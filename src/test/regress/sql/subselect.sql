--
-- SUBSELECT
--

SELECT 1 AS one WHERE 1 IN (SELECT 1);

SELECT 1 AS zero WHERE 1 NOT IN (SELECT 1);

SELECT 1 AS zero WHERE 1 IN (SELECT 2);

-- Check grammar's handling of extra parens in assorted contexts

SELECT * FROM (SELECT 1 AS x) ss;
SELECT * FROM ((SELECT 1 AS x)) ss;

SELECT * FROM ((SELECT 1 AS x)), ((SELECT * FROM ((SELECT 2 AS y))));

(SELECT 2) UNION SELECT 2;
((SELECT 2)) UNION SELECT 2;

SELECT ((SELECT 2) UNION SELECT 2);
SELECT (((SELECT 2)) UNION SELECT 2);

SELECT (SELECT ARRAY[1,2,3])[1];
SELECT ((SELECT ARRAY[1,2,3]))[2];
SELECT (((SELECT ARRAY[1,2,3])))[3];

-- Set up some simple test tables

CREATE TABLE SUBSELECT_TBL (
  f1 integer,
  f2 integer,
  f3 float
);

INSERT INTO SUBSELECT_TBL VALUES (1, 2, 3);
INSERT INTO SUBSELECT_TBL VALUES (2, 3, 4);
INSERT INTO SUBSELECT_TBL VALUES (3, 4, 5);
INSERT INTO SUBSELECT_TBL VALUES (1, 1, 1);
INSERT INTO SUBSELECT_TBL VALUES (2, 2, 2);
INSERT INTO SUBSELECT_TBL VALUES (3, 3, 3);
INSERT INTO SUBSELECT_TBL VALUES (6, 7, 8);
INSERT INTO SUBSELECT_TBL VALUES (8, 9, NULL);

SELECT * FROM SUBSELECT_TBL;

-- Uncorrelated subselects

SELECT f1 AS "Constant Select" FROM SUBSELECT_TBL
  WHERE f1 IN (SELECT 1);

SELECT f1 AS "Uncorrelated Field" FROM SUBSELECT_TBL
  WHERE f1 IN (SELECT f2 FROM SUBSELECT_TBL);

SELECT f1 AS "Uncorrelated Field" FROM SUBSELECT_TBL
  WHERE f1 IN (SELECT f2 FROM SUBSELECT_TBL WHERE
    f2 IN (SELECT f1 FROM SUBSELECT_TBL));

SELECT f1, f2
  FROM SUBSELECT_TBL
  WHERE (f1, f2) NOT IN (SELECT f2, CAST(f3 AS int4) FROM SUBSELECT_TBL
                         WHERE f3 IS NOT NULL);

-- Correlated subselects

SELECT f1 AS "Correlated Field", f2 AS "Second Field"
  FROM SUBSELECT_TBL upper
  WHERE f1 IN (SELECT f2 FROM SUBSELECT_TBL WHERE f1 = upper.f1);

SELECT f1 AS "Correlated Field", f3 AS "Second Field"
  FROM SUBSELECT_TBL upper
  WHERE f1 IN
    (SELECT f2 FROM SUBSELECT_TBL WHERE CAST(upper.f2 AS float) = f3);

SELECT f1 AS "Correlated Field", f3 AS "Second Field"
  FROM SUBSELECT_TBL upper
  WHERE f3 IN (SELECT upper.f1 + f2 FROM SUBSELECT_TBL
               WHERE f2 = CAST(f3 AS integer));

SELECT f1 AS "Correlated Field"
  FROM SUBSELECT_TBL
  WHERE (f1, f2) IN (SELECT f2, CAST(f3 AS int4) FROM SUBSELECT_TBL
                     WHERE f3 IS NOT NULL);

-- Check ROWCOMPARE cases, both correlated and not

EXPLAIN (VERBOSE, COSTS OFF)
SELECT ROW(1, 2) = (SELECT f1, f2) AS eq FROM SUBSELECT_TBL;

SELECT ROW(1, 2) = (SELECT f1, f2) AS eq FROM SUBSELECT_TBL;

EXPLAIN (VERBOSE, COSTS OFF)
SELECT ROW(1, 2) = (SELECT 3, 4) AS eq FROM SUBSELECT_TBL;

SELECT ROW(1, 2) = (SELECT 3, 4) AS eq FROM SUBSELECT_TBL;

SELECT ROW(1, 2) = (SELECT f1, f2 FROM SUBSELECT_TBL);  -- error

-- Subselects without aliases

SELECT count FROM (SELECT COUNT(DISTINCT name) FROM road);
SELECT COUNT(*) FROM (SELECT DISTINCT name FROM road);

SELECT * FROM (SELECT * FROM int4_tbl), (VALUES (123456)) WHERE f1 = column1;

CREATE VIEW view_unnamed_ss AS
SELECT * FROM (SELECT * FROM (SELECT abs(f1) AS a1 FROM int4_tbl)),
              (SELECT * FROM int8_tbl)
  WHERE a1 < 10 AND q1 > a1 ORDER BY q1, q2;

SELECT * FROM view_unnamed_ss;

\sv view_unnamed_ss

DROP VIEW view_unnamed_ss;

-- Test matching of locking clause to correct alias

CREATE VIEW view_unnamed_ss_locking AS
SELECT * FROM (SELECT * FROM int4_tbl), int8_tbl AS unnamed_subquery
  WHERE f1 = q1
  FOR UPDATE OF unnamed_subquery;

\sv view_unnamed_ss_locking

DROP VIEW view_unnamed_ss_locking;

--
-- Use some existing tables in the regression test
--

SELECT ss.f1 AS "Correlated Field", ss.f3 AS "Second Field"
  FROM SUBSELECT_TBL ss
  WHERE f1 NOT IN (SELECT f1+1 FROM INT4_TBL
                   WHERE f1 != ss.f1 AND f1 < 2147483647);

select q1, float8(count(*)) / (select count(*) from int8_tbl)
from int8_tbl group by q1 order by q1;

-- Unspecified-type literals in output columns should resolve as text

SELECT *, pg_typeof(f1) FROM
  (SELECT 'foo' AS f1 FROM generate_series(1,3)) ss ORDER BY 1;

-- ... unless there's context to suggest differently

explain (verbose, costs off) select '42' union all select '43';
explain (verbose, costs off) select '42' union all select 43;

-- check materialization of an initplan reference (bug #14524)
explain (verbose, costs off)
select 1 = all (select (select 1));
select 1 = all (select (select 1));

--
-- Check EXISTS simplification with LIMIT
--
explain (costs off)
select * from int4_tbl o where exists
  (select 1 from int4_tbl i where i.f1=o.f1 limit null);
explain (costs off)
select * from int4_tbl o where not exists
  (select 1 from int4_tbl i where i.f1=o.f1 limit 1);
explain (costs off)
select * from int4_tbl o where exists
  (select 1 from int4_tbl i where i.f1=o.f1 limit 0);

--
-- Test cases to catch unpleasant interactions between IN-join processing
-- and subquery pullup.
--

select count(*) from
  (select 1 from tenk1 a
   where unique1 IN (select hundred from tenk1 b)) ss;
select count(distinct ss.ten) from
  (select ten from tenk1 a
   where unique1 IN (select hundred from tenk1 b)) ss;
select count(*) from
  (select 1 from tenk1 a
   where unique1 IN (select distinct hundred from tenk1 b)) ss;
select count(distinct ss.ten) from
  (select ten from tenk1 a
   where unique1 IN (select distinct hundred from tenk1 b)) ss;

--
-- Test cases to check for overenthusiastic optimization of
-- "IN (SELECT DISTINCT ...)" and related cases.  Per example from
-- Luca Pireddu and Michael Fuhr.
--

CREATE TEMP TABLE foo (id integer);
CREATE TEMP TABLE bar (id1 integer, id2 integer);

INSERT INTO foo VALUES (1);

INSERT INTO bar VALUES (1, 1);
INSERT INTO bar VALUES (2, 2);
INSERT INTO bar VALUES (3, 1);

-- These cases require an extra level of distinct-ing above subquery s
SELECT * FROM foo WHERE id IN
    (SELECT id2 FROM (SELECT DISTINCT id1, id2 FROM bar) AS s);
SELECT * FROM foo WHERE id IN
    (SELECT id2 FROM (SELECT id1,id2 FROM bar GROUP BY id1,id2) AS s);
SELECT * FROM foo WHERE id IN
    (SELECT id2 FROM (SELECT id1, id2 FROM bar UNION
                      SELECT id1, id2 FROM bar) AS s);

-- These cases do not
SELECT * FROM foo WHERE id IN
    (SELECT id2 FROM (SELECT DISTINCT ON (id2) id1, id2 FROM bar) AS s);
SELECT * FROM foo WHERE id IN
    (SELECT id2 FROM (SELECT id2 FROM bar GROUP BY id2) AS s);
SELECT * FROM foo WHERE id IN
    (SELECT id2 FROM (SELECT id2 FROM bar UNION
                      SELECT id2 FROM bar) AS s);

--
-- Test case to catch problems with multiply nested sub-SELECTs not getting
-- recalculated properly.  Per bug report from Didier Moens.
--

CREATE TABLE orderstest (
    approver_ref integer,
    po_ref integer,
    ordercanceled boolean
);

INSERT INTO orderstest VALUES (1, 1, false);
INSERT INTO orderstest VALUES (66, 5, false);
INSERT INTO orderstest VALUES (66, 6, false);
INSERT INTO orderstest VALUES (66, 7, false);
INSERT INTO orderstest VALUES (66, 1, true);
INSERT INTO orderstest VALUES (66, 8, false);
INSERT INTO orderstest VALUES (66, 1, false);
INSERT INTO orderstest VALUES (77, 1, false);
INSERT INTO orderstest VALUES (1, 1, false);
INSERT INTO orderstest VALUES (66, 1, false);
INSERT INTO orderstest VALUES (1, 1, false);

CREATE VIEW orders_view AS
SELECT *,
(SELECT CASE
   WHEN ord.approver_ref=1 THEN '---' ELSE 'Approved'
 END) AS "Approved",
(SELECT CASE
 WHEN ord.ordercanceled
 THEN 'Canceled'
 ELSE
  (SELECT CASE
		WHEN ord.po_ref=1
		THEN
		 (SELECT CASE
				WHEN ord.approver_ref=1
				THEN '---'
				ELSE 'Approved'
			END)
		ELSE 'PO'
	END)
END) AS "Status",
(CASE
 WHEN ord.ordercanceled
 THEN 'Canceled'
 ELSE
  (CASE
		WHEN ord.po_ref=1
		THEN
		 (CASE
				WHEN ord.approver_ref=1
				THEN '---'
				ELSE 'Approved'
			END)
		ELSE 'PO'
	END)
END) AS "Status_OK"
FROM orderstest ord;

SELECT * FROM orders_view;

DROP TABLE orderstest cascade;

--
-- Test cases to catch situations where rule rewriter fails to propagate
-- hasSubLinks flag correctly.  Per example from Kyle Bateman.
--

create temp table parts (
    partnum     text,
    cost        float8
);

create temp table shipped (
    ttype       char(2),
    ordnum      int4,
    partnum     text,
    value       float8
);

create temp view shipped_view as
    select * from shipped where ttype = 'wt';

create rule shipped_view_insert as on insert to shipped_view do instead
    insert into shipped values('wt', new.ordnum, new.partnum, new.value);

insert into parts (partnum, cost) values (1, 1234.56);

insert into shipped_view (ordnum, partnum, value)
    values (0, 1, (select cost from parts where partnum = '1'));

select * from shipped_view;

create rule shipped_view_update as on update to shipped_view do instead
    update shipped set partnum = new.partnum, value = new.value
        where ttype = new.ttype and ordnum = new.ordnum;

update shipped_view set value = 11
    from int4_tbl a join int4_tbl b
      on (a.f1 = (select f1 from int4_tbl c where c.f1=b.f1))
    where ordnum = a.f1;

select * from shipped_view;

select f1, ss1 as relabel from
    (select *, (select sum(f1) from int4_tbl b where f1 >= a.f1) as ss1
     from int4_tbl a) ss;

--
-- Test cases involving PARAM_EXEC parameters and min/max index optimizations.
-- Per bug report from David Sanchez i Gregori.
--

select * from (
  select max(unique1) from tenk1 as a
  where exists (select 1 from tenk1 as b where b.thousand = a.unique2)
) ss;

select * from (
  select min(unique1) from tenk1 as a
  where not exists (select 1 from tenk1 as b where b.unique2 = 10000)
) ss;

--
-- Test that an IN implemented using a UniquePath does unique-ification
-- with the right semantics, as per bug #4113.  (Unfortunately we have
-- no simple way to ensure that this test case actually chooses that type
-- of plan, but it does in releases 7.4-8.3.  Note that an ordering difference
-- here might mean that some other plan type is being used, rendering the test
-- pointless.)
--

create temp table numeric_table (num_col numeric);
insert into numeric_table values (1), (1.000000000000000000001), (2), (3);

create temp table float_table (float_col float8);
insert into float_table values (1), (2), (3);

select * from float_table
  where float_col in (select num_col from numeric_table);

select * from numeric_table
  where num_col in (select float_col from float_table);

--
-- Test case for bug #4290: bogus calculation of subplan param sets
--

create temp table ta (id int primary key, val int);

insert into ta values(1,1);
insert into ta values(2,2);

create temp table tb (id int primary key, aval int);

insert into tb values(1,1);
insert into tb values(2,1);
insert into tb values(3,2);
insert into tb values(4,2);

create temp table tc (id int primary key, aid int);

insert into tc values(1,1);
insert into tc values(2,2);

select
  ( select min(tb.id) from tb
    where tb.aval = (select ta.val from ta where ta.id = tc.aid) ) as min_tb_id
from tc;

--
-- Test case for 8.3 "failed to locate grouping columns" bug
--

create temp table t1 (f1 numeric(14,0), f2 varchar(30));

select * from
  (select distinct f1, f2, (select f2 from t1 x where x.f1 = up.f1) as fs
   from t1 up) ss
group by f1,f2,fs;

--
-- Test case for bug #5514 (mishandling of whole-row Vars in subselects)
--

create temp table table_a(id integer);
insert into table_a values (42);

create temp view view_a as select * from table_a;

select view_a from view_a;
select (select view_a) from view_a;
select (select (select view_a)) from view_a;
select (select (a.*)::text) from view_a a;

--
-- Test case for bug #19037: no relation entry for relid N
--

explain (costs off)
select (1 = any(array_agg(f1))) = any (select false) from int4_tbl;

select (1 = any(array_agg(f1))) = any (select false) from int4_tbl;

--
-- Check that whole-row Vars reading the result of a subselect don't include
-- any junk columns therein
--

select q from (select max(f1) from int4_tbl group by f1 order by f1) q;
with q as (select max(f1) from int4_tbl group by f1 order by f1)
  select q from q;

--
-- Test case for sublinks pulled up into joinaliasvars lists in an
-- inherited update/delete query
--

begin;  --  this shouldn't delete anything, but be safe

delete from road
where exists (
  select 1
  from
    int4_tbl cross join
    ( select f1, array(select q1 from int8_tbl) as arr
      from text_tbl ) ss
  where road.name = ss.f1 );

rollback;

--
-- Test case for sublinks pushed down into subselects via join alias expansion
--

select
  (select sq1) as qq1
from
  (select exists(select 1 from int4_tbl where f1 = q2) as sq1, 42 as dummy
   from int8_tbl) sq0
  join
  int4_tbl i4 on dummy = i4.f1;

--
-- Test case for subselect within UPDATE of INSERT...ON CONFLICT DO UPDATE
--
create temp table upsert(key int4 primary key, val text);
insert into upsert values(1, 'val') on conflict (key) do update set val = 'not seen';
insert into upsert values(1, 'val') on conflict (key) do update set val = 'seen with subselect ' || (select f1 from int4_tbl where f1 != 0 limit 1)::text;

select * from upsert;

with aa as (select 'int4_tbl' u from int4_tbl limit 1)
insert into upsert values (1, 'x'), (999, 'y')
on conflict (key) do update set val = (select u from aa)
returning *;

--
-- Test case for cross-type partial matching in hashed subplan (bug #7597)
--

create temp table outer_7597 (f1 int4, f2 int4);
insert into outer_7597 values (0, 0);
insert into outer_7597 values (1, 0);
insert into outer_7597 values (0, null);
insert into outer_7597 values (1, null);

create temp table inner_7597(c1 int8, c2 int8);
insert into inner_7597 values(0, null);

select * from outer_7597 where (f1, f2) not in (select * from inner_7597);

--
-- Similar test case using text that verifies that collation
-- information is passed through by execTuplesEqual() in nodeSubplan.c
-- (otherwise it would error in texteq())
--

create temp table outer_text (f1 text, f2 text);
insert into outer_text values ('a', 'a');
insert into outer_text values ('b', 'a');
insert into outer_text values ('a', null);
insert into outer_text values ('b', null);

create temp table inner_text (c1 text, c2 text);
insert into inner_text values ('a', null);
insert into inner_text values ('123', '456');

select * from outer_text where (f1, f2) not in (select * from inner_text);

--
-- Another test case for cross-type hashed subplans: comparison of
-- inner-side values must be done with appropriate operator
--

explain (verbose, costs off)
select 'foo'::text in (select 'bar'::name union all select 'bar'::name);

select 'foo'::text in (select 'bar'::name union all select 'bar'::name);

--
-- Test that we don't try to hash nested records (bug #17363)
-- (Hashing could be supported, but for now we don't)
--

explain (verbose, costs off)
select row(row(row(1))) = any (select row(row(1)));

select row(row(row(1))) = any (select row(row(1)));

--
-- Test case for premature memory release during hashing of subplan output
--

select '1'::text in (select '1'::name union all select '1'::name);

--
-- Test that we don't try to use a hashed subplan if the simplified
-- testexpr isn't of the right shape
--

-- this fails by default, of course
select * from int8_tbl where q1 in (select c1 from inner_text);

begin;

-- make an operator to allow it to succeed
create function bogus_int8_text_eq(int8, text) returns boolean
language sql as 'select $1::text = $2';

create operator = (procedure=bogus_int8_text_eq, leftarg=int8, rightarg=text);

explain (costs off)
select * from int8_tbl where q1 in (select c1 from inner_text);
select * from int8_tbl where q1 in (select c1 from inner_text);

-- inlining of this function results in unusual number of hash clauses,
-- which we can still cope with
create or replace function bogus_int8_text_eq(int8, text) returns boolean
language sql as 'select $1::text = $2 and $1::text = $2';

explain (costs off)
select * from int8_tbl where q1 in (select c1 from inner_text);
select * from int8_tbl where q1 in (select c1 from inner_text);

-- inlining of this function causes LHS and RHS to be switched,
-- which we can't cope with, so hashing should be abandoned
create or replace function bogus_int8_text_eq(int8, text) returns boolean
language sql as 'select $2 = $1::text';

explain (costs off)
select * from int8_tbl where q1 in (select c1 from inner_text);
select * from int8_tbl where q1 in (select c1 from inner_text);

rollback;  -- to get rid of the bogus operator

--
-- Test resolution of hashed vs non-hashed implementation of EXISTS subplan
--
explain (costs off)
select count(*) from tenk1 t
where (exists(select 1 from tenk1 k where k.unique1 = t.unique2) or ten < 0);
select count(*) from tenk1 t
where (exists(select 1 from tenk1 k where k.unique1 = t.unique2) or ten < 0);

explain (costs off)
select count(*) from tenk1 t
where (exists(select 1 from tenk1 k where k.unique1 = t.unique2) or ten < 0)
  and thousand = 1;
select count(*) from tenk1 t
where (exists(select 1 from tenk1 k where k.unique1 = t.unique2) or ten < 0)
  and thousand = 1;

-- It's possible for the same EXISTS to get resolved both ways
create temp table exists_tbl (c1 int, c2 int, c3 int) partition by list (c1);
create temp table exists_tbl_null partition of exists_tbl for values in (null);
create temp table exists_tbl_def partition of exists_tbl default;
insert into exists_tbl select x, x/2, x+1 from generate_series(0,10) x;
analyze exists_tbl;
explain (costs off)
select * from exists_tbl t1
  where (exists(select 1 from exists_tbl t2 where t1.c1 = t2.c2) or c3 < 0);
select * from exists_tbl t1
  where (exists(select 1 from exists_tbl t2 where t1.c1 = t2.c2) or c3 < 0);

--
-- Test case for planner bug with nested EXISTS handling
--
select a.thousand from tenk1 a, tenk1 b
where a.thousand = b.thousand
  and exists ( select 1 from tenk1 c where b.hundred = c.hundred
                   and not exists ( select 1 from tenk1 d
                                    where a.thousand = d.thousand ) );

--
-- Check that nested sub-selects are not pulled up if they contain volatiles
--
explain (verbose, costs off)
  select x, x from
    (select (select now()) as x from (values(1),(2)) v(y)) ss;
explain (verbose, costs off)
  select x, x from
    (select (select random()) as x from (values(1),(2)) v(y)) ss;
explain (verbose, costs off)
  select x, x from
    (select (select now() where y=y) as x from (values(1),(2)) v(y)) ss;
explain (verbose, costs off)
  select x, x from
    (select (select random() where y=y) as x from (values(1),(2)) v(y)) ss;

--
-- Test rescan of a hashed subplan (the use of random() is to prevent the
-- sub-select from being pulled up, which would result in not hashing)
--
explain (verbose, costs off)
select sum(ss.tst::int) from
  onek o cross join lateral (
  select i.ten in (select f1 from int4_tbl where f1 <= o.hundred) as tst,
         random() as r
  from onek i where i.unique1 = o.unique1 ) ss
where o.ten = 0;

select sum(ss.tst::int) from
  onek o cross join lateral (
  select i.ten in (select f1 from int4_tbl where f1 <= o.hundred) as tst,
         random() as r
  from onek i where i.unique1 = o.unique1 ) ss
where o.ten = 0;

--
-- Test rescan of a hashed SetOp node
--
begin;
set local enable_sort = off;

explain (costs off)
select count(*) from
  onek o cross join lateral (
    select * from onek i1 where i1.unique1 = o.unique1
    except
    select * from onek i2 where i2.unique1 = o.unique2
  ) ss
where o.ten = 1;

select count(*) from
  onek o cross join lateral (
    select * from onek i1 where i1.unique1 = o.unique1
    except
    select * from onek i2 where i2.unique1 = o.unique2
  ) ss
where o.ten = 1;

rollback;

--
-- Test rescan of a sorted SetOp node
--
begin;
set local enable_hashagg = off;

explain (costs off)
select count(*) from
  onek o cross join lateral (
    select * from onek i1 where i1.unique1 = o.unique1
    except
    select * from onek i2 where i2.unique1 = o.unique2
  ) ss
where o.ten = 1;

select count(*) from
  onek o cross join lateral (
    select * from onek i1 where i1.unique1 = o.unique1
    except
    select * from onek i2 where i2.unique1 = o.unique2
  ) ss
where o.ten = 1;

rollback;

--
-- Test rescan of a RecursiveUnion node
--
explain (costs off)
select sum(o.four), sum(ss.a) from
  onek o cross join lateral (
    with recursive x(a) as
      (select o.four as a
       union
       select a + 1 from x
       where a < 10)
    select * from x
  ) ss
where o.ten = 1;

select sum(o.four), sum(ss.a) from
  onek o cross join lateral (
    with recursive x(a) as
      (select o.four as a
       union
       select a + 1 from x
       where a < 10)
    select * from x
  ) ss
where o.ten = 1;

--
-- Check we don't misoptimize a NOT IN where the subquery returns no rows.
--
create temp table notinouter (a int);
create temp table notininner (b int not null);
insert into notinouter values (null), (1);

select * from notinouter where a not in (select b from notininner);

--
-- Check we behave sanely in corner case of empty SELECT list (bug #8648)
--
create temp table nocolumns();
select exists(select * from nocolumns);

--
-- Check behavior with a SubPlan in VALUES (bug #14924)
--
select val.x
  from generate_series(1,10) as s(i),
  lateral (
    values ((select s.i + 1)), (s.i + 101)
  ) as val(x)
where s.i < 10 and (select val.x) < 110;

-- another variant of that (bug #16213)
explain (verbose, costs off)
select * from
(values
  (3 not in (select * from (values (1), (2)) ss1)),
  (false)
) ss;

select * from
(values
  (3 not in (select * from (values (1), (2)) ss1)),
  (false)
) ss;

--
-- Check sane behavior with nested IN SubLinks
--
explain (verbose, costs off)
select * from int4_tbl where
  (case when f1 in (select unique1 from tenk1 a) then f1 else null end) in
  (select ten from tenk1 b);
select * from int4_tbl where
  (case when f1 in (select unique1 from tenk1 a) then f1 else null end) in
  (select ten from tenk1 b);

--
-- Check for incorrect optimization when IN subquery contains a SRF
--
explain (verbose, costs off)
select * from int4_tbl o where (f1, f1) in
  (select f1, generate_series(1,50) / 10 g from int4_tbl i group by f1);
select * from int4_tbl o where (f1, f1) in
  (select f1, generate_series(1,50) / 10 g from int4_tbl i group by f1);

--
-- check for over-optimization of whole-row Var referencing an Append plan
--
select (select q from
         (select 1,2,3 where f1 > 0
          union all
          select 4,5,6.0 where f1 <= 0
         ) q )
from int4_tbl;

--
-- Check for sane handling of a lateral reference in a subquery's quals
-- (most of the complication here is to prevent the test case from being
-- flattened too much)
--
explain (verbose, costs off)
select * from
    int4_tbl i4,
    lateral (
        select i4.f1 > 1 as b, 1 as id
        from (select random() order by 1) as t1
      union all
        select true as b, 2 as id
    ) as t2
where b and f1 >= 0;

select * from
    int4_tbl i4,
    lateral (
        select i4.f1 > 1 as b, 1 as id
        from (select random() order by 1) as t1
      union all
        select true as b, 2 as id
    ) as t2
where b and f1 >= 0;

--
-- Check that volatile quals aren't pushed down past a DISTINCT:
-- nextval() should not be called more than the nominal number of times
--
create temp sequence ts1;

select * from
  (select distinct ten from tenk1) ss
  where ten < 10 + nextval('ts1')
  order by 1;

select nextval('ts1');

--
-- Check that volatile quals aren't pushed down past a set-returning function;
-- while a nonvolatile qual can be, if it doesn't reference the SRF.
--
create function tattle(x int, y int) returns bool
volatile language plpgsql as $$
begin
  raise notice 'x = %, y = %', x, y;
  return x > y;
end$$;

explain (verbose, costs off)
select * from
  (select 9 as x, unnest(array[1,2,3,11,12,13]) as u) ss
  where tattle(x, 8);

select * from
  (select 9 as x, unnest(array[1,2,3,11,12,13]) as u) ss
  where tattle(x, 8);

-- if we pretend it's stable, we get different results:
alter function tattle(x int, y int) stable;

explain (verbose, costs off)
select * from
  (select 9 as x, unnest(array[1,2,3,11,12,13]) as u) ss
  where tattle(x, 8);

select * from
  (select 9 as x, unnest(array[1,2,3,11,12,13]) as u) ss
  where tattle(x, 8);

-- although even a stable qual should not be pushed down if it references SRF
explain (verbose, costs off)
select * from
  (select 9 as x, unnest(array[1,2,3,11,12,13]) as u) ss
  where tattle(x, u);

select * from
  (select 9 as x, unnest(array[1,2,3,11,12,13]) as u) ss
  where tattle(x, u);

drop function tattle(x int, y int);

--
-- Test that LIMIT can be pushed to SORT through a subquery that just projects
-- columns.  We check for that having happened by looking to see if EXPLAIN
-- ANALYZE shows that a top-N sort was used.  We must suppress or filter away
-- all the non-invariant parts of the EXPLAIN ANALYZE output.
--
create table sq_limit (pk int primary key, c1 int, c2 int);
insert into sq_limit values
    (1, 1, 1),
    (2, 2, 2),
    (3, 3, 3),
    (4, 4, 4),
    (5, 1, 1),
    (6, 2, 2),
    (7, 3, 3),
    (8, 4, 4);

create function explain_sq_limit() returns setof text language plpgsql as
$$
declare ln text;
begin
    for ln in
        explain (analyze, summary off, timing off, costs off, buffers off)
        select * from (select pk,c2 from sq_limit order by c1,pk) as x limit 3
    loop
        ln := regexp_replace(ln, 'Memory: \S*',  'Memory: xxx');
        return next ln;
    end loop;
end;
$$;

select * from explain_sq_limit();

select * from (select pk,c2 from sq_limit order by c1,pk) as x limit 3;

drop function explain_sq_limit();

drop table sq_limit;

--
-- Ensure that backward scan direction isn't propagated into
-- expression subqueries (bug #15336)
--

begin;

declare c1 scroll cursor for
 select * from generate_series(1,4) i
  where i <> all (values (2),(3));

move forward all in c1;
fetch backward all in c1;

commit;

--
<<<<<<< HEAD
=======
-- Check that JsonConstructorExpr is treated as non-strict, and thus can be
-- wrapped in a PlaceHolderVar
--

begin;

create temp table json_tab (a int);
insert into json_tab values (1);

explain (verbose, costs off)
select * from json_tab t1 left join (select json_array(1, a) from json_tab t2) s on false;

select * from json_tab t1 left join (select json_array(1, a) from json_tab t2) s on false;

rollback;

--
>>>>>>> 3d6a8289
-- Verify that we correctly flatten cases involving a subquery output
-- expression that doesn't need to be wrapped in a PlaceHolderVar
--

explain (costs off)
select tname, attname from (
select relname::information_schema.sql_identifier as tname, * from
  (select * from pg_class c) ss1) ss2
  right join pg_attribute a on a.attrelid = ss2.oid
where tname = 'tenk1' and attnum = 1;

select tname, attname from (
select relname::information_schema.sql_identifier as tname, * from
  (select * from pg_class c) ss1) ss2
  right join pg_attribute a on a.attrelid = ss2.oid
where tname = 'tenk1' and attnum = 1;

-- Check behavior when there's a lateral reference in the output expression
explain (verbose, costs off)
select t1.ten, sum(x) from
  tenk1 t1 left join lateral (
    select t1.ten + t2.ten as x, t2.fivethous from tenk1 t2
  ) ss on t1.unique1 = ss.fivethous
group by t1.ten
order by t1.ten;

select t1.ten, sum(x) from
  tenk1 t1 left join lateral (
    select t1.ten + t2.ten as x, t2.fivethous from tenk1 t2
  ) ss on t1.unique1 = ss.fivethous
group by t1.ten
order by t1.ten;

explain (verbose, costs off)
select t1.q1, x from
  int8_tbl t1 left join
  (int8_tbl t2 left join
   lateral (select t2.q1+t3.q1 as x, * from int8_tbl t3) t3 on t2.q2 = t3.q2)
  on t1.q2 = t2.q2
order by 1, 2;

select t1.q1, x from
  int8_tbl t1 left join
  (int8_tbl t2 left join
   lateral (select t2.q1+t3.q1 as x, * from int8_tbl t3) t3 on t2.q2 = t3.q2)
  on t1.q2 = t2.q2
order by 1, 2;

<<<<<<< HEAD
=======
-- strict expressions containing variables of rels under the same lowest
-- nulling outer join can escape being wrapped
explain (verbose, costs off)
select t1.q1, x from
  int8_tbl t1 left join
  (int8_tbl t2 inner join
   lateral (select t2.q1+1 as x, * from int8_tbl t3) t3 on t2.q2 = t3.q2)
  on t1.q2 = t2.q2
order by 1, 2;

select t1.q1, x from
  int8_tbl t1 left join
  (int8_tbl t2 inner join
   lateral (select t2.q1+1 as x, * from int8_tbl t3) t3 on t2.q2 = t3.q2)
  on t1.q2 = t2.q2
order by 1, 2;

-- otherwise we need to wrap the strict expressions
explain (verbose, costs off)
select t1.q1, x from
  int8_tbl t1 left join
  (int8_tbl t2 left join
   lateral (select t2.q1+1 as x, * from int8_tbl t3) t3 on t2.q2 = t3.q2)
  on t1.q2 = t2.q2
order by 1, 2;

select t1.q1, x from
  int8_tbl t1 left join
  (int8_tbl t2 left join
   lateral (select t2.q1+1 as x, * from int8_tbl t3) t3 on t2.q2 = t3.q2)
  on t1.q2 = t2.q2
order by 1, 2;

-- lateral references for simple Vars can escape being wrapped if the
-- referenced rel is under the same lowest nulling outer join
explain (verbose, costs off)
select t1.q1, x from
  int8_tbl t1 left join
  (int8_tbl t2 inner join
   lateral (select t2.q2 as x, * from int8_tbl t3) ss on t2.q2 = ss.q1)
  on t1.q1 = t2.q1
order by 1, 2;

select t1.q1, x from
  int8_tbl t1 left join
  (int8_tbl t2 inner join
   lateral (select t2.q2 as x, * from int8_tbl t3) ss on t2.q2 = ss.q1)
  on t1.q1 = t2.q1
order by 1, 2;

-- otherwise we need to wrap the Vars
explain (verbose, costs off)
select t1.q1, x from
  int8_tbl t1 left join
  (int8_tbl t2 left join
   lateral (select t2.q2 as x, * from int8_tbl t3) ss on t2.q2 = ss.q1)
  on t1.q1 = t2.q1
order by 1, 2;

select t1.q1, x from
  int8_tbl t1 left join
  (int8_tbl t2 left join
   lateral (select t2.q2 as x, * from int8_tbl t3) ss on t2.q2 = ss.q1)
  on t1.q1 = t2.q1
order by 1, 2;

-- lateral references for PHVs can also escape being wrapped if the
-- referenced rel is under the same lowest nulling outer join
explain (verbose, costs off)
select ss2.* from
  int8_tbl t1 left join
  (int8_tbl t2 left join
   (select coalesce(q1) as x, * from int8_tbl t3) ss1 on t2.q1 = ss1.q2 inner join
   lateral (select ss1.x as y, * from int8_tbl t4) ss2 on t2.q2 = ss2.q1)
  on t1.q2 = ss2.q1
order by 1, 2, 3;

select ss2.* from
  int8_tbl t1 left join
  (int8_tbl t2 left join
   (select coalesce(q1) as x, * from int8_tbl t3) ss1 on t2.q1 = ss1.q2 inner join
   lateral (select ss1.x as y, * from int8_tbl t4) ss2 on t2.q2 = ss2.q1)
  on t1.q2 = ss2.q1
order by 1, 2, 3;

-- otherwise we need to wrap the PHVs
explain (verbose, costs off)
select ss2.* from
  int8_tbl t1 left join
  (int8_tbl t2 left join
   (select coalesce(q1) as x, * from int8_tbl t3) ss1 on t2.q1 = ss1.q2 left join
   lateral (select ss1.x as y, * from int8_tbl t4) ss2 on t2.q2 = ss2.q1)
  on t1.q2 = ss2.q1
order by 1, 2, 3;

select ss2.* from
  int8_tbl t1 left join
  (int8_tbl t2 left join
   (select coalesce(q1) as x, * from int8_tbl t3) ss1 on t2.q1 = ss1.q2 left join
   lateral (select ss1.x as y, * from int8_tbl t4) ss2 on t2.q2 = ss2.q1)
  on t1.q2 = ss2.q1
order by 1, 2, 3;

>>>>>>> 3d6a8289
--
-- Tests for CTE inlining behavior
--

-- Basic subquery that can be inlined
explain (verbose, costs off)
with x as (select * from (select f1 from subselect_tbl) ss)
select * from x where f1 = 1;

-- Explicitly request materialization
explain (verbose, costs off)
with x as materialized (select * from (select f1 from subselect_tbl) ss)
select * from x where f1 = 1;

-- Stable functions are safe to inline
explain (verbose, costs off)
with x as (select * from (select f1, now() from subselect_tbl) ss)
select * from x where f1 = 1;

-- Volatile functions prevent inlining
explain (verbose, costs off)
with x as (select * from (select f1, random() from subselect_tbl) ss)
select * from x where f1 = 1;

-- SELECT FOR UPDATE cannot be inlined
explain (verbose, costs off)
with x as (select * from (select f1 from subselect_tbl for update) ss)
select * from x where f1 = 1;

-- Multiply-referenced CTEs are inlined only when requested
explain (verbose, costs off)
with x as (select * from (select f1, now() as n from subselect_tbl) ss)
select * from x, x x2 where x.n = x2.n;

explain (verbose, costs off)
with x as not materialized (select * from (select f1, now() as n from subselect_tbl) ss)
select * from x, x x2 where x.n = x2.n;

-- Multiply-referenced CTEs can't be inlined if they contain outer self-refs
explain (verbose, costs off)
with recursive x(a) as
  ((values ('a'), ('b'))
   union all
   (with z as not materialized (select * from x)
    select z.a || z1.a as a from z cross join z as z1
    where length(z.a || z1.a) < 5))
select * from x;

with recursive x(a) as
  ((values ('a'), ('b'))
   union all
   (with z as not materialized (select * from x)
    select z.a || z1.a as a from z cross join z as z1
    where length(z.a || z1.a) < 5))
select * from x;

explain (verbose, costs off)
with recursive x(a) as
  ((values ('a'), ('b'))
   union all
   (with z as not materialized (select * from x)
    select z.a || z.a as a from z
    where length(z.a || z.a) < 5))
select * from x;

with recursive x(a) as
  ((values ('a'), ('b'))
   union all
   (with z as not materialized (select * from x)
    select z.a || z.a as a from z
    where length(z.a || z.a) < 5))
select * from x;

-- Check handling of outer references
explain (verbose, costs off)
with x as (select * from int4_tbl)
select * from (with y as (select * from x) select * from y) ss;

explain (verbose, costs off)
with x as materialized (select * from int4_tbl)
select * from (with y as (select * from x) select * from y) ss;

-- Ensure that we inline the correct CTE when there are
-- multiple CTEs with the same name
explain (verbose, costs off)
with x as (select 1 as y)
select * from (with x as (select 2 as y) select * from x) ss;

-- Row marks are not pushed into CTEs
explain (verbose, costs off)
with x as (select * from subselect_tbl)
select * from x for update;

-- Pull up direct-correlated ANY_SUBLINKs
explain (costs off)
select * from tenk1 A where hundred in (select hundred from tenk2 B where B.odd = A.odd);

explain (costs off)
select * from tenk1 A where exists
(select 1 from tenk2 B
where A.hundred in (select C.hundred FROM tenk2 C
WHERE c.odd = b.odd));

-- we should only try to pull up the sublink into RHS of a left join
-- but a.hundred is not available.
explain (costs off)
SELECT * FROM tenk1 A LEFT JOIN tenk2 B
ON A.hundred in (SELECT c.hundred FROM tenk2 C WHERE c.odd = b.odd);

-- we should only try to pull up the sublink into RHS of a left join
-- but a.odd is not available for this.
explain (costs off)
SELECT * FROM tenk1 A LEFT JOIN tenk2 B
ON B.hundred in (SELECT c.hundred FROM tenk2 C WHERE c.odd = a.odd);

-- should be able to pull up since all the references are available.
explain (costs off)
SELECT * FROM tenk1 A LEFT JOIN tenk2 B
ON B.hundred in (SELECT c.hundred FROM tenk2 C WHERE c.odd = b.odd);

-- we can pull up the sublink into the inner JoinExpr.
explain (costs off)
SELECT * FROM tenk1 A INNER JOIN tenk2 B
ON A.hundred in (SELECT c.hundred FROM tenk2 C WHERE c.odd = b.odd)
WHERE a.thousand < 750;

-- we can pull up the aggregate sublink into RHS of a left join.
explain (costs off)
SELECT * FROM tenk1 A LEFT JOIN tenk2 B
ON B.hundred in (SELECT min(c.hundred) FROM tenk2 C WHERE c.odd = b.odd);

--
-- Test VALUES to ARRAY (VtA) transformation
--

-- VtA transformation for joined VALUES is not supported
EXPLAIN (COSTS OFF)
SELECT * FROM onek, (VALUES('RFAAAA'), ('VJAAAA')) AS v (i)
  WHERE onek.stringu1 = v.i;

-- VtA transformation for a composite argument is not supported
EXPLAIN (COSTS OFF)
SELECT * FROM onek
  WHERE (unique1,ten) IN (VALUES (1,1), (20,0), (99,9), (17,99))
  ORDER BY unique1;

EXPLAIN (COSTS OFF)
SELECT * FROM onek
    WHERE unique1 IN (VALUES(10000), (2), (389), (1000), (2000), (10029))
    ORDER BY unique1;

EXPLAIN (COSTS OFF)
SELECT * FROM onek
    WHERE unique1 IN (VALUES(1200), (1));

-- Recursive evaluation of constant queries is not yet supported
EXPLAIN (COSTS OFF)
SELECT * FROM onek
  WHERE unique1 IN (SELECT x * x FROM (VALUES(1200), (1)) AS x(x));

EXPLAIN (COSTS OFF)
SELECT unique1, stringu1 FROM onek WHERE stringu1::name IN (VALUES('RFAAAA'), ('VJAAAA'));

EXPLAIN (COSTS OFF)
SELECT unique1, stringu1 FROM onek WHERE stringu1::text IN (VALUES('RFAAAA'), ('VJAAAA'));

EXPLAIN (COSTS OFF)
SELECT * from onek WHERE unique1 in (VALUES(1200::bigint), (1));

-- VtA shouldn't depend on the side of the join probing with the VALUES expression.
EXPLAIN (COSTS OFF)
SELECT c.unique1,c.ten FROM tenk1 c JOIN onek a USING (ten)
WHERE a.ten IN (VALUES (1), (2));
EXPLAIN (COSTS OFF)
SELECT c.unique1,c.ten FROM tenk1 c JOIN onek a USING (ten)
WHERE c.ten IN (VALUES (1), (2));

-- Constant expressions are simplified
EXPLAIN (COSTS OFF)
SELECT ten FROM onek WHERE sin(two ) +four IN (VALUES (sin(0.5)), (2));
EXPLAIN (COSTS OFF)

-- VtA allows NULLs in the list
SELECT ten FROM onek WHERE sin(two)+four IN (VALUES (sin(0.5)), (NULL), (2));

-- VtA is supported for custom plans where params are substituted with
-- constants.  VtA is not supported with generic plans where params prevent
-- us from building a constant array.
PREPARE test (int, numeric, text) AS
  SELECT ten FROM onek WHERE sin(two) * four / ($3::real) IN (VALUES (sin($2)), (2), ($1));
EXPLAIN (COSTS OFF) EXECUTE test(42, 3.14, '-1.5');
EXPLAIN (COSTS OFF) EXECUTE test(NULL, 3.14, NULL);
EXPLAIN (COSTS OFF) EXECUTE test(NULL, 3.14, '-1.5');
SET plan_cache_mode = 'force_generic_plan';
EXPLAIN (COSTS OFF) EXECUTE test(NULL, 3.14, '-1.5');
RESET plan_cache_mode;

--  VtA doesn't support LIMIT, OFFSET, and ORDER BY clauses
EXPLAIN (COSTS OFF)
SELECT ten FROM onek WHERE unique1 IN (VALUES (1), (2) OFFSET 1);
EXPLAIN (COSTS OFF)
SELECT ten FROM onek WHERE unique1 IN (VALUES (1), (2) ORDER BY 1);
EXPLAIN (COSTS OFF)
SELECT ten FROM onek WHERE unique1 IN (VALUES (1), (2) LIMIT 1);

EXPLAIN (COSTS OFF)
SELECT ten FROM onek t
WHERE unique1 IN (VALUES (0), ((2 IN (SELECT unique2 FROM onek c
  WHERE c.unique2 = t.unique1))::integer));

EXPLAIN (COSTS OFF)
SELECT ten FROM onek t
WHERE unique1 IN (VALUES (0), ((2 IN (SELECT unique2 FROM onek c
  WHERE c.unique2 IN (VALUES (sin(0.5)), (2))))::integer));

-- VtA is not allowed with subqueries
EXPLAIN (COSTS OFF)
SELECT ten FROM onek t WHERE unique1 IN (VALUES (0), ((2 IN
  (SELECT (3)))::integer)
);

-- VtA is not allowed with non-constant expressions
EXPLAIN (COSTS OFF)
SELECT ten FROM onek t WHERE unique1 IN (VALUES (0), (unique2));
EXPLAIN (COSTS OFF)
SELECT * FROM onek t1, lateral (SELECT * FROM onek t2 WHERE t2.ten IN (values (t1.ten), (1)));

-- VtA causes the whole expression to be evaluated as a constant
EXPLAIN (COSTS OFF)
SELECT ten FROM onek t WHERE 1.0::integer IN ((VALUES (1), (3)));<|MERGE_RESOLUTION|>--- conflicted
+++ resolved
@@ -930,8 +930,6 @@
 commit;
 
 --
-<<<<<<< HEAD
-=======
 -- Check that JsonConstructorExpr is treated as non-strict, and thus can be
 -- wrapped in a PlaceHolderVar
 --
@@ -949,7 +947,6 @@
 rollback;
 
 --
->>>>>>> 3d6a8289
 -- Verify that we correctly flatten cases involving a subquery output
 -- expression that doesn't need to be wrapped in a PlaceHolderVar
 --
@@ -998,8 +995,6 @@
   on t1.q2 = t2.q2
 order by 1, 2;
 
-<<<<<<< HEAD
-=======
 -- strict expressions containing variables of rels under the same lowest
 -- nulling outer join can escape being wrapped
 explain (verbose, costs off)
@@ -1103,7 +1098,6 @@
   on t1.q2 = ss2.q1
 order by 1, 2, 3;
 
->>>>>>> 3d6a8289
 --
 -- Tests for CTE inlining behavior
 --

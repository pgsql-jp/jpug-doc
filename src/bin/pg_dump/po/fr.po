# LANGUAGE message translation file for pg_dump
# Copyright (C) 2004-2022 PostgreSQL Global Development Group
# This file is distributed under the same license as the pg_dump (PostgreSQL) package.
#
# Use these quotes: « %s »
#
# Guillaume Lelarge <guillaume@lelarge.info>, 2004-2009.
# Stéphane Schildknecht <stephane.schildknecht@dalibo.com>, 2009.
# Guillaume Lelarge <guillaume@lelarge.info>, 2010-2022.
#
msgid ""
msgstr ""
"Project-Id-Version: PostgreSQL 15\n"
"Report-Msgid-Bugs-To: pgsql-bugs@lists.postgresql.org\n"
<<<<<<< HEAD
"POT-Creation-Date: 2022-05-14 10:19+0000\n"
"PO-Revision-Date: 2022-05-14 17:16+0200\n"
=======
"POT-Creation-Date: 2022-05-03 03:04+0000\n"
"PO-Revision-Date: 2021-12-30 17:13+0100\n"
>>>>>>> 185876a6
"Last-Translator: Guillaume Lelarge <guillaume@lelarge.info>\n"
"Language-Team: French <guillaume@lelarge.info>\n"
"Language: fr\n"
"MIME-Version: 1.0\n"
"Content-Type: text/plain; charset=UTF-8\n"
"Content-Transfer-Encoding: 8bit\n"
"Plural-Forms: nplurals=2; plural=(n > 1);\n"
"X-Generator: Poedit 3.0.1\n"
<<<<<<< HEAD
=======

#: ../../../src/common/logging.c:259
#, c-format
msgid "fatal: "
msgstr "fatal : "
>>>>>>> 185876a6

#: ../../../src/common/logging.c:277
#, c-format
msgid "error: "
msgstr "erreur : "

#: ../../../src/common/logging.c:284
#, c-format
msgid "warning: "
msgstr "attention : "

<<<<<<< HEAD
#: ../../../src/common/logging.c:295
#, c-format
msgid "detail: "
msgstr "détail : "

#: ../../../src/common/logging.c:302
#, c-format
msgid "hint: "
msgstr "astuce :  "

#: ../../common/exec.c:149 ../../common/exec.c:266 ../../common/exec.c:312
=======
#: ../../common/exec.c:141 ../../common/exec.c:258 ../../common/exec.c:304
>>>>>>> 185876a6
#, c-format
msgid "could not identify current directory: %m"
msgstr "n'a pas pu identifier le répertoire courant : %m"

<<<<<<< HEAD
#: ../../common/exec.c:168
=======
#: ../../common/exec.c:160
>>>>>>> 185876a6
#, c-format
msgid "invalid binary \"%s\""
msgstr "binaire « %s » invalide"

<<<<<<< HEAD
#: ../../common/exec.c:218
=======
#: ../../common/exec.c:210
>>>>>>> 185876a6
#, c-format
msgid "could not read binary \"%s\""
msgstr "n'a pas pu lire le binaire « %s »"

<<<<<<< HEAD
#: ../../common/exec.c:226
=======
#: ../../common/exec.c:218
>>>>>>> 185876a6
#, c-format
msgid "could not find a \"%s\" to execute"
msgstr "n'a pas pu trouver un « %s » à exécuter"

<<<<<<< HEAD
#: ../../common/exec.c:282 ../../common/exec.c:321
=======
#: ../../common/exec.c:274 ../../common/exec.c:313
>>>>>>> 185876a6
#, c-format
msgid "could not change directory to \"%s\": %m"
msgstr "n'a pas pu modifier le répertoire par « %s » : %m"

<<<<<<< HEAD
#: ../../common/exec.c:299
=======
#: ../../common/exec.c:291
>>>>>>> 185876a6
#, c-format
msgid "could not read symbolic link \"%s\": %m"
msgstr "n'a pas pu lire le lien symbolique « %s » : %m"

<<<<<<< HEAD
#: ../../common/exec.c:422 parallel.c:1611
=======
#: ../../common/exec.c:414 parallel.c:1614
>>>>>>> 185876a6
#, c-format
msgid "%s() failed: %m"
msgstr "échec de %s() : %m"

<<<<<<< HEAD
#: ../../common/exec.c:560 ../../common/exec.c:605 ../../common/exec.c:697
=======
#: ../../common/exec.c:527 ../../common/exec.c:572 ../../common/exec.c:664
>>>>>>> 185876a6
msgid "out of memory"
msgstr "mémoire épuisée"

#: ../../common/fe_memutils.c:35 ../../common/fe_memutils.c:75
#: ../../common/fe_memutils.c:98 ../../common/fe_memutils.c:162
#, c-format
msgid "out of memory\n"
msgstr "mémoire épuisée\n"

#: ../../common/fe_memutils.c:92 ../../common/fe_memutils.c:154
#, c-format
msgid "cannot duplicate null pointer (internal error)\n"
msgstr "ne peut pas dupliquer un pointeur nul (erreur interne)\n"

#: ../../common/wait_error.c:45
#, c-format
msgid "command not executable"
msgstr "commande non exécutable"

#: ../../common/wait_error.c:49
#, c-format
msgid "command not found"
msgstr "commande introuvable"

#: ../../common/wait_error.c:54
#, c-format
msgid "child process exited with exit code %d"
msgstr "le processus fils a quitté avec le code de sortie %d"

#: ../../common/wait_error.c:62
#, c-format
msgid "child process was terminated by exception 0x%X"
msgstr "le processus fils a été terminé par l'exception 0x%X"

#: ../../common/wait_error.c:66
#, c-format
msgid "child process was terminated by signal %d: %s"
msgstr "le processus fils a été terminé par le signal %d : %s"

#: ../../common/wait_error.c:72
#, c-format
msgid "child process exited with unrecognized status %d"
msgstr "le processus fils a quitté avec un statut %d non reconnu"

#: ../../fe_utils/option_utils.c:69
#, c-format
msgid "invalid value \"%s\" for option %s"
msgstr "valeur « %s » invalide pour l'option %s"

#: ../../fe_utils/option_utils.c:76
#, c-format
msgid "%s must be in range %d..%d"
msgstr "%s doit être compris entre %d et %d"

#: common.c:134
#, c-format
msgid "reading extensions"
msgstr "lecture des extensions"

#: common.c:137
#, c-format
msgid "identifying extension members"
msgstr "identification des membres d'extension"

#: common.c:140
#, c-format
msgid "reading schemas"
msgstr "lecture des schémas"

#: common.c:149
#, c-format
msgid "reading user-defined tables"
msgstr "lecture des tables utilisateur"

#: common.c:154
#, c-format
msgid "reading user-defined functions"
msgstr "lecture des fonctions utilisateur"

#: common.c:158
#, c-format
msgid "reading user-defined types"
msgstr "lecture des types utilisateur"

#: common.c:162
#, c-format
msgid "reading procedural languages"
msgstr "lecture des langages procéduraux"

#: common.c:165
#, c-format
msgid "reading user-defined aggregate functions"
msgstr "lecture des fonctions d'agrégats utilisateur"

#: common.c:168
#, c-format
msgid "reading user-defined operators"
msgstr "lecture des opérateurs utilisateur"

#: common.c:171
#, c-format
msgid "reading user-defined access methods"
msgstr "lecture des méthodes d'accès définis par les utilisateurs"

#: common.c:174
#, c-format
msgid "reading user-defined operator classes"
msgstr "lecture des classes d'opérateurs utilisateur"

#: common.c:177
#, c-format
msgid "reading user-defined operator families"
msgstr "lecture des familles d'opérateurs utilisateur"

#: common.c:180
#, c-format
msgid "reading user-defined text search parsers"
msgstr "lecture des analyseurs utilisateur pour la recherche plein texte"

#: common.c:183
#, c-format
msgid "reading user-defined text search templates"
msgstr "lecture des modèles utilisateur pour la recherche plein texte"

#: common.c:186
#, c-format
msgid "reading user-defined text search dictionaries"
msgstr "lecture des dictionnaires utilisateur pour la recherche plein texte"

#: common.c:189
#, c-format
msgid "reading user-defined text search configurations"
msgstr "lecture des configurations utilisateur pour la recherche plein texte"

#: common.c:192
#, c-format
msgid "reading user-defined foreign-data wrappers"
msgstr "lecture des wrappers de données distantes utilisateur"

#: common.c:195
#, c-format
msgid "reading user-defined foreign servers"
msgstr "lecture des serveurs distants utilisateur"

#: common.c:198
#, c-format
msgid "reading default privileges"
msgstr "lecture des droits par défaut"

#: common.c:201
#, c-format
msgid "reading user-defined collations"
msgstr "lecture des collationnements utilisateurs"

#: common.c:204
#, c-format
msgid "reading user-defined conversions"
msgstr "lecture des conversions utilisateur"

#: common.c:207
#, c-format
msgid "reading type casts"
msgstr "lecture des conversions de type"

#: common.c:210
#, c-format
msgid "reading transforms"
msgstr "lecture des transformations"

#: common.c:213
#, c-format
msgid "reading table inheritance information"
msgstr "lecture des informations d'héritage des tables"

#: common.c:216
#, c-format
msgid "reading event triggers"
msgstr "lecture des triggers sur évènement"

#: common.c:220
#, c-format
msgid "finding extension tables"
msgstr "recherche des tables d'extension"

#: common.c:224
#, c-format
msgid "finding inheritance relationships"
msgstr "recherche des relations d'héritage"

#: common.c:227
#, c-format
msgid "reading column info for interesting tables"
msgstr "lecture des informations de colonnes des tables intéressantes"

#: common.c:230
#, c-format
msgid "flagging inherited columns in subtables"
msgstr "marquage des colonnes héritées dans les sous-tables"

#: common.c:233
#, c-format
msgid "reading indexes"
msgstr "lecture des index"

#: common.c:236
#, c-format
msgid "flagging indexes in partitioned tables"
msgstr "décrit les index des tables partitionnées"

#: common.c:239
#, c-format
msgid "reading extended statistics"
msgstr "lecture des statistiques étendues"

#: common.c:242
#, c-format
msgid "reading constraints"
msgstr "lecture des contraintes"

#: common.c:245
#, c-format
msgid "reading triggers"
msgstr "lecture des triggers"

#: common.c:248
#, c-format
msgid "reading rewrite rules"
msgstr "lecture des règles de réécriture"

#: common.c:251
#, c-format
msgid "reading policies"
msgstr "lecture des politiques"

#: common.c:254
#, c-format
msgid "reading publications"
msgstr "lecture des publications"

#: common.c:257
#, c-format
msgid "reading publication membership of tables"
msgstr "lecture des appartenances aux publications des tables"

#: common.c:260
#, c-format
msgid "reading publication membership of schemas"
msgstr "lecture des appartenances aux publications des schémas"

#: common.c:263
#, c-format
msgid "reading subscriptions"
msgstr "lecture des souscriptions"

#: common.c:343
#, c-format
msgid "invalid number of parents %d for table \"%s\""
msgstr "nombre de parents invalide (%d) pour la table « %s »"

#: common.c:1004
#, c-format
msgid "failed sanity check, parent OID %u of table \"%s\" (OID %u) not found"
msgstr "vérification échouée, OID %u parent de la table « %s » (OID %u) introuvable"

#: common.c:1043
#, c-format
msgid "could not parse numeric array \"%s\": too many numbers"
msgstr "n'a pas pu analyser le tableau numérique « %s » : trop de nombres"

#: common.c:1055
#, c-format
msgid "could not parse numeric array \"%s\": invalid character in number"
msgstr "n'a pas pu analyser le tableau numérique « %s » : caractère invalide dans le nombre"

#: compress_io.c:111
#, c-format
msgid "invalid compression code: %d"
msgstr "code de compression invalide : %d"

#: compress_io.c:134 compress_io.c:170 compress_io.c:188 compress_io.c:504
#: compress_io.c:547
#, c-format
msgid "not built with zlib support"
msgstr "pas construit avec le support de zlib"

#: compress_io.c:236 compress_io.c:333
#, c-format
msgid "could not initialize compression library: %s"
msgstr "n'a pas pu initialiser la bibliothèque de compression : %s"

#: compress_io.c:256
#, c-format
msgid "could not close compression stream: %s"
msgstr "n'a pas pu fermer le flux de compression : %s"

#: compress_io.c:273
#, c-format
msgid "could not compress data: %s"
msgstr "n'a pas pu compresser les données : %s"

#: compress_io.c:349 compress_io.c:364
#, c-format
msgid "could not uncompress data: %s"
msgstr "n'a pas pu décompresser les données : %s"

#: compress_io.c:371
#, c-format
msgid "could not close compression library: %s"
msgstr "n'a pas pu fermer la bibliothèque de compression : %s"

<<<<<<< HEAD
#: compress_io.c:584 compress_io.c:621
=======
#: compress_io.c:584 compress_io.c:621 pg_backup_tar.c:554 pg_backup_tar.c:557
>>>>>>> 185876a6
#, c-format
msgid "could not read from input file: %s"
msgstr "n'a pas pu lire à partir du fichier en entrée : %s"

#: compress_io.c:623 pg_backup_custom.c:643 pg_backup_directory.c:553
<<<<<<< HEAD
#: pg_backup_tar.c:726 pg_backup_tar.c:749
=======
#: pg_backup_tar.c:790 pg_backup_tar.c:813
>>>>>>> 185876a6
#, c-format
msgid "could not read from input file: end of file"
msgstr "n'a pas pu lire à partir du fichier en entrée : fin du fichier"

#: parallel.c:253
#, c-format
msgid "%s() failed: error code %d"
msgstr "échec de %s() : code d'erreur %d"

#: parallel.c:961
#, c-format
msgid "could not create communication channels: %m"
msgstr "n'a pas pu créer le canal de communication : %m"

#: parallel.c:1018
#, c-format
msgid "could not create worker process: %m"
msgstr "n'a pas pu créer le processus worker : %m"

#: parallel.c:1148
#, c-format
msgid "unrecognized command received from leader: \"%s\""
msgstr "commande non reconnue reçue du leader : « %s »"

#: parallel.c:1191 parallel.c:1429
#, c-format
msgid "invalid message received from worker: \"%s\""
msgstr "message invalide reçu du worker: « %s »"

#: parallel.c:1323
#, c-format
msgid ""
"could not obtain lock on relation \"%s\"\n"
"This usually means that someone requested an ACCESS EXCLUSIVE lock on the table after the pg_dump parent process had gotten the initial ACCESS SHARE lock on the table."
msgstr ""
"impossible d'obtenir un verrou sur la relation « %s »\n"
"Cela signifie en général que quelqu'un a demandé un verrou ACCESS EXCLUSIVE sur la table après que pg_dump ait obtenu son verrou ACCESS SHARE initial sur la table."

#: parallel.c:1412
#, c-format
msgid "a worker process died unexpectedly"
msgstr "un processus worker a subi un arrêt brutal inattendu"

#: parallel.c:1534 parallel.c:1652
#, c-format
msgid "could not write to the communication channel: %m"
msgstr "n'a pas pu écrire dans le canal de communication: %m"

#: parallel.c:1736
#, c-format
msgid "pgpipe: could not create socket: error code %d"
msgstr "pgpipe: n'a pas pu créer le socket: code d'erreur %d"

#: parallel.c:1747
#, c-format
msgid "pgpipe: could not bind: error code %d"
msgstr "pgpipe: n'a pas pu se lier: code d'erreur %d"

#: parallel.c:1754
#, c-format
msgid "pgpipe: could not listen: error code %d"
msgstr "pgpipe : n'a pas pu se mettre en écoute: code d'erreur %d"

#: parallel.c:1761
#, c-format
msgid "pgpipe: %s() failed: error code %d"
msgstr "pgpipe: échec de %s() : code d'erreur %d"

#: parallel.c:1772
#, c-format
msgid "pgpipe: could not create second socket: error code %d"
msgstr "pgpipe: n'a pas pu créer un deuxième socket: code d'erreur %d"

#: parallel.c:1781
#, c-format
msgid "pgpipe: could not connect socket: error code %d"
msgstr "pgpipe: n'a pas pu se connecter au socket: code d'erreur %d"

#: parallel.c:1790
#, c-format
msgid "pgpipe: could not accept connection: error code %d"
msgstr "pgpipe: n'a pas pu accepter de connexion: code d'erreur %d"

<<<<<<< HEAD
#: pg_backup_archiver.c:279 pg_backup_archiver.c:1576
=======
#: pg_backup_archiver.c:278 pg_backup_archiver.c:1578
>>>>>>> 185876a6
#, c-format
msgid "could not close output file: %m"
msgstr "n'a pas pu fermer le fichier en sortie : %m"

<<<<<<< HEAD
#: pg_backup_archiver.c:323 pg_backup_archiver.c:327
=======
#: pg_backup_archiver.c:322 pg_backup_archiver.c:326
>>>>>>> 185876a6
#, c-format
msgid "archive items not in correct section order"
msgstr "les éléments de l'archive ne sont pas dans l'ordre correct de la section"

<<<<<<< HEAD
#: pg_backup_archiver.c:333
=======
#: pg_backup_archiver.c:332
>>>>>>> 185876a6
#, c-format
msgid "unexpected section code %d"
msgstr "code de section inattendu %d"

<<<<<<< HEAD
#: pg_backup_archiver.c:370
=======
#: pg_backup_archiver.c:369
>>>>>>> 185876a6
#, c-format
msgid "parallel restore is not supported with this archive file format"
msgstr "la restauration parallélisée n'est pas supportée avec ce format de fichier d'archive"

<<<<<<< HEAD
#: pg_backup_archiver.c:374
=======
#: pg_backup_archiver.c:373
>>>>>>> 185876a6
#, c-format
msgid "parallel restore is not supported with archives made by pre-8.0 pg_dump"
msgstr "la restauration parallélisée n'est pas supportée avec les archives réalisées par un pg_dump antérieur à la 8.0"

<<<<<<< HEAD
#: pg_backup_archiver.c:392
=======
#: pg_backup_archiver.c:391
>>>>>>> 185876a6
#, c-format
msgid "cannot restore from compressed archive (compression not supported in this installation)"
msgstr "ne peut pas restaurer à partir de l'archive compressée (compression indisponible dans cette installation)"

<<<<<<< HEAD
#: pg_backup_archiver.c:409
=======
#: pg_backup_archiver.c:408
>>>>>>> 185876a6
#, c-format
msgid "connecting to database for restore"
msgstr "connexion à la base de données pour la restauration"

<<<<<<< HEAD
#: pg_backup_archiver.c:411
=======
#: pg_backup_archiver.c:410
>>>>>>> 185876a6
#, c-format
msgid "direct database connections are not supported in pre-1.3 archives"
msgstr "les connexions directes à la base de données ne sont pas supportées dans les archives pre-1.3"

<<<<<<< HEAD
#: pg_backup_archiver.c:454
=======
#: pg_backup_archiver.c:453
>>>>>>> 185876a6
#, c-format
msgid "implied data-only restore"
msgstr "a impliqué une restauration des données uniquement"

<<<<<<< HEAD
#: pg_backup_archiver.c:520
=======
#: pg_backup_archiver.c:519
>>>>>>> 185876a6
#, c-format
msgid "dropping %s %s"
msgstr "suppression de %s %s"

<<<<<<< HEAD
#: pg_backup_archiver.c:615
=======
#: pg_backup_archiver.c:614
>>>>>>> 185876a6
#, c-format
msgid "could not find where to insert IF EXISTS in statement \"%s\""
msgstr "n'a pas pu trouver où insérer IF EXISTS dans l'instruction « %s »"

<<<<<<< HEAD
#: pg_backup_archiver.c:771 pg_backup_archiver.c:773
=======
#: pg_backup_archiver.c:770 pg_backup_archiver.c:772
>>>>>>> 185876a6
#, c-format
msgid "warning from original dump file: %s"
msgstr "message d'avertissement du fichier de sauvegarde original : %s"

<<<<<<< HEAD
#: pg_backup_archiver.c:788
=======
#: pg_backup_archiver.c:787
>>>>>>> 185876a6
#, c-format
msgid "creating %s \"%s.%s\""
msgstr "création de %s « %s.%s »"

<<<<<<< HEAD
#: pg_backup_archiver.c:791
=======
#: pg_backup_archiver.c:790
>>>>>>> 185876a6
#, c-format
msgid "creating %s \"%s\""
msgstr "création de %s « %s »"

<<<<<<< HEAD
#: pg_backup_archiver.c:841
=======
#: pg_backup_archiver.c:840
>>>>>>> 185876a6
#, c-format
msgid "connecting to new database \"%s\""
msgstr "connexion à la nouvelle base de données « %s »"

<<<<<<< HEAD
#: pg_backup_archiver.c:868
=======
#: pg_backup_archiver.c:867
>>>>>>> 185876a6
#, c-format
msgid "processing %s"
msgstr "traitement de %s"

<<<<<<< HEAD
#: pg_backup_archiver.c:888
=======
#: pg_backup_archiver.c:887
>>>>>>> 185876a6
#, c-format
msgid "processing data for table \"%s.%s\""
msgstr "traitement des données de la table « %s.%s »"

<<<<<<< HEAD
#: pg_backup_archiver.c:947
=======
#: pg_backup_archiver.c:949
>>>>>>> 185876a6
#, c-format
msgid "executing %s %s"
msgstr "exécution de %s %s"

<<<<<<< HEAD
#: pg_backup_archiver.c:986
=======
#: pg_backup_archiver.c:988
>>>>>>> 185876a6
#, c-format
msgid "disabling triggers for %s"
msgstr "désactivation des triggers pour %s"

<<<<<<< HEAD
#: pg_backup_archiver.c:1012
=======
#: pg_backup_archiver.c:1014
>>>>>>> 185876a6
#, c-format
msgid "enabling triggers for %s"
msgstr "activation des triggers pour %s"

<<<<<<< HEAD
#: pg_backup_archiver.c:1040
=======
#: pg_backup_archiver.c:1042
>>>>>>> 185876a6
#, c-format
msgid "internal error -- WriteData cannot be called outside the context of a DataDumper routine"
msgstr "erreur interne -- WriteData ne peut pas être appelé en dehors du contexte de la routine DataDumper"

<<<<<<< HEAD
#: pg_backup_archiver.c:1223
=======
#: pg_backup_archiver.c:1225
>>>>>>> 185876a6
#, c-format
msgid "large-object output not supported in chosen format"
msgstr "la sauvegarde des « Large Objects » n'est pas supportée dans le format choisi"

<<<<<<< HEAD
#: pg_backup_archiver.c:1281
=======
#: pg_backup_archiver.c:1283
>>>>>>> 185876a6
#, c-format
msgid "restored %d large object"
msgid_plural "restored %d large objects"
msgstr[0] "restauration de %d « Large Object »"
msgstr[1] "restauration de %d « Large Objects »"

<<<<<<< HEAD
#: pg_backup_archiver.c:1302 pg_backup_tar.c:669
=======
#: pg_backup_archiver.c:1304 pg_backup_tar.c:733
>>>>>>> 185876a6
#, c-format
msgid "restoring large object with OID %u"
msgstr "restauration du « Large Object » d'OID %u"

<<<<<<< HEAD
#: pg_backup_archiver.c:1314
=======
#: pg_backup_archiver.c:1316
>>>>>>> 185876a6
#, c-format
msgid "could not create large object %u: %s"
msgstr "n'a pas pu créer le « Large Object » %u : %s"

<<<<<<< HEAD
#: pg_backup_archiver.c:1319 pg_dump.c:3538
=======
#: pg_backup_archiver.c:1321 pg_dump.c:3729
>>>>>>> 185876a6
#, c-format
msgid "could not open large object %u: %s"
msgstr "n'a pas pu ouvrir le « Large Object » %u : %s"

<<<<<<< HEAD
#: pg_backup_archiver.c:1375
=======
#: pg_backup_archiver.c:1377
>>>>>>> 185876a6
#, c-format
msgid "could not open TOC file \"%s\": %m"
msgstr "n'a pas pu ouvrir le fichier TOC « %s » : %m"

<<<<<<< HEAD
#: pg_backup_archiver.c:1403
=======
#: pg_backup_archiver.c:1405
>>>>>>> 185876a6
#, c-format
msgid "line ignored: %s"
msgstr "ligne ignorée : %s"

<<<<<<< HEAD
#: pg_backup_archiver.c:1410
=======
#: pg_backup_archiver.c:1412
>>>>>>> 185876a6
#, c-format
msgid "could not find entry for ID %d"
msgstr "n'a pas pu trouver l'entrée pour l'ID %d"

<<<<<<< HEAD
#: pg_backup_archiver.c:1433 pg_backup_directory.c:222
=======
#: pg_backup_archiver.c:1435 pg_backup_directory.c:222
>>>>>>> 185876a6
#: pg_backup_directory.c:599
#, c-format
msgid "could not close TOC file: %m"
msgstr "n'a pas pu fermer le fichier TOC : %m"

<<<<<<< HEAD
#: pg_backup_archiver.c:1547 pg_backup_custom.c:156 pg_backup_directory.c:332
#: pg_backup_directory.c:586 pg_backup_directory.c:649
#: pg_backup_directory.c:668 pg_dumpall.c:476
=======
#: pg_backup_archiver.c:1549 pg_backup_custom.c:156 pg_backup_directory.c:332
#: pg_backup_directory.c:586 pg_backup_directory.c:649
#: pg_backup_directory.c:668 pg_dumpall.c:489
>>>>>>> 185876a6
#, c-format
msgid "could not open output file \"%s\": %m"
msgstr "n'a pas pu ouvrir le fichier de sauvegarde « %s » : %m"

<<<<<<< HEAD
#: pg_backup_archiver.c:1549 pg_backup_custom.c:162
=======
#: pg_backup_archiver.c:1551 pg_backup_custom.c:162
>>>>>>> 185876a6
#, c-format
msgid "could not open output file: %m"
msgstr "n'a pas pu ouvrir le fichier de sauvegarde : %m"

#: pg_backup_archiver.c:1645
#, c-format
msgid "wrote %zu byte of large object data (result = %d)"
msgid_plural "wrote %zu bytes of large object data (result = %d)"
msgstr[0] "a écrit %zu octet de données d'un « Large Object » (résultat = %d)"
msgstr[1] "a écrit %zu octets de données d'un « Large Object » (résultat = %d)"

#: pg_backup_archiver.c:1651
#, c-format
msgid "could not write to large object: %s"
msgstr "n'a pas pu écrire dans le « Large Object » : %s"

#: pg_backup_archiver.c:1741
#, c-format
msgid "while INITIALIZING:"
msgstr "pendant l'initialisation (« INITIALIZING ») :"

#: pg_backup_archiver.c:1746
#, c-format
msgid "while PROCESSING TOC:"
msgstr "pendant le traitement de la TOC (« PROCESSING TOC ») :"

#: pg_backup_archiver.c:1751
#, c-format
msgid "while FINALIZING:"
msgstr "pendant la finalisation (« FINALIZING ») :"

#: pg_backup_archiver.c:1756
#, c-format
msgid "from TOC entry %d; %u %u %s %s %s"
msgstr "de l'entrée TOC %d ; %u %u %s %s %s"

#: pg_backup_archiver.c:1832
#, c-format
msgid "bad dumpId"
msgstr "mauvais dumpId"

#: pg_backup_archiver.c:1853
#, c-format
msgid "bad table dumpId for TABLE DATA item"
msgstr "mauvais dumpId de table pour l'élément TABLE DATA"

#: pg_backup_archiver.c:1945
#, c-format
msgid "unexpected data offset flag %d"
msgstr "drapeau de décalage de données inattendu %d"

#: pg_backup_archiver.c:1958
#, c-format
msgid "file offset in dump file is too large"
msgstr "le décalage dans le fichier de sauvegarde est trop important"

#: pg_backup_archiver.c:2096 pg_backup_archiver.c:2106
#, c-format
msgid "directory name too long: \"%s\""
msgstr "nom du répertoire trop long : « %s »"

#: pg_backup_archiver.c:2114
#, c-format
msgid "directory \"%s\" does not appear to be a valid archive (\"toc.dat\" does not exist)"
msgstr "le répertoire « %s » ne semble pas être une archive valide (« toc.dat » n'existe pas)"

<<<<<<< HEAD
#: pg_backup_archiver.c:2120 pg_backup_custom.c:173 pg_backup_custom.c:807
=======
#: pg_backup_archiver.c:2122 pg_backup_custom.c:173 pg_backup_custom.c:807
>>>>>>> 185876a6
#: pg_backup_directory.c:207 pg_backup_directory.c:395
#, c-format
msgid "could not open input file \"%s\": %m"
msgstr "n'a pas pu ouvrir le fichier en entrée « %s » : %m"

#: pg_backup_archiver.c:2129 pg_backup_custom.c:179
#, c-format
msgid "could not open input file: %m"
msgstr "n'a pas pu ouvrir le fichier en entrée : %m"

#: pg_backup_archiver.c:2135
#, c-format
msgid "could not read input file: %m"
msgstr "n'a pas pu lire le fichier en entrée : %m"

#: pg_backup_archiver.c:2137
#, c-format
msgid "input file is too short (read %lu, expected 5)"
msgstr "le fichier en entrée est trop petit (%lu lus, 5 attendus)"

#: pg_backup_archiver.c:2169
#, c-format
msgid "input file appears to be a text format dump. Please use psql."
msgstr "Le fichier en entrée semble être une sauvegarde au format texte. Merci d'utiliser psql."

#: pg_backup_archiver.c:2175
#, c-format
msgid "input file does not appear to be a valid archive (too short?)"
msgstr "le fichier en entrée ne semble pas être une archive valide (trop petit ?)"

#: pg_backup_archiver.c:2181
#, c-format
msgid "input file does not appear to be a valid archive"
msgstr "le fichier en entrée ne semble pas être une archive valide"

#: pg_backup_archiver.c:2190
#, c-format
msgid "could not close input file: %m"
msgstr "n'a pas pu fermer le fichier en entrée : %m"

#: pg_backup_archiver.c:2307
#, c-format
msgid "unrecognized file format \"%d\""
msgstr "format de fichier « %d » non reconnu"

<<<<<<< HEAD
#: pg_backup_archiver.c:2387 pg_backup_archiver.c:4445
=======
#: pg_backup_archiver.c:2389 pg_backup_archiver.c:4413
>>>>>>> 185876a6
#, c-format
msgid "finished item %d %s %s"
msgstr "élément terminé %d %s %s"

<<<<<<< HEAD
#: pg_backup_archiver.c:2391 pg_backup_archiver.c:4458
=======
#: pg_backup_archiver.c:2393 pg_backup_archiver.c:4426
>>>>>>> 185876a6
#, c-format
msgid "worker process failed: exit code %d"
msgstr "échec du processus worker : code de sortie %d"

<<<<<<< HEAD
#: pg_backup_archiver.c:2512
=======
#: pg_backup_archiver.c:2513
>>>>>>> 185876a6
#, c-format
msgid "entry ID %d out of range -- perhaps a corrupt TOC"
msgstr "ID %d de l'entrée en dehors de la plage -- peut-être un TOC corrompu"

<<<<<<< HEAD
#: pg_backup_archiver.c:2592
=======
#: pg_backup_archiver.c:2580
>>>>>>> 185876a6
#, c-format
msgid "restoring tables WITH OIDS is not supported anymore"
msgstr "la restauration des tables avec WITH OIDS n'est plus supportée"

<<<<<<< HEAD
#: pg_backup_archiver.c:2674
=======
#: pg_backup_archiver.c:2662
>>>>>>> 185876a6
#, c-format
msgid "unrecognized encoding \"%s\""
msgstr "encodage « %s » non reconnu"

<<<<<<< HEAD
#: pg_backup_archiver.c:2679
=======
#: pg_backup_archiver.c:2667
>>>>>>> 185876a6
#, c-format
msgid "invalid ENCODING item: %s"
msgstr "élément ENCODING invalide : %s"

<<<<<<< HEAD
#: pg_backup_archiver.c:2697
=======
#: pg_backup_archiver.c:2685
>>>>>>> 185876a6
#, c-format
msgid "invalid STDSTRINGS item: %s"
msgstr "élément STDSTRINGS invalide : %s"

<<<<<<< HEAD
#: pg_backup_archiver.c:2722
=======
#: pg_backup_archiver.c:2710
>>>>>>> 185876a6
#, c-format
msgid "schema \"%s\" not found"
msgstr "schéma « %s » non trouvé"

<<<<<<< HEAD
#: pg_backup_archiver.c:2729
=======
#: pg_backup_archiver.c:2717
>>>>>>> 185876a6
#, c-format
msgid "table \"%s\" not found"
msgstr "table « %s » non trouvée"

<<<<<<< HEAD
#: pg_backup_archiver.c:2736
=======
#: pg_backup_archiver.c:2724
>>>>>>> 185876a6
#, c-format
msgid "index \"%s\" not found"
msgstr "index « %s » non trouvé"

<<<<<<< HEAD
#: pg_backup_archiver.c:2743
=======
#: pg_backup_archiver.c:2731
>>>>>>> 185876a6
#, c-format
msgid "function \"%s\" not found"
msgstr "fonction « %s » non trouvée"

<<<<<<< HEAD
#: pg_backup_archiver.c:2750
=======
#: pg_backup_archiver.c:2738
>>>>>>> 185876a6
#, c-format
msgid "trigger \"%s\" not found"
msgstr "trigger « %s » non trouvé"

<<<<<<< HEAD
#: pg_backup_archiver.c:3143
=======
#: pg_backup_archiver.c:3130
>>>>>>> 185876a6
#, c-format
msgid "could not set session user to \"%s\": %s"
msgstr "n'a pas pu initialiser la session utilisateur à « %s »: %s"

<<<<<<< HEAD
#: pg_backup_archiver.c:3280
=======
#: pg_backup_archiver.c:3262
>>>>>>> 185876a6
#, c-format
msgid "could not set search_path to \"%s\": %s"
msgstr "n'a pas pu configurer search_path à « %s » : %s"

<<<<<<< HEAD
#: pg_backup_archiver.c:3342
=======
#: pg_backup_archiver.c:3324
>>>>>>> 185876a6
#, c-format
msgid "could not set default_tablespace to %s: %s"
msgstr "n'a pas pu configurer default_tablespace à %s : %s"

<<<<<<< HEAD
#: pg_backup_archiver.c:3392
=======
#: pg_backup_archiver.c:3369
>>>>>>> 185876a6
#, c-format
msgid "could not set default_table_access_method: %s"
msgstr "n'a pas pu configurer la méthode default_table_access_method à %s"

<<<<<<< HEAD
#: pg_backup_archiver.c:3486 pg_backup_archiver.c:3651
=======
#: pg_backup_archiver.c:3461 pg_backup_archiver.c:3619
>>>>>>> 185876a6
#, c-format
msgid "don't know how to set owner for object type \"%s\""
msgstr "ne sait pas comment initialiser le propriétaire du type d'objet « %s »"

<<<<<<< HEAD
#: pg_backup_archiver.c:3754
=======
#: pg_backup_archiver.c:3722
>>>>>>> 185876a6
#, c-format
msgid "did not find magic string in file header"
msgstr "n'a pas trouver la chaîne magique dans le fichier d'en-tête"

<<<<<<< HEAD
#: pg_backup_archiver.c:3768
=======
#: pg_backup_archiver.c:3736
>>>>>>> 185876a6
#, c-format
msgid "unsupported version (%d.%d) in file header"
msgstr "version non supportée (%d.%d) dans le fichier d'en-tête"

<<<<<<< HEAD
#: pg_backup_archiver.c:3773
=======
#: pg_backup_archiver.c:3741
>>>>>>> 185876a6
#, c-format
msgid "sanity check on integer size (%lu) failed"
msgstr "échec de la vérification sur la taille de l'entier (%lu)"

<<<<<<< HEAD
#: pg_backup_archiver.c:3777
=======
#: pg_backup_archiver.c:3745
>>>>>>> 185876a6
#, c-format
msgid "archive was made on a machine with larger integers, some operations might fail"
msgstr "l'archive a été créée sur une machine disposant d'entiers plus larges, certaines opérations peuvent échouer"

<<<<<<< HEAD
#: pg_backup_archiver.c:3787
=======
#: pg_backup_archiver.c:3755
>>>>>>> 185876a6
#, c-format
msgid "expected format (%d) differs from format found in file (%d)"
msgstr "le format attendu (%d) diffère du format du fichier (%d)"

<<<<<<< HEAD
#: pg_backup_archiver.c:3802
=======
#: pg_backup_archiver.c:3770
>>>>>>> 185876a6
#, c-format
msgid "archive is compressed, but this installation does not support compression -- no data will be available"
msgstr "l'archive est compressée mais cette installation ne supporte pas la compression -- aucune donnée ne sera disponible"

<<<<<<< HEAD
#: pg_backup_archiver.c:3836
=======
#: pg_backup_archiver.c:3804
>>>>>>> 185876a6
#, c-format
msgid "invalid creation date in header"
msgstr "date de création invalide dans l'en-tête"

<<<<<<< HEAD
#: pg_backup_archiver.c:3970
=======
#: pg_backup_archiver.c:3938
>>>>>>> 185876a6
#, c-format
msgid "processing item %d %s %s"
msgstr "traitement de l'élément %d %s %s"

<<<<<<< HEAD
#: pg_backup_archiver.c:4049
=======
#: pg_backup_archiver.c:4017
>>>>>>> 185876a6
#, c-format
msgid "entering main parallel loop"
msgstr "entrée dans la boucle parallèle principale"

<<<<<<< HEAD
#: pg_backup_archiver.c:4060
=======
#: pg_backup_archiver.c:4028
>>>>>>> 185876a6
#, c-format
msgid "skipping item %d %s %s"
msgstr "omission de l'élément %d %s %s"

<<<<<<< HEAD
#: pg_backup_archiver.c:4069
=======
#: pg_backup_archiver.c:4037
>>>>>>> 185876a6
#, c-format
msgid "launching item %d %s %s"
msgstr "lancement de l'élément %d %s %s"

<<<<<<< HEAD
#: pg_backup_archiver.c:4123
=======
#: pg_backup_archiver.c:4091
>>>>>>> 185876a6
#, c-format
msgid "finished main parallel loop"
msgstr "fin de la boucle parallèle principale"

<<<<<<< HEAD
#: pg_backup_archiver.c:4159
=======
#: pg_backup_archiver.c:4127
>>>>>>> 185876a6
#, c-format
msgid "processing missed item %d %s %s"
msgstr "traitement de l'élément manquant %d %s %s"

<<<<<<< HEAD
#: pg_backup_archiver.c:4764
=======
#: pg_backup_archiver.c:4732
>>>>>>> 185876a6
#, c-format
msgid "table \"%s\" could not be created, will not restore its data"
msgstr "la table « %s » n'a pas pu être créée, ses données ne seront pas restaurées"

#: pg_backup_custom.c:376 pg_backup_null.c:147
#, c-format
msgid "invalid OID for large object"
msgstr "OID invalide pour le « Large Object »"

#: pg_backup_custom.c:439 pg_backup_custom.c:505 pg_backup_custom.c:629
<<<<<<< HEAD
#: pg_backup_custom.c:865 pg_backup_tar.c:1016 pg_backup_tar.c:1021
=======
#: pg_backup_custom.c:865 pg_backup_tar.c:1083 pg_backup_tar.c:1088
>>>>>>> 185876a6
#, c-format
msgid "error during file seek: %m"
msgstr "erreur lors de la recherche dans le fichier : %m"

#: pg_backup_custom.c:478
#, c-format
msgid "data block %d has wrong seek position"
msgstr "le bloc de données %d a une mauvaise position de recherche"

#: pg_backup_custom.c:495
#, c-format
msgid "unrecognized data block type (%d) while searching archive"
msgstr "type de bloc de données non reconnu (%d) lors de la recherche dans l'archive"

#: pg_backup_custom.c:517
#, c-format
msgid "could not find block ID %d in archive -- possibly due to out-of-order restore request, which cannot be handled due to non-seekable input file"
msgstr ""
"n'a pas pu trouver l'identifiant de bloc %d dans l'archive --\n"
"il est possible que cela soit dû à une demande de restauration dans un ordre\n"
"différent, ce qui ne peut pas être géré à cause d'un fichier non gérable en\n"
"recherche"

#: pg_backup_custom.c:522
#, c-format
msgid "could not find block ID %d in archive -- possibly corrupt archive"
msgstr "n'a pas pu trouver l'identifiant de bloc %d dans l'archive -- possible corruption de l'archive"

#: pg_backup_custom.c:529
#, c-format
msgid "found unexpected block ID (%d) when reading data -- expected %d"
msgstr "ID de bloc inattendu (%d) lors de la lecture des données -- %d attendu"

#: pg_backup_custom.c:543
#, c-format
msgid "unrecognized data block type %d while restoring archive"
msgstr "type de bloc de données %d non reconnu lors de la restauration de l'archive"

#: pg_backup_custom.c:645
#, c-format
msgid "could not read from input file: %m"
msgstr "n'a pas pu lire à partir du fichier en entrée : %m"

#: pg_backup_custom.c:746 pg_backup_custom.c:798 pg_backup_custom.c:943
<<<<<<< HEAD
#: pg_backup_tar.c:1019
=======
#: pg_backup_tar.c:1086
>>>>>>> 185876a6
#, c-format
msgid "could not determine seek position in archive file: %m"
msgstr "n'a pas pu déterminer la position de recherche dans le fichier d'archive : %m"

#: pg_backup_custom.c:762 pg_backup_custom.c:802
#, c-format
msgid "could not close archive file: %m"
msgstr "n'a pas pu fermer le fichier d'archive : %m"

#: pg_backup_custom.c:785
#, c-format
msgid "can only reopen input archives"
msgstr "peut seulement rouvrir l'archive en entrée"

#: pg_backup_custom.c:792
#, c-format
msgid "parallel restore from standard input is not supported"
msgstr "la restauration parallélisée n'est pas supportée à partir de stdin"

#: pg_backup_custom.c:794
#, c-format
msgid "parallel restore from non-seekable file is not supported"
msgstr "la restauration parallélisée n'est pas supportée à partir de fichiers sans table de matière"

#: pg_backup_custom.c:810
#, c-format
msgid "could not set seek position in archive file: %m"
msgstr "n'a pas pu initialiser la recherche de position dans le fichier d'archive : %m"

#: pg_backup_custom.c:889
#, c-format
msgid "compressor active"
msgstr "compression activée"

#: pg_backup_db.c:42
#, c-format
msgid "could not get server_version from libpq"
msgstr "n'a pas pu obtenir server_version de libpq"

<<<<<<< HEAD
#: pg_backup_db.c:53 pg_dumpall.c:1646
=======
#: pg_backup_db.c:53 pg_dumpall.c:1837
#, c-format
msgid "server version: %s; %s version: %s"
msgstr "version du serveur : %s ; %s version : %s"

#: pg_backup_db.c:55 pg_dumpall.c:1839
>>>>>>> 185876a6
#, c-format
msgid "aborting because of server version mismatch"
msgstr "annulation à cause de la différence des versions"

#: pg_backup_db.c:54 pg_dumpall.c:1647
#, c-format
msgid "server version: %s; %s version: %s"
msgstr "version du serveur : %s ; %s version : %s"

#: pg_backup_db.c:120
#, c-format
msgid "already connected to a database"
msgstr "déjà connecté à une base de données"

<<<<<<< HEAD
#: pg_backup_db.c:128 pg_backup_db.c:178 pg_dumpall.c:1490 pg_dumpall.c:1595
=======
#: pg_backup_db.c:132 pg_backup_db.c:182 pg_dumpall.c:1666 pg_dumpall.c:1777
>>>>>>> 185876a6
msgid "Password: "
msgstr "Mot de passe : "

#: pg_backup_db.c:170
#, c-format
msgid "could not connect to database"
msgstr "n'a pas pu se connecter à la base de données"

#: pg_backup_db.c:187
#, c-format
msgid "reconnection failed: %s"
msgstr "échec de la reconnexion : %s"

<<<<<<< HEAD
#: pg_backup_db.c:190 pg_backup_db.c:265 pg_dumpall.c:1520 pg_dumpall.c:1604
=======
#: pg_backup_db.c:194 pg_backup_db.c:269 pg_dumpall.c:1697 pg_dumpall.c:1787
>>>>>>> 185876a6
#, c-format
msgid "%s"
msgstr "%s"

<<<<<<< HEAD
#: pg_backup_db.c:272 pg_dumpall.c:1709 pg_dumpall.c:1732
=======
#: pg_backup_db.c:276 pg_dumpall.c:1900 pg_dumpall.c:1923
>>>>>>> 185876a6
#, c-format
msgid "query failed: %s"
msgstr "échec de la requête : %s"

<<<<<<< HEAD
#: pg_backup_db.c:274 pg_dumpall.c:1710 pg_dumpall.c:1733
=======
#: pg_backup_db.c:278 pg_dumpall.c:1901 pg_dumpall.c:1924
>>>>>>> 185876a6
#, c-format
msgid "Query was: %s"
msgstr "La requête était : %s"

#: pg_backup_db.c:316
#, c-format
msgid "query returned %d row instead of one: %s"
msgid_plural "query returned %d rows instead of one: %s"
msgstr[0] "la requête a renvoyé %d ligne au lieu d'une seule : %s"
msgstr[1] "la requête a renvoyé %d lignes au lieu d'une seule : %s"

#: pg_backup_db.c:352
#, c-format
msgid "%s: %sCommand was: %s"
msgstr "%s: %sLa commande était : %s"

#: pg_backup_db.c:408 pg_backup_db.c:482 pg_backup_db.c:489
msgid "could not execute query"
msgstr "n'a pas pu exécuter la requête"

#: pg_backup_db.c:461
#, c-format
msgid "error returned by PQputCopyData: %s"
msgstr "erreur renvoyée par PQputCopyData : %s"

#: pg_backup_db.c:510
#, c-format
msgid "error returned by PQputCopyEnd: %s"
msgstr "erreur renvoyée par PQputCopyEnd : %s"

#: pg_backup_db.c:516
#, c-format
msgid "COPY failed for table \"%s\": %s"
msgstr "COPY échoué pour la table « %s » : %s"

<<<<<<< HEAD
#: pg_backup_db.c:522 pg_dump.c:2105
=======
#: pg_backup_db.c:525 pg_dump.c:2130
>>>>>>> 185876a6
#, c-format
msgid "unexpected extra results during COPY of table \"%s\""
msgstr "résultats supplémentaires non attendus durant l'exécution de COPY sur la table « %s »"

#: pg_backup_db.c:534
msgid "could not start database transaction"
msgstr "n'a pas pu démarrer la transaction de la base de données"

#: pg_backup_db.c:542
msgid "could not commit database transaction"
msgstr "n'a pas pu valider la transaction de la base de données"

#: pg_backup_directory.c:156
#, c-format
msgid "no output directory specified"
msgstr "aucun répertoire cible indiqué"

#: pg_backup_directory.c:185
#, c-format
msgid "could not read directory \"%s\": %m"
msgstr "n'a pas pu lire le répertoire « %s » : %m"

#: pg_backup_directory.c:189
#, c-format
msgid "could not close directory \"%s\": %m"
msgstr "n'a pas pu fermer le répertoire « %s » : %m"

#: pg_backup_directory.c:195
#, c-format
msgid "could not create directory \"%s\": %m"
msgstr "n'a pas pu créer le répertoire « %s » : %m"

#: pg_backup_directory.c:355 pg_backup_directory.c:497
#: pg_backup_directory.c:533
#, c-format
msgid "could not write to output file: %s"
msgstr "n'a pas pu écrire dans le fichier en sortie : %s"

#: pg_backup_directory.c:373
#, c-format
msgid "could not close data file: %m"
msgstr "n'a pas pu fermer le fichier de données : %m"

#: pg_backup_directory.c:407
#, c-format
msgid "could not close data file \"%s\": %m"
msgstr "n'a pas pu fermer le fichier de données « %s » : %m"

#: pg_backup_directory.c:447
#, c-format
msgid "could not open large object TOC file \"%s\" for input: %m"
msgstr "n'a pas pu ouvrir le fichier TOC « %s » du Large Object en entrée : %m"

#: pg_backup_directory.c:458
#, c-format
msgid "invalid line in large object TOC file \"%s\": \"%s\""
msgstr "ligne invalide dans le fichier TOC du Large Object « %s » : « %s »"

#: pg_backup_directory.c:467
#, c-format
msgid "error reading large object TOC file \"%s\""
msgstr "erreur lors de la lecture du TOC du fichier Large Object « %s »"

#: pg_backup_directory.c:471
#, c-format
msgid "could not close large object TOC file \"%s\": %m"
msgstr "n'a pas pu fermer le TOC du Large Object « %s » : %m"

#: pg_backup_directory.c:685
#, c-format
msgid "could not close blob data file: %m"
msgstr "n'a pas pu fermer le fichier de données blob : %m"

#: pg_backup_directory.c:691
#, c-format
msgid "could not write to blobs TOC file"
msgstr "n'a pas pu écrire dans le fichier TOC des Large Objects"

#: pg_backup_directory.c:705
#, c-format
msgid "could not close blobs TOC file: %m"
msgstr "n'a pas pu fermer le fichier TOC des blobs : %m"

#: pg_backup_directory.c:724
#, c-format
msgid "file name too long: \"%s\""
msgstr "nom du fichier trop long : « %s »"

#: pg_backup_null.c:74
#, c-format
msgid "this format cannot be read"
msgstr "ce format ne peut pas être lu"

#: pg_backup_tar.c:172
#, c-format
msgid "could not open TOC file \"%s\" for output: %m"
msgstr "n'a pas pu ouvrir le fichier TOC « %s » en sortie : %m"

#: pg_backup_tar.c:179
#, c-format
msgid "could not open TOC file for output: %m"
msgstr "n'a pas pu ouvrir le fichier TOC en sortie : %m"

#: pg_backup_tar.c:198 pg_backup_tar.c:334 pg_backup_tar.c:389
#: pg_backup_tar.c:405 pg_backup_tar.c:893
#, c-format
msgid "compression is not supported by tar archive format"
msgstr "compression non supportée par le format des archives tar"

#: pg_backup_tar.c:206
#, c-format
msgid "could not open TOC file \"%s\" for input: %m"
msgstr "n'a pas pu ouvrir le fichier TOC « %s » en entrée : %m"

#: pg_backup_tar.c:213
#, c-format
msgid "could not open TOC file for input: %m"
msgstr "n'a pas pu ouvrir le fichier TOC en entrée : %m"

#: pg_backup_tar.c:322
#, c-format
msgid "could not find file \"%s\" in archive"
msgstr "n'a pas pu trouver le fichier « %s » dans l'archive"

#: pg_backup_tar.c:382
#, c-format
msgid "could not generate temporary file name: %m"
msgstr "impossible de créer le nom du fichier temporaire : %m"

<<<<<<< HEAD
#: pg_backup_tar.c:624
=======
#: pg_backup_tar.c:415
#, c-format
msgid "could not open temporary file"
msgstr "n'a pas pu ouvrir le fichier temporaire"

#: pg_backup_tar.c:444
#, c-format
msgid "could not close tar member: %m"
msgstr "n'a pas pu fermer le membre de tar : %m"

#: pg_backup_tar.c:688
>>>>>>> 185876a6
#, c-format
msgid "unexpected COPY statement syntax: \"%s\""
msgstr "syntaxe inattendue de l'instruction COPY : « %s »"

<<<<<<< HEAD
#: pg_backup_tar.c:890
=======
#: pg_backup_tar.c:955
>>>>>>> 185876a6
#, c-format
msgid "invalid OID for large object (%u)"
msgstr "OID invalide pour le « Large Object » (%u)"

<<<<<<< HEAD
#: pg_backup_tar.c:1035
=======
#: pg_backup_tar.c:1102
>>>>>>> 185876a6
#, c-format
msgid "could not close temporary file: %m"
msgstr "n'a pas pu fermer le fichier temporaire : m"

<<<<<<< HEAD
#: pg_backup_tar.c:1038
=======
#: pg_backup_tar.c:1111
>>>>>>> 185876a6
#, c-format
msgid "actual file length (%lld) does not match expected (%lld)"
msgstr "la longueur réelle du fichier (%lld) ne correspond pas à ce qui était attendu (%lld)"

<<<<<<< HEAD
#: pg_backup_tar.c:1084 pg_backup_tar.c:1115
=======
#: pg_backup_tar.c:1168 pg_backup_tar.c:1199
>>>>>>> 185876a6
#, c-format
msgid "could not find header for file \"%s\" in tar archive"
msgstr "n'a pas pu trouver l'en-tête du fichier « %s » dans l'archive tar"

<<<<<<< HEAD
#: pg_backup_tar.c:1102
=======
#: pg_backup_tar.c:1186
>>>>>>> 185876a6
#, c-format
msgid "restoring data out of order is not supported in this archive format: \"%s\" is required, but comes before \"%s\" in the archive file."
msgstr "la restauration désordonnée de données n'est pas supportée avec ce format d'archive : « %s » est requis mais vient avant « %s » dans le fichier d'archive."

<<<<<<< HEAD
#: pg_backup_tar.c:1149
=======
#: pg_backup_tar.c:1233
>>>>>>> 185876a6
#, c-format
msgid "incomplete tar header found (%lu byte)"
msgid_plural "incomplete tar header found (%lu bytes)"
msgstr[0] "en-tête incomplet du fichier tar (%lu octet)"
msgstr[1] "en-tête incomplet du fichier tar (%lu octets)"

<<<<<<< HEAD
#: pg_backup_tar.c:1188
=======
#: pg_backup_tar.c:1284
>>>>>>> 185876a6
#, c-format
msgid "corrupt tar header found in %s (expected %d, computed %d) file position %llu"
msgstr "en-tête tar corrompu trouvé dans %s (%d attendu, %d calculé ) à la position %llu du fichier"

#: pg_backup_utils.c:54
#, c-format
msgid "unrecognized section name: \"%s\""
msgstr "nom de section non reconnu : « %s »"

<<<<<<< HEAD
#: pg_backup_utils.c:55 pg_dump.c:627 pg_dump.c:644 pg_dumpall.c:340
#: pg_dumpall.c:350 pg_dumpall.c:358 pg_dumpall.c:366 pg_dumpall.c:373
#: pg_dumpall.c:383 pg_dumpall.c:458 pg_restore.c:291 pg_restore.c:307
#: pg_restore.c:321
=======
#: pg_backup_utils.c:55 pg_dump.c:625 pg_dump.c:642 pg_dumpall.c:341
#: pg_dumpall.c:351 pg_dumpall.c:360 pg_dumpall.c:369 pg_dumpall.c:377
#: pg_dumpall.c:391 pg_dumpall.c:469 pg_restore.c:284 pg_restore.c:300
#: pg_restore.c:318
>>>>>>> 185876a6
#, c-format
msgid "Try \"%s --help\" for more information."
msgstr "Essayez « %s --help » pour plus d'informations."

#: pg_backup_utils.c:66
#, c-format
msgid "out of on_exit_nicely slots"
msgstr "plus d'emplacements on_exit_nicely"

<<<<<<< HEAD
#: pg_dump.c:642 pg_dumpall.c:348 pg_restore.c:305
=======
#: pg_dump.c:551
#, c-format
msgid "compression level must be in range 0..9"
msgstr "le niveau de compression doit être compris entre 0 et 9"

#: pg_dump.c:589
#, c-format
msgid "extra_float_digits must be in range -15..3"
msgstr "extra_float_digits doit être dans l'intervalle -15 à 3"

#: pg_dump.c:612
#, c-format
msgid "rows-per-insert must be in range %d..%d"
msgstr "le nombre de lignes par insertion doit être compris entre %d et %d"

#: pg_dump.c:640 pg_dumpall.c:349 pg_restore.c:298
>>>>>>> 185876a6
#, c-format
msgid "too many command-line arguments (first is \"%s\")"
msgstr "trop d'arguments en ligne de commande (le premier étant « %s »)"

<<<<<<< HEAD
#: pg_dump.c:661 pg_restore.c:328
=======
#: pg_dump.c:661 pg_restore.c:327
>>>>>>> 185876a6
#, c-format
msgid "options -s/--schema-only and -a/--data-only cannot be used together"
msgstr "les options « -s/--schema-only » et « -a/--data-only » ne peuvent pas être utilisées ensemble"

<<<<<<< HEAD
#: pg_dump.c:664
=======
#: pg_dump.c:666
>>>>>>> 185876a6
#, c-format
msgid "options -s/--schema-only and --include-foreign-data cannot be used together"
msgstr "les options « -s/--schema-only » et « --include-foreign-data » ne peuvent pas être utilisées ensemble"

<<<<<<< HEAD
#: pg_dump.c:667
=======
#: pg_dump.c:669
>>>>>>> 185876a6
#, c-format
msgid "option --include-foreign-data is not supported with parallel backup"
msgstr "l'option --include-foreign-data n'est pas supportée avec une sauvegarde parallélisée"

<<<<<<< HEAD
#: pg_dump.c:670 pg_restore.c:331
=======
#: pg_dump.c:673 pg_restore.c:333
>>>>>>> 185876a6
#, c-format
msgid "options -c/--clean and -a/--data-only cannot be used together"
msgstr "les options « -c/--clean » et « -a/--data-only » ne peuvent pas être utilisées ensemble"

<<<<<<< HEAD
#: pg_dump.c:673 pg_dumpall.c:378 pg_restore.c:356
=======
#: pg_dump.c:678 pg_dumpall.c:384 pg_restore.c:382
>>>>>>> 185876a6
#, c-format
msgid "option --if-exists requires option -c/--clean"
msgstr "l'option --if-exists nécessite l'option -c/--clean"

<<<<<<< HEAD
#: pg_dump.c:680
=======
#: pg_dump.c:685
>>>>>>> 185876a6
#, c-format
msgid "option --on-conflict-do-nothing requires option --inserts, --rows-per-insert, or --column-inserts"
msgstr "l'option --on-conflict-do-nothing requiert l'option --inserts, --rows-per-insert, ou --column-inserts"

<<<<<<< HEAD
#: pg_dump.c:702
=======
#: pg_dump.c:707
>>>>>>> 185876a6
#, c-format
msgid "requested compression not available in this installation -- archive will be uncompressed"
msgstr "la compression requise n'est pas disponible avec cette installation -- l'archive ne sera pas compressée"

<<<<<<< HEAD
#: pg_dump.c:715
=======
#: pg_dump.c:728 pg_restore.c:349
#, c-format
msgid "invalid number of parallel jobs"
msgstr "nombre de jobs parallèles invalide"

#: pg_dump.c:732
>>>>>>> 185876a6
#, c-format
msgid "parallel backup only supported by the directory format"
msgstr "la sauvegarde parallélisée n'est supportée qu'avec le format directory"

<<<<<<< HEAD
#: pg_dump.c:761
=======
#: pg_dump.c:787
#, c-format
msgid ""
"Synchronized snapshots are not supported by this server version.\n"
"Run with --no-synchronized-snapshots instead if you do not need\n"
"synchronized snapshots."
msgstr ""
"Les snapshots synchronisés ne sont pas supportés par cette version serveur.\n"
"Lancez avec --no-synchronized-snapshots à la place si vous n'avez pas besoin\n"
"de snapshots synchronisés."

#: pg_dump.c:793
#, c-format
msgid "Exported snapshots are not supported by this server version."
msgstr "Les images exportées de la base ne sont pas supportées par cette version du serveur."

#: pg_dump.c:805
>>>>>>> 185876a6
#, c-format
msgid "last built-in OID is %u"
msgstr "le dernier OID interne est %u"

<<<<<<< HEAD
#: pg_dump.c:770
=======
#: pg_dump.c:814
>>>>>>> 185876a6
#, c-format
msgid "no matching schemas were found"
msgstr "aucun schéma correspondant n'a été trouvé"

<<<<<<< HEAD
#: pg_dump.c:784
=======
#: pg_dump.c:828
>>>>>>> 185876a6
#, c-format
msgid "no matching tables were found"
msgstr "aucune table correspondante n'a été trouvée"

<<<<<<< HEAD
#: pg_dump.c:806
=======
#: pg_dump.c:850
>>>>>>> 185876a6
#, c-format
msgid "no matching extensions were found"
msgstr "aucune extension correspondante n'a été trouvée"

<<<<<<< HEAD
#: pg_dump.c:989
=======
#: pg_dump.c:1020
>>>>>>> 185876a6
#, c-format
msgid ""
"%s dumps a database as a text file or to other formats.\n"
"\n"
msgstr ""
"%s exporte une base de données dans un fichier texte ou dans d'autres\n"
"formats.\n"
"\n"

<<<<<<< HEAD
#: pg_dump.c:990 pg_dumpall.c:605 pg_restore.c:433
=======
#: pg_dump.c:1021 pg_dumpall.c:622 pg_restore.c:462
>>>>>>> 185876a6
#, c-format
msgid "Usage:\n"
msgstr "Usage :\n"

<<<<<<< HEAD
#: pg_dump.c:991
=======
#: pg_dump.c:1022
>>>>>>> 185876a6
#, c-format
msgid "  %s [OPTION]... [DBNAME]\n"
msgstr "  %s [OPTION]... [BASE]\n"

<<<<<<< HEAD
#: pg_dump.c:993 pg_dumpall.c:608 pg_restore.c:436
=======
#: pg_dump.c:1024 pg_dumpall.c:625 pg_restore.c:465
>>>>>>> 185876a6
#, c-format
msgid ""
"\n"
"General options:\n"
msgstr ""
"\n"
"Options générales :\n"

<<<<<<< HEAD
#: pg_dump.c:994
=======
#: pg_dump.c:1025
>>>>>>> 185876a6
#, c-format
msgid "  -f, --file=FILENAME          output file or directory name\n"
msgstr "  -f, --file=FICHIER           nom du fichier ou du répertoire en sortie\n"

<<<<<<< HEAD
#: pg_dump.c:995
=======
#: pg_dump.c:1026
>>>>>>> 185876a6
#, c-format
msgid ""
"  -F, --format=c|d|t|p         output file format (custom, directory, tar,\n"
"                               plain text (default))\n"
msgstr ""
"  -F, --format=c|d|t|p         format du fichier de sortie (personnalisé,\n"
"                               répertoire, tar, texte (par défaut))\n"

<<<<<<< HEAD
#: pg_dump.c:997
=======
#: pg_dump.c:1028
>>>>>>> 185876a6
#, c-format
msgid "  -j, --jobs=NUM               use this many parallel jobs to dump\n"
msgstr ""
"  -j, --jobs=NOMBRE            utilise ce nombre de jobs en parallèle pour la\n"
"                               sauvegarde\n"

<<<<<<< HEAD
#: pg_dump.c:998 pg_dumpall.c:610
=======
#: pg_dump.c:1029 pg_dumpall.c:627
>>>>>>> 185876a6
#, c-format
msgid "  -v, --verbose                verbose mode\n"
msgstr "  -v, --verbose                mode verbeux\n"

<<<<<<< HEAD
#: pg_dump.c:999 pg_dumpall.c:611
=======
#: pg_dump.c:1030 pg_dumpall.c:628
>>>>>>> 185876a6
#, c-format
msgid "  -V, --version                output version information, then exit\n"
msgstr "  -V, --version                affiche la version puis quitte\n"

<<<<<<< HEAD
#: pg_dump.c:1000
=======
#: pg_dump.c:1031
>>>>>>> 185876a6
#, c-format
msgid "  -Z, --compress=0-9           compression level for compressed formats\n"
msgstr ""
"  -Z, --compress=0-9           niveau de compression pour les formats\n"
"                               compressés\n"

<<<<<<< HEAD
#: pg_dump.c:1001 pg_dumpall.c:612
=======
#: pg_dump.c:1032 pg_dumpall.c:629
>>>>>>> 185876a6
#, c-format
msgid "  --lock-wait-timeout=TIMEOUT  fail after waiting TIMEOUT for a table lock\n"
msgstr ""
"  --lock-wait-timeout=DÉLAI    échec après l'attente du DÉLAI pour un verrou de\n"
"                               table\n"

<<<<<<< HEAD
#: pg_dump.c:1002 pg_dumpall.c:639
=======
#: pg_dump.c:1033 pg_dumpall.c:656
>>>>>>> 185876a6
#, c-format
msgid "  --no-sync                    do not wait for changes to be written safely to disk\n"
msgstr ""
"  --no-sync                    n'attend pas que les modifications soient\n"
"                               proprement écrites sur disque\n"

<<<<<<< HEAD
#: pg_dump.c:1003 pg_dumpall.c:613
=======
#: pg_dump.c:1034 pg_dumpall.c:630
>>>>>>> 185876a6
#, c-format
msgid "  -?, --help                   show this help, then exit\n"
msgstr "  -?, --help                   affiche cette aide puis quitte\n"

<<<<<<< HEAD
#: pg_dump.c:1005 pg_dumpall.c:614
=======
#: pg_dump.c:1036 pg_dumpall.c:631
>>>>>>> 185876a6
#, c-format
msgid ""
"\n"
"Options controlling the output content:\n"
msgstr ""
"\n"
"Options contrôlant le contenu en sortie :\n"

<<<<<<< HEAD
#: pg_dump.c:1006 pg_dumpall.c:615
=======
#: pg_dump.c:1037 pg_dumpall.c:632
>>>>>>> 185876a6
#, c-format
msgid "  -a, --data-only              dump only the data, not the schema\n"
msgstr "  -a, --data-only              sauvegarde uniquement les données, pas le schéma\n"

<<<<<<< HEAD
#: pg_dump.c:1007
=======
#: pg_dump.c:1038
>>>>>>> 185876a6
#, c-format
msgid "  -b, --blobs                  include large objects in dump\n"
msgstr "  -b, --blobs                  inclut les « Large Objects » dans la sauvegarde\n"

<<<<<<< HEAD
#: pg_dump.c:1008
=======
#: pg_dump.c:1039
>>>>>>> 185876a6
#, c-format
msgid "  -B, --no-blobs               exclude large objects in dump\n"
msgstr "  -B, --no-blobs               exclut les « Large Objects » de la sauvegarde\n"

<<<<<<< HEAD
#: pg_dump.c:1009 pg_restore.c:447
=======
#: pg_dump.c:1040 pg_restore.c:476
>>>>>>> 185876a6
#, c-format
msgid "  -c, --clean                  clean (drop) database objects before recreating\n"
msgstr ""
"  -c, --clean                  nettoie/supprime les objets de la base de données\n"
"                               avant de les créer\n"

<<<<<<< HEAD
#: pg_dump.c:1010
=======
#: pg_dump.c:1041
>>>>>>> 185876a6
#, c-format
msgid "  -C, --create                 include commands to create database in dump\n"
msgstr ""
"  -C, --create                 inclut les commandes de création de la base\n"
"                               dans la sauvegarde\n"

<<<<<<< HEAD
#: pg_dump.c:1011
=======
#: pg_dump.c:1042
>>>>>>> 185876a6
#, c-format
msgid "  -e, --extension=PATTERN      dump the specified extension(s) only\n"
msgstr "  -e, --extension=MOTIF        sauvegarde uniquement les extensions indiquées\n"

<<<<<<< HEAD
#: pg_dump.c:1012 pg_dumpall.c:617
=======
#: pg_dump.c:1043 pg_dumpall.c:634
>>>>>>> 185876a6
#, c-format
msgid "  -E, --encoding=ENCODING      dump the data in encoding ENCODING\n"
msgstr "  -E, --encoding=ENCODAGE      sauvegarde les données dans l'encodage ENCODAGE\n"

<<<<<<< HEAD
#: pg_dump.c:1013
=======
#: pg_dump.c:1044
>>>>>>> 185876a6
#, c-format
msgid "  -n, --schema=PATTERN         dump the specified schema(s) only\n"
msgstr "  -n, --schema=MOTIF           sauvegarde uniquement les schémas indiqués\n"

<<<<<<< HEAD
#: pg_dump.c:1014
=======
#: pg_dump.c:1045
>>>>>>> 185876a6
#, c-format
msgid "  -N, --exclude-schema=PATTERN do NOT dump the specified schema(s)\n"
msgstr "  -N, --exclude-schema=MOTIF   ne sauvegarde pas les schémas indiqués\n"

<<<<<<< HEAD
#: pg_dump.c:1015
=======
#: pg_dump.c:1046
>>>>>>> 185876a6
#, c-format
msgid ""
"  -O, --no-owner               skip restoration of object ownership in\n"
"                               plain-text format\n"
msgstr ""
"  -O, --no-owner               ne sauvegarde pas les propriétaires des objets\n"
"                               lors de l'utilisation du format texte\n"

<<<<<<< HEAD
#: pg_dump.c:1017 pg_dumpall.c:621
=======
#: pg_dump.c:1048 pg_dumpall.c:638
>>>>>>> 185876a6
#, c-format
msgid "  -s, --schema-only            dump only the schema, no data\n"
msgstr ""
"  -s, --schema-only            sauvegarde uniquement la structure, pas les\n"
"                               données\n"

<<<<<<< HEAD
#: pg_dump.c:1018
=======
#: pg_dump.c:1049
>>>>>>> 185876a6
#, c-format
msgid "  -S, --superuser=NAME         superuser user name to use in plain-text format\n"
msgstr ""
"  -S, --superuser=NOM          indique le nom du super-utilisateur à utiliser\n"
"                               avec le format texte\n"

<<<<<<< HEAD
#: pg_dump.c:1019
=======
#: pg_dump.c:1050
>>>>>>> 185876a6
#, c-format
msgid "  -t, --table=PATTERN          dump the specified table(s) only\n"
msgstr "  -t, --table=MOTIF            sauvegarde uniquement les tables indiquées\n"

<<<<<<< HEAD
#: pg_dump.c:1020
=======
#: pg_dump.c:1051
>>>>>>> 185876a6
#, c-format
msgid "  -T, --exclude-table=PATTERN  do NOT dump the specified table(s)\n"
msgstr "  -T, --exclude-table=MOTIF    ne sauvegarde pas les tables indiquées\n"

<<<<<<< HEAD
#: pg_dump.c:1021 pg_dumpall.c:624
=======
#: pg_dump.c:1052 pg_dumpall.c:641
>>>>>>> 185876a6
#, c-format
msgid "  -x, --no-privileges          do not dump privileges (grant/revoke)\n"
msgstr "  -x, --no-privileges          ne sauvegarde pas les droits sur les objets\n"

<<<<<<< HEAD
#: pg_dump.c:1022 pg_dumpall.c:625
=======
#: pg_dump.c:1053 pg_dumpall.c:642
>>>>>>> 185876a6
#, c-format
msgid "  --binary-upgrade             for use by upgrade utilities only\n"
msgstr ""
"  --binary-upgrade             à n'utiliser que par les outils de mise à jour\n"
"                               seulement\n"

<<<<<<< HEAD
#: pg_dump.c:1023 pg_dumpall.c:626
=======
#: pg_dump.c:1054 pg_dumpall.c:643
>>>>>>> 185876a6
#, c-format
msgid "  --column-inserts             dump data as INSERT commands with column names\n"
msgstr ""
"  --column-inserts             sauvegarde les données avec des commandes INSERT\n"
"                               en précisant les noms des colonnes\n"

<<<<<<< HEAD
#: pg_dump.c:1024 pg_dumpall.c:627
=======
#: pg_dump.c:1055 pg_dumpall.c:644
>>>>>>> 185876a6
#, c-format
msgid "  --disable-dollar-quoting     disable dollar quoting, use SQL standard quoting\n"
msgstr ""
"  --disable-dollar-quoting     désactive l'utilisation des guillemets dollars\n"
"                               dans le but de respecter le standard SQL en\n"
"                               matière de guillemets\n"

<<<<<<< HEAD
#: pg_dump.c:1025 pg_dumpall.c:628 pg_restore.c:464
=======
#: pg_dump.c:1056 pg_dumpall.c:645 pg_restore.c:493
>>>>>>> 185876a6
#, c-format
msgid "  --disable-triggers           disable triggers during data-only restore\n"
msgstr ""
"  --disable-triggers           désactive les triggers en mode de restauration\n"
"                               des données seules\n"

<<<<<<< HEAD
#: pg_dump.c:1026
=======
#: pg_dump.c:1057
>>>>>>> 185876a6
#, c-format
msgid ""
"  --enable-row-security        enable row security (dump only content user has\n"
"                               access to)\n"
msgstr ""
"  --enable-row-security        active la sécurité niveau ligne (et donc\n"
"                               sauvegarde uniquement le contenu visible par cet\n"
"                               utilisateur)\n"

<<<<<<< HEAD
#: pg_dump.c:1028
=======
#: pg_dump.c:1059
>>>>>>> 185876a6
#, c-format
msgid "  --exclude-table-data=PATTERN do NOT dump data for the specified table(s)\n"
msgstr "  --exclude-table-data=MOTIF   ne sauvegarde pas les tables indiquées\n"

<<<<<<< HEAD
#: pg_dump.c:1029 pg_dumpall.c:630
=======
#: pg_dump.c:1060 pg_dumpall.c:647
>>>>>>> 185876a6
#, c-format
msgid "  --extra-float-digits=NUM     override default setting for extra_float_digits\n"
msgstr ""
"  --extra-float-digits=NUM     surcharge la configuration par défaut de\n"
"                               extra_float_digits\n"

<<<<<<< HEAD
#: pg_dump.c:1030 pg_dumpall.c:631 pg_restore.c:466
=======
#: pg_dump.c:1061 pg_dumpall.c:648 pg_restore.c:495
>>>>>>> 185876a6
#, c-format
msgid "  --if-exists                  use IF EXISTS when dropping objects\n"
msgstr ""
"  --if-exists                  utilise IF EXISTS lors de la suppression des\n"
"                               objets\n"

<<<<<<< HEAD
#: pg_dump.c:1031
=======
#: pg_dump.c:1062
>>>>>>> 185876a6
#, c-format
msgid ""
"  --include-foreign-data=PATTERN\n"
"                               include data of foreign tables on foreign\n"
"                               servers matching PATTERN\n"
msgstr ""
"  --include-foreign-data=MOTIF inclut les données des tables externes pour les\n"
"                               serveurs distants correspondant au motif MOTIF\n"

<<<<<<< HEAD
#: pg_dump.c:1034 pg_dumpall.c:632
=======
#: pg_dump.c:1065 pg_dumpall.c:649
>>>>>>> 185876a6
#, c-format
msgid "  --inserts                    dump data as INSERT commands, rather than COPY\n"
msgstr ""
"  --inserts                    sauvegarde les données avec des instructions\n"
"                               INSERT plutôt que COPY\n"

<<<<<<< HEAD
#: pg_dump.c:1035 pg_dumpall.c:633
=======
#: pg_dump.c:1066 pg_dumpall.c:650
>>>>>>> 185876a6
#, c-format
msgid "  --load-via-partition-root    load partitions via the root table\n"
msgstr "  --load-via-partition-root    charger les partitions via la table racine\n"

<<<<<<< HEAD
#: pg_dump.c:1036 pg_dumpall.c:634
=======
#: pg_dump.c:1067 pg_dumpall.c:651
>>>>>>> 185876a6
#, c-format
msgid "  --no-comments                do not dump comments\n"
msgstr "  --no-comments                ne sauvegarde pas les commentaires\n"

<<<<<<< HEAD
#: pg_dump.c:1037 pg_dumpall.c:635
=======
#: pg_dump.c:1068 pg_dumpall.c:652
>>>>>>> 185876a6
#, c-format
msgid "  --no-publications            do not dump publications\n"
msgstr "  --no-publications            ne sauvegarde pas les publications\n"

<<<<<<< HEAD
#: pg_dump.c:1038 pg_dumpall.c:637
=======
#: pg_dump.c:1069 pg_dumpall.c:654
>>>>>>> 185876a6
#, c-format
msgid "  --no-security-labels         do not dump security label assignments\n"
msgstr ""
"  --no-security-labels         ne sauvegarde pas les affectations de labels de\n"
"                               sécurité\n"

<<<<<<< HEAD
#: pg_dump.c:1039 pg_dumpall.c:638
=======
#: pg_dump.c:1070 pg_dumpall.c:655
>>>>>>> 185876a6
#, c-format
msgid "  --no-subscriptions           do not dump subscriptions\n"
msgstr "  --no-subscriptions           ne sauvegarde pas les souscriptions\n"

<<<<<<< HEAD
#: pg_dump.c:1040 pg_dumpall.c:640
#, c-format
msgid "  --no-table-access-method     do not dump table access methods\n"
msgstr "  --no-table-access-method     ne sauvegarde pas les méthodes d'accès aux tables\n"

#: pg_dump.c:1041 pg_dumpall.c:641
=======
#: pg_dump.c:1071
#, c-format
msgid "  --no-synchronized-snapshots  do not use synchronized snapshots in parallel jobs\n"
msgstr ""
"  --no-synchronized-snapshots  n'utilise pas de snapshots synchronisés pour les\n"
"                               jobs en parallèle\n"

#: pg_dump.c:1072 pg_dumpall.c:657
>>>>>>> 185876a6
#, c-format
msgid "  --no-tablespaces             do not dump tablespace assignments\n"
msgstr "  --no-tablespaces             ne sauvegarde pas les affectations de tablespaces\n"

<<<<<<< HEAD
#: pg_dump.c:1042 pg_dumpall.c:642
=======
#: pg_dump.c:1073 pg_dumpall.c:658
>>>>>>> 185876a6
#, c-format
msgid "  --no-toast-compression       do not dump TOAST compression methods\n"
msgstr ""
"  --no-toast-compression       ne sauvegarde pas les méthodes de compression de\n"
"                               TOAST\n"

<<<<<<< HEAD
#: pg_dump.c:1043 pg_dumpall.c:643
=======
#: pg_dump.c:1074 pg_dumpall.c:659
>>>>>>> 185876a6
#, c-format
msgid "  --no-unlogged-table-data     do not dump unlogged table data\n"
msgstr ""
"  --no-unlogged-table-data     ne sauvegarde pas les données des tables non\n"
"                               journalisées\n"

<<<<<<< HEAD
#: pg_dump.c:1044 pg_dumpall.c:644
=======
#: pg_dump.c:1075 pg_dumpall.c:660
>>>>>>> 185876a6
#, c-format
msgid "  --on-conflict-do-nothing     add ON CONFLICT DO NOTHING to INSERT commands\n"
msgstr ""
"  --on-conflict-do-nothing     ajoute ON CONFLICT DO NOTHING aux commandes\n"
"                               INSERT\n"

<<<<<<< HEAD
#: pg_dump.c:1045 pg_dumpall.c:645
=======
#: pg_dump.c:1076 pg_dumpall.c:661
>>>>>>> 185876a6
#, c-format
msgid "  --quote-all-identifiers      quote all identifiers, even if not key words\n"
msgstr ""
"  --quote-all-identifiers      met entre guillemets tous les identifiants même\n"
"                               s'il ne s'agit pas de mots clés\n"

<<<<<<< HEAD
#: pg_dump.c:1046 pg_dumpall.c:646
=======
#: pg_dump.c:1077 pg_dumpall.c:662
>>>>>>> 185876a6
#, c-format
msgid "  --rows-per-insert=NROWS      number of rows per INSERT; implies --inserts\n"
msgstr "  --rows-per-insert=NROWS      nombre de lignes par INSERT ; implique --inserts\n"

<<<<<<< HEAD
#: pg_dump.c:1047
=======
#: pg_dump.c:1078
>>>>>>> 185876a6
#, c-format
msgid "  --section=SECTION            dump named section (pre-data, data, or post-data)\n"
msgstr ""
"  --section=SECTION            sauvegarde la section indiquée (pre-data, data\n"
"                               ou post-data)\n"

<<<<<<< HEAD
#: pg_dump.c:1048
=======
#: pg_dump.c:1079
>>>>>>> 185876a6
#, c-format
msgid "  --serializable-deferrable    wait until the dump can run without anomalies\n"
msgstr ""
"  --serializable-deferrable    attend jusqu'à ce que la sauvegarde puisse\n"
"                               s'exécuter sans anomalies\n"

<<<<<<< HEAD
#: pg_dump.c:1049
=======
#: pg_dump.c:1080
>>>>>>> 185876a6
#, c-format
msgid "  --snapshot=SNAPSHOT          use given snapshot for the dump\n"
msgstr "  --snapshot=SNAPSHOT          utilise l'image donnée pour la sauvegarde\n"

<<<<<<< HEAD
#: pg_dump.c:1050 pg_restore.c:476
=======
#: pg_dump.c:1081 pg_restore.c:504
>>>>>>> 185876a6
#, c-format
msgid ""
"  --strict-names               require table and/or schema include patterns to\n"
"                               match at least one entity each\n"
msgstr ""
"  --strict-names               requiert que les motifs des tables et/ou schémas\n"
"                               correspondent à au moins une entité de chaque\n"

<<<<<<< HEAD
#: pg_dump.c:1052 pg_dumpall.c:647 pg_restore.c:478
=======
#: pg_dump.c:1083 pg_dumpall.c:663 pg_restore.c:506
>>>>>>> 185876a6
#, c-format
msgid ""
"  --use-set-session-authorization\n"
"                               use SET SESSION AUTHORIZATION commands instead of\n"
"                               ALTER OWNER commands to set ownership\n"
msgstr ""
"  --use-set-session-authorization\n"
"                               utilise les commandes SET SESSION AUTHORIZATION\n"
"                               au lieu des commandes ALTER OWNER pour modifier\n"
"                               les propriétaires\n"

<<<<<<< HEAD
#: pg_dump.c:1056 pg_dumpall.c:651 pg_restore.c:482
=======
#: pg_dump.c:1087 pg_dumpall.c:667 pg_restore.c:510
>>>>>>> 185876a6
#, c-format
msgid ""
"\n"
"Connection options:\n"
msgstr ""
"\n"
"Options de connexion :\n"

<<<<<<< HEAD
#: pg_dump.c:1057
=======
#: pg_dump.c:1088
>>>>>>> 185876a6
#, c-format
msgid "  -d, --dbname=DBNAME      database to dump\n"
msgstr "  -d, --dbname=BASE            base de données à sauvegarder\n"

<<<<<<< HEAD
#: pg_dump.c:1058 pg_dumpall.c:653 pg_restore.c:483
=======
#: pg_dump.c:1089 pg_dumpall.c:669 pg_restore.c:511
>>>>>>> 185876a6
#, c-format
msgid "  -h, --host=HOSTNAME      database server host or socket directory\n"
msgstr ""
"  -h, --host=HÔTE              hôte du serveur de bases de données ou\n"
"                               répertoire des sockets\n"

<<<<<<< HEAD
#: pg_dump.c:1059 pg_dumpall.c:655 pg_restore.c:484
=======
#: pg_dump.c:1090 pg_dumpall.c:671 pg_restore.c:512
>>>>>>> 185876a6
#, c-format
msgid "  -p, --port=PORT          database server port number\n"
msgstr "  -p, --port=PORT              numéro de port du serveur de bases de données\n"

<<<<<<< HEAD
#: pg_dump.c:1060 pg_dumpall.c:656 pg_restore.c:485
=======
#: pg_dump.c:1091 pg_dumpall.c:672 pg_restore.c:513
>>>>>>> 185876a6
#, c-format
msgid "  -U, --username=NAME      connect as specified database user\n"
msgstr "  -U, --username=NOM           se connecter avec cet utilisateur\n"

<<<<<<< HEAD
#: pg_dump.c:1061 pg_dumpall.c:657 pg_restore.c:486
=======
#: pg_dump.c:1092 pg_dumpall.c:673 pg_restore.c:514
>>>>>>> 185876a6
#, c-format
msgid "  -w, --no-password        never prompt for password\n"
msgstr "  -w, --no-password            ne demande jamais un mot de passe\n"

<<<<<<< HEAD
#: pg_dump.c:1062 pg_dumpall.c:658 pg_restore.c:487
=======
#: pg_dump.c:1093 pg_dumpall.c:674 pg_restore.c:515
>>>>>>> 185876a6
#, c-format
msgid "  -W, --password           force password prompt (should happen automatically)\n"
msgstr ""
"  -W, --password               force la demande du mot de passe (devrait\n"
"                               survenir automatiquement)\n"

<<<<<<< HEAD
#: pg_dump.c:1063 pg_dumpall.c:659
=======
#: pg_dump.c:1094 pg_dumpall.c:675
>>>>>>> 185876a6
#, c-format
msgid "  --role=ROLENAME          do SET ROLE before dump\n"
msgstr "  --role=NOMROLE               exécute SET ROLE avant la sauvegarde\n"

<<<<<<< HEAD
#: pg_dump.c:1065
=======
#: pg_dump.c:1096
>>>>>>> 185876a6
#, c-format
msgid ""
"\n"
"If no database name is supplied, then the PGDATABASE environment\n"
"variable value is used.\n"
"\n"
msgstr ""
"\n"
"Si aucune base de données n'est indiquée, la valeur de la variable\n"
"d'environnement PGDATABASE est alors utilisée.\n"
"\n"

<<<<<<< HEAD
#: pg_dump.c:1067 pg_dumpall.c:663 pg_restore.c:494
=======
#: pg_dump.c:1098 pg_dumpall.c:679 pg_restore.c:522
>>>>>>> 185876a6
#, c-format
msgid "Report bugs to <%s>.\n"
msgstr "Rapporter les bogues à <%s>.\n"

<<<<<<< HEAD
#: pg_dump.c:1068 pg_dumpall.c:664 pg_restore.c:495
=======
#: pg_dump.c:1099 pg_dumpall.c:680 pg_restore.c:523
>>>>>>> 185876a6
#, c-format
msgid "%s home page: <%s>\n"
msgstr "Page d'accueil de %s : <%s>\n"

<<<<<<< HEAD
#: pg_dump.c:1087 pg_dumpall.c:488
=======
#: pg_dump.c:1118 pg_dumpall.c:504
>>>>>>> 185876a6
#, c-format
msgid "invalid client encoding \"%s\" specified"
msgstr "encodage client indiqué (« %s ») invalide"

<<<<<<< HEAD
#: pg_dump.c:1225
=======
#: pg_dump.c:1264
>>>>>>> 185876a6
#, c-format
msgid "parallel dumps from standby servers are not supported by this server version"
msgstr "les sauvegardes parallélisées sur un serveur standby ne sont pas supportées par cette version du serveur"

<<<<<<< HEAD
#: pg_dump.c:1290
=======
#: pg_dump.c:1333
>>>>>>> 185876a6
#, c-format
msgid "invalid output format \"%s\" specified"
msgstr "format de sortie « %s » invalide"

<<<<<<< HEAD
#: pg_dump.c:1331 pg_dump.c:1387 pg_dump.c:1440 pg_dumpall.c:1282
=======
#: pg_dump.c:1374 pg_dump.c:1430 pg_dump.c:1483 pg_dumpall.c:1451
>>>>>>> 185876a6
#, c-format
msgid "improper qualified name (too many dotted names): %s"
msgstr "mauvaise qualification du nom (trop de points entre les noms) : %s"

<<<<<<< HEAD
#: pg_dump.c:1339
=======
#: pg_dump.c:1382
>>>>>>> 185876a6
#, c-format
msgid "no matching schemas were found for pattern \"%s\""
msgstr "aucun schéma correspondant n'a été trouvé avec le motif « %s »"

<<<<<<< HEAD
#: pg_dump.c:1392
=======
#: pg_dump.c:1435
>>>>>>> 185876a6
#, c-format
msgid "no matching extensions were found for pattern \"%s\""
msgstr "aucune extension correspondante n'a été trouvée avec le motif « %s »"

<<<<<<< HEAD
#: pg_dump.c:1445
=======
#: pg_dump.c:1488
>>>>>>> 185876a6
#, c-format
msgid "no matching foreign servers were found for pattern \"%s\""
msgstr "aucun serveur distant correspondant n'a été trouvé avec le motif « %s »"

<<<<<<< HEAD
#: pg_dump.c:1508
=======
#: pg_dump.c:1551
>>>>>>> 185876a6
#, c-format
msgid "improper relation name (too many dotted names): %s"
msgstr "nom de relation incorrecte (trop de points entre les noms) : %s"

<<<<<<< HEAD
#: pg_dump.c:1519
=======
#: pg_dump.c:1562
>>>>>>> 185876a6
#, c-format
msgid "no matching tables were found for pattern \"%s\""
msgstr "aucune table correspondante n'a été trouvée avec le motif « %s »"

<<<<<<< HEAD
#: pg_dump.c:1546
=======
#: pg_dump.c:1589
>>>>>>> 185876a6
#, c-format
msgid "You are currently not connected to a database."
msgstr "Vous n'êtes pas connecté à une base de données."

<<<<<<< HEAD
#: pg_dump.c:1549
=======
#: pg_dump.c:1592
>>>>>>> 185876a6
#, c-format
msgid "cross-database references are not implemented: %s"
msgstr "les références entre bases de données ne sont pas implémentées : %s"

<<<<<<< HEAD
#: pg_dump.c:1980
=======
#: pg_dump.c:2004
>>>>>>> 185876a6
#, c-format
msgid "dumping contents of table \"%s.%s\""
msgstr "sauvegarde du contenu de la table « %s.%s »"

<<<<<<< HEAD
#: pg_dump.c:2086
=======
#: pg_dump.c:2111
>>>>>>> 185876a6
#, c-format
msgid "Dumping the contents of table \"%s\" failed: PQgetCopyData() failed."
msgstr "Sauvegarde du contenu de la table « %s » échouée : échec de PQgetCopyData()."

<<<<<<< HEAD
#: pg_dump.c:2087 pg_dump.c:2097
=======
#: pg_dump.c:2112 pg_dump.c:2122
>>>>>>> 185876a6
#, c-format
msgid "Error message from server: %s"
msgstr "Message d'erreur du serveur : %s"

<<<<<<< HEAD
#: pg_dump.c:2088 pg_dump.c:2098
=======
#: pg_dump.c:2113 pg_dump.c:2123
>>>>>>> 185876a6
#, c-format
msgid "Command was: %s"
msgstr "La commande était : %s"

<<<<<<< HEAD
#: pg_dump.c:2096
=======
#: pg_dump.c:2121
>>>>>>> 185876a6
#, c-format
msgid "Dumping the contents of table \"%s\" failed: PQgetResult() failed."
msgstr "Sauvegarde du contenu de la table « %s » échouée : échec de PQgetResult()."

<<<<<<< HEAD
#: pg_dump.c:2178
=======
#: pg_dump.c:2203
>>>>>>> 185876a6
#, c-format
msgid "wrong number of fields retrieved from table \"%s\""
msgstr "mauvais nombre de champs récupérés à partir de la table « %s »"

<<<<<<< HEAD
#: pg_dump.c:2836
=======
#: pg_dump.c:2916
>>>>>>> 185876a6
#, c-format
msgid "saving database definition"
msgstr "sauvegarde de la définition de la base de données"

<<<<<<< HEAD
#: pg_dump.c:2932
#, c-format
msgid "unrecognized locale provider: %s"
msgstr "fournisseur de locale non reconnu : %s"

#: pg_dump.c:3248
=======
#: pg_dump.c:3388
>>>>>>> 185876a6
#, c-format
msgid "saving encoding = %s"
msgstr "encodage de la sauvegarde = %s"

<<<<<<< HEAD
#: pg_dump.c:3273
=======
#: pg_dump.c:3413
>>>>>>> 185876a6
#, c-format
msgid "saving standard_conforming_strings = %s"
msgstr "sauvegarde de standard_conforming_strings = %s"

<<<<<<< HEAD
#: pg_dump.c:3312
=======
#: pg_dump.c:3452
>>>>>>> 185876a6
#, c-format
msgid "could not parse result of current_schemas()"
msgstr "n'a pas pu analyser le résultat de current_schema()"

<<<<<<< HEAD
#: pg_dump.c:3331
=======
#: pg_dump.c:3471
>>>>>>> 185876a6
#, c-format
msgid "saving search_path = %s"
msgstr "sauvegarde de search_path = %s"

<<<<<<< HEAD
#: pg_dump.c:3369
=======
#: pg_dump.c:3511
>>>>>>> 185876a6
#, c-format
msgid "reading large objects"
msgstr "lecture des « Large Objects »"

<<<<<<< HEAD
#: pg_dump.c:3507
=======
#: pg_dump.c:3693
>>>>>>> 185876a6
#, c-format
msgid "saving large objects"
msgstr "sauvegarde des « Large Objects »"

<<<<<<< HEAD
#: pg_dump.c:3548
=======
#: pg_dump.c:3739
>>>>>>> 185876a6
#, c-format
msgid "error reading large object %u: %s"
msgstr "erreur lors de la lecture du « Large Object » %u : %s"

<<<<<<< HEAD
#: pg_dump.c:3654
=======
#: pg_dump.c:3823
>>>>>>> 185876a6
#, c-format
msgid "reading row-level security policies"
msgstr "lecture des politiques de sécurité au niveau ligne"

<<<<<<< HEAD
#: pg_dump.c:3795
=======
#: pg_dump.c:3966
>>>>>>> 185876a6
#, c-format
msgid "unexpected policy command type: %c"
msgstr "type de commande inattendu pour la politique : %c"

<<<<<<< HEAD
#: pg_dump.c:4245 pg_dump.c:4563 pg_dump.c:11694 pg_dump.c:17511
#: pg_dump.c:17513 pg_dump.c:18134
=======
#: pg_dump.c:4120
>>>>>>> 185876a6
#, c-format
msgid "could not parse %s array"
msgstr "n'a pas pu analyser le tableau %s"

<<<<<<< HEAD
#: pg_dump.c:4431
=======
#: pg_dump.c:4412
>>>>>>> 185876a6
#, c-format
msgid "subscriptions not dumped because current user is not a superuser"
msgstr "les souscriptions ne sont pas sauvegardées parce que l'utilisateur courant n'est pas un superutilisateur"

<<<<<<< HEAD
#: pg_dump.c:4945
=======
#: pg_dump.c:4483
#, c-format
msgid "owner of subscription \"%s\" appears to be invalid"
msgstr "le propriétaire de la souscription « %s » semble être invalide"

#: pg_dump.c:4526
#, c-format
msgid "could not parse subpublications array"
msgstr "n'a pas pu analyser le tableau de sous-publications"

#: pg_dump.c:4884
>>>>>>> 185876a6
#, c-format
msgid "could not find parent extension for %s %s"
msgstr "n'a pas pu trouver l'extension parent pour %s %s"

<<<<<<< HEAD
#: pg_dump.c:5090
=======
#: pg_dump.c:5016
#, c-format
msgid "owner of schema \"%s\" appears to be invalid"
msgstr "le propriétaire du schéma « %s » semble être invalide"

#: pg_dump.c:5039
>>>>>>> 185876a6
#, c-format
msgid "schema with OID %u does not exist"
msgstr "le schéma d'OID %u n'existe pas"

<<<<<<< HEAD
#: pg_dump.c:6544 pg_dump.c:16775
=======
#: pg_dump.c:5369
#, c-format
msgid "owner of data type \"%s\" appears to be invalid"
msgstr "le propriétaire du type de données « %s » semble être invalide"

#: pg_dump.c:5453
#, c-format
msgid "owner of operator \"%s\" appears to be invalid"
msgstr "le propriétaire de l'opérateur « %s » semble être invalide"

#: pg_dump.c:5752
#, c-format
msgid "owner of operator class \"%s\" appears to be invalid"
msgstr "le propriétaire de la classe d'opérateur « %s » semble être invalide"

#: pg_dump.c:5835
#, c-format
msgid "owner of operator family \"%s\" appears to be invalid"
msgstr "le propriétaire de la famille d'opérateur « %s » semble être invalide"

#: pg_dump.c:6003
#, c-format
msgid "owner of aggregate function \"%s\" appears to be invalid"
msgstr "le propriétaire de la fonction d'agrégat « %s » semble être invalide"

#: pg_dump.c:6262
#, c-format
msgid "owner of function \"%s\" appears to be invalid"
msgstr "le propriétaire de la fonction « %s » semble être invalide"

#: pg_dump.c:7089
#, c-format
msgid "owner of table \"%s\" appears to be invalid"
msgstr "le propriétaire de la table « %s » semble être invalide"

#: pg_dump.c:7131 pg_dump.c:17564
>>>>>>> 185876a6
#, c-format
msgid "failed sanity check, parent table with OID %u of sequence with OID %u not found"
msgstr "vérification échouée, OID %u de la table parent de l'OID %u de la séquence introuvable"

<<<<<<< HEAD
#: pg_dump.c:6848 pg_dump.c:7115 pg_dump.c:7586 pg_dump.c:8253 pg_dump.c:8374
#: pg_dump.c:8528
=======
#: pg_dump.c:7270
>>>>>>> 185876a6
#, c-format
msgid "unrecognized table OID %u"
msgstr "OID de table %u non reconnu"

<<<<<<< HEAD
#: pg_dump.c:6852
=======
#: pg_dump.c:7684
>>>>>>> 185876a6
#, c-format
msgid "unexpected index data for table \"%s\""
msgstr "données d'index inattendu pour la table « %s »"

<<<<<<< HEAD
#: pg_dump.c:7347
=======
#: pg_dump.c:7963
>>>>>>> 185876a6
#, c-format
msgid "failed sanity check, parent table with OID %u of pg_rewrite entry with OID %u not found"
msgstr "vérification échouée, OID %u de la table parent de l'OID %u de l'entrée de pg_rewrite introuvable"

<<<<<<< HEAD
#: pg_dump.c:7638
=======
#: pg_dump.c:8047
#, c-format
msgid "reading triggers for table \"%s.%s\""
msgstr "lecture des triggers pour la table « %s.%s »"

#: pg_dump.c:8229
>>>>>>> 185876a6
#, c-format
msgid "query produced null referenced table name for foreign key trigger \"%s\" on table \"%s\" (OID of table: %u)"
msgstr "la requête a produit une réference de nom de table null pour le trigger de la clé étrangère « %s » sur la table « %s » (OID de la table : %u)"

<<<<<<< HEAD
#: pg_dump.c:8257
=======
#: pg_dump.c:8779
>>>>>>> 185876a6
#, c-format
msgid "unexpected column data for table \"%s\""
msgstr "données de colonne inattendues pour la table « %s »"

<<<<<<< HEAD
#: pg_dump.c:8287
=======
#: pg_dump.c:8903
>>>>>>> 185876a6
#, c-format
msgid "invalid column numbering in table \"%s\""
msgstr "numérotation des colonnes invalide pour la table « %s »"

<<<<<<< HEAD
#: pg_dump.c:8336
=======
#: pg_dump.c:8942
>>>>>>> 185876a6
#, c-format
msgid "finding table default expressions"
msgstr "recherche des expressions par défaut de la table"

<<<<<<< HEAD
#: pg_dump.c:8378
=======
#: pg_dump.c:8964
>>>>>>> 185876a6
#, c-format
msgid "invalid adnum value %d for table \"%s\""
msgstr "valeur adnum %d invalide pour la table « %s »"

<<<<<<< HEAD
#: pg_dump.c:8478
=======
#: pg_dump.c:9057
>>>>>>> 185876a6
#, c-format
msgid "finding table check constraints"
msgstr "recherche des contraintes CHECK de la table"

<<<<<<< HEAD
#: pg_dump.c:8532
=======
#: pg_dump.c:9106
>>>>>>> 185876a6
#, c-format
msgid "expected %d check constraint on table \"%s\" but found %d"
msgid_plural "expected %d check constraints on table \"%s\" but found %d"
msgstr[0] "%d contrainte de vérification attendue pour la table « %s » mais %d trouvée"
msgstr[1] "%d contraintes de vérification attendues pour la table « %s » mais %d trouvée"

<<<<<<< HEAD
#: pg_dump.c:8536
=======
#: pg_dump.c:9110
#, c-format
msgid "(The system catalogs might be corrupted.)"
msgstr "(Les catalogues système sont peut-être corrompus.)"

#: pg_dump.c:10712
#, c-format
msgid "typtype of data type \"%s\" appears to be invalid"
msgstr "la colonne typtype du type de données « %s » semble être invalide"

#: pg_dump.c:12060
#, c-format
msgid "bogus value in proargmodes array"
msgstr "valeur erronée dans le tableau proargmodes"

#: pg_dump.c:12362
>>>>>>> 185876a6
#, c-format
msgid "The system catalogs might be corrupted."
msgstr "Les catalogues système pourraient être corrompus."

<<<<<<< HEAD
#: pg_dump.c:9226
=======
#: pg_dump.c:12378
>>>>>>> 185876a6
#, c-format
msgid "role with OID %u does not exist"
msgstr "le rôle d'OID %u n'existe pas"

<<<<<<< HEAD
#: pg_dump.c:9338 pg_dump.c:9367
=======
#: pg_dump.c:12392
>>>>>>> 185876a6
#, c-format
msgid "unsupported pg_init_privs entry: %u %u %d"
msgstr "entrée pg_init_privs non supportée : %u %u %d"

<<<<<<< HEAD
#: pg_dump.c:10188
=======
#: pg_dump.c:12402
>>>>>>> 185876a6
#, c-format
msgid "typtype of data type \"%s\" appears to be invalid"
msgstr "la colonne typtype du type de données « %s » semble être invalide"

<<<<<<< HEAD
#: pg_dump.c:11763
=======
#: pg_dump.c:12478
>>>>>>> 185876a6
#, c-format
msgid "unrecognized provolatile value for function \"%s\""
msgstr "valeur provolatile non reconnue pour la fonction « %s »"

<<<<<<< HEAD
#: pg_dump.c:11813 pg_dump.c:13604
=======
#: pg_dump.c:12528 pg_dump.c:14469
>>>>>>> 185876a6
#, c-format
msgid "unrecognized proparallel value for function \"%s\""
msgstr "valeur proparallel non reconnue pour la fonction « %s »"

<<<<<<< HEAD
#: pg_dump.c:11944 pg_dump.c:12050 pg_dump.c:12057
=======
#: pg_dump.c:12667 pg_dump.c:12773 pg_dump.c:12780
>>>>>>> 185876a6
#, c-format
msgid "could not find function definition for function with OID %u"
msgstr "n'a pas pu trouver la définition de la fonction d'OID %u"

<<<<<<< HEAD
#: pg_dump.c:11983
=======
#: pg_dump.c:12706
>>>>>>> 185876a6
#, c-format
msgid "bogus value in pg_cast.castfunc or pg_cast.castmethod field"
msgstr "valeur erronée dans le champ pg_cast.castfunc ou pg_cast.castmethod"

<<<<<<< HEAD
#: pg_dump.c:11986
=======
#: pg_dump.c:12709
>>>>>>> 185876a6
#, c-format
msgid "bogus value in pg_cast.castmethod field"
msgstr "valeur erronée dans pg_cast.castmethod"

<<<<<<< HEAD
#: pg_dump.c:12076
=======
#: pg_dump.c:12799
>>>>>>> 185876a6
#, c-format
msgid "bogus transform definition, at least one of trffromsql and trftosql should be nonzero"
msgstr "définition de transformation invalide, au moins un de trffromsql et trftosql ne doit pas valoir 0"

<<<<<<< HEAD
#: pg_dump.c:12093
=======
#: pg_dump.c:12816
>>>>>>> 185876a6
#, c-format
msgid "bogus value in pg_transform.trffromsql field"
msgstr "valeur erronée dans pg_transform.trffromsql"

<<<<<<< HEAD
#: pg_dump.c:12114
=======
#: pg_dump.c:12837
>>>>>>> 185876a6
#, c-format
msgid "bogus value in pg_transform.trftosql field"
msgstr "valeur erronée dans pg_transform.trftosql"

<<<<<<< HEAD
#: pg_dump.c:12259
=======
#: pg_dump.c:12988
>>>>>>> 185876a6
#, c-format
msgid "postfix operators are not supported anymore (operator \"%s\")"
msgstr "les opérateurs postfixes ne sont plus supportés (opérateur « %s »)"

<<<<<<< HEAD
#: pg_dump.c:12429
=======
#: pg_dump.c:13158
>>>>>>> 185876a6
#, c-format
msgid "could not find operator with OID %s"
msgstr "n'a pas pu trouver l'opérateur d'OID %s"

<<<<<<< HEAD
#: pg_dump.c:12497
=======
#: pg_dump.c:13226
>>>>>>> 185876a6
#, c-format
msgid "invalid type \"%c\" of access method \"%s\""
msgstr "type « %c » invalide de la méthode d'accès « %s »"

<<<<<<< HEAD
#: pg_dump.c:13116
=======
#: pg_dump.c:13980
>>>>>>> 185876a6
#, c-format
msgid "unrecognized collation provider: %s"
msgstr "fournisseur de collationnement non reconnu : %s"

<<<<<<< HEAD
#: pg_dump.c:13523
=======
#: pg_dump.c:14388
>>>>>>> 185876a6
#, c-format
msgid "unrecognized aggfinalmodify value for aggregate \"%s\""
msgstr "valeur non reconnue de aggfinalmodify pour l'agrégat « %s »"

<<<<<<< HEAD
#: pg_dump.c:13579
=======
#: pg_dump.c:14444
>>>>>>> 185876a6
#, c-format
msgid "unrecognized aggmfinalmodify value for aggregate \"%s\""
msgstr "valeur non reconnue de aggmfinalmodify pour l'agrégat « %s »"

<<<<<<< HEAD
#: pg_dump.c:14297
=======
#: pg_dump.c:15166
>>>>>>> 185876a6
#, c-format
msgid "unrecognized object type in default privileges: %d"
msgstr "type d'objet inconnu dans les droits par défaut : %d"

<<<<<<< HEAD
#: pg_dump.c:14313
=======
#: pg_dump.c:15184
>>>>>>> 185876a6
#, c-format
msgid "could not parse default ACL list (%s)"
msgstr "n'a pas pu analyser la liste ACL par défaut (%s)"

<<<<<<< HEAD
#: pg_dump.c:14395
=======
#: pg_dump.c:15269
>>>>>>> 185876a6
#, c-format
msgid "could not parse initial ACL list (%s) or default (%s) for object \"%s\" (%s)"
msgstr "n'a pas pu analyser la liste ACL initiale (%s) ou par défaut (%s) pour l'objet « %s » (%s)"

<<<<<<< HEAD
#: pg_dump.c:14420
=======
#: pg_dump.c:15277
>>>>>>> 185876a6
#, c-format
msgid "could not parse ACL list (%s) or default (%s) for object \"%s\" (%s)"
msgstr "n'a pas pu analyser la liste ACL (%s) ou par défaut (%s) pour l'objet « %s » (%s)"

<<<<<<< HEAD
#: pg_dump.c:14958
=======
#: pg_dump.c:15792
>>>>>>> 185876a6
#, c-format
msgid "query to obtain definition of view \"%s\" returned no data"
msgstr "la requête permettant d'obtenir la définition de la vue « %s » n'a renvoyé aucune donnée"

<<<<<<< HEAD
#: pg_dump.c:14961
=======
#: pg_dump.c:15795
>>>>>>> 185876a6
#, c-format
msgid "query to obtain definition of view \"%s\" returned more than one definition"
msgstr "la requête permettant d'obtenir la définition de la vue « %s » a renvoyé plusieurs définitions"

<<<<<<< HEAD
#: pg_dump.c:14968
=======
#: pg_dump.c:15802
>>>>>>> 185876a6
#, c-format
msgid "definition of view \"%s\" appears to be empty (length zero)"
msgstr "la définition de la vue « %s » semble être vide (longueur nulle)"

<<<<<<< HEAD
#: pg_dump.c:15052
=======
#: pg_dump.c:15886
>>>>>>> 185876a6
#, c-format
msgid "WITH OIDS is not supported anymore (table \"%s\")"
msgstr "WITH OIDS n'est plus supporté (table « %s »)"

<<<<<<< HEAD
#: pg_dump.c:15981
=======
#: pg_dump.c:16751
>>>>>>> 185876a6
#, c-format
msgid "invalid column number %d for table \"%s\""
msgstr "numéro de colonne %d invalide pour la table « %s »"

<<<<<<< HEAD
#: pg_dump.c:16059
=======
#: pg_dump.c:16828
>>>>>>> 185876a6
#, c-format
msgid "could not parse index statistic columns"
msgstr "n'a pas pu analyser les colonnes statistiques de l'index"

<<<<<<< HEAD
#: pg_dump.c:16061
=======
#: pg_dump.c:16830
>>>>>>> 185876a6
#, c-format
msgid "could not parse index statistic values"
msgstr "n'a pas pu analyser les valeurs statistiques de l'index"

<<<<<<< HEAD
#: pg_dump.c:16063
=======
#: pg_dump.c:16832
>>>>>>> 185876a6
#, c-format
msgid "mismatched number of columns and values for index statistics"
msgstr "nombre de colonnes et de valeurs différentes pour les statistiques des index"

<<<<<<< HEAD
#: pg_dump.c:16281
=======
#: pg_dump.c:17049
>>>>>>> 185876a6
#, c-format
msgid "missing index for constraint \"%s\""
msgstr "index manquant pour la contrainte « %s »"

<<<<<<< HEAD
#: pg_dump.c:16509
=======
#: pg_dump.c:17274
>>>>>>> 185876a6
#, c-format
msgid "unrecognized constraint type: %c"
msgstr "type de contrainte inconnu : %c"

<<<<<<< HEAD
#: pg_dump.c:16610 pg_dump.c:16839
=======
#: pg_dump.c:17406 pg_dump.c:17629
>>>>>>> 185876a6
#, c-format
msgid "query to get data of sequence \"%s\" returned %d row (expected 1)"
msgid_plural "query to get data of sequence \"%s\" returned %d rows (expected 1)"
msgstr[0] "la requête permettant d'obtenir les données de la séquence « %s » a renvoyé %d ligne (une seule attendue)"
msgstr[1] "la requête permettant d'obtenir les données de la séquence « %s » a renvoyé %d ligne (une seule attendue)"

<<<<<<< HEAD
#: pg_dump.c:16642
=======
#: pg_dump.c:17440
>>>>>>> 185876a6
#, c-format
msgid "unrecognized sequence type: %s"
msgstr "type de séquence non reconnu : « %s »"

<<<<<<< HEAD
#: pg_dump.c:16931
=======
#: pg_dump.c:17727
>>>>>>> 185876a6
#, c-format
msgid "unexpected tgtype value: %d"
msgstr "valeur tgtype inattendue : %d"

<<<<<<< HEAD
#: pg_dump.c:17003
=======
#: pg_dump.c:17801
>>>>>>> 185876a6
#, c-format
msgid "invalid argument string (%s) for trigger \"%s\" on table \"%s\""
msgstr "chaîne argument invalide (%s) pour le trigger « %s » sur la table « %s »"

<<<<<<< HEAD
#: pg_dump.c:17272
=======
#: pg_dump.c:18070
>>>>>>> 185876a6
#, c-format
msgid "query to get rule \"%s\" for table \"%s\" failed: wrong number of rows returned"
msgstr "la requête permettant d'obtenir la règle « %s » associée à la table « %s » a échoué : mauvais nombre de lignes renvoyées"

<<<<<<< HEAD
#: pg_dump.c:17425
=======
#: pg_dump.c:18232
>>>>>>> 185876a6
#, c-format
msgid "could not find referenced extension %u"
msgstr "n'a pas pu trouver l'extension référencée %u"

<<<<<<< HEAD
#: pg_dump.c:17515
=======
#: pg_dump.c:18323
#, c-format
msgid "could not parse extension configuration array"
msgstr "n'a pas pu analyser le tableau de configuration des extensions"

#: pg_dump.c:18325
#, c-format
msgid "could not parse extension condition array"
msgstr "n'a pas pu analyser le tableau de condition de l'extension"

#: pg_dump.c:18327
>>>>>>> 185876a6
#, c-format
msgid "mismatched number of configurations and conditions for extension"
msgstr "nombre différent de configurations et de conditions pour l'extension"

<<<<<<< HEAD
#: pg_dump.c:17647
=======
#: pg_dump.c:18459
>>>>>>> 185876a6
#, c-format
msgid "reading dependency data"
msgstr "lecture des données de dépendance"

<<<<<<< HEAD
#: pg_dump.c:17733
=======
#: pg_dump.c:18552
>>>>>>> 185876a6
#, c-format
msgid "no referencing object %u %u"
msgstr "pas d'objet référant %u %u"

<<<<<<< HEAD
#: pg_dump.c:17744
=======
#: pg_dump.c:18563
>>>>>>> 185876a6
#, c-format
msgid "no referenced object %u %u"
msgstr "pas d'objet référencé %u %u"

<<<<<<< HEAD
#: pg_dump_sort.c:422
=======
#: pg_dump.c:18952
#, c-format
msgid "could not parse reloptions array"
msgstr "n'a pas pu analyser le tableau reloptions"

#: pg_dump_sort.c:420
>>>>>>> 185876a6
#, c-format
msgid "invalid dumpId %d"
msgstr "dumpId %d invalide"

<<<<<<< HEAD
#: pg_dump_sort.c:428
=======
#: pg_dump_sort.c:426
>>>>>>> 185876a6
#, c-format
msgid "invalid dependency %d"
msgstr "dépendance invalide %d"

<<<<<<< HEAD
#: pg_dump_sort.c:661
=======
#: pg_dump_sort.c:659
>>>>>>> 185876a6
#, c-format
msgid "could not identify dependency loop"
msgstr "n'a pas pu identifier la boucle de dépendance"

<<<<<<< HEAD
#: pg_dump_sort.c:1232
=======
#: pg_dump_sort.c:1230
>>>>>>> 185876a6
#, c-format
msgid "there are circular foreign-key constraints on this table:"
msgid_plural "there are circular foreign-key constraints among these tables:"
msgstr[0] "NOTE : il existe des constraintes de clés étrangères circulaires sur cette table :"
msgstr[1] "NOTE : il existe des constraintes de clés étrangères circulaires sur ces tables :"

<<<<<<< HEAD
#: pg_dump_sort.c:1236 pg_dump_sort.c:1256
=======
#: pg_dump_sort.c:1234 pg_dump_sort.c:1254
>>>>>>> 185876a6
#, c-format
msgid "  %s"
msgstr "  %s"

<<<<<<< HEAD
#: pg_dump_sort.c:1237
=======
#: pg_dump_sort.c:1235
>>>>>>> 185876a6
#, c-format
msgid "You might not be able to restore the dump without using --disable-triggers or temporarily dropping the constraints."
msgstr "Il est possible de restaurer la sauvegarde sans utiliser --disable-triggers ou sans supprimer temporairement les constraintes."

<<<<<<< HEAD
#: pg_dump_sort.c:1238
=======
#: pg_dump_sort.c:1236
>>>>>>> 185876a6
#, c-format
msgid "Consider using a full dump instead of a --data-only dump to avoid this problem."
msgstr "Considérez l'utilisation d'une sauvegarde complète au lieu d'une sauvegarde des données seulement pour éviter ce problème."

<<<<<<< HEAD
#: pg_dump_sort.c:1250
=======
#: pg_dump_sort.c:1248
>>>>>>> 185876a6
#, c-format
msgid "could not resolve dependency loop among these items:"
msgstr "n'a pas pu résoudre la boucle de dépendances parmi ces éléments :"

#: pg_dumpall.c:205
#, c-format
msgid "program \"%s\" is needed by %s but was not found in the same directory as \"%s\""
msgstr "le programme « %s » est nécessaire pour %s, mais n'a pas été trouvé dans le même répertoire que « %s »"

#: pg_dumpall.c:208
#, c-format
msgid "program \"%s\" was found by \"%s\" but was not the same version as %s"
msgstr "le programme « %s » a été trouvé par « %s » mais n'est pas de la même version que %s"

#: pg_dumpall.c:357
#, c-format
msgid "option --exclude-database cannot be used together with -g/--globals-only, -r/--roles-only, or -t/--tablespaces-only"
msgstr "l'option --exclude-database ne peut pas être utilisée avec -g/--globals-only, -r/--roles-only ou -t/--tablespaces-only"

#: pg_dumpall.c:365
#, c-format
msgid "options -g/--globals-only and -r/--roles-only cannot be used together"
msgstr "les options « -g/--globals-only » et « -r/--roles-only » ne peuvent pas être utilisées ensemble"

#: pg_dumpall.c:372
#, c-format
msgid "options -g/--globals-only and -t/--tablespaces-only cannot be used together"
msgstr "les options « -g/--globals-only » et « -t/--tablespaces-only » ne peuvent pas être utilisées ensemble"

#: pg_dumpall.c:382
#, c-format
msgid "options -r/--roles-only and -t/--tablespaces-only cannot be used together"
msgstr "les options « -r/--roles-only » et « -t/--tablespaces-only » ne peuvent pas être utilisées ensemble"

<<<<<<< HEAD
#: pg_dumpall.c:444 pg_dumpall.c:1587
=======
#: pg_dumpall.c:453 pg_dumpall.c:1767
>>>>>>> 185876a6
#, c-format
msgid "could not connect to database \"%s\""
msgstr "n'a pas pu se connecter à la base de données « %s »"

#: pg_dumpall.c:456
#, c-format
msgid ""
"could not connect to databases \"postgres\" or \"template1\"\n"
"Please specify an alternative database."
msgstr ""
"n'a pas pu se connecter aux bases « postgres » et « template1 ».\n"
"Merci de préciser une autre base de données."

#: pg_dumpall.c:604
#, c-format
msgid ""
"%s extracts a PostgreSQL database cluster into an SQL script file.\n"
"\n"
msgstr ""
"%s extrait un cluster de bases de données PostgreSQL dans un fichier de\n"
"commandes SQL.\n"
"\n"

#: pg_dumpall.c:606
#, c-format
msgid "  %s [OPTION]...\n"
msgstr "  %s [OPTION]...\n"

#: pg_dumpall.c:609
#, c-format
msgid "  -f, --file=FILENAME          output file name\n"
msgstr "  -f, --file=FICHIER           nom du fichier de sortie\n"

#: pg_dumpall.c:616
#, c-format
msgid "  -c, --clean                  clean (drop) databases before recreating\n"
msgstr ""
"  -c, --clean                  nettoie (supprime) les bases de données avant de\n"
"                               les créer\n"

#: pg_dumpall.c:618
#, c-format
msgid "  -g, --globals-only           dump only global objects, no databases\n"
msgstr ""
"  -g, --globals-only           sauvegarde uniquement les objets système, pas\n"
"                               le contenu des bases de données\n"

#: pg_dumpall.c:619 pg_restore.c:456
#, c-format
msgid "  -O, --no-owner               skip restoration of object ownership\n"
msgstr "  -O, --no-owner               omet la restauration des propriétaires des objets\n"

#: pg_dumpall.c:620
#, c-format
msgid "  -r, --roles-only             dump only roles, no databases or tablespaces\n"
msgstr ""
"  -r, --roles-only             sauvegarde uniquement les rôles, pas les bases\n"
"                               de données ni les tablespaces\n"

#: pg_dumpall.c:622
#, c-format
msgid "  -S, --superuser=NAME         superuser user name to use in the dump\n"
msgstr ""
"  -S, --superuser=NOM          indique le nom du super-utilisateur à utiliser\n"
"                               avec le format texte\n"

#: pg_dumpall.c:623
#, c-format
msgid "  -t, --tablespaces-only       dump only tablespaces, no databases or roles\n"
msgstr ""
"  -t, --tablespaces-only       sauvegarde uniquement les tablespaces, pas les\n"
"                               bases de données ni les rôles\n"

#: pg_dumpall.c:629
#, c-format
msgid "  --exclude-database=PATTERN   exclude databases whose name matches PATTERN\n"
msgstr ""
"  --exclude-database=MOTIF     exclut les bases de données dont le nom\n"
"                               correspond au motif\n"

#: pg_dumpall.c:636
#, c-format
msgid "  --no-role-passwords          do not dump passwords for roles\n"
msgstr "  --no-role-passwords          ne sauvegarde pas les mots de passe des rôles\n"

#: pg_dumpall.c:652
#, c-format
msgid "  -d, --dbname=CONNSTR     connect using connection string\n"
msgstr "  -d, --dbname=CHAINE_CONNEX   connexion à l'aide de la chaîne de connexion\n"

#: pg_dumpall.c:654
#, c-format
msgid "  -l, --database=DBNAME    alternative default database\n"
msgstr "  -l, --database=BASE          indique une autre base par défaut\n"

#: pg_dumpall.c:661
#, c-format
msgid ""
"\n"
"If -f/--file is not used, then the SQL script will be written to the standard\n"
"output.\n"
"\n"
msgstr ""
"\n"
"Si -f/--file n'est pas utilisé, le script SQL sera envoyé sur la sortie\n"
"standard.\n"
"\n"

#: pg_dumpall.c:803
#, c-format
msgid "role name starting with \"pg_\" skipped (%s)"
msgstr "nom de rôle commençant par « pg_ » ignoré (« %s »)"

#: pg_dumpall.c:1018
#, c-format
msgid "could not parse ACL list (%s) for parameter \"%s\""
msgstr "n'a pas pu analyser la liste d'ACL (%s) pour le paramètre « %s »"

#: pg_dumpall.c:1136
#, c-format
msgid "could not parse ACL list (%s) for tablespace \"%s\""
msgstr "n'a pas pu analyser la liste d'ACL (%s) pour le tablespace « %s »"

<<<<<<< HEAD
#: pg_dumpall.c:1343
=======
#: pg_dumpall.c:1512
>>>>>>> 185876a6
#, c-format
msgid "excluding database \"%s\""
msgstr "exclusion de la base de données « %s »"

<<<<<<< HEAD
#: pg_dumpall.c:1347
=======
#: pg_dumpall.c:1516
>>>>>>> 185876a6
#, c-format
msgid "dumping database \"%s\""
msgstr "sauvegarde de la base de données « %s »"

<<<<<<< HEAD
#: pg_dumpall.c:1378
=======
#: pg_dumpall.c:1548
>>>>>>> 185876a6
#, c-format
msgid "pg_dump failed on database \"%s\", exiting"
msgstr "échec de pg_dump sur la base de données « %s », quitte"

<<<<<<< HEAD
#: pg_dumpall.c:1384
=======
#: pg_dumpall.c:1557
>>>>>>> 185876a6
#, c-format
msgid "could not re-open the output file \"%s\": %m"
msgstr "n'a pas pu ré-ouvrir le fichier de sortie « %s » : %m"

<<<<<<< HEAD
#: pg_dumpall.c:1425
=======
#: pg_dumpall.c:1601
>>>>>>> 185876a6
#, c-format
msgid "running \"%s\""
msgstr "exécute « %s »"

<<<<<<< HEAD
#: pg_dumpall.c:1630
=======
#: pg_dumpall.c:1816
>>>>>>> 185876a6
#, c-format
msgid "could not get server version"
msgstr "n'a pas pu obtenir la version du serveur"

<<<<<<< HEAD
#: pg_dumpall.c:1633
=======
#: pg_dumpall.c:1822
>>>>>>> 185876a6
#, c-format
msgid "could not parse server version \"%s\""
msgstr "n'a pas pu analyser la version du serveur « %s »"

<<<<<<< HEAD
#: pg_dumpall.c:1703 pg_dumpall.c:1726
=======
#: pg_dumpall.c:1894 pg_dumpall.c:1917
>>>>>>> 185876a6
#, c-format
msgid "executing %s"
msgstr "exécution %s"

#: pg_restore.c:313
#, c-format
msgid "one of -d/--dbname and -f/--file must be specified"
msgstr "une seule des options -d/--dbname and -f/--file peut être indiquée"

#: pg_restore.c:320
#, c-format
msgid "options -d/--dbname and -f/--file cannot be used together"
msgstr "les options « -d/--dbname » et « -f/--file » ne peuvent pas être utilisées ensemble"

#: pg_restore.c:338
#, c-format
msgid "options -C/--create and -1/--single-transaction cannot be used together"
msgstr "les options « -c/--clean » et « -a/--data-only » ne peuvent pas être utilisées ensemble"

#: pg_restore.c:342
#, c-format
msgid "cannot specify both --single-transaction and multiple jobs"
msgstr "ne peut pas spécifier à la fois l'option --single-transaction et demander plusieurs jobs"

#: pg_restore.c:380
#, c-format
msgid "unrecognized archive format \"%s\"; please specify \"c\", \"d\", or \"t\""
msgstr "format d'archive « %s » non reconnu ; merci d'indiquer « c », « d » ou « t »"

#: pg_restore.c:419
#, c-format
msgid "errors ignored on restore: %d"
msgstr "erreurs ignorées lors de la restauration : %d"

#: pg_restore.c:432
#, c-format
msgid ""
"%s restores a PostgreSQL database from an archive created by pg_dump.\n"
"\n"
msgstr ""
"%s restaure une base de données PostgreSQL à partir d'une archive créée\n"
"par pg_dump.\n"
"\n"

#: pg_restore.c:434
#, c-format
msgid "  %s [OPTION]... [FILE]\n"
msgstr "  %s [OPTION]... [FICHIER]\n"

#: pg_restore.c:437
#, c-format
msgid "  -d, --dbname=NAME        connect to database name\n"
msgstr ""
"  -d, --dbname=NOM             nom de la base de données utilisée pour la\n"
"                               connexion\n"

#: pg_restore.c:438
#, c-format
msgid "  -f, --file=FILENAME      output file name (- for stdout)\n"
msgstr "  -f, --file=FICHIER           nom du fichier de sortie (- pour stdout)\n"

#: pg_restore.c:439
#, c-format
msgid "  -F, --format=c|d|t       backup file format (should be automatic)\n"
msgstr ""
"  -F, --format=c|d|t           format du fichier de sauvegarde (devrait être\n"
"                               automatique)\n"

#: pg_restore.c:440
#, c-format
msgid "  -l, --list               print summarized TOC of the archive\n"
msgstr "  -l, --list                   affiche la table des matières de l'archive (TOC)\n"

#: pg_restore.c:441
#, c-format
msgid "  -v, --verbose            verbose mode\n"
msgstr "  -v, --verbose                mode verbeux\n"

#: pg_restore.c:442
#, c-format
msgid "  -V, --version            output version information, then exit\n"
msgstr "  -V, --version                affiche la version puis quitte\n"

#: pg_restore.c:443
#, c-format
msgid "  -?, --help               show this help, then exit\n"
msgstr "  -?, --help                   affiche cette aide puis quitte\n"

#: pg_restore.c:445
#, c-format
msgid ""
"\n"
"Options controlling the restore:\n"
msgstr ""
"\n"
"Options contrôlant la restauration :\n"

#: pg_restore.c:446
#, c-format
msgid "  -a, --data-only              restore only the data, no schema\n"
msgstr "  -a, --data-only              restaure uniquement les données, pas la structure\n"

#: pg_restore.c:448
#, c-format
msgid "  -C, --create                 create the target database\n"
msgstr "  -C, --create                 crée la base de données cible\n"

#: pg_restore.c:449
#, c-format
msgid "  -e, --exit-on-error          exit on error, default is to continue\n"
msgstr "  -e, --exit-on-error          quitte en cas d'erreur, continue par défaut\n"

#: pg_restore.c:450
#, c-format
msgid "  -I, --index=NAME             restore named index\n"
msgstr "  -I, --index=NOM              restaure l'index indiqué\n"

#: pg_restore.c:451
#, c-format
msgid "  -j, --jobs=NUM               use this many parallel jobs to restore\n"
msgstr ""
"  -j, --jobs=NOMBRE            utilise ce nombre de jobs en parallèle pour la\n"
"                               restauration\n"

#: pg_restore.c:452
#, c-format
msgid ""
"  -L, --use-list=FILENAME      use table of contents from this file for\n"
"                               selecting/ordering output\n"
msgstr ""
"  -L, --use-list=FICHIER       utilise la table des matières à partir de ce\n"
"                               fichier pour sélectionner/trier la sortie\n"

#: pg_restore.c:454
#, c-format
msgid "  -n, --schema=NAME            restore only objects in this schema\n"
msgstr "  -n, --schema=NOM             restaure uniquement les objets de ce schéma\n"

#: pg_restore.c:455
#, c-format
msgid "  -N, --exclude-schema=NAME    do not restore objects in this schema\n"
msgstr "  -N, --exclude-schema=NOM     ne restaure pas les objets de ce schéma\n"

#: pg_restore.c:457
#, c-format
msgid "  -P, --function=NAME(args)    restore named function\n"
msgstr "  -P, --function=NOM(args)     restaure la fonction indiquée\n"

#: pg_restore.c:458
#, c-format
msgid "  -s, --schema-only            restore only the schema, no data\n"
msgstr "  -s, --schema-only            restaure uniquement la structure, pas les données\n"

#: pg_restore.c:459
#, c-format
msgid "  -S, --superuser=NAME         superuser user name to use for disabling triggers\n"
msgstr ""
"  -S, --superuser=NOM          indique le nom du super-utilisateur à utiliser\n"
"                               pour désactiver les triggers\n"

#: pg_restore.c:460
#, c-format
msgid "  -t, --table=NAME             restore named relation (table, view, etc.)\n"
msgstr "  -t, --table=NOM              restaure la relation indiquée (table, vue, etc)\n"

#: pg_restore.c:461
#, c-format
msgid "  -T, --trigger=NAME           restore named trigger\n"
msgstr "  -T, --trigger=NOM            restaure le trigger indiqué\n"

#: pg_restore.c:462
#, c-format
msgid "  -x, --no-privileges          skip restoration of access privileges (grant/revoke)\n"
msgstr ""
"  -x, --no-privileges          omet la restauration des droits sur les objets\n"
"                               (grant/revoke)\n"

#: pg_restore.c:463
#, c-format
msgid "  -1, --single-transaction     restore as a single transaction\n"
msgstr "  -1, --single-transaction     restaure dans une seule transaction\n"

#: pg_restore.c:465
#, c-format
msgid "  --enable-row-security        enable row security\n"
msgstr "  --enable-row-security        active la sécurité niveau ligne\n"

#: pg_restore.c:467
#, c-format
msgid "  --no-comments                do not restore comments\n"
msgstr "  --no-comments                ne restaure pas les commentaires\n"

#: pg_restore.c:468
#, c-format
msgid ""
"  --no-data-for-failed-tables  do not restore data of tables that could not be\n"
"                               created\n"
msgstr ""
"  --no-data-for-failed-tables  ne restaure pas les données des tables qui n'ont\n"
"                               pas pu être créées\n"

#: pg_restore.c:470
#, c-format
msgid "  --no-publications            do not restore publications\n"
msgstr "  --no-publications            ne restaure pas les publications\n"

#: pg_restore.c:471
#, c-format
msgid "  --no-security-labels         do not restore security labels\n"
msgstr "  --no-security-labels         ne restaure pas les labels de sécurité\n"

#: pg_restore.c:472
#, c-format
msgid "  --no-subscriptions           do not restore subscriptions\n"
msgstr "  --no-subscriptions           ne restaure pas les souscriptions\n"

#: pg_restore.c:473
#, c-format
msgid "  --no-table-access-method     do not restore table access methods\n"
msgstr "  --no-table-access-method     ne restaure pas les méthodes d'accès aux tables\n"

#: pg_restore.c:474
#, c-format
msgid "  --no-tablespaces             do not restore tablespace assignments\n"
msgstr "  --no-tablespaces             ne restaure pas les affectations de tablespaces\n"

#: pg_restore.c:475
#, c-format
msgid "  --section=SECTION            restore named section (pre-data, data, or post-data)\n"
msgstr ""
"  --section=SECTION            restaure la section indiquée (pre-data, data ou\n"
"                               post-data)\n"

#: pg_restore.c:488
#, c-format
msgid "  --role=ROLENAME          do SET ROLE before restore\n"
msgstr "  --role=RÔLE                  exécute SET ROLE avant la restauration\n"

#: pg_restore.c:490
#, c-format
msgid ""
"\n"
"The options -I, -n, -N, -P, -t, -T, and --section can be combined and specified\n"
"multiple times to select multiple objects.\n"
msgstr ""
"\n"
"Les options -I, -n, -N, -P, -t, -T et --section peuvent être combinées et\n"
"indiquées plusieurs fois pour sélectionner plusieurs objets.\n"

#: pg_restore.c:493
#, c-format
msgid ""
"\n"
"If no input file name is supplied, then standard input is used.\n"
"\n"
msgstr ""
"\n"
"Si aucun nom de fichier n'est fourni en entrée, alors l'entrée standard est\n"
"utilisée.\n"
"\n"

#~ msgid "  --disable-triggers       disable triggers during data-only restore\n"
#~ msgstr ""
#~ "  --disable-triggers           désactiver les déclencheurs lors de la\n"
#~ "                               restauration des données seules\n"

#~ msgid "  --help                      show this help, then exit\n"
#~ msgstr "  --help                       affiche cette aide puis quitte\n"

#~ msgid "  --help                   show this help, then exit\n"
#~ msgstr "  --help                       affiche cette aide et quitte\n"

<<<<<<< HEAD
#, c-format
#~ msgid "  --no-synchronized-snapshots  do not use synchronized snapshots in parallel jobs\n"
#~ msgstr ""
#~ "  --no-synchronized-snapshots  n'utilise pas de snapshots synchronisés pour les\n"
#~ "                               jobs en parallèle\n"

#~ msgid ""
#~ "  --use-set-session-authorization\n"
#~ "                           use SET SESSION AUTHORIZATION commands instead of\n"
#~ "                           ALTER OWNER commands to set ownership\n"
#~ msgstr ""
=======
#~ msgid ""
#~ "  --use-set-session-authorization\n"
#~ "                           use SET SESSION AUTHORIZATION commands instead of\n"
#~ "                           ALTER OWNER commands to set ownership\n"
#~ msgstr ""
>>>>>>> 185876a6
#~ "  --use-set-session-authorization\n"
#~ "                               utilise les commandes SET SESSION AUTHORIZATION\n"
#~ "                               au lieu des commandes ALTER OWNER pour les\n"
#~ "                               modifier les propriétaires\n"

#~ msgid "  --version                   output version information, then exit\n"
#~ msgstr "  --version                    affiche la version puis quitte\n"

#~ msgid "  --version                output version information, then exit\n"
#~ msgstr "  --version                    affiche la version et quitte\n"

#~ msgid "  -O, --no-owner           skip restoration of object ownership\n"
#~ msgstr ""
#~ "  -O, --no-owner               omettre la restauration des possessions des\n"
#~ "                               objets\n"

#~ msgid "  -c, --clean              clean (drop) database objects before recreating\n"
#~ msgstr ""
#~ "  -c, --clean               nettoie/supprime les bases de données avant de\n"
#~ "                            les créer\n"

#~ msgid "  -o, --oids                   include OIDs in dump\n"
#~ msgstr "  -o, --oids                   inclut les OID dans la sauvegarde\n"

#~ msgid "%s: could not connect to database \"%s\": %s"
#~ msgstr "%s : n'a pas pu se connecter à la base de données « %s » : %s"

#~ msgid "%s: could not open the output file \"%s\": %s\n"
#~ msgstr "%s : n'a pas pu ouvrir le fichier de sauvegarde « %s » : %s\n"

#~ msgid "%s: could not parse ACL list (%s) for database \"%s\"\n"
#~ msgstr "%s : n'a pas pu analyser la liste d'ACL (%s) pour la base de données « %s »\n"

#~ msgid "%s: could not parse version \"%s\"\n"
#~ msgstr "%s : n'a pas pu analyser la version « %s »\n"

#~ msgid "%s: executing %s\n"
#~ msgstr "%s : exécute %s\n"

#~ msgid "%s: invalid -X option -- %s\n"
#~ msgstr "%s : option -X invalide -- %s\n"

#~ msgid "%s: invalid client encoding \"%s\" specified\n"
#~ msgstr "%s : encodage client indiqué (« %s ») invalide\n"

#~ msgid "%s: invalid number of parallel jobs\n"
#~ msgstr "%s : nombre de jobs en parallèle invalide\n"

#~ msgid "%s: option --if-exists requires option -c/--clean\n"
#~ msgstr "%s : l'option --if-exists nécessite l'option -c/--clean\n"

#~ msgid "%s: options -c/--clean and -a/--data-only cannot be used together\n"
#~ msgstr ""
#~ "%s : les options « -c/--clean » et « -a/--data-only » ne peuvent pas être\n"
#~ "utilisées conjointement\n"

#~ msgid "%s: options -s/--schema-only and -a/--data-only cannot be used together\n"
#~ msgstr ""
#~ "%s : les options « -s/--schema-only » et « -a/--data-only » ne peuvent pas être\n"
#~ "utilisées conjointement\n"

#~ msgid "%s: out of memory\n"
#~ msgstr "%s : mémoire épuisée\n"

#~ msgid "%s: query failed: %s"
#~ msgstr "%s : échec de la requête : %s"

#~ msgid "%s: query was: %s\n"
#~ msgstr "%s : la requête était : %s\n"

#~ msgid "%s: too many command-line arguments (first is \"%s\")\n"
#~ msgstr "%s : trop d'arguments en ligne de commande (le premier étant « %s »)\n"

#~ msgid "(The INSERT command cannot set OIDs.)\n"
#~ msgstr "(La commande INSERT ne peut pas positionner les OID.)\n"

#~ msgid "*** aborted because of error\n"
#~ msgstr "*** interrompu du fait d'erreurs\n"

#~ msgid "-C and -1 are incompatible options\n"
#~ msgstr "-C et -1 sont des options incompatibles\n"

#~ msgid "-C and -c are incompatible options\n"
#~ msgstr "-C et -c sont des options incompatibles\n"

#~ msgid "LOCK TABLE failed for \"%s\": %s"
#~ msgstr "LOCK TABLE échoué pour la table « %s » : %s"

#~ msgid "Report bugs to <pgsql-bugs@lists.postgresql.org>.\n"
#~ msgstr "Rapporter les bogues à <pgsql-bugs@lists.postgresql.org>.\n"

#~ msgid "Report bugs to <pgsql-bugs@postgresql.org>.\n"
#~ msgstr "Rapporter les bogues à <pgsql-bugs@postgresql.org>.\n"

#~ msgid "SQL command failed\n"
#~ msgstr "la commande SQL a échoué\n"

<<<<<<< HEAD
#, c-format
#~ msgid ""
#~ "Synchronized snapshots are not supported by this server version.\n"
#~ "Run with --no-synchronized-snapshots instead if you do not need\n"
#~ "synchronized snapshots."
#~ msgstr ""
#~ "Les snapshots synchronisés ne sont pas supportés par cette version serveur.\n"
#~ "Lancez avec --no-synchronized-snapshots à la place si vous n'avez pas besoin\n"
#~ "de snapshots synchronisés."

=======
>>>>>>> 185876a6
#~ msgid ""
#~ "Synchronized snapshots are not supported on standby servers.\n"
#~ "Run with --no-synchronized-snapshots instead if you do not need\n"
#~ "synchronized snapshots.\n"
#~ msgstr ""
#~ "Les snapshots synchronisés ne sont pas supportés sur les serveurs de stadby.\n"
#~ "Lancez avec --no-synchronized-snapshots à la place si vous n'avez pas besoin\n"
#~ "de snapshots synchronisés.\n"

<<<<<<< HEAD
#, c-format
#~ msgid ""
#~ "Synchronized snapshots on standby servers are not supported by this server version.\n"
#~ "Run with --no-synchronized-snapshots instead if you do not need\n"
#~ "synchronized snapshots."
#~ msgstr ""
#~ "Les snapshots synchronisés sur les serveurs standbys ne sont pas supportés par cette version serveur.\n"
#~ "Lancez avec --no-synchronized-snapshots à la place si vous n'avez pas besoin\n"
#~ "de snapshots synchronisés."

#~ msgid "TOC Entry %s at %s (length %s, checksum %d)\n"
#~ msgstr "entrée TOC %s à %s (longueur %s, somme de contrôle %d)\n"

#, c-format
#~ msgid "The command was: %s"
#~ msgstr "La commande était : %s"

=======
#~ msgid "TOC Entry %s at %s (length %s, checksum %d)\n"
#~ msgstr "entrée TOC %s à %s (longueur %s, somme de contrôle %d)\n"

>>>>>>> 185876a6
#~ msgid ""
#~ "The program \"pg_dump\" is needed by %s but was not found in the\n"
#~ "same directory as \"%s\".\n"
#~ "Check your installation."
#~ msgstr ""
#~ "Le programme « pg_dump » est nécessaire à %s mais n'a pas été trouvé dans le\n"
#~ "même répertoire que « %s ».\n"
#~ "Vérifiez votre installation."

#~ msgid ""
#~ "The program \"pg_dump\" was found by \"%s\"\n"
#~ "but was not the same version as %s.\n"
#~ "Check your installation."
#~ msgstr ""
#~ "Le programme « pg_dump » a été trouvé par « %s »\n"
#~ "mais n'a pas la même version que %s.\n"
#~ "Vérifiez votre installation."
<<<<<<< HEAD

#, c-format
#~ msgid "Try \"%s --help\" for more information.\n"
#~ msgstr "Essayer « %s --help » pour plus d'informations.\n"
=======
>>>>>>> 185876a6

#~ msgid ""
#~ "WARNING:\n"
#~ "  This format is for demonstration purposes; it is not intended for\n"
#~ "  normal use. Files will be written in the current working directory.\n"
#~ msgstr ""
#~ "ATTENTION :\n"
#~ "  Ce format est présent dans un but de démonstration ; il n'est pas prévu\n"
#~ "  pour une utilisation normale. Les fichiers seront écrits dans le\n"
#~ "  répertoire actuel.\n"

#~ msgid "WARNING: could not parse reloptions array\n"
#~ msgstr "ATTENTION : n'a pas pu analyser le tableau reloptions\n"

#~ msgid "WSAStartup failed: %d"
#~ msgstr "WSAStartup a échoué : %d"
<<<<<<< HEAD

#~ msgid "aggregate function %s could not be dumped correctly for this database version; ignored"
#~ msgstr "la fonction d'aggrégat %s n'a pas pu être sauvegardée correctement avec cette version de la base de données ; ignorée"

#~ msgid "allocating AH for %s, format %d\n"
#~ msgstr "allocation d'AH pour %s, format %d\n"

#~ msgid "archive member too large for tar format\n"
#~ msgstr "membre de l'archive trop volumineux pour le format tar\n"

#~ msgid "archiver"
#~ msgstr "archiveur"

#~ msgid "archiver (db)"
#~ msgstr "programme d'archivage (db)"

#~ msgid "attempting to ascertain archive format\n"
#~ msgstr "tentative d'identification du format de l'archive\n"

#, c-format
#~ msgid "bogus value in proargmodes array"
#~ msgstr "valeur erronée dans le tableau proargmodes"

#~ msgid "cannot duplicate null pointer\n"
#~ msgstr "ne peut pas dupliquer un pointeur nul\n"

#~ msgid "cannot reopen non-seekable file\n"
#~ msgstr "ne peut pas rouvrir le fichier non cherchable\n"

#~ msgid "cannot reopen stdin\n"
#~ msgstr "ne peut pas rouvrir stdin\n"

#~ msgid "child process was terminated by signal %d"
#~ msgstr "le processus fils a été terminé par le signal %d"

#~ msgid "child process was terminated by signal %s"
#~ msgstr "le processus fils a été terminé par le signal %s"

#~ msgid "compress_io"
#~ msgstr "compression_io"

#, c-format
#~ msgid "compression level must be in range 0..9"
#~ msgstr "le niveau de compression doit être compris entre 0 et 9"

#~ msgid "compression support is disabled in this format\n"
#~ msgstr "le support de la compression est désactivé avec ce format\n"

#~ msgid "connecting to database \"%s\" as user \"%s\""
#~ msgstr "connexion à la base de données « %s » en tant qu'utilisateur « %s »"

#~ msgid "connection needs password"
#~ msgstr "la connexion nécessite un mot de passe"

#~ msgid "connection to database \"%s\" failed: %s"
#~ msgstr "la connexion à la base de données « %s » a échoué : %s"

#~ msgid "could not change directory to \"%s\""
#~ msgstr "n'a pas pu accéder au répertoire « %s »"

#~ msgid "could not change directory to \"%s\": %s"
#~ msgstr "n'a pas pu changer le répertoire par « %s » : %s"

#~ msgid "could not close data file after reading\n"
#~ msgstr "n'a pas pu fermer le fichier de données après lecture\n"

#~ msgid "could not close directory \"%s\": %s\n"
#~ msgstr "n'a pas pu fermer le répertoire « %s » : %s\n"

#~ msgid "could not close large object file\n"
#~ msgstr "n'a pas pu fermer le fichier du « Large Object »\n"

#, c-format
#~ msgid "could not close tar member: %m"
#~ msgstr "n'a pas pu fermer le membre de tar : %m"

#~ msgid "could not connect to database \"%s\": %s"
#~ msgstr "n'a pas pu se connecter à la base de données « %s » : %s"

#~ msgid "could not create directory \"%s\": %s\n"
#~ msgstr "n'a pas pu créer le répertoire « %s » : %s\n"

#~ msgid "could not create worker thread: %s\n"
#~ msgstr "n'a pas pu créer le fil de travail: %s\n"

#~ msgid "could not find block ID %d in archive -- possibly due to out-of-order restore request, which cannot be handled due to lack of data offsets in archive"
#~ msgstr ""
#~ "n'a pas pu trouver l'identifiant de bloc %d dans l'archive --\n"
#~ "il est possible que cela soit dû à une demande de restauration dans un ordre\n"
#~ "différent, qui n'a pas pu être géré à cause d'un manque d'information de\n"
#~ "position dans l'archive"

#~ msgid "could not find entry for pg_indexes in pg_class\n"
#~ msgstr "n'a pas pu trouver l'entrée de pg_indexes dans pg_class\n"

#~ msgid "could not find slot of finished worker\n"
#~ msgstr "n'a pas pu trouver l'emplacement du worker qui vient de terminer\n"

#~ msgid "could not get relation name for OID %u: %s\n"
#~ msgstr "n'a pas pu obtenir le nom de la relation pour l'OID %u: %s\n"
=======

#~ msgid "aggregate function %s could not be dumped correctly for this database version; ignored"
#~ msgstr "la fonction d'aggrégat %s n'a pas pu être sauvegardée correctement avec cette version de la base de données ; ignorée"

#~ msgid "allocating AH for %s, format %d\n"
#~ msgstr "allocation d'AH pour %s, format %d\n"

#~ msgid "archive member too large for tar format\n"
#~ msgstr "membre de l'archive trop volumineux pour le format tar\n"

#~ msgid "archiver"
#~ msgstr "archiveur"

#~ msgid "archiver (db)"
#~ msgstr "programme d'archivage (db)"

#~ msgid "attempting to ascertain archive format\n"
#~ msgstr "tentative d'identification du format de l'archive\n"

#~ msgid "cannot duplicate null pointer\n"
#~ msgstr "ne peut pas dupliquer un pointeur nul\n"
>>>>>>> 185876a6

#~ msgid "could not identify current directory: %s"
#~ msgstr "n'a pas pu identifier le répertoire courant : %s"

<<<<<<< HEAD
#~ msgid "could not open large object TOC for input: %s\n"
#~ msgstr "n'a pas pu ouvrir la TOC du « Large Object » en entrée : %s\n"

#~ msgid "could not open large object TOC for output: %s\n"
#~ msgstr "n'a pas pu ouvrir la TOC du « Large Object » en sortie : %s\n"

#~ msgid "could not open output file \"%s\" for writing\n"
#~ msgstr "n'a pas pu ouvrir le fichier de sauvegarde « %s » en écriture\n"

#, c-format
#~ msgid "could not open temporary file"
#~ msgstr "n'a pas pu ouvrir le fichier temporaire"

#~ msgid "could not output padding at end of tar member\n"
#~ msgstr "n'a pas pu remplir la fin du membre de tar\n"
=======
#~ msgid "cannot reopen stdin\n"
#~ msgstr "ne peut pas rouvrir stdin\n"

#~ msgid "child process was terminated by signal %d"
#~ msgstr "le processus fils a été terminé par le signal %d"

#~ msgid "child process was terminated by signal %s"
#~ msgstr "le processus fils a été terminé par le signal %s"
>>>>>>> 185876a6

#~ msgid "compress_io"
#~ msgstr "compression_io"

#, c-format
#~ msgid "could not parse extension condition array"
#~ msgstr "n'a pas pu analyser le tableau de condition de l'extension"

<<<<<<< HEAD
#, c-format
#~ msgid "could not parse extension configuration array"
#~ msgstr "n'a pas pu analyser le tableau de configuration des extensions"

#~ msgid "could not parse index collation name array"
#~ msgstr "n'a pas pu analyser le tableau des noms de collation de l'index"

#~ msgid "could not parse index collation version array"
#~ msgstr "n'a pas pu analyser le tableau des versions de collation de l'index"

#, c-format
#~ msgid "could not parse proallargtypes array"
#~ msgstr "n'a pas pu analyser le tableau proallargtypes"

#, c-format
#~ msgid "could not parse proargmodes array"
#~ msgstr "n'a pas pu analyser le tableau proargmodes"

#, c-format
#~ msgid "could not parse proargnames array"
#~ msgstr "n'a pas pu analyser le tableau proargnames"

#, c-format
#~ msgid "could not parse proconfig array"
#~ msgstr "n'a pas pu analyser le tableau proconfig"

#, c-format
#~ msgid "could not parse subpublications array"
#~ msgstr "n'a pas pu analyser le tableau de sous-publications"
=======
#~ msgid "connecting to database \"%s\" as user \"%s\""
#~ msgstr "connexion à la base de données « %s » en tant qu'utilisateur « %s »"

#~ msgid "connection needs password"
#~ msgstr "la connexion nécessite un mot de passe"

#~ msgid "connection to database \"%s\" failed: %s"
#~ msgstr "la connexion à la base de données « %s » a échoué : %s"

#~ msgid "could not change directory to \"%s\""
#~ msgstr "n'a pas pu accéder au répertoire « %s »"

#~ msgid "could not change directory to \"%s\": %s"
#~ msgstr "n'a pas pu changer le répertoire par « %s » : %s"

#~ msgid "could not close data file after reading\n"
#~ msgstr "n'a pas pu fermer le fichier de données après lecture\n"

#~ msgid "could not close directory \"%s\": %s\n"
#~ msgstr "n'a pas pu fermer le répertoire « %s » : %s\n"

#~ msgid "could not close large object file\n"
#~ msgstr "n'a pas pu fermer le fichier du « Large Object »\n"
>>>>>>> 185876a6

#~ msgid "could not connect to database \"%s\": %s"
#~ msgstr "n'a pas pu se connecter à la base de données « %s » : %s"

#~ msgid "could not create directory \"%s\": %s\n"
#~ msgstr "n'a pas pu créer le répertoire « %s » : %s\n"

#~ msgid "could not read directory \"%s\": %s\n"
#~ msgstr "n'a pas pu lire le répertoire « %s » : %s\n"

<<<<<<< HEAD
#~ msgid "could not read symbolic link \"%s\""
#~ msgstr "n'a pas pu lire le lien symbolique « %s »"

#~ msgid "could not reconnect to database"
#~ msgstr "n'a pas pu se reconnecter à la base de données"

#~ msgid "could not reconnect to database: %s"
#~ msgstr "n'a pas pu se reconnecter à la base de données : %s"

#~ msgid "could not set default_with_oids: %s"
#~ msgstr "n'a pas pu configurer default_with_oids : %s"

#~ msgid "could not write byte\n"
#~ msgstr "n'a pas pu écrire l'octet\n"

#~ msgid "could not write byte: %s\n"
#~ msgstr "n'a pas pu écrire un octet : %s\n"

#~ msgid "could not write null block at end of tar archive\n"
#~ msgstr "n'a pas pu écrire le bloc nul à la fin de l'archive tar\n"

#~ msgid "could not write to custom output routine\n"
#~ msgstr "n'a pas pu écrire vers la routine de sauvegarde personnalisée\n"

#~ msgid "could not write to large object (result: %lu, expected: %lu)"
#~ msgstr "n'a pas pu écrire le « Large Object » (résultat : %lu, attendu : %lu)"

#~ msgid "custom archiver"
#~ msgstr "programme d'archivage personnalisé"

#~ msgid "directory archiver"
#~ msgstr "archiveur répertoire"

#~ msgid "dumpBlobs(): could not open large object %u: %s"
#~ msgstr "dumpBlobs() : n'a pas pu ouvrir le « Large Object » %u : %s"

#~ msgid "dumpDatabase(): could not find pg_largeobject.relfrozenxid\n"
#~ msgstr "dumpDatabase() : n'a pas pu trouver pg_largeobject.relfrozenxid\n"

#~ msgid "dumpDatabase(): could not find pg_largeobject_metadata.relfrozenxid\n"
#~ msgstr "dumpDatabase() : n'a pas pu trouver pg_largeobject_metadata.relfrozenxid\n"

#~ msgid "dumping a specific TOC data block out of order is not supported without ID on this input stream (fseek required)\n"
#~ msgstr ""
#~ "la sauvegarde d'un bloc de données spécifique du TOC dans le désordre n'est\n"
#~ "pas supporté sans identifiant sur ce flux d'entrée (fseek requis)\n"

#~ msgid "entering restore_toc_entries_parallel\n"
#~ msgstr "entrée dans restore_toc_entries_parallel\n"

#~ msgid "entering restore_toc_entries_postfork\n"
#~ msgstr "entrée dans restore_toc_entries_prefork\n"

#~ msgid "entering restore_toc_entries_prefork\n"
#~ msgstr "entrée dans restore_toc_entries_prefork\n"
=======
#~ msgid "could not find block ID %d in archive -- possibly due to out-of-order restore request, which cannot be handled due to lack of data offsets in archive"
#~ msgstr ""
#~ "n'a pas pu trouver l'identifiant de bloc %d dans l'archive --\n"
#~ "il est possible que cela soit dû à une demande de restauration dans un ordre\n"
#~ "différent, qui n'a pas pu être géré à cause d'un manque d'information de\n"
#~ "position dans l'archive"
>>>>>>> 185876a6

#~ msgid "could not find entry for pg_indexes in pg_class\n"
#~ msgstr "n'a pas pu trouver l'entrée de pg_indexes dans pg_class\n"

#~ msgid "error in ListenToWorkers(): %s\n"
#~ msgstr "erreur dans ListenToWorkers(): %s\n"

<<<<<<< HEAD
#~ msgid "error processing a parallel work item\n"
#~ msgstr "erreur durant le traitement en parallèle d'un item\n"

#, c-format
#~ msgid "extra_float_digits must be in range -15..3"
#~ msgstr "extra_float_digits doit être dans l'intervalle -15 à 3"

#~ msgid "failed to connect to database\n"
#~ msgstr "n'a pas pu se connecter à la base de données\n"

#~ msgid "failed to reconnect to database\n"
#~ msgstr "la reconnexion à la base de données a échoué\n"

#, c-format
#~ msgid "fatal: "
#~ msgstr "fatal : "

#~ msgid "file archiver"
#~ msgstr "programme d'archivage de fichiers"

#, c-format
#~ msgid "finding check constraints for table \"%s.%s\""
#~ msgstr "recherche des contraintes de vérification pour la table « %s.%s »"

#, c-format
#~ msgid "finding default expressions of table \"%s.%s\""
#~ msgstr "recherche des expressions par défaut de la table « %s.%s »"

#, c-format
#~ msgid "finding the columns and types of table \"%s.%s\""
#~ msgstr "recherche des colonnes et types de la table « %s.%s »"

#~ msgid "found more than one entry for pg_indexes in pg_class\n"
#~ msgstr "a trouvé plusieurs entrées pour pg_indexes dans la table pg_class\n"

#~ msgid "found more than one pg_database entry for this database\n"
#~ msgstr "a trouvé plusieurs entrées dans pg_database pour cette base de données\n"

#~ msgid "ftell mismatch with expected position -- ftell used"
#~ msgstr "ftell ne correspond pas à la position attendue -- ftell utilisé"

#~ msgid "internal error -- neither th nor fh specified in _tarReadRaw()"
#~ msgstr "erreur interne -- ni th ni fh ne sont précisés dans _tarReadRaw()"

#~ msgid "invalid COPY statement -- could not find \"copy\" in string \"%s\"\n"
#~ msgstr "instruction COPY invalide -- n'a pas pu trouver « copy » dans la chaîne « %s »\n"

#~ msgid "invalid COPY statement -- could not find \"from stdin\" in string \"%s\" starting at position %lu\n"
#~ msgstr ""
#~ "instruction COPY invalide -- n'a pas pu trouver « from stdin » dans la\n"
#~ "chaîne « %s » à partir de la position %lu\n"

#~ msgid "invalid TOASTCOMPRESSION item: %s"
#~ msgstr "élément TOASTCOMPRESSION invalide : %s"

#, c-format
#~ msgid "invalid number of parallel jobs"
#~ msgstr "nombre de jobs parallèles invalide"

#, c-format
#~ msgid "maximum number of parallel jobs is %d"
#~ msgstr "le nombre maximum de jobs en parallèle est %d"

#~ msgid "mismatch in actual vs. predicted file position (%s vs. %s)\n"
#~ msgstr ""
#~ "pas de correspondance entre la position réelle et celle prévue du fichier\n"
#~ "(%s vs. %s)\n"

#~ msgid "mismatched number of collation names and versions for index"
#~ msgstr "nombre différent de noms et versions de collation pour l'index"

#~ msgid "missing pg_database entry for database \"%s\"\n"
#~ msgstr "entrée manquante dans pg_database pour la base de données « %s »\n"

#~ msgid "missing pg_database entry for this database\n"
#~ msgstr "entrée pg_database manquante pour cette base de données\n"

#~ msgid "moving from position %s to next member at file position %s\n"
#~ msgstr "déplacement de la position %s vers le prochain membre à la position %s du fichier\n"

#~ msgid "no item ready\n"
#~ msgstr "aucun élément prêt\n"

#~ msgid "no label definitions found for enum ID %u\n"
#~ msgstr "aucune définition de label trouvée pour l'ID enum %u\n"

#~ msgid "now at file position %s\n"
#~ msgstr "maintenant en position %s du fichier\n"

#~ msgid "option --index-collation-versions-unknown only works in binary upgrade mode"
#~ msgstr "l'option --index-collation-versions-unknown fonctionne seulement dans le mode de mise à jour binaire"
=======
#~ msgid "could not get relation name for OID %u: %s\n"
#~ msgstr "n'a pas pu obtenir le nom de la relation pour l'OID %u: %s\n"

#~ msgid "could not identify current directory: %s"
#~ msgstr "n'a pas pu identifier le répertoire courant : %s"

#~ msgid "could not open large object TOC for input: %s\n"
#~ msgstr "n'a pas pu ouvrir la TOC du « Large Object » en entrée : %s\n"

#~ msgid "could not open large object TOC for output: %s\n"
#~ msgstr "n'a pas pu ouvrir la TOC du « Large Object » en sortie : %s\n"

#~ msgid "could not open output file \"%s\" for writing\n"
#~ msgstr "n'a pas pu ouvrir le fichier de sauvegarde « %s » en écriture\n"

#~ msgid "could not output padding at end of tar member\n"
#~ msgstr "n'a pas pu remplir la fin du membre de tar\n"

#~ msgid "could not parse ACL (%s) for large object %u"
#~ msgstr "n'a pas pu analyser la liste ACL (%s) du « Large Object » %u"

#~ msgid "could not parse index collation name array"
#~ msgstr "n'a pas pu analyser le tableau des noms de collation de l'index"

#~ msgid "could not parse index collation version array"
#~ msgstr "n'a pas pu analyser le tableau des versions de collation de l'index"

#~ msgid "could not parse version string \"%s\"\n"
#~ msgstr "n'a pas pu analyser la chaîne de version « %s »\n"

#~ msgid "could not read directory \"%s\": %s\n"
#~ msgstr "n'a pas pu lire le répertoire « %s » : %s\n"

#~ msgid "could not read symbolic link \"%s\""
#~ msgstr "n'a pas pu lire le lien symbolique « %s »"

#~ msgid "could not reconnect to database"
#~ msgstr "n'a pas pu se reconnecter à la base de données"

#~ msgid "could not reconnect to database: %s"
#~ msgstr "n'a pas pu se reconnecter à la base de données : %s"

#~ msgid "could not set default_with_oids: %s"
#~ msgstr "n'a pas pu configurer default_with_oids : %s"

#~ msgid "could not write byte\n"
#~ msgstr "n'a pas pu écrire l'octet\n"

#~ msgid "could not write byte: %s\n"
#~ msgstr "n'a pas pu écrire un octet : %s\n"

#~ msgid "could not write null block at end of tar archive\n"
#~ msgstr "n'a pas pu écrire le bloc nul à la fin de l'archive tar\n"
>>>>>>> 185876a6

#~ msgid "could not write to custom output routine\n"
#~ msgstr "n'a pas pu écrire vers la routine de sauvegarde personnalisée\n"

<<<<<<< HEAD
#, c-format
#~ msgid "owner of aggregate function \"%s\" appears to be invalid"
#~ msgstr "le propriétaire de la fonction d'agrégat « %s » semble être invalide"

#, c-format
#~ msgid "owner of data type \"%s\" appears to be invalid"
#~ msgstr "le propriétaire du type de données « %s » semble être invalide"

#, c-format
#~ msgid "owner of function \"%s\" appears to be invalid"
#~ msgstr "le propriétaire de la fonction « %s » semble être invalide"

#, c-format
#~ msgid "owner of operator \"%s\" appears to be invalid"
#~ msgstr "le propriétaire de l'opérateur « %s » semble être invalide"

#, c-format
#~ msgid "owner of operator class \"%s\" appears to be invalid"
#~ msgstr "le propriétaire de la classe d'opérateur « %s » semble être invalide"

#, c-format
#~ msgid "owner of operator family \"%s\" appears to be invalid"
#~ msgstr "le propriétaire de la famille d'opérateur « %s » semble être invalide"

#, c-format
#~ msgid "owner of publication \"%s\" appears to be invalid"
#~ msgstr "le propriétaire de la publication « %s » semble être invalide"

#, c-format
#~ msgid "owner of schema \"%s\" appears to be invalid"
#~ msgstr "le propriétaire du schéma « %s » semble être invalide"

#, c-format
#~ msgid "owner of subscription \"%s\" appears to be invalid"
#~ msgstr "le propriétaire de la souscription « %s » semble être invalide"

#, c-format
#~ msgid "owner of table \"%s\" appears to be invalid"
#~ msgstr "le propriétaire de la table « %s » semble être invalide"

#~ msgid "parallel archiver"
#~ msgstr "archiveur en parallèle"
=======
#~ msgid "could not write to large object (result: %lu, expected: %lu)"
#~ msgstr "n'a pas pu écrire le « Large Object » (résultat : %lu, attendu : %lu)"

#~ msgid "custom archiver"
#~ msgstr "programme d'archivage personnalisé"

#~ msgid "directory archiver"
#~ msgstr "archiveur répertoire"

#~ msgid "dumpBlobs(): could not open large object %u: %s"
#~ msgstr "dumpBlobs() : n'a pas pu ouvrir le « Large Object » %u : %s"

#~ msgid "dumpDatabase(): could not find pg_largeobject.relfrozenxid\n"
#~ msgstr "dumpDatabase() : n'a pas pu trouver pg_largeobject.relfrozenxid\n"

#~ msgid "dumpDatabase(): could not find pg_largeobject_metadata.relfrozenxid\n"
#~ msgstr "dumpDatabase() : n'a pas pu trouver pg_largeobject_metadata.relfrozenxid\n"

#~ msgid "dumping a specific TOC data block out of order is not supported without ID on this input stream (fseek required)\n"
#~ msgstr ""
#~ "la sauvegarde d'un bloc de données spécifique du TOC dans le désordre n'est\n"
#~ "pas supporté sans identifiant sur ce flux d'entrée (fseek requis)\n"

#~ msgid "entering restore_toc_entries_parallel\n"
#~ msgstr "entrée dans restore_toc_entries_parallel\n"

#~ msgid "entering restore_toc_entries_postfork\n"
#~ msgstr "entrée dans restore_toc_entries_prefork\n"

#~ msgid "entering restore_toc_entries_prefork\n"
#~ msgstr "entrée dans restore_toc_entries_prefork\n"

#~ msgid "error during backup\n"
#~ msgstr "erreur lors de la sauvegarde\n"

#~ msgid "error in ListenToWorkers(): %s\n"
#~ msgstr "erreur dans ListenToWorkers(): %s\n"

#~ msgid "error processing a parallel work item\n"
#~ msgstr "erreur durant le traitement en parallèle d'un item\n"
>>>>>>> 185876a6

#~ msgid "parallel_restore should not return\n"
#~ msgstr "parallel_restore ne devrait pas retourner\n"

#~ msgid "pclose failed: %m"
#~ msgstr "échec de pclose : %m"

<<<<<<< HEAD
#~ msgid "pclose failed: %s"
#~ msgstr "échec de pclose : %s"

#~ msgid "query returned %d foreign server entry for foreign table \"%s\"\n"
#~ msgid_plural "query returned %d foreign server entries for foreign table \"%s\"\n"
#~ msgstr[0] "la requête a renvoyé %d entrée de serveur distant pour la table distante « %s »\n"
#~ msgstr[1] "la requête a renvoyé %d entrées de serveurs distants pour la table distante « %s »\n"

#~ msgid "query returned %d row instead of one: %s\n"
#~ msgid_plural "query returned %d rows instead of one: %s\n"
#~ msgstr[0] "la requête a renvoyé %d ligne au lieu d'une seule : %s\n"
#~ msgstr[1] "la requête a renvoyé %d lignes au lieu d'une seule : %s\n"

#~ msgid "query returned %d rows instead of one: %s\n"
#~ msgstr "la requête a renvoyé %d lignes au lieu d'une seule : %s\n"

#~ msgid "query returned more than one (%d) pg_database entry for database \"%s\"\n"
#~ msgstr ""
#~ "la requête a renvoyé plusieurs (%d) entrées pg_database pour la base de\n"
#~ "données « %s »\n"

#~ msgid "query returned no rows: %s\n"
#~ msgstr "la requête n'a renvoyé aucune ligne : %s\n"

#~ msgid "query to get data of sequence \"%s\" returned name \"%s\"\n"
#~ msgstr ""
#~ "la requête permettant d'obtenir les données de la séquence « %s » a renvoyé\n"
#~ "le nom « %s »\n"

#~ msgid "query was: %s\n"
#~ msgstr "la requête était : %s\n"

#~ msgid "read %lu byte into lookahead buffer\n"
#~ msgid_plural "read %lu bytes into lookahead buffer\n"
#~ msgstr[0] "lecture de %lu octet dans le tampon prévisionnel\n"
#~ msgstr[1] "lecture de %lu octets dans le tampon prévisionnel\n"
=======
#~ msgid "file archiver"
#~ msgstr "programme d'archivage de fichiers"

#~ msgid "found more than one entry for pg_indexes in pg_class\n"
#~ msgstr "a trouvé plusieurs entrées pour pg_indexes dans la table pg_class\n"

#~ msgid "found more than one pg_database entry for this database\n"
#~ msgstr "a trouvé plusieurs entrées dans pg_database pour cette base de données\n"

#~ msgid "ftell mismatch with expected position -- ftell used"
#~ msgstr "ftell ne correspond pas à la position attendue -- ftell utilisé"

#~ msgid "internal error -- neither th nor fh specified in _tarReadRaw()"
#~ msgstr "erreur interne -- ni th ni fh ne sont précisés dans _tarReadRaw()"

#~ msgid "invalid COPY statement -- could not find \"copy\" in string \"%s\"\n"
#~ msgstr "instruction COPY invalide -- n'a pas pu trouver « copy » dans la chaîne « %s »\n"

#~ msgid "invalid COPY statement -- could not find \"from stdin\" in string \"%s\" starting at position %lu\n"
#~ msgstr ""
#~ "instruction COPY invalide -- n'a pas pu trouver « from stdin » dans la\n"
#~ "chaîne « %s » à partir de la position %lu\n"

#~ msgid "invalid TOASTCOMPRESSION item: %s"
#~ msgstr "élément TOASTCOMPRESSION invalide : %s"

#~ msgid "mismatch in actual vs. predicted file position (%s vs. %s)\n"
#~ msgstr ""
#~ "pas de correspondance entre la position réelle et celle prévue du fichier\n"
#~ "(%s vs. %s)\n"
>>>>>>> 185876a6

#~ msgid "mismatched number of collation names and versions for index"
#~ msgstr "nombre différent de noms et versions de collation pour l'index"

<<<<<<< HEAD
#~ msgid "reading extended statistics for table \"%s.%s\"\n"
#~ msgstr "lecture des statistiques étendues pour la table « %s.%s »\n"
=======
#~ msgid "missing pg_database entry for database \"%s\"\n"
#~ msgstr "entrée manquante dans pg_database pour la base de données « %s »\n"

#~ msgid "missing pg_database entry for this database\n"
#~ msgstr "entrée pg_database manquante pour cette base de données\n"

#~ msgid "moving from position %s to next member at file position %s\n"
#~ msgstr "déplacement de la position %s vers le prochain membre à la position %s du fichier\n"

#~ msgid "no item ready\n"
#~ msgstr "aucun élément prêt\n"

#~ msgid "no label definitions found for enum ID %u\n"
#~ msgstr "aucune définition de label trouvée pour l'ID enum %u\n"

#~ msgid "now at file position %s\n"
#~ msgstr "maintenant en position %s du fichier\n"

#~ msgid "option --index-collation-versions-unknown only works in binary upgrade mode"
#~ msgstr "l'option --index-collation-versions-unknown fonctionne seulement dans le mode de mise à jour binaire"

#~ msgid "options --inserts/--column-inserts and -o/--oids cannot be used together\n"
#~ msgstr ""
#~ "les options « --inserts/--column-inserts » et « -o/--oids » ne\n"
#~ "peuvent pas être utilisées conjointement\n"
>>>>>>> 185876a6

#, c-format
#~ msgid "reading foreign key constraints for table \"%s.%s\""
#~ msgstr "lecture des contraintes de clés étrangères pour la table « %s.%s »"

<<<<<<< HEAD
#, c-format
#~ msgid "reading indexes for table \"%s.%s\""
#~ msgstr "lecture des index de la table « %s.%s »"

#~ msgid "reading policies for table \"%s.%s\""
#~ msgstr "lecture des politiques pour la table « %s.%s »"

#~ msgid "reading row security enabled for table \"%s.%s\""
#~ msgstr "lecture de l'activation de la sécurité niveau ligne pour la table « %s.%s »"
=======
#~ msgid "parallel_restore should not return\n"
#~ msgstr "parallel_restore ne devrait pas retourner\n"

#~ msgid "pclose failed: %m"
#~ msgstr "échec de pclose : %m"
>>>>>>> 185876a6

#, c-format
#~ msgid "reading triggers for table \"%s.%s\""
#~ msgstr "lecture des triggers pour la table « %s.%s »"

<<<<<<< HEAD
#~ msgid "reconnection to database \"%s\" failed: %s"
#~ msgstr "reconnexion à la base de données « %s » échouée : %s"

#~ msgid "reducing dependencies for %d\n"
#~ msgstr "réduction des dépendances pour %d\n"

#~ msgid "requested %d byte, got %d from lookahead and %d from file\n"
#~ msgid_plural "requested %d bytes, got %d from lookahead and %d from file\n"
#~ msgstr[0] "%d octet requis, %d obtenu de « lookahead » et %d du fichier\n"
#~ msgstr[1] "%d octets requis, %d obtenus de « lookahead » et %d du fichier\n"

#~ msgid "restoring large object OID %u\n"
#~ msgstr "restauration du « Large Object » d'OID %u\n"

#, c-format
#~ msgid "rows-per-insert must be in range %d..%d"
#~ msgstr "le nombre de lignes par insertion doit être compris entre %d et %d"

#~ msgid "saving default_toast_compression = %s"
#~ msgstr "sauvegarde de default_toast_compression = %s"

#~ msgid "saving large object properties\n"
#~ msgstr "sauvegarde des propriétés des « Large Objects »\n"

#~ msgid "schema with OID %u does not exist\n"
#~ msgstr "le schéma d'OID %u n'existe pas\n"

#~ msgid "select() failed: %m"
#~ msgstr "échec de select() : %m"

#~ msgid "select() failed: %s\n"
#~ msgstr "échec de select() : %s\n"

#~ msgid "server version must be at least 7.3 to use schema selection switches\n"
#~ msgstr ""
#~ "le serveur doit être de version 7.3 ou supérieure pour utiliser les options\n"
#~ "de sélection du schéma\n"

#~ msgid "setting owner and privileges for %s \"%s\"\n"
#~ msgstr "réglage du propriétaire et des droits pour %s « %s »\n"
=======
#~ msgid "query returned %d foreign server entry for foreign table \"%s\"\n"
#~ msgid_plural "query returned %d foreign server entries for foreign table \"%s\"\n"
#~ msgstr[0] "la requête a renvoyé %d entrée de serveur distant pour la table distante « %s »\n"
#~ msgstr[1] "la requête a renvoyé %d entrées de serveurs distants pour la table distante « %s »\n"

#~ msgid "query returned %d row instead of one: %s\n"
#~ msgid_plural "query returned %d rows instead of one: %s\n"
#~ msgstr[0] "la requête a renvoyé %d ligne au lieu d'une seule : %s\n"
#~ msgstr[1] "la requête a renvoyé %d lignes au lieu d'une seule : %s\n"

#~ msgid "query returned %d rows instead of one: %s\n"
#~ msgstr "la requête a renvoyé %d lignes au lieu d'une seule : %s\n"

#~ msgid "query returned more than one (%d) pg_database entry for database \"%s\"\n"
#~ msgstr ""
#~ "la requête a renvoyé plusieurs (%d) entrées pg_database pour la base de\n"
#~ "données « %s »\n"

#~ msgid "query returned no rows: %s\n"
#~ msgstr "la requête n'a renvoyé aucune ligne : %s\n"

#~ msgid "query to get data of sequence \"%s\" returned name \"%s\"\n"
#~ msgstr ""
#~ "la requête permettant d'obtenir les données de la séquence « %s » a renvoyé\n"
#~ "le nom « %s »\n"

#~ msgid "query was: %s\n"
#~ msgstr "la requête était : %s\n"

#~ msgid "read %lu byte into lookahead buffer\n"
#~ msgid_plural "read %lu bytes into lookahead buffer\n"
#~ msgstr[0] "lecture de %lu octet dans le tampon prévisionnel\n"
#~ msgstr[1] "lecture de %lu octets dans le tampon prévisionnel\n"

#~ msgid "read TOC entry %d (ID %d) for %s %s\n"
#~ msgstr "lecture de l'entrée %d de la TOC (ID %d) pour %s %s\n"

#~ msgid "reading extended statistics for table \"%s.%s\"\n"
#~ msgstr "lecture des statistiques étendues pour la table « %s.%s »\n"

#~ msgid "reading policies for table \"%s.%s\""
#~ msgstr "lecture des politiques pour la table « %s.%s »"
>>>>>>> 185876a6

#~ msgid "setting owner and privileges for %s \"%s.%s\"\n"
#~ msgstr "réglage du propriétaire et des droits pour %s « %s.%s»\n"

<<<<<<< HEAD
#~ msgid "skipping tar member %s\n"
#~ msgstr "omission du membre %s du tar\n"

#~ msgid "sorter"
#~ msgstr "tri"
=======
#~ msgid "reading row security enabled for table \"%s.%s\""
#~ msgstr "lecture de l'activation de la sécurité niveau ligne pour la table « %s.%s »"
>>>>>>> 185876a6

#~ msgid "tar archiver"
#~ msgstr "archiveur tar"

<<<<<<< HEAD
#~ msgid "terminated by user\n"
#~ msgstr "terminé par l'utilisateur\n"

#~ msgid "transferring dependency %d -> %d to %d\n"
#~ msgstr "transfert de la dépendance %d -> %d vers %d\n"

#~ msgid "unexpected end of file\n"
#~ msgstr "fin de fichier inattendu\n"

#~ msgid "unrecognized collation provider: %s\n"
#~ msgstr "fournisseur de collationnement non reconnu : %s\n"
=======
#~ msgid "reducing dependencies for %d\n"
#~ msgstr "réduction des dépendances pour %d\n"

#~ msgid "requested %d byte, got %d from lookahead and %d from file\n"
#~ msgid_plural "requested %d bytes, got %d from lookahead and %d from file\n"
#~ msgstr[0] "%d octet requis, %d obtenu de « lookahead » et %d du fichier\n"
#~ msgstr[1] "%d octets requis, %d obtenus de « lookahead » et %d du fichier\n"

#~ msgid "restoring large object OID %u\n"
#~ msgstr "restauration du « Large Object » d'OID %u\n"
>>>>>>> 185876a6

#~ msgid "unrecognized command on communication channel: %s\n"
#~ msgstr "commande inconnue sur le canal de communucation: %s\n"

<<<<<<< HEAD
#~ msgid "worker is terminating\n"
#~ msgstr "le worker est en cours d'arrêt\n"

=======
#~ msgid "saving large object properties\n"
#~ msgstr "sauvegarde des propriétés des « Large Objects »\n"

#~ msgid "schema with OID %u does not exist\n"
#~ msgstr "le schéma d'OID %u n'existe pas\n"

#~ msgid "select() failed: %m"
#~ msgstr "échec de select() : %m"

#~ msgid "select() failed: %s\n"
#~ msgstr "échec de select() : %s\n"

#~ msgid "server version must be at least 7.3 to use schema selection switches\n"
#~ msgstr ""
#~ "le serveur doit être de version 7.3 ou supérieure pour utiliser les options\n"
#~ "de sélection du schéma\n"

#~ msgid "setting owner and privileges for %s \"%s\"\n"
#~ msgstr "réglage du propriétaire et des droits pour %s « %s »\n"

#~ msgid "setting owner and privileges for %s \"%s.%s\"\n"
#~ msgstr "réglage du propriétaire et des droits pour %s « %s.%s»\n"

#~ msgid "skipping tar member %s\n"
#~ msgstr "omission du membre %s du tar\n"

#~ msgid "sorter"
#~ msgstr "tri"

#~ msgid "tar archiver"
#~ msgstr "archiveur tar"

#~ msgid "terminated by user\n"
#~ msgstr "terminé par l'utilisateur\n"

#~ msgid "transferring dependency %d -> %d to %d\n"
#~ msgstr "transfert de la dépendance %d -> %d vers %d\n"

#~ msgid "unexpected end of file\n"
#~ msgstr "fin de fichier inattendu\n"

#~ msgid "unrecognized collation provider: %s\n"
#~ msgstr "fournisseur de collationnement non reconnu : %s\n"

#~ msgid "unrecognized command on communication channel: %s\n"
#~ msgstr "commande inconnue sur le canal de communucation: %s\n"

#~ msgid "worker is terminating\n"
#~ msgstr "le worker est en cours d'arrêt\n"

>>>>>>> 185876a6
#~ msgid "worker process crashed: status %d\n"
#~ msgstr "crash du processus worker : statut %d\n"<|MERGE_RESOLUTION|>--- conflicted
+++ resolved
@@ -12,13 +12,8 @@
 msgstr ""
 "Project-Id-Version: PostgreSQL 15\n"
 "Report-Msgid-Bugs-To: pgsql-bugs@lists.postgresql.org\n"
-<<<<<<< HEAD
 "POT-Creation-Date: 2022-05-14 10:19+0000\n"
 "PO-Revision-Date: 2022-05-14 17:16+0200\n"
-=======
-"POT-Creation-Date: 2022-05-03 03:04+0000\n"
-"PO-Revision-Date: 2021-12-30 17:13+0100\n"
->>>>>>> 185876a6
 "Last-Translator: Guillaume Lelarge <guillaume@lelarge.info>\n"
 "Language-Team: French <guillaume@lelarge.info>\n"
 "Language: fr\n"
@@ -27,14 +22,6 @@
 "Content-Transfer-Encoding: 8bit\n"
 "Plural-Forms: nplurals=2; plural=(n > 1);\n"
 "X-Generator: Poedit 3.0.1\n"
-<<<<<<< HEAD
-=======
-
-#: ../../../src/common/logging.c:259
-#, c-format
-msgid "fatal: "
-msgstr "fatal : "
->>>>>>> 185876a6
 
 #: ../../../src/common/logging.c:277
 #, c-format
@@ -46,7 +33,6 @@
 msgid "warning: "
 msgstr "attention : "
 
-<<<<<<< HEAD
 #: ../../../src/common/logging.c:295
 #, c-format
 msgid "detail: "
@@ -58,72 +44,41 @@
 msgstr "astuce :  "
 
 #: ../../common/exec.c:149 ../../common/exec.c:266 ../../common/exec.c:312
-=======
-#: ../../common/exec.c:141 ../../common/exec.c:258 ../../common/exec.c:304
->>>>>>> 185876a6
 #, c-format
 msgid "could not identify current directory: %m"
 msgstr "n'a pas pu identifier le répertoire courant : %m"
 
-<<<<<<< HEAD
 #: ../../common/exec.c:168
-=======
-#: ../../common/exec.c:160
->>>>>>> 185876a6
 #, c-format
 msgid "invalid binary \"%s\""
 msgstr "binaire « %s » invalide"
 
-<<<<<<< HEAD
 #: ../../common/exec.c:218
-=======
-#: ../../common/exec.c:210
->>>>>>> 185876a6
 #, c-format
 msgid "could not read binary \"%s\""
 msgstr "n'a pas pu lire le binaire « %s »"
 
-<<<<<<< HEAD
 #: ../../common/exec.c:226
-=======
-#: ../../common/exec.c:218
->>>>>>> 185876a6
 #, c-format
 msgid "could not find a \"%s\" to execute"
 msgstr "n'a pas pu trouver un « %s » à exécuter"
 
-<<<<<<< HEAD
 #: ../../common/exec.c:282 ../../common/exec.c:321
-=======
-#: ../../common/exec.c:274 ../../common/exec.c:313
->>>>>>> 185876a6
 #, c-format
 msgid "could not change directory to \"%s\": %m"
 msgstr "n'a pas pu modifier le répertoire par « %s » : %m"
 
-<<<<<<< HEAD
 #: ../../common/exec.c:299
-=======
-#: ../../common/exec.c:291
->>>>>>> 185876a6
 #, c-format
 msgid "could not read symbolic link \"%s\": %m"
 msgstr "n'a pas pu lire le lien symbolique « %s » : %m"
 
-<<<<<<< HEAD
 #: ../../common/exec.c:422 parallel.c:1611
-=======
-#: ../../common/exec.c:414 parallel.c:1614
->>>>>>> 185876a6
 #, c-format
 msgid "%s() failed: %m"
 msgstr "échec de %s() : %m"
 
-<<<<<<< HEAD
 #: ../../common/exec.c:560 ../../common/exec.c:605 ../../common/exec.c:697
-=======
-#: ../../common/exec.c:527 ../../common/exec.c:572 ../../common/exec.c:664
->>>>>>> 185876a6
 msgid "out of memory"
 msgstr "mémoire épuisée"
 
@@ -434,21 +389,13 @@
 msgid "could not close compression library: %s"
 msgstr "n'a pas pu fermer la bibliothèque de compression : %s"
 
-<<<<<<< HEAD
 #: compress_io.c:584 compress_io.c:621
-=======
-#: compress_io.c:584 compress_io.c:621 pg_backup_tar.c:554 pg_backup_tar.c:557
->>>>>>> 185876a6
 #, c-format
 msgid "could not read from input file: %s"
 msgstr "n'a pas pu lire à partir du fichier en entrée : %s"
 
 #: compress_io.c:623 pg_backup_custom.c:643 pg_backup_directory.c:553
-<<<<<<< HEAD
 #: pg_backup_tar.c:726 pg_backup_tar.c:749
-=======
-#: pg_backup_tar.c:790 pg_backup_tar.c:813
->>>>>>> 185876a6
 #, c-format
 msgid "could not read from input file: end of file"
 msgstr "n'a pas pu lire à partir du fichier en entrée : fin du fichier"
@@ -532,297 +479,167 @@
 msgid "pgpipe: could not accept connection: error code %d"
 msgstr "pgpipe: n'a pas pu accepter de connexion: code d'erreur %d"
 
-<<<<<<< HEAD
 #: pg_backup_archiver.c:279 pg_backup_archiver.c:1576
-=======
-#: pg_backup_archiver.c:278 pg_backup_archiver.c:1578
->>>>>>> 185876a6
 #, c-format
 msgid "could not close output file: %m"
 msgstr "n'a pas pu fermer le fichier en sortie : %m"
 
-<<<<<<< HEAD
 #: pg_backup_archiver.c:323 pg_backup_archiver.c:327
-=======
-#: pg_backup_archiver.c:322 pg_backup_archiver.c:326
->>>>>>> 185876a6
 #, c-format
 msgid "archive items not in correct section order"
 msgstr "les éléments de l'archive ne sont pas dans l'ordre correct de la section"
 
-<<<<<<< HEAD
 #: pg_backup_archiver.c:333
-=======
-#: pg_backup_archiver.c:332
->>>>>>> 185876a6
 #, c-format
 msgid "unexpected section code %d"
 msgstr "code de section inattendu %d"
 
-<<<<<<< HEAD
 #: pg_backup_archiver.c:370
-=======
-#: pg_backup_archiver.c:369
->>>>>>> 185876a6
 #, c-format
 msgid "parallel restore is not supported with this archive file format"
 msgstr "la restauration parallélisée n'est pas supportée avec ce format de fichier d'archive"
 
-<<<<<<< HEAD
 #: pg_backup_archiver.c:374
-=======
-#: pg_backup_archiver.c:373
->>>>>>> 185876a6
 #, c-format
 msgid "parallel restore is not supported with archives made by pre-8.0 pg_dump"
 msgstr "la restauration parallélisée n'est pas supportée avec les archives réalisées par un pg_dump antérieur à la 8.0"
 
-<<<<<<< HEAD
 #: pg_backup_archiver.c:392
-=======
-#: pg_backup_archiver.c:391
->>>>>>> 185876a6
 #, c-format
 msgid "cannot restore from compressed archive (compression not supported in this installation)"
 msgstr "ne peut pas restaurer à partir de l'archive compressée (compression indisponible dans cette installation)"
 
-<<<<<<< HEAD
 #: pg_backup_archiver.c:409
-=======
-#: pg_backup_archiver.c:408
->>>>>>> 185876a6
 #, c-format
 msgid "connecting to database for restore"
 msgstr "connexion à la base de données pour la restauration"
 
-<<<<<<< HEAD
 #: pg_backup_archiver.c:411
-=======
-#: pg_backup_archiver.c:410
->>>>>>> 185876a6
 #, c-format
 msgid "direct database connections are not supported in pre-1.3 archives"
 msgstr "les connexions directes à la base de données ne sont pas supportées dans les archives pre-1.3"
 
-<<<<<<< HEAD
 #: pg_backup_archiver.c:454
-=======
-#: pg_backup_archiver.c:453
->>>>>>> 185876a6
 #, c-format
 msgid "implied data-only restore"
 msgstr "a impliqué une restauration des données uniquement"
 
-<<<<<<< HEAD
 #: pg_backup_archiver.c:520
-=======
-#: pg_backup_archiver.c:519
->>>>>>> 185876a6
 #, c-format
 msgid "dropping %s %s"
 msgstr "suppression de %s %s"
 
-<<<<<<< HEAD
 #: pg_backup_archiver.c:615
-=======
-#: pg_backup_archiver.c:614
->>>>>>> 185876a6
 #, c-format
 msgid "could not find where to insert IF EXISTS in statement \"%s\""
 msgstr "n'a pas pu trouver où insérer IF EXISTS dans l'instruction « %s »"
 
-<<<<<<< HEAD
 #: pg_backup_archiver.c:771 pg_backup_archiver.c:773
-=======
-#: pg_backup_archiver.c:770 pg_backup_archiver.c:772
->>>>>>> 185876a6
 #, c-format
 msgid "warning from original dump file: %s"
 msgstr "message d'avertissement du fichier de sauvegarde original : %s"
 
-<<<<<<< HEAD
 #: pg_backup_archiver.c:788
-=======
-#: pg_backup_archiver.c:787
->>>>>>> 185876a6
 #, c-format
 msgid "creating %s \"%s.%s\""
 msgstr "création de %s « %s.%s »"
 
-<<<<<<< HEAD
 #: pg_backup_archiver.c:791
-=======
-#: pg_backup_archiver.c:790
->>>>>>> 185876a6
 #, c-format
 msgid "creating %s \"%s\""
 msgstr "création de %s « %s »"
 
-<<<<<<< HEAD
 #: pg_backup_archiver.c:841
-=======
-#: pg_backup_archiver.c:840
->>>>>>> 185876a6
 #, c-format
 msgid "connecting to new database \"%s\""
 msgstr "connexion à la nouvelle base de données « %s »"
 
-<<<<<<< HEAD
 #: pg_backup_archiver.c:868
-=======
-#: pg_backup_archiver.c:867
->>>>>>> 185876a6
 #, c-format
 msgid "processing %s"
 msgstr "traitement de %s"
 
-<<<<<<< HEAD
 #: pg_backup_archiver.c:888
-=======
-#: pg_backup_archiver.c:887
->>>>>>> 185876a6
 #, c-format
 msgid "processing data for table \"%s.%s\""
 msgstr "traitement des données de la table « %s.%s »"
 
-<<<<<<< HEAD
 #: pg_backup_archiver.c:947
-=======
-#: pg_backup_archiver.c:949
->>>>>>> 185876a6
 #, c-format
 msgid "executing %s %s"
 msgstr "exécution de %s %s"
 
-<<<<<<< HEAD
 #: pg_backup_archiver.c:986
-=======
-#: pg_backup_archiver.c:988
->>>>>>> 185876a6
 #, c-format
 msgid "disabling triggers for %s"
 msgstr "désactivation des triggers pour %s"
 
-<<<<<<< HEAD
 #: pg_backup_archiver.c:1012
-=======
-#: pg_backup_archiver.c:1014
->>>>>>> 185876a6
 #, c-format
 msgid "enabling triggers for %s"
 msgstr "activation des triggers pour %s"
 
-<<<<<<< HEAD
 #: pg_backup_archiver.c:1040
-=======
-#: pg_backup_archiver.c:1042
->>>>>>> 185876a6
 #, c-format
 msgid "internal error -- WriteData cannot be called outside the context of a DataDumper routine"
 msgstr "erreur interne -- WriteData ne peut pas être appelé en dehors du contexte de la routine DataDumper"
 
-<<<<<<< HEAD
 #: pg_backup_archiver.c:1223
-=======
-#: pg_backup_archiver.c:1225
->>>>>>> 185876a6
 #, c-format
 msgid "large-object output not supported in chosen format"
 msgstr "la sauvegarde des « Large Objects » n'est pas supportée dans le format choisi"
 
-<<<<<<< HEAD
 #: pg_backup_archiver.c:1281
-=======
-#: pg_backup_archiver.c:1283
->>>>>>> 185876a6
 #, c-format
 msgid "restored %d large object"
 msgid_plural "restored %d large objects"
 msgstr[0] "restauration de %d « Large Object »"
 msgstr[1] "restauration de %d « Large Objects »"
 
-<<<<<<< HEAD
 #: pg_backup_archiver.c:1302 pg_backup_tar.c:669
-=======
-#: pg_backup_archiver.c:1304 pg_backup_tar.c:733
->>>>>>> 185876a6
 #, c-format
 msgid "restoring large object with OID %u"
 msgstr "restauration du « Large Object » d'OID %u"
 
-<<<<<<< HEAD
 #: pg_backup_archiver.c:1314
-=======
-#: pg_backup_archiver.c:1316
->>>>>>> 185876a6
 #, c-format
 msgid "could not create large object %u: %s"
 msgstr "n'a pas pu créer le « Large Object » %u : %s"
 
-<<<<<<< HEAD
 #: pg_backup_archiver.c:1319 pg_dump.c:3538
-=======
-#: pg_backup_archiver.c:1321 pg_dump.c:3729
->>>>>>> 185876a6
 #, c-format
 msgid "could not open large object %u: %s"
 msgstr "n'a pas pu ouvrir le « Large Object » %u : %s"
 
-<<<<<<< HEAD
 #: pg_backup_archiver.c:1375
-=======
-#: pg_backup_archiver.c:1377
->>>>>>> 185876a6
 #, c-format
 msgid "could not open TOC file \"%s\": %m"
 msgstr "n'a pas pu ouvrir le fichier TOC « %s » : %m"
 
-<<<<<<< HEAD
 #: pg_backup_archiver.c:1403
-=======
-#: pg_backup_archiver.c:1405
->>>>>>> 185876a6
 #, c-format
 msgid "line ignored: %s"
 msgstr "ligne ignorée : %s"
 
-<<<<<<< HEAD
 #: pg_backup_archiver.c:1410
-=======
-#: pg_backup_archiver.c:1412
->>>>>>> 185876a6
 #, c-format
 msgid "could not find entry for ID %d"
 msgstr "n'a pas pu trouver l'entrée pour l'ID %d"
 
-<<<<<<< HEAD
 #: pg_backup_archiver.c:1433 pg_backup_directory.c:222
-=======
-#: pg_backup_archiver.c:1435 pg_backup_directory.c:222
->>>>>>> 185876a6
 #: pg_backup_directory.c:599
 #, c-format
 msgid "could not close TOC file: %m"
 msgstr "n'a pas pu fermer le fichier TOC : %m"
 
-<<<<<<< HEAD
 #: pg_backup_archiver.c:1547 pg_backup_custom.c:156 pg_backup_directory.c:332
 #: pg_backup_directory.c:586 pg_backup_directory.c:649
 #: pg_backup_directory.c:668 pg_dumpall.c:476
-=======
-#: pg_backup_archiver.c:1549 pg_backup_custom.c:156 pg_backup_directory.c:332
-#: pg_backup_directory.c:586 pg_backup_directory.c:649
-#: pg_backup_directory.c:668 pg_dumpall.c:489
->>>>>>> 185876a6
 #, c-format
 msgid "could not open output file \"%s\": %m"
 msgstr "n'a pas pu ouvrir le fichier de sauvegarde « %s » : %m"
 
-<<<<<<< HEAD
 #: pg_backup_archiver.c:1549 pg_backup_custom.c:162
-=======
-#: pg_backup_archiver.c:1551 pg_backup_custom.c:162
->>>>>>> 185876a6
 #, c-format
 msgid "could not open output file: %m"
 msgstr "n'a pas pu ouvrir le fichier de sauvegarde : %m"
@@ -889,11 +706,7 @@
 msgid "directory \"%s\" does not appear to be a valid archive (\"toc.dat\" does not exist)"
 msgstr "le répertoire « %s » ne semble pas être une archive valide (« toc.dat » n'existe pas)"
 
-<<<<<<< HEAD
 #: pg_backup_archiver.c:2120 pg_backup_custom.c:173 pg_backup_custom.c:807
-=======
-#: pg_backup_archiver.c:2122 pg_backup_custom.c:173 pg_backup_custom.c:807
->>>>>>> 185876a6
 #: pg_backup_directory.c:207 pg_backup_directory.c:395
 #, c-format
 msgid "could not open input file \"%s\": %m"
@@ -939,281 +752,157 @@
 msgid "unrecognized file format \"%d\""
 msgstr "format de fichier « %d » non reconnu"
 
-<<<<<<< HEAD
 #: pg_backup_archiver.c:2387 pg_backup_archiver.c:4445
-=======
-#: pg_backup_archiver.c:2389 pg_backup_archiver.c:4413
->>>>>>> 185876a6
 #, c-format
 msgid "finished item %d %s %s"
 msgstr "élément terminé %d %s %s"
 
-<<<<<<< HEAD
 #: pg_backup_archiver.c:2391 pg_backup_archiver.c:4458
-=======
-#: pg_backup_archiver.c:2393 pg_backup_archiver.c:4426
->>>>>>> 185876a6
 #, c-format
 msgid "worker process failed: exit code %d"
 msgstr "échec du processus worker : code de sortie %d"
 
-<<<<<<< HEAD
 #: pg_backup_archiver.c:2512
-=======
-#: pg_backup_archiver.c:2513
->>>>>>> 185876a6
 #, c-format
 msgid "entry ID %d out of range -- perhaps a corrupt TOC"
 msgstr "ID %d de l'entrée en dehors de la plage -- peut-être un TOC corrompu"
 
-<<<<<<< HEAD
 #: pg_backup_archiver.c:2592
-=======
-#: pg_backup_archiver.c:2580
->>>>>>> 185876a6
 #, c-format
 msgid "restoring tables WITH OIDS is not supported anymore"
 msgstr "la restauration des tables avec WITH OIDS n'est plus supportée"
 
-<<<<<<< HEAD
 #: pg_backup_archiver.c:2674
-=======
-#: pg_backup_archiver.c:2662
->>>>>>> 185876a6
 #, c-format
 msgid "unrecognized encoding \"%s\""
 msgstr "encodage « %s » non reconnu"
 
-<<<<<<< HEAD
 #: pg_backup_archiver.c:2679
-=======
-#: pg_backup_archiver.c:2667
->>>>>>> 185876a6
 #, c-format
 msgid "invalid ENCODING item: %s"
 msgstr "élément ENCODING invalide : %s"
 
-<<<<<<< HEAD
 #: pg_backup_archiver.c:2697
-=======
-#: pg_backup_archiver.c:2685
->>>>>>> 185876a6
 #, c-format
 msgid "invalid STDSTRINGS item: %s"
 msgstr "élément STDSTRINGS invalide : %s"
 
-<<<<<<< HEAD
 #: pg_backup_archiver.c:2722
-=======
-#: pg_backup_archiver.c:2710
->>>>>>> 185876a6
 #, c-format
 msgid "schema \"%s\" not found"
 msgstr "schéma « %s » non trouvé"
 
-<<<<<<< HEAD
 #: pg_backup_archiver.c:2729
-=======
-#: pg_backup_archiver.c:2717
->>>>>>> 185876a6
 #, c-format
 msgid "table \"%s\" not found"
 msgstr "table « %s » non trouvée"
 
-<<<<<<< HEAD
 #: pg_backup_archiver.c:2736
-=======
-#: pg_backup_archiver.c:2724
->>>>>>> 185876a6
 #, c-format
 msgid "index \"%s\" not found"
 msgstr "index « %s » non trouvé"
 
-<<<<<<< HEAD
 #: pg_backup_archiver.c:2743
-=======
-#: pg_backup_archiver.c:2731
->>>>>>> 185876a6
 #, c-format
 msgid "function \"%s\" not found"
 msgstr "fonction « %s » non trouvée"
 
-<<<<<<< HEAD
 #: pg_backup_archiver.c:2750
-=======
-#: pg_backup_archiver.c:2738
->>>>>>> 185876a6
 #, c-format
 msgid "trigger \"%s\" not found"
 msgstr "trigger « %s » non trouvé"
 
-<<<<<<< HEAD
 #: pg_backup_archiver.c:3143
-=======
-#: pg_backup_archiver.c:3130
->>>>>>> 185876a6
 #, c-format
 msgid "could not set session user to \"%s\": %s"
 msgstr "n'a pas pu initialiser la session utilisateur à « %s »: %s"
 
-<<<<<<< HEAD
 #: pg_backup_archiver.c:3280
-=======
-#: pg_backup_archiver.c:3262
->>>>>>> 185876a6
 #, c-format
 msgid "could not set search_path to \"%s\": %s"
 msgstr "n'a pas pu configurer search_path à « %s » : %s"
 
-<<<<<<< HEAD
 #: pg_backup_archiver.c:3342
-=======
-#: pg_backup_archiver.c:3324
->>>>>>> 185876a6
 #, c-format
 msgid "could not set default_tablespace to %s: %s"
 msgstr "n'a pas pu configurer default_tablespace à %s : %s"
 
-<<<<<<< HEAD
 #: pg_backup_archiver.c:3392
-=======
-#: pg_backup_archiver.c:3369
->>>>>>> 185876a6
 #, c-format
 msgid "could not set default_table_access_method: %s"
 msgstr "n'a pas pu configurer la méthode default_table_access_method à %s"
 
-<<<<<<< HEAD
 #: pg_backup_archiver.c:3486 pg_backup_archiver.c:3651
-=======
-#: pg_backup_archiver.c:3461 pg_backup_archiver.c:3619
->>>>>>> 185876a6
 #, c-format
 msgid "don't know how to set owner for object type \"%s\""
 msgstr "ne sait pas comment initialiser le propriétaire du type d'objet « %s »"
 
-<<<<<<< HEAD
 #: pg_backup_archiver.c:3754
-=======
-#: pg_backup_archiver.c:3722
->>>>>>> 185876a6
 #, c-format
 msgid "did not find magic string in file header"
 msgstr "n'a pas trouver la chaîne magique dans le fichier d'en-tête"
 
-<<<<<<< HEAD
 #: pg_backup_archiver.c:3768
-=======
-#: pg_backup_archiver.c:3736
->>>>>>> 185876a6
 #, c-format
 msgid "unsupported version (%d.%d) in file header"
 msgstr "version non supportée (%d.%d) dans le fichier d'en-tête"
 
-<<<<<<< HEAD
 #: pg_backup_archiver.c:3773
-=======
-#: pg_backup_archiver.c:3741
->>>>>>> 185876a6
 #, c-format
 msgid "sanity check on integer size (%lu) failed"
 msgstr "échec de la vérification sur la taille de l'entier (%lu)"
 
-<<<<<<< HEAD
 #: pg_backup_archiver.c:3777
-=======
-#: pg_backup_archiver.c:3745
->>>>>>> 185876a6
 #, c-format
 msgid "archive was made on a machine with larger integers, some operations might fail"
 msgstr "l'archive a été créée sur une machine disposant d'entiers plus larges, certaines opérations peuvent échouer"
 
-<<<<<<< HEAD
 #: pg_backup_archiver.c:3787
-=======
-#: pg_backup_archiver.c:3755
->>>>>>> 185876a6
 #, c-format
 msgid "expected format (%d) differs from format found in file (%d)"
 msgstr "le format attendu (%d) diffère du format du fichier (%d)"
 
-<<<<<<< HEAD
 #: pg_backup_archiver.c:3802
-=======
-#: pg_backup_archiver.c:3770
->>>>>>> 185876a6
 #, c-format
 msgid "archive is compressed, but this installation does not support compression -- no data will be available"
 msgstr "l'archive est compressée mais cette installation ne supporte pas la compression -- aucune donnée ne sera disponible"
 
-<<<<<<< HEAD
 #: pg_backup_archiver.c:3836
-=======
-#: pg_backup_archiver.c:3804
->>>>>>> 185876a6
 #, c-format
 msgid "invalid creation date in header"
 msgstr "date de création invalide dans l'en-tête"
 
-<<<<<<< HEAD
 #: pg_backup_archiver.c:3970
-=======
-#: pg_backup_archiver.c:3938
->>>>>>> 185876a6
 #, c-format
 msgid "processing item %d %s %s"
 msgstr "traitement de l'élément %d %s %s"
 
-<<<<<<< HEAD
 #: pg_backup_archiver.c:4049
-=======
-#: pg_backup_archiver.c:4017
->>>>>>> 185876a6
 #, c-format
 msgid "entering main parallel loop"
 msgstr "entrée dans la boucle parallèle principale"
 
-<<<<<<< HEAD
 #: pg_backup_archiver.c:4060
-=======
-#: pg_backup_archiver.c:4028
->>>>>>> 185876a6
 #, c-format
 msgid "skipping item %d %s %s"
 msgstr "omission de l'élément %d %s %s"
 
-<<<<<<< HEAD
 #: pg_backup_archiver.c:4069
-=======
-#: pg_backup_archiver.c:4037
->>>>>>> 185876a6
 #, c-format
 msgid "launching item %d %s %s"
 msgstr "lancement de l'élément %d %s %s"
 
-<<<<<<< HEAD
 #: pg_backup_archiver.c:4123
-=======
-#: pg_backup_archiver.c:4091
->>>>>>> 185876a6
 #, c-format
 msgid "finished main parallel loop"
 msgstr "fin de la boucle parallèle principale"
 
-<<<<<<< HEAD
 #: pg_backup_archiver.c:4159
-=======
-#: pg_backup_archiver.c:4127
->>>>>>> 185876a6
 #, c-format
 msgid "processing missed item %d %s %s"
 msgstr "traitement de l'élément manquant %d %s %s"
 
-<<<<<<< HEAD
 #: pg_backup_archiver.c:4764
-=======
-#: pg_backup_archiver.c:4732
->>>>>>> 185876a6
 #, c-format
 msgid "table \"%s\" could not be created, will not restore its data"
 msgstr "la table « %s » n'a pas pu être créée, ses données ne seront pas restaurées"
@@ -1224,11 +913,7 @@
 msgstr "OID invalide pour le « Large Object »"
 
 #: pg_backup_custom.c:439 pg_backup_custom.c:505 pg_backup_custom.c:629
-<<<<<<< HEAD
 #: pg_backup_custom.c:865 pg_backup_tar.c:1016 pg_backup_tar.c:1021
-=======
-#: pg_backup_custom.c:865 pg_backup_tar.c:1083 pg_backup_tar.c:1088
->>>>>>> 185876a6
 #, c-format
 msgid "error during file seek: %m"
 msgstr "erreur lors de la recherche dans le fichier : %m"
@@ -1273,11 +958,7 @@
 msgstr "n'a pas pu lire à partir du fichier en entrée : %m"
 
 #: pg_backup_custom.c:746 pg_backup_custom.c:798 pg_backup_custom.c:943
-<<<<<<< HEAD
 #: pg_backup_tar.c:1019
-=======
-#: pg_backup_tar.c:1086
->>>>>>> 185876a6
 #, c-format
 msgid "could not determine seek position in archive file: %m"
 msgstr "n'a pas pu déterminer la position de recherche dans le fichier d'archive : %m"
@@ -1317,35 +998,22 @@
 msgid "could not get server_version from libpq"
 msgstr "n'a pas pu obtenir server_version de libpq"
 
-<<<<<<< HEAD
 #: pg_backup_db.c:53 pg_dumpall.c:1646
-=======
-#: pg_backup_db.c:53 pg_dumpall.c:1837
+#, c-format
+msgid "aborting because of server version mismatch"
+msgstr "annulation à cause de la différence des versions"
+
+#: pg_backup_db.c:54 pg_dumpall.c:1647
 #, c-format
 msgid "server version: %s; %s version: %s"
 msgstr "version du serveur : %s ; %s version : %s"
 
-#: pg_backup_db.c:55 pg_dumpall.c:1839
->>>>>>> 185876a6
-#, c-format
-msgid "aborting because of server version mismatch"
-msgstr "annulation à cause de la différence des versions"
-
-#: pg_backup_db.c:54 pg_dumpall.c:1647
-#, c-format
-msgid "server version: %s; %s version: %s"
-msgstr "version du serveur : %s ; %s version : %s"
-
 #: pg_backup_db.c:120
 #, c-format
 msgid "already connected to a database"
 msgstr "déjà connecté à une base de données"
 
-<<<<<<< HEAD
 #: pg_backup_db.c:128 pg_backup_db.c:178 pg_dumpall.c:1490 pg_dumpall.c:1595
-=======
-#: pg_backup_db.c:132 pg_backup_db.c:182 pg_dumpall.c:1666 pg_dumpall.c:1777
->>>>>>> 185876a6
 msgid "Password: "
 msgstr "Mot de passe : "
 
@@ -1359,29 +1027,17 @@
 msgid "reconnection failed: %s"
 msgstr "échec de la reconnexion : %s"
 
-<<<<<<< HEAD
 #: pg_backup_db.c:190 pg_backup_db.c:265 pg_dumpall.c:1520 pg_dumpall.c:1604
-=======
-#: pg_backup_db.c:194 pg_backup_db.c:269 pg_dumpall.c:1697 pg_dumpall.c:1787
->>>>>>> 185876a6
 #, c-format
 msgid "%s"
 msgstr "%s"
 
-<<<<<<< HEAD
 #: pg_backup_db.c:272 pg_dumpall.c:1709 pg_dumpall.c:1732
-=======
-#: pg_backup_db.c:276 pg_dumpall.c:1900 pg_dumpall.c:1923
->>>>>>> 185876a6
 #, c-format
 msgid "query failed: %s"
 msgstr "échec de la requête : %s"
 
-<<<<<<< HEAD
 #: pg_backup_db.c:274 pg_dumpall.c:1710 pg_dumpall.c:1733
-=======
-#: pg_backup_db.c:278 pg_dumpall.c:1901 pg_dumpall.c:1924
->>>>>>> 185876a6
 #, c-format
 msgid "Query was: %s"
 msgstr "La requête était : %s"
@@ -1417,11 +1073,7 @@
 msgid "COPY failed for table \"%s\": %s"
 msgstr "COPY échoué pour la table « %s » : %s"
 
-<<<<<<< HEAD
 #: pg_backup_db.c:522 pg_dump.c:2105
-=======
-#: pg_backup_db.c:525 pg_dump.c:2130
->>>>>>> 185876a6
 #, c-format
 msgid "unexpected extra results during COPY of table \"%s\""
 msgstr "résultats supplémentaires non attendus durant l'exécution de COPY sur la table « %s »"
@@ -1551,86 +1203,44 @@
 msgid "could not generate temporary file name: %m"
 msgstr "impossible de créer le nom du fichier temporaire : %m"
 
-<<<<<<< HEAD
 #: pg_backup_tar.c:624
-=======
-#: pg_backup_tar.c:415
-#, c-format
-msgid "could not open temporary file"
-msgstr "n'a pas pu ouvrir le fichier temporaire"
-
-#: pg_backup_tar.c:444
-#, c-format
-msgid "could not close tar member: %m"
-msgstr "n'a pas pu fermer le membre de tar : %m"
-
-#: pg_backup_tar.c:688
->>>>>>> 185876a6
 #, c-format
 msgid "unexpected COPY statement syntax: \"%s\""
 msgstr "syntaxe inattendue de l'instruction COPY : « %s »"
 
-<<<<<<< HEAD
 #: pg_backup_tar.c:890
-=======
-#: pg_backup_tar.c:955
->>>>>>> 185876a6
 #, c-format
 msgid "invalid OID for large object (%u)"
 msgstr "OID invalide pour le « Large Object » (%u)"
 
-<<<<<<< HEAD
 #: pg_backup_tar.c:1035
-=======
-#: pg_backup_tar.c:1102
->>>>>>> 185876a6
 #, c-format
 msgid "could not close temporary file: %m"
 msgstr "n'a pas pu fermer le fichier temporaire : m"
 
-<<<<<<< HEAD
 #: pg_backup_tar.c:1038
-=======
-#: pg_backup_tar.c:1111
->>>>>>> 185876a6
 #, c-format
 msgid "actual file length (%lld) does not match expected (%lld)"
 msgstr "la longueur réelle du fichier (%lld) ne correspond pas à ce qui était attendu (%lld)"
 
-<<<<<<< HEAD
 #: pg_backup_tar.c:1084 pg_backup_tar.c:1115
-=======
-#: pg_backup_tar.c:1168 pg_backup_tar.c:1199
->>>>>>> 185876a6
 #, c-format
 msgid "could not find header for file \"%s\" in tar archive"
 msgstr "n'a pas pu trouver l'en-tête du fichier « %s » dans l'archive tar"
 
-<<<<<<< HEAD
 #: pg_backup_tar.c:1102
-=======
-#: pg_backup_tar.c:1186
->>>>>>> 185876a6
 #, c-format
 msgid "restoring data out of order is not supported in this archive format: \"%s\" is required, but comes before \"%s\" in the archive file."
 msgstr "la restauration désordonnée de données n'est pas supportée avec ce format d'archive : « %s » est requis mais vient avant « %s » dans le fichier d'archive."
 
-<<<<<<< HEAD
 #: pg_backup_tar.c:1149
-=======
-#: pg_backup_tar.c:1233
->>>>>>> 185876a6
 #, c-format
 msgid "incomplete tar header found (%lu byte)"
 msgid_plural "incomplete tar header found (%lu bytes)"
 msgstr[0] "en-tête incomplet du fichier tar (%lu octet)"
 msgstr[1] "en-tête incomplet du fichier tar (%lu octets)"
 
-<<<<<<< HEAD
 #: pg_backup_tar.c:1188
-=======
-#: pg_backup_tar.c:1284
->>>>>>> 185876a6
 #, c-format
 msgid "corrupt tar header found in %s (expected %d, computed %d) file position %llu"
 msgstr "en-tête tar corrompu trouvé dans %s (%d attendu, %d calculé ) à la position %llu du fichier"
@@ -1640,17 +1250,10 @@
 msgid "unrecognized section name: \"%s\""
 msgstr "nom de section non reconnu : « %s »"
 
-<<<<<<< HEAD
 #: pg_backup_utils.c:55 pg_dump.c:627 pg_dump.c:644 pg_dumpall.c:340
 #: pg_dumpall.c:350 pg_dumpall.c:358 pg_dumpall.c:366 pg_dumpall.c:373
 #: pg_dumpall.c:383 pg_dumpall.c:458 pg_restore.c:291 pg_restore.c:307
 #: pg_restore.c:321
-=======
-#: pg_backup_utils.c:55 pg_dump.c:625 pg_dump.c:642 pg_dumpall.c:341
-#: pg_dumpall.c:351 pg_dumpall.c:360 pg_dumpall.c:369 pg_dumpall.c:377
-#: pg_dumpall.c:391 pg_dumpall.c:469 pg_restore.c:284 pg_restore.c:300
-#: pg_restore.c:318
->>>>>>> 185876a6
 #, c-format
 msgid "Try \"%s --help\" for more information."
 msgstr "Essayez « %s --help » pour plus d'informations."
@@ -1660,164 +1263,72 @@
 msgid "out of on_exit_nicely slots"
 msgstr "plus d'emplacements on_exit_nicely"
 
-<<<<<<< HEAD
 #: pg_dump.c:642 pg_dumpall.c:348 pg_restore.c:305
-=======
-#: pg_dump.c:551
-#, c-format
-msgid "compression level must be in range 0..9"
-msgstr "le niveau de compression doit être compris entre 0 et 9"
-
-#: pg_dump.c:589
-#, c-format
-msgid "extra_float_digits must be in range -15..3"
-msgstr "extra_float_digits doit être dans l'intervalle -15 à 3"
-
-#: pg_dump.c:612
-#, c-format
-msgid "rows-per-insert must be in range %d..%d"
-msgstr "le nombre de lignes par insertion doit être compris entre %d et %d"
-
-#: pg_dump.c:640 pg_dumpall.c:349 pg_restore.c:298
->>>>>>> 185876a6
 #, c-format
 msgid "too many command-line arguments (first is \"%s\")"
 msgstr "trop d'arguments en ligne de commande (le premier étant « %s »)"
 
-<<<<<<< HEAD
 #: pg_dump.c:661 pg_restore.c:328
-=======
-#: pg_dump.c:661 pg_restore.c:327
->>>>>>> 185876a6
 #, c-format
 msgid "options -s/--schema-only and -a/--data-only cannot be used together"
 msgstr "les options « -s/--schema-only » et « -a/--data-only » ne peuvent pas être utilisées ensemble"
 
-<<<<<<< HEAD
 #: pg_dump.c:664
-=======
-#: pg_dump.c:666
->>>>>>> 185876a6
 #, c-format
 msgid "options -s/--schema-only and --include-foreign-data cannot be used together"
 msgstr "les options « -s/--schema-only » et « --include-foreign-data » ne peuvent pas être utilisées ensemble"
 
-<<<<<<< HEAD
 #: pg_dump.c:667
-=======
-#: pg_dump.c:669
->>>>>>> 185876a6
 #, c-format
 msgid "option --include-foreign-data is not supported with parallel backup"
 msgstr "l'option --include-foreign-data n'est pas supportée avec une sauvegarde parallélisée"
 
-<<<<<<< HEAD
 #: pg_dump.c:670 pg_restore.c:331
-=======
-#: pg_dump.c:673 pg_restore.c:333
->>>>>>> 185876a6
 #, c-format
 msgid "options -c/--clean and -a/--data-only cannot be used together"
 msgstr "les options « -c/--clean » et « -a/--data-only » ne peuvent pas être utilisées ensemble"
 
-<<<<<<< HEAD
 #: pg_dump.c:673 pg_dumpall.c:378 pg_restore.c:356
-=======
-#: pg_dump.c:678 pg_dumpall.c:384 pg_restore.c:382
->>>>>>> 185876a6
 #, c-format
 msgid "option --if-exists requires option -c/--clean"
 msgstr "l'option --if-exists nécessite l'option -c/--clean"
 
-<<<<<<< HEAD
 #: pg_dump.c:680
-=======
-#: pg_dump.c:685
->>>>>>> 185876a6
 #, c-format
 msgid "option --on-conflict-do-nothing requires option --inserts, --rows-per-insert, or --column-inserts"
 msgstr "l'option --on-conflict-do-nothing requiert l'option --inserts, --rows-per-insert, ou --column-inserts"
 
-<<<<<<< HEAD
 #: pg_dump.c:702
-=======
-#: pg_dump.c:707
->>>>>>> 185876a6
 #, c-format
 msgid "requested compression not available in this installation -- archive will be uncompressed"
 msgstr "la compression requise n'est pas disponible avec cette installation -- l'archive ne sera pas compressée"
 
-<<<<<<< HEAD
 #: pg_dump.c:715
-=======
-#: pg_dump.c:728 pg_restore.c:349
-#, c-format
-msgid "invalid number of parallel jobs"
-msgstr "nombre de jobs parallèles invalide"
-
-#: pg_dump.c:732
->>>>>>> 185876a6
 #, c-format
 msgid "parallel backup only supported by the directory format"
 msgstr "la sauvegarde parallélisée n'est supportée qu'avec le format directory"
 
-<<<<<<< HEAD
 #: pg_dump.c:761
-=======
-#: pg_dump.c:787
-#, c-format
-msgid ""
-"Synchronized snapshots are not supported by this server version.\n"
-"Run with --no-synchronized-snapshots instead if you do not need\n"
-"synchronized snapshots."
-msgstr ""
-"Les snapshots synchronisés ne sont pas supportés par cette version serveur.\n"
-"Lancez avec --no-synchronized-snapshots à la place si vous n'avez pas besoin\n"
-"de snapshots synchronisés."
-
-#: pg_dump.c:793
-#, c-format
-msgid "Exported snapshots are not supported by this server version."
-msgstr "Les images exportées de la base ne sont pas supportées par cette version du serveur."
-
-#: pg_dump.c:805
->>>>>>> 185876a6
 #, c-format
 msgid "last built-in OID is %u"
 msgstr "le dernier OID interne est %u"
 
-<<<<<<< HEAD
 #: pg_dump.c:770
-=======
-#: pg_dump.c:814
->>>>>>> 185876a6
 #, c-format
 msgid "no matching schemas were found"
 msgstr "aucun schéma correspondant n'a été trouvé"
 
-<<<<<<< HEAD
 #: pg_dump.c:784
-=======
-#: pg_dump.c:828
->>>>>>> 185876a6
 #, c-format
 msgid "no matching tables were found"
 msgstr "aucune table correspondante n'a été trouvée"
 
-<<<<<<< HEAD
 #: pg_dump.c:806
-=======
-#: pg_dump.c:850
->>>>>>> 185876a6
 #, c-format
 msgid "no matching extensions were found"
 msgstr "aucune extension correspondante n'a été trouvée"
 
-<<<<<<< HEAD
 #: pg_dump.c:989
-=======
-#: pg_dump.c:1020
->>>>>>> 185876a6
 #, c-format
 msgid ""
 "%s dumps a database as a text file or to other formats.\n"
@@ -1827,29 +1338,17 @@
 "formats.\n"
 "\n"
 
-<<<<<<< HEAD
 #: pg_dump.c:990 pg_dumpall.c:605 pg_restore.c:433
-=======
-#: pg_dump.c:1021 pg_dumpall.c:622 pg_restore.c:462
->>>>>>> 185876a6
 #, c-format
 msgid "Usage:\n"
 msgstr "Usage :\n"
 
-<<<<<<< HEAD
 #: pg_dump.c:991
-=======
-#: pg_dump.c:1022
->>>>>>> 185876a6
 #, c-format
 msgid "  %s [OPTION]... [DBNAME]\n"
 msgstr "  %s [OPTION]... [BASE]\n"
 
-<<<<<<< HEAD
 #: pg_dump.c:993 pg_dumpall.c:608 pg_restore.c:436
-=======
-#: pg_dump.c:1024 pg_dumpall.c:625 pg_restore.c:465
->>>>>>> 185876a6
 #, c-format
 msgid ""
 "\n"
@@ -1858,20 +1357,12 @@
 "\n"
 "Options générales :\n"
 
-<<<<<<< HEAD
 #: pg_dump.c:994
-=======
-#: pg_dump.c:1025
->>>>>>> 185876a6
 #, c-format
 msgid "  -f, --file=FILENAME          output file or directory name\n"
 msgstr "  -f, --file=FICHIER           nom du fichier ou du répertoire en sortie\n"
 
-<<<<<<< HEAD
 #: pg_dump.c:995
-=======
-#: pg_dump.c:1026
->>>>>>> 185876a6
 #, c-format
 msgid ""
 "  -F, --format=c|d|t|p         output file format (custom, directory, tar,\n"
@@ -1880,82 +1371,50 @@
 "  -F, --format=c|d|t|p         format du fichier de sortie (personnalisé,\n"
 "                               répertoire, tar, texte (par défaut))\n"
 
-<<<<<<< HEAD
 #: pg_dump.c:997
-=======
-#: pg_dump.c:1028
->>>>>>> 185876a6
 #, c-format
 msgid "  -j, --jobs=NUM               use this many parallel jobs to dump\n"
 msgstr ""
 "  -j, --jobs=NOMBRE            utilise ce nombre de jobs en parallèle pour la\n"
 "                               sauvegarde\n"
 
-<<<<<<< HEAD
 #: pg_dump.c:998 pg_dumpall.c:610
-=======
-#: pg_dump.c:1029 pg_dumpall.c:627
->>>>>>> 185876a6
 #, c-format
 msgid "  -v, --verbose                verbose mode\n"
 msgstr "  -v, --verbose                mode verbeux\n"
 
-<<<<<<< HEAD
 #: pg_dump.c:999 pg_dumpall.c:611
-=======
-#: pg_dump.c:1030 pg_dumpall.c:628
->>>>>>> 185876a6
 #, c-format
 msgid "  -V, --version                output version information, then exit\n"
 msgstr "  -V, --version                affiche la version puis quitte\n"
 
-<<<<<<< HEAD
 #: pg_dump.c:1000
-=======
-#: pg_dump.c:1031
->>>>>>> 185876a6
 #, c-format
 msgid "  -Z, --compress=0-9           compression level for compressed formats\n"
 msgstr ""
 "  -Z, --compress=0-9           niveau de compression pour les formats\n"
 "                               compressés\n"
 
-<<<<<<< HEAD
 #: pg_dump.c:1001 pg_dumpall.c:612
-=======
-#: pg_dump.c:1032 pg_dumpall.c:629
->>>>>>> 185876a6
 #, c-format
 msgid "  --lock-wait-timeout=TIMEOUT  fail after waiting TIMEOUT for a table lock\n"
 msgstr ""
 "  --lock-wait-timeout=DÉLAI    échec après l'attente du DÉLAI pour un verrou de\n"
 "                               table\n"
 
-<<<<<<< HEAD
 #: pg_dump.c:1002 pg_dumpall.c:639
-=======
-#: pg_dump.c:1033 pg_dumpall.c:656
->>>>>>> 185876a6
 #, c-format
 msgid "  --no-sync                    do not wait for changes to be written safely to disk\n"
 msgstr ""
 "  --no-sync                    n'attend pas que les modifications soient\n"
 "                               proprement écrites sur disque\n"
 
-<<<<<<< HEAD
 #: pg_dump.c:1003 pg_dumpall.c:613
-=======
-#: pg_dump.c:1034 pg_dumpall.c:630
->>>>>>> 185876a6
 #, c-format
 msgid "  -?, --help                   show this help, then exit\n"
 msgstr "  -?, --help                   affiche cette aide puis quitte\n"
 
-<<<<<<< HEAD
 #: pg_dump.c:1005 pg_dumpall.c:614
-=======
-#: pg_dump.c:1036 pg_dumpall.c:631
->>>>>>> 185876a6
 #, c-format
 msgid ""
 "\n"
@@ -1964,96 +1423,56 @@
 "\n"
 "Options contrôlant le contenu en sortie :\n"
 
-<<<<<<< HEAD
 #: pg_dump.c:1006 pg_dumpall.c:615
-=======
-#: pg_dump.c:1037 pg_dumpall.c:632
->>>>>>> 185876a6
 #, c-format
 msgid "  -a, --data-only              dump only the data, not the schema\n"
 msgstr "  -a, --data-only              sauvegarde uniquement les données, pas le schéma\n"
 
-<<<<<<< HEAD
 #: pg_dump.c:1007
-=======
-#: pg_dump.c:1038
->>>>>>> 185876a6
 #, c-format
 msgid "  -b, --blobs                  include large objects in dump\n"
 msgstr "  -b, --blobs                  inclut les « Large Objects » dans la sauvegarde\n"
 
-<<<<<<< HEAD
 #: pg_dump.c:1008
-=======
-#: pg_dump.c:1039
->>>>>>> 185876a6
 #, c-format
 msgid "  -B, --no-blobs               exclude large objects in dump\n"
 msgstr "  -B, --no-blobs               exclut les « Large Objects » de la sauvegarde\n"
 
-<<<<<<< HEAD
 #: pg_dump.c:1009 pg_restore.c:447
-=======
-#: pg_dump.c:1040 pg_restore.c:476
->>>>>>> 185876a6
 #, c-format
 msgid "  -c, --clean                  clean (drop) database objects before recreating\n"
 msgstr ""
 "  -c, --clean                  nettoie/supprime les objets de la base de données\n"
 "                               avant de les créer\n"
 
-<<<<<<< HEAD
 #: pg_dump.c:1010
-=======
-#: pg_dump.c:1041
->>>>>>> 185876a6
 #, c-format
 msgid "  -C, --create                 include commands to create database in dump\n"
 msgstr ""
 "  -C, --create                 inclut les commandes de création de la base\n"
 "                               dans la sauvegarde\n"
 
-<<<<<<< HEAD
 #: pg_dump.c:1011
-=======
-#: pg_dump.c:1042
->>>>>>> 185876a6
 #, c-format
 msgid "  -e, --extension=PATTERN      dump the specified extension(s) only\n"
 msgstr "  -e, --extension=MOTIF        sauvegarde uniquement les extensions indiquées\n"
 
-<<<<<<< HEAD
 #: pg_dump.c:1012 pg_dumpall.c:617
-=======
-#: pg_dump.c:1043 pg_dumpall.c:634
->>>>>>> 185876a6
 #, c-format
 msgid "  -E, --encoding=ENCODING      dump the data in encoding ENCODING\n"
 msgstr "  -E, --encoding=ENCODAGE      sauvegarde les données dans l'encodage ENCODAGE\n"
 
-<<<<<<< HEAD
 #: pg_dump.c:1013
-=======
-#: pg_dump.c:1044
->>>>>>> 185876a6
 #, c-format
 msgid "  -n, --schema=PATTERN         dump the specified schema(s) only\n"
 msgstr "  -n, --schema=MOTIF           sauvegarde uniquement les schémas indiqués\n"
 
-<<<<<<< HEAD
 #: pg_dump.c:1014
-=======
-#: pg_dump.c:1045
->>>>>>> 185876a6
 #, c-format
 msgid "  -N, --exclude-schema=PATTERN do NOT dump the specified schema(s)\n"
 msgstr "  -N, --exclude-schema=MOTIF   ne sauvegarde pas les schémas indiqués\n"
 
-<<<<<<< HEAD
 #: pg_dump.c:1015
-=======
-#: pg_dump.c:1046
->>>>>>> 185876a6
 #, c-format
 msgid ""
 "  -O, --no-owner               skip restoration of object ownership in\n"
@@ -2062,82 +1481,50 @@
 "  -O, --no-owner               ne sauvegarde pas les propriétaires des objets\n"
 "                               lors de l'utilisation du format texte\n"
 
-<<<<<<< HEAD
 #: pg_dump.c:1017 pg_dumpall.c:621
-=======
-#: pg_dump.c:1048 pg_dumpall.c:638
->>>>>>> 185876a6
 #, c-format
 msgid "  -s, --schema-only            dump only the schema, no data\n"
 msgstr ""
 "  -s, --schema-only            sauvegarde uniquement la structure, pas les\n"
 "                               données\n"
 
-<<<<<<< HEAD
 #: pg_dump.c:1018
-=======
-#: pg_dump.c:1049
->>>>>>> 185876a6
 #, c-format
 msgid "  -S, --superuser=NAME         superuser user name to use in plain-text format\n"
 msgstr ""
 "  -S, --superuser=NOM          indique le nom du super-utilisateur à utiliser\n"
 "                               avec le format texte\n"
 
-<<<<<<< HEAD
 #: pg_dump.c:1019
-=======
-#: pg_dump.c:1050
->>>>>>> 185876a6
 #, c-format
 msgid "  -t, --table=PATTERN          dump the specified table(s) only\n"
 msgstr "  -t, --table=MOTIF            sauvegarde uniquement les tables indiquées\n"
 
-<<<<<<< HEAD
 #: pg_dump.c:1020
-=======
-#: pg_dump.c:1051
->>>>>>> 185876a6
 #, c-format
 msgid "  -T, --exclude-table=PATTERN  do NOT dump the specified table(s)\n"
 msgstr "  -T, --exclude-table=MOTIF    ne sauvegarde pas les tables indiquées\n"
 
-<<<<<<< HEAD
 #: pg_dump.c:1021 pg_dumpall.c:624
-=======
-#: pg_dump.c:1052 pg_dumpall.c:641
->>>>>>> 185876a6
 #, c-format
 msgid "  -x, --no-privileges          do not dump privileges (grant/revoke)\n"
 msgstr "  -x, --no-privileges          ne sauvegarde pas les droits sur les objets\n"
 
-<<<<<<< HEAD
 #: pg_dump.c:1022 pg_dumpall.c:625
-=======
-#: pg_dump.c:1053 pg_dumpall.c:642
->>>>>>> 185876a6
 #, c-format
 msgid "  --binary-upgrade             for use by upgrade utilities only\n"
 msgstr ""
 "  --binary-upgrade             à n'utiliser que par les outils de mise à jour\n"
 "                               seulement\n"
 
-<<<<<<< HEAD
 #: pg_dump.c:1023 pg_dumpall.c:626
-=======
-#: pg_dump.c:1054 pg_dumpall.c:643
->>>>>>> 185876a6
 #, c-format
 msgid "  --column-inserts             dump data as INSERT commands with column names\n"
 msgstr ""
 "  --column-inserts             sauvegarde les données avec des commandes INSERT\n"
 "                               en précisant les noms des colonnes\n"
 
-<<<<<<< HEAD
 #: pg_dump.c:1024 pg_dumpall.c:627
-=======
-#: pg_dump.c:1055 pg_dumpall.c:644
->>>>>>> 185876a6
 #, c-format
 msgid "  --disable-dollar-quoting     disable dollar quoting, use SQL standard quoting\n"
 msgstr ""
@@ -2145,22 +1532,14 @@
 "                               dans le but de respecter le standard SQL en\n"
 "                               matière de guillemets\n"
 
-<<<<<<< HEAD
 #: pg_dump.c:1025 pg_dumpall.c:628 pg_restore.c:464
-=======
-#: pg_dump.c:1056 pg_dumpall.c:645 pg_restore.c:493
->>>>>>> 185876a6
 #, c-format
 msgid "  --disable-triggers           disable triggers during data-only restore\n"
 msgstr ""
 "  --disable-triggers           désactive les triggers en mode de restauration\n"
 "                               des données seules\n"
 
-<<<<<<< HEAD
 #: pg_dump.c:1026
-=======
-#: pg_dump.c:1057
->>>>>>> 185876a6
 #, c-format
 msgid ""
 "  --enable-row-security        enable row security (dump only content user has\n"
@@ -2170,42 +1549,26 @@
 "                               sauvegarde uniquement le contenu visible par cet\n"
 "                               utilisateur)\n"
 
-<<<<<<< HEAD
 #: pg_dump.c:1028
-=======
-#: pg_dump.c:1059
->>>>>>> 185876a6
 #, c-format
 msgid "  --exclude-table-data=PATTERN do NOT dump data for the specified table(s)\n"
 msgstr "  --exclude-table-data=MOTIF   ne sauvegarde pas les tables indiquées\n"
 
-<<<<<<< HEAD
 #: pg_dump.c:1029 pg_dumpall.c:630
-=======
-#: pg_dump.c:1060 pg_dumpall.c:647
->>>>>>> 185876a6
 #, c-format
 msgid "  --extra-float-digits=NUM     override default setting for extra_float_digits\n"
 msgstr ""
 "  --extra-float-digits=NUM     surcharge la configuration par défaut de\n"
 "                               extra_float_digits\n"
 
-<<<<<<< HEAD
 #: pg_dump.c:1030 pg_dumpall.c:631 pg_restore.c:466
-=======
-#: pg_dump.c:1061 pg_dumpall.c:648 pg_restore.c:495
->>>>>>> 185876a6
 #, c-format
 msgid "  --if-exists                  use IF EXISTS when dropping objects\n"
 msgstr ""
 "  --if-exists                  utilise IF EXISTS lors de la suppression des\n"
 "                               objets\n"
 
-<<<<<<< HEAD
 #: pg_dump.c:1031
-=======
-#: pg_dump.c:1062
->>>>>>> 185876a6
 #, c-format
 msgid ""
 "  --include-foreign-data=PATTERN\n"
@@ -2215,174 +1578,103 @@
 "  --include-foreign-data=MOTIF inclut les données des tables externes pour les\n"
 "                               serveurs distants correspondant au motif MOTIF\n"
 
-<<<<<<< HEAD
 #: pg_dump.c:1034 pg_dumpall.c:632
-=======
-#: pg_dump.c:1065 pg_dumpall.c:649
->>>>>>> 185876a6
 #, c-format
 msgid "  --inserts                    dump data as INSERT commands, rather than COPY\n"
 msgstr ""
 "  --inserts                    sauvegarde les données avec des instructions\n"
 "                               INSERT plutôt que COPY\n"
 
-<<<<<<< HEAD
 #: pg_dump.c:1035 pg_dumpall.c:633
-=======
-#: pg_dump.c:1066 pg_dumpall.c:650
->>>>>>> 185876a6
 #, c-format
 msgid "  --load-via-partition-root    load partitions via the root table\n"
 msgstr "  --load-via-partition-root    charger les partitions via la table racine\n"
 
-<<<<<<< HEAD
 #: pg_dump.c:1036 pg_dumpall.c:634
-=======
-#: pg_dump.c:1067 pg_dumpall.c:651
->>>>>>> 185876a6
 #, c-format
 msgid "  --no-comments                do not dump comments\n"
 msgstr "  --no-comments                ne sauvegarde pas les commentaires\n"
 
-<<<<<<< HEAD
 #: pg_dump.c:1037 pg_dumpall.c:635
-=======
-#: pg_dump.c:1068 pg_dumpall.c:652
->>>>>>> 185876a6
 #, c-format
 msgid "  --no-publications            do not dump publications\n"
 msgstr "  --no-publications            ne sauvegarde pas les publications\n"
 
-<<<<<<< HEAD
 #: pg_dump.c:1038 pg_dumpall.c:637
-=======
-#: pg_dump.c:1069 pg_dumpall.c:654
->>>>>>> 185876a6
 #, c-format
 msgid "  --no-security-labels         do not dump security label assignments\n"
 msgstr ""
 "  --no-security-labels         ne sauvegarde pas les affectations de labels de\n"
 "                               sécurité\n"
 
-<<<<<<< HEAD
 #: pg_dump.c:1039 pg_dumpall.c:638
-=======
-#: pg_dump.c:1070 pg_dumpall.c:655
->>>>>>> 185876a6
 #, c-format
 msgid "  --no-subscriptions           do not dump subscriptions\n"
 msgstr "  --no-subscriptions           ne sauvegarde pas les souscriptions\n"
 
-<<<<<<< HEAD
 #: pg_dump.c:1040 pg_dumpall.c:640
 #, c-format
 msgid "  --no-table-access-method     do not dump table access methods\n"
 msgstr "  --no-table-access-method     ne sauvegarde pas les méthodes d'accès aux tables\n"
 
 #: pg_dump.c:1041 pg_dumpall.c:641
-=======
-#: pg_dump.c:1071
-#, c-format
-msgid "  --no-synchronized-snapshots  do not use synchronized snapshots in parallel jobs\n"
-msgstr ""
-"  --no-synchronized-snapshots  n'utilise pas de snapshots synchronisés pour les\n"
-"                               jobs en parallèle\n"
-
-#: pg_dump.c:1072 pg_dumpall.c:657
->>>>>>> 185876a6
 #, c-format
 msgid "  --no-tablespaces             do not dump tablespace assignments\n"
 msgstr "  --no-tablespaces             ne sauvegarde pas les affectations de tablespaces\n"
 
-<<<<<<< HEAD
 #: pg_dump.c:1042 pg_dumpall.c:642
-=======
-#: pg_dump.c:1073 pg_dumpall.c:658
->>>>>>> 185876a6
 #, c-format
 msgid "  --no-toast-compression       do not dump TOAST compression methods\n"
 msgstr ""
 "  --no-toast-compression       ne sauvegarde pas les méthodes de compression de\n"
 "                               TOAST\n"
 
-<<<<<<< HEAD
 #: pg_dump.c:1043 pg_dumpall.c:643
-=======
-#: pg_dump.c:1074 pg_dumpall.c:659
->>>>>>> 185876a6
 #, c-format
 msgid "  --no-unlogged-table-data     do not dump unlogged table data\n"
 msgstr ""
 "  --no-unlogged-table-data     ne sauvegarde pas les données des tables non\n"
 "                               journalisées\n"
 
-<<<<<<< HEAD
 #: pg_dump.c:1044 pg_dumpall.c:644
-=======
-#: pg_dump.c:1075 pg_dumpall.c:660
->>>>>>> 185876a6
 #, c-format
 msgid "  --on-conflict-do-nothing     add ON CONFLICT DO NOTHING to INSERT commands\n"
 msgstr ""
 "  --on-conflict-do-nothing     ajoute ON CONFLICT DO NOTHING aux commandes\n"
 "                               INSERT\n"
 
-<<<<<<< HEAD
 #: pg_dump.c:1045 pg_dumpall.c:645
-=======
-#: pg_dump.c:1076 pg_dumpall.c:661
->>>>>>> 185876a6
 #, c-format
 msgid "  --quote-all-identifiers      quote all identifiers, even if not key words\n"
 msgstr ""
 "  --quote-all-identifiers      met entre guillemets tous les identifiants même\n"
 "                               s'il ne s'agit pas de mots clés\n"
 
-<<<<<<< HEAD
 #: pg_dump.c:1046 pg_dumpall.c:646
-=======
-#: pg_dump.c:1077 pg_dumpall.c:662
->>>>>>> 185876a6
 #, c-format
 msgid "  --rows-per-insert=NROWS      number of rows per INSERT; implies --inserts\n"
 msgstr "  --rows-per-insert=NROWS      nombre de lignes par INSERT ; implique --inserts\n"
 
-<<<<<<< HEAD
 #: pg_dump.c:1047
-=======
-#: pg_dump.c:1078
->>>>>>> 185876a6
 #, c-format
 msgid "  --section=SECTION            dump named section (pre-data, data, or post-data)\n"
 msgstr ""
 "  --section=SECTION            sauvegarde la section indiquée (pre-data, data\n"
 "                               ou post-data)\n"
 
-<<<<<<< HEAD
 #: pg_dump.c:1048
-=======
-#: pg_dump.c:1079
->>>>>>> 185876a6
 #, c-format
 msgid "  --serializable-deferrable    wait until the dump can run without anomalies\n"
 msgstr ""
 "  --serializable-deferrable    attend jusqu'à ce que la sauvegarde puisse\n"
 "                               s'exécuter sans anomalies\n"
 
-<<<<<<< HEAD
 #: pg_dump.c:1049
-=======
-#: pg_dump.c:1080
->>>>>>> 185876a6
 #, c-format
 msgid "  --snapshot=SNAPSHOT          use given snapshot for the dump\n"
 msgstr "  --snapshot=SNAPSHOT          utilise l'image donnée pour la sauvegarde\n"
 
-<<<<<<< HEAD
 #: pg_dump.c:1050 pg_restore.c:476
-=======
-#: pg_dump.c:1081 pg_restore.c:504
->>>>>>> 185876a6
 #, c-format
 msgid ""
 "  --strict-names               require table and/or schema include patterns to\n"
@@ -2391,11 +1683,7 @@
 "  --strict-names               requiert que les motifs des tables et/ou schémas\n"
 "                               correspondent à au moins une entité de chaque\n"
 
-<<<<<<< HEAD
 #: pg_dump.c:1052 pg_dumpall.c:647 pg_restore.c:478
-=======
-#: pg_dump.c:1083 pg_dumpall.c:663 pg_restore.c:506
->>>>>>> 185876a6
 #, c-format
 msgid ""
 "  --use-set-session-authorization\n"
@@ -2407,11 +1695,7 @@
 "                               au lieu des commandes ALTER OWNER pour modifier\n"
 "                               les propriétaires\n"
 
-<<<<<<< HEAD
 #: pg_dump.c:1056 pg_dumpall.c:651 pg_restore.c:482
-=======
-#: pg_dump.c:1087 pg_dumpall.c:667 pg_restore.c:510
->>>>>>> 185876a6
 #, c-format
 msgid ""
 "\n"
@@ -2420,78 +1704,46 @@
 "\n"
 "Options de connexion :\n"
 
-<<<<<<< HEAD
 #: pg_dump.c:1057
-=======
-#: pg_dump.c:1088
->>>>>>> 185876a6
 #, c-format
 msgid "  -d, --dbname=DBNAME      database to dump\n"
 msgstr "  -d, --dbname=BASE            base de données à sauvegarder\n"
 
-<<<<<<< HEAD
 #: pg_dump.c:1058 pg_dumpall.c:653 pg_restore.c:483
-=======
-#: pg_dump.c:1089 pg_dumpall.c:669 pg_restore.c:511
->>>>>>> 185876a6
 #, c-format
 msgid "  -h, --host=HOSTNAME      database server host or socket directory\n"
 msgstr ""
 "  -h, --host=HÔTE              hôte du serveur de bases de données ou\n"
 "                               répertoire des sockets\n"
 
-<<<<<<< HEAD
 #: pg_dump.c:1059 pg_dumpall.c:655 pg_restore.c:484
-=======
-#: pg_dump.c:1090 pg_dumpall.c:671 pg_restore.c:512
->>>>>>> 185876a6
 #, c-format
 msgid "  -p, --port=PORT          database server port number\n"
 msgstr "  -p, --port=PORT              numéro de port du serveur de bases de données\n"
 
-<<<<<<< HEAD
 #: pg_dump.c:1060 pg_dumpall.c:656 pg_restore.c:485
-=======
-#: pg_dump.c:1091 pg_dumpall.c:672 pg_restore.c:513
->>>>>>> 185876a6
 #, c-format
 msgid "  -U, --username=NAME      connect as specified database user\n"
 msgstr "  -U, --username=NOM           se connecter avec cet utilisateur\n"
 
-<<<<<<< HEAD
 #: pg_dump.c:1061 pg_dumpall.c:657 pg_restore.c:486
-=======
-#: pg_dump.c:1092 pg_dumpall.c:673 pg_restore.c:514
->>>>>>> 185876a6
 #, c-format
 msgid "  -w, --no-password        never prompt for password\n"
 msgstr "  -w, --no-password            ne demande jamais un mot de passe\n"
 
-<<<<<<< HEAD
 #: pg_dump.c:1062 pg_dumpall.c:658 pg_restore.c:487
-=======
-#: pg_dump.c:1093 pg_dumpall.c:674 pg_restore.c:515
->>>>>>> 185876a6
 #, c-format
 msgid "  -W, --password           force password prompt (should happen automatically)\n"
 msgstr ""
 "  -W, --password               force la demande du mot de passe (devrait\n"
 "                               survenir automatiquement)\n"
 
-<<<<<<< HEAD
 #: pg_dump.c:1063 pg_dumpall.c:659
-=======
-#: pg_dump.c:1094 pg_dumpall.c:675
->>>>>>> 185876a6
 #, c-format
 msgid "  --role=ROLENAME          do SET ROLE before dump\n"
 msgstr "  --role=NOMROLE               exécute SET ROLE avant la sauvegarde\n"
 
-<<<<<<< HEAD
 #: pg_dump.c:1065
-=======
-#: pg_dump.c:1096
->>>>>>> 185876a6
 #, c-format
 msgid ""
 "\n"
@@ -2504,946 +1756,485 @@
 "d'environnement PGDATABASE est alors utilisée.\n"
 "\n"
 
-<<<<<<< HEAD
 #: pg_dump.c:1067 pg_dumpall.c:663 pg_restore.c:494
-=======
-#: pg_dump.c:1098 pg_dumpall.c:679 pg_restore.c:522
->>>>>>> 185876a6
 #, c-format
 msgid "Report bugs to <%s>.\n"
 msgstr "Rapporter les bogues à <%s>.\n"
 
-<<<<<<< HEAD
 #: pg_dump.c:1068 pg_dumpall.c:664 pg_restore.c:495
-=======
-#: pg_dump.c:1099 pg_dumpall.c:680 pg_restore.c:523
->>>>>>> 185876a6
 #, c-format
 msgid "%s home page: <%s>\n"
 msgstr "Page d'accueil de %s : <%s>\n"
 
-<<<<<<< HEAD
 #: pg_dump.c:1087 pg_dumpall.c:488
-=======
-#: pg_dump.c:1118 pg_dumpall.c:504
->>>>>>> 185876a6
 #, c-format
 msgid "invalid client encoding \"%s\" specified"
 msgstr "encodage client indiqué (« %s ») invalide"
 
-<<<<<<< HEAD
 #: pg_dump.c:1225
-=======
-#: pg_dump.c:1264
->>>>>>> 185876a6
 #, c-format
 msgid "parallel dumps from standby servers are not supported by this server version"
 msgstr "les sauvegardes parallélisées sur un serveur standby ne sont pas supportées par cette version du serveur"
 
-<<<<<<< HEAD
 #: pg_dump.c:1290
-=======
-#: pg_dump.c:1333
->>>>>>> 185876a6
 #, c-format
 msgid "invalid output format \"%s\" specified"
 msgstr "format de sortie « %s » invalide"
 
-<<<<<<< HEAD
 #: pg_dump.c:1331 pg_dump.c:1387 pg_dump.c:1440 pg_dumpall.c:1282
-=======
-#: pg_dump.c:1374 pg_dump.c:1430 pg_dump.c:1483 pg_dumpall.c:1451
->>>>>>> 185876a6
 #, c-format
 msgid "improper qualified name (too many dotted names): %s"
 msgstr "mauvaise qualification du nom (trop de points entre les noms) : %s"
 
-<<<<<<< HEAD
 #: pg_dump.c:1339
-=======
-#: pg_dump.c:1382
->>>>>>> 185876a6
 #, c-format
 msgid "no matching schemas were found for pattern \"%s\""
 msgstr "aucun schéma correspondant n'a été trouvé avec le motif « %s »"
 
-<<<<<<< HEAD
 #: pg_dump.c:1392
-=======
-#: pg_dump.c:1435
->>>>>>> 185876a6
 #, c-format
 msgid "no matching extensions were found for pattern \"%s\""
 msgstr "aucune extension correspondante n'a été trouvée avec le motif « %s »"
 
-<<<<<<< HEAD
 #: pg_dump.c:1445
-=======
-#: pg_dump.c:1488
->>>>>>> 185876a6
 #, c-format
 msgid "no matching foreign servers were found for pattern \"%s\""
 msgstr "aucun serveur distant correspondant n'a été trouvé avec le motif « %s »"
 
-<<<<<<< HEAD
 #: pg_dump.c:1508
-=======
-#: pg_dump.c:1551
->>>>>>> 185876a6
 #, c-format
 msgid "improper relation name (too many dotted names): %s"
 msgstr "nom de relation incorrecte (trop de points entre les noms) : %s"
 
-<<<<<<< HEAD
 #: pg_dump.c:1519
-=======
-#: pg_dump.c:1562
->>>>>>> 185876a6
 #, c-format
 msgid "no matching tables were found for pattern \"%s\""
 msgstr "aucune table correspondante n'a été trouvée avec le motif « %s »"
 
-<<<<<<< HEAD
 #: pg_dump.c:1546
-=======
-#: pg_dump.c:1589
->>>>>>> 185876a6
 #, c-format
 msgid "You are currently not connected to a database."
 msgstr "Vous n'êtes pas connecté à une base de données."
 
-<<<<<<< HEAD
 #: pg_dump.c:1549
-=======
-#: pg_dump.c:1592
->>>>>>> 185876a6
 #, c-format
 msgid "cross-database references are not implemented: %s"
 msgstr "les références entre bases de données ne sont pas implémentées : %s"
 
-<<<<<<< HEAD
 #: pg_dump.c:1980
-=======
-#: pg_dump.c:2004
->>>>>>> 185876a6
 #, c-format
 msgid "dumping contents of table \"%s.%s\""
 msgstr "sauvegarde du contenu de la table « %s.%s »"
 
-<<<<<<< HEAD
 #: pg_dump.c:2086
-=======
-#: pg_dump.c:2111
->>>>>>> 185876a6
 #, c-format
 msgid "Dumping the contents of table \"%s\" failed: PQgetCopyData() failed."
 msgstr "Sauvegarde du contenu de la table « %s » échouée : échec de PQgetCopyData()."
 
-<<<<<<< HEAD
 #: pg_dump.c:2087 pg_dump.c:2097
-=======
-#: pg_dump.c:2112 pg_dump.c:2122
->>>>>>> 185876a6
 #, c-format
 msgid "Error message from server: %s"
 msgstr "Message d'erreur du serveur : %s"
 
-<<<<<<< HEAD
 #: pg_dump.c:2088 pg_dump.c:2098
-=======
-#: pg_dump.c:2113 pg_dump.c:2123
->>>>>>> 185876a6
 #, c-format
 msgid "Command was: %s"
 msgstr "La commande était : %s"
 
-<<<<<<< HEAD
 #: pg_dump.c:2096
-=======
-#: pg_dump.c:2121
->>>>>>> 185876a6
 #, c-format
 msgid "Dumping the contents of table \"%s\" failed: PQgetResult() failed."
 msgstr "Sauvegarde du contenu de la table « %s » échouée : échec de PQgetResult()."
 
-<<<<<<< HEAD
 #: pg_dump.c:2178
-=======
-#: pg_dump.c:2203
->>>>>>> 185876a6
 #, c-format
 msgid "wrong number of fields retrieved from table \"%s\""
 msgstr "mauvais nombre de champs récupérés à partir de la table « %s »"
 
-<<<<<<< HEAD
 #: pg_dump.c:2836
-=======
-#: pg_dump.c:2916
->>>>>>> 185876a6
 #, c-format
 msgid "saving database definition"
 msgstr "sauvegarde de la définition de la base de données"
 
-<<<<<<< HEAD
 #: pg_dump.c:2932
 #, c-format
 msgid "unrecognized locale provider: %s"
 msgstr "fournisseur de locale non reconnu : %s"
 
 #: pg_dump.c:3248
-=======
-#: pg_dump.c:3388
->>>>>>> 185876a6
 #, c-format
 msgid "saving encoding = %s"
 msgstr "encodage de la sauvegarde = %s"
 
-<<<<<<< HEAD
 #: pg_dump.c:3273
-=======
-#: pg_dump.c:3413
->>>>>>> 185876a6
 #, c-format
 msgid "saving standard_conforming_strings = %s"
 msgstr "sauvegarde de standard_conforming_strings = %s"
 
-<<<<<<< HEAD
 #: pg_dump.c:3312
-=======
-#: pg_dump.c:3452
->>>>>>> 185876a6
 #, c-format
 msgid "could not parse result of current_schemas()"
 msgstr "n'a pas pu analyser le résultat de current_schema()"
 
-<<<<<<< HEAD
 #: pg_dump.c:3331
-=======
-#: pg_dump.c:3471
->>>>>>> 185876a6
 #, c-format
 msgid "saving search_path = %s"
 msgstr "sauvegarde de search_path = %s"
 
-<<<<<<< HEAD
 #: pg_dump.c:3369
-=======
-#: pg_dump.c:3511
->>>>>>> 185876a6
 #, c-format
 msgid "reading large objects"
 msgstr "lecture des « Large Objects »"
 
-<<<<<<< HEAD
 #: pg_dump.c:3507
-=======
-#: pg_dump.c:3693
->>>>>>> 185876a6
 #, c-format
 msgid "saving large objects"
 msgstr "sauvegarde des « Large Objects »"
 
-<<<<<<< HEAD
 #: pg_dump.c:3548
-=======
-#: pg_dump.c:3739
->>>>>>> 185876a6
 #, c-format
 msgid "error reading large object %u: %s"
 msgstr "erreur lors de la lecture du « Large Object » %u : %s"
 
-<<<<<<< HEAD
 #: pg_dump.c:3654
-=======
-#: pg_dump.c:3823
->>>>>>> 185876a6
 #, c-format
 msgid "reading row-level security policies"
 msgstr "lecture des politiques de sécurité au niveau ligne"
 
-<<<<<<< HEAD
 #: pg_dump.c:3795
-=======
-#: pg_dump.c:3966
->>>>>>> 185876a6
 #, c-format
 msgid "unexpected policy command type: %c"
 msgstr "type de commande inattendu pour la politique : %c"
 
-<<<<<<< HEAD
 #: pg_dump.c:4245 pg_dump.c:4563 pg_dump.c:11694 pg_dump.c:17511
 #: pg_dump.c:17513 pg_dump.c:18134
-=======
-#: pg_dump.c:4120
->>>>>>> 185876a6
 #, c-format
 msgid "could not parse %s array"
 msgstr "n'a pas pu analyser le tableau %s"
 
-<<<<<<< HEAD
 #: pg_dump.c:4431
-=======
-#: pg_dump.c:4412
->>>>>>> 185876a6
 #, c-format
 msgid "subscriptions not dumped because current user is not a superuser"
 msgstr "les souscriptions ne sont pas sauvegardées parce que l'utilisateur courant n'est pas un superutilisateur"
 
-<<<<<<< HEAD
 #: pg_dump.c:4945
-=======
-#: pg_dump.c:4483
-#, c-format
-msgid "owner of subscription \"%s\" appears to be invalid"
-msgstr "le propriétaire de la souscription « %s » semble être invalide"
-
-#: pg_dump.c:4526
-#, c-format
-msgid "could not parse subpublications array"
-msgstr "n'a pas pu analyser le tableau de sous-publications"
-
-#: pg_dump.c:4884
->>>>>>> 185876a6
 #, c-format
 msgid "could not find parent extension for %s %s"
 msgstr "n'a pas pu trouver l'extension parent pour %s %s"
 
-<<<<<<< HEAD
 #: pg_dump.c:5090
-=======
-#: pg_dump.c:5016
-#, c-format
-msgid "owner of schema \"%s\" appears to be invalid"
-msgstr "le propriétaire du schéma « %s » semble être invalide"
-
-#: pg_dump.c:5039
->>>>>>> 185876a6
 #, c-format
 msgid "schema with OID %u does not exist"
 msgstr "le schéma d'OID %u n'existe pas"
 
-<<<<<<< HEAD
 #: pg_dump.c:6544 pg_dump.c:16775
-=======
-#: pg_dump.c:5369
-#, c-format
-msgid "owner of data type \"%s\" appears to be invalid"
-msgstr "le propriétaire du type de données « %s » semble être invalide"
-
-#: pg_dump.c:5453
-#, c-format
-msgid "owner of operator \"%s\" appears to be invalid"
-msgstr "le propriétaire de l'opérateur « %s » semble être invalide"
-
-#: pg_dump.c:5752
-#, c-format
-msgid "owner of operator class \"%s\" appears to be invalid"
-msgstr "le propriétaire de la classe d'opérateur « %s » semble être invalide"
-
-#: pg_dump.c:5835
-#, c-format
-msgid "owner of operator family \"%s\" appears to be invalid"
-msgstr "le propriétaire de la famille d'opérateur « %s » semble être invalide"
-
-#: pg_dump.c:6003
-#, c-format
-msgid "owner of aggregate function \"%s\" appears to be invalid"
-msgstr "le propriétaire de la fonction d'agrégat « %s » semble être invalide"
-
-#: pg_dump.c:6262
-#, c-format
-msgid "owner of function \"%s\" appears to be invalid"
-msgstr "le propriétaire de la fonction « %s » semble être invalide"
-
-#: pg_dump.c:7089
-#, c-format
-msgid "owner of table \"%s\" appears to be invalid"
-msgstr "le propriétaire de la table « %s » semble être invalide"
-
-#: pg_dump.c:7131 pg_dump.c:17564
->>>>>>> 185876a6
 #, c-format
 msgid "failed sanity check, parent table with OID %u of sequence with OID %u not found"
 msgstr "vérification échouée, OID %u de la table parent de l'OID %u de la séquence introuvable"
 
-<<<<<<< HEAD
 #: pg_dump.c:6848 pg_dump.c:7115 pg_dump.c:7586 pg_dump.c:8253 pg_dump.c:8374
 #: pg_dump.c:8528
-=======
-#: pg_dump.c:7270
->>>>>>> 185876a6
 #, c-format
 msgid "unrecognized table OID %u"
 msgstr "OID de table %u non reconnu"
 
-<<<<<<< HEAD
 #: pg_dump.c:6852
-=======
-#: pg_dump.c:7684
->>>>>>> 185876a6
 #, c-format
 msgid "unexpected index data for table \"%s\""
 msgstr "données d'index inattendu pour la table « %s »"
 
-<<<<<<< HEAD
 #: pg_dump.c:7347
-=======
-#: pg_dump.c:7963
->>>>>>> 185876a6
 #, c-format
 msgid "failed sanity check, parent table with OID %u of pg_rewrite entry with OID %u not found"
 msgstr "vérification échouée, OID %u de la table parent de l'OID %u de l'entrée de pg_rewrite introuvable"
 
-<<<<<<< HEAD
 #: pg_dump.c:7638
-=======
-#: pg_dump.c:8047
-#, c-format
-msgid "reading triggers for table \"%s.%s\""
-msgstr "lecture des triggers pour la table « %s.%s »"
-
-#: pg_dump.c:8229
->>>>>>> 185876a6
 #, c-format
 msgid "query produced null referenced table name for foreign key trigger \"%s\" on table \"%s\" (OID of table: %u)"
 msgstr "la requête a produit une réference de nom de table null pour le trigger de la clé étrangère « %s » sur la table « %s » (OID de la table : %u)"
 
-<<<<<<< HEAD
 #: pg_dump.c:8257
-=======
-#: pg_dump.c:8779
->>>>>>> 185876a6
 #, c-format
 msgid "unexpected column data for table \"%s\""
 msgstr "données de colonne inattendues pour la table « %s »"
 
-<<<<<<< HEAD
 #: pg_dump.c:8287
-=======
-#: pg_dump.c:8903
->>>>>>> 185876a6
 #, c-format
 msgid "invalid column numbering in table \"%s\""
 msgstr "numérotation des colonnes invalide pour la table « %s »"
 
-<<<<<<< HEAD
 #: pg_dump.c:8336
-=======
-#: pg_dump.c:8942
->>>>>>> 185876a6
 #, c-format
 msgid "finding table default expressions"
 msgstr "recherche des expressions par défaut de la table"
 
-<<<<<<< HEAD
 #: pg_dump.c:8378
-=======
-#: pg_dump.c:8964
->>>>>>> 185876a6
 #, c-format
 msgid "invalid adnum value %d for table \"%s\""
 msgstr "valeur adnum %d invalide pour la table « %s »"
 
-<<<<<<< HEAD
 #: pg_dump.c:8478
-=======
-#: pg_dump.c:9057
->>>>>>> 185876a6
 #, c-format
 msgid "finding table check constraints"
 msgstr "recherche des contraintes CHECK de la table"
 
-<<<<<<< HEAD
 #: pg_dump.c:8532
-=======
-#: pg_dump.c:9106
->>>>>>> 185876a6
 #, c-format
 msgid "expected %d check constraint on table \"%s\" but found %d"
 msgid_plural "expected %d check constraints on table \"%s\" but found %d"
 msgstr[0] "%d contrainte de vérification attendue pour la table « %s » mais %d trouvée"
 msgstr[1] "%d contraintes de vérification attendues pour la table « %s » mais %d trouvée"
 
-<<<<<<< HEAD
 #: pg_dump.c:8536
-=======
-#: pg_dump.c:9110
-#, c-format
-msgid "(The system catalogs might be corrupted.)"
-msgstr "(Les catalogues système sont peut-être corrompus.)"
-
-#: pg_dump.c:10712
+#, c-format
+msgid "The system catalogs might be corrupted."
+msgstr "Les catalogues système pourraient être corrompus."
+
+#: pg_dump.c:9226
+#, c-format
+msgid "role with OID %u does not exist"
+msgstr "le rôle d'OID %u n'existe pas"
+
+#: pg_dump.c:9338 pg_dump.c:9367
+#, c-format
+msgid "unsupported pg_init_privs entry: %u %u %d"
+msgstr "entrée pg_init_privs non supportée : %u %u %d"
+
+#: pg_dump.c:10188
 #, c-format
 msgid "typtype of data type \"%s\" appears to be invalid"
 msgstr "la colonne typtype du type de données « %s » semble être invalide"
 
-#: pg_dump.c:12060
-#, c-format
-msgid "bogus value in proargmodes array"
-msgstr "valeur erronée dans le tableau proargmodes"
-
-#: pg_dump.c:12362
->>>>>>> 185876a6
-#, c-format
-msgid "The system catalogs might be corrupted."
-msgstr "Les catalogues système pourraient être corrompus."
-
-<<<<<<< HEAD
-#: pg_dump.c:9226
-=======
-#: pg_dump.c:12378
->>>>>>> 185876a6
-#, c-format
-msgid "role with OID %u does not exist"
-msgstr "le rôle d'OID %u n'existe pas"
-
-<<<<<<< HEAD
-#: pg_dump.c:9338 pg_dump.c:9367
-=======
-#: pg_dump.c:12392
->>>>>>> 185876a6
-#, c-format
-msgid "unsupported pg_init_privs entry: %u %u %d"
-msgstr "entrée pg_init_privs non supportée : %u %u %d"
-
-<<<<<<< HEAD
-#: pg_dump.c:10188
-=======
-#: pg_dump.c:12402
->>>>>>> 185876a6
-#, c-format
-msgid "typtype of data type \"%s\" appears to be invalid"
-msgstr "la colonne typtype du type de données « %s » semble être invalide"
-
-<<<<<<< HEAD
 #: pg_dump.c:11763
-=======
-#: pg_dump.c:12478
->>>>>>> 185876a6
 #, c-format
 msgid "unrecognized provolatile value for function \"%s\""
 msgstr "valeur provolatile non reconnue pour la fonction « %s »"
 
-<<<<<<< HEAD
 #: pg_dump.c:11813 pg_dump.c:13604
-=======
-#: pg_dump.c:12528 pg_dump.c:14469
->>>>>>> 185876a6
 #, c-format
 msgid "unrecognized proparallel value for function \"%s\""
 msgstr "valeur proparallel non reconnue pour la fonction « %s »"
 
-<<<<<<< HEAD
 #: pg_dump.c:11944 pg_dump.c:12050 pg_dump.c:12057
-=======
-#: pg_dump.c:12667 pg_dump.c:12773 pg_dump.c:12780
->>>>>>> 185876a6
 #, c-format
 msgid "could not find function definition for function with OID %u"
 msgstr "n'a pas pu trouver la définition de la fonction d'OID %u"
 
-<<<<<<< HEAD
 #: pg_dump.c:11983
-=======
-#: pg_dump.c:12706
->>>>>>> 185876a6
 #, c-format
 msgid "bogus value in pg_cast.castfunc or pg_cast.castmethod field"
 msgstr "valeur erronée dans le champ pg_cast.castfunc ou pg_cast.castmethod"
 
-<<<<<<< HEAD
 #: pg_dump.c:11986
-=======
-#: pg_dump.c:12709
->>>>>>> 185876a6
 #, c-format
 msgid "bogus value in pg_cast.castmethod field"
 msgstr "valeur erronée dans pg_cast.castmethod"
 
-<<<<<<< HEAD
 #: pg_dump.c:12076
-=======
-#: pg_dump.c:12799
->>>>>>> 185876a6
 #, c-format
 msgid "bogus transform definition, at least one of trffromsql and trftosql should be nonzero"
 msgstr "définition de transformation invalide, au moins un de trffromsql et trftosql ne doit pas valoir 0"
 
-<<<<<<< HEAD
 #: pg_dump.c:12093
-=======
-#: pg_dump.c:12816
->>>>>>> 185876a6
 #, c-format
 msgid "bogus value in pg_transform.trffromsql field"
 msgstr "valeur erronée dans pg_transform.trffromsql"
 
-<<<<<<< HEAD
 #: pg_dump.c:12114
-=======
-#: pg_dump.c:12837
->>>>>>> 185876a6
 #, c-format
 msgid "bogus value in pg_transform.trftosql field"
 msgstr "valeur erronée dans pg_transform.trftosql"
 
-<<<<<<< HEAD
 #: pg_dump.c:12259
-=======
-#: pg_dump.c:12988
->>>>>>> 185876a6
 #, c-format
 msgid "postfix operators are not supported anymore (operator \"%s\")"
 msgstr "les opérateurs postfixes ne sont plus supportés (opérateur « %s »)"
 
-<<<<<<< HEAD
 #: pg_dump.c:12429
-=======
-#: pg_dump.c:13158
->>>>>>> 185876a6
 #, c-format
 msgid "could not find operator with OID %s"
 msgstr "n'a pas pu trouver l'opérateur d'OID %s"
 
-<<<<<<< HEAD
 #: pg_dump.c:12497
-=======
-#: pg_dump.c:13226
->>>>>>> 185876a6
 #, c-format
 msgid "invalid type \"%c\" of access method \"%s\""
 msgstr "type « %c » invalide de la méthode d'accès « %s »"
 
-<<<<<<< HEAD
 #: pg_dump.c:13116
-=======
-#: pg_dump.c:13980
->>>>>>> 185876a6
 #, c-format
 msgid "unrecognized collation provider: %s"
 msgstr "fournisseur de collationnement non reconnu : %s"
 
-<<<<<<< HEAD
 #: pg_dump.c:13523
-=======
-#: pg_dump.c:14388
->>>>>>> 185876a6
 #, c-format
 msgid "unrecognized aggfinalmodify value for aggregate \"%s\""
 msgstr "valeur non reconnue de aggfinalmodify pour l'agrégat « %s »"
 
-<<<<<<< HEAD
 #: pg_dump.c:13579
-=======
-#: pg_dump.c:14444
->>>>>>> 185876a6
 #, c-format
 msgid "unrecognized aggmfinalmodify value for aggregate \"%s\""
 msgstr "valeur non reconnue de aggmfinalmodify pour l'agrégat « %s »"
 
-<<<<<<< HEAD
 #: pg_dump.c:14297
-=======
-#: pg_dump.c:15166
->>>>>>> 185876a6
 #, c-format
 msgid "unrecognized object type in default privileges: %d"
 msgstr "type d'objet inconnu dans les droits par défaut : %d"
 
-<<<<<<< HEAD
 #: pg_dump.c:14313
-=======
-#: pg_dump.c:15184
->>>>>>> 185876a6
 #, c-format
 msgid "could not parse default ACL list (%s)"
 msgstr "n'a pas pu analyser la liste ACL par défaut (%s)"
 
-<<<<<<< HEAD
 #: pg_dump.c:14395
-=======
-#: pg_dump.c:15269
->>>>>>> 185876a6
 #, c-format
 msgid "could not parse initial ACL list (%s) or default (%s) for object \"%s\" (%s)"
 msgstr "n'a pas pu analyser la liste ACL initiale (%s) ou par défaut (%s) pour l'objet « %s » (%s)"
 
-<<<<<<< HEAD
 #: pg_dump.c:14420
-=======
-#: pg_dump.c:15277
->>>>>>> 185876a6
 #, c-format
 msgid "could not parse ACL list (%s) or default (%s) for object \"%s\" (%s)"
 msgstr "n'a pas pu analyser la liste ACL (%s) ou par défaut (%s) pour l'objet « %s » (%s)"
 
-<<<<<<< HEAD
 #: pg_dump.c:14958
-=======
-#: pg_dump.c:15792
->>>>>>> 185876a6
 #, c-format
 msgid "query to obtain definition of view \"%s\" returned no data"
 msgstr "la requête permettant d'obtenir la définition de la vue « %s » n'a renvoyé aucune donnée"
 
-<<<<<<< HEAD
 #: pg_dump.c:14961
-=======
-#: pg_dump.c:15795
->>>>>>> 185876a6
 #, c-format
 msgid "query to obtain definition of view \"%s\" returned more than one definition"
 msgstr "la requête permettant d'obtenir la définition de la vue « %s » a renvoyé plusieurs définitions"
 
-<<<<<<< HEAD
 #: pg_dump.c:14968
-=======
-#: pg_dump.c:15802
->>>>>>> 185876a6
 #, c-format
 msgid "definition of view \"%s\" appears to be empty (length zero)"
 msgstr "la définition de la vue « %s » semble être vide (longueur nulle)"
 
-<<<<<<< HEAD
 #: pg_dump.c:15052
-=======
-#: pg_dump.c:15886
->>>>>>> 185876a6
 #, c-format
 msgid "WITH OIDS is not supported anymore (table \"%s\")"
 msgstr "WITH OIDS n'est plus supporté (table « %s »)"
 
-<<<<<<< HEAD
 #: pg_dump.c:15981
-=======
-#: pg_dump.c:16751
->>>>>>> 185876a6
 #, c-format
 msgid "invalid column number %d for table \"%s\""
 msgstr "numéro de colonne %d invalide pour la table « %s »"
 
-<<<<<<< HEAD
 #: pg_dump.c:16059
-=======
-#: pg_dump.c:16828
->>>>>>> 185876a6
 #, c-format
 msgid "could not parse index statistic columns"
 msgstr "n'a pas pu analyser les colonnes statistiques de l'index"
 
-<<<<<<< HEAD
 #: pg_dump.c:16061
-=======
-#: pg_dump.c:16830
->>>>>>> 185876a6
 #, c-format
 msgid "could not parse index statistic values"
 msgstr "n'a pas pu analyser les valeurs statistiques de l'index"
 
-<<<<<<< HEAD
 #: pg_dump.c:16063
-=======
-#: pg_dump.c:16832
->>>>>>> 185876a6
 #, c-format
 msgid "mismatched number of columns and values for index statistics"
 msgstr "nombre de colonnes et de valeurs différentes pour les statistiques des index"
 
-<<<<<<< HEAD
 #: pg_dump.c:16281
-=======
-#: pg_dump.c:17049
->>>>>>> 185876a6
 #, c-format
 msgid "missing index for constraint \"%s\""
 msgstr "index manquant pour la contrainte « %s »"
 
-<<<<<<< HEAD
 #: pg_dump.c:16509
-=======
-#: pg_dump.c:17274
->>>>>>> 185876a6
 #, c-format
 msgid "unrecognized constraint type: %c"
 msgstr "type de contrainte inconnu : %c"
 
-<<<<<<< HEAD
 #: pg_dump.c:16610 pg_dump.c:16839
-=======
-#: pg_dump.c:17406 pg_dump.c:17629
->>>>>>> 185876a6
 #, c-format
 msgid "query to get data of sequence \"%s\" returned %d row (expected 1)"
 msgid_plural "query to get data of sequence \"%s\" returned %d rows (expected 1)"
 msgstr[0] "la requête permettant d'obtenir les données de la séquence « %s » a renvoyé %d ligne (une seule attendue)"
 msgstr[1] "la requête permettant d'obtenir les données de la séquence « %s » a renvoyé %d ligne (une seule attendue)"
 
-<<<<<<< HEAD
 #: pg_dump.c:16642
-=======
-#: pg_dump.c:17440
->>>>>>> 185876a6
 #, c-format
 msgid "unrecognized sequence type: %s"
 msgstr "type de séquence non reconnu : « %s »"
 
-<<<<<<< HEAD
 #: pg_dump.c:16931
-=======
-#: pg_dump.c:17727
->>>>>>> 185876a6
 #, c-format
 msgid "unexpected tgtype value: %d"
 msgstr "valeur tgtype inattendue : %d"
 
-<<<<<<< HEAD
 #: pg_dump.c:17003
-=======
-#: pg_dump.c:17801
->>>>>>> 185876a6
 #, c-format
 msgid "invalid argument string (%s) for trigger \"%s\" on table \"%s\""
 msgstr "chaîne argument invalide (%s) pour le trigger « %s » sur la table « %s »"
 
-<<<<<<< HEAD
 #: pg_dump.c:17272
-=======
-#: pg_dump.c:18070
->>>>>>> 185876a6
 #, c-format
 msgid "query to get rule \"%s\" for table \"%s\" failed: wrong number of rows returned"
 msgstr "la requête permettant d'obtenir la règle « %s » associée à la table « %s » a échoué : mauvais nombre de lignes renvoyées"
 
-<<<<<<< HEAD
 #: pg_dump.c:17425
-=======
-#: pg_dump.c:18232
->>>>>>> 185876a6
 #, c-format
 msgid "could not find referenced extension %u"
 msgstr "n'a pas pu trouver l'extension référencée %u"
 
-<<<<<<< HEAD
 #: pg_dump.c:17515
-=======
-#: pg_dump.c:18323
-#, c-format
-msgid "could not parse extension configuration array"
-msgstr "n'a pas pu analyser le tableau de configuration des extensions"
-
-#: pg_dump.c:18325
-#, c-format
-msgid "could not parse extension condition array"
-msgstr "n'a pas pu analyser le tableau de condition de l'extension"
-
-#: pg_dump.c:18327
->>>>>>> 185876a6
 #, c-format
 msgid "mismatched number of configurations and conditions for extension"
 msgstr "nombre différent de configurations et de conditions pour l'extension"
 
-<<<<<<< HEAD
 #: pg_dump.c:17647
-=======
-#: pg_dump.c:18459
->>>>>>> 185876a6
 #, c-format
 msgid "reading dependency data"
 msgstr "lecture des données de dépendance"
 
-<<<<<<< HEAD
 #: pg_dump.c:17733
-=======
-#: pg_dump.c:18552
->>>>>>> 185876a6
 #, c-format
 msgid "no referencing object %u %u"
 msgstr "pas d'objet référant %u %u"
 
-<<<<<<< HEAD
 #: pg_dump.c:17744
-=======
-#: pg_dump.c:18563
->>>>>>> 185876a6
 #, c-format
 msgid "no referenced object %u %u"
 msgstr "pas d'objet référencé %u %u"
 
-<<<<<<< HEAD
 #: pg_dump_sort.c:422
-=======
-#: pg_dump.c:18952
-#, c-format
-msgid "could not parse reloptions array"
-msgstr "n'a pas pu analyser le tableau reloptions"
-
-#: pg_dump_sort.c:420
->>>>>>> 185876a6
 #, c-format
 msgid "invalid dumpId %d"
 msgstr "dumpId %d invalide"
 
-<<<<<<< HEAD
 #: pg_dump_sort.c:428
-=======
-#: pg_dump_sort.c:426
->>>>>>> 185876a6
 #, c-format
 msgid "invalid dependency %d"
 msgstr "dépendance invalide %d"
 
-<<<<<<< HEAD
 #: pg_dump_sort.c:661
-=======
-#: pg_dump_sort.c:659
->>>>>>> 185876a6
 #, c-format
 msgid "could not identify dependency loop"
 msgstr "n'a pas pu identifier la boucle de dépendance"
 
-<<<<<<< HEAD
 #: pg_dump_sort.c:1232
-=======
-#: pg_dump_sort.c:1230
->>>>>>> 185876a6
 #, c-format
 msgid "there are circular foreign-key constraints on this table:"
 msgid_plural "there are circular foreign-key constraints among these tables:"
 msgstr[0] "NOTE : il existe des constraintes de clés étrangères circulaires sur cette table :"
 msgstr[1] "NOTE : il existe des constraintes de clés étrangères circulaires sur ces tables :"
 
-<<<<<<< HEAD
 #: pg_dump_sort.c:1236 pg_dump_sort.c:1256
-=======
-#: pg_dump_sort.c:1234 pg_dump_sort.c:1254
->>>>>>> 185876a6
 #, c-format
 msgid "  %s"
 msgstr "  %s"
 
-<<<<<<< HEAD
 #: pg_dump_sort.c:1237
-=======
-#: pg_dump_sort.c:1235
->>>>>>> 185876a6
 #, c-format
 msgid "You might not be able to restore the dump without using --disable-triggers or temporarily dropping the constraints."
 msgstr "Il est possible de restaurer la sauvegarde sans utiliser --disable-triggers ou sans supprimer temporairement les constraintes."
 
-<<<<<<< HEAD
 #: pg_dump_sort.c:1238
-=======
-#: pg_dump_sort.c:1236
->>>>>>> 185876a6
 #, c-format
 msgid "Consider using a full dump instead of a --data-only dump to avoid this problem."
 msgstr "Considérez l'utilisation d'une sauvegarde complète au lieu d'une sauvegarde des données seulement pour éviter ce problème."
 
-<<<<<<< HEAD
 #: pg_dump_sort.c:1250
-=======
-#: pg_dump_sort.c:1248
->>>>>>> 185876a6
 #, c-format
 msgid "could not resolve dependency loop among these items:"
 msgstr "n'a pas pu résoudre la boucle de dépendances parmi ces éléments :"
@@ -3478,11 +2269,7 @@
 msgid "options -r/--roles-only and -t/--tablespaces-only cannot be used together"
 msgstr "les options « -r/--roles-only » et « -t/--tablespaces-only » ne peuvent pas être utilisées ensemble"
 
-<<<<<<< HEAD
 #: pg_dumpall.c:444 pg_dumpall.c:1587
-=======
-#: pg_dumpall.c:453 pg_dumpall.c:1767
->>>>>>> 185876a6
 #, c-format
 msgid "could not connect to database \"%s\""
 msgstr "n'a pas pu se connecter à la base de données « %s »"
@@ -3606,74 +2393,42 @@
 msgid "could not parse ACL list (%s) for tablespace \"%s\""
 msgstr "n'a pas pu analyser la liste d'ACL (%s) pour le tablespace « %s »"
 
-<<<<<<< HEAD
 #: pg_dumpall.c:1343
-=======
-#: pg_dumpall.c:1512
->>>>>>> 185876a6
 #, c-format
 msgid "excluding database \"%s\""
 msgstr "exclusion de la base de données « %s »"
 
-<<<<<<< HEAD
 #: pg_dumpall.c:1347
-=======
-#: pg_dumpall.c:1516
->>>>>>> 185876a6
 #, c-format
 msgid "dumping database \"%s\""
 msgstr "sauvegarde de la base de données « %s »"
 
-<<<<<<< HEAD
 #: pg_dumpall.c:1378
-=======
-#: pg_dumpall.c:1548
->>>>>>> 185876a6
 #, c-format
 msgid "pg_dump failed on database \"%s\", exiting"
 msgstr "échec de pg_dump sur la base de données « %s », quitte"
 
-<<<<<<< HEAD
 #: pg_dumpall.c:1384
-=======
-#: pg_dumpall.c:1557
->>>>>>> 185876a6
 #, c-format
 msgid "could not re-open the output file \"%s\": %m"
 msgstr "n'a pas pu ré-ouvrir le fichier de sortie « %s » : %m"
 
-<<<<<<< HEAD
 #: pg_dumpall.c:1425
-=======
-#: pg_dumpall.c:1601
->>>>>>> 185876a6
 #, c-format
 msgid "running \"%s\""
 msgstr "exécute « %s »"
 
-<<<<<<< HEAD
 #: pg_dumpall.c:1630
-=======
-#: pg_dumpall.c:1816
->>>>>>> 185876a6
 #, c-format
 msgid "could not get server version"
 msgstr "n'a pas pu obtenir la version du serveur"
 
-<<<<<<< HEAD
 #: pg_dumpall.c:1633
-=======
-#: pg_dumpall.c:1822
->>>>>>> 185876a6
 #, c-format
 msgid "could not parse server version \"%s\""
 msgstr "n'a pas pu analyser la version du serveur « %s »"
 
-<<<<<<< HEAD
 #: pg_dumpall.c:1703 pg_dumpall.c:1726
-=======
-#: pg_dumpall.c:1894 pg_dumpall.c:1917
->>>>>>> 185876a6
 #, c-format
 msgid "executing %s"
 msgstr "exécution %s"
@@ -3946,7 +2701,6 @@
 #~ msgid "  --help                   show this help, then exit\n"
 #~ msgstr "  --help                       affiche cette aide et quitte\n"
 
-<<<<<<< HEAD
 #, c-format
 #~ msgid "  --no-synchronized-snapshots  do not use synchronized snapshots in parallel jobs\n"
 #~ msgstr ""
@@ -3958,13 +2712,6 @@
 #~ "                           use SET SESSION AUTHORIZATION commands instead of\n"
 #~ "                           ALTER OWNER commands to set ownership\n"
 #~ msgstr ""
-=======
-#~ msgid ""
-#~ "  --use-set-session-authorization\n"
-#~ "                           use SET SESSION AUTHORIZATION commands instead of\n"
-#~ "                           ALTER OWNER commands to set ownership\n"
-#~ msgstr ""
->>>>>>> 185876a6
 #~ "  --use-set-session-authorization\n"
 #~ "                               utilise les commandes SET SESSION AUTHORIZATION\n"
 #~ "                               au lieu des commandes ALTER OWNER pour les\n"
@@ -4062,7 +2809,6 @@
 #~ msgid "SQL command failed\n"
 #~ msgstr "la commande SQL a échoué\n"
 
-<<<<<<< HEAD
 #, c-format
 #~ msgid ""
 #~ "Synchronized snapshots are not supported by this server version.\n"
@@ -4073,8 +2819,6 @@
 #~ "Lancez avec --no-synchronized-snapshots à la place si vous n'avez pas besoin\n"
 #~ "de snapshots synchronisés."
 
-=======
->>>>>>> 185876a6
 #~ msgid ""
 #~ "Synchronized snapshots are not supported on standby servers.\n"
 #~ "Run with --no-synchronized-snapshots instead if you do not need\n"
@@ -4084,7 +2828,6 @@
 #~ "Lancez avec --no-synchronized-snapshots à la place si vous n'avez pas besoin\n"
 #~ "de snapshots synchronisés.\n"
 
-<<<<<<< HEAD
 #, c-format
 #~ msgid ""
 #~ "Synchronized snapshots on standby servers are not supported by this server version.\n"
@@ -4101,36 +2844,6 @@
 #, c-format
 #~ msgid "The command was: %s"
 #~ msgstr "La commande était : %s"
-
-=======
-#~ msgid "TOC Entry %s at %s (length %s, checksum %d)\n"
-#~ msgstr "entrée TOC %s à %s (longueur %s, somme de contrôle %d)\n"
-
->>>>>>> 185876a6
-#~ msgid ""
-#~ "The program \"pg_dump\" is needed by %s but was not found in the\n"
-#~ "same directory as \"%s\".\n"
-#~ "Check your installation."
-#~ msgstr ""
-#~ "Le programme « pg_dump » est nécessaire à %s mais n'a pas été trouvé dans le\n"
-#~ "même répertoire que « %s ».\n"
-#~ "Vérifiez votre installation."
-
-#~ msgid ""
-#~ "The program \"pg_dump\" was found by \"%s\"\n"
-#~ "but was not the same version as %s.\n"
-#~ "Check your installation."
-#~ msgstr ""
-#~ "Le programme « pg_dump » a été trouvé par « %s »\n"
-#~ "mais n'a pas la même version que %s.\n"
-#~ "Vérifiez votre installation."
-<<<<<<< HEAD
-
-#, c-format
-#~ msgid "Try \"%s --help\" for more information.\n"
-#~ msgstr "Essayer « %s --help » pour plus d'informations.\n"
-=======
->>>>>>> 185876a6
 
 #~ msgid ""
 #~ "WARNING:\n"
@@ -4142,12 +2855,34 @@
 #~ "  pour une utilisation normale. Les fichiers seront écrits dans le\n"
 #~ "  répertoire actuel.\n"
 
+#~ msgid ""
+#~ "The program \"pg_dump\" was found by \"%s\"\n"
+#~ "but was not the same version as %s.\n"
+#~ "Check your installation."
+#~ msgstr ""
+#~ "Le programme « pg_dump » a été trouvé par « %s »\n"
+#~ "mais n'a pas la même version que %s.\n"
+#~ "Vérifiez votre installation."
+
+#, c-format
+#~ msgid "Try \"%s --help\" for more information.\n"
+#~ msgstr "Essayer « %s --help » pour plus d'informations.\n"
+
+#~ msgid ""
+#~ "WARNING:\n"
+#~ "  This format is for demonstration purposes; it is not intended for\n"
+#~ "  normal use. Files will be written in the current working directory.\n"
+#~ msgstr ""
+#~ "ATTENTION :\n"
+#~ "  Ce format est présent dans un but de démonstration ; il n'est pas prévu\n"
+#~ "  pour une utilisation normale. Les fichiers seront écrits dans le\n"
+#~ "  répertoire actuel.\n"
+
 #~ msgid "WARNING: could not parse reloptions array\n"
 #~ msgstr "ATTENTION : n'a pas pu analyser le tableau reloptions\n"
 
 #~ msgid "WSAStartup failed: %d"
 #~ msgstr "WSAStartup a échoué : %d"
-<<<<<<< HEAD
 
 #~ msgid "aggregate function %s could not be dumped correctly for this database version; ignored"
 #~ msgstr "la fonction d'aggrégat %s n'a pas pu être sauvegardée correctement avec cette version de la base de données ; ignorée"
@@ -4248,34 +2983,10 @@
 
 #~ msgid "could not get relation name for OID %u: %s\n"
 #~ msgstr "n'a pas pu obtenir le nom de la relation pour l'OID %u: %s\n"
-=======
-
-#~ msgid "aggregate function %s could not be dumped correctly for this database version; ignored"
-#~ msgstr "la fonction d'aggrégat %s n'a pas pu être sauvegardée correctement avec cette version de la base de données ; ignorée"
-
-#~ msgid "allocating AH for %s, format %d\n"
-#~ msgstr "allocation d'AH pour %s, format %d\n"
-
-#~ msgid "archive member too large for tar format\n"
-#~ msgstr "membre de l'archive trop volumineux pour le format tar\n"
-
-#~ msgid "archiver"
-#~ msgstr "archiveur"
-
-#~ msgid "archiver (db)"
-#~ msgstr "programme d'archivage (db)"
-
-#~ msgid "attempting to ascertain archive format\n"
-#~ msgstr "tentative d'identification du format de l'archive\n"
-
-#~ msgid "cannot duplicate null pointer\n"
-#~ msgstr "ne peut pas dupliquer un pointeur nul\n"
->>>>>>> 185876a6
 
 #~ msgid "could not identify current directory: %s"
 #~ msgstr "n'a pas pu identifier le répertoire courant : %s"
 
-<<<<<<< HEAD
 #~ msgid "could not open large object TOC for input: %s\n"
 #~ msgstr "n'a pas pu ouvrir la TOC du « Large Object » en entrée : %s\n"
 
@@ -4291,25 +3002,14 @@
 
 #~ msgid "could not output padding at end of tar member\n"
 #~ msgstr "n'a pas pu remplir la fin du membre de tar\n"
-=======
-#~ msgid "cannot reopen stdin\n"
-#~ msgstr "ne peut pas rouvrir stdin\n"
-
-#~ msgid "child process was terminated by signal %d"
-#~ msgstr "le processus fils a été terminé par le signal %d"
-
-#~ msgid "child process was terminated by signal %s"
-#~ msgstr "le processus fils a été terminé par le signal %s"
->>>>>>> 185876a6
-
-#~ msgid "compress_io"
-#~ msgstr "compression_io"
+
+#~ msgid "could not parse ACL (%s) for large object %u"
+#~ msgstr "n'a pas pu analyser la liste ACL (%s) du « Large Object » %u"
 
 #, c-format
 #~ msgid "could not parse extension condition array"
 #~ msgstr "n'a pas pu analyser le tableau de condition de l'extension"
 
-<<<<<<< HEAD
 #, c-format
 #~ msgid "could not parse extension configuration array"
 #~ msgstr "n'a pas pu analyser le tableau de configuration des extensions"
@@ -4339,42 +3039,13 @@
 #, c-format
 #~ msgid "could not parse subpublications array"
 #~ msgstr "n'a pas pu analyser le tableau de sous-publications"
-=======
-#~ msgid "connecting to database \"%s\" as user \"%s\""
-#~ msgstr "connexion à la base de données « %s » en tant qu'utilisateur « %s »"
-
-#~ msgid "connection needs password"
-#~ msgstr "la connexion nécessite un mot de passe"
-
-#~ msgid "connection to database \"%s\" failed: %s"
-#~ msgstr "la connexion à la base de données « %s » a échoué : %s"
-
-#~ msgid "could not change directory to \"%s\""
-#~ msgstr "n'a pas pu accéder au répertoire « %s »"
-
-#~ msgid "could not change directory to \"%s\": %s"
-#~ msgstr "n'a pas pu changer le répertoire par « %s » : %s"
-
-#~ msgid "could not close data file after reading\n"
-#~ msgstr "n'a pas pu fermer le fichier de données après lecture\n"
-
-#~ msgid "could not close directory \"%s\": %s\n"
-#~ msgstr "n'a pas pu fermer le répertoire « %s » : %s\n"
-
-#~ msgid "could not close large object file\n"
-#~ msgstr "n'a pas pu fermer le fichier du « Large Object »\n"
->>>>>>> 185876a6
-
-#~ msgid "could not connect to database \"%s\": %s"
-#~ msgstr "n'a pas pu se connecter à la base de données « %s » : %s"
-
-#~ msgid "could not create directory \"%s\": %s\n"
-#~ msgstr "n'a pas pu créer le répertoire « %s » : %s\n"
+
+#~ msgid "could not parse version string \"%s\"\n"
+#~ msgstr "n'a pas pu analyser la chaîne de version « %s »\n"
 
 #~ msgid "could not read directory \"%s\": %s\n"
 #~ msgstr "n'a pas pu lire le répertoire « %s » : %s\n"
 
-<<<<<<< HEAD
 #~ msgid "could not read symbolic link \"%s\""
 #~ msgstr "n'a pas pu lire le lien symbolique « %s »"
 
@@ -4430,22 +3101,13 @@
 
 #~ msgid "entering restore_toc_entries_prefork\n"
 #~ msgstr "entrée dans restore_toc_entries_prefork\n"
-=======
-#~ msgid "could not find block ID %d in archive -- possibly due to out-of-order restore request, which cannot be handled due to lack of data offsets in archive"
-#~ msgstr ""
-#~ "n'a pas pu trouver l'identifiant de bloc %d dans l'archive --\n"
-#~ "il est possible que cela soit dû à une demande de restauration dans un ordre\n"
-#~ "différent, qui n'a pas pu être géré à cause d'un manque d'information de\n"
-#~ "position dans l'archive"
->>>>>>> 185876a6
-
-#~ msgid "could not find entry for pg_indexes in pg_class\n"
-#~ msgstr "n'a pas pu trouver l'entrée de pg_indexes dans pg_class\n"
+
+#~ msgid "error during backup\n"
+#~ msgstr "erreur lors de la sauvegarde\n"
 
 #~ msgid "error in ListenToWorkers(): %s\n"
 #~ msgstr "erreur dans ListenToWorkers(): %s\n"
 
-<<<<<<< HEAD
 #~ msgid "error processing a parallel work item\n"
 #~ msgstr "erreur durant le traitement en parallèle d'un item\n"
 
@@ -4537,66 +3199,12 @@
 
 #~ msgid "option --index-collation-versions-unknown only works in binary upgrade mode"
 #~ msgstr "l'option --index-collation-versions-unknown fonctionne seulement dans le mode de mise à jour binaire"
-=======
-#~ msgid "could not get relation name for OID %u: %s\n"
-#~ msgstr "n'a pas pu obtenir le nom de la relation pour l'OID %u: %s\n"
-
-#~ msgid "could not identify current directory: %s"
-#~ msgstr "n'a pas pu identifier le répertoire courant : %s"
-
-#~ msgid "could not open large object TOC for input: %s\n"
-#~ msgstr "n'a pas pu ouvrir la TOC du « Large Object » en entrée : %s\n"
-
-#~ msgid "could not open large object TOC for output: %s\n"
-#~ msgstr "n'a pas pu ouvrir la TOC du « Large Object » en sortie : %s\n"
-
-#~ msgid "could not open output file \"%s\" for writing\n"
-#~ msgstr "n'a pas pu ouvrir le fichier de sauvegarde « %s » en écriture\n"
-
-#~ msgid "could not output padding at end of tar member\n"
-#~ msgstr "n'a pas pu remplir la fin du membre de tar\n"
-
-#~ msgid "could not parse ACL (%s) for large object %u"
-#~ msgstr "n'a pas pu analyser la liste ACL (%s) du « Large Object » %u"
-
-#~ msgid "could not parse index collation name array"
-#~ msgstr "n'a pas pu analyser le tableau des noms de collation de l'index"
-
-#~ msgid "could not parse index collation version array"
-#~ msgstr "n'a pas pu analyser le tableau des versions de collation de l'index"
-
-#~ msgid "could not parse version string \"%s\"\n"
-#~ msgstr "n'a pas pu analyser la chaîne de version « %s »\n"
-
-#~ msgid "could not read directory \"%s\": %s\n"
-#~ msgstr "n'a pas pu lire le répertoire « %s » : %s\n"
-
-#~ msgid "could not read symbolic link \"%s\""
-#~ msgstr "n'a pas pu lire le lien symbolique « %s »"
-
-#~ msgid "could not reconnect to database"
-#~ msgstr "n'a pas pu se reconnecter à la base de données"
-
-#~ msgid "could not reconnect to database: %s"
-#~ msgstr "n'a pas pu se reconnecter à la base de données : %s"
-
-#~ msgid "could not set default_with_oids: %s"
-#~ msgstr "n'a pas pu configurer default_with_oids : %s"
-
-#~ msgid "could not write byte\n"
-#~ msgstr "n'a pas pu écrire l'octet\n"
-
-#~ msgid "could not write byte: %s\n"
-#~ msgstr "n'a pas pu écrire un octet : %s\n"
-
-#~ msgid "could not write null block at end of tar archive\n"
-#~ msgstr "n'a pas pu écrire le bloc nul à la fin de l'archive tar\n"
->>>>>>> 185876a6
-
-#~ msgid "could not write to custom output routine\n"
-#~ msgstr "n'a pas pu écrire vers la routine de sauvegarde personnalisée\n"
-
-<<<<<<< HEAD
+
+#~ msgid "options --inserts/--column-inserts and -o/--oids cannot be used together\n"
+#~ msgstr ""
+#~ "les options « --inserts/--column-inserts » et « -o/--oids » ne\n"
+#~ "peuvent pas être utilisées conjointement\n"
+
 #, c-format
 #~ msgid "owner of aggregate function \"%s\" appears to be invalid"
 #~ msgstr "le propriétaire de la fonction d'agrégat « %s » semble être invalide"
@@ -4639,48 +3247,6 @@
 
 #~ msgid "parallel archiver"
 #~ msgstr "archiveur en parallèle"
-=======
-#~ msgid "could not write to large object (result: %lu, expected: %lu)"
-#~ msgstr "n'a pas pu écrire le « Large Object » (résultat : %lu, attendu : %lu)"
-
-#~ msgid "custom archiver"
-#~ msgstr "programme d'archivage personnalisé"
-
-#~ msgid "directory archiver"
-#~ msgstr "archiveur répertoire"
-
-#~ msgid "dumpBlobs(): could not open large object %u: %s"
-#~ msgstr "dumpBlobs() : n'a pas pu ouvrir le « Large Object » %u : %s"
-
-#~ msgid "dumpDatabase(): could not find pg_largeobject.relfrozenxid\n"
-#~ msgstr "dumpDatabase() : n'a pas pu trouver pg_largeobject.relfrozenxid\n"
-
-#~ msgid "dumpDatabase(): could not find pg_largeobject_metadata.relfrozenxid\n"
-#~ msgstr "dumpDatabase() : n'a pas pu trouver pg_largeobject_metadata.relfrozenxid\n"
-
-#~ msgid "dumping a specific TOC data block out of order is not supported without ID on this input stream (fseek required)\n"
-#~ msgstr ""
-#~ "la sauvegarde d'un bloc de données spécifique du TOC dans le désordre n'est\n"
-#~ "pas supporté sans identifiant sur ce flux d'entrée (fseek requis)\n"
-
-#~ msgid "entering restore_toc_entries_parallel\n"
-#~ msgstr "entrée dans restore_toc_entries_parallel\n"
-
-#~ msgid "entering restore_toc_entries_postfork\n"
-#~ msgstr "entrée dans restore_toc_entries_prefork\n"
-
-#~ msgid "entering restore_toc_entries_prefork\n"
-#~ msgstr "entrée dans restore_toc_entries_prefork\n"
-
-#~ msgid "error during backup\n"
-#~ msgstr "erreur lors de la sauvegarde\n"
-
-#~ msgid "error in ListenToWorkers(): %s\n"
-#~ msgstr "erreur dans ListenToWorkers(): %s\n"
-
-#~ msgid "error processing a parallel work item\n"
-#~ msgstr "erreur durant le traitement en parallèle d'un item\n"
->>>>>>> 185876a6
 
 #~ msgid "parallel_restore should not return\n"
 #~ msgstr "parallel_restore ne devrait pas retourner\n"
@@ -4688,7 +3254,6 @@
 #~ msgid "pclose failed: %m"
 #~ msgstr "échec de pclose : %m"
 
-<<<<<<< HEAD
 #~ msgid "pclose failed: %s"
 #~ msgstr "échec de pclose : %s"
 
@@ -4725,78 +3290,17 @@
 #~ msgid_plural "read %lu bytes into lookahead buffer\n"
 #~ msgstr[0] "lecture de %lu octet dans le tampon prévisionnel\n"
 #~ msgstr[1] "lecture de %lu octets dans le tampon prévisionnel\n"
-=======
-#~ msgid "file archiver"
-#~ msgstr "programme d'archivage de fichiers"
-
-#~ msgid "found more than one entry for pg_indexes in pg_class\n"
-#~ msgstr "a trouvé plusieurs entrées pour pg_indexes dans la table pg_class\n"
-
-#~ msgid "found more than one pg_database entry for this database\n"
-#~ msgstr "a trouvé plusieurs entrées dans pg_database pour cette base de données\n"
-
-#~ msgid "ftell mismatch with expected position -- ftell used"
-#~ msgstr "ftell ne correspond pas à la position attendue -- ftell utilisé"
-
-#~ msgid "internal error -- neither th nor fh specified in _tarReadRaw()"
-#~ msgstr "erreur interne -- ni th ni fh ne sont précisés dans _tarReadRaw()"
-
-#~ msgid "invalid COPY statement -- could not find \"copy\" in string \"%s\"\n"
-#~ msgstr "instruction COPY invalide -- n'a pas pu trouver « copy » dans la chaîne « %s »\n"
-
-#~ msgid "invalid COPY statement -- could not find \"from stdin\" in string \"%s\" starting at position %lu\n"
-#~ msgstr ""
-#~ "instruction COPY invalide -- n'a pas pu trouver « from stdin » dans la\n"
-#~ "chaîne « %s » à partir de la position %lu\n"
-
-#~ msgid "invalid TOASTCOMPRESSION item: %s"
-#~ msgstr "élément TOASTCOMPRESSION invalide : %s"
-
-#~ msgid "mismatch in actual vs. predicted file position (%s vs. %s)\n"
-#~ msgstr ""
-#~ "pas de correspondance entre la position réelle et celle prévue du fichier\n"
-#~ "(%s vs. %s)\n"
->>>>>>> 185876a6
-
-#~ msgid "mismatched number of collation names and versions for index"
-#~ msgstr "nombre différent de noms et versions de collation pour l'index"
-
-<<<<<<< HEAD
+
+#~ msgid "read TOC entry %d (ID %d) for %s %s\n"
+#~ msgstr "lecture de l'entrée %d de la TOC (ID %d) pour %s %s\n"
+
 #~ msgid "reading extended statistics for table \"%s.%s\"\n"
 #~ msgstr "lecture des statistiques étendues pour la table « %s.%s »\n"
-=======
-#~ msgid "missing pg_database entry for database \"%s\"\n"
-#~ msgstr "entrée manquante dans pg_database pour la base de données « %s »\n"
-
-#~ msgid "missing pg_database entry for this database\n"
-#~ msgstr "entrée pg_database manquante pour cette base de données\n"
-
-#~ msgid "moving from position %s to next member at file position %s\n"
-#~ msgstr "déplacement de la position %s vers le prochain membre à la position %s du fichier\n"
-
-#~ msgid "no item ready\n"
-#~ msgstr "aucun élément prêt\n"
-
-#~ msgid "no label definitions found for enum ID %u\n"
-#~ msgstr "aucune définition de label trouvée pour l'ID enum %u\n"
-
-#~ msgid "now at file position %s\n"
-#~ msgstr "maintenant en position %s du fichier\n"
-
-#~ msgid "option --index-collation-versions-unknown only works in binary upgrade mode"
-#~ msgstr "l'option --index-collation-versions-unknown fonctionne seulement dans le mode de mise à jour binaire"
-
-#~ msgid "options --inserts/--column-inserts and -o/--oids cannot be used together\n"
-#~ msgstr ""
-#~ "les options « --inserts/--column-inserts » et « -o/--oids » ne\n"
-#~ "peuvent pas être utilisées conjointement\n"
->>>>>>> 185876a6
 
 #, c-format
 #~ msgid "reading foreign key constraints for table \"%s.%s\""
 #~ msgstr "lecture des contraintes de clés étrangères pour la table « %s.%s »"
 
-<<<<<<< HEAD
 #, c-format
 #~ msgid "reading indexes for table \"%s.%s\""
 #~ msgstr "lecture des index de la table « %s.%s »"
@@ -4806,19 +3310,11 @@
 
 #~ msgid "reading row security enabled for table \"%s.%s\""
 #~ msgstr "lecture de l'activation de la sécurité niveau ligne pour la table « %s.%s »"
-=======
-#~ msgid "parallel_restore should not return\n"
-#~ msgstr "parallel_restore ne devrait pas retourner\n"
-
-#~ msgid "pclose failed: %m"
-#~ msgstr "échec de pclose : %m"
->>>>>>> 185876a6
 
 #, c-format
 #~ msgid "reading triggers for table \"%s.%s\""
 #~ msgstr "lecture des triggers pour la table « %s.%s »"
 
-<<<<<<< HEAD
 #~ msgid "reconnection to database \"%s\" failed: %s"
 #~ msgstr "reconnexion à la base de données « %s » échouée : %s"
 
@@ -4859,69 +3355,19 @@
 
 #~ msgid "setting owner and privileges for %s \"%s\"\n"
 #~ msgstr "réglage du propriétaire et des droits pour %s « %s »\n"
-=======
-#~ msgid "query returned %d foreign server entry for foreign table \"%s\"\n"
-#~ msgid_plural "query returned %d foreign server entries for foreign table \"%s\"\n"
-#~ msgstr[0] "la requête a renvoyé %d entrée de serveur distant pour la table distante « %s »\n"
-#~ msgstr[1] "la requête a renvoyé %d entrées de serveurs distants pour la table distante « %s »\n"
-
-#~ msgid "query returned %d row instead of one: %s\n"
-#~ msgid_plural "query returned %d rows instead of one: %s\n"
-#~ msgstr[0] "la requête a renvoyé %d ligne au lieu d'une seule : %s\n"
-#~ msgstr[1] "la requête a renvoyé %d lignes au lieu d'une seule : %s\n"
-
-#~ msgid "query returned %d rows instead of one: %s\n"
-#~ msgstr "la requête a renvoyé %d lignes au lieu d'une seule : %s\n"
-
-#~ msgid "query returned more than one (%d) pg_database entry for database \"%s\"\n"
-#~ msgstr ""
-#~ "la requête a renvoyé plusieurs (%d) entrées pg_database pour la base de\n"
-#~ "données « %s »\n"
-
-#~ msgid "query returned no rows: %s\n"
-#~ msgstr "la requête n'a renvoyé aucune ligne : %s\n"
-
-#~ msgid "query to get data of sequence \"%s\" returned name \"%s\"\n"
-#~ msgstr ""
-#~ "la requête permettant d'obtenir les données de la séquence « %s » a renvoyé\n"
-#~ "le nom « %s »\n"
-
-#~ msgid "query was: %s\n"
-#~ msgstr "la requête était : %s\n"
-
-#~ msgid "read %lu byte into lookahead buffer\n"
-#~ msgid_plural "read %lu bytes into lookahead buffer\n"
-#~ msgstr[0] "lecture de %lu octet dans le tampon prévisionnel\n"
-#~ msgstr[1] "lecture de %lu octets dans le tampon prévisionnel\n"
-
-#~ msgid "read TOC entry %d (ID %d) for %s %s\n"
-#~ msgstr "lecture de l'entrée %d de la TOC (ID %d) pour %s %s\n"
-
-#~ msgid "reading extended statistics for table \"%s.%s\"\n"
-#~ msgstr "lecture des statistiques étendues pour la table « %s.%s »\n"
-
-#~ msgid "reading policies for table \"%s.%s\""
-#~ msgstr "lecture des politiques pour la table « %s.%s »"
->>>>>>> 185876a6
 
 #~ msgid "setting owner and privileges for %s \"%s.%s\"\n"
 #~ msgstr "réglage du propriétaire et des droits pour %s « %s.%s»\n"
 
-<<<<<<< HEAD
 #~ msgid "skipping tar member %s\n"
 #~ msgstr "omission du membre %s du tar\n"
 
 #~ msgid "sorter"
 #~ msgstr "tri"
-=======
-#~ msgid "reading row security enabled for table \"%s.%s\""
-#~ msgstr "lecture de l'activation de la sécurité niveau ligne pour la table « %s.%s »"
->>>>>>> 185876a6
 
 #~ msgid "tar archiver"
 #~ msgstr "archiveur tar"
 
-<<<<<<< HEAD
 #~ msgid "terminated by user\n"
 #~ msgstr "terminé par l'utilisateur\n"
 
@@ -4933,77 +3379,12 @@
 
 #~ msgid "unrecognized collation provider: %s\n"
 #~ msgstr "fournisseur de collationnement non reconnu : %s\n"
-=======
-#~ msgid "reducing dependencies for %d\n"
-#~ msgstr "réduction des dépendances pour %d\n"
-
-#~ msgid "requested %d byte, got %d from lookahead and %d from file\n"
-#~ msgid_plural "requested %d bytes, got %d from lookahead and %d from file\n"
-#~ msgstr[0] "%d octet requis, %d obtenu de « lookahead » et %d du fichier\n"
-#~ msgstr[1] "%d octets requis, %d obtenus de « lookahead » et %d du fichier\n"
-
-#~ msgid "restoring large object OID %u\n"
-#~ msgstr "restauration du « Large Object » d'OID %u\n"
->>>>>>> 185876a6
 
 #~ msgid "unrecognized command on communication channel: %s\n"
 #~ msgstr "commande inconnue sur le canal de communucation: %s\n"
 
-<<<<<<< HEAD
 #~ msgid "worker is terminating\n"
 #~ msgstr "le worker est en cours d'arrêt\n"
 
-=======
-#~ msgid "saving large object properties\n"
-#~ msgstr "sauvegarde des propriétés des « Large Objects »\n"
-
-#~ msgid "schema with OID %u does not exist\n"
-#~ msgstr "le schéma d'OID %u n'existe pas\n"
-
-#~ msgid "select() failed: %m"
-#~ msgstr "échec de select() : %m"
-
-#~ msgid "select() failed: %s\n"
-#~ msgstr "échec de select() : %s\n"
-
-#~ msgid "server version must be at least 7.3 to use schema selection switches\n"
-#~ msgstr ""
-#~ "le serveur doit être de version 7.3 ou supérieure pour utiliser les options\n"
-#~ "de sélection du schéma\n"
-
-#~ msgid "setting owner and privileges for %s \"%s\"\n"
-#~ msgstr "réglage du propriétaire et des droits pour %s « %s »\n"
-
-#~ msgid "setting owner and privileges for %s \"%s.%s\"\n"
-#~ msgstr "réglage du propriétaire et des droits pour %s « %s.%s»\n"
-
-#~ msgid "skipping tar member %s\n"
-#~ msgstr "omission du membre %s du tar\n"
-
-#~ msgid "sorter"
-#~ msgstr "tri"
-
-#~ msgid "tar archiver"
-#~ msgstr "archiveur tar"
-
-#~ msgid "terminated by user\n"
-#~ msgstr "terminé par l'utilisateur\n"
-
-#~ msgid "transferring dependency %d -> %d to %d\n"
-#~ msgstr "transfert de la dépendance %d -> %d vers %d\n"
-
-#~ msgid "unexpected end of file\n"
-#~ msgstr "fin de fichier inattendu\n"
-
-#~ msgid "unrecognized collation provider: %s\n"
-#~ msgstr "fournisseur de collationnement non reconnu : %s\n"
-
-#~ msgid "unrecognized command on communication channel: %s\n"
-#~ msgstr "commande inconnue sur le canal de communucation: %s\n"
-
-#~ msgid "worker is terminating\n"
-#~ msgstr "le worker est en cours d'arrêt\n"
-
->>>>>>> 185876a6
 #~ msgid "worker process crashed: status %d\n"
 #~ msgstr "crash du processus worker : statut %d\n"
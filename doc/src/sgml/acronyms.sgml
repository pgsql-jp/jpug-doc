<!-- doc/src/sgml/acronyms.sgml -->

<appendix id="acronyms">
<!--
 <title>Acronyms</title>
-->
 <title>頭字語</title>

 <para>
<!--
  This is a list of acronyms commonly used in the <productname>PostgreSQL</productname>
  documentation and in discussions about <productname>PostgreSQL</productname>.
-->
  以下は<productname>PostgreSQL</productname>ドキュメントと、<productname>PostgreSQL</productname>の論議で一般に使用される頭字語の一覧です。

  <variablelist>

   <varlistentry>
    <term><acronym>ANSI</acronym></term>
    <listitem>
     <para>
<!--
      <ulink url="https://en.wikipedia.org/wiki/American_National_Standards_Institute">
      American National Standards Institute</ulink>
-->
      <ulink url="https://en.wikipedia.org/wiki/American_National_Standards_Institute">
      American National Standards Institute（米国規格協会）</ulink>
     </para>
    </listitem>
   </varlistentry>

   <varlistentry>
    <term><acronym>API</acronym></term>
    <listitem>
     <para>
<!--
      <ulink url="https://en.wikipedia.org/wiki/API">Application Programming Interface</ulink>
-->
      <ulink url="https://en.wikipedia.org/wiki/API">Application Programming Interface（エイ・ピー・アイ）</ulink>
     </para>
    </listitem>
   </varlistentry>

   <varlistentry>
    <term><acronym>ASCII</acronym></term>
    <listitem>
     <para>
<!--
      <ulink url="https://en.wikipedia.org/wiki/Ascii">American Standard
      Code for Information Interchange</ulink>
-->
      <ulink url="https://en.wikipedia.org/wiki/Ascii">American Standard
      Code for Information Interchange（情報交換用米国標準コード）</ulink>
     </para>
    </listitem>
   </varlistentry>

   <varlistentry>
    <term><acronym>BKI</acronym></term>
    <listitem>
     <para>
<!--
      <link linkend="bki">Backend Interface</link>
-->
      <link linkend="bki">Backend Interface（バックエンドインタフェース）</link>
     </para>
    </listitem>
   </varlistentry>

   <varlistentry>
    <term><acronym>CA</acronym></term>
    <listitem>
     <para>
<!--
      <ulink url="https://en.wikipedia.org/wiki/Certificate_authority">Certificate Authority</ulink>
-->
      <ulink url="https://en.wikipedia.org/wiki/Certificate_authority">Certificate Authority（認証局）</ulink>
     </para>
    </listitem>
   </varlistentry>

   <varlistentry>
    <term><acronym>CIDR</acronym></term>
    <listitem>
     <para>
<!--
      <ulink
      url="https://en.wikipedia.org/wiki/Classless_Inter-Domain_Routing">Classless
      Inter-Domain Routing</ulink>
-->
      <ulink
      url="https://en.wikipedia.org/wiki/Classless_Inter-Domain_Routing">Classless
      Inter-Domain Routing（クラスレスドメイン間ルーティング）</ulink>
     </para>
    </listitem>
   </varlistentry>

   <varlistentry>
    <term><acronym>CPAN</acronym></term>
    <listitem>
     <para>
<!--
      <ulink url="https://www.cpan.org/">Comprehensive Perl Archive Network</ulink>
-->
      <ulink url="https://www.cpan.org/">Comprehensive Perl Archive Network（シーパン）</ulink>
     </para>
    </listitem>
   </varlistentry>

   <varlistentry>
    <term><acronym>CRL</acronym></term>
    <listitem>
     <para>
<!--
      <ulink
      url="https://en.wikipedia.org/wiki/Certificate_revocation_list">Certificate
      Revocation List</ulink>
-->
      <ulink
      url="https://en.wikipedia.org/wiki/Certificate_revocation_list">Certificate
      Revocation List（証明書失効リスト）</ulink>
     </para>
    </listitem>
   </varlistentry>

   <varlistentry>
    <term><acronym>CSV</acronym></term>
    <listitem>
     <para>
<!--
      <ulink
      url="https://en.wikipedia.org/wiki/Comma-separated_values">Comma
      Separated Values</ulink>
-->
      <ulink
      url="https://en.wikipedia.org/wiki/Comma-separated_values">Comma
      Separated Values（コンマ区切り値）</ulink>
     </para>
    </listitem>
   </varlistentry>

   <varlistentry>
    <term><acronym>CTE</acronym></term>
    <listitem>
     <para>
<!--
      <link linkend="queries-with">Common Table Expression</link>
-->
      <link linkend="queries-with">Common Table Expression（共通テーブル式）</link>
     </para>
    </listitem>
   </varlistentry>

   <varlistentry>
    <term><acronym>CVE</acronym></term>
    <listitem>
     <para>
<!--
      <ulink url="https://cve.mitre.org/">Common Vulnerabilities and Exposures</ulink>
-->
      <ulink url="https://cve.mitre.org/">Common Vulnerabilities and Exposures（共通脆弱性識別子）</ulink>
     </para>
    </listitem>
   </varlistentry>

   <varlistentry>
    <term><acronym>DBA</acronym></term>
    <listitem>
     <para>
<!--
      <ulink
      url="https://en.wikipedia.org/wiki/Database_administrator">Database
      Administrator</ulink>
-->
      <ulink
      url="https://en.wikipedia.org/wiki/Database_administrator">Database
      Administrator（データベース管理者）</ulink>
     </para>
    </listitem>
   </varlistentry>

   <varlistentry>
    <term><acronym>DBI</acronym></term>
    <listitem>
     <para>
<!--
      <ulink url="https://dbi.perl.org/">Database Interface (Perl)</ulink>
-->
      <ulink url="https://dbi.perl.org/">Database Interface (Perl)（[Perlの]データベースインタフェース）</ulink>
     </para>
    </listitem>
   </varlistentry>

   <varlistentry>
    <term><acronym>DBMS</acronym></term>
    <listitem>
     <para>
<!--
      <ulink url="https://en.wikipedia.org/wiki/Dbms">Database Management
      System</ulink>
-->
      <ulink url="https://en.wikipedia.org/wiki/Dbms">Database Management
      System（データベース管理システム）</ulink>
     </para>
    </listitem>
   </varlistentry>

   <varlistentry>
    <term><acronym>DDL</acronym></term>
    <listitem>
     <para>
<!--
      <ulink
      url="https://en.wikipedia.org/wiki/Data_Definition_Language">Data
      Definition Language</ulink>, SQL commands such as <command>CREATE
      TABLE</command>, <command>ALTER USER</command>
-->
      <ulink
      url="https://en.wikipedia.org/wiki/Data_Definition_Language">Data
      Definition Language（データ定義言語）</ulink>、<command>CREATE
      TABLE</command>、<command>ALTER USER</command>などのSQLコマンド
     </para>
    </listitem>
   </varlistentry>

   <varlistentry>
    <term><acronym>DML</acronym></term>
    <listitem>
     <para>
<!--
      <ulink
      url="https://en.wikipedia.org/wiki/Data_Manipulation_Language">Data
      Manipulation Language</ulink>, SQL commands such as <command>INSERT</command>,
      <command>UPDATE</command>, <command>DELETE</command>
-->
      <ulink
      url="https://en.wikipedia.org/wiki/Data_Manipulation_Language">Data
      Manipulation Language（データ操作言語）</ulink>、<command>INSERT</command>、
      <command>UPDATE</command>、<command>DELETE</command>などのSQLコマンド
     </para>
    </listitem>
   </varlistentry>

   <varlistentry>
    <term><acronym>DST</acronym></term>
    <listitem>
     <para>
<!--
      <ulink
      url="https://en.wikipedia.org/wiki/Daylight_saving_time">Daylight
      Saving Time</ulink>
-->
      <ulink
      url="https://en.wikipedia.org/wiki/Daylight_saving_time">Daylight
      Saving Time（夏時間）</ulink>
     </para>
    </listitem>
   </varlistentry>

   <varlistentry>
    <term><acronym>ECPG</acronym></term>
    <listitem>
     <para>
<!--
      <link linkend="ecpg">Embedded C for PostgreSQL</link>
-->
      <link linkend="ecpg">Embedded C for PostgreSQL（PostgreSQL用の組み込みC）</link>
     </para>
    </listitem>
   </varlistentry>

   <varlistentry>
    <term><acronym>ESQL</acronym></term>
    <listitem>
     <para>
<!--
      <ulink url="https://en.wikipedia.org/wiki/Embedded_SQL">Embedded
      SQL</ulink>
-->
      <ulink url="https://en.wikipedia.org/wiki/Embedded_SQL">Embedded
      SQL（組み込みSQL）</ulink>
     </para>
    </listitem>
   </varlistentry>

   <varlistentry>
    <term><acronym>FAQ</acronym></term>
    <listitem>
     <para>
<!--
      <ulink url="https://en.wikipedia.org/wiki/FAQ">Frequently Asked
      Questions</ulink>
-->
      <ulink url="https://en.wikipedia.org/wiki/FAQ">Frequently Asked
      Questions（よくある質問）</ulink>
     </para>
    </listitem>
   </varlistentry>

   <varlistentry>
    <term><acronym>FSM</acronym></term>
    <listitem>
     <para>
<!--
      <link linkend="storage-fsm">Free Space Map</link>
-->
      <link linkend="storage-fsm">Free Space Map（空き領域マップ）</link>
     </para>
    </listitem>
   </varlistentry>

   <varlistentry>
    <term><acronym>GEQO</acronym></term>
    <listitem>
     <para>
<!--
      <link linkend="geqo">Genetic Query Optimizer</link>
-->
      <link linkend="geqo">Genetic Query Optimizer（遺伝的問い合わせオプティマイザ）</link>
     </para>
    </listitem>
   </varlistentry>

   <varlistentry>
    <term><acronym>GIN</acronym></term>
    <listitem>
     <para>
<!--
      <link linkend="gin">Generalized Inverted Index</link>
-->
      <link linkend="gin">Generalized Inverted Index（汎用転置インデックス）</link>
     </para>
    </listitem>
   </varlistentry>

   <varlistentry>
    <term><acronym>GiST</acronym></term>
    <listitem>
     <para>
<!--
      <link linkend="gist">Generalized Search Tree</link>
-->
      <link linkend="gist">Generalized Search Tree（汎用検索ツリー）</link>
     </para>
    </listitem>
   </varlistentry>

   <varlistentry>
    <term><acronym>Git</acronym></term>
    <listitem>
     <para>
      <ulink
      url="https://en.wikipedia.org/wiki/Git_(software)">Git</ulink>
     </para>
    </listitem>
   </varlistentry>

   <varlistentry>
    <term><acronym>GMT</acronym></term>
    <listitem>
     <para>
<!--
      <ulink url="https://en.wikipedia.org/wiki/GMT">Greenwich Mean Time</ulink>
-->
      <ulink url="https://en.wikipedia.org/wiki/GMT">Greenwich Mean Time（グリニッジ標準時）</ulink>
     </para>
    </listitem>
   </varlistentry>

   <varlistentry>
    <term><acronym>GSSAPI</acronym></term>
    <listitem>
     <para>
<!--
      <ulink
      url="https://en.wikipedia.org/wiki/Generic_Security_Services_Application_Program_Interface">Generic
      Security Services Application Programming Interface</ulink>
-->
      <ulink
      url="https://en.wikipedia.org/wiki/Generic_Security_Services_Application_Program_Interface">Generic
      Security Services Application Programming Interface（汎用セキュリティサービスアプリケーションプログラミングインタフェース）</ulink>
     </para>
    </listitem>
   </varlistentry>

   <varlistentry>
    <term><acronym>GUC</acronym></term>
    <listitem>
     <para>
<!--
      <link linkend="config-setting">Grand Unified Configuration</link>,
      the <productname>PostgreSQL</productname> subsystem that handles server configuration
-->
      <link linkend="config-setting">Grand Unified Configuration</link>、
      サーバ構成処理を行う<productname>PostgreSQL</productname>のサブシステム
     </para>
    </listitem>
   </varlistentry>

   <varlistentry>
    <term><acronym>HBA</acronym></term>
    <listitem>
     <para>
<!--
      <link linkend="auth-pg-hba-conf">Host-Based Authentication</link>
-->
      <link linkend="auth-pg-hba-conf">Host-Based Authentication（ホストベース認証）</link>
     </para>
    </listitem>
   </varlistentry>

   <varlistentry>
    <term><acronym>HOT</acronym></term>
    <listitem>
     <para>
<<<<<<< HEAD
      <link linkend="storage-hot">Heap-Only Tuples</link>
=======
<!--
      <ulink
      url="https://git.postgresql.org/gitweb/?p=postgresql.git;a=blob;f=src/backend/access/heap/README.HOT;hb=HEAD">Heap-Only
      Tuples</ulink>
-->
      <ulink
      url="https://git.postgresql.org/gitweb/?p=postgresql.git;a=blob;f=src/backend/access/heap/README.HOT;hb=HEAD">Heap-Only
      Tuples（ヒープ専用タプル）</ulink>
>>>>>>> 185876a6
     </para>
    </listitem>
   </varlistentry>

   <varlistentry>
    <term><acronym>IEC</acronym></term>
    <listitem>
     <para>
<!--
      <ulink
      url="https://en.wikipedia.org/wiki/International_Electrotechnical_Commission">International
      Electrotechnical Commission</ulink>
-->
      <ulink
      url="https://en.wikipedia.org/wiki/International_Electrotechnical_Commission">International
      Electrotechnical Commission（国際電気標準会議）</ulink>
     </para>
    </listitem>
   </varlistentry>

   <varlistentry>
    <term><acronym>IEEE</acronym></term>
    <listitem>
     <para>
<!--
      <ulink url="https://standards.ieee.org/">Institute of Electrical and
      Electronics Engineers</ulink>
-->
      <ulink url="https://standards.ieee.org/">Institute of Electrical and
      Electronics Engineers（米国電気電子学会）</ulink>
     </para>
    </listitem>
   </varlistentry>

   <varlistentry>
    <term><acronym>IPC</acronym></term>
    <listitem>
     <para>
<!--
      <ulink
      url="https://en.wikipedia.org/wiki/Inter-process_communication">Inter-Process
      Communication</ulink>
-->
      <ulink
      url="https://en.wikipedia.org/wiki/Inter-process_communication">Inter-Process
      Communication（プロセス間通信）</ulink>
     </para>
    </listitem>
   </varlistentry>

   <varlistentry>
    <term><acronym>ISO</acronym></term>
    <listitem>
     <para>
<!--
      <ulink url="https://www.iso.org/home.html">International Organization for
      Standardization</ulink>
-->
      <ulink url="https://www.iso.org/home.html">International Organization for
      Standardization（国際標準化機構）</ulink>
     </para>
    </listitem>
   </varlistentry>

   <varlistentry>
    <term><acronym>ISSN</acronym></term>
    <listitem>
     <para>
<!--
      <ulink url="https://en.wikipedia.org/wiki/Issn">International Standard
      Serial Number</ulink>
-->
      <ulink url="https://en.wikipedia.org/wiki/Issn">International Standard
      Serial Number（国際標準逐次刊行物番号）</ulink>
     </para>
    </listitem>
   </varlistentry>

   <varlistentry>
    <term><acronym>JDBC</acronym></term>
    <listitem>
     <para>
      <ulink
      url="https://en.wikipedia.org/wiki/Java_Database_Connectivity">Java
      Database Connectivity</ulink>
     </para>
    </listitem>
   </varlistentry>

   <varlistentry>
    <term><acronym>JIT</acronym></term>
    <listitem>
     <para>
      <ulink url="https://en.wikipedia.org/wiki/Just-in-time_compilation">Just-in-Time
      compilation</ulink>
     </para>
    </listitem>
   </varlistentry>

   <varlistentry>
    <term><acronym>JSON</acronym></term>
    <listitem>
     <para>
      <ulink
      url="https://www.json.org">JavaScript Object Notation</ulink>
     </para>
    </listitem>
   </varlistentry>

   <varlistentry>
    <term><acronym>LDAP</acronym></term>
    <listitem>
     <para>
      <ulink
      url="https://en.wikipedia.org/wiki/Lightweight_Directory_Access_Protocol">Lightweight
      Directory Access Protocol</ulink>
     </para>
    </listitem>
   </varlistentry>

   <varlistentry>
    <term><acronym>LSN</acronym></term>
    <listitem>
     <para>
<!--
      Log Sequence Number, see <link linkend="datatype-pg-lsn"><type>pg_lsn</type></link>
      and <link linkend="wal-internals">WAL Internals</link>.
-->
Log Sequence Number（ログシーケンス番号）、<link linkend="datatype-pg-lsn"><type>pg_lsn</type></link>および<link linkend="wal-internals">WALの内部</link>参照。
     </para>
    </listitem>
   </varlistentry>

   <varlistentry>
    <term><acronym>MITM</acronym></term>
    <listitem>
     <para>
<!--
      <ulink
      url="https://en.wikipedia.org/wiki/Man-in-the-middle_attack">
      Man-in-the-middle attack</ulink>
-->
      <ulink
      url="https://en.wikipedia.org/wiki/Man-in-the-middle_attack">
      Man-in-the-middle attack（中間者攻撃）</ulink>
     </para>
    </listitem>
   </varlistentry>

   <varlistentry>
    <term><acronym>MSVC</acronym></term>
    <listitem>
     <para>
      <ulink
      url="https://en.wikipedia.org/wiki/Visual_C++"><productname>Microsoft
      Visual C</productname></ulink>
     </para>
    </listitem>
   </varlistentry>

   <varlistentry>
    <term><acronym>MVCC</acronym></term>
    <listitem>
     <para>
<!--
      <link linkend="mvcc">Multi-Version Concurrency Control</link>
-->
      <link linkend="mvcc">Multi-Version Concurrency Control（多版型同時実行制御）</link>
     </para>
    </listitem>
   </varlistentry>

   <varlistentry>
    <term><acronym>NLS</acronym></term>
    <listitem>
     <para>
      <ulink
      url="https://en.wikipedia.org/wiki/Internationalization_and_localization">National
      Language Support</ulink>
     </para>
    </listitem>
   </varlistentry>

   <varlistentry>
    <term><acronym>ODBC</acronym></term>
    <listitem>
     <para>
      <ulink
      url="https://en.wikipedia.org/wiki/Open_Database_Connectivity">Open
      Database Connectivity</ulink>
     </para>
    </listitem>
   </varlistentry>

   <varlistentry>
    <term><acronym>OID</acronym></term>
    <listitem>
     <para>
<!--
      <link linkend="datatype-oid">Object Identifier</link>
-->
      <link linkend="datatype-oid">Object Identifier（オブジェクト識別子）</link>
     </para>
    </listitem>
   </varlistentry>

   <varlistentry>
    <term><acronym>OLAP</acronym></term>
    <listitem>
     <para>
      <ulink url="https://en.wikipedia.org/wiki/Olap">Online Analytical
      Processing</ulink>
     </para>
    </listitem>
   </varlistentry>

   <varlistentry>
    <term><acronym>OLTP</acronym></term>
    <listitem>
     <para>
<!--
      <ulink url="https://en.wikipedia.org/wiki/OLTP">Online Transaction
      Processing</ulink>
-->
      <ulink url="https://en.wikipedia.org/wiki/OLTP">Online Transaction
      Processing（オンライントランザクション処理）</ulink>
     </para>
    </listitem>
   </varlistentry>

   <varlistentry>
    <term><acronym>ORDBMS</acronym></term>
    <listitem>
     <para>
<!--
      <ulink url="https://en.wikipedia.org/wiki/ORDBMS">Object-Relational
      Database Management System</ulink>
-->
      <ulink url="https://en.wikipedia.org/wiki/ORDBMS">Object-Relational
      Database Management System（オブジェクトリレーショナルデータベース管理システム）</ulink>
     </para>
    </listitem>
   </varlistentry>

   <varlistentry>
    <term><acronym>PAM</acronym></term>
    <listitem>
     <para>
<!--
      <ulink
      url="https://en.wikipedia.org/wiki/Pluggable_Authentication_Modules">Pluggable
      Authentication Modules</ulink>
-->
      <ulink
      url="https://en.wikipedia.org/wiki/Pluggable_Authentication_Modules">Pluggable
      Authentication Modules（着脱可能認証モジュール）</ulink>
     </para>
    </listitem>
   </varlistentry>

   <varlistentry>
    <term><acronym>PGSQL</acronym></term>
    <listitem>
     <para>
      <link linkend="postgres"><productname>PostgreSQL</productname></link>
     </para>
    </listitem>
   </varlistentry>

   <varlistentry>
    <term><acronym>PGXS</acronym></term>
    <listitem>
     <para>
<!--
      <link linkend="extend-pgxs"><productname>PostgreSQL</productname> Extension System</link>
-->
      <link linkend="extend-pgxs"><productname>PostgreSQL</productname> Extension System（<productname>PostgreSQL</productname>拡張システム）</link>
     </para>
    </listitem>
   </varlistentry>

   <varlistentry>
    <term><acronym>PID</acronym></term>
    <listitem>
     <para>
<!--
      <ulink url="https://en.wikipedia.org/wiki/Process_identifier">Process Identifier</ulink>
-->
      <ulink url="https://en.wikipedia.org/wiki/Process_identifier">Process Identifier（プロセス識別子）</ulink>
     </para>
    </listitem>
   </varlistentry>

   <varlistentry>
    <term><acronym>PITR</acronym></term>
    <listitem>
     <para>
<!--
      <link linkend="continuous-archiving">Point-In-Time
      Recovery</link> (Continuous Archiving)
-->
      <link linkend="continuous-archiving">Point-In-Time
      Recovery（ポイントインタイムリカバリ）</link>（Continuous Archiving - 継続的アーカイブ）
     </para>
    </listitem>
   </varlistentry>

   <varlistentry>
    <term><acronym>PL</acronym></term>
    <listitem>
     <para>
<!--
      <link linkend="server-programming">Procedural Languages (server-side)</link>
-->
      <link linkend="server-programming">Procedural Languages（手続き言語） （サーバ側）</link>
     </para>
    </listitem>
   </varlistentry>

   <varlistentry>
    <term><acronym>POSIX</acronym></term>
    <listitem>
     <para>
      <ulink url="https://en.wikipedia.org/wiki/POSIX">Portable Operating
      System Interface</ulink>
     </para>
    </listitem>
   </varlistentry>

   <varlistentry>
    <term><acronym>RDBMS</acronym></term>
    <listitem>
     <para>
<!--
      <ulink
      url="https://en.wikipedia.org/wiki/Relational_database_management_system">Relational
      Database Management System</ulink>
-->
      <ulink
      url="https://en.wikipedia.org/wiki/Relational_database_management_system">Relational
      Database Management System（リレーショナルデータベース管理システム）</ulink>
     </para>
    </listitem>
   </varlistentry>

   <varlistentry>
    <term><acronym>RFC</acronym></term>
    <listitem>
     <para>
      <ulink
      url="https://en.wikipedia.org/wiki/Request_for_Comments">Request For
      Comments</ulink>
     </para>
    </listitem>
   </varlistentry>

   <varlistentry>
    <term><acronym>SGML</acronym></term>
    <listitem>
     <para>
<!--
      <ulink url="https://en.wikipedia.org/wiki/SGML">Standard Generalized
      Markup Language</ulink>
-->
      <ulink url="https://en.wikipedia.org/wiki/SGML">Standard Generalized
      Markup Language（標準汎用マークアップ言語）</ulink>
     </para>
    </listitem>
   </varlistentry>

   <varlistentry>
    <term><acronym>SNI</acronym></term>
    <listitem>
     <para>
<!--
      <ulink
      url="https://en.wikipedia.org/wiki/Server_Name_Indication">
       Server Name Indication</ulink>,
-->
      <ulink
      url="https://en.wikipedia.org/wiki/Server_Name_Indication">
       Server Name Indication（サーバ名表示）</ulink>,
      <ulink url="https://tools.ietf.org/html/rfc6066#section-3">RFC 6066</ulink>
     </para>
    </listitem>
   </varlistentry>

   <varlistentry>
    <term><acronym>SPI</acronym></term>
    <listitem>
     <para>
<!--
      <link linkend="spi">Server Programming Interface</link>
-->
      <link linkend="spi">Server Programming Interface（サーバプログラミングインタフェース）</link>
     </para>
    </listitem>
   </varlistentry>

   <varlistentry>
    <term><acronym>SP-GiST</acronym></term>
    <listitem>
     <para>
<!--
      <link linkend="spgist">Space-Partitioned Generalized Search Tree</link>
-->
      <link linkend="spgist">Space-Partitioned Generalized Search Tree（空間分割汎用検索ツリー）</link>
     </para>
    </listitem>
   </varlistentry>

   <varlistentry>
    <term><acronym>SQL</acronym></term>
    <listitem>
     <para>
<!--
      <ulink url="https://en.wikipedia.org/wiki/SQL">Structured Query Language</ulink>
-->
      <ulink url="https://en.wikipedia.org/wiki/SQL">Structured Query Language（構造化問い合わせ言語）</ulink>
     </para>
    </listitem>
   </varlistentry>

   <varlistentry>
    <term><acronym>SRF</acronym></term>
    <listitem>
     <para>
<!--
      <link linkend="xfunc-c-return-set">Set-Returning Function</link>
-->
      <link linkend="xfunc-c-return-set">Set-Returning Function（集合を返す関数）</link>
     </para>
    </listitem>
   </varlistentry>

   <varlistentry>
    <term><acronym>SSH</acronym></term>
    <listitem>
     <para>
      <ulink url="https://en.wikipedia.org/wiki/Secure_Shell">Secure
      Shell</ulink>
     </para>
    </listitem>
   </varlistentry>

   <varlistentry>
    <term><acronym>SSL</acronym></term>
    <listitem>
     <para>
      <ulink url="https://en.wikipedia.org/wiki/Secure_Sockets_Layer">Secure Sockets Layer</ulink>
     </para>
    </listitem>
   </varlistentry>

   <varlistentry>
    <term><acronym>SSPI</acronym></term>
    <listitem>
     <para>
      <ulink url="https://msdn.microsoft.com/en-us/library/aa380493%28VS.85%29.aspx">Security
      Support Provider Interface</ulink>
     </para>
    </listitem>
   </varlistentry>

   <varlistentry>
    <term><acronym>SYSV</acronym></term>
    <listitem>
     <para>
      <ulink url="https://en.wikipedia.org/wiki/System_V">Unix System V</ulink>
     </para>
    </listitem>
   </varlistentry>

   <varlistentry>
    <term><acronym>TCP/IP</acronym></term>
    <listitem>
     <para>
      <ulink
      url="https://en.wikipedia.org/wiki/Transmission_Control_Protocol">Transmission
      Control Protocol (TCP) / Internet Protocol (IP)</ulink>
     </para>
    </listitem>
   </varlistentry>

   <varlistentry>
    <term><acronym>TID</acronym></term>
    <listitem>
     <para>
<!--
      <link linkend="datatype-oid">Tuple Identifier</link>
-->
      <link linkend="datatype-oid">Tuple Identifier（タプル識別子）</link>
     </para>
    </listitem>
   </varlistentry>

   <varlistentry>
    <term><acronym>TLS</acronym></term>
    <listitem>
     <para>
      <ulink url="https://en.wikipedia.org/wiki/Transport_Layer_Security">
      Transport Layer Security</ulink>
     </para>
    </listitem>
   </varlistentry>

   <varlistentry>
    <term><acronym>TOAST</acronym></term>
    <listitem>
     <para>
<!--
      <link linkend="storage-toast">The Oversized-Attribute Storage Technique</link>
-->
      <link linkend="storage-toast">The Oversized-Attribute Storage Technique（過大属性格納技法）</link>
     </para>
    </listitem>
   </varlistentry>

   <varlistentry>
    <term><acronym>TPC</acronym></term>
    <listitem>
     <para>
<!--
      <ulink url="http://www.tpc.org/">Transaction Processing
      Performance Council</ulink>
-->
      <ulink url="http://www.tpc.org/">Transaction Processing
      Performance Council（トランザクション処理性能評議会）</ulink>
     </para>
    </listitem>
   </varlistentry>

   <varlistentry>
    <term><acronym>URL</acronym></term>
    <listitem>
     <para>
<!--
      <ulink url="https://en.wikipedia.org/wiki/URL">Uniform Resource
      Locator</ulink>
-->
      <ulink url="https://en.wikipedia.org/wiki/URL">Uniform Resource
      Locator（統一資源位置指定子）</ulink>
     </para>
    </listitem>
   </varlistentry>

   <varlistentry>
    <term><acronym>UTC</acronym></term>
    <listitem>
     <para>
<!--
      <ulink
      url="https://en.wikipedia.org/wiki/Coordinated_Universal_Time">Coordinated
      Universal Time</ulink>
-->
      <ulink
      url="https://en.wikipedia.org/wiki/Coordinated_Universal_Time">Coordinated
      Universal Time（協定世界時）</ulink>
     </para>
    </listitem>
   </varlistentry>

   <varlistentry>
    <term><acronym>UTF</acronym></term>
    <listitem>
     <para>
<!--
      <ulink url="https://www.unicode.org/">Unicode Transformation
      Format</ulink>
-->
      <ulink url="https://www.unicode.org/">Unicode Transformation
      Format（ユニコード変換書式）</ulink>
     </para>
    </listitem>
   </varlistentry>

   <varlistentry>
    <term><acronym>UTF8</acronym></term>
    <listitem>
     <para>
<!--
      <ulink url="https://en.wikipedia.org/wiki/Utf8">Eight-Bit Unicode
      Transformation Format</ulink>
-->
      <ulink url="https://en.wikipedia.org/wiki/Utf8">Eight-Bit Unicode
      Transformation Format（８ビットユニコード変換書式）</ulink>
     </para>
    </listitem>
   </varlistentry>

   <varlistentry>
    <term><acronym>UUID</acronym></term>
    <listitem>
     <para>
<!--
      <link linkend="datatype-uuid">Universally Unique Identifier</link>
-->
      <link linkend="datatype-uuid">Universally Unique Identifier（汎用一意識別子）</link>
     </para>
    </listitem>
   </varlistentry>

   <varlistentry>
    <term><acronym>WAL</acronym></term>
    <listitem>
     <para>
<!--
      <link linkend="wal">Write-Ahead Log</link>
-->
      <link linkend="wal">Write-Ahead Log（ログ先行書き込み）</link>
     </para>
    </listitem>
   </varlistentry>

   <varlistentry>
    <term><acronym>XID</acronym></term>
    <listitem>
     <para>
<!--
      <link linkend="datatype-oid">Transaction Identifier</link>
-->
      <link linkend="datatype-oid">Transaction Identifier（トランザクション識別子）</link>
     </para>
    </listitem>
   </varlistentry>

   <varlistentry>
    <term><acronym>XML</acronym></term>
    <listitem>
     <para>
<!--
      <ulink url="https://en.wikipedia.org/wiki/XML">Extensible Markup
      Language</ulink>
-->
      <ulink url="https://en.wikipedia.org/wiki/XML">Extensible Markup
      Language（拡張可能マークアップ言語）</ulink>
     </para>
    </listitem>
   </varlistentry>

  </variablelist>
 </para>

</appendix><|MERGE_RESOLUTION|>--- conflicted
+++ resolved
@@ -413,18 +413,7 @@
     <term><acronym>HOT</acronym></term>
     <listitem>
      <para>
-<<<<<<< HEAD
       <link linkend="storage-hot">Heap-Only Tuples</link>
-=======
-<!--
-      <ulink
-      url="https://git.postgresql.org/gitweb/?p=postgresql.git;a=blob;f=src/backend/access/heap/README.HOT;hb=HEAD">Heap-Only
-      Tuples</ulink>
--->
-      <ulink
-      url="https://git.postgresql.org/gitweb/?p=postgresql.git;a=blob;f=src/backend/access/heap/README.HOT;hb=HEAD">Heap-Only
-      Tuples（ヒープ専用タプル）</ulink>
->>>>>>> 185876a6
      </para>
     </listitem>
    </varlistentry>

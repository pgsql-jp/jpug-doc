--- conflicted
+++ resolved
@@ -592,106 +592,60 @@
      </varlistentry>
 
      <varlistentry>
-<<<<<<< HEAD
-=======
-      <term><option>-n</option></term>
-      <listitem>
-       <para>
-<!--
+      <term><option>-O</option></term>
+      <listitem>
+       <para>
+<!--
+        Allows the structure of system tables to be modified.  This is
+        used by <command>initdb</command>.
+-->
+システムテーブルの構造の変更を可能にします。
+これは<command>initdb</command>によって使われます。
+       </para>
+      </listitem>
+     </varlistentry>
+
+     <varlistentry>
+      <term><option>-P</option></term>
+      <listitem>
+       <para>
+<!--
+        Ignore system indexes when reading system tables, but still update
+        the indexes when modifying the tables.  This is useful when
+        recovering from damaged system indexes.
+-->
+システムテーブルの読み込みの際にシステムインデックスを無視します。
+しかし、システムテーブルの更新の際にはインデックスを更新します。
+破損したシステムインデックスから復旧する場合に有用です。
+       </para>
+      </listitem>
+     </varlistentry>
+
+     <varlistentry>
+      <term><option>-t</option> <literal>pa[rser] | pl[anner] | e[xecutor]</literal></term>
+      <listitem>
+       <para>
+<!--
+        Print timing statistics for each query relating to each of the
+        major system modules.  This option cannot be used together
+        with the <option>-s</option> option.
+-->
+それぞれの主要なシステムモジュールに関連する問い合わせに対し、時間に関する統計情報を表示します。
+このオプションは<option>-s</option>オプションと一緒に使うことはできません。
+       </para>
+      </listitem>
+     </varlistentry>
+
+     <varlistentry>
+      <term><option>-T</option></term>
+      <listitem>
+       <para>
         This option is for debugging problems that cause a server
         process to die abnormally.  The ordinary strategy in this
         situation is to notify all other server processes that they
-        must terminate and then reinitialize the shared memory and
-        semaphores.  This is because an errant server process could
-        have corrupted some shared state before terminating.  This
-        option specifies that <command>postgres</command> will
-        not reinitialize shared data structures.  A knowledgeable
-        system programmer can then use a debugger to examine shared
-        memory and semaphore state.
--->
-これはサーバプロセスが異常終了する問題をデバッグするためのオプションです。
-このような状態では、他のすべてのサーバプロセスに対し、終了し、共有メモリやセマフォを再初期化するように通知するのが、通常の戦略です。
-これはエラーが起きたサーバプロセスが、終了する前に、何かしら共有状態を破損したかもしれないからです。
-このオプションは、<command>postgres</command>が共有データ構造を再初期化しないように指定します。
-知識のあるシステムプログラマであれば、その後にデバッガを使用して共有メモリやセマフォの状態を検証することができます。
-       </para>
-     </listitem>
-    </varlistentry>
-
-     <varlistentry>
->>>>>>> 94ef7168
-      <term><option>-O</option></term>
-      <listitem>
-       <para>
-<!--
-        Allows the structure of system tables to be modified.  This is
-        used by <command>initdb</command>.
--->
-システムテーブルの構造の変更を可能にします。
-これは<command>initdb</command>によって使われます。
-       </para>
-      </listitem>
-     </varlistentry>
-
-     <varlistentry>
-      <term><option>-P</option></term>
-      <listitem>
-       <para>
-<!--
-        Ignore system indexes when reading system tables, but still update
-        the indexes when modifying the tables.  This is useful when
-        recovering from damaged system indexes.
--->
-システムテーブルの読み込みの際にシステムインデックスを無視します。
-しかし、システムテーブルの更新の際にはインデックスを更新します。
-破損したシステムインデックスから復旧する場合に有用です。
-       </para>
-      </listitem>
-     </varlistentry>
-
-     <varlistentry>
-      <term><option>-t</option> <literal>pa[rser] | pl[anner] | e[xecutor]</literal></term>
-      <listitem>
-       <para>
-<!--
-        Print timing statistics for each query relating to each of the
-        major system modules.  This option cannot be used together
-        with the <option>-s</option> option.
--->
-それぞれの主要なシステムモジュールに関連する問い合わせに対し、時間に関する統計情報を表示します。
-このオプションは<option>-s</option>オプションと一緒に使うことはできません。
-       </para>
-      </listitem>
-     </varlistentry>
-
-     <varlistentry>
-      <term><option>-T</option></term>
-      <listitem>
-       <para>
-<!--
-        This option is for debugging problems that cause a server
-        process to die abnormally.  The ordinary strategy in this
-        situation is to notify all other server processes that they
-<<<<<<< HEAD
         must terminate, by sending them <systemitem>SIGQUIT</systemitem>
         signals.  With this option, <systemitem>SIGABRT</systemitem>
         will be sent instead, resulting in production of core dump files.
-=======
-        must terminate and then reinitialize the shared memory and
-        semaphores.  This is because an errant server process could
-        have corrupted some shared state before terminating.  This
-        option specifies that <command>postgres</command> will
-        stop all other server processes by sending the signal
-        <literal>SIGSTOP</literal>, but will not cause them to
-        terminate.  This permits system programmers to collect core
-        dumps from all server processes by hand.
--->
-これはサーバプロセスが異常終了する問題をデバッグするためのオプションです。
-このような状態では、他のすべてのサーバプロセスに対し、終了し、共有メモリやセマフォを再初期化するように通知するのが、通常の戦略です。
-これはエラーが起きたサーバプロセスが、終了する前に、何かしら共有状態を破損したかもしれないからです。
-このオプションは、<command>postgres</command>が他のすべてのサーバプロセスに対し<literal>SIGSTOP</literal>シグナルを送信して、終了させるのではなく停止させることを指定します。
-これによりシステムプログラマはすべてのサーバプロセスのコアダンプを手作業で収集することができます。
->>>>>>> 94ef7168
        </para>
       </listitem>
      </varlistentry>

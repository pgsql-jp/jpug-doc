<!-- doc/src/sgml/parallel.sgml -->

 <chapter id="parallel-query">
<!--
  <title>Parallel Query</title>
-->
  <title>パラレルクエリ</title>

  <indexterm zone="parallel-query">
   <primary>parallel query</primary>
  </indexterm>
  <indexterm zone="parallel-query">
   <primary>パラレルクエリ</primary>
  </indexterm>

  <para>
<!--
   <productname>PostgreSQL</productname> can devise query plans that can leverage
   multiple CPUs in order to answer queries faster.  This feature is known
   as parallel query.  Many queries cannot benefit from parallel query, either
   due to limitations of the current implementation or because there is no
   imaginable query plan that is any faster than the serial query plan.
   However, for queries that can benefit, the speedup from parallel query
   is often very significant.  Many queries can run more than twice as fast
   when using parallel query, and some queries can run four times faster or
   even more.  Queries that touch a large amount of data but return only a
   few rows to the user will typically benefit most.  This chapter explains
   some details of how parallel query works and in which situations it can be
   used so that users who wish to make use of it can understand what to expect.
-->
<productname>PostgreSQL</productname>は、クエリの応答をより速くするために、複数のCPUを活用するクエリプランを生成することができます。
この機能は、パラレルクエリとして知られています。
多くのクエリはパラレルクエリの恩恵にあずかることができません。
その理由は、現在の実装の制限によるもの、あるいは直列にクエリを実行するよりも速いと思われるクエリプランが存在しないため、のどちらかです。
しかし、パラレルクエリの恩恵にあずかることのできるクエリでは、パラレルクエリによる高速化は、しばしばかなりのものとなります。
多くのクエリではパラレルクエリを使用すると2倍以上速くなり、中には4倍かそれ以上に速くなるものもあります。
大量のデータにアクセスするが、返却する行が少ないクエリが典型的には最大の恩恵にあずかります。
この章では、パラレルクエリの利用を希望しているユーザが、そこから何が期待できるのかを理解できるようにするために、パラレルクエリの動作の詳細と、どのような状況でユーザがパラレルクエリを使用できるのか説明します。
  </para>

 <sect1 id="how-parallel-query-works">
<!--
  <title>How Parallel Query Works</title>
-->
  <title>パラレルクエリはどのように動くのか</title>

   <para>
<!--
    When the optimizer determines that parallel query is the fastest execution
    strategy for a particular query, it will create a query plan that includes
    a <firstterm>Gather</firstterm> or <firstterm>Gather Merge</firstterm>
    node.  Here is a simple example:
-->
あるクエリの最速の実行戦略がパラレルクエリであるとオプティマイザが決定すると、<firstterm>Gather</firstterm>または<firstterm>Gather Merge</firstterm>ノードを含むクエリプランを作成します。
単純な例を示します。

<screen>
EXPLAIN SELECT * FROM pgbench_accounts WHERE filler LIKE '%x%';
                                     QUERY PLAN
-------------------------------------------------------------------&zwsp;------------------
 Gather  (cost=1000.00..217018.43 rows=1 width=97)
   Workers Planned: 2
   ->  Parallel Seq Scan on pgbench_accounts  (cost=0.00..216018.33 rows=1 width=97)
         Filter: (filler ~~ '%x%'::text)
(4 rows)
</screen>
   </para>

   <para>
<!--
    In all cases, the <literal>Gather</literal> or
    <literal>Gather Merge</literal> node will have exactly one
    child plan, which is the portion of the plan that will be executed in
    parallel.  If the <literal>Gather</literal> or <literal>Gather Merge</literal> node is
    at the very top of the plan tree, then the entire query will execute in
    parallel.  If it is somewhere else in the plan tree, then only the portion
    of the plan below it will run in parallel.  In the example above, the
    query accesses only one table, so there is only one plan node other than
    the <literal>Gather</literal> node itself; since that plan node is a child of the
    <literal>Gather</literal> node, it will run in parallel.
-->
どの場合でも、<literal>Gather</literal>または<literal>Gather Merge</literal>ノードは、正確に一つの子ノードを持ちます。
子プランは、プランの中で並列に実行される部分です。
<literal>Gather</literal>または<literal>Gather Merge</literal>ノードがプランツリーの中で最上位にある場合は、クエリ全体が並列に実行されます。
<literal>Gather</literal>または<literal>Gather Merge</literal>ノードがプランツリーの他の部分にある場合は、その部分だけが並列に実行されます。
上の例では、クエリはただ一つのテーブルにアクセスするので、<literal>Gather</literal>ノード自身以外では、たった一つのプランノードだけが存在します。
そのプランノードは<literal>Gather</literal>ノードの子ノードなので、並列に実行されます。
   </para>

   <para>
<!--
    <link linkend="using-explain">Using EXPLAIN</link>, you can see the number of
    workers chosen by the planner.  When the <literal>Gather</literal> node is reached
    during query execution, the process that is implementing the user's
    session will request a number of <link linkend="bgworker">background
    worker processes</link> equal to the number
    of workers chosen by the planner.  The number of background workers that
    the planner will consider using is limited to at most
    <xref linkend="guc-max-parallel-workers-per-gather"/>.  The total number
    of background workers that can exist at any one time is limited by both
    <xref linkend="guc-max-worker-processes"/> and
    <xref linkend="guc-max-parallel-workers"/>.  Therefore, it is possible for a
    parallel query to run with fewer workers than planned, or even with
    no workers at all.  The optimal plan may depend on the number of workers
    that are available, so this can result in poor query performance.  If this
    occurrence is frequent, consider increasing
    <varname>max_worker_processes</varname> and <varname>max_parallel_workers</varname>
    so that more workers can be run simultaneously or alternatively reducing
    <varname>max_parallel_workers_per_gather</varname> so that the planner
    requests fewer workers.
-->
<link linkend="using-explain">EXPLAINを使って</link>、プランナが選択したワーカーの数を見ることができます。
クエリの実行中に<literal>Gather</literal>ノードに到達すると、ユーザのセッションに対応しているプロセスは、プランナが選択したワーカーと同じ数の<link linkend="bgworker">バックグラウンドワーカープロセス</link>を要求します。
プランナが使用を検討するバックグラウンドワーカーの数は、最大でも<xref linkend="guc-max-parallel-workers-per-gather"/>に制限されます。
ある時点で存在できるバックグラウンドワーカーの数は、<xref linkend="guc-max-worker-processes"/>と<xref linkend="guc-max-parallel-workers"/>の両方を満たすように制限されます。
ですから、あるパラレルクエリが、プラン時よりも少ない数のワーカープロセスによって実行されたり、まったくワーカープロセスなしに実行されることがあり得ます。
最適なプランは利用可能なワーカーの数に依存することもあるので、これは低い性能をもたらす結果になるかもしれません。
これがしばしば起こるようなら、<varname>max_worker_processes</varname>と<varname>max_parallel_workers</varname>を増やしてより多くのワーカーが同時に実行できるようにするか、 <varname>max_parallel_workers_per_gather</varname>を減らして、プランナがより少ない数のワーカーを要求するようにすることを考慮してください。
   </para>

   <para>
<!--
    Every background worker process that is successfully started for a given
    parallel query will execute the parallel portion of the plan.  The leader
    will also execute that portion of the plan, but it has an additional
    responsibility: it must also read all of the tuples generated by the
    workers.  When the parallel portion of the plan generates only a small
    number of tuples, the leader will often behave very much like an additional
    worker, speeding up query execution.  Conversely, when the parallel portion
    of the plan generates a large number of tuples, the leader may be almost
    entirely occupied with reading the tuples generated by the workers and
    performing any further processing steps that are required by plan nodes
    above the level of the <literal>Gather</literal> node or
    <literal>Gather Merge</literal> node.  In such cases, the leader will
    do very little of the work of executing the parallel portion of the plan.
-->
与えられたパラレルクエリから起動されたすべてのバックグラウンドワーカープロセスは、そのプランの一部を実行します。
リーダーはそうしたプランの部分を実行するだけでなく、追加の任務が与えられます。
つまり、ワーカーが生成したすべてのタプルを読み込まなければなりません。
プラン中のパラレル部分が少数のタプルしか生成しない場合は、リーダーは追加のワーカーとほぼ同じように振る舞い、クエリの実行を高速化します。
反対にプラン中のパラレル部分が大量のタプルを生成する場合は、リーダーはワーカーが生成したタプルの読み込みと、<literal>Gather</literal>ノードあるいは<literal>Gather Merge</literal>より上位のプランノードが要求する追加の処理ステップに忙殺されるかもしれません。
そのような場合は、リーダーはプランの並列実行部分のごく一部しか処理しません。
   </para>

   <para>
<!--
    When the node at the top of the parallel portion of the plan is
    <literal>Gather Merge</literal> rather than <literal>Gather</literal>, it indicates that
    each process executing the parallel portion of the plan is producing
    tuples in sorted order, and that the leader is performing an
    order-preserving merge.  In contrast, <literal>Gather</literal> reads tuples
    from the workers in whatever order is convenient, destroying any sort
    order that may have existed.
-->
プランの並列部分の最上位ノードが<literal>Gather</literal>ではなくて<literal>Gather Merge</literal>なら、プランの並列部分を実行する各プロセスはタプルをソート順に生成し、リーダーはソート順を保存するマージを実行していることを意味します。
対照的に、<literal>Gather</literal>は、ワーカーから都合の良い順でタプルを読み込むので、ソート順が存在しているとしても、それを壊してしまいます。
   </para>
 </sect1>

 <sect1 id="when-can-parallel-query-be-used">
<!--
  <title>When Can Parallel Query Be Used?</title>
-->
  <title>どのような時にパラレルクエリは使用できるのか？</title>

  <para>
<!--
    There are several settings that can cause the query planner not to
    generate a parallel query plan under any circumstances.  In order for
    any parallel query plans whatsoever to be generated, the following
    settings must be configured as indicated.
-->
どのような状況においても、プランナにパラレルクエリプランを生成させなくしてしまう設定があります。
とにかくパラレルクエリプランを生成させるためには、次に示すように設定しなければなりません。
  </para>

  <itemizedlist>
    <listitem>
      <para>
<!--
        <xref linkend="guc-max-parallel-workers-per-gather"/> must be set to a
        value that is greater than zero. This is a special case of the more
        general principle that no more workers should be used than the number
        configured via <varname>max_parallel_workers_per_gather</varname>.
-->
<xref linkend="guc-max-parallel-workers-per-gather"/>は0より大きい値に設定しなければなりません。
<varname>max_parallel_workers_per_gather</varname>で設定した数以上のワーカーは使用されないという一般原則に含まれる個別のケースです。
      </para>
    </listitem>
  </itemizedlist>

  <para>
<!--
    In addition, the system must not be running in single-user mode.  Since
    the entire database system is running as a single process in this situation,
    no background workers will be available.
-->
加えて、システムはシングルユーザモードで動いていてはいけません。
この場合はデータベースシステム全体が一つのプロセスとして動いているので、バックグラウンドワーカーが使えません。
  </para>

  <para>
<!--
    Even when it is in general possible for parallel query plans to be
    generated, the planner will not generate them for a given query
    if any of the following are true:
-->
一般にパラレルクエリプランが生成可能な場合でも、以下のうち一つでも真であると、プランナはクエリに対するパラレルクエリプランを生成しません。
  </para>

  <itemizedlist>
    <listitem>
      <para>
<!--
        The query writes any data or locks any database rows. If a query
        contains a data-modifying operation either at the top level or within
        a CTE, no parallel plans for that query will be generated.  As an
        exception, the following commands, which create a new table and populate
        it, can use a parallel plan for the underlying <literal>SELECT</literal>
        part of the query:
-->
クエリがデータを書き込むか、データベースの行をロックする場合。
クエリがデータ更新操作をトップレベルあるいはCTE内で含むと、そのクエリに対するパラレルプランは生成されません。
例外として、新しいテーブルを作成したりデータを追加したりする次のコマンドでは、そのクエリの<literal>SELECT</literal>部分に対してパラレルプランが使用できます。

        <itemizedlist>
          <listitem>
            <para><command>CREATE TABLE ... AS</command></para>
          </listitem>
          <listitem>
            <para><command>SELECT INTO</command></para>
          </listitem>
          <listitem>
            <para><command>CREATE MATERIALIZED VIEW</command></para>
          </listitem>
          <listitem>
            <para><command>REFRESH MATERIALIZED VIEW</command></para>
          </listitem>
        </itemizedlist>
      </para>
    </listitem>

    <listitem>
      <para>
<!--
        The query might be suspended during execution. In any situation in
        which the system thinks that partial or incremental execution might
        occur, no parallel plan is generated. For example, a cursor created
        using <link linkend="sql-declare">DECLARE CURSOR</link> will never use
        a parallel plan. Similarly, a PL/pgSQL loop of the form
        <literal>FOR x IN query LOOP .. END LOOP</literal> will never use a
        parallel plan, because the parallel query system is unable to verify
        that the code in the loop is safe to execute while parallel query is
        active.
-->
クエリが実行中に一時停止する場合。
クエリの一部あるいは増分の実行が発生するとシステムが判断すると、パラレルプランは生成されません。
たとえば、<link linkend="sql-declare">DECLARE CURSOR</link>で作られるカーソルは、決してパラレルプランを使用しません。
同様に、<literal>FOR x IN query LOOP .. END LOOP</literal>のPL/pgSQLループは、決してパラレルプランを使用しません。
パラレルクエリが実行中に、ループの中のコードを実行しても安全かどうか、パラレルクエリシステムが判断できないからです。
      </para>
    </listitem>

    <listitem>
      <para>
<!--
        The query uses any function marked <literal>PARALLEL UNSAFE</literal>.
        Most system-defined functions are <literal>PARALLEL SAFE</literal>,
        but user-defined functions are marked <literal>PARALLEL
        UNSAFE</literal> by default. See the discussion of
        <xref linkend="parallel-safety"/>.
-->
クエリが<literal>PARALLEL UNSAFE</literal>とマーク付されている関数を使っています。
ほとんどのシステム定義の関数は<literal>PARALLEL SAFE</literal>です。
しかし、ユーザ定義関数はデフォルトで<literal>PARALLEL UNSAFE</literal>とマーク付されます。
<xref linkend="parallel-safety"/>の議論をご覧ください。
      </para>
    </listitem>

    <listitem>
      <para>
<!--
        The query is running inside of another query that is already parallel.
        For example, if a function called by a parallel query issues an SQL
        query itself, that query will never use a parallel plan. This is a
        limitation of the current implementation, but it may not be desirable
        to remove this limitation, since it could result in a single query
        using a very large number of processes.
-->
クエリが、すでにパラレル実行している別のクエリの内部で走っている場合。
たとえば、パラレルクエリから呼ばれている関数自身がSQLクエリを発行すると、そのクエリは決してパラレルプランを使用しません。
これは現在の実装の制限によるものですが、この制限を取り外すのは好ましくないかもしれません。
なぜなら、単一のクエリが非常に大きな数のプロセスを使用する結果となることがあり得るからです。
      </para>
    </listitem>
  </itemizedlist>

  <para>
<!--
    Even when parallel query plan is generated for a particular query, there
    are several circumstances under which it will be impossible to execute
    that plan in parallel at execution time.  If this occurs, the leader
    will execute the portion of the plan below the <literal>Gather</literal>
    node entirely by itself, almost as if the <literal>Gather</literal> node were
    not present.  This will happen if any of the following conditions are met:
-->
あるクエリに対してパラレルクエリプランが生成された場合でも、実行時にプランを並列に実行できないような状況があります。
この状況においては、まるで<literal>Gather</literal>ノードが存在しなかったかのように、リーダーは<literal>Gather</literal>ノード以下部分のプランのすべてを自分自身で実行します。
これは、以下の条件のどれかが当てはまると起こります。
  </para>

  <itemizedlist>
    <listitem>
      <para>
<!--
        No background workers can be obtained because of the limitation that
        the total number of background workers cannot exceed
        <xref linkend="guc-max-worker-processes"/>.
-->
バックグラウンドワーカー数の合計が<xref linkend="guc-max-worker-processes"/>を超えてはいけない、という制限によってバックグラウンドワーカーが得られない場合。
      </para>
    </listitem>

    <listitem>
      <para>
<!--
        No background workers can be obtained because of the limitation that
        the total number of background workers launched for purposes of
        parallel query cannot exceed <xref linkend="guc-max-parallel-workers"/>.
-->
パラレルクエリ目的で起動されたバックグラウンドワーカー数の合計が<xref linkend="guc-max-parallel-workers"/>を超えてはいけない、という制限によってバックグラウンドワーカーが得られない場合。
      </para>
    </listitem>

    <listitem>
      <para>
<!--
        The client sends an Execute message with a non-zero fetch count.
        See the discussion of the
        <link linkend="protocol-flow-ext-query">extended query protocol</link>.
        Since <link linkend="libpq">libpq</link> currently provides no way to
        send such a message, this can only occur when using a client that
        does not rely on libpq.  If this is a frequent
        occurrence, it may be a good idea to set
        <xref linkend="guc-max-parallel-workers-per-gather"/> to zero in
        sessions where it is likely, so as to avoid generating query plans
        that may be suboptimal when run serially.
-->
クライアントが0ではないフェッチカウント付きのExecuteメッセージを送信した場合。
<link linkend="protocol-flow-ext-query">拡張問い合わせプロトコル</link>の議論をご覧ください。
現在の<link linkend="libpq">libpq</link>にはそのようなメッセージを送る方法がないため、これはlibpqに依存しないクライアントを使った時にだけ起こります。
これが頻繁に起こるようなら、順次実行したときに最適ではないプランが生成されるのを防ぐために、それが起こりそうなセッションの中で、<xref linkend="guc-max-parallel-workers-per-gather"/>を0に設定すると良いかもしれません。
      </para>
    </listitem>
  </itemizedlist>
 </sect1>

 <sect1 id="parallel-plans">
<!--
  <title>Parallel Plans</title>
-->
  <title>パラレルプラン</title>

  <para>
<!--
    Because each worker executes the parallel portion of the plan to
    completion, it is not possible to simply take an ordinary query plan
    and run it using multiple workers.  Each worker would produce a full
    copy of the output result set, so the query would not run any faster
    than normal but would produce incorrect results.  Instead, the parallel
    portion of the plan must be what is known internally to the query
    optimizer as a <firstterm>partial plan</firstterm>; that is, it must be constructed
    so that each process that executes the plan will generate only a
    subset of the output rows in such a way that each required output row
    is guaranteed to be generated by exactly one of the cooperating processes.
    Generally, this means that the scan on the driving table of the query
    must be a parallel-aware scan.
-->
各々のワーカーは完了すべきプランのパラレル部分を実行するので、単に通常のクエリプランを適用し、複数のワーカーを使って実行することはできません。
それぞれのワーカーが結果セットの全体のコピーを生成するので、クエリは通常よりも決して速くなりませんし、不正な結果を生成してしまいます。
そうではなくて、プランのパラレル部分は、クエリオプティマイザの内部で<firstterm>部分プラン</firstterm>として知られているものでなくてはなりません。
すなわち、プランを実行する各プロセスが、要求される個々の出力行が、協調動作するプロセスの正確に１個だけによって生成されることが保証されているような方法で、出力行の一部だけを生成します。
一般に、これはクエリの処理対象のテーブルに対するスキャンは、パラレル対応のスキャンでなければならないことを意味します。
  </para>

 <sect2 id="parallel-scans">
<!--
  <title>Parallel Scans</title>
-->
  <title>パラレルスキャン</title>

  <para>
<!--
    The following types of parallel-aware table scans are currently supported.
-->
今のところ、次に示すパラレル対応のテーブルスキャンがサポートされています。

  <itemizedlist>
    <listitem>
      <para>
<!--
        In a <emphasis>parallel sequential scan</emphasis>, the table's blocks will
        be divided into ranges and shared among the cooperating processes.  Each
        worker process will complete the scanning of its given range of blocks before
        requesting an additional range of blocks.
<<<<<<< HEAD
=======
-->
<emphasis>パラレルシーケンシャルスキャン</emphasis>では、テーブルのブロックは範囲に分割され、協調するプロセス間で共有されます。
各ワーカープロセスは、ブロックの追加範囲を要求する前に、与えられたブロックの範囲のスキャンを完了します。
>>>>>>> 94ef7168
      </para>
    </listitem>
    <listitem>
      <para>
<!--
        In a <emphasis>parallel bitmap heap scan</emphasis>, one process is chosen
        as the leader.  That process performs a scan of one or more indexes
        and builds a bitmap indicating which table blocks need to be visited.
        These blocks are then divided among the cooperating processes as in
        a parallel sequential scan.  In other words, the heap scan is performed
        in parallel, but the underlying index scan is not.
-->
<emphasis>パラレルビットマップヒープスキャン</emphasis>では、一つのプロセスがリーダーに選ばれます。
そのプロセスは、一つ以上のインデックスをスキャンし、アクセスする必要のあるブロックを示すビットマップを作成します。
次にこれらのブロックは、パラレルシーケンシャルスキャン同様、協調するプロセスに割り当てられます。
つまり、ヒープスキャンは並列であるものの、対応するインデックスのスキャンは並列ではありません。
      </para>
    </listitem>
    <listitem>
      <para>
<!--
        In a <emphasis>parallel index scan</emphasis> or <emphasis>parallel index-only
        scan</emphasis>, the cooperating processes take turns reading data from the
        index.  Currently, parallel index scans are supported only for
        btree indexes.  Each process will claim a single index block and will
        scan and return all tuples referenced by that block; other processes can
        at the same time be returning tuples from a different index block.
        The results of a parallel btree scan are returned in sorted order
        within each worker process.
-->
<emphasis>パラレルインデックススキャン</emphasis>あるいは<emphasis>パラレルインデックスオンリースキャン</emphasis>では、協調するプロセスは、交代でインデックスからデータを読み込みます。
今のところ、パラレルインデックススキャンは、btreeインデックスのみでサポートされています。
個々のプロセスは単一のインデックスブロックを要求し、スキャンしてそのブロックから参照されているすべてのタプルを返却します。
他のプロセスは同時に他のインデックスからタプルを返却することができます。
並列btreeスキャンの結果は、ワーカー内におけるソート順の結果で返却されます。
      </para>
    </listitem>
  </itemizedlist>

<!--
    Other scan types, such as scans of non-btree indexes, may support
    parallel scans in the future.
-->
btree以外のインデックススキャンのような他のスキャンタイプは、将来パラレルスキャンをサポートするかもしれません。
  </para>
 </sect2>

 <sect2 id="parallel-joins">
<!--
  <title>Parallel Joins</title>
-->
  <title>パラレルジョイン</title>

  <para>
<!--
    Just as in a non-parallel plan, the driving table may be joined to one or
    more other tables using a nested loop, hash join, or merge join.  The
    inner side of the join may be any kind of non-parallel plan that is
    otherwise supported by the planner provided that it is safe to run within
    a parallel worker.  Depending on the join type, the inner side may also be
    a parallel plan.
-->
非パラレルプランと同様、処理対象のテーブルは、1個以上の他のテーブルとネステッドループ、ハッシュ結合、マージ結合で結合することができます。
結合の内側は、パラレルワーカー中で実行しても安全だという条件下で、プランナがサポートするどのような非パラレルプランであっても構いません。
結合タイプによっては内側がパラレルプランであってもよいです。
  </para>

  <itemizedlist>
    <listitem>
      <para>
<!--
        In a <emphasis>nested loop join</emphasis>, the inner side is always
        non-parallel.  Although it is executed in full, this is efficient if
        the inner side is an index scan, because the outer tuples and thus
        the loops that look up values in the index are divided over the
        cooperating processes.
-->
<emphasis>ネステッドループ結合</emphasis>では、内側は常に非パラレルです。
外側タプルとこのようなインデックスで値を探すループは共同するプロセス間で分割されるので、全体で実行されても内側がインデックススキャンであるなら、これは効率的です。
      </para>
    </listitem>
    <listitem>
      <para>
<!--
        In a <emphasis>merge join</emphasis>, the inner side is always
        a non-parallel plan and therefore executed in full.  This may be
        inefficient, especially if a sort must be performed, because the work
        and resulting data are duplicated in every cooperating process.
-->
<emphasis>マージ結合</emphasis>では、内側は常に非パラレルプランで、それゆえに全体で実行されます。
特にソート実行を要する場合、全ての共同プロセスで処理と結果データが重複するので、これは非効率的と考えられます。
      </para>
    </listitem>
    <listitem>
      <para>
<!--
        In a <emphasis>hash join</emphasis> (without the "parallel" prefix),
        the inner side is executed in full by every cooperating process
        to build identical copies of the hash table.  This may be inefficient
        if the hash table is large or the plan is expensive.  In a
        <emphasis>parallel hash join</emphasis>, the inner side is a
        <emphasis>parallel hash</emphasis> that divides the work of building
        a shared hash table over the cooperating processes.
-->
（parallelが付かない）<emphasis>ハッシュ結合</emphasis>では、内側は全ての共同プロセスがハッシュテーブルの同じコピーを作ることで、全体で実行されます。
ハッシュテーブルが大きかったり、そのプランが高価である場合、これは非効率的と考えられます。
<emphasis>パラレルハッシュ結合</emphasis>では、内側は共有ハッシュテーブルの構築処理を共同プロセス間で分割する<emphasis>パラレルハッシュ</emphasis>です。
      </para>
    </listitem>
  </itemizedlist>
 </sect2>

 <sect2 id="parallel-aggregation">
<!--
  <title>Parallel Aggregation</title>
-->
  <title>パラレル集約</title>
  <para>
<!--
    <productname>PostgreSQL</productname> supports parallel aggregation by aggregating in
    two stages.  First, each process participating in the parallel portion of
    the query performs an aggregation step, producing a partial result for
    each group of which that process is aware.  This is reflected in the plan
    as a <literal>Partial Aggregate</literal> node.  Second, the partial results are
    transferred to the leader via <literal>Gather</literal> or <literal>Gather
    Merge</literal>.  Finally, the leader re-aggregates the results across all
    workers in order to produce the final result.  This is reflected in the
    plan as a <literal>Finalize Aggregate</literal> node.
-->
<productname>PostgreSQL</productname>は、ふたつのステージで集約処理を行うことによってパラレル集約処理をサポートします。
まず、クエリのパラレル部分に参加している個々のプロセスが集約ステップを実行し、それぞれのプロセスが認識しているグループに対する部分的な結果を生成します。
これは<literal>Partial Aggregate</literal>ノードとしてプラン中に反映されています。
次に、<literal>Gather</literal>または<literal>Gather Merge</literal>ノードを通じて部分的な結果がリーダーに転送されます。
最後に、リーダーは、すべてのワーカーにまたがる結果を再集約して、最終的な結果を生成します。
これは、<literal>Finalize Aggregate</literal>ノードとしてプラン中に反映されています。
  </para>

  <para>
<!--
    Because the <literal>Finalize Aggregate</literal> node runs on the leader
    process, queries that produce a relatively large number of groups in
    comparison to the number of input rows will appear less favorable to the
    query planner. For example, in the worst-case scenario the number of
    groups seen by the <literal>Finalize Aggregate</literal> node could be as many as
    the number of input rows that were seen by all worker processes in the
    <literal>Partial Aggregate</literal> stage. For such cases, there is clearly
    going to be no performance benefit to using parallel aggregation. The
    query planner takes this into account during the planning process and is
    unlikely to choose parallel aggregate in this scenario.
-->
<literal>Finalize Aggregate</literal>ノードはリーダープロセスで実行されるので、入力行数の割には、比較的多数のグループを生成するクエリは、クエリプランナはあまり好ましくないものとして認識します。
たとえば最悪の場合、<literal>Finalize Aggregate</literal>ノードが認識するグループ数は、<literal>Partial Aggregate</literal>ですべてのワーカープロセスが認識する入力行数と同じだけの数になります。
こうした場合には、明らかにパラレル集約を利用する性能上の利点がないことになります。
クエリプランナはプラン処理中にこれを考慮するので、このシナリオでパラレル集約を採用することはまずありません。
  </para>

  <para>
<!--
    Parallel aggregation is not supported in all situations.  Each aggregate
    must be <link linkend="parallel-safety">safe</link> for parallelism and must
    have a combine function.  If the aggregate has a transition state of type
    <literal>internal</literal>, it must have serialization and deserialization
    functions.  See <xref linkend="sql-createaggregate"/> for more details.
    Parallel aggregation is not supported if any aggregate function call
    contains <literal>DISTINCT</literal> or <literal>ORDER BY</literal> clause and is also
    not supported for ordered set aggregates or when  the query involves
    <literal>GROUPING SETS</literal>.  It can only be used when all joins involved in
    the query are also part of the parallel portion of the plan.
-->
どんな状況でもパラレル集約がサポートされているわけではありません。
個々の集約は並列処理<link linkend="parallel-safety">安全</link>で、結合関数(combine function)を持っていなければなりません。
その集約が<literal>internal</literal>型の遷移状態を持っているならば、シリアライズ関数とデシリアライズ関数を持っていなければなりません。
更なる詳細は<xref linkend="sql-createaggregate"/>をご覧ください。
パラレル集約は、集約関数呼び出しが<literal>DISTINCT</literal>あるいは<literal>ORDER BY</literal>句を含む場合、また 順序集合集約、あるいはクエリが<literal>GROUPING SETS</literal>を実行する場合にはサポートされません。
パラレル集約は、クエリの中で実行されるすべての結合が、プラン中の並列実行部分の一部であるときにのみ利用できます。
  </para>

 </sect2>

 <sect2 id="parallel-append">
<!--
  <title>Parallel Append</title>
-->
  <title>パラレルアペンド</title>

  <para>
<!--
    Whenever <productname>PostgreSQL</productname> needs to combine rows
    from multiple sources into a single result set, it uses an
    <literal>Append</literal> or <literal>MergeAppend</literal> plan node.
    This commonly happens when implementing <literal>UNION ALL</literal> or
    when scanning a partitioned table.  Such nodes can be used in parallel
    plans just as they can in any other plan.  However, in a parallel plan,
    the planner may instead use a <literal>Parallel Append</literal> node.
-->
<productname>PostgreSQL</productname>が複数のソースから一つの結果セットへの行の連結を必要とするときはいつでも、<literal>Append</literal>または<literal>MergeAppend</literal>プランノードが使われます。
これは一般に<literal>UNION ALL</literal>を実施するときや、パーティションテーブルをスキャンするときに発生します。
他のプランと同様にこのようなノードをパラレルプランで使うことができます。
しかしながら、パラレルプランではプランナは代わりに<literal>Parallel Append</literal>ノードを使ってもよいです。
  </para>

  <para>
<!--
    When an <literal>Append</literal> node is used in a parallel plan, each
    process will execute the child plans in the order in which they appear,
    so that all participating processes cooperate to execute the first child
    plan until it is complete and then move to the second plan at around the
    same time.  When a <literal>Parallel Append</literal> is used instead, the
    executor will instead spread out the participating processes as evenly as
    possible across its child plans, so that multiple child plans are executed
    simultaneously.  This avoids contention, and also avoids paying the startup
    cost of a child plan in those processes that never execute it.
-->
<literal>Append</literal>ノードがパラレルプランで使われるとき、各プロセスは子プランをそれらの出現順に実行します。そのため、全ての参加しているプロセスは共同して最初の子プランを完了するまで実行して、その後、一斉に次プランに移ります。
代わりに<literal>Parallel Append</literal>が使われるときには、エグゼキュータは逆に参加しているプロセスを各子プランにできるだけ均等に分散させます。そのため、複数の子プランは同時並行に実行されます。
これは競合を回避し、また、プランを実行することのないプロセスで子プランの開始コストが生じることも回避します。
  </para>

  <para>
<!--
    Also, unlike a regular <literal>Append</literal> node, which can only have
    partial children when used within a parallel plan, a <literal>Parallel
    Append</literal> node can have both partial and non-partial child plans.
    Non-partial children will be scanned by only a single process, since
    scanning them more than once would produce duplicate results.  Plans that
    involve appending multiple results sets can therefore achieve
    coarse-grained parallelism even when efficient partial plans are not
    available.  For example, consider a query against a partitioned table
    that can only be implemented efficiently by using an index that does
    not support parallel scans.  The planner might choose a <literal>Parallel
    Append</literal> of regular <literal>Index Scan</literal> plans; each
    individual index scan would have to be executed to completion by a single
    process, but different scans could be performed at the same time by
    different processes.
-->
また、パラレルプランの中で使われるときだけ部分的な子プランを持てる、通常の<literal>Append</literal>ノードと違い、<literal>Parallel Append</literal>ノードは部分的、非部分的のどちらの子プランも持つことができます。
複数回のスキャンは重複した結果をもたらすため、非部分的な子プランは単一プロセスのみからスキャンされます。
複数の結果セットの連結に関わるプランは、効率的なパラレルプランが不可能なときでも、それゆえ粗い並列性を実現できます。
例えば、パラレルスキャンをサポートしないインデックスを使うことでのみ効率的に実行できるパーティションテーブルに対する問い合わせを考えてください。
プランナは通常の<literal>Index Scan</literal>プランの<literal>Parallel Append</literal>を選ぶことができます。
個々のインデックススキャンは単一プロセスで最後まで実行しなければなりませんが、別のスキャンは同時に別プロセスで実行することができます。
  </para>

  <para>
<!--
    <xref linkend="guc-enable-parallel-append" /> can be used to disable
    this feature.
-->
本機能を無効にするために<xref linkend="guc-enable-parallel-append" />を使用できます。
  </para>
 </sect2>

 <sect2 id="parallel-plan-tips">
<!--
  <title>Parallel Plan Tips</title>
-->
  <title>パラレルプランに関するヒント</title>

  <para>
<!--
    If a query that is expected to do so does not produce a parallel plan,
    you can try reducing <xref linkend="guc-parallel-setup-cost"/> or
    <xref linkend="guc-parallel-tuple-cost"/>.  Of course, this plan may turn
    out to be slower than the serial plan that the planner preferred, but
    this will not always be the case.  If you don't get a parallel
    plan even with very small values of these settings (e.g., after setting
    them both to zero), there may be some reason why the query planner is
    unable to generate a parallel plan for your query.  See
    <xref linkend="when-can-parallel-query-be-used"/> and
    <xref linkend="parallel-safety"/> for information on why this may be
    the case.
-->
パラレルプランを生成すると期待していたクエリがそうならない場合には、<xref linkend="guc-parallel-setup-cost"/>または<xref linkend="guc-parallel-tuple-cost"/>を減らしてみてください。
もちろん、このプランは結局のところ、プランナが選択した順次実行プランよりも遅いということもあり得ますが、いつもそうだとは限りません。
これらの設定値を非常に小さく（つまり両方とも0に）したにも関わらずパラレルプランを得られない場合、あなたのクエリのためにクエリプランナがパラレルプランを生成できない何か理由があるのかもしれません。
そうしたケースに該当しているかどうかを、<xref linkend="when-can-parallel-query-be-used"/>と<xref linkend="parallel-safety"/>を参照して確認してください。
  </para>

  <para>
<!--
    When executing a parallel plan, you can use <literal>EXPLAIN (ANALYZE,
    VERBOSE)</literal> to display per-worker statistics for each plan node.
    This may be useful in determining whether the work is being evenly
    distributed between all plan nodes and more generally in understanding the
    performance characteristics of the plan.
-->
パラレルプランを実行する際には、<literal>EXPLAIN (ANALYZE, VERBOSE)</literal>を使って個々のプランノードに対するワーカーごとの状態を表示することができます。
これは、すべてのプランノードに均等に仕事が分散されているかどうかを確認すること、そしてもっと一般的には、プランの性能特性を理解するのに役に立つかもしれません。
  </para>

 </sect2>
 </sect1>

 <sect1 id="parallel-safety">
<!--
  <title>Parallel Safety</title>
-->
  <title>パラレル安全</title>

  <para>
<!--
    The planner classifies operations involved in a query as either
    <firstterm>parallel safe</firstterm>, <firstterm>parallel restricted</firstterm>,
    or <firstterm>parallel unsafe</firstterm>.  A parallel safe operation is one that
    does not conflict with the use of parallel query.  A parallel restricted
    operation is one that cannot be performed in a parallel worker, but that
    can be performed in the leader while parallel query is in use.  Therefore,
    parallel restricted operations can never occur below a <literal>Gather</literal>
    or <literal>Gather Merge</literal> node, but can occur elsewhere in a plan that
    contains such a node.  A parallel unsafe operation is one that cannot
    be performed while parallel query is in use, not even in the leader.
    When a query contains anything that is parallel unsafe, parallel query
    is completely disabled for that query.
-->
プランナは、クエリ中に実行される操作を<firstterm>パラレル安全（parallel safe）</firstterm>、<firstterm>パラレル制限（parallel restricted）</firstterm>、<firstterm>パラレル非安全（parallel unsafe）</firstterm>に分類します。
パラレル安全操作は、パラレルクエリとコンフリクトしない操作です。
パラレル制限操作は、パラレルクエリを利用中に、パラレルワーカー中では実行できないが、リーダーによって実行できる操作です。
したがって、パラレル制限操作は、<literal>Gather</literal>あるいは<literal>Gather Merge</literal>ノードより下では決して実行されませんが、<literal>Gather</literal>ノードを含むプランの別の場所では実行されるかもしれません。
パラレル非安全操作は、パラレルクエリ利用中に、リーダーも含めて実行できない操作です。
クエリがパラレル非安全なものを含む場合は、クエリ中でのパラレルクエリの利用は全くできなくなります。
  </para>

  <para>
<!--
    The following operations are always parallel restricted:
-->
次の操作は常にパラレル制限です。
  </para>

  <itemizedlist>
    <listitem>
      <para>
<!--
        Scans of common table expressions (CTEs).
-->
共通テーブル式（CTE）のスキャン
      </para>
    </listitem>

    <listitem>
      <para>
<!--
        Scans of temporary tables.
-->
一時テーブルのスキャン
      </para>
    </listitem>

    <listitem>
      <para>
<!--
        Scans of foreign tables, unless the foreign data wrapper has
        an <literal>IsForeignScanParallelSafe</literal> API that indicates otherwise.
-->
外部テーブルのスキャン。
外部データラッパーが<literal>IsForeignScanParallelSafe</literal>APIを持ち、パラレル安全を返す場合を除く。
      </para>
    </listitem>

    <listitem>
      <para>
<!--
        Plan nodes to which an <literal>InitPlan</literal> is attached.
-->
<literal>InitPlan</literal>が付加されたプランノード
      </para>
    </listitem>

    <listitem>
      <para>
<!--
        Plan nodes that reference a correlated <literal>SubPlan</literal>.
-->
関連する<literal>SubPlan</literal>を参照するプランノード
      </para>
    </listitem>
  </itemizedlist>

 <sect2 id="parallel-labeling">
<!--
  <title>Parallel Labeling for Functions and Aggregates</title>
-->
  <title>関数と集約のためのパラレルラベル付け</title>

  <para>
<!--
    The planner cannot automatically determine whether a user-defined
    function or aggregate is parallel safe, parallel restricted, or parallel
    unsafe, because this would require predicting every operation that the
    function could possibly perform.  In general, this is equivalent to the
    Halting Problem and therefore impossible.  Even for simple functions
    where it could conceivably be done, we do not try, since this would be expensive
    and error-prone.  Instead, all user-defined functions are assumed to
    be parallel unsafe unless otherwise marked.  When using
    <xref linkend="sql-createfunction"/> or
    <xref linkend="sql-alterfunction"/>, markings can be set by specifying
    <literal>PARALLEL SAFE</literal>, <literal>PARALLEL RESTRICTED</literal>, or
    <literal>PARALLEL UNSAFE</literal> as appropriate.  When using
    <xref linkend="sql-createaggregate"/>, the
    <literal>PARALLEL</literal> option can be specified with <literal>SAFE</literal>,
    <literal>RESTRICTED</literal>, or <literal>UNSAFE</literal> as the corresponding value.
-->
プランナは、自動的にはユーザ定義関数や集約がパラレル安全か、パラレル制限か、あるいはパラレル非安全かを決定することはできません。
この関数が潜在的に実行する可能性のあるすべての操作を予測することが、このために要求されるからです。
一般的には、これは停止性問題と同等で、それ故に不可能です。
おそらく終了できると思われる単純な関数においてさえ、私達は試みません。なぜなら、そうした予測は高価でエラーを起こしやすいからです。
その代わりに、そうではないとマークされない限り、すべてのユーザ定義関数は、パラレル非安全と見なされます。
<xref linkend="sql-createfunction"/>あるいは<xref linkend="sql-alterfunction"/>を使用するときは、
適当な<literal>PARALLEL SAFE</literal>、<literal>PARALLEL RESTRICTED</literal>、<literal>PARALLEL UNSAFE</literal>を指定することによってマーキングを行うことができます。
<xref linkend="sql-createaggregate"/>を利用するときは、対応する値にしたがって、<literal>SAFE</literal>、<literal>RESTRICTED</literal>、<literal>UNSAFE</literal>のどれかを<literal>PARALLEL</literal>オプションに指定します。
  </para>

  <para>
<!--
    Functions and aggregates must be marked <literal>PARALLEL UNSAFE</literal> if
    they write to the database, access sequences, change the transaction state
    even temporarily (e.g., a PL/pgSQL function that establishes an
    <literal>EXCEPTION</literal> block to catch errors), or make persistent changes to
    settings.  Similarly, functions must be marked <literal>PARALLEL
    RESTRICTED</literal> if they access temporary tables, client connection state,
    cursors, prepared statements, or miscellaneous backend-local state that
    the system cannot synchronize across workers. For example,
    <literal>setseed</literal> and <literal>random</literal> are parallel restricted for
    this last reason.
-->
データベースに書き込むか、シーケンスにアクセスするか、あるいはトランザクションの状態を一時的にであっても変更する（たとえばエラーを捕捉するために<literal>EXCEPTION</literal>ブロック確立するPL/pgSQL関数）、恒久的な設定変更を行う関数あるいは集約は、<literal>PARALLEL UNSAFE</literal>とマークされなければなりません。
同様に、一時テーブル、クライアントの接続状態、カーソル、準備された文、システムがワーカーの間で同期できないその他のバックエンドローカルな状態にアクセスする関数あるいは集約は、<literal>PARALLEL RESTRICTED</literal>とマークされなければなりません。
たとえば、<literal>setseed</literal>と<literal>random</literal>は、最後の理由により、パラレル制限です。
  </para>

  <para>
<!--
    In general, if a function is labeled as being safe when it is restricted or
    unsafe, or if it is labeled as being restricted when it is in fact unsafe,
    it may throw errors or produce wrong answers when used in a parallel query.
    C-language functions could in theory exhibit totally undefined behavior if
    mislabeled, since there is no way for the system to protect itself against
    arbitrary C code, but in most likely cases the result will be no worse than
    for any other function. If in doubt, it is probably best to label functions
    as <literal>UNSAFE</literal>.
-->
一般的に制限あるいは非安全な関数が安全とラベル付されたり、実際には非安全なのに制限付きとラベル付されると、パラレルクエリの中で使用される際に、エラーを生じたり、間違った結果を生成するかもしれません。
誤ったラベル付をされると、C言語関数は理論的にはまったく未定義の振る舞いを示すことがあります。
システムは任意のCコードから身を守るすべがないからです。
しかしもっとも起こりえる可能性としては、他の関数のよりも悪いということはなさそうです。
もし自信がないなら、たぶんその関数を<literal>UNSAFE</literal>とラベル付するのが最善でしょう。
  </para>

  <para>
<!--
    If a function executed within a parallel worker acquires locks that are
    not held by the leader, for example by querying a table not referenced in
    the query, those locks will be released at worker exit, not end of
    transaction. If you write a function that does this, and this behavior
    difference is important to you, mark such functions as
    <literal>PARALLEL RESTRICTED</literal>
    to ensure that they execute only in the leader.
-->
パラレルワーカーの中で実行される関数がリーダーが獲得していないロックを獲得する場合、たとえばクエリ中で参照されていないテーブルに対して問い合わせを実行する場合などは、これらのロックはトランザクションが終了した時点ではなく、ワーカーが終了する際に解放されます。
もしあなたがこれを行う関数を作成し、こうした振る舞いの違いがあなたにとって重要ならば、関数がリーダーの中だけで実行されることを保証するために、関数を<literal>PARALLEL RESTRICTED</literal>とマーク付けしてください。
  </para>

  <para>
<!--
    Note that the query planner does not consider deferring the evaluation of
    parallel-restricted functions or aggregates involved in the query in
    order to obtain a superior plan.  So, for example, if a <literal>WHERE</literal>
    clause applied to a particular table is parallel restricted, the query
    planner will not consider performing a scan of that table in the parallel
    portion of a plan.  In some cases, it would be
    possible (and perhaps even efficient) to include the scan of that table in
    the parallel portion of the query and defer the evaluation of the
    <literal>WHERE</literal> clause so that it happens above the <literal>Gather</literal>
    node.  However, the planner does not do this.
-->
より良いプランを得るために、プランナがクエリの中で実行されるパラレル制限な関数や集約の評価の遅延を考慮することはないことに注意してください。
したがって、たとえばあるテーブルに適用される<literal>WHERE</literal>句がパラレル制限であるときに、クエリプランナはプランの並列実行部分中のテーブルに対してスキャンを実行をすることを考慮しません。
ある場合においては、クエリ中のパラレル部分におけるテーブルのスキャンを含むようにして、<literal>WHERE</literal>句の評価を遅らせ、<literal>Gather</literal>ノード上で実行されるようにすることも可能でしょう（そしてその方が効率が良いことさえあります）。
しかし、プランナはそうしたことは行いません。
  </para>

 </sect2>

 </sect1>

 </chapter><|MERGE_RESOLUTION|>--- conflicted
+++ resolved
@@ -403,12 +403,9 @@
         be divided into ranges and shared among the cooperating processes.  Each
         worker process will complete the scanning of its given range of blocks before
         requesting an additional range of blocks.
-<<<<<<< HEAD
-=======
 -->
 <emphasis>パラレルシーケンシャルスキャン</emphasis>では、テーブルのブロックは範囲に分割され、協調するプロセス間で共有されます。
 各ワーカープロセスは、ブロックの追加範囲を要求する前に、与えられたブロックの範囲のスキャンを完了します。
->>>>>>> 94ef7168
       </para>
     </listitem>
     <listitem>

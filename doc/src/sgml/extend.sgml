--- conflicted
+++ resolved
@@ -1000,15 +1000,15 @@
     </para>
 
     <para>
-<<<<<<< HEAD
-<!--
-=======
+<!--
      Additional locations for extension control files can be configured using
      the parameter <xref linkend="guc-extension-control-path"/>.
-    </para>
-
-    <para>
->>>>>>> 3d6a8289
+-->
+《機械翻訳》«Additional locations for extension control files can be configured using the parameter <xref linkend="guc-extension-control-path"/>.»
+    </para>
+
+    <para>
+<!--
      The file format for an extension control file is the same as for the
      <filename>postgresql.conf</filename> file, namely a list of
      <replaceable>parameter_name</replaceable> <literal>=</literal> <replaceable>value</replaceable>
@@ -1037,19 +1037,11 @@
 <!--
         The directory containing the extension's <acronym>SQL</acronym> script
         file(s).  Unless an absolute path is given, the name is relative to
-<<<<<<< HEAD
-        the installation's <literal>SHAREDIR</literal> directory.  The
-        default behavior is equivalent to specifying
-        <literal>directory = 'extension'</literal>.
--->
-拡張の<acronym>SQL</acronym>スクリプトファイルを含むディレクトリです。
-絶対パスで指定されていない限り、この名前はインストレーションの<literal>SHAREDIR</literal>ディレクトリからの相対パスになります。
-デフォルトの動作は<literal>directory = 'extension'</literal>と指定した場合と同じです。
-=======
         the directory where the control file was found.  By default,
         the script files are looked for in the same directory where the
         control file was found.
->>>>>>> 3d6a8289
+-->
+《機械翻訳》«The directory containing the extension's <acronym>SQL</acronym> script file(s). Unless an absolute path is given, the name is relative to the directory where the control file was found. By default, the script files are looked for in the same directory where the control file was found.»
        </para>
       </listitem>
      </varlistentry>
@@ -1119,9 +1111,10 @@
         FUNCTION</command> commands for C-language functions, so that the script
         files do not need to hard-wire the name of the shared library.
 -->
-このパラメータの値でスクリプトファイル内の<literal>MODULE_PATHNAME</literal>の出現箇所が置換されます。
+《マッチ度[86.315789]》このパラメータの値でスクリプトファイル内の<literal>MODULE_PATHNAME</literal>の出現箇所が置換されます。
 設定されていない場合は置換は行われません。
 通常これは、スクリプトファイル内で共有ライブラリの名前を直接書き込む必要がなくなるように<literal>$libdir/<replaceable>shared_library_name</replaceable></literal>に設定され、C言語関数では<command>CREATE FUNCTION</command>コマンド中で<literal>MODULE_PATHNAME</literal>を使用します。
+《機械翻訳》«The value of this parameter will be substituted for each occurrence of <literal>MODULE_PATHNAME</literal> in the script file(s). If it is not set, no substitution is made. Typically, this is set to just <literal><replaceable>shared_library_name</replaceable></literal> and then <literal>MODULE_PATHNAME</literal> is used in <command>CREATE FUNCTION</command> commands for C-language functions, so that the script files do not need to hard-wire the name of the shared library.»
        </para>
       </listitem>
      </varlistentry>
@@ -2051,31 +2044,14 @@
      </para>
 
      <para>
-<<<<<<< HEAD
-<!--
-      Cross-extension references are extremely difficult to make fully
-      secure, partially because of uncertainty about which schema the other
-      extension is in.  The hazards are reduced if both extensions are
-      installed in the same schema, because then a hostile object cannot be
-      placed ahead of the referenced extension in the installation-time
-      <varname>search_path</varname>.  However, no mechanism currently exists
-      to require that.  For now, best practice is to not mark an extension
-      trusted if it depends on another one, unless that other one is always
-      installed in <literal>pg_catalog</literal>.
--->
-拡張をまたがる参照を完璧に安全にすることは極めて困難です。
-理由の一つに、他の拡張がどのスキーマにあるのか定かではないことがあります。
-この危険性は両方の拡張を同じスキーマにインストールすることで軽減できます。
-悪意あるオブジェクトをインストール時の<varname>search_path</varname>内で参照された拡張の前に置くことができないからです。
-しかしながら、現時点ではこれを要求するメカニズムはありません。
-今のところ、最良の手段は他の拡張に依存する拡張であるなら、依存する拡張が常に<literal>pg_catalog</literal>にインストールされるのでない限り、拡張をtrustedと印付けしないことです。
-=======
+<!--
       Secure cross-extension references typically require schema-qualification
       of the names of the other extension's objects, using the
       <literal>@extschema:<replaceable>name</replaceable>@</literal>
       syntax, in addition to careful matching of argument types for functions
       and operators.
->>>>>>> 3d6a8289
+-->
+《機械翻訳》«Secure cross-extension references typically require schema-qualification of the names of the other extension's objects, using the <literal>@extschema:<replaceable>name</replaceable>@</literal> syntax, in addition to careful matching of argument types for functions and operators.»
      </para>
     </sect3>
    </sect2>
@@ -2693,24 +2669,28 @@
    </para>
 
    <para>
-<<<<<<< HEAD
-<!--
-=======
+<!--
     You can select a separate directory prefix in which to install your
     extension's files, by setting the <command>make</command> variable
     <varname>prefix</varname> when executing <literal>make install</literal>
     like so:
+-->
+《機械翻訳》«You can select a separate directory prefix in which to install your extension's files, by setting the <command>make</command> variable <varname>prefix</varname> when executing <literal>make install</literal> like so:»
 <programlisting>
 make install prefix=/usr/local/postgresql
 </programlisting>
+<!--
     This will install the extension control and SQL files into
     <filename>/usr/local/postgresql/share</filename> and the shared modules into
     <filename>/usr/local/postgresql/lib</filename>.  If the prefix does not
     include the strings <literal>postgres</literal> or
     <literal>pgsql</literal>, such as
+-->
+《機械翻訳》«This will install the extension control and SQL files into <filename>/usr/local/postgresql/share</filename> and the shared modules into <filename>/usr/local/postgresql/lib</filename>. If the prefix does not include the strings <literal>postgres</literal> or <literal>pgsql</literal>, such as»
 <programlisting>
 make install prefix=/usr/local/extras
 </programlisting>
+<!--
     then <literal>postgresql</literal> will be appended to the directory
     names, installing the control and SQL files into
     <filename>/usr/local/extras/share/postgresql/extension</filename> and the
@@ -2719,6 +2699,8 @@
     linkend="guc-extension-control-path"/> and <xref
     linkend="guc-dynamic-library-path"/> to enable the
     <productname>PostgreSQL</productname> server to find the files:
+-->
+《機械翻訳》«then <literal>postgresql</literal> will be appended to the directory names, installing the control and SQL files into <filename>/usr/local/extras/share/postgresql/extension</filename> and the shared modules into <filename>/usr/local/extras/lib/postgresql</filename>. Either way, you'll need to set <xref linkend="guc-extension-control-path"/> and <xref linkend="guc-dynamic-library-path"/> to enable the <productname>PostgreSQL</productname> server to find the files:»
 <programlisting>
 extension_control_path = '/usr/local/extras/share/postgresql:$system'
 dynamic_library_path = '/usr/local/extras/lib/postgresql:$libdir'
@@ -2726,7 +2708,7 @@
    </para>
 
    <para>
->>>>>>> 3d6a8289
+<!--
     You can also run <literal>make</literal> in a directory outside the source
     tree of your extension, if you want to keep the build directory separate.
     This procedure is also called a

--- conflicted
+++ resolved
@@ -1,15 +1,6 @@
 # Brazilian Portuguese message translation file for plperl
 # Copyright (C) 2009 PostgreSQL Global Development Group
 # This file is distributed under the same license as the PostgreSQL package.
-<<<<<<< HEAD
-# Euler Taveira de Oliveira <euler@timbira.com>, 2009-2014.
-#
-msgid ""
-msgstr ""
-"Project-Id-Version: PostgreSQL 9.4\n"
-"Report-Msgid-Bugs-To: pgsql-bugs@postgresql.org\n"
-"POT-Creation-Date: 2014-05-17 16:25-0300\n"
-=======
 # Euler Taveira de Oliveira <euler@timbira.com>, 2009-2015.
 #
 msgid ""
@@ -17,7 +8,6 @@
 "Project-Id-Version: PostgreSQL 9.5\n"
 "Report-Msgid-Bugs-To: pgsql-bugs@postgresql.org\n"
 "POT-Creation-Date: 2015-09-17 22:32-0300\n"
->>>>>>> 8abb52fa
 "PO-Revision-Date: 2009-05-10 01:12-0300\n"
 "Last-Translator: Euler Taveira de Oliveira <euler@timbira.com>\n"
 "Language-Team: Brazilian Portuguese <pgbr-dev@listas.postgresql.org.br>\n"
@@ -26,27 +16,6 @@
 "Content-Type: text/plain; charset=UTF-8\n"
 "Content-Transfer-Encoding: 8bit\n"
 
-<<<<<<< HEAD
-#: plperl.c:401
-msgid "If true, trusted and untrusted Perl code will be compiled in strict mode."
-msgstr "Se verdadeiro, código Perl confiável e não-confiável será compilado em modo estrito."
-
-#: plperl.c:415
-msgid "Perl initialization code to execute when a Perl interpreter is initialized."
-msgstr "Código de inicialização Perl executado quando um interpretador Perl for inicializado."
-
-#: plperl.c:437
-msgid "Perl initialization code to execute once when plperl is first used."
-msgstr "Código de inicialização Perl executado quando plperl for utilizado pela primeira vez."
-
-#: plperl.c:445
-msgid "Perl initialization code to execute once when plperlu is first used."
-msgstr "Código de inicialização Perl executado quando plperlu for utilizado pela primeira vez."
-
-#: plperl.c:662 plperl.c:836 plperl.c:841 plperl.c:954 plperl.c:965
-#: plperl.c:1006 plperl.c:1027 plperl.c:2045 plperl.c:2140 plperl.c:2202
-#: plperl.c:2259
-=======
 #: plperl.c:404
 msgid "If true, trusted and untrusted Perl code will be compiled in strict mode."
 msgstr "Se verdadeiro, código Perl confiável e não-confiável será compilado em modo estrito."
@@ -71,190 +40,110 @@
 #: plperl.c:665 plperl.c:840 plperl.c:846 plperl.c:960 plperl.c:972
 #: plperl.c:1015 plperl.c:1036 plperl.c:2068 plperl.c:2175 plperl.c:2242
 #: plperl.c:2304
->>>>>>> 8abb52fa
 #, c-format
 msgid "%s"
 msgstr "%s"
 
-<<<<<<< HEAD
-#: plperl.c:663
-=======
 #: plperl.c:666
->>>>>>> 8abb52fa
 #, c-format
 msgid "while executing PostgreSQL::InServer::SPI::bootstrap"
 msgstr "ao executar PostgreSQL::InServer::SPI::bootstrap"
 
-<<<<<<< HEAD
-#: plperl.c:837
-=======
 #: plperl.c:841
->>>>>>> 8abb52fa
 #, c-format
 msgid "while parsing Perl initialization"
 msgstr "ao analisar código de inicialização Perl"
 
-<<<<<<< HEAD
-#: plperl.c:842
-=======
 #: plperl.c:847
->>>>>>> 8abb52fa
 #, c-format
 msgid "while running Perl initialization"
 msgstr "ao executar código de inicialização Perl"
 
-<<<<<<< HEAD
-#: plperl.c:955
-=======
 #: plperl.c:961
->>>>>>> 8abb52fa
 #, c-format
 msgid "while executing PLC_TRUSTED"
 msgstr "ao executar PLC_TRUSTED"
 
-<<<<<<< HEAD
-#: plperl.c:966
-=======
 #: plperl.c:973
->>>>>>> 8abb52fa
 #, c-format
 msgid "while executing utf8fix"
 msgstr "ao executar utf8fix"
 
-<<<<<<< HEAD
-#: plperl.c:1007
-=======
 #: plperl.c:1016
->>>>>>> 8abb52fa
 #, c-format
 msgid "while executing plperl.on_plperl_init"
 msgstr "ao executar plperl.on_plperl_init"
 
-<<<<<<< HEAD
-#: plperl.c:1028
-=======
 #: plperl.c:1037
->>>>>>> 8abb52fa
 #, c-format
 msgid "while executing plperl.on_plperlu_init"
 msgstr "ao executar plperl.on_plperlu_init"
 
-<<<<<<< HEAD
-#: plperl.c:1072 plperl.c:1689
-=======
 #: plperl.c:1081 plperl.c:1710
->>>>>>> 8abb52fa
 #, c-format
 msgid "Perl hash contains nonexistent column \"%s\""
 msgstr "hash Perl contém coluna inexistente \"%s\""
 
-<<<<<<< HEAD
-#: plperl.c:1157
-=======
 #: plperl.c:1166
->>>>>>> 8abb52fa
 #, c-format
 msgid "number of array dimensions (%d) exceeds the maximum allowed (%d)"
 msgstr "número de dimensões da matriz (%d) excede o máximo permitido (%d)"
 
-<<<<<<< HEAD
-#: plperl.c:1169 plperl.c:1186
-=======
 #: plperl.c:1178 plperl.c:1195
->>>>>>> 8abb52fa
 #, c-format
 msgid "multidimensional arrays must have array expressions with matching dimensions"
 msgstr "matrizes multidimensionais devem ter expressões de matriz com dimensões correspondentes"
 
-<<<<<<< HEAD
-#: plperl.c:1223
-=======
 #: plperl.c:1230
->>>>>>> 8abb52fa
 #, c-format
 msgid "cannot convert Perl array to non-array type %s"
 msgstr "não pode converter array Perl para tipo que não é array %s"
 
-<<<<<<< HEAD
-#: plperl.c:1319
-=======
 #: plperl.c:1332
->>>>>>> 8abb52fa
 #, c-format
 msgid "cannot convert Perl hash to non-composite type %s"
 msgstr "não pode converter hash Perl para tipo não-composto %s"
 
-<<<<<<< HEAD
-#: plperl.c:1330
-=======
 #: plperl.c:1343
->>>>>>> 8abb52fa
 #, c-format
 msgid "function returning record called in context that cannot accept type record"
 msgstr "função que retorna record foi chamada em um contexto que não pode aceitar tipo record"
 
-<<<<<<< HEAD
-#: plperl.c:1345
-=======
 #: plperl.c:1358
->>>>>>> 8abb52fa
 #, c-format
 msgid "PL/Perl function must return reference to hash or array"
 msgstr "função PL/Perl deve retornar referência a um hash ou uma matriz"
 
-<<<<<<< HEAD
-#: plperl.c:1666
-=======
 #: plperl.c:1395
 #, c-format
 msgid "lookup failed for type %s"
 msgstr "falhou ao pesquisar por tipo %s"
 
 #: plperl.c:1687
->>>>>>> 8abb52fa
 #, c-format
 msgid "$_TD->{new} does not exist"
 msgstr "$_TD->{new} não existe"
 
-<<<<<<< HEAD
-#: plperl.c:1670
-=======
 #: plperl.c:1691
->>>>>>> 8abb52fa
 #, c-format
 msgid "$_TD->{new} is not a hash reference"
 msgstr "$_TD->{new} não é uma referência hash"
 
-<<<<<<< HEAD
-#: plperl.c:1921 plperl.c:2718
-=======
 #: plperl.c:1944 plperl.c:2776
->>>>>>> 8abb52fa
 #, c-format
 msgid "PL/Perl functions cannot return type %s"
 msgstr "funções PL/Perl não podem retornar tipo %s"
 
-<<<<<<< HEAD
-#: plperl.c:1934 plperl.c:2763
-=======
 #: plperl.c:1957 plperl.c:2821
->>>>>>> 8abb52fa
 #, c-format
 msgid "PL/Perl functions cannot accept type %s"
 msgstr "funções PL/Perl não podem aceitar tipo %s"
 
-<<<<<<< HEAD
-#: plperl.c:2049
-=======
 #: plperl.c:2073
->>>>>>> 8abb52fa
 #, c-format
 msgid "didn't get a CODE reference from compiling function \"%s\""
 msgstr "não obteve uma referência CODE da compilação da função \"%s\""
 
-<<<<<<< HEAD
-#: plperl.c:2304
-=======
 #: plperl.c:2163
 #, c-format
 msgid "didn't get a return item from function"
@@ -271,97 +160,56 @@
 msgstr "não obteve um item de retorno da função de gatilho"
 
 #: plperl.c:2349
->>>>>>> 8abb52fa
 #, c-format
 msgid "set-valued function called in context that cannot accept a set"
 msgstr "função que tem argumento do tipo conjunto foi chamada em um contexto que não pode aceitar um conjunto"
 
-<<<<<<< HEAD
-#: plperl.c:2348
-=======
 #: plperl.c:2393
->>>>>>> 8abb52fa
 #, c-format
 msgid "set-returning PL/Perl function must return reference to array or use return_next"
 msgstr "funçao PL/Perl que retorna conjunto deve retornar referência para matriz ou usar return_next"
 
-<<<<<<< HEAD
-#: plperl.c:2462
-=======
 #: plperl.c:2507
->>>>>>> 8abb52fa
 #, c-format
 msgid "ignoring modified row in DELETE trigger"
 msgstr "ignorando registro modificado em gatilho DELETE"
 
-<<<<<<< HEAD
-#: plperl.c:2470
-=======
 #: plperl.c:2515
->>>>>>> 8abb52fa
 #, c-format
 msgid "result of PL/Perl trigger function must be undef, \"SKIP\", or \"MODIFY\""
 msgstr "resultado da função de gatilho PL/Perl deve ser undef, \"SKIP\" ou \"MODIFY\""
 
-<<<<<<< HEAD
-#: plperl.c:2647 plperl.c:2657
-=======
 #: plperl.c:2694 plperl.c:2704
->>>>>>> 8abb52fa
 #, c-format
 msgid "out of memory"
 msgstr "sem memória"
 
-<<<<<<< HEAD
-#: plperl.c:2710
-=======
 #: plperl.c:2768
->>>>>>> 8abb52fa
 #, c-format
 msgid "trigger functions can only be called as triggers"
 msgstr "funções de gatilho só podem ser chamadas como gatilhos"
 
-<<<<<<< HEAD
-#: plperl.c:3083
-=======
 #: plperl.c:3144
->>>>>>> 8abb52fa
 #, c-format
 msgid "cannot use return_next in a non-SETOF function"
 msgstr "não pode utilizar return_next em uma função que não retorna conjunto"
 
-<<<<<<< HEAD
-#: plperl.c:3139
-=======
 #: plperl.c:3200
->>>>>>> 8abb52fa
 #, c-format
 msgid "SETOF-composite-returning PL/Perl function must call return_next with reference to hash"
 msgstr "função PL/Perl que retorna um conjunto de tipo composto deve chamar return_next com referência a um hash"
 
-<<<<<<< HEAD
-#: plperl.c:3873
-=======
 #: plperl.c:3934
->>>>>>> 8abb52fa
 #, c-format
 msgid "PL/Perl function \"%s\""
 msgstr "função PL/Perl \"%s\""
 
-<<<<<<< HEAD
-#: plperl.c:3885
-=======
 #: plperl.c:3946
->>>>>>> 8abb52fa
 #, c-format
 msgid "compilation of PL/Perl function \"%s\""
 msgstr "compilação da função PL/Perl \"%s\""
 
-<<<<<<< HEAD
-#: plperl.c:3894
-=======
 #: plperl.c:3955
->>>>>>> 8abb52fa
 #, c-format
 msgid "PL/Perl anonymous code block"
 msgstr "bloco de código PL/Perl anônimo"
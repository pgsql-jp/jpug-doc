--- conflicted
+++ resolved
@@ -875,7 +875,6 @@
    </listitem>
    <listitem>
     <para>
-<<<<<<< HEAD
      Hash index over <type>ltree</type>:
      <literal>=</literal>
     </para>
@@ -883,9 +882,7 @@
 
    <listitem>
     <para>
-=======
-<!--
->>>>>>> 32de6336
+<!--
      GiST index over <type>ltree</type> (<literal>gist_ltree_ops</literal>
      opclass):
      <literal>&lt;</literal>, <literal>&lt;=</literal>, <literal>=</literal>,

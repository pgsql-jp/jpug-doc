# Japanese message translation file for ecpg-preproc
# Copyright (C) 2022-2024 PostgreSQL Global Development Group
# This file is distributed under the same license as the pg_archivecleanup (PostgreSQL) package.
#
msgid ""
msgstr ""
"Project-Id-Version: ecpg (PostgreSQL 18)\n"
"Report-Msgid-Bugs-To: pgsql-bugs@lists.postgresql.org\n"
<<<<<<< HEAD
"POT-Creation-Date: 2025-02-28 10:05+0900\n"
"PO-Revision-Date: 2025-03-03 17:38+0900\n"
=======
"POT-Creation-Date: 2025-04-30 10:33+0900\n"
"PO-Revision-Date: 2025-04-30 11:34+0900\n"
>>>>>>> 3d6a8289
"Last-Translator: Kyotaro Horiguchi <horikyota.ntt@gmail.com>\n"
"Language-Team: jpug-doc <jpug-doc@ml.postgresql.jp>\n"
"Language: ja\n"
"MIME-Version: 1.0\n"
"Content-Type: text/plain; charset=UTF-8\n"
"Content-Transfer-Encoding: 8bit\n"
"Plural-Forms: nplurals=1; plural=0;\n"
"X-Generator: Poedit 1.8.13\n"

#: descriptor.c:63
#, c-format
msgid "variable \"%s\" must have a numeric type"
msgstr "変数\"%s\"は数値型でなければなりません"

#: descriptor.c:119 descriptor.c:149
#, c-format
msgid "descriptor %s bound to connection %s does not exist"
msgstr "接続%2$sに関連付けられている記述子%1$sは存在しません"

#: descriptor.c:121 descriptor.c:151
#, c-format
msgid "descriptor %s bound to the default connection does not exist"
msgstr "デフォルト接続に関連付けられている記述子%sは存在しません"

#: descriptor.c:166 descriptor.c:218
#, c-format
msgid "descriptor header item \"%d\" does not exist"
msgstr "記述子ヘッダ項目%dは存在しません"

#: descriptor.c:188
#, c-format
msgid "nullable is always 1"
msgstr "nullableは常に1です"

#: descriptor.c:191
#, c-format
msgid "key_member is always 0"
msgstr "key_memberは常に0です"

#: descriptor.c:285
#, c-format
msgid "descriptor item \"%s\" is not implemented"
msgstr "記述子項目%sは実装されていません"

#: descriptor.c:295
#, c-format
msgid "descriptor item \"%s\" cannot be set"
msgstr "記述子項目%sは設定できません"

#: ecpg.c:37
#, c-format
msgid ""
"%s is the PostgreSQL embedded SQL preprocessor for C programs.\n"
"\n"
msgstr ""
"%sはCプログラム用のPostgreSQL埋込みSQLプリプロセッサです。\n"
"\n"

#: ecpg.c:39
#, c-format
msgid ""
"Usage:\n"
"  %s [OPTION]... FILE...\n"
"\n"
msgstr ""
"使用方法:\n"
"  %s [オプション]... ファイル...\n"
"\n"

#: ecpg.c:42
#, c-format
msgid "Options:\n"
msgstr "オプション:\n"

#: ecpg.c:43
#, c-format
msgid ""
"  -c             automatically generate C code from embedded SQL code;\n"
"                 this affects EXEC SQL TYPE\n"
msgstr ""
"  -c             埋め込まれたSQLコードを元にC言語コードを自動的に生成。\n"
"                 これはEXEC SQL TYPEに影響を与える\n"

#: ecpg.c:45
#, c-format
msgid ""
"  -C MODE        set compatibility mode; MODE can be one of\n"
"                 \"INFORMIX\", \"INFORMIX_SE\", \"ORACLE\"\n"
msgstr ""
"  -C MODE        互換モードを設定; MODEは\"INFORMIX\"、 \"INFORMIX_SE\"、\n"
"                 \"ORACLE\"のいずれか\n"

#: ecpg.c:48
#, c-format
msgid "  -d             generate parser debug output\n"
msgstr "  -d             パーサのデバッグ出力を有効にする\n"

#: ecpg.c:50
#, c-format
msgid "  -D SYMBOL      define SYMBOL\n"
msgstr "  -D SYMBOL      シンボル SYMBOL を定義する\n"

#: ecpg.c:51
#, c-format
msgid "  -h             parse a header file, this option includes option \"-c\"\n"
msgstr ""
"  -h             ヘッダファイルをパースする。このオプションには\"-c\"オプション\n"
"                 が含まれる\n"

#: ecpg.c:52
#, c-format
msgid "  -i             parse system include files as well\n"
msgstr "  -i             システムインクルードファイルもパースする\n"

#: ecpg.c:53
#, c-format
msgid "  -I DIRECTORY   search DIRECTORY for include files\n"
msgstr "  -I DIRECTORY   DIRECTORYからインクルードファイルを検索\n"

#: ecpg.c:54
#, c-format
msgid "  -o OUTFILE     write result to OUTFILE\n"
msgstr "  -o OUTFILE     結果をOUTFILEに出力\n"

#: ecpg.c:55
#, c-format
msgid ""
"  -r OPTION      specify run-time behavior; OPTION can be:\n"
"                 \"no_indicator\", \"prepare\", \"questionmarks\"\n"
msgstr ""
"  -r OPTION      実行時の動作を指定。オプションは次のいずれか\n"
"                 \"no_indicator\"、\"prepare\"、\"questionmarks\"\n"

#: ecpg.c:57
#, c-format
msgid "  --regression   run in regression testing mode\n"
msgstr "  --regression   リグレッション試験モードで実行\n"

#: ecpg.c:58
#, c-format
msgid "  -t             turn on autocommit of transactions\n"
msgstr "  -t             トランザクションの自動コミットを有効にする\n"

#: ecpg.c:59
#, c-format
msgid "  -V, --version  output version information, then exit\n"
msgstr "  -V, --version  バージョン情報を出力して終了\n"

#: ecpg.c:60
#, c-format
msgid "  -?, --help     show this help, then exit\n"
msgstr "  -?, --help     このヘルプを表示して終了\n"

#: ecpg.c:61
#, c-format
msgid ""
"\n"
"If no output file is specified, the name is formed by adding .c to the\n"
"input file name, after stripping off .pgc if present.\n"
msgstr ""
"\n"
"出力ファイルの指定がない場合は、入力ファイルの名前に.cを付けた名前になります。\n"
"ただし、もし.pgcがある場合はこれを取り除いてから.cが付けられます。\n"

#: ecpg.c:63
#, c-format
msgid ""
"\n"
"Report bugs to <%s>.\n"
msgstr ""
"\n"
"バグは<%s>に報告してください。\n"

#: ecpg.c:64
#, c-format
msgid "%s home page: <%s>\n"
msgstr "%s ホームページ: <%s>\n"

#: ecpg.c:152
#, c-format
msgid "%s: could not locate my own executable path\n"
msgstr "%s: 自身の実行ファイルの場所がわかりません\n"

#: ecpg.c:195 ecpg.c:246 ecpg.c:260 ecpg.c:286
#, c-format
msgid "Try \"%s --help\" for more information.\n"
msgstr "詳細は\"%s --help\"を実行してください。\n"

#: ecpg.c:203
#, c-format
msgid "%s: parser debug support (-d) not available\n"
msgstr "%s: パーサデバッグのサポート(-d)を利用できません\n"

#: ecpg.c:230 ecpg.c:345 ecpg.c:356
#, c-format
msgid "%s: could not open file \"%s\": %m\n"
msgstr "%s: ファイル\"%s\"をオープンできませんでした: %m\n"

#: ecpg.c:274
#, c-format
msgid "%s, the PostgreSQL embedded C preprocessor, version %s\n"
msgstr "%s, PostgreSQL埋込みC言語プリプロセッサ, バージョン%s\n"

#: ecpg.c:276
#, c-format
msgid "EXEC SQL INCLUDE ... search starts here:\n"
msgstr "EXEC SQL INCLUDE ... 検索が始まります\n"

#: ecpg.c:279
#, c-format
msgid "end of search list\n"
msgstr "検索リストの終端です\n"

#: ecpg.c:285
#, c-format
msgid "%s: no input files specified\n"
msgstr "%s: 入力ファイルが指定されていません\n"

#: ecpg.c:491
#, c-format
msgid "cursor \"%s\" has been declared but not opened"
msgstr "カーソル%sは宣言されましたが、オープンされていません"

<<<<<<< HEAD
#: ecpg.c:504 preproc.y:130
=======
#: ecpg.c:504 util.c:75
>>>>>>> 3d6a8289
#, c-format
msgid "could not remove output file \"%s\"\n"
msgstr "出力ファイル\"%s\"を削除できませんでした\n"

#: pgc.l:542
#, c-format
msgid "unterminated /* comment"
msgstr "/*コメントが閉じていません"

<<<<<<< HEAD
#: pgc.l:559
=======
#: pgc.l:560
>>>>>>> 3d6a8289
#, c-format
msgid "unterminated bit string literal"
msgstr "ビット文字列リテラルの終端がありません"

<<<<<<< HEAD
#: pgc.l:567
=======
#: pgc.l:570
>>>>>>> 3d6a8289
#, c-format
msgid "unterminated hexadecimal string literal"
msgstr "16進数文字列リテラルの終端がありません"

<<<<<<< HEAD
#: pgc.l:642
=======
#: pgc.l:644
>>>>>>> 3d6a8289
#, c-format
msgid "invalid bit string literal"
msgstr "無効なビット列リテラルです"

<<<<<<< HEAD
#: pgc.l:647
=======
#: pgc.l:649
>>>>>>> 3d6a8289
#, c-format
msgid "invalid hexadecimal string literal"
msgstr "不正な16進数文字列リテラル"

<<<<<<< HEAD
#: pgc.l:665
=======
#: pgc.l:667
>>>>>>> 3d6a8289
#, c-format
msgid "unhandled previous state in xqs\n"
msgstr "xqsの中で処理されない前ステート\n"

<<<<<<< HEAD
#: pgc.l:691 pgc.l:800
=======
#: pgc.l:700 pgc.l:820
>>>>>>> 3d6a8289
#, c-format
msgid "unterminated quoted string"
msgstr "文字列の引用符が閉じていません"

<<<<<<< HEAD
#: pgc.l:742
=======
#: pgc.l:753
>>>>>>> 3d6a8289
#, c-format
msgid "unterminated dollar-quoted string"
msgstr "文字列のドル引用符が閉じていません"

<<<<<<< HEAD
#: pgc.l:760 pgc.l:780
=======
#: pgc.l:772 pgc.l:793
>>>>>>> 3d6a8289
#, c-format
msgid "zero-length delimited identifier"
msgstr "区切りつき識別子の長さがゼロです"

<<<<<<< HEAD
#: pgc.l:791
=======
#: pgc.l:809
>>>>>>> 3d6a8289
#, c-format
msgid "unterminated quoted identifier"
msgstr "識別子の引用符が閉じていません"

<<<<<<< HEAD
#: pgc.l:960
=======
#: pgc.l:985
#, c-format
msgid "parameter number too large"
msgstr "パラメータ数が多すぎます"

#: pgc.l:990
>>>>>>> 3d6a8289
#, c-format
msgid "trailing junk after parameter"
msgstr "パラメータの後に余分な文字"

<<<<<<< HEAD
#: pgc.l:1012 pgc.l:1015 pgc.l:1018
=======
#: pgc.l:1042 pgc.l:1045 pgc.l:1048
>>>>>>> 3d6a8289
#, c-format
msgid "trailing junk after numeric literal"
msgstr "数値リテラルの後ろにゴミがあります"

<<<<<<< HEAD
#: pgc.l:1141
=======
#: pgc.l:1177
>>>>>>> 3d6a8289
#, c-format
msgid "nested /* ... */ comments"
msgstr "入れ子状の /* ... */ コメント"

<<<<<<< HEAD
#: pgc.l:1240
=======
#: pgc.l:1279
>>>>>>> 3d6a8289
#, c-format
msgid "missing identifier in EXEC SQL UNDEF command"
msgstr "EXEC SQL UNDEFコマンドにおいて識別子がありません"

<<<<<<< HEAD
#: pgc.l:1258 pgc.l:1271 pgc.l:1287 pgc.l:1300
=======
#: pgc.l:1299 pgc.l:1312 pgc.l:1328 pgc.l:1341
>>>>>>> 3d6a8289
#, c-format
msgid "too many nested EXEC SQL IFDEF conditions"
msgstr "入れ子状のEXEC SQL IFDEF条件が多すぎます"

<<<<<<< HEAD
#: pgc.l:1316 pgc.l:1327 pgc.l:1342 pgc.l:1364
=======
#: pgc.l:1357 pgc.l:1368 pgc.l:1384 pgc.l:1406
>>>>>>> 3d6a8289
#, c-format
msgid "missing matching \"EXEC SQL IFDEF\" / \"EXEC SQL IFNDEF\""
msgstr "対応する\"EXEC SQL IFDEF\" / \"EXEC SQL IFNDEF\"がありません"

<<<<<<< HEAD
#: pgc.l:1318 pgc.l:1329 pgc.l:1522
=======
#: pgc.l:1359 pgc.l:1370 pgc.l:1565
>>>>>>> 3d6a8289
#, c-format
msgid "missing \"EXEC SQL ENDIF;\""
msgstr "\"EXEC SQL ENDIF;\"がありません"

<<<<<<< HEAD
#: pgc.l:1344 pgc.l:1366
=======
#: pgc.l:1386 pgc.l:1408
>>>>>>> 3d6a8289
#, c-format
msgid "more than one EXEC SQL ELSE"
msgstr "1つ以上のEXEC SQL ELSE\"が存在します"

<<<<<<< HEAD
#: pgc.l:1389 pgc.l:1403
=======
#: pgc.l:1431 pgc.l:1445
>>>>>>> 3d6a8289
#, c-format
msgid "unmatched EXEC SQL ENDIF"
msgstr "EXEC SQL ENDIFに対応するものがありません"

<<<<<<< HEAD
#: pgc.l:1464
=======
#: pgc.l:1507
>>>>>>> 3d6a8289
#, c-format
msgid "missing identifier in EXEC SQL IFDEF command"
msgstr "EXEC SQL IFDEFコマンドにおいて識別子がありません"

<<<<<<< HEAD
#: pgc.l:1473
=======
#: pgc.l:1516
>>>>>>> 3d6a8289
#, c-format
msgid "missing identifier in EXEC SQL DEFINE command"
msgstr "EXEC SQL DEFINEコマンドにおいて識別子がありません"

<<<<<<< HEAD
#: pgc.l:1511
=======
#: pgc.l:1554
>>>>>>> 3d6a8289
#, c-format
msgid "syntax error in EXEC SQL INCLUDE command"
msgstr "EXEC SQL INCLUDEコマンドにおいて構文エラーがあります"

<<<<<<< HEAD
#: pgc.l:1566
=======
#: pgc.l:1609
>>>>>>> 3d6a8289
#, c-format
msgid "internal error: unreachable state; please report this to <%s>"
msgstr "内部エラー: 到達しないはずの状態です。<%s>まで報告してください"

<<<<<<< HEAD
#: pgc.l:1718
=======
#: pgc.l:1766
>>>>>>> 3d6a8289
#, c-format
msgid "Error: include path \"%s/%s\" is too long on line %d, skipping\n"
msgstr "エラー:行番号%3$dのインクルードパス\"%1$s/%2$s\"が長すぎます。無視しました。\n"

<<<<<<< HEAD
#: pgc.l:1741
=======
#: pgc.l:1793
>>>>>>> 3d6a8289
#, c-format
msgid "could not open include file \"%s\" on line %d"
msgstr "行番号%2$dのインクルードファイル\"%1$s\"をオープンすることができませんでした"

#: preproc.y:28
msgid "syntax error"
msgstr "構文エラー"

#: preproc.y:467
#, c-format
msgid "cursor \"%s\" does not exist"
msgstr "カーソル\"%s\"は存在しません"

#: preproc.y:503
#, c-format
msgid "initializer not allowed in type definition"
msgstr "型定義では初期化子は許されません"

#: preproc.y:505
#, c-format
msgid "type name \"string\" is reserved in Informix mode"
msgstr "型名\"string\"はInformixモードですでに予約されています"

<<<<<<< HEAD
#: preproc.y:552 preproc.y:19034
=======
#: preproc.y:512 preproc.y:8822
>>>>>>> 3d6a8289
#, c-format
msgid "type \"%s\" is already defined"
msgstr "\"%s\"型はすでに定義されています"

<<<<<<< HEAD
#: preproc.y:577 preproc.y:19669 preproc.y:19991 variable.c:624
=======
#: preproc.y:539 preproc.y:9536 preproc.y:9881 variable.c:652
>>>>>>> 3d6a8289
#, c-format
msgid "multidimensional arrays for simple data types are not supported"
msgstr "単純なデータ型の多次元配列はサポートされていません"

#: preproc.y:562
#, c-format
msgid "connection %s is overwritten with %s by DECLARE statement %s"
msgstr "DECLARE文%3$sにより接続%1$sは%2$sで上書きされます"

<<<<<<< HEAD
#: preproc.y:1831
=======
#: preproc.y:932
>>>>>>> 3d6a8289
#, c-format
msgid "AT option not allowed in CLOSE DATABASE statement"
msgstr "CLOSE DATABASE文ではATオプションは許されません"

<<<<<<< HEAD
#: preproc.y:2081
=======
#: preproc.y:1184
>>>>>>> 3d6a8289
#, c-format
msgid "AT option not allowed in CONNECT statement"
msgstr "CONNECT文ではATオプションは許されません"

<<<<<<< HEAD
#: preproc.y:2121
=======
#: preproc.y:1221
>>>>>>> 3d6a8289
#, c-format
msgid "AT option not allowed in DISCONNECT statement"
msgstr "DISCONNECT文ではATオプションは許されません"

<<<<<<< HEAD
#: preproc.y:2176
=======
#: preproc.y:1274
>>>>>>> 3d6a8289
#, c-format
msgid "AT option not allowed in SET CONNECTION statement"
msgstr "SET CONNECTION文ではATオプションは許されません"

<<<<<<< HEAD
#: preproc.y:2198
=======
#: preproc.y:1292
>>>>>>> 3d6a8289
#, c-format
msgid "AT option not allowed in TYPE statement"
msgstr "TYPE文ではATオプションは許されません"

<<<<<<< HEAD
#: preproc.y:2207
=======
#: preproc.y:1300
>>>>>>> 3d6a8289
#, c-format
msgid "AT option not allowed in VAR statement"
msgstr "VAR文ではATオプションは許されません"

<<<<<<< HEAD
#: preproc.y:2214
=======
#: preproc.y:1307
>>>>>>> 3d6a8289
#, c-format
msgid "AT option not allowed in WHENEVER statement"
msgstr "WHENEVER文ではATオプションは許されません"

<<<<<<< HEAD
#: preproc.y:2339 preproc.y:2626 preproc.y:4349 preproc.y:5021 preproc.y:5891
#: preproc.y:6095 preproc.y:6196 preproc.y:12460
=======
#: preproc.y:1375 preproc.y:1498 preproc.y:2259 preproc.y:2585 preproc.y:3016
#: preproc.y:3103 preproc.y:6086
>>>>>>> 3d6a8289
#, c-format
msgid "unsupported feature will be passed to server"
msgstr "非サポートの機能がサーバーに渡されます"

<<<<<<< HEAD
#: preproc.y:2884
=======
#: preproc.y:1610
>>>>>>> 3d6a8289
#, c-format
msgid "SHOW ALL is not implemented"
msgstr "SHOW ALLは実装されていません"

<<<<<<< HEAD
#: preproc.y:3596
=======
#: preproc.y:1895
>>>>>>> 3d6a8289
#, c-format
msgid "COPY FROM STDIN is not implemented"
msgstr "COPY FROM STDINは実装されていません"

<<<<<<< HEAD
#: preproc.y:10444 preproc.y:18503
=======
#: preproc.y:5146 preproc.y:8273
>>>>>>> 3d6a8289
#, c-format
msgid "\"database\" cannot be used as cursor name in INFORMIX mode"
msgstr "INFORMIXモードでは\"database\"をカーソル名として使用できません"

<<<<<<< HEAD
#: preproc.y:10451 preproc.y:18513
=======
#: preproc.y:5153 preproc.y:8283
>>>>>>> 3d6a8289
#, c-format
msgid "using variable \"%s\" in different declare statements is not supported"
msgstr "異なったdeclareステートメントにおける変数\"%s\"の使用はサポートされていません"

<<<<<<< HEAD
#: preproc.y:10453 preproc.y:18515
=======
#: preproc.y:5155 preproc.y:8285
>>>>>>> 3d6a8289
#, c-format
msgid "cursor \"%s\" is already defined"
msgstr "カーソル\"%s\"はすでに定義されています"

<<<<<<< HEAD
#: preproc.y:10927
=======
#: preproc.y:5402
>>>>>>> 3d6a8289
#, c-format
msgid "no longer supported LIMIT #,# syntax passed to server"
msgstr "サーバーに渡されるLIMIT #,#構文はもはやサポートされていません"

<<<<<<< HEAD
#: preproc.y:18195 preproc.y:18202
=======
#: preproc.y:7921 preproc.y:7929
>>>>>>> 3d6a8289
#, c-format
msgid "CREATE TABLE AS cannot specify INTO"
msgstr "CREATE TABLE ASはINTOを指定できません"

<<<<<<< HEAD
#: preproc.y:18238
=======
#: preproc.y:7974
>>>>>>> 3d6a8289
#, c-format
msgid "expected \"@\", found \"%s\""
msgstr "想定では\"@\"、結果では\"%s\""

<<<<<<< HEAD
#: preproc.y:18250
=======
#: preproc.y:7986
>>>>>>> 3d6a8289
#, c-format
msgid "only protocols \"tcp\" and \"unix\" and database type \"postgresql\" are supported"
msgstr "プロトコルでは\"tcp\"および\"unix\"のみ、データベースの種類では\"postgresql\"のみがサポートされています"

<<<<<<< HEAD
#: preproc.y:18253
=======
#: preproc.y:7989
>>>>>>> 3d6a8289
#, c-format
msgid "expected \"://\", found \"%s\""
msgstr "想定では\"://\"、結果では\"%s\""

<<<<<<< HEAD
#: preproc.y:18258
=======
#: preproc.y:7994
>>>>>>> 3d6a8289
#, c-format
msgid "Unix-domain sockets only work on \"localhost\" but not on \"%s\""
msgstr "Unixドメインソケットは\"localhost\"でのみで動作し、\"%s\"では動作しません"

<<<<<<< HEAD
#: preproc.y:18284
=======
#: preproc.y:8021
>>>>>>> 3d6a8289
#, c-format
msgid "expected \"postgresql\", found \"%s\""
msgstr "想定では\"postgresql\"、結果では\"%s\""

<<<<<<< HEAD
#: preproc.y:18287
=======
#: preproc.y:8024
>>>>>>> 3d6a8289
#, c-format
msgid "invalid connection type: %s"
msgstr "無効な接続種類: %s"

<<<<<<< HEAD
#: preproc.y:18296
=======
#: preproc.y:8033
>>>>>>> 3d6a8289
#, c-format
msgid "expected \"@\" or \"://\", found \"%s\""
msgstr "想定では\"@または\"\"://\"、結果では\"%s\""

<<<<<<< HEAD
#: preproc.y:18371 preproc.y:18389
=======
#: preproc.y:8131 preproc.y:8149
>>>>>>> 3d6a8289
#, c-format
msgid "invalid data type"
msgstr "無効なデータ型"

<<<<<<< HEAD
#: preproc.y:18400 preproc.y:18417
=======
#: preproc.y:8160 preproc.y:8177
>>>>>>> 3d6a8289
#, c-format
msgid "incomplete statement"
msgstr "不完全な文"

<<<<<<< HEAD
#: preproc.y:18403 preproc.y:18420
=======
#: preproc.y:8163 preproc.y:8180
>>>>>>> 3d6a8289
#, c-format
msgid "unrecognized token \"%s\""
msgstr "認識できないトークン\"%s\""

<<<<<<< HEAD
#: preproc.y:18465
=======
#: preproc.y:8235
>>>>>>> 3d6a8289
#, c-format
msgid "name \"%s\" is already declared"
msgstr "名前\"%s\"はすでに定義されています"

<<<<<<< HEAD
#: preproc.y:18754
=======
#: preproc.y:8538
>>>>>>> 3d6a8289
#, c-format
msgid "only data types numeric and decimal have precision/scale argument"
msgstr "数値データ型または10進数データ型のみが精度/位取り引数と取ることができます"

<<<<<<< HEAD
#: preproc.y:18853
=======
#: preproc.y:8637
>>>>>>> 3d6a8289
#, c-format
msgid "interval specification not allowed here"
msgstr "時間間隔の指定はここでは許されません"

<<<<<<< HEAD
#: preproc.y:19009 preproc.y:19061
=======
#: preproc.y:8793 preproc.y:8851
>>>>>>> 3d6a8289
#, c-format
msgid "too many levels in nested structure/union definition"
msgstr "構造体/ユニオンの定義の入れ子レベルが深すぎます"

<<<<<<< HEAD
#: preproc.y:19184
=======
#: preproc.y:8986
>>>>>>> 3d6a8289
#, c-format
msgid "pointers to varchar are not implemented"
msgstr "varcharを指し示すポインタは実装されていません"

<<<<<<< HEAD
#: preproc.y:19635
=======
#: preproc.y:9501
>>>>>>> 3d6a8289
#, c-format
msgid "initializer not allowed in EXEC SQL VAR command"
msgstr "EXEC SQL VARコマンドでは初期化子は許されません"

<<<<<<< HEAD
#: preproc.y:19949
=======
#: preproc.y:9824
>>>>>>> 3d6a8289
#, c-format
msgid "arrays of indicators are not allowed on input"
msgstr "指示子配列は入力として許されません"

<<<<<<< HEAD
#: preproc.y:20136
=======
#: preproc.y:10058
>>>>>>> 3d6a8289
#, c-format
msgid "operator not allowed in variable definition"
msgstr "変数定義では演算子は許されません"

#. translator: %s is typically the translation of "syntax error"
<<<<<<< HEAD
#: preproc.y:20177
=======
#: preproc.y:10103
>>>>>>> 3d6a8289
#, c-format
msgid "%s at or near \"%s\""
msgstr "\"%2$s\"またはその近辺で%1$s"

#: type.c:191 type.c:661
#, c-format
msgid "unrecognized variable type code %d"
msgstr "認識できない変数型コード%d"

#: type.c:240
#, c-format
msgid "variable \"%s\" is hidden by a local variable of a different type"
msgstr "変数\"%s\"は、異なった型を持つローカル変数により隠蔽されています"

#: type.c:242
#, c-format
msgid "variable \"%s\" is hidden by a local variable"
msgstr "変数\"%s\"はローカル変数により隠蔽されています"

#: type.c:254
#, c-format
msgid "indicator variable \"%s\" is hidden by a local variable of a different type"
msgstr "指示子変数\"%s\"は、異なった型を持つローカル変数により隠蔽されています"

#: type.c:256
#, c-format
msgid "indicator variable \"%s\" is hidden by a local variable"
msgstr "指示子変数\"%s\"はローカル変数により隠蔽されています"

#: type.c:264
#, c-format
msgid "indicator for array/pointer has to be array/pointer"
msgstr "配列/ポインタ用の指示子は配列/ポインタでなければなりません"

#: type.c:268
#, c-format
msgid "nested arrays are not supported (except strings)"
msgstr "入れ子状の配列はサポートされません (文字列は除きます)"

#: type.c:310
#, c-format
msgid "indicator for struct has to be a struct"
msgstr "構造体用の指示子は構造体でなければなりません"

#: type.c:330 type.c:351 type.c:371
#, c-format
msgid "indicator for simple data type has to be simple"
msgstr "単純なデータ型用の指示子は単純型でなければなりません"

#: type.c:602
#, c-format
msgid "indicator struct \"%s\" has too few members"
msgstr "指示子構造体\"%s\"のメンバが足りません"

#: type.c:610
#, c-format
msgid "indicator struct \"%s\" has too many members"
msgstr "指示子構造体\"%s\"のメンバが多すぎます"

#: type.c:723
#, c-format
msgid "unrecognized descriptor item code %d"
msgstr "認識できない記述子項目コード%dです"

#: util.c:26
#, c-format
msgid "WARNING: "
msgstr "警告: "

#: util.c:29
#, c-format
msgid "ERROR: "
msgstr "エラー: "

#: util.c:90 util.c:102
#, c-format
msgid "out of memory"
msgstr "メモリ不足です"

#: variable.c:89 variable.c:115
#, c-format
msgid "incorrectly formed variable \"%s\""
msgstr "正しく成形されていない変数\"%s\"です"

#: variable.c:138 variable.c:237
#, c-format
msgid "variable \"%s\" is not a pointer"
msgstr "変数\"%s\"はポインタではありません"

#: variable.c:141 variable.c:166
#, c-format
msgid "variable \"%s\" is not a pointer to a structure or a union"
msgstr "変数\"%s\"は構造体またはユニオンを指し示すポインタではありません"

#: variable.c:153
#, c-format
msgid "variable \"%s\" is neither a structure nor a union"
msgstr "変数\"%s\"は構造体でもユニオンでもありません"

#: variable.c:163
#, c-format
msgid "variable \"%s\" is not an array"
msgstr "変数\"%s\"は配列ではありません"

#: variable.c:220
#, c-format
msgid "unmatched bracket in variable \"%s\""
msgstr "変数\"%s\"に閉じられていない角括弧があります"

#: variable.c:235 variable.c:258
#, c-format
msgid "variable \"%s\" is not declared"
msgstr "変数\"%s\"は宣言されていません"

<<<<<<< HEAD
#: variable.c:492
=======
#: variable.c:517
>>>>>>> 3d6a8289
#, c-format
msgid "indicator variable must have an integer type"
msgstr "指示子変数は整数型でなければなりません"

<<<<<<< HEAD
#: variable.c:509
=======
#: variable.c:534
>>>>>>> 3d6a8289
#, c-format
msgid "unrecognized data type name \"%s\""
msgstr "データ型名\"%s\"は認識できません"

<<<<<<< HEAD
#: variable.c:520 variable.c:528 variable.c:545 variable.c:548
=======
#: variable.c:548 variable.c:556 variable.c:573 variable.c:576
>>>>>>> 3d6a8289
#, c-format
msgid "multidimensional arrays are not supported"
msgstr "多次元配列はサポートされません"

<<<<<<< HEAD
#: variable.c:537
=======
#: variable.c:565
>>>>>>> 3d6a8289
#, c-format
msgid "multilevel pointers (more than 2 levels) are not supported; found %d level"
msgid_plural "multilevel pointers (more than 2 levels) are not supported; found %d levels"
msgstr[0] "複数レベルのポインタ（2レベル以上）はサポートされません。%dレベルあります"

<<<<<<< HEAD
#: variable.c:542
=======
#: variable.c:570
>>>>>>> 3d6a8289
#, c-format
msgid "pointer to pointer is not supported for this data type"
msgstr "このデータ型では、ポインタを指し示すポインタはサポートされていません"

<<<<<<< HEAD
#: variable.c:562
#, c-format
msgid "multidimensional arrays for structures are not supported"
msgstr "構造体の多次元配列はサポートされていません"

#~ msgid "parameter number too large"
#~ msgstr "パラメータ数が多すぎます"

#~ msgid "unmatched brace in variable \"%s\""
#~ msgstr "変数\"%s\"に閉じられていないブレースがあります"
=======
#: variable.c:590
#, c-format
msgid "multidimensional arrays for structures are not supported"
msgstr "構造体の多次元配列はサポートされていません"
>>>>>>> 3d6a8289
<|MERGE_RESOLUTION|>--- conflicted
+++ resolved
@@ -6,13 +6,8 @@
 msgstr ""
 "Project-Id-Version: ecpg (PostgreSQL 18)\n"
 "Report-Msgid-Bugs-To: pgsql-bugs@lists.postgresql.org\n"
-<<<<<<< HEAD
-"POT-Creation-Date: 2025-02-28 10:05+0900\n"
-"PO-Revision-Date: 2025-03-03 17:38+0900\n"
-=======
 "POT-Creation-Date: 2025-04-30 10:33+0900\n"
 "PO-Revision-Date: 2025-04-30 11:34+0900\n"
->>>>>>> 3d6a8289
 "Last-Translator: Kyotaro Horiguchi <horikyota.ntt@gmail.com>\n"
 "Language-Team: jpug-doc <jpug-doc@ml.postgresql.jp>\n"
 "Language: ja\n"
@@ -236,11 +231,7 @@
 msgid "cursor \"%s\" has been declared but not opened"
 msgstr "カーソル%sは宣言されましたが、オープンされていません"
 
-<<<<<<< HEAD
-#: ecpg.c:504 preproc.y:130
-=======
 #: ecpg.c:504 util.c:75
->>>>>>> 3d6a8289
 #, c-format
 msgid "could not remove output file \"%s\"\n"
 msgstr "出力ファイル\"%s\"を削除できませんでした\n"
@@ -250,223 +241,127 @@
 msgid "unterminated /* comment"
 msgstr "/*コメントが閉じていません"
 
-<<<<<<< HEAD
-#: pgc.l:559
-=======
 #: pgc.l:560
->>>>>>> 3d6a8289
 #, c-format
 msgid "unterminated bit string literal"
 msgstr "ビット文字列リテラルの終端がありません"
 
-<<<<<<< HEAD
-#: pgc.l:567
-=======
 #: pgc.l:570
->>>>>>> 3d6a8289
 #, c-format
 msgid "unterminated hexadecimal string literal"
 msgstr "16進数文字列リテラルの終端がありません"
 
-<<<<<<< HEAD
-#: pgc.l:642
-=======
 #: pgc.l:644
->>>>>>> 3d6a8289
 #, c-format
 msgid "invalid bit string literal"
 msgstr "無効なビット列リテラルです"
 
-<<<<<<< HEAD
-#: pgc.l:647
-=======
 #: pgc.l:649
->>>>>>> 3d6a8289
 #, c-format
 msgid "invalid hexadecimal string literal"
 msgstr "不正な16進数文字列リテラル"
 
-<<<<<<< HEAD
-#: pgc.l:665
-=======
 #: pgc.l:667
->>>>>>> 3d6a8289
 #, c-format
 msgid "unhandled previous state in xqs\n"
 msgstr "xqsの中で処理されない前ステート\n"
 
-<<<<<<< HEAD
-#: pgc.l:691 pgc.l:800
-=======
 #: pgc.l:700 pgc.l:820
->>>>>>> 3d6a8289
 #, c-format
 msgid "unterminated quoted string"
 msgstr "文字列の引用符が閉じていません"
 
-<<<<<<< HEAD
-#: pgc.l:742
-=======
 #: pgc.l:753
->>>>>>> 3d6a8289
 #, c-format
 msgid "unterminated dollar-quoted string"
 msgstr "文字列のドル引用符が閉じていません"
 
-<<<<<<< HEAD
-#: pgc.l:760 pgc.l:780
-=======
 #: pgc.l:772 pgc.l:793
->>>>>>> 3d6a8289
 #, c-format
 msgid "zero-length delimited identifier"
 msgstr "区切りつき識別子の長さがゼロです"
 
-<<<<<<< HEAD
-#: pgc.l:791
-=======
 #: pgc.l:809
->>>>>>> 3d6a8289
 #, c-format
 msgid "unterminated quoted identifier"
 msgstr "識別子の引用符が閉じていません"
 
-<<<<<<< HEAD
-#: pgc.l:960
-=======
 #: pgc.l:985
 #, c-format
 msgid "parameter number too large"
 msgstr "パラメータ数が多すぎます"
 
 #: pgc.l:990
->>>>>>> 3d6a8289
 #, c-format
 msgid "trailing junk after parameter"
 msgstr "パラメータの後に余分な文字"
 
-<<<<<<< HEAD
-#: pgc.l:1012 pgc.l:1015 pgc.l:1018
-=======
 #: pgc.l:1042 pgc.l:1045 pgc.l:1048
->>>>>>> 3d6a8289
 #, c-format
 msgid "trailing junk after numeric literal"
 msgstr "数値リテラルの後ろにゴミがあります"
 
-<<<<<<< HEAD
-#: pgc.l:1141
-=======
 #: pgc.l:1177
->>>>>>> 3d6a8289
 #, c-format
 msgid "nested /* ... */ comments"
 msgstr "入れ子状の /* ... */ コメント"
 
-<<<<<<< HEAD
-#: pgc.l:1240
-=======
 #: pgc.l:1279
->>>>>>> 3d6a8289
 #, c-format
 msgid "missing identifier in EXEC SQL UNDEF command"
 msgstr "EXEC SQL UNDEFコマンドにおいて識別子がありません"
 
-<<<<<<< HEAD
-#: pgc.l:1258 pgc.l:1271 pgc.l:1287 pgc.l:1300
-=======
 #: pgc.l:1299 pgc.l:1312 pgc.l:1328 pgc.l:1341
->>>>>>> 3d6a8289
 #, c-format
 msgid "too many nested EXEC SQL IFDEF conditions"
 msgstr "入れ子状のEXEC SQL IFDEF条件が多すぎます"
 
-<<<<<<< HEAD
-#: pgc.l:1316 pgc.l:1327 pgc.l:1342 pgc.l:1364
-=======
 #: pgc.l:1357 pgc.l:1368 pgc.l:1384 pgc.l:1406
->>>>>>> 3d6a8289
 #, c-format
 msgid "missing matching \"EXEC SQL IFDEF\" / \"EXEC SQL IFNDEF\""
 msgstr "対応する\"EXEC SQL IFDEF\" / \"EXEC SQL IFNDEF\"がありません"
 
-<<<<<<< HEAD
-#: pgc.l:1318 pgc.l:1329 pgc.l:1522
-=======
 #: pgc.l:1359 pgc.l:1370 pgc.l:1565
->>>>>>> 3d6a8289
 #, c-format
 msgid "missing \"EXEC SQL ENDIF;\""
 msgstr "\"EXEC SQL ENDIF;\"がありません"
 
-<<<<<<< HEAD
-#: pgc.l:1344 pgc.l:1366
-=======
 #: pgc.l:1386 pgc.l:1408
->>>>>>> 3d6a8289
 #, c-format
 msgid "more than one EXEC SQL ELSE"
 msgstr "1つ以上のEXEC SQL ELSE\"が存在します"
 
-<<<<<<< HEAD
-#: pgc.l:1389 pgc.l:1403
-=======
 #: pgc.l:1431 pgc.l:1445
->>>>>>> 3d6a8289
 #, c-format
 msgid "unmatched EXEC SQL ENDIF"
 msgstr "EXEC SQL ENDIFに対応するものがありません"
 
-<<<<<<< HEAD
-#: pgc.l:1464
-=======
 #: pgc.l:1507
->>>>>>> 3d6a8289
 #, c-format
 msgid "missing identifier in EXEC SQL IFDEF command"
 msgstr "EXEC SQL IFDEFコマンドにおいて識別子がありません"
 
-<<<<<<< HEAD
-#: pgc.l:1473
-=======
 #: pgc.l:1516
->>>>>>> 3d6a8289
 #, c-format
 msgid "missing identifier in EXEC SQL DEFINE command"
 msgstr "EXEC SQL DEFINEコマンドにおいて識別子がありません"
 
-<<<<<<< HEAD
-#: pgc.l:1511
-=======
 #: pgc.l:1554
->>>>>>> 3d6a8289
 #, c-format
 msgid "syntax error in EXEC SQL INCLUDE command"
 msgstr "EXEC SQL INCLUDEコマンドにおいて構文エラーがあります"
 
-<<<<<<< HEAD
-#: pgc.l:1566
-=======
 #: pgc.l:1609
->>>>>>> 3d6a8289
 #, c-format
 msgid "internal error: unreachable state; please report this to <%s>"
 msgstr "内部エラー: 到達しないはずの状態です。<%s>まで報告してください"
 
-<<<<<<< HEAD
-#: pgc.l:1718
-=======
 #: pgc.l:1766
->>>>>>> 3d6a8289
 #, c-format
 msgid "Error: include path \"%s/%s\" is too long on line %d, skipping\n"
 msgstr "エラー:行番号%3$dのインクルードパス\"%1$s/%2$s\"が長すぎます。無視しました。\n"
 
-<<<<<<< HEAD
-#: pgc.l:1741
-=======
 #: pgc.l:1793
->>>>>>> 3d6a8289
 #, c-format
 msgid "could not open include file \"%s\" on line %d"
 msgstr "行番号%2$dのインクルードファイル\"%1$s\"をオープンすることができませんでした"
@@ -490,20 +385,12 @@
 msgid "type name \"string\" is reserved in Informix mode"
 msgstr "型名\"string\"はInformixモードですでに予約されています"
 
-<<<<<<< HEAD
-#: preproc.y:552 preproc.y:19034
-=======
 #: preproc.y:512 preproc.y:8822
->>>>>>> 3d6a8289
 #, c-format
 msgid "type \"%s\" is already defined"
 msgstr "\"%s\"型はすでに定義されています"
 
-<<<<<<< HEAD
-#: preproc.y:577 preproc.y:19669 preproc.y:19991 variable.c:624
-=======
 #: preproc.y:539 preproc.y:9536 preproc.y:9881 variable.c:652
->>>>>>> 3d6a8289
 #, c-format
 msgid "multidimensional arrays for simple data types are not supported"
 msgstr "単純なデータ型の多次元配列はサポートされていません"
@@ -513,311 +400,174 @@
 msgid "connection %s is overwritten with %s by DECLARE statement %s"
 msgstr "DECLARE文%3$sにより接続%1$sは%2$sで上書きされます"
 
-<<<<<<< HEAD
-#: preproc.y:1831
-=======
 #: preproc.y:932
->>>>>>> 3d6a8289
 #, c-format
 msgid "AT option not allowed in CLOSE DATABASE statement"
 msgstr "CLOSE DATABASE文ではATオプションは許されません"
 
-<<<<<<< HEAD
-#: preproc.y:2081
-=======
 #: preproc.y:1184
->>>>>>> 3d6a8289
 #, c-format
 msgid "AT option not allowed in CONNECT statement"
 msgstr "CONNECT文ではATオプションは許されません"
 
-<<<<<<< HEAD
-#: preproc.y:2121
-=======
 #: preproc.y:1221
->>>>>>> 3d6a8289
 #, c-format
 msgid "AT option not allowed in DISCONNECT statement"
 msgstr "DISCONNECT文ではATオプションは許されません"
 
-<<<<<<< HEAD
-#: preproc.y:2176
-=======
 #: preproc.y:1274
->>>>>>> 3d6a8289
 #, c-format
 msgid "AT option not allowed in SET CONNECTION statement"
 msgstr "SET CONNECTION文ではATオプションは許されません"
 
-<<<<<<< HEAD
-#: preproc.y:2198
-=======
 #: preproc.y:1292
->>>>>>> 3d6a8289
 #, c-format
 msgid "AT option not allowed in TYPE statement"
 msgstr "TYPE文ではATオプションは許されません"
 
-<<<<<<< HEAD
-#: preproc.y:2207
-=======
 #: preproc.y:1300
->>>>>>> 3d6a8289
 #, c-format
 msgid "AT option not allowed in VAR statement"
 msgstr "VAR文ではATオプションは許されません"
 
-<<<<<<< HEAD
-#: preproc.y:2214
-=======
 #: preproc.y:1307
->>>>>>> 3d6a8289
 #, c-format
 msgid "AT option not allowed in WHENEVER statement"
 msgstr "WHENEVER文ではATオプションは許されません"
 
-<<<<<<< HEAD
-#: preproc.y:2339 preproc.y:2626 preproc.y:4349 preproc.y:5021 preproc.y:5891
-#: preproc.y:6095 preproc.y:6196 preproc.y:12460
-=======
 #: preproc.y:1375 preproc.y:1498 preproc.y:2259 preproc.y:2585 preproc.y:3016
 #: preproc.y:3103 preproc.y:6086
->>>>>>> 3d6a8289
 #, c-format
 msgid "unsupported feature will be passed to server"
 msgstr "非サポートの機能がサーバーに渡されます"
 
-<<<<<<< HEAD
-#: preproc.y:2884
-=======
 #: preproc.y:1610
->>>>>>> 3d6a8289
 #, c-format
 msgid "SHOW ALL is not implemented"
 msgstr "SHOW ALLは実装されていません"
 
-<<<<<<< HEAD
-#: preproc.y:3596
-=======
 #: preproc.y:1895
->>>>>>> 3d6a8289
 #, c-format
 msgid "COPY FROM STDIN is not implemented"
 msgstr "COPY FROM STDINは実装されていません"
 
-<<<<<<< HEAD
-#: preproc.y:10444 preproc.y:18503
-=======
 #: preproc.y:5146 preproc.y:8273
->>>>>>> 3d6a8289
 #, c-format
 msgid "\"database\" cannot be used as cursor name in INFORMIX mode"
 msgstr "INFORMIXモードでは\"database\"をカーソル名として使用できません"
 
-<<<<<<< HEAD
-#: preproc.y:10451 preproc.y:18513
-=======
 #: preproc.y:5153 preproc.y:8283
->>>>>>> 3d6a8289
 #, c-format
 msgid "using variable \"%s\" in different declare statements is not supported"
 msgstr "異なったdeclareステートメントにおける変数\"%s\"の使用はサポートされていません"
 
-<<<<<<< HEAD
-#: preproc.y:10453 preproc.y:18515
-=======
 #: preproc.y:5155 preproc.y:8285
->>>>>>> 3d6a8289
 #, c-format
 msgid "cursor \"%s\" is already defined"
 msgstr "カーソル\"%s\"はすでに定義されています"
 
-<<<<<<< HEAD
-#: preproc.y:10927
-=======
 #: preproc.y:5402
->>>>>>> 3d6a8289
 #, c-format
 msgid "no longer supported LIMIT #,# syntax passed to server"
 msgstr "サーバーに渡されるLIMIT #,#構文はもはやサポートされていません"
 
-<<<<<<< HEAD
-#: preproc.y:18195 preproc.y:18202
-=======
 #: preproc.y:7921 preproc.y:7929
->>>>>>> 3d6a8289
 #, c-format
 msgid "CREATE TABLE AS cannot specify INTO"
 msgstr "CREATE TABLE ASはINTOを指定できません"
 
-<<<<<<< HEAD
-#: preproc.y:18238
-=======
 #: preproc.y:7974
->>>>>>> 3d6a8289
 #, c-format
 msgid "expected \"@\", found \"%s\""
 msgstr "想定では\"@\"、結果では\"%s\""
 
-<<<<<<< HEAD
-#: preproc.y:18250
-=======
 #: preproc.y:7986
->>>>>>> 3d6a8289
 #, c-format
 msgid "only protocols \"tcp\" and \"unix\" and database type \"postgresql\" are supported"
 msgstr "プロトコルでは\"tcp\"および\"unix\"のみ、データベースの種類では\"postgresql\"のみがサポートされています"
 
-<<<<<<< HEAD
-#: preproc.y:18253
-=======
 #: preproc.y:7989
->>>>>>> 3d6a8289
 #, c-format
 msgid "expected \"://\", found \"%s\""
 msgstr "想定では\"://\"、結果では\"%s\""
 
-<<<<<<< HEAD
-#: preproc.y:18258
-=======
 #: preproc.y:7994
->>>>>>> 3d6a8289
 #, c-format
 msgid "Unix-domain sockets only work on \"localhost\" but not on \"%s\""
 msgstr "Unixドメインソケットは\"localhost\"でのみで動作し、\"%s\"では動作しません"
 
-<<<<<<< HEAD
-#: preproc.y:18284
-=======
 #: preproc.y:8021
->>>>>>> 3d6a8289
 #, c-format
 msgid "expected \"postgresql\", found \"%s\""
 msgstr "想定では\"postgresql\"、結果では\"%s\""
 
-<<<<<<< HEAD
-#: preproc.y:18287
-=======
 #: preproc.y:8024
->>>>>>> 3d6a8289
 #, c-format
 msgid "invalid connection type: %s"
 msgstr "無効な接続種類: %s"
 
-<<<<<<< HEAD
-#: preproc.y:18296
-=======
 #: preproc.y:8033
->>>>>>> 3d6a8289
 #, c-format
 msgid "expected \"@\" or \"://\", found \"%s\""
 msgstr "想定では\"@または\"\"://\"、結果では\"%s\""
 
-<<<<<<< HEAD
-#: preproc.y:18371 preproc.y:18389
-=======
 #: preproc.y:8131 preproc.y:8149
->>>>>>> 3d6a8289
 #, c-format
 msgid "invalid data type"
 msgstr "無効なデータ型"
 
-<<<<<<< HEAD
-#: preproc.y:18400 preproc.y:18417
-=======
 #: preproc.y:8160 preproc.y:8177
->>>>>>> 3d6a8289
 #, c-format
 msgid "incomplete statement"
 msgstr "不完全な文"
 
-<<<<<<< HEAD
-#: preproc.y:18403 preproc.y:18420
-=======
 #: preproc.y:8163 preproc.y:8180
->>>>>>> 3d6a8289
 #, c-format
 msgid "unrecognized token \"%s\""
 msgstr "認識できないトークン\"%s\""
 
-<<<<<<< HEAD
-#: preproc.y:18465
-=======
 #: preproc.y:8235
->>>>>>> 3d6a8289
 #, c-format
 msgid "name \"%s\" is already declared"
 msgstr "名前\"%s\"はすでに定義されています"
 
-<<<<<<< HEAD
-#: preproc.y:18754
-=======
 #: preproc.y:8538
->>>>>>> 3d6a8289
 #, c-format
 msgid "only data types numeric and decimal have precision/scale argument"
 msgstr "数値データ型または10進数データ型のみが精度/位取り引数と取ることができます"
 
-<<<<<<< HEAD
-#: preproc.y:18853
-=======
 #: preproc.y:8637
->>>>>>> 3d6a8289
 #, c-format
 msgid "interval specification not allowed here"
 msgstr "時間間隔の指定はここでは許されません"
 
-<<<<<<< HEAD
-#: preproc.y:19009 preproc.y:19061
-=======
 #: preproc.y:8793 preproc.y:8851
->>>>>>> 3d6a8289
 #, c-format
 msgid "too many levels in nested structure/union definition"
 msgstr "構造体/ユニオンの定義の入れ子レベルが深すぎます"
 
-<<<<<<< HEAD
-#: preproc.y:19184
-=======
 #: preproc.y:8986
->>>>>>> 3d6a8289
 #, c-format
 msgid "pointers to varchar are not implemented"
 msgstr "varcharを指し示すポインタは実装されていません"
 
-<<<<<<< HEAD
-#: preproc.y:19635
-=======
 #: preproc.y:9501
->>>>>>> 3d6a8289
 #, c-format
 msgid "initializer not allowed in EXEC SQL VAR command"
 msgstr "EXEC SQL VARコマンドでは初期化子は許されません"
 
-<<<<<<< HEAD
-#: preproc.y:19949
-=======
 #: preproc.y:9824
->>>>>>> 3d6a8289
 #, c-format
 msgid "arrays of indicators are not allowed on input"
 msgstr "指示子配列は入力として許されません"
 
-<<<<<<< HEAD
-#: preproc.y:20136
-=======
 #: preproc.y:10058
->>>>>>> 3d6a8289
 #, c-format
 msgid "operator not allowed in variable definition"
 msgstr "変数定義では演算子は許されません"
 
 #. translator: %s is typically the translation of "syntax error"
-<<<<<<< HEAD
-#: preproc.y:20177
-=======
 #: preproc.y:10103
->>>>>>> 3d6a8289
 #, c-format
 msgid "%s at or near \"%s\""
 msgstr "\"%2$s\"またはその近辺で%1$s"
@@ -932,66 +682,33 @@
 msgid "variable \"%s\" is not declared"
 msgstr "変数\"%s\"は宣言されていません"
 
-<<<<<<< HEAD
-#: variable.c:492
-=======
 #: variable.c:517
->>>>>>> 3d6a8289
 #, c-format
 msgid "indicator variable must have an integer type"
 msgstr "指示子変数は整数型でなければなりません"
 
-<<<<<<< HEAD
-#: variable.c:509
-=======
 #: variable.c:534
->>>>>>> 3d6a8289
 #, c-format
 msgid "unrecognized data type name \"%s\""
 msgstr "データ型名\"%s\"は認識できません"
 
-<<<<<<< HEAD
-#: variable.c:520 variable.c:528 variable.c:545 variable.c:548
-=======
 #: variable.c:548 variable.c:556 variable.c:573 variable.c:576
->>>>>>> 3d6a8289
 #, c-format
 msgid "multidimensional arrays are not supported"
 msgstr "多次元配列はサポートされません"
 
-<<<<<<< HEAD
-#: variable.c:537
-=======
 #: variable.c:565
->>>>>>> 3d6a8289
 #, c-format
 msgid "multilevel pointers (more than 2 levels) are not supported; found %d level"
 msgid_plural "multilevel pointers (more than 2 levels) are not supported; found %d levels"
 msgstr[0] "複数レベルのポインタ（2レベル以上）はサポートされません。%dレベルあります"
 
-<<<<<<< HEAD
-#: variable.c:542
-=======
 #: variable.c:570
->>>>>>> 3d6a8289
 #, c-format
 msgid "pointer to pointer is not supported for this data type"
 msgstr "このデータ型では、ポインタを指し示すポインタはサポートされていません"
 
-<<<<<<< HEAD
-#: variable.c:562
+#: variable.c:590
 #, c-format
 msgid "multidimensional arrays for structures are not supported"
-msgstr "構造体の多次元配列はサポートされていません"
-
-#~ msgid "parameter number too large"
-#~ msgstr "パラメータ数が多すぎます"
-
-#~ msgid "unmatched brace in variable \"%s\""
-#~ msgstr "変数\"%s\"に閉じられていないブレースがあります"
-=======
-#: variable.c:590
-#, c-format
-msgid "multidimensional arrays for structures are not supported"
-msgstr "構造体の多次元配列はサポートされていません"
->>>>>>> 3d6a8289
+msgstr "構造体の多次元配列はサポートされていません"
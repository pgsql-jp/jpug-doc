--- conflicted
+++ resolved
@@ -91,12 +91,7 @@
  </para>
 
   <para>
-<<<<<<< HEAD
    pg_upgrade supports upgrades from 9.2.X and later to the current
-=======
-<!--
-   pg_upgrade supports upgrades from 8.4.X and later to the current
->>>>>>> 185876a6
    major release of <productname>PostgreSQL</productname>, including snapshot and beta releases.
 -->
 pg_upgradeは8.4.X以降から現時点の<productname>PostgreSQL</productname>のメジャーリリース(スナップショット版やβリリースを含む)へのアップグレードをサポートします。
@@ -457,19 +452,9 @@
    </step>
 
    <step>
-<<<<<<< HEAD
     <title>Install extension shared object files</title>
 
     <para>
-=======
-<!--
-    <title>Install extension shared object files</title>
--->
-    <title>拡張共有オブジェクトファイルをインストール</title>
-
-    <para>
-<!--
->>>>>>> 185876a6
      Many extensions and custom modules, whether from
      <filename>contrib</filename> or another source, use shared object
      files (or DLLs), e.g., <filename>pgcrypto.so</filename>.  If the old
@@ -480,7 +465,6 @@
      the old cluster.  If extension updates are available,
      <application>pg_upgrade</application> will report this and create
      a script that can be run later to update them.
-<<<<<<< HEAD
     </para>
    </step>
 
@@ -490,13 +474,6 @@
     <para>
      Copy any custom full text search files (dictionary, synonym,
      thesaurus, stop words) from the old to the new cluster.
-=======
--->
-<filename>contrib</filename>からのものであろうとその他のソースからのものであろうと、多くの拡張や独自のモジュールは、例えば<filename>pgcrypto.so</filename>などの独自の共有オブジェクトファイル(またはDLL)を使います。
-古いクラスタがこれらを使用していたのであれば、新しいサーバのバイナリに合った共有オブジェクトファイルを、たいていはオペレーティングシステムのコマンドで、新しいクラスタにインストールしなければなりません。
-例えば<command>CREATE EXTENSION pgcrypto</command>などのスキーマ定義はロードしないでください。これらは古いクラスタから複製されるためです。
-拡張アップデートが利用可能であれば、<application>pg_upgrade</application>はこれを報告し、アップデートのために後で実行できるスクリプトを作成します。
->>>>>>> 185876a6
     </para>
    </step>
 
@@ -641,12 +618,7 @@
     </para>
 
     <para>
-<<<<<<< HEAD
      The <option>--jobs</option> option allows multiple CPU cores to be used
-=======
-<!--
-     The <option>&#045;-jobs</option> option allows multiple CPU cores to be used
->>>>>>> 185876a6
      for copying/linking of files and to dump and restore database schemas
      in parallel;  a good place to start is the maximum of the number of
      CPU cores and tablespaces.  This option can dramatically reduce the
@@ -802,19 +774,9 @@
      </step>
 
      <step>
-<<<<<<< HEAD
       <title>Install extension shared object files</title>
 
       <para>
-=======
-<!--
-      <title>Install extension shared object files</title>
--->
-      <title>拡張共有オブジェクトファイルのインストール</title>
-
-      <para>
-<!--
->>>>>>> 185876a6
        Install the same extension shared object files on the new standbys
        that you installed in the new primary cluster.
 -->
@@ -965,13 +927,6 @@
        or take a file system backup as the standbys are still synchronized
        with the primary.)  Replication slots are not copied and must
        be recreated.
-<<<<<<< HEAD
-=======
--->
-ログシッピングのためにサーバを設定します。
-（スタンバイはまだプライマリと同期されているので、<function>pg_start_backup()</function>と<function>pg_stop_backup()</function>を実行したり、ファイルシステムのバックアップを取得したりする必要はありません。）
-レプリケーションスロットはコピーされないため、再作成する必要があります。
->>>>>>> 185876a6
       </para>
      </step>
 
@@ -1195,7 +1150,6 @@
   <para>
 <!--
    <application>pg_upgrade</application> creates various working files, such
-<<<<<<< HEAD
    as schema dumps, stored within <filename>pg_upgrade_output.d</filename> in
    the directory of the new cluster. Each run creates a new subdirectory named
    with a timestamp formatted as per ISO 8601
@@ -1205,13 +1159,6 @@
    removed automatically if <application>pg_upgrade</application> completes
    successfully; but in the event of trouble, the files there may provide
    useful debugging information.
-=======
-   as schema dumps, in the current working directory.  For security, be sure
-   that that directory is not readable or writable by any other users.
--->
-<application>pg_upgrade</application>は現在の作業ディレクトリにスキーマのダンプ等、様々な作業ファイルを作成します。
-セキュリティのため、他のユーザがそのディレクトリを読んだり書いたりできないことを確実にしてください。
->>>>>>> 185876a6
   </para>
 
   <para>
@@ -1283,32 +1230,6 @@
   </para>
 
   <para>
-<<<<<<< HEAD
-=======
-<!--
-   If you are upgrading a pre-<productname>PostgreSQL</productname> 9.2 cluster
-   that uses a configuration-file-only directory, you must pass the
-   real data directory location to <application>pg_upgrade</application>, and
-   pass the configuration directory location to the server, e.g.,
-   <literal>-d /real-data-directory -o '-D /configuration-directory'</literal>.
--->
-設定ファイルしか持たないディレクトリを使用する<productname>PostgreSQL</productname> 9.2よりも前のクラスタをアップグレードする場合、例えば<literal>-d /real-data-directory -o '-D /configuration-directory'</literal>のように、実際のデータディレクトリの場所を<application>pg_upgrade</application>に通知しなければならず、さらに設定用ディレクトリの場所をサーバに通知しなければなりません。
-  </para>
-
-  <para>
-<!--
-   If using a pre-9.1 old server that is using a non-default Unix-domain
-   socket directory or a default that differs from the default of the
-   new cluster, set <envar>PGHOST</envar> to point to the old server's socket
-   location.  (This is not relevant on Windows.)
--->
-デフォルト以外のUnixドメインソケットディレクトリを使用する、または新しいクラスタのデフォルトとは異なるデフォルトを使用する9.1より前の古いサーバを使用している場合、古いサーバのソケット位置を指し示すように<envar>PGHOST</envar>を設定してください。
-（これはWindowsでは関係ありません。）
-  </para>
-
-  <para>
-<!--
->>>>>>> 185876a6
    If you want to use link mode and you do not want your old cluster
    to be modified when the new cluster is started, consider using the clone mode.
    If that is not available, make a copy of the

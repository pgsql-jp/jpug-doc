<!-- doc/src/sgml/limits.sgml -->

<appendix id="limits">
<!--
 <title><productname>PostgreSQL</productname> Limits</title>
-->
 <title><productname>PostgreSQL</productname>の制限</title>

 <para>
<!--
  <xref linkend="limits-table"/> describes various hard limits of
  <productname>PostgreSQL</productname>.  However, practical limits, such as
  performance limitations or available disk space may apply before absolute
  hard limits are reached.
-->
<xref linkend="limits-table"/>に<productname>PostgreSQL</productname>の様々なハード制限を示します。
しかしながら、絶対的なハード制限に達する前に、パフォーマンスの制限や利用可能なディスク容量などの実際の制限が適用されるかもしれません。
 </para>

 <table id="limits-table">
<!--
  <title><productname>PostgreSQL</productname> Limitations</title>
-->
  <title><productname>PostgreSQL</productname>の制限</title>
  <tgroup cols="3">
   <thead>
    <row>
<!--
     <entry>Item</entry>
     <entry>Upper Limit</entry>
     <entry>Comment</entry>
-->
     <entry>項目</entry>
     <entry>上限</entry>
     <entry>コメント</entry>
    </row>
   </thead>

   <tbody>
    <row>
<!--
     <entry>database size</entry>
     <entry>unlimited</entry>
-->
     <entry>データベースの大きさ</entry>
     <entry>無制限</entry>
     <entry></entry>
    </row>

    <row>
<!--
     <entry>number of databases</entry>
-->
     <entry>データベースの数</entry>
     <!-- 2^32 - FirstNormalObjectId - 1 -->
     <entry>4,294,950,911</entry>
     <entry></entry>
    </row>

    <row>
<!--
     <entry>relations per database</entry>
-->
     <entry>データベース当たりのリレーション</entry>
     <!-- (2^32 - FirstNormalObjectId - 1) / 3 (3 because of the table and the
          two types that are created to go with it) -->
     <entry>1,431,650,303</entry>
     <entry></entry>
    </row>

    <row>
<!--
     <entry>relation size</entry>
-->
     <entry>リレーションの大きさ</entry>
     <entry>32 TB</entry>
<!--
     <entry>with the default <symbol>BLCKSZ</symbol> of 8192 bytes</entry>
-->
     <entry><symbol>BLCKSZ</symbol>がデフォルトの8192バイトの場合。</entry>
    </row>

    <row>
<!--
     <entry>rows per table</entry>
     <entry>limited by the number of tuples that can fit onto 4,294,967,295 pages</entry>
-->
     <entry>テーブル当たりの行</entry>
     <entry>4,294,967,295ページに収まるタプルの数により制限されます。</entry>
     <entry></entry>
    </row>

    <row>
<!--
     <entry>columns per table</entry>
<<<<<<< HEAD
     <entry>1,600</entry>
=======
-->
     <entry>テーブル当たりの列</entry>
     <entry>1,600</entry>
<!--
>>>>>>> 43f2d855
     <entry>further limited by tuple size fitting on a single page; see note
     below</entry>
-->
     <entry>1ページに収まるタプルの大きさによりさらに制限されます。以下の注意書きを参照してください。</entry>
    </row>

    <row>
<!--
     <entry>columns in a result set</entry>
<<<<<<< HEAD
=======
-->
     <entry>結果集合内の列</entry>
>>>>>>> 43f2d855
     <entry>1,664</entry>
     <entry></entry>
    </row>

    <row>
<!--
     <entry>field size</entry>
-->
     <entry>フィールドの大きさ</entry>
     <entry>1 GB</entry>
     <entry></entry>
    </row>

    <row>
<<<<<<< HEAD
=======
<!--
>>>>>>> 43f2d855
     <entry>indexes per table</entry>
     <entry>unlimited</entry>
     <entry>constrained by maximum relations per database</entry>
-->
     <entry>テーブル当たりのインデックス</entry>
     <entry>無制限</entry>
     <entry>データベース当たりの最大リレーションで制限されます。</entry>
    </row>

    <row>
<!--
     <entry>columns per index</entry>
-->
     <entry>インデックス当たりの列</entry>
     <entry>32</entry>
<!--
     <entry>can be increased by recompiling <productname>PostgreSQL</productname></entry>
-->
     <entry><productname>PostgreSQL</productname>を再コンパイルすることで増やせます。</entry>
    </row>

    <row>
<!--
     <entry>partition keys</entry>
-->
     <entry>パーティションキー</entry>
     <entry>32</entry>
<!--
     <entry>can be increased by recompiling <productname>PostgreSQL</productname></entry>
-->
     <entry><productname>PostgreSQL</productname>を再コンパイルすることで増やせます。</entry>
    </row>

    <row>
<!--
     <entry>identifier length</entry>
     <entry>63 bytes</entry>
     <entry>can be increased by recompiling <productname>PostgreSQL</productname></entry>
-->
     <entry>識別子の長さ</entry>
     <entry>63バイト</entry>
     <entry><productname>PostgreSQL</productname>を再コンパイルすることで増やせます。</entry>
    </row>

    <row>
     <entry>function arguments</entry>
     <entry>100</entry>
<!--
     <entry>can be increased by recompiling <productname>PostgreSQL</productname></entry>
-->
     <entry><productname>PostgreSQL</productname>を再コンパイルすることで増やせます。</entry>
    </row>

    <row>
<<<<<<< HEAD
     <entry>partition keys</entry>
     <entry>32</entry>
     <entry>can be increased by recompiling <productname>PostgreSQL</productname></entry>
    </row>

    <row>
     <entry>identifier length</entry>
     <entry>63 bytes</entry>
     <entry>can be increased by recompiling <productname>PostgreSQL</productname></entry>
    </row>

    <row>
     <entry>function arguments</entry>
     <entry>100</entry>
     <entry>can be increased by recompiling <productname>PostgreSQL</productname></entry>
    </row>

    <row>
=======
>>>>>>> 43f2d855
     <entry>query parameters</entry>
     <entry>65,535</entry>
     <entry></entry>
    </row>
   </tbody>
  </tgroup>
 </table>

 <para>
<!--
  The maximum number of columns for a table is further reduced as the tuple
  being stored must fit in a single 8192-byte heap page.  For example,
  excluding the tuple header, a tuple made up of 1,600 <type>int</type> columns
  would consume 6400 bytes and could be stored in a heap page, but a tuple of
  1,600 <type>bigint</type> columns would consume 12800 bytes and would
  therefore not fit inside a heap page.
  Variable-length fields of
  types such as <type>text</type>, <type>varchar</type>, and <type>char</type>
  can have their values stored out of line in the table's TOAST table when the
  values are large enough to require it.  Only an 18-byte pointer must remain
  inside the tuple in the table's heap.  For shorter length variable-length
  fields, either a 4-byte or 1-byte field header is used and the value is
  stored inside the heap tuple.
-->
《マッチ度[96.278511]》格納されるタプルが8192バイトの1つのヒープページに収まらないといけませんので、テーブル当たりの列の最大数はさらに少なくなります。
例えば、タプルヘッダを除いて、1600の<type>int</type>の列は6400バイトを消費しますのでヒープページ1つに収まりますが、1600の<type>bigint</type>の列は12800バイトを消費しますのでヒープページ1つの中には収まりません。
<type>text</type>、<type>varchar</type>、<type>char</type>のような可変長の型のフィールドは、その必要があるほど値が長くなれば、行に収まらないその値をテーブルのTOASTテーブルに格納します。
18バイトのポインタだけがテーブルのヒープのタプル内に残ります。
より短い長さの可変長フィールドでは、4バイトまたは1バイトのフィールドヘッダが使われ、値はヒープタプルの中に格納されます。
 </para>

 <para>
<!--
  Columns that have been dropped from the table also contribute to the maximum
  column limit.  Moreover, although the dropped column values for newly
  created tuples are internally marked as null in the tuple's null bitmap, the
  null bitmap also occupies space.
-->
テーブルから削除された列も列の上限の一因となります。
さらに、新しく作られたタプルに対する削除された列の値は、内部ではタプルのNULLビットマップにNULLと印を付けられますが、NULLビットマップも容量を占めます。
 </para>
</appendix><|MERGE_RESOLUTION|>--- conflicted
+++ resolved
@@ -93,14 +93,10 @@
     <row>
 <!--
      <entry>columns per table</entry>
-<<<<<<< HEAD
-     <entry>1,600</entry>
-=======
 -->
      <entry>テーブル当たりの列</entry>
      <entry>1,600</entry>
 <!--
->>>>>>> 43f2d855
      <entry>further limited by tuple size fitting on a single page; see note
      below</entry>
 -->
@@ -110,11 +106,8 @@
     <row>
 <!--
      <entry>columns in a result set</entry>
-<<<<<<< HEAD
-=======
 -->
      <entry>結果集合内の列</entry>
->>>>>>> 43f2d855
      <entry>1,664</entry>
      <entry></entry>
     </row>
@@ -129,10 +122,7 @@
     </row>
 
     <row>
-<<<<<<< HEAD
-=======
-<!--
->>>>>>> 43f2d855
+<!--
      <entry>indexes per table</entry>
      <entry>unlimited</entry>
      <entry>constrained by maximum relations per database</entry>
@@ -187,27 +177,6 @@
     </row>
 
     <row>
-<<<<<<< HEAD
-     <entry>partition keys</entry>
-     <entry>32</entry>
-     <entry>can be increased by recompiling <productname>PostgreSQL</productname></entry>
-    </row>
-
-    <row>
-     <entry>identifier length</entry>
-     <entry>63 bytes</entry>
-     <entry>can be increased by recompiling <productname>PostgreSQL</productname></entry>
-    </row>
-
-    <row>
-     <entry>function arguments</entry>
-     <entry>100</entry>
-     <entry>can be increased by recompiling <productname>PostgreSQL</productname></entry>
-    </row>
-
-    <row>
-=======
->>>>>>> 43f2d855
      <entry>query parameters</entry>
      <entry>65,535</entry>
      <entry></entry>

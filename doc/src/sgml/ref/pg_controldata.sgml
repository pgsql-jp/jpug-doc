--- conflicted
+++ resolved
@@ -95,7 +95,6 @@
     </listitem>
    </varlistentry>
 
-<<<<<<< HEAD
    <varlistentry>
     <term><envar>PG_COLOR</envar></term>
     <listitem>
@@ -106,8 +105,6 @@
      </para>
     </listitem>
    </varlistentry>
-=======
->>>>>>> bd0a9e56
   </variablelist>
  </refsect1>
 </refentry>
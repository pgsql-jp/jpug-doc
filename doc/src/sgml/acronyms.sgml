<!-- doc/src/sgml/acronyms.sgml -->

<appendix id="acronyms">
<!--
 <title>Acronyms</title>
-->
 <title>頭字語</title>

 <para>
<!--
  This is a list of acronyms commonly used in the <productname>PostgreSQL</productname>
  documentation and in discussions about <productname>PostgreSQL</productname>.
-->
  以下は<productname>PostgreSQL</productname>ドキュメントと、<productname>PostgreSQL</productname>の論議で一般に使用される頭字語の一覧です。

  <variablelist>

   <varlistentry>
    <term><acronym>AIO</acronym></term>
    <listitem>
     <para>
      <link linkend="glossary-aio">Asynchronous <acronym>I/O</acronym></link>
     </para>
    </listitem>
   </varlistentry>

   <varlistentry>
    <term><acronym>ACL</acronym></term>
    <listitem>
     <para>
      <ulink url="https://en.wikipedia.org/wiki/Access-control_list">Access Control List</ulink>
     </para>
    </listitem>
   </varlistentry>

   <varlistentry>
    <term><acronym>AM</acronym></term>
    <listitem>
     <para>
<!--
      <link linkend="glossary-am">Access Method</link>
-->
      <link linkend="glossary-am">Access Method（アクセスメソッド）</link>
     </para>
    </listitem>
   </varlistentry>

   <varlistentry>
    <term><acronym>ANSI</acronym></term>
    <listitem>
     <para>
<!--
      <ulink url="https://en.wikipedia.org/wiki/American_National_Standards_Institute">
      American National Standards Institute</ulink>
-->
      <ulink url="https://en.wikipedia.org/wiki/American_National_Standards_Institute">
      American National Standards Institute（米国規格協会）</ulink>
     </para>
    </listitem>
   </varlistentry>

   <varlistentry>
    <term><acronym>API</acronym></term>
    <listitem>
     <para>
<!--
      <ulink url="https://en.wikipedia.org/wiki/API">Application Programming Interface</ulink>
-->
      <ulink url="https://en.wikipedia.org/wiki/API">Application Programming Interface（エイ・ピー・アイ）</ulink>
     </para>
    </listitem>
   </varlistentry>

   <varlistentry>
    <term><acronym>ASCII</acronym></term>
    <listitem>
     <para>
<<<<<<< HEAD
<!--
      <ulink url="https://en.wikipedia.org/wiki/Ascii">American Standard
=======
      <ulink url="https://en.wikipedia.org/wiki/ASCII">American Standard
>>>>>>> 3d6a8289
      Code for Information Interchange</ulink>
-->
      <ulink url="https://en.wikipedia.org/wiki/Ascii">American Standard
      Code for Information Interchange（情報交換用米国標準コード）</ulink>
     </para>
    </listitem>
   </varlistentry>

   <varlistentry>
    <term><acronym>BKI</acronym></term>
    <listitem>
     <para>
<!--
      <link linkend="bki">Backend Interface</link>
-->
      <link linkend="bki">Backend Interface（バックエンドインタフェース）</link>
     </para>
    </listitem>
   </varlistentry>

   <varlistentry>
    <term><acronym>CA</acronym></term>
    <listitem>
     <para>
<!--
      <ulink url="https://en.wikipedia.org/wiki/Certificate_authority">Certificate Authority</ulink>
-->
      <ulink url="https://en.wikipedia.org/wiki/Certificate_authority">Certificate Authority（認証局）</ulink>
     </para>
    </listitem>
   </varlistentry>

   <varlistentry>
    <term><acronym>CIDR</acronym></term>
    <listitem>
     <para>
<!--
      <ulink
      url="https://en.wikipedia.org/wiki/Classless_Inter-Domain_Routing">Classless
      Inter-Domain Routing</ulink>
-->
      <ulink
      url="https://en.wikipedia.org/wiki/Classless_Inter-Domain_Routing">Classless
      Inter-Domain Routing（クラスレスドメイン間ルーティング）</ulink>
     </para>
    </listitem>
   </varlistentry>

   <varlistentry>
    <term><acronym>CPAN</acronym></term>
    <listitem>
     <para>
<!--
      <ulink url="https://www.cpan.org/">Comprehensive Perl Archive Network</ulink>
-->
      <ulink url="https://www.cpan.org/">Comprehensive Perl Archive Network（シーパン）</ulink>
     </para>
    </listitem>
   </varlistentry>

   <varlistentry>
    <term><acronym>CRL</acronym></term>
    <listitem>
     <para>
<!--
      <ulink
      url="https://en.wikipedia.org/wiki/Certificate_revocation_list">Certificate
      Revocation List</ulink>
-->
      <ulink
      url="https://en.wikipedia.org/wiki/Certificate_revocation_list">Certificate
      Revocation List（証明書失効リスト）</ulink>
     </para>
    </listitem>
   </varlistentry>

   <varlistentry>
    <term><acronym>CSV</acronym></term>
    <listitem>
     <para>
<!--
      <ulink
      url="https://en.wikipedia.org/wiki/Comma-separated_values">Comma
      Separated Values</ulink>
-->
      <ulink
      url="https://en.wikipedia.org/wiki/Comma-separated_values">Comma
      Separated Values（カンマ区切り値）</ulink>
     </para>
    </listitem>
   </varlistentry>

   <varlistentry>
    <term><acronym>CTE</acronym></term>
    <listitem>
     <para>
<!--
      <link linkend="queries-with">Common Table Expression</link>
-->
      <link linkend="queries-with">Common Table Expression（共通テーブル式）</link>
     </para>
    </listitem>
   </varlistentry>

   <varlistentry>
    <term><acronym>CVE</acronym></term>
    <listitem>
     <para>
<!--
      <ulink url="https://cve.mitre.org/">Common Vulnerabilities and Exposures</ulink>
-->
      <ulink url="https://cve.mitre.org/">Common Vulnerabilities and Exposures（共通脆弱性識別子）</ulink>
     </para>
    </listitem>
   </varlistentry>

   <varlistentry>
    <term><acronym>DBA</acronym></term>
    <listitem>
     <para>
<!--
      <ulink
      url="https://en.wikipedia.org/wiki/Database_administrator">Database
      Administrator</ulink>
-->
      <ulink
      url="https://en.wikipedia.org/wiki/Database_administrator">Database
      Administrator（データベース管理者）</ulink>
     </para>
    </listitem>
   </varlistentry>

   <varlistentry>
    <term><acronym>DBI</acronym></term>
    <listitem>
     <para>
<!--
      <ulink url="https://dbi.perl.org/">Database Interface (Perl)</ulink>
-->
      <ulink url="https://dbi.perl.org/">Database Interface (Perl)（[Perlの]データベースインタフェース）</ulink>
     </para>
    </listitem>
   </varlistentry>

   <varlistentry>
    <term><acronym>DBMS</acronym></term>
    <listitem>
     <para>
<<<<<<< HEAD
<!--
      <ulink url="https://en.wikipedia.org/wiki/Dbms">Database Management
=======
      <ulink url="https://en.wikipedia.org/wiki/Database#Database_management_system">Database Management
>>>>>>> 3d6a8289
      System</ulink>
-->
      <ulink url="https://en.wikipedia.org/wiki/Dbms">Database Management
      System（データベース管理システム）</ulink>
     </para>
    </listitem>
   </varlistentry>

   <varlistentry>
    <term><acronym>DDL</acronym></term>
    <listitem>
     <para>
<!--
      <ulink
      url="https://en.wikipedia.org/wiki/Data_definition_language">Data
      Definition Language</ulink>, SQL commands such as <command>CREATE
      TABLE</command>, <command>ALTER USER</command>
-->
      <ulink
      url="https://en.wikipedia.org/wiki/Data_Definition_Language">Data
      Definition Language（データ定義言語）</ulink>、<command>CREATE
      TABLE</command>、<command>ALTER USER</command>などのSQLコマンド
     </para>
    </listitem>
   </varlistentry>

   <varlistentry>
    <term><acronym>DML</acronym></term>
    <listitem>
     <para>
<!--
      <ulink
      url="https://en.wikipedia.org/wiki/Data_manipulation_language">Data
      Manipulation Language</ulink>, SQL commands such as <command>INSERT</command>,
      <command>UPDATE</command>, <command>DELETE</command>
-->
      <ulink
      url="https://en.wikipedia.org/wiki/Data_Manipulation_Language">Data
      Manipulation Language（データ操作言語）</ulink>、<command>INSERT</command>、
      <command>UPDATE</command>、<command>DELETE</command>などのSQLコマンド
     </para>
    </listitem>
   </varlistentry>

   <varlistentry>
    <term><acronym>DST</acronym></term>
    <listitem>
     <para>
<!--
      <ulink
      url="https://en.wikipedia.org/wiki/Daylight_saving_time">Daylight
      Saving Time</ulink>
-->
      <ulink
      url="https://en.wikipedia.org/wiki/Daylight_saving_time">Daylight
      Saving Time（夏時間）</ulink>
     </para>
    </listitem>
   </varlistentry>

   <varlistentry>
    <term><acronym>ECPG</acronym></term>
    <listitem>
     <para>
<!--
      <link linkend="ecpg">Embedded C for PostgreSQL</link>
-->
      <link linkend="ecpg">Embedded C for PostgreSQL（PostgreSQL用の組み込みC）</link>
     </para>
    </listitem>
   </varlistentry>

   <varlistentry>
    <term><acronym>ESQL</acronym></term>
    <listitem>
     <para>
<!--
      <ulink url="https://en.wikipedia.org/wiki/Embedded_SQL">Embedded
      SQL</ulink>
-->
      <ulink url="https://en.wikipedia.org/wiki/Embedded_SQL">Embedded
      SQL（組み込みSQL）</ulink>
     </para>
    </listitem>
   </varlistentry>

   <varlistentry>
    <term><acronym>FAQ</acronym></term>
    <listitem>
     <para>
<!--
      <ulink url="https://en.wikipedia.org/wiki/FAQ">Frequently Asked
      Questions</ulink>
-->
      <ulink url="https://en.wikipedia.org/wiki/FAQ">Frequently Asked
      Questions（よくある質問）</ulink>
     </para>
    </listitem>
   </varlistentry>

   <varlistentry>
    <term><acronym>FSM</acronym></term>
    <listitem>
     <para>
<!--
      <link linkend="storage-fsm">Free Space Map</link>
-->
      <link linkend="storage-fsm">Free Space Map（空き領域マップ）</link>
     </para>
    </listitem>
   </varlistentry>

   <varlistentry>
    <term><acronym>GEQO</acronym></term>
    <listitem>
     <para>
<!--
      <link linkend="geqo">Genetic Query Optimizer</link>
-->
      <link linkend="geqo">Genetic Query Optimizer（遺伝的問い合わせオプティマイザ）</link>
     </para>
    </listitem>
   </varlistentry>

   <varlistentry>
    <term><acronym>GIN</acronym></term>
    <listitem>
     <para>
<!--
      <link linkend="gin">Generalized Inverted Index</link>
-->
      <link linkend="gin">Generalized Inverted Index（汎用転置インデックス）</link>
     </para>
    </listitem>
   </varlistentry>

   <varlistentry>
    <term><acronym>GiST</acronym></term>
    <listitem>
     <para>
<!--
      <link linkend="gist">Generalized Search Tree</link>
-->
      <link linkend="gist">Generalized Search Tree（汎用検索ツリー）</link>
     </para>
    </listitem>
   </varlistentry>

   <varlistentry>
    <term><acronym>Git</acronym></term>
    <listitem>
     <para>
      <ulink
      url="https://en.wikipedia.org/wiki/Git">Git</ulink>
     </para>
    </listitem>
   </varlistentry>

   <varlistentry>
    <term><acronym>GMT</acronym></term>
    <listitem>
     <para>
<<<<<<< HEAD
<!--
      <ulink url="https://en.wikipedia.org/wiki/GMT">Greenwich Mean Time</ulink>
-->
      <ulink url="https://en.wikipedia.org/wiki/GMT">Greenwich Mean Time（グリニッジ標準時）</ulink>
=======
      <ulink url="https://en.wikipedia.org/wiki/Greenwich_Mean_Time">Greenwich Mean Time</ulink>
>>>>>>> 3d6a8289
     </para>
    </listitem>
   </varlistentry>

   <varlistentry>
    <term><acronym>GSSAPI</acronym></term>
    <listitem>
     <para>
<!--
      <ulink
      url="https://en.wikipedia.org/wiki/Generic_Security_Services_Application_Program_Interface">Generic
      Security Services Application Programming Interface</ulink>
-->
      <ulink
      url="https://en.wikipedia.org/wiki/Generic_Security_Services_Application_Program_Interface">Generic
      Security Services Application Programming Interface（汎用セキュリティサービスアプリケーションプログラミングインタフェース）</ulink>
     </para>
    </listitem>
   </varlistentry>

   <varlistentry>
    <term><acronym>GUC</acronym></term>
    <listitem>
     <para>
<!--
      <link linkend="config-setting">Grand Unified Configuration</link>,
      the <productname>PostgreSQL</productname> subsystem that handles server configuration
-->
      <link linkend="config-setting">Grand Unified Configuration</link>、
      サーバ構成処理を行う<productname>PostgreSQL</productname>のサブシステム
     </para>
    </listitem>
   </varlistentry>

   <varlistentry>
    <term><acronym>HBA</acronym></term>
    <listitem>
     <para>
<!--
      <link linkend="auth-pg-hba-conf">Host-Based Authentication</link>
-->
      <link linkend="auth-pg-hba-conf">Host-Based Authentication（ホストベース認証）</link>
     </para>
    </listitem>
   </varlistentry>

   <varlistentry>
    <term><acronym>HOT</acronym></term>
    <listitem>
     <para>
<!--
      <link linkend="storage-hot">Heap-Only Tuples</link>
-->
      <link linkend="storage-hot">Heap-Only Tuples（ヒープ専用タプル）</link>
     </para>
    </listitem>
   </varlistentry>

   <varlistentry>
    <term><acronym>IEC</acronym></term>
    <listitem>
     <para>
<!--
      <ulink
      url="https://en.wikipedia.org/wiki/International_Electrotechnical_Commission">International
      Electrotechnical Commission</ulink>
-->
      <ulink
      url="https://en.wikipedia.org/wiki/International_Electrotechnical_Commission">International
      Electrotechnical Commission（国際電気標準会議）</ulink>
     </para>
    </listitem>
   </varlistentry>

   <varlistentry>
    <term><acronym>IEEE</acronym></term>
    <listitem>
     <para>
<!--
      <ulink url="https://standards.ieee.org/">Institute of Electrical and
      Electronics Engineers</ulink>
-->
      <ulink url="https://standards.ieee.org/">Institute of Electrical and
      Electronics Engineers（米国電気電子学会）</ulink>
     </para>
    </listitem>
   </varlistentry>

   <varlistentry>
    <term><acronym>IPC</acronym></term>
    <listitem>
     <para>
<!--
      <ulink
      url="https://en.wikipedia.org/wiki/Inter-process_communication">Inter-Process
      Communication</ulink>
-->
      <ulink
      url="https://en.wikipedia.org/wiki/Inter-process_communication">Inter-Process
      Communication（プロセス間通信）</ulink>
     </para>
    </listitem>
   </varlistentry>

   <varlistentry>
    <term><acronym>I/O</acronym></term>
    <listitem>
     <para>
      <link linkend="glossary-io">Input/Output</link>
     </para>
    </listitem>
   </varlistentry>

   <varlistentry>
    <term><acronym>ISO</acronym></term>
    <listitem>
     <para>
<!--
      <ulink url="https://www.iso.org/home.html">International Organization for
      Standardization</ulink>
-->
      <ulink url="https://www.iso.org/home.html">International Organization for
      Standardization（国際標準化機構）</ulink>
     </para>
    </listitem>
   </varlistentry>

   <varlistentry>
    <term><acronym>ISSN</acronym></term>
    <listitem>
     <para>
<<<<<<< HEAD
<!--
      <ulink url="https://en.wikipedia.org/wiki/Issn">International Standard
=======
      <ulink url="https://en.wikipedia.org/wiki/ISSN">International Standard
>>>>>>> 3d6a8289
      Serial Number</ulink>
-->
      <ulink url="https://en.wikipedia.org/wiki/Issn">International Standard
      Serial Number（国際標準逐次刊行物番号）</ulink>
     </para>
    </listitem>
   </varlistentry>

   <varlistentry>
    <term><acronym>JDBC</acronym></term>
    <listitem>
     <para>
      <ulink
      url="https://en.wikipedia.org/wiki/Java_Database_Connectivity">Java
      Database Connectivity</ulink>
     </para>
    </listitem>
   </varlistentry>

   <varlistentry>
    <term><acronym>JIT</acronym></term>
    <listitem>
     <para>
      <ulink url="https://en.wikipedia.org/wiki/Just-in-time_compilation">Just-in-Time
      compilation</ulink>
     </para>
    </listitem>
   </varlistentry>

   <varlistentry>
    <term><acronym>JSON</acronym></term>
    <listitem>
     <para>
      <ulink
      url="https://www.json.org">JavaScript Object Notation</ulink>
     </para>
    </listitem>
   </varlistentry>

   <varlistentry>
    <term><acronym>LDAP</acronym></term>
    <listitem>
     <para>
      <ulink
      url="https://en.wikipedia.org/wiki/Lightweight_Directory_Access_Protocol">Lightweight
      Directory Access Protocol</ulink>
     </para>
    </listitem>
   </varlistentry>

   <varlistentry>
    <term><acronym>LSN</acronym></term>
    <listitem>
     <para>
<!--
      <glossterm linkend="glossary-log-sequence-number">Log Sequence Number</glossterm>
-->
<glossterm linkend="glossary-log-sequence-number">Log Sequence Number（ログシーケンス番号）</glossterm>
     </para>
    </listitem>
   </varlistentry>

   <varlistentry>
    <term><acronym>MCF</acronym></term>
    <listitem>
     <para>
<!--
      Most Common Frequency, that is the frequency associated with some
      Most Common Value
-->
Most Common Frequency（最頻値の頻度）、つまり最頻値が現れる頻度
     </para>
    </listitem>
   </varlistentry>

   <varlistentry>
    <term><acronym>MCV</acronym></term>
    <listitem>
     <para>
<!--
      Most Common Value, one of the values appearing most often within a
      particular table column
-->
Most Common Value（最頻値）、特定のテーブル列で最も頻繁に現れる値の1つ
     </para>
    </listitem>
   </varlistentry>

   <varlistentry>
    <term><acronym>MITM</acronym></term>
    <listitem>
     <para>
<!--
      <ulink
      url="https://en.wikipedia.org/wiki/Man-in-the-middle_attack">
      Man-in-the-middle attack</ulink>
-->
      <ulink
      url="https://en.wikipedia.org/wiki/Man-in-the-middle_attack">
      Man-in-the-middle attack（中間者攻撃）</ulink>
     </para>
    </listitem>
   </varlistentry>

   <varlistentry>
    <term><acronym>MSVC</acronym></term>
    <listitem>
     <para>
      <ulink
      url="https://en.wikipedia.org/wiki/Microsoft_Visual_C%2B%2B"><productname>Microsoft
      Visual C</productname></ulink>
     </para>
    </listitem>
   </varlistentry>

   <varlistentry>
    <term><acronym>MVCC</acronym></term>
    <listitem>
     <para>
<!--
      <link linkend="mvcc">Multi-Version Concurrency Control</link>
-->
      <link linkend="mvcc">Multi-Version Concurrency Control（多版型同時実行制御）</link>
     </para>
    </listitem>
   </varlistentry>

   <varlistentry>
    <term><acronym>NLS</acronym></term>
    <listitem>
     <para>
      <ulink
      url="https://en.wikipedia.org/wiki/Internationalization_and_localization">National
      Language Support</ulink>
     </para>
    </listitem>
   </varlistentry>

   <varlistentry>
    <term><acronym>ODBC</acronym></term>
    <listitem>
     <para>
      <ulink
      url="https://en.wikipedia.org/wiki/Open_Database_Connectivity">Open
      Database Connectivity</ulink>
     </para>
    </listitem>
   </varlistentry>

   <varlistentry>
    <term><acronym>OID</acronym></term>
    <listitem>
     <para>
<!--
      <link linkend="datatype-oid">Object Identifier</link>
-->
      <link linkend="datatype-oid">Object Identifier（オブジェクト識別子）</link>
     </para>
    </listitem>
   </varlistentry>

   <varlistentry>
    <term><acronym>OLAP</acronym></term>
    <listitem>
     <para>
      <ulink url="https://en.wikipedia.org/wiki/Online_analytical_processing">Online Analytical
      Processing</ulink>
     </para>
    </listitem>
   </varlistentry>

   <varlistentry>
    <term><acronym>OLTP</acronym></term>
    <listitem>
     <para>
<<<<<<< HEAD
<!--
      <ulink url="https://en.wikipedia.org/wiki/OLTP">Online Transaction
=======
      <ulink url="https://en.wikipedia.org/wiki/Online_transaction_processing">Online Transaction
>>>>>>> 3d6a8289
      Processing</ulink>
-->
      <ulink url="https://en.wikipedia.org/wiki/OLTP">Online Transaction
      Processing（オンライントランザクション処理）</ulink>
     </para>
    </listitem>
   </varlistentry>

   <varlistentry>
    <term><acronym>ORDBMS</acronym></term>
    <listitem>
     <para>
<<<<<<< HEAD
<!--
      <ulink url="https://en.wikipedia.org/wiki/ORDBMS">Object-Relational
=======
      <ulink url="https://en.wikipedia.org/wiki/Object%E2%80%93relational_database">Object-Relational
>>>>>>> 3d6a8289
      Database Management System</ulink>
-->
      <ulink url="https://en.wikipedia.org/wiki/ORDBMS">Object-Relational
      Database Management System（オブジェクトリレーショナルデータベース管理システム）</ulink>
     </para>
    </listitem>
   </varlistentry>

   <varlistentry>
    <term><acronym>PAM</acronym></term>
    <listitem>
     <para>
<!--
      <ulink
      url="https://en.wikipedia.org/wiki/Pluggable_authentication_module">Pluggable
      Authentication Modules</ulink>
-->
      <ulink
      url="https://en.wikipedia.org/wiki/Pluggable_Authentication_Modules">Pluggable
      Authentication Modules（着脱可能認証モジュール）</ulink>
     </para>
    </listitem>
   </varlistentry>

   <varlistentry>
    <term><acronym>PGSQL</acronym></term>
    <listitem>
     <para>
      <link linkend="postgres"><productname>PostgreSQL</productname></link>
     </para>
    </listitem>
   </varlistentry>

   <varlistentry>
    <term><acronym>PGXS</acronym></term>
    <listitem>
     <para>
<!--
      <link linkend="extend-pgxs"><productname>PostgreSQL</productname> Extension System</link>
-->
      <link linkend="extend-pgxs"><productname>PostgreSQL</productname> Extension System（<productname>PostgreSQL</productname>拡張システム）</link>
     </para>
    </listitem>
   </varlistentry>

   <varlistentry>
    <term><acronym>PID</acronym></term>
    <listitem>
     <para>
<!--
      <ulink url="https://en.wikipedia.org/wiki/Process_identifier">Process Identifier</ulink>
-->
      <ulink url="https://en.wikipedia.org/wiki/Process_identifier">Process Identifier（プロセス識別子）</ulink>
     </para>
    </listitem>
   </varlistentry>

   <varlistentry>
    <term><acronym>PITR</acronym></term>
    <listitem>
     <para>
<!--
      <link linkend="continuous-archiving">Point-In-Time
      Recovery</link> (Continuous Archiving)
-->
      <link linkend="continuous-archiving">Point-In-Time
      Recovery（ポイントインタイムリカバリ）</link>（Continuous Archiving - 継続的アーカイブ）
     </para>
    </listitem>
   </varlistentry>

   <varlistentry>
    <term><acronym>PL</acronym></term>
    <listitem>
     <para>
<!--
      <link linkend="server-programming">Procedural Languages (server-side)</link>
-->
      <link linkend="server-programming">Procedural Languages（手続き言語） （サーバ側）</link>
     </para>
    </listitem>
   </varlistentry>

   <varlistentry>
    <term><acronym>POSIX</acronym></term>
    <listitem>
     <para>
      <ulink url="https://en.wikipedia.org/wiki/POSIX">Portable Operating
      System Interface</ulink>
     </para>
    </listitem>
   </varlistentry>

   <varlistentry>
    <term><acronym>RDBMS</acronym></term>
    <listitem>
     <para>
<!--
      <ulink
      url="https://en.wikipedia.org/wiki/Relational_database#RDBMS">Relational
      Database Management System</ulink>
-->
      <ulink
      url="https://en.wikipedia.org/wiki/Relational_database_management_system">Relational
      Database Management System（リレーショナルデータベース管理システム）</ulink>
     </para>
    </listitem>
   </varlistentry>

   <varlistentry>
    <term><acronym>RFC</acronym></term>
    <listitem>
     <para>
      <ulink
      url="https://en.wikipedia.org/wiki/Request_for_Comments">Request For
      Comments</ulink>
     </para>
    </listitem>
   </varlistentry>

   <varlistentry>
    <term><acronym>SGML</acronym></term>
    <listitem>
     <para>
<<<<<<< HEAD
<!--
      <ulink url="https://en.wikipedia.org/wiki/SGML">Standard Generalized
=======
      <ulink url="https://en.wikipedia.org/wiki/Standard_Generalized_Markup_Language">Standard Generalized
>>>>>>> 3d6a8289
      Markup Language</ulink>
-->
      <ulink url="https://en.wikipedia.org/wiki/SGML">Standard Generalized
      Markup Language（標準汎用マークアップ言語）</ulink>
     </para>
    </listitem>
   </varlistentry>

   <varlistentry>
    <term><acronym>SNI</acronym></term>
    <listitem>
     <para>
<!--
      <ulink
      url="https://en.wikipedia.org/wiki/Server_Name_Indication">
       Server Name Indication</ulink>,
      <ulink url="https://datatracker.ietf.org/doc/html/rfc6066#section-3">RFC 6066</ulink>
-->
      <ulink
      url="https://en.wikipedia.org/wiki/Server_Name_Indication">
       Server Name Indication（サーバ名表示）</ulink>,
      <ulink url="https://datatracker.ietf.org/doc/html/rfc6066#section-3">RFC 6066</ulink>
     </para>
    </listitem>
   </varlistentry>

   <varlistentry>
    <term><acronym>SPI</acronym></term>
    <listitem>
     <para>
<!--
      <link linkend="spi">Server Programming Interface</link>
-->
      <link linkend="spi">Server Programming Interface（サーバプログラミングインタフェース）</link>
     </para>
    </listitem>
   </varlistentry>

   <varlistentry>
    <term><acronym>SP-GiST</acronym></term>
    <listitem>
     <para>
<!--
      <link linkend="spgist">Space-Partitioned Generalized Search Tree</link>
-->
      <link linkend="spgist">Space-Partitioned Generalized Search Tree（空間分割汎用検索ツリー）</link>
     </para>
    </listitem>
   </varlistentry>

   <varlistentry>
    <term><acronym>SQL</acronym></term>
    <listitem>
     <para>
<!--
      <ulink url="https://en.wikipedia.org/wiki/SQL">Structured Query Language</ulink>
-->
      <ulink url="https://en.wikipedia.org/wiki/SQL">Structured Query Language（構造化問い合わせ言語）</ulink>
     </para>
    </listitem>
   </varlistentry>

   <varlistentry>
    <term><acronym>SRF</acronym></term>
    <listitem>
     <para>
<!--
      <link linkend="xfunc-c-return-set">Set-Returning Function</link>
-->
      <link linkend="xfunc-c-return-set">Set-Returning Function（集合を返す関数）</link>
     </para>
    </listitem>
   </varlistentry>

   <varlistentry>
    <term><acronym>SSH</acronym></term>
    <listitem>
     <para>
      <ulink url="https://en.wikipedia.org/wiki/Secure_Shell">Secure
      Shell</ulink>
     </para>
    </listitem>
   </varlistentry>

   <varlistentry>
    <term><acronym>SSL</acronym></term>
    <listitem>
     <para>
      <ulink url="https://en.wikipedia.org/wiki/Transport_Layer_Security#SSL_1.0,_2.0,_and_3.0">Secure Sockets Layer</ulink>
     </para>
    </listitem>
   </varlistentry>

   <varlistentry>
    <term><acronym>SSPI</acronym></term>
    <listitem>
     <para>
      <ulink url="https://msdn.microsoft.com/en-us/library/aa380493%28VS.85%29.aspx">Security
      Support Provider Interface</ulink>
     </para>
    </listitem>
   </varlistentry>

   <varlistentry>
    <term><acronym>SYSV</acronym></term>
    <listitem>
     <para>
      <ulink url="https://en.wikipedia.org/wiki/UNIX_System_V">Unix System V</ulink>
     </para>
    </listitem>
   </varlistentry>

   <varlistentry>
    <term><acronym>TCP/IP</acronym></term>
    <listitem>
     <para>
      <ulink
      url="https://en.wikipedia.org/wiki/Transmission_Control_Protocol">Transmission
      Control Protocol (TCP) / Internet Protocol (IP)</ulink>
     </para>
    </listitem>
   </varlistentry>

   <varlistentry>
    <term><acronym>TID</acronym></term>
    <listitem>
     <para>
<!--
      <link linkend="datatype-oid">Tuple Identifier</link>
-->
      <link linkend="datatype-oid">Tuple Identifier（タプル識別子）</link>
     </para>
    </listitem>
   </varlistentry>

   <varlistentry>
    <term><acronym>TLS</acronym></term>
    <listitem>
     <para>
      <ulink url="https://en.wikipedia.org/wiki/Transport_Layer_Security">
      Transport Layer Security</ulink>
     </para>
    </listitem>
   </varlistentry>

   <varlistentry>
    <term><acronym>TOAST</acronym></term>
    <listitem>
     <para>
<!--
      <link linkend="storage-toast">The Oversized-Attribute Storage Technique</link>
-->
      <link linkend="storage-toast">The Oversized-Attribute Storage Technique（過大属性格納技法）</link>
     </para>
    </listitem>
   </varlistentry>

   <varlistentry>
    <term><acronym>TPC</acronym></term>
    <listitem>
     <para>
<!--
      <ulink url="http://www.tpc.org/">Transaction Processing
      Performance Council</ulink>
-->
      <ulink url="http://www.tpc.org/">Transaction Processing
      Performance Council（トランザクション処理性能評議会）</ulink>
     </para>
    </listitem>
   </varlistentry>

   <varlistentry>
    <term><acronym>URL</acronym></term>
    <listitem>
     <para>
<!--
      <ulink url="https://en.wikipedia.org/wiki/URL">Uniform Resource
      Locator</ulink>
-->
      <ulink url="https://en.wikipedia.org/wiki/URL">Uniform Resource
      Locator（統一資源位置指定子）</ulink>
     </para>
    </listitem>
   </varlistentry>

   <varlistentry>
    <term><acronym>UTC</acronym></term>
    <listitem>
     <para>
<!--
      <ulink
      url="https://en.wikipedia.org/wiki/Coordinated_Universal_Time">Coordinated
      Universal Time</ulink>
-->
      <ulink
      url="https://en.wikipedia.org/wiki/Coordinated_Universal_Time">Coordinated
      Universal Time（協定世界時）</ulink>
     </para>
    </listitem>
   </varlistentry>

   <varlistentry>
    <term><acronym>UTF</acronym></term>
    <listitem>
     <para>
<!--
      <ulink url="https://www.unicode.org/">Unicode Transformation
      Format</ulink>
-->
      <ulink url="https://www.unicode.org/">Unicode Transformation
      Format（ユニコード変換書式）</ulink>
     </para>
    </listitem>
   </varlistentry>

   <varlistentry>
    <term><acronym>UTF8</acronym></term>
    <listitem>
     <para>
<<<<<<< HEAD
<!--
      <ulink url="https://en.wikipedia.org/wiki/Utf8">Eight-Bit Unicode
=======
      <ulink url="https://en.wikipedia.org/wiki/UTF-8">Eight-Bit Unicode
>>>>>>> 3d6a8289
      Transformation Format</ulink>
-->
      <ulink url="https://en.wikipedia.org/wiki/Utf8">Eight-Bit Unicode
      Transformation Format（８ビットユニコード変換書式）</ulink>
     </para>
    </listitem>
   </varlistentry>

   <varlistentry>
    <term><acronym>UUID</acronym></term>
    <listitem>
     <para>
<!--
      <link linkend="datatype-uuid">Universally Unique Identifier</link>
-->
      <link linkend="datatype-uuid">Universally Unique Identifier（汎用一意識別子）</link>
     </para>
    </listitem>
   </varlistentry>

   <varlistentry>
    <term><acronym>WAL</acronym></term>
    <listitem>
     <para>
<!--
      <link linkend="wal">Write-Ahead Log</link>
-->
      <link linkend="wal">Write-Ahead Log（先行書き込みログ）</link>
     </para>
    </listitem>
   </varlistentry>

   <varlistentry>
    <term><acronym>XID</acronym></term>
    <listitem>
     <para>
<!--
      <link linkend="datatype-oid">Transaction Identifier</link>
-->
      <link linkend="datatype-oid">Transaction Identifier（トランザクション識別子）</link>
     </para>
    </listitem>
   </varlistentry>

   <varlistentry>
    <term><acronym>XML</acronym></term>
    <listitem>
     <para>
<!--
      <ulink url="https://en.wikipedia.org/wiki/XML">Extensible Markup
      Language</ulink>
-->
      <ulink url="https://en.wikipedia.org/wiki/XML">Extensible Markup
      Language（拡張可能マークアップ言語）</ulink>
     </para>
    </listitem>
   </varlistentry>

  </variablelist>
 </para>

</appendix><|MERGE_RESOLUTION|>--- conflicted
+++ resolved
@@ -19,7 +19,10 @@
     <term><acronym>AIO</acronym></term>
     <listitem>
      <para>
+<!--
       <link linkend="glossary-aio">Asynchronous <acronym>I/O</acronym></link>
+-->
+《機械翻訳》«<link linkend="glossary-aio">Asynchronous <acronym>I/O</acronym></link>»
      </para>
     </listitem>
    </varlistentry>
@@ -75,16 +78,13 @@
     <term><acronym>ASCII</acronym></term>
     <listitem>
      <para>
-<<<<<<< HEAD
-<!--
-      <ulink url="https://en.wikipedia.org/wiki/Ascii">American Standard
-=======
+<!--
       <ulink url="https://en.wikipedia.org/wiki/ASCII">American Standard
->>>>>>> 3d6a8289
       Code for Information Interchange</ulink>
 -->
-      <ulink url="https://en.wikipedia.org/wiki/Ascii">American Standard
+《マッチ度[85.046729]》<ulink url="https://en.wikipedia.org/wiki/Ascii">American Standard
       Code for Information Interchange（情報交換用米国標準コード）</ulink>
+《機械翻訳》«<ulink url="https://en.wikipedia.org/wiki/ASCII">American Standard Code for Information Interchange</ulink>»
      </para>
     </listitem>
    </varlistentry>
@@ -229,16 +229,8 @@
     <term><acronym>DBMS</acronym></term>
     <listitem>
      <para>
-<<<<<<< HEAD
-<!--
-      <ulink url="https://en.wikipedia.org/wiki/Dbms">Database Management
-=======
       <ulink url="https://en.wikipedia.org/wiki/Database#Database_management_system">Database Management
->>>>>>> 3d6a8289
       System</ulink>
--->
-      <ulink url="https://en.wikipedia.org/wiki/Dbms">Database Management
-      System（データベース管理システム）</ulink>
      </para>
     </listitem>
    </varlistentry>
@@ -253,10 +245,11 @@
       Definition Language</ulink>, SQL commands such as <command>CREATE
       TABLE</command>, <command>ALTER USER</command>
 -->
-      <ulink
+《マッチ度[85.945946]》<ulink
       url="https://en.wikipedia.org/wiki/Data_Definition_Language">Data
       Definition Language（データ定義言語）</ulink>、<command>CREATE
       TABLE</command>、<command>ALTER USER</command>などのSQLコマンド
+《機械翻訳》«<ulink url="https://en.wikipedia.org/wiki/Data_definition_language">Data Definition Language</ulink>, SQL commands such as <command>CREATE TABLE</command>, <command>ALTER USER</command>»
      </para>
     </listitem>
    </varlistentry>
@@ -271,10 +264,11 @@
       Manipulation Language</ulink>, SQL commands such as <command>INSERT</command>,
       <command>UPDATE</command>, <command>DELETE</command>
 -->
-      <ulink
+《マッチ度[87.378641]》<ulink
       url="https://en.wikipedia.org/wiki/Data_Manipulation_Language">Data
       Manipulation Language（データ操作言語）</ulink>、<command>INSERT</command>、
       <command>UPDATE</command>、<command>DELETE</command>などのSQLコマンド
+《機械翻訳》«<ulink url="https://en.wikipedia.org/wiki/Data_manipulation_language">Data Manipulation Language</ulink>, SQL commands such as <command>INSERT</command>, <command>UPDATE</command>, <command>DELETE</command>»
      </para>
     </listitem>
    </varlistentry>
@@ -397,14 +391,11 @@
     <term><acronym>GMT</acronym></term>
     <listitem>
      <para>
-<<<<<<< HEAD
-<!--
-      <ulink url="https://en.wikipedia.org/wiki/GMT">Greenwich Mean Time</ulink>
--->
-      <ulink url="https://en.wikipedia.org/wiki/GMT">Greenwich Mean Time（グリニッジ標準時）</ulink>
-=======
+<!--
       <ulink url="https://en.wikipedia.org/wiki/Greenwich_Mean_Time">Greenwich Mean Time</ulink>
->>>>>>> 3d6a8289
+-->
+《マッチ度[75.555556]》<ulink url="https://en.wikipedia.org/wiki/GMT">Greenwich Mean Time（グリニッジ標準時）</ulink>
+《機械翻訳》«<ulink url="https://en.wikipedia.org/wiki/Greenwich_Mean_Time">Greenwich Mean Time</ulink>»
      </para>
     </listitem>
    </varlistentry>
@@ -513,7 +504,10 @@
     <term><acronym>I/O</acronym></term>
     <listitem>
      <para>
+<!--
       <link linkend="glossary-io">Input/Output</link>
+-->
+《機械翻訳》«<link linkend="glossary-io">Input/Output</link>»
      </para>
     </listitem>
    </varlistentry>
@@ -536,16 +530,13 @@
     <term><acronym>ISSN</acronym></term>
     <listitem>
      <para>
-<<<<<<< HEAD
-<!--
-      <ulink url="https://en.wikipedia.org/wiki/Issn">International Standard
-=======
+<!--
       <ulink url="https://en.wikipedia.org/wiki/ISSN">International Standard
->>>>>>> 3d6a8289
       Serial Number</ulink>
 -->
-      <ulink url="https://en.wikipedia.org/wiki/Issn">International Standard
+《マッチ度[83.695652]》<ulink url="https://en.wikipedia.org/wiki/Issn">International Standard
       Serial Number（国際標準逐次刊行物番号）</ulink>
+《機械翻訳》«<ulink url="https://en.wikipedia.org/wiki/ISSN">International Standard Serial Number</ulink>»
      </para>
     </listitem>
    </varlistentry>
@@ -717,12 +708,8 @@
     <term><acronym>OLTP</acronym></term>
     <listitem>
      <para>
-<<<<<<< HEAD
-<!--
-      <ulink url="https://en.wikipedia.org/wiki/OLTP">Online Transaction
-=======
+<!--
       <ulink url="https://en.wikipedia.org/wiki/Online_transaction_processing">Online Transaction
->>>>>>> 3d6a8289
       Processing</ulink>
 -->
       <ulink url="https://en.wikipedia.org/wiki/OLTP">Online Transaction
@@ -735,16 +722,13 @@
     <term><acronym>ORDBMS</acronym></term>
     <listitem>
      <para>
-<<<<<<< HEAD
-<!--
-      <ulink url="https://en.wikipedia.org/wiki/ORDBMS">Object-Relational
-=======
+<!--
       <ulink url="https://en.wikipedia.org/wiki/Object%E2%80%93relational_database">Object-Relational
->>>>>>> 3d6a8289
       Database Management System</ulink>
 -->
-      <ulink url="https://en.wikipedia.org/wiki/ORDBMS">Object-Relational
+《マッチ度[65.384615]》<ulink url="https://en.wikipedia.org/wiki/ORDBMS">Object-Relational
       Database Management System（オブジェクトリレーショナルデータベース管理システム）</ulink>
+《機械翻訳》«<ulink url="https://en.wikipedia.org/wiki/Object%E2%80%93relational_database">Object-Relational Database Management System</ulink>»
      </para>
     </listitem>
    </varlistentry>
@@ -758,9 +742,10 @@
       url="https://en.wikipedia.org/wiki/Pluggable_authentication_module">Pluggable
       Authentication Modules</ulink>
 -->
-      <ulink
+《マッチ度[81.739130]》<ulink
       url="https://en.wikipedia.org/wiki/Pluggable_Authentication_Modules">Pluggable
       Authentication Modules（着脱可能認証モジュール）</ulink>
+《機械翻訳》«<ulink url="https://en.wikipedia.org/wiki/Pluggable_authentication_module">Pluggable Authentication Modules</ulink>»
      </para>
     </listitem>
    </varlistentry>
@@ -843,9 +828,10 @@
       url="https://en.wikipedia.org/wiki/Relational_database#RDBMS">Relational
       Database Management System</ulink>
 -->
-      <ulink
+《マッチ度[68.421053]》<ulink
       url="https://en.wikipedia.org/wiki/Relational_database_management_system">Relational
       Database Management System（リレーショナルデータベース管理システム）</ulink>
+《機械翻訳》«<ulink url="https://en.wikipedia.org/wiki/Relational_database#RDBMS">Relational Database Management System</ulink>»
      </para>
     </listitem>
    </varlistentry>
@@ -865,16 +851,13 @@
     <term><acronym>SGML</acronym></term>
     <listitem>
      <para>
-<<<<<<< HEAD
-<!--
-      <ulink url="https://en.wikipedia.org/wiki/SGML">Standard Generalized
-=======
+<!--
       <ulink url="https://en.wikipedia.org/wiki/Standard_Generalized_Markup_Language">Standard Generalized
->>>>>>> 3d6a8289
       Markup Language</ulink>
 -->
-      <ulink url="https://en.wikipedia.org/wiki/SGML">Standard Generalized
+《マッチ度[64.516129]》<ulink url="https://en.wikipedia.org/wiki/SGML">Standard Generalized
       Markup Language（標準汎用マークアップ言語）</ulink>
+《機械翻訳》«<ulink url="https://en.wikipedia.org/wiki/Standard_Generalized_Markup_Language">Standard Generalized Markup Language</ulink>»
      </para>
     </listitem>
    </varlistentry>
@@ -1090,16 +1073,13 @@
     <term><acronym>UTF8</acronym></term>
     <listitem>
      <para>
-<<<<<<< HEAD
-<!--
-      <ulink url="https://en.wikipedia.org/wiki/Utf8">Eight-Bit Unicode
-=======
+<!--
       <ulink url="https://en.wikipedia.org/wiki/UTF-8">Eight-Bit Unicode
->>>>>>> 3d6a8289
       Transformation Format</ulink>
 -->
-      <ulink url="https://en.wikipedia.org/wiki/Utf8">Eight-Bit Unicode
+《マッチ度[84.375000]》<ulink url="https://en.wikipedia.org/wiki/Utf8">Eight-Bit Unicode
       Transformation Format（８ビットユニコード変換書式）</ulink>
+《機械翻訳》«<ulink url="https://en.wikipedia.org/wiki/UTF-8">Eight-Bit Unicode Transformation Format</ulink>»
      </para>
     </listitem>
    </varlistentry>

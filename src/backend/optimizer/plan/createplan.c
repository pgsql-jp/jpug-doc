--- conflicted
+++ resolved
@@ -7172,11 +7172,8 @@
 				 int epqParam)
 {
 	ModifyTable *node = makeNode(ModifyTable);
-<<<<<<< HEAD
-=======
 	bool		returning_old_or_new = false;
 	bool		returning_old_or_new_valid = false;
->>>>>>> 3d6a8289
 	bool		transition_tables = false;
 	bool		transition_tables_valid = false;
 	List	   *fdw_private_list;
@@ -7325,12 +7322,8 @@
 		 * callback functions needed for that and (2) there are no local
 		 * structures that need to be run for each modified row: row-level
 		 * triggers on the foreign table, stored generated columns, WITH CHECK
-<<<<<<< HEAD
-		 * OPTIONs from parent views, transition tables on the named relation.
-=======
 		 * OPTIONs from parent views, Vars returning OLD/NEW in the RETURNING
 		 * list, or transition tables on the named relation.
->>>>>>> 3d6a8289
 		 */
 		direct_modify = false;
 		if (fdwroutine != NULL &&
@@ -7342,19 +7335,6 @@
 			!has_row_triggers(root, rti, operation) &&
 			!has_stored_generated_columns(root, rti))
 		{
-<<<<<<< HEAD
-			/* transition_tables is the same for all result relations */
-			if (!transition_tables_valid)
-			{
-				transition_tables = has_transition_tables(root,
-														  nominalRelation,
-														  operation);
-				transition_tables_valid = true;
-			}
-			if (!transition_tables)
-				direct_modify = fdwroutine->PlanDirectModify(root, node,
-															 rti, i);
-=======
 			/*
 			 * returning_old_or_new and transition_tables are the same for all
 			 * result relations, respectively
@@ -7379,7 +7359,6 @@
 					direct_modify = fdwroutine->PlanDirectModify(root, node,
 																 rti, i);
 			}
->>>>>>> 3d6a8289
 		}
 		if (direct_modify)
 			direct_modify_plans = bms_add_member(direct_modify_plans, i);

<!-- doc/src/sgml/xml2.sgml -->

<sect1 id="xml2" xreflabel="xml2">
 <title>xml2</title>

 <indexterm zone="xml2">
  <primary>xml2</primary>
 </indexterm>

 <para>
<!--
  The <filename>xml2</> module provides XPath querying and
  XSLT functionality.
-->
<filename>xml2</>モジュールはXPath問い合わせとXSLT機能を提供します。
 </para>

 <sect2>
<!--
  <title>Deprecation Notice</title>
-->
  <title>廃止予定の可能性についてのお知らせ</title>

  <para>
<!--
   From <productname>PostgreSQL</> 8.3 on, there is XML-related
   functionality based on the SQL/XML standard in the core server.
   That functionality covers XML syntax checking and XPath queries,
   which is what this module does, and more, but the API is
   not at all compatible.  It is planned that this module will be
   removed in a future version of PostgreSQL in favor of the newer standard API, so
   you are encouraged to try converting your applications.  If you
   find that some of the functionality of this module is not
   available in an adequate form with the newer API, please explain
   your issue to <email>pgsql-hackers@postgresql.org</email> so that the deficiency
   can be addressed.
-->
<productname>PostgreSQL</> 8.3から、SQL/XML標準に基づくXML関連の機能はコアサーバ内に存在します。
その機能は、XML構文検査、XPath問い合わせなど本モジュールが行なうことと同等のこととそれ以上のことを範囲としますが、APIには互換性はありません。
新しい標準APIのため、本モジュールは今後のバージョンのPostgreSQLで削除される予定ですので、アプリケーションの変換が推奨されています。
本モジュールの機能に新しいAPIに適用できないものがあることが分かった場合、その不足に取り組むことができるように<email>pgsql-hackers@postgresql.org</email>にその問題を表明してください。
  </para>
 </sect2>

 <sect2>
<!--
  <title>Description of Functions</title>
-->
  <title>関数の説明</title>

  <para>
<!--
   <xref linkend="xml2-functions-table"> shows the functions provided by this module.
   These functions provide straightforward XML parsing and XPath queries.
   All arguments are of type <type>text</>, so for brevity that is not shown.
-->
<xref linkend="xml2-functions-table">に本モジュールで提供する関数を示します。
これらの関数は簡単なXML解析とXPath問い合わせを提供します。
すべての引数は<type>text</>型です。
簡潔にするため説明しません。
  </para>

  <table id="xml2-functions-table">
<!--
   <title>Functions</title>
-->
   <title>関数</title>
   <tgroup cols="3">
   <thead>
     <row>
<!--
      <entry>Function</entry>
      <entry>Returns</entry>
      <entry>Description</entry>
-->
      <entry>関数</entry>
      <entry>結果</entry>
      <entry>説明</entry>
     </row>
    </thead>
    <tbody>
     <row>
      <entry>
       <function>
        xml_is_well_formed(document)
       </function>
      </entry>
      <entry>
       <type>bool</type>
      </entry>
      <entry>
       <para>
<!--
        This parses the document text in its parameter and returns true if the
        document is well-formed XML.  (Note: before PostgreSQL 8.2, this
        function was called <function>xml_valid()</>.  That is the wrong name
        since validity and well-formedness have different meanings in XML.
        The old name is still available, but is deprecated.)
-->
これはパラメータとして与えられた文書テキストを解析し、文書が整形式のXMLであれば真を返します。
（注意:PostgreSQL 8.2以前ではこの関数は<function>xml_valid()</>と呼ばれていました。
XMLでは整形と検証が異なる意味を持つため間違った名前でした。
古い名前もまだ利用できますが、廃止予定です。）
       </para>
      </entry>
     </row>
     <row>
      <entry>
        <function>
         xpath_string(document, query)
        </function>
      </entry>
      <entry>
       <type>text</type>
      </entry>
      <entry morerows="2">
       <para>
<!--
        These functions evaluate the XPath query on the supplied document, and
        cast the result to the specified type.
-->
これらの関数は与えられた文書に対するXPath問い合わせを評価し、結果を指定した型にキャストします。
       </para>
      </entry>
     </row>
     <row>
      <entry>
       <function>
        xpath_number(document, query)
       </function>
      </entry>
      <entry>
       <type>float4</type>
      </entry>
     </row>
     <row>
      <entry>
       <function>
        xpath_bool(document, query)
       </function>
      </entry>
      <entry>
       <type>bool</type>
      </entry>
     </row>
     <row>
      <entry>
        <function>
         xpath_nodeset(document, query, toptag, itemtag)
        </function>
      </entry>
      <entry>
       <type>text</type>
      </entry>
      <entry>
       <para>
<!--
       This evaluates query on document and wraps the result in XML tags. If
       the result is multivalued, the output will look like:
-->
これは文書に対する問い合わせを評価し、XMLタグ内に結果を包みます。
結果が複数の値であれば、出力は以下のようになります。
<synopsis>
&lt;toptag&gt;
&lt;itemtag&gt;Value 1 which could be an XML fragment&lt;/itemtag&gt;
&lt;itemtag&gt;Value 2....&lt;/itemtag&gt;
&lt;/toptag&gt;
</synopsis>
<!--
        If either <literal>toptag</> or <literal>itemtag</> is an empty string, the relevant tag is omitted.
-->
<literal>toptag</>または<literal>itemtag</>が空文字だった場合、対応するタグは省略されます。
       </para>
      </entry>
     </row>
     <row>
      <entry>
        <function>
         xpath_nodeset(document, query)
        </function>
      </entry>
      <entry>
       <type>text</type>
      </entry>
      <entry>
       <para>
<!--
        Like <function>xpath_nodeset(document, query, toptag, itemtag)</> but result omits both tags.
-->
<function>xpath_nodeset(document, query, toptag, itemtag)</>と同様ですが、結果は両方のタグを省きます。
       </para>
      </entry>
     </row>
     <row>
      <entry>
        <function>
         xpath_nodeset(document, query, itemtag)
        </function>
      </entry>
      <entry>
       <type>text</type>
      </entry>
      <entry>
       <para>
<<<<<<< HEAD
        Like <function>xpath_nodeset(document, query, toptag, itemtag)</> but result omits <literal>toptag</literal>.
=======
<!--
        Like <function>xpath_nodeset(document, query, toptag, itemtag)</> but result omits <literal>toptag</literal>.
-->
<function>xpath_nodeset(document, query, toptag, itemtag)</>と同様ですが、結果は<literal>toptag</literal>を省きます。
>>>>>>> de74b4ab
       </para>
      </entry>
     </row>
     <row>
      <entry>
        <function>
         xpath_list(document, query, separator)
        </function>
      </entry>
      <entry>
       <type>text</type>
      </entry>
      <entry>
       <para>
<!--
        This function returns multiple values separated by the specified
        separator, for example <literal>Value 1,Value 2,Value 3</> if
        separator is <literal>,</>.
-->
この関数は複数の値を指定した区切り文字で区切って返します。
例えば、区切り文字が<literal>,</>ならば<literal>Value 1,Value 2,Value 3</>となります。
       </para>
      </entry>
     </row>
     <row>
      <entry>
        <function>
         xpath_list(document, query)
        </function>
      </entry>
      <entry>
       <type>text</type>
      </entry>
      <entry>
<!--
       This is a wrapper for the above function that uses <literal>,</>
       as the separator.
-->
これは、<literal>,</>を区切り文字として使用する、上の関数のラッパです。
      </entry>
     </row>
    </tbody>
   </tgroup>
  </table>
 </sect2>

 <sect2>
  <title><literal>xpath_table</literal></title>

  <indexterm>
   <primary>xpath_table</primary>
  </indexterm>

<synopsis>
xpath_table(text key, text document, text relation, text xpaths, text criteria) returns setof record
</synopsis>

  <para>
<!--
   <function>xpath_table</> is a table function that evaluates a set of XPath
   queries on each of a set of documents and returns the results as a
   table. The primary key field from the original document table is returned
   as the first column of the result so that the result set
   can readily be used in joins.  The parameters are described in
   <xref linkend="xml2-xpath-table-parameters">.
-->
<function>xpath_table</>は各文書集合に対するXPath問い合わせ集合を評価し、結果をテーブルとして返すテーブル関数です。
元文書テーブルのプライマリキーフィールドが結果の第一列として返されますので、結果セットを容易に結合で使用することができます。
パラメータについては<xref linkend="xml2-xpath-table-parameters">で説明します。
  </para>

  <table id="xml2-xpath-table-parameters">
<!--
   <title><function>xpath_table</function> Parameters</title>
-->
   <title><function>xpath_table</function>のパラメータ</title>
   <tgroup cols="2">
     <thead>
     <row>
<!--
      <entry>Parameter</entry>
      <entry>Description</entry>
-->
      <entry>パラメータ</entry>
      <entry>説明</entry>
     </row>
    </thead>
    <tbody>
     <row>
      <entry><parameter>key</parameter></entry>
      <entry>
       <para>
<!--
        the name of the <quote>key</> field &mdash; this is just a field to be used as
        the first column of the output table, i.e., it identifies the record from
        which each output row came (see note below about multiple values)
-->
<quote>key</>フィールドの名前です。
これは、出力テーブルの第一列として使用される単なるフィールドです。
つまり、これは各出力行の出現元を識別するレコードです。
（後述の複数値に関する注記を参照してください。）
       </para>
      </entry>
     </row>
     <row>
      <entry><parameter>document</parameter></entry>
      <entry>
       <para>
<!--
        the name of the field containing the XML document
-->
XML文書を含むフィールドの名前です。
       </para>
      </entry>
     </row>
     <row>
      <entry><parameter>relation</parameter></entry>
      <entry>
       <para>
<!--
        the name of the table or view containing the documents
-->
文書を含むテーブルまたはビューの名前です。
       </para>
      </entry>
     </row>
     <row>
      <entry><parameter>xpaths</parameter></entry>
      <entry>
       <para>
<!--
        one or more XPath expressions, separated by <literal>|</literal>
-->
<literal>|</literal>で区切られた、1つ以上のXPath式です。
       </para>
      </entry>
     </row>
     <row>
      <entry><parameter>criteria</parameter></entry>
      <entry>
       <para>
<!--
        the contents of the WHERE clause. This cannot be omitted, so use
        <literal>true</literal> or <literal>1=1</literal> if you want to
        process all the rows in the relation
-->
WHERE句の内容です。
これは省略することができません。
リレーション内の全行を処理したい場合は<literal>true</literal>または<literal>1=1</literal>を使用してください。
       </para>
      </entry>
     </row>
    </tbody>
   </tgroup>
  </table>

  <para>
<!--
   These parameters (except the XPath strings) are just substituted
   into a plain SQL SELECT statement, so you have some flexibility &mdash; the
   statement is
-->
（XPath文字列を除く）これらのパラメータは普通のSQL SELECT 文に単純に置換されます。
このため、多少の柔軟性があります。
  </para>

  <para>
   <literal>
    SELECT &lt;key&gt;, &lt;document&gt; FROM &lt;relation&gt; WHERE &lt;criteria&gt;
   </literal>
  </para>

  <para>
<!--
   so those parameters can be <emphasis>anything</> valid in those particular
   locations. The result from this SELECT needs to return exactly two
   columns (which it will unless you try to list multiple fields for key
   or document). Beware that this simplistic approach requires that you
   validate any user-supplied values to avoid SQL injection attacks.
-->
文は上の通りですので、これらのパラメータにはそれぞれの場所で有効なものであれば<emphasis>何でも</>よいわけです。
このSELECTの結果は正確に2つの列を返さなければなりません（キーまたは文書に対して複数のフィールドを列挙させようとしない限りです）。
この簡略された手法では、SQLインジェクション攻撃を防ぐためにユーザから与えられた値をすべて検証しなければならないことに注意してください。
  </para>

  <para>
<!--
   The function has to be used in a <literal>FROM</> expression, with an
   <literal>AS</> clause to specify the output columns; for example
-->
この関数は、出力列を指定するための<literal>AS</>句を付けた<literal>FROM</>式内で使用されなければなりません。
以下に例を示します。
<programlisting>
SELECT * FROM
xpath_table('article_id',
            'article_xml',
            'articles',
            '/article/author|/article/pages|/article/title',
            'date_entered > ''2003-01-01'' ')
AS t(article_id integer, author text, page_count integer, title text);
</programlisting>
<!--
   The <literal>AS</> clause defines the names and types of the columns in the
   output table.  The first is the <quote>key</> field and the rest correspond
   to the XPath queries.
   If there are more XPath queries than result columns,
   the extra queries will be ignored. If there are more result columns
   than XPath queries, the extra columns will be NULL.
-->
この<literal>AS</>句は、出力テーブルの列名とその型を定義します。
先頭が<quote>key</>フィールド、残りがXPath問い合わせに対応します。
結果列より多くのXPath問い合わせが存在する場合、余った問い合わせは無視されます。
XPath問い合わせより多くの結果列が存在する場合は余った列はNULLになります。
  </para>

  <para>
<!--
   Notice that this example defines the <structname>page_count</> result
   column as an integer.  The function deals internally with string
   representations, so when you say you want an integer in the output, it will
   take the string representation of the XPath result and use PostgreSQL input
   functions to transform it into an integer (or whatever type the <type>AS</>
   clause requests). An error will result if it can't do this &mdash; for
   example if the result is empty &mdash; so you may wish to just stick to
   <type>text</> as the column type if you think your data has any problems.
-->
この例で<structname>page_count</>結果列が整数として定義されていることに注意してください。
関数は内部的に文字列表現で扱います。
このため、出力内で整数で扱いたいと言っている時、XPath結果の文字列表現を取り出し、整数（または<type>AS</>句で要求した任意の型）に変換するためにPostgreSQLの入力関数を使用します。
例えば結果が空など、変換できない場合はエラーになります。
ですので、データに何らかの問題があると考えられる場合、列型として<type>text</>に限定する方がよいかもしれません。
  </para>

  <para>
<!--
   The calling <command>SELECT</> statement doesn't necessarily have be
   just <literal>SELECT *</> &mdash; it can reference the output
   columns by name or join them to other tables. The function produces a
   virtual table with which you can perform any operation you wish (e.g.
   aggregation, joining, sorting etc). So we could also have:
-->
<command>SELECT</>文の呼び出しでは、単なる<literal>SELECT *</>でなければならない必要性はありません。
出力列を名前で参照することも他のテーブルと結合することも可能です。
この関数は希望の何らかの操作（例えば集約、結合、ソートなど）を行うことができる仮想テーブルを生成します。
このため以下をより複雑な例として示すことができます。
<programlisting>
SELECT t.title, p.fullname, p.email
FROM xpath_table('article_id', 'article_xml', 'articles',
                 '/article/title|/article/author/@id',
                 'xpath_string(article_xml,''/article/@date'') > ''2003-03-20'' ')
       AS t(article_id integer, title text, author_id integer),
     tblPeopleInfo AS p
WHERE t.author_id = p.person_id;
</programlisting>
<!--
   as a more complicated example. Of course, you could wrap all
   of this in a view for convenience.
-->
当然ながら、簡便にするためにこれをすべてビューとして包み隠すことができます。
  </para>

  <sect3>
<!--
   <title>Multivalued Results</title>
-->
   <title>複数値の結果</title>

   <para>
<!--
    The <function>xpath_table</> function assumes that the results of each XPath query
    might be multivalued, so the number of rows returned by the function
    may not be the same as the number of input documents. The first row
    returned contains the first result from each query, the second row the
    second result from each query. If one of the queries has fewer values
    than the others, null values will be returned instead.
-->
<function>xpath_table</>関数は各XPath問い合わせの結果が複数の値を持つ可能性があることを前提としています。
このため、この関数が返す行数は入力文書の数と同じにならない可能性があります。
返される最初の行には各問い合わせの最初の結果が、2番目の行には各問い合わせの2番目の結果が含まれます。
問い合わせの1つが他よりも少ない値を持つ場合は代わりにNULL値が返されます。
   </para>

   <para>
<!--
    In some cases, a user will know that a given XPath query will return
    only a single result (perhaps a unique document identifier) &mdash; if used
    alongside an XPath query returning multiple results, the single-valued
    result will appear only on the first row of the result. The solution
    to this is to use the key field as part of a join against a simpler
    XPath query. As an example:
-->
指定したXPath問い合わせが単一の結果（おそらく一意な文書識別子）のみを返すことがユーザが分かっている場合があります。
もしこれを複数の結果を返すXPathと一緒に使用されると、単一値の結果は結果の最初の行にのみ現れます。
この解決方法はより単純なXPath問い合わせに対する結合部分としてキーフィールドを使用することです。
以下に例を示します。

<programlisting>
CREATE TABLE test (
    id int PRIMARY KEY,
    xml text
);

INSERT INTO test VALUES (1, '&lt;doc num="C1"&gt;
&lt;line num="L1"&gt;&lt;a&gt;1&lt;/a&gt;&lt;b&gt;2&lt;/b&gt;&lt;c&gt;3&lt;/c&gt;&lt;/line&gt;
&lt;line num="L2"&gt;&lt;a&gt;11&lt;/a&gt;&lt;b&gt;22&lt;/b&gt;&lt;c&gt;33&lt;/c&gt;&lt;/line&gt;
&lt;/doc&gt;');

INSERT INTO test VALUES (2, '&lt;doc num="C2"&gt;
&lt;line num="L1"&gt;&lt;a&gt;111&lt;/a&gt;&lt;b&gt;222&lt;/b&gt;&lt;c&gt;333&lt;/c&gt;&lt;/line&gt;
&lt;line num="L2"&gt;&lt;a&gt;111&lt;/a&gt;&lt;b&gt;222&lt;/b&gt;&lt;c&gt;333&lt;/c&gt;&lt;/line&gt;
&lt;/doc&gt;');

SELECT * FROM
  xpath_table('id','xml','test',
              '/doc/@num|/doc/line/@num|/doc/line/a|/doc/line/b|/doc/line/c',
              'true')
  AS t(id int, doc_num varchar(10), line_num varchar(10), val1 int, val2 int, val3 int)
WHERE id = 1 ORDER BY doc_num, line_num

 id | doc_num | line_num | val1 | val2 | val3
----+---------+----------+------+------+------
  1 | C1      | L1       |    1 |    2 |    3
  1 |         | L2       |   11 |   22 |   33
</programlisting>
   </para>

   <para>
<!--
    To get <literal>doc_num</> on every line, the solution is to use two invocations
    of <function>xpath_table</> and join the results:
-->
各行に<literal>doc_num</>を付けるためには、2つの<function>xpath_table</>を呼び出し、その結果を結合することです。

<programlisting>
SELECT t.*,i.doc_num FROM
  xpath_table('id', 'xml', 'test',
              '/doc/line/@num|/doc/line/a|/doc/line/b|/doc/line/c',
              'true')
    AS t(id int, line_num varchar(10), val1 int, val2 int, val3 int),
  xpath_table('id', 'xml', 'test', '/doc/@num', 'true')
    AS i(id int, doc_num varchar(10))
WHERE i.id=t.id AND i.id=1
ORDER BY doc_num, line_num;

 id | line_num | val1 | val2 | val3 | doc_num
----+----------+------+------+------+---------
  1 | L1       |    1 |    2 |    3 | C1
  1 | L2       |   11 |   22 |   33 | C1
(2 rows)
</programlisting>
   </para>
  </sect3>
 </sect2>

 <sect2>
<!--
  <title>XSLT Functions</title>
-->
  <title>XSLT関数</title>

  <para>
<!--
   The following functions are available if libxslt is installed:
-->
libxsltがインストールされている場合、以下の関数を使用することができます。
  </para>

  <sect3>
   <title><literal>xslt_process</literal></title>

  <indexterm>
   <primary>xslt_process</primary>
  </indexterm>

<synopsis>
xslt_process(text document, text stylesheet, text paramlist) returns text
</synopsis>

   <para>
<!--
    This function applies the XSL stylesheet to the document and returns
    the transformed result. The <literal>paramlist</> is a list of parameter
    assignments to be used in the transformation, specified in the form
    <literal>a=1,b=2</>. Note that the
    parameter parsing is very simple-minded: parameter values cannot
    contain commas!
-->
この関数はXSLスタイルシートを文書に適用し、変換した結果を返します。
<literal>paramlist</>は、'a=1,b=2'という形で指定された、変換で使用されるパラメータ代入式のリストです。
パラメータ解析はあまり熟考されたものではないことに注意してください。パラメータ値にカンマを入れることができません。
   </para>

   <para>
<!--
    There is also a two-parameter version of <function>xslt_process</> which
    does not pass any parameters to the transformation.
-->
また、変換用のパラメータを渡さない、2つのパラメータを取るバージョンの<function>xslt_process</>も存在します。
   </para>
  </sect3>
 </sect2>

 <sect2>
<!--
  <title>Author</title>
-->
  <title>作者</title>

  <para>
   John Gray <email>jgray@azuli.co.uk</email>
  </para>

  <para>
<!--
   Development of this module was sponsored by Torchbox Ltd. (www.torchbox.com).
   It has the same BSD license as PostgreSQL.
<<<<<<< HEAD
=======
-->
本モジュールの開発はTorchbox Ltd. (www.torchbox.com)が後援しました。
PostgreSQLと同じBSDライセンスです。
>>>>>>> de74b4ab
  </para>
 </sect2>

</sect1><|MERGE_RESOLUTION|>--- conflicted
+++ resolved
@@ -202,14 +202,10 @@
       </entry>
       <entry>
        <para>
-<<<<<<< HEAD
+<!--
         Like <function>xpath_nodeset(document, query, toptag, itemtag)</> but result omits <literal>toptag</literal>.
-=======
-<!--
-        Like <function>xpath_nodeset(document, query, toptag, itemtag)</> but result omits <literal>toptag</literal>.
 -->
 <function>xpath_nodeset(document, query, toptag, itemtag)</>と同様ですが、結果は<literal>toptag</literal>を省きます。
->>>>>>> de74b4ab
        </para>
       </entry>
      </row>
@@ -626,12 +622,9 @@
 <!--
    Development of this module was sponsored by Torchbox Ltd. (www.torchbox.com).
    It has the same BSD license as PostgreSQL.
-<<<<<<< HEAD
-=======
 -->
 本モジュールの開発はTorchbox Ltd. (www.torchbox.com)が後援しました。
 PostgreSQLと同じBSDライセンスです。
->>>>>>> de74b4ab
   </para>
  </sect2>
 

<!-- doc/src/sgml/spi.sgml -->

<chapter id="spi">
<!--
 <title>Server Programming Interface</title>
-->
 <title>サーバプログラミングインタフェース</title>

 <indexterm zone="spi">
  <primary>SPI</primary>
 </indexterm>

 <para>
<!--
  The <firstterm>Server Programming Interface</firstterm>
  (<acronym>SPI</acronym>) gives writers of user-defined
  <acronym>C</acronym> functions the ability to run
  <acronym>SQL</acronym> commands inside their functions or procedures.
  <acronym>SPI</acronym> is a set of
  interface functions to simplify access to the parser, planner,
  and executor. <acronym>SPI</acronym> also does some
  memory management.
-->
<firstterm>サーバプログラミングインタフェース</firstterm>（<acronym>SPI</acronym>）は、ユーザ定義の<acronym>C</acronym>関数が関数やプロシージャから<acronym>SQL</acronym>コマンドを実行する機能をユーザに提供します。
<acronym>SPI</acronym>はパーサ、プランナ、エクゼキュータへのアクセスを単純化したインタフェース関数の集合です。
また、<acronym>SPI</acronym>は多少のメモリ管理を行います。
 </para>

 <note>
  <para>
<!--
   The available procedural languages provide various means to
   execute SQL commands from functions.  Most of these facilities are
   based on SPI, so this documentation might be of use for users
   of those languages as well.
-->
利用可能な手続き言語は、関数からSQLコマンドを実行するための各種手段を提供します。
これらのほとんどは、SPIを基にしていますので、この文書はこれらの言語のユーザにとっても有用な場合があります。
  </para>
 </note>

 <para>
<!--
  Note that if a command invoked via SPI fails, then control will not be
  returned to your C function.  Rather, the
  transaction or subtransaction in which your C function executes will be
  rolled back.  (This might seem surprising given that the SPI functions mostly
  have documented error-return conventions.  Those conventions only apply
  for errors detected within the SPI functions themselves, however.)
  It is possible to recover control after an error by establishing your own
  subtransaction surrounding SPI calls that might fail.
-->
コマンドがSPIの失敗を起こした場合、その制御はC関数には戻らないことに注意してください。
それどころか、プロシージャを実行していたトランザクションもしくは副トランザクションはロールバックされます
（これはSPI関数のほとんどでエラーを返す規約があることから奇妙に思われるかもしれません。
しかし、こうした規約はSPI関数自身でエラーを検知した時にのみ適用されるものです）。
失敗する可能性があるSPI呼び出しを囲む副トランザクションを独自に用意することで、エラーの後の制御を戻すことができます。
 </para>

 <para>
<!--
  <acronym>SPI</acronym> functions return a nonnegative result on
  success (either via a returned integer value or in the global
  variable <varname>SPI_result</varname>, as described below).  On
  error, a negative result or <symbol>NULL</symbol> will be returned.
-->
<acronym>SPI</acronym>関数は成功時に非負の結果を（戻り値、もしくは後述の<varname>SPI_result</varname>グローバル変数の中に）返します。
エラー時、負の結果もしくは<symbol>NULL</symbol>を返します。
 </para>

 <para>
<!--
  Source code files that use SPI must include the header file
  <filename>executor/spi.h</filename>.
-->
SPIを使用するソースコードファイルでは<filename>executor/spi.h</filename>ヘッダファイルをincludeしなければなりません。
 </para>


<sect1 id="spi-interface">
<!--
 <title>Interface Functions</title>
-->
 <title>インタフェース関数</title>

 <refentry id="spi-spi-connect">
  <indexterm><primary>SPI_connect</primary></indexterm>
  <indexterm><primary>SPI_connect_ext</primary></indexterm>

  <refmeta>
   <refentrytitle>SPI_connect</refentrytitle>
   <manvolnum>3</manvolnum>
  </refmeta>

  <refnamediv>
   <refname>SPI_connect</refname>
   <refname>SPI_connect_ext</refname>
<!--
   <refpurpose>connect a C function to the SPI manager</refpurpose>
-->
   <refpurpose>SPIマネージャにC関数を接続する</refpurpose>
 </refnamediv>

 <refsynopsisdiv>
<synopsis>
int SPI_connect(void)
</synopsis>

 <synopsis>
int SPI_connect_ext(int <parameter>options</parameter>)
</synopsis>
 </refsynopsisdiv>

 <refsect1>
<!--
  <title>Description</title>
-->
  <title>説明</title>

  <para>
<!--
   <function>SPI_connect</function> opens a connection from a
   C function invocation to the SPI manager.  You must call this
   function if you want to execute commands through SPI.  Some utility
   SPI functions can be called from unconnected C functions.
-->
<function>SPI_connect</function>はC関数の呼び出しからSPIマネージャへの接続を開きます。
SPIを経由してコマンドを実行させる場合、この関数を呼び出さなければなりません。
SPIユーティリティ関数の中には、未接続のC関数から呼び出し可能なものがあります。
  </para>

  <para>
<!--
   <function>SPI_connect_ext</function> does the same but has an argument that
   allows passing option flags.  Currently, the following option values are
   available:
-->
<function>SPI_connect_ext</function>は同様に動作しますが、オプションフラグを渡せる引数を一つもちます。
今のところ以下のオプション値が使えます。
   <variablelist>
    <varlistentry>
     <term><symbol>SPI_OPT_NONATOMIC</symbol></term>
     <listitem>
      <para>
<!--
       Sets the SPI connection to be <firstterm>nonatomic</firstterm>, which
       means that transaction control calls (<function>SPI_commit</function>,
       <function>SPI_rollback</function>) are allowed.  Otherwise,
       calling those functions will result in an immediate error.
<<<<<<< HEAD
=======
-->
SPI接続を<firstterm>非原子的</firstterm>になるように設定します。これはトランザクション制御呼び出し(<function>SPI_commit</function>、<function>SPI_rollback</function>)が可能であることを意味します。
このフラグなしで、これら関数を呼び出すと即座にエラーになります。
>>>>>>> 185876a6
      </para>
     </listitem>
    </varlistentry>
   </variablelist>
  </para>

  <para>
<!--
   <literal>SPI_connect()</literal> is equivalent to
   <literal>SPI_connect_ext(0)</literal>.
-->
<literal>SPI_connect()</literal>は<literal>SPI_connect_ext(0)</literal>と同義です。
  </para>
 </refsect1>

 <refsect1>
<!--
  <title>Return Value</title>
-->
  <title>戻り値</title>

  <variablelist>
   <varlistentry>
    <term><symbol>SPI_OK_CONNECT</symbol></term>
    <listitem>
     <para>
<!--
      on success
-->
成功した場合。
     </para>
    </listitem>
   </varlistentry>

   <varlistentry>
    <term><symbol>SPI_ERROR_CONNECT</symbol></term>
    <listitem>
     <para>
<!--
      on error
-->
エラーが発生した場合。
     </para>
    </listitem>
   </varlistentry>
  </variablelist>
 </refsect1>
</refentry>

<!-- *********************************************** -->

<refentry id="spi-spi-finish">
 <indexterm><primary>SPI_finish</primary></indexterm>

 <refmeta>
  <refentrytitle>SPI_finish</refentrytitle>
  <manvolnum>3</manvolnum>
 </refmeta>

 <refnamediv>
  <refname>SPI_finish</refname>
<!--
  <refpurpose>disconnect a C function from the SPI manager</refpurpose>
-->
  <refpurpose>C関数をSPIマネージャから切断する</refpurpose>
 </refnamediv>

 <refsynopsisdiv>
<synopsis>
int SPI_finish(void)
</synopsis>
 </refsynopsisdiv>

 <refsect1>
<!--
  <title>Description</title>
-->
  <title>説明</title>

  <para>
<!--
   <function>SPI_finish</function> closes an existing connection to
   the SPI manager.  You must call this function after completing the
   SPI operations needed during your C function's current invocation.
   You do not need to worry about making this happen, however, if you
   abort the transaction via <literal>elog(ERROR)</literal>.  In that
   case SPI will clean itself up automatically.
-->
<function>SPI_finish</function>は既存のSPIマネージャへの接続を切断します。
C関数の現在の呼び出し期間内で必要なSPI操作が完了した後この関数を呼び出さなければなりません。
しかし、<literal>elog(ERROR)</literal>経由でトランザクションを中断させる場合は、この関数が何を行うかを気にする必要はありません。
その場合、SPIは自動的に自身を整理します。
  </para>
 </refsect1>

 <refsect1>
<!--
  <title>Return Value</title>
-->
  <title>戻り値</title>

  <variablelist>
   <varlistentry>
    <term><symbol>SPI_OK_FINISH</symbol></term>
    <listitem>
     <para>
<!--
      if properly disconnected
-->
適切に切断された場合。
     </para>
    </listitem>
   </varlistentry>

   <varlistentry>
    <term><symbol>SPI_ERROR_UNCONNECTED</symbol></term>
    <listitem>
     <para>
<!--
      if called from an unconnected C function
-->
未接続のC関数から呼び出された場合
     </para>
    </listitem>
   </varlistentry>
  </variablelist>
 </refsect1>
</refentry>

<!-- *********************************************** -->

<refentry id="spi-spi-execute">
 <indexterm><primary>SPI_execute</primary></indexterm>

 <refmeta>
  <refentrytitle>SPI_execute</refentrytitle>
  <manvolnum>3</manvolnum>
 </refmeta>

 <refnamediv>
  <refname>SPI_execute</refname>
<!--
  <refpurpose>execute a command</refpurpose>
-->
  <refpurpose>コマンドを実行する</refpurpose>
 </refnamediv>

 <refsynopsisdiv>
<synopsis>
int SPI_execute(const char * <parameter>command</parameter>, bool <parameter>read_only</parameter>, long <parameter>count</parameter>)
</synopsis>
 </refsynopsisdiv>

 <refsect1>
<!--
  <title>Description</title>
-->
  <title>説明</title>

  <para>
<!--
   <function>SPI_execute</function> executes the specified SQL command
   for <parameter>count</parameter> rows.  If <parameter>read_only</parameter>
   is <literal>true</literal>, the command must be read-only, and execution overhead
   is somewhat reduced.
-->
<function>SPI_execute</function>は指定したSQLコマンドを、<parameter>count</parameter>行分実行します。
<parameter>read_only</parameter>が<literal>true</literal>の場合、そのコマンドは読み取りのみでなければなりませんが、多少のオーバーヘッドが削減されます。
  </para>

  <para>
<!--
   This function can only be called from a connected C function.
-->
この関数は接続済みのC関数からのみ呼び出し可能です。
  </para>

  <para>
<!--
   If <parameter>count</parameter> is zero then the command is executed
   for all rows that it applies to.  If <parameter>count</parameter>
   is greater than zero, then no more than <parameter>count</parameter> rows
   will be retrieved; execution stops when the count is reached, much like
   adding a <literal>LIMIT</literal> clause to the query. For example,
-->
<parameter>count</parameter>が0の場合、そのコマンドを、適用される全ての行に対して実行します。
<parameter>count</parameter>が0より多ければ、<parameter>count</parameter>を超えない数の行が取り出されます。
問い合わせに<literal>LIMIT</literal>句と追加するの同じように、countに達すれば、実行は止まります。
例えば、
<programlisting>
SPI_execute("SELECT * FROM foo", true, 5);
</programlisting>
<!--
   will retrieve at most 5 rows from the table.  Note that such a limit
   is only effective when the command actually returns rows.  For example,
-->
は、テーブルから多くても5行しか取り出しません。
この制限はコマンドが実際に行を返した場合にのみ有効なことに注意して下さい。
例えば
<programlisting>
SPI_execute("INSERT INTO foo SELECT * FROM bar", false, 5);
</programlisting>
<!--
   inserts all rows from <structname>bar</structname>, ignoring the
   <parameter>count</parameter> parameter.  However, with
-->
は、<parameter>count</parameter>パラメータを無視して、<structname>bar</structname>からすべての行を挿入します。
しかし、
<programlisting>
SPI_execute("INSERT INTO foo SELECT * FROM bar RETURNING *", false, 5);
</programlisting>
<!--
   at most 5 rows would be inserted, since execution would stop after the
   fifth <literal>RETURNING</literal> result row is retrieved.
-->
は、5番目の<literal>RETURNING</literal>の結果行を取り出した後に実行が止まりますので、多くても5行を挿入するだけです。
  </para>

  <para>
<!--
   You can pass multiple commands in one string;
   <function>SPI_execute</function> returns the
   result for the command executed last.  The <parameter>count</parameter>
   limit applies to each command separately (even though only the last
   result will actually be returned).  The limit is not applied to any
   hidden commands generated by rules.
-->
複数のコマンドを1つの文字列として渡すことができます。
<function>SPI_execute</function>は最後に実行したコマンドの結果を返します。
<parameter>count</parameter>制限は（最後の結果が返されただけだとしても）それぞれのコマンドに独立に適用されます。
この制限はルールによって生成される隠れたコマンドには適用されません。
  </para>

  <para>
<!--
   When <parameter>read_only</parameter> is <literal>false</literal>,
   <function>SPI_execute</function> increments the command
   counter and computes a new <firstterm>snapshot</firstterm> before executing each
   command in the string.  The snapshot does not actually change if the
   current transaction isolation level is <literal>SERIALIZABLE</literal> or <literal>REPEATABLE READ</literal>, but in
   <literal>READ COMMITTED</literal> mode the snapshot update allows each command to
   see the results of newly committed transactions from other sessions.
   This is essential for consistent behavior when the commands are modifying
   the database.
-->
<parameter>read_only</parameter>が<literal>false</literal>の場合、文字列内の各コマンドを実行する前に<function>SPI_execute</function>はコマンドカウンタを増分し、新しい<firstterm>スナップショット</firstterm>を作成します。
このスナップショットは、現在のトランザクション分離レベルが<literal>SERIALIZABLE</literal>または<literal>REPEATABLE READ</literal>の場合は変更されません。
しかし、<literal>READ COMMITTED</literal>モードでは、このスナップショットは更新され、他のセッションで新しくコミットされたトランザクションの結果を各コマンドから参照できます。
これは、そのコマンドがデータベースを変更する場合、一貫性の維持に重要です。
  </para>

  <para>
<!--
   When <parameter>read_only</parameter> is <literal>true</literal>,
   <function>SPI_execute</function> does not update either the snapshot
   or the command counter, and it allows only plain <command>SELECT</command>
   commands to appear in the command string.  The commands are executed
   using the snapshot previously established for the surrounding query.
   This execution mode is somewhat faster than the read/write mode due
   to eliminating per-command overhead.  It also allows genuinely
   <firstterm>stable</firstterm> functions to be built: since successive executions
   will all use the same snapshot, there will be no change in the results.
-->
<parameter>read_only</parameter>が<literal>true</literal>の場合は、<function>SPI_execute</function>はスナップショットもコマンドカウンタも更新しません。
さらに、普通の<command>SELECT</command>コマンドのみをコマンド文字列内に記述することができます。
このコマンドは、その前後の問い合わせによって事前に確立済みのスナップショットを使用して実行されます。
この実行モードは読み書きモードよりもコマンドごとのオーバーヘッドが省略される分多少高速です。
また、これにより本当に<firstterm>安定（stable）</firstterm>な関数を構築することができます。
つまり、連続した実行は全て同じスナップショットを使用しますので、結果は変わることがないということです。
  </para>

  <para>
<!--
   It is generally unwise to mix read-only and read-write commands within
   a single function using SPI; that could result in very confusing behavior,
   since the read-only queries would not see the results of any database
   updates done by the read-write queries.
-->
一般的に、SPIを使用する1つの関数内で読み取りのみコマンドと読み書きコマンドを混在させることは勧めません。
読み取りのみの問い合わせでは、読み書き問い合わせでなされたデータベースの更新結果を参照しないため、非常に混乱した動作に陥ることがあります。
  </para>

  <para>
<!--
   The actual number of rows for which the (last) command was executed
   is returned in the global variable <varname>SPI_processed</varname>.
   If the return value of the function is <symbol>SPI_OK_SELECT</symbol>,
   <symbol>SPI_OK_INSERT_RETURNING</symbol>,
   <symbol>SPI_OK_DELETE_RETURNING</symbol>, or
   <symbol>SPI_OK_UPDATE_RETURNING</symbol>,
   then you can use the
   global pointer <literal>SPITupleTable *SPI_tuptable</literal> to
   access the result rows.  Some utility commands (such as
   <command>EXPLAIN</command>) also return row sets, and <literal>SPI_tuptable</literal>
   will contain the result in these cases too. Some utility commands
   (<command>COPY</command>, <command>CREATE TABLE AS</command>) don't return a row set, so
   <literal>SPI_tuptable</literal> is NULL, but they still return the number of
   rows processed in <varname>SPI_processed</varname>.
-->
（最後の）コマンドが実行した実際の行数は、<varname>SPI_processed</varname>グローバル変数に返されます。
関数の戻り値が<symbol>SPI_OK_SELECT</symbol>、<symbol>SPI_OK_INSERT_RETURNING</symbol>、<symbol>SPI_OK_DELETE_RETURNING</symbol>、または<symbol>SPI_OK_UPDATE_RETURNING</symbol>の場合、<literal>SPITupleTable *SPI_tuptable</literal>グローバルポインタを使用して、結果の行にアクセスすることができます。
また、一部のユーティリティコマンド（<command>EXPLAIN</command>など）は行セットを返しますが、この場合も<literal>SPI_tuptable</literal>にはその結果が含まれます。
一部のユーティリティコマンド（<command>COPY</command>, <command>CREATE TABLE AS</command>）は行セットを返しません。
このため<literal>SPI_tuptable</literal>はNULLですが、<varname>SPI_processed</varname>の中で処理行数を返します。
  </para>

  <para>
<!--
   The structure <structname>SPITupleTable</structname> is defined
   thus:
-->
<structname>SPITupleTable</structname>構造体は以下のように定義されています。
<programlisting>
typedef struct SPITupleTable
{
<!--
    /* Public members */
    TupleDesc   tupdesc;        /* tuple descriptor */
    HeapTuple  *vals;           /* array of tuples */
    uint64      numvals;        /* number of valid tuples */
-->
    /* 公開メンバ */
    TupleDesc   tupdesc;        /* タプル記述子 */
    HeapTuple  *vals;           /* タプルの配列 */
    uint64      numvals;        /* 有効なタプルの数 */

<!--
    /* Private members, not intended for external callers */
    uint64      alloced;        /* allocated length of vals array */
    MemoryContext tuptabcxt;    /* memory context of result table */
    slist_node  next;           /* link for internal bookkeeping */
    SubTransactionId subid;     /* subxact in which tuptable was created */
-->
    /* 非公開メンバ、外部呼び出し側のためのものではない */
    uint64      alloced;        /* vals配列に割り当てられた長さ */
    MemoryContext tuptabcxt;    /* 結果テーブルのメモリコンテキスト */
    slist_node  next;           /* 内部情報のためのリンク */
    SubTransactionId subid;     /* SPITupleTableが生成されたサブトランザクション */
} SPITupleTable;
</programlisting>
<!--
   The fields <structfield>tupdesc</structfield>,
   <structfield>vals</structfield>, and
   <structfield>numvals</structfield>
   can be used by SPI callers; the remaining fields are internal.
   <structfield>vals</structfield> is an array of pointers to rows.
   The number of rows is given by <structfield>numvals</structfield>
   (for somewhat historical reasons, this count is also returned
   in <varname>SPI_processed</varname>).
   <structfield>tupdesc</structfield> is a row descriptor which you can pass to
   SPI functions dealing with rows.
-->
フィールド<structfield>tupdesc</structfield>、<structfield>vals</structfield>、<structfield>numvals</structfield>はSPIの呼び出し側で使えます。残りのフィールドは内部のものです。
<structfield>vals</structfield>は行へのポインタの配列です。
行数は<structfield>numvals</structfield>で与えられます(ちょっとした歴史的理由により、この数は<varname>SPI_processed</varname>でも返されます)。
<structfield>tupdesc</structfield>は、行を扱うSPI関数に渡すことのできる行記述子です。
  </para>

  <para>
<!--
   <function>SPI_finish</function> frees all
   <structname>SPITupleTable</structname>s allocated during the current
   C function.  You can free a particular result table earlier, if you
   are done with it, by calling <function>SPI_freetuptable</function>.
-->
<function>SPI_finish</function>は、現在のC関数で割り当てられた<structname>SPITupleTable</structname>をすべて解放します。
<function>SPI_freetuptable</function>を呼び出して解放する場合、特定の結果テーブルを早めに解放することができます。
  </para>
 </refsect1>

 <refsect1>
<!--
  <title>Arguments</title>
-->
  <title>引数</title>

  <variablelist>
   <varlistentry>
    <term><literal>const char * <parameter>command</parameter></literal></term>
    <listitem>
     <para>
<!--
      string containing command to execute
-->
実行するコマンドを含む文字列。
     </para>
    </listitem>
   </varlistentry>

   <varlistentry>
    <term><literal>bool <parameter>read_only</parameter></literal></term>
    <listitem>
<!--
     <para><literal>true</literal> for read-only execution</para>
-->
     <para>
読み取りのみの実行の場合<literal>true</literal>。
     </para>
    </listitem>
   </varlistentry>

   <varlistentry>
    <term><literal>long <parameter>count</parameter></literal></term>
    <listitem>
     <para>
<!--
      maximum number of rows to return,
      or <literal>0</literal> for no limit
-->
返される行の最大数。無制限なら<literal>0</literal>。
     </para>
    </listitem>
   </varlistentry>
  </variablelist>
 </refsect1>

 <refsect1>
<!--
  <title>Return Value</title>
-->
  <title>戻り値</title>

  <para>
<!--
   If the execution of the command was successful then one of the
   following (nonnegative) values will be returned:
-->
コマンドの実行に成功した場合、以下のいずれかの（非負の）値が返されます。

   <variablelist>
    <varlistentry>
     <term><symbol>SPI_OK_SELECT</symbol></term>
     <listitem>
      <para>
<!--
       if a <command>SELECT</command> (but not <command>SELECT
       INTO</command>) was executed
-->
<command>SELECT</command>（<command>SELECT INTO</command>を除く）が実行された場合。
      </para>
     </listitem>
    </varlistentry>

    <varlistentry>
     <term><symbol>SPI_OK_SELINTO</symbol></term>
     <listitem>
      <para>
<!--
       if a <command>SELECT INTO</command> was executed
-->
<command>SELECT INTO</command>が実行された場合。
      </para>
     </listitem>
    </varlistentry>

    <varlistentry>
     <term><symbol>SPI_OK_INSERT</symbol></term>
     <listitem>
      <para>
<!--
       if an <command>INSERT</command> was executed
-->
<command>INSERT</command>が実行された場合。
      </para>
     </listitem>
    </varlistentry>

    <varlistentry>
     <term><symbol>SPI_OK_DELETE</symbol></term>
     <listitem>
      <para>
<!--
       if a <command>DELETE</command> was executed
-->
<command>DELETE</command>が実行された場合。
      </para>
     </listitem>
    </varlistentry>

    <varlistentry>
     <term><symbol>SPI_OK_UPDATE</symbol></term>
     <listitem>
      <para>
<!--
       if an <command>UPDATE</command> was executed
-->
<command>UPDATE</command>が実行された場合。
      </para>
     </listitem>
    </varlistentry>

    <varlistentry>
     <term><symbol>SPI_OK_INSERT_RETURNING</symbol></term>
     <listitem>
      <para>
<!--
       if an <command>INSERT RETURNING</command> was executed
-->
<command>INSERT RETURNING</command>が実行された場合。
      </para>
     </listitem>
    </varlistentry>

    <varlistentry>
     <term><symbol>SPI_OK_DELETE_RETURNING</symbol></term>
     <listitem>
      <para>
<!--
       if a <command>DELETE RETURNING</command> was executed
-->
<command>DELETE RETURNING</command>が実行された場合。
      </para>
     </listitem>
    </varlistentry>

    <varlistentry>
     <term><symbol>SPI_OK_UPDATE_RETURNING</symbol></term>
     <listitem>
      <para>
<!--
       if an <command>UPDATE RETURNING</command> was executed
-->
<command>UPDATE RETURNING</command>が実行された場合。
      </para>
     </listitem>
    </varlistentry>

    <varlistentry>
     <term><symbol>SPI_OK_UTILITY</symbol></term>
     <listitem>
      <para>
<!--
       if a utility command (e.g., <command>CREATE TABLE</command>)
       was executed
-->
ユーティリティコマンド（<command>CREATE TABLE</command>など）が実行された場合。
      </para>
     </listitem>
    </varlistentry>

    <varlistentry>
     <term><symbol>SPI_OK_REWRITTEN</symbol></term>
     <listitem>
      <para>
<!--
       if the command was rewritten into another kind of command (e.g.,
       <command>UPDATE</command> became an <command>INSERT</command>) by a <link linkend="rules">rule</link>.
-->
<link linkend="rules">ルール</link>によって（例えば、<command>UPDATE</command>が<command>INSERT</command>になったような）あるコマンドが他の種類のコマンドに書き換えられた場合です。
      </para>
     </listitem>
    </varlistentry>
   </variablelist>
  </para>

  <para>
<!--
   On error, one of the following negative values is returned:
-->
エラーの場合、以下のいずれかの負の値が返されます。

   <variablelist>
    <varlistentry>
     <term><symbol>SPI_ERROR_ARGUMENT</symbol></term>
     <listitem>
      <para>
<!--
       if <parameter>command</parameter> is <symbol>NULL</symbol> or
       <parameter>count</parameter> is less than 0
-->
<parameter>command</parameter>が<symbol>NULL</symbol>、あるいは<parameter>count</parameter>が0未満の場合。
      </para>
     </listitem>
    </varlistentry>

    <varlistentry>
     <term><symbol>SPI_ERROR_COPY</symbol></term>
     <listitem>
      <para>
<!--
       if <command>COPY TO stdout</command> or <command>COPY FROM stdin</command>
       was attempted
-->
<command>COPY TO stdout</command>あるいは<command>COPY FROM stdin</command>が試行された場合。
      </para>
     </listitem>
    </varlistentry>

    <varlistentry>
     <term><symbol>SPI_ERROR_TRANSACTION</symbol></term>
     <listitem>
      <para>
<!--
       if a transaction manipulation command was attempted
       (<command>BEGIN</command>,
       <command>COMMIT</command>,
       <command>ROLLBACK</command>,
       <command>SAVEPOINT</command>,
       <command>PREPARE TRANSACTION</command>,
       <command>COMMIT PREPARED</command>,
       <command>ROLLBACK PREPARED</command>,
       or any variant thereof)
-->
トランザクション操作を行うコマンド（<command>BEGIN</command>、<command>COMMIT</command>、<command>ROLLBACK</command>、<command>SAVEPOINT</command>、<command>PREPARE TRANSACTION</command>、<command>COMMIT PREPARED</command>、<command>ROLLBACK PREPARED</command>、およびこれらの亜種）が試行された場合。
      </para>
     </listitem>
    </varlistentry>

    <varlistentry>
     <term><symbol>SPI_ERROR_OPUNKNOWN</symbol></term>
     <listitem>
      <para>
<!--
       if the command type is unknown (shouldn't happen)
-->
コマンド種類が不明な場合（起きてはなりません）。
      </para>
     </listitem>
    </varlistentry>

    <varlistentry>
     <term><symbol>SPI_ERROR_UNCONNECTED</symbol></term>
     <listitem>
      <para>
<!--
       if called from an unconnected C function
-->
未接続のC関数から呼び出された場合
      </para>
     </listitem>
    </varlistentry>
   </variablelist>
  </para>
 </refsect1>

 <refsect1>
<!--
  <title>Notes</title>
-->
  <title>注意</title>

  <para>
<!--
   All SPI query-execution functions set both
   <varname>SPI_processed</varname> and
   <varname>SPI_tuptable</varname> (just the pointer, not the contents
   of the structure).  Save these two global variables into local
   C function variables if you need to access the result table of
   <function>SPI_execute</function> or another query-execution function
   across later calls.
-->
SPI問い合わせ実行関数はすべて<varname>SPI_processed</varname>と<varname>SPI_tuptable</varname>の両方を変更します（ポインタのみで、構造体の内容は変更しません）。
<function>SPI_exec</function>や他の問い合わせ実行関数の結果テーブルを後の呼び出しでまたがってアクセスしたいのであれば、これら2つのグローバル変数を局所的なプロシージャ変数に保存してください。
  </para>
 </refsect1>
</refentry>

<!-- *********************************************** -->

<refentry id="spi-spi-exec">
 <indexterm><primary>SPI_exec</primary></indexterm>

 <refmeta>
  <refentrytitle>SPI_exec</refentrytitle>
  <manvolnum>3</manvolnum>
 </refmeta>

 <refnamediv>
  <refname>SPI_exec</refname>
<!--
  <refpurpose>execute a read/write command</refpurpose>
-->
  <refpurpose>読み書きコマンドを実行する</refpurpose>
 </refnamediv>

 <refsynopsisdiv>
<synopsis>
int SPI_exec(const char * <parameter>command</parameter>, long <parameter>count</parameter>)
</synopsis>
 </refsynopsisdiv>

 <refsect1>
<!--
  <title>Description</title>
-->
  <title>説明</title>

  <para>
<!--
   <function>SPI_exec</function> is the same as
   <function>SPI_execute</function>, with the latter's
   <parameter>read_only</parameter> parameter always taken as
   <literal>false</literal>.
-->
<function>SPI_exec</function>は、常に<parameter>read_only</parameter>パラメータを<literal>false</literal>とした<function>SPI_execute</function>と同じです。
  </para>
 </refsect1>

 <refsect1>
<!--
  <title>Arguments</title>
-->
  <title>引数</title>

  <variablelist>
   <varlistentry>
    <term><literal>const char * <parameter>command</parameter></literal></term>
    <listitem>
     <para>
<!--
      string containing command to execute
-->
実行するコマンドを含む文字列。
     </para>
    </listitem>
   </varlistentry>

   <varlistentry>
    <term><literal>long <parameter>count</parameter></literal></term>
    <listitem>
     <para>
<!--
      maximum number of rows to return,
      or <literal>0</literal> for no limit
-->
返される行の最大数。無制限なら<literal>0</literal>。
     </para>
    </listitem>
   </varlistentry>
  </variablelist>
 </refsect1>

 <refsect1>
<!--
  <title>Return Value</title>
-->
  <title>戻り値</title>

  <para>
<!--
   See <function>SPI_execute</function>.
-->
<function>SPI_execute</function>を参照してください。
  </para>
 </refsect1>
</refentry>

<!-- *********************************************** -->

<refentry id="spi-spi-execute-extended">
 <indexterm><primary>SPI_execute_extended</primary></indexterm>

 <refmeta>
  <refentrytitle>SPI_execute_extended</refentrytitle>
  <manvolnum>3</manvolnum>
 </refmeta>

 <refnamediv>
  <refname>SPI_execute_extended</refname>
<!--
  <refpurpose>execute a command with out-of-line parameters</refpurpose>
-->
  <refpurpose>行外のパラメータを持つコマンドを実行する</refpurpose>
 </refnamediv>

 <refsynopsisdiv>
<synopsis>
int SPI_execute_extended(const char *<parameter>command</parameter>,
                         const SPIExecuteOptions * <parameter>options</parameter>)
</synopsis>
 </refsynopsisdiv>

 <refsect1>
<!--
  <title>Description</title>
-->
  <title>説明</title>

  <para>
<!--
   <function>SPI_execute_extended</function> executes a command that might
   include references to externally supplied parameters.  The command text
   refers to a parameter as <literal>$<replaceable>n</replaceable></literal>,
   and the <parameter>options-&gt;params</parameter> object (if supplied)
   provides values and type information for each such symbol.
   Various execution options can be specified
   in the <parameter>options</parameter> struct, too.
-->
<function>SPI_execute_extended</function>は外部から供給されるパラメータへの参照を含むコマンドを実行します。
コマンドテキストはパラメータを<literal>$<replaceable>n</replaceable></literal>として参照し、<parameter>options-&gt;params</parameter>オブジェクトは(供給されれば)こうしたシンボル毎にデータ型と値を提供します。
様々な実行オプションを<parameter>options</parameter>構造体にも指定できます。
  </para>

  <para>
<!--
   The <parameter>options-&gt;params</parameter> object should normally
   mark each parameter with the <literal>PARAM_FLAG_CONST</literal> flag,
   since a one-shot plan is always used for the query.
-->
その問い合わせに対しては一度限りの計画が必ず使われますので、<parameter>options-&gt;params</parameter>オブジェクトは通常各パラメータに<literal>PARAM_FLAG_CONST</literal>フラグをつけるべきです。
  </para>

  <para>
<!--
   If <parameter>options-&gt;dest</parameter> is not NULL, then result
   tuples are passed to that object as they are generated by the executor,
   instead of being accumulated in <varname>SPI_tuptable</varname>.  Using
   a caller-supplied <literal>DestReceiver</literal> object is particularly
   helpful for queries that might generate many tuples, since the data can
   be processed on-the-fly instead of being accumulated in memory.
-->
<parameter>options-&gt;dest</parameter>がNULLでなければ、結果タプルは、<varname>SPI_tuptable</varname>に蓄積される代わりに、エクゼキュータにより生成された時にそのオブジェクトに渡されます。
データがメモリに蓄積される代わりにその場で処理されるので、呼び出し元が提供する<literal>DestReceiver</literal>オブジェクトを使うことは、多数のタプルを生成する問い合わせに対して特に有用です。
  </para>
 </refsect1>

 <refsect1>
<!--
  <title>Arguments</title>
-->
  <title>引数</title>

  <variablelist>
   <varlistentry>
    <term><literal>const char * <parameter>command</parameter></literal></term>
    <listitem>
     <para>
<!--
      command string
-->
コマンド文字列
     </para>
    </listitem>
   </varlistentry>

   <varlistentry>
    <term><literal>const SPIExecuteOptions * <parameter>options</parameter></literal></term>
    <listitem>
     <para>
<!--
      struct containing optional arguments
-->
オプションの引数を含む構造体
     </para>
    </listitem>
   </varlistentry>
  </variablelist>

  <para>
<!--
   Callers should always zero out the entire <parameter>options</parameter>
   struct, then fill whichever fields they want to set.  This ensures forward
   compatibility of code, since any fields that are added to the struct in
   future will be defined to behave backwards-compatibly if they are zero.
   The currently available <parameter>options</parameter> fields are:
-->
呼び出し元は、必ず<parameter>options</parameter>構造体全体をゼロクリアしてから、設定したいフィールドを埋めるべきです。
構造体に将来追加されるフィールドは、ゼロであれば後方互換性があるように振る舞うよう定義されますので、これはコードの将来の互換性を確実にします。
現在利用可能な<parameter>options</parameter>フィールドは以下の通りです。
  </para>

  <variablelist>
   <varlistentry>
    <term><literal>ParamListInfo <parameter>params</parameter></literal></term>
    <listitem>
     <para>
<!--
      data structure containing query parameter types and values; NULL if none
-->
問い合わせパラメータの型と値を含むデータ構造。なければNULL
     </para>
    </listitem>
   </varlistentry>

   <varlistentry>
    <term><literal>bool <parameter>read_only</parameter></literal></term>
    <listitem>
<!--
     <para><literal>true</literal> for read-only execution</para>
-->
     <para>読み取りのみの実行の場合<literal>true</literal></para>
    </listitem>
   </varlistentry>

   <varlistentry>
    <term><literal>bool <parameter>allow_nonatomic</parameter></literal></term>
    <listitem>
     <para>
<!--
      <literal>true</literal> allows non-atomic execution of CALL and DO
      statements
-->
<literal>true</literal>でCALLとDO文の非原子的実行を許可します
     </para>
    </listitem>
   </varlistentry>

   <varlistentry>
    <term><literal>bool <parameter>must_return_tuples</parameter></literal></term>
    <listitem>
     <para>
<!--
      if <literal>true</literal>, raise error if the query is not of a kind
      that returns tuples (this does not forbid the case where it happens to
      return zero tuples)
-->
<literal>true</literal>であれば、問い合わせがタプルを返す種類のものでない場合にエラーを発生します(これはたまたま0個のタプルを返す場合を禁止しません)
     </para>
    </listitem>
   </varlistentry>

   <varlistentry>
    <term><literal>bool <parameter>must_return_tuples</parameter></literal></term>
    <listitem>
     <para>
      if <literal>true</literal>, raise error if the query is not of a kind
      that returns tuples (this does not forbid the case where it happens to
      return zero tuples)
     </para>
    </listitem>
   </varlistentry>

   <varlistentry>
    <term><literal>uint64 <parameter>tcount</parameter></literal></term>
    <listitem>
     <para>
<!--
      maximum number of rows to return,
      or <literal>0</literal> for no limit
-->
返される行の最大数、無制限の場合には<literal>0</literal>
     </para>
    </listitem>
   </varlistentry>

   <varlistentry>
    <term><literal>DestReceiver * <parameter>dest</parameter></literal></term>
    <listitem>
     <para>
<!--
      <literal>DestReceiver</literal> object that will receive any tuples
      emitted by the query; if NULL, result tuples are accumulated into
      a <varname>SPI_tuptable</varname> structure, as
      in <function>SPI_execute</function>
-->
問い合わせが出すタプルを受け取る<literal>DestReceiver</literal>オブジェクト。
NULLなら、<function>SPI_execute</function>のように、結果タプルは<varname>SPI_tuptable</varname>構造体に蓄積されます。
     </para>
    </listitem>
   </varlistentry>

   <varlistentry>
    <term><literal>ResourceOwner <parameter>owner</parameter></literal></term>
    <listitem>
     <para>
<!--
      This field is present for consistency
      with <function>SPI_execute_plan_extended</function>, but it is
      ignored, since the plan used
      by <function>SPI_execute_extended</function> is never saved.
-->
このフィールドは<function>SPI_execute_plan_extended</function>との一貫性のために存在しますが、無視されます。<function>SPI_execute_extended</function>が使う計画は決して保存されないからです。
     </para>
    </listitem>
   </varlistentry>
  </variablelist>
 </refsect1>

 <refsect1>
<!--
  <title>Return Value</title>
-->
  <title>戻り値</title>

  <para>
<!--
   The return value is the same as for <function>SPI_execute</function>.
-->
戻り値は<function>SPI_execute</function>と同じです。
  </para>

  <para>
<!--
   When <parameter>options-&gt;dest</parameter> is NULL,
   <varname>SPI_processed</varname> and
   <varname>SPI_tuptable</varname> are set as in
   <function>SPI_execute</function>.
   When <parameter>options-&gt;dest</parameter> is not NULL,
   <varname>SPI_processed</varname> is set to zero and
   <varname>SPI_tuptable</varname> is set to NULL.  If a tuple count
   is required, the caller's <literal>DestReceiver</literal> object must
   calculate it.
-->
<parameter>options-&gt;dest</parameter>がNULLであれば、<varname>SPI_processed</varname>と<varname>SPI_tuptable</varname>は<function>SPI_execute</function>と同様に設定されます。
<parameter>options-&gt;dest</parameter>がNULLでなければ、<varname>SPI_processed</varname>はゼロに設定され、<varname>SPI_tuptable</varname>はNULLに設定されます。
タプルの集計が必要なら、呼び出し元の<literal>DestReceiver</literal>オブジェクトが計算しなければなりません。
  </para>
 </refsect1>
</refentry>

<!-- *********************************************** -->

<refentry id="spi-spi-execute-with-args">
 <indexterm><primary>SPI_execute_with_args</primary></indexterm>

 <refmeta>
  <refentrytitle>SPI_execute_with_args</refentrytitle>
  <manvolnum>3</manvolnum>
 </refmeta>

 <refnamediv>
  <refname>SPI_execute_with_args</refname>
<!--
  <refpurpose>execute a command with out-of-line parameters</refpurpose>
-->
  <refpurpose>行外のパラメータを持つコマンドを実行する</refpurpose>
 </refnamediv>

 <refsynopsisdiv>
<synopsis>
int SPI_execute_with_args(const char *<parameter>command</parameter>,
                          int <parameter>nargs</parameter>, Oid *<parameter>argtypes</parameter>,
                          Datum *<parameter>values</parameter>, const char *<parameter>nulls</parameter>,
                          bool <parameter>read_only</parameter>, long <parameter>count</parameter>)
</synopsis>
 </refsynopsisdiv>

 <refsect1>
<!--
  <title>Description</title>
-->
  <title>説明</title>

  <para>
<!--
   <function>SPI_execute_with_args</function> executes a command that might
   include references to externally supplied parameters.  The command text
   refers to a parameter as <literal>$<replaceable>n</replaceable></literal>, and
   the call specifies data types and values for each such symbol.
   <parameter>read_only</parameter> and <parameter>count</parameter> have
   the same interpretation as in <function>SPI_execute</function>.
-->
<function>SPI_execute_with_args</function>は外部から供給されるパラメータへの参照を含むコマンドを実行します。
コマンドテキストはパラメータを<literal>$<replaceable>n</replaceable></literal>として参照し、呼び出しはこうしたシンボル毎にデータ型と値を指定します。
<parameter>read_only</parameter>と<parameter>count</parameter>は<function>SPI_execute</function>と同じ解釈をします。
  </para>

  <para>
<!--
   The main advantage of this routine compared to
   <function>SPI_execute</function> is that data values can be inserted
   into the command without tedious quoting/escaping, and thus with much
   less risk of SQL-injection attacks.
-->
<function>SPI_execute</function>と比較して、このルーチンの主たる利点は、データ値を面倒な引用やエスケープを要せずコマンドに埋め込むことができることで、従ってSQLインジェクション攻撃の危険性を軽減します。
  </para>

  <para>
<!--
   Similar results can be achieved with <function>SPI_prepare</function> followed by
   <function>SPI_execute_plan</function>; however, when using this function
   the query plan is always customized to the specific parameter values
   provided.
   For one-time query execution, this function should be preferred.
   If the same command is to be executed with many different parameters,
   either method might be faster, depending on the cost of re-planning
   versus the benefit of custom plans.
-->
後に<function>SPI_execute_plan</function>が続いた<function>SPI_prepare</function>でも同様の結果が得られますが、この関数を使用するときには、提供された特定のパラメータ値に対して問い合わせ計画が必ずカスタマイズされます。
１回限りの問い合わせ実行に対しては、この関数を選ぶべきです。
多くの異なったパラメータを持つ同一のコマンドを実行する場合、再計画のコストと独自計画による利益に依存して、どちらか一方の方法がより早くなります。
  </para>
 </refsect1>

 <refsect1>
<!--
  <title>Arguments</title>
-->
  <title>引数</title>

  <variablelist>
   <varlistentry>
    <term><literal>const char * <parameter>command</parameter></literal></term>
    <listitem>
     <para>
<!--
      command string
-->
コマンド文字列
     </para>
    </listitem>
   </varlistentry>

   <varlistentry>
    <term><literal>int <parameter>nargs</parameter></literal></term>
    <listitem>
     <para>
<!--
      number of input parameters (<literal>$1</literal>, <literal>$2</literal>, etc.)
-->
入力パラメータ（<literal>$1</literal>、<literal>$2</literal>など）の数
     </para>
    </listitem>
   </varlistentry>

   <varlistentry>
    <term><literal>Oid * <parameter>argtypes</parameter></literal></term>
    <listitem>
     <para>
<!--
      an array of length <parameter>nargs</parameter>, containing the
      <acronym>OID</acronym>s of the data types of the parameters
-->
パラメータのデータ型の<acronym>OID</acronym>を含む、<parameter>nargs</parameter>長の配列
     </para>
    </listitem>
   </varlistentry>

   <varlistentry>
    <term><literal>Datum * <parameter>values</parameter></literal></term>
    <listitem>
     <para>
<!--
      an array of length <parameter>nargs</parameter>, containing the actual
      parameter values
-->
実パラメータ値を含む、<parameter>nargs</parameter>長の配列
     </para>
    </listitem>
   </varlistentry>

   <varlistentry>
    <term><literal>const char * <parameter>nulls</parameter></literal></term>
    <listitem>
     <para>
<!--
      an array of length <parameter>nargs</parameter>, describing which
      parameters are null
-->
どのパラメータがnullかを記述する、<parameter>nargs</parameter>長の配列
     </para>

     <para>
<!--
      If <parameter>nulls</parameter> is <symbol>NULL</symbol> then
      <function>SPI_execute_with_args</function> assumes that no parameters
      are null.  Otherwise, each entry of the <parameter>nulls</parameter>
      array should be <literal>'&nbsp;'</literal> if the corresponding parameter
      value is non-null, or <literal>'n'</literal> if the corresponding parameter
      value is null.  (In the latter case, the actual value in the
      corresponding <parameter>values</parameter> entry doesn't matter.)  Note
      that <parameter>nulls</parameter> is not a text string, just an array:
      it does not need a <literal>'\0'</literal> terminator.
-->
<parameter>nulls</parameter>が<symbol>NULL</symbol>であれば、<function>SPI_execute_with_args</function>はどのパラメータもnullでないと看做します。
さもなければ、<parameter>nulls</parameter>配列の各項目は、対応するパラメータが非NULLならば<literal>'&nbsp;'</literal>、対応するパラメータがNULLならば<literal>'n'</literal>です。
（後者の場合、<parameter>values</parameter>内の対応する値は注意されません。）
<parameter>nulls</parameter>はテキスト文字列ではなく単なる配列であることに注意してください。
<literal>'\0'</literal>終端は必要ありません。
     </para>
    </listitem>
   </varlistentry>

   <varlistentry>
    <term><literal>bool <parameter>read_only</parameter></literal></term>
    <listitem>
<!--
     <para><literal>true</literal> for read-only execution</para>
-->
     <para>
読み取りのみの実行の場合<literal>true</literal>
     </para>
    </listitem>
   </varlistentry>

   <varlistentry>
    <term><literal>long <parameter>count</parameter></literal></term>
    <listitem>
     <para>
<!--
      maximum number of rows to return,
      or <literal>0</literal> for no limit
-->
返される行の最大数。無制限なら<literal>0</literal>。
     </para>
    </listitem>
   </varlistentry>
  </variablelist>
 </refsect1>

 <refsect1>
<!--
  <title>Return Value</title>
-->
  <title>戻り値</title>

  <para>
<!--
   The return value is the same as for <function>SPI_execute</function>.
-->
戻り値は<function>SPI_execute</function>と同じです。
  </para>

  <para>
<!--
   <varname>SPI_processed</varname> and
   <varname>SPI_tuptable</varname> are set as in
   <function>SPI_execute</function> if successful.
-->
成功した場合<varname>SPI_processed</varname>と<varname>SPI_tuptable</varname>は<function>SPI_execute</function>と同様に設定されます。
  </para>
 </refsect1>
</refentry>

<!-- *********************************************** -->

<refentry id="spi-spi-prepare">
 <indexterm><primary>SPI_prepare</primary></indexterm>

 <refmeta>
  <refentrytitle>SPI_prepare</refentrytitle>
  <manvolnum>3</manvolnum>
 </refmeta>

 <refnamediv>
  <refname>SPI_prepare</refname>
<!--
  <refpurpose>prepare a statement, without executing it yet</refpurpose>
-->
  <refpurpose>文を準備する。文の実行はまだ行わない</refpurpose>
 </refnamediv>

 <refsynopsisdiv>
<synopsis>
SPIPlanPtr SPI_prepare(const char * <parameter>command</parameter>, int <parameter>nargs</parameter>, Oid * <parameter>argtypes</parameter>)
</synopsis>
 </refsynopsisdiv>

 <refsect1>
<!--
  <title>Description</title>
-->
  <title>説明</title>

  <para>
<!--
   <function>SPI_prepare</function> creates and returns a prepared
   statement for the specified command, but doesn't execute the command.
   The prepared statement can later be executed repeatedly using
   <function>SPI_execute_plan</function>.
-->
<function>SPI_prepare</function>は指定したコマンド用の準備済み文を作成し、それを返します。
しかし、そのコマンドは実行しません。
その準備済み文は<function>SPI_execute_plan</function>を使って後で繰り返し実行できます。
  </para>

  <para>
<!--
   When the same or a similar command is to be executed repeatedly, it
   is generally advantageous to perform parse analysis only once, and
   might furthermore be advantageous to re-use an execution plan for the
   command.
   <function>SPI_prepare</function> converts a command string into a
   prepared statement that encapsulates the results of parse analysis.
   The prepared statement also provides a place for caching an execution plan
   if it is found that generating a custom plan for each execution is not
   helpful.
-->
同じ、あるいは類似のコマンドが繰り返し実行される場合、一度だけ解析を計画作成を行うことには一般に利点があります。
また、コマンドの実行計画を再利用することにはさらに利点があるかも知れません。
<function>SPI_prepare</function>はコマンド文字列を、解析結果をカプセル化した準備済み文に変換します。
実行の度に独自計画を生成するのが役に立たないと分かった場合には、準備済み文は実行計画をキャッシュする場所も提供します。
  </para>

  <para>
<!--
   A prepared command can be generalized by writing parameters
   (<literal>$1</literal>, <literal>$2</literal>, etc.) in place of what would be
   constants in a normal command.  The actual values of the parameters
   are then specified when <function>SPI_execute_plan</function> is called.
   This allows the prepared command to be used over a wider range of
   situations than would be possible without parameters.
-->
プリペアドコマンドは、通常のコマンド内の定数となる場所を（<literal>$1</literal>、<literal>$2</literal>などの）パラメータで記述することで一般化することができます。
そしてパラメータの実際の値は、<function>SPI_execute_plan</function> が呼び出される時に指定されます。
これにより、プリペアドコマンドは、パラメータがない場合に比べ、より広範な状況で使用できるようになります。
  </para>

  <para>
<!--
   The statement returned by <function>SPI_prepare</function> can be used
   only in the current invocation of the C function, since
   <function>SPI_finish</function> frees memory allocated for such a
   statement.  But the statement can be saved for longer using the functions
   <function>SPI_keepplan</function> or <function>SPI_saveplan</function>.
-->
<function>SPI_finish</function>が文のために割り当てられたメモリを解放しますので、<function>SPI_prepare</function>で返される文は、そのC関数の現在の呼び出し内でのみ使用することができます。
しかし、関数<function>SPI_keepplan</function>や<function>SPI_saveplan</function>を使用して長期間文を保存することもできます。
  </para>
 </refsect1>

 <refsect1>
<!--
  <title>Arguments</title>
-->
  <title>引数</title>

  <variablelist>
   <varlistentry>
    <term><literal>const char * <parameter>command</parameter></literal></term>
    <listitem>
     <para>
<!--
      command string
-->
コマンド文字列
     </para>
    </listitem>
   </varlistentry>

   <varlistentry>
    <term><literal>int <parameter>nargs</parameter></literal></term>
    <listitem>
     <para>
<!--
      number of input parameters (<literal>$1</literal>, <literal>$2</literal>, etc.)
-->
入力パラメータ（<literal>$1</literal>、<literal>$2</literal>など）の数
     </para>
    </listitem>
   </varlistentry>

   <varlistentry>
    <term><literal>Oid * <parameter>argtypes</parameter></literal></term>
    <listitem>
     <para>
<!--
      pointer to an array containing the <acronym>OID</acronym>s of
      the data types of the parameters
-->
パラメータのデータ型の<acronym>OID</acronym>を持つ配列へのポインタ
     </para>
    </listitem>
   </varlistentry>
  </variablelist>
 </refsect1>

 <refsect1>
<!--
  <title>Return Value</title>
-->
  <title>戻り値</title>

  <para>
<!--
   <function>SPI_prepare</function> returns a non-null pointer to an
   <type>SPIPlan</type>, which is an opaque struct representing a prepared
   statement.  On error, <symbol>NULL</symbol> will be returned,
   and <varname>SPI_result</varname> will be set to one of the same
   error codes used by <function>SPI_execute</function>, except that
   it is set to <symbol>SPI_ERROR_ARGUMENT</symbol> if
   <parameter>command</parameter> is <symbol>NULL</symbol>, or if
   <parameter>nargs</parameter> is less than 0, or if <parameter>nargs</parameter> is
   greater than 0 and <parameter>argtypes</parameter> is <symbol>NULL</symbol>.
-->
<function>SPI_prepare</function>は<type>SPIPlan</type>への非NULLのポインタを返します。
ここで<type>SPIPlan</type>は準備済み文を表すopaque構造体です
エラーの場合、<symbol>NULL</symbol>が返され、<function>SPI_execute</function>で使用されるエラーコードと同じコードの1つが<varname>SPI_result</varname>に設定されます。
しかし、<parameter>command</parameter>が<symbol>NULL</symbol>の場合や、<parameter>nargs</parameter>が0未満の場合、<parameter>nargs</parameter>が0より大きくかつ<parameter>argtypes</parameter>が<symbol>NULL</symbol>の場合は、<symbol>SPI_ERROR_ARGUMENT</symbol>に設定されます。
  </para>
 </refsect1>

 <refsect1>
<!--
  <title>Notes</title>
-->
  <title>注意</title>

  <para>
<!--
   If no parameters are defined, a generic plan will be created at the
   first use of <function>SPI_execute_plan</function>, and used for all
   subsequent executions as well.  If there are parameters, the first few uses
   of <function>SPI_execute_plan</function> will generate custom plans
   that are specific to the supplied parameter values.  After enough uses
   of the same prepared statement, <function>SPI_execute_plan</function> will
   build a generic plan, and if that is not too much more expensive than the
   custom plans, it will start using the generic plan instead of re-planning
   each time.  If this default behavior is unsuitable, you can alter it by
   passing the <literal>CURSOR_OPT_GENERIC_PLAN</literal> or
   <literal>CURSOR_OPT_CUSTOM_PLAN</literal> flag to
   <function>SPI_prepare_cursor</function>, to force use of generic or custom
   plans respectively.
-->
パラメータが定義されていなければ、<function>SPI_execute_plan</function>が最初に使用された時に一般的な計画が作成され、以降の実行すべてでも利用されます。
パラメータがあれば、始めの何回かの<function>SPI_execute_plan</function>の使用で、与えられたパラメータの値に固有の独自計画が作成されます。
同じ準備済み文が十分に使用された後、<function>SPI_execute_plan</function>は一般的な計画を作成し、独自計画よりもそれほど高価でなければ、毎回再計画する代わりに一般的な計画を使い始めるようになります。
このデフォルトの動作が不適切であれば、<function>SPI_prepare_cursor</function>に<literal>CURSOR_OPT_GENERIC_PLAN</literal>または<literal>CURSOR_OPT_CUSTOM_PLAN</literal>フラグを設定することで、それぞれ一般的な計画か独自計画を強制的に利用するよう変更できます。
  </para>

  <para>
<!--
   Although the main point of a prepared statement is to avoid repeated parse
   analysis and planning of the statement, <productname>PostgreSQL</productname> will
   force re-analysis and re-planning of the statement before using it
   whenever database objects used in the statement have undergone
   definitional (DDL) changes since the previous use of the prepared
   statement.  Also, if the value of <xref linkend="guc-search-path"/> changes
   from one use to the next, the statement will be re-parsed using the new
   <varname>search_path</varname>.  (This latter behavior is new as of
   <productname>PostgreSQL</productname> 9.3.)  See <xref
   linkend="sql-prepare"/> for more information about the behavior of prepared
   statements.
-->
プリペアド文の主要な利点は、文の解析処理と計画作成処理の繰り返しを防止することですが、<productname>PostgreSQL</productname>では、以前にそのプリペアド文を使用してから、文の中で使用されているデータベースオブジェクトが定義（DDL）の変更を受けた時は常に再解析処理と計画再作成処理を強制します。
また、一度使用してから<xref linkend="guc-search-path"/>の値が変わった場合も、文は新しい<varname>search_path</varname>を使用して再解析されます。
（後者の振る舞いは<productname>PostgreSQL</productname> 9.3の時に追加されました。）
プリペアド文の動作については<xref linkend="sql-prepare"/>を参照してください。
  </para>

  <para>
<!--
   This function should only be called from a connected C function.
-->
この関数は接続済みのC関数からのみ呼び出してください。
  </para>

  <para>
<!--
   <type>SPIPlanPtr</type> is declared as a pointer to an opaque struct type in
   <filename>spi.h</filename>.  It is unwise to try to access its contents
   directly, as that makes your code much more likely to break in
   future revisions of <productname>PostgreSQL</productname>.
-->
<type>SPIPlanPtr</type>は<filename>spi.h</filename>内でopaque構造体型へのポインタとして宣言されています。
たいていの場合将来のバージョンの<productname>PostgreSQL</productname>でそのコードが壊れてしまうため、この内容に直接アクセスすることは避けてください。
  </para>

  <para>
<!--
   The name <type>SPIPlanPtr</type> is somewhat historical, since the data
   structure no longer necessarily contains an execution plan.
-->
そのデータ構造はもはや実行計画を含むとは限りませんので、<type>SPIPlanPtr</type>という名前はいくらか歴史的なものです。
  </para>
 </refsect1>
</refentry>

<!-- *********************************************** -->

<refentry id="spi-spi-prepare-cursor">
 <indexterm><primary>SPI_prepare_cursor</primary></indexterm>

 <refmeta>
  <refentrytitle>SPI_prepare_cursor</refentrytitle>
  <manvolnum>3</manvolnum>
 </refmeta>

 <refnamediv>
  <refname>SPI_prepare_cursor</refname>
<!--
  <refpurpose>prepare a statement, without executing it yet</refpurpose>
-->
  <refpurpose>文を準備する。まだ実行は行わない</refpurpose>
 </refnamediv>

 <refsynopsisdiv>
<synopsis>
SPIPlanPtr SPI_prepare_cursor(const char * <parameter>command</parameter>, int <parameter>nargs</parameter>,
                              Oid * <parameter>argtypes</parameter>, int <parameter>cursorOptions</parameter>)
</synopsis>
 </refsynopsisdiv>

 <refsect1>
<!--
  <title>Description</title>
-->
  <title>説明</title>

  <para>
<!--
   <function>SPI_prepare_cursor</function> is identical to
   <function>SPI_prepare</function>, except that it also allows specification
   of the planner's <quote>cursor options</quote> parameter.  This is a bit mask
   having the values shown in <filename>nodes/parsenodes.h</filename>
   for the <structfield>options</structfield> field of <structname>DeclareCursorStmt</structname>.
   <function>SPI_prepare</function> always takes the cursor options as zero.
-->
<function>SPI_prepare_cursor</function>は、プランナの<quote>カーソルオプション</quote>パラメータを指定できる点を除き、<function>SPI_prepare</function>と同じです。
これは<structname>DeclareCursorStmt</structname>の<structfield>options</structfield>フィールド用に<filename>nodes/parsenodes.h</filename>で示された値を持つビットマスクです。
<function>SPI_prepare</function>では常にカーソルオプションをゼロとして扱います。
  </para>

  <para>
<!--
   This function is now deprecated in favor
   of <function>SPI_prepare_extended</function>.
-->
この関数は<function>SPI_prepare_extended</function>のため現在では廃止予定です。
  </para>
 </refsect1>

 <refsect1>
<!--
  <title>Arguments</title>
-->
  <title>引数</title>

  <variablelist>
   <varlistentry>
    <term><literal>const char * <parameter>command</parameter></literal></term>
    <listitem>
     <para>
<!--
      command string
-->
コマンド文字列
     </para>
    </listitem>
   </varlistentry>

   <varlistentry>
    <term><literal>int <parameter>nargs</parameter></literal></term>
    <listitem>
     <para>
<!--
      number of input parameters (<literal>$1</literal>, <literal>$2</literal>, etc.)
-->
入力パラメータ（<literal>$1</literal>、<literal>$2</literal>など）の数
     </para>
    </listitem>
   </varlistentry>

   <varlistentry>
    <term><literal>Oid * <parameter>argtypes</parameter></literal></term>
    <listitem>
     <para>
<!--
      pointer to an array containing the <acronym>OID</acronym>s of
      the data types of the parameters
-->
パラメータのデータ型の<acronym>OID</acronym>を持つ配列へのポインタ
     </para>
    </listitem>
   </varlistentry>

   <varlistentry>
    <term><literal>int <parameter>cursorOptions</parameter></literal></term>
    <listitem>
     <para>
<!--
      integer bit mask of cursor options; zero produces default behavior
-->
カーソルオプションの整数ビットマスク。
ゼロはデフォルトの動作を引き起こします
     </para>
    </listitem>
   </varlistentry>
  </variablelist>
 </refsect1>

 <refsect1>
<!--
  <title>Return Value</title>
-->
  <title>戻り値</title>

  <para>
<!--
   <function>SPI_prepare_cursor</function> has the same return conventions as
   <function>SPI_prepare</function>.
-->
<function>SPI_prepare_cursor</function>は<function>SPI_prepare</function>と同じ戻り値の規則を持ちます。
  </para>
 </refsect1>

 <refsect1>
<!--
  <title>Notes</title>
-->
  <title>注釈</title>

  <para>
<!--
   Useful bits to set in <parameter>cursorOptions</parameter> include
   <symbol>CURSOR_OPT_SCROLL</symbol>,
   <symbol>CURSOR_OPT_NO_SCROLL</symbol>,
   <symbol>CURSOR_OPT_FAST_PLAN</symbol>,
   <symbol>CURSOR_OPT_GENERIC_PLAN</symbol>, and
   <symbol>CURSOR_OPT_CUSTOM_PLAN</symbol>.  Note in particular that
   <symbol>CURSOR_OPT_HOLD</symbol> is ignored.
-->
<parameter>cursorOptions</parameter>に指定できるビットには、<symbol>CURSOR_OPT_SCROLL</symbol>、<symbol>CURSOR_OPT_NO_SCROLL</symbol>、<symbol>CURSOR_OPT_FAST_PLAN</symbol>、<symbol>CURSOR_OPT_GENERIC_PLAN</symbol>、<symbol>CURSOR_OPT_CUSTOM_PLAN</symbol>があります。
特に<symbol>CURSOR_OPT_HOLD</symbol>は無視される点に注意してください。
  </para>
 </refsect1>
</refentry>

<!-- *********************************************** -->

<refentry id="spi-spi-prepare-extended">
 <indexterm><primary>SPI_prepare_extended</primary></indexterm>

 <refmeta>
  <refentrytitle>SPI_prepare_extended</refentrytitle>
  <manvolnum>3</manvolnum>
 </refmeta>

 <refnamediv>
  <refname>SPI_prepare_extended</refname>
<!--
  <refpurpose>prepare a statement, without executing it yet</refpurpose>
-->
  <refpurpose>文を準備する。文の実行はまだ行わない</refpurpose>
 </refnamediv>

 <refsynopsisdiv>
<synopsis>
SPIPlanPtr SPI_prepare_extended(const char * <parameter>command</parameter>,
                                const SPIPrepareOptions * <parameter>options</parameter>)
</synopsis>
 </refsynopsisdiv>

 <refsect1>
<!--
  <title>Description</title>
-->
  <title>説明</title>

  <para>
<!--
   <function>SPI_prepare_extended</function> creates and returns a prepared
   statement for the specified command, but doesn't execute the command.
   This function is equivalent to <function>SPI_prepare</function>,
   with the addition that the caller can specify options to control
   the parsing of external parameter references, as well as other facets
   of query parsing and planning.
-->
<function>SPI_prepare_extended</function>は指定したコマンド用の準備済み文を作成し、それを返します。しかし、そのコマンドは実行しません。
この関数は、呼び出し元が、問い合わせの解析や計画のその他の面だけでなく、外部のパラメータ参照の解析も制御するオプションを指定できる追加機能のある<function>SPI_prepare</function>と等価です。
  </para>
 </refsect1>

 <refsect1>
<!--
  <title>Arguments</title>
-->
  <title>引数</title>

  <variablelist>
   <varlistentry>
    <term><literal>const char * <parameter>command</parameter></literal></term>
    <listitem>
     <para>
<!--
      command string
-->
コマンド文字列
     </para>
    </listitem>
   </varlistentry>

   <varlistentry>
    <term><literal>const SPIPrepareOptions * <parameter>options</parameter></literal></term>
    <listitem>
     <para>
<!--
      struct containing optional arguments
-->
オプションの引数を含む構造体
     </para>
    </listitem>
   </varlistentry>
  </variablelist>

  <para>
<!--
   Callers should always zero out the entire <parameter>options</parameter>
   struct, then fill whichever fields they want to set.  This ensures forward
   compatibility of code, since any fields that are added to the struct in
   future will be defined to behave backwards-compatibly if they are zero.
   The currently available <parameter>options</parameter> fields are:
-->
呼び出し元は、必ず<parameter>options</parameter>構造体全体をゼロクリアしてから、設定したいフィールドを埋めるべきです。
構造体に将来追加されるフィールドは、ゼロであれば後方互換性があるように振る舞うよう定義されますので、これはコードの将来の互換性を確実にします。
現在利用可能な<parameter>options</parameter>フィールドは以下の通りです。
  </para>

  <variablelist>
   <varlistentry>
    <term><literal>ParserSetupHook <parameter>parserSetup</parameter></literal></term>
    <listitem>
     <para>
<!--
      Parser hook setup function
-->
パーサフック設定関数
     </para>
    </listitem>
   </varlistentry>

   <varlistentry>
    <term><literal>void * <parameter>parserSetupArg</parameter></literal></term>
    <listitem>
     <para>
<!--
      pass-through argument for <parameter>parserSetup</parameter>
-->
<parameter>parserSetup</parameter>に渡される引数
     </para>
    </listitem>
   </varlistentry>

   <varlistentry>
    <term><literal>RawParseMode <parameter>parseMode</parameter></literal></term>
    <listitem>
     <para>
<!--
      mode for raw parsing; <literal>RAW_PARSE_DEFAULT</literal> (zero)
      produces default behavior
-->
raw解析のモード。
<literal>RAW_PARSE_DEFAULT</literal>(ゼロ)はデフォルトの振舞いになります
     </para>
    </listitem>
   </varlistentry>

   <varlistentry>
    <term><literal>int <parameter>cursorOptions</parameter></literal></term>
    <listitem>
     <para>
<!--
      integer bit mask of cursor options; zero produces default behavior
-->
カーソルオプションの整数ビットマスク。ゼロはデフォルトの振舞いになります
     </para>
    </listitem>
   </varlistentry>
  </variablelist>
 </refsect1>

 <refsect1>
<!--
  <title>Return Value</title>
-->
  <title>戻り値</title>

  <para>
<!--
   <function>SPI_prepare_extended</function> has the same return conventions as
   <function>SPI_prepare</function>.
-->
<function>SPI_prepare_extended</function>は<function>SPI_prepare</function>と同じ戻り値の規則を持ちます。
  </para>
 </refsect1>
</refentry>

<!-- *********************************************** -->

<refentry id="spi-spi-prepare-params">
 <indexterm><primary>SPI_prepare_params</primary></indexterm>

 <refmeta>
  <refentrytitle>SPI_prepare_params</refentrytitle>
  <manvolnum>3</manvolnum>
 </refmeta>

 <refnamediv>
  <refname>SPI_prepare_params</refname>
<!--
  <refpurpose>prepare a statement, without executing it yet</refpurpose>
-->
  <refpurpose>文を準備する。まだ実行は行わない</refpurpose>
 </refnamediv>

 <refsynopsisdiv>
<synopsis>
SPIPlanPtr SPI_prepare_params(const char * <parameter>command</parameter>,
                              ParserSetupHook <parameter>parserSetup</parameter>,
                              void * <parameter>parserSetupArg</parameter>,
                              int <parameter>cursorOptions</parameter>)
</synopsis>
 </refsynopsisdiv>

 <refsect1>
<!--
  <title>Description</title>
-->
  <title>説明</title>

  <para>
<!--
   <function>SPI_prepare_params</function> creates and returns a prepared
   statement for the specified command, but doesn't execute the command.
   This function is equivalent to <function>SPI_prepare_cursor</function>,
   with the addition that the caller can specify parser hook functions
   to control the parsing of external parameter references.
-->
<function>SPI_prepare_params</function>は指定したコマンドの準備済み文を作成し返します。
しかしそのコマンドを実行しません。
この関数は<function>SPI_prepare_cursor</function>と同じですが、呼び出し元が外部パラメータ参照の解析を制御するパーサフック関数を指定できる点が追加されています。
  </para>

  <para>
<!--
   This function is now deprecated in favor
   of <function>SPI_prepare_extended</function>.
-->
この関数は<function>SPI_prepare_extended</function>のため現在では廃止予定です。
  </para>
 </refsect1>

 <refsect1>
<!--
  <title>Arguments</title>
-->
  <title>引数</title>

  <variablelist>
   <varlistentry>
    <term><literal>const char * <parameter>command</parameter></literal></term>
    <listitem>
     <para>
<!--
      command string
-->
コマンド文字列
     </para>
    </listitem>
   </varlistentry>

   <varlistentry>
    <term><literal>ParserSetupHook <parameter>parserSetup</parameter></literal></term>
    <listitem>
     <para>
<!--
      Parser hook setup function
-->
パーサフック設定関数
     </para>
    </listitem>
   </varlistentry>

   <varlistentry>
    <term><literal>void * <parameter>parserSetupArg</parameter></literal></term>
    <listitem>
     <para>
<!--
      pass-through argument for <parameter>parserSetup</parameter>
-->
<parameter>parserSetup</parameter>に渡される引数
     </para>
    </listitem>
   </varlistentry>

   <varlistentry>
    <term><literal>int <parameter>cursorOptions</parameter></literal></term>
    <listitem>
     <para>
<!--
      integer bit mask of cursor options; zero produces default behavior
-->
カーソルオプションの整数ビットマスク。
ゼロはデフォルトの動作を引き起こします
     </para>
    </listitem>
   </varlistentry>
  </variablelist>
 </refsect1>

 <refsect1>
<!--
  <title>Return Value</title>
-->
  <title>戻り値</title>

  <para>
<!--
   <function>SPI_prepare_params</function> has the same return conventions as
   <function>SPI_prepare</function>.
-->
<function>SPI_prepare_params</function>は<function>SPI_prepare</function>と同じ戻り値の規則を持ちます。
  </para>
 </refsect1>
</refentry>

<!-- *********************************************** -->

<refentry id="spi-spi-getargcount">
 <indexterm><primary>SPI_getargcount</primary></indexterm>

 <refmeta>
  <refentrytitle>SPI_getargcount</refentrytitle>
  <manvolnum>3</manvolnum>
 </refmeta>

 <refnamediv>
  <refname>SPI_getargcount</refname>
<!--
  <refpurpose>return the number of arguments needed by a statement
  prepared by <function>SPI_prepare</function></refpurpose>
-->
  <refpurpose>
<function>SPI_prepare</function>により準備した文に必要とされる引数の数を返す
  </refpurpose>
 </refnamediv>

 <refsynopsisdiv>
<synopsis>
int SPI_getargcount(SPIPlanPtr <parameter>plan</parameter>)
</synopsis>
 </refsynopsisdiv>

 <refsect1>
<!--
  <title>Description</title>
-->
  <title>説明</title>

  <para>
<!--
   <function>SPI_getargcount</function> returns the number of arguments needed
   to execute a statement prepared by <function>SPI_prepare</function>.
-->
<function>SPI_getargcount</function>は、<function>SPI_prepare</function>により準備された文を実行する時に必要とされる引数の数を返します。
  </para>
 </refsect1>

 <refsect1>
<!--
  <title>Arguments</title>
-->
  <title>引数</title>

  <variablelist>
   <varlistentry>
    <term><literal>SPIPlanPtr <parameter>plan</parameter></literal></term>
    <listitem>
     <para>
<!--
      prepared statement (returned by <function>SPI_prepare</function>)
-->
（<function>SPI_prepare</function>で返される）準備済み文
     </para>
    </listitem>
   </varlistentry>
  </variablelist>
 </refsect1>

 <refsect1>
<!--
  <title>Return Value</title>
-->
  <title>戻り値</title>
  <para>
<!--
    The count of expected arguments for the <parameter>plan</parameter>.
    If the <parameter>plan</parameter> is <symbol>NULL</symbol> or invalid,
    <varname>SPI_result</varname> is set to <symbol>SPI_ERROR_ARGUMENT</symbol>
    and -1 is returned.
-->
<parameter>plan</parameter>で想定される引数の数です。
<parameter>plan</parameter>が<symbol>NULL</symbol>または無効な場合は<varname>SPI_result</varname>に<symbol>SPI_ERROR_ARGUMENT</symbol>が設定され、-1が返されます。
  </para>
 </refsect1>
</refentry>

<!-- *********************************************** -->

<refentry id="spi-spi-getargtypeid">
 <indexterm><primary>SPI_getargtypeid</primary></indexterm>

 <refmeta>
  <refentrytitle>SPI_getargtypeid</refentrytitle>
  <manvolnum>3</manvolnum>
 </refmeta>

 <refnamediv>
  <refname>SPI_getargtypeid</refname>
<!--
  <refpurpose>return the data type OID for an argument of
  a statement prepared by <function>SPI_prepare</function></refpurpose>
-->
  <refpurpose>
<function>SPI_prepare</function>で準備された文で指定される引数のデータ型のOIDを返す
  </refpurpose>
 </refnamediv>

 <refsynopsisdiv>
<synopsis>
Oid SPI_getargtypeid(SPIPlanPtr <parameter>plan</parameter>, int <parameter>argIndex</parameter>)
</synopsis>
 </refsynopsisdiv>

 <refsect1>
<!--
  <title>Description</title>
-->
  <title>説明</title>

  <para>
<!--
   <function>SPI_getargtypeid</function> returns the OID representing the type
   for the <parameter>argIndex</parameter>'th argument of a statement prepared by
   <function>SPI_prepare</function>. First argument is at index zero.
-->
<function>SPI_getargtypeid</function>は、<function>SPI_prepare</function>で準備された文における<parameter>argIndex</parameter>番目の引数の型を表すOIDを返します。
インデックス0は最初の引数を示します。
  </para>
 </refsect1>

 <refsect1>
<!--
  <title>Arguments</title>
-->
  <title>引数</title>

  <variablelist>
   <varlistentry>
    <term><literal>SPIPlanPtr <parameter>plan</parameter></literal></term>
    <listitem>
     <para>
<!--
      prepared statement (returned by <function>SPI_prepare</function>)
-->
（<function>SPI_prepare</function>で返される）準備済み文
     </para>
    </listitem>
   </varlistentry>

   <varlistentry>
    <term><literal>int <parameter>argIndex</parameter></literal></term>
    <listitem>
     <para>
<!--
      zero based index of the argument
-->
0から始まる引数のインデックス
     </para>
    </listitem>
   </varlistentry>
  </variablelist>
 </refsect1>

 <refsect1>
<!--
  <title>Return Value</title>
-->
  <title>戻り値</title>
  <para>
<!--
    The type OID of the argument at the given index.
    If the <parameter>plan</parameter> is <symbol>NULL</symbol> or invalid,
    or <parameter>argIndex</parameter> is less than 0 or
    not less than the number of arguments declared for the
    <parameter>plan</parameter>,
    <varname>SPI_result</varname> is set to <symbol>SPI_ERROR_ARGUMENT</symbol>
    and <symbol>InvalidOid</symbol> is returned.
-->
指定したインデックスにおける引数の型OIDです。
<parameter>plan</parameter>が<symbol>NULL</symbol>または無効、あるいは<parameter>argIndex</parameter>が0未満、<parameter>plan</parameter>で宣言された引数の数以上の場合、<varname>SPI_result</varname>に<symbol>SPI_ERROR_ARGUMENT</symbol>が設定され、<symbol>InvalidOid</symbol>が返されます。
  </para>
 </refsect1>
</refentry>

<!-- *********************************************** -->

<refentry id="spi-spi-is-cursor-plan">
 <indexterm><primary>SPI_is_cursor_plan</primary></indexterm>

 <refmeta>
  <refentrytitle>SPI_is_cursor_plan</refentrytitle>
  <manvolnum>3</manvolnum>
 </refmeta>

 <refnamediv>
  <refname>SPI_is_cursor_plan</refname>
<!--
  <refpurpose>return <symbol>true</symbol> if a statement
  prepared by <function>SPI_prepare</function> can be used with
  <function>SPI_cursor_open</function></refpurpose>
-->
  <refpurpose>
<function>SPI_prepare</function>で準備された文が<function>SPI_cursor_open</function>で使用できる場合に<symbol>true</symbol>を返す
  </refpurpose>
 </refnamediv>

 <refsynopsisdiv>
<synopsis>
bool SPI_is_cursor_plan(SPIPlanPtr <parameter>plan</parameter>)
</synopsis>
 </refsynopsisdiv>

 <refsect1>
<!--
  <title>Description</title>
-->
  <title>説明</title>

  <para>
<!--
   <function>SPI_is_cursor_plan</function> returns <symbol>true</symbol>
   if a statement prepared by <function>SPI_prepare</function> can be passed
   as an argument to <function>SPI_cursor_open</function>, or
   <symbol>false</symbol> if that is not the case. The criteria are that the
   <parameter>plan</parameter> represents one single command and that this
   command returns tuples to the caller; for example, <command>SELECT</command>
   is allowed unless it contains an <literal>INTO</literal> clause, and
   <command>UPDATE</command> is allowed only if it contains a <literal>RETURNING</literal>
   clause.
-->
<function>SPI_prepare</function>で準備済み文が<function>SPI_cursor_open</function>への引数として渡すことができる場合、<function>SPI_is_cursor_plan</function>は<symbol>true</symbol>を返します。
渡すことができない場合は<symbol>false</symbol>を返します。
この基準は、<parameter>plan</parameter>が単一のコマンドであり、かつ、そのコマンドが呼び出し元にタプルを返すことです。
例えば、<literal>INTO</literal>句を含んでいない<command>SELECT</command>は可能です。
そして、<literal>RETURNING</literal>句を含む場合のみ<command>UPDATE</command>も可能です。
  </para>
 </refsect1>

 <refsect1>
<!--
  <title>Arguments</title>
-->
  <title>引数</title>

  <variablelist>
   <varlistentry>
    <term><literal>SPIPlanPtr <parameter>plan</parameter></literal></term>
    <listitem>
     <para>
<!--
      prepared statement (returned by <function>SPI_prepare</function>)
-->
（<function>SPI_prepare</function>で返される）準備済み文
     </para>
    </listitem>
   </varlistentry>
  </variablelist>
 </refsect1>

 <refsect1>
<!--
  <title>Return Value</title>
-->
  <title>戻り値</title>
  <para>
<!--
    <symbol>true</symbol> or <symbol>false</symbol> to indicate if the
    <parameter>plan</parameter> can produce a cursor or not, with
    <varname>SPI_result</varname> set to zero.
    If it is not possible to determine the answer (for example,
    if the <parameter>plan</parameter> is <symbol>NULL</symbol> or invalid,
    or if called when not connected to SPI), then
    <varname>SPI_result</varname> is set to a suitable error code
    and <symbol>false</symbol> is returned.
-->
<parameter>plan</parameter>がカーソルを生成することができるかどうかを示す<symbol>true</symbol>もしくは<symbol>false</symbol>です。
そして<varname>SPI_result</varname>をゼロに設定します。
解答を決定することができない場合（例えば<parameter>plan</parameter>が<symbol>NULL</symbol>、または無効な場合、もしくはSPI未接続時に呼び出された場合）は<varname>SPI_result</varname>に適切なエラーコードが設定され、<symbol>false</symbol>が返されます。
  </para>
 </refsect1>
</refentry>

<!-- *********************************************** -->

<refentry id="spi-spi-execute-plan">
 <indexterm><primary>SPI_execute_plan</primary></indexterm>

 <refmeta>
  <refentrytitle>SPI_execute_plan</refentrytitle>
  <manvolnum>3</manvolnum>
 </refmeta>

 <refnamediv>
  <refname>SPI_execute_plan</refname>
<!--
  <refpurpose>execute a statement prepared by <function>SPI_prepare</function></refpurpose>
-->
  <refpurpose><function>SPI_prepare</function>で準備された文を実行する</refpurpose>
 </refnamediv>

 <refsynopsisdiv>
<synopsis>
int SPI_execute_plan(SPIPlanPtr <parameter>plan</parameter>, Datum * <parameter>values</parameter>, const char * <parameter>nulls</parameter>,
                     bool <parameter>read_only</parameter>, long <parameter>count</parameter>)
</synopsis>
 </refsynopsisdiv>

 <refsect1>
<!--
  <title>Description</title>
-->
  <title>説明</title>

  <para>
<!--
   <function>SPI_execute_plan</function> executes a statement prepared by
   <function>SPI_prepare</function> or one of its siblings.
   <parameter>read_only</parameter> and
   <parameter>count</parameter> have the same interpretation as in
   <function>SPI_execute</function>.
-->
<function>SPI_execute_plan</function>は、<function>SPI_prepare</function>もしくは類似の関数で準備された文を実行します。
<parameter>read_only</parameter>と<parameter>count</parameter>は<function>SPI_execute</function>と同様の解釈がなされます。
  </para>
 </refsect1>

 <refsect1>
<!--
  <title>Arguments</title>
-->
  <title>引数</title>

  <variablelist>
   <varlistentry>
    <term><literal>SPIPlanPtr <parameter>plan</parameter></literal></term>
    <listitem>
     <para>
<!--
      prepared statement (returned by <function>SPI_prepare</function>)
-->
（<function>SPI_prepare</function>で返される）準備済み文
     </para>
    </listitem>
   </varlistentry>

   <varlistentry>
    <term><literal>Datum * <parameter>values</parameter></literal></term>
    <listitem>
     <para>
<!--
      An array of actual parameter values.  Must have same length as the
      statement's number of arguments.
-->
実パラメータ値の配列。
文の引数の数と同じ長さでなければなりません
     </para>
    </listitem>
   </varlistentry>

   <varlistentry>
    <term><literal>const char * <parameter>nulls</parameter></literal></term>
    <listitem>
     <para>
<!--
      An array describing which parameters are null.  Must have same length as
      the statement's number of arguments.
-->
どのパラメータがNULLであるかを示す配列。
文の引数の数と同じ長さでなければなりません。
     </para>

     <para>
<!--
      If <parameter>nulls</parameter> is <symbol>NULL</symbol> then
      <function>SPI_execute_plan</function> assumes that no parameters
      are null.  Otherwise, each entry of the <parameter>nulls</parameter>
      array should be <literal>'&nbsp;'</literal> if the corresponding parameter
      value is non-null, or <literal>'n'</literal> if the corresponding parameter
      value is null.  (In the latter case, the actual value in the
      corresponding <parameter>values</parameter> entry doesn't matter.)  Note
      that <parameter>nulls</parameter> is not a text string, just an array:
      it does not need a <literal>'\0'</literal> terminator.
-->
<parameter>nulls</parameter>が<symbol>NULL</symbol>の場合、<function>SPI_execute_plan</function>はすべてのパラメータがNULLではないとみなします。
さもなければ、<parameter>nulls</parameter>配列の各項目は、対応するパラメータが非NULLならば<literal>'&nbsp;'</literal>、対応するパラメータがNULLならば<literal>'n'</literal>です。
（後者の場合、<parameter>values</parameter>内の対応する値は注意されません。）
<parameter>nulls</parameter>はテキスト文字列ではなく単なる配列であることに注意してください。
<literal>'\0'</literal>終端は必要ありません。
     </para>
    </listitem>
   </varlistentry>

   <varlistentry>
    <term><literal>bool <parameter>read_only</parameter></literal></term>
    <listitem>
<!--
     <para><literal>true</literal> for read-only execution</para>
-->
     <para>
読み取りのみの実行の場合<literal>true</literal>
     </para>
    </listitem>
   </varlistentry>

   <varlistentry>
    <term><literal>long <parameter>count</parameter></literal></term>
    <listitem>
     <para>
<!--
      maximum number of rows to return,
      or <literal>0</literal> for no limit
-->
返される行の最大数。無制限なら<literal>0</literal>。
     </para>
    </listitem>
   </varlistentry>
  </variablelist>
 </refsect1>

 <refsect1>
<!--
  <title>Return Value</title>
-->
  <title>戻り値</title>

  <para>
<!--
   The return value is the same as for <function>SPI_execute</function>,
   with the following additional possible error (negative) results:
-->
戻り値は、<function>SPI_execute</function>同様のものに加え、以下のエラー（負）の結果を取ることがあります。

   <variablelist>
    <varlistentry>
     <term><symbol>SPI_ERROR_ARGUMENT</symbol></term>
     <listitem>
      <para>
<!--
       if <parameter>plan</parameter> is <symbol>NULL</symbol> or invalid,
       or <parameter>count</parameter> is less than 0
-->
<parameter>plan</parameter>が<symbol>NULL</symbol>または無効、あるいは、<parameter>count</parameter>が0未満の場合
      </para>
     </listitem>
    </varlistentry>

    <varlistentry>
     <term><symbol>SPI_ERROR_PARAM</symbol></term>
     <listitem>
      <para>
<!--
       if <parameter>values</parameter> is <symbol>NULL</symbol> and
       <parameter>plan</parameter> was prepared with some parameters
-->
<parameter>values</parameter>が<symbol>NULL</symbol>、かつ、<parameter>plan</parameter>がパラメータ付きで準備された場合
      </para>
     </listitem>
    </varlistentry>
   </variablelist>
  </para>

  <para>
<!--
   <varname>SPI_processed</varname> and
   <varname>SPI_tuptable</varname> are set as in
   <function>SPI_execute</function> if successful.
-->
成功時、<varname>SPI_processed</varname>と<varname>SPI_tuptable</varname>が<function>SPI_execute</function>同様に設定されます。
  </para>
 </refsect1>
</refentry>

<!-- *********************************************** -->

<refentry id="spi-spi-execute-plan-extended">
 <indexterm><primary>SPI_execute_plan_extended</primary></indexterm>

 <refmeta>
  <refentrytitle>SPI_execute_plan_extended</refentrytitle>
  <manvolnum>3</manvolnum>
 </refmeta>

 <refnamediv>
  <refname>SPI_execute_plan_extended</refname>
<!--
  <refpurpose>execute a statement prepared by <function>SPI_prepare</function></refpurpose>
-->
  <refpurpose><function>SPI_prepare</function>で準備された文を実行する</refpurpose>
 </refnamediv>

 <refsynopsisdiv>
<synopsis>
int SPI_execute_plan_extended(SPIPlanPtr <parameter>plan</parameter>,
                              const SPIExecuteOptions * <parameter>options</parameter>)
</synopsis>
 </refsynopsisdiv>

 <refsect1>
<!--
  <title>Description</title>
-->
  <title>説明</title>

  <para>
<!--
   <function>SPI_execute_plan_extended</function> executes a statement
   prepared by <function>SPI_prepare</function> or one of its siblings.
   This function is equivalent to <function>SPI_execute_plan</function>,
   except that information about the parameter values to be passed to the
   query is presented differently, and additional execution-controlling
   options can be passed.
-->
<function>SPI_execute_plan_extended</function>は<function>SPI_prepare</function>もしくは類似の関数で準備された文を実行します。
この関数は、問い合わせに渡すパラメータ値に関する情報が異なる形で存在する点と追加の実行制御オプションを渡せる点を除いて<function>SPI_execute_plan</function>と等価です。
  </para>

  <para>
<!--
   Query parameter values are represented by
   a <literal>ParamListInfo</literal> struct, which is convenient for passing
   down values that are already available in that format.  Dynamic parameter
   sets can also be used, via hook functions specified
   in <literal>ParamListInfo</literal>.
-->
問い合わせパラメータ値は<literal>ParamListInfo</literal>構造体で表現されていますので、既にその形で利用可能な値を渡すには便利です。
<literal>ParamListInfo</literal>で指定されたフック関数経由で、動的なパラメータ群も使うことができます。
  </para>

  <para>
<!--
   Also, instead of always accumulating the result tuples into a
   <varname>SPI_tuptable</varname> structure, tuples can be passed to a
   caller-supplied <literal>DestReceiver</literal> object as they are
   generated by the executor.  This is particularly helpful for queries
   that might generate many tuples, since the data can be processed
   on-the-fly instead of being accumulated in memory.
-->
また、結果タプルを必ず<varname>SPI_tuptable</varname>構造体に蓄積する代わりに、エクゼキュータにより生成された時にタプルを呼び出し元が提供する<literal>DestReceiver</literal>オブジェクトに渡すことができます。
データがメモリに蓄積される代わりにその場で処理されるので、多数のタプルを生成する問い合わせに対して特に有用です。
  </para>
 </refsect1>

 <refsect1>
<!--
  <title>Arguments</title>
-->
  <title>引数</title>

  <variablelist>
   <varlistentry>
    <term><literal>SPIPlanPtr <parameter>plan</parameter></literal></term>
    <listitem>
     <para>
<!--
      prepared statement (returned by <function>SPI_prepare</function>)
-->
（<function>SPI_prepare</function>で返される）準備済み文
     </para>
    </listitem>
   </varlistentry>

   <varlistentry>
    <term><literal>const SPIExecuteOptions * <parameter>options</parameter></literal></term>
    <listitem>
     <para>
<!--
      struct containing optional arguments
-->
オプションの引数を含む構造体
     </para>
    </listitem>
   </varlistentry>
  </variablelist>

  <para>
<!--
   Callers should always zero out the entire <parameter>options</parameter>
   struct, then fill whichever fields they want to set.  This ensures forward
   compatibility of code, since any fields that are added to the struct in
   future will be defined to behave backwards-compatibly if they are zero.
   The currently available <parameter>options</parameter> fields are:
-->
呼び出し元は、必ず<parameter>options</parameter>構造体全体をゼロクリアしてから、設定したいフィールドを埋めるべきです。
構造体に将来追加されるフィールドは、ゼロであれば後方互換性があるように振る舞うよう定義されますので、これはコードの将来の互換性を確実にします。
現在利用可能な<parameter>options</parameter>フィールドは以下の通りです。
  </para>

  <variablelist>
   <varlistentry>
    <term><literal>ParamListInfo <parameter>params</parameter></literal></term>
    <listitem>
     <para>
<!--
      data structure containing query parameter types and values; NULL if none
-->
問い合わせパラメータの型と値を含むデータ構造。なければNULL
     </para>
    </listitem>
   </varlistentry>

   <varlistentry>
    <term><literal>bool <parameter>read_only</parameter></literal></term>
    <listitem>
<!--
     <para><literal>true</literal> for read-only execution</para>
-->
     <para>読み取りのみの実行の場合<literal>true</literal></para>
    </listitem>
   </varlistentry>

   <varlistentry>
    <term><literal>bool <parameter>allow_nonatomic</parameter></literal></term>
    <listitem>
     <para>
<!--
      <literal>true</literal> allows non-atomic execution of CALL and DO
      statements
-->
<literal>true</literal>でCALLとDO文の非原子的実行を許可します
     </para>
    </listitem>
   </varlistentry>

   <varlistentry>
    <term><literal>bool <parameter>must_return_tuples</parameter></literal></term>
    <listitem>
     <para>
<!--
      if <literal>true</literal>, raise error if the query is not of a kind
      that returns tuples (this does not forbid the case where it happens to
      return zero tuples)
-->
<literal>true</literal>であれば、問い合わせがタプルを返す種類のものでない場合にエラーを発生します(これはたまたま0個のタプルを返す場合を禁止しません)
     </para>
    </listitem>
   </varlistentry>

   <varlistentry>
    <term><literal>bool <parameter>must_return_tuples</parameter></literal></term>
    <listitem>
     <para>
      if <literal>true</literal>, raise error if the query is not of a kind
      that returns tuples (this does not forbid the case where it happens to
      return zero tuples)
     </para>
    </listitem>
   </varlistentry>

   <varlistentry>
    <term><literal>uint64 <parameter>tcount</parameter></literal></term>
    <listitem>
     <para>
<!--
      maximum number of rows to return,
      or <literal>0</literal> for no limit
-->
返される行の最大数、無制限の場合には<literal>0</literal>
     </para>
    </listitem>
   </varlistentry>

   <varlistentry>
    <term><literal>DestReceiver * <parameter>dest</parameter></literal></term>
    <listitem>
     <para>
<!--
      <literal>DestReceiver</literal> object that will receive any tuples
      emitted by the query; if NULL, result tuples are accumulated into
      a <varname>SPI_tuptable</varname> structure, as
      in <function>SPI_execute_plan</function>
-->
問い合わせが出すタプルを受け取る<literal>DestReceiver</literal>オブジェクト。
NULLなら、<function>SPI_execute_plan</function>のように、結果タプルは<varname>SPI_tuptable</varname>構造体に蓄積されます。
     </para>
    </listitem>
   </varlistentry>

   <varlistentry>
    <term><literal>ResourceOwner <parameter>owner</parameter></literal></term>
    <listitem>
     <para>
<!--
      The resource owner that will hold a reference count on the plan while
      it is executed.  If NULL, CurrentResourceOwner is used.  Ignored for
      non-saved plans, as SPI does not acquire reference counts on those.
-->
実行中、計画の参照カウントを保持するリソース所有者。
NULLならCurrentResourceOwnerが使われます。
SPIは保存されない計画の参照カウントを取得しませんので、保存されない計画に対しては無視されます。
     </para>
    </listitem>
   </varlistentry>
  </variablelist>
 </refsect1>

 <refsect1>
<!--
  <title>Return Value</title>
-->
  <title>戻り値</title>

  <para>
<!--
   The return value is the same as for <function>SPI_execute_plan</function>.
-->
戻り値は<function>SPI_execute_plan</function>と同じです。
  </para>

  <para>
<!--
   When <parameter>options-&gt;dest</parameter> is NULL,
   <varname>SPI_processed</varname> and
   <varname>SPI_tuptable</varname> are set as in
   <function>SPI_execute_plan</function>.
   When <parameter>options-&gt;dest</parameter> is not NULL,
   <varname>SPI_processed</varname> is set to zero and
   <varname>SPI_tuptable</varname> is set to NULL.  If a tuple count
   is required, the caller's <literal>DestReceiver</literal> object must
   calculate it.
-->
<parameter>options-&gt;dest</parameter>がNULLであれば、<varname>SPI_processed</varname>と<varname>SPI_tuptable</varname>は<function>SPI_execute_plan</function>と同様に設定されます。
<parameter>options-&gt;dest</parameter>がNULLでなければ、<varname>SPI_processed</varname>はゼロに設定され、<varname>SPI_tuptable</varname>はNULLに設定されます。
タプルの集計が必要なら、呼び出し元の<literal>DestReceiver</literal>オブジェクトが計算しなければなりません。
  </para>
 </refsect1>
</refentry>

<!-- *********************************************** -->

<refentry id="spi-spi-execute-plan-with-paramlist">
 <indexterm><primary>SPI_execute_plan_with_paramlist</primary></indexterm>

 <refmeta>
  <refentrytitle>SPI_execute_plan_with_paramlist</refentrytitle>
  <manvolnum>3</manvolnum>
 </refmeta>

 <refnamediv>
  <refname>SPI_execute_plan_with_paramlist</refname>
<!--
  <refpurpose>execute a statement prepared by <function>SPI_prepare</function></refpurpose>
-->
  <refpurpose><function>SPI_prepare</function>で準備された文を実行する</refpurpose>
 </refnamediv>

 <refsynopsisdiv>
<synopsis>
int SPI_execute_plan_with_paramlist(SPIPlanPtr <parameter>plan</parameter>,
                                    ParamListInfo <parameter>params</parameter>,
                                    bool <parameter>read_only</parameter>,
                                    long <parameter>count</parameter>)
</synopsis>
 </refsynopsisdiv>

 <refsect1>
<!--
  <title>Description</title>
-->
  <title>説明</title>

  <para>
<!--
   <function>SPI_execute_plan_with_paramlist</function> executes a statement
   prepared by <function>SPI_prepare</function>.
   This function is equivalent to <function>SPI_execute_plan</function>
   except that information about the parameter values to be passed to the
   query is presented differently.  The <literal>ParamListInfo</literal>
   representation can be convenient for passing down values that are
   already available in that format.  It also supports use of dynamic
   parameter sets via hook functions specified in <literal>ParamListInfo</literal>.
-->
<function>SPI_execute_plan_with_paramlist</function>は<function>SPI_prepare</function>で準備された文を実行します。
この関数は<function>SPI_execute_plan</function>と同じですが、問い合わせに渡されるパラメータ値に関する情報が別途存在する点が異なります。
<literal>ParamListInfo</literal>表現は、すでに利用可能な形式で値を渡すために便利です。
また<literal>ParamListInfo</literal>で指定されたフック関数経由での動的なパラメータ群の使用をサポートします。
  </para>

  <para>
<!--
   This function is now deprecated in favor
   of <function>SPI_execute_plan_extended</function>.
-->
この関数は<function>SPI_execute_plan_extended</function>のため現在では廃止予定です。
  </para>
 </refsect1>

 <refsect1>
<!--
  <title>Arguments</title>
-->
  <title>引数</title>

  <variablelist>
   <varlistentry>
    <term><literal>SPIPlanPtr <parameter>plan</parameter></literal></term>
    <listitem>
     <para>
<!--
      prepared statement (returned by <function>SPI_prepare</function>)
-->
（<function>SPI_prepare</function>で返される）準備済み文
     </para>
    </listitem>
   </varlistentry>

   <varlistentry>
    <term><literal>ParamListInfo <parameter>params</parameter></literal></term>
    <listitem>
     <para>
<!--
      data structure containing parameter types and values; NULL if none
-->
パラメータの型と値からなるデータ構造。
なければNULL。
     </para>
    </listitem>
   </varlistentry>

   <varlistentry>
    <term><literal>bool <parameter>read_only</parameter></literal></term>
    <listitem>
<!--
     <para><literal>true</literal> for read-only execution</para>
-->
     <para>
読み取りのみの実行の場合<literal>true</literal>
     </para>
    </listitem>
   </varlistentry>

   <varlistentry>
    <term><literal>long <parameter>count</parameter></literal></term>
    <listitem>
     <para>
<!--
      maximum number of rows to return,
      or <literal>0</literal> for no limit
-->
返される行の最大数。無制限なら<literal>0</literal>。
     </para>
    </listitem>
   </varlistentry>
  </variablelist>
 </refsect1>

 <refsect1>
<!--
  <title>Return Value</title>
-->
  <title>戻り値</title>

  <para>
<!--
   The return value is the same as for <function>SPI_execute_plan</function>.
-->
戻り値は<function>SPI_execute_plan</function>と同じです。
  </para>

  <para>
<!--
   <varname>SPI_processed</varname> and
   <varname>SPI_tuptable</varname> are set as in
   <function>SPI_execute_plan</function> if successful.
-->
成功時、<varname>SPI_processed</varname>と<varname>SPI_tuptable</varname>が<function>SPI_execute_plan</function>同様に設定されます。
  </para>
 </refsect1>
</refentry>

<!-- *********************************************** -->

<refentry id="spi-spi-execp">
 <indexterm><primary>SPI_execp</primary></indexterm>

 <refmeta>
  <refentrytitle>SPI_execp</refentrytitle>
  <manvolnum>3</manvolnum>
 </refmeta>

 <refnamediv>
  <refname>SPI_execp</refname>
<!--
  <refpurpose>execute a statement in read/write mode</refpurpose>
-->
  <refpurpose>読み書きモードで文を実行する</refpurpose>
 </refnamediv>

 <refsynopsisdiv>
<synopsis>
int SPI_execp(SPIPlanPtr <parameter>plan</parameter>, Datum * <parameter>values</parameter>, const char * <parameter>nulls</parameter>, long <parameter>count</parameter>)
</synopsis>
 </refsynopsisdiv>

 <refsect1>
<!--
  <title>Description</title>
-->
  <title>説明</title>

  <para>
<!--
   <function>SPI_execp</function> is the same as
   <function>SPI_execute_plan</function>, with the latter's
   <parameter>read_only</parameter> parameter always taken as
   <literal>false</literal>.
-->
<function>SPI_execp</function>は、常に<parameter>read_only</parameter>パラメータを<literal>false</literal>とした<function>SPI_execute_plan</function>と同じです。
  </para>
 </refsect1>

 <refsect1>
<!--
  <title>Arguments</title>
-->
  <title>引数</title>

  <variablelist>
   <varlistentry>
    <term><literal>SPIPlanPtr <parameter>plan</parameter></literal></term>
    <listitem>
     <para>
<!--
      prepared statement (returned by <function>SPI_prepare</function>)
-->
（<function>SPI_prepare</function>で返される）準備済み文
     </para>
    </listitem>
   </varlistentry>

   <varlistentry>
    <term><literal>Datum * <parameter>values</parameter></literal></term>
    <listitem>
     <para>
<!--
      An array of actual parameter values.  Must have same length as the
      statement's number of arguments.
-->
実パラメータ値の配列。
文の引数の数と同じ長さでなければなりません。
     </para>
    </listitem>
   </varlistentry>

   <varlistentry>
    <term><literal>const char * <parameter>nulls</parameter></literal></term>
    <listitem>
     <para>
<!--
      An array describing which parameters are null.  Must have same length as
      the statement's number of arguments.
-->
どのパラメータがNULLであるかを示す配列。
文の引数の数と同じ長さでなければなりません。
     </para>

     <para>
<!--
      If <parameter>nulls</parameter> is <symbol>NULL</symbol> then
      <function>SPI_execp</function> assumes that no parameters
      are null.  Otherwise, each entry of the <parameter>nulls</parameter>
      array should be <literal>'&nbsp;'</literal> if the corresponding parameter
      value is non-null, or <literal>'n'</literal> if the corresponding parameter
      value is null.  (In the latter case, the actual value in the
      corresponding <parameter>values</parameter> entry doesn't matter.)  Note
      that <parameter>nulls</parameter> is not a text string, just an array:
      it does not need a <literal>'\0'</literal> terminator.
-->
<parameter>nulls</parameter>が<symbol>NULL</symbol>の場合、<function>SPI_execp</function>はすべてのパラメータがNULLではないとみなします。
さもなければ、<parameter>nulls</parameter>配列の各項目は、対応するパラメータが非NULLならば<literal>'&nbsp;'</literal>、対応するパラメータがNULLならば<literal>'n'</literal>です。
（後者の場合、<parameter>values</parameter>内の対応する値は注意されません。）
<parameter>nulls</parameter>はテキスト文字列ではなく単なる配列であることに注意してください。
<literal>'\0'</literal>終端は必要ありません。
     </para>
    </listitem>
   </varlistentry>

   <varlistentry>
    <term><literal>long <parameter>count</parameter></literal></term>
    <listitem>
     <para>
<!--
      maximum number of rows to return,
      or <literal>0</literal> for no limit
-->
返される行の最大数。無制限なら<literal>0</literal>。
     </para>
    </listitem>
   </varlistentry>
  </variablelist>
 </refsect1>

 <refsect1>
<!--
  <title>Return Value</title>
-->
  <title>戻り値</title>

  <para>
<!--
   See <function>SPI_execute_plan</function>.
-->
<function>SPI_execute_plan</function>を参照してください。
  </para>

  <para>
<!--
   <varname>SPI_processed</varname> and
   <varname>SPI_tuptable</varname> are set as in
   <function>SPI_execute</function> if successful.
-->
成功時、<function>SPI_execute</function>同様に<varname>SPI_processed</varname>と<varname>SPI_tuptable</varname>が設定されます。
  </para>
 </refsect1>
</refentry>

<!-- *********************************************** -->

<refentry id="spi-spi-cursor-open">
 <indexterm><primary>SPI_cursor_open</primary></indexterm>

 <refmeta>
  <refentrytitle>SPI_cursor_open</refentrytitle>
  <manvolnum>3</manvolnum>
 </refmeta>

 <refnamediv>
  <refname>SPI_cursor_open</refname>
<!--
  <refpurpose>set up a cursor using a statement created with <function>SPI_prepare</function></refpurpose>
-->
  <refpurpose><function>SPI_prepare</function>で作成された文を使用したカーソルを設定する</refpurpose>
 </refnamediv>

 <refsynopsisdiv>
<synopsis>
Portal SPI_cursor_open(const char * <parameter>name</parameter>, SPIPlanPtr <parameter>plan</parameter>,
                       Datum * <parameter>values</parameter>, const char * <parameter>nulls</parameter>,
                       bool <parameter>read_only</parameter>)
</synopsis>
 </refsynopsisdiv>

 <refsect1>
<!--
  <title>Description</title>
-->
  <title>説明</title>

  <para>
<!--
   <function>SPI_cursor_open</function> sets up a cursor (internally,
   a portal) that will execute a statement prepared by
   <function>SPI_prepare</function>.  The parameters have the same
   meanings as the corresponding parameters to
   <function>SPI_execute_plan</function>.
-->
<function>SPI_cursor_open</function>は、<function>SPI_prepare</function>によって準備された文を実行するカーソル（内部的にはポータル）を設定します。
このパラメータは<function>SPI_execute_plan</function>の対応するパラメータと同じ意味を持ちます。
  </para>

  <para>
<!--
   Using a cursor instead of executing the statement directly has two
   benefits.  First, the result rows can be retrieved a few at a time,
   avoiding memory overrun for queries that return many rows.  Second,
   a portal can outlive the current C function (it can, in fact, live
   to the end of the current transaction).  Returning the portal name
   to the C function's caller provides a way of returning a row set as
   result.
-->
文を直接実行するのではなくカーソルを使用することには2つの利点があります。
1つ目は、結果行を一度に少なく取り出し、多くの行を返す問い合わせでのメモリの過使用を防ぐことができる点です。
2つ目は、ポータルは現在のC関数の外部でも有効である点です（実際、現在のトランザクションの終端まで有効とすることができます）。
C関数の呼び出し元にポータルの名前を返すことで、結果として行セットを返す手段を提供します。
  </para>

  <para>
<!--
   The passed-in parameter data will be copied into the cursor's portal, so it
   can be freed while the cursor still exists.
-->
渡されるパラメータデータはカーソルのポータルにコピーされます。
そのため、カーソルが存在している間にそのデータを解放することができます。
  </para>
 </refsect1>

 <refsect1>
<!--
  <title>Arguments</title>
-->
  <title>引数</title>

  <variablelist>
   <varlistentry>
    <term><literal>const char * <parameter>name</parameter></literal></term>
    <listitem>
     <para>
<!--
      name for portal, or <symbol>NULL</symbol> to let the system
      select a name
-->
ポータルの名前、あるいはシステムに名前を決定させる場合は<symbol>NULL</symbol>
     </para>
    </listitem>
   </varlistentry>

   <varlistentry>
    <term><literal>SPIPlanPtr <parameter>plan</parameter></literal></term>
    <listitem>
     <para>
<!--
      prepared statement (returned by <function>SPI_prepare</function>)
-->
（<function>SPI_prepare</function>で返される）準備済み文
     </para>
    </listitem>
   </varlistentry>

   <varlistentry>
    <term><literal>Datum * <parameter>values</parameter></literal></term>
    <listitem>
     <para>
<!--
      An array of actual parameter values.  Must have same length as the
      statement's number of arguments.
-->
実パラメータ値の配列。
文の引数の数と同じ長さでなければなりません。
     </para>
    </listitem>
   </varlistentry>

   <varlistentry>
    <term><literal>const char * <parameter>nulls</parameter></literal></term>
    <listitem>
     <para>
<!--
      An array describing which parameters are null.  Must have same length as
      the statement's number of arguments.
-->
どのパラメータがNULLであるかを示す配列。
文の引数の数と同じ長さでなければなりません。
     </para>

     <para>
<!--
      If <parameter>nulls</parameter> is <symbol>NULL</symbol> then
      <function>SPI_cursor_open</function> assumes that no parameters
      are null.  Otherwise, each entry of the <parameter>nulls</parameter>
      array should be <literal>'&nbsp;'</literal> if the corresponding parameter
      value is non-null, or <literal>'n'</literal> if the corresponding parameter
      value is null.  (In the latter case, the actual value in the
      corresponding <parameter>values</parameter> entry doesn't matter.)  Note
      that <parameter>nulls</parameter> is not a text string, just an array:
      it does not need a <literal>'\0'</literal> terminator.
-->
<parameter>nulls</parameter>が<symbol>NULL</symbol>の場合、<function>SPI_cursor_open</function>は全てのパラメータがNULLではないとみなします。
さもなければ、<parameter>nulls</parameter>配列の各項目は、対応するパラメータが非NULLならば<literal>'&nbsp;'</literal>、対応するパラメータがNULLならば<literal>'n'</literal>です。
（後者の場合、<parameter>values</parameter>内の対応する値は注意されません。）
<parameter>nulls</parameter>はテキスト文字列ではなく単なる配列であることに注意してください。
<literal>'\0'</literal>終端は必要ありません。
     </para>
    </listitem>
   </varlistentry>

   <varlistentry>
    <term><literal>bool <parameter>read_only</parameter></literal></term>
    <listitem>
<!--
     <para><literal>true</literal> for read-only execution</para>
-->
     <para>
読み取りのみの実行の場合<literal>true</literal>
     </para>
    </listitem>
   </varlistentry>
  </variablelist>
 </refsect1>

 <refsect1>
<!--
  <title>Return Value</title>
-->
  <title>戻り値</title>

  <para>
<!--
   Pointer to portal containing the cursor.  Note there is no error
   return convention; any error will be reported via <function>elog</function>.
-->
カーソルを含むポータルへのポインタ。
戻り値の規約にはエラーを表すものがないことに注意してください。
エラーはすべて<function>elog</function>経由で報告されます。
  </para>
 </refsect1>
</refentry>

<!-- *********************************************** -->

<refentry id="spi-spi-cursor-open-with-args">
 <indexterm><primary>SPI_cursor_open_with_args</primary></indexterm>

 <refmeta>
  <refentrytitle>SPI_cursor_open_with_args</refentrytitle>
  <manvolnum>3</manvolnum>
 </refmeta>

 <refnamediv>
  <refname>SPI_cursor_open_with_args</refname>
<!--
  <refpurpose>set up a cursor using a query and parameters</refpurpose>
-->
  <refpurpose>問い合わせとパラメータを使ってカーソルを設定する</refpurpose>
 </refnamediv>

 <refsynopsisdiv>
<synopsis>
Portal SPI_cursor_open_with_args(const char *<parameter>name</parameter>,
                                 const char *<parameter>command</parameter>,
                                 int <parameter>nargs</parameter>, Oid *<parameter>argtypes</parameter>,
                                 Datum *<parameter>values</parameter>, const char *<parameter>nulls</parameter>,
                                 bool <parameter>read_only</parameter>, int <parameter>cursorOptions</parameter>)
</synopsis>
 </refsynopsisdiv>

 <refsect1>
<!--
  <title>Description</title>
-->
  <title>説明</title>

  <para>
<!--
   <function>SPI_cursor_open_with_args</function> sets up a cursor
   (internally, a portal) that will execute the specified query.
   Most of the parameters have the same meanings as the corresponding
   parameters to <function>SPI_prepare_cursor</function>
   and <function>SPI_cursor_open</function>.
-->
<function>SPI_cursor_open_with_args</function>は特定の問い合わせを実行するカーソル（内部的にはポータル）を設定します。
ほとんどのパラメータは<function>SPI_prepare_cursor</function>と<function>SPI_cursor_open</function>に対応するパラメータと同じ意味を持っています。
  </para>

  <para>
<!--
   For one-time query execution, this function should be preferred
   over <function>SPI_prepare_cursor</function> followed by
   <function>SPI_cursor_open</function>.
   If the same command is to be executed with many different parameters,
   either method might be faster, depending on the cost of re-planning
   versus the benefit of custom plans.
-->
１回限りの問い合わせ実行に対しては、後に<function>SPI_cursor_open</function>が続いた<function>SPI_prepare_cursor</function>よりも、この関数を選ぶべきです。
多くの異なったパラメータを持つ同一のコマンドを実行する場合、再計画のコストと独自計画による利益に依存して、どちらか一方の方法がより早くなります。
  </para>

  <para>
<!--
   The passed-in parameter data will be copied into the cursor's portal, so it
   can be freed while the cursor still exists.
-->
渡されたパラメータデータはカーソルのポータルにコピーされますので、カーソルが存在している間は解放することができます。
  </para>

  <para>
<!--
   This function is now deprecated in favor
   of <function>SPI_cursor_parse_open</function>, which provides equivalent
   functionality using a more modern API for handling query parameters.
-->
この関数は、問い合わせパラメータを取り扱う、より新しいAPIを使って等価な機能を提供する<function>SPI_cursor_parse_open</function>のため現在では廃止予定です。
  </para>
 </refsect1>

 <refsect1>
<!--
  <title>Arguments</title>
-->
  <title>引数</title>

  <variablelist>
   <varlistentry>
    <term><literal>const char * <parameter>name</parameter></literal></term>
    <listitem>
     <para>
<!--
      name for portal, or <symbol>NULL</symbol> to let the system
      select a name
-->
ポータルの名前、またはシステムに名前を選択させる<symbol>NULL</symbol>
     </para>
    </listitem>
   </varlistentry>

   <varlistentry>
    <term><literal>const char * <parameter>command</parameter></literal></term>
    <listitem>
     <para>
<!--
      command string
-->
コマンド文字列
     </para>
    </listitem>
   </varlistentry>

   <varlistentry>
    <term><literal>int <parameter>nargs</parameter></literal></term>
    <listitem>
     <para>
<!--
      number of input parameters (<literal>$1</literal>, <literal>$2</literal>, etc.)
-->
入力パラメータ（<literal>$1</literal>、<literal>$2</literal>など）の数
     </para>
    </listitem>
   </varlistentry>

   <varlistentry>
    <term><literal>Oid * <parameter>argtypes</parameter></literal></term>
    <listitem>
     <para>
<!--
      an array of length <parameter>nargs</parameter>, containing the
      <acronym>OID</acronym>s of the data types of the parameters
-->
パラメータのデータ型の<acronym>OID</acronym>を含む、<parameter>nargs</parameter>長の配列
     </para>
    </listitem>
   </varlistentry>

   <varlistentry>
    <term><literal>Datum * <parameter>values</parameter></literal></term>
    <listitem>
     <para>
<!--
      an array of length <parameter>nargs</parameter>, containing the actual
      parameter values
-->
実パラメータ値を含む、<parameter>nargs</parameter>長の配列
     </para>
    </listitem>
   </varlistentry>

   <varlistentry>
    <term><literal>const char * <parameter>nulls</parameter></literal></term>
    <listitem>
     <para>
<!--
      an array of length <parameter>nargs</parameter>, describing which
      parameters are null
-->
どのパラメータがnullかを記述する、<parameter>nargs</parameter>長の配列
     </para>

     <para>
<!--
      If <parameter>nulls</parameter> is <symbol>NULL</symbol> then
      <function>SPI_cursor_open_with_args</function> assumes that no parameters
      are null.  Otherwise, each entry of the <parameter>nulls</parameter>
      array should be <literal>'&nbsp;'</literal> if the corresponding parameter
      value is non-null, or <literal>'n'</literal> if the corresponding parameter
      value is null.  (In the latter case, the actual value in the
      corresponding <parameter>values</parameter> entry doesn't matter.)  Note
      that <parameter>nulls</parameter> is not a text string, just an array:
      it does not need a <literal>'\0'</literal> terminator.
-->
<parameter>nulls</parameter>が<symbol>NULL</symbol>であれば、<function>SPI_cursor_open_with_args</function>はどのパラメータもnullでないとみなします。
さもなければ、<parameter>nulls</parameter>配列の各項目は、対応するパラメータが非NULLならば<literal>'&nbsp;'</literal>、対応するパラメータがNULLならば<literal>'n'</literal>です。
（後者の場合、<parameter>values</parameter>内の対応する値は注意されません。）
<parameter>nulls</parameter>はテキスト文字列ではなく単なる配列であることに注意してください。
<literal>'\0'</literal>終端は必要ありません。
     </para>
    </listitem>
   </varlistentry>

   <varlistentry>
    <term><literal>bool <parameter>read_only</parameter></literal></term>
    <listitem>
<!--
     <para><literal>true</literal> for read-only execution</para>
-->
     <para>
読み取りのみの実行の場合<literal>true</literal>
     </para>
    </listitem>
   </varlistentry>

   <varlistentry>
    <term><literal>int <parameter>cursorOptions</parameter></literal></term>
    <listitem>
     <para>
<!--
      integer bit mask of cursor options; zero produces default behavior
-->
カーソルオプションの整数ビットマスク。ゼロの場合はデフォルトの動作
     </para>
    </listitem>
   </varlistentry>
  </variablelist>
 </refsect1>

 <refsect1>
<!--
  <title>Return Value</title>
-->
  <title>戻り値</title>

  <para>
<!--
   Pointer to portal containing the cursor.  Note there is no error
   return convention; any error will be reported via <function>elog</function>.
-->
カーソルを含んだポータルへのポインタ。
エラーを返す規約がないことに注意してください。
すべてのエラーは<function>elog</function>で報告されます。
  </para>
 </refsect1>
</refentry>

<!-- *********************************************** -->

<refentry id="spi-spi-cursor-open-with-paramlist">
 <indexterm><primary>SPI_cursor_open_with_paramlist</primary></indexterm>

 <refmeta>
  <refentrytitle>SPI_cursor_open_with_paramlist</refentrytitle>
  <manvolnum>3</manvolnum>
 </refmeta>

 <refnamediv>
  <refname>SPI_cursor_open_with_paramlist</refname>
<!--
  <refpurpose>set up a cursor using parameters</refpurpose>
-->
  <refpurpose>パラメータを使ってカーソルを設定する</refpurpose>
 </refnamediv>

 <refsynopsisdiv>
<synopsis>
Portal SPI_cursor_open_with_paramlist(const char *<parameter>name</parameter>,
                                      SPIPlanPtr <parameter>plan</parameter>,
                                      ParamListInfo <parameter>params</parameter>,
                                      bool <parameter>read_only</parameter>)
</synopsis>
 </refsynopsisdiv>

 <refsect1>
<!--
  <title>Description</title>
-->
  <title>説明</title>

  <para>
<!--
   <function>SPI_cursor_open_with_paramlist</function> sets up a cursor
   (internally, a portal) that will execute a statement prepared by
   <function>SPI_prepare</function>.
   This function is equivalent to <function>SPI_cursor_open</function>
   except that information about the parameter values to be passed to the
   query is presented differently.  The <literal>ParamListInfo</literal>
   representation can be convenient for passing down values that are
   already available in that format.  It also supports use of dynamic
   parameter sets via hook functions specified in <literal>ParamListInfo</literal>.
-->
<function>SPI_cursor_open_with_paramlist</function>は<function>SPI_prepare</function>で準備された文を実行するカーソル(内部的にはポータル)を設定します。
この関数は<function>SPI_cursor_open</function>と同じですが、問い合わせに渡されるパラメータ値に関する情報が別途存在することが異なります。
<literal>ParamListInfo</literal>表現は、すでに利用可能な形式で値を渡すために便利です。
また<literal>ParamListInfo</literal>で指定されたフック関数経由での動的なパラメータ群の使用をサポートします。
  </para>

  <para>
<!--
   The passed-in parameter data will be copied into the cursor's portal, so it
   can be freed while the cursor still exists.
-->
渡されるパラメータデータはカーソルのポータルにコピーされます。
そのため、カーソルが存在している間にそのデータを解放することができます。
  </para>
 </refsect1>

 <refsect1>
<!--
  <title>Arguments</title>
-->
  <title>引数</title>

  <variablelist>
   <varlistentry>
    <term><literal>const char * <parameter>name</parameter></literal></term>
    <listitem>
     <para>
<!--
      name for portal, or <symbol>NULL</symbol> to let the system
      select a name
-->
ポータルの名前、あるいはシステムに名前を決定させる場合は<symbol>NULL</symbol>
     </para>
    </listitem>
   </varlistentry>

   <varlistentry>
    <term><literal>SPIPlanPtr <parameter>plan</parameter></literal></term>
    <listitem>
     <para>
<!--
      prepared statement (returned by <function>SPI_prepare</function>)
-->
（<function>SPI_prepare</function>で返される）準備済み文
     </para>
    </listitem>
   </varlistentry>

   <varlistentry>
    <term><literal>ParamListInfo <parameter>params</parameter></literal></term>
    <listitem>
     <para>
<!--
      data structure containing parameter types and values; NULL if none
-->
パラメータの型と値からなるデータ構造。
なければNULL。
     </para>
    </listitem>
   </varlistentry>

   <varlistentry>
    <term><literal>bool <parameter>read_only</parameter></literal></term>
    <listitem>
<!--
     <para><literal>true</literal> for read-only execution</para>
-->
     <para>
読み取りのみの実行の場合<literal>true</literal>
     </para>
    </listitem>
   </varlistentry>
  </variablelist>
 </refsect1>

 <refsect1>
<!--
  <title>Return Value</title>
-->
  <title>戻り値</title>

  <para>
<!--
   Pointer to portal containing the cursor.  Note there is no error
   return convention; any error will be reported via <function>elog</function>.
-->
カーソルを含むポータルへのポインタ。
戻り値の規約にはエラーを表すものがないことに注意してください。
エラーはすべて<function>elog</function>経由で報告されます。
  </para>
 </refsect1>
</refentry>

<!-- *********************************************** -->

<refentry id="spi-spi-cursor-parse-open">
 <indexterm><primary>SPI_cursor_parse_open</primary></indexterm>

 <refmeta>
  <refentrytitle>SPI_cursor_parse_open</refentrytitle>
  <manvolnum>3</manvolnum>
 </refmeta>

 <refnamediv>
  <refname>SPI_cursor_parse_open</refname>
<!--
  <refpurpose>set up a cursor using a query string and parameters</refpurpose>
-->
  <refpurpose>問い合わせ文字列とパラメータを使ってカーソルを設定する</refpurpose>
 </refnamediv>

 <refsynopsisdiv>
<synopsis>
Portal SPI_cursor_parse_open(const char *<parameter>name</parameter>,
                             const char *<parameter>command</parameter>,
                             const SPIParseOpenOptions * <parameter>options</parameter>)
</synopsis>
 </refsynopsisdiv>

 <refsect1>
<!--
  <title>Description</title>
-->
  <title>説明</title>

  <para>
<!--
   <function>SPI_cursor_parse_open</function> sets up a cursor
   (internally, a portal) that will execute the specified query string.
   This is comparable to <function>SPI_prepare_cursor</function> followed
   by <function>SPI_cursor_open_with_paramlist</function>, except that
   parameter references within the query string are handled entirely by
   supplying a <literal>ParamListInfo</literal> object.
-->
<function>SPI_cursor_parse_open</function>は特定の問い合わせ文字列を実行するカーソル（内部的にはポータル）を設定します。
これは、問い合わせ文字列内のパラメータ参照が<literal>ParamListInfo</literal>を与えることで完全に取り扱われることを除いて、<function>SPI_prepare_cursor</function>に続けて<function>SPI_cursor_open_with_paramlist</function>を実行するのと似ています。
  </para>

  <para>
<!--
   For one-time query execution, this function should be preferred
   over <function>SPI_prepare_cursor</function> followed by
   <function>SPI_cursor_open_with_paramlist</function>.
   If the same command is to be executed with many different parameters,
   either method might be faster, depending on the cost of re-planning
   versus the benefit of custom plans.
-->
一度限りの問い合わせの実行に対しては、この関数は<function>SPI_prepare_cursor</function>に続いて<function>SPI_cursor_open_with_paramlist</function>を実行するよりも好ましいです。
同じコマンドが多くの異なるパラメータで実行されるのなら、再計画のコストとカスタム計画の利益に依存してどちらかの方法がより速いでしょう。
  </para>

  <para>
<!--
   The <parameter>options-&gt;params</parameter> object should normally
   mark each parameter with the <literal>PARAM_FLAG_CONST</literal> flag,
   since a one-shot plan is always used for the query.
-->
その問い合わせに対しては一度限りの計画が必ず使われますので、<parameter>options-&gt;params</parameter>オブジェクトは通常各パラメータに<literal>PARAM_FLAG_CONST</literal>フラグをつけるべきです。
  </para>

  <para>
<!--
   The passed-in parameter data will be copied into the cursor's portal, so it
   can be freed while the cursor still exists.
-->
渡されてきたパラメータデータはカーソルのポータルにコピーされますので、カーソルが存在している間に解放できます。
  </para>
 </refsect1>

 <refsect1>
<!--
  <title>Arguments</title>
-->
  <title>引数</title>

  <variablelist>
   <varlistentry>
    <term><literal>const char * <parameter>name</parameter></literal></term>
    <listitem>
     <para>
<!--
      name for portal, or <symbol>NULL</symbol> to let the system
      select a name
-->
ポータルの名前、あるいはシステムに名前を決定させる場合は<symbol>NULL</symbol>
     </para>
    </listitem>
   </varlistentry>

   <varlistentry>
    <term><literal>const char * <parameter>command</parameter></literal></term>
    <listitem>
     <para>
<!--
      command string
-->
コマンド文字列
     </para>
    </listitem>
   </varlistentry>

   <varlistentry>
    <term><literal>const SPIParseOpenOptions * <parameter>options</parameter></literal></term>
    <listitem>
     <para>
<!--
      struct containing optional arguments
-->
オプションの引数を含む構造体
     </para>
    </listitem>
   </varlistentry>
  </variablelist>

  <para>
<!--
   Callers should always zero out the entire <parameter>options</parameter>
   struct, then fill whichever fields they want to set.  This ensures forward
   compatibility of code, since any fields that are added to the struct in
   future will be defined to behave backwards-compatibly if they are zero.
   The currently available <parameter>options</parameter> fields are:
-->
呼び出し元は、必ず<parameter>options</parameter>構造体全体をゼロクリアしてから、設定したいフィールドを埋めるべきです。
構造体に将来追加されるフィールドは、ゼロであれば後方互換性があるように振る舞うよう定義されますので、これはコードの将来の互換性を確実にします。
現在利用可能な<parameter>options</parameter>フィールドは以下の通りです。
  </para>

  <variablelist>
   <varlistentry>
    <term><literal>ParamListInfo <parameter>params</parameter></literal></term>
    <listitem>
     <para>
<!--
      data structure containing query parameter types and values; NULL if none
-->
問い合わせパラメータの型と値を含むデータ構造。なければNULL
     </para>
    </listitem>
   </varlistentry>

   <varlistentry>
    <term><literal>int <parameter>cursorOptions</parameter></literal></term>
    <listitem>
     <para>
<!--
      integer bit mask of cursor options; zero produces default behavior
-->
カーソルオプションの整数ビットマスク。ゼロの場合はデフォルトの動作
     </para>
    </listitem>
   </varlistentry>

   <varlistentry>
    <term><literal>bool <parameter>read_only</parameter></literal></term>
    <listitem>
<!--
     <para><literal>true</literal> for read-only execution</para>
-->
     <para>読み取りのみの実行の場合<literal>true</literal></para>
    </listitem>
   </varlistentry>
  </variablelist>
 </refsect1>

 <refsect1>
<!--
  <title>Return Value</title>
-->
  <title>戻り値</title>

  <para>
<!--
   Pointer to portal containing the cursor.  Note there is no error
   return convention; any error will be reported via <function>elog</function>.
-->
カーソルを含んだポータルへのポインタ。
エラーを返す規約がないことに注意してください。
すべてのエラーは<function>elog</function>で報告されます。
  </para>
 </refsect1>
</refentry>

<!-- *********************************************** -->

<refentry id="spi-spi-cursor-find">
 <indexterm><primary>SPI_cursor_find</primary></indexterm>

 <refmeta>
  <refentrytitle>SPI_cursor_find</refentrytitle>
  <manvolnum>3</manvolnum>
 </refmeta>

 <refnamediv>
  <refname>SPI_cursor_find</refname>
<!--
  <refpurpose>find an existing cursor by name</refpurpose>
-->
  <refpurpose>既存のカーソルを名前で検索する</refpurpose>
 </refnamediv>

 <refsynopsisdiv>
<synopsis>
Portal SPI_cursor_find(const char * <parameter>name</parameter>)
</synopsis>
 </refsynopsisdiv>

 <refsect1>
<!--
  <title>Description</title>
-->
  <title>説明</title>

  <para>
<!--
   <function>SPI_cursor_find</function> finds an existing portal by
   name.  This is primarily useful to resolve a cursor name returned
   as text by some other function.
-->
<function>SPI_cursor_find</function>は既存のカーソルを名前で検索します。
これは主に、他の何らかの関数でテキストとして返されたカーソル名の名前解決の際に使用されます。
  </para>
 </refsect1>

 <refsect1>
<!--
  <title>Arguments</title>
-->
  <title>引数</title>

  <variablelist>
   <varlistentry>
    <term><literal>const char * <parameter>name</parameter></literal></term>
    <listitem>
     <para>
<!--
      name of the portal
-->
ポータルの名前
     </para>
    </listitem>
   </varlistentry>
  </variablelist>
 </refsect1>

 <refsect1>
<!--
  <title>Return Value</title>
-->
  <title>戻り値</title>

  <para>
<!--
   pointer to the portal with the specified name, or
   <symbol>NULL</symbol> if none was found
-->
指定された名前のポータルへのポインタ。見つからない場合は<symbol>NULL</symbol>です。
  </para>
 </refsect1>
</refentry>

<!-- *********************************************** -->

<refentry id="spi-spi-cursor-fetch">
 <indexterm><primary>SPI_cursor_fetch</primary></indexterm>

 <refmeta>
  <refentrytitle>SPI_cursor_fetch</refentrytitle>
  <manvolnum>3</manvolnum>
 </refmeta>

 <refnamediv>
  <refname>SPI_cursor_fetch</refname>
<!--
  <refpurpose>fetch some rows from a cursor</refpurpose>
-->
  <refpurpose>カーソルから数行を取り出す</refpurpose>
 </refnamediv>

 <refsynopsisdiv>
<synopsis>
void SPI_cursor_fetch(Portal <parameter>portal</parameter>, bool <parameter>forward</parameter>, long <parameter>count</parameter>)
</synopsis>
 </refsynopsisdiv>

 <refsect1>
<!--
  <title>Description</title>
-->
  <title>説明</title>

  <para>
<!--
   <function>SPI_cursor_fetch</function> fetches some rows from a
   cursor.  This is equivalent to a subset of the SQL command
   <command>FETCH</command> (see <function>SPI_scroll_cursor_fetch</function>
   for more functionality).
-->
<function>SPI_cursor_fetch</function>はカーソルから数行を取り出します。
これは、<command>FETCH</command> SQLコマンドと部分的に等価です。
（詳細機能については<function>SPI_scroll_cursor_fetch</function>を参照してください。）
  </para>
 </refsect1>

 <refsect1>
<!--
  <title>Arguments</title>
-->
  <title>引数</title>

  <variablelist>
   <varlistentry>
    <term><literal>Portal <parameter>portal</parameter></literal></term>
    <listitem>
     <para>
<!--
      portal containing the cursor
-->
カーソルを持つポータル
     </para>
    </listitem>
   </varlistentry>

   <varlistentry>
    <term><literal>bool <parameter>forward</parameter></literal></term>
    <listitem>
     <para>
<!--
      true for fetch forward, false for fetch backward
-->
前方方向の取り出しの場合、真。後方方向の場合は偽。
     </para>
    </listitem>
   </varlistentry>

   <varlistentry>
    <term><literal>long <parameter>count</parameter></literal></term>
    <listitem>
     <para>
<!--
      maximum number of rows to fetch
-->
取り出す最大行数。
     </para>
    </listitem>
   </varlistentry>
  </variablelist>
 </refsect1>

 <refsect1>
<!--
  <title>Return Value</title>
-->
  <title>戻り値</title>

  <para>
<!--
   <varname>SPI_processed</varname> and
   <varname>SPI_tuptable</varname> are set as in
   <function>SPI_execute</function> if successful.
-->
成功時、<varname>SPI_processed</varname>と<varname>SPI_tuptable</varname>が<function>SPI_execute</function>同様に設定されます。
  </para>
 </refsect1>

 <refsect1>
<!--
  <title>Notes</title>
-->
  <title>注釈</title>

  <para>
<!--
   Fetching backward may fail if the cursor's plan was not created
   with the <symbol>CURSOR_OPT_SCROLL</symbol> option.
-->
カーソルの計画が <symbol>CURSOR_OPT_SCROLL</symbol>オプションを付けて作成されなかった場合、後方方向の取り出しは失敗する可能性があります。
  </para>
 </refsect1>
</refentry>

<!-- *********************************************** -->

<refentry id="spi-spi-cursor-move">
 <indexterm><primary>SPI_cursor_move</primary></indexterm>

 <refmeta>
  <refentrytitle>SPI_cursor_move</refentrytitle>
  <manvolnum>3</manvolnum>
 </refmeta>

 <refnamediv>
  <refname>SPI_cursor_move</refname>
<!--
  <refpurpose>move a cursor</refpurpose>
-->
  <refpurpose>カーソルを移動する</refpurpose>
 </refnamediv>

 <refsynopsisdiv>
<synopsis>
void SPI_cursor_move(Portal <parameter>portal</parameter>, bool <parameter>forward</parameter>, long <parameter>count</parameter>)
</synopsis>
 </refsynopsisdiv>

 <refsect1>
<!--
  <title>Description</title>
-->
  <title>説明</title>

  <para>
<!--
   <function>SPI_cursor_move</function> skips over some number of rows
   in a cursor.  This is equivalent to a subset of the SQL command
   <command>MOVE</command> (see <function>SPI_scroll_cursor_move</function>
   for more functionality).
-->
<function>SPI_cursor_move</function>はカーソル内で、数行を飛ばします。
これは<command>MOVE</command> SQLコマンドと部分的に等価です。
（詳細機能については<function>SPI_scroll_cursor_move</function>を参照してください。）
  </para>
 </refsect1>

 <refsect1>
<!--
  <title>Arguments</title>
-->
  <title>引数</title>

  <variablelist>
   <varlistentry>
    <term><literal>Portal <parameter>portal</parameter></literal></term>
    <listitem>
     <para>
<!--
      portal containing the cursor
-->
カーソルを持つポータル
     </para>
    </listitem>
   </varlistentry>

   <varlistentry>
    <term><literal>bool <parameter>forward</parameter></literal></term>
    <listitem>
     <para>
<!--
      true for move forward, false for move backward
-->
前方方向の移動の場合、真。後方方向の場合は偽。
     </para>
    </listitem>
   </varlistentry>

   <varlistentry>
    <term><literal>long <parameter>count</parameter></literal></term>
    <listitem>
     <para>
<!--
      maximum number of rows to move
-->
移動する最大行数。
     </para>
    </listitem>
   </varlistentry>
  </variablelist>
 </refsect1>

 <refsect1>
<!--
  <title>Notes</title>
-->
  <title>注釈</title>

  <para>
<!--
   Moving backward may fail if the cursor's plan was not created
   with the <symbol>CURSOR_OPT_SCROLL</symbol> option.
-->
カーソルの計画が<symbol>CURSOR_OPT_SCROLL</symbol>オプション付きで作成されなかった場合、後方方向への移動は失敗する可能性があります。
  </para>
 </refsect1>
</refentry>

<!-- *********************************************** -->

<refentry id="spi-spi-scroll-cursor-fetch">
 <indexterm><primary>SPI_scroll_cursor_fetch</primary></indexterm>

 <refmeta>
  <refentrytitle>SPI_scroll_cursor_fetch</refentrytitle>
  <manvolnum>3</manvolnum>
 </refmeta>

 <refnamediv>
  <refname>SPI_scroll_cursor_fetch</refname>
<!--
  <refpurpose>fetch some rows from a cursor</refpurpose>
-->
  <refpurpose>カーソルから一部の行を取り出す</refpurpose>
 </refnamediv>

 <refsynopsisdiv>
<synopsis>
void SPI_scroll_cursor_fetch(Portal <parameter>portal</parameter>, FetchDirection <parameter>direction</parameter>,
                             long <parameter>count</parameter>)
</synopsis>
 </refsynopsisdiv>

 <refsect1>
<!--
  <title>Description</title>
-->
  <title>説明</title>

  <para>
<!--
   <function>SPI_scroll_cursor_fetch</function> fetches some rows from a
   cursor.  This is equivalent to the SQL command <command>FETCH</command>.
-->
<function>SPI_scroll_cursor_fetch</function>はカーソルから行の一部を取り出します。
これはSQLコマンド<command>FETCH</command>と等価です。
  </para>
 </refsect1>

 <refsect1>
<!--
  <title>Arguments</title>
-->
  <title>引数</title>

  <variablelist>
   <varlistentry>
    <term><literal>Portal <parameter>portal</parameter></literal></term>
    <listitem>
     <para>
<!--
      portal containing the cursor
-->
カーソルを含むポータル
     </para>
    </listitem>
   </varlistentry>

   <varlistentry>
    <term><literal>FetchDirection <parameter>direction</parameter></literal></term>
    <listitem>
     <para>
<!--
      one of <symbol>FETCH_FORWARD</symbol>,
      <symbol>FETCH_BACKWARD</symbol>,
      <symbol>FETCH_ABSOLUTE</symbol> or
      <symbol>FETCH_RELATIVE</symbol>
-->
<symbol>FETCH_FORWARD</symbol>、<symbol>FETCH_BACKWARD</symbol>、<symbol>FETCH_ABSOLUTE</symbol>、<symbol>FETCH_RELATIVE</symbol>のいずれか
     </para>
    </listitem>
   </varlistentry>

   <varlistentry>
    <term><literal>long <parameter>count</parameter></literal></term>
    <listitem>
     <para>
<!--
      number of rows to fetch for
      <symbol>FETCH_FORWARD</symbol> or
      <symbol>FETCH_BACKWARD</symbol>; absolute row number to fetch for
      <symbol>FETCH_ABSOLUTE</symbol>; or relative row number to fetch for
      <symbol>FETCH_RELATIVE</symbol>
-->
<symbol>FETCH_FORWARD</symbol>または<symbol>FETCH_BACKWARD</symbol>では取り出す行数。
<symbol>FETCH_ABSOLUTE</symbol>では取り出す行の絶対番号。
<symbol>FETCH_RELATIVE</symbol>では取り出す行の相対的番号。
     </para>
    </listitem>
   </varlistentry>
  </variablelist>
 </refsect1>

 <refsect1>
<!--
  <title>Return Value</title>
-->
  <title>戻り値</title>

  <para>
<!--
   <varname>SPI_processed</varname> and
   <varname>SPI_tuptable</varname> are set as in
   <function>SPI_execute</function> if successful.
-->
成功時、<function>SPI_execute</function>同様に<varname>SPI_processed</varname>と<varname>SPI_tuptable</varname>が設定されます。
  </para>
 </refsect1>

 <refsect1>
<!--
  <title>Notes</title>
-->
  <title>注釈</title>

  <para>
<!--
   See the SQL <xref linkend="sql-fetch"/> command
   for details of the interpretation of the
   <parameter>direction</parameter> and
   <parameter>count</parameter> parameters.
-->
<parameter>direction</parameter>パラメータおよび<parameter>count</parameter>パラメータの解釈の詳細についてはSQL <xref linkend="sql-fetch"/>コマンドを参照してください。
  </para>

  <para>
<!--
   Direction values other than <symbol>FETCH_FORWARD</symbol>
   may fail if the cursor's plan was not created
   with the <symbol>CURSOR_OPT_SCROLL</symbol> option.
-->
カーソルの計画が<symbol>CURSOR_OPT_SCROLL</symbol>オプション付きで作成されていない場合、<symbol>FETCH_FORWARD</symbol>以外の方向値は失敗する可能性があります。
  </para>
 </refsect1>
</refentry>

<!-- *********************************************** -->

<refentry id="spi-spi-scroll-cursor-move">
 <indexterm><primary>SPI_scroll_cursor_move</primary></indexterm>

 <refmeta>
  <refentrytitle>SPI_scroll_cursor_move</refentrytitle>
  <manvolnum>3</manvolnum>
 </refmeta>

 <refnamediv>
  <refname>SPI_scroll_cursor_move</refname>
<!--
  <refpurpose>move a cursor</refpurpose>
-->
  <refpurpose>カーソルを移動する</refpurpose>
 </refnamediv>

 <refsynopsisdiv>
<synopsis>
void SPI_scroll_cursor_move(Portal <parameter>portal</parameter>, FetchDirection <parameter>direction</parameter>,
                            long <parameter>count</parameter>)
</synopsis>
 </refsynopsisdiv>

 <refsect1>
<!--
  <title>Description</title>
-->
  <title>説明</title>

  <para>
<!--
   <function>SPI_scroll_cursor_move</function> skips over some number of rows
   in a cursor.  This is equivalent to the SQL command
   <command>MOVE</command>.
-->
<function>SPI_scroll_cursor_move</function>はカーソル内の行の一部を飛ばします。
これはSQLコマンド<command>MOVE</command>と等価です。
  </para>
 </refsect1>

 <refsect1>
<!--
  <title>Arguments</title>
-->
  <title>引数</title>

  <variablelist>
   <varlistentry>
    <term><literal>Portal <parameter>portal</parameter></literal></term>
    <listitem>
     <para>
<!--
      portal containing the cursor
-->
カーソルを含むポータル
     </para>
    </listitem>
   </varlistentry>

   <varlistentry>
    <term><literal>FetchDirection <parameter>direction</parameter></literal></term>
    <listitem>
     <para>
<!--
      one of <symbol>FETCH_FORWARD</symbol>,
      <symbol>FETCH_BACKWARD</symbol>,
      <symbol>FETCH_ABSOLUTE</symbol> or
      <symbol>FETCH_RELATIVE</symbol>
-->
<symbol>FETCH_FORWARD</symbol>、<symbol>FETCH_BACKWARD</symbol>、<symbol>FETCH_ABSOLUTE</symbol>、<symbol>FETCH_RELATIVE</symbol>のいずれか
     </para>
    </listitem>
   </varlistentry>

   <varlistentry>
    <term><literal>long <parameter>count</parameter></literal></term>
    <listitem>
     <para>
<!--
      number of rows to move for
      <symbol>FETCH_FORWARD</symbol> or
      <symbol>FETCH_BACKWARD</symbol>; absolute row number to move to for
      <symbol>FETCH_ABSOLUTE</symbol>; or relative row number to move to for
      <symbol>FETCH_RELATIVE</symbol>
-->
<symbol>FETCH_FORWARD</symbol>または<symbol>FETCH_BACKWARD</symbol>では移動する行数。
<symbol>FETCH_ABSOLUTE</symbol>では移動する行の絶対番号。
<symbol>FETCH_RELATIVE</symbol>では移動する行の相対的番号。
     </para>
    </listitem>
   </varlistentry>
  </variablelist>
 </refsect1>

 <refsect1>
<!--
  <title>Return Value</title>
-->
  <title>戻り値</title>

  <para>
<!--
   <varname>SPI_processed</varname> is set as in
   <function>SPI_execute</function> if successful.
   <varname>SPI_tuptable</varname> is set to <symbol>NULL</symbol>, since
   no rows are returned by this function.
-->
成功時、<function>SPI_execute</function>同様に<varname>SPI_processed</varname>が設定されます。
この関数は行を返しませんので、<varname>SPI_tuptable</varname>は<symbol>NULL</symbol>に設定されます。
  </para>
 </refsect1>

 <refsect1>
<!--
  <title>Notes</title>
-->
  <title>注釈</title>

  <para>
<!--
   See the SQL <xref linkend="sql-fetch"/> command
   for details of the interpretation of the
   <parameter>direction</parameter> and
   <parameter>count</parameter> parameters.
-->
<parameter>direction</parameter>パラメータおよび<parameter>count</parameter>パラメータの解釈の詳細についてはSQL <xref linkend="sql-fetch"/>コマンドを参照してください。
  </para>

  <para>
<!--
   Direction values other than <symbol>FETCH_FORWARD</symbol>
   may fail if the cursor's plan was not created
   with the <symbol>CURSOR_OPT_SCROLL</symbol> option.
-->
カーソルの計画が<symbol>CURSOR_OPT_SCROLL</symbol>オプション付きで作成されていない場合、<symbol>FETCH_FORWARD</symbol>以外の方向値は失敗する可能性があります。
  </para>
 </refsect1>
</refentry>

<!-- *********************************************** -->

<refentry id="spi-spi-cursor-close">
 <indexterm><primary>SPI_cursor_close</primary></indexterm>

 <refmeta>
  <refentrytitle>SPI_cursor_close</refentrytitle>
  <manvolnum>3</manvolnum>
 </refmeta>

 <refnamediv>
  <refname>SPI_cursor_close</refname>
<!--
  <refpurpose>close a cursor</refpurpose>
-->
  <refpurpose>カーソルを閉じる</refpurpose>
 </refnamediv>

 <refsynopsisdiv>
<synopsis>
void SPI_cursor_close(Portal <parameter>portal</parameter>)
</synopsis>
 </refsynopsisdiv>

 <refsect1>
<!--
  <title>Description</title>
-->
  <title>説明</title>

  <para>
<!--
   <function>SPI_cursor_close</function> closes a previously created
   cursor and releases its portal storage.
-->
<function>SPI_cursor_close</function>は事前に作成されたカーソルを閉じ、そのポータル用の領域を解放します。
  </para>

  <para>
<!--
   All open cursors are closed automatically at the end of a
   transaction.  <function>SPI_cursor_close</function> need only be
   invoked if it is desirable to release resources sooner.
-->
トランザクションの終了時に全ての開いているカーソルが自動的に閉ざされます。
<function>SPI_cursor_close</function>は、リソースの解放をより早めに行いたい場合にのみ呼び出す必要があります。
  </para>
 </refsect1>

 <refsect1>
<!--
  <title>Arguments</title>
-->
  <title>引数</title>

  <variablelist>
   <varlistentry>
    <term><literal>Portal <parameter>portal</parameter></literal></term>
    <listitem>
     <para>
<!--
      portal containing the cursor
-->
カーソルを持つポータル
     </para>
    </listitem>
   </varlistentry>
  </variablelist>
 </refsect1>
</refentry>

<!-- *********************************************** -->

<refentry id="spi-spi-keepplan">
 <indexterm><primary>SPI_keepplan</primary></indexterm>

 <refmeta>
  <refentrytitle>SPI_keepplan</refentrytitle>
  <manvolnum>3</manvolnum>
 </refmeta>

 <refnamediv>
  <refname>SPI_keepplan</refname>
<!--
  <refpurpose>save a prepared statement</refpurpose>
-->
  <refpurpose>準備済み文を保持する</refpurpose>
 </refnamediv>

 <refsynopsisdiv>
<synopsis>
int SPI_keepplan(SPIPlanPtr <parameter>plan</parameter>)
</synopsis>
 </refsynopsisdiv>

 <refsect1>
<!--
  <title>Description</title>
-->
  <title>説明</title>

  <para>
<!--
   <function>SPI_keepplan</function> saves a passed statement (prepared by
   <function>SPI_prepare</function>) so that it will not be freed
   by <function>SPI_finish</function> nor by the transaction manager.
   This gives you the ability to reuse prepared statements in the subsequent
   invocations of your C function in the current session.
-->
<function>SPI_keepplan</function>は渡された（<function>SPI_prepare</function>で準備された）文を<function>SPI_finish</function>とトランザクションマネージャで解放されないメモリ内に保存します。
これは、現在のセッションにおける、その後のC関数の呼び出しで準備済み文を再利用できる機能を提供します。
  </para>
 </refsect1>

 <refsect1>
<!--
  <title>Arguments</title>
-->
  <title>引数</title>

  <variablelist>
   <varlistentry>
    <term><literal>SPIPlanPtr <parameter>plan</parameter></literal></term>
    <listitem>
     <para>
<!--
      the prepared statement to be saved
-->
保存する準備済み文
     </para>
    </listitem>
   </varlistentry>
  </variablelist>
 </refsect1>

 <refsect1>
<!--
  <title>Return Value</title>
-->
  <title>戻り値</title>

  <para>
<!--
   0 on success;
   <symbol>SPI_ERROR_ARGUMENT</symbol> if <parameter>plan</parameter>
   is <symbol>NULL</symbol> or invalid
-->
成功時は0。
<parameter>plan</parameter>が<symbol>NULL</symbol>または無効な場合は<symbol>SPI_ERROR_ARGUMENT</symbol>
  </para>
 </refsect1>

 <refsect1>
<!--
  <title>Notes</title>
-->
  <title>注意</title>

  <para>
<!--
   The passed-in statement is relocated to permanent storage by means
   of pointer adjustment (no data copying is required).  If you later
   wish to delete it, use <function>SPI_freeplan</function> on it.
-->
渡された文はポインタの調整により永続的記憶領域に再配置されます(データコピーは不要です)。
後ほど削除したければ、<function>SPI_freeplan</function>を実行してください。
  </para>
 </refsect1>
</refentry>

<!-- *********************************************** -->

<refentry id="spi-spi-saveplan">
 <indexterm><primary>SPI_saveplan</primary></indexterm>

 <refmeta>
  <refentrytitle>SPI_saveplan</refentrytitle>
  <manvolnum>3</manvolnum>
 </refmeta>

 <refnamediv>
  <refname>SPI_saveplan</refname>
<!--
  <refpurpose>save a prepared statement</refpurpose>
-->
  <refpurpose>準備済み文を保存する</refpurpose>
 </refnamediv>

 <refsynopsisdiv>
<synopsis>
SPIPlanPtr SPI_saveplan(SPIPlanPtr <parameter>plan</parameter>)
</synopsis>
 </refsynopsisdiv>

 <refsect1>
<!--
  <title>Description</title>
-->
  <title>説明</title>

  <para>
<!--
   <function>SPI_saveplan</function> copies a passed statement (prepared by
   <function>SPI_prepare</function>) into memory that will not be freed
   by <function>SPI_finish</function> nor by the transaction manager,
   and returns a pointer to the copied statement.  This gives you the
   ability to reuse prepared statements in the subsequent invocations of
   your C function in the current session.
-->
<function>SPI_saveplan</function>は渡された（<function>SPI_prepare</function>で準備された）文を<function>SPI_finish</function>とトランザクションマネージャで解放されないメモリ内にコピーします。
そして、コピーした文のポインタを返します。
これは、現在のセッションにおける、その後のC関数の呼び出しで準備済み文を再利用できる機能を提供します。
  </para>
 </refsect1>

 <refsect1>
<!--
  <title>Arguments</title>
-->
  <title>引数</title>

  <variablelist>
   <varlistentry>
    <term><literal>SPIPlanPtr <parameter>plan</parameter></literal></term>
    <listitem>
     <para>
<!--
      the prepared statement to be saved
-->
保存する準備済み文
     </para>
    </listitem>
   </varlistentry>
  </variablelist>
 </refsect1>

 <refsect1>
<!--
  <title>Return Value</title>
-->
  <title>戻り値</title>

  <para>
<!--
   Pointer to the copied statement; or <symbol>NULL</symbol> if unsuccessful.
   On error, <varname>SPI_result</varname> is set thus:
-->
コピーした文へのポインタ。
失敗した場合は<symbol>NULL</symbol>です。
エラー時、<varname>SPI_result</varname>は以下のように設定されます。

   <variablelist>
    <varlistentry>
     <term><symbol>SPI_ERROR_ARGUMENT</symbol></term>
     <listitem>
      <para>
<!--
       if <parameter>plan</parameter> is <symbol>NULL</symbol> or invalid
-->
<parameter>plan</parameter>が<symbol>NULL</symbol>、または無効な場合
      </para>
     </listitem>
    </varlistentry>

    <varlistentry>
     <term><symbol>SPI_ERROR_UNCONNECTED</symbol></term>
     <listitem>
      <para>
<!--
       if called from an unconnected C function
-->
未接続のC関数から呼び出された場合
      </para>
     </listitem>
    </varlistentry>
   </variablelist>
  </para>
 </refsect1>

 <refsect1>
<!--
  <title>Notes</title>
-->
  <title>注意</title>

  <para>
<!--
   The originally passed-in statement is not freed, so you might wish to do
   <function>SPI_freeplan</function> on it to avoid leaking memory
   until <function>SPI_finish</function>.
-->
渡された元の文は解放されません。
ですので、<function>SPI_finish</function>を行うまでのメモリリークを防ぎたければ<function>SPI_freeplan</function>を実行してください。
  </para>

  <para>
<!--
   In most cases, <function>SPI_keepplan</function> is preferred to this
   function, since it accomplishes largely the same result without needing
   to physically copy the prepared statement's data structures.
-->
準備済み文のデータ構造を物理的にコピーする必要なく、ほとんど同じ結果をもたらしますので、たいていの場合、この関数よりも<function>SPI_keepplan</function>の方が好ましいです。
  </para>
 </refsect1>
</refentry>

<!-- *********************************************** -->

<refentry id="spi-spi-register-relation">
 <indexterm><primary>SPI_register_relation</primary></indexterm>

 <indexterm>
  <primary>ephemeral named relation</primary>
  <secondary>registering with SPI</secondary>
 </indexterm>
 <indexterm>
  <primary>短命の名前付きリレーション</primary>
  <secondary>SPIで登録する</secondary>
 </indexterm>

 <refmeta>
  <refentrytitle>SPI_register_relation</refentrytitle>
  <manvolnum>3</manvolnum>
 </refmeta>

 <refnamediv>
  <refname>SPI_register_relation</refname>
<!--
  <refpurpose>make an ephemeral named relation available by name in SPI queries</refpurpose>
-->
  <refpurpose>短命の名前付きリレーションをSPIの問い合わせから名前で参照可能にする</refpurpose>
 </refnamediv>

 <refsynopsisdiv>
<synopsis>
int SPI_register_relation(EphemeralNamedRelation <parameter>enr</parameter>)
</synopsis>
 </refsynopsisdiv>

 <refsect1>
<!--
  <title>Description</title>
-->
  <title>説明</title>

  <para>
<!--
   <function>SPI_register_relation</function> makes an ephemeral named
   relation, with associated information, available to queries planned and
   executed through the current SPI connection.
-->
<function>SPI_register_relation</function>は短命の名前付きリレーションを、現在のSPI接続を通して計画され、実行される問い合わせに対して、関連情報と一緒に参照できるようにします。
  </para>
 </refsect1>

 <refsect1>
<!--
  <title>Arguments</title>
-->
  <title>引数</title>

  <variablelist>
   <varlistentry>
    <term><literal>EphemeralNamedRelation <parameter>enr</parameter></literal></term>
    <listitem>
     <para>
<!--
      the ephemeral named relation registry entry
-->
短命の名前付きリレーションの登録エントリ
     </para>
    </listitem>
   </varlistentry>
  </variablelist>
 </refsect1>

 <refsect1>
<!--
  <title>Return Value</title>
-->
  <title>戻り値</title>

  <para>
<!--
   If the execution of the command was successful then the following
   (nonnegative) value will be returned:
-->
コマンドの実行に成功したときは、次の（負でない）値が返されます。

   <variablelist>
    <varlistentry>
     <term><symbol>SPI_OK_REL_REGISTER</symbol></term>
     <listitem>
      <para>
<!--
       if the relation has been successfully registered by name
-->
リレーションが名前で登録できた場合
      </para>
     </listitem>
    </varlistentry>
   </variablelist>
  </para>

  <para>
<!--
   On error, one of the following negative values is returned:
-->
エラーが発生したときは、以下の負の値の一つが返されます。

   <variablelist>
    <varlistentry>
     <term><symbol>SPI_ERROR_ARGUMENT</symbol></term>
     <listitem>
      <para>
<!--
       if <parameter>enr</parameter> is <symbol>NULL</symbol> or its
       <varname>name</varname> field is <symbol>NULL</symbol>
-->
<parameter>enr</parameter>が<symbol>NULL</symbol>か、その<varname>name</varname>フィールドが<symbol>NULL</symbol>の場合
      </para>
     </listitem>
    </varlistentry>

    <varlistentry>
     <term><symbol>SPI_ERROR_UNCONNECTED</symbol></term>
     <listitem>
      <para>
<!--
       if called from an unconnected C function
-->
未接続のC関数から呼び出された場合
      </para>
     </listitem>
    </varlistentry>

    <varlistentry>
     <term><symbol>SPI_ERROR_REL_DUPLICATE</symbol></term>
     <listitem>
      <para>
<!--
       if the name specified in the <varname>name</varname> field of
       <parameter>enr</parameter> is already registered for this connection
-->
<parameter>enr</parameter>の<varname>name</varname>フィールドで指定された名前が、現在の接続で既に登録済みの場合
      </para>
     </listitem>
    </varlistentry>
   </variablelist>
  </para>
 </refsect1>
</refentry>

<!-- *********************************************** -->

<refentry id="spi-spi-unregister-relation">
 <indexterm><primary>SPI_unregister_relation</primary></indexterm>

 <indexterm>
  <primary>ephemeral named relation</primary>
  <secondary>unregistering from SPI</secondary>
 </indexterm>
 <indexterm>
  <primary>短命の名前付きリレーション</primary>
  <secondary>SPIから登録解除する</secondary>
 </indexterm>

 <refmeta>
  <refentrytitle>SPI_unregister_relation</refentrytitle>
  <manvolnum>3</manvolnum>
 </refmeta>

 <refnamediv>
  <refname>SPI_unregister_relation</refname>
<!--
  <refpurpose>remove an ephemeral named relation from the registry</refpurpose>
-->
  <refpurpose>短命の名前付きリレーションをSPIのレジストリから削除する</refpurpose>
 </refnamediv>

 <refsynopsisdiv>
<synopsis>
int SPI_unregister_relation(const char * <parameter>name</parameter>)
</synopsis>
 </refsynopsisdiv>

 <refsect1>
<!--
  <title>Description</title>
-->
  <title>説明</title>

  <para>
<!--
   <function>SPI_unregister_relation</function> removes an ephemeral named
   relation from the registry for the current connection.
-->
<function>SPI_unregister_relation</function>は短命の名前付きリレーションを現在の接続のレジストリから削除します。
  </para>
 </refsect1>

 <refsect1>
<!--
  <title>Arguments</title>
-->
  <title>引数</title>

  <variablelist>
   <varlistentry>
    <term><literal>const char * <parameter>name</parameter></literal></term>
    <listitem>
     <para>
<!--
      the relation registry entry name
-->
リレーションのレジストリエントリの名前
     </para>
    </listitem>
   </varlistentry>
  </variablelist>
 </refsect1>

 <refsect1>
<!--
  <title>Return Value</title>
-->
  <title>戻り値</title>

  <para>
<!--
   If the execution of the command was successful then the following
   (nonnegative) value will be returned:
-->
コマンドの実行に成功したときは、次の（負でない）値が返されます。

   <variablelist>
    <varlistentry>
     <term><symbol>SPI_OK_REL_UNREGISTER</symbol></term>
     <listitem>
      <para>
<!--
       if the tuplestore has been successfully removed from the registry
-->
タプルストアがレジストリから削除された場合
      </para>
     </listitem>
    </varlistentry>
   </variablelist>
  </para>

  <para>
<!--
   On error, one of the following negative values is returned:
-->
エラーが発生したときは、以下の負の値の一つが返されます。

   <variablelist>
    <varlistentry>
     <term><symbol>SPI_ERROR_ARGUMENT</symbol></term>
     <listitem>
      <para>
<!--
       if <parameter>name</parameter> is <symbol>NULL</symbol>
-->
<parameter>name</parameter>が<symbol>NULL</symbol>の場合
      </para>
     </listitem>
    </varlistentry>

    <varlistentry>
     <term><symbol>SPI_ERROR_UNCONNECTED</symbol></term>
     <listitem>
      <para>
<!--
       if called from an unconnected C function
-->
未接続のC関数から呼び出された場合
      </para>
     </listitem>
    </varlistentry>

    <varlistentry>
     <term><symbol>SPI_ERROR_REL_NOT_FOUND</symbol></term>
     <listitem>
      <para>
<!--
       if <parameter>name</parameter> is not found in the registry for the
       current connection
-->
<parameter>name</parameter>が現在の接続のレジストリに見つからない場合
      </para>
     </listitem>
    </varlistentry>
   </variablelist>
  </para>
 </refsect1>
</refentry>

<!-- *********************************************** -->

<refentry id="spi-spi-register-trigger-data">
 <indexterm><primary>SPI_register_trigger_data</primary></indexterm>

 <indexterm>
  <primary>ephemeral named relation</primary>
  <secondary>registering with SPI</secondary>
 </indexterm>
 <indexterm>
  <primary>短命の名前付きリレーション</primary>
  <secondary>SPIで登録する</secondary>
 </indexterm>

 <indexterm>
  <primary>transition tables</primary>
  <secondary>implementation in PLs</secondary>
 </indexterm>
 <indexterm>
  <primary>遷移テーブル</primary>
  <secondary>PLでの実装</secondary>
 </indexterm>

 <refmeta>
  <refentrytitle>SPI_register_trigger_data</refentrytitle>
  <manvolnum>3</manvolnum>
 </refmeta>

 <refnamediv>
  <refname>SPI_register_trigger_data</refname>
<!--
  <refpurpose>make ephemeral trigger data available in SPI queries</refpurpose>
-->
  <refpurpose>短命のトリガーデータをSPIの問い合わせから利用可能にする</refpurpose>
 </refnamediv>

 <refsynopsisdiv>
<synopsis>
int SPI_register_trigger_data(TriggerData *<parameter>tdata</parameter>)
</synopsis>
 </refsynopsisdiv>

 <refsect1>
<!--
  <title>Description</title>
-->
  <title>説明</title>

  <para>
<!--
   <function>SPI_register_trigger_data</function> makes any ephemeral
   relations captured by a trigger available to queries planned and executed
   through the current SPI connection.  Currently, this means the transition
   tables captured by an <literal>AFTER</literal> trigger defined with a
   <literal>REFERENCING OLD/NEW TABLE AS</literal> ... clause.  This function
   should be called by a PL trigger handler function after connecting.
-->
<function>SPI_register_trigger_data</function>はトリガによって捕捉される任意の短命のリレーションを、現在のSPI接続を通して計画され、実行される問い合わせで利用可能にします。
現在のところ、これは<literal>REFERENCING OLD/NEW TABLE AS</literal>の句で定義される<literal>AFTER</literal>トリガによって捕捉される遷移テーブルを意味します。
この関数は接続後にPLのトリガハンドラ関数から呼び出されるようにします。
  </para>
 </refsect1>

 <refsect1>
<!--
  <title>Arguments</title>
-->
  <title>引数</title>

  <variablelist>
   <varlistentry>
    <term><literal>TriggerData *<parameter>tdata</parameter></literal></term>
    <listitem>
     <para>
<!--
       the <structname>TriggerData</structname> object passed to a trigger
       handler function as <literal>fcinfo->context</literal>
-->
トリガハンドラ関数に<literal>fcinfo->context</literal>として渡される<structname>TriggerData</structname>オブジェクト
     </para>
    </listitem>
   </varlistentry>
  </variablelist>
 </refsect1>

 <refsect1>
<!--
  <title>Return Value</title>
-->
  <title>戻り値</title>

  <para>
<!--
   If the execution of the command was successful then the following
   (nonnegative) value will be returned:
-->
コマンドの実行に成功したときは、次の（負でない）値が返されます。

   <variablelist>
    <varlistentry>
     <term><symbol>SPI_OK_TD_REGISTER</symbol></term>
     <listitem>
      <para>
<!--
       if the captured trigger data (if any) has been successfully registered
-->
捕捉されたトリガデータ（あれば）が登録された場合
      </para>
     </listitem>
    </varlistentry>
   </variablelist>
  </para>

  <para>
<!--
   On error, one of the following negative values is returned:
-->
エラーが発生したときは、以下の負の値の一つが返されます。

   <variablelist>
    <varlistentry>
     <term><symbol>SPI_ERROR_ARGUMENT</symbol></term>
     <listitem>
      <para>
<!--
       if <parameter>tdata</parameter> is <symbol>NULL</symbol>
-->
<parameter>tdata</parameter>が<symbol>NULL</symbol>の場合
      </para>
     </listitem>
    </varlistentry>

    <varlistentry>
     <term><symbol>SPI_ERROR_UNCONNECTED</symbol></term>
     <listitem>
      <para>
<!--
       if called from an unconnected C function
-->
未接続のC関数から呼び出された場合
      </para>
     </listitem>
    </varlistentry>

    <varlistentry>
     <term><symbol>SPI_ERROR_REL_DUPLICATE</symbol></term>
     <listitem>
      <para>
<!--
       if the name of any trigger data transient relation is already
       registered for this connection
-->
トリガデータの遷移リレーションのどれかの名前が、この接続で既に登録されている場合
      </para>
     </listitem>
    </varlistentry>
   </variablelist>
  </para>
 </refsect1>
</refentry>

<!-- *********************************************** -->

</sect1>

<sect1 id="spi-interface-support">
<!--
 <title>Interface Support Functions</title>
-->
 <title>インタフェースサポート関数</title>

 <para>
<!--
  The functions described here provide an interface for extracting
  information from result sets returned by <function>SPI_execute</function> and
  other SPI functions.
-->
以下で説明する関数は、<function>SPI_execute</function>や他のSPI関数で返される結果セットから情報を取り出すためのインタフェースを提供します。
 </para>

 <para>
<!--
  All functions described in this section can be used by both
  connected and unconnected C functions.
-->
本節で説明する関数は全て、接続、未接続のC関数のどちらからでも使用することができます。
 </para>

<!-- *********************************************** -->

<refentry id="spi-spi-fname">
 <indexterm><primary>SPI_fname</primary></indexterm>

 <refmeta>
  <refentrytitle>SPI_fname</refentrytitle>
  <manvolnum>3</manvolnum>
 </refmeta>

 <refnamediv>
  <refname>SPI_fname</refname>
<!--
  <refpurpose>determine the column name for the specified column number</refpurpose>
-->
  <refpurpose>指定した列番号に対する列名を決定する</refpurpose>
 </refnamediv>

 <refsynopsisdiv>
<synopsis>
char * SPI_fname(TupleDesc <parameter>rowdesc</parameter>, int <parameter>colnumber</parameter>)
</synopsis>
 </refsynopsisdiv>

 <refsect1>
<!--
  <title>Description</title>
-->
  <title>説明</title>

  <para>
<!--
   <function>SPI_fname</function> returns a copy of the column name of the
   specified column.  (You can use <function>pfree</function> to
   release the copy of the name when you don't need it anymore.)
-->
<function>SPI_fname</function> は指定した列の列名のコピーを返します
（名前のコピーが不要になった場合<function>pfree</function>を使用してその領域を解放することができます）。
  </para>
 </refsect1>

 <refsect1>
<!--
  <title>Arguments</title>
-->
  <title>引数</title>

  <variablelist>
   <varlistentry>
    <term><literal>TupleDesc <parameter>rowdesc</parameter></literal></term>
    <listitem>
     <para>
<!--
      input row description
-->
入力行の記述
     </para>
    </listitem>
   </varlistentry>

   <varlistentry>
    <term><literal>int <parameter>colnumber</parameter></literal></term>
    <listitem>
     <para>
<!--
      column number (count starts at 1)
-->
（1から始まる）列番号
     </para>
    </listitem>
   </varlistentry>
  </variablelist>
 </refsect1>

 <refsect1>
<!--
  <title>Return Value</title>
-->
  <title>戻り値</title>

  <para>
<!--
   The column name; <symbol>NULL</symbol> if
   <parameter>colnumber</parameter> is out of range.
   <varname>SPI_result</varname> set to
   <symbol>SPI_ERROR_NOATTRIBUTE</symbol> on error.
-->
列の名前です。
<parameter>colnumber</parameter>が範囲外の場合は<symbol>NULL</symbol>です。
エラー時、<varname>SPI_result</varname>は<symbol>SPI_ERROR_NOATTRIBUTE</symbol>に設定されます。
  </para>
 </refsect1>
</refentry>

<!-- *********************************************** -->

<refentry id="spi-spi-fnumber">
 <indexterm><primary>SPI_fnumber</primary></indexterm>

 <refmeta>
  <refentrytitle>SPI_fnumber</refentrytitle>
  <manvolnum>3</manvolnum>
 </refmeta>

 <refnamediv>
  <refname>SPI_fnumber</refname>
<!--
  <refpurpose>determine the column number for the specified column name</refpurpose>
-->
  <refpurpose>指定した列名から列番号を決定する</refpurpose>
 </refnamediv>

 <refsynopsisdiv>
<synopsis>
int SPI_fnumber(TupleDesc <parameter>rowdesc</parameter>, const char * <parameter>colname</parameter>)
</synopsis>
 </refsynopsisdiv>

 <refsect1>
<!--
  <title>Description</title>
-->
  <title>説明</title>

  <para>
<!--
   <function>SPI_fnumber</function> returns the column number for the
   column with the specified name.
-->
<function>SPI_fnumber</function>は指定した名前の列の列番号を返します。
  </para>

  <para>
<!--
   If <parameter>colname</parameter> refers to a system column (e.g.,
   <literal>ctid</literal>) then the appropriate negative column number will
   be returned.  The caller should be careful to test the return value
   for exact equality to <symbol>SPI_ERROR_NOATTRIBUTE</symbol> to
   detect an error; testing the result for less than or equal to 0 is
   not correct unless system columns should be rejected.
-->
<parameter>colname</parameter>が（<literal>ctid</literal>などの）システム列を参照する場合、適切な負の列番号が返されます。
呼び出し元は、エラーを検知するために戻り値が<symbol>SPI_ERROR_NOATTRIBUTE</symbol>と正確に同一であるかどうかを注意して検査しなければなりません。
システム列を拒絶させたくなければ、結果が0あるいは0未満かを検査するという方法は、正しくありません。
  </para>
 </refsect1>

 <refsect1>
<!--
  <title>Arguments</title>
-->
  <title>引数</title>

  <variablelist>
   <varlistentry>
    <term><literal>TupleDesc <parameter>rowdesc</parameter></literal></term>
    <listitem>
     <para>
<!--
      input row description
-->
入力行の記述
     </para>
    </listitem>
   </varlistentry>

   <varlistentry>
    <term><literal>const char * <parameter>colname</parameter></literal></term>
    <listitem>
     <para>
<!--
      column name
-->
列名
     </para>
    </listitem>
   </varlistentry>
  </variablelist>
 </refsect1>

 <refsect1>
<!--
  <title>Return Value</title>
-->
  <title>戻り値</title>

  <para>
<!--
   Column number (count starts at 1 for user-defined columns), or
   <symbol>SPI_ERROR_NOATTRIBUTE</symbol> if the named column was not
   found.
-->
（ユーザ定義の列について1から始まる）列番号。
指定された名前の列が見つからなければ、<symbol>SPI_ERROR_NOATTRIBUTE</symbol>です。
  </para>
 </refsect1>
</refentry>

<!-- *********************************************** -->

<refentry id="spi-spi-getvalue">
 <indexterm><primary>SPI_getvalue</primary></indexterm>

 <refmeta>
  <refentrytitle>SPI_getvalue</refentrytitle>
  <manvolnum>3</manvolnum>
 </refmeta>

 <refnamediv>
  <refname>SPI_getvalue</refname>
<!--
  <refpurpose>return the string value of the specified column</refpurpose>
-->
  <refpurpose>指定された列の文字列値を返す</refpurpose>
 </refnamediv>

 <refsynopsisdiv>
<synopsis>
char * SPI_getvalue(HeapTuple <parameter>row</parameter>, TupleDesc <parameter>rowdesc</parameter>, int <parameter>colnumber</parameter>)
</synopsis>
 </refsynopsisdiv>

 <refsect1>
<!--
  <title>Description</title>
-->
  <title>説明</title>

  <para>
<!--
   <function>SPI_getvalue</function> returns the string representation
   of the value of the specified column.
-->
<function>SPI_getvalue</function>は指定された列の値の文字列表現を返します。
  </para>

  <para>
<!--
   The result is returned in memory allocated using
   <function>palloc</function>.  (You can use
   <function>pfree</function> to release the memory when you don't
   need it anymore.)
-->
結果は、<function>palloc</function>を使用して割り当てられたメモリ内に返されます
（不要になった段階で、<function>pfree</function>を使用してメモリを解放することができます）。
  </para>
 </refsect1>

 <refsect1>
<!--
  <title>Arguments</title>
-->
  <title>引数</title>

  <variablelist>
   <varlistentry>
    <term><literal>HeapTuple <parameter>row</parameter></literal></term>
    <listitem>
     <para>
<!--
      input row to be examined
-->
検査対象の入力行
     </para>
    </listitem>
   </varlistentry>

   <varlistentry>
    <term><literal>TupleDesc <parameter>rowdesc</parameter></literal></term>
    <listitem>
     <para>
<!--
      input row description
-->
入力行の記述
     </para>
    </listitem>
   </varlistentry>

   <varlistentry>
    <term><literal>int <parameter>colnumber</parameter></literal></term>
    <listitem>
     <para>
<!--
      column number (count starts at 1)
-->
（1から始まる）列番号
     </para>
    </listitem>
   </varlistentry>
  </variablelist>
 </refsect1>

 <refsect1>
<!--
  <title>Return Value</title>
-->
  <title>戻り値</title>

  <para>
<!--
   Column value, or <symbol>NULL</symbol> if the column is null,
   <parameter>colnumber</parameter> is out of range
   (<varname>SPI_result</varname> is set to
   <symbol>SPI_ERROR_NOATTRIBUTE</symbol>), or no output function is
   available (<varname>SPI_result</varname> is set to
   <symbol>SPI_ERROR_NOOUTFUNC</symbol>).
-->
列の値。
列がNULLの場合、あるいは<parameter>colnumber</parameter>が範囲外の場合は<symbol>NULL</symbol>です（<varname>SPI_result</varname>が<symbol>SPI_ERROR_NOATTRIBUTE</symbol>に設定されます）。
利用できる出力関数が存在しない場合は、<symbol>NULL</symbol>です
（<varname>SPI_result</varname>が<symbol>SPI_ERROR_NOOUTFUNC</symbol>に設定されます）。
  </para>
 </refsect1>
</refentry>

<!-- *********************************************** -->

<refentry id="spi-spi-getbinval">
 <indexterm><primary>SPI_getbinval</primary></indexterm>

 <refmeta>
  <refentrytitle>SPI_getbinval</refentrytitle>
  <manvolnum>3</manvolnum>
 </refmeta>

 <refnamediv>
  <refname>SPI_getbinval</refname>
<!--
  <refpurpose>return the binary value of the specified column</refpurpose>
-->
  <refpurpose>指定した列のバイナリ値を返す</refpurpose>
 </refnamediv>

 <refsynopsisdiv>
<synopsis>
Datum SPI_getbinval(HeapTuple <parameter>row</parameter>, TupleDesc <parameter>rowdesc</parameter>, int <parameter>colnumber</parameter>,
                    bool * <parameter>isnull</parameter>)
</synopsis>
 </refsynopsisdiv>

 <refsect1>
<!--
  <title>Description</title>
-->
  <title>説明</title>

  <para>
<!--
   <function>SPI_getbinval</function> returns the value of the
   specified column in the internal form (as type <type>Datum</type>).
-->
<function>SPI_getbinval</function> は指定された列の値を内部形式で（<type>Datum</type>として）返します。
  </para>

  <para>
<!--
   This function does not allocate new space for the datum.  In the
   case of a pass-by-reference data type, the return value will be a
   pointer into the passed row.
-->
この関数はデータ用に新しい領域を確保しません。
参照渡しのデータ型の場合、戻り値は渡された行の内部を示すポインタとなります。
  </para>
 </refsect1>

 <refsect1>
<!--
  <title>Arguments</title>
-->
  <title>引数</title>

  <variablelist>
   <varlistentry>
    <term><literal>HeapTuple <parameter>row</parameter></literal></term>
    <listitem>
     <para>
<!--
      input row to be examined
-->
対象とする入力行
     </para>
    </listitem>
   </varlistentry>

   <varlistentry>
    <term><literal>TupleDesc <parameter>rowdesc</parameter></literal></term>
    <listitem>
     <para>
<!--
      input row description
-->
入力行の記述
     </para>
    </listitem>
   </varlistentry>

   <varlistentry>
    <term><literal>int <parameter>colnumber</parameter></literal></term>
    <listitem>
     <para>
<!--
      column number (count starts at 1)
-->
（1から始まる）列番号
     </para>
    </listitem>
   </varlistentry>

   <varlistentry>
    <term><literal>bool * <parameter>isnull</parameter></literal></term>
    <listitem>
     <para>
<!--
      flag for a null value in the column
-->
列のNULL値についてのフラグ
     </para>
    </listitem>
   </varlistentry>
  </variablelist>
 </refsect1>

 <refsect1>
<!--
  <title>Return Value</title>
-->
  <title>戻り値</title>

  <para>
<!--
   The binary value of the column is returned.  The variable pointed
   to by <parameter>isnull</parameter> is set to true if the column is
   null, else to false.
-->
列のバイナリ値が返されます。
<parameter>isnull</parameter>で指し示される変数は、列がNULLならば真に、さもなくば、偽に設定されます。
  </para>

  <para>
<!--
   <varname>SPI_result</varname> is set to
   <symbol>SPI_ERROR_NOATTRIBUTE</symbol> on error.
-->
エラー時、<varname>SPI_result</varname>は<symbol>SPI_ERROR_NOATTRIBUTE</symbol>に設定されます。
  </para>
 </refsect1>
</refentry>

<!-- *********************************************** -->

<refentry id="spi-spi-gettype">
 <indexterm><primary>SPI_gettype</primary></indexterm>

 <refmeta>
  <refentrytitle>SPI_gettype</refentrytitle>
  <manvolnum>3</manvolnum>
 </refmeta>

 <refnamediv>
  <refname>SPI_gettype</refname>
<!--
  <refpurpose>return the data type name of the specified column</refpurpose>
-->
  <refpurpose>指定された列のデータ型名を返す</refpurpose>
 </refnamediv>

 <refsynopsisdiv>
<synopsis>
char * SPI_gettype(TupleDesc <parameter>rowdesc</parameter>, int <parameter>colnumber</parameter>)
</synopsis>
 </refsynopsisdiv>

 <refsect1>
<!--
  <title>Description</title>
-->
  <title>説明</title>

  <para>
<!--
   <function>SPI_gettype</function> returns a copy of the data type name of the
   specified column.  (You can use <function>pfree</function> to
   release the copy of the name when you don't need it anymore.)
-->
<function>SPI_gettype</function>は指定された列のデータ型名のコピーを返します
（不要になった段階で、<function>pfree</function>を使用して名前のコピーを解放することができます）。
  </para>
 </refsect1>

 <refsect1>
<!--
  <title>Arguments</title>
-->
  <title>引数</title>

  <variablelist>
   <varlistentry>
    <term><literal>TupleDesc <parameter>rowdesc</parameter></literal></term>
    <listitem>
     <para>
<!--
      input row description
-->
入力行の記述
     </para>
    </listitem>
   </varlistentry>

   <varlistentry>
    <term><literal>int <parameter>colnumber</parameter></literal></term>
    <listitem>
     <para>
<!--
      column number (count starts at 1)
-->
（1から始まる）列番号
     </para>
    </listitem>
   </varlistentry>
  </variablelist>
 </refsect1>

 <refsect1>
<!--
  <title>Return Value</title>
-->
  <title>戻り値</title>

  <para>
<!--
   The data type name of the specified column, or
   <symbol>NULL</symbol> on error.  <varname>SPI_result</varname> is
   set to <symbol>SPI_ERROR_NOATTRIBUTE</symbol> on error.
-->
指定された列のデータ型名。
エラー時は<symbol>NULL</symbol>です。
エラー時、<varname>SPI_result</varname>は<symbol>SPI_ERROR_NOATTRIBUTE</symbol>に設定されます。
  </para>
 </refsect1>
</refentry>

<!-- *********************************************** -->

<refentry id="spi-spi-gettypeid">
 <indexterm><primary>SPI_gettypeid</primary></indexterm>

 <refmeta>
  <refentrytitle>SPI_gettypeid</refentrytitle>
  <manvolnum>3</manvolnum>
 </refmeta>

 <refnamediv>
  <refname>SPI_gettypeid</refname>
<!--
  <refpurpose>return the data type <acronym>OID</acronym> of the specified column</refpurpose>
-->
  <refpurpose>指定された列のデータ型の<acronym>OID</acronym>を返す</refpurpose>
 </refnamediv>

 <refsynopsisdiv>
<synopsis>
Oid SPI_gettypeid(TupleDesc <parameter>rowdesc</parameter>, int <parameter>colnumber</parameter>)
</synopsis>
 </refsynopsisdiv>

 <refsect1>
<!--
  <title>Description</title>
-->
  <title>説明</title>

  <para>
<!--
   <function>SPI_gettypeid</function> returns the
   <acronym>OID</acronym> of the data type of the specified column.
-->
   <function>SPI_gettypeid</function>は指定された列のデータ型の<acronym>OID</acronym>を返します。
  </para>
 </refsect1>

 <refsect1>
<!--
  <title>Arguments</title>
-->
  <title>引数</title>

  <variablelist>
   <varlistentry>
    <term><literal>TupleDesc <parameter>rowdesc</parameter></literal></term>
    <listitem>
     <para>
<!--
      input row description
-->
入力行の記述
     </para>
    </listitem>
   </varlistentry>

   <varlistentry>
    <term><literal>int <parameter>colnumber</parameter></literal></term>
    <listitem>
     <para>
<!--
      column number (count starts at 1)
-->
（1から始まる）列番号
     </para>
    </listitem>
   </varlistentry>
  </variablelist>
 </refsect1>

 <refsect1>
<!--
  <title>Return Value</title>
-->
  <title>戻り値</title>

  <para>
<!--
   The <acronym>OID</acronym> of the data type of the specified column
   or <symbol>InvalidOid</symbol> on error.  On error,
   <varname>SPI_result</varname> is set to
   <symbol>SPI_ERROR_NOATTRIBUTE</symbol>.
-->
指定された列のデータ型の<acronym>OID</acronym>です。
エラー時は<symbol>InvalidOid</symbol>です。
エラー時、<varname>SPI_result</varname>は<symbol>SPI_ERROR_NOATTRIBUTE</symbol>に設定されます。
  </para>
 </refsect1>
</refentry>

<!-- *********************************************** -->

<refentry id="spi-spi-getrelname">
 <indexterm><primary>SPI_getrelname</primary></indexterm>

 <refmeta>
  <refentrytitle>SPI_getrelname</refentrytitle>
  <manvolnum>3</manvolnum>
 </refmeta>

 <refnamediv>
  <refname>SPI_getrelname</refname>
<!--
  <refpurpose>return the name of the specified relation</refpurpose>
-->
  <refpurpose>指定されたリレーションの名前を返す</refpurpose>
 </refnamediv>

 <refsynopsisdiv>
<synopsis>
char * SPI_getrelname(Relation <parameter>rel</parameter>)
</synopsis>
 </refsynopsisdiv>

 <refsect1>
<!--
  <title>Description</title>
-->
  <title>説明</title>

  <para>
<!--
   <function>SPI_getrelname</function> returns a copy of the name of the
   specified relation.  (You can use <function>pfree</function> to
   release the copy of the name when you don't need it anymore.)
-->
<function>SPI_getrelname</function>は指定リレーションの名前のコピーを返します
（不要になった段階で、<function>pfree</function>を使用して名前のコピーを解放することができます）。
  </para>
 </refsect1>

 <refsect1>
<!--
  <title>Arguments</title>
-->
  <title>引数</title>

  <variablelist>
   <varlistentry>
    <term><literal>Relation <parameter>rel</parameter></literal></term>
    <listitem>
     <para>
<!--
      input relation
-->
入力リレーション
     </para>
    </listitem>
   </varlistentry>
  </variablelist>
 </refsect1>

 <refsect1>
<!--
  <title>Return Value</title>
-->
  <title>戻り値</title>

  <para>
<!--
   The name of the specified relation.
-->
指定されたリレーションの名前です。
  </para>
 </refsect1>
</refentry>

<refentry id="spi-spi-getnspname">
 <indexterm><primary>SPI_getnspname</primary></indexterm>

 <refmeta>
  <refentrytitle>SPI_getnspname</refentrytitle>
  <manvolnum>3</manvolnum>
 </refmeta>

 <refnamediv>
  <refname>SPI_getnspname</refname>
<!--
  <refpurpose>return the namespace of the specified relation</refpurpose>
-->
  <refpurpose>指定されたリレーションの名前空間を返す</refpurpose>
 </refnamediv>

 <refsynopsisdiv>
<synopsis>
char * SPI_getnspname(Relation <parameter>rel</parameter>)
</synopsis>
 </refsynopsisdiv>

 <refsect1>
<!--
  <title>Description</title>
-->
  <title>説明</title>

  <para>
<!--
   <function>SPI_getnspname</function> returns a copy of the name of
   the namespace that the specified <structname>Relation</structname>
   belongs to. This is equivalent to the relation's schema. You should
   <function>pfree</function> the return value of this function when
   you are finished with it.
-->
<function>SPI_getnspname</function>は、指定した<structname>Relation</structname>が属する名前空間名のコピーを返します。
これはリレーションのスキーマと同じです。
作業終了時に、この関数の戻り値に対して<function>pfree</function>を行わなければなりません。
  </para>
 </refsect1>

 <refsect1>
<!--
  <title>Arguments</title>
-->
  <title>引数</title>

  <variablelist>
   <varlistentry>
    <term><literal>Relation <parameter>rel</parameter></literal></term>
    <listitem>
     <para>
<!--
      input relation
-->
入力リレーション
     </para>
    </listitem>
   </varlistentry>
  </variablelist>
 </refsect1>

 <refsect1>
<!--
  <title>Return Value</title>
-->
  <title>戻り値</title>

  <para>
<!--
   The name of the specified relation's namespace.
-->
指定したリレーションの名前空間の名称です。
  </para>
 </refsect1>
</refentry>

<refentry id="spi-spi-result-code-string">
 <indexterm><primary>SPI_result_code_string</primary></indexterm>

 <refmeta>
  <refentrytitle>SPI_result_code_string</refentrytitle>
  <manvolnum>3</manvolnum>
 </refmeta>

 <refnamediv>
  <refname>SPI_result_code_string</refname>
<!--
  <refpurpose>return error code as string</refpurpose>
-->
  <refpurpose>文字列でエラーコードを返します</refpurpose>
 </refnamediv>

 <refsynopsisdiv>
<synopsis>
const char * SPI_result_code_string(int <parameter>code</parameter>);
</synopsis>
 </refsynopsisdiv>

 <refsect1>
<!--
  <title>Description</title>
-->
  <title>説明</title>

  <para>
<!--
   <function>SPI_result_code_string</function> returns a string representation
   of the result code returned by various SPI functions or stored
   in <varname>SPI_result</varname>.
-->
<function>SPI_result_code_string</function>は、様々なSPI関数から返されたか、<varname>SPI_result</varname>に格納された結果コードの文字列表現を返します。
  </para>
 </refsect1>

 <refsect1>
<!--
  <title>Arguments</title>
-->
  <title>引数</title>

  <variablelist>
   <varlistentry>
    <term><literal>int <parameter>code</parameter></literal></term>
    <listitem>
     <para>
<!--
      result code
-->
結果コード
     </para>
    </listitem>
   </varlistentry>
  </variablelist>
 </refsect1>

 <refsect1>
<!--
  <title>Return Value</title>
-->
  <title>戻り値</title>

  <para>
<!--
   A string representation of the result code.
-->
結果コードの文字列表現
  </para>
 </refsect1>
</refentry>

 </sect1>

 <sect1 id="spi-memory">
<!--
  <title>Memory Management</title>
-->
  <title>メモリ管理</title>

  <para>
    <indexterm>
     <primary>memory context</primary>
     <secondary>in SPI</secondary>
    </indexterm>
    <indexterm>
     <primary>メモリコンテキスト</primary>
     <secondary>SPI内部の</secondary>
    </indexterm>
<!--
   <productname>PostgreSQL</productname> allocates memory within
   <firstterm>memory contexts</firstterm>, which provide a convenient method of
   managing allocations made in many different places that need to
   live for differing amounts of time.  Destroying a context releases
   all the memory that was allocated in it.  Thus, it is not necessary
   to keep track of individual objects to avoid memory leaks; instead
   only a relatively small number of contexts have to be managed.
   <function>palloc</function> and related functions allocate memory
   from the <quote>current</quote> context.
-->
<productname>PostgreSQL</productname>は、<firstterm>メモリコンテキスト</firstterm>内にメモリを確保します。
これは、様々な場所で、必要な有効期間がそれぞれ異なるような割り当てを管理する便利な方法を提供します。
コンテキストを破壊することで、そこで割り当てられた全てのメモリを解放します。
したがって、メモリリークを防ぐための個々のオブジェクトの追跡を維持することは不要です。
その代わり、相対的に少量のコンテキストを管理する必要があります。
<function>palloc</function>と関連する関数は<quote>現在の</quote>コンテキストからメモリを確保します。
  </para>

  <para>
<!--
   <function>SPI_connect</function> creates a new memory context and
   makes it current.  <function>SPI_finish</function> restores the
   previous current memory context and destroys the context created by
   <function>SPI_connect</function>.  These actions ensure that
   transient memory allocations made inside your C function are
   reclaimed at C function exit, avoiding memory leakage.
-->
<function>SPI_connect</function>は新しくメモリコンテキストを作成し、それを現在のコンテキストとします。
<function>SPI_finish</function>は直前の現在のメモリコンテキストを戻し、<function>SPI_connect</function>で作成されたコンテキストを破壊します。
これらの動作により、C関数内で割り当てが行われる一時的なメモリがC関数の終了時に回収され、メモリリークが防止されることが保証されます。
  </para>

  <para>
<!--
   However, if your C function needs to return an object in allocated
   memory (such as a value of a pass-by-reference data type), you
   cannot allocate that memory using <function>palloc</function>, at
   least not while you are connected to SPI.  If you try, the object
   will be deallocated by <function>SPI_finish</function>, and your
   C function will not work reliably.  To solve this problem, use
   <function>SPI_palloc</function> to allocate memory for your return
   object.  <function>SPI_palloc</function> allocates memory in the
   <quote>upper executor context</quote>, that is, the memory context
   that was current when <function>SPI_connect</function> was called,
   which is precisely the right context for a value returned from your
   C function.  Several of the other utility functions described in
   this section also return objects created in the upper executor context.
-->
しかし、（参照渡しのデータ型の値といった）C関数が割り当てられたメモリ内のオブジェクトを返す必要がある場合、少なくともSPIに接続していない期間は、<function>palloc</function>を使用してメモリを確保することができません。
これを試行すると、そのオブジェクトは<function>SPI_finish</function>で解放されてしまい、C関数は正しく動作しないでしょう。
この問題を解決するには、<function>SPI_palloc</function>を使用して、戻り値となるオブジェクト用のメモリを確保してください。
<function>SPI_palloc</function>は<quote>上位エクゼキュータコンテキスト</quote>内にメモリを割り当てます。
このメモリコンテキストは、<function>SPI_connect</function>が呼び出された時点において現在のコンテキストだったものであり、C関数の戻り値用のコンテキストとしてまさに正しいものです。
この章で説明されているほかのユーティリティ関数のいくつかも、上位エクゼキュータコンテキスト内で作成されたオブジェクトを返します。
  </para>

  <para>
<!--
   When <function>SPI_connect</function> is called, the private
   context of the C function, which is created by
   <function>SPI_connect</function>, is made the current context.  All
   allocations made by <function>palloc</function>,
   <function>repalloc</function>, or SPI utility functions (except as
   described in this section) are made in this context.  When a
   C function disconnects from the SPI manager (via
   <function>SPI_finish</function>) the current context is restored to
   the upper executor context, and all allocations made in the
   C function memory context are freed and cannot be used any more.
-->
<function>SPI_connect</function>が呼び出されると、<function>SPI_connect</function>によって作成されるC関数固有のコンテキストが現在のコンテキストに作成されます。
<function>palloc</function>、<function>repalloc</function>、SPIユーティリティ関数（この章で説明されているものは除きます）によって作成される割り当ては全て、このコンテキスト内に作成されます。
C関数がSPIマネージャから（<function>SPI_finish</function>経由で）切断した時、現在のコンテキストは上位エクゼキュータコンテキストに戻され、C関数のメモリコンテキスト内で割り当てられたメモリは全て解放され、二度と使用することができません。
  </para>

<!-- *********************************************** -->

<refentry id="spi-spi-palloc">
 <indexterm><primary>SPI_palloc</primary></indexterm>

 <refmeta>
  <refentrytitle>SPI_palloc</refentrytitle>
  <manvolnum>3</manvolnum>
 </refmeta>

 <refnamediv>
  <refname>SPI_palloc</refname>
<!--
  <refpurpose>allocate memory in the upper executor context</refpurpose>
-->
  <refpurpose>上位エクゼキュータコンテキスト内にメモリを割り当てる</refpurpose>
 </refnamediv>

 <refsynopsisdiv>
<synopsis>
void * SPI_palloc(Size <parameter>size</parameter>)
</synopsis>
 </refsynopsisdiv>

 <refsect1>
<!--
  <title>Description</title>
-->
  <title>説明</title>

  <para>
<!--
   <function>SPI_palloc</function> allocates memory in the upper
   executor context.
-->
<function>SPI_palloc</function>は上位エクゼキュータコンテキスト内にメモリを割り当てます。
  </para>

  <para>
<!--
   This function can only be used while connected to SPI.
   Otherwise, it throws an error.
-->
この関数はSPIに接続されている間にのみ使うことができます。
それ以外の場合はエラーを発生させます。
  </para>
 </refsect1>

 <refsect1>
<!--
  <title>Arguments</title>
-->
  <title>引数</title>

  <variablelist>
   <varlistentry>
    <term><literal>Size <parameter>size</parameter></literal></term>
    <listitem>
     <para>
<!--
      size in bytes of storage to allocate
-->
割り当てる領域のバイト数
     </para>
    </listitem>
   </varlistentry>
  </variablelist>
 </refsect1>

 <refsect1>
<!--
  <title>Return Value</title>
-->
  <title>戻り値</title>

  <para>
<!--
   pointer to new storage space of the specified size
-->
指定サイズの新しい格納領域へのポインタ
  </para>
 </refsect1>
</refentry>

<!-- *********************************************** -->

<refentry id="spi-realloc">
 <indexterm><primary>SPI_repalloc</primary></indexterm>

 <refmeta>
  <refentrytitle>SPI_repalloc</refentrytitle>
  <manvolnum>3</manvolnum>
 </refmeta>

 <refnamediv>
  <refname>SPI_repalloc</refname>
<!--
  <refpurpose>reallocate memory in the upper executor context</refpurpose>
-->
  <refpurpose>上位エクゼキュータコンテキスト内にメモリを再割り当てる</refpurpose>
 </refnamediv>

 <refsynopsisdiv>
<synopsis>
void * SPI_repalloc(void * <parameter>pointer</parameter>, Size <parameter>size</parameter>)
</synopsis>
 </refsynopsisdiv>

 <refsect1>
<!--
  <title>Description</title>
-->
  <title>説明</title>

  <para>
<!--
   <function>SPI_repalloc</function> changes the size of a memory
   segment previously allocated using <function>SPI_palloc</function>.
-->
<function>SPI_repalloc</function>は、以前に<function>SPI_palloc</function>を使用して割り当てられたメモリセグメントのサイズを変更します。
  </para>

  <para>
<!--
   This function is no longer different from plain
   <function>repalloc</function>.  It's kept just for backward
   compatibility of existing code.
-->
この関数はもはや通常の<function>repalloc</function>とは異なるものではありません。
単に既存コードの後方互換性のために保持されています。
  </para>
 </refsect1>

 <refsect1>
<!--
  <title>Arguments</title>
-->
  <title>引数</title>

  <variablelist>
   <varlistentry>
    <term><literal>void * <parameter>pointer</parameter></literal></term>
    <listitem>
     <para>
<!--
      pointer to existing storage to change
-->
変更する既存の領域へのポインタ
     </para>
    </listitem>
   </varlistentry>

   <varlistentry>
    <term><literal>Size <parameter>size</parameter></literal></term>
    <listitem>
     <para>
<!--
      size in bytes of storage to allocate
-->
割り当てる領域のバイト数
     </para>
    </listitem>
   </varlistentry>
  </variablelist>
 </refsect1>

 <refsect1>
<!--
  <title>Return Value</title>
-->
  <title>戻り値</title>

  <para>
<!--
   pointer to new storage space of specified size with the contents
   copied from the existing area
-->
指定サイズに新規に割り当てられ、既存領域の内容をコピーした領域へのポインタ
  </para>
 </refsect1>
</refentry>

<!-- *********************************************** -->

<refentry id="spi-spi-pfree">
 <indexterm><primary>SPI_pfree</primary></indexterm>

 <refmeta>
  <refentrytitle>SPI_pfree</refentrytitle>
  <manvolnum>3</manvolnum>
 </refmeta>

 <refnamediv>
  <refname>SPI_pfree</refname>
<!--
  <refpurpose>free memory in the upper executor context</refpurpose>
-->
  <refpurpose>上位エクゼキュータコンテキスト内のメモリを解放する</refpurpose>
 </refnamediv>

 <refsynopsisdiv>
<synopsis>
void SPI_pfree(void * <parameter>pointer</parameter>)
</synopsis>
 </refsynopsisdiv>

 <refsect1>
<!--
  <title>Description</title>
-->
  <title>説明</title>

  <para>
<!--
   <function>SPI_pfree</function> frees memory previously allocated
   using <function>SPI_palloc</function> or
   <function>SPI_repalloc</function>.
-->
<function>SPI_pfree</function>は、以前に<function>SPI_palloc</function>や<function>SPI_repalloc</function>を使用して割り当てられたメモリを解放します。
  </para>

  <para>
<!--
   This function is no longer different from plain
   <function>pfree</function>.  It's kept just for backward
   compatibility of existing code.
-->
この関数はもはや通常の<function>pfree</function>とは異なるものではありません。
単に既存コードの後方互換性のために保持されています。
  </para>
 </refsect1>

 <refsect1>
<!--
  <title>Arguments</title>
-->
  <title>引数</title>

  <variablelist>
   <varlistentry>
    <term><literal>void * <parameter>pointer</parameter></literal></term>
    <listitem>
     <para>
<!--
      pointer to existing storage to free
-->
解放する既存の領域へのポインタ
     </para>
    </listitem>
   </varlistentry>
  </variablelist>
 </refsect1>
</refentry>

<!-- *********************************************** -->

<refentry id="spi-spi-copytuple">
 <indexterm><primary>SPI_copytuple</primary></indexterm>

 <refmeta>
  <refentrytitle>SPI_copytuple</refentrytitle>
  <manvolnum>3</manvolnum>
 </refmeta>

 <refnamediv>
  <refname>SPI_copytuple</refname>
<!--
  <refpurpose>make a copy of a row in the upper executor context</refpurpose>
-->
  <refpurpose>上位エクゼキュータ内に行のコピーを作成する</refpurpose>
 </refnamediv>

 <refsynopsisdiv>
<synopsis>
HeapTuple SPI_copytuple(HeapTuple <parameter>row</parameter>)
</synopsis>
 </refsynopsisdiv>

 <refsect1>
<!--
  <title>Description</title>
-->
  <title>説明</title>

  <para>
<!--
   <function>SPI_copytuple</function> makes a copy of a row in the
   upper executor context.  This is normally used to return a modified
   row from a trigger.  In a function declared to return a composite
   type, use <function>SPI_returntuple</function> instead.
-->
<function>SPI_copytuple</function>は上位エクゼキュータコンテキスト内に行のコピーを作成します。
これは通常、トリガから変更した行を返す時に使用されます。
複合型を返すものと宣言された関数では、代わりに<function>SPI_returntuple</function>を使用してください。
  </para>

  <para>
<!--
   This function can only be used while connected to SPI.
   Otherwise, it returns NULL and sets <varname>SPI_result</varname> to
   <symbol>SPI_ERROR_UNCONNECTED</symbol>.
-->
この関数はSPIに接続されている間にのみ使うことができます。
それ以外の場合はNULLを返し、<varname>SPI_result</varname>を<symbol>SPI_ERROR_UNCONNECTED</symbol>にセットします。
  </para>
 </refsect1>

 <refsect1>
<!--
  <title>Arguments</title>
-->
  <title>引数</title>

  <variablelist>
   <varlistentry>
    <term><literal>HeapTuple <parameter>row</parameter></literal></term>
    <listitem>
     <para>
<!--
      row to be copied
-->
コピーされる行
     </para>
    </listitem>
   </varlistentry>
  </variablelist>
 </refsect1>

 <refsect1>
<!--
  <title>Return Value</title>
-->
  <title>戻り値</title>

  <para>
<!--
   the copied row, or <symbol>NULL</symbol> on error
   (see <varname>SPI_result</varname> for an error indication)
-->
コピーされた行、あるいはエラー時は<symbol>NULL</symbol>
（エラーの表示については<varname>SPI_result</varname>を参照してください）
  </para>
 </refsect1>
</refentry>

<!-- *********************************************** -->

<refentry id="spi-spi-returntuple">
 <indexterm><primary>SPI_returntuple</primary></indexterm>

 <refmeta>
  <refentrytitle>SPI_returntuple</refentrytitle>
  <manvolnum>3</manvolnum>
 </refmeta>

 <refnamediv>
  <refname>SPI_returntuple</refname>
<!--
  <refpurpose>prepare to return a tuple as a Datum</refpurpose>
-->
  <refpurpose>Datumとしてタプルを返す準備をする</refpurpose>
 </refnamediv>

 <refsynopsisdiv>
<synopsis>
HeapTupleHeader SPI_returntuple(HeapTuple <parameter>row</parameter>, TupleDesc <parameter>rowdesc</parameter>)
</synopsis>
 </refsynopsisdiv>

 <refsect1>
<!--
  <title>Description</title>
-->
  <title>説明</title>

  <para>
<!--
   <function>SPI_returntuple</function> makes a copy of a row in
   the upper executor context, returning it in the form of a row type <type>Datum</type>.
   The returned pointer need only be converted to <type>Datum</type> via <function>PointerGetDatum</function>
   before returning.
-->
<function>SPI_returntuple</function>は上位エクゼキュータコンテキスト内に行の複製を作成し、それを行型の<type>Datum</type>形式で返します。
返されるポインタは、返す前に<function>PointerGetDatum</function>を使用して<type>Datum</type>に変換することのみが必要です。
  </para>

  <para>
<!--
   This function can only be used while connected to SPI.
   Otherwise, it returns NULL and sets <varname>SPI_result</varname> to
   <symbol>SPI_ERROR_UNCONNECTED</symbol>.
-->
この関数はSPIに接続されている間にのみ使うことができます。
それ以外の場合はNULLを返し、<varname>SPI_result</varname>を<symbol>SPI_ERROR_UNCONNECTED</symbol>にセットします。
  </para>

  <para>
<!--
   Note that this should be used for functions that are declared to return
   composite types.  It is not used for triggers; use
   <function>SPI_copytuple</function> for returning a modified row in a trigger.
-->
この関数は複合型を返すものと宣言された関数に対して使用しなければなりません。
トリガでは使用されません。
トリガで変更された行を返すには<function>SPI_copytuple</function>を使用してください。
  </para>
 </refsect1>

 <refsect1>
<!--
  <title>Arguments</title>
-->
  <title>引数</title>

  <variablelist>
   <varlistentry>
    <term><literal>HeapTuple <parameter>row</parameter></literal></term>
    <listitem>
     <para>
<!--
      row to be copied
-->
コピーされる行
     </para>
    </listitem>
   </varlistentry>

   <varlistentry>
    <term><literal>TupleDesc <parameter>rowdesc</parameter></literal></term>
    <listitem>
     <para>
<!--
      descriptor for row (pass the same descriptor each time for most
      effective caching)
-->
行の記述子（最も効率的にキャッシュを行えるように毎回同一の記述子を渡してください）
     </para>
    </listitem>
   </varlistentry>
  </variablelist>
 </refsect1>

 <refsect1>
<!--
  <title>Return Value</title>
-->
  <title>戻り値</title>

  <para>
<!--
   <type>HeapTupleHeader</type> pointing to copied row,
   or <symbol>NULL</symbol> on error
   (see <varname>SPI_result</varname> for an error indication)
-->
コピーされた行を指し示す<type>HeapTupleHeader</type>、あるいはエラー時は<symbol>NULL</symbol>です。
（エラーの表示については<varname>SPI_result</varname>を参照してください）
  </para>
 </refsect1>
</refentry>

<!-- *********************************************** -->

<refentry id="spi-spi-modifytuple">
 <indexterm><primary>SPI_modifytuple</primary></indexterm>

 <refmeta>
  <refentrytitle>SPI_modifytuple</refentrytitle>
  <manvolnum>3</manvolnum>
 </refmeta>

 <refnamediv>
  <refname>SPI_modifytuple</refname>
<!--
  <refpurpose>create a row by replacing selected fields of a given row</refpurpose>
-->
  <refpurpose>与えられた行の選択フィールドを置き換えた行を作成する</refpurpose>
 </refnamediv>

 <refsynopsisdiv>
<synopsis>
HeapTuple SPI_modifytuple(Relation <parameter>rel</parameter>, HeapTuple <parameter>row</parameter>, int <parameter>ncols</parameter>,
                          int * <parameter>colnum</parameter>, Datum * <parameter>values</parameter>, const char * <parameter>nulls</parameter>)
</synopsis>
 </refsynopsisdiv>

 <refsect1>
<!--
  <title>Description</title>
-->
  <title>説明</title>

  <para>
<!--
   <function>SPI_modifytuple</function> creates a new row by
   substituting new values for selected columns, copying the original
   row's columns at other positions.  The input row is not modified.
   The new row is returned in the upper executor context.
-->
<function>SPI_modifytuple</function>は、選択された列は新しい値で置き換え、その他の位置は元の行の列をコピーした、新しい行を作成します。
入力行は変更されません。
新しい行は上位エクゼキュータコンテキスト内に返されます。
  </para>

  <para>
<!--
   This function can only be used while connected to SPI.
   Otherwise, it returns NULL and sets <varname>SPI_result</varname> to
   <symbol>SPI_ERROR_UNCONNECTED</symbol>.
-->
この関数はSPIに接続されている間にのみ使うことができます。
それ以外の場合はNULLを返し、<varname>SPI_result</varname>を<symbol>SPI_ERROR_UNCONNECTED</symbol>にセットします。
  </para>
 </refsect1>

 <refsect1>
<!--
  <title>Arguments</title>
-->
  <title>引数</title>

  <variablelist>
   <varlistentry>
    <term><literal>Relation <parameter>rel</parameter></literal></term>
    <listitem>
     <para>
<!--
      Used only as the source of the row descriptor for the row.
      (Passing a relation rather than a row descriptor is a
      misfeature.)
-->
行の行記述子のソースとしてのみ使用されます。
（行記述子ではなくリレーションを渡すことは設計ミスです。）
     </para>
    </listitem>
   </varlistentry>

   <varlistentry>
    <term><literal>HeapTuple <parameter>row</parameter></literal></term>
    <listitem>
     <para>
<!--
      row to be modified
-->
変更される行
     </para>
    </listitem>
   </varlistentry>

   <varlistentry>
    <term><literal>int <parameter>ncols</parameter></literal></term>
    <listitem>
     <para>
<!--
      number of columns to be changed
-->
変更された列数
     </para>
    </listitem>
   </varlistentry>

   <varlistentry>
    <term><literal>int * <parameter>colnum</parameter></literal></term>
    <listitem>
     <para>
<!--
      an array of length <parameter>ncols</parameter>, containing the numbers
      of the columns that are to be changed (column numbers start at 1)
-->
変更される列番号を含む、<parameter>ncols</parameter>長の配列（列番号は1から始まります）
     </para>
    </listitem>
   </varlistentry>

   <varlistentry>
    <term><literal>Datum * <parameter>values</parameter></literal></term>
    <listitem>
     <para>
<!--
      an array of length <parameter>ncols</parameter>, containing the
      new values for the specified columns
-->
指定された列の新しい値を含む、<parameter>ncols</parameter>長の配列
     </para>
    </listitem>
   </varlistentry>

   <varlistentry>
    <term><literal>const char * <parameter>nulls</parameter></literal></term>
    <listitem>
     <para>
<!--
      an array of length <parameter>ncols</parameter>, describing which
      new values are null
-->
新しい値のどれがNULLかを記述する、<parameter>ncols</parameter>長の配列
     </para>

     <para>
<!--
      If <parameter>nulls</parameter> is <symbol>NULL</symbol> then
      <function>SPI_modifytuple</function> assumes that no new values
      are null.  Otherwise, each entry of the <parameter>nulls</parameter>
      array should be <literal>'&nbsp;'</literal> if the corresponding new value is
      non-null, or <literal>'n'</literal> if the corresponding new value is
      null.  (In the latter case, the actual value in the corresponding
      <parameter>values</parameter> entry doesn't matter.)  Note that
      <parameter>nulls</parameter> is not a text string, just an array: it
      does not need a <literal>'\0'</literal> terminator.
-->
<parameter>nulls</parameter>が<symbol>NULL</symbol>であれば、<function>SPI_modifytuple</function>はどの新しい値もnullでないとみなします。
さもなければ、<parameter>nulls</parameter>配列の各項目は、対応するパラメータが非NULLならば<literal>'&nbsp;'</literal>、対応するパラメータがNULLならば<literal>'n'</literal>です。
（後者の場合、<parameter>values</parameter>内の対応する値は注意されません。）
<parameter>nulls</parameter>はテキスト文字列ではなく単なる配列であることに注意してください。
<literal>'\0'</literal>終端は必要ありません。
     </para>
    </listitem>
   </varlistentry>
  </variablelist>
 </refsect1>

 <refsect1>
<!--
  <title>Return Value</title>
-->
  <title>戻り値</title>

  <para>
<!--
   new row with modifications, allocated in the upper executor
   context, or <symbol>NULL</symbol> on error
   (see <varname>SPI_result</varname> for an error indication)
-->
変更された新しい行。上位エクゼキュータコンテキストに割り当てられます。
エラー時は<symbol>NULL</symbol>です。
（エラーの表示については<varname>SPI_result</varname>を参照してください）
  </para>

  <para>
<!--
   On error, <varname>SPI_result</varname> is set as follows:
-->
エラー時、<varname>SPI_result</varname>が以下のように設定されます。
   <variablelist>
    <varlistentry>
     <term><symbol>SPI_ERROR_ARGUMENT</symbol></term>
     <listitem>
      <para>
<!--
       if <parameter>rel</parameter> is <symbol>NULL</symbol>, or if
       <parameter>row</parameter> is <symbol>NULL</symbol>, or if <parameter>ncols</parameter>
       is less than or equal to 0, or if <parameter>colnum</parameter> is
       <symbol>NULL</symbol>, or if <parameter>values</parameter> is <symbol>NULL</symbol>.
-->
<parameter>rel</parameter>が<symbol>NULL</symbol>の場合、<parameter>row</parameter>が<symbol>NULL</symbol>の場合、<parameter>ncols</parameter>が0以下の場合、<parameter>colnum</parameter>が<symbol>NULL</symbol>の場合、<parameter>values</parameter>が<symbol>NULL</symbol>の場合。
      </para>
     </listitem>
    </varlistentry>

    <varlistentry>
     <term><symbol>SPI_ERROR_NOATTRIBUTE</symbol></term>
     <listitem>
      <para>
<!--
       if <parameter>colnum</parameter> contains an invalid column number (less
       than or equal to 0 or greater than the number of columns in
       <parameter>row</parameter>)
-->
<parameter>colnum</parameter>が無効な列番号を持つ場合
（0以下、<parameter>row</parameter>の列数以上）。
      </para>
     </listitem>
    </varlistentry>

    <varlistentry>
     <term><symbol>SPI_ERROR_UNCONNECTED</symbol></term>
     <listitem>
      <para>
<!--
       if SPI is not active
-->
SPIが動作していない場合
      </para>
     </listitem>
    </varlistentry>
   </variablelist>
  </para>
 </refsect1>
</refentry>

<!-- *********************************************** -->

<refentry id="spi-spi-freetuple">
 <indexterm><primary>SPI_freetuple</primary></indexterm>

 <refmeta>
  <refentrytitle>SPI_freetuple</refentrytitle>
  <manvolnum>3</manvolnum>
 </refmeta>

 <refnamediv>
  <refname>SPI_freetuple</refname>
<!--
  <refpurpose>free a row allocated in the upper executor context</refpurpose>
-->
  <refpurpose>上位エクゼキュータコンテキスト内に割り当てられた行を解放する</refpurpose>
 </refnamediv>

 <refsynopsisdiv>
<synopsis>
void SPI_freetuple(HeapTuple <parameter>row</parameter>)
</synopsis>
 </refsynopsisdiv>

 <refsect1>
<!--
  <title>Description</title>
-->
  <title>説明</title>

  <para>
<!--
   <function>SPI_freetuple</function> frees a row previously allocated
   in the upper executor context.
-->
<function>SPI_freetuple</function>は以前に上位エクゼキュータコンテキスト内に割り当てられた行を解放します。
  </para>

  <para>
<!--
   This function is no longer different from plain
   <function>heap_freetuple</function>.  It's kept just for backward
   compatibility of existing code.
-->
この関数はもはや通常の<function>heap_freetuple</function>とは異なるものではありません。
単に既存コードの後方互換性のために保持されています。
  </para>
 </refsect1>

 <refsect1>
<!--
  <title>Arguments</title>
-->
  <title>引数</title>

  <variablelist>
   <varlistentry>
    <term><literal>HeapTuple <parameter>row</parameter></literal></term>
    <listitem>
     <para>
<!--
      row to free
-->
解放する行
     </para>
    </listitem>
   </varlistentry>
  </variablelist>
 </refsect1>
</refentry>

<!-- *********************************************** -->

<refentry id="spi-spi-freetupletable">
 <indexterm><primary>SPI_freetuptable</primary></indexterm>

 <refmeta>
  <refentrytitle>SPI_freetuptable</refentrytitle>
  <manvolnum>3</manvolnum>
 </refmeta>

 <refnamediv>
  <refname>SPI_freetuptable</refname>
<!--
  <refpurpose>free a row set created by <function>SPI_execute</function> or a similar
  function</refpurpose>
-->
  <refpurpose><function>SPI_execute</function>や類似の関数によって生成された行セットを解放する</refpurpose>
 </refnamediv>

 <refsynopsisdiv>
<synopsis>
void SPI_freetuptable(SPITupleTable * <parameter>tuptable</parameter>)
</synopsis>
 </refsynopsisdiv>

 <refsect1>
<!--
  <title>Description</title>
-->
  <title>説明</title>

  <para>
<!--
   <function>SPI_freetuptable</function> frees a row set created by a
   prior SPI command execution function, such as
   <function>SPI_execute</function>.  Therefore, this function is often called
   with the global variable <varname>SPI_tuptable</varname> as
   argument.
-->
<function>SPI_freetuptable</function>は、以前に<function>SPI_execute</function>などのSPIコマンド実行関数によって作成された行セットを解放します。
そのため、この関数はよく<varname>SPI_tuptable</varname>グローバル変数を引数として呼び出されます。
  </para>

  <para>
<!--
   This function is useful if an SPI-using C function needs to execute
   multiple commands and does not want to keep the results of earlier
   commands around until it ends.  Note that any unfreed row sets will
   be freed anyway at <function>SPI_finish</function>.
   Also, if a subtransaction is started and then aborted within execution
   of an SPI-using C function, SPI automatically frees any row sets created while
   the subtransaction was running.
-->
この関数はSPIプロシージャが複数のコマンドを実行する必要があり、かつ、初期のコマンドの結果を終わりまで保持したくない場合に有用です。
解放されない行セットは、<function>SPI_finish</function>時に全て解放されることに注意してください。
また副トランザクションが始まった後SPIプロシージャの実行中にアボートした場合、SPIは自動的に副トランザクションが実行中に作成された行セットすべてを解放します。
  </para>

  <para>
<!--
   Beginning in <productname>PostgreSQL</productname> 9.3,
   <function>SPI_freetuptable</function> contains guard logic to protect
   against duplicate deletion requests for the same row set.  In previous
   releases, duplicate deletions would lead to crashes.
-->
<productname>PostgreSQL</productname> 9.3から<function>SPI_freetuptable</function>には同一行セットに対して重複する削除要求から保護する保護ロジックが含まれます。
過去のリリースでは重複する削除がクラッシュをもたらすかもしれませんでした。
  </para>
 </refsect1>

 <refsect1>
<!--
  <title>Arguments</title>
-->
  <title>引数</title>

  <variablelist>
   <varlistentry>
    <term><literal>SPITupleTable * <parameter>tuptable</parameter></literal></term>
    <listitem>
     <para>
<!--
      pointer to row set to free, or NULL to do nothing
-->
解放する行セットへのポインタ。または何も行わないことを示すNULL。
     </para>
    </listitem>
   </varlistentry>
  </variablelist>
 </refsect1>
</refentry>

<!-- *********************************************** -->

<refentry id="spi-spi-freeplan">
 <indexterm><primary>SPI_freeplan</primary></indexterm>

 <refmeta>
  <refentrytitle>SPI_freeplan</refentrytitle>
  <manvolnum>3</manvolnum>
 </refmeta>

 <refnamediv>
  <refname>SPI_freeplan</refname>
<!--
  <refpurpose>free a previously saved prepared statement</refpurpose>
-->
  <refpurpose>以前に保存した準備済み文を解放する</refpurpose>
 </refnamediv>

 <refsynopsisdiv>
<synopsis>
int SPI_freeplan(SPIPlanPtr <parameter>plan</parameter>)
</synopsis>
 </refsynopsisdiv>

 <refsect1>
<!--
  <title>Description</title>
-->
  <title>説明</title>

  <para>
<!--
   <function>SPI_freeplan</function> releases a prepared statement
   previously returned by <function>SPI_prepare</function> or saved by
   <function>SPI_keepplan</function> or <function>SPI_saveplan</function>.
-->
<function>SPI_freeplan</function>は、以前に<function>SPI_prepare</function>から返された、あるいは<function>SPI_keepplan</function>や<function>SPI_saveplan</function>で保存された準備済み文を解放します。
  </para>
 </refsect1>

 <refsect1>
<!--
  <title>Arguments</title>
-->
  <title>引数</title>

  <variablelist>
   <varlistentry>
    <term><literal>SPIPlanPtr <parameter>plan</parameter></literal></term>
    <listitem>
     <para>
<!--
      pointer to statement to free
-->
解放する文へのポインタ
     </para>
    </listitem>
   </varlistentry>
  </variablelist>
 </refsect1>

 <refsect1>
<!--
  <title>Return Value</title>
-->
  <title>戻り値</title>

  <para>
<!--
   0 on success;
   <symbol>SPI_ERROR_ARGUMENT</symbol> if <parameter>plan</parameter>
   is <symbol>NULL</symbol> or invalid
-->
成功時は0。
<parameter>plan</parameter>が<symbol>NULL</symbol>または無効な場合、<symbol>SPI_ERROR_ARGUMENT</symbol>です。
  </para>
 </refsect1>
</refentry>

 </sect1>

 <sect1 id="spi-transaction">
<!--
  <title>Transaction Management</title>
-->
  <title>トランザクション管理</title>

  <para>
<!--
   It is not possible to run transaction control commands such
   as <command>COMMIT</command> and <command>ROLLBACK</command> through SPI
   functions such as <function>SPI_execute</function>.  There are, however,
   separate interface functions that allow transaction control through SPI.
-->
<command>COMMIT</command>や<command>ROLLBACK</command>といったトランザクション制御コマンドを<function>SPI_execute</function>などのSPI関数を通して実行することはできません。
しかしながら、SPIを通してトランザクション制御ができる別のインタフェース関数があります。
  </para>

  <para>
<!--
   It is not generally safe and sensible to start and end transactions in
   arbitrary user-defined SQL-callable functions without taking into account
   the context in which they are called.  For example, a transaction boundary
   in the middle of a function that is part of a complex SQL expression that
   is part of some SQL command will probably result in obscure internal errors
   or crashes.  The interface functions presented here are primarily intended
   to be used by procedural language implementations to support transaction
   management in SQL-level procedures that are invoked by the <command>CALL</command>
   command, taking the context of the <command>CALL</command> invocation into
   account.  SPI-using procedures implemented in C can implement the same logic, but
   the details of that are beyond the scope of this documentation.
-->
どこで呼び出されるかという文脈を考慮することなく、ユーザ定義された任意のSQL呼び出し可能な関数でトランザクションを開始・終了することは、一般的に安全でも思慮のあることではありません。
例えば、SQLコマンドの一部の複雑なSQL式の一部である関数中のトランザクションブロックは、おそらく不明瞭な内部エラーやクラッシュになります。
ここに示されるインタフェース関数は、<command>CALL</command>起動の文脈を考慮しており、主として<command>CALL</command>コマンドから起動される手続き言語から使われることを意図しています。
SPIを使ったCで実装されたプロシージャは同じロジックを実装できますが、その詳細は本文書の範囲を超えます。
  </para>

<!-- *********************************************** -->

<refentry id="spi-spi-commit">
 <indexterm><primary>SPI_commit</primary></indexterm>
 <indexterm><primary>SPI_commit_and_chain</primary></indexterm>

 <refmeta>
  <refentrytitle>SPI_commit</refentrytitle>
  <manvolnum>3</manvolnum>
 </refmeta>

 <refnamediv>
  <refname>SPI_commit</refname>
  <refname>SPI_commit_and_chain</refname>
<!--
  <refpurpose>commit the current transaction</refpurpose>
-->
  <refpurpose>現在のトランザクションをコミットします。</refpurpose>
 </refnamediv>

 <refsynopsisdiv>
<synopsis>
void SPI_commit(void)
</synopsis>

<synopsis>
void SPI_commit_and_chain(void)
</synopsis>
 </refsynopsisdiv>

 <refsect1>
<!--
  <title>Description</title>
-->
  <title>説明</title>

  <para>
<!--
   <function>SPI_commit</function> commits the current transaction.  It is
   approximately equivalent to running the SQL
   command <command>COMMIT</command>.  After the transaction is committed, a
   new transaction is automatically started using default transaction
   characteristics, so that the caller can continue using SPI facilities.
   If there is a failure during commit, the current transaction is instead
   rolled back and a new transaction is started, after which the error is
   thrown in the usual way.
<<<<<<< HEAD
  </para>

  <para>
=======
-->
<function>SPI_commit</function>は現在のトランザクションをコミットします。
これはSQLコマンドの<command>COMMIT</command>を実行することと概ね同等です。
トランザクションがコミットされた後には、新しいトランザクションが自動的にデフォルトのトランザクションの特性を使って開始されます。ですので、呼び出し元はSPIを使い続けることができます。
コミット中に失敗した場合、現在のトランザクションは代わりにロールバックされ、新しいトランザクションが開始され、その後、通常通りエラーが発生します。
  </para>

  <para>
<!--
>>>>>>> 185876a6
   <function>SPI_commit_and_chain</function> is the same, but the new
   transaction is started with the same transaction
   characteristics as the just finished one, like with the SQL command
   <command>COMMIT AND CHAIN</command>.
-->
<function>SPI_commit_and_chain</function>は同じですが、新しいトランザクションは、SQLコマンド<command>COMMIT AND CHAIN</command>と同じように、直前に完了したものと同じトランザクションの特性で開始されます。
  </para>

  <para>
<!--
   These functions can only be executed if the SPI connection has been set as
   nonatomic in the call to <function>SPI_connect_ext</function>.
-->
これらの関数はSPI接続が<function>SPI_connect_ext</function>の呼び出しで非原子的と設定されている場合のみ、実行できます。
  </para>
 </refsect1>
</refentry>

<!-- *********************************************** -->

<refentry id="spi-spi-rollback">
 <indexterm><primary>SPI_rollback</primary></indexterm>
 <indexterm><primary>SPI_rollback_and_chain</primary></indexterm>

 <refmeta>
  <refentrytitle>SPI_rollback</refentrytitle>
  <manvolnum>3</manvolnum>
 </refmeta>

 <refnamediv>
  <refname>SPI_rollback</refname>
  <refname>SPI_rollback_and_chain</refname>
<!--
  <refpurpose>abort the current transaction</refpurpose>
-->
  <refpurpose>現在のトランザクションを中断します。</refpurpose>
 </refnamediv>

 <refsynopsisdiv>
<synopsis>
void SPI_rollback(void)
</synopsis>

<synopsis>
void SPI_rollback_and_chain(void)
</synopsis>
 </refsynopsisdiv>

 <refsect1>
<!--
  <title>Description</title>
-->
  <title>説明</title>

  <para>
<!--
   <function>SPI_rollback</function> rolls back the current transaction.  It
   is approximately equivalent to running the SQL
   command <command>ROLLBACK</command>.  After the transaction is rolled back,
   a new transaction is automatically started using default transaction
   characteristics, so that the caller can continue using SPI facilities.
<<<<<<< HEAD
  </para>
  <para>
=======
-->
<function>SPI_rollback</function>は現在のトランザクションをロールバックします。
これはSQLコマンドの<command>ROLLBACK</command>を実行することと概ね同等です。
トランザクションがロールバックされた後には、新しいトランザクションが自動的にデフォルトのトランザクションの特性を使って開始されます。ですので、呼び出し元はSPIを使い続けることができます。
  </para>
  <para>
<!--
>>>>>>> 185876a6
   <function>SPI_rollback_and_chain</function> is the same, but the new
   transaction is started with the same transaction
   characteristics as the just finished one, like with the SQL command
   <command>ROLLBACK AND CHAIN</command>.
-->
<function>SPI_rollback_and_chain</function>は同じですが、新しいトランザクションは、SQLコマンド<command>ROLLBACK AND CHAIN</command>と同じように、直前に完了したものと同じトランザクションの特性で開始されます。
  </para>

  <para>
<!--
   These functions can only be executed if the SPI connection has been set as
   nonatomic in the call to <function>SPI_connect_ext</function>.
-->
これらの関数はSPI接続が<function>SPI_connect_ext</function>の呼び出しで非原子的と設定されている場合のみ、実行できます。
  </para>
 </refsect1>
</refentry>

<!-- *********************************************** -->

<refentry id="spi-spi-start-transaction">
 <indexterm><primary>SPI_start_transaction</primary></indexterm>

 <refmeta>
  <refentrytitle>SPI_start_transaction</refentrytitle>
  <manvolnum>3</manvolnum>
 </refmeta>

 <refnamediv>
  <refname>SPI_start_transaction</refname>
<<<<<<< HEAD
  <refpurpose>obsolete function</refpurpose>
=======
<!--
  <refpurpose>obsolete function</refpurpose>
-->
  <refpurpose>廃れた関数</refpurpose>
>>>>>>> 185876a6
 </refnamediv>

 <refsynopsisdiv>
<synopsis>
void SPI_start_transaction(void)
</synopsis>
 </refsynopsisdiv>

 <refsect1>
<!--
  <title>Description</title>
-->
  <title>説明</title>

  <para>
<<<<<<< HEAD
=======
<!--
>>>>>>> 185876a6
   <function>SPI_start_transaction</function> does nothing, and exists
   only for code compatibility with
   earlier <productname>PostgreSQL</productname> releases.  It used to
   be required after calling <function>SPI_commit</function>
   or <function>SPI_rollback</function>, but now those functions start
   a new transaction automatically.
<<<<<<< HEAD
=======
-->
<function>SPI_start_transaction</function>は何もしません。以前の<productname>PostgreSQL</productname>のリリースとのコードの互換性のためだけに存在します。
<function>SPI_commit</function>または<function>SPI_rollback</function>の呼び出しの後で要求されていましたが、今はこれらの関数は自動的に新しいトランザクションを開始します。
>>>>>>> 185876a6
  </para>
 </refsect1>
</refentry>

 </sect1>

 <sect1 id="spi-visibility">
<!--
  <title>Visibility of Data Changes</title>
-->
  <title>データ変更の可視性</title>

  <para>
<!--
   The following rules govern the visibility of data changes in
   functions that use SPI (or any other C function):
-->
SPI（や他の任意のC関数）を使用する関数内のデータの可視性は、以下の規則に従います。

   <itemizedlist>
    <listitem>
     <para>
<!--
      During the execution of an SQL command, any data changes made by
      the command are invisible to the command itself.  For
      example, in:
-->
SQLコマンドの実行中、そのコマンドで行われたデータ変更はそのコマンドからは不可視です。
例えば、
<programlisting>
INSERT INTO a SELECT * FROM a;
</programlisting>
<!--
      the inserted rows are invisible to the <command>SELECT</command>
      part.
-->
では、挿入された行は<command>SELECT</command>部からは不可視です。
     </para>
    </listitem>

    <listitem>
     <para>
<!--
      Changes made by a command C are visible to all commands that are
      started after C, no matter whether they are started inside C
      (during the execution of C) or after C is done.
-->
コマンドCで行われた変更は、Cの後に開始された全てのコマンドからは可視です。
Cの内側（処理中）に開始したかCの処理後に開始したかは関係ありません。
     </para>
    </listitem>

    <listitem>
     <para>
<!--
      Commands executed via SPI inside a function called by an SQL command
      (either an ordinary function or a trigger) follow one or the
      other of the above rules depending on the read/write flag passed
      to SPI.  Commands executed in read-only mode follow the first
      rule: they cannot see changes of the calling command.  Commands executed
      in read-write mode follow the second rule: they can see all changes made
      so far.
-->
SQLコマンドによって呼び出される関数（普通の関数やトリガ関数）の内側で、SPIを使用して実行されるコマンドは、SPIに渡される読み書きフラグに応じて上の規則のいくつかに従います。
読み取りのみモードで実行されるコマンドは、呼び出し中のコマンドの変更は不可視であるという最初の規則に従います。
読み書きモードで実行されるコマンドは、今までに行われた変更はすべて可視であるという2番目の規則に従います。
     </para>
    </listitem>

    <listitem>
     <para>
<!--
      All standard procedural languages set the SPI read-write mode
      depending on the volatility attribute of the function.  Commands of
      <literal>STABLE</literal> and <literal>IMMUTABLE</literal> functions are done in
      read-only mode, while commands of <literal>VOLATILE</literal> functions are
      done in read-write mode.  While authors of C functions are able to
      violate this convention, it's unlikely to be a good idea to do so.
-->
標準の手続き言語は全て、関数の変動属性に応じてSPI読み書きモードを設定します。
<literal>STABLE</literal>および<literal>IMMUTABLE</literal>関数のコマンドは、読み取りのみモードで行われ、<literal>VOLATILE</literal>関数のコマンドは読み書きモードで行われます。
C言語関数の作者はこの規約を無視することができますが、それはほとんどの場合勧められません。
     </para>
    </listitem>
   </itemizedlist>
  </para>

  <para>
<!--
   The next section contains an example that illustrates the
   application of these rules.
-->
次節には、これら規則の適用についてを示す例があります。
  </para>
 </sect1>

 <sect1 id="spi-examples">
<!--
  <title>Examples</title>
-->
  <title>例</title>

  <para>
<!--
   This section contains a very simple example of SPI usage. The
   C function <function>execq</function> takes an SQL command as its
   first argument and a row count as its second, executes the command
   using <function>SPI_exec</function> and returns the number of rows
   that were processed by the command.  You can find more complex
   examples for SPI in the source tree in
   <filename>src/test/regress/regress.c</filename> and in the
   <xref linkend="contrib-spi"/> module.
-->
本節には、SPIを使用する非常に簡単な例があります。
C関数<function>execq</function>は1つ目の引数としてSQLコマンドを、2つ目の引数として行数を取り、<function>SPI_exec</function>コマンドを実行し、そのコマンドで処理された行数を返します。
SPIのより複雑な例はソースツリー内の<filename>src/test/regress/regress.c</filename>と<xref linkend="contrib-spi"/>モジュールにあります。
  </para>

<programlisting>
#include "postgres.h"

#include "executor/spi.h"
#include "utils/builtins.h"

PG_MODULE_MAGIC;

PG_FUNCTION_INFO_V1(execq);

Datum
execq(PG_FUNCTION_ARGS)
{
    char *command;
    int cnt;
    int ret;
    uint64 proc;

<!--
    /* Convert given text object to a C string */
-->
    /* 与えられたテキストオブジェクトをC文字列に変換 */
    command = text_to_cstring(PG_GETARG_TEXT_PP(0));
    cnt = PG_GETARG_INT32(1);

    SPI_connect();

    ret = SPI_exec(command, cnt);

    proc = SPI_processed;

    /*
<!--
     * If some rows were fetched, print them via elog(INFO).
-->
     * 何らかの行が取り出された場合は、行をelog(INFO)を使用して表示
     */
    if (ret &gt; 0 &amp;&amp; SPI_tuptable != NULL)
    {
        SPITupleTable *tuptable = SPI_tuptable;
        TupleDesc tupdesc = tuptable-&gt;tupdesc;
        char buf[8192];
        uint64 j;

        for (j = 0; j &lt; tuptable-&gt;numvals; j++)
        {
            HeapTuple tuple = tuptable-&gt;vals[j];
            int i;

            for (i = 1, buf[0] = 0; i &lt;= tupdesc-&gt;natts; i++)
                snprintf(buf + strlen(buf), sizeof(buf) - strlen(buf), " %s%s",
                        SPI_getvalue(tuple, tupdesc, i),
                        (i == tupdesc-&gt;natts) ? " " : " |");
            elog(INFO, "EXECQ: %s", buf);
        }
    }

    SPI_finish();
    pfree(command);

    PG_RETURN_INT64(proc);
}
</programlisting>

  <para>
<!--
   This is how you declare the function after having compiled it into
   a shared library (details are in <xref linkend="dfunc"/>.):
-->
以下は、コンパイルし共有ライブラリ（<xref linkend="dfunc"/>を参照）を作成した後で、関数を宣言する方法です。

<programlisting>
CREATE FUNCTION execq(text, integer) RETURNS int8
    AS '<replaceable>filename</replaceable>'
    LANGUAGE C STRICT;
</programlisting>
  </para>

  <para>
<!--
   Here is a sample session:
-->
以下はセッションの例です。

<programlisting>
=&gt; SELECT execq('CREATE TABLE a (x integer)', 0);
 execq
-------
     0
(1 row)

=&gt; INSERT INTO a VALUES (execq('INSERT INTO a VALUES (0)', 0));
INSERT 0 1
=&gt; SELECT execq('SELECT * FROM a', 0);
<!--
INFO:  EXECQ:  0    &#45;- inserted by execq
INFO:  EXECQ:  1    &#45;- returned by execq and inserted by upper INSERT
-->
INFO:  EXECQ:  0    -- execqによって挿入された
INFO:  EXECQ:  1    -- execqによって返され、上位のINSERTによって挿入された

 execq
-------
     2
(1 row)

=&gt; SELECT execq('INSERT INTO a SELECT x + 2 FROM a', 1);
 execq
-------
     1
(1 row)

=&gt; SELECT execq('SELECT * FROM a', 10);
INFO:  EXECQ:  0
INFO:  EXECQ:  1
<!--
INFO:  EXECQ:  2    &#45;- 0 + 2, only one row inserted - as specified
-->
INFO:  EXECQ:  2    -- 指定された、0 + 2という1つの行のみが挿入された

 execq
-------
<!--
     3              &#45;- 10 is the max value only, 3 is the real number of rows
-->
     3              -- 10は最大値を示すのみで、3が実際の行数です。
(1 row)

=&gt; DELETE FROM a;
DELETE 3
=&gt; INSERT INTO a VALUES (execq('SELECT * FROM a', 0) + 1);
INSERT 0 1
=&gt; SELECT * FROM a;
 x
---
<!--
 1                  &#45;- no rows in a (0) + 1
-->
 1                  -- aテーブルに行がない(0) + 1
(1 row)

=&gt; INSERT INTO a VALUES (execq('SELECT * FROM a', 0) + 1);
INFO:  EXECQ:  1
INSERT 0 1
=&gt; SELECT * FROM a;
 x
---
 1
<!--
 2                  &#45;- there was one row in a + 1
-->
 2                  -- aテーブルに1行あり + 1
(2 rows)

<!--
&#45;- This demonstrates the data changes visibility rule:
-->
--   これはデータ変更に関する可視性規則を説明します。

=&gt; INSERT INTO a SELECT execq('SELECT * FROM a', 0) * x FROM a;
INFO:  EXECQ:  1
INFO:  EXECQ:  2
INFO:  EXECQ:  1
INFO:  EXECQ:  2
INFO:  EXECQ:  2
INSERT 0 2
=&gt; SELECT * FROM a;
 x
---
 1
 2
<!--
 2                  &#45;- 2 rows * 1 (x in first row)
 6                  &#45;- 3 rows (2 + 1 just inserted) * 2 (x in second row)
(4 rows)               ^^^^^^
                       rows visible to execq() in different invocations
-->
 2                  -- 2 行 * 1 （xは最初の行）
 6                  -- 3 行 （2 + 挿入された 1） * 2 （2行目のx）
(4 rows)               ^^^^^^
                       別の呼び出しで execq()で可視な行
</programlisting>
  </para>
 </sect1>
</chapter><|MERGE_RESOLUTION|>--- conflicted
+++ resolved
@@ -147,12 +147,6 @@
        means that transaction control calls (<function>SPI_commit</function>,
        <function>SPI_rollback</function>) are allowed.  Otherwise,
        calling those functions will result in an immediate error.
-<<<<<<< HEAD
-=======
--->
-SPI接続を<firstterm>非原子的</firstterm>になるように設定します。これはトランザクション制御呼び出し(<function>SPI_commit</function>、<function>SPI_rollback</function>)が可能であることを意味します。
-このフラグなしで、これら関数を呼び出すと即座にエラーになります。
->>>>>>> 185876a6
       </para>
      </listitem>
     </varlistentry>
@@ -7118,21 +7112,9 @@
    If there is a failure during commit, the current transaction is instead
    rolled back and a new transaction is started, after which the error is
    thrown in the usual way.
-<<<<<<< HEAD
-  </para>
-
-  <para>
-=======
--->
-<function>SPI_commit</function>は現在のトランザクションをコミットします。
-これはSQLコマンドの<command>COMMIT</command>を実行することと概ね同等です。
-トランザクションがコミットされた後には、新しいトランザクションが自動的にデフォルトのトランザクションの特性を使って開始されます。ですので、呼び出し元はSPIを使い続けることができます。
-コミット中に失敗した場合、現在のトランザクションは代わりにロールバックされ、新しいトランザクションが開始され、その後、通常通りエラーが発生します。
-  </para>
-
-  <para>
-<!--
->>>>>>> 185876a6
+  </para>
+
+  <para>
    <function>SPI_commit_and_chain</function> is the same, but the new
    transaction is started with the same transaction
    characteristics as the just finished one, like with the SQL command
@@ -7194,18 +7176,8 @@
    command <command>ROLLBACK</command>.  After the transaction is rolled back,
    a new transaction is automatically started using default transaction
    characteristics, so that the caller can continue using SPI facilities.
-<<<<<<< HEAD
-  </para>
-  <para>
-=======
--->
-<function>SPI_rollback</function>は現在のトランザクションをロールバックします。
-これはSQLコマンドの<command>ROLLBACK</command>を実行することと概ね同等です。
-トランザクションがロールバックされた後には、新しいトランザクションが自動的にデフォルトのトランザクションの特性を使って開始されます。ですので、呼び出し元はSPIを使い続けることができます。
-  </para>
-  <para>
-<!--
->>>>>>> 185876a6
+  </para>
+  <para>
    <function>SPI_rollback_and_chain</function> is the same, but the new
    transaction is started with the same transaction
    characteristics as the just finished one, like with the SQL command
@@ -7236,14 +7208,7 @@
 
  <refnamediv>
   <refname>SPI_start_transaction</refname>
-<<<<<<< HEAD
   <refpurpose>obsolete function</refpurpose>
-=======
-<!--
-  <refpurpose>obsolete function</refpurpose>
--->
-  <refpurpose>廃れた関数</refpurpose>
->>>>>>> 185876a6
  </refnamediv>
 
  <refsynopsisdiv>
@@ -7259,22 +7224,12 @@
   <title>説明</title>
 
   <para>
-<<<<<<< HEAD
-=======
-<!--
->>>>>>> 185876a6
    <function>SPI_start_transaction</function> does nothing, and exists
    only for code compatibility with
    earlier <productname>PostgreSQL</productname> releases.  It used to
    be required after calling <function>SPI_commit</function>
    or <function>SPI_rollback</function>, but now those functions start
    a new transaction automatically.
-<<<<<<< HEAD
-=======
--->
-<function>SPI_start_transaction</function>は何もしません。以前の<productname>PostgreSQL</productname>のリリースとのコードの互換性のためだけに存在します。
-<function>SPI_commit</function>または<function>SPI_rollback</function>の呼び出しの後で要求されていましたが、今はこれらの関数は自動的に新しいトランザクションを開始します。
->>>>>>> 185876a6
   </para>
  </refsect1>
 </refentry>

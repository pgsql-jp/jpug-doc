<!-- doc/src/sgml/monitoring.sgml -->

<chapter id="monitoring">
<!--
 <title>Monitoring Database Activity</title>
-->
<title>データベース活動状況の監視</title>

 <indexterm zone="monitoring">
<!--
  <primary>monitoring</primary>
  <secondary>database activity</secondary>
-->
  <primary>監視</primary>
  <secondary>データベース活動情報の</secondary>
 </indexterm>

 <indexterm zone="monitoring">
<!--
  <primary>database activity</primary>
  <secondary>monitoring</secondary>
-->
  <primary>データベース活動状況</primary>
  <secondary>の監視</secondary>
 </indexterm>

 <para>
<!--
  A database administrator frequently wonders, <quote>What is the system
  doing right now?</quote>
  This chapter discusses how to find that out.
-->
データベース管理者はよく、<quote>システムは今現在正しく動作しているか</quote>を気にします。
本章では監視方法について説明します。
 </para>

  <para>
<!--
   Several tools are available for monitoring database activity and
   analyzing performance.  Most of this chapter is devoted to describing
   <productname>PostgreSQL</productname>'s statistics collector,
   but one should not neglect regular Unix monitoring programs such as
   <command>ps</>, <command>top</>, <command>iostat</>, and <command>vmstat</>.
   Also, once one has identified a
   poorly-performing query, further investigation might be needed using
   <productname>PostgreSQL</productname>'s <xref linkend="sql-explain"> command.
   <xref linkend="using-explain"> discusses <command>EXPLAIN</>
   and other methods for understanding the behavior of an individual
   query.
-->
データベース活動状況の監視と性能解析用のツールは多く存在します。
本章の大部分は<productname>PostgreSQL</productname>の統計情報コレクタの説明に費されていますが、<command>ps</>や<command>top</>、<command>iostat</>、<command>vmstat</>などの通常のUnix監視プログラムを無視すべきではありません。
また、性能が悪い問い合わせであると認知された問い合わせは、その後、<productname>PostgreSQL</productname>の<xref linkend="sql-explain">コマンドを使用して調査を行う必要が発生します。
<xref linkend="using-explain">では、個々の問い合わせの振舞いを理解するための、<command>EXPLAIN</>やその他の方法について記載しています。
  </para>

 <sect1 id="monitoring-ps">
<!--
  <title>Standard Unix Tools</title>
-->
<title>標準的なUnixツール</Title>

  <indexterm zone="monitoring-ps">
   <primary>ps</primary>
<!--
   <secondary>to monitor activity</secondary>
-->
   <secondary>活動状況監視用の</secondary>
  </indexterm>

  <para>
<!--
   On most Unix platforms, <productname>PostgreSQL</productname> modifies its
   command title as reported by <command>ps</>, so that individual server
   processes can readily be identified.  A sample display is
-->
ほとんどのUNIXプラットフォームでは、<productname>PostgreSQL</productname>は、個々のサーバプロセスが容易に識別できるように、<command>ps</>によって報告されるコマンドタイトル部分を変更します。
以下に表示例を示します。

<screen>
$ ps auxww | grep ^postgres
postgres  15551  0.0  0.1  57536  7132 pts/0    S    18:02   0:00 postgres -i
postgres  15554  0.0  0.0  57536  1184 ?        Ss   18:02   0:00 postgres: writer process
postgres  15555  0.0  0.0  57536   916 ?        Ss   18:02   0:00 postgres: checkpointer process
postgres  15556  0.0  0.0  57536   916 ?        Ss   18:02   0:00 postgres: wal writer process
postgres  15557  0.0  0.0  58504  2244 ?        Ss   18:02   0:00 postgres: autovacuum launcher process
postgres  15558  0.0  0.0  17512  1068 ?        Ss   18:02   0:00 postgres: stats collector process
postgres  15582  0.0  0.0  58772  3080 ?        Ss   18:04   0:00 postgres: joe runbug 127.0.0.1 idle
postgres  15606  0.0  0.0  58772  3052 ?        Ss   18:07   0:00 postgres: tgl regression [local] SELECT waiting
postgres  15610  0.0  0.0  58772  3056 ?        Ss   18:07   0:00 postgres: tgl regression [local] idle in transaction
</screen>

<!--
   (The appropriate invocation of <command>ps</> varies across different
   platforms, as do the details of what is shown.  This example is from a
   recent Linux system.)  The first process listed here is the
   master server process.  The command arguments
   shown for it are the same ones used when it was launched.  The next five
   processes are background worker processes automatically launched by the
   master process.  (The <quote>stats collector</> process will not be present
   if you have set the system not to start the statistics collector; likewise
   the <quote>autovacuum launcher</> process can be disabled.)
   Each of the remaining
   processes is a server process handling one client connection.  Each such
   process sets its command line display in the form
-->
（<command>ps</>の適切な呼び出し方はプラットフォームによって異なります。
同様に、何が詳細に表示されるのかも異なります。
この例は最近のLinuxシステムのものです。）
この一覧の最初のプロセスはマスタサーバプロセスです。
表示されているコマンド引数は、起動時に使用されたものと同じものです。
次の5つのプロセスは、マスタプロセスから自動的に起動されるバックグラウンドワーカープロセスです。
（システムを統計情報コレクタが起動しないように設定していた場合は<quote>統計情報コレクタ</>はありません。同様に<quote>自動バキュームランチャ</>を無効にできます。）
残るプロセスはそれぞれ、1つのクライアント接続を取り扱うサーバプロセスです。
それぞれのプロセスは、次の形式のコマンドライン表示を設定します。

<screen>
postgres: <replaceable>user</> <replaceable>database</> <replaceable>host</> <replaceable>activity</>
</screen>

<!--
  The user, database, and (client) host items remain the same for
  the life of the client connection, but the activity indicator changes.
  The activity can be <literal>idle</> (i.e., waiting for a client command),
  <literal>idle in transaction</> (waiting for client inside a <command>BEGIN</> block),
  or a command type name such as <literal>SELECT</>.  Also,
  <literal>waiting</> is appended if the server process is presently waiting
  on a lock held by another session.  In the above example we can infer
  that process 15606 is waiting for process 15610 to complete its transaction
  and thereby release some lock.  (Process 15610 must be the blocker, because
  there is no other active session.  In more complicated cases it would be
  necessary to look into the
  <link linkend="view-pg-locks"><structname>pg_locks</structname></link>
  system view to determine who is blocking whom.)
-->
ユーザ、データベース、(クライアント)ホストという項目はクライアントの存続期間中変更されることはありませんが、活動状況を示す部分は変わります。
活動状況は、<literal>idle</>（つまり、クライアントからのコマンド待ち状態）、<literal>idle in transaction</>（<command>BEGIN</>ブロックの内側でのクライアントの待ち状態）、または<literal>SELECT</>のようなコマンド種類名のいずれかとなります。
また、そのサーバプロセスが他のセッションによって保持されたロックを待っている状態の場合は、<literal>waiting</>が追加されます。
上の例では、プロセス15606はプロセス15610におけるトランザクションの完了とそれに伴うロックの解放を待っていると推測することができます。
（他に実行中のセッションがありませんので、プロセス15610がブロックしている側であるはずです。
もっと複雑な場合では<link linkend="view-pg-locks"><structname>pg_locks</structname></link>システムビューを検索し、どのプロセスがどのプロセスをブロックしているか決定しなければなりません。）
  </para>

  <para>
<!--
   If <xref linkend="guc-cluster-name"> has been configured the
   cluster name will also be shown in <command>ps</> output:
-->
<xref linkend="guc-cluster-name">が設定されていれば、<command>ps</>の出力でクラスタ名も表示されます。
<screen>
$ psql -c 'SHOW cluster_name'
 cluster_name
--------------
 server1
(1 row)

$ ps aux|grep server1
postgres   27093  0.0  0.0  30096  2752 ?        Ss   11:34   0:00 postgres: server1: writer process
...
</screen>
  </para>

  <para>
<!--
   If you have turned off <xref linkend="guc-update-process-title"> then the
   activity indicator is not updated; the process title is set only once
   when a new process is launched.  On some platforms this saves a measurable
   amount of per-command overhead;  on others it's insignificant.
-->
<xref linkend="guc-update-process-title">を無効にした場合、活動情報を示す部分は更新されません。
新しいプロセスが起動した時に一度、プロセスの表題は設定されます。
プラットフォームの中には、これによりコマンドごとのオーバヘッドをかなり抑えられるものもありますし、まったく意味がないものもあります。
  </para>

  <tip>
  <para>
<!--
  <productname>Solaris</productname> requires special handling. You must
  use <command>/usr/ucb/ps</command>, rather than
  <command>/bin/ps</command>. You also must use two <option>w</option>
  flags, not just one. In addition, your original invocation of the
  <command>postgres</command> command must have a shorter
  <command>ps</command> status display than that provided by each
  server process.  If you fail to do all three things, the <command>ps</>
  output for each server process will be the original <command>postgres</>
  command line.
-->
<productname>Solaris</productname>では特別な取り扱いが必要です。
<command>/bin/ps</command>ではなく、<command>/usr/ucb/ps</command>を使用しなければなりません。
また、<command>w</command>フラグを1つではなく2つ使用しなければなりません。
さらに、元の<command>postgres</command>の呼び出しに関する<command>ps</command>のステータス表示は、各サーバプロセスに関するステータス表示よりも短くなければなりません。
この3条件を全て満たさないと、各サーバプロセスの<command>ps</>の出力は、元の<application>postgres</>のコマンドラインのものになってしまいます。
  </para>
  </tip>
 </sect1>

 <sect1 id="monitoring-stats">
<!--
  <title>The Statistics Collector</title>
-->
<title>統計情報コレクタ</Title>

  <indexterm zone="monitoring-stats">
<!--
   <primary>statistics</primary>
-->
<primary>統計情報</primary>
  </indexterm>

  <para>
<!--
   <productname>PostgreSQL</productname>'s <firstterm>statistics collector</>
   is a subsystem that supports collection and reporting of information about
   server activity.  Presently, the collector can count accesses to tables
   and indexes in both disk-block and individual-row terms.  It also tracks
   the total number of rows in each table, and information about vacuum and
   analyze actions for each table.  It can also count calls to user-defined
   functions and the total time spent in each one.
-->
<productname>PostgreSQL</productname>の<firstterm>統計情報コレクタ</>はサーバの活動状況に関する情報を収集し、報告するサブシステムです。
現在、コレクタはテーブルとインデックスへのアクセスをディスクブロックおよび個々の行単位で数えることができます。
またこれは、各テーブル内の総行数、および、各テーブルでのバキュームやアナライズの実施情報を追跡します。
また、ユーザ定義関数の呼ばれた回数、それぞれの消費した総時間をカウントします。
  </para>

  <para>
<!--
   <productname>PostgreSQL</productname> also supports reporting dynamic
   information about exactly what is going on in the system right now, such as
   the exact command currently being executed by other server processes, and
   which other connections exist in the system.  This facility is independent
   of the collector process.
-->
また、<productname>PostgreSQL</productname>は他のサーバプロセスによって現在実行されている正確なコマンドなど現在システム内で起きていること、またシステム内にどんな他の接続が存在するかということについての動的情報を正確に報告する機能を持ちます。
これはコレクタプロセスから独立している機能です。
  </para>

 <sect2 id="monitoring-stats-setup">
<!--
  <title>Statistics Collection Configuration</title>
-->
<title>統計情報収集のための設定</Title>

  <para>
<!--
   Since collection of statistics adds some overhead to query execution,
   the system can be configured to collect or not collect information.
   This is controlled by configuration parameters that are normally set in
   <filename>postgresql.conf</>.  (See <xref linkend="runtime-config"> for
   details about setting configuration parameters.)
-->
統計情報の収集によって問い合わせの実行に少しオーバーヘッドが加わりますので、システムは情報を収集するようにもしないようにも設定することができます。
これは通常は<filename>postgresql.conf</>内で設定される、設定パラメータによって制御されます
（設定パラメータの設定についての詳細は<xref linkend="runtime-config">を参照してください）。
  </para>

  <para>
<!--
   The parameter <xref linkend="guc-track-activities"> enables monitoring
   of the current command being executed by any server process.
-->
<xref linkend="guc-track-activities">パラメータにより、すべてのサーバプロセスで現在実行されているコマンドを監視することができます。
  </para>

  <para>
<!--
   The parameter <xref linkend="guc-track-counts"> controls whether
   statistics are collected about table and index accesses.
-->
<xref linkend="guc-track-counts">パラメータは、テーブルおよびインデックスアクセスに関する統計情報を収集するかどうか制御します。
  </para>

  <para>
<!--
   The parameter <xref linkend="guc-track-functions"> enables tracking of
   usage of user-defined functions.
-->
<xref linkend="guc-track-functions">パラメータは、ユーザ定義関数の使用状況を追跡するかどうかを指定できます。
  </para>

  <para>
<!--
   The parameter <xref linkend="guc-track-io-timing"> enables monitoring
   of block read and write times.
-->
<xref linkend="guc-track-io-timing">パラメータは、ブロック読み取りおよび書き込み回数の監視するかどうかを指定できます。
  </para>

  <para>
<!--
   Normally these parameters are set in <filename>postgresql.conf</> so
   that they apply to all server processes, but it is possible to turn
   them on or off in individual sessions using the <xref
   linkend="sql-set"> command. (To prevent
   ordinary users from hiding their activity from the administrator,
   only superusers are allowed to change these parameters with
   <command>SET</>.)
-->
通常、これらの変数は全てのサーバプロセスに適用できるように<filename>postgresql.conf</>内で設定されます。
しかし、<xref linkend="sql-set">コマンドを使用して、個別のセッションで有効または無効にできます。
（一般ユーザがその活動を管理者に隠すことを防止するために、スーパーユーザのみが<command>SET</>を使用してこれらのパラメータを変更できます。）
  </para>

  <para>
<!--
   The statistics collector transmits the collected information to other
   <productname>PostgreSQL</productname> processes through temporary files.
   These files are stored in the directory named by the
   <xref linkend="guc-stats-temp-directory"> parameter,
   <filename>pg_stat_tmp</filename> by default.
   For better performance, <varname>stats_temp_directory</> can be
   pointed at a RAM-based file system, decreasing physical I/O requirements.
   When the server shuts down cleanly, a permanent copy of the statistics
   data is stored in the <filename>pg_stat</filename> subdirectory, so that
   statistics can be retained across server restarts.  When recovery is
   performed at server start (e.g. after immediate shutdown, server crash,
   and point-in-time recovery), all statistics counters are reset.
-->
統計情報コレクタは収集した情報を他の<productname>PostgreSQL</productname>プロセスに一時ファイルを介して送信します。
これらのファイルは<xref linkend="guc-stats-temp-directory">で指名されたディレクトリ、デフォルトは<filename>pg_stat_tmp</filename>内に格納されます。
性能を向上させるために、<varname>stats_temp_directory</>をRAMベースのファイルシステムを指し示すようにして、物理的なI/O要求を減らすことができます。
サーバが正しくシャットダウンした際は、統計情報がサーバの再起動を跨がって保持されるように、統計情報データの永続的なコピーが<filename>pg_stat</filename>サブディレクトリに格納されます。
サーバ起動時にリカバリが実施される場合(例えば、即時シャットダウンやサーバクラッシュ、ポイントインタイムリカバリ)、統計カウンタをすべてリセットします。
  </para>

 </sect2>

 <sect2 id="monitoring-stats-views">
<!--
  <title>Viewing Statistics</title>
-->
<title>統計情報の表示</Title>

  <para>
<!--
   Several predefined views, listed in <xref
   linkend="monitoring-stats-dynamic-views-table">, are available to show
   the current state of the system. There are also several other
   views, listed in <xref
   linkend="monitoring-stats-views-table">, available to show the results
   of statistics collection.  Alternatively, one can
   build custom views using the underlying statistics functions, as discussed
   in <xref linkend="monitoring-stats-functions">.
-->
システムの現在の状態を表示するために、いくつかの定義済みのビューがあり、<xref linkend="monitoring-stats-dynamic-views-table">に一覧されています。
また、統計情報の収集結果を表示するために、他にもいくつかのビューがあり、<xref linkend="monitoring-stats-views-table">に一覧されています。
他にも、<xref linkend="monitoring-stats-functions">で説明する、基礎的な統計情報関数を使用した独自のビューを構築することもできます。
  </para>

  <para>
<!--
   When using the statistics to monitor collected data, it is important
   to realize that the information does not update instantaneously.
   Each individual server process transmits new statistical counts to
   the collector just before going idle; so a query or transaction still in
   progress does not affect the displayed totals.  Also, the collector itself
   emits a new report at most once per <varname>PGSTAT_STAT_INTERVAL</varname>
   milliseconds (500 ms unless altered while building the server).  So the
   displayed information lags behind actual activity.  However, current-query
   information collected by <varname>track_activities</varname> is
   always up-to-date.
-->
この統計情報を使用して、収集されるデータを監視する場合、この情報は即座に更新されないことを認識することが重要です。
個別のサーバプロセスは、待機状態になる直前に、新しい統計情報に関する数をコレクタに送信します。
ですので、実行中の問い合わせやトランザクションは表示上の総和には影響を与えません。
また、コレクタ自体もおよそ<varname>PGSTAT_STAT_INTERVAL</varname>（サーバ構築時に変更しない限り500 ms）ミリ秒に一度新しい報告を出力します。
ですので、表示上の情報は実際の活動から遅れて表示されます。
しかし、<varname>track_activities</varname>で収集される現在の問い合わせの情報は常に最新です。
  </para>

  <para>
<!--
   Another important point is that when a server process is asked to display
   any of these statistics, it first fetches the most recent report emitted by
   the collector process and then continues to use this snapshot for all
   statistical views and functions until the end of its current transaction.
   So the statistics will show static information as long as you continue the
   current transaction.  Similarly, information about the current queries of
   all sessions is collected when any such information is first requested
   within a transaction, and the same information will be displayed throughout
   the transaction.
   This is a feature, not a bug, because it allows you to perform several
   queries on the statistics and correlate the results without worrying that
   the numbers are changing underneath you.  But if you want to see new
   results with each query, be sure to do the queries outside any transaction
   block.  Alternatively, you can invoke
   <function>pg_stat_clear_snapshot</function>(), which will discard the
   current transaction's statistics snapshot (if any).  The next use of
   statistical information will cause a new snapshot to be fetched.
-->
この他の重要なポイントは、いつサーバプロセスが統計情報を表示するように尋ねられるかです。
サーバプロセスは、まずコレクタによって発行された最も最近の報告を取り出します。
そして、現在のトランザクションが終わるまで、全ての統計情報ビューと関数においてこのスナップショットを使用し続けます。
ですから、現在のトランザクションを続けている間、統計情報は一定の情報を示します。
同様に、全セッションの現在の問い合わせに関する情報も、そうした情報がトランザクションで最初に要求された時に収集され、そのトランザクションの間同じ情報が表示されます。
これはバグではなく、特徴です。
なぜなら、これにより、知らない間に値が変更することを考慮することなく、統計情報に対して複数の問い合わせを実行し、その結果を相関することができるからです。
しかし、各問い合わせで新しい結果を取り出したい場合は、確実にトランザクションブロックの外側でその問い合わせを行ってください。
他にも<function>pg_stat_clear_snapshot</function>()を呼び出すこともできます。
これは現在のトランザクションの統計情報スナップショットを（もしあれば）破棄します。
次に統計情報を使用する場合に新しいスナップショットを取り出すことになります。
  </para>

  <para>
<!--
   A transaction can also see its own statistics (as yet untransmitted to the
   collector) in the views <structname>pg_stat_xact_all_tables</>,
   <structname>pg_stat_xact_sys_tables</>,
   <structname>pg_stat_xact_user_tables</>, and
   <structname>pg_stat_xact_user_functions</>.  These numbers do not act as
   stated above; instead they update continuously throughout the transaction.
-->
トランザクションからは、<structname>pg_stat_xact_all_tables</>、<structname>pg_stat_xact_sys_tables</>、<structname>pg_stat_xact_user_tables</>、<structname>pg_stat_xact_user_functions</>、およびこれらのビューの元となっている関数を通じて、自身の統計情報(まだコレクタに送られていない)も参照することができます。
   これらの数値はトランザクション中に継続的に更新されていくため上記の様な(静的な情報を示す)振る舞いとはなりません。
  </para>

  <table id="monitoring-stats-dynamic-views-table">
<!--
   <title>Dynamic Statistics Views</title>
-->
<title>動的統計情報ビュー</title>

   <tgroup cols="2">
    <thead>
     <row>
<!--
      <entry>View Name</entry>
      <entry>Description</entry>
-->
<entry>ビュー名</entry>
<entry>説明</entry>
     </row>
    </thead>

    <tbody>
     <row>
      <entry>
       <structname>pg_stat_activity</structname>
       <indexterm><primary>pg_stat_activity</primary></indexterm>
      </entry>
      <entry>
<!--
       One row per server process, showing information related to
       the current activity of that process, such as state and current query.
       See <xref linkend="pg-stat-activity-view"> for details.
-->
サーバ当たり１行の形式で、状態や現在の問い合わせ等のプロセスの現在の活動状況に関連した情報を表示します。
詳細については<xref linkend="pg-stat-activity-view">を参照してください。
      </entry>
     </row>

     <row>
      <entry><structname>pg_stat_replication</><indexterm><primary>pg_stat_replication</primary></indexterm></entry>
<!--
      <entry>One row per WAL sender process, showing statistics about
       replication to that sender's connected standby server.
       See <xref linkend="pg-stat-replication-view"> for details.
-->
      <entry>
WAL送信プロセス毎に１行の形式で、送信サーバが接続したスタンバイサーバへのレプリケーションに関する統計情報を表示します。
詳細については<xref linkend="pg-stat-replication-view">を参照して下さい。
      </entry>
     </row>

     <row>
      <entry><structname>pg_stat_wal_receiver</><indexterm><primary>pg_stat_wal_receiver</primary></indexterm></entry>
<!--
      <entry>Only one row, showing statistics about the WAL receiver from
       that receiver's connected server.
       See <xref linkend="pg-stat-wal-receiver-view"> for details.
-->
      <entry>
１行の形式で、受信サーバが接続したサーバからWALレシーバに関する統計情報を表示します。
詳細については<xref linkend="pg-stat-wal-receiver-view">を参照してください。
      </entry>
     </row>

     <row>
      <entry><structname>pg_stat_ssl</><indexterm><primary>pg_stat_ssl</primary></indexterm></entry>
<!--
      <entry>One row per connection (regular and replication), showing information about
       SSL used on this connection.
       See <xref linkend="pg-stat-ssl-view"> for details.
-->
      <entry>
接続（通常およびレプリケーション）あたり1行の形式で、接続に使われるSSLの情報を表示します。
詳しくは<xref linkend="pg-stat-ssl-view">を参照して下さい。
      </entry>
     </row>

     <row>
      <entry><structname>pg_stat_progress_vacuum</><indexterm><primary>pg_stat_progress_vacuum</primary></indexterm></entry>
      <entry>One row for each backend (including autovacuum worker processes) running
       <command>VACUUM</>, showing current progress.
       See <xref linkend='vacuum-progress-reporting'>.
      </entry>
     </row>

    </tbody>
   </tgroup>
  </table>

  <table id="monitoring-stats-views-table">
<!--
   <title>Collected Statistics Views</title>
-->
   <title>収集済み統計情報ビュー</title>

   <tgroup cols="2">
    <thead>
     <row>
<!--
      <entry>View Name</entry>
      <entry>Description</entry>
-->
      <entry>ビュー名</entry>
      <entry>説明</entry>
     </row>
    </thead>

    <tbody>
     <row>
      <entry><structname>pg_stat_archiver</><indexterm><primary>pg_stat_archiver</primary></indexterm></entry>
<!--
      <entry>One row only, showing statistics about the
       WAL archiver process's activity. See
       <xref linkend="pg-stat-archiver-view"> for details.
-->
      <entry>
WALアーカイバプロセスの活動状況に関する統計情報を１行のみで表示します
詳細については<xref linkend="pg-stat-archiver-view">を参照してください。
      </entry>
     </row>

     <row>
      <entry><structname>pg_stat_bgwriter</><indexterm><primary>pg_stat_bgwriter</primary></indexterm></entry>
<!--
      <entry>One row only, showing statistics about the
       background writer process's activity. See
       <xref linkend="pg-stat-bgwriter-view"> for details.
-->
      <entry>
バックグラウンドライタプロセスの活動状況に関する統計情報を１行のみで表示します。
詳細については<xref linkend="pg-stat-bgwriter-view">を参照してください。
     </entry>
     </row>

     <row>
      <entry><structname>pg_stat_database</><indexterm><primary>pg_stat_database</primary></indexterm></entry>
<!--
      <entry>One row per database, showing database-wide statistics. See
       <xref linkend="pg-stat-database-view"> for details.
-->
      <entry>
データベース当たり１行の形で、データベース全体の情報を表示します。
詳細については<xref linkend="pg-stat-database-view">を参照してください。
      </entry>
     </row>

     <row>
      <entry><structname>pg_stat_database_conflicts</><indexterm><primary>pg_stat_database_conflicts</primary></indexterm></entry>
      <entry>
<!--
       One row per database, showing database-wide statistics about
       query cancels due to conflict with recovery on standby servers.
       See <xref linkend="pg-stat-database-conflicts-view"> for details.
-->
データベース毎に１行の形式で、スタンバイサーバにおける復旧との競合のためにキャンセルされた問い合わせについてのデータベース全体の統計情報を表示します。
詳細については<xref linkend="pg-stat-database-conflicts-view">を参照して下さい。
      </entry>
     </row>

     <row>
      <entry><structname>pg_stat_all_tables</><indexterm><primary>pg_stat_all_tables</primary></indexterm></entry>
      <entry>
<!--
       One row for each table in the current database, showing statistics
       about accesses to that specific table.
       See <xref linkend="pg-stat-all-tables-view"> for details.
-->
現在のデータベースの各テーブルごとに１行の形で、特定のテーブルへのアクセスに関する統計情報を示します。
詳細については<xref linkend="pg-stat-all-tables-view">を参照してください。
      </entry>
     </row>

     <row>
      <entry><structname>pg_stat_sys_tables</><indexterm><primary>pg_stat_sys_tables</primary></indexterm></entry>
<!--
      <entry>Same as <structname>pg_stat_all_tables</>, except that only
      system tables are shown.</entry>
-->
      <entry>
システムテーブルのみが表示される点を除き、<structname>pg_stat_all_tables</>と同じです。
</entry>
     </row>

     <row>
      <entry><structname>pg_stat_user_tables</><indexterm><primary>pg_stat_user_tables</primary></indexterm></entry>
<!--
      <entry>Same as <structname>pg_stat_all_tables</>, except that only user
      tables are shown.</entry>
-->
<entry>
ユーザテーブルのみが表示される点を除き、<structname>pg_stat_all_tables</>と同じです。
</entry>
     </row>

     <row>
      <entry><structname>pg_stat_xact_all_tables</><indexterm><primary>pg_stat_xact_all_tables</primary></indexterm></entry>
      <!--
      <entry>Similar to <structname>pg_stat_all_tables</>, but counts actions
      taken so far within the current transaction (which are <emphasis>not</>
      yet included in <structname>pg_stat_all_tables</> and related views).
      The columns for numbers of live and dead rows and vacuum and
      analyze actions are not present in this view.</entry>
      -->
     <entry>
<structname>pg_stat_all_tables</>と似ていますが、現在のトランザクションにて実施された処理結果をカウントします。(数値が見える時点では、これらの数値は<structname>pg_stat_all_tables</>と関連するビューに含まれて<emphasis>いません</>。)
このビューでは、有効行数、無効行数、およびバキュームやアナライズの活動は表示しません。
     </entry>
     </row>

     <row>
      <entry><structname>pg_stat_xact_sys_tables</><indexterm><primary>pg_stat_xact_sys_tables</primary></indexterm></entry>
      <!--
      <entry>Same as <structname>pg_stat_xact_all_tables</>, except that only
      system tables are shown.</entry>
      -->
      <entry>
      システムテーブルのみが表示される点を除き、<structname>pg_stat_xact_all_tables</>と同じです。
      </entry>
     </row>

     <row>
      <entry><structname>pg_stat_xact_user_tables</><indexterm><primary>pg_stat_xact_user_tables</primary></indexterm></entry>
      <!--
      <entry>Same as <structname>pg_stat_xact_all_tables</>, except that only
      user tables are shown.</entry>
      -->
      <entry>
      ユーザテーブルのみが表示される点を除き、<structname>pg_stat_xact_all_tables</>と同じです。
      </entry>
     </row>

     <row>
      <entry><structname>pg_stat_all_indexes</><indexterm><primary>pg_stat_all_indexes</primary></indexterm></entry>
      <entry>
<!--
       One row for each index in the current database, showing statistics
       about accesses to that specific index.
       See <xref linkend="pg-stat-all-indexes-view"> for details.
-->
現在のデータベースのインデックスごとに１行の形で、特定のインデックスへのアクセスに関する統計情報を示します。
詳細については<xref linkend="pg-stat-all-indexes-view">を参照してください。
      </entry>
     </row>

     <row>
      <entry><structname>pg_stat_sys_indexes</><indexterm><primary>pg_stat_sys_indexes</primary></indexterm></entry>
<!--
      <entry>Same as <structname>pg_stat_all_indexes</>, except that only
      indexes on system tables are shown.</entry>
-->
      <entry>
システムテーブルのインデックスのみが表示される点を除き、<structname>pg_stat_all_indexes</>と同じです。
</entry>
     </row>

     <row>
      <entry><structname>pg_stat_user_indexes</><indexterm><primary>pg_stat_user_indexes</primary></indexterm></entry>
<!--
      <entry>Same as <structname>pg_stat_all_indexes</>, except that only
      indexes on user tables are shown.</entry>
-->
      <entry>
ユーザテーブルのインデックスのみが表示される点を除き、<structname>pg_stat_all_indexes</>と同じです。
</entry>
     </row>

     <row>
      <entry><structname>pg_statio_all_tables</><indexterm><primary>pg_statio_all_tables</primary></indexterm></entry>
      <entry>
<!--
       One row for each table in the current database, showing statistics
       about I/O on that specific table.
       See <xref linkend="pg-statio-all-tables-view"> for details.
-->
現在のデータベース内のテーブルごとに１行の形で、特定のテーブルに対するI/Oに関する統計情報を示します。
詳細については<xref linkend="pg-statio-all-tables-view">を参照してください。
      </entry>
     </row>

     <row>
      <entry><structname>pg_statio_sys_tables</><indexterm><primary>pg_statio_sys_tables</primary></indexterm></entry>
<!--
      <entry>Same as <structname>pg_statio_all_tables</>, except that only
      system tables are shown.</entry>
-->
      <entry>
システムテーブルのみが表示される点を除き、<structname>pg_statio_all_tables</>と同じです。
</entry>
     </row>

     <row>
      <entry><structname>pg_statio_user_tables</><indexterm><primary>pg_statio_user_tables</primary></indexterm></entry>
<!--
      <entry>Same as <structname>pg_statio_all_tables</>, except that only
      user tables are shown.</entry>
-->
      <entry>
ユーザテーブルのみが表示される点を除き、<structname>pg_statio_all_tables</>と同じです。
</entry>
     </row>

     <row>
      <entry><structname>pg_statio_all_indexes</><indexterm><primary>pg_statio_all_indexes</primary></indexterm></entry>
      <entry>
<!--
       One row for each index in the current database,
       showing statistics about I/O on that specific index.
       See <xref linkend="pg-statio-all-indexes-view"> for details.
-->
現在のデータベース内のインデックスごとに１行の形で、特定のインデックスに対するI/Oに関する統計情報を示します。
詳細については<xref linkend="pg-statio-all-indexes-view">を示します。
      </entry>
     </row>

     <row>
      <entry><structname>pg_statio_sys_indexes</><indexterm><primary>pg_statio_sys_indexes</primary></indexterm></entry>
<!--
      <entry>Same as <structname>pg_statio_all_indexes</>, except that only
      indexes on system tables are shown.</entry>
-->
      <entry>
システムテーブルのインデックスのみが表示される点を除き、<structname>pg_statio_all_indexes</> と同じです。
</entry>
     </row>

     <row>
      <entry><structname>pg_statio_user_indexes</><indexterm><primary>pg_statio_user_indexes</primary></indexterm></entry>
<!--
      <entry>Same as <structname>pg_statio_all_indexes</>, except that only
      indexes on user tables are shown.</entry>
-->
      <entry>
ユーザテーブルのインデックスのみが表示される点を除き、<structname>pg_statio_all_indexes</>と同じです。
</entry>
     </row>

     <row>
      <entry><structname>pg_statio_all_sequences</><indexterm><primary>pg_statio_all_sequences</primary></indexterm></entry>
     <entry>
<!--
       One row for each sequence in the current database,
       showing statistics about I/O on that specific sequence.
       See <xref linkend="pg-statio-all-sequences-view"> for details.
-->
現在のデータベース内のシーケンスごとに１行の形で、特定のシーケンスに対するI/Oに関する統計情報を示します。
詳細については<xref linkend="pg-statio-all-sequences-view">を参照してください。
     </entry>
     </row>

     <row>
      <entry><structname>pg_statio_sys_sequences</><indexterm><primary>pg_statio_sys_sequences</primary></indexterm></entry>
<!--
      <entry>Same as <structname>pg_statio_all_sequences</>, except that only
      system sequences are shown.  (Presently, no system sequences are defined,
      so this view is always empty.)</entry>
-->
<entry>
システムシーケンスのみが表示される点を除き、<structname>pg_statio_all_sequences</>と同じです
（現時点では、システムシーケンスは定義されていませんので、このビューは常に空です）。
</entry>
     </row>

     <row>
      <entry><structname>pg_statio_user_sequences</><indexterm><primary>pg_statio_user_sequences</primary></indexterm></entry>
<!--
      <entry>Same as <structname>pg_statio_all_sequences</>, except that only
      user sequences are shown.</entry>
-->
      <entry>
ユーザシーケンスのみが表示される点を除き、<structname>pg_statio_all_sequences</>と同じです。
</entry>
     </row>

     <row>
      <entry><structname>pg_stat_user_functions</><indexterm><primary>pg_stat_user_functions</primary></indexterm></entry>
      <entry>
<!--
       One row for each tracked function, showing statistics
       about executions of that function. See
       <xref linkend="pg-stat-user-functions-view"> for details.
-->
追跡された関数ごとに１行の形で、関数の実行に関する統計情報を示します。
詳細については<xref linkend="pg-stat-user-functions-view">を参照してください。
      </entry>
     </row>

     <row>
      <entry><structname>pg_stat_xact_user_functions</><indexterm><primary>pg_stat_xact_user_functions</primary></indexterm></entry>
<!--
      <entry>Similar to <structname>pg_stat_user_functions</>, but counts only
      calls during the current transaction (which are <emphasis>not</>
      yet included in <structname>pg_stat_user_functions</>).</entry>
-->
      <entry>
<structname>pg_stat_user_functions</>と似ていますが、現在のトランザクション中に呼び出されたものだけをカウントします。
(数値が見える時点では、これらの数値は<structname>pg_stat_user_functions</>に含まれて<emphasis>いません</>。)
      </entry>
     </row>

<<<<<<< HEAD
     <row>
      <entry><structname>pg_stat_progress_vacuum</><indexterm><primary>pg_stat_progress_vacuum</primary></indexterm></entry>
<!--
      <entry>One row for each backend (including autovacuum worker processes) running
      <command>VACUUM</>, showing current progress.
      See <xref linkend='vacuum-progress-reporting'>.</entry>
-->
      <entry>
<command>VACUUM</>を実行している（自動バキュームワーカプロセスを含んだ）それぞれのバックエンドごとに１行の形で、現在の進捗を示します。
<xref linkend='vacuum-progress-reporting'>を参照してください。
      </entry>
     </row>
=======
>>>>>>> ca9cfed8
    </tbody>
   </tgroup>
  </table>

  <para>
<!--
   The per-index statistics are particularly useful to determine which
   indexes are being used and how effective they are.
-->
インデックス単位の統計情報は、どのインデックスが使用され、どの程度効果があるのかを評価する際に、特に有用です。
  </para>

  <para>
<!--
   The <structname>pg_statio_</> views are primarily useful to
   determine the effectiveness of the buffer cache.  When the number
   of actual disk reads is much smaller than the number of buffer
   hits, then the cache is satisfying most read requests without
   invoking a kernel call. However, these statistics do not give the
   entire story: due to the way in which <productname>PostgreSQL</>
   handles disk I/O, data that is not in the
   <productname>PostgreSQL</> buffer cache might still reside in the
   kernel's I/O cache, and might therefore still be fetched without
   requiring a physical read. Users interested in obtaining more
   detailed information on <productname>PostgreSQL</> I/O behavior are
   advised to use the <productname>PostgreSQL</> statistics collector
   in combination with operating system utilities that allow insight
   into the kernel's handling of I/O.
-->
<structname>pg_statio_</>ビューは主に、バッファキャッシュの効率を評価する際に有用です。
実ディスク読み取りの数がバッファヒットの数よりもかなり少ないのであれば、そのキャッシュはカーネル呼び出しを行うことなく、ほとんどの読み取り要求を満足させています。
しかし、<productname>PostgreSQL</>バッファキャッシュに存在しないデータはカーネルのI/Oキャッシュにある可能性があり、そのため、物理的な読み取りを行うことなく取り出される可能性があるという<productname>PostgreSQL</>のディスクI/Oの取り扱いのため、これらの統計情報は、完全な論拠を提供しません。
<productname>PostgreSQL</>のI/O動作に関するより詳細な情報を入手したいのであれば、<productname>PostgreSQL</>統計情報コレクタとカーネルのI/Oの取り扱いの監視を行うオペレーティングシステムユーティリティを組み合わせることを勧めます。
  </para>


  <table id="pg-stat-activity-view" xreflabel="pg_stat_activity">
<!--
   <title><structname>pg_stat_activity</structname> View</title>
-->
   <title><structname>pg_stat_activity</structname>ビュー</title>

   <tgroup cols="3">
    <thead>
     <row>
<!--
    <row>
      <entry>Column</entry>
      <entry>Type</entry>
      <entry>Description</entry>
-->
      <entry>列</entry>
      <entry>型</entry>
<entry>説明</entry>
     </row>
    </thead>

   <tbody>
    <row>
     <entry><structfield>datid</></entry>
     <entry><type>oid</></entry>
<!--
     <entry>OID of the database this backend is connected to</entry>
-->
     <entry>
バックエンドが接続するデータベースのOIDです。
     </entry>
    </row>
    <row>
     <entry><structfield>datname</></entry>
     <entry><type>name</></entry>
<!--
     <entry>Name of the database this backend is connected to</entry>
-->
     <entry>
バックエンドが接続するデータベースの名前です。
     </entry>
    </row>
    <row>
     <entry><structfield>pid</></entry>
     <entry><type>integer</></entry>
<!--
     <entry>Process ID of this backend</entry>
-->
     <entry>
バックエンドのプロセスIDです。
     </entry>
    </row>
    <row>
     <entry><structfield>usesysid</></entry>
     <entry><type>oid</></entry>
<!--
     <entry>OID of the user logged into this backend</entry>
-->
     <entry>
バックエンドにログインしたユーザの識別子です。
     </entry>
    </row>
    <row>
     <entry><structfield>usename</></entry>
     <entry><type>name</></entry>
<!--
     <entry>Name of the user logged into this backend</entry>
-->
     <entry>バックエンドに接続したユーザの名前です。</entry>
    </row>
    <row>
     <entry><structfield>application_name</></entry>
     <entry><type>text</></entry>
<!--
     <entry>Name of the application that is connected
      to this backend</entry>
-->
     <entry>
バックエンドに接続したアプリケーションの名前です。
     </entry>
    </row>
    <row>
     <entry><structfield>client_addr</></entry>
     <entry><type>inet</></entry>
<!--
     <entry>IP address of the client connected to this backend.
      If this field is null, it indicates either that the client is
      connected via a Unix socket on the server machine or that this is an
      internal process such as autovacuum.
-->
     <entry>
バックエンドに接続したクライアントのIPアドレスです。
このフィールドがNULLである場合、これはクライアントがサーバマシン上のUnixソケット経由で接続されたか、自動バキュームなど内部処理であることを示します。
     </entry>
    </row>
    <row>
     <entry><structfield>client_hostname</></entry>
     <entry><type>text</></entry>
     <entry>
<!--
     <entry>Host name of the connected client, as reported by a
      reverse DNS lookup of <structfield>client_addr</>. This field will
      only be non-null for IP connections, and only when <xref
      linkend="guc-log-hostname"> is enabled.
-->
<structfield>client_addr</>の逆引き検索により報告された、接続クライアントのホスト名です。
IP接続、かつ<xref linkend="guc-log-hostname">が有効である場合にのみこのフィールドは非NULLになります。
     </entry>
    </row>
    <row>
     <entry><structfield>client_port</></entry>
     <entry><type>integer</></entry>
<!--
     <entry>TCP port number that the client is using for communication
      with this backend, or <literal>-1</> if a Unix socket is used
-->
     <entry>
クライアントがバックエンドとの通信に使用するTCPポート、もしUnixソケットを使用する場合は<literal>-1</>です。
     </entry>
    </row>
    <row>
     <entry><structfield>backend_start</></entry>
     <entry><type>timestamp with time zone</></entry>
<!--
     <entry>Time when this process was started, i.e., when the
      client connected to the server
-->
     <entry>
プロセスが開始、つまりクライアントがサーバに接続した時刻です。
     </entry>
    </row>
    <row>
     <entry><structfield>xact_start</></entry>
     <entry><type>timestamp with time zone</></entry>
<!--
     <entry>Time when this process' current transaction was started, or null
      if no transaction is active. If the current
      query is the first of its transaction, this column is equal to the
      <structfield>query_start</> column.
-->
     <entry>
プロセスの現在のトランザクションが開始した時刻です。
活動中のトランザクションがない場合はNULLです。
現在の問い合わせがトランザクションの先頭である場合、この列は<structfield>query_start</>列と同じです。
     </entry>
    </row>
    <row>
     <entry><structfield>query_start</></entry>
     <entry><type>timestamp with time zone</></entry>
<!--
     <entry>Time when the currently active query was started, or if
      <structfield>state</> is not <literal>active</>, when the last query
      was started
-->
     <entry>
現在有効な問い合わせが開始した時刻です。
もし<structfield>state</>が<literal>active</>でない場合は直前の問い合わせが開始した時刻です。
     </entry>
    </row>
    <row>
     <entry><structfield>state_change</></entry>
     <entry><type>timestamp with time zone</></entry>
<!--
     <entry>Time when the <structfield>state</> was last changed</entry>
-->
     <entry><structfield>state</>の最終変更時刻です。</entry>
    </row>
     <row>
      <entry><structfield>wait_event_type</></entry>
      <entry><type>text</></entry>
<!--
      <entry>The type of event for which the backend is waiting, if any;
       otherwise NULL. Possible values are:
-->
      <entry>
値が取りえる場合はバックエンドが待機しているイベントの型。
さもなければNULLとなります。
以下のいずれかの値を取ることができます。
       <itemizedlist>
        <listitem>
         <para>
<!--
          <literal>LWLockNamed</>: The backend is waiting for a specific named
          lightweight lock.  Each such lock protects a particular data
          structure in shared memory.  <literal>wait_event</> will contain
          the name of the lightweight lock.
-->
<literal>LWLockNamed</>: バックエンドは、特定の名前が付けられた軽量ロックを待っています。
このようなそれぞれのロックは、共有メモリ内の特定のデータ構造を保護します。
<literal>wait_event</>は軽量ロックの名称を含みます。
         </para>
        </listitem>
        <listitem>
         <para>
<!--
          <literal>LWLockTranche</>: The backend is waiting for one of a
          group of related lightweight locks.  All locks in the group perform
          a similar function; <literal>wait_event</> will identify the general
          purpose of locks in that group.
-->
<literal>LWLockTranche</>: バックエンドは、関連する軽量ロックのグループの１つを待っています。
グループ内の全てのロックは、同様の関数を実行します。
<literal>wait_event</>は、そのグループ内のロックの共通な用途を識別します。
         </para>
        </listitem>
        <listitem>
         <para>
<!--
          <literal>Lock</>: The backend is waiting for a heavyweight lock.
          Heavyweight locks, also known as lock manager locks or simply locks,
          primarily protect SQL-visible objects such as tables.  However,
          they are also used to ensure mutual exclusion for certain internal
          operations such as relation extension.  <literal>wait_event</> will
          identify the type of lock awaited.
-->
<literal>Lock</>: バックエンドは重量ロックを待っています。
ロックマネージャロックや単にロックとしても知られている重量ロックは、主にテーブルのようなSQLで可視なオブジェクトを保護します。
しかし、それらはリレーション拡張のような、なんらかの内部操作のために相互排他的に確保するためにも使用されます。
<literal>wait_event</>は、待たせているロックの型を識別します。
         </para>
        </listitem>
        <listitem>
         <para>
<!--
          <literal>BufferPin</>: The server process is waiting to access to
          a data buffer during a period when no other process can be
          examining that buffer.  Buffer pin waits can be protracted if
          another process holds an open cursor which last read data from the
          buffer in question.
-->
<literal>BufferPin</>: サーバプロセスは、ほかのどのプロセスもデータバッファを調べることができない期間に、データバッファにアクセスするために待機しています。
バッファピン待機は、他のプロセスが該当のバッファから最後に読み込んだデータのオープンカーソルを保持している場合に長引かされることがあります。
         </para>
        </listitem>
       </itemizedlist>
      </entry>
     </row>
    <row>
     <entry><structfield>wait_event</></entry>
     <entry><type>text</></entry>
<!--
     <entry>Wait event name if backend is currently waiting, otherwise NULL.
     See <xref linkend="wait-event-table"> for details.
-->
     <entry>
バックエンドが現在待機している場合は待機イベント名、その他はNULL。
詳細は<xref linkend="wait-event-table">を参照してください。
     </entry>
    </row>
    <row>
     <entry><structfield>state</></entry>
     <entry><type>text</></entry>
<!--
     <entry>Current overall state of this backend.
       Possible values are:
-->
     <entry>
現在のバックエンドの総体的な状態です。
以下のいずれかの値を取ることができます。
       <itemizedlist>
         <listitem>
          <para>
<!--
           <literal>active</>: The backend is executing a query.
-->
           <literal>active</>: バックエンドは問い合わせを実行中です。
          </para>
         </listitem>
         <listitem>
          <para>
<!--
           <literal>idle</>: The backend is waiting for a new client command.
-->
           <literal>idle</>: バックエンドは新しいクライアントからのコマンドを待機しています。
          </para>
         </listitem>
         <listitem>
          <para>
<!--
           <literal>idle in transaction</>: The backend is in a transaction,
           but is not currently executing a query.
-->
           <literal>idle in transaction</>: バックエンドはトランザクションの内部にいますが、現在実行中の問い合わせがありません。
          </para>
         </listitem>
         <listitem>
          <para>
<!--
           <literal>idle in transaction (aborted)</>: This state is similar to
           <literal>idle in transaction</>, except one of the statements in
           the transaction caused an error.
-->
           <literal>idle in transaction (aborted)</>: この状態は<literal>idle in transaction</>と似ていますが、トランザクション内のある文がエラーになっている点が異なります。
          </para>
         </listitem>
         <listitem>
          <para>
<!--
           <literal>fastpath function call</>: The backend is executing a
           fast-path function.
-->
           <literal>fastpath function call</>: バックエンドは近道関数を実行中です。
          </para>
         </listitem>
         <listitem>
           <para>
<!--
           <literal>disabled</>: This state is reported if <xref
           linkend="guc-track-activities"> is disabled in this backend.
-->
           <literal>disabled</>: この状態は、このバックエンドで<xref linkend="guc-track-activities">が無効である場合に報告されます。
          </para>
         </listitem>
       </itemizedlist>
     </entry>
    </row>
    <row>
     <entry><structfield>backend_xid</structfield></entry>
     <entry><type>xid</type></entry>
<!--
     <entry>Top-level transaction identifier of this backend, if any.</entry>
-->
     <entry>
もしあれば、このバックエンドの最上位のトランザクション識別子。
     </entry>
    </row>
    <row>
     <entry><structfield>backend_xmin</structfield></entry>
     <entry><type>xid</type></entry>
<!--
     <entry>The current backend's <literal>xmin</> horizon.</entry>
-->
     <entry>
現在のバックエンドの<literal>xmin</>。
     </entry>
    </row>
    <row>
     <entry><structfield>query</></entry>
     <entry><type>text</></entry>
<!--
     <entry>Text of this backend's most recent query. If
      <structfield>state</> is <literal>active</> this field shows the
      currently executing query. In all other states, it shows the last query
      that was executed.
-->
     <entry>
バックエンドの最も最近の問い合わせテキストです。
<structfield>state</>が<literal>active</>の場合、現在実行中の問い合わせを意味します。
その他のすべての状態では、実行済みの最後の問い合わせを示します。
     </entry>
    </row>
   </tbody>
   </tgroup>
  </table>

  <para>
<!--
   The <structname>pg_stat_activity</structname> view will have one row
   per server process, showing information related to
   the current activity of that process.
-->
<structname>pg_stat_activity</structname>はサーバプロセス毎に、そのプロセスの現在の活動に関連する情報を表示する１行を持ちます。
  </para>

  <note>
   <para>
<!--
    The <structfield>wait_event</> and <structfield>state</> columns are
    independent.  If a backend is in the <literal>active</> state,
    it may or may not be <literal>waiting</> on some event.  If the state
    is <literal>active</> and <structfield>wait_event</> is non-null, it
    means that a query is being executed, but is being blocked somewhere
    in the system.
-->
<structfield>wait_event</>と<structfield>state</>列は独立しています。
バックエンドが<literal>active</>状態である場合、いくつかのイベントでは<literal>waiting</>かもしれませんし、そうでないかもしれません。
状態が<literal>active</>であり、<structfield>wait_event</>がNULLでない場合、問い合わせは実行中ですが、システム内のどこかでブロックされていることを意味します。 
   </para>
  </note>

  <table id="wait-event-table">
<!--
   <title><structname>wait_event</structname> Description</title>
-->
   <title><structname>wait_event</structname>の説明</title>

    <tgroup cols="3">
      <thead>
       <row>
<!--
        <entry>Wait Event Type</entry>
        <entry>Wait Event Name</entry>
        <entry>Description</entry>
-->
        <entry>待機イベント型</entry>
        <entry>待機イベント名</entry>
        <entry>説明</entry>
       </row>
      </thead>

      <tbody>
       <row>
        <entry morerows="41"><literal>LWLockNamed</></entry>
        <entry><literal>ShmemIndexLock</></entry>
<!--
        <entry>Waiting to find or allocate space in shared memory.</entry>
-->
        <entry>共有メモリ内に領域を発見する、もしくは割り当てるのを待っています。</entry>
       </row>
       <row>
        <entry><literal>OidGenLock</></entry>
<!--
        <entry>Waiting to allocate or assign an OID.</entry>
-->
        <entry>OIDを割り当て、または付与するのを待っています。</entry>
       </row>
        <row>
         <entry><literal>XidGenLock</></entry>
<!--
         <entry>Waiting to allocate or assign a transaction id.</entry>
-->
        <entry>トランザクションIDを割り当て、または付与するのを待っています。</entry>
        </row>
        <row>
         <entry><literal>ProcArrayLock</></entry>
<!--
         <entry>Waiting to get a snapshot or clearing a transaction id at
         transaction end.</entry>
-->
         <entry>トランザクションの終了にてスナップショットを取得、またはトランザクションIDを消去するのを待っています。</entry>
        </row>
        <row>
         <entry><literal>SInvalReadLock</></entry>
<!--
         <entry>Waiting to retrieve or remove messages from shared invalidation
         queue.</entry>
-->
         <entry>共有無効化キュー内のメッセージを検索、もしくは削除するのを待っています。</entry>
        </row>
        <row>
         <entry><literal>SInvalWriteLock</></entry>
<!--
         <entry>Waiting to add a message in shared invalidation queue.</entry>
-->
         <entry>共有無効化キュー内のメッセージを追加するのを待っています。</entry>
        </row>
        <row>
         <entry><literal>WALBufMappingLock</></entry>
<!--
         <entry>Waiting to replace a page in WAL buffers.</entry>
-->
         <entry>WALバッファ内のページの置き換えを待っています。</entry>
        </row>
        <row>
         <entry><literal>WALWriteLock</></entry>
<!--
         <entry>Waiting for WAL buffers to be written to disk.</entry>
-->
         <entry>WALバッファがディスクに書き込まれるのを待っています。</entry>
        </row>
        <row>
         <entry><literal>ControlFileLock</></entry>
<!--
         <entry>Waiting to read or update the control file or creation of a
         new WAL file.</entry>
-->
         <entry>制御ファイルの読み込みもしくは更新、または新しいWALファイルの作成を待っています。</entry>
        </row>
        <row>
         <entry><literal>CheckpointLock</></entry>
<!--
         <entry>Waiting to perform checkpoint.</entry>
-->
         <entry>チェックポイントを処理することを待っています。</entry>
        </row>
        <row>
         <entry><literal>CLogControlLock</></entry>
<!--
         <entry>Waiting to read or update transaction status.</entry>
-->
         <entry>トランザクションの状態を読み込み、または更新するのを待っています。</entry>
        </row>
        <row>
         <entry><literal>SubtransControlLock</></entry>
<!--
         <entry>Waiting to read or update sub-transaction information.</entry>
-->
         <entry>サブトランザクション情報の読み込み、または更新するのを待っています。</entry>
        </row>
        <row>
         <entry><literal>MultiXactGenLock</></entry>
<!--
         <entry>Waiting to read or update shared multixact state.</entry>
-->
         <entry>共有マルチトランザクション状態の読み込み、または更新するのを待っています。</entry>
        </row>
        <row>
         <entry><literal>MultiXactOffsetControlLock</></entry>
<!--
         <entry>Waiting to read or update multixact offset mappings.</entry>
-->
         <entry>マルチトランザクションオフセットマッピングの読み込み、または更新するのを待っています。</entry>
        </row>
        <row>
         <entry><literal>MultiXactMemberControlLock</></entry>
<!--
         <entry>Waiting to read or update multixact member mappings.</entry>
-->
         <entry>マルチトランザクションメンバーマッピングの読み込み、または更新するのを待っています。</entry>
        </row>
        <row>
         <entry><literal>RelCacheInitLock</></entry>
<!--
         <entry>Waiting to read or write relation cache initialization
         file.</entry>
-->
         <entry>リレーションキャッシュ初期化ファイルの読み込み、または書き込みするのを待っています。</entry>
        </row>
        <row>
         <entry><literal>CheckpointerCommLock</></entry>
<!--
         <entry>Waiting to manage fsync requests.</entry>
-->
         <entry>fsyncリクエストを管理するために待機しています。</entry>
        </row>
        <row>
         <entry><literal>TwoPhaseStateLock</></entry>
<!--
         <entry>Waiting to read or update the state of prepared transactions.</entry>
-->
         <entry>プリペアードトランザクションの状態を読み込み、または更新するのを待っています。</entry>
        </row>
        <row>
         <entry><literal>TablespaceCreateLock</></entry>
<!--
         <entry>Waiting to create or drop the tablespace.</entry>
-->
         <entry>テーブルスペースの作成、または削除するのを待っています。</entry>
        </row>
        <row>
         <entry><literal>BtreeVacuumLock</></entry>
<!--
          <entry>Waiting to read or update vacuum-related information for a
          B-tree index.</entry>
-->
          <entry>B-Treeインデックスのバキュームに関連した情報の読み込み、または更新するのを待っています。</entry>
        </row>
        <row>
         <entry><literal>AddinShmemInitLock</></entry>
<!--
         <entry>Waiting to manage space allocation in shared memory.</entry>
-->
         <entry>共有メモリの領域確保を管理するために待機しています。</entry>
        </row>
        <row>
         <entry><literal>AutovacuumLock</></entry>
<!--
         <entry>Autovacuum worker or launcher waiting to update or
         read the current state of autovacuum workers.</entry>
-->
         <entry>自動バキュームワーカの現在の状態を更新、または読み込むために待機している自動バキュームワーカまたはランチャ。</entry>
        </row>
        <row>
         <entry><literal>AutovacuumScheduleLock</></entry>
<!--
         <entry>Waiting to ensure that the table it has selected for a vacuum
         still needs vacuuming.
-->
         <entry>
バキューム対象として選定されたテーブルが、まだバキューム処理が必要であることを確認するために待っています。
         </entry>
        </row>
        <row>
         <entry><literal>SyncScanLock</></entry>
<!--
         <entry>Waiting to get the start location of a scan on a table for
         synchronized scans.</entry>
-->
         <entry>同期スキャンのためにテーブル上のスキャン開始位置を取得するのを待っています。</entry>
        </row>
        <row>
         <entry><literal>RelationMappingLock</></entry>
<!--
         <entry>Waiting to update the relation map file used to store catalog
         to filenode mapping.
-->
         <entry>
ファイルノードマッピングへカタログを格納するために使用される、リレーションマップファイルを更新するのを待っています。
         </entry>
        </row>
        <row>
         <entry><literal>AsyncCtlLock</></entry>
<!--
         <entry>Waiting to read or update shared notification state.</entry>
-->
         <entry>共有通知状態の読み込み、または更新するのを待っています。</entry>
        </row>
        <row>
         <entry><literal>AsyncQueueLock</></entry>
<!--
          <entry>Waiting to read or update notification messages.</entry>
-->
         <entry>通知メッセージの読み込み、または更新するのを待っています。</entry>
        </row>
        <row>
         <entry><literal>SerializableXactHashLock</></entry>
<!--
         <entry>Waiting to retrieve or store information about serializable
         transactions.</entry>
-->
         <entry>シリアライザブルトランザクションに関する情報を検索、または格納するのを待っています。</entry>
        </row>
        <row>
         <entry><literal>SerializableFinishedListLock</></entry>
<!--
         <entry>Waiting to access the list of finished serializable
         transactions.</entry>
-->
         <entry>完了したシリアライザブルトランザクションの一覧へアクセスするのを待っています。</entry>
        </row>
        <row>
         <entry><literal>SerializablePredicateLockListLock</></entry>
<!--
         <entry>Waiting to perform an operation on a list of locks held by
         serializable transactions.</entry>
-->
         <entry>シリアライザブルトランザクションによって保持されたロックの一覧への操作を処理するのを待っています。</entry>
        </row>
        <row>
         <entry><literal>OldSerXidLock</></entry>
<!--
         <entry>Waiting to read or record conflicting serializable
         transactions.</entry>
-->
         <entry>衝突しているシリアライザブルトランザクションの読み込み、または記録するのを待っています。</entry>
        </row>
        <row>
         <entry><literal>SyncRepLock</></entry>
<!--
         <entry>Waiting to read or update information about synchronous
         replicas.</entry>
-->
         <entry>同期レプリカに関する情報の読み込み、または更新のために待機しています。</entry>
        </row>
        <row>
         <entry><literal>BackgroundWorkerLock</></entry>
<!--
         <entry>Waiting to read or update background worker state.</entry>
-->
         <entry>バックグラウンドワーカ状態の読み込み、または更新するのを待っています。</entry>
        </row>
        <row>
         <entry><literal>DynamicSharedMemoryControlLock</></entry>
<!--
         <entry>Waiting to read or update dynamic shared memory state.</entry>
-->
         <entry>動的共有メモリ状態の読み込み、または更新するのを待っています。</entry>
        </row>
        <row>
         <entry><literal>AutoFileLock</></entry>
<!--
         <entry>Waiting to update the <filename>postgresql.auto.conf</> file.</entry>
-->
         <entry><filename>postgresql.auto.conf</>ファイルの更新するのを待っています。</entry>
        </row>
        <row>
         <entry><literal>ReplicationSlotAllocationLock</></entry>
<!--
         <entry>Waiting to allocate or free a replication slot.</entry>
-->
         <entry>レプリケーションスロットの割り当て、または解放するのを待っています。</entry>
        </row>
        <row>
         <entry><literal>ReplicationSlotControlLock</></entry>
<!--
         <entry>Waiting to read or update replication slot state.</entry>
-->
         <entry>レプリケーションスロット状態の読み込み、または更新するのを待っています。</entry>
        </row>
        <row>
         <entry><literal>CommitTsControlLock</></entry>
<!--
         <entry>Waiting to read or update transaction commit timestamps.</entry>
-->
         <entry>トランザクションコミットタイムスタンプの読み込み、または更新するのを待っています。</entry>
        </row>
        <row>
         <entry><literal>CommitTsLock</></entry>
<!--
         <entry>Waiting to read or update the last value set for the
         transaction timestamp.</entry>
-->
         <entry>トランザクションタイムスタンプのために設定された最新の値を読み込み、または更新するのを待っています。</entry>
        </row>
        <row>
         <entry><literal>ReplicationOriginLock</></entry>
<!--
         <entry>Waiting to setup, drop or use replication origin.</entry>
-->
         <entry>レプリケーションオリジンのセットアップ、削除、または使用を待っています。</entry>
        </row>
        <row>
         <entry><literal>MultiXactTruncationLock</></entry>
<!--
         <entry>Waiting to read or truncate multixact information.</entry>
-->
         <entry>マルチトランザクション情報の読み込み、またはトランケートを行うのを待っています。</entry>
        </row>
        <row>
         <entry><literal>OldSnapshotTimeMapLock</></entry>
<!--
         <entry>Waiting to read or update old snapshot control information.</entry>
-->
         <entry>古いスナップショット制御情報の読み込み、または更新するのを待っています。</entry>
        </row>
        <row>
         <entry morerows="15"><literal>LWLockTranche</></entry>
         <entry><literal>clog</></entry>
<!--
         <entry>Waiting for I/O on a clog (transaction status) buffer.</entry>
-->
         <entry>clog（トランザクション状態）バッファのI/Oを待機しています。</entry>
        </row>
        <row>
         <entry><literal>commit_timestamp</></entry>
<!--
         <entry>Waiting for I/O on commit timestamp buffer.</entry>
-->
         <entry>コミットタイムスタンプバッファのI/Oを待機しています。</entry>
        </row>
        <row>
         <entry><literal>subtrans</></entry>
<!--
         <entry>Waiting for I/O a subtransaction buffer.</entry>
-->
         <entry>サブトランザクションバッファのI/Oを待機しています。</entry>
        </row>
        <row>
         <entry><literal>multixact_offset</></entry>
<!--
         <entry>Waiting for I/O on a multixact offset buffer.</entry>
-->
         <entry>マルチトランザクションオフセットバッファのI/Oを待機しています。</entry>
        </row>
        <row>
         <entry><literal>multixact_member</></entry>
<!--
         <entry>Waiting for I/O on a multixact_member buffer.</entry>
-->
         <entry>マルチトランザクションメンバーバッファのI/Oを待機しています。</entry>
        </row>
        <row>
         <entry><literal>async</></entry>
<!--
         <entry>Waiting for I/O on an async (notify) buffer.</entry>
-->
         <entry>非同期（通知）バッファのI/Oを待機しています。</entry>
        </row>
        <row>
         <entry><literal>oldserxid</></entry>
<!--
         <entry>Waiting to I/O on an oldserxid buffer.</entry>
-->
         <entry>oldserxidバッファのI/Oを待機しています。</entry>
        </row>
        <row>
         <entry><literal>wal_insert</></entry>
<!--
         <entry>Waiting to insert WAL into a memory buffer.</entry>
-->
         <entry>メモリバッファにWALを挿入するのを待っています。</entry>
        </row>
        <row>
         <entry><literal>buffer_content</></entry>
<!--
         <entry>Waiting to read or write a data page in memory.</entry>
-->
         <entry>メモリ内のデータページを読み込み、または書き込むのを待っています。</entry>
        </row>
        <row>
         <entry><literal>buffer_io</></entry>
<!--
         <entry>Waiting for I/O on a data page.</entry>
-->
         <entry>データページのI/Oを待機しています。</entry>
        </row>
        <row>
         <entry><literal>replication_origin</></entry>
<!--
         <entry>Waiting to read or update the replication progress.</entry>
-->
         <entry>レプリケーション進捗の読み込み、または更新するのを待っています。</entry>
        </row>
        <row>
         <entry><literal>replication_slot_io</></entry>
<!--
         <entry>Waiting for I/O on a replication slot.</entry>
-->
         <entry>レプリケーションスロットのI/Oを待機しています。</entry>
        </row>
        <row>
         <entry><literal>proc</></entry>
<!--
         <entry>Waiting to read or update the fast-path lock information.</entry>
-->
         <entry>ファストパスロック情報の読み込み、または更新するのを待っています。</entry>
        </row>
        <row>
         <entry><literal>buffer_mapping</></entry>
<!--
         <entry>Waiting to associate a data block with a buffer in the buffer
         pool.</entry>
-->
         <entry>データブロックをバッファプール内のバッファと関連付けるのを待っています。</entry>
        </row>
        <row>
         <entry><literal>lock_manager</></entry>
<!--
         <entry>Waiting to add or examine locks for backends, or waiting to
         join or exit a locking group (used by parallel query).</entry>
-->
         <entry>バックエンドのロックの追加、もしくは検査するのを待っています。
         または、（並列問い合わせによって使用される）ロッキンググループへ加わる、または抜けるのを待っています。</entry>
        </row>
        <row>
         <entry><literal>predicate_lock_manager</></entry>
<!--
         <entry>Waiting to add or examine predicate lock information.</entry>
-->
         <entry>述語ロック情報の追加、もしくは検査するのを待っています。</entry>
        </row>
        <row>
         <entry morerows="9"><literal>Lock</></entry>
         <entry><literal>relation</></entry>
<!--
         <entry>Waiting to acquire a lock on a relation.</entry>
-->
         <entry>リレーション上のロックを獲得するのを待っています。</entry>
        </row>
        <row>
         <entry><literal>extend</></entry>
<!--
         <entry>Waiting to extend a relation.</entry>
-->
         <entry>リレーションを拡張するのを待っています。</entry>
        </row>
        <row>
         <entry><literal>page</></entry>
<!--
         <entry>Waiting to acquire a lock on page of a relation.</entry>
-->
         <entry>リレーションのページ上のロックを獲得するのを待っています。</entry>
        </row>
        <row>
         <entry><literal>tuple</></entry>
<!--
         <entry>Waiting to acquire a lock on a tuple.</entry>
-->
         <entry>タプル上のロックを獲得するのを待っています。</entry>
        </row>
        <row>
         <entry><literal>transactionid</></entry>
<!--
         <entry>Waiting for a transaction to finish.</entry>
-->
         <entry>トランザクションが終了するのを待っています。</entry>
        </row>
        <row>
         <entry><literal>virtualxid</></entry>
<!--
         <entry>Waiting to acquire a virtual xid lock.</entry>
-->
         <entry>仮想xidロックを獲得するのを待っています。</entry>
        </row>
        <row>
         <entry><literal>speculative token</></entry>
<!--
         <entry>Waiting to acquire a speculative insertion lock.</entry>
-->
         <entry>推論的挿入ロックを獲得するのを待っています。</entry>
        </row>
        <row>
         <entry><literal>object</></entry>
<!--
         <entry>Waiting to acquire a lock on a non-relation database object.</entry>
-->
         <entry>非リレーションデータベースオブジェクト上のロックを獲得するのを待っています。</entry>
        </row>
        <row>
         <entry><literal>userlock</></entry>
<!--
         <entry>Waiting to acquire a userlock.</entry>
-->
         <entry>ユーザロックを獲得するのを待っています。</entry>
        </row>
        <row>
         <entry><literal>advisory</></entry>
<!--
         <entry>Waiting to acquire an advisory user lock.</entry>
-->
         <entry>助言ユーザロックを獲得するのを待っています。</entry>
        </row>
        <row>
         <entry><literal>BufferPin</></entry>
         <entry><literal>BufferPin</></entry>
<!--
         <entry>Waiting to acquire a pin on a buffer.</entry>
-->
         <entry>バッファ上のピンを獲得するのを待っています。</entry>
        </row>
      </tbody>
     </tgroup>
    </table>

   <note>
    <para>
<!--
     For tranches registered by extensions, the name is specified by extension
     and this will be displayed as <structfield>wait_event</>.  It is quite
     possible that user has registered the tranche in one of the backends (by
     having allocation in dynamic shared memory) in which case other backends
     won't have that information, so we display <literal>extension</> for such
     cases.
-->
拡張によって登録されたトランシェのために、名称が拡張によって指定され、それが<structfield>wait_event</>として表示されます。
ユーザが（動的共有メモリ内に割り当てを持つことにより）バックエンドの一つの中で、そのトランシェを登録することが非常にあると考えられ、その場合は他のバックエンドはその情報を持たないことから、このような場合には<literal>extension</>を表示します。
    </para>
   </note>

   <para>
<!--
     Here is an example of how wait events can be viewed
-->
以下に、待機イベントが表示される例を示します。

<programlisting>
SELECT pid, wait_event_type, wait_event FROM pg_stat_activity WHERE wait_event is NOT NULL;
 pid  | wait_event_type |  wait_event
------+-----------------+---------------
 2540 | Lock            | relation
 6644 | LWLockNamed     | ProcArrayLock
(2 rows)
</programlisting>
   </para>

  <table id="pg-stat-replication-view" xreflabel="pg_stat_replication">
<!--
   <title><structname>pg_stat_replication</structname> View</title>
-->
   <title><structname>pg_stat_replication</structname>ビュー</title>
   <tgroup cols="3">
    <thead>
    <row>
<!--
      <entry>Column</entry>
      <entry>Type</entry>
      <entry>Description</entry>
-->
      <entry>列</entry>
      <entry>型</entry>
      <entry>説明</entry>
     </row>
    </thead>

   <tbody>
    <row>
     <entry><structfield>pid</></entry>
     <entry><type>integer</></entry>
<!--
     <entry>Process ID of a WAL sender process</entry>
-->
     <entry>WAL送信プロセスのプロセスIDです。</entry>
    </row>
    <row>
     <entry><structfield>usesysid</></entry>
     <entry><type>oid</></entry>
<!--
     <entry>OID of the user logged into this WAL sender process</entry>
-->
     <entry>WAL送信プロセスにログインしたユーザのOIDです。</entry>
    </row>
    <row>
     <entry><structfield>usename</></entry>
     <entry><type>name</></entry>
<!--
     <entry>Name of the user logged into this WAL sender process</entry>
-->
     <entry>WAL送信プロセスにログインしたユーザの名前です。</entry>
    </row>
    <row>
     <entry><structfield>application_name</></entry>
     <entry><type>text</></entry>
<!--
     <entry>Name of the application that is connected
      to this WAL sender</entry>
-->
     <entry>WAL送信処理に接続したアプリケーションの名前です。</entry>
    </row>
    <row>
     <entry><structfield>client_addr</></entry>
     <entry><type>inet</></entry>
<!--
     <entry>IP address of the client connected to this WAL sender.
      If this field is null, it indicates that the client is
      connected via a Unix socket on the server machine.
-->
     <entry>
WAL送信処理に接続したクライアントのIPアドレスです。
このフィールドがNULLの場合、クライアントがサーバマシン上のUnixソケット経由で接続したことを示します。
     </entry>
    </row>
    <row>
     <entry><structfield>client_hostname</></entry>
     <entry><type>text</></entry>
<!--
     <entry>Host name of the connected client, as reported by a
      reverse DNS lookup of <structfield>client_addr</>. This field will
      only be non-null for IP connections, and only when <xref
      linkend="guc-log-hostname"> is enabled.
-->
     <entry>
<structfield>client_addr</>のDNS逆引き検索により報告された、接続クライアントのホスト名です。
IP接続、かつ<xref linkend="guc-log-hostname">が有効である場合にのみこのフィールドは非NULLになります。
     </entry>
    </row>
    <row>
     <entry><structfield>client_port</></entry>
     <entry><type>integer</></entry>
<!--
     <entry>TCP port number that the client is using for communication
      with this WAL sender, or <literal>-1</> if a Unix socket is used
-->
     <entry>クライアントがWAL送信処理との通信に使用するTCPポート番号、もしUnixソケットを使用する場合は<literal>-1</>です。
     </entry>
    </row>
    <row>
     <entry><structfield>backend_start</></entry>
     <entry><type>timestamp with time zone</></entry>
<!--
     <entry>Time when this process was started, i.e., when the
      client connected to this WAL sender
-->
     <entry>プロセスが開始、つまりクライアントがWAL送信処理に接続した時刻です。
     </entry>
    </row>
    <row>
     <entry><structfield>backend_xmin</structfield></entry>
     <entry><type>xid</type></entry>
<!--
     <entry>This standby's <literal>xmin</> horizon reported
     by <xref linkend="guc-hot-standby-feedback">.</entry>
-->
     <entry><xref linkend="guc-hot-standby-feedback">により報告されたこのスタンバイの<literal>xmin</>です。</entry>
    </row>
    <row>
     <entry><structfield>state</></entry>
     <entry><type>text</></entry>
<!--
     <entry>Current WAL sender state</entry>
-->
     <entry>現在のWAL送信処理の状態です。</entry>
    </row>
    <row>
     <entry><structfield>sent_location</></entry>
     <entry><type>pg_lsn</></entry>
<!--
     <entry>Last transaction log position sent on this connection</entry>
-->
     <entry>現在のWAL送信処理の状態です。</entry>
    </row>
    <row>
     <entry><structfield>write_location</></entry>
     <entry><type>pg_lsn</></entry>
<!--
     <entry>Last transaction log position written to disk by this standby
      server</entry>
-->
     <entry>スタンバイサーバによってディスクに書き出された最後のトランザクションログ位置です。</entry>
    </row>
    <row>
     <entry><structfield>flush_location</></entry>
     <entry><type>pg_lsn</></entry>
<!--
     <entry>Last transaction log position flushed to disk by this standby
      server</entry>
-->
     <entry>スタンバイサーバによってディスクに吐き出された最後のトランザクションログ位置です。</entry>
    </row>
    <row>
     <entry><structfield>replay_location</></entry>
     <entry><type>pg_lsn</></entry>
<!--
     <entry>Last transaction log position replayed into the database on this
      standby server</entry>
-->
     <entry>スタンバイサーバ上のデータベースに再生された最後のトランザクションログ位置です。</entry>
    </row>
    <row>
     <entry><structfield>sync_priority</></entry>
     <entry><type>integer</></entry>
<!--
     <entry>Priority of this standby server for being chosen as the
      synchronous standby</entry>
-->
     <entry>このスタンバイサーバが同期スタンバイとして選択される優先度です。</entry>
    </row>
    <row>
     <entry><structfield>sync_state</></entry>
     <entry><type>text</></entry>
<!--
     <entry>Synchronous state of this standby server</entry>
-->
     <entry>スタンバイサーバの同期状態です。</entry>
    </row>
   </tbody>
   </tgroup>
  </table>

  <para>
<!--
   The <structname>pg_stat_replication</structname> view will contain one row
   per WAL sender process, showing statistics about replication to that
   sender's connected standby server.  Only directly connected standbys are
   listed; no information is available about downstream standby servers.
-->
<structname>pg_stat_replication</structname>ビューには、WAL送信プロセス毎に、送信処理に接続したスタンバイサーバへのレプリケーションに関する統計情報を示す１行を保持します。
直接接続されたサーバのみが一覧表示されます。
下流のスタンバイサーバに関する情報はありません。
  </para>

  <table id="pg-stat-wal-receiver-view" xreflabel="pg_stat_wal_receiver">
<!--
   <title><structname>pg_stat_wal_receiver</structname> View</title>
-->
   <title><structname>pg_stat_wal_receiver</structname>ビュー</title>
   <tgroup cols="3">
    <thead>
    <row>
<!--
      <entry>Column</entry>
      <entry>Type</entry>
      <entry>Description</entry>
-->
      <entry>列</entry>
      <entry>型</entry>
      <entry>説明</entry>
     </row>
    </thead>

   <tbody>
    <row>
     <entry><structfield>pid</></entry>
     <entry><type>integer</></entry>
<!--
     <entry>Process ID of the WAL receiver process</entry>
-->
     <entry>WALレシーバプロセスのプロセスID</entry>
    </row>
    <row>
     <entry><structfield>status</></entry>
     <entry><type>text</></entry>
<!--
     <entry>Activity status of the WAL receiver process</entry>
-->
     <entry>WALレシーバプロセスの活動状態</entry>
    </row>
    <row>
     <entry><structfield>receive_start_lsn</></entry>
     <entry><type>pg_lsn</></entry>
<!--
     <entry>First transaction log position used when WAL receiver is
      started</entry>
-->
     <entry>WALレシーバが開始された時に使われるトランザクションログの最初の位置</entry>
    </row>
    <row>
     <entry><structfield>receive_start_tli</></entry>
     <entry><type>integer</></entry>
<!--
     <entry>First timeline number used when WAL receiver is started</entry>
-->
     <entry>WALレシーバが開始された時に使われる初期タイムライン番号</entry>
    </row>
    <row>
     <entry><structfield>received_lsn</></entry>
     <entry><type>pg_lsn</></entry>
<!--
     <entry>Last transaction log position already received and flushed to
      disk, the initial value of this field being the first log position used
      when WAL receiver is started</entry>
-->
     <entry>すでに受信し、ディスクにフラッシュされたトランザクションログの最新位置。
     この列の初期値は、WALレシーバが開始された時に使用される、最初のログ位置です。</entry>
    </row>
    <row>
     <entry><structfield>received_tli</></entry>
     <entry><type>integer</></entry>
<!--
     <entry>Timeline number of last transaction log position received and
      flushed to disk, the initial value of this field being the timeline
      number of the first log position used when WAL receiver is started
-->
     <entry>
受信済みでディスクにフラッシュされたトランザクションログの最新位置のタイムライン番号。
この列の初期値は、WALレシーバが開始された時に使用される、最初のログ位置のタイムライン番号です。
     </entry>
    </row>
    <row>
     <entry><structfield>last_msg_send_time</></entry>
     <entry><type>timestamp with time zone</></entry>
<!--
     <entry>Send time of last message received from origin WAL sender</entry>
-->
     <entry>オリジンWALセンダから受信した最新メッセージの送信時間</entry>
    </row>
    <row>
     <entry><structfield>last_msg_receipt_time</></entry>
     <entry><type>timestamp with time zone</></entry>
<!--
     <entry>Receipt time of last message received from origin WAL sender</entry>
-->
     <entry>オリジンWALセンダから受信した最新メッセージの受信時間</entry>
    </row>
    <row>
     <entry><structfield>latest_end_lsn</></entry>
     <entry><type>pg_lsn</></entry>
<!--
     <entry>Last transaction log position reported to origin WAL sender</entry>
-->
     <entry>オリジンWALセンダへ報告された最新のトランザクションログ位置</entry>
    </row>
    <row>
     <entry><structfield>latest_end_time</></entry>
     <entry><type>timestamp with time zone</></entry>
<!--
     <entry>Time of last transaction log position reported to origin WAL sender</entry>
-->
     <entry>オリジンWALセンダへ最新のトランザクションログ位置が報告された時間</entry>
    </row>
    <row>
     <entry><structfield>slot_name</></entry>
     <entry><type>text</></entry>
<!--
     <entry>Replication slot name used by this WAL receiver</entry>
-->
     <entry>WALレシーバによって使用されたレプリケーションスロット名</entry>
    </row>
    <row>
     <entry><structfield>conninfo</></entry>
     <entry><type>text</></entry>
     <entry>
<!--
      Connection string used by this WAL receiver,
      with security-sensitive fields obfuscated.
-->
セキュリティに重要な値が難読化された文字列を含む、WALレシーバによって使用された接続文字列。
     </entry>
    </row>
   </tbody>
   </tgroup>
  </table>

  <para>
<!--
   The <structname>pg_stat_wal_receiver</structname> view will contain only
   one row, showing statistics about the WAL receiver from that receiver's
   connected server.
-->
<structname>pg_stat_wal_receiver</structname>ビューは、１行のみの形式で、受信サーバが接続したサーバからWALレシーバに関する統計情報を表示します。
  </para>

  <table id="pg-stat-ssl-view" xreflabel="pg_stat_ssl">
<!--
   <title><structname>pg_stat_ssl</structname> View</title>
-->
   <title><structname>pg_stat_ssl</structname>ビュー</title>
   <tgroup cols="3">
    <thead>
    <row>
<!--
      <entry>Column</entry>
      <entry>Type</entry>
      <entry>Description</entry>
-->
      <entry>列</entry>
      <entry>型</entry>
      <entry>説明</entry>
     </row>
    </thead>

   <tbody>
    <row>
     <entry><structfield>pid</></entry>
     <entry><type>integer</></entry>
<!--
     <entry>Process ID of a backend or WAL sender process</entry>
-->
     <entry>バックエンドプロセスまたはWAL送信プロセスのプロセスIDです。</entry>
    </row>
    <row>
     <entry><structfield>ssl</></entry>
     <entry><type>boolean</></entry>
<!--
     <entry>True if SSL is used on this connection</entry>
-->
     <entry>この接続でSSLが使用されていれば真になります。</entry>
    </row>
    <row>
     <entry><structfield>version</></entry>
     <entry><type>text</></entry>
<!--
     <entry>Version of SSL in use, or NULL if SSL is not in use
      on this connection</entry>
-->
     <entry>使用されているSSLのバージョン、この接続でSSLが使用されていなければNULLになります。</entry>
    </row>
    <row>
     <entry><structfield>cipher</></entry>
     <entry><type>text</></entry>
<!--
     <entry>Name of SSL cipher in use, or NULL if SSL is not in use
      on this connection</entry>
-->
     <entry>使用されているSSL暗号の名前、この接続でSSLが使用されていなければNULLになります。</entry>
    </row>
    <row>
     <entry><structfield>bits</></entry>
     <entry><type>integer</></entry>
<!--
     <entry>Number of bits in the encryption algorithm used, or NULL
     if SSL is not used on this connection</entry>
-->
     <entry>使用されている暗号アルゴリズムのビット数、この接続でSSLが使用されていなければNULLになります。</entry>
    </row>
    <row>
     <entry><structfield>compression</></entry>
     <entry><type>boolean</></entry>
<!--
     <entry>True if SSL compression is in use, false if not,
      or NULL if SSL is not in use on this connection</entry>
-->
     <entry>SSL圧縮が使用されていれば真、使用されていなければ偽、この接続でSSLが使用されていなければNULLになります。</entry>
    </row>
    <row>
     <entry><structfield>clientdn</></entry>
     <entry><type>text</></entry>
<!--
     <entry>Distinguished Name (DN) field from the client certificate
      used, or NULL if no client certificate was supplied or if SSL
      is not in use on this connection. This field is truncated if the
      DN field is longer than <symbol>NAMEDATALEN</symbol> (64 characters
      in a standard build)
-->
     <entry>
使用されているクライアント証明書の識別名(DN)フィールド、クライアント証明書が提供されなかった場合、およびこの接続でSSLが使用されていない場合はNULLになります。
このフィールドは、DNフィールドが<symbol>NAMEDATALEN</symbol>（標準ビルドでは64文字）より長いと切り詰められます。
     </entry>
    </row>
   </tbody>
   </tgroup>
  </table>

  <para>
<!--
   The <structname>pg_stat_ssl</structname> view will contain one row per
   backend or WAL sender process, showing statistics about SSL usage on
   this connection. It can be joined to <structname>pg_stat_activity</structname>
   or <structname>pg_stat_replication</structname> on the
   <structfield>pid</structfield> column to get more details about the
   connection.
-->
<structname>pg_stat_ssl</structname>ビューは、バックエンドプロセスおよびWAL送信プロセスごとに1行を保持し、接続上でのSSLの使用に関する統計情報を示します。
<structname>pg_stat_activity</structname>または<structname>pg_stat_replication</structname>と<structfield>pid</structfield>列で結合することで、接続に関するより詳細な情報を取得することができます。
  </para>


  <table id="pg-stat-archiver-view" xreflabel="pg_stat_archiver">
<!--
   <title><structname>pg_stat_archiver</structname> View</title>
-->
   <title><structname>pg_stat_archiver</structname>ビュー</title>

   <tgroup cols="3">
    <thead>
     <row>
<!--
      <entry>Column</entry>
      <entry>Type</entry>
      <entry>Description</entry>
-->
      <entry>列</entry>
      <entry>型</entry>
      <entry>説明</entry>
     </row>
    </thead>

    <tbody>
     <row>
      <entry><structfield>archived_count</></entry>
      <entry><type>bigint</type></entry>
<!--
      <entry>Number of WAL files that have been successfully archived</entry>
-->
      <entry>アーカイブに成功したWALファイルの数</entry>
     </row>
     <row>
      <entry><structfield>last_archived_wal</></entry>
      <entry><type>text</type></entry>
<!--
      <entry>Name of the last WAL file successfully archived</entry>
-->
      <entry>アーカイブに成功した最後のWALファイルの名前</entry>
     </row>
     <row>
      <entry><structfield>last_archived_time</></entry>
      <entry><type>timestamp with time zone</type></entry>
<!--
      <entry>Time of the last successful archive operation</entry>
-->
      <entry>最後に成功したアーカイブ操作の時刻</entry>
     </row>
     <row>
      <entry><structfield>failed_count</></entry>
      <entry><type>bigint</type></entry>
<!--
      <entry>Number of failed attempts for archiving WAL files</entry>
-->
      <entry>WALファイルのアーカイブに失敗した回数</entry>
     </row>
     <row>
      <entry><structfield>last_failed_wal</></entry>
      <entry><type>text</type></entry>
<!--
      <entry>Name of the WAL file of the last failed archival operation</entry>
-->
      <entry>最後にアーカイブ操作に失敗したWALファイルの名前</entry>
     </row>
     <row>
      <entry><structfield>last_failed_time</></entry>
      <entry><type>timestamp with time zone</type></entry>
<!--
      <entry>Time of the last failed archival operation</entry>
-->
      <entry>最後にアーカイブ操作に失敗した時刻</entry>
     </row>
     <row>
      <entry><structfield>stats_reset</></entry>
      <entry><type>timestamp with time zone</type></entry>
<!--
      <entry>Time at which these statistics were last reset</entry>
-->
      <entry>この統計が最後にリセットされた時刻</entry>
     </row>
    </tbody>
   </tgroup>
  </table>

  <para>
<!--
   The <structname>pg_stat_archiver</structname> view will always have a
   single row, containing data about the archiver process of the cluster.
-->
<structname>pg_stat_archiver</structname>は常に、クラスタのアーカイバプロセスに関するデータを含む１つの行を持ちます。
  </para>

  <table id="pg-stat-bgwriter-view" xreflabel="pg_stat_bgwriter">
<!--
   <title><structname>pg_stat_bgwriter</structname> View</title>
-->
   <title><structname>pg_stat_bgwriter</structname>ビュー</title>

   <tgroup cols="3">
    <thead>
    <row>
<!--
      <entry>Column</entry>
      <entry>Type</entry>
      <entry>Description</entry>
-->
      <entry>列</entry>
      <entry>型</entry>
      <entry>説明</entry>
     </row>

    </thead>

    <tbody>
     <row>
      <entry><structfield>checkpoints_timed</></entry>
      <entry><type>bigint</type></entry>
<!--
      <entry>Number of scheduled checkpoints that have been performed</entry>
-->
      <entry>
これまでに実行された、スケジュールされたチェックポイントの個数です。
      </entry>
     </row>
     <row>
      <entry><structfield>checkpoints_req</></entry>
      <entry><type>bigint</type></entry>
<!--
      <entry>Number of requested checkpoints that have been performed</entry>
-->
      <entry>
これまでに実行された、要求されたチェックポイントの個数です。
      </entry>
     </row>
     <row>
      <entry><structfield>checkpoint_write_time</></entry>
      <entry><type>double precision</type></entry>
      <entry>
<!--
        Total amount of time that has been spent in the portion of
        checkpoint processing where files are written to disk, in milliseconds
-->
チェックポイント処理におけるディスクにファイルを書き出す部分に費やされた、ミリ秒単位の総時間です。
      </entry>
     </row>
     <row>
      <entry><structfield>checkpoint_sync_time</></entry>
      <entry><type>double precision</type></entry>
      <entry>
<!--
        Total amount of time that has been spent in the portion of
        checkpoint processing where files are synchronized to disk, in
        milliseconds
-->
チェックポイント処理におけるディスクにファイルを同期する部分に費やされた、ミリ秒単位の総時間です。
      </entry>
     </row>
     <row>
      <entry><structfield>buffers_checkpoint</></entry>
      <entry><type>bigint</type></entry>
<!--
      <entry>Number of buffers written during checkpoints</entry>
-->
      <entry>
チェックポイント期間に書き出されたバッファ数です。
      </entry>
     </row>
     <row>
      <entry><structfield>buffers_clean</></entry>
      <entry><type>bigint</type></entry>
<!--
      <entry>Number of buffers written by the background writer</entry>
-->
      <entry>
バックグラウンドライタにより書き出されたバッファ数です。
      </entry>
     </row>
     <row>
      <entry><structfield>maxwritten_clean</></entry>
      <entry><type>bigint</type></entry>
<!--
      <entry>Number of times the background writer stopped a cleaning
       scan because it had written too many buffers</entry>
-->
      <entry>
バックグラウンドライタが書き出したバッファ数が多過ぎたために、整理用スキャンを停止した回数です。
      </entry>
     </row>
     <row>
      <entry><structfield>buffers_backend</></entry>
      <entry><type>bigint</type></entry>
<!--
      <entry>Number of buffers written directly by a backend</entry>
-->
      <entry>
バックエンドにより直接書き出されたバッファ数です。
      </entry>
     </row>
     <row>
      <entry><structfield>buffers_backend_fsync</></entry>
      <entry><type>bigint</type></entry>
<!--
      <entry>Number of times a backend had to execute its own
       <function>fsync</> call (normally the background writer handles those
       even when the backend does its own write)</entry>
-->
      <entry>
バックエンドが独自に<function>fsync</>呼び出しを実行しなければならなかった回数です。
（通常は、バックエンドが独自に書き込んだ場合であっても、バックグラウンドライタがこれらを扱います。）
      </entry>
     </row>

     <row>
      <entry><structfield>buffers_alloc</></entry>
      <entry><type>bigint</type></entry>
<!--
      <entry>Number of buffers allocated</entry>
-->
      <entry>
割当られたバッファ数です。
      </entry>
     </row>
     <row>
      <entry><structfield>stats_reset</></entry>
      <entry><type>timestamp with time zone</type></entry>
<!--
      <entry>Time at which these statistics were last reset</entry>
-->
      <entry>
これらの統計情報がリセットされた最終時刻です。
      </entry>
     </row>
    </tbody>
    </tgroup>
  </table>

  <para>
<!--
   The <structname>pg_stat_bgwriter</structname> view will always have a
   single row, containing global data for the cluster.
-->
<structname>pg_stat_bgwriter</structname>ビューは常に、クラスタのグローバルデータに関する１つの行を持ちます。
  </para>

  <table id="pg-stat-database-view" xreflabel="pg_stat_database">
<!--
   <title><structname>pg_stat_database</structname> View</title>
-->
   <title><structname>pg_stat_database</structname>ビュー</title>
   <tgroup cols="3">
    <thead>
    <row>
<!--
      <entry>Column</entry>
      <entry>Type</entry>
      <entry>Description</entry>
-->
      <entry>列</entry>
      <entry>型</entry>
      <entry>説明</entry>
     </row>
    </thead>

   <tbody>
    <row>
     <entry><structfield>datid</></entry>
     <entry><type>oid</></entry>
<!--
     <entry>OID of a database</entry>
-->
     <entry>データベースのOIDです。</entry>
    </row>
    <row>
     <entry><structfield>datname</></entry>
     <entry><type>name</></entry>
<!--
     <entry>Name of this database</entry>
-->
     <entry>データベースの名前です。</entry>
    </row>
    <row>
     <entry><structfield>numbackends</></entry>
     <entry><type>integer</></entry>
<!--
     <entry>Number of backends currently connected to this database.
     This is the only column in this view that returns a value reflecting
     current state; all other columns return the accumulated values since
     the last reset.</entry>
-->
     <entry>
現在データベースに接続しているバックエンドの個数です。
これは、このビューの中で、現在の状態を反映した値を返す唯一の列です。
他の列はすべて、最後にリセットされてから累積された値を返します。
     </entry>
    </row>
    <row>
     <entry><structfield>xact_commit</></entry>
     <entry><type>bigint</></entry>
<!--
     <entry>Number of transactions in this database that have been
      committed</entry>
-->
     <entry>
このデータベースの中でコミットされたトランザクション数です。
     </entry>
    </row>
    <row>
     <entry><structfield>xact_rollback</></entry>
     <entry><type>bigint</></entry>
<!--
     <entry>Number of transactions in this database that have been
      rolled back</entry>
-->
     <entry>
このデータベースの中でロールバックされたトランザクション数です。
     </entry>
    </row>
    <row>
     <entry><structfield>blks_read</></entry>
     <entry><type>bigint</></entry>
<!--
     <entry>Number of disk blocks read in this database</entry>
-->
     <entry>
データベース内で読み取られたディスクブロック数です。
     </entry>
    </row>
    <row>
     <entry><structfield>blks_hit</></entry>
     <entry><type>bigint</></entry>
<!--
     <entry>Number of times disk blocks were found already in the buffer
      cache, so that a read was not necessary (this only includes hits in the
      PostgreSQL buffer cache, not the operating system's file system cache)
     </entry>
-->
     <entry>
バッファキャッシュに既にあることが分かっているために読み取りが不要だったディスクブロック数です（これにはPostgreSQLのバッファキャッシュにおけるヒットのみが含まれ、オペレーティングシステムのファイルシステムキャッシュは含まれません）。
     </entry>
    </row>
    <row>
     <entry><structfield>tup_returned</></entry>
     <entry><type>bigint</></entry>
<!--
     <entry>Number of rows returned by queries in this database</entry>
-->
     <entry>
データベース内の問い合わせで返された行数です。
     </entry>
    </row>
    <row>
     <entry><structfield>tup_fetched</></entry>
     <entry><type>bigint</></entry>
<!--
     <entry>Number of rows fetched by queries in this database</entry>
-->
     <entry>
データベース内の問い合わせで取り出された行数です。
     </entry>
    </row>
    <row>
     <entry><structfield>tup_inserted</></entry>
     <entry><type>bigint</></entry>
<!--
     <entry>Number of rows inserted by queries in this database</entry>
-->
     <entry>
データベース内の問い合わせで挿入された行数です。
     </entry>
    </row>
    <row>
     <entry><structfield>tup_updated</></entry>
     <entry><type>bigint</></entry>
<!--
     <entry>Number of rows updated by queries in this database</entry>
-->
     <entry>
データベース内の問い合わせで更新された行数です。
     </entry>
    </row>
    <row>
     <entry><structfield>tup_deleted</></entry>
     <entry><type>bigint</></entry>
<!--
     <entry>Number of rows deleted by queries in this database</entry>
-->
     <entry>
データベース内の問い合わせで削除された行数です。
     </entry>
    </row>
    <row>
     <entry><structfield>conflicts</></entry>
     <entry><type>bigint</></entry>
     <entry>
<!--
     <entry>Number of queries canceled due to conflicts with recovery
      in this database. (Conflicts occur only on standby servers; see
      <xref linkend="pg-stat-database-conflicts-view"> for details.)
-->
データベース内のリカバリで競合したためキャンセルされた問い合わせ数です。
（競合はスタンバイサーバ上でのみ起こります。詳細については<xref linkend="pg-stat-database-conflicts-view">を参照してください。）
     </entry>
    </row>
    <row>
     <entry><structfield>temp_files</></entry>
     <entry><type>bigint</></entry>
<!--
     <entry>Number of temporary files created by queries in this database.
      All temporary files are counted, regardless of why the temporary file
      was created (e.g., sorting or hashing), and regardless of the
      <xref linkend="guc-log-temp-files"> setting.
-->
     <entry>
データベース内の問い合わせによって書き出された一時ファイルの個数です。
一時ファイルが作成された理由（ソート処理やハッシュ処理）や<xref linkend="guc-log-temp-files">の設定に関わらず、すべての一時ファイルが計上されます。
     </entry>
    </row>
    <row>
     <entry><structfield>temp_bytes</></entry>
     <entry><type>bigint</></entry>
     <entry>
<!--
     <entry>Total amount of data written to temporary files by queries in
      this database. All temporary files are counted, regardless of why
      the temporary file was created, and
      regardless of the <xref linkend="guc-log-temp-files"> setting.
-->
データベース内の問い合わせによって一時ファイルに書き出されたデータ量です。
一時ファイルが作成された理由や<xref linkend="guc-log-temp-files">の設定に関わらず、すべての一時ファイルが計上されます。
     </entry>
    </row>
    <row>
     <entry><structfield>deadlocks</></entry>
     <entry><type>bigint</></entry>
<!--
     <entry>Number of deadlocks detected in this database</entry>
-->
     <entry>
データベース内で検知されたデッドロック数です。
     </entry>
    </row>
    <row>
     <entry><structfield>blk_read_time</></entry>
     <entry><type>double precision</></entry>
<!--
     <entry>Time spent reading data file blocks by backends in this database,
      in milliseconds</entry>
-->
     <entry>
データベース内でバックエンドによりデータファイルブロックの読み取りに費やされた、ミリ秒単位の時間です。
     </entry>

    </row>
    <row>
     <entry><structfield>blk_write_time</></entry>
     <entry><type>double precision</></entry>
<!--
     <entry>Time spent writing data file blocks by backends in this database,
      in milliseconds</entry>
-->
     <entry>
データベース内でバックエンドによりデータファイルブロックの書き出しに費やされた、ミリ秒単位の時間です。
     </entry>
    </row>
    <row>
     <entry><structfield>stats_reset</></entry>
     <entry><type>timestamp with time zone</></entry>
<!--
     <entry>Time at which these statistics were last reset</entry>
-->
     <entry>
統計情報がリセットされた最終時刻です。
     </entry>
    </row>
   </tbody>
   </tgroup>
  </table>

  <para>
<!--
   The <structname>pg_stat_database</structname> view will contain one row
   for each database in the cluster, showing database-wide statistics.
-->
<structname>pg_stat_database</structname>には、クラスタ内のデータベース毎にデータベース全体の統計情報を示す１行が含まれます。
  </para>

  <table id="pg-stat-database-conflicts-view" xreflabel="pg_stat_database_conflicts">
<!--
   <title><structname>pg_stat_database_conflicts</structname> View</title>
-->
   <title><structname>pg_stat_database_conflicts</structname>ビュー</title>
   <tgroup cols="3">
    <thead>
    <row>
<!--
      <entry>Column</entry>
      <entry>Type</entry>
      <entry>Description</entry>
-->
      <entry>列</entry>
      <entry>型</entry>
      <entry>説明</entry>
     </row>
    </thead>

   <tbody>
    <row>
     <entry><structfield>datid</></entry>
     <entry><type>oid</></entry>
<!--
     <entry>OID of a database</entry>
-->
     <entry>データベースのOIDです。</entry>
    </row>
    <row>
     <entry><structfield>datname</></entry>
     <entry><type>name</></entry>
<!--
     <entry>Name of this database</entry>
-->
     <entry>データベースの名前です。</entry>
    </row>
    <row>
     <entry><structfield>confl_tablespace</></entry>
     <entry><type>bigint</></entry>
<!--
     <entry>Number of queries in this database that have been canceled due to
      dropped tablespaces</entry>
-->
     <entry>データベースにおいて、削除されたテーブル空間のためにキャンセルされた問い合わせの個数です。</entry>
    </row>
    <row>
     <entry><structfield>confl_lock</></entry>
     <entry><type>bigint</></entry>
<!--
     <entry>Number of queries in this database that have been canceled due to
      lock timeouts</entry>
-->
     <entry>データベースにおいて、ロック時間切れのためにキャンセルされた問い合わせの個数です。</entry>
    </row>
    <row>
     <entry><structfield>confl_snapshot</></entry>
     <entry><type>bigint</></entry>
<!--
     <entry>Number of queries in this database that have been canceled due to
      old snapshots</entry>
-->
     <entry>データベースにおいて、古いスナップショットのためにキャンセルされた問い合わせの個数です。</entry>
    </row>
    <row>
     <entry><structfield>confl_bufferpin</></entry>
     <entry><type>bigint</></entry>
<!--
     <entry>Number of queries in this database that have been canceled due to
      pinned buffers</entry>
-->
     <entry>データベースにおいて、ピンが付いたバッファのためにキャンセルされた問い合わせの個数です。</entry>
    </row>
    <row>
     <entry><structfield>confl_deadlock</></entry>
     <entry><type>bigint</></entry>
<!--
     <entry>Number of queries in this database that have been canceled due to
      deadlocks</entry>
-->
     <entry>データベースにおいて、デッドロックのためにキャンセルされた問い合わせの個数です。</entry>
    </row>
   </tbody>
   </tgroup>
  </table>

  <para>
<!--
   The <structname>pg_stat_database_conflicts</structname> view will contain
   one row per database, showing database-wide statistics about
   query cancels occurring due to conflicts with recovery on standby servers.
   This view will only contain information on standby servers, since
   conflicts do not occur on master servers.
-->
<structname>pg_stat_database_conflicts</structname>ビューは、データベース毎に１行を保持し、スタンバイサーバでのリカバリと競合するためにキャンセルされた問い合わせに関するデータベース全体の統計情報を示します。
マスタサーバでは競合は発生しませんので、スタンバイサーバ上の情報のみが保持されます。
  </para>

  <table id="pg-stat-all-tables-view" xreflabel="pg_stat_all_tables">
<!--
   <title><structname>pg_stat_all_tables</structname> View</title>
-->
   <title><structname>pg_stat_all_tables</structname>ビュー</title>
   <tgroup cols="3">
    <thead>
    <row>
<!--
      <entry>Column</entry>
      <entry>Type</entry>
      <entry>Description</entry>
-->
      <entry>列</entry>
      <entry>型</entry>
      <entry>説明</entry>
     </row>
    </thead>

   <tbody>
    <row>
     <entry><structfield>relid</></entry>
     <entry><type>oid</></entry>
<!--
     <entry>OID of a table</entry>
-->
     <entry>テーブルのOIDです。</entry>
    </row>
    <row>
     <entry><structfield>schemaname</></entry>
     <entry><type>name</></entry>
<!--
     <entry>Name of the schema that this table is in</entry>
-->
     <entry>テーブルが存在するスキーマの名前です。</entry>
    </row>
    <row>
     <entry><structfield>relname</></entry>
     <entry><type>name</></entry>
<!--
     <entry>Name of this table</entry>
-->
     <entry>テーブルの名前です。</entry>
    </row>
    <row>
     <entry><structfield>seq_scan</></entry>
     <entry><type>bigint</></entry>
<!--
     <entry>Number of sequential scans initiated on this table</entry>
-->
     <entry>
テーブル上で初期化されたシーケンシャルスキャンの個数です。
     </entry>
    </row>
    <row>
     <entry><structfield>seq_tup_read</></entry>
     <entry><type>bigint</></entry>
<!--
     <entry>Number of live rows fetched by sequential scans</entry>
-->
     <entry>
シーケンシャルスキャンによって取り出された有効行の個数です。
     </entry>
    </row>
    <row>
     <entry><structfield>idx_scan</></entry>
     <entry><type>bigint</></entry>
<!--
     <entry>Number of index scans initiated on this table</entry>
-->
     <entry>
テーブル上で初期化されたインデックススキャンの個数です。
     </entry>
    </row>
    <row>
     <entry><structfield>idx_tup_fetch</></entry>
     <entry><type>bigint</></entry>
<!--
     <entry>Number of live rows fetched by index scans</entry>
-->
<entry>インデックススキャンによって取り出された有効行の個数です。</entry>
    </row>
    <row>
     <entry><structfield>n_tup_ins</></entry>
     <entry><type>bigint</></entry>
<!--
     <entry>Number of rows inserted</entry>
-->
     <entry>挿入された行数です。</entry>
    </row>
    <row>
     <entry><structfield>n_tup_upd</></entry>
     <entry><type>bigint</></entry>
<!--
     <entry>Number of rows updated (includes HOT updated rows)</entry>
-->
     <entry>更新された行数です。（HOT更新された行数を含みます）</entry>
    </row>
    <row>
     <entry><structfield>n_tup_del</></entry>
     <entry><type>bigint</></entry>
<!--
     <entry>Number of rows deleted</entry>
-->
     <entry>削除された行数です。</entry>
    </row>
    <row>
     <entry><structfield>n_tup_hot_upd</></entry>
     <entry><type>bigint</></entry>
<!--
     <entry>Number of rows HOT updated (i.e., with no separate index
      update required)</entry>
-->
     <entry>HOT更新（つまりインデックスの更新を別途必要としない）された行数です。</entry>
    </row>
    <row>
     <entry><structfield>n_live_tup</></entry>
     <entry><type>bigint</></entry>
<!--
     <entry>Estimated number of live rows</entry>
-->
     <entry>有効行の推定値です。</entry>
    </row>
    <row>
     <entry><structfield>n_dead_tup</></entry>
     <entry><type>bigint</></entry>
<!--
     <entry>Estimated number of dead rows</entry>
-->
     <entry>不要行の推定値です。</entry>
    </row>
    <row>
     <entry><structfield>n_mod_since_analyze</></entry>
     <entry><type>bigint</></entry>
<!--
     <entry>Estimated number of rows modified since this table was last analyzed</entry>
-->
     <entry>このテーブルが最後に解析されてから変更された行の推定値</entry>
    </row>
    <row>
     <entry><structfield>last_vacuum</></entry>
     <entry><type>timestamp with time zone</></entry>
<!--
     <entry>Last time at which this table was manually vacuumed
      (not counting <command>VACUUM FULL</>)</entry>
-->
     <entry>
テーブルが手作業でバキュームされた最終時刻です（<command>VACUUM FULL</>は含まれません）。
     </entry>
    </row>
    <row>
     <entry><structfield>last_autovacuum</></entry>
     <entry><type>timestamp with time zone</></entry>
<!--
     <entry>Last time at which this table was vacuumed by the autovacuum
      daemon</entry>
-->
     <entry>
自動バキュームデーモンによりテーブルがバキュームされた最終時刻です。
     </entry>
    </row>
    <row>
     <entry><structfield>last_analyze</></entry>
     <entry><type>timestamp with time zone</></entry>
<!--
     <entry>Last time at which this table was manually analyzed</entry>
-->
     <entry>
テーブルが手作業で解析された最終時刻です。
     </entry>
    </row>
    <row>
     <entry><structfield>last_autoanalyze</></entry>
     <entry><type>timestamp with time zone</></entry>
<!--
     <entry>Last time at which this table was analyzed by the autovacuum
      daemon</entry>
-->
     <entry>
自動バキュームデーモンによりテーブルが解析された最終時刻です。
     </entry>
    </row>
    <row>
     <entry><structfield>vacuum_count</></entry>
     <entry><type>bigint</></entry>
<!--
     <entry>Number of times this table has been manually vacuumed
      (not counting <command>VACUUM FULL</>)</entry>
-->
     <entry>テーブルが手作業でバキュームされた回数です。（<command>VACUUM FULL</>は含まれません）。</entry>
    </row>
    <row>
     <entry><structfield>autovacuum_count</></entry>
     <entry><type>bigint</></entry>
<!--
     <entry>Number of times this table has been vacuumed by the autovacuum
      daemon</entry>
-->
     <entry>テーブルが自動バキュームデーモンによりバキュームされた回数です。</entry>
    </row>
    <row>
     <entry><structfield>analyze_count</></entry>
     <entry><type>bigint</></entry>
<!--
     <entry>Number of times this table has been manually analyzed</entry>
-->
     <entry>テーブルが手作業で解析された回数です。</entry>
    </row>
    <row>
     <entry><structfield>autoanalyze_count</></entry>
     <entry><type>bigint</></entry>
<!--
     <entry>Number of times this table has been analyzed by the autovacuum
      daemon</entry>
-->
     <entry>テーブルが自動バキュームデーモンによって解析された回数です。</entry>
    </row>
   </tbody>
   </tgroup>
  </table>

  <para>
<!--
   The <structname>pg_stat_all_tables</structname> view will contain
   one row for each table in the current database (including TOAST
   tables), showing statistics about accesses to that specific table. The
   <structname>pg_stat_user_tables</structname> and
   <structname>pg_stat_sys_tables</structname> views
   contain the same information,
   but filtered to only show user and system tables respectively.
-->
<structname>pg_stat_all_tables</structname>ビューは現在のデータベース内のテーブル（TOASTテーブルを含む）毎に１行の形式で、特定のテーブルへのアクセスに関する統計情報を表示します。
<structname>pg_stat_user_tables</structname>および<structname>pg_stat_sys_tables</structname>ビューにも同じ情報が含まれますが、それぞれユーザテーブルとシステムテーブルのみにフィルタされています。
  </para>

  <table id="pg-stat-all-indexes-view" xreflabel="pg_stat_all_indexes">
<!--
   <title><structname>pg_stat_all_indexes</structname> View</title>
-->
   <title><structname>pg_stat_all_indexes</structname>ビュー</title>
   <tgroup cols="3">
    <thead>
    <row>
<!--
      <entry>Column</entry>
      <entry>Type</entry>
      <entry>Description</entry>
-->
      <entry>列</entry>
      <entry>型</entry>
      <entry>説明</entry>
     </row>
    </thead>

   <tbody>
    <row>
     <entry><structfield>relid</></entry>
     <entry><type>oid</></entry>
<!--
     <entry>OID of the table for this index</entry>
-->
     <entry>インデックス対象のテーブルのOIDです。</entry>
    </row>
    <row>
     <entry><structfield>indexrelid</></entry>
     <entry><type>oid</></entry>
<!--
     <entry>OID of this index</entry>
-->
     <entry>インデックスのOIDです。</entry>
    </row>
    <row>
     <entry><structfield>schemaname</></entry>
     <entry><type>name</></entry>
<!--
     <entry>Name of the schema this index is in</entry>
-->
     <entry>インデックスが存在するスキーマの名前です。</entry>
    </row>
    <row>
     <entry><structfield>relname</></entry>
     <entry><type>name</></entry>
<!--
     <entry>Name of the table for this index</entry>
-->
     <entry>インデックス対象のテーブルの名前です。</entry>
    </row>
    <row>
     <entry><structfield>indexrelname</></entry>
     <entry><type>name</></entry>
<!--
     <entry>Name of this index</entry>
-->
     <entry>インデックスの名前です。</entry>
    </row>
    <row>
     <entry><structfield>idx_scan</></entry>
     <entry><type>bigint</></entry>
<!--
     <entry>Number of index scans initiated on this index</entry>
-->
     <entry>
インデックスに対して初期化されたインデックススキャンの個数です。
     </entry>
    </row>
    <row>
     <entry><structfield>idx_tup_read</></entry>
     <entry><type>bigint</></entry>
<!--
     <entry>Number of index entries returned by scans on this index</entry>
-->
     <entry>
インデックスに対するスキャンにより返されたインデックス項目の個数です。
     </entry>
    </row>
    <row>
     <entry><structfield>idx_tup_fetch</></entry>
     <entry><type>bigint</></entry>
<!--
     <entry>Number of live table rows fetched by simple index scans using this
      index</entry>
-->
     <entry>
インデックスを使用する単純なインデックススキャンによって取り出された有効テーブル行数です。
     </entry>
    </row>
   </tbody>
   </tgroup>
  </table>

  <para>
<!--
   The <structname>pg_stat_all_indexes</structname> view will contain
   one row for each index in the current database,
   showing statistics about accesses to that specific index. The
   <structname>pg_stat_user_indexes</structname> and
   <structname>pg_stat_sys_indexes</structname> views
   contain the same information,
   but filtered to only show user and system indexes respectively.
-->
<structname>pg_stat_all_indexes</structname>ビューは、現在のデータベース内のインデックス毎に、特定のインデックスへのアクセスに関する統計情報を示す１行を保持します。
<structname>pg_stat_user_indexes</structname>と<structname>pg_stat_sys_indexes</structname>も同じ情報を保持しますが、ユーザ向けのインデックスとシステム向けのインデックスに対する行のみを保持するようにフィルタ処理されています。
  </para>

  <para>
<!--
   Indexes can be used by simple index scans, <quote>bitmap</> index scans,
   and the optimizer.  In a bitmap scan
   the output of several indexes can be combined via AND or OR rules,
   so it is difficult to associate individual heap row fetches
   with specific indexes when a bitmap scan is used.  Therefore, a bitmap
   scan increments the
   <structname>pg_stat_all_indexes</>.<structfield>idx_tup_read</>
   count(s) for the index(es) it uses, and it increments the
   <structname>pg_stat_all_tables</>.<structfield>idx_tup_fetch</>
   count for the table, but it does not affect
   <structname>pg_stat_all_indexes</>.<structfield>idx_tup_fetch</>.
   The optimizer also accesses indexes to check for supplied constants
   whose values are outside the recorded range of the optimizer statistics
   because the optimizer statistics might be stale.
-->
単純なインデックススキャン、<quote>ビットマップ</>インデックススキャン、あるいはオプティマイザによりインデックスが使用されることがあります。
ビットマップスキャンでは、複数のインデックスの出力をANDやOR規則で組み合わせることができます。
このため、ビットマップスキャンが使用される場合、特定インデックスと個々のヒープ行の取り出しとを関連づけることが困難です。
したがってビットマップスキャンでは、使用したインデックスの<structname>pg_stat_all_indexes</>.<structfield>idx_tup_read</>個数を増やし、そのテーブルの<structname>pg_stat_all_tables</>.<structfield>idx_tup_fetch</>個数を増やしますが、<structname>pg_stat_all_indexes</>.<structfield>idx_tup_fetch</>を変更しません。
オプティマイザもインデックスにアクセスし、提供された定数値がオプティマイザの統計情報に記録された範囲の外側にあるときに、それを検査します。
これはオプティマイザの統計情報が古いかもしれないからです。
  </para>

  <note>
   <para>
<!--
    The <structfield>idx_tup_read</> and <structfield>idx_tup_fetch</> counts
    can be different even without any use of bitmap scans,
    because <structfield>idx_tup_read</> counts
    index entries retrieved from the index while <structfield>idx_tup_fetch</>
    counts live rows fetched from the table.  The latter will be less if any
    dead or not-yet-committed rows are fetched using the index, or if any
    heap fetches are avoided by means of an index-only scan.
-->
<structfield>idx_tup_read</>と<structfield>idx_tup_fetch</>個数は、ビットマップスキャンがまったく使用されていない場合でも異なります。
<structfield>idx_tup_read</>はインデックスから取り出したインデックス項目を計上し、<structfield>idx_tup_fetch</>はテーブルから取り出した有効行を計上するからです。
インデックスを用いて不要行やまだコミットされていない行が取り出された場合やインデックスオンリースキャン法によりヒープの取り出しが回避された場合に、後者は減少します。
   </para>
  </note>

  <table id="pg-statio-all-tables-view" xreflabel="pg_statio_all_tables">
<!--
   <title><structname>pg_statio_all_tables</structname> View</title>
-->
   <title><structname>pg_statio_all_tables</structname>ビュー</title>
   <tgroup cols="3">
    <thead>
    <row>
<!--
      <entry>Column</entry>
      <entry>Type</entry>
      <entry>Description</entry>
-->
      <entry>列</entry>
      <entry>型</entry>
      <entry>説明</entry>
     </row>
    </thead>

   <tbody>
    <row>
     <entry><structfield>relid</></entry>
     <entry><type>oid</></entry>
<!--
     <entry>OID of a table</entry>
-->
     <entry>テーブルのOIDです。</entry>
    </row>
    <row>
     <entry><structfield>schemaname</></entry>
     <entry><type>name</></entry>
<!--
     <entry>Name of the schema that this table is in</entry>
-->
     <entry>テーブルが存在するスキーマの名前です。</entry>
    </row>
    <row>
     <entry><structfield>relname</></entry>
     <entry><type>name</></entry>
<!--
     <entry>Name of this table</entry>
-->
     <entry>テーブルの名前です。</entry>
    </row>
    <row>
     <entry><structfield>heap_blks_read</></entry>
     <entry><type>bigint</></entry>
<!--
     <entry>Number of disk blocks read from this table</entry>
-->
     <entry>テーブルから読み取られたディスクブロック数です。</entry>
    </row>
    <row>
     <entry><structfield>heap_blks_hit</></entry>
     <entry><type>bigint</></entry>
<!--
     <entry>Number of buffer hits in this table</entry>
-->
     <entry>テーブル内のバッファヒット数です。</entry>
    </row>
    <row>
     <entry><structfield>idx_blks_read</></entry>
     <entry><type>bigint</></entry>
<!--
     <entry>Number of disk blocks read from all indexes on this table</entry>
-->
     <entry>テーブル上のすべてのインデックスから読み取られたディスクブロック数です。</entry>
    </row>
    <row>
     <entry><structfield>idx_blks_hit</></entry>
     <entry><type>bigint</></entry>
<!--
     <entry>Number of buffer hits in all indexes on this table</entry>
-->
     <entry>テーブル上のすべてのインデックス内のバッファヒット数です。</entry>
    </row>
    <row>
     <entry><structfield>toast_blks_read</></entry>
     <entry><type>bigint</></entry>
<!--
     <entry>Number of disk blocks read from this table's TOAST table (if any)</entry>
-->
     <entry>テーブルのTOASTテーブル（もしあれば）から読み取られたディスクブロック数です。</entry>
    </row>
    <row>
     <entry><structfield>toast_blks_hit</></entry>
     <entry><type>bigint</></entry>
<!--
     <entry>Number of buffer hits in this table's TOAST table (if any)</entry>
-->
     <entry>テーブルのTOASTテーブル（もしあれば）におけるバッファヒット数です。</entry>
    </row>
    <row>
     <entry><structfield>tidx_blks_read</></entry>
     <entry><type>bigint</></entry>
<!--
     <entry>Number of disk blocks read from this table's TOAST table indexes (if any)</entry>
-->
     <entry>テーブルのTOASTテーブルのインデックス（もしあれば）から読み取られたディスクブロック数です。</entry>
    </row>
    <row>
     <entry><structfield>tidx_blks_hit</></entry>
     <entry><type>bigint</></entry>
<!--
     <entry>Number of buffer hits in this table's TOAST table indexes (if any)</entry>
-->
     <entry>テーブルのTOASTテーブルのインデックス（もしあれば）におけるバッファヒット数です。</entry>
    </row>
   </tbody>
   </tgroup>
  </table>

  <para>
<!--
   The <structname>pg_statio_all_tables</structname> view will contain
   one row for each table in the current database (including TOAST
   tables), showing statistics about I/O on that specific table. The
   <structname>pg_statio_user_tables</structname> and
   <structname>pg_statio_sys_tables</structname> views
   contain the same information,
   but filtered to only show user and system tables respectively.
-->
<structname>pg_statio_all_tables</structname>ビューは現在のデータベース内のテーブル（TOASTテーブルを含む）ごとに、特定のテーブルのI/Oに関する統計情報を示す１行を保持します。
<structname>pg_statio_user_tables</structname>と<structname>pg_statio_sys_tables</structname>には同じ情報が保持されますが、ユーザテーブルとシステムテーブルに関する行のみを持つようにフィルタ処理がなされています。
  </para>

  <table id="pg-statio-all-indexes-view" xreflabel="pg_statio_all_indexes">
<!--
   <title><structname>pg_statio_all_indexes</structname> View</title>
-->
   <title><structname>pg_statio_all_indexes</structname>ビュー</title>
   <tgroup cols="3">
    <thead>
    <row>
<!--
      <entry>Column</entry>
      <entry>Type</entry>
      <entry>Description</entry>
-->
      <entry>列</entry>
      <entry>型</entry>
      <entry>説明</entry>
     </row>
    </thead>

   <tbody>
    <row>
     <entry><structfield>relid</></entry>
     <entry><type>oid</></entry>
<!--
     <entry>OID of the table for this index</entry>
-->
     <entry>このインデックスに対応するテーブルのOIDです。</entry>
    </row>
    <row>
     <entry><structfield>indexrelid</></entry>
     <entry><type>oid</></entry>
<!--
     <entry>OID of this index</entry>
-->
     <entry>インデックスのOIDです。</entry>
    </row>
    <row>
     <entry><structfield>schemaname</></entry>
     <entry><type>name</></entry>
<!--
     <entry>Name of the schema this index is in</entry>
-->
     <entry>インデックスが存在するスキーマの名前です。</entry>
    </row>
    <row>
     <entry><structfield>relname</></entry>
     <entry><type>name</></entry>
<!--
     <entry>Name of the table for this index</entry>
-->
     <entry>このインデックスに対応するテーブルの名前です。</entry>
    </row>
    <row>
     <entry><structfield>indexrelname</></entry>
     <entry><type>name</></entry>
<!--
     <entry>Name of this index</entry>
-->
     <entry>インデックスの名前です。</entry>
    </row>
    <row>
     <entry><structfield>idx_blks_read</></entry>
     <entry><type>bigint</></entry>
<!--
     <entry>Number of disk blocks read from this index</entry>
-->
     <entry>インデックスから読み取られたディスクブロック数です。</entry>
    </row>
    <row>
     <entry><structfield>idx_blks_hit</></entry>
     <entry><type>bigint</></entry>
<!--
     <entry>Number of buffer hits in this index</entry>
-->
     <entry>インデックスにおけるバッファヒット数です。</entry>
    </row>
   </tbody>
   </tgroup>
  </table>

  <para>
<!--
   The <structname>pg_statio_all_indexes</structname> view will contain
   one row for each index in the current database,
   showing statistics about I/O on that specific index. The
   <structname>pg_statio_user_indexes</structname> and
   <structname>pg_statio_sys_indexes</structname> views
   contain the same information,
   but filtered to only show user and system indexes respectively.
-->
<structname>pg_statio_all_indexes</structname>ビューは、現在のデータベース内のインデックス毎に、特定のインデックスへのI/Oに関する統計情報を持つ１行を保持します。
<structname>pg_statio_user_indexes</structname>と<structname>pg_statio_sys_indexes</structname>も同じ情報を保持しますが、それぞれユーザ向けのインデックスとシステム向けのインデックスに対する行のみを保持するようにフィルタ処理されています。
  </para>

  <table id="pg-statio-all-sequences-view" xreflabel="pg_statio_all_sequences">
<!--
   <title><structname>pg_statio_all_sequences</structname> View</title>
-->
   <title><structname>pg_statio_all_sequences</structname>ビュー</title>
   <tgroup cols="3">
    <thead>
    <row>
<!--
      <entry>Column</entry>
      <entry>Type</entry>
      <entry>Description</entry>
-->
      <entry>列</entry>
      <entry>型</entry>
      <entry>説明</entry>
     </row>
    </thead>

   <tbody>
    <row>
     <entry><structfield>relid</></entry>
     <entry><type>oid</></entry>
<!--
     <entry>OID of a sequence</entry>
-->
     <entry>シーケンスのOIDです。</entry>
    </row>
    <row>
     <entry><structfield>schemaname</></entry>
     <entry><type>name</></entry>
<!--
     <entry>Name of the schema this sequence is in</entry>
-->
     <entry>シーケンスが存在するスキーマの名前です。</entry>
    </row>
    <row>
     <entry><structfield>relname</></entry>
     <entry><type>name</></entry>
<!--
     <entry>Name of this sequence</entry>
-->
     <entry>シーケンスの名前です。</entry>
    </row>
    <row>
     <entry><structfield>blks_read</></entry>
     <entry><type>bigint</></entry>
<!--
     <entry>Number of disk blocks read from this sequence</entry>
-->
     <entry>シーケンスから読み取られたディスクブロック数です。</entry>
    </row>
    <row>
     <entry><structfield>blks_hit</></entry>
     <entry><type>bigint</></entry>
<!--
     <entry>Number of buffer hits in this sequence</entry>
-->
     <entry>シーケンスにおけるバッファヒット数です。</entry>
    </row>
   </tbody>
   </tgroup>
  </table>

  <para>
<!--
   The <structname>pg_statio_all_sequences</structname> view will contain
   one row for each sequence in the current database,
   showing statistics about I/O on that specific sequence.
-->
<structname>pg_statio_all_sequences</structname>ビューは現在のデータベース内のシーケンスごとに、特定シーケンスにおけるI/Oに関する統計情報を示す１行を保持します。
  </para>

  <table id="pg-stat-user-functions-view" xreflabel="pg_stat_user_functions">
<!--
   <title><structname>pg_stat_user_functions</structname> View</title>
-->
   <title><structname>pg_stat_user_functions</structname>ビュー</title>
   <tgroup cols="3">
    <thead>
    <row>
<!--
      <entry>Column</entry>
      <entry>Type</entry>
      <entry>Description</entry>
-->
      <entry>列</entry>
      <entry>型</entry>
      <entry>説明</entry>
     </row>
    </thead>

   <tbody>
    <row>
     <entry><structfield>funcid</></entry>
     <entry><type>oid</></entry>
<!--
     <entry>OID of a function</entry>
-->
     <entry>関数のOIDです。</entry>
    </row>
    <row>
     <entry><structfield>schemaname</></entry>
     <entry><type>name</></entry>
<!--
     <entry>Name of the schema this function is in</entry>
-->
     <entry>関数が存在するスキーマの名前です。</entry>
    </row>
    <row>
     <entry><structfield>funcname</></entry>
     <entry><type>name</></entry>
<!--
     <entry>Name of this function</entry>
-->
     <entry>関数の名前です。</entry>
    </row>
    <row>
     <entry><structfield>calls</></entry>
     <entry><type>bigint</></entry>
<!--
     <entry>Number of times this function has been called</entry>
-->
     <entry>関数が呼び出された回数です。</entry>
    </row>
    <row>
     <entry><structfield>total_time</></entry>
     <entry><type>double precision</></entry>
<!--
     <entry>Total time spent in this function and all other functions
     called by it, in milliseconds</entry>
-->
     <entry>
関数とその関数から呼び出されるその他の関数で費やされた、ミリ秒単位の総時間です。
     </entry>
    </row>
    <row>
     <entry><structfield>self_time</></entry>
     <entry><type>double precision</></entry>
<!--
     <entry>Total time spent in this function itself, not including
     other functions called by it, in milliseconds</entry>
-->
     <entry>
その関数から呼び出されるその他の関数で費やされた時間を含まない、関数自身で費やされた、ミリ秒単位の総時間です。
     </entry>
    </row>
   </tbody>
   </tgroup>
  </table>

  <para>
<!--
   The <structname>pg_stat_user_functions</structname> view will contain
   one row for each tracked function, showing statistics about executions of
   that function.  The <xref linkend="guc-track-functions"> parameter
   controls exactly which functions are tracked.
-->
<structname>pg_stat_user_functions</structname>ビューは追跡された関数毎に、その関数の実行に関する統計情報を１行保持します。
<xref linkend="guc-track-functions">パラメータは関数が追跡されるかどうかを正確に制御します。
  </para>

 </sect2>

 <sect2 id="monitoring-stats-functions">
<!--
  <title>Statistics Functions</title>
-->
  <title>統計情報関数</title>

  <para>
<!--
   Other ways of looking at the statistics can be set up by writing
   queries that use the same underlying statistics access functions used by
   the standard views shown above.  For details such as the functions' names,
   consult the definitions of the standard views.  (For example, in
   <application>psql</> you could issue <literal>\d+ pg_stat_activity</>.)
   The access functions for per-database statistics take a database OID as an
   argument to identify which database to report on.
   The per-table and per-index functions take a table or index OID.
   The functions for per-function statistics take a function OID.
   Note that only tables, indexes, and functions in the current database
   can be seen with these functions.
-->
統計情報を参照する他の方法は、上述の標準ビューによって使用される基礎的な統計情報アクセス関数と同じ関数を使用した問い合わせを作成することで設定することができます。
こうした関数の名前などに関する詳細については、標準ビューの定義を参照してください。
（例えば<application>psql</>では<literal>\d+ pg_stat_activity</>を発行してください。）
データベースごとの統計情報についてのアクセス関数は、どのデータベースに対して報告するのかを識別するためにデータベースのOIDを取ります。
テーブルごと、インデックスごとの関数はテーブルの、もしくはインデックスのOIDを取ります。
関数ごとの統計情報の関数は、関数のOIDを取ります。
これらの関数を使用して参照できるテーブルとインデックス、および関数は現在のデータベース内のものだけであることに注意してください。
  </para>

  <para>
<!--
   Additional functions related to statistics collection are listed in <xref
   linkend="monitoring-stats-funcs-table">.
-->
その他の統計情報収集に関連した関数を<xref linkend="monitoring-stats-funcs-table">に示します。
  </para>

  <table id="monitoring-stats-funcs-table">
<!--
   <title>Additional Statistics Functions</title>
-->
   <title>その他の統計情報関数</title>

   <tgroup cols="3">
    <thead>
     <row>
<!--
      <entry>Function</entry>
      <entry>Return Type</entry>
      <entry>Description</entry>
-->
      <entry>関数</entry>
      <entry>戻り値の型</entry>
      <entry>説明</entry>
     </row>
    </thead>

    <tbody>

     <row>
       <!-- See also the entry for this in func.sgml -->
      <entry><literal><function>pg_backend_pid()</function></literal></entry>
      <entry><type>integer</type></entry>
      <entry>
<!--
       Process ID of the server process handling the current session
-->
現在のセッションを扱うサーバプロセスのプロセスID。
      </entry>
     </row>

     <row>
      <entry><literal><function>pg_stat_get_activity</function>(<type>integer</type>)</literal><indexterm><primary>pg_stat_get_activity</primary></indexterm></entry>
      <entry><type>setof record</type></entry>
<!--
      <entry>
       Returns a record of information about the backend with the specified PID, or
       one record for each active backend in the system if <symbol>NULL</symbol> is
       specified. The fields returned are a subset of those in the
       <structname>pg_stat_activity</structname> view.
-->
      <entry>
PIDが指定された場合、それに該当するバックエンドの情報のレコード、<symbol>NULL</symbol>が指定された場合はシステム上のアクティブな各バックエンドに関するレコードが返されます。
返される情報内容は<structname>pg_stat_activity</structname>の一部と同じです。
      </entry>
     </row>

     <row>
      <entry><literal><function>pg_stat_get_snapshot_timestamp()</function></literal><indexterm><primary>pg_stat_get_snapshot_timestamp</primary></indexterm></entry>
      <entry><type>timestamp with time zone</type></entry>
      <entry>
<!--
       Returns the timestamp of the current statistics snapshot
-->
現在の統計情報のスナップショットの時刻を返します。
      </entry>
     </row>

     <row>
      <entry><literal><function>pg_stat_clear_snapshot()</function></literal><indexterm><primary>pg_stat_clear_snapshot</primary></indexterm></entry>
      <entry><type>void</type></entry>
      <entry>
<!--
       Discard the current statistics snapshot
-->
現在の統計情報スナップショットを破棄します。
      </entry>
     </row>

     <row>
      <entry><literal><function>pg_stat_reset()</function></literal><indexterm><primary>pg_stat_reset</primary></indexterm></entry>
      <entry><type>void</type></entry>
      <entry>
<!--
       Reset all statistics counters for the current database to zero
       (requires superuser privileges by default, but EXECUTE for this
       function can be granted to others.)
-->
現在のデータベースに関する統計カウンタすべてをゼロにリセットします（デフォルトでスーパーユーザ権限が必要ですが、この関数のEXCUTE権限は他のユーザに付与することができます）。 
      </entry>
     </row>

     <row>
      <entry><literal><function>pg_stat_reset_shared</function>(text)</literal><indexterm><primary>pg_stat_reset_shared</primary></indexterm></entry>
      <entry><type>void</type></entry>
      <entry>
<!--
       Reset some cluster-wide statistics counters to zero, depending on the
       argument (requires superuser privileges by default, but EXECUTE for
       this function can be granted to others).
       Calling <literal>pg_stat_reset_shared('bgwriter')</> will zero all the
       counters shown in the <structname>pg_stat_bgwriter</> view.
       Calling <literal>pg_stat_reset_shared('archiver')</> will zero all the
       counters shown in the <structname>pg_stat_archiver</> view.
-->
引数に応じて、クラスタ全体の統計情報カウンタの一部をゼロに戻します（デフォルトでスーパーユーザ権限が必要ですが、この関数のEXCUTE権限は他のユーザに付与することができます）。
<literal>pg_stat_reset_shared('bgwriter')</>を呼び出すと、<structname>pg_stat_bgwriter</>ビューで示される値すべてがゼロになります。
<literal>pg_stat_reset_shared('archiver')</>を呼び出すと、<structname>pg_stat_archiver</>ビューで示される値すべてがゼロになります。
      </entry>
     </row>

     <row>
      <entry><literal><function>pg_stat_reset_single_table_counters</function>(oid)</literal><indexterm><primary>pg_stat_reset_single_table_counters</primary></indexterm></entry>
      <entry><type>void</type></entry>
      <entry>
<!--
       Reset statistics for a single table or index in the current database to
       zero (requires superuser privileges by default, but EXECUTE for this
       function can be granted to others)
-->
現在のデータベース内にある、ひとつのテーブルあるいはインデックスの統計情報をゼロにリセットします（デフォルトでスーパーユーザ権限が必要ですが、この関数のEXCUTE権限は他のユーザに付与することができます）。
      </entry>
     </row>

     <row>
      <entry><literal><function>pg_stat_reset_single_function_counters</function>(oid)</literal><indexterm><primary>pg_stat_reset_single_function_counters</primary></indexterm></entry>
      <entry><type>void</type></entry>
      <entry>
<!--
       Reset statistics for a single function in the current database to
       zero (requires superuser privileges by default, but EXECUTE for this
       function can be granted to others)
-->
現在のデータベース内にある、ひとつの関数の統計情報をゼロにリセットします（デフォルトでスーパーユーザ権限が必要ですが、この関数のEXCUTE権限は他のユーザに付与することができます）。
      </entry>
     </row>
    </tbody>
   </tgroup>
  </table>

  <para>
<!--
   <function>pg_stat_get_activity</function>, the underlying function of
   the <structname>pg_stat_activity</> view, returns a set of records
   containing all the available information about each backend process.
   Sometimes it may be more convenient to obtain just a subset of this
   information.  In such cases, an older set of per-backend statistics
   access functions can be used; these are shown in <xref
   linkend="monitoring-stats-backend-funcs-table">.
   These access functions use a backend ID number, which ranges from one
   to the number of currently active backends.
   The function <function>pg_stat_get_backend_idset</function> provides a
   convenient way to generate one row for each active backend for
   invoking these functions.  For example, to show the <acronym>PID</>s and
   current queries of all backends:
-->
<structname>pg_stat_activity</>ビューの基礎となる<function>pg_stat_get_activity</function>関数は、
各バックエンドプロセスに関して利用可能な情報をすべて含むレコード集合を返します。
この情報の一部のみを入手することがより簡便である場合があるかもしれません。
このような場合、<xref linkend="monitoring-stats-backend-funcs-table">に示す、古めのバックエンド単位の統計情報アクセス関数を使用することができます。
これらのアクセス関数は、１から現在活動中のバックエンドの個数までの値を取る、バックエンドID番号を使用します。
<function>pg_stat_get_backend_idset</function>関数は、これらの関数を呼び出すために、活動中のバックエンド毎に１行を生成する簡便な方法を提供します。
例えば以下はすべてのバックエンドについて<acronym>PID</>と現在の問い合わせを示します。

<programlisting>
SELECT pg_stat_get_backend_pid(s.backendid) AS pid,
       pg_stat_get_backend_activity(s.backendid) AS query
    FROM (SELECT pg_stat_get_backend_idset() AS backendid) AS s;
</programlisting>
  </para>

  <table id="monitoring-stats-backend-funcs-table">
<!--
   <title>Per-Backend Statistics Functions</title>
-->
   <title>バックエンド単位の統計情報関数</title>

   <tgroup cols="3">
    <thead>
     <row>
<!--
      <entry>Function</entry>
      <entry>Return Type</entry>
      <entry>Description</entry>
-->
      <entry>関数</entry>
      <entry>戻り値の型</entry>
      <entry>説明</entry>
     </row>
    </thead>

    <tbody>

     <row>
      <entry><literal><function>pg_stat_get_backend_idset()</function></literal></entry>
      <entry><type>setof integer</type></entry>
<!--
      <entry>Set of currently active backend ID numbers (from 1 to the
       number of active backends)</entry>
-->
      <entry>現在活動中のバックエンドID番号（１から活動中のバックエンドの個数まで）を設定します。</entry>
     </row>

     <row>
      <entry><literal><function>pg_stat_get_backend_activity(integer)</function></literal></entry>
      <entry><type>text</type></entry>
<!--
      <entry>Text of this backend's most recent query</>
-->
      <entry>バックエンドが最後に行った問い合わせテキストです。</>
     </row>

     <row>
      <entry><literal><function>pg_stat_get_backend_activity_start(integer)</function></literal></entry>
      <entry><type>timestamp with time zone</type></entry>
<!--
      <entry>Time when the most recent query was started</entry>
-->
      <entry>最後の問い合わせが開始された時刻です。</entry>
     </row>

     <row>
      <entry><literal><function>pg_stat_get_backend_client_addr(integer)</function></literal></entry>
      <entry><type>inet</type></entry>
<!--
      <entry>IP address of the client connected to this backend</entry>
-->
      <entry>バックエンドに接続したクライアントのIPアドレスです。</entry>
     </row>

     <row>
      <entry><literal><function>pg_stat_get_backend_client_port(integer)</function></literal></entry>
      <entry><type>integer</type></entry>
<!--
      <entry>TCP port number that the client is using for communication</entry>
-->
      <entry>クライアントが通信に使用しているTCPポート番号です。</entry>
     </row>

     <row>
      <entry><literal><function>pg_stat_get_backend_dbid(integer)</function></literal></entry>
      <entry><type>oid</type></entry>
<!--
      <entry>OID of the database this backend is connected to</entry>
-->
      <entry>バックエンドが接続するデータベースのOIDです。</entry>
     </row>

     <row>
      <entry><literal><function>pg_stat_get_backend_pid(integer)</function></literal></entry>
      <entry><type>integer</type></entry>
<!--
      <entry>Process ID of this backend</entry>
-->
      <entry>バックエンドのプロセスIDです。</entry>
     </row>

     <row>
      <entry><literal><function>pg_stat_get_backend_start(integer)</function></literal></entry>
      <entry><type>timestamp with time zone</type></entry>
<!--
      <entry>Time when this process was started</entry>
-->
      <entry>プロセスが開始された時刻です。</entry>
     </row>

     <row>
      <entry><literal><function>pg_stat_get_backend_userid(integer)</function></literal></entry>
      <entry><type>oid</type></entry>
<!--
      <entry>OID of the user logged into this backend</entry>
-->
      <entry>バックエンドにログインしたユーザのOIDです。</entry>
     </row>

      <row>
       <entry><literal><function>pg_stat_get_backend_wait_event_type(integer)</function></literal></entry>
       <entry><type>text</type></entry>
<!--
        <entry>Wait event type name if backend is currently waiting, otherwise NULL.
        See <xref linkend="wait-event-table"> for details.
-->
        <entry>
バックエンドが現在待機中であれば、待機イベント型名、さもなくばNULL。
詳細は<xref linkend="wait-event-table">を参照してください。
        </entry>
      </row>

     <row>
      <entry><literal><function>pg_stat_get_backend_wait_event(integer)</function></literal></entry>
      <entry><type>text</type></entry>
<!--
       <entry>Wait event name if backend is currently waiting, otherwise NULL.
       See <xref linkend="wait-event-table"> for details.
-->
        <entry>
バックエンドが現在待機中であれば、待機イベント名、さもなくばNULL。
詳細は<xref linkend="wait-event-table">を参照してください。
       </entry>
     </row>

     <row>
      <entry><literal><function>pg_stat_get_backend_xact_start(integer)</function></literal></entry>
      <entry><type>timestamp with time zone</type></entry>
<!--
      <entry>Time when the current transaction was started</entry>
-->
      <entry>現在のトランザクションが開始された時刻です。</entry>
     </row>

    </tbody>
   </tgroup>
  </table>

 </sect2>
 </sect1>

 <sect1 id="monitoring-locks">
<!--
  <title>Viewing Locks</title>
-->
<title>ロックの表示</title>

  <indexterm zone="monitoring-locks">
<!--
   <primary>lock</primary>
   <secondary>monitoring</secondary>
-->
   <primary>ロック</primary>
   <secondary>監視</secondary>
  </indexterm>

  <para>
<!--
   Another useful tool for monitoring database activity is the
   <structname>pg_locks</structname> system table.  It allows the
   database administrator to view information about the outstanding
   locks in the lock manager. For example, this capability can be used
   to:
-->
この他に、データベース活動状況の監視に役立つツールとして<literal>pg_locks</literal>システムテーブルがあります。これにより、データベース管理者はロックマネージャ内の未解決のロックに関する情報を参照することができます。例えば、この機能を使用すると以下のことができます。

   <itemizedlist>
    <listitem>
     <para>
<!--
      View all the locks currently outstanding, all the locks on
      relations in a particular database, all the locks on a
      particular relation, or all the locks held by a particular
      <productname>PostgreSQL</productname> session.
-->
現在未解決のロック、特定データベース内のリレーション上のロック、特定のリレーションのロック、または特定の<productname>PostgreSQL</productname>セッションが保持するロックを全て表示する。
     </para>
    </listitem>

    <listitem>
     <para>
<!--
      Determine the relation in the current database with the most
      ungranted locks (which might be a source of contention among
      database clients).
-->
最も許可されにくいロック（データベースクライアント間で競合の原因になる可能性がある）を持つ、現在のデータベースにおけるリレーションを表示する。
     </para>
    </listitem>

    <listitem>
     <para>
<!--
      Determine the effect of lock contention on overall database
      performance, as well as the extent to which contention varies
      with overall database traffic.
-->
競合によって変動するデータベースの全トラフィックの範囲に加えて、全体的なデータベースの性能に対するロック競合の影響を判断する。
     </para>
    </listitem>
   </itemizedlist>

<!--
   Details of the <structname>pg_locks</structname> view appear in
   <xref linkend="view-pg-locks">.
   For more information on locking and managing concurrency with
   <productname>PostgreSQL</productname>, refer to <xref linkend="mvcc">.
-->
<structname>pg_locks</structname>ビューの詳細は、<xref linkend="view-pg-locks">にあります。
<productname>PostgreSQL</productname>のロックと同時実行性についての詳細は、<xref linkend="mvcc">を参照してください。
  </para>
 </sect1>

 <sect1 id="progress-reporting">
<!--
  <title>Progress Reporting</title>
-->
  <title>進捗状況のレポート</title>

  <para>
<!--
   <productname>PostgreSQL</> has the ability to report the progress of
   certain commands during command execution.  Currently, the only command
   which supports progress reporting is <command>VACUUM</>.  This may be
   expanded in the future.
-->
<productname>PostgreSQL</>は、何らかのコマンドの実行中に進捗状況をレポートする能力があります。
現在、進捗状況のレポートを唯一サポートしているのは<command>VACUUM</>です。
将来的にサポートされるコマンドが拡大される可能性があります。
  </para>

 <sect2 id="vacuum-progress-reporting">
<!--
  <title>VACUUM Progress Reporting</title>
-->
  <title>VACUUM進捗状況のレポート</title>

  <para>
<!--
   Whenever <command>VACUUM</> is running, the
   <structname>pg_stat_progress_vacuum</structname> view will contain
   one row for each backend (including autovacuum worker processes) that is
   currently vacuuming.  The tables below describe the information
   that will be reported and provide information about how to interpret it.
   Progress reporting is not currently supported for <command>VACUUM FULL</>
   and backends running <command>VACUUM FULL</> will not be listed in this
   view.
-->
<command>VACUUM</>を実行するときはいつでも、<structname>pg_stat_progress_vacuum</structname>ビューは、現在バキューム処理している（自動バキュームワーカプロセスを含む）それぞれのバックエンドごとに１行を格納します。
その情報を説明している以下のテーブルにおいて、何がレポートされ、どのように解釈するかについての情報を提供します。
進捗状況のレポートは、現在<command>VACUUM FULL</>はサポートされておらず、<command>VACUUM FULL</>を実行しているバックエンドはこのビューの一覧に表示されません。
  </para>

  <table id="pg-stat-progress-vacuum-view" xreflabel="pg_stat_progress_vacuum">
<!--
   <title><structname>pg_stat_progress_vacuum</structname> View</title>
-->
   <title><structname>pg_stat_progress_vacuum</structname>ビュー</title>
   <tgroup cols="3">
    <thead>
    <row>
<!--
      <entry>Column</entry>
      <entry>Type</entry>
      <entry>Description</entry>
-->
      <entry>列</entry>
      <entry>型</entry>
      <entry>説明</entry>
     </row>
    </thead>

   <tbody>
    <row>
     <entry><structfield>pid</></entry>
     <entry><type>integer</></entry>
<!--
     <entry>Process ID of backend.</entry>
-->
     <entry>バックエンドのプロセスID。</entry>
    </row>
    <row>
     <entry><structfield>datid</></entry>
     <entry><type>oid</></entry>
<!--
     <entry>OID of the database to which this backend is connected.</entry>
-->
     <entry>このバックエンドが接続されたデータベースのOID。</entry>
    </row>
    <row>
     <entry><structfield>datname</></entry>
     <entry><type>name</></entry>
<!--
     <entry>Name of the database to which this backend is connected.</entry>
-->
     <entry>このバックエンドが接続されたデータベース名。</entry>
    </row>
    <row>
     <entry><structfield>relid</></entry>
     <entry><type>oid</></entry>
<!--
     <entry>OID of the table being vacuumed.</entry>
-->
     <entry>バキューム処理が行われているテーブルのOID。</entry>
    </row>
    <row>
     <entry><structfield>phase</></entry>
     <entry><type>text</></entry>
     <entry>
<!--
       Current processing phase of vacuum.  See <xref linkend='vacuum-phases'>.
-->
現在のバキュームの処理フェーズ。<xref linkend='vacuum-phases'>を参照してください。
     </entry>
    </row>
    <row>
     <entry><structfield>heap_blks_total</></entry>
     <entry><type>bigint</></entry>
     <entry>
<!--
       Total number of heap blocks in the table.  This number is reported
       as of the beginning of the scan; blocks added later will not be (and
       need not be) visited by this <command>VACUUM</>.
-->
テーブルのヒープブロックの総数。
この数字は、スキャンの開始を基点としてレポートされます。
後に追加されるブロックは、この<command>VACUUM</>によって処理されません（必要もありません）。
     </entry>
    </row>
    <row>
     <entry><structfield>heap_blks_scanned</></entry>
     <entry><type>bigint</></entry>
     <entry>
<!--
       Number of heap blocks scanned.  Because the
       <link linkend="storage-vm">visibility map</> is used to optimize scans,
       some blocks will be skipped without inspection; skipped blocks are
       included in this total, so that this number will eventually become
       equal to <structfield>heap_blks_total</> when the vacuum is complete.
       This counter only advances when the phase is <literal>scanning heap</>.
-->
スキャンされたヒープブロックの数。
<link linkend="storage-vm">可視性マップ</>がスキャンを最適化するために使用されるため、いくつかのブロックが検査されずに読み飛ばされます。
読み飛ばされたブロックはこの総数に含まれ、そのためこの数字はバキューム処理が完了した時に、最終的に<structfield>heap_blks_total</>と同じになります。
このカウンタは、フェーズが<literal>scanning heap</>の時にのみ増加します。
     </entry>
    </row>
    <row>
     <entry><structfield>heap_blks_vacuumed</></entry>
     <entry><type>bigint</></entry>
     <entry>
<!--
       Number of heap blocks vacuumed.  Unless the table has no indexes, this
       counter only advances when the phase is <literal>vacuuming heap</>.
       Blocks that contain no dead tuples are skipped, so the counter may
       sometimes skip forward in large increments.
-->
バキューム処理されたヒープブロックの数。
テーブルにインデックスが１つでも存在するなら、このカウンタはフェーズが<literal>vacuuming heap</>の時にのみ増加します。
無効なタプルが含まれていないブロックは読み飛ばされ、それゆえカウンタは時々大きな増加量で早送りされます。
     </entry>
    </row>
    <row>
     <entry><structfield>index_vacuum_count</></entry>
     <entry><type>bigint</></entry>
     <entry>
<!--
       Number of completed index vacuum cycles.
-->
完了したインデックスバキュームサイクルの数。
     </entry>
    </row>
    <row>
     <entry><structfield>max_dead_tuples</></entry>
     <entry><type>bigint</></entry>
     <entry>
<!--
      Number of dead tuples that we can store before needing to perform
      an index vacuum cycle, based on
      <xref linkend="guc-maintenance-work-mem">.
-->
インデックスバキュームサイクルの実行に必要となる前に格納することが出来る、<xref linkend="guc-maintenance-work-mem">に基づいた、無効なタプルの数。
     </entry>
    </row>
    <row>
     <entry><structfield>num_dead_tuples</></entry>
     <entry><type>bigint</></entry>
     <entry>
<!--
       Number of dead tuples collected since the last index vacuum cycle.
-->
最後のインデックスバキュームサイクルから収集された無効タプルの数。
     </entry>
    </row>
   </tbody>
   </tgroup>
  </table>

  <table id="vacuum-phases">
<!--
   <title>VACUUM phases</title>
-->
   <title>VACUUMのフェーズ</title>
   <tgroup cols="2">
    <thead>
    <row>
<!--
      <entry>Phase</entry>
      <entry>Description</entry>
-->
      <entry>フェーズ</entry>
      <entry>説明</entry>
     </row>
    </thead>

   <tbody>
    <row>
     <entry><literal>initializing</literal></entry>
     <entry>
<!--
       <command>VACUUM</> is preparing to begin scanning the heap.  This
       phase is expected to be very brief.
-->
<command>VACUUM</>は、ヒープをスキャンし始める準備をしています。
このフェーズは、非常に短時間であると予想されます。
     </entry>
    </row>
    <row>
     <entry><literal>scanning heap</literal></entry>
     <entry>
<!--
       <command>VACUUM</> is currently scanning the heap.  It will prune and
       defragment each page if required, and possibly perform freezing
       activity.  The <structfield>heap_blks_scanned</> column can be used
       to monitor the progress of the scan.
-->
<command>VACUUM</>は、現在ヒープをスキャン中です。
必要であればそれぞれのページを切り取り、デフラグし、場合によってはフリーズ活動を実行します。
スキャンの進捗状況の監視に<structfield>heap_blks_scanned</>列が使用できます。
     </entry>
    </row>
    <row>
     <entry><literal>vacuuming indexes</literal></entry>
     <entry>
<!--
       <command>VACUUM</> is currently vacuuming the indexes.  If a table has
       any indexes, this will happen at least once per vacuum, after the heap
       has been completely scanned.  It may happen multiple times per vacuum
       if <xref linkend="guc-maintenance-work-mem"> is insufficient to
       store the number of dead tuples found.
-->
<command>VACUUM</>は、現在インデックスをバキューム処理中です。
テーブルにインデックスが存在する場合、ヒープが完全にスキャンされた後に、バキューム実行ごとに少なくとも１回発生します。
<xref linkend="guc-maintenance-work-mem">が、発見された無効タプルの数量を格納するのに不十分な場合は、バキューム実行ごとに複数回発生する可能性があります。
     </entry>
    </row>
    <row>
     <entry><literal>vacuuming heap</literal></entry>
     <entry>
<!--
       <command>VACUUM</> is currently vacuuming the heap.  Vacuuming the heap
       is distinct from scanning the heap, and occurs after each instance of
       vacuuming indexes.  If <structfield>heap_blks_scanned</> is less than
       <structfield>heap_blks_total</>, the system will return to scanning
       the heap after this phase is completed; otherwise, it will begin
       cleaning up indexes after this phase is completed.
-->
<command>VACUUM</>は、現在ヒープをバキューム処理中です。
ヒープのバキュームは、ヒープのスキャンと異なり、インデックスをバキューム処理するそれぞれのインスタンスの後に発生します。
<structfield>heap_blks_scanned</>が<structfield>heap_blks_total</>より少ない場合、システムはこのフェーズの完了後にヒープのスキャン処理に戻ります。
さもなければ、このフェーズの完了後にインデックスの整理を始めます。
     </entry>
    </row>
    <row>
     <entry><literal>cleaning up indexes</literal></entry>
     <entry>
<!--
       <command>VACUUM</> is currently cleaning up indexes.  This occurs after
       the heap has been completely scanned and all vacuuming of the indexes
       and the heap has been completed.
-->
<command>VACUUM</>は、現在インデックスの整理処理中です。
これは、ヒープが完全にスキャンされ、インデックスとヒープが完全にすべてバキューム処理された後に発生します。
     </entry>
    </row>
    <row>
     <entry><literal>truncating heap</literal></entry>
     <entry>
<!--
       <command>VACUUM</> is currently truncating the heap so as to return
       empty pages at the end of the relation to the operating system.  This
       occurs after cleaning up indexes.
-->
<command>VACUUM</>は、現在リレーションの終点の空のページをオペレーティングシステムに戻すためにヒープを削除しています。
これは、インデックスの整理処理後に発生します。
     </entry>
    </row>
    <row>
     <entry><literal>performing final cleanup</literal></entry>
     <entry>
<!--
       <command>VACUUM</> is performing final cleanup.  During this phase,
       <command>VACUUM</> will vacuum the free space map, update statistics
       in <literal>pg_class</>, and report statistics to the statistics
       collector.  When this phase is completed, <command>VACUUM</> will end.
-->
<command>VACUUM</>は、最終クリーンアップ処理をしています。
このフェーズの間、<command>VACUUM</>空き領域マップをバキュームし、<literal>pg_class</>の統計情報を更新し、統計情報コレクタに統計情報を報告します。
このフェーズが完了した時、<command>VACUUM</>は終了します。
     </entry>
    </row>
   </tbody>
   </tgroup>
  </table>

 </sect2>
 </sect1>

 <sect1 id="dynamic-trace">
<!--
  <title>Dynamic Tracing</title>
-->
  <title>動的追跡</title>

 <indexterm zone="dynamic-trace">
  <primary>DTrace</primary>
 </indexterm>

  <para>
<!--
   <productname>PostgreSQL</productname> provides facilities to support
   dynamic tracing of the database server. This allows an external
   utility to be called at specific points in the code and thereby trace
   execution.
-->
<productname>PostgreSQL</productname>は、データベースサーバの動的追跡をサポートする機能を提供します。これにより、外部ユーティリティをコードの特定のポイントで呼び出すことができ、追跡を行うことができるようになります。
  </para>

  <para>
<!--
   A number of probes or trace points are already inserted into the source
   code. These probes are intended to be used by database developers and
   administrators. By default the probes are not compiled into
   <productname>PostgreSQL</productname>; the user needs to explicitly tell
   the configure script to make the probes available.

-->
多くの追跡やプローブ用のポイントは、すでにソースコード内部に存在します。これらのプローブはデータベースの開発者や管理者が使うことを意図しています。デフォルトでは、これらのプローブは<productname>PostgreSQL</productname>にコンパイルされません。ユーザは明示的にconfigureスクリプトでプローブを有効にするように設定する必要があります。
  </para>

  <para>
<!--
   Currently, the
   <ulink url="https://en.wikipedia.org/wiki/DTrace">DTrace</ulink>
   utility is supported, which, at the time of this writing, is available
   on Solaris, OS X, FreeBSD, NetBSD, and Oracle Linux.  The
   <ulink url="http://sourceware.org/systemtap/">SystemTap</ulink> project
   for Linux provides a DTrace equivalent and can also be used.  Supporting other dynamic
   tracing utilities is theoretically possible by changing the definitions for
   the macros in <filename>src/include/utils/probes.h</>.
-->
現在、これを書いている時点ではSolaris、OS X、FreeBSD、NetBSD、Oracle Linuxで利用可能な<ulink url="http://opensolaris.org/os/community/dtrace/">DTrace</ulink>ユーティリティがサポートされています。
<ulink url="http://sourceware.org/systemtap/">SystemTap</ulink>プロジェクトではDTrace相当の機能をLinux向けに提供しており、それを使うこともできます。
他の動的追跡ユーティリティのサポートは、<filename>src/include/utils/probes.h</>内の<literal>PG_TRACE</>マクロ定義を変更することで、理論上は可能です。
  </para>

  <sect2 id="compiling-for-trace">
<!--
   <title>Compiling for Dynamic Tracing</title>
-->
   <title>動的追跡のためのコンパイル</title>

  <para>
<!--
   By default, probes are not available, so you will need to
   explicitly tell the configure script to make the probes available
   in <productname>PostgreSQL</productname>. To include DTrace support
   specify <option>&#045;-enable-dtrace</> to configure.  See <xref
   linkend="install-procedure"> for further information.
-->
デフォルトでは、プローブは有効ではありません。そのため、<productname>PostgreSQL</productname>でプローブが利用できるようにするためにconfigureスクリプトで明示的に設定しなければなりません。DTraceサポートを含めるには、configureに<option>--enable-dtrace</>を指定します。詳細は<xref linkend="install-procedure">を参照してください。
  </para>
  </sect2>

  <sect2 id="trace-points">
<!--
   <title>Built-in Probes</title>
-->
   <title>組み込み済みのプローブ</title>

  <para>
<!--
   A number of standard probes are provided in the source code,
   as shown in <xref linkend="dtrace-probe-point-table">;
   <xref linkend="typedefs-table">
   shows the types used in the probes.  More probes can certainly be
   added to enhance <productname>PostgreSQL</>'s observability.
-->
<xref linkend="dtrace-probe-point-table">で示されるように、多くの標準的なプローブがソースコード内で提供されています。<xref linkend="typedefs-table">はプローブで使用している型を示しています。また、<productname>PostgreSQL</>内の可観測性を強化するためのプローブ追加が可能です。
  </para>

 <table id="dtrace-probe-point-table">
  <!--
  <title>Built-in DTrace Probes</title>
-->
  <title>組み込み済みのDTraceプローブ</title>
  <tgroup cols="3">
   <thead>
    <row>
<!--
     <entry>Name</entry>
     <entry>Parameters</entry>
     <entry>Description</entry>
-->
     <entry>名前</entry>
     <entry>パラメータ</entry>
     <entry>説明</entry>
    </row>
   </thead>

   <tbody>

    <row>
     <entry><literal>transaction-start</literal></entry>
     <entry><literal>(LocalTransactionId)</literal></entry>
<!--
     <entry>Probe that fires at the start of a new transaction.
      arg0 is the transaction ID.</entry>
-->
     <entry>新しいトランザクションの開始を捕捉するプローブ。arg0はトランザクションIDです。</entry>
    </row>
    <row>
     <entry><literal>transaction-commit</literal></entry>
     <entry><literal>(LocalTransactionId)</literal></entry>
<!--
     <entry>Probe that fires when a transaction completes successfully.
      arg0 is the transaction ID.</entry>
-->
     <entry>トランザクションの正常終了を捕捉するプローブ。arg0はトランザクションIDです。</entry>
    </row>
    <row>
     <entry><literal>transaction-abort</literal></entry>
     <entry><literal>(LocalTransactionId)</literal></entry>
<!--
     <entry>Probe that fires when a transaction completes unsuccessfully.
      arg0 is the transaction ID.</entry>
-->
     <entry>トランザクションの異常終了を捕捉するプローブ。arg0はトランザクションIDです。</entry>
    </row>
    <row>
     <entry><literal>query-start</literal></entry>
     <entry><literal>(const char *)</literal></entry>
<!--
     <entry>Probe that fires when the processing of a query is started.
      arg0 is the query string.</entry>
-->
     <entry>問い合わせ処理の開始を捕捉するプローブ。arg0は問い合わせ文字列です。</entry>
    </row>
    <row>
     <entry><literal>query-done</literal></entry>
     <entry><literal>(const char *)</literal></entry>
<!--
     <entry>Probe that fires when the processing of a query is complete.
      arg0 is the query string.</entry>
-->
     <entry>問い合わせ処理の正常終了を捕捉するプローブ。arg0は問い合わせ文字列です。</entry>
    </row>
    <row>
     <entry><literal>query-parse-start</literal></entry>
     <entry><literal>(const char *)</literal></entry>
<!--
     <entry>Probe that fires when the parsing of a query is started.
      arg0 is the query string.</entry>
-->
     <entry>問い合わせのパース処理の開始を捕捉するプローブ。arg0は問い合わせ文字列です。</entry>
    </row>
    <row>
     <entry><literal>query-parse-done</literal></entry>
     <entry><literal>(const char *)</literal></entry>
<!--
     <entry>Probe that fires when the parsing of a query is complete.
      arg0 is the query string.</entry>
-->
     <entry>問い合わせのパース処理の正常終了を捕捉するプローブ。arg0は問い合わせ文字列です。</entry>
    </row>
    <row>
     <entry><literal>query-rewrite-start</literal></entry>
     <entry><literal>(const char *)</literal></entry>
<!--
     <entry>Probe that fires when the rewriting of a query is started.
      arg0 is the query string.</entry>
-->
     <entry>問い合わせの書き換え処理の開始を捕捉するプローブ。arg0は問い合わせ文字列です。</entry>
    </row>
    <row>
     <entry><literal>query-rewrite-done</literal></entry>
     <entry><literal>(const char *)</literal></entry>
<!--
     <entry>Probe that fires when the rewriting of a query is complete.
      arg0 is the query string.</entry>
-->
     <entry>問い合わせの書き換え処理の正常終了を捕捉するプローブ。arg0は問い合わせ文字列です。</entry>
    </row>
    <row>
     <entry><literal>query-plan-start</literal></entry>
     <entry><literal>()</literal></entry>
<!--
     <entry>Probe that fires when the planning of a query is started.</entry>
-->
     <entry>問い合わせのプランナ処理の開始を捕捉するプローブ。</entry>
    </row>
    <row>
     <entry><literal>query-plan-done</literal></entry>
     <entry><literal>()</literal></entry>
<!--
     <entry>Probe that fires when the planning of a query is complete.</entry>
-->
     <entry>問い合わせのプランナ処理の正常終了を捕捉するプローブ。</entry>
    </row>
    <row>
     <entry><literal>query-execute-start</literal></entry>
     <entry><literal>()</literal></entry>
<!--
     <entry>Probe that fires when the execution of a query is started.</entry>
-->
     <entry>問い合わせの実行(エクゼキュータ)処理の開始を捕捉するプローブ。</entry>
    </row>
    <row>
     <entry><literal>query-execute-done</literal></entry>
     <entry><literal>()</literal></entry>
<!--
     <entry>Probe that fires when the execution of a query is complete.</entry>
-->
     <entry>問い合わせの実行(エクゼキュータ)処理の正常終了を捕捉するプローブ。</entry>
    </row>
    <row>
     <entry><literal>statement-status</literal></entry>
     <entry><literal>(const char *)</literal></entry>
<!--
     <entry>Probe that fires anytime the server process updates its
      <structname>pg_stat_activity</>.<structfield>status</>.
      arg0 is the new status string.</entry>
-->
     <entry>
サーバプロセスによる<structname>pg_stat_activity</>.<structfield>status</>の状態の更新を捕捉するプローブ。
arg0は新しい状態の文字列です。
     </entry>
    </row>
    <row>
     <entry><literal>checkpoint-start</literal></entry>
     <entry><literal>(int)</literal></entry>
<!--
     <entry>Probe that fires when a checkpoint is started.
      arg0 holds the bitwise flags used to distinguish different checkpoint
      types, such as shutdown, immediate or force.</entry>
-->
     <entry>
チェックポイントの開始を捕捉するプローブです。
arg0はチェックポイントの種類の違い(shutdown、immediate、force)を区別するためのビットフラグを持っています。
     </entry>
    </row>
    <row>
     <entry><literal>checkpoint-done</literal></entry>
     <entry><literal>(int, int, int, int, int)</literal></entry>
<!--
     <entry>Probe that fires when a checkpoint is complete.
      (The probes listed next fire in sequence during checkpoint processing.)
      arg0 is the number of buffers written. arg1 is the total number of
      buffers. arg2, arg3 and arg4 contain the number of WAL files added,
      removed and recycled respectively.</entry>
-->
     <entry>
チェックポイントの正常終了を捕捉するプローブ(以下に示すプローブはチェックポイント進行に従い順番に捕捉されます）。
arg0は書き込まれたバッファ数、arg1はバッファの総数、arg2、3、4はそれぞれ追加、削除、再利用されたWALファイルの数です。
     </entry>
    </row>
    <row>
     <entry><literal>clog-checkpoint-start</literal></entry>
     <entry><literal>(bool)</literal></entry>
<!--
     <entry>Probe that fires when the CLOG portion of a checkpoint is started.
      arg0 is true for normal checkpoint, false for shutdown
      checkpoint.</entry>
-->
     <entry>
CLOG部分のチェックポイントの開始を捕捉するプローブ。
arg0がtrueならば通常のチェックポイントであり、falseならばシャットダウン時のチェックポイントを示します。
     </entry>
    </row>
    <row>
     <entry><literal>clog-checkpoint-done</literal></entry>
     <entry><literal>(bool)</literal></entry>
<!--
     <entry>Probe that fires when the CLOG portion of a checkpoint is
      complete. arg0 has the same meaning as for <literal>clog-checkpoint-start</literal>.</entry>
-->
     <entry>
CLOG部分のチェックポイントの正常終了を捕捉するプローブ。
arg0は<literal>clog-checkpoint-start</literal>と同じ意味を持ちます。
     </entry>
    </row>
    <row>
     <entry><literal>subtrans-checkpoint-start</literal></entry>
     <entry><literal>(bool)</literal></entry>
<!--
     <entry>Probe that fires when the SUBTRANS portion of a checkpoint is
      started.
      arg0 is true for normal checkpoint, false for shutdown
      checkpoint.</entry>
-->
     <entry>
サブトランザクション部分のチェックポイントの開始を捕捉するプローブ。
arg0がtrueならば通常のチェックポイントであり、falseならばシャットダウン時のチェックポイントを示します。
     </entry>
    </row>
    <row>
     <entry><literal>subtrans-checkpoint-done</literal></entry>
     <entry><literal>(bool)</literal></entry>
<!--
     <entry>Probe that fires when the SUBTRANS portion of a checkpoint is
      complete. arg0 has the same meaning as for
      <literal>subtrans-checkpoint-start</literal>.</entry>
-->
     <entry>
サブトランザクション部分のチェックポイントの正常終了を捕捉するプローブ。
arg0は<literal>subtrans-checkpoint-start</literal>と同じ意味を持ちます。
     </entry>
    </row>
    <row>
     <entry><literal>multixact-checkpoint-start</literal></entry>
     <entry><literal>(bool)</literal></entry>
<!--
     <entry>Probe that fires when the MultiXact portion of a checkpoint is
      started.
      arg0 is true for normal checkpoint, false for shutdown
      checkpoint.</entry>
-->
     <entry>
マルチトランザクション部分のチェックポイントの開始を捕捉するプローブ。
arg0がtrueならば通常のチェックポイントであり、falseならばシャットダウン時のチェックポイントを示します。
     </entry>
    </row>
    <row>
     <entry><literal>multixact-checkpoint-done</literal></entry>
     <entry><literal>(bool)</literal></entry>
<!--
     <entry>Probe that fires when the MultiXact portion of a checkpoint is
      complete. arg0 has the same meaning as for
      <literal>multixact-checkpoint-start</literal>.</entry>
-->
     <entry>
マルチトランザクション部分のチェックポイントの正常終了を捕捉するプローブ。
arg0は<literal>multixact-checkpoint-start</literal>と同じ意味を持ちます。
     </entry>
    </row>
    <row>
     <entry><literal>buffer-checkpoint-start</literal></entry>
     <entry><literal>(int)</literal></entry>
<!--
     <entry>Probe that fires when the buffer-writing portion of a checkpoint
      is started.
      arg0 holds the bitwise flags used to distinguish different checkpoint
      types, such as shutdown, immediate or force.</entry>
-->
     <entry>
チェックポイントのバッファ書き込み部分の開始を捕捉するプローブ。
arg0はチェックポイントの種類の違い(shutdown、immediate、force)を区別するためのビットフラグを持っています。
     </entry>
    </row>
    <row>
     <entry><literal>buffer-sync-start</literal></entry>
     <entry><literal>(int, int)</literal></entry>
<!--
     <entry>Probe that fires when we begin to write dirty buffers during
      checkpoint (after identifying which buffers must be written).
      arg0 is the total number of buffers.
      arg1 is the number that are currently dirty and need to be written.</entry>
-->
     <entry>
チェックポイント中のダーティバッファの書き出し開始を捕捉するプローブ(どのバッファが書き出す必要があるのかを判定した後です)。
arg0はバッファの総数で、arg1は現在ダーティであり、書き出す必要のあるバッファ数です。
     </entry>
    </row>
    <row>
     <entry><literal>buffer-sync-written</literal></entry>
     <entry><literal>(int)</literal></entry>
<!--
     <entry>Probe that fires after each buffer is written during checkpoint.
      arg0 is the ID number of the buffer.</entry>
-->
     <entry>
チェックポイント中のそれぞれのバッファの書き出し後を捕捉するプローブ。
arg0はバッファのIDを示します。
     </entry>
    </row>
    <row>
     <entry><literal>buffer-sync-done</literal></entry>
     <entry><literal>(int, int, int)</literal></entry>
<!--
     <entry>Probe that fires when all dirty buffers have been written.
      arg0 is the total number of buffers.
      arg1 is the number of buffers actually written by the checkpoint process.
      arg2 is the number that were expected to be written (arg1 of
      <literal>buffer-sync-start</literal>); any difference reflects other processes flushing
      buffers during the checkpoint.</entry>
-->
     <entry>
全てのダーティバッファの書き出し後を捕捉するプローブ。
arg0はバッファの総数です。
arg1はチェックポイント処理により実際に書き出されたバッファ数です。
arg2は書き出されるであろうと見積もられたバッファ数(<literal>buffer-sync-start</literal>のarg1相当)です。
この違いはチェックポイント中に他のプロセスにより書き出されたバッファ分です。
     </entry>
    </row>
    <row>
     <entry><literal>buffer-checkpoint-sync-start</literal></entry>
     <entry><literal>()</literal></entry>
<!--
     <entry>Probe that fires after dirty buffers have been written to the
      kernel, and before starting to issue fsync requests.</entry>
-->
     <entry>カーネルへのダーティバッファの書き出し処理発行の後、そして同期書き出し要求を開始する前を捕捉するプローブ。</entry>
    </row>
    <row>
     <entry><literal>buffer-checkpoint-done</literal></entry>
     <entry><literal>()</literal></entry>
<!--
     <entry>Probe that fires when syncing of buffers to disk is
      complete.</entry>
-->
     <entry>バッファからディスクへの同期書き出し処理の終了を捕捉するプローブ。</entry>
    </row>
    <row>
     <entry><literal>twophase-checkpoint-start</literal></entry>
     <entry><literal>()</literal></entry>
<!--
     <entry>Probe that fires when the two-phase portion of a checkpoint is
      started.</entry>
-->
     <entry>二相コミット部分のチェックポイントの開始を捕捉するプローブ。</entry>
    </row>
    <row>
     <entry><literal>twophase-checkpoint-done</literal></entry>
     <entry><literal>()</literal></entry>
<!--
     <entry>Probe that fires when the two-phase portion of a checkpoint is
      complete.</entry>
-->
     <entry>二相コミット部分のチェックポイントの正常終了を捕捉するプローブ。</entry>
    </row>
    <row>
     <entry><literal>buffer-read-start</literal></entry>
     <entry><literal>(ForkNumber, BlockNumber, Oid, Oid, Oid, int, bool)</literal></entry>
<!--
     <entry>Probe that fires when a buffer read is started.
      arg0 and arg1 contain the fork and block numbers of the page (but
      arg1 will be -1 if this is a relation extension request).
      arg2, arg3, and arg4 contain the tablespace, database, and relation OIDs
      identifying the relation.
      arg5 is the ID of the backend which created the temporary relation for a
      local buffer, or <symbol>InvalidBackendId</symbol> (-1) for a shared buffer.
      arg6 is true for a relation extension request, false for normal
      read.</entry>
-->
     <entry>
バッファ読み込みの開始を捕捉するプローブ。arg0はとarg1は読み込みページのフォーク番号とブロック番号です(ただし、リレーションの拡張要求があった場合、arg1は-1になるでしょう)。
arg2、arg3、arg4は対象のリレーションを識別するテーブル空間、データベース、そしてリレーションのOIDです。
arg5は一時テーブルをローカルバッファに作成していればそのバックエンドのIDであり、<symbol>InvalidBackendId</symbol>(-1)であれは共有バッファを指します。
arg6はtrueならばリレーションの拡張要求、falseは通常の読み込みを示します。</entry>
    </row>
    <row>
     <entry><literal>buffer-read-done</literal></entry>
     <entry><literal>(ForkNumber, BlockNumber, Oid, Oid, Oid, int, bool, bool)</literal></entry>
<!--
     <entry>Probe that fires when a buffer read is complete.
      arg0 and arg1 contain the fork and block numbers of the page (if this
      is a relation extension request, arg1 now contains the block number
      of the newly added block).
      arg2, arg3, and arg4 contain the tablespace, database, and relation OIDs
      identifying the relation.
      arg5 is the ID of the backend which created the temporary relation for a
      local buffer, or <symbol>InvalidBackendId</symbol> (-1) for a shared buffer.
      arg6 is true for a relation extension request, false for normal
      read.
      arg7 is true if the buffer was found in the pool, false if not.</entry>
-->
     <entry>
バッファ読み込みの終了を捕捉するプローブ。
arg0とarg1は読み込みページのフォーク番号とブロック番号です(もしリレーションの拡張要求があった場合、arg1は新たに追加されたブロックの番号を含みます)。
arg2、arg3、arg4は対象のテーブルを識別するテーブル空間、データベース、そしてテーブルのOIDです。arg5は一時テーブルをローカルバッファに作成していればそのバックエンドのIDであり、<symbol>InvalidBackendId</symbol>(-1)であれは共有バッファを指します。
arg6はtrueならばリレーションの拡張要求、falseは通常の読み込みを示します。arg7はtrueならばバッファがプール内にある、falseはプール内に無かったことを示します。
     </entry>
    </row>
    <row>
     <entry><literal>buffer-flush-start</literal></entry>
     <entry><literal>(ForkNumber, BlockNumber, Oid, Oid, Oid)</literal></entry>
<!--
     <entry>Probe that fires before issuing any write request for a shared
      buffer.
      arg0 and arg1 contain the fork and block numbers of the page.
      arg2, arg3, and arg4 contain the tablespace, database, and relation OIDs
      identifying the relation.</entry>
-->
     <entry>
共有バッファへの書き込み要求開始を捕捉するプローブ。
arg0とarg1はそのページのフォーク番号とブロック番号です。
arg2、arg3、arg4は対象のリレーションを識別するテーブル空間、データベース、そしてテーブルのOIDです。
     </entry>
    </row>
    <row>
     <entry><literal>buffer-flush-done</literal></entry>
     <entry><literal>(ForkNumber, BlockNumber, Oid, Oid, Oid)</literal></entry>
<!--
     <entry>Probe that fires when a write request is complete.  (Note
      that this just reflects the time to pass the data to the kernel;
      it's typically not actually been written to disk yet.)
      The arguments are the same as for <literal>buffer-flush-start</literal>.</entry>
-->
     <entry>
書き込み要求の終了を捕捉するプローブ。
(これはカーネルへデータを渡したタイミングのみを反映していることに注意してください。大抵、この時点ではまだ実際にディスクへ書き込まれていません。)
引数は<literal>buffer-flush-start</literal>と同じです。
     </entry> 
    </row>
    <row>
     <entry><literal>buffer-write-dirty-start</literal></entry>
     <entry><literal>(ForkNumber, BlockNumber, Oid, Oid, Oid)</literal></entry>
<!--
     <entry>Probe that fires when a server process begins to write a dirty
      buffer.  (If this happens often, it implies that
      <xref linkend="guc-shared-buffers"> is too
      small or the background writer control parameters need adjustment.)
      arg0 and arg1 contain the fork and block numbers of the page.
      arg2, arg3, and arg4 contain the tablespace, database, and relation OIDs
      identifying the relation.</entry>
-->
     <entry>
サーバプロセスによるダーティバッファの書き出し開始を捕捉するプローブ。
(もしこれが頻発するようでしたら、<xref linkend="guc-shared-buffers">が少な過ぎるか、バックグラウンドライタ制御のパラメータの調節が必要なことを意味します。)
arg0とarg1はそのページのフォーク番号とブロック番号です。
arg2、arg3、arg4は対象のリレーションを識別するテーブル空間、データベース、そしてリレーションのOIDです。
     </entry>
    </row>
    <row>
     <entry><literal>buffer-write-dirty-done</literal></entry>
     <entry><literal>(ForkNumber, BlockNumber, Oid, Oid, Oid)</literal></entry>
<!--
     <entry>Probe that fires when a dirty-buffer write is complete.
      The arguments are the same as for <literal>buffer-write-dirty-start</literal>.</entry>
-->
     <entry>
ダーティバッファの書き出しの終了を捕捉するプローブです。
引数は<literal>buffer-write-dirty-start</literal>と同じです。
     </entry>
    </row>
    <row>
     <entry><literal>wal-buffer-write-dirty-start</literal></entry>
     <entry><literal>()</literal></entry>
<!--
     <entry>Probe that fires when a server process begins to write a
      dirty WAL buffer because no more WAL buffer space is available.
      (If this happens often, it implies that
      <xref linkend="guc-wal-buffers"> is too small.)</entry>
-->
     <entry>
WALバッファ領域の不足によるサーバプロセスのダーティなWALバッファの書き出しを捕捉するプローブ。
(もしこれが頻発するようでしたら、<xref linkend="guc-wal-buffers">が小さすぎることを意味します。)
     </entry>
    </row>
    <row>
     <entry><literal>wal-buffer-write-dirty-done</literal></entry>
     <entry><literal>()</literal></entry>
<!--
     <entry>Probe that fires when a dirty WAL buffer write is complete.</entry>
-->
     <entry>ダーティなWALバッファの書き出し終了を捕捉するプローブ。</entry>
    </row>
    <row>
     <entry><literal>xlog-insert</literal></entry>
     <entry><literal>(unsigned char, unsigned char)</literal></entry>
<!--
     <entry>Probe that fires when a WAL record is inserted.
      arg0 is the resource manager (rmid) for the record.
      arg1 contains the info flags.</entry>
-->
     <entry>
WALレコードの挿入を捕捉するプローブ。
arg0はレコードのリソースマネージャ(rmid)です。arg1は情報フラグです。
     </entry>
    </row>
    <row>
     <entry><literal>xlog-switch</literal></entry>
     <entry><literal>()</literal></entry>
<!--
     <entry>Probe that fires when a WAL segment switch is requested.</entry>
-->
     <entry>WALセグメントのスイッチ要求を捕捉するプローブです。</entry>
    </row>
    <row>
     <entry><literal>smgr-md-read-start</literal></entry>
     <entry><literal>(ForkNumber, BlockNumber, Oid, Oid, Oid, int)</literal></entry>
<!--
     <entry>Probe that fires when beginning to read a block from a relation.
      arg0 and arg1 contain the fork and block numbers of the page.
      arg2, arg3, and arg4 contain the tablespace, database, and relation OIDs
      identifying the relation.
      arg5 is the ID of the backend which created the temporary relation for a
      local buffer, or <symbol>InvalidBackendId</symbol> (-1) for a shared buffer.</entry>
-->
     <entry>
リレーションからのブロック読み込みの開始を捕捉するプローブ。
arg0とarg1はそのページのフォーク番号とブロック番号です。
arg2、arg3、arg4は対象のリレーションを識別するテーブル空間、データベース、そしてリレーションのOIDです。
arg5は一時テーブルをローカルバッファに作成していればそのバックエンドのIDであり、<symbol>InvalidBackendId</symbol>(-1)であれは共有バッファを指します。
     </entry>
    </row>
    <row>
     <entry><literal>smgr-md-read-done</literal></entry>
     <entry><literal>(ForkNumber, BlockNumber, Oid, Oid, Oid, int, int, int)</literal></entry>
<!--
     <entry>Probe that fires when a block read is complete.
      arg0 and arg1 contain the fork and block numbers of the page.
      arg2, arg3, and arg4 contain the tablespace, database, and relation OIDs
      identifying the relation.
      arg5 is the ID of the backend which created the temporary relation for a
      local buffer, or <symbol>InvalidBackendId</symbol> (-1) for a shared buffer.
      arg6 is the number of bytes actually read, while arg7 is the number
      requested (if these are different it indicates trouble).</entry>
-->
     <entry>
ブロックの読み込み終了を捕捉するプローブ。
arg0とarg1はそのページのフォーク番号とブロック番号です。
arg2、arg3、arg4は対象のリレーションを識別するテーブル空間、データベース、そしてリレーションのOIDです。
arg5は一時テーブルをローカルバッファに作成していればそのバックエンドのIDであり、<symbol>InvalidBackendId</symbol>(-1)であれは共有バッファを指します。
arg6は実際に読み込んだバイト数、arg7はリクエストされた読み込みバイト数です(もし、これらに差異があった場合、何らかの問題があることを示します)。
     </entry>
    </row>
    <row>
     <entry><literal>smgr-md-write-start</literal></entry>
     <entry><literal>(ForkNumber, BlockNumber, Oid, Oid, Oid, int)</literal></entry>
<!--
     <entry>Probe that fires when beginning to write a block to a relation.
      arg0 and arg1 contain the fork and block numbers of the page.
      arg2, arg3, and arg4 contain the tablespace, database, and relation OIDs
      identifying the relation.
      arg5 is the ID of the backend which created the temporary relation for a
      local buffer, or <symbol>InvalidBackendId</symbol> (-1) for a shared buffer.</entry>
-->
     <entry>
リレーションへのブロック書き出しの開始を捕捉するプローブ。
arg0とarg1はそのページのフォーク番号とブロック番号です。
arg2、arg3、arg4は対象のリレーションを識別するテーブル空間、データベース、そしてリレーションのOIDです。
arg5は一時テーブルをローカルバッファに作成していればそのバックエンドのIDであり、<symbol>InvalidBackendId</symbol>(-1)であれは共有バッファを指します。
     </entry>
    </row>
    <row>
     <entry><literal>smgr-md-write-done</literal></entry>
     <entry><literal>(ForkNumber, BlockNumber, Oid, Oid, Oid, int, int, int)</literal></entry>
<!--
     <entry>Probe that fires when a block write is complete.
      arg0 and arg1 contain the fork and block numbers of the page.
      arg2, arg3, and arg4 contain the tablespace, database, and relation OIDs
      identifying the relation.
      arg5 is the ID of the backend which created the temporary relation for a
      local buffer, or <symbol>InvalidBackendId</symbol> (-1) for a shared buffer.
      arg6 is the number of bytes actually written, while arg7 is the number
      requested (if these are different it indicates trouble).</entry>
-->
     <entry>
ブロックの書き出し終了を捕捉するプローブ。
arg0とarg1はそのページのフォーク番号とブロック番号です。
arg2、arg3、arg4は対象のリレーションを識別するテーブル空間、データベース、そしてリレーションのOIDです。
arg5は一時テーブルをローカルバッファに作成していればそのバックエンドのIDであり、<symbol>InvalidBackendId</symbol>(-1)であれは共有バッファを指します。
arg6は実際に書き出したバイト数、arg7はリクエストされた書き出しバイト数です(もし、これらに差異があった場合、何らかの問題があることを示します)。
     </entry>
    </row>
    <row>
     <entry><literal>sort-start</literal></entry>
     <entry><literal>(int, bool, int, int, bool)</literal></entry>
<!--
     <entry>Probe that fires when a sort operation is started.
      arg0 indicates heap, index or datum sort.
      arg1 is true for unique-value enforcement.
      arg2 is the number of key columns.
      arg3 is the number of kilobytes of work memory allowed.
      arg4 is true if random access to the sort result is required.</entry>
-->
     <entry>
ソート処理の開始を捕捉するプローブ。
arg0は対象データがヒープ、インデックス、またはdatumのどれかを示します。
arg1はtrueならば一意性を必要としていることを示します。
arg2はカラムのキー数です。
arg3は許容されている作業メモリ(work_mem)のキロバイト数です。
arg4はtrueならばソート結果に対するランダムアクセスが要求されていることを示します。
     </entry>
    </row>
    <row>
     <entry><literal>sort-done</literal></entry>
     <entry><literal>(bool, long)</literal></entry>
<!--
     <entry>Probe that fires when a sort is complete.
      arg0 is true for external sort, false for internal sort.
      arg1 is the number of disk blocks used for an external sort,
      or kilobytes of memory used for an internal sort.</entry>
-->
     <entry>
ソート処理の終了を捕捉するプローブ。
arg0はtrueならば外部ソート、falseは内部ソートを示します。
arg1は外部ソートで使用されたディスクブロック数、もしくは内部ソートで使用されたメモリーのキロバイト数を示します。
     </entry>
    </row>
    <row>
     <entry><literal>lwlock-acquire</literal></entry>
     <entry><literal>(char *, int, LWLockMode)</literal></entry>
<!--
     <entry>Probe that fires when an LWLock has been acquired.
      arg0 is the LWLock's tranche.
      arg1 is the LWLock's offset within its tranche.
      arg2 is the requested lock mode, either exclusive or shared.</entry>
-->
     <entry>
LWLock(軽量ロック)の取得を捕捉するプローブ。
arg0は軽量ロックのトランシェを示します。
arg0は軽量ロックのトランシェ内でのオフセットを示します。
arg2は要求されたロックモード(排他、もしくは共有)を示します。
     </entry>
    </row>
    <row>
     <entry><literal>lwlock-release</literal></entry>
     <entry><literal>(char *, int)</literal></entry>
<!--
     <entry>Probe that fires when an LWLock has been released (but note
      that any released waiters have not yet been awakened).
      arg0 is the LWLock's tranche.
      arg1 is the LWLock's offset within its tranche.</entry>
-->
     <entry>
軽量ロックの開放を捕捉するプローブ(ただし、開放待ちのプロセスはまだこのロックを取得できないことに注意して下さい)。
arg0は軽量ロックのトランシェを示します。
arg1は軽量ロックのトランシェ内でのオフセットを示します。
     </entry>
    </row>
    <row>
     <entry><literal>lwlock-wait-start</literal></entry>
     <entry><literal>(char *, int, LWLockMode)</literal></entry>
<!--
     <entry>Probe that fires when an LWLock was not immediately available and
      a server process has begun to wait for the lock to become available.
      arg0 is the LWLock's tranche.
      arg1 is the LWLock's offset within its tranche.
      arg2 is the requested lock mode, either exclusive or shared.</entry>
-->
     <entry>
軽量ロックを即座に取得できなかったため、サーバプロセスがロックを利用できるまでロック待機状態になった際の開始を捕捉するプローブ。
arg0は軽量ロックのトランシェを示します。
arg1は軽量ロックのトランシェ内でのオフセットを示します。
arg2は要求されたロックモード(排他、もしくは共有)を示します。
     </entry>
    </row>
    <row>
     <entry><literal>lwlock-wait-done</literal></entry>
     <entry><literal>(char *, int, LWLockMode)</literal></entry>
<!--
     <entry>Probe that fires when a server process has been released from its
      wait for an LWLock (it does not actually have the lock yet).
      arg0 is the LWLock's tranche.
      arg1 is the LWLock's offset within its tranche.
      arg2 is the requested lock mode, either exclusive or shared.</entry>
-->
     <entry>
サーバプロセスの軽量ロック待機の開放を捕捉するプローブ(実際にはまだロックは取得していません)。
arg0は軽量ロックのトランシェを示します。
arg1は軽量ロックのトランシェ内でのオフセットを示します。
arg2は要求されたロックモード(排他、もしくは共有)を示します。
     </entry>
    </row>
    <row>
     <entry><literal>lwlock-condacquire</literal></entry>
     <entry><literal>(char *, int, LWLockMode)</literal></entry>
<!--
     <entry>Probe that fires when an LWLock was successfully acquired when the
      caller specified no waiting.
      arg0 is the LWLock's tranche.
      arg1 is the LWLock's offset within its tranche.
      arg2 is the requested lock mode, either exclusive or shared.</entry>
-->
     <entry>
呼び出し元が待機しないことを指定した際の、軽量ロックの獲得成功を捕捉するプローブ。
arg0は軽量ロックのトランシェを示します。
arg1は軽量ロックのトランシェ内でのオフセットを示します。
arg2は要求されたロックモード(排他、もしくは共有)を示します。
     </entry>
    </row>
    <row>
     <entry><literal>lwlock-condacquire-fail</literal></entry>
     <entry><literal>(char *, int, LWLockMode)</literal></entry>
<!--
     <entry>Probe that fires when an LWLock was not successfully acquired when
      the caller specified no waiting.
      arg0 is the LWLock's tranche.
      arg1 is the LWLock's offset within its tranche.
      arg2 is the requested lock mode, either exclusive or shared.</entry>
-->
     <entry>
呼び出し元が待機しないことを指定した際の、軽量ロックの獲得失敗を捕捉するプローブ。
arg0は軽量ロックのトランシェを示します。
arg1は軽量ロックのトランシェ内でのオフセットを示します。
arg2は要求されたロックモード(排他、もしくは共有)を示します。
     </entry>
    </row>
    <row>
     <entry><literal>lock-wait-start</literal></entry>
     <entry><literal>(unsigned int, unsigned int, unsigned int, unsigned int, unsigned int, LOCKMODE)</literal></entry>
<!--
     <entry>Probe that fires when a request for a heavyweight lock (lmgr lock)
      has begun to wait because the lock is not available.
      arg0 through arg3 are the tag fields identifying the object being
      locked.  arg4 indicates the type of object being locked.
      arg5 indicates the lock type being requested.</entry>
-->
     <entry>
通常のロック(lmgr lock)を即座に取得できなかったため、サーバプロセスがロックを利用できるまでロック待ち状態になった際の開始を捕捉するプローブ。
arg0からarg3はロックされたオブジェクトの識別用タグ領域です。
arg4はロックされたオブジェクトのタイプを示します。
arg5は要求されたロックの種類を示します。
     </entry>
    </row>
    <row>
     <entry><literal>lock-wait-done</literal></entry>
     <entry><literal>(unsigned int, unsigned int, unsigned int, unsigned int, unsigned int, LOCKMODE)</literal></entry>
<!--
     <entry>Probe that fires when a request for a heavyweight lock (lmgr lock)
      has finished waiting (i.e., has acquired the lock).
      The arguments are the same as for <literal>lock-wait-start</literal>.</entry>
-->
     <entry>
通常のロック(lmgr lock)要求の待機終了を捕捉するプローブ(つまりロックを取得した)。
引数は<literal>lock-wait-start</literal>と同じです。
     </entry>
    </row>
    <row>
     <entry><literal>deadlock-found</literal></entry>
     <entry><literal>()</literal></entry>
<!--
     <entry>Probe that fires when a deadlock is found by the deadlock
      detector.</entry>
-->
     <entry>デッドロック検知器によるデッドロックの発見を捕捉するプローブ。</entry>
    </row>

   </tbody>
   </tgroup>
  </table>

 <table id="typedefs-table">
<!--
  <title>Defined Types Used in Probe Parameters</title>
-->
  <title>プローブパラメータで使われる型の定義</title>
  <tgroup cols="2">
   <thead>
    <row>
<!--
     <entry>Type</entry>
     <entry>Definition</entry>
-->
     <entry>型</entry>
     <entry>定義</entry>
    </row>
   </thead>

   <tbody>

    <row>
     <entry><type>LocalTransactionId</type></entry>
     <entry><type>unsigned int</type></entry>
    </row>
    <row>
     <entry><type>LWLockMode</type></entry>
     <entry><type>int</type></entry>
    </row>
    <row>
     <entry><type>LOCKMODE</type></entry>
     <entry><type>int</type></entry>
    </row>
    <row>
     <entry><type>BlockNumber</type></entry>
     <entry><type>unsigned int</type></entry>
    </row>
    <row>
     <entry><type>Oid</type></entry>
     <entry><type>unsigned int</type></entry>
    </row>
    <row>
     <entry><type>ForkNumber</type></entry>
     <entry><type>int</type></entry>
    </row>
    <row>
     <entry><type>bool</type></entry>
     <entry><type>char</type></entry>
    </row>

   </tbody>
   </tgroup>
  </table>


  </sect2>

  <sect2 id="using-trace-points">
<!--
   <title>Using Probes</title>
-->
   <title>プローブの利用</title>

  <para>
<!--
   The example below shows a DTrace script for analyzing transaction
   counts in the system, as an alternative to snapshotting
   <structname>pg_stat_database</> before and after a performance test:
-->
以下の例では、システムにおけるトランザクション数を解析するDTraceスクリプトを示します。性能試験前後で<structname>pg_stat_database</>のスナップショットを取ることで代替可能です。
<programlisting>
#!/usr/sbin/dtrace -qs

postgresql$1:::transaction-start
{
      @start["Start"] = count();
      self->ts  = timestamp;
}

postgresql$1:::transaction-abort
{
      @abort["Abort"] = count();
}

postgresql$1:::transaction-commit
/self->ts/
{
      @commit["Commit"] = count();
      @time["Total time (ns)"] = sum(timestamp - self->ts);
      self->ts=0;
}
</programlisting>
<!--
   When executed, the example D script gives output such as:
-->
実行すると、例のDスクリプトは以下のような出力をします。
<screen>
# ./txn_count.d `pgrep -n postgres` or ./txn_count.d &lt;PID&gt;
^C

Start                                          71
Commit                                         70
Total time (ns)                        2312105013
</screen>
  </para>

  <note>
   <para>
<!--
    SystemTap uses a different notation for trace scripts than DTrace does,
    even though the underlying trace points are compatible.  One point worth
    noting is that at this writing, SystemTap scripts must reference probe
    names using double underscores in place of hyphens.  This is expected to
    be fixed in future SystemTap releases.
-->
基本となる追跡ポイントの互換性はありますが、SystemTapはDTraceと異なる追跡スクリプトの表記を用います。
表記に関して特に注意すべき点として、SystemTapでは参照する追跡ポイント名のハイフンの代わりに二重のアンダースコアを用いる必要があります。
これは将来的なSystemTapのリリースで修正されることを期待しています。
   </para>
  </note>

  <para>
<!--
   You should remember that DTrace scripts need to be carefully written and
   debugged, otherwise the trace information collected might
   be meaningless. In most cases where problems are found it is the
   instrumentation that is at fault, not the underlying system. When
   discussing information found using dynamic tracing, be sure to enclose
   the script used to allow that too to be checked and discussed.
-->
DTraceスクリプトの作成には注意が必要であり、デバッグが必要であることは忘れないでください。さもないと、収集される追跡情報の意味がなくなるかもしれません。ほとんどの場合、見つかる問題はシステムではなく使用方法の間違いです。動的追跡を使用して見つかった情報に関して議論を行う際には、スクリプトの検査や議論もできるようにスクリプトも含めるようにしてください。
  </para>
  </sect2>

  <sect2 id="defining-trace-points">
<!--
   <title>Defining New Probes</title>
-->
   <title>新規プローブの定義</title>

  <para>
<!--
   New probes can be defined within the code wherever the developer
   desires, though this will require a recompilation. Below are the steps
   for inserting new probes:
-->
開発者が望めばコード内に新しくプローブを定義することができます。しかし、これには再コンパイルが必要です。下記は、新規プローブの定義の手順です。
  </para>

  <procedure>
   <step>
    <para>
<!--
     Decide on probe names and data to be made available through the probes
-->
プローブの名前とプローブの処理を通じて取得可能とするデータを決めます
    </para>
   </step>

   <step>
    <para>
<!--
     Add the probe definitions to <filename>src/backend/utils/probes.d</>
-->
<filename>src/backend/utils/probes.d</>にプローブの定義を追加します
    </para>
   </step>

   <step>
    <para>
<!--
     Include <filename>pg_trace.h</> if it is not already present in the
     module(s) containing the probe points, and insert
     <literal>TRACE_POSTGRESQL</> probe macros at the desired locations
     in the source code
-->
もし、プローブポイントを含むモジュールが<filename>pg_trace.h</>をインクルードしてなければそれをインクルードし、ソースコード中のプローブを行いたい場所に<literal>TRACE_POSTGRESQL</>マクロを挿入します
    </para>
   </step>

   <step>
    <para>
<!--
     Recompile and verify that the new probes are available
-->
再コンパイルを行い、新規プローブが利用できるか確認します
    </para>
   </step>
  </procedure>

  <formalpara>
<!--
   <title>Example:</title>
-->
   <title>例:</title>
   <para>
<!--
    Here is an example of how you would add a probe to trace all new
    transactions by transaction ID.
-->
これはトランザクションIDを用いて新規トランザクションを追跡するプローブ追加の仕方の例です。
   </para>
  </formalpara>

  <procedure>
   <step>
    <para>
<!--
     Decide that the probe will be named <literal>transaction-start</> and
     requires a parameter of type <type>LocalTransactionId</type>
-->
プローブ名を<literal>transaction-start</>とし、パラメータとして<type>LocalTransactionId</type>型を必要とすることを決めます。
    </para>
   </step>

   <step>
    <para>
<!--
     Add the probe definition to <filename>src/backend/utils/probes.d</>:
-->
<filename>src/backend/utils/probes.d</>にプローブの定義を追加します:
<programlisting>
probe transaction__start(LocalTransactionId);
</programlisting>
<!--
     Note the use of the double underline in the probe name. In a DTrace
     script using the probe, the double underline needs to be replaced with a
     hyphen, so <literal>transaction-start</> is the name to document for
     users.
-->
プローブ名に二重のアンダースコアを使用する場合は注意して下さい。
DTraceスクリプトでプローブを用いる場合、二重のアンダースコアをハイフンに置き換える必要があります。そのため、<literal>transaction-start</>がユーザ向けの文書に記載される名前となります。
    </para>
   </step>

   <step>
    <para>
<!--
     At compile time, <literal>transaction__start</> is converted to a macro
     called <literal>TRACE_POSTGRESQL_TRANSACTION_START</> (notice the
     underscores are single here), which is available by including
     <filename>pg_trace.h</>.  Add the macro call to the appropriate location
     in the source code.  In this case, it looks like the following:
-->
コンパイル時に、<literal>transaction__start</>は<literal>TRACE_POSTGRESQL_TRANSACTION_START</>と呼ばれるマクロに変換されます(ここではアンダースコアはひとつになります)。このマクロは、<filename>pg_trace.h</>をインクルードすることにより使用可能となります。
このマクロをソースコード中の適切な箇所へ追加していきます。
この場合、以下の様になります。

<programlisting>
TRACE_POSTGRESQL_TRANSACTION_START(vxid.localTransactionId);
</programlisting>
    </para>
   </step>

   <step>
    <para>
<!--
     After recompiling and running the new binary, check that your newly added
     probe is available by executing the following DTrace command.  You
     should see similar output:
-->
再コンパイル後に新しいバイナリでサーバを起動し、下記の様なDTraceコマンドの実行により新たに追加したプローブが利用可能なチェックします。下記の様な出力が確認できるはずです:
<screen>
# dtrace -ln transaction-start
   ID    PROVIDER          MODULE           FUNCTION NAME
18705 postgresql49878     postgres     StartTransactionCommand transaction-start
18755 postgresql49877     postgres     StartTransactionCommand transaction-start
18805 postgresql49876     postgres     StartTransactionCommand transaction-start
18855 postgresql49875     postgres     StartTransactionCommand transaction-start
18986 postgresql49873     postgres     StartTransactionCommand transaction-start
</screen>
    </para>
   </step>
  </procedure>

  <para>
<!--
   There are a few things to be careful about when adding trace macros
   to the C code:
-->
Cのソースコードに追跡用のマクロを追加する際、いくつかの注意点があります:

   <itemizedlist>
    <listitem>
     <para>
<!--
      You should take care that the data types specified for a probe's
      parameters match the data types of the variables used in the macro.
      Otherwise, you will get compilation errors.
-->
プローブの引数に指定したデータ型がマクロで使用される変数のデータ型と一致するよう注意しなければなりません。でなければ、コンパイル時にエラーとなるでしょう。
     </para>
    </listitem>


    <listitem>
     <para>
<!--
      On most platforms, if <productname>PostgreSQL</productname> is
      built with <option>&#045;-enable-dtrace</>, the arguments to a trace
      macro will be evaluated whenever control passes through the
      macro, <emphasis>even if no tracing is being done</>.  This is
      usually not worth worrying about if you are just reporting the
      values of a few local variables.  But beware of putting expensive
      function calls into the arguments.  If you need to do that,
      consider protecting the macro with a check to see if the trace
      is actually enabled:
-->
ほとんどのプラットフォームでは、もし<productname>PostgreSQL</productname>が<option>--enable-dtrace</>付きでビルドされた場合、<emphasis>何の追跡がされなかった</>としても、制御がマクロを通過する際はいつでも追跡用マクロの引数が評価されます。
ごく少数のローカルな変数を報告するような場合はそれほど心配はいりません。
ただし、高価な関数呼び出しを引数にする場合は注意して下さい。
もしそのようにする必要がある場合、追跡が実際に有効かどうかをチェックしてマクロを保護することを考慮してください:

<programlisting>
if (TRACE_POSTGRESQL_TRANSACTION_START_ENABLED())
    TRACE_POSTGRESQL_TRANSACTION_START(some_function(...));
</programlisting>

<!--
      Each trace macro has a corresponding <literal>ENABLED</> macro.
-->
各追跡マクロは対応する<literal>ENABLED</>マクロを持っています。
     </para>
    </listitem>
   </itemizedlist>

  </para>

  </sect2>

 </sect1>

</chapter><|MERGE_RESOLUTION|>--- conflicted
+++ resolved
@@ -809,22 +809,6 @@
 (数値が見える時点では、これらの数値は<structname>pg_stat_user_functions</>に含まれて<emphasis>いません</>。)
       </entry>
      </row>
-
-<<<<<<< HEAD
-     <row>
-      <entry><structname>pg_stat_progress_vacuum</><indexterm><primary>pg_stat_progress_vacuum</primary></indexterm></entry>
-<!--
-      <entry>One row for each backend (including autovacuum worker processes) running
-      <command>VACUUM</>, showing current progress.
-      See <xref linkend='vacuum-progress-reporting'>.</entry>
--->
-      <entry>
-<command>VACUUM</>を実行している（自動バキュームワーカプロセスを含んだ）それぞれのバックエンドごとに１行の形で、現在の進捗を示します。
-<xref linkend='vacuum-progress-reporting'>を参照してください。
-      </entry>
-     </row>
-=======
->>>>>>> ca9cfed8
     </tbody>
    </tgroup>
   </table>

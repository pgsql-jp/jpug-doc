--- conflicted
+++ resolved
@@ -1724,18 +1724,15 @@
   <itemizedlist>
    <listitem>
     <para>
-<<<<<<< HEAD
+<!--
      The update does not modify any columns referenced by the table's indexes,
      not including summarizing indexes.  The only summarizing index method in
      the core <productname>PostgreSQL</productname> distribution is <link
      linkend="brin">BRIN</link>.
-=======
-<!--
-     The update does not modify any columns referenced by the table's
-     indexes, including expression and partial indexes.
--->
-更新は、式や部分インデックスを含むテーブルのインデックスによって参照されるカラムを変更しません。
->>>>>>> bc79ebdf
+-->
+《機械翻訳》更新は、テーブルのインデックスが参照する列を変更しません。
+集約インデックスを除きます。
+コアの<productname>PostgreSQL</productname>配布で唯一の集約インデックスメソッドは<link linkend="brin">BRIN</link>です。
      </para>
    </listitem>
    <listitem>
@@ -1757,15 +1754,11 @@
   <itemizedlist>
    <listitem>
     <para>
-<<<<<<< HEAD
+<!--
      New index entries are not needed to represent updated rows, however,
      summary indexes may still need to be updated.
-=======
-<!--
-     New index entries are not needed to represent updated rows.
--->
-更新された行を表すために新しいインデックスエントリは必要ありません。
->>>>>>> bc79ebdf
+-->
+《機械翻訳》更新された行を表すために新しいインデックス・エントリは必要ありませんが、サマリー・インデックスは更新する必要があります。
     </para>
    </listitem>
    <listitem>
@@ -1785,14 +1778,8 @@
  </para>
 
  <para>
-<<<<<<< HEAD
+<!--
   You can increase the likelihood of sufficient page space for
-=======
-<!--
-  In summary, heap-only tuple updates can only be created
-  if columns used by indexes are not updated.  You can
-  increase the likelihood of sufficient page space for
->>>>>>> bc79ebdf
   <acronym>HOT</acronym> updates by decreasing a table's <link
   linkend="reloption-fillfactor"><literal>fillfactor</literal></link>.  If you
   don't, <acronym>HOT</acronym> updates will still happen because new rows
@@ -1801,11 +1788,14 @@
   linkend="monitoring-pg-stat-all-tables-view">pg_stat_all_tables</link>
   allows monitoring of the occurrence of HOT and non-HOT updates.
 -->
-要約すると、ヒープ専用タプル更新は、インデックスで使用されるカラムが更新されない場合にのみ作成できます。
+《マッチ度[77.024482]》要約すると、ヒープ専用タプル更新は、インデックスで使用されるカラムが更新されない場合にのみ作成できます。
 テーブルの<link linkend="reloption-fillfactor"><literal>fillfactor</literal></link>を減らすことで、<acronym>HOT</acronym>更新のための十分なページ領域の可能性を高めることができます。
 そうしない場合でも、<acronym>HOT</acronym>更新は発生します。
 なぜなら、新しい行は新しいページや、新しい行バージョンのために十分な空き領域を持つ既存のページに自然に移動するからです。
 システムビュー<link linkend="monitoring-pg-stat-all-tables-view">pg_stat_all_tables</link>は、HOTおよび非HOT更新の発生を監視することができます。
+《機械翻訳》<acronym>HOT</acronym>更新に十分なページスペースを確保するには、テーブルの<link linkend="reloption-fillfactor"><literal>fillfactor</literal></link>を小さくします。
+もしそうしないと、<acronym>HOT</acronym>更新は新しいページに自然に移動し、新しい行バージョン用の十分な空き領域を持つ既存のページに移動するため、更新が発生します。
+システムビュー<link linkend="monitoring-pg-stat-all-tables-view">pg_stat_all_tables</link>は、HOTと非HOT更新の発生を監視できるようにします。
  </para>
 </sect1>
 

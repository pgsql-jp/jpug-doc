--- conflicted
+++ resolved
@@ -371,18 +371,14 @@
   </para>
 
   <para>
-<<<<<<< HEAD
+<!--
    Checksums can be enabled when the cluster is initialized using <link
-=======
-<!--
-   Checksums are normally enabled when the cluster is initialized using <link
->>>>>>> c1fe09c1
    linkend="app-initdb-data-checksums"><application>initdb</application></link>.
    They can also be enabled or disabled at a later time as an offline
    operation. Data checksums are enabled or disabled at the full cluster
    level, and cannot be specified individually for databases or tables.
 -->
-チェックサムは通常、<link linkend="app-initdb-data-checksums"><application>initdb</application></link>を使用してデータベースクラスタを初期化するときに有効にできます。
+《マッチ度[92.613636]》チェックサムは通常、<link linkend="app-initdb-data-checksums"><application>initdb</application></link>を使用してデータベースクラスタを初期化するときに有効にできます。
 また、オフライン操作で後から有効化または無効化することもできます。
 データチェックサムは、データベースクラスタ全体のレベルで有効または無効になり、データベースやテーブルに対して個別に指定することはできません。
   </para>
@@ -975,17 +971,15 @@
    until the situation is resolved. A slow or failed standby server that
    uses a replication slot will have the same effect (see
    <xref linkend="streaming-replication-slots"/>).
-<<<<<<< HEAD
    Similarly, if <link linkend="runtime-config-wal-summarization">
    WAL summarization</link> is enabled, old segments are kept
    until they are summarized.
-=======
--->
-<varname>max_wal_size</varname>に関わらず、最新の<xref linkend="guc-wal-keep-size"/>メガバイトのWALファイルに加えて、もう一つのWALファイルが常に保持されます。
+-->
+《マッチ度[77.845036]》<varname>max_wal_size</varname>に関わらず、最新の<xref linkend="guc-wal-keep-size"/>メガバイトのWALファイルに加えて、もう一つのWALファイルが常に保持されます。
 また、WALアーカイブを利用している場合は、古いセグメントは、アーカイブされるまでは削除も再利用もされません。
 WALが生成されるペースにWALのアーカイブ処理が追いつかなかったり、<varname>archive_command</varname>や<varname>archive_library</varname>が連続して失敗すると、事態が解決するまでWALファイルは<filename>pg_wal</filename>の下に蓄積されていきます。
 レプリケーションスロットを使用しているスタンバイサーバが低速だったり、失敗すると、同じ現象が起きます(<xref linkend="streaming-replication-slots"/>を参照のこと)
->>>>>>> c1fe09c1
+《機械翻訳》«Independently of <varname>max_wal_size</varname>, the most recent <xref linkend="guc-wal-keep-size"/> megabytes of WAL files plus one additional WAL file are kept at all times. Also, if WAL archiving is used, old segments cannot be removed or recycled until they are archived. If WAL archiving cannot keep up with the pace that WAL is generated, or if <varname>archive_command</varname> or <varname>archive_library</varname> fails repeatedly, old WAL files will accumulate in <filename>pg_wal</filename> until the situation is resolved. A slow or failed standby server that uses a replication slot will have the same effect (see <xref linkend="streaming-replication-slots"/>). Similarly, if <link linkend="runtime-config-wal-summarization"> WAL summarization</link> is enabled, old segments are kept until they are summarized.»
   </para>
 
   <para>

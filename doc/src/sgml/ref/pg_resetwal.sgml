--- conflicted
+++ resolved
@@ -424,21 +424,10 @@
     <term><option>--oldest-transaction-id=<replaceable class="parameter">xid</replaceable></option></term>
     <listitem>
      <para>
-<<<<<<< HEAD
       Manually set the oldest unfrozen transaction ID.
      </para>
 
      <para>
-=======
-<!--
-      Manually set the oldest unfrozen transaction ID.
--->
-最も古い凍結されていないトランザクションIDを手作業で設定します。
-     </para>
-
-     <para>
-<!--
->>>>>>> 185876a6
       A safe value can be determined by looking for the numerically smallest
       file name in the directory <filename>pg_xact</filename> under the data directory
       and then multiplying by 1048576 (0x100000).  Note that the file names are in
@@ -446,14 +435,6 @@
       hexadecimal too. For example, if <filename>0007</filename> is the smallest entry
       in <filename>pg_xact</filename>, <literal>-u 0x700000</literal> will work (five
       trailing zeroes provide the proper multiplier).
-<<<<<<< HEAD
-=======
--->
-安全な値は、データディレクトリの下の<filename>pg_xact</filename>ディレクトリの中で数値的に最も小さなファイル名を探し、1048576(0x100000)を掛けることで決定できます。
-ファイル名は16進数であることに注意してください。
-通常は、オプションの値も16進数で指定するのが最も簡単でしょう。
-例えば、<filename>0007</filename>が<filename>pg_xact</filename>で最も小さなエントリであれば、<literal>-u 0x700000</literal>とすれば良いです（後ろにゼロを5つ付けると、正しく掛け算をしたことになります）。
->>>>>>> 185876a6
      </para>
     </listitem>
    </varlistentry>

--- conflicted
+++ resolved
@@ -97,14 +97,7 @@
    evaluate as true is executed.  No more than one <literal>WHEN</literal>
    clause is executed for any candidate change row.
 -->
-《マッチ度[85.992908]》最初に、<command>MERGE</command>コマンドは<replaceable class="parameter">data_source</replaceable>から<replaceable class="parameter">target_table_name</replaceable>への結合を実行し、0以上の候補変更行を生成します。
-各候補変更行に対して、<literal>MATCHED</literal>または<literal>NOT MATCHED</literal>のステータスが一度だけ設定され、その後<literal>WHEN</literal>句が指定された順序で評価されます。
-各候補変更行に対して、真と評価される最初の句が実行されます。
-どの候補変更行に対しても、1つの<literal>WHEN</literal>句しか実行されません。
-《機械翻訳》まず、<command>MERGE</command>コマンドは<replaceable class="parameter">data_source</replaceable>からターゲットテーブルへの結合を実行し、ゼロ個以上の候補変更行を生成します。
-各候補変更行について、<literal>MATCHED</literal>または<literal>NOT MATCHED</literal>の状態は一度だけ設定され、その後、<literal>WHEN</literal>句は指定された順序で評価されます。
-各候補変更行について、真として評価される最初の句が実行されます。
-候補の変更行に対して実行される<literal>WHEN</literal>句は1つだけです。
+《機械翻訳》«First, the <command>MERGE</command> command performs a join from <replaceable class="parameter">data_source</replaceable> to the target table producing zero or more candidate change rows. For each candidate change row, the status of <literal>MATCHED</literal>, <literal>NOT MATCHED BY SOURCE</literal>, or <literal>NOT MATCHED [BY TARGET]</literal> is set just once, after which <literal>WHEN</literal> clauses are evaluated in the order specified. For each candidate change row, the first clause to evaluate as true is executed. No more than one <literal>WHEN</literal> clause is executed for any candidate change row.»
   </para>
 
   <para>
@@ -137,7 +130,7 @@
   </para>
 
   <para>
-<<<<<<< HEAD
+<!--
    The optional <literal>RETURNING</literal> clause causes <command>MERGE</command>
    to compute and return value(s) based on each row inserted, updated, or
    deleted.  Any expression using the source or target table's columns, or
@@ -148,12 +141,12 @@
    the old values of the target table's columns are used.  The syntax of the
    <literal>RETURNING</literal> list is identical to that of the output list
    of <command>SELECT</command>.
-  </para>
-
-  <para>
-=======
-<!--
->>>>>>> 43f2d855
+-->
+《機械翻訳》«The optional <literal>RETURNING</literal> clause causes <command>MERGE</command> to compute and return value(s) based on each row inserted, updated, or deleted. Any expression using the source or target table's columns, or the <link linkend="merge-action"><function>merge_action()</function></link> function can be computed. When an <command>INSERT</command> or <command>UPDATE</command> action is performed, the new values of the target table's columns are used. When a <command>DELETE</command> is performed, the old values of the target table's columns are used. The syntax of the <literal>RETURNING</literal> list is identical to that of the output list of <command>SELECT</command>.»
+  </para>
+
+  <para>
+<!--
    There is no separate <literal>MERGE</literal> privilege.
    If you specify an update action, you must have the
    <literal>UPDATE</literal> privilege on the column(s)
@@ -173,8 +166,6 @@
    or <literal>expression</literal>.
    Privileges are tested once at statement start and are checked
    whether or not particular <literal>WHEN</literal> clauses are executed.
-<<<<<<< HEAD
-=======
 -->
 《機械翻訳》別個の<literal>MERGE</literal>権限はありません。
 更新アクションを指定する場合、<literal>SET</literal>句で参照される対象テーブルの列に対する<literal>UPDATE</literal>権限が必要です。
@@ -183,7 +174,6 @@
 <literal>DO NOTHING</literal>アクションを指定する場合、対象テーブルの少なくとも1つの列に対する<literal>SELECT</literal>権限が必要です。
 また、<replaceable class="parameter">data_source</replaceable>の任意の列と<literal>condition</literal>（<literal>join_condition</literal>を含む）または<literal>expression</literal>で参照される任意の列に対する<literal>SELECT</literal>権限も必要です。
 特権は文の開始時に一度テストされ、特定の<literal>WHEN</literal>句が実行されるかどうかがチェックされます。
->>>>>>> 43f2d855
   </para>
 
   <para>
@@ -209,24 +199,18 @@
     <term><replaceable class="parameter">with_query</replaceable></term>
     <listitem>
      <para>
-<<<<<<< HEAD
-=======
-<!--
->>>>>>> 43f2d855
+<!--
       The <literal>WITH</literal> clause allows you to specify one or more
       subqueries that can be referenced by name in the <command>MERGE</command>
       query. See <xref linkend="queries-with"/> and <xref linkend="sql-select"/>
       for details.  Note that <literal>WITH RECURSIVE</literal> is not supported
       by <command>MERGE</command>.
-<<<<<<< HEAD
-=======
 -->
 《マッチ度[65.937500]》<literal>WITH</literal>句を使用すると、<command>MERGE</command>クエリで名前で参照できる1つ以上のサブクエリを指定できます。
 詳細は<xref linkend="queries-with"/>と<xref linkend="sql-select"/>を参照してください。
 《機械翻訳》<literal>WITH</literal>句を使用すると、<command>MERGE</command>問い合わせで名前で参照できる副問い合わせを1つ以上指定できます。
 詳細は<xref linkend="queries-with"/>と<xref linkend="sql-select"/>を参照してください。
 <literal>WITH RECURSIVE</literal>は<command>MERGE</command>ではサポートされていないことに注意してください。
->>>>>>> 43f2d855
      </para>
     </listitem>
    </varlistentry>
@@ -235,16 +219,10 @@
     <term><replaceable class="parameter">target_table_name</replaceable></term>
     <listitem>
      <para>
-<<<<<<< HEAD
+<!--
       The name (optionally schema-qualified) of the target table or view to
       merge into.  If <literal>ONLY</literal> is specified before a table
       name, matching rows are updated or deleted in the named table only.  If
-=======
-<!--
-      The name (optionally schema-qualified) of the target table to merge into.
-      If <literal>ONLY</literal> is specified before the table name, matching
-      rows are updated or deleted in the named table only.  If
->>>>>>> 43f2d855
       <literal>ONLY</literal> is not specified, matching rows are also updated
       or deleted in any tables inheriting from the named table.  Optionally,
       <literal>*</literal> can be specified after the table name to explicitly
@@ -252,15 +230,17 @@
       <literal>ONLY</literal> keyword and <literal>*</literal> option do not
       affect insert actions, which always insert into the named table only.
 -->
-マージ先のターゲットテーブルの名前です(スキーマ修飾名も可)。
+《マッチ度[88.925081]》マージ先のターゲットテーブルの名前です(スキーマ修飾名も可)。
 テーブル名の前に<literal>ONLY</literal>を指定すると、指定したテーブルでのみ一致する行が更新または削除されます。
 <literal>ONLY</literal>を指定しないと、指定したテーブルを継承するテーブルでも一致する行が更新または削除されます。
 オプションで、テーブル名の後に<literal>*</literal>を指定して、子孫のテーブルが含まれることを明示的に示すことができます。
 <literal>ONLY</literal>キーワードおよび<literal>*</literal>オプションは、挿入操作には影響しません。
 挿入操作では、常に指定したテーブルにのみ挿入します。
-     </para>
-
-     <para>
+《機械翻訳》«The name (optionally schema-qualified) of the target table or view to merge into. If <literal>ONLY</literal> is specified before a table name, matching rows are updated or deleted in the named table only. If <literal>ONLY</literal> is not specified, matching rows are also updated or deleted in any tables inheriting from the named table. Optionally, <literal>*</literal> can be specified after the table name to explicitly indicate that descendant tables are included. The <literal>ONLY</literal> keyword and <literal>*</literal> option do not affect insert actions, which always insert into the named table only.»
+     </para>
+
+     <para>
+<!--
       If <replaceable class="parameter">target_table_name</replaceable> is a
       view, it must either be automatically updatable with no
       <literal>INSTEAD OF</literal> triggers, or it must have
@@ -268,6 +248,8 @@
       (<literal>INSERT</literal>, <literal>UPDATE</literal>, and
       <literal>DELETE</literal>) specified in the <literal>WHEN</literal>
       clauses.  Views with rules are not supported.
+-->
+《機械翻訳》«If <replaceable class="parameter">target_table_name</replaceable> is a view, it must either be automatically updatable with no <literal>INSTEAD OF</literal> triggers, or it must have <literal>INSTEAD OF</literal> triggers for every type of action (<literal>INSERT</literal>, <literal>UPDATE</literal>, and <literal>DELETE</literal>) specified in the <literal>WHEN</literal> clauses. Views with rules are not supported.»
      </para>
     </listitem>
    </varlistentry>
@@ -357,11 +339,6 @@
       clause) that specifies which rows in the
       <replaceable class="parameter">data_source</replaceable>
       match rows in the target table.
-<<<<<<< HEAD
-     </para>
-     <warning>
-      <para>
-=======
 -->
 《マッチ度[68.474576]》<replaceable class="parameter">join_condition</replaceable>は<type>boolean</type>型の値を返す式です（<literal>WHERE</literal>句に似ています）。
 この式は、<replaceable class="parameter">data_source</replaceable>のどの行が<replaceable class="parameter">target_table_name</replaceable>の行と一致するかを指定します。
@@ -370,7 +347,6 @@
      <warning>
       <para>
 <!--
->>>>>>> 43f2d855
        Only columns from the target table
        that attempt to match <replaceable class="parameter">data_source</replaceable>
        rows should appear in <replaceable class="parameter">join_condition</replaceable>.
@@ -384,6 +360,7 @@
 ターゲットテーブルの列のみを参照する<replaceable class="parameter">join_condition</replaceable>副次式は、しばしば驚くべき方法で、どのアクションが行われるかに影響を与える可能性があります。
       </para>
       <para>
+<!--
        If both <literal>WHEN NOT MATCHED BY SOURCE</literal> and
        <literal>WHEN NOT MATCHED [BY TARGET]</literal> clauses are specified,
        the <command>MERGE</command> command will perform a <literal>FULL</literal>
@@ -392,6 +369,8 @@
        <replaceable class="parameter">join_condition</replaceable> subexpression
        must use an operator that can support a hash join, or all of the
        subexpressions must use operators that can support a merge join.
+-->
+《機械翻訳》«If both <literal>WHEN NOT MATCHED BY SOURCE</literal> and <literal>WHEN NOT MATCHED [BY TARGET]</literal> clauses are specified, the <command>MERGE</command> command will perform a <literal>FULL</literal> join between <replaceable class="parameter">data_source</replaceable> and the target table. For this to work, at least one <replaceable class="parameter">join_condition</replaceable> subexpression must use an operator that can support a hash join, or all of the subexpressions must use operators that can support a merge join.»
       </para>
      </warning>
     </listitem>
@@ -407,7 +386,7 @@
 少なくとも1つの<literal>WHEN</literal>句が必要です。
      </para>
      <para>
-<<<<<<< HEAD
+<!--
       The <literal>WHEN</literal> clause may specify <literal>WHEN MATCHED</literal>,
       <literal>WHEN NOT MATCHED BY SOURCE</literal>, or
       <literal>WHEN NOT MATCHED [BY TARGET]</literal>.
@@ -418,27 +397,22 @@
       <acronym>SQL</acronym> standard, as is the option to append
       <literal>BY TARGET</literal> to <literal>WHEN NOT MATCHED</literal>, to
       make its meaning more explicit.
-     </para>
-     <para>
+-->
+《機械翻訳》«The <literal>WHEN</literal> clause may specify <literal>WHEN MATCHED</literal>, <literal>WHEN NOT MATCHED BY SOURCE</literal>, or <literal>WHEN NOT MATCHED [BY TARGET]</literal>. Note that the <acronym>SQL</acronym> standard only defines <literal>WHEN MATCHED</literal> and <literal>WHEN NOT MATCHED</literal> (which is defined to mean no matching target row). <literal>WHEN NOT MATCHED BY SOURCE</literal> is an extension to the <acronym>SQL</acronym> standard, as is the option to append <literal>BY TARGET</literal> to <literal>WHEN NOT MATCHED</literal>, to make its meaning more explicit.»
+     </para>
+     <para>
+<!--
       If the <literal>WHEN</literal> clause specifies <literal>WHEN MATCHED</literal>
       and the candidate change row matches a row in the
       <replaceable class="parameter">data_source</replaceable> to a row in the
       target table, the <literal>WHEN</literal> clause is executed if the
-=======
-<!--
-      If the <literal>WHEN</literal> clause specifies <literal>WHEN MATCHED</literal>
-      and the candidate change row matches a row in the
-      target table,
-      the <literal>WHEN</literal> clause is executed if the
->>>>>>> 43f2d855
       <replaceable class="parameter">condition</replaceable> is
       absent or it evaluates to <literal>true</literal>.
 -->
-《マッチ度[71.568627]》<literal>WHEN</literal>句で<literal>WHEN MATCHED</literal>が指定され、変更候補行が<replaceable class="parameter">target_table_name</replaceable>の行と一致する場合、<replaceable class="parameter">condition</replaceable>が存在しないか<literal>真</literal>と評価されると<literal>WHEN</literal>句が実行されます。
-《機械翻訳》<literal>WHEN</literal>句が<literal>WHEN MATCHED</literal>を指定し、候補変更行が対象テーブルの行と一致する場合、<replaceable class="parameter">condition</replaceable>が存在しないか、<literal>true</literal>と評価された場合、<literal>WHEN</literal>句が実行されます。
-     </para>
-     <para>
-<<<<<<< HEAD
+《機械翻訳》«If the <literal>WHEN</literal> clause specifies <literal>WHEN MATCHED</literal> and the candidate change row matches a row in the <replaceable class="parameter">data_source</replaceable> to a row in the target table, the <literal>WHEN</literal> clause is executed if the <replaceable class="parameter">condition</replaceable> is absent or it evaluates to <literal>true</literal>.»
+     </para>
+     <para>
+<!--
       If the <literal>WHEN</literal> clause specifies
       <literal>WHEN NOT MATCHED BY SOURCE</literal> and the candidate change
       row represents a row in the target table that does not match a row in the
@@ -446,26 +420,21 @@
       <literal>WHEN</literal> clause is executed if the
       <replaceable class="parameter">condition</replaceable> is
       absent or it evaluates to <literal>true</literal>.
-     </para>
-     <para>
+-->
+《機械翻訳》«If the <literal>WHEN</literal> clause specifies <literal>WHEN NOT MATCHED BY SOURCE</literal> and the candidate change row represents a row in the target table that does not match a row in the <replaceable class="parameter">data_source</replaceable>, the <literal>WHEN</literal> clause is executed if the <replaceable class="parameter">condition</replaceable> is absent or it evaluates to <literal>true</literal>.»
+     </para>
+     <para>
+<!--
       If the <literal>WHEN</literal> clause specifies
       <literal>WHEN NOT MATCHED [BY TARGET]</literal> and the candidate change
       row represents a row in the
       <replaceable class="parameter">data_source</replaceable> that does not
       match a row in the target table,
-=======
-<!--
-      Conversely, if the <literal>WHEN</literal> clause specifies
-      <literal>WHEN NOT MATCHED</literal>
-      and the candidate change row does not match a row in the
-      target table,
->>>>>>> 43f2d855
       the <literal>WHEN</literal> clause is executed if the
       <replaceable class="parameter">condition</replaceable> is
       absent or it evaluates to <literal>true</literal>.
 -->
-《マッチ度[71.732523]》逆に、<literal>WHEN</literal>句が<literal>WHEN NOT MATCHED</literal>を指定し、変更候補行が<replaceable class="parameter">target_table_name</replaceable>の行と一致しない場合、<replaceable class="parameter">condition</replaceable>が存在しないか、<literal>真</literal>と評価されたときに<literal>WHEN</literal>句が実行されます。
-《機械翻訳》逆に、<literal>WHEN</literal>句が<literal>WHEN NOT MATCHED</literal>を指定し、候補変更行が対象テーブルの行と一致しない場合、<replaceable class="parameter">condition</replaceable>が存在しないか、<literal>true</literal>と評価された場合、<literal>WHEN</literal>句が実行されます。
+《機械翻訳》«If the <literal>WHEN</literal> clause specifies <literal>WHEN NOT MATCHED [BY TARGET]</literal> and the candidate change row represents a row in the <replaceable class="parameter">data_source</replaceable> that does not match a row in the target table, the <literal>WHEN</literal> clause is executed if the <replaceable class="parameter">condition</replaceable> is absent or it evaluates to <literal>true</literal>.»
      </para>
     </listitem>
    </varlistentry>
@@ -494,10 +463,11 @@
       the source relation, since by definition there is no matching target row.
       Only the system attributes from the target table are accessible.
 -->
-<literal>WHEN MATCHED</literal>句の条件は、ソースリレーションとターゲットリレーションの両方の列を参照できます。
+《マッチ度[61.710037]》<literal>WHEN MATCHED</literal>句の条件は、ソースリレーションとターゲットリレーションの両方の列を参照できます。
 <literal>WHEN NOT MATCHED</literal>句の条件は、ソースリレーションの列のみを参照できます。
 これは、定義上、一致するターゲット行がないためです。
 ターゲットテーブルのシステム属性のみにアクセスできます。
+《機械翻訳》«A condition on a <literal>WHEN MATCHED</literal> clause can refer to columns in both the source and the target relations. A condition on a <literal>WHEN NOT MATCHED BY SOURCE</literal> clause can only refer to columns from the target relation, since by definition there is no matching source row. A condition on a <literal>WHEN NOT MATCHED [BY TARGET]</literal> clause can only refer to columns from the source relation, since by definition there is no matching target row. Only the system attributes from the target table are accessible.»
      </para>
     </listitem>
    </varlistentry>
@@ -526,10 +496,7 @@
 明示的または暗黙的な列リストにない各列にはデフォルト値（デフォルト値が宣言されていればその値、未宣言ならばNULL）が挿入されます。
      </para>
      <para>
-<<<<<<< HEAD
-=======
-<!--
->>>>>>> 43f2d855
+<!--
       If the target table
       is a partitioned table, each row is routed to the appropriate partition
       and inserted into it.
@@ -606,10 +573,7 @@
     <term><replaceable class="parameter">column_name</replaceable></term>
     <listitem>
      <para>
-<<<<<<< HEAD
-=======
-<!--
->>>>>>> 43f2d855
+<!--
       The name of a column in the target table.  The column name
       can be qualified with a subfield name or array subscript, if
       needed.  (Inserting into only some fields of a composite
@@ -681,24 +645,13 @@
       <literal>WHEN MATCHED</literal> clause, the expression can use values
       from the original row in the target table, and values from the
       <replaceable class="parameter">data_source</replaceable> row.
-<<<<<<< HEAD
       If used in a <literal>WHEN NOT MATCHED BY SOURCE</literal> clause, the
       expression can only use values from the original row in the target table.
       If used in a <literal>WHEN NOT MATCHED [BY TARGET]</literal> clause, the
       expression can only use values from the
       <replaceable class="parameter">data_source</replaceable> row.
-=======
-      If used in a <literal>WHEN NOT MATCHED</literal> clause, the
-      expression can use values from the
-      <replaceable class="parameter">data_source</replaceable> row.
--->
-《マッチ度[74.504950]》列に割り当てる式。
-<literal>WHEN MATCHED</literal>句で使用する場合、式ではターゲットテーブルの元の行の値と<literal>data_source</literal>行の値を使用できます。
-<literal>WHEN NOT MATCHED</literal>句で使用する場合、式では<literal>data_source</literal>の値を使用できます。
-《機械翻訳》列に割り当てる式。
-<literal>WHEN MATCHED</literal>句で使用する場合、式はターゲットテーブルの元の行からの値と<replaceable class="parameter">data_source</replaceable>行からの値を使用できます。
-<literal>WHEN NOT MATCHED</literal>句で使用する場合、式は<replaceable class="parameter">data_source</replaceable>行からの値を使用できます。
->>>>>>> 43f2d855
+-->
+《機械翻訳》«An expression to assign to the column. If used in a <literal>WHEN MATCHED</literal> clause, the expression can use values from the original row in the target table, and values from the <replaceable class="parameter">data_source</replaceable> row. If used in a <literal>WHEN NOT MATCHED BY SOURCE</literal> clause, the expression can only use values from the original row in the target table. If used in a <literal>WHEN NOT MATCHED [BY TARGET]</literal> clause, the expression can only use values from the <replaceable class="parameter">data_source</replaceable> row.»
      </para>
     </listitem>
    </varlistentry>
@@ -720,22 +673,20 @@
     <term><replaceable class="parameter">sub-SELECT</replaceable></term>
     <listitem>
      <para>
-<<<<<<< HEAD
-=======
-<!--
->>>>>>> 43f2d855
+<!--
       A <literal>SELECT</literal> sub-query that produces as many output columns
       as are listed in the parenthesized column list preceding it.  The
       sub-query must yield no more than one row when executed.  If it
       yields one row, its column values are assigned to the target columns;
       if it yields no rows, NULL values are assigned to the target columns.
-<<<<<<< HEAD
       If used in a <literal>WHEN MATCHED</literal> clause, the sub-query can
       refer to values from the original row in the target table, and values
       from the <replaceable class="parameter">data_source</replaceable> row.
       If used in a <literal>WHEN NOT MATCHED BY SOURCE</literal> clause, the
       sub-query can only refer to values from the original row in the target
       table.
+-->
+《機械翻訳》«A <literal>SELECT</literal> sub-query that produces as many output columns as are listed in the parenthesized column list preceding it. The sub-query must yield no more than one row when executed. If it yields one row, its column values are assigned to the target columns; if it yields no rows, NULL values are assigned to the target columns. If used in a <literal>WHEN MATCHED</literal> clause, the sub-query can refer to values from the original row in the target table, and values from the <replaceable class="parameter">data_source</replaceable> row. If used in a <literal>WHEN NOT MATCHED BY SOURCE</literal> clause, the sub-query can only refer to values from the original row in the target table.»
      </para>
     </listitem>
    </varlistentry>
@@ -744,19 +695,25 @@
     <term><replaceable class="parameter">output_expression</replaceable></term>
     <listitem>
      <para>
+<!--
       An expression to be computed and returned by the <command>MERGE</command>
       command after each row is changed (whether inserted, updated, or deleted).
       The expression can use any columns of the source or target tables, or the
       <link linkend="merge-action"><function>merge_action()</function></link>
       function to return additional information about the action executed.
-     </para>
-     <para>
+-->
+《機械翻訳》«An expression to be computed and returned by the <command>MERGE</command> command after each row is changed (whether inserted, updated, or deleted). The expression can use any columns of the source or target tables, or the <link linkend="merge-action"><function>merge_action()</function></link> function to return additional information about the action executed.»
+     </para>
+     <para>
+<!--
       Writing <literal>*</literal> will return all columns from the source
       table, followed by all columns from the target table.  Often this will
       lead to a lot of duplication, since it is common for the source and
       target tables to have a lot of the same columns.  This can be avoided by
       qualifying the <literal>*</literal> with the name or alias of the source
       or target table.
+-->
+《機械翻訳》«Writing <literal>*</literal> will return all columns from the source table, followed by all columns from the target table. Often this will lead to a lot of duplication, since it is common for the source and target tables to have a lot of the same columns. This can be avoided by qualifying the <literal>*</literal> with the name or alias of the source or target table.»
      </para>
     </listitem>
    </varlistentry>
@@ -765,18 +722,10 @@
     <term><replaceable class="parameter">output_name</replaceable></term>
     <listitem>
      <para>
+<!--
       A name to use for a returned column.
-=======
-      The sub-query can refer to values from the original row in the target table,
-      and values from the <replaceable class="parameter">data_source</replaceable>
-      row.
--->
-《機械翻訳》それに先行する括弧付きの列リストに列挙されている出力列と同じ数の出力列を生成する<literal>SELECT</literal>副問い合わせ。
-サブクエリは、実行時に 1 つのローを生成する必要があります。
-ローが 1 つでも返されると、そのカラム値がターゲット・カラムに割り当てられます。
-ローが返されない場合は、NULL 値がターゲット・カラムに割り当てられます。
-サブクエリは、ターゲットテーブルの元の行からの値と<replaceable class="parameter">data_source</replaceable>行からの値を参照できます。
->>>>>>> 43f2d855
+-->
+《機械翻訳》«A name to use for a returned column.»
      </para>
     </listitem>
    </varlistentry>
@@ -810,11 +759,14 @@
   </para>
 
   <para>
+<!--
    If the <command>MERGE</command> command contains a <literal>RETURNING</literal>
    clause, the result will be similar to that of a <command>SELECT</command>
    statement containing the columns and values defined in the
    <literal>RETURNING</literal> list, computed over the row(s) inserted, updated,
    or deleted by the command.
+-->
+《機械翻訳》«If the <command>MERGE</command> command contains a <literal>RETURNING</literal> clause, the result will be similar to that of a <command>SELECT</command> statement containing the columns and values defined in the <literal>RETURNING</literal> list, computed over the row(s) inserted, updated, or deleted by the command.»
   </para>
  </refsect1>
 
@@ -847,21 +799,17 @@
        Perform a join from source to target table.
        The resulting query will be optimized normally and will produce
        a set of candidate change rows. For each candidate change row,
+-->
+《機械翻訳》«Perform a join from source to target table. The resulting query will be optimized normally and will produce a set of candidate change rows. For each candidate change row,»
        <orderedlist>
         <listitem>
          <para>
-<<<<<<< HEAD
+<!--
           Evaluate whether each row is <literal>MATCHED</literal>,
           <literal>NOT MATCHED BY SOURCE</literal>, or
           <literal>NOT MATCHED [BY TARGET]</literal>.
-=======
-          Evaluate whether each row is <literal>MATCHED</literal> or
-          <literal>NOT MATCHED</literal>.
--->
-ソーステーブルからターゲットテーブルへの結合を実行します。
-結果の問合せは通常どおり最適化され、一連の候補変更行が生成されます。
-候補変更行ごとに、<orderedlist><listitem><para>各行が<literal>MATCHED</literal>または<literal>NOT MATCHED</literal>であるかどうかを評価します。
->>>>>>> 43f2d855
+-->
+《機械翻訳》«Evaluate whether each row is <literal>MATCHED</literal>, <literal>NOT MATCHED BY SOURCE</literal>, or <literal>NOT MATCHED [BY TARGET]</literal>.»
          </para>
         </listitem>
         <listitem>
@@ -983,9 +931,10 @@
    If no final reachable clause is specified of either kind, it is
    possible that no action will be taken for a candidate change row.
 -->
-<literal>WHEN</literal>句で<literal>AND</literal>副句が省略された場合、その句はその種類の最終到達可能句(<literal>MATCHED</literal>または<literal>NOT MATCHED</literal>)になります。
+《マッチ度[84.920635]》<literal>WHEN</literal>句で<literal>AND</literal>副句が省略された場合、その句はその種類の最終到達可能句(<literal>MATCHED</literal>または<literal>NOT MATCHED</literal>)になります。
 その種類の後の<literal>WHEN</literal>句が指定された場合、到達不能である可能性があり、エラーが発生します。
 いずれの種類の最終到達可能句も指定されていない場合、候補変更行に対してアクションが実行されない可能性があります。
+《機械翻訳》«If a <literal>WHEN</literal> clause omits an <literal>AND</literal> sub-clause, it becomes the final reachable clause of that kind (<literal>MATCHED</literal>, <literal>NOT MATCHED BY SOURCE</literal>, or <literal>NOT MATCHED [BY TARGET]</literal>). If a later <literal>WHEN</literal> clause of that kind is specified it would be provably unreachable and an error is raised. If no final reachable clause is specified of either kind, it is possible that no action will be taken for a candidate change row.»
   </para>
 
   <para>
@@ -1002,21 +951,7 @@
   </para>
 
   <para>
-<<<<<<< HEAD
-=======
-<!--
-   There is no <literal>RETURNING</literal> clause with
-   <command>MERGE</command>.  Actions of <command>INSERT</command>,
-   <command>UPDATE</command> and <command>DELETE</command> cannot contain
-   <literal>RETURNING</literal> or <literal>WITH</literal> clauses.
--->
-<command>MERGE</command>には<literal>RETURNING</literal>句はありません。
-<command>INSERT</command>、<command>UPDATE</command>、<command>DELETE</command>のアクションに<literal>RETURNING</literal>句や<literal>WITH</literal>句を含めることはできません。
-  </para>
-
-  <para>
-<!--
->>>>>>> 43f2d855
+<!--
    When <command>MERGE</command> is run concurrently with other commands
    that modify the target table, the usual transaction isolation rules
    apply; see <xref linkend="transaction-iso"/> for an explanation
@@ -1084,16 +1019,13 @@
 <!--
    Attempt to insert a new stock item along with the quantity of stock. If
    the item already exists, instead update the stock count of the existing
-<<<<<<< HEAD
    item. Don't allow entries that have zero stock. Return details of all
    changes made.
-=======
-   item. Don't allow entries that have zero stock.
--->
-在庫数量とともに新規在庫品目を挿入しようとしました。
+-->
+《マッチ度[80.176211]》在庫数量とともに新規在庫品目を挿入しようとしました。
 品目がすでに存在する場合は、既存品目の在庫数を更新します。
 在庫数が0のエントリは許可しません。
->>>>>>> 43f2d855
+《機械翻訳》«Attempt to insert a new stock item along with the quantity of stock. If the item already exists, instead update the stock count of the existing item. Don't allow entries that have zero stock. Return details of all changes made.»
 <programlisting>
 MERGE INTO wines w
 USING wine_stock_changes s
@@ -1115,9 +1047,12 @@
   </para>
 
   <para>
+<!--
    Update <literal>wines</literal> based on a replacement wine list, inserting
    rows for any new stock, updating modified stock entries, and deleting any
    wines not present in the new list.
+-->
+《機械翻訳》«Update <literal>wines</literal> based on a replacement wine list, inserting rows for any new stock, updating modified stock entries, and deleting any wines not present in the new list.»
 <programlisting>
 MERGE INTO wines w
 USING new_wine_list s
@@ -1145,20 +1080,14 @@
 このコマンドは、<acronym>SQL</acronym>標準に準拠しています。
   </para>
    <para>
-<<<<<<< HEAD
+<!--
     The <literal>WITH</literal> clause, <literal>BY SOURCE</literal> and
     <literal>BY TARGET</literal> qualifiers to
     <literal>WHEN NOT MATCHED</literal>, <literal>DO NOTHING</literal> action,
     and <literal>RETURNING</literal> clause are extensions to the
     <acronym>SQL</acronym> standard.
-=======
-<!--
-    The <literal>WITH</literal> clause and <literal>DO NOTHING</literal>
-    action are extensions to the <acronym>SQL</acronym> standard.
--->
-《マッチ度[80.769231]》WITH句と<literal>DO NOTHING</literal>アクションは、<acronym>SQL</acronym>標準の拡張です。
-《機械翻訳》<literal>WITH</literal>句と<literal>DO NOTHING</literal>アクションは<acronym>SQL</acronym>標準に対する拡張です。
->>>>>>> 43f2d855
+-->
+《機械翻訳》«The <literal>WITH</literal> clause, <literal>BY SOURCE</literal> and <literal>BY TARGET</literal> qualifiers to <literal>WHEN NOT MATCHED</literal>, <literal>DO NOTHING</literal> action, and <literal>RETURNING</literal> clause are extensions to the <acronym>SQL</acronym> standard.»
   </para>
  </refsect1>
 </refentry>
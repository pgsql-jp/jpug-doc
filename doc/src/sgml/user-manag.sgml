<!-- doc/src/sgml/user-manag.sgml -->

<chapter id="user-manag">
<!--
 <title>Database Roles</title>
-->
 <title>データベースロール</title>

 <para>
<!--
  <productname>PostgreSQL</productname> manages database access permissions
  using the concept of <firstterm>roles</firstterm>.  A role can be thought of as
  either a database user, or a group of database users, depending on how
  the role is set up.  Roles can own database objects (for example, tables
  and functions) and can assign privileges on those objects to other roles to
  control who has access to which objects.  Furthermore, it is possible
  to grant <firstterm>membership</firstterm> in a role to another role, thus
  allowing the member role to use privileges assigned to another role.
-->
<productname>PostgreSQL</productname>は、<firstterm>ロール</firstterm>という概念を使用してデータベースへの接続承認を管理します。
ロールは、その設定方法に応じて、データベースユーザ、またはデータベースユーザのグループとみなすことができます。
ロールはデータベースオブジェクト（例えばテーブルや関数）を所有することができます。
またロールは、どのオブジェクトに誰がアクセスできるかを制御するために、それらのオブジェクトに対しての権限を他のロールに割り当てることができます。
更に、ロールの<firstterm>メンバ資格</firstterm>を他のロールに与えることもできます。
そのため、メンバとなったロールは別のロールに割り当てられた権限を使用することができます。
 </para>

 <para>
<!--
  The concept of roles subsumes the concepts of <quote>users</quote> and
  <quote>groups</quote>.  In <productname>PostgreSQL</productname> versions
  before 8.1, users and groups were distinct kinds of entities, but now
  there are only roles.  Any role can act as a user, a group, or both.
-->
ロールの概念には、<quote>ユーザ</quote>という概念と<quote>グループ</quote>という概念が含まれます。
<productname>PostgreSQL</productname>バージョン8.1より前まででは、ユーザとグループは異なる種類の実体として扱われていました。
しかし、現在ではロールしか存在しません。
すべてのロールは、ユーザとして、グループとして、またはその両方として動作することができます。
 </para>

 <para>
<!--
  This chapter describes how to create and manage roles.
  More information about the effects of role privileges on various
  database objects can be found in <xref linkend="ddl-priv"/>.
-->
本章では、ロールの作成と管理の方法について説明します。
様々なデータベースオブジェクト上の権限の効果について、さらに詳細な情報は<xref linkend="ddl-priv"/>に記載されています。
 </para>

 <sect1 id="database-roles">
<!--
  <title>Database Roles</title>
-->
  <title>データベースロール</title>

  <indexterm zone="database-roles">
   <primary>role</primary>
  </indexterm>
  <indexterm zone="database-roles">
   <primary>ロール</primary>
  </indexterm>

  <indexterm zone="database-roles">
   <primary>user</primary>
  </indexterm>
  <indexterm zone="database-roles">
   <primary>ユーザ</primary>
  </indexterm>

  <indexterm>
   <primary>CREATE ROLE</primary>
  </indexterm>

  <indexterm>
   <primary>DROP ROLE</primary>
  </indexterm>

  <para>
<!--
   Database roles are conceptually completely separate from
   operating system users. In practice it might be convenient to
   maintain a correspondence, but this is not required. Database roles
   are global across a database cluster installation (and not
   per individual database). To create a role use the <link
   linkend="sql-createrole"><command>CREATE ROLE</command></link> SQL command:
-->
データベースロールは概念的に、オペレーティングシステムユーザとは完全に分離されています。
実行する上でユーザ名を一致させておくと便利ですが、必須ではありません。
データベースロール名はデータベースクラスタインストレーション全体で共通です
（個別のデータベースごとではありません）。
ユーザを作成するためには<link linkend="sql-createrole"><command>CREATE ROLE</command></link> SQLコマンドを使います。
<synopsis>
CREATE ROLE <replaceable>name</replaceable>;
</synopsis>
<!--
   <replaceable>name</replaceable> follows the rules for SQL
   identifiers: either unadorned without special characters, or
   double-quoted.  (In practice, you will usually want to add additional
   options, such as <literal>LOGIN</literal>, to the command.  More details appear
   below.)  To remove an existing role, use the analogous
   <link linkend="sql-droprole"><command>DROP ROLE</command></link> command:
-->
<replaceable>name</replaceable>はSQL識別子の規則に従います。
特殊な文字を持たない無装飾のものか、二重引用符に囲まれたもののどちらかです。
（現実的には、通常他のオプション、例えば<literal>LOGIN</literal>などをこのコマンドに付与することになるでしょう。
詳細は後で説明します。）
既存のユーザを削除するためには類似のコマンド<link linkend="sql-droprole"><command>DROP ROLE</command></link>を使用してください。
<synopsis>
DROP ROLE <replaceable>name</replaceable>;
</synopsis>
  </para>

  <indexterm>
   <primary>createuser</primary>
  </indexterm>

  <indexterm>
   <primary>dropuser</primary>
  </indexterm>

  <para>
<!--
   For convenience, the programs <xref linkend="app-createuser"/>
   and <xref linkend="app-dropuser"/> are provided as wrappers
   around these SQL commands that can be called from the shell command
   line:
-->
利便性のために、これらのSQLコマンドのラッパーである、シェルのコマンドラインから呼び出し可能な<xref linkend="app-createuser"/>プログラムと<xref linkend="app-dropuser"/>プログラムが提供されています。
<synopsis>
createuser <replaceable>name</replaceable>
dropuser <replaceable>name</replaceable>
</synopsis>
  </para>

  <para>
<!--
   To determine the set of existing roles, examine the <structname>pg_roles</structname>
   system catalog, for example:
-->
既存のロール群を求めるためには、以下のように<structname>pg_roles</structname>システムカタログを確認してください。
<synopsis>
SELECT rolname FROM pg_roles;
</synopsis>
<!--
   or to see just those capable of logging in:
-->
あるいはログインできるロールだけを確認するには以下のようにします。
<synopsis>
SELECT rolname FROM pg_roles WHERE rolcanlogin;
</synopsis>
<!--
   The <xref linkend="app-psql"/> program's <literal>\du</literal> meta-command
   is also useful for listing the existing roles.
-->
また、<xref linkend="app-psql"/>プログラムの<literal>\du</literal>メタコマンドも既存のロールを列挙する際に役に立ちます。
  </para>

  <para>
<!--
   In order to bootstrap the database system, a freshly initialized
   system always contains one predefined login-capable role. This role
   is always a <quote>superuser</quote>, and it will have
   the same name as the operating system user that initialized the
   database cluster with <command>initdb</command> unless a different name
   is specified.  This role is often named
   <literal>postgres</literal>. In order to create more roles you
   first have to connect as this initial role.
-->
《マッチ度[72.707889]》データベースシステム自身を起動するために、初期化されたばかりのシステムは常に定義済みのロールを1つ持ちます。
このロールは必ず<quote>スーパーユーザ</quote>であり、デフォルトでは（<command>initdb</command>実行時に変更しない限り）そのデータベースクラスタを初期化したオペレーティングシステムユーザと同じ名前となります。
習慣的にこのロールは<literal>postgres</literal>と名付けられます。
ロールを追加する場合はまずこの初期ロールで接続しなければいけません。
《機械翻訳》データベースシステムをブートストラップするために、新しく初期化されたシステムには常に事前定義されたログイン可能なロールが1つ含まれます。
このロールは常に<quote>スーパーユーザ</quote>であり、異なる名前を指定しない限り、<command>initdb</command>でデータベースクラスタを初期化したオペレーティングシステムユーザと同じ名前になります。
このロールは通常<literal>postgres</literal>です。
より多くのロールを作成するには、最初にこの初期ロールに接続する必要があります。
  </para>

  <para>
<!--
   Every connection to the database server is made using the name of some
   particular role, and this role determines the initial access privileges for
   commands issued in that connection.
   The role name to use for a particular database
   connection is indicated by the client that is initiating the
   connection request in an application-specific fashion. For example,
   the <command>psql</command> program uses the
   <option>-U</option> command line option to indicate the role to
   connect as.  Many applications assume the name of the current
   operating system user by default (including
   <command>createuser</command> and <command>psql</command>).  Therefore it
   is often convenient to maintain a naming correspondence between
   roles and operating system users.
-->
すべてのデータベースサーバへの接続は、特定のロールの名前を使用して確立し、そのロールによりその接続で発行されるコマンドの初期のアクセス権限が決まります。
特定のデータベース接続に使うロールは、アプリケーション固有の方式で接続要求を開始するクライアントによって指示されます。
例えば、<command>psql</command>プログラムでは、<option>-U</option>コマンドラインオプションを使って接続するロールを指示します。
多くのアプリケーション（<command>createuser</command>および<command>psql</command>を含む）では、オペレーティングシステムの現在のユーザ名をデフォルトと想定します。
したがって、ロールとオペレーティングシステムのユーザの組み合わせ間で名前を一致させておくと便利です。
  </para>

  <para>
<!--
   The set of database roles a given client connection can connect as
   is determined by the client authentication setup, as explained in
   <xref linkend="client-authentication"/>. (Thus, a client is not
   limited to connect as the role matching
   its operating system user, just as a person's login name
   need not match his or her real name.)  Since the role
   identity determines the set of privileges available to a connected
   client, it is important to carefully configure privileges when setting up
   a multiuser environment.
-->
<xref linkend="client-authentication"/>で説明されているように、あるクライアント接続で与えられたデータベースロールの集合は、クライアント認証設定で決定された内容で接続できます。
（したがって、ユーザのログイン名が本名と一致していなくても構わないのと同様に、クライアントはオペレーティングシステムのユーザ名と同じロール名で接続しなくても構いません）。
接続したクライアントに付与される権限の内容はロールIDによって決定されるため、マルチユーザ環境を設定する際には権限を注意深く設定することが重要です。
  </para>
 </sect1>

 <sect1 id="role-attributes">
<!--
  <title>Role Attributes</title>
-->
  <title>ロールの属性</title>

   <para>
<!--
    A database role can have a number of attributes that define its
    privileges and interact with the client authentication system.
-->
データベースロールは、権限を定義し、クライアント認証システムと相互作用する数多くの属性を持つことができます。

    <variablelist>
     <varlistentry>
<!--
      <term>login privilege<indexterm><primary>login privilege</primary></indexterm></term>
-->
      <term>ログイン権限<indexterm><primary>ログイン権限</primary></indexterm></term>
      <listitem>
       <para>
<!--
        Only roles that have the <literal>LOGIN</literal> attribute can be used
        as the initial role name for a database connection.  A role with
        the <literal>LOGIN</literal> attribute can be considered the same
        as a <quote>database user</quote>.  To create a role with login privilege,
        use either:
-->
<literal>LOGIN</literal>属性を持つロールのみがデータベース接続の初期ロール名として使用できます。
<literal>LOGIN</literal> 属性を持つロールは<quote>データベースユーザ</quote>と同じであるとみなすことができます。
ログイン権限を持つロールの作成方法は、以下のいずれかです。
<programlisting>
CREATE ROLE <replaceable>name</replaceable> LOGIN;
CREATE USER <replaceable>name</replaceable>;
</programlisting>
<!--
        (<command>CREATE USER</command> is equivalent to <command>CREATE ROLE</command>
        except that <command>CREATE USER</command> includes <literal>LOGIN</literal> by
        default, while <command>CREATE ROLE</command> does not.)
-->
（<command>CREATE USER</command>はデフォルトで <literal>LOGIN</literal>を持ち、<command>CREATE ROLE</command>は持たないという点を除き、<command>CREATE USER</command>は<command>CREATE ROLE</command>と同じです。）
       </para>
      </listitem>
     </varlistentry>

     <varlistentry>
<!--
      <term>superuser status<indexterm><primary>superuser</primary></indexterm></term>
-->
      <term>スーパーユーザ状態<indexterm><primary>スーパーユーザ</primary></indexterm></term>
      <listitem>
       <para>
<!--
        A database superuser bypasses all permission checks, except the right
        to log in.  This is a dangerous privilege and should not be used
        carelessly; it is best to do most of your work as a role that is not a
        superuser.  To create a new database superuser, use <literal>CREATE
        ROLE <replaceable>name</replaceable> SUPERUSER</literal>.  You must do
        this as a role that is already a superuser.
-->
ログイン権限を除き、データベーススーパーユーザに対する権限検査は全て行われません。
これは危険な権限ですので、安易に使用してはいけません。
作業のほとんどを非スーパーユーザのロールで行うことが最善です。
新しいデータベーススーパーユーザを作成するには、<literal>CREATE ROLE <replaceable>name</replaceable> SUPERUSER</literal>を使用してください。
これはスーパーユーザのロールで実行しなければなりません。
       </para>
      </listitem>
     </varlistentry>

     <varlistentry>
<!--
      <term>database creation<indexterm><primary>database</primary><secondary>privilege to create</secondary></indexterm></term>
-->
      <term>データベース作成<indexterm><primary>データベース</primary><secondary>を作成する権限</secondary></indexterm></term>
      <listitem>
       <para>
<!--
        A role must be explicitly given permission to create databases
        (except for superusers, since those bypass all permission
        checks). To create such a role, use <literal>CREATE ROLE
        <replaceable>name</replaceable> CREATEDB</literal>.
-->
（全ての権限検査が行われないスーパーユーザを除き）ロールに明示的にデータベースを作成するための権限を指定しておかねばいけません。
そのようなロールを作るためには<literal>CREATE ROLE <replaceable>name</replaceable> CREATEDB</literal>を使用してください。
       </para>
      </listitem>
     </varlistentry>

     <varlistentry>
<!--
      <term id="role-creation">role creation<indexterm><primary>role</primary><secondary>privilege to create</secondary></indexterm></term>
-->
      <term id="role-creation">ロールの作成<indexterm><primary>ロール</primary><secondary>作成する権限</secondary></indexterm></term>
      <listitem>
       <para>
<!--
        A role must be explicitly given permission to create more roles
        (except for superusers, since those bypass all permission
        checks). To create such a role, use <literal>CREATE ROLE
        <replaceable>name</replaceable> CREATEROLE</literal>.
        A role with <literal>CREATEROLE</literal> privilege can alter and drop
        roles which have been granted to the <literal>CREATEROLE</literal>
        user with the <literal>ADMIN</literal> option. Such a grant occurs
        automatically when a <literal>CREATEROLE</literal> user that is not
        a superuser creates a new role, so that by default, a
        <literal>CREATEROLE</literal> user can alter and drop the roles
        which they have created.
        Altering a role includes most changes that can be made using
        <literal>ALTER ROLE</literal>, including, for example, changing
        passwords.  It also includes modifications to a role that can
        be made using the <literal>COMMENT</literal> and
        <literal>SECURITY LABEL</literal> commands.
-->
あるロールがロールを作成するには、明示的な権限が付与されていなければなりません。
（スーパーユーザは、すべての権限検査を迂回しますので、例外です。）
こうしたロールを作成するには、<literal>CREATE ROLE <replaceable>name</replaceable> CREATEROLE</literal>を使用してください。
<literal>CREATEROLE</literal>権限を持つロールは、<literal>ADMIN</literal>オプションを持つ<literal>CREATEROLE</literal>ユーザのロールを変更したり削除したりすることもできます。
そのような権限付与は、スーパーユーザではない<literal>CREATEROLE</literal>ユーザが新しいロールを作った時に自動的に行われ、<literal>CREATEROLE</literal>ユーザが、作成したロールを変更したり削除できるようになります。
ロールの変更には、たとえばパスワードの変更などを含む、<literal>ALTER ROLE</literal>を使って実行できるほとんどの変更が含まれます。
また、<literal>COMMENT</literal>と<literal>SECURITY LABEL</literal>コマンドを使って実行できるロールの変更も含まれます。
       </para>
       <para>
<!--
        However, <literal>CREATEROLE</literal> does not convey the ability to
        create <literal>SUPERUSER</literal> roles, nor does it convey any
        power over <literal>SUPERUSER</literal> roles that already exist.
        Furthermore, <literal>CREATEROLE</literal> does not convey the power
        to create <literal>REPLICATION</literal> users, nor the ability to
        grant or revoke the <literal>REPLICATION</literal> privilege, nor the
        ability to modify the role properties of such users.  However, it does
        allow <literal>ALTER ROLE ... SET</literal> and
        <literal>ALTER ROLE ... RENAME</literal> to be used on
        <literal>REPLICATION</literal> roles, as well as the use of
        <literal>COMMENT ON ROLE</literal>,
        <literal>SECURITY LABEL ON ROLE</literal>,
        and <literal>DROP ROLE</literal>.
        Finally, <literal>CREATEROLE</literal> does not
        confer the ability to grant or revoke the <literal>BYPASSRLS</literal>
        privilege.
-->
しかし、<literal>CREATEROLE</literal>では、<literal>SUPERUSER</literal>ロールを作成する能力は移譲されませんし、既存の<literal>SUPERUSER</literal>ロールに対する権限も移譲されません。
さらに、<literal>CREATEROLE</literal>では、<literal>REPLICATION</literal>ユーザを作成する機能も、<literal>REPLICATION</literal>権限を付与または取り消す能力も、そのようなユーザのロール属性を変更する能力も移譲されません。
ただし、<literal>REPLICATION</literal>ロールでの<literal>ALTER ROLE ... SET</literal>および<literal>ALTER ROLE ... RENAME</literal>の使用、および<literal>COMMENT ON ROLE</literal>、<literal>SECURITY LABEL ON ROLE</literal>、<literal>DROP ROLE</literal>の使用は許可されます。
最後に、<literal>CREATEROLE</literal>では、<literal>BYPASSRLS</literal>権限を付与または取り消す能力は付与されません。
       </para>
      </listitem>
     </varlistentry>

     <varlistentry>
<!--
      <term>initiating replication<indexterm><primary>role</primary><secondary>privilege to initiate replication</secondary></indexterm></term>
-->
      <term>レプリケーションの新規接続<indexterm><primary>ロール</primary><secondary>レプリケーションの新規接続を行う権限</secondary></indexterm></term>
      <listitem>
       <para>
<!--
        A role must explicitly be given permission to initiate streaming
        replication (except for superusers, since those bypass all permission
        checks). A role used for streaming replication must
        have <literal>LOGIN</literal> permission as well. To create such a role, use
        <literal>CREATE ROLE <replaceable>name</replaceable> REPLICATION
        LOGIN</literal>.
-->
あるロールがストリーミングレプリケーションの新規接続を実施するには、明示的な権限が付与されていなければなりません。
（スーパーユーザは、すべての権限検査を迂回しますので、例外です。）
ストリーミングレプリケーションを行うロールは、<literal>LOGIN</literal>権限も持っていることが必要です。
こうしたロールを作成するには、<literal>CREATE ROLE <replaceable>name</replaceable> REPLICATION LOGIN</literal>を使用してください。
       </para>
      </listitem>
     </varlistentry>

     <varlistentry>
<!--
      <term>password<indexterm><primary>password</primary></indexterm></term>
-->
      <term>パスワード<indexterm><primary>パスワード</primary></indexterm></term>
      <listitem>
       <para>
<!--
        A password is only significant if the client authentication
        method requires the user to supply a password when connecting
        to the database. The <option>password</option> and
        <option>md5</option> authentication methods
        make use of passwords. Database passwords are separate from
        operating system passwords. Specify a password upon role
        creation with <literal>CREATE ROLE
        <replaceable>name</replaceable> PASSWORD '<replaceable>string</replaceable>'</literal>.
-->
パスワードは、クライアント認証方法においてデータベースに接続する際にユーザにパスワードを要求する場合にのみ重要になります。
<option>password</option>と<option>md5</option>認証方式でパスワードが使用されます。
データベースパスワードはオペレーティングシステムのパスワードとは異なります。
ロール作成時に<literal>CREATE ROLE <replaceable>name</replaceable> PASSWORD '<replaceable>string</replaceable>'</literal>のようにパスワードを指定します。
       </para>
      </listitem>
     </varlistentry>

     <varlistentry>
<!--
      <term>inheritance of privileges<indexterm><primary>role</primary><secondary>privilege to inherit</secondary></indexterm></term>
-->
      <term>権限の継承<indexterm><primary>ロール</primary><secondary>継承する権限</secondary></indexterm></term>
      <listitem>
       <para>
<!--
        A role inherits the privileges of roles it is a member of, by default.
        However, to create a role which does not inherit privileges by
        default, use <literal>CREATE ROLE <replaceable>name</replaceable>
        NOINHERIT</literal>.  Alternatively, inheritance can be overridden
        for individual grants by using <literal>WITH INHERIT TRUE</literal>
        or <literal>WITH INHERIT FALSE</literal>.
-->
ロールは、デフォルトでメンバであるロールの権限を継承します。
ただし、デフォルトで権限を継承しないロールを作成するには、<literal>CREATE ROLE <replaceable>name</replaceable> NOINHERIT</literal>を使用します。
別の方法として、<literal>WITH INHERIT TRUE</literal>、あるいは<literal>WITH INHERIT FALSE</literal>を使用して個々の権限の継承を上書きすることもできます。
       </para>
      </listitem>
     </varlistentry>

     <varlistentry>
<!--
      <term>bypassing row-level security<indexterm><primary>role</primary><secondary>privilege to bypass</secondary></indexterm></term>
-->
      <term>行単位セキュリティのバイパス<indexterm><primary>ロール</primary><secondary>バイパスする権限</secondary></indexterm></term>
      <listitem>
       <para>
<!--
        A role must be explicitly given permission to bypass every row-level security (RLS) policy
        (except for superusers, since those bypass all permission checks).
        To create such a role, use <literal>CREATE ROLE <replaceable>name</replaceable> BYPASSRLS</literal> as a superuser.
-->
（全ての権限検査が行われないスーパーユーザを除き）ロールに明示的にすべての行単位セキュリティ(RLS)ポリシーをバイパスするための権限を指定しておかねばなりません。
そのようなロールを作るためには、スーパーユーザで<literal>CREATE ROLE <replaceable>name</replaceable> BYPASSRLS</literal>を使用してください。
       </para>
      </listitem>
     </varlistentry>

     <varlistentry>
<!--
      <term>connection limit<indexterm><primary>role</primary><secondary>privilege to limit connection</secondary></indexterm></term>
-->
      <term>接続制限<indexterm><primary>ロール</primary><secondary>接続を制限する権限</secondary></indexterm></term>
      <listitem>
       <para>
<!--
        Connection limit can specify how many concurrent connections a role can make.
        -1 (the default) means no limit. Specify connection limit upon role creation with
        <literal>CREATE ROLE <replaceable>name</replaceable> CONNECTION LIMIT '<replaceable>integer</replaceable>'</literal>.
-->
接続制限では、ロールが作成できる同時接続数を指定できます。
-1(デフォルト)は制限なしを意味します。
<literal>CREATE ROLE <replaceable>name</replaceable> CONNECTION LIMIT '<replaceable>integer</replaceable>'</literal>でロール作成時に接続制限を指定します。
       </para>
      </listitem>
     </varlistentry>
    </variablelist>

<!--
    A role's attributes can be modified after creation with
    <command>ALTER ROLE</command>.<indexterm><primary>ALTER ROLE</primary></indexterm>
    See the reference pages for the <xref linkend="sql-createrole"/>
    and <xref linkend="sql-alterrole"/> commands for details.
-->
ロール属性は、ロールを作成した後でも<command>ALTER ROLE</command><indexterm><primary>ALTER ROLE</primary></indexterm>コマンドで変更できます。
詳細は<xref linkend="sql-createrole"/>と<xref linkend="sql-alterrole"/>のマニュアルページを参照してください。
   </para>

  <para>
<!--
   A role can also have role-specific defaults for many of the run-time
   configuration settings described in <xref
   linkend="runtime-config"/>.  For example, if for some reason you
   want to disable index scans (hint: not a good idea) anytime you
   connect, you can use:
-->
ロールは、<xref linkend="runtime-config"/>で説明されている実行時の設定の多くをロールごとのデフォルトに設定することもできます。
例えば何らかの理由で、自分が接続する時は常にインデックススキャンを無効にしたい場合（注:お勧めしません）、次のようにします。
<programlisting>
ALTER ROLE myname SET enable_indexscan TO off;
</programlisting>
<!--
   This will save the setting (but not set it immediately).  In
   subsequent connections by this role it will appear as though
   <literal>SET enable_indexscan TO off</literal> had been executed
   just before the session started.
   You can still alter this setting during the session; it will only
   be the default. To remove a role-specific default setting, use
   <literal>ALTER ROLE <replaceable>rolename</replaceable> RESET <replaceable>varname</replaceable></literal>.
   Note that role-specific defaults attached to roles without
   <literal>LOGIN</literal> privilege are fairly useless, since they will never
   be invoked.
-->
このようにして設定を保存します（ただし、すぐに反映はされません）。
以降のこのロールによる接続においては、セッションの開始の直前に<literal>SET enable_indexscan TO off;</literal>が呼び出されたのと同様になります。
これはデフォルトとする設定をするだけなので、設定をセッション途中いつでも変更できます。
ロール固有のデフォルト設定を削除するには、<literal>ALTER ROLE <replaceable>rolename</replaceable> RESET <replaceable>varname</replaceable></literal>を使用してください。
呼び出されることがありませんので、<literal>LOGIN</literal>権限を持たないロールにロール固有のデフォルトを持たせることに意味がないことに注意してください。
  </para>

  <para>
<!--
   When a non-superuser creates a role using the <literal>CREATEROLE</literal>
   privilege, the created role is automatically granted back to the creating
   user, just as if the bootstrap superuser had executed the command
   <literal>GRANT created_user TO creating_user WITH ADMIN TRUE, SET FALSE,
   INHERIT FALSE</literal>. Since a <literal>CREATEROLE</literal> user can
   only exercise special privileges with regard to an existing role if they
   have <literal>ADMIN OPTION</literal> on it, this grant is just sufficient
   to allow a <literal>CREATEROLE</literal> user to administer the roles they
   created. However, because it is created with <literal>INHERIT FALSE, SET
   FALSE</literal>, the <literal>CREATEROLE</literal> user doesn't inherit the
   privileges of the created role, nor can it access the privileges of that
   role using <literal>SET ROLE</literal>. However, since any user who has
   <literal>ADMIN OPTION</literal> on a role can grant membership in that
   role to any other user, the <literal>CREATEROLE</literal> user can gain
   access to the created role by simply granting that role back to
   themselves with the <literal>INHERIT</literal> and/or <literal>SET</literal>
   options. Thus, the fact that privileges are not inherited by default nor
   is <literal>SET ROLE</literal> granted by default is a safeguard against
   accidents, not a security feature. Also note that, because this automatic
   grant is granted by the bootstrap superuser, it cannot be removed or changed by
   the <literal>CREATEROLE</literal> user; however, any superuser could
   revoke it, modify it, and/or issue additional such grants to other
   <literal>CREATEROLE</literal> users. Whichever <literal>CREATEROLE</literal>
   users have <literal>ADMIN OPTION</literal> on a role at any given time
   can administer it.
-->
非スーパーユーザが<literal>CREATEROLE</literal>権限を使用してロールを作成すると、作成されたロールは自動的に作成元のユーザに再度付与されます。これは、ブートストラップスーパーユーザがコマンド<literal>GRANT created_user TO creating_user WITH ADMIN OPTION, SET FALSE, INHERIT FALSE</literal>を実行した場合と同じです。
<literal>CREATEROLE</literal>ユーザが、既存のロールに関して特別な権限を行使できるのは、そのロールに対する<literal>ADMIN OPTION</literal>権限がある場合のみですので、この権限は、<literal>CREATEROLE</literal>ユーザが作成したロールを管理するのに十分なだけです。
一方、<literal>INHERIT FALSE, SET FALSE</literal>で作成されたため、この<literal>CREATEROLE</literal>ユーザは作成されたロールの権限をデフォルトで継承していませんし、<literal>SET ROLE</literal>を使ってそのロールの権限にアクセスできません。
しかし、ロールに対する<literal>ADMIN OPTION</literal>を持つユーザは、そのロールのメンバシップを他のユーザに付与できるため、<literal>CREATEROLE</literal>ユーザは、そのロールを自分自身に<literal>INHERIT</literal>または<literal>SET</literal>オプションで付与するだけで、作成したロールへのアクセス権を獲得できます。
したがって、権限がデフォルトで継承されないこと、またはデフォルトで<literal>SET ROLE</literal>が付与されないことは、事故に対する安全策であり、セキュリティ機能ではありません。
また、この自動的な付与はブートストラップユーザによって与えられるため、<literal>CREATEROLE</literal>ユーザによって削除または変更することはできないことに注意してください。しかし、スーパーユーザはそれを取り消したり、修正したり、他の<literal>CREATEROLE</literal>ユーザに対してそのようなグラントを追加したりすることができます。
どの<literal>CREATEROLE</literal>ユーザも、ある時点でロールに対して<literal>ADMIN OPTION</literal>を持っているかどうかに関係なく、それを管理できます。
  </para>
 </sect1>

 <sect1 id="role-membership">
<!--
  <title>Role Membership</title>
-->
  <title>ロールのメンバ資格</title>

  <indexterm zone="role-membership">
   <primary>role</primary><secondary>membership in</secondary>
  </indexterm>
  <indexterm zone="role-membership">
   <primary>ロール</primary><secondary>内のメンバ資格</secondary>
  </indexterm>

  <para>
<!--
   It is frequently convenient to group users together to ease
   management of privileges: that way, privileges can be granted to, or
   revoked from, a group as a whole.  In <productname>PostgreSQL</productname>
   this is done by creating a role that represents the group, and then
   granting <firstterm>membership</firstterm> in the group role to individual user
   roles.
-->
権限の管理を簡単にするために、ユーザをグループにまとめることはしばしば便利です。
グループ全体に対して権限を与えることも、取り消すこともできます。
<productname>PostgreSQL</productname>では、グループを表すロールを作成することで行われます。
そして、そのグループロールに個々のユーザロールの<firstterm>メンバ資格</firstterm>を与えます。
  </para>

  <para>
<!--
   To set up a group role, first create the role:
-->
グループロールを設定するには、まずロールを作成します。
<synopsis>
CREATE ROLE <replaceable>name</replaceable>;
</synopsis>
<!--
   Typically a role being used as a group would not have the <literal>LOGIN</literal>
   attribute, though you can set it if you wish.
-->
通常、グループとして使用されるロールには<literal>LOGIN</literal>属性を持たせません。
しかし、そうしたければ持たせることもできます。
  </para>

  <para>
<!--
   Once the group role exists, you can add and remove members using the
   <link linkend="sql-grant"><command>GRANT</command></link> and
   <link linkend="sql-revoke"><command>REVOKE</command></link> commands:
-->
グループロールをいったん作成すれば、<link linkend="sql-grant"><command>GRANT</command></link>および<link linkend="sql-revoke"><command>REVOKE</command></link>コマンドを使用してメンバの追加と削除を行うことができます。
<synopsis>
GRANT <replaceable>group_role</replaceable> TO <replaceable>role1</replaceable>, ... ;
REVOKE <replaceable>group_role</replaceable> FROM <replaceable>role1</replaceable>, ... ;
</synopsis>
<!--
   You can grant membership to other group roles, too (since there isn't
   really any distinction between group roles and non-group roles).  The
   database will not let you set up circular membership loops.  Also,
   it is not permitted to grant membership in a role to
   <literal>PUBLIC</literal>.
-->
他のグループロールへのメンバ資格を与えることもできます。
（グループロールと非グループロールとの間には実際には区別がないからです。）
データベースはグループのメンバ資格がループし、循環するような設定はさせません。
また、ロール内のメンバ資格を<literal>PUBLIC</literal>に付与することはできません。
  </para>

  <para>
<!--
   The members of a group role can use the privileges of the role in two
   ways.  First, member roles that have been granted membership with the
   <literal>SET</literal> option can do
   <link linkend="sql-set-role"><command>SET ROLE</command></link> to
   temporarily <quote>become</quote> the group role.  In this state, the
   database session has access to the privileges of the group role rather
   than the original login role, and any database objects created are
   considered owned by the group role not the login role.  Second, member
   roles that have been granted membership with the
   <literal>INHERIT</literal> option automatically have use of the
   privileges of those directly or indirectly a member of, though the
   chain stops at memberships lacking the inherit option.  As an example,
   suppose we have done:
<<<<<<< HEAD
=======
-->
《機械翻訳》グループロールのメンバーは、2 つの方法でロールの権限を使用できます。
まず、<literal>SET</literal>オプションを使ってメンバシップが付与されたメンバロールは<link linkend="sql-set-role"><command>SET ROLE</command></link>を行うことで、一時的に<quote>グループの役割になる</quote>ことができます。
この状態では、データベース・セッションは元のログイン・ロールではなくグループ・ロールの権限にアクセスできます。
また、作成されたデータベース・オブジェクトは、ログイン・ロールではなくグループ・ロールによって所有されているとみなされます。
第二に、<literal>INHERIT</literal>オプションを持つメンバシップが付与されたメンバロールは、直接的または間接的にそれらのメンバの特権を自動的に使用します。
しかし、継承オプションを持たないメンバシップでは、チェーンは停止します。
例として、次のようにします。
>>>>>>> 43f2d855
<programlisting>
CREATE ROLE joe LOGIN;
CREATE ROLE admin;
CREATE ROLE wheel;
CREATE ROLE island;
GRANT admin TO joe WITH INHERIT TRUE;
GRANT wheel TO admin WITH INHERIT FALSE;
GRANT island TO joe WITH INHERIT TRUE, SET FALSE;
</programlisting>
<!--
   Immediately after connecting as role <literal>joe</literal>, a database
   session will have use of privileges granted directly to <literal>joe</literal>
   plus any privileges granted to <literal>admin</literal> and
   <literal>island</literal>, because <literal>joe</literal>
   <quote>inherits</quote> those privileges.  However, privileges
   granted to <literal>wheel</literal> are not available, because even though
   <literal>joe</literal> is indirectly a member of <literal>wheel</literal>, the
   membership is via <literal>admin</literal> which was granted using
   <literal>WITH INHERIT FALSE</literal>. After:
-->
ロール<literal>joe</literal>として接続した直後、データベースは<literal>joe</literal>に直接付与された権限に加えて、<literal>admin</literal>と<literal>island</literal>に付与された権限を<quote>継承</quote>するため、これらの権限を使用できます。
ただし、<literal>wheel</literal>に付与された権限は使用できません。これは、<literal>joe</literal>が間接的に<literal>wheel</literal>のメンバーであるにもかかわらず、メンバーシップは<literal>admin</literal>を介して付与され、<literal>WITH INHERIT FALSE</literal>を使用して付与されたためです。
<programlisting>
SET ROLE admin;
</programlisting>
<!--
   the session would have use of only those privileges granted to
   <literal>admin</literal>, and not those granted to <literal>joe</literal> or
   <literal>island</literal>.  After:
-->
を行った後、セッションは、<literal>admin</literal>に付与された権限のみを使用し、<literal>joe</literal>や<literal>island</literal>に付与された権限は使用しません。
<programlisting>
SET ROLE wheel;
</programlisting>
<!--
   the session would have use of only those privileges granted to
   <literal>wheel</literal>, and not those granted to either <literal>joe</literal>
   or <literal>admin</literal>.  The original privilege state can be restored
   with any of:
-->
を行った後、セッションは<literal>wheel</literal>に与えられた権限のみを使用できるようになり、<literal>joe</literal>や<literal>admin</literal>に与えられた権限は使用できなくなります。
元の状態の権限に戻すには、以下のいずれかを行います。
<programlisting>
SET ROLE joe;
SET ROLE NONE;
RESET ROLE;
</programlisting>
  </para>

  <note>
   <para>
<!--
    The <command>SET ROLE</command> command always allows selecting any role
    that the original login role is directly or indirectly a member of,
    provided that there is a chain of membership grants each of which has
    <literal>SET TRUE</literal> (which is the default).
    Thus, in the above example, it is not necessary to become
    <literal>admin</literal> before becoming <literal>wheel</literal>.
    On the other hand, it is not possible to become <literal>island</literal>
    at all; <literal>joe</literal> can only access those privileges via
    inheritance.
-->
メンバーシップの許可の連鎖が存在し、それぞれが<literal>SET TRUE</literal>（デフォルトです）である場合、<command>SET ROLE</command>コマンドは、元のログインロールが直接的または間接的にメンバーであるロールを常に選択できるようにします。
したがって、上記の例では、<literal>admin</literal>になる前に<literal>wheel</literal>になる必要はありません。
一方、<literal>island</literal>になることはできません。 <literal>joe</literal>は継承を介してのみこれらの権限にアクセスできます。
   </para>
  </note>

  <note>
   <para>
<!--
    In the SQL standard, there is a clear distinction between users and roles,
    and users do not automatically inherit privileges while roles do.  This
    behavior can be obtained in <productname>PostgreSQL</productname> by giving
    roles being used as SQL roles the <literal>INHERIT</literal> attribute, while
    giving roles being used as SQL users the <literal>NOINHERIT</literal> attribute.
    However, <productname>PostgreSQL</productname> defaults to giving all roles
    the <literal>INHERIT</literal> attribute, for backward compatibility with pre-8.1
    releases in which users always had use of permissions granted to groups
    they were members of.
-->
標準SQLでは、ユーザとロールとの間に明確な違いがあり、ユーザはロールのように自動的に権限を継承することができません。
<productname>PostgreSQL</productname>でこの振舞いを実現させるには、SQLロールとして使用するロールには<literal>INHERIT</literal>属性を付与し、SQLユーザとして使用するロールには<literal>NOINHERIT</literal>属性を付与します。
しかし、8.1リリースより前との互換性を保持するために、<productname>PostgreSQL</productname>はデフォルトで、すべてのロールに<literal>INHERIT</literal>属性を付与します。
以前は、ユーザは常にメンバとして属するグループに付与された権限を常に使用できました。
   </para>
  </note>

  <para>
<!--
   The role attributes <literal>LOGIN</literal>, <literal>SUPERUSER</literal>,
   <literal>CREATEDB</literal>, and <literal>CREATEROLE</literal> can be thought of as
   special privileges, but they are never inherited as ordinary privileges
   on database objects are.  You must actually <command>SET ROLE</command> to a
   specific role having one of these attributes in order to make use of
   the attribute.  Continuing the above example, we might choose to
   grant <literal>CREATEDB</literal> and <literal>CREATEROLE</literal> to the
   <literal>admin</literal> role.  Then a session connecting as role <literal>joe</literal>
   would not have these privileges immediately, only after doing
   <command>SET ROLE admin</command>.
-->
<literal>LOGIN</literal>、<literal>SUPERUSER</literal>、<literal>CREATEDB</literal>、および<literal>CREATEROLE</literal>ロール属性は、特別な権限とみなすことができますが、データベースオブジェクトに対する通常の権限のように継承されません。
こうした属性の1つを使用できるようにするためには、その属性を特定のロールに設定するように実際に<command>SET ROLE</command>を行う必要があります。
上の例を続けると、<literal>admin</literal>ロールに<literal>CREATEDB</literal>権限と<literal>CREATEROLE</literal>権限を付与することを選ぶことができます。
こうすると、<literal>joe</literal>ロールとして接続するセッションでは、すぐさまこれらの権限を持ちません。
<command>SET ROLE admin</command>を行った後で、この権限を持ちます。
  </para>

  <para>
  </para>

  <para>
<!--
   To destroy a group role, use <link
   linkend="sql-droprole"><command>DROP ROLE</command></link>:
-->
グループロールを削除するには、<link linkend="sql-droprole"><command>DROP ROLE</command></link>を使用してください。
<synopsis>
DROP ROLE <replaceable>name</replaceable>;
</synopsis>
<!--
   Any memberships in the group role are automatically revoked (but the
   member roles are not otherwise affected).
-->
グループロール内のメンバ資格も自動的に取り上げられます。
（しかし、メンバロールには何も影響ありません。）
  </para>
 </sect1>

 <sect1 id="role-removal">
<!--
  <title>Dropping Roles</title>
-->
  <title>ロールの削除</title>

  <para>
<!--
   Because roles can own database objects and can hold privileges
   to access other objects, dropping a role is often not just a matter of a
   quick <link linkend="sql-droprole"><command>DROP ROLE</command></link>.  Any objects owned by the role must
   first be dropped or reassigned to other owners; and any permissions
   granted to the role must be revoked.
-->
ロールはデータベースオブジェクトを所有したり、他のオブジェクトにアクセスする権限を保持したりできるので、ロールを削除するのは、単に<link linkend="sql-droprole"><command>DROP ROLE</command></link>を実行すれば良いというだけのものでないことがよくあります。
そのロールが所有するすべてのオブジェクトについて、まずそれを削除するか、あるいは他の所有者に移すかしなければなりません。
また、そのロールに付与されたすべての権限を取り上げる必要があります。
  </para>

  <para>
<!--
   Ownership of objects can be transferred one at a time
   using <command>ALTER</command> commands, for example:
-->
オブジェクトの所有権は<command>ALTER</command>コマンドを使って、1度に1つずつ移管することができます。
以下に例を示します。
<programlisting>
ALTER TABLE bobs_table OWNER TO alice;
</programlisting>
<!--
   Alternatively, the <link linkend="sql-reassign-owned"><command>REASSIGN OWNED</command></link> command can be
   used to reassign ownership of all objects owned by the role-to-be-dropped
   to a single other role.  Because <command>REASSIGN OWNED</command> cannot access
   objects in other databases, it is necessary to run it in each database
   that contains objects owned by the role.  (Note that the first
   such <command>REASSIGN OWNED</command> will change the ownership of any
   shared-across-databases objects, that is databases or tablespaces, that
   are owned by the role-to-be-dropped.)
-->
その代わりに<link linkend="sql-reassign-owned"><command>REASSIGN OWNED</command></link>コマンドを使って、削除予定のロールが所有するすべてのオブジェクトの所有権を、単一の他のロールに移管することもできます。
<command>REASSIGN OWNED</command>は他のデータベースのオブジェクトにはアクセスできないので、そのロールが所有するオブジェクトを含むそれぞれのデータベース内で実行する必要があります。
（最初にそのような<command>REASSIGN OWNED</command>を実行した時に、データベース間で共有されるオブジェクト、つまりデータベースとテーブル空間については、すべて削除予定のロールから所有権が変更されることに注意してください。）
  </para>

  <para>
<!--
   Once any valuable objects have been transferred to new owners, any
   remaining objects owned by the role-to-be-dropped can be dropped with
   the <link linkend="sql-drop-owned"><command>DROP OWNED</command></link> command.  Again, this command cannot
   access objects in other databases, so it is necessary to run it in each
   database that contains objects owned by the role.  Also, <command>DROP
   OWNED</command> will not drop entire databases or tablespaces, so it is
   necessary to do that manually if the role owns any databases or
   tablespaces that have not been transferred to new owners.
-->
重要なオブジェクトがすべて新しい所有者に移管された後は、削除予定のロールが所有する残りのオブジェクトはすべて<link linkend="sql-drop-owned"><command>DROP OWNED</command></link> commandコマンドで削除することができます。
ここでも、このコマンドは他のデータベースのオブジェクトにはアクセスできないので、そのロールが所有するオブジェクトを含むそれぞれのデータベース内で実行する必要があります。
また、<command>DROP OWNED</command>はデータベース全体、あるいはテーブル空間全体を削除することはありませんので、ロールが所有するデータベースあるいはテーブル空間で新しい所有者に移管されていないものがあれば、手作業でそれを削除する必要があります。
  </para>

  <para>
<!--
   <command>DROP OWNED</command> also takes care of removing any privileges granted
   to the target role for objects that do not belong to it.
   Because <command>REASSIGN OWNED</command> does not touch such objects, it's
   typically necessary to run both <command>REASSIGN OWNED</command>
   and <command>DROP OWNED</command> (in that order!) to fully remove the
   dependencies of a role to be dropped.
-->
<command>DROP OWNED</command>は対象のロールが所有しないオブジェクトについて、そのロールに付与されたすべての権限を削除することも行います。
<command>REASSIGN OWNED</command>はそのようなオブジェクトに関与しないので、削除されるロールによる依存関係を完全に取り除くには、多くの場合、<command>REASSIGN OWNED</command>と<command>DROP OWNED</command>の両方を（この順序で！）実行する必要があります。
  </para>

  <para>
<!--
   In short then, the most general recipe for removing a role that has been
   used to own objects is:
-->
まとめると、オブジェクトを所有するために使用されたロールを削除する最も一般的な手順は以下のようになります。
  </para>
<programlisting>
REASSIGN OWNED BY doomed_role TO successor_role;
DROP OWNED BY doomed_role;
<!--
&#45;- repeat the above commands in each database of the cluster
-->
-- 上記のコマンドをクラスタ内の各データベースについて繰り返す
DROP ROLE doomed_role;
</programlisting>

  <para>
<!--
   When not all owned objects are to be transferred to the same successor
   owner, it's best to handle the exceptions manually and then perform
   the above steps to mop up.
-->
すべての所有オブジェクトを同一の後継所有者に移管するのでない場合は、例外部分を手作業で処理した後で、上記の手順を実行して残りを処理するのが最善でしょう。
  </para>

  <para>
<!--
   If <command>DROP ROLE</command> is attempted while dependent objects still
   remain, it will issue messages identifying which objects need to be
   reassigned or dropped.
-->
依存するオブジェクトがまだ残っている状態で<command>DROP ROLE</command>を実行すると、どのオブジェクトが所有者変更または削除の必要があるかを特定するメッセージが発行されます。
  </para>
 </sect1>

 <sect1 id="predefined-roles">
<!--
  <title>Predefined Roles</title>
-->
  <title>定義済みロール</title>

  <indexterm zone="predefined-roles">
   <primary>role</primary>
  </indexterm>
  <indexterm zone="predefined-roles">
   <primary>ロール</primary>
  </indexterm>

  <para>
<!--
   <productname>PostgreSQL</productname> provides a set of predefined roles
   that provide access to certain, commonly needed, privileged capabilities
   and information.  Administrators (including roles that have the
   <literal>CREATEROLE</literal> privilege) can <command>GRANT</command> these
   roles to users and/or other roles in their environment, providing those
   users with access to the specified capabilities and information.
-->
<productname>PostgreSQL</productname>では、ある種の共通に必要で、特権のある機能や情報にアクセスできるよう、いくつかのあらかじめ定義されたロールを提供しています。
(<literal>CREATEROLE</literal>権限を持つロールを含む)管理者は自分の環境のユーザあるいはロールに対し、これらのロールを<command>GRANT</command>(付与)することで、それらのユーザに、その機能や情報を提供することができます。
  </para>

  <para>
<!--
   The predefined roles are described in <xref linkend="predefined-roles-table"/>.
   Note that the specific permissions for each of the roles may change in
   the future as additional capabilities are added.  Administrators
   should monitor the release notes for changes.
-->
定義済みロールについては<xref linkend="predefined-roles-table"/>で説明します。
それぞれのロールの個別の権限については、将来、さらなる機能が追加されるに連れて変更されるかもしれないことに注意してください。
管理者は、変更がないかリリースノートを確認するようにしてください。
  </para>

   <table tocentry="1" id="predefined-roles-table">
<!--
    <title>Predefined Roles</title>
-->
    <title>定義済みロール</title>
    <tgroup cols="2">
     <colspec colname="col1" colwidth="1*"/>
     <colspec colname="col2" colwidth="2*"/>
     <thead>
      <row>
<!--
       <entry>Role</entry>
       <entry>Allowed Access</entry>
-->
       <entry>ロール</entry>
       <entry>可能なアクセス</entry>
      </row>
     </thead>
     <tbody>
      <row>
       <entry>pg_read_all_data</entry>
<!--
       <entry>Read all data (tables, views, sequences), as if having
       <command>SELECT</command> rights on those objects, and USAGE rights on
       all schemas, even without having it explicitly.  This role does not have
       the role attribute <literal>BYPASSRLS</literal> set.  If RLS is being
       used, an administrator may wish to set <literal>BYPASSRLS</literal> on
       roles which this role is GRANTed to.</entry>
-->
       <entry>
それらのオブジェクトに対する<command>SELECT</command>権限を持っていて、明示的に持っていなかったとしてもすべてのスキーマに対してUSAGE権限を持っているかのように、すべてのデータ(テーブル、ビュー、シーケンス)を読み取る。
このロールにはロール属性<literal>BYPASSRLS</literal>は設定されていません。
RLSが使われているのであれば、管理者はこのロールがGRANTされるロールに対して<literal>BYPASSRLS</literal>を設定したいと思うかもしれません。
       </entry>
      </row>
      <row>
       <entry>pg_write_all_data</entry>
<!--
       <entry>Write all data (tables, views, sequences), as if having
       <command>INSERT</command>, <command>UPDATE</command>, and
       <command>DELETE</command> rights on those objects, and USAGE rights on
       all schemas, even without having it explicitly.  This role does not have
       the role attribute <literal>BYPASSRLS</literal> set.  If RLS is being
       used, an administrator may wish to set <literal>BYPASSRLS</literal> on
       roles which this role is GRANTed to.</entry>
-->
       <entry>
それらのオブジェクトに対する<command>INSERT</command>、<command>UPDATE</command>および<command>DELETE</command>権限を持っていて、明示的に持っていなかったとしてもすべてのスキーマに対してUSAGE権限を持っているかのように、すべてのデータ(テーブル、ビュー、シーケンス)に書き込む。
このロールにはロール属性<literal>BYPASSRLS</literal>は設定されていません。
RLSが使われているのであれば、管理者はこのロールがGRANTされるロールに対して<literal>BYPASSRLS</literal>を設定したいと思うかもしれません。
       </entry>
      </row>
      <row>
       <entry>pg_read_all_settings</entry>
<!--
       <entry>Read all configuration variables, even those normally visible only to
       superusers.</entry>
-->
       <entry>通常スーパーユーザのみが読み取れる、全ての設定変数を読み取る</entry>
      </row>
      <row>
       <entry>pg_read_all_stats</entry>
<!--
       <entry>Read all pg_stat_* views and use various statistics related extensions,
       even those normally visible only to superusers.</entry>
-->
       <entry>通常スーパーユーザのみが読み取れる、すべてのpg_stat_*ビューを読み取り、各種の統計関連のエクステンションを使用する</entry>
      </row>
      <row>
       <entry>pg_stat_scan_tables</entry>
<!--
       <entry>Execute monitoring functions that may take <literal>ACCESS SHARE</literal> locks on tables,
       potentially for a long time.</entry>
-->
       <entry>潜在的に長時間、テーブルの<literal>ACCESS SHARE</literal>ロックを取得する可能性がある監視機能を実行する</entry>
      </row>
      <row>
       <entry>pg_monitor</entry>
<!--
       <entry>Read/execute various monitoring views and functions.
       This role is a member of <literal>pg_read_all_settings</literal>,
       <literal>pg_read_all_stats</literal> and
       <literal>pg_stat_scan_tables</literal>.</entry>
-->
       <entry>各種の監視ビューや機能を読み取り/実行する。
       このロールは、<literal>pg_read_all_settings</literal>、<literal>pg_read_all_stats</literal>および<literal>pg_stat_scan_tables</literal>のメンバです。</entry>
      </row>
      <row>
       <entry>pg_database_owner</entry>
<!--
       <entry>None.  Membership consists, implicitly, of the current database owner.</entry>
-->
       <entry>なし。メンバ資格は暗黙に現在のデータベースの所有者から構成されます。</entry>
      </row>
      <row>
       <entry>pg_signal_backend</entry>
<!--
       <entry>Signal another backend to cancel a query or terminate its session.</entry>
-->
       <entry>他のバックエンドに問い合わせのキャンセルやセッションの終了のシグナルを送信する</entry>
      </row>
      <row>
       <entry>pg_read_server_files</entry>
<!--
       <entry>Allow reading files from any location the database can access on the server with COPY and
       other file-access functions.</entry>
-->
       <entry>COPYやその他のファイルアクセス関数で、データベースがサーバ上でアクセスできる任意の場所からファイルを読み取ることを許可する</entry>
      </row>
      <row>
       <entry>pg_write_server_files</entry>
<!--
       <entry>Allow writing to files in any location the database can access on the server with COPY and
       other file-access functions.</entry>
-->
       <entry>COPYやその他のファイルアクセス関数で、データベースがサーバ上でアクセスできる任意の場所にファイルを書き込むことを許可する</entry>
      </row>
      <row>
       <entry>pg_execute_server_program</entry>
<!--
       <entry>Allow executing programs on the database server as the user the database runs as with
       COPY and other functions which allow executing a server-side program.</entry>
-->
       <entry>COPYやサーバ側のプログラムを実行できるその他の関数で、データベースを実行しているユーザとしてデータベースサーバ上でのプログラムの実行を許可する</entry>
      </row>
      <row>
       <entry>pg_checkpoint</entry>
<!--
       <entry>Allow executing
       the <link linkend="sql-checkpoint"><command>CHECKPOINT</command></link>
       command.</entry>
-->
       <entry><link linkend="sql-checkpoint"><command>CHECKPOINT</command></link>コマンドの実行を許可する</entry>
      </row>
      <row>
       <entry>pg_use_reserved_connections</entry>
<!--
       <entry>Allow use of connection slots reserved via
       <xref linkend="guc-reserved-connections"/>.</entry>
-->
       <entry><xref linkend="guc-reserved-connections"/>によって予約済みの接続スロットの使用を許可する
       </entry>
      </row>
      <row>
       <entry>pg_create_subscription</entry>
<!--
       <entry>Allow users with <literal>CREATE</literal> permission on the
       database to issue
       <link linkend="sql-createsubscription"><command>CREATE SUBSCRIPTION</command></link>.</entry>
-->
       <entry>
        <link linkend="sql-createsubscription"><command>CREATE SUBSCRIPTION</command></link>を実行するために、ユーザに対してデータベースへの<literal>CREATE</literal>権限を許可する
       </entry>
      </row>
     </tbody>
    </tgroup>
   </table>

  <para>
<!--
  The <literal>pg_monitor</literal>, <literal>pg_read_all_settings</literal>,
  <literal>pg_read_all_stats</literal> and <literal>pg_stat_scan_tables</literal>
  roles are intended to allow administrators to easily configure a role for the
  purpose of monitoring the database server. They grant a set of common privileges
  allowing the role to read various useful configuration settings, statistics and
  other system information normally restricted to superusers.
-->
  <literal>pg_monitor</literal>、<literal>pg_read_all_settings</literal>、<literal>pg_read_all_stats</literal>および<literal>pg_stat_scan_tables</literal>ロールは、データベースサーバを監視するためのロールを、管理者が簡単に設定できるようにする目的があります。
  これらのロールは通常スーパーユーザに限定されている各種の有用な構成設定、統計情報およびその他のシステム情報を読むことができる一般的な権限のセットを与えることができます。
  </para>

  <para>
<!--
  The <literal>pg_database_owner</literal> role has one implicit,
  situation-dependent member, namely the owner of the current database.  Like
  any role, it can own objects or receive grants of access privileges.
  Consequently, once <literal>pg_database_owner</literal> has rights within a
  template database, each owner of a database instantiated from that template
  will exercise those rights.  <literal>pg_database_owner</literal> cannot be
  a member of any role, and it cannot have non-implicit members.  Initially,
  this role owns the <literal>public</literal> schema, so each database owner
  governs local use of the schema.
-->
<literal>pg_database_owner</literal>ロールには暗黙で状況に依存したメンバが1つあります。すなわち、現在のデータベースの所有者です。
他のロールと同様に、オブジェクトを所有したり、アクセス権限の許可を受けたりすることができます。
したがって、<literal>pg_database_owner</literal>がテンプレートデータベース内で権限を一度持てば、そのテンプレートから作成されたデータベースの所有者は皆、その権限を行使します。
<literal>pg_database_owner</literal>は他のロールのメンバにはなれませんし、暗黙でないメンバも持てません。
最初に、このロールは<literal>public</literal>スキーマを所有していますので、各データベース所有者はそのスキーマのローカルでの利用を管理します。
  </para>

  <para>
<!--
  The <literal>pg_signal_backend</literal> role is intended to allow
  administrators to enable trusted, but non-superuser, roles to send signals
  to other backends. Currently this role enables sending of signals for
  canceling a query on another backend or terminating its session. A user
  granted this role cannot however send signals to a backend owned by a
  superuser.  See <xref linkend="functions-admin-signal"/>.
-->
<literal>pg_signal_backend</literal>ロールは、信頼はできるが非スーパーユーザであるロールが他のバックエンドにシグナルを送信することを、管理者が許可できるようにすることを意図しています。
今のところ、このロールは他のバックエンドでの問い合わせをキャンセルしたり、セッションを終了するシグナルを送信できます。
しかしながら、このロールの権限を与えられたユーザは、スーパーユーザが所有するバックエンドにシグナルを送信できません。
<xref linkend="functions-admin-signal"/>を参照してください。
  </para>

  <para>
<!--
  The <literal>pg_read_server_files</literal>, <literal>pg_write_server_files</literal> and
  <literal>pg_execute_server_program</literal> roles are intended to allow administrators to have
  trusted, but non-superuser, roles which are able to access files and run programs on the
  database server as the user the database runs as.  As these roles are able to access any file on
  the server file system, they bypass all database-level permission checks when accessing files
  directly and they could be used to gain superuser-level access, therefore
  great care should be taken when granting these roles to users.
-->
<literal>pg_read_server_files</literal>、<literal>pg_write_server_files</literal>、<literal>pg_execute_server_program</literal>ロールは、信頼はできるが非スーパーユーザであるロールがデータベースを実行しているユーザとしてデータベースサーバ上でファイルにアクセスしたりプログラムを実行したりすることを、管理者が許可できるようにすること意図しています。
これらのロールはサーバファイルシステムの任意のファイルにアクセスできますので、ファイルに直接アクセスする時にはデータベースレベルの権限検査はすべて行なわれず、スーパーユーザレベルのアクセスを得るのに使えます。ですので、これらのロールをユーザに許可する時には注意すべきです。
  </para>

  <para>
<!--
  Care should be taken when granting these roles to ensure they are only used where
  needed and with the understanding that these roles grant access to privileged
  information.
-->
これらのロールを許可する場合は、必要な場合にのみ、これらのロールは機密情報へのアクセス権を与えることを理解して、使用されるように注意する必要があります。
  </para>

  <para>
<!--
   Administrators can grant access to these roles to users using the
   <link linkend="sql-grant"><command>GRANT</command></link> command, for example:
-->
管理者は<link linkend="sql-grant"><command>GRANT</command></link>コマンドを使って、ユーザにこれらのロールへのアクセスを許可できます。例えば、

<programlisting>
GRANT pg_signal_backend TO admin_user;
</programlisting>
  </para>

 </sect1>

 <sect1 id="perm-functions">
<!--
  <title>Function Security</title>
-->
  <title>関数のセキュリティ</title>

  <para>
<!--
   Functions, triggers and row-level security policies allow users to insert
   code into the backend server that other users might execute
   unintentionally. Hence, these mechanisms permit users to <quote>Trojan
   horse</quote> others with relative ease. The strongest protection is tight
   control over who can define objects. Where that is infeasible, write
   queries referring only to objects having trusted owners.  Remove
   from <varname>search_path</varname> any schemas that permit untrusted users
   to create objects.
-->
関数やトリガや行単位セキュリティポリシーによって、ユーザは他のユーザが意識しないで実行できるようなコードを、バックエンドサーバに挿入することができます。
したがって、これらの機能によってユーザは比較的簡単に他のユーザにとって<quote>トロイの木馬</quote>となるものを実行することができます。
最も強力な保護は、誰がオブジェクトを定義できるかを厳格に管理することです。
それが実行不可能な場合は、信頼できる所有者を持つオブジェクトのみを参照する問い合わせを記述します。
<varname>search_path</varname>から、信頼できないユーザがオブジェクトを作成できるスキーマを削除します。
  </para>

  <para>
<!--
   Functions run inside the backend
   server process with the operating system permissions of the
   database server daemon.  If the programming language
   used for the function allows unchecked memory accesses, it is
   possible to change the server's internal data structures.
   Hence, among many other things, such functions can circumvent any
   system access controls.  Function languages that allow such access
   are considered <quote>untrusted</quote>, and
   <productname>PostgreSQL</productname> allows only superusers to
   create functions written in those languages.
-->
関数は、データベースサーバデーモンのオペレーティングシステム権限で、バックエンドサーバプロセスの中で実行されます。
プログラミング言語で関数に未検査のメモリアクセスを許可している場合、サーバの内部データ構造を変更することが可能です。
したがって、その他の多数のことの中でも、そのような関数はどのようなシステムアクセスコントロールも回避することができます。
このようなアクセスを許可する関数言語は<quote>信頼されない</quote>ものとみなされ、<productname>PostgreSQL</productname>はこれらの言語による関数の作成をスーパーユーザのみに限定して許可しています。
  </para>
 </sect1>

</chapter><|MERGE_RESOLUTION|>--- conflicted
+++ resolved
@@ -544,7 +544,7 @@
    users have <literal>ADMIN OPTION</literal> on a role at any given time
    can administer it.
 -->
-非スーパーユーザが<literal>CREATEROLE</literal>権限を使用してロールを作成すると、作成されたロールは自動的に作成元のユーザに再度付与されます。これは、ブートストラップスーパーユーザがコマンド<literal>GRANT created_user TO creating_user WITH ADMIN OPTION, SET FALSE, INHERIT FALSE</literal>を実行した場合と同じです。
+《マッチ度[95.462280]》非スーパーユーザが<literal>CREATEROLE</literal>権限を使用してロールを作成すると、作成されたロールは自動的に作成元のユーザに再度付与されます。これは、ブートストラップスーパーユーザがコマンド<literal>GRANT created_user TO creating_user WITH ADMIN OPTION, SET FALSE, INHERIT FALSE</literal>を実行した場合と同じです。
 <literal>CREATEROLE</literal>ユーザが、既存のロールに関して特別な権限を行使できるのは、そのロールに対する<literal>ADMIN OPTION</literal>権限がある場合のみですので、この権限は、<literal>CREATEROLE</literal>ユーザが作成したロールを管理するのに十分なだけです。
 一方、<literal>INHERIT FALSE, SET FALSE</literal>で作成されたため、この<literal>CREATEROLE</literal>ユーザは作成されたロールの権限をデフォルトで継承していませんし、<literal>SET ROLE</literal>を使ってそのロールの権限にアクセスできません。
 しかし、ロールに対する<literal>ADMIN OPTION</literal>を持つユーザは、そのロールのメンバシップを他のユーザに付与できるため、<literal>CREATEROLE</literal>ユーザは、そのロールを自分自身に<literal>INHERIT</literal>または<literal>SET</literal>オプションで付与するだけで、作成したロールへのアクセス権を獲得できます。
@@ -637,8 +637,6 @@
    privileges of those directly or indirectly a member of, though the
    chain stops at memberships lacking the inherit option.  As an example,
    suppose we have done:
-<<<<<<< HEAD
-=======
 -->
 《機械翻訳》グループロールのメンバーは、2 つの方法でロールの権限を使用できます。
 まず、<literal>SET</literal>オプションを使ってメンバシップが付与されたメンバロールは<link linkend="sql-set-role"><command>SET ROLE</command></link>を行うことで、一時的に<quote>グループの役割になる</quote>ことができます。
@@ -647,7 +645,6 @@
 第二に、<literal>INHERIT</literal>オプションを持つメンバシップが付与されたメンバロールは、直接的または間接的にそれらのメンバの特権を自動的に使用します。
 しかし、継承オプションを持たないメンバシップでは、チェーンは停止します。
 例として、次のようにします。
->>>>>>> 43f2d855
 <programlisting>
 CREATE ROLE joe LOGIN;
 CREATE ROLE admin;
@@ -1059,6 +1056,18 @@
        <entry><link linkend="sql-checkpoint"><command>CHECKPOINT</command></link>コマンドの実行を許可する</entry>
       </row>
       <row>
+       <entry>pg_maintain</entry>
+       <entry>Allow executing
+       <link linkend="sql-vacuum"><command>VACUUM</command></link>,
+       <link linkend="sql-analyze"><command>ANALYZE</command></link>,
+       <link linkend="sql-cluster"><command>CLUSTER</command></link>,
+       <link linkend="sql-refreshmaterializedview"><command>REFRESH MATERIALIZED VIEW</command></link>,
+       <link linkend="sql-reindex"><command>REINDEX</command></link>,
+       and <link linkend="sql-lock"><command>LOCK TABLE</command></link> on all
+       relations, as if having <literal>MAINTAIN</literal> rights on those
+       objects, even without having it explicitly.</entry>
+      </row>
+      <row>
        <entry>pg_use_reserved_connections</entry>
 <!--
        <entry>Allow use of connection slots reserved via

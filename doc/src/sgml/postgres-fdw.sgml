<!-- doc/src/sgml/postgres-fdw.sgml -->

<sect1 id="postgres-fdw" xreflabel="postgres_fdw">
 <title>postgres_fdw</title>

 <indexterm zone="postgres-fdw">
  <primary>postgres_fdw</primary>
 </indexterm>

 <para>
<!--
  The <filename>postgres_fdw</filename> module provides the foreign-data wrapper
  <literal>postgres_fdw</literal>, which can be used to access data
  stored in external <productname>PostgreSQL</productname> servers.
-->
<filename>postgres_fdw</filename>モジュールは、外部の<productname>PostgreSQL</productname>サーバに格納されたデータをアクセスするために使用する、<literal>postgres_fdw</literal>外部データラッパを提供します。
 </para>

 <para>
<!--
  The functionality provided by this module overlaps substantially
  with the functionality of the older <xref linkend="dblink"/> module.
  But <filename>postgres_fdw</filename> provides more transparent and
  standards-compliant syntax for accessing remote tables, and can give
  better performance in many cases.
-->
実質上、本モジュールの提供する機能は以前の<xref linkend="dblink"/>モジュールが提供する機能と重複していますが、<filename>postgres_fdw</filename>はリモートのテーブルにアクセスするためにより透過的で標準に準拠した構文を利用できるほか、多くの場合においてより良い性能を得る事ができます。
 </para>

 <para>
<!--
  To prepare for remote access using <filename>postgres_fdw</filename>:
-->
<filename>postgres_fdw</filename>を使用したリモートアクセスを準備するには:
  <orderedlist spacing="compact">
   <listitem>
    <para>
<!--
     Install the  <filename>postgres_fdw</filename> extension using <xref
     linkend="sql-createextension"/>.
-->
<xref linkend="sql-createextension"/>を使用して<filename>postgres_fdw</filename>拡張をインストールします。
    </para>
   </listitem>
   <listitem>
    <para>
<!--
     Create a foreign server object, using <xref linkend="sql-createserver"/>,
     to represent each remote database you want to connect to.
     Specify connection information, except <literal>user</literal> and
     <literal>password</literal>, as options of the server object.
-->
<xref linkend="sql-createserver"/>を使用して、接続しようとする各リモートデータベースを定義する外部サーバオブジェクトを作成します。
<literal>user</literal>および<literal>password</literal>を除く接続パラメータを、外部サーバオブジェクトのオプションとして指定します。
    </para>
   </listitem>
   <listitem>
    <para>
<!--
     Create a user mapping, using <xref linkend="sql-createusermapping"/>, for
     each database user you want to allow to access each foreign server.
     Specify the remote user name and password to use as
     <literal>user</literal> and <literal>password</literal> options of the
     user mapping.
-->
<xref linkend="sql-createusermapping"/>を使用して、外部サーバへのアクセスを許可するデータベースユーザごとにユーザマッピングを作成します。
ユーザマッピングの<literal>user</literal>および<literal>password</literal>オプションを使用してリモートユーザのためのユーザ名とパスワードを指定します。
    </para>
   </listitem>
   <listitem>
    <para>
<!--
     Create a foreign table, using <xref linkend="sql-createforeigntable"/>
     or <xref linkend="sql-importforeignschema"/>,
     for each remote table you want to access.  The columns of the foreign
     table must match the referenced remote table.  You can, however, use
     table and/or column names different from the remote table's, if you
     specify the correct remote names as options of the foreign table object.
-->
<xref linkend="sql-createforeigntable"/>もしくは<xref linkend="sql-importforeignschema"/>を使用して、アクセスしたいリモートテーブルごとに外部テーブルを作成します。
外部テーブルのカラム定義は被参照側のリモートテーブルに一致していなければなりません。
しかしながら、外部テーブルのオプションとして正しいリモートの名前を外部テーブルのオプションに指定すれば、テーブルおよびカラム名はリモートのものと異なった名前を付ける事ができます。
    </para>
   </listitem>
  </orderedlist>
 </para>

 <para>
<!--
  Now you need only <command>SELECT</command> from a foreign table to access
  the data stored in its underlying remote table.  You can also modify
  the remote table using <command>INSERT</command>, <command>UPDATE</command>, or
  <command>DELETE</command>.  (Of course, the remote user you have specified
  in your user mapping must have privileges to do these things.)
-->
今のところ、リモートテーブルに格納されているデータにアクセスするには少なくとも外部テーブルに対する<command>SELECT</command>権限が必要です。
また、<command>INSERT</command>や<command>UPDATE</command>、<command>DELETE</command>を使用してリモートテーブルを操作する事もできます。
（もちろん、ユーザマッピングで指定されたリモートユーザは、これらの操作を実行する権限を有している必要があります）
 </para>

 <para>
<!--
  Note that <filename>postgres_fdw</filename> currently lacks support for
  <command>INSERT</command> statements with an <literal>ON CONFLICT DO
  UPDATE</literal> clause.  However, the <literal>ON CONFLICT DO NOTHING</literal>
  clause is supported, provided a unique index inference specification
  is omitted.
  Note also that <filename>postgres_fdw</filename> supports row movement
  invoked by <command>UPDATE</command> statements executed on partitioned
  tables, but it currently does not handle the case where a remote partition
  chosen to insert a moved row into is also an <command>UPDATE</command>
  target partition that will be updated later.
<<<<<<< HEAD
=======
-->
<filename>postgres_fdw</filename>は今のところ、<literal>ON CONFLICT DO UPDATE</literal>句のある<command>INSERT</command>文をサポートしていないことに注意して下さい。
しかし、一意インデックスの推定の指定を省略しているならば、<literal>ON CONFLICT DO NOTHING</literal>句はサポートされます。
<filename>postgres_fdw</filename>は、パーティションテーブルで実行された<command>UPDATE</command>文により引き起こされる行の移動をサポートしますが、移動した行を挿入するよう選択されたリモートパーティションが後で更新される<command>UPDATE</command>対象のパーティションでもある場合は、今のところ扱わないことにも注意してください。
>>>>>>> bd0a9e56
 </para>

 <para>
<!--
  It is generally recommended that the columns of a foreign table be declared
  with exactly the same data types, and collations if applicable, as the
  referenced columns of the remote table.  Although <filename>postgres_fdw</filename>
  is currently rather forgiving about performing data type conversions at
  need, surprising semantic anomalies may arise when types or collations do
  not match, due to the remote server interpreting <literal>WHERE</literal> clauses
  slightly differently from the local server.
-->
一般的な推奨事項として、可能であれば外部テーブルのカラムを、被参照側のリモートテーブル側のカラムと全く同一のデータ型および照合順序によって定義してください。
<filename>postgres_fdw</filename>は必要に応じてデータ型の変換を行いますが、リモートサーバがローカルサーバとは少々違った<literal>WHERE</literal>句の解釈を行うため、データ型や照合順序が一致していないと、時には予期しない結果を得る事があるかもしれません。
 </para>

 <para>
<!--
  Note that a foreign table can be declared with fewer columns, or with a
  different column order, than its underlying remote table has.  Matching
  of columns to the remote table is by name, not position.
-->
リモートテーブルより少ないカラム数で、あるいは異なった順序であっても外部テーブルを定義できる事に留意してください。
リモートテーブル側のカラムとの対応付けは、その位置ではなく、名前によって行われます。
 </para>

 <sect2>
<!--
  <title>FDW Options of postgres_fdw</title>
-->
  <title>postgres_fdwの外部データラッパオプション</title>

  <sect3>
<!--
   <title>Connection Options</title>
-->
   <title>接続オプション</title>

   <para>
<!--
    A foreign server using the <filename>postgres_fdw</filename> foreign data wrapper
    can have the same options that <application>libpq</application> accepts in
    connection strings, as described in <xref linkend="libpq-paramkeywords"/>,
    except that these options are not allowed:
-->
<filename>postgres_fdw</filename>外部データラッパを使用する外部サーバは、以下に記すものを除き、<xref linkend="libpq-paramkeywords"/>に記載されている<application>libpq</application>が接続文字列としてサポートするものと同一のオプションを使用する事ができます。

    <itemizedlist spacing="compact">
     <listitem>
      <para>
<!--
       <literal>user</literal> and <literal>password</literal> (specify these
       in a user mapping, instead)
-->
<literal>user</literal>および<literal>password</literal>（これらは代わりにユーザマッピングのオプションの中で指定します）
      </para>
     </listitem>
     <listitem>
      <para>
<!--
       <literal>client_encoding</literal> (this is automatically set from the local
       server encoding)
-->
<literal>client_encoding</literal>（これはローカルサーバのエンコーディングが自動的にセットされます）
      </para>
     </listitem>
     <listitem>
      <para>
<!--
       <literal>fallback_application_name</literal> (always set to
       <literal>postgres_fdw</literal>)
-->
<literal>fallback_application_name</literal>（自動的に<literal>postgres_fdw</literal>とセットされます）
      </para>
     </listitem>
    </itemizedlist>
   </para>

   <para>
<!--
    Only superusers may connect to foreign servers without password
    authentication, so always specify the <literal>password</literal> option
    for user mappings belonging to non-superusers.
-->
特権ユーザのみが外部サーバに対してパスワードなしの認証で接続できます。
したがって、非特権ユーザのユーザマッピングには<literal>password</literal>を必ず指定するようにして下さい。
   </para>
  </sect3>

  <sect3>
<!--
   <title>Object Name Options</title>
-->
   <title>オブジェクト名オプション</title>

   <para>
<!--
    These options can be used to control the names used in SQL statements
    sent to the remote <productname>PostgreSQL</productname> server.  These
    options are needed when a foreign table is created with names different
    from the underlying remote table's names.
-->
これらのオプションによりリモートの<productname>PostgreSQL</productname>サーバに送出されるSQL文で使用される名前を制御する事ができます。
外部テーブルがリモートテーブルとは異なった名前で定義されている場合、これらのオプションは必須です。
   </para>

   <variablelist>

    <varlistentry>
     <term><literal>schema_name</literal></term>
     <listitem>
      <para>
<!--
       This option, which can be specified for a foreign table, gives the
       schema name to use for the foreign table on the remote server.  If this
       option is omitted, the name of the foreign table's schema is used.

       (訳注) to use for the foreign table on... は remote table の間違い。
-->
外部テーブルに対して指定できるこのオプションは、リモートサーバ上のリモートテーブルのスキーマ名を与えます。
省略された場合、外部テーブルのスキーマ名が使用されます。
      </para>
     </listitem>
    </varlistentry>

    <varlistentry>
     <term><literal>table_name</literal></term>
     <listitem>
      <para>
<!--
       This option, which can be specified for a foreign table, gives the
       table name to use for the foreign table on the remote server.  If this
       option is omitted, the foreign table's name is used.
-->
外部テーブルに対して指定できるこのオプションは、リモートサーバ上のリモートテーブル名を与えます。
省略された場合、外部テーブルのテーブル名が使用されます。
      </para>
     </listitem>
    </varlistentry>

    <varlistentry>
     <term><literal>column_name</literal></term>
     <listitem>
      <para>
<!--
       This option, which can be specified for a column of a foreign table,
       gives the column name to use for the column on the remote server.
       If this option is omitted, the column's name is used.
-->
外部テーブルのカラムに対して指定できるこのオプションは、リモートサーバ上のカラム名を与えます。
省略された場合、外部テーブルのカラム名が使用されます。
      </para>
     </listitem>
    </varlistentry>

   </variablelist>

  </sect3>

  <sect3>
<!--
   <title>Cost Estimation Options</title>
-->
   <title>コスト推定オプション</title>

   <para>
<!--
    <filename>postgres_fdw</filename> retrieves remote data by executing queries
    against remote servers, so ideally the estimated cost of scanning a
    foreign table should be whatever it costs to be done on the remote
    server, plus some overhead for communication.  The most reliable way to
    get such an estimate is to ask the remote server and then add something
    for overhead &mdash; but for simple queries, it may not be worth the cost
    of an additional remote query to get a cost estimate.
    So <filename>postgres_fdw</filename> provides the following options to control
    how cost estimation is done:
-->
<filename>postgres_fdw</filename>はリモートサーバに対するクエリを実行しリモートのデータを受信します。したがって、理想的には外部テーブルをスキャンする推定コストは、それをリモートサーバで実行するコストと通信オーバーヘッドの和となります。
この推定を行うための最も信頼できる方法は、リモートサーバに問い合わせを行い、その結果にオーバーヘッド分を加算する事ですが、小さいクエリではコスト推定を得るための追加的な問い合わせに要するコストに見合わないかもしれません。
そこで、どのようにコスト推定を行うかを制御するため、<filename>postgres_fdw</filename>は以下のようなオプションを提供します。
   </para>

   <variablelist>

    <varlistentry>
     <term><literal>use_remote_estimate</literal></term>
     <listitem>
      <para>
<!--
       This option, which can be specified for a foreign table or a foreign
       server, controls whether <filename>postgres_fdw</filename> issues remote
       <command>EXPLAIN</command> commands to obtain cost estimates.
       A setting for a foreign table overrides any setting for its server,
       but only for that table.
       The default is <literal>false</literal>.
-->
外部テーブルまたは外部サーバに指定できるこのオプションは、コスト推定を得るために<filename>postgres_fdw</filename>がリモートの<command>EXPLAIN</command>コマンドを発行するかどうかを制御します。
外部テーブルに対する設定は、関連付けられた外部サーバに対する設定を上書きしますが、その効果は当該外部テーブルに限定されます。
デフォルト値は<literal>false</literal>です。
      </para>
     </listitem>
    </varlistentry>

    <varlistentry>
     <term><literal>fdw_startup_cost</literal></term>
     <listitem>
      <para>
<!--
       This option, which can be specified for a foreign server, is a numeric
       value that is added to the estimated startup cost of any foreign-table
       scan on that server.  This represents the additional overhead of
       establishing a connection, parsing and planning the query on the
       remote side, etc.
       The default value is <literal>100</literal>.
-->
外部テーブルまたは外部サーバに指定できるこのオプションは、当該外部サーバに関連付けられた全ての外部テーブルスキャンの推定開始コストに加算される数値です。
これは、接続の確立、リモート側でのクエリのパース・最適化など、追加的なオーバーヘッドを表現します。
デフォルト値は<literal>100</literal>です。
      </para>
     </listitem>
    </varlistentry>

    <varlistentry>
     <term><literal>fdw_tuple_cost</literal></term>
     <listitem>
      <para>
<!--
       This option, which can be specified for a foreign server, is a numeric
       value that is used as extra cost per-tuple for foreign-table
       scans on that server.  This represents the additional overhead of
       data transfer between servers.  You might increase or decrease this
       number to reflect higher or lower network delay to the remote server.
       The default value is <literal>0.01</literal>.
-->
外部サーバに指定できるこのオプションは、このサーバでの外部テーブルのスキャンにおいて、各タプル毎に発生する追加的なコストとして使用される数値です。
これは、サーバ間のデータ転送における追加的なオーバーヘッドを表現し、リモートサーバへのネットワーク遅延の高低を反映するためにこの数値を増減することができます。
デフォルト値は<literal>0.01</literal>です。
      </para>
     </listitem>
    </varlistentry>

   </variablelist>

   <para>
<!--
    When <literal>use_remote_estimate</literal> is true,
    <filename>postgres_fdw</filename> obtains row count and cost estimates from the
    remote server and then adds <literal>fdw_startup_cost</literal> and
    <literal>fdw_tuple_cost</literal> to the cost estimates.  When
    <literal>use_remote_estimate</literal> is false,
    <filename>postgres_fdw</filename> performs local row count and cost estimation
    and then adds <literal>fdw_startup_cost</literal> and
    <literal>fdw_tuple_cost</literal> to the cost estimates.  This local
    estimation is unlikely to be very accurate unless local copies of the
    remote table's statistics are available.  Running
    <xref linkend="sql-analyze"/> on the foreign table is the way to update
    the local statistics; this will perform a scan of the remote table and
    then calculate and store statistics just as though the table were local.
    Keeping local statistics can be a useful way to reduce per-query planning
    overhead for a remote table &mdash; but if the remote table is
    frequently updated, the local statistics will soon be obsolete.
-->
<literal>use_remote_estimate</literal>が<literal>true</literal>の時、<filename>postgres_fdw</filename>はリモートサーバから行数とコスト推定値を取得し、それを<literal>fdw_startup_cost</literal>と<literal>fdw_tuple_cost</literal>に加算します。
一方、<literal>use_remote_estimate</literal>が<literal>false</literal>の時、<filename>postgres_fdw</filename>はローカルの行数とコスト推定値を取得し<literal>fdw_startup_cost</literal>と<literal>fdw_tuple_cost</literal>をコスト推定値に加算します。
このローカルな推定は、リモートテーブルの統計情報のローカルコピーが利用可能でないと、正確である見込みはほとんどありません。
ローカルな統計情報を更新するには外部テーブルに対する<xref linkend="sql-analyze"/>を実行します。これはリモートテーブルに対するスキャンを実行し、あたかもローカルなテーブルであるかのように統計情報の計算と保存を行います。
ローカルな統計情報を保存する事で、クエリの度にリモートテーブルの実行計画を作成するオーバヘッドを削減する事ができます。
しかしながら、リモートテーブルの更新頻度が高ければローカルの統計情報はすぐに実態を反映しなくなるでしょう。
   </para>

  </sect3>

  <sect3>
<!--
   <title>Remote Execution Options</title>
-->
   <title>リモート実行オプション</title>

   <para>
<!--
    By default, only <literal>WHERE</literal> clauses using built-in operators and
    functions will be considered for execution on the remote server.  Clauses
    involving non-built-in functions are checked locally after rows are
    fetched.  If such functions are available on the remote server and can be
    relied on to produce the same results as they do locally, performance can
    be improved by sending such <literal>WHERE</literal> clauses for remote
    execution.  This behavior can be controlled using the following option:
-->
デフォルトでは、組み込みの演算子および関数を使った<literal>WHERE</literal>句のみがリモートサーバでの実行を考慮されます。
組み込みでない関数を含む句は、行が取得された後、ローカルで検査されます。
そのような関数がリモートサーバで利用でき、かつローカルで実行するのと同じ結果を生成すると信頼できるときは、そのような<literal>WHERE</literal>句をリモートでの実行のために送出することでパフォーマンスを向上することができます。
この動作は以下のオプションを使うことで制御できます。
   </para>

   <variablelist>

    <varlistentry>
     <term><literal>extensions</literal></term>
     <listitem>
      <para>
<!--
       This option is a comma-separated list of names
       of <productname>PostgreSQL</productname> extensions that are installed, in
       compatible versions, on both the local and remote servers.  Functions
       and operators that are immutable and belong to a listed extension will
       be considered shippable to the remote server.
       This option can only be specified for foreign servers, not per-table.
-->
このオプションは、<productname>PostgreSQL</productname>の拡張で、ローカルとリモートの両方に、互換のバージョンがインストールされているものの名前のリストです。
IMMUTABLEで、列挙された拡張に属する関数と演算子は、リモートサーバに送出可能とみなされます。
このオプションは外部サーバについてのみ指定可能で、テーブル毎の指定ではありません。
      </para>

      <para>
<!--
       When using the <literal>extensions</literal> option, <emphasis>it is the
       user's responsibility</emphasis> that the listed extensions exist and behave
       identically on both the local and remote servers.  Otherwise, remote
       queries may fail or behave unexpectedly.
-->
<literal>extensions</literal>オプションを使用する場合、列挙する拡張が存在し、かつローカルとリモートのサーバで同一の動作をするようにすることは<emphasis>ユーザの責任です</emphasis>。
そうでない場合、リモートの問い合わせは失敗したり、期待と異なる動作をするかもしれません。
      </para>
     </listitem>
    </varlistentry>

    <varlistentry>
     <term><literal>fetch_size</literal></term>
     <listitem>
      <para>
<!--
       This option specifies the number of rows <filename>postgres_fdw</filename>
       should get in each fetch operation. It can be specified for a foreign
       table or a foreign server. The option specified on a table overrides
       an option specified for the server.
       The default is <literal>100</literal>.
-->
このオプションは、<filename>postgres_fdw</filename>が1回のフェッチの動作で何行のデータを取得するかを指定します。
これは外部テーブルあるいは外部サーバに対して指定できます。
テーブルに対して指定されたオプションは、サーバに対して指定されたオプションよりも優先します。
デフォルトは<literal>100</literal>です。
      </para>
     </listitem>
    </varlistentry>

   </variablelist>

  </sect3>

  <sect3>
<!--
   <title>Updatability Options</title>
-->
   <title>更新機能オプション</title>

   <para>
<!--
    By default all foreign tables using <filename>postgres_fdw</filename> are assumed
    to be updatable.  This may be overridden using the following option:
-->
デフォルトでは<filename>postgres_fdw</filename>を使用する全ての外部テーブルは更新可能であると想定されます。以下のオプションにより、この挙動を上書きする事ができます。
   </para>

   <variablelist>

    <varlistentry>
     <term><literal>updatable</literal></term>
     <listitem>
      <para>
<!--
       This option controls whether <filename>postgres_fdw</filename> allows foreign
       tables to be modified using <command>INSERT</command>, <command>UPDATE</command> and
       <command>DELETE</command> commands.  It can be specified for a foreign table
       or a foreign server.  A table-level option overrides a server-level
       option.
       The default is <literal>true</literal>.
-->
このオプションは、<filename>postgres_fdw</filename>が<command>INSERT</command>、<command>UPDATE</command>あるいは<command>DELETE</command>コマンドを使用して外部テーブルを操作する事を許可するかどうかを規定します。
外部テーブルで指定されたオプションは、外部サーバにおいて指定されたオプションを上書きします。
デフォルト値は<literal>true</literal>です。
      </para>

      <para>
<!--
       Of course, if the remote table is not in fact updatable, an error
       would occur anyway.  Use of this option primarily allows the error to
       be thrown locally without querying the remote server.  Note however
       that the <literal>information_schema</literal> views will report a
       <filename>postgres_fdw</filename> foreign table to be updatable (or not)
       according to the setting of this option, without any check of the
       remote server.
-->
もちろん、リモートテーブルが実際には更新可能ではなかった場合、いずれにしてもエラーが発生するでしょう。このオプションを使用することで、リモートサーバへの問い合わせを行う事なくローカルでエラーを発生させることができます。
また、<literal>information_schema</literal>ビューは、このオプションの値に従って<filename>postgres_fdw</filename>管理下の外部テーブルを更新可能（あるいは不可能）であるとレポートする事に留意してください。
リモートサーバ側のチェックは一切行われません。
      </para>
     </listitem>
    </varlistentry>

   </variablelist>
  </sect3>

  <sect3>
<!--
   <title>Importing Options</title>
-->
   <title>インポートのオプション</title>

   <para>
<!--
    <filename>postgres_fdw</filename> is able to import foreign table definitions
    using <xref linkend="sql-importforeignschema"/>.  This command creates
    foreign table definitions on the local server that match tables or
    views present on the remote server.  If the remote tables to be imported
    have columns of user-defined data types, the local server must have
    compatible types of the same names.
-->
<filename>postgres_fdw</filename>は<xref linkend="sql-importforeignschema"/>を使って、外部テーブルの定義をインポートすることができます。
このコマンドは、リモートのサーバ上に存在するテーブルあるいはビューとマッチする外部テーブルの定義をローカルサーバ上に作成します。
インポートするリモートのテーブルにユーザ定義のデータ型の列がある場合、ローカルサーバにも同じ名前の互換性のある型がなければなりません。
   </para>

   <para>
<!--
    Importing behavior can be customized with the following options
    (given in the <command>IMPORT FOREIGN SCHEMA</command> command):
-->
インポートの動作は以下のオプションでカスタマイズできます（<command>IMPORT FOREIGN SCHEMA</command>コマンドで指定します）。
   </para>

   <variablelist>
    <varlistentry>
     <term><literal>import_collate</literal></term>
     <listitem>
      <para>
<!--
       This option controls whether column <literal>COLLATE</literal> options
       are included in the definitions of foreign tables imported
       from a foreign server. The default is <literal>true</literal>.  You might
       need to turn this off if the remote server has a different set of
       collation names than the local server does, which is likely to be the
       case if it's running on a different operating system.
-->
このオプションは、列の<literal>COLLATE</literal>オプションが、外部サーバからインポートする外部テーブルの定義に含まれているかどうかを制御します。
デフォルトは<literal>true</literal>です。
リモートサーバとローカルサーバで照合順序の名前の集合が異なる場合は、この設定を無効にする必要があるでしょう。
リモートサーバが異なるOSで動作しているなら、そういうことがありそうです。
      </para>
     </listitem>
    </varlistentry>
    <varlistentry>
     <term><literal>import_default</literal></term>
     <listitem>
      <para>
<!--
       This option controls whether column <literal>DEFAULT</literal> expressions
       are included in the definitions of foreign tables imported
       from a foreign server. The default is <literal>false</literal>.  If you
       enable this option, be wary of defaults that might get computed
       differently on the local server than they would be on the remote
       server; <function>nextval()</function> is a common source of problems.
       The <command>IMPORT</command> will fail altogether if an imported default
       expression uses a function or operator that does not exist locally.
-->
このオプションは、列の<literal>DEFAULT</literal>式が外部サーバからインポートされる外部テーブルの定義に含まれているかどうかを制御します。
デフォルトは<literal>false</literal>です。
このオプションを有効にする場合は、ローカルサーバとリモートサーバで異なる計算をされるデフォルトに注意して下さい。
<function>nextval()</function>はよくある問題の一つです。
インポートされるデフォルト式がローカルには存在しない関数または演算子を使っていた場合、<command>IMPORT</command>は失敗します。
      </para>
     </listitem>
    </varlistentry>
    <varlistentry>
     <term><literal>import_not_null</literal></term>
     <listitem>
      <para>
<!--
       This option controls whether column <literal>NOT NULL</literal>
       constraints are included in the definitions of foreign tables imported
       from a foreign server. The default is <literal>true</literal>.
-->
このオプションは、列の<literal>NOT NULL</literal>制約が、外部サーバからインポートされる外部テーブルの定義に含まれているかどうかを制御します。
デフォルトは<literal>true</literal>です。
      </para>
     </listitem>
    </varlistentry>
   </variablelist>

   <para>
<!--
    Note that constraints other than <literal>NOT NULL</literal> will never be
    imported from the remote tables.  Although <productname>PostgreSQL</productname>
    does support <literal>CHECK</literal> constraints on foreign tables, there is no
    provision for importing them automatically, because of the risk that a
    constraint expression could evaluate differently on the local and remote
    servers.  Any such inconsistency in the behavior of a <literal>CHECK</literal>
    constraint could lead to hard-to-detect errors in query optimization.
    So if you wish to import <literal>CHECK</literal> constraints, you must do so
    manually, and you should verify the semantics of each one carefully.
    For more detail about the treatment of <literal>CHECK</literal> constraints on
    foreign tables, see <xref linkend="sql-createforeigntable"/>.
-->
<literal>NOT NULL</literal>以外の制約は決してリモートのテーブルからインポートされないことに注意して下さい。
<productname>PostgreSQL</productname>は外部テーブルの<literal>CHECK</literal>制約をサポートしていますが、それを自動的にインポートする予定はありません。
なぜなら、制約の式はローカルとリモートのサーバで異なる評価をされる危険があるからです。
<literal>CHECK</literal>制約でそのような一貫しない動作があると、問い合わせの最適化で検知するのが難しい誤りが発生するかもしれません。
そのため、<literal>CHECK</literal>制約をインポートしたい場合は、それを手作業で実行する必要があり、またその一つ一つの意味を注意深く確認するべきです。
外部テーブルの<literal>CHECK</literal>制約の取扱いについて、詳しくは<xref linkend="sql-createforeigntable"/>を参照して下さい。
   </para>

   <para>
<!--
    Tables or foreign tables which are partitions of some other table are
    automatically excluded.  Partitioned tables are imported, unless they
    are a partition of some other table.  Since all data can be accessed
    through the partitioned table which is the root of the partitioning
    hierarchy, this approach should allow access to all the data without
    creating extra objects.
-->
他のテーブルのパーティションであるテーブルや外部テーブルは、自動的に除外されます。
パーティション化されたテーブルは、他のテーブルのパーティションでない限り、インポートされます。
パーティション化階層のルートであるパーティションテーブルを介してすべてのデータにアクセスできるため、この方法では余分なオブジェクトを作成せずにすべてのデータにアクセスできます。
   </para>

  </sect3>
 </sect2>

 <sect2>
<!--
  <title>Connection Management</title>
-->
  <title>接続管理</title>

  <para>
<!--
   <filename>postgres_fdw</filename> establishes a connection to a
   foreign server during the first query that uses a foreign table
   associated with the foreign server.  This connection is kept and
   re-used for subsequent queries in the same session.  However, if
   multiple user identities (user mappings) are used to access the foreign
   server, a connection is established for each user mapping.
-->
<filename>postgres_fdw</filename>は、外部サーバに関連付けられた外部テーブルを参照するクエリを最初に実行する際に、外部サーバへの接続を確立します。
この接続は保持され、同じセッションで以降の問い合わせのために再利用されます。
しかし、外部サーバへのアクセスに対して複数のユーザ識別子（ユーザマッピング）が使用される場合には、接続はユーザマッピング毎に確立される事になります。
  </para>
 </sect2>

 <sect2>
<!--
  <title>Transaction Management</title>
-->
  <title>トランザクション管理</title>

  <para>
<!--
   During a query that references any remote tables on a foreign server,
   <filename>postgres_fdw</filename> opens a transaction on the
   remote server if one is not already open corresponding to the current
   local transaction.  The remote transaction is committed or aborted when
   the local transaction commits or aborts.  Savepoints are similarly
   managed by creating corresponding remote savepoints.
-->
外部サーバ上のリモートテーブルを参照する際に、まだトランザクションが開始されていなければ<filename>postgres_fdw</filename>はリモートサーバ上でトランザクションを開始します。
ローカルのトランザクションがコミット、あるいはアボートした時、リモートのトランザクションも同様にコミット、あるいはアボートします。
セーブポイントも同様に管理され、リモート側に関連付けられたセーブポイントが作成されます。
  </para>

  <para>
<!--
   The remote transaction uses <literal>SERIALIZABLE</literal>
   isolation level when the local transaction has <literal>SERIALIZABLE</literal>
   isolation level; otherwise it uses <literal>REPEATABLE READ</literal>
   isolation level.  This choice ensures that if a query performs multiple
   table scans on the remote server, it will get snapshot-consistent results
   for all the scans.  A consequence is that successive queries within a
   single transaction will see the same data from the remote server, even if
   concurrent updates are occurring on the remote server due to other
   activities.  That behavior would be expected anyway if the local
   transaction uses <literal>SERIALIZABLE</literal> or <literal>REPEATABLE READ</literal>
   isolation level, but it might be surprising for a <literal>READ
   COMMITTED</literal> local transaction.  A future
   <productname>PostgreSQL</productname> release might modify these rules.
-->
ローカルトランザクションが<literal>SERIALIZABLE</literal>隔離レベルを用いている時、リモートトランザクションも<literal>SERIALIZABLE</literal>隔離レベルを使用します。
それ以外の場合には<literal>REPEATABLE READ</literal>隔離レベルを使用します。
これは、あるクエリが複数のテーブルスキャンをリモート側で行う際に、確実に全てのスキャンにおいて一貫したスナップショットで結果を取り出すためです。
その結果、別の要求によってリモートサーバ側で競合する更新が発生したとしても、あるトランザクション内の問い合わせはリモートサーバからの一貫したデータを参照する事となります。
ローカルのトランザクションが<literal>SERIALIZABLE</literal>あるいは<literal>REPEATABLE READ</literal>隔離レベルを用いている場合、この動作は期待通りのものでしょう。
一方、ローカルのトランザクションが<literal>READ COMMITTED</literal>隔離レベルを使用している場合には、予想外の動作かもしれません。
将来の<productname>PostgreSQL</productname>リリースではこれらのルールに変更が加えられるかもしれません。
  </para>
 </sect2>

 <sect2>
<!--
  <title>Remote Query Optimization</title>
-->
  <title>リモート問い合わせの最適化</title>

  <para>
<!--
   <filename>postgres_fdw</filename> attempts to optimize remote queries to reduce
   the amount of data transferred from foreign servers.  This is done by
   sending query <literal>WHERE</literal> clauses to the remote server for
   execution, and by not retrieving table columns that are not needed for
   the current query.  To reduce the risk of misexecution of queries,
   <literal>WHERE</literal> clauses are not sent to the remote server unless they use
   only data types, operators, and functions that are built-in or belong to an
   extension that's listed in the foreign server's <literal>extensions</literal>
   option.  Operators and functions in such clauses must
   be <literal>IMMUTABLE</literal> as well.
   For an <command>UPDATE</command> or <command>DELETE</command> query,
   <filename>postgres_fdw</filename> attempts to optimize the query execution by
   sending the whole query to the remote server if there are no query
   <literal>WHERE</literal> clauses that cannot be sent to the remote server,
   no local joins for the query, no row-level local <literal>BEFORE</literal> or
   <literal>AFTER</literal> triggers or stored generated columns on the target
   table, and no <literal>CHECK OPTION</literal> constraints from parent
   views.  In <command>UPDATE</command>,
   expressions to assign to target columns must use only built-in data types,
   <literal>IMMUTABLE</literal> operators, or <literal>IMMUTABLE</literal> functions,
   to reduce the risk of misexecution of the query.
-->
外部サーバからのデータ転送量を削減するため、<filename>postgres_fdw</filename>はリモート問い合わせを最適化しようと試みます。
これは問い合わせの<literal>WHERE</literal>句をリモートサーバに送出する事、およびクエリで必要とされていないカラムを取得しない事により行われます。
問い合わせの誤作動のリスクを下げるため、組み込みあるいは外部サーバの<literal>extensions</literal>オプションに列挙されている拡張に属するデータ型、演算子、関数だけを用いたものでない限り、リモートサーバに<literal>WHERE</literal>句は送出されません。
また、そのような<literal>WHERE</literal>句で使われる演算子と関数は<literal>IMMUTABLE</literal>でなければなりません。
<command>UPDATE</command>あるいは<command>DELETE</command>の問い合わせについては、リモートサーバに送出できない<literal>WHERE</literal>句がなく、問い合わせにローカルな結合がなく、対象のテーブルにローカルな行レベルの<literal>BEFORE</literal>あるいは<literal>AFTER</literal>トリガーがなく、親ビューからの<literal>CHECK OPTION</literal>制約がないのであれば、<filename>postgres_fdw</filename>は問い合わせ全体をリモートサーバに送出することで、問い合わせの実行の最適化を図ります。
<command>UPDATE</command>では、問い合わせの誤った実行のリスクを低減するため、対象列への代入式では組み込みのデータ型、<literal>IMMUTABLE</literal>演算子、<literal>IMMUTABLE</literal>関数のみを使わなければなりません。
  </para>

  <para>
<!--
   When <filename>postgres_fdw</filename> encounters a join between foreign tables on
   the same foreign server, it sends the entire join to the foreign server,
   unless for some reason it believes that it will be more efficient to fetch
   rows from each table individually, or unless the table references involved
   are subject to different user mappings.  While sending the <literal>JOIN</literal>
   clauses, it takes the same precautions as mentioned above for the
   <literal>WHERE</literal> clauses.
-->
同一の外部サーバ上の外部テーブルの間の結合がある場合、<filename>postgres_fdw</filename>はその結合全体を外部サーバに送出します。
ただし、何らかの理由で各テーブルから個別に行を取得する方が効率的だと思われる場合、あるいは結合に含まれるテーブルの参照が異なるユーザマッピングに従う場合を除きます。
<literal>JOIN</literal>句を送出するにあたり、<literal>WHERE</literal>句に関して上で説明したことと同じ注意が払われます。
  </para>

  <para>
<!--
   The query that is actually sent to the remote server for execution can
   be examined using <command>EXPLAIN VERBOSE</command>.
-->
リモートサーバでの実行のために実際に送出される問い合わせは<command>EXPLAIN VERBOSE</command>を用いて調べる事ができます。
  </para>
 </sect2>

 <sect2>
<!--
  <title>Remote Query Execution Environment</title>
-->
  <title>リモート問い合わせ実行環境</title>

  <para>
<!--
   In the remote sessions opened by <filename>postgres_fdw</filename>,
   the <xref linkend="guc-search-path"/> parameter is set to
   just <literal>pg_catalog</literal>, so that only built-in objects are visible
   without schema qualification.  This is not an issue for queries
   generated by <filename>postgres_fdw</filename> itself, because it always
   supplies such qualification.  However, this can pose a hazard for
   functions that are executed on the remote server via triggers or rules
   on remote tables.  For example, if a remote table is actually a view,
   any functions used in that view will be executed with the restricted
   search path.  It is recommended to schema-qualify all names in such
   functions, or else attach <literal>SET search_path</literal> options
   (see <xref linkend="sql-createfunction"/>) to such functions
   to establish their expected search path environment.
-->
<filename>postgres_fdw</filename>が開いたリモートセッションでは、<xref linkend="guc-search-path"/>パラメータは<literal>pg_catalog</literal>にだけ設定されますので、スキーマで修飾しなければ組み込みオブジェクトだけが可視です。
<filename>postgres_fdw</filename>自身が生成した問い合わせでは、常にそのような修飾を行ないますので、これは問題になりません。
しかし、リモートテーブルのトリガやルールによってリモートサーバ上で実行された関数にとっては問題の原因となり得ます。
例えば、リモートテーブルが実際にはビューであれば、そのビューで使われている関数はすべて制限された検索パスで実行されるでしょう。
期待される検索パス環境を確立できるよう、そのような関数では名前はすべてスキーマ修飾するか、そのような関数に<literal>SET search_path</literal>オプション(<xref linkend="sql-createfunction"/>参照)を付けることをお薦めします。
  </para>

  <para>
<!--
   <filename>postgres_fdw</filename> likewise establishes remote session settings
<<<<<<< HEAD
   for various parameters:
=======
   for various parameters: 
-->
<filename>postgres_fdw</filename>は、同様に様々なパラメータでリモートセッション設定を確立します。
>>>>>>> bd0a9e56
   <itemizedlist spacing="compact">
    <listitem>
     <para>
<!--
      <xref linkend="guc-timezone"/> is set to <literal>UTC</literal>
-->
<xref linkend="guc-timezone"/>は<literal>UTC</literal>に設定されます。
     </para>
    </listitem>
    <listitem>
     <para>
<!--
      <xref linkend="guc-datestyle"/> is set to <literal>ISO</literal>
-->
<xref linkend="guc-datestyle"/>は<literal>ISO</literal>に設定されます。
     </para>
    </listitem>
    <listitem>
     <para>
<!--
      <xref linkend="guc-intervalstyle"/> is set to <literal>postgres</literal>
-->
<xref linkend="guc-intervalstyle"/>は<literal>postgres</literal>に設定されます。
     </para>
    </listitem>
    <listitem>
     <para>
<!--
      <xref linkend="guc-extra-float-digits"/> is set to <literal>3</literal> for remote
      servers 9.0 and newer and is set to <literal>2</literal> for older versions
-->
<xref linkend="guc-extra-float-digits"/>はリモートサーバが9.0以上では<literal>3</literal>に設定され、それより古いバージョンでは<literal>2</literal>に設定されます。
     </para>
    </listitem>
   </itemizedlist>
<!--
   These are less likely to be problematic than <varname>search_path</varname>, but
   can be handled with function <literal>SET</literal> options if the need arises.
-->
これは<varname>search_path</varname>ほど問題にはならないでしょうが、もし必要になったら関数の<literal>SET</literal>オプションで処理してください。
  </para>

  <para>
<!--
   It is <emphasis>not</emphasis> recommended that you override this behavior by
   changing the session-level settings of these parameters; that is likely
   to cause <filename>postgres_fdw</filename> to malfunction.
-->
上のパラメータのセッションレベルの設定を変更することで、この振舞いを覆すことはお薦め<emphasis>しません</emphasis>。
<filename>postgres_fdw</filename>が正常に動作しない原因となるでしょう。
  </para>
 </sect2>

 <sect2>
<!--
  <title>Cross-Version Compatibility</title>
-->
  <title>バージョン間互換性</title>

  <para>
<!--
   <filename>postgres_fdw</filename> can be used with remote servers dating back
   to <productname>PostgreSQL</productname> 8.3.  Read-only capability is available
   back to 8.1.  A limitation however is that <filename>postgres_fdw</filename>
   generally assumes that immutable built-in functions and operators are
   safe to send to the remote server for execution, if they appear in a
   <literal>WHERE</literal> clause for a foreign table.  Thus, a built-in
   function that was added since the remote server's release might be sent
   to it for execution, resulting in <quote>function does not exist</quote> or
   a similar error.  This type of failure can be worked around by
   rewriting the query, for example by embedding the foreign table
   reference in a sub-<literal>SELECT</literal> with <literal>OFFSET 0</literal> as an
   optimization fence, and placing the problematic function or operator
   outside the sub-<literal>SELECT</literal>.
-->
<filename>postgres_fdw</filename>のリモートサーバには<productname>PostgreSQL</productname> 8.3以降のバージョンを使用する事ができます。
読み取り専用であれば、8.1以降のバージョンまで可能です。
一方、<filename>postgres_fdw</filename>は<literal>IMMUTABLE</literal>属性を持った組み込みの演算子と関数が外部テーブルの<literal>WHERE</literal>句に含まれる場合、リモート側で実行しても安全であると仮定します。そのため、リモートサーバのリリース後に追加された関数が実行のために送出されるかもしれず、結果として<quote>関数が見つかりません</quote>あるいは類するエラーを発生させる事になります。
この種の問題は問い合わせの書き換えによって対処する事ができます。
例えば、最適化を妨げるため、外部テーブルへの参照を<literal>OFFSET 0</literal>を付けて副問い合わせに埋め込み、問題のある関数や演算子を副問い合わせの外に配置するなどの方法があります。
  </para>
 </sect2>

 <sect2>
<!--
  <title>Examples</title>
-->
  <title>例</title>

  <para>
<!--
   Here is an example of creating a foreign table with
   <literal>postgres_fdw</literal>. First install the extension:
-->
これは<literal>postgres_fdw</literal>で外部テーブルを作成する例です。
まず、拡張をインストールします。
  </para>

<programlisting>
CREATE EXTENSION postgres_fdw;
</programlisting>

  <para>
<!--
   Then create a foreign server using <xref linkend="sql-createserver"/>.
   In this example we wish to connect to a <productname>PostgreSQL</productname> server
   on host <literal>192.83.123.89</literal> listening on
   port <literal>5432</literal>.  The database to which the connection is made
   is named <literal>foreign_db</literal> on the remote server:
-->
次に、<xref linkend="sql-createserver"/>を使って外部サーバを作成します。
この例では、ホスト<literal>192.83.123.89</literal>でポート<literal>5432</literal>を監視している<productname>PostgreSQL</productname>サーバに接続します。
接続されるデータベースはリモートサーバ上で<literal>foreign_db</literal>という名前です。

<programlisting>
CREATE SERVER foreign_server
        FOREIGN DATA WRAPPER postgres_fdw
        OPTIONS (host '192.83.123.89', port '5432', dbname 'foreign_db');
</programlisting>
  </para>

  <para>
<!--
   A user mapping, defined with <xref linkend="sql-createusermapping"/>, is
   needed as well to identify the role that will be used on the remote
   server:
-->
リモートサーバで使われるロールを特定するためにユーザマッピングも必要です。ユーザマッピングは<xref linkend="sql-createusermapping"/>で定義されます。

<programlisting>
CREATE USER MAPPING FOR local_user
        SERVER foreign_server
        OPTIONS (user 'foreign_user', password 'password');
</programlisting>
  </para>

  <para>
<!--
   Now it is possible to create a foreign table with
   <xref linkend="sql-createforeigntable"/>.  In this example we
   wish to access the table named <structname>some_schema.some_table</structname>
   on the remote server.  The local name for it will
   be <structname>foreign_table</structname>:
-->
これで<xref linkend="sql-createforeigntable"/>により外部テーブルが作成できるようになりました。
この例では、リモートサーバの<structname>some_schema.some_table</structname>という名前のテーブルにアクセスします。
対応するローカルの名前は<structname>foreign_table</structname>です。

<programlisting>
CREATE FOREIGN TABLE foreign_table (
        id integer NOT NULL,
        data text
)
        SERVER foreign_server
        OPTIONS (schema_name 'some_schema', table_name 'some_table');
</programlisting>

<!--
   It's essential that the data types and other properties of the columns
   declared in <command>CREATE FOREIGN TABLE</command> match the actual remote table.
   Column names must match as well, unless you attach <literal>column_name</literal>
   options to the individual columns to show how they are named in the remote
   table.
   In many cases, use of <xref linkend="sql-importforeignschema"/> is
   preferable to constructing foreign table definitions manually.
-->
<command>CREATE FOREIGN TABLE</command>で宣言した列のデータ型やその他の属性は、実際のリモートテーブルと一致していることが必須です。
リモートテーブルでどのような名前なのかを個々の列に対して<literal>column_name</literal>オプションで指定しない限り、列名も一致していなければなりません。
多くの場合、外部テーブルの定義を手作業で作成するよりも、<xref linkend="sql-importforeignschema"/>を使用する方が望ましいです。
  </para>
 </sect2>

 <sect2>
<!--
  <title>Author</title>
-->
  <title>作者</title>
  <para>
<!--
   Shigeru Hanada <email>shigeru.hanada@gmail.com</email>
-->
花田 茂 <email>shigeru.hanada@gmail.com</email>
  </para>
 </sect2>

</sect1><|MERGE_RESOLUTION|>--- conflicted
+++ resolved
@@ -110,13 +110,10 @@
   tables, but it currently does not handle the case where a remote partition
   chosen to insert a moved row into is also an <command>UPDATE</command>
   target partition that will be updated later.
-<<<<<<< HEAD
-=======
 -->
 <filename>postgres_fdw</filename>は今のところ、<literal>ON CONFLICT DO UPDATE</literal>句のある<command>INSERT</command>文をサポートしていないことに注意して下さい。
 しかし、一意インデックスの推定の指定を省略しているならば、<literal>ON CONFLICT DO NOTHING</literal>句はサポートされます。
 <filename>postgres_fdw</filename>は、パーティションテーブルで実行された<command>UPDATE</command>文により引き起こされる行の移動をサポートしますが、移動した行を挿入するよう選択されたリモートパーティションが後で更新される<command>UPDATE</command>対象のパーティションでもある場合は、今のところ扱わないことにも注意してください。
->>>>>>> bd0a9e56
  </para>
 
  <para>
@@ -805,13 +802,9 @@
   <para>
 <!--
    <filename>postgres_fdw</filename> likewise establishes remote session settings
-<<<<<<< HEAD
    for various parameters:
-=======
-   for various parameters: 
 -->
 <filename>postgres_fdw</filename>は、同様に様々なパラメータでリモートセッション設定を確立します。
->>>>>>> bd0a9e56
    <itemizedlist spacing="compact">
     <listitem>
      <para>

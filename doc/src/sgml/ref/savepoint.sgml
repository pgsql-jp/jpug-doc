<!--
doc/src/sgml/ref/savepoint.sgml
PostgreSQL documentation
-->

<refentry id="sql-savepoint">
 <indexterm zone="sql-savepoint">
  <primary>SAVEPOINT</primary>
 </indexterm>

 <indexterm zone="sql-savepoint">
  <primary>savepoints</primary>
  <secondary>defining</secondary>
 </indexterm>
 <indexterm zone="sql-savepoint">
  <primary>セーブポイント</primary>
  <secondary>の定義</secondary>
 </indexterm>

 <refmeta>
  <refentrytitle>SAVEPOINT</refentrytitle>
  <manvolnum>7</manvolnum>
<!--
  <refmiscinfo>SQL - Language Statements</refmiscinfo>
-->
  <refmiscinfo>SQL - 言語</refmiscinfo>
 </refmeta>

 <refnamediv>
  <refname>SAVEPOINT</refname>
<!--
  <refpurpose>define a new savepoint within the current transaction</refpurpose>
-->
  <refpurpose>現在のトランザクション内に新規にセーブポイントを定義する</refpurpose>
 </refnamediv>

 <refsynopsisdiv>
<synopsis>
SAVEPOINT <replaceable>savepoint_name</replaceable>
</synopsis>
 </refsynopsisdiv>

 <refsect1>
<!--
  <title>Description</title>
-->
  <title>説明</title>

  <para>
<!--
   <command>SAVEPOINT</command> establishes a new savepoint within
   the current transaction.
-->
<command>SAVEPOINT</command>は、現在のトランザクション内に新しいセーブポイントを設定します。
  </para>

  <para>
<!--
   A savepoint is a special mark inside a transaction that allows all commands
   that are executed after it was established to be rolled back, restoring
   the transaction state to what it was at the time of the savepoint.
-->
セーブポイントとはトランザクション内に付ける特別な印です。セーブポイントを設定しておくと、それ以降に実行されたコマンドを全てロールバックし、トランザクションを設定時の状態に戻すことができます。
  </para>
 </refsect1>

 <refsect1>
<!--
  <title>Parameters</title>
-->
  <title>パラメータ</title>

  <variablelist>
   <varlistentry>
    <term><replaceable>savepoint_name</replaceable></term>
    <listitem>
     <para>
<<<<<<< HEAD
      The name to give to the new savepoint.  If savepoints with the
      same name already exist, they will be inaccessible until newer
      identically-named savepoints are released.
=======
<!--
      The name to give to the new savepoint.  If savepoints with the
      same name already exist, they will be inaccessible until newer
      identically-named savepoints are released.
-->
新しいセーブポイントに付与する名前。
同じ名前のセーブポイントが既に存在する場合には、より新しい同一の名前のセーブポイントが解放されるまで使用できなくなります。
>>>>>>> 185876a6
     </para>
    </listitem>
   </varlistentry>
  </variablelist>
 </refsect1>

 <refsect1>
<!--
  <title>Notes</title>
-->
  <title>注釈</title>

  <para>
<!--
   Use <link linkend="sql-rollback-to"><command>ROLLBACK TO</command></link> to
   rollback to a savepoint.  Use <link linkend="sql-release-savepoint"><command>RELEASE SAVEPOINT</command></link>
   to destroy a savepoint, keeping
   the effects of commands executed after it was established.
-->
セーブポイントまでロールバックするには<link linkend="sql-rollback-to"><command>ROLLBACK TO</command></link>を使用してください。
セーブポイント後に行われたコマンドの効果を保持したままセーブポイントを破棄するには、<link linkend="sql-release-savepoint"><command>RELEASE SAVEPOINT</command></link>を使用してください。
  </para>

  <para>
<!--
   Savepoints can only be established when inside a transaction block.
   There can be multiple savepoints defined within a transaction.
-->
セーブポイントはトランザクションブロックの内側のみに設定することができます。
1つのトランザクションの中には、複数のセーブポイントを設定することができます。
  </para>
 </refsect1>

 <refsect1>
<!--
  <title>Examples</title>
-->
  <title>例</title>

  <para>
<!--
   To establish a savepoint and later undo the effects of all commands executed
   after it was established:
-->
セーブポイントを設定し、その後に実行した全てのコマンドの効果を取り消します。
<programlisting>
BEGIN;
    INSERT INTO table1 VALUES (1);
    SAVEPOINT my_savepoint;
    INSERT INTO table1 VALUES (2);
    ROLLBACK TO SAVEPOINT my_savepoint;
    INSERT INTO table1 VALUES (3);
COMMIT;
</programlisting>
<!--
   The above transaction will insert the values 1 and 3, but not 2.
-->
上記のトランザクションでは、1と3は挿入されますが、2は挿入されません。
  </para>

  <para>
<!--
   To establish and later destroy a savepoint:
-->
セーブポイントを設定し、その後に破棄します。
<programlisting>
BEGIN;
    INSERT INTO table1 VALUES (3);
    SAVEPOINT my_savepoint;
    INSERT INTO table1 VALUES (4);
    RELEASE SAVEPOINT my_savepoint;
COMMIT;
</programlisting>
<!--
   The above transaction will insert both 3 and 4.
-->
上記のトランザクションでは、3と4の両方が挿入されます。
  </para>

  <para>
<<<<<<< HEAD
  To use a single savepoint name:
=======
<!--
  To use a single savepoint name:
-->
単一のセーブポイント名を使用します。
>>>>>>> 185876a6
<programlisting>
BEGIN;
    INSERT INTO table1 VALUES (1);
    SAVEPOINT my_savepoint;
    INSERT INTO table1 VALUES (2);
    SAVEPOINT my_savepoint;
    INSERT INTO table1 VALUES (3);

<<<<<<< HEAD
    -- rollback to the second savepoint
    ROLLBACK TO SAVEPOINT my_savepoint;
    SELECT * FROM table1;               -- shows rows 1 and 2

    -- release the second savepoint
    RELEASE SAVEPOINT my_savepoint;

    -- rollback to the first savepoint
    ROLLBACK TO SAVEPOINT my_savepoint;
    SELECT * FROM table1;               -- shows only row 1
COMMIT;
</programlisting>
  The above transaction shows row 3 being rolled back first, then row 2.
=======
<!--
    &#45;- rollback to the second savepoint
-->
    -- 2番目のセーブポイントまでロールバック
    ROLLBACK TO SAVEPOINT my_savepoint;
<!--
    SELECT * FROM table1;               &#45;- shows rows 1 and 2
-->
    SELECT * FROM table1;               -- 行 1 と 2 を表示

<!--
    &#45;- release the second savepoint
-->
    -- 2番目のセーブポイントを解放
    RELEASE SAVEPOINT my_savepoint;

<!--
    &#45;- rollback to the first savepoint
-->
    -- 1番目のセーブポイントまでロールバック
    ROLLBACK TO SAVEPOINT my_savepoint;
<!--
    SELECT * FROM table1;               &#45;- shows only row 1
-->
    SELECT * FROM table1;               -- 行 1 のみを表示
COMMIT;
</programlisting>
<!--
  The above transaction shows row 3 being rolled back first, then row 2.
-->
上記のトランザクションでは、まず行 3 がロールバックされ、次に行 2 がロールバックされます。
>>>>>>> 185876a6
  </para>

 </refsect1>

 <refsect1>
<!--
  <title>Compatibility</title>
-->
  <title>互換性</title>

  <para>
<!--
   SQL requires a savepoint to be destroyed automatically when another
   savepoint with the same name is established.  In
   <productname>PostgreSQL</productname>, the old savepoint is kept, though only the more
   recent one will be used when rolling back or releasing.  (Releasing the
   newer savepoint with <command>RELEASE SAVEPOINT</command> will cause the older one
   to again become accessible to <command>ROLLBACK TO SAVEPOINT</command> and
   <command>RELEASE SAVEPOINT</command>.) Otherwise, <command>SAVEPOINT</command> is
   fully SQL conforming.
-->
SQLでは、同じ名前のセーブポイントが設定された時は、自動的に古い方のセーブポイントを破棄することになっています。
<productname>PostgreSQL</productname>では、古いセーブポイントも保持されますが、ロールバックや解放時には新しい方のセーブポイントが使用されます。
（<command>RELEASE SAVEPOINT</command>を用いて新しいセーブポイントが解放されると、再び<command>ROLLBACK TO SAVEPOINT</command>や<command>RELEASE SAVEPOINT</command>から古いセーブポイントが使用できるようになります。）
この点以外は、<command>SAVEPOINT</command>は完全にSQLに従っています。
  </para>
 </refsect1>

 <refsect1>
<!--
  <title>See Also</title>
-->
  <title>関連項目</title>

  <simplelist type="inline">
   <member><xref linkend="sql-begin"/></member>
   <member><xref linkend="sql-commit"/></member>
   <member><xref linkend="sql-release-savepoint"/></member>
   <member><xref linkend="sql-rollback"/></member>
   <member><xref linkend="sql-rollback-to"/></member>
  </simplelist>
 </refsect1>
</refentry><|MERGE_RESOLUTION|>--- conflicted
+++ resolved
@@ -75,19 +75,9 @@
     <term><replaceable>savepoint_name</replaceable></term>
     <listitem>
      <para>
-<<<<<<< HEAD
       The name to give to the new savepoint.  If savepoints with the
       same name already exist, they will be inaccessible until newer
       identically-named savepoints are released.
-=======
-<!--
-      The name to give to the new savepoint.  If savepoints with the
-      same name already exist, they will be inaccessible until newer
-      identically-named savepoints are released.
--->
-新しいセーブポイントに付与する名前。
-同じ名前のセーブポイントが既に存在する場合には、より新しい同一の名前のセーブポイントが解放されるまで使用できなくなります。
->>>>>>> 185876a6
      </para>
     </listitem>
    </varlistentry>
@@ -168,14 +158,7 @@
   </para>
 
   <para>
-<<<<<<< HEAD
   To use a single savepoint name:
-=======
-<!--
-  To use a single savepoint name:
--->
-単一のセーブポイント名を使用します。
->>>>>>> 185876a6
 <programlisting>
 BEGIN;
     INSERT INTO table1 VALUES (1);
@@ -184,7 +167,6 @@
     SAVEPOINT my_savepoint;
     INSERT INTO table1 VALUES (3);
 
-<<<<<<< HEAD
     -- rollback to the second savepoint
     ROLLBACK TO SAVEPOINT my_savepoint;
     SELECT * FROM table1;               -- shows rows 1 and 2
@@ -198,39 +180,6 @@
 COMMIT;
 </programlisting>
   The above transaction shows row 3 being rolled back first, then row 2.
-=======
-<!--
-    &#45;- rollback to the second savepoint
--->
-    -- 2番目のセーブポイントまでロールバック
-    ROLLBACK TO SAVEPOINT my_savepoint;
-<!--
-    SELECT * FROM table1;               &#45;- shows rows 1 and 2
--->
-    SELECT * FROM table1;               -- 行 1 と 2 を表示
-
-<!--
-    &#45;- release the second savepoint
--->
-    -- 2番目のセーブポイントを解放
-    RELEASE SAVEPOINT my_savepoint;
-
-<!--
-    &#45;- rollback to the first savepoint
--->
-    -- 1番目のセーブポイントまでロールバック
-    ROLLBACK TO SAVEPOINT my_savepoint;
-<!--
-    SELECT * FROM table1;               &#45;- shows only row 1
--->
-    SELECT * FROM table1;               -- 行 1 のみを表示
-COMMIT;
-</programlisting>
-<!--
-  The above transaction shows row 3 being rolled back first, then row 2.
--->
-上記のトランザクションでは、まず行 3 がロールバックされ、次に行 2 がロールバックされます。
->>>>>>> 185876a6
   </para>
 
  </refsect1>

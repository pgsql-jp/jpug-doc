--- conflicted
+++ resolved
@@ -79,21 +79,6 @@
 リストがある場合、<command>ANALYZE</command>は指定されたテーブルのみを処理します。
 さらにテーブルの列名のリストを与え、その列の統計情報のみを収集することも可能です。
   </para>
-<<<<<<< HEAD
-=======
-
-  <para>
-<!--
-   When the option list is surrounded by parentheses, the options can be
-   written in any order.  The parenthesized syntax was added in
-   <productname>PostgreSQL</productname> 11;  the unparenthesized syntax
-   is deprecated.
--->
-オプションリストが括弧で括られていた場合、オプションは任意の順序で書けます。
-括弧付きの構文は<productname>PostgreSQL</productname> 11で追加されました。
-括弧のない構文は廃止予定です。
-  </para>
->>>>>>> 32de6336
  </refsect1>
 
  <refsect1>
@@ -195,12 +180,9 @@
       following memory units: <literal>B</literal> (bytes),
       <literal>kB</literal> (kilobytes), <literal>MB</literal> (megabytes),
       <literal>GB</literal> (gigabytes), or <literal>TB</literal> (terabytes).
-<<<<<<< HEAD
-=======
 -->
 メモリの量をキロバイト単位で指定します。
 サイズは、数値のサイズに続いて、<literal>B</literal>(バイト)、<literal>kB</literal>(キロバイト)、<literal>MB</literal>(メガバイト)、<literal>GB</literal>(ギガバイト)または<literal>TB</literal>(テラバイト)のいずれか1つのメモリ単位を含む文字列として指定することもできます。
->>>>>>> 32de6336
      </para>
     </listitem>
    </varlistentry>
@@ -263,19 +245,11 @@
   <title>注釈</title>
 
   <para>
-<!--
-   To analyze a table, one must ordinarily be the table's owner or a
-   superuser.  However, database owners are allowed to
+   To analyze a table, one must ordinarily have the <literal>MAINTAIN</literal>
+   privilege on the table.  However, database owners are allowed to
    analyze all tables in their databases, except shared catalogs.
-   (The restriction for shared catalogs means that a true database-wide
-   <command>ANALYZE</command> can only be performed by a superuser.)
    <command>ANALYZE</command> will skip over any tables that the calling user
    does not have permission to analyze.
--->
-テーブルを解析するためには、通常そのテーブルの所有者であるかスーパーユーザでなければなりません。
-しかしながら、データベースの所有者は、共有カタログを除いて、そのデータベースのテーブルをすべて解析できます。
-(共有カタログの制限は、データベース全体の<command>ANALYZE</command>はスーパーユーザだけが実施できるということを意味します。)
-<command>ANALYZE</command>は呼び出したユーザが解析する権限のないテーブルをスキップします。
   </para>
 
   <para>
@@ -314,7 +288,6 @@
   </para>
 
   <para>
-<<<<<<< HEAD
    While <command>ANALYZE</command> is running, the <xref
    linkend="guc-search-path"/> is temporarily changed to <literal>pg_catalog,
    pg_temp</literal>.
@@ -324,15 +297,6 @@
    <command>ANALYZE</command>
    requires only a read lock on the target table, so it can run in
    parallel with other non-DDL activity on the table.
-=======
-<!--
-   <command>ANALYZE</command>
-   requires only a read lock on the target table, so it can run in
-   parallel with other activity on the table.
--->
-<command>ANALYZE</command>は、対象とするテーブルの読み取りロックのみを必要とします。
-したがって、そのテーブルに対する他の操作と並行して実行することができます。
->>>>>>> 32de6336
   </para>
 
   <para>

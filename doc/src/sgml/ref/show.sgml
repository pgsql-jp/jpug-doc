<!--
doc/src/sgml/ref/show.sgml
PostgreSQL documentation
-->

<refentry id="sql-show">
 <indexterm zone="sql-show">
  <primary>SHOW</primary>
 </indexterm>

 <refmeta>
  <refentrytitle>SHOW</refentrytitle>
  <manvolnum>7</manvolnum>
<!--
  <refmiscinfo>SQL - Language Statements</refmiscinfo>
-->
<refmiscinfo>SQL - 言語</refmiscinfo>
 </refmeta>

 <refnamediv>
  <refname>SHOW</refname>
<!--
  <refpurpose>show the value of a run-time parameter</refpurpose>
-->
<refpurpose>実行時パラメータの値を表示する</refpurpose>
 </refnamediv>

 <refsynopsisdiv>
<synopsis>
SHOW <replaceable class="parameter">name</replaceable>
SHOW ALL
</synopsis>
 </refsynopsisdiv>

 <refsect1>
<!--
  <title>Description</title>
-->
  <title>説明</title>

  <para>
<!--
   <command>SHOW</command> will display the current setting of
   run-time parameters. These variables can be set using the
   <command>SET</command> statement, by editing the
   <filename>postgresql.conf</filename> configuration file, through
   the <envar>PGOPTIONS</envar> environmental variable (when using
   <application>libpq</application> or a <application>libpq</application>-based
   application), or through command-line flags when starting the
   <command>postgres</command> server.  See <xref
   linkend="runtime-config"/> for details.
-->
<command>SHOW</command>は、実行時パラメータの現在の設定を表示します。
これらの変数は、<command>SET</command>文、<filename>postgresql.conf</filename>設定ファイルの編集、環境変数<envar>PGOPTIONS</envar>（<application>libpq</application>の使用時、あるいは<application>libpq</application>を使用したアプリケーションの使用時）、または、<command>postgres</command>サーバの始動時のコマンドラインフラグで設定することができます。
詳細は<xref linkend="runtime-config"/>を参照してください。
  </para>
 </refsect1>

 <refsect1>
<!--
  <title>Parameters</title>
-->
  <title>パラメータ</title>

  <variablelist>
   <varlistentry>
    <term><replaceable class="parameter">name</replaceable></term>
    <listitem>
     <para>
<!--
      The name of a run-time parameter.  Available parameters are
      documented in <xref linkend="runtime-config"/> and on the <xref
      linkend="sql-set"/> reference page.  In
      addition, there are a few parameters that can be shown but not
      set:
-->
実行時パラメータの名前です。
利用可能なパラメータは<xref linkend="runtime-config"/>と<xref linkend="sql-set"/>リファレンスページに記載されています。
さらに、表示のみ可能で、変更できない次のようなパラメータがあります。

      <variablelist>
       <varlistentry>
        <term><literal>SERVER_VERSION</literal></term>
        <listitem>
         <para>
<!--
          Shows the server's version number.
-->
          サーバのバージョン番号を示します。
         </para>
        </listitem>
       </varlistentry>

       <varlistentry>
        <term><literal>SERVER_ENCODING</literal></term>
        <listitem>
         <para>
<!--
          Shows the server-side character set encoding.  At present,
          this parameter can be shown but not set, because the
          encoding is determined at database creation time.
-->
          サーバ側の文字セット符号化方式を表示します。
          現時点では、符号化方式はデータベース作成時に決定されるため、このパラメータは表示のみ可能で、変更することができません。
         </para>
        </listitem>
       </varlistentry>

       <varlistentry>
<<<<<<< HEAD
=======
        <term><literal>LC_COLLATE</literal></term>
        <listitem>
         <para>
<!--
          Shows the database's locale setting for collation (text
          ordering).  At present, this parameter can be shown but not
          set, because the setting is determined at database creation
          time.
-->
照合（テキストの順序付け）についてのデータベースのロケール設定を示します。
現時点では、この設定はデータベース作成時に決定されるため、このパラメータは表示のみ可能で、変更することができません。
         </para>
        </listitem>
       </varlistentry>

       <varlistentry>
        <term><literal>LC_CTYPE</literal></term>
        <listitem>
         <para>
<!--
          Shows the database's locale setting for character
          classification.  At present, this parameter can be shown but
          not set, because the setting is determined at database creation
          time.
-->
文字分類についてのデータベースのロケール設定を表示します。
現時点では、この設定はデータベース作成時に決定されるため、このパラメータは表示のみ可能で、変更することができません。
         </para>
        </listitem>
       </varlistentry>

       <varlistentry>
>>>>>>> c1fe09c1
        <term><literal>IS_SUPERUSER</literal></term>
        <listitem>
         <para>
<!--
          True if the current role has superuser privileges.
-->
          現在のロールがスーパーユーザ権限を持つ場合は真になります。
         </para>
        </listitem>
       </varlistentry>
      </variablelist></para>
    </listitem>
   </varlistentry>

   <varlistentry>
    <term><literal>ALL</literal></term>
    <listitem>
     <para>
<!--
      Show the values of all configuration parameters, with descriptions.
-->
      全ての設定パラメータの値とその説明を表示します。
     </para>
    </listitem>
   </varlistentry>
  </variablelist>
 </refsect1>

 <refsect1>
<!--
  <title>Notes</title>
-->
  <title>注釈</title>

  <para>
<!--
   The function <function>current_setting</function> produces
   equivalent output; see <xref linkend="functions-admin-set"/>.
   Also, the
   <link linkend="view-pg-settings"><structname>pg_settings</structname></link>
   system view produces the same information.
-->
関数<function>current_setting</function>は同等の出力を生成します。
<xref linkend="functions-admin-set"/>を参照してください。
また、<link linkend="view-pg-settings"><structname>pg_settings</structname></link>システムビューは同じ情報を生成します。

  </para>
 </refsect1>

 <refsect1>
<!--
  <title>Examples</title>
-->
  <title>例</title>

  <para>
<!--
   Show the current setting of the parameter <varname>DateStyle</varname>:
-->
パラメータ<varname>DateStyle</varname>の現在の設定を表示します。

<programlisting>
SHOW DateStyle;
 DateStyle
-----------
 ISO, MDY
(1 row)
</programlisting>
  </para>

  <para>
<!--
   Show the current setting of the parameter <varname>geqo</varname>:
-->
パラメータ<varname>geqo</varname>の現在の設定を表示します。
<programlisting>
SHOW geqo;
 geqo
------
 on
(1 row)
</programlisting>
  </para>

  <para>
<!--
   Show all settings:
-->
   全設定を表示します。
<programlisting>
SHOW ALL;
            name         | setting |                description
-------------------------+---------+-------------------------------------------------
 allow_system_table_mods | off     | Allows modifications of the structure of ...
    .
    .
    .
 xmloption               | content | Sets whether XML data in implicit parsing ...
 zero_damaged_pages      | off     | Continues processing past damaged page headers.
(196 rows)
</programlisting></para>
 </refsect1>

 <refsect1>
<!--
  <title>Compatibility</title>
-->
  <title>互換性</title>

  <para>
<!--
   The <command>SHOW</command> command is a
   <productname>PostgreSQL</productname> extension.
-->
   <command>SHOW</command>コマンドは<productname>PostgreSQL</productname>の拡張です。
  </para>
 </refsect1>

 <refsect1>
<!--
  <title>See Also</title>
-->
  <title>関連項目</title>

  <simplelist type="inline">
   <member><xref linkend="sql-set"/></member>
   <member><xref linkend="sql-reset"/></member>
  </simplelist>
 </refsect1>

</refentry><|MERGE_RESOLUTION|>--- conflicted
+++ resolved
@@ -107,41 +107,6 @@
        </varlistentry>
 
        <varlistentry>
-<<<<<<< HEAD
-=======
-        <term><literal>LC_COLLATE</literal></term>
-        <listitem>
-         <para>
-<!--
-          Shows the database's locale setting for collation (text
-          ordering).  At present, this parameter can be shown but not
-          set, because the setting is determined at database creation
-          time.
--->
-照合（テキストの順序付け）についてのデータベースのロケール設定を示します。
-現時点では、この設定はデータベース作成時に決定されるため、このパラメータは表示のみ可能で、変更することができません。
-         </para>
-        </listitem>
-       </varlistentry>
-
-       <varlistentry>
-        <term><literal>LC_CTYPE</literal></term>
-        <listitem>
-         <para>
-<!--
-          Shows the database's locale setting for character
-          classification.  At present, this parameter can be shown but
-          not set, because the setting is determined at database creation
-          time.
--->
-文字分類についてのデータベースのロケール設定を表示します。
-現時点では、この設定はデータベース作成時に決定されるため、このパラメータは表示のみ可能で、変更することができません。
-         </para>
-        </listitem>
-       </varlistentry>
-
-       <varlistentry>
->>>>>>> c1fe09c1
         <term><literal>IS_SUPERUSER</literal></term>
         <listitem>
          <para>

# pgscripts.po
#   Japanese message translation file for scripts
#
# Copyright (C) 2011-2022 PostgreSQL Global Development Group
#
# This file is distributed under the same license as the PostgreSQL package.
#
msgid ""
msgstr ""
<<<<<<< HEAD
"Project-Id-Version: scripts (PostgreSQL 15)\n"
"Report-Msgid-Bugs-To: pgsql-bugs@lists.postgresql.org\n"
"POT-Creation-Date: 2022-06-14 20:17+0900\n"
"PO-Revision-Date: 2022-05-11 14:48+0900\n"
=======
"Project-Id-Version: scripts (PostgreSQL 14)\n"
"Report-Msgid-Bugs-To: pgsql-bugs@lists.postgresql.org\n"
"POT-Creation-Date: 2022-05-12 14:05+0900\n"
"PO-Revision-Date: 2022-05-12 14:50+0900\n"
>>>>>>> 185876a6
"Last-Translator: Kyotaro Horiguchi <horikyota.ntt@gmail.com>\n"
"Language-Team: jpug-doc <jpug-doc@ml.postgresql.jp>\n"
"Language: ja\n"
"MIME-Version: 1.0\n"
"Content-Type: text/plain; charset=UTF-8\n"
"Content-Transfer-Encoding: 8bit\n"
"Plural-Forms: nplurals=1; plural=0;\n"
"X-Generator: Poedit 1.8.13\n"

<<<<<<< HEAD
#: ../../../src/common/logging.c:276
=======
#: ../../../src/common/logging.c:259
#, c-format
msgid "fatal: "
msgstr "致命的エラー: "

#: ../../../src/common/logging.c:266
>>>>>>> 185876a6
#, c-format
msgid "error: "
msgstr "エラー: "

<<<<<<< HEAD
#: ../../../src/common/logging.c:283
=======
#: ../../../src/common/logging.c:273
>>>>>>> 185876a6
#, c-format
msgid "warning: "
msgstr "警告: "

#: ../../../src/common/logging.c:294
#, c-format
msgid "detail: "
msgstr "詳細: "

#: ../../../src/common/logging.c:301
#, c-format
msgid "hint: "
msgstr "ヒント: "

#: ../../common/fe_memutils.c:35 ../../common/fe_memutils.c:75
#: ../../common/fe_memutils.c:98 ../../common/fe_memutils.c:162
#, c-format
msgid "out of memory\n"
msgstr "メモリ不足\n"

#: ../../common/fe_memutils.c:92 ../../common/fe_memutils.c:154
#, c-format
msgid "cannot duplicate null pointer (internal error)\n"
msgstr "nullポインタは複製できません (内部エラー)\n"

#: ../../common/username.c:43
#, c-format
msgid "could not look up effective user ID %ld: %s"
<<<<<<< HEAD
msgstr "実効ユーザーID %ldが見つかりませんでした: %s"
=======
msgstr "実効ユーザーID %ld が見つかりませんでした: %s"
>>>>>>> 185876a6

#: ../../common/username.c:45
msgid "user does not exist"
msgstr "ユーザーが存在しません"

#: ../../common/username.c:60
#, c-format
msgid "user name lookup failure: error code %lu"
<<<<<<< HEAD
msgstr "ユーザー名の検索に失敗: エラーコード%lu"
=======
msgstr "ユーザー名の参照に失敗: エラーコード %lu"
>>>>>>> 185876a6

#: ../../fe_utils/cancel.c:189 ../../fe_utils/cancel.c:238
msgid "Cancel request sent\n"
msgstr "キャンセル要求を送信しました\n"

#: ../../fe_utils/cancel.c:190 ../../fe_utils/cancel.c:239
msgid "Could not send cancel request: "
msgstr "キャンセル要求を送信できませんでした: "

<<<<<<< HEAD
#: ../../fe_utils/connect_utils.c:49 ../../fe_utils/connect_utils.c:104
msgid "Password: "
msgstr "パスワード: "

#: ../../fe_utils/connect_utils.c:91
#, c-format
msgid "could not connect to database %s: out of memory"
msgstr "データベース%sに接続できませんでした: メモリ不足です"

#: ../../fe_utils/connect_utils.c:117 pg_isready.c:146
#, c-format
msgid "%s"
msgstr "%s"

#: ../../fe_utils/option_utils.c:69
#, c-format
msgid "invalid value \"%s\" for option %s"
msgstr "オプション %2$s に対する不正な値\"%1$s\""

#: ../../fe_utils/option_utils.c:76
#, c-format
msgid "%s must be in range %d..%d"
msgstr "%sは%d..%dの範囲でなければなりません"
=======
#: ../../fe_utils/connect_utils.c:49 ../../fe_utils/connect_utils.c:107
msgid "Password: "
msgstr "パスワード: "

#: ../../fe_utils/connect_utils.c:92
#, c-format
msgid "could not connect to database %s: out of memory"
msgstr "データベース%sに接続できませんでした: メモリ不足"

#: ../../fe_utils/connect_utils.c:120 pg_isready.c:145
#, c-format
msgid "%s"
msgstr "%s"

#: ../../fe_utils/parallel_slot.c:302
#, c-format
msgid "too many jobs for this platform"
msgstr "このプラットフォームではジョブ数が多すぎます"

#: ../../fe_utils/parallel_slot.c:522
#, c-format
msgid "processing of database \"%s\" failed: %s"
msgstr "データベース\"%s\"の処理に失敗しました: %s"
>>>>>>> 185876a6

#: ../../fe_utils/parallel_slot.c:301
#, c-format
msgid "too many jobs for this platform"
msgstr "このプラットフォームではジョブ数が多すぎます"

#: ../../fe_utils/parallel_slot.c:519
#, c-format
msgid "processing of database \"%s\" failed: %s"
msgstr "データベース\"%s\"の処理に失敗しました: %s"

#: ../../fe_utils/print.c:406
#, c-format
msgid "(%lu row)"
msgid_plural "(%lu rows)"
msgstr[0] "(%lu 行)"

<<<<<<< HEAD
#: ../../fe_utils/print.c:3109
=======
#: ../../fe_utils/print.c:3040
>>>>>>> 185876a6
#, c-format
msgid "Interrupted\n"
msgstr "中断されました\n"

<<<<<<< HEAD
#: ../../fe_utils/print.c:3173
=======
#: ../../fe_utils/print.c:3104
>>>>>>> 185876a6
#, c-format
msgid "Cannot add header to table content: column count of %d exceeded.\n"
msgstr "テーブルの内容に見出しを追加できませんでした: 列数%dが制限を超えています。\n"

<<<<<<< HEAD
#: ../../fe_utils/print.c:3213
=======
#: ../../fe_utils/print.c:3144
>>>>>>> 185876a6
#, c-format
msgid "Cannot add cell to table content: total cell count of %d exceeded.\n"
msgstr "テーブルの内容にセルを追加できませんでした: 全セル数%dが制限を超えています。\n"

<<<<<<< HEAD
#: ../../fe_utils/print.c:3471
=======
#: ../../fe_utils/print.c:3402
>>>>>>> 185876a6
#, c-format
msgid "invalid output format (internal error): %d"
msgstr "出力フォーマットが無効(内部エラー): %d"

#: ../../fe_utils/query_utils.c:33 ../../fe_utils/query_utils.c:58
#, c-format
msgid "query failed: %s"
msgstr "問い合わせが失敗しました: %s"

<<<<<<< HEAD
#: ../../fe_utils/query_utils.c:33 ../../fe_utils/query_utils.c:58
#, c-format
msgid "query failed: %s"
msgstr "問い合わせが失敗しました: %s"

#: ../../fe_utils/query_utils.c:34 ../../fe_utils/query_utils.c:59
#, c-format
msgid "Query was: %s"
msgstr "問い合わせ: %s"

#: clusterdb.c:113 clusterdb.c:132 createdb.c:139 createdb.c:158
#: createuser.c:170 createuser.c:185 dropdb.c:104 dropdb.c:113 dropdb.c:121
#: dropuser.c:95 dropuser.c:110 dropuser.c:123 pg_isready.c:97 pg_isready.c:111
#: reindexdb.c:174 reindexdb.c:193 vacuumdb.c:241 vacuumdb.c:260
#, c-format
msgid "Try \"%s --help\" for more information."
msgstr "詳細は\"%s --help\"を実行してください。"

#: clusterdb.c:130 createdb.c:156 createuser.c:183 dropdb.c:119 dropuser.c:108
#: pg_isready.c:109 reindexdb.c:191 vacuumdb.c:258
=======
#: ../../fe_utils/query_utils.c:34 ../../fe_utils/query_utils.c:59
#, c-format
msgid "query was: %s"
msgstr "問い合わせ: %s"

#: clusterdb.c:112 clusterdb.c:131 createdb.c:123 createdb.c:142
#: createuser.c:172 createuser.c:187 dropdb.c:103 dropdb.c:112 dropdb.c:120
#: dropuser.c:94 dropuser.c:109 dropuser.c:122 pg_isready.c:96 pg_isready.c:110
#: reindexdb.c:174 reindexdb.c:193 vacuumdb.c:251 vacuumdb.c:270
#, c-format
msgid "Try \"%s --help\" for more information.\n"
msgstr "詳細は\"%s --help\"で確認してください。\n"

#: clusterdb.c:129 createdb.c:140 createuser.c:185 dropdb.c:118 dropuser.c:107
#: pg_isready.c:108 reindexdb.c:191 vacuumdb.c:268
>>>>>>> 185876a6
#, c-format
msgid "too many command-line arguments (first is \"%s\")"
msgstr "コマンドライン引数が多すぎます (先頭は\"%s\")"

#: clusterdb.c:148
#, c-format
msgid "cannot cluster all databases and a specific one at the same time"
msgstr "全データベースと特定のデータベースを同時にクラスタ化することはできません"

<<<<<<< HEAD
#: clusterdb.c:151
=======
#: clusterdb.c:154
>>>>>>> 185876a6
#, c-format
msgid "cannot cluster specific table(s) in all databases"
msgstr "すべてのデータベースの特定のテーブル(群)はクラスタ化できません"

<<<<<<< HEAD
#: clusterdb.c:215
=======
#: clusterdb.c:220
>>>>>>> 185876a6
#, c-format
msgid "clustering of table \"%s\" in database \"%s\" failed: %s"
msgstr "データベース\"%2$s\"のテーブル\"%1$s\"のクラスタ化に失敗しました: %3$s"

<<<<<<< HEAD
#: clusterdb.c:218
=======
#: clusterdb.c:223
>>>>>>> 185876a6
#, c-format
msgid "clustering of database \"%s\" failed: %s"
msgstr "データベース\"%s\"のクラスタ化に失敗しました: %s"

<<<<<<< HEAD
#: clusterdb.c:246
=======
#: clusterdb.c:251
>>>>>>> 185876a6
#, c-format
msgid "%s: clustering database \"%s\"\n"
msgstr "%s: データベース\"%s\"をクラスタ化しています\n"

<<<<<<< HEAD
#: clusterdb.c:262
=======
#: clusterdb.c:267
>>>>>>> 185876a6
#, c-format
msgid ""
"%s clusters all previously clustered tables in a database.\n"
"\n"
msgstr "%sはデータベース内で事前にクラスタ化されているすべてのテーブルをクラスタ化します。\n"

<<<<<<< HEAD
#: clusterdb.c:263 createdb.c:283 createuser.c:346 dropdb.c:172 dropuser.c:170
#: pg_isready.c:226 reindexdb.c:760 vacuumdb.c:964
=======
#: clusterdb.c:268 createdb.c:267 createuser.c:351 dropdb.c:171 dropuser.c:169
#: pg_isready.c:225 reindexdb.c:792 vacuumdb.c:1025
>>>>>>> 185876a6
#, c-format
msgid "Usage:\n"
msgstr "使用方法:\n"

<<<<<<< HEAD
#: clusterdb.c:264 reindexdb.c:761 vacuumdb.c:965
=======
#: clusterdb.c:269 reindexdb.c:793 vacuumdb.c:1026
>>>>>>> 185876a6
#, c-format
msgid "  %s [OPTION]... [DBNAME]\n"
msgstr "  %s [オプション]... [データベース名]\n"

<<<<<<< HEAD
#: clusterdb.c:265 createdb.c:285 createuser.c:348 dropdb.c:174 dropuser.c:172
#: pg_isready.c:229 reindexdb.c:762 vacuumdb.c:966
=======
#: clusterdb.c:270 createdb.c:269 createuser.c:353 dropdb.c:173 dropuser.c:171
#: pg_isready.c:228 reindexdb.c:794 vacuumdb.c:1027
>>>>>>> 185876a6
#, c-format
msgid ""
"\n"
"Options:\n"
msgstr ""
"\n"
"オプション:\n"

<<<<<<< HEAD
#: clusterdb.c:266
=======
#: clusterdb.c:271
>>>>>>> 185876a6
#, c-format
msgid "  -a, --all                 cluster all databases\n"
msgstr "  -a, --all                 すべてのデータベースをクラスタ化\n"

<<<<<<< HEAD
#: clusterdb.c:267
=======
#: clusterdb.c:272
>>>>>>> 185876a6
#, c-format
msgid "  -d, --dbname=DBNAME       database to cluster\n"
msgstr "  -d, --dbname=DBNAME       クラスタ化するデータベース\n"

<<<<<<< HEAD
#: clusterdb.c:268 createuser.c:352 dropdb.c:175 dropuser.c:173
=======
#: clusterdb.c:273 createuser.c:357 dropdb.c:174 dropuser.c:172
>>>>>>> 185876a6
#, c-format
msgid "  -e, --echo                show the commands being sent to the server\n"
msgstr "  -e, --echo                サーバーへ送信されているコマンドを表示\n"

<<<<<<< HEAD
#: clusterdb.c:269
=======
#: clusterdb.c:274
>>>>>>> 185876a6
#, c-format
msgid "  -q, --quiet               don't write any messages\n"
msgstr "  -q, --quiet               メッセージを何も出力しない\n"

<<<<<<< HEAD
#: clusterdb.c:270
=======
#: clusterdb.c:275
>>>>>>> 185876a6
#, c-format
msgid "  -t, --table=TABLE         cluster specific table(s) only\n"
msgstr "  -t, --table=テーブル名    指定したテーブル(群)のみをクラスタ化\n"

<<<<<<< HEAD
#: clusterdb.c:271
#, c-format
msgid "  -v, --verbose             write a lot of output\n"
msgstr "  -v, --verbose             多量のメッセージを出力\n"

#: clusterdb.c:272 createuser.c:364 dropdb.c:178 dropuser.c:176
=======
#: clusterdb.c:276
#, c-format
msgid "  -v, --verbose             write a lot of output\n"
msgstr "  -v, --verbose             多くのメッセージを出力\n"

#: clusterdb.c:277 createuser.c:369 dropdb.c:177 dropuser.c:175
>>>>>>> 185876a6
#, c-format
msgid "  -V, --version             output version information, then exit\n"
msgstr "  -V, --version             バージョン情報を表示して終了\n"

<<<<<<< HEAD
#: clusterdb.c:273 createuser.c:369 dropdb.c:180 dropuser.c:178
=======
#: clusterdb.c:278 createuser.c:374 dropdb.c:179 dropuser.c:177
>>>>>>> 185876a6
#, c-format
msgid "  -?, --help                show this help, then exit\n"
msgstr "  -?, --help                このヘルプを表示して終了\n"

<<<<<<< HEAD
#: clusterdb.c:274 createdb.c:300 createuser.c:370 dropdb.c:181 dropuser.c:179
#: pg_isready.c:235 reindexdb.c:777 vacuumdb.c:991
=======
#: clusterdb.c:279 createdb.c:280 createuser.c:375 dropdb.c:180 dropuser.c:178
#: pg_isready.c:234 reindexdb.c:809 vacuumdb.c:1052
>>>>>>> 185876a6
#, c-format
msgid ""
"\n"
"Connection options:\n"
msgstr ""
"\n"
"接続オプション:\n"

<<<<<<< HEAD
#: clusterdb.c:275 createuser.c:371 dropdb.c:182 dropuser.c:180 vacuumdb.c:992
#, c-format
msgid "  -h, --host=HOSTNAME       database server host or socket directory\n"
msgstr "  -h, --host=HOSTNAME       データベースサーバーのホストまたはソケット\n"
"                            ディレクトリ\n"

#: clusterdb.c:276 createuser.c:372 dropdb.c:183 dropuser.c:181 vacuumdb.c:993
=======
#: clusterdb.c:280 createuser.c:376 dropdb.c:181 dropuser.c:179 vacuumdb.c:1053
#, c-format
msgid "  -h, --host=HOSTNAME       database server host or socket directory\n"
msgstr ""
"  -h, --host=HOSTNAME       データベースサーバーのホストまたはソケット\n"
"                            ディレクトリ\n"

#: clusterdb.c:281 createuser.c:377 dropdb.c:182 dropuser.c:180 vacuumdb.c:1054
>>>>>>> 185876a6
#, c-format
msgid "  -p, --port=PORT           database server port\n"
msgstr "  -p, --port=PORT           データベースサーバーのポート番号\n"

<<<<<<< HEAD
#: clusterdb.c:277 dropdb.c:184 vacuumdb.c:994
#, c-format
msgid "  -U, --username=USERNAME   user name to connect as\n"
msgstr "  -U, --username=USERNAME   このユーザー名で接続する\n"

#: clusterdb.c:278 createuser.c:374 dropdb.c:185 dropuser.c:183 vacuumdb.c:995
=======
#: clusterdb.c:282 dropdb.c:183 vacuumdb.c:1055
#, c-format
msgid "  -U, --username=USERNAME   user name to connect as\n"
msgstr "  -U, --username=USERNAME   このユーザー名で接続\n"

#: clusterdb.c:283 createuser.c:379 dropdb.c:184 dropuser.c:182 vacuumdb.c:1056
>>>>>>> 185876a6
#, c-format
msgid "  -w, --no-password         never prompt for password\n"
msgstr "  -w, --no-password         パスワード入力を要求しない\n"

<<<<<<< HEAD
#: clusterdb.c:279 createuser.c:375 dropdb.c:186 dropuser.c:184 vacuumdb.c:996
=======
#: clusterdb.c:284 createuser.c:380 dropdb.c:185 dropuser.c:183 vacuumdb.c:1057
>>>>>>> 185876a6
#, c-format
msgid "  -W, --password            force password prompt\n"
msgstr "  -W, --password            パスワードプロンプトを強制表示\n"

<<<<<<< HEAD
#: clusterdb.c:280 dropdb.c:187 vacuumdb.c:997
=======
#: clusterdb.c:285 dropdb.c:186 vacuumdb.c:1058
>>>>>>> 185876a6
#, c-format
msgid "  --maintenance-db=DBNAME   alternate maintenance database\n"
msgstr "  --maintenance-db=DBNAME   別の保守用データベースを指定\n"

<<<<<<< HEAD
#: clusterdb.c:281
=======
#: clusterdb.c:286
>>>>>>> 185876a6
#, c-format
msgid ""
"\n"
"Read the description of the SQL command CLUSTER for details.\n"
msgstr ""
"\n"
"詳細は SQL コマンドの CLUSTER の説明を参照してください。\n"

<<<<<<< HEAD
#: clusterdb.c:282 createdb.c:308 createuser.c:376 dropdb.c:188 dropuser.c:185
#: pg_isready.c:240 reindexdb.c:785 vacuumdb.c:999
=======
#: clusterdb.c:287 createdb.c:288 createuser.c:381 dropdb.c:187 dropuser.c:184
#: pg_isready.c:239 reindexdb.c:817 vacuumdb.c:1060
>>>>>>> 185876a6
#, c-format
msgid ""
"\n"
"Report bugs to <%s>.\n"
msgstr ""
"\n"
"バグは<%s>に報告してください。\n"

<<<<<<< HEAD
#: clusterdb.c:283 createdb.c:309 createuser.c:377 dropdb.c:189 dropuser.c:186
#: pg_isready.c:241 reindexdb.c:786 vacuumdb.c:1000
=======
#: clusterdb.c:288 createdb.c:289 createuser.c:382 dropdb.c:188 dropuser.c:185
#: pg_isready.c:240 reindexdb.c:818 vacuumdb.c:1061
>>>>>>> 185876a6
#, c-format
msgid "%s home page: <%s>\n"
msgstr "%s ホームページ: <%s>\n"

#: common.c:107
#, c-format
msgid "query returned %d row instead of one: %s"
msgid_plural "query returned %d rows instead of one: %s"
msgstr[0] "問い合わせが1行ではなく%d行返しました: %s"

#. translator: abbreviation for "yes"
#: common.c:131
msgid "y"
msgstr "y"

#. translator: abbreviation for "no"
#: common.c:133
msgid "n"
msgstr "n"

#. translator: This is a question followed by the translated options for
#. "yes" and "no".
#: common.c:143
#, c-format
msgid "%s (%s/%s) "
msgstr "%s (%s/%s)"

#: common.c:164
#, c-format
msgid "Please answer \"%s\" or \"%s\".\n"
msgstr "\"%s\"または\"%s\"で答えてください。\n"

<<<<<<< HEAD
#: createdb.c:165
=======
#: createdb.c:150
>>>>>>> 185876a6
#, c-format
msgid "only one of --locale and --lc-ctype can be specified"
msgstr "--locale か --lc-ctype のいずれか一方のみを指定してください"

<<<<<<< HEAD
#: createdb.c:167
=======
#: createdb.c:155
>>>>>>> 185876a6
#, c-format
msgid "only one of --locale and --lc-collate can be specified"
msgstr "--locale か --lc-collate のいずれか一方のみを指定してください"

<<<<<<< HEAD
#: createdb.c:175
=======
#: createdb.c:166
>>>>>>> 185876a6
#, c-format
msgid "\"%s\" is not a valid encoding name"
msgstr "\"%s\"は有効な符号化方式名ではありません"

<<<<<<< HEAD
#: createdb.c:245
=======
#: createdb.c:229
>>>>>>> 185876a6
#, c-format
msgid "database creation failed: %s"
msgstr "データベースの生成に失敗しました: %s"

<<<<<<< HEAD
#: createdb.c:264
=======
#: createdb.c:248
>>>>>>> 185876a6
#, c-format
msgid "comment creation failed (database was created): %s"
msgstr "コメントの生成に失敗(データベースは生成されました): %s"

<<<<<<< HEAD
#: createdb.c:282
=======
#: createdb.c:266
>>>>>>> 185876a6
#, c-format
msgid ""
"%s creates a PostgreSQL database.\n"
"\n"
msgstr ""
"%sはPostgreSQLデータベースを生成します。\n"
"\n"

<<<<<<< HEAD
#: createdb.c:284
=======
#: createdb.c:268
>>>>>>> 185876a6
#, c-format
msgid "  %s [OPTION]... [DBNAME] [DESCRIPTION]\n"
msgstr "  %s [オプション]... [データベース名] [説明]\n"

<<<<<<< HEAD
#: createdb.c:286
=======
#: createdb.c:270
>>>>>>> 185876a6
#, c-format
msgid "  -D, --tablespace=TABLESPACE  default tablespace for the database\n"
msgstr "  -D, --tablespace=TABLESPACE  データベースのデフォルトテーブルスペース名\n"

<<<<<<< HEAD
#: createdb.c:287 reindexdb.c:766
=======
#: createdb.c:271 reindexdb.c:798
>>>>>>> 185876a6
#, c-format
msgid "  -e, --echo                   show the commands being sent to the server\n"
msgstr "  -e, --echo                   サーバーに送られるコマンドを表示\n"

<<<<<<< HEAD
#: createdb.c:288
=======
#: createdb.c:272
>>>>>>> 185876a6
#, c-format
msgid "  -E, --encoding=ENCODING      encoding for the database\n"
msgstr "  -E, --encoding=ENCODING      データベースの符号化方式\n"

<<<<<<< HEAD
#: createdb.c:289
=======
#: createdb.c:273
>>>>>>> 185876a6
#, c-format
msgid "  -l, --locale=LOCALE          locale settings for the database\n"
msgstr "  -l, --locale=LOCALE          データベースのロケール設定\n"

<<<<<<< HEAD
#: createdb.c:290
=======
#: createdb.c:274
>>>>>>> 185876a6
#, c-format
msgid "      --lc-collate=LOCALE      LC_COLLATE setting for the database\n"
msgstr "      --lc-collate=LOCALE      データベースのLC_COLLATE設定\n"

<<<<<<< HEAD
#: createdb.c:291
=======
#: createdb.c:275
>>>>>>> 185876a6
#, c-format
msgid "      --lc-ctype=LOCALE        LC_CTYPE setting for the database\n"
msgstr "      --lc-ctype=LOCALE        データベースのLC_CTYPE設定\n"

<<<<<<< HEAD
#: createdb.c:292
#, c-format
msgid "      --icu-locale=LOCALE      ICU locale setting for the database\n"
msgstr "      --icu-locale=LOCALE      データベースのICUロケール設定\n"

#: createdb.c:293
#, c-format
msgid ""
"      --locale-provider={libc|icu}\n"
"                               locale provider for the database's default collation\n"
msgstr ""
"      --locale-provider={libc|icu}\n"
"                               データベースのデフォルト照合順序のロケール\n"
"                               プロバイダ\n"

#: createdb.c:295
#, c-format
msgid "  -O, --owner=OWNER            database user to own the new database\n"
msgstr "  -O, --owner=OWNER            新しいデータベースを所有するデータベースユーザー\n"

#: createdb.c:296
#, c-format
msgid "  -S, --strategy=STRATEGY      database creation strategy wal_log or file_copy\n"
msgstr "  -S, --strategy=STRATEGY      データベース生成方法 wal_log または file_copy\n"

#: createdb.c:297
=======
#: createdb.c:276
#, c-format
msgid "  -O, --owner=OWNER            database user to own the new database\n"
msgstr "  -O, --owner=OWNER            新しいデータベースを所有するデータベースユーザー\n"

#: createdb.c:277
>>>>>>> 185876a6
#, c-format
msgid "  -T, --template=TEMPLATE      template database to copy\n"
msgstr "  -T, --template=TEMPLATE      コピーするテンプレートデータベース\n"

<<<<<<< HEAD
#: createdb.c:298 reindexdb.c:775
=======
#: createdb.c:278 reindexdb.c:807
>>>>>>> 185876a6
#, c-format
msgid "  -V, --version                output version information, then exit\n"
msgstr "  -V, --version                バージョン情報を表示して終了\n"

<<<<<<< HEAD
#: createdb.c:299 reindexdb.c:776
=======
#: createdb.c:279 reindexdb.c:808
>>>>>>> 185876a6
#, c-format
msgid "  -?, --help                   show this help, then exit\n"
msgstr "  -?, --help                   このヘルプを表示して終了\n"

<<<<<<< HEAD
#: createdb.c:301 reindexdb.c:778
=======
#: createdb.c:281 reindexdb.c:810
>>>>>>> 185876a6
#, c-format
msgid "  -h, --host=HOSTNAME          database server host or socket directory\n"
msgstr ""
"  -h, --host=HOSTNAME          データベースサーバーホストまたはソケット\n"
"                               ディレクトリ\n"

<<<<<<< HEAD
#: createdb.c:302 reindexdb.c:779
=======
#: createdb.c:282 reindexdb.c:811
>>>>>>> 185876a6
#, c-format
msgid "  -p, --port=PORT              database server port\n"
msgstr "  -p, --port=PORT              データベースサーバーのポート番号\n"

<<<<<<< HEAD
#: createdb.c:303 reindexdb.c:780
=======
#: createdb.c:283 reindexdb.c:812
>>>>>>> 185876a6
#, c-format
msgid "  -U, --username=USERNAME      user name to connect as\n"
msgstr "  -U, --username=USERNAME      接続する際のユーザー名\n"

<<<<<<< HEAD
#: createdb.c:304 reindexdb.c:781
=======
#: createdb.c:284 reindexdb.c:813
>>>>>>> 185876a6
#, c-format
msgid "  -w, --no-password            never prompt for password\n"
msgstr "  -w, --no-password            パスワード入力を要求しない\n"

<<<<<<< HEAD
#: createdb.c:305 reindexdb.c:782
=======
#: createdb.c:285 reindexdb.c:814
>>>>>>> 185876a6
#, c-format
msgid "  -W, --password               force password prompt\n"
msgstr "  -W, --password               パスワードプロンプトを強制\n"

<<<<<<< HEAD
#: createdb.c:306 reindexdb.c:783
=======
#: createdb.c:286 reindexdb.c:815
>>>>>>> 185876a6
#, c-format
msgid "  --maintenance-db=DBNAME      alternate maintenance database\n"
msgstr "  --maintenance-db=DBNAME      別の保守用データベースを指定\n"

<<<<<<< HEAD
#: createdb.c:307
=======
#: createdb.c:287
>>>>>>> 185876a6
#, c-format
msgid ""
"\n"
"By default, a database with the same name as the current user is created.\n"
msgstr ""
"\n"
"デフォルトでは、現在のユーザー名と同名のデータベースが生成されます\n"
<<<<<<< HEAD

#: createuser.c:193
msgid "Enter name of role to add: "
msgstr "追加したいロール名を入力："

#: createuser.c:208
msgid "Enter password for new role: "
msgstr "新しいロールのためのパスワード: "

#: createuser.c:209
=======

#: createuser.c:151
#, c-format
msgid "invalid value for --connection-limit: %s"
msgstr "--connection-limit に対する不正な値: %s"

#: createuser.c:195
msgid "Enter name of role to add: "
msgstr "追加したいロール名を入力："

#: createuser.c:210
msgid "Enter password for new role: "
msgstr "新しいロールのためのパスワード: "

#: createuser.c:211
>>>>>>> 185876a6
msgid "Enter it again: "
msgstr "もう一度入力してください: "

<<<<<<< HEAD
#: createuser.c:212
=======
#: createuser.c:214
>>>>>>> 185876a6
#, c-format
msgid "Passwords didn't match.\n"
msgstr "パスワードが一致しませんでした。\n"

<<<<<<< HEAD
#: createuser.c:220
msgid "Shall the new role be a superuser?"
msgstr "新しいロールをスーパーユーザーにしますか？"

#: createuser.c:235
msgid "Shall the new role be allowed to create databases?"
msgstr "新しいロールに対してデータベースを作成する権限を与えますか？"

#: createuser.c:243
msgid "Shall the new role be allowed to create more new roles?"
msgstr "新しいロールに対して別のロールを作成する権限を与えますか？"

#: createuser.c:278
=======
#: createuser.c:222
msgid "Shall the new role be a superuser?"
msgstr "新しいロールをスーパーユーザーにしますか？"

#: createuser.c:237
msgid "Shall the new role be allowed to create databases?"
msgstr "新しいロールに対してデータベースを作成する権限を与えますか？"

#: createuser.c:245
msgid "Shall the new role be allowed to create more new roles?"
msgstr "新しいロールに対して別のロールを作成する権限を与えますか？"

#: createuser.c:281
>>>>>>> 185876a6
#, c-format
msgid "password encryption failed: %s"
msgstr "パスワードの暗号化に失敗しました: %s"

<<<<<<< HEAD
#: createuser.c:331
=======
#: createuser.c:336
>>>>>>> 185876a6
#, c-format
msgid "creation of new role failed: %s"
msgstr "新しいロールの作成に失敗しました: %s"

<<<<<<< HEAD
#: createuser.c:345
=======
#: createuser.c:350
>>>>>>> 185876a6
#, c-format
msgid ""
"%s creates a new PostgreSQL role.\n"
"\n"
msgstr ""
"%sは新しいPostgreSQLロールを作成します。\n"
"\n"

<<<<<<< HEAD
#: createuser.c:347 dropuser.c:171
=======
#: createuser.c:352 dropuser.c:170
>>>>>>> 185876a6
#, c-format
msgid "  %s [OPTION]... [ROLENAME]\n"
msgstr "  %s [オプション]... [ロール名]\n"

<<<<<<< HEAD
#: createuser.c:349
=======
#: createuser.c:354
>>>>>>> 185876a6
#, c-format
msgid "  -c, --connection-limit=N  connection limit for role (default: no limit)\n"
msgstr "  -c, --connection-limit=N  ロールのコネクション数制限(デフォルト: 制限なし)\n"

<<<<<<< HEAD
#: createuser.c:350
=======
#: createuser.c:355
>>>>>>> 185876a6
#, c-format
msgid "  -d, --createdb            role can create new databases\n"
msgstr "  -d, --createdb            ロールは新しいデータベースを作成可\n"

<<<<<<< HEAD
#: createuser.c:351
=======
#: createuser.c:356
>>>>>>> 185876a6
#, c-format
msgid "  -D, --no-createdb         role cannot create databases (default)\n"
msgstr "  -D, --no-createdb         ロールは新しいデータベースを作成不可(デフォルト)\n"

<<<<<<< HEAD
#: createuser.c:353
=======
#: createuser.c:358
>>>>>>> 185876a6
#, c-format
msgid "  -g, --role=ROLE           new role will be a member of this role\n"
msgstr "  -g, --role=ROLE           新しいロールはこのロールのメンバーにする\n"

<<<<<<< HEAD
#: createuser.c:354
=======
#: createuser.c:359
>>>>>>> 185876a6
#, c-format
msgid ""
"  -i, --inherit             role inherits privileges of roles it is a\n"
"                            member of (default)\n"
msgstr ""
"  -i, --inherit             ロールがメンバーとなるロール群から権限を継承\n"
"                            (デフォルト)\n"

<<<<<<< HEAD
#: createuser.c:356
=======
#: createuser.c:361
>>>>>>> 185876a6
#, c-format
msgid "  -I, --no-inherit          role does not inherit privileges\n"
msgstr "  -I, --no-inherit          権限を継承しない\n"

<<<<<<< HEAD
#: createuser.c:357
=======
#: createuser.c:362
>>>>>>> 185876a6
#, c-format
msgid "  -l, --login               role can login (default)\n"
msgstr "  -l, --login               ロールはログイン可能(デフォルト)\n"

<<<<<<< HEAD
#: createuser.c:358
=======
#: createuser.c:363
>>>>>>> 185876a6
#, c-format
msgid "  -L, --no-login            role cannot login\n"
msgstr "  -L, --no-login            ロールはログイン不可\n"

<<<<<<< HEAD
#: createuser.c:359
=======
#: createuser.c:364
>>>>>>> 185876a6
#, c-format
msgid "  -P, --pwprompt            assign a password to new role\n"
msgstr "  -P, --pwprompt            新しいロールにパスワードを割り当てる\n"

<<<<<<< HEAD
#: createuser.c:360
=======
#: createuser.c:365
>>>>>>> 185876a6
#, c-format
msgid "  -r, --createrole          role can create new roles\n"
msgstr "  -r, --createrole          ロールは別のロールを作成可\n"

<<<<<<< HEAD
#: createuser.c:361
=======
#: createuser.c:366
>>>>>>> 185876a6
#, c-format
msgid "  -R, --no-createrole       role cannot create roles (default)\n"
msgstr "  -R, --no-createrole       ロールは別のロールを作成不可(デフォルト)\n"

<<<<<<< HEAD
#: createuser.c:362
=======
#: createuser.c:367
>>>>>>> 185876a6
#, c-format
msgid "  -s, --superuser           role will be superuser\n"
msgstr "  -s, --superuser           ロールをスーパーユーザーにする\n"

<<<<<<< HEAD
#: createuser.c:363
=======
#: createuser.c:368
>>>>>>> 185876a6
#, c-format
msgid "  -S, --no-superuser        role will not be superuser (default)\n"
msgstr "  -S, --no-superuser        ロールをスーパーユーザーにしない(デフォルト)\n"

<<<<<<< HEAD
#: createuser.c:365
=======
#: createuser.c:370
>>>>>>> 185876a6
#, c-format
msgid ""
"  --interactive             prompt for missing role name and attributes rather\n"
"                            than using defaults\n"
msgstr "  --interactive             デフォルトを使わず未指定のロール名や属性は入力を促す\n"

<<<<<<< HEAD
#: createuser.c:367
=======
#: createuser.c:372
>>>>>>> 185876a6
#, c-format
msgid "  --replication             role can initiate replication\n"
msgstr "  --replication             ロールはレプリケーションを初期化可\n"

<<<<<<< HEAD
#: createuser.c:368
=======
#: createuser.c:373
>>>>>>> 185876a6
#, c-format
msgid "  --no-replication          role cannot initiate replication\n"
msgstr "  --no-replication          ロールはレプリケーションを初期化不可\n"

<<<<<<< HEAD
#: createuser.c:373
#, c-format
msgid "  -U, --username=USERNAME   user name to connect as (not the one to create)\n"
msgstr "  -U, --username=USERNAME   このユーザーとして接続(作成対象ユーザーでは\n"
"                            ありません)\n"

#: dropdb.c:112
=======
#: createuser.c:378
#, c-format
msgid "  -U, --username=USERNAME   user name to connect as (not the one to create)\n"
msgstr ""
"  -U, --username=ユーザー名 このユーザーとして接続(作成対象ユーザーでは\n"
"                            ありません)\n"

#: dropdb.c:111
>>>>>>> 185876a6
#, c-format
msgid "missing required argument database name"
msgstr "必須の引数であるデータベース名がありません"

<<<<<<< HEAD
#: dropdb.c:127
=======
#: dropdb.c:126
>>>>>>> 185876a6
#, c-format
msgid "Database \"%s\" will be permanently removed.\n"
msgstr "データベース\"%s\"は永久に削除されます。\n"

<<<<<<< HEAD
#: dropdb.c:128 dropuser.c:131
msgid "Are you sure?"
msgstr "実行しますか？"

#: dropdb.c:157
=======
#: dropdb.c:127 dropuser.c:130
msgid "Are you sure?"
msgstr "実行しますか？"

#: dropdb.c:156
>>>>>>> 185876a6
#, c-format
msgid "database removal failed: %s"
msgstr "データベースの削除に失敗しました: %s"

<<<<<<< HEAD
#: dropdb.c:171
=======
#: dropdb.c:170
>>>>>>> 185876a6
#, c-format
msgid ""
"%s removes a PostgreSQL database.\n"
"\n"
msgstr ""
"%sはPostgreSQLデータベースを削除します。\n"
"\n"

<<<<<<< HEAD
#: dropdb.c:173
=======
#: dropdb.c:172
>>>>>>> 185876a6
#, c-format
msgid "  %s [OPTION]... DBNAME\n"
msgstr "  %s [オプション]... [データベース名]\n"

<<<<<<< HEAD
#: dropdb.c:176
=======
#: dropdb.c:175
>>>>>>> 185876a6
#, c-format
msgid "  -f, --force               try to terminate other connections before dropping\n"
msgstr "  -f, --force               削除前に他の接続の終了を試行\n"

<<<<<<< HEAD
#: dropdb.c:177
=======
#: dropdb.c:176
>>>>>>> 185876a6
#, c-format
msgid "  -i, --interactive         prompt before deleting anything\n"
msgstr "  -i, --interactive         何かを削除する前に警告\n"

<<<<<<< HEAD
#: dropdb.c:179
=======
#: dropdb.c:178
>>>>>>> 185876a6
#, c-format
msgid "  --if-exists               don't report error if database doesn't exist\n"
msgstr "  --if-exists               データベースが存在しない場合にエラーを報告しない\n"

<<<<<<< HEAD
#: dropuser.c:118
=======
#: dropuser.c:117
>>>>>>> 185876a6
msgid "Enter name of role to drop: "
msgstr "削除したいロール名を入力："

#: dropuser.c:122
#, c-format
msgid "missing required argument role name"
msgstr "必須の引数であるロール名がありません"

#: dropuser.c:130
#, c-format
msgid "Role \"%s\" will be permanently removed.\n"
msgstr "ロール\"%s\"は永久に削除されます\n"

<<<<<<< HEAD
#: dropuser.c:154
=======
#: dropuser.c:153
>>>>>>> 185876a6
#, c-format
msgid "removal of role \"%s\" failed: %s"
msgstr "ロール\"%s\"の削除に失敗しました: %s"

<<<<<<< HEAD
#: dropuser.c:169
=======
#: dropuser.c:168
>>>>>>> 185876a6
#, c-format
msgid ""
"%s removes a PostgreSQL role.\n"
"\n"
msgstr ""
"%sはPostgreSQLのロールを削除します。\n"
"\n"

<<<<<<< HEAD
#: dropuser.c:174
=======
#: dropuser.c:173
>>>>>>> 185876a6
#, c-format
msgid ""
"  -i, --interactive         prompt before deleting anything, and prompt for\n"
"                            role name if not specified\n"
msgstr ""
"  -i, --interactive         何かを削除する前に入力を促し、またロール名が指定\n"
"                            されていない場合はその入力を促す\n"

<<<<<<< HEAD
#: dropuser.c:177
=======
#: dropuser.c:176
>>>>>>> 185876a6
#, c-format
msgid "  --if-exists               don't report error if user doesn't exist\n"
msgstr "  --if-exists               ユーザーが存在しない場合にエラーを報告しない\n"

<<<<<<< HEAD
#: dropuser.c:182
#, c-format
msgid "  -U, --username=USERNAME   user name to connect as (not the one to drop)\n"
msgstr "  -U, --username=USERNAME   このユーザーとして接続(削除対象ユーザーでは\n"
"                            ありません)\n"

#: pg_isready.c:154
=======
#: dropuser.c:181
#, c-format
msgid "  -U, --username=USERNAME   user name to connect as (not the one to drop)\n"
msgstr ""
"  -U, --username=ユーザー名 このユーザーとして接続(削除対象ユーザーでは\n"
"                            ありません)\n"

#: pg_isready.c:153
>>>>>>> 185876a6
#, c-format
msgid "could not fetch default options"
msgstr "デフォルトのオプションを取り出すことができませんでした"

<<<<<<< HEAD
#: pg_isready.c:203
=======
#: pg_isready.c:202
>>>>>>> 185876a6
#, c-format
msgid "accepting connections\n"
msgstr "接続を受け付けています\n"

<<<<<<< HEAD
#: pg_isready.c:206
=======
#: pg_isready.c:205
>>>>>>> 185876a6
#, c-format
msgid "rejecting connections\n"
msgstr "接続を拒絶しています\n"

<<<<<<< HEAD
#: pg_isready.c:209
=======
#: pg_isready.c:208
>>>>>>> 185876a6
#, c-format
msgid "no response\n"
msgstr "レスポンスがありません\n"

<<<<<<< HEAD
#: pg_isready.c:212
=======
#: pg_isready.c:211
>>>>>>> 185876a6
#, c-format
msgid "no attempt\n"
msgstr "施行がありません\n"

<<<<<<< HEAD
#: pg_isready.c:215
=======
#: pg_isready.c:214
>>>>>>> 185876a6
#, c-format
msgid "unknown\n"
msgstr "不明\n"

<<<<<<< HEAD
#: pg_isready.c:225
=======
#: pg_isready.c:224
>>>>>>> 185876a6
#, c-format
msgid ""
"%s issues a connection check to a PostgreSQL database.\n"
"\n"
msgstr ""
"%sはPostgreSQLデータベースに対して接続検査を発行します。\n"
"\n"

<<<<<<< HEAD
#: pg_isready.c:227
=======
#: pg_isready.c:226
>>>>>>> 185876a6
#, c-format
msgid "  %s [OPTION]...\n"
msgstr "  %s [オプション]...\n"

<<<<<<< HEAD
#: pg_isready.c:230
=======
#: pg_isready.c:229
>>>>>>> 185876a6
#, c-format
msgid "  -d, --dbname=DBNAME      database name\n"
msgstr "  -d, --dbname=DBNAME      データベース名\n"

<<<<<<< HEAD
#: pg_isready.c:231
=======
#: pg_isready.c:230
>>>>>>> 185876a6
#, c-format
msgid "  -q, --quiet              run quietly\n"
msgstr "  -q, --quiet              メッセージを出力せずに実行\n"

<<<<<<< HEAD
#: pg_isready.c:232
=======
#: pg_isready.c:231
>>>>>>> 185876a6
#, c-format
msgid "  -V, --version            output version information, then exit\n"
msgstr "  -V, --version            バージョン情報を表示して終了\n"

<<<<<<< HEAD
#: pg_isready.c:233
=======
#: pg_isready.c:232
>>>>>>> 185876a6
#, c-format
msgid "  -?, --help               show this help, then exit\n"
msgstr "  -?, --help               このヘルプを表示して終了\n"

<<<<<<< HEAD
#: pg_isready.c:236
#, c-format
msgid "  -h, --host=HOSTNAME      database server host or socket directory\n"
msgstr "  -h, --host=HOSTNAME      データベースサーバーのホストまたはソケット\n"
       "                           ディレクトリ\n"

#: pg_isready.c:237
=======
#: pg_isready.c:235
#, c-format
msgid "  -h, --host=HOSTNAME      database server host or socket directory\n"
msgstr "  -h, --host=HOSTNAME      データベースサーバーのホストまたはソケットディレクトリ\n"

#: pg_isready.c:236
>>>>>>> 185876a6
#, c-format
msgid "  -p, --port=PORT          database server port\n"
msgstr "  -p, --port=PORT          データベースサーバーのポート番号\n"

<<<<<<< HEAD
#: pg_isready.c:238
=======
#: pg_isready.c:237
>>>>>>> 185876a6
#, c-format
msgid "  -t, --timeout=SECS       seconds to wait when attempting connection, 0 disables (default: %s)\n"
msgstr "  -t, --timeout=SECS       接続試行時の待機秒数、ゼロで無効化(デフォルト: %s)\n"

<<<<<<< HEAD
#: pg_isready.c:239
#, c-format
msgid "  -U, --username=USERNAME  user name to connect as\n"
msgstr "  -U, --username=USERNAME  このユーザー名で接続する\n"

#: reindexdb.c:209
=======
#: pg_isready.c:238
#, c-format
msgid "  -U, --username=USERNAME  user name to connect as\n"
msgstr "  -U, --username=USERNAME  このユーザー名で接続\n"

#: reindexdb.c:157 vacuumdb.c:198
#, c-format
msgid "number of parallel jobs must be at least 1"
msgstr "並列ジョブの数は最低でも1以上でなければなりません"

#: reindexdb.c:210
>>>>>>> 185876a6
#, c-format
msgid "cannot reindex all databases and a specific one at the same time"
msgstr "全データベースと特定のデータベースは同時に再インデックス化はできません"

<<<<<<< HEAD
#: reindexdb.c:211
=======
#: reindexdb.c:215
>>>>>>> 185876a6
#, c-format
msgid "cannot reindex all databases and system catalogs at the same time"
msgstr "全データベースとシステムカタログの両方は同時に再インデックス化はできません"

<<<<<<< HEAD
#: reindexdb.c:213
=======
#: reindexdb.c:220
>>>>>>> 185876a6
#, c-format
msgid "cannot reindex specific schema(s) in all databases"
msgstr "全データベースにおける特定のスキーマ(群)の再インデックス化はできません"

<<<<<<< HEAD
#: reindexdb.c:215
=======
#: reindexdb.c:225
>>>>>>> 185876a6
#, c-format
msgid "cannot reindex specific table(s) in all databases"
msgstr "全データベースにおける特定のテーブル(群)の再インデックス化はできません"

#: reindexdb.c:230
#, c-format
msgid "cannot reindex specific index(es) in all databases"
msgstr "全データベースにおける特定のインデックス(群)の再作成はできません"

<<<<<<< HEAD
#: reindexdb.c:227
=======
#: reindexdb.c:243
>>>>>>> 185876a6
#, c-format
msgid "cannot reindex specific schema(s) and system catalogs at the same time"
msgstr "特定のスキーマ(群)とシステムカタログは同時に再インデックス化はできません"

<<<<<<< HEAD
#: reindexdb.c:229
=======
#: reindexdb.c:248
>>>>>>> 185876a6
#, c-format
msgid "cannot reindex specific table(s) and system catalogs at the same time"
msgstr "特定のテーブル(群)とシステムカタログは同時に再インデックス化はできません"

<<<<<<< HEAD
#: reindexdb.c:231
=======
#: reindexdb.c:253
>>>>>>> 185876a6
#, c-format
msgid "cannot reindex specific index(es) and system catalogs at the same time"
msgstr "特定のインデックスとシステムカタログは同時に再インデックス化はできません"

<<<<<<< HEAD
#: reindexdb.c:234
=======
#: reindexdb.c:259
>>>>>>> 185876a6
#, c-format
msgid "cannot use multiple jobs to reindex system catalogs"
msgstr "システムカタログのインデックス再構築では複数ジョブを使用できません"

<<<<<<< HEAD
#: reindexdb.c:260
=======
#: reindexdb.c:288
>>>>>>> 185876a6
#, c-format
msgid "cannot use multiple jobs to reindex indexes"
msgstr "インデックス再構築には複数ジョブを使用できません"

<<<<<<< HEAD
#: reindexdb.c:323 reindexdb.c:330 vacuumdb.c:425 vacuumdb.c:432 vacuumdb.c:439
#: vacuumdb.c:446 vacuumdb.c:453 vacuumdb.c:460 vacuumdb.c:465 vacuumdb.c:469
#: vacuumdb.c:473
=======
#: reindexdb.c:353 reindexdb.c:361 vacuumdb.c:471 vacuumdb.c:479 vacuumdb.c:487
#: vacuumdb.c:495 vacuumdb.c:503 vacuumdb.c:511 vacuumdb.c:518 vacuumdb.c:525
#: vacuumdb.c:532
>>>>>>> 185876a6
#, c-format
msgid "cannot use the \"%s\" option on server versions older than PostgreSQL %s"
msgstr "PostgreSQL %2$sよりも古いサーバーバージョンでは\"%1$s\"オプションは使えません"

<<<<<<< HEAD
#: reindexdb.c:369
=======
#: reindexdb.c:401
>>>>>>> 185876a6
#, c-format
msgid "cannot reindex system catalogs concurrently, skipping all"
msgstr "システムカタログではインデックスの並行再構築はできません、全てスキップします"

<<<<<<< HEAD
#: reindexdb.c:573
=======
#: reindexdb.c:605
>>>>>>> 185876a6
#, c-format
msgid "reindexing of database \"%s\" failed: %s"
msgstr "データベース\"%s\"のインデックス再構築に失敗しました: %s"

<<<<<<< HEAD
#: reindexdb.c:577
=======
#: reindexdb.c:609
>>>>>>> 185876a6
#, c-format
msgid "reindexing of index \"%s\" in database \"%s\" failed: %s"
msgstr "データベース\"%2$s\"中にあるインデックス\"%1$s\"の再作成に失敗しました: %3$s"

<<<<<<< HEAD
#: reindexdb.c:581
=======
#: reindexdb.c:613
>>>>>>> 185876a6
#, c-format
msgid "reindexing of schema \"%s\" in database \"%s\" failed: %s"
msgstr "データベース\"%2$s\"中にあるスキーマ\"%1$s\"のインデックス再構築に失敗しました: %3$s"

<<<<<<< HEAD
#: reindexdb.c:585
=======
#: reindexdb.c:617
>>>>>>> 185876a6
#, c-format
msgid "reindexing of system catalogs in database \"%s\" failed: %s"
msgstr "データベース\"%s\"中のシステムカタログのインデックス再構築に失敗しました: %s"

<<<<<<< HEAD
#: reindexdb.c:589
=======
#: reindexdb.c:621
>>>>>>> 185876a6
#, c-format
msgid "reindexing of table \"%s\" in database \"%s\" failed: %s"
msgstr "データベース\"%2$s\"中にあるテーブル\"%1$s\"のインでックス再構築に失敗しました: %3$s"

<<<<<<< HEAD
#: reindexdb.c:742
=======
#: reindexdb.c:774
>>>>>>> 185876a6
#, c-format
msgid "%s: reindexing database \"%s\"\n"
msgstr "%s: データベース\"%s\"を再インデックス化しています\n"

<<<<<<< HEAD
#: reindexdb.c:759
=======
#: reindexdb.c:791
>>>>>>> 185876a6
#, c-format
msgid ""
"%s reindexes a PostgreSQL database.\n"
"\n"
msgstr ""
"%sはPostgreSQLデータベースのインデックス再構築を行います。\n"
"\n"

<<<<<<< HEAD
#: reindexdb.c:763
#, c-format
msgid "  -a, --all                    reindex all databases\n"
msgstr "  -a, --all                    全データベースでインデックス再構築を行う\n"

#: reindexdb.c:764
#, c-format
msgid "      --concurrently           reindex concurrently\n"
msgstr "      --concurrently           並行インデックス再構築\n"

#: reindexdb.c:765
#, c-format
msgid "  -d, --dbname=DBNAME          database to reindex\n"
msgstr "  -d, --dbname=DBNAME          インデックス再構築対象のデータベース\n"

#: reindexdb.c:767
#, c-format
msgid "  -i, --index=INDEX            recreate specific index(es) only\n"
msgstr "  -i, --index=INDEX            指定したインデックス(群)のみを再構築\n"

#: reindexdb.c:768
#, c-format
msgid "  -j, --jobs=NUM               use this many concurrent connections to reindex\n"
msgstr "  -j, --jobs=NUM               インデックス再構築にこの数の並列接続を使用\n"

#: reindexdb.c:769
#, c-format
msgid "  -q, --quiet                  don't write any messages\n"
msgstr "  -q, --quiet                  メッセージを一切出力しない\n"

#: reindexdb.c:770
#, c-format
msgid "  -s, --system                 reindex system catalogs only\n"
msgstr "  -s, --system                 システムカタログのインデックスのみを再構築\n"

#: reindexdb.c:771
=======
#: reindexdb.c:795
#, c-format
msgid "  -a, --all                    reindex all databases\n"
msgstr "  -a, --all                    全データベースのインデックス再構築を行う\n"

#: reindexdb.c:796
#, c-format
msgid "      --concurrently           reindex concurrently\n"
msgstr "      --concurrently           再構築の並行実行\n"

#: reindexdb.c:797
#, c-format
msgid "  -d, --dbname=DBNAME          database to reindex\n"
msgstr "  -d, --dbname=DBNAME          インデックス再構築対象のデータベース名\n"

#: reindexdb.c:799
#, c-format
msgid "  -i, --index=INDEX            recreate specific index(es) only\n"
msgstr "  -i, --index=INDEX            指定したインデックス(群)のみインデックス再構築\n"

#: reindexdb.c:800
#, c-format
msgid "  -j, --jobs=NUM               use this many concurrent connections to reindex\n"
msgstr "  -j, --jobs=NUM               インデックス再構築の並列接続数を指定\n"

#: reindexdb.c:801
#, c-format
msgid "  -q, --quiet                  don't write any messages\n"
msgstr "  -q, --quiet                  メッセージを出力しない\n"

#: reindexdb.c:802
#, c-format
msgid "  -s, --system                 reindex system catalogs only\n"
msgstr "  -s, --system                 システムカタログのインデックスのみを再構築\n"

#: reindexdb.c:803
#, c-format
msgid "  -S, --schema=SCHEMA          reindex specific schema(s) only\n"
msgstr "  -S, --schema=SCHEMA          指定したスキーマ(群)のみでインデックス再構築\n"

#: reindexdb.c:804
#, c-format
msgid "  -t, --table=TABLE            reindex specific table(s) only\n"
msgstr "  -t, --table=TABLE            指定したテーブル(群)のみでインデックス再構築\n"

#: reindexdb.c:805
#, c-format
msgid "      --tablespace=TABLESPACE  tablespace where indexes are rebuilt\n"
msgstr "  -D, --tablespace=TABLESPACE  インデックス再構築先のテーブルスペース\n"

#: reindexdb.c:806
#, c-format
msgid "  -v, --verbose                write a lot of output\n"
msgstr "  -v, --verbose                多くのメッセージを出力\n"

#: reindexdb.c:816
>>>>>>> 185876a6
#, c-format
msgid "  -S, --schema=SCHEMA          reindex specific schema(s) only\n"
msgstr "  -S, --schema=SCHEMA          指定したスキーマ(群)のインデックスのみを再構築\n"

<<<<<<< HEAD
#: reindexdb.c:772
#, c-format
msgid "  -t, --table=TABLE            reindex specific table(s) only\n"
msgstr "  -t, --table=TABLE            指定したテーブル(群)のインデックスを再構築\n"

#: reindexdb.c:773
#, c-format
msgid "      --tablespace=TABLESPACE  tablespace where indexes are rebuilt\n"
msgstr "  -D, --tablespace=TABLESPACE  インデックス再構築先のテーブル空間\n"

#: reindexdb.c:774
=======
#: vacuumdb.c:206
#, c-format
msgid "parallel workers for vacuum must be greater than or equal to zero"
msgstr "VACUUMの並列ワーカー数は0以上でなければなりません"

#: vacuumdb.c:226
>>>>>>> 185876a6
#, c-format
msgid "  -v, --verbose                write a lot of output\n"
msgstr "  -v, --verbose                多量のメッセージを出力\n"

<<<<<<< HEAD
#: reindexdb.c:784
=======
#: vacuumdb.c:234
>>>>>>> 185876a6
#, c-format
msgid ""
"\n"
"Read the description of the SQL command REINDEX for details.\n"
msgstr ""
"\n"
"詳細はSQLコマンドREINDEXに関する説明を参照してください。\n"

<<<<<<< HEAD
#: vacuumdb.c:267 vacuumdb.c:270 vacuumdb.c:273 vacuumdb.c:276 vacuumdb.c:279
#: vacuumdb.c:282 vacuumdb.c:285 vacuumdb.c:294
=======
#: vacuumdb.c:278 vacuumdb.c:284 vacuumdb.c:290 vacuumdb.c:296 vacuumdb.c:302
#: vacuumdb.c:308 vacuumdb.c:314 vacuumdb.c:326
>>>>>>> 185876a6
#, c-format
msgid "cannot use the \"%s\" option when performing only analyze"
msgstr "analyzeのみを実行する場合\"%s\"は使えません"

<<<<<<< HEAD
#: vacuumdb.c:297
#, c-format
msgid "cannot use the \"%s\" option when performing full vacuum"
msgstr "完全(full)VACUUMを実行する場合は\"%s\"オプションは使えません"

#: vacuumdb.c:303
#, c-format
msgid "cannot use the \"%s\" option with the \"%s\" option"
msgstr "\"%s\"オプションは\"%s\"と同時には使えません"

#: vacuumdb.c:322
=======
#: vacuumdb.c:332
#, c-format
msgid "cannot use the \"%s\" option when performing full vacuum"
msgstr "完全VACUUMを実行する場合\"%s\"オプションは使えません"

#: vacuumdb.c:341
#, c-format
msgid "cannot use the \"%s\" option with the \"%s\" option"
msgstr "\"%s\"オプションは\"%s\"オプションと同時には使用できません"

#: vacuumdb.c:363
>>>>>>> 185876a6
#, c-format
msgid "cannot vacuum all databases and a specific one at the same time"
msgstr "全データベースと特定のデータベースを同時にVACUUMすることはできません"

<<<<<<< HEAD
#: vacuumdb.c:324
=======
#: vacuumdb.c:368
>>>>>>> 185876a6
#, c-format
msgid "cannot vacuum specific table(s) in all databases"
msgstr "全データベースの特定のテーブル(群)をVACUUMすることはできません"

<<<<<<< HEAD
#: vacuumdb.c:412
msgid "Generating minimal optimizer statistics (1 target)"
msgstr "最適化のための情報を最小限生成します(1対象)"

#: vacuumdb.c:413
msgid "Generating medium optimizer statistics (10 targets)"
msgstr "最適化のための情報を複数生成します(10対象)"

#: vacuumdb.c:414
msgid "Generating default (full) optimizer statistics"
msgstr "最適化のための情報をデフォルト数(全て)生成します"

#: vacuumdb.c:479
=======
#: vacuumdb.c:458
msgid "Generating minimal optimizer statistics (1 target)"
msgstr "最適化のための情報を最小限生成します(1対象)"

#: vacuumdb.c:459
msgid "Generating medium optimizer statistics (10 targets)"
msgstr "最適化のための情報を複数生成します(10対象)"

#: vacuumdb.c:460
msgid "Generating default (full) optimizer statistics"
msgstr "最適化のための情報をデフォルト数(全て)生成します"

#: vacuumdb.c:540
>>>>>>> 185876a6
#, c-format
msgid "%s: processing database \"%s\": %s\n"
msgstr "%s: データベース\"%s\"の処理中です: %s\n"

<<<<<<< HEAD
#: vacuumdb.c:482
=======
#: vacuumdb.c:543
>>>>>>> 185876a6
#, c-format
msgid "%s: vacuuming database \"%s\"\n"
msgstr "%s: データベース\"%s\"をVACUUMしています\n"

<<<<<<< HEAD
#: vacuumdb.c:952
=======
#: vacuumdb.c:1013
>>>>>>> 185876a6
#, c-format
msgid "vacuuming of table \"%s\" in database \"%s\" failed: %s"
msgstr "データベース \"%2$s\"のテーブル\"%1$sのVACUUMに失敗しました： %3$s"

<<<<<<< HEAD
#: vacuumdb.c:955
=======
#: vacuumdb.c:1016
>>>>>>> 185876a6
#, c-format
msgid "vacuuming of database \"%s\" failed: %s"
msgstr "データベース\"%s\"のVACUUMに失敗しました: %s"

<<<<<<< HEAD
#: vacuumdb.c:963
=======
#: vacuumdb.c:1024
>>>>>>> 185876a6
#, c-format
msgid ""
"%s cleans and analyzes a PostgreSQL database.\n"
"\n"
msgstr "%sはPostgreSQLデータベースのゴミ回収および分析を行います。\n"

<<<<<<< HEAD
#: vacuumdb.c:967
=======
#: vacuumdb.c:1028
>>>>>>> 185876a6
#, c-format
msgid "  -a, --all                       vacuum all databases\n"
msgstr "  -a, --all                       全データベースをVACUUM\n"

<<<<<<< HEAD
#: vacuumdb.c:968
=======
#: vacuumdb.c:1029
>>>>>>> 185876a6
#, c-format
msgid "  -d, --dbname=DBNAME             database to vacuum\n"
msgstr "  -d, --dbname=DBNAME             VACUUMするデータベース名\n"

<<<<<<< HEAD
#: vacuumdb.c:969
=======
#: vacuumdb.c:1030
>>>>>>> 185876a6
#, c-format
msgid "      --disable-page-skipping     disable all page-skipping behavior\n"
msgstr "      --disable-page-skipping     すべてのページスキップ動作を禁止\n"

<<<<<<< HEAD
#: vacuumdb.c:970
=======
#: vacuumdb.c:1031
>>>>>>> 185876a6
#, c-format
msgid "  -e, --echo                      show the commands being sent to the server\n"
msgstr "  -e, --echo                      サーバーに送られるコマンドを表示\n"

<<<<<<< HEAD
#: vacuumdb.c:971
=======
#: vacuumdb.c:1032
>>>>>>> 185876a6
#, c-format
msgid "  -f, --full                      do full vacuuming\n"
msgstr "  -f, --full                      VACUUM FULLを実行\n"

<<<<<<< HEAD
#: vacuumdb.c:972
=======
#: vacuumdb.c:1033
>>>>>>> 185876a6
#, c-format
msgid "  -F, --freeze                    freeze row transaction information\n"
msgstr "  -F, --freeze                    行トランザクション情報を凍結\n"

<<<<<<< HEAD
#: vacuumdb.c:973
#, c-format
msgid "      --force-index-cleanup       always remove index entries that point to dead tuples\n"
msgstr ""
"      --force-index-cleanup       デッドタプルを指すインデックスエントリを常に\n"
"                                  除去する\n"

#: vacuumdb.c:974
=======
#: vacuumdb.c:1034
#, c-format
msgid "      --force-index-cleanup       always remove index entries that point to dead tuples\n"
msgstr ""
"      --force-index-cleanup       デッドタプルを指すインデックスエントリを\n"
"                                  必ず削除\n"

#: vacuumdb.c:1035
>>>>>>> 185876a6
#, c-format
msgid "  -j, --jobs=NUM                  use this many concurrent connections to vacuum\n"
msgstr "  -j, --jobs=NUM                  バキューム時に指定した同時接続数を使用\n"

<<<<<<< HEAD
#: vacuumdb.c:975
=======
#: vacuumdb.c:1036
>>>>>>> 185876a6
#, c-format
msgid "      --min-mxid-age=MXID_AGE     minimum multixact ID age of tables to vacuum\n"
msgstr ""
"      --min-mxid-age=MXID_AGE     VACUUM対象とするテーブルの最小のマルチ\n"
"                                  トランザクションID差分\n"

<<<<<<< HEAD
#: vacuumdb.c:976
=======
#: vacuumdb.c:1037
>>>>>>> 185876a6
#, c-format
msgid "      --min-xid-age=XID_AGE       minimum transaction ID age of tables to vacuum\n"
msgstr ""
"      --min-xid-age=XID_AGE       VACUUM対象とするテーブルの最小の\n"
"                                  トランザクションID差分\n"

<<<<<<< HEAD
#: vacuumdb.c:977
=======
#: vacuumdb.c:1038
>>>>>>> 185876a6
#, c-format
msgid "      --no-index-cleanup          don't remove index entries that point to dead tuples\n"
msgstr ""
"      --no-index-cleanup          デッドタプルを指すインデックスエントリを\n"
"                                  削除しない\n"

<<<<<<< HEAD
#: vacuumdb.c:978
#, c-format
msgid "      --no-process-toast          skip the TOAST table associated with the table to vacuum\n"
msgstr ""
"      --no-process-toast          テーブルに関連づくTOASTテーブルのVACUUMを\n"
"                                  スキップ\n"

#: vacuumdb.c:979
=======
#: vacuumdb.c:1039
#, c-format
msgid "      --no-process-toast          skip the TOAST table associated with the table to vacuum\n"
msgstr ""
"      --no-process-toast          VACUUM対象テーブルに対応するTOASTテーブルを\n"
"                                  スキップ\n"

#: vacuumdb.c:1040
>>>>>>> 185876a6
#, c-format
msgid "      --no-truncate               don't truncate empty pages at the end of the table\n"
msgstr "      --no-truncate               テーブル終端の空ページの切り詰めを行わない\n"

<<<<<<< HEAD
#: vacuumdb.c:980
#, c-format
msgid "  -P, --parallel=PARALLEL_WORKERS use this many background workers for vacuum, if available\n"
msgstr ""
"  -P, --parallel=PARALLEL_WORKERS 可能であればVACUUMで指定の数のバックグラウンド\n"
"                                  ワーカーを使用\n"

#: vacuumdb.c:981
=======
#: vacuumdb.c:1041
#, c-format
msgid "  -P, --parallel=PARALLEL_WORKERS use this many background workers for vacuum, if available\n"
msgstr ""
"  -P, --parallel=PARALLEL_WORKERS 可能であればこの数のバックグラウンドワーカーを\n"
"                                  VACUUMで使用\n"

#: vacuumdb.c:1042
>>>>>>> 185876a6
#, c-format
msgid "  -q, --quiet                     don't write any messages\n"
msgstr "  -q, --quiet                     メッセージを出力しない\n"

<<<<<<< HEAD
#: vacuumdb.c:982
=======
#: vacuumdb.c:1043
>>>>>>> 185876a6
#, c-format
msgid "      --skip-locked               skip relations that cannot be immediately locked\n"
msgstr "      --skip-locked               直ちにロックできなかったリレーションをスキップ\n"

<<<<<<< HEAD
#: vacuumdb.c:983
#, c-format
msgid "  -t, --table='TABLE[(COLUMNS)]'  vacuum specific table(s) only\n"
msgstr "  -t, --table='TABLE[(COLUMNS)]'  指定したテーブル(複数可)のみをVACUUM\n"

#: vacuumdb.c:984
#, c-format
msgid "  -v, --verbose                   write a lot of output\n"
msgstr "  -v, --verbose                   多量のメッセージを出力\n"

#: vacuumdb.c:985
=======
#: vacuumdb.c:1044
#, c-format
msgid "  -t, --table='TABLE[(COLUMNS)]'  vacuum specific table(s) only\n"
msgstr "  -t, --table='TABLE[(COLUMNS)]'  指定したテーブル(複数可)のみをVACUUMする\n"

#: vacuumdb.c:1045
#, c-format
msgid "  -v, --verbose                   write a lot of output\n"
msgstr "  -v, --verbose                   多くのメッセージを出力\n"

#: vacuumdb.c:1046
>>>>>>> 185876a6
#, c-format
msgid "  -V, --version                   output version information, then exit\n"
msgstr "  -V, --version                   バージョン情報を表示して終了\n"

<<<<<<< HEAD
#: vacuumdb.c:986
=======
#: vacuumdb.c:1047
>>>>>>> 185876a6
#, c-format
msgid "  -z, --analyze                   update optimizer statistics\n"
msgstr "  -z, --analyze                   最適化用統計情報を更新\n"

<<<<<<< HEAD
#: vacuumdb.c:987
=======
#: vacuumdb.c:1048
>>>>>>> 185876a6
#, c-format
msgid "  -Z, --analyze-only              only update optimizer statistics; no vacuum\n"
msgstr "  -Z, --analyze-only              最適化用統計情報のみ更新; バキュームは行わない\n"

<<<<<<< HEAD
#: vacuumdb.c:988
=======
#: vacuumdb.c:1049
>>>>>>> 185876a6
#, c-format
msgid ""
"      --analyze-in-stages         only update optimizer statistics, in multiple\n"
"                                  stages for faster results; no vacuum\n"
msgstr ""
"      --analyze-in-stages         高速化のため最適化用統計情報のみを複数段階で\n"
"                                  更新; VACUUMは行わない\n"

<<<<<<< HEAD
#: vacuumdb.c:990
=======
#: vacuumdb.c:1051
>>>>>>> 185876a6
#, c-format
msgid "  -?, --help                      show this help, then exit\n"
msgstr "  -?, --help                      このヘルプを表示して終了\n"

<<<<<<< HEAD
#: vacuumdb.c:998
=======
#: vacuumdb.c:1059
>>>>>>> 185876a6
#, c-format
msgid ""
"\n"
"Read the description of the SQL command VACUUM for details.\n"
msgstr ""
"\n"
<<<<<<< HEAD
"詳細はSQLコマンドのVACUUMの説明を参照してください。\n"

#~ msgid "  --version                 output version information, then exit\n"
#~ msgstr "  --version                バージョン情報を表示して終了します\n"

#~ msgid "pg_strdup: cannot duplicate null pointer (internal error)\n"
#~ msgstr "pg_strdup: nullポインタを複製できません(内部エラー)。\n"

#~ msgid "  --help                    show this help, then exit\n"
#~ msgstr "  --help                    ヘルプを表示して終了します\n"

#~ msgid "  --help                       show this help, then exit\n"
#~ msgstr "  --help                       ヘルプを表示して終了\n"

#~ msgid "  --version                       output version information, then exit\n"
#~ msgstr "  --version                       バージョン情報を表示して終了します\n"

#~ msgid ""
#~ "\n"
#~ "If one of -d, -D, -r, -R, -s, -S, and ROLENAME is not specified, you will\n"
#~ "be prompted interactively.\n"
#~ msgstr ""
#~ "\n"
#~ "-d, -D, -r, -R, -s, -S でロール名が指定されない場合、ロール名をその場で入力できます\n"

#~ msgid "  --help                          show this help, then exit\n"
#~ msgstr "  --help                          ヘルプを表示して終了します\n"

#~ msgid "%s: out of memory\n"
#~ msgstr "%s: メモリ不足です\n"

#~ msgid "  --version                    output version information, then exit\n"
#~ msgstr "  --version                   バージョン情報を表示して終了\n"

#~ msgid "%s: still %s functions declared in language \"%s\"; language not removed\n"
#~ msgstr "%s: まだ関数%sが言語\"%s\"内で宣言されています。言語は削除されません\n"

#~ msgid "%s: cannot use the \"freeze\" option when performing only analyze\n"
#~ msgstr "%s: analyze のみを実行する場合 \"freeze\" は使えません\n"

#~ msgid "%s: could not get current user name: %s\n"
#~ msgstr "%s: 現在のユーザー名を取得できませんでした: %s\n"

#~ msgid "%s: could not obtain information about current user: %s\n"
#~ msgstr "%s: 現在のユーザーに関する情報を取得できませんでした: %s\n"

#~ msgid "minimum multixact ID age must be at least 1"
#~ msgstr "最小マルチトランザクションID差分は1以上でなくてはなりません"

#~ msgid "minimum transaction ID age must be at least 1"
#~ msgstr "最小トランザクションID差分は1以上でなければなりません"

#~ msgid "parallel vacuum degree must be a non-negative integer"
#~ msgstr "並列VACUUMの並列度は非負の整数でなければなりません"

#~ msgid "number of parallel jobs must be at least 1"
#~ msgstr "並列ジョブの数は最低でも1以上でなければなりません"

#~ msgid "invalid value for --connection-limit: %s"
#~ msgstr "--connection-limit に対する不正な値: %s"

#~ msgid "could not connect to database %s: %s"
#~ msgstr "データベース%sに接続できませんでした: %s"

#~ msgid "Try \"%s --help\" for more information.\n"
#~ msgstr "詳細は\"%s --help\"を実行してください。\n"

#~ msgid "Could not send cancel request: %s"
#~ msgstr "キャンセル要求を送信できませんでした: %s"

#~ msgid "fatal: "
#~ msgstr "致命的エラー: "
=======
"詳細はSQLコマンドのVACUUMの説明を参照してください。\n"
>>>>>>> 185876a6
<|MERGE_RESOLUTION|>--- conflicted
+++ resolved
@@ -7,17 +7,10 @@
 #
 msgid ""
 msgstr ""
-<<<<<<< HEAD
 "Project-Id-Version: scripts (PostgreSQL 15)\n"
 "Report-Msgid-Bugs-To: pgsql-bugs@lists.postgresql.org\n"
 "POT-Creation-Date: 2022-06-14 20:17+0900\n"
 "PO-Revision-Date: 2022-05-11 14:48+0900\n"
-=======
-"Project-Id-Version: scripts (PostgreSQL 14)\n"
-"Report-Msgid-Bugs-To: pgsql-bugs@lists.postgresql.org\n"
-"POT-Creation-Date: 2022-05-12 14:05+0900\n"
-"PO-Revision-Date: 2022-05-12 14:50+0900\n"
->>>>>>> 185876a6
 "Last-Translator: Kyotaro Horiguchi <horikyota.ntt@gmail.com>\n"
 "Language-Team: jpug-doc <jpug-doc@ml.postgresql.jp>\n"
 "Language: ja\n"
@@ -27,25 +20,12 @@
 "Plural-Forms: nplurals=1; plural=0;\n"
 "X-Generator: Poedit 1.8.13\n"
 
-<<<<<<< HEAD
 #: ../../../src/common/logging.c:276
-=======
-#: ../../../src/common/logging.c:259
-#, c-format
-msgid "fatal: "
-msgstr "致命的エラー: "
-
-#: ../../../src/common/logging.c:266
->>>>>>> 185876a6
 #, c-format
 msgid "error: "
 msgstr "エラー: "
 
-<<<<<<< HEAD
 #: ../../../src/common/logging.c:283
-=======
-#: ../../../src/common/logging.c:273
->>>>>>> 185876a6
 #, c-format
 msgid "warning: "
 msgstr "警告: "
@@ -74,11 +54,7 @@
 #: ../../common/username.c:43
 #, c-format
 msgid "could not look up effective user ID %ld: %s"
-<<<<<<< HEAD
 msgstr "実効ユーザーID %ldが見つかりませんでした: %s"
-=======
-msgstr "実効ユーザーID %ld が見つかりませんでした: %s"
->>>>>>> 185876a6
 
 #: ../../common/username.c:45
 msgid "user does not exist"
@@ -87,11 +63,7 @@
 #: ../../common/username.c:60
 #, c-format
 msgid "user name lookup failure: error code %lu"
-<<<<<<< HEAD
 msgstr "ユーザー名の検索に失敗: エラーコード%lu"
-=======
-msgstr "ユーザー名の参照に失敗: エラーコード %lu"
->>>>>>> 185876a6
 
 #: ../../fe_utils/cancel.c:189 ../../fe_utils/cancel.c:238
 msgid "Cancel request sent\n"
@@ -101,7 +73,6 @@
 msgid "Could not send cancel request: "
 msgstr "キャンセル要求を送信できませんでした: "
 
-<<<<<<< HEAD
 #: ../../fe_utils/connect_utils.c:49 ../../fe_utils/connect_utils.c:104
 msgid "Password: "
 msgstr "パスワード: "
@@ -125,31 +96,6 @@
 #, c-format
 msgid "%s must be in range %d..%d"
 msgstr "%sは%d..%dの範囲でなければなりません"
-=======
-#: ../../fe_utils/connect_utils.c:49 ../../fe_utils/connect_utils.c:107
-msgid "Password: "
-msgstr "パスワード: "
-
-#: ../../fe_utils/connect_utils.c:92
-#, c-format
-msgid "could not connect to database %s: out of memory"
-msgstr "データベース%sに接続できませんでした: メモリ不足"
-
-#: ../../fe_utils/connect_utils.c:120 pg_isready.c:145
-#, c-format
-msgid "%s"
-msgstr "%s"
-
-#: ../../fe_utils/parallel_slot.c:302
-#, c-format
-msgid "too many jobs for this platform"
-msgstr "このプラットフォームではジョブ数が多すぎます"
-
-#: ../../fe_utils/parallel_slot.c:522
-#, c-format
-msgid "processing of database \"%s\" failed: %s"
-msgstr "データベース\"%s\"の処理に失敗しました: %s"
->>>>>>> 185876a6
 
 #: ../../fe_utils/parallel_slot.c:301
 #, c-format
@@ -167,48 +113,26 @@
 msgid_plural "(%lu rows)"
 msgstr[0] "(%lu 行)"
 
-<<<<<<< HEAD
 #: ../../fe_utils/print.c:3109
-=======
-#: ../../fe_utils/print.c:3040
->>>>>>> 185876a6
 #, c-format
 msgid "Interrupted\n"
 msgstr "中断されました\n"
 
-<<<<<<< HEAD
 #: ../../fe_utils/print.c:3173
-=======
-#: ../../fe_utils/print.c:3104
->>>>>>> 185876a6
 #, c-format
 msgid "Cannot add header to table content: column count of %d exceeded.\n"
 msgstr "テーブルの内容に見出しを追加できませんでした: 列数%dが制限を超えています。\n"
 
-<<<<<<< HEAD
 #: ../../fe_utils/print.c:3213
-=======
-#: ../../fe_utils/print.c:3144
->>>>>>> 185876a6
 #, c-format
 msgid "Cannot add cell to table content: total cell count of %d exceeded.\n"
 msgstr "テーブルの内容にセルを追加できませんでした: 全セル数%dが制限を超えています。\n"
 
-<<<<<<< HEAD
 #: ../../fe_utils/print.c:3471
-=======
-#: ../../fe_utils/print.c:3402
->>>>>>> 185876a6
 #, c-format
 msgid "invalid output format (internal error): %d"
 msgstr "出力フォーマットが無効(内部エラー): %d"
 
-#: ../../fe_utils/query_utils.c:33 ../../fe_utils/query_utils.c:58
-#, c-format
-msgid "query failed: %s"
-msgstr "問い合わせが失敗しました: %s"
-
-<<<<<<< HEAD
 #: ../../fe_utils/query_utils.c:33 ../../fe_utils/query_utils.c:58
 #, c-format
 msgid "query failed: %s"
@@ -229,23 +153,6 @@
 
 #: clusterdb.c:130 createdb.c:156 createuser.c:183 dropdb.c:119 dropuser.c:108
 #: pg_isready.c:109 reindexdb.c:191 vacuumdb.c:258
-=======
-#: ../../fe_utils/query_utils.c:34 ../../fe_utils/query_utils.c:59
-#, c-format
-msgid "query was: %s"
-msgstr "問い合わせ: %s"
-
-#: clusterdb.c:112 clusterdb.c:131 createdb.c:123 createdb.c:142
-#: createuser.c:172 createuser.c:187 dropdb.c:103 dropdb.c:112 dropdb.c:120
-#: dropuser.c:94 dropuser.c:109 dropuser.c:122 pg_isready.c:96 pg_isready.c:110
-#: reindexdb.c:174 reindexdb.c:193 vacuumdb.c:251 vacuumdb.c:270
-#, c-format
-msgid "Try \"%s --help\" for more information.\n"
-msgstr "詳細は\"%s --help\"で確認してください。\n"
-
-#: clusterdb.c:129 createdb.c:140 createuser.c:185 dropdb.c:118 dropuser.c:107
-#: pg_isready.c:108 reindexdb.c:191 vacuumdb.c:268
->>>>>>> 185876a6
 #, c-format
 msgid "too many command-line arguments (first is \"%s\")"
 msgstr "コマンドライン引数が多すぎます (先頭は\"%s\")"
@@ -255,80 +162,46 @@
 msgid "cannot cluster all databases and a specific one at the same time"
 msgstr "全データベースと特定のデータベースを同時にクラスタ化することはできません"
 
-<<<<<<< HEAD
 #: clusterdb.c:151
-=======
-#: clusterdb.c:154
->>>>>>> 185876a6
 #, c-format
 msgid "cannot cluster specific table(s) in all databases"
 msgstr "すべてのデータベースの特定のテーブル(群)はクラスタ化できません"
 
-<<<<<<< HEAD
 #: clusterdb.c:215
-=======
-#: clusterdb.c:220
->>>>>>> 185876a6
 #, c-format
 msgid "clustering of table \"%s\" in database \"%s\" failed: %s"
 msgstr "データベース\"%2$s\"のテーブル\"%1$s\"のクラスタ化に失敗しました: %3$s"
 
-<<<<<<< HEAD
 #: clusterdb.c:218
-=======
-#: clusterdb.c:223
->>>>>>> 185876a6
 #, c-format
 msgid "clustering of database \"%s\" failed: %s"
 msgstr "データベース\"%s\"のクラスタ化に失敗しました: %s"
 
-<<<<<<< HEAD
 #: clusterdb.c:246
-=======
-#: clusterdb.c:251
->>>>>>> 185876a6
 #, c-format
 msgid "%s: clustering database \"%s\"\n"
 msgstr "%s: データベース\"%s\"をクラスタ化しています\n"
 
-<<<<<<< HEAD
 #: clusterdb.c:262
-=======
-#: clusterdb.c:267
->>>>>>> 185876a6
 #, c-format
 msgid ""
 "%s clusters all previously clustered tables in a database.\n"
 "\n"
 msgstr "%sはデータベース内で事前にクラスタ化されているすべてのテーブルをクラスタ化します。\n"
 
-<<<<<<< HEAD
 #: clusterdb.c:263 createdb.c:283 createuser.c:346 dropdb.c:172 dropuser.c:170
 #: pg_isready.c:226 reindexdb.c:760 vacuumdb.c:964
-=======
-#: clusterdb.c:268 createdb.c:267 createuser.c:351 dropdb.c:171 dropuser.c:169
-#: pg_isready.c:225 reindexdb.c:792 vacuumdb.c:1025
->>>>>>> 185876a6
 #, c-format
 msgid "Usage:\n"
 msgstr "使用方法:\n"
 
-<<<<<<< HEAD
 #: clusterdb.c:264 reindexdb.c:761 vacuumdb.c:965
-=======
-#: clusterdb.c:269 reindexdb.c:793 vacuumdb.c:1026
->>>>>>> 185876a6
 #, c-format
 msgid "  %s [OPTION]... [DBNAME]\n"
 msgstr "  %s [オプション]... [データベース名]\n"
 
-<<<<<<< HEAD
 #: clusterdb.c:265 createdb.c:285 createuser.c:348 dropdb.c:174 dropuser.c:172
 #: pg_isready.c:229 reindexdb.c:762 vacuumdb.c:966
-=======
-#: clusterdb.c:270 createdb.c:269 createuser.c:353 dropdb.c:173 dropuser.c:171
-#: pg_isready.c:228 reindexdb.c:794 vacuumdb.c:1027
->>>>>>> 185876a6
 #, c-format
 msgid ""
 "\n"
@@ -337,86 +210,48 @@
 "\n"
 "オプション:\n"
 
-<<<<<<< HEAD
 #: clusterdb.c:266
-=======
-#: clusterdb.c:271
->>>>>>> 185876a6
 #, c-format
 msgid "  -a, --all                 cluster all databases\n"
 msgstr "  -a, --all                 すべてのデータベースをクラスタ化\n"
 
-<<<<<<< HEAD
 #: clusterdb.c:267
-=======
-#: clusterdb.c:272
->>>>>>> 185876a6
 #, c-format
 msgid "  -d, --dbname=DBNAME       database to cluster\n"
 msgstr "  -d, --dbname=DBNAME       クラスタ化するデータベース\n"
 
-<<<<<<< HEAD
 #: clusterdb.c:268 createuser.c:352 dropdb.c:175 dropuser.c:173
-=======
-#: clusterdb.c:273 createuser.c:357 dropdb.c:174 dropuser.c:172
->>>>>>> 185876a6
 #, c-format
 msgid "  -e, --echo                show the commands being sent to the server\n"
 msgstr "  -e, --echo                サーバーへ送信されているコマンドを表示\n"
 
-<<<<<<< HEAD
 #: clusterdb.c:269
-=======
-#: clusterdb.c:274
->>>>>>> 185876a6
 #, c-format
 msgid "  -q, --quiet               don't write any messages\n"
 msgstr "  -q, --quiet               メッセージを何も出力しない\n"
 
-<<<<<<< HEAD
 #: clusterdb.c:270
-=======
-#: clusterdb.c:275
->>>>>>> 185876a6
 #, c-format
 msgid "  -t, --table=TABLE         cluster specific table(s) only\n"
 msgstr "  -t, --table=テーブル名    指定したテーブル(群)のみをクラスタ化\n"
 
-<<<<<<< HEAD
 #: clusterdb.c:271
 #, c-format
 msgid "  -v, --verbose             write a lot of output\n"
 msgstr "  -v, --verbose             多量のメッセージを出力\n"
 
 #: clusterdb.c:272 createuser.c:364 dropdb.c:178 dropuser.c:176
-=======
-#: clusterdb.c:276
-#, c-format
-msgid "  -v, --verbose             write a lot of output\n"
-msgstr "  -v, --verbose             多くのメッセージを出力\n"
-
-#: clusterdb.c:277 createuser.c:369 dropdb.c:177 dropuser.c:175
->>>>>>> 185876a6
 #, c-format
 msgid "  -V, --version             output version information, then exit\n"
 msgstr "  -V, --version             バージョン情報を表示して終了\n"
 
-<<<<<<< HEAD
 #: clusterdb.c:273 createuser.c:369 dropdb.c:180 dropuser.c:178
-=======
-#: clusterdb.c:278 createuser.c:374 dropdb.c:179 dropuser.c:177
->>>>>>> 185876a6
 #, c-format
 msgid "  -?, --help                show this help, then exit\n"
 msgstr "  -?, --help                このヘルプを表示して終了\n"
 
-<<<<<<< HEAD
 #: clusterdb.c:274 createdb.c:300 createuser.c:370 dropdb.c:181 dropuser.c:179
 #: pg_isready.c:235 reindexdb.c:777 vacuumdb.c:991
-=======
-#: clusterdb.c:279 createdb.c:280 createuser.c:375 dropdb.c:180 dropuser.c:178
-#: pg_isready.c:234 reindexdb.c:809 vacuumdb.c:1052
->>>>>>> 185876a6
 #, c-format
 msgid ""
 "\n"
@@ -425,7 +260,6 @@
 "\n"
 "接続オプション:\n"
 
-<<<<<<< HEAD
 #: clusterdb.c:275 createuser.c:371 dropdb.c:182 dropuser.c:180 vacuumdb.c:992
 #, c-format
 msgid "  -h, --host=HOSTNAME       database server host or socket directory\n"
@@ -433,62 +267,31 @@
 "                            ディレクトリ\n"
 
 #: clusterdb.c:276 createuser.c:372 dropdb.c:183 dropuser.c:181 vacuumdb.c:993
-=======
-#: clusterdb.c:280 createuser.c:376 dropdb.c:181 dropuser.c:179 vacuumdb.c:1053
-#, c-format
-msgid "  -h, --host=HOSTNAME       database server host or socket directory\n"
-msgstr ""
-"  -h, --host=HOSTNAME       データベースサーバーのホストまたはソケット\n"
-"                            ディレクトリ\n"
-
-#: clusterdb.c:281 createuser.c:377 dropdb.c:182 dropuser.c:180 vacuumdb.c:1054
->>>>>>> 185876a6
 #, c-format
 msgid "  -p, --port=PORT           database server port\n"
 msgstr "  -p, --port=PORT           データベースサーバーのポート番号\n"
 
-<<<<<<< HEAD
 #: clusterdb.c:277 dropdb.c:184 vacuumdb.c:994
 #, c-format
 msgid "  -U, --username=USERNAME   user name to connect as\n"
 msgstr "  -U, --username=USERNAME   このユーザー名で接続する\n"
 
 #: clusterdb.c:278 createuser.c:374 dropdb.c:185 dropuser.c:183 vacuumdb.c:995
-=======
-#: clusterdb.c:282 dropdb.c:183 vacuumdb.c:1055
-#, c-format
-msgid "  -U, --username=USERNAME   user name to connect as\n"
-msgstr "  -U, --username=USERNAME   このユーザー名で接続\n"
-
-#: clusterdb.c:283 createuser.c:379 dropdb.c:184 dropuser.c:182 vacuumdb.c:1056
->>>>>>> 185876a6
 #, c-format
 msgid "  -w, --no-password         never prompt for password\n"
 msgstr "  -w, --no-password         パスワード入力を要求しない\n"
 
-<<<<<<< HEAD
 #: clusterdb.c:279 createuser.c:375 dropdb.c:186 dropuser.c:184 vacuumdb.c:996
-=======
-#: clusterdb.c:284 createuser.c:380 dropdb.c:185 dropuser.c:183 vacuumdb.c:1057
->>>>>>> 185876a6
 #, c-format
 msgid "  -W, --password            force password prompt\n"
 msgstr "  -W, --password            パスワードプロンプトを強制表示\n"
 
-<<<<<<< HEAD
 #: clusterdb.c:280 dropdb.c:187 vacuumdb.c:997
-=======
-#: clusterdb.c:285 dropdb.c:186 vacuumdb.c:1058
->>>>>>> 185876a6
 #, c-format
 msgid "  --maintenance-db=DBNAME   alternate maintenance database\n"
 msgstr "  --maintenance-db=DBNAME   別の保守用データベースを指定\n"
 
-<<<<<<< HEAD
 #: clusterdb.c:281
-=======
-#: clusterdb.c:286
->>>>>>> 185876a6
 #, c-format
 msgid ""
 "\n"
@@ -497,13 +300,8 @@
 "\n"
 "詳細は SQL コマンドの CLUSTER の説明を参照してください。\n"
 
-<<<<<<< HEAD
 #: clusterdb.c:282 createdb.c:308 createuser.c:376 dropdb.c:188 dropuser.c:185
 #: pg_isready.c:240 reindexdb.c:785 vacuumdb.c:999
-=======
-#: clusterdb.c:287 createdb.c:288 createuser.c:381 dropdb.c:187 dropuser.c:184
-#: pg_isready.c:239 reindexdb.c:817 vacuumdb.c:1060
->>>>>>> 185876a6
 #, c-format
 msgid ""
 "\n"
@@ -512,13 +310,8 @@
 "\n"
 "バグは<%s>に報告してください。\n"
 
-<<<<<<< HEAD
 #: clusterdb.c:283 createdb.c:309 createuser.c:377 dropdb.c:189 dropuser.c:186
 #: pg_isready.c:241 reindexdb.c:786 vacuumdb.c:1000
-=======
-#: clusterdb.c:288 createdb.c:289 createuser.c:382 dropdb.c:188 dropuser.c:185
-#: pg_isready.c:240 reindexdb.c:818 vacuumdb.c:1061
->>>>>>> 185876a6
 #, c-format
 msgid "%s home page: <%s>\n"
 msgstr "%s ホームページ: <%s>\n"
@@ -551,56 +344,32 @@
 msgid "Please answer \"%s\" or \"%s\".\n"
 msgstr "\"%s\"または\"%s\"で答えてください。\n"
 
-<<<<<<< HEAD
 #: createdb.c:165
-=======
-#: createdb.c:150
->>>>>>> 185876a6
 #, c-format
 msgid "only one of --locale and --lc-ctype can be specified"
 msgstr "--locale か --lc-ctype のいずれか一方のみを指定してください"
 
-<<<<<<< HEAD
 #: createdb.c:167
-=======
-#: createdb.c:155
->>>>>>> 185876a6
 #, c-format
 msgid "only one of --locale and --lc-collate can be specified"
 msgstr "--locale か --lc-collate のいずれか一方のみを指定してください"
 
-<<<<<<< HEAD
 #: createdb.c:175
-=======
-#: createdb.c:166
->>>>>>> 185876a6
 #, c-format
 msgid "\"%s\" is not a valid encoding name"
 msgstr "\"%s\"は有効な符号化方式名ではありません"
 
-<<<<<<< HEAD
 #: createdb.c:245
-=======
-#: createdb.c:229
->>>>>>> 185876a6
 #, c-format
 msgid "database creation failed: %s"
 msgstr "データベースの生成に失敗しました: %s"
 
-<<<<<<< HEAD
 #: createdb.c:264
-=======
-#: createdb.c:248
->>>>>>> 185876a6
 #, c-format
 msgid "comment creation failed (database was created): %s"
 msgstr "コメントの生成に失敗(データベースは生成されました): %s"
 
-<<<<<<< HEAD
 #: createdb.c:282
-=======
-#: createdb.c:266
->>>>>>> 185876a6
 #, c-format
 msgid ""
 "%s creates a PostgreSQL database.\n"
@@ -609,70 +378,41 @@
 "%sはPostgreSQLデータベースを生成します。\n"
 "\n"
 
-<<<<<<< HEAD
 #: createdb.c:284
-=======
-#: createdb.c:268
->>>>>>> 185876a6
 #, c-format
 msgid "  %s [OPTION]... [DBNAME] [DESCRIPTION]\n"
 msgstr "  %s [オプション]... [データベース名] [説明]\n"
 
-<<<<<<< HEAD
 #: createdb.c:286
-=======
-#: createdb.c:270
->>>>>>> 185876a6
 #, c-format
 msgid "  -D, --tablespace=TABLESPACE  default tablespace for the database\n"
 msgstr "  -D, --tablespace=TABLESPACE  データベースのデフォルトテーブルスペース名\n"
 
-<<<<<<< HEAD
 #: createdb.c:287 reindexdb.c:766
-=======
-#: createdb.c:271 reindexdb.c:798
->>>>>>> 185876a6
 #, c-format
 msgid "  -e, --echo                   show the commands being sent to the server\n"
 msgstr "  -e, --echo                   サーバーに送られるコマンドを表示\n"
 
-<<<<<<< HEAD
 #: createdb.c:288
-=======
-#: createdb.c:272
->>>>>>> 185876a6
 #, c-format
 msgid "  -E, --encoding=ENCODING      encoding for the database\n"
 msgstr "  -E, --encoding=ENCODING      データベースの符号化方式\n"
 
-<<<<<<< HEAD
 #: createdb.c:289
-=======
-#: createdb.c:273
->>>>>>> 185876a6
 #, c-format
 msgid "  -l, --locale=LOCALE          locale settings for the database\n"
 msgstr "  -l, --locale=LOCALE          データベースのロケール設定\n"
 
-<<<<<<< HEAD
 #: createdb.c:290
-=======
-#: createdb.c:274
->>>>>>> 185876a6
 #, c-format
 msgid "      --lc-collate=LOCALE      LC_COLLATE setting for the database\n"
 msgstr "      --lc-collate=LOCALE      データベースのLC_COLLATE設定\n"
 
-<<<<<<< HEAD
 #: createdb.c:291
-=======
-#: createdb.c:275
->>>>>>> 185876a6
 #, c-format
 msgid "      --lc-ctype=LOCALE        LC_CTYPE setting for the database\n"
 msgstr "      --lc-ctype=LOCALE        データベースのLC_CTYPE設定\n"
 
-<<<<<<< HEAD
 #: createdb.c:292
 #, c-format
 msgid "      --icu-locale=LOCALE      ICU locale setting for the database\n"
@@ -699,97 +439,53 @@
 msgstr "  -S, --strategy=STRATEGY      データベース生成方法 wal_log または file_copy\n"
 
 #: createdb.c:297
-=======
-#: createdb.c:276
-#, c-format
-msgid "  -O, --owner=OWNER            database user to own the new database\n"
-msgstr "  -O, --owner=OWNER            新しいデータベースを所有するデータベースユーザー\n"
-
-#: createdb.c:277
->>>>>>> 185876a6
 #, c-format
 msgid "  -T, --template=TEMPLATE      template database to copy\n"
 msgstr "  -T, --template=TEMPLATE      コピーするテンプレートデータベース\n"
 
-<<<<<<< HEAD
 #: createdb.c:298 reindexdb.c:775
-=======
-#: createdb.c:278 reindexdb.c:807
->>>>>>> 185876a6
 #, c-format
 msgid "  -V, --version                output version information, then exit\n"
 msgstr "  -V, --version                バージョン情報を表示して終了\n"
 
-<<<<<<< HEAD
 #: createdb.c:299 reindexdb.c:776
-=======
-#: createdb.c:279 reindexdb.c:808
->>>>>>> 185876a6
 #, c-format
 msgid "  -?, --help                   show this help, then exit\n"
 msgstr "  -?, --help                   このヘルプを表示して終了\n"
 
-<<<<<<< HEAD
 #: createdb.c:301 reindexdb.c:778
-=======
-#: createdb.c:281 reindexdb.c:810
->>>>>>> 185876a6
 #, c-format
 msgid "  -h, --host=HOSTNAME          database server host or socket directory\n"
 msgstr ""
 "  -h, --host=HOSTNAME          データベースサーバーホストまたはソケット\n"
 "                               ディレクトリ\n"
 
-<<<<<<< HEAD
 #: createdb.c:302 reindexdb.c:779
-=======
-#: createdb.c:282 reindexdb.c:811
->>>>>>> 185876a6
 #, c-format
 msgid "  -p, --port=PORT              database server port\n"
 msgstr "  -p, --port=PORT              データベースサーバーのポート番号\n"
 
-<<<<<<< HEAD
 #: createdb.c:303 reindexdb.c:780
-=======
-#: createdb.c:283 reindexdb.c:812
->>>>>>> 185876a6
 #, c-format
 msgid "  -U, --username=USERNAME      user name to connect as\n"
 msgstr "  -U, --username=USERNAME      接続する際のユーザー名\n"
 
-<<<<<<< HEAD
 #: createdb.c:304 reindexdb.c:781
-=======
-#: createdb.c:284 reindexdb.c:813
->>>>>>> 185876a6
 #, c-format
 msgid "  -w, --no-password            never prompt for password\n"
 msgstr "  -w, --no-password            パスワード入力を要求しない\n"
 
-<<<<<<< HEAD
 #: createdb.c:305 reindexdb.c:782
-=======
-#: createdb.c:285 reindexdb.c:814
->>>>>>> 185876a6
 #, c-format
 msgid "  -W, --password               force password prompt\n"
 msgstr "  -W, --password               パスワードプロンプトを強制\n"
 
-<<<<<<< HEAD
 #: createdb.c:306 reindexdb.c:783
-=======
-#: createdb.c:286 reindexdb.c:815
->>>>>>> 185876a6
 #, c-format
 msgid "  --maintenance-db=DBNAME      alternate maintenance database\n"
 msgstr "  --maintenance-db=DBNAME      別の保守用データベースを指定\n"
 
-<<<<<<< HEAD
 #: createdb.c:307
-=======
-#: createdb.c:287
->>>>>>> 185876a6
 #, c-format
 msgid ""
 "\n"
@@ -797,7 +493,6 @@
 msgstr ""
 "\n"
 "デフォルトでは、現在のユーザー名と同名のデータベースが生成されます\n"
-<<<<<<< HEAD
 
 #: createuser.c:193
 msgid "Enter name of role to add: "
@@ -808,36 +503,14 @@
 msgstr "新しいロールのためのパスワード: "
 
 #: createuser.c:209
-=======
-
-#: createuser.c:151
-#, c-format
-msgid "invalid value for --connection-limit: %s"
-msgstr "--connection-limit に対する不正な値: %s"
-
-#: createuser.c:195
-msgid "Enter name of role to add: "
-msgstr "追加したいロール名を入力："
-
-#: createuser.c:210
-msgid "Enter password for new role: "
-msgstr "新しいロールのためのパスワード: "
-
-#: createuser.c:211
->>>>>>> 185876a6
 msgid "Enter it again: "
 msgstr "もう一度入力してください: "
 
-<<<<<<< HEAD
 #: createuser.c:212
-=======
-#: createuser.c:214
->>>>>>> 185876a6
 #, c-format
 msgid "Passwords didn't match.\n"
 msgstr "パスワードが一致しませんでした。\n"
 
-<<<<<<< HEAD
 #: createuser.c:220
 msgid "Shall the new role be a superuser?"
 msgstr "新しいロールをスーパーユーザーにしますか？"
@@ -851,39 +524,16 @@
 msgstr "新しいロールに対して別のロールを作成する権限を与えますか？"
 
 #: createuser.c:278
-=======
-#: createuser.c:222
-msgid "Shall the new role be a superuser?"
-msgstr "新しいロールをスーパーユーザーにしますか？"
-
-#: createuser.c:237
-msgid "Shall the new role be allowed to create databases?"
-msgstr "新しいロールに対してデータベースを作成する権限を与えますか？"
-
-#: createuser.c:245
-msgid "Shall the new role be allowed to create more new roles?"
-msgstr "新しいロールに対して別のロールを作成する権限を与えますか？"
-
-#: createuser.c:281
->>>>>>> 185876a6
 #, c-format
 msgid "password encryption failed: %s"
 msgstr "パスワードの暗号化に失敗しました: %s"
 
-<<<<<<< HEAD
 #: createuser.c:331
-=======
-#: createuser.c:336
->>>>>>> 185876a6
 #, c-format
 msgid "creation of new role failed: %s"
 msgstr "新しいロールの作成に失敗しました: %s"
 
-<<<<<<< HEAD
 #: createuser.c:345
-=======
-#: createuser.c:350
->>>>>>> 185876a6
 #, c-format
 msgid ""
 "%s creates a new PostgreSQL role.\n"
@@ -892,56 +542,32 @@
 "%sは新しいPostgreSQLロールを作成します。\n"
 "\n"
 
-<<<<<<< HEAD
 #: createuser.c:347 dropuser.c:171
-=======
-#: createuser.c:352 dropuser.c:170
->>>>>>> 185876a6
 #, c-format
 msgid "  %s [OPTION]... [ROLENAME]\n"
 msgstr "  %s [オプション]... [ロール名]\n"
 
-<<<<<<< HEAD
 #: createuser.c:349
-=======
-#: createuser.c:354
->>>>>>> 185876a6
 #, c-format
 msgid "  -c, --connection-limit=N  connection limit for role (default: no limit)\n"
 msgstr "  -c, --connection-limit=N  ロールのコネクション数制限(デフォルト: 制限なし)\n"
 
-<<<<<<< HEAD
 #: createuser.c:350
-=======
-#: createuser.c:355
->>>>>>> 185876a6
 #, c-format
 msgid "  -d, --createdb            role can create new databases\n"
 msgstr "  -d, --createdb            ロールは新しいデータベースを作成可\n"
 
-<<<<<<< HEAD
 #: createuser.c:351
-=======
-#: createuser.c:356
->>>>>>> 185876a6
 #, c-format
 msgid "  -D, --no-createdb         role cannot create databases (default)\n"
 msgstr "  -D, --no-createdb         ロールは新しいデータベースを作成不可(デフォルト)\n"
 
-<<<<<<< HEAD
 #: createuser.c:353
-=======
-#: createuser.c:358
->>>>>>> 185876a6
 #, c-format
 msgid "  -g, --role=ROLE           new role will be a member of this role\n"
 msgstr "  -g, --role=ROLE           新しいロールはこのロールのメンバーにする\n"
 
-<<<<<<< HEAD
 #: createuser.c:354
-=======
-#: createuser.c:359
->>>>>>> 185876a6
 #, c-format
 msgid ""
 "  -i, --inherit             role inherits privileges of roles it is a\n"
@@ -950,108 +576,63 @@
 "  -i, --inherit             ロールがメンバーとなるロール群から権限を継承\n"
 "                            (デフォルト)\n"
 
-<<<<<<< HEAD
 #: createuser.c:356
-=======
-#: createuser.c:361
->>>>>>> 185876a6
 #, c-format
 msgid "  -I, --no-inherit          role does not inherit privileges\n"
 msgstr "  -I, --no-inherit          権限を継承しない\n"
 
-<<<<<<< HEAD
 #: createuser.c:357
-=======
-#: createuser.c:362
->>>>>>> 185876a6
 #, c-format
 msgid "  -l, --login               role can login (default)\n"
 msgstr "  -l, --login               ロールはログイン可能(デフォルト)\n"
 
-<<<<<<< HEAD
 #: createuser.c:358
-=======
-#: createuser.c:363
->>>>>>> 185876a6
 #, c-format
 msgid "  -L, --no-login            role cannot login\n"
 msgstr "  -L, --no-login            ロールはログイン不可\n"
 
-<<<<<<< HEAD
 #: createuser.c:359
-=======
-#: createuser.c:364
->>>>>>> 185876a6
 #, c-format
 msgid "  -P, --pwprompt            assign a password to new role\n"
 msgstr "  -P, --pwprompt            新しいロールにパスワードを割り当てる\n"
 
-<<<<<<< HEAD
 #: createuser.c:360
-=======
-#: createuser.c:365
->>>>>>> 185876a6
 #, c-format
 msgid "  -r, --createrole          role can create new roles\n"
 msgstr "  -r, --createrole          ロールは別のロールを作成可\n"
 
-<<<<<<< HEAD
 #: createuser.c:361
-=======
-#: createuser.c:366
->>>>>>> 185876a6
 #, c-format
 msgid "  -R, --no-createrole       role cannot create roles (default)\n"
 msgstr "  -R, --no-createrole       ロールは別のロールを作成不可(デフォルト)\n"
 
-<<<<<<< HEAD
 #: createuser.c:362
-=======
-#: createuser.c:367
->>>>>>> 185876a6
 #, c-format
 msgid "  -s, --superuser           role will be superuser\n"
 msgstr "  -s, --superuser           ロールをスーパーユーザーにする\n"
 
-<<<<<<< HEAD
 #: createuser.c:363
-=======
-#: createuser.c:368
->>>>>>> 185876a6
 #, c-format
 msgid "  -S, --no-superuser        role will not be superuser (default)\n"
 msgstr "  -S, --no-superuser        ロールをスーパーユーザーにしない(デフォルト)\n"
 
-<<<<<<< HEAD
 #: createuser.c:365
-=======
-#: createuser.c:370
->>>>>>> 185876a6
 #, c-format
 msgid ""
 "  --interactive             prompt for missing role name and attributes rather\n"
 "                            than using defaults\n"
 msgstr "  --interactive             デフォルトを使わず未指定のロール名や属性は入力を促す\n"
 
-<<<<<<< HEAD
 #: createuser.c:367
-=======
-#: createuser.c:372
->>>>>>> 185876a6
 #, c-format
 msgid "  --replication             role can initiate replication\n"
 msgstr "  --replication             ロールはレプリケーションを初期化可\n"
 
-<<<<<<< HEAD
 #: createuser.c:368
-=======
-#: createuser.c:373
->>>>>>> 185876a6
 #, c-format
 msgid "  --no-replication          role cannot initiate replication\n"
 msgstr "  --no-replication          ロールはレプリケーションを初期化不可\n"
 
-<<<<<<< HEAD
 #: createuser.c:373
 #, c-format
 msgid "  -U, --username=USERNAME   user name to connect as (not the one to create)\n"
@@ -1059,51 +640,25 @@
 "                            ありません)\n"
 
 #: dropdb.c:112
-=======
-#: createuser.c:378
-#, c-format
-msgid "  -U, --username=USERNAME   user name to connect as (not the one to create)\n"
-msgstr ""
-"  -U, --username=ユーザー名 このユーザーとして接続(作成対象ユーザーでは\n"
-"                            ありません)\n"
-
-#: dropdb.c:111
->>>>>>> 185876a6
 #, c-format
 msgid "missing required argument database name"
 msgstr "必須の引数であるデータベース名がありません"
 
-<<<<<<< HEAD
 #: dropdb.c:127
-=======
-#: dropdb.c:126
->>>>>>> 185876a6
 #, c-format
 msgid "Database \"%s\" will be permanently removed.\n"
 msgstr "データベース\"%s\"は永久に削除されます。\n"
 
-<<<<<<< HEAD
 #: dropdb.c:128 dropuser.c:131
 msgid "Are you sure?"
 msgstr "実行しますか？"
 
 #: dropdb.c:157
-=======
-#: dropdb.c:127 dropuser.c:130
-msgid "Are you sure?"
-msgstr "実行しますか？"
-
-#: dropdb.c:156
->>>>>>> 185876a6
 #, c-format
 msgid "database removal failed: %s"
 msgstr "データベースの削除に失敗しました: %s"
 
-<<<<<<< HEAD
 #: dropdb.c:171
-=======
-#: dropdb.c:170
->>>>>>> 185876a6
 #, c-format
 msgid ""
 "%s removes a PostgreSQL database.\n"
@@ -1112,47 +667,27 @@
 "%sはPostgreSQLデータベースを削除します。\n"
 "\n"
 
-<<<<<<< HEAD
 #: dropdb.c:173
-=======
-#: dropdb.c:172
->>>>>>> 185876a6
 #, c-format
 msgid "  %s [OPTION]... DBNAME\n"
 msgstr "  %s [オプション]... [データベース名]\n"
 
-<<<<<<< HEAD
 #: dropdb.c:176
-=======
-#: dropdb.c:175
->>>>>>> 185876a6
 #, c-format
 msgid "  -f, --force               try to terminate other connections before dropping\n"
 msgstr "  -f, --force               削除前に他の接続の終了を試行\n"
 
-<<<<<<< HEAD
 #: dropdb.c:177
-=======
-#: dropdb.c:176
->>>>>>> 185876a6
 #, c-format
 msgid "  -i, --interactive         prompt before deleting anything\n"
 msgstr "  -i, --interactive         何かを削除する前に警告\n"
 
-<<<<<<< HEAD
 #: dropdb.c:179
-=======
-#: dropdb.c:178
->>>>>>> 185876a6
 #, c-format
 msgid "  --if-exists               don't report error if database doesn't exist\n"
 msgstr "  --if-exists               データベースが存在しない場合にエラーを報告しない\n"
 
-<<<<<<< HEAD
 #: dropuser.c:118
-=======
-#: dropuser.c:117
->>>>>>> 185876a6
 msgid "Enter name of role to drop: "
 msgstr "削除したいロール名を入力："
 
@@ -1166,20 +701,12 @@
 msgid "Role \"%s\" will be permanently removed.\n"
 msgstr "ロール\"%s\"は永久に削除されます\n"
 
-<<<<<<< HEAD
 #: dropuser.c:154
-=======
-#: dropuser.c:153
->>>>>>> 185876a6
 #, c-format
 msgid "removal of role \"%s\" failed: %s"
 msgstr "ロール\"%s\"の削除に失敗しました: %s"
 
-<<<<<<< HEAD
 #: dropuser.c:169
-=======
-#: dropuser.c:168
->>>>>>> 185876a6
 #, c-format
 msgid ""
 "%s removes a PostgreSQL role.\n"
@@ -1188,11 +715,7 @@
 "%sはPostgreSQLのロールを削除します。\n"
 "\n"
 
-<<<<<<< HEAD
 #: dropuser.c:174
-=======
-#: dropuser.c:173
->>>>>>> 185876a6
 #, c-format
 msgid ""
 "  -i, --interactive         prompt before deleting anything, and prompt for\n"
@@ -1201,16 +724,11 @@
 "  -i, --interactive         何かを削除する前に入力を促し、またロール名が指定\n"
 "                            されていない場合はその入力を促す\n"
 
-<<<<<<< HEAD
 #: dropuser.c:177
-=======
-#: dropuser.c:176
->>>>>>> 185876a6
 #, c-format
 msgid "  --if-exists               don't report error if user doesn't exist\n"
 msgstr "  --if-exists               ユーザーが存在しない場合にエラーを報告しない\n"
 
-<<<<<<< HEAD
 #: dropuser.c:182
 #, c-format
 msgid "  -U, --username=USERNAME   user name to connect as (not the one to drop)\n"
@@ -1218,70 +736,36 @@
 "                            ありません)\n"
 
 #: pg_isready.c:154
-=======
-#: dropuser.c:181
-#, c-format
-msgid "  -U, --username=USERNAME   user name to connect as (not the one to drop)\n"
-msgstr ""
-"  -U, --username=ユーザー名 このユーザーとして接続(削除対象ユーザーでは\n"
-"                            ありません)\n"
-
-#: pg_isready.c:153
->>>>>>> 185876a6
 #, c-format
 msgid "could not fetch default options"
 msgstr "デフォルトのオプションを取り出すことができませんでした"
 
-<<<<<<< HEAD
 #: pg_isready.c:203
-=======
-#: pg_isready.c:202
->>>>>>> 185876a6
 #, c-format
 msgid "accepting connections\n"
 msgstr "接続を受け付けています\n"
 
-<<<<<<< HEAD
 #: pg_isready.c:206
-=======
-#: pg_isready.c:205
->>>>>>> 185876a6
 #, c-format
 msgid "rejecting connections\n"
 msgstr "接続を拒絶しています\n"
 
-<<<<<<< HEAD
 #: pg_isready.c:209
-=======
-#: pg_isready.c:208
->>>>>>> 185876a6
 #, c-format
 msgid "no response\n"
 msgstr "レスポンスがありません\n"
 
-<<<<<<< HEAD
 #: pg_isready.c:212
-=======
-#: pg_isready.c:211
->>>>>>> 185876a6
 #, c-format
 msgid "no attempt\n"
 msgstr "施行がありません\n"
 
-<<<<<<< HEAD
 #: pg_isready.c:215
-=======
-#: pg_isready.c:214
->>>>>>> 185876a6
 #, c-format
 msgid "unknown\n"
 msgstr "不明\n"
 
-<<<<<<< HEAD
 #: pg_isready.c:225
-=======
-#: pg_isready.c:224
->>>>>>> 185876a6
 #, c-format
 msgid ""
 "%s issues a connection check to a PostgreSQL database.\n"
@@ -1290,52 +774,31 @@
 "%sはPostgreSQLデータベースに対して接続検査を発行します。\n"
 "\n"
 
-<<<<<<< HEAD
 #: pg_isready.c:227
-=======
-#: pg_isready.c:226
->>>>>>> 185876a6
 #, c-format
 msgid "  %s [OPTION]...\n"
 msgstr "  %s [オプション]...\n"
 
-<<<<<<< HEAD
 #: pg_isready.c:230
-=======
-#: pg_isready.c:229
->>>>>>> 185876a6
 #, c-format
 msgid "  -d, --dbname=DBNAME      database name\n"
 msgstr "  -d, --dbname=DBNAME      データベース名\n"
 
-<<<<<<< HEAD
 #: pg_isready.c:231
-=======
-#: pg_isready.c:230
->>>>>>> 185876a6
 #, c-format
 msgid "  -q, --quiet              run quietly\n"
 msgstr "  -q, --quiet              メッセージを出力せずに実行\n"
 
-<<<<<<< HEAD
 #: pg_isready.c:232
-=======
-#: pg_isready.c:231
->>>>>>> 185876a6
 #, c-format
 msgid "  -V, --version            output version information, then exit\n"
 msgstr "  -V, --version            バージョン情報を表示して終了\n"
 
-<<<<<<< HEAD
 #: pg_isready.c:233
-=======
-#: pg_isready.c:232
->>>>>>> 185876a6
 #, c-format
 msgid "  -?, --help               show this help, then exit\n"
 msgstr "  -?, --help               このヘルプを表示して終了\n"
 
-<<<<<<< HEAD
 #: pg_isready.c:236
 #, c-format
 msgid "  -h, --host=HOSTNAME      database server host or socket directory\n"
@@ -1343,74 +806,41 @@
        "                           ディレクトリ\n"
 
 #: pg_isready.c:237
-=======
-#: pg_isready.c:235
-#, c-format
-msgid "  -h, --host=HOSTNAME      database server host or socket directory\n"
-msgstr "  -h, --host=HOSTNAME      データベースサーバーのホストまたはソケットディレクトリ\n"
-
-#: pg_isready.c:236
->>>>>>> 185876a6
 #, c-format
 msgid "  -p, --port=PORT          database server port\n"
 msgstr "  -p, --port=PORT          データベースサーバーのポート番号\n"
 
-<<<<<<< HEAD
 #: pg_isready.c:238
-=======
+#, c-format
+msgid "  -p, --port=PORT          database server port\n"
+msgstr "  -p, --port=PORT          データベースサーバーのポート番号\n"
+
 #: pg_isready.c:237
->>>>>>> 185876a6
 #, c-format
 msgid "  -t, --timeout=SECS       seconds to wait when attempting connection, 0 disables (default: %s)\n"
 msgstr "  -t, --timeout=SECS       接続試行時の待機秒数、ゼロで無効化(デフォルト: %s)\n"
 
-<<<<<<< HEAD
 #: pg_isready.c:239
 #, c-format
 msgid "  -U, --username=USERNAME  user name to connect as\n"
 msgstr "  -U, --username=USERNAME  このユーザー名で接続する\n"
 
 #: reindexdb.c:209
-=======
-#: pg_isready.c:238
-#, c-format
-msgid "  -U, --username=USERNAME  user name to connect as\n"
-msgstr "  -U, --username=USERNAME  このユーザー名で接続\n"
-
-#: reindexdb.c:157 vacuumdb.c:198
-#, c-format
-msgid "number of parallel jobs must be at least 1"
-msgstr "並列ジョブの数は最低でも1以上でなければなりません"
-
-#: reindexdb.c:210
->>>>>>> 185876a6
 #, c-format
 msgid "cannot reindex all databases and a specific one at the same time"
 msgstr "全データベースと特定のデータベースは同時に再インデックス化はできません"
 
-<<<<<<< HEAD
 #: reindexdb.c:211
-=======
-#: reindexdb.c:215
->>>>>>> 185876a6
 #, c-format
 msgid "cannot reindex all databases and system catalogs at the same time"
 msgstr "全データベースとシステムカタログの両方は同時に再インデックス化はできません"
 
-<<<<<<< HEAD
 #: reindexdb.c:213
-=======
-#: reindexdb.c:220
->>>>>>> 185876a6
 #, c-format
 msgid "cannot reindex specific schema(s) in all databases"
 msgstr "全データベースにおける特定のスキーマ(群)の再インデックス化はできません"
 
-<<<<<<< HEAD
 #: reindexdb.c:215
-=======
-#: reindexdb.c:225
->>>>>>> 185876a6
 #, c-format
 msgid "cannot reindex specific table(s) in all databases"
 msgstr "全データベースにおける特定のテーブル(群)の再インデックス化はできません"
@@ -1420,132 +850,74 @@
 msgid "cannot reindex specific index(es) in all databases"
 msgstr "全データベースにおける特定のインデックス(群)の再作成はできません"
 
-<<<<<<< HEAD
 #: reindexdb.c:227
-=======
-#: reindexdb.c:243
->>>>>>> 185876a6
 #, c-format
 msgid "cannot reindex specific schema(s) and system catalogs at the same time"
 msgstr "特定のスキーマ(群)とシステムカタログは同時に再インデックス化はできません"
 
-<<<<<<< HEAD
 #: reindexdb.c:229
-=======
-#: reindexdb.c:248
->>>>>>> 185876a6
 #, c-format
 msgid "cannot reindex specific table(s) and system catalogs at the same time"
 msgstr "特定のテーブル(群)とシステムカタログは同時に再インデックス化はできません"
 
-<<<<<<< HEAD
 #: reindexdb.c:231
-=======
-#: reindexdb.c:253
->>>>>>> 185876a6
 #, c-format
 msgid "cannot reindex specific index(es) and system catalogs at the same time"
 msgstr "特定のインデックスとシステムカタログは同時に再インデックス化はできません"
 
-<<<<<<< HEAD
 #: reindexdb.c:234
-=======
-#: reindexdb.c:259
->>>>>>> 185876a6
 #, c-format
 msgid "cannot use multiple jobs to reindex system catalogs"
 msgstr "システムカタログのインデックス再構築では複数ジョブを使用できません"
 
-<<<<<<< HEAD
 #: reindexdb.c:260
-=======
-#: reindexdb.c:288
->>>>>>> 185876a6
 #, c-format
 msgid "cannot use multiple jobs to reindex indexes"
 msgstr "インデックス再構築には複数ジョブを使用できません"
 
-<<<<<<< HEAD
 #: reindexdb.c:323 reindexdb.c:330 vacuumdb.c:425 vacuumdb.c:432 vacuumdb.c:439
 #: vacuumdb.c:446 vacuumdb.c:453 vacuumdb.c:460 vacuumdb.c:465 vacuumdb.c:469
 #: vacuumdb.c:473
-=======
-#: reindexdb.c:353 reindexdb.c:361 vacuumdb.c:471 vacuumdb.c:479 vacuumdb.c:487
-#: vacuumdb.c:495 vacuumdb.c:503 vacuumdb.c:511 vacuumdb.c:518 vacuumdb.c:525
-#: vacuumdb.c:532
->>>>>>> 185876a6
 #, c-format
 msgid "cannot use the \"%s\" option on server versions older than PostgreSQL %s"
 msgstr "PostgreSQL %2$sよりも古いサーバーバージョンでは\"%1$s\"オプションは使えません"
 
-<<<<<<< HEAD
 #: reindexdb.c:369
-=======
-#: reindexdb.c:401
->>>>>>> 185876a6
 #, c-format
 msgid "cannot reindex system catalogs concurrently, skipping all"
 msgstr "システムカタログではインデックスの並行再構築はできません、全てスキップします"
 
-<<<<<<< HEAD
 #: reindexdb.c:573
-=======
-#: reindexdb.c:605
->>>>>>> 185876a6
 #, c-format
 msgid "reindexing of database \"%s\" failed: %s"
 msgstr "データベース\"%s\"のインデックス再構築に失敗しました: %s"
 
-<<<<<<< HEAD
 #: reindexdb.c:577
-=======
-#: reindexdb.c:609
->>>>>>> 185876a6
 #, c-format
 msgid "reindexing of index \"%s\" in database \"%s\" failed: %s"
 msgstr "データベース\"%2$s\"中にあるインデックス\"%1$s\"の再作成に失敗しました: %3$s"
 
-<<<<<<< HEAD
 #: reindexdb.c:581
-=======
-#: reindexdb.c:613
->>>>>>> 185876a6
 #, c-format
 msgid "reindexing of schema \"%s\" in database \"%s\" failed: %s"
 msgstr "データベース\"%2$s\"中にあるスキーマ\"%1$s\"のインデックス再構築に失敗しました: %3$s"
 
-<<<<<<< HEAD
 #: reindexdb.c:585
-=======
-#: reindexdb.c:617
->>>>>>> 185876a6
 #, c-format
 msgid "reindexing of system catalogs in database \"%s\" failed: %s"
 msgstr "データベース\"%s\"中のシステムカタログのインデックス再構築に失敗しました: %s"
 
-<<<<<<< HEAD
 #: reindexdb.c:589
-=======
-#: reindexdb.c:621
->>>>>>> 185876a6
 #, c-format
 msgid "reindexing of table \"%s\" in database \"%s\" failed: %s"
 msgstr "データベース\"%2$s\"中にあるテーブル\"%1$s\"のインでックス再構築に失敗しました: %3$s"
 
-<<<<<<< HEAD
 #: reindexdb.c:742
-=======
-#: reindexdb.c:774
->>>>>>> 185876a6
 #, c-format
 msgid "%s: reindexing database \"%s\"\n"
 msgstr "%s: データベース\"%s\"を再インデックス化しています\n"
 
-<<<<<<< HEAD
 #: reindexdb.c:759
-=======
-#: reindexdb.c:791
->>>>>>> 185876a6
 #, c-format
 msgid ""
 "%s reindexes a PostgreSQL database.\n"
@@ -1554,18 +926,17 @@
 "%sはPostgreSQLデータベースのインデックス再構築を行います。\n"
 "\n"
 
-<<<<<<< HEAD
 #: reindexdb.c:763
 #, c-format
 msgid "  -a, --all                    reindex all databases\n"
 msgstr "  -a, --all                    全データベースでインデックス再構築を行う\n"
 
-#: reindexdb.c:764
+#: reindexdb.c:802
 #, c-format
 msgid "      --concurrently           reindex concurrently\n"
 msgstr "      --concurrently           並行インデックス再構築\n"
 
-#: reindexdb.c:765
+#: reindexdb.c:803
 #, c-format
 msgid "  -d, --dbname=DBNAME          database to reindex\n"
 msgstr "  -d, --dbname=DBNAME          インデックス再構築対象のデータベース\n"
@@ -1591,69 +962,10 @@
 msgstr "  -s, --system                 システムカタログのインデックスのみを再構築\n"
 
 #: reindexdb.c:771
-=======
-#: reindexdb.c:795
-#, c-format
-msgid "  -a, --all                    reindex all databases\n"
-msgstr "  -a, --all                    全データベースのインデックス再構築を行う\n"
-
-#: reindexdb.c:796
-#, c-format
-msgid "      --concurrently           reindex concurrently\n"
-msgstr "      --concurrently           再構築の並行実行\n"
-
-#: reindexdb.c:797
-#, c-format
-msgid "  -d, --dbname=DBNAME          database to reindex\n"
-msgstr "  -d, --dbname=DBNAME          インデックス再構築対象のデータベース名\n"
-
-#: reindexdb.c:799
-#, c-format
-msgid "  -i, --index=INDEX            recreate specific index(es) only\n"
-msgstr "  -i, --index=INDEX            指定したインデックス(群)のみインデックス再構築\n"
-
-#: reindexdb.c:800
-#, c-format
-msgid "  -j, --jobs=NUM               use this many concurrent connections to reindex\n"
-msgstr "  -j, --jobs=NUM               インデックス再構築の並列接続数を指定\n"
-
-#: reindexdb.c:801
-#, c-format
-msgid "  -q, --quiet                  don't write any messages\n"
-msgstr "  -q, --quiet                  メッセージを出力しない\n"
-
-#: reindexdb.c:802
-#, c-format
-msgid "  -s, --system                 reindex system catalogs only\n"
-msgstr "  -s, --system                 システムカタログのインデックスのみを再構築\n"
-
-#: reindexdb.c:803
-#, c-format
-msgid "  -S, --schema=SCHEMA          reindex specific schema(s) only\n"
-msgstr "  -S, --schema=SCHEMA          指定したスキーマ(群)のみでインデックス再構築\n"
-
-#: reindexdb.c:804
-#, c-format
-msgid "  -t, --table=TABLE            reindex specific table(s) only\n"
-msgstr "  -t, --table=TABLE            指定したテーブル(群)のみでインデックス再構築\n"
-
-#: reindexdb.c:805
-#, c-format
-msgid "      --tablespace=TABLESPACE  tablespace where indexes are rebuilt\n"
-msgstr "  -D, --tablespace=TABLESPACE  インデックス再構築先のテーブルスペース\n"
-
-#: reindexdb.c:806
-#, c-format
-msgid "  -v, --verbose                write a lot of output\n"
-msgstr "  -v, --verbose                多くのメッセージを出力\n"
-
-#: reindexdb.c:816
->>>>>>> 185876a6
 #, c-format
 msgid "  -S, --schema=SCHEMA          reindex specific schema(s) only\n"
 msgstr "  -S, --schema=SCHEMA          指定したスキーマ(群)のインデックスのみを再構築\n"
 
-<<<<<<< HEAD
 #: reindexdb.c:772
 #, c-format
 msgid "  -t, --table=TABLE            reindex specific table(s) only\n"
@@ -1665,23 +977,11 @@
 msgstr "  -D, --tablespace=TABLESPACE  インデックス再構築先のテーブル空間\n"
 
 #: reindexdb.c:774
-=======
-#: vacuumdb.c:206
-#, c-format
-msgid "parallel workers for vacuum must be greater than or equal to zero"
-msgstr "VACUUMの並列ワーカー数は0以上でなければなりません"
-
-#: vacuumdb.c:226
->>>>>>> 185876a6
 #, c-format
 msgid "  -v, --verbose                write a lot of output\n"
 msgstr "  -v, --verbose                多量のメッセージを出力\n"
 
-<<<<<<< HEAD
 #: reindexdb.c:784
-=======
-#: vacuumdb.c:234
->>>>>>> 185876a6
 #, c-format
 msgid ""
 "\n"
@@ -1690,18 +990,12 @@
 "\n"
 "詳細はSQLコマンドREINDEXに関する説明を参照してください。\n"
 
-<<<<<<< HEAD
 #: vacuumdb.c:267 vacuumdb.c:270 vacuumdb.c:273 vacuumdb.c:276 vacuumdb.c:279
 #: vacuumdb.c:282 vacuumdb.c:285 vacuumdb.c:294
-=======
-#: vacuumdb.c:278 vacuumdb.c:284 vacuumdb.c:290 vacuumdb.c:296 vacuumdb.c:302
-#: vacuumdb.c:308 vacuumdb.c:314 vacuumdb.c:326
->>>>>>> 185876a6
 #, c-format
 msgid "cannot use the \"%s\" option when performing only analyze"
 msgstr "analyzeのみを実行する場合\"%s\"は使えません"
 
-<<<<<<< HEAD
 #: vacuumdb.c:297
 #, c-format
 msgid "cannot use the \"%s\" option when performing full vacuum"
@@ -1713,33 +1007,15 @@
 msgstr "\"%s\"オプションは\"%s\"と同時には使えません"
 
 #: vacuumdb.c:322
-=======
-#: vacuumdb.c:332
-#, c-format
-msgid "cannot use the \"%s\" option when performing full vacuum"
-msgstr "完全VACUUMを実行する場合\"%s\"オプションは使えません"
-
-#: vacuumdb.c:341
-#, c-format
-msgid "cannot use the \"%s\" option with the \"%s\" option"
-msgstr "\"%s\"オプションは\"%s\"オプションと同時には使用できません"
-
-#: vacuumdb.c:363
->>>>>>> 185876a6
 #, c-format
 msgid "cannot vacuum all databases and a specific one at the same time"
 msgstr "全データベースと特定のデータベースを同時にVACUUMすることはできません"
 
-<<<<<<< HEAD
 #: vacuumdb.c:324
-=======
-#: vacuumdb.c:368
->>>>>>> 185876a6
 #, c-format
 msgid "cannot vacuum specific table(s) in all databases"
 msgstr "全データベースの特定のテーブル(群)をVACUUMすることはできません"
 
-<<<<<<< HEAD
 #: vacuumdb.c:412
 msgid "Generating minimal optimizer statistics (1 target)"
 msgstr "最適化のための情報を最小限生成します(1対象)"
@@ -1753,118 +1029,62 @@
 msgstr "最適化のための情報をデフォルト数(全て)生成します"
 
 #: vacuumdb.c:479
-=======
-#: vacuumdb.c:458
-msgid "Generating minimal optimizer statistics (1 target)"
-msgstr "最適化のための情報を最小限生成します(1対象)"
-
-#: vacuumdb.c:459
-msgid "Generating medium optimizer statistics (10 targets)"
-msgstr "最適化のための情報を複数生成します(10対象)"
-
-#: vacuumdb.c:460
-msgid "Generating default (full) optimizer statistics"
-msgstr "最適化のための情報をデフォルト数(全て)生成します"
-
-#: vacuumdb.c:540
->>>>>>> 185876a6
 #, c-format
 msgid "%s: processing database \"%s\": %s\n"
 msgstr "%s: データベース\"%s\"の処理中です: %s\n"
 
-<<<<<<< HEAD
 #: vacuumdb.c:482
-=======
-#: vacuumdb.c:543
->>>>>>> 185876a6
 #, c-format
 msgid "%s: vacuuming database \"%s\"\n"
 msgstr "%s: データベース\"%s\"をVACUUMしています\n"
 
-<<<<<<< HEAD
 #: vacuumdb.c:952
-=======
-#: vacuumdb.c:1013
->>>>>>> 185876a6
 #, c-format
 msgid "vacuuming of table \"%s\" in database \"%s\" failed: %s"
 msgstr "データベース \"%2$s\"のテーブル\"%1$sのVACUUMに失敗しました： %3$s"
 
-<<<<<<< HEAD
 #: vacuumdb.c:955
-=======
-#: vacuumdb.c:1016
->>>>>>> 185876a6
 #, c-format
 msgid "vacuuming of database \"%s\" failed: %s"
 msgstr "データベース\"%s\"のVACUUMに失敗しました: %s"
 
-<<<<<<< HEAD
 #: vacuumdb.c:963
-=======
-#: vacuumdb.c:1024
->>>>>>> 185876a6
 #, c-format
 msgid ""
 "%s cleans and analyzes a PostgreSQL database.\n"
 "\n"
 msgstr "%sはPostgreSQLデータベースのゴミ回収および分析を行います。\n"
 
-<<<<<<< HEAD
 #: vacuumdb.c:967
-=======
-#: vacuumdb.c:1028
->>>>>>> 185876a6
 #, c-format
 msgid "  -a, --all                       vacuum all databases\n"
 msgstr "  -a, --all                       全データベースをVACUUM\n"
 
-<<<<<<< HEAD
 #: vacuumdb.c:968
-=======
-#: vacuumdb.c:1029
->>>>>>> 185876a6
 #, c-format
 msgid "  -d, --dbname=DBNAME             database to vacuum\n"
 msgstr "  -d, --dbname=DBNAME             VACUUMするデータベース名\n"
 
-<<<<<<< HEAD
 #: vacuumdb.c:969
-=======
-#: vacuumdb.c:1030
->>>>>>> 185876a6
 #, c-format
 msgid "      --disable-page-skipping     disable all page-skipping behavior\n"
 msgstr "      --disable-page-skipping     すべてのページスキップ動作を禁止\n"
 
-<<<<<<< HEAD
 #: vacuumdb.c:970
-=======
-#: vacuumdb.c:1031
->>>>>>> 185876a6
 #, c-format
 msgid "  -e, --echo                      show the commands being sent to the server\n"
 msgstr "  -e, --echo                      サーバーに送られるコマンドを表示\n"
 
-<<<<<<< HEAD
 #: vacuumdb.c:971
-=======
-#: vacuumdb.c:1032
->>>>>>> 185876a6
 #, c-format
 msgid "  -f, --full                      do full vacuuming\n"
 msgstr "  -f, --full                      VACUUM FULLを実行\n"
 
-<<<<<<< HEAD
 #: vacuumdb.c:972
-=======
-#: vacuumdb.c:1033
->>>>>>> 185876a6
 #, c-format
 msgid "  -F, --freeze                    freeze row transaction information\n"
 msgstr "  -F, --freeze                    行トランザクション情報を凍結\n"
 
-<<<<<<< HEAD
 #: vacuumdb.c:973
 #, c-format
 msgid "      --force-index-cleanup       always remove index entries that point to dead tuples\n"
@@ -1873,54 +1093,31 @@
 "                                  除去する\n"
 
 #: vacuumdb.c:974
-=======
-#: vacuumdb.c:1034
-#, c-format
-msgid "      --force-index-cleanup       always remove index entries that point to dead tuples\n"
-msgstr ""
-"      --force-index-cleanup       デッドタプルを指すインデックスエントリを\n"
-"                                  必ず削除\n"
-
-#: vacuumdb.c:1035
->>>>>>> 185876a6
 #, c-format
 msgid "  -j, --jobs=NUM                  use this many concurrent connections to vacuum\n"
 msgstr "  -j, --jobs=NUM                  バキューム時に指定した同時接続数を使用\n"
 
-<<<<<<< HEAD
 #: vacuumdb.c:975
-=======
-#: vacuumdb.c:1036
->>>>>>> 185876a6
 #, c-format
 msgid "      --min-mxid-age=MXID_AGE     minimum multixact ID age of tables to vacuum\n"
 msgstr ""
 "      --min-mxid-age=MXID_AGE     VACUUM対象とするテーブルの最小のマルチ\n"
 "                                  トランザクションID差分\n"
 
-<<<<<<< HEAD
 #: vacuumdb.c:976
-=======
-#: vacuumdb.c:1037
->>>>>>> 185876a6
 #, c-format
 msgid "      --min-xid-age=XID_AGE       minimum transaction ID age of tables to vacuum\n"
 msgstr ""
 "      --min-xid-age=XID_AGE       VACUUM対象とするテーブルの最小の\n"
 "                                  トランザクションID差分\n"
 
-<<<<<<< HEAD
 #: vacuumdb.c:977
-=======
-#: vacuumdb.c:1038
->>>>>>> 185876a6
 #, c-format
 msgid "      --no-index-cleanup          don't remove index entries that point to dead tuples\n"
 msgstr ""
 "      --no-index-cleanup          デッドタプルを指すインデックスエントリを\n"
 "                                  削除しない\n"
 
-<<<<<<< HEAD
 #: vacuumdb.c:978
 #, c-format
 msgid "      --no-process-toast          skip the TOAST table associated with the table to vacuum\n"
@@ -1929,21 +1126,10 @@
 "                                  スキップ\n"
 
 #: vacuumdb.c:979
-=======
-#: vacuumdb.c:1039
-#, c-format
-msgid "      --no-process-toast          skip the TOAST table associated with the table to vacuum\n"
-msgstr ""
-"      --no-process-toast          VACUUM対象テーブルに対応するTOASTテーブルを\n"
-"                                  スキップ\n"
-
-#: vacuumdb.c:1040
->>>>>>> 185876a6
 #, c-format
 msgid "      --no-truncate               don't truncate empty pages at the end of the table\n"
 msgstr "      --no-truncate               テーブル終端の空ページの切り詰めを行わない\n"
 
-<<<<<<< HEAD
 #: vacuumdb.c:980
 #, c-format
 msgid "  -P, --parallel=PARALLEL_WORKERS use this many background workers for vacuum, if available\n"
@@ -1952,30 +1138,15 @@
 "                                  ワーカーを使用\n"
 
 #: vacuumdb.c:981
-=======
-#: vacuumdb.c:1041
-#, c-format
-msgid "  -P, --parallel=PARALLEL_WORKERS use this many background workers for vacuum, if available\n"
-msgstr ""
-"  -P, --parallel=PARALLEL_WORKERS 可能であればこの数のバックグラウンドワーカーを\n"
-"                                  VACUUMで使用\n"
-
-#: vacuumdb.c:1042
->>>>>>> 185876a6
 #, c-format
 msgid "  -q, --quiet                     don't write any messages\n"
 msgstr "  -q, --quiet                     メッセージを出力しない\n"
 
-<<<<<<< HEAD
 #: vacuumdb.c:982
-=======
-#: vacuumdb.c:1043
->>>>>>> 185876a6
 #, c-format
 msgid "      --skip-locked               skip relations that cannot be immediately locked\n"
 msgstr "      --skip-locked               直ちにロックできなかったリレーションをスキップ\n"
 
-<<<<<<< HEAD
 #: vacuumdb.c:983
 #, c-format
 msgid "  -t, --table='TABLE[(COLUMNS)]'  vacuum specific table(s) only\n"
@@ -1987,46 +1158,21 @@
 msgstr "  -v, --verbose                   多量のメッセージを出力\n"
 
 #: vacuumdb.c:985
-=======
-#: vacuumdb.c:1044
-#, c-format
-msgid "  -t, --table='TABLE[(COLUMNS)]'  vacuum specific table(s) only\n"
-msgstr "  -t, --table='TABLE[(COLUMNS)]'  指定したテーブル(複数可)のみをVACUUMする\n"
-
-#: vacuumdb.c:1045
-#, c-format
-msgid "  -v, --verbose                   write a lot of output\n"
-msgstr "  -v, --verbose                   多くのメッセージを出力\n"
-
-#: vacuumdb.c:1046
->>>>>>> 185876a6
 #, c-format
 msgid "  -V, --version                   output version information, then exit\n"
 msgstr "  -V, --version                   バージョン情報を表示して終了\n"
 
-<<<<<<< HEAD
 #: vacuumdb.c:986
-=======
-#: vacuumdb.c:1047
->>>>>>> 185876a6
 #, c-format
 msgid "  -z, --analyze                   update optimizer statistics\n"
 msgstr "  -z, --analyze                   最適化用統計情報を更新\n"
 
-<<<<<<< HEAD
 #: vacuumdb.c:987
-=======
-#: vacuumdb.c:1048
->>>>>>> 185876a6
 #, c-format
 msgid "  -Z, --analyze-only              only update optimizer statistics; no vacuum\n"
 msgstr "  -Z, --analyze-only              最適化用統計情報のみ更新; バキュームは行わない\n"
 
-<<<<<<< HEAD
 #: vacuumdb.c:988
-=======
-#: vacuumdb.c:1049
->>>>>>> 185876a6
 #, c-format
 msgid ""
 "      --analyze-in-stages         only update optimizer statistics, in multiple\n"
@@ -2035,27 +1181,18 @@
 "      --analyze-in-stages         高速化のため最適化用統計情報のみを複数段階で\n"
 "                                  更新; VACUUMは行わない\n"
 
-<<<<<<< HEAD
 #: vacuumdb.c:990
-=======
-#: vacuumdb.c:1051
->>>>>>> 185876a6
 #, c-format
 msgid "  -?, --help                      show this help, then exit\n"
 msgstr "  -?, --help                      このヘルプを表示して終了\n"
 
-<<<<<<< HEAD
 #: vacuumdb.c:998
-=======
-#: vacuumdb.c:1059
->>>>>>> 185876a6
 #, c-format
 msgid ""
 "\n"
 "Read the description of the SQL command VACUUM for details.\n"
 msgstr ""
 "\n"
-<<<<<<< HEAD
 "詳細はSQLコマンドのVACUUMの説明を参照してください。\n"
 
 #~ msgid "  --version                 output version information, then exit\n"
@@ -2127,7 +1264,4 @@
 #~ msgstr "キャンセル要求を送信できませんでした: %s"
 
 #~ msgid "fatal: "
-#~ msgstr "致命的エラー: "
-=======
-"詳細はSQLコマンドのVACUUMの説明を参照してください。\n"
->>>>>>> 185876a6
+#~ msgstr "致命的エラー: "
--- conflicted
+++ resolved
@@ -445,24 +445,12 @@
    <orderedlist>
     <listitem>
      <para>
-<!--
       As explained above, the environment of the operating system provides the
       defaults for the locales of a newly initialized database cluster.  In
-<<<<<<< HEAD
       many cases, this is enough: if the operating system is configured for
       the desired language/territory, by default
       <productname>PostgreSQL</productname> will also behave according
       to that locale.
-=======
-      many cases, this is enough: If the operating system is configured for
-      the desired language/territory, then
-      <productname>PostgreSQL</productname> will by default also behave
-      according to that locale.
--->
-上で説明したように、オペレーティングシステムの環境は、新しく初期化されたデータベースクラスタのロケールのデフォルトを提供します。
-多くの場合、これで十分です。
-オペレーティングシステムが目的の言語/地域に設定されている場合、<productname>PostgreSQL</productname>もデフォルトでそのロケールに従って動作します。
->>>>>>> 32de6336
      </para>
     </listitem>
 
@@ -531,45 +519,14 @@
    <title>ロケールプロバイダ</title>
 
    <para>
-<<<<<<< HEAD
     A locale provider specifies which library defines the locale behavior for
     collations and character classifications.
-=======
-<!--
-    <productname>PostgreSQL</productname> supports multiple <firstterm>locale
-    providers</firstterm>.  This specifies which library supplies the locale
-    data.  One standard provider name is <literal>libc</literal>, which uses
-    the locales provided by the operating system C library.  These are the
-    locales used by most tools provided by the operating system.  Another
-    provider is <literal>icu</literal>, which uses the external
-    ICU<indexterm><primary>ICU</primary></indexterm> library.  ICU locales can
-    only be used if support for ICU was configured when PostgreSQL was built.
--->
-<productname>PostgreSQL</productname>は複数の<firstterm>ロケールプロバイダ</firstterm>をサポートします。
-これによってどのライブラリがロケールデータを提供するかを決定します。
-標準プロバイダの一つは<literal>libc</literal>で、オペレーティングシステムのCライブラリが提供するロケールを使用します。
-これらのロケールは、オペレーティングシステムが提供するほとんどのツールが使用します。
-他のプロバイダとしては<literal>icu</literal>があり、外部のICU<indexterm><primary>ICU</primary></indexterm>ライブラリを使います。
-ICUロケールは、PostgreSQLがビルドされた際にICUサポートが設定されていた場合にのみ利用可能です。
->>>>>>> 32de6336
    </para>
 
    <para>
-<!--
     The commands and tools that select the locale settings, as described
-<<<<<<< HEAD
     above, each have an option to select the locale provider. Here is an
     example to initialize a database cluster using the ICU provider:
-=======
-    above, each have an option to select the locale provider.  The examples
-    shown earlier all use the <literal>libc</literal> provider, which is the
-    default.  Here is an example to initialize a database cluster using the
-    ICU provider:
--->
-前述のように、ロケール設定を選択するコマンドおよびツールには、それぞれロケール・プロバイダを選択するオプションがあります。
-前述の例では、デフォルトである<literal>libc</literal>プロバイダを使用しています。
-次に、ICUプロバイダを使用してデータベース・クラスタを初期化する例を示します:
->>>>>>> 32de6336
 <programlisting>
 initdb --locale-provider=icu --icu-locale=en
 </programlisting>
@@ -587,24 +544,9 @@
    </para>
 
    <para>
-<<<<<<< HEAD
     Regardless of the locale provider, the operating system is still used to
     provide some locale-aware behavior, such as messages (see <xref
     linkend="guc-lc-messages"/>).
-=======
-<!--
-    Which locale provider to use depends on individual requirements.  For most
-    basic uses, either provider will give adequate results.  For the libc
-    provider, it depends on what the operating system offers; some operating
-    systems are better than others.  For advanced uses, ICU offers more locale
-    variants and customization options.
--->
-どのロケールプロバイダを使用するかは、個々の要件によって異なります。
-ほとんどの基本的な使用方法では、どちらのプロバイダでも十分な結果が得られます。
-libcプロバイダの場合は、オペレーティングシステムが提供するものによって異なります。
-オペレーティングシステムによっては、より優れたものもあります。
-高度な使用方法では、ICUはより多くのロケールバリエーションとカスタマイズオプションを提供します。
->>>>>>> 32de6336
    </para>
 
    <para>
@@ -685,20 +627,14 @@
   <sect2 id="icu-locales">
 <!--
    <title>ICU Locales</title>
-<<<<<<< HEAD
-=======
 -->
    <title>ICUロケール</title>
->>>>>>> 32de6336
 
    <sect3 id="icu-locale-names">
 <!--
     <title>ICU Locale Names</title>
-<<<<<<< HEAD
-=======
 -->
     <title>ICUロケール名</title>
->>>>>>> 32de6336
 
     <para>
 <!--
@@ -793,11 +729,8 @@
    <sect3 id="icu-language-tag">
 <!--
     <title>Language Tag</title>
-<<<<<<< HEAD
-=======
 -->
     <title>言語タグ</title>
->>>>>>> 32de6336
 
     <para>
 <!--
@@ -1311,72 +1244,20 @@
     <title>標準の照合順序</title>
 
    <para>
-<<<<<<< HEAD
     On all platforms, the following collations are supported:
-=======
-<!--
-    On all platforms, the collations named <literal>default</literal>,
-    <literal>C</literal>, and <literal>POSIX</literal> are available.  Additional
-    collations may be available depending on operating system support.
-    The <literal>default</literal> collation selects the <symbol>LC_COLLATE</symbol>
-    and <symbol>LC_CTYPE</symbol> values specified at database creation time.
-    The <literal>C</literal> and <literal>POSIX</literal> collations both specify
-    <quote>traditional C</quote> behavior, in which only the ASCII letters
-    <quote><literal>A</literal></quote> through <quote><literal>Z</literal></quote>
-    are treated as letters, and sorting is done strictly by character
-    code byte values.
--->
-すべてのプラットフォーム上で<literal>default</literal>、<literal>C</literal>そして<literal>POSIX</literal>という名称の照合順序が
-利用できます。
-オペレーティングシステムによっては追加の照合順序が利用可能な場合もあります。
-<literal>default</literal>照合順序は、データベース作成時に<symbol>LC_COLLATE</symbol>値と<symbol>LC_CTYPE</symbol>値を
-選択します。<literal>C</literal>と<literal>POSIX</literal>照合順序は共に<quote>traditional C</quote>の動作を指定します。
-これはASCII文字の<quote><literal>A</literal></quote>から<quote><literal>Z</literal></quote>を文字として扱い、ソート順は厳密な文字コードのバイト値によります。
-   </para>
-
-   <note>
-    <para>
-<!--
-     The <literal>C</literal> and <literal>POSIX</literal> locales may behave
-     differently depending on the database encoding.
--->
-<literal>C</literal>ロケールと<literal>POSIX</literal>ロケールは、データベースエンコーディングによって動作が異なる場合があります。
-    </para>
-   </note>
-
-   <para>
-<!--
-    Additionally, two SQL standard collation names are available:
--->
-さらに、次の2つのSQL標準照合順序名を使用できます。
->>>>>>> 32de6336
 
     <variablelist>
      <varlistentry>
       <term><literal>unicode</literal></term>
       <listitem>
        <para>
-<<<<<<< HEAD
         This SQL standard collation sorts using the Unicode Collation
         Algorithm with the Default Unicode Collation Element Table.  It is
         available in all encodings.  ICU support is required to use this
         collation, and behavior may change if Postgres is built with a
         different version of ICU.  (This collation has the same behavior as
         the ICU root locale; see <xref
-=======
-<!--
-        This collation sorts using the Unicode Collation Algorithm with the
-        Default Unicode Collation Element Table.  It is available in all
-        encodings.  ICU support is required to use this collation.  (This
-        collation has the same behavior as the ICU root locale; see <xref
->>>>>>> 32de6336
         linkend="collation-managing-predefined-icu-und-x-icu"/>.)
--->
-この照合順序は、デフォルトUnicode照合基本テーブルを使用してUnicode照合アルゴリズムで並べ替えます。
-すべてのエンコーディングで使用できます。
-この照合順序を使用するにはICUサポートが必要です。
-（この照合順序は、ICU rootロケールと同じ動作をします。
-<xref linkend="collation-managing-predefined-icu-und-x-icu"/>を参照してください。）
        </para>
       </listitem>
      </varlistentry>
@@ -1385,24 +1266,14 @@
       <term><literal>ucs_basic</literal></term>
       <listitem>
        <para>
-<<<<<<< HEAD
         This SQL standard collation sorts using the Unicode code point values
         rather than natural language order, and only the ASCII letters
         <quote><literal>A</literal></quote> through
         <quote><literal>Z</literal></quote> are treated as letters.  The
         behavior is efficient and stable across all versions.  Only available
         for encoding <literal>UTF8</literal>.  (This collation has the same
-=======
-<!--
-        This collation sorts by Unicode code point.  It is only available for
-        encoding <literal>UTF8</literal>.  (This collation has the same
->>>>>>> 32de6336
         behavior as the libc locale specification <literal>C</literal> in
         <literal>UTF8</literal> encoding.)
--->
-この照合順序はUnicodeコードポイントで並べ替えます。
-エンコーディング<literal>UTF8</literal>でのみ使用できます。
-（この照合順序は、<literal>UTF8</literal>エンコーディングのlibcロケール指定<literal>C</literal>と同じ動作をします。）
        </para>
       </listitem>
      </varlistentry>
@@ -1938,11 +1809,8 @@
    <sect3 id="icu-collation-comparison-levels">
 <!--
     <title>ICU Comparison Levels</title>
-<<<<<<< HEAD
-=======
 -->
     <title>ICU比較レベル</title>
->>>>>>> 32de6336
 
     <para>
 <!--
@@ -2045,16 +1913,9 @@
         </row>
         <row>
          <entry>level4</entry>
-<<<<<<< HEAD
          <entry>Punctuation<footnote><para>only with
          <literal>ka-shifted</literal>; see <xref
          linkend="icu-collation-settings-table"/></para></footnote></entry>
-=======
-<!--
-         <entry>Punctuation</entry>
--->
-         <entry>句読点</entry>
->>>>>>> 32de6336
          <entry><literal>true</literal></entry>
          <entry><literal>true</literal></entry>
          <entry><literal>false</literal></entry>
@@ -2080,10 +1941,7 @@
      </table>
 
     <para>
-<<<<<<< HEAD
-=======
-<!--
->>>>>>> 32de6336
+<!--
      At every level, even with full normalization off, basic normalization is
      performed. For example, <literal>'á'</literal> may be composed of the
      code points <literal>U&amp;'\0061\0301'</literal> or the single code
@@ -2101,11 +1959,8 @@
     <sect4 id="icu-collation-level-examples">
 <!--
      <title>Collation Level Examples</title>
-<<<<<<< HEAD
-=======
 -->
      <title>照合順序レベルの例</title>
->>>>>>> 32de6336
 
 <programlisting>
 CREATE COLLATION level3 (provider = icu, deterministic = false, locale = 'und-u-ka-shifted-ks-level3');
@@ -2127,11 +1982,8 @@
    <sect3 id="icu-collation-settings">
 <!--
     <title>Collation Settings for an ICU Locale</title>
-<<<<<<< HEAD
-=======
 -->
     <title>ICUロケールの照合順序設定</title>
->>>>>>> 32de6336
 
     <para>
 <!--
@@ -2396,20 +2248,14 @@
      </table>
 
     <para>
-<<<<<<< HEAD
+<!--
      Defaults may depend on locale. The above table is not meant to be
      complete. See <xref linkend="icu-external-references"/> for additional
      options and details.
-=======
-<!--
-     Defaults may depend on locale. The above table is not meant to be
-     complete. See <xref linkend="icu-external-references"/> for additional
-     options and details.
 -->
 デフォルトはロケールによって異なります。
 上記のテーブルは完全なものではありません。
 追加のオプションと詳細については<xref linkend="icu-external-references"/>を参照してください。
->>>>>>> 32de6336
     </para>
 
     <note>
@@ -2430,14 +2276,10 @@
    </sect3>
 
    <sect3 id="icu-locale-examples">
-<<<<<<< HEAD
+<!--
     <title>Collation Settings Examples</title>
-=======
-<!--
-    <title>Collation Settings Examples</title>
 -->
     <title>照合順序設定の例</title>
->>>>>>> 32de6336
 
      <variablelist>
       <varlistentry id="collation-managing-create-icu-de-u-co-phonebk-x-icu">
@@ -2502,33 +2344,17 @@
    </sect3>
 
    <sect3 id="icu-tailoring-rules">
-<<<<<<< HEAD
+<!--
     <title>ICU Tailoring Rules</title>
+-->
+    <title>ICU適合化規則</title>
 
     <para>
-=======
-<!--
-    <title>ICU Tailoring Rules</title>
--->
-    <title>ICU適合化規則</title>
-
-    <para>
-<!--
->>>>>>> 32de6336
+<!--
      If the options provided by the collation settings shown above are not
      sufficient, the order of collation elements can be changed with tailoring
      rules, whose syntax is detailed at <ulink
      url="https://unicode-org.github.io/icu/userguide/collation/customization/"></ulink>.
-<<<<<<< HEAD
-    </para>
-
-    <para>
-     This small example creates a collation based on the root locale with a
-     tailoring rule:
-<programlisting>
-<![CDATA[CREATE COLLATION custom (provider = icu, locale = 'und', rules = '&V << w <<< W');]]>
-</programlisting>
-=======
 -->
 上記のオプション設定によって提供される照合順序が十分でない場合は、照合順序要素のオーダーを適合化規則を使用して変更できます。
 適合化規則の構文は<ulink url="https://unicode-org.github.io/icu/userguide/collation/customization/">で詳しく説明されています。
@@ -2545,20 +2371,11 @@
 <![CDATA[CREATE COLLATION custom (provider = icu, locale = 'und', rules = '&V << w <<< W');]]>
 </programlisting>
 <!--
->>>>>>> 32de6336
      With this rule, the letter <quote>W</quote> is sorted after
      <quote>V</quote>, but is treated as a secondary difference similar to an
      accent.  Rules like this are contained in the locale definitions of some
      languages.  (Of course, if a locale definition already contains the
      desired rules, then they don't need to be specified again explicitly.)
-<<<<<<< HEAD
-    </para>
-
-    <para>
-     Here is a more complex example.  The following statement sets up a
-     collation named <literal>ebcdic</literal> with rules to sort US-ASCII
-     characters in the order of the EBCDIC encoding.
-=======
 -->
 このルールでは、文字<quote>W</quote>は<quote>V</quote>の後にソートされますが、アクセントと同様に二次的な差として扱われます。
 このようなルールは、一部の言語のロケール定義に含まれています。
@@ -2573,7 +2390,6 @@
 -->
 ここに、より複雑な例があります。
 次のステートメントは、EBCDIC記名的のオーダーにUS-ASCII文字をソートするためのルールを使用して、照合順序エンコーディング<literal>ebcdic</literal>を設定します。
->>>>>>> 32de6336
 
 <programlisting>
 <![CDATA[CREATE COLLATION ebcdic (provider = icu, locale = 'und',
@@ -2606,11 +2422,8 @@
    <sect3 id="icu-external-references">
 <!--
     <title>External References for ICU</title>
-<<<<<<< HEAD
-=======
 -->
     <title>ICUの外部参照</title>
->>>>>>> 32de6336
 
     <para>
 <!--

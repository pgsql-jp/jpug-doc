/*-------------------------------------------------------------------------
 *
 * twophase.c
 *		Two-phase commit support functions.
 *
 * Portions Copyright (c) 1996-2022, PostgreSQL Global Development Group
 * Portions Copyright (c) 1994, Regents of the University of California
 *
 * IDENTIFICATION
 *		src/backend/access/transam/twophase.c
 *
 * NOTES
 *		Each global transaction is associated with a global transaction
 *		identifier (GID). The client assigns a GID to a postgres
 *		transaction with the PREPARE TRANSACTION command.
 *
 *		We keep all active global transactions in a shared memory array.
 *		When the PREPARE TRANSACTION command is issued, the GID is
 *		reserved for the transaction in the array. This is done before
 *		a WAL entry is made, because the reservation checks for duplicate
 *		GIDs and aborts the transaction if there already is a global
 *		transaction in prepared state with the same GID.
 *
 *		A global transaction (gxact) also has dummy PGPROC; this is what keeps
 *		the XID considered running by TransactionIdIsInProgress.  It is also
 *		convenient as a PGPROC to hook the gxact's locks to.
 *
 *		Information to recover prepared transactions in case of crash is
 *		now stored in WAL for the common case. In some cases there will be
 *		an extended period between preparing a GXACT and commit/abort, in
 *		which case we need to separately record prepared transaction data
 *		in permanent storage. This includes locking information, pending
 *		notifications etc. All that state information is written to the
 *		per-transaction state file in the pg_twophase directory.
 *		All prepared transactions will be written prior to shutdown.
 *
 *		Life track of state data is following:
 *
 *		* On PREPARE TRANSACTION backend writes state data only to the WAL and
 *		  stores pointer to the start of the WAL record in
 *		  gxact->prepare_start_lsn.
 *		* If COMMIT occurs before checkpoint then backend reads data from WAL
 *		  using prepare_start_lsn.
 *		* On checkpoint state data copied to files in pg_twophase directory and
 *		  fsynced
 *		* If COMMIT happens after checkpoint then backend reads state data from
 *		  files
 *
 *		During replay and replication, TwoPhaseState also holds information
 *		about active prepared transactions that haven't been moved to disk yet.
 *
 *		Replay of twophase records happens by the following rules:
 *
 *		* At the beginning of recovery, pg_twophase is scanned once, filling
 *		  TwoPhaseState with entries marked with gxact->inredo and
 *		  gxact->ondisk.  Two-phase file data older than the XID horizon of
 *		  the redo position are discarded.
 *		* On PREPARE redo, the transaction is added to TwoPhaseState->prepXacts.
 *		  gxact->inredo is set to true for such entries.
 *		* On Checkpoint we iterate through TwoPhaseState->prepXacts entries
 *		  that have gxact->inredo set and are behind the redo_horizon. We
 *		  save them to disk and then switch gxact->ondisk to true.
 *		* On COMMIT/ABORT we delete the entry from TwoPhaseState->prepXacts.
 *		  If gxact->ondisk is true, the corresponding entry from the disk
 *		  is additionally deleted.
 *		* RecoverPreparedTransactions(), StandbyRecoverPreparedTransactions()
 *		  and PrescanPreparedTransactions() have been modified to go through
 *		  gxact->inredo entries that have not made it to disk.
 *
 *-------------------------------------------------------------------------
 */
#include "postgres.h"

#include <fcntl.h>
#include <sys/stat.h>
#include <time.h>
#include <unistd.h>

#include "access/commit_ts.h"
#include "access/htup_details.h"
#include "access/subtrans.h"
#include "access/transam.h"
#include "access/twophase.h"
#include "access/twophase_rmgr.h"
#include "access/xact.h"
#include "access/xlog.h"
#include "access/xloginsert.h"
#include "access/xlogreader.h"
#include "access/xlogutils.h"
#include "catalog/pg_type.h"
#include "catalog/storage.h"
#include "funcapi.h"
#include "miscadmin.h"
#include "pg_trace.h"
#include "pgstat.h"
#include "replication/origin.h"
#include "replication/syncrep.h"
#include "replication/walsender.h"
#include "storage/fd.h"
#include "storage/ipc.h"
#include "storage/md.h"
#include "storage/predicate.h"
#include "storage/proc.h"
#include "storage/procarray.h"
#include "storage/sinvaladt.h"
#include "storage/smgr.h"
#include "utils/builtins.h"
#include "utils/memutils.h"
#include "utils/timestamp.h"

/*
 * Directory where Two-phase commit files reside within PGDATA
 */
#define TWOPHASE_DIR "pg_twophase"

/* GUC variable, can't be changed after startup */
int			max_prepared_xacts = 0;

/*
 * This struct describes one global transaction that is in prepared state
 * or attempting to become prepared.
 *
 * The lifecycle of a global transaction is:
 *
 * 1. After checking that the requested GID is not in use, set up an entry in
 * the TwoPhaseState->prepXacts array with the correct GID and valid = false,
 * and mark it as locked by my backend.
 *
 * 2. After successfully completing prepare, set valid = true and enter the
 * referenced PGPROC into the global ProcArray.
 *
 * 3. To begin COMMIT PREPARED or ROLLBACK PREPARED, check that the entry is
 * valid and not locked, then mark the entry as locked by storing my current
 * backend ID into locking_backend.  This prevents concurrent attempts to
 * commit or rollback the same prepared xact.
 *
 * 4. On completion of COMMIT PREPARED or ROLLBACK PREPARED, remove the entry
 * from the ProcArray and the TwoPhaseState->prepXacts array and return it to
 * the freelist.
 *
 * Note that if the preparing transaction fails between steps 1 and 2, the
 * entry must be removed so that the GID and the GlobalTransaction struct
 * can be reused.  See AtAbort_Twophase().
 *
 * typedef struct GlobalTransactionData *GlobalTransaction appears in
 * twophase.h
 */

typedef struct GlobalTransactionData
{
	GlobalTransaction next;		/* list link for free list */
	int			pgprocno;		/* ID of associated dummy PGPROC */
	BackendId	dummyBackendId; /* similar to backend id for backends */
	TimestampTz prepared_at;	/* time of preparation */

	/*
	 * Note that we need to keep track of two LSNs for each GXACT. We keep
	 * track of the start LSN because this is the address we must use to read
	 * state data back from WAL when committing a prepared GXACT. We keep
	 * track of the end LSN because that is the LSN we need to wait for prior
	 * to commit.
	 */
	XLogRecPtr	prepare_start_lsn;	/* XLOG offset of prepare record start */
	XLogRecPtr	prepare_end_lsn;	/* XLOG offset of prepare record end */
	TransactionId xid;			/* The GXACT id */

	Oid			owner;			/* ID of user that executed the xact */
	BackendId	locking_backend;	/* backend currently working on the xact */
	bool		valid;			/* true if PGPROC entry is in proc array */
	bool		ondisk;			/* true if prepare state file is on disk */
	bool		inredo;			/* true if entry was added via xlog_redo */
	char		gid[GIDSIZE];	/* The GID assigned to the prepared xact */
}			GlobalTransactionData;

/*
 * Two Phase Commit shared state.  Access to this struct is protected
 * by TwoPhaseStateLock.
 */
typedef struct TwoPhaseStateData
{
	/* Head of linked list of free GlobalTransactionData structs */
	GlobalTransaction freeGXacts;

	/* Number of valid prepXacts entries. */
	int			numPrepXacts;

	/* There are max_prepared_xacts items in this array */
	GlobalTransaction prepXacts[FLEXIBLE_ARRAY_MEMBER];
} TwoPhaseStateData;

static TwoPhaseStateData *TwoPhaseState;

/*
 * Global transaction entry currently locked by us, if any.  Note that any
 * access to the entry pointed to by this variable must be protected by
 * TwoPhaseStateLock, though obviously the pointer itself doesn't need to be
 * (since it's just local memory).
 */
static GlobalTransaction MyLockedGxact = NULL;

static bool twophaseExitRegistered = false;

static void RecordTransactionCommitPrepared(TransactionId xid,
											int nchildren,
											TransactionId *children,
											int nrels,
											RelFileNode *rels,
											int nstats,
											xl_xact_stats_item *stats,
											int ninvalmsgs,
											SharedInvalidationMessage *invalmsgs,
											bool initfileinval,
											const char *gid);
static void RecordTransactionAbortPrepared(TransactionId xid,
										   int nchildren,
										   TransactionId *children,
										   int nrels,
										   RelFileNode *rels,
										   int nstats,
										   xl_xact_stats_item *stats,
										   const char *gid);
static void ProcessRecords(char *bufptr, TransactionId xid,
						   const TwoPhaseCallback callbacks[]);
static void RemoveGXact(GlobalTransaction gxact);

static void XlogReadTwoPhaseData(XLogRecPtr lsn, char **buf, int *len);
static char *ProcessTwoPhaseBuffer(TransactionId xid,
								   XLogRecPtr prepare_start_lsn,
								   bool fromdisk, bool setParent, bool setNextXid);
static void MarkAsPreparingGuts(GlobalTransaction gxact, TransactionId xid,
								const char *gid, TimestampTz prepared_at, Oid owner,
								Oid databaseid);
static void RemoveTwoPhaseFile(TransactionId xid, bool giveWarning);
static void RecreateTwoPhaseFile(TransactionId xid, void *content, int len);

/*
 * Initialization of shared memory
 */
Size
TwoPhaseShmemSize(void)
{
	Size		size;

	/* Need the fixed struct, the array of pointers, and the GTD structs */
	size = offsetof(TwoPhaseStateData, prepXacts);
	size = add_size(size, mul_size(max_prepared_xacts,
								   sizeof(GlobalTransaction)));
	size = MAXALIGN(size);
	size = add_size(size, mul_size(max_prepared_xacts,
								   sizeof(GlobalTransactionData)));

	return size;
}

void
TwoPhaseShmemInit(void)
{
	bool		found;

	TwoPhaseState = ShmemInitStruct("Prepared Transaction Table",
									TwoPhaseShmemSize(),
									&found);
	if (!IsUnderPostmaster)
	{
		GlobalTransaction gxacts;
		int			i;

		Assert(!found);
		TwoPhaseState->freeGXacts = NULL;
		TwoPhaseState->numPrepXacts = 0;

		/*
		 * Initialize the linked list of free GlobalTransactionData structs
		 */
		gxacts = (GlobalTransaction)
			((char *) TwoPhaseState +
			 MAXALIGN(offsetof(TwoPhaseStateData, prepXacts) +
					  sizeof(GlobalTransaction) * max_prepared_xacts));
		for (i = 0; i < max_prepared_xacts; i++)
		{
			/* insert into linked list */
			gxacts[i].next = TwoPhaseState->freeGXacts;
			TwoPhaseState->freeGXacts = &gxacts[i];

			/* associate it with a PGPROC assigned by InitProcGlobal */
			gxacts[i].pgprocno = PreparedXactProcs[i].pgprocno;

			/*
			 * Assign a unique ID for each dummy proc, so that the range of
			 * dummy backend IDs immediately follows the range of normal
			 * backend IDs. We don't dare to assign a real backend ID to dummy
			 * procs, because prepared transactions don't take part in cache
			 * invalidation like a real backend ID would imply, but having a
			 * unique ID for them is nevertheless handy. This arrangement
			 * allows you to allocate an array of size (MaxBackends +
			 * max_prepared_xacts + 1), and have a slot for every backend and
			 * prepared transaction. Currently multixact.c uses that
			 * technique.
			 */
			gxacts[i].dummyBackendId = MaxBackends + 1 + i;
		}
	}
	else
		Assert(found);
}

/*
 * Exit hook to unlock the global transaction entry we're working on.
 */
static void
AtProcExit_Twophase(int code, Datum arg)
{
	/* same logic as abort */
	AtAbort_Twophase();
}

/*
 * Abort hook to unlock the global transaction entry we're working on.
 */
void
AtAbort_Twophase(void)
{
	if (MyLockedGxact == NULL)
		return;

	/*
	 * What to do with the locked global transaction entry?  If we were in the
	 * process of preparing the transaction, but haven't written the WAL
	 * record and state file yet, the transaction must not be considered as
	 * prepared.  Likewise, if we are in the process of finishing an
	 * already-prepared transaction, and fail after having already written the
	 * 2nd phase commit or rollback record to the WAL, the transaction should
	 * not be considered as prepared anymore.  In those cases, just remove the
	 * entry from shared memory.
	 *
	 * Otherwise, the entry must be left in place so that the transaction can
	 * be finished later, so just unlock it.
	 *
	 * If we abort during prepare, after having written the WAL record, we
	 * might not have transferred all locks and other state to the prepared
	 * transaction yet.  Likewise, if we abort during commit or rollback,
	 * after having written the WAL record, we might not have released all the
	 * resources held by the transaction yet.  In those cases, the in-memory
	 * state can be wrong, but it's too late to back out.
	 */
	LWLockAcquire(TwoPhaseStateLock, LW_EXCLUSIVE);
	if (!MyLockedGxact->valid)
		RemoveGXact(MyLockedGxact);
	else
		MyLockedGxact->locking_backend = InvalidBackendId;
	LWLockRelease(TwoPhaseStateLock);

	MyLockedGxact = NULL;
}

/*
 * This is called after we have finished transferring state to the prepared
 * PGPROC entry.
 */
void
PostPrepare_Twophase(void)
{
	LWLockAcquire(TwoPhaseStateLock, LW_EXCLUSIVE);
	MyLockedGxact->locking_backend = InvalidBackendId;
	LWLockRelease(TwoPhaseStateLock);

	MyLockedGxact = NULL;
}


/*
 * MarkAsPreparing
 *		Reserve the GID for the given transaction.
 */
GlobalTransaction
MarkAsPreparing(TransactionId xid, const char *gid,
				TimestampTz prepared_at, Oid owner, Oid databaseid)
{
	GlobalTransaction gxact;
	int			i;

	if (strlen(gid) >= GIDSIZE)
		ereport(ERROR,
				(errcode(ERRCODE_INVALID_PARAMETER_VALUE),
				 errmsg("transaction identifier \"%s\" is too long",
						gid)));

	/* fail immediately if feature is disabled */
	if (max_prepared_xacts == 0)
		ereport(ERROR,
				(errcode(ERRCODE_OBJECT_NOT_IN_PREREQUISITE_STATE),
				 errmsg("prepared transactions are disabled"),
				 errhint("Set max_prepared_transactions to a nonzero value.")));

	/* on first call, register the exit hook */
	if (!twophaseExitRegistered)
	{
		before_shmem_exit(AtProcExit_Twophase, 0);
		twophaseExitRegistered = true;
	}

	LWLockAcquire(TwoPhaseStateLock, LW_EXCLUSIVE);

	/* Check for conflicting GID */
	for (i = 0; i < TwoPhaseState->numPrepXacts; i++)
	{
		gxact = TwoPhaseState->prepXacts[i];
		if (strcmp(gxact->gid, gid) == 0)
		{
			ereport(ERROR,
					(errcode(ERRCODE_DUPLICATE_OBJECT),
					 errmsg("transaction identifier \"%s\" is already in use",
							gid)));
		}
	}

	/* Get a free gxact from the freelist */
	if (TwoPhaseState->freeGXacts == NULL)
		ereport(ERROR,
				(errcode(ERRCODE_OUT_OF_MEMORY),
				 errmsg("maximum number of prepared transactions reached"),
				 errhint("Increase max_prepared_transactions (currently %d).",
						 max_prepared_xacts)));
	gxact = TwoPhaseState->freeGXacts;
	TwoPhaseState->freeGXacts = gxact->next;

	MarkAsPreparingGuts(gxact, xid, gid, prepared_at, owner, databaseid);

	gxact->ondisk = false;

	/* And insert it into the active array */
	Assert(TwoPhaseState->numPrepXacts < max_prepared_xacts);
	TwoPhaseState->prepXacts[TwoPhaseState->numPrepXacts++] = gxact;

	LWLockRelease(TwoPhaseStateLock);

	return gxact;
}

/*
 * MarkAsPreparingGuts
 *
 * This uses a gxact struct and puts it into the active array.
 * NOTE: this is also used when reloading a gxact after a crash; so avoid
 * assuming that we can use very much backend context.
 *
 * Note: This function should be called with appropriate locks held.
 */
static void
MarkAsPreparingGuts(GlobalTransaction gxact, TransactionId xid, const char *gid,
					TimestampTz prepared_at, Oid owner, Oid databaseid)
{
	PGPROC	   *proc;
	int			i;

	Assert(LWLockHeldByMeInMode(TwoPhaseStateLock, LW_EXCLUSIVE));

	Assert(gxact != NULL);
	proc = &ProcGlobal->allProcs[gxact->pgprocno];

	/* Initialize the PGPROC entry */
	MemSet(proc, 0, sizeof(PGPROC));
	proc->pgprocno = gxact->pgprocno;
	SHMQueueElemInit(&(proc->links));
	proc->waitStatus = PROC_WAIT_STATUS_OK;
	if (LocalTransactionIdIsValid(MyProc->lxid))
	{
		/* clone VXID, for TwoPhaseGetXidByVirtualXID() to find */
		proc->lxid = MyProc->lxid;
		proc->backendId = MyBackendId;
	}
	else
	{
		Assert(AmStartupProcess() || !IsPostmasterEnvironment);
		/* GetLockConflicts() uses this to specify a wait on the XID */
		proc->lxid = xid;
		proc->backendId = InvalidBackendId;
	}
	proc->xid = xid;
	Assert(proc->xmin == InvalidTransactionId);
	proc->delayChkptFlags = 0;
	proc->statusFlags = 0;
	proc->delayChkptEnd = false;
	proc->pid = 0;
	proc->databaseId = databaseid;
	proc->roleId = owner;
	proc->tempNamespaceId = InvalidOid;
	proc->isBackgroundWorker = false;
	proc->lwWaiting = false;
	proc->lwWaitMode = 0;
	proc->waitLock = NULL;
	proc->waitProcLock = NULL;
	pg_atomic_init_u64(&proc->waitStart, 0);
	for (i = 0; i < NUM_LOCK_PARTITIONS; i++)
		SHMQueueInit(&(proc->myProcLocks[i]));
	/* subxid data must be filled later by GXactLoadSubxactData */
	proc->subxidStatus.overflowed = false;
	proc->subxidStatus.count = 0;

	gxact->prepared_at = prepared_at;
	gxact->xid = xid;
	gxact->owner = owner;
	gxact->locking_backend = MyBackendId;
	gxact->valid = false;
	gxact->inredo = false;
	strcpy(gxact->gid, gid);

	/*
	 * Remember that we have this GlobalTransaction entry locked for us. If we
	 * abort after this, we must release it.
	 */
	MyLockedGxact = gxact;
}

/*
 * GXactLoadSubxactData
 *
 * If the transaction being persisted had any subtransactions, this must
 * be called before MarkAsPrepared() to load information into the dummy
 * PGPROC.
 */
static void
GXactLoadSubxactData(GlobalTransaction gxact, int nsubxacts,
					 TransactionId *children)
{
	PGPROC	   *proc = &ProcGlobal->allProcs[gxact->pgprocno];

	/* We need no extra lock since the GXACT isn't valid yet */
	if (nsubxacts > PGPROC_MAX_CACHED_SUBXIDS)
	{
		proc->subxidStatus.overflowed = true;
		nsubxacts = PGPROC_MAX_CACHED_SUBXIDS;
	}
	if (nsubxacts > 0)
	{
		memcpy(proc->subxids.xids, children,
			   nsubxacts * sizeof(TransactionId));
		proc->subxidStatus.count = nsubxacts;
	}
}

/*
 * MarkAsPrepared
 *		Mark the GXACT as fully valid, and enter it into the global ProcArray.
 *
 * lock_held indicates whether caller already holds TwoPhaseStateLock.
 */
static void
MarkAsPrepared(GlobalTransaction gxact, bool lock_held)
{
	/* Lock here may be overkill, but I'm not convinced of that ... */
	if (!lock_held)
		LWLockAcquire(TwoPhaseStateLock, LW_EXCLUSIVE);
	Assert(!gxact->valid);
	gxact->valid = true;
	if (!lock_held)
		LWLockRelease(TwoPhaseStateLock);

	/*
	 * Put it into the global ProcArray so TransactionIdIsInProgress considers
	 * the XID as still running.
	 */
	ProcArrayAdd(&ProcGlobal->allProcs[gxact->pgprocno]);
}

/*
 * LockGXact
 *		Locate the prepared transaction and mark it busy for COMMIT or PREPARE.
 */
static GlobalTransaction
LockGXact(const char *gid, Oid user)
{
	int			i;

	/* on first call, register the exit hook */
	if (!twophaseExitRegistered)
	{
		before_shmem_exit(AtProcExit_Twophase, 0);
		twophaseExitRegistered = true;
	}

	LWLockAcquire(TwoPhaseStateLock, LW_EXCLUSIVE);

	for (i = 0; i < TwoPhaseState->numPrepXacts; i++)
	{
		GlobalTransaction gxact = TwoPhaseState->prepXacts[i];
		PGPROC	   *proc = &ProcGlobal->allProcs[gxact->pgprocno];

		/* Ignore not-yet-valid GIDs */
		if (!gxact->valid)
			continue;
		if (strcmp(gxact->gid, gid) != 0)
			continue;

		/* Found it, but has someone else got it locked? */
		if (gxact->locking_backend != InvalidBackendId)
			ereport(ERROR,
					(errcode(ERRCODE_OBJECT_NOT_IN_PREREQUISITE_STATE),
					 errmsg("prepared transaction with identifier \"%s\" is busy",
							gid)));

		if (user != gxact->owner && !superuser_arg(user))
			ereport(ERROR,
					(errcode(ERRCODE_INSUFFICIENT_PRIVILEGE),
					 errmsg("permission denied to finish prepared transaction"),
					 errhint("Must be superuser or the user that prepared the transaction.")));

		/*
		 * Note: it probably would be possible to allow committing from
		 * another database; but at the moment NOTIFY is known not to work and
		 * there may be some other issues as well.  Hence disallow until
		 * someone gets motivated to make it work.
		 */
		if (MyDatabaseId != proc->databaseId)
			ereport(ERROR,
					(errcode(ERRCODE_FEATURE_NOT_SUPPORTED),
					 errmsg("prepared transaction belongs to another database"),
					 errhint("Connect to the database where the transaction was prepared to finish it.")));

		/* OK for me to lock it */
		gxact->locking_backend = MyBackendId;
		MyLockedGxact = gxact;

		LWLockRelease(TwoPhaseStateLock);

		return gxact;
	}

	LWLockRelease(TwoPhaseStateLock);

	ereport(ERROR,
			(errcode(ERRCODE_UNDEFINED_OBJECT),
			 errmsg("prepared transaction with identifier \"%s\" does not exist",
					gid)));

	/* NOTREACHED */
	return NULL;
}

/*
 * RemoveGXact
 *		Remove the prepared transaction from the shared memory array.
 *
 * NB: caller should have already removed it from ProcArray
 */
static void
RemoveGXact(GlobalTransaction gxact)
{
	int			i;

	Assert(LWLockHeldByMeInMode(TwoPhaseStateLock, LW_EXCLUSIVE));

	for (i = 0; i < TwoPhaseState->numPrepXacts; i++)
	{
		if (gxact == TwoPhaseState->prepXacts[i])
		{
			/* remove from the active array */
			TwoPhaseState->numPrepXacts--;
			TwoPhaseState->prepXacts[i] = TwoPhaseState->prepXacts[TwoPhaseState->numPrepXacts];

			/* and put it back in the freelist */
			gxact->next = TwoPhaseState->freeGXacts;
			TwoPhaseState->freeGXacts = gxact;

			return;
		}
	}

	elog(ERROR, "failed to find %p in GlobalTransaction array", gxact);
}

/*
 * Returns an array of all prepared transactions for the user-level
 * function pg_prepared_xact.
 *
 * The returned array and all its elements are copies of internal data
 * structures, to minimize the time we need to hold the TwoPhaseStateLock.
 *
 * WARNING -- we return even those transactions that are not fully prepared
 * yet.  The caller should filter them out if he doesn't want them.
 *
 * The returned array is palloc'd.
 */
static int
GetPreparedTransactionList(GlobalTransaction *gxacts)
{
	GlobalTransaction array;
	int			num;
	int			i;

	LWLockAcquire(TwoPhaseStateLock, LW_SHARED);

	if (TwoPhaseState->numPrepXacts == 0)
	{
		LWLockRelease(TwoPhaseStateLock);

		*gxacts = NULL;
		return 0;
	}

	num = TwoPhaseState->numPrepXacts;
	array = (GlobalTransaction) palloc(sizeof(GlobalTransactionData) * num);
	*gxacts = array;
	for (i = 0; i < num; i++)
		memcpy(array + i, TwoPhaseState->prepXacts[i],
			   sizeof(GlobalTransactionData));

	LWLockRelease(TwoPhaseStateLock);

	return num;
}


/* Working status for pg_prepared_xact */
typedef struct
{
	GlobalTransaction array;
	int			ngxacts;
	int			currIdx;
} Working_State;

/*
 * pg_prepared_xact
 *		Produce a view with one row per prepared transaction.
 *
 * This function is here so we don't have to export the
 * GlobalTransactionData struct definition.
 */
Datum
pg_prepared_xact(PG_FUNCTION_ARGS)
{
	FuncCallContext *funcctx;
	Working_State *status;

	if (SRF_IS_FIRSTCALL())
	{
		TupleDesc	tupdesc;
		MemoryContext oldcontext;

		/* create a function context for cross-call persistence */
		funcctx = SRF_FIRSTCALL_INIT();

		/*
		 * Switch to memory context appropriate for multiple function calls
		 */
		oldcontext = MemoryContextSwitchTo(funcctx->multi_call_memory_ctx);

		/* build tupdesc for result tuples */
		/* this had better match pg_prepared_xacts view in system_views.sql */
		tupdesc = CreateTemplateTupleDesc(5);
		TupleDescInitEntry(tupdesc, (AttrNumber) 1, "transaction",
						   XIDOID, -1, 0);
		TupleDescInitEntry(tupdesc, (AttrNumber) 2, "gid",
						   TEXTOID, -1, 0);
		TupleDescInitEntry(tupdesc, (AttrNumber) 3, "prepared",
						   TIMESTAMPTZOID, -1, 0);
		TupleDescInitEntry(tupdesc, (AttrNumber) 4, "ownerid",
						   OIDOID, -1, 0);
		TupleDescInitEntry(tupdesc, (AttrNumber) 5, "dbid",
						   OIDOID, -1, 0);

		funcctx->tuple_desc = BlessTupleDesc(tupdesc);

		/*
		 * Collect all the 2PC status information that we will format and send
		 * out as a result set.
		 */
		status = (Working_State *) palloc(sizeof(Working_State));
		funcctx->user_fctx = (void *) status;

		status->ngxacts = GetPreparedTransactionList(&status->array);
		status->currIdx = 0;

		MemoryContextSwitchTo(oldcontext);
	}

	funcctx = SRF_PERCALL_SETUP();
	status = (Working_State *) funcctx->user_fctx;

	while (status->array != NULL && status->currIdx < status->ngxacts)
	{
		GlobalTransaction gxact = &status->array[status->currIdx++];
		PGPROC	   *proc = &ProcGlobal->allProcs[gxact->pgprocno];
		Datum		values[5];
		bool		nulls[5];
		HeapTuple	tuple;
		Datum		result;

		if (!gxact->valid)
			continue;

		/*
		 * Form tuple with appropriate data.
		 */
		MemSet(values, 0, sizeof(values));
		MemSet(nulls, 0, sizeof(nulls));

		values[0] = TransactionIdGetDatum(proc->xid);
		values[1] = CStringGetTextDatum(gxact->gid);
		values[2] = TimestampTzGetDatum(gxact->prepared_at);
		values[3] = ObjectIdGetDatum(gxact->owner);
		values[4] = ObjectIdGetDatum(proc->databaseId);

		tuple = heap_form_tuple(funcctx->tuple_desc, values, nulls);
		result = HeapTupleGetDatum(tuple);
		SRF_RETURN_NEXT(funcctx, result);
	}

	SRF_RETURN_DONE(funcctx);
}

/*
 * TwoPhaseGetGXact
 *		Get the GlobalTransaction struct for a prepared transaction
 *		specified by XID
 *
 * If lock_held is set to true, TwoPhaseStateLock will not be taken, so the
 * caller had better hold it.
 */
static GlobalTransaction
TwoPhaseGetGXact(TransactionId xid, bool lock_held)
{
	GlobalTransaction result = NULL;
	int			i;

	static TransactionId cached_xid = InvalidTransactionId;
	static GlobalTransaction cached_gxact = NULL;

	Assert(!lock_held || LWLockHeldByMe(TwoPhaseStateLock));

	/*
	 * During a recovery, COMMIT PREPARED, or ABORT PREPARED, we'll be called
	 * repeatedly for the same XID.  We can save work with a simple cache.
	 */
	if (xid == cached_xid)
		return cached_gxact;

	if (!lock_held)
		LWLockAcquire(TwoPhaseStateLock, LW_SHARED);

	for (i = 0; i < TwoPhaseState->numPrepXacts; i++)
	{
		GlobalTransaction gxact = TwoPhaseState->prepXacts[i];

		if (gxact->xid == xid)
		{
			result = gxact;
			break;
		}
	}

	if (!lock_held)
		LWLockRelease(TwoPhaseStateLock);

	if (result == NULL)			/* should not happen */
		elog(ERROR, "failed to find GlobalTransaction for xid %u", xid);

	cached_xid = xid;
	cached_gxact = result;

	return result;
}

/*
 * TwoPhaseGetXidByVirtualXID
 *		Lookup VXID among xacts prepared since last startup.
 *
 * (This won't find recovered xacts.)  If more than one matches, return any
 * and set "have_more" to true.  To witness multiple matches, a single
 * BackendId must consume 2^32 LXIDs, with no intervening database restart.
 */
TransactionId
TwoPhaseGetXidByVirtualXID(VirtualTransactionId vxid,
						   bool *have_more)
{
	int			i;
	TransactionId result = InvalidTransactionId;

	Assert(VirtualTransactionIdIsValid(vxid));
	LWLockAcquire(TwoPhaseStateLock, LW_SHARED);

	for (i = 0; i < TwoPhaseState->numPrepXacts; i++)
	{
		GlobalTransaction gxact = TwoPhaseState->prepXacts[i];
		PGPROC	   *proc;
		VirtualTransactionId proc_vxid;

		if (!gxact->valid)
			continue;
		proc = &ProcGlobal->allProcs[gxact->pgprocno];
		GET_VXID_FROM_PGPROC(proc_vxid, *proc);
		if (VirtualTransactionIdEquals(vxid, proc_vxid))
		{
			/* Startup process sets proc->backendId to InvalidBackendId. */
			Assert(!gxact->inredo);

			if (result != InvalidTransactionId)
			{
				*have_more = true;
				break;
			}
			result = gxact->xid;
		}
	}

	LWLockRelease(TwoPhaseStateLock);

	return result;
}

/*
 * TwoPhaseGetDummyBackendId
 *		Get the dummy backend ID for prepared transaction specified by XID
 *
 * Dummy backend IDs are similar to real backend IDs of real backends.
 * They start at MaxBackends + 1, and are unique across all currently active
 * real backends and prepared transactions.  If lock_held is set to true,
 * TwoPhaseStateLock will not be taken, so the caller had better hold it.
 */
BackendId
TwoPhaseGetDummyBackendId(TransactionId xid, bool lock_held)
{
	GlobalTransaction gxact = TwoPhaseGetGXact(xid, lock_held);

	return gxact->dummyBackendId;
}

/*
 * TwoPhaseGetDummyProc
 *		Get the PGPROC that represents a prepared transaction specified by XID
 *
 * If lock_held is set to true, TwoPhaseStateLock will not be taken, so the
 * caller had better hold it.
 */
PGPROC *
TwoPhaseGetDummyProc(TransactionId xid, bool lock_held)
{
	GlobalTransaction gxact = TwoPhaseGetGXact(xid, lock_held);

	return &ProcGlobal->allProcs[gxact->pgprocno];
}

/************************************************************************/
/* State file support													*/
/************************************************************************/

#define TwoPhaseFilePath(path, xid) \
	snprintf(path, MAXPGPATH, TWOPHASE_DIR "/%08X", xid)

/*
 * 2PC state file format:
 *
 *	1. TwoPhaseFileHeader
 *	2. TransactionId[] (subtransactions)
 *	3. RelFileNode[] (files to be deleted at commit)
 *	4. RelFileNode[] (files to be deleted at abort)
 *	5. SharedInvalidationMessage[] (inval messages to be sent at commit)
 *	6. TwoPhaseRecordOnDisk
 *	7. ...
 *	8. TwoPhaseRecordOnDisk (end sentinel, rmid == TWOPHASE_RM_END_ID)
 *	9. checksum (CRC-32C)
 *
 * Each segment except the final checksum is MAXALIGN'd.
 */

/*
 * Header for a 2PC state file
 */
#define TWOPHASE_MAGIC	0x57F94534	/* format identifier */

typedef xl_xact_prepare TwoPhaseFileHeader;

/*
 * Header for each record in a state file
 *
 * NOTE: len counts only the rmgr data, not the TwoPhaseRecordOnDisk header.
 * The rmgr data will be stored starting on a MAXALIGN boundary.
 */
typedef struct TwoPhaseRecordOnDisk
{
	uint32		len;			/* length of rmgr data */
	TwoPhaseRmgrId rmid;		/* resource manager for this record */
	uint16		info;			/* flag bits for use by rmgr */
} TwoPhaseRecordOnDisk;

/*
 * During prepare, the state file is assembled in memory before writing it
 * to WAL and the actual state file.  We use a chain of StateFileChunk blocks
 * for that.
 */
typedef struct StateFileChunk
{
	char	   *data;
	uint32		len;
	struct StateFileChunk *next;
} StateFileChunk;

static struct xllist
{
	StateFileChunk *head;		/* first data block in the chain */
	StateFileChunk *tail;		/* last block in chain */
	uint32		num_chunks;
	uint32		bytes_free;		/* free bytes left in tail block */
	uint32		total_len;		/* total data bytes in chain */
}			records;


/*
 * Append a block of data to records data structure.
 *
 * NB: each block is padded to a MAXALIGN multiple.  This must be
 * accounted for when the file is later read!
 *
 * The data is copied, so the caller is free to modify it afterwards.
 */
static void
save_state_data(const void *data, uint32 len)
{
	uint32		padlen = MAXALIGN(len);

	if (padlen > records.bytes_free)
	{
		records.tail->next = palloc0(sizeof(StateFileChunk));
		records.tail = records.tail->next;
		records.tail->len = 0;
		records.tail->next = NULL;
		records.num_chunks++;

		records.bytes_free = Max(padlen, 512);
		records.tail->data = palloc(records.bytes_free);
	}

	memcpy(((char *) records.tail->data) + records.tail->len, data, len);
	records.tail->len += padlen;
	records.bytes_free -= padlen;
	records.total_len += padlen;
}

/*
 * Start preparing a state file.
 *
 * Initializes data structure and inserts the 2PC file header record.
 */
void
StartPrepare(GlobalTransaction gxact)
{
	PGPROC	   *proc = &ProcGlobal->allProcs[gxact->pgprocno];
	TransactionId xid = gxact->xid;
	TwoPhaseFileHeader hdr;
	TransactionId *children;
	RelFileNode *commitrels;
	RelFileNode *abortrels;
	xl_xact_stats_item *abortstats = NULL;
	xl_xact_stats_item *commitstats = NULL;
	SharedInvalidationMessage *invalmsgs;

	/* Initialize linked list */
	records.head = palloc0(sizeof(StateFileChunk));
	records.head->len = 0;
	records.head->next = NULL;

	records.bytes_free = Max(sizeof(TwoPhaseFileHeader), 512);
	records.head->data = palloc(records.bytes_free);

	records.tail = records.head;
	records.num_chunks = 1;

	records.total_len = 0;

	/* Create header */
	hdr.magic = TWOPHASE_MAGIC;
	hdr.total_len = 0;			/* EndPrepare will fill this in */
	hdr.xid = xid;
	hdr.database = proc->databaseId;
	hdr.prepared_at = gxact->prepared_at;
	hdr.owner = gxact->owner;
	hdr.nsubxacts = xactGetCommittedChildren(&children);
	hdr.ncommitrels = smgrGetPendingDeletes(true, &commitrels);
	hdr.nabortrels = smgrGetPendingDeletes(false, &abortrels);
	hdr.ncommitstats =
		pgstat_get_transactional_drops(true, &commitstats);
	hdr.nabortstats =
		pgstat_get_transactional_drops(false, &abortstats);
	hdr.ninvalmsgs = xactGetCommittedInvalidationMessages(&invalmsgs,
														  &hdr.initfileinval);
	hdr.gidlen = strlen(gxact->gid) + 1;	/* Include '\0' */
	/* EndPrepare will fill the origin data, if necessary */
	hdr.origin_lsn = InvalidXLogRecPtr;
	hdr.origin_timestamp = 0;

	save_state_data(&hdr, sizeof(TwoPhaseFileHeader));
	save_state_data(gxact->gid, hdr.gidlen);

	/*
	 * Add the additional info about subxacts, deletable files and cache
	 * invalidation messages.
	 */
	if (hdr.nsubxacts > 0)
	{
		save_state_data(children, hdr.nsubxacts * sizeof(TransactionId));
		/* While we have the child-xact data, stuff it in the gxact too */
		GXactLoadSubxactData(gxact, hdr.nsubxacts, children);
	}
	if (hdr.ncommitrels > 0)
	{
		save_state_data(commitrels, hdr.ncommitrels * sizeof(RelFileNode));
		pfree(commitrels);
	}
	if (hdr.nabortrels > 0)
	{
		save_state_data(abortrels, hdr.nabortrels * sizeof(RelFileNode));
		pfree(abortrels);
	}
	if (hdr.ncommitstats > 0)
	{
		save_state_data(commitstats,
						hdr.ncommitstats * sizeof(xl_xact_stats_item));
		pfree(commitstats);
	}
	if (hdr.nabortstats > 0)
	{
		save_state_data(abortstats,
						hdr.nabortstats * sizeof(xl_xact_stats_item));
		pfree(abortstats);
	}
	if (hdr.ninvalmsgs > 0)
	{
		save_state_data(invalmsgs,
						hdr.ninvalmsgs * sizeof(SharedInvalidationMessage));
		pfree(invalmsgs);
	}
}

/*
 * Finish preparing state data and writing it to WAL.
 */
void
EndPrepare(GlobalTransaction gxact)
{
	TwoPhaseFileHeader *hdr;
	StateFileChunk *record;
	bool		replorigin;

	/* Add the end sentinel to the list of 2PC records */
	RegisterTwoPhaseRecord(TWOPHASE_RM_END_ID, 0,
						   NULL, 0);

	/* Go back and fill in total_len in the file header record */
	hdr = (TwoPhaseFileHeader *) records.head->data;
	Assert(hdr->magic == TWOPHASE_MAGIC);
	hdr->total_len = records.total_len + sizeof(pg_crc32c);

	replorigin = (replorigin_session_origin != InvalidRepOriginId &&
				  replorigin_session_origin != DoNotReplicateId);

	if (replorigin)
	{
		hdr->origin_lsn = replorigin_session_origin_lsn;
		hdr->origin_timestamp = replorigin_session_origin_timestamp;
	}

	/*
	 * If the data size exceeds MaxAllocSize, we won't be able to read it in
	 * ReadTwoPhaseFile. Check for that now, rather than fail in the case
	 * where we write data to file and then re-read at commit time.
	 */
	if (hdr->total_len > MaxAllocSize)
		ereport(ERROR,
				(errcode(ERRCODE_PROGRAM_LIMIT_EXCEEDED),
				 errmsg("two-phase state file maximum length exceeded")));

	/*
	 * Now writing 2PC state data to WAL. We let the WAL's CRC protection
	 * cover us, so no need to calculate a separate CRC.
	 *
	 * We have to set DELAY_CHKPT_START here, too; otherwise a checkpoint
	 * starting immediately after the WAL record is inserted could complete
	 * without fsync'ing our state file.  (This is essentially the same kind
	 * of race condition as the COMMIT-to-clog-write case that
	 * RecordTransactionCommit uses DELAY_CHKPT_START for; see notes there.)
	 *
	 * We save the PREPARE record's location in the gxact for later use by
	 * CheckPointTwoPhase.
	 */
	XLogEnsureRecordSpace(0, records.num_chunks);

	START_CRIT_SECTION();

<<<<<<< HEAD
	Assert((MyProc->delayChkptFlags & DELAY_CHKPT_START) == 0);
	MyProc->delayChkptFlags |= DELAY_CHKPT_START;
=======
	Assert(!MyProc->delayChkpt);
	MyProc->delayChkpt = true;
>>>>>>> 185876a6

	XLogBeginInsert();
	for (record = records.head; record != NULL; record = record->next)
		XLogRegisterData(record->data, record->len);

	XLogSetRecordFlags(XLOG_INCLUDE_ORIGIN);

	gxact->prepare_end_lsn = XLogInsert(RM_XACT_ID, XLOG_XACT_PREPARE);

	if (replorigin)
	{
		/* Move LSNs forward for this replication origin */
		replorigin_session_advance(replorigin_session_origin_lsn,
								   gxact->prepare_end_lsn);
	}

	XLogFlush(gxact->prepare_end_lsn);

	/* If we crash now, we have prepared: WAL replay will fix things */

	/* Store record's start location to read that later on Commit */
	gxact->prepare_start_lsn = ProcLastRecPtr;

	/*
	 * Mark the prepared transaction as valid.  As soon as xact.c marks MyProc
	 * as not running our XID (which it will do immediately after this
	 * function returns), others can commit/rollback the xact.
	 *
	 * NB: a side effect of this is to make a dummy ProcArray entry for the
	 * prepared XID.  This must happen before we clear the XID from MyProc /
	 * ProcGlobal->xids[], else there is a window where the XID is not running
	 * according to TransactionIdIsInProgress, and onlookers would be entitled
	 * to assume the xact crashed.  Instead we have a window where the same
	 * XID appears twice in ProcArray, which is OK.
	 */
	MarkAsPrepared(gxact, false);

	/*
	 * Now we can mark ourselves as out of the commit critical section: a
	 * checkpoint starting after this will certainly see the gxact as a
	 * candidate for fsyncing.
	 */
	MyProc->delayChkptFlags &= ~DELAY_CHKPT_START;

	/*
	 * Remember that we have this GlobalTransaction entry locked for us.  If
	 * we crash after this point, it's too late to abort, but we must unlock
	 * it so that the prepared transaction can be committed or rolled back.
	 */
	MyLockedGxact = gxact;

	END_CRIT_SECTION();

	/*
	 * Wait for synchronous replication, if required.
	 *
	 * Note that at this stage we have marked the prepare, but still show as
	 * running in the procarray (twice!) and continue to hold locks.
	 */
	SyncRepWaitForLSN(gxact->prepare_end_lsn, false);

	records.tail = records.head = NULL;
	records.num_chunks = 0;
}

/*
 * Register a 2PC record to be written to state file.
 */
void
RegisterTwoPhaseRecord(TwoPhaseRmgrId rmid, uint16 info,
					   const void *data, uint32 len)
{
	TwoPhaseRecordOnDisk record;

	record.rmid = rmid;
	record.info = info;
	record.len = len;
	save_state_data(&record, sizeof(TwoPhaseRecordOnDisk));
	if (len > 0)
		save_state_data(data, len);
}


/*
 * Read and validate the state file for xid.
 *
 * If it looks OK (has a valid magic number and CRC), return the palloc'd
 * contents of the file, issuing an error when finding corrupted data.  If
 * missing_ok is true, which indicates that missing files can be safely
 * ignored, then return NULL.  This state can be reached when doing recovery.
 */
static char *
ReadTwoPhaseFile(TransactionId xid, bool missing_ok)
{
	char		path[MAXPGPATH];
	char	   *buf;
	TwoPhaseFileHeader *hdr;
	int			fd;
	struct stat stat;
	uint32		crc_offset;
	pg_crc32c	calc_crc,
				file_crc;
	int			r;

	TwoPhaseFilePath(path, xid);

	fd = OpenTransientFile(path, O_RDONLY | PG_BINARY);
	if (fd < 0)
	{
		if (missing_ok && errno == ENOENT)
			return NULL;

		ereport(ERROR,
				(errcode_for_file_access(),
				 errmsg("could not open file \"%s\": %m", path)));
	}

	/*
	 * Check file length.  We can determine a lower bound pretty easily. We
	 * set an upper bound to avoid palloc() failure on a corrupt file, though
	 * we can't guarantee that we won't get an out of memory error anyway,
	 * even on a valid file.
	 */
	if (fstat(fd, &stat))
		ereport(ERROR,
				(errcode_for_file_access(),
				 errmsg("could not stat file \"%s\": %m", path)));

	if (stat.st_size < (MAXALIGN(sizeof(TwoPhaseFileHeader)) +
						MAXALIGN(sizeof(TwoPhaseRecordOnDisk)) +
						sizeof(pg_crc32c)) ||
		stat.st_size > MaxAllocSize)
		ereport(ERROR,
				(errcode(ERRCODE_DATA_CORRUPTED),
				 errmsg_plural("incorrect size of file \"%s\": %lld byte",
							   "incorrect size of file \"%s\": %lld bytes",
							   (long long int) stat.st_size, path,
							   (long long int) stat.st_size)));

	crc_offset = stat.st_size - sizeof(pg_crc32c);
	if (crc_offset != MAXALIGN(crc_offset))
		ereport(ERROR,
				(errcode(ERRCODE_DATA_CORRUPTED),
				 errmsg("incorrect alignment of CRC offset for file \"%s\"",
						path)));

	/*
	 * OK, slurp in the file.
	 */
	buf = (char *) palloc(stat.st_size);

	pgstat_report_wait_start(WAIT_EVENT_TWOPHASE_FILE_READ);
	r = read(fd, buf, stat.st_size);
	if (r != stat.st_size)
	{
		if (r < 0)
			ereport(ERROR,
					(errcode_for_file_access(),
					 errmsg("could not read file \"%s\": %m", path)));
		else
			ereport(ERROR,
					(errmsg("could not read file \"%s\": read %d of %lld",
							path, r, (long long int) stat.st_size)));
	}

	pgstat_report_wait_end();

	if (CloseTransientFile(fd) != 0)
		ereport(ERROR,
				(errcode_for_file_access(),
				 errmsg("could not close file \"%s\": %m", path)));

	hdr = (TwoPhaseFileHeader *) buf;
	if (hdr->magic != TWOPHASE_MAGIC)
		ereport(ERROR,
				(errcode(ERRCODE_DATA_CORRUPTED),
				 errmsg("invalid magic number stored in file \"%s\"",
						path)));

	if (hdr->total_len != stat.st_size)
		ereport(ERROR,
				(errcode(ERRCODE_DATA_CORRUPTED),
				 errmsg("invalid size stored in file \"%s\"",
						path)));

	INIT_CRC32C(calc_crc);
	COMP_CRC32C(calc_crc, buf, crc_offset);
	FIN_CRC32C(calc_crc);

	file_crc = *((pg_crc32c *) (buf + crc_offset));

	if (!EQ_CRC32C(calc_crc, file_crc))
		ereport(ERROR,
				(errcode(ERRCODE_DATA_CORRUPTED),
				 errmsg("calculated CRC checksum does not match value stored in file \"%s\"",
						path)));

	return buf;
}


/*
 * Reads 2PC data from xlog. During checkpoint this data will be moved to
 * twophase files and ReadTwoPhaseFile should be used instead.
 *
 * Note clearly that this function can access WAL during normal operation,
 * similarly to the way WALSender or Logical Decoding would do.
 */
static void
XlogReadTwoPhaseData(XLogRecPtr lsn, char **buf, int *len)
{
	XLogRecord *record;
	XLogReaderState *xlogreader;
	char	   *errormsg;

	xlogreader = XLogReaderAllocate(wal_segment_size, NULL,
									XL_ROUTINE(.page_read = &read_local_xlog_page,
											   .segment_open = &wal_segment_open,
											   .segment_close = &wal_segment_close),
									NULL);
	if (!xlogreader)
		ereport(ERROR,
				(errcode(ERRCODE_OUT_OF_MEMORY),
				 errmsg("out of memory"),
				 errdetail("Failed while allocating a WAL reading processor.")));

	XLogBeginRead(xlogreader, lsn);
	record = XLogReadRecord(xlogreader, &errormsg);

	if (record == NULL)
	{
		if (errormsg)
			ereport(ERROR,
					(errcode_for_file_access(),
					 errmsg("could not read two-phase state from WAL at %X/%X: %s",
							LSN_FORMAT_ARGS(lsn), errormsg)));
		else
			ereport(ERROR,
					(errcode_for_file_access(),
					 errmsg("could not read two-phase state from WAL at %X/%X",
							LSN_FORMAT_ARGS(lsn))));
	}

	if (XLogRecGetRmid(xlogreader) != RM_XACT_ID ||
		(XLogRecGetInfo(xlogreader) & XLOG_XACT_OPMASK) != XLOG_XACT_PREPARE)
		ereport(ERROR,
				(errcode_for_file_access(),
				 errmsg("expected two-phase state data is not present in WAL at %X/%X",
						LSN_FORMAT_ARGS(lsn))));

	if (len != NULL)
		*len = XLogRecGetDataLen(xlogreader);

	*buf = palloc(sizeof(char) * XLogRecGetDataLen(xlogreader));
	memcpy(*buf, XLogRecGetData(xlogreader), sizeof(char) * XLogRecGetDataLen(xlogreader));

	XLogReaderFree(xlogreader);
}


/*
 * Confirms an xid is prepared, during recovery
 */
bool
StandbyTransactionIdIsPrepared(TransactionId xid)
{
	char	   *buf;
	TwoPhaseFileHeader *hdr;
	bool		result;

	Assert(TransactionIdIsValid(xid));

	if (max_prepared_xacts <= 0)
		return false;			/* nothing to do */

	/* Read and validate file */
	buf = ReadTwoPhaseFile(xid, true);
	if (buf == NULL)
		return false;

	/* Check header also */
	hdr = (TwoPhaseFileHeader *) buf;
	result = TransactionIdEquals(hdr->xid, xid);
	pfree(buf);

	return result;
}

/*
 * FinishPreparedTransaction: execute COMMIT PREPARED or ROLLBACK PREPARED
 */
void
FinishPreparedTransaction(const char *gid, bool isCommit)
{
	GlobalTransaction gxact;
	PGPROC	   *proc;
	TransactionId xid;
	char	   *buf;
	char	   *bufptr;
	TwoPhaseFileHeader *hdr;
	TransactionId latestXid;
	TransactionId *children;
	RelFileNode *commitrels;
	RelFileNode *abortrels;
	RelFileNode *delrels;
	int			ndelrels;
	xl_xact_stats_item *commitstats;
	xl_xact_stats_item *abortstats;
	SharedInvalidationMessage *invalmsgs;

	/*
	 * Validate the GID, and lock the GXACT to ensure that two backends do not
	 * try to commit the same GID at once.
	 */
	gxact = LockGXact(gid, GetUserId());
	proc = &ProcGlobal->allProcs[gxact->pgprocno];
	xid = gxact->xid;

	/*
	 * Read and validate 2PC state data. State data will typically be stored
	 * in WAL files if the LSN is after the last checkpoint record, or moved
	 * to disk if for some reason they have lived for a long time.
	 */
	if (gxact->ondisk)
		buf = ReadTwoPhaseFile(xid, false);
	else
		XlogReadTwoPhaseData(gxact->prepare_start_lsn, &buf, NULL);


	/*
	 * Disassemble the header area
	 */
	hdr = (TwoPhaseFileHeader *) buf;
	Assert(TransactionIdEquals(hdr->xid, xid));
	bufptr = buf + MAXALIGN(sizeof(TwoPhaseFileHeader));
	bufptr += MAXALIGN(hdr->gidlen);
	children = (TransactionId *) bufptr;
	bufptr += MAXALIGN(hdr->nsubxacts * sizeof(TransactionId));
	commitrels = (RelFileNode *) bufptr;
	bufptr += MAXALIGN(hdr->ncommitrels * sizeof(RelFileNode));
	abortrels = (RelFileNode *) bufptr;
	bufptr += MAXALIGN(hdr->nabortrels * sizeof(RelFileNode));
	commitstats = (xl_xact_stats_item *) bufptr;
	bufptr += MAXALIGN(hdr->ncommitstats * sizeof(xl_xact_stats_item));
	abortstats = (xl_xact_stats_item *) bufptr;
	bufptr += MAXALIGN(hdr->nabortstats * sizeof(xl_xact_stats_item));
	invalmsgs = (SharedInvalidationMessage *) bufptr;
	bufptr += MAXALIGN(hdr->ninvalmsgs * sizeof(SharedInvalidationMessage));

	/* compute latestXid among all children */
	latestXid = TransactionIdLatest(xid, hdr->nsubxacts, children);

	/* Prevent cancel/die interrupt while cleaning up */
	HOLD_INTERRUPTS();

	/*
	 * The order of operations here is critical: make the XLOG entry for
	 * commit or abort, then mark the transaction committed or aborted in
	 * pg_xact, then remove its PGPROC from the global ProcArray (which means
	 * TransactionIdIsInProgress will stop saying the prepared xact is in
	 * progress), then run the post-commit or post-abort callbacks. The
	 * callbacks will release the locks the transaction held.
	 */
	if (isCommit)
		RecordTransactionCommitPrepared(xid,
										hdr->nsubxacts, children,
										hdr->ncommitrels, commitrels,
										hdr->ncommitstats,
										commitstats,
										hdr->ninvalmsgs, invalmsgs,
										hdr->initfileinval, gid);
	else
		RecordTransactionAbortPrepared(xid,
									   hdr->nsubxacts, children,
									   hdr->nabortrels, abortrels,
									   hdr->nabortstats,
									   abortstats,
									   gid);

	ProcArrayRemove(proc, latestXid);

	/*
	 * In case we fail while running the callbacks, mark the gxact invalid so
	 * no one else will try to commit/rollback, and so it will be recycled if
	 * we fail after this point.  It is still locked by our backend so it
	 * won't go away yet.
	 *
	 * (We assume it's safe to do this without taking TwoPhaseStateLock.)
	 */
	gxact->valid = false;

	/*
	 * We have to remove any files that were supposed to be dropped. For
	 * consistency with the regular xact.c code paths, must do this before
	 * releasing locks, so do it before running the callbacks.
	 *
	 * NB: this code knows that we couldn't be dropping any temp rels ...
	 */
	if (isCommit)
	{
		delrels = commitrels;
		ndelrels = hdr->ncommitrels;
	}
	else
	{
		delrels = abortrels;
		ndelrels = hdr->nabortrels;
	}

	/* Make sure files supposed to be dropped are dropped */
	DropRelationFiles(delrels, ndelrels, false);

	if (isCommit)
		pgstat_execute_transactional_drops(hdr->ncommitstats, commitstats, false);
	else
		pgstat_execute_transactional_drops(hdr->nabortstats, abortstats, false);

	/*
	 * Handle cache invalidation messages.
	 *
	 * Relcache init file invalidation requires processing both before and
	 * after we send the SI messages, only when committing.  See
	 * AtEOXact_Inval().
	 */
	if (isCommit)
	{
		if (hdr->initfileinval)
			RelationCacheInitFilePreInvalidate();
		SendSharedInvalidMessages(invalmsgs, hdr->ninvalmsgs);
		if (hdr->initfileinval)
			RelationCacheInitFilePostInvalidate();
	}

	/*
	 * Acquire the two-phase lock.  We want to work on the two-phase callbacks
	 * while holding it to avoid potential conflicts with other transactions
	 * attempting to use the same GID, so the lock is released once the shared
	 * memory state is cleared.
	 */
	LWLockAcquire(TwoPhaseStateLock, LW_EXCLUSIVE);

	/* And now do the callbacks */
	if (isCommit)
		ProcessRecords(bufptr, xid, twophase_postcommit_callbacks);
	else
		ProcessRecords(bufptr, xid, twophase_postabort_callbacks);

	PredicateLockTwoPhaseFinish(xid, isCommit);

	/* Clear shared memory state */
	RemoveGXact(gxact);

	/*
	 * Release the lock as all callbacks are called and shared memory cleanup
	 * is done.
	 */
	LWLockRelease(TwoPhaseStateLock);

	/* Count the prepared xact as committed or aborted */
	AtEOXact_PgStat(isCommit, false);

	/*
	 * And now we can clean up any files we may have left.
	 */
	if (gxact->ondisk)
		RemoveTwoPhaseFile(xid, true);

	MyLockedGxact = NULL;

	RESUME_INTERRUPTS();

	pfree(buf);
}

/*
 * Scan 2PC state data in memory and call the indicated callbacks for each 2PC record.
 */
static void
ProcessRecords(char *bufptr, TransactionId xid,
			   const TwoPhaseCallback callbacks[])
{
	for (;;)
	{
		TwoPhaseRecordOnDisk *record = (TwoPhaseRecordOnDisk *) bufptr;

		Assert(record->rmid <= TWOPHASE_RM_MAX_ID);
		if (record->rmid == TWOPHASE_RM_END_ID)
			break;

		bufptr += MAXALIGN(sizeof(TwoPhaseRecordOnDisk));

		if (callbacks[record->rmid] != NULL)
			callbacks[record->rmid] (xid, record->info,
									 (void *) bufptr, record->len);

		bufptr += MAXALIGN(record->len);
	}
}

/*
 * Remove the 2PC file for the specified XID.
 *
 * If giveWarning is false, do not complain about file-not-present;
 * this is an expected case during WAL replay.
 */
static void
RemoveTwoPhaseFile(TransactionId xid, bool giveWarning)
{
	char		path[MAXPGPATH];

	TwoPhaseFilePath(path, xid);
	if (unlink(path))
		if (errno != ENOENT || giveWarning)
			ereport(WARNING,
					(errcode_for_file_access(),
					 errmsg("could not remove file \"%s\": %m", path)));
}

/*
 * Recreates a state file. This is used in WAL replay and during
 * checkpoint creation.
 *
 * Note: content and len don't include CRC.
 */
static void
RecreateTwoPhaseFile(TransactionId xid, void *content, int len)
{
	char		path[MAXPGPATH];
	pg_crc32c	statefile_crc;
	int			fd;

	/* Recompute CRC */
	INIT_CRC32C(statefile_crc);
	COMP_CRC32C(statefile_crc, content, len);
	FIN_CRC32C(statefile_crc);

	TwoPhaseFilePath(path, xid);

	fd = OpenTransientFile(path,
						   O_CREAT | O_TRUNC | O_WRONLY | PG_BINARY);
	if (fd < 0)
		ereport(ERROR,
				(errcode_for_file_access(),
				 errmsg("could not recreate file \"%s\": %m", path)));

	/* Write content and CRC */
	errno = 0;
	pgstat_report_wait_start(WAIT_EVENT_TWOPHASE_FILE_WRITE);
	if (write(fd, content, len) != len)
	{
		/* if write didn't set errno, assume problem is no disk space */
		if (errno == 0)
			errno = ENOSPC;
		ereport(ERROR,
				(errcode_for_file_access(),
				 errmsg("could not write file \"%s\": %m", path)));
	}
	if (write(fd, &statefile_crc, sizeof(pg_crc32c)) != sizeof(pg_crc32c))
	{
		/* if write didn't set errno, assume problem is no disk space */
		if (errno == 0)
			errno = ENOSPC;
		ereport(ERROR,
				(errcode_for_file_access(),
				 errmsg("could not write file \"%s\": %m", path)));
	}
	pgstat_report_wait_end();

	/*
	 * We must fsync the file because the end-of-replay checkpoint will not do
	 * so, there being no GXACT in shared memory yet to tell it to.
	 */
	pgstat_report_wait_start(WAIT_EVENT_TWOPHASE_FILE_SYNC);
	if (pg_fsync(fd) != 0)
		ereport(ERROR,
				(errcode_for_file_access(),
				 errmsg("could not fsync file \"%s\": %m", path)));
	pgstat_report_wait_end();

	if (CloseTransientFile(fd) != 0)
		ereport(ERROR,
				(errcode_for_file_access(),
				 errmsg("could not close file \"%s\": %m", path)));
}

/*
 * CheckPointTwoPhase -- handle 2PC component of checkpointing.
 *
 * We must fsync the state file of any GXACT that is valid or has been
 * generated during redo and has a PREPARE LSN <= the checkpoint's redo
 * horizon.  (If the gxact isn't valid yet, has not been generated in
 * redo, or has a later LSN, this checkpoint is not responsible for
 * fsyncing it.)
 *
 * This is deliberately run as late as possible in the checkpoint sequence,
 * because GXACTs ordinarily have short lifespans, and so it is quite
 * possible that GXACTs that were valid at checkpoint start will no longer
 * exist if we wait a little bit. With typical checkpoint settings this
 * will be about 3 minutes for an online checkpoint, so as a result we
 * expect that there will be no GXACTs that need to be copied to disk.
 *
 * If a GXACT remains valid across multiple checkpoints, it will already
 * be on disk so we don't bother to repeat that write.
 */
void
CheckPointTwoPhase(XLogRecPtr redo_horizon)
{
	int			i;
	int			serialized_xacts = 0;

	if (max_prepared_xacts <= 0)
		return;					/* nothing to do */

	TRACE_POSTGRESQL_TWOPHASE_CHECKPOINT_START();

	/*
	 * We are expecting there to be zero GXACTs that need to be copied to
	 * disk, so we perform all I/O while holding TwoPhaseStateLock for
	 * simplicity. This prevents any new xacts from preparing while this
	 * occurs, which shouldn't be a problem since the presence of long-lived
	 * prepared xacts indicates the transaction manager isn't active.
	 *
	 * It's also possible to move I/O out of the lock, but on every error we
	 * should check whether somebody committed our transaction in different
	 * backend. Let's leave this optimization for future, if somebody will
	 * spot that this place cause bottleneck.
	 *
	 * Note that it isn't possible for there to be a GXACT with a
	 * prepare_end_lsn set prior to the last checkpoint yet is marked invalid,
	 * because of the efforts with delayChkptFlags.
	 */
	LWLockAcquire(TwoPhaseStateLock, LW_SHARED);
	for (i = 0; i < TwoPhaseState->numPrepXacts; i++)
	{
		/*
		 * Note that we are using gxact not PGPROC so this works in recovery
		 * also
		 */
		GlobalTransaction gxact = TwoPhaseState->prepXacts[i];

		if ((gxact->valid || gxact->inredo) &&
			!gxact->ondisk &&
			gxact->prepare_end_lsn <= redo_horizon)
		{
			char	   *buf;
			int			len;

			XlogReadTwoPhaseData(gxact->prepare_start_lsn, &buf, &len);
			RecreateTwoPhaseFile(gxact->xid, buf, len);
			gxact->ondisk = true;
			gxact->prepare_start_lsn = InvalidXLogRecPtr;
			gxact->prepare_end_lsn = InvalidXLogRecPtr;
			pfree(buf);
			serialized_xacts++;
		}
	}
	LWLockRelease(TwoPhaseStateLock);

	/*
	 * Flush unconditionally the parent directory to make any information
	 * durable on disk.  Two-phase files could have been removed and those
	 * removals need to be made persistent as well as any files newly created
	 * previously since the last checkpoint.
	 */
	fsync_fname(TWOPHASE_DIR, true);

	TRACE_POSTGRESQL_TWOPHASE_CHECKPOINT_DONE();

	if (log_checkpoints && serialized_xacts > 0)
		ereport(LOG,
				(errmsg_plural("%u two-phase state file was written "
							   "for a long-running prepared transaction",
							   "%u two-phase state files were written "
							   "for long-running prepared transactions",
							   serialized_xacts,
							   serialized_xacts)));
}

/*
 * restoreTwoPhaseData
 *
 * Scan pg_twophase and fill TwoPhaseState depending on the on-disk data.
 * This is called once at the beginning of recovery, saving any extra
 * lookups in the future.  Two-phase files that are newer than the
 * minimum XID horizon are discarded on the way.
 */
void
restoreTwoPhaseData(void)
{
	DIR		   *cldir;
	struct dirent *clde;

	LWLockAcquire(TwoPhaseStateLock, LW_EXCLUSIVE);
	cldir = AllocateDir(TWOPHASE_DIR);
	while ((clde = ReadDir(cldir, TWOPHASE_DIR)) != NULL)
	{
		if (strlen(clde->d_name) == 8 &&
			strspn(clde->d_name, "0123456789ABCDEF") == 8)
		{
			TransactionId xid;
			char	   *buf;

			xid = (TransactionId) strtoul(clde->d_name, NULL, 16);

			buf = ProcessTwoPhaseBuffer(xid, InvalidXLogRecPtr,
										true, false, false);
			if (buf == NULL)
				continue;

			PrepareRedoAdd(buf, InvalidXLogRecPtr,
						   InvalidXLogRecPtr, InvalidRepOriginId);
		}
	}
	LWLockRelease(TwoPhaseStateLock);
	FreeDir(cldir);
}

/*
 * PrescanPreparedTransactions
 *
 * Scan the shared memory entries of TwoPhaseState and determine the range
 * of valid XIDs present.  This is run during database startup, after we
 * have completed reading WAL.  ShmemVariableCache->nextXid has been set to
 * one more than the highest XID for which evidence exists in WAL.
 *
 * We throw away any prepared xacts with main XID beyond nextXid --- if any
 * are present, it suggests that the DBA has done a PITR recovery to an
 * earlier point in time without cleaning out pg_twophase.  We dare not
 * try to recover such prepared xacts since they likely depend on database
 * state that doesn't exist now.
 *
 * However, we will advance nextXid beyond any subxact XIDs belonging to
 * valid prepared xacts.  We need to do this since subxact commit doesn't
 * write a WAL entry, and so there might be no evidence in WAL of those
 * subxact XIDs.
 *
 * On corrupted two-phase files, fail immediately.  Keeping around broken
 * entries and let replay continue causes harm on the system, and a new
 * backup should be rolled in.
 *
 * Our other responsibility is to determine and return the oldest valid XID
 * among the prepared xacts (if none, return ShmemVariableCache->nextXid).
 * This is needed to synchronize pg_subtrans startup properly.
 *
 * If xids_p and nxids_p are not NULL, pointer to a palloc'd array of all
 * top-level xids is stored in *xids_p. The number of entries in the array
 * is returned in *nxids_p.
 */
TransactionId
PrescanPreparedTransactions(TransactionId **xids_p, int *nxids_p)
{
	FullTransactionId nextXid = ShmemVariableCache->nextXid;
	TransactionId origNextXid = XidFromFullTransactionId(nextXid);
	TransactionId result = origNextXid;
	TransactionId *xids = NULL;
	int			nxids = 0;
	int			allocsize = 0;
	int			i;

	LWLockAcquire(TwoPhaseStateLock, LW_EXCLUSIVE);
	for (i = 0; i < TwoPhaseState->numPrepXacts; i++)
	{
		TransactionId xid;
		char	   *buf;
		GlobalTransaction gxact = TwoPhaseState->prepXacts[i];

		Assert(gxact->inredo);

		xid = gxact->xid;

		buf = ProcessTwoPhaseBuffer(xid,
									gxact->prepare_start_lsn,
									gxact->ondisk, false, true);

		if (buf == NULL)
			continue;

		/*
		 * OK, we think this file is valid.  Incorporate xid into the
		 * running-minimum result.
		 */
		if (TransactionIdPrecedes(xid, result))
			result = xid;

		if (xids_p)
		{
			if (nxids == allocsize)
			{
				if (nxids == 0)
				{
					allocsize = 10;
					xids = palloc(allocsize * sizeof(TransactionId));
				}
				else
				{
					allocsize = allocsize * 2;
					xids = repalloc(xids, allocsize * sizeof(TransactionId));
				}
			}
			xids[nxids++] = xid;
		}

		pfree(buf);
	}
	LWLockRelease(TwoPhaseStateLock);

	if (xids_p)
	{
		*xids_p = xids;
		*nxids_p = nxids;
	}

	return result;
}

/*
 * StandbyRecoverPreparedTransactions
 *
 * Scan the shared memory entries of TwoPhaseState and setup all the required
 * information to allow standby queries to treat prepared transactions as still
 * active.
 *
 * This is never called at the end of recovery - we use
 * RecoverPreparedTransactions() at that point.
 *
 * The lack of calls to SubTransSetParent() calls here is by design;
 * those calls are made by RecoverPreparedTransactions() at the end of recovery
 * for those xacts that need this.
 */
void
StandbyRecoverPreparedTransactions(void)
{
	int			i;

	LWLockAcquire(TwoPhaseStateLock, LW_EXCLUSIVE);
	for (i = 0; i < TwoPhaseState->numPrepXacts; i++)
	{
		TransactionId xid;
		char	   *buf;
		GlobalTransaction gxact = TwoPhaseState->prepXacts[i];

		Assert(gxact->inredo);

		xid = gxact->xid;

		buf = ProcessTwoPhaseBuffer(xid,
									gxact->prepare_start_lsn,
									gxact->ondisk, false, false);
		if (buf != NULL)
			pfree(buf);
	}
	LWLockRelease(TwoPhaseStateLock);
}

/*
 * RecoverPreparedTransactions
 *
 * Scan the shared memory entries of TwoPhaseState and reload the state for
 * each prepared transaction (reacquire locks, etc).
 *
 * This is run at the end of recovery, but before we allow backends to write
 * WAL.
 *
 * At the end of recovery the way we take snapshots will change. We now need
 * to mark all running transactions with their full SubTransSetParent() info
 * to allow normal snapshots to work correctly if snapshots overflow.
 * We do this here because by definition prepared transactions are the only
 * type of write transaction still running, so this is necessary and
 * complete.
 */
void
RecoverPreparedTransactions(void)
{
	int			i;

	LWLockAcquire(TwoPhaseStateLock, LW_EXCLUSIVE);
	for (i = 0; i < TwoPhaseState->numPrepXacts; i++)
	{
		TransactionId xid;
		char	   *buf;
		GlobalTransaction gxact = TwoPhaseState->prepXacts[i];
		char	   *bufptr;
		TwoPhaseFileHeader *hdr;
		TransactionId *subxids;
		const char *gid;

		xid = gxact->xid;

		/*
		 * Reconstruct subtrans state for the transaction --- needed because
		 * pg_subtrans is not preserved over a restart.  Note that we are
		 * linking all the subtransactions directly to the top-level XID;
		 * there may originally have been a more complex hierarchy, but
		 * there's no need to restore that exactly. It's possible that
		 * SubTransSetParent has been set before, if the prepared transaction
		 * generated xid assignment records.
		 */
		buf = ProcessTwoPhaseBuffer(xid,
									gxact->prepare_start_lsn,
									gxact->ondisk, true, false);
		if (buf == NULL)
			continue;

		ereport(LOG,
				(errmsg("recovering prepared transaction %u from shared memory", xid)));

		hdr = (TwoPhaseFileHeader *) buf;
		Assert(TransactionIdEquals(hdr->xid, xid));
		bufptr = buf + MAXALIGN(sizeof(TwoPhaseFileHeader));
		gid = (const char *) bufptr;
		bufptr += MAXALIGN(hdr->gidlen);
		subxids = (TransactionId *) bufptr;
		bufptr += MAXALIGN(hdr->nsubxacts * sizeof(TransactionId));
		bufptr += MAXALIGN(hdr->ncommitrels * sizeof(RelFileNode));
		bufptr += MAXALIGN(hdr->nabortrels * sizeof(RelFileNode));
		bufptr += MAXALIGN(hdr->ncommitstats * sizeof(xl_xact_stats_item));
		bufptr += MAXALIGN(hdr->nabortstats * sizeof(xl_xact_stats_item));
		bufptr += MAXALIGN(hdr->ninvalmsgs * sizeof(SharedInvalidationMessage));

		/*
		 * Recreate its GXACT and dummy PGPROC. But, check whether it was
		 * added in redo and already has a shmem entry for it.
		 */
		MarkAsPreparingGuts(gxact, xid, gid,
							hdr->prepared_at,
							hdr->owner, hdr->database);

		/* recovered, so reset the flag for entries generated by redo */
		gxact->inredo = false;

		GXactLoadSubxactData(gxact, hdr->nsubxacts, subxids);
		MarkAsPrepared(gxact, true);

		LWLockRelease(TwoPhaseStateLock);

		/*
		 * Recover other state (notably locks) using resource managers.
		 */
		ProcessRecords(bufptr, xid, twophase_recover_callbacks);

		/*
		 * Release locks held by the standby process after we process each
		 * prepared transaction. As a result, we don't need too many
		 * additional locks at any one time.
		 */
		if (InHotStandby)
			StandbyReleaseLockTree(xid, hdr->nsubxacts, subxids);

		/*
		 * We're done with recovering this transaction. Clear MyLockedGxact,
		 * like we do in PrepareTransaction() during normal operation.
		 */
		PostPrepare_Twophase();

		pfree(buf);

		LWLockAcquire(TwoPhaseStateLock, LW_EXCLUSIVE);
	}

	LWLockRelease(TwoPhaseStateLock);
}

/*
 * ProcessTwoPhaseBuffer
 *
 * Given a transaction id, read it either from disk or read it directly
 * via shmem xlog record pointer using the provided "prepare_start_lsn".
 *
 * If setParent is true, set up subtransaction parent linkages.
 *
 * If setNextXid is true, set ShmemVariableCache->nextXid to the newest
 * value scanned.
 */
static char *
ProcessTwoPhaseBuffer(TransactionId xid,
					  XLogRecPtr prepare_start_lsn,
					  bool fromdisk,
					  bool setParent, bool setNextXid)
{
	FullTransactionId nextXid = ShmemVariableCache->nextXid;
	TransactionId origNextXid = XidFromFullTransactionId(nextXid);
	TransactionId *subxids;
	char	   *buf;
	TwoPhaseFileHeader *hdr;
	int			i;

	Assert(LWLockHeldByMeInMode(TwoPhaseStateLock, LW_EXCLUSIVE));

	if (!fromdisk)
		Assert(prepare_start_lsn != InvalidXLogRecPtr);

	/* Already processed? */
	if (TransactionIdDidCommit(xid) || TransactionIdDidAbort(xid))
	{
		if (fromdisk)
		{
			ereport(WARNING,
					(errmsg("removing stale two-phase state file for transaction %u",
							xid)));
			RemoveTwoPhaseFile(xid, true);
		}
		else
		{
			ereport(WARNING,
					(errmsg("removing stale two-phase state from memory for transaction %u",
							xid)));
			PrepareRedoRemove(xid, true);
		}
		return NULL;
	}

	/* Reject XID if too new */
	if (TransactionIdFollowsOrEquals(xid, origNextXid))
	{
		if (fromdisk)
		{
			ereport(WARNING,
					(errmsg("removing future two-phase state file for transaction %u",
							xid)));
			RemoveTwoPhaseFile(xid, true);
		}
		else
		{
			ereport(WARNING,
					(errmsg("removing future two-phase state from memory for transaction %u",
							xid)));
			PrepareRedoRemove(xid, true);
		}
		return NULL;
	}

	if (fromdisk)
	{
		/* Read and validate file */
		buf = ReadTwoPhaseFile(xid, false);
	}
	else
	{
		/* Read xlog data */
		XlogReadTwoPhaseData(prepare_start_lsn, &buf, NULL);
	}

	/* Deconstruct header */
	hdr = (TwoPhaseFileHeader *) buf;
	if (!TransactionIdEquals(hdr->xid, xid))
	{
		if (fromdisk)
			ereport(ERROR,
					(errcode(ERRCODE_DATA_CORRUPTED),
					 errmsg("corrupted two-phase state file for transaction %u",
							xid)));
		else
			ereport(ERROR,
					(errcode(ERRCODE_DATA_CORRUPTED),
					 errmsg("corrupted two-phase state in memory for transaction %u",
							xid)));
	}

	/*
	 * Examine subtransaction XIDs ... they should all follow main XID, and
	 * they may force us to advance nextXid.
	 */
	subxids = (TransactionId *) (buf +
								 MAXALIGN(sizeof(TwoPhaseFileHeader)) +
								 MAXALIGN(hdr->gidlen));
	for (i = 0; i < hdr->nsubxacts; i++)
	{
		TransactionId subxid = subxids[i];

		Assert(TransactionIdFollows(subxid, xid));

		/* update nextXid if needed */
		if (setNextXid)
			AdvanceNextFullTransactionIdPastXid(subxid);

		if (setParent)
			SubTransSetParent(subxid, xid);
	}

	return buf;
}


/*
 *	RecordTransactionCommitPrepared
 *
 * This is basically the same as RecordTransactionCommit (q.v. if you change
 * this function): in particular, we must set DELAY_CHKPT_START to avoid a
 * race condition.
 *
 * We know the transaction made at least one XLOG entry (its PREPARE),
 * so it is never possible to optimize out the commit record.
 */
static void
RecordTransactionCommitPrepared(TransactionId xid,
								int nchildren,
								TransactionId *children,
								int nrels,
								RelFileNode *rels,
								int nstats,
								xl_xact_stats_item *stats,
								int ninvalmsgs,
								SharedInvalidationMessage *invalmsgs,
								bool initfileinval,
								const char *gid)
{
	XLogRecPtr	recptr;
	TimestampTz committs = GetCurrentTimestamp();
	bool		replorigin;

	/*
	 * Are we using the replication origins feature?  Or, in other words, are
	 * we replaying remote actions?
	 */
	replorigin = (replorigin_session_origin != InvalidRepOriginId &&
				  replorigin_session_origin != DoNotReplicateId);

	START_CRIT_SECTION();

	/* See notes in RecordTransactionCommit */
<<<<<<< HEAD
	Assert((MyProc->delayChkptFlags & DELAY_CHKPT_START) == 0);
	MyProc->delayChkptFlags |= DELAY_CHKPT_START;
=======
	Assert(!MyProc->delayChkpt);
	MyProc->delayChkpt = true;
>>>>>>> 185876a6

	/*
	 * Emit the XLOG commit record. Note that we mark 2PC commits as
	 * potentially having AccessExclusiveLocks since we don't know whether or
	 * not they do.
	 */
	recptr = XactLogCommitRecord(committs,
								 nchildren, children, nrels, rels,
								 nstats, stats,
								 ninvalmsgs, invalmsgs,
								 initfileinval,
								 MyXactFlags | XACT_FLAGS_ACQUIREDACCESSEXCLUSIVELOCK,
								 xid, gid);


	if (replorigin)
		/* Move LSNs forward for this replication origin */
		replorigin_session_advance(replorigin_session_origin_lsn,
								   XactLastRecEnd);

	/*
	 * Record commit timestamp.  The value comes from plain commit timestamp
	 * if replorigin is not enabled, or replorigin already set a value for us
	 * in replorigin_session_origin_timestamp otherwise.
	 *
	 * We don't need to WAL-log anything here, as the commit record written
	 * above already contains the data.
	 */
	if (!replorigin || replorigin_session_origin_timestamp == 0)
		replorigin_session_origin_timestamp = committs;

	TransactionTreeSetCommitTsData(xid, nchildren, children,
								   replorigin_session_origin_timestamp,
								   replorigin_session_origin);

	/*
	 * We don't currently try to sleep before flush here ... nor is there any
	 * support for async commit of a prepared xact (the very idea is probably
	 * a contradiction)
	 */

	/* Flush XLOG to disk */
	XLogFlush(recptr);

	/* Mark the transaction committed in pg_xact */
	TransactionIdCommitTree(xid, nchildren, children);

	/* Checkpoint can proceed now */
	MyProc->delayChkptFlags &= ~DELAY_CHKPT_START;

	END_CRIT_SECTION();

	/*
	 * Wait for synchronous replication, if required.
	 *
	 * Note that at this stage we have marked clog, but still show as running
	 * in the procarray and continue to hold locks.
	 */
	SyncRepWaitForLSN(recptr, true);
}

/*
 *	RecordTransactionAbortPrepared
 *
 * This is basically the same as RecordTransactionAbort.
 *
 * We know the transaction made at least one XLOG entry (its PREPARE),
 * so it is never possible to optimize out the abort record.
 */
static void
RecordTransactionAbortPrepared(TransactionId xid,
							   int nchildren,
							   TransactionId *children,
							   int nrels,
							   RelFileNode *rels,
							   int nstats,
							   xl_xact_stats_item *stats,
							   const char *gid)
{
	XLogRecPtr	recptr;
	bool		replorigin;

	/*
	 * Are we using the replication origins feature?  Or, in other words, are
	 * we replaying remote actions?
	 */
	replorigin = (replorigin_session_origin != InvalidRepOriginId &&
				  replorigin_session_origin != DoNotReplicateId);

	/*
	 * Catch the scenario where we aborted partway through
	 * RecordTransactionCommitPrepared ...
	 */
	if (TransactionIdDidCommit(xid))
		elog(PANIC, "cannot abort transaction %u, it was already committed",
			 xid);

	START_CRIT_SECTION();

	/*
	 * Emit the XLOG commit record. Note that we mark 2PC aborts as
	 * potentially having AccessExclusiveLocks since we don't know whether or
	 * not they do.
	 */
	recptr = XactLogAbortRecord(GetCurrentTimestamp(),
								nchildren, children,
								nrels, rels,
								nstats, stats,
								MyXactFlags | XACT_FLAGS_ACQUIREDACCESSEXCLUSIVELOCK,
								xid, gid);

	if (replorigin)
		/* Move LSNs forward for this replication origin */
		replorigin_session_advance(replorigin_session_origin_lsn,
								   XactLastRecEnd);

	/* Always flush, since we're about to remove the 2PC state file */
	XLogFlush(recptr);

	/*
	 * Mark the transaction aborted in clog.  This is not absolutely necessary
	 * but we may as well do it while we are here.
	 */
	TransactionIdAbortTree(xid, nchildren, children);

	END_CRIT_SECTION();

	/*
	 * Wait for synchronous replication, if required.
	 *
	 * Note that at this stage we have marked clog, but still show as running
	 * in the procarray and continue to hold locks.
	 */
	SyncRepWaitForLSN(recptr, false);
}

/*
 * PrepareRedoAdd
 *
 * Store pointers to the start/end of the WAL record along with the xid in
 * a gxact entry in shared memory TwoPhaseState structure.  If caller
 * specifies InvalidXLogRecPtr as WAL location to fetch the two-phase
 * data, the entry is marked as located on disk.
 */
void
PrepareRedoAdd(char *buf, XLogRecPtr start_lsn,
			   XLogRecPtr end_lsn, RepOriginId origin_id)
{
	TwoPhaseFileHeader *hdr = (TwoPhaseFileHeader *) buf;
	char	   *bufptr;
	const char *gid;
	GlobalTransaction gxact;

	Assert(LWLockHeldByMeInMode(TwoPhaseStateLock, LW_EXCLUSIVE));
	Assert(RecoveryInProgress());

	bufptr = buf + MAXALIGN(sizeof(TwoPhaseFileHeader));
	gid = (const char *) bufptr;

	/*
	 * Reserve the GID for the given transaction in the redo code path.
	 *
	 * This creates a gxact struct and puts it into the active array.
	 *
	 * In redo, this struct is mainly used to track PREPARE/COMMIT entries in
	 * shared memory. Hence, we only fill up the bare minimum contents here.
	 * The gxact also gets marked with gxact->inredo set to true to indicate
	 * that it got added in the redo phase
	 */

	/* Get a free gxact from the freelist */
	if (TwoPhaseState->freeGXacts == NULL)
		ereport(ERROR,
				(errcode(ERRCODE_OUT_OF_MEMORY),
				 errmsg("maximum number of prepared transactions reached"),
				 errhint("Increase max_prepared_transactions (currently %d).",
						 max_prepared_xacts)));
	gxact = TwoPhaseState->freeGXacts;
	TwoPhaseState->freeGXacts = gxact->next;

	gxact->prepared_at = hdr->prepared_at;
	gxact->prepare_start_lsn = start_lsn;
	gxact->prepare_end_lsn = end_lsn;
	gxact->xid = hdr->xid;
	gxact->owner = hdr->owner;
	gxact->locking_backend = InvalidBackendId;
	gxact->valid = false;
	gxact->ondisk = XLogRecPtrIsInvalid(start_lsn);
	gxact->inredo = true;		/* yes, added in redo */
	strcpy(gxact->gid, gid);

	/* And insert it into the active array */
	Assert(TwoPhaseState->numPrepXacts < max_prepared_xacts);
	TwoPhaseState->prepXacts[TwoPhaseState->numPrepXacts++] = gxact;

	if (origin_id != InvalidRepOriginId)
	{
		/* recover apply progress */
		replorigin_advance(origin_id, hdr->origin_lsn, end_lsn,
						   false /* backward */ , false /* WAL */ );
	}

	elog(DEBUG2, "added 2PC data in shared memory for transaction %u", gxact->xid);
}

/*
 * PrepareRedoRemove
 *
 * Remove the corresponding gxact entry from TwoPhaseState. Also remove
 * the 2PC file if a prepared transaction was saved via an earlier checkpoint.
 *
 * Caller must hold TwoPhaseStateLock in exclusive mode, because TwoPhaseState
 * is updated.
 */
void
PrepareRedoRemove(TransactionId xid, bool giveWarning)
{
	GlobalTransaction gxact = NULL;
	int			i;
	bool		found = false;

	Assert(LWLockHeldByMeInMode(TwoPhaseStateLock, LW_EXCLUSIVE));
	Assert(RecoveryInProgress());

	for (i = 0; i < TwoPhaseState->numPrepXacts; i++)
	{
		gxact = TwoPhaseState->prepXacts[i];

		if (gxact->xid == xid)
		{
			Assert(gxact->inredo);
			found = true;
			break;
		}
	}

	/*
	 * Just leave if there is nothing, this is expected during WAL replay.
	 */
	if (!found)
		return;

	/*
	 * And now we can clean up any files we may have left.
	 */
	elog(DEBUG2, "removing 2PC data for transaction %u", xid);
	if (gxact->ondisk)
		RemoveTwoPhaseFile(xid, giveWarning);
	RemoveGXact(gxact);
}

/*
 * LookupGXact
 *		Check if the prepared transaction with the given GID, lsn and timestamp
 *		exists.
 *
 * Note that we always compare with the LSN where prepare ends because that is
 * what is stored as origin_lsn in the 2PC file.
 *
 * This function is primarily used to check if the prepared transaction
 * received from the upstream (remote node) already exists. Checking only GID
 * is not sufficient because a different prepared xact with the same GID can
 * exist on the same node. So, we are ensuring to match origin_lsn and
 * origin_timestamp of prepared xact to avoid the possibility of a match of
 * prepared xact from two different nodes.
 */
bool
LookupGXact(const char *gid, XLogRecPtr prepare_end_lsn,
			TimestampTz origin_prepare_timestamp)
{
	int			i;
	bool		found = false;

	LWLockAcquire(TwoPhaseStateLock, LW_SHARED);
	for (i = 0; i < TwoPhaseState->numPrepXacts; i++)
	{
		GlobalTransaction gxact = TwoPhaseState->prepXacts[i];

		/* Ignore not-yet-valid GIDs. */
		if (gxact->valid && strcmp(gxact->gid, gid) == 0)
		{
			char	   *buf;
			TwoPhaseFileHeader *hdr;

			/*
			 * We are not expecting collisions of GXACTs (same gid) between
			 * publisher and subscribers, so we perform all I/O while holding
			 * TwoPhaseStateLock for simplicity.
			 *
			 * To move the I/O out of the lock, we need to ensure that no
			 * other backend commits the prepared xact in the meantime. We can
			 * do this optimization if we encounter many collisions in GID
			 * between publisher and subscriber.
			 */
			if (gxact->ondisk)
				buf = ReadTwoPhaseFile(gxact->xid, false);
			else
			{
				Assert(gxact->prepare_start_lsn);
				XlogReadTwoPhaseData(gxact->prepare_start_lsn, &buf, NULL);
			}

			hdr = (TwoPhaseFileHeader *) buf;

			if (hdr->origin_lsn == prepare_end_lsn &&
				hdr->origin_timestamp == origin_prepare_timestamp)
			{
				found = true;
				pfree(buf);
				break;
			}

			pfree(buf);
		}
	}
	LWLockRelease(TwoPhaseStateLock);
	return found;
}<|MERGE_RESOLUTION|>--- conflicted
+++ resolved
@@ -1186,13 +1186,8 @@
 
 	START_CRIT_SECTION();
 
-<<<<<<< HEAD
 	Assert((MyProc->delayChkptFlags & DELAY_CHKPT_START) == 0);
 	MyProc->delayChkptFlags |= DELAY_CHKPT_START;
-=======
-	Assert(!MyProc->delayChkpt);
-	MyProc->delayChkpt = true;
->>>>>>> 185876a6
 
 	XLogBeginInsert();
 	for (record = records.head; record != NULL; record = record->next)
@@ -2313,13 +2308,8 @@
 	START_CRIT_SECTION();
 
 	/* See notes in RecordTransactionCommit */
-<<<<<<< HEAD
 	Assert((MyProc->delayChkptFlags & DELAY_CHKPT_START) == 0);
 	MyProc->delayChkptFlags |= DELAY_CHKPT_START;
-=======
-	Assert(!MyProc->delayChkpt);
-	MyProc->delayChkpt = true;
->>>>>>> 185876a6
 
 	/*
 	 * Emit the XLOG commit record. Note that we mark 2PC commits as

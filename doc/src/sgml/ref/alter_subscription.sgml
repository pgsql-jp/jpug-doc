<!--
doc/src/sgml/ref/alter_subscription.sgml
PostgreSQL documentation
-->

<refentry id="sql-altersubscription">
 <indexterm zone="sql-altersubscription">
  <primary>ALTER SUBSCRIPTION</primary>
 </indexterm>

 <refmeta>
  <refentrytitle>ALTER SUBSCRIPTION</refentrytitle>
  <manvolnum>7</manvolnum>
<!--
  <refmiscinfo>SQL - Language Statements</refmiscinfo>
-->
  <refmiscinfo>SQL - 言語</refmiscinfo>
 </refmeta>

 <refnamediv>
  <refname>ALTER SUBSCRIPTION</refname>
<!--
  <refpurpose>change the definition of a subscription</refpurpose>
-->
  <refpurpose>サブスクリプションの定義を変更する</refpurpose>
 </refnamediv>

 <refsynopsisdiv>
<synopsis>
ALTER SUBSCRIPTION <replaceable class="parameter">name</replaceable> CONNECTION '<replaceable>conninfo</replaceable>'
ALTER SUBSCRIPTION <replaceable class="parameter">name</replaceable> SET PUBLICATION <replaceable class="parameter">publication_name</replaceable> [, ...] [ WITH ( <replaceable class="parameter">publication_option</replaceable> [= <replaceable class="parameter">value</replaceable>] [, ... ] ) ]
ALTER SUBSCRIPTION <replaceable class="parameter">name</replaceable> ADD PUBLICATION <replaceable class="parameter">publication_name</replaceable> [, ...] [ WITH ( <replaceable class="parameter">publication_option</replaceable> [= <replaceable class="parameter">value</replaceable>] [, ... ] ) ]
ALTER SUBSCRIPTION <replaceable class="parameter">name</replaceable> DROP PUBLICATION <replaceable class="parameter">publication_name</replaceable> [, ...] [ WITH ( <replaceable class="parameter">publication_option</replaceable> [= <replaceable class="parameter">value</replaceable>] [, ... ] ) ]
ALTER SUBSCRIPTION <replaceable class="parameter">name</replaceable> REFRESH PUBLICATION [ WITH ( <replaceable class="parameter">refresh_option</replaceable> [= <replaceable class="parameter">value</replaceable>] [, ... ] ) ]
ALTER SUBSCRIPTION <replaceable class="parameter">name</replaceable> ENABLE
ALTER SUBSCRIPTION <replaceable class="parameter">name</replaceable> DISABLE
ALTER SUBSCRIPTION <replaceable class="parameter">name</replaceable> SET ( <replaceable class="parameter">subscription_parameter</replaceable> [= <replaceable class="parameter">value</replaceable>] [, ... ] )
ALTER SUBSCRIPTION <replaceable class="parameter">name</replaceable> SKIP ( <replaceable class="parameter">skip_option</replaceable> = <replaceable class="parameter">value</replaceable> )
ALTER SUBSCRIPTION <replaceable class="parameter">name</replaceable> OWNER TO { <replaceable>new_owner</replaceable> | CURRENT_ROLE | CURRENT_USER | SESSION_USER }
ALTER SUBSCRIPTION <replaceable class="parameter">name</replaceable> RENAME TO <replaceable>new_name</replaceable>
</synopsis>
 </refsynopsisdiv>

 <refsect1>
<!--
  <title>Description</title>
-->
  <title>説明</title>

  <para>
<!--
   <command>ALTER SUBSCRIPTION</command> can change most of the subscription
   properties that can be specified
   in <xref linkend="sql-createsubscription"/>.
-->
<command>ALTER SUBSCRIPTION</command>は<xref linkend="sql-createsubscription"/>で指定できるサブスクリプションの属性のほとんどを変更できます。
  </para>

  <para>
<!--
   You must own the subscription to use <command>ALTER SUBSCRIPTION</command>.
   To alter the owner, you must also be a direct or indirect member of the
   new owning role. The new owner has to be a superuser.
   (Currently, all subscription owners must be superusers, so the owner checks
   will be bypassed in practice.  But this might change in the future.)
-->
<command>ALTER SUBSCRIPTION</command>を使用するには、そのサブスクリプションを所有していなければなりません。
所有者を変更するには、新しい所有ロールの直接的あるいは間接的メンバーでもなければなりません。
新しい所有者はスーパーユーザである必要があります。
（現在は、すべてのサブスクリプションの所有者はスーパーユーザでなければならず、そのため所有者のチェックは実際には回避されます。
しかしこれは将来、変更されるかもしれません。）
  </para>

  <para>
<!--
   When refreshing a publication we remove the relations that are no longer
   part of the publication and we also remove the table synchronization slots
   if there are any. It is necessary to remove these slots so that the resources
   allocated for the subscription on the remote host are released. If due to
   network breakdown or some other error, <productname>PostgreSQL</productname>
   is unable to remove the slots, an error will be reported. To proceed in this
   situation, the user either needs to retry the operation or disassociate the
   slot from the subscription and drop the subscription as explained in
   <xref linkend="sql-dropsubscription"/>.
-->
パブリケーションを更新するときには、もうパブリケーションの一部ではないリレーションを削除し、存在すればテーブル同期スロットも削除します。
リモートホストでサブスクリプションのために割り当てられたリソースを解放するために、これらのスロットを解放することが必要です。
ネットワーク切れやその他のエラーにより<productname>PostgreSQL</productname>がスロットを削除できなかった場合、ERRORが報告されます。
この状況で処理を進めるためには、ユーザは操作を再度試みるか、または、スロットをサブスクリプションから切り離し、<xref linkend="sql-dropsubscription"/>で説明するようサブスクリプションを削除することが必要です。
  </para>

  <para>
<!--
   Commands <command>ALTER SUBSCRIPTION ... REFRESH PUBLICATION</command> and
   <command>ALTER SUBSCRIPTION ... {SET|ADD|DROP} PUBLICATION ...</command>
   with <literal>refresh</literal> option as <literal>true</literal> cannot be
   executed inside a transaction block.
<<<<<<< HEAD

   These commands also cannot be executed when the subscription has
   <literal>two_phase</literal> commit enabled,
   unless <literal>copy_data</literal> is <literal>false</literal>.
   See column <structfield>subtwophasestate</structfield> of
   <link linkend="catalog-pg-subscription"><structname>pg_subscription</structname></link>
   to know the actual two-phase state.
=======
-->
コマンド<command>ALTER SUBSCRIPTION ... REFRESH PUBLICATION</command>と<literal>refresh</literal>オプションが<literal>true</literal>の<command>ALTER SUBSCRIPTION ... {SET|ADD|DROP} PUBLICATION ...</command>は、トランザクションブロック内では実行できません。
>>>>>>> 185876a6
  </para>
 </refsect1>

 <refsect1>
<!--
  <title>Parameters</title>
-->
  <title>パラメータ</title>

  <variablelist>
   <varlistentry>
    <term><replaceable class="parameter">name</replaceable></term>
    <listitem>
     <para>
<!--
      The name of a subscription whose properties are to be altered.
-->
属性の変更の対象となるサブスクリプションの名前です。
     </para>
    </listitem>
   </varlistentry>

   <varlistentry>
    <term><literal>CONNECTION '<replaceable class="parameter">conninfo</replaceable>'</literal></term>
    <listitem>
     <para>
<<<<<<< HEAD
      This clause replaces the connection string originally set by
=======
<!--
      This clause alters the connection property originally set by
>>>>>>> 185876a6
      <xref linkend="sql-createsubscription"/>.  See there for more
      information.
-->
この句では、元は<xref linkend="sql-createsubscription"/>により設定された接続の属性を変更します。
詳細な情報はそちらを参照してください。
     </para>
    </listitem>
   </varlistentry>

   <varlistentry>
    <term><literal>SET PUBLICATION <replaceable class="parameter">publication_name</replaceable></literal></term>
    <term><literal>ADD PUBLICATION <replaceable class="parameter">publication_name</replaceable></literal></term>
    <term><literal>DROP PUBLICATION <replaceable class="parameter">publication_name</replaceable></literal></term>
    <listitem>
     <para>
<<<<<<< HEAD
      These forms change the list of subscribed publications.
      <literal>SET</literal>
=======
<!--
      Changes the list of subscribed publications.  <literal>SET</literal>
>>>>>>> 185876a6
      replaces the entire list of publications with a new list,
      <literal>ADD</literal> adds additional publications to the list of
      publications, and <literal>DROP</literal> removes the publications from
      the list of publications.  We allow non-existent publications to be
      specified in <literal>ADD</literal> and <literal>SET</literal> variants
      so that users can add those later.  See <xref linkend="sql-createsubscription"/>
      for more information.  By default, this command will also act like
      <literal>REFRESH PUBLICATION</literal>.
<<<<<<< HEAD
=======
-->
サブスクライブするパブリケーションのリストを変更します。
<literal>SET</literal>はパブリケーションのリスト全体を新しいリストで置き換え、<literal>ADD</literal>は追加のパブリケーションをパブリケーションのリストに追加し、<literal>DROP</literal>はパブリケーションをパブリケーションのリストから削除します。
詳細は<xref linkend="sql-createsubscription"/>を参照してください。
デフォルトでは、このコマンドは<literal>REFRESH PUBLICATION</literal>のような動作もします。
>>>>>>> 185876a6
     </para>

     <para>
<!--
      <replaceable>publication_option</replaceable> specifies additional
      options for this operation.  The supported options are:
-->
<replaceable>publication_option</replaceable>は、この操作についての追加のオプションを指定します。
以下のオプションがサポートされています。

      <variablelist>
       <varlistentry>
        <term><literal>refresh</literal> (<type>boolean</type>)</term>
        <listitem>
         <para>
<!--
          When false, the command will not try to refresh table information.
          <literal>REFRESH PUBLICATION</literal> should then be executed separately.
          The default is <literal>true</literal>.
-->
falseにすると、このコマンドはテーブルを情報を更新しません。
後で別に<literal>REFRESH PUBLICATION</literal>を実行することになります。
デフォルトは<literal>true</literal>です。
         </para>
        </listitem>
       </varlistentry>
      </variablelist>

<<<<<<< HEAD
      Additionally, the options described under
      <literal>REFRESH PUBLICATION</literal> may be specified, to control the
      implicit refresh operation.
=======
<!--
      Additionally, the options described under
      <literal>REFRESH PUBLICATION</literal> may be specified, to control the
      implicit refresh operation.
-->
さらに、暗黙の更新動作を制御するために<literal>REFRESH PUBLICATION</literal>の項で説明されているオプションを指定できます。
>>>>>>> 185876a6
     </para>
    </listitem>
   </varlistentry>

   <varlistentry>
    <term><literal>REFRESH PUBLICATION</literal></term>
    <listitem>
     <para>
<!--
      Fetch missing table information from publisher.  This will start
      replication of tables that were added to the subscribed-to publications
<<<<<<< HEAD
      since <command>CREATE SUBSCRIPTION</command> or
      the last invocation of <command>REFRESH PUBLICATION</command>.
=======
      since the last invocation of <command>REFRESH PUBLICATION</command> or
      since <command>CREATE SUBSCRIPTION</command>.
-->
不足しているテーブル情報をパブリッシャーから取得します。
最後の<command>REFRESH PUBLICATION</command>、あるいは<command>CREATE SUBSCRIPTION</command>の実行の後でサブスクライブ対象のパブリケーションに追加されたテーブルの複製が、これにより開始されます。
>>>>>>> 185876a6
     </para>

     <para>
<!--
      <replaceable>refresh_option</replaceable> specifies additional options for the
      refresh operation.  The supported options are:
-->
<replaceable>refresh_option</replaceable>は更新(refresh)の操作について追加のオプションを指定します。
以下のオプションがサポートされています。

      <variablelist>
       <varlistentry>
        <term><literal>copy_data</literal> (<type>boolean</type>)</term>
        <listitem>
         <para>
<<<<<<< HEAD
          Specifies whether to copy pre-existing data in the publications
          that are being subscribed to when the replication starts.
          The default is <literal>true</literal>.
         </para>
         <para>
          Previously subscribed tables are not copied, even if a table's row
          filter <literal>WHERE</literal> clause has since been modified.
=======
<!--
          Specifies whether the existing data in the publications that are
          being subscribed to should be copied once the replication starts.
          The default is <literal>true</literal>.  (Previously subscribed
          tables are not copied.)
-->
サブスクライブ対象のパブリケーションにある既存のデータが、レプリケーションの開始時にコピーされるかどうかを指定します。
デフォルトは<literal>true</literal>です。
(以前にサブスクライブされたテーブルはコピーされません。)
>>>>>>> 185876a6
         </para>
        </listitem>
       </varlistentry>
      </variablelist></para>
    </listitem>
   </varlistentry>

   <varlistentry>
    <term><literal>ENABLE</literal></term>
    <listitem>
     <para>
<<<<<<< HEAD
      Enables a previously disabled subscription, starting the logical
      replication worker at the end of the transaction.
=======
<!--
      Enables the previously disabled subscription, starting the logical
      replication worker at the end of transaction.
-->
以前に無効化されたサブスクリプションを有効化し、トランザクションの終了時に論理レプリケーションワーカを起動します。
>>>>>>> 185876a6
     </para>
    </listitem>
   </varlistentry>

   <varlistentry>
    <term><literal>DISABLE</literal></term>
    <listitem>
     <para>
<<<<<<< HEAD
      Disables a running subscription, stopping the logical replication
      worker at the end of the transaction.
=======
<!--
      Disables the running subscription, stopping the logical replication
      worker at the end of transaction.
-->
実行中のサブスクリプションを無効化し、トランザクションの終了時に論理レプリケーションワーカを停止します。
>>>>>>> 185876a6
     </para>
    </listitem>
   </varlistentry>

   <varlistentry>
    <term><literal>SET ( <replaceable class="parameter">subscription_parameter</replaceable> [= <replaceable class="parameter">value</replaceable>] [, ... ] )</literal></term>
    <listitem>
     <para>
<!--
      This clause alters parameters originally set by
      <xref linkend="sql-createsubscription"/>.  See there for more
      information.  The parameters that can be altered
      are <literal>slot_name</literal>,
      <literal>synchronous_commit</literal>,
<<<<<<< HEAD
      <literal>binary</literal>, <literal>streaming</literal>, and
      <literal>disable_on_error</literal>.
     </para>
    </listitem>
   </varlistentry>

   <varlistentry>
    <term><literal>SKIP ( <replaceable class="parameter">skip_option</replaceable> = <replaceable class="parameter">value</replaceable> )</literal></term>
    <listitem>
     <para>
      Skips applying all changes of the remote transaction.  If incoming data
      violates any constraints, logical replication will stop until it is
      resolved.  By using the <command>ALTER SUBSCRIPTION ... SKIP</command> command,
      the logical replication worker skips all data modification changes within
      the transaction.  This option has no effect on the transactions that are
      already prepared by enabling <literal>two_phase</literal> on
      subscriber.
      After the logical replication worker successfully skips the transaction or
      finishes a transaction, the LSN (stored in
      <structname>pg_subscription</structname>.<structfield>subskiplsn</structfield>)
      is cleared.  See <xref linkend="logical-replication-conflicts"/> for
      the details of logical replication conflicts.  Using this command requires
      superuser privilege.
=======
      <literal>binary</literal>, and
      <literal>streaming</literal>.
-->
この句では、元は<xref linkend="sql-createsubscription"/>により設定されたパラメータを変更します。
詳細な情報はそちらを参照してください。
変更できるパラメータは<literal>slot_name</literal>、<literal>synchronous_commit</literal>、<literal>binary</literal>と<literal>streaming</literal>です。
>>>>>>> 185876a6
     </para>

     <para>
      <replaceable>skip_option</replaceable> specifies options for this operation.
      The supported option is:

      <variablelist>
       <varlistentry>
        <term><literal>lsn</literal> (<type>pg_lsn</type>)</term>
        <listitem>
         <para>
          Specifies the finish LSN of the remote transaction whose changes
          are to be skipped by the logical replication worker.  The finish LSN
          is the LSN at which the transaction is either committed or prepared.
          Skipping individual subtransactions is not supported.  Setting
          <literal>NONE</literal> resets the LSN.
         </para>
        </listitem>
       </varlistentry>
      </variablelist></para>
    </listitem>
   </varlistentry>

   <varlistentry>
    <term><replaceable class="parameter">new_owner</replaceable></term>
    <listitem>
     <para>
<!--
      The user name of the new owner of the subscription.
-->
サブスクリプションの新しい所有者のユーザ名です。
     </para>
    </listitem>
   </varlistentry>

   <varlistentry>
    <term><replaceable class="parameter">new_name</replaceable></term>
    <listitem>
     <para>
<!--
      The new name for the subscription.
-->
サブスクリプションの新しい名前です。
     </para>
    </listitem>
   </varlistentry>
  </variablelist>
 </refsect1>

 <refsect1>
<!--
  <title>Examples</title>
-->
  <title>例</title>

  <para>
<!--
   Change the publication subscribed by a subscription to
   <literal>insert_only</literal>:
-->
サブスクリプションがサブスクライブするパブリケーションを<literal>insert_only</literal>に変更します。
<programlisting>
ALTER SUBSCRIPTION mysub SET PUBLICATION insert_only;
</programlisting>
  </para>

  <para>
<!--
   Disable (stop) the subscription:
-->
サブスクリプションを無効化（停止）します。
<programlisting>
ALTER SUBSCRIPTION mysub DISABLE;
</programlisting></para>
 </refsect1>

 <refsect1>
<!--
  <title>Compatibility</title>
-->
  <title>互換性</title>

  <para>
<!--
   <command>ALTER SUBSCRIPTION</command> is a <productname>PostgreSQL</productname>
   extension.
-->
<command>ALTER SUBSCRIPTION</command>は<productname>PostgreSQL</productname>の拡張です。
  </para>
 </refsect1>

 <refsect1>
<!--
  <title>See Also</title>
-->
  <title>関連項目</title>

  <simplelist type="inline">
   <member><xref linkend="sql-createsubscription"/></member>
   <member><xref linkend="sql-dropsubscription"/></member>
   <member><xref linkend="sql-createpublication"/></member>
   <member><xref linkend="sql-alterpublication"/></member>
  </simplelist>
 </refsect1>
</refentry><|MERGE_RESOLUTION|>--- conflicted
+++ resolved
@@ -95,7 +95,6 @@
    <command>ALTER SUBSCRIPTION ... {SET|ADD|DROP} PUBLICATION ...</command>
    with <literal>refresh</literal> option as <literal>true</literal> cannot be
    executed inside a transaction block.
-<<<<<<< HEAD
 
    These commands also cannot be executed when the subscription has
    <literal>two_phase</literal> commit enabled,
@@ -103,10 +102,6 @@
    See column <structfield>subtwophasestate</structfield> of
    <link linkend="catalog-pg-subscription"><structname>pg_subscription</structname></link>
    to know the actual two-phase state.
-=======
--->
-コマンド<command>ALTER SUBSCRIPTION ... REFRESH PUBLICATION</command>と<literal>refresh</literal>オプションが<literal>true</literal>の<command>ALTER SUBSCRIPTION ... {SET|ADD|DROP} PUBLICATION ...</command>は、トランザクションブロック内では実行できません。
->>>>>>> 185876a6
   </para>
  </refsect1>
 
@@ -133,12 +128,7 @@
     <term><literal>CONNECTION '<replaceable class="parameter">conninfo</replaceable>'</literal></term>
     <listitem>
      <para>
-<<<<<<< HEAD
       This clause replaces the connection string originally set by
-=======
-<!--
-      This clause alters the connection property originally set by
->>>>>>> 185876a6
       <xref linkend="sql-createsubscription"/>.  See there for more
       information.
 -->
@@ -154,13 +144,8 @@
     <term><literal>DROP PUBLICATION <replaceable class="parameter">publication_name</replaceable></literal></term>
     <listitem>
      <para>
-<<<<<<< HEAD
       These forms change the list of subscribed publications.
       <literal>SET</literal>
-=======
-<!--
-      Changes the list of subscribed publications.  <literal>SET</literal>
->>>>>>> 185876a6
       replaces the entire list of publications with a new list,
       <literal>ADD</literal> adds additional publications to the list of
       publications, and <literal>DROP</literal> removes the publications from
@@ -169,14 +154,6 @@
       so that users can add those later.  See <xref linkend="sql-createsubscription"/>
       for more information.  By default, this command will also act like
       <literal>REFRESH PUBLICATION</literal>.
-<<<<<<< HEAD
-=======
--->
-サブスクライブするパブリケーションのリストを変更します。
-<literal>SET</literal>はパブリケーションのリスト全体を新しいリストで置き換え、<literal>ADD</literal>は追加のパブリケーションをパブリケーションのリストに追加し、<literal>DROP</literal>はパブリケーションをパブリケーションのリストから削除します。
-詳細は<xref linkend="sql-createsubscription"/>を参照してください。
-デフォルトでは、このコマンドは<literal>REFRESH PUBLICATION</literal>のような動作もします。
->>>>>>> 185876a6
      </para>
 
      <para>
@@ -205,18 +182,9 @@
        </varlistentry>
       </variablelist>
 
-<<<<<<< HEAD
       Additionally, the options described under
       <literal>REFRESH PUBLICATION</literal> may be specified, to control the
       implicit refresh operation.
-=======
-<!--
-      Additionally, the options described under
-      <literal>REFRESH PUBLICATION</literal> may be specified, to control the
-      implicit refresh operation.
--->
-さらに、暗黙の更新動作を制御するために<literal>REFRESH PUBLICATION</literal>の項で説明されているオプションを指定できます。
->>>>>>> 185876a6
      </para>
     </listitem>
    </varlistentry>
@@ -228,16 +196,8 @@
 <!--
       Fetch missing table information from publisher.  This will start
       replication of tables that were added to the subscribed-to publications
-<<<<<<< HEAD
       since <command>CREATE SUBSCRIPTION</command> or
       the last invocation of <command>REFRESH PUBLICATION</command>.
-=======
-      since the last invocation of <command>REFRESH PUBLICATION</command> or
-      since <command>CREATE SUBSCRIPTION</command>.
--->
-不足しているテーブル情報をパブリッシャーから取得します。
-最後の<command>REFRESH PUBLICATION</command>、あるいは<command>CREATE SUBSCRIPTION</command>の実行の後でサブスクライブ対象のパブリケーションに追加されたテーブルの複製が、これにより開始されます。
->>>>>>> 185876a6
      </para>
 
      <para>
@@ -253,7 +213,6 @@
         <term><literal>copy_data</literal> (<type>boolean</type>)</term>
         <listitem>
          <para>
-<<<<<<< HEAD
           Specifies whether to copy pre-existing data in the publications
           that are being subscribed to when the replication starts.
           The default is <literal>true</literal>.
@@ -261,17 +220,6 @@
          <para>
           Previously subscribed tables are not copied, even if a table's row
           filter <literal>WHERE</literal> clause has since been modified.
-=======
-<!--
-          Specifies whether the existing data in the publications that are
-          being subscribed to should be copied once the replication starts.
-          The default is <literal>true</literal>.  (Previously subscribed
-          tables are not copied.)
--->
-サブスクライブ対象のパブリケーションにある既存のデータが、レプリケーションの開始時にコピーされるかどうかを指定します。
-デフォルトは<literal>true</literal>です。
-(以前にサブスクライブされたテーブルはコピーされません。)
->>>>>>> 185876a6
          </para>
         </listitem>
        </varlistentry>
@@ -283,16 +231,8 @@
     <term><literal>ENABLE</literal></term>
     <listitem>
      <para>
-<<<<<<< HEAD
       Enables a previously disabled subscription, starting the logical
       replication worker at the end of the transaction.
-=======
-<!--
-      Enables the previously disabled subscription, starting the logical
-      replication worker at the end of transaction.
--->
-以前に無効化されたサブスクリプションを有効化し、トランザクションの終了時に論理レプリケーションワーカを起動します。
->>>>>>> 185876a6
      </para>
     </listitem>
    </varlistentry>
@@ -301,16 +241,8 @@
     <term><literal>DISABLE</literal></term>
     <listitem>
      <para>
-<<<<<<< HEAD
       Disables a running subscription, stopping the logical replication
       worker at the end of the transaction.
-=======
-<!--
-      Disables the running subscription, stopping the logical replication
-      worker at the end of transaction.
--->
-実行中のサブスクリプションを無効化し、トランザクションの終了時に論理レプリケーションワーカを停止します。
->>>>>>> 185876a6
      </para>
     </listitem>
    </varlistentry>
@@ -325,7 +257,6 @@
       information.  The parameters that can be altered
       are <literal>slot_name</literal>,
       <literal>synchronous_commit</literal>,
-<<<<<<< HEAD
       <literal>binary</literal>, <literal>streaming</literal>, and
       <literal>disable_on_error</literal>.
      </para>
@@ -349,14 +280,6 @@
       is cleared.  See <xref linkend="logical-replication-conflicts"/> for
       the details of logical replication conflicts.  Using this command requires
       superuser privilege.
-=======
-      <literal>binary</literal>, and
-      <literal>streaming</literal>.
--->
-この句では、元は<xref linkend="sql-createsubscription"/>により設定されたパラメータを変更します。
-詳細な情報はそちらを参照してください。
-変更できるパラメータは<literal>slot_name</literal>、<literal>synchronous_commit</literal>、<literal>binary</literal>と<literal>streaming</literal>です。
->>>>>>> 185876a6
      </para>
 
      <para>

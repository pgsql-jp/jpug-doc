<!-- doc/src/sgml/ltree.sgml -->

<sect1 id="ltree" xreflabel="ltree">
 <title>ltree</title>

 <indexterm zone="ltree">
  <primary>ltree</primary>
 </indexterm>

 <para>
<!--
  This module implements a data type <type>ltree</> for representing
  labels of data stored in a hierarchical tree-like structure.
  Extensive facilities for searching through label trees are provided.
-->
本モジュールは階層ツリーを模擬した構造に格納されたデータのラベルを表現する <type>ltree</>データ型を実装します。
ラベルツリー全体を検索する高度な機能を提供します。
 </para>

 <sect2>
<!--
  <title>Definitions</title>
-->
  <title>定義</title>

  <para>
<!--
   A <firstterm>label</firstterm> is a sequence of alphanumeric characters
   and underscores (for example, in C locale the characters
   <literal>A-Za-z0-9_</> are allowed).  Labels must be less than 256 bytes
   long.
-->
<firstterm>ラベル</firstterm>は、アルファベット文字とアンダースコア（例えばCロケールでは<literal>A-Za-z0-9_</>文字が許されます。）の並びです。
ラベルの長さは256バイト未満でなければなりません。
  </para>

  <para>
<!--
   Examples: <literal>42</>, <literal>Personal_Services</>
-->
例えば<literal>42</>、<literal>Personal_Services</>です。
  </para>

  <para>
<!--
   A <firstterm>label path</firstterm> is a sequence of zero or more
   labels separated by dots, for example <literal>L1.L2.L3</>, representing
   a path from the root of a hierarchical tree to a particular node.  The
   length of a label path must be less than 65kB, but keeping it under 2kB is
   preferable.
-->
<firstterm>ラベル経路</firstterm>は、例えば<literal>L1.L2.L3</>のようなドットで区切られた0個以上のラベルの並びであり、階層ツリーのルートから特定のノードまでの経路を表します。
ラベル経路の長さは65キロバイト未満に制限されていますが、2キロバイト未満にしておくことをお勧めします。
  </para>

  <para>
<!--
   Example: <literal>Top.Countries.Europe.Russia</literal>
-->
例：<literal>'Top.Countries.Europe.Russia'</literal>
  </para>

  <para>
<!--
   The <filename>ltree</> module provides several data types:
-->
<filename>ltree</>モジュールは以下の複数のデータ型を提供します。
  </para>

  <itemizedlist>
   <listitem>
    <para>
<!--
     <type>ltree</type> stores a label path.
-->
<type>ltree</type>はラベル経路を格納します。
    </para>
   </listitem>

   <listitem>
    <para>
<!--
     <type>lquery</type> represents a regular-expression-like pattern
     for matching <type>ltree</> values.  A simple word matches that
     label within a path.  A star symbol (<literal>*</>) matches zero
     or more labels.  For example:
-->
<type>lquery</type>は、<type>ltree</>値に一致する正規表現のようなパターンを表現します。
単一の単語は経路内のラベルに一致します。
スター記号（<literal>*</>）は0個以上のラベルに一致します。
以下に例を示します。
<synopsis>
<!--
foo         <lineannotation>Match the exact label path <literal>foo</></lineannotation>
*.foo.*     <lineannotation>Match any label path containing the label <literal>foo</></lineannotation>
*.foo       <lineannotation>Match any label path whose last label is <literal>foo</></lineannotation>
-->
foo         <lineannotation>正確に<literal>foo</>というラベル経路に一致します。</lineannotation>
*.foo.*     <lineannotation><literal>foo</>というラベルを含むラベル経路すべてに一致します。</lineannotation>
*.foo       <lineannotation><literal>foo</>というラベルで終わるラベル経路すべてに一致します。</lineannotation>
</synopsis>
    </para>

    <para>
<!--
     Star symbols can also be quantified to restrict how many labels
     they can match:
-->
スター印は一致可能なラベル数を制限するために量指定を行うことができます。
<synopsis>
<!--
*{<replaceable>n</>}        <lineannotation>Match exactly <replaceable>n</> labels</lineannotation>
*{<replaceable>n</>,}       <lineannotation>Match at least <replaceable>n</> labels</lineannotation>
*{<replaceable>n</>,<replaceable>m</>}      <lineannotation>Match at least <replaceable>n</> but not more than <replaceable>m</> labels</lineannotation>
*{,<replaceable>m</>}       <lineannotation>Match at most <replaceable>m</> labels &mdash; same as </lineannotation> *{0,<replaceable>m</>}
-->
*{<replaceable>n</>}        <lineannotation>正確に<replaceable>n</>個のラベルに一致します。</lineannotation>
*{<replaceable>n</>,}       <lineannotation>少なくとも<replaceable>n</>個のラベルに一致します。</lineannotation>
*{<replaceable>n</>,<replaceable>m</>}      <lineannotation>少なくとも<replaceable>n</>個に一致し、多くても<replaceable>m</>個を超えないラベルに一致します。</lineannotation>
*{,<replaceable>m</>}       <lineannotation>最大<replaceable>m</>個のラベルに一致します。つまり</lineannotation> *{0,<replaceable>m</>}と同じです。
</synopsis>
    </para>

    <para>
<!--
     There are several modifiers that can be put at the end of a non-star
     label in <type>lquery</> to make it match more than just the exact match:
-->
単なる正確な一致以上の一致を行うために、<type>lquery</>の非スターラベルの終端に記述することができる複数の修飾子が存在します。
<synopsis>
<!--
@           <lineannotation>Match case-insensitively, for example <literal>a@</> matches <literal>A</></lineannotation>
*           <lineannotation>Match any label with this prefix, for example <literal>foo*</> matches <literal>foobar</></lineannotation>
%           <lineannotation>Match initial underscore-separated words</lineannotation>
-->
@           <lineannotation>大文字小文字を区別しない一致。例えば<literal>a@</>は<literal>A</>に一致します。</lineannotation>
*           <lineannotation>この接頭辞を持つすべてのラベルに一致。例えば<literal>foo*</>は<literal>foobar</>に一致します。</lineannotation>
%           <lineannotation>最初のアンダースコアで区切られた単語に一致。</lineannotation>
</synopsis>
<!--
     The behavior of <literal>%</> is a bit complicated.  It tries to match
     words rather than the entire label.  For example
     <literal>foo_bar%</> matches <literal>foo_bar_baz</> but not
     <literal>foo_barbaz</>.  If combined with <literal>*</>, prefix
     matching applies to each word separately, for example
     <literal>foo_bar%*</> matches <literal>foo1_bar2_baz</> but
     not <literal>foo1_br2_baz</>.
-->
<literal>%</>の動作は多少複雑です。
ラベル全体ではなく単語一致を試みます。
例えば<literal>foo_bar%</>は<literal>foo_bar_baz</>に一致しますが<literal>foo_barbaz</>に一致しません。
<literal>*</>と組み合わせる場合、接頭辞一致が各単語ごとに適用されます。
例えば<literal>foo_bar%*</>は<literal>foo1_bar2_baz</>に一致しますが、<literal>foo1_br2_baz</>に一致しません。
    </para>

    <para>
<!--
     Also, you can write several possibly-modified labels separated with
     <literal>|</> (OR) to match any of those labels, and you can put
     <literal>!</> (NOT) at the start to match any label that doesn't
     match any of the alternatives.
-->
また、ラベルのいずれかに一致させるために<literal>|</>（論理和）で区切って、複数のおそらく修飾子が付いたラベルを記述することもできます。
さらに、先頭に<literal>!</> (否定)を記述して選択肢のいずれかにも一致しないすべてのラベルに一致させることもできます。
    </para>

    <para>
<!--
     Here's an annotated example of <type>lquery</type>:
-->
以下に注釈付きの<type>lquery</type>の例を示します。
<programlisting>
Top.*{0,2}.sport*@.!football|tennis.Russ*|Spain
a.  b.     c.      d.               e.
</programlisting>
<!--
     This query will match any label path that:
-->
この問い合わせは以下のようなラベルに一致します。
    </para>
    <orderedlist numeration="loweralpha">
     <listitem>
      <para>
<!--
       begins with the label <literal>Top</literal>
-->
<literal>Top</literal>ラベルから始まる。
      </para>
     </listitem>
     <listitem>
      <para>
<!--
       and next has zero to two labels before
-->
次いで0から2個のラベルを持つ。
      </para>
     </listitem>
     <listitem>
      <para>
<!--
       a label beginning with the case-insensitive prefix <literal>sport</literal>
-->
直後に<literal>sport</literal>接頭辞（大文字小文字の区別無）から始まるラベルを持つ。
      </para>
     </listitem>
     <listitem>
      <para>
<!--
       then a label not matching <literal>football</literal> nor
       <literal>tennis</literal>
-->
そして、<literal>football</literal>と<literal>tennis</literal>に一致しないラベルを持つ。
      </para>
     </listitem>
     <listitem>
      <para>
<!--
       and then ends with a label beginning with <literal>Russ</literal> or
       exactly matching <literal>Spain</literal>.
-->
<literal>Russ</literal>から始まる、または、正確に<literal>Spain</literal>に一致するラベルで終わる。
      </para>
     </listitem>
    </orderedlist>
   </listitem>

   <listitem>
<!--
    <para><type>ltxtquery</type> represents a full-text-search-like
    pattern for matching <type>ltree</> values.  An
    <type>ltxtquery</type> value contains words, possibly with the
    modifiers <literal>@</>, <literal>*</>, <literal>%</> at the end;
    the modifiers have the same meanings as in <type>lquery</>.
    Words can be combined with <literal>&amp;</> (AND),
    <literal>|</> (OR), <literal>!</> (NOT), and parentheses.
    The key difference from
    <type>lquery</> is that <type>ltxtquery</type> matches words without
    regard to their position in the label path.
-->
    <para>
<type>ltxtquery</type>は<type>ltree</>値に対する全文検索のようなパターンを表します。
<type>ltxtquery</type>値は、おそらく最後に<literal>@</>、<literal>*</>、<literal>%</>修飾子を持った単語からなります。
修飾子の意味は<type>lquery</>と同じです。
単語は<literal>&amp;</> (論理積)、<literal>|</> (論理和)、<literal>!</> (否定)、括弧を組み合わせることが可能です。
主な<type>lquery</>との違いは、<type>ltxtquery</type>はラベル経路上の位置を考慮せずに単語に一致することです。
    </para>

    <para>
<!--
     Here's an example <type>ltxtquery</type>:
-->
<type>ltxtquery</type>の例を示します。
<programlisting>
Europe &amp; Russia*@ &amp; !Transportation
</programlisting>
<!--
     This will match paths that contain the label <literal>Europe</literal> and
     any label beginning with <literal>Russia</literal> (case-insensitive),
     but not paths containing the label <literal>Transportation</literal>.
     The location of these words within the path is not important.
     Also, when <literal>%</> is used, the word can be matched to any
     underscore-separated word within a label, regardless of position.
-->
これは<literal>Europe</literal>ラベルと<literal>Russia</literal>（大文字小文字の区別無）から始まるラベルを含む経路に一致します。
しかし、<literal>Transportation</literal>ラベルを含む経路は一致しません。
経路内の単語の位置は重要ではありません。
また、<literal>%</>が使用された場合、位置に関係なく、単語をラベル内のアンダースコアで区切られた何らかの単語に一致させることができます。
    </para>
   </listitem>

  </itemizedlist>

  <para>
<!--
   Note: <type>ltxtquery</> allows whitespace between symbols, but
   <type>ltree</> and <type>lquery</> do not.
-->
注意：<type>ltxtquery</>ではシンボルの間に空白を入れることができますが、<type>ltree</>と<type>lquery</>ではできません。
  </para>
 </sect2>

 <sect2>
<!--
  <title>Operators and Functions</title>
-->
  <title>演算子と関数</title>

  <para>
<!--
   Type <type>ltree</> has the usual comparison operators
   <literal>=</>, <literal>&lt;&gt;</literal>,
   <literal>&lt;</>, <literal>&gt;</>, <literal>&lt;=</>, <literal>&gt;=</>.
   Comparison sorts in the order of a tree traversal, with the children
   of a node sorted by label text.  In addition, the specialized
   operators shown in <xref linkend="ltree-op-table"> are available.
-->
<type>ltree</>型は、通常の比較演算子<literal>=</>、<literal>&lt;&gt;</literal>、<literal>&lt;</>、<literal>&gt;</>、<literal>&lt;=</>、<literal>&gt;=</>を持ちます。
比較では、ツリーの巡回順でソートされ、ノードの子要素はラベルテキストでソートされます。
さらに、<xref linkend="ltree-op-table">に示す特殊な演算子が使用可能です。
  </para>

  <table id="ltree-op-table">
<!--
   <title><type>ltree</> Operators</title>
-->
   <title><type>ltree</>演算子</title>

   <tgroup cols="3">
    <thead>
     <row>
<!--
      <entry>Operator</entry>
      <entry>Returns</entry>
      <entry>Description</entry>
-->
      <entry>演算子</entry>
      <entry>戻り値</entry>
      <entry>説明</entry>
     </row>
    </thead>

    <tbody>
     <row>
      <entry><type>ltree</> <literal>@&gt;</> <type>ltree</></entry>
      <entry><type>boolean</type></entry>
<!--
      <entry>is left argument an ancestor of right (or equal)?</entry>
-->
      <entry>左辺の引数が右辺の祖先要素（か同じ）かどうか</entry>
     </row>

     <row>
      <entry><type>ltree</> <literal>&lt;@</> <type>ltree</></entry>
      <entry><type>boolean</type></entry>
<!--
      <entry>is left argument a descendant of right (or equal)?</entry>
-->
      <entry>左辺の引数が右辺の子孫要素（か同じ）かどうか</entry>
     </row>

     <row>
      <entry><type>ltree</> <literal>~</> <type>lquery</></entry>
      <entry><type>boolean</type></entry>
<!--
      <entry>does <type>ltree</> match <type>lquery</>?</entry>
-->
      <entry><type>ltree</>が<type>lquery</>に一致するかどうか</entry>
     </row>

     <row>
      <entry><type>lquery</> <literal>~</> <type>ltree</></entry>
      <entry><type>boolean</type></entry>
<!--
      <entry>does <type>ltree</> match <type>lquery</>?</entry>
-->
      <entry><type>ltree</>が<type>lquery</>に一致するかどうか</entry>
     </row>

     <row>
      <entry><type>ltree</> <literal>?</> <type>lquery[]</></entry>
      <entry><type>boolean</type></entry>
<!--
      <entry>does <type>ltree</> match any <type>lquery</> in array?</entry>
-->
      <entry><type>ltree</>が配列内のいずれかの<type>lquery</>に一致するかどうか</entry>
     </row>

     <row>
      <entry><type>lquery[]</> <literal>?</> <type>ltree</></entry>
      <entry><type>boolean</type></entry>
<!--
      <entry>does <type>ltree</> match any <type>lquery</> in array?</entry>
-->
      <entry><type>ltree</>が配列内のいずれかの<type>lquery</>に一致するかどうか</entry>
     </row>

     <row>
      <entry><type>ltree</> <literal>@</> <type>ltxtquery</></entry>
      <entry><type>boolean</type></entry>
<!--
      <entry>does <type>ltree</> match <type>ltxtquery</>?</entry>
-->
      <entry><type>ltree</>が<type>ltxtquery</>に一致するかどうか</entry>
     </row>

     <row>
      <entry><type>ltxtquery</> <literal>@</> <type>ltree</></entry>
      <entry><type>boolean</type></entry>
<!--
      <entry>does <type>ltree</> match <type>ltxtquery</>?</entry>
-->
      <entry><type>ltree</>が<type>ltxtquery</>に一致するかどうか</entry>
     </row>

     <row>
      <entry><type>ltree</> <literal>||</> <type>ltree</></entry>
      <entry><type>ltree</type></entry>
<!--
      <entry>concatenate <type>ltree</> paths</entry>
-->
      <entry><type>ltree</>経路を連結します</entry>
     </row>

     <row>
      <entry><type>ltree</> <literal>||</> <type>text</></entry>
      <entry><type>ltree</type></entry>
<!--
      <entry>convert text to <type>ltree</> and concatenate</entry>
-->
      <entry>テキストを<type>ltree</>に変換し、連結します</entry>
     </row>

     <row>
      <entry><type>text</> <literal>||</> <type>ltree</></entry>
      <entry><type>ltree</type></entry>
<!--
      <entry>convert text to <type>ltree</> and concatenate</entry>
-->
      <entry>テキストを<type>ltree</>に変換し、連結します</entry>
     </row>

     <row>
      <entry><type>ltree[]</> <literal>@&gt;</> <type>ltree</></entry>
      <entry><type>boolean</type></entry>
<!--
      <entry>does array contain an ancestor of <type>ltree</>?</entry>
-->
      <entry>配列に<type>ltree</>の祖先要素が含まれるかどうか</entry>
     </row>

     <row>
      <entry><type>ltree</> <literal>&lt;@</> <type>ltree[]</></entry>
      <entry><type>boolean</type></entry>
<!--
      <entry>does array contain an ancestor of <type>ltree</>?</entry>
-->
      <entry>配列に<type>ltree</>の祖先要素が含まれるかどうか</entry>
     </row>

     <row>
      <entry><type>ltree[]</> <literal>&lt;@</> <type>ltree</></entry>
      <entry><type>boolean</type></entry>
<!--
      <entry>does array contain a descendant of <type>ltree</>?</entry>
-->
      <entry>配列に<type>ltree</>の子孫要素が含まれるかどうか</entry>
     </row>

     <row>
      <entry><type>ltree</> <literal>@&gt;</> <type>ltree[]</></entry>
      <entry><type>boolean</type></entry>
<!--
      <entry>does array contain a descendant of <type>ltree</>?</entry>
-->
      <entry>配列に<type>ltree</>の子孫要素が含まれるかどうか</entry>
     </row>

     <row>
      <entry><type>ltree[]</> <literal>~</> <type>lquery</></entry>
      <entry><type>boolean</type></entry>
<!--
      <entry>does array contain any path matching <type>lquery</>?</entry>
-->
      <entry>配列に<type>lquery</>に一致する経路が含まれるかどうか</entry>
     </row>

     <row>
      <entry><type>lquery</> <literal>~</> <type>ltree[]</></entry>
      <entry><type>boolean</type></entry>
<!--
      <entry>does array contain any path matching <type>lquery</>?</entry>
-->
      <entry>配列に<type>lquery</>に一致する経路が含まれるかどうか</entry>
     </row>

     <row>
      <entry><type>ltree[]</> <literal>?</> <type>lquery[]</></entry>
      <entry><type>boolean</type></entry>
<!--
      <entry>does <type>ltree</> array contain any path matching any <type>lquery</>?</entry>
-->
      <entry><type>ltree</>配列にいずれかの<type>lquery</>に一致する経路が含まれるかどうか</entry>
     </row>

     <row>
      <entry><type>lquery[]</> <literal>?</> <type>ltree[]</></entry>
      <entry><type>boolean</type></entry>
<!--
      <entry>does <type>ltree</> array contain any path matching any <type>lquery</>?</entry>
-->
      <entry><type>ltree</>配列にいずれかの<type>lquery</>に一致する経路が含まれるかどうか</entry>
     </row>

     <row>
      <entry><type>ltree[]</> <literal>@</> <type>ltxtquery</></entry>
      <entry><type>boolean</type></entry>
<!--
      <entry>does array contain any path matching <type>ltxtquery</>?</entry>
-->
      <entry>配列に<type>ltxtquery</>に一致する経路が含まれるかどうか</entry>
     </row>

     <row>
      <entry><type>ltxtquery</> <literal>@</> <type>ltree[]</></entry>
      <entry><type>boolean</type></entry>
<!--
      <entry>does array contain any path matching <type>ltxtquery</>?</entry>
-->
      <entry>配列に<type>ltxtquery</>に一致する経路が含まれるかどうか</entry>
     </row>

     <row>
      <entry><type>ltree[]</> <literal>?@&gt;</> <type>ltree</></entry>
      <entry><type>ltree</type></entry>
<!--
      <entry>first array entry that is an ancestor of <type>ltree</>; NULL if none</entry>
-->
      <entry><type>ltree</>の祖先要素となる配列内の最初の要素。存在しなければNULL</entry>
     </row>

     <row>
      <entry><type>ltree[]</> <literal>?&lt;@</> <type>ltree</></entry>
      <entry><type>ltree</type></entry>
<!--
      <entry>first array entry that is a descendant of <type>ltree</>; NULL if none</entry>
-->
      <entry><type>ltree</>の子孫要素となる配列内の最初の要素。存在しなければNULL</entry>
     </row>

     <row>
      <entry><type>ltree[]</> <literal>?~</> <type>lquery</></entry>
      <entry><type>ltree</type></entry>
<!--
      <entry>first array entry that matches <type>lquery</>; NULL if none</entry>
-->
      <entry><type>lquery</>に一致する配列内の最初の要素。存在しなければNULL</entry>
     </row>

     <row>
      <entry><type>ltree[]</> <literal>?@</> <type>ltxtquery</></entry>
      <entry><type>ltree</type></entry>
<!--
      <entry>first array entry that matches <type>ltxtquery</>; NULL if none</entry>
-->
      <entry><type>ltxtquery</>に一致する配列内の最初の要素。存在しなければNULL</entry>
     </row>

    </tbody>
   </tgroup>
  </table>

  <para>
<!--
   The operators <literal>&lt;@</literal>, <literal>@&gt;</literal>,
   <literal>@</literal> and <literal>~</literal> have analogues
   <literal>^&lt;@</>, <literal>^@&gt;</>, <literal>^@</>,
   <literal>^~</literal>, which are the same except they do not use
   indexes.  These are useful only for testing purposes.
-->
演算子<literal>&lt;@</literal>、<literal>@&gt;</literal>、<literal>@</literal>、<literal>~</literal>には類似の演算子<literal>^&lt;@</>、<literal>^@&gt;</>、<literal>^@</>、<literal>^~</literal>があります。
後者はインデックスを使用しない点を除き、同一です。
後者は試験の際にだけ役に立ちます。
  </para>

  <para>
<!--
   The available functions are shown in <xref linkend="ltree-func-table">.
-->
使用可能な関数を<xref linkend="ltree-func-table">に示します。
  </para>

  <table id="ltree-func-table">
<!--
   <title><type>ltree</> Functions</title>
-->
   <title><type>ltree</>関数</title>

   <tgroup cols="5">
    <thead>
     <row>
<!--
      <entry>Function</entry>
      <entry>Return Type</entry>
      <entry>Description</entry>
      <entry>Example</entry>
      <entry>Result</entry>
-->
      <entry>関数</entry>
      <entry>戻り値型</entry>
      <entry>説明</entry>
      <entry>例</entry>
      <entry>結果</entry>
     </row>
    </thead>

    <tbody>
     <row>
      <entry><function>subltree(ltree, int start, int end)</function><indexterm><primary>subltree</primary></indexterm></entry>
      <entry><type>ltree</type></entry>
<!--
      <entry>subpath of <type>ltree</> from position <parameter>start</> to
       position <parameter>end</>-1 (counting from 0)</entry>
-->
      <entry>
<parameter>start</>位置から<parameter>end</>-1位置までの<type>ltree</>の部分経路（位置は0から始まります）。
      </entry>
      <entry><literal>subltree('Top.Child1.Child2',1,2)</literal></entry>
      <entry><literal>Child1</literal></entry>
     </row>

     <row>
      <entry><function>subpath(ltree, int offset, int len)</function><indexterm><primary>subpath</primary></indexterm></entry>
      <entry><type>ltree</type></entry>
<!--
      <entry>subpath of <type>ltree</> starting at position
       <parameter>offset</>, length <parameter>len</>.
       If <parameter>offset</> is negative, subpath starts that far from the
       end of the path.  If <parameter>len</> is negative, leaves that many
       labels off the end of the path.</entry>
-->
      <entry>
<parameter>offset</>位置から<parameter>len</>個の<type>ltree</>の部分経路（位置は0から始まります）。
<parameter>offset</>が負の場合、部分経路は経路の終端から数えた位置から始まります。
<parameter>len</>が負の場合、経路の終端から指定個のラベルを除きます。
      </entry>
      <entry><literal>subpath('Top.Child1.Child2',0,2)</literal></entry>
      <entry><literal>Top.Child1</literal></entry>
     </row>

     <row>
      <entry><function>subpath(ltree, int offset)</function></entry>
      <entry><type>ltree</type></entry>
<!--
      <entry>subpath of <type>ltree</> starting at position
       <parameter>offset</>, extending to end of path.
       If <parameter>offset</> is negative, subpath starts that far from the
       end of the path.</entry>
-->
      <entry>
<parameter>offset</>位置から経路の終端までの<type>ltree</>の部分経路（位置は0から始まります）。
<parameter>offset</>が負の場合、部分経路は経路の終端から数えた位置から始まります。</entry>
      <entry><literal>subpath('Top.Child1.Child2',1)</literal></entry>
      <entry><literal>Child1.Child2</literal></entry>
     </row>

     <row>
      <entry><function>nlevel(ltree)</function><indexterm><primary>nlevel</primary></indexterm></entry>
      <entry><type>integer</type></entry>
<!--
      <entry>number of labels in path</entry>
-->
      <entry>経路内のラベル数</entry>
      <entry><literal>nlevel('Top.Child1.Child2')</literal></entry>
      <entry><literal>3</literal></entry>
     </row>

     <row>
      <entry><function>index(ltree a, ltree b)</function><indexterm><primary>index</primary></indexterm></entry>
      <entry><type>integer</type></entry>
<!--
      <entry>position of first occurrence of <parameter>b</> in
       <parameter>a</>; -1 if not found</entry>
-->
      <entry>
<parameter>a</>内で<parameter>b</>が最初に出現する位置。存在しなければ-1
      </entry>
      <entry><literal>index('0.1.2.3.5.4.5.6.8.5.6.8','5.6')</literal></entry>
      <entry><literal>6</literal></entry>
     </row>

     <row>
      <entry><function>index(ltree a, ltree b, int offset)</function></entry>
      <entry><type>integer</type></entry>
<!--
      <entry>position of first occurrence of <parameter>b</> in
       <parameter>a</>, searching starting at <parameter>offset</>;
       negative <parameter>offset</> means start <parameter>-offset</>
       labels from the end of the path</entry>
-->
      <entry>
<parameter>a</>内で<parameter>offset</>から検索を始めて<parameter>b</>が最初に出現する位置。
負の<parameter>offset</>は経路終端から<parameter>-offset</>ラベルから検索を始めることを意味します。
      </entry>
      <entry><literal>index('0.1.2.3.5.4.5.6.8.5.6.8','5.6',-4)</literal></entry>
      <entry><literal>9</literal></entry>
     </row>

     <row>
      <entry><function>text2ltree(text)</function><indexterm><primary>text2ltree</primary></indexterm></entry>
      <entry><type>ltree</type></entry>
<!--
      <entry>cast <type>text</> to <type>ltree</></entry>
-->
      <entry><type>text</>を<type>ltree</>にキャスト</entry>
      <entry><literal></literal></entry>
      <entry><literal></literal></entry>
     </row>

     <row>
      <entry><function>ltree2text(ltree)</function><indexterm><primary>ltree2text</primary></indexterm></entry>
      <entry><type>text</type></entry>
<!--
      <entry>cast <type>ltree</> to <type>text</></entry>
-->
      <entry><type>ltree</>を<type>text</>にキャスト</entry>
      <entry><literal></literal></entry>
      <entry><literal></literal></entry>
     </row>

     <row>
      <entry><function>lca(ltree, ltree, ...)</function><indexterm><primary>lca</primary></indexterm></entry>
      <entry><type>ltree</type></entry>
<<<<<<< HEAD
<!--
      <entry>lowest common ancestor, i.e., longest common prefix of paths
       (up to 8 arguments supported)</entry>
-->
      <entry>
最少共通祖先。つまり、経路で共通する最長接頭辞。（最大8個の引数をサポート）
      </entry>
      <entry><literal>lca('1.2.2.3','1.2.3.4.5.6')</literal></entry>
=======
      <entry>longest common ancestor of paths
       (up to 8 arguments supported)</entry>
      <entry><literal>lca('1.2.3','1.2.3.4.5.6')</literal></entry>
>>>>>>> 4191e37a
      <entry><literal>1.2</literal></entry>
     </row>

     <row>
      <entry><function>lca(ltree[])</function></entry>
      <entry><type>ltree</type></entry>
<<<<<<< HEAD
<!--
      <entry>lowest common ancestor, i.e., longest common prefix of paths</entry>
-->
      <entry>
最少共通祖先。つまり、経路で共通する最長接頭辞。
      </entry>
      <entry><literal>lca(array['1.2.2.3'::ltree,'1.2.3'])</literal></entry>
=======
      <entry>longest common ancestor of paths in array</entry>
      <entry><literal>lca(array['1.2.3'::ltree,'1.2.3.4'])</literal></entry>
>>>>>>> 4191e37a
      <entry><literal>1.2</literal></entry>
     </row>

    </tbody>
   </tgroup>
  </table>
 </sect2>

 <sect2>
<!--
  <title>Indexes</title>
-->
  <title>インデックス</title>
  <para>
<!--
   <filename>ltree</> supports several types of indexes that can speed
   up the indicated operators:
-->
<filename>ltree</>は、以下で示された演算子を高速化できる、複数種類のインデックスをサポートします。
  </para>

  <itemizedlist>
   <listitem>
    <para>
<!--
     B-tree index over <type>ltree</>:
     <literal>&lt;</>, <literal>&lt;=</>, <literal>=</>,
     <literal>&gt;=</>, <literal>&gt;</literal>
-->
<type>ltree</>に対するB-treeインデックス：<literal>&lt;</>、<literal>&lt;=</>、<literal>=</>、<literal>&gt;=</>、<literal>&gt;</literal>
    </para>
   </listitem>
   <listitem>
    <para>
<!--
     GiST index over <type>ltree</>:
     <literal>&lt;</>, <literal>&lt;=</>, <literal>=</>,
     <literal>&gt;=</>, <literal>&gt;</>,
     <literal>@&gt;</>, <literal>&lt;@</>,
     <literal>@</>, <literal>~</>, <literal>?</literal>
-->
<type>ltree</>に対するGiSTインデックス：
<literal>&lt;</>、<literal>&lt;=</>、<literal>=</>、<literal>&gt;=</>、<literal>&gt;</>、<literal>@&gt;</>、<literal>&lt;@</>、<literal>@</>、<literal>~</>、<literal>?</literal>
    </para>
    <para>
<!--
     Example of creating such an index:
-->
インデックスの作成例を以下に示します。
    </para>
<programlisting>
CREATE INDEX path_gist_idx ON test USING GIST (path);
</programlisting>
   </listitem>
   <listitem>
    <para>
<!--
     GiST index over <type>ltree[]</>:
     <literal>ltree[] &lt;@ ltree</>, <literal>ltree @&gt; ltree[]</>,
     <literal>@</>, <literal>~</>, <literal>?</literal>
-->
<type>ltree[]</>に対するGiSTインデックス：<literal>ltree[] &lt;@ ltree</>、<literal>ltree @&gt; ltree[]</>、<literal>@</>、<literal>~</>、<literal>?</literal>
    </para>
    <para>
<!--
     Example of creating such an index:
-->
インデックスの作成例を以下に示します。
    </para>
<programlisting>
CREATE INDEX path_gist_idx ON test USING GIST (array_path);
</programlisting>
    <para>
<!--
     Note: This index type is lossy.
-->
注意：この種類のインデックスは非可逆です。
    </para>
   </listitem>
  </itemizedlist>
 </sect2>

 <sect2>
<!--
  <title>Example</title>
-->
  <title>例</title>

  <para>
<!--
   This example uses the following data (also available in file
   <filename>contrib/ltree/ltreetest.sql</> in the source distribution):
-->
この例は、後述のデータを使用します（ソース配布内の<filename>contrib/ltree/ltreetest.sql</>ファイルでも利用可能です）。
  </para>

<programlisting>
CREATE TABLE test (path ltree);
INSERT INTO test VALUES ('Top');
INSERT INTO test VALUES ('Top.Science');
INSERT INTO test VALUES ('Top.Science.Astronomy');
INSERT INTO test VALUES ('Top.Science.Astronomy.Astrophysics');
INSERT INTO test VALUES ('Top.Science.Astronomy.Cosmology');
INSERT INTO test VALUES ('Top.Hobbies');
INSERT INTO test VALUES ('Top.Hobbies.Amateurs_Astronomy');
INSERT INTO test VALUES ('Top.Collections');
INSERT INTO test VALUES ('Top.Collections.Pictures');
INSERT INTO test VALUES ('Top.Collections.Pictures.Astronomy');
INSERT INTO test VALUES ('Top.Collections.Pictures.Astronomy.Stars');
INSERT INTO test VALUES ('Top.Collections.Pictures.Astronomy.Galaxies');
INSERT INTO test VALUES ('Top.Collections.Pictures.Astronomy.Astronauts');
CREATE INDEX path_gist_idx ON test USING GIST (path);
CREATE INDEX path_idx ON test USING BTREE (path);
</programlisting>

  <para>
<!--
   Now, we have a table <structname>test</> populated with data describing
   the hierarchy shown below:
-->
これで、以下の階層を記述するデータが投入された<structname>test</>テーブルができます。
  </para>

<literallayout class="monospaced">
                        Top
                     /   |  \
             Science Hobbies Collections
                 /       |              \
        Astronomy   Amateurs_Astronomy Pictures
           /  \                            |
Astrophysics  Cosmology                Astronomy
                                        /  |    \
                                 Galaxies Stars Astronauts
</literallayout>

  <para>
<!--
   We can do inheritance:
-->
継承を行うことができます。
<screen>
ltreetest=&gt; SELECT path FROM test WHERE path &lt;@ 'Top.Science';
                path
------------------------------------
 Top.Science
 Top.Science.Astronomy
 Top.Science.Astronomy.Astrophysics
 Top.Science.Astronomy.Cosmology
(4 rows)
</screen>
  </para>

  <para>
<!--
   Here are some examples of path matching:
-->
経路一致の例をいくつか示します。
<screen>
ltreetest=&gt; SELECT path FROM test WHERE path ~ '*.Astronomy.*';
                     path
-----------------------------------------------
 Top.Science.Astronomy
 Top.Science.Astronomy.Astrophysics
 Top.Science.Astronomy.Cosmology
 Top.Collections.Pictures.Astronomy
 Top.Collections.Pictures.Astronomy.Stars
 Top.Collections.Pictures.Astronomy.Galaxies
 Top.Collections.Pictures.Astronomy.Astronauts
(7 rows)

ltreetest=&gt; SELECT path FROM test WHERE path ~ '*.!pictures@.*.Astronomy.*';
                path
------------------------------------
 Top.Science.Astronomy
 Top.Science.Astronomy.Astrophysics
 Top.Science.Astronomy.Cosmology
(3 rows)
</screen>
  </para>

  <para>
<!--
   Here are some examples of full text search:
-->
全文検索の例をいくつか示します。
<screen>
ltreetest=&gt; SELECT path FROM test WHERE path @ 'Astro*% &amp; !pictures@';
                path
------------------------------------
 Top.Science.Astronomy
 Top.Science.Astronomy.Astrophysics
 Top.Science.Astronomy.Cosmology
 Top.Hobbies.Amateurs_Astronomy
(4 rows)

ltreetest=&gt; SELECT path FROM test WHERE path @ 'Astro* &amp; !pictures@';
                path
------------------------------------
 Top.Science.Astronomy
 Top.Science.Astronomy.Astrophysics
 Top.Science.Astronomy.Cosmology
(3 rows)
</screen>
  </para>

  <para>
<!--
   Path construction using functions:
-->
関数を使用した経路構築の例です。
<screen>
ltreetest=&gt; SELECT subpath(path,0,2)||'Space'||subpath(path,2) FROM test WHERE path &lt;@ 'Top.Science.Astronomy';
                 ?column?
------------------------------------------
 Top.Science.Space.Astronomy
 Top.Science.Space.Astronomy.Astrophysics
 Top.Science.Space.Astronomy.Cosmology
(3 rows)
</screen>
  </para>

  <para>
<!--
   We could simplify this by creating a SQL function that inserts a label
   at a specified position in a path:
-->
経路内の位置にラベルを挿入するSQL関数を作成することで、これを簡略化することができます。
<screen>
CREATE FUNCTION ins_label(ltree, int, text) RETURNS ltree
    AS 'select subpath($1,0,$2) || $3 || subpath($1,$2);'
    LANGUAGE SQL IMMUTABLE;

ltreetest=&gt; SELECT ins_label(path,2,'Space') FROM test WHERE path &lt;@ 'Top.Science.Astronomy';
                ins_label
------------------------------------------
 Top.Science.Space.Astronomy
 Top.Science.Space.Astronomy.Astrophysics
 Top.Science.Space.Astronomy.Cosmology
(3 rows)
</screen>
  </para>
 </sect2>

 <sect2>
<!--
  <title>Transforms</title>
-->
  <title>変換</title>

  <para>
<!--
   Additional extensions are available that implement transforms for
   the <type>ltree</type> type for PL/Python.  The extensions are
   called <literal>ltree_plpythonu</literal>, <literal>ltree_plpython2u</literal>,
   and <literal>ltree_plpython3u</literal>
   (see <xref linkend="plpython-python23"> for the PL/Python naming
   convention).  If you install these transforms and specify them when
   creating a function, <type>ltree</type> values are mapped to Python lists.
   (The reverse is currently not supported, however.)
-->
PL/Python言語向けに<type>ltree</type>型の変換を実装した追加の拡張が入手可能です。
その拡張は、<literal>ltree_plpythonu</literal>、<literal>ltree_plpython2u</literal>、<literal>ltree_plpython3u</literal>という名前です(PL/Pythonの命名規約については<xref linkend="plpython-python23">を参照してください)。
関数を作成するときにこの変換をインストールして指定していれば、<type>ltree</type>の値はPythonのリストにマップされます。
(しかしながら、その逆は今のところサポートされていません。)
  </para>
 </sect2>

 <sect2>
<!--
  <title>Authors</title>
-->
  <title>作者</title>

  <para>
<!--
   All work was done by Teodor Sigaev (<email>teodor@stack.net</email>) and
   Oleg Bartunov (<email>oleg@sai.msu.su</email>). See
   <ulink url="http://www.sai.msu.su/~megera/postgres/gist/"></ulink> for
   additional information. Authors would like to thank Eugeny Rodichev for
   helpful discussions. Comments and bug reports are welcome.
-->
開発はすべてTeodor Sigaev (<email>teodor@stack.net</email>)とOleg Bartunov (<email>oleg@sai.msu.su</email>)によりなされました。
さらなる情報については<ulink url="http://www.sai.msu.su/~megera/postgres/gist/"></ulink>を参照してください。
作者は有用な議論を行ったEugeny Rodichevに感謝しています。
コメントや不具合報告を歓迎します。
  </para>
 </sect2>

</sect1><|MERGE_RESOLUTION|>--- conflicted
+++ resolved
@@ -710,38 +710,27 @@
      <row>
       <entry><function>lca(ltree, ltree, ...)</function><indexterm><primary>lca</primary></indexterm></entry>
       <entry><type>ltree</type></entry>
-<<<<<<< HEAD
-<!--
-      <entry>lowest common ancestor, i.e., longest common prefix of paths
+<!--
+      <entry>longest common ancestor of paths
        (up to 8 arguments supported)</entry>
+      <entry><literal>lca('1.2.3','1.2.3.4.5.6')</literal></entry>
 -->
       <entry>
 最少共通祖先。つまり、経路で共通する最長接頭辞。（最大8個の引数をサポート）
       </entry>
-      <entry><literal>lca('1.2.2.3','1.2.3.4.5.6')</literal></entry>
-=======
-      <entry>longest common ancestor of paths
-       (up to 8 arguments supported)</entry>
-      <entry><literal>lca('1.2.3','1.2.3.4.5.6')</literal></entry>
->>>>>>> 4191e37a
       <entry><literal>1.2</literal></entry>
      </row>
 
      <row>
       <entry><function>lca(ltree[])</function></entry>
       <entry><type>ltree</type></entry>
-<<<<<<< HEAD
-<!--
-      <entry>lowest common ancestor, i.e., longest common prefix of paths</entry>
+<!--
+      <entry>longest common ancestor of paths in array</entry>
+      <entry><literal>lca(array['1.2.3'::ltree,'1.2.3.4'])</literal></entry>
 -->
       <entry>
 最少共通祖先。つまり、経路で共通する最長接頭辞。
       </entry>
-      <entry><literal>lca(array['1.2.2.3'::ltree,'1.2.3'])</literal></entry>
-=======
-      <entry>longest common ancestor of paths in array</entry>
-      <entry><literal>lca(array['1.2.3'::ltree,'1.2.3.4'])</literal></entry>
->>>>>>> 4191e37a
       <entry><literal>1.2</literal></entry>
      </row>
 

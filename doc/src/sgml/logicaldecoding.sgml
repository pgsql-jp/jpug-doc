--- conflicted
+++ resolved
@@ -291,14 +291,10 @@
   <sect1 id="logicaldecoding-explanation">
 <!--
    <title>Logical Decoding Concepts</title>
-<<<<<<< HEAD
+-->
+   <title>ロジカルデコーディングのコンセプト</title>
    <sect2 id="logicaldecoding-explanation-log-dec">
-=======
--->
-   <title>ロジカルデコーディングのコンセプト</title>
-   <sect2>
-<!--
->>>>>>> 94ef7168
+<!--
     <title>Logical Decoding</title>
 -->
     <title>ロジカルデコーディング</title>
@@ -477,12 +473,8 @@
     </caution>
    </sect2>
 
-<<<<<<< HEAD
    <sect2 id="logicaldecoding-explanation-output-plugins">
-=======
-   <sect2>
-<!--
->>>>>>> 94ef7168
+<!--
     <title>Output Plugins</title>
 -->
     <title>出力プラグイン</title>
@@ -495,12 +487,8 @@
     </para>
    </sect2>
 
-<<<<<<< HEAD
    <sect2 id="logicaldecoding-explanation-exported-snapshots">
-=======
-   <sect2>
-<!--
->>>>>>> 94ef7168
+<!--
     <title>Exported Snapshots</title>
 -->
     <title>スナップショットのエクスポート</title>
@@ -701,7 +689,6 @@
 
 typedef void (*LogicalOutputPluginInit) (struct OutputPluginCallbacks *cb);
 </programlisting>
-<!--
      The <function>begin_cb</function>, <function>change_cb</function>
      and <function>commit_cb</function> callbacks are required,
      while <function>startup_cb</function>, <function>truncate_cb</function>,
@@ -709,45 +696,27 @@
      and <function>shutdown_cb</function> are optional.
      If <function>truncate_cb</function> is not set but a
      <command>TRUNCATE</command> is to be decoded, the action will be ignored.
--->
-コールバック関数の<function>begin_cb</function>、<function>change_cb</function>、および、<function>commit_cb</function>は必須ですが、<function>startup_cb</function>、<function>filter_by_origin_cb</function>、<function>truncate_cb</function>、および、<function>shutdown_cb</function>は必須ではありません。
-<function>truncate_cb</function>が設定されていないけれども、<command>TRUNCATE</command>がデコードされることになった場合、この動作は無視されます。
-    </para>
-
-    <para>
-<!--
+    </para>
+
+    <para>
      An output plugin may also define functions to support streaming of large,
      in-progress transactions. The <function>stream_start_cb</function>,
      <function>stream_stop_cb</function>, <function>stream_abort_cb</function>,
      <function>stream_commit_cb</function>, and <function>stream_change_cb</function>
      are required, while <function>stream_message_cb</function> and
-<<<<<<< HEAD
      <function>stream_truncate_cb</function> are optional. The
      <function>stream_prepare_cb</function> is also required if the output
      plugin also support two-phase commits.
-=======
-     <function>stream_truncate_cb</function> are optional.
--->
-出力プラグインは、大きな継続中(in-progress)トランザクションのストリーミングをサポートする関数を定義することもできます。
-<function>stream_start_cb</function>、<function>stream_stop_cb</function>、<function>stream_abort_cb</function>、<function>stream_commit_cb</function>、<function>stream_change_cb</function>、<function>stream_prepare_cb</function>は必須ですが、<function>stream_message_cb</function>と<function>stream_truncate_cb</function>は必須ではありません。
->>>>>>> 94ef7168
-    </para>
-
-    <para>
-<!--
+    </para>
+
+    <para>
     An output plugin may also define functions to support two-phase commits,
     which allows actions to be decoded on the <command>PREPARE TRANSACTION</command>.
     The <function>begin_prepare_cb</function>, <function>prepare_cb</function>,
     <function>commit_prepared_cb</function> and <function>rollback_prepared_cb</function>
     callbacks are required, while <function>filter_prepare_cb</function> is optional.
-<<<<<<< HEAD
     The <function>stream_prepare_cb</function> is also required if the output plugin
     also supports the streaming of large in-progress transactions.
-=======
--->
-出力プラグインは、<command>PREPARE TRANSACTION</command>でアクションをデコードできるようにする2相コミットをサポートする関数を定義することもできます。
-<function>begin_prepare_cb</function>、<function>prepare_cb</function>、<function>stream_prepare_cb</function>、<function>commit_prepared_cb</function>、<function>rollback_prepared_cb</function>コールバックは必須ですが、<function>filter_prepare_cb</function>は必須ではありません。
->>>>>>> 94ef7168
     </para>
    </sect2>
 
@@ -1073,15 +1042,8 @@
      <title>TRUNCATEコールバック</title>
 
      <para>
-<<<<<<< HEAD
       The optional <function>truncate_cb</function> callback is called for a
-=======
-<!--
-      The <function>truncate_cb</function> callback is called for a
->>>>>>> 94ef7168
       <command>TRUNCATE</command> command.
--->
-<function>truncate_cb</function>コールバックは、<command>TRUNCATE</command>コマンドに対して呼ばれます。
 <programlisting>
 typedef void (*LogicalDecodeTruncateCB) (struct LogicalDecodingContext *ctx,
                                          ReorderBufferTXN *txn,
@@ -1377,16 +1339,8 @@
 -->
      <title>ストリーム開始コールバック</title>
      <para>
-<<<<<<< HEAD
       The required <function>stream_start_cb</function> callback is called when
       opening a block of streamed changes from an in-progress transaction.
-=======
-<!--
-      The <function>stream_start_cb</function> callback is called when opening
-      a block of streamed changes from an in-progress transaction.
--->
-<function>stream_start_cb</function>コールバックは、継続中のトランザクションからストリーム化された変更のブロックを開くときに呼び出されます。
->>>>>>> 94ef7168
 <programlisting>
 typedef void (*LogicalDecodeStreamStartCB) (struct LogicalDecodingContext *ctx,
                                             ReorderBufferTXN *txn);
@@ -1400,16 +1354,8 @@
 -->
      <title>ストリーム停止コールバック</title>
      <para>
-<<<<<<< HEAD
       The required <function>stream_stop_cb</function> callback is called when
       closing a block of streamed changes from an in-progress transaction.
-=======
-<!--
-      The <function>stream_stop_cb</function> callback is called when closing
-      a block of streamed changes from an in-progress transaction.
--->
-<function>stream_stop_cb</function>コールバックは、継続中のトランザクションからストリーム化された変更のブロックをクローズするときに呼び出されます。
->>>>>>> 94ef7168
 <programlisting>
 typedef void (*LogicalDecodeStreamStopCB) (struct LogicalDecodingContext *ctx,
                                            ReorderBufferTXN *txn);
@@ -1423,16 +1369,8 @@
 -->
      <title>ストリームアボートコールバック</title>
      <para>
-<<<<<<< HEAD
       The required <function>stream_abort_cb</function> callback is called to
       abort a previously streamed transaction.
-=======
-<!--
-      The <function>stream_abort_cb</function> callback is called to abort
-      a previously streamed transaction.
--->
-<function>stream_abort_cb</function>コールバックは、以前にストリーム化されたトランザクションをアボートするために呼び出されます。
->>>>>>> 94ef7168
 <programlisting>
 typedef void (*LogicalDecodeStreamAbortCB) (struct LogicalDecodingContext *ctx,
                                             ReorderBufferTXN *txn,
@@ -1447,19 +1385,11 @@
 -->
      <title>ストリーム準備コールバック</title>
      <para>
-<!--
       The <function>stream_prepare_cb</function> callback is called to prepare
-<<<<<<< HEAD
       a previously streamed transaction as part of a two-phase commit. This
       callback is required when the output plugin supports both the streaming
       of large in-progress transactions and two-phase commits.
       <programlisting>
-=======
-      a previously streamed transaction as part of a two-phase commit.
--->
-<function>stream_prepare_cb</function>コールバックは、2相コミットの一部として前にストリーム化されたトランザクションを準備するために呼び出されます。
-<programlisting>
->>>>>>> 94ef7168
 typedef void (*LogicalDecodeStreamPrepareCB) (struct LogicalDecodingContext *ctx,
                                               ReorderBufferTXN *txn,
                                               XLogRecPtr prepare_lsn);
@@ -1473,16 +1403,8 @@
 -->
      <title>ストリームコミットコールバック</title>
      <para>
-<<<<<<< HEAD
       The required <function>stream_commit_cb</function> callback is called to
       commit a previously streamed transaction.
-=======
-<!--
-      The <function>stream_commit_cb</function> callback is called to commit
-      a previously streamed transaction.
--->
-<function>stream_commit_cb</function>コールバックは、以前にストリーム化されたトランザクションをコミットするために呼び出されます。
->>>>>>> 94ef7168
 <programlisting>
 typedef void (*LogicalDecodeStreamCommitCB) (struct LogicalDecodingContext *ctx,
                                              ReorderBufferTXN *txn,
@@ -1497,21 +1419,11 @@
 -->
      <title>ストリーム変更コールバック</title>
      <para>
-<<<<<<< HEAD
       The required <function>stream_change_cb</function> callback is called
       when sending a change in a block of streamed changes (demarcated by
-=======
-<!--
-      The <function>stream_change_cb</function> callback is called when sending
-      a change in a block of streamed changes (demarcated by
->>>>>>> 94ef7168
       <function>stream_start_cb</function> and <function>stream_stop_cb</function> calls).
       The actual changes are not displayed as the transaction can abort at a later
       point in time and we don't decode changes for aborted transactions.
--->
-<function>stream_change_cb</function>コールバックは、ストリーム化された変更のブロック(<function>stream_start_cb</function>と<function>stream_stop_cb</function>呼び出しで区切られます)で変更を送信するときに呼び出されます。
-実際の変更は表示されません。
-なぜなら、トランザクションは後の時点でアボートする可能性があり、アボートされたトランザクションの変更はデコードされないからです。
 <programlisting>
 typedef void (*LogicalDecodeStreamChangeCB) (struct LogicalDecodingContext *ctx,
                                              ReorderBufferTXN *txn,
@@ -1527,22 +1439,12 @@
 -->
      <title>ストリームメッセージコールバック</title>
      <para>
-<<<<<<< HEAD
       The optional <function>stream_message_cb</function> callback is called when
       sending a generic message in a block of streamed changes (demarcated by
-=======
-<!--
-      The <function>stream_message_cb</function> callback is called when sending
-      a generic message in a block of streamed changes (demarcated by
->>>>>>> 94ef7168
       <function>stream_start_cb</function> and <function>stream_stop_cb</function> calls).
       The message contents for transactional messages are not displayed as the transaction
       can abort at a later point in time and we don't decode changes for aborted
       transactions.
--->
-<function>stream_message_cb</function>コールバックは、ストリーム化された変更のブロック(<function>stream_start_cb</function>と<function>stream_stop_cb</function>コールで区切られた)で汎用メッセージを送信するときに呼び出されます。
-トランザクションメッセージのメッセージ内容は表示されません。
-なぜなら、トランザクションは後の時点でアボートする可能性があり、アボートされたトランザクションの変更はデコードされないからです。
 <programlisting>
 typedef void (*LogicalDecodeStreamMessageCB) (struct LogicalDecodingContext *ctx,
                                               ReorderBufferTXN *txn,
@@ -1561,18 +1463,10 @@
 -->
      <title>ストリームTRUNCATEコールバック</title>
      <para>
-<<<<<<< HEAD
       The optional <function>stream_truncate_cb</function> callback is called
       for a <command>TRUNCATE</command> command in a block of streamed changes
-=======
-<!--
-      The <function>stream_truncate_cb</function> callback is called for a
-      <command>TRUNCATE</command> command in a block of streamed changes
->>>>>>> 94ef7168
       (demarcated by <function>stream_start_cb</function> and
       <function>stream_stop_cb</function> calls).
--->
-<function>stream_truncate_cb</function>コールバックは、ストリーム化された変更のブロック(<function>stream_start_cb</function>と<function>stream_stop_cb</function>呼び出しで区切られます)内の<command>TRUNCATE</command>コマンドに対して呼び出されます。
 <programlisting>
 typedef void (*LogicalDecodeStreamTruncateCB) (struct LogicalDecodingContext *ctx,
                                                ReorderBufferTXN *txn,
@@ -1662,14 +1556,10 @@
   <sect1 id="logicaldecoding-synchronous">
 <!--
    <title>Synchronous Replication Support for Logical Decoding</title>
-<<<<<<< HEAD
+-->
+   <title>ロジカルデコーディングにおける同期レプリケーションのサポート</title>
    <sect2 id="logicaldecoding-synchronous-overview">
-=======
--->
-   <title>ロジカルデコーディングにおける同期レプリケーションのサポート</title>
-   <sect2>
-<!--
->>>>>>> 94ef7168
+<!--
     <title>Overview</title>
 -->
     <title>概要</title>

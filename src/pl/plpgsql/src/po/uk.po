msgid ""
msgstr ""
"Project-Id-Version: postgresql\n"
"Report-Msgid-Bugs-To: pgsql-bugs@lists.postgresql.org\n"
<<<<<<< HEAD
"POT-Creation-Date: 2022-08-12 10:39+0000\n"
"PO-Revision-Date: 2022-09-13 11:52\n"
=======
"POT-Creation-Date: 2022-03-16 09:09+0000\n"
"PO-Revision-Date: 2022-06-19 10:10\n"
>>>>>>> 185876a6
"Last-Translator: \n"
"Language-Team: Ukrainian\n"
"Language: uk_UA\n"
"MIME-Version: 1.0\n"
"Content-Type: text/plain; charset=UTF-8\n"
"Content-Transfer-Encoding: 8bit\n"
"Plural-Forms: nplurals=4; plural=((n%10==1 && n%100!=11) ? 0 : ((n%10 >= 2 && n%10 <=4 && (n%100 < 12 || n%100 > 14)) ? 1 : ((n%10 == 0 || (n%10 >= 5 && n%10 <=9)) || (n%100 >= 11 && n%100 <= 14)) ? 2 : 3));\n"
"X-Crowdin-Project: postgresql\n"
"X-Crowdin-Project-ID: 324573\n"
"X-Crowdin-Language: uk\n"
<<<<<<< HEAD
"X-Crowdin-File: /REL_15_STABLE/plpgsql.pot\n"
"X-Crowdin-File-ID: 894\n"
=======
"X-Crowdin-File: /REL_14_STABLE/plpgsql.pot\n"
"X-Crowdin-File-ID: 758\n"
>>>>>>> 185876a6

#: pl_comp.c:438 pl_handler.c:496
#, c-format
msgid "PL/pgSQL functions cannot accept type %s"
msgstr "Функції PL/pgSQL не можуть приймати тип %s"

#: pl_comp.c:530
#, c-format
msgid "could not determine actual return type for polymorphic function \"%s\""
msgstr "не вдалося визначити фактичний тип результату поліморфної функції \"%s\""

#: pl_comp.c:560
#, c-format
msgid "trigger functions can only be called as triggers"
msgstr "тригер-функція може викликатися лише як тригер"

#: pl_comp.c:564 pl_handler.c:480
#, c-format
msgid "PL/pgSQL functions cannot return type %s"
msgstr "Функції PL/pgSQL не можуть повертати тип %s"

#: pl_comp.c:604
#, c-format
msgid "trigger functions cannot have declared arguments"
msgstr "тригер-функції не можуть мати задекларованих аргументи"

#: pl_comp.c:605
#, c-format
msgid "The arguments of the trigger can be accessed through TG_NARGS and TG_ARGV instead."
msgstr "Аргументи тригеру доступні через TG_NARGS та TG_ARGV замість цього."

#: pl_comp.c:738
#, c-format
msgid "event trigger functions cannot have declared arguments"
msgstr "функції тригерів подій не можуть мати задекларовані аргументи"

#: pl_comp.c:1002
#, c-format
msgid "compilation of PL/pgSQL function \"%s\" near line %d"
msgstr "компіляція функції PL/pgSQL \"%s\" біля рядка %d"

#: pl_comp.c:1025
#, c-format
msgid "parameter name \"%s\" used more than once"
msgstr "ім'я параметру «%s» використано декілька разів"

#: pl_comp.c:1139
#, c-format
msgid "column reference \"%s\" is ambiguous"
msgstr "посилання на стовпець \"%s\" є неоднозначним"

#: pl_comp.c:1141
#, c-format
msgid "It could refer to either a PL/pgSQL variable or a table column."
msgstr "Це може відноситися до змінної PL/pgSQL або стовпця таблиці."

<<<<<<< HEAD
#: pl_comp.c:1324 pl_exec.c:5234 pl_exec.c:5407 pl_exec.c:5494 pl_exec.c:5585
#: pl_exec.c:6606
=======
#: pl_comp.c:1324 pl_exec.c:5190 pl_exec.c:5363 pl_exec.c:5450 pl_exec.c:5541
#: pl_exec.c:6562
>>>>>>> 185876a6
#, c-format
msgid "record \"%s\" has no field \"%s\""
msgstr "запис \"%s\" не має поля \"%s\""

#: pl_comp.c:1818
#, c-format
msgid "relation \"%s\" does not exist"
msgstr "відношення \"%s\" не існує"

#: pl_comp.c:1825 pl_comp.c:1867
#, c-format
msgid "relation \"%s\" does not have a composite type"
msgstr "відношення \"%s\" не має складеного типу"

#: pl_comp.c:1933
#, c-format
msgid "variable \"%s\" has pseudo-type %s"
msgstr "змінна \"%s\" має псевдотип %s"

#: pl_comp.c:2122
#, c-format
msgid "type \"%s\" is only a shell"
msgstr "тип \"%s\" є лише оболонкою"

<<<<<<< HEAD
#: pl_comp.c:2204 pl_exec.c:6907
=======
#: pl_comp.c:2204 pl_exec.c:6863
>>>>>>> 185876a6
#, c-format
msgid "type %s is not composite"
msgstr "тип %s не є складеним"

#: pl_comp.c:2252 pl_comp.c:2305
#, c-format
msgid "unrecognized exception condition \"%s\""
msgstr "нерозпізнана умова виключення \"%s\""

#: pl_comp.c:2526
#, c-format
msgid "could not determine actual argument type for polymorphic function \"%s\""
msgstr "не вдалося визначити фактичний тип аргумента поліморфної функції \"%s\""

<<<<<<< HEAD
#: pl_exec.c:501 pl_exec.c:940 pl_exec.c:1175
msgid "during initialization of execution state"
msgstr "під час ініціалізації стану виконання"

#: pl_exec.c:507
msgid "while storing call arguments into local variables"
msgstr "під час зберігання аргументів виклику до локальних змінних"

#: pl_exec.c:595 pl_exec.c:1013
=======
#: pl_exec.c:500 pl_exec.c:934 pl_exec.c:1169
msgid "during initialization of execution state"
msgstr "під час ініціалізації стану виконання"

#: pl_exec.c:506
msgid "while storing call arguments into local variables"
msgstr "під час зберігання аргументів виклику до локальних змінних"

#: pl_exec.c:594 pl_exec.c:1007
>>>>>>> 185876a6
msgid "during function entry"
msgstr "під час входу до функції"

#: pl_exec.c:618
#, c-format
msgid "control reached end of function without RETURN"
msgstr "досягнуто кінця функції без RETURN"

#: pl_exec.c:623
msgid "while casting return value to function's return type"
msgstr "під час приведення значення, що повертається, до типу результата функції"

<<<<<<< HEAD
#: pl_exec.c:636 pl_exec.c:3665
=======
#: pl_exec.c:636 pl_exec.c:3637
>>>>>>> 185876a6
#, c-format
msgid "set-valued function called in context that cannot accept a set"
msgstr "функція \"set-valued\" викликана в контексті, де йому немає місця"

<<<<<<< HEAD
#: pl_exec.c:641 pl_exec.c:3671
#, c-format
msgid "materialize mode required, but it is not allowed in this context"
msgstr "необхідний режим матеріалізації (materialize mode), але він неприпустимий у цьому контексті"

#: pl_exec.c:768 pl_exec.c:1039 pl_exec.c:1197
msgid "during function exit"
msgstr "під час виходу з функції"

#: pl_exec.c:823 pl_exec.c:887 pl_exec.c:3464
msgid "returned record type does not match expected record type"
msgstr "тип запису, що повертається, не відповідає очікуваному типу"

#: pl_exec.c:1036 pl_exec.c:1194
=======
#: pl_exec.c:762 pl_exec.c:1033 pl_exec.c:1191
msgid "during function exit"
msgstr "під час виходу з функції"

#: pl_exec.c:817 pl_exec.c:881 pl_exec.c:3434
msgid "returned record type does not match expected record type"
msgstr "тип запису, що повертається, не відповідає очікуваному типу"

#: pl_exec.c:1030 pl_exec.c:1188
>>>>>>> 185876a6
#, c-format
msgid "control reached end of trigger procedure without RETURN"
msgstr "досягнуто кінця тригерної процедури без RETURN"

<<<<<<< HEAD
#: pl_exec.c:1044
=======
#: pl_exec.c:1038
>>>>>>> 185876a6
#, c-format
msgid "trigger procedure cannot return a set"
msgstr "тригерна процедура не може повернути набір"

<<<<<<< HEAD
#: pl_exec.c:1083 pl_exec.c:1111
=======
#: pl_exec.c:1077 pl_exec.c:1105
>>>>>>> 185876a6
msgid "returned row structure does not match the structure of the triggering table"
msgstr "структура рядка, що повертається, не відповідає структурі таблиці, яка викликала тригер"

#. translator: last %s is a phrase such as "during statement block
#. local variable initialization"
#.
<<<<<<< HEAD
#: pl_exec.c:1252
=======
#: pl_exec.c:1237
>>>>>>> 185876a6
#, c-format
msgid "PL/pgSQL function %s line %d %s"
msgstr "Функція PL/pgSQL %s рядок %d %s"

#. translator: last %s is a phrase such as "while storing call
#. arguments into local variables"
#.
<<<<<<< HEAD
#: pl_exec.c:1263
=======
#: pl_exec.c:1248
>>>>>>> 185876a6
#, c-format
msgid "PL/pgSQL function %s %s"
msgstr "Функція PL/pgSQL %s %s"

#. translator: last %s is a plpgsql statement type name
<<<<<<< HEAD
#: pl_exec.c:1271
=======
#: pl_exec.c:1256
>>>>>>> 185876a6
#, c-format
msgid "PL/pgSQL function %s line %d at %s"
msgstr "Функція PL/pgSQL %s рядок %d в %s"

<<<<<<< HEAD
#: pl_exec.c:1277
=======
#: pl_exec.c:1262
>>>>>>> 185876a6
#, c-format
msgid "PL/pgSQL function %s"
msgstr "Функція PL/pgSQL %s"

<<<<<<< HEAD
#: pl_exec.c:1648
msgid "during statement block local variable initialization"
msgstr "під час ініціалізації локальної змінної в блоці операторів"

#: pl_exec.c:1753
msgid "during statement block entry"
msgstr "під час входу в блок операторів"

#: pl_exec.c:1785
msgid "during statement block exit"
msgstr "під час виходу з блоку операторів"

#: pl_exec.c:1823
msgid "during exception cleanup"
msgstr "під час очищення винятку"

#: pl_exec.c:2360
=======
#: pl_exec.c:1633
msgid "during statement block local variable initialization"
msgstr "під час ініціалізації локальної змінної в блоці операторів"

#: pl_exec.c:1731
msgid "during statement block entry"
msgstr "під час входу в блок операторів"

#: pl_exec.c:1763
msgid "during statement block exit"
msgstr "під час виходу з блоку операторів"

#: pl_exec.c:1801
msgid "during exception cleanup"
msgstr "під час очищення винятку"

#: pl_exec.c:2334
>>>>>>> 185876a6
#, c-format
msgid "procedure parameter \"%s\" is an output parameter but corresponding argument is not writable"
msgstr "параметр процедури \"%s\" є вихідним, але відповідний аргумент не допускає запис"

<<<<<<< HEAD
#: pl_exec.c:2365
=======
#: pl_exec.c:2339
>>>>>>> 185876a6
#, c-format
msgid "procedure parameter %d is an output parameter but corresponding argument is not writable"
msgstr "параметр процедури %d є вихідним, але відповідний аргумент не допускає запис"

<<<<<<< HEAD
#: pl_exec.c:2399
=======
#: pl_exec.c:2373
>>>>>>> 185876a6
#, c-format
msgid "GET STACKED DIAGNOSTICS cannot be used outside an exception handler"
msgstr "GET STACKED DIAGNOSTICS не може використовуватись поза блоком обробника винятків"

<<<<<<< HEAD
#: pl_exec.c:2599
=======
#: pl_exec.c:2573
>>>>>>> 185876a6
#, c-format
msgid "case not found"
msgstr "гілку не знайдено"

<<<<<<< HEAD
#: pl_exec.c:2600
=======
#: pl_exec.c:2574
>>>>>>> 185876a6
#, c-format
msgid "CASE statement is missing ELSE part."
msgstr "В операторі CASE пропущено частину ELSE."

<<<<<<< HEAD
#: pl_exec.c:2693
=======
#: pl_exec.c:2667
>>>>>>> 185876a6
#, c-format
msgid "lower bound of FOR loop cannot be null"
msgstr "нижня границя циклу FOR не може бути null"

<<<<<<< HEAD
#: pl_exec.c:2709
=======
#: pl_exec.c:2683
>>>>>>> 185876a6
#, c-format
msgid "upper bound of FOR loop cannot be null"
msgstr "верхня границя циклу FOR не може бути null"

<<<<<<< HEAD
#: pl_exec.c:2727
=======
#: pl_exec.c:2701
>>>>>>> 185876a6
#, c-format
msgid "BY value of FOR loop cannot be null"
msgstr "Значення BY циклу FOR не може бути null"

<<<<<<< HEAD
#: pl_exec.c:2733
=======
#: pl_exec.c:2707
>>>>>>> 185876a6
#, c-format
msgid "BY value of FOR loop must be greater than zero"
msgstr "Значення BY циклу FOR повинно бути більше нуля"

<<<<<<< HEAD
#: pl_exec.c:2867 pl_exec.c:4667
=======
#: pl_exec.c:2841 pl_exec.c:4626
>>>>>>> 185876a6
#, c-format
msgid "cursor \"%s\" already in use"
msgstr "курсор \"%s\" вже використовується"

<<<<<<< HEAD
#: pl_exec.c:2890 pl_exec.c:4737
=======
#: pl_exec.c:2864 pl_exec.c:4691
>>>>>>> 185876a6
#, c-format
msgid "arguments given for cursor without arguments"
msgstr "аргументи, надані курсору без аргументів"

<<<<<<< HEAD
#: pl_exec.c:2909 pl_exec.c:4756
=======
#: pl_exec.c:2883 pl_exec.c:4710
>>>>>>> 185876a6
#, c-format
msgid "arguments required for cursor"
msgstr "аргументи, необхідні для курсора"

<<<<<<< HEAD
#: pl_exec.c:3000
=======
#: pl_exec.c:2970
>>>>>>> 185876a6
#, c-format
msgid "FOREACH expression must not be null"
msgstr "Вираз FOREACH не може бути null"

<<<<<<< HEAD
#: pl_exec.c:3015
=======
#: pl_exec.c:2985
>>>>>>> 185876a6
#, c-format
msgid "FOREACH expression must yield an array, not type %s"
msgstr "Вираз в FOREACH повинен бути масивом, не типом %s"

<<<<<<< HEAD
#: pl_exec.c:3032
=======
#: pl_exec.c:3002
>>>>>>> 185876a6
#, c-format
msgid "slice dimension (%d) is out of the valid range 0..%d"
msgstr "розмір зрізу (%d) поза припустимим діапазоном 0..%d"

<<<<<<< HEAD
#: pl_exec.c:3059
=======
#: pl_exec.c:3029
>>>>>>> 185876a6
#, c-format
msgid "FOREACH ... SLICE loop variable must be of an array type"
msgstr "Змінна циклу FOREACH ... SLICE повинна бути масивом"

<<<<<<< HEAD
#: pl_exec.c:3063
=======
#: pl_exec.c:3033
>>>>>>> 185876a6
#, c-format
msgid "FOREACH loop variable must not be of an array type"
msgstr "Змінна циклу FOREACH не повинна бути масивом"

<<<<<<< HEAD
#: pl_exec.c:3225 pl_exec.c:3282 pl_exec.c:3457
=======
#: pl_exec.c:3195 pl_exec.c:3252 pl_exec.c:3427
>>>>>>> 185876a6
#, c-format
msgid "cannot return non-composite value from function returning composite type"
msgstr "функція, що повертає складений тип, не може повернути не складене значення"

<<<<<<< HEAD
#: pl_exec.c:3321 pl_gram.y:3319
=======
#: pl_exec.c:3291 pl_gram.y:3310
>>>>>>> 185876a6
#, c-format
msgid "cannot use RETURN NEXT in a non-SETOF function"
msgstr "не можна використовувати RETURN NEXT в функціях, що не повертають набори даних"

<<<<<<< HEAD
#: pl_exec.c:3362 pl_exec.c:3494
=======
#: pl_exec.c:3332 pl_exec.c:3464
>>>>>>> 185876a6
#, c-format
msgid "wrong result type supplied in RETURN NEXT"
msgstr "в RETURN NEXT вказано неправильний тип результату"

<<<<<<< HEAD
#: pl_exec.c:3400 pl_exec.c:3421
=======
#: pl_exec.c:3370 pl_exec.c:3391
>>>>>>> 185876a6
#, c-format
msgid "wrong record type supplied in RETURN NEXT"
msgstr "в RETURN NEXT вказано неправильний тип запису"

<<<<<<< HEAD
#: pl_exec.c:3513
=======
#: pl_exec.c:3483
>>>>>>> 185876a6
#, c-format
msgid "RETURN NEXT must have a parameter"
msgstr "RETURN NEXT повинен мати параметр"

<<<<<<< HEAD
#: pl_exec.c:3541 pl_gram.y:3383
=======
#: pl_exec.c:3511 pl_gram.y:3374
>>>>>>> 185876a6
#, c-format
msgid "cannot use RETURN QUERY in a non-SETOF function"
msgstr "не можна використовувати RETURN QUERY в функціях, що не повертають набір"

<<<<<<< HEAD
#: pl_exec.c:3559
msgid "structure of query does not match function result type"
msgstr "структура запиту не відповідає типу результата функції"

#: pl_exec.c:3614 pl_exec.c:4444 pl_exec.c:8685
=======
#: pl_exec.c:3529
msgid "structure of query does not match function result type"
msgstr "структура запиту не відповідає типу результата функції"

#: pl_exec.c:3584 pl_exec.c:4404 pl_exec.c:8604
>>>>>>> 185876a6
#, c-format
msgid "query string argument of EXECUTE is null"
msgstr "текстовий аргумент запиту EXECUTE є null"

<<<<<<< HEAD
#: pl_exec.c:3699 pl_exec.c:3837
=======
#: pl_exec.c:3665 pl_exec.c:3803
>>>>>>> 185876a6
#, c-format
msgid "RAISE option already specified: %s"
msgstr "Параметр RAISE вже вказано: %s"

<<<<<<< HEAD
#: pl_exec.c:3733
=======
#: pl_exec.c:3699
>>>>>>> 185876a6
#, c-format
msgid "RAISE without parameters cannot be used outside an exception handler"
msgstr "RAISE без параметрів не можна використовувати поза блоком обробника винятків"

<<<<<<< HEAD
#: pl_exec.c:3827
=======
#: pl_exec.c:3793
>>>>>>> 185876a6
#, c-format
msgid "RAISE statement option cannot be null"
msgstr "Параметром оператора RAISE не може бути null"

<<<<<<< HEAD
#: pl_exec.c:3897
=======
#: pl_exec.c:3863
>>>>>>> 185876a6
#, c-format
msgid "%s"
msgstr "%s"

<<<<<<< HEAD
#: pl_exec.c:3952
=======
#: pl_exec.c:3918
>>>>>>> 185876a6
#, c-format
msgid "assertion failed"
msgstr "порушення істинності"

<<<<<<< HEAD
#: pl_exec.c:4317 pl_exec.c:4506
=======
#: pl_exec.c:4277 pl_exec.c:4465
>>>>>>> 185876a6
#, c-format
msgid "cannot COPY to/from client in PL/pgSQL"
msgstr "в PL/pgSQL не можна виконати COPY за участю клієнта"

<<<<<<< HEAD
#: pl_exec.c:4323
=======
#: pl_exec.c:4283
>>>>>>> 185876a6
#, c-format
msgid "unsupported transaction command in PL/pgSQL"
msgstr "непідтримувана транзакційна команда в PL/pgSQL"

<<<<<<< HEAD
#: pl_exec.c:4346 pl_exec.c:4535
=======
#: pl_exec.c:4306 pl_exec.c:4494
>>>>>>> 185876a6
#, c-format
msgid "INTO used with a command that cannot return data"
msgstr "INTO використаний з командою, що не може повертати дані"

<<<<<<< HEAD
#: pl_exec.c:4369 pl_exec.c:4558
=======
#: pl_exec.c:4329 pl_exec.c:4517
>>>>>>> 185876a6
#, c-format
msgid "query returned no rows"
msgstr "запит не повернув рядки"

<<<<<<< HEAD
#: pl_exec.c:4391 pl_exec.c:4577 pl_exec.c:5729
=======
#: pl_exec.c:4351 pl_exec.c:4536 pl_exec.c:5685
>>>>>>> 185876a6
#, c-format
msgid "query returned more than one row"
msgstr "запит повернув декілька рядків"

<<<<<<< HEAD
#: pl_exec.c:4393
=======
#: pl_exec.c:4353
>>>>>>> 185876a6
#, c-format
msgid "Make sure the query returns a single row, or use LIMIT 1."
msgstr "Переконайтеся, що запит повертає один рядок, або використовуйте LIMIT 1."

<<<<<<< HEAD
#: pl_exec.c:4409
=======
#: pl_exec.c:4369
>>>>>>> 185876a6
#, c-format
msgid "query has no destination for result data"
msgstr "запит не має призначення для даних результату"

<<<<<<< HEAD
#: pl_exec.c:4410
=======
#: pl_exec.c:4370
>>>>>>> 185876a6
#, c-format
msgid "If you want to discard the results of a SELECT, use PERFORM instead."
msgstr "Якщо ви хочете відкинути результати SELECT, використайте PERFORM."

<<<<<<< HEAD
#: pl_exec.c:4498
=======
#: pl_exec.c:4457
>>>>>>> 185876a6
#, c-format
msgid "EXECUTE of SELECT ... INTO is not implemented"
msgstr "EXECUTE виразу SELECT ... INTO не реалізовано"

<<<<<<< HEAD
#: pl_exec.c:4499
=======
#: pl_exec.c:4458
>>>>>>> 185876a6
#, c-format
msgid "You might want to use EXECUTE ... INTO or EXECUTE CREATE TABLE ... AS instead."
msgstr "Альтернативою може стати EXECUTE ... INTO або EXECUTE CREATE TABLE ... AS."

<<<<<<< HEAD
#: pl_exec.c:4512
=======
#: pl_exec.c:4471
>>>>>>> 185876a6
#, c-format
msgid "EXECUTE of transaction commands is not implemented"
msgstr "EXECUTE з транзакційними командами не реалізовано"

<<<<<<< HEAD
#: pl_exec.c:4822 pl_exec.c:4910
=======
#: pl_exec.c:4772 pl_exec.c:4860
>>>>>>> 185876a6
#, c-format
msgid "cursor variable \"%s\" is null"
msgstr "змінна курсора \"%s\" дорівнює null"

<<<<<<< HEAD
#: pl_exec.c:4833 pl_exec.c:4921
=======
#: pl_exec.c:4783 pl_exec.c:4871
>>>>>>> 185876a6
#, c-format
msgid "cursor \"%s\" does not exist"
msgstr "курсор \"%s\" не існує"

<<<<<<< HEAD
#: pl_exec.c:4846
=======
#: pl_exec.c:4796
>>>>>>> 185876a6
#, c-format
msgid "relative or absolute cursor position is null"
msgstr "відносна або абсолютна позиція курсора дорівнює null"

<<<<<<< HEAD
#: pl_exec.c:5084 pl_exec.c:5179
=======
#: pl_exec.c:5040 pl_exec.c:5135
>>>>>>> 185876a6
#, c-format
msgid "null value cannot be assigned to variable \"%s\" declared NOT NULL"
msgstr "значення null не можна призначити змінній \"%s\", оголошеній NOT NULL"

<<<<<<< HEAD
#: pl_exec.c:5160
=======
#: pl_exec.c:5116
>>>>>>> 185876a6
#, c-format
msgid "cannot assign non-composite value to a row variable"
msgstr "змінній типу кортеж можна призначити лише складене значення"

<<<<<<< HEAD
#: pl_exec.c:5192
=======
#: pl_exec.c:5148
>>>>>>> 185876a6
#, c-format
msgid "cannot assign non-composite value to a record variable"
msgstr "змінній типу запис можна призначити лише складене значення"

<<<<<<< HEAD
#: pl_exec.c:5243
=======
#: pl_exec.c:5199
>>>>>>> 185876a6
#, c-format
msgid "cannot assign to system column \"%s\""
msgstr "призначити значення системному стовпцю \"%s\" не можна"

<<<<<<< HEAD
#: pl_exec.c:5692
#, c-format
msgid "query did not return data"
msgstr "запит не повернув даних"

#: pl_exec.c:5693 pl_exec.c:5705 pl_exec.c:5730 pl_exec.c:5806 pl_exec.c:5811
#, c-format
msgid "query: %s"
msgstr "запит: %s"

#: pl_exec.c:5701
#, c-format
msgid "query returned %d column"
msgid_plural "query returned %d columns"
msgstr[0] "запит повернув %d колонку"
msgstr[1] "запит повернув %d колонки"
msgstr[2] "запит повернув %d колонок"
msgstr[3] "запит повернув %d колонок"

#: pl_exec.c:5805
#, c-format
msgid "query is SELECT INTO, but it should be plain SELECT"
msgstr "запит є SELECT INTO, але має бути звичайним SELECT"

#: pl_exec.c:5810
#, c-format
msgid "query is not a SELECT"
msgstr "запит не є SELECT"

#: pl_exec.c:6620 pl_exec.c:6660 pl_exec.c:6700
=======
#: pl_exec.c:5648
#, c-format
msgid "query did not return data"
msgstr "запит не повернув даних"

#: pl_exec.c:5649 pl_exec.c:5661 pl_exec.c:5686 pl_exec.c:5762 pl_exec.c:5767
#, c-format
msgid "query: %s"
msgstr "запит: %s"

#: pl_exec.c:5657
#, c-format
msgid "query returned %d column"
msgid_plural "query returned %d columns"
msgstr[0] "запит повернув %d колонку"
msgstr[1] "запит повернув %d колонки"
msgstr[2] "запит повернув %d колонок"
msgstr[3] "запит повернув %d колонок"

#: pl_exec.c:5761
#, c-format
msgid "query is SELECT INTO, but it should be plain SELECT"
msgstr "запит є SELECT INTO, але має бути звичайним SELECT"

#: pl_exec.c:5766
#, c-format
msgid "query is not a SELECT"
msgstr "запит не є SELECT"

#: pl_exec.c:6576 pl_exec.c:6616 pl_exec.c:6656
>>>>>>> 185876a6
#, c-format
msgid "type of parameter %d (%s) does not match that when preparing the plan (%s)"
msgstr "тип параметру %d (%s) не відповідає тому, з котрим тривала підготовка плану (%s)"

<<<<<<< HEAD
#: pl_exec.c:7111 pl_exec.c:7145 pl_exec.c:7219 pl_exec.c:7245
=======
#: pl_exec.c:7067 pl_exec.c:7101 pl_exec.c:7175 pl_exec.c:7201
>>>>>>> 185876a6
#, c-format
msgid "number of source and target fields in assignment does not match"
msgstr "кількість вихідних і цільових полів у присвоюванні не збігається"

#. translator: %s represents a name of an extra check
<<<<<<< HEAD
#: pl_exec.c:7113 pl_exec.c:7147 pl_exec.c:7221 pl_exec.c:7247
=======
#: pl_exec.c:7069 pl_exec.c:7103 pl_exec.c:7177 pl_exec.c:7203
>>>>>>> 185876a6
#, c-format
msgid "%s check of %s is active."
msgstr "%s перевірка %s активна."

<<<<<<< HEAD
#: pl_exec.c:7117 pl_exec.c:7151 pl_exec.c:7225 pl_exec.c:7251
=======
#: pl_exec.c:7073 pl_exec.c:7107 pl_exec.c:7181 pl_exec.c:7207
>>>>>>> 185876a6
#, c-format
msgid "Make sure the query returns the exact list of columns."
msgstr "Переконайтеся, що запит повертає точний список стовпців."

<<<<<<< HEAD
#: pl_exec.c:7638
=======
#: pl_exec.c:7594
>>>>>>> 185876a6
#, c-format
msgid "record \"%s\" is not assigned yet"
msgstr "запис \"%s\" ще не призначено"

<<<<<<< HEAD
#: pl_exec.c:7639
=======
#: pl_exec.c:7595
>>>>>>> 185876a6
#, c-format
msgid "The tuple structure of a not-yet-assigned record is indeterminate."
msgstr "Для запису, котрому не призначене значення, структура кортежа не визначена."

#: pl_exec.c:8283 pl_gram.y:3442
#, c-format
msgid "variable \"%s\" is declared CONSTANT"
msgstr "змінна \"%s\" оголошена як CONSTANT"

#: pl_funcs.c:237
msgid "statement block"
msgstr "блок операторів"

#: pl_funcs.c:239
msgid "assignment"
msgstr "призначення"

#: pl_funcs.c:249
msgid "FOR with integer loop variable"
msgstr "FOR з цілим числом змінної циклу"

#: pl_funcs.c:251
msgid "FOR over SELECT rows"
msgstr "FOR за результатами SELECT"

#: pl_funcs.c:253
msgid "FOR over cursor"
msgstr "FOR за курсором"

#: pl_funcs.c:255
msgid "FOREACH over array"
msgstr "FOREACH за масивом"

#: pl_funcs.c:269
msgid "SQL statement"
msgstr "SQL-оператор"

#: pl_funcs.c:273
msgid "FOR over EXECUTE statement"
msgstr "FOR за результатами EXECUTE"

<<<<<<< HEAD
#: pl_gram.y:487
=======
#: pl_gram.y:485
>>>>>>> 185876a6
#, c-format
msgid "block label must be placed before DECLARE, not after"
msgstr "мітка блоку повинна бути розміщена до DECLARE, а не після"

<<<<<<< HEAD
#: pl_gram.y:507
=======
#: pl_gram.y:505
>>>>>>> 185876a6
#, c-format
msgid "collations are not supported by type %s"
msgstr "тип %s не підтримує правила сортування"

<<<<<<< HEAD
#: pl_gram.y:526
=======
#: pl_gram.y:524
>>>>>>> 185876a6
#, c-format
msgid "variable \"%s\" must have a default value, since it's declared NOT NULL"
msgstr "змінна \"%s\" повинна мати значення за замовчуванням після того, як вона оголошена як NOT NULL"

<<<<<<< HEAD
#: pl_gram.y:674 pl_gram.y:689 pl_gram.y:715
=======
#: pl_gram.y:672 pl_gram.y:687 pl_gram.y:713
>>>>>>> 185876a6
#, c-format
msgid "variable \"%s\" does not exist"
msgstr "змінної \"%s\" не існує"

<<<<<<< HEAD
#: pl_gram.y:733 pl_gram.y:761
msgid "duplicate declaration"
msgstr "дублікат оголошення"

#: pl_gram.y:744 pl_gram.y:772
=======
#: pl_gram.y:731 pl_gram.y:759
msgid "duplicate declaration"
msgstr "дублікат оголошення"

#: pl_gram.y:742 pl_gram.y:770
>>>>>>> 185876a6
#, c-format
msgid "variable \"%s\" shadows a previously defined variable"
msgstr "змінна \"%s\" приховує раніше оголошену змінну"

<<<<<<< HEAD
#: pl_gram.y:1044
=======
#: pl_gram.y:1042
>>>>>>> 185876a6
#, c-format
msgid "diagnostics item %s is not allowed in GET STACKED DIAGNOSTICS"
msgstr "команда GET STACKED DIAGNOSTICS не дозволяє елемент діагностування %s"

<<<<<<< HEAD
#: pl_gram.y:1062
=======
#: pl_gram.y:1060
>>>>>>> 185876a6
#, c-format
msgid "diagnostics item %s is not allowed in GET CURRENT DIAGNOSTICS"
msgstr "команда GET CURRENT DIAGNOSTICS не дозволяє елемент діагностування %s"

<<<<<<< HEAD
#: pl_gram.y:1157
msgid "unrecognized GET DIAGNOSTICS item"
msgstr "нерозпізнаний елемент GET DIAGNOSTICS"

#: pl_gram.y:1173 pl_gram.y:3558
=======
#: pl_gram.y:1155
msgid "unrecognized GET DIAGNOSTICS item"
msgstr "нерозпізнаний елемент GET DIAGNOSTICS"

#: pl_gram.y:1171 pl_gram.y:3549
>>>>>>> 185876a6
#, c-format
msgid "\"%s\" is not a scalar variable"
msgstr "\"%s\" не є скалярною змінною"

<<<<<<< HEAD
#: pl_gram.y:1403 pl_gram.y:1597
=======
#: pl_gram.y:1401 pl_gram.y:1595
>>>>>>> 185876a6
#, c-format
msgid "loop variable of loop over rows must be a record variable or list of scalar variables"
msgstr "змінна циклу по кортежах повинна бути змінною типу запис або списком скалярних змінних"

<<<<<<< HEAD
#: pl_gram.y:1438
=======
#: pl_gram.y:1436
>>>>>>> 185876a6
#, c-format
msgid "cursor FOR loop must have only one target variable"
msgstr "курсор в циклі FOR повинен мати лише одну цільову змінну"

<<<<<<< HEAD
#: pl_gram.y:1445
=======
#: pl_gram.y:1443
>>>>>>> 185876a6
#, c-format
msgid "cursor FOR loop must use a bound cursor variable"
msgstr "цикл курсора FOR повинен використовувати обмежуючу змінну курсора"

<<<<<<< HEAD
#: pl_gram.y:1536
=======
#: pl_gram.y:1534
>>>>>>> 185876a6
#, c-format
msgid "integer FOR loop must have only one target variable"
msgstr "цілочисельний цикл FOR повинен мати лише одну цільову змінну"

<<<<<<< HEAD
#: pl_gram.y:1570
=======
#: pl_gram.y:1568
>>>>>>> 185876a6
#, c-format
msgid "cannot specify REVERSE in query FOR loop"
msgstr "в циклі FOR з запитом не можна вказати REVERSE"

<<<<<<< HEAD
#: pl_gram.y:1700
=======
#: pl_gram.y:1698
>>>>>>> 185876a6
#, c-format
msgid "loop variable of FOREACH must be a known variable or list of variables"
msgstr "змінній циклу FOREACH повинна бути відома змінна або список змінних"

<<<<<<< HEAD
#: pl_gram.y:1742
=======
#: pl_gram.y:1740
>>>>>>> 185876a6
#, c-format
msgid "there is no label \"%s\" attached to any block or loop enclosing this statement"
msgstr "в блоку або циклу, розділеному цим оператором, немає мітки \"%s\""

<<<<<<< HEAD
#: pl_gram.y:1750
=======
#: pl_gram.y:1748
>>>>>>> 185876a6
#, c-format
msgid "block label \"%s\" cannot be used in CONTINUE"
msgstr "мітку блока \"%s\" не можна використовувати в CONTINUE"

<<<<<<< HEAD
#: pl_gram.y:1765
=======
#: pl_gram.y:1763
>>>>>>> 185876a6
#, c-format
msgid "EXIT cannot be used outside a loop, unless it has a label"
msgstr "EXIT можна використовувати поза циклом, тільки з зазначенням мітки"

<<<<<<< HEAD
#: pl_gram.y:1766
=======
#: pl_gram.y:1764
>>>>>>> 185876a6
#, c-format
msgid "CONTINUE cannot be used outside a loop"
msgstr "CONTINUE не можна використовувати поза циклом"

<<<<<<< HEAD
#: pl_gram.y:1790 pl_gram.y:1828 pl_gram.y:1876 pl_gram.y:3005 pl_gram.y:3093
#: pl_gram.y:3204 pl_gram.y:3957
msgid "unexpected end of function definition"
msgstr "неочікуваний кінец визначення функції"

#: pl_gram.y:1896 pl_gram.y:1920 pl_gram.y:1936 pl_gram.y:1942 pl_gram.y:2067
#: pl_gram.y:2075 pl_gram.y:2089 pl_gram.y:2184 pl_gram.y:2408 pl_gram.y:2498
#: pl_gram.y:2656 pl_gram.y:3800 pl_gram.y:3861 pl_gram.y:3938
msgid "syntax error"
msgstr "синтаксична помилка"

#: pl_gram.y:1924 pl_gram.y:1926 pl_gram.y:2412 pl_gram.y:2414
msgid "invalid SQLSTATE code"
msgstr "неприпустимий код SQLSTATE"

#: pl_gram.y:2132
msgid "syntax error, expected \"FOR\""
msgstr "помилка синтаксису, очікувався \"FOR\""

#: pl_gram.y:2193
=======
#: pl_gram.y:1788 pl_gram.y:1826 pl_gram.y:1874 pl_gram.y:2998 pl_gram.y:3084
#: pl_gram.y:3195 pl_gram.y:3948
msgid "unexpected end of function definition"
msgstr "неочікуваний кінец визначення функції"

#: pl_gram.y:1894 pl_gram.y:1918 pl_gram.y:1934 pl_gram.y:1940 pl_gram.y:2061
#: pl_gram.y:2069 pl_gram.y:2083 pl_gram.y:2178 pl_gram.y:2402 pl_gram.y:2492
#: pl_gram.y:2649 pl_gram.y:3791 pl_gram.y:3852 pl_gram.y:3929
msgid "syntax error"
msgstr "синтаксична помилка"

#: pl_gram.y:1922 pl_gram.y:1924 pl_gram.y:2406 pl_gram.y:2408
msgid "invalid SQLSTATE code"
msgstr "неприпустимий код SQLSTATE"

#: pl_gram.y:2126
msgid "syntax error, expected \"FOR\""
msgstr "помилка синтаксису, очікувався \"FOR\""

#: pl_gram.y:2187
>>>>>>> 185876a6
#, c-format
msgid "FETCH statement cannot return multiple rows"
msgstr "Оператор FETCH не може повернути декілька рядків"

<<<<<<< HEAD
#: pl_gram.y:2290
=======
#: pl_gram.y:2284
>>>>>>> 185876a6
#, c-format
msgid "cursor variable must be a simple variable"
msgstr "змінна-курсор повинна бути простою змінною"

<<<<<<< HEAD
#: pl_gram.y:2296
=======
#: pl_gram.y:2290
>>>>>>> 185876a6
#, c-format
msgid "variable \"%s\" must be of type cursor or refcursor"
msgstr "змінна \"%s\" повинна бути типу cursor або refcursor"

<<<<<<< HEAD
#: pl_gram.y:2627 pl_gram.y:2638
=======
#: pl_gram.y:2620 pl_gram.y:2631
>>>>>>> 185876a6
#, c-format
msgid "\"%s\" is not a known variable"
msgstr "\"%s\" - невідома змінна"

<<<<<<< HEAD
#: pl_gram.y:2744 pl_gram.y:2754 pl_gram.y:2910
msgid "mismatched parentheses"
msgstr "неузгоджені дужки"

#: pl_gram.y:2758
=======
#: pl_gram.y:2737 pl_gram.y:2747 pl_gram.y:2903
msgid "mismatched parentheses"
msgstr "неузгоджені дужки"

#: pl_gram.y:2751
>>>>>>> 185876a6
#, c-format
msgid "missing \"%s\" at end of SQL expression"
msgstr "пропущено \"%s\" в кінці виразу SQL"

<<<<<<< HEAD
#: pl_gram.y:2764
=======
#: pl_gram.y:2757
>>>>>>> 185876a6
#, c-format
msgid "missing \"%s\" at end of SQL statement"
msgstr "пропущено \"%s\" в кінці оператора SQL"

<<<<<<< HEAD
#: pl_gram.y:2781
msgid "missing expression"
msgstr "пропущено вираз"

#: pl_gram.y:2783
=======
#: pl_gram.y:2774
msgid "missing expression"
msgstr "пропущено вираз"

#: pl_gram.y:2776
>>>>>>> 185876a6
msgid "missing SQL statement"
msgstr "пропущений оператор SQL"

#: pl_gram.y:2912
msgid "incomplete data type declaration"
msgstr "неповне оголошення типу даних"

#: pl_gram.y:2935
msgid "missing data type declaration"
msgstr "пропущено оголошення типу даних"

#: pl_gram.y:3015
msgid "INTO specified more than once"
msgstr "INTO вказано неодноразово"

<<<<<<< HEAD
#: pl_gram.y:3185
msgid "expected FROM or IN"
msgstr "очікувалось FROM або IN"

#: pl_gram.y:3246
=======
#: pl_gram.y:3176
msgid "expected FROM or IN"
msgstr "очікувалось FROM або IN"

#: pl_gram.y:3237
>>>>>>> 185876a6
#, c-format
msgid "RETURN cannot have a parameter in function returning set"
msgstr "В функції, яка повертає набір, RETURN не може мати параметр"

<<<<<<< HEAD
#: pl_gram.y:3247
=======
#: pl_gram.y:3238
>>>>>>> 185876a6
#, c-format
msgid "Use RETURN NEXT or RETURN QUERY."
msgstr "Використайте RETURN NEXT або RETURN QUERY."

<<<<<<< HEAD
#: pl_gram.y:3257
=======
#: pl_gram.y:3248
>>>>>>> 185876a6
#, c-format
msgid "RETURN cannot have a parameter in a procedure"
msgstr "В процедурі RETURN не може мати параметр"

<<<<<<< HEAD
#: pl_gram.y:3262
=======
#: pl_gram.y:3253
>>>>>>> 185876a6
#, c-format
msgid "RETURN cannot have a parameter in function returning void"
msgstr "В функції, яка не повертає нічого, RETURN не може мати параметр"

<<<<<<< HEAD
#: pl_gram.y:3271
=======
#: pl_gram.y:3262
>>>>>>> 185876a6
#, c-format
msgid "RETURN cannot have a parameter in function with OUT parameters"
msgstr "В функції з параметрами OUT, RETURN не може мати параметр"

<<<<<<< HEAD
#: pl_gram.y:3334
=======
#: pl_gram.y:3325
>>>>>>> 185876a6
#, c-format
msgid "RETURN NEXT cannot have a parameter in function with OUT parameters"
msgstr "В функції з параметрами OUT, RETURN NEXT не може мати параметр"

<<<<<<< HEAD
#: pl_gram.y:3500
=======
#: pl_gram.y:3433
#, c-format
msgid "variable \"%s\" is declared CONSTANT"
msgstr "змінна \"%s\" оголошена як CONSTANT"

#: pl_gram.y:3491
>>>>>>> 185876a6
#, c-format
msgid "record variable cannot be part of multiple-item INTO list"
msgstr "змінна типу запис не може бути частиною списка INTO з декількома елементами"

<<<<<<< HEAD
#: pl_gram.y:3546
=======
#: pl_gram.y:3537
>>>>>>> 185876a6
#, c-format
msgid "too many INTO variables specified"
msgstr "вказано занадто багато змінних INTO"

<<<<<<< HEAD
#: pl_gram.y:3754
=======
#: pl_gram.y:3745
>>>>>>> 185876a6
#, c-format
msgid "end label \"%s\" specified for unlabeled block"
msgstr "кінцева мітка \"%s\" вказана для невідміченого блоку"

<<<<<<< HEAD
#: pl_gram.y:3761
=======
#: pl_gram.y:3752
>>>>>>> 185876a6
#, c-format
msgid "end label \"%s\" differs from block's label \"%s\""
msgstr "кінцева мітка \"%s\" відрізняється від мітки блоку \"%s\""

<<<<<<< HEAD
#: pl_gram.y:3795
=======
#: pl_gram.y:3786
>>>>>>> 185876a6
#, c-format
msgid "cursor \"%s\" has no arguments"
msgstr "курсор \"%s\" не має аргументів"

<<<<<<< HEAD
#: pl_gram.y:3809
=======
#: pl_gram.y:3800
>>>>>>> 185876a6
#, c-format
msgid "cursor \"%s\" has arguments"
msgstr "курсор \"%s\" має аргументи"

<<<<<<< HEAD
#: pl_gram.y:3851
=======
#: pl_gram.y:3842
>>>>>>> 185876a6
#, c-format
msgid "cursor \"%s\" has no argument named \"%s\""
msgstr "курсор \"%s\" не має аргументу \"%s\""

<<<<<<< HEAD
#: pl_gram.y:3871
=======
#: pl_gram.y:3862
>>>>>>> 185876a6
#, c-format
msgid "value for parameter \"%s\" of cursor \"%s\" specified more than once"
msgstr "значення параметра \"%s\" курсора \"%s\" вказано неодноразово"

<<<<<<< HEAD
#: pl_gram.y:3896
=======
#: pl_gram.y:3887
>>>>>>> 185876a6
#, c-format
msgid "not enough arguments for cursor \"%s\""
msgstr "недостатньо аргументів для курсора \"%s\""

<<<<<<< HEAD
#: pl_gram.y:3903
=======
#: pl_gram.y:3894
>>>>>>> 185876a6
#, c-format
msgid "too many arguments for cursor \"%s\""
msgstr "занадто багато аргументів для курсора \"%s\""

#: pl_gram.y:3980
msgid "unrecognized RAISE statement option"
msgstr "нерозпізнаний параметр оператора RAISE"

#: pl_gram.y:3984
msgid "syntax error, expected \"=\""
msgstr "помилка синтаксису, очікувалось \"=\""

#: pl_gram.y:4025
#, c-format
msgid "too many parameters specified for RAISE"
msgstr "занадто багато параметрів вказано для RAISE"

#: pl_gram.y:4029
#, c-format
msgid "too few parameters specified for RAISE"
msgstr "занадто мало параметрів вказано для RAISE"

#: pl_handler.c:156
msgid "Sets handling of conflicts between PL/pgSQL variable names and table column names."
msgstr "Обирає режим вирішення конфліктів між іменами змінних PL/pgSQL та іменами стовпців таблиць."

#: pl_handler.c:165
msgid "Print information about parameters in the DETAIL part of the error messages generated on INTO ... STRICT failures."
msgstr "Додає інформацію про параметри в частину DETAIL повідомлень, які виводяться під час помилок в INTO ... STRICT."

#: pl_handler.c:173
msgid "Perform checks given in ASSERT statements."
msgstr "Виконує перевірки, задані в операторах ASSERT."

#: pl_handler.c:181
msgid "List of programming constructs that should produce a warning."
msgstr "Список програмних конструкцій, які повинні видавати попередження."

#: pl_handler.c:191
msgid "List of programming constructs that should produce an error."
msgstr "Список програмних конструкцій, які повинні видавати помилку."

#. translator: %s is typically the translation of "syntax error"
#: pl_scanner.c:508
#, c-format
msgid "%s at end of input"
msgstr "%s в кінці введення"

#. translator: first %s is typically the translation of "syntax error"
#: pl_scanner.c:524
#, c-format
msgid "%s at or near \"%s\""
msgstr "%s в або поблизу \"%s\""
<|MERGE_RESOLUTION|>--- conflicted
+++ resolved
@@ -2,13 +2,8 @@
 msgstr ""
 "Project-Id-Version: postgresql\n"
 "Report-Msgid-Bugs-To: pgsql-bugs@lists.postgresql.org\n"
-<<<<<<< HEAD
 "POT-Creation-Date: 2022-08-12 10:39+0000\n"
 "PO-Revision-Date: 2022-09-13 11:52\n"
-=======
-"POT-Creation-Date: 2022-03-16 09:09+0000\n"
-"PO-Revision-Date: 2022-06-19 10:10\n"
->>>>>>> 185876a6
 "Last-Translator: \n"
 "Language-Team: Ukrainian\n"
 "Language: uk_UA\n"
@@ -19,13 +14,8 @@
 "X-Crowdin-Project: postgresql\n"
 "X-Crowdin-Project-ID: 324573\n"
 "X-Crowdin-Language: uk\n"
-<<<<<<< HEAD
 "X-Crowdin-File: /REL_15_STABLE/plpgsql.pot\n"
 "X-Crowdin-File-ID: 894\n"
-=======
-"X-Crowdin-File: /REL_14_STABLE/plpgsql.pot\n"
-"X-Crowdin-File-ID: 758\n"
->>>>>>> 185876a6
 
 #: pl_comp.c:438 pl_handler.c:496
 #, c-format
@@ -82,13 +72,8 @@
 msgid "It could refer to either a PL/pgSQL variable or a table column."
 msgstr "Це може відноситися до змінної PL/pgSQL або стовпця таблиці."
 
-<<<<<<< HEAD
 #: pl_comp.c:1324 pl_exec.c:5234 pl_exec.c:5407 pl_exec.c:5494 pl_exec.c:5585
 #: pl_exec.c:6606
-=======
-#: pl_comp.c:1324 pl_exec.c:5190 pl_exec.c:5363 pl_exec.c:5450 pl_exec.c:5541
-#: pl_exec.c:6562
->>>>>>> 185876a6
 #, c-format
 msgid "record \"%s\" has no field \"%s\""
 msgstr "запис \"%s\" не має поля \"%s\""
@@ -113,11 +98,7 @@
 msgid "type \"%s\" is only a shell"
 msgstr "тип \"%s\" є лише оболонкою"
 
-<<<<<<< HEAD
 #: pl_comp.c:2204 pl_exec.c:6907
-=======
-#: pl_comp.c:2204 pl_exec.c:6863
->>>>>>> 185876a6
 #, c-format
 msgid "type %s is not composite"
 msgstr "тип %s не є складеним"
@@ -132,7 +113,6 @@
 msgid "could not determine actual argument type for polymorphic function \"%s\""
 msgstr "не вдалося визначити фактичний тип аргумента поліморфної функції \"%s\""
 
-<<<<<<< HEAD
 #: pl_exec.c:501 pl_exec.c:940 pl_exec.c:1175
 msgid "during initialization of execution state"
 msgstr "під час ініціалізації стану виконання"
@@ -142,17 +122,6 @@
 msgstr "під час зберігання аргументів виклику до локальних змінних"
 
 #: pl_exec.c:595 pl_exec.c:1013
-=======
-#: pl_exec.c:500 pl_exec.c:934 pl_exec.c:1169
-msgid "during initialization of execution state"
-msgstr "під час ініціалізації стану виконання"
-
-#: pl_exec.c:506
-msgid "while storing call arguments into local variables"
-msgstr "під час зберігання аргументів виклику до локальних змінних"
-
-#: pl_exec.c:594 pl_exec.c:1007
->>>>>>> 185876a6
 msgid "during function entry"
 msgstr "під час входу до функції"
 
@@ -165,16 +134,11 @@
 msgid "while casting return value to function's return type"
 msgstr "під час приведення значення, що повертається, до типу результата функції"
 
-<<<<<<< HEAD
 #: pl_exec.c:636 pl_exec.c:3665
-=======
-#: pl_exec.c:636 pl_exec.c:3637
->>>>>>> 185876a6
 #, c-format
 msgid "set-valued function called in context that cannot accept a set"
 msgstr "функція \"set-valued\" викликана в контексті, де йому немає місця"
 
-<<<<<<< HEAD
 #: pl_exec.c:641 pl_exec.c:3671
 #, c-format
 msgid "materialize mode required, but it is not allowed in this context"
@@ -189,46 +153,23 @@
 msgstr "тип запису, що повертається, не відповідає очікуваному типу"
 
 #: pl_exec.c:1036 pl_exec.c:1194
-=======
-#: pl_exec.c:762 pl_exec.c:1033 pl_exec.c:1191
-msgid "during function exit"
-msgstr "під час виходу з функції"
-
-#: pl_exec.c:817 pl_exec.c:881 pl_exec.c:3434
-msgid "returned record type does not match expected record type"
-msgstr "тип запису, що повертається, не відповідає очікуваному типу"
-
-#: pl_exec.c:1030 pl_exec.c:1188
->>>>>>> 185876a6
 #, c-format
 msgid "control reached end of trigger procedure without RETURN"
 msgstr "досягнуто кінця тригерної процедури без RETURN"
 
-<<<<<<< HEAD
 #: pl_exec.c:1044
-=======
-#: pl_exec.c:1038
->>>>>>> 185876a6
 #, c-format
 msgid "trigger procedure cannot return a set"
 msgstr "тригерна процедура не може повернути набір"
 
-<<<<<<< HEAD
 #: pl_exec.c:1083 pl_exec.c:1111
-=======
-#: pl_exec.c:1077 pl_exec.c:1105
->>>>>>> 185876a6
 msgid "returned row structure does not match the structure of the triggering table"
 msgstr "структура рядка, що повертається, не відповідає структурі таблиці, яка викликала тригер"
 
 #. translator: last %s is a phrase such as "during statement block
 #. local variable initialization"
 #.
-<<<<<<< HEAD
 #: pl_exec.c:1252
-=======
-#: pl_exec.c:1237
->>>>>>> 185876a6
 #, c-format
 msgid "PL/pgSQL function %s line %d %s"
 msgstr "Функція PL/pgSQL %s рядок %d %s"
@@ -236,35 +177,22 @@
 #. translator: last %s is a phrase such as "while storing call
 #. arguments into local variables"
 #.
-<<<<<<< HEAD
 #: pl_exec.c:1263
-=======
-#: pl_exec.c:1248
->>>>>>> 185876a6
 #, c-format
 msgid "PL/pgSQL function %s %s"
 msgstr "Функція PL/pgSQL %s %s"
 
 #. translator: last %s is a plpgsql statement type name
-<<<<<<< HEAD
 #: pl_exec.c:1271
-=======
-#: pl_exec.c:1256
->>>>>>> 185876a6
 #, c-format
 msgid "PL/pgSQL function %s line %d at %s"
 msgstr "Функція PL/pgSQL %s рядок %d в %s"
 
-<<<<<<< HEAD
 #: pl_exec.c:1277
-=======
-#: pl_exec.c:1262
->>>>>>> 185876a6
 #, c-format
 msgid "PL/pgSQL function %s"
 msgstr "Функція PL/pgSQL %s"
 
-<<<<<<< HEAD
 #: pl_exec.c:1648
 msgid "during statement block local variable initialization"
 msgstr "під час ініціалізації локальної змінної в блоці операторів"
@@ -282,452 +210,244 @@
 msgstr "під час очищення винятку"
 
 #: pl_exec.c:2360
-=======
-#: pl_exec.c:1633
-msgid "during statement block local variable initialization"
-msgstr "під час ініціалізації локальної змінної в блоці операторів"
-
-#: pl_exec.c:1731
-msgid "during statement block entry"
-msgstr "під час входу в блок операторів"
-
-#: pl_exec.c:1763
-msgid "during statement block exit"
-msgstr "під час виходу з блоку операторів"
-
-#: pl_exec.c:1801
-msgid "during exception cleanup"
-msgstr "під час очищення винятку"
-
-#: pl_exec.c:2334
->>>>>>> 185876a6
 #, c-format
 msgid "procedure parameter \"%s\" is an output parameter but corresponding argument is not writable"
 msgstr "параметр процедури \"%s\" є вихідним, але відповідний аргумент не допускає запис"
 
-<<<<<<< HEAD
 #: pl_exec.c:2365
-=======
-#: pl_exec.c:2339
->>>>>>> 185876a6
 #, c-format
 msgid "procedure parameter %d is an output parameter but corresponding argument is not writable"
 msgstr "параметр процедури %d є вихідним, але відповідний аргумент не допускає запис"
 
-<<<<<<< HEAD
 #: pl_exec.c:2399
-=======
-#: pl_exec.c:2373
->>>>>>> 185876a6
 #, c-format
 msgid "GET STACKED DIAGNOSTICS cannot be used outside an exception handler"
 msgstr "GET STACKED DIAGNOSTICS не може використовуватись поза блоком обробника винятків"
 
-<<<<<<< HEAD
 #: pl_exec.c:2599
-=======
-#: pl_exec.c:2573
->>>>>>> 185876a6
 #, c-format
 msgid "case not found"
 msgstr "гілку не знайдено"
 
-<<<<<<< HEAD
 #: pl_exec.c:2600
-=======
-#: pl_exec.c:2574
->>>>>>> 185876a6
 #, c-format
 msgid "CASE statement is missing ELSE part."
 msgstr "В операторі CASE пропущено частину ELSE."
 
-<<<<<<< HEAD
 #: pl_exec.c:2693
-=======
-#: pl_exec.c:2667
->>>>>>> 185876a6
 #, c-format
 msgid "lower bound of FOR loop cannot be null"
 msgstr "нижня границя циклу FOR не може бути null"
 
-<<<<<<< HEAD
 #: pl_exec.c:2709
-=======
-#: pl_exec.c:2683
->>>>>>> 185876a6
 #, c-format
 msgid "upper bound of FOR loop cannot be null"
 msgstr "верхня границя циклу FOR не може бути null"
 
-<<<<<<< HEAD
 #: pl_exec.c:2727
-=======
-#: pl_exec.c:2701
->>>>>>> 185876a6
 #, c-format
 msgid "BY value of FOR loop cannot be null"
 msgstr "Значення BY циклу FOR не може бути null"
 
-<<<<<<< HEAD
 #: pl_exec.c:2733
-=======
-#: pl_exec.c:2707
->>>>>>> 185876a6
 #, c-format
 msgid "BY value of FOR loop must be greater than zero"
 msgstr "Значення BY циклу FOR повинно бути більше нуля"
 
-<<<<<<< HEAD
 #: pl_exec.c:2867 pl_exec.c:4667
-=======
-#: pl_exec.c:2841 pl_exec.c:4626
->>>>>>> 185876a6
 #, c-format
 msgid "cursor \"%s\" already in use"
 msgstr "курсор \"%s\" вже використовується"
 
-<<<<<<< HEAD
 #: pl_exec.c:2890 pl_exec.c:4737
-=======
-#: pl_exec.c:2864 pl_exec.c:4691
->>>>>>> 185876a6
 #, c-format
 msgid "arguments given for cursor without arguments"
 msgstr "аргументи, надані курсору без аргументів"
 
-<<<<<<< HEAD
 #: pl_exec.c:2909 pl_exec.c:4756
-=======
-#: pl_exec.c:2883 pl_exec.c:4710
->>>>>>> 185876a6
 #, c-format
 msgid "arguments required for cursor"
 msgstr "аргументи, необхідні для курсора"
 
-<<<<<<< HEAD
 #: pl_exec.c:3000
-=======
-#: pl_exec.c:2970
->>>>>>> 185876a6
 #, c-format
 msgid "FOREACH expression must not be null"
 msgstr "Вираз FOREACH не може бути null"
 
-<<<<<<< HEAD
 #: pl_exec.c:3015
-=======
-#: pl_exec.c:2985
->>>>>>> 185876a6
 #, c-format
 msgid "FOREACH expression must yield an array, not type %s"
 msgstr "Вираз в FOREACH повинен бути масивом, не типом %s"
 
-<<<<<<< HEAD
 #: pl_exec.c:3032
-=======
-#: pl_exec.c:3002
->>>>>>> 185876a6
 #, c-format
 msgid "slice dimension (%d) is out of the valid range 0..%d"
 msgstr "розмір зрізу (%d) поза припустимим діапазоном 0..%d"
 
-<<<<<<< HEAD
 #: pl_exec.c:3059
-=======
-#: pl_exec.c:3029
->>>>>>> 185876a6
 #, c-format
 msgid "FOREACH ... SLICE loop variable must be of an array type"
 msgstr "Змінна циклу FOREACH ... SLICE повинна бути масивом"
 
-<<<<<<< HEAD
 #: pl_exec.c:3063
-=======
-#: pl_exec.c:3033
->>>>>>> 185876a6
 #, c-format
 msgid "FOREACH loop variable must not be of an array type"
 msgstr "Змінна циклу FOREACH не повинна бути масивом"
 
-<<<<<<< HEAD
 #: pl_exec.c:3225 pl_exec.c:3282 pl_exec.c:3457
-=======
-#: pl_exec.c:3195 pl_exec.c:3252 pl_exec.c:3427
->>>>>>> 185876a6
 #, c-format
 msgid "cannot return non-composite value from function returning composite type"
 msgstr "функція, що повертає складений тип, не може повернути не складене значення"
 
-<<<<<<< HEAD
 #: pl_exec.c:3321 pl_gram.y:3319
-=======
-#: pl_exec.c:3291 pl_gram.y:3310
->>>>>>> 185876a6
 #, c-format
 msgid "cannot use RETURN NEXT in a non-SETOF function"
 msgstr "не можна використовувати RETURN NEXT в функціях, що не повертають набори даних"
 
-<<<<<<< HEAD
 #: pl_exec.c:3362 pl_exec.c:3494
-=======
-#: pl_exec.c:3332 pl_exec.c:3464
->>>>>>> 185876a6
 #, c-format
 msgid "wrong result type supplied in RETURN NEXT"
 msgstr "в RETURN NEXT вказано неправильний тип результату"
 
-<<<<<<< HEAD
 #: pl_exec.c:3400 pl_exec.c:3421
-=======
-#: pl_exec.c:3370 pl_exec.c:3391
->>>>>>> 185876a6
 #, c-format
 msgid "wrong record type supplied in RETURN NEXT"
 msgstr "в RETURN NEXT вказано неправильний тип запису"
 
-<<<<<<< HEAD
 #: pl_exec.c:3513
-=======
-#: pl_exec.c:3483
->>>>>>> 185876a6
 #, c-format
 msgid "RETURN NEXT must have a parameter"
 msgstr "RETURN NEXT повинен мати параметр"
 
-<<<<<<< HEAD
 #: pl_exec.c:3541 pl_gram.y:3383
-=======
-#: pl_exec.c:3511 pl_gram.y:3374
->>>>>>> 185876a6
 #, c-format
 msgid "cannot use RETURN QUERY in a non-SETOF function"
 msgstr "не можна використовувати RETURN QUERY в функціях, що не повертають набір"
 
-<<<<<<< HEAD
 #: pl_exec.c:3559
 msgid "structure of query does not match function result type"
 msgstr "структура запиту не відповідає типу результата функції"
 
 #: pl_exec.c:3614 pl_exec.c:4444 pl_exec.c:8685
-=======
-#: pl_exec.c:3529
-msgid "structure of query does not match function result type"
-msgstr "структура запиту не відповідає типу результата функції"
-
-#: pl_exec.c:3584 pl_exec.c:4404 pl_exec.c:8604
->>>>>>> 185876a6
 #, c-format
 msgid "query string argument of EXECUTE is null"
 msgstr "текстовий аргумент запиту EXECUTE є null"
 
-<<<<<<< HEAD
 #: pl_exec.c:3699 pl_exec.c:3837
-=======
-#: pl_exec.c:3665 pl_exec.c:3803
->>>>>>> 185876a6
 #, c-format
 msgid "RAISE option already specified: %s"
 msgstr "Параметр RAISE вже вказано: %s"
 
-<<<<<<< HEAD
 #: pl_exec.c:3733
-=======
-#: pl_exec.c:3699
->>>>>>> 185876a6
 #, c-format
 msgid "RAISE without parameters cannot be used outside an exception handler"
 msgstr "RAISE без параметрів не можна використовувати поза блоком обробника винятків"
 
-<<<<<<< HEAD
 #: pl_exec.c:3827
-=======
-#: pl_exec.c:3793
->>>>>>> 185876a6
 #, c-format
 msgid "RAISE statement option cannot be null"
 msgstr "Параметром оператора RAISE не може бути null"
 
-<<<<<<< HEAD
 #: pl_exec.c:3897
-=======
-#: pl_exec.c:3863
->>>>>>> 185876a6
 #, c-format
 msgid "%s"
 msgstr "%s"
 
-<<<<<<< HEAD
 #: pl_exec.c:3952
-=======
-#: pl_exec.c:3918
->>>>>>> 185876a6
 #, c-format
 msgid "assertion failed"
 msgstr "порушення істинності"
 
-<<<<<<< HEAD
 #: pl_exec.c:4317 pl_exec.c:4506
-=======
-#: pl_exec.c:4277 pl_exec.c:4465
->>>>>>> 185876a6
 #, c-format
 msgid "cannot COPY to/from client in PL/pgSQL"
 msgstr "в PL/pgSQL не можна виконати COPY за участю клієнта"
 
-<<<<<<< HEAD
 #: pl_exec.c:4323
-=======
-#: pl_exec.c:4283
->>>>>>> 185876a6
 #, c-format
 msgid "unsupported transaction command in PL/pgSQL"
 msgstr "непідтримувана транзакційна команда в PL/pgSQL"
 
-<<<<<<< HEAD
 #: pl_exec.c:4346 pl_exec.c:4535
-=======
-#: pl_exec.c:4306 pl_exec.c:4494
->>>>>>> 185876a6
 #, c-format
 msgid "INTO used with a command that cannot return data"
 msgstr "INTO використаний з командою, що не може повертати дані"
 
-<<<<<<< HEAD
 #: pl_exec.c:4369 pl_exec.c:4558
-=======
-#: pl_exec.c:4329 pl_exec.c:4517
->>>>>>> 185876a6
 #, c-format
 msgid "query returned no rows"
 msgstr "запит не повернув рядки"
 
-<<<<<<< HEAD
 #: pl_exec.c:4391 pl_exec.c:4577 pl_exec.c:5729
-=======
-#: pl_exec.c:4351 pl_exec.c:4536 pl_exec.c:5685
->>>>>>> 185876a6
 #, c-format
 msgid "query returned more than one row"
 msgstr "запит повернув декілька рядків"
 
-<<<<<<< HEAD
 #: pl_exec.c:4393
-=======
-#: pl_exec.c:4353
->>>>>>> 185876a6
 #, c-format
 msgid "Make sure the query returns a single row, or use LIMIT 1."
 msgstr "Переконайтеся, що запит повертає один рядок, або використовуйте LIMIT 1."
 
-<<<<<<< HEAD
 #: pl_exec.c:4409
-=======
-#: pl_exec.c:4369
->>>>>>> 185876a6
 #, c-format
 msgid "query has no destination for result data"
 msgstr "запит не має призначення для даних результату"
 
-<<<<<<< HEAD
 #: pl_exec.c:4410
-=======
-#: pl_exec.c:4370
->>>>>>> 185876a6
 #, c-format
 msgid "If you want to discard the results of a SELECT, use PERFORM instead."
 msgstr "Якщо ви хочете відкинути результати SELECT, використайте PERFORM."
 
-<<<<<<< HEAD
 #: pl_exec.c:4498
-=======
-#: pl_exec.c:4457
->>>>>>> 185876a6
 #, c-format
 msgid "EXECUTE of SELECT ... INTO is not implemented"
 msgstr "EXECUTE виразу SELECT ... INTO не реалізовано"
 
-<<<<<<< HEAD
 #: pl_exec.c:4499
-=======
-#: pl_exec.c:4458
->>>>>>> 185876a6
 #, c-format
 msgid "You might want to use EXECUTE ... INTO or EXECUTE CREATE TABLE ... AS instead."
 msgstr "Альтернативою може стати EXECUTE ... INTO або EXECUTE CREATE TABLE ... AS."
 
-<<<<<<< HEAD
 #: pl_exec.c:4512
-=======
-#: pl_exec.c:4471
->>>>>>> 185876a6
 #, c-format
 msgid "EXECUTE of transaction commands is not implemented"
 msgstr "EXECUTE з транзакційними командами не реалізовано"
 
-<<<<<<< HEAD
 #: pl_exec.c:4822 pl_exec.c:4910
-=======
-#: pl_exec.c:4772 pl_exec.c:4860
->>>>>>> 185876a6
 #, c-format
 msgid "cursor variable \"%s\" is null"
 msgstr "змінна курсора \"%s\" дорівнює null"
 
-<<<<<<< HEAD
 #: pl_exec.c:4833 pl_exec.c:4921
-=======
-#: pl_exec.c:4783 pl_exec.c:4871
->>>>>>> 185876a6
 #, c-format
 msgid "cursor \"%s\" does not exist"
 msgstr "курсор \"%s\" не існує"
 
-<<<<<<< HEAD
 #: pl_exec.c:4846
-=======
-#: pl_exec.c:4796
->>>>>>> 185876a6
 #, c-format
 msgid "relative or absolute cursor position is null"
 msgstr "відносна або абсолютна позиція курсора дорівнює null"
 
-<<<<<<< HEAD
 #: pl_exec.c:5084 pl_exec.c:5179
-=======
-#: pl_exec.c:5040 pl_exec.c:5135
->>>>>>> 185876a6
 #, c-format
 msgid "null value cannot be assigned to variable \"%s\" declared NOT NULL"
 msgstr "значення null не можна призначити змінній \"%s\", оголошеній NOT NULL"
 
-<<<<<<< HEAD
 #: pl_exec.c:5160
-=======
-#: pl_exec.c:5116
->>>>>>> 185876a6
 #, c-format
 msgid "cannot assign non-composite value to a row variable"
 msgstr "змінній типу кортеж можна призначити лише складене значення"
 
-<<<<<<< HEAD
 #: pl_exec.c:5192
-=======
-#: pl_exec.c:5148
->>>>>>> 185876a6
 #, c-format
 msgid "cannot assign non-composite value to a record variable"
 msgstr "змінній типу запис можна призначити лише складене значення"
 
-<<<<<<< HEAD
 #: pl_exec.c:5243
-=======
-#: pl_exec.c:5199
->>>>>>> 185876a6
 #, c-format
 msgid "cannot assign to system column \"%s\""
 msgstr "призначити значення системному стовпцю \"%s\" не можна"
 
-<<<<<<< HEAD
 #: pl_exec.c:5692
 #, c-format
 msgid "query did not return data"
@@ -758,84 +478,32 @@
 msgstr "запит не є SELECT"
 
 #: pl_exec.c:6620 pl_exec.c:6660 pl_exec.c:6700
-=======
-#: pl_exec.c:5648
-#, c-format
-msgid "query did not return data"
-msgstr "запит не повернув даних"
-
-#: pl_exec.c:5649 pl_exec.c:5661 pl_exec.c:5686 pl_exec.c:5762 pl_exec.c:5767
-#, c-format
-msgid "query: %s"
-msgstr "запит: %s"
-
-#: pl_exec.c:5657
-#, c-format
-msgid "query returned %d column"
-msgid_plural "query returned %d columns"
-msgstr[0] "запит повернув %d колонку"
-msgstr[1] "запит повернув %d колонки"
-msgstr[2] "запит повернув %d колонок"
-msgstr[3] "запит повернув %d колонок"
-
-#: pl_exec.c:5761
-#, c-format
-msgid "query is SELECT INTO, but it should be plain SELECT"
-msgstr "запит є SELECT INTO, але має бути звичайним SELECT"
-
-#: pl_exec.c:5766
-#, c-format
-msgid "query is not a SELECT"
-msgstr "запит не є SELECT"
-
-#: pl_exec.c:6576 pl_exec.c:6616 pl_exec.c:6656
->>>>>>> 185876a6
 #, c-format
 msgid "type of parameter %d (%s) does not match that when preparing the plan (%s)"
 msgstr "тип параметру %d (%s) не відповідає тому, з котрим тривала підготовка плану (%s)"
 
-<<<<<<< HEAD
 #: pl_exec.c:7111 pl_exec.c:7145 pl_exec.c:7219 pl_exec.c:7245
-=======
-#: pl_exec.c:7067 pl_exec.c:7101 pl_exec.c:7175 pl_exec.c:7201
->>>>>>> 185876a6
 #, c-format
 msgid "number of source and target fields in assignment does not match"
 msgstr "кількість вихідних і цільових полів у присвоюванні не збігається"
 
 #. translator: %s represents a name of an extra check
-<<<<<<< HEAD
 #: pl_exec.c:7113 pl_exec.c:7147 pl_exec.c:7221 pl_exec.c:7247
-=======
-#: pl_exec.c:7069 pl_exec.c:7103 pl_exec.c:7177 pl_exec.c:7203
->>>>>>> 185876a6
 #, c-format
 msgid "%s check of %s is active."
 msgstr "%s перевірка %s активна."
 
-<<<<<<< HEAD
 #: pl_exec.c:7117 pl_exec.c:7151 pl_exec.c:7225 pl_exec.c:7251
-=======
-#: pl_exec.c:7073 pl_exec.c:7107 pl_exec.c:7181 pl_exec.c:7207
->>>>>>> 185876a6
 #, c-format
 msgid "Make sure the query returns the exact list of columns."
 msgstr "Переконайтеся, що запит повертає точний список стовпців."
 
-<<<<<<< HEAD
 #: pl_exec.c:7638
-=======
-#: pl_exec.c:7594
->>>>>>> 185876a6
 #, c-format
 msgid "record \"%s\" is not assigned yet"
 msgstr "запис \"%s\" ще не призначено"
 
-<<<<<<< HEAD
 #: pl_exec.c:7639
-=======
-#: pl_exec.c:7595
->>>>>>> 185876a6
 #, c-format
 msgid "The tuple structure of a not-yet-assigned record is indeterminate."
 msgstr "Для запису, котрому не призначене значення, структура кортежа не визначена."
@@ -877,185 +545,104 @@
 msgid "FOR over EXECUTE statement"
 msgstr "FOR за результатами EXECUTE"
 
-<<<<<<< HEAD
 #: pl_gram.y:487
-=======
-#: pl_gram.y:485
->>>>>>> 185876a6
 #, c-format
 msgid "block label must be placed before DECLARE, not after"
 msgstr "мітка блоку повинна бути розміщена до DECLARE, а не після"
 
-<<<<<<< HEAD
 #: pl_gram.y:507
-=======
-#: pl_gram.y:505
->>>>>>> 185876a6
 #, c-format
 msgid "collations are not supported by type %s"
 msgstr "тип %s не підтримує правила сортування"
 
-<<<<<<< HEAD
 #: pl_gram.y:526
-=======
-#: pl_gram.y:524
->>>>>>> 185876a6
 #, c-format
 msgid "variable \"%s\" must have a default value, since it's declared NOT NULL"
 msgstr "змінна \"%s\" повинна мати значення за замовчуванням після того, як вона оголошена як NOT NULL"
 
-<<<<<<< HEAD
 #: pl_gram.y:674 pl_gram.y:689 pl_gram.y:715
-=======
-#: pl_gram.y:672 pl_gram.y:687 pl_gram.y:713
->>>>>>> 185876a6
 #, c-format
 msgid "variable \"%s\" does not exist"
 msgstr "змінної \"%s\" не існує"
 
-<<<<<<< HEAD
 #: pl_gram.y:733 pl_gram.y:761
 msgid "duplicate declaration"
 msgstr "дублікат оголошення"
 
 #: pl_gram.y:744 pl_gram.y:772
-=======
-#: pl_gram.y:731 pl_gram.y:759
-msgid "duplicate declaration"
-msgstr "дублікат оголошення"
-
-#: pl_gram.y:742 pl_gram.y:770
->>>>>>> 185876a6
 #, c-format
 msgid "variable \"%s\" shadows a previously defined variable"
 msgstr "змінна \"%s\" приховує раніше оголошену змінну"
 
-<<<<<<< HEAD
 #: pl_gram.y:1044
-=======
-#: pl_gram.y:1042
->>>>>>> 185876a6
 #, c-format
 msgid "diagnostics item %s is not allowed in GET STACKED DIAGNOSTICS"
 msgstr "команда GET STACKED DIAGNOSTICS не дозволяє елемент діагностування %s"
 
-<<<<<<< HEAD
 #: pl_gram.y:1062
-=======
-#: pl_gram.y:1060
->>>>>>> 185876a6
 #, c-format
 msgid "diagnostics item %s is not allowed in GET CURRENT DIAGNOSTICS"
 msgstr "команда GET CURRENT DIAGNOSTICS не дозволяє елемент діагностування %s"
 
-<<<<<<< HEAD
 #: pl_gram.y:1157
 msgid "unrecognized GET DIAGNOSTICS item"
 msgstr "нерозпізнаний елемент GET DIAGNOSTICS"
 
 #: pl_gram.y:1173 pl_gram.y:3558
-=======
-#: pl_gram.y:1155
-msgid "unrecognized GET DIAGNOSTICS item"
-msgstr "нерозпізнаний елемент GET DIAGNOSTICS"
-
-#: pl_gram.y:1171 pl_gram.y:3549
->>>>>>> 185876a6
 #, c-format
 msgid "\"%s\" is not a scalar variable"
 msgstr "\"%s\" не є скалярною змінною"
 
-<<<<<<< HEAD
 #: pl_gram.y:1403 pl_gram.y:1597
-=======
-#: pl_gram.y:1401 pl_gram.y:1595
->>>>>>> 185876a6
 #, c-format
 msgid "loop variable of loop over rows must be a record variable or list of scalar variables"
 msgstr "змінна циклу по кортежах повинна бути змінною типу запис або списком скалярних змінних"
 
-<<<<<<< HEAD
 #: pl_gram.y:1438
-=======
-#: pl_gram.y:1436
->>>>>>> 185876a6
 #, c-format
 msgid "cursor FOR loop must have only one target variable"
 msgstr "курсор в циклі FOR повинен мати лише одну цільову змінну"
 
-<<<<<<< HEAD
 #: pl_gram.y:1445
-=======
-#: pl_gram.y:1443
->>>>>>> 185876a6
 #, c-format
 msgid "cursor FOR loop must use a bound cursor variable"
 msgstr "цикл курсора FOR повинен використовувати обмежуючу змінну курсора"
 
-<<<<<<< HEAD
 #: pl_gram.y:1536
-=======
-#: pl_gram.y:1534
->>>>>>> 185876a6
 #, c-format
 msgid "integer FOR loop must have only one target variable"
 msgstr "цілочисельний цикл FOR повинен мати лише одну цільову змінну"
 
-<<<<<<< HEAD
 #: pl_gram.y:1570
-=======
-#: pl_gram.y:1568
->>>>>>> 185876a6
 #, c-format
 msgid "cannot specify REVERSE in query FOR loop"
 msgstr "в циклі FOR з запитом не можна вказати REVERSE"
 
-<<<<<<< HEAD
 #: pl_gram.y:1700
-=======
-#: pl_gram.y:1698
->>>>>>> 185876a6
 #, c-format
 msgid "loop variable of FOREACH must be a known variable or list of variables"
 msgstr "змінній циклу FOREACH повинна бути відома змінна або список змінних"
 
-<<<<<<< HEAD
 #: pl_gram.y:1742
-=======
-#: pl_gram.y:1740
->>>>>>> 185876a6
 #, c-format
 msgid "there is no label \"%s\" attached to any block or loop enclosing this statement"
 msgstr "в блоку або циклу, розділеному цим оператором, немає мітки \"%s\""
 
-<<<<<<< HEAD
 #: pl_gram.y:1750
-=======
-#: pl_gram.y:1748
->>>>>>> 185876a6
 #, c-format
 msgid "block label \"%s\" cannot be used in CONTINUE"
 msgstr "мітку блока \"%s\" не можна використовувати в CONTINUE"
 
-<<<<<<< HEAD
 #: pl_gram.y:1765
-=======
-#: pl_gram.y:1763
->>>>>>> 185876a6
 #, c-format
 msgid "EXIT cannot be used outside a loop, unless it has a label"
 msgstr "EXIT можна використовувати поза циклом, тільки з зазначенням мітки"
 
-<<<<<<< HEAD
 #: pl_gram.y:1766
-=======
-#: pl_gram.y:1764
->>>>>>> 185876a6
 #, c-format
 msgid "CONTINUE cannot be used outside a loop"
 msgstr "CONTINUE не можна використовувати поза циклом"
 
-<<<<<<< HEAD
 #: pl_gram.y:1790 pl_gram.y:1828 pl_gram.y:1876 pl_gram.y:3005 pl_gram.y:3093
 #: pl_gram.y:3204 pl_gram.y:3957
 msgid "unexpected end of function definition"
@@ -1076,98 +663,44 @@
 msgstr "помилка синтаксису, очікувався \"FOR\""
 
 #: pl_gram.y:2193
-=======
-#: pl_gram.y:1788 pl_gram.y:1826 pl_gram.y:1874 pl_gram.y:2998 pl_gram.y:3084
-#: pl_gram.y:3195 pl_gram.y:3948
-msgid "unexpected end of function definition"
-msgstr "неочікуваний кінец визначення функції"
-
-#: pl_gram.y:1894 pl_gram.y:1918 pl_gram.y:1934 pl_gram.y:1940 pl_gram.y:2061
-#: pl_gram.y:2069 pl_gram.y:2083 pl_gram.y:2178 pl_gram.y:2402 pl_gram.y:2492
-#: pl_gram.y:2649 pl_gram.y:3791 pl_gram.y:3852 pl_gram.y:3929
-msgid "syntax error"
-msgstr "синтаксична помилка"
-
-#: pl_gram.y:1922 pl_gram.y:1924 pl_gram.y:2406 pl_gram.y:2408
-msgid "invalid SQLSTATE code"
-msgstr "неприпустимий код SQLSTATE"
-
-#: pl_gram.y:2126
-msgid "syntax error, expected \"FOR\""
-msgstr "помилка синтаксису, очікувався \"FOR\""
-
-#: pl_gram.y:2187
->>>>>>> 185876a6
 #, c-format
 msgid "FETCH statement cannot return multiple rows"
 msgstr "Оператор FETCH не може повернути декілька рядків"
 
-<<<<<<< HEAD
 #: pl_gram.y:2290
-=======
-#: pl_gram.y:2284
->>>>>>> 185876a6
 #, c-format
 msgid "cursor variable must be a simple variable"
 msgstr "змінна-курсор повинна бути простою змінною"
 
-<<<<<<< HEAD
 #: pl_gram.y:2296
-=======
-#: pl_gram.y:2290
->>>>>>> 185876a6
 #, c-format
 msgid "variable \"%s\" must be of type cursor or refcursor"
 msgstr "змінна \"%s\" повинна бути типу cursor або refcursor"
 
-<<<<<<< HEAD
 #: pl_gram.y:2627 pl_gram.y:2638
-=======
-#: pl_gram.y:2620 pl_gram.y:2631
->>>>>>> 185876a6
 #, c-format
 msgid "\"%s\" is not a known variable"
 msgstr "\"%s\" - невідома змінна"
 
-<<<<<<< HEAD
 #: pl_gram.y:2744 pl_gram.y:2754 pl_gram.y:2910
 msgid "mismatched parentheses"
 msgstr "неузгоджені дужки"
 
 #: pl_gram.y:2758
-=======
-#: pl_gram.y:2737 pl_gram.y:2747 pl_gram.y:2903
-msgid "mismatched parentheses"
-msgstr "неузгоджені дужки"
-
-#: pl_gram.y:2751
->>>>>>> 185876a6
 #, c-format
 msgid "missing \"%s\" at end of SQL expression"
 msgstr "пропущено \"%s\" в кінці виразу SQL"
 
-<<<<<<< HEAD
 #: pl_gram.y:2764
-=======
-#: pl_gram.y:2757
->>>>>>> 185876a6
 #, c-format
 msgid "missing \"%s\" at end of SQL statement"
 msgstr "пропущено \"%s\" в кінці оператора SQL"
 
-<<<<<<< HEAD
 #: pl_gram.y:2781
 msgid "missing expression"
 msgstr "пропущено вираз"
 
 #: pl_gram.y:2783
-=======
-#: pl_gram.y:2774
-msgid "missing expression"
-msgstr "пропущено вираз"
-
-#: pl_gram.y:2776
->>>>>>> 185876a6
 msgid "missing SQL statement"
 msgstr "пропущений оператор SQL"
 
@@ -1183,159 +716,86 @@
 msgid "INTO specified more than once"
 msgstr "INTO вказано неодноразово"
 
-<<<<<<< HEAD
 #: pl_gram.y:3185
 msgid "expected FROM or IN"
 msgstr "очікувалось FROM або IN"
 
 #: pl_gram.y:3246
-=======
-#: pl_gram.y:3176
-msgid "expected FROM or IN"
-msgstr "очікувалось FROM або IN"
-
-#: pl_gram.y:3237
->>>>>>> 185876a6
 #, c-format
 msgid "RETURN cannot have a parameter in function returning set"
 msgstr "В функції, яка повертає набір, RETURN не може мати параметр"
 
-<<<<<<< HEAD
 #: pl_gram.y:3247
-=======
-#: pl_gram.y:3238
->>>>>>> 185876a6
 #, c-format
 msgid "Use RETURN NEXT or RETURN QUERY."
 msgstr "Використайте RETURN NEXT або RETURN QUERY."
 
-<<<<<<< HEAD
 #: pl_gram.y:3257
-=======
-#: pl_gram.y:3248
->>>>>>> 185876a6
 #, c-format
 msgid "RETURN cannot have a parameter in a procedure"
 msgstr "В процедурі RETURN не може мати параметр"
 
-<<<<<<< HEAD
 #: pl_gram.y:3262
-=======
-#: pl_gram.y:3253
->>>>>>> 185876a6
 #, c-format
 msgid "RETURN cannot have a parameter in function returning void"
 msgstr "В функції, яка не повертає нічого, RETURN не може мати параметр"
 
-<<<<<<< HEAD
 #: pl_gram.y:3271
-=======
-#: pl_gram.y:3262
->>>>>>> 185876a6
 #, c-format
 msgid "RETURN cannot have a parameter in function with OUT parameters"
 msgstr "В функції з параметрами OUT, RETURN не може мати параметр"
 
-<<<<<<< HEAD
 #: pl_gram.y:3334
-=======
-#: pl_gram.y:3325
->>>>>>> 185876a6
 #, c-format
 msgid "RETURN NEXT cannot have a parameter in function with OUT parameters"
 msgstr "В функції з параметрами OUT, RETURN NEXT не може мати параметр"
 
-<<<<<<< HEAD
 #: pl_gram.y:3500
-=======
-#: pl_gram.y:3433
-#, c-format
-msgid "variable \"%s\" is declared CONSTANT"
-msgstr "змінна \"%s\" оголошена як CONSTANT"
-
-#: pl_gram.y:3491
->>>>>>> 185876a6
 #, c-format
 msgid "record variable cannot be part of multiple-item INTO list"
 msgstr "змінна типу запис не може бути частиною списка INTO з декількома елементами"
 
-<<<<<<< HEAD
 #: pl_gram.y:3546
-=======
-#: pl_gram.y:3537
->>>>>>> 185876a6
 #, c-format
 msgid "too many INTO variables specified"
 msgstr "вказано занадто багато змінних INTO"
 
-<<<<<<< HEAD
 #: pl_gram.y:3754
-=======
-#: pl_gram.y:3745
->>>>>>> 185876a6
 #, c-format
 msgid "end label \"%s\" specified for unlabeled block"
 msgstr "кінцева мітка \"%s\" вказана для невідміченого блоку"
 
-<<<<<<< HEAD
 #: pl_gram.y:3761
-=======
-#: pl_gram.y:3752
->>>>>>> 185876a6
 #, c-format
 msgid "end label \"%s\" differs from block's label \"%s\""
 msgstr "кінцева мітка \"%s\" відрізняється від мітки блоку \"%s\""
 
-<<<<<<< HEAD
 #: pl_gram.y:3795
-=======
-#: pl_gram.y:3786
->>>>>>> 185876a6
 #, c-format
 msgid "cursor \"%s\" has no arguments"
 msgstr "курсор \"%s\" не має аргументів"
 
-<<<<<<< HEAD
 #: pl_gram.y:3809
-=======
-#: pl_gram.y:3800
->>>>>>> 185876a6
 #, c-format
 msgid "cursor \"%s\" has arguments"
 msgstr "курсор \"%s\" має аргументи"
 
-<<<<<<< HEAD
 #: pl_gram.y:3851
-=======
-#: pl_gram.y:3842
->>>>>>> 185876a6
 #, c-format
 msgid "cursor \"%s\" has no argument named \"%s\""
 msgstr "курсор \"%s\" не має аргументу \"%s\""
 
-<<<<<<< HEAD
 #: pl_gram.y:3871
-=======
-#: pl_gram.y:3862
->>>>>>> 185876a6
 #, c-format
 msgid "value for parameter \"%s\" of cursor \"%s\" specified more than once"
 msgstr "значення параметра \"%s\" курсора \"%s\" вказано неодноразово"
 
-<<<<<<< HEAD
 #: pl_gram.y:3896
-=======
-#: pl_gram.y:3887
->>>>>>> 185876a6
 #, c-format
 msgid "not enough arguments for cursor \"%s\""
 msgstr "недостатньо аргументів для курсора \"%s\""
 
-<<<<<<< HEAD
 #: pl_gram.y:3903
-=======
-#: pl_gram.y:3894
->>>>>>> 185876a6
 #, c-format
 msgid "too many arguments for cursor \"%s\""
 msgstr "занадто багато аргументів для курсора \"%s\""

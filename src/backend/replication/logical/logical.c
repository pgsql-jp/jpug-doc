/*-------------------------------------------------------------------------
 * logical.c
 *	   PostgreSQL logical decoding coordination
 *
 * Copyright (c) 2012-2025, PostgreSQL Global Development Group
 *
 * IDENTIFICATION
 *	  src/backend/replication/logical/logical.c
 *
 * NOTES
 *	  This file coordinates interaction between the various modules that
 *	  together provide logical decoding, primarily by providing so
 *	  called LogicalDecodingContexts. The goal is to encapsulate most of the
 *	  internal complexity for consumers of logical decoding, so they can
 *	  create and consume a changestream with a low amount of code. Builtin
 *	  consumers are the walsender and SQL SRF interface, but it's possible to
 *	  add further ones without changing core code, e.g. to consume changes in
 *	  a bgworker.
 *
 *	  The idea is that a consumer provides three callbacks, one to read WAL,
 *	  one to prepare a data write, and a final one for actually writing since
 *	  their implementation depends on the type of consumer.  Check
 *	  logicalfuncs.c for an example implementation of a fairly simple consumer
 *	  and an implementation of a WAL reading callback that's suitable for
 *	  simple consumers.
 *-------------------------------------------------------------------------
 */

#include "postgres.h"

#include "access/xact.h"
#include "access/xlog_internal.h"
#include "access/xlogutils.h"
#include "fmgr.h"
#include "miscadmin.h"
#include "pgstat.h"
#include "replication/decode.h"
#include "replication/logical.h"
#include "replication/reorderbuffer.h"
#include "replication/slotsync.h"
#include "replication/snapbuild.h"
#include "storage/proc.h"
#include "storage/procarray.h"
#include "utils/builtins.h"
#include "utils/injection_point.h"
#include "utils/inval.h"
#include "utils/memutils.h"

/* data for errcontext callback */
typedef struct LogicalErrorCallbackState
{
	LogicalDecodingContext *ctx;
	const char *callback_name;
	XLogRecPtr	report_location;
} LogicalErrorCallbackState;

/* wrappers around output plugin callbacks */
static void output_plugin_error_callback(void *arg);
static void startup_cb_wrapper(LogicalDecodingContext *ctx, OutputPluginOptions *opt,
							   bool is_init);
static void shutdown_cb_wrapper(LogicalDecodingContext *ctx);
static void begin_cb_wrapper(ReorderBuffer *cache, ReorderBufferTXN *txn);
static void commit_cb_wrapper(ReorderBuffer *cache, ReorderBufferTXN *txn,
							  XLogRecPtr commit_lsn);
static void begin_prepare_cb_wrapper(ReorderBuffer *cache, ReorderBufferTXN *txn);
static void prepare_cb_wrapper(ReorderBuffer *cache, ReorderBufferTXN *txn,
							   XLogRecPtr prepare_lsn);
static void commit_prepared_cb_wrapper(ReorderBuffer *cache, ReorderBufferTXN *txn,
									   XLogRecPtr commit_lsn);
static void rollback_prepared_cb_wrapper(ReorderBuffer *cache, ReorderBufferTXN *txn,
										 XLogRecPtr prepare_end_lsn, TimestampTz prepare_time);
static void change_cb_wrapper(ReorderBuffer *cache, ReorderBufferTXN *txn,
							  Relation relation, ReorderBufferChange *change);
static void truncate_cb_wrapper(ReorderBuffer *cache, ReorderBufferTXN *txn,
								int nrelations, Relation relations[], ReorderBufferChange *change);
static void message_cb_wrapper(ReorderBuffer *cache, ReorderBufferTXN *txn,
							   XLogRecPtr message_lsn, bool transactional,
							   const char *prefix, Size message_size, const char *message);

/* streaming callbacks */
static void stream_start_cb_wrapper(ReorderBuffer *cache, ReorderBufferTXN *txn,
									XLogRecPtr first_lsn);
static void stream_stop_cb_wrapper(ReorderBuffer *cache, ReorderBufferTXN *txn,
								   XLogRecPtr last_lsn);
static void stream_abort_cb_wrapper(ReorderBuffer *cache, ReorderBufferTXN *txn,
									XLogRecPtr abort_lsn);
static void stream_prepare_cb_wrapper(ReorderBuffer *cache, ReorderBufferTXN *txn,
									  XLogRecPtr prepare_lsn);
static void stream_commit_cb_wrapper(ReorderBuffer *cache, ReorderBufferTXN *txn,
									 XLogRecPtr commit_lsn);
static void stream_change_cb_wrapper(ReorderBuffer *cache, ReorderBufferTXN *txn,
									 Relation relation, ReorderBufferChange *change);
static void stream_message_cb_wrapper(ReorderBuffer *cache, ReorderBufferTXN *txn,
									  XLogRecPtr message_lsn, bool transactional,
									  const char *prefix, Size message_size, const char *message);
static void stream_truncate_cb_wrapper(ReorderBuffer *cache, ReorderBufferTXN *txn,
									   int nrelations, Relation relations[], ReorderBufferChange *change);

/* callback to update txn's progress */
static void update_progress_txn_cb_wrapper(ReorderBuffer *cache,
										   ReorderBufferTXN *txn,
										   XLogRecPtr lsn);

static void LoadOutputPlugin(OutputPluginCallbacks *callbacks, const char *plugin);

/*
 * Make sure the current settings & environment are capable of doing logical
 * decoding.
 */
void
CheckLogicalDecodingRequirements(void)
{
	CheckSlotRequirements();

	/*
	 * NB: Adding a new requirement likely means that RestoreSlotFromDisk()
	 * needs the same check.
	 */

	if (wal_level < WAL_LEVEL_LOGICAL)
		ereport(ERROR,
				(errcode(ERRCODE_OBJECT_NOT_IN_PREREQUISITE_STATE),
				 errmsg("logical decoding requires \"wal_level\" >= \"logical\"")));

	if (MyDatabaseId == InvalidOid)
		ereport(ERROR,
				(errcode(ERRCODE_OBJECT_NOT_IN_PREREQUISITE_STATE),
				 errmsg("logical decoding requires a database connection")));

	if (RecoveryInProgress())
	{
		/*
		 * This check may have race conditions, but whenever
		 * XLOG_PARAMETER_CHANGE indicates that wal_level has changed, we
		 * verify that there are no existing logical replication slots. And to
		 * avoid races around creating a new slot,
		 * CheckLogicalDecodingRequirements() is called once before creating
		 * the slot, and once when logical decoding is initially starting up.
		 */
		if (GetActiveWalLevelOnStandby() < WAL_LEVEL_LOGICAL)
			ereport(ERROR,
					(errcode(ERRCODE_OBJECT_NOT_IN_PREREQUISITE_STATE),
					 errmsg("logical decoding on standby requires \"wal_level\" >= \"logical\" on the primary")));
	}
}

/*
 * Helper function for CreateInitDecodingContext() and
 * CreateDecodingContext() performing common tasks.
 */
static LogicalDecodingContext *
StartupDecodingContext(List *output_plugin_options,
					   XLogRecPtr start_lsn,
					   TransactionId xmin_horizon,
					   bool need_full_snapshot,
					   bool fast_forward,
					   bool in_create,
					   XLogReaderRoutine *xl_routine,
					   LogicalOutputPluginWriterPrepareWrite prepare_write,
					   LogicalOutputPluginWriterWrite do_write,
					   LogicalOutputPluginWriterUpdateProgress update_progress)
{
	ReplicationSlot *slot;
	MemoryContext context,
				old_context;
	LogicalDecodingContext *ctx;

	/* shorter lines... */
	slot = MyReplicationSlot;

	context = AllocSetContextCreate(CurrentMemoryContext,
									"Logical decoding context",
									ALLOCSET_DEFAULT_SIZES);
	old_context = MemoryContextSwitchTo(context);
	ctx = palloc0(sizeof(LogicalDecodingContext));

	ctx->context = context;

	/*
	 * (re-)load output plugins, so we detect a bad (removed) output plugin
	 * now.
	 */
	if (!fast_forward)
		LoadOutputPlugin(&ctx->callbacks, NameStr(slot->data.plugin));

	/*
	 * Now that the slot's xmin has been set, we can announce ourselves as a
	 * logical decoding backend which doesn't need to be checked individually
	 * when computing the xmin horizon because the xmin is enforced via
	 * replication slots.
	 *
	 * We can only do so if we're outside of a transaction (i.e. the case when
	 * streaming changes via walsender), otherwise an already setup
	 * snapshot/xid would end up being ignored. That's not a particularly
	 * bothersome restriction since the SQL interface can't be used for
	 * streaming anyway.
	 */
	if (!IsTransactionOrTransactionBlock())
	{
		LWLockAcquire(ProcArrayLock, LW_EXCLUSIVE);
		MyProc->statusFlags |= PROC_IN_LOGICAL_DECODING;
		ProcGlobal->statusFlags[MyProc->pgxactoff] = MyProc->statusFlags;
		LWLockRelease(ProcArrayLock);
	}

	ctx->slot = slot;

	ctx->reader = XLogReaderAllocate(wal_segment_size, NULL, xl_routine, ctx);
	if (!ctx->reader)
		ereport(ERROR,
				(errcode(ERRCODE_OUT_OF_MEMORY),
				 errmsg("out of memory"),
				 errdetail("Failed while allocating a WAL reading processor.")));

	ctx->reorder = ReorderBufferAllocate();
	ctx->snapshot_builder =
		AllocateSnapshotBuilder(ctx->reorder, xmin_horizon, start_lsn,
								need_full_snapshot, in_create, slot->data.two_phase_at);

	ctx->reorder->private_data = ctx;

	/* wrap output plugin callbacks, so we can add error context information */
	ctx->reorder->begin = begin_cb_wrapper;
	ctx->reorder->apply_change = change_cb_wrapper;
	ctx->reorder->apply_truncate = truncate_cb_wrapper;
	ctx->reorder->commit = commit_cb_wrapper;
	ctx->reorder->message = message_cb_wrapper;

	/*
	 * To support streaming, we require start/stop/abort/commit/change
	 * callbacks. The message and truncate callbacks are optional, similar to
	 * regular output plugins. We however enable streaming when at least one
	 * of the methods is enabled so that we can easily identify missing
	 * methods.
	 *
	 * We decide it here, but only check it later in the wrappers.
	 */
	ctx->streaming = (ctx->callbacks.stream_start_cb != NULL) ||
		(ctx->callbacks.stream_stop_cb != NULL) ||
		(ctx->callbacks.stream_abort_cb != NULL) ||
		(ctx->callbacks.stream_commit_cb != NULL) ||
		(ctx->callbacks.stream_change_cb != NULL) ||
		(ctx->callbacks.stream_message_cb != NULL) ||
		(ctx->callbacks.stream_truncate_cb != NULL);

	/*
	 * streaming callbacks
	 *
	 * stream_message and stream_truncate callbacks are optional, so we do not
	 * fail with ERROR when missing, but the wrappers simply do nothing. We
	 * must set the ReorderBuffer callbacks to something, otherwise the calls
	 * from there will crash (we don't want to move the checks there).
	 */
	ctx->reorder->stream_start = stream_start_cb_wrapper;
	ctx->reorder->stream_stop = stream_stop_cb_wrapper;
	ctx->reorder->stream_abort = stream_abort_cb_wrapper;
	ctx->reorder->stream_prepare = stream_prepare_cb_wrapper;
	ctx->reorder->stream_commit = stream_commit_cb_wrapper;
	ctx->reorder->stream_change = stream_change_cb_wrapper;
	ctx->reorder->stream_message = stream_message_cb_wrapper;
	ctx->reorder->stream_truncate = stream_truncate_cb_wrapper;


	/*
	 * To support two-phase logical decoding, we require
	 * begin_prepare/prepare/commit-prepare/abort-prepare callbacks. The
	 * filter_prepare callback is optional. We however enable two-phase
	 * logical decoding when at least one of the methods is enabled so that we
	 * can easily identify missing methods.
	 *
	 * We decide it here, but only check it later in the wrappers.
	 */
	ctx->twophase = (ctx->callbacks.begin_prepare_cb != NULL) ||
		(ctx->callbacks.prepare_cb != NULL) ||
		(ctx->callbacks.commit_prepared_cb != NULL) ||
		(ctx->callbacks.rollback_prepared_cb != NULL) ||
		(ctx->callbacks.stream_prepare_cb != NULL) ||
		(ctx->callbacks.filter_prepare_cb != NULL);

	/*
	 * Callback to support decoding at prepare time.
	 */
	ctx->reorder->begin_prepare = begin_prepare_cb_wrapper;
	ctx->reorder->prepare = prepare_cb_wrapper;
	ctx->reorder->commit_prepared = commit_prepared_cb_wrapper;
	ctx->reorder->rollback_prepared = rollback_prepared_cb_wrapper;

	/*
	 * Callback to support updating progress during sending data of a
	 * transaction (and its subtransactions) to the output plugin.
	 */
	ctx->reorder->update_progress_txn = update_progress_txn_cb_wrapper;

	ctx->out = makeStringInfo();
	ctx->prepare_write = prepare_write;
	ctx->write = do_write;
	ctx->update_progress = update_progress;

	ctx->output_plugin_options = output_plugin_options;

	ctx->fast_forward = fast_forward;

	MemoryContextSwitchTo(old_context);

	return ctx;
}

/*
 * Create a new decoding context, for a new logical slot.
 *
 * plugin -- contains the name of the output plugin
 * output_plugin_options -- contains options passed to the output plugin
 * need_full_snapshot -- if true, must obtain a snapshot able to read all
 *		tables; if false, one that can read only catalogs is acceptable.
 * restart_lsn -- if given as invalid, it's this routine's responsibility to
 *		mark WAL as reserved by setting a convenient restart_lsn for the slot.
 *		Otherwise, we set for decoding to start from the given LSN without
 *		marking WAL reserved beforehand.  In that scenario, it's up to the
 *		caller to guarantee that WAL remains available.
 * xl_routine -- XLogReaderRoutine for underlying XLogReader
 * prepare_write, do_write, update_progress --
 *		callbacks that perform the use-case dependent, actual, work.
 *
 * Needs to be called while in a memory context that's at least as long lived
 * as the decoding context because further memory contexts will be created
 * inside it.
 *
 * Returns an initialized decoding context after calling the output plugin's
 * startup function.
 */
LogicalDecodingContext *
CreateInitDecodingContext(const char *plugin,
						  List *output_plugin_options,
						  bool need_full_snapshot,
						  XLogRecPtr restart_lsn,
						  XLogReaderRoutine *xl_routine,
						  LogicalOutputPluginWriterPrepareWrite prepare_write,
						  LogicalOutputPluginWriterWrite do_write,
						  LogicalOutputPluginWriterUpdateProgress update_progress)
{
	TransactionId xmin_horizon = InvalidTransactionId;
	ReplicationSlot *slot;
	NameData	plugin_name;
	LogicalDecodingContext *ctx;
	MemoryContext old_context;

	/*
	 * On a standby, this check is also required while creating the slot.
	 * Check the comments in the function.
	 */
	CheckLogicalDecodingRequirements();

	/* shorter lines... */
	slot = MyReplicationSlot;

	/* first some sanity checks that are unlikely to be violated */
	if (slot == NULL)
		elog(ERROR, "cannot perform logical decoding without an acquired slot");

	if (plugin == NULL)
		elog(ERROR, "cannot initialize logical decoding without a specified plugin");

	/* Make sure the passed slot is suitable. These are user facing errors. */
	if (SlotIsPhysical(slot))
		ereport(ERROR,
				(errcode(ERRCODE_OBJECT_NOT_IN_PREREQUISITE_STATE),
				 errmsg("cannot use physical replication slot for logical decoding")));

	if (slot->data.database != MyDatabaseId)
		ereport(ERROR,
				(errcode(ERRCODE_OBJECT_NOT_IN_PREREQUISITE_STATE),
				 errmsg("replication slot \"%s\" was not created in this database",
						NameStr(slot->data.name))));

	if (IsTransactionState() &&
		GetTopTransactionIdIfAny() != InvalidTransactionId)
		ereport(ERROR,
				(errcode(ERRCODE_ACTIVE_SQL_TRANSACTION),
				 errmsg("cannot create logical replication slot in transaction that has performed writes")));

	/*
	 * Register output plugin name with slot.  We need the mutex to avoid
	 * concurrent reading of a partially copied string.  But we don't want any
	 * complicated code while holding a spinlock, so do namestrcpy() outside.
	 */
	namestrcpy(&plugin_name, plugin);
	SpinLockAcquire(&slot->mutex);
	slot->data.plugin = plugin_name;
	SpinLockRelease(&slot->mutex);

	if (XLogRecPtrIsInvalid(restart_lsn))
		ReplicationSlotReserveWal();
	else
	{
		SpinLockAcquire(&slot->mutex);
		slot->data.restart_lsn = restart_lsn;
		SpinLockRelease(&slot->mutex);
	}

	/* ----
	 * This is a bit tricky: We need to determine a safe xmin horizon to start
	 * decoding from, to avoid starting from a running xacts record referring
	 * to xids whose rows have been vacuumed or pruned
	 * already. GetOldestSafeDecodingTransactionId() returns such a value, but
	 * without further interlock its return value might immediately be out of
	 * date.
	 *
	 * So we have to acquire the ProcArrayLock to prevent computation of new
	 * xmin horizons by other backends, get the safe decoding xid, and inform
	 * the slot machinery about the new limit. Once that's done the
	 * ProcArrayLock can be released as the slot machinery now is
	 * protecting against vacuum.
	 *
	 * Note that, temporarily, the data, not just the catalog, xmin has to be
	 * reserved if a data snapshot is to be exported.  Otherwise the initial
	 * data snapshot created here is not guaranteed to be valid. After that
	 * the data xmin doesn't need to be managed anymore and the global xmin
	 * should be recomputed. As we are fine with losing the pegged data xmin
	 * after crash - no chance a snapshot would get exported anymore - we can
	 * get away with just setting the slot's
	 * effective_xmin. ReplicationSlotRelease will reset it again.
	 *
	 * ----
	 */
	LWLockAcquire(ProcArrayLock, LW_EXCLUSIVE);

	xmin_horizon = GetOldestSafeDecodingTransactionId(!need_full_snapshot);

	SpinLockAcquire(&slot->mutex);
	slot->effective_catalog_xmin = xmin_horizon;
	slot->data.catalog_xmin = xmin_horizon;
	if (need_full_snapshot)
		slot->effective_xmin = xmin_horizon;
	SpinLockRelease(&slot->mutex);

	ReplicationSlotsComputeRequiredXmin(true);

	LWLockRelease(ProcArrayLock);

	ReplicationSlotMarkDirty();
	ReplicationSlotSave();

	ctx = StartupDecodingContext(NIL, restart_lsn, xmin_horizon,
								 need_full_snapshot, false, true,
								 xl_routine, prepare_write, do_write,
								 update_progress);

	/* call output plugin initialization callback */
	old_context = MemoryContextSwitchTo(ctx->context);
	if (ctx->callbacks.startup_cb != NULL)
		startup_cb_wrapper(ctx, &ctx->options, true);
	MemoryContextSwitchTo(old_context);

	/*
	 * We allow decoding of prepared transactions when the two_phase is
	 * enabled at the time of slot creation, or when the two_phase option is
	 * given at the streaming start, provided the plugin supports all the
	 * callbacks for two-phase.
	 */
	ctx->twophase &= slot->data.two_phase;

	ctx->reorder->output_rewrites = ctx->options.receive_rewrites;

	return ctx;
}

/*
 * Create a new decoding context, for a logical slot that has previously been
 * used already.
 *
 * start_lsn
 *		The LSN at which to start decoding.  If InvalidXLogRecPtr, restart
 *		from the slot's confirmed_flush; otherwise, start from the specified
 *		location (but move it forwards to confirmed_flush if it's older than
 *		that, see below).
 *
 * output_plugin_options
 *		options passed to the output plugin.
 *
 * fast_forward
 *		bypass the generation of logical changes.
 *
 * xl_routine
 *		XLogReaderRoutine used by underlying xlogreader
 *
 * prepare_write, do_write, update_progress
 *		callbacks that have to be filled to perform the use-case dependent,
 *		actual work.
 *
 * Needs to be called while in a memory context that's at least as long lived
 * as the decoding context because further memory contexts will be created
 * inside it.
 *
 * Returns an initialized decoding context after calling the output plugin's
 * startup function.
 */
LogicalDecodingContext *
CreateDecodingContext(XLogRecPtr start_lsn,
					  List *output_plugin_options,
					  bool fast_forward,
					  XLogReaderRoutine *xl_routine,
					  LogicalOutputPluginWriterPrepareWrite prepare_write,
					  LogicalOutputPluginWriterWrite do_write,
					  LogicalOutputPluginWriterUpdateProgress update_progress)
{
	LogicalDecodingContext *ctx;
	ReplicationSlot *slot;
	MemoryContext old_context;

	/* shorter lines... */
	slot = MyReplicationSlot;

	/* first some sanity checks that are unlikely to be violated */
	if (slot == NULL)
		elog(ERROR, "cannot perform logical decoding without an acquired slot");

	/* make sure the passed slot is suitable, these are user facing errors */
	if (SlotIsPhysical(slot))
		ereport(ERROR,
				(errcode(ERRCODE_OBJECT_NOT_IN_PREREQUISITE_STATE),
				 errmsg("cannot use physical replication slot for logical decoding")));

	/*
	 * We need to access the system tables during decoding to build the
	 * logical changes unless we are in fast_forward mode where no changes are
	 * generated.
	 */
	if (slot->data.database != MyDatabaseId && !fast_forward)
		ereport(ERROR,
				(errcode(ERRCODE_OBJECT_NOT_IN_PREREQUISITE_STATE),
				 errmsg("replication slot \"%s\" was not created in this database",
						NameStr(slot->data.name))));

	/*
	 * The slots being synced from the primary can't be used for decoding as
	 * they are used after failover. However, we do allow advancing the LSNs
	 * during the synchronization of slots. See update_local_synced_slot.
	 */
	if (RecoveryInProgress() && slot->data.synced && !IsSyncingReplicationSlots())
		ereport(ERROR,
				errcode(ERRCODE_OBJECT_NOT_IN_PREREQUISITE_STATE),
				errmsg("cannot use replication slot \"%s\" for logical decoding",
					   NameStr(slot->data.name)),
				errdetail("This replication slot is being synchronized from the primary server."),
				errhint("Specify another replication slot."));

	/* slot must be valid to allow decoding */
	Assert(slot->data.invalidated == RS_INVAL_NONE);
	Assert(slot->data.restart_lsn != InvalidXLogRecPtr);

	if (start_lsn == InvalidXLogRecPtr)
	{
		/* continue from last position */
		start_lsn = slot->data.confirmed_flush;
	}
	else if (start_lsn < slot->data.confirmed_flush)
	{
		/*
		 * It might seem like we should error out in this case, but it's
		 * pretty common for a client to acknowledge a LSN it doesn't have to
		 * do anything for, and thus didn't store persistently, because the
		 * xlog records didn't result in anything relevant for logical
		 * decoding. Clients have to be able to do that to support synchronous
		 * replication.
		 *
		 * Starting at a different LSN than requested might not catch certain
		 * kinds of client errors; so the client may wish to check that
		 * confirmed_flush_lsn matches its expectations.
		 */
		elog(LOG, "%X/%X has been already streamed, forwarding to %X/%X",
			 LSN_FORMAT_ARGS(start_lsn),
			 LSN_FORMAT_ARGS(slot->data.confirmed_flush));

		start_lsn = slot->data.confirmed_flush;
	}

	ctx = StartupDecodingContext(output_plugin_options,
								 start_lsn, InvalidTransactionId, false,
								 fast_forward, false, xl_routine, prepare_write,
								 do_write, update_progress);

	/* call output plugin initialization callback */
	old_context = MemoryContextSwitchTo(ctx->context);
	if (ctx->callbacks.startup_cb != NULL)
		startup_cb_wrapper(ctx, &ctx->options, false);
	MemoryContextSwitchTo(old_context);

	/*
	 * We allow decoding of prepared transactions when the two_phase is
	 * enabled at the time of slot creation, or when the two_phase option is
	 * given at the streaming start, provided the plugin supports all the
	 * callbacks for two-phase.
	 */
	ctx->twophase &= (slot->data.two_phase || ctx->twophase_opt_given);

	/* Mark slot to allow two_phase decoding if not already marked */
	if (ctx->twophase && !slot->data.two_phase)
	{
		SpinLockAcquire(&slot->mutex);
		slot->data.two_phase = true;
		slot->data.two_phase_at = start_lsn;
		SpinLockRelease(&slot->mutex);
		ReplicationSlotMarkDirty();
		ReplicationSlotSave();
		SnapBuildSetTwoPhaseAt(ctx->snapshot_builder, start_lsn);
	}

	ctx->reorder->output_rewrites = ctx->options.receive_rewrites;

	ereport(LOG,
			(errmsg("starting logical decoding for slot \"%s\"",
					NameStr(slot->data.name)),
			 errdetail("Streaming transactions committing after %X/%X, reading WAL from %X/%X.",
					   LSN_FORMAT_ARGS(slot->data.confirmed_flush),
					   LSN_FORMAT_ARGS(slot->data.restart_lsn))));

	return ctx;
}

/*
 * Returns true if a consistent initial decoding snapshot has been built.
 */
bool
DecodingContextReady(LogicalDecodingContext *ctx)
{
	return SnapBuildCurrentState(ctx->snapshot_builder) == SNAPBUILD_CONSISTENT;
}

/*
 * Read from the decoding slot, until it is ready to start extracting changes.
 */
void
DecodingContextFindStartpoint(LogicalDecodingContext *ctx)
{
	ReplicationSlot *slot = ctx->slot;

	/* Initialize from where to start reading WAL. */
	XLogBeginRead(ctx->reader, slot->data.restart_lsn);

	elog(DEBUG1, "searching for logical decoding starting point, starting at %X/%X",
		 LSN_FORMAT_ARGS(slot->data.restart_lsn));

	/* Wait for a consistent starting point */
	for (;;)
	{
		XLogRecord *record;
		char	   *err = NULL;

		/* the read_page callback waits for new WAL */
		record = XLogReadRecord(ctx->reader, &err);
		if (err)
			elog(ERROR, "could not find logical decoding starting point: %s", err);
		if (!record)
			elog(ERROR, "could not find logical decoding starting point");

		LogicalDecodingProcessRecord(ctx, ctx->reader);

		/* only continue till we found a consistent spot */
		if (DecodingContextReady(ctx))
			break;

		CHECK_FOR_INTERRUPTS();
	}

	SpinLockAcquire(&slot->mutex);
	slot->data.confirmed_flush = ctx->reader->EndRecPtr;
	if (slot->data.two_phase)
		slot->data.two_phase_at = ctx->reader->EndRecPtr;
	SpinLockRelease(&slot->mutex);
}

/*
 * Free a previously allocated decoding context, invoking the shutdown
 * callback if necessary.
 */
void
FreeDecodingContext(LogicalDecodingContext *ctx)
{
	if (ctx->callbacks.shutdown_cb != NULL)
		shutdown_cb_wrapper(ctx);

	ReorderBufferFree(ctx->reorder);
	FreeSnapshotBuilder(ctx->snapshot_builder);
	XLogReaderFree(ctx->reader);
	MemoryContextDelete(ctx->context);
}

/*
 * Prepare a write using the context's output routine.
 */
void
OutputPluginPrepareWrite(struct LogicalDecodingContext *ctx, bool last_write)
{
	if (!ctx->accept_writes)
		elog(ERROR, "writes are only accepted in commit, begin and change callbacks");

	ctx->prepare_write(ctx, ctx->write_location, ctx->write_xid, last_write);
	ctx->prepared_write = true;
}

/*
 * Perform a write using the context's output routine.
 */
void
OutputPluginWrite(struct LogicalDecodingContext *ctx, bool last_write)
{
	if (!ctx->prepared_write)
		elog(ERROR, "OutputPluginPrepareWrite needs to be called before OutputPluginWrite");

	ctx->write(ctx, ctx->write_location, ctx->write_xid, last_write);
	ctx->prepared_write = false;
}

/*
 * Update progress tracking (if supported).
 */
void
OutputPluginUpdateProgress(struct LogicalDecodingContext *ctx,
						   bool skipped_xact)
{
	if (!ctx->update_progress)
		return;

	ctx->update_progress(ctx, ctx->write_location, ctx->write_xid,
						 skipped_xact);
}

/*
 * Load the output plugin, lookup its output plugin init function, and check
 * that it provides the required callbacks.
 */
static void
LoadOutputPlugin(OutputPluginCallbacks *callbacks, const char *plugin)
{
	LogicalOutputPluginInit plugin_init;

	plugin_init = (LogicalOutputPluginInit)
		load_external_function(plugin, "_PG_output_plugin_init", false, NULL);

	if (plugin_init == NULL)
		elog(ERROR, "output plugins have to declare the _PG_output_plugin_init symbol");

	/* ask the output plugin to fill the callback struct */
	plugin_init(callbacks);

	if (callbacks->begin_cb == NULL)
		elog(ERROR, "output plugins have to register a begin callback");
	if (callbacks->change_cb == NULL)
		elog(ERROR, "output plugins have to register a change callback");
	if (callbacks->commit_cb == NULL)
		elog(ERROR, "output plugins have to register a commit callback");
}

static void
output_plugin_error_callback(void *arg)
{
	LogicalErrorCallbackState *state = (LogicalErrorCallbackState *) arg;

	/* not all callbacks have an associated LSN  */
	if (state->report_location != InvalidXLogRecPtr)
		errcontext("slot \"%s\", output plugin \"%s\", in the %s callback, associated LSN %X/%X",
				   NameStr(state->ctx->slot->data.name),
				   NameStr(state->ctx->slot->data.plugin),
				   state->callback_name,
				   LSN_FORMAT_ARGS(state->report_location));
	else
		errcontext("slot \"%s\", output plugin \"%s\", in the %s callback",
				   NameStr(state->ctx->slot->data.name),
				   NameStr(state->ctx->slot->data.plugin),
				   state->callback_name);
}

static void
startup_cb_wrapper(LogicalDecodingContext *ctx, OutputPluginOptions *opt, bool is_init)
{
	LogicalErrorCallbackState state;
	ErrorContextCallback errcallback;

	Assert(!ctx->fast_forward);

	/* Push callback + info on the error context stack */
	state.ctx = ctx;
	state.callback_name = "startup";
	state.report_location = InvalidXLogRecPtr;
	errcallback.callback = output_plugin_error_callback;
	errcallback.arg = &state;
	errcallback.previous = error_context_stack;
	error_context_stack = &errcallback;

	/* set output state */
	ctx->accept_writes = false;
	ctx->end_xact = false;

	/* do the actual work: call callback */
	ctx->callbacks.startup_cb(ctx, opt, is_init);

	/* Pop the error context stack */
	error_context_stack = errcallback.previous;
}

static void
shutdown_cb_wrapper(LogicalDecodingContext *ctx)
{
	LogicalErrorCallbackState state;
	ErrorContextCallback errcallback;

	Assert(!ctx->fast_forward);

	/* Push callback + info on the error context stack */
	state.ctx = ctx;
	state.callback_name = "shutdown";
	state.report_location = InvalidXLogRecPtr;
	errcallback.callback = output_plugin_error_callback;
	errcallback.arg = &state;
	errcallback.previous = error_context_stack;
	error_context_stack = &errcallback;

	/* set output state */
	ctx->accept_writes = false;
	ctx->end_xact = false;

	/* do the actual work: call callback */
	ctx->callbacks.shutdown_cb(ctx);

	/* Pop the error context stack */
	error_context_stack = errcallback.previous;
}


/*
 * Callbacks for ReorderBuffer which add in some more information and then call
 * output_plugin.h plugins.
 */
static void
begin_cb_wrapper(ReorderBuffer *cache, ReorderBufferTXN *txn)
{
	LogicalDecodingContext *ctx = cache->private_data;
	LogicalErrorCallbackState state;
	ErrorContextCallback errcallback;

	Assert(!ctx->fast_forward);

	/* Push callback + info on the error context stack */
	state.ctx = ctx;
	state.callback_name = "begin";
	state.report_location = txn->first_lsn;
	errcallback.callback = output_plugin_error_callback;
	errcallback.arg = &state;
	errcallback.previous = error_context_stack;
	error_context_stack = &errcallback;

	/* set output state */
	ctx->accept_writes = true;
	ctx->write_xid = txn->xid;
	ctx->write_location = txn->first_lsn;
	ctx->end_xact = false;

	/* do the actual work: call callback */
	ctx->callbacks.begin_cb(ctx, txn);

	/* Pop the error context stack */
	error_context_stack = errcallback.previous;
}

static void
commit_cb_wrapper(ReorderBuffer *cache, ReorderBufferTXN *txn,
				  XLogRecPtr commit_lsn)
{
	LogicalDecodingContext *ctx = cache->private_data;
	LogicalErrorCallbackState state;
	ErrorContextCallback errcallback;

	Assert(!ctx->fast_forward);

	/* Push callback + info on the error context stack */
	state.ctx = ctx;
	state.callback_name = "commit";
	state.report_location = txn->final_lsn; /* beginning of commit record */
	errcallback.callback = output_plugin_error_callback;
	errcallback.arg = &state;
	errcallback.previous = error_context_stack;
	error_context_stack = &errcallback;

	/* set output state */
	ctx->accept_writes = true;
	ctx->write_xid = txn->xid;
	ctx->write_location = txn->end_lsn; /* points to the end of the record */
	ctx->end_xact = true;

	/* do the actual work: call callback */
	ctx->callbacks.commit_cb(ctx, txn, commit_lsn);

	/* Pop the error context stack */
	error_context_stack = errcallback.previous;
}

/*
 * The functionality of begin_prepare is quite similar to begin with the
 * exception that this will have gid (global transaction id) information which
 * can be used by plugin. Now, we thought about extending the existing begin
 * but that would break the replication protocol and additionally this looks
 * cleaner.
 */
static void
begin_prepare_cb_wrapper(ReorderBuffer *cache, ReorderBufferTXN *txn)
{
	LogicalDecodingContext *ctx = cache->private_data;
	LogicalErrorCallbackState state;
	ErrorContextCallback errcallback;

	Assert(!ctx->fast_forward);

	/* We're only supposed to call this when two-phase commits are supported */
	Assert(ctx->twophase);

	/* Push callback + info on the error context stack */
	state.ctx = ctx;
	state.callback_name = "begin_prepare";
	state.report_location = txn->first_lsn;
	errcallback.callback = output_plugin_error_callback;
	errcallback.arg = &state;
	errcallback.previous = error_context_stack;
	error_context_stack = &errcallback;

	/* set output state */
	ctx->accept_writes = true;
	ctx->write_xid = txn->xid;
	ctx->write_location = txn->first_lsn;
	ctx->end_xact = false;

	/*
	 * If the plugin supports two-phase commits then begin prepare callback is
	 * mandatory
	 */
	if (ctx->callbacks.begin_prepare_cb == NULL)
		ereport(ERROR,
				(errcode(ERRCODE_OBJECT_NOT_IN_PREREQUISITE_STATE),
				 errmsg("logical replication at prepare time requires a %s callback",
						"begin_prepare_cb")));

	/* do the actual work: call callback */
	ctx->callbacks.begin_prepare_cb(ctx, txn);

	/* Pop the error context stack */
	error_context_stack = errcallback.previous;
}

static void
prepare_cb_wrapper(ReorderBuffer *cache, ReorderBufferTXN *txn,
				   XLogRecPtr prepare_lsn)
{
	LogicalDecodingContext *ctx = cache->private_data;
	LogicalErrorCallbackState state;
	ErrorContextCallback errcallback;

	Assert(!ctx->fast_forward);

	/* We're only supposed to call this when two-phase commits are supported */
	Assert(ctx->twophase);

	/* Push callback + info on the error context stack */
	state.ctx = ctx;
	state.callback_name = "prepare";
	state.report_location = txn->final_lsn; /* beginning of prepare record */
	errcallback.callback = output_plugin_error_callback;
	errcallback.arg = &state;
	errcallback.previous = error_context_stack;
	error_context_stack = &errcallback;

	/* set output state */
	ctx->accept_writes = true;
	ctx->write_xid = txn->xid;
	ctx->write_location = txn->end_lsn; /* points to the end of the record */
	ctx->end_xact = true;

	/*
	 * If the plugin supports two-phase commits then prepare callback is
	 * mandatory
	 */
	if (ctx->callbacks.prepare_cb == NULL)
		ereport(ERROR,
				(errcode(ERRCODE_OBJECT_NOT_IN_PREREQUISITE_STATE),
				 errmsg("logical replication at prepare time requires a %s callback",
						"prepare_cb")));

	/* do the actual work: call callback */
	ctx->callbacks.prepare_cb(ctx, txn, prepare_lsn);

	/* Pop the error context stack */
	error_context_stack = errcallback.previous;
}

static void
commit_prepared_cb_wrapper(ReorderBuffer *cache, ReorderBufferTXN *txn,
						   XLogRecPtr commit_lsn)
{
	LogicalDecodingContext *ctx = cache->private_data;
	LogicalErrorCallbackState state;
	ErrorContextCallback errcallback;

	Assert(!ctx->fast_forward);

	/* We're only supposed to call this when two-phase commits are supported */
	Assert(ctx->twophase);

	/* Push callback + info on the error context stack */
	state.ctx = ctx;
	state.callback_name = "commit_prepared";
	state.report_location = txn->final_lsn; /* beginning of commit record */
	errcallback.callback = output_plugin_error_callback;
	errcallback.arg = &state;
	errcallback.previous = error_context_stack;
	error_context_stack = &errcallback;

	/* set output state */
	ctx->accept_writes = true;
	ctx->write_xid = txn->xid;
	ctx->write_location = txn->end_lsn; /* points to the end of the record */
	ctx->end_xact = true;

	/*
	 * If the plugin support two-phase commits then commit prepared callback
	 * is mandatory
	 */
	if (ctx->callbacks.commit_prepared_cb == NULL)
		ereport(ERROR,
				(errcode(ERRCODE_OBJECT_NOT_IN_PREREQUISITE_STATE),
				 errmsg("logical replication at prepare time requires a %s callback",
						"commit_prepared_cb")));

	/* do the actual work: call callback */
	ctx->callbacks.commit_prepared_cb(ctx, txn, commit_lsn);

	/* Pop the error context stack */
	error_context_stack = errcallback.previous;
}

static void
rollback_prepared_cb_wrapper(ReorderBuffer *cache, ReorderBufferTXN *txn,
							 XLogRecPtr prepare_end_lsn,
							 TimestampTz prepare_time)
{
	LogicalDecodingContext *ctx = cache->private_data;
	LogicalErrorCallbackState state;
	ErrorContextCallback errcallback;

	Assert(!ctx->fast_forward);

	/* We're only supposed to call this when two-phase commits are supported */
	Assert(ctx->twophase);

	/* Push callback + info on the error context stack */
	state.ctx = ctx;
	state.callback_name = "rollback_prepared";
	state.report_location = txn->final_lsn; /* beginning of commit record */
	errcallback.callback = output_plugin_error_callback;
	errcallback.arg = &state;
	errcallback.previous = error_context_stack;
	error_context_stack = &errcallback;

	/* set output state */
	ctx->accept_writes = true;
	ctx->write_xid = txn->xid;
	ctx->write_location = txn->end_lsn; /* points to the end of the record */
	ctx->end_xact = true;

	/*
	 * If the plugin support two-phase commits then rollback prepared callback
	 * is mandatory
	 */
	if (ctx->callbacks.rollback_prepared_cb == NULL)
		ereport(ERROR,
				(errcode(ERRCODE_OBJECT_NOT_IN_PREREQUISITE_STATE),
				 errmsg("logical replication at prepare time requires a %s callback",
						"rollback_prepared_cb")));

	/* do the actual work: call callback */
	ctx->callbacks.rollback_prepared_cb(ctx, txn, prepare_end_lsn,
										prepare_time);

	/* Pop the error context stack */
	error_context_stack = errcallback.previous;
}

static void
change_cb_wrapper(ReorderBuffer *cache, ReorderBufferTXN *txn,
				  Relation relation, ReorderBufferChange *change)
{
	LogicalDecodingContext *ctx = cache->private_data;
	LogicalErrorCallbackState state;
	ErrorContextCallback errcallback;

	Assert(!ctx->fast_forward);

	/* Push callback + info on the error context stack */
	state.ctx = ctx;
	state.callback_name = "change";
	state.report_location = change->lsn;
	errcallback.callback = output_plugin_error_callback;
	errcallback.arg = &state;
	errcallback.previous = error_context_stack;
	error_context_stack = &errcallback;

	/* set output state */
	ctx->accept_writes = true;
	ctx->write_xid = txn->xid;

	/*
	 * Report this change's lsn so replies from clients can give an up-to-date
	 * answer. This won't ever be enough (and shouldn't be!) to confirm
	 * receipt of this transaction, but it might allow another transaction's
	 * commit to be confirmed with one message.
	 */
	ctx->write_location = change->lsn;

	ctx->end_xact = false;

	ctx->callbacks.change_cb(ctx, txn, relation, change);

	/* Pop the error context stack */
	error_context_stack = errcallback.previous;
}

static void
truncate_cb_wrapper(ReorderBuffer *cache, ReorderBufferTXN *txn,
					int nrelations, Relation relations[], ReorderBufferChange *change)
{
	LogicalDecodingContext *ctx = cache->private_data;
	LogicalErrorCallbackState state;
	ErrorContextCallback errcallback;

	Assert(!ctx->fast_forward);

	if (!ctx->callbacks.truncate_cb)
		return;

	/* Push callback + info on the error context stack */
	state.ctx = ctx;
	state.callback_name = "truncate";
	state.report_location = change->lsn;
	errcallback.callback = output_plugin_error_callback;
	errcallback.arg = &state;
	errcallback.previous = error_context_stack;
	error_context_stack = &errcallback;

	/* set output state */
	ctx->accept_writes = true;
	ctx->write_xid = txn->xid;

	/*
	 * Report this change's lsn so replies from clients can give an up-to-date
	 * answer. This won't ever be enough (and shouldn't be!) to confirm
	 * receipt of this transaction, but it might allow another transaction's
	 * commit to be confirmed with one message.
	 */
	ctx->write_location = change->lsn;

	ctx->end_xact = false;

	ctx->callbacks.truncate_cb(ctx, txn, nrelations, relations, change);

	/* Pop the error context stack */
	error_context_stack = errcallback.previous;
}

bool
filter_prepare_cb_wrapper(LogicalDecodingContext *ctx, TransactionId xid,
						  const char *gid)
{
	LogicalErrorCallbackState state;
	ErrorContextCallback errcallback;
	bool		ret;

	Assert(!ctx->fast_forward);

	/* Push callback + info on the error context stack */
	state.ctx = ctx;
	state.callback_name = "filter_prepare";
	state.report_location = InvalidXLogRecPtr;
	errcallback.callback = output_plugin_error_callback;
	errcallback.arg = &state;
	errcallback.previous = error_context_stack;
	error_context_stack = &errcallback;

	/* set output state */
	ctx->accept_writes = false;
	ctx->end_xact = false;

	/* do the actual work: call callback */
	ret = ctx->callbacks.filter_prepare_cb(ctx, xid, gid);

	/* Pop the error context stack */
	error_context_stack = errcallback.previous;

	return ret;
}

bool
filter_by_origin_cb_wrapper(LogicalDecodingContext *ctx, RepOriginId origin_id)
{
	LogicalErrorCallbackState state;
	ErrorContextCallback errcallback;
	bool		ret;

	Assert(!ctx->fast_forward);

	/* Push callback + info on the error context stack */
	state.ctx = ctx;
	state.callback_name = "filter_by_origin";
	state.report_location = InvalidXLogRecPtr;
	errcallback.callback = output_plugin_error_callback;
	errcallback.arg = &state;
	errcallback.previous = error_context_stack;
	error_context_stack = &errcallback;

	/* set output state */
	ctx->accept_writes = false;
	ctx->end_xact = false;

	/* do the actual work: call callback */
	ret = ctx->callbacks.filter_by_origin_cb(ctx, origin_id);

	/* Pop the error context stack */
	error_context_stack = errcallback.previous;

	return ret;
}

static void
message_cb_wrapper(ReorderBuffer *cache, ReorderBufferTXN *txn,
				   XLogRecPtr message_lsn, bool transactional,
				   const char *prefix, Size message_size, const char *message)
{
	LogicalDecodingContext *ctx = cache->private_data;
	LogicalErrorCallbackState state;
	ErrorContextCallback errcallback;

	Assert(!ctx->fast_forward);

	if (ctx->callbacks.message_cb == NULL)
		return;

	/* Push callback + info on the error context stack */
	state.ctx = ctx;
	state.callback_name = "message";
	state.report_location = message_lsn;
	errcallback.callback = output_plugin_error_callback;
	errcallback.arg = &state;
	errcallback.previous = error_context_stack;
	error_context_stack = &errcallback;

	/* set output state */
	ctx->accept_writes = true;
	ctx->write_xid = txn != NULL ? txn->xid : InvalidTransactionId;
	ctx->write_location = message_lsn;
	ctx->end_xact = false;

	/* do the actual work: call callback */
	ctx->callbacks.message_cb(ctx, txn, message_lsn, transactional, prefix,
							  message_size, message);

	/* Pop the error context stack */
	error_context_stack = errcallback.previous;
}

static void
stream_start_cb_wrapper(ReorderBuffer *cache, ReorderBufferTXN *txn,
						XLogRecPtr first_lsn)
{
	LogicalDecodingContext *ctx = cache->private_data;
	LogicalErrorCallbackState state;
	ErrorContextCallback errcallback;

	Assert(!ctx->fast_forward);

	/* We're only supposed to call this when streaming is supported. */
	Assert(ctx->streaming);

	/* Push callback + info on the error context stack */
	state.ctx = ctx;
	state.callback_name = "stream_start";
	state.report_location = first_lsn;
	errcallback.callback = output_plugin_error_callback;
	errcallback.arg = &state;
	errcallback.previous = error_context_stack;
	error_context_stack = &errcallback;

	/* set output state */
	ctx->accept_writes = true;
	ctx->write_xid = txn->xid;

	/*
	 * Report this message's lsn so replies from clients can give an
	 * up-to-date answer. This won't ever be enough (and shouldn't be!) to
	 * confirm receipt of this transaction, but it might allow another
	 * transaction's commit to be confirmed with one message.
	 */
	ctx->write_location = first_lsn;

	ctx->end_xact = false;

	/* in streaming mode, stream_start_cb is required */
	if (ctx->callbacks.stream_start_cb == NULL)
		ereport(ERROR,
				(errcode(ERRCODE_OBJECT_NOT_IN_PREREQUISITE_STATE),
				 errmsg("logical streaming requires a %s callback",
						"stream_start_cb")));

	ctx->callbacks.stream_start_cb(ctx, txn);

	/* Pop the error context stack */
	error_context_stack = errcallback.previous;
}

static void
stream_stop_cb_wrapper(ReorderBuffer *cache, ReorderBufferTXN *txn,
					   XLogRecPtr last_lsn)
{
	LogicalDecodingContext *ctx = cache->private_data;
	LogicalErrorCallbackState state;
	ErrorContextCallback errcallback;

	Assert(!ctx->fast_forward);

	/* We're only supposed to call this when streaming is supported. */
	Assert(ctx->streaming);

	/* Push callback + info on the error context stack */
	state.ctx = ctx;
	state.callback_name = "stream_stop";
	state.report_location = last_lsn;
	errcallback.callback = output_plugin_error_callback;
	errcallback.arg = &state;
	errcallback.previous = error_context_stack;
	error_context_stack = &errcallback;

	/* set output state */
	ctx->accept_writes = true;
	ctx->write_xid = txn->xid;

	/*
	 * Report this message's lsn so replies from clients can give an
	 * up-to-date answer. This won't ever be enough (and shouldn't be!) to
	 * confirm receipt of this transaction, but it might allow another
	 * transaction's commit to be confirmed with one message.
	 */
	ctx->write_location = last_lsn;

	ctx->end_xact = false;

	/* in streaming mode, stream_stop_cb is required */
	if (ctx->callbacks.stream_stop_cb == NULL)
		ereport(ERROR,
				(errcode(ERRCODE_OBJECT_NOT_IN_PREREQUISITE_STATE),
				 errmsg("logical streaming requires a %s callback",
						"stream_stop_cb")));

	ctx->callbacks.stream_stop_cb(ctx, txn);

	/* Pop the error context stack */
	error_context_stack = errcallback.previous;
}

static void
stream_abort_cb_wrapper(ReorderBuffer *cache, ReorderBufferTXN *txn,
						XLogRecPtr abort_lsn)
{
	LogicalDecodingContext *ctx = cache->private_data;
	LogicalErrorCallbackState state;
	ErrorContextCallback errcallback;

	Assert(!ctx->fast_forward);

	/* We're only supposed to call this when streaming is supported. */
	Assert(ctx->streaming);

	/* Push callback + info on the error context stack */
	state.ctx = ctx;
	state.callback_name = "stream_abort";
	state.report_location = abort_lsn;
	errcallback.callback = output_plugin_error_callback;
	errcallback.arg = &state;
	errcallback.previous = error_context_stack;
	error_context_stack = &errcallback;

	/* set output state */
	ctx->accept_writes = true;
	ctx->write_xid = txn->xid;
	ctx->write_location = abort_lsn;
	ctx->end_xact = true;

	/* in streaming mode, stream_abort_cb is required */
	if (ctx->callbacks.stream_abort_cb == NULL)
		ereport(ERROR,
				(errcode(ERRCODE_OBJECT_NOT_IN_PREREQUISITE_STATE),
				 errmsg("logical streaming requires a %s callback",
						"stream_abort_cb")));

	ctx->callbacks.stream_abort_cb(ctx, txn, abort_lsn);

	/* Pop the error context stack */
	error_context_stack = errcallback.previous;
}

static void
stream_prepare_cb_wrapper(ReorderBuffer *cache, ReorderBufferTXN *txn,
						  XLogRecPtr prepare_lsn)
{
	LogicalDecodingContext *ctx = cache->private_data;
	LogicalErrorCallbackState state;
	ErrorContextCallback errcallback;

	Assert(!ctx->fast_forward);

	/*
	 * We're only supposed to call this when streaming and two-phase commits
	 * are supported.
	 */
	Assert(ctx->streaming);
	Assert(ctx->twophase);

	/* Push callback + info on the error context stack */
	state.ctx = ctx;
	state.callback_name = "stream_prepare";
	state.report_location = txn->final_lsn;
	errcallback.callback = output_plugin_error_callback;
	errcallback.arg = &state;
	errcallback.previous = error_context_stack;
	error_context_stack = &errcallback;

	/* set output state */
	ctx->accept_writes = true;
	ctx->write_xid = txn->xid;
	ctx->write_location = txn->end_lsn;
	ctx->end_xact = true;

	/* in streaming mode with two-phase commits, stream_prepare_cb is required */
	if (ctx->callbacks.stream_prepare_cb == NULL)
		ereport(ERROR,
				(errcode(ERRCODE_OBJECT_NOT_IN_PREREQUISITE_STATE),
				 errmsg("logical streaming at prepare time requires a %s callback",
						"stream_prepare_cb")));

	ctx->callbacks.stream_prepare_cb(ctx, txn, prepare_lsn);

	/* Pop the error context stack */
	error_context_stack = errcallback.previous;
}

static void
stream_commit_cb_wrapper(ReorderBuffer *cache, ReorderBufferTXN *txn,
						 XLogRecPtr commit_lsn)
{
	LogicalDecodingContext *ctx = cache->private_data;
	LogicalErrorCallbackState state;
	ErrorContextCallback errcallback;

	Assert(!ctx->fast_forward);

	/* We're only supposed to call this when streaming is supported. */
	Assert(ctx->streaming);

	/* Push callback + info on the error context stack */
	state.ctx = ctx;
	state.callback_name = "stream_commit";
	state.report_location = txn->final_lsn;
	errcallback.callback = output_plugin_error_callback;
	errcallback.arg = &state;
	errcallback.previous = error_context_stack;
	error_context_stack = &errcallback;

	/* set output state */
	ctx->accept_writes = true;
	ctx->write_xid = txn->xid;
	ctx->write_location = txn->end_lsn;
	ctx->end_xact = true;

	/* in streaming mode, stream_commit_cb is required */
	if (ctx->callbacks.stream_commit_cb == NULL)
		ereport(ERROR,
				(errcode(ERRCODE_OBJECT_NOT_IN_PREREQUISITE_STATE),
				 errmsg("logical streaming requires a %s callback",
						"stream_commit_cb")));

	ctx->callbacks.stream_commit_cb(ctx, txn, commit_lsn);

	/* Pop the error context stack */
	error_context_stack = errcallback.previous;
}

static void
stream_change_cb_wrapper(ReorderBuffer *cache, ReorderBufferTXN *txn,
						 Relation relation, ReorderBufferChange *change)
{
	LogicalDecodingContext *ctx = cache->private_data;
	LogicalErrorCallbackState state;
	ErrorContextCallback errcallback;

	Assert(!ctx->fast_forward);

	/* We're only supposed to call this when streaming is supported. */
	Assert(ctx->streaming);

	/* Push callback + info on the error context stack */
	state.ctx = ctx;
	state.callback_name = "stream_change";
	state.report_location = change->lsn;
	errcallback.callback = output_plugin_error_callback;
	errcallback.arg = &state;
	errcallback.previous = error_context_stack;
	error_context_stack = &errcallback;

	/* set output state */
	ctx->accept_writes = true;
	ctx->write_xid = txn->xid;

	/*
	 * Report this change's lsn so replies from clients can give an up-to-date
	 * answer. This won't ever be enough (and shouldn't be!) to confirm
	 * receipt of this transaction, but it might allow another transaction's
	 * commit to be confirmed with one message.
	 */
	ctx->write_location = change->lsn;

	ctx->end_xact = false;

	/* in streaming mode, stream_change_cb is required */
	if (ctx->callbacks.stream_change_cb == NULL)
		ereport(ERROR,
				(errcode(ERRCODE_OBJECT_NOT_IN_PREREQUISITE_STATE),
				 errmsg("logical streaming requires a %s callback",
						"stream_change_cb")));

	ctx->callbacks.stream_change_cb(ctx, txn, relation, change);

	/* Pop the error context stack */
	error_context_stack = errcallback.previous;
}

static void
stream_message_cb_wrapper(ReorderBuffer *cache, ReorderBufferTXN *txn,
						  XLogRecPtr message_lsn, bool transactional,
						  const char *prefix, Size message_size, const char *message)
{
	LogicalDecodingContext *ctx = cache->private_data;
	LogicalErrorCallbackState state;
	ErrorContextCallback errcallback;

	Assert(!ctx->fast_forward);

	/* We're only supposed to call this when streaming is supported. */
	Assert(ctx->streaming);

	/* this callback is optional */
	if (ctx->callbacks.stream_message_cb == NULL)
		return;

	/* Push callback + info on the error context stack */
	state.ctx = ctx;
	state.callback_name = "stream_message";
	state.report_location = message_lsn;
	errcallback.callback = output_plugin_error_callback;
	errcallback.arg = &state;
	errcallback.previous = error_context_stack;
	error_context_stack = &errcallback;

	/* set output state */
	ctx->accept_writes = true;
	ctx->write_xid = txn != NULL ? txn->xid : InvalidTransactionId;
	ctx->write_location = message_lsn;
	ctx->end_xact = false;

	/* do the actual work: call callback */
	ctx->callbacks.stream_message_cb(ctx, txn, message_lsn, transactional, prefix,
									 message_size, message);

	/* Pop the error context stack */
	error_context_stack = errcallback.previous;
}

static void
stream_truncate_cb_wrapper(ReorderBuffer *cache, ReorderBufferTXN *txn,
						   int nrelations, Relation relations[],
						   ReorderBufferChange *change)
{
	LogicalDecodingContext *ctx = cache->private_data;
	LogicalErrorCallbackState state;
	ErrorContextCallback errcallback;

	Assert(!ctx->fast_forward);

	/* We're only supposed to call this when streaming is supported. */
	Assert(ctx->streaming);

	/* this callback is optional */
	if (!ctx->callbacks.stream_truncate_cb)
		return;

	/* Push callback + info on the error context stack */
	state.ctx = ctx;
	state.callback_name = "stream_truncate";
	state.report_location = change->lsn;
	errcallback.callback = output_plugin_error_callback;
	errcallback.arg = &state;
	errcallback.previous = error_context_stack;
	error_context_stack = &errcallback;

	/* set output state */
	ctx->accept_writes = true;
	ctx->write_xid = txn->xid;

	/*
	 * Report this change's lsn so replies from clients can give an up-to-date
	 * answer. This won't ever be enough (and shouldn't be!) to confirm
	 * receipt of this transaction, but it might allow another transaction's
	 * commit to be confirmed with one message.
	 */
	ctx->write_location = change->lsn;

	ctx->end_xact = false;

	ctx->callbacks.stream_truncate_cb(ctx, txn, nrelations, relations, change);

	/* Pop the error context stack */
	error_context_stack = errcallback.previous;
}

static void
update_progress_txn_cb_wrapper(ReorderBuffer *cache, ReorderBufferTXN *txn,
							   XLogRecPtr lsn)
{
	LogicalDecodingContext *ctx = cache->private_data;
	LogicalErrorCallbackState state;
	ErrorContextCallback errcallback;

	Assert(!ctx->fast_forward);

	/* Push callback + info on the error context stack */
	state.ctx = ctx;
	state.callback_name = "update_progress_txn";
	state.report_location = lsn;
	errcallback.callback = output_plugin_error_callback;
	errcallback.arg = &state;
	errcallback.previous = error_context_stack;
	error_context_stack = &errcallback;

	/* set output state */
	ctx->accept_writes = false;
	ctx->write_xid = txn->xid;

	/*
	 * Report this change's lsn so replies from clients can give an up-to-date
	 * answer. This won't ever be enough (and shouldn't be!) to confirm
	 * receipt of this transaction, but it might allow another transaction's
	 * commit to be confirmed with one message.
	 */
	ctx->write_location = lsn;

	ctx->end_xact = false;

	OutputPluginUpdateProgress(ctx, false);

	/* Pop the error context stack */
	error_context_stack = errcallback.previous;
}

/*
 * Set the required catalog xmin horizon for historic snapshots in the current
 * replication slot.
 *
 * Note that in the most cases, we won't be able to immediately use the xmin
 * to increase the xmin horizon: we need to wait till the client has confirmed
 * receiving current_lsn with LogicalConfirmReceivedLocation().
 */
void
LogicalIncreaseXminForSlot(XLogRecPtr current_lsn, TransactionId xmin)
{
	bool		updated_xmin = false;
	ReplicationSlot *slot;
	bool		got_new_xmin = false;

	slot = MyReplicationSlot;

	Assert(slot != NULL);

	SpinLockAcquire(&slot->mutex);

	/*
	 * don't overwrite if we already have a newer xmin. This can happen if we
	 * restart decoding in a slot.
	 */
	if (TransactionIdPrecedesOrEquals(xmin, slot->data.catalog_xmin))
	{
	}

	/*
	 * If the client has already confirmed up to this lsn, we directly can
	 * mark this as accepted. This can happen if we restart decoding in a
	 * slot.
	 */
	else if (current_lsn <= slot->data.confirmed_flush)
	{
		slot->candidate_catalog_xmin = xmin;
		slot->candidate_xmin_lsn = current_lsn;

		/* our candidate can directly be used */
		updated_xmin = true;
	}

	/*
	 * Only increase if the previous values have been applied, otherwise we
	 * might never end up updating if the receiver acks too slowly.
	 */
	else if (slot->candidate_xmin_lsn == InvalidXLogRecPtr)
	{
		slot->candidate_catalog_xmin = xmin;
		slot->candidate_xmin_lsn = current_lsn;

		/*
		 * Log new xmin at an appropriate log level after releasing the
		 * spinlock.
		 */
		got_new_xmin = true;
	}
	SpinLockRelease(&slot->mutex);

	if (got_new_xmin)
		elog(DEBUG1, "got new catalog xmin %u at %X/%X", xmin,
			 LSN_FORMAT_ARGS(current_lsn));

	/* candidate already valid with the current flush position, apply */
	if (updated_xmin)
		LogicalConfirmReceivedLocation(slot->data.confirmed_flush);
}

/*
 * Mark the minimal LSN (restart_lsn) we need to read to replay all
 * transactions that have not yet committed at current_lsn.
 *
 * Just like LogicalIncreaseXminForSlot this only takes effect when the
 * client has confirmed to have received current_lsn.
 */
void
LogicalIncreaseRestartDecodingForSlot(XLogRecPtr current_lsn, XLogRecPtr restart_lsn)
{
	bool		updated_lsn = false;
	ReplicationSlot *slot;

	slot = MyReplicationSlot;

	Assert(slot != NULL);
	Assert(restart_lsn != InvalidXLogRecPtr);
	Assert(current_lsn != InvalidXLogRecPtr);

	SpinLockAcquire(&slot->mutex);

	/* don't overwrite if have a newer restart lsn */
	if (restart_lsn <= slot->data.restart_lsn)
	{
		SpinLockRelease(&slot->mutex);
	}

	/*
	 * We might have already flushed far enough to directly accept this lsn,
	 * in this case there is no need to check for existing candidate LSNs
	 */
	else if (current_lsn <= slot->data.confirmed_flush)
	{
		slot->candidate_restart_valid = current_lsn;
		slot->candidate_restart_lsn = restart_lsn;
		SpinLockRelease(&slot->mutex);

		/* our candidate can directly be used */
		updated_lsn = true;
	}

	/*
	 * Only increase if the previous values have been applied, otherwise we
	 * might never end up updating if the receiver acks too slowly. A missed
	 * value here will just cause some extra effort after reconnecting.
	 */
	else if (slot->candidate_restart_valid == InvalidXLogRecPtr)
	{
		slot->candidate_restart_valid = current_lsn;
		slot->candidate_restart_lsn = restart_lsn;
		SpinLockRelease(&slot->mutex);

		elog(DEBUG1, "got new restart lsn %X/%X at %X/%X",
			 LSN_FORMAT_ARGS(restart_lsn),
			 LSN_FORMAT_ARGS(current_lsn));
	}
	else
	{
		XLogRecPtr	candidate_restart_lsn;
		XLogRecPtr	candidate_restart_valid;
		XLogRecPtr	confirmed_flush;

		candidate_restart_lsn = slot->candidate_restart_lsn;
		candidate_restart_valid = slot->candidate_restart_valid;
		confirmed_flush = slot->data.confirmed_flush;
		SpinLockRelease(&slot->mutex);

		elog(DEBUG1, "failed to increase restart lsn: proposed %X/%X, after %X/%X, current candidate %X/%X, current after %X/%X, flushed up to %X/%X",
			 LSN_FORMAT_ARGS(restart_lsn),
			 LSN_FORMAT_ARGS(current_lsn),
			 LSN_FORMAT_ARGS(candidate_restart_lsn),
			 LSN_FORMAT_ARGS(candidate_restart_valid),
			 LSN_FORMAT_ARGS(confirmed_flush));
	}

	/* candidates are already valid with the current flush position, apply */
	if (updated_lsn)
		LogicalConfirmReceivedLocation(slot->data.confirmed_flush);
}

/*
 * Handle a consumer's confirmation having received all changes up to lsn.
 */
void
LogicalConfirmReceivedLocation(XLogRecPtr lsn)
{
	Assert(lsn != InvalidXLogRecPtr);

	/* Do an unlocked check for candidate_lsn first. */
	if (MyReplicationSlot->candidate_xmin_lsn != InvalidXLogRecPtr ||
		MyReplicationSlot->candidate_restart_valid != InvalidXLogRecPtr)
	{
		bool		updated_xmin = false;
		bool		updated_restart = false;
		XLogRecPtr	restart_lsn pg_attribute_unused();

		SpinLockAcquire(&MyReplicationSlot->mutex);

		/* remember the old restart lsn */
		restart_lsn = MyReplicationSlot->data.restart_lsn;

		/*
		 * Prevent moving the confirmed_flush backwards, as this could lead to
		 * data duplication issues caused by replicating already replicated
		 * changes.
		 *
		 * This can happen when a client acknowledges an LSN it doesn't have
		 * to do anything for, and thus didn't store persistently. After a
		 * restart, the client can send the prior LSN that it stored
		 * persistently as an acknowledgement, but we need to ignore such an
		 * LSN. See similar case handling in CreateDecodingContext.
		 */
		if (lsn > MyReplicationSlot->data.confirmed_flush)
			MyReplicationSlot->data.confirmed_flush = lsn;

		/* if we're past the location required for bumping xmin, do so */
		if (MyReplicationSlot->candidate_xmin_lsn != InvalidXLogRecPtr &&
			MyReplicationSlot->candidate_xmin_lsn <= lsn)
		{
			/*
			 * We have to write the changed xmin to disk *before* we change
			 * the in-memory value, otherwise after a crash we wouldn't know
			 * that some catalog tuples might have been removed already.
			 *
			 * Ensure that by first writing to ->xmin and only update
			 * ->effective_xmin once the new state is synced to disk. After a
			 * crash ->effective_xmin is set to ->xmin.
			 */
			if (TransactionIdIsValid(MyReplicationSlot->candidate_catalog_xmin) &&
				MyReplicationSlot->data.catalog_xmin != MyReplicationSlot->candidate_catalog_xmin)
			{
				MyReplicationSlot->data.catalog_xmin = MyReplicationSlot->candidate_catalog_xmin;
				MyReplicationSlot->candidate_catalog_xmin = InvalidTransactionId;
				MyReplicationSlot->candidate_xmin_lsn = InvalidXLogRecPtr;
				updated_xmin = true;
			}
		}

		if (MyReplicationSlot->candidate_restart_valid != InvalidXLogRecPtr &&
			MyReplicationSlot->candidate_restart_valid <= lsn)
		{
			Assert(MyReplicationSlot->candidate_restart_lsn != InvalidXLogRecPtr);

			MyReplicationSlot->data.restart_lsn = MyReplicationSlot->candidate_restart_lsn;
			MyReplicationSlot->candidate_restart_lsn = InvalidXLogRecPtr;
			MyReplicationSlot->candidate_restart_valid = InvalidXLogRecPtr;
			updated_restart = true;
		}

		SpinLockRelease(&MyReplicationSlot->mutex);

		/*
		 * First, write new xmin and restart_lsn to disk so we know what's up
		 * after a crash.  Even when we do this, the checkpointer can see the
		 * updated restart_lsn value in the shared memory; then, a crash can
		 * happen before we manage to write that value to the disk.  Thus,
		 * checkpointer still needs to make special efforts to keep WAL
		 * segments required by the restart_lsn written to the disk.  See
		 * CreateCheckPoint() and CreateRestartPoint() for details.
		 */
		if (updated_xmin || updated_restart)
		{
#ifdef USE_INJECTION_POINTS
			XLogSegNo	seg1,
						seg2;

			XLByteToSeg(restart_lsn, seg1, wal_segment_size);
			XLByteToSeg(MyReplicationSlot->data.restart_lsn, seg2, wal_segment_size);

			/* trigger injection point, but only if segment changes */
			if (seg1 != seg2)
<<<<<<< HEAD
				INJECTION_POINT("logical-replication-slot-advance-segment");
=======
				INJECTION_POINT("logical-replication-slot-advance-segment", NULL);
>>>>>>> 3d6a8289
#endif

			ReplicationSlotMarkDirty();
			ReplicationSlotSave();
			elog(DEBUG1, "updated xmin: %u restart: %u", updated_xmin, updated_restart);
		}

		/*
		 * Now the new xmin is safely on disk, we can let the global value
		 * advance. We do not take ProcArrayLock or similar since we only
		 * advance xmin here and there's not much harm done by a concurrent
		 * computation missing that.
		 */
		if (updated_xmin)
		{
			SpinLockAcquire(&MyReplicationSlot->mutex);
			MyReplicationSlot->effective_catalog_xmin = MyReplicationSlot->data.catalog_xmin;
			SpinLockRelease(&MyReplicationSlot->mutex);

			ReplicationSlotsComputeRequiredXmin(false);
			ReplicationSlotsComputeRequiredLSN();
		}
	}
	else
	{
		SpinLockAcquire(&MyReplicationSlot->mutex);

		/*
		 * Prevent moving the confirmed_flush backwards. See comments above
		 * for the details.
		 */
		if (lsn > MyReplicationSlot->data.confirmed_flush)
			MyReplicationSlot->data.confirmed_flush = lsn;

		SpinLockRelease(&MyReplicationSlot->mutex);
	}
}

/*
 * Clear logical streaming state during (sub)transaction abort.
 */
void
ResetLogicalStreamingState(void)
{
	CheckXidAlive = InvalidTransactionId;
	bsysscan = false;
}

/*
 * Report stats for a slot.
 */
void
UpdateDecodingStats(LogicalDecodingContext *ctx)
{
	ReorderBuffer *rb = ctx->reorder;
	PgStat_StatReplSlotEntry repSlotStat;

	/* Nothing to do if we don't have any replication stats to be sent. */
	if (rb->spillBytes <= 0 && rb->streamBytes <= 0 && rb->totalBytes <= 0)
		return;

	elog(DEBUG2, "UpdateDecodingStats: updating stats %p %" PRId64 " %" PRId64 " %" PRId64 " %" PRId64 " %" PRId64 " %" PRId64 " %" PRId64 " %" PRId64,
		 rb,
		 rb->spillTxns,
		 rb->spillCount,
		 rb->spillBytes,
		 rb->streamTxns,
		 rb->streamCount,
		 rb->streamBytes,
		 rb->totalTxns,
		 rb->totalBytes);

	repSlotStat.spill_txns = rb->spillTxns;
	repSlotStat.spill_count = rb->spillCount;
	repSlotStat.spill_bytes = rb->spillBytes;
	repSlotStat.stream_txns = rb->streamTxns;
	repSlotStat.stream_count = rb->streamCount;
	repSlotStat.stream_bytes = rb->streamBytes;
	repSlotStat.total_txns = rb->totalTxns;
	repSlotStat.total_bytes = rb->totalBytes;

	pgstat_report_replslot(ctx->slot, &repSlotStat);

	rb->spillTxns = 0;
	rb->spillCount = 0;
	rb->spillBytes = 0;
	rb->streamTxns = 0;
	rb->streamCount = 0;
	rb->streamBytes = 0;
	rb->totalTxns = 0;
	rb->totalBytes = 0;
}

/*
 * Read up to the end of WAL starting from the decoding slot's restart_lsn.
 * Return true if any meaningful/decodable WAL records are encountered,
 * otherwise false.
 */
bool
LogicalReplicationSlotHasPendingWal(XLogRecPtr end_of_wal)
{
	bool		has_pending_wal = false;

	Assert(MyReplicationSlot);

	PG_TRY();
	{
		LogicalDecodingContext *ctx;

		/*
		 * Create our decoding context in fast_forward mode, passing start_lsn
		 * as InvalidXLogRecPtr, so that we start processing from the slot's
		 * confirmed_flush.
		 */
		ctx = CreateDecodingContext(InvalidXLogRecPtr,
									NIL,
									true,	/* fast_forward */
									XL_ROUTINE(.page_read = read_local_xlog_page,
											   .segment_open = wal_segment_open,
											   .segment_close = wal_segment_close),
									NULL, NULL, NULL);

		/*
		 * Start reading at the slot's restart_lsn, which we know points to a
		 * valid record.
		 */
		XLogBeginRead(ctx->reader, MyReplicationSlot->data.restart_lsn);

		/* Invalidate non-timetravel entries */
		InvalidateSystemCaches();

		/* Loop until the end of WAL or some changes are processed */
		while (!has_pending_wal && ctx->reader->EndRecPtr < end_of_wal)
		{
			XLogRecord *record;
			char	   *errm = NULL;

			record = XLogReadRecord(ctx->reader, &errm);

			if (errm)
				elog(ERROR, "could not find record for logical decoding: %s", errm);

			if (record != NULL)
				LogicalDecodingProcessRecord(ctx, ctx->reader);

			has_pending_wal = ctx->processing_required;

			CHECK_FOR_INTERRUPTS();
		}

		/* Clean up */
		FreeDecodingContext(ctx);
		InvalidateSystemCaches();
	}
	PG_CATCH();
	{
		/* clear all timetravel entries */
		InvalidateSystemCaches();

		PG_RE_THROW();
	}
	PG_END_TRY();

	return has_pending_wal;
}

/*
 * Helper function for advancing our logical replication slot forward.
 *
 * The slot's restart_lsn is used as start point for reading records, while
 * confirmed_flush is used as base point for the decoding context.
 *
 * We cannot just do LogicalConfirmReceivedLocation to update confirmed_flush,
 * because we need to digest WAL to advance restart_lsn allowing to recycle
 * WAL and removal of old catalog tuples.  As decoding is done in fast_forward
 * mode, no changes are generated anyway.
 *
 * *found_consistent_snapshot will be true if the initial decoding snapshot has
 * been built; Otherwise, it will be false.
 */
XLogRecPtr
LogicalSlotAdvanceAndCheckSnapState(XLogRecPtr moveto,
									bool *found_consistent_snapshot)
{
	LogicalDecodingContext *ctx;
	ResourceOwner old_resowner = CurrentResourceOwner;
	XLogRecPtr	retlsn;

	Assert(moveto != InvalidXLogRecPtr);

	if (found_consistent_snapshot)
		*found_consistent_snapshot = false;

	PG_TRY();
	{
		/*
		 * Create our decoding context in fast_forward mode, passing start_lsn
		 * as InvalidXLogRecPtr, so that we start processing from my slot's
		 * confirmed_flush.
		 */
		ctx = CreateDecodingContext(InvalidXLogRecPtr,
									NIL,
									true,	/* fast_forward */
									XL_ROUTINE(.page_read = read_local_xlog_page,
											   .segment_open = wal_segment_open,
											   .segment_close = wal_segment_close),
									NULL, NULL, NULL);

		/*
		 * Wait for specified streaming replication standby servers (if any)
		 * to confirm receipt of WAL up to moveto lsn.
		 */
		WaitForStandbyConfirmation(moveto);

		/*
		 * Start reading at the slot's restart_lsn, which we know to point to
		 * a valid record.
		 */
		XLogBeginRead(ctx->reader, MyReplicationSlot->data.restart_lsn);

		/* invalidate non-timetravel entries */
		InvalidateSystemCaches();

		/* Decode records until we reach the requested target */
		while (ctx->reader->EndRecPtr < moveto)
		{
			char	   *errm = NULL;
			XLogRecord *record;

			/*
			 * Read records.  No changes are generated in fast_forward mode,
			 * but snapbuilder/slot statuses are updated properly.
			 */
			record = XLogReadRecord(ctx->reader, &errm);
			if (errm)
				elog(ERROR, "could not find record while advancing replication slot: %s",
					 errm);

			/*
			 * Process the record.  Storage-level changes are ignored in
			 * fast_forward mode, but other modules (such as snapbuilder)
			 * might still have critical updates to do.
			 */
			if (record)
				LogicalDecodingProcessRecord(ctx, ctx->reader);

			CHECK_FOR_INTERRUPTS();
		}

		if (found_consistent_snapshot && DecodingContextReady(ctx))
			*found_consistent_snapshot = true;

		/*
		 * Logical decoding could have clobbered CurrentResourceOwner during
		 * transaction management, so restore the executor's value.  (This is
		 * a kluge, but it's not worth cleaning up right now.)
		 */
		CurrentResourceOwner = old_resowner;

		if (ctx->reader->EndRecPtr != InvalidXLogRecPtr)
		{
			LogicalConfirmReceivedLocation(moveto);

			/*
			 * If only the confirmed_flush LSN has changed the slot won't get
			 * marked as dirty by the above. Callers on the walsender
			 * interface are expected to keep track of their own progress and
			 * don't need it written out. But SQL-interface users cannot
			 * specify their own start positions and it's harder for them to
			 * keep track of their progress, so we should make more of an
			 * effort to save it for them.
			 *
			 * Dirty the slot so it is written out at the next checkpoint. The
			 * LSN position advanced to may still be lost on a crash but this
			 * makes the data consistent after a clean shutdown.
			 */
			ReplicationSlotMarkDirty();
		}

		retlsn = MyReplicationSlot->data.confirmed_flush;

		/* free context, call shutdown callback */
		FreeDecodingContext(ctx);

		InvalidateSystemCaches();
	}
	PG_CATCH();
	{
		/* clear all timetravel entries */
		InvalidateSystemCaches();

		PG_RE_THROW();
	}
	PG_END_TRY();

	return retlsn;
}<|MERGE_RESOLUTION|>--- conflicted
+++ resolved
@@ -1884,15 +1884,7 @@
 
 		SpinLockRelease(&MyReplicationSlot->mutex);
 
-		/*
-		 * First, write new xmin and restart_lsn to disk so we know what's up
-		 * after a crash.  Even when we do this, the checkpointer can see the
-		 * updated restart_lsn value in the shared memory; then, a crash can
-		 * happen before we manage to write that value to the disk.  Thus,
-		 * checkpointer still needs to make special efforts to keep WAL
-		 * segments required by the restart_lsn written to the disk.  See
-		 * CreateCheckPoint() and CreateRestartPoint() for details.
-		 */
+		/* first write new xmin to disk, so we know what's up after a crash */
 		if (updated_xmin || updated_restart)
 		{
 #ifdef USE_INJECTION_POINTS
@@ -1904,11 +1896,7 @@
 
 			/* trigger injection point, but only if segment changes */
 			if (seg1 != seg2)
-<<<<<<< HEAD
-				INJECTION_POINT("logical-replication-slot-advance-segment");
-=======
 				INJECTION_POINT("logical-replication-slot-advance-segment", NULL);
->>>>>>> 3d6a8289
 #endif
 
 			ReplicationSlotMarkDirty();

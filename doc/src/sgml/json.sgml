--- conflicted
+++ resolved
@@ -777,10 +777,6 @@
   </para>
 
   <para>
-<<<<<<< HEAD
-=======
-<!--
->>>>>>> 185876a6
     Another approach to querying is to exploit containment, for example:
 -->
 別のアプローチとして包含を利用する問い合わせがあります。例を示します。
@@ -807,29 +803,15 @@
   </para>
 
   <para>
-<<<<<<< HEAD
     GIN indexes also support the <literal>@?</literal>
     and <literal>@@</literal> operators, which
     perform <type>jsonpath</type> matching.  Examples are
-=======
-<!--
-    GIN indexes also support the <literal>@?</literal>
-    and <literal>@@</literal> operators, which
-    perform <type>jsonpath</type> matching.  Examples are
--->
-GINインデックスは<type>jsonpath</type>のマッチングを実行する<literal>@?</literal>演算子と<literal>@@</literal>演算子もサポートします。
-例は以下の通りです。
->>>>>>> 185876a6
 <programlisting>
 SELECT jdoc->'guid', jdoc->'name' FROM api WHERE jdoc @? '$.tags[*] ? (@ == "qui")';
 </programlisting>
 <programlisting>
 SELECT jdoc->'guid', jdoc->'name' FROM api WHERE jdoc @@ '$.tags[*] == "qui"';
 </programlisting>
-<<<<<<< HEAD
-=======
-<!--
->>>>>>> 185876a6
     For these operators, a GIN index extracts clauses of the form
     <literal><replaceable>accessors_chain</replaceable>
     = <replaceable>constant</replaceable></literal> out of
@@ -841,20 +823,9 @@
     The <literal>jsonb_ops</literal> operator class also
     supports <literal>.*</literal> and <literal>.**</literal> accessors,
     but the <literal>jsonb_path_ops</literal> operator class does not.
-<<<<<<< HEAD
-  </para>
-
-  <para>
-=======
--->
-これらの演算子に対して、GINインデックスは、<literal>jsonpath</literal>パターンから<literal><replaceable>accessors_chain</replaceable> = <replaceable>constant</replaceable></literal>の形式の句を抽出し、句内で使われているキーと値に基づいてインデックスサーチをします。
-アクセサチェーン(accessors chain)は<literal>.<replaceable>key</replaceable></literal>、<literal>[*]</literal>、<literal>[<replaceable>index</replaceable>]</literal>アクセサを含みます。
-<literal>jsonb_ops</literal>演算子クラスは<literal>.*</literal>と<literal>.**</literal>アクセサもサポートしますが、<literal>jsonb_path_ops</literal>演算子クラスはサポートしません。
-  </para>
-
-  <para>
-<!--
->>>>>>> 185876a6
+  </para>
+
+  <para>
     Although the <literal>jsonb_path_ops</literal> operator class supports
     only queries with the <literal>@&gt;</literal>, <literal>@?</literal>
     and <literal>@@</literal> operators, it has notable
@@ -1134,23 +1105,10 @@
 入れ子の配列やオブジェクト構造が作られ、前者の場合には、添字のパスにより指定されたように値が代入できるようになるまで<literal>null</literal>で埋められます。
 
 <programlisting>
-<<<<<<< HEAD
 -- Where jsonb_field was {}, it is now {"a": [{"b": 1}]}
 UPDATE table_name SET jsonb_field['a'][0]['b'] = '1';
 
 -- Where jsonb_field was [], it is now [null, {"a": 1}]
-=======
-<!--
-&#45;- Where jsonb_field was {}, it is now {"a": [{"b": 1}]}
--->
--- jsonb_fieldが{}であれば、{"a": [{"b": 1}]}になる
-UPDATE table_name SET jsonb_field['a'][0]['b'] = '1';
-
-<!--
-&#45;- Where jsonb_field was [], it is now [null, {"a": 1}]
--->
--- jsonb_fieldが[]であれば、[null, {"a": 1}]になる
->>>>>>> 185876a6
 UPDATE table_name SET jsonb_field[1]['a'] = '1';
 </programlisting>
 
@@ -1182,22 +1140,9 @@
   </para>
 
   <para>
-<<<<<<< HEAD
    The extension for PL/Python is called <literal>jsonb_plpython3u</literal>.
    If you use it, <type>jsonb</type> values are mapped to Python
    dictionaries, lists, and scalars, as appropriate.
-=======
-<!--
-   The extensions for PL/Python are called <literal>jsonb_plpythonu</literal>,
-   <literal>jsonb_plpython2u</literal>, and
-   <literal>jsonb_plpython3u</literal> (see <xref
-   linkend="plpython-python23"/> for the PL/Python naming convention).  If you
-   use them, <type>jsonb</type> values are mapped to Python dictionaries,
-   lists, and scalars, as appropriate.
--->
-PL/Python向けの拡張は、<literal>jsonb_plpythonu</literal>、<literal>jsonb_plpython2u</literal>、<literal>jsonb_plpython3u</literal>と呼ばれます（PL/Pythonの命名規約については<xref linkend="plpython-python23"/>を参照してください）。
-この拡張を使うと<type>jsonb</type>の値は適したPythonの辞書型、リストやスカラにマップされます。
->>>>>>> 185876a6
   </para>
 
   <para>

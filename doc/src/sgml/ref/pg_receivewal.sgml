<!--
doc/src/sgml/ref/pg_receivewal.sgml
PostgreSQL documentation
-->

<refentry id="app-pgreceivewal">
 <indexterm zone="app-pgreceivewal">
  <primary>pg_receivewal</primary>
 </indexterm>

 <refmeta>
  <refentrytitle><application>pg_receivewal</application></refentrytitle>
  <manvolnum>1</manvolnum>
<!--
  <refmiscinfo>Application</refmiscinfo>
-->
  <refmiscinfo>アプリケーション</refmiscinfo>
 </refmeta>

 <refnamediv>
  <refname>pg_receivewal</refname>
<!--
  <refpurpose>stream write-ahead logs from a <productname>PostgreSQL</productname> server</refpurpose>
-->
  <refpurpose><productname>PostgreSQL</productname>サーバから先行書き込みログ（WAL）をストリームする</refpurpose>
 </refnamediv>

 <refsynopsisdiv>
  <cmdsynopsis>
   <command>pg_receivewal</command>
   <arg rep="repeat"><replaceable>option</replaceable></arg>
  </cmdsynopsis>
 </refsynopsisdiv>

 <refsect1>
<!--
  <title>Description</title>
-->
  <title>説明</title>
  <para>
<!--
   <application>pg_receivewal</application> is used to stream the write-ahead log
   from a running <productname>PostgreSQL</productname> cluster. The write-ahead
   log is streamed using the streaming replication protocol, and is written
   to a local directory of files. This directory can be used as the archive
   location for doing a restore using point-in-time recovery (see
   <xref linkend="continuous-archiving"/>).
-->
<application>pg_receivewal</application>は実行中の<productname>PostgreSQL</productname>クラスタから先行書き込みログ（WAL）をストリームするために使用されます。
先行書き込みログ（WAL）はストリーミングレプリケーションプロトコルを使用してストリームされ、ローカルディレクトリのファイルとして書き出されます。
このディレクトリはポイントインタイムリカバリ（<xref linkend="continuous-archiving"/>参照）を用いてリストアする際のアーカイブ場所として使用することができます。
  </para>

  <para>
<!--
   <application>pg_receivewal</application> streams the write-ahead
   log in real time as it's being generated on the server, and does not wait
   for segments to complete like <xref linkend="guc-archive-command"/> and
   <xref linkend="guc-archive-library"/> do.
   For this reason, it is not necessary to set
   <xref linkend="guc-archive-timeout"/> when using
    <application>pg_receivewal</application>.
-->
<application>pg_receivewal</application>は、先行書き込みログ（WAL）をサーバでの生成に合わせてリアルタイムでストリームし、<xref linkend="guc-archive-command"/>や<xref linkend="guc-archive-library"/>とは異なり、セグメントが完了するまで待機することはありません。
このため、<application>pg_receivewal</application>を使用する場合には<xref linkend="guc-archive-timeout"/>を設定する必要はありません。
  </para>

  <para>
<!--
   Unlike the WAL receiver of a PostgreSQL standby server, <application>pg_receivewal</application>
   by default flushes WAL data only when a WAL file is closed.
   The option <option>&#45;-synchronous</option> must be specified to flush WAL data
   in real time. Since <application>pg_receivewal</application> does not
   apply WAL, you should not allow it to become a synchronous standby when
   <xref linkend="guc-synchronous-commit"/> equals
   <literal>remote_apply</literal>. If it does, it will appear to be a
   standby that never catches up, and will cause transaction commits to
   block. To avoid this, you should either configure an appropriate value
   for <xref linkend="guc-synchronous-standby-names"/>, or specify
   <varname>application_name</varname> for
   <application>pg_receivewal</application> that does not match it, or
   change the value of <varname>synchronous_commit</varname> to
   something other than <literal>remote_apply</literal>.
-->
PostgreSQLのスタンバイサーバのWALレシーバと異なり、<application>pg_receivewal</application>はデフォルトでは、WALファイルがクローズされた時にのみ、WALデータをフラッシュします。
WALデータをリアルタイムでフラッシュするには<option>--synchronous</option>オプションを指定する必要があります。
<application>pg_receivewal</application>はWALを適用しないので、<xref linkend="guc-synchronous-commit"/>が<literal>remote_apply</literal>のときにこれを同期スタンバイにすることはできません。
そのようにした場合、決してキャッチアップすることのないスタンバイになり、トランザクションコミットのブロックをひき起こします。
これを避けるには、<xref linkend="guc-synchronous-standby-names"/>に適切な値を設定するか、<application>pg_receivewal</application>に対して一致しない<varname>application_name</varname>を指定する、あるいは、<varname>synchronous_commit</varname>の値を<literal>remote_apply</literal>以外の値に変更してください。
  </para>

  <para>
<!--
   The write-ahead log is streamed over a regular
   <productname>PostgreSQL</productname> connection and uses the replication
   protocol. The connection must be made with a user having
   <literal>REPLICATION</literal> permissions (see
   <xref linkend="role-attributes"/>) or a superuser, and
   <filename>pg_hba.conf</filename> must permit the replication connection.
   The server must also be configured with
   <xref linkend="guc-max-wal-senders"/> set high enough to leave at least
   one session available for the stream.
-->
先行書き込みログ（WAL）は通常の<productname>PostgreSQL</productname>接続を経由して、そしてレプリケーションプロトコルを使用して、ストリームされます。
この接続は<literal>REPLICATION</literal>権限（<xref linkend="role-attributes"/>参照）を持つユーザまたはスーパーユーザによって確立されなければなりません。
そして<filename>pg_hba.conf</filename>でレプリケーション用の接続を許可しなければなりません。
またサーバではストリーム用に利用できるセッションが少なくとも１つ存在できるために<xref linkend="guc-max-wal-senders"/>を十分大きく設定しなければなりません。
  </para>

  <para>
<!--
   The starting point of the write-ahead log streaming is calculated when
   <application>pg_receivewal</application> starts:
-->
先行書き込みログ（WAL）のストリーミングの開始点は<application>pg_receivewal</application>の開始時に以下のように計算されます。
   <orderedlist>
    <listitem>
     <para>
<!--
      First, scan the directory where the WAL segment files are written and
      find the newest completed segment file, using as the starting point the
      beginning of the next WAL segment file.
-->
まず、WALセグメントファイルが書き込まれるディレクトリをスキャンして、最新の完了したセグメントファイルを見つけ、次のWALセグメントファイルの始まりを開始点として使います。
     </para>
    </listitem>

    <listitem>
     <para>
<!--
      If a starting point cannot be calculated with the previous method,
      and if a replication slot is used, an extra
      <command>READ_REPLICATION_SLOT</command> command is issued to retrieve
      the slot's <literal>restart_lsn</literal> to use as the starting point.
      This option is only available when streaming write-ahead logs from
      <productname>PostgreSQL</productname> 15 and up.
-->
前の方法で開始点を計算できず、レプリケーションスロットが使用されている場合、追加の<command>READ_REPLICATION_SLOT</command>コマンドを発行してスロットの<literal>restart_lsn</literal>を取得し、開始点として使用します。
このオプションは、<productname>PostgreSQL</productname> 15以降から先行書き込みログ（WAL）をストリーミングする場合にのみ使用できます。
     </para>
    </listitem>

    <listitem>
     <para>
<!--
      If a starting point cannot be calculated with the previous method,
      the latest WAL flush location is used as reported by the server from
      an <literal>IDENTIFY_SYSTEM</literal> command.
-->
開始点が前の方法で計算できなければ、サーバの<literal>IDENTIFY_SYSTEM</literal>コマンドで報告された最新のWALのフラッシュ位置が使われます。
     </para>
    </listitem>
   </orderedlist>
  </para>

  <para>
<!--
   If the connection is lost, or if it cannot be initially established,
   with a non-fatal error, <application>pg_receivewal</application> will
   retry the connection indefinitely, and reestablish streaming as soon
   as possible. To avoid this behavior, use the <literal>-n</literal>
   parameter.
-->
接続が失われた場合、または、致命的ではないエラーで初期確立ができなかった場合、<application>pg_receivewal</application>は無期限に接続を再試行しできるだけ早くストリーミングを再確立します。
この動作を止めるためには<literal>-n</literal>パラメータを使用してください。
  </para>

  <para>
<!--
   In the absence of fatal errors, <application>pg_receivewal</application>
   will run until terminated by the <systemitem>SIGINT</systemitem>
   (<keycombo action="simul"><keycap>Control</keycap><keycap>C</keycap></keycombo>)
   or <systemitem>SIGTERM</systemitem> signal.
-->
致命的なエラーが無い場合、<application>pg_receivewal</application>は<systemitem>SIGINT</systemitem>（<keycombo action="simul"><keycap>Control</keycap><keycap>C</keycap></keycombo>）または<systemitem>SIGTERM</systemitem>シグナルで停止されるまで実行を続けます。
  </para>
 </refsect1>

 <refsect1>
<!--
  <title>Options</title>
-->
  <title>オプション</title>

    <variablelist>
     <varlistentry>
      <term><option>-D <replaceable class="parameter">directory</replaceable></option></term>
      <term><option>--directory=<replaceable class="parameter">directory</replaceable></option></term>
      <listitem>
       <para>
<!--
        Directory to write the output to.
-->
出力を書き出すディレクトリです。
       </para>
       <para>
<!--
        This parameter is required.
-->
このパラメータは必須です。
       </para>
      </listitem>
     </varlistentry>

     <varlistentry>
      <term><option>-E <replaceable>lsn</replaceable></option></term>
      <term><option>--endpos=<replaceable>lsn</replaceable></option></term>
      <listitem>
       <para>
<!--
        Automatically stop replication and exit with normal exit status 0 when
        receiving reaches the specified LSN.
-->
受信が指定したLSNに達したなら、自動的にレプリケーションを停止して、通常の終了ステータス0で終了します。
       </para>

       <para>
<!--
        If there is a record with LSN exactly equal to <replaceable>lsn</replaceable>,
        the record will be processed.
-->
<replaceable>lsn</replaceable>とちょうど等しいLSNのレコードがある場合、そのレコードは処理されます。
       </para>
      </listitem>
     </varlistentry>

     <varlistentry>
      <term><option>--if-not-exists</option></term>
      <listitem>
       <para>
<!--
        Do not error out when <option>&#45;-create-slot</option> is specified
        and a slot with the specified name already exists.
-->
<option>--create-slot</option>が指定され、指定された名前のスロットが既に存在していた場合に、エラーを発生させません。
       </para>
      </listitem>
     </varlistentry>

     <varlistentry>
      <term><option>-n</option></term>
      <term><option>--no-loop</option></term>
      <listitem>
       <para>
<!--
        Don't loop on connection errors. Instead, exit right away with
        an error.
-->
接続エラー時に繰り返しません。
代わりにエラーですぐに終了します。
       </para>
      </listitem>
     </varlistentry>

     <varlistentry>
      <term><option>--no-sync</option></term>
      <listitem>
       <para>
<!--
        This option causes <command>pg_receivewal</command> to not force WAL
        data to be flushed to disk.  This is faster, but means that a
        subsequent operating system crash can leave the WAL segments corrupt.
        Generally, this option is useful for testing but should not be used
        when doing WAL archiving on a production deployment.
-->
このオプションは<command>pg_receivewal</command>がWALデータをディスクに強制的にフラッシュさせないようにします。
これはより高速ですが、オペレーションシステムのクラッシュ後にWALセグメントが破損している可能性があります。
一般に、このオプションはテストには有益ですが、本番配備でWALのアーカイビングを行うときに使うべきではありません。
       </para>

       <para>
<!--
        This option is incompatible with <literal>&#45;-synchronous</literal>.
-->
このオプションは<literal>--synchronous</literal>と両立しません。
       </para>
      </listitem>
     </varlistentry>

     <varlistentry>
      <term><option>-s <replaceable class="parameter">interval</replaceable></option></term>
      <term><option>--status-interval=<replaceable class="parameter">interval</replaceable></option></term>
      <listitem>
       <para>
<!--
        Specifies the number of seconds between status packets sent back to the
        server. This allows for easier monitoring of the progress from server.
        A value of zero disables the periodic status updates completely,
        although an update will still be sent when requested by the server, to
        avoid timeout disconnect. The default value is 10 seconds.
-->
サーバに状態パケットを返答する間隔を秒単位で指定します。
これによりサーバからより簡単に進行状況を監視することができます。
ゼロという値は状態の定期的な更新を完全に無効にします。
しかしタイムアウトによる切断を防ぐために、サーバから要求された時には更新を送信します。
デフォルト値は１０秒です。
       </para>
      </listitem>
     </varlistentry>

     <varlistentry>
      <term><option>-S <replaceable>slotname</replaceable></option></term>
      <term><option>--slot=<replaceable class="parameter">slotname</replaceable></option></term>
      <listitem>
        <para>
<!--
         Require <application>pg_receivewal</application> to use an existing
         replication slot (see <xref linkend="streaming-replication-slots"/>).
         When this option is used, <application>pg_receivewal</application> will report
         a flush position to the server, indicating when each segment has been
         synchronized to disk so that the server can remove that segment if it
         is not otherwise needed.
-->
<application>pg_receivewal</application>が既存のレプリケーションスロットを使うようにします(<xref linkend="streaming-replication-slots"/>を参照してください)。
このオプションが使われると、<application>pg_receivewal</application>はフラッシュ位置をサーバに報告します。
これは、各セグメントがいつディスクに同期されたかを示し、それによりサーバが必要のなくなったセグメントを削除できるようになります。
        </para>

        <para>
<!--
         When the replication client
         of <application>pg_receivewal</application> is configured on the
         server as a synchronous standby, then using a replication slot will
         report the flush position to the server, but only when a WAL file is
         closed.  Therefore, that configuration will cause transactions on the
         primary to wait for a long time and effectively not work
         satisfactorily.  The option <literal>&#45;-synchronous</literal> (see
         below) must be specified in addition to make this work correctly.
-->
<application>pg_receivewal</application>のレプリケーションクライアントが同期スタンバイとしてサーバ上で構成されている場合、レプリケーションスロットを利用するとフラッシュ位置がサーバに報告されますが、それはWALファイルがクローズされる時のみです。
したがって、その構成ではプライマリ上のトランザクションが長時間待たされることになり、結果的に満足する動作を得られません。
これを正しく動作させるには、追加で<literal>--synchronous</literal>オプション（以下を参照）を指定する必要があります。
        </para>
      </listitem>
     </varlistentry>

     <varlistentry>
      <term><option>--synchronous</option></term>
      <listitem>
       <para>
<!--
        Flush the WAL data to disk immediately after it has been received. Also
        send a status packet back to the server immediately after flushing,
        regardless of <literal>&#45;-status-interval</literal>.
-->
WALデータを受け取ると即座にディスクにフラッシュします。
またフラッシュした直後に、<literal>--status-interval</literal>の値が何であれ、ステータスパケットをサーバに送り返します。
       </para>

       <para>
<!--
        This option should be specified if the replication client
        of <application>pg_receivewal</application> is configured on the
        server as a synchronous standby, to ensure that timely feedback is
        sent to the server.
-->
<application>pg_receivewal</application>のレプリケーションクライアントが同期スタンバイとしてサーバ上で構成されている場合、フィードバックが遅延なくサーバに送り返されることを確実にするため、このオプションを指定すべきです。
       </para>
      </listitem>
     </varlistentry>

     <varlistentry>
      <term><option>-v</option></term>
      <term><option>--verbose</option></term>
      <listitem>
       <para>
<!--
        Enables verbose mode.
-->
冗長モードを有効にします。
       </para>
      </listitem>
     </varlistentry>

     <varlistentry>
      <term><option>-Z <replaceable class="parameter">level</replaceable></option></term>
      <term><option>-Z <replaceable class="parameter">method</replaceable>[:<replaceable>detail</replaceable>]</option></term>
      <term><option>--compress=<replaceable class="parameter">level</replaceable></option></term>
      <term><option>--compress=<replaceable class="parameter">method</replaceable>[:<replaceable>detail</replaceable>]</option></term>
      <listitem>
       <para>
<!--
        Enables compression of write-ahead logs.
-->
先行書き込みログ（WAL）の圧縮を有効にします。
       </para>
       <para>
<!--
        The compression method can be set to <literal>gzip</literal>,
        <literal>lz4</literal> (if <productname>PostgreSQL</productname>
        was compiled with <option>&#45;-with-lz4</option>) or
        <literal>none</literal> for no compression.
        A compression detail string can optionally be specified.  If the
        detail string is an integer, it specifies the compression level.
        Otherwise, it should be a comma-separated list of items, each of the
        form <replaceable>keyword</replaceable> or
        <replaceable>keyword=value</replaceable>.
        Currently, the only supported keyword is <literal>level</literal>.
-->
圧縮方式は<literal>gzip</literal>、(<productname>PostgreSQL</productname>が<option>--with-lz4</option>でコンパイルされた場合)<literal>lz4</literal>に設定できます。非圧縮の場合は<literal>none</literal>です。
圧縮の詳細文字列はオプションで指定できます。
詳細文字列が整数の場合は、圧縮レベルを指定します。
それ以外の場合は、<replaceable>keyword</replaceable>または<replaceable>keyword=value</replaceable>の形式のカンマで区切られた項目リストにします。
現在サポートされているキーワードは<literal>level</literal>のみです。
       </para>
       <para>
<!--
        If no compression level is specified, the default compression level
        will be used. If only a level is specified without mentioning an
        algorithm, <literal>gzip</literal> compression will be used if the
        level is greater than 0, and no compression will be used if the level
        is 0.
-->
圧縮レベルが指定されていない場合、デフォルトの圧縮レベルが使用されます。
アルゴリズムを指定せずにレベルのみが指定されている場合、レベルが0より大きい場合は<literal>gzip</literal>圧縮が使用され、レベルが0の場合は圧縮が使用されません。
       </para>
       <para>
<!--
        The suffix <filename>.gz</filename> will automatically be added to
        all filenames when using <literal>gzip</literal>, and the suffix
        <filename>.lz4</filename> is added when using <literal>lz4</literal>.
-->
<literal>gzip</literal>を使用している場合は、すべてのファイル名に自動的に接尾辞<filename>.gz</filename>が追加されます。<literal>lz4</literal>を使用している場合は、接尾辞<filename>.lz4</filename>が追加されます。
       </para>
      </listitem>
     </varlistentry>
    </variablelist>

   <para>
<!--
    The following command-line options control the database connection parameters.
-->
以下のコマンドラインオプションはデータベース接続パラメータを制御します。

    <variablelist>
     <varlistentry>
      <term><option>-d <replaceable class="parameter">connstr</replaceable></option></term>
      <term><option>--dbname=<replaceable class="parameter">connstr</replaceable></option></term>
      <listitem>
       <para>
<!--
        Specifies parameters used to connect to the server, as a <link
        linkend="libpq-connstring">connection string</link>;  these
        will override any conflicting command line options.
-->
サーバに接続するために使用するパラメータを、<link linkend="libpq-connstring">接続文字列</link>として指定します。
これは衝突するコマンドラインオプションよりも優先します。
       </para>
       <para>
<<<<<<< HEAD
        This option is called <literal>--dbname</literal> for consistency with other
        client applications, but because <application>pg_receivewal</application>
        doesn't connect to any particular database in the cluster, any database
        name included in the connection string will be ignored by the server.
        However, a database name supplied that way overrides the default
        database name (<literal>replication</literal>) for purposes of
        looking up the replication connection's password
        in <filename>~/.pgpass</filename>.  Similarly, middleware or proxies
        used in connecting to <productname>PostgreSQL</productname> might
        utilize the name for purposes such as connection routing.
=======
<!--
        The option is called <literal>&#45;-dbname</literal> for consistency with other
        client applications, but because <application>pg_receivewal</application>
        doesn't connect to any particular database in the cluster, any database
        name in the connection string will be ignored by
        <productname>PostgreSQL</productname>. Middleware, or proxies, used in
        connecting to <productname>PostgreSQL</productname> might however
        utilize the value.
-->
このオプションは他のクライアントアプリケーションとの整合性のために<literal>--dbname</literal>と呼ばれます。しかし、<application>pg_receivewal</application>はクラスタ内のどの特定のデータベースにも接続しませんので、接続文字列内のデータベース名は<productname>PostgreSQL</productname>により無視されます。
ただし、<productname>PostgreSQL</productname>への接続に使用されるミドルウェア、つまりプロキシはこの値を利用する可能性があります。
>>>>>>> c1fe09c1
       </para>
      </listitem>
     </varlistentry>

     <varlistentry>
      <term><option>-h <replaceable class="parameter">host</replaceable></option></term>
      <term><option>--host=<replaceable class="parameter">host</replaceable></option></term>
      <listitem>
       <para>
<!--
        Specifies the host name of the machine on which the server is
        running.  If the value begins with a slash, it is used as the
        directory for the Unix domain socket. The default is taken
        from the <envar>PGHOST</envar> environment variable, if set,
        else a Unix domain socket connection is attempted.
-->
サーバが稼働しているマシンのホスト名を指定します。
この値がスラッシュから始まる場合、Unixドメインソケット用のディレクトリとして使用されます。
デフォルトは、設定されていれば環境変数<envar>PGHOST</envar>から取得されます。
設定されていなければ、Unixドメインソケット接続とみなされます。
       </para>
      </listitem>
     </varlistentry>

     <varlistentry>
      <term><option>-p <replaceable class="parameter">port</replaceable></option></term>
      <term><option>--port=<replaceable class="parameter">port</replaceable></option></term>
      <listitem>
       <para>
<!--
        Specifies the TCP port or local Unix domain socket file
        extension on which the server is listening for connections.
        Defaults to the <envar>PGPORT</envar> environment variable, if
        set, or a compiled-in default.
-->
サーバが接続を監視するTCPポートもしくはローカルUnixドメインソケットファイルの拡張子を指定します。
デフォルトは、設定されている場合、環境変数<envar>PGPORT</envar>の値となります。設定されていなければ、コンパイル時のデフォルト値となります。
       </para>
      </listitem>
     </varlistentry>

     <varlistentry>
      <term><option>-U <replaceable>username</replaceable></option></term>
      <term><option>--username=<replaceable class="parameter">username</replaceable></option></term>
      <listitem>
       <para>
<!--
        User name to connect as.
-->
接続するユーザ名です。
       </para>
      </listitem>
     </varlistentry>

     <varlistentry>
      <term><option>-w</option></term>
      <term><option>--no-password</option></term>
      <listitem>
       <para>
<!--
        Never issue a password prompt.  If the server requires
        password authentication and a password is not available by
        other means such as a <filename>.pgpass</filename> file, the
        connection attempt will fail.  This option can be useful in
        batch jobs and scripts where no user is present to enter a
        password.
-->
パスワードの入力を促しません。
サーバがパスワード認証を必要とし、かつ、<filename>.pgpass</filename>ファイルなどの他の方法が利用できない場合、接続試行は失敗します。
バッチジョブやスクリプトなどパスワードを入力するユーザが存在しない場合にこのオプションは有用かもしれません。
       </para>
      </listitem>
     </varlistentry>

     <varlistentry>
      <term><option>-W</option></term>
      <term><option>--password</option></term>
      <listitem>
       <para>
<!--
        Force <application>pg_receivewal</application> to prompt for a
        password before connecting to a database.
-->
<application>pg_receivewal</application>はデータベースに接続する前にパスワード入力を強制的に促します。
       </para>

       <para>
<!--
        This option is never essential, since
        <application>pg_receivewal</application> will automatically prompt
        for a password if the server demands password authentication.
        However, <application>pg_receivewal</application> will waste a
        connection attempt finding out that the server wants a password.
        In some cases it is worth typing <option>-W</option> to avoid the extra
        connection attempt.
-->
このオプションは重要ではありません。
<application>pg_receivewal</application>は、サーバがパスワード認証を要求した場合に自動的にパスワードを促すためです。
しかし<application>pg_receivewal</application>は、サーバがパスワードを要求するかどうかを確認するために接続試行を浪費します。
<option>-W</option>と入力して無駄な接続試行を防止することが有意である場合があります。
       </para>
      </listitem>
     </varlistentry>
    </variablelist>
   </para>

   <para>
<!--
    <application>pg_receivewal</application> can perform one of the two
    following actions in order to control physical replication slots:
-->
<application>pg_receivewal</application>は物理レプリケーションスロットを制御するため、以下の2つの動作のうちの1つを実行できます。

    <variablelist>
     <varlistentry>
      <term><option>--create-slot</option></term>
      <listitem>
       <para>
<!--
        Create a new physical replication slot with the name specified in
        <option>&#45;-slot</option>, then exit.
-->
<option>--slot</option>で指定された名前の新しい物理レプリケーションスロットを作成して終了します。
       </para>
      </listitem>
     </varlistentry>

     <varlistentry>
      <term><option>--drop-slot</option></term>
      <listitem>
       <para>
<!--
        Drop the replication slot with the name specified in
        <option>&#45;-slot</option>, then exit.
-->
<option>--slot</option>で指定された名前のレプリケーションスロットを削除して終了します。
       </para>
      </listitem>
     </varlistentry>
    </variablelist>
   </para>

   <para>
<!--
    Other options are also available:
-->
この他に以下のオプションも使用することができます。

    <variablelist>
     <varlistentry>
       <term><option>-V</option></term>
       <term><option>--version</option></term>
       <listitem>
       <para>
<!--
       Print the <application>pg_receivewal</application> version and exit.
-->
<application>pg_receivewal</application>のバージョンを表示し、終了します。
       </para>
       </listitem>
     </varlistentry>

     <varlistentry>
       <term><option>-?</option></term>
       <term><option>--help</option></term>
       <listitem>
       <para>
<!--
       Show help about <application>pg_receivewal</application> command line
       arguments, and exit.
-->
<application>pg_receivewal</application>コマンドライン引数についてのヘルプを表示し、終了します。
       </para>
       </listitem>
     </varlistentry>

    </variablelist>
   </para>

 </refsect1>

 <refsect1>
<!--
  <title>Exit Status</title>
-->
  <title>終了ステータス</title>

  <para>
<!--
   <application>pg_receivewal</application> will exit with status 0 when
   terminated by the <systemitem>SIGINT</systemitem> or
   <systemitem>SIGTERM</systemitem> signal.  (That is the
   normal way to end it.  Hence it is not an error.)  For fatal errors or
   other signals, the exit status will be nonzero.
-->
<application>pg_receivewal</application>は<systemitem>SIGINT</systemitem>または<systemitem>SIGTERM</systemitem>シグナルで終了されたとき、ステータス0で終了します。
（これは止めるための通常の方法です。
そのためエラーではありません。）
致命的エラーや他のシグナルに対しては、終了ステータスは非ゼロになります。
  </para>

 </refsect1>

 <refsect1>
<!--
  <title>Environment</title>
-->
  <title>環境</title>

  <para>
<!--
   This utility, like most other <productname>PostgreSQL</productname> utilities,
   uses the environment variables supported by <application>libpq</application>
   (see <xref linkend="libpq-envars"/>).
-->
このユーティリティは、他のほとんどの<productname>PostgreSQL</productname>ユーティリティと同様、<application>libpq</application>でサポートされる環境変数（<xref linkend="libpq-envars"/>参照）を使います。
  </para>

  <para>
<!--
   The environment variable <envar>PG_COLOR</envar> specifies whether to use
   color in diagnostic messages. Possible values are
   <literal>always</literal>, <literal>auto</literal> and
   <literal>never</literal>.
-->
環境変数<envar>PG_COLOR</envar>は診断メッセージで色を使うかどうかを指定します。
指定可能な値は<literal>always</literal>、<literal>auto</literal>、<literal>never</literal>です。
  </para>
 </refsect1>

 <refsect1>
<!--
  <title>Notes</title>
-->
  <title>注釈</title>

  <para>
<!--
   When using <application>pg_receivewal</application> instead of
   <xref linkend="guc-archive-command"/> or
   <xref linkend="guc-archive-library"/> as the main WAL backup method, it is
   strongly recommended to use replication slots.  Otherwise, the server is
   free to recycle or remove write-ahead log files before they are backed up,
   because it does not have any information, either
   from <xref linkend="guc-archive-command"/> or
   <xref linkend="guc-archive-library"/> or the replication slots, about
   how far the WAL stream has been archived.  Note, however, that a
   replication slot will fill up the server's disk space if the receiver does
   not keep up with fetching the WAL data.
-->
WALのバックアップのメインの方法として、<xref linkend="guc-archive-command"/>や<xref linkend="guc-archive-library"/>の代わりに<application>pg_receivewal</application>を使用する場合、レプリケーションスロットを使用することを強く推奨します。
そうしなければ、サーバは<xref linkend="guc-archive-command"/>や<xref linkend="guc-archive-library"/>、レプリケーションスロットのいずれからもWALのストリームがどこまでアーカイブされているかの情報を得られないため、先行書き込みログ（WAL）ファイルがバックアップされる前にそれを再利用または削除するかもしれないのです。
しかし、WALデータを受け取る側がそのフェッチに追いつけない場合、レプリケーションスロットがサーバのディスクスペースを一杯にしてしまうかもしれないことに注意してください。
  </para>

  <para>
<!--
   <application>pg_receivewal</application> will preserve group permissions on
   the received WAL files if group permissions are enabled on the source
   cluster.
-->
<application>pg_receivewal</application>は、ソースクラスタでグループパーミッションが有効である場合、受け取ったWALファイルのグループパーミッションを維持します。
  </para>

 </refsect1>

 <refsect1>
<!--
  <title>Examples</title>
-->
  <title>例</title>

  <para>
<!--
   To stream the write-ahead log from the server at
   <literal>mydbserver</literal> and store it in the local directory
   <filename>/usr/local/pgsql/archive</filename>:
-->
先行書き込みログ（WAL）を<literal>mydbserver</literal>にあるサーバからストリームし、それをローカルディレクトリ<filename>/usr/local/pgsql/archive</filename>に格納します。
<screen>
<prompt>$</prompt> <userinput>pg_receivewal -h mydbserver -D /usr/local/pgsql/archive</userinput>
</screen></para>
 </refsect1>

 <refsect1>
<!--
  <title>See Also</title>
-->
  <title>関連項目</title>

  <simplelist type="inline">
   <member><xref linkend="app-pgbasebackup"/></member>
  </simplelist>
 </refsect1>

</refentry><|MERGE_RESOLUTION|>--- conflicted
+++ resolved
@@ -447,8 +447,8 @@
 これは衝突するコマンドラインオプションよりも優先します。
        </para>
        <para>
-<<<<<<< HEAD
-        This option is called <literal>--dbname</literal> for consistency with other
+<!--
+        This option is called <literal>&#45;-dbname</literal> for consistency with other
         client applications, but because <application>pg_receivewal</application>
         doesn't connect to any particular database in the cluster, any database
         name included in the connection string will be ignored by the server.
@@ -458,19 +458,10 @@
         in <filename>~/.pgpass</filename>.  Similarly, middleware or proxies
         used in connecting to <productname>PostgreSQL</productname> might
         utilize the name for purposes such as connection routing.
-=======
-<!--
-        The option is called <literal>&#45;-dbname</literal> for consistency with other
-        client applications, but because <application>pg_receivewal</application>
-        doesn't connect to any particular database in the cluster, any database
-        name in the connection string will be ignored by
-        <productname>PostgreSQL</productname>. Middleware, or proxies, used in
-        connecting to <productname>PostgreSQL</productname> might however
-        utilize the value.
--->
-このオプションは他のクライアントアプリケーションとの整合性のために<literal>--dbname</literal>と呼ばれます。しかし、<application>pg_receivewal</application>はクラスタ内のどの特定のデータベースにも接続しませんので、接続文字列内のデータベース名は<productname>PostgreSQL</productname>により無視されます。
+-->
+《マッチ度[54.916793]》このオプションは他のクライアントアプリケーションとの整合性のために<literal>--dbname</literal>と呼ばれます。しかし、<application>pg_receivewal</application>はクラスタ内のどの特定のデータベースにも接続しませんので、接続文字列内のデータベース名は<productname>PostgreSQL</productname>により無視されます。
 ただし、<productname>PostgreSQL</productname>への接続に使用されるミドルウェア、つまりプロキシはこの値を利用する可能性があります。
->>>>>>> c1fe09c1
+《機械翻訳》«This option is called <literal>--dbname</literal> for consistency with other client applications, but because <application>pg_receivewal</application> doesn't connect to any particular database in the cluster, any database name included in the connection string will be ignored by the server. However, a database name supplied that way overrides the default database name (<literal>replication</literal>) for purposes of looking up the replication connection's password in <filename>~/.pgpass</filename>. Similarly, middleware or proxies used in connecting to <productname>PostgreSQL</productname> might utilize the name for purposes such as connection routing.»
        </para>
       </listitem>
      </varlistentry>

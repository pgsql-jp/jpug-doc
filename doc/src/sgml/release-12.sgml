--- conflicted
+++ resolved
@@ -4242,20 +4242,14 @@
   <title>バージョン12への移行</title>
 
    <para>
-<<<<<<< HEAD
-<!--
-    A dump/restore using <xref linkend="app-pg-dumpall"/>, or use of <xref
-    linkend="pgupgrade"/>, is required for those wishing to migrate data
-    from any previous release.
--->
-以前のリリースからデータを移行したい時は、どのリリースについても、<xref linkend="app-pg-dumpall"/>を利用したダンプ/リストア、あるいは<xref linkend="pgupgrade"/>の使用が必要です。
-=======
+<!--
     A dump/restore using <xref linkend="app-pg-dumpall"/> or use of <xref
     linkend="pgupgrade"/> or logical replication is required for those
     wishing to migrate data from any previous release.  See <xref
     linkend="upgrading"/> for general information on migrating to new major
     releases.
->>>>>>> 5060275a
+-->
+以前のリリースからデータを移行したい時は、どのリリースについても、<xref linkend="app-pg-dumpall"/>を利用したダンプ/リストア、あるいは<xref linkend="pgupgrade"/>の使用が必要です。
    </para>
 
    <para>
@@ -4626,156 +4620,6 @@
 コマンドラインツール<application>pg_verify_checksums</application>を<xref linkend="app-pgchecksums"/>に改名しました。
 (Michaël Paquier)
      </para>
-    </listitem>
-
-    <listitem>
-<!--
-Author: Alvaro Herrera <alvherre@alvh.no-ip.org>
-2019-04-04 [413ccaa74] pg_restore: Require -f - to mean stdout
--->
-
-     <para>
-<!--
-      In <xref linkend="app-pgrestore"/>, require specification of
-      <literal>-f -</literal> to send the dump contents to standard output
-      (Euler Taveira)
--->
-<xref linkend="app-pgrestore"/>でダンプ内容を標準出力に送るのに<literal>-f -</literal>指定を必須としました。
-(Euler Taveira)
-     </para>
-
-     <para>
-<!--
-      Previously, this happened by default if no destination was
-      specified, but that was deemed to be unfriendly.
--->
-これまではこれは出力先が指定されない場合のデフォルト動作でしたが、これは不親切と考えられました。
-     </para>
-    </listitem>
-
-    <listitem>
-<!--
-Author: Tom Lane <tgl@sss.pgh.pa.us>
-2018-11-14 [eaf746a5b] Make psql's "\pset format" command reject non-unique abb
-Author: Tom Lane <tgl@sss.pgh.pa.us>
-2018-11-26 [a7eece4fc] Fix breakage of "\pset format latex".
--->
-
-     <para>
-<!--
-      Disallow non-unique abbreviations
-      in <application>psql</application>'s <command>\pset format</command>
-      command (Daniel Vérité)
--->
-<application>psql</application>の<command>\pset format</command>コマンドで一意でない省略形を禁止しました。
-(Daniel Vérit)
-     </para>
-
-     <para>
-<!--
-      Previously, for example, <command>\pset format a</command> chose
-      <literal>aligned</literal>; it will now fail since that could
-      equally well mean <literal>asciidoc</literal>.
--->
-これまでは、例えば<command>\pset format a</command>は<literal>aligned</literal>を選択しました。
-今後これは、<literal>asciidoc</literal>を意味する可能性も等しくあるので、失敗するようになります。
-     </para>
-    </listitem>
-
-    <listitem>
-<!--
-Author: Peter Geoghegan <pg@bowt.ie>
-2019-03-20 [dd299df81] Make heap TID a tiebreaker nbtree index column.
--->
-
-     <para>
-<!--
-      In new btree indexes, the maximum index entry length is
-      reduced by eight bytes, to improve handling of duplicate entries
-      (Peter Geoghegan)
--->
-新たなBツリーインデックスでは、重複エントリの処理を改善するため、インデックスエントリの最大長が8バイト減りました。
-(Peter Geoghegan)
-     </para>
-
-     <para>
-<!--
-      This means that a <xref linkend="sql-reindex"/> operation on an
-      index <application>pg_upgrade</application>'d from a previous
-      release could potentially fail.
--->
-このことは、以前のリリースから<application>pg_upgrade</application>されたインデックスに対する<xref linkend="sql-reindex"/>操作が潜在的に失敗する可能性あることを意味します。
-     </para>
-    </listitem>
-
-    <listitem>
-<!--
-Author: Tom Lane <tgl@sss.pgh.pa.us>
-2019-03-21 [bfb456c1b] Improve error reporting for DROP FUNCTION/PROCEDURE/AGGR
--->
-
-     <para>
-<!--
-      Cause <link linkend="sql-dropfunction"><command>DROP IF EXISTS
-      FUNCTION</command></link>/<literal>PROCEDURE</literal>/<literal>AGGREGATE</literal>/<literal>ROUTINE</literal>
-      to generate an error if no argument list is supplied and there are
-      multiple matching objects (David Rowley)
--->
-引数リストが無く、該当するオブジェクトが複数ある場合に<link linkend="sql-dropfunction"><command>DROP IF EXISTS FUNCTION</command></link>/<literal>PROCEDURE</literal>/<literal>AGGREGATE</literal>/<literal>ROUTINE</literal>がエラーを生成するようにしました。
-(David Rowley)
-     </para>
-
-     <para>
-<!--
-      Also improve the error message in such cases.
--->
-また、このような場合のエラーメッセージが改善されました。
-     </para>
-    </listitem>
-
-    <listitem>
-<!--
-Author: Tomas Vondra <tomas.vondra@postgresql.org>
-2019-06-16 [6cbfb784c] Rework the pg_statistic_ext catalog
-2019-06-16 [aa087ec64] Add pg_stats_ext view for extended statistics
--->
-
-     <para>
-<!--
-      Split the <link
-      linkend="catalog-pg-statistic-ext"><structname>pg_statistic_ext</structname></link>
-      catalog into two catalogs, and add the <link
-      linkend="view-pg-stats-ext"><structname>pg_stats_ext</structname></link>
-      view of it (Dean Rasheed, Tomas Vondra)
--->
-<link linkend="catalog-pg-statistic-ext"><structname>pg_statistic_ext</structname></link>カタログをふたつのカタログに分割して、その<link linkend="view-pg-stats-ext"><structname>pg_stats_ext</structname></link>ビューを追加しました。
-(Dean Rasheed, Tomas Vondra)
-     </para>
-
-     <para>
-<!--
-      This change supports hiding potentially-sensitive statistics data
-      from unprivileged users.
--->
-この変更は潜在的に機微な統計データを権限のないユーザから隠すのに役立ちます。
-     </para>
-    </listitem>
-
-    <listitem>
-<!--
-Author: Peter Eisentraut <peter_e@gmx.net>
-2018-11-01 [96b00c433] Remove obsolete pg_constraint.consrc column
--->
-
-     <para>
-<!--
-      Remove obsolete <link
-      linkend="catalog-pg-constraint"><structname>pg_constraint</structname></link>.<structfield>consrc</structfield>
-      column (Peter Eisentraut)
--->
-もはや用いられない<link linkend="catalog-pg-constraint"><structname>pg_constraint</structname></link>.<structfield>consrc</structfield>列を廃止しました。
-(Peter Eisentraut)
-     </para>
 
      <para>
       This column has been deprecated for a long time, because it did not
@@ -4790,18 +4634,26 @@
 
     <listitem>
 <!--
-Author: Peter Eisentraut <peter_e@gmx.net>
-2018-11-01 [fe5038236] Remove obsolete pg_attrdef.adsrc column
--->
-
-     <para>
-<!--
-      Remove obsolete <link
-      linkend="catalog-pg-attrdef"><structname>pg_attrdef</structname></link>.<structfield>adsrc</structfield>
-      column (Peter Eisentraut)
--->
-もはや用いられない<link linkend="catalog-pg-attrdef"><structname>pg_attrdef</structname></link>.<structfield>adsrc</structfield>列を廃止しました。
-(Peter Eisentraut)
+Author: Alvaro Herrera <alvherre@alvh.no-ip.org>
+2019-04-04 [413ccaa74] pg_restore: Require -f - to mean stdout
+-->
+
+     <para>
+<!--
+      In <xref linkend="app-pgrestore"/>, require specification of
+      <literal>-f -</literal> to send the dump contents to standard output
+      (Euler Taveira)
+-->
+<xref linkend="app-pgrestore"/>でダンプ内容を標準出力に送るのに<literal>-f -</literal>指定を必須としました。
+(Euler Taveira)
+     </para>
+
+     <para>
+<!--
+      Previously, this happened by default if no destination was
+      specified, but that was deemed to be unfriendly.
+-->
+これまではこれは出力先が指定されない場合のデフォルト動作でしたが、これは不親切と考えられました。
      </para>
 
      <para>
@@ -4810,6 +4662,148 @@
       The recommended way to get a text version of a default-value expression
       from <structname>pg_attrdef</structname> is <literal>pg_get_expr(adbin,
       adrelid)</literal>.
+     </para>
+    </listitem>
+
+    <listitem>
+<!--
+Author: Tom Lane <tgl@sss.pgh.pa.us>
+2018-11-14 [eaf746a5b] Make psql's "\pset format" command reject non-unique abb
+Author: Tom Lane <tgl@sss.pgh.pa.us>
+2018-11-26 [a7eece4fc] Fix breakage of "\pset format latex".
+-->
+
+     <para>
+<!--
+      Disallow non-unique abbreviations
+      in <application>psql</application>'s <command>\pset format</command>
+      command (Daniel Vérité)
+-->
+<application>psql</application>の<command>\pset format</command>コマンドで一意でない省略形を禁止しました。
+(Daniel Vérit)
+     </para>
+
+     <para>
+<!--
+      Previously, for example, <command>\pset format a</command> chose
+      <literal>aligned</literal>; it will now fail since that could
+      equally well mean <literal>asciidoc</literal>.
+-->
+これまでは、例えば<command>\pset format a</command>は<literal>aligned</literal>を選択しました。
+今後これは、<literal>asciidoc</literal>を意味する可能性も等しくあるので、失敗するようになります。
+     </para>
+    </listitem>
+
+    <listitem>
+<!--
+Author: Peter Geoghegan <pg@bowt.ie>
+2019-03-20 [dd299df81] Make heap TID a tiebreaker nbtree index column.
+-->
+
+     <para>
+<!--
+      In new btree indexes, the maximum index entry length is
+      reduced by eight bytes, to improve handling of duplicate entries
+      (Peter Geoghegan)
+-->
+新たなBツリーインデックスでは、重複エントリの処理を改善するため、インデックスエントリの最大長が8バイト減りました。
+(Peter Geoghegan)
+     </para>
+
+     <para>
+<!--
+      This means that a <xref linkend="sql-reindex"/> operation on an
+      index <application>pg_upgrade</application>'d from a previous
+      release could potentially fail.
+-->
+このことは、以前のリリースから<application>pg_upgrade</application>されたインデックスに対する<xref linkend="sql-reindex"/>操作が潜在的に失敗する可能性あることを意味します。
+     </para>
+    </listitem>
+
+    <listitem>
+<!--
+Author: Tom Lane <tgl@sss.pgh.pa.us>
+2019-03-21 [bfb456c1b] Improve error reporting for DROP FUNCTION/PROCEDURE/AGGR
+-->
+
+     <para>
+<!--
+      Cause <link linkend="sql-dropfunction"><command>DROP IF EXISTS
+      FUNCTION</command></link>/<literal>PROCEDURE</literal>/<literal>AGGREGATE</literal>/<literal>ROUTINE</literal>
+      to generate an error if no argument list is supplied and there are
+      multiple matching objects (David Rowley)
+-->
+引数リストが無く、該当するオブジェクトが複数ある場合に<link linkend="sql-dropfunction"><command>DROP IF EXISTS FUNCTION</command></link>/<literal>PROCEDURE</literal>/<literal>AGGREGATE</literal>/<literal>ROUTINE</literal>がエラーを生成するようにしました。
+(David Rowley)
+     </para>
+
+     <para>
+<!--
+      Also improve the error message in such cases.
+-->
+また、このような場合のエラーメッセージが改善されました。
+     </para>
+    </listitem>
+
+    <listitem>
+<!--
+Author: Tomas Vondra <tomas.vondra@postgresql.org>
+2019-06-16 [6cbfb784c] Rework the pg_statistic_ext catalog
+2019-06-16 [aa087ec64] Add pg_stats_ext view for extended statistics
+-->
+
+     <para>
+<!--
+      Split the <link
+      linkend="catalog-pg-statistic-ext"><structname>pg_statistic_ext</structname></link>
+      catalog into two catalogs, and add the <link
+      linkend="view-pg-stats-ext"><structname>pg_stats_ext</structname></link>
+      view of it (Dean Rasheed, Tomas Vondra)
+-->
+<link linkend="catalog-pg-statistic-ext"><structname>pg_statistic_ext</structname></link>カタログをふたつのカタログに分割して、その<link linkend="view-pg-stats-ext"><structname>pg_stats_ext</structname></link>ビューを追加しました。
+(Dean Rasheed, Tomas Vondra)
+     </para>
+
+     <para>
+<!--
+      This change supports hiding potentially-sensitive statistics data
+      from unprivileged users.
+-->
+この変更は潜在的に機微な統計データを権限のないユーザから隠すのに役立ちます。
+     </para>
+    </listitem>
+
+    <listitem>
+<!--
+Author: Peter Eisentraut <peter_e@gmx.net>
+2018-11-01 [96b00c433] Remove obsolete pg_constraint.consrc column
+-->
+
+     <para>
+<!--
+      Remove obsolete <link
+      linkend="catalog-pg-constraint"><structname>pg_constraint</structname></link>.<structfield>consrc</structfield>
+      column (Peter Eisentraut)
+-->
+もはや用いられない<link linkend="catalog-pg-constraint"><structname>pg_constraint</structname></link>.<structfield>consrc</structfield>列を廃止しました。
+(Peter Eisentraut)
+     </para>
+    </listitem>
+
+    <listitem>
+<!--
+Author: Peter Eisentraut <peter_e@gmx.net>
+2018-11-01 [fe5038236] Remove obsolete pg_attrdef.adsrc column
+-->
+
+     <para>
+<!--
+      Remove obsolete <link
+      linkend="catalog-pg-attrdef"><structname>pg_attrdef</structname></link>.<structfield>adsrc</structfield>
+      column (Peter Eisentraut)
+-->
+もはや用いられない<link linkend="catalog-pg-attrdef"><structname>pg_attrdef</structname></link>.<structfield>adsrc</structfield>列を廃止しました。
+(Peter Eisentraut)
      </para>
     </listitem>
 

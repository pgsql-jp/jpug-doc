--- conflicted
+++ resolved
@@ -1109,11 +1109,7 @@
 
 	restore_command = pipe_read_line(postgres_cmd->data);
 	if (restore_command == NULL)
-<<<<<<< HEAD
-		pg_fatal("could not read restore_command from target cluster");
-=======
 		pg_fatal("could not read \"restore_command\" from target cluster");
->>>>>>> 3d6a8289
 
 	(void) pg_strip_crlf(restore_command);
 

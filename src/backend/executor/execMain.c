/*-------------------------------------------------------------------------
 *
 * execMain.c
 *	  top level executor interface routines
 *
 * INTERFACE ROUTINES
 *	ExecutorStart()
 *	ExecutorRun()
 *	ExecutorFinish()
 *	ExecutorEnd()
 *
 *	These four procedures are the external interface to the executor.
 *	In each case, the query descriptor is required as an argument.
 *
 *	ExecutorStart must be called at the beginning of execution of any
 *	query plan and ExecutorEnd must always be called at the end of
 *	execution of a plan (unless it is aborted due to error).
 *
 *	ExecutorRun accepts direction and count arguments that specify whether
 *	the plan is to be executed forwards, backwards, and for how many tuples.
 *	In some cases ExecutorRun may be called multiple times to process all
 *	the tuples for a plan.  It is also acceptable to stop short of executing
 *	the whole plan (but only if it is a SELECT).
 *
 *	ExecutorFinish must be called after the final ExecutorRun call and
 *	before ExecutorEnd.  This can be omitted only in case of EXPLAIN,
 *	which should also omit ExecutorRun.
 *
 * Portions Copyright (c) 1996-2015, PostgreSQL Global Development Group
 * Portions Copyright (c) 1994, Regents of the University of California
 *
 *
 * IDENTIFICATION
 *	  src/backend/executor/execMain.c
 *
 *-------------------------------------------------------------------------
 */
#include "postgres.h"

#include "access/htup_details.h"
#include "access/sysattr.h"
#include "access/transam.h"
#include "access/xact.h"
#include "catalog/namespace.h"
#include "commands/matview.h"
#include "commands/trigger.h"
#include "executor/execdebug.h"
#include "foreign/fdwapi.h"
#include "mb/pg_wchar.h"
#include "miscadmin.h"
#include "optimizer/clauses.h"
#include "parser/parsetree.h"
#include "storage/bufmgr.h"
#include "storage/lmgr.h"
#include "tcop/utility.h"
#include "utils/acl.h"
#include "utils/lsyscache.h"
#include "utils/memutils.h"
#include "utils/rls.h"
#include "utils/snapmgr.h"
#include "utils/tqual.h"


/* Hooks for plugins to get control in ExecutorStart/Run/Finish/End */
ExecutorStart_hook_type ExecutorStart_hook = NULL;
ExecutorRun_hook_type ExecutorRun_hook = NULL;
ExecutorFinish_hook_type ExecutorFinish_hook = NULL;
ExecutorEnd_hook_type ExecutorEnd_hook = NULL;

/* Hook for plugin to get control in ExecCheckRTPerms() */
ExecutorCheckPerms_hook_type ExecutorCheckPerms_hook = NULL;

/* decls for local routines only used within this module */
static void InitPlan(QueryDesc *queryDesc, int eflags);
static void CheckValidRowMarkRel(Relation rel, RowMarkType markType);
static void ExecPostprocessPlan(EState *estate);
static void ExecEndPlan(PlanState *planstate, EState *estate);
static void ExecutePlan(EState *estate, PlanState *planstate,
			CmdType operation,
			bool sendTuples,
			long numberTuples,
			ScanDirection direction,
			DestReceiver *dest);
static bool ExecCheckRTEPerms(RangeTblEntry *rte);
static bool ExecCheckRTEPermsModified(Oid relOid, Oid userid,
						  Bitmapset *modifiedCols,
						  AclMode requiredPerms);
static void ExecCheckXactReadOnly(PlannedStmt *plannedstmt);
static char *ExecBuildSlotValueDescription(Oid reloid,
							  TupleTableSlot *slot,
							  TupleDesc tupdesc,
							  Bitmapset *modifiedCols,
							  int maxfieldlen);
static void EvalPlanQualStart(EPQState *epqstate, EState *parentestate,
				  Plan *planTree);

/*
<<<<<<< HEAD
 * Note that this macro also exists in commands/trigger.c.  There does not
 * appear to be any good header to put it into, given the structures that
 * it uses, so we let them be duplicated.  Be sure to update both if one needs
 * to be changed, however.
 */
#define GetModifiedColumns(relinfo, estate) \
	(rt_fetch((relinfo)->ri_RangeTableIndex, (estate)->es_range_table)->modifiedCols)
=======
 * Note that GetUpdatedColumns() also exists in commands/trigger.c.  There does
 * not appear to be any good header to put it into, given the structures that
 * it uses, so we let them be duplicated.  Be sure to update both if one needs
 * to be changed, however.
 */
#define GetInsertedColumns(relinfo, estate) \
	(rt_fetch((relinfo)->ri_RangeTableIndex, (estate)->es_range_table)->insertedCols)
#define GetUpdatedColumns(relinfo, estate) \
	(rt_fetch((relinfo)->ri_RangeTableIndex, (estate)->es_range_table)->updatedCols)
>>>>>>> 8abb52fa

/* end of local decls */


/* ----------------------------------------------------------------
 *		ExecutorStart
 *
 *		This routine must be called at the beginning of any execution of any
 *		query plan
 *
 * Takes a QueryDesc previously created by CreateQueryDesc (which is separate
 * only because some places use QueryDescs for utility commands).  The tupDesc
 * field of the QueryDesc is filled in to describe the tuples that will be
 * returned, and the internal fields (estate and planstate) are set up.
 *
 * eflags contains flag bits as described in executor.h.
 *
 * NB: the CurrentMemoryContext when this is called will become the parent
 * of the per-query context used for this Executor invocation.
 *
 * We provide a function hook variable that lets loadable plugins
 * get control when ExecutorStart is called.  Such a plugin would
 * normally call standard_ExecutorStart().
 *
 * ----------------------------------------------------------------
 */
void
ExecutorStart(QueryDesc *queryDesc, int eflags)
{
	if (ExecutorStart_hook)
		(*ExecutorStart_hook) (queryDesc, eflags);
	else
		standard_ExecutorStart(queryDesc, eflags);
}

void
standard_ExecutorStart(QueryDesc *queryDesc, int eflags)
{
	EState	   *estate;
	MemoryContext oldcontext;

	/* sanity checks: queryDesc must not be started already */
	Assert(queryDesc != NULL);
	Assert(queryDesc->estate == NULL);

	/*
	 * If the transaction is read-only, we need to check if any writes are
	 * planned to non-temporary tables.  EXPLAIN is considered read-only.
	 *
	 * Don't allow writes in parallel mode.  Supporting UPDATE and DELETE
	 * would require (a) storing the combocid hash in shared memory, rather
	 * than synchronizing it just once at the start of parallelism, and (b) an
	 * alternative to heap_update()'s reliance on xmax for mutual exclusion.
	 * INSERT may have no such troubles, but we forbid it to simplify the
	 * checks.
	 *
	 * We have lower-level defenses in CommandCounterIncrement and elsewhere
	 * against performing unsafe operations in parallel mode, but this gives a
	 * more user-friendly error message.
	 */
	if ((XactReadOnly || IsInParallelMode()) &&
		!(eflags & EXEC_FLAG_EXPLAIN_ONLY))
		ExecCheckXactReadOnly(queryDesc->plannedstmt);

	/*
	 * Build EState, switch into per-query memory context for startup.
	 */
	estate = CreateExecutorState();
	queryDesc->estate = estate;

	oldcontext = MemoryContextSwitchTo(estate->es_query_cxt);

	/*
	 * Fill in external parameters, if any, from queryDesc; and allocate
	 * workspace for internal parameters
	 */
	estate->es_param_list_info = queryDesc->params;

	if (queryDesc->plannedstmt->nParamExec > 0)
		estate->es_param_exec_vals = (ParamExecData *)
			palloc0(queryDesc->plannedstmt->nParamExec * sizeof(ParamExecData));

	/*
	 * If non-read-only query, set the command ID to mark output tuples with
	 */
	switch (queryDesc->operation)
	{
		case CMD_SELECT:

			/*
			 * SELECT FOR [KEY] UPDATE/SHARE and modifying CTEs need to mark
			 * tuples
			 */
			if (queryDesc->plannedstmt->rowMarks != NIL ||
				queryDesc->plannedstmt->hasModifyingCTE)
				estate->es_output_cid = GetCurrentCommandId(true);

			/*
			 * A SELECT without modifying CTEs can't possibly queue triggers,
			 * so force skip-triggers mode. This is just a marginal efficiency
			 * hack, since AfterTriggerBeginQuery/AfterTriggerEndQuery aren't
			 * all that expensive, but we might as well do it.
			 */
			if (!queryDesc->plannedstmt->hasModifyingCTE)
				eflags |= EXEC_FLAG_SKIP_TRIGGERS;
			break;

		case CMD_INSERT:
		case CMD_DELETE:
		case CMD_UPDATE:
			estate->es_output_cid = GetCurrentCommandId(true);
			break;

		default:
			elog(ERROR, "unrecognized operation code: %d",
				 (int) queryDesc->operation);
			break;
	}

	/*
	 * Copy other important information into the EState
	 */
	estate->es_snapshot = RegisterSnapshot(queryDesc->snapshot);
	estate->es_crosscheck_snapshot = RegisterSnapshot(queryDesc->crosscheck_snapshot);
	estate->es_top_eflags = eflags;
	estate->es_instrument = queryDesc->instrument_options;

	/*
	 * Initialize the plan state tree
	 */
	InitPlan(queryDesc, eflags);

	/*
	 * Set up an AFTER-trigger statement context, unless told not to, or
	 * unless it's EXPLAIN-only mode (when ExecutorFinish won't be called).
	 */
	if (!(eflags & (EXEC_FLAG_SKIP_TRIGGERS | EXEC_FLAG_EXPLAIN_ONLY)))
		AfterTriggerBeginQuery();

	MemoryContextSwitchTo(oldcontext);
}

/* ----------------------------------------------------------------
 *		ExecutorRun
 *
 *		This is the main routine of the executor module. It accepts
 *		the query descriptor from the traffic cop and executes the
 *		query plan.
 *
 *		ExecutorStart must have been called already.
 *
 *		If direction is NoMovementScanDirection then nothing is done
 *		except to start up/shut down the destination.  Otherwise,
 *		we retrieve up to 'count' tuples in the specified direction.
 *
 *		Note: count = 0 is interpreted as no portal limit, i.e., run to
 *		completion.  Also note that the count limit is only applied to
 *		retrieved tuples, not for instance to those inserted/updated/deleted
 *		by a ModifyTable plan node.
 *
 *		There is no return value, but output tuples (if any) are sent to
 *		the destination receiver specified in the QueryDesc; and the number
 *		of tuples processed at the top level can be found in
 *		estate->es_processed.
 *
 *		We provide a function hook variable that lets loadable plugins
 *		get control when ExecutorRun is called.  Such a plugin would
 *		normally call standard_ExecutorRun().
 *
 * ----------------------------------------------------------------
 */
void
ExecutorRun(QueryDesc *queryDesc,
			ScanDirection direction, long count)
{
	if (ExecutorRun_hook)
		(*ExecutorRun_hook) (queryDesc, direction, count);
	else
		standard_ExecutorRun(queryDesc, direction, count);
}

void
standard_ExecutorRun(QueryDesc *queryDesc,
					 ScanDirection direction, long count)
{
	EState	   *estate;
	CmdType		operation;
	DestReceiver *dest;
	bool		sendTuples;
	MemoryContext oldcontext;

	/* sanity checks */
	Assert(queryDesc != NULL);

	estate = queryDesc->estate;

	Assert(estate != NULL);
	Assert(!(estate->es_top_eflags & EXEC_FLAG_EXPLAIN_ONLY));

	/*
	 * Switch into per-query memory context
	 */
	oldcontext = MemoryContextSwitchTo(estate->es_query_cxt);

	/* Allow instrumentation of Executor overall runtime */
	if (queryDesc->totaltime)
		InstrStartNode(queryDesc->totaltime);

	/*
	 * extract information from the query descriptor and the query feature.
	 */
	operation = queryDesc->operation;
	dest = queryDesc->dest;

	/*
	 * startup tuple receiver, if we will be emitting tuples
	 */
	estate->es_processed = 0;
	estate->es_lastoid = InvalidOid;

	sendTuples = (operation == CMD_SELECT ||
				  queryDesc->plannedstmt->hasReturning);

	if (sendTuples)
		(*dest->rStartup) (dest, operation, queryDesc->tupDesc);

	/*
	 * run plan
	 */
	if (!ScanDirectionIsNoMovement(direction))
		ExecutePlan(estate,
					queryDesc->planstate,
					operation,
					sendTuples,
					count,
					direction,
					dest);

	/*
	 * shutdown tuple receiver, if we started it
	 */
	if (sendTuples)
		(*dest->rShutdown) (dest);

	if (queryDesc->totaltime)
		InstrStopNode(queryDesc->totaltime, estate->es_processed);

	MemoryContextSwitchTo(oldcontext);
}

/* ----------------------------------------------------------------
 *		ExecutorFinish
 *
 *		This routine must be called after the last ExecutorRun call.
 *		It performs cleanup such as firing AFTER triggers.  It is
 *		separate from ExecutorEnd because EXPLAIN ANALYZE needs to
 *		include these actions in the total runtime.
 *
 *		We provide a function hook variable that lets loadable plugins
 *		get control when ExecutorFinish is called.  Such a plugin would
 *		normally call standard_ExecutorFinish().
 *
 * ----------------------------------------------------------------
 */
void
ExecutorFinish(QueryDesc *queryDesc)
{
	if (ExecutorFinish_hook)
		(*ExecutorFinish_hook) (queryDesc);
	else
		standard_ExecutorFinish(queryDesc);
}

void
standard_ExecutorFinish(QueryDesc *queryDesc)
{
	EState	   *estate;
	MemoryContext oldcontext;

	/* sanity checks */
	Assert(queryDesc != NULL);

	estate = queryDesc->estate;

	Assert(estate != NULL);
	Assert(!(estate->es_top_eflags & EXEC_FLAG_EXPLAIN_ONLY));

	/* This should be run once and only once per Executor instance */
	Assert(!estate->es_finished);

	/* Switch into per-query memory context */
	oldcontext = MemoryContextSwitchTo(estate->es_query_cxt);

	/* Allow instrumentation of Executor overall runtime */
	if (queryDesc->totaltime)
		InstrStartNode(queryDesc->totaltime);

	/* Run ModifyTable nodes to completion */
	ExecPostprocessPlan(estate);

	/* Execute queued AFTER triggers, unless told not to */
	if (!(estate->es_top_eflags & EXEC_FLAG_SKIP_TRIGGERS))
		AfterTriggerEndQuery(estate);

	if (queryDesc->totaltime)
		InstrStopNode(queryDesc->totaltime, 0);

	MemoryContextSwitchTo(oldcontext);

	estate->es_finished = true;
}

/* ----------------------------------------------------------------
 *		ExecutorEnd
 *
 *		This routine must be called at the end of execution of any
 *		query plan
 *
 *		We provide a function hook variable that lets loadable plugins
 *		get control when ExecutorEnd is called.  Such a plugin would
 *		normally call standard_ExecutorEnd().
 *
 * ----------------------------------------------------------------
 */
void
ExecutorEnd(QueryDesc *queryDesc)
{
	if (ExecutorEnd_hook)
		(*ExecutorEnd_hook) (queryDesc);
	else
		standard_ExecutorEnd(queryDesc);
}

void
standard_ExecutorEnd(QueryDesc *queryDesc)
{
	EState	   *estate;
	MemoryContext oldcontext;

	/* sanity checks */
	Assert(queryDesc != NULL);

	estate = queryDesc->estate;

	Assert(estate != NULL);

	/*
	 * Check that ExecutorFinish was called, unless in EXPLAIN-only mode. This
	 * Assert is needed because ExecutorFinish is new as of 9.1, and callers
	 * might forget to call it.
	 */
	Assert(estate->es_finished ||
		   (estate->es_top_eflags & EXEC_FLAG_EXPLAIN_ONLY));

	/*
	 * Switch into per-query memory context to run ExecEndPlan
	 */
	oldcontext = MemoryContextSwitchTo(estate->es_query_cxt);

	ExecEndPlan(queryDesc->planstate, estate);

	/* do away with our snapshots */
	UnregisterSnapshot(estate->es_snapshot);
	UnregisterSnapshot(estate->es_crosscheck_snapshot);

	/*
	 * Must switch out of context before destroying it
	 */
	MemoryContextSwitchTo(oldcontext);

	/*
	 * Release EState and per-query memory context.  This should release
	 * everything the executor has allocated.
	 */
	FreeExecutorState(estate);

	/* Reset queryDesc fields that no longer point to anything */
	queryDesc->tupDesc = NULL;
	queryDesc->estate = NULL;
	queryDesc->planstate = NULL;
	queryDesc->totaltime = NULL;
}

/* ----------------------------------------------------------------
 *		ExecutorRewind
 *
 *		This routine may be called on an open queryDesc to rewind it
 *		to the start.
 * ----------------------------------------------------------------
 */
void
ExecutorRewind(QueryDesc *queryDesc)
{
	EState	   *estate;
	MemoryContext oldcontext;

	/* sanity checks */
	Assert(queryDesc != NULL);

	estate = queryDesc->estate;

	Assert(estate != NULL);

	/* It's probably not sensible to rescan updating queries */
	Assert(queryDesc->operation == CMD_SELECT);

	/*
	 * Switch into per-query memory context
	 */
	oldcontext = MemoryContextSwitchTo(estate->es_query_cxt);

	/*
	 * rescan plan
	 */
	ExecReScan(queryDesc->planstate);

	MemoryContextSwitchTo(oldcontext);
}


/*
 * ExecCheckRTPerms
 *		Check access permissions for all relations listed in a range table.
 *
 * Returns true if permissions are adequate.  Otherwise, throws an appropriate
 * error if ereport_on_violation is true, or simply returns false otherwise.
 *
 * Note that this does NOT address row level security policies (aka: RLS).  If
 * rows will be returned to the user as a result of this permission check
 * passing, then RLS also needs to be consulted (and check_enable_rls()).
 *
 * See rewrite/rowsecurity.c.
 */
bool
ExecCheckRTPerms(List *rangeTable, bool ereport_on_violation)
{
	ListCell   *l;
	bool		result = true;

	foreach(l, rangeTable)
	{
		RangeTblEntry *rte = (RangeTblEntry *) lfirst(l);

		result = ExecCheckRTEPerms(rte);
		if (!result)
		{
			Assert(rte->rtekind == RTE_RELATION);
			if (ereport_on_violation)
				aclcheck_error(ACLCHECK_NO_PRIV, ACL_KIND_CLASS,
							   get_rel_name(rte->relid));
			return false;
		}
	}

	if (ExecutorCheckPerms_hook)
		result = (*ExecutorCheckPerms_hook) (rangeTable,
											 ereport_on_violation);
	return result;
}

/*
 * ExecCheckRTEPerms
 *		Check access permissions for a single RTE.
 */
static bool
ExecCheckRTEPerms(RangeTblEntry *rte)
{
	AclMode		requiredPerms;
	AclMode		relPerms;
	AclMode		remainingPerms;
	Oid			relOid;
	Oid			userid;

	/*
	 * Only plain-relation RTEs need to be checked here.  Function RTEs are
	 * checked by init_fcache when the function is prepared for execution.
	 * Join, subquery, and special RTEs need no checks.
	 */
	if (rte->rtekind != RTE_RELATION)
		return true;

	/*
	 * No work if requiredPerms is empty.
	 */
	requiredPerms = rte->requiredPerms;
	if (requiredPerms == 0)
		return true;

	relOid = rte->relid;

	/*
	 * userid to check as: current user unless we have a setuid indication.
	 *
	 * Note: GetUserId() is presently fast enough that there's no harm in
	 * calling it separately for each RTE.  If that stops being true, we could
	 * call it once in ExecCheckRTPerms and pass the userid down from there.
	 * But for now, no need for the extra clutter.
	 */
	userid = rte->checkAsUser ? rte->checkAsUser : GetUserId();

	/*
	 * We must have *all* the requiredPerms bits, but some of the bits can be
	 * satisfied from column-level rather than relation-level permissions.
	 * First, remove any bits that are satisfied by relation permissions.
	 */
	relPerms = pg_class_aclmask(relOid, userid, requiredPerms, ACLMASK_ALL);
	remainingPerms = requiredPerms & ~relPerms;
	if (remainingPerms != 0)
	{
		int			col = -1;

		/*
		 * If we lack any permissions that exist only as relation permissions,
		 * we can fail straight away.
		 */
		if (remainingPerms & ~(ACL_SELECT | ACL_INSERT | ACL_UPDATE))
			return false;

		/*
		 * Check to see if we have the needed privileges at column level.
		 *
		 * Note: failures just report a table-level error; it would be nicer
		 * to report a column-level error if we have some but not all of the
		 * column privileges.
		 */
		if (remainingPerms & ACL_SELECT)
		{
			/*
			 * When the query doesn't explicitly reference any columns (for
			 * example, SELECT COUNT(*) FROM table), allow the query if we
			 * have SELECT on any column of the rel, as per SQL spec.
			 */
			if (bms_is_empty(rte->selectedCols))
			{
				if (pg_attribute_aclcheck_all(relOid, userid, ACL_SELECT,
											  ACLMASK_ANY) != ACLCHECK_OK)
					return false;
			}

			while ((col = bms_next_member(rte->selectedCols, col)) >= 0)
			{
				/* bit #s are offset by FirstLowInvalidHeapAttributeNumber */
				AttrNumber	attno = col + FirstLowInvalidHeapAttributeNumber;

				if (attno == InvalidAttrNumber)
				{
					/* Whole-row reference, must have priv on all cols */
					if (pg_attribute_aclcheck_all(relOid, userid, ACL_SELECT,
												  ACLMASK_ALL) != ACLCHECK_OK)
						return false;
				}
				else
				{
					if (pg_attribute_aclcheck(relOid, attno, userid,
											  ACL_SELECT) != ACLCHECK_OK)
						return false;
				}
			}
		}

		/*
		 * Basically the same for the mod columns, for both INSERT and UPDATE
		 * privilege as specified by remainingPerms.
		 */
		if (remainingPerms & ACL_INSERT && !ExecCheckRTEPermsModified(relOid,
																	  userid,
														   rte->insertedCols,
																 ACL_INSERT))
			return false;

		if (remainingPerms & ACL_UPDATE && !ExecCheckRTEPermsModified(relOid,
																	  userid,
															rte->updatedCols,
																 ACL_UPDATE))
			return false;
	}
	return true;
}

/*
 * ExecCheckRTEPermsModified
 *		Check INSERT or UPDATE access permissions for a single RTE (these
 *		are processed uniformly).
 */
static bool
ExecCheckRTEPermsModified(Oid relOid, Oid userid, Bitmapset *modifiedCols,
						  AclMode requiredPerms)
{
	int			col = -1;

	/*
	 * When the query doesn't explicitly update any columns, allow the query
	 * if we have permission on any column of the rel.  This is to handle
	 * SELECT FOR UPDATE as well as possible corner cases in UPDATE.
	 */
	if (bms_is_empty(modifiedCols))
	{
		if (pg_attribute_aclcheck_all(relOid, userid, requiredPerms,
									  ACLMASK_ANY) != ACLCHECK_OK)
			return false;
	}

	while ((col = bms_next_member(modifiedCols, col)) >= 0)
	{
		/* bit #s are offset by FirstLowInvalidHeapAttributeNumber */
		AttrNumber	attno = col + FirstLowInvalidHeapAttributeNumber;

		if (attno == InvalidAttrNumber)
		{
			/* whole-row reference can't happen here */
			elog(ERROR, "whole-row update is not implemented");
		}
		else
		{
			if (pg_attribute_aclcheck(relOid, attno, userid,
									  requiredPerms) != ACLCHECK_OK)
				return false;
		}
	}
	return true;
}

/*
 * Check that the query does not imply any writes to non-temp tables;
 * unless we're in parallel mode, in which case don't even allow writes
 * to temp tables.
 *
 * Note: in a Hot Standby slave this would need to reject writes to temp
 * tables just as we do in parallel mode; but an HS slave can't have created
 * any temp tables in the first place, so no need to check that.
 */
static void
ExecCheckXactReadOnly(PlannedStmt *plannedstmt)
{
	ListCell   *l;

	/*
	 * Fail if write permissions are requested in parallel mode for table
	 * (temp or non-temp), otherwise fail for any non-temp table.
	 */
	foreach(l, plannedstmt->rtable)
	{
		RangeTblEntry *rte = (RangeTblEntry *) lfirst(l);

		if (rte->rtekind != RTE_RELATION)
			continue;

		if ((rte->requiredPerms & (~ACL_SELECT)) == 0)
			continue;

		if (isTempNamespace(get_rel_namespace(rte->relid)))
			continue;

		PreventCommandIfReadOnly(CreateCommandTag((Node *) plannedstmt));
	}

	if (plannedstmt->commandType != CMD_SELECT || plannedstmt->hasModifyingCTE)
		PreventCommandIfParallelMode(CreateCommandTag((Node *) plannedstmt));
}


/* ----------------------------------------------------------------
 *		InitPlan
 *
 *		Initializes the query plan: open files, allocate storage
 *		and start up the rule manager
 * ----------------------------------------------------------------
 */
static void
InitPlan(QueryDesc *queryDesc, int eflags)
{
	CmdType		operation = queryDesc->operation;
	PlannedStmt *plannedstmt = queryDesc->plannedstmt;
	Plan	   *plan = plannedstmt->planTree;
	List	   *rangeTable = plannedstmt->rtable;
	EState	   *estate = queryDesc->estate;
	PlanState  *planstate;
	TupleDesc	tupType;
	ListCell   *l;
	int			i;

	/*
	 * Do permissions checks
	 */
	ExecCheckRTPerms(rangeTable, true);

	/*
	 * initialize the node's execution state
	 */
	estate->es_range_table = rangeTable;
	estate->es_plannedstmt = plannedstmt;

	/*
	 * initialize result relation stuff, and open/lock the result rels.
	 *
	 * We must do this before initializing the plan tree, else we might try to
	 * do a lock upgrade if a result rel is also a source rel.
	 */
	if (plannedstmt->resultRelations)
	{
		List	   *resultRelations = plannedstmt->resultRelations;
		int			numResultRelations = list_length(resultRelations);
		ResultRelInfo *resultRelInfos;
		ResultRelInfo *resultRelInfo;

		resultRelInfos = (ResultRelInfo *)
			palloc(numResultRelations * sizeof(ResultRelInfo));
		resultRelInfo = resultRelInfos;
		foreach(l, resultRelations)
		{
			Index		resultRelationIndex = lfirst_int(l);
			Oid			resultRelationOid;
			Relation	resultRelation;

			resultRelationOid = getrelid(resultRelationIndex, rangeTable);
			resultRelation = heap_open(resultRelationOid, RowExclusiveLock);
			InitResultRelInfo(resultRelInfo,
							  resultRelation,
							  resultRelationIndex,
							  estate->es_instrument);
			resultRelInfo++;
		}
		estate->es_result_relations = resultRelInfos;
		estate->es_num_result_relations = numResultRelations;
		/* es_result_relation_info is NULL except when within ModifyTable */
		estate->es_result_relation_info = NULL;
	}
	else
	{
		/*
		 * if no result relation, then set state appropriately
		 */
		estate->es_result_relations = NULL;
		estate->es_num_result_relations = 0;
		estate->es_result_relation_info = NULL;
	}

	/*
	 * Similarly, we have to lock relations selected FOR [KEY] UPDATE/SHARE
	 * before we initialize the plan tree, else we'd be risking lock upgrades.
	 * While we are at it, build the ExecRowMark list.
	 */
	estate->es_rowMarks = NIL;
	foreach(l, plannedstmt->rowMarks)
	{
		PlanRowMark *rc = (PlanRowMark *) lfirst(l);
		Oid			relid;
		Relation	relation;
		ExecRowMark *erm;

		/* ignore "parent" rowmarks; they are irrelevant at runtime */
		if (rc->isParent)
			continue;

<<<<<<< HEAD
=======
		/* get relation's OID (will produce InvalidOid if subquery) */
		relid = getrelid(rc->rti, rangeTable);

>>>>>>> 8abb52fa
		/*
		 * If you change the conditions under which rel locks are acquired
		 * here, be sure to adjust ExecOpenScanRelation to match.
		 */
		switch (rc->markType)
		{
			case ROW_MARK_EXCLUSIVE:
			case ROW_MARK_NOKEYEXCLUSIVE:
			case ROW_MARK_SHARE:
			case ROW_MARK_KEYSHARE:
				relation = heap_open(relid, RowShareLock);
				break;
			case ROW_MARK_REFERENCE:
				relation = heap_open(relid, AccessShareLock);
				break;
			case ROW_MARK_COPY:
				/* no physical table access is required */
				relation = NULL;
				break;
			default:
				elog(ERROR, "unrecognized markType: %d", rc->markType);
				relation = NULL;	/* keep compiler quiet */
				break;
		}

		/* Check that relation is a legal target for marking */
		if (relation)
			CheckValidRowMarkRel(relation, rc->markType);

		erm = (ExecRowMark *) palloc(sizeof(ExecRowMark));
		erm->relation = relation;
		erm->relid = relid;
		erm->rti = rc->rti;
		erm->prti = rc->prti;
		erm->rowmarkId = rc->rowmarkId;
		erm->markType = rc->markType;
		erm->strength = rc->strength;
		erm->waitPolicy = rc->waitPolicy;
		erm->ermActive = false;
		ItemPointerSetInvalid(&(erm->curCtid));
		erm->ermExtra = NULL;
		estate->es_rowMarks = lappend(estate->es_rowMarks, erm);
	}

	/*
	 * Initialize the executor's tuple table to empty.
	 */
	estate->es_tupleTable = NIL;
	estate->es_trig_tuple_slot = NULL;
	estate->es_trig_oldtup_slot = NULL;
	estate->es_trig_newtup_slot = NULL;

	/* mark EvalPlanQual not active */
	estate->es_epqTuple = NULL;
	estate->es_epqTupleSet = NULL;
	estate->es_epqScanDone = NULL;

	/*
	 * Initialize private state information for each SubPlan.  We must do this
	 * before running ExecInitNode on the main query tree, since
	 * ExecInitSubPlan expects to be able to find these entries.
	 */
	Assert(estate->es_subplanstates == NIL);
	i = 1;						/* subplan indices count from 1 */
	foreach(l, plannedstmt->subplans)
	{
		Plan	   *subplan = (Plan *) lfirst(l);
		PlanState  *subplanstate;
		int			sp_eflags;

		/*
		 * A subplan will never need to do BACKWARD scan nor MARK/RESTORE. If
		 * it is a parameterless subplan (not initplan), we suggest that it be
		 * prepared to handle REWIND efficiently; otherwise there is no need.
		 */
		sp_eflags = eflags
			& (EXEC_FLAG_EXPLAIN_ONLY | EXEC_FLAG_WITH_NO_DATA);
		if (bms_is_member(i, plannedstmt->rewindPlanIDs))
			sp_eflags |= EXEC_FLAG_REWIND;

		subplanstate = ExecInitNode(subplan, estate, sp_eflags);

		estate->es_subplanstates = lappend(estate->es_subplanstates,
										   subplanstate);

		i++;
	}

	/*
	 * Initialize the private state information for all the nodes in the query
	 * tree.  This opens files, allocates storage and leaves us ready to start
	 * processing tuples.
	 */
	planstate = ExecInitNode(plan, estate, eflags);

	/*
	 * Get the tuple descriptor describing the type of tuples to return.
	 */
	tupType = ExecGetResultType(planstate);

	/*
	 * Initialize the junk filter if needed.  SELECT queries need a filter if
	 * there are any junk attrs in the top-level tlist.
	 */
	if (operation == CMD_SELECT)
	{
		bool		junk_filter_needed = false;
		ListCell   *tlist;

		foreach(tlist, plan->targetlist)
		{
			TargetEntry *tle = (TargetEntry *) lfirst(tlist);

			if (tle->resjunk)
			{
				junk_filter_needed = true;
				break;
			}
		}

		if (junk_filter_needed)
		{
			JunkFilter *j;

			j = ExecInitJunkFilter(planstate->plan->targetlist,
								   tupType->tdhasoid,
								   ExecInitExtraTupleSlot(estate));
			estate->es_junkFilter = j;

			/* Want to return the cleaned tuple type */
			tupType = j->jf_cleanTupType;
		}
	}

	queryDesc->tupDesc = tupType;
	queryDesc->planstate = planstate;
}

/*
 * Check that a proposed result relation is a legal target for the operation
 *
 * Generally the parser and/or planner should have noticed any such mistake
 * already, but let's make sure.
 *
 * Note: when changing this function, you probably also need to look at
 * CheckValidRowMarkRel.
 */
void
CheckValidResultRel(Relation resultRel, CmdType operation)
{
	TriggerDesc *trigDesc = resultRel->trigdesc;
	FdwRoutine *fdwroutine;

	switch (resultRel->rd_rel->relkind)
	{
		case RELKIND_RELATION:
			/* OK */
			break;
		case RELKIND_SEQUENCE:
			ereport(ERROR,
					(errcode(ERRCODE_WRONG_OBJECT_TYPE),
					 errmsg("cannot change sequence \"%s\"",
							RelationGetRelationName(resultRel))));
			break;
		case RELKIND_TOASTVALUE:
			ereport(ERROR,
					(errcode(ERRCODE_WRONG_OBJECT_TYPE),
					 errmsg("cannot change TOAST relation \"%s\"",
							RelationGetRelationName(resultRel))));
			break;
		case RELKIND_VIEW:

			/*
			 * Okay only if there's a suitable INSTEAD OF trigger.  Messages
			 * here should match rewriteHandler.c's rewriteTargetView, except
			 * that we omit errdetail because we haven't got the information
			 * handy (and given that we really shouldn't get here anyway, it's
			 * not worth great exertion to get).
			 */
			switch (operation)
			{
				case CMD_INSERT:
					if (!trigDesc || !trigDesc->trig_insert_instead_row)
						ereport(ERROR,
						  (errcode(ERRCODE_OBJECT_NOT_IN_PREREQUISITE_STATE),
						   errmsg("cannot insert into view \"%s\"",
								  RelationGetRelationName(resultRel)),
						   errhint("To enable inserting into the view, provide an INSTEAD OF INSERT trigger or an unconditional ON INSERT DO INSTEAD rule.")));
					break;
				case CMD_UPDATE:
					if (!trigDesc || !trigDesc->trig_update_instead_row)
						ereport(ERROR,
						  (errcode(ERRCODE_OBJECT_NOT_IN_PREREQUISITE_STATE),
						   errmsg("cannot update view \"%s\"",
								  RelationGetRelationName(resultRel)),
						   errhint("To enable updating the view, provide an INSTEAD OF UPDATE trigger or an unconditional ON UPDATE DO INSTEAD rule.")));
					break;
				case CMD_DELETE:
					if (!trigDesc || !trigDesc->trig_delete_instead_row)
						ereport(ERROR,
						  (errcode(ERRCODE_OBJECT_NOT_IN_PREREQUISITE_STATE),
						   errmsg("cannot delete from view \"%s\"",
								  RelationGetRelationName(resultRel)),
						   errhint("To enable deleting from the view, provide an INSTEAD OF DELETE trigger or an unconditional ON DELETE DO INSTEAD rule.")));
					break;
				default:
					elog(ERROR, "unrecognized CmdType: %d", (int) operation);
					break;
			}
			break;
		case RELKIND_MATVIEW:
			if (!MatViewIncrementalMaintenanceIsEnabled())
				ereport(ERROR,
						(errcode(ERRCODE_WRONG_OBJECT_TYPE),
						 errmsg("cannot change materialized view \"%s\"",
								RelationGetRelationName(resultRel))));
			break;
		case RELKIND_FOREIGN_TABLE:
			/* Okay only if the FDW supports it */
			fdwroutine = GetFdwRoutineForRelation(resultRel, false);
			switch (operation)
			{
				case CMD_INSERT:
					if (fdwroutine->ExecForeignInsert == NULL)
						ereport(ERROR,
								(errcode(ERRCODE_FEATURE_NOT_SUPPORTED),
							errmsg("cannot insert into foreign table \"%s\"",
								   RelationGetRelationName(resultRel))));
					if (fdwroutine->IsForeignRelUpdatable != NULL &&
						(fdwroutine->IsForeignRelUpdatable(resultRel) & (1 << CMD_INSERT)) == 0)
						ereport(ERROR,
						  (errcode(ERRCODE_OBJECT_NOT_IN_PREREQUISITE_STATE),
						errmsg("foreign table \"%s\" does not allow inserts",
							   RelationGetRelationName(resultRel))));
					break;
				case CMD_UPDATE:
					if (fdwroutine->ExecForeignUpdate == NULL)
						ereport(ERROR,
								(errcode(ERRCODE_FEATURE_NOT_SUPPORTED),
								 errmsg("cannot update foreign table \"%s\"",
										RelationGetRelationName(resultRel))));
					if (fdwroutine->IsForeignRelUpdatable != NULL &&
						(fdwroutine->IsForeignRelUpdatable(resultRel) & (1 << CMD_UPDATE)) == 0)
						ereport(ERROR,
						  (errcode(ERRCODE_OBJECT_NOT_IN_PREREQUISITE_STATE),
						errmsg("foreign table \"%s\" does not allow updates",
							   RelationGetRelationName(resultRel))));
					break;
				case CMD_DELETE:
					if (fdwroutine->ExecForeignDelete == NULL)
						ereport(ERROR,
								(errcode(ERRCODE_FEATURE_NOT_SUPPORTED),
							errmsg("cannot delete from foreign table \"%s\"",
								   RelationGetRelationName(resultRel))));
					if (fdwroutine->IsForeignRelUpdatable != NULL &&
						(fdwroutine->IsForeignRelUpdatable(resultRel) & (1 << CMD_DELETE)) == 0)
						ereport(ERROR,
						  (errcode(ERRCODE_OBJECT_NOT_IN_PREREQUISITE_STATE),
						errmsg("foreign table \"%s\" does not allow deletes",
							   RelationGetRelationName(resultRel))));
					break;
				default:
					elog(ERROR, "unrecognized CmdType: %d", (int) operation);
					break;
			}
			break;
		default:
			ereport(ERROR,
					(errcode(ERRCODE_WRONG_OBJECT_TYPE),
					 errmsg("cannot change relation \"%s\"",
							RelationGetRelationName(resultRel))));
			break;
	}
}

/*
 * Check that a proposed rowmark target relation is a legal target
 *
 * In most cases parser and/or planner should have noticed this already, but
 * they don't cover all cases.
 */
static void
CheckValidRowMarkRel(Relation rel, RowMarkType markType)
{
	FdwRoutine *fdwroutine;

	switch (rel->rd_rel->relkind)
	{
		case RELKIND_RELATION:
			/* OK */
			break;
		case RELKIND_SEQUENCE:
			/* Must disallow this because we don't vacuum sequences */
			ereport(ERROR,
					(errcode(ERRCODE_WRONG_OBJECT_TYPE),
					 errmsg("cannot lock rows in sequence \"%s\"",
							RelationGetRelationName(rel))));
			break;
		case RELKIND_TOASTVALUE:
			/* We could allow this, but there seems no good reason to */
			ereport(ERROR,
					(errcode(ERRCODE_WRONG_OBJECT_TYPE),
					 errmsg("cannot lock rows in TOAST relation \"%s\"",
							RelationGetRelationName(rel))));
			break;
		case RELKIND_VIEW:
			/* Should not get here; planner should have expanded the view */
			ereport(ERROR,
					(errcode(ERRCODE_WRONG_OBJECT_TYPE),
					 errmsg("cannot lock rows in view \"%s\"",
							RelationGetRelationName(rel))));
			break;
		case RELKIND_MATVIEW:
			/* Allow referencing a matview, but not actual locking clauses */
			if (markType != ROW_MARK_REFERENCE)
				ereport(ERROR,
						(errcode(ERRCODE_WRONG_OBJECT_TYPE),
					   errmsg("cannot lock rows in materialized view \"%s\"",
							  RelationGetRelationName(rel))));
			break;
		case RELKIND_FOREIGN_TABLE:
			/* Okay only if the FDW supports it */
			fdwroutine = GetFdwRoutineForRelation(rel, false);
			if (fdwroutine->RefetchForeignRow == NULL)
				ereport(ERROR,
						(errcode(ERRCODE_FEATURE_NOT_SUPPORTED),
						 errmsg("cannot lock rows in foreign table \"%s\"",
								RelationGetRelationName(rel))));
			break;
		default:
			ereport(ERROR,
					(errcode(ERRCODE_WRONG_OBJECT_TYPE),
					 errmsg("cannot lock rows in relation \"%s\"",
							RelationGetRelationName(rel))));
			break;
	}
}

/*
 * Initialize ResultRelInfo data for one result relation
 *
 * Caution: before Postgres 9.1, this function included the relkind checking
 * that's now in CheckValidResultRel, and it also did ExecOpenIndices if
 * appropriate.  Be sure callers cover those needs.
 */
void
InitResultRelInfo(ResultRelInfo *resultRelInfo,
				  Relation resultRelationDesc,
				  Index resultRelationIndex,
				  int instrument_options)
{
	MemSet(resultRelInfo, 0, sizeof(ResultRelInfo));
	resultRelInfo->type = T_ResultRelInfo;
	resultRelInfo->ri_RangeTableIndex = resultRelationIndex;
	resultRelInfo->ri_RelationDesc = resultRelationDesc;
	resultRelInfo->ri_NumIndices = 0;
	resultRelInfo->ri_IndexRelationDescs = NULL;
	resultRelInfo->ri_IndexRelationInfo = NULL;
	/* make a copy so as not to depend on relcache info not changing... */
	resultRelInfo->ri_TrigDesc = CopyTriggerDesc(resultRelationDesc->trigdesc);
	if (resultRelInfo->ri_TrigDesc)
	{
		int			n = resultRelInfo->ri_TrigDesc->numtriggers;

		resultRelInfo->ri_TrigFunctions = (FmgrInfo *)
			palloc0(n * sizeof(FmgrInfo));
		resultRelInfo->ri_TrigWhenExprs = (List **)
			palloc0(n * sizeof(List *));
		if (instrument_options)
			resultRelInfo->ri_TrigInstrument = InstrAlloc(n, instrument_options);
	}
	else
	{
		resultRelInfo->ri_TrigFunctions = NULL;
		resultRelInfo->ri_TrigWhenExprs = NULL;
		resultRelInfo->ri_TrigInstrument = NULL;
	}
	if (resultRelationDesc->rd_rel->relkind == RELKIND_FOREIGN_TABLE)
		resultRelInfo->ri_FdwRoutine = GetFdwRoutineForRelation(resultRelationDesc, true);
	else
		resultRelInfo->ri_FdwRoutine = NULL;
	resultRelInfo->ri_FdwState = NULL;
	resultRelInfo->ri_ConstraintExprs = NULL;
	resultRelInfo->ri_junkFilter = NULL;
	resultRelInfo->ri_projectReturning = NULL;
}

/*
 *		ExecGetTriggerResultRel
 *
 * Get a ResultRelInfo for a trigger target relation.  Most of the time,
 * triggers are fired on one of the result relations of the query, and so
 * we can just return a member of the es_result_relations array.  (Note: in
 * self-join situations there might be multiple members with the same OID;
 * if so it doesn't matter which one we pick.)  However, it is sometimes
 * necessary to fire triggers on other relations; this happens mainly when an
 * RI update trigger queues additional triggers on other relations, which will
 * be processed in the context of the outer query.  For efficiency's sake,
 * we want to have a ResultRelInfo for those triggers too; that can avoid
 * repeated re-opening of the relation.  (It also provides a way for EXPLAIN
 * ANALYZE to report the runtimes of such triggers.)  So we make additional
 * ResultRelInfo's as needed, and save them in es_trig_target_relations.
 */
ResultRelInfo *
ExecGetTriggerResultRel(EState *estate, Oid relid)
{
	ResultRelInfo *rInfo;
	int			nr;
	ListCell   *l;
	Relation	rel;
	MemoryContext oldcontext;

	/* First, search through the query result relations */
	rInfo = estate->es_result_relations;
	nr = estate->es_num_result_relations;
	while (nr > 0)
	{
		if (RelationGetRelid(rInfo->ri_RelationDesc) == relid)
			return rInfo;
		rInfo++;
		nr--;
	}
	/* Nope, but maybe we already made an extra ResultRelInfo for it */
	foreach(l, estate->es_trig_target_relations)
	{
		rInfo = (ResultRelInfo *) lfirst(l);
		if (RelationGetRelid(rInfo->ri_RelationDesc) == relid)
			return rInfo;
	}
	/* Nope, so we need a new one */

	/*
	 * Open the target relation's relcache entry.  We assume that an
	 * appropriate lock is still held by the backend from whenever the trigger
	 * event got queued, so we need take no new lock here.  Also, we need not
	 * recheck the relkind, so no need for CheckValidResultRel.
	 */
	rel = heap_open(relid, NoLock);

	/*
	 * Make the new entry in the right context.
	 */
	oldcontext = MemoryContextSwitchTo(estate->es_query_cxt);
	rInfo = makeNode(ResultRelInfo);
	InitResultRelInfo(rInfo,
					  rel,
					  0,		/* dummy rangetable index */
					  estate->es_instrument);
	estate->es_trig_target_relations =
		lappend(estate->es_trig_target_relations, rInfo);
	MemoryContextSwitchTo(oldcontext);

	/*
	 * Currently, we don't need any index information in ResultRelInfos used
	 * only for triggers, so no need to call ExecOpenIndices.
	 */

	return rInfo;
}

/*
 *		ExecContextForcesOids
 *
 * This is pretty grotty: when doing INSERT, UPDATE, or CREATE TABLE AS,
 * we need to ensure that result tuples have space for an OID iff they are
 * going to be stored into a relation that has OIDs.  In other contexts
 * we are free to choose whether to leave space for OIDs in result tuples
 * (we generally don't want to, but we do if a physical-tlist optimization
 * is possible).  This routine checks the plan context and returns TRUE if the
 * choice is forced, FALSE if the choice is not forced.  In the TRUE case,
 * *hasoids is set to the required value.
 *
 * One reason this is ugly is that all plan nodes in the plan tree will emit
 * tuples with space for an OID, though we really only need the topmost node
 * to do so.  However, node types like Sort don't project new tuples but just
 * return their inputs, and in those cases the requirement propagates down
 * to the input node.  Eventually we might make this code smart enough to
 * recognize how far down the requirement really goes, but for now we just
 * make all plan nodes do the same thing if the top level forces the choice.
 *
 * We assume that if we are generating tuples for INSERT or UPDATE,
 * estate->es_result_relation_info is already set up to describe the target
 * relation.  Note that in an UPDATE that spans an inheritance tree, some of
 * the target relations may have OIDs and some not.  We have to make the
 * decisions on a per-relation basis as we initialize each of the subplans of
 * the ModifyTable node, so ModifyTable has to set es_result_relation_info
 * while initializing each subplan.
 *
 * CREATE TABLE AS is even uglier, because we don't have the target relation's
 * descriptor available when this code runs; we have to look aside at the
 * flags passed to ExecutorStart().
 */
bool
ExecContextForcesOids(PlanState *planstate, bool *hasoids)
{
	ResultRelInfo *ri = planstate->state->es_result_relation_info;

	if (ri != NULL)
	{
		Relation	rel = ri->ri_RelationDesc;

		if (rel != NULL)
		{
			*hasoids = rel->rd_rel->relhasoids;
			return true;
		}
	}

	if (planstate->state->es_top_eflags & EXEC_FLAG_WITH_OIDS)
	{
		*hasoids = true;
		return true;
	}
	if (planstate->state->es_top_eflags & EXEC_FLAG_WITHOUT_OIDS)
	{
		*hasoids = false;
		return true;
	}

	return false;
}

/* ----------------------------------------------------------------
 *		ExecPostprocessPlan
 *
 *		Give plan nodes a final chance to execute before shutdown
 * ----------------------------------------------------------------
 */
static void
ExecPostprocessPlan(EState *estate)
{
	ListCell   *lc;

	/*
	 * Make sure nodes run forward.
	 */
	estate->es_direction = ForwardScanDirection;

	/*
	 * Run any secondary ModifyTable nodes to completion, in case the main
	 * query did not fetch all rows from them.  (We do this to ensure that
	 * such nodes have predictable results.)
	 */
	foreach(lc, estate->es_auxmodifytables)
	{
		PlanState  *ps = (PlanState *) lfirst(lc);

		for (;;)
		{
			TupleTableSlot *slot;

			/* Reset the per-output-tuple exprcontext each time */
			ResetPerTupleExprContext(estate);

			slot = ExecProcNode(ps);

			if (TupIsNull(slot))
				break;
		}
	}
}

/* ----------------------------------------------------------------
 *		ExecEndPlan
 *
 *		Cleans up the query plan -- closes files and frees up storage
 *
 * NOTE: we are no longer very worried about freeing storage per se
 * in this code; FreeExecutorState should be guaranteed to release all
 * memory that needs to be released.  What we are worried about doing
 * is closing relations and dropping buffer pins.  Thus, for example,
 * tuple tables must be cleared or dropped to ensure pins are released.
 * ----------------------------------------------------------------
 */
static void
ExecEndPlan(PlanState *planstate, EState *estate)
{
	ResultRelInfo *resultRelInfo;
	int			i;
	ListCell   *l;

	/*
	 * shut down the node-type-specific query processing
	 */
	ExecEndNode(planstate);

	/*
	 * for subplans too
	 */
	foreach(l, estate->es_subplanstates)
	{
		PlanState  *subplanstate = (PlanState *) lfirst(l);

		ExecEndNode(subplanstate);
	}

	/*
	 * destroy the executor's tuple table.  Actually we only care about
	 * releasing buffer pins and tupdesc refcounts; there's no need to pfree
	 * the TupleTableSlots, since the containing memory context is about to go
	 * away anyway.
	 */
	ExecResetTupleTable(estate->es_tupleTable, false);

	/*
	 * close the result relation(s) if any, but hold locks until xact commit.
	 */
	resultRelInfo = estate->es_result_relations;
	for (i = estate->es_num_result_relations; i > 0; i--)
	{
		/* Close indices and then the relation itself */
		ExecCloseIndices(resultRelInfo);
		heap_close(resultRelInfo->ri_RelationDesc, NoLock);
		resultRelInfo++;
	}

	/*
	 * likewise close any trigger target relations
	 */
	foreach(l, estate->es_trig_target_relations)
	{
		resultRelInfo = (ResultRelInfo *) lfirst(l);
		/* Close indices and then the relation itself */
		ExecCloseIndices(resultRelInfo);
		heap_close(resultRelInfo->ri_RelationDesc, NoLock);
	}

	/*
	 * close any relations selected FOR [KEY] UPDATE/SHARE, again keeping
	 * locks
	 */
	foreach(l, estate->es_rowMarks)
	{
		ExecRowMark *erm = (ExecRowMark *) lfirst(l);

		if (erm->relation)
			heap_close(erm->relation, NoLock);
	}
}

/* ----------------------------------------------------------------
 *		ExecutePlan
 *
 *		Processes the query plan until we have retrieved 'numberTuples' tuples,
 *		moving in the specified direction.
 *
 *		Runs to completion if numberTuples is 0
 *
 * Note: the ctid attribute is a 'junk' attribute that is removed before the
 * user can see it
 * ----------------------------------------------------------------
 */
static void
ExecutePlan(EState *estate,
			PlanState *planstate,
			CmdType operation,
			bool sendTuples,
			long numberTuples,
			ScanDirection direction,
			DestReceiver *dest)
{
	TupleTableSlot *slot;
	long		current_tuple_count;

	/*
	 * initialize local variables
	 */
	current_tuple_count = 0;

	/*
	 * Set the direction.
	 */
	estate->es_direction = direction;

	/*
	 * Loop until we've processed the proper number of tuples from the plan.
	 */
	for (;;)
	{
		/* Reset the per-output-tuple exprcontext */
		ResetPerTupleExprContext(estate);

		/*
		 * Execute the plan and obtain a tuple
		 */
		slot = ExecProcNode(planstate);

		/*
		 * if the tuple is null, then we assume there is nothing more to
		 * process so we just end the loop...
		 */
		if (TupIsNull(slot))
			break;

		/*
		 * If we have a junk filter, then project a new tuple with the junk
		 * removed.
		 *
		 * Store this new "clean" tuple in the junkfilter's resultSlot.
		 * (Formerly, we stored it back over the "dirty" tuple, which is WRONG
		 * because that tuple slot has the wrong descriptor.)
		 */
		if (estate->es_junkFilter != NULL)
			slot = ExecFilterJunk(estate->es_junkFilter, slot);

		/*
		 * If we are supposed to send the tuple somewhere, do so. (In
		 * practice, this is probably always the case at this point.)
		 */
		if (sendTuples)
			(*dest->receiveSlot) (slot, dest);

		/*
		 * Count tuples processed, if this is a SELECT.  (For other operation
		 * types, the ModifyTable plan node must count the appropriate
		 * events.)
		 */
		if (operation == CMD_SELECT)
			(estate->es_processed)++;

		/*
		 * check our tuple count.. if we've processed the proper number then
		 * quit, else loop again and process more tuples.  Zero numberTuples
		 * means no limit.
		 */
		current_tuple_count++;
		if (numberTuples && numberTuples == current_tuple_count)
			break;
	}
}


/*
 * ExecRelCheck --- check that tuple meets constraints for result relation
 *
 * Returns NULL if OK, else name of failed check constraint
 */
static const char *
ExecRelCheck(ResultRelInfo *resultRelInfo,
			 TupleTableSlot *slot, EState *estate)
{
	Relation	rel = resultRelInfo->ri_RelationDesc;
	int			ncheck = rel->rd_att->constr->num_check;
	ConstrCheck *check = rel->rd_att->constr->check;
	ExprContext *econtext;
	MemoryContext oldContext;
	List	   *qual;
	int			i;

	/*
	 * If first time through for this result relation, build expression
	 * nodetrees for rel's constraint expressions.  Keep them in the per-query
	 * memory context so they'll survive throughout the query.
	 */
	if (resultRelInfo->ri_ConstraintExprs == NULL)
	{
		oldContext = MemoryContextSwitchTo(estate->es_query_cxt);
		resultRelInfo->ri_ConstraintExprs =
			(List **) palloc(ncheck * sizeof(List *));
		for (i = 0; i < ncheck; i++)
		{
			/* ExecQual wants implicit-AND form */
			qual = make_ands_implicit(stringToNode(check[i].ccbin));
			resultRelInfo->ri_ConstraintExprs[i] = (List *)
				ExecPrepareExpr((Expr *) qual, estate);
		}
		MemoryContextSwitchTo(oldContext);
	}

	/*
	 * We will use the EState's per-tuple context for evaluating constraint
	 * expressions (creating it if it's not already there).
	 */
	econtext = GetPerTupleExprContext(estate);

	/* Arrange for econtext's scan tuple to be the tuple under test */
	econtext->ecxt_scantuple = slot;

	/* And evaluate the constraints */
	for (i = 0; i < ncheck; i++)
	{
		qual = resultRelInfo->ri_ConstraintExprs[i];

		/*
		 * NOTE: SQL specifies that a NULL result from a constraint expression
		 * is not to be treated as a failure.  Therefore, tell ExecQual to
		 * return TRUE for NULL.
		 */
		if (!ExecQual(qual, econtext, true))
			return check[i].ccname;
	}

	/* NULL result means no error */
	return NULL;
}

void
ExecConstraints(ResultRelInfo *resultRelInfo,
				TupleTableSlot *slot, EState *estate)
{
	Relation	rel = resultRelInfo->ri_RelationDesc;
	TupleDesc	tupdesc = RelationGetDescr(rel);
	TupleConstr *constr = tupdesc->constr;
	Bitmapset  *modifiedCols;
	Bitmapset  *insertedCols;
	Bitmapset  *updatedCols;

	Assert(constr);

	if (constr->has_not_null)
	{
		int			natts = tupdesc->natts;
		int			attrChk;

		for (attrChk = 1; attrChk <= natts; attrChk++)
		{
			if (tupdesc->attrs[attrChk - 1]->attnotnull &&
				slot_attisnull(slot, attrChk))
			{
				char	   *val_desc;
<<<<<<< HEAD
				Bitmapset  *modifiedCols;

				modifiedCols = GetModifiedColumns(resultRelInfo, estate);
=======

				insertedCols = GetInsertedColumns(resultRelInfo, estate);
				updatedCols = GetUpdatedColumns(resultRelInfo, estate);
				modifiedCols = bms_union(insertedCols, updatedCols);
>>>>>>> 8abb52fa
				val_desc = ExecBuildSlotValueDescription(RelationGetRelid(rel),
														 slot,
														 tupdesc,
														 modifiedCols,
														 64);

				ereport(ERROR,
						(errcode(ERRCODE_NOT_NULL_VIOLATION),
						 errmsg("null value in column \"%s\" violates not-null constraint",
							  NameStr(tupdesc->attrs[attrChk - 1]->attname)),
						 val_desc ? errdetail("Failing row contains %s.", val_desc) : 0,
						 errtablecol(rel, attrChk)));
			}
		}
	}

	if (constr->num_check > 0)
	{
		const char *failed;

		if ((failed = ExecRelCheck(resultRelInfo, slot, estate)) != NULL)
		{
			char	   *val_desc;
<<<<<<< HEAD
			Bitmapset  *modifiedCols;

			modifiedCols = GetModifiedColumns(resultRelInfo, estate);
=======

			insertedCols = GetInsertedColumns(resultRelInfo, estate);
			updatedCols = GetUpdatedColumns(resultRelInfo, estate);
			modifiedCols = bms_union(insertedCols, updatedCols);
>>>>>>> 8abb52fa
			val_desc = ExecBuildSlotValueDescription(RelationGetRelid(rel),
													 slot,
													 tupdesc,
													 modifiedCols,
													 64);
			ereport(ERROR,
					(errcode(ERRCODE_CHECK_VIOLATION),
					 errmsg("new row for relation \"%s\" violates check constraint \"%s\"",
							RelationGetRelationName(rel), failed),
<<<<<<< HEAD
					 val_desc ? errdetail("Failing row contains %s.", val_desc) : 0,
=======
			  val_desc ? errdetail("Failing row contains %s.", val_desc) : 0,
>>>>>>> 8abb52fa
					 errtableconstraint(rel, failed)));
		}
	}
}

/*
 * ExecWithCheckOptions -- check that tuple satisfies any WITH CHECK OPTIONs
 * of the specified kind.
 *
 * Note that this needs to be called multiple times to ensure that all kinds of
 * WITH CHECK OPTIONs are handled (both those from views which have the WITH
 * CHECK OPTION set and from row level security policies).  See ExecInsert()
 * and ExecUpdate().
 */
void
ExecWithCheckOptions(WCOKind kind, ResultRelInfo *resultRelInfo,
					 TupleTableSlot *slot, EState *estate)
{
	Relation	rel = resultRelInfo->ri_RelationDesc;
	TupleDesc	tupdesc = RelationGetDescr(rel);
	ExprContext *econtext;
	ListCell   *l1,
			   *l2;

	/*
	 * We will use the EState's per-tuple context for evaluating constraint
	 * expressions (creating it if it's not already there).
	 */
	econtext = GetPerTupleExprContext(estate);

	/* Arrange for econtext's scan tuple to be the tuple under test */
	econtext->ecxt_scantuple = slot;

	/* Check each of the constraints */
	forboth(l1, resultRelInfo->ri_WithCheckOptions,
			l2, resultRelInfo->ri_WithCheckOptionExprs)
	{
		WithCheckOption *wco = (WithCheckOption *) lfirst(l1);
		ExprState  *wcoExpr = (ExprState *) lfirst(l2);

		/*
		 * Skip any WCOs which are not the kind we are looking for at this
		 * time.
		 */
		if (wco->kind != kind)
			continue;

		/*
		 * WITH CHECK OPTION checks are intended to ensure that the new tuple
		 * is visible (in the case of a view) or that it passes the
		 * 'with-check' policy (in the case of row security). If the qual
		 * evaluates to NULL or FALSE, then the new tuple won't be included in
		 * the view or doesn't pass the 'with-check' policy for the table.  We
		 * need ExecQual to return FALSE for NULL to handle the view case (the
		 * opposite of what we do above for CHECK constraints).
		 */
		if (!ExecQual((List *) wcoExpr, econtext, false))
		{
			char	   *val_desc;
			Bitmapset  *modifiedCols;
<<<<<<< HEAD

			modifiedCols = GetModifiedColumns(resultRelInfo, estate);
			val_desc = ExecBuildSlotValueDescription(RelationGetRelid(rel),
													 slot,
													 tupdesc,
													 modifiedCols,
													 64);

			ereport(ERROR,
					(errcode(ERRCODE_WITH_CHECK_OPTION_VIOLATION),
				 errmsg("new row violates WITH CHECK OPTION for view \"%s\"",
						wco->viewname),
					val_desc ? errdetail("Failing row contains %s.", val_desc) :
							   0));
=======
			Bitmapset  *insertedCols;
			Bitmapset  *updatedCols;

			switch (wco->kind)
			{
					/*
					 * For WITH CHECK OPTIONs coming from views, we might be
					 * able to provide the details on the row, depending on
					 * the permissions on the relation (that is, if the user
					 * could view it directly anyway).  For RLS violations, we
					 * don't include the data since we don't know if the user
					 * should be able to view the tuple as as that depends on
					 * the USING policy.
					 */
				case WCO_VIEW_CHECK:
					insertedCols = GetInsertedColumns(resultRelInfo, estate);
					updatedCols = GetUpdatedColumns(resultRelInfo, estate);
					modifiedCols = bms_union(insertedCols, updatedCols);
					val_desc = ExecBuildSlotValueDescription(RelationGetRelid(rel),
															 slot,
															 tupdesc,
															 modifiedCols,
															 64);

					ereport(ERROR,
							(errcode(ERRCODE_WITH_CHECK_OPTION_VIOLATION),
					  errmsg("new row violates check option for view \"%s\"",
							 wco->relname),
							 val_desc ? errdetail("Failing row contains %s.",
												  val_desc) : 0));
					break;
				case WCO_RLS_INSERT_CHECK:
				case WCO_RLS_UPDATE_CHECK:
					if (wco->polname != NULL)
						ereport(ERROR,
								(errcode(ERRCODE_INSUFFICIENT_PRIVILEGE),
							 errmsg("new row violates row-level security policy \"%s\" for table \"%s\"",
									wco->polname, wco->relname)));
					else
						ereport(ERROR,
								(errcode(ERRCODE_INSUFFICIENT_PRIVILEGE),
							 errmsg("new row violates row-level security policy for table \"%s\"",
									wco->relname)));
					break;
				case WCO_RLS_CONFLICT_CHECK:
					if (wco->polname != NULL)
						ereport(ERROR,
								(errcode(ERRCODE_INSUFFICIENT_PRIVILEGE),
							 errmsg("new row violates row-level security policy \"%s\" (USING expression) for table \"%s\"",
									wco->polname, wco->relname)));
					else
						ereport(ERROR,
								(errcode(ERRCODE_INSUFFICIENT_PRIVILEGE),
							 errmsg("new row violates row-level security policy (USING expression) for table \"%s\"",
									wco->relname)));
					break;
				default:
					elog(ERROR, "unrecognized WCO kind: %u", wco->kind);
					break;
			}
>>>>>>> 8abb52fa
		}
	}
}

/*
 * ExecBuildSlotValueDescription -- construct a string representing a tuple
 *
 * This is intentionally very similar to BuildIndexValueDescription, but
 * unlike that function, we truncate long field values (to at most maxfieldlen
 * bytes).  That seems necessary here since heap field values could be very
 * long, whereas index entries typically aren't so wide.
 *
 * Also, unlike the case with index entries, we need to be prepared to ignore
 * dropped columns.  We used to use the slot's tuple descriptor to decode the
 * data, but the slot's descriptor doesn't identify dropped columns, so we
 * now need to be passed the relation's descriptor.
 *
 * Note that, like BuildIndexValueDescription, if the user does not have
 * permission to view any of the columns involved, a NULL is returned.  Unlike
 * BuildIndexValueDescription, if the user has access to view a subset of the
 * column involved, that subset will be returned with a key identifying which
 * columns they are.
 */
static char *
ExecBuildSlotValueDescription(Oid reloid,
							  TupleTableSlot *slot,
							  TupleDesc tupdesc,
							  Bitmapset *modifiedCols,
							  int maxfieldlen)
{
	StringInfoData buf;
	StringInfoData collist;
	bool		write_comma = false;
	bool		write_comma_collist = false;
	int			i;
	AclResult	aclresult;
	bool		table_perm = false;
	bool		any_perm = false;
<<<<<<< HEAD
=======

	/*
	 * Check if RLS is enabled and should be active for the relation; if so,
	 * then don't return anything.  Otherwise, go through normal permission
	 * checks.
	 */
	if (check_enable_rls(reloid, InvalidOid, true) == RLS_ENABLED)
		return NULL;
>>>>>>> 8abb52fa

	initStringInfo(&buf);

	appendStringInfoChar(&buf, '(');

	/*
	 * Check if the user has permissions to see the row.  Table-level SELECT
	 * allows access to all columns.  If the user does not have table-level
	 * SELECT then we check each column and include those the user has SELECT
	 * rights on.  Additionally, we always include columns the user provided
	 * data for.
	 */
	aclresult = pg_class_aclcheck(reloid, GetUserId(), ACL_SELECT);
	if (aclresult != ACLCHECK_OK)
	{
		/* Set up the buffer for the column list */
		initStringInfo(&collist);
		appendStringInfoChar(&collist, '(');
	}
	else
		table_perm = any_perm = true;

	/* Make sure the tuple is fully deconstructed */
	slot_getallattrs(slot);

	for (i = 0; i < tupdesc->natts; i++)
	{
		bool		column_perm = false;
		char	   *val;
		int			vallen;

		/* ignore dropped columns */
		if (tupdesc->attrs[i]->attisdropped)
			continue;

		if (!table_perm)
		{
			/*
			 * No table-level SELECT, so need to make sure they either have
<<<<<<< HEAD
			 * SELECT rights on the column or that they have provided the
			 * data for the column.  If not, omit this column from the error
=======
			 * SELECT rights on the column or that they have provided the data
			 * for the column.  If not, omit this column from the error
>>>>>>> 8abb52fa
			 * message.
			 */
			aclresult = pg_attribute_aclcheck(reloid, tupdesc->attrs[i]->attnum,
											  GetUserId(), ACL_SELECT);
			if (bms_is_member(tupdesc->attrs[i]->attnum - FirstLowInvalidHeapAttributeNumber,
							  modifiedCols) || aclresult == ACLCHECK_OK)
			{
				column_perm = any_perm = true;

				if (write_comma_collist)
					appendStringInfoString(&collist, ", ");
				else
					write_comma_collist = true;

				appendStringInfoString(&collist, NameStr(tupdesc->attrs[i]->attname));
			}
		}

		if (table_perm || column_perm)
		{
			if (slot->tts_isnull[i])
				val = "null";
			else
			{
				Oid			foutoid;
				bool		typisvarlena;

				getTypeOutputInfo(tupdesc->attrs[i]->atttypid,
								  &foutoid, &typisvarlena);
				val = OidOutputFunctionCall(foutoid, slot->tts_values[i]);
			}

			if (write_comma)
				appendStringInfoString(&buf, ", ");
			else
				write_comma = true;

			/* truncate if needed */
			vallen = strlen(val);
			if (vallen <= maxfieldlen)
				appendStringInfoString(&buf, val);
			else
			{
				vallen = pg_mbcliplen(val, vallen, maxfieldlen);
				appendBinaryStringInfo(&buf, val, vallen);
				appendStringInfoString(&buf, "...");
			}
		}
	}

	/* If we end up with zero columns being returned, then return NULL. */
	if (!any_perm)
		return NULL;

	appendStringInfoChar(&buf, ')');

	if (!table_perm)
	{
		appendStringInfoString(&collist, ") = ");
		appendStringInfoString(&collist, buf.data);

		return collist.data;
	}

	return buf.data;
}


/*
 * ExecUpdateLockMode -- find the appropriate UPDATE tuple lock mode for a
 * given ResultRelInfo
 */
LockTupleMode
ExecUpdateLockMode(EState *estate, ResultRelInfo *relinfo)
{
	Bitmapset  *keyCols;
	Bitmapset  *updatedCols;

	/*
	 * Compute lock mode to use.  If columns that are part of the key have not
	 * been modified, then we can use a weaker lock, allowing for better
	 * concurrency.
	 */
	updatedCols = GetUpdatedColumns(relinfo, estate);
	keyCols = RelationGetIndexAttrBitmap(relinfo->ri_RelationDesc,
										 INDEX_ATTR_BITMAP_KEY);

	if (bms_overlap(keyCols, updatedCols))
		return LockTupleExclusive;

	return LockTupleNoKeyExclusive;
}

/*
 * ExecFindRowMark -- find the ExecRowMark struct for given rangetable index
 *
 * If no such struct, either return NULL or throw error depending on missing_ok
 */
ExecRowMark *
ExecFindRowMark(EState *estate, Index rti, bool missing_ok)
{
	ListCell   *lc;

	foreach(lc, estate->es_rowMarks)
	{
		ExecRowMark *erm = (ExecRowMark *) lfirst(lc);

		if (erm->rti == rti)
			return erm;
	}
	if (!missing_ok)
		elog(ERROR, "failed to find ExecRowMark for rangetable index %u", rti);
	return NULL;
}

/*
 * ExecBuildAuxRowMark -- create an ExecAuxRowMark struct
 *
 * Inputs are the underlying ExecRowMark struct and the targetlist of the
 * input plan node (not planstate node!).  We need the latter to find out
 * the column numbers of the resjunk columns.
 */
ExecAuxRowMark *
ExecBuildAuxRowMark(ExecRowMark *erm, List *targetlist)
{
	ExecAuxRowMark *aerm = (ExecAuxRowMark *) palloc0(sizeof(ExecAuxRowMark));
	char		resname[32];

	aerm->rowmark = erm;

	/* Look up the resjunk columns associated with this rowmark */
	if (erm->markType != ROW_MARK_COPY)
	{
		/* need ctid for all methods other than COPY */
		snprintf(resname, sizeof(resname), "ctid%u", erm->rowmarkId);
		aerm->ctidAttNo = ExecFindJunkAttributeInTlist(targetlist,
													   resname);
		if (!AttributeNumberIsValid(aerm->ctidAttNo))
			elog(ERROR, "could not find junk %s column", resname);
	}
	else
	{
		/* need wholerow if COPY */
		snprintf(resname, sizeof(resname), "wholerow%u", erm->rowmarkId);
		aerm->wholeAttNo = ExecFindJunkAttributeInTlist(targetlist,
														resname);
		if (!AttributeNumberIsValid(aerm->wholeAttNo))
			elog(ERROR, "could not find junk %s column", resname);
	}

	/* if child rel, need tableoid */
	if (erm->rti != erm->prti)
	{
		snprintf(resname, sizeof(resname), "tableoid%u", erm->rowmarkId);
		aerm->toidAttNo = ExecFindJunkAttributeInTlist(targetlist,
													   resname);
		if (!AttributeNumberIsValid(aerm->toidAttNo))
			elog(ERROR, "could not find junk %s column", resname);
	}

	return aerm;
}


/*
 * EvalPlanQual logic --- recheck modified tuple(s) to see if we want to
 * process the updated version under READ COMMITTED rules.
 *
 * See backend/executor/README for some info about how this works.
 */


/*
 * Check a modified tuple to see if we want to process its updated version
 * under READ COMMITTED rules.
 *
 *	estate - outer executor state data
 *	epqstate - state for EvalPlanQual rechecking
 *	relation - table containing tuple
 *	rti - rangetable index of table containing tuple
 *	lockmode - requested tuple lock mode
 *	*tid - t_ctid from the outdated tuple (ie, next updated version)
 *	priorXmax - t_xmax from the outdated tuple
 *
 * *tid is also an output parameter: it's modified to hold the TID of the
 * latest version of the tuple (note this may be changed even on failure)
 *
 * Returns a slot containing the new candidate update/delete tuple, or
 * NULL if we determine we shouldn't process the row.
 *
 * Note: properly, lockmode should be declared as enum LockTupleMode,
 * but we use "int" to avoid having to include heapam.h in executor.h.
 */
TupleTableSlot *
EvalPlanQual(EState *estate, EPQState *epqstate,
			 Relation relation, Index rti, int lockmode,
			 ItemPointer tid, TransactionId priorXmax)
{
	TupleTableSlot *slot;
	HeapTuple	copyTuple;

	Assert(rti > 0);

	/*
	 * Get and lock the updated version of the row; if fail, return NULL.
	 */
<<<<<<< HEAD
	copyTuple = EvalPlanQualFetch(estate, relation, lockmode, false /* wait */,
=======
	copyTuple = EvalPlanQualFetch(estate, relation, lockmode, LockWaitBlock,
>>>>>>> 8abb52fa
								  tid, priorXmax);

	if (copyTuple == NULL)
		return NULL;

	/*
	 * For UPDATE/DELETE we have to return tid of actual row we're executing
	 * PQ for.
	 */
	*tid = copyTuple->t_self;

	/*
	 * Need to run a recheck subquery.  Initialize or reinitialize EPQ state.
	 */
	EvalPlanQualBegin(epqstate, estate);

	/*
	 * Free old test tuple, if any, and store new tuple where relation's scan
	 * node will see it
	 */
	EvalPlanQualSetTuple(epqstate, rti, copyTuple);

	/*
	 * Fetch any non-locked source rows
	 */
	EvalPlanQualFetchRowMarks(epqstate);

	/*
	 * Run the EPQ query.  We assume it will return at most one tuple.
	 */
	slot = EvalPlanQualNext(epqstate);

	/*
	 * If we got a tuple, force the slot to materialize the tuple so that it
	 * is not dependent on any local state in the EPQ query (in particular,
	 * it's highly likely that the slot contains references to any pass-by-ref
	 * datums that may be present in copyTuple).  As with the next step, this
	 * is to guard against early re-use of the EPQ query.
	 */
	if (!TupIsNull(slot))
		(void) ExecMaterializeSlot(slot);

	/*
	 * Clear out the test tuple.  This is needed in case the EPQ query is
	 * re-used to test a tuple for a different relation.  (Not clear that can
	 * really happen, but let's be safe.)
	 */
	EvalPlanQualSetTuple(epqstate, rti, NULL);

	return slot;
}

/*
 * Fetch a copy of the newest version of an outdated tuple
 *
 *	estate - executor state data
 *	relation - table containing tuple
 *	lockmode - requested tuple lock mode
<<<<<<< HEAD
 *	noWait - wait mode to pass to heap_lock_tuple
=======
 *	wait_policy - requested lock wait policy
>>>>>>> 8abb52fa
 *	*tid - t_ctid from the outdated tuple (ie, next updated version)
 *	priorXmax - t_xmax from the outdated tuple
 *
 * Returns a palloc'd copy of the newest tuple version, or NULL if we find
 * that there is no newest version (ie, the row was deleted not updated).
 * We also return NULL if the tuple is locked and the wait policy is to skip
 * such tuples.
 *
 * If successful, we have locked the newest tuple version, so caller does not
 * need to worry about it changing anymore.
 *
 * Note: properly, lockmode should be declared as enum LockTupleMode,
 * but we use "int" to avoid having to include heapam.h in executor.h.
 */
HeapTuple
<<<<<<< HEAD
EvalPlanQualFetch(EState *estate, Relation relation, int lockmode, bool noWait,
=======
EvalPlanQualFetch(EState *estate, Relation relation, int lockmode,
				  LockWaitPolicy wait_policy,
>>>>>>> 8abb52fa
				  ItemPointer tid, TransactionId priorXmax)
{
	HeapTuple	copyTuple = NULL;
	HeapTupleData tuple;
	SnapshotData SnapshotDirty;

	/*
	 * fetch target tuple
	 *
	 * Loop here to deal with updated or busy tuples
	 */
	InitDirtySnapshot(SnapshotDirty);
	tuple.t_self = *tid;
	for (;;)
	{
		Buffer		buffer;

		if (heap_fetch(relation, &SnapshotDirty, &tuple, &buffer, true, NULL))
		{
			HTSU_Result test;
			HeapUpdateFailureData hufd;

			/*
			 * If xmin isn't what we're expecting, the slot must have been
			 * recycled and reused for an unrelated tuple.  This implies that
			 * the latest version of the row was deleted, so we need do
			 * nothing.  (Should be safe to examine xmin without getting
			 * buffer's content lock.  We assume reading a TransactionId to be
			 * atomic, and Xmin never changes in an existing tuple, except to
			 * invalid or frozen, and neither of those can match priorXmax.)
			 */
			if (!TransactionIdEquals(HeapTupleHeaderGetXmin(tuple.t_data),
									 priorXmax))
			{
				ReleaseBuffer(buffer);
				return NULL;
			}

			/* otherwise xmin should not be dirty... */
			if (TransactionIdIsValid(SnapshotDirty.xmin))
				elog(ERROR, "t_xmin is uncommitted in tuple to be updated");

			/*
			 * If tuple is being updated by other transaction then we have to
			 * wait for its commit/abort, or die trying.
			 */
			if (TransactionIdIsValid(SnapshotDirty.xmax))
			{
				ReleaseBuffer(buffer);
<<<<<<< HEAD
				if (noWait)
				{
					if (!ConditionalXactLockTableWait(SnapshotDirty.xmax))
						ereport(ERROR,
								(errcode(ERRCODE_LOCK_NOT_AVAILABLE),
								 errmsg("could not obtain lock on row in relation \"%s\"",
										RelationGetRelationName(relation))));
				}
				else
					XactLockTableWait(SnapshotDirty.xmax,
									  relation, &tuple.t_self,
									  XLTW_FetchUpdated);
=======
				switch (wait_policy)
				{
					case LockWaitBlock:
						XactLockTableWait(SnapshotDirty.xmax,
										  relation, &tuple.t_self,
										  XLTW_FetchUpdated);
						break;
					case LockWaitSkip:
						if (!ConditionalXactLockTableWait(SnapshotDirty.xmax))
							return NULL;		/* skip instead of waiting */
						break;
					case LockWaitError:
						if (!ConditionalXactLockTableWait(SnapshotDirty.xmax))
							ereport(ERROR,
									(errcode(ERRCODE_LOCK_NOT_AVAILABLE),
									 errmsg("could not obtain lock on row in relation \"%s\"",
										RelationGetRelationName(relation))));
						break;
				}
>>>>>>> 8abb52fa
				continue;		/* loop back to repeat heap_fetch */
			}

			/*
			 * If tuple was inserted by our own transaction, we have to check
			 * cmin against es_output_cid: cmin >= current CID means our
			 * command cannot see the tuple, so we should ignore it. Otherwise
			 * heap_lock_tuple() will throw an error, and so would any later
			 * attempt to update or delete the tuple.  (We need not check cmax
			 * because HeapTupleSatisfiesDirty will consider a tuple deleted
			 * by our transaction dead, regardless of cmax.) We just checked
			 * that priorXmax == xmin, so we can test that variable instead of
			 * doing HeapTupleHeaderGetXmin again.
			 */
			if (TransactionIdIsCurrentTransactionId(priorXmax) &&
				HeapTupleHeaderGetCmin(tuple.t_data) >= estate->es_output_cid)
			{
				ReleaseBuffer(buffer);
				return NULL;
			}

			/*
			 * This is a live tuple, so now try to lock it.
			 */
			test = heap_lock_tuple(relation, &tuple,
								   estate->es_output_cid,
<<<<<<< HEAD
								   lockmode, noWait,
=======
								   lockmode, wait_policy,
>>>>>>> 8abb52fa
								   false, &buffer, &hufd);
			/* We now have two pins on the buffer, get rid of one */
			ReleaseBuffer(buffer);

			switch (test)
			{
				case HeapTupleSelfUpdated:

					/*
					 * The target tuple was already updated or deleted by the
					 * current command, or by a later command in the current
					 * transaction.  We *must* ignore the tuple in the former
					 * case, so as to avoid the "Halloween problem" of
					 * repeated update attempts.  In the latter case it might
					 * be sensible to fetch the updated tuple instead, but
					 * doing so would require changing heap_update and
					 * heap_delete to not complain about updating "invisible"
					 * tuples, which seems pretty scary (heap_lock_tuple will
					 * not complain, but few callers expect
					 * HeapTupleInvisible, and we're not one of them).  So for
					 * now, treat the tuple as deleted and do not process.
					 */
					ReleaseBuffer(buffer);
					return NULL;

				case HeapTupleMayBeUpdated:
					/* successfully locked */
					break;

				case HeapTupleUpdated:
					ReleaseBuffer(buffer);
					if (IsolationUsesXactSnapshot())
						ereport(ERROR,
								(errcode(ERRCODE_T_R_SERIALIZATION_FAILURE),
								 errmsg("could not serialize access due to concurrent update")));

					/* Should not encounter speculative tuple on recheck */
					Assert(!HeapTupleHeaderIsSpeculative(tuple.t_data));
					if (!ItemPointerEquals(&hufd.ctid, &tuple.t_self))
					{
						/* it was updated, so look at the updated version */
						tuple.t_self = hufd.ctid;
						/* updated row should have xmin matching this xmax */
						priorXmax = hufd.xmax;
						continue;
					}
					/* tuple was deleted, so give up */
					return NULL;

				case HeapTupleWouldBlock:
					ReleaseBuffer(buffer);
					return NULL;

				case HeapTupleInvisible:
					elog(ERROR, "attempted to lock invisible tuple");

				default:
					ReleaseBuffer(buffer);
					elog(ERROR, "unrecognized heap_lock_tuple status: %u",
						 test);
					return NULL;	/* keep compiler quiet */
			}

			/*
			 * We got tuple - now copy it for use by recheck query.
			 */
			copyTuple = heap_copytuple(&tuple);
			ReleaseBuffer(buffer);
			break;
		}

		/*
		 * If the referenced slot was actually empty, the latest version of
		 * the row must have been deleted, so we need do nothing.
		 */
		if (tuple.t_data == NULL)
		{
			ReleaseBuffer(buffer);
			return NULL;
		}

		/*
		 * As above, if xmin isn't what we're expecting, do nothing.
		 */
		if (!TransactionIdEquals(HeapTupleHeaderGetXmin(tuple.t_data),
								 priorXmax))
		{
			ReleaseBuffer(buffer);
			return NULL;
		}

		/*
		 * If we get here, the tuple was found but failed SnapshotDirty.
		 * Assuming the xmin is either a committed xact or our own xact (as it
		 * certainly should be if we're trying to modify the tuple), this must
		 * mean that the row was updated or deleted by either a committed xact
		 * or our own xact.  If it was deleted, we can ignore it; if it was
		 * updated then chain up to the next version and repeat the whole
		 * process.
		 *
		 * As above, it should be safe to examine xmax and t_ctid without the
		 * buffer content lock, because they can't be changing.
		 */
		if (ItemPointerEquals(&tuple.t_self, &tuple.t_data->t_ctid))
		{
			/* deleted, so forget about it */
			ReleaseBuffer(buffer);
			return NULL;
		}

		/* updated, so look at the updated row */
		tuple.t_self = tuple.t_data->t_ctid;
		/* updated row should have xmin matching this xmax */
		priorXmax = HeapTupleHeaderGetUpdateXid(tuple.t_data);
		ReleaseBuffer(buffer);
		/* loop back to fetch next in chain */
	}

	/*
	 * Return the copied tuple
	 */
	return copyTuple;
}

/*
 * EvalPlanQualInit -- initialize during creation of a plan state node
 * that might need to invoke EPQ processing.
 *
 * Note: subplan/auxrowmarks can be NULL/NIL if they will be set later
 * with EvalPlanQualSetPlan.
 */
void
EvalPlanQualInit(EPQState *epqstate, EState *estate,
				 Plan *subplan, List *auxrowmarks, int epqParam)
{
	/* Mark the EPQ state inactive */
	epqstate->estate = NULL;
	epqstate->planstate = NULL;
	epqstate->origslot = NULL;
	/* ... and remember data that EvalPlanQualBegin will need */
	epqstate->plan = subplan;
	epqstate->arowMarks = auxrowmarks;
	epqstate->epqParam = epqParam;
}

/*
 * EvalPlanQualSetPlan -- set or change subplan of an EPQState.
 *
 * We need this so that ModifyTable can deal with multiple subplans.
 */
void
EvalPlanQualSetPlan(EPQState *epqstate, Plan *subplan, List *auxrowmarks)
{
	/* If we have a live EPQ query, shut it down */
	EvalPlanQualEnd(epqstate);
	/* And set/change the plan pointer */
	epqstate->plan = subplan;
	/* The rowmarks depend on the plan, too */
	epqstate->arowMarks = auxrowmarks;
}

/*
 * Install one test tuple into EPQ state, or clear test tuple if tuple == NULL
 *
 * NB: passed tuple must be palloc'd; it may get freed later
 */
void
EvalPlanQualSetTuple(EPQState *epqstate, Index rti, HeapTuple tuple)
{
	EState	   *estate = epqstate->estate;

	Assert(rti > 0);

	/*
	 * free old test tuple, if any, and store new tuple where relation's scan
	 * node will see it
	 */
	if (estate->es_epqTuple[rti - 1] != NULL)
		heap_freetuple(estate->es_epqTuple[rti - 1]);
	estate->es_epqTuple[rti - 1] = tuple;
	estate->es_epqTupleSet[rti - 1] = true;
}

/*
 * Fetch back the current test tuple (if any) for the specified RTI
 */
HeapTuple
EvalPlanQualGetTuple(EPQState *epqstate, Index rti)
{
	EState	   *estate = epqstate->estate;

	Assert(rti > 0);

	return estate->es_epqTuple[rti - 1];
}

/*
 * Fetch the current row values for any non-locked relations that need
 * to be scanned by an EvalPlanQual operation.  origslot must have been set
 * to contain the current result row (top-level row) that we need to recheck.
 */
void
EvalPlanQualFetchRowMarks(EPQState *epqstate)
{
	ListCell   *l;

	Assert(epqstate->origslot != NULL);

	foreach(l, epqstate->arowMarks)
	{
		ExecAuxRowMark *aerm = (ExecAuxRowMark *) lfirst(l);
		ExecRowMark *erm = aerm->rowmark;
		Datum		datum;
		bool		isNull;
		HeapTupleData tuple;

		if (RowMarkRequiresRowShareLock(erm->markType))
			elog(ERROR, "EvalPlanQual doesn't support locking rowmarks");

		/* clear any leftover test tuple for this rel */
		EvalPlanQualSetTuple(epqstate, erm->rti, NULL);

		/* if child rel, must check whether it produced this row */
		if (erm->rti != erm->prti)
		{
			Oid			tableoid;

			datum = ExecGetJunkAttribute(epqstate->origslot,
										 aerm->toidAttNo,
										 &isNull);
			/* non-locked rels could be on the inside of outer joins */
			if (isNull)
				continue;
			tableoid = DatumGetObjectId(datum);

			Assert(OidIsValid(erm->relid));
			if (tableoid != erm->relid)
			{
				/* this child is inactive right now */
				continue;
			}
		}

		if (erm->markType == ROW_MARK_REFERENCE)
		{
			HeapTuple	copyTuple;

			Assert(erm->relation != NULL);

			/* fetch the tuple's ctid */
			datum = ExecGetJunkAttribute(epqstate->origslot,
										 aerm->ctidAttNo,
										 &isNull);
			/* non-locked rels could be on the inside of outer joins */
			if (isNull)
				continue;

			/* fetch requests on foreign tables must be passed to their FDW */
			if (erm->relation->rd_rel->relkind == RELKIND_FOREIGN_TABLE)
			{
				FdwRoutine *fdwroutine;
				bool		updated = false;

				fdwroutine = GetFdwRoutineForRelation(erm->relation, false);
				/* this should have been checked already, but let's be safe */
				if (fdwroutine->RefetchForeignRow == NULL)
					ereport(ERROR,
							(errcode(ERRCODE_FEATURE_NOT_SUPPORTED),
						   errmsg("cannot lock rows in foreign table \"%s\"",
								  RelationGetRelationName(erm->relation))));
				copyTuple = fdwroutine->RefetchForeignRow(epqstate->estate,
														  erm,
														  datum,
														  &updated);
				if (copyTuple == NULL)
					elog(ERROR, "failed to fetch tuple for EvalPlanQual recheck");

				/*
				 * Ideally we'd insist on updated == false here, but that
				 * assumes that FDWs can track that exactly, which they might
				 * not be able to.  So just ignore the flag.
				 */
			}
			else
			{
				/* ordinary table, fetch the tuple */
				Buffer		buffer;

				tuple.t_self = *((ItemPointer) DatumGetPointer(datum));
				if (!heap_fetch(erm->relation, SnapshotAny, &tuple, &buffer,
								false, NULL))
					elog(ERROR, "failed to fetch tuple for EvalPlanQual recheck");

				/* successful, copy tuple */
				copyTuple = heap_copytuple(&tuple);
				ReleaseBuffer(buffer);
			}

			/* store tuple */
			EvalPlanQualSetTuple(epqstate, erm->rti, copyTuple);
		}
		else
		{
			HeapTupleHeader td;

			Assert(erm->markType == ROW_MARK_COPY);

			/* fetch the whole-row Var for the relation */
			datum = ExecGetJunkAttribute(epqstate->origslot,
										 aerm->wholeAttNo,
										 &isNull);
			/* non-locked rels could be on the inside of outer joins */
			if (isNull)
				continue;
			td = DatumGetHeapTupleHeader(datum);

			/* build a temporary HeapTuple control structure */
			tuple.t_len = HeapTupleHeaderGetDatumLength(td);
<<<<<<< HEAD
			ItemPointerSetInvalid(&(tuple.t_self));
			/* relation might be a foreign table, if so provide tableoid */
			tuple.t_tableOid = getrelid(erm->rti,
										epqstate->estate->es_range_table);
=======
>>>>>>> 8abb52fa
			tuple.t_data = td;
			/* relation might be a foreign table, if so provide tableoid */
			tuple.t_tableOid = erm->relid;
			/* also copy t_ctid in case there's valid data there */
			tuple.t_self = td->t_ctid;

			/* copy and store tuple */
			EvalPlanQualSetTuple(epqstate, erm->rti,
								 heap_copytuple(&tuple));
		}
	}
}

/*
 * Fetch the next row (if any) from EvalPlanQual testing
 *
 * (In practice, there should never be more than one row...)
 */
TupleTableSlot *
EvalPlanQualNext(EPQState *epqstate)
{
	MemoryContext oldcontext;
	TupleTableSlot *slot;

	oldcontext = MemoryContextSwitchTo(epqstate->estate->es_query_cxt);
	slot = ExecProcNode(epqstate->planstate);
	MemoryContextSwitchTo(oldcontext);

	return slot;
}

/*
 * Initialize or reset an EvalPlanQual state tree
 */
void
EvalPlanQualBegin(EPQState *epqstate, EState *parentestate)
{
	EState	   *estate = epqstate->estate;

	if (estate == NULL)
	{
		/* First time through, so create a child EState */
		EvalPlanQualStart(epqstate, parentestate, epqstate->plan);
	}
	else
	{
		/*
		 * We already have a suitable child EPQ tree, so just reset it.
		 */
		int			rtsize = list_length(parentestate->es_range_table);
		PlanState  *planstate = epqstate->planstate;

		MemSet(estate->es_epqScanDone, 0, rtsize * sizeof(bool));

		/* Recopy current values of parent parameters */
		if (parentestate->es_plannedstmt->nParamExec > 0)
		{
			int			i = parentestate->es_plannedstmt->nParamExec;

			while (--i >= 0)
			{
				/* copy value if any, but not execPlan link */
				estate->es_param_exec_vals[i].value =
					parentestate->es_param_exec_vals[i].value;
				estate->es_param_exec_vals[i].isnull =
					parentestate->es_param_exec_vals[i].isnull;
			}
		}

		/*
		 * Mark child plan tree as needing rescan at all scan nodes.  The
		 * first ExecProcNode will take care of actually doing the rescan.
		 */
		planstate->chgParam = bms_add_member(planstate->chgParam,
											 epqstate->epqParam);
	}
}

/*
 * Start execution of an EvalPlanQual plan tree.
 *
 * This is a cut-down version of ExecutorStart(): we copy some state from
 * the top-level estate rather than initializing it fresh.
 */
static void
EvalPlanQualStart(EPQState *epqstate, EState *parentestate, Plan *planTree)
{
	EState	   *estate;
	int			rtsize;
	MemoryContext oldcontext;
	ListCell   *l;

	rtsize = list_length(parentestate->es_range_table);

	epqstate->estate = estate = CreateExecutorState();

	oldcontext = MemoryContextSwitchTo(estate->es_query_cxt);

	/*
	 * Child EPQ EStates share the parent's copy of unchanging state such as
	 * the snapshot, rangetable, result-rel info, and external Param info.
	 * They need their own copies of local state, including a tuple table,
	 * es_param_exec_vals, etc.
	 *
	 * The ResultRelInfo array management is trickier than it looks.  We
	 * create a fresh array for the child but copy all the content from the
	 * parent.  This is because it's okay for the child to share any
	 * per-relation state the parent has already created --- but if the child
	 * sets up any ResultRelInfo fields, such as its own junkfilter, that
	 * state must *not* propagate back to the parent.  (For one thing, the
	 * pointed-to data is in a memory context that won't last long enough.)
	 */
	estate->es_direction = ForwardScanDirection;
	estate->es_snapshot = parentestate->es_snapshot;
	estate->es_crosscheck_snapshot = parentestate->es_crosscheck_snapshot;
	estate->es_range_table = parentestate->es_range_table;
	estate->es_plannedstmt = parentestate->es_plannedstmt;
	estate->es_junkFilter = parentestate->es_junkFilter;
	estate->es_output_cid = parentestate->es_output_cid;
	if (parentestate->es_num_result_relations > 0)
	{
		int			numResultRelations = parentestate->es_num_result_relations;
		ResultRelInfo *resultRelInfos;

		resultRelInfos = (ResultRelInfo *)
			palloc(numResultRelations * sizeof(ResultRelInfo));
		memcpy(resultRelInfos, parentestate->es_result_relations,
			   numResultRelations * sizeof(ResultRelInfo));
		estate->es_result_relations = resultRelInfos;
		estate->es_num_result_relations = numResultRelations;
	}
	/* es_result_relation_info must NOT be copied */
	/* es_trig_target_relations must NOT be copied */
	estate->es_rowMarks = parentestate->es_rowMarks;
	estate->es_top_eflags = parentestate->es_top_eflags;
	estate->es_instrument = parentestate->es_instrument;
	/* es_auxmodifytables must NOT be copied */

	/*
	 * The external param list is simply shared from parent.  The internal
	 * param workspace has to be local state, but we copy the initial values
	 * from the parent, so as to have access to any param values that were
	 * already set from other parts of the parent's plan tree.
	 */
	estate->es_param_list_info = parentestate->es_param_list_info;
	if (parentestate->es_plannedstmt->nParamExec > 0)
	{
		int			i = parentestate->es_plannedstmt->nParamExec;

		estate->es_param_exec_vals = (ParamExecData *)
			palloc0(i * sizeof(ParamExecData));
		while (--i >= 0)
		{
			/* copy value if any, but not execPlan link */
			estate->es_param_exec_vals[i].value =
				parentestate->es_param_exec_vals[i].value;
			estate->es_param_exec_vals[i].isnull =
				parentestate->es_param_exec_vals[i].isnull;
		}
	}

	/*
	 * Each EState must have its own es_epqScanDone state, but if we have
	 * nested EPQ checks they should share es_epqTuple arrays.  This allows
	 * sub-rechecks to inherit the values being examined by an outer recheck.
	 */
	estate->es_epqScanDone = (bool *) palloc0(rtsize * sizeof(bool));
	if (parentestate->es_epqTuple != NULL)
	{
		estate->es_epqTuple = parentestate->es_epqTuple;
		estate->es_epqTupleSet = parentestate->es_epqTupleSet;
	}
	else
	{
		estate->es_epqTuple = (HeapTuple *)
			palloc0(rtsize * sizeof(HeapTuple));
		estate->es_epqTupleSet = (bool *)
			palloc0(rtsize * sizeof(bool));
	}

	/*
	 * Each estate also has its own tuple table.
	 */
	estate->es_tupleTable = NIL;

	/*
	 * Initialize private state information for each SubPlan.  We must do this
	 * before running ExecInitNode on the main query tree, since
	 * ExecInitSubPlan expects to be able to find these entries. Some of the
	 * SubPlans might not be used in the part of the plan tree we intend to
	 * run, but since it's not easy to tell which, we just initialize them
	 * all.
	 */
	Assert(estate->es_subplanstates == NIL);
	foreach(l, parentestate->es_plannedstmt->subplans)
	{
		Plan	   *subplan = (Plan *) lfirst(l);
		PlanState  *subplanstate;

		subplanstate = ExecInitNode(subplan, estate, 0);
		estate->es_subplanstates = lappend(estate->es_subplanstates,
										   subplanstate);
	}

	/*
	 * Initialize the private state information for all the nodes in the part
	 * of the plan tree we need to run.  This opens files, allocates storage
	 * and leaves us ready to start processing tuples.
	 */
	epqstate->planstate = ExecInitNode(planTree, estate, 0);

	MemoryContextSwitchTo(oldcontext);
}

/*
 * EvalPlanQualEnd -- shut down at termination of parent plan state node,
 * or if we are done with the current EPQ child.
 *
 * This is a cut-down version of ExecutorEnd(); basically we want to do most
 * of the normal cleanup, but *not* close result relations (which we are
 * just sharing from the outer query).  We do, however, have to close any
 * trigger target relations that got opened, since those are not shared.
 * (There probably shouldn't be any of the latter, but just in case...)
 */
void
EvalPlanQualEnd(EPQState *epqstate)
{
	EState	   *estate = epqstate->estate;
	MemoryContext oldcontext;
	ListCell   *l;

	if (estate == NULL)
		return;					/* idle, so nothing to do */

	oldcontext = MemoryContextSwitchTo(estate->es_query_cxt);

	ExecEndNode(epqstate->planstate);

	foreach(l, estate->es_subplanstates)
	{
		PlanState  *subplanstate = (PlanState *) lfirst(l);

		ExecEndNode(subplanstate);
	}

	/* throw away the per-estate tuple table */
	ExecResetTupleTable(estate->es_tupleTable, false);

	/* close any trigger target relations attached to this EState */
	foreach(l, estate->es_trig_target_relations)
	{
		ResultRelInfo *resultRelInfo = (ResultRelInfo *) lfirst(l);

		/* Close indices and then the relation itself */
		ExecCloseIndices(resultRelInfo);
		heap_close(resultRelInfo->ri_RelationDesc, NoLock);
	}

	MemoryContextSwitchTo(oldcontext);

	FreeExecutorState(estate);

	/* Mark EPQState idle */
	epqstate->estate = NULL;
	epqstate->planstate = NULL;
	epqstate->origslot = NULL;
}<|MERGE_RESOLUTION|>--- conflicted
+++ resolved
@@ -95,15 +95,6 @@
 				  Plan *planTree);
 
 /*
-<<<<<<< HEAD
- * Note that this macro also exists in commands/trigger.c.  There does not
- * appear to be any good header to put it into, given the structures that
- * it uses, so we let them be duplicated.  Be sure to update both if one needs
- * to be changed, however.
- */
-#define GetModifiedColumns(relinfo, estate) \
-	(rt_fetch((relinfo)->ri_RangeTableIndex, (estate)->es_range_table)->modifiedCols)
-=======
  * Note that GetUpdatedColumns() also exists in commands/trigger.c.  There does
  * not appear to be any good header to put it into, given the structures that
  * it uses, so we let them be duplicated.  Be sure to update both if one needs
@@ -113,7 +104,6 @@
 	(rt_fetch((relinfo)->ri_RangeTableIndex, (estate)->es_range_table)->insertedCols)
 #define GetUpdatedColumns(relinfo, estate) \
 	(rt_fetch((relinfo)->ri_RangeTableIndex, (estate)->es_range_table)->updatedCols)
->>>>>>> 8abb52fa
 
 /* end of local decls */
 
@@ -868,12 +858,9 @@
 		if (rc->isParent)
 			continue;
 
-<<<<<<< HEAD
-=======
 		/* get relation's OID (will produce InvalidOid if subquery) */
 		relid = getrelid(rc->rti, rangeTable);
 
->>>>>>> 8abb52fa
 		/*
 		 * If you change the conditions under which rel locks are acquired
 		 * here, be sure to adjust ExecOpenScanRelation to match.
@@ -1694,16 +1681,10 @@
 				slot_attisnull(slot, attrChk))
 			{
 				char	   *val_desc;
-<<<<<<< HEAD
-				Bitmapset  *modifiedCols;
-
-				modifiedCols = GetModifiedColumns(resultRelInfo, estate);
-=======
 
 				insertedCols = GetInsertedColumns(resultRelInfo, estate);
 				updatedCols = GetUpdatedColumns(resultRelInfo, estate);
 				modifiedCols = bms_union(insertedCols, updatedCols);
->>>>>>> 8abb52fa
 				val_desc = ExecBuildSlotValueDescription(RelationGetRelid(rel),
 														 slot,
 														 tupdesc,
@@ -1727,16 +1708,10 @@
 		if ((failed = ExecRelCheck(resultRelInfo, slot, estate)) != NULL)
 		{
 			char	   *val_desc;
-<<<<<<< HEAD
-			Bitmapset  *modifiedCols;
-
-			modifiedCols = GetModifiedColumns(resultRelInfo, estate);
-=======
 
 			insertedCols = GetInsertedColumns(resultRelInfo, estate);
 			updatedCols = GetUpdatedColumns(resultRelInfo, estate);
 			modifiedCols = bms_union(insertedCols, updatedCols);
->>>>>>> 8abb52fa
 			val_desc = ExecBuildSlotValueDescription(RelationGetRelid(rel),
 													 slot,
 													 tupdesc,
@@ -1746,11 +1721,7 @@
 					(errcode(ERRCODE_CHECK_VIOLATION),
 					 errmsg("new row for relation \"%s\" violates check constraint \"%s\"",
 							RelationGetRelationName(rel), failed),
-<<<<<<< HEAD
-					 val_desc ? errdetail("Failing row contains %s.", val_desc) : 0,
-=======
 			  val_desc ? errdetail("Failing row contains %s.", val_desc) : 0,
->>>>>>> 8abb52fa
 					 errtableconstraint(rel, failed)));
 		}
 	}
@@ -1811,22 +1782,6 @@
 		{
 			char	   *val_desc;
 			Bitmapset  *modifiedCols;
-<<<<<<< HEAD
-
-			modifiedCols = GetModifiedColumns(resultRelInfo, estate);
-			val_desc = ExecBuildSlotValueDescription(RelationGetRelid(rel),
-													 slot,
-													 tupdesc,
-													 modifiedCols,
-													 64);
-
-			ereport(ERROR,
-					(errcode(ERRCODE_WITH_CHECK_OPTION_VIOLATION),
-				 errmsg("new row violates WITH CHECK OPTION for view \"%s\"",
-						wco->viewname),
-					val_desc ? errdetail("Failing row contains %s.", val_desc) :
-							   0));
-=======
 			Bitmapset  *insertedCols;
 			Bitmapset  *updatedCols;
 
@@ -1887,7 +1842,6 @@
 					elog(ERROR, "unrecognized WCO kind: %u", wco->kind);
 					break;
 			}
->>>>>>> 8abb52fa
 		}
 	}
 }
@@ -1926,8 +1880,6 @@
 	AclResult	aclresult;
 	bool		table_perm = false;
 	bool		any_perm = false;
-<<<<<<< HEAD
-=======
 
 	/*
 	 * Check if RLS is enabled and should be active for the relation; if so,
@@ -1936,7 +1888,6 @@
 	 */
 	if (check_enable_rls(reloid, InvalidOid, true) == RLS_ENABLED)
 		return NULL;
->>>>>>> 8abb52fa
 
 	initStringInfo(&buf);
 
@@ -1976,13 +1927,8 @@
 		{
 			/*
 			 * No table-level SELECT, so need to make sure they either have
-<<<<<<< HEAD
-			 * SELECT rights on the column or that they have provided the
-			 * data for the column.  If not, omit this column from the error
-=======
 			 * SELECT rights on the column or that they have provided the data
 			 * for the column.  If not, omit this column from the error
->>>>>>> 8abb52fa
 			 * message.
 			 */
 			aclresult = pg_attribute_aclcheck(reloid, tupdesc->attrs[i]->attnum,
@@ -2189,11 +2135,7 @@
 	/*
 	 * Get and lock the updated version of the row; if fail, return NULL.
 	 */
-<<<<<<< HEAD
-	copyTuple = EvalPlanQualFetch(estate, relation, lockmode, false /* wait */,
-=======
 	copyTuple = EvalPlanQualFetch(estate, relation, lockmode, LockWaitBlock,
->>>>>>> 8abb52fa
 								  tid, priorXmax);
 
 	if (copyTuple == NULL)
@@ -2252,11 +2194,7 @@
  *	estate - executor state data
  *	relation - table containing tuple
  *	lockmode - requested tuple lock mode
-<<<<<<< HEAD
- *	noWait - wait mode to pass to heap_lock_tuple
-=======
  *	wait_policy - requested lock wait policy
->>>>>>> 8abb52fa
  *	*tid - t_ctid from the outdated tuple (ie, next updated version)
  *	priorXmax - t_xmax from the outdated tuple
  *
@@ -2272,12 +2210,8 @@
  * but we use "int" to avoid having to include heapam.h in executor.h.
  */
 HeapTuple
-<<<<<<< HEAD
-EvalPlanQualFetch(EState *estate, Relation relation, int lockmode, bool noWait,
-=======
 EvalPlanQualFetch(EState *estate, Relation relation, int lockmode,
 				  LockWaitPolicy wait_policy,
->>>>>>> 8abb52fa
 				  ItemPointer tid, TransactionId priorXmax)
 {
 	HeapTuple	copyTuple = NULL;
@@ -2327,20 +2261,6 @@
 			if (TransactionIdIsValid(SnapshotDirty.xmax))
 			{
 				ReleaseBuffer(buffer);
-<<<<<<< HEAD
-				if (noWait)
-				{
-					if (!ConditionalXactLockTableWait(SnapshotDirty.xmax))
-						ereport(ERROR,
-								(errcode(ERRCODE_LOCK_NOT_AVAILABLE),
-								 errmsg("could not obtain lock on row in relation \"%s\"",
-										RelationGetRelationName(relation))));
-				}
-				else
-					XactLockTableWait(SnapshotDirty.xmax,
-									  relation, &tuple.t_self,
-									  XLTW_FetchUpdated);
-=======
 				switch (wait_policy)
 				{
 					case LockWaitBlock:
@@ -2360,7 +2280,6 @@
 										RelationGetRelationName(relation))));
 						break;
 				}
->>>>>>> 8abb52fa
 				continue;		/* loop back to repeat heap_fetch */
 			}
 
@@ -2387,11 +2306,7 @@
 			 */
 			test = heap_lock_tuple(relation, &tuple,
 								   estate->es_output_cid,
-<<<<<<< HEAD
-								   lockmode, noWait,
-=======
 								   lockmode, wait_policy,
->>>>>>> 8abb52fa
 								   false, &buffer, &hufd);
 			/* We now have two pins on the buffer, get rid of one */
 			ReleaseBuffer(buffer);
@@ -2710,13 +2625,6 @@
 
 			/* build a temporary HeapTuple control structure */
 			tuple.t_len = HeapTupleHeaderGetDatumLength(td);
-<<<<<<< HEAD
-			ItemPointerSetInvalid(&(tuple.t_self));
-			/* relation might be a foreign table, if so provide tableoid */
-			tuple.t_tableOid = getrelid(erm->rti,
-										epqstate->estate->es_range_table);
-=======
->>>>>>> 8abb52fa
 			tuple.t_data = td;
 			/* relation might be a foreign table, if so provide tableoid */
 			tuple.t_tableOid = erm->relid;

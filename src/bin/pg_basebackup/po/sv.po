# SWEDISH message translation file for pg_basebackup
# Copyright (C) 2017 PostgreSQL Global Development Group
# This file is distributed under the same license as the PostgreSQL package.
<<<<<<< HEAD
# Dennis Björklund <db@zigo.dhs.org>, 2017, 2018, 2019, 2020, 2021, 2022, 2023, 2024.
#
msgid ""
msgstr ""
"Project-Id-Version: PostgreSQL 17\n"
"Report-Msgid-Bugs-To: pgsql-bugs@lists.postgresql.org\n"
"POT-Creation-Date: 2024-08-26 18:20+0000\n"
"PO-Revision-Date: 2024-08-26 20:56+0200\n"
=======
# Dennis Björklund <db@zigo.dhs.org>, 2017, 2018, 2019, 2020, 2021, 2022, 2023, 2024, 2025.
#
msgid ""
msgstr ""
"Project-Id-Version: PostgreSQL 18\n"
"Report-Msgid-Bugs-To: pgsql-bugs@lists.postgresql.org\n"
"POT-Creation-Date: 2025-08-15 19:19+0000\n"
"PO-Revision-Date: 2025-09-07 15:44+0200\n"
>>>>>>> 3d6a8289
"Last-Translator: Dennis Björklund <db@zigo.dhs.org>\n"
"Language-Team: Swedish <pgsql-translators@postgresql.org>\n"
"Language: sv\n"
"MIME-Version: 1.0\n"
"Content-Type: text/plain; charset=UTF-8\n"
"Content-Transfer-Encoding: 8bit\n"
"Plural-Forms: nplurals=2; plural=n != 1;\n"

#: ../../../src/common/logging.c:279
#, c-format
msgid "error: "
msgstr "fel: "

#: ../../../src/common/logging.c:286
#, c-format
msgid "warning: "
msgstr "varning: "

#: ../../../src/common/logging.c:297
#, c-format
msgid "detail: "
msgstr "detalj: "

#: ../../../src/common/logging.c:304
#, c-format
msgid "hint: "
msgstr "tips: "

#: ../../common/compression.c:132 ../../common/compression.c:141
#: ../../common/compression.c:150 ../../fe_utils/astreamer_gzip.c:140
#: ../../fe_utils/astreamer_gzip.c:273 ../../fe_utils/astreamer_lz4.c:102
#: ../../fe_utils/astreamer_lz4.c:300 ../../fe_utils/astreamer_zstd.c:133
#: ../../fe_utils/astreamer_zstd.c:288
#, c-format
msgid "this build does not support compression with %s"
msgstr "detta bygge stöder inte komprimering med %s"

#: ../../common/compression.c:205
msgid "found empty string where a compression option was expected"
msgstr "hittade en tom sträng där en komprimeringsinställning förväntades"

#: ../../common/compression.c:244
#, c-format
msgid "unrecognized compression option: \"%s\""
msgstr "okänd komprimeringsflagga: \"%s\""

#: ../../common/compression.c:283
#, c-format
msgid "compression option \"%s\" requires a value"
msgstr "komprimeringsflaggan \"%s\" kräver ett värde"

#: ../../common/compression.c:292
#, c-format
msgid "value for compression option \"%s\" must be an integer"
msgstr "värdet på komprimeringsflaggan \"%s\" måste vara ett heltal"

#: ../../common/compression.c:331
#, c-format
msgid "value for compression option \"%s\" must be a Boolean value"
msgstr "värdet på komprimeringsflaggan \"%s\" måste vara en boolean"

#: ../../common/compression.c:379
#, c-format
msgid "compression algorithm \"%s\" does not accept a compression level"
msgstr "komprimeringsalgoritmen \"%s\" stöder inte komprimeringsnivåer"

#: ../../common/compression.c:386
#, c-format
msgid "compression algorithm \"%s\" expects a compression level between %d and %d (default at %d)"
msgstr "komprimeringsalgoritmen \"%s\" förväntar sig en komprimeringsnivå mellan %d och %d (standard är %d)"

#: ../../common/compression.c:397
#, c-format
msgid "compression algorithm \"%s\" does not accept a worker count"
msgstr "komprimeringsalgoritmen \"%s\" stöder inte inställning av antal arbetarprocesser"

#: ../../common/compression.c:408
#, c-format
msgid "compression algorithm \"%s\" does not support long-distance mode"
msgstr "komprimeringsalgoritmen \"%s\" stöder inte långdistansläge"

#: ../../common/controldata_utils.c:97
#, c-format
msgid "could not open file \"%s\" for reading: %m"
msgstr "kunde inte öppna filen \"%s\" för läsning: %m"

<<<<<<< HEAD
#: ../../common/controldata_utils.c:110 pg_basebackup.c:1873
=======
#: ../../common/controldata_utils.c:110 pg_basebackup.c:1874
>>>>>>> 3d6a8289
#: pg_receivewal.c:402
#, c-format
msgid "could not read file \"%s\": %m"
msgstr "kunde inte läsa fil \"%s\": %m"

#: ../../common/controldata_utils.c:119
#, c-format
msgid "could not read file \"%s\": read %d of %zu"
msgstr "kunde inte läsa fil \"%s\": läste %d av %zu"

#: ../../common/controldata_utils.c:132 ../../common/controldata_utils.c:280
<<<<<<< HEAD
#: bbstreamer_file.c:138 pg_recvlogical.c:650
=======
#: ../../fe_utils/astreamer_file.c:141 pg_recvlogical.c:653
>>>>>>> 3d6a8289
#, c-format
msgid "could not close file \"%s\": %m"
msgstr "kunde inte stänga fil \"%s\": %m"

#: ../../common/controldata_utils.c:168
msgid "byte ordering mismatch"
msgstr "byte-ordning stämmer inte"

#: ../../common/controldata_utils.c:170
#, c-format
msgid ""
"possible byte ordering mismatch\n"
"The byte ordering used to store the pg_control file might not match the one\n"
"used by this program.  In that case the results below would be incorrect, and\n"
"the PostgreSQL installation would be incompatible with this data directory."
msgstr ""
"möjligt fel i byteordning\n"
"Den byteordning som filen från pg_control lagrats med passar kanske\n"
"inte detta program. I så fall kan nedanstående resultat vara felaktiga\n"
"och PostgreSQL-installationen vara inkompatibel med databaskatalogen."

<<<<<<< HEAD
#: ../../common/controldata_utils.c:230 ../../common/file_utils.c:70
#: ../../common/file_utils.c:347 ../../common/file_utils.c:406
#: ../../common/file_utils.c:480 ../../fe_utils/recovery_gen.c:140
#: pg_basebackup.c:1846 pg_receivewal.c:386
=======
#: ../../common/controldata_utils.c:230 ../../common/file_utils.c:69
#: ../../common/file_utils.c:370 ../../common/file_utils.c:428
#: ../../common/file_utils.c:502 ../../fe_utils/recovery_gen.c:141
#: pg_basebackup.c:1847 pg_receivewal.c:386
>>>>>>> 3d6a8289
#, c-format
msgid "could not open file \"%s\": %m"
msgstr "kunde inte öppna fil \"%s\": %m"

#: ../../common/controldata_utils.c:249
#, c-format
msgid "could not write file \"%s\": %m"
msgstr "kunde inte skriva fil \"%s\": %m"

<<<<<<< HEAD
#: ../../common/controldata_utils.c:268 ../../common/file_utils.c:418
#: ../../common/file_utils.c:488 pg_recvlogical.c:204
=======
#: ../../common/controldata_utils.c:268 ../../common/file_utils.c:440
#: ../../common/file_utils.c:510 pg_recvlogical.c:206
>>>>>>> 3d6a8289
#, c-format
msgid "could not fsync file \"%s\": %m"
msgstr "kunde inte fsync:a fil \"%s\": %m"

#: ../../common/fe_memutils.c:35 ../../common/fe_memutils.c:75
#: ../../common/fe_memutils.c:98 ../../common/fe_memutils.c:161
#, c-format
msgid "out of memory\n"
msgstr "slut på minne\n"

#: ../../common/fe_memutils.c:92 ../../common/fe_memutils.c:153
#, c-format
msgid "cannot duplicate null pointer (internal error)\n"
msgstr "kan inte duplicera null-pekare (internt fel)\n"

<<<<<<< HEAD
#: ../../common/file_utils.c:76
=======
#: ../../common/file_utils.c:75
>>>>>>> 3d6a8289
#, c-format
msgid "could not synchronize file system for file \"%s\": %m"
msgstr "kan inte synkronisera filsystemet för fil \"%s\": %m"

<<<<<<< HEAD
#: ../../common/file_utils.c:120 ../../common/file_utils.c:566
#: pg_receivewal.c:319 pg_recvlogical.c:352
=======
#: ../../common/file_utils.c:123 ../../common/file_utils.c:588
#: pg_receivewal.c:319 pg_recvlogical.c:354
>>>>>>> 3d6a8289
#, c-format
msgid "could not stat file \"%s\": %m"
msgstr "kunde inte göra stat() på fil \"%s\": %m"

<<<<<<< HEAD
#: ../../common/file_utils.c:130 ../../common/file_utils.c:227
=======
#: ../../common/file_utils.c:133 ../../common/file_utils.c:243
>>>>>>> 3d6a8289
#: ../../fe_utils/option_utils.c:99
#, c-format
msgid "this build does not support sync method \"%s\""
msgstr "detta bygge stöder inte synkmetod \"%s\""

<<<<<<< HEAD
#: ../../common/file_utils.c:151 ../../common/file_utils.c:281
=======
#: ../../common/file_utils.c:156 ../../common/file_utils.c:304
>>>>>>> 3d6a8289
#: pg_receivewal.c:242
#, c-format
msgid "could not open directory \"%s\": %m"
msgstr "kunde inte öppna katalog \"%s\": %m"

<<<<<<< HEAD
#: ../../common/file_utils.c:169 ../../common/file_utils.c:315
=======
#: ../../common/file_utils.c:174 ../../common/file_utils.c:338
>>>>>>> 3d6a8289
#: pg_receivewal.c:471
#, c-format
msgid "could not read directory \"%s\": %m"
msgstr "kunde inte läsa katalog \"%s\": %m"

<<<<<<< HEAD
#: ../../common/file_utils.c:498 pg_basebackup.c:2344 walmethods.c:462
=======
#: ../../common/file_utils.c:520 pg_basebackup.c:2345 walmethods.c:462
>>>>>>> 3d6a8289
#, c-format
msgid "could not rename file \"%s\" to \"%s\": %m"
msgstr "kunde inte döpa om fil \"%s\" till \"%s\": %m"

#: ../../common/restricted_token.c:60
#, c-format
msgid "could not open process token: error code %lu"
msgstr "kunde inte öppna process-token: felkod %lu"

#: ../../common/restricted_token.c:74
#, c-format
msgid "could not allocate SIDs: error code %lu"
msgstr "kunde inte allokera SID: felkod %lu"
<<<<<<< HEAD

#: ../../common/restricted_token.c:94
#, c-format
msgid "could not create restricted token: error code %lu"
msgstr "kunde inte skapa token för begränsad åtkomst: felkod %lu"

#: ../../common/restricted_token.c:115
#, c-format
msgid "could not start process for command \"%s\": error code %lu"
msgstr "kunde inte starta process för kommando \"%s\": felkod %lu"

#: ../../common/restricted_token.c:153
#, c-format
msgid "could not re-execute with restricted token: error code %lu"
msgstr "kunde inte köra igen med token för begränsad åtkomst: felkod %lu"

#: ../../common/restricted_token.c:168
#, c-format
msgid "could not get exit code from subprocess: error code %lu"
msgstr "kunde inte hämta statuskod för underprocess: felkod %lu"
=======
>>>>>>> 3d6a8289

#: ../../common/restricted_token.c:94
#, c-format
msgid "could not create restricted token: error code %lu"
msgstr "kunde inte skapa token för begränsad åtkomst: felkod %lu"

#: ../../common/restricted_token.c:115
#, c-format
msgid "could not start process for command \"%s\": error code %lu"
msgstr "kunde inte starta process för kommando \"%s\": felkod %lu"

<<<<<<< HEAD
#: ../../fe_utils/option_utils.c:106
#, c-format
msgid "unrecognized sync method: %s"
msgstr "okänd synkmetod: %s"

#: ../../fe_utils/recovery_gen.c:39 ../../fe_utils/recovery_gen.c:50
#: ../../fe_utils/recovery_gen.c:89 ../../fe_utils/recovery_gen.c:109
#: ../../fe_utils/recovery_gen.c:168 pg_basebackup.c:1636 streamutil.c:331
=======
#: ../../common/restricted_token.c:153
>>>>>>> 3d6a8289
#, c-format
msgid "could not re-execute with restricted token: error code %lu"
msgstr "kunde inte köra igen med token för begränsad åtkomst: felkod %lu"

<<<<<<< HEAD
#: ../../fe_utils/recovery_gen.c:143 bbstreamer_file.c:121
#: bbstreamer_file.c:258 pg_basebackup.c:1433 pg_basebackup.c:1727
=======
#: ../../common/restricted_token.c:168
>>>>>>> 3d6a8289
#, c-format
msgid "could not get exit code from subprocess: error code %lu"
msgstr "kunde inte hämta statuskod för underprocess: felkod %lu"

<<<<<<< HEAD
#: ../../fe_utils/recovery_gen.c:152 bbstreamer_file.c:93 bbstreamer_file.c:361
#: pg_basebackup.c:1497 pg_basebackup.c:1706
=======
#: ../../fe_utils/astreamer_file.c:96 ../../fe_utils/astreamer_file.c:364
#: ../../fe_utils/recovery_gen.c:153 pg_basebackup.c:1498 pg_basebackup.c:1707
>>>>>>> 3d6a8289
#, c-format
msgid "could not create file \"%s\": %m"
msgstr "kunde inte skapa fil \"%s\": %m"

<<<<<<< HEAD
#: ../../fe_utils/string_utils.c:434
#, c-format
msgid "shell command argument contains a newline or carriage return: \"%s\"\n"
msgstr "shell-kommandots argument innehåller nyrad eller vagnretur: \"%s\"\n"

#: ../../fe_utils/string_utils.c:607
#, c-format
msgid "database name contains a newline or carriage return: \"%s\"\n"
msgstr "databasnamnet innehåller nyrad eller vagnretur: \"%s\"\n"
=======
#: ../../fe_utils/astreamer_file.c:124 ../../fe_utils/astreamer_file.c:261
#: ../../fe_utils/recovery_gen.c:144 pg_basebackup.c:1434 pg_basebackup.c:1728
#, c-format
msgid "could not write to file \"%s\": %m"
msgstr "kunde inte skriva till fil \"%s\": %m"
>>>>>>> 3d6a8289

#: ../../fe_utils/astreamer_file.c:278
#, c-format
msgid "unexpected state while extracting archive"
msgstr "oväntat tillstånd vid uppackning av arkiv"

<<<<<<< HEAD
#: bbstreamer_file.c:321 pg_basebackup.c:698 pg_basebackup.c:712
#: pg_basebackup.c:757
=======
#: ../../fe_utils/astreamer_file.c:324 pg_basebackup.c:699 pg_basebackup.c:713
#: pg_basebackup.c:758
>>>>>>> 3d6a8289
#, c-format
msgid "could not create directory \"%s\": %m"
msgstr "kunde inte skapa katalog \"%s\": %m"

<<<<<<< HEAD
#: bbstreamer_file.c:326
=======
#: ../../fe_utils/astreamer_file.c:329
>>>>>>> 3d6a8289
#, c-format
msgid "could not set permissions on directory \"%s\": %m"
msgstr "kunde inte sätta rättigheter på katalogen \"%s\": %m"

<<<<<<< HEAD
#: bbstreamer_file.c:345
=======
#: ../../fe_utils/astreamer_file.c:348
>>>>>>> 3d6a8289
#, c-format
msgid "could not create symbolic link from \"%s\" to \"%s\": %m"
msgstr "kunde inte skapa symbolisk länk från \"%s\" till \"%s\": %m"

<<<<<<< HEAD
#: bbstreamer_file.c:365
=======
#: ../../fe_utils/astreamer_file.c:368
>>>>>>> 3d6a8289
#, c-format
msgid "could not set permissions on file \"%s\": %m"
msgstr "kunde inte sätta rättigheter på filen \"%s\": %m"

#: ../../fe_utils/astreamer_gzip.c:115
#, c-format
msgid "could not create compressed file \"%s\": %m"
msgstr "kunde inte skapa komprimerad fil \"%s\": %m"

#: ../../fe_utils/astreamer_gzip.c:127
#, c-format
msgid "could not duplicate stdout: %m"
msgstr "kunde inte duplicera stdout: %m"

#: ../../fe_utils/astreamer_gzip.c:131
#, c-format
msgid "could not open output file: %m"
msgstr "kunde inte öppna utdatafilen: %m"

#: ../../fe_utils/astreamer_gzip.c:135
#, c-format
msgid "could not set compression level %d: %s"
msgstr "kunde inte sätta komprimeringsnivå %d: %s"

#: ../../fe_utils/astreamer_gzip.c:167
#, c-format
msgid "could not write to compressed file \"%s\": %s"
msgstr "kunde inte skriva till komprimerad fil \"%s\": %s"

#: ../../fe_utils/astreamer_gzip.c:191
#, c-format
msgid "could not close compressed file \"%s\": %m"
msgstr "kunde inte stänga komprimerad fil \"%s\": %m"

<<<<<<< HEAD
#: bbstreamer_gzip.c:245 walmethods.c:880
=======
#: ../../fe_utils/astreamer_gzip.c:269 walmethods.c:880
>>>>>>> 3d6a8289
#, c-format
msgid "could not initialize compression library"
msgstr "kunde inte initierar komprimeringsbibliotek"

#: ../../fe_utils/astreamer_gzip.c:320 ../../fe_utils/astreamer_lz4.c:356
#: ../../fe_utils/astreamer_zstd.c:333
#, c-format
msgid "could not decompress data: %s"
msgstr "kunde inte dekomprimera data: %s"

#: ../../fe_utils/astreamer_lz4.c:97
#, c-format
msgid "could not create lz4 compression context: %s"
msgstr "kunde inte skapa kontext för lz4-komprimering: %s"

#: ../../fe_utils/astreamer_lz4.c:142
#, c-format
msgid "could not write lz4 header: %s"
msgstr "kunde inte skriva lz4-header: %s"

#: ../../fe_utils/astreamer_lz4.c:191 ../../fe_utils/astreamer_zstd.c:185
#: ../../fe_utils/astreamer_zstd.c:227
#, c-format
msgid "could not compress data: %s"
msgstr "kunde inte komprimera data: %s"

#: ../../fe_utils/astreamer_lz4.c:243
#, c-format
msgid "could not end lz4 compression: %s"
msgstr "kunde inte avsluta lz4-komprimering: %s"

#: ../../fe_utils/astreamer_lz4.c:295
#, c-format
msgid "could not initialize compression library: %s"
msgstr "kunde inte initiera komprimeringsbibliotek: %s"

#: ../../fe_utils/astreamer_tar.c:244
#, c-format
msgid "tar file trailer exceeds 2 blocks"
msgstr "tarfilens slutdel överskred 2 block"

#: ../../fe_utils/astreamer_tar.c:249
#, c-format
msgid "unexpected state while parsing tar archive"
msgstr "oväntat tillstånd vid parsning av tar-arkiv"

<<<<<<< HEAD
#: bbstreamer_tar.c:292
=======
#: ../../fe_utils/astreamer_tar.c:292
>>>>>>> 3d6a8289
#, c-format
msgid "tar member has empty name"
msgstr "tar-medlem har tomt namn"

<<<<<<< HEAD
#: bbstreamer_tar.c:326
=======
#: ../../fe_utils/astreamer_tar.c:326
>>>>>>> 3d6a8289
#, c-format
msgid "COPY stream ended before last file was finished"
msgstr "COPY-ström avslutade innan sista filen var klar"

#: ../../fe_utils/astreamer_zstd.c:89
#, c-format
msgid "could not create zstd compression context"
msgstr "kunde inte skapa kontext för zstd-komprimering"

#: ../../fe_utils/astreamer_zstd.c:95
#, c-format
msgid "could not set zstd compression level to %d: %s"
msgstr "kunde inte sätta zstd-komprimeringsnivå till %d: %s"

#: ../../fe_utils/astreamer_zstd.c:109
#, c-format
msgid "could not set compression worker count to %d: %s"
msgstr "kunde inte sätta komprimeringsarbetarantalet till %d: %s"

#: ../../fe_utils/astreamer_zstd.c:120
#, c-format
msgid "could not enable long-distance mode: %s"
msgstr "kunde inte aktivera långdistansläge: %s"

#: ../../fe_utils/astreamer_zstd.c:279
#, c-format
msgid "could not create zstd decompression context"
msgstr "kunde inte skapa kontext för zstd-dekomprimering"

<<<<<<< HEAD
=======
#: ../../fe_utils/option_utils.c:69
#, c-format
msgid "invalid value \"%s\" for option %s"
msgstr "ogiltigt värde \"%s\" för flaggan \"%s\""

#: ../../fe_utils/option_utils.c:76
#, c-format
msgid "%s must be in range %d..%d"
msgstr "%s måste vara i intervallet %d..%d"

#: ../../fe_utils/option_utils.c:106
#, c-format
msgid "unrecognized sync method: %s"
msgstr "okänd synkmetod: %s"

#: ../../fe_utils/recovery_gen.c:40 ../../fe_utils/recovery_gen.c:51
#: ../../fe_utils/recovery_gen.c:90 ../../fe_utils/recovery_gen.c:110
#: ../../fe_utils/recovery_gen.c:169 ../../fe_utils/recovery_gen.c:230
#: pg_basebackup.c:1637
#, c-format
msgid "out of memory"
msgstr "slut på minne"

#: ../../fe_utils/recovery_gen.c:215 pg_basebackup.c:2249 streamutil.c:89
#: streamutil.c:204
#, c-format
msgid "%s"
msgstr "%s"

#: ../../fe_utils/string_utils.c:587
#, c-format
msgid "shell command argument contains a newline or carriage return: \"%s\"\n"
msgstr "shell-kommandots argument innehåller nyrad eller vagnretur: \"%s\"\n"

#: ../../fe_utils/string_utils.c:760
#, c-format
msgid "database name contains a newline or carriage return: \"%s\"\n"
msgstr "databasnamnet innehåller nyrad eller vagnretur: \"%s\"\n"

#: astreamer_inject.c:189
#, c-format
msgid "unexpected state while injecting recovery settings"
msgstr "oväntat tillstånd vid injicering av återställningsinställningar"

>>>>>>> 3d6a8289
#: pg_basebackup.c:245
#, c-format
msgid "removing data directory \"%s\""
msgstr "tar bort datakatalog \"%s\""

#: pg_basebackup.c:247
#, c-format
msgid "failed to remove data directory"
msgstr "misslyckades med att ta bort datakatalog"

#: pg_basebackup.c:251
#, c-format
msgid "removing contents of data directory \"%s\""
msgstr "tar bort innehållet i datakatalog \"%s\""

#: pg_basebackup.c:253
#, c-format
msgid "failed to remove contents of data directory"
msgstr "misslyckades med att ta bort innehållet i datakatalogen"

#: pg_basebackup.c:258
#, c-format
msgid "removing WAL directory \"%s\""
msgstr "tar bort WAL-katalog \"%s\""

#: pg_basebackup.c:260
#, c-format
msgid "failed to remove WAL directory"
msgstr "misslyckades med att ta bort WAL-katalog"

#: pg_basebackup.c:264
#, c-format
msgid "removing contents of WAL directory \"%s\""
msgstr "tar bort innehållet i WAL-katalog \"%s\""

#: pg_basebackup.c:266
#, c-format
msgid "failed to remove contents of WAL directory"
msgstr "misslyckades med att ta bort innehållet i WAL-katalogen"

#: pg_basebackup.c:272
#, c-format
msgid "data directory \"%s\" not removed at user's request"
msgstr "datakatalog \"%s\" är ej borttagen på användares begäran"

#: pg_basebackup.c:275
#, c-format
msgid "WAL directory \"%s\" not removed at user's request"
msgstr "WAL-katalog \"%s\" är ej borttagen på användares begäran"

#: pg_basebackup.c:279
#, c-format
msgid "changes to tablespace directories will not be undone"
msgstr "ändringar av tablespace-kataloger kan inte backas"

#: pg_basebackup.c:331
#, c-format
msgid "directory name too long"
msgstr "katalognamn för långt"

#: pg_basebackup.c:338
#, c-format
msgid "multiple \"=\" signs in tablespace mapping"
msgstr "multipla \"=\"-tecken i tablespace-mappning"

#: pg_basebackup.c:347
#, c-format
msgid "invalid tablespace mapping format \"%s\", must be \"OLDDIR=NEWDIR\""
msgstr "ogiltigt tablespace-mappningsformat \"%s\", måste vara \"OLDDIR=NEWDIR\""

#: pg_basebackup.c:366
#, c-format
msgid "old directory is not an absolute path in tablespace mapping: %s"
msgstr "gammal katalog är inte en absolut sökväg i tablespace-mappning: %s"

#: pg_basebackup.c:370
#, c-format
msgid "new directory is not an absolute path in tablespace mapping: %s"
msgstr "ny katalog är inte en absolut sökväg i tablespace-mappning: %s"

#: pg_basebackup.c:392
#, c-format
msgid ""
"%s takes a base backup of a running PostgreSQL server.\n"
"\n"
msgstr ""
"%s tar en basbackup av en körande PostgreSQL-server.\n"
"\n"

<<<<<<< HEAD
#: pg_basebackup.c:394 pg_createsubscriber.c:221 pg_receivewal.c:79
#: pg_recvlogical.c:86
=======
#: pg_basebackup.c:394 pg_createsubscriber.c:246 pg_receivewal.c:79
#: pg_recvlogical.c:85
>>>>>>> 3d6a8289
#, c-format
msgid "Usage:\n"
msgstr "Användning:\n"

<<<<<<< HEAD
#: pg_basebackup.c:395 pg_createsubscriber.c:222 pg_receivewal.c:80
#: pg_recvlogical.c:87
=======
#: pg_basebackup.c:395 pg_createsubscriber.c:247 pg_receivewal.c:80
#: pg_recvlogical.c:86
>>>>>>> 3d6a8289
#, c-format
msgid "  %s [OPTION]...\n"
msgstr "  %s [FLAGGA]...\n"

#: pg_basebackup.c:396
#, c-format
msgid ""
"\n"
"Options controlling the output:\n"
msgstr ""
"\n"
"Flaggor som styr utmatning:\n"

#: pg_basebackup.c:397
#, c-format
msgid "  -D, --pgdata=DIRECTORY receive base backup into directory\n"
msgstr "  -D, --pgdata=KATALOG   ta emot basbackup till katalog\n"

#: pg_basebackup.c:398
#, c-format
msgid "  -F, --format=p|t       output format (plain (default), tar)\n"
msgstr "  -F, --format=p|t       utdataformat (plain (standard), tar)\n"

#: pg_basebackup.c:399
#, c-format
msgid ""
"  -i, --incremental=OLDMANIFEST\n"
"                         take incremental backup\n"
msgstr ""
"  -i, --incremental=GAMMALTMANIFEST\n"
"                         ta inkrementell backup\n"

#: pg_basebackup.c:401
#, c-format
msgid ""
"  -r, --max-rate=RATE    maximum transfer rate to transfer data directory\n"
"                         (in kB/s, or use suffix \"k\" or \"M\")\n"
msgstr ""
"  -r, --max-rate=RATE    maximal överföringshastighet för att överföra datakatalog\n"
"                         (i kB/s, eller använd suffix \"k\" resp. \"M\")\n"

#: pg_basebackup.c:403
#, c-format
msgid ""
"  -R, --write-recovery-conf\n"
"                         write configuration for replication\n"
msgstr ""
"  -R, --write-recovery-conf\n"
"                         skriv konfiguration för replikering\n"

#: pg_basebackup.c:405
#, c-format
msgid ""
"  -t, --target=TARGET[:DETAIL]\n"
"                         backup target (if other than client)\n"
msgstr ""
"  -t, --target=MÅL[:DETALJ]\n"
"                         backupmål (om annat än klienten)\n"

#: pg_basebackup.c:407
#, c-format
msgid ""
"  -T, --tablespace-mapping=OLDDIR=NEWDIR\n"
"                         relocate tablespace in OLDDIR to NEWDIR\n"
msgstr ""
"  -T, --tablespace-mapping=GAMMALKAT=NYKAT\n"
"                         flytta tablespace i GAMMALKAT till NYKAT\n"

#: pg_basebackup.c:409
#, c-format
msgid "      --waldir=WALDIR    location for the write-ahead log directory\n"
msgstr "      --waldir=WALKAT    plats för write-ahead-logg-katalog\n"

#: pg_basebackup.c:410
#, c-format
msgid ""
"  -X, --wal-method=none|fetch|stream\n"
"                         include required WAL files with specified method\n"
msgstr ""
"  -X, --wal-method=none|fetch|stream\n"
"                         inkludera behövda WAL-filer med angiven metod\n"

#: pg_basebackup.c:412
#, c-format
msgid "  -z, --gzip             compress tar output\n"
msgstr "  -z, --gzip             komprimera tar-utdata\n"

#: pg_basebackup.c:413
#, c-format
msgid ""
"  -Z, --compress=[{client|server}-]METHOD[:DETAIL]\n"
"                         compress on client or server as specified\n"
msgstr ""
"  -Z, --compress=[{client|server}-]METOD[:DETALJ]\n"
"                         komprimera på klient- eller serversida\n"

#: pg_basebackup.c:415
#, c-format
msgid "  -Z, --compress=none    do not compress tar output\n"
msgstr "  -Z, --compress=none    komprimera inte tar-utdata\n"

#: pg_basebackup.c:416
#, c-format
msgid ""
"\n"
"General options:\n"
msgstr ""
"\n"
"Allmänna flaggor:\n"

#: pg_basebackup.c:417
#, c-format
msgid ""
"  -c, --checkpoint=fast|spread\n"
"                         set fast or spread (default) checkpointing\n"
msgstr ""
"  -c, --checkpoint=fast|spread\n"
"                         ställ in checkpoint-metod \"fast\" eller \"spread\" (standard)\n"

#: pg_basebackup.c:419
#, c-format
msgid "  -C, --create-slot      create replication slot\n"
msgstr "      --create-slot      skapa en replikeringsslot\n"

#: pg_basebackup.c:420
#, c-format
msgid "  -l, --label=LABEL      set backup label\n"
msgstr "  -l, --label=ETIKETT    sätt backup-etikett\n"

#: pg_basebackup.c:421
#, c-format
msgid "  -n, --no-clean         do not clean up after errors\n"
msgstr "  -n, --no-clean         städa inte upp efter fel\n"

#: pg_basebackup.c:422
#, c-format
msgid "  -N, --no-sync          do not wait for changes to be written safely to disk\n"
msgstr "  -N, --no-sync          vänta inte på att ändringar skall skrivas säkert till disk\n"

#: pg_basebackup.c:423
#, c-format
msgid "  -P, --progress         show progress information\n"
msgstr "  -P, --progress         visa förloppsinformation\n"

#: pg_basebackup.c:424 pg_receivewal.c:89
#, c-format
msgid "  -S, --slot=SLOTNAME    replication slot to use\n"
msgstr "  -S, --slot=SLOTNAMN    replikerings-slot att använda\n"

<<<<<<< HEAD
#: pg_basebackup.c:425 pg_receivewal.c:91 pg_recvlogical.c:108
=======
#: pg_basebackup.c:425 pg_receivewal.c:91 pg_recvlogical.c:110
>>>>>>> 3d6a8289
#, c-format
msgid "  -v, --verbose          output verbose messages\n"
msgstr "  -v, --verbose          mata ut utförliga meddelanden\n"

<<<<<<< HEAD
#: pg_basebackup.c:426 pg_receivewal.c:92 pg_recvlogical.c:109
=======
#: pg_basebackup.c:426 pg_receivewal.c:92 pg_recvlogical.c:111
>>>>>>> 3d6a8289
#, c-format
msgid "  -V, --version          output version information, then exit\n"
msgstr "  -V, --version          visa versionsinformation, avsluta sedan\n"

#: pg_basebackup.c:427
#, c-format
msgid ""
"      --manifest-checksums=SHA{224,256,384,512}|CRC32C|NONE\n"
"                         use algorithm for manifest checksums\n"
msgstr ""
"      --manifest-checksums=SHA{224,256,384,512}|CRC32C|NONE\n"
"                         använd algoritm för manifestchecksummor\n"

#: pg_basebackup.c:429
#, c-format
msgid ""
"      --manifest-force-encode\n"
"                         hex encode all file names in manifest\n"
msgstr ""
"      --manifest-force-encode\n"
"                         hex-koda alla filnamn i manifestet\n"

#: pg_basebackup.c:431
#, c-format
msgid "      --no-estimate-size do not estimate backup size in server side\n"
msgstr "      --no-estimate-size estimerar inte backupstorlek på serversidan\n"

#: pg_basebackup.c:432
#, c-format
msgid "      --no-manifest      suppress generation of backup manifest\n"
msgstr "      --no-manifest      förhindra att backupmanifest genereras\n"

#: pg_basebackup.c:433
#, c-format
msgid "      --no-slot          prevent creation of temporary replication slot\n"
msgstr "      --no-slot          förhindra skapande av temporär replikerings-slot\n"

#: pg_basebackup.c:434
#, c-format
msgid ""
"      --no-verify-checksums\n"
"                         do not verify checksums\n"
msgstr ""
"  --no-verify-checksums\n"
"                         verifiera inte checksummor\n"

#: pg_basebackup.c:436
#, c-format
msgid ""
"      --sync-method=METHOD\n"
"                         set method for syncing files to disk\n"
msgstr ""
"      --sync-method=METOD\n"
"                         sätt synkmetod för att synka filer till disk\n"

<<<<<<< HEAD
#: pg_basebackup.c:438 pg_receivewal.c:95 pg_recvlogical.c:110
=======
#: pg_basebackup.c:438 pg_receivewal.c:95 pg_recvlogical.c:112
>>>>>>> 3d6a8289
#, c-format
msgid "  -?, --help             show this help, then exit\n"
msgstr "  -?, --help             visa den här hjälpen, avsluta sedan\n"

<<<<<<< HEAD
#: pg_basebackup.c:439 pg_receivewal.c:96 pg_recvlogical.c:111
=======
#: pg_basebackup.c:439 pg_receivewal.c:96 pg_recvlogical.c:113
>>>>>>> 3d6a8289
#, c-format
msgid ""
"\n"
"Connection options:\n"
msgstr ""
"\n"
"Flaggor för anslutning:\n"

#: pg_basebackup.c:440 pg_receivewal.c:97
#, c-format
msgid "  -d, --dbname=CONNSTR   connection string\n"
msgstr "  -d, --dbname=CONNSTR   anslutningssträng\n"

<<<<<<< HEAD
#: pg_basebackup.c:441 pg_receivewal.c:98 pg_recvlogical.c:113
=======
#: pg_basebackup.c:441 pg_receivewal.c:98 pg_recvlogical.c:115
>>>>>>> 3d6a8289
#, c-format
msgid "  -h, --host=HOSTNAME    database server host or socket directory\n"
msgstr "  -h, --host=HOSTNAMN    databasserverns värdnamn eller socket-katalog\n"

<<<<<<< HEAD
#: pg_basebackup.c:442 pg_receivewal.c:99 pg_recvlogical.c:114
=======
#: pg_basebackup.c:442 pg_receivewal.c:99 pg_recvlogical.c:116
>>>>>>> 3d6a8289
#, c-format
msgid "  -p, --port=PORT        database server port number\n"
msgstr "  -p, --port=PORT        databasserverns postnummer\n"

#: pg_basebackup.c:443
#, c-format
msgid ""
"  -s, --status-interval=INTERVAL\n"
"                         time between status packets sent to server (in seconds)\n"
msgstr ""
"  -s, --status-interval=INTERVAL\n"
"                         tid mellan att statuspaket skickas till servern (i sekunder)\n"

<<<<<<< HEAD
#: pg_basebackup.c:445 pg_receivewal.c:100 pg_recvlogical.c:115
=======
#: pg_basebackup.c:445 pg_receivewal.c:100 pg_recvlogical.c:117
>>>>>>> 3d6a8289
#, c-format
msgid "  -U, --username=NAME    connect as specified database user\n"
msgstr "  -U, --username=NAMN    ansluta som angiven databasanvändare\n"

<<<<<<< HEAD
#: pg_basebackup.c:446 pg_receivewal.c:101 pg_recvlogical.c:116
=======
#: pg_basebackup.c:446 pg_receivewal.c:101 pg_recvlogical.c:118
>>>>>>> 3d6a8289
#, c-format
msgid "  -w, --no-password      never prompt for password\n"
msgstr "  -w, --no-password      fråga aldrig efter lösenord\n"

<<<<<<< HEAD
#: pg_basebackup.c:447 pg_receivewal.c:102 pg_recvlogical.c:117
=======
#: pg_basebackup.c:447 pg_receivewal.c:102 pg_recvlogical.c:119
>>>>>>> 3d6a8289
#, c-format
msgid "  -W, --password         force password prompt (should happen automatically)\n"
msgstr "  -W, --password         tvinga fram lösenordsfråga (skall ske automatiskt)\n"

<<<<<<< HEAD
#: pg_basebackup.c:448 pg_createsubscriber.c:240 pg_receivewal.c:106
#: pg_recvlogical.c:118
=======
#: pg_basebackup.c:448 pg_createsubscriber.c:270 pg_receivewal.c:106
#: pg_recvlogical.c:120
>>>>>>> 3d6a8289
#, c-format
msgid ""
"\n"
"Report bugs to <%s>.\n"
msgstr ""
"\n"
"Rapportera fel till <%s>.\n"

<<<<<<< HEAD
#: pg_basebackup.c:449 pg_createsubscriber.c:241 pg_receivewal.c:107
#: pg_recvlogical.c:119
=======
#: pg_basebackup.c:449 pg_createsubscriber.c:271 pg_receivewal.c:107
#: pg_recvlogical.c:121
>>>>>>> 3d6a8289
#, c-format
msgid "%s home page: <%s>\n"
msgstr "hemsida för %s: <%s>\n"

#: pg_basebackup.c:488
#, c-format
msgid "could not read from ready pipe: %m"
msgstr "kunde inte läsa från rör (pipe) som har data: %m"

<<<<<<< HEAD
#: pg_basebackup.c:491 pg_basebackup.c:633 pg_basebackup.c:2258
#: streamutil.c:518
=======
#: pg_basebackup.c:491 pg_basebackup.c:633 pg_basebackup.c:2259
#: streamutil.c:450
>>>>>>> 3d6a8289
#, c-format
msgid "could not parse write-ahead log location \"%s\""
msgstr "kunde inte parsa write-ahead-logg-plats \"%s\""

#: pg_basebackup.c:596 pg_receivewal.c:600
#, c-format
msgid "could not finish writing WAL files: %m"
msgstr "kunde inte slutföra skrivning av WAL-filer: %m"

#: pg_basebackup.c:642
#, c-format
msgid "could not create pipe for background process: %m"
msgstr "kunde inte skapa rör (pipe) för bakgrundsprocess: %m"

<<<<<<< HEAD
#: pg_basebackup.c:676
=======
#: pg_basebackup.c:677
>>>>>>> 3d6a8289
#, c-format
msgid "created temporary replication slot \"%s\""
msgstr "skapade en temporär replikeringsslot \"%s\""

<<<<<<< HEAD
#: pg_basebackup.c:679
=======
#: pg_basebackup.c:680
>>>>>>> 3d6a8289
#, c-format
msgid "created replication slot \"%s\""
msgstr "skapade en replikeringsslot \"%s\""

<<<<<<< HEAD
#: pg_basebackup.c:728
=======
#: pg_basebackup.c:729
>>>>>>> 3d6a8289
#, c-format
msgid "could not create background process: %m"
msgstr "kunde inte skapa bakgrundsprocess: %m"

<<<<<<< HEAD
#: pg_basebackup.c:737
=======
#: pg_basebackup.c:738
>>>>>>> 3d6a8289
#, c-format
msgid "could not create background thread: %m"
msgstr "kunde inte skapa bakgrundstråd: %m"

<<<<<<< HEAD
#: pg_basebackup.c:776
=======
#: pg_basebackup.c:777
>>>>>>> 3d6a8289
#, c-format
msgid "directory \"%s\" exists but is not empty"
msgstr "katalogen \"%s\" existerar men är inte tom"

<<<<<<< HEAD
#: pg_basebackup.c:782 pg_createsubscriber.c:390
=======
#: pg_basebackup.c:783 pg_createsubscriber.c:420
>>>>>>> 3d6a8289
#, c-format
msgid "could not access directory \"%s\": %m"
msgstr "kunde inte komma åt katalog \"%s\": %m"

<<<<<<< HEAD
#: pg_basebackup.c:858
=======
#: pg_basebackup.c:859
>>>>>>> 3d6a8289
#, c-format
msgid "%*s/%s kB (100%%), %d/%d tablespace %*s"
msgid_plural "%*s/%s kB (100%%), %d/%d tablespaces %*s"
msgstr[0] "%*s/%s kB (100%%), %d/%d tablespace %*s"
msgstr[1] "%*s/%s kB (100%%), %d/%d tablespace %*s"

<<<<<<< HEAD
#: pg_basebackup.c:870
=======
#: pg_basebackup.c:871
>>>>>>> 3d6a8289
#, c-format
msgid "%*s/%s kB (%d%%), %d/%d tablespace (%s%-*.*s)"
msgid_plural "%*s/%s kB (%d%%), %d/%d tablespaces (%s%-*.*s)"
msgstr[0] "%*s/%s kB (%d%%), %d/%d tablespace (%s%-*.*s)"
msgstr[1] "%*s/%s kB (%d%%), %d/%d tablespace (%s%-*.*s)"

<<<<<<< HEAD
#: pg_basebackup.c:886
=======
#: pg_basebackup.c:887
>>>>>>> 3d6a8289
#, c-format
msgid "%*s/%s kB (%d%%), %d/%d tablespace"
msgid_plural "%*s/%s kB (%d%%), %d/%d tablespaces"
msgstr[0] "%*s/%s kB (%d%%), %d/%d tablespace"
msgstr[1] "%*s/%s kB (%d%%), %d/%d tablespace"

<<<<<<< HEAD
#: pg_basebackup.c:910
=======
#: pg_basebackup.c:911
>>>>>>> 3d6a8289
#, c-format
msgid "transfer rate \"%s\" is not a valid value"
msgstr "överföringshastighet \"%s\" är inte ett giltigt värde"

<<<<<<< HEAD
#: pg_basebackup.c:912
=======
#: pg_basebackup.c:913
>>>>>>> 3d6a8289
#, c-format
msgid "invalid transfer rate \"%s\": %m"
msgstr "ogiltig överföringshastighet \"%s\": %m"

<<<<<<< HEAD
#: pg_basebackup.c:919
=======
#: pg_basebackup.c:920
>>>>>>> 3d6a8289
#, c-format
msgid "transfer rate must be greater than zero"
msgstr "överföringshastigheten måste vara större än noll"

<<<<<<< HEAD
#: pg_basebackup.c:949
=======
#: pg_basebackup.c:950
>>>>>>> 3d6a8289
#, c-format
msgid "invalid --max-rate unit: \"%s\""
msgstr "ogiltig enhet för --max-rate: \"%s\""

<<<<<<< HEAD
#: pg_basebackup.c:953
=======
#: pg_basebackup.c:954
>>>>>>> 3d6a8289
#, c-format
msgid "transfer rate \"%s\" exceeds integer range"
msgstr "överföringshastighet \"%s\" överskrider heltalsintervall"

<<<<<<< HEAD
#: pg_basebackup.c:960
=======
#: pg_basebackup.c:961
>>>>>>> 3d6a8289
#, c-format
msgid "transfer rate \"%s\" is out of range"
msgstr "överföringshastighet \"%s\" är utanför sitt intervall"

<<<<<<< HEAD
#: pg_basebackup.c:1022
=======
#: pg_basebackup.c:1023
>>>>>>> 3d6a8289
#, c-format
msgid "could not get COPY data stream: %s"
msgstr "kunde inte hämta COPY-data-ström: %s"

<<<<<<< HEAD
#: pg_basebackup.c:1039 pg_recvlogical.c:449 pg_recvlogical.c:625
#: receivelog.c:973
=======
#: pg_basebackup.c:1040 pg_recvlogical.c:451 pg_recvlogical.c:627
#: receivelog.c:980
>>>>>>> 3d6a8289
#, c-format
msgid "could not read COPY data: %s"
msgstr "kunde inte läsa COPY-data: %s"

<<<<<<< HEAD
#: pg_basebackup.c:1043
=======
#: pg_basebackup.c:1044
>>>>>>> 3d6a8289
#, c-format
msgid "background process terminated unexpectedly"
msgstr "en bakgrundsprocess avslutade oväntat"

<<<<<<< HEAD
#: pg_basebackup.c:1114
=======
#: pg_basebackup.c:1115
>>>>>>> 3d6a8289
#, c-format
msgid "cannot inject manifest into a compressed tar file"
msgstr "kan inte injicera manifest in i en komprimerad tarfil"

<<<<<<< HEAD
#: pg_basebackup.c:1115
=======
#: pg_basebackup.c:1116
>>>>>>> 3d6a8289
#, c-format
msgid "Use client-side compression, send the output to a directory rather than standard output, or use %s."
msgstr "använd komprimering på klientsidan, skicka utdatan till en katalog istället för till standard ut eller använd %s."

<<<<<<< HEAD
#: pg_basebackup.c:1131
=======
#: pg_basebackup.c:1132
>>>>>>> 3d6a8289
#, c-format
msgid "cannot parse archive \"%s\""
msgstr "kunde inte parsa arkiv \"%s\""

<<<<<<< HEAD
#: pg_basebackup.c:1132
=======
#: pg_basebackup.c:1133
>>>>>>> 3d6a8289
#, c-format
msgid "Only tar archives can be parsed."
msgstr "Bara tar-arkiv kan parsas."

<<<<<<< HEAD
#: pg_basebackup.c:1134
=======
#: pg_basebackup.c:1135
>>>>>>> 3d6a8289
#, c-format
msgid "Plain format requires pg_basebackup to parse the archive."
msgstr "Enkelt format kräver pg_basebackup för att parsa arkivet."

<<<<<<< HEAD
#: pg_basebackup.c:1136
=======
#: pg_basebackup.c:1137
>>>>>>> 3d6a8289
#, c-format
msgid "Using - as the output directory requires pg_basebackup to parse the archive."
msgstr "Att använda - som utkatalog kräver att pg_basebackup parsar arkivet."

<<<<<<< HEAD
#: pg_basebackup.c:1138
=======
#: pg_basebackup.c:1139
>>>>>>> 3d6a8289
#, c-format
msgid "The -R option requires pg_basebackup to parse the archive."
msgstr "Flaggan -R kräver att pg_basebackup parsar arkivet."

<<<<<<< HEAD
#: pg_basebackup.c:1357
=======
#: pg_basebackup.c:1358
>>>>>>> 3d6a8289
#, c-format
msgid "archives must precede manifest"
msgstr "arkiv skall komma före manifest"

<<<<<<< HEAD
#: pg_basebackup.c:1372
=======
#: pg_basebackup.c:1373
>>>>>>> 3d6a8289
#, c-format
msgid "invalid archive name: \"%s\""
msgstr "ogiltigt arkivnamn: \"%s\""

<<<<<<< HEAD
#: pg_basebackup.c:1444
=======
#: pg_basebackup.c:1445
>>>>>>> 3d6a8289
#, c-format
msgid "unexpected payload data"
msgstr "oväntat datainnehåll"

<<<<<<< HEAD
#: pg_basebackup.c:1587
=======
#: pg_basebackup.c:1588
>>>>>>> 3d6a8289
#, c-format
msgid "empty COPY message"
msgstr "tomt COPY-meddelande"

<<<<<<< HEAD
#: pg_basebackup.c:1589
=======
#: pg_basebackup.c:1590
>>>>>>> 3d6a8289
#, c-format
msgid "malformed COPY message of type %d, length %zu"
msgstr "felaktigt COPY-meddelande av typ %d, längd %zu"

<<<<<<< HEAD
#: pg_basebackup.c:1789
=======
#: pg_basebackup.c:1790
>>>>>>> 3d6a8289
#, c-format
msgid "incompatible server version %s"
msgstr "inkompatibel serverversion %s"

<<<<<<< HEAD
#: pg_basebackup.c:1805
=======
#: pg_basebackup.c:1806
>>>>>>> 3d6a8289
#, c-format
msgid "Use -X none or -X fetch to disable log streaming."
msgstr "Använd -X none eller -X fetch för att stänga av logg-strömning"

<<<<<<< HEAD
#: pg_basebackup.c:1841
=======
#: pg_basebackup.c:1842
>>>>>>> 3d6a8289
#, c-format
msgid "server does not support incremental backup"
msgstr "servern stöder inte inkrementella backup:er"

<<<<<<< HEAD
#: pg_basebackup.c:1850 pg_basebackup.c:2008 pg_recvlogical.c:272
#: receivelog.c:543 receivelog.c:582 streamutil.c:364 streamutil.c:438
#: streamutil.c:490 streamutil.c:578 streamutil.c:730 streamutil.c:775
=======
#: pg_basebackup.c:1851 pg_basebackup.c:2009 pg_recvlogical.c:274
#: receivelog.c:542 receivelog.c:581 streamutil.c:296 streamutil.c:370
#: streamutil.c:422 streamutil.c:510 streamutil.c:667 streamutil.c:712
>>>>>>> 3d6a8289
#, c-format
msgid "could not send replication command \"%s\": %s"
msgstr "kunde inte skicka replikeringskommando \"%s\": %s"

<<<<<<< HEAD
#: pg_basebackup.c:1856 pg_basebackup.c:1883
=======
#: pg_basebackup.c:1857 pg_basebackup.c:1884
>>>>>>> 3d6a8289
#, c-format
msgid "could not upload manifest: %s"
msgstr "kunde inte ladda upp manifest: %s"

<<<<<<< HEAD
#: pg_basebackup.c:1859 pg_basebackup.c:1886
=======
#: pg_basebackup.c:1860 pg_basebackup.c:1887
>>>>>>> 3d6a8289
#, c-format
msgid "could not upload manifest: unexpected status %s"
msgstr "kunde inte ladda upp manifest: oväntad status %s"

<<<<<<< HEAD
#: pg_basebackup.c:1867
=======
#: pg_basebackup.c:1868
>>>>>>> 3d6a8289
#, c-format
msgid "could not send COPY data: %s"
msgstr "kunde inte skicka COPY-data: %s"

<<<<<<< HEAD
#: pg_basebackup.c:1877
=======
#: pg_basebackup.c:1878
>>>>>>> 3d6a8289
#, c-format
msgid "could not send end-of-COPY: %s"
msgstr "kunde inte skicka slut-på-COPY: %s"

<<<<<<< HEAD
#: pg_basebackup.c:1892
=======
#: pg_basebackup.c:1893
>>>>>>> 3d6a8289
#, c-format
msgid "unexpected extra result while sending manifest"
msgstr "oväntat extra resultat vid skickande av manifest"

<<<<<<< HEAD
#: pg_basebackup.c:1950
=======
#: pg_basebackup.c:1951
>>>>>>> 3d6a8289
#, c-format
msgid "backup targets are not supported by this server version"
msgstr "backupmål stöds inte av denna serverversion"

<<<<<<< HEAD
#: pg_basebackup.c:1953
=======
#: pg_basebackup.c:1954
>>>>>>> 3d6a8289
#, c-format
msgid "recovery configuration cannot be written when a backup target is used"
msgstr "återställningskonfiguration kan inte skrivas när backupmål används"

<<<<<<< HEAD
#: pg_basebackup.c:1980
=======
#: pg_basebackup.c:1981
>>>>>>> 3d6a8289
#, c-format
msgid "server does not support server-side compression"
msgstr "servern stöder inte komprimering på serversidan"

<<<<<<< HEAD
#: pg_basebackup.c:1990
=======
#: pg_basebackup.c:1991
>>>>>>> 3d6a8289
#, c-format
msgid "initiating base backup, waiting for checkpoint to complete"
msgstr "initierar basbackup, väntar på att checkpoint skall gå klart"

<<<<<<< HEAD
#: pg_basebackup.c:1994
=======
#: pg_basebackup.c:1995
>>>>>>> 3d6a8289
#, c-format
msgid "waiting for checkpoint"
msgstr "väntar på checkpoint"

<<<<<<< HEAD
#: pg_basebackup.c:2016
=======
#: pg_basebackup.c:2017
>>>>>>> 3d6a8289
#, c-format
msgid "could not initiate base backup: %s"
msgstr "kunde inte initiera basbackup: %s"

<<<<<<< HEAD
#: pg_basebackup.c:2019
=======
#: pg_basebackup.c:2020
>>>>>>> 3d6a8289
#, c-format
msgid "server returned unexpected response to BASE_BACKUP command; got %d rows and %d fields, expected %d rows and %d fields"
msgstr "servern retunerade ett oväntat svar på BASE_BACKUP-kommandot; fick %d rader och %d fält, förväntade %d rader och %d fält"

<<<<<<< HEAD
#: pg_basebackup.c:2025
=======
#: pg_basebackup.c:2026
>>>>>>> 3d6a8289
#, c-format
msgid "checkpoint completed"
msgstr "checkpoint klar"

<<<<<<< HEAD
#: pg_basebackup.c:2039
=======
#: pg_basebackup.c:2040
>>>>>>> 3d6a8289
#, c-format
msgid "write-ahead log start point: %s on timeline %u"
msgstr "write-ahead-loggens startposition: %s på tidslinje %u"

<<<<<<< HEAD
#: pg_basebackup.c:2047
=======
#: pg_basebackup.c:2048
>>>>>>> 3d6a8289
#, c-format
msgid "could not get backup header: %s"
msgstr "kunde inte hämta backup-header: %s"

<<<<<<< HEAD
#: pg_basebackup.c:2050
=======
#: pg_basebackup.c:2051
>>>>>>> 3d6a8289
#, c-format
msgid "no data returned from server"
msgstr "ingen data returnerades från servern"

<<<<<<< HEAD
#: pg_basebackup.c:2093
=======
#: pg_basebackup.c:2094
>>>>>>> 3d6a8289
#, c-format
msgid "can only write single tablespace to stdout, database has %d"
msgstr "kunde bara skriva en endaste tablespace till stdout, databasen har %d"

<<<<<<< HEAD
#: pg_basebackup.c:2106
=======
#: pg_basebackup.c:2107
>>>>>>> 3d6a8289
#, c-format
msgid "starting background WAL receiver"
msgstr "startar bakgrunds-WAL-mottagare"

<<<<<<< HEAD
#: pg_basebackup.c:2189
=======
#: pg_basebackup.c:2190
>>>>>>> 3d6a8289
#, c-format
msgid "backup failed: %s"
msgstr "backup misslyckades: %s"

<<<<<<< HEAD
#: pg_basebackup.c:2192
=======
#: pg_basebackup.c:2193
>>>>>>> 3d6a8289
#, c-format
msgid "no write-ahead log end position returned from server"
msgstr "ingen write-ahead-logg-slutposition returnerad från servern"

<<<<<<< HEAD
#: pg_basebackup.c:2195
=======
#: pg_basebackup.c:2196
>>>>>>> 3d6a8289
#, c-format
msgid "write-ahead log end point: %s"
msgstr "write-ahead-logg-slutposition: %s"

<<<<<<< HEAD
#: pg_basebackup.c:2206
=======
#: pg_basebackup.c:2207
>>>>>>> 3d6a8289
#, c-format
msgid "checksum error occurred"
msgstr "felaktig kontrollsumma upptäcktes"

<<<<<<< HEAD
#: pg_basebackup.c:2211
=======
#: pg_basebackup.c:2212
>>>>>>> 3d6a8289
#, c-format
msgid "final receive failed: %s"
msgstr "sista mottagning misslyckades: %s"

<<<<<<< HEAD
#: pg_basebackup.c:2235
=======
#: pg_basebackup.c:2236
>>>>>>> 3d6a8289
#, c-format
msgid "waiting for background process to finish streaming ..."
msgstr "väntat på att bakgrundsprocess skall avsluta strömmande ..."

<<<<<<< HEAD
#: pg_basebackup.c:2239
=======
#: pg_basebackup.c:2240
>>>>>>> 3d6a8289
#, c-format
msgid "could not send command to background pipe: %m"
msgstr "kunde inte skicka kommando till bakgrundsrör (pipe): %m"

<<<<<<< HEAD
#: pg_basebackup.c:2244
=======
#: pg_basebackup.c:2245
>>>>>>> 3d6a8289
#, c-format
msgid "could not wait for child process: %m"
msgstr "kunde inte vänta på barnprocess: %m"

<<<<<<< HEAD
#: pg_basebackup.c:2246
=======
#: pg_basebackup.c:2247
>>>>>>> 3d6a8289
#, c-format
msgid "child %d died, expected %d"
msgstr "barn %d dog, förväntade %d"

<<<<<<< HEAD
#: pg_basebackup.c:2248 streamutil.c:89 streamutil.c:204 streamutil.c:316
#, c-format
msgid "%s"
msgstr "%s"

#: pg_basebackup.c:2268
=======
#: pg_basebackup.c:2269
>>>>>>> 3d6a8289
#, c-format
msgid "could not wait for child thread: %m"
msgstr "kunde inte vänta på barntråd: %m"

<<<<<<< HEAD
#: pg_basebackup.c:2273
=======
#: pg_basebackup.c:2274
>>>>>>> 3d6a8289
#, c-format
msgid "could not get child thread exit status: %m"
msgstr "kunde inte hämta barntrådens slutstatus: %m"

<<<<<<< HEAD
#: pg_basebackup.c:2276
=======
#: pg_basebackup.c:2277
>>>>>>> 3d6a8289
#, c-format
msgid "child thread exited with error %u"
msgstr "barntråd avslutade med fel %u"

<<<<<<< HEAD
#: pg_basebackup.c:2305
=======
#: pg_basebackup.c:2306
>>>>>>> 3d6a8289
#, c-format
msgid "syncing data to disk ..."
msgstr "synkar data till disk ..."

<<<<<<< HEAD
#: pg_basebackup.c:2330
=======
#: pg_basebackup.c:2331
>>>>>>> 3d6a8289
#, c-format
msgid "renaming backup_manifest.tmp to backup_manifest"
msgstr "byter namn på backup_manifest.tmp till backup_manifest"

<<<<<<< HEAD
#: pg_basebackup.c:2350
=======
#: pg_basebackup.c:2351
>>>>>>> 3d6a8289
#, c-format
msgid "base backup completed"
msgstr "basbackup klar"

<<<<<<< HEAD
#: pg_basebackup.c:2436
=======
#: pg_basebackup.c:2437
>>>>>>> 3d6a8289
#, c-format
msgid "invalid checkpoint argument \"%s\", must be \"fast\" or \"spread\""
msgstr "ogiltigt checkpoint-argument \"%s\", måste vara \"fast\" eller \"spread\""

<<<<<<< HEAD
#: pg_basebackup.c:2454
=======
#: pg_basebackup.c:2455
>>>>>>> 3d6a8289
#, c-format
msgid "invalid output format \"%s\", must be \"plain\" or \"tar\""
msgstr "ogiltigt utdataformat \"%s\", måste vara \"plain\" eller \"tar\""

<<<<<<< HEAD
#: pg_basebackup.c:2535
=======
#: pg_basebackup.c:2536
>>>>>>> 3d6a8289
#, c-format
msgid "invalid wal-method option \"%s\", must be \"fetch\", \"stream\", or \"none\""
msgstr "ogiltig wal-metod-flagga \"%s\", måste vara \"fetch\", \"stream\" eller \"none\""

<<<<<<< HEAD
#: pg_basebackup.c:2574 pg_basebackup.c:2586 pg_basebackup.c:2608
#: pg_basebackup.c:2620 pg_basebackup.c:2626 pg_basebackup.c:2678
#: pg_basebackup.c:2689 pg_basebackup.c:2699 pg_basebackup.c:2705
#: pg_basebackup.c:2712 pg_basebackup.c:2724 pg_basebackup.c:2736
#: pg_basebackup.c:2744 pg_basebackup.c:2757 pg_basebackup.c:2763
#: pg_basebackup.c:2772 pg_basebackup.c:2784 pg_basebackup.c:2795
#: pg_basebackup.c:2803 pg_createsubscriber.c:2037 pg_createsubscriber.c:2047
#: pg_createsubscriber.c:2055 pg_createsubscriber.c:2083
#: pg_createsubscriber.c:2115 pg_receivewal.c:748 pg_receivewal.c:760
#: pg_receivewal.c:767 pg_receivewal.c:776 pg_receivewal.c:783
#: pg_receivewal.c:793 pg_recvlogical.c:853 pg_recvlogical.c:865
#: pg_recvlogical.c:875 pg_recvlogical.c:882 pg_recvlogical.c:889
#: pg_recvlogical.c:896 pg_recvlogical.c:903 pg_recvlogical.c:910
#: pg_recvlogical.c:917 pg_recvlogical.c:924
=======
#: pg_basebackup.c:2575 pg_basebackup.c:2587 pg_basebackup.c:2609
#: pg_basebackup.c:2621 pg_basebackup.c:2627 pg_basebackup.c:2679
#: pg_basebackup.c:2690 pg_basebackup.c:2700 pg_basebackup.c:2706
#: pg_basebackup.c:2713 pg_basebackup.c:2725 pg_basebackup.c:2737
#: pg_basebackup.c:2745 pg_basebackup.c:2758 pg_basebackup.c:2764
#: pg_basebackup.c:2773 pg_basebackup.c:2785 pg_basebackup.c:2796
#: pg_basebackup.c:2804 pg_createsubscriber.c:2205 pg_createsubscriber.c:2227
#: pg_createsubscriber.c:2237 pg_createsubscriber.c:2245
#: pg_createsubscriber.c:2273 pg_createsubscriber.c:2316 pg_receivewal.c:748
#: pg_receivewal.c:760 pg_receivewal.c:767 pg_receivewal.c:776
#: pg_receivewal.c:783 pg_receivewal.c:793 pg_recvlogical.c:861
#: pg_recvlogical.c:873 pg_recvlogical.c:883 pg_recvlogical.c:890
#: pg_recvlogical.c:897 pg_recvlogical.c:904 pg_recvlogical.c:911
#: pg_recvlogical.c:918 pg_recvlogical.c:925 pg_recvlogical.c:934
#: pg_recvlogical.c:941
>>>>>>> 3d6a8289
#, c-format
msgid "Try \"%s --help\" for more information."
msgstr "Försök med \"%s --help\" för mer information."

<<<<<<< HEAD
#: pg_basebackup.c:2584 pg_createsubscriber.c:2045 pg_receivewal.c:758
#: pg_recvlogical.c:863
=======
#: pg_basebackup.c:2585 pg_createsubscriber.c:2235 pg_receivewal.c:758
#: pg_recvlogical.c:871
>>>>>>> 3d6a8289
#, c-format
msgid "too many command-line arguments (first is \"%s\")"
msgstr "för många kommandoradsargument (första är \"%s\")"

<<<<<<< HEAD
#: pg_basebackup.c:2607
=======
#: pg_basebackup.c:2608
>>>>>>> 3d6a8289
#, c-format
msgid "cannot specify both format and backup target"
msgstr "kan inte ange både format och backupmål"

<<<<<<< HEAD
#: pg_basebackup.c:2619
=======
#: pg_basebackup.c:2620
>>>>>>> 3d6a8289
#, c-format
msgid "must specify output directory or backup target"
msgstr "måste ange utkatalog eller backupmål"

<<<<<<< HEAD
#: pg_basebackup.c:2625
=======
#: pg_basebackup.c:2626
>>>>>>> 3d6a8289
#, c-format
msgid "cannot specify both output directory and backup target"
msgstr "kan inte ange både utdatakatalog och backupmål"

<<<<<<< HEAD
#: pg_basebackup.c:2655 pg_receivewal.c:802
=======
#: pg_basebackup.c:2656 pg_receivewal.c:802
>>>>>>> 3d6a8289
#, c-format
msgid "unrecognized compression algorithm: \"%s\""
msgstr "okänd komprimeringsalgoritm: \"%s\""

<<<<<<< HEAD
#: pg_basebackup.c:2661 pg_receivewal.c:809
=======
#: pg_basebackup.c:2662 pg_receivewal.c:809
>>>>>>> 3d6a8289
#, c-format
msgid "invalid compression specification: %s"
msgstr "ogiltig komprimeringsangivelse: %s"

<<<<<<< HEAD
#: pg_basebackup.c:2677
=======
#: pg_basebackup.c:2678
>>>>>>> 3d6a8289
#, c-format
msgid "client-side compression is not possible when a backup target is specified"
msgstr "komprimering på klientsidan är inte möjlig när backupmål angivits"

<<<<<<< HEAD
#: pg_basebackup.c:2688
=======
#: pg_basebackup.c:2689
>>>>>>> 3d6a8289
#, c-format
msgid "only tar mode backups can be compressed"
msgstr "bara backupper i tar-läge kan komprimeras"

<<<<<<< HEAD
#: pg_basebackup.c:2698
=======
#: pg_basebackup.c:2699
>>>>>>> 3d6a8289
#, c-format
msgid "WAL cannot be streamed when a backup target is specified"
msgstr "WAL kan inte strömmas när ett backupmål angivits"

<<<<<<< HEAD
#: pg_basebackup.c:2704
=======
#: pg_basebackup.c:2705
>>>>>>> 3d6a8289
#, c-format
msgid "cannot stream write-ahead logs in tar mode to stdout"
msgstr "kan inte strömma write-ahead-logg i tar-läge till stdout"

<<<<<<< HEAD
#: pg_basebackup.c:2711
=======
#: pg_basebackup.c:2712
>>>>>>> 3d6a8289
#, c-format
msgid "replication slots can only be used with WAL streaming"
msgstr "replikerings-slot kan bara användas med WAL-strömning"

<<<<<<< HEAD
#: pg_basebackup.c:2723
=======
#: pg_basebackup.c:2724
>>>>>>> 3d6a8289
#, c-format
msgid "--no-slot cannot be used with slot name"
msgstr "--no-slot kan inte användas tillsammans med slot-namn"

#. translator: second %s is an option name
<<<<<<< HEAD
#: pg_basebackup.c:2734 pg_receivewal.c:774
=======
#: pg_basebackup.c:2735 pg_receivewal.c:774
>>>>>>> 3d6a8289
#, c-format
msgid "%s needs a slot to be specified using --slot"
msgstr "%s kräver att en slot anges med --slot"

<<<<<<< HEAD
#: pg_basebackup.c:2742 pg_basebackup.c:2782 pg_basebackup.c:2793
#: pg_basebackup.c:2801
=======
#: pg_basebackup.c:2743 pg_basebackup.c:2783 pg_basebackup.c:2794
#: pg_basebackup.c:2802
>>>>>>> 3d6a8289
#, c-format
msgid "%s and %s are incompatible options"
msgstr "%s och %s är inkompatibla flaggor"

<<<<<<< HEAD
#: pg_basebackup.c:2756
=======
#: pg_basebackup.c:2757
>>>>>>> 3d6a8289
#, c-format
msgid "WAL directory location cannot be specified along with a backup target"
msgstr "WAL-katalogplats kan inte anges tillsammans med backupmål"

<<<<<<< HEAD
#: pg_basebackup.c:2762
=======
#: pg_basebackup.c:2763
>>>>>>> 3d6a8289
#, c-format
msgid "WAL directory location can only be specified in plain mode"
msgstr "WAL-katalogplats kan bara anges i läget \"plain\""

<<<<<<< HEAD
#: pg_basebackup.c:2771
=======
#: pg_basebackup.c:2772
>>>>>>> 3d6a8289
#, c-format
msgid "WAL directory location must be an absolute path"
msgstr "WAL-katalogen måste vara en absolut sökväg"

<<<<<<< HEAD
#: pg_basebackup.c:2871
=======
#: pg_basebackup.c:2872
>>>>>>> 3d6a8289
#, c-format
msgid "could not create symbolic link \"%s\": %m"
msgstr "kan inte skapa symbolisk länk \"%s\": %m"

<<<<<<< HEAD
#: pg_createsubscriber.c:169
=======
#: pg_createsubscriber.c:189
>>>>>>> 3d6a8289
#, c-format
msgid "failed after the end of recovery"
msgstr "misslyckades vid slutet av återställning"

<<<<<<< HEAD
#: pg_createsubscriber.c:170
=======
#: pg_createsubscriber.c:190
>>>>>>> 3d6a8289
#, c-format
msgid "The target server cannot be used as a physical replica anymore.  You must recreate the physical replica before continuing."
msgstr "Målservern kan inte längre användas som en fysisk replika. Du måste återskapa den fysiska replikan innan det går att fortsätta."

<<<<<<< HEAD
#: pg_createsubscriber.c:198
=======
#: pg_createsubscriber.c:221
>>>>>>> 3d6a8289
#, c-format
msgid "publication \"%s\" created in database \"%s\" on primary was left behind"
msgstr "publiceringen \"%s\" som skapades i databasen \"%s\" på primären har lämnats kvar"

<<<<<<< HEAD
#: pg_createsubscriber.c:200
=======
#: pg_createsubscriber.c:224
>>>>>>> 3d6a8289
#, c-format
msgid "Drop this publication before trying again."
msgstr "Släng denna publiceringen innan du försöker igen."

<<<<<<< HEAD
#: pg_createsubscriber.c:204
=======
#: pg_createsubscriber.c:228
>>>>>>> 3d6a8289
#, c-format
msgid "replication slot \"%s\" created in database \"%s\" on primary was left behind"
msgstr "replikeringsslotten \"%s\" som skapades i databasen \"%s\" på primären har lämnats kvar"

<<<<<<< HEAD
#: pg_createsubscriber.c:206 pg_createsubscriber.c:1260
=======
#: pg_createsubscriber.c:231 pg_createsubscriber.c:1314
>>>>>>> 3d6a8289
#, c-format
msgid "Drop this replication slot soon to avoid retention of WAL files."
msgstr "Släng denna replikeringsslot inom kort för att undvika att WAL-filer köas upp."

<<<<<<< HEAD
#: pg_createsubscriber.c:219
=======
#: pg_createsubscriber.c:244
>>>>>>> 3d6a8289
#, c-format
msgid ""
"%s creates a new logical replica from a standby server.\n"
"\n"
msgstr "%s skapar en ny logisk replikering från en standby-server.\n"

<<<<<<< HEAD
#: pg_createsubscriber.c:223 pg_receivewal.c:81 pg_recvlogical.c:92
=======
#: pg_createsubscriber.c:248 pg_receivewal.c:81 pg_recvlogical.c:91
>>>>>>> 3d6a8289
#, c-format
msgid ""
"\n"
"Options:\n"
msgstr ""
"\n"
"Flaggor:\n"

<<<<<<< HEAD
#: pg_createsubscriber.c:224
=======
#: pg_createsubscriber.c:249
#, c-format
msgid ""
"  -a, --all                       create subscriptions for all databases except template\n"
"                                  databases and databases that don't allow connections\n"
msgstr ""
"  -a, --all                       skapa prenumerationer för alla databaser förutom\n"
"                                  template-databaser och databaser som inte tillåter\n"
"                                  anslutningar\n"

#: pg_createsubscriber.c:251
>>>>>>> 3d6a8289
#, c-format
msgid "  -d, --database=DBNAME           database in which to create a subscription\n"
msgstr "  -d, --database=DBNAME           databas att skapa prenumeration i\n"

<<<<<<< HEAD
#: pg_createsubscriber.c:225
=======
#: pg_createsubscriber.c:252
>>>>>>> 3d6a8289
#, c-format
msgid "  -D, --pgdata=DATADIR            location for the subscriber data directory\n"
msgstr "  -D, --pgdata=DATADIR            plats för prenumerantens datakatalog\n"

<<<<<<< HEAD
#: pg_createsubscriber.c:226
=======
#: pg_createsubscriber.c:253
>>>>>>> 3d6a8289
#, c-format
msgid "  -n, --dry-run                   dry run, just show what would be done\n"
msgstr "  -n, --dry-run                   ingen updatering, visa bara planerade åtgärder\n"

<<<<<<< HEAD
#: pg_createsubscriber.c:227
=======
#: pg_createsubscriber.c:254
>>>>>>> 3d6a8289
#, c-format
msgid "  -p, --subscriber-port=PORT      subscriber port number (default %s)\n"
msgstr "  -p, --subscriber-port=PORT      prenumerantens portnummer (standard %s)\n"

<<<<<<< HEAD
#: pg_createsubscriber.c:228
=======
#: pg_createsubscriber.c:255
>>>>>>> 3d6a8289
#, c-format
msgid "  -P, --publisher-server=CONNSTR  publisher connection string\n"
msgstr "  -P, --publisher-server=CONNSTR  publicerarens anslutningssträng\n"

<<<<<<< HEAD
#: pg_createsubscriber.c:229
=======
#: pg_createsubscriber.c:256
>>>>>>> 3d6a8289
#, c-format
msgid "  -s, --socketdir=DIR             socket directory to use (default current dir.)\n"
msgstr "  -s, --socketdir=KAT             uttagskatalog (standard är aktuell katalog.)\n"

<<<<<<< HEAD
#: pg_createsubscriber.c:230
=======
#: pg_createsubscriber.c:257
>>>>>>> 3d6a8289
#, c-format
msgid "  -t, --recovery-timeout=SECS     seconds to wait for recovery to end\n"
msgstr "  -t, --recovery-timeout=SECS     antal sekunder att vänta på att återställning skall avslutas\n"

<<<<<<< HEAD
#: pg_createsubscriber.c:231
=======
#: pg_createsubscriber.c:258
#, c-format
msgid "  -T, --enable-two-phase          enable two-phase commit for all subscriptions\n"
msgstr "  -T, --enable-two-phase          slå på tvåfas-commit för alla prenumerationer\n"

#: pg_createsubscriber.c:259
>>>>>>> 3d6a8289
#, c-format
msgid "  -U, --subscriber-username=NAME  user name for subscriber connection\n"
msgstr "  -U, --subscriber-username=NAME  användarnamn för prenumerantens anslutning\n"

<<<<<<< HEAD
#: pg_createsubscriber.c:232
=======
#: pg_createsubscriber.c:260
>>>>>>> 3d6a8289
#, c-format
msgid "  -v, --verbose                   output verbose messages\n"
msgstr "  -v, --verbose                   visa utförliga meddelanden\n"

<<<<<<< HEAD
#: pg_createsubscriber.c:233
=======
#: pg_createsubscriber.c:261
#, c-format
msgid ""
"      --clean=OBJECTTYPE          drop all objects of the specified type from specified\n"
"                                  databases on the subscriber; accepts: \"%s\"\n"
msgstr ""
"  -R, --remove=OBJEKTTYP          ta bort alla objekt av den angivna typen från angivna\n"
"                                  databaser på prenumerantsidan; accepterar: \"%s\"\n"

#: pg_createsubscriber.c:263
>>>>>>> 3d6a8289
#, c-format
msgid ""
"      --config-file=FILENAME      use specified main server configuration\n"
"                                  file when running target cluster\n"
msgstr ""
"      --config-file=FILNAMN       använd angiven fil med serverkonfiguration\n"
"                                  när målklustret körs\n"

<<<<<<< HEAD
#: pg_createsubscriber.c:235
=======
#: pg_createsubscriber.c:265
>>>>>>> 3d6a8289
#, c-format
msgid "      --publication=NAME          publication name\n"
msgstr "      --publication=NAME          publiceringsnamn\n"

<<<<<<< HEAD
#: pg_createsubscriber.c:236
=======
#: pg_createsubscriber.c:266
>>>>>>> 3d6a8289
#, c-format
msgid "      --replication-slot=NAME     replication slot name\n"
msgstr "      --replication-slot=NAME     namn på replikeringsslot\n"

<<<<<<< HEAD
#: pg_createsubscriber.c:237
=======
#: pg_createsubscriber.c:267
>>>>>>> 3d6a8289
#, c-format
msgid "      --subscription=NAME         subscription name\n"
msgstr "      --subscription=NAME         namn på prenumeration\n"

<<<<<<< HEAD
#: pg_createsubscriber.c:238
=======
#: pg_createsubscriber.c:268
>>>>>>> 3d6a8289
#, c-format
msgid "  -V, --version                   output version information, then exit\n"
msgstr "  -V, --version                   visa versionsinformation, avsluta sedan\n"

<<<<<<< HEAD
#: pg_createsubscriber.c:239
=======
#: pg_createsubscriber.c:269
>>>>>>> 3d6a8289
#, c-format
msgid "  -?, --help                      show this help, then exit\n"
msgstr "  -?, --help                      visa denna hjälp, avsluta sedan\n"

<<<<<<< HEAD
#: pg_createsubscriber.c:282
=======
#: pg_createsubscriber.c:312
>>>>>>> 3d6a8289
#, c-format
msgid "could not parse connection string: %s"
msgstr "kunde inte parsa anslutningssträng: %s"

<<<<<<< HEAD
#: pg_createsubscriber.c:359
=======
#: pg_createsubscriber.c:389
>>>>>>> 3d6a8289
#, c-format
msgid "program \"%s\" is needed by %s but was not found in the same directory as \"%s\""
msgstr "programmet \"%s\" behövs av %s men hittades inte i samma katalog som \"%s\""

<<<<<<< HEAD
#: pg_createsubscriber.c:362
=======
#: pg_createsubscriber.c:392
>>>>>>> 3d6a8289
#, c-format
msgid "program \"%s\" was found by \"%s\" but was not the same version as %s"
msgstr "programmet \"%s\" hittades av \"%s\" men är inte av samma version som %s"

<<<<<<< HEAD
#: pg_createsubscriber.c:382
=======
#: pg_createsubscriber.c:412
>>>>>>> 3d6a8289
#, c-format
msgid "checking if directory \"%s\" is a cluster data directory"
msgstr "undersöker om katalogen \"%s\" är en klusterkatalog"

<<<<<<< HEAD
#: pg_createsubscriber.c:388
=======
#: pg_createsubscriber.c:418
>>>>>>> 3d6a8289
#, c-format
msgid "data directory \"%s\" does not exist"
msgstr "databaskatalogen \"%s\" existerar inte"

<<<<<<< HEAD
#: pg_createsubscriber.c:396
=======
#: pg_createsubscriber.c:426
>>>>>>> 3d6a8289
#, c-format
msgid "directory \"%s\" is not a database cluster directory"
msgstr "katalogen \"%s\" innehåller inte ett databaskluster."

<<<<<<< HEAD
#: pg_createsubscriber.c:513
=======
#: pg_createsubscriber.c:544
>>>>>>> 3d6a8289
#, c-format
msgid "connection to database failed: %s"
msgstr "anslutning till databasen misslyckades: %s"

<<<<<<< HEAD
#: pg_createsubscriber.c:526
#, c-format
msgid "could not clear search_path: %s"
msgstr "kunde inte nollställa search_path: %s"

#: pg_createsubscriber.c:566
=======
#: pg_createsubscriber.c:557 streamutil.c:230
#, c-format
msgid "could not clear \"search_path\": %s"
msgstr "kunde inte nollställa \"search_path\": %s"

#: pg_createsubscriber.c:597
>>>>>>> 3d6a8289
#, c-format
msgid "getting system identifier from publisher"
msgstr "hämtar systemidentifierare från publicerare"

<<<<<<< HEAD
#: pg_createsubscriber.c:573
=======
#: pg_createsubscriber.c:604
>>>>>>> 3d6a8289
#, c-format
msgid "could not get system identifier: %s"
msgstr "kunde inte hämta systemidentifierare: %s"

<<<<<<< HEAD
#: pg_createsubscriber.c:579
=======
#: pg_createsubscriber.c:610
>>>>>>> 3d6a8289
#, c-format
msgid "could not get system identifier: got %d rows, expected %d row"
msgstr "kunde inte hämta systemidentifierare: fick %d rader, förväntade %d rad"

<<<<<<< HEAD
#: pg_createsubscriber.c:586
#, c-format
msgid "system identifier is %llu on publisher"
msgstr "systemidentifieraren är %llu på publiceraren"

#: pg_createsubscriber.c:607
=======
#: pg_createsubscriber.c:617
#, c-format
msgid "system identifier is %<PRIu64> on publisher"
msgstr "systemidentifieraren är %<PRIu64> på publiceraren"

#: pg_createsubscriber.c:637
>>>>>>> 3d6a8289
#, c-format
msgid "getting system identifier from subscriber"
msgstr "hämtar systemidentifierare från prenumeranten"

<<<<<<< HEAD
#: pg_createsubscriber.c:611 pg_createsubscriber.c:641
=======
#: pg_createsubscriber.c:641 pg_createsubscriber.c:670
>>>>>>> 3d6a8289
#, c-format
msgid "control file appears to be corrupt"
msgstr "kontrollfilen verkar vara trasig"

<<<<<<< HEAD
#: pg_createsubscriber.c:615 pg_createsubscriber.c:656
#, c-format
msgid "system identifier is %llu on subscriber"
msgstr "systemidentifieraren är %llu hos prenumeranten"

#: pg_createsubscriber.c:637
=======
#: pg_createsubscriber.c:645 pg_createsubscriber.c:685
#, c-format
msgid "system identifier is %<PRIu64> on subscriber"
msgstr "systemidentifieraren är %<PRIu64> hos prenumeranten"

#: pg_createsubscriber.c:666
>>>>>>> 3d6a8289
#, c-format
msgid "modifying system identifier of subscriber"
msgstr "uppdaterar systemidentifieraren för prenumeranten"

<<<<<<< HEAD
#: pg_createsubscriber.c:659
=======
#: pg_createsubscriber.c:688
>>>>>>> 3d6a8289
#, c-format
msgid "running pg_resetwal on the subscriber"
msgstr "kör pg_resetwal på prenumeranten"

<<<<<<< HEAD
#: pg_createsubscriber.c:671
=======
#: pg_createsubscriber.c:700
>>>>>>> 3d6a8289
#, c-format
msgid "subscriber successfully changed the system identifier"
msgstr "prenumeranten lyckades ändra systemidentifieraren"

<<<<<<< HEAD
#: pg_createsubscriber.c:673
=======
#: pg_createsubscriber.c:702
>>>>>>> 3d6a8289
#, c-format
msgid "could not change system identifier of subscriber: %s"
msgstr "kunde inte ändra systemidentifierare för prenumerant: %s"

<<<<<<< HEAD
#: pg_createsubscriber.c:697
=======
#: pg_createsubscriber.c:726
>>>>>>> 3d6a8289
#, c-format
msgid "could not obtain database OID: %s"
msgstr "kunde inte hämta databas-OID: %s"

<<<<<<< HEAD
#: pg_createsubscriber.c:704
=======
#: pg_createsubscriber.c:733
>>>>>>> 3d6a8289
#, c-format
msgid "could not obtain database OID: got %d rows, expected %d row"
msgstr "kunde inte hämta databas-OID: fick %d rader, förväntade %d rad"

<<<<<<< HEAD
#: pg_createsubscriber.c:776
=======
#: pg_createsubscriber.c:805
>>>>>>> 3d6a8289
#, c-format
msgid "create replication slot \"%s\" on publisher"
msgstr "skapa replikerings-slot \"%s\" på publicerare"

<<<<<<< HEAD
#: pg_createsubscriber.c:796
=======
#: pg_createsubscriber.c:825
>>>>>>> 3d6a8289
#, c-format
msgid "could not write an additional WAL record: %s"
msgstr "kunde inte läsa ytterligare en WAL-post: %s"

<<<<<<< HEAD
#: pg_createsubscriber.c:822
=======
#: pg_createsubscriber.c:851
>>>>>>> 3d6a8289
#, c-format
msgid "could not obtain recovery progress: %s"
msgstr "kunde inte hämta progress för återställning: %s"

<<<<<<< HEAD
#: pg_createsubscriber.c:854
=======
#: pg_createsubscriber.c:884
>>>>>>> 3d6a8289
#, c-format
msgid "checking settings on publisher"
msgstr "kontrollerar inställningar på publicerare"

<<<<<<< HEAD
#: pg_createsubscriber.c:864
=======
#: pg_createsubscriber.c:894
>>>>>>> 3d6a8289
#, c-format
msgid "primary server cannot be in recovery"
msgstr "primära servern kan inte vara i återställningsläge"

<<<<<<< HEAD
#: pg_createsubscriber.c:888
=======
#: pg_createsubscriber.c:920
>>>>>>> 3d6a8289
#, c-format
msgid "could not obtain publisher settings: %s"
msgstr "kunde inte hämta inställningar för publicerare: %s"

<<<<<<< HEAD
#: pg_createsubscriber.c:914
#, c-format
msgid "publisher requires wal_level >= \"logical\""
msgstr "publiceraren kräver wal_level >= \"logical\""

#: pg_createsubscriber.c:920
=======
#: pg_createsubscriber.c:949
#, c-format
msgid "publisher requires \"wal_level\" >= \"logical\""
msgstr "publiceraren kräver \"wal_level\" >= \"logical\""

#: pg_createsubscriber.c:955
>>>>>>> 3d6a8289
#, c-format
msgid "publisher requires %d replication slots, but only %d remain"
msgstr "publicerare kräver %d replikeringssslottar men bara %d återstår"

<<<<<<< HEAD
#: pg_createsubscriber.c:922 pg_createsubscriber.c:931
#: pg_createsubscriber.c:1028 pg_createsubscriber.c:1037
#: pg_createsubscriber.c:1046
=======
#: pg_createsubscriber.c:957 pg_createsubscriber.c:966
#: pg_createsubscriber.c:1076 pg_createsubscriber.c:1085
#: pg_createsubscriber.c:1094
>>>>>>> 3d6a8289
#, c-format
msgid "Increase the configuration parameter \"%s\" to at least %d."
msgstr "Öka konfigurationsparametern \"%s\" till minst %d."

<<<<<<< HEAD
#: pg_createsubscriber.c:929
=======
#: pg_createsubscriber.c:964
>>>>>>> 3d6a8289
#, c-format
msgid "publisher requires %d WAL sender processes, but only %d remain"
msgstr "publicerare kräver %d WAL-skickar-processer men bara %d återstår"

<<<<<<< HEAD
#: pg_createsubscriber.c:938
=======
#: pg_createsubscriber.c:973
>>>>>>> 3d6a8289
#, c-format
msgid "two_phase option will not be enabled for replication slots"
msgstr "flaggan two_phase kommer inte aktiveras för replikeringsslottar"

<<<<<<< HEAD
#: pg_createsubscriber.c:939
=======
#: pg_createsubscriber.c:974
>>>>>>> 3d6a8289
#, c-format
msgid "Subscriptions will be created with the two_phase option disabled.  Prepared transactions will be replicated at COMMIT PREPARED."
msgstr "Prenumerationer kommer skapas med flaggan two_phase avaktiverad.  Förberedda transaktioner kommer replikeras vid COMMIT PREPARED."

<<<<<<< HEAD
#: pg_createsubscriber.c:971
=======
#: pg_createsubscriber.c:976
#, c-format
msgid "You can use the command-line option --enable-two-phase to enable two_phase."
msgstr "Du kan använda kommandoradsflaggan --enable-two-phase för att slå på two_phase."

#: pg_createsubscriber.c:986
#, c-format
msgid "required WAL could be removed from the publisher"
msgstr "WAL som krävdes kan tas bort från publiceraren"

#: pg_createsubscriber.c:987
#, c-format
msgid "Set the configuration parameter \"%s\" to -1 to ensure that required WAL files are not prematurely removed."
msgstr "Sätt konfigurationsparametern \"%s\" till -1 för att säkertställa att WAL-filer som krävs inte tas bort för tidigt."

#: pg_createsubscriber.c:1019
>>>>>>> 3d6a8289
#, c-format
msgid "checking settings on subscriber"
msgstr "kontrollerar inställningar på prenumeranten"

<<<<<<< HEAD
#: pg_createsubscriber.c:978
=======
#: pg_createsubscriber.c:1026
>>>>>>> 3d6a8289
#, c-format
msgid "target server must be a standby"
msgstr "målserver måste vara en standby"

<<<<<<< HEAD
#: pg_createsubscriber.c:1002
=======
#: pg_createsubscriber.c:1050
>>>>>>> 3d6a8289
#, c-format
msgid "could not obtain subscriber settings: %s"
msgstr "kunde inte hämta inställningar för prenumerant: %s"

<<<<<<< HEAD
#: pg_createsubscriber.c:1026
#, c-format
msgid "subscriber requires %d replication slots, but only %d remain"
msgstr "prenumerant kräver %d replikeringsslottar men bara %d återstår"

#: pg_createsubscriber.c:1035
=======
#: pg_createsubscriber.c:1074
#, c-format
msgid "subscriber requires %d active replication origins, but only %d remain"
msgstr "prenumerant kräver %d aktiva replikerings-origin men bara %d återstår"

#: pg_createsubscriber.c:1083
>>>>>>> 3d6a8289
#, c-format
msgid "subscriber requires %d logical replication workers, but only %d remain"
msgstr "prenumerant kräver %d logiska replikeringsprocesser men bara %d återstår"

<<<<<<< HEAD
#: pg_createsubscriber.c:1044
=======
#: pg_createsubscriber.c:1092
>>>>>>> 3d6a8289
#, c-format
msgid "subscriber requires %d worker processes, but only %d remain"
msgstr "prenumerant kräver %d arbetsprocesser men bara %d återstår"

<<<<<<< HEAD
#: pg_createsubscriber.c:1079
=======
#: pg_createsubscriber.c:1127
>>>>>>> 3d6a8289
#, c-format
msgid "dropping subscription \"%s\" in database \"%s\""
msgstr "slänger prenumeration \"%s\" i databasen \"%s\""

<<<<<<< HEAD
#: pg_createsubscriber.c:1088
=======
#: pg_createsubscriber.c:1136
>>>>>>> 3d6a8289
#, c-format
msgid "could not drop subscription \"%s\": %s"
msgstr "kunde inte slänga prenumeration \"%s\": %s"

<<<<<<< HEAD
#: pg_createsubscriber.c:1123
=======
#: pg_createsubscriber.c:1171
>>>>>>> 3d6a8289
#, c-format
msgid "could not obtain pre-existing subscriptions: %s"
msgstr "kunde inte hämta redan existerande prenumerationer: %s"

<<<<<<< HEAD
#: pg_createsubscriber.c:1258
=======
#: pg_createsubscriber.c:1312
>>>>>>> 3d6a8289
#, c-format
msgid "could not drop replication slot \"%s\" on primary"
msgstr "kunde inte slänga replikeringsslotten \"%s\" på primären"

<<<<<<< HEAD
#: pg_createsubscriber.c:1292
=======
#: pg_createsubscriber.c:1346
>>>>>>> 3d6a8289
#, c-format
msgid "could not obtain failover replication slot information: %s"
msgstr "kunde inte hämta replikeringsslottens information för failover: %s"

<<<<<<< HEAD
#: pg_createsubscriber.c:1294 pg_createsubscriber.c:1303
=======
#: pg_createsubscriber.c:1348 pg_createsubscriber.c:1357
>>>>>>> 3d6a8289
#, c-format
msgid "Drop the failover replication slots on subscriber soon to avoid retention of WAL files."
msgstr "Släng replikeringsslottar för failover på prenumeranten inom kort för att undvika att köa upp WAL-filer."

<<<<<<< HEAD
#: pg_createsubscriber.c:1302
=======
#: pg_createsubscriber.c:1356
>>>>>>> 3d6a8289
#, c-format
msgid "could not drop failover replication slot"
msgstr "kunde inte slänga replikeringsslot för failover"

<<<<<<< HEAD
#: pg_createsubscriber.c:1324
=======
#: pg_createsubscriber.c:1378
>>>>>>> 3d6a8289
#, c-format
msgid "creating the replication slot \"%s\" in database \"%s\""
msgstr "skapar replikeringsslot \"%s\" i databasen \"%s\""

<<<<<<< HEAD
#: pg_createsubscriber.c:1342
=======
#: pg_createsubscriber.c:1397
>>>>>>> 3d6a8289
#, c-format
msgid "could not create replication slot \"%s\" in database \"%s\": %s"
msgstr "kunde inte skapa replikeringsslot \"%s\" i databasen \"%s\": %s"

<<<<<<< HEAD
#: pg_createsubscriber.c:1372
=======
#: pg_createsubscriber.c:1427
>>>>>>> 3d6a8289
#, c-format
msgid "dropping the replication slot \"%s\" in database \"%s\""
msgstr "slänger replikeringsslot \"%s\" i databasen \"%s\""

<<<<<<< HEAD
#: pg_createsubscriber.c:1388
=======
#: pg_createsubscriber.c:1443
>>>>>>> 3d6a8289
#, c-format
msgid "could not drop replication slot \"%s\" in database \"%s\": %s"
msgstr "kunde inte slänga replikeringsslot \"%s\" i databasen \"%s\": %s"

<<<<<<< HEAD
#: pg_createsubscriber.c:1409
=======
#: pg_createsubscriber.c:1464
>>>>>>> 3d6a8289
#, c-format
msgid "pg_ctl failed with exit code %d"
msgstr "pg_ctl avslutade med felkod %d"

<<<<<<< HEAD
#: pg_createsubscriber.c:1414
=======
#: pg_createsubscriber.c:1469
>>>>>>> 3d6a8289
#, c-format
msgid "pg_ctl was terminated by exception 0x%X"
msgstr "pg_ctl avslutades med avbrott 0x%X"

<<<<<<< HEAD
#: pg_createsubscriber.c:1416
=======
#: pg_createsubscriber.c:1471
>>>>>>> 3d6a8289
#, c-format
msgid "See C include file \"ntstatus.h\" for a description of the hexadecimal value."
msgstr "Se C-include-fil \"ntstatus.h\" för en beskrivning av det hexdecimala värdet."

<<<<<<< HEAD
#: pg_createsubscriber.c:1418
=======
#: pg_createsubscriber.c:1473
>>>>>>> 3d6a8289
#, c-format
msgid "pg_ctl was terminated by signal %d: %s"
msgstr "pg_ctl terminerades av signal %d: %s"

<<<<<<< HEAD
#: pg_createsubscriber.c:1424
=======
#: pg_createsubscriber.c:1479
>>>>>>> 3d6a8289
#, c-format
msgid "pg_ctl exited with unrecognized status %d"
msgstr "pg_ctl avslutade med okänd statuskod %d"

<<<<<<< HEAD
#: pg_createsubscriber.c:1427
=======
#: pg_createsubscriber.c:1482
>>>>>>> 3d6a8289
#, c-format
msgid "The failed command was: %s"
msgstr "Det misslyckade kommandot var: %s"

<<<<<<< HEAD
#: pg_createsubscriber.c:1473
=======
#: pg_createsubscriber.c:1532
>>>>>>> 3d6a8289
#, c-format
msgid "server was started"
msgstr "servern startad"

<<<<<<< HEAD
#: pg_createsubscriber.c:1488
=======
#: pg_createsubscriber.c:1547
>>>>>>> 3d6a8289
#, c-format
msgid "server was stopped"
msgstr "servern är stoppad"

<<<<<<< HEAD
#: pg_createsubscriber.c:1507
=======
#: pg_createsubscriber.c:1566
>>>>>>> 3d6a8289
#, c-format
msgid "waiting for the target server to reach the consistent state"
msgstr "väntar på att målservern skall komma till ett konsistent läge"

<<<<<<< HEAD
#: pg_createsubscriber.c:1530
=======
#: pg_createsubscriber.c:1589
>>>>>>> 3d6a8289
#, c-format
msgid "recovery timed out"
msgstr "timeout vid återställning"

<<<<<<< HEAD
#: pg_createsubscriber.c:1543
=======
#: pg_createsubscriber.c:1602
>>>>>>> 3d6a8289
#, c-format
msgid "server did not end recovery"
msgstr "servern avslutade inte återställning"

<<<<<<< HEAD
#: pg_createsubscriber.c:1545
=======
#: pg_createsubscriber.c:1604
>>>>>>> 3d6a8289
#, c-format
msgid "target server reached the consistent state"
msgstr "målservern har nått ett konsistent läge"

<<<<<<< HEAD
#: pg_createsubscriber.c:1546
=======
#: pg_createsubscriber.c:1605
>>>>>>> 3d6a8289
#, c-format
msgid "If pg_createsubscriber fails after this point, you must recreate the physical replica before continuing."
msgstr ""
"Om pg_createsubscriber misslyckas efter denna punkt så måste du\n"
"återskapa den fysiska replikan innan du fortsätter."

<<<<<<< HEAD
#: pg_createsubscriber.c:1573
=======
#: pg_createsubscriber.c:1632 pg_createsubscriber.c:1755
>>>>>>> 3d6a8289
#, c-format
msgid "could not obtain publication information: %s"
msgstr "kunde inte hämta publiceringsinformation: %s"

<<<<<<< HEAD
#: pg_createsubscriber.c:1587
=======
#: pg_createsubscriber.c:1646
>>>>>>> 3d6a8289
#, c-format
msgid "publication \"%s\" already exists"
msgstr "publicering \"%s\" finns redan"

<<<<<<< HEAD
#: pg_createsubscriber.c:1588
=======
#: pg_createsubscriber.c:1647
>>>>>>> 3d6a8289
#, c-format
msgid "Consider renaming this publication before continuing."
msgstr "Överväg att byta namn på denna publicering innan fortsättning."

<<<<<<< HEAD
#: pg_createsubscriber.c:1595
=======
#: pg_createsubscriber.c:1654
>>>>>>> 3d6a8289
#, c-format
msgid "creating publication \"%s\" in database \"%s\""
msgstr "skapar puiblicering \"%s\" i databasen \"%s\""

<<<<<<< HEAD
#: pg_createsubscriber.c:1608
=======
#: pg_createsubscriber.c:1667
>>>>>>> 3d6a8289
#, c-format
msgid "could not create publication \"%s\" in database \"%s\": %s"
msgstr "kunde inte skapa publicering \"%s\" i databasen \"%s\": %s"

<<<<<<< HEAD
#: pg_createsubscriber.c:1637
=======
#: pg_createsubscriber.c:1697
>>>>>>> 3d6a8289
#, c-format
msgid "dropping publication \"%s\" in database \"%s\""
msgstr "slänger publiceringen \"%s\" i databasen \"%s\""

<<<<<<< HEAD
#: pg_createsubscriber.c:1651
=======
#: pg_createsubscriber.c:1711
>>>>>>> 3d6a8289
#, c-format
msgid "could not drop publication \"%s\" in database \"%s\": %s"
msgstr "kunde inte slänga publiceringen \"%s\" i databasen \"%s\": %s"

<<<<<<< HEAD
#: pg_createsubscriber.c:1697
=======
#: pg_createsubscriber.c:1748
#, c-format
msgid "dropping all existing publications in database \"%s\""
msgstr "slänger alla existerande publiceringar i databasen \"%s\""

#: pg_createsubscriber.c:1806
>>>>>>> 3d6a8289
#, c-format
msgid "creating subscription \"%s\" in database \"%s\""
msgstr "skapar prenumeration \"%s\" i databasen \"%s\""

<<<<<<< HEAD
#: pg_createsubscriber.c:1718
=======
#: pg_createsubscriber.c:1828
>>>>>>> 3d6a8289
#, c-format
msgid "could not create subscription \"%s\" in database \"%s\": %s"
msgstr "kunde inte skapa prenumeration \"%s\" i databasen \"%s\": %s"

<<<<<<< HEAD
#: pg_createsubscriber.c:1763
=======
#: pg_createsubscriber.c:1873
>>>>>>> 3d6a8289
#, c-format
msgid "could not obtain subscription OID: %s"
msgstr "kunde inte hämta prenumerations-OID: %s"

<<<<<<< HEAD
#: pg_createsubscriber.c:1770
=======
#: pg_createsubscriber.c:1880
>>>>>>> 3d6a8289
#, c-format
msgid "could not obtain subscription OID: got %d rows, expected %d row"
msgstr "kunde inte hämta prenumerations-OID: fick %d rader, förväntade %d rad"

<<<<<<< HEAD
#: pg_createsubscriber.c:1794
=======
#: pg_createsubscriber.c:1904
>>>>>>> 3d6a8289
#, c-format
msgid "setting the replication progress (node name \"%s\", LSN %s) in database \"%s\""
msgstr "sätter progress för replikering (nod-namn \"%s\", LSN %s) i databasen \"%s\""

<<<<<<< HEAD
#: pg_createsubscriber.c:1809
=======
#: pg_createsubscriber.c:1919
>>>>>>> 3d6a8289
#, c-format
msgid "could not set replication progress for subscription \"%s\": %s"
msgstr "kunde inte sätta progress för replikering till prenumeration \"%s\": %s"

<<<<<<< HEAD
#: pg_createsubscriber.c:1840
=======
#: pg_createsubscriber.c:1950
>>>>>>> 3d6a8289
#, c-format
msgid "enabling subscription \"%s\" in database \"%s\""
msgstr "aktiverar prenumeration \"%s\" i databasen \"%s\""

<<<<<<< HEAD
#: pg_createsubscriber.c:1852
=======
#: pg_createsubscriber.c:1962
>>>>>>> 3d6a8289
#, c-format
msgid "could not enable subscription \"%s\": %s"
msgstr "kunde inte aktivera prenumerationen \"%s\": %s"

<<<<<<< HEAD
#: pg_createsubscriber.c:1944
=======
#: pg_createsubscriber.c:2008
#, c-format
msgid "could not obtain a list of databases: %s"
msgstr "kunde inte hämta en lista med databaser: %s"

#: pg_createsubscriber.c:2112
>>>>>>> 3d6a8289
#, c-format
msgid "cannot be executed by \"root\""
msgstr "kan inte köras av \"root\""

<<<<<<< HEAD
#: pg_createsubscriber.c:1945
=======
#: pg_createsubscriber.c:2113
>>>>>>> 3d6a8289
#, c-format
msgid "You must run %s as the PostgreSQL superuser."
msgstr "Du måste köra %s som PostgreSQL:s superuser."

<<<<<<< HEAD
#: pg_createsubscriber.c:1966
#, c-format
msgid "database \"%s\" specified more than once"
msgstr "database \"%s\" angiven mer än en gång"

#: pg_createsubscriber.c:2007
#, c-format
msgid "publication \"%s\" specified more than once"
msgstr "publicering \"%s\" angiven mer än en gång"

#: pg_createsubscriber.c:2019
#, c-format
msgid "replication slot \"%s\" specified more than once"
msgstr "replikeringsslott \"%s\" angiven mer än en gång"

#: pg_createsubscriber.c:2031
#, c-format
msgid "subscription \"%s\" specified more than once"
msgstr "prenumeration \"%s\" angiven mer än en gång"

#: pg_createsubscriber.c:2054
=======
#: pg_createsubscriber.c:2136
#, c-format
msgid "database \"%s\" specified more than once for -d/--database"
msgstr "databasen \"%s\" angiven mer än en gång för -d/--database"

#: pg_createsubscriber.c:2177
#, c-format
msgid "publication \"%s\" specified more than once for --publication"
msgstr "publicering \"%s\" angiven mer än en gång för --publication"

#: pg_createsubscriber.c:2186
#, c-format
msgid "replication slot \"%s\" specified more than once for --replication-slot"
msgstr "replikeringsslott \"%s\" angiven mer än en gång för --replication-slot"

#: pg_createsubscriber.c:2195
#, c-format
msgid "subscription \"%s\" specified more than once for --subscription"
msgstr "prenumeration \"%s\" angiven mer än en gång för --subscription"

#: pg_createsubscriber.c:2201
#, c-format
msgid "object type \"%s\" specified more than once for --clean"
msgstr "objekttypen \"%s\" angiven mer än en gång för --clean"

#: pg_createsubscriber.c:2226
#, c-format
msgid "options %s and -a/--all cannot be used together"
msgstr "flaggorna %s och -a/--all kan inte användas tillsammans"

#: pg_createsubscriber.c:2244
>>>>>>> 3d6a8289
#, c-format
msgid "no subscriber data directory specified"
msgstr "ingen datakatalog för prenumeration angiven"

<<<<<<< HEAD
#: pg_createsubscriber.c:2065
=======
#: pg_createsubscriber.c:2255
>>>>>>> 3d6a8289
#, c-format
msgid "could not determine current directory"
msgstr "kunde inte bestämma aktuell katalog"

<<<<<<< HEAD
#: pg_createsubscriber.c:2082
=======
#: pg_createsubscriber.c:2272
>>>>>>> 3d6a8289
#, c-format
msgid "no publisher connection string specified"
msgstr "ingen anslutningssträng angiven för publicerare"

<<<<<<< HEAD
#: pg_createsubscriber.c:2086
=======
#: pg_createsubscriber.c:2276
>>>>>>> 3d6a8289
#, c-format
msgid "validating publisher connection string"
msgstr "validerar publicerares anslutningssträng"

<<<<<<< HEAD
#: pg_createsubscriber.c:2092
=======
#: pg_createsubscriber.c:2282
>>>>>>> 3d6a8289
#, c-format
msgid "validating subscriber connection string"
msgstr "validerar prenumerants anslutningssträng"

<<<<<<< HEAD
#: pg_createsubscriber.c:2097
=======
#: pg_createsubscriber.c:2299
>>>>>>> 3d6a8289
#, c-format
msgid "no database was specified"
msgstr "ingen databas angavs"

<<<<<<< HEAD
#: pg_createsubscriber.c:2109
=======
#: pg_createsubscriber.c:2310
>>>>>>> 3d6a8289
#, c-format
msgid "database name \"%s\" was extracted from the publisher connection string"
msgstr "databasnamn \"%s\" extraherades från publicistens anslutningssträng"

<<<<<<< HEAD
#: pg_createsubscriber.c:2114
=======
#: pg_createsubscriber.c:2315
>>>>>>> 3d6a8289
#, c-format
msgid "no database name specified"
msgstr "inget databasnamn angavs"

<<<<<<< HEAD
#: pg_createsubscriber.c:2124
=======
#: pg_createsubscriber.c:2325
>>>>>>> 3d6a8289
#, c-format
msgid "wrong number of publication names specified"
msgstr "fel antal namn på publicister angavs"

<<<<<<< HEAD
#: pg_createsubscriber.c:2125
=======
#: pg_createsubscriber.c:2326
>>>>>>> 3d6a8289
#, c-format
msgid "The number of specified publication names (%d) must match the number of specified database names (%d)."
msgstr "Antalet angivna namn på publicister (%d) måste matcha antalet angivna namn på databaser (%d)."

<<<<<<< HEAD
#: pg_createsubscriber.c:2131
=======
#: pg_createsubscriber.c:2332
>>>>>>> 3d6a8289
#, c-format
msgid "wrong number of subscription names specified"
msgstr "fel antal namn på prenumeranter angivna"

<<<<<<< HEAD
#: pg_createsubscriber.c:2132
=======
#: pg_createsubscriber.c:2333
>>>>>>> 3d6a8289
#, c-format
msgid "The number of specified subscription names (%d) must match the number of specified database names (%d)."
msgstr "Antalet angivna namn på prenumeranter (%d) måste matcha antalet angivna namn på databaser (%d)."

<<<<<<< HEAD
#: pg_createsubscriber.c:2138
=======
#: pg_createsubscriber.c:2339
>>>>>>> 3d6a8289
#, c-format
msgid "wrong number of replication slot names specified"
msgstr "fel antal namn på replikeringsslottar angivet"

<<<<<<< HEAD
#: pg_createsubscriber.c:2139
=======
#: pg_createsubscriber.c:2340
>>>>>>> 3d6a8289
#, c-format
msgid "The number of specified replication slot names (%d) must match the number of specified database names (%d)."
msgstr "Antalet angivna namn på replikeringsslottar (%d) måste matcha antalet angivna namn på databaser (%d)."

<<<<<<< HEAD
#: pg_createsubscriber.c:2168
=======
#: pg_createsubscriber.c:2352
#, c-format
msgid "invalid object type \"%s\" specified for --clean"
msgstr "ogiltigt objekttyp \"%s\" angivet för --clean"

#: pg_createsubscriber.c:2353
#, c-format
msgid "The valid value is: \"%s\""
msgstr "Giltigt värde är: \"%s\""

#: pg_createsubscriber.c:2384
>>>>>>> 3d6a8289
#, c-format
msgid "subscriber data directory is not a copy of the source database cluster"
msgstr "prenumerantens datakatalog är inte en kopia på källdatabasens kluster"

<<<<<<< HEAD
#: pg_createsubscriber.c:2181
=======
#: pg_createsubscriber.c:2397
>>>>>>> 3d6a8289
#, c-format
msgid "standby server is running"
msgstr "standby-servern kör"

<<<<<<< HEAD
#: pg_createsubscriber.c:2182
=======
#: pg_createsubscriber.c:2398
>>>>>>> 3d6a8289
#, c-format
msgid "Stop the standby server and try again."
msgstr "Stoppa standby-servern och försök igen."

<<<<<<< HEAD
#: pg_createsubscriber.c:2191
=======
#: pg_createsubscriber.c:2407
>>>>>>> 3d6a8289
#, c-format
msgid "starting the standby server with command-line options"
msgstr "startar standby-server med kommandoradsflaggor"

<<<<<<< HEAD
#: pg_createsubscriber.c:2207 pg_createsubscriber.c:2242
=======
#: pg_createsubscriber.c:2423 pg_createsubscriber.c:2458
>>>>>>> 3d6a8289
#, c-format
msgid "stopping the subscriber"
msgstr "stoppar prenumeranten"

<<<<<<< HEAD
#: pg_createsubscriber.c:2221
=======
#: pg_createsubscriber.c:2437
>>>>>>> 3d6a8289
#, c-format
msgid "starting the subscriber"
msgstr "startar prenumeranten"

<<<<<<< HEAD
#: pg_createsubscriber.c:2250
=======
#: pg_createsubscriber.c:2466
>>>>>>> 3d6a8289
#, c-format
msgid "Done!"
msgstr "Klar!"

#: pg_receivewal.c:77
#, c-format
msgid ""
"%s receives PostgreSQL streaming write-ahead logs.\n"
"\n"
msgstr ""
"%s tar emot PostgreSQL-strömning-write-ahead-logg.\n"
"\n"

#: pg_receivewal.c:82
#, c-format
msgid "  -D, --directory=DIR    receive write-ahead log files into this directory\n"
msgstr "  -D, --directory=KAT    ta emot write-ahead-logg-filer till denna katalog\n"

<<<<<<< HEAD
#: pg_receivewal.c:83 pg_recvlogical.c:93
=======
#: pg_receivewal.c:83 pg_recvlogical.c:94
>>>>>>> 3d6a8289
#, c-format
msgid "  -E, --endpos=LSN       exit after receiving the specified LSN\n"
msgstr "  -E, --endpos=LSN       avsluta efter att ha taget emot den angivna LSN\n"

<<<<<<< HEAD
#: pg_receivewal.c:84 pg_recvlogical.c:97
=======
#: pg_receivewal.c:84 pg_recvlogical.c:98
>>>>>>> 3d6a8289
#, c-format
msgid "      --if-not-exists    do not error if slot already exists when creating a slot\n"
msgstr "      --if-not-exists    inget fel om slot:en redan finns när vi skapar slot:en\n"

<<<<<<< HEAD
#: pg_receivewal.c:85 pg_recvlogical.c:99
=======
#: pg_receivewal.c:85 pg_recvlogical.c:100
>>>>>>> 3d6a8289
#, c-format
msgid "  -n, --no-loop          do not loop on connection lost\n"
msgstr "  -n, --no-loop          loopa inte om anslutning tappas\n"

#: pg_receivewal.c:86
#, c-format
msgid "      --no-sync          do not wait for changes to be written safely to disk\n"
msgstr "      --no-sync          vänta inte på att ändringar skall skrivas säkert till disk\n"

<<<<<<< HEAD
#: pg_receivewal.c:87 pg_recvlogical.c:104
=======
#: pg_receivewal.c:87 pg_recvlogical.c:105
>>>>>>> 3d6a8289
#, c-format
msgid ""
"  -s, --status-interval=SECS\n"
"                         time between status packets sent to server (default: %d)\n"
msgstr ""
"  -s, --status-interval=SEKS\n"
"                         tid mellan att statuspaket skickas till serverb (standard: %d)\n"

#: pg_receivewal.c:90
#, c-format
msgid "      --synchronous      flush write-ahead log immediately after writing\n"
msgstr "      --synchronous      flush:a write-ahead-logg direkt efter skrivning\n"

#: pg_receivewal.c:93
#, c-format
msgid ""
"  -Z, --compress=METHOD[:DETAIL]\n"
"                         compress as specified\n"
msgstr ""
"  -Z, --compress=[{client|server}-]METOD[:DETALJ]\n"
"                         komprimera enligt detta\n"

#: pg_receivewal.c:103
#, c-format
msgid ""
"\n"
"Optional actions:\n"
msgstr ""
"\n"
"Valfria handlingar:\n"

<<<<<<< HEAD
#: pg_receivewal.c:104 pg_recvlogical.c:89
=======
#: pg_receivewal.c:104 pg_recvlogical.c:88
>>>>>>> 3d6a8289
#, c-format
msgid "      --create-slot      create a new replication slot (for the slot's name see --slot)\n"
msgstr "      --create-slot      skapa en ny replikeringsslot (angående slot:ens namn, se --slot)\n"

<<<<<<< HEAD
#: pg_receivewal.c:105 pg_recvlogical.c:90
=======
#: pg_receivewal.c:105 pg_recvlogical.c:89
>>>>>>> 3d6a8289
#, c-format
msgid "      --drop-slot        drop the replication slot (for the slot's name see --slot)\n"
msgstr "      --drop-slot        släng replikeringsslot (angående slot:ens namn, se --slot)\n"

#: pg_receivewal.c:191
#, c-format
msgid "finished segment at %X/%X (timeline %u)"
msgstr "slutförde segment vid %X/%X (tidslinje %u)"

#: pg_receivewal.c:198
#, c-format
msgid "stopped log streaming at %X/%X (timeline %u)"
msgstr "stoppade logg-strömning vid %X/%X (tidslinje %u)"

#: pg_receivewal.c:214
#, c-format
msgid "switched to timeline %u at %X/%X"
msgstr "bytte till tidslinje %u vid %X/%X"

<<<<<<< HEAD
#: pg_receivewal.c:224 pg_recvlogical.c:1053
=======
#: pg_receivewal.c:224 pg_recvlogical.c:1075
>>>>>>> 3d6a8289
#, c-format
msgid "received interrupt signal, exiting"
msgstr "mottog avbrottsignal, avslutar"

#: pg_receivewal.c:256
#, c-format
msgid "could not close directory \"%s\": %m"
msgstr "kunde inte stänga katalog \"%s\": %m"

#: pg_receivewal.c:323
#, c-format
msgid "segment file \"%s\" has incorrect size %lld, skipping"
msgstr "segmentfil \"%s\" har inkorrekt storlek %lld, hoppar över"

#: pg_receivewal.c:340
#, c-format
msgid "could not open compressed file \"%s\": %m"
msgstr "kunde inte öppna komprimerad fil \"%s\": %m"

#: pg_receivewal.c:343
#, c-format
msgid "could not seek in compressed file \"%s\": %m"
msgstr "kunde inte söka i komprimerad fil \"%s\": %m"

#: pg_receivewal.c:349
#, c-format
msgid "could not read compressed file \"%s\": %m"
msgstr "kunde inte läsa komprimerad fil \"%s\": %m"

#: pg_receivewal.c:352
#, c-format
msgid "could not read compressed file \"%s\": read %d of %zu"
msgstr "kunde inte läsa komprimerad fil \"%s\": läste %d av %zu"

#: pg_receivewal.c:362
#, c-format
msgid "compressed segment file \"%s\" has incorrect uncompressed size %d, skipping"
msgstr "komprimerad segmentfil \"%s\" har inkorrekt okomprimerad storlek %d, hoppar över"

#: pg_receivewal.c:390
#, c-format
msgid "could not create LZ4 decompression context: %s"
msgstr "kunde inte skapa kontext för LZ4-dekomprimering: %s"

#: pg_receivewal.c:420
#, c-format
msgid "could not decompress file \"%s\": %s"
msgstr "kunde inte dekomprimera fil \"%s\": %s"

#: pg_receivewal.c:443
#, c-format
msgid "could not free LZ4 decompression context: %s"
msgstr "kunde inte frigöra kontext för LZ4-dekomprimering: %s"

#: pg_receivewal.c:448
#, c-format
msgid "compressed segment file \"%s\" has incorrect uncompressed size %zu, skipping"
msgstr "komprimerad segmentfil \"%s\" har inkorrekt okomprimerad storlek %zu, hoppar över"

#: pg_receivewal.c:453
#, c-format
msgid "cannot check file \"%s\": compression with %s not supported by this build"
msgstr "kan inte kontrollera filen \"%s\": komprimering med %s stöds inte av detta bygge"

#: pg_receivewal.c:578
#, c-format
msgid "starting log streaming at %X/%X (timeline %u)"
msgstr "startar logg-strömning vid %X/%X (tidslinje %u)"

<<<<<<< HEAD
#: pg_receivewal.c:693 pg_recvlogical.c:801
=======
#: pg_receivewal.c:693 pg_recvlogical.c:809
>>>>>>> 3d6a8289
#, c-format
msgid "could not parse end position \"%s\""
msgstr "kunde inte parsa slutposition \"%s\""

#: pg_receivewal.c:766
#, c-format
msgid "cannot use --create-slot together with --drop-slot"
msgstr "kan inte använda --create-slot tillsammans med --drop-slot"

#: pg_receivewal.c:782
#, c-format
msgid "cannot use --synchronous together with --no-sync"
msgstr "kan inte använda --synchronous tillsammans med --no-sync"

#: pg_receivewal.c:792
#, c-format
msgid "no target directory specified"
msgstr "ingen målkatalog angiven"

#: pg_receivewal.c:816
#, c-format
msgid "compression with %s is not yet supported"
msgstr "komprimering med %s stöds inte än"

#: pg_receivewal.c:859
#, c-format
msgid "replication connection using slot \"%s\" is unexpectedly database specific"
msgstr "replikeringsanslutning som använder slot \"%s\" är oväntat databasspecifik"

<<<<<<< HEAD
#: pg_receivewal.c:878 pg_recvlogical.c:972
=======
#: pg_receivewal.c:878 pg_recvlogical.c:993
>>>>>>> 3d6a8289
#, c-format
msgid "dropping replication slot \"%s\""
msgstr "slänger replikeringsslot \"%s\""

<<<<<<< HEAD
#: pg_receivewal.c:889 pg_recvlogical.c:982
=======
#: pg_receivewal.c:889 pg_recvlogical.c:1003
>>>>>>> 3d6a8289
#, c-format
msgid "creating replication slot \"%s\""
msgstr "skapar replikeringsslot \"%s\""

<<<<<<< HEAD
#: pg_receivewal.c:918 pg_recvlogical.c:1006
=======
#: pg_receivewal.c:918 pg_recvlogical.c:1028
>>>>>>> 3d6a8289
#, c-format
msgid "disconnected"
msgstr "nerkopplad"

#. translator: check source for value for %d
<<<<<<< HEAD
#: pg_receivewal.c:922 pg_recvlogical.c:1010
=======
#: pg_receivewal.c:922 pg_recvlogical.c:1032
>>>>>>> 3d6a8289
#, c-format
msgid "disconnected; waiting %d seconds to try again"
msgstr "nerkopplad; väntar %d sekunder för att försöka igen"

<<<<<<< HEAD
#: pg_recvlogical.c:84
=======
#: pg_recvlogical.c:83
>>>>>>> 3d6a8289
#, c-format
msgid ""
"%s controls PostgreSQL logical decoding streams.\n"
"\n"
msgstr ""
"%s styr PostgreSQL:s logiskt avkodade strömmar.\n"
"\n"

<<<<<<< HEAD
#: pg_recvlogical.c:88
=======
#: pg_recvlogical.c:87
>>>>>>> 3d6a8289
#, c-format
msgid ""
"\n"
"Action to be performed:\n"
msgstr ""
"\n"
"Handling att utföra:\n"

<<<<<<< HEAD
#: pg_recvlogical.c:91
=======
#: pg_recvlogical.c:90
>>>>>>> 3d6a8289
#, c-format
msgid "      --start            start streaming in a replication slot (for the slot's name see --slot)\n"
msgstr "      --start            starta strömning i en replikeringsslot (angående slot:ens namn, se --slot)\n"

<<<<<<< HEAD
#: pg_recvlogical.c:94
=======
#: pg_recvlogical.c:92
#, c-format
msgid ""
"      --enable-failover  enable replication slot synchronization to standby servers when\n"
"                         creating a replication slot\n"
msgstr ""
"      --enable-failover  slå på synkronisering av replikeringsslot till standby-servrar\n"
"                         när en replikeringsslot skapas\n"

#: pg_recvlogical.c:95
>>>>>>> 3d6a8289
#, c-format
msgid "  -f, --file=FILE        receive log into this file, - for stdout\n"
msgstr "  -f, --file=FIL         ta emot logg till denna fil, - för stdout\n"

<<<<<<< HEAD
#: pg_recvlogical.c:95
=======
#: pg_recvlogical.c:96
>>>>>>> 3d6a8289
#, c-format
msgid ""
"  -F  --fsync-interval=SECS\n"
"                         time between fsyncs to the output file (default: %d)\n"
msgstr ""
"  -F  --fsync-interval=SEK\n"
"                         tid mellan fsync av utdatafil (standard: %d)\n"

<<<<<<< HEAD
#: pg_recvlogical.c:98
=======
#: pg_recvlogical.c:99
>>>>>>> 3d6a8289
#, c-format
msgid "  -I, --startpos=LSN     where in an existing slot should the streaming start\n"
msgstr "  -I, --startpos=LSN     var i en existerande slot skall strömningen starta\n"

<<<<<<< HEAD
#: pg_recvlogical.c:100
=======
#: pg_recvlogical.c:101
>>>>>>> 3d6a8289
#, c-format
msgid ""
"  -o, --option=NAME[=VALUE]\n"
"                         pass option NAME with optional value VALUE to the\n"
"                         output plugin\n"
msgstr ""
"  -o, --option=NAMN[=VÄRDE]\n"
"                         skicka vidare flaggan NAMN med ev. värde VÄRDE till\n"
"                         utmatnings-plugin:en\n"

<<<<<<< HEAD
#: pg_recvlogical.c:103
=======
#: pg_recvlogical.c:104
>>>>>>> 3d6a8289
#, c-format
msgid "  -P, --plugin=PLUGIN    use output plugin PLUGIN (default: %s)\n"
msgstr "  -P, --plugin=PLUGIN    använd utmatnings-plugin:en PLUGIN (standard: %s)\n"

<<<<<<< HEAD
#: pg_recvlogical.c:106
=======
#: pg_recvlogical.c:107
>>>>>>> 3d6a8289
#, c-format
msgid "  -S, --slot=SLOTNAME    name of the logical replication slot\n"
msgstr "  -S, --slot=SLOTNAMN    namn på den logiska replikerings-slotten\n"

<<<<<<< HEAD
#: pg_recvlogical.c:107
=======
#: pg_recvlogical.c:108
>>>>>>> 3d6a8289
#, c-format
msgid "  -t, --enable-two-phase enable decoding of prepared transactions when creating a slot\n"
msgstr "  -t, --enable-two-phase slå på avkodning av förberedda transaktioner när en slot skapas\n"

<<<<<<< HEAD
#: pg_recvlogical.c:112
=======
#: pg_recvlogical.c:109
#, c-format
msgid "      --two-phase        (same as --enable-two-phase, deprecated)\n"
msgstr "      --two-phase        (samma som --enable-two-phase, obsolet)\n"

#: pg_recvlogical.c:114
>>>>>>> 3d6a8289
#, c-format
msgid "  -d, --dbname=DBNAME    database to connect to\n"
msgstr "  -d, --dbname=DBNAMN    databas att ansluta till\n"

<<<<<<< HEAD
#: pg_recvlogical.c:145
=======
#: pg_recvlogical.c:147
>>>>>>> 3d6a8289
#, c-format
msgid "confirming write up to %X/%X, flush to %X/%X (slot %s)"
msgstr "bekräftar skrivning fram till %X/%X, flush till %X/%X (slot %s)"

<<<<<<< HEAD
#: pg_recvlogical.c:169 receivelog.c:360
=======
#: pg_recvlogical.c:171 receivelog.c:359
>>>>>>> 3d6a8289
#, c-format
msgid "could not send feedback packet: %s"
msgstr "kunde inte skicka feedback-paket: %s"

<<<<<<< HEAD
#: pg_recvlogical.c:239
=======
#: pg_recvlogical.c:241
>>>>>>> 3d6a8289
#, c-format
msgid "starting log streaming at %X/%X (slot %s)"
msgstr "startar logg-strömning vid %X/%X (slot %s)"

<<<<<<< HEAD
#: pg_recvlogical.c:281
=======
#: pg_recvlogical.c:283
>>>>>>> 3d6a8289
#, c-format
msgid "streaming initiated"
msgstr "strömning initierad"

<<<<<<< HEAD
#: pg_recvlogical.c:346
=======
#: pg_recvlogical.c:348
>>>>>>> 3d6a8289
#, c-format
msgid "could not open log file \"%s\": %m"
msgstr "kunde inte öppna loggfil \"%s\": %m"

<<<<<<< HEAD
#: pg_recvlogical.c:375 receivelog.c:882
=======
#: pg_recvlogical.c:377 receivelog.c:889
>>>>>>> 3d6a8289
#, c-format
msgid "invalid socket: %s"
msgstr "ogiltigt uttag: %s"

<<<<<<< HEAD
#: pg_recvlogical.c:428 receivelog.c:910
=======
#: pg_recvlogical.c:430 receivelog.c:917
>>>>>>> 3d6a8289
#, c-format
msgid "%s() failed: %m"
msgstr "%s() misslyckades: %m"

<<<<<<< HEAD
#: pg_recvlogical.c:435 receivelog.c:959
=======
#: pg_recvlogical.c:437 receivelog.c:966
>>>>>>> 3d6a8289
#, c-format
msgid "could not receive data from WAL stream: %s"
msgstr "kunde inte ta emot data från WAL-ström: %s"

<<<<<<< HEAD
#: pg_recvlogical.c:477 pg_recvlogical.c:528 receivelog.c:1003
#: receivelog.c:1066
=======
#: pg_recvlogical.c:479 pg_recvlogical.c:530 receivelog.c:1010
#: receivelog.c:1073
>>>>>>> 3d6a8289
#, c-format
msgid "streaming header too small: %d"
msgstr "strömningsheader för liten: %d"

<<<<<<< HEAD
#: pg_recvlogical.c:512 receivelog.c:843
=======
#: pg_recvlogical.c:514 receivelog.c:846
>>>>>>> 3d6a8289
#, c-format
msgid "unrecognized streaming header: \"%c\""
msgstr "okänd strömningsheader: \"%c\""

<<<<<<< HEAD
#: pg_recvlogical.c:566 pg_recvlogical.c:578
=======
#: pg_recvlogical.c:568 pg_recvlogical.c:580
>>>>>>> 3d6a8289
#, c-format
msgid "could not write %d bytes to log file \"%s\": %m"
msgstr "kunde inte skriva %d byte till loggfil \"%s\": %m"

<<<<<<< HEAD
#: pg_recvlogical.c:636 receivelog.c:642 receivelog.c:679
=======
#: pg_recvlogical.c:638 receivelog.c:641 receivelog.c:678
>>>>>>> 3d6a8289
#, c-format
msgid "unexpected termination of replication stream: %s"
msgstr "oväntad terminering av replikeringsström: %s"

<<<<<<< HEAD
#: pg_recvlogical.c:796
=======
#: pg_recvlogical.c:804
>>>>>>> 3d6a8289
#, c-format
msgid "could not parse start position \"%s\""
msgstr "kunde inte parsa startposition \"%s\""

<<<<<<< HEAD
#: pg_recvlogical.c:874
=======
#: pg_recvlogical.c:882
>>>>>>> 3d6a8289
#, c-format
msgid "no slot specified"
msgstr "ingen slot angiven"

<<<<<<< HEAD
#: pg_recvlogical.c:881
=======
#: pg_recvlogical.c:889
>>>>>>> 3d6a8289
#, c-format
msgid "no target file specified"
msgstr "ingen målfil angiven"

<<<<<<< HEAD
#: pg_recvlogical.c:888
=======
#: pg_recvlogical.c:896
>>>>>>> 3d6a8289
#, c-format
msgid "no database specified"
msgstr "ingen databas angiven"

<<<<<<< HEAD
#: pg_recvlogical.c:895
=======
#: pg_recvlogical.c:903
>>>>>>> 3d6a8289
#, c-format
msgid "at least one action needs to be specified"
msgstr "minst en handling måste anges"

<<<<<<< HEAD
#: pg_recvlogical.c:902
=======
#: pg_recvlogical.c:910
>>>>>>> 3d6a8289
#, c-format
msgid "cannot use --create-slot or --start together with --drop-slot"
msgstr "kan inte använda --create-slot eller --start tillsammans med --drop-slot"

<<<<<<< HEAD
#: pg_recvlogical.c:909
=======
#: pg_recvlogical.c:917
>>>>>>> 3d6a8289
#, c-format
msgid "cannot use --create-slot or --drop-slot together with --startpos"
msgstr "kan inte använda --create-slot eller --drop-slot tillsammans med --startpos"

<<<<<<< HEAD
#: pg_recvlogical.c:916
=======
#: pg_recvlogical.c:924
>>>>>>> 3d6a8289
#, c-format
msgid "--endpos may only be specified with --start"
msgstr "--endpos får bara anges tillsammans med --start"

<<<<<<< HEAD
#: pg_recvlogical.c:923
=======
#: pg_recvlogical.c:933 pg_recvlogical.c:940
>>>>>>> 3d6a8289
#, c-format
msgid "%s may only be specified with --create-slot"
msgstr "%s får bara anges tillsammans med --create-slot"

<<<<<<< HEAD
#: pg_recvlogical.c:956
=======
#: pg_recvlogical.c:977
>>>>>>> 3d6a8289
#, c-format
msgid "could not establish database-specific replication connection"
msgstr "kunde inte upprätta databasspecifik replikeringsanslutning"

<<<<<<< HEAD
#: pg_recvlogical.c:1056
=======
#: pg_recvlogical.c:1078
>>>>>>> 3d6a8289
#, c-format
msgid "end position %X/%X reached by keepalive"
msgstr "slutposition %X/%X nådd av keepalive"

<<<<<<< HEAD
#: pg_recvlogical.c:1061
=======
#: pg_recvlogical.c:1083
>>>>>>> 3d6a8289
#, c-format
msgid "end position %X/%X reached by WAL record at %X/%X"
msgstr "slutposition %X/%X nådd av WAL-post vid %X/%X"

#: receivelog.c:65
#, c-format
msgid "could not create archive status file \"%s\": %s"
msgstr "kunde inte skapa arkiveringsstatusfil \"%s\": %s"

#: receivelog.c:72
#, c-format
msgid "could not close archive status file \"%s\": %s"
msgstr "kunde inte stänga arkiveringsstatusfil \"%s\": %s"

#: receivelog.c:121
#, c-format
msgid "could not get size of write-ahead log file \"%s\": %s"
msgstr "kunde inte hämta storleken på write-ahead-logg-fil \"%s\": %s"

#: receivelog.c:132
#, c-format
msgid "could not open existing write-ahead log file \"%s\": %s"
msgstr "kunde inte öppna existerande write-ahead-logg-fil \"%s\": %s"

#: receivelog.c:141
#, c-format
msgid "could not fsync existing write-ahead log file \"%s\": %s"
msgstr "kunde inte fsync:a befintlig write-ahead-logg-fil \"%s\": %s"

#: receivelog.c:156
#, c-format
msgid "write-ahead log file \"%s\" has %zd byte, should be 0 or %d"
msgid_plural "write-ahead log file \"%s\" has %zd bytes, should be 0 or %d"
msgstr[0] "write-ahead-logg-fil \"%s\" har %zd byte, skall vara 0 eller %d"
msgstr[1] "write-ahead-logg-fil \"%s\" har %zd byte, skall vara 0 eller %d"

#: receivelog.c:174
#, c-format
msgid "could not open write-ahead log file \"%s\": %s"
msgstr "kunde inte öppna write-ahead-logg-fil \"%s\": %s"

#: receivelog.c:215
#, c-format
msgid "not renaming \"%s\", segment is not complete"
msgstr "byter inte namn på \"%s\", segmentet är inte komplett"

#: receivelog.c:226 receivelog.c:316 receivelog.c:687
#, c-format
msgid "could not close file \"%s\": %s"
msgstr "kunde inte stänga fil \"%s\": %s"

#: receivelog.c:287
#, c-format
msgid "server reported unexpected history file name for timeline %u: %s"
msgstr "servern rapporterade oväntat historikfilnamn för tidslinje %u: %s"

#: receivelog.c:296
#, c-format
msgid "could not create timeline history file \"%s\": %s"
msgstr "kunde inte skapa tidslinjehistorikfil \"%s\": %s"

#: receivelog.c:303
#, c-format
msgid "could not write timeline history file \"%s\": %s"
msgstr "kunde inte skriva tidslinjehistorikfil \"%s\": %s"

#: receivelog.c:393
#, c-format
msgid "incompatible server version %s; client does not support streaming from server versions older than %s"
msgstr "inkompatibel serverversion %s; klienten stöder inte stömning från serverversioner äldre än %s"

#: receivelog.c:402
#, c-format
msgid "incompatible server version %s; client does not support streaming from server versions newer than %s"
msgstr "inkompatibel serverversion %s; klienten stöder inte stömning från serverversioner nyare än %s"

#: receivelog.c:507
#, c-format
msgid "system identifier does not match between base backup and streaming connection"
msgstr "systemidentifieraren matchar inte mellan basbackup och strömningsanslutning"

#: receivelog.c:515
#, c-format
msgid "starting timeline %u is not present in the server"
msgstr "starttidslinje %u finns inte tillgänglig i servern"

#: receivelog.c:554
#, c-format
msgid "unexpected response to TIMELINE_HISTORY command: got %d rows and %d fields, expected %d rows and %d fields"
msgstr "oväntat svar på TIMELINE_HISTORY-kommando: fick %d rader och %d fält, förväntade %d rader och %d fält"

#: receivelog.c:625
#, c-format
msgid "server reported unexpected next timeline %u, following timeline %u"
msgstr "servern rapporterade oväntad nästa tidslinje %u, följer på tidslinje %u"

#: receivelog.c:631
#, c-format
msgid "server stopped streaming timeline %u at %X/%X, but reported next timeline %u to begin at %X/%X"
msgstr "servern stoppade strömning av tidslinje %u vid %X/%X men rapporterade nästa tidslinje %u skulle börja vid %X/%X"

#: receivelog.c:671
#, c-format
msgid "replication stream was terminated before stop point"
msgstr "replikeringsström avslutades innan stoppunkt"

#: receivelog.c:717
#, c-format
msgid "unexpected result set after end-of-timeline: got %d rows and %d fields, expected %d rows and %d fields"
msgstr "oväntad resultatmängd efter slut-på-tidslinje: fick %d rader och %d fält, förväntade %d rader och %d fält"

#: receivelog.c:726
#, c-format
msgid "could not parse next timeline's starting point \"%s\""
msgstr "kunde inte parsa nästa tidslinjens startpunkt \"%s\""

<<<<<<< HEAD
#: receivelog.c:775 receivelog.c:1022 walmethods.c:1206
=======
#: receivelog.c:774 receivelog.c:1029 walmethods.c:1206
>>>>>>> 3d6a8289
#, c-format
msgid "could not fsync file \"%s\": %s"
msgstr "kunde inte fsync:a fil \"%s\": %s"

#: receivelog.c:1090
#, c-format
msgid "received write-ahead log record for offset %u with no file open"
msgstr "tog emot write-ahead-logg-post för offset %u utan att ha någon öppen fil"

#: receivelog.c:1100
#, c-format
msgid "got WAL data offset %08x, expected %08x"
msgstr "fick WAL-data-offset %08x, förväntade %08x"

#: receivelog.c:1135
#, c-format
msgid "could not write %d bytes to WAL file \"%s\": %s"
msgstr "kunde inte skriva %d byte till WAL-fil \"%s\": %s"

#: receivelog.c:1160 receivelog.c:1200 receivelog.c:1228
#, c-format
msgid "could not send copy-end packet: %s"
msgstr "kunde inte skicka \"copy-end\"-paket: %s"

#: streamutil.c:162
msgid "Password: "
msgstr "Lösenord: "

#: streamutil.c:189
#, c-format
msgid "could not connect to server"
msgstr "kunde inte ansluta till server"

<<<<<<< HEAD
#: streamutil.c:230
#, c-format
msgid "could not clear \"search_path\": %s"
msgstr "kunde inte nollställa \"search_path\": %s"

=======
>>>>>>> 3d6a8289
#: streamutil.c:246
#, c-format
msgid "could not determine server setting for \"integer_datetimes\""
msgstr "kunde inte lista ut serverns inställning för \"integer_datetimes\""

#: streamutil.c:253
#, c-format
msgid "\"integer_datetimes\" compile flag does not match server"
msgstr "kompileringsflaggan \"integer_datetimes\" matchar inte servern"

<<<<<<< HEAD
#: streamutil.c:372
=======
#: streamutil.c:304
>>>>>>> 3d6a8289
#, c-format
msgid "could not fetch WAL segment size: got %d rows and %d fields, expected %d rows and %d or more fields"
msgstr "kunde inte hämta WAL-segmentstorlek: fick %d rader och %d fält, förväntade %d rader och %d eller fler fält"

<<<<<<< HEAD
#: streamutil.c:382
=======
#: streamutil.c:314
>>>>>>> 3d6a8289
#, c-format
msgid "WAL segment size could not be parsed"
msgstr "WAL-segment-storlek kunde inte parsas"

<<<<<<< HEAD
#: streamutil.c:400
#, c-format
msgid "remote server reported invalid WAL segment size (%d byte)"
msgid_plural "remote server reported invalid WAL segment size (%d bytes)"
msgstr[0] "fjärrservern rapporterade ogiltig WAL-segmentstorlek (%d byte)"
msgstr[1] "fjärrservern rapporterade ogiltig WAL-segmentstorlek (%d byte)"

#: streamutil.c:404
#, c-format
msgid "The WAL segment size must be a power of two between 1 MB and 1 GB."
msgstr "Storleken på WAL-segment måste vara en tvåpotens mellan 1 MB och 1 GB."

#: streamutil.c:446
=======
#: streamutil.c:332
#, c-format
msgid "remote server reported invalid WAL segment size (%d byte)"
msgid_plural "remote server reported invalid WAL segment size (%d bytes)"
msgstr[0] "fjärrservern rapporterade ogiltig WAL-segmentstorlek (%d byte)"
msgstr[1] "fjärrservern rapporterade ogiltig WAL-segmentstorlek (%d byte)"

#: streamutil.c:336
#, c-format
msgid "The WAL segment size must be a power of two between 1 MB and 1 GB."
msgstr "Storleken på WAL-segment måste vara en tvåpotens mellan 1 MB och 1 GB."

#: streamutil.c:378
>>>>>>> 3d6a8289
#, c-format
msgid "could not fetch group access flag: got %d rows and %d fields, expected %d rows and %d or more fields"
msgstr "kunde inte hämta gruppaccessflagga: fick %d rader och %d fält, förväntade %d rader och %d eller fler fält"

<<<<<<< HEAD
#: streamutil.c:455
=======
#: streamutil.c:387
>>>>>>> 3d6a8289
#, c-format
msgid "group access flag could not be parsed: %s"
msgstr "gruppaccessflagga kunde inte parsas: %s"

<<<<<<< HEAD
#: streamutil.c:498 streamutil.c:535
=======
#: streamutil.c:430 streamutil.c:467
>>>>>>> 3d6a8289
#, c-format
msgid "could not identify system: got %d rows and %d fields, expected %d rows and %d or more fields"
msgstr "kunde inte identifiera system: fick %d rader och %d fält, förväntade %d rader och %d eller fler fält"

<<<<<<< HEAD
#: streamutil.c:587
=======
#: streamutil.c:519
>>>>>>> 3d6a8289
#, c-format
msgid "could not read replication slot \"%s\": got %d rows and %d fields, expected %d rows and %d fields"
msgstr "kunde inte läsa replikeringsslot \"%s\": fick %d rader och %d fält, förväntade %d rader och %d fält"

<<<<<<< HEAD
#: streamutil.c:599
=======
#: streamutil.c:531
>>>>>>> 3d6a8289
#, c-format
msgid "replication slot \"%s\" does not exist"
msgstr "replikeringsslot \"%s\" existerar inte"

<<<<<<< HEAD
#: streamutil.c:610
=======
#: streamutil.c:542
>>>>>>> 3d6a8289
#, c-format
msgid "expected a physical replication slot, got type \"%s\" instead"
msgstr "förväntade en fysisk replikeringsslot men fick av typen \"%s\" istället"

<<<<<<< HEAD
#: streamutil.c:624
=======
#: streamutil.c:556
>>>>>>> 3d6a8289
#, c-format
msgid "could not parse restart_lsn \"%s\" for replication slot \"%s\""
msgstr "kunde inte parsa restart_lsn \"%s\" för replikeringsslot \"%s\""

<<<<<<< HEAD
#: streamutil.c:741
=======
#: streamutil.c:678
>>>>>>> 3d6a8289
#, c-format
msgid "could not create replication slot \"%s\": got %d rows and %d fields, expected %d rows and %d fields"
msgstr "kunde inte skapa replikeringsslot \"%s\": fick %d rader och %d fält, förväntade %d rader och %d fält"

<<<<<<< HEAD
#: streamutil.c:785
=======
#: streamutil.c:722
>>>>>>> 3d6a8289
#, c-format
msgid "could not drop replication slot \"%s\": got %d rows and %d fields, expected %d rows and %d fields"
msgstr "kunde inte slänga replikeringsslot \"%s\": fick %d rader och %d fält, förväntade %d rader och %d fält"

#: walmethods.c:726 walmethods.c:1269
msgid "could not compress data"
msgstr "kunde inte komprimera data"

#: walmethods.c:755
msgid "could not reset compression stream"
msgstr "kunde inte nollställa komprimeringsström"

#: walmethods.c:892
msgid "implementation error: tar files can't have more than one open file"
msgstr "implementationsfel: tar-filer kan inte ha mer än en öppen fil"

#: walmethods.c:907
msgid "could not create tar header"
msgstr "kunde inte skapa tar-header"

#: walmethods.c:924 walmethods.c:965 walmethods.c:1171 walmethods.c:1184
msgid "could not change compression parameters"
msgstr "kunde inte ändra komprimeringsparametrar"

#: walmethods.c:1056
msgid "unlink not supported with compression"
msgstr "unlink stöds inte med komprimering"

#: walmethods.c:1293
msgid "could not close compression stream"
msgstr "kunde inte stänga komprimeringsström"<|MERGE_RESOLUTION|>--- conflicted
+++ resolved
@@ -1,16 +1,6 @@
 # SWEDISH message translation file for pg_basebackup
 # Copyright (C) 2017 PostgreSQL Global Development Group
 # This file is distributed under the same license as the PostgreSQL package.
-<<<<<<< HEAD
-# Dennis Björklund <db@zigo.dhs.org>, 2017, 2018, 2019, 2020, 2021, 2022, 2023, 2024.
-#
-msgid ""
-msgstr ""
-"Project-Id-Version: PostgreSQL 17\n"
-"Report-Msgid-Bugs-To: pgsql-bugs@lists.postgresql.org\n"
-"POT-Creation-Date: 2024-08-26 18:20+0000\n"
-"PO-Revision-Date: 2024-08-26 20:56+0200\n"
-=======
 # Dennis Björklund <db@zigo.dhs.org>, 2017, 2018, 2019, 2020, 2021, 2022, 2023, 2024, 2025.
 #
 msgid ""
@@ -19,7 +9,6 @@
 "Report-Msgid-Bugs-To: pgsql-bugs@lists.postgresql.org\n"
 "POT-Creation-Date: 2025-08-15 19:19+0000\n"
 "PO-Revision-Date: 2025-09-07 15:44+0200\n"
->>>>>>> 3d6a8289
 "Last-Translator: Dennis Björklund <db@zigo.dhs.org>\n"
 "Language-Team: Swedish <pgsql-translators@postgresql.org>\n"
 "Language: sv\n"
@@ -106,11 +95,7 @@
 msgid "could not open file \"%s\" for reading: %m"
 msgstr "kunde inte öppna filen \"%s\" för läsning: %m"
 
-<<<<<<< HEAD
-#: ../../common/controldata_utils.c:110 pg_basebackup.c:1873
-=======
 #: ../../common/controldata_utils.c:110 pg_basebackup.c:1874
->>>>>>> 3d6a8289
 #: pg_receivewal.c:402
 #, c-format
 msgid "could not read file \"%s\": %m"
@@ -122,11 +107,7 @@
 msgstr "kunde inte läsa fil \"%s\": läste %d av %zu"
 
 #: ../../common/controldata_utils.c:132 ../../common/controldata_utils.c:280
-<<<<<<< HEAD
-#: bbstreamer_file.c:138 pg_recvlogical.c:650
-=======
 #: ../../fe_utils/astreamer_file.c:141 pg_recvlogical.c:653
->>>>>>> 3d6a8289
 #, c-format
 msgid "could not close file \"%s\": %m"
 msgstr "kunde inte stänga fil \"%s\": %m"
@@ -148,17 +129,10 @@
 "inte detta program. I så fall kan nedanstående resultat vara felaktiga\n"
 "och PostgreSQL-installationen vara inkompatibel med databaskatalogen."
 
-<<<<<<< HEAD
-#: ../../common/controldata_utils.c:230 ../../common/file_utils.c:70
-#: ../../common/file_utils.c:347 ../../common/file_utils.c:406
-#: ../../common/file_utils.c:480 ../../fe_utils/recovery_gen.c:140
-#: pg_basebackup.c:1846 pg_receivewal.c:386
-=======
 #: ../../common/controldata_utils.c:230 ../../common/file_utils.c:69
 #: ../../common/file_utils.c:370 ../../common/file_utils.c:428
 #: ../../common/file_utils.c:502 ../../fe_utils/recovery_gen.c:141
 #: pg_basebackup.c:1847 pg_receivewal.c:386
->>>>>>> 3d6a8289
 #, c-format
 msgid "could not open file \"%s\": %m"
 msgstr "kunde inte öppna fil \"%s\": %m"
@@ -168,13 +142,8 @@
 msgid "could not write file \"%s\": %m"
 msgstr "kunde inte skriva fil \"%s\": %m"
 
-<<<<<<< HEAD
-#: ../../common/controldata_utils.c:268 ../../common/file_utils.c:418
-#: ../../common/file_utils.c:488 pg_recvlogical.c:204
-=======
 #: ../../common/controldata_utils.c:268 ../../common/file_utils.c:440
 #: ../../common/file_utils.c:510 pg_recvlogical.c:206
->>>>>>> 3d6a8289
 #, c-format
 msgid "could not fsync file \"%s\": %m"
 msgstr "kunde inte fsync:a fil \"%s\": %m"
@@ -190,61 +159,36 @@
 msgid "cannot duplicate null pointer (internal error)\n"
 msgstr "kan inte duplicera null-pekare (internt fel)\n"
 
-<<<<<<< HEAD
-#: ../../common/file_utils.c:76
-=======
 #: ../../common/file_utils.c:75
->>>>>>> 3d6a8289
 #, c-format
 msgid "could not synchronize file system for file \"%s\": %m"
 msgstr "kan inte synkronisera filsystemet för fil \"%s\": %m"
 
-<<<<<<< HEAD
-#: ../../common/file_utils.c:120 ../../common/file_utils.c:566
-#: pg_receivewal.c:319 pg_recvlogical.c:352
-=======
 #: ../../common/file_utils.c:123 ../../common/file_utils.c:588
 #: pg_receivewal.c:319 pg_recvlogical.c:354
->>>>>>> 3d6a8289
 #, c-format
 msgid "could not stat file \"%s\": %m"
 msgstr "kunde inte göra stat() på fil \"%s\": %m"
 
-<<<<<<< HEAD
-#: ../../common/file_utils.c:130 ../../common/file_utils.c:227
-=======
 #: ../../common/file_utils.c:133 ../../common/file_utils.c:243
->>>>>>> 3d6a8289
 #: ../../fe_utils/option_utils.c:99
 #, c-format
 msgid "this build does not support sync method \"%s\""
 msgstr "detta bygge stöder inte synkmetod \"%s\""
 
-<<<<<<< HEAD
-#: ../../common/file_utils.c:151 ../../common/file_utils.c:281
-=======
 #: ../../common/file_utils.c:156 ../../common/file_utils.c:304
->>>>>>> 3d6a8289
 #: pg_receivewal.c:242
 #, c-format
 msgid "could not open directory \"%s\": %m"
 msgstr "kunde inte öppna katalog \"%s\": %m"
 
-<<<<<<< HEAD
-#: ../../common/file_utils.c:169 ../../common/file_utils.c:315
-=======
 #: ../../common/file_utils.c:174 ../../common/file_utils.c:338
->>>>>>> 3d6a8289
 #: pg_receivewal.c:471
 #, c-format
 msgid "could not read directory \"%s\": %m"
 msgstr "kunde inte läsa katalog \"%s\": %m"
 
-<<<<<<< HEAD
-#: ../../common/file_utils.c:498 pg_basebackup.c:2344 walmethods.c:462
-=======
 #: ../../common/file_utils.c:520 pg_basebackup.c:2345 walmethods.c:462
->>>>>>> 3d6a8289
 #, c-format
 msgid "could not rename file \"%s\" to \"%s\": %m"
 msgstr "kunde inte döpa om fil \"%s\" till \"%s\": %m"
@@ -258,7 +202,6 @@
 #, c-format
 msgid "could not allocate SIDs: error code %lu"
 msgstr "kunde inte allokera SID: felkod %lu"
-<<<<<<< HEAD
 
 #: ../../common/restricted_token.c:94
 #, c-format
@@ -279,113 +222,41 @@
 #, c-format
 msgid "could not get exit code from subprocess: error code %lu"
 msgstr "kunde inte hämta statuskod för underprocess: felkod %lu"
-=======
->>>>>>> 3d6a8289
-
-#: ../../common/restricted_token.c:94
-#, c-format
-msgid "could not create restricted token: error code %lu"
-msgstr "kunde inte skapa token för begränsad åtkomst: felkod %lu"
-
-#: ../../common/restricted_token.c:115
-#, c-format
-msgid "could not start process for command \"%s\": error code %lu"
-msgstr "kunde inte starta process för kommando \"%s\": felkod %lu"
-
-<<<<<<< HEAD
-#: ../../fe_utils/option_utils.c:106
-#, c-format
-msgid "unrecognized sync method: %s"
-msgstr "okänd synkmetod: %s"
-
-#: ../../fe_utils/recovery_gen.c:39 ../../fe_utils/recovery_gen.c:50
-#: ../../fe_utils/recovery_gen.c:89 ../../fe_utils/recovery_gen.c:109
-#: ../../fe_utils/recovery_gen.c:168 pg_basebackup.c:1636 streamutil.c:331
-=======
-#: ../../common/restricted_token.c:153
->>>>>>> 3d6a8289
-#, c-format
-msgid "could not re-execute with restricted token: error code %lu"
-msgstr "kunde inte köra igen med token för begränsad åtkomst: felkod %lu"
-
-<<<<<<< HEAD
-#: ../../fe_utils/recovery_gen.c:143 bbstreamer_file.c:121
-#: bbstreamer_file.c:258 pg_basebackup.c:1433 pg_basebackup.c:1727
-=======
-#: ../../common/restricted_token.c:168
->>>>>>> 3d6a8289
-#, c-format
-msgid "could not get exit code from subprocess: error code %lu"
-msgstr "kunde inte hämta statuskod för underprocess: felkod %lu"
-
-<<<<<<< HEAD
-#: ../../fe_utils/recovery_gen.c:152 bbstreamer_file.c:93 bbstreamer_file.c:361
-#: pg_basebackup.c:1497 pg_basebackup.c:1706
-=======
+
 #: ../../fe_utils/astreamer_file.c:96 ../../fe_utils/astreamer_file.c:364
 #: ../../fe_utils/recovery_gen.c:153 pg_basebackup.c:1498 pg_basebackup.c:1707
->>>>>>> 3d6a8289
 #, c-format
 msgid "could not create file \"%s\": %m"
 msgstr "kunde inte skapa fil \"%s\": %m"
 
-<<<<<<< HEAD
-#: ../../fe_utils/string_utils.c:434
-#, c-format
-msgid "shell command argument contains a newline or carriage return: \"%s\"\n"
-msgstr "shell-kommandots argument innehåller nyrad eller vagnretur: \"%s\"\n"
-
-#: ../../fe_utils/string_utils.c:607
-#, c-format
-msgid "database name contains a newline or carriage return: \"%s\"\n"
-msgstr "databasnamnet innehåller nyrad eller vagnretur: \"%s\"\n"
-=======
 #: ../../fe_utils/astreamer_file.c:124 ../../fe_utils/astreamer_file.c:261
 #: ../../fe_utils/recovery_gen.c:144 pg_basebackup.c:1434 pg_basebackup.c:1728
 #, c-format
 msgid "could not write to file \"%s\": %m"
 msgstr "kunde inte skriva till fil \"%s\": %m"
->>>>>>> 3d6a8289
 
 #: ../../fe_utils/astreamer_file.c:278
 #, c-format
 msgid "unexpected state while extracting archive"
 msgstr "oväntat tillstånd vid uppackning av arkiv"
 
-<<<<<<< HEAD
-#: bbstreamer_file.c:321 pg_basebackup.c:698 pg_basebackup.c:712
-#: pg_basebackup.c:757
-=======
 #: ../../fe_utils/astreamer_file.c:324 pg_basebackup.c:699 pg_basebackup.c:713
 #: pg_basebackup.c:758
->>>>>>> 3d6a8289
 #, c-format
 msgid "could not create directory \"%s\": %m"
 msgstr "kunde inte skapa katalog \"%s\": %m"
 
-<<<<<<< HEAD
-#: bbstreamer_file.c:326
-=======
 #: ../../fe_utils/astreamer_file.c:329
->>>>>>> 3d6a8289
 #, c-format
 msgid "could not set permissions on directory \"%s\": %m"
 msgstr "kunde inte sätta rättigheter på katalogen \"%s\": %m"
 
-<<<<<<< HEAD
-#: bbstreamer_file.c:345
-=======
 #: ../../fe_utils/astreamer_file.c:348
->>>>>>> 3d6a8289
 #, c-format
 msgid "could not create symbolic link from \"%s\" to \"%s\": %m"
 msgstr "kunde inte skapa symbolisk länk från \"%s\" till \"%s\": %m"
 
-<<<<<<< HEAD
-#: bbstreamer_file.c:365
-=======
 #: ../../fe_utils/astreamer_file.c:368
->>>>>>> 3d6a8289
 #, c-format
 msgid "could not set permissions on file \"%s\": %m"
 msgstr "kunde inte sätta rättigheter på filen \"%s\": %m"
@@ -420,11 +291,7 @@
 msgid "could not close compressed file \"%s\": %m"
 msgstr "kunde inte stänga komprimerad fil \"%s\": %m"
 
-<<<<<<< HEAD
-#: bbstreamer_gzip.c:245 walmethods.c:880
-=======
 #: ../../fe_utils/astreamer_gzip.c:269 walmethods.c:880
->>>>>>> 3d6a8289
 #, c-format
 msgid "could not initialize compression library"
 msgstr "kunde inte initierar komprimeringsbibliotek"
@@ -471,20 +338,12 @@
 msgid "unexpected state while parsing tar archive"
 msgstr "oväntat tillstånd vid parsning av tar-arkiv"
 
-<<<<<<< HEAD
-#: bbstreamer_tar.c:292
-=======
 #: ../../fe_utils/astreamer_tar.c:292
->>>>>>> 3d6a8289
 #, c-format
 msgid "tar member has empty name"
 msgstr "tar-medlem har tomt namn"
 
-<<<<<<< HEAD
-#: bbstreamer_tar.c:326
-=======
 #: ../../fe_utils/astreamer_tar.c:326
->>>>>>> 3d6a8289
 #, c-format
 msgid "COPY stream ended before last file was finished"
 msgstr "COPY-ström avslutade innan sista filen var klar"
@@ -514,8 +373,6 @@
 msgid "could not create zstd decompression context"
 msgstr "kunde inte skapa kontext för zstd-dekomprimering"
 
-<<<<<<< HEAD
-=======
 #: ../../fe_utils/option_utils.c:69
 #, c-format
 msgid "invalid value \"%s\" for option %s"
@@ -560,7 +417,6 @@
 msgid "unexpected state while injecting recovery settings"
 msgstr "oväntat tillstånd vid injicering av återställningsinställningar"
 
->>>>>>> 3d6a8289
 #: pg_basebackup.c:245
 #, c-format
 msgid "removing data directory \"%s\""
@@ -650,24 +506,14 @@
 "%s tar en basbackup av en körande PostgreSQL-server.\n"
 "\n"
 
-<<<<<<< HEAD
-#: pg_basebackup.c:394 pg_createsubscriber.c:221 pg_receivewal.c:79
-#: pg_recvlogical.c:86
-=======
 #: pg_basebackup.c:394 pg_createsubscriber.c:246 pg_receivewal.c:79
 #: pg_recvlogical.c:85
->>>>>>> 3d6a8289
 #, c-format
 msgid "Usage:\n"
 msgstr "Användning:\n"
 
-<<<<<<< HEAD
-#: pg_basebackup.c:395 pg_createsubscriber.c:222 pg_receivewal.c:80
-#: pg_recvlogical.c:87
-=======
 #: pg_basebackup.c:395 pg_createsubscriber.c:247 pg_receivewal.c:80
 #: pg_recvlogical.c:86
->>>>>>> 3d6a8289
 #, c-format
 msgid "  %s [OPTION]...\n"
 msgstr "  %s [FLAGGA]...\n"
@@ -817,20 +663,12 @@
 msgid "  -S, --slot=SLOTNAME    replication slot to use\n"
 msgstr "  -S, --slot=SLOTNAMN    replikerings-slot att använda\n"
 
-<<<<<<< HEAD
-#: pg_basebackup.c:425 pg_receivewal.c:91 pg_recvlogical.c:108
-=======
 #: pg_basebackup.c:425 pg_receivewal.c:91 pg_recvlogical.c:110
->>>>>>> 3d6a8289
 #, c-format
 msgid "  -v, --verbose          output verbose messages\n"
 msgstr "  -v, --verbose          mata ut utförliga meddelanden\n"
 
-<<<<<<< HEAD
-#: pg_basebackup.c:426 pg_receivewal.c:92 pg_recvlogical.c:109
-=======
 #: pg_basebackup.c:426 pg_receivewal.c:92 pg_recvlogical.c:111
->>>>>>> 3d6a8289
 #, c-format
 msgid "  -V, --version          output version information, then exit\n"
 msgstr "  -V, --version          visa versionsinformation, avsluta sedan\n"
@@ -886,20 +724,12 @@
 "      --sync-method=METOD\n"
 "                         sätt synkmetod för att synka filer till disk\n"
 
-<<<<<<< HEAD
-#: pg_basebackup.c:438 pg_receivewal.c:95 pg_recvlogical.c:110
-=======
 #: pg_basebackup.c:438 pg_receivewal.c:95 pg_recvlogical.c:112
->>>>>>> 3d6a8289
 #, c-format
 msgid "  -?, --help             show this help, then exit\n"
 msgstr "  -?, --help             visa den här hjälpen, avsluta sedan\n"
 
-<<<<<<< HEAD
-#: pg_basebackup.c:439 pg_receivewal.c:96 pg_recvlogical.c:111
-=======
 #: pg_basebackup.c:439 pg_receivewal.c:96 pg_recvlogical.c:113
->>>>>>> 3d6a8289
 #, c-format
 msgid ""
 "\n"
@@ -913,20 +743,12 @@
 msgid "  -d, --dbname=CONNSTR   connection string\n"
 msgstr "  -d, --dbname=CONNSTR   anslutningssträng\n"
 
-<<<<<<< HEAD
-#: pg_basebackup.c:441 pg_receivewal.c:98 pg_recvlogical.c:113
-=======
 #: pg_basebackup.c:441 pg_receivewal.c:98 pg_recvlogical.c:115
->>>>>>> 3d6a8289
 #, c-format
 msgid "  -h, --host=HOSTNAME    database server host or socket directory\n"
 msgstr "  -h, --host=HOSTNAMN    databasserverns värdnamn eller socket-katalog\n"
 
-<<<<<<< HEAD
-#: pg_basebackup.c:442 pg_receivewal.c:99 pg_recvlogical.c:114
-=======
 #: pg_basebackup.c:442 pg_receivewal.c:99 pg_recvlogical.c:116
->>>>>>> 3d6a8289
 #, c-format
 msgid "  -p, --port=PORT        database server port number\n"
 msgstr "  -p, --port=PORT        databasserverns postnummer\n"
@@ -940,40 +762,23 @@
 "  -s, --status-interval=INTERVAL\n"
 "                         tid mellan att statuspaket skickas till servern (i sekunder)\n"
 
-<<<<<<< HEAD
-#: pg_basebackup.c:445 pg_receivewal.c:100 pg_recvlogical.c:115
-=======
 #: pg_basebackup.c:445 pg_receivewal.c:100 pg_recvlogical.c:117
->>>>>>> 3d6a8289
 #, c-format
 msgid "  -U, --username=NAME    connect as specified database user\n"
 msgstr "  -U, --username=NAMN    ansluta som angiven databasanvändare\n"
 
-<<<<<<< HEAD
-#: pg_basebackup.c:446 pg_receivewal.c:101 pg_recvlogical.c:116
-=======
 #: pg_basebackup.c:446 pg_receivewal.c:101 pg_recvlogical.c:118
->>>>>>> 3d6a8289
 #, c-format
 msgid "  -w, --no-password      never prompt for password\n"
 msgstr "  -w, --no-password      fråga aldrig efter lösenord\n"
 
-<<<<<<< HEAD
-#: pg_basebackup.c:447 pg_receivewal.c:102 pg_recvlogical.c:117
-=======
 #: pg_basebackup.c:447 pg_receivewal.c:102 pg_recvlogical.c:119
->>>>>>> 3d6a8289
 #, c-format
 msgid "  -W, --password         force password prompt (should happen automatically)\n"
 msgstr "  -W, --password         tvinga fram lösenordsfråga (skall ske automatiskt)\n"
 
-<<<<<<< HEAD
-#: pg_basebackup.c:448 pg_createsubscriber.c:240 pg_receivewal.c:106
-#: pg_recvlogical.c:118
-=======
 #: pg_basebackup.c:448 pg_createsubscriber.c:270 pg_receivewal.c:106
 #: pg_recvlogical.c:120
->>>>>>> 3d6a8289
 #, c-format
 msgid ""
 "\n"
@@ -982,13 +787,8 @@
 "\n"
 "Rapportera fel till <%s>.\n"
 
-<<<<<<< HEAD
-#: pg_basebackup.c:449 pg_createsubscriber.c:241 pg_receivewal.c:107
-#: pg_recvlogical.c:119
-=======
 #: pg_basebackup.c:449 pg_createsubscriber.c:271 pg_receivewal.c:107
 #: pg_recvlogical.c:121
->>>>>>> 3d6a8289
 #, c-format
 msgid "%s home page: <%s>\n"
 msgstr "hemsida för %s: <%s>\n"
@@ -998,13 +798,8 @@
 msgid "could not read from ready pipe: %m"
 msgstr "kunde inte läsa från rör (pipe) som har data: %m"
 
-<<<<<<< HEAD
-#: pg_basebackup.c:491 pg_basebackup.c:633 pg_basebackup.c:2258
-#: streamutil.c:518
-=======
 #: pg_basebackup.c:491 pg_basebackup.c:633 pg_basebackup.c:2259
 #: streamutil.c:450
->>>>>>> 3d6a8289
 #, c-format
 msgid "could not parse write-ahead log location \"%s\""
 msgstr "kunde inte parsa write-ahead-logg-plats \"%s\""
@@ -1019,669 +814,365 @@
 msgid "could not create pipe for background process: %m"
 msgstr "kunde inte skapa rör (pipe) för bakgrundsprocess: %m"
 
-<<<<<<< HEAD
-#: pg_basebackup.c:676
-=======
 #: pg_basebackup.c:677
->>>>>>> 3d6a8289
 #, c-format
 msgid "created temporary replication slot \"%s\""
 msgstr "skapade en temporär replikeringsslot \"%s\""
 
-<<<<<<< HEAD
-#: pg_basebackup.c:679
-=======
 #: pg_basebackup.c:680
->>>>>>> 3d6a8289
 #, c-format
 msgid "created replication slot \"%s\""
 msgstr "skapade en replikeringsslot \"%s\""
 
-<<<<<<< HEAD
-#: pg_basebackup.c:728
-=======
 #: pg_basebackup.c:729
->>>>>>> 3d6a8289
 #, c-format
 msgid "could not create background process: %m"
 msgstr "kunde inte skapa bakgrundsprocess: %m"
 
-<<<<<<< HEAD
-#: pg_basebackup.c:737
-=======
 #: pg_basebackup.c:738
->>>>>>> 3d6a8289
 #, c-format
 msgid "could not create background thread: %m"
 msgstr "kunde inte skapa bakgrundstråd: %m"
 
-<<<<<<< HEAD
-#: pg_basebackup.c:776
-=======
 #: pg_basebackup.c:777
->>>>>>> 3d6a8289
 #, c-format
 msgid "directory \"%s\" exists but is not empty"
 msgstr "katalogen \"%s\" existerar men är inte tom"
 
-<<<<<<< HEAD
-#: pg_basebackup.c:782 pg_createsubscriber.c:390
-=======
 #: pg_basebackup.c:783 pg_createsubscriber.c:420
->>>>>>> 3d6a8289
 #, c-format
 msgid "could not access directory \"%s\": %m"
 msgstr "kunde inte komma åt katalog \"%s\": %m"
 
-<<<<<<< HEAD
-#: pg_basebackup.c:858
-=======
 #: pg_basebackup.c:859
->>>>>>> 3d6a8289
 #, c-format
 msgid "%*s/%s kB (100%%), %d/%d tablespace %*s"
 msgid_plural "%*s/%s kB (100%%), %d/%d tablespaces %*s"
 msgstr[0] "%*s/%s kB (100%%), %d/%d tablespace %*s"
 msgstr[1] "%*s/%s kB (100%%), %d/%d tablespace %*s"
 
-<<<<<<< HEAD
-#: pg_basebackup.c:870
-=======
 #: pg_basebackup.c:871
->>>>>>> 3d6a8289
 #, c-format
 msgid "%*s/%s kB (%d%%), %d/%d tablespace (%s%-*.*s)"
 msgid_plural "%*s/%s kB (%d%%), %d/%d tablespaces (%s%-*.*s)"
 msgstr[0] "%*s/%s kB (%d%%), %d/%d tablespace (%s%-*.*s)"
 msgstr[1] "%*s/%s kB (%d%%), %d/%d tablespace (%s%-*.*s)"
 
-<<<<<<< HEAD
-#: pg_basebackup.c:886
-=======
 #: pg_basebackup.c:887
->>>>>>> 3d6a8289
 #, c-format
 msgid "%*s/%s kB (%d%%), %d/%d tablespace"
 msgid_plural "%*s/%s kB (%d%%), %d/%d tablespaces"
 msgstr[0] "%*s/%s kB (%d%%), %d/%d tablespace"
 msgstr[1] "%*s/%s kB (%d%%), %d/%d tablespace"
 
-<<<<<<< HEAD
-#: pg_basebackup.c:910
-=======
 #: pg_basebackup.c:911
->>>>>>> 3d6a8289
 #, c-format
 msgid "transfer rate \"%s\" is not a valid value"
 msgstr "överföringshastighet \"%s\" är inte ett giltigt värde"
 
-<<<<<<< HEAD
-#: pg_basebackup.c:912
-=======
 #: pg_basebackup.c:913
->>>>>>> 3d6a8289
 #, c-format
 msgid "invalid transfer rate \"%s\": %m"
 msgstr "ogiltig överföringshastighet \"%s\": %m"
 
-<<<<<<< HEAD
-#: pg_basebackup.c:919
-=======
 #: pg_basebackup.c:920
->>>>>>> 3d6a8289
 #, c-format
 msgid "transfer rate must be greater than zero"
 msgstr "överföringshastigheten måste vara större än noll"
 
-<<<<<<< HEAD
-#: pg_basebackup.c:949
-=======
 #: pg_basebackup.c:950
->>>>>>> 3d6a8289
 #, c-format
 msgid "invalid --max-rate unit: \"%s\""
 msgstr "ogiltig enhet för --max-rate: \"%s\""
 
-<<<<<<< HEAD
-#: pg_basebackup.c:953
-=======
 #: pg_basebackup.c:954
->>>>>>> 3d6a8289
 #, c-format
 msgid "transfer rate \"%s\" exceeds integer range"
 msgstr "överföringshastighet \"%s\" överskrider heltalsintervall"
 
-<<<<<<< HEAD
-#: pg_basebackup.c:960
-=======
 #: pg_basebackup.c:961
->>>>>>> 3d6a8289
 #, c-format
 msgid "transfer rate \"%s\" is out of range"
 msgstr "överföringshastighet \"%s\" är utanför sitt intervall"
 
-<<<<<<< HEAD
-#: pg_basebackup.c:1022
-=======
 #: pg_basebackup.c:1023
->>>>>>> 3d6a8289
 #, c-format
 msgid "could not get COPY data stream: %s"
 msgstr "kunde inte hämta COPY-data-ström: %s"
 
-<<<<<<< HEAD
-#: pg_basebackup.c:1039 pg_recvlogical.c:449 pg_recvlogical.c:625
-#: receivelog.c:973
-=======
 #: pg_basebackup.c:1040 pg_recvlogical.c:451 pg_recvlogical.c:627
 #: receivelog.c:980
->>>>>>> 3d6a8289
 #, c-format
 msgid "could not read COPY data: %s"
 msgstr "kunde inte läsa COPY-data: %s"
 
-<<<<<<< HEAD
-#: pg_basebackup.c:1043
-=======
 #: pg_basebackup.c:1044
->>>>>>> 3d6a8289
 #, c-format
 msgid "background process terminated unexpectedly"
 msgstr "en bakgrundsprocess avslutade oväntat"
 
-<<<<<<< HEAD
-#: pg_basebackup.c:1114
-=======
 #: pg_basebackup.c:1115
->>>>>>> 3d6a8289
 #, c-format
 msgid "cannot inject manifest into a compressed tar file"
 msgstr "kan inte injicera manifest in i en komprimerad tarfil"
 
-<<<<<<< HEAD
-#: pg_basebackup.c:1115
-=======
 #: pg_basebackup.c:1116
->>>>>>> 3d6a8289
 #, c-format
 msgid "Use client-side compression, send the output to a directory rather than standard output, or use %s."
 msgstr "använd komprimering på klientsidan, skicka utdatan till en katalog istället för till standard ut eller använd %s."
 
-<<<<<<< HEAD
-#: pg_basebackup.c:1131
-=======
 #: pg_basebackup.c:1132
->>>>>>> 3d6a8289
 #, c-format
 msgid "cannot parse archive \"%s\""
 msgstr "kunde inte parsa arkiv \"%s\""
 
-<<<<<<< HEAD
-#: pg_basebackup.c:1132
-=======
 #: pg_basebackup.c:1133
->>>>>>> 3d6a8289
 #, c-format
 msgid "Only tar archives can be parsed."
 msgstr "Bara tar-arkiv kan parsas."
 
-<<<<<<< HEAD
-#: pg_basebackup.c:1134
-=======
 #: pg_basebackup.c:1135
->>>>>>> 3d6a8289
 #, c-format
 msgid "Plain format requires pg_basebackup to parse the archive."
 msgstr "Enkelt format kräver pg_basebackup för att parsa arkivet."
 
-<<<<<<< HEAD
-#: pg_basebackup.c:1136
-=======
 #: pg_basebackup.c:1137
->>>>>>> 3d6a8289
 #, c-format
 msgid "Using - as the output directory requires pg_basebackup to parse the archive."
 msgstr "Att använda - som utkatalog kräver att pg_basebackup parsar arkivet."
 
-<<<<<<< HEAD
-#: pg_basebackup.c:1138
-=======
 #: pg_basebackup.c:1139
->>>>>>> 3d6a8289
 #, c-format
 msgid "The -R option requires pg_basebackup to parse the archive."
 msgstr "Flaggan -R kräver att pg_basebackup parsar arkivet."
 
-<<<<<<< HEAD
-#: pg_basebackup.c:1357
-=======
 #: pg_basebackup.c:1358
->>>>>>> 3d6a8289
 #, c-format
 msgid "archives must precede manifest"
 msgstr "arkiv skall komma före manifest"
 
-<<<<<<< HEAD
-#: pg_basebackup.c:1372
-=======
 #: pg_basebackup.c:1373
->>>>>>> 3d6a8289
 #, c-format
 msgid "invalid archive name: \"%s\""
 msgstr "ogiltigt arkivnamn: \"%s\""
 
-<<<<<<< HEAD
-#: pg_basebackup.c:1444
-=======
 #: pg_basebackup.c:1445
->>>>>>> 3d6a8289
 #, c-format
 msgid "unexpected payload data"
 msgstr "oväntat datainnehåll"
 
-<<<<<<< HEAD
-#: pg_basebackup.c:1587
-=======
 #: pg_basebackup.c:1588
->>>>>>> 3d6a8289
 #, c-format
 msgid "empty COPY message"
 msgstr "tomt COPY-meddelande"
 
-<<<<<<< HEAD
-#: pg_basebackup.c:1589
-=======
 #: pg_basebackup.c:1590
->>>>>>> 3d6a8289
 #, c-format
 msgid "malformed COPY message of type %d, length %zu"
 msgstr "felaktigt COPY-meddelande av typ %d, längd %zu"
 
-<<<<<<< HEAD
-#: pg_basebackup.c:1789
-=======
 #: pg_basebackup.c:1790
->>>>>>> 3d6a8289
 #, c-format
 msgid "incompatible server version %s"
 msgstr "inkompatibel serverversion %s"
 
-<<<<<<< HEAD
-#: pg_basebackup.c:1805
-=======
 #: pg_basebackup.c:1806
->>>>>>> 3d6a8289
 #, c-format
 msgid "Use -X none or -X fetch to disable log streaming."
 msgstr "Använd -X none eller -X fetch för att stänga av logg-strömning"
 
-<<<<<<< HEAD
-#: pg_basebackup.c:1841
-=======
 #: pg_basebackup.c:1842
->>>>>>> 3d6a8289
 #, c-format
 msgid "server does not support incremental backup"
 msgstr "servern stöder inte inkrementella backup:er"
 
-<<<<<<< HEAD
-#: pg_basebackup.c:1850 pg_basebackup.c:2008 pg_recvlogical.c:272
-#: receivelog.c:543 receivelog.c:582 streamutil.c:364 streamutil.c:438
-#: streamutil.c:490 streamutil.c:578 streamutil.c:730 streamutil.c:775
-=======
 #: pg_basebackup.c:1851 pg_basebackup.c:2009 pg_recvlogical.c:274
 #: receivelog.c:542 receivelog.c:581 streamutil.c:296 streamutil.c:370
 #: streamutil.c:422 streamutil.c:510 streamutil.c:667 streamutil.c:712
->>>>>>> 3d6a8289
 #, c-format
 msgid "could not send replication command \"%s\": %s"
 msgstr "kunde inte skicka replikeringskommando \"%s\": %s"
 
-<<<<<<< HEAD
-#: pg_basebackup.c:1856 pg_basebackup.c:1883
-=======
 #: pg_basebackup.c:1857 pg_basebackup.c:1884
->>>>>>> 3d6a8289
 #, c-format
 msgid "could not upload manifest: %s"
 msgstr "kunde inte ladda upp manifest: %s"
 
-<<<<<<< HEAD
-#: pg_basebackup.c:1859 pg_basebackup.c:1886
-=======
 #: pg_basebackup.c:1860 pg_basebackup.c:1887
->>>>>>> 3d6a8289
 #, c-format
 msgid "could not upload manifest: unexpected status %s"
 msgstr "kunde inte ladda upp manifest: oväntad status %s"
 
-<<<<<<< HEAD
-#: pg_basebackup.c:1867
-=======
 #: pg_basebackup.c:1868
->>>>>>> 3d6a8289
 #, c-format
 msgid "could not send COPY data: %s"
 msgstr "kunde inte skicka COPY-data: %s"
 
-<<<<<<< HEAD
-#: pg_basebackup.c:1877
-=======
 #: pg_basebackup.c:1878
->>>>>>> 3d6a8289
 #, c-format
 msgid "could not send end-of-COPY: %s"
 msgstr "kunde inte skicka slut-på-COPY: %s"
 
-<<<<<<< HEAD
-#: pg_basebackup.c:1892
-=======
 #: pg_basebackup.c:1893
->>>>>>> 3d6a8289
 #, c-format
 msgid "unexpected extra result while sending manifest"
 msgstr "oväntat extra resultat vid skickande av manifest"
 
-<<<<<<< HEAD
-#: pg_basebackup.c:1950
-=======
 #: pg_basebackup.c:1951
->>>>>>> 3d6a8289
 #, c-format
 msgid "backup targets are not supported by this server version"
 msgstr "backupmål stöds inte av denna serverversion"
 
-<<<<<<< HEAD
-#: pg_basebackup.c:1953
-=======
 #: pg_basebackup.c:1954
->>>>>>> 3d6a8289
 #, c-format
 msgid "recovery configuration cannot be written when a backup target is used"
 msgstr "återställningskonfiguration kan inte skrivas när backupmål används"
 
-<<<<<<< HEAD
-#: pg_basebackup.c:1980
-=======
 #: pg_basebackup.c:1981
->>>>>>> 3d6a8289
 #, c-format
 msgid "server does not support server-side compression"
 msgstr "servern stöder inte komprimering på serversidan"
 
-<<<<<<< HEAD
-#: pg_basebackup.c:1990
-=======
 #: pg_basebackup.c:1991
->>>>>>> 3d6a8289
 #, c-format
 msgid "initiating base backup, waiting for checkpoint to complete"
 msgstr "initierar basbackup, väntar på att checkpoint skall gå klart"
 
-<<<<<<< HEAD
-#: pg_basebackup.c:1994
-=======
 #: pg_basebackup.c:1995
->>>>>>> 3d6a8289
 #, c-format
 msgid "waiting for checkpoint"
 msgstr "väntar på checkpoint"
 
-<<<<<<< HEAD
-#: pg_basebackup.c:2016
-=======
 #: pg_basebackup.c:2017
->>>>>>> 3d6a8289
 #, c-format
 msgid "could not initiate base backup: %s"
 msgstr "kunde inte initiera basbackup: %s"
 
-<<<<<<< HEAD
-#: pg_basebackup.c:2019
-=======
 #: pg_basebackup.c:2020
->>>>>>> 3d6a8289
 #, c-format
 msgid "server returned unexpected response to BASE_BACKUP command; got %d rows and %d fields, expected %d rows and %d fields"
 msgstr "servern retunerade ett oväntat svar på BASE_BACKUP-kommandot; fick %d rader och %d fält, förväntade %d rader och %d fält"
 
-<<<<<<< HEAD
-#: pg_basebackup.c:2025
-=======
 #: pg_basebackup.c:2026
->>>>>>> 3d6a8289
 #, c-format
 msgid "checkpoint completed"
 msgstr "checkpoint klar"
 
-<<<<<<< HEAD
-#: pg_basebackup.c:2039
-=======
 #: pg_basebackup.c:2040
->>>>>>> 3d6a8289
 #, c-format
 msgid "write-ahead log start point: %s on timeline %u"
 msgstr "write-ahead-loggens startposition: %s på tidslinje %u"
 
-<<<<<<< HEAD
-#: pg_basebackup.c:2047
-=======
 #: pg_basebackup.c:2048
->>>>>>> 3d6a8289
 #, c-format
 msgid "could not get backup header: %s"
 msgstr "kunde inte hämta backup-header: %s"
 
-<<<<<<< HEAD
-#: pg_basebackup.c:2050
-=======
 #: pg_basebackup.c:2051
->>>>>>> 3d6a8289
 #, c-format
 msgid "no data returned from server"
 msgstr "ingen data returnerades från servern"
 
-<<<<<<< HEAD
-#: pg_basebackup.c:2093
-=======
 #: pg_basebackup.c:2094
->>>>>>> 3d6a8289
 #, c-format
 msgid "can only write single tablespace to stdout, database has %d"
 msgstr "kunde bara skriva en endaste tablespace till stdout, databasen har %d"
 
-<<<<<<< HEAD
-#: pg_basebackup.c:2106
-=======
 #: pg_basebackup.c:2107
->>>>>>> 3d6a8289
 #, c-format
 msgid "starting background WAL receiver"
 msgstr "startar bakgrunds-WAL-mottagare"
 
-<<<<<<< HEAD
-#: pg_basebackup.c:2189
-=======
 #: pg_basebackup.c:2190
->>>>>>> 3d6a8289
 #, c-format
 msgid "backup failed: %s"
 msgstr "backup misslyckades: %s"
 
-<<<<<<< HEAD
-#: pg_basebackup.c:2192
-=======
 #: pg_basebackup.c:2193
->>>>>>> 3d6a8289
 #, c-format
 msgid "no write-ahead log end position returned from server"
 msgstr "ingen write-ahead-logg-slutposition returnerad från servern"
 
-<<<<<<< HEAD
-#: pg_basebackup.c:2195
-=======
 #: pg_basebackup.c:2196
->>>>>>> 3d6a8289
 #, c-format
 msgid "write-ahead log end point: %s"
 msgstr "write-ahead-logg-slutposition: %s"
 
-<<<<<<< HEAD
-#: pg_basebackup.c:2206
-=======
 #: pg_basebackup.c:2207
->>>>>>> 3d6a8289
 #, c-format
 msgid "checksum error occurred"
 msgstr "felaktig kontrollsumma upptäcktes"
 
-<<<<<<< HEAD
-#: pg_basebackup.c:2211
-=======
 #: pg_basebackup.c:2212
->>>>>>> 3d6a8289
 #, c-format
 msgid "final receive failed: %s"
 msgstr "sista mottagning misslyckades: %s"
 
-<<<<<<< HEAD
-#: pg_basebackup.c:2235
-=======
 #: pg_basebackup.c:2236
->>>>>>> 3d6a8289
 #, c-format
 msgid "waiting for background process to finish streaming ..."
 msgstr "väntat på att bakgrundsprocess skall avsluta strömmande ..."
 
-<<<<<<< HEAD
-#: pg_basebackup.c:2239
-=======
 #: pg_basebackup.c:2240
->>>>>>> 3d6a8289
 #, c-format
 msgid "could not send command to background pipe: %m"
 msgstr "kunde inte skicka kommando till bakgrundsrör (pipe): %m"
 
-<<<<<<< HEAD
-#: pg_basebackup.c:2244
-=======
 #: pg_basebackup.c:2245
->>>>>>> 3d6a8289
 #, c-format
 msgid "could not wait for child process: %m"
 msgstr "kunde inte vänta på barnprocess: %m"
 
-<<<<<<< HEAD
-#: pg_basebackup.c:2246
-=======
 #: pg_basebackup.c:2247
->>>>>>> 3d6a8289
 #, c-format
 msgid "child %d died, expected %d"
 msgstr "barn %d dog, förväntade %d"
 
-<<<<<<< HEAD
-#: pg_basebackup.c:2248 streamutil.c:89 streamutil.c:204 streamutil.c:316
-#, c-format
-msgid "%s"
-msgstr "%s"
-
-#: pg_basebackup.c:2268
-=======
 #: pg_basebackup.c:2269
->>>>>>> 3d6a8289
 #, c-format
 msgid "could not wait for child thread: %m"
 msgstr "kunde inte vänta på barntråd: %m"
 
-<<<<<<< HEAD
-#: pg_basebackup.c:2273
-=======
 #: pg_basebackup.c:2274
->>>>>>> 3d6a8289
 #, c-format
 msgid "could not get child thread exit status: %m"
 msgstr "kunde inte hämta barntrådens slutstatus: %m"
 
-<<<<<<< HEAD
-#: pg_basebackup.c:2276
-=======
 #: pg_basebackup.c:2277
->>>>>>> 3d6a8289
 #, c-format
 msgid "child thread exited with error %u"
 msgstr "barntråd avslutade med fel %u"
 
-<<<<<<< HEAD
-#: pg_basebackup.c:2305
-=======
 #: pg_basebackup.c:2306
->>>>>>> 3d6a8289
 #, c-format
 msgid "syncing data to disk ..."
 msgstr "synkar data till disk ..."
 
-<<<<<<< HEAD
-#: pg_basebackup.c:2330
-=======
 #: pg_basebackup.c:2331
->>>>>>> 3d6a8289
 #, c-format
 msgid "renaming backup_manifest.tmp to backup_manifest"
 msgstr "byter namn på backup_manifest.tmp till backup_manifest"
 
-<<<<<<< HEAD
-#: pg_basebackup.c:2350
-=======
 #: pg_basebackup.c:2351
->>>>>>> 3d6a8289
 #, c-format
 msgid "base backup completed"
 msgstr "basbackup klar"
 
-<<<<<<< HEAD
-#: pg_basebackup.c:2436
-=======
 #: pg_basebackup.c:2437
->>>>>>> 3d6a8289
 #, c-format
 msgid "invalid checkpoint argument \"%s\", must be \"fast\" or \"spread\""
 msgstr "ogiltigt checkpoint-argument \"%s\", måste vara \"fast\" eller \"spread\""
 
-<<<<<<< HEAD
-#: pg_basebackup.c:2454
-=======
 #: pg_basebackup.c:2455
->>>>>>> 3d6a8289
 #, c-format
 msgid "invalid output format \"%s\", must be \"plain\" or \"tar\""
 msgstr "ogiltigt utdataformat \"%s\", måste vara \"plain\" eller \"tar\""
 
-<<<<<<< HEAD
-#: pg_basebackup.c:2535
-=======
 #: pg_basebackup.c:2536
->>>>>>> 3d6a8289
 #, c-format
 msgid "invalid wal-method option \"%s\", must be \"fetch\", \"stream\", or \"none\""
 msgstr "ogiltig wal-metod-flagga \"%s\", måste vara \"fetch\", \"stream\" eller \"none\""
 
-<<<<<<< HEAD
-#: pg_basebackup.c:2574 pg_basebackup.c:2586 pg_basebackup.c:2608
-#: pg_basebackup.c:2620 pg_basebackup.c:2626 pg_basebackup.c:2678
-#: pg_basebackup.c:2689 pg_basebackup.c:2699 pg_basebackup.c:2705
-#: pg_basebackup.c:2712 pg_basebackup.c:2724 pg_basebackup.c:2736
-#: pg_basebackup.c:2744 pg_basebackup.c:2757 pg_basebackup.c:2763
-#: pg_basebackup.c:2772 pg_basebackup.c:2784 pg_basebackup.c:2795
-#: pg_basebackup.c:2803 pg_createsubscriber.c:2037 pg_createsubscriber.c:2047
-#: pg_createsubscriber.c:2055 pg_createsubscriber.c:2083
-#: pg_createsubscriber.c:2115 pg_receivewal.c:748 pg_receivewal.c:760
-#: pg_receivewal.c:767 pg_receivewal.c:776 pg_receivewal.c:783
-#: pg_receivewal.c:793 pg_recvlogical.c:853 pg_recvlogical.c:865
-#: pg_recvlogical.c:875 pg_recvlogical.c:882 pg_recvlogical.c:889
-#: pg_recvlogical.c:896 pg_recvlogical.c:903 pg_recvlogical.c:910
-#: pg_recvlogical.c:917 pg_recvlogical.c:924
-=======
 #: pg_basebackup.c:2575 pg_basebackup.c:2587 pg_basebackup.c:2609
 #: pg_basebackup.c:2621 pg_basebackup.c:2627 pg_basebackup.c:2679
 #: pg_basebackup.c:2690 pg_basebackup.c:2700 pg_basebackup.c:2706
@@ -1697,248 +1188,141 @@
 #: pg_recvlogical.c:897 pg_recvlogical.c:904 pg_recvlogical.c:911
 #: pg_recvlogical.c:918 pg_recvlogical.c:925 pg_recvlogical.c:934
 #: pg_recvlogical.c:941
->>>>>>> 3d6a8289
 #, c-format
 msgid "Try \"%s --help\" for more information."
 msgstr "Försök med \"%s --help\" för mer information."
 
-<<<<<<< HEAD
-#: pg_basebackup.c:2584 pg_createsubscriber.c:2045 pg_receivewal.c:758
-#: pg_recvlogical.c:863
-=======
 #: pg_basebackup.c:2585 pg_createsubscriber.c:2235 pg_receivewal.c:758
 #: pg_recvlogical.c:871
->>>>>>> 3d6a8289
 #, c-format
 msgid "too many command-line arguments (first is \"%s\")"
 msgstr "för många kommandoradsargument (första är \"%s\")"
 
-<<<<<<< HEAD
-#: pg_basebackup.c:2607
-=======
 #: pg_basebackup.c:2608
->>>>>>> 3d6a8289
 #, c-format
 msgid "cannot specify both format and backup target"
 msgstr "kan inte ange både format och backupmål"
 
-<<<<<<< HEAD
-#: pg_basebackup.c:2619
-=======
 #: pg_basebackup.c:2620
->>>>>>> 3d6a8289
 #, c-format
 msgid "must specify output directory or backup target"
 msgstr "måste ange utkatalog eller backupmål"
 
-<<<<<<< HEAD
-#: pg_basebackup.c:2625
-=======
 #: pg_basebackup.c:2626
->>>>>>> 3d6a8289
 #, c-format
 msgid "cannot specify both output directory and backup target"
 msgstr "kan inte ange både utdatakatalog och backupmål"
 
-<<<<<<< HEAD
-#: pg_basebackup.c:2655 pg_receivewal.c:802
-=======
 #: pg_basebackup.c:2656 pg_receivewal.c:802
->>>>>>> 3d6a8289
 #, c-format
 msgid "unrecognized compression algorithm: \"%s\""
 msgstr "okänd komprimeringsalgoritm: \"%s\""
 
-<<<<<<< HEAD
-#: pg_basebackup.c:2661 pg_receivewal.c:809
-=======
 #: pg_basebackup.c:2662 pg_receivewal.c:809
->>>>>>> 3d6a8289
 #, c-format
 msgid "invalid compression specification: %s"
 msgstr "ogiltig komprimeringsangivelse: %s"
 
-<<<<<<< HEAD
-#: pg_basebackup.c:2677
-=======
 #: pg_basebackup.c:2678
->>>>>>> 3d6a8289
 #, c-format
 msgid "client-side compression is not possible when a backup target is specified"
 msgstr "komprimering på klientsidan är inte möjlig när backupmål angivits"
 
-<<<<<<< HEAD
-#: pg_basebackup.c:2688
-=======
 #: pg_basebackup.c:2689
->>>>>>> 3d6a8289
 #, c-format
 msgid "only tar mode backups can be compressed"
 msgstr "bara backupper i tar-läge kan komprimeras"
 
-<<<<<<< HEAD
-#: pg_basebackup.c:2698
-=======
 #: pg_basebackup.c:2699
->>>>>>> 3d6a8289
 #, c-format
 msgid "WAL cannot be streamed when a backup target is specified"
 msgstr "WAL kan inte strömmas när ett backupmål angivits"
 
-<<<<<<< HEAD
-#: pg_basebackup.c:2704
-=======
 #: pg_basebackup.c:2705
->>>>>>> 3d6a8289
 #, c-format
 msgid "cannot stream write-ahead logs in tar mode to stdout"
 msgstr "kan inte strömma write-ahead-logg i tar-läge till stdout"
 
-<<<<<<< HEAD
-#: pg_basebackup.c:2711
-=======
 #: pg_basebackup.c:2712
->>>>>>> 3d6a8289
 #, c-format
 msgid "replication slots can only be used with WAL streaming"
 msgstr "replikerings-slot kan bara användas med WAL-strömning"
 
-<<<<<<< HEAD
-#: pg_basebackup.c:2723
-=======
 #: pg_basebackup.c:2724
->>>>>>> 3d6a8289
 #, c-format
 msgid "--no-slot cannot be used with slot name"
 msgstr "--no-slot kan inte användas tillsammans med slot-namn"
 
 #. translator: second %s is an option name
-<<<<<<< HEAD
-#: pg_basebackup.c:2734 pg_receivewal.c:774
-=======
 #: pg_basebackup.c:2735 pg_receivewal.c:774
->>>>>>> 3d6a8289
 #, c-format
 msgid "%s needs a slot to be specified using --slot"
 msgstr "%s kräver att en slot anges med --slot"
 
-<<<<<<< HEAD
-#: pg_basebackup.c:2742 pg_basebackup.c:2782 pg_basebackup.c:2793
-#: pg_basebackup.c:2801
-=======
 #: pg_basebackup.c:2743 pg_basebackup.c:2783 pg_basebackup.c:2794
 #: pg_basebackup.c:2802
->>>>>>> 3d6a8289
 #, c-format
 msgid "%s and %s are incompatible options"
 msgstr "%s och %s är inkompatibla flaggor"
 
-<<<<<<< HEAD
-#: pg_basebackup.c:2756
-=======
 #: pg_basebackup.c:2757
->>>>>>> 3d6a8289
 #, c-format
 msgid "WAL directory location cannot be specified along with a backup target"
 msgstr "WAL-katalogplats kan inte anges tillsammans med backupmål"
 
-<<<<<<< HEAD
-#: pg_basebackup.c:2762
-=======
 #: pg_basebackup.c:2763
->>>>>>> 3d6a8289
 #, c-format
 msgid "WAL directory location can only be specified in plain mode"
 msgstr "WAL-katalogplats kan bara anges i läget \"plain\""
 
-<<<<<<< HEAD
-#: pg_basebackup.c:2771
-=======
 #: pg_basebackup.c:2772
->>>>>>> 3d6a8289
 #, c-format
 msgid "WAL directory location must be an absolute path"
 msgstr "WAL-katalogen måste vara en absolut sökväg"
 
-<<<<<<< HEAD
-#: pg_basebackup.c:2871
-=======
 #: pg_basebackup.c:2872
->>>>>>> 3d6a8289
 #, c-format
 msgid "could not create symbolic link \"%s\": %m"
 msgstr "kan inte skapa symbolisk länk \"%s\": %m"
 
-<<<<<<< HEAD
-#: pg_createsubscriber.c:169
-=======
 #: pg_createsubscriber.c:189
->>>>>>> 3d6a8289
 #, c-format
 msgid "failed after the end of recovery"
 msgstr "misslyckades vid slutet av återställning"
 
-<<<<<<< HEAD
-#: pg_createsubscriber.c:170
-=======
 #: pg_createsubscriber.c:190
->>>>>>> 3d6a8289
 #, c-format
 msgid "The target server cannot be used as a physical replica anymore.  You must recreate the physical replica before continuing."
 msgstr "Målservern kan inte längre användas som en fysisk replika. Du måste återskapa den fysiska replikan innan det går att fortsätta."
 
-<<<<<<< HEAD
-#: pg_createsubscriber.c:198
-=======
 #: pg_createsubscriber.c:221
->>>>>>> 3d6a8289
 #, c-format
 msgid "publication \"%s\" created in database \"%s\" on primary was left behind"
 msgstr "publiceringen \"%s\" som skapades i databasen \"%s\" på primären har lämnats kvar"
 
-<<<<<<< HEAD
-#: pg_createsubscriber.c:200
-=======
 #: pg_createsubscriber.c:224
->>>>>>> 3d6a8289
 #, c-format
 msgid "Drop this publication before trying again."
 msgstr "Släng denna publiceringen innan du försöker igen."
 
-<<<<<<< HEAD
-#: pg_createsubscriber.c:204
-=======
 #: pg_createsubscriber.c:228
->>>>>>> 3d6a8289
 #, c-format
 msgid "replication slot \"%s\" created in database \"%s\" on primary was left behind"
 msgstr "replikeringsslotten \"%s\" som skapades i databasen \"%s\" på primären har lämnats kvar"
 
-<<<<<<< HEAD
-#: pg_createsubscriber.c:206 pg_createsubscriber.c:1260
-=======
 #: pg_createsubscriber.c:231 pg_createsubscriber.c:1314
->>>>>>> 3d6a8289
 #, c-format
 msgid "Drop this replication slot soon to avoid retention of WAL files."
 msgstr "Släng denna replikeringsslot inom kort för att undvika att WAL-filer köas upp."
 
-<<<<<<< HEAD
-#: pg_createsubscriber.c:219
-=======
 #: pg_createsubscriber.c:244
->>>>>>> 3d6a8289
 #, c-format
 msgid ""
 "%s creates a new logical replica from a standby server.\n"
 "\n"
 msgstr "%s skapar en ny logisk replikering från en standby-server.\n"
 
-<<<<<<< HEAD
-#: pg_createsubscriber.c:223 pg_receivewal.c:81 pg_recvlogical.c:92
-=======
 #: pg_createsubscriber.c:248 pg_receivewal.c:81 pg_recvlogical.c:91
->>>>>>> 3d6a8289
 #, c-format
 msgid ""
 "\n"
@@ -1947,9 +1331,6 @@
 "\n"
 "Flaggor:\n"
 
-<<<<<<< HEAD
-#: pg_createsubscriber.c:224
-=======
 #: pg_createsubscriber.c:249
 #, c-format
 msgid ""
@@ -1961,91 +1342,55 @@
 "                                  anslutningar\n"
 
 #: pg_createsubscriber.c:251
->>>>>>> 3d6a8289
 #, c-format
 msgid "  -d, --database=DBNAME           database in which to create a subscription\n"
 msgstr "  -d, --database=DBNAME           databas att skapa prenumeration i\n"
 
-<<<<<<< HEAD
-#: pg_createsubscriber.c:225
-=======
 #: pg_createsubscriber.c:252
->>>>>>> 3d6a8289
 #, c-format
 msgid "  -D, --pgdata=DATADIR            location for the subscriber data directory\n"
 msgstr "  -D, --pgdata=DATADIR            plats för prenumerantens datakatalog\n"
 
-<<<<<<< HEAD
-#: pg_createsubscriber.c:226
-=======
 #: pg_createsubscriber.c:253
->>>>>>> 3d6a8289
 #, c-format
 msgid "  -n, --dry-run                   dry run, just show what would be done\n"
 msgstr "  -n, --dry-run                   ingen updatering, visa bara planerade åtgärder\n"
 
-<<<<<<< HEAD
-#: pg_createsubscriber.c:227
-=======
 #: pg_createsubscriber.c:254
->>>>>>> 3d6a8289
 #, c-format
 msgid "  -p, --subscriber-port=PORT      subscriber port number (default %s)\n"
 msgstr "  -p, --subscriber-port=PORT      prenumerantens portnummer (standard %s)\n"
 
-<<<<<<< HEAD
-#: pg_createsubscriber.c:228
-=======
 #: pg_createsubscriber.c:255
->>>>>>> 3d6a8289
 #, c-format
 msgid "  -P, --publisher-server=CONNSTR  publisher connection string\n"
 msgstr "  -P, --publisher-server=CONNSTR  publicerarens anslutningssträng\n"
 
-<<<<<<< HEAD
-#: pg_createsubscriber.c:229
-=======
 #: pg_createsubscriber.c:256
->>>>>>> 3d6a8289
 #, c-format
 msgid "  -s, --socketdir=DIR             socket directory to use (default current dir.)\n"
 msgstr "  -s, --socketdir=KAT             uttagskatalog (standard är aktuell katalog.)\n"
 
-<<<<<<< HEAD
-#: pg_createsubscriber.c:230
-=======
 #: pg_createsubscriber.c:257
->>>>>>> 3d6a8289
 #, c-format
 msgid "  -t, --recovery-timeout=SECS     seconds to wait for recovery to end\n"
 msgstr "  -t, --recovery-timeout=SECS     antal sekunder att vänta på att återställning skall avslutas\n"
 
-<<<<<<< HEAD
-#: pg_createsubscriber.c:231
-=======
 #: pg_createsubscriber.c:258
 #, c-format
 msgid "  -T, --enable-two-phase          enable two-phase commit for all subscriptions\n"
 msgstr "  -T, --enable-two-phase          slå på tvåfas-commit för alla prenumerationer\n"
 
 #: pg_createsubscriber.c:259
->>>>>>> 3d6a8289
 #, c-format
 msgid "  -U, --subscriber-username=NAME  user name for subscriber connection\n"
 msgstr "  -U, --subscriber-username=NAME  användarnamn för prenumerantens anslutning\n"
 
-<<<<<<< HEAD
-#: pg_createsubscriber.c:232
-=======
 #: pg_createsubscriber.c:260
->>>>>>> 3d6a8289
 #, c-format
 msgid "  -v, --verbose                   output verbose messages\n"
 msgstr "  -v, --verbose                   visa utförliga meddelanden\n"
 
-<<<<<<< HEAD
-#: pg_createsubscriber.c:233
-=======
 #: pg_createsubscriber.c:261
 #, c-format
 msgid ""
@@ -2056,7 +1401,6 @@
 "                                  databaser på prenumerantsidan; accepterar: \"%s\"\n"
 
 #: pg_createsubscriber.c:263
->>>>>>> 3d6a8289
 #, c-format
 msgid ""
 "      --config-file=FILENAME      use specified main server configuration\n"
@@ -2065,359 +1409,198 @@
 "      --config-file=FILNAMN       använd angiven fil med serverkonfiguration\n"
 "                                  när målklustret körs\n"
 
-<<<<<<< HEAD
-#: pg_createsubscriber.c:235
-=======
 #: pg_createsubscriber.c:265
->>>>>>> 3d6a8289
 #, c-format
 msgid "      --publication=NAME          publication name\n"
 msgstr "      --publication=NAME          publiceringsnamn\n"
 
-<<<<<<< HEAD
-#: pg_createsubscriber.c:236
-=======
 #: pg_createsubscriber.c:266
->>>>>>> 3d6a8289
 #, c-format
 msgid "      --replication-slot=NAME     replication slot name\n"
 msgstr "      --replication-slot=NAME     namn på replikeringsslot\n"
 
-<<<<<<< HEAD
-#: pg_createsubscriber.c:237
-=======
 #: pg_createsubscriber.c:267
->>>>>>> 3d6a8289
 #, c-format
 msgid "      --subscription=NAME         subscription name\n"
 msgstr "      --subscription=NAME         namn på prenumeration\n"
 
-<<<<<<< HEAD
-#: pg_createsubscriber.c:238
-=======
 #: pg_createsubscriber.c:268
->>>>>>> 3d6a8289
 #, c-format
 msgid "  -V, --version                   output version information, then exit\n"
 msgstr "  -V, --version                   visa versionsinformation, avsluta sedan\n"
 
-<<<<<<< HEAD
-#: pg_createsubscriber.c:239
-=======
 #: pg_createsubscriber.c:269
->>>>>>> 3d6a8289
 #, c-format
 msgid "  -?, --help                      show this help, then exit\n"
 msgstr "  -?, --help                      visa denna hjälp, avsluta sedan\n"
 
-<<<<<<< HEAD
-#: pg_createsubscriber.c:282
-=======
 #: pg_createsubscriber.c:312
->>>>>>> 3d6a8289
 #, c-format
 msgid "could not parse connection string: %s"
 msgstr "kunde inte parsa anslutningssträng: %s"
 
-<<<<<<< HEAD
-#: pg_createsubscriber.c:359
-=======
 #: pg_createsubscriber.c:389
->>>>>>> 3d6a8289
 #, c-format
 msgid "program \"%s\" is needed by %s but was not found in the same directory as \"%s\""
 msgstr "programmet \"%s\" behövs av %s men hittades inte i samma katalog som \"%s\""
 
-<<<<<<< HEAD
-#: pg_createsubscriber.c:362
-=======
 #: pg_createsubscriber.c:392
->>>>>>> 3d6a8289
 #, c-format
 msgid "program \"%s\" was found by \"%s\" but was not the same version as %s"
 msgstr "programmet \"%s\" hittades av \"%s\" men är inte av samma version som %s"
 
-<<<<<<< HEAD
-#: pg_createsubscriber.c:382
-=======
 #: pg_createsubscriber.c:412
->>>>>>> 3d6a8289
 #, c-format
 msgid "checking if directory \"%s\" is a cluster data directory"
 msgstr "undersöker om katalogen \"%s\" är en klusterkatalog"
 
-<<<<<<< HEAD
-#: pg_createsubscriber.c:388
-=======
 #: pg_createsubscriber.c:418
->>>>>>> 3d6a8289
 #, c-format
 msgid "data directory \"%s\" does not exist"
 msgstr "databaskatalogen \"%s\" existerar inte"
 
-<<<<<<< HEAD
-#: pg_createsubscriber.c:396
-=======
 #: pg_createsubscriber.c:426
->>>>>>> 3d6a8289
 #, c-format
 msgid "directory \"%s\" is not a database cluster directory"
 msgstr "katalogen \"%s\" innehåller inte ett databaskluster."
 
-<<<<<<< HEAD
-#: pg_createsubscriber.c:513
-=======
 #: pg_createsubscriber.c:544
->>>>>>> 3d6a8289
 #, c-format
 msgid "connection to database failed: %s"
 msgstr "anslutning till databasen misslyckades: %s"
 
-<<<<<<< HEAD
-#: pg_createsubscriber.c:526
-#, c-format
-msgid "could not clear search_path: %s"
-msgstr "kunde inte nollställa search_path: %s"
-
-#: pg_createsubscriber.c:566
-=======
 #: pg_createsubscriber.c:557 streamutil.c:230
 #, c-format
 msgid "could not clear \"search_path\": %s"
 msgstr "kunde inte nollställa \"search_path\": %s"
 
 #: pg_createsubscriber.c:597
->>>>>>> 3d6a8289
 #, c-format
 msgid "getting system identifier from publisher"
 msgstr "hämtar systemidentifierare från publicerare"
 
-<<<<<<< HEAD
-#: pg_createsubscriber.c:573
-=======
 #: pg_createsubscriber.c:604
->>>>>>> 3d6a8289
 #, c-format
 msgid "could not get system identifier: %s"
 msgstr "kunde inte hämta systemidentifierare: %s"
 
-<<<<<<< HEAD
-#: pg_createsubscriber.c:579
-=======
 #: pg_createsubscriber.c:610
->>>>>>> 3d6a8289
 #, c-format
 msgid "could not get system identifier: got %d rows, expected %d row"
 msgstr "kunde inte hämta systemidentifierare: fick %d rader, förväntade %d rad"
 
-<<<<<<< HEAD
-#: pg_createsubscriber.c:586
-#, c-format
-msgid "system identifier is %llu on publisher"
-msgstr "systemidentifieraren är %llu på publiceraren"
-
-#: pg_createsubscriber.c:607
-=======
 #: pg_createsubscriber.c:617
 #, c-format
 msgid "system identifier is %<PRIu64> on publisher"
 msgstr "systemidentifieraren är %<PRIu64> på publiceraren"
 
 #: pg_createsubscriber.c:637
->>>>>>> 3d6a8289
 #, c-format
 msgid "getting system identifier from subscriber"
 msgstr "hämtar systemidentifierare från prenumeranten"
 
-<<<<<<< HEAD
-#: pg_createsubscriber.c:611 pg_createsubscriber.c:641
-=======
 #: pg_createsubscriber.c:641 pg_createsubscriber.c:670
->>>>>>> 3d6a8289
 #, c-format
 msgid "control file appears to be corrupt"
 msgstr "kontrollfilen verkar vara trasig"
 
-<<<<<<< HEAD
-#: pg_createsubscriber.c:615 pg_createsubscriber.c:656
-#, c-format
-msgid "system identifier is %llu on subscriber"
-msgstr "systemidentifieraren är %llu hos prenumeranten"
-
-#: pg_createsubscriber.c:637
-=======
 #: pg_createsubscriber.c:645 pg_createsubscriber.c:685
 #, c-format
 msgid "system identifier is %<PRIu64> on subscriber"
 msgstr "systemidentifieraren är %<PRIu64> hos prenumeranten"
 
 #: pg_createsubscriber.c:666
->>>>>>> 3d6a8289
 #, c-format
 msgid "modifying system identifier of subscriber"
 msgstr "uppdaterar systemidentifieraren för prenumeranten"
 
-<<<<<<< HEAD
-#: pg_createsubscriber.c:659
-=======
 #: pg_createsubscriber.c:688
->>>>>>> 3d6a8289
 #, c-format
 msgid "running pg_resetwal on the subscriber"
 msgstr "kör pg_resetwal på prenumeranten"
 
-<<<<<<< HEAD
-#: pg_createsubscriber.c:671
-=======
 #: pg_createsubscriber.c:700
->>>>>>> 3d6a8289
 #, c-format
 msgid "subscriber successfully changed the system identifier"
 msgstr "prenumeranten lyckades ändra systemidentifieraren"
 
-<<<<<<< HEAD
-#: pg_createsubscriber.c:673
-=======
 #: pg_createsubscriber.c:702
->>>>>>> 3d6a8289
 #, c-format
 msgid "could not change system identifier of subscriber: %s"
 msgstr "kunde inte ändra systemidentifierare för prenumerant: %s"
 
-<<<<<<< HEAD
-#: pg_createsubscriber.c:697
-=======
 #: pg_createsubscriber.c:726
->>>>>>> 3d6a8289
 #, c-format
 msgid "could not obtain database OID: %s"
 msgstr "kunde inte hämta databas-OID: %s"
 
-<<<<<<< HEAD
-#: pg_createsubscriber.c:704
-=======
 #: pg_createsubscriber.c:733
->>>>>>> 3d6a8289
 #, c-format
 msgid "could not obtain database OID: got %d rows, expected %d row"
 msgstr "kunde inte hämta databas-OID: fick %d rader, förväntade %d rad"
 
-<<<<<<< HEAD
-#: pg_createsubscriber.c:776
-=======
 #: pg_createsubscriber.c:805
->>>>>>> 3d6a8289
 #, c-format
 msgid "create replication slot \"%s\" on publisher"
 msgstr "skapa replikerings-slot \"%s\" på publicerare"
 
-<<<<<<< HEAD
-#: pg_createsubscriber.c:796
-=======
 #: pg_createsubscriber.c:825
->>>>>>> 3d6a8289
 #, c-format
 msgid "could not write an additional WAL record: %s"
 msgstr "kunde inte läsa ytterligare en WAL-post: %s"
 
-<<<<<<< HEAD
-#: pg_createsubscriber.c:822
-=======
 #: pg_createsubscriber.c:851
->>>>>>> 3d6a8289
 #, c-format
 msgid "could not obtain recovery progress: %s"
 msgstr "kunde inte hämta progress för återställning: %s"
 
-<<<<<<< HEAD
-#: pg_createsubscriber.c:854
-=======
 #: pg_createsubscriber.c:884
->>>>>>> 3d6a8289
 #, c-format
 msgid "checking settings on publisher"
 msgstr "kontrollerar inställningar på publicerare"
 
-<<<<<<< HEAD
-#: pg_createsubscriber.c:864
-=======
 #: pg_createsubscriber.c:894
->>>>>>> 3d6a8289
 #, c-format
 msgid "primary server cannot be in recovery"
 msgstr "primära servern kan inte vara i återställningsläge"
 
-<<<<<<< HEAD
-#: pg_createsubscriber.c:888
-=======
 #: pg_createsubscriber.c:920
->>>>>>> 3d6a8289
 #, c-format
 msgid "could not obtain publisher settings: %s"
 msgstr "kunde inte hämta inställningar för publicerare: %s"
 
-<<<<<<< HEAD
-#: pg_createsubscriber.c:914
-#, c-format
-msgid "publisher requires wal_level >= \"logical\""
-msgstr "publiceraren kräver wal_level >= \"logical\""
-
-#: pg_createsubscriber.c:920
-=======
 #: pg_createsubscriber.c:949
 #, c-format
 msgid "publisher requires \"wal_level\" >= \"logical\""
 msgstr "publiceraren kräver \"wal_level\" >= \"logical\""
 
 #: pg_createsubscriber.c:955
->>>>>>> 3d6a8289
 #, c-format
 msgid "publisher requires %d replication slots, but only %d remain"
 msgstr "publicerare kräver %d replikeringssslottar men bara %d återstår"
 
-<<<<<<< HEAD
-#: pg_createsubscriber.c:922 pg_createsubscriber.c:931
-#: pg_createsubscriber.c:1028 pg_createsubscriber.c:1037
-#: pg_createsubscriber.c:1046
-=======
 #: pg_createsubscriber.c:957 pg_createsubscriber.c:966
 #: pg_createsubscriber.c:1076 pg_createsubscriber.c:1085
 #: pg_createsubscriber.c:1094
->>>>>>> 3d6a8289
 #, c-format
 msgid "Increase the configuration parameter \"%s\" to at least %d."
 msgstr "Öka konfigurationsparametern \"%s\" till minst %d."
 
-<<<<<<< HEAD
-#: pg_createsubscriber.c:929
-=======
 #: pg_createsubscriber.c:964
->>>>>>> 3d6a8289
 #, c-format
 msgid "publisher requires %d WAL sender processes, but only %d remain"
 msgstr "publicerare kräver %d WAL-skickar-processer men bara %d återstår"
 
-<<<<<<< HEAD
-#: pg_createsubscriber.c:938
-=======
 #: pg_createsubscriber.c:973
->>>>>>> 3d6a8289
 #, c-format
 msgid "two_phase option will not be enabled for replication slots"
 msgstr "flaggan two_phase kommer inte aktiveras för replikeringsslottar"
 
-<<<<<<< HEAD
-#: pg_createsubscriber.c:939
-=======
 #: pg_createsubscriber.c:974
->>>>>>> 3d6a8289
 #, c-format
 msgid "Subscriptions will be created with the two_phase option disabled.  Prepared transactions will be replicated at COMMIT PREPARED."
 msgstr "Prenumerationer kommer skapas med flaggan two_phase avaktiverad.  Förberedda transaktioner kommer replikeras vid COMMIT PREPARED."
 
-<<<<<<< HEAD
-#: pg_createsubscriber.c:971
-=======
 #: pg_createsubscriber.c:976
 #, c-format
 msgid "You can use the command-line option --enable-two-phase to enable two_phase."
@@ -2434,461 +1617,252 @@
 msgstr "Sätt konfigurationsparametern \"%s\" till -1 för att säkertställa att WAL-filer som krävs inte tas bort för tidigt."
 
 #: pg_createsubscriber.c:1019
->>>>>>> 3d6a8289
 #, c-format
 msgid "checking settings on subscriber"
 msgstr "kontrollerar inställningar på prenumeranten"
 
-<<<<<<< HEAD
-#: pg_createsubscriber.c:978
-=======
 #: pg_createsubscriber.c:1026
->>>>>>> 3d6a8289
 #, c-format
 msgid "target server must be a standby"
 msgstr "målserver måste vara en standby"
 
-<<<<<<< HEAD
-#: pg_createsubscriber.c:1002
-=======
 #: pg_createsubscriber.c:1050
->>>>>>> 3d6a8289
 #, c-format
 msgid "could not obtain subscriber settings: %s"
 msgstr "kunde inte hämta inställningar för prenumerant: %s"
 
-<<<<<<< HEAD
-#: pg_createsubscriber.c:1026
-#, c-format
-msgid "subscriber requires %d replication slots, but only %d remain"
-msgstr "prenumerant kräver %d replikeringsslottar men bara %d återstår"
-
-#: pg_createsubscriber.c:1035
-=======
 #: pg_createsubscriber.c:1074
 #, c-format
 msgid "subscriber requires %d active replication origins, but only %d remain"
 msgstr "prenumerant kräver %d aktiva replikerings-origin men bara %d återstår"
 
 #: pg_createsubscriber.c:1083
->>>>>>> 3d6a8289
 #, c-format
 msgid "subscriber requires %d logical replication workers, but only %d remain"
 msgstr "prenumerant kräver %d logiska replikeringsprocesser men bara %d återstår"
 
-<<<<<<< HEAD
-#: pg_createsubscriber.c:1044
-=======
 #: pg_createsubscriber.c:1092
->>>>>>> 3d6a8289
 #, c-format
 msgid "subscriber requires %d worker processes, but only %d remain"
 msgstr "prenumerant kräver %d arbetsprocesser men bara %d återstår"
 
-<<<<<<< HEAD
-#: pg_createsubscriber.c:1079
-=======
 #: pg_createsubscriber.c:1127
->>>>>>> 3d6a8289
 #, c-format
 msgid "dropping subscription \"%s\" in database \"%s\""
 msgstr "slänger prenumeration \"%s\" i databasen \"%s\""
 
-<<<<<<< HEAD
-#: pg_createsubscriber.c:1088
-=======
 #: pg_createsubscriber.c:1136
->>>>>>> 3d6a8289
 #, c-format
 msgid "could not drop subscription \"%s\": %s"
 msgstr "kunde inte slänga prenumeration \"%s\": %s"
 
-<<<<<<< HEAD
-#: pg_createsubscriber.c:1123
-=======
 #: pg_createsubscriber.c:1171
->>>>>>> 3d6a8289
 #, c-format
 msgid "could not obtain pre-existing subscriptions: %s"
 msgstr "kunde inte hämta redan existerande prenumerationer: %s"
 
-<<<<<<< HEAD
-#: pg_createsubscriber.c:1258
-=======
 #: pg_createsubscriber.c:1312
->>>>>>> 3d6a8289
 #, c-format
 msgid "could not drop replication slot \"%s\" on primary"
 msgstr "kunde inte slänga replikeringsslotten \"%s\" på primären"
 
-<<<<<<< HEAD
-#: pg_createsubscriber.c:1292
-=======
 #: pg_createsubscriber.c:1346
->>>>>>> 3d6a8289
 #, c-format
 msgid "could not obtain failover replication slot information: %s"
 msgstr "kunde inte hämta replikeringsslottens information för failover: %s"
 
-<<<<<<< HEAD
-#: pg_createsubscriber.c:1294 pg_createsubscriber.c:1303
-=======
 #: pg_createsubscriber.c:1348 pg_createsubscriber.c:1357
->>>>>>> 3d6a8289
 #, c-format
 msgid "Drop the failover replication slots on subscriber soon to avoid retention of WAL files."
 msgstr "Släng replikeringsslottar för failover på prenumeranten inom kort för att undvika att köa upp WAL-filer."
 
-<<<<<<< HEAD
-#: pg_createsubscriber.c:1302
-=======
 #: pg_createsubscriber.c:1356
->>>>>>> 3d6a8289
 #, c-format
 msgid "could not drop failover replication slot"
 msgstr "kunde inte slänga replikeringsslot för failover"
 
-<<<<<<< HEAD
-#: pg_createsubscriber.c:1324
-=======
 #: pg_createsubscriber.c:1378
->>>>>>> 3d6a8289
 #, c-format
 msgid "creating the replication slot \"%s\" in database \"%s\""
 msgstr "skapar replikeringsslot \"%s\" i databasen \"%s\""
 
-<<<<<<< HEAD
-#: pg_createsubscriber.c:1342
-=======
 #: pg_createsubscriber.c:1397
->>>>>>> 3d6a8289
 #, c-format
 msgid "could not create replication slot \"%s\" in database \"%s\": %s"
 msgstr "kunde inte skapa replikeringsslot \"%s\" i databasen \"%s\": %s"
 
-<<<<<<< HEAD
-#: pg_createsubscriber.c:1372
-=======
 #: pg_createsubscriber.c:1427
->>>>>>> 3d6a8289
 #, c-format
 msgid "dropping the replication slot \"%s\" in database \"%s\""
 msgstr "slänger replikeringsslot \"%s\" i databasen \"%s\""
 
-<<<<<<< HEAD
-#: pg_createsubscriber.c:1388
-=======
 #: pg_createsubscriber.c:1443
->>>>>>> 3d6a8289
 #, c-format
 msgid "could not drop replication slot \"%s\" in database \"%s\": %s"
 msgstr "kunde inte slänga replikeringsslot \"%s\" i databasen \"%s\": %s"
 
-<<<<<<< HEAD
-#: pg_createsubscriber.c:1409
-=======
 #: pg_createsubscriber.c:1464
->>>>>>> 3d6a8289
 #, c-format
 msgid "pg_ctl failed with exit code %d"
 msgstr "pg_ctl avslutade med felkod %d"
 
-<<<<<<< HEAD
-#: pg_createsubscriber.c:1414
-=======
 #: pg_createsubscriber.c:1469
->>>>>>> 3d6a8289
 #, c-format
 msgid "pg_ctl was terminated by exception 0x%X"
 msgstr "pg_ctl avslutades med avbrott 0x%X"
 
-<<<<<<< HEAD
-#: pg_createsubscriber.c:1416
-=======
 #: pg_createsubscriber.c:1471
->>>>>>> 3d6a8289
 #, c-format
 msgid "See C include file \"ntstatus.h\" for a description of the hexadecimal value."
 msgstr "Se C-include-fil \"ntstatus.h\" för en beskrivning av det hexdecimala värdet."
 
-<<<<<<< HEAD
-#: pg_createsubscriber.c:1418
-=======
 #: pg_createsubscriber.c:1473
->>>>>>> 3d6a8289
 #, c-format
 msgid "pg_ctl was terminated by signal %d: %s"
 msgstr "pg_ctl terminerades av signal %d: %s"
 
-<<<<<<< HEAD
-#: pg_createsubscriber.c:1424
-=======
 #: pg_createsubscriber.c:1479
->>>>>>> 3d6a8289
 #, c-format
 msgid "pg_ctl exited with unrecognized status %d"
 msgstr "pg_ctl avslutade med okänd statuskod %d"
 
-<<<<<<< HEAD
-#: pg_createsubscriber.c:1427
-=======
 #: pg_createsubscriber.c:1482
->>>>>>> 3d6a8289
 #, c-format
 msgid "The failed command was: %s"
 msgstr "Det misslyckade kommandot var: %s"
 
-<<<<<<< HEAD
-#: pg_createsubscriber.c:1473
-=======
 #: pg_createsubscriber.c:1532
->>>>>>> 3d6a8289
 #, c-format
 msgid "server was started"
 msgstr "servern startad"
 
-<<<<<<< HEAD
-#: pg_createsubscriber.c:1488
-=======
 #: pg_createsubscriber.c:1547
->>>>>>> 3d6a8289
 #, c-format
 msgid "server was stopped"
 msgstr "servern är stoppad"
 
-<<<<<<< HEAD
-#: pg_createsubscriber.c:1507
-=======
 #: pg_createsubscriber.c:1566
->>>>>>> 3d6a8289
 #, c-format
 msgid "waiting for the target server to reach the consistent state"
 msgstr "väntar på att målservern skall komma till ett konsistent läge"
 
-<<<<<<< HEAD
-#: pg_createsubscriber.c:1530
-=======
 #: pg_createsubscriber.c:1589
->>>>>>> 3d6a8289
 #, c-format
 msgid "recovery timed out"
 msgstr "timeout vid återställning"
 
-<<<<<<< HEAD
-#: pg_createsubscriber.c:1543
-=======
 #: pg_createsubscriber.c:1602
->>>>>>> 3d6a8289
 #, c-format
 msgid "server did not end recovery"
 msgstr "servern avslutade inte återställning"
 
-<<<<<<< HEAD
-#: pg_createsubscriber.c:1545
-=======
 #: pg_createsubscriber.c:1604
->>>>>>> 3d6a8289
 #, c-format
 msgid "target server reached the consistent state"
 msgstr "målservern har nått ett konsistent läge"
 
-<<<<<<< HEAD
-#: pg_createsubscriber.c:1546
-=======
 #: pg_createsubscriber.c:1605
->>>>>>> 3d6a8289
 #, c-format
 msgid "If pg_createsubscriber fails after this point, you must recreate the physical replica before continuing."
 msgstr ""
 "Om pg_createsubscriber misslyckas efter denna punkt så måste du\n"
 "återskapa den fysiska replikan innan du fortsätter."
 
-<<<<<<< HEAD
-#: pg_createsubscriber.c:1573
-=======
 #: pg_createsubscriber.c:1632 pg_createsubscriber.c:1755
->>>>>>> 3d6a8289
 #, c-format
 msgid "could not obtain publication information: %s"
 msgstr "kunde inte hämta publiceringsinformation: %s"
 
-<<<<<<< HEAD
-#: pg_createsubscriber.c:1587
-=======
 #: pg_createsubscriber.c:1646
->>>>>>> 3d6a8289
 #, c-format
 msgid "publication \"%s\" already exists"
 msgstr "publicering \"%s\" finns redan"
 
-<<<<<<< HEAD
-#: pg_createsubscriber.c:1588
-=======
 #: pg_createsubscriber.c:1647
->>>>>>> 3d6a8289
 #, c-format
 msgid "Consider renaming this publication before continuing."
 msgstr "Överväg att byta namn på denna publicering innan fortsättning."
 
-<<<<<<< HEAD
-#: pg_createsubscriber.c:1595
-=======
 #: pg_createsubscriber.c:1654
->>>>>>> 3d6a8289
 #, c-format
 msgid "creating publication \"%s\" in database \"%s\""
 msgstr "skapar puiblicering \"%s\" i databasen \"%s\""
 
-<<<<<<< HEAD
-#: pg_createsubscriber.c:1608
-=======
 #: pg_createsubscriber.c:1667
->>>>>>> 3d6a8289
 #, c-format
 msgid "could not create publication \"%s\" in database \"%s\": %s"
 msgstr "kunde inte skapa publicering \"%s\" i databasen \"%s\": %s"
 
-<<<<<<< HEAD
-#: pg_createsubscriber.c:1637
-=======
 #: pg_createsubscriber.c:1697
->>>>>>> 3d6a8289
 #, c-format
 msgid "dropping publication \"%s\" in database \"%s\""
 msgstr "slänger publiceringen \"%s\" i databasen \"%s\""
 
-<<<<<<< HEAD
-#: pg_createsubscriber.c:1651
-=======
 #: pg_createsubscriber.c:1711
->>>>>>> 3d6a8289
 #, c-format
 msgid "could not drop publication \"%s\" in database \"%s\": %s"
 msgstr "kunde inte slänga publiceringen \"%s\" i databasen \"%s\": %s"
 
-<<<<<<< HEAD
-#: pg_createsubscriber.c:1697
-=======
 #: pg_createsubscriber.c:1748
 #, c-format
 msgid "dropping all existing publications in database \"%s\""
 msgstr "slänger alla existerande publiceringar i databasen \"%s\""
 
 #: pg_createsubscriber.c:1806
->>>>>>> 3d6a8289
 #, c-format
 msgid "creating subscription \"%s\" in database \"%s\""
 msgstr "skapar prenumeration \"%s\" i databasen \"%s\""
 
-<<<<<<< HEAD
-#: pg_createsubscriber.c:1718
-=======
 #: pg_createsubscriber.c:1828
->>>>>>> 3d6a8289
 #, c-format
 msgid "could not create subscription \"%s\" in database \"%s\": %s"
 msgstr "kunde inte skapa prenumeration \"%s\" i databasen \"%s\": %s"
 
-<<<<<<< HEAD
-#: pg_createsubscriber.c:1763
-=======
 #: pg_createsubscriber.c:1873
->>>>>>> 3d6a8289
 #, c-format
 msgid "could not obtain subscription OID: %s"
 msgstr "kunde inte hämta prenumerations-OID: %s"
 
-<<<<<<< HEAD
-#: pg_createsubscriber.c:1770
-=======
 #: pg_createsubscriber.c:1880
->>>>>>> 3d6a8289
 #, c-format
 msgid "could not obtain subscription OID: got %d rows, expected %d row"
 msgstr "kunde inte hämta prenumerations-OID: fick %d rader, förväntade %d rad"
 
-<<<<<<< HEAD
-#: pg_createsubscriber.c:1794
-=======
 #: pg_createsubscriber.c:1904
->>>>>>> 3d6a8289
 #, c-format
 msgid "setting the replication progress (node name \"%s\", LSN %s) in database \"%s\""
 msgstr "sätter progress för replikering (nod-namn \"%s\", LSN %s) i databasen \"%s\""
 
-<<<<<<< HEAD
-#: pg_createsubscriber.c:1809
-=======
 #: pg_createsubscriber.c:1919
->>>>>>> 3d6a8289
 #, c-format
 msgid "could not set replication progress for subscription \"%s\": %s"
 msgstr "kunde inte sätta progress för replikering till prenumeration \"%s\": %s"
 
-<<<<<<< HEAD
-#: pg_createsubscriber.c:1840
-=======
 #: pg_createsubscriber.c:1950
->>>>>>> 3d6a8289
 #, c-format
 msgid "enabling subscription \"%s\" in database \"%s\""
 msgstr "aktiverar prenumeration \"%s\" i databasen \"%s\""
 
-<<<<<<< HEAD
-#: pg_createsubscriber.c:1852
-=======
 #: pg_createsubscriber.c:1962
->>>>>>> 3d6a8289
 #, c-format
 msgid "could not enable subscription \"%s\": %s"
 msgstr "kunde inte aktivera prenumerationen \"%s\": %s"
 
-<<<<<<< HEAD
-#: pg_createsubscriber.c:1944
-=======
 #: pg_createsubscriber.c:2008
 #, c-format
 msgid "could not obtain a list of databases: %s"
 msgstr "kunde inte hämta en lista med databaser: %s"
 
 #: pg_createsubscriber.c:2112
->>>>>>> 3d6a8289
 #, c-format
 msgid "cannot be executed by \"root\""
 msgstr "kan inte köras av \"root\""
 
-<<<<<<< HEAD
-#: pg_createsubscriber.c:1945
-=======
 #: pg_createsubscriber.c:2113
->>>>>>> 3d6a8289
 #, c-format
 msgid "You must run %s as the PostgreSQL superuser."
 msgstr "Du måste köra %s som PostgreSQL:s superuser."
 
-<<<<<<< HEAD
-#: pg_createsubscriber.c:1966
-#, c-format
-msgid "database \"%s\" specified more than once"
-msgstr "database \"%s\" angiven mer än en gång"
-
-#: pg_createsubscriber.c:2007
-#, c-format
-msgid "publication \"%s\" specified more than once"
-msgstr "publicering \"%s\" angiven mer än en gång"
-
-#: pg_createsubscriber.c:2019
-#, c-format
-msgid "replication slot \"%s\" specified more than once"
-msgstr "replikeringsslott \"%s\" angiven mer än en gång"
-
-#: pg_createsubscriber.c:2031
-#, c-format
-msgid "subscription \"%s\" specified more than once"
-msgstr "prenumeration \"%s\" angiven mer än en gång"
-
-#: pg_createsubscriber.c:2054
-=======
 #: pg_createsubscriber.c:2136
 #, c-format
 msgid "database \"%s\" specified more than once for -d/--database"
@@ -2920,131 +1894,75 @@
 msgstr "flaggorna %s och -a/--all kan inte användas tillsammans"
 
 #: pg_createsubscriber.c:2244
->>>>>>> 3d6a8289
 #, c-format
 msgid "no subscriber data directory specified"
 msgstr "ingen datakatalog för prenumeration angiven"
 
-<<<<<<< HEAD
-#: pg_createsubscriber.c:2065
-=======
 #: pg_createsubscriber.c:2255
->>>>>>> 3d6a8289
 #, c-format
 msgid "could not determine current directory"
 msgstr "kunde inte bestämma aktuell katalog"
 
-<<<<<<< HEAD
-#: pg_createsubscriber.c:2082
-=======
 #: pg_createsubscriber.c:2272
->>>>>>> 3d6a8289
 #, c-format
 msgid "no publisher connection string specified"
 msgstr "ingen anslutningssträng angiven för publicerare"
 
-<<<<<<< HEAD
-#: pg_createsubscriber.c:2086
-=======
 #: pg_createsubscriber.c:2276
->>>>>>> 3d6a8289
 #, c-format
 msgid "validating publisher connection string"
 msgstr "validerar publicerares anslutningssträng"
 
-<<<<<<< HEAD
-#: pg_createsubscriber.c:2092
-=======
 #: pg_createsubscriber.c:2282
->>>>>>> 3d6a8289
 #, c-format
 msgid "validating subscriber connection string"
 msgstr "validerar prenumerants anslutningssträng"
 
-<<<<<<< HEAD
-#: pg_createsubscriber.c:2097
-=======
 #: pg_createsubscriber.c:2299
->>>>>>> 3d6a8289
 #, c-format
 msgid "no database was specified"
 msgstr "ingen databas angavs"
 
-<<<<<<< HEAD
-#: pg_createsubscriber.c:2109
-=======
 #: pg_createsubscriber.c:2310
->>>>>>> 3d6a8289
 #, c-format
 msgid "database name \"%s\" was extracted from the publisher connection string"
 msgstr "databasnamn \"%s\" extraherades från publicistens anslutningssträng"
 
-<<<<<<< HEAD
-#: pg_createsubscriber.c:2114
-=======
 #: pg_createsubscriber.c:2315
->>>>>>> 3d6a8289
 #, c-format
 msgid "no database name specified"
 msgstr "inget databasnamn angavs"
 
-<<<<<<< HEAD
-#: pg_createsubscriber.c:2124
-=======
 #: pg_createsubscriber.c:2325
->>>>>>> 3d6a8289
 #, c-format
 msgid "wrong number of publication names specified"
 msgstr "fel antal namn på publicister angavs"
 
-<<<<<<< HEAD
-#: pg_createsubscriber.c:2125
-=======
 #: pg_createsubscriber.c:2326
->>>>>>> 3d6a8289
 #, c-format
 msgid "The number of specified publication names (%d) must match the number of specified database names (%d)."
 msgstr "Antalet angivna namn på publicister (%d) måste matcha antalet angivna namn på databaser (%d)."
 
-<<<<<<< HEAD
-#: pg_createsubscriber.c:2131
-=======
 #: pg_createsubscriber.c:2332
->>>>>>> 3d6a8289
 #, c-format
 msgid "wrong number of subscription names specified"
 msgstr "fel antal namn på prenumeranter angivna"
 
-<<<<<<< HEAD
-#: pg_createsubscriber.c:2132
-=======
 #: pg_createsubscriber.c:2333
->>>>>>> 3d6a8289
 #, c-format
 msgid "The number of specified subscription names (%d) must match the number of specified database names (%d)."
 msgstr "Antalet angivna namn på prenumeranter (%d) måste matcha antalet angivna namn på databaser (%d)."
 
-<<<<<<< HEAD
-#: pg_createsubscriber.c:2138
-=======
 #: pg_createsubscriber.c:2339
->>>>>>> 3d6a8289
 #, c-format
 msgid "wrong number of replication slot names specified"
 msgstr "fel antal namn på replikeringsslottar angivet"
 
-<<<<<<< HEAD
-#: pg_createsubscriber.c:2139
-=======
 #: pg_createsubscriber.c:2340
->>>>>>> 3d6a8289
 #, c-format
 msgid "The number of specified replication slot names (%d) must match the number of specified database names (%d)."
 msgstr "Antalet angivna namn på replikeringsslottar (%d) måste matcha antalet angivna namn på databaser (%d)."
 
-<<<<<<< HEAD
-#: pg_createsubscriber.c:2168
-=======
 #: pg_createsubscriber.c:2352
 #, c-format
 msgid "invalid object type \"%s\" specified for --clean"
@@ -3056,61 +1974,36 @@
 msgstr "Giltigt värde är: \"%s\""
 
 #: pg_createsubscriber.c:2384
->>>>>>> 3d6a8289
 #, c-format
 msgid "subscriber data directory is not a copy of the source database cluster"
 msgstr "prenumerantens datakatalog är inte en kopia på källdatabasens kluster"
 
-<<<<<<< HEAD
-#: pg_createsubscriber.c:2181
-=======
 #: pg_createsubscriber.c:2397
->>>>>>> 3d6a8289
 #, c-format
 msgid "standby server is running"
 msgstr "standby-servern kör"
 
-<<<<<<< HEAD
-#: pg_createsubscriber.c:2182
-=======
 #: pg_createsubscriber.c:2398
->>>>>>> 3d6a8289
 #, c-format
 msgid "Stop the standby server and try again."
 msgstr "Stoppa standby-servern och försök igen."
 
-<<<<<<< HEAD
-#: pg_createsubscriber.c:2191
-=======
 #: pg_createsubscriber.c:2407
->>>>>>> 3d6a8289
 #, c-format
 msgid "starting the standby server with command-line options"
 msgstr "startar standby-server med kommandoradsflaggor"
 
-<<<<<<< HEAD
-#: pg_createsubscriber.c:2207 pg_createsubscriber.c:2242
-=======
 #: pg_createsubscriber.c:2423 pg_createsubscriber.c:2458
->>>>>>> 3d6a8289
 #, c-format
 msgid "stopping the subscriber"
 msgstr "stoppar prenumeranten"
 
-<<<<<<< HEAD
-#: pg_createsubscriber.c:2221
-=======
 #: pg_createsubscriber.c:2437
->>>>>>> 3d6a8289
 #, c-format
 msgid "starting the subscriber"
 msgstr "startar prenumeranten"
 
-<<<<<<< HEAD
-#: pg_createsubscriber.c:2250
-=======
 #: pg_createsubscriber.c:2466
->>>>>>> 3d6a8289
 #, c-format
 msgid "Done!"
 msgstr "Klar!"
@@ -3129,29 +2022,17 @@
 msgid "  -D, --directory=DIR    receive write-ahead log files into this directory\n"
 msgstr "  -D, --directory=KAT    ta emot write-ahead-logg-filer till denna katalog\n"
 
-<<<<<<< HEAD
-#: pg_receivewal.c:83 pg_recvlogical.c:93
-=======
 #: pg_receivewal.c:83 pg_recvlogical.c:94
->>>>>>> 3d6a8289
 #, c-format
 msgid "  -E, --endpos=LSN       exit after receiving the specified LSN\n"
 msgstr "  -E, --endpos=LSN       avsluta efter att ha taget emot den angivna LSN\n"
 
-<<<<<<< HEAD
-#: pg_receivewal.c:84 pg_recvlogical.c:97
-=======
 #: pg_receivewal.c:84 pg_recvlogical.c:98
->>>>>>> 3d6a8289
 #, c-format
 msgid "      --if-not-exists    do not error if slot already exists when creating a slot\n"
 msgstr "      --if-not-exists    inget fel om slot:en redan finns när vi skapar slot:en\n"
 
-<<<<<<< HEAD
-#: pg_receivewal.c:85 pg_recvlogical.c:99
-=======
 #: pg_receivewal.c:85 pg_recvlogical.c:100
->>>>>>> 3d6a8289
 #, c-format
 msgid "  -n, --no-loop          do not loop on connection lost\n"
 msgstr "  -n, --no-loop          loopa inte om anslutning tappas\n"
@@ -3161,11 +2042,7 @@
 msgid "      --no-sync          do not wait for changes to be written safely to disk\n"
 msgstr "      --no-sync          vänta inte på att ändringar skall skrivas säkert till disk\n"
 
-<<<<<<< HEAD
-#: pg_receivewal.c:87 pg_recvlogical.c:104
-=======
 #: pg_receivewal.c:87 pg_recvlogical.c:105
->>>>>>> 3d6a8289
 #, c-format
 msgid ""
 "  -s, --status-interval=SECS\n"
@@ -3197,20 +2074,12 @@
 "\n"
 "Valfria handlingar:\n"
 
-<<<<<<< HEAD
-#: pg_receivewal.c:104 pg_recvlogical.c:89
-=======
 #: pg_receivewal.c:104 pg_recvlogical.c:88
->>>>>>> 3d6a8289
 #, c-format
 msgid "      --create-slot      create a new replication slot (for the slot's name see --slot)\n"
 msgstr "      --create-slot      skapa en ny replikeringsslot (angående slot:ens namn, se --slot)\n"
 
-<<<<<<< HEAD
-#: pg_receivewal.c:105 pg_recvlogical.c:90
-=======
 #: pg_receivewal.c:105 pg_recvlogical.c:89
->>>>>>> 3d6a8289
 #, c-format
 msgid "      --drop-slot        drop the replication slot (for the slot's name see --slot)\n"
 msgstr "      --drop-slot        släng replikeringsslot (angående slot:ens namn, se --slot)\n"
@@ -3230,11 +2099,7 @@
 msgid "switched to timeline %u at %X/%X"
 msgstr "bytte till tidslinje %u vid %X/%X"
 
-<<<<<<< HEAD
-#: pg_receivewal.c:224 pg_recvlogical.c:1053
-=======
 #: pg_receivewal.c:224 pg_recvlogical.c:1075
->>>>>>> 3d6a8289
 #, c-format
 msgid "received interrupt signal, exiting"
 msgstr "mottog avbrottsignal, avslutar"
@@ -3304,11 +2169,7 @@
 msgid "starting log streaming at %X/%X (timeline %u)"
 msgstr "startar logg-strömning vid %X/%X (tidslinje %u)"
 
-<<<<<<< HEAD
-#: pg_receivewal.c:693 pg_recvlogical.c:801
-=======
 #: pg_receivewal.c:693 pg_recvlogical.c:809
->>>>>>> 3d6a8289
 #, c-format
 msgid "could not parse end position \"%s\""
 msgstr "kunde inte parsa slutposition \"%s\""
@@ -3338,48 +2199,28 @@
 msgid "replication connection using slot \"%s\" is unexpectedly database specific"
 msgstr "replikeringsanslutning som använder slot \"%s\" är oväntat databasspecifik"
 
-<<<<<<< HEAD
-#: pg_receivewal.c:878 pg_recvlogical.c:972
-=======
 #: pg_receivewal.c:878 pg_recvlogical.c:993
->>>>>>> 3d6a8289
 #, c-format
 msgid "dropping replication slot \"%s\""
 msgstr "slänger replikeringsslot \"%s\""
 
-<<<<<<< HEAD
-#: pg_receivewal.c:889 pg_recvlogical.c:982
-=======
 #: pg_receivewal.c:889 pg_recvlogical.c:1003
->>>>>>> 3d6a8289
 #, c-format
 msgid "creating replication slot \"%s\""
 msgstr "skapar replikeringsslot \"%s\""
 
-<<<<<<< HEAD
-#: pg_receivewal.c:918 pg_recvlogical.c:1006
-=======
 #: pg_receivewal.c:918 pg_recvlogical.c:1028
->>>>>>> 3d6a8289
 #, c-format
 msgid "disconnected"
 msgstr "nerkopplad"
 
 #. translator: check source for value for %d
-<<<<<<< HEAD
-#: pg_receivewal.c:922 pg_recvlogical.c:1010
-=======
 #: pg_receivewal.c:922 pg_recvlogical.c:1032
->>>>>>> 3d6a8289
 #, c-format
 msgid "disconnected; waiting %d seconds to try again"
 msgstr "nerkopplad; väntar %d sekunder för att försöka igen"
 
-<<<<<<< HEAD
-#: pg_recvlogical.c:84
-=======
 #: pg_recvlogical.c:83
->>>>>>> 3d6a8289
 #, c-format
 msgid ""
 "%s controls PostgreSQL logical decoding streams.\n"
@@ -3388,11 +2229,7 @@
 "%s styr PostgreSQL:s logiskt avkodade strömmar.\n"
 "\n"
 
-<<<<<<< HEAD
-#: pg_recvlogical.c:88
-=======
 #: pg_recvlogical.c:87
->>>>>>> 3d6a8289
 #, c-format
 msgid ""
 "\n"
@@ -3401,18 +2238,11 @@
 "\n"
 "Handling att utföra:\n"
 
-<<<<<<< HEAD
-#: pg_recvlogical.c:91
-=======
 #: pg_recvlogical.c:90
->>>>>>> 3d6a8289
 #, c-format
 msgid "      --start            start streaming in a replication slot (for the slot's name see --slot)\n"
 msgstr "      --start            starta strömning i en replikeringsslot (angående slot:ens namn, se --slot)\n"
 
-<<<<<<< HEAD
-#: pg_recvlogical.c:94
-=======
 #: pg_recvlogical.c:92
 #, c-format
 msgid ""
@@ -3423,16 +2253,11 @@
 "                         när en replikeringsslot skapas\n"
 
 #: pg_recvlogical.c:95
->>>>>>> 3d6a8289
 #, c-format
 msgid "  -f, --file=FILE        receive log into this file, - for stdout\n"
 msgstr "  -f, --file=FIL         ta emot logg till denna fil, - för stdout\n"
 
-<<<<<<< HEAD
-#: pg_recvlogical.c:95
-=======
 #: pg_recvlogical.c:96
->>>>>>> 3d6a8289
 #, c-format
 msgid ""
 "  -F  --fsync-interval=SECS\n"
@@ -3441,20 +2266,12 @@
 "  -F  --fsync-interval=SEK\n"
 "                         tid mellan fsync av utdatafil (standard: %d)\n"
 
-<<<<<<< HEAD
-#: pg_recvlogical.c:98
-=======
 #: pg_recvlogical.c:99
->>>>>>> 3d6a8289
 #, c-format
 msgid "  -I, --startpos=LSN     where in an existing slot should the streaming start\n"
 msgstr "  -I, --startpos=LSN     var i en existerande slot skall strömningen starta\n"
 
-<<<<<<< HEAD
-#: pg_recvlogical.c:100
-=======
 #: pg_recvlogical.c:101
->>>>>>> 3d6a8289
 #, c-format
 msgid ""
 "  -o, --option=NAME[=VALUE]\n"
@@ -3465,261 +2282,148 @@
 "                         skicka vidare flaggan NAMN med ev. värde VÄRDE till\n"
 "                         utmatnings-plugin:en\n"
 
-<<<<<<< HEAD
-#: pg_recvlogical.c:103
-=======
 #: pg_recvlogical.c:104
->>>>>>> 3d6a8289
 #, c-format
 msgid "  -P, --plugin=PLUGIN    use output plugin PLUGIN (default: %s)\n"
 msgstr "  -P, --plugin=PLUGIN    använd utmatnings-plugin:en PLUGIN (standard: %s)\n"
 
-<<<<<<< HEAD
-#: pg_recvlogical.c:106
-=======
 #: pg_recvlogical.c:107
->>>>>>> 3d6a8289
 #, c-format
 msgid "  -S, --slot=SLOTNAME    name of the logical replication slot\n"
 msgstr "  -S, --slot=SLOTNAMN    namn på den logiska replikerings-slotten\n"
 
-<<<<<<< HEAD
-#: pg_recvlogical.c:107
-=======
 #: pg_recvlogical.c:108
->>>>>>> 3d6a8289
 #, c-format
 msgid "  -t, --enable-two-phase enable decoding of prepared transactions when creating a slot\n"
 msgstr "  -t, --enable-two-phase slå på avkodning av förberedda transaktioner när en slot skapas\n"
 
-<<<<<<< HEAD
-#: pg_recvlogical.c:112
-=======
 #: pg_recvlogical.c:109
 #, c-format
 msgid "      --two-phase        (same as --enable-two-phase, deprecated)\n"
 msgstr "      --two-phase        (samma som --enable-two-phase, obsolet)\n"
 
 #: pg_recvlogical.c:114
->>>>>>> 3d6a8289
 #, c-format
 msgid "  -d, --dbname=DBNAME    database to connect to\n"
 msgstr "  -d, --dbname=DBNAMN    databas att ansluta till\n"
 
-<<<<<<< HEAD
-#: pg_recvlogical.c:145
-=======
 #: pg_recvlogical.c:147
->>>>>>> 3d6a8289
 #, c-format
 msgid "confirming write up to %X/%X, flush to %X/%X (slot %s)"
 msgstr "bekräftar skrivning fram till %X/%X, flush till %X/%X (slot %s)"
 
-<<<<<<< HEAD
-#: pg_recvlogical.c:169 receivelog.c:360
-=======
 #: pg_recvlogical.c:171 receivelog.c:359
->>>>>>> 3d6a8289
 #, c-format
 msgid "could not send feedback packet: %s"
 msgstr "kunde inte skicka feedback-paket: %s"
 
-<<<<<<< HEAD
-#: pg_recvlogical.c:239
-=======
 #: pg_recvlogical.c:241
->>>>>>> 3d6a8289
 #, c-format
 msgid "starting log streaming at %X/%X (slot %s)"
 msgstr "startar logg-strömning vid %X/%X (slot %s)"
 
-<<<<<<< HEAD
-#: pg_recvlogical.c:281
-=======
 #: pg_recvlogical.c:283
->>>>>>> 3d6a8289
 #, c-format
 msgid "streaming initiated"
 msgstr "strömning initierad"
 
-<<<<<<< HEAD
-#: pg_recvlogical.c:346
-=======
 #: pg_recvlogical.c:348
->>>>>>> 3d6a8289
 #, c-format
 msgid "could not open log file \"%s\": %m"
 msgstr "kunde inte öppna loggfil \"%s\": %m"
 
-<<<<<<< HEAD
-#: pg_recvlogical.c:375 receivelog.c:882
-=======
 #: pg_recvlogical.c:377 receivelog.c:889
->>>>>>> 3d6a8289
 #, c-format
 msgid "invalid socket: %s"
 msgstr "ogiltigt uttag: %s"
 
-<<<<<<< HEAD
-#: pg_recvlogical.c:428 receivelog.c:910
-=======
 #: pg_recvlogical.c:430 receivelog.c:917
->>>>>>> 3d6a8289
 #, c-format
 msgid "%s() failed: %m"
 msgstr "%s() misslyckades: %m"
 
-<<<<<<< HEAD
-#: pg_recvlogical.c:435 receivelog.c:959
-=======
 #: pg_recvlogical.c:437 receivelog.c:966
->>>>>>> 3d6a8289
 #, c-format
 msgid "could not receive data from WAL stream: %s"
 msgstr "kunde inte ta emot data från WAL-ström: %s"
 
-<<<<<<< HEAD
-#: pg_recvlogical.c:477 pg_recvlogical.c:528 receivelog.c:1003
-#: receivelog.c:1066
-=======
 #: pg_recvlogical.c:479 pg_recvlogical.c:530 receivelog.c:1010
 #: receivelog.c:1073
->>>>>>> 3d6a8289
 #, c-format
 msgid "streaming header too small: %d"
 msgstr "strömningsheader för liten: %d"
 
-<<<<<<< HEAD
-#: pg_recvlogical.c:512 receivelog.c:843
-=======
 #: pg_recvlogical.c:514 receivelog.c:846
->>>>>>> 3d6a8289
 #, c-format
 msgid "unrecognized streaming header: \"%c\""
 msgstr "okänd strömningsheader: \"%c\""
 
-<<<<<<< HEAD
-#: pg_recvlogical.c:566 pg_recvlogical.c:578
-=======
 #: pg_recvlogical.c:568 pg_recvlogical.c:580
->>>>>>> 3d6a8289
 #, c-format
 msgid "could not write %d bytes to log file \"%s\": %m"
 msgstr "kunde inte skriva %d byte till loggfil \"%s\": %m"
 
-<<<<<<< HEAD
-#: pg_recvlogical.c:636 receivelog.c:642 receivelog.c:679
-=======
 #: pg_recvlogical.c:638 receivelog.c:641 receivelog.c:678
->>>>>>> 3d6a8289
 #, c-format
 msgid "unexpected termination of replication stream: %s"
 msgstr "oväntad terminering av replikeringsström: %s"
 
-<<<<<<< HEAD
-#: pg_recvlogical.c:796
-=======
 #: pg_recvlogical.c:804
->>>>>>> 3d6a8289
 #, c-format
 msgid "could not parse start position \"%s\""
 msgstr "kunde inte parsa startposition \"%s\""
 
-<<<<<<< HEAD
-#: pg_recvlogical.c:874
-=======
 #: pg_recvlogical.c:882
->>>>>>> 3d6a8289
 #, c-format
 msgid "no slot specified"
 msgstr "ingen slot angiven"
 
-<<<<<<< HEAD
-#: pg_recvlogical.c:881
-=======
 #: pg_recvlogical.c:889
->>>>>>> 3d6a8289
 #, c-format
 msgid "no target file specified"
 msgstr "ingen målfil angiven"
 
-<<<<<<< HEAD
-#: pg_recvlogical.c:888
-=======
 #: pg_recvlogical.c:896
->>>>>>> 3d6a8289
 #, c-format
 msgid "no database specified"
 msgstr "ingen databas angiven"
 
-<<<<<<< HEAD
-#: pg_recvlogical.c:895
-=======
 #: pg_recvlogical.c:903
->>>>>>> 3d6a8289
 #, c-format
 msgid "at least one action needs to be specified"
 msgstr "minst en handling måste anges"
 
-<<<<<<< HEAD
-#: pg_recvlogical.c:902
-=======
 #: pg_recvlogical.c:910
->>>>>>> 3d6a8289
 #, c-format
 msgid "cannot use --create-slot or --start together with --drop-slot"
 msgstr "kan inte använda --create-slot eller --start tillsammans med --drop-slot"
 
-<<<<<<< HEAD
-#: pg_recvlogical.c:909
-=======
 #: pg_recvlogical.c:917
->>>>>>> 3d6a8289
 #, c-format
 msgid "cannot use --create-slot or --drop-slot together with --startpos"
 msgstr "kan inte använda --create-slot eller --drop-slot tillsammans med --startpos"
 
-<<<<<<< HEAD
-#: pg_recvlogical.c:916
-=======
 #: pg_recvlogical.c:924
->>>>>>> 3d6a8289
 #, c-format
 msgid "--endpos may only be specified with --start"
 msgstr "--endpos får bara anges tillsammans med --start"
 
-<<<<<<< HEAD
-#: pg_recvlogical.c:923
-=======
 #: pg_recvlogical.c:933 pg_recvlogical.c:940
->>>>>>> 3d6a8289
 #, c-format
 msgid "%s may only be specified with --create-slot"
 msgstr "%s får bara anges tillsammans med --create-slot"
 
-<<<<<<< HEAD
-#: pg_recvlogical.c:956
-=======
 #: pg_recvlogical.c:977
->>>>>>> 3d6a8289
 #, c-format
 msgid "could not establish database-specific replication connection"
 msgstr "kunde inte upprätta databasspecifik replikeringsanslutning"
 
-<<<<<<< HEAD
-#: pg_recvlogical.c:1056
-=======
 #: pg_recvlogical.c:1078
->>>>>>> 3d6a8289
 #, c-format
 msgid "end position %X/%X reached by keepalive"
 msgstr "slutposition %X/%X nådd av keepalive"
 
-<<<<<<< HEAD
-#: pg_recvlogical.c:1061
-=======
 #: pg_recvlogical.c:1083
->>>>>>> 3d6a8289
 #, c-format
 msgid "end position %X/%X reached by WAL record at %X/%X"
 msgstr "slutposition %X/%X nådd av WAL-post vid %X/%X"
@@ -3836,11 +2540,7 @@
 msgid "could not parse next timeline's starting point \"%s\""
 msgstr "kunde inte parsa nästa tidslinjens startpunkt \"%s\""
 
-<<<<<<< HEAD
-#: receivelog.c:775 receivelog.c:1022 walmethods.c:1206
-=======
 #: receivelog.c:774 receivelog.c:1029 walmethods.c:1206
->>>>>>> 3d6a8289
 #, c-format
 msgid "could not fsync file \"%s\": %s"
 msgstr "kunde inte fsync:a fil \"%s\": %s"
@@ -3874,14 +2574,6 @@
 msgid "could not connect to server"
 msgstr "kunde inte ansluta till server"
 
-<<<<<<< HEAD
-#: streamutil.c:230
-#, c-format
-msgid "could not clear \"search_path\": %s"
-msgstr "kunde inte nollställa \"search_path\": %s"
-
-=======
->>>>>>> 3d6a8289
 #: streamutil.c:246
 #, c-format
 msgid "could not determine server setting for \"integer_datetimes\""
@@ -3892,125 +2584,69 @@
 msgid "\"integer_datetimes\" compile flag does not match server"
 msgstr "kompileringsflaggan \"integer_datetimes\" matchar inte servern"
 
-<<<<<<< HEAD
-#: streamutil.c:372
-=======
 #: streamutil.c:304
->>>>>>> 3d6a8289
 #, c-format
 msgid "could not fetch WAL segment size: got %d rows and %d fields, expected %d rows and %d or more fields"
 msgstr "kunde inte hämta WAL-segmentstorlek: fick %d rader och %d fält, förväntade %d rader och %d eller fler fält"
 
-<<<<<<< HEAD
-#: streamutil.c:382
-=======
 #: streamutil.c:314
->>>>>>> 3d6a8289
 #, c-format
 msgid "WAL segment size could not be parsed"
 msgstr "WAL-segment-storlek kunde inte parsas"
 
-<<<<<<< HEAD
-#: streamutil.c:400
+#: streamutil.c:332
 #, c-format
 msgid "remote server reported invalid WAL segment size (%d byte)"
 msgid_plural "remote server reported invalid WAL segment size (%d bytes)"
 msgstr[0] "fjärrservern rapporterade ogiltig WAL-segmentstorlek (%d byte)"
 msgstr[1] "fjärrservern rapporterade ogiltig WAL-segmentstorlek (%d byte)"
 
-#: streamutil.c:404
+#: streamutil.c:336
 #, c-format
 msgid "The WAL segment size must be a power of two between 1 MB and 1 GB."
 msgstr "Storleken på WAL-segment måste vara en tvåpotens mellan 1 MB och 1 GB."
 
-#: streamutil.c:446
-=======
-#: streamutil.c:332
-#, c-format
-msgid "remote server reported invalid WAL segment size (%d byte)"
-msgid_plural "remote server reported invalid WAL segment size (%d bytes)"
-msgstr[0] "fjärrservern rapporterade ogiltig WAL-segmentstorlek (%d byte)"
-msgstr[1] "fjärrservern rapporterade ogiltig WAL-segmentstorlek (%d byte)"
-
-#: streamutil.c:336
-#, c-format
-msgid "The WAL segment size must be a power of two between 1 MB and 1 GB."
-msgstr "Storleken på WAL-segment måste vara en tvåpotens mellan 1 MB och 1 GB."
-
 #: streamutil.c:378
->>>>>>> 3d6a8289
 #, c-format
 msgid "could not fetch group access flag: got %d rows and %d fields, expected %d rows and %d or more fields"
 msgstr "kunde inte hämta gruppaccessflagga: fick %d rader och %d fält, förväntade %d rader och %d eller fler fält"
 
-<<<<<<< HEAD
-#: streamutil.c:455
-=======
 #: streamutil.c:387
->>>>>>> 3d6a8289
 #, c-format
 msgid "group access flag could not be parsed: %s"
 msgstr "gruppaccessflagga kunde inte parsas: %s"
 
-<<<<<<< HEAD
-#: streamutil.c:498 streamutil.c:535
-=======
 #: streamutil.c:430 streamutil.c:467
->>>>>>> 3d6a8289
 #, c-format
 msgid "could not identify system: got %d rows and %d fields, expected %d rows and %d or more fields"
 msgstr "kunde inte identifiera system: fick %d rader och %d fält, förväntade %d rader och %d eller fler fält"
 
-<<<<<<< HEAD
-#: streamutil.c:587
-=======
 #: streamutil.c:519
->>>>>>> 3d6a8289
 #, c-format
 msgid "could not read replication slot \"%s\": got %d rows and %d fields, expected %d rows and %d fields"
 msgstr "kunde inte läsa replikeringsslot \"%s\": fick %d rader och %d fält, förväntade %d rader och %d fält"
 
-<<<<<<< HEAD
-#: streamutil.c:599
-=======
 #: streamutil.c:531
->>>>>>> 3d6a8289
 #, c-format
 msgid "replication slot \"%s\" does not exist"
 msgstr "replikeringsslot \"%s\" existerar inte"
 
-<<<<<<< HEAD
-#: streamutil.c:610
-=======
 #: streamutil.c:542
->>>>>>> 3d6a8289
 #, c-format
 msgid "expected a physical replication slot, got type \"%s\" instead"
 msgstr "förväntade en fysisk replikeringsslot men fick av typen \"%s\" istället"
 
-<<<<<<< HEAD
-#: streamutil.c:624
-=======
 #: streamutil.c:556
->>>>>>> 3d6a8289
 #, c-format
 msgid "could not parse restart_lsn \"%s\" for replication slot \"%s\""
 msgstr "kunde inte parsa restart_lsn \"%s\" för replikeringsslot \"%s\""
 
-<<<<<<< HEAD
-#: streamutil.c:741
-=======
 #: streamutil.c:678
->>>>>>> 3d6a8289
 #, c-format
 msgid "could not create replication slot \"%s\": got %d rows and %d fields, expected %d rows and %d fields"
 msgstr "kunde inte skapa replikeringsslot \"%s\": fick %d rader och %d fält, förväntade %d rader och %d fält"
 
-<<<<<<< HEAD
-#: streamutil.c:785
-=======
 #: streamutil.c:722
->>>>>>> 3d6a8289
 #, c-format
 msgid "could not drop replication slot \"%s\": got %d rows and %d fields, expected %d rows and %d fields"
 msgstr "kunde inte slänga replikeringsslot \"%s\": fick %d rader och %d fält, förväntade %d rader och %d fält"

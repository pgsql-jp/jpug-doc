--- conflicted
+++ resolved
@@ -2,7 +2,6 @@
 <!-- See header comment in release.sgml about typical markup -->
 
  <sect1 id="release-9-0-23">
-<<<<<<< HEAD
 <!--
   <title>Release 9.0.23</title>
 -->
@@ -13,17 +12,10 @@
   <title>Release Date</title>
 -->
   <title>リリース日</title>
-=======
-  <title>Release 9.0.23</title>
-
-  <note>
-  <title>Release Date</title>
->>>>>>> c18d203b
   <simpara>2015-10-08</simpara>
   </note>
 
   <para>
-<<<<<<< HEAD
 <!--
    This release contains a variety of fixes from 9.0.22.
    For information about new features in the 9.0 major release, see
@@ -64,48 +56,20 @@
     see <xref linkend="release-9-0-18">.
 -->
 また、9.0.18よりも前のリリースからアップグレードする場合は、<xref linkend="release-9-0-18">を参照して下さい。
-=======
-   This release contains a variety of fixes from 9.0.22.
-   For information about new features in the 9.0 major release, see
-   <xref linkend="release-9-0">.
-  </para>
-
-  <para>
-   This is expected to be the last <productname>PostgreSQL</> release
-   in the 9.0.X series.  Users are encouraged to update to a newer
-   release branch soon.
-  </para>
+   </para>
+
+  </sect2>
 
   <sect2>
-   <title>Migration to Version 9.0.23</title>
-
-   <para>
-    A dump/restore is not required for those running 9.0.X.
-   </para>
-
-   <para>
-    However, if you are upgrading from a version earlier than 9.0.18,
-    see <xref linkend="release-9-0-18">.
->>>>>>> c18d203b
-   </para>
-
-  </sect2>
-
-  <sect2>
-<<<<<<< HEAD
 <!--
    <title>Changes</title>
 -->
    <title>変更点</title>
-=======
-   <title>Changes</title>
->>>>>>> c18d203b
 
    <itemizedlist>
 
     <listitem>
      <para>
-<<<<<<< HEAD
 <!--
       Fix <filename>contrib/pgcrypto</> to detect and report
       too-short <function>crypt()</> salts (Josh Kupershmidt)
@@ -116,28 +80,17 @@
 
      <para>
 <!--
-=======
-      Fix <filename>contrib/pgcrypto</> to detect and report
-      too-short <function>crypt()</> salts (Josh Kupershmidt)
-     </para>
-
-     <para>
->>>>>>> c18d203b
       Certain invalid salt arguments crashed the server or disclosed a few
       bytes of server memory.  We have not ruled out the viability of
       attacks that arrange for presence of confidential information in the
       disclosed bytes, but they seem unlikely.  (CVE-2015-5288)
-<<<<<<< HEAD
 -->
 ある種の無効なソルト引数はサーバをクラッシュさせるか、わずかなバイト数のサーバメモリを露出させました。機密情報を露出するバイト列に在るように配置する攻撃の可能性は排除しませんが、ありそうにないと考えられます。
-=======
->>>>>>> c18d203b
-     </para>
-    </listitem>
-
-    <listitem>
-     <para>
-<<<<<<< HEAD
+     </para>
+    </listitem>
+
+    <listitem>
+     <para>
 <!--
       Fix subtransaction cleanup after a portal (cursor) belonging to an
       outer subtransaction fails (Tom Lane, Michael Paquier)
@@ -153,22 +106,11 @@
       inner subtransaction.
 -->
 外側サブトランザクションのカーソルで実行された関数が、内側サブトランザクションで作られたリレーションを参照することで、アサート失敗かクラッシュを引き起こすことがありました。
-=======
-      Fix subtransaction cleanup after a portal (cursor) belonging to an
-      outer subtransaction fails (Tom Lane, Michael Paquier)
-     </para>
-
-     <para>
-      A function executed in an outer-subtransaction cursor could cause an
-      assertion failure or crash by referencing a relation created within an
-      inner subtransaction.
->>>>>>> c18d203b
-     </para>
-    </listitem>
-
-    <listitem>
-     <para>
-<<<<<<< HEAD
+     </para>
+    </listitem>
+
+    <listitem>
+     <para>
 <!--
       Fix insertion of relations into the relation cache <quote>init file</>
       (Tom Lane)
@@ -179,13 +121,6 @@
 
      <para>
 <!--
-=======
-      Fix insertion of relations into the relation cache <quote>init file</>
-      (Tom Lane)
-     </para>
-
-     <para>
->>>>>>> c18d203b
       An oversight in a patch in the most recent minor releases
       caused <structname>pg_trigger_tgrelid_tgname_index</> to be omitted
       from the init file.  Subsequent sessions detected this, then deemed the
@@ -193,51 +128,37 @@
       significant degradation in session startup time.  In addition to fixing
       the bug, install some guards so that any similar future mistake will be
       more obvious.
-<<<<<<< HEAD
 -->
 直近のマイナーリリースでの修正の誤りにより、<structname>pg_trigger_tgrelid_tgname_index</>をinitファイルから除外していました。
 その後のセッションはこのことを検出して、initファイルが壊れているとみなして黙ってファイルを無視します。結果としてセッション開始時間が顕著に劣化しました。
 本バグの修正に加えて、似たような将来の誤りが見つかりやすくなるように防止策をいくつか導入しました。
-=======
->>>>>>> c18d203b
-     </para>
-    </listitem>
-
-    <listitem>
-     <para>
-<<<<<<< HEAD
+     </para>
+    </listitem>
+
+    <listitem>
+     <para>
 <!--
       Avoid O(N^2) behavior when inserting many tuples into a SPI query
       result (Neil Conway)
 -->
 SPIクエリ結果に多数のタプルを挿入するときの O(N^2) の振る舞いを防止しました。
 (Neil Conway)
-=======
-      Avoid O(N^2) behavior when inserting many tuples into a SPI query
-      result (Neil Conway)
->>>>>>> c18d203b
-     </para>
-    </listitem>
-
-    <listitem>
-     <para>
-<<<<<<< HEAD
+     </para>
+    </listitem>
+
+    <listitem>
+     <para>
 <!--
       Improve <command>LISTEN</> startup time when there are many unread
       notifications (Matt Newell)
 -->
 読まれていない通知が多数あるときの<command>LISTEN</>開始時間を改善しました。
 (Matt Newell)
-=======
-      Improve <command>LISTEN</> startup time when there are many unread
-      notifications (Matt Newell)
->>>>>>> c18d203b
-     </para>
-    </listitem>
-
-    <listitem>
-     <para>
-<<<<<<< HEAD
+     </para>
+    </listitem>
+
+    <listitem>
+     <para>
 <!--
       Disable SSL renegotiation by default (Michael Paquier, Andres Freund)
 -->
@@ -247,30 +168,20 @@
 
      <para>
 <!--
-=======
-      Disable SSL renegotiation by default (Michael Paquier, Andres Freund)
-     </para>
-
-     <para>
->>>>>>> c18d203b
       While use of SSL renegotiation is a good idea in theory, we have seen
       too many bugs in practice, both in the underlying OpenSSL library and
       in our usage of it.  Renegotiation will be removed entirely in 9.5 and
       later.  In the older branches, just change the default value
       of <varname>ssl_renegotiation_limit</> to zero (disabled).
-<<<<<<< HEAD
 -->
 SSL再ネゴシエーションの使用は理論的には良い考えですが、OpenSSLライブラリに因るものと私たちのライブラリの使い方に因るものの両方で実際のところ多くのバグが見られました。
 再ネゴシエーションは9.5以降では完全に取り除く予定です。古いバージョン系列では
 <varname>ssl_renegotiation_limit</>のデフォルト値をゼロ（無効）に変更するだけとします。
-=======
->>>>>>> c18d203b
-     </para>
-    </listitem>
-
-    <listitem>
-     <para>
-<<<<<<< HEAD
+     </para>
+    </listitem>
+
+    <listitem>
+     <para>
 <!--
       Lower the minimum values of the <literal>*_freeze_max_age</> parameters
       (Andres Freund)
@@ -285,53 +196,33 @@
       but it may also be of value for installations with limited disk space.
 -->
 これは主として関連する振る舞いのテストの所要時間を短くするものですが、限られたディスク領域でインストールする際にも有益と思われます。
-=======
-      Lower the minimum values of the <literal>*_freeze_max_age</> parameters
-      (Andres Freund)
-     </para>
-
-     <para>
-      This is mainly to make tests of related behavior less time-consuming,
-      but it may also be of value for installations with limited disk space.
->>>>>>> c18d203b
-     </para>
-    </listitem>
-
-    <listitem>
-     <para>
-<<<<<<< HEAD
+     </para>
+    </listitem>
+
+    <listitem>
+     <para>
 <!--
       Limit the maximum value of <varname>wal_buffers</> to 2GB to avoid
       server crashes (Josh Berkus)
 -->
 サーバクラッシュを防ぐため、<varname>wal_buffers</>の最大値を2GBに制限しました。
 (Josh Berkus)
-=======
-      Limit the maximum value of <varname>wal_buffers</> to 2GB to avoid
-      server crashes (Josh Berkus)
->>>>>>> c18d203b
-     </para>
-    </listitem>
-
-    <listitem>
-     <para>
-<<<<<<< HEAD
+     </para>
+    </listitem>
+
+    <listitem>
+     <para>
 <!--
       Fix rare internal overflow in multiplication of <type>numeric</> values
       (Dean Rasheed)
 -->
 <type>numeric</>値の掛け算における稀な内部オーバーフローを修正しました。
 (Dean Rasheed)
-=======
-      Fix rare internal overflow in multiplication of <type>numeric</> values
-      (Dean Rasheed)
->>>>>>> c18d203b
-     </para>
-    </listitem>
-
-    <listitem>
-     <para>
-<<<<<<< HEAD
+     </para>
+    </listitem>
+
+    <listitem>
+     <para>
 <!--
       Guard against hard-to-reach stack overflows involving record types,
       range types, <type>json</>, <type>jsonb</>, <type>tsquery</>,
@@ -339,17 +230,11 @@
 -->
 レコード型、範囲型、<type>json</>、<type>jsonb</>、<type>tsquery</>、<type>ltxtquery</>、および、<type>query_int</>に含まれる起こりにくいスタックオーバーフローを予防しました。
 (Noah Misch)
-=======
-      Guard against hard-to-reach stack overflows involving record types,
-      range types, <type>json</>, <type>jsonb</>, <type>tsquery</>,
-      <type>ltxtquery</> and <type>query_int</> (Noah Misch)
->>>>>>> c18d203b
-     </para>
-    </listitem>
-
-    <listitem>
-     <para>
-<<<<<<< HEAD
+     </para>
+    </listitem>
+
+    <listitem>
+     <para>
 <!--
       Fix handling of <literal>DOW</> and <literal>DOY</> in datetime input
       (Greg Stark)
@@ -365,36 +250,21 @@
       than <quote>invalid input syntax</>.
 -->
 これらのトークンは日付時刻値では使えないはずですが、これまでは<quote>invalid input syntax</>でなく、意味の分からない内部エラーメッセージになっていました。 
-=======
-      Fix handling of <literal>DOW</> and <literal>DOY</> in datetime input
-      (Greg Stark)
-     </para>
-
-     <para>
-      These tokens aren't meant to be used in datetime values, but previously
-      they resulted in opaque internal error messages rather
-      than <quote>invalid input syntax</>.
->>>>>>> c18d203b
-     </para>
-    </listitem>
-
-    <listitem>
-     <para>
-<<<<<<< HEAD
+     </para>
+    </listitem>
+
+    <listitem>
+     <para>
 <!--
       Add more query-cancel checks to regular expression matching (Tom Lane)
 -->
 正規表現の照合で問い合わせキャンセルの検査を追加しました。
 (Tom Lane)
-=======
-      Add more query-cancel checks to regular expression matching (Tom Lane)
->>>>>>> c18d203b
-     </para>
-    </listitem>
-
-    <listitem>
-     <para>
-<<<<<<< HEAD
+     </para>
+    </listitem>
+
+    <listitem>
+     <para>
 <!--
       Add recursion depth protections to regular expression, <literal>SIMILAR
       TO</>, and <literal>LIKE</> matching (Tom Lane)
@@ -409,21 +279,11 @@
       stack-overrun crashes.
 -->
 ある種の検索パターンと低いスタック深度制限によりスタックオーバーランクラッシュを引き起こすことがありました。
-=======
-      Add recursion depth protections to regular expression, <literal>SIMILAR
-      TO</>, and <literal>LIKE</> matching (Tom Lane)
-     </para>
-
-     <para>
-      Suitable search patterns and a low stack depth limit could lead to
-      stack-overrun crashes.
->>>>>>> c18d203b
-     </para>
-    </listitem>
-
-    <listitem>
-     <para>
-<<<<<<< HEAD
+     </para>
+    </listitem>
+
+    <listitem>
+     <para>
 <!--
       Fix potential infinite loop in regular expression execution (Tom Lane)
 -->
@@ -437,69 +297,44 @@
       infinite loop.
 -->
 一見ゼロ長文字列にマッチできそうで実際には後方参照のためにマッチしない検索パターンで、無限ループになるおそれがありました。
-=======
-      Fix potential infinite loop in regular expression execution (Tom Lane)
-     </para>
-
-     <para>
-      A search pattern that can apparently match a zero-length string, but
-      actually doesn't match because of a back reference, could lead to an
-      infinite loop.
->>>>>>> c18d203b
-     </para>
-    </listitem>
-
-    <listitem>
-     <para>
-<<<<<<< HEAD
+     </para>
+    </listitem>
+
+    <listitem>
+     <para>
 <!--
       Fix low-memory failures in regular expression compilation
       (Andreas Seltenreich)
 -->
 正規表現のコンパイルでメモリ不足による障害を修正しました。
 (Andreas Seltenreich)
-=======
-      Fix low-memory failures in regular expression compilation
-      (Andreas Seltenreich)
->>>>>>> c18d203b
-     </para>
-    </listitem>
-
-    <listitem>
-     <para>
-<<<<<<< HEAD
+     </para>
+    </listitem>
+
+    <listitem>
+     <para>
 <!--
       Fix low-probability memory leak during regular expression execution
       (Tom Lane)
 -->
 正規表現実行での稀なメモリリークを修正しました。
 (Tom Lane)
-=======
-      Fix low-probability memory leak during regular expression execution
-      (Tom Lane)
->>>>>>> c18d203b
-     </para>
-    </listitem>
-
-    <listitem>
-     <para>
-<<<<<<< HEAD
+     </para>
+    </listitem>
+
+    <listitem>
+     <para>
 <!--
       Fix rare low-memory failure in lock cleanup during transaction abort
       (Tom Lane)
 -->
 トランザクションがアボートした際のロック解放処理における稀なメモリ不足時の障害を修正しました。
 (Tom Lane)
-=======
-      Fix rare low-memory failure in lock cleanup during transaction abort
-      (Tom Lane)
->>>>>>> c18d203b
-     </para>
-    </listitem>
-
-    <listitem>
-     <para>
-<<<<<<< HEAD
+     </para>
+    </listitem>
+
+    <listitem>
+     <para>
 <!--
       Fix <quote>unexpected out-of-memory situation during sort</> errors
       when using tuplestores with small <varname>work_mem</> settings (Tom
@@ -507,48 +342,32 @@
 -->
 小さい<varname>work_mem</>設定でタプルストアを使用するときに、<quote>unexpected out-of-memory situation during sort</>エラーになるのを修正しました。
 (Tom Lane)
-
-=======
-      Fix <quote>unexpected out-of-memory situation during sort</> errors
-      when using tuplestores with small <varname>work_mem</> settings (Tom
-      Lane)
->>>>>>> c18d203b
-     </para>
-    </listitem>
-
-    <listitem>
-     <para>
-<<<<<<< HEAD
+     </para>
+    </listitem>
+
+    <listitem>
+     <para>
 <!--
       Fix very-low-probability stack overrun in <function>qsort</> (Tom Lane)
 -->
 <function>qsort</>での大変稀なスタックオーバーランを修正しました。
 (Tom Lane)
-=======
-      Fix very-low-probability stack overrun in <function>qsort</> (Tom Lane)
->>>>>>> c18d203b
-     </para>
-    </listitem>
-
-    <listitem>
-     <para>
-<<<<<<< HEAD
+     </para>
+    </listitem>
+
+    <listitem>
+     <para>
 <!--
       Fix <quote>invalid memory alloc request size</> failure in hash joins
       with large <varname>work_mem</> settings (Tomas Vondra, Tom Lane)
 -->
 大きな<varname>work_mem</>設定でハッシュジョインの際に<quote>invalid memory alloc request size</>エラーになるのを修正しました。
 (Tomas Vondra, Tom Lane)
-=======
-      Fix <quote>invalid memory alloc request size</> failure in hash joins
-      with large <varname>work_mem</> settings (Tomas Vondra, Tom Lane)
->>>>>>> c18d203b
-     </para>
-    </listitem>
-
-    <listitem>
-     <para>
-<<<<<<< HEAD
+     </para>
+    </listitem>
+
+    <listitem>
+     <para>
 <!--
       Fix assorted planner bugs (Tom Lane)
 -->
@@ -558,12 +377,6 @@
 
      <para>
 <!--
-=======
-      Fix assorted planner bugs (Tom Lane)
-     </para>
-
-     <para>
->>>>>>> c18d203b
       These mistakes could lead to incorrect query plans that would give wrong
       answers, or to assertion failures in assert-enabled builds, or to odd
       planner errors such as <quote>could not devise a query plan for the
@@ -572,7 +385,6 @@
       or <quote>failed to assign all NestLoopParams to plan nodes</>.
       Thanks are due to Andreas Seltenreich and Piotr Stefaniak for fuzz
       testing that exposed these problems.
-<<<<<<< HEAD
 -->
 これらの誤りは間違ったクエリプランを導き、不適切な結果やアサート有効ビルドにおけるアサート失敗、あるいは、
 <quote>could not devise a query plan for the given query</>、
@@ -581,14 +393,11 @@
 <quote>failed to assign all NestLoopParams to plan nodes</>
 などの奇妙なプランナエラーになりました。
 問題を明らかにしたファズテストを行ったAndreas SeltenreichとPiotr Stefaniakに感謝しなければいけません。
-=======
->>>>>>> c18d203b
-     </para>
-    </listitem>
-
-    <listitem>
-     <para>
-<<<<<<< HEAD
+     </para>
+    </listitem>
+
+    <listitem>
+     <para>
 <!--
       Use fuzzy path cost tiebreaking rule in all supported branches (Tom Lane)
 -->
@@ -602,20 +411,11 @@
       alternative plan choices have effectively-identical estimated costs.
 -->
 本変更により、ちょうど同じ見積コストをもつ代替プランを選択するときにプラットフォーム固有の挙動を回避します。
-=======
-      Use fuzzy path cost tiebreaking rule in all supported branches (Tom Lane)
-     </para>
-
-     <para>
-      This change is meant to avoid platform-specific behavior when
-      alternative plan choices have effectively-identical estimated costs.
->>>>>>> c18d203b
-     </para>
-    </listitem>
-
-    <listitem>
-     <para>
-<<<<<<< HEAD
+     </para>
+    </listitem>
+
+    <listitem>
+     <para>
 <!--
       During postmaster shutdown, ensure that per-socket lock files are
       removed and listen sockets are closed before we remove
@@ -631,22 +431,11 @@
       start a new postmaster as soon as <literal>pg_ctl stop</> returns.
 -->
 外部スクリプトが<literal>pg_ctl stop</>が戻ってすぐに新たなpostmasterを起動しようとする場合の、競合状態による失敗を防ぎます。
-=======
-      During postmaster shutdown, ensure that per-socket lock files are
-      removed and listen sockets are closed before we remove
-      the <filename>postmaster.pid</> file (Tom Lane)
-     </para>
-
-     <para>
-      This avoids race-condition failures if an external script attempts to
-      start a new postmaster as soon as <literal>pg_ctl stop</> returns.
->>>>>>> c18d203b
-     </para>
-    </listitem>
-
-    <listitem>
-     <para>
-<<<<<<< HEAD
+     </para>
+    </listitem>
+
+    <listitem>
+     <para>
 <!--
       Fix postmaster's handling of a startup-process crash during crash
       recovery (Tom Lane)
@@ -657,28 +446,17 @@
 
      <para>
 <!--
-=======
-      Fix postmaster's handling of a startup-process crash during crash
-      recovery (Tom Lane)
-     </para>
-
-     <para>
->>>>>>> c18d203b
       If, during a crash recovery cycle, the startup process crashes without
       having restored database consistency, we'd try to launch a new startup
       process, which typically would just crash again, leading to an infinite
       loop.
-<<<<<<< HEAD
 -->
 クラッシュリカバリサイクルの中で、スタートアッププロセスがデータベース一貫性の復旧無しにクラッシュした場合、一般的に再クラッシュとなるだけの新たなスタートアッププロセスを起動しようとして無限ループをもたらしていました。
-=======
->>>>>>> c18d203b
-     </para>
-    </listitem>
-
-    <listitem>
-     <para>
-<<<<<<< HEAD
+     </para>
+    </listitem>
+
+    <listitem>
+     <para>
 <!--
       Do not print a <literal>WARNING</> when an autovacuum worker is already
       gone when we attempt to signal it, and reduce log verbosity for such
@@ -687,49 +465,33 @@
 自動バキュームワーカにシグナルを送ろうとしてそのプロセスが既にいなくなっていた場合に<literal>WARNING</>を出さないようにしました。
 また、そのようなシグナルに関連するログ冗長性を減らしました。
 (Tom Lane)
-=======
-      Do not print a <literal>WARNING</> when an autovacuum worker is already
-      gone when we attempt to signal it, and reduce log verbosity for such
-      signals (Tom Lane)
->>>>>>> c18d203b
-     </para>
-    </listitem>
-
-    <listitem>
-     <para>
-<<<<<<< HEAD
+     </para>
+    </listitem>
+
+    <listitem>
+     <para>
 <!--
       Prevent autovacuum launcher from sleeping unduly long if the server
       clock is moved backwards a large amount (&Aacute;lvaro Herrera)
 -->
 サーバ時計の時刻が大幅に戻ったときに自動バキュームランチャーが過度に長く休止するのを防止しました。
 (&Aacute;lvaro Herrera)
-=======
-      Prevent autovacuum launcher from sleeping unduly long if the server
-      clock is moved backwards a large amount (&Aacute;lvaro Herrera)
->>>>>>> c18d203b
-     </para>
-    </listitem>
-
-    <listitem>
-     <para>
-<<<<<<< HEAD
+     </para>
+    </listitem>
+
+    <listitem>
+     <para>
 <!--
       Ensure that cleanup of a GIN index's pending-insertions list is
       interruptable by cancel requests (Jeff Janes)
 -->
 GINインデックスの挿入保留リストのクリーンアップがキャンセル要求により割り込みできることを確実にしました。
 (Jeff Janes)
-=======
-      Ensure that cleanup of a GIN index's pending-insertions list is
-      interruptable by cancel requests (Jeff Janes)
->>>>>>> c18d203b
-     </para>
-    </listitem>
-
-    <listitem>
-     <para>
-<<<<<<< HEAD
+     </para>
+    </listitem>
+
+    <listitem>
+     <para>
 <!--
       Allow all-zeroes pages in GIN indexes to be reused (Heikki Linnakangas)
 -->
@@ -742,19 +504,11 @@
       Such a page might be left behind after a crash.
 -->
 そのようなページはクラッシュ後に取り残されるかもしれませんでした。
-=======
-      Allow all-zeroes pages in GIN indexes to be reused (Heikki Linnakangas)
-     </para>
-
-     <para>
-      Such a page might be left behind after a crash.
->>>>>>> c18d203b
-     </para>
-    </listitem>
-
-    <listitem>
-     <para>
-<<<<<<< HEAD
+     </para>
+    </listitem>
+
+    <listitem>
+     <para>
 <!--
       Fix off-by-one error that led to otherwise-harmless warnings
       about <quote>apparent wraparound</> in subtrans/multixact truncation
@@ -762,17 +516,11 @@
 -->
 subtrans/multixactの切捨て処理で、<quote>apparent wraparound</>に関する警告となり、それ以外には無害なOff-by-oneエラーを修正しました。
 (Thomas Munro)
-=======
-      Fix off-by-one error that led to otherwise-harmless warnings
-      about <quote>apparent wraparound</> in subtrans/multixact truncation
-      (Thomas Munro)
->>>>>>> c18d203b
-     </para>
-    </listitem>
-
-    <listitem>
-     <para>
-<<<<<<< HEAD
+     </para>
+    </listitem>
+
+    <listitem>
+     <para>
 <!--
       Fix misreporting of <command>CONTINUE</> and <command>MOVE</> statement
       types in <application>PL/pgSQL</>'s error context messages
@@ -780,17 +528,11 @@
 -->
 <application>PL/pgSQL</>のエラーコンテキストメッセージにて、文の種類<command>CONTINUE</>、<command>MOVE</>の誤報告を修正しました。
 (Pavel Stehule, Tom Lane)
-=======
-      Fix misreporting of <command>CONTINUE</> and <command>MOVE</> statement
-      types in <application>PL/pgSQL</>'s error context messages
-      (Pavel Stehule, Tom Lane)
->>>>>>> c18d203b
-     </para>
-    </listitem>
-
-    <listitem>
-     <para>
-<<<<<<< HEAD
+     </para>
+    </listitem>
+
+    <listitem>
+     <para>
 <!--
       Fix some places in <application>PL/Tcl</> that neglected to check for
       failure of <function>malloc()</> calls (Michael Paquier, &Aacute;lvaro
@@ -798,49 +540,33 @@
 -->
 <application>PL/Tcl</>にて<function>malloc()</>呼び出しの失敗チェックを怠っているいくつかの箇所を修正しました。
 (Michael Paquier, &Aacute;lvaro Herrera)
-=======
-      Fix some places in <application>PL/Tcl</> that neglected to check for
-      failure of <function>malloc()</> calls (Michael Paquier, &Aacute;lvaro
-      Herrera)
->>>>>>> c18d203b
-     </para>
-    </listitem>
-
-    <listitem>
-     <para>
-<<<<<<< HEAD
+     </para>
+    </listitem>
+
+    <listitem>
+     <para>
 <!--
       Improve <application>libpq</>'s handling of out-of-memory conditions
       (Michael Paquier, Heikki Linnakangas)
 -->
 <application>libpq</>のメモリ不足状態の扱いを改善しました。
 (Michael Paquier, Heikki Linnakangas)
-=======
-      Improve <application>libpq</>'s handling of out-of-memory conditions
-      (Michael Paquier, Heikki Linnakangas)
->>>>>>> c18d203b
-     </para>
-    </listitem>
-
-    <listitem>
-     <para>
-<<<<<<< HEAD
+     </para>
+    </listitem>
+
+    <listitem>
+     <para>
 <!--
       Fix memory leaks and missing out-of-memory checks
       in <application>ecpg</> (Michael Paquier)
 -->
 <application>ecpg</>において、メモリリークとメモリ不足チェックの欠落を修正しました。
 (Michael Paquier)
-=======
-      Fix memory leaks and missing out-of-memory checks
-      in <application>ecpg</> (Michael Paquier)
->>>>>>> c18d203b
-     </para>
-    </listitem>
-
-    <listitem>
-     <para>
-<<<<<<< HEAD
+     </para>
+    </listitem>
+
+    <listitem>
+     <para>
 <!--
       Fix <application>psql</>'s code for locale-aware formatting of numeric
       output (Tom Lane)
@@ -851,45 +577,29 @@
 
      <para>
 <!--
-=======
-      Fix <application>psql</>'s code for locale-aware formatting of numeric
-      output (Tom Lane)
-     </para>
-
-     <para>
->>>>>>> c18d203b
       The formatting code invoked by <literal>\pset numericlocale on</>
       did the wrong thing for some uncommon cases such as numbers with an
       exponent but no decimal point.  It could also mangle already-localized
       output from the <type>money</> data type.
-<<<<<<< HEAD
 -->
 <literal>\pset numericlocale on</> で実行される書式整形のコードは、べき指数を持つけれども小数点を持たない数値など、一部のまれなケースで誤っていました。
 <type>money</>データ型の既にローカライズされた出力を壊すこともありました。
-=======
->>>>>>> c18d203b
-     </para>
-    </listitem>
-
-    <listitem>
-     <para>
-<<<<<<< HEAD
+     </para>
+    </listitem>
+
+    <listitem>
+     <para>
 <!--
       Prevent crash in <application>psql</>'s <command>\c</> command when
       there is no current connection (Noah Misch)
 -->
 現在の接続が無いときの<command>\c</>コマンドで<application>psql</>がクラッシュするのを防止しました。
 (Noah Misch)
-=======
-      Prevent crash in <application>psql</>'s <command>\c</> command when
-      there is no current connection (Noah Misch)
->>>>>>> c18d203b
-     </para>
-    </listitem>
-
-    <listitem>
-     <para>
-<<<<<<< HEAD
+     </para>
+    </listitem>
+
+    <listitem>
+     <para>
 <!--
       Ensure that temporary files created during a <application>pg_dump</>
       run with <acronym>tar</>-format output are not world-readable (Michael
@@ -897,17 +607,11 @@
 -->
 <acronym>tar</>形式出力での<application>pg_dump</>で作られる一時ファイルを全ユーザから読み取り可能にしないようにしました。
 (Michael Paquier)
-=======
-      Ensure that temporary files created during a <application>pg_dump</>
-      run with <acronym>tar</>-format output are not world-readable (Michael
-      Paquier)
->>>>>>> c18d203b
-     </para>
-    </listitem>
-
-    <listitem>
-     <para>
-<<<<<<< HEAD
+     </para>
+    </listitem>
+
+    <listitem>
+     <para>
 <!--
       Fix <application>pg_dump</> and <application>pg_upgrade</> to support
       cases where the <literal>postgres</> or <literal>template1</> database
@@ -915,17 +619,11 @@
 -->
 <literal>postgres</>または<literal>template1</>データベースがデフォルトテーブルスペース以外にある場合に対応するように、<application>pg_dump</>と<application>pg_upgrade</>を修正しました。
 (Marti Raudsepp, Bruce Momjian)
-=======
-      Fix <application>pg_dump</> and <application>pg_upgrade</> to support
-      cases where the <literal>postgres</> or <literal>template1</> database
-      is in a non-default tablespace (Marti Raudsepp, Bruce Momjian)
->>>>>>> c18d203b
-     </para>
-    </listitem>
-
-    <listitem>
-     <para>
-<<<<<<< HEAD
+     </para>
+    </listitem>
+
+    <listitem>
+     <para>
 <!--
       Fix <application>pg_dump</> to handle object privileges sanely when
       dumping from a server too old to have a particular privilege type
@@ -937,14 +635,6 @@
 
      <para>
 <!--
-=======
-      Fix <application>pg_dump</> to handle object privileges sanely when
-      dumping from a server too old to have a particular privilege type
-      (Tom Lane)
-     </para>
-
-     <para>
->>>>>>> c18d203b
       When dumping functions or procedural languages from pre-7.3
       servers, <application>pg_dump</> would
       produce <command>GRANT</>/<command>REVOKE</> commands that revoked the
@@ -954,19 +644,15 @@
       problem, but it's certainly a surprising representation of the older
       systems' behavior.  Fix it to leave the default privilege state alone
       in these cases.
-<<<<<<< HEAD
 -->
 関数や手続き言語を7.3以前のサーバからダンプするとき、<application>pg_dump</>は所有者の付与できる権限を剥奪して、代わりに<literal>PUBLIC</>に全ての権限を与えるような<command>GRANT</>/<command>REVOKE</>コマンドを生成していました。
 ここでの権限に含まれるのは<literal>USAGE</>と<literal>EXECUTE</>だけなので、これはセキュリティ問題ではありませんが、まったく驚くべき旧システム挙動の表現です。
 この場合はデフォルト権限状態のままにするように修正しました。 
-=======
->>>>>>> c18d203b
-     </para>
-    </listitem>
-
-    <listitem>
-     <para>
-<<<<<<< HEAD
+     </para>
+    </listitem>
+
+    <listitem>
+     <para>
 <!--
       Fix <application>pg_dump</> to dump shell types (Tom Lane)
 -->
@@ -980,20 +666,11 @@
       much, but nonetheless <application>pg_dump</> should dump them.
 -->
 シェル型(未定義のデータ型)は大して有用ではありませんが、それでも<application>pg_dump</>はダンプすべきでした。
-=======
-      Fix <application>pg_dump</> to dump shell types (Tom Lane)
-     </para>
-
-     <para>
-      Shell types (that is, not-yet-fully-defined types) aren't useful for
-      much, but nonetheless <application>pg_dump</> should dump them.
->>>>>>> c18d203b
-     </para>
-    </listitem>
-
-    <listitem>
-     <para>
-<<<<<<< HEAD
+     </para>
+    </listitem>
+
+    <listitem>
+     <para>
 <!--
       Fix spinlock assembly code for PPC hardware to be compatible
       with <acronym>AIX</>'s native assembler (Tom Lane)
@@ -1008,39 +685,22 @@
       common.
 -->
 <application>gcc</>が一般的になりつつあるネイティブアセンブラを使う構成である場合に、<application>gcc</>でのビルドができませんでした。
-
-=======
-      Fix spinlock assembly code for PPC hardware to be compatible
-      with <acronym>AIX</>'s native assembler (Tom Lane)
-     </para>
-
-     <para>
-      Building with <application>gcc</> didn't work if <application>gcc</>
-      had been configured to use the native assembler, which is becoming more
-      common.
->>>>>>> c18d203b
-     </para>
-    </listitem>
-
-    <listitem>
-     <para>
-<<<<<<< HEAD
+     </para>
+    </listitem>
+
+    <listitem>
+     <para>
 <!--
       On <acronym>AIX</>, test the <literal>-qlonglong</> compiler option
       rather than just assuming it's safe to use (Noah Misch)
 -->
 <acronym>AIX</>で、単にそれが安全に使えるとみなすのでなく、<literal>-qlonglong</>コンパイラオプションのテストをします。
 (Noah Misch)
-=======
-      On <acronym>AIX</>, test the <literal>-qlonglong</> compiler option
-      rather than just assuming it's safe to use (Noah Misch)
->>>>>>> c18d203b
-     </para>
-    </listitem>
-
-    <listitem>
-     <para>
-<<<<<<< HEAD
+     </para>
+    </listitem>
+
+    <listitem>
+     <para>
 <!--
       On <acronym>AIX</>, use <literal>-Wl,-brtllib</> link option to allow
       symbols to be resolved at runtime (Noah Misch)
@@ -1054,20 +714,11 @@
       Perl relies on this ability in 5.8.0 and later.
 -->
 Perlでは5.8.0以降からこの機能に依存しています。
-=======
-      On <acronym>AIX</>, use <literal>-Wl,-brtllib</> link option to allow
-      symbols to be resolved at runtime (Noah Misch)
-     </para>
-
-     <para>
-      Perl relies on this ability in 5.8.0 and later.
->>>>>>> c18d203b
-     </para>
-    </listitem>
-
-    <listitem>
-     <para>
-<<<<<<< HEAD
+     </para>
+    </listitem>
+
+    <listitem>
+     <para>
 <!--
       Avoid use of inline functions when compiling with
       32-bit <application>xlc</>, due to compiler bugs (Noah Misch)
@@ -1075,48 +726,33 @@
 
 コンパイラバグのため、32bit <application>xlc</>でインライン関数展開を使わないようにしました。
 (Noah Misch)
-=======
-      Avoid use of inline functions when compiling with
-      32-bit <application>xlc</>, due to compiler bugs (Noah Misch)
->>>>>>> c18d203b
-     </para>
-    </listitem>
-
-    <listitem>
-     <para>
-<<<<<<< HEAD
+     </para>
+    </listitem>
+
+    <listitem>
+     <para>
 <!--
       Use <filename>librt</> for <function>sched_yield()</> when necessary,
       which it is on some Solaris versions (Oskari Saarenmaa)
 -->
 いくつかのSolarisバージョン上で、必要に応じて<function>sched_yield()</>のために<filename>librt</>を使用します。
 (Oskari Saarenmaa)
-=======
-      Use <filename>librt</> for <function>sched_yield()</> when necessary,
-      which it is on some Solaris versions (Oskari Saarenmaa)
->>>>>>> c18d203b
-     </para>
-    </listitem>
-
-    <listitem>
-     <para>
-<<<<<<< HEAD
+     </para>
+    </listitem>
+
+    <listitem>
+     <para>
 <!--
       Fix Windows <filename>install.bat</> script to handle target directory
       names that contain spaces (Heikki Linnakangas)
 -->
 Windowsの<filename>install.bat</>スクリプトが空白文字を含む対象ディレクトリ名を扱えるように修正しました。
 (Heikki Linnakangas)
-=======
-      Fix Windows <filename>install.bat</> script to handle target directory
-      names that contain spaces (Heikki Linnakangas)
->>>>>>> c18d203b
-     </para>
-    </listitem>
-
-    <listitem>
-     <para>
-<<<<<<< HEAD
+     </para>
+    </listitem>
+
+    <listitem>
+     <para>
 <!--
       Make the numeric form of the <productname>PostgreSQL</> version number
       (e.g., <literal>90405</>) readily available to extension Makefiles,
@@ -1124,29 +760,18 @@
 -->
 <productname>PostgreSQL</>バージョン番号の数値形式(<literal>90405</>など)を拡張モジュールのMakefileで変数<varname>VERSION_NUM</>として容易に利用可能にしました。
 (Michael Paquier)
-=======
-      Make the numeric form of the <productname>PostgreSQL</> version number
-      (e.g., <literal>90405</>) readily available to extension Makefiles,
-      as a variable named <varname>VERSION_NUM</> (Michael Paquier)
->>>>>>> c18d203b
-     </para>
-    </listitem>
-
-    <listitem>
-     <para>
-<<<<<<< HEAD
-<!--
-=======
->>>>>>> c18d203b
+     </para>
+    </listitem>
+
+    <listitem>
+     <para>
+<!--
       Update time zone data files to <application>tzdata</> release 2015g for
       DST law changes in Cayman Islands, Fiji, Moldova, Morocco, Norfolk
       Island, North Korea, Turkey, and Uruguay.  There is a new zone name
       <literal>America/Fort_Nelson</> for the Canadian Northern Rockies.
-<<<<<<< HEAD
 -->
 タイムゾーンデータファイルを、ケイマン島、フィジー、モルドバ、モロッコ、ノーフォーク島、北朝鮮、トルコ、ウルグアイの夏時間規則を変更した<application>tzdata</> release 2015gに更新しました。また、カナダ・ノーザンロッキーのための新しいタイムゾーン名<literal>America/Fort_Nelson</>が加わっています。
-=======
->>>>>>> c18d203b
      </para>
     </listitem>
 
@@ -1155,10 +780,6 @@
   </sect2>
  </sect1>
 
-<<<<<<< HEAD
-
-=======
->>>>>>> c18d203b
  <sect1 id="release-9-0-22">
 <!--
   <title>Release 9.0.22</title>

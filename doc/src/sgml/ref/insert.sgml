<!--
doc/src/sgml/ref/insert.sgml
PostgreSQL documentation
-->

<refentry id="sql-insert">
 <indexterm zone="sql-insert">
  <primary>INSERT</primary>
 </indexterm>

 <refmeta>
  <refentrytitle>INSERT</refentrytitle>
  <manvolnum>7</manvolnum>
<!--
  <refmiscinfo>SQL - Language Statements</refmiscinfo>
-->
  <refmiscinfo>SQL - 言語</refmiscinfo>
 </refmeta>

 <refnamediv>
  <refname>INSERT</refname>
<!--
  <refpurpose>create new rows in a table</refpurpose>
-->
  <refpurpose>テーブルに新しい行を作成する</refpurpose>
 </refnamediv>

 <refsynopsisdiv>
<synopsis>
[ WITH [ RECURSIVE ] <replaceable class="parameter">with_query</replaceable> [, ...] ]
INSERT INTO <replaceable class="parameter">table_name</replaceable> [ AS <replaceable class="parameter">alias</replaceable> ] [ ( <replaceable class="parameter">column_name</replaceable> [, ...] ) ]
    [ OVERRIDING { SYSTEM | USER } VALUE ]
    { DEFAULT VALUES | VALUES ( { <replaceable class="parameter">expression</replaceable> | DEFAULT } [, ...] ) [, ...] | <replaceable class="parameter">query</replaceable> }
    [ ON CONFLICT [ <replaceable class="parameter">conflict_target</replaceable> ] <replaceable class="parameter">conflict_action</replaceable> ]
<<<<<<< HEAD
    [ RETURNING { * | <replaceable class="parameter">output_expression</replaceable> [ [ AS ] <replaceable class="parameter">output_name</replaceable> ] } [, ...] ]
=======
    [ RETURNING [ WITH ( { OLD | NEW } AS <replaceable class="parameter">output_alias</replaceable> [, ...] ) ]
                { * | <replaceable class="parameter">output_expression</replaceable> [ [ AS ] <replaceable class="parameter">output_name</replaceable> ] } [, ...] ]
>>>>>>> 3d6a8289

<!--
<phrase>where <replaceable class="parameter">conflict_target</replaceable> can be one of:</phrase>
-->
<phrase>ここで<replaceable class="parameter">conflict_target</replaceable>は以下の一つです。</phrase>

    ( { <replaceable class="parameter">index_column_name</replaceable> | ( <replaceable class="parameter">index_expression</replaceable> ) } [ COLLATE <replaceable class="parameter">collation</replaceable> ] [ <replaceable class="parameter">opclass</replaceable> ] [, ...] ) [ WHERE <replaceable class="parameter">index_predicate</replaceable> ]
    ON CONSTRAINT <replaceable class="parameter">constraint_name</replaceable>

<!--
<phrase>and <replaceable class="parameter">conflict_action</replaceable> is one of:</phrase>
-->
<phrase>また<replaceable class="parameter">conflict_action</replaceable>は以下のいずれかです。</phrase>

    DO NOTHING
    DO UPDATE SET { <replaceable class="parameter">column_name</replaceable> = { <replaceable class="parameter">expression</replaceable> | DEFAULT } |
                    ( <replaceable class="parameter">column_name</replaceable> [, ...] ) = [ ROW ] ( { <replaceable class="parameter">expression</replaceable> | DEFAULT } [, ...] ) |
                    ( <replaceable class="parameter">column_name</replaceable> [, ...] ) = ( <replaceable class="parameter">sub-SELECT</replaceable> )
                  } [, ...]
              [ WHERE <replaceable class="parameter">condition</replaceable> ]
</synopsis>
 </refsynopsisdiv>

 <refsect1>
<!--
  <title>Description</title>
-->
  <title>説明</title>

  <para>
<!--
   <command>INSERT</command> inserts new rows into a table.
   One can insert one or more rows specified by value expressions,
   or zero or more rows resulting from a query.
-->
<command>INSERT</command>はテーブルに新しい行を挿入します。
値式を使用して行（複数可）を挿入すること、および、問い合わせの結果を使って0行以上の行を挿入することができます。
  </para>

  <para>
<!--
   The target column names can be listed in any order.  If no list of
   column names is given at all, the default is all the columns of the
   table in their declared order; or the first <replaceable>N</replaceable> column
   names, if there are only <replaceable>N</replaceable> columns supplied by the
   <literal>VALUES</literal> clause or <replaceable>query</replaceable>.  The values
   supplied by the <literal>VALUES</literal> clause or <replaceable>query</replaceable> are
   associated with the explicit or implicit column list left-to-right.
-->
対象の列名はどのような順番でも指定できます。
列名リストが指定されなかった場合は、テーブル内の全ての列を宣言時の順番に並べたものがデフォルトとして使われます。
また、<literal>VALUES</literal>句や<replaceable>query</replaceable>で<replaceable>N</replaceable>列のみが与えられた場合は、先頭の<replaceable>N</replaceable>列の名前が指定されたものとみなされます。
<literal>VALUES</literal>句や<replaceable>query</replaceable>で提供される値は、明示的または暗黙的な列リストと左から右への順で関連付けられます。
  </para>

  <para>
<!--
   Each column not present in the explicit or implicit column list will be
   filled with a default value, either its declared default value
   or null if there is none.
-->
明示的または暗黙的な列リストにない各列にはデフォルト値（デフォルト値が宣言されていればその値、未宣言ならばNULL）が挿入されます。
  </para>

  <para>
<!--
   If the expression for any column is not of the correct data type,
   automatic type conversion will be attempted.
-->
各列の式が正しいデータ型でない場合は、自動的に型の変換が行われます。
  </para>

  <para>
<!--
   <command>INSERT</command> into tables that lack unique indexes will
   not be blocked by concurrent activity.  Tables with unique indexes
   might block if concurrent sessions perform actions that lock or modify
   rows matching the unique index values being inserted;  the details
   are covered in <xref linkend="index-unique-checks"/>.
   <literal>ON CONFLICT</literal> can be used to specify an alternative
   action to raising a unique constraint or exclusion constraint
   violation error. (See <xref linkend="sql-on-conflict"/> below.)
-->
一意インデックスのないテーブルへの<command>INSERT</command>は同時実行中の処理によりブロックされることはありません。
挿入される一意インデックスの値と一致する行をロックまたは修正する動作を同時実行中のセッションがしている場合には、一意インデックスのあるテーブルはブロックします。詳細は<xref linkend="index-unique-checks"/>で扱っています。
<literal>ON CONFLICT</literal>は一意性制約または排他制約について、違反のエラーを発生させるのに代わる動作を指定するのに使うことができます。
（以下の<xref linkend="sql-on-conflict"/>を参照してください。）
  </para>

  <para>
<!--
   The optional <literal>RETURNING</literal> clause causes <command>INSERT</command>
   to compute and return value(s) based on each row actually inserted
   (or updated, if an <literal>ON CONFLICT DO UPDATE</literal> clause was
   used).  This is primarily useful for obtaining values that were
   supplied by defaults, such as a serial sequence number.  However,
   any expression using the table's columns is allowed.  The syntax of
   the <literal>RETURNING</literal> list is identical to that of the output
   list of <command>SELECT</command>.  Only rows that were successfully
   inserted or updated will be returned.  For example, if a row was
   locked but not updated because an <literal>ON CONFLICT DO UPDATE
   ... WHERE</literal> clause <replaceable
   class="parameter">condition</replaceable> was not satisfied, the
   row will not be returned.
-->
<literal>RETURNING</literal>句を指定すると、<command>INSERT</command>は実際に挿入された（あるいは<literal>ON CONFLICT DO UPDATE</literal>句によって更新された）各行に基づいて計算された値を返すようになります。
これは、通番のシーケンス番号など、デフォルトで与えられた値を取り出す時に主に便利です。
しかし、そのテーブルの列を使用した任意の式を指定することができます。
<literal>RETURNING</literal>リストの構文は<command>SELECT</command>の出力リストと同一です。
挿入または更新に成功した行だけが返されます。
例えば、行がロックされていて、<literal>ON CONFLICT DO UPDATE ... WHERE</literal>句の <replaceable class="parameter">condition</replaceable>が満たされなかったために更新されなかった行は返されません。
  </para>

  <para>
<!--
   You must have <literal>INSERT</literal> privilege on a table in
   order to insert into it.  If <literal>ON CONFLICT DO UPDATE</literal> is
   present, <literal>UPDATE</literal> privilege on the table is also
   required.
-->
テーブルに行を追加するには、そのテーブルに対して<literal>INSERT</literal>権限を持っている必要があります。
<literal>ON CONFLICT DO UPDATE</literal>がある場合は、テーブルの<literal>UPDATE</literal>権限も必要です。
  </para>

  <para>
<!--
   If a column list is specified, you only need
   <literal>INSERT</literal> privilege on the listed columns.
   Similarly, when <literal>ON CONFLICT DO UPDATE</literal> is specified, you
   only need <literal>UPDATE</literal> privilege on the column(s) that are
   listed to be updated.  However, <literal>ON CONFLICT DO UPDATE</literal>
   also requires <literal>SELECT</literal> privilege on any column whose
   values are read in the <literal>ON CONFLICT DO UPDATE</literal>
   expressions or <replaceable>condition</replaceable>.
-->
列リストを指定する場合は、列挙された列に対する<literal>INSERT</literal>権限のみが必要です。
同様に、<literal>ON CONFLICT DO UPDATE</literal>が指定されている場合、更新対象として列挙されている列についてのみ、<literal>UPDATE</literal>権限が必要です。
しかし、<literal>ON CONFLICT DO UPDATE</literal>は、値が<literal>ON CONFLICT DO UPDATE</literal>式あるいは<replaceable>condition</replaceable>で読み取られるすべての列について<literal>SELECT</literal>権限も必要です。
  </para>

  <para>
<!--
   Use of the <literal>RETURNING</literal> clause requires <literal>SELECT</literal>
   privilege on all columns mentioned in <literal>RETURNING</literal>.
   If you use the <replaceable
   class="parameter">query</replaceable> clause to insert rows from a
   query, you of course need to have <literal>SELECT</literal> privilege on
   any table or column used in the query.
-->
<literal>RETURNING</literal>句を使用するには、<literal>RETURNING</literal>で使用するすべての列に対する<literal>SELECT</literal>権限が必要です。
<replaceable class="parameter">query</replaceable>を使用して問い合わせ結果を元に行を挿入する場合は当然ながら、その問い合わせ内で使われる全てのテーブルまたは列に対して<literal>SELECT</literal>権限を持っている必要があります。
  </para>
 </refsect1>

 <refsect1>
<!--
  <title>Parameters</title>
-->
  <title>パラメータ</title>

  <refsect2>
<!--
   <title>Inserting</title>
-->
   <title>挿入</title>

   <para>
<!--
    This section covers parameters that may be used when only
    inserting new rows.  Parameters <emphasis>exclusively</emphasis>
    used with the <literal>ON CONFLICT</literal> clause are described
    separately.
-->
この節では新しい行を挿入するときにのみ使われるパラメータについて説明します。
<literal>ON CONFLICT</literal>句において<emphasis>のみ</emphasis>使われるパラメータについては、別に説明します。
   </para>

    <variablelist>
     <varlistentry>
      <term><replaceable class="parameter">with_query</replaceable></term>
      <listitem>
       <para>
<!--
        The <literal>WITH</literal> clause allows you to specify one or more
        subqueries that can be referenced by name in the <command>INSERT</command>
        query. See <xref linkend="queries-with"/> and <xref linkend="sql-select"/>
        for details.
-->
<literal>WITH</literal>句により、<command>INSERT</command>問い合わせ内で名前により参照することができる１つ以上の副問い合わせを指定することができます。
詳しくは<xref linkend="queries-with"/>と<xref linkend="sql-select"/>を参照してください。
       </para>
       <para>
<!--
        It is possible for the <replaceable class="parameter">query</replaceable>
        (<command>SELECT</command> statement)
        to also contain a <literal>WITH</literal> clause.  In such a case both
        sets of <replaceable>with_query</replaceable> can be referenced within
        the <replaceable class="parameter">query</replaceable>, but the
        second one takes precedence since it is more closely nested.
-->
<replaceable class="parameter">query</replaceable>（<command>SELECT</command>文）でもまた、<literal>WITH</literal>句を含めることができます。
こうした場合、<replaceable>with_query</replaceable>の集合との両方を<replaceable class="parameter">query</replaceable>内で参照することができます。
しかし、第二の問い合わせがより近くにネストされているため優先します。
       </para>
      </listitem>
     </varlistentry>

     <varlistentry>
      <term><replaceable class="parameter">table_name</replaceable></term>
      <listitem>
       <para>
<!--
        The name (optionally schema-qualified) of an existing table.
-->
既存のテーブルの名前です（スキーマ修飾名も可）。
       </para>
      </listitem>
     </varlistentry>

     <varlistentry>
      <term><replaceable class="parameter">alias</replaceable></term>
      <listitem>
       <para>
<!--
        A substitute name for <replaceable
        class="parameter">table_name</replaceable>.  When an alias is
        provided, it completely hides the actual name of the table.
        This is particularly useful when <literal>ON CONFLICT DO UPDATE</literal>
        targets a table named <varname>excluded</varname>, since that will otherwise
        be taken as the name of the special table representing the row proposed
        for insertion.
-->
<replaceable class="parameter">table_name</replaceable>の代替名です。
aliasを指定すると、テーブルの実際の名前が完全に隠されます。
これは、<varname>excluded</varname>という名前のテーブルを<literal>ON CONFLICT DO UPDATE</literal>が対象にしている場合、これを指定しなければ、それが挿入で処理される行を表現する特別なテーブルの名前とみなされるため、特に有用となります。
       </para>
      </listitem>
     </varlistentry>


     <varlistentry>
      <term><replaceable class="parameter">column_name</replaceable></term>
      <listitem>
       <para>
<!--
        The name of a column in the table named by <replaceable
        class="parameter">table_name</replaceable>.  The column name
        can be qualified with a subfield name or array subscript, if
        needed.  (Inserting into only some fields of a composite
        column leaves the other fields null.)  When referencing a
        column with <literal>ON CONFLICT DO UPDATE</literal>, do not include
        the table's name in the specification of a target column.  For
        example, <literal>INSERT INTO table_name ... ON CONFLICT DO UPDATE
        SET table_name.col = 1</literal> is invalid (this follows the general
        behavior for <command>UPDATE</command>).
-->
<replaceable class="parameter">table_name</replaceable>で指名されたテーブル内の列名です。
必要なら列名を副フィールドの名前や配列の添え字で修飾することができます。
（複合型の列の一部のフィールドのみを挿入すると他のフィールドはNULLになります。）
<literal>ON CONFLICT DO UPDATE</literal>で列を参照する場合、対象列の指定にテーブル名を含めてはいけません。
例えば、<literal>INSERT INTO table_name ... ON CONFLICT DO UPDATE SET table_name.col = 1</literal>は無効です（これは<command>UPDATE</command>の一般的な動作に従います）。
       </para>
      </listitem>
     </varlistentry>

     <varlistentry>
      <term><literal>OVERRIDING SYSTEM VALUE</literal></term>
      <listitem>
       <para>
<!--
        If this clause is specified, then any values supplied for identity
        columns will override the default sequence-generated values.
-->
この句が指定されると、識別列について指定された値がシーケンスが生成したデフォルト値に優先します。
       </para>

       <para>
<!--
        For an identity column defined as <literal>GENERATED ALWAYS</literal>,
        it is an error to insert an explicit value (other than
        <literal>DEFAULT</literal>) without specifying either
        <literal>OVERRIDING SYSTEM VALUE</literal> or <literal>OVERRIDING USER
        VALUE</literal>.  (For an identity column defined as
        <literal>GENERATED BY DEFAULT</literal>, <literal>OVERRIDING SYSTEM
        VALUE</literal> is the normal behavior and specifying it does nothing,
        but <productname>PostgreSQL</productname> allows it as an extension.)
-->
<literal>GENERATED ALWAYS</literal>と定義されている識別列に対しては、<literal>OVERRIDING SYSTEM VALUE</literal>や<literal>OVERRIDING USER VALUE</literal>を指定せずに(<literal>DEFAULT</literal>以外の)明示的な値を挿入するのはエラーです。
(<literal>GENERATED BY DEFAULT</literal>と定義されている識別列に対しては、<literal>OVERRIDING SYSTEM VALUE</literal>が通常の振る舞いであり、指定したとしても何もしませんが、<productname>PostgreSQL</productname>は拡張として許容します。)
       </para>
      </listitem>
     </varlistentry>

     <varlistentry>
      <term><literal>OVERRIDING USER VALUE</literal></term>
      <listitem>
       <para>
<!--
        If this clause is specified, then any values supplied for identity
        columns are ignored and the default sequence-generated values are
        applied.
-->
この句が指定されると、識別列について指定された値はすべて無視されて、シーケンスが生成したデフォルト値が適用されます。
       </para>

       <para>
<!--
        This clause is useful for example when copying values between tables.
        Writing <literal>INSERT INTO tbl2 OVERRIDING USER VALUE SELECT * FROM
        tbl1</literal> will copy from <literal>tbl1</literal> all columns that
        are not identity columns in <literal>tbl2</literal> while values for
        the identity columns in <literal>tbl2</literal> will be generated by
        the sequences associated with <literal>tbl2</literal>.
-->
この句は例えばテーブル間で値をコピーする時に有用です。
<literal>INSERT INTO tbl2 OVERRIDING USER VALUE SELECT * FROM tbl1</literal>とすると、<literal>tbl1</literal>の列で<literal>tbl2</literal>の識別列でないものがすべてコピーされる一方、<literal>tbl2</literal>の識別列の値は、<literal>tbl2</literal>に紐付けられたシーケンスによって生成されます。
       </para>
      </listitem>
     </varlistentry>

     <varlistentry>
      <term><literal>DEFAULT VALUES</literal></term>
      <listitem>
       <para>
<!--
        All columns will be filled with their default values, as if
        <literal>DEFAULT</literal> were explicitly specified for each column.
        (An <literal>OVERRIDING</literal> clause is not permitted in this
        form.)
-->
各列に対して<literal>DEFAULT</literal>が明示的に指定されたかのように、すべての列にそれぞれのデフォルト値が設定されます。
（<literal>OVERRIDING</literal>句はこの構文では使用できません。）
       </para>
      </listitem>
     </varlistentry>

     <varlistentry>
      <term><replaceable class="parameter">expression</replaceable></term>
      <listitem>
       <para>
<!--
        An expression or value to assign to the corresponding column.
-->
対応する列に代入する式または値を指定します。
       </para>
      </listitem>
     </varlistentry>

     <varlistentry>
      <term><literal>DEFAULT</literal></term>
      <listitem>
       <para>
<!--
        The corresponding column will be filled with its default value.  An
        identity column will be filled with a new value generated by the
        associated sequence.  For a generated column, specifying this is
        permitted but merely specifies the normal behavior of computing the
        column from its generation expression.
-->
対応する列にデフォルト値を設定します。
識別列には関連付けられたシーケンスにより新しく生成された値が書き込まれます。
生成列に対して、これを指定することは許されていますが、単に生成式から列を計算するという普通の振る舞いを指定するだけです。
       </para>
      </listitem>
     </varlistentry>

     <varlistentry>
      <term><replaceable class="parameter">query</replaceable></term>
      <listitem>
       <para>
<!--
        A query (<command>SELECT</command> statement) that supplies the
        rows to be inserted.  Refer to the
        <xref linkend="sql-select"/>
        statement for a description of the syntax.
-->
挿入する行を提供する問い合わせ（<command>SELECT</command>文）を指定します。
構文の説明については<xref linkend="sql-select"/>文を参照してください。
       </para>
      </listitem>
     </varlistentry>

     <varlistentry>
      <term><replaceable class="parameter">output_alias</replaceable></term>
      <listitem>
       <para>
        An optional substitute name for <literal>OLD</literal> or
        <literal>NEW</literal> rows in the <literal>RETURNING</literal> list.
       </para>

       <para>
        By default, old values from the target table can be returned by writing
        <literal>OLD.<replaceable class="parameter">column_name</replaceable></literal>
        or <literal>OLD.*</literal>, and new values can be returned by writing
        <literal>NEW.<replaceable class="parameter">column_name</replaceable></literal>
        or <literal>NEW.*</literal>.  When an alias is provided, these names are
        hidden and the old or new rows must be referred to using the alias.
        For example <literal>RETURNING WITH (OLD AS o, NEW AS n) o.*, n.*</literal>.
       </para>
      </listitem>
     </varlistentry>

     <varlistentry>
      <term><replaceable class="parameter">output_expression</replaceable></term>
      <listitem>
       <para>
<!--
        An expression to be computed and returned by the
        <command>INSERT</command> command after each row is inserted or
        updated. The expression can use any column names of the table
        named by <replaceable
        class="parameter">table_name</replaceable>.  Write
        <literal>*</literal> to return all columns of the inserted or updated
        row(s).
-->
各行が挿入または更新された後、<command>INSERT</command>により計算され、返される式です。
この式には<replaceable class="parameter">table_name</replaceable>で指名されたテーブルの任意の列名を使用することができます。
挿入または更新された行のすべての列を返す場合は<literal>*</literal>と記載してください。
       </para>

       <para>
        A column name or <literal>*</literal> may be qualified using
        <literal>OLD</literal> or <literal>NEW</literal>, or the corresponding
        <replaceable class="parameter">output_alias</replaceable> for
        <literal>OLD</literal> or <literal>NEW</literal>, to cause old or new
        values to be returned.  An unqualified column name, or
        <literal>*</literal>, or a column name or <literal>*</literal>
        qualified using the target table name or alias will return new values.
       </para>

       <para>
        For a simple <command>INSERT</command>, all old values will be
        <literal>NULL</literal>.  However, for an <command>INSERT</command>
        with an <literal>ON CONFLICT DO UPDATE</literal> clause, the old
        values may be non-<literal>NULL</literal>.
       </para>
      </listitem>
     </varlistentry>

     <varlistentry>
      <term><replaceable class="parameter">output_name</replaceable></term>
      <listitem>
       <para>
<!--
        A name to use for a returned column.
-->
返される列で使用される名前です。
       </para>
      </listitem>
     </varlistentry>
    </variablelist>
  </refsect2>

<!--
  <refsect2 id="sql-on-conflict" xreflabel="ON CONFLICT Clause">
   <title><literal>ON CONFLICT</literal> Clause</title>
-->
  <refsect2 id="sql-on-conflict" xreflabel="ON CONFLICT句">
   <title><literal>ON CONFLICT</literal>句</title>
   <indexterm zone="sql-insert">
    <primary>UPSERT</primary>
   </indexterm>
   <indexterm zone="sql-insert">
    <primary>ON CONFLICT</primary>
   </indexterm>
   <para>
<!--
    The optional <literal>ON CONFLICT</literal> clause specifies an
    alternative action to raising a unique violation or exclusion
    constraint violation error.  For each individual row proposed for
    insertion, either the insertion proceeds, or, if an
    <emphasis>arbiter</emphasis> constraint or index specified by
    <parameter>conflict_target</parameter> is violated, the
    alternative <parameter>conflict_action</parameter> is taken.
    <literal>ON CONFLICT DO NOTHING</literal> simply avoids inserting
    a row as its alternative action.  <literal>ON CONFLICT DO
    UPDATE</literal> updates the existing row that conflicts with the
    row proposed for insertion as its alternative action.
-->
オプションの<literal>ON CONFLICT</literal>句では、一意性制約や排他制約の違反について、エラーを発生させる代替となる動作を指定します。
挿入しようとされた各行について、挿入の処理が進められるか、あるいは、<parameter>conflict_target</parameter>により指定された<emphasis>競合</emphasis>制約またはインデックスに違反した場合の代替の<parameter>conflict_action</parameter>が実行されるか、のいずれかです。
<literal>ON CONFLICT DO NOTHING</literal>は代替の動作として、単に行の挿入をしなくなるだけです。
<literal>ON CONFLICT DO UPDATE</literal>は代替の動作として、挿入されようとしていた行と競合する既存の行を更新します。
   </para>

   <para>
<!--
    <parameter>conflict_target</parameter> can perform
    <emphasis>unique index inference</emphasis>.  When performing
    inference, it consists of one or more <replaceable
    class="parameter">index_column_name</replaceable> columns and/or
    <replaceable class="parameter">index_expression</replaceable>
    expressions, and an optional <replaceable class="parameter">index_predicate</replaceable>.  All <replaceable
    class="parameter">table_name</replaceable> unique indexes that,
    without regard to order, contain exactly the
    <parameter>conflict_target</parameter>-specified
    columns/expressions are inferred (chosen) as arbiter indexes.  If
    an <replaceable class="parameter">index_predicate</replaceable> is
    specified, it must, as a further requirement for inference,
    satisfy arbiter indexes.  Note that this means a non-partial
    unique index (a unique index without a predicate) will be inferred
    (and thus used by <literal>ON CONFLICT</literal>) if such an index
    satisfying every other criteria is available.  If an attempt at
    inference is unsuccessful, an error is raised.
-->
<parameter>conflict_target</parameter>は<emphasis>一意インデックスの推定</emphasis>を実行することができます。
推定を実行するとき、それは1つ以上の<replaceable class="parameter">index_column_name</replaceable>列、または<replaceable class="parameter">index_expression</replaceable>式、あるいはその両方、およびオプションで<replaceable class="parameter">index_predicate</replaceable>から構成されます。
<replaceable class="parameter">table_name</replaceable>の一意インデックスで<parameter>conflict_target</parameter>で指定された列と式を（順序は関係なく）正確に含むものは、すべて競合解決インデックスとして推定されます（選ばれます）。
<replaceable class="parameter">index_predicate</replaceable>が指定されている場合は、推定のさらなる条件として、それは競合解決インデックスを満たさなければなりません。
これは、部分インデックスでない一意インデックス（述語のない一意インデックス）は、それが他のすべての条件を満たすのであれば推定される（従って<literal>ON CONFLICT</literal>で使用される）ことを意味することに注意して下さい。
推定に失敗した時は、エラーが発生します。
   </para>

   <para>
<!--
    <literal>ON CONFLICT DO UPDATE</literal> guarantees an atomic
    <command>INSERT</command> or <command>UPDATE</command> outcome;
    provided there is no independent error, one of those two outcomes
    is guaranteed, even under high concurrency.  This is also known as
    <firstterm>UPSERT</firstterm> &mdash; <quote>UPDATE or
    INSERT</quote>.
-->
<literal>ON CONFLICT DO UPDATE</literal>は<command>INSERT</command>または<command>UPDATE</command>の原子的な結果を保証します。
無関係のエラーが発生しなければ、多数の同時実行がある状況においてさえも、それら2つの結果のうちの1つになります。
これは<firstterm>UPSERT</firstterm>、つまり<quote>UPDATE or INSERT</quote>としても知られています。
   </para>

    <variablelist>
     <varlistentry>
      <term><replaceable class="parameter">conflict_target</replaceable></term>
      <listitem>
       <para>
<!--
        Specifies which conflicts <literal>ON CONFLICT</literal> takes
        the alternative action on by choosing <firstterm>arbiter
        indexes</firstterm>.  Either performs <emphasis>unique index
        inference</emphasis>, or names a constraint explicitly.  For
        <literal>ON CONFLICT DO NOTHING</literal>, it is optional to
        specify a <parameter>conflict_target</parameter>; when
        omitted, conflicts with all usable constraints (and unique
        indexes) are handled.  For <literal>ON CONFLICT DO
        UPDATE</literal>, a <parameter>conflict_target</parameter>
        <emphasis>must</emphasis> be provided.
-->
<literal>ON CONFLICT</literal>が<firstterm>競合解決インデックス</firstterm>を選ぶことで代替の動作をするときの競合を指定します。
<emphasis>一意インデックスの推定</emphasis>を実行するか、あるいは制約を明示的に指定するかのいずれかです。
<literal>ON CONFLICT DO NOTHING</literal>では<parameter>conflict_target</parameter>を指定するのはオプションです。
省略すると、利用可能なすべての制約（および一意インデックス）との競合が処理されます。
<literal>ON CONFLICT DO UPDATE</literal>では<parameter>conflict_target</parameter>を指定<emphasis>しなければなりません</emphasis>。
       </para>
      </listitem>
     </varlistentry>

     <varlistentry>
      <term><replaceable class="parameter">conflict_action</replaceable></term>
      <listitem>
       <para>
<!--
        <parameter>conflict_action</parameter> specifies an
        alternative <literal>ON CONFLICT</literal> action.  It can be
        either <literal>DO NOTHING</literal>, or a <literal>DO
        UPDATE</literal> clause specifying the exact details of the
        <literal>UPDATE</literal> action to be performed in case of a
        conflict.  The <literal>SET</literal> and
        <literal>WHERE</literal> clauses in <literal>ON CONFLICT DO
        UPDATE</literal> have access to the existing row using the
        table's name (or an alias), and to the row proposed for insertion
        using the special <varname>excluded</varname> table.
        <literal>SELECT</literal> privilege is required on any column in the
        target table where corresponding <varname>excluded</varname>
        columns are read.
-->
<parameter>conflict_action</parameter>では<literal>ON CONFLICT</literal>の代替の動作を指定します。
これは<literal>DO NOTHING</literal>あるいは<literal>DO UPDATE</literal>句のいずれかをとることができ、後者では競合が発生した場合に実行される<literal>UPDATE</literal>の動作の正確な詳細を記述します。
<literal>ON CONFLICT DO UPDATE</literal>の<literal>SET</literal>句と<literal>WHERE</literal>は既存の行にテーブルの名前（または別名）を使ってアクセスでき、また挿入されようとしていた行には、特別な<varname>excluded</varname>テーブルを使ってアクセスできます。
<varname>excluded</varname>の列を読み取るときには、対象テーブルの対応する列の<literal>SELECT</literal>権限が必要です。
       </para>
       <para>
<!--
        Note that the effects of all per-row <literal>BEFORE
        INSERT</literal> triggers are reflected in
        <varname>excluded</varname> values, since those effects may
        have contributed to the row being excluded from insertion.
-->
すべての行レベルの<literal>BEFORE INSERT</literal>トリガの結果が<varname>excluded</varname>の値に反映されることに注意して下さい。
これらの結果として、行が挿入から除外されることになったかもしれないからです。
       </para>
      </listitem>
     </varlistentry>

     <varlistentry>
      <term><replaceable class="parameter">index_column_name</replaceable></term>
      <listitem>
       <para>
<!--
        The name of a <replaceable
        class="parameter">table_name</replaceable> column.  Used to
        infer arbiter indexes.  Follows <command>CREATE
        INDEX</command> format.  <literal>SELECT</literal> privilege on
        <replaceable class="parameter">index_column_name</replaceable>
        is required.
-->
<replaceable class="parameter">table_name</replaceable>の列の名前です。
競合解決インデックスを推定するのに使われます。
<command>CREATE INDEX</command>の形式に従います。
<replaceable class="parameter">index_column_name</replaceable>の<literal>SELECT</literal>権限が必要です。
       </para>
      </listitem>
     </varlistentry>

     <varlistentry>
      <term><replaceable class="parameter">index_expression</replaceable></term>
      <listitem>
       <para>
<!--
        Similar to <replaceable
        class="parameter">index_column_name</replaceable>, but used to
        infer expressions on <replaceable
        class="parameter">table_name</replaceable> columns appearing
        within index definitions (not simple columns).  Follows
        <command>CREATE INDEX</command> format.  <literal>SELECT</literal>
        privilege on any column appearing within <replaceable
        class="parameter">index_expression</replaceable> is required.
-->
<replaceable class="parameter">index_column_name</replaceable>と似ていますが、インデックスの定義に現れる<replaceable class="parameter">table_name</replaceable>の列の式（単純な列ではない）の推定に使われます。
<command>CREATE INDEX</command>の形式に従います。
<replaceable class="parameter">index_expression</replaceable>に現れるすべての列の<literal>SELECT</literal>権限が必要です。
       </para>
      </listitem>
     </varlistentry>

     <varlistentry>
      <term><replaceable class="parameter">collation</replaceable></term>
      <listitem>
       <para>
<!--
        When specified, mandates that corresponding <replaceable
        class="parameter">index_column_name</replaceable> or
        <replaceable class="parameter">index_expression</replaceable>
        use a particular collation in order to be matched during
        inference.  Typically this is omitted, as collations usually
        do not affect whether or not a constraint violation occurs.
        Follows <command>CREATE INDEX</command> format.
-->
これを指定すると、推定時に、対応する<replaceable class="parameter">index_column_name</replaceable>あるいは<replaceable class="parameter">index_expression</replaceable>をマッチさせるときに、特定の照合順序を指定することになります。
普通は照合順序は制約違反が発生するかどうかに関係しないので、通常は省略されます。
<command>CREATE INDEX</command>の形式に従います。
       </para>
      </listitem>
     </varlistentry>

     <varlistentry>
      <term><replaceable class="parameter">opclass</replaceable></term>
      <listitem>
       <para>
<!--
        When specified, mandates that corresponding <replaceable
        class="parameter">index_column_name</replaceable> or
        <replaceable class="parameter">index_expression</replaceable>
        use particular operator class in order to be matched during
        inference.  Typically this is omitted,  as the
        <emphasis>equality</emphasis> semantics are often equivalent
        across a type's operator classes anyway, or because it's
        sufficient to trust that the defined unique indexes have the
        pertinent definition of equality.  Follows <command>CREATE
        INDEX</command> format.
-->
これを指定すると、推定時に、対応する<replaceable class="parameter">index_column_name</replaceable>あるいは<replaceable class="parameter">index_expression</replaceable>をマッチさせるときに、特定の演算子クラスを指定することになります。
<emphasis>等価</emphasis>の意味は、いずれにせよ、型の演算子クラスをまたがって同等であることが多いですし、また定義された一意インデックスは等価を適切に定義していると信頼すれば十分なので、通常はこれは省略されます。
<command>CREATE INDEX</command>の形式に従います。
       </para>
      </listitem>
     </varlistentry>

     <varlistentry>
      <term><replaceable class="parameter">index_predicate</replaceable></term>
      <listitem>
       <para>
<!--
        Used to allow inference of partial unique indexes.  Any
        indexes that satisfy the predicate (which need not actually be
        partial indexes) can be inferred.  Follows <command>CREATE
        INDEX</command> format.  <literal>SELECT</literal> privilege on any
        column appearing within <replaceable
        class="parameter">index_predicate</replaceable> is required.
-->
部分一意インデックスの推定を可能にします。
述語を満たすすべてのインデックス（実際に部分インデックスである必要はありません）は推定可能になります。
<command>CREATE INDEX</command>の形式に従います。
<replaceable class="parameter">index_predicate</replaceable>に現れるすべての列について<literal>SELECT</literal>権限が必要です。
       </para>
      </listitem>
     </varlistentry>

     <varlistentry>
      <term><replaceable class="parameter">constraint_name</replaceable></term>
      <listitem>
       <para>
<!--
        Explicitly specifies an arbiter
        <emphasis>constraint</emphasis> by name, rather than inferring
        a constraint or index.
-->
競合解決の<emphasis>制約</emphasis>を制約やインデックスの推定によるのではなく、明示的に名前で指定します。
       </para>
      </listitem>
     </varlistentry>

     <varlistentry>
      <term><replaceable class="parameter">condition</replaceable></term>
      <listitem>
       <para>
<!--
        An expression that returns a value of type
        <type>boolean</type>.  Only rows for which this expression
        returns <literal>true</literal> will be updated, although all
        rows will be locked when the <literal>ON CONFLICT DO UPDATE</literal>
        action is taken.  Note that
        <replaceable>condition</replaceable> is evaluated last, after
        a conflict has been identified as a candidate to update.
-->
<type>boolean</type>型の値を返す式です。
この式が<literal>true</literal>を返す行のみが更新されます。
ただし、<literal>ON CONFLICT DO UPDATE</literal>の動作が行われるときは、すべての行がロックされます。
<replaceable>condition</replaceable>は最後に評価される、競合が更新対象候補として特定された後であることに注意して下さい。
       </para>
      </listitem>
     </varlistentry>
    </variablelist>
   <para>
<!--
    Note that exclusion constraints are not supported as arbiters with
    <literal>ON CONFLICT DO UPDATE</literal>. In all cases, only
    <literal>NOT DEFERRABLE</literal> constraints and unique indexes
    are supported as arbiters.
-->
排他制約は<literal>ON CONFLICT DO UPDATE</literal>の競合解決としてはサポートされないことに注意して下さい。
すべての場合について、<literal>NOT DEFERRABLE</literal>である制約と一意インデックスのみが競合解決としてサポートされます。
   </para>

   <para>
<!--
    <command>INSERT</command> with an <literal>ON CONFLICT DO UPDATE</literal>
    clause is a <quote>deterministic</quote> statement.  This means
    that the command will not be allowed to affect any single existing
    row more than once; a cardinality violation error will be raised
    when this situation arises.  Rows proposed for insertion should
    not duplicate each other in terms of attributes constrained by an
    arbiter index or constraint.
-->
<literal>ON CONFLICT DO UPDATE</literal>句のある<command>INSERT</command>は<quote>決定論的な</quote>文です。
これは、そのコマンドが既存のどの行に対しても、2回以上影響を与えることが許されない、ということを意味します。
これに反する状況が発生した時は、カーディナリティ違反のエラーが発生します。
挿入されようとする行は、競合解決インデックスあるいは制約により制限される属性の観点で、複製されてはなりません。
   </para>

   <para>
<!--
    Note that it is currently not supported for the
    <literal>ON CONFLICT DO UPDATE</literal> clause of an
    <command>INSERT</command> applied to a partitioned table to update the
    partition key of a conflicting row such that it requires the row be moved
    to a new partition.
-->
パーティションテーブルに適用された<command>INSERT</command>の<literal>ON CONFLICT DO UPDATE</literal>句に対しては、その行を新しいパーティションに移動する必要のあるような競合する行のパーティションキーを更新することは現在サポートされていないことに注意してください。
   </para>
   <tip>
    <para>
<!--
     It is often preferable to use unique index inference rather than
     naming a constraint directly using <literal>ON CONFLICT ON
     CONSTRAINT</literal> <replaceable class="parameter">
     constraint_name</replaceable>.  Inference will continue to work
     correctly when the underlying index is replaced by another more
     or less equivalent index in an overlapping way, for example when
     using <literal>CREATE UNIQUE INDEX ...  CONCURRENTLY</literal>
     before dropping the index being replaced.
-->
<literal>ON CONFLICT ON CONSTRAINT</literal> <replaceable class="parameter"> constraint_name</replaceable>を使って制約を直接指定するより、一意インデックスの推定を使う方が望ましいことが多いです。
背景にあるインデックスが、他のほぼ同等のインデックスと重なり合う形で置換されるとき、推定は正しく動作し続けます。
例えば、置換されるインデックスを削除する前に<literal>CREATE UNIQUE INDEX ...  CONCURRENTLY</literal>を使う場合です。
    </para>
   </tip>

  </refsect2>
 </refsect1>

 <refsect1>
<!--
  <title>Outputs</title>
-->
  <title>出力</title>

  <para>
<!--
   On successful completion, an <command>INSERT</command> command returns a command
   tag of the form
-->
正常に終了すると、<command>INSERT</command>は以下のようなコマンドタグを返します。
<screen>
INSERT <replaceable>oid</replaceable> <replaceable class="parameter">count</replaceable>
</screen>
<!--
   The <replaceable class="parameter">count</replaceable> is the number of
   rows inserted or updated.  <replaceable>oid</replaceable> is always 0 (it
   used to be the <acronym>OID</acronym> assigned to the inserted row if
   <replaceable>count</replaceable> was exactly one and the target table was
   declared <literal>WITH OIDS</literal> and 0 otherwise, but creating a table
   <literal>WITH OIDS</literal> is not supported anymore).
-->
<replaceable class="parameter">count</replaceable>は挿入または更新された行数です。
<replaceable>oid</replaceable>は常に0です(<replaceable>count</replaceable>が正確に1であり、対象のテーブルが<literal>WITH OIDS</literal>と宣言されていた場合、挿入された行に<acronym>OID</acronym>が、そうでなければ0が割り当てられていましたが、<literal>WITH OIDS</literal>でテーブルを作成することは今はもうサポートされていません)。
  </para>

  <para>
<!--
   If the <command>INSERT</command> command contains a <literal>RETURNING</literal>
   clause, the result will be similar to that of a <command>SELECT</command>
   statement containing the columns and values defined in the
   <literal>RETURNING</literal> list, computed over the row(s) inserted or
   updated by the command.
-->
<command>INSERT</command>コマンドが<literal>RETURNING</literal>句を持つ場合、その結果は、<literal>RETURNING</literal>リストで定義した列と値を持ち、そのコマンドで挿入または更新された行全体に対して計算を行う<command>SELECT</command>文の結果と似たものになるでしょう。
  </para>
 </refsect1>

 <refsect1>
<!--
  <title>Notes</title>
-->
  <title>注釈</title>

  <para>
<!--
   If the specified table is a partitioned table, each row is routed to
   the appropriate partition and inserted into it.  If the specified table
   is a partition, an error will occur if one of the input rows violates
   the partition constraint.
-->
指定したテーブルがパーティションテーブルの場合、各行は適切なパーティションに回され、そちらに挿入されます。
指定したテーブルがパーティションの場合、挿入行にパーティションの制約に違反するものがあれば、エラーが発生します。
  </para>

  <para>
<!--
   You may also wish to consider using <command>MERGE</command>, since that
   allows mixing <command>INSERT</command>, <command>UPDATE</command>, and
   <command>DELETE</command> within a single statement.
   See <xref linkend="sql-merge"/>.
-->
<command>MERGE</command>を使用すると、単一の文内で<command>INSERT</command>、<command>UPDATE</command>、<command>DELETE</command>を混在させることができます。
<xref linkend="sql-merge"/>を参照してください。
  </para>
 </refsect1>

 <refsect1>
<!--
  <title>Examples</title>
-->
  <title>例</title>

  <para>
<!--
   Insert a single row into table <literal>films</literal>:
-->
<literal>films</literal>テーブルに1行を挿入します。

<programlisting>
INSERT INTO films VALUES
    ('UA502', 'Bananas', 105, '1971-07-13', 'Comedy', '82 minutes');
</programlisting>
  </para>

  <para>
<!--
   In this example, the <literal>len</literal> column is
   omitted and therefore it will have the default value:
-->
次の例では、<literal>len</literal>列を省略しています。
したがって、ここにはデフォルト値が入ります。

<programlisting>
INSERT INTO films (code, title, did, date_prod, kind)
    VALUES ('T_601', 'Yojimbo', 106, '1961-06-16', 'Drama');
</programlisting>
  </para>

  <para>
<!--
   This example uses the <literal>DEFAULT</literal> clause for
   the date columns rather than specifying a value:
-->
次の例では、日付列に対して値を指定する代わりに<literal>DEFAULT</literal>句を使用します。

<programlisting>
INSERT INTO films VALUES
    ('UA502', 'Bananas', 105, DEFAULT, 'Comedy', '82 minutes');
INSERT INTO films (code, title, did, date_prod, kind)
    VALUES ('T_601', 'Yojimbo', 106, DEFAULT, 'Drama');
</programlisting>
  </para>

  <para>
<!--
   To insert a row consisting entirely of default values:
-->
全てデフォルト値からなる行を挿入します。

<programlisting>
INSERT INTO films DEFAULT VALUES;
</programlisting>
  </para>

  <para>
<!--
   To insert multiple rows using the multirow <command>VALUES</command> syntax:
-->
複数行の<command>VALUES</command>構文を使用して複数行を挿入します。

<programlisting>
INSERT INTO films (code, title, did, date_prod, kind) VALUES
    ('B6717', 'Tampopo', 110, '1985-02-10', 'Comedy'),
    ('HG120', 'The Dinner Game', 140, DEFAULT, 'Comedy');
</programlisting>
  </para>

  <para>
<!--
   This example inserts some rows into table
   <literal>films</literal> from a table <literal>tmp_films</literal>
   with the same column layout as <literal>films</literal>:
-->
次の例では、<literal>films</literal>テーブルと同じ列レイアウトを持つ<literal>tmp_films</literal>テーブルから<literal>films</literal>テーブルへいくつか行を挿入します。

<programlisting>
INSERT INTO films SELECT * FROM tmp_films WHERE date_prod &lt; '2004-05-07';
</programlisting>
  </para>

  <para>
<!--
   This example inserts into array columns:
-->
次の例では、配列型の列に挿入します。

<programlisting>
<!--
&#45;- Create an empty 3x3 gameboard for noughts-and-crosses
-->
-- 三目並べ用の3×3マスのゲーム盤を作成します。
INSERT INTO tictactoe (game, board[1:3][1:3])
    VALUES (1, '{{" "," "," "},{" "," "," "},{" "," "," "}}');
<!--
&#45;- The subscripts in the above example aren't really needed
-->
--上の例の添え字は本当は必要ありません。
INSERT INTO tictactoe (game, board)
    VALUES (2, '{{X," "," "},{" ",O," "},{" ",X," "}}');
</programlisting>
  </para>

  <para>
<!--
   Insert a single row into table <literal>distributors</literal>, returning
   the sequence number generated by the <literal>DEFAULT</literal> clause:
-->
<literal>distributors</literal>テーブルに一行を挿入し、その<literal>DEFAULT</literal>句により生成されたシーケンス番号を返します。

<programlisting>
INSERT INTO distributors (did, dname) VALUES (DEFAULT, 'XYZ Widgets')
   RETURNING did;
</programlisting>
  </para>

  <para>
<!--
   Increment the sales count of the salesperson who manages the
   account for Acme Corporation, and record the whole updated row
   along with current time in a log table:
-->
Acme社の顧客を担当する営業担当者の売り上げ数を増やし、ログテーブルに更新行全体と更新時刻を記録します。
<programlisting>
WITH upd AS (
  UPDATE employees SET sales_count = sales_count + 1 WHERE id =
    (SELECT sales_person FROM accounts WHERE name = 'Acme Corporation')
    RETURNING *
)
INSERT INTO employees_log SELECT *, current_timestamp FROM upd;
</programlisting>
  </para>
  <para>
<!--
   Insert or update new distributors as appropriate.  Assumes a unique
   index has been defined that constrains values appearing in the
   <literal>did</literal> column.  Note that the special
   <varname>excluded</varname> table is used to reference values originally
   proposed for insertion:
-->
新しい販売店(distributors)を適切に挿入または更新します。
<literal>did</literal>列に現れる値を制限する一意インデックスが定義されているものとします。
元々挿入されようとしていた値を参照するために、特別な<varname>excluded</varname>テーブルが使用されていることに注意して下さい。
<programlisting>
INSERT INTO distributors (did, dname)
    VALUES (5, 'Gizmo Transglobal'), (6, 'Associated Computing, Inc')
    ON CONFLICT (did) DO UPDATE SET dname = EXCLUDED.dname;
</programlisting>
  </para>
  <para>
<<<<<<< HEAD
<!--
=======
   Insert or update new distributors as above, returning information
   about any existing values that were updated, together with the new data
   inserted.  Note that the returned values for <literal>old_did</literal>
   and <literal>old_dname</literal> will be <literal>NULL</literal> for
   non-conflicting rows:
<programlisting>
INSERT INTO distributors (did, dname)
    VALUES (5, 'Gizmo Transglobal'), (6, 'Associated Computing, Inc')
    ON CONFLICT (did) DO UPDATE SET dname = EXCLUDED.dname
    RETURNING old.did AS old_did, old.dname AS old_dname,
              new.did AS new_did, new.dname AS new_dname;
</programlisting>
  </para>
  <para>
>>>>>>> 3d6a8289
   Insert a distributor, or do nothing for rows proposed for insertion
   when an existing, excluded row (a row with a matching constrained
   column or columns after before row insert triggers fire) exists.
   Example assumes a unique index has been defined that constrains
   values appearing in the <literal>did</literal> column:
-->
販売店を挿入するか、あるいは挿入しようとした行について既存の除外行（before insertの行トリガを実行した後で制約列にマッチした行）がある場合は何もしません。
例では<literal>did</literal>列に現れる値を制限する一意インデックスがあるものとしています。
<programlisting>
INSERT INTO distributors (did, dname) VALUES (7, 'Redline GmbH')
    ON CONFLICT (did) DO NOTHING;
</programlisting>
  </para>
  <para>
<!--
   Insert or update new distributors as appropriate.  Example assumes
   a unique index has been defined that constrains values appearing in
   the <literal>did</literal> column.  <literal>WHERE</literal> clause is
   used to limit the rows actually updated (any existing row not
   updated will still be locked, though):
-->
新しい販売店を適切に挿入または更新します。
例では<literal>did</literal>列に現れる値を制限する一意インデックスがあるものとしています。
実際に更新される行を制限するために<literal>WHERE</literal>句が使われています（ただし、更新されない既存の行もすべてロックされます）。
<programlisting>
<!--
&#45;- Don't update existing distributors based in a certain ZIP code
-->
-- 特定の郵便番号については既存の販売店を更新しません
INSERT INTO distributors AS d (did, dname) VALUES (8, 'Anvil Distribution')
    ON CONFLICT (did) DO UPDATE
    SET dname = EXCLUDED.dname || ' (formerly ' || d.dname || ')'
    WHERE d.zipcode &lt;&gt; '21201';

<!--
&#45;- Name a constraint directly in the statement (uses associated
&#45;- index to arbitrate taking the DO NOTHING action)
-->
-- 文中で制約を直接指定します（DO NOTHINGの動作をする競合解決のため
-- 関連するインデックスを指定します）
INSERT INTO distributors (did, dname) VALUES (9, 'Antwerp Design')
    ON CONFLICT ON CONSTRAINT distributors_pkey DO NOTHING;
</programlisting>
  </para>
  <para>
<!--
   Insert new distributor if possible;  otherwise
   <literal>DO NOTHING</literal>.  Example assumes a unique index has been
   defined that constrains values appearing in the
   <literal>did</literal> column on a subset of rows where the
   <literal>is_active</literal> Boolean column evaluates to
   <literal>true</literal>:
-->
可能であれば新しい販売店を挿入しますが、できないときは<literal>DO NOTHING</literal>とします。
この例では、<literal>is_active</literal>という論理値の列が<literal>true</literal>である行という条件で、<literal>did</literal>列に一意インデックスが定義されているものとしています。
<programlisting>
<!--
&#45;- This statement could infer a partial unique index on "did"
&#45;- with a predicate of "WHERE is_active", but it could also
&#45;- just use a regular unique constraint on "did"
-->
-- この文は"WHERE is_active"という述語を使って、部分インデックスを
-- 推定できますが、単に"did"上の通常の一意性制約を使うこともできます
INSERT INTO distributors (did, dname) VALUES (10, 'Conrad International')
    ON CONFLICT (did) WHERE is_active DO NOTHING;
</programlisting></para>
 </refsect1>

 <refsect1>
<!--
  <title>Compatibility</title>
-->
  <title>互換性</title>

  <para>
<!--
   <command>INSERT</command> conforms to the SQL standard, except that
   the <literal>RETURNING</literal> clause is a
   <productname>PostgreSQL</productname> extension, as is the ability
   to use <literal>WITH</literal> with <command>INSERT</command>, and the ability to
   specify an alternative action with <literal>ON CONFLICT</literal>.
   Also, the case in
   which a column name list is omitted, but not all the columns are
   filled from the <literal>VALUES</literal> clause or <replaceable>query</replaceable>,
   is disallowed by the standard. If you prefer a more SQL standard
   conforming statement than <literal>ON CONFLICT</literal>, see
   <xref linkend="sql-merge"/>.
-->
<command>INSERT</command>は標準SQLに準拠しています。
ただし、<literal>RETURNING</literal>句、<command>INSERT</command>で<literal>WITH</literal>が可能であること、<literal>ON CONFLICT</literal>で代替の動作を指定できることは<productname>PostgreSQL</productname>の拡張です。
また、標準SQLでは、列名リストが省略された時に、<literal>VALUES</literal>句または<replaceable>query</replaceable>で一部の列のみを指定することはできません。
<literal>ON CONFLICT</literal>よりも標準SQLにより準拠した文がお望みであれば、<xref linkend="sql-merge"/>を参照してください。
  </para>

  <para>
<!--
   The SQL standard specifies that <literal>OVERRIDING SYSTEM VALUE</literal>
   can only be specified if an identity column that is generated always
   exists.  PostgreSQL allows the clause in any case and ignores it if it is
   not applicable.
-->
標準SQLでは、必ず値を生成する識別列が存在する場合にのみ<literal>OVERRIDING SYSTEM VALUE</literal>を指定できるとしています。
PostgreSQLではこの句はどのような場合でも指定でき、それが適用できないときには無視します。
  </para>

  <para>
<!--
   Possible limitations of the <replaceable
   class="parameter">query</replaceable> clause are documented under
   <xref linkend="sql-select"/>.
-->
<replaceable class="parameter">query</replaceable>句の制限については、<xref linkend="sql-select"/>にて記述されています。
  </para>
 </refsect1>
</refentry><|MERGE_RESOLUTION|>--- conflicted
+++ resolved
@@ -32,12 +32,8 @@
     [ OVERRIDING { SYSTEM | USER } VALUE ]
     { DEFAULT VALUES | VALUES ( { <replaceable class="parameter">expression</replaceable> | DEFAULT } [, ...] ) [, ...] | <replaceable class="parameter">query</replaceable> }
     [ ON CONFLICT [ <replaceable class="parameter">conflict_target</replaceable> ] <replaceable class="parameter">conflict_action</replaceable> ]
-<<<<<<< HEAD
-    [ RETURNING { * | <replaceable class="parameter">output_expression</replaceable> [ [ AS ] <replaceable class="parameter">output_name</replaceable> ] } [, ...] ]
-=======
     [ RETURNING [ WITH ( { OLD | NEW } AS <replaceable class="parameter">output_alias</replaceable> [, ...] ) ]
                 { * | <replaceable class="parameter">output_expression</replaceable> [ [ AS ] <replaceable class="parameter">output_name</replaceable> ] } [, ...] ]
->>>>>>> 3d6a8289
 
 <!--
 <phrase>where <replaceable class="parameter">conflict_target</replaceable> can be one of:</phrase>
@@ -424,11 +420,15 @@
       <term><replaceable class="parameter">output_alias</replaceable></term>
       <listitem>
        <para>
+<!--
         An optional substitute name for <literal>OLD</literal> or
         <literal>NEW</literal> rows in the <literal>RETURNING</literal> list.
-       </para>
-
-       <para>
+-->
+《機械翻訳》«An optional substitute name for <literal>OLD</literal> or <literal>NEW</literal> rows in the <literal>RETURNING</literal> list.»
+       </para>
+
+       <para>
+<!--
         By default, old values from the target table can be returned by writing
         <literal>OLD.<replaceable class="parameter">column_name</replaceable></literal>
         or <literal>OLD.*</literal>, and new values can be returned by writing
@@ -436,6 +436,8 @@
         or <literal>NEW.*</literal>.  When an alias is provided, these names are
         hidden and the old or new rows must be referred to using the alias.
         For example <literal>RETURNING WITH (OLD AS o, NEW AS n) o.*, n.*</literal>.
+-->
+《機械翻訳》«By default, old values from the target table can be returned by writing <literal>OLD.<replaceable class="parameter">column_name</replaceable></literal> or <literal>OLD.*</literal>, and new values can be returned by writing <literal>NEW.<replaceable class="parameter">column_name</replaceable></literal> or <literal>NEW.*</literal>. When an alias is provided, these names are hidden and the old or new rows must be referred to using the alias. For example <literal>RETURNING WITH (OLD AS o, NEW AS n) o.*, n.*</literal>.»
        </para>
       </listitem>
      </varlistentry>
@@ -459,6 +461,7 @@
        </para>
 
        <para>
+<!--
         A column name or <literal>*</literal> may be qualified using
         <literal>OLD</literal> or <literal>NEW</literal>, or the corresponding
         <replaceable class="parameter">output_alias</replaceable> for
@@ -466,13 +469,18 @@
         values to be returned.  An unqualified column name, or
         <literal>*</literal>, or a column name or <literal>*</literal>
         qualified using the target table name or alias will return new values.
-       </para>
-
-       <para>
+-->
+《機械翻訳》«A column name or <literal>*</literal> may be qualified using <literal>OLD</literal> or <literal>NEW</literal>, or the corresponding <replaceable class="parameter">output_alias</replaceable> for <literal>OLD</literal> or <literal>NEW</literal>, to cause old or new values to be returned. An unqualified column name, or <literal>*</literal>, or a column name or <literal>*</literal> qualified using the target table name or alias will return new values.»
+       </para>
+
+       <para>
+<!--
         For a simple <command>INSERT</command>, all old values will be
         <literal>NULL</literal>.  However, for an <command>INSERT</command>
         with an <literal>ON CONFLICT DO UPDATE</literal> clause, the old
         values may be non-<literal>NULL</literal>.
+-->
+《機械翻訳》«For a simple <command>INSERT</command>, all old values will be <literal>NULL</literal>. However, for an <command>INSERT</command> with an <literal>ON CONFLICT DO UPDATE</literal> clause, the old values may be non-<literal>NULL</literal>.»
        </para>
       </listitem>
      </varlistentry>
@@ -1046,14 +1054,14 @@
 </programlisting>
   </para>
   <para>
-<<<<<<< HEAD
-<!--
-=======
+<!--
    Insert or update new distributors as above, returning information
    about any existing values that were updated, together with the new data
    inserted.  Note that the returned values for <literal>old_did</literal>
    and <literal>old_dname</literal> will be <literal>NULL</literal> for
    non-conflicting rows:
+-->
+《機械翻訳》«Insert or update new distributors as above, returning information about any existing values that were updated, together with the new data inserted. Note that the returned values for <literal>old_did</literal> and <literal>old_dname</literal> will be <literal>NULL</literal> for non-conflicting rows:»
 <programlisting>
 INSERT INTO distributors (did, dname)
     VALUES (5, 'Gizmo Transglobal'), (6, 'Associated Computing, Inc')
@@ -1063,7 +1071,7 @@
 </programlisting>
   </para>
   <para>
->>>>>>> 3d6a8289
+<!--
    Insert a distributor, or do nothing for rows proposed for insertion
    when an existing, excluded row (a row with a matching constrained
    column or columns after before row insert triggers fire) exists.

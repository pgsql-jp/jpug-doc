<!-- doc/src/sgml/ref/pgtestfsync.sgml -->

<refentry id="pgtestfsync">
 <indexterm zone="pgtestfsync">
  <primary>pg_test_fsync</primary>
 </indexterm>

 <refmeta>
  <refentrytitle><application>pg_test_fsync</application></refentrytitle>
  <manvolnum>1</manvolnum>
<!--
  <refmiscinfo>Application</refmiscinfo>
-->
  <refmiscinfo>アプリケーション</refmiscinfo>
 </refmeta>

 <refnamediv>
  <refname>pg_test_fsync</refname>
<!--
  <refpurpose>determine fastest <varname>wal_sync_method</varname> for <productname>PostgreSQL</productname></refpurpose>
-->
<refpurpose><productname>PostgreSQL</productname>の最も高速な<varname>wal_sync_method</varname>を決定する</refpurpose>
 </refnamediv>

 <refsynopsisdiv>
  <cmdsynopsis>
   <command>pg_test_fsync</command>
   <arg rep="repeat"><replaceable>option</replaceable></arg>
  </cmdsynopsis>
 </refsynopsisdiv>

 <refsect1>
<!--
  <title>Description</title>
-->
  <title>説明</title>

 <para>
<!--
  <application>pg_test_fsync</application> is intended to give you a reasonable
  idea of what the fastest <xref linkend="guc-wal-sync-method"/> is on your
  specific system,
  as well as supplying diagnostic information in the event of an identified I/O
  problem.  However, differences shown by
  <application>pg_test_fsync</application> might not make any significant
  difference in real database throughput, especially since many database servers
  are not speed-limited by their write-ahead logs.
  <application>pg_test_fsync</application> reports average file sync operation
  time in microseconds for each <literal>wal_sync_method</literal>, which can also be used to
  inform efforts to optimize the value of <xref linkend="guc-commit-delay"/>.
-->
<application>pg_test_fsync</application>は使用するシステムにおいて最速な<xref linkend="guc-wal-sync-method"/>は何かについて、合理的な見解を提供することを意図したものです。
同時に識別されたI/O問題のイベントに診断情報を提供します。
しかし<application>pg_test_fsync</application>で示される差異が、実際のデータベーススループットにおいて差異として現れないことがあります。
特に、多くのデータベースサーバは先行書き込みログにより速度制限されていないからです。
<application>pg_test_fsync</application>は各<literal>wal_sync_method</literal>に対する平均ファイル同期処理時間をマイクロ秒単位で報告します。
これは<xref linkend="guc-commit-delay"/>の値を最適化する時の情報としても使うことができます。
 </para>
 </refsect1>

 <refsect1>
<!--
  <title>Options</title>
-->
  <title>オプション</title>

   <para>
<!--
    <application>pg_test_fsync</application> accepts the following
    command-line options:
-->
<application>pg_test_fsync</application>は以下のコマンドラインオプションを受け付けます。

    <variablelist>

     <varlistentry>
      <term><option>-f</option></term>
      <term><option>--filename</option></term>
      <listitem>
       <para>
<!--
        Specifies the file name to write test data in.
        This file should be in the same file system that the
        <filename>pg_wal</filename> directory is or will be placed in.
        (<filename>pg_wal</filename> contains the <acronym>WAL</acronym> files.)
        The default is <filename>pg_test_fsync.out</filename> in the current
        directory.
-->
テストデータを書き込むためのファイルの名前を指定します。
このファイルは<filename>pg_wal</filename>ディレクトリがある、または格納する予定のファイルシステムと同じファイルシステムになければなりません。
（<filename>pg_wal</filename>には<acronym>WAL</acronym>ファイルが含まれます。）
デフォルトは現在のディレクトリ内の<filename>pg_test_fsync.out</filename>です。
       </para>
      </listitem>
     </varlistentry>

     <varlistentry>
      <term><option>-s</option></term>
      <term><option>--secs-per-test</option></term>
      <listitem>
       <para>
<!--
        Specifies the number of seconds for each test.  The more time
        per test, the greater the test's accuracy, but the longer it takes
        to run.  The default is 5 seconds, which allows the program to
        complete in under 2 minutes.
-->
１テストあたりの秒数を指定します。
テストあたりの時間を多くするほど、テストの精度が向上しますが、実行により時間がかかるようになります。
デフォルトは、本プログラムがおよそ2分で完了することができる、5秒です。
       </para>
      </listitem>
     </varlistentry>

     <varlistentry>
      <term><option>-V</option></term>
      <term><option>--version</option></term>
      <listitem>
       <para>
<!--
        Print the <application>pg_test_fsync</application> version and exit.
-->
<application>pg_test_fsync</application>のバージョンを表示し、終了します。
       </para>
      </listitem>
     </varlistentry>

     <varlistentry>
      <term><option>-?</option></term>
      <term><option>--help</option></term>
      <listitem>
       <para>
<!--
        Show help about <application>pg_test_fsync</application> command line
        arguments, and exit.
-->
<application>pg_test_fsync</application>のコマンドライン引数の説明を表示し、終了します。
       </para>
      </listitem>
     </varlistentry>
    </variablelist>
   </para>

 </refsect1>

 <refsect1>
<<<<<<< HEAD
<!--
=======
  <title>Environment</title>

  <para>
   The environment variable <envar>PG_COLOR</envar> specifies whether to use
   color in diagnostic messages. Possible values are
   <literal>always</literal>, <literal>auto</literal> and
   <literal>never</literal>.
  </para>
 </refsect1>
 
 <refsect1>
>>>>>>> 5060275a
  <title>See Also</title>
-->
  <title>関連項目</title>

  <simplelist type="inline">
   <member><xref linkend="app-postgres"/></member>
  </simplelist>
 </refsect1>
</refentry><|MERGE_RESOLUTION|>--- conflicted
+++ resolved
@@ -144,9 +144,6 @@
  </refsect1>
 
  <refsect1>
-<<<<<<< HEAD
-<!--
-=======
   <title>Environment</title>
 
   <para>
@@ -158,7 +155,7 @@
  </refsect1>
  
  <refsect1>
->>>>>>> 5060275a
+<!--
   <title>See Also</title>
 -->
   <title>関連項目</title>

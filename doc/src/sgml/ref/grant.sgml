<!--
doc/src/sgml/ref/grant.sgml
PostgreSQL documentation
-->

<refentry id="sql-grant">
 <indexterm zone="sql-grant">
  <primary>GRANT</primary>
 </indexterm>

 <refmeta>
  <refentrytitle>GRANT</refentrytitle>
  <manvolnum>7</manvolnum>
<!--
  <refmiscinfo>SQL - Language Statements</refmiscinfo>
-->
<refmiscinfo>SQL - 言語</refmiscinfo>
 </refmeta>

 <refnamediv>
  <refname>GRANT</refname>
<!--
  <refpurpose>define access privileges</refpurpose>
-->
<refpurpose>アクセス権限を定義する</refpurpose>
 </refnamediv>

 <refsynopsisdiv>
<synopsis>
GRANT { { SELECT | INSERT | UPDATE | DELETE | TRUNCATE | REFERENCES | TRIGGER }
    [, ...] | ALL [ PRIVILEGES ] }
    ON { [ TABLE ] <replaceable class="parameter">table_name</replaceable> [, ...]
         | ALL TABLES IN SCHEMA <replaceable class="parameter">schema_name</replaceable> [, ...] }
    TO <replaceable class="parameter">role_specification</replaceable> [, ...] [ WITH GRANT OPTION ]

GRANT { { SELECT | INSERT | UPDATE | REFERENCES } ( <replaceable class="parameter">column_name</replaceable> [, ...] )
    [, ...] | ALL [ PRIVILEGES ] ( <replaceable class="parameter">column_name</replaceable> [, ...] ) }
    ON [ TABLE ] <replaceable class="parameter">table_name</replaceable> [, ...]
    TO <replaceable class="parameter">role_specification</replaceable> [, ...] [ WITH GRANT OPTION ]

GRANT { { USAGE | SELECT | UPDATE }
    [, ...] | ALL [ PRIVILEGES ] }
    ON { SEQUENCE <replaceable class="parameter">sequence_name</replaceable> [, ...]
         | ALL SEQUENCES IN SCHEMA <replaceable class="parameter">schema_name</replaceable> [, ...] }
    TO <replaceable class="parameter">role_specification</replaceable> [, ...] [ WITH GRANT OPTION ]

GRANT { { CREATE | CONNECT | TEMPORARY | TEMP } [, ...] | ALL [ PRIVILEGES ] }
    ON DATABASE <replaceable>database_name</replaceable> [, ...]
    TO <replaceable class="parameter">role_specification</replaceable> [, ...] [ WITH GRANT OPTION ]

GRANT { USAGE | ALL [ PRIVILEGES ] }
    ON DOMAIN <replaceable>domain_name</replaceable> [, ...]
    TO <replaceable class="parameter">role_specification</replaceable> [, ...] [ WITH GRANT OPTION ]

GRANT { USAGE | ALL [ PRIVILEGES ] }
    ON FOREIGN DATA WRAPPER <replaceable>fdw_name</replaceable> [, ...]
    TO <replaceable class="parameter">role_specification</replaceable> [, ...] [ WITH GRANT OPTION ]

GRANT { USAGE | ALL [ PRIVILEGES ] }
    ON FOREIGN SERVER <replaceable>server_name</replaceable> [, ...]
    TO <replaceable class="parameter">role_specification</replaceable> [, ...] [ WITH GRANT OPTION ]

GRANT { EXECUTE | ALL [ PRIVILEGES ] }
    ON { { FUNCTION | PROCEDURE | ROUTINE } <replaceable>routine_name</replaceable> [ ( [ [ <replaceable class="parameter">argmode</replaceable> ] [ <replaceable class="parameter">arg_name</replaceable> ] <replaceable class="parameter">arg_type</replaceable> [, ...] ] ) ] [, ...]
         | ALL { FUNCTIONS | PROCEDURES | ROUTINES } IN SCHEMA <replaceable class="parameter">schema_name</replaceable> [, ...] }
    TO <replaceable class="parameter">role_specification</replaceable> [, ...] [ WITH GRANT OPTION ]

GRANT { USAGE | ALL [ PRIVILEGES ] }
    ON LANGUAGE <replaceable>lang_name</replaceable> [, ...]
    TO <replaceable class="parameter">role_specification</replaceable> [, ...] [ WITH GRANT OPTION ]

GRANT { { SELECT | UPDATE } [, ...] | ALL [ PRIVILEGES ] }
    ON LARGE OBJECT <replaceable class="parameter">loid</replaceable> [, ...]
    TO <replaceable class="parameter">role_specification</replaceable> [, ...] [ WITH GRANT OPTION ]

GRANT { { CREATE | USAGE } [, ...] | ALL [ PRIVILEGES ] }
    ON SCHEMA <replaceable>schema_name</replaceable> [, ...]
    TO <replaceable class="parameter">role_specification</replaceable> [, ...] [ WITH GRANT OPTION ]

GRANT { CREATE | ALL [ PRIVILEGES ] }
    ON TABLESPACE <replaceable>tablespace_name</replaceable> [, ...]
    TO <replaceable class="parameter">role_specification</replaceable> [, ...] [ WITH GRANT OPTION ]

GRANT { USAGE | ALL [ PRIVILEGES ] }
    ON TYPE <replaceable>type_name</replaceable> [, ...]
    TO <replaceable class="parameter">role_specification</replaceable> [, ...] [ WITH GRANT OPTION ]

<!--
<phrase>where <replaceable class="parameter">role_specification</replaceable> can be:</phrase>
-->
<phrase>ここで<replaceable class="parameter">role_specification</replaceable>は以下の通りです。</phrase>

    [ GROUP ] <replaceable class="parameter">role_name</replaceable>
  | PUBLIC
  | CURRENT_USER
  | SESSION_USER

GRANT <replaceable class="parameter">role_name</replaceable> [, ...] TO <replaceable class="parameter">role_name</replaceable> [, ...] [ WITH ADMIN OPTION ]
</synopsis>
 </refsynopsisdiv>

 <refsect1 id="sql-grant-description">
<!--
  <title>Description</title>
-->
<title>説明</title>

  <para>
<!--
   The <command>GRANT</command> command has two basic variants: one
   that grants privileges on a database object (table, column, view, foreign
   table, sequence, database, foreign-data wrapper, foreign server, function, procedure,
   procedural language, schema, or tablespace), and one that grants
   membership in a role.  These variants are similar in many ways, but
   they are different enough to be described separately.
-->
<command>GRANT</command>には基本的に2つの種類があります。
1つはデータベースオブジェクト（テーブル、列、ビュー、外部テーブル、シーケンス、データベース、外部データラッパ、外部サーバ、関数、プロシージャ、手続き言語、スキーマ、テーブル空間）に対する権限の付与、もう1つはロール内のメンバ資格の付与です。
これらの種類は多くの点で似ていますが、説明は別々に行わなければならない程違いがあります。
  </para>

 <refsect2 id="sql-grant-description-objects">
<!--
  <title>GRANT on Database Objects</title>
-->
  <title>データベースオブジェクトに対するGRANT</title>

  <para>
<!--
   This variant of the <command>GRANT</command> command gives specific
   privileges on a database object to
   one or more roles.  These privileges are added
   to those already granted, if any.
-->
この種類の<command>GRANT</command>コマンドはデータベースオブジェクトの特定の権限を1つ以上のロールに付与します。
既に権限が他のロールに付与されている場合でも、追加として付与されます。
  </para>

  <para>
<<<<<<< HEAD
=======
<!--
   There is also an option to grant privileges on all objects of the same
   type within one or more schemas.  This functionality is currently supported
   only for tables, sequences, functions, and procedures.  <literal>ALL
   TABLES</literal> also affects views and foreign tables, just like the
   specific-object <command>GRANT</command> command.  <literal>ALL
   FUNCTIONS</literal> also affects aggregate functions, but not procedures,
   again just like the specific-object <command>GRANT</command> command.
-->
1つ以上のスキーマ内の同じ種類のオブジェクトすべてに対して権限を付与するオプションも存在します。
この機能は現在テーブル、シーケンス、関数、プロシージャのみでサポートされます。
<literal>ALL TABLES</literal>は、オブジェクトを指定した<command>GRANT</command>コマンドと同じように、ビューおよび外部テーブルにも影響します。
<literal>ALL FUNCTIONS</literal>は、やはりオブジェクトを指定した<command>GRANT</command>コマンドと同じように、集約関数にも影響しますが、プロシージャには影響しません。
  </para>

  <para>
<!--
>>>>>>> bd0a9e56
   The key word <literal>PUBLIC</literal> indicates that the
   privileges are to be granted to all roles, including those that might
   be created later.  <literal>PUBLIC</literal> can be thought of as an
   implicitly defined group that always includes all roles.
   Any particular role will have the sum
   of privileges granted directly to it, privileges granted to any role it
   is presently a member of, and privileges granted to
   <literal>PUBLIC</literal>.
-->
<literal>PUBLIC</literal>キーワードは、今後作成されるロールを含む、全てのロールへの許可を示します。
<literal>PUBLIC</literal>は、全てのロールを常に含む、暗黙的に定義されたグループと考えることができます。
個々のロールは全て、ロールに直接許可された権限、ロールが現在属しているロールに許可された権限、そして、<literal>PUBLIC</literal>に許可された権限を合わせた権限を持っています。
  </para>

  <para>
<!--
   If <literal>WITH GRANT OPTION</literal> is specified, the recipient
   of the privilege can in turn grant it to others.  Without a grant
   option, the recipient cannot do that.  Grant options cannot be granted
   to <literal>PUBLIC</literal>.
-->
<literal>WITH GRANT OPTION</literal>が指定されると、権限の受領者は、その後、他にその権限を与えることができます。
グラントオプションがない場合、受領者はこれを行うことができません。
グラントオプションは<literal>PUBLIC</literal>には与えることができません。
  </para>

  <para>
<!--
   There is no need to grant privileges to the owner of an object
   (usually the user that created it),
   as the owner has all privileges by default.  (The owner could,
   however, choose to revoke some of their own privileges for safety.)
-->
所有者（通常はオブジェクトを作成したユーザ）はデフォルトで全ての権限を保持しているため、オブジェクトの所有者に権限を許可する必要はありません
（ただし、オブジェクトの作成者が、安全性のために自らの権限を取り消すことは可能です）。
  </para>

  <para>
<!--
   The right to drop an object, or to alter its definition in any way, is
   not treated as a grantable privilege; it is inherent in the owner,
   and cannot be granted or revoked.  (However, a similar effect can be
   obtained by granting or revoking membership in the role that owns
   the object; see below.)  The owner implicitly has all grant
   options for the object, too.
-->
オブジェクトを削除する権限や何らかの方法でオブジェクトの定義を変更する権限は、付与可能な権限として扱われません。
これらの権限は、所有者固有のものであり、許可したり取り消したりすることはできません。
（しかし、オブジェクトを所有するロール内のメンバ関係を付与したり取り消すことで、同等な効果を得ることができます。
後で説明します。）
所有者は、オブジェクトに対する全てのグラントオプションも暗黙的に保持しています。
  </para>

  <para>
<<<<<<< HEAD
=======
<!--
   PostgreSQL grants default privileges on some types of objects to
   <literal>PUBLIC</literal>.  No privileges are granted to
   <literal>PUBLIC</literal> by default on
   tables,
   table columns,
   sequences,
   foreign data wrappers,
   foreign servers,
   large objects,
   schemas,
   or tablespaces.
   For other types of objects, the default privileges
   granted to <literal>PUBLIC</literal> are as follows:
   <literal>CONNECT</literal> and <literal>TEMPORARY</literal> (create
   temporary tables) privileges for databases;
   <literal>EXECUTE</literal> privilege for functions and procedures; and
   <literal>USAGE</literal> privilege for languages and data types
   (including domains).
   The object owner can, of course, <command>REVOKE</command>
   both default and  expressly granted privileges. (For maximum
   security, issue the <command>REVOKE</command> in the same transaction that
   creates the object; then there is no window in which another user
   can use the object.)
   Also, these initial default privilege settings can be changed using the
   <xref linkend="sql-alterdefaultprivileges"/>
   command.
-->
PostgreSQLは、一部の種類のオブジェクトに対し、デフォルトの権限を<literal>PUBLIC</literal>に付与します。
デフォルトでは、テーブル、列、シーケンス、外部データラッパ、外部サーバ、ラージオブジェクト、スキーマ、テーブル空間に関して<literal>PUBLIC</literal>に与えられるアクセス権限はありません。
他の種類のオブジェクトでは、<literal>PUBLIC</literal>に与えられる権限は次の通りです。
データベースでは<literal>CONNECT</literal>および<literal>TEMPORARY</literal>（一時テーブルの作成）権限、関数とプロシージャでは<literal>EXECUTE</literal>権限、言語とデータ型（ドメインを含む）では<literal>USAGE</literal>権限です。
もちろんオブジェクトの所有者はデフォルトで与えられた権限と明示的に与えられた権限の両方を<command>REVOKE</command>することができます。
（最大限の安全性を得るには、オブジェクトを作成したトランザクションと同じトランザクション内で<command>REVOKE</command>コマンドを発行してください。
そうすれば、他のユーザがそのオブジェクトを使用できる隙間はなくなります）。
また、これらの初期デフォルト権限の設定は<xref linkend="sql-alterdefaultprivileges"/>コマンドを使用して変更可能です。
  </para>

  <para>
<!--
>>>>>>> bd0a9e56
   The possible privileges are:
-->
設定可能な権限は以下のものです。

   <variablelist>
    <varlistentry>
     <term><literal>SELECT</literal></term>
<<<<<<< HEAD
     <term><literal>INSERT</literal></term>
     <term><literal>UPDATE</literal></term>
     <term><literal>DELETE</literal></term>
     <term><literal>TRUNCATE</literal></term>
     <term><literal>REFERENCES</literal></term>
     <term><literal>TRIGGER</literal></term>
     <term><literal>CREATE</literal></term>
     <term><literal>CONNECT</literal></term>
     <term><literal>TEMPORARY</literal></term>
=======
     <listitem>
      <para>
<!--
       Allows <xref linkend="sql-select"/> from
       any column, or the specific columns listed, of the specified table,
       view, or sequence.
       Also allows the use of
       <xref linkend="sql-copy"/> TO.
       This privilege is also needed to reference existing column values in
       <xref linkend="sql-update"/> or
       <xref linkend="sql-delete"/>.
       For sequences, this privilege also allows the use of the
       <function>currval</function> function.
       For large objects, this privilege allows the object to be read.
-->
指定したテーブル、ビュー、シーケンスの任意の列あるいは指定した列リストに対する<xref linkend="sql-select"/>を許可します。
また、<xref linkend="sql-copy"/> TOの使用も許可します。
存在する列の値を<xref linkend="sql-update"/>や<xref linkend="sql-delete"/>で参照するためにも、この権限は必要です。
シーケンスでは、この権限によって<function>currval</function>関数を使用することができます。
ラージオブジェクトでは、この権限によってオブジェクトを読み取ることができます。
      </para>
     </listitem>
    </varlistentry>

    <varlistentry>
     <term><literal>INSERT</literal></term>
     <listitem>
      <para>
<!--
       Allows <xref linkend="sql-insert"/> of a new
       row into the specified table.  If specific columns are listed,
       only those columns may be assigned to in the <command>INSERT</command>
       command (other columns will therefore receive default values).
       Also allows <xref linkend="sql-copy"/> FROM.
-->
指定したテーブルへの新規の行の<xref linkend="sql-insert"/>を許可します。
列リストが指定された場合は、これらの列のみを<command>INSERT</command>コマンド内で設定することができます（従って、その他の列はデフォルト値となります）。
また、<xref linkend="sql-copy"/> FROMの使用も許可します。
      </para>
     </listitem>
    </varlistentry>

    <varlistentry>
     <term><literal>UPDATE</literal></term>
     <listitem>
      <para>
<!--
       Allows <xref linkend="sql-update"/> of any
       column, or the specific columns listed, of the specified table.
       (In practice, any nontrivial <command>UPDATE</command> command will require
       <literal>SELECT</literal> privilege as well, since it must reference table
       columns to determine which rows to update, and/or to compute new
       values for columns.)
       <literal>SELECT ... FOR UPDATE</literal>
       and <literal>SELECT ... FOR SHARE</literal>
       also require this privilege on at least one column, in addition to the
       <literal>SELECT</literal> privilege.  For sequences, this
       privilege allows the use of the <function>nextval</function> and
       <function>setval</function> functions.
       For large objects, this privilege allows writing or truncating the
       object.
-->
指定したテーブルの任意の列あるいは指定した列リストに対する<xref linkend="sql-update"/>を許可します。
（実際には、単純ではない<command>UPDATE</command>コマンドはすべて、<literal>SELECT</literal>権限を同様に必要とします。
どの行を更新すべきかを決めるため、または、列の新しい値を計算するため、またはその両方のため、テーブル列を参照する必要があるからです。）
<literal>SELECT ... FOR UPDATE</literal>および<literal>SELECT ... FOR SHARE</literal>も、<literal>SELECT</literal>権限に加えて、少なくとも1つの列に対するこの権限を必要とします。
シーケンスでは、この権限により<function>nextval</function>および<function>setval</function>関数の使用が許可されます。
ラージオブジェクトでは、この権限によりオブジェクトの書き出しや切り詰めを行うことができます。
      </para>
     </listitem>
    </varlistentry>

    <varlistentry>
     <term><literal>DELETE</literal></term>
     <listitem>
      <para>
<!--
       Allows <xref linkend="sql-delete"/> of a row
       from the specified table.
       (In practice, any nontrivial <command>DELETE</command> command will require
       <literal>SELECT</literal> privilege as well, since it must reference table
       columns to determine which rows to delete.)
-->
指定したテーブルからの行の<xref linkend="sql-delete"/>を許可します。
（実際には、単純ではない<command>DELETE</command>コマンドはすべて、<literal>SELECT</literal>権限を同様に必要とします。
どの行を削除すべきかを決めるためにテーブルの列を参照する必要があるからです。）
      </para>
     </listitem>
    </varlistentry>

    <varlistentry>
     <term><literal>TRUNCATE</literal></term>
     <listitem>
      <para>
<!--
       Allows <xref linkend="sql-truncate"/> on
       the specified table.
-->
指定したテーブルに対して<xref linkend="sql-truncate"/>を行うことができます。
      </para>
     </listitem>
    </varlistentry>

    <varlistentry>
     <term><literal>REFERENCES</literal></term>
     <listitem>
      <para>
<!--
       Allows creation of a foreign key constraint referencing the specified
       table, or specified column(s) of the table.  (See the
       <xref linkend="sql-createtable"/> statement.)
-->
指定したテーブル、またはテーブルの指定した列を参照する外部キー制約を作ることができます。
（<xref linkend="sql-createtable"/>文を参照してください。）
      </para>
     </listitem>
    </varlistentry>

    <varlistentry>
     <term><literal>TRIGGER</literal></term>
     <listitem>
      <para>
<!--
       Allows the creation of a trigger on the specified table.  (See the
       <xref linkend="sql-createtrigger"/> statement.)
-->
指定したテーブル上のトリガの作成を許可します
（<xref linkend="sql-createtrigger"/>文を参照してください）。
      </para>
     </listitem>
    </varlistentry>

    <varlistentry>
     <term><literal>CREATE</literal></term>
     <listitem>
      <para>
<!--
       For databases, allows new schemas and publications to be created within the database.
-->
対象がデータベースの場合は、データベース内での新規スキーマおよびパブリケーションの作成を許可します。
      </para>
      <para>
<!--
       For schemas, allows new objects to be created within the schema.
       To rename an existing object, you must own the object <emphasis>and</emphasis>
       have this privilege for the containing schema.
-->
対象がスキーマの場合は、スキーマ内での新規オブジェクトの作成を許可します。
既存のオブジェクトの名前を変更するには、オブジェクトを所有し、<emphasis>かつ</emphasis>、そのオブジェクトが入っているスキーマに対してこの権限を保持していなければなりません。
      </para>
      <para>
<!--
       For tablespaces, allows tables, indexes, and temporary files to be
       created within the tablespace, and allows databases to be created that
       have the tablespace as their default tablespace.  (Note that revoking
       this privilege will not alter the placement of existing objects.)
-->
対象がテーブル空間の場合は、テーブル空間内でのテーブルとインデックス、一時ファイルの作成と、デフォルトのテーブル空間としてこのテーブル空間を持つデータベースの作成を許可します
（この権限の取り消しによって既存のデータベースやスキーマの配置が変わることはないことに注意してください）。
      </para>
     </listitem>
    </varlistentry>

    <varlistentry>
     <term><literal>CONNECT</literal></term>
     <listitem>
      <para>
<!--
       Allows the user to connect to the specified database.  This
       privilege is checked at connection startup (in addition to checking
       any restrictions imposed by <filename>pg_hba.conf</filename>).
-->
ユーザは指定されたデータベースに接続することができます。
この権限は（<filename>pg_hba.conf</filename>で組み込まれる制限の検査に加え）接続開始時に検査されます。
      </para>
     </listitem>
    </varlistentry>

    <varlistentry>
     <term><literal>TEMPORARY</literal></term>
     <term><literal>TEMP</literal></term>
     <listitem>
      <para>
<!--
       Allows temporary tables to be created while using the specified database.
-->
指定したデータベースの使用中に一時テーブルを作成することを許可します。
      </para>
     </listitem>
    </varlistentry>

    <varlistentry>
>>>>>>> bd0a9e56
     <term><literal>EXECUTE</literal></term>
     <term><literal>USAGE</literal></term>
     <listitem>
      <para>
<<<<<<< HEAD
       Specific types of privileges, as defined in <xref linkend="ddl-priv"/>.
=======
<!--
       Allows the use of the specified function or procedure and the use of
       any operators that are implemented on top of the function.  This is the
       only type of privilege that is applicable to functions and procedures.
       The <literal>FUNCTION</literal> syntax also works for aggregate
       functions.  Alternatively, use <literal>ROUTINE</literal> to refer to a function,
       aggregate function, or procedure regardless of what it is.
-->
指定された関数またはプロシージャ、さらにその関数で実装されている任意の演算子の使用を許可します。
これは、関数とプロシージャに適用できる唯一の権限です
<literal>FUNCTION</literal>構文は集約関数に対しても有効です。
あるいはまた、関数、集約関数、プロシージャを参照するのに、それが何であるかに関係なく<literal>ROUTINE</literal>を使ってください。
>>>>>>> bd0a9e56
      </para>
     </listitem>
    </varlistentry>

    <varlistentry>
     <term><literal>TEMP</literal></term>
     <listitem>
      <para>
<<<<<<< HEAD
       Alternative spelling for <literal>TEMPORARY</literal>.
=======
<!--
       For procedural languages, allows the use of the specified language for
       the creation of functions in that language.  This is the only type
       of privilege that is applicable to procedural languages.
-->
対象が手続き言語の場合、その言語で関数を作成することを許可します。
これは、手続き言語に適用することができる唯一の権限です。
      </para>
      <para>
<!--
       For schemas, allows access to objects contained in the specified
       schema (assuming that the objects' own privilege requirements are
       also met).  Essentially this allows the grantee to <quote>look up</quote>
       objects within the schema.  Without this permission, it is still
       possible to see the object names, e.g. by querying the system tables.
       Also, after revoking this permission, existing backends might have
       statements that have previously performed this lookup, so this is not
       a completely secure way to prevent object access.
-->
対象がスキーマの場合、指定したスキーマに含まれるオブジェクトへのアクセスを許可します（オブジェクト自体の権限要件も満たされている必要があります）。
本質的には、この権限によってスキーマ内のオブジェクトを<quote>検索</quote>する権限が認められます。
この権限がなくても、例えばシステムテーブルを問い合わせることでオブジェクト名を知ることは可能です。
また、この権限を取り消した後でも、存在し続けているバックエンドがこうした検索を以前に実行していた文を持っている可能性があります。
このため、これはオブジェクトへのアクセスを防ぐ、完全に安全な方法ではありません。
      </para>
      <para>
<!--
       For sequences, this privilege allows the use of the
       <function>currval</function> and <function>nextval</function> functions.
-->
対象がシーケンスの場合、この権限は<function>currval</function>および<function>nextval</function>関数の使用を許可します。
      </para>
      <para>
<!--
       For types and domains, this privilege allows the use of the type or
       domain in the creation of tables, functions, and other schema objects.
       (Note that it does not control general <quote>usage</quote> of the type,
       such as values of the type appearing in queries.  It only prevents
       objects from being created that depend on the type.  The main purpose of
       the privilege is controlling which users create dependencies on a type,
       which could prevent the owner from changing the type later.)
-->
対象が型あるいはドメインの場合、この権限により、テーブル、関数、その他のスキーマオブジェクトの作成の際に、この型またはドメインを使用できるようになります。
（問い合わせにおけるその型の値に対する操作など、一般的な型の<quote>使用</quote>を制御するものではないことに注意してください。
その型に依存したオブジェクトが作成されることを防止するだけです。
この権限の主な目的は、どのユーザが型に依存するものを作成するかを制御することです。
そのようなオブジェクトが作成されると、所有者がその型を後で変更できなくなるかもしれないからです。）
      </para>
      <para>
<!--
       For foreign-data wrappers, this privilege allows creation of
       new servers using the foreign-data wrapper.
-->
対象が外部データラッパの場合、この権限を与えられると外部データラッパを使用する新しいサーバを作成することができます。
      </para>
      <para>
<!--
       For servers, this privilege allows creation of foreign tables using
       the server.  Grantees may also create, alter, or drop their own
       user mappings associated with that server.
-->
対象がサーバの場合、この権限を与えられると、サーバを使用する外部テーブルの作成を行うことができます。
また、サーバと関連し自身が所有するユーザのユーザマップを作成、変更、削除を行うことができます。
>>>>>>> bd0a9e56
      </para>
     </listitem>
    </varlistentry>

    <varlistentry>
     <term><literal>ALL PRIVILEGES</literal></term>
     <listitem>
      <para>
<<<<<<< HEAD
       Grant all of the privileges available for the object's type.
=======
<!--
       Grant all of the available privileges at once.
>>>>>>> bd0a9e56
       The <literal>PRIVILEGES</literal> key word is optional in
       <productname>PostgreSQL</productname>, though it is required by
       strict SQL.
-->
利用可能な全ての権限を一度に付与します。
<literal>PRIVILEGES</literal>キーワードは<productname>PostgreSQL</productname>では省略可能ですが、厳密なSQLでは必須です。
      </para>
     </listitem>
    </varlistentry>
   </variablelist>
  </para>

<<<<<<< HEAD
  <para>
   The <literal>FUNCTION</literal> syntax works for plain functions,
   aggregate functions, and window functions, but not for procedures;
   use <literal>PROCEDURE</literal> for those.
   Alternatively, use <literal>ROUTINE</literal> to refer to a function,
   aggregate function, window function, or procedure regardless of its
   precise type.
  </para>

  <para>
   There is also an option to grant privileges on all objects of the same
   type within one or more schemas.  This functionality is currently supported
   only for tables, sequences, functions, and procedures.  <literal>ALL
   TABLES</literal> also affects views and foreign tables, just like the
   specific-object <command>GRANT</command> command.  <literal>ALL
   FUNCTIONS</literal> also affects aggregate and window functions, but not
   procedures, again just like the specific-object <command>GRANT</command>
   command.  Use <literal>ALL ROUTINES</literal> to include procedures.
=======
<!--
   The privileges required by other commands are listed on the
   reference page of the respective command.
-->
その他のコマンドの実行に必要な権限は、そのコマンドのリファレンスページにて示されています。
>>>>>>> bd0a9e56
  </para>
 </refsect2>

 <refsect2 id="sql-grant-description-roles">
<!--
  <title>GRANT on Roles</title>
-->
  <title>ロールに対するGRANT</title>

  <para>
<!--
   This variant of the <command>GRANT</command> command grants membership
   in a role to one or more other roles.  Membership in a role is significant
   because it conveys the privileges granted to a role to each of its
   members.
-->
この種類の<command>GRANT</command>コマンドは、ロール内のメンバ資格を1つ以上の他のロールに付与します。
これによりロールに付与された権限が各メンバに与えられるので、ロール内のメンバ資格は重要です。
  </para>

  <para>
<!--
   If <literal>WITH ADMIN OPTION</literal> is specified, the member can
   in turn grant membership in the role to others, and revoke membership
   in the role as well.  Without the admin option, ordinary users cannot
   do that.  A role is not considered to hold <literal>WITH ADMIN
   OPTION</literal> on itself, but it may grant or revoke membership in
   itself from a database session where the session user matches the
   role.  Database superusers can grant or revoke membership in any role
   to anyone.  Roles having <literal>CREATEROLE</literal> privilege can grant
   or revoke membership in any role that is not a superuser.
-->
<literal>WITH ADMIN OPTION</literal>が指定された場合、メンバはロール内のメンバ資格を他に付与することができるようになります。
また同様にロール内のメンバ資格を取り消すこともできるようになります。
アドミンオプションがないと、一般ユーザは他への権限の付与や取り消しを行うことができません。
ロールはそれ自体についての<literal>WITH ADMIN OPTION</literal>を保持しているとはみなされませんが、データベースセッションのユーザがロールにマッチする場合について、ロール内のメンバ資格を付与あるいは取り消しを行うことができます。
データベーススーパーユーザはすべてのロール内のメンバ資格を誰にでも付与したり、取り消したりすることができます。
<literal>CREATEROLE</literal>権限を持つロールは、スーパーユーザロール以外の任意のロール内のメンバ資格の付与、取り上げが可能です。
  </para>

  <para>
<!--
   Unlike the case with privileges, membership in a role cannot be granted
   to <literal>PUBLIC</literal>.  Note also that this form of the command does not
   allow the noise word <literal>GROUP</literal>.
-->
権限の場合と異なり、ロール内のメンバ資格を<literal>PUBLIC</literal>に付与することはできません。
また、このコマンド構文では無意味な<literal>GROUP</literal>という単語を受け付けないことに注意してください。
  </para>
 </refsect2>
 </refsect1>


 <refsect1 id="sql-grant-notes">
<!--
  <title>Notes</title>
-->
<title>注釈</title>

   <para>
<!--
    The <xref linkend="sql-revoke"/> command is used
    to revoke access privileges.
-->
アクセス権限を取り消すには、<xref linkend="sql-revoke"/>コマンドが使用されます。
   </para>

   <para>
<!--
    Since <productname>PostgreSQL</productname> 8.1, the concepts of users and
    groups have been unified into a single kind of entity called a role.
    It is therefore no longer necessary to use the keyword <literal>GROUP</literal>
    to identify whether a grantee is a user or a group.  <literal>GROUP</literal>
    is still allowed in the command, but it is a noise word.
-->
<productname>PostgreSQL</productname> 8.1から、ユーザとグループという概念は、ロールと呼ばれる１種類の実体に統合されました。
そのため、付与者がユーザかグループかどうかを識別するために<literal>GROUP</literal>キーワードを使用する必要はなくなりました。
このコマンドではまだ<literal>GROUP</literal>を使うことはできますが、何の意味もありません。
   </para>

   <para>
<!--
    A user may perform <command>SELECT</command>, <command>INSERT</command>, etc. on a
    column if they hold that privilege for either the specific column or
    its whole table.  Granting the privilege at the table level and then
    revoking it for one column will not do what one might wish: the
    table-level grant is unaffected by a column-level operation.
-->
ユーザは特定の列あるいはテーブル全体に対する権限を持つ場合に<command>SELECT</command>、<command>INSERT</command>などを実行することができます。
テーブルレベルの権限を付与してからある列に対する権限を取り消しても、望むことは実現できません。
テーブルレベルの権限は列レベルの操作による影響を受けないからです。
   </para>

   <para>
<!--
    When a non-owner of an object attempts to <command>GRANT</command> privileges
    on the object, the command will fail outright if the user has no
    privileges whatsoever on the object.  As long as some privilege is
    available, the command will proceed, but it will grant only those
    privileges for which the user has grant options.  The <command>GRANT ALL
    PRIVILEGES</command> forms will issue a warning message if no grant options are
    held, while the other forms will issue a warning if grant options for
    any of the privileges specifically named in the command are not held.
    (In principle these statements apply to the object owner as well, but
    since the owner is always treated as holding all grant options, the
    cases can never occur.)
-->
オブジェクトの所有者でもなく、そのオブジェクトに何の権限も持たないユーザが、そのオブジェクトの権限を<command>GRANT</command>しようとしても、コマンドの実行は直ちに失敗します。
何らかの権限を持っている限り、コマンドの実行は進行しますが、与えることのできる権限は、そのユーザがグラントオプションを持つ権限のみです。
グラントオプションを持っていない場合、<command>GRANT ALL PRIVILEGES</command>構文は警告メッセージを発します。
一方、その他の構文では、コマンドで名前を指定した権限に関するグラントオプションを持っていない場合に警告メッセージを発します
（原理上、ここまでの説明はオブジェクトの所有者に対しても当てはまりますが、所有者は常に全てのグラントオプションを保持しているものとして扱われるため、こうした状態は決して起こりません）。
   </para>

   <para>
<!--
    It should be noted that database superusers can access
    all objects regardless of object privilege settings.  This
    is comparable to the rights of <literal>root</literal> in a Unix system.
    As with <literal>root</literal>, it's unwise to operate as a superuser
    except when absolutely necessary.
-->
データベーススーパーユーザは、オブジェクトに関する権限設定に関係なく、全てのオブジェクトにアクセスできることには注意しなければなりません。
スーパーユーザが持つ権限は、Unixシステムにおける<literal>root</literal>権限に似ています。
<literal>root</literal>と同様、どうしても必要という場合以外は、スーパーユーザとして操作を行わないのが賢明です。
   </para>

   <para>
<!--
    If a superuser chooses to issue a <command>GRANT</command> or <command>REVOKE</command>
    command, the command is performed as though it were issued by the
    owner of the affected object.  In particular, privileges granted via
    such a command will appear to have been granted by the object owner.
    (For role membership, the membership appears to have been granted
    by the containing role itself.)
-->
スーパーユーザが<command>GRANT</command>や<command>REVOKE</command>の発行を選択した場合、それらのコマンドは対象とするオブジェクトの所有者が発行したかのように実行されます。
特に、こうしたコマンドで与えられる権限は、オブジェクトの所有者によって与えられたものとして表されます。
（ロールのメンバ資格では、メンバ資格は含まれるロール自身が与えたものとして表されます。）
   </para>

   <para>
<!--
    <command>GRANT</command> and <command>REVOKE</command> can also be done by a role
    that is not the owner of the affected object, but is a member of the role
    that owns the object, or is a member of a role that holds privileges
    <literal>WITH GRANT OPTION</literal> on the object.  In this case the
    privileges will be recorded as having been granted by the role that
    actually owns the object or holds the privileges
    <literal>WITH GRANT OPTION</literal>.  For example, if table
    <literal>t1</literal> is owned by role <literal>g1</literal>, of which role
    <literal>u1</literal> is a member, then <literal>u1</literal> can grant privileges
    on <literal>t1</literal> to <literal>u2</literal>, but those privileges will appear
    to have been granted directly by <literal>g1</literal>.  Any other member
    of role <literal>g1</literal> could revoke them later.
-->
<command>GRANT</command>および<command>REVOKE</command>は、対象のオブジェクトの所有者以外のロールによって実行することもできますが、
オブジェクトを所有するロールのメンバであるか、そのオブジェクトに対し<literal>WITH GRANT OPTION</literal>権限を持つロールのメンバでなければなりません。
この場合、その権限は、そのオブジェクトの実際の所有者ロールまたは<literal>WITH GRANT OPTION</literal>権限を持つロールによって付与されたものとして記録されます。
例えば、テーブル<literal>t1</literal>がロール<literal>g1</literal>によって所有され、ロール<literal>u1</literal>がロール<literal>g1</literal>のメンバであるとします。
この場合、<literal>u1</literal>は<literal>t1</literal>に関する権限を<literal>u2</literal>に付与できます。
しかし、これらの権限は<literal>g1</literal>によって直接付与されたものとして現れます。
後でロール<literal>g1</literal>の他のメンバがこの権限を取り消すことができます。
   </para>

   <para>
<!--
    If the role executing <command>GRANT</command> holds the required privileges
    indirectly via more than one role membership path, it is unspecified
    which containing role will be recorded as having done the grant.  In such
    cases it is best practice to use <command>SET ROLE</command> to become the
    specific role you want to do the <command>GRANT</command> as.
-->
<command>GRANT</command>を実行したロールが、ロールの持つ複数メンバ資格の経路を通して間接的に必要な権限を持つ場合、
どのロールが権限を付与したロールとして記録されるかについては指定されません。
こうした場合、<command>SET ROLE</command>を使用して、<command>GRANT</command>を行わせたい特定のロールになることを推奨します。
   </para>

   <para>
<!--
    Granting permission on a table does not automatically extend
    permissions to any sequences used by the table, including
    sequences tied to <type>SERIAL</type> columns.  Permissions on
    sequences must be set separately.
-->
テーブルへの権限付与によって、<type>SERIAL</type>列によって関連付けされたシーケンスを含め、そのテーブルで使用されるシーケンスへの権限の拡張は自動的に行われません。
シーケンスへの権限は別途設定しなければなりません。
   </para>

   <para>
<<<<<<< HEAD
    See <xref linkend="ddl-priv"/> for more information about specific
    privilege types, as well as how to inspect objects' privileges.
=======
<!--
    Use <xref linkend="app-psql"/>'s <command>\dp</command> command
    to obtain information about existing privileges for tables and
    columns.  For example:
-->
既存のテーブルおよび列に対する権限についての情報を得るには、以下の例のように<xref linkend="app-psql"/>の<command>\dp</command>コマンドを使用してください。
<programlisting>
=&gt; \dp mytable
                              Access privileges
 Schema |  Name   | Type  |   Access privileges   | Column access privileges 
--------+---------+-------+-----------------------+--------------------------
 public | mytable | table | miriam=arwdDxt/miriam | col1:
                          : =r/miriam             :   miriam_rw=rw/miriam
                          : admin=arw/miriam        
(1 row)
</programlisting>
<!--
    The entries shown by <command>\dp</command> are interpreted thus:
-->
<command>\dp</command>で表される項目は、以下のように解釈することができます。
<literallayout class="monospaced">
<!--
rolename=xxxx &#045;- privileges granted to a role
        =xxxx &#045;- privileges granted to PUBLIC

            r &#045;- SELECT ("read")
            w &#045;- UPDATE ("write")
            a &#045;- INSERT ("append")
            d &#045;- DELETE
            D &#045;- TRUNCATE
            x &#045;- REFERENCES
            t &#045;- TRIGGER
            X &#045;- EXECUTE
            U &#045;- USAGE
            C &#045;- CREATE
            c &#045;- CONNECT
            T &#045;- TEMPORARY
      arwdDxt &#045;- ALL PRIVILEGES (for tables, varies for other objects)
            * &#045;- grant option for preceding privilege

        /yyyy &#045;- role that granted this privilege
-->
rolename=xxxx -- ロールに与えられた権限
=xxxx -- PUBLICに与えられた権限

            r -- SELECT（読み取り（read））
            w -- UPDATE（書き込み（write））
            a -- INSERT（追加（append））
            d -- DELETE
            D -- TRUNCATE
            x -- REFERENCES
            t -- TRIGGER
            X -- EXECUTE
            U -- USAGE
            C -- CREATE
            c -- CONNECT
            T -- TEMPORARY
      arwdDxt -- すべての権限 (テーブル用。他のオブジェクトでは異なります。)
            * -- 直前の権限に関するグラントオプション

        /yyyy -- この権限を付与したロール
</literallayout>

<!--
    The above example display would be seen by user <literal>miriam</literal> after
    creating table <literal>mytable</literal> and doing:
-->
上記の例は、<literal>mytable</literal>テーブルを作成し、次のコマンドを実行した後に<literal>miriam</literal>ユーザに表示されます。

<programlisting>
GRANT SELECT ON mytable TO PUBLIC;
GRANT SELECT, UPDATE, INSERT ON mytable TO admin;
GRANT SELECT (col1), UPDATE (col1) ON mytable TO miriam_rw;
</programlisting>
   </para>

   <para>
<!--
    For non-table objects there are other <command>\d</command> commands
    that can display their privileges.
-->
テーブル以外のオブジェクトでは、その権限を表示することができる他の<command>\d</command>コマンドがあります。
   </para>

   <para>
<!--
    If the <quote>Access privileges</quote> column is empty for a given object,
    it means the object has default privileges (that is, its privileges column
    is null).  Default privileges always include all privileges for the owner,
    and can include some privileges for <literal>PUBLIC</literal> depending on the
    object type, as explained above.  The first <command>GRANT</command> or
    <command>REVOKE</command> on an object
    will instantiate the default privileges (producing, for example,
    <literal>{miriam=arwdDxt/miriam}</literal>) and then modify them per the
    specified request.  Similarly, entries are shown in <quote>Column access
    privileges</quote> only for columns with nondefault privileges.
    (Note: for this purpose, <quote>default privileges</quote> always means the
    built-in default privileges for the object's type.  An object whose
    privileges have been affected by an <command>ALTER DEFAULT PRIVILEGES</command>
    command will always be shown with an explicit privilege entry that
    includes the effects of the <command>ALTER</command>.)
-->
あるオブジェクトの<quote>アクセス権限</quote>列が空の場合、そのオブジェクトはデフォルトの権限を持っていることを意味します（つまり権限フィールドがNULL）。
所有者に対しては、デフォルト権限として常に全ての権限が含まれていますが、オブジェクトの種類によっては、<literal>PUBLIC</literal>の権限が含まれていることがあります。
これについては既に説明した通りです。
オブジェクトに対する最初の<command>GRANT</command>または<command>REVOKE</command>が実行されるとデフォルトの権限がインスタンス化され（例えば<literal>{miriam=arwdDxt/miriam}</literal>のように作成されます）、与えられた要求によってこれらを変更します。
同様に、デフォルト以外の権限を持つ列に対してのみ<quote>列アクセス権限</quote>内で項目が表示されます。
（注意：
この目的のために、<quote>デフォルト権限</quote>とはそのオブジェクト種類の組み込みのデフォルト権限を意味します。
<command>ALTER DEFAULT PRIVILEGES</command>コマンドにより影響をうける権限を持つオブジェクトは常に、この<command>ALTER</command>による影響を含め、明示的な権限項目を持って表示されます。）
   </para>

   <para>
<!--
    Notice that the owner's implicit grant options are not marked in the
    access privileges display.  A <literal>*</literal> will appear only when
    grant options have been explicitly granted to someone.
-->
所有者が暗黙のうちに持つグラントオプションは、上記のアクセス権限の表示に出力されていない点に注目してください。
<literal>*</literal>は、グラントオプションが明示的に誰かに与えられた場合にのみ出力されます。
>>>>>>> bd0a9e56
   </para>
 </refsect1>

 <refsect1 id="sql-grant-examples">
<!--
  <title>Examples</title>
-->
<title>例</title>

  <para>
<!--
   Grant insert privilege to all users on table <literal>films</literal>:
-->
テーブル<literal>films</literal>にデータを追加する権限を全てのユーザに与えます。

<programlisting>
GRANT INSERT ON films TO PUBLIC;
</programlisting>
  </para>

  <para>
<!--
   Grant all available privileges to user <literal>manuel</literal> on view
   <literal>kinds</literal>:
-->
ビュー<literal>kinds</literal>における利用可能な全ての権限を、ユーザ<literal>manuel</literal>に与えます。

<programlisting>
GRANT ALL PRIVILEGES ON kinds TO manuel;
</programlisting>

<!--
   Note that while the above will indeed grant all privileges if executed by a
   superuser or the owner of <literal>kinds</literal>, when executed by someone
   else it will only grant those permissions for which the someone else has
   grant options.
-->
上のコマンドをスーパーユーザや<literal>kinds</literal>の所有者が実行した場合は、全ての権限が付与されますが、他のユーザが実行した場合は、そのユーザがグラントオプションを持つ権限のみが付与されることに注意してください。
  </para>

  <para>
<!--
   Grant membership in role <literal>admins</literal> to user <literal>joe</literal>:
-->
ロール<literal>admins</literal>内のメンバ資格をユーザ<literal>joe</literal>に与えます。

<programlisting>
GRANT admins TO joe;
</programlisting></para>
 </refsect1>

 <refsect1 id="sql-grant-compatibility">
<!--
  <title>Compatibility</title>
-->
<title>互換性</title>

   <para>
<!--
    According to the SQL standard, the <literal>PRIVILEGES</literal>
    key word in <literal>ALL PRIVILEGES</literal> is required.  The
    SQL standard does not support setting the privileges on more than
    one object per command.
-->
標準SQLでは、<literal>ALL PRIVILEGES</literal>内の<literal>PRIVILEGES</literal>キーワードは必須です。
標準SQLでは、1つのコマンドで複数のオブジェクトに権限を設定することはサポートしていません。
   </para>

   <para>
<!--
    <productname>PostgreSQL</productname> allows an object owner to revoke their
    own ordinary privileges: for example, a table owner can make the table
    read-only to themselves by revoking their own <literal>INSERT</literal>,
    <literal>UPDATE</literal>, <literal>DELETE</literal>, and <literal>TRUNCATE</literal>
    privileges.  This is not possible according to the SQL standard.  The
    reason is that <productname>PostgreSQL</productname> treats the owner's
    privileges as having been granted by the owner to themselves; therefore they
    can revoke them too.  In the SQL standard, the owner's privileges are
    granted by an assumed entity <quote>_SYSTEM</quote>.  Not being
    <quote>_SYSTEM</quote>, the owner cannot revoke these rights.
-->
<productname>PostgreSQL</productname>では、オブジェクトの所有者は、自身が持つ権限を取り消すことができます。
例えば、テーブル所有者は自身の<literal>INSERT</literal>、<literal>UPDATE</literal>、<literal>DELETE</literal>、<literal>TRUNCATE</literal>権限を取り消すことで、自分にとってそのテーブルが読み取り専用になるよう変更することができます。
これは、標準SQLでは不可能です。
<productname>PostgreSQL</productname>では、所有者の権限を、所有者自身により与えられたものとして扱っているため、同様に所有者自身で権限を取り消すことができるようになっています。
標準SQLでは、所有者の権限は仮想的なエンティティ<quote>_SYSTEM</quote>によって与えられたものとして扱っています。
所有者は<quote>_SYSTEM</quote>ではないため、その権限を取り消すことができません。
   </para>

   <para>
<!--
    According to the SQL standard, grant options can be granted to
    <literal>PUBLIC</literal>; PostgreSQL only supports granting grant options
    to roles.
-->
標準SQLにしたがうと、グラントオプションは<literal>PUBLIC</literal>に対して与えることができます。
PostgreSQLではグラントオプションはロールに対して与えることのみをサポートしています。
   </para>

   <para>
<!--
    The SQL standard provides for a <literal>USAGE</literal> privilege
    on other kinds of objects: character sets, collations,
    translations.
-->
標準SQLでは、文字セット、照合順序、翻訳といったその他の種類のオブジェクトに対して、<literal>USAGE</literal>権限を付与することができます。
   </para>

   <para>
<!--
    In the SQL standard, sequences only have a <literal>USAGE</literal>
    privilege, which controls the use of the <literal>NEXT VALUE FOR</literal>
    expression, which is equivalent to the
    function <function>nextval</function> in PostgreSQL.  The sequence
    privileges <literal>SELECT</literal> and <literal>UPDATE</literal> are
    PostgreSQL extensions.  The application of the
    sequence <literal>USAGE</literal> privilege to
    the <literal>currval</literal> function is also a PostgreSQL extension (as
    is the function itself).
-->
標準SQLでは、シーケンスは<literal>USAGE</literal>権限のみを持ちます。
これはPostgreSQLにおける<function>nextval</function>関数と等価な<literal>NEXT VALUE FOR</literal>式の使用を制御するものです。
シーケンスに関する<literal>SELECT</literal>権限と<literal>UPDATE</literal>権限はPostgreSQLの拡張です。
シーケンスに関する<literal>USAGE</literal>権限が<literal>currval</literal>関数にも適用される点もPostgreSQLの拡張です(この関数自体が拡張です)。
   </para>

   <para>
<!--
    Privileges on databases, tablespaces, schemas, and languages are
    <productname>PostgreSQL</productname> extensions.
-->
データベース、テーブル空間、スキーマ、言語についての権限は<productname>PostgreSQL</productname>の拡張です。
   </para>
 </refsect1>


 <refsect1>
<!--
  <title>See Also</title>
-->
  <title>関連項目</title>

  <simplelist type="inline">
   <member><xref linkend="sql-revoke"/></member>
   <member><xref linkend="sql-alterdefaultprivileges"/></member>
  </simplelist>
 </refsect1>

</refentry><|MERGE_RESOLUTION|>--- conflicted
+++ resolved
@@ -137,26 +137,7 @@
   </para>
 
   <para>
-<<<<<<< HEAD
-=======
-<!--
-   There is also an option to grant privileges on all objects of the same
-   type within one or more schemas.  This functionality is currently supported
-   only for tables, sequences, functions, and procedures.  <literal>ALL
-   TABLES</literal> also affects views and foreign tables, just like the
-   specific-object <command>GRANT</command> command.  <literal>ALL
-   FUNCTIONS</literal> also affects aggregate functions, but not procedures,
-   again just like the specific-object <command>GRANT</command> command.
--->
-1つ以上のスキーマ内の同じ種類のオブジェクトすべてに対して権限を付与するオプションも存在します。
-この機能は現在テーブル、シーケンス、関数、プロシージャのみでサポートされます。
-<literal>ALL TABLES</literal>は、オブジェクトを指定した<command>GRANT</command>コマンドと同じように、ビューおよび外部テーブルにも影響します。
-<literal>ALL FUNCTIONS</literal>は、やはりオブジェクトを指定した<command>GRANT</command>コマンドと同じように、集約関数にも影響しますが、プロシージャには影響しません。
-  </para>
-
-  <para>
-<!--
->>>>>>> bd0a9e56
+<!--
    The key word <literal>PUBLIC</literal> indicates that the
    privileges are to be granted to all roles, including those that might
    be created later.  <literal>PUBLIC</literal> can be thought of as an
@@ -211,49 +192,7 @@
   </para>
 
   <para>
-<<<<<<< HEAD
-=======
-<!--
-   PostgreSQL grants default privileges on some types of objects to
-   <literal>PUBLIC</literal>.  No privileges are granted to
-   <literal>PUBLIC</literal> by default on
-   tables,
-   table columns,
-   sequences,
-   foreign data wrappers,
-   foreign servers,
-   large objects,
-   schemas,
-   or tablespaces.
-   For other types of objects, the default privileges
-   granted to <literal>PUBLIC</literal> are as follows:
-   <literal>CONNECT</literal> and <literal>TEMPORARY</literal> (create
-   temporary tables) privileges for databases;
-   <literal>EXECUTE</literal> privilege for functions and procedures; and
-   <literal>USAGE</literal> privilege for languages and data types
-   (including domains).
-   The object owner can, of course, <command>REVOKE</command>
-   both default and  expressly granted privileges. (For maximum
-   security, issue the <command>REVOKE</command> in the same transaction that
-   creates the object; then there is no window in which another user
-   can use the object.)
-   Also, these initial default privilege settings can be changed using the
-   <xref linkend="sql-alterdefaultprivileges"/>
-   command.
--->
-PostgreSQLは、一部の種類のオブジェクトに対し、デフォルトの権限を<literal>PUBLIC</literal>に付与します。
-デフォルトでは、テーブル、列、シーケンス、外部データラッパ、外部サーバ、ラージオブジェクト、スキーマ、テーブル空間に関して<literal>PUBLIC</literal>に与えられるアクセス権限はありません。
-他の種類のオブジェクトでは、<literal>PUBLIC</literal>に与えられる権限は次の通りです。
-データベースでは<literal>CONNECT</literal>および<literal>TEMPORARY</literal>（一時テーブルの作成）権限、関数とプロシージャでは<literal>EXECUTE</literal>権限、言語とデータ型（ドメインを含む）では<literal>USAGE</literal>権限です。
-もちろんオブジェクトの所有者はデフォルトで与えられた権限と明示的に与えられた権限の両方を<command>REVOKE</command>することができます。
-（最大限の安全性を得るには、オブジェクトを作成したトランザクションと同じトランザクション内で<command>REVOKE</command>コマンドを発行してください。
-そうすれば、他のユーザがそのオブジェクトを使用できる隙間はなくなります）。
-また、これらの初期デフォルト権限の設定は<xref linkend="sql-alterdefaultprivileges"/>コマンドを使用して変更可能です。
-  </para>
-
-  <para>
-<!--
->>>>>>> bd0a9e56
+<!--
    The possible privileges are:
 -->
 設定可能な権限は以下のものです。
@@ -261,7 +200,6 @@
    <variablelist>
     <varlistentry>
      <term><literal>SELECT</literal></term>
-<<<<<<< HEAD
      <term><literal>INSERT</literal></term>
      <term><literal>UPDATE</literal></term>
      <term><literal>DELETE</literal></term>
@@ -271,220 +209,11 @@
      <term><literal>CREATE</literal></term>
      <term><literal>CONNECT</literal></term>
      <term><literal>TEMPORARY</literal></term>
-=======
-     <listitem>
-      <para>
-<!--
-       Allows <xref linkend="sql-select"/> from
-       any column, or the specific columns listed, of the specified table,
-       view, or sequence.
-       Also allows the use of
-       <xref linkend="sql-copy"/> TO.
-       This privilege is also needed to reference existing column values in
-       <xref linkend="sql-update"/> or
-       <xref linkend="sql-delete"/>.
-       For sequences, this privilege also allows the use of the
-       <function>currval</function> function.
-       For large objects, this privilege allows the object to be read.
--->
-指定したテーブル、ビュー、シーケンスの任意の列あるいは指定した列リストに対する<xref linkend="sql-select"/>を許可します。
-また、<xref linkend="sql-copy"/> TOの使用も許可します。
-存在する列の値を<xref linkend="sql-update"/>や<xref linkend="sql-delete"/>で参照するためにも、この権限は必要です。
-シーケンスでは、この権限によって<function>currval</function>関数を使用することができます。
-ラージオブジェクトでは、この権限によってオブジェクトを読み取ることができます。
-      </para>
-     </listitem>
-    </varlistentry>
-
-    <varlistentry>
-     <term><literal>INSERT</literal></term>
-     <listitem>
-      <para>
-<!--
-       Allows <xref linkend="sql-insert"/> of a new
-       row into the specified table.  If specific columns are listed,
-       only those columns may be assigned to in the <command>INSERT</command>
-       command (other columns will therefore receive default values).
-       Also allows <xref linkend="sql-copy"/> FROM.
--->
-指定したテーブルへの新規の行の<xref linkend="sql-insert"/>を許可します。
-列リストが指定された場合は、これらの列のみを<command>INSERT</command>コマンド内で設定することができます（従って、その他の列はデフォルト値となります）。
-また、<xref linkend="sql-copy"/> FROMの使用も許可します。
-      </para>
-     </listitem>
-    </varlistentry>
-
-    <varlistentry>
-     <term><literal>UPDATE</literal></term>
-     <listitem>
-      <para>
-<!--
-       Allows <xref linkend="sql-update"/> of any
-       column, or the specific columns listed, of the specified table.
-       (In practice, any nontrivial <command>UPDATE</command> command will require
-       <literal>SELECT</literal> privilege as well, since it must reference table
-       columns to determine which rows to update, and/or to compute new
-       values for columns.)
-       <literal>SELECT ... FOR UPDATE</literal>
-       and <literal>SELECT ... FOR SHARE</literal>
-       also require this privilege on at least one column, in addition to the
-       <literal>SELECT</literal> privilege.  For sequences, this
-       privilege allows the use of the <function>nextval</function> and
-       <function>setval</function> functions.
-       For large objects, this privilege allows writing or truncating the
-       object.
--->
-指定したテーブルの任意の列あるいは指定した列リストに対する<xref linkend="sql-update"/>を許可します。
-（実際には、単純ではない<command>UPDATE</command>コマンドはすべて、<literal>SELECT</literal>権限を同様に必要とします。
-どの行を更新すべきかを決めるため、または、列の新しい値を計算するため、またはその両方のため、テーブル列を参照する必要があるからです。）
-<literal>SELECT ... FOR UPDATE</literal>および<literal>SELECT ... FOR SHARE</literal>も、<literal>SELECT</literal>権限に加えて、少なくとも1つの列に対するこの権限を必要とします。
-シーケンスでは、この権限により<function>nextval</function>および<function>setval</function>関数の使用が許可されます。
-ラージオブジェクトでは、この権限によりオブジェクトの書き出しや切り詰めを行うことができます。
-      </para>
-     </listitem>
-    </varlistentry>
-
-    <varlistentry>
-     <term><literal>DELETE</literal></term>
-     <listitem>
-      <para>
-<!--
-       Allows <xref linkend="sql-delete"/> of a row
-       from the specified table.
-       (In practice, any nontrivial <command>DELETE</command> command will require
-       <literal>SELECT</literal> privilege as well, since it must reference table
-       columns to determine which rows to delete.)
--->
-指定したテーブルからの行の<xref linkend="sql-delete"/>を許可します。
-（実際には、単純ではない<command>DELETE</command>コマンドはすべて、<literal>SELECT</literal>権限を同様に必要とします。
-どの行を削除すべきかを決めるためにテーブルの列を参照する必要があるからです。）
-      </para>
-     </listitem>
-    </varlistentry>
-
-    <varlistentry>
-     <term><literal>TRUNCATE</literal></term>
-     <listitem>
-      <para>
-<!--
-       Allows <xref linkend="sql-truncate"/> on
-       the specified table.
--->
-指定したテーブルに対して<xref linkend="sql-truncate"/>を行うことができます。
-      </para>
-     </listitem>
-    </varlistentry>
-
-    <varlistentry>
-     <term><literal>REFERENCES</literal></term>
-     <listitem>
-      <para>
-<!--
-       Allows creation of a foreign key constraint referencing the specified
-       table, or specified column(s) of the table.  (See the
-       <xref linkend="sql-createtable"/> statement.)
--->
-指定したテーブル、またはテーブルの指定した列を参照する外部キー制約を作ることができます。
-（<xref linkend="sql-createtable"/>文を参照してください。）
-      </para>
-     </listitem>
-    </varlistentry>
-
-    <varlistentry>
-     <term><literal>TRIGGER</literal></term>
-     <listitem>
-      <para>
-<!--
-       Allows the creation of a trigger on the specified table.  (See the
-       <xref linkend="sql-createtrigger"/> statement.)
--->
-指定したテーブル上のトリガの作成を許可します
-（<xref linkend="sql-createtrigger"/>文を参照してください）。
-      </para>
-     </listitem>
-    </varlistentry>
-
-    <varlistentry>
-     <term><literal>CREATE</literal></term>
-     <listitem>
-      <para>
-<!--
-       For databases, allows new schemas and publications to be created within the database.
--->
-対象がデータベースの場合は、データベース内での新規スキーマおよびパブリケーションの作成を許可します。
-      </para>
-      <para>
-<!--
-       For schemas, allows new objects to be created within the schema.
-       To rename an existing object, you must own the object <emphasis>and</emphasis>
-       have this privilege for the containing schema.
--->
-対象がスキーマの場合は、スキーマ内での新規オブジェクトの作成を許可します。
-既存のオブジェクトの名前を変更するには、オブジェクトを所有し、<emphasis>かつ</emphasis>、そのオブジェクトが入っているスキーマに対してこの権限を保持していなければなりません。
-      </para>
-      <para>
-<!--
-       For tablespaces, allows tables, indexes, and temporary files to be
-       created within the tablespace, and allows databases to be created that
-       have the tablespace as their default tablespace.  (Note that revoking
-       this privilege will not alter the placement of existing objects.)
--->
-対象がテーブル空間の場合は、テーブル空間内でのテーブルとインデックス、一時ファイルの作成と、デフォルトのテーブル空間としてこのテーブル空間を持つデータベースの作成を許可します
-（この権限の取り消しによって既存のデータベースやスキーマの配置が変わることはないことに注意してください）。
-      </para>
-     </listitem>
-    </varlistentry>
-
-    <varlistentry>
-     <term><literal>CONNECT</literal></term>
-     <listitem>
-      <para>
-<!--
-       Allows the user to connect to the specified database.  This
-       privilege is checked at connection startup (in addition to checking
-       any restrictions imposed by <filename>pg_hba.conf</filename>).
--->
-ユーザは指定されたデータベースに接続することができます。
-この権限は（<filename>pg_hba.conf</filename>で組み込まれる制限の検査に加え）接続開始時に検査されます。
-      </para>
-     </listitem>
-    </varlistentry>
-
-    <varlistentry>
-     <term><literal>TEMPORARY</literal></term>
-     <term><literal>TEMP</literal></term>
-     <listitem>
-      <para>
-<!--
-       Allows temporary tables to be created while using the specified database.
--->
-指定したデータベースの使用中に一時テーブルを作成することを許可します。
-      </para>
-     </listitem>
-    </varlistentry>
-
-    <varlistentry>
->>>>>>> bd0a9e56
      <term><literal>EXECUTE</literal></term>
      <term><literal>USAGE</literal></term>
      <listitem>
       <para>
-<<<<<<< HEAD
        Specific types of privileges, as defined in <xref linkend="ddl-priv"/>.
-=======
-<!--
-       Allows the use of the specified function or procedure and the use of
-       any operators that are implemented on top of the function.  This is the
-       only type of privilege that is applicable to functions and procedures.
-       The <literal>FUNCTION</literal> syntax also works for aggregate
-       functions.  Alternatively, use <literal>ROUTINE</literal> to refer to a function,
-       aggregate function, or procedure regardless of what it is.
--->
-指定された関数またはプロシージャ、さらにその関数で実装されている任意の演算子の使用を許可します。
-これは、関数とプロシージャに適用できる唯一の権限です
-<literal>FUNCTION</literal>構文は集約関数に対しても有効です。
-あるいはまた、関数、集約関数、プロシージャを参照するのに、それが何であるかに関係なく<literal>ROUTINE</literal>を使ってください。
->>>>>>> bd0a9e56
       </para>
      </listitem>
     </varlistentry>
@@ -493,73 +222,7 @@
      <term><literal>TEMP</literal></term>
      <listitem>
       <para>
-<<<<<<< HEAD
        Alternative spelling for <literal>TEMPORARY</literal>.
-=======
-<!--
-       For procedural languages, allows the use of the specified language for
-       the creation of functions in that language.  This is the only type
-       of privilege that is applicable to procedural languages.
--->
-対象が手続き言語の場合、その言語で関数を作成することを許可します。
-これは、手続き言語に適用することができる唯一の権限です。
-      </para>
-      <para>
-<!--
-       For schemas, allows access to objects contained in the specified
-       schema (assuming that the objects' own privilege requirements are
-       also met).  Essentially this allows the grantee to <quote>look up</quote>
-       objects within the schema.  Without this permission, it is still
-       possible to see the object names, e.g. by querying the system tables.
-       Also, after revoking this permission, existing backends might have
-       statements that have previously performed this lookup, so this is not
-       a completely secure way to prevent object access.
--->
-対象がスキーマの場合、指定したスキーマに含まれるオブジェクトへのアクセスを許可します（オブジェクト自体の権限要件も満たされている必要があります）。
-本質的には、この権限によってスキーマ内のオブジェクトを<quote>検索</quote>する権限が認められます。
-この権限がなくても、例えばシステムテーブルを問い合わせることでオブジェクト名を知ることは可能です。
-また、この権限を取り消した後でも、存在し続けているバックエンドがこうした検索を以前に実行していた文を持っている可能性があります。
-このため、これはオブジェクトへのアクセスを防ぐ、完全に安全な方法ではありません。
-      </para>
-      <para>
-<!--
-       For sequences, this privilege allows the use of the
-       <function>currval</function> and <function>nextval</function> functions.
--->
-対象がシーケンスの場合、この権限は<function>currval</function>および<function>nextval</function>関数の使用を許可します。
-      </para>
-      <para>
-<!--
-       For types and domains, this privilege allows the use of the type or
-       domain in the creation of tables, functions, and other schema objects.
-       (Note that it does not control general <quote>usage</quote> of the type,
-       such as values of the type appearing in queries.  It only prevents
-       objects from being created that depend on the type.  The main purpose of
-       the privilege is controlling which users create dependencies on a type,
-       which could prevent the owner from changing the type later.)
--->
-対象が型あるいはドメインの場合、この権限により、テーブル、関数、その他のスキーマオブジェクトの作成の際に、この型またはドメインを使用できるようになります。
-（問い合わせにおけるその型の値に対する操作など、一般的な型の<quote>使用</quote>を制御するものではないことに注意してください。
-その型に依存したオブジェクトが作成されることを防止するだけです。
-この権限の主な目的は、どのユーザが型に依存するものを作成するかを制御することです。
-そのようなオブジェクトが作成されると、所有者がその型を後で変更できなくなるかもしれないからです。）
-      </para>
-      <para>
-<!--
-       For foreign-data wrappers, this privilege allows creation of
-       new servers using the foreign-data wrapper.
--->
-対象が外部データラッパの場合、この権限を与えられると外部データラッパを使用する新しいサーバを作成することができます。
-      </para>
-      <para>
-<!--
-       For servers, this privilege allows creation of foreign tables using
-       the server.  Grantees may also create, alter, or drop their own
-       user mappings associated with that server.
--->
-対象がサーバの場合、この権限を与えられると、サーバを使用する外部テーブルの作成を行うことができます。
-また、サーバと関連し自身が所有するユーザのユーザマップを作成、変更、削除を行うことができます。
->>>>>>> bd0a9e56
       </para>
      </listitem>
     </varlistentry>
@@ -568,12 +231,8 @@
      <term><literal>ALL PRIVILEGES</literal></term>
      <listitem>
       <para>
-<<<<<<< HEAD
+<!--
        Grant all of the privileges available for the object's type.
-=======
-<!--
-       Grant all of the available privileges at once.
->>>>>>> bd0a9e56
        The <literal>PRIVILEGES</literal> key word is optional in
        <productname>PostgreSQL</productname>, though it is required by
        strict SQL.
@@ -586,7 +245,6 @@
    </variablelist>
   </para>
 
-<<<<<<< HEAD
   <para>
    The <literal>FUNCTION</literal> syntax works for plain functions,
    aggregate functions, and window functions, but not for procedures;
@@ -605,13 +263,6 @@
    FUNCTIONS</literal> also affects aggregate and window functions, but not
    procedures, again just like the specific-object <command>GRANT</command>
    command.  Use <literal>ALL ROUTINES</literal> to include procedures.
-=======
-<!--
-   The privileges required by other commands are listed on the
-   reference page of the respective command.
--->
-その他のコマンドの実行に必要な権限は、そのコマンドのリファレンスページにて示されています。
->>>>>>> bd0a9e56
   </para>
  </refsect2>
 
@@ -802,131 +453,8 @@
    </para>
 
    <para>
-<<<<<<< HEAD
     See <xref linkend="ddl-priv"/> for more information about specific
     privilege types, as well as how to inspect objects' privileges.
-=======
-<!--
-    Use <xref linkend="app-psql"/>'s <command>\dp</command> command
-    to obtain information about existing privileges for tables and
-    columns.  For example:
--->
-既存のテーブルおよび列に対する権限についての情報を得るには、以下の例のように<xref linkend="app-psql"/>の<command>\dp</command>コマンドを使用してください。
-<programlisting>
-=&gt; \dp mytable
-                              Access privileges
- Schema |  Name   | Type  |   Access privileges   | Column access privileges 
---------+---------+-------+-----------------------+--------------------------
- public | mytable | table | miriam=arwdDxt/miriam | col1:
-                          : =r/miriam             :   miriam_rw=rw/miriam
-                          : admin=arw/miriam        
-(1 row)
-</programlisting>
-<!--
-    The entries shown by <command>\dp</command> are interpreted thus:
--->
-<command>\dp</command>で表される項目は、以下のように解釈することができます。
-<literallayout class="monospaced">
-<!--
-rolename=xxxx &#045;- privileges granted to a role
-        =xxxx &#045;- privileges granted to PUBLIC
-
-            r &#045;- SELECT ("read")
-            w &#045;- UPDATE ("write")
-            a &#045;- INSERT ("append")
-            d &#045;- DELETE
-            D &#045;- TRUNCATE
-            x &#045;- REFERENCES
-            t &#045;- TRIGGER
-            X &#045;- EXECUTE
-            U &#045;- USAGE
-            C &#045;- CREATE
-            c &#045;- CONNECT
-            T &#045;- TEMPORARY
-      arwdDxt &#045;- ALL PRIVILEGES (for tables, varies for other objects)
-            * &#045;- grant option for preceding privilege
-
-        /yyyy &#045;- role that granted this privilege
--->
-rolename=xxxx -- ロールに与えられた権限
-=xxxx -- PUBLICに与えられた権限
-
-            r -- SELECT（読み取り（read））
-            w -- UPDATE（書き込み（write））
-            a -- INSERT（追加（append））
-            d -- DELETE
-            D -- TRUNCATE
-            x -- REFERENCES
-            t -- TRIGGER
-            X -- EXECUTE
-            U -- USAGE
-            C -- CREATE
-            c -- CONNECT
-            T -- TEMPORARY
-      arwdDxt -- すべての権限 (テーブル用。他のオブジェクトでは異なります。)
-            * -- 直前の権限に関するグラントオプション
-
-        /yyyy -- この権限を付与したロール
-</literallayout>
-
-<!--
-    The above example display would be seen by user <literal>miriam</literal> after
-    creating table <literal>mytable</literal> and doing:
--->
-上記の例は、<literal>mytable</literal>テーブルを作成し、次のコマンドを実行した後に<literal>miriam</literal>ユーザに表示されます。
-
-<programlisting>
-GRANT SELECT ON mytable TO PUBLIC;
-GRANT SELECT, UPDATE, INSERT ON mytable TO admin;
-GRANT SELECT (col1), UPDATE (col1) ON mytable TO miriam_rw;
-</programlisting>
-   </para>
-
-   <para>
-<!--
-    For non-table objects there are other <command>\d</command> commands
-    that can display their privileges.
--->
-テーブル以外のオブジェクトでは、その権限を表示することができる他の<command>\d</command>コマンドがあります。
-   </para>
-
-   <para>
-<!--
-    If the <quote>Access privileges</quote> column is empty for a given object,
-    it means the object has default privileges (that is, its privileges column
-    is null).  Default privileges always include all privileges for the owner,
-    and can include some privileges for <literal>PUBLIC</literal> depending on the
-    object type, as explained above.  The first <command>GRANT</command> or
-    <command>REVOKE</command> on an object
-    will instantiate the default privileges (producing, for example,
-    <literal>{miriam=arwdDxt/miriam}</literal>) and then modify them per the
-    specified request.  Similarly, entries are shown in <quote>Column access
-    privileges</quote> only for columns with nondefault privileges.
-    (Note: for this purpose, <quote>default privileges</quote> always means the
-    built-in default privileges for the object's type.  An object whose
-    privileges have been affected by an <command>ALTER DEFAULT PRIVILEGES</command>
-    command will always be shown with an explicit privilege entry that
-    includes the effects of the <command>ALTER</command>.)
--->
-あるオブジェクトの<quote>アクセス権限</quote>列が空の場合、そのオブジェクトはデフォルトの権限を持っていることを意味します（つまり権限フィールドがNULL）。
-所有者に対しては、デフォルト権限として常に全ての権限が含まれていますが、オブジェクトの種類によっては、<literal>PUBLIC</literal>の権限が含まれていることがあります。
-これについては既に説明した通りです。
-オブジェクトに対する最初の<command>GRANT</command>または<command>REVOKE</command>が実行されるとデフォルトの権限がインスタンス化され（例えば<literal>{miriam=arwdDxt/miriam}</literal>のように作成されます）、与えられた要求によってこれらを変更します。
-同様に、デフォルト以外の権限を持つ列に対してのみ<quote>列アクセス権限</quote>内で項目が表示されます。
-（注意：
-この目的のために、<quote>デフォルト権限</quote>とはそのオブジェクト種類の組み込みのデフォルト権限を意味します。
-<command>ALTER DEFAULT PRIVILEGES</command>コマンドにより影響をうける権限を持つオブジェクトは常に、この<command>ALTER</command>による影響を含め、明示的な権限項目を持って表示されます。）
-   </para>
-
-   <para>
-<!--
-    Notice that the owner's implicit grant options are not marked in the
-    access privileges display.  A <literal>*</literal> will appear only when
-    grant options have been explicitly granted to someone.
--->
-所有者が暗黙のうちに持つグラントオプションは、上記のアクセス権限の表示に出力されていない点に注目してください。
-<literal>*</literal>は、グラントオプションが明示的に誰かに与えられた場合にのみ出力されます。
->>>>>>> bd0a9e56
    </para>
  </refsect1>
 

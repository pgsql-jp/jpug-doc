--- conflicted
+++ resolved
@@ -72,16 +72,12 @@
   </para>
 
   <para>
-<<<<<<< HEAD
+<!--
    To be able to create a subscription, you must have the privileges of
-=======
-<!--
-   To be able to create a subscription, you must have the privileges of the
->>>>>>> 43f2d855
    the <literal>pg_create_subscription</literal> role, as well as
    <literal>CREATE</literal> privileges on the current database.
 -->
-サブスクリプションを作成するには、現在のデータベースに対する<literal>CREATE</literal>権限に加えて、<literal>pg_create_subscription</literal>ロールの権限が必要です。
+《マッチ度[93.264249]》サブスクリプションを作成するには、現在のデータベースに対する<literal>CREATE</literal>権限に加えて、<literal>pg_create_subscription</literal>ロールの権限が必要です。
   </para>
 
   <para>
@@ -191,9 +187,10 @@
           <xref linkend="logical-replication-subscription-examples-deferred-slot"/>
           for examples.
 -->
-このオプションが<literal>false</literal>に設定されると接続が行われないため、テーブルはサブスクライブされません。
+《マッチ度[77.492877]》このオプションが<literal>false</literal>に設定されると接続が行われないため、テーブルはサブスクライブされません。
 レプリケーションを開始するには、レプリケーションスロットを手動で作成し、サブスクリプションを有効にして、サブスクリプションをリフレッシュする必要があります。
 例については<xref linkend="logical-replication-subscription-examples-deferred-slot"/>を参照してください。
+《機械翻訳》«Since no connection is made when this option is <literal>false</literal>, no tables are subscribed. To initiate replication, you must manually create the replication slot, enable the failover if required, enable the subscription, and refresh the subscription. See <xref linkend="logical-replication-subscription-examples-deferred-slot"/> for examples.»
          </para>
         </listitem>
        </varlistentry>
@@ -267,6 +264,7 @@
          </para>
 
          <para>
+<!--
           When setting <literal>slot_name</literal> to a valid name and
           <literal>create_slot</literal> to false, the
           <literal>failover</literal> property value of the named slot may
@@ -279,6 +277,8 @@
           standbys even when the subscription's <literal>failover</literal>
           option is disabled or could be disabled for sync even when the
           subscription's <literal>failover</literal> option is enabled.
+-->
+《機械翻訳》«When setting <literal>slot_name</literal> to a valid name and <literal>create_slot</literal> to false, the <literal>failover</literal> property value of the named slot may differ from the counterpart <literal>failover</literal> parameter specified in the subscription. Always ensure the slot property <literal>failover</literal> matches the counterpart parameter of the subscription and vice versa. Otherwise, the slot on the publisher may behave differently from what these subscription options say: for example, the slot on the publisher could either be synced to the standbys even when the subscription's <literal>failover</literal> option is disabled or could be disabled for sync even when the subscription's <literal>failover</literal> option is enabled.»
          </para>
         </listitem>
        </varlistentry>
@@ -530,24 +530,18 @@
         <term><literal>password_required</literal> (<type>boolean</type>)</term>
         <listitem>
          <para>
-<<<<<<< HEAD
-=======
-<!--
->>>>>>> 43f2d855
+<!--
           If set to <literal>true</literal>, connections to the publisher made
           as a result of this subscription must use password authentication
           and the password must be specified as a part of the connection
           string. This setting is ignored when the subscription is owned by a
           superuser.  The default is <literal>true</literal>. Only superusers
           can set this value to <literal>false</literal>.
-<<<<<<< HEAD
-=======
 -->
 《機械翻訳》<literal>true</literal>に設定すると、このサブスクリプションの結果として行われるパブリッシャへの接続はパスワード認証を使用しなければならず、パスワードは接続文字列の一部として指定されなければなりません。
 この設定は、サブスクリプションがスーパーユーザによって所有されている場合は無視されます。
 デフォルトは<literal>true</literal>です。
 この値を<literal>false</literal>に設定できるのはスーパーユーザのみです。
->>>>>>> 43f2d855
          </para>
         </listitem>
        </varlistentry>
@@ -605,10 +599,13 @@
         <term><literal>failover</literal> (<type>boolean</type>)</term>
         <listitem>
          <para>
+<!--
           Specifies whether the replication slots associated with the subscription
           are enabled to be synced to the standbys so that logical
           replication can be resumed from the new primary after failover.
           The default is <literal>false</literal>.
+-->
+《機械翻訳》«Specifies whether the replication slots associated with the subscription are enabled to be synced to the standbys so that logical replication can be resumed from the new primary after failover. The default is <literal>false</literal>.»
          </para>
         </listitem>
        </varlistentry>
@@ -702,12 +699,12 @@
    would not be replicated using DML. See
    <xref linkend="logical-replication-subscription-examples"/> for examples.
 -->
-パブリケーション内のテーブルに<literal>WHERE</literal>句がある場合、<replaceable class="parameter">expression</replaceable>が偽またはNULLと評価される行はパブリッシュされません。
+《マッチ度[94.514502]》パブリケーション内のテーブルに<literal>WHERE</literal>句がある場合、<replaceable class="parameter">expression</replaceable>が偽またはNULLと評価される行はパブリッシュされません。
 サブスクリプションに、同じテーブルが異なる<literal>WHERE</literal>句でパブリッシュされた複数のパブリケーションがある場合、(パブリッシュ操作を参照する)式のいずれかが満たされると行がパブリッシュされます。
-<literal>WHERE</literal>句が異なる場合、パブリケーションのいずれかに<literal>WHERE</literal>句がないか(パブリッシュ操作を参照する)パブリケーションが<link linkend="sql-createpublication-for-all-tables"><literal>FOR ALL TABLES</literal></link>または<link linkend="sql-createpublication-for-tables-in-schema"><literal>FOR TABLES IN SCHEMA</literal></link>として宣言されている場合、行は他の式の定義に関係なく常にパブリッシュされます。
+<literal>WHERE</literal>句が異なる場合、パブリケーションのいずれかに<literal>WHERE</literal>句がないか(パブリッシュ操作を参照する)パブリケーションが<link linkend="sql-createpublication-params-for-all-tables"><literal>FOR ALL TABLES</literal></link>または<link linkend="sql-createpublication-params-for-tables-in-schema"><literal>FOR TABLES IN SCHEMA</literal></link>として宣言されている場合、行は他の式の定義に関係なく常にパブリッシュされます。
 サブスクライバーのバージョンが<productname>PostgreSQL</productname> 15より前の場合、最初のデータ同期フェーズでは行のフィルタリングは無視されます。
 この場合、後続のフィルタリングと互換性のない最初にコピーされたデータの削除を検討したくなるでしょう。
-最初のデータ同期では、既存のテーブルデータをコピーする際にパブリケーション<link linkend="sql-createpublication-with-publish"><literal>publish</literal></link>パラメータが考慮されないため、DMLを使用してレプリケートされない行がコピーされる場合があります。
+最初のデータ同期では、既存のテーブルデータをコピーする際にパブリケーション<link linkend="sql-createpublication-params-with-publish"><literal>publish</literal></link>パラメータが考慮されないため、DMLを使用してレプリケートされない行がコピーされる場合があります。
 例については<xref linkend="logical-replication-subscription-examples"/>を参照してください。
   </para>
 

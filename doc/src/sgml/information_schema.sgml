<!-- doc/src/sgml/information_schema.sgml -->

<chapter id="information-schema">
<!--
 <title>The Information Schema</title>
-->
 <title>情報スキーマ</title>

 <indexterm zone="information-schema">
  <primary>information schema</primary>
 </indexterm>
 <indexterm zone="information-schema">
  <primary>情報スキーマ</primary>
 </indexterm>

 <para>
<!--
  The information schema consists of a set of views that contain
  information about the objects defined in the current database.  The
  information schema is defined in the SQL standard and can therefore
  be expected to be portable and remain stable &mdash; unlike the system
  catalogs, which are specific to
  <productname>PostgreSQL</productname> and are modeled after
  implementation concerns.  The information schema views do not,
  however, contain information about
  <productname>PostgreSQL</productname>-specific features; to inquire
  about those you need to query the system catalogs or other
  <productname>PostgreSQL</productname>-specific views.
-->
情報スキーマは、現在のデータベースで定義されたオブジェクトについての情報を持つビューの集合から構成されます。
情報スキーマは標準SQLで定義されています。
したがって、<productname>PostgreSQL</productname>に特化し、実装上の事項にならって作成されるシステムカタログとは異なり、移植性があり、安定性を保持できるものと期待できます。
しかし、情報スキーマのビューには、<productname>PostgreSQL</productname>固有の機能についての情報が含まれていません。
これに問い合わせを行うためには、システムカタログもしくは<productname>PostgreSQL</productname>固有のビューに問い合わせを行う必要があります。
 </para>

 <note>
  <para>
<!--
   When querying the database for constraint information, it is possible
   for a standard-compliant query that expects to return one row to
   return several.  This is because the SQL standard requires constraint
   names to be unique within a schema, but
   <productname>PostgreSQL</productname> does not enforce this
   restriction.  <productname>PostgreSQL</productname>
   automatically-generated constraint names avoid duplicates in the
   same schema, but users can specify such duplicate names.
-->
制約情報についてデータベースに問い合わせるとき、一行を返すことが想定される標準に準拠したクエリが数行の結果を返す場合があります。
これは、制約名がスキーマ内で一意になることをSQL標準が要求しているのに対して、<productname>PostgreSQL</productname>はこの制約を強制しないためです。
<productname>PostgreSQL</productname>は自動生成される制約の名前がスキーマ内で重複することを防ぎますが、ユーザは重複する名前を指定できます。
  </para>

  <para>
<!--
   This problem can appear when querying information schema views such
   as <literal>check_constraint_routine_usage</literal>,
   <literal>check_constraints</literal>, <literal>domain_constraints</literal>, and
   <literal>referential_constraints</literal>.  Some other views have similar
   issues but contain the table name to help distinguish duplicate
   rows, e.g., <literal>constraint_column_usage</literal>,
   <literal>constraint_table_usage</literal>, <literal>table_constraints</literal>.
-->
この問題は、<literal>check_constraint_routine_usage</literal>や<literal>check_constraints</literal>、<literal>domain_constraints</literal>、<literal>referential_constraints</literal>といった情報スキーマビューを検索するときに表面化することがあります。
いくつかの他のビューにも同様の問題がありますが、重複行を識別する助けになるテーブル名を含んでいます。例えば<literal>constraint_column_usage</literal>や<literal>constraint_table_usage</literal>、<literal>table_constraints</literal>などです。
  </para>
 </note>


 <sect1 id="infoschema-schema">
<!--
  <title>The Schema</title>
-->
  <title>スキーマ</title>

  <para>
<!--
   The information schema itself is a schema named
   <literal>information_schema</literal>.  This schema automatically
   exists in all databases.  The owner of this schema is the initial
   database user in the cluster, and that user naturally has all the
   privileges on this schema, including the ability to drop it (but
   the space savings achieved by that are minuscule).
-->
情報スキーマ自身は、<literal>information_schema</literal>という名前のスキーマです。
このスキーマは自動的にすべてのデータベース内に存在します。
このスキーマの所有者は、クラスタ内の最初のデータベースユーザであり、当然このユーザは、スキーマの削除を含むスキーマについてのすべての権限を持ちます
（しかし、削除したとしても節約できる領域はわずかです）。
  </para>

  <para>
<!--
   By default, the information schema is not in the schema search
   path, so you need to access all objects in it through qualified
   names.  Since the names of some of the objects in the information
   schema are generic names that might occur in user applications, you
   should be careful if you want to put the information schema in the
   path.
-->
デフォルトでは、情報スキーマはスキーマの検索パスには含まれません。
ですので、修飾した名前で情報スキーマ内のすべてのオブジェクトにアクセスする必要があります。
情報スキーマ内の一部のオブジェクトの名前はユーザアプリケーションでも使用されるような一般的な名前であるため、情報スキーマをパスに追加する場合は注意しなければなりません。
  </para>
 </sect1>

 <sect1 id="infoschema-datatypes">
<!--
  <title>Data Types</title>
-->
  <title>データ型</title>

  <para>
<!--
   The columns of the information schema views use special data types
   that are defined in the information schema.  These are defined as
   simple domains over ordinary built-in types.  You should not use
   these types for work outside the information schema, but your
   applications must be prepared for them if they select from the
   information schema.
-->
情報スキーマのビューの列では、情報スキーマ内で定義された特殊なデータ型を使用します。
これらは、通常の組み込み型の上位にあたる単純なドメインとして定義されます。
情報スキーマ外部で操作する時にはこれらの型を使用してはなりません。
しかし、情報スキーマを検索するようなアプリケーションではこれらの型への用意をしておかなければなりません。
  </para>

  <para>
<!--
   These types are:
-->
これらの型を以下に記します。

   <variablelist>
    <varlistentry>
     <term><type>cardinal_number</type></term>
     <listitem>
      <para>
<!--
       A nonnegative integer.
-->
非負の整数です。
      </para>
     </listitem>
    </varlistentry>

    <varlistentry>
     <term><type>character_data</type></term>
     <listitem>
      <para>
<!--
       A character string (without specific maximum length).
-->
（最大文字長の指定がない）文字列です。
      </para>
     </listitem>
    </varlistentry>

    <varlistentry>
     <term><type>sql_identifier</type></term>
     <listitem>
      <para>
<!--
       A character string.  This type is used for SQL identifiers, the
       type <type>character_data</type> is used for any other kind of
       text data.
-->
文字列です。
この型はSQL識別子用に使用され、<type>character_data</type>はその他の任意のテキストデータに使用されます。
      </para>
     </listitem>
    </varlistentry>

    <varlistentry>
     <term><type>time_stamp</type></term>
     <listitem>
      <para>
<!--
       A domain over the type <type>timestamp with time zone</type>
-->
<type>timestamp with time zone</type>型の上位ドメインです。
      </para>
     </listitem>
    </varlistentry>

    <varlistentry>
     <term><type>yes_or_no</type></term>
     <listitem>
      <para>
<!--
       A character string domain that contains
       either <literal>YES</literal> or <literal>NO</literal>.  This
       is used to represent Boolean (true/false) data in the
       information schema.  (The information schema was invented
       before the type <type>boolean</type> was added to the SQL
       standard, so this convention is necessary to keep the
       information schema backward compatible.)
-->
<literal>YES</literal>か<literal>NO</literal>のいずれかを持つ文字列ドメインです。
情報スキーマ内で論理(真/偽)データを表すために使用されます。
（情報スキーマは<type>boolean</type>型が標準SQLに追加される前に考案されました。
このため情報スキーマの後方互換性を維持するために、この記法が必要です。）
      </para>
     </listitem>
    </varlistentry>
   </variablelist>

<!--
   Every column in the information schema has one of these five types.
-->
情報スキーマ内の列はすべてこれら5つの型のいずれかを取ります。
  </para>
 </sect1>

 <sect1 id="infoschema-information-schema-catalog-name">
  <title><literal>information_schema_catalog_name</literal></title>

  <para>
<!--
   <literal>information_schema_catalog_name</literal> is a table that
   always contains one row and one column containing the name of the
   current database (current catalog, in SQL terminology).
-->
<literal>information_schema_catalog_name</literal>は、常に現在のデータベース名（SQL用語では現在のカタログ）を持つ1行1列からなるテーブルです。
  </para>

  <table>
<!--
   <title><structname>information_schema_catalog_name</structname> Columns</title>
-->
   <title><structname>information_schema_catalog_name</structname>の列</title>
   <tgroup cols="1">
    <thead>
     <row>
      <entry role="catalog_table_entry"><para role="column_definition">
<!--
       Column Type
-->
列 型
      </para>
      <para>
<!--
       Description
-->
説明
      </para></entry>
     </row>
    </thead>

    <tbody>
     <row>
      <entry role="catalog_table_entry"><para role="column_definition">
       <structfield>catalog_name</structfield> <type>sql_identifier</type>
      </para>
      <para>
<!--
       Name of the database that contains this information schema
-->
この情報スキーマを持つデータベースの名前です。
      </para></entry>
     </row>
    </tbody>
   </tgroup>
  </table>
 </sect1>

 <sect1 id="infoschema-administrable-role-authorizations">
  <title><literal>administrable_role_&zwsp;authorizations</literal></title>

  <para>
<!--
   The view <literal>administrable_role_authorizations</literal>
   identifies all roles that the current user has the admin option
   for.
-->
<literal>administrable_role_authorizations</literal>ビューは、現在のユーザがアドミンオプションを持つすべてのロールを示します。
  </para>

  <table>
<!--
   <title><structname>administrable_role_authorizations</structname> Columns</title>
-->
   <title><structname>administrable_role_authorizations</structname>の列</title>
   <tgroup cols="1">
    <thead>
     <row>
      <entry role="catalog_table_entry"><para role="column_definition">
<!--
       Column Type
-->
列 型
      </para>
      <para>
<!--
       Description
-->
説明
      </para></entry>
     </row>
    </thead>

    <tbody>
     <row>
      <entry role="catalog_table_entry"><para role="column_definition">
       <structfield>grantee</structfield> <type>sql_identifier</type>
      </para>
      <para>
<!--
       Name of the role to which this role membership was granted (can
       be the current user, or a different role in case of nested role
       memberships)
-->
このロールのメンバ資格を付与したロールの名前です。
（現在のユーザかもしれませんし、入れ子状のロールメンバ資格の場合は異なるロールかもしれません。）
      </para></entry>
     </row>

     <row>
      <entry role="catalog_table_entry"><para role="column_definition">
       <structfield>role_name</structfield> <type>sql_identifier</type>
      </para>
      <para>
<!--
       Name of a role
-->
ロール名です。
      </para></entry>
     </row>

     <row>
      <entry role="catalog_table_entry"><para role="column_definition">
       <structfield>is_grantable</structfield> <type>yes_or_no</type>
      </para>
      <para>
<!--
       Always <literal>YES</literal>
-->
常に<literal>YES</literal>です。
      </para></entry>
     </row>
    </tbody>
   </tgroup>
  </table>
 </sect1>

 <sect1 id="infoschema-applicable-roles">
  <title><literal>applicable_roles</literal></title>

  <para>
<!--
   The view <literal>applicable_roles</literal> identifies all roles
   whose privileges the current user can use.  This means there is
   some chain of role grants from the current user to the role in
   question.  The current user itself is also an applicable role.  The
   set of applicable roles is generally used for permission checking.
   <indexterm><primary>applicable role</primary></indexterm>
   <indexterm><primary>role</primary><secondary>applicable</secondary></indexterm>
-->
<literal>applicable_roles</literal>ビューは、その権限を現在のユーザが使用することができるすべてのロールを示します。
これは、現在のユーザから問題のロールに付与されたロールの連鎖が存在することを意味します。
現在のユーザ自身もまた適用可能なロールです。
適用可能なロール群は通常権限の検査に使用されます。
<indexterm><primary>適用可能なロール</primary></indexterm>
<indexterm><primary>ロール</primary><secondary>適用可能</secondary></indexterm>
  </para>

  <table>
<!--
   <title><structname>applicable_roles</structname> Columns</title>
-->
   <title><structname>applicable_roles</structname>の列</title>
   <tgroup cols="1">
    <thead>
     <row>
      <entry role="catalog_table_entry"><para role="column_definition">
<!--
       Column Type
-->
列 型
      </para>
      <para>
<!--
       Description
-->
説明
      </para></entry>
     </row>
    </thead>

    <tbody>
     <row>
      <entry role="catalog_table_entry"><para role="column_definition">
       <structfield>grantee</structfield> <type>sql_identifier</type>
      </para>
      <para>
<!--
       Name of the role to which this role membership was granted (can
       be the current user, or a different role in case of nested role
       memberships)
-->
このロールのメンバ資格を付与したロールの名前です。
（現在のユーザかもしれませんし、入れ子状のロールメンバ資格の場合は異なるロールかもしれません。）
      </para></entry>
     </row>

     <row>
      <entry role="catalog_table_entry"><para role="column_definition">
       <structfield>role_name</structfield> <type>sql_identifier</type>
      </para>
      <para>
<!--
       Name of a role
-->
ロール名です。
      </para></entry>
     </row>

     <row>
      <entry role="catalog_table_entry"><para role="column_definition">
       <structfield>is_grantable</structfield> <type>yes_or_no</type>
      </para>
      <para>
<!--
       <literal>YES</literal> if the grantee has the admin option on
       the role, <literal>NO</literal> if not
-->
付与者がこのロールにアドミンオプションを持つ場合<literal>YES</literal>、さもなくば<literal>NO</literal>です。
      </para></entry>
     </row>
    </tbody>
   </tgroup>
  </table>
 </sect1>

 <sect1 id="infoschema-attributes">
  <title><literal>attributes</literal></title>

  <para>
<!--
   The view <literal>attributes</literal> contains information about
   the attributes of composite data types defined in the database.
   (Note that the view does not give information about table columns,
   which are sometimes called attributes in PostgreSQL contexts.)
   Only those attributes are shown that the current user has access to (by way
   of being the owner of or having some privilege on the type).
-->
<literal>attributes</literal>ビューには、データベース内で定義された複合データ型の属性に関する情報が含まれます。
（このビューが、PostgreSQLコンテキスト内でよく呼び出される属性である、テーブル列に関する情報を持たない点に注意してください。）
現在のユーザが（所有者であるかまたは複合データ型に対する権限を持っていて）アクセスする権限を持つ属性のみが表示されます。
  </para>

  <table>
<!--
   <title><structname>attributes</structname> Columns</title>
-->
   <title><structname>attributes</structname>の列</title>
   <tgroup cols="1">
    <thead>
     <row>
      <entry role="catalog_table_entry"><para role="column_definition">
<!--
       Column Type
-->
列 型
      </para>
      <para>
<!--
       Description
-->
説明
      </para></entry>
     </row>
    </thead>

    <tbody>
     <row>
      <entry role="catalog_table_entry"><para role="column_definition">
       <structfield>udt_catalog</structfield> <type>sql_identifier</type>
      </para>
      <para>
<!--
       Name of the database containing the data type (always the current database)
-->
データ型を含むデータベースの名前です（常に現在のデータベースです）。
      </para></entry>
     </row>

     <row>
      <entry role="catalog_table_entry"><para role="column_definition">
       <structfield>udt_schema</structfield> <type>sql_identifier</type>
      </para>
      <para>
<!--
       Name of the schema containing the data type
-->
データ型を含むスキーマの名前です。
      </para></entry>
     </row>

     <row>
      <entry role="catalog_table_entry"><para role="column_definition">
       <structfield>udt_name</structfield> <type>sql_identifier</type>
      </para>
      <para>
<!--
       Name of the data type
-->
データ型の名前です。
      </para></entry>
     </row>

     <row>
      <entry role="catalog_table_entry"><para role="column_definition">
       <structfield>attribute_name</structfield> <type>sql_identifier</type>
      </para>
      <para>
<!--
       Name of the attribute
-->
属性の名前です。
      </para></entry>
     </row>

     <row>
      <entry role="catalog_table_entry"><para role="column_definition">
       <structfield>ordinal_position</structfield> <type>cardinal_number</type>
      </para>
      <para>
<!--
       Ordinal position of the attribute within the data type (count starts at 1)
-->
データ型の属性の序数位置です（1から始まります）。
      </para></entry>
     </row>

     <row>
      <entry role="catalog_table_entry"><para role="column_definition">
       <structfield>attribute_default</structfield> <type>character_data</type>
      </para>
      <para>
<!--
       Default expression of the attribute
-->
属性のデフォルト式です。
      </para></entry>
     </row>

     <row>
      <entry role="catalog_table_entry"><para role="column_definition">
       <structfield>is_nullable</structfield> <type>yes_or_no</type>
      </para>
      <para>
<!--
       <literal>YES</literal> if the attribute is possibly nullable,
       <literal>NO</literal> if it is known not nullable.
-->
属性がNULLを持つことができる場合は<literal>YES</literal>、さもなくば<literal>NO</literal>です。
      </para></entry>
     </row>

     <row>
      <entry role="catalog_table_entry"><para role="column_definition">
       <structfield>data_type</structfield> <type>character_data</type>
      </para>
      <para>
<!--
       Data type of the attribute, if it is a built-in type, or
       <literal>ARRAY</literal> if it is some array (in that case, see
       the view <literal>element_types</literal>), else
       <literal>USER-DEFINED</literal> (in that case, the type is
       identified in <literal>attribute_udt_name</literal> and
       associated columns).
-->
属性のデータ型が組み込み型の場合、そのデータ型です。
何らかの配列の場合、<literal>ARRAY</literal>です。
（この場合、<literal>element_types</literal>ビューを参照してください。）
さもなくば<literal>USER-DEFINED</literal>です。
（この場合、型は<literal>attribute_udt_name</literal>と関連する列により識別されます。）
      </para></entry>
     </row>

     <row>
      <entry role="catalog_table_entry"><para role="column_definition">
       <structfield>character_maximum_length</structfield> <type>cardinal_number</type>
      </para>
      <para>
<!--
       If <literal>data_type</literal> identifies a character or bit
       string type, the declared maximum length; null for all other
       data types or if no maximum length was declared.
-->
<literal>data_type</literal>が文字列またはビット列と識別される場合、その宣言された最大長です。
他のデータ型または最大長が宣言されていない場合はNULLです。
      </para></entry>
     </row>

     <row>
      <entry role="catalog_table_entry"><para role="column_definition">
       <structfield>character_octet_length</structfield> <type>cardinal_number</type>
      </para>
      <para>
<!--
       If <literal>data_type</literal> identifies a character type,
       the maximum possible length in octets (bytes) of a datum; null
       for all other data types.  The maximum octet length depends on
       the declared character maximum length (see above) and the
       server encoding.
-->
<literal>data_type</literal>が文字列と識別される場合、オクテット（バイト）単位で表したデータの最大長です。
他のデータ型ではNULLです。
最大オクテット長は宣言された文字最大長(上述)とサーバ符号化方式に依存します。
      </para></entry>
     </row>

     <row>
      <entry role="catalog_table_entry"><para role="column_definition">
       <structfield>character_set_catalog</structfield> <type>sql_identifier</type>
      </para>
      <para>
<!--
       Applies to a feature not available in <productname>PostgreSQL</productname>
-->
<productname>PostgreSQL</productname>では利用できない機能に適用されるものです。
      </para></entry>
     </row>

     <row>
      <entry role="catalog_table_entry"><para role="column_definition">
       <structfield>character_set_schema</structfield> <type>sql_identifier</type>
      </para>
      <para>
<!--
       Applies to a feature not available in <productname>PostgreSQL</productname>
-->
<productname>PostgreSQL</productname>では利用できない機能に適用されるものです。
      </para></entry>
     </row>

     <row>
      <entry role="catalog_table_entry"><para role="column_definition">
       <structfield>character_set_name</structfield> <type>sql_identifier</type>
      </para>
      <para>
<!--
       Applies to a feature not available in <productname>PostgreSQL</productname>
-->
<productname>PostgreSQL</productname>では利用できない機能に適用されるものです。
      </para></entry>
     </row>

     <row>
      <entry role="catalog_table_entry"><para role="column_definition">
       <structfield>collation_catalog</structfield> <type>sql_identifier</type>
      </para>
      <para>
<!--
       Name of the database containing the collation of the attribute
       (always the current database), null if default or the data type
       of the attribute is not collatable
-->
属性の照合を含むデータベース(常に現在のデータベース)の名前で、デフォルトであるか属性のデータ型が照合可能でない場合はNULLです。
      </para></entry>
     </row>

     <row>
      <entry role="catalog_table_entry"><para role="column_definition">
       <structfield>collation_schema</structfield> <type>sql_identifier</type>
      </para>
      <para>
<!--
       Name of the schema containing the collation of the attribute,
       null if default or the data type of the attribute is not
       collatable
-->
属性の照合を含むスキーマの名前で、デフォルトであるか属性のデータ型が照合可能でない場合はNULLです。
      </para></entry>
     </row>

     <row>
      <entry role="catalog_table_entry"><para role="column_definition">
       <structfield>collation_name</structfield> <type>sql_identifier</type>
      </para>
      <para>
<!--
       Name of the collation of the attribute, null if default or the
       data type of the attribute is not collatable
-->
属性の照合の名前で、デフォルトであるか属性のデータ型が照合可能でない場合はNULLです。
      </para></entry>
     </row>

     <row>
      <entry role="catalog_table_entry"><para role="column_definition">
       <structfield>numeric_precision</structfield> <type>cardinal_number</type>
      </para>
      <para>
<!--
       If <literal>data_type</literal> identifies a numeric type, this
       column contains the (declared or implicit) precision of the
       type for this attribute.  The precision indicates the number of
       significant digits.  It can be expressed in decimal (base 10)
       or binary (base 2) terms, as specified in the column
       <literal>numeric_precision_radix</literal>.  For all other data
       types, this column is null.
-->
<literal>data_type</literal>が数値型と識別される場合、この列は属性の型の（宣言された、あるいは暗黙的な）精度です。
この精度は有効桁を意味します。
<literal>numeric_precision_radix</literal>列の指定に従って、(10を基とした)10進数、または(2を基とした)2進数表記で表現されます。
他の全ての型の場合では、この列はNULLです。
      </para></entry>
     </row>

     <row>
      <entry role="catalog_table_entry"><para role="column_definition">
       <structfield>numeric_precision_radix</structfield> <type>cardinal_number</type>
      </para>
      <para>
<!--
       If <literal>data_type</literal> identifies a numeric type, this
       column indicates in which base the values in the columns
       <literal>numeric_precision</literal> and
       <literal>numeric_scale</literal> are expressed.  The value is
       either 2 or 10.  For all other data types, this column is null.
-->
<literal>data_type</literal>が数値型と識別される場合、この列は、<literal>numeric_precision</literal>および<literal>numeric_scale</literal>で表現される値の基が何かを示します。
この値は2または10です。
他の全ての型の場合では、この列はNULLです。
      </para></entry>
     </row>

     <row>
      <entry role="catalog_table_entry"><para role="column_definition">
       <structfield>numeric_scale</structfield> <type>cardinal_number</type>
      </para>
      <para>
<!--
       If <literal>data_type</literal> identifies an exact numeric
       type, this column contains the (declared or implicit) scale of
       the type for this attribute.  The scale indicates the number of
       significant digits to the right of the decimal point.  It can
       be expressed in decimal (base 10) or binary (base 2) terms, as
       specified in the column
       <literal>numeric_precision_radix</literal>.  For all other data
       types, this column is null.
-->
<literal>data_type</literal>が数値型と識別される場合、この列は、属性の型の（宣言された、あるいは暗黙的な）位取りが含まれます。
位取りは小数点以下の有効桁数を意味します。
<literal>numeric_precision_radix</literal>列の指定に従って、(10を基とした)10進数、または(2を基とした)2進数表記で表現されます。
他の全ての型の場合では、この列はNULLです。
      </para></entry>
     </row>

     <row>
      <entry role="catalog_table_entry"><para role="column_definition">
       <structfield>datetime_precision</structfield> <type>cardinal_number</type>
      </para>
      <para>
<!--
       If <literal>data_type</literal> identifies a date, time,
       timestamp, or interval type, this column contains the (declared
       or implicit) fractional seconds precision of the type for this
       attribute, that is, the number of decimal digits maintained
       following the decimal point in the seconds value.  For all
       other data types, this column is null.
-->
<literal>data_type</literal>が日付、時刻、タイムスタンプ、または間隔型と識別される場合、この列は（宣言されたか暗黙的な）この属性に対する分数秒精度を包含します。
つまり、秒の値の小数点に続く保存された10進桁数です。
他の全ての型の場合では、この列はNULLです。
      </para></entry>
     </row>

     <row>
      <entry role="catalog_table_entry"><para role="column_definition">
       <structfield>interval_type</structfield> <type>character_data</type>
      </para>
      <para>
<!--
       If <literal>data_type</literal> identifies an interval type,
       this column contains the specification which fields the
       intervals include for this attribute, e.g., <literal>YEAR TO
       MONTH</literal>, <literal>DAY TO SECOND</literal>, etc.  If no
       field restrictions were specified (that is, the interval
       accepts all fields), and for all other data types, this field
       is null.
-->
<literal>data_type</literal>が時間間隔型と識別される場合、この列はこの属性の時間間隔値がどのフィールドを含むかの仕様を含みます。例えば、<literal>YEAR TO MONTH</literal>、<literal>DAY TO SECOND</literal>などです。
もしフィールド制約が指定されていない(時間間隔が全てのフィールドを受け付ける)場合や、他の全てのデータ型の場合はこのフィールドはNULLです。
      </para></entry>
     </row>

     <row>
      <entry role="catalog_table_entry"><para role="column_definition">
       <structfield>interval_precision</structfield> <type>cardinal_number</type>
      </para>
      <para>
<!--
       Applies to a feature not available
       in <productname>PostgreSQL</productname>
       (see <literal>datetime_precision</literal> for the fractional
       seconds precision of interval type attributes)
-->
<productname>PostgreSQL</productname>で利用できない機能に適用されるものです。(インターバル型の属性の秒未満の精度については<literal>datetime_precision</literal>を参照してください)
      </para></entry>
     </row>

     <row>
      <entry role="catalog_table_entry"><para role="column_definition">
       <structfield>attribute_udt_catalog</structfield> <type>sql_identifier</type>
      </para>
      <para>
<!--
       Name of the database that the attribute data type is defined in
       (always the current database)
-->
属性のデータ型が定義されたデータベースの名前です
（常に現在のデータベースです）。
      </para></entry>
     </row>

     <row>
      <entry role="catalog_table_entry"><para role="column_definition">
       <structfield>attribute_udt_schema</structfield> <type>sql_identifier</type>
      </para>
      <para>
<!--
       Name of the schema that the attribute data type is defined in
-->
属性のデータ型が定義されたスキーマの名前です。
      </para></entry>
     </row>

     <row>
      <entry role="catalog_table_entry"><para role="column_definition">
       <structfield>attribute_udt_name</structfield> <type>sql_identifier</type>
      </para>
      <para>
<!--
       Name of the attribute data type
-->
属性のデータ型の名前です。
      </para></entry>
     </row>

     <row>
      <entry role="catalog_table_entry"><para role="column_definition">
       <structfield>scope_catalog</structfield> <type>sql_identifier</type>
      </para>
      <para>
<!--
       Applies to a feature not available in <productname>PostgreSQL</productname>
-->
<productname>PostgreSQL</productname>では利用できない機能に適用されるものです。
      </para></entry>
     </row>

     <row>
      <entry role="catalog_table_entry"><para role="column_definition">
       <structfield>scope_schema</structfield> <type>sql_identifier</type>
      </para>
      <para>
<!--
       Applies to a feature not available in <productname>PostgreSQL</productname>
-->
<productname>PostgreSQL</productname>では利用できない機能に適用されるものです。
      </para></entry>
     </row>

     <row>
      <entry role="catalog_table_entry"><para role="column_definition">
       <structfield>scope_name</structfield> <type>sql_identifier</type>
      </para>
      <para>
<!--
       Applies to a feature not available in <productname>PostgreSQL</productname>
-->
<productname>PostgreSQL</productname>では利用できない機能に適用されるものです。
      </para></entry>
     </row>

     <row>
      <entry role="catalog_table_entry"><para role="column_definition">
       <structfield>maximum_cardinality</structfield> <type>cardinal_number</type>
      </para>
      <para>
<!--
       Always null, because arrays always have unlimited maximum cardinality in <productname>PostgreSQL</productname>
-->
常にNULLです。<productname>PostgreSQL</productname>では配列の次数は無制限だからです。
      </para></entry>
     </row>

     <row>
      <entry role="catalog_table_entry"><para role="column_definition">
       <structfield>dtd_identifier</structfield> <type>sql_identifier</type>
      </para>
      <para>
<<<<<<< HEAD
<!--
       An identifier of the data type descriptor of the column, unique
       among the data type descriptors pertaining to the table.  This
=======
       An identifier of the data type descriptor of the attribute, unique
       among the data type descriptors pertaining to the composite type.  This
>>>>>>> 2caa85f4
       is mainly useful for joining with other instances of such
       identifiers.  (The specific format of the identifier is not
       defined and not guaranteed to remain the same in future
       versions.)
-->
列のデータ型記述子の、テーブルに属するデータ型記述子内で一意な識別子です。
この識別子のインスタンスを結合する時に、主に有用です。
（識別子の書式仕様は定義されておらず、今後のバージョンで同一性を維持する保証もありません。）
      </para></entry>
     </row>

     <row>
      <entry role="catalog_table_entry"><para role="column_definition">
       <structfield>is_derived_reference_attribute</structfield> <type>yes_or_no</type>
      </para>
      <para>
<!--
       Applies to a feature not available in <productname>PostgreSQL</productname>
-->
<productname>PostgreSQL</productname>では利用できない機能に適用されるものです。
      </para></entry>
     </row>
    </tbody>
   </tgroup>
  </table>

  <para>
<!--
   See also under <xref linkend="infoschema-columns"/>, a similarly
   structured view, for further information on some of the columns.
-->
後述の<xref linkend="infoschema-columns"/>も参照してください。
ビューの構造が似ていますし、一部の列では更なる情報も記載されています。
  </para>
 </sect1>

 <sect1 id="infoschema-character-sets">
  <title><literal>character_sets</literal></title>

  <para>
<!--
   The view <literal>character_sets</literal> identifies the character
   sets available in the current database.  Since PostgreSQL does not
   support multiple character sets within one database, this view only
   shows one, which is the database encoding.
-->
この<literal>character_sets</literal>ビューは、現在のデータベースで利用可能な文字セットを示します。
PostgreSQLはひとつのデータベース内で複数の文字セットをサポートしないので、このビューは常にデータベースエンコーディングの一行だけを表示します。
  </para>

  <para>
<!--
   Take note of how the following terms are used in the SQL standard:
-->
以下の用語のSQL標準での使われ方に注意してください。
   <variablelist>
    <varlistentry>
<!--
     <term>character repertoire</term>
-->
     <term>文字集合</term>
     <listitem>
      <para>
<!--
       An abstract collection of characters, for
       example <literal>UNICODE</literal>, <literal>UCS</literal>, or
       <literal>LATIN1</literal>.  Not exposed as an SQL object, but
       visible in this view.
-->
例えば<literal>UNICODE</literal>や<literal>UCS</literal>、<literal>LATIN1</literal>といった抽象的な文字集合です。SQLオブジェクトとしては出てきませんが、このビューで参照できます。
      </para>
     </listitem>
    </varlistentry>

    <varlistentry>
<!--
     <term>character encoding form</term>
-->
     <term>文字符号化形式</term>
     <listitem>
      <para>
<!--
       An encoding of some character repertoire.  Most older character
       repertoires only use one encoding form, and so there are no
       separate names for them (e.g., <literal>LATIN2</literal> is an
       encoding form applicable to the <literal>LATIN2</literal>
       repertoire).  But for example Unicode has the encoding forms
       <literal>UTF8</literal>, <literal>UTF16</literal>, etc. (not
       all supported by PostgreSQL).  Encoding forms are not exposed
       as an SQL object, but are visible in this view.
-->
文字集合の符号化方式です。
ほとんどの古い文字集合はひとつの符号化形式を使うため、それらについては分離した名称はありません(たとえば、<literal>LATIN2</literal>は<literal>LATIN2</literal>集合に適用可能な符号化形式です)。
しかし例えばUnicodeには<literal>UTF8</literal>、<literal>UTF16</literal>などの符号化形式があります（PostgreSQLでは一部だけサポートしています）。
符号化形式はSQLオブジェクトとして表にでませんが、このビューで参照できます。
      </para>
     </listitem>
    </varlistentry>

    <varlistentry>
<!--
     <term>character set</term>
-->
     <term>文字セット</term>
     <listitem>
      <para>
<!--
       A named SQL object that identifies a character repertoire, a
       character encoding, and a default collation.  A predefined
       character set would typically have the same name as an encoding
       form, but users could define other names.  For example, the
       character set <literal>UTF8</literal> would typically identify
       the character repertoire <literal>UCS</literal>, encoding
       form <literal>UTF8</literal>, and some default collation.
-->
文字集合、文字符号化方式とデフォルトの照合を識別する順序名前つきのSQLオブジェクトです。定義済みの文字セットは、一般的に符号化形式と同じ名前を持ちますが、ユーザは他の名前を定義できます。
例えば、文字セット<literal>UTF8</literal>は一般的に文字集合<literal>UCS</literal>、符号化形式<literal>UTF8</literal>と何らかのデフォルト照合を示します。
      </para>
     </listitem>
    </varlistentry>
   </variablelist>

<!--
   You can think of an <quote>encoding</quote> in PostgreSQL either as
   a character set or a character encoding form.  They will have the
   same name, and there can only be one in one database.
-->
PostgreSQLにおける<quote>encoding</quote>は、文字セットまたは文字符号化形式のいずれかと考えられます。これらは同じ名前を持ち一つのデータベースでは一つだけ存在できます。
  </para>

  <table>
<!--
   <title><structname>character_sets</structname> Columns</title>
-->
   <title><structname>character_sets</structname>の列</title>
   <tgroup cols="1">
    <thead>
     <row>
      <entry role="catalog_table_entry"><para role="column_definition">
<!--
       Column Type
-->
列 型
      </para>
      <para>
<!--
       Description
-->
説明
      </para></entry>
     </row>
    </thead>

    <tbody>
     <row>
      <entry role="catalog_table_entry"><para role="column_definition">
       <structfield>character_set_catalog</structfield> <type>sql_identifier</type>
      </para>
      <para>
<!--
       Character sets are currently not implemented as schema objects, so this column is null.
-->
文字セットはスキーマオブジェクトとして実装されていないので、この列はNULLです。
      </para></entry>
     </row>

     <row>
      <entry role="catalog_table_entry"><para role="column_definition">
       <structfield>character_set_schema</structfield> <type>sql_identifier</type>
      </para>
      <para>
<!--
       Character sets are currently not implemented as schema objects, so this column is null.
-->
文字セットはスキーマオブジェクトとして実装されていないので、この列はNULLです。
      </para></entry>
     </row>

     <row>
      <entry role="catalog_table_entry"><para role="column_definition">
       <structfield>character_set_name</structfield> <type>sql_identifier</type>
      </para>
      <para>
<!--
       Name of the character set, currently implemented as showing the name of the database encoding
-->
文字セットの名前で、現在はデータベースエンコーディングを表示するように実装されています。
      </para></entry>
     </row>

     <row>
      <entry role="catalog_table_entry"><para role="column_definition">
       <structfield>character_repertoire</structfield> <type>sql_identifier</type>
      </para>
      <para>
<!--
       Character repertoire, showing <literal>UCS</literal> if the encoding is <literal>UTF8</literal>, else just the encoding name
-->
文字集合で、エンコーディングが<literal>UTF8</literal>の場合は<literal>UCS</literal>を、それ以外の場合は単にエンコーディング名を表示します。
      </para></entry>
     </row>

     <row>
      <entry role="catalog_table_entry"><para role="column_definition">
       <structfield>form_of_use</structfield> <type>sql_identifier</type>
      </para>
      <para>
<!--
       Character encoding form, same as the database encoding
-->
文字符号化形式で, データベースエンコーディングと同じです。
      </para></entry>
     </row>

     <row>
      <entry role="catalog_table_entry"><para role="column_definition">
       <structfield>default_collate_catalog</structfield> <type>sql_identifier</type>
      </para>
      <para>
<!--
       Name of the database containing the default collation (always the current database, if any collation is identified)
-->
デフォルト照合を含むデータベース(いずれかの照合が識別された場合は常に現在のデータベース)の名前です。
      </para></entry>
     </row>

     <row>
      <entry role="catalog_table_entry"><para role="column_definition">
       <structfield>default_collate_schema</structfield> <type>sql_identifier</type>
      </para>
      <para>
<!--
       Name of the schema containing the default collation
-->
デフォルト照合を含むスキーマの名前です。
      </para></entry>
     </row>

     <row>
      <entry role="catalog_table_entry"><para role="column_definition">
       <structfield>default_collate_name</structfield> <type>sql_identifier</type>
      </para>
      <para>
<!--
       Name of the default collation.  The default collation is
       identified as the collation that matches
       the <literal>COLLATE</literal> and <literal>CTYPE</literal>
       settings of the current database.  If there is no such
       collation, then this column and the associated schema and
       catalog columns are null.
-->
デフォルト照合の名前です。デフォルト照合は、現在のデータベースの<literal>COLLATE</literal>と<literal>CTYPE</literal>設定に一致する照合として識別されます。そのような照合が存在しない場合は、この列や対応するスキーマやカタログの列はNULLです。
      </para></entry>
     </row>
    </tbody>
   </tgroup>
  </table>
 </sect1>

 <sect1 id="infoschema-check-constraint-routine-usage">
  <title><literal>check_constraint_routine_usage</literal></title>

  <para>
<!--
   The view <literal>check_constraint_routine_usage</literal>
   identifies routines (functions and procedures) that are used by a
   check constraint.  Only those routines are shown that are owned by
   a currently enabled role.
-->
<literal>check_constraint_routine_usage</literal>は検査制約で使用される処理（関数およびプロシージャ）を示します。
現在有効なロールが所有する処理のみが表示されます。
  </para>

  <table>
<!--
   <title><structname>check_constraint_routine_usage</structname> Columns</title>
-->
   <title><structname>check_constraint_routine_usage</structname>の列</title>
   <tgroup cols="1">
    <thead>
     <row>
      <entry role="catalog_table_entry"><para role="column_definition">
<!--
       Column Type
-->
列 型
      </para>
      <para>
<!--
       Description
-->
説明
      </para></entry>
     </row>
    </thead>

    <tbody>
     <row>
      <entry role="catalog_table_entry"><para role="column_definition">
       <structfield>constraint_catalog</structfield> <type>sql_identifier</type>
      </para>
      <para>
<!--
       Name of the database containing the constraint (always the current database)
-->
制約が含まれるデータベースの名前です（常に現在のデータベースです）。
      </para></entry>
     </row>

     <row>
      <entry role="catalog_table_entry"><para role="column_definition">
       <structfield>constraint_schema</structfield> <type>sql_identifier</type>
      </para>
      <para>
<!--
       Name of the schema containing the constraint
-->
制約が含まれるスキーマの名前です。
      </para></entry>
     </row>

     <row>
      <entry role="catalog_table_entry"><para role="column_definition">
       <structfield>constraint_name</structfield> <type>sql_identifier</type>
      </para>
      <para>
<!--
       Name of the constraint
-->
制約の名前です。
      </para></entry>
     </row>

     <row>
      <entry role="catalog_table_entry"><para role="column_definition">
       <structfield>specific_catalog</structfield> <type>sql_identifier</type>
      </para>
      <para>
<!--
       Name of the database containing the function (always the current database)
-->
関数が含まれるデータベースの名前です（常に現在のデータベースです）。
      </para></entry>
     </row>

     <row>
      <entry role="catalog_table_entry"><para role="column_definition">
       <structfield>specific_schema</structfield> <type>sql_identifier</type>
      </para>
      <para>
<!--
       Name of the schema containing the function
-->
関数が含まれるスキーマの名前です。
      </para></entry>
     </row>

     <row>
      <entry role="catalog_table_entry"><para role="column_definition">
       <structfield>specific_name</structfield> <type>sql_identifier</type>
      </para>
      <para>
<!--
       The <quote>specific name</quote> of the function.  See <xref linkend="infoschema-routines"/> for more information.
-->
関数の<quote>仕様名称</quote>です。
詳細は<xref linkend="infoschema-routines"/>を参照してください。
      </para></entry>
     </row>
    </tbody>
   </tgroup>
  </table>
 </sect1>

 <sect1 id="infoschema-check-constraints">
  <title><literal>check_constraints</literal></title>

  <para>
<!--
   The view <literal>check_constraints</literal> contains all check
   constraints, either defined on a table or on a domain, that are
   owned by a currently enabled role.  (The owner of the table or
   domain is the owner of the constraint.)
-->
<literal>check_constraints</literal>ビューには、現在有効なロールが所有している、テーブル上もしくはドメイン上のどちらかにある、全ての検査制約が含まれます
（テーブルもしくはドメインの所有者がこの制約の所有者です）。
  </para>

  <table>
<!--
   <title><structname>check_constraints</structname> Columns</title>
-->
   <title><structname>check_constraints</structname>の列</title>
   <tgroup cols="1">
    <thead>
     <row>
      <entry role="catalog_table_entry"><para role="column_definition">
<!--
       Column Type
-->
列 型
      </para>
      <para>
<!--
       Description
-->
説明
      </para></entry>
     </row>
    </thead>

    <tbody>
     <row>
      <entry role="catalog_table_entry"><para role="column_definition">
       <structfield>constraint_catalog</structfield> <type>sql_identifier</type>
      </para>
      <para>
<!--
       Name of the database containing the constraint (always the current database)
-->
制約が含まれるデータベースの名前です（常に現在のデータベースです）。
      </para></entry>
     </row>

     <row>
      <entry role="catalog_table_entry"><para role="column_definition">
       <structfield>constraint_schema</structfield> <type>sql_identifier</type>
      </para>
      <para>
<!--
       Name of the schema containing the constraint
-->
制約が含まれるスキーマの名前です。
      </para></entry>
     </row>

     <row>
      <entry role="catalog_table_entry"><para role="column_definition">
       <structfield>constraint_name</structfield> <type>sql_identifier</type>
      </para>
      <para>
<!--
       Name of the constraint
-->
制約の名前です。
      </para></entry>
     </row>

     <row>
      <entry role="catalog_table_entry"><para role="column_definition">
       <structfield>check_clause</structfield> <type>character_data</type>
      </para>
      <para>
<!--
       The check expression of the check constraint
-->
この検査制約の検査式です。
      </para></entry>
     </row>
    </tbody>
   </tgroup>
  </table>
 </sect1>

 <sect1 id="infoschema-collations">
  <title><literal>collations</literal></title>

  <para>
<!--
   The view <literal>collations</literal> contains the collations
   available in the current database.
-->
<literal>collations</literal>ビューは現在のデータベースで利用可能な照合を含みます
  </para>

  <table>
<!--
   <title><structname>collations</structname> Columns</title>
-->
   <title><structname>collations</structname>の列</title>
   <tgroup cols="1">
    <thead>
     <row>
      <entry role="catalog_table_entry"><para role="column_definition">
<!--
       Column Type
-->
列 型
      </para>
      <para>
<!--
       Description
-->
説明
      </para></entry>
     </row>
    </thead>

    <tbody>
     <row>
      <entry role="catalog_table_entry"><para role="column_definition">
       <structfield>collation_catalog</structfield> <type>sql_identifier</type>
      </para>
      <para>
<!--
       Name of the database containing the collation (always the current database)
-->
照合を含むデータベースの名前です（常に現在のデータベースです）。
      </para></entry>
     </row>

     <row>
      <entry role="catalog_table_entry"><para role="column_definition">
       <structfield>collation_schema</structfield> <type>sql_identifier</type>
      </para>
      <para>
<!--
       Name of the schema containing the collation
-->
照合を含むスキーマの名前です。
      </para></entry>
     </row>

     <row>
      <entry role="catalog_table_entry"><para role="column_definition">
       <structfield>collation_name</structfield> <type>sql_identifier</type>
      </para>
      <para>
<!--
       Name of the default collation
-->
デフォルト照合の名前です。
      </para></entry>
     </row>

     <row>
      <entry role="catalog_table_entry"><para role="column_definition">
       <structfield>pad_attribute</structfield> <type>character_data</type>
      </para>
      <para>
<!--
       Always <literal>NO PAD</literal> (The alternative <literal>PAD
       SPACE</literal> is not supported by PostgreSQL.)
-->
常に<literal>NO PAD</literal>です。(もう一方の<literal>PAD SPACE</literal>はPostgreSQLではサポートされていません。)
      </para></entry>
     </row>
    </tbody>
   </tgroup>
  </table>
 </sect1>

 <sect1 id="infoschema-collation-character-set-applicab"> <!-- max 44 characters -->
  <title><literal>collation_character_set_&zwsp;applicability</literal></title>

  <para>
<!--
   The view <literal>collation_character_set_applicability</literal>
   identifies which character set the available collations are
   applicable to.  In PostgreSQL, there is only one character set per
   database (see explanation
   in <xref linkend="infoschema-character-sets"/>), so this view does
   not provide much useful information.
-->
<literal>collation_character_set_applicability</literal>ビューは、利用可能な照合がどの文字セットに適用可能かを示します。
PostgreSQLでは、データベースごとに一つの文字セットしか存在しない(<xref linkend="infoschema-character-sets"/>の説明を参照してください)ので、このビューは有益な情報を提供しません。
  </para>

  <table>
<!--
   <title><structname>collation_character_set_applicability</structname> Columns</title>
-->
   <title><structname>collation_character_set_applicability</structname>の列</title>
   <tgroup cols="1">
    <thead>
     <row>
      <entry role="catalog_table_entry"><para role="column_definition">
<!--
       Column Type
-->
列 型
      </para>
      <para>
<!--
       Description
-->
説明
      </para></entry>
     </row>
    </thead>

    <tbody>
     <row>
      <entry role="catalog_table_entry"><para role="column_definition">
       <structfield>collation_catalog</structfield> <type>sql_identifier</type>
      </para>
      <para>
<!--
       Name of the database containing the collation (always the current database)
-->
照合を含むデータベースの名前です（常に現在のデータベースです）。
      </para></entry>
     </row>

     <row>
      <entry role="catalog_table_entry"><para role="column_definition">
       <structfield>collation_schema</structfield> <type>sql_identifier</type>
      </para>
      <para>
<!--
       Name of the schema containing the collation
-->
照合を含むスキーマの名前です。
      </para></entry>
     </row>

     <row>
      <entry role="catalog_table_entry"><para role="column_definition">
       <structfield>collation_name</structfield> <type>sql_identifier</type>
      </para>
      <para>
<!--
       Name of the default collation
-->
デフォルト照合の名前です。
      </para></entry>
     </row>

     <row>
      <entry role="catalog_table_entry"><para role="column_definition">
       <structfield>character_set_catalog</structfield> <type>sql_identifier</type>
      </para>
      <para>
<!--
       Character sets are currently not implemented as schema objects, so this column is null
-->
文字セットはスキーマオブジェクトとして実装されていないので、この列はNULLです。
      </para></entry>
     </row>

     <row>
      <entry role="catalog_table_entry"><para role="column_definition">
       <structfield>character_set_schema</structfield> <type>sql_identifier</type>
      </para>
      <para>
<!--
       Character sets are currently not implemented as schema objects, so this column is null
-->
文字セットはスキーマオブジェクトとして実装されていないので、この列はNULLです。
      </para></entry>
     </row>

     <row>
      <entry role="catalog_table_entry"><para role="column_definition">
       <structfield>character_set_name</structfield> <type>sql_identifier</type>
      </para>
      <para>
<!--
       Name of the character set
-->
文字セットの名前です。
      </para></entry>
     </row>
    </tbody>
   </tgroup>
  </table>
 </sect1>

 <sect1 id="infoschema-column-column-usage">
  <title><literal>column_column_usage</literal></title>

  <para>
<!--
   The view <literal>column_column_usage</literal> identifies all generated
   columns that depend on another base column in the same table.  Only tables
   owned by a currently enabled role are included.
-->
<literal>column_column_usage</literal>ビューは、同じテーブル内の別の基底列に基づくすべての生成列を示します。
現在有効なロールが所有するテーブルのみが含まれます。
  </para>

  <table>
<!--
   <title><structname>column_column_usage</structname> Columns</title>
-->
   <title><structname>column_column_usage</structname>の列</title>
   <tgroup cols="1">
    <thead>
     <row>
      <entry role="catalog_table_entry"><para role="column_definition">
<!--
       Column Type
-->
列 型
      </para>
      <para>
<!--
       Description
-->
説明
      </para></entry>
     </row>
    </thead>

    <tbody>
     <row>
      <entry role="catalog_table_entry"><para role="column_definition">
       <structfield>table_catalog</structfield> <type>sql_identifier</type>
      </para>
      <para>
<!--
       Name of the database containing the table (always the current database)
-->
テーブルを持つデータベースの名前です（常に現在のデータベースです）。
      </para></entry>
     </row>

     <row>
      <entry role="catalog_table_entry"><para role="column_definition">
       <structfield>table_schema</structfield> <type>sql_identifier</type>
      </para>
      <para>
<!--
       Name of the schema containing the table
-->
テーブルを持つスキーマの名前です。
      </para></entry>
     </row>

     <row>
      <entry role="catalog_table_entry"><para role="column_definition">
       <structfield>table_name</structfield> <type>sql_identifier</type>
      </para>
      <para>
<!--
       Name of the table
-->
テーブルの名前です。
      </para></entry>
     </row>

     <row>
      <entry role="catalog_table_entry"><para role="column_definition">
       <structfield>column_name</structfield> <type>sql_identifier</type>
      </para>
      <para>
<!--
       Name of the base column that a generated column depends on
-->
生成された列が基づく元の列の名前です。
      </para></entry>
     </row>

     <row>
      <entry role="catalog_table_entry"><para role="column_definition">
       <structfield>dependent_column</structfield> <type>sql_identifier</type>
      </para>
      <para>
<!--
       Name of the generated column
-->
生成された列の名前です。
      </para></entry>
     </row>
    </tbody>
   </tgroup>
  </table>
 </sect1>

 <sect1 id="infoschema-column-domain-usage">
  <title><literal>column_domain_usage</literal></title>

  <para>
<!--
   The view <literal>column_domain_usage</literal> identifies all
   columns (of a table or a view) that make use of some domain defined
   in the current database and owned by a currently enabled role.
-->
<literal>column_domain_usage</literal>ビューは、現在のデータベース内で定義され、現在有効なロールが所有するあるドメインを使用する（テーブルもしくはビューの）全ての列を示します。
  </para>

  <table>
<!--
   <title><structname>column_domain_usage</structname> Columns</title>
-->
   <title><structname>column_domain_usage</structname>の列</title>
   <tgroup cols="1">
    <thead>
     <row>
      <entry role="catalog_table_entry"><para role="column_definition">
<!--
       Column Type
-->
列 型
      </para>
      <para>
<!--
       Description
-->
説明
      </para></entry>
     </row>
    </thead>

    <tbody>
     <row>
      <entry role="catalog_table_entry"><para role="column_definition">
       <structfield>domain_catalog</structfield> <type>sql_identifier</type>
      </para>
      <para>
<!--
       Name of the database containing the domain (always the current database)
-->
ドメインを持つデータベースの名前です（常に現在のデータベースです）。
      </para></entry>
     </row>

     <row>
      <entry role="catalog_table_entry"><para role="column_definition">
       <structfield>domain_schema</structfield> <type>sql_identifier</type>
      </para>
      <para>
<!--
       Name of the schema containing the domain
-->
ドメインを持つスキーマの名前です。
      </para></entry>
     </row>

     <row>
      <entry role="catalog_table_entry"><para role="column_definition">
       <structfield>domain_name</structfield> <type>sql_identifier</type>
      </para>
      <para>
<!--
       Name of the domain
-->
ドメインの名前です。
      </para></entry>
     </row>

     <row>
      <entry role="catalog_table_entry"><para role="column_definition">
       <structfield>table_catalog</structfield> <type>sql_identifier</type>
      </para>
      <para>
<!--
       Name of the database containing the table (always the current database)
-->
テーブルを持つデータベースの名前です（常に現在のデータベースです）。
      </para></entry>
     </row>

     <row>
      <entry role="catalog_table_entry"><para role="column_definition">
       <structfield>table_schema</structfield> <type>sql_identifier</type>
      </para>
      <para>
<!--
       Name of the schema containing the table
-->
テーブルを持つスキーマの名前です。
      </para></entry>
     </row>

     <row>
      <entry role="catalog_table_entry"><para role="column_definition">
       <structfield>table_name</structfield> <type>sql_identifier</type>
      </para>
      <para>
<!--
       Name of the table
-->
テーブルの名前です。
      </para></entry>
     </row>

     <row>
      <entry role="catalog_table_entry"><para role="column_definition">
       <structfield>column_name</structfield> <type>sql_identifier</type>
      </para>
      <para>
<!--
       Name of the column
-->
列の名前です。
      </para></entry>
     </row>
    </tbody>
   </tgroup>
  </table>
 </sect1>

 <sect1 id="infoschema-column-options">
  <title><literal>column_options</literal></title>

  <para>
<!--
   The view <literal>column_options</literal> contains all the
   options defined for foreign table columns in the current database.  Only
   those foreign table columns are shown that the current user has access to
   (by way of being the owner or having some privilege).
-->
<literal>column_options</literal>ビューは、現在のデータベースにある外部テーブルの列に定義された全てのオプションを含みます。
現在のユーザが(所有者であるかまたは権限を持っていて)アクセスする権限を持つ外部テーブル列のみが表示されます。
  </para>

  <table>
<!--
   <title><structname>column_options</structname> Columns</title>
-->
   <title><structname>column_options</structname>の列</title>
   <tgroup cols="1">
    <thead>
     <row>
      <entry role="catalog_table_entry"><para role="column_definition">
<!--
       Column Type
-->
列 型
      </para>
      <para>
<!--
       Description
-->
説明
      </para></entry>
     </row>
    </thead>

    <tbody>
     <row>
      <entry role="catalog_table_entry"><para role="column_definition">
       <structfield>table_catalog</structfield> <type>sql_identifier</type>
      </para>
      <para>
<!--
       Name of the database that contains the foreign table (always the current database)
-->
外部テーブルが含まれるデータベースの名前です（常に現在のデータベースです）。
      </para></entry>
     </row>

     <row>
      <entry role="catalog_table_entry"><para role="column_definition">
       <structfield>table_schema</structfield> <type>sql_identifier</type>
      </para>
      <para>
<!--
       Name of the schema that contains the foreign table
-->
外部テーブルを含むスキーマの名前です。
      </para></entry>
     </row>

     <row>
      <entry role="catalog_table_entry"><para role="column_definition">
       <structfield>table_name</structfield> <type>sql_identifier</type>
      </para>
      <para>
<!--
       Name of the foreign table
-->
外部テーブルの名前です。
      </para></entry>
     </row>

     <row>
      <entry role="catalog_table_entry"><para role="column_definition">
       <structfield>column_name</structfield> <type>sql_identifier</type>
      </para>
      <para>
<!--
       Name of the column
-->
列の名前です。
      </para></entry>
     </row>

     <row>
      <entry role="catalog_table_entry"><para role="column_definition">
       <structfield>option_name</structfield> <type>sql_identifier</type>
      </para>
      <para>
<!--
       Name of an option
-->
オプションの名前です。
      </para></entry>
     </row>

     <row>
      <entry role="catalog_table_entry"><para role="column_definition">
       <structfield>option_value</structfield> <type>character_data</type>
      </para>
      <para>
<!--
       Value of the option
-->
オプションの値です。
      </para></entry>
     </row>
    </tbody>
   </tgroup>
  </table>
 </sect1>

 <sect1 id="infoschema-column-privileges">
  <title><literal>column_privileges</literal></title>

  <para>
<!--
   The view <literal>column_privileges</literal> identifies all
   privileges granted on columns to a currently enabled role or by a
   currently enabled role.  There is one row for each combination of
   column, grantor, and grantee.
-->
<literal>column_privileges</literal>ビューは、現在有効なロールに対し、または現在有効なロールによって、列に与えられた権限を全て示します。
列と許可を与えた者、許可を受けた者の組み合わせごとに1行があります。
  </para>

  <para>
<!--
   If a privilege has been granted on an entire table, it will show up in
   this view as a grant for each column, but only for the
   privilege types where column granularity is possible:
   <literal>SELECT</literal>, <literal>INSERT</literal>,
   <literal>UPDATE</literal>, <literal>REFERENCES</literal>.
-->
権限がテーブル全体に付与されていた場合、このビューでは各列に権限が付与された場合と同じように表示されます。
しかし、<literal>SELECT</literal>、<literal>INSERT</literal>、<literal>UPDATE</literal>、<literal>REFERENCES</literal>といった列単位で設定可能な種類の権限のみを対象範囲とします。
  </para>

  <table>
<!--
   <title><structname>column_privileges</structname> Columns</title>
-->
   <title><structname>column_privileges</structname>の列</title>
   <tgroup cols="1">
    <thead>
     <row>
      <entry role="catalog_table_entry"><para role="column_definition">
<!--
       Column Type
-->
列 型
      </para>
      <para>
<!--
       Description
-->
説明
      </para></entry>
     </row>
    </thead>

    <tbody>
     <row>
      <entry role="catalog_table_entry"><para role="column_definition">
       <structfield>grantor</structfield> <type>sql_identifier</type>
      </para>
      <para>
<!--
       Name of the role that granted the privilege
-->
権限を与えたロールの名前です。
      </para></entry>
     </row>

     <row>
      <entry role="catalog_table_entry"><para role="column_definition">
       <structfield>grantee</structfield> <type>sql_identifier</type>
      </para>
      <para>
<!--
       Name of the role that the privilege was granted to
-->
権限を与えられたロールの名前です。
      </para></entry>
     </row>

     <row>
      <entry role="catalog_table_entry"><para role="column_definition">
       <structfield>table_catalog</structfield> <type>sql_identifier</type>
      </para>
      <para>
<!--
       Name of the database that contains the table that contains the column (always the current database)
-->
その列を含むテーブルを持つデータベースの名前です（常に現在のデータベースです）。
      </para></entry>
     </row>

     <row>
      <entry role="catalog_table_entry"><para role="column_definition">
       <structfield>table_schema</structfield> <type>sql_identifier</type>
      </para>
      <para>
<!--
       Name of the schema that contains the table that contains the column
-->
その列を含むテーブルを持つスキーマの名前です。
      </para></entry>
     </row>

     <row>
      <entry role="catalog_table_entry"><para role="column_definition">
       <structfield>table_name</structfield> <type>sql_identifier</type>
      </para>
      <para>
<!--
       Name of the table that contains the column
-->
その列を含むテーブルの名前です。
      </para></entry>
     </row>

     <row>
      <entry role="catalog_table_entry"><para role="column_definition">
       <structfield>column_name</structfield> <type>sql_identifier</type>
      </para>
      <para>
<!--
       Name of the column
-->
列の名前です。
      </para></entry>
     </row>

     <row>
      <entry role="catalog_table_entry"><para role="column_definition">
       <structfield>privilege_type</structfield> <type>character_data</type>
      </para>
      <para>
<!--
       Type of the privilege: <literal>SELECT</literal>,
       <literal>INSERT</literal>, <literal>UPDATE</literal>, or
       <literal>REFERENCES</literal>
-->
権限の種類です。
<literal>SELECT</literal>、<literal>INSERT</literal>、<literal>UPDATE</literal>、もしくは<literal>REFERENCES</literal>です。
      </para></entry>
     </row>

     <row>
      <entry role="catalog_table_entry"><para role="column_definition">
       <structfield>is_grantable</structfield> <type>yes_or_no</type>
      </para>
      <para>
<!--
       <literal>YES</literal> if the privilege is grantable, <literal>NO</literal> if not
-->
この権限を付与可能な場合は<literal>YES</literal>、さもなくば<literal>NO</literal>です。
      </para></entry>
     </row>
    </tbody>
   </tgroup>
  </table>
 </sect1>

 <sect1 id="infoschema-column-udt-usage">
  <title><literal>column_udt_usage</literal></title>

  <para>
<!--
   The view <literal>column_udt_usage</literal> identifies all columns
   that use data types owned by a currently enabled role.  Note that in
   <productname>PostgreSQL</productname>, built-in data types behave
   like user-defined types, so they are included here as well.  See
   also <xref linkend="infoschema-columns"/> for details.
-->
<literal>column_udt_usage</literal>ビューは、現在有効なロールが所有するデータ型を使用する全ての列を示します。
<productname>PostgreSQL</productname>では、組み込みデータ型がユーザ定義型同様に振舞いますので、組み込みデータ型も同様にここに含まれます。
詳細は<xref linkend="infoschema-columns"/>も参照してください。
  </para>

  <table>
<!--
   <title><structname>column_udt_usage</structname> Columns</title>
-->
   <title><structname>column_udt_usage</structname>の列</title>
   <tgroup cols="1">
    <thead>
     <row>
      <entry role="catalog_table_entry"><para role="column_definition">
<!--
       Column Type
-->
列 型
      </para>
      <para>
<!--
       Description
-->
説明
      </para></entry>
     </row>
    </thead>

    <tbody>
     <row>
      <entry role="catalog_table_entry"><para role="column_definition">
       <structfield>udt_catalog</structfield> <type>sql_identifier</type>
      </para>
      <para>
<!--
       Name of the database that the column data type (the underlying
       type of the domain, if applicable) is defined in (always the
       current database)
-->
列データ型（もし適用されていたら背後にあるドメインの型）を定義したデータベースの名前です（常に現在のデータベースです）。
      </para></entry>
     </row>

     <row>
      <entry role="catalog_table_entry"><para role="column_definition">
       <structfield>udt_schema</structfield> <type>sql_identifier</type>
      </para>
      <para>
<!--
       Name of the schema that the column data type (the underlying
       type of the domain, if applicable) is defined in
-->
列データ型（もし適用されていたら背後にあるドメインの型）を定義したスキーマの名前です。
      </para></entry>
     </row>

     <row>
      <entry role="catalog_table_entry"><para role="column_definition">
       <structfield>udt_name</structfield> <type>sql_identifier</type>
      </para>
      <para>
<!--
       Name of the column data type (the underlying type of the
       domain, if applicable)
-->
列データ型（もし適用されていたら背後にあるドメインの型）の名前です。
      </para></entry>
     </row>

     <row>
      <entry role="catalog_table_entry"><para role="column_definition">
       <structfield>table_catalog</structfield> <type>sql_identifier</type>
      </para>
      <para>
<!--
       Name of the database containing the table (always the current database)
-->
テーブルを持つデータベースの名前です（常に現在のデータベースです）。
      </para></entry>
     </row>

     <row>
      <entry role="catalog_table_entry"><para role="column_definition">
       <structfield>table_schema</structfield> <type>sql_identifier</type>
      </para>
      <para>
<!--
       Name of the schema containing the table
-->
テーブルを持つスキーマの名前です。
      </para></entry>
     </row>

     <row>
      <entry role="catalog_table_entry"><para role="column_definition">
       <structfield>table_name</structfield> <type>sql_identifier</type>
      </para>
      <para>
<!--
       Name of the table
-->
テーブルの名前です。
      </para></entry>
     </row>

     <row>
      <entry role="catalog_table_entry"><para role="column_definition">
       <structfield>column_name</structfield> <type>sql_identifier</type>
      </para>
      <para>
<!--
       Name of the column
-->
列の名前です。
      </para></entry>
     </row>
    </tbody>
   </tgroup>
  </table>
 </sect1>

 <sect1 id="infoschema-columns">
  <title><literal>columns</literal></title>

  <para>
<!--
   The view <literal>columns</literal> contains information about all
   table columns (or view columns) in the database.  System columns
   (<literal>ctid</literal>, etc.) are not included.  Only those columns are
   shown that the current user has access to (by way of being the
   owner or having some privilege).
-->
<literal>columns</literal>ビューには、データベース内の全てのテーブル列（もしくはビューの列）についての情報が含まれます。
システム列（<literal>ctid</literal>など）は含まれません。
現在のユーザが（所有者である、権限を持っているなどの方法で）アクセスできる列のみが示されます。
  </para>

  <table>
<!--
   <title><structname>columns</structname> Columns</title>
-->
   <title><structname>columns</structname>の列</title>
   <tgroup cols="1">
    <thead>
     <row>
      <entry role="catalog_table_entry"><para role="column_definition">
<!--
       Column Type
-->
列 型
      </para>
      <para>
<!--
       Description
-->
説明
      </para></entry>
     </row>
    </thead>

    <tbody>
     <row>
      <entry role="catalog_table_entry"><para role="column_definition">
       <structfield>table_catalog</structfield> <type>sql_identifier</type>
      </para>
      <para>
<!--
       Name of the database containing the table (always the current database)
-->
テーブルを持つデータベースの名前です（常に現在のデータベースです）。
      </para></entry>
     </row>

     <row>
      <entry role="catalog_table_entry"><para role="column_definition">
       <structfield>table_schema</structfield> <type>sql_identifier</type>
      </para>
      <para>
<!--
       Name of the schema containing the table
-->
テーブルを持つスキーマの名前です。
      </para></entry>
     </row>

     <row>
      <entry role="catalog_table_entry"><para role="column_definition">
       <structfield>table_name</structfield> <type>sql_identifier</type>
      </para>
      <para>
<!--
       Name of the table
-->
テーブルの名前です。
      </para></entry>
     </row>

     <row>
      <entry role="catalog_table_entry"><para role="column_definition">
       <structfield>column_name</structfield> <type>sql_identifier</type>
      </para>
      <para>
<!--
       Name of the column
-->
列の名前です。
      </para></entry>
     </row>

     <row>
      <entry role="catalog_table_entry"><para role="column_definition">
       <structfield>ordinal_position</structfield> <type>cardinal_number</type>
      </para>
      <para>
<!--
       Ordinal position of the column within the table (count starts at 1)
-->
テーブル内の列の位置（1から始まる序数）です。
      </para></entry>
     </row>

     <row>
      <entry role="catalog_table_entry"><para role="column_definition">
       <structfield>column_default</structfield> <type>character_data</type>
      </para>
      <para>
<!--
       Default expression of the column
-->
列のデフォルト式です。
      </para></entry>
     </row>

     <row>
      <entry role="catalog_table_entry"><para role="column_definition">
       <structfield>is_nullable</structfield> <type>yes_or_no</type>
      </para>
      <para>
<!--
       <literal>YES</literal> if the column is possibly nullable,
       <literal>NO</literal> if it is known not nullable.  A not-null
       constraint is one way a column can be known not nullable, but
       there can be others.
-->
列がNULLを持つことができる場合は<literal>YES</literal>、NULLを持つことができなければ<literal>NO</literal>です。
非NULL制約は、列にNULLを持たせないようにする方法の1つですが、その他にも存在します。
      </para></entry>
     </row>

     <row>
      <entry role="catalog_table_entry"><para role="column_definition">
       <structfield>data_type</structfield> <type>character_data</type>
      </para>
      <para>
<!--
       Data type of the column, if it is a built-in type, or
       <literal>ARRAY</literal> if it is some array (in that case, see
       the view <literal>element_types</literal>), else
       <literal>USER-DEFINED</literal> (in that case, the type is
       identified in <literal>udt_name</literal> and associated
       columns).  If the column is based on a domain, this column
       refers to the type underlying the domain (and the domain is
       identified in <literal>domain_name</literal> and associated
       columns).
-->
組み込み型の場合、列のデータ型、配列の場合、<literal>ARRAY</literal>（この場合は<literal>element_types</literal>ビューを参照してください）、さもなくば、<literal>USER-DEFINED</literal>です（この場合、型は<literal>udt_name</literal>と関連する列で識別されます）。
列がドメインに基づくものであれば、その列はドメインの背後にある型を示します
（そして、ドメインは<literal>domain_name</literal>と関連する列によって識別されます）。
      </para></entry>
     </row>

     <row>
      <entry role="catalog_table_entry"><para role="column_definition">
       <structfield>character_maximum_length</structfield> <type>cardinal_number</type>
      </para>
      <para>
<!--
       If <literal>data_type</literal> identifies a character or bit
       string type, the declared maximum length; null for all other
       data types or if no maximum length was declared.
-->
<literal>data_type</literal>が文字列またはビット列と識別される場合、その宣言された最大長です。
他のデータ型または最大長が宣言されていない場合はNULLです。
      </para></entry>
     </row>

     <row>
      <entry role="catalog_table_entry"><para role="column_definition">
       <structfield>character_octet_length</structfield> <type>cardinal_number</type>
      </para>
      <para>
<!--
       If <literal>data_type</literal> identifies a character type,
       the maximum possible length in octets (bytes) of a datum; null
       for all other data types.  The maximum octet length depends on
       the declared character maximum length (see above) and the
       server encoding.
-->
<literal>data_type</literal>が文字列と識別される場合、オクテット（バイト）単位で表したデータの最大長です。
他のデータ型ではNULLです。
最大オクテット長は宣言された文字最大長(上述)とサーバ符号化方式に依存します。
      </para></entry>
     </row>

     <row>
      <entry role="catalog_table_entry"><para role="column_definition">
       <structfield>numeric_precision</structfield> <type>cardinal_number</type>
      </para>
      <para>
<!--
       If <literal>data_type</literal> identifies a numeric type, this
       column contains the (declared or implicit) precision of the
       type for this column.  The precision indicates the number of
       significant digits.  It can be expressed in decimal (base 10)
       or binary (base 2) terms, as specified in the column
       <literal>numeric_precision_radix</literal>.  For all other data
       types, this column is null.
-->
<literal>data_type</literal>が数値型と識別される場合、ここには、その列の型の（宣言された、もしくは暗黙的な）精度が含まれます。
この精度は有意な桁数を示します。
<literal>numeric_precision_radix</literal>列の指定に従い、10進数（10を底）、もしくは2進数（2を底）で表現されます。
他の全ての型の場合では、この列はNULLです。
      </para></entry>
     </row>

     <row>
      <entry role="catalog_table_entry"><para role="column_definition">
       <structfield>numeric_precision_radix</structfield> <type>cardinal_number</type>
      </para>
      <para>
<!--
       If <literal>data_type</literal> identifies a numeric type, this
       column indicates in which base the values in the columns
       <literal>numeric_precision</literal> and
       <literal>numeric_scale</literal> are expressed.  The value is
       either 2 or 10.  For all other data types, this column is null.
-->
<literal>data_type</literal>が数値型と識別される場合、この列は、<literal>numeric_precision</literal>および<literal>numeric_scale</literal>で表現される値の基が何かを示します。
この値は2または10です。
他の全ての型の場合では、この列はNULLです。
      </para></entry>
     </row>

     <row>
      <entry role="catalog_table_entry"><para role="column_definition">
       <structfield>numeric_scale</structfield> <type>cardinal_number</type>
      </para>
      <para>
<!--
       If <literal>data_type</literal> identifies an exact numeric
       type, this column contains the (declared or implicit) scale of
       the type for this column.  The scale indicates the number of
       significant digits to the right of the decimal point.  It can
       be expressed in decimal (base 10) or binary (base 2) terms, as
       specified in the column
       <literal>numeric_precision_radix</literal>.  For all other data
       types, this column is null.
-->
<literal>data_type</literal>が高精度数値型と識別される場合、ここには、その列の型の（宣言された、あるいは暗黙的な）位取りが含まれます。
位取りとは、小数点より右側の有意な桁数です。
<literal>numeric_precision_radix</literal>列の指定に従い、10進数（10を底）、もしくは2進数（2を底）で表現されます。
他の全ての型の場合では、この列はNULLです。
      </para></entry>
     </row>

     <row>
      <entry role="catalog_table_entry"><para role="column_definition">
       <structfield>datetime_precision</structfield> <type>cardinal_number</type>
      </para>
      <para>
<!--
       If <literal>data_type</literal> identifies a date, time,
       timestamp, or interval type, this column contains the (declared
       or implicit) fractional seconds precision of the type for this
       column, that is, the number of decimal digits maintained
       following the decimal point in the seconds value.  For all
       other data types, this column is null.
-->
<literal>data_type</literal>が日付、時刻、タイムスタンプ、間隔型と識別される場合、この列の型の秒以下の（宣言された、または暗黙的な）精度、つまり、秒値の小数点以降に保持する10進桁数、です。
他の全ての型の場合では、この列はNULLです。
      </para></entry>
     </row>

     <row>
      <entry role="catalog_table_entry"><para role="column_definition">
       <structfield>interval_type</structfield> <type>character_data</type>
      </para>
      <para>
<!--
       If <literal>data_type</literal> identifies an interval type,
       this column contains the specification which fields the
       intervals include for this column, e.g., <literal>YEAR TO
       MONTH</literal>, <literal>DAY TO SECOND</literal>, etc.  If no
       field restrictions were specified (that is, the interval
       accepts all fields), and for all other data types, this field
       is null.
-->
<literal>data_type</literal>が時間間隔型と識別される場合、この列はこの属性の時間間隔値がどのフィールドを含むかの仕様を含みます。例えば、<literal>YEAR TO MONTH</literal>、<literal>DAY TO SECOND</literal>などです。
もしフィールド制約が指定されていない(時間間隔が全てのフィールドを受け付ける)場合や、他の全てのデータ型の場合はこのフィールドはNULLです。
      </para></entry>
     </row>

     <row>
      <entry role="catalog_table_entry"><para role="column_definition">
       <structfield>interval_precision</structfield> <type>cardinal_number</type>
      </para>
      <para>
<!--
       Applies to a feature not available
       in <productname>PostgreSQL</productname>
       (see <literal>datetime_precision</literal> for the fractional
       seconds precision of interval type columns)
-->
<productname>PostgreSQL</productname>で利用できない機能に適用されるものです。(時間間隔型の属性の秒未満の精度については<literal>datetime_precision</literal>を参照してください)
      </para></entry>
     </row>

     <row>
      <entry role="catalog_table_entry"><para role="column_definition">
       <structfield>character_set_catalog</structfield> <type>sql_identifier</type>
      </para>
      <para>
<!--
       Applies to a feature not available in <productname>PostgreSQL</productname>
-->
<productname>PostgreSQL</productname>では利用できない機能に適用されるものです。
      </para></entry>
     </row>

     <row>
      <entry role="catalog_table_entry"><para role="column_definition">
       <structfield>character_set_schema</structfield> <type>sql_identifier</type>
      </para>
      <para>
<!--
       Applies to a feature not available in <productname>PostgreSQL</productname>
-->
<productname>PostgreSQL</productname>では利用できない機能に適用されるものです。
      </para></entry>
     </row>

     <row>
      <entry role="catalog_table_entry"><para role="column_definition">
       <structfield>character_set_name</structfield> <type>sql_identifier</type>
      </para>
      <para>
<!--
       Applies to a feature not available in <productname>PostgreSQL</productname>
-->
<productname>PostgreSQL</productname>では利用できない機能に適用されるものです。
      </para></entry>
     </row>

     <row>
      <entry role="catalog_table_entry"><para role="column_definition">
       <structfield>collation_catalog</structfield> <type>sql_identifier</type>
      </para>
      <para>
<!--
       Name of the database containing the collation of the column
       (always the current database), null if default or the data type
       of the column is not collatable
-->
列の照合を含むデータベース(常に現在のデータベース)の名前で、デフォルトであるか属性のデータ型が照合可能でない場合はNULLです。
      </para></entry>
     </row>

     <row>
      <entry role="catalog_table_entry"><para role="column_definition">
       <structfield>collation_schema</structfield> <type>sql_identifier</type>
      </para>
      <para>
<!--
       Name of the schema containing the collation of the column, null
       if default or the data type of the column is not collatable
-->
属性の照合を含むスキーマの名前で、デフォルトであるか属性のデータ型が照合可能でない場合はNULLです。
      </para></entry>
     </row>

     <row>
      <entry role="catalog_table_entry"><para role="column_definition">
       <structfield>collation_name</structfield> <type>sql_identifier</type>
      </para>
      <para>
<!--
       Name of the collation of the column, null if default or the
       data type of the column is not collatable
-->
列の照合の名前で、デフォルトであるか列のデータ型が照合可能でない場合はNULLです。
      </para></entry>
     </row>

     <row>
      <entry role="catalog_table_entry"><para role="column_definition">
       <structfield>domain_catalog</structfield> <type>sql_identifier</type>
      </para>
      <para>
<!--
       If the column has a domain type, the name of the database that
       the domain is defined in (always the current database), else
       null.
-->
列がドメイン型の場合、そのドメインを定義したデータベースの名前です
（常に現在のデータベースです）。
さもなくば、NULLです。
      </para></entry>
     </row>

     <row>
      <entry role="catalog_table_entry"><para role="column_definition">
       <structfield>domain_schema</structfield> <type>sql_identifier</type>
      </para>
      <para>
<!--
       If the column has a domain type, the name of the schema that
       the domain is defined in, else null.
-->
列がドメイン型の場合、そのドメインを定義したスキーマの名前です。
さもなくば、NULLです。
      </para></entry>
     </row>

     <row>
      <entry role="catalog_table_entry"><para role="column_definition">
       <structfield>domain_name</structfield> <type>sql_identifier</type>
      </para>
      <para>
<!--
       If the column has a domain type, the name of the domain, else null.
-->
列がドメイン型の場合、そのドメインの名前です。
さもなくば、NULLです。
      </para></entry>
     </row>

     <row>
      <entry role="catalog_table_entry"><para role="column_definition">
       <structfield>udt_catalog</structfield> <type>sql_identifier</type>
      </para>
      <para>
<!--
       Name of the database that the column data type (the underlying
       type of the domain, if applicable) is defined in (always the
       current database)
-->
列データ型（もし適用されていたら背後にあるドメインの型）を定義したデータベースの名前です（常に現在のデータベースです）。
      </para></entry>
     </row>

     <row>
      <entry role="catalog_table_entry"><para role="column_definition">
       <structfield>udt_schema</structfield> <type>sql_identifier</type>
      </para>
      <para>
<!--
       Name of the schema that the column data type (the underlying
       type of the domain, if applicable) is defined in
-->
列データ型（もし適用されていたら背後にあるドメインの型）を定義したスキーマの名前です。
      </para></entry>
     </row>

     <row>
      <entry role="catalog_table_entry"><para role="column_definition">
       <structfield>udt_name</structfield> <type>sql_identifier</type>
      </para>
      <para>
<!--
       Name of the column data type (the underlying type of the
       domain, if applicable)
-->
列データ型（もし適用されていたら背後にあるドメインの型）の名前です。
      </para></entry>
     </row>

     <row>
      <entry role="catalog_table_entry"><para role="column_definition">
       <structfield>scope_catalog</structfield> <type>sql_identifier</type>
      </para>
      <para>
<!--
       Applies to a feature not available in <productname>PostgreSQL</productname>
-->
<productname>PostgreSQL</productname>では利用できない機能に適用されるものです。
      </para></entry>
     </row>

     <row>
      <entry role="catalog_table_entry"><para role="column_definition">
       <structfield>scope_schema</structfield> <type>sql_identifier</type>
      </para>
      <para>
<!--
       Applies to a feature not available in <productname>PostgreSQL</productname>
-->
<productname>PostgreSQL</productname>では利用できない機能に適用されるものです。
      </para></entry>
     </row>

     <row>
      <entry role="catalog_table_entry"><para role="column_definition">
       <structfield>scope_name</structfield> <type>sql_identifier</type>
      </para>
      <para>
<!--
       Applies to a feature not available in <productname>PostgreSQL</productname>
-->
<productname>PostgreSQL</productname>では利用できない機能に適用されるものです。
      </para></entry>
     </row>

     <row>
      <entry role="catalog_table_entry"><para role="column_definition">
       <structfield>maximum_cardinality</structfield> <type>cardinal_number</type>
      </para>
      <para>
<!--
       Always null, because arrays always have unlimited maximum cardinality in <productname>PostgreSQL</productname>
-->
常にNULLです。<productname>PostgreSQL</productname>では配列の次数は無制限だからです。
      </para></entry>
     </row>

     <row>
      <entry role="catalog_table_entry"><para role="column_definition">
       <structfield>dtd_identifier</structfield> <type>sql_identifier</type>
      </para>
      <para>
<!--
       An identifier of the data type descriptor of the column, unique
       among the data type descriptors pertaining to the table.  This
       is mainly useful for joining with other instances of such
       identifiers.  (The specific format of the identifier is not
       defined and not guaranteed to remain the same in future
       versions.)
-->
列のデータ型記述子の、テーブルに属するデータ型記述子内で一意な識別子です。
この識別子のインスタンスを結合する時に、主に有用です。
（識別子の書式仕様は定義されておらず、今後のバージョンで同一性を維持する保証もありません。）
      </para></entry>
     </row>

     <row>
      <entry role="catalog_table_entry"><para role="column_definition">
       <structfield>is_self_referencing</structfield> <type>yes_or_no</type>
      </para>
      <para>
<!--
       Applies to a feature not available in <productname>PostgreSQL</productname>
-->
<productname>PostgreSQL</productname>では利用できない機能に適用されるものです。
      </para></entry>
     </row>

     <row>
      <entry role="catalog_table_entry"><para role="column_definition">
       <structfield>is_identity</structfield> <type>yes_or_no</type>
      </para>
      <para>
<!--
       If the column is an identity column, then <literal>YES</literal>,
       else <literal>NO</literal>.
-->
列が識別列であれば<literal>YES</literal>、そうでなければ<literal>NO</literal>です。
      </para></entry>
     </row>

     <row>
      <entry role="catalog_table_entry"><para role="column_definition">
       <structfield>identity_generation</structfield> <type>character_data</type>
      </para>
      <para>
<!--
       If the column is an identity column, then <literal>ALWAYS</literal>
       or <literal>BY DEFAULT</literal>, reflecting the definition of the
       column.
-->
列が識別列であれば、列の定義を反映して<literal>ALWAYS</literal>または<literal>BY DEFAULT</literal>です。
      </para></entry>
     </row>

     <row>
      <entry role="catalog_table_entry"><para role="column_definition">
       <structfield>identity_start</structfield> <type>character_data</type>
      </para>
      <para>
<!--
       If the column is an identity column, then the start value of the
       internal sequence, else null.
-->
列が識別列であれば内部シーケンスの開始値、そうでなければNULLです。
      </para></entry>
     </row>

     <row>
      <entry role="catalog_table_entry"><para role="column_definition">
       <structfield>identity_increment</structfield> <type>character_data</type>
      </para>
      <para>
<!--
       If the column is an identity column, then the increment of the internal
       sequence, else null.
-->
列が識別列であれば内部シーケンスの増分、そうでなければNULLです。
      </para></entry>
     </row>

     <row>
      <entry role="catalog_table_entry"><para role="column_definition">
       <structfield>identity_maximum</structfield> <type>character_data</type>
      </para>
      <para>
<!--
       If the column is an identity column, then the maximum value of the
       internal sequence, else null.
-->
列が識別列であれば内部シーケンスの最大値、そうでなければNULLです。
      </para></entry>
     </row>

     <row>
      <entry role="catalog_table_entry"><para role="column_definition">
       <structfield>identity_minimum</structfield> <type>character_data</type>
      </para>
      <para>
<!--
       If the column is an identity column, then the minimum value of the
       internal sequence, else null.
-->
列が識別列であれば内部シーケンスの最小値、そうでなければNULLです。
      </para></entry>
     </row>

     <row>
      <entry role="catalog_table_entry"><para role="column_definition">
       <structfield>identity_cycle</structfield> <type>yes_or_no</type>
      </para>
      <para>
<!--
       If the column is an identity column, then <literal>YES</literal> if the
       internal sequence cycles or <literal>NO</literal> if it does not;
       otherwise null.
-->
列が識別列であれば、内部シーケンスが周回する場合に<literal>YES</literal>、周回しない場合に<literal>NO</literal>、識別列でなければNULLです。
      </para></entry>
     </row>

     <row>
      <entry role="catalog_table_entry"><para role="column_definition">
       <structfield>is_generated</structfield> <type>character_data</type>
      </para>
      <para>
<!--
       If the column is a generated column, then <literal>ALWAYS</literal>,
       else <literal>NEVER</literal>.
-->
列が生成された列であれば<literal>ALWAYS</literal>、そうでなければ<literal>NEVER</literal>です。
      </para></entry>
     </row>

     <row>
      <entry role="catalog_table_entry"><para role="column_definition">
       <structfield>generation_expression</structfield> <type>character_data</type>
      </para>
      <para>
<!--
       If the column is a generated column, then the generation expression,
       else null.
-->
列が生成された列であれば生成式、そうでなければNULLです。
      </para></entry>
     </row>

     <row>
      <entry role="catalog_table_entry"><para role="column_definition">
       <structfield>is_updatable</structfield> <type>yes_or_no</type>
      </para>
      <para>
<!--
       <literal>YES</literal> if the column is updatable,
       <literal>NO</literal> if not (Columns in base tables are always
       updatable, columns in views not necessarily)
-->
列が更新可能な場合<literal>YES</literal>、さもなくば<literal>NO</literal>です。
（ベーステーブルの列は常に更新可能です。ビューの列では不要です。）
      </para></entry>
     </row>
    </tbody>
   </tgroup>
  </table>

  <para>
<!--
   Since data types can be defined in a variety of ways in SQL, and
   <productname>PostgreSQL</productname> contains additional ways to
   define data types, their representation in the information schema
   can be somewhat difficult.  The column <literal>data_type</literal>
   is supposed to identify the underlying built-in type of the column.
   In <productname>PostgreSQL</productname>, this means that the type
   is defined in the system catalog schema
   <literal>pg_catalog</literal>.  This column might be useful if the
   application can handle the well-known built-in types specially (for
   example, format the numeric types differently or use the data in
   the precision columns).  The columns <literal>udt_name</literal>,
   <literal>udt_schema</literal>, and <literal>udt_catalog</literal>
   always identify the underlying data type of the column, even if the
   column is based on a domain.  (Since
   <productname>PostgreSQL</productname> treats built-in types like
   user-defined types, built-in types appear here as well.  This is an
   extension of the SQL standard.)  These columns should be used if an
   application wants to process data differently according to the
   type, because in that case it wouldn't matter if the column is
   really based on a domain.  If the column is based on a domain, the
   identity of the domain is stored in the columns
   <literal>domain_name</literal>, <literal>domain_schema</literal>,
   and <literal>domain_catalog</literal>.  If you want to pair up
   columns with their associated data types and treat domains as
   separate types, you could write <literal>coalesce(domain_name,
   udt_name)</literal>, etc.
-->
データ型は、複数の方法でSQLにより定義でき、さらに<productname>PostgreSQL</productname>にはデータ型定義に別の方法も追加されていますので、情報スキーマにおけるデータ型表現は多少難しくなっています。
<literal>data_type</literal>列は、列の背後にある組み込み型を識別できるようになっていなければなりません。
<productname>PostgreSQL</productname>では、型が<literal>pg_catalog</literal>システムカタログスキーマで定義されていることを意味します。
よく知られた組み込み型を特別に扱うことができるアプリケーション（例えば、数値型を異なる書式にする、精度列内のデータを使用する）の場合、この列が有用な場合があります。
<literal>udt_name</literal>、<literal>udt_schema</literal>、<literal>udt_catalog</literal>列は、たとえドメインに基づいた列であっても、常に列の背後にあるデータ型を識別します
（<productname>PostgreSQL</productname>は、組み込み型をユーザ定義型と同様に扱いますので、ここには組み込み型も現れます。これは標準SQLからの拡張です）。
アプリケーションが型に従って異なる処理を行う場合、これらの列を使用しなければなりません。
このような場合、本当はドメインに基づいている列なのかどうかが関係ないからです。
列がドメインに基づく場合、ドメインの識別子は<literal>domain_name</literal>、<literal>domain_schema</literal>、<literal>domain_catalog</literal>列に保持されます。
関連するデータ型と列の組み合わせを作りたい場合や、ドメインを別の型として扱いたい場合は、<literal>coalesce(domain_name, udt_name)</literal>などとすることができます。
  </para>
 </sect1>

 <sect1 id="infoschema-constraint-column-usage">
  <title><literal>constraint_column_usage</literal></title>

  <para>
<!--
   The view <literal>constraint_column_usage</literal> identifies all
   columns in the current database that are used by some constraint.
   Only those columns are shown that are contained in a table owned by
   a currently enabled role.  For a check constraint, this view
   identifies the columns that are used in the check expression.  For
   a foreign key constraint, this view identifies the columns that the
   foreign key references.  For a unique or primary key constraint,
   this view identifies the constrained columns.
-->
<literal>constraint_column_usage</literal>ビューは、現在のデータベースで制約を使用する全ての列を示します。
現在有効なロールが所有するテーブル内の列のみが表示されます。
検査制約では、このビューは検査式で使用される列を示します。
外部キー制約では、このビューは外部キーを参照する列を示します。
一意性制約もしくは主キー制約では、このビューは制約される列を示します。
  </para>

  <table>
<!--
   <title><structname>constraint_column_usage</structname> Columns</title>
-->
   <title><structname>constraint_column_usage</structname>の列</title>
   <tgroup cols="1">
    <thead>
     <row>
      <entry role="catalog_table_entry"><para role="column_definition">
<!--
       Column Type
-->
列 型
      </para>
      <para>
<!--
       Description
-->
説明
      </para></entry>
     </row>
    </thead>

    <tbody>
     <row>
      <entry role="catalog_table_entry"><para role="column_definition">
       <structfield>table_catalog</structfield> <type>sql_identifier</type>
      </para>
      <para>
<!--
       Name of the database that contains the table that contains the
       column that is used by some constraint (always the current
       database)
-->
ある制約で使用される列を持つデータベースの名前です
（常に現在のデータベースです）。
      </para></entry>
     </row>

     <row>
      <entry role="catalog_table_entry"><para role="column_definition">
       <structfield>table_schema</structfield> <type>sql_identifier</type>
      </para>
      <para>
<!--
       Name of the schema that contains the table that contains the
       column that is used by some constraint
-->
ある制約で使用される列を持つテーブルを含むスキーマの名前です。
      </para></entry>
     </row>

     <row>
      <entry role="catalog_table_entry"><para role="column_definition">
       <structfield>table_name</structfield> <type>sql_identifier</type>
      </para>
      <para>
<!--
       Name of the table that contains the column that is used by some
       constraint
-->
ある制約で使用される列を持つテーブルの名前です。
      </para></entry>
     </row>

     <row>
      <entry role="catalog_table_entry"><para role="column_definition">
       <structfield>column_name</structfield> <type>sql_identifier</type>
      </para>
      <para>
<!--
       Name of the column that is used by some constraint
-->
ある制約で使用される列の名前です。
      </para></entry>
     </row>

     <row>
      <entry role="catalog_table_entry"><para role="column_definition">
       <structfield>constraint_catalog</structfield> <type>sql_identifier</type>
      </para>
      <para>
<!--
       Name of the database that contains the constraint (always the current database)
-->
制約を持つデータベースの名前です（常に現在のデータベースです）。
      </para></entry>
     </row>

     <row>
      <entry role="catalog_table_entry"><para role="column_definition">
       <structfield>constraint_schema</structfield> <type>sql_identifier</type>
      </para>
      <para>
<!--
       Name of the schema that contains the constraint
-->
制約を持つスキーマの名前です。
      </para></entry>
     </row>

     <row>
      <entry role="catalog_table_entry"><para role="column_definition">
       <structfield>constraint_name</structfield> <type>sql_identifier</type>
      </para>
      <para>
<!--
       Name of the constraint
-->
制約の名前です。
      </para></entry>
     </row>
    </tbody>
   </tgroup>
  </table>
 </sect1>

 <sect1 id="infoschema-constraint-table-usage">
  <title><literal>constraint_table_usage</literal></title>

  <para>
<!--
   The view <literal>constraint_table_usage</literal> identifies all
   tables in the current database that are used by some constraint and
   are owned by a currently enabled role.  (This is different from the
   view <literal>table_constraints</literal>, which identifies all
   table constraints along with the table they are defined on.)  For a
   foreign key constraint, this view identifies the table that the
   foreign key references.  For a unique or primary key constraint,
   this view simply identifies the table the constraint belongs to.
   Check constraints and not-null constraints are not included in this
   view.
-->
<literal>constraint_table_usage</literal>ビューは、ある制約で使用され、かつ、現在有効なロールが所有する、現在のデータベース内の全てのテーブルを識別します
（これは、全てのテーブル制約とそれを定義したテーブルを識別する<literal>table_constraints</literal>とは異なります）。
外部キー制約では、このビューは外部キーが参照するテーブルを示します。
一意性制約もしくは主キー制約では、このビューは単に制約が属するテーブルを示します。
検査制約と非NULL制約はこのビューには含まれません。
  </para>

  <table>
<!--
   <title><structname>constraint_table_usage</structname> Columns</title>
-->
   <title><structname>constraint_table_usage</structname>の列</title>
   <tgroup cols="1">
    <thead>
     <row>
      <entry role="catalog_table_entry"><para role="column_definition">
<!--
       Column Type
-->
列 型
      </para>
      <para>
<!--
       Description
-->
説明
      </para></entry>
     </row>
    </thead>

    <tbody>
     <row>
      <entry role="catalog_table_entry"><para role="column_definition">
       <structfield>table_catalog</structfield> <type>sql_identifier</type>
      </para>
      <para>
<!--
       Name of the database that contains the table that is used by
       some constraint (always the current database)
-->
ある制約で使用されるテーブルを持つデータベースの名前です
（常に現在のデータベースです）。
      </para></entry>
     </row>

     <row>
      <entry role="catalog_table_entry"><para role="column_definition">
       <structfield>table_schema</structfield> <type>sql_identifier</type>
      </para>
      <para>
<!--
       Name of the schema that contains the table that is used by some
       constraint
-->
ある制約で使用されるテーブルを持つスキーマの名前です。
      </para></entry>
     </row>

     <row>
      <entry role="catalog_table_entry"><para role="column_definition">
       <structfield>table_name</structfield> <type>sql_identifier</type>
      </para>
      <para>
<!--
       Name of the table that is used by some constraint
-->
ある制約で使用されるテーブルの名前です。
      </para></entry>
     </row>

     <row>
      <entry role="catalog_table_entry"><para role="column_definition">
       <structfield>constraint_catalog</structfield> <type>sql_identifier</type>
      </para>
      <para>
<!--
       Name of the database that contains the constraint (always the current database)
-->
制約を持つデータベースの名前です（常に現在のデータベースです）。
      </para></entry>
     </row>

     <row>
      <entry role="catalog_table_entry"><para role="column_definition">
       <structfield>constraint_schema</structfield> <type>sql_identifier</type>
      </para>
      <para>
<!--
       Name of the schema that contains the constraint
-->
制約を持つスキーマの名前です。
      </para></entry>
     </row>

     <row>
      <entry role="catalog_table_entry"><para role="column_definition">
       <structfield>constraint_name</structfield> <type>sql_identifier</type>
      </para>
      <para>
<!--
       Name of the constraint
-->
制約の名前です。
      </para></entry>
     </row>
    </tbody>
   </tgroup>
  </table>
 </sect1>

 <sect1 id="infoschema-data-type-privileges">
  <title><literal>data_type_privileges</literal></title>

  <para>
<!--
   The view <literal>data_type_privileges</literal> identifies all
   data type descriptors that the current user has access to, by way
   of being the owner of the described object or having some privilege
   for it.  A data type descriptor is generated whenever a data type
   is used in the definition of a table column, a domain, or a
   function (as parameter or return type) and stores some information
   about how the data type is used in that instance (for example, the
   declared maximum length, if applicable).  Each data type
   descriptor is assigned an arbitrary identifier that is unique
   among the data type descriptor identifiers assigned for one object
   (table, domain, function).  This view is probably not useful for
   applications, but it is used to define some other views in the
   information schema.
-->
<literal>data_type_privileges</literal>ビューは、記述子が示すオブジェクトの所有者である、何かしらの権限を持っているといった方法で現在のユーザがアクセスできる全てのデータ型記述子を示します。
あるデータ型がテーブル列やドメイン、関数（パラメータとして、あるいは戻り値として）の定義内で使用されると、そのデータ型記述子は生成され、そして、データ型がそのインスタンスでどのように使用されるか（例えば、もし適切ならば、宣言された最大長）についての情報が格納されます。
各データ型記述子は、1つのオブジェクト（テーブル、ドメイン、関数）に割り当てられたデータ型記述子の中で一意となる任意の識別子が割り振られます。
このビューはおそらくアプリケーションではあまり使用されませんが、情報スキーマ内の他のビューを定義する際に使用されます。
  </para>

  <table>
<!--
   <title><structname>data_type_privileges</structname> Columns</title>
-->
   <title><structname>data_type_privileges</structname>の列</title>
   <tgroup cols="1">
    <thead>
     <row>
      <entry role="catalog_table_entry"><para role="column_definition">
<!--
       Column Type
-->
列 型
      </para>
      <para>
<!--
       Description
-->
説明
      </para></entry>
     </row>
    </thead>

    <tbody>
     <row>
      <entry role="catalog_table_entry"><para role="column_definition">
       <structfield>object_catalog</structfield> <type>sql_identifier</type>
      </para>
      <para>
<!--
       Name of the database that contains the described object (always the current database)
-->
記述子が示すオブジェクトを持つデータベースの名前です（常に現在のデータベースです）。
      </para></entry>
     </row>

     <row>
      <entry role="catalog_table_entry"><para role="column_definition">
       <structfield>object_schema</structfield> <type>sql_identifier</type>
      </para>
      <para>
<!--
       Name of the schema that contains the described object
-->
記述子が示すオブジェクトを持つスキーマの名前です。
      </para></entry>
     </row>

     <row>
      <entry role="catalog_table_entry"><para role="column_definition">
       <structfield>object_name</structfield> <type>sql_identifier</type>
      </para>
      <para>
<!--
       Name of the described object
-->
記述子が示すオブジェクトの名前です。
      </para></entry>
     </row>

     <row>
      <entry role="catalog_table_entry"><para role="column_definition">
       <structfield>object_type</structfield> <type>character_data</type>
      </para>
      <para>
<!--
       The type of the described object: one of
       <literal>TABLE</literal> (the data type descriptor pertains to
       a column of that table), <literal>DOMAIN</literal> (the data
       type descriptors pertains to that domain),
       <literal>ROUTINE</literal> (the data type descriptor pertains
       to a parameter or the return data type of that function).
-->
記述子が示すオブジェクトの種類です。
<literal>TABLE</literal>（データ型記述子がそのテーブルの列に属します）、<literal>DOMAIN</literal>（データ型記述子がそのドメインに属します）、<literal>ROUTINE</literal>（データ型記述子がその関数のパラメータあるいは戻り値データ型に属します）のいずれかです。
      </para></entry>
     </row>

     <row>
      <entry role="catalog_table_entry"><para role="column_definition">
       <structfield>dtd_identifier</structfield> <type>sql_identifier</type>
      </para>
      <para>
<!--
       The identifier of the data type descriptor, which is unique
       among the data type descriptors for that same object.
-->
データ型記述子の識別子です。
これは同一オブジェクトに対するデータ型記述子の中で一意なものです。
      </para></entry>
     </row>
    </tbody>
   </tgroup>
  </table>
 </sect1>

 <sect1 id="infoschema-domain-constraints">
  <title><literal>domain_constraints</literal></title>

  <para>
<!--
   The view <literal>domain_constraints</literal> contains all constraints
   belonging to domains defined in the current database.  Only those domains
   are shown that the current user has access to (by way of being the owner or
   having some privilege).
-->
<literal>domain_constraints</literal>ビューには、現在有効なロールが所有するドメインに属する全ての制約があります。
現在のユーザが（所有者である、権限を持っているなどの方法で）アクセスできるドメインのみが示されます。
  </para>

  <table>
<!--
   <title><structname>domain_constraints</structname> Columns</title>
-->
   <title><structname>domain_constraints</structname>の列</title>
   <tgroup cols="1">
    <thead>
     <row>
      <entry role="catalog_table_entry"><para role="column_definition">
<!--
       Column Type
-->
列 型
      </para>
      <para>
<!--
       Description
-->
説明
      </para></entry>
     </row>
    </thead>

    <tbody>
     <row>
      <entry role="catalog_table_entry"><para role="column_definition">
       <structfield>constraint_catalog</structfield> <type>sql_identifier</type>
      </para>
      <para>
<!--
       Name of the database that contains the constraint (always the current database)
-->
制約を持つデータベースの名前です（常に現在のデータベースです）。
      </para></entry>
     </row>

     <row>
      <entry role="catalog_table_entry"><para role="column_definition">
       <structfield>constraint_schema</structfield> <type>sql_identifier</type>
      </para>
      <para>
<!--
       Name of the schema that contains the constraint
-->
制約を持つスキーマの名前です。
      </para></entry>
     </row>

     <row>
      <entry role="catalog_table_entry"><para role="column_definition">
       <structfield>constraint_name</structfield> <type>sql_identifier</type>
      </para>
      <para>
<!--
       Name of the constraint
-->
制約の名前です。
      </para></entry>
     </row>

     <row>
      <entry role="catalog_table_entry"><para role="column_definition">
       <structfield>domain_catalog</structfield> <type>sql_identifier</type>
      </para>
      <para>
<!--
       Name of the database that contains the domain (always the current database)
-->
ドメインを持つデータベースの名前です（常に現在のデータベースです）。
      </para></entry>
     </row>

     <row>
      <entry role="catalog_table_entry"><para role="column_definition">
       <structfield>domain_schema</structfield> <type>sql_identifier</type>
      </para>
      <para>
<!--
       Name of the schema that contains the domain
-->
ドメインを持つスキーマの名前です。
      </para></entry>
     </row>

     <row>
      <entry role="catalog_table_entry"><para role="column_definition">
       <structfield>domain_name</structfield> <type>sql_identifier</type>
      </para>
      <para>
<!--
       Name of the domain
-->
ドメインの名前です。
      </para></entry>
     </row>

     <row>
      <entry role="catalog_table_entry"><para role="column_definition">
       <structfield>is_deferrable</structfield> <type>yes_or_no</type>
      </para>
      <para>
<!--
       <literal>YES</literal> if the constraint is deferrable, <literal>NO</literal> if not
-->
制約が遅延可能ならば<literal>YES</literal>。さもなくば<literal>NO</literal>。
      </para></entry>
     </row>

     <row>
      <entry role="catalog_table_entry"><para role="column_definition">
       <structfield>initially_deferred</structfield> <type>yes_or_no</type>
      </para>
      <para>
<!--
       <literal>YES</literal> if the constraint is deferrable and initially deferred, <literal>NO</literal> if not
-->
制約が遅延可能で初期状態が遅延であれば<literal>YES</literal>。さもなくば<literal>NO</literal>。
      </para></entry>
     </row>
    </tbody>
   </tgroup>
  </table>
 </sect1>

 <sect1 id="infoschema-domain-udt-usage">
  <title><literal>domain_udt_usage</literal></title>

  <para>
<!--
   The view <literal>domain_udt_usage</literal> identifies all domains
   that are based on data types owned by a currently enabled role.
   Note that in <productname>PostgreSQL</productname>, built-in data
   types behave like user-defined types, so they are included here as
   well.
-->
<literal>domain_udt_usage</literal>ビューは、現在有効なロールが所有するデータ型に基づいたすべてのドメインを示します。
<productname>PostgreSQL</productname>では組み込みデータ型はユーザ定義型と同様に振舞いますので、ここにも同様に現れることに注意してください。
  </para>

  <table>
<!--
   <title><structname>domain_udt_usage</structname> Columns</title>
-->
   <title><structname>domain_udt_usage</structname>の列</title>
   <tgroup cols="1">
    <thead>
     <row>
      <entry role="catalog_table_entry"><para role="column_definition">
<!--
       Column Type
-->
列 型
      </para>
      <para>
<!--
       Description
-->
説明
      </para></entry>
     </row>
    </thead>

    <tbody>
     <row>
      <entry role="catalog_table_entry"><para role="column_definition">
       <structfield>udt_catalog</structfield> <type>sql_identifier</type>
      </para>
      <para>
<!--
       Name of the database that the domain data type is defined in (always the current database)
-->
ドメインデータ型を定義したデータベースの名前です（常に現在のデータベースです）。
      </para></entry>
     </row>

     <row>
      <entry role="catalog_table_entry"><para role="column_definition">
       <structfield>udt_schema</structfield> <type>sql_identifier</type>
      </para>
      <para>
<!--
       Name of the schema that the domain data type is defined in
-->
ドメインデータ型を定義したスキーマの名前です。
      </para></entry>
     </row>

     <row>
      <entry role="catalog_table_entry"><para role="column_definition">
       <structfield>udt_name</structfield> <type>sql_identifier</type>
      </para>
      <para>
<!--
       Name of the domain data type
-->
ドメインデータ型の名前です。
      </para></entry>
     </row>

     <row>
      <entry role="catalog_table_entry"><para role="column_definition">
       <structfield>domain_catalog</structfield> <type>sql_identifier</type>
      </para>
      <para>
<!--
       Name of the database that contains the domain (always the current database)
-->
ドメインを持つデータベースの名前です（常に現在のデータベースです）。
      </para></entry>
     </row>

     <row>
      <entry role="catalog_table_entry"><para role="column_definition">
       <structfield>domain_schema</structfield> <type>sql_identifier</type>
      </para>
      <para>
<!--
       Name of the schema that contains the domain
-->
ドメインを持つスキーマの名前です。
      </para></entry>
     </row>

     <row>
      <entry role="catalog_table_entry"><para role="column_definition">
       <structfield>domain_name</structfield> <type>sql_identifier</type>
      </para>
      <para>
<!--
       Name of the domain
-->
ドメインの名前です。
      </para></entry>
     </row>
    </tbody>
   </tgroup>
  </table>
 </sect1>

 <sect1 id="infoschema-domains">
  <title><literal>domains</literal></title>

  <para>
<!--
   The view <literal>domains</literal> contains all
   <glossterm linkend="glossary-domain">domains</glossterm> defined in the
   current database.  Only those domains are shown that the current user has
   access to (by way of being the owner or having some privilege).
-->
<literal>domains</literal>ビューには、現在のデータベースで定義された全ての<glossterm linkend="glossary-domain">ドメイン</glossterm>が含まれます。
現在のユーザが（所有者である、権限を持っているなどの方法で）アクセスできるドメインのみが示されます。
  </para>

  <table>
<!--
   <title><structname>domains</structname> Columns</title>
-->
   <title><structname>domains</structname>の列</title>
   <tgroup cols="1">
    <thead>
     <row>
      <entry role="catalog_table_entry"><para role="column_definition">
<!--
       Column Type
-->
列 型
      </para>
      <para>
<!--
       Description
-->
説明
      </para></entry>
     </row>
    </thead>

    <tbody>
     <row>
      <entry role="catalog_table_entry"><para role="column_definition">
       <structfield>domain_catalog</structfield> <type>sql_identifier</type>
      </para>
      <para>
<!--
       Name of the database that contains the domain (always the current database)
-->
ドメインを持つデータベースの名前です（常に現在のデータベースです）。
      </para></entry>
     </row>

     <row>
      <entry role="catalog_table_entry"><para role="column_definition">
       <structfield>domain_schema</structfield> <type>sql_identifier</type>
      </para>
      <para>
<!--
       Name of the schema that contains the domain
-->
ドメインを持つスキーマの名前です。
      </para></entry>
     </row>

     <row>
      <entry role="catalog_table_entry"><para role="column_definition">
       <structfield>domain_name</structfield> <type>sql_identifier</type>
      </para>
      <para>
<!--
       Name of the domain
-->
ドメインの名前です。
      </para></entry>
     </row>

     <row>
      <entry role="catalog_table_entry"><para role="column_definition">
       <structfield>data_type</structfield> <type>character_data</type>
      </para>
      <para>
<!--
       Data type of the domain, if it is a built-in type, or
       <literal>ARRAY</literal> if it is some array (in that case, see
       the view <literal>element_types</literal>), else
       <literal>USER-DEFINED</literal> (in that case, the type is
       identified in <literal>udt_name</literal> and associated
       columns).
-->
組み込み型の場合は、ドメインのデータ型、何らかの配列の場合は<literal>ARRAY</literal>です
（後者の場合は<literal>element_types</literal>ビューを参照してください）。
さもなくば、<literal>USER-DEFINED</literal>です
（この場合、その型は<literal>udt_name</literal>と関連する列で識別されます）。
      </para></entry>
     </row>

     <row>
      <entry role="catalog_table_entry"><para role="column_definition">
       <structfield>character_maximum_length</structfield> <type>cardinal_number</type>
      </para>
      <para>
<!--
       If the domain has a character or bit string type, the declared
       maximum length; null for all other data types or if no maximum
       length was declared.
-->
ドメインが、文字もしくはビット文字列型の場合、宣言された最大長です。
他のデータ型、あるいは最大長の宣言がない場合はNULLです。
      </para></entry>
     </row>

     <row>
      <entry role="catalog_table_entry"><para role="column_definition">
       <structfield>character_octet_length</structfield> <type>cardinal_number</type>
      </para>
      <para>
<!--
       If the domain has a character type, the maximum possible length
       in octets (bytes) of a datum; null for all other data types.
       The maximum octet length depends on the declared character
       maximum length (see above) and the server encoding.
-->
ドメインが文字型の場合、1つのデータの可能最大長をオクテット（バイト）で示します
他のデータ型の場合はNULLです。
最大オクテット長は宣言された文字最大長(上述)とサーバ符号化方式に依存します。
      </para></entry>
     </row>

     <row>
      <entry role="catalog_table_entry"><para role="column_definition">
       <structfield>character_set_catalog</structfield> <type>sql_identifier</type>
      </para>
      <para>
<!--
       Applies to a feature not available in <productname>PostgreSQL</productname>
-->
<productname>PostgreSQL</productname>では利用できない機能に適用されるものです。
      </para></entry>
     </row>

     <row>
      <entry role="catalog_table_entry"><para role="column_definition">
       <structfield>character_set_schema</structfield> <type>sql_identifier</type>
      </para>
      <para>
<!--
       Applies to a feature not available in <productname>PostgreSQL</productname>
-->
<productname>PostgreSQL</productname>では利用できない機能に適用されるものです。
      </para></entry>
     </row>

     <row>
      <entry role="catalog_table_entry"><para role="column_definition">
       <structfield>character_set_name</structfield> <type>sql_identifier</type>
      </para>
      <para>
<!--
       Applies to a feature not available in <productname>PostgreSQL</productname>
-->
<productname>PostgreSQL</productname>では利用できない機能に適用されるものです。
      </para></entry>
     </row>

     <row>
      <entry role="catalog_table_entry"><para role="column_definition">
       <structfield>collation_catalog</structfield> <type>sql_identifier</type>
      </para>
      <para>
<!--
       Name of the database containing the collation of the domain
       (always the current database), null if default or the data type
       of the domain is not collatable
-->
ドメインの照合を含むデータベース(常に現在のデータベース)の名前で、デフォルトであるかドメインのデータ型が照合可能でない場合はNULLです。
      </para></entry>
     </row>

     <row>
      <entry role="catalog_table_entry"><para role="column_definition">
       <structfield>collation_schema</structfield> <type>sql_identifier</type>
      </para>
      <para>
<!--
       Name of the schema containing the collation of the domain, null
       if default or the data type of the domain is not collatable
-->
ドメインの照合を含むスキーマの名前で、デフォルトであるかドメインのデータ型が照合可能でない場合はNULLです。
      </para></entry>
     </row>

     <row>
      <entry role="catalog_table_entry"><para role="column_definition">
       <structfield>collation_name</structfield> <type>sql_identifier</type>
      </para>
      <para>
<!--
       Name of the collation of the domain, null if default or the
       data type of the domain is not collatable
-->
ドメインの照合の名前で、デフォルトであるかドメインのデータ型が照合可能でない場合はNULLです。
      </para></entry>
     </row>

     <row>
      <entry role="catalog_table_entry"><para role="column_definition">
       <structfield>numeric_precision</structfield> <type>cardinal_number</type>
      </para>
      <para>
<!--
       If the domain has a numeric type, this column contains the
       (declared or implicit) precision of the type for this domain.
       The precision indicates the number of significant digits.  It
       can be expressed in decimal (base 10) or binary (base 2) terms,
       as specified in the column
       <literal>numeric_precision_radix</literal>.  For all other data
       types, this column is null.
-->
ドメインが数値型の場合、この列は、そのドメインの型の（宣言された、もしくは暗黙的な）精度を持ちます。
この精度は有効桁数を示すものです。
<literal>numeric_precision_radix</literal> 列が示す通り、10進数（10を底）でも2進数（2を底）でも表現できます。
他の全ての型の場合では、この列はNULLです。
      </para></entry>
     </row>

     <row>
      <entry role="catalog_table_entry"><para role="column_definition">
       <structfield>numeric_precision_radix</structfield> <type>cardinal_number</type>
      </para>
      <para>
<!--
       If the domain has a numeric type, this column indicates in
       which base the values in the columns
       <literal>numeric_precision</literal> and
       <literal>numeric_scale</literal> are expressed.  The value is
       either 2 or 10.  For all other data types, this column is null.
-->
ドメインが数値型の場合、この列は、<literal>numeric_precision</literal>と<literal>numeric_scale</literal>で表現されるその列の値の底数がどちらかを示します。
2もしくは10の値となります。
他の全ての型の場合では、この列はNULLです。
      </para></entry>
     </row>

     <row>
      <entry role="catalog_table_entry"><para role="column_definition">
       <structfield>numeric_scale</structfield> <type>cardinal_number</type>
      </para>
      <para>
<!--
       If the domain has an exact numeric type, this column contains
       the (declared or implicit) scale of the type for this domain.
       The scale indicates the number of significant digits to the
       right of the decimal point.  It can be expressed in decimal
       (base 10) or binary (base 2) terms, as specified in the column
       <literal>numeric_precision_radix</literal>.  For all other data
       types, this column is null.
-->
ドメインが高精度数値型の場合、この列は、そのドメインの型の（宣言された、もしくは暗黙的な）位取りを持ちます。
位取りは、小数点より右側の有効桁数を示すものです。
<literal>numeric_precision_radix</literal>列の指定に従い、10進数（10を底）、もしくは2進数（2を底）で表現されます。
他の全ての型の場合では、この列はNULLです。
      </para></entry>
     </row>

     <row>
      <entry role="catalog_table_entry"><para role="column_definition">
       <structfield>datetime_precision</structfield> <type>cardinal_number</type>
      </para>
      <para>
<!--
       If <literal>data_type</literal> identifies a date, time,
       timestamp, or interval type, this column contains the (declared
       or implicit) fractional seconds precision of the type for this
       domain, that is, the number of decimal digits maintained
       following the decimal point in the seconds value.  For all
       other data types, this column is null.
-->
<literal>data_type</literal>が日付、時刻、タイムスタンプ、間隔型と識別される場合、この列はこのドメインの型で（宣言された、または暗黙的な）秒の端数の精度、つまり、秒値の小数点以下で保持される10進の桁数です。
他の全ての型の場合では、この列はNULLです。
      </para></entry>
     </row>

     <row>
      <entry role="catalog_table_entry"><para role="column_definition">
       <structfield>interval_type</structfield> <type>character_data</type>
      </para>
      <para>
<!--
       If <literal>data_type</literal> identifies an interval type,
       this column contains the specification which fields the
       intervals include for this domain, e.g., <literal>YEAR TO
       MONTH</literal>, <literal>DAY TO SECOND</literal>, etc.  If no
       field restrictions were specified (that is, the interval
       accepts all fields), and for all other data types, this field
       is null.
-->
<literal>data_type</literal>が時間間隔型と識別される場合、この列はこのドメインの時間間隔値がどのフィールドを含むかの仕様を含みます。例えば、<literal>YEAR TO MONTH</literal>、<literal>DAY TO SECOND</literal>などです。
もしフィールド制約が指定されていない(時間間隔が全てのフィールドを受け付ける)場合や、他の全てのデータ型の場合はこのフィールドはNULLです。
      </para></entry>
     </row>

     <row>
      <entry role="catalog_table_entry"><para role="column_definition">
       <structfield>interval_precision</structfield> <type>cardinal_number</type>
      </para>
      <para>
<!--
       Applies to a feature not available
       in <productname>PostgreSQL</productname>
       (see <literal>datetime_precision</literal> for the fractional
       seconds precision of interval type domains)
-->
<productname>PostgreSQL</productname>で利用できない機能に適用されるものです。(時間間隔型のドメインの秒未満の精度については<literal>datetime_precision</literal>を参照してください)
      </para></entry>
     </row>

     <row>
      <entry role="catalog_table_entry"><para role="column_definition">
       <structfield>domain_default</structfield> <type>character_data</type>
      </para>
      <para>
<!--
       Default expression of the domain
-->
ドメインのデフォルト式です。
      </para></entry>
     </row>

     <row>
      <entry role="catalog_table_entry"><para role="column_definition">
       <structfield>udt_catalog</structfield> <type>sql_identifier</type>
      </para>
      <para>
<!--
       Name of the database that the domain data type is defined in (always the current database)
-->
ドメインデータ型を定義したデータベースの名前です（常に現在のデータベースです）。
      </para></entry>
     </row>

     <row>
      <entry role="catalog_table_entry"><para role="column_definition">
       <structfield>udt_schema</structfield> <type>sql_identifier</type>
      </para>
      <para>
<!--
       Name of the schema that the domain data type is defined in
-->
ドメインデータ型を定義したスキーマの名前です。
      </para></entry>
     </row>

     <row>
      <entry role="catalog_table_entry"><para role="column_definition">
       <structfield>udt_name</structfield> <type>sql_identifier</type>
      </para>
      <para>
<!--
       Name of the domain data type
-->
ドメインデータ型の名前です。
      </para></entry>
     </row>

     <row>
      <entry role="catalog_table_entry"><para role="column_definition">
       <structfield>scope_catalog</structfield> <type>sql_identifier</type>
      </para>
      <para>
<!--
       Applies to a feature not available in <productname>PostgreSQL</productname>
-->
<productname>PostgreSQL</productname>では利用できない機能に適用されるものです。
      </para></entry>
     </row>

     <row>
      <entry role="catalog_table_entry"><para role="column_definition">
       <structfield>scope_schema</structfield> <type>sql_identifier</type>
      </para>
      <para>
<!--
       Applies to a feature not available in <productname>PostgreSQL</productname>
-->
<productname>PostgreSQL</productname>では利用できない機能に適用されるものです。
      </para></entry>
     </row>

     <row>
      <entry role="catalog_table_entry"><para role="column_definition">
       <structfield>scope_name</structfield> <type>sql_identifier</type>
      </para>
      <para>
<!--
       Applies to a feature not available in <productname>PostgreSQL</productname>
-->
<productname>PostgreSQL</productname>では利用できない機能に適用されるものです。
      </para></entry>
     </row>

     <row>
      <entry role="catalog_table_entry"><para role="column_definition">
       <structfield>maximum_cardinality</structfield> <type>cardinal_number</type>
      </para>
      <para>
<!--
       Always null, because arrays always have unlimited maximum cardinality in <productname>PostgreSQL</productname>
-->
常にNULLです。<productname>PostgreSQL</productname>では配列の次数は無制限だからです。
      </para></entry>
     </row>

     <row>
      <entry role="catalog_table_entry"><para role="column_definition">
       <structfield>dtd_identifier</structfield> <type>sql_identifier</type>
      </para>
      <para>
<!--
       An identifier of the data type descriptor of the domain, unique
       among the data type descriptors pertaining to the domain (which
       is trivial, because a domain only contains one data type
       descriptor).  This is mainly useful for joining with other
       instances of such identifiers.  (The specific format of the
       identifier is not defined and not guaranteed to remain the same
       in future versions.)
-->
そのドメインに属するデータ型記述子間で一意な、データ型記述子の識別子です
（ドメインには1つのデータ型記述子しかありませんのでこれは些細なものです）。
これは主に、こうした識別子の他のインスタンスを結合する時に有用です
（識別子の書式の仕様は定義されておらず、将来のバージョンでそのまま維持されるかどうかも保証されません）。
      </para></entry>
     </row>
    </tbody>
   </tgroup>
  </table>
 </sect1>

 <sect1 id="infoschema-element-types">
  <title><literal>element_types</literal></title>

  <para>
<!--
   The view <literal>element_types</literal> contains the data type
   descriptors of the elements of arrays.  When a table column, composite-type attribute,
   domain, function parameter, or function return value is defined to
   be of an array type, the respective information schema view only
   contains <literal>ARRAY</literal> in the column
   <literal>data_type</literal>.  To obtain information on the element
   type of the array, you can join the respective view with this view.
   For example, to show the columns of a table with data types and
   array element types, if applicable, you could do:
-->
<literal>element_types</literal>には、配列の要素のデータ型記述子が含まれます。
テーブル列、複合データ型属性、ドメイン、関数パラメータ、関数の戻り値が配列型であると宣言された場合、
情報スキーマの各ビューでは、<literal>data_type</literal>列に<literal>ARRAY</literal>だけが含まれます。
配列の要素の型についての情報を取り出すには、各ビューとこのビューを結合することで可能です。
例えば、テーブルの列のデータ型と、もし適切ならば、配列の要素型を表示するには、以下のように行います。
<programlisting>
SELECT c.column_name, c.data_type, e.data_type AS element_type
FROM information_schema.columns c LEFT JOIN information_schema.element_types e
     ON ((c.table_catalog, c.table_schema, c.table_name, 'TABLE', c.dtd_identifier)
       = (e.object_catalog, e.object_schema, e.object_name, e.object_type, e.collection_type_identifier))
WHERE c.table_schema = '...' AND c.table_name = '...'
ORDER BY c.ordinal_position;
</programlisting>
<!--
   This view only includes objects that the current user has access
   to, by way of being the owner or having some privilege.
-->
このビューは、所有者である、適切な権限を持っているといった方法で、現在のユーザがアクセスできるオブジェクトのみが含まれます。
  </para>

  <table>
<!--
   <title><structname>element_types</structname> Columns</title>
-->
   <title><structname>element_types</structname>の列</title>
   <tgroup cols="1">
    <thead>
     <row>
      <entry role="catalog_table_entry"><para role="column_definition">
<!--
       Column Type
-->
列 型
      </para>
      <para>
<!--
       Description
-->
説明
      </para></entry>
     </row>
    </thead>

    <tbody>
     <row>
      <entry role="catalog_table_entry"><para role="column_definition">
       <structfield>object_catalog</structfield> <type>sql_identifier</type>
      </para>
      <para>
<!--
       Name of the database that contains the object that uses the
       array being described (always the current database)
-->
記述される配列を使用するオブジェクトを持つデータベースの名前です
（常に現在のデータベースです）。
      </para></entry>
     </row>

     <row>
      <entry role="catalog_table_entry"><para role="column_definition">
       <structfield>object_schema</structfield> <type>sql_identifier</type>
      </para>
      <para>
<!--
       Name of the schema that contains the object that uses the array
       being described
-->
記述される配列を使用するオブジェクトを持つスキーマの名前です。
      </para></entry>
     </row>

     <row>
      <entry role="catalog_table_entry"><para role="column_definition">
       <structfield>object_name</structfield> <type>sql_identifier</type>
      </para>
      <para>
<!--
       Name of the object that uses the array being described
-->
記述される配列を使用するオブジェクトの名前です。
      </para></entry>
     </row>

     <row>
      <entry role="catalog_table_entry"><para role="column_definition">
       <structfield>object_type</structfield> <type>character_data</type>
      </para>
      <para>
<!--
       The type of the object that uses the array being described: one
       of <literal>TABLE</literal> (the array is used by a column of
       that table), <literal>USER-DEFINED TYPE</literal> (the array is
       used by an attribute of that composite type),
       <literal>DOMAIN</literal> (the array is used by that domain),
       <literal>ROUTINE</literal> (the array is used by a parameter or
       the return data type of that function).
-->
記述される配列を使用するオブジェクトの種類です。
<literal>TABLE</literal>（その配列がテーブルの列によって使用される）、<literal>USER-DEFINED TYPE</literal>（その配列が複合データ型の属性によって使用される）、<literal>DOMAIN</literal>（その配列がドメインによって使用される）、<literal>ROUTINE</literal>（その配列が関数のパラメータ、もしくは戻り値の型によって使用される）のいずれかです。
      </para></entry>
     </row>

     <row>
      <entry role="catalog_table_entry"><para role="column_definition">
       <structfield>collection_type_identifier</structfield> <type>sql_identifier</type>
      </para>
      <para>
<!--
       The identifier of the data type descriptor of the array being
       described.  Use this to join with the
       <literal>dtd_identifier</literal> columns of other information
       schema views.
-->
記述される配列のデータ型記述子の識別子です。他の情報スキーマビューの<literal>dtd_identifier</literal>列と結合するのに使用してください。
      </para></entry>
     </row>

     <row>
      <entry role="catalog_table_entry"><para role="column_definition">
       <structfield>data_type</structfield> <type>character_data</type>
      </para>
      <para>
<!--
       Data type of the array elements, if it is a built-in type, else
       <literal>USER-DEFINED</literal> (in that case, the type is
       identified in <literal>udt_name</literal> and associated
       columns).
-->
組み込み型の場合は配列要素のデータ型です。さもなくば、<literal>USER-DEFINED</literal>です
（この場合、型は<literal>udt_name</literal>と関連する列で識別されます）。
      </para></entry>
     </row>

     <row>
      <entry role="catalog_table_entry"><para role="column_definition">
       <structfield>character_maximum_length</structfield> <type>cardinal_number</type>
      </para>
      <para>
<!--
       Always null, since this information is not applied to array element data types in <productname>PostgreSQL</productname>
-->
常にNULLです。
この情報は、<productname>PostgreSQL</productname>における配列要素のデータ型には当てはまらないからです。
      </para></entry>
     </row>

     <row>
      <entry role="catalog_table_entry"><para role="column_definition">
       <structfield>character_octet_length</structfield> <type>cardinal_number</type>
      </para>
      <para>
<!--
       Always null, since this information is not applied to array element data types in <productname>PostgreSQL</productname>
-->
常にNULLです。
この情報は、<productname>PostgreSQL</productname>における配列要素のデータ型には当てはまらないからです。
      </para></entry>
     </row>

     <row>
      <entry role="catalog_table_entry"><para role="column_definition">
       <structfield>character_set_catalog</structfield> <type>sql_identifier</type>
      </para>
      <para>
<!--
       Applies to a feature not available in <productname>PostgreSQL</productname>
-->
<productname>PostgreSQL</productname>では利用できない機能に適用されるものです。
      </para></entry>
     </row>

     <row>
      <entry role="catalog_table_entry"><para role="column_definition">
       <structfield>character_set_schema</structfield> <type>sql_identifier</type>
      </para>
      <para>
<!--
       Applies to a feature not available in <productname>PostgreSQL</productname>
-->
<productname>PostgreSQL</productname>では利用できない機能に適用されるものです。
      </para></entry>
     </row>

     <row>
      <entry role="catalog_table_entry"><para role="column_definition">
       <structfield>character_set_name</structfield> <type>sql_identifier</type>
      </para>
      <para>
<!--
       Applies to a feature not available in <productname>PostgreSQL</productname>
-->
<productname>PostgreSQL</productname>では利用できない機能に適用されるものです。
      </para></entry>
     </row>

     <row>
      <entry role="catalog_table_entry"><para role="column_definition">
       <structfield>collation_catalog</structfield> <type>sql_identifier</type>
      </para>
      <para>
<!--
       Name of the database containing the collation of the element
       type (always the current database), null if default or the data
       type of the element is not collatable
-->
要素データ型の照合を含むデータベース(常に現在のデータベース)の名前で、デフォルトであるか要素のデータ型が照合可能でない場合はNULLです。
      </para></entry>
     </row>

     <row>
      <entry role="catalog_table_entry"><para role="column_definition">
       <structfield>collation_schema</structfield> <type>sql_identifier</type>
      </para>
      <para>
<!--
       Name of the schema containing the collation of the element
       type, null if default or the data type of the element is not
       collatable
-->
要素データ型の照合を含むスキーマの名前で、デフォルトであるか要素のデータ型が照合可能でない場合はNULLです。
      </para></entry>
     </row>

     <row>
      <entry role="catalog_table_entry"><para role="column_definition">
       <structfield>collation_name</structfield> <type>sql_identifier</type>
      </para>
      <para>
<!--
       Name of the collation of the element type, null if default or
       the data type of the element is not collatable
-->
要素データ型の照合の名前で、デフォルトであるか要素のデータ型が照合可能でない場合はNULLです。
      </para></entry>
     </row>

     <row>
      <entry role="catalog_table_entry"><para role="column_definition">
       <structfield>numeric_precision</structfield> <type>cardinal_number</type>
      </para>
      <para>
<!--
       Always null, since this information is not applied to array element data types in <productname>PostgreSQL</productname>
-->
常にNULLです。
この情報は、<productname>PostgreSQL</productname>における配列要素のデータ型には当てはまらないからです。
      </para></entry>
     </row>

     <row>
      <entry role="catalog_table_entry"><para role="column_definition">
       <structfield>numeric_precision_radix</structfield> <type>cardinal_number</type>
      </para>
      <para>
<!--
       Always null, since this information is not applied to array element data types in <productname>PostgreSQL</productname>
-->
常にNULLです。
この情報は、<productname>PostgreSQL</productname>における配列要素のデータ型には当てはまらないからです。
      </para></entry>
     </row>

     <row>
      <entry role="catalog_table_entry"><para role="column_definition">
       <structfield>numeric_scale</structfield> <type>cardinal_number</type>
      </para>
      <para>
<!--
       Always null, since this information is not applied to array element data types in <productname>PostgreSQL</productname>
-->
常にNULLです。
この情報は、<productname>PostgreSQL</productname>における配列要素のデータ型には当てはまらないからです。
      </para></entry>
     </row>

     <row>
      <entry role="catalog_table_entry"><para role="column_definition">
       <structfield>datetime_precision</structfield> <type>cardinal_number</type>
      </para>
      <para>
<!--
       Always null, since this information is not applied to array element data types in <productname>PostgreSQL</productname>
-->
常にNULLです。
この情報は、<productname>PostgreSQL</productname>における配列要素のデータ型には当てはまらないからです。
      </para></entry>
     </row>

     <row>
      <entry role="catalog_table_entry"><para role="column_definition">
       <structfield>interval_type</structfield> <type>character_data</type>
      </para>
      <para>
<!--
       Always null, since this information is not applied to array element data types in <productname>PostgreSQL</productname>
-->
常にNULLです。
この情報は、<productname>PostgreSQL</productname>における配列要素のデータ型には当てはまらないからです。
      </para></entry>
     </row>

     <row>
      <entry role="catalog_table_entry"><para role="column_definition">
       <structfield>interval_precision</structfield> <type>cardinal_number</type>
      </para>
      <para>
<!--
       Always null, since this information is not applied to array element data types in <productname>PostgreSQL</productname>
-->
常にNULLです。
この情報は、<productname>PostgreSQL</productname>における配列要素のデータ型には当てはまらないからです。
      </para></entry>
     </row>

     <row>
      <entry role="catalog_table_entry"><para role="column_definition">
       <structfield>domain_default</structfield> <type>character_data</type>
      </para>
      <para>
<!--
       Not yet implemented
-->
未実装です。
      </para></entry>
     </row>

     <row>
      <entry role="catalog_table_entry"><para role="column_definition">
       <structfield>udt_catalog</structfield> <type>sql_identifier</type>
      </para>
      <para>
<!--
       Name of the database that the data type of the elements is
       defined in (always the current database)
-->
要素のデータ型を定義したデータベースの名前です
（常に現在のデータベースです）。
      </para></entry>
     </row>

     <row>
      <entry role="catalog_table_entry"><para role="column_definition">
       <structfield>udt_schema</structfield> <type>sql_identifier</type>
      </para>
      <para>
<!--
       Name of the schema that the data type of the elements is
       defined in
-->
要素のデータ型を定義したスキーマの名前です。
      </para></entry>
     </row>

     <row>
      <entry role="catalog_table_entry"><para role="column_definition">
       <structfield>udt_name</structfield> <type>sql_identifier</type>
      </para>
      <para>
<!--
       Name of the data type of the elements
-->
要素のデータ型の名前です。
      </para></entry>
     </row>

     <row>
      <entry role="catalog_table_entry"><para role="column_definition">
       <structfield>scope_catalog</structfield> <type>sql_identifier</type>
      </para>
      <para>
<!--
       Applies to a feature not available in <productname>PostgreSQL</productname>
-->
<productname>PostgreSQL</productname>では利用できない機能に適用されるものです。
      </para></entry>
     </row>

     <row>
      <entry role="catalog_table_entry"><para role="column_definition">
       <structfield>scope_schema</structfield> <type>sql_identifier</type>
      </para>
      <para>
<!--
       Applies to a feature not available in <productname>PostgreSQL</productname>
-->
<productname>PostgreSQL</productname>では利用できない機能に適用されるものです。
      </para></entry>
     </row>

     <row>
      <entry role="catalog_table_entry"><para role="column_definition">
       <structfield>scope_name</structfield> <type>sql_identifier</type>
      </para>
      <para>
<!--
       Applies to a feature not available in <productname>PostgreSQL</productname>
-->
<productname>PostgreSQL</productname>では利用できない機能に適用されるものです。
      </para></entry>
     </row>

     <row>
      <entry role="catalog_table_entry"><para role="column_definition">
       <structfield>maximum_cardinality</structfield> <type>cardinal_number</type>
      </para>
      <para>
<!--
       Always null, because arrays always have unlimited maximum cardinality in <productname>PostgreSQL</productname>
-->
常にNULLです。<productname>PostgreSQL</productname>では配列の次数は無制限だからです。
      </para></entry>
     </row>

     <row>
      <entry role="catalog_table_entry"><para role="column_definition">
       <structfield>dtd_identifier</structfield> <type>sql_identifier</type>
      </para>
      <para>
<!--
       An identifier of the data type descriptor of the element.  This
       is currently not useful.
-->
要素のデータ型記述子の識別子です。現在は用途はありません。
      </para></entry>
     </row>
    </tbody>
   </tgroup>
  </table>
 </sect1>

 <sect1 id="infoschema-enabled-roles">
  <title><literal>enabled_roles</literal></title>

  <para>
<!--
   The view <literal>enabled_roles</literal> identifies the currently
   <quote>enabled roles</quote>.  The enabled roles are recursively
   defined as the current user together with all roles that have been
   granted to the enabled roles with automatic inheritance.  In other
   words, these are all roles that the current user has direct or
   indirect, automatically inheriting membership in.
   <indexterm><primary>enabled role</primary></indexterm>
   <indexterm><primary>role</primary><secondary>enabled</secondary></indexterm>
-->
<literal>enabled_roles</literal>ビューは、現在<quote>有効なロール</quote>を示します。
有効なロールは、現在のユーザと自動継承によって有効なロールに付与されたすべてのロールとして再帰的に定義されます。
言い換えると、これは、現在のユーザが直接または間接的に属するメンバ資格の継承により自動的に持つすべてのロールです。
   <indexterm><primary>有効なロール</primary></indexterm>
   <indexterm><primary>ロール</primary><secondary>有効な</secondary></indexterm>
  </para>

  <para>
<!--
   For permission checking, the set of <quote>applicable roles</quote>
   is applied, which can be broader than the set of enabled roles.  So
   generally, it is better to use the view
   <literal>applicable_roles</literal> instead of this one; See
   <xref linkend="infoschema-applicable-roles"/> for details on
   <literal>applicable_roles</literal> view.
-->
権限検査では、<quote>適用可能なロール</quote>群が適用されます。
これは、有効なロールよりも広範になる可能性があります。
したがって一般的にはこのビューよりも<literal>applicable_roles</literal>ビューを使用する方が良いでしょう。
<literal>applicable_roles</literal>ビューの詳細については<xref linkend="infoschema-applicable-roles"/>を参照してください。
  </para>

  <table>
<!--
   <title><structname>enabled_roles</structname> Columns</title>
-->
   <title><structname>enabled_roles</structname>の列</title>
   <tgroup cols="1">
    <thead>
     <row>
      <entry role="catalog_table_entry"><para role="column_definition">
<!--
       Column Type
-->
列 型
      </para>
      <para>
<!--
       Description
-->
説明
      </para></entry>
     </row>
    </thead>

    <tbody>
     <row>
      <entry role="catalog_table_entry"><para role="column_definition">
       <structfield>role_name</structfield> <type>sql_identifier</type>
      </para>
      <para>
<!--
       Name of a role
-->
ロール名です。
      </para></entry>
     </row>
    </tbody>
   </tgroup>
  </table>
 </sect1>

 <sect1 id="infoschema-foreign-data-wrapper-options">
  <title><literal>foreign_data_wrapper_options</literal></title>

  <para>
<!--
   The view <literal>foreign_data_wrapper_options</literal> contains
   all the options defined for foreign-data wrappers in the current
   database.  Only those foreign-data wrappers are shown that the
   current user has access to (by way of being the owner or having
   some privilege).
-->
<literal>foreign_data_wrapper_options</literal>ビューには現在のデータベース内の外部データラッパー用に定義されたすべてのオプションが含まれます。
現在のユーザが（所有者または何らかの権限を持つことで）アクセス可能な外部データラッパーのみが表示されます。
  </para>

  <table>
<!--
   <title><structname>foreign_data_wrapper_options</structname> Columns</title>
-->
   <title><structname>foreign_data_wrapper_options</structname>の列</title>
   <tgroup cols="1">
    <thead>
     <row>
      <entry role="catalog_table_entry"><para role="column_definition">
<!--
       Column Type
-->
列 型
      </para>
      <para>
<!--
       Description
-->
説明
      </para></entry>
     </row>
    </thead>

    <tbody>
     <row>
      <entry role="catalog_table_entry"><para role="column_definition">
       <structfield>foreign_data_wrapper_catalog</structfield> <type>sql_identifier</type>
      </para>
      <para>
<!--
       Name of the database that the foreign-data wrapper is defined in (always the current database)
-->
外部データラッパーを定義したデータベースの名前です（常に現在のデータベースです）。
      </para></entry>
     </row>

     <row>
      <entry role="catalog_table_entry"><para role="column_definition">
       <structfield>foreign_data_wrapper_name</structfield> <type>sql_identifier</type>
      </para>
      <para>
<!--
       Name of the foreign-data wrapper
-->
外部データラッパーの名前です。
      </para></entry>
     </row>

     <row>
      <entry role="catalog_table_entry"><para role="column_definition">
       <structfield>option_name</structfield> <type>sql_identifier</type>
      </para>
      <para>
<!--
       Name of an option
-->
オプションの名前です。
      </para></entry>
     </row>

     <row>
      <entry role="catalog_table_entry"><para role="column_definition">
       <structfield>option_value</structfield> <type>character_data</type>
      </para>
      <para>
<!--
       Value of the option
-->
オプションの値です。
      </para></entry>
     </row>
    </tbody>
   </tgroup>
  </table>
 </sect1>

 <sect1 id="infoschema-foreign-data-wrappers">
  <title><literal>foreign_data_wrappers</literal></title>

  <para>
<!--
   The view <literal>foreign_data_wrappers</literal> contains all
   foreign-data wrappers defined in the current database.  Only those
   foreign-data wrappers are shown that the current user has access to
   (by way of being the owner or having some privilege).
-->
<literal>foreign_data_wrappers</literal>ビューには現在のデータベース内で定義された、すべての外部データラッパーが含まれます。
現在のユーザが（所有者である、または、何らかの権限を持つことにより）アクセス可能な外部データラッパーのみが表示されます。
  </para>

  <table>
<!--
   <title><structname>foreign_data_wrappers</structname> Columns</title>
-->
   <title><structname>foreign_data_wrappers</structname>の列</title>
   <tgroup cols="1">
    <thead>
     <row>
      <entry role="catalog_table_entry"><para role="column_definition">
<!--
       Column Type
-->
列 型
      </para>
      <para>
<!--
       Description
-->
説明
      </para></entry>
     </row>
    </thead>

    <tbody>
     <row>
      <entry role="catalog_table_entry"><para role="column_definition">
       <structfield>foreign_data_wrapper_catalog</structfield> <type>sql_identifier</type>
      </para>
      <para>
<!--
       Name of the database that contains the foreign-data
       wrapper (always the current database)
-->
外部データラッパーを含むデータベース名です（常に現在のデータベースです）。
      </para></entry>
     </row>

     <row>
      <entry role="catalog_table_entry"><para role="column_definition">
       <structfield>foreign_data_wrapper_name</structfield> <type>sql_identifier</type>
      </para>
      <para>
<!--
       Name of the foreign-data wrapper
-->
外部データラッパーの名前です。
      </para></entry>
     </row>

     <row>
      <entry role="catalog_table_entry"><para role="column_definition">
       <structfield>authorization_identifier</structfield> <type>sql_identifier</type>
      </para>
      <para>
<!--
       Name of the owner of the foreign server
-->
外部サーバの所有者の名前です。
      </para></entry>
     </row>

     <row>
      <entry role="catalog_table_entry"><para role="column_definition">
       <structfield>library_name</structfield> <type>character_data</type>
      </para>
      <para>
<!--
       File name of the library that implementing this foreign-data wrapper
-->
この外部データラッパーを実装するライブラリの名前です。
      </para></entry>
     </row>

     <row>
      <entry role="catalog_table_entry"><para role="column_definition">
       <structfield>foreign_data_wrapper_language</structfield> <type>character_data</type>
      </para>
      <para>
<!--
       Language used to implement this foreign-data wrapper
-->
この外部データラッパーを実装するのに使用される言語です。
      </para></entry>
     </row>
    </tbody>
   </tgroup>
  </table>
 </sect1>

 <sect1 id="infoschema-foreign-server-options">
  <title><literal>foreign_server_options</literal></title>

  <para>
<!--
   The view <literal>foreign_server_options</literal> contains all the
   options defined for foreign servers in the current database.  Only
   those foreign servers are shown that the current user has access to
   (by way of being the owner or having some privilege).
-->
<literal>foreign_server_options</literal>ビューには、現在のデータベース内の外部サーバ用に定義されたすべてのオプションが含まれます。
現在のユーザが（所有者である、または何らかの権限を持つことにより）アクセス可能な外部サーバのみが表示されます。
  </para>

  <table>
<!--
   <title><structname>foreign_server_options</structname> Columns</title>
-->
   <title><structname>foreign_server_options</structname>の列</title>
   <tgroup cols="1">
    <thead>
     <row>
      <entry role="catalog_table_entry"><para role="column_definition">
<!--
       Column Type
-->
列 型
      </para>
      <para>
<!--
       Description
-->
説明
      </para></entry>
     </row>
    </thead>

    <tbody>
     <row>
      <entry role="catalog_table_entry"><para role="column_definition">
       <structfield>foreign_server_catalog</structfield> <type>sql_identifier</type>
      </para>
      <para>
<!--
       Name of the database that the foreign server is defined in (always the current database)
-->
外部サーバを定義したデータベースの名前です（常に現在のデータベースです）。
      </para></entry>
     </row>

     <row>
      <entry role="catalog_table_entry"><para role="column_definition">
       <structfield>foreign_server_name</structfield> <type>sql_identifier</type>
      </para>
      <para>
<!--
       Name of the foreign server
-->
外部サーバの名前
      </para></entry>
     </row>

     <row>
      <entry role="catalog_table_entry"><para role="column_definition">
       <structfield>option_name</structfield> <type>sql_identifier</type>
      </para>
      <para>
<!--
       Name of an option
-->
オプションの名前です。
      </para></entry>
     </row>

     <row>
      <entry role="catalog_table_entry"><para role="column_definition">
       <structfield>option_value</structfield> <type>character_data</type>
      </para>
      <para>
<!--
       Value of the option
-->
オプションの値です。
      </para></entry>
     </row>
    </tbody>
   </tgroup>
  </table>
 </sect1>

 <sect1 id="infoschema-foreign-servers">
  <title><literal>foreign_servers</literal></title>

  <para>
<!--
   The view <literal>foreign_servers</literal> contains all foreign
   servers defined in the current database.  Only those foreign
   servers are shown that the current user has access to (by way of
   being the owner or having some privilege).
-->
<literal>foreign_servers</literal>ビューには、現在のデータベース内で定義されたすべての外部サーバが含まれます。
現在のユーザが（所有者である、または何らかの権限を持つことにより）アクセス可能な外部サーバのみが表示されます。
  </para>

  <table>
<!--
   <title><structname>foreign_servers</structname> Columns</title>
-->
   <title><structname>foreign_servers</structname>の列</title>
   <tgroup cols="1">
    <thead>
     <row>
      <entry role="catalog_table_entry"><para role="column_definition">
<!--
       Column Type
-->
列 型
      </para>
      <para>
<!--
       Description
-->
説明
      </para></entry>
     </row>
    </thead>

    <tbody>
     <row>
      <entry role="catalog_table_entry"><para role="column_definition">
       <structfield>foreign_server_catalog</structfield> <type>sql_identifier</type>
      </para>
      <para>
<!--
       Name of the database that the foreign server is defined in (always the current database)
-->
外部サーバを定義したデータベースの名前です（常に現在のデータベースです）。
      </para></entry>
     </row>

     <row>
      <entry role="catalog_table_entry"><para role="column_definition">
       <structfield>foreign_server_name</structfield> <type>sql_identifier</type>
      </para>
      <para>
<!--
       Name of the foreign server
-->
外部サーバの名前
      </para></entry>
     </row>

     <row>
      <entry role="catalog_table_entry"><para role="column_definition">
       <structfield>foreign_data_wrapper_catalog</structfield> <type>sql_identifier</type>
      </para>
      <para>
<!--
       Name of the database that contains the foreign-data
       wrapper used by the foreign server (always the current database)
-->
外部サーバで使用される外部データラッパーを含むデータベースの名前です（常に現在のデータベースです）。
      </para></entry>
     </row>

     <row>
      <entry role="catalog_table_entry"><para role="column_definition">
       <structfield>foreign_data_wrapper_name</structfield> <type>sql_identifier</type>
      </para>
      <para>
<!--
       Name of the foreign-data wrapper used by the foreign server
-->
外部サーバにより使用される外部データラッパーの名前です。
      </para></entry>
     </row>

     <row>
      <entry role="catalog_table_entry"><para role="column_definition">
       <structfield>foreign_server_type</structfield> <type>character_data</type>
      </para>
      <para>
<!--
       Foreign server type information, if specified upon creation
-->
作成時点で指定されている場合、その外部サーバの種類情報です。
      </para></entry>
     </row>

     <row>
      <entry role="catalog_table_entry"><para role="column_definition">
       <structfield>foreign_server_version</structfield> <type>character_data</type>
      </para>
      <para>
<!--
       Foreign server version information, if specified upon creation
-->
作成時点で指定されている場合、その外部サーバのバージョン情報です。
      </para></entry>
     </row>

     <row>
      <entry role="catalog_table_entry"><para role="column_definition">
       <structfield>authorization_identifier</structfield> <type>sql_identifier</type>
      </para>
      <para>
<!--
       Name of the owner of the foreign server
-->
外部サーバの所有者の名前です。
      </para></entry>
     </row>
    </tbody>
   </tgroup>
  </table>
 </sect1>

 <sect1 id="infoschema-foreign-table-options">
  <title><literal>foreign_table_options</literal></title>

  <para>
<!--
   The view <literal>foreign_table_options</literal> contains all the
   options defined for foreign tables in the current database.  Only
   those foreign tables are shown that the current user has access to
   (by way of being the owner or having some privilege).
-->
<literal>foreign_table_options</literal>ビューは、現在のデータベースの外部テーブルに定義された全てのオプションを含みます。(所有者であるか何らかの権限を持っていて)現在のユーザがアクセスできる外部テーブルだけが表示されます。
  </para>

  <table>
<!--
   <title><structname>foreign_table_options</structname> Columns</title>
-->
   <title><structname>foreign_table_options</structname>の列</title>
   <tgroup cols="1">
    <thead>
     <row>
      <entry role="catalog_table_entry"><para role="column_definition">
<!--
       Column Type
-->
列 型
      </para>
      <para>
<!--
       Description
-->
説明
      </para></entry>
     </row>
    </thead>

    <tbody>
     <row>
      <entry role="catalog_table_entry"><para role="column_definition">
       <structfield>foreign_table_catalog</structfield> <type>sql_identifier</type>
      </para>
      <para>
<!--
       Name of the database that contains the foreign table (always the current database)
-->
外部テーブルが含まれるデータベースの名前です（常に現在のデータベースです）。
      </para></entry>
     </row>

     <row>
      <entry role="catalog_table_entry"><para role="column_definition">
       <structfield>foreign_table_schema</structfield> <type>sql_identifier</type>
      </para>
      <para>
<!--
       Name of the schema that contains the foreign table
-->
外部テーブルを含むスキーマの名前です。
      </para></entry>
     </row>

     <row>
      <entry role="catalog_table_entry"><para role="column_definition">
       <structfield>foreign_table_name</structfield> <type>sql_identifier</type>
      </para>
      <para>
<!--
       Name of the foreign table
-->
外部テーブルの名前です。
      </para></entry>
     </row>

     <row>
      <entry role="catalog_table_entry"><para role="column_definition">
       <structfield>option_name</structfield> <type>sql_identifier</type>
      </para>
      <para>
<!--
       Name of an option
-->
オプションの名前です。
      </para></entry>
     </row>

     <row>
      <entry role="catalog_table_entry"><para role="column_definition">
       <structfield>option_value</structfield> <type>character_data</type>
      </para>
      <para>
<!--
       Value of the option
-->
オプションの値です。
      </para></entry>
     </row>
    </tbody>
   </tgroup>
  </table>
 </sect1>

 <sect1 id="infoschema-foreign-tables">
  <title><literal>foreign_tables</literal></title>

  <para>
<!--
   The view <literal>foreign_tables</literal> contains all foreign
   tables defined in the current database.  Only those foreign
   tables are shown that the current user has access to (by way of
   being the owner or having some privilege).
-->
<literal>foreign_tables</literal>ビューは、現在のデータベースで定義されている全ての外部テーブルを含みます。(所有者であるか何らかの権限を持っていて)現在のユーザがアクセスできる外部テーブルだけが表示されます。
  </para>

  <table>
<!--
   <title><structname>foreign_tables</structname> Columns</title>
-->
   <title><structname>foreign_tables</structname>の列</title>
   <tgroup cols="1">
    <thead>
     <row>
      <entry role="catalog_table_entry"><para role="column_definition">
<!--
       Column Type
-->
列 型
      </para>
      <para>
<!--
       Description
-->
説明
      </para></entry>
     </row>
    </thead>

    <tbody>
     <row>
      <entry role="catalog_table_entry"><para role="column_definition">
       <structfield>foreign_table_catalog</structfield> <type>sql_identifier</type>
      </para>
      <para>
<!--
       Name of the database that the foreign table is defined in (always the current database)
-->
外部テーブルを含むデータベースの名前です（常に現在のデータベースです）。
      </para></entry>
     </row>

     <row>
      <entry role="catalog_table_entry"><para role="column_definition">
       <structfield>foreign_table_schema</structfield> <type>sql_identifier</type>
      </para>
      <para>
<!--
       Name of the schema that contains the foreign table
-->
外部テーブルを含むスキーマの名前です。
      </para></entry>
     </row>

     <row>
      <entry role="catalog_table_entry"><para role="column_definition">
       <structfield>foreign_table_name</structfield> <type>sql_identifier</type>
      </para>
      <para>
<!--
       Name of the foreign table
-->
外部テーブルの名前です。
      </para></entry>
     </row>

     <row>
      <entry role="catalog_table_entry"><para role="column_definition">
       <structfield>foreign_server_catalog</structfield> <type>sql_identifier</type>
      </para>
      <para>
<!--
       Name of the database that the foreign server is defined in (always the current database)
-->
外部サーバを定義したデータベースの名前です（常に現在のデータベースです）。
      </para></entry>
     </row>

     <row>
      <entry role="catalog_table_entry"><para role="column_definition">
       <structfield>foreign_server_name</structfield> <type>sql_identifier</type>
      </para>
      <para>
<!--
       Name of the foreign server
-->
外部サーバの名前
      </para></entry>
     </row>
    </tbody>
   </tgroup>
  </table>
 </sect1>

 <sect1 id="infoschema-key-column-usage">
  <title><literal>key_column_usage</literal></title>

  <para>
<!--
   The view <literal>key_column_usage</literal> identifies all columns
   in the current database that are restricted by some unique, primary
   key, or foreign key constraint.  Check constraints are not included
   in this view.  Only those columns are shown that the current user
   has access to, by way of being the owner or having some privilege.
-->
<literal>key_column_usage</literal>ビューは、現在のデータベースにおいて、ある一意性制約、主キー制約、外部キー制約によって制限を受けている全ての列を示します。
検査制約はこのビューには含まれません。
現在のユーザが所有者である、または何らかの権限を持ち、アクセスできるテーブル内のこうした列のみがここに示されます。
  </para>

  <table>
<!--
   <title><structname>key_column_usage</structname> Columns</title>
-->
   <title><structname>key_column_usage</structname>の列</title>
   <tgroup cols="1">
    <thead>
     <row>
      <entry role="catalog_table_entry"><para role="column_definition">
<!--
       Column Type
-->
列 型
      </para>
      <para>
<!--
       Description
-->
説明
      </para></entry>
     </row>
    </thead>

    <tbody>
     <row>
      <entry role="catalog_table_entry"><para role="column_definition">
       <structfield>constraint_catalog</structfield> <type>sql_identifier</type>
      </para>
      <para>
<!--
       Name of the database that contains the constraint (always the current database)
-->
制約を持つデータベースの名前です（常に現在のデータベースです）。
      </para></entry>
     </row>

     <row>
      <entry role="catalog_table_entry"><para role="column_definition">
       <structfield>constraint_schema</structfield> <type>sql_identifier</type>
      </para>
      <para>
<!--
       Name of the schema that contains the constraint
-->
制約を持つスキーマの名前です。
      </para></entry>
     </row>

     <row>
      <entry role="catalog_table_entry"><para role="column_definition">
       <structfield>constraint_name</structfield> <type>sql_identifier</type>
      </para>
      <para>
<!--
       Name of the constraint
-->
制約の名前です。
      </para></entry>
     </row>

     <row>
      <entry role="catalog_table_entry"><para role="column_definition">
       <structfield>table_catalog</structfield> <type>sql_identifier</type>
      </para>
      <para>
<!--
       Name of the database that contains the table that contains the
       column that is restricted by this constraint (always the
       current database)
-->
この制約によって制限を受ける列を持つテーブルを持つデータベースの名前です
（常に現在のデータベースです）。
      </para></entry>
     </row>

     <row>
      <entry role="catalog_table_entry"><para role="column_definition">
       <structfield>table_schema</structfield> <type>sql_identifier</type>
      </para>
      <para>
<!--
       Name of the schema that contains the table that contains the
       column that is restricted by this constraint
-->
この制約によって制限を受ける列を持つテーブルを持つスキーマの名前です。
      </para></entry>
     </row>

     <row>
      <entry role="catalog_table_entry"><para role="column_definition">
       <structfield>table_name</structfield> <type>sql_identifier</type>
      </para>
      <para>
<!--
       Name of the table that contains the column that is restricted
       by this constraint
-->
この制約によって制限を受ける列を持つテーブルの名前です。
      </para></entry>
     </row>

     <row>
      <entry role="catalog_table_entry"><para role="column_definition">
       <structfield>column_name</structfield> <type>sql_identifier</type>
      </para>
      <para>
<!--
       Name of the column that is restricted by this constraint
-->
この制約によって制限を受ける列の名前です。
      </para></entry>
     </row>

     <row>
      <entry role="catalog_table_entry"><para role="column_definition">
       <structfield>ordinal_position</structfield> <type>cardinal_number</type>
      </para>
      <para>
<!--
       Ordinal position of the column within the constraint key (count
       starts at 1)
-->
制約キー内の列の位置を（1から始まる）序数で表したものです。
      </para></entry>
     </row>

     <row>
      <entry role="catalog_table_entry"><para role="column_definition">
       <structfield>position_in_unique_constraint</structfield> <type>cardinal_number</type>
      </para>
      <para>
<!--
       For a foreign-key constraint, ordinal position of the referenced
       column within its unique constraint (count starts at 1);
       otherwise null
-->
外部キー制約では、一意性制約内部の被参照列の位置の序数（1から始まります）です。
その他の場合はNULLです。
      </para></entry>
     </row>
    </tbody>
   </tgroup>
  </table>
 </sect1>

 <sect1 id="infoschema-parameters">
  <title><literal>parameters</literal></title>

  <para>
<!--
   The view <literal>parameters</literal> contains information about
   the parameters (arguments) of all functions in the current database.
   Only those functions are shown that the current user has access to
   (by way of being the owner or having some privilege).
-->
<literal>parameters</literal>ビューには、現在のデータベースにある全ての関数のパラメータ（引数）についての情報があります。
現在のユーザが（所有している、あるいはある権限を持っているといった方法で）アクセスできる関数についてのみが示されます。
  </para>

  <table>
<!--
   <title><structname>parameters</structname> Columns</title>
-->
   <title><structname>parameters</structname>の列</title>
   <tgroup cols="1">
    <thead>
     <row>
      <entry role="catalog_table_entry"><para role="column_definition">
<!--
       Column Type
-->
列 型
      </para>
      <para>
<!--
       Description
-->
説明
      </para></entry>
     </row>
    </thead>

    <tbody>
     <row>
      <entry role="catalog_table_entry"><para role="column_definition">
       <structfield>specific_catalog</structfield> <type>sql_identifier</type>
      </para>
      <para>
<!--
       Name of the database containing the function (always the current database)
-->
関数が含まれるデータベースの名前です（常に現在のデータベースです）。
      </para></entry>
     </row>

     <row>
      <entry role="catalog_table_entry"><para role="column_definition">
       <structfield>specific_schema</structfield> <type>sql_identifier</type>
      </para>
      <para>
<!--
       Name of the schema containing the function
-->
関数が含まれるスキーマの名前です。
      </para></entry>
     </row>

     <row>
      <entry role="catalog_table_entry"><para role="column_definition">
       <structfield>specific_name</structfield> <type>sql_identifier</type>
      </para>
      <para>
<!--
       The <quote>specific name</quote> of the function.  See <xref linkend="infoschema-routines"/> for more information.
-->
関数の<quote>仕様名称</quote>です。
詳細は<xref linkend="infoschema-routines"/>を参照してください。
      </para></entry>
     </row>

     <row>
      <entry role="catalog_table_entry"><para role="column_definition">
       <structfield>ordinal_position</structfield> <type>cardinal_number</type>
      </para>
      <para>
<!--
       Ordinal position of the parameter in the argument list of the
       function (count starts at 1)
-->
関数の引数リストにおけるパラメータの位置の序数（1から始まる）です。
      </para></entry>
     </row>

     <row>
      <entry role="catalog_table_entry"><para role="column_definition">
       <structfield>parameter_mode</structfield> <type>character_data</type>
      </para>
      <para>
<!--
       <literal>IN</literal> for input parameter,
       <literal>OUT</literal> for output parameter,
       and <literal>INOUT</literal> for input/output parameter.
-->
入力パラメータでは<literal>IN</literal>、出力パラメータでは<literal>OUT</literal>、入出力パラメータでは<literal>INOUT</literal> です。
      </para></entry>
     </row>

     <row>
      <entry role="catalog_table_entry"><para role="column_definition">
       <structfield>is_result</structfield> <type>yes_or_no</type>
      </para>
      <para>
<!--
       Applies to a feature not available in <productname>PostgreSQL</productname>
-->
<productname>PostgreSQL</productname>では利用できない機能に適用されるものです。
      </para></entry>
     </row>

     <row>
      <entry role="catalog_table_entry"><para role="column_definition">
       <structfield>as_locator</structfield> <type>yes_or_no</type>
      </para>
      <para>
<!--
       Applies to a feature not available in <productname>PostgreSQL</productname>
-->
<productname>PostgreSQL</productname>では利用できない機能に適用されるものです。
      </para></entry>
     </row>

     <row>
      <entry role="catalog_table_entry"><para role="column_definition">
       <structfield>parameter_name</structfield> <type>sql_identifier</type>
      </para>
      <para>
<!--
       Name of the parameter, or null if the parameter has no name
-->
名前付きパラメータです。
無名のパラメータの場合はNULLです。
      </para></entry>
     </row>

     <row>
      <entry role="catalog_table_entry"><para role="column_definition">
       <structfield>data_type</structfield> <type>character_data</type>
      </para>
      <para>
<!--
       Data type of the parameter, if it is a built-in type, or
       <literal>ARRAY</literal> if it is some array (in that case, see
       the view <literal>element_types</literal>), else
       <literal>USER-DEFINED</literal> (in that case, the type is
       identified in <literal>udt_name</literal> and associated
       columns).
-->
組み込み型の場合、パラメータのデータ型です。
何らかの配列の場合は<literal>ARRAY</literal>です
（この場合、<literal>element_types</literal>ビューを参照してください）。
さもなくば、<literal>USER-DEFINED</literal>です
（この場合、型は<literal>udt_name</literal> と関連する列で識別されます）。
      </para></entry>
     </row>

     <row>
      <entry role="catalog_table_entry"><para role="column_definition">
       <structfield>character_maximum_length</structfield> <type>cardinal_number</type>
      </para>
      <para>
<!--
       Always null, since this information is not applied to parameter data types in <productname>PostgreSQL</productname>
-->
常にNULLです。
<productname>PostgreSQL</productname>では、この情報はパラメータデータ型に適用されないからです。
      </para></entry>
     </row>

     <row>
      <entry role="catalog_table_entry"><para role="column_definition">
       <structfield>character_octet_length</structfield> <type>cardinal_number</type>
      </para>
      <para>
<!--
       Always null, since this information is not applied to parameter data types in <productname>PostgreSQL</productname>
-->
常にNULLです。
<productname>PostgreSQL</productname>では、この情報はパラメータデータ型に適用されないからです。
      </para></entry>
     </row>

     <row>
      <entry role="catalog_table_entry"><para role="column_definition">
       <structfield>character_set_catalog</structfield> <type>sql_identifier</type>
      </para>
      <para>
<!--
       Applies to a feature not available in <productname>PostgreSQL</productname>
-->
<productname>PostgreSQL</productname>では利用できない機能に適用されるものです。
      </para></entry>
     </row>

     <row>
      <entry role="catalog_table_entry"><para role="column_definition">
       <structfield>character_set_schema</structfield> <type>sql_identifier</type>
      </para>
      <para>
<!--
       Applies to a feature not available in <productname>PostgreSQL</productname>
-->
<productname>PostgreSQL</productname>では利用できない機能に適用されるものです。
      </para></entry>
     </row>

     <row>
      <entry role="catalog_table_entry"><para role="column_definition">
       <structfield>character_set_name</structfield> <type>sql_identifier</type>
      </para>
      <para>
<!--
       Applies to a feature not available in <productname>PostgreSQL</productname>
-->
<productname>PostgreSQL</productname>では利用できない機能に適用されるものです。
      </para></entry>
     </row>

     <row>
      <entry role="catalog_table_entry"><para role="column_definition">
       <structfield>collation_catalog</structfield> <type>sql_identifier</type>
      </para>
      <para>
<!--
       Always null, since this information is not applied to parameter data types in <productname>PostgreSQL</productname>
-->
常にNULLです。
<productname>PostgreSQL</productname>では、この情報はパラメータデータ型に適用されないからです。
      </para></entry>
     </row>

     <row>
      <entry role="catalog_table_entry"><para role="column_definition">
       <structfield>collation_schema</structfield> <type>sql_identifier</type>
      </para>
      <para>
<!--
       Always null, since this information is not applied to parameter data types in <productname>PostgreSQL</productname>
-->
常にNULLです。
<productname>PostgreSQL</productname>では、この情報はパラメータデータ型に適用されないからです。
      </para></entry>
     </row>

     <row>
      <entry role="catalog_table_entry"><para role="column_definition">
       <structfield>collation_name</structfield> <type>sql_identifier</type>
      </para>
      <para>
<!--
       Always null, since this information is not applied to parameter data types in <productname>PostgreSQL</productname>
-->
常にNULLです。
<productname>PostgreSQL</productname>では、この情報はパラメータデータ型に適用されないからです。
      </para></entry>
     </row>

     <row>
      <entry role="catalog_table_entry"><para role="column_definition">
       <structfield>numeric_precision</structfield> <type>cardinal_number</type>
      </para>
      <para>
<!--
       Always null, since this information is not applied to parameter data types in <productname>PostgreSQL</productname>
-->
常にNULLです。
<productname>PostgreSQL</productname>では、この情報はパラメータデータ型に適用されないからです。
      </para></entry>
     </row>

     <row>
      <entry role="catalog_table_entry"><para role="column_definition">
       <structfield>numeric_precision_radix</structfield> <type>cardinal_number</type>
      </para>
      <para>
<!--
       Always null, since this information is not applied to parameter data types in <productname>PostgreSQL</productname>
-->
常にNULLです。
<productname>PostgreSQL</productname>では、この情報はパラメータデータ型に適用されないからです。
      </para></entry>
     </row>

     <row>
      <entry role="catalog_table_entry"><para role="column_definition">
       <structfield>numeric_scale</structfield> <type>cardinal_number</type>
      </para>
      <para>
<!--
       Always null, since this information is not applied to parameter data types in <productname>PostgreSQL</productname>
-->
常にNULLです。
<productname>PostgreSQL</productname>では、この情報はパラメータデータ型に適用されないからです。
      </para></entry>
     </row>

     <row>
      <entry role="catalog_table_entry"><para role="column_definition">
       <structfield>datetime_precision</structfield> <type>cardinal_number</type>
      </para>
      <para>
<!--
       Always null, since this information is not applied to parameter data types in <productname>PostgreSQL</productname>
-->
常にNULLです。
<productname>PostgreSQL</productname>では、この情報はパラメータデータ型に適用されないからです。
      </para></entry>
     </row>

     <row>
      <entry role="catalog_table_entry"><para role="column_definition">
       <structfield>interval_type</structfield> <type>character_data</type>
      </para>
      <para>
<!--
       Always null, since this information is not applied to parameter data types in <productname>PostgreSQL</productname>
-->
常にNULLです。
<productname>PostgreSQL</productname>では、この情報はパラメータデータ型に適用されないからです。
      </para></entry>
     </row>

     <row>
      <entry role="catalog_table_entry"><para role="column_definition">
       <structfield>interval_precision</structfield> <type>cardinal_number</type>
      </para>
      <para>
<!--
       Always null, since this information is not applied to parameter data types in <productname>PostgreSQL</productname>
-->
常にNULLです。
<productname>PostgreSQL</productname>では、この情報はパラメータデータ型に適用されないからです。
      </para></entry>
     </row>

     <row>
      <entry role="catalog_table_entry"><para role="column_definition">
       <structfield>udt_catalog</structfield> <type>sql_identifier</type>
      </para>
      <para>
<!--
       Name of the database that the data type of the parameter is
       defined in (always the current database)
-->
パラメータのデータ型を定義したデータベースの名前です
（常に現在のデータベースです）。
      </para></entry>
     </row>

     <row>
      <entry role="catalog_table_entry"><para role="column_definition">
       <structfield>udt_schema</structfield> <type>sql_identifier</type>
      </para>
      <para>
<!--
       Name of the schema that the data type of the parameter is
       defined in
-->
パラメータのデータ型を定義したスキーマの名前です。
      </para></entry>
     </row>

     <row>
      <entry role="catalog_table_entry"><para role="column_definition">
       <structfield>udt_name</structfield> <type>sql_identifier</type>
      </para>
      <para>
<!--
       Name of the data type of the parameter
-->
パラメータのデータ型の名前です。
      </para></entry>
     </row>

     <row>
      <entry role="catalog_table_entry"><para role="column_definition">
       <structfield>scope_catalog</structfield> <type>sql_identifier</type>
      </para>
      <para>
<!--
       Applies to a feature not available in <productname>PostgreSQL</productname>
-->
<productname>PostgreSQL</productname>では利用できない機能に適用されるものです。
      </para></entry>
     </row>

     <row>
      <entry role="catalog_table_entry"><para role="column_definition">
       <structfield>scope_schema</structfield> <type>sql_identifier</type>
      </para>
      <para>
<!--
       Applies to a feature not available in <productname>PostgreSQL</productname>
-->
<productname>PostgreSQL</productname>では利用できない機能に適用されるものです。
      </para></entry>
     </row>

     <row>
      <entry role="catalog_table_entry"><para role="column_definition">
       <structfield>scope_name</structfield> <type>sql_identifier</type>
      </para>
      <para>
<!--
       Applies to a feature not available in <productname>PostgreSQL</productname>
-->
<productname>PostgreSQL</productname>では利用できない機能に適用されるものです。
      </para></entry>
     </row>

     <row>
      <entry role="catalog_table_entry"><para role="column_definition">
       <structfield>maximum_cardinality</structfield> <type>cardinal_number</type>
      </para>
      <para>
<!--
       Always null, because arrays always have unlimited maximum cardinality in <productname>PostgreSQL</productname>
-->
常にNULLです。<productname>PostgreSQL</productname>では配列の次数は無制限だからです。
      </para></entry>
     </row>

     <row>
      <entry role="catalog_table_entry"><para role="column_definition">
       <structfield>dtd_identifier</structfield> <type>sql_identifier</type>
      </para>
      <para>
<!--
       An identifier of the data type descriptor of the parameter,
       unique among the data type descriptors pertaining to the
       function.  This is mainly useful for joining with other
       instances of such identifiers.  (The specific format of the
       identifier is not defined and not guaranteed to remain the same
       in future versions.)
-->
関数に属するデータ型記述子内で一意なパラメータのデータ型記述子の識別子です。
これは主に、こうした識別子の他のインスタンスと結合する時に有用です
（識別子の書式の仕様は定義されておらず、また、今後のバージョンでも同一のままであるという保証もありません）。
      </para></entry>
     </row>

     <row>
      <entry role="catalog_table_entry"><para role="column_definition">
       <structfield>parameter_default</structfield> <type>character_data</type>
      </para>
      <para>
<!--
       The default expression of the parameter, or null if none or if the
       function is not owned by a currently enabled role.
-->
パラメータのデフォルト式であり、存在しない場合または現在有効なロールがその関数の所有者でない場合にはNULLです。
      </para></entry>
     </row>
    </tbody>
   </tgroup>
  </table>
 </sect1>

 <sect1 id="infoschema-referential-constraints">
  <title><literal>referential_constraints</literal></title>

  <para>
<!--
   The view <literal>referential_constraints</literal> contains all
   referential (foreign key) constraints in the current database.
   Only those constraints are shown for which the current user has
   write access to the referencing table (by way of being the
   owner or having some privilege other than <literal>SELECT</literal>).
-->
<literal>referential_constraints</literal>ビューには、現在のデータベース内にある全ての参照（外部キー）制約があります。現在のユーザが、参照テーブルに（所有者、または<literal>SELECT</literal>以外の何らかの権限を持つという方法で）書き込みアクセスを持つと言う事でこれらの制約は示されます。
  </para>

  <table>
<!--
   <title><structname>referential_constraints</structname> Columns</title>
-->
   <title><structname>referential_constraints</structname>の列</title>
   <tgroup cols="1">
    <thead>
     <row>
      <entry role="catalog_table_entry"><para role="column_definition">
<!--
       Column Type
-->
列 型
      </para>
      <para>
<!--
       Description
-->
説明
      </para></entry>
     </row>
    </thead>

    <tbody>
     <row>
      <entry role="catalog_table_entry"><para role="column_definition">
       <structfield>constraint_catalog</structfield> <type>sql_identifier</type>
      </para>
      <para>
<!--
       Name of the database containing the constraint (always the current database)
-->
制約が含まれるデータベースの名前です（常に現在のデータベースです）。
      </para></entry>
     </row>

     <row>
      <entry role="catalog_table_entry"><para role="column_definition">
       <structfield>constraint_schema</structfield> <type>sql_identifier</type>
      </para>
      <para>
<!--
       Name of the schema containing the constraint
-->
制約が含まれるスキーマの名前です。
      </para></entry>
     </row>

     <row>
      <entry role="catalog_table_entry"><para role="column_definition">
       <structfield>constraint_name</structfield> <type>sql_identifier</type>
      </para>
      <para>
<!--
       Name of the constraint
-->
制約の名前です。
      </para></entry>
     </row>

     <row>
      <entry role="catalog_table_entry"><para role="column_definition">
       <structfield>unique_constraint_catalog</structfield> <type>sql_identifier</type>
      </para>
      <para>
<!--
       Name of the database that contains the unique or primary key
       constraint that the foreign key constraint references (always
       the current database)
-->
外部キー制約が参照する一意性制約、もしくは主キー制約を持つデータベースの名前です
（常に現在のデータベースです）。
      </para></entry>
     </row>

     <row>
      <entry role="catalog_table_entry"><para role="column_definition">
       <structfield>unique_constraint_schema</structfield> <type>sql_identifier</type>
      </para>
      <para>
<!--
       Name of the schema that contains the unique or primary key
       constraint that the foreign key constraint references
-->
外部キー制約が参照する一意性制約、もしくは主キー制約を持つスキーマの名前です。
      </para></entry>
     </row>

     <row>
      <entry role="catalog_table_entry"><para role="column_definition">
       <structfield>unique_constraint_name</structfield> <type>sql_identifier</type>
      </para>
      <para>
<!--
       Name of the unique or primary key constraint that the foreign
       key constraint references
-->
外部キー制約が参照する一意性制約、もしくは主キー制約の名前です。
      </para></entry>
     </row>

     <row>
      <entry role="catalog_table_entry"><para role="column_definition">
       <structfield>match_option</structfield> <type>character_data</type>
      </para>
      <para>
<!--
       Match option of the foreign key constraint:
       <literal>FULL</literal>, <literal>PARTIAL</literal>, or
       <literal>NONE</literal>.
-->
外部キー制約の一致オプションです。
<literal>FULL</literal>、<literal>PARTIAL</literal>、<literal>NONE</literal>のいずれかです。
      </para></entry>
     </row>

     <row>
      <entry role="catalog_table_entry"><para role="column_definition">
       <structfield>update_rule</structfield> <type>character_data</type>
      </para>
      <para>
<!--
       Update rule of the foreign key constraint:
       <literal>CASCADE</literal>, <literal>SET NULL</literal>,
       <literal>SET DEFAULT</literal>, <literal>RESTRICT</literal>, or
       <literal>NO ACTION</literal>.
-->
外部キー制約の更新規則です。
<literal>CASCADE</literal>、<literal>SET NULL</literal>、<literal>SET DEFAULT</literal>、<literal>RESTRICT</literal>、<literal>NO ACTION</literal>のいずれかです。
      </para></entry>
     </row>

     <row>
      <entry role="catalog_table_entry"><para role="column_definition">
       <structfield>delete_rule</structfield> <type>character_data</type>
      </para>
      <para>
<!--
       Delete rule of the foreign key constraint:
       <literal>CASCADE</literal>, <literal>SET NULL</literal>,
       <literal>SET DEFAULT</literal>, <literal>RESTRICT</literal>, or
       <literal>NO ACTION</literal>.
-->
外部キー制約の削除規則です。
<literal>CASCADE</literal>、<literal>SET NULL</literal>、<literal>SET DEFAULT</literal>、<literal>RESTRICT</literal>、<literal>NO ACTION</literal>のいずれかです。
      </para></entry>
     </row>
    </tbody>
   </tgroup>
  </table>

 </sect1>

 <sect1 id="infoschema-role-column-grants">
  <title><literal>role_column_grants</literal></title>

  <para>
<!--
   The view <literal>role_column_grants</literal> identifies all
   privileges granted on columns where the grantor or grantee is a
   currently enabled role.  Further information can be found under
   <literal>column_privileges</literal>.  The only effective
   difference between this view
   and <literal>column_privileges</literal> is that this view omits
   columns that have been made accessible to the current user by way
   of a grant to <literal>PUBLIC</literal>.
-->
<literal>role_column_grants</literal>ビューは、譲与者または被譲与者が現在有効なロールである場合、列に付与された全ての権限を示します。
詳細な情報は<literal>column_privileges</literal>の中にあります。
このビューと<literal>column_privileges</literal>との間の実質的な違いは、このビューでは現在のユーザが<literal>PUBLIC</literal>に与えられた権限によりアクセスできるようになった列を省略していることだけです。
  </para>

  <table>
<!--
   <title><structname>role_column_grants</structname> Columns</title>
-->
   <title><structname>role_column_grants</structname>の列</title>
   <tgroup cols="1">
    <thead>
     <row>
      <entry role="catalog_table_entry"><para role="column_definition">
<!--
       Column Type
-->
列 型
      </para>
      <para>
<!--
       Description
-->
説明
      </para></entry>
     </row>
    </thead>

    <tbody>
     <row>
      <entry role="catalog_table_entry"><para role="column_definition">
       <structfield>grantor</structfield> <type>sql_identifier</type>
      </para>
      <para>
<!--
       Name of the role that granted the privilege
-->
権限を与えたロールの名前です。
      </para></entry>
     </row>

     <row>
      <entry role="catalog_table_entry"><para role="column_definition">
       <structfield>grantee</structfield> <type>sql_identifier</type>
      </para>
      <para>
<!--
       Name of the role that the privilege was granted to
-->
権限を与えられたロールの名前です。
      </para></entry>
     </row>

     <row>
      <entry role="catalog_table_entry"><para role="column_definition">
       <structfield>table_catalog</structfield> <type>sql_identifier</type>
      </para>
      <para>
<!--
       Name of the database that contains the table that contains the column (always the current database)
-->
その列を含むテーブルを持つデータベースの名前です（常に現在のデータベースです）。
      </para></entry>
     </row>

     <row>
      <entry role="catalog_table_entry"><para role="column_definition">
       <structfield>table_schema</structfield> <type>sql_identifier</type>
      </para>
      <para>
<!--
       Name of the schema that contains the table that contains the column
-->
その列を含むテーブルを持つスキーマの名前です。
      </para></entry>
     </row>

     <row>
      <entry role="catalog_table_entry"><para role="column_definition">
       <structfield>table_name</structfield> <type>sql_identifier</type>
      </para>
      <para>
<!--
       Name of the table that contains the column
-->
その列を含むテーブルの名前です。
      </para></entry>
     </row>

     <row>
      <entry role="catalog_table_entry"><para role="column_definition">
       <structfield>column_name</structfield> <type>sql_identifier</type>
      </para>
      <para>
<!--
       Name of the column
-->
列の名前です。
      </para></entry>
     </row>

     <row>
      <entry role="catalog_table_entry"><para role="column_definition">
       <structfield>privilege_type</structfield> <type>character_data</type>
      </para>
      <para>
<!--
       Type of the privilege: <literal>SELECT</literal>,
       <literal>INSERT</literal>, <literal>UPDATE</literal>, or
       <literal>REFERENCES</literal>
-->
権限の種類です。
<literal>SELECT</literal>、<literal>INSERT</literal>、<literal>UPDATE</literal>、もしくは<literal>REFERENCES</literal>です。
      </para></entry>
     </row>

     <row>
      <entry role="catalog_table_entry"><para role="column_definition">
       <structfield>is_grantable</structfield> <type>yes_or_no</type>
      </para>
      <para>
<!--
       <literal>YES</literal> if the privilege is grantable, <literal>NO</literal> if not
-->
この権限を付与可能な場合は<literal>YES</literal>、さもなくば<literal>NO</literal>です。
      </para></entry>
     </row>
    </tbody>
   </tgroup>
  </table>
 </sect1>

 <sect1 id="infoschema-role-routine-grants">
  <title><literal>role_routine_grants</literal></title>

  <para>
<!--
   The view <literal>role_routine_grants</literal> identifies all
   privileges granted on functions where the grantor or grantee is a
   currently enabled role.  Further information can be found under
   <literal>routine_privileges</literal>.  The only effective
   difference between this view
   and <literal>routine_privileges</literal> is that this view omits
   functions that have been made accessible to the current user by way
   of a grant to <literal>PUBLIC</literal>.
-->
<literal>role_routine_grants</literal>ビューは、現在有効なロールが譲与者、または被譲与者で関数上に与えられた全ての権限を示します。
詳細な情報は<literal>routine_privileges</literal>の中にあります。
このビューと<literal>routine_privileges</literal>との間の実質的な違いは、このビューでは現在のユーザが<literal>PUBLIC</literal>に与えられた権限によりアクセスできるようになった関数を省略していることだけです。
  </para>

  <table>
<!--
   <title><structname>role_routine_grants</structname> Columns</title>
-->
   <title><structname>role_routine_grants</structname>の列</title>
   <tgroup cols="1">
    <thead>
     <row>
      <entry role="catalog_table_entry"><para role="column_definition">
<!--
       Column Type
-->
列 型
      </para>
      <para>
<!--
       Description
-->
説明
      </para></entry>
     </row>
    </thead>

    <tbody>
     <row>
      <entry role="catalog_table_entry"><para role="column_definition">
       <structfield>grantor</structfield> <type>sql_identifier</type>
      </para>
      <para>
<!--
       Name of the role that granted the privilege
-->
権限を与えたロールの名前です。
      </para></entry>
     </row>

     <row>
      <entry role="catalog_table_entry"><para role="column_definition">
       <structfield>grantee</structfield> <type>sql_identifier</type>
      </para>
      <para>
<!--
       Name of the role that the privilege was granted to
-->
権限を与えられたロールの名前です。
      </para></entry>
     </row>

     <row>
      <entry role="catalog_table_entry"><para role="column_definition">
       <structfield>specific_catalog</structfield> <type>sql_identifier</type>
      </para>
      <para>
<!--
       Name of the database containing the function (always the current database)
-->
関数が含まれるデータベースの名前です（常に現在のデータベースです）。
      </para></entry>
     </row>

     <row>
      <entry role="catalog_table_entry"><para role="column_definition">
       <structfield>specific_schema</structfield> <type>sql_identifier</type>
      </para>
      <para>
<!--
       Name of the schema containing the function
-->
関数が含まれるスキーマの名前です。
      </para></entry>
     </row>

     <row>
      <entry role="catalog_table_entry"><para role="column_definition">
       <structfield>specific_name</structfield> <type>sql_identifier</type>
      </para>
      <para>
<!--
       The <quote>specific name</quote> of the function.  See <xref linkend="infoschema-routines"/> for more information.
-->
関数の<quote>仕様名称</quote>です。
詳細は<xref linkend="infoschema-routines"/>を参照してください。
      </para></entry>
     </row>

     <row>
      <entry role="catalog_table_entry"><para role="column_definition">
       <structfield>routine_catalog</structfield> <type>sql_identifier</type>
      </para>
      <para>
<!--
       Name of the database containing the function (always the current database)
-->
関数が含まれるデータベースの名前です（常に現在のデータベースです）。
      </para></entry>
     </row>

     <row>
      <entry role="catalog_table_entry"><para role="column_definition">
       <structfield>routine_schema</structfield> <type>sql_identifier</type>
      </para>
      <para>
<!--
       Name of the schema containing the function
-->
関数が含まれるスキーマの名前です。
      </para></entry>
     </row>

     <row>
      <entry role="catalog_table_entry"><para role="column_definition">
       <structfield>routine_name</structfield> <type>sql_identifier</type>
      </para>
      <para>
<!--
       Name of the function (might be duplicated in case of overloading)
-->
関数の名前です（オーバーロードされている場合は重複する可能性があります）。
      </para></entry>
     </row>

     <row>
      <entry role="catalog_table_entry"><para role="column_definition">
       <structfield>privilege_type</structfield> <type>character_data</type>
      </para>
      <para>
<!--
       Always <literal>EXECUTE</literal> (the only privilege type for functions)
-->
常に<literal>EXECUTE</literal>です（関数用の唯一の権限です）。
      </para></entry>
     </row>

     <row>
      <entry role="catalog_table_entry"><para role="column_definition">
       <structfield>is_grantable</structfield> <type>yes_or_no</type>
      </para>
      <para>
<!--
       <literal>YES</literal> if the privilege is grantable, <literal>NO</literal> if not
-->
この権限を付与可能な場合は<literal>YES</literal>、さもなくば<literal>NO</literal>です。
      </para></entry>
     </row>
    </tbody>
   </tgroup>
  </table>
 </sect1>

 <sect1 id="infoschema-role-table-grants">
  <title><literal>role_table_grants</literal></title>

  <para>
<!--
   The view <literal>role_table_grants</literal> identifies all
   privileges granted on tables or views where the grantor or grantee
   is a currently enabled role.  Further information can be found
   under <literal>table_privileges</literal>.  The only effective
   difference between this view
   and <literal>table_privileges</literal> is that this view omits
   tables that have been made accessible to the current user by way of
   a grant to <literal>PUBLIC</literal>.
-->
<literal>role_table_grants</literal>ビューは、現在有効なロールが譲与者または被譲与者であるテーブルやビュー上に与えられた全ての権限を示します。
詳細な情報は<literal>table_privileges</literal>の中にあります。
このビューと<literal>table_privileges</literal>との間の実質的な違いは、このビューでは現在のユーザが<literal>PUBLIC</literal>に与えられた権限によりアクセスできるようになったテーブルを省略していることだけです。
  </para>

  <table>
<!--
   <title><structname>role_table_grants</structname> Columns</title>
-->
   <title><structname>role_table_grants</structname>の列</title>
   <tgroup cols="1">
    <thead>
     <row>
      <entry role="catalog_table_entry"><para role="column_definition">
<!--
       Column Type
-->
列 型
      </para>
      <para>
<!--
       Description
-->
説明
      </para></entry>
     </row>
    </thead>

    <tbody>
     <row>
      <entry role="catalog_table_entry"><para role="column_definition">
       <structfield>grantor</structfield> <type>sql_identifier</type>
      </para>
      <para>
<!--
       Name of the role that granted the privilege
-->
権限を与えたロールの名前です。
      </para></entry>
     </row>

     <row>
      <entry role="catalog_table_entry"><para role="column_definition">
       <structfield>grantee</structfield> <type>sql_identifier</type>
      </para>
      <para>
<!--
       Name of the role that the privilege was granted to
-->
権限を与えられたロールの名前です。
      </para></entry>
     </row>

     <row>
      <entry role="catalog_table_entry"><para role="column_definition">
       <structfield>table_catalog</structfield> <type>sql_identifier</type>
      </para>
      <para>
<!--
       Name of the database that contains the table (always the current database)
-->
テーブルを持つデータベースの名前です（常に現在のデータベースです）。
      </para></entry>
     </row>

     <row>
      <entry role="catalog_table_entry"><para role="column_definition">
       <structfield>table_schema</structfield> <type>sql_identifier</type>
      </para>
      <para>
<!--
       Name of the schema that contains the table
-->
テーブルを持つスキーマの名前です。
      </para></entry>
     </row>

     <row>
      <entry role="catalog_table_entry"><para role="column_definition">
       <structfield>table_name</structfield> <type>sql_identifier</type>
      </para>
      <para>
<!--
       Name of the table
-->
テーブルの名前です。
      </para></entry>
     </row>

     <row>
      <entry role="catalog_table_entry"><para role="column_definition">
       <structfield>privilege_type</structfield> <type>character_data</type>
      </para>
      <para>
<!--
       Type of the privilege: <literal>SELECT</literal>,
       <literal>INSERT</literal>, <literal>UPDATE</literal>,
       <literal>DELETE</literal>, <literal>TRUNCATE</literal>,
       <literal>REFERENCES</literal>, or <literal>TRIGGER</literal>
-->
権限の種類は、
<literal>SELECT</literal>、<literal>INSERT</literal>、<literal>UPDATE</literal>、<literal>DELETE</literal>、<literal>TRUNCATE</literal>、<literal>REFERENCES</literal>、または<literal>TRIGGER</literal>のいずれかです。
      </para></entry>
     </row>

     <row>
      <entry role="catalog_table_entry"><para role="column_definition">
       <structfield>is_grantable</structfield> <type>yes_or_no</type>
      </para>
      <para>
<!--
       <literal>YES</literal> if the privilege is grantable, <literal>NO</literal> if not
-->
この権限を付与可能な場合は<literal>YES</literal>、さもなくば<literal>NO</literal>です。
      </para></entry>
     </row>

     <row>
      <entry role="catalog_table_entry"><para role="column_definition">
       <structfield>with_hierarchy</structfield> <type>yes_or_no</type>
      </para>
      <para>
<!--
       In the SQL standard, <literal>WITH HIERARCHY OPTION</literal>
       is a separate (sub-)privilege allowing certain operations on
       table inheritance hierarchies.  In PostgreSQL, this is included
       in the <literal>SELECT</literal> privilege, so this column
       shows <literal>YES</literal> if the privilege
       is <literal>SELECT</literal>, else <literal>NO</literal>.
-->
SQL標準では、<literal>WITH HIERARCHY OPTION</literal>は、継承テーブル階層に対するある操作を許可する独立した（副次）権限です。
PostgreSQLでは、これは<literal>SELECT</literal>権限に含まれているため、この列は権限が<literal>SELECT</literal>の場合は<literal>YES</literal>、それ以外の場合は<literal>NO</literal>です。
      </para></entry>
     </row>
    </tbody>
   </tgroup>
  </table>
 </sect1>

 <sect1 id="infoschema-role-udt-grants">
  <title><literal>role_udt_grants</literal></title>

  <para>
<!--
   The view <literal>role_udt_grants</literal> is intended to identify
   <literal>USAGE</literal> privileges granted on user-defined types
   where the grantor or grantee is a currently enabled role.  Further
   information can be found under
   <literal>udt_privileges</literal>.  The only effective difference
   between this view and <literal>udt_privileges</literal> is that
   this view omits objects that have been made accessible to the
   current user by way of a grant to <literal>PUBLIC</literal>.  Since
   data types do not have real privileges in PostgreSQL, but only an
   implicit grant to <literal>PUBLIC</literal>, this view is empty.
-->
<literal>role_udt_grants</literal>ビューは、現在有効なロールが付与者また被付与者である、ユーザ定義型に付与された<literal>USAGE</literal>権限を識別することを意図したものです。それ以上の情報は<literal>udt_privileges</literal>で見つかります。
このビューと<literal>udt_privileges</literal>ビューとの間の実質的な違いは、このビューでは現在のユーザが<literal>PUBLIC</literal>に与えられた権限によりアクセスできるようになったオブジェクトを省略していることだけです。
PostgreSQLではデータ型は実際の権限を持たず、<literal>PUBLIC</literal>に対する暗黙の権限付与しか持たないため、このビューは空です。
  </para>

  <table>
<!--
   <title><structname>role_udt_grants</structname> Columns</title>
-->
   <title><structname>role_udt_grants</structname>の列</title>
   <tgroup cols="1">
    <thead>
     <row>
      <entry role="catalog_table_entry"><para role="column_definition">
<!--
       Column Type
-->
列 型
      </para>
      <para>
<!--
       Description
-->
説明
      </para></entry>
     </row>
    </thead>

    <tbody>
     <row>
      <entry role="catalog_table_entry"><para role="column_definition">
       <structfield>grantor</structfield> <type>sql_identifier</type>
      </para>
      <para>
<!--
       The name of the role that granted the privilege
-->
権限を与えたロールの名前
      </para></entry>
     </row>

     <row>
      <entry role="catalog_table_entry"><para role="column_definition">
       <structfield>grantee</structfield> <type>sql_identifier</type>
      </para>
      <para>
<!--
       The name of the role that the privilege was granted to
-->
権限が与えられたロールの名前
      </para></entry>
     </row>

     <row>
      <entry role="catalog_table_entry"><para role="column_definition">
       <structfield>udt_catalog</structfield> <type>sql_identifier</type>
      </para>
      <para>
<!--
       Name of the database containing the type (always the current database)
-->
型を持つデータベースの名前（常に現在のデータベースです）。
      </para></entry>
     </row>

     <row>
      <entry role="catalog_table_entry"><para role="column_definition">
       <structfield>udt_schema</structfield> <type>sql_identifier</type>
      </para>
      <para>
<!--
       Name of the schema containing the type
-->
型を持つスキーマの名前
      </para></entry>
     </row>

     <row>
      <entry role="catalog_table_entry"><para role="column_definition">
       <structfield>udt_name</structfield> <type>sql_identifier</type>
      </para>
      <para>
<!--
       Name of the type
-->
型の名前
      </para></entry>
     </row>

     <row>
      <entry role="catalog_table_entry"><para role="column_definition">
       <structfield>privilege_type</structfield> <type>character_data</type>
      </para>
      <para>
<!--
       Always <literal>TYPE USAGE</literal>
-->
常に<literal>TYPE USAGE</literal>
      </para></entry>
     </row>

     <row>
      <entry role="catalog_table_entry"><para role="column_definition">
       <structfield>is_grantable</structfield> <type>yes_or_no</type>
      </para>
      <para>
<!--
       <literal>YES</literal> if the privilege is grantable, <literal>NO</literal> if not
-->
この権限を付与可能な場合は<literal>YES</literal>、さもなくば<literal>NO</literal>です。
      </para></entry>
     </row>
    </tbody>
   </tgroup>
  </table>
 </sect1>

 <sect1 id="infoschema-role-usage-grants">
  <title><literal>role_usage_grants</literal></title>

  <para>
<!--
   The view <literal>role_usage_grants</literal> identifies
   <literal>USAGE</literal> privileges granted on various kinds of
   objects where the grantor or grantee is a currently enabled role.
   Further information can be found under
   <literal>usage_privileges</literal>.  The only effective difference
   between this view and <literal>usage_privileges</literal> is that
   this view omits objects that have been made accessible to the
   current user by way of a grant to <literal>PUBLIC</literal>.
-->
<literal>role_usage_grants</literal>ビューは、譲与者または被譲与者が現在有効なロールである多くの種類のオブジェクトに対し、<literal>USAGE</literal>権限を示します。
詳細な情報は<literal>usage_privileges</literal>の中にあります。
このビューと<literal>usage_privileges</literal>ビューとの間の実質的な違いは、このビューでは現在のユーザが<literal>PUBLIC</literal>に与えられた権限によりアクセスできるようになったオブジェクトを省略していることだけです。
  </para>

  <table>
<!--
   <title><structname>role_usage_grants</structname> Columns</title>
-->
   <title><structname>role_usage_grants</structname>の列</title>
   <tgroup cols="1">
    <thead>
     <row>
      <entry role="catalog_table_entry"><para role="column_definition">
<!--
       Column Type
-->
列 型
      </para>
      <para>
<!--
       Description
-->
説明
      </para></entry>
     </row>
    </thead>

    <tbody>
     <row>
      <entry role="catalog_table_entry"><para role="column_definition">
       <structfield>grantor</structfield> <type>sql_identifier</type>
      </para>
      <para>
<!--
       The name of the role that granted the privilege
-->
権限を与えたロールの名前
      </para></entry>
     </row>

     <row>
      <entry role="catalog_table_entry"><para role="column_definition">
       <structfield>grantee</structfield> <type>sql_identifier</type>
      </para>
      <para>
<!--
       The name of the role that the privilege was granted to
-->
権限が与えられたロールの名前
      </para></entry>
     </row>

     <row>
      <entry role="catalog_table_entry"><para role="column_definition">
       <structfield>object_catalog</structfield> <type>sql_identifier</type>
      </para>
      <para>
<!--
       Name of the database containing the object (always the current database)
-->
オブジェクトを持つデータベースの名前（常に現在のデータベースです）。
      </para></entry>
     </row>

     <row>
      <entry role="catalog_table_entry"><para role="column_definition">
       <structfield>object_schema</structfield> <type>sql_identifier</type>
      </para>
      <para>
<!--
       Name of the schema containing the object, if applicable,
       else an empty string
-->
適用されるオブジェクトを持つスキーマの名前。そうでなければ空文字列
      </para></entry>
     </row>

     <row>
      <entry role="catalog_table_entry"><para role="column_definition">
       <structfield>object_name</structfield> <type>sql_identifier</type>
      </para>
      <para>
<!--
       Name of the object
-->
オブジェクトの名前です。
      </para></entry>
     </row>

     <row>
      <entry role="catalog_table_entry"><para role="column_definition">
       <structfield>object_type</structfield> <type>character_data</type>
      </para>
      <para>
<!--
       <literal>COLLATION</literal> or <literal>DOMAIN</literal> or <literal>FOREIGN DATA WRAPPER</literal> or <literal>FOREIGN SERVER</literal> or <literal>SEQUENCE</literal>
-->
<literal>COLLATION</literal>または<literal>DOMAIN</literal>または<literal>FOREIGN DATA WRAPPER</literal>または<literal>FOREIGN SERVER</literal>または<literal>SEQUENCE</literal>
      </para></entry>
     </row>

     <row>
      <entry role="catalog_table_entry"><para role="column_definition">
       <structfield>privilege_type</structfield> <type>character_data</type>
      </para>
      <para>
<!--
       Always <literal>USAGE</literal>
-->
常に<literal>USAGE</literal>です。
      </para></entry>
     </row>

     <row>
      <entry role="catalog_table_entry"><para role="column_definition">
       <structfield>is_grantable</structfield> <type>yes_or_no</type>
      </para>
      <para>
<!--
       <literal>YES</literal> if the privilege is grantable, <literal>NO</literal> if not
-->
この権限を付与可能な場合は<literal>YES</literal>、さもなくば<literal>NO</literal>です。
      </para></entry>
     </row>
    </tbody>
   </tgroup>
  </table>
 </sect1>

 <sect1 id="infoschema-routine-column-usage">
  <title><literal>routine_column_usage</literal></title>

  <para>
<!--
   The view <literal>routine_column_usage</literal> identifies all columns
   that are used by a function or procedure, either in the SQL body or in
   parameter default expressions.  (This only works for unquoted SQL bodies,
   not quoted bodies or functions in other languages.)  A column is only
   included if its table is owned by a currently enabled role.
-->
<literal>routine_column_usage</literal>ビューは、SQL本体またはパラメータのデフォルト式のいずれかで関数またはプロシージャによって使用されるすべての列を識別します。
（これは、引用符で囲まれていないSQL本体に対してのみ機能し、引用符で囲まれた本文や他の言語の関数では機能しません。）
列が含まれるのは、その列が現在有効なロールによって所有されている場合のみです。
  </para>

  <table>
   <title><literal>routine_column_usage</literal> Columns</title>

   <tgroup cols="1">
    <thead>
     <row>
      <entry role="catalog_table_entry"><para role="column_definition">
<!--
       Column Type
-->
列 型
      </para>
      <para>
<!--
       Description
-->
説明
      </para></entry>
     </row>
    </thead>

    <tbody>
     <row>
      <entry role="catalog_table_entry"><para role="column_definition">
       <structfield>specific_catalog</structfield> <type>sql_identifier</type>
      </para>
      <para>
<!--
       Name of the database containing the function (always the current database)
-->
関数が含まれるデータベースの名前です（常に現在のデータベースです）。
      </para></entry>
     </row>

     <row>
      <entry role="catalog_table_entry"><para role="column_definition">
       <structfield>specific_schema</structfield> <type>sql_identifier</type>
      </para>
      <para>
<!--
       Name of the schema containing the function
-->
関数が含まれるスキーマの名前です。
      </para></entry>
     </row>

     <row>
      <entry role="catalog_table_entry"><para role="column_definition">
       <structfield>specific_name</structfield> <type>sql_identifier</type>
      </para>
      <para>
<!--
       The <quote>specific name</quote> of the function.  See <xref linkend="infoschema-routines"/> for more information.
-->
関数の<quote>仕様名称</quote>です。
詳細は<xref linkend="infoschema-routines"/>を参照してください。
      </para></entry>
     </row>

     <row>
      <entry role="catalog_table_entry"><para role="column_definition">
       <structfield>routine_catalog</structfield> <type>sql_identifier</type>
      </para>
      <para>
<!--
       Name of the database containing the function (always the current database)
-->
関数が含まれるデータベースの名前です（常に現在のデータベースです）。
      </para></entry>
     </row>

     <row>
      <entry role="catalog_table_entry"><para role="column_definition">
       <structfield>routine_schema</structfield> <type>sql_identifier</type>
      </para>
      <para>
<!--
       Name of the schema containing the function
-->
関数が含まれるスキーマの名前です。
      </para></entry>
     </row>

     <row>
      <entry role="catalog_table_entry"><para role="column_definition">
       <structfield>routine_name</structfield> <type>sql_identifier</type>
      </para>
      <para>
<!--
       Name of the function (might be duplicated in case of overloading)
-->
関数の名前です（オーバーロードされている場合は重複する可能性があります）。
      </para></entry>
     </row>

     <row>
      <entry role="catalog_table_entry"><para role="column_definition">
       <structfield>table_catalog</structfield> <type>sql_identifier</type>
      </para>
      <para>
<!--
       Name of the database that contains the table that is used by the
       function (always the current database)
-->
関数で使用されるテーブルを含むデータベースの名前です（常に現在のデータベースです）。
      </para></entry>
     </row>

     <row>
      <entry role="catalog_table_entry"><para role="column_definition">
       <structfield>table_schema</structfield> <type>sql_identifier</type>
      </para>
      <para>
<!--
       Name of the schema that contains the table that is used by the function
-->
関数で使用されるテーブルを含むスキーマの名前です。
      </para></entry>
     </row>

     <row>
      <entry role="catalog_table_entry"><para role="column_definition">
       <structfield>table_name</structfield> <type>sql_identifier</type>
      </para>
      <para>
<!--
       Name of the table that is used by the function
-->
関数で使用されるテーブルの名前です。
      </para></entry>
     </row>

     <row>
      <entry role="catalog_table_entry"><para role="column_definition">
       <structfield>column_name</structfield> <type>sql_identifier</type>
      </para>
      <para>
<!--
       Name of the column that is used by the function
-->
関数で使用される列の名前です。
      </para></entry>
     </row>
    </tbody>
   </tgroup>
  </table>
 </sect1>

 <sect1 id="infoschema-routine-privileges">
  <title><literal>routine_privileges</literal></title>

  <para>
<!--
   The view <literal>routine_privileges</literal> identifies all
   privileges granted on functions to a currently enabled role or by a
   currently enabled role.  There is one row for each combination of function,
   grantor, and grantee.
-->
<literal>routine_privileges</literal>ビューは、現在有効なロールに与えられた権限、あるいは現在有効なロールによって関数に与えられた権限を全て示します。
関数、権限の譲与者と被譲与者の組み合わせごとに1行あります。
  </para>

  <table>
<!--
   <title><structname>routine_privileges</structname> Columns</title>
-->
   <title><structname>routine_privileges</structname>の列</title>
   <tgroup cols="1">
    <thead>
     <row>
      <entry role="catalog_table_entry"><para role="column_definition">
<!--
       Column Type
-->
列 型
      </para>
      <para>
<!--
       Description
-->
説明
      </para></entry>
     </row>
    </thead>

    <tbody>
     <row>
      <entry role="catalog_table_entry"><para role="column_definition">
       <structfield>grantor</structfield> <type>sql_identifier</type>
      </para>
      <para>
<!--
       Name of the role that granted the privilege
-->
権限を与えたロールの名前です。
      </para></entry>
     </row>

     <row>
      <entry role="catalog_table_entry"><para role="column_definition">
       <structfield>grantee</structfield> <type>sql_identifier</type>
      </para>
      <para>
<!--
       Name of the role that the privilege was granted to
-->
権限を与えられたロールの名前です。
      </para></entry>
     </row>

     <row>
      <entry role="catalog_table_entry"><para role="column_definition">
       <structfield>specific_catalog</structfield> <type>sql_identifier</type>
      </para>
      <para>
<!--
       Name of the database containing the function (always the current database)
-->
関数が含まれるデータベースの名前です（常に現在のデータベースです）。
      </para></entry>
     </row>

     <row>
      <entry role="catalog_table_entry"><para role="column_definition">
       <structfield>specific_schema</structfield> <type>sql_identifier</type>
      </para>
      <para>
<!--
       Name of the schema containing the function
-->
関数が含まれるスキーマの名前です。
      </para></entry>
     </row>

     <row>
      <entry role="catalog_table_entry"><para role="column_definition">
       <structfield>specific_name</structfield> <type>sql_identifier</type>
      </para>
      <para>
<!--
       The <quote>specific name</quote> of the function.  See <xref linkend="infoschema-routines"/> for more information.
-->
関数の<quote>仕様名称</quote>です。
詳細は<xref linkend="infoschema-routines"/>を参照してください。
      </para></entry>
     </row>

     <row>
      <entry role="catalog_table_entry"><para role="column_definition">
       <structfield>routine_catalog</structfield> <type>sql_identifier</type>
      </para>
      <para>
<!--
       Name of the database containing the function (always the current database)
-->
関数が含まれるデータベースの名前です（常に現在のデータベースです）。
      </para></entry>
     </row>

     <row>
      <entry role="catalog_table_entry"><para role="column_definition">
       <structfield>routine_schema</structfield> <type>sql_identifier</type>
      </para>
      <para>
<!--
       Name of the schema containing the function
-->
関数が含まれるスキーマの名前です。
      </para></entry>
     </row>

     <row>
      <entry role="catalog_table_entry"><para role="column_definition">
       <structfield>routine_name</structfield> <type>sql_identifier</type>
      </para>
      <para>
<!--
       Name of the function (might be duplicated in case of overloading)
-->
関数の名前です（オーバーロードされている場合は重複する可能性があります）。
      </para></entry>
     </row>

     <row>
      <entry role="catalog_table_entry"><para role="column_definition">
       <structfield>privilege_type</structfield> <type>character_data</type>
      </para>
      <para>
<!--
       Always <literal>EXECUTE</literal> (the only privilege type for functions)
-->
常に<literal>EXECUTE</literal>です（関数用の唯一の権限です）。
      </para></entry>
     </row>

     <row>
      <entry role="catalog_table_entry"><para role="column_definition">
       <structfield>is_grantable</structfield> <type>yes_or_no</type>
      </para>
      <para>
<!--
       <literal>YES</literal> if the privilege is grantable, <literal>NO</literal> if not
-->
この権限を付与可能な場合は<literal>YES</literal>、さもなくば<literal>NO</literal>です。
      </para></entry>
     </row>
    </tbody>
   </tgroup>
  </table>
 </sect1>

 <sect1 id="infoschema-routine-routine-usage">
  <title><literal>routine_routine_usage</literal></title>

  <para>
<!--
   The view <literal>routine_routine_usage</literal> identifies all functions
   or procedures that are used by another (or the same) function or procedure,
   either in the SQL body or in parameter default expressions.  (This only
   works for unquoted SQL bodies, not quoted bodies or functions in other
   languages.)  An entry is included here only if the used function is owned
   by a currently enabled role.  (There is no such restriction on the using
   function.)
-->
<literal>routine_routine_usage</literal>ビューは、SQL本体またはパラメータのデフォルト式のいずれかで、別の（または同じ）関数またはプロシージャによって使用される、すべての関数またはプロシージャを識別します。
（これは、引用符で囲まれていないSQL本体に対してのみ機能し、引用符で囲まれた本文や他の言語の関数では機能しません。）
ここにエントリが含まれるのは、使用される関数が現在使用可能なロールによって所有されている場合のみです。
（使用する関数にこのような制限はありません。）
  </para>

  <para>
<!--
   Note that the entries for both functions in the view refer to the
   <quote>specific</quote> name of the routine, even though the column names
   are used in a way that is inconsistent with other information schema views
   about routines.  This is per SQL standard, although it is arguably a
   misdesign.  See <xref linkend="infoschema-routines"/> for more information
   about specific names.
-->
ビュー内の両方の関数のエントリは、ルーチンに関する他の情報スキーマビューと矛盾する方法で列名が使用されていても、ルーチンの<quote>仕様</quote>名称を参照していることに注意してください。
これはSQL標準に従っていますが、間違いなく設計ミスです。
仕様名称の詳細は<xref linkend="infoschema-routines"/>を参照してください。
  </para>

  <table>
   <title><literal>routine_routine_usage</literal> Columns</title>

   <tgroup cols="1">
    <thead>
     <row>
      <entry role="catalog_table_entry"><para role="column_definition">
<!--
       Column Type
-->
列 型
      </para>
      <para>
<!--
       Description
-->
説明
      </para></entry>
     </row>
    </thead>

    <tbody>
     <row>
      <entry role="catalog_table_entry"><para role="column_definition">
       <structfield>specific_catalog</structfield> <type>sql_identifier</type>
      </para>
      <para>
<!--
       Name of the database containing the using function (always the current database)
-->
使用する関数が含まれるデータベースの名前です（常に現在のデータベースです）。
      </para></entry>
     </row>

     <row>
      <entry role="catalog_table_entry"><para role="column_definition">
       <structfield>specific_schema</structfield> <type>sql_identifier</type>
      </para>
      <para>
<!--
       Name of the schema containing the using function
-->
使用する関数が含まれるスキーマの名前です。
      </para></entry>
     </row>

     <row>
      <entry role="catalog_table_entry"><para role="column_definition">
       <structfield>specific_name</structfield> <type>sql_identifier</type>
      </para>
      <para>
<!--
       The <quote>specific name</quote> of the using function.
-->
使用する関数の<quote>仕様名称</quote>です。
      </para></entry>
     </row>

     <row>
      <entry role="catalog_table_entry"><para role="column_definition">
       <structfield>routine_catalog</structfield> <type>sql_identifier</type>
      </para>
      <para>
<!--
       Name of the database that contains the function that is used by the
       first function (always the current database)
-->
最初の関数で使用される関数を含むデータベースの名前です（常に現在のデータベースです）。
      </para></entry>
     </row>

     <row>
      <entry role="catalog_table_entry"><para role="column_definition">
       <structfield>routine_schema</structfield> <type>sql_identifier</type>
      </para>
      <para>
<!--
       Name of the schema that contains the function that is used by the first
       function
-->
最初の関数で使用される関数を含むスキーマの名前です。
      </para></entry>
     </row>

     <row>
      <entry role="catalog_table_entry"><para role="column_definition">
       <structfield>routine_name</structfield> <type>sql_identifier</type>
      </para>
      <para>
<!--
       The <quote>specific name</quote> of the function that is used by the
       first function.
-->
最初の関数で使用される関数の<quote>仕様名称</quote>です。
      </para></entry>
     </row>
    </tbody>
   </tgroup>
  </table>
 </sect1>

 <sect1 id="infoschema-routine-sequence-usage">
  <title><literal>routine_sequence_usage</literal></title>

  <para>
<!--
   The view <literal>routine_sequence_usage</literal> identifies all sequences
   that are used by a function or procedure, either in the SQL body or in
   parameter default expressions.  (This only works for unquoted SQL bodies,
   not quoted bodies or functions in other languages.)  A sequence is only
   included if that sequence is owned by a currently enabled role.
-->
<literal>routine_sequence_usage</literal>ビューは、SQL本体またはパラメータのデフォルト式のいずれかで関数またはプロシージャによって使用されるすべてのシーケンスを識別します。
（これは、引用符で囲まれていないSQL本体に対してのみ機能し、引用符で囲まれた本文や他の言語の関数では機能しません。）
シーケンスが含まれるのは、そのシーケンスが現在有効なロールによって所有されている場合のみです。
  </para>

  <table>
   <title><literal>routine_sequence_usage</literal> Columns</title>

   <tgroup cols="1">
    <thead>
     <row>
      <entry role="catalog_table_entry"><para role="column_definition">
<!--
       Column Type
-->
列 型
      </para>
      <para>
<!--
       Description
-->
説明
      </para></entry>
     </row>
    </thead>

    <tbody>
     <row>
      <entry role="catalog_table_entry"><para role="column_definition">
       <structfield>specific_catalog</structfield> <type>sql_identifier</type>
      </para>
      <para>
<!--
       Name of the database containing the function (always the current database)
-->
関数が含まれるデータベースの名前です（常に現在のデータベースです）。
      </para></entry>
     </row>

     <row>
      <entry role="catalog_table_entry"><para role="column_definition">
       <structfield>specific_schema</structfield> <type>sql_identifier</type>
      </para>
      <para>
<!--
       Name of the schema containing the function
-->
関数が含まれるスキーマの名前です。
      </para></entry>
     </row>

     <row>
      <entry role="catalog_table_entry"><para role="column_definition">
       <structfield>specific_name</structfield> <type>sql_identifier</type>
      </para>
      <para>
<!--
       The <quote>specific name</quote> of the function.  See <xref linkend="infoschema-routines"/> for more information.
-->
関数の<quote>仕様名称</quote>です。
詳細は<xref linkend="infoschema-routines"/>を参照してください。
      </para></entry>
     </row>

     <row>
      <entry role="catalog_table_entry"><para role="column_definition">
       <structfield>routine_catalog</structfield> <type>sql_identifier</type>
      </para>
      <para>
<!--
       Name of the database containing the function (always the current database)
-->
関数が含まれるデータベースの名前です（常に現在のデータベースです）。
      </para></entry>
     </row>

     <row>
      <entry role="catalog_table_entry"><para role="column_definition">
       <structfield>routine_schema</structfield> <type>sql_identifier</type>
      </para>
      <para>
<!--
       Name of the schema containing the function
-->
関数が含まれるスキーマの名前です。
      </para></entry>
     </row>

     <row>
      <entry role="catalog_table_entry"><para role="column_definition">
       <structfield>routine_name</structfield> <type>sql_identifier</type>
      </para>
      <para>
<!--
       Name of the function (might be duplicated in case of overloading)
-->
関数の名前です（オーバーロードされている場合は重複する可能性があります）。
      </para></entry>
     </row>

     <row>
      <entry role="catalog_table_entry"><para role="column_definition">
       <structfield>schema_catalog</structfield> <type>sql_identifier</type>
      </para>
      <para>
<!--
       Name of the database that contains the sequence that is used by the
       function (always the current database)
-->
関数で使用されるシーケンスを含むデータベースの名前です（常に現在のデータベースです）。
      </para></entry>
     </row>

     <row>
      <entry role="catalog_table_entry"><para role="column_definition">
       <structfield>sequence_schema</structfield> <type>sql_identifier</type>
      </para>
      <para>
<!--
       Name of the schema that contains the sequence that is used by the function
-->
関数で使用されるシーケンスを含むスキーマの名前です。
      </para></entry>
     </row>

     <row>
      <entry role="catalog_table_entry"><para role="column_definition">
       <structfield>sequence_name</structfield> <type>sql_identifier</type>
      </para>
      <para>
<!--
       Name of the sequence that is used by the function
-->
関数で使用されるシーケンスの名前です。
      </para></entry>
     </row>
    </tbody>
   </tgroup>
  </table>
 </sect1>

 <sect1 id="infoschema-routine-table-usage">
  <title><literal>routine_table_usage</literal></title>

  <para>
<!--
   The view <literal>routine_table_usage</literal> is meant to identify all
   tables that are used by a function or procedure.  This information is
   currently not tracked by <productname>PostgreSQL</productname>.
-->
<literal>routine_table_usage</literal>ビューは、関数またはプロシージャで使用される全てのテーブルを識別することを目的としています。
現在<productname>PostgreSQL</productname>では、この情報は追跡されません。
  </para>

  <table>
   <title><literal>routine_table_usage</literal> Columns</title>

   <tgroup cols="1">
    <thead>
     <row>
      <entry role="catalog_table_entry"><para role="column_definition">
<!--
       Column Type
-->
列 型
      </para>
      <para>
<!--
       Description
-->
説明
      </para></entry>
     </row>
    </thead>

    <tbody>
     <row>
      <entry role="catalog_table_entry"><para role="column_definition">
       <structfield>specific_catalog</structfield> <type>sql_identifier</type>
      </para>
      <para>
<!--
       Name of the database containing the function (always the current database)
-->
関数が含まれるデータベースの名前です（常に現在のデータベースです）。
      </para></entry>
     </row>

     <row>
      <entry role="catalog_table_entry"><para role="column_definition">
       <structfield>specific_schema</structfield> <type>sql_identifier</type>
      </para>
      <para>
<!--
       Name of the schema containing the function
-->
関数が含まれるスキーマの名前です。
      </para></entry>
     </row>

     <row>
      <entry role="catalog_table_entry"><para role="column_definition">
       <structfield>specific_name</structfield> <type>sql_identifier</type>
      </para>
      <para>
<!--
       The <quote>specific name</quote> of the function.  See <xref linkend="infoschema-routines"/> for more information.
-->
関数の<quote>仕様名称</quote>です。
詳細は<xref linkend="infoschema-routines"/>を参照してください。
      </para></entry>
     </row>

     <row>
      <entry role="catalog_table_entry"><para role="column_definition">
       <structfield>routine_catalog</structfield> <type>sql_identifier</type>
      </para>
      <para>
<!--
       Name of the database containing the function (always the current database)
-->
関数が含まれるデータベースの名前です（常に現在のデータベースです）。
      </para></entry>
     </row>

     <row>
      <entry role="catalog_table_entry"><para role="column_definition">
       <structfield>routine_schema</structfield> <type>sql_identifier</type>
      </para>
      <para>
<!--
       Name of the schema containing the function
-->
関数が含まれるスキーマの名前です。
      </para></entry>
     </row>

     <row>
      <entry role="catalog_table_entry"><para role="column_definition">
       <structfield>routine_name</structfield> <type>sql_identifier</type>
      </para>
      <para>
<!--
       Name of the function (might be duplicated in case of overloading)
-->
関数の名前です（オーバーロードされている場合は重複する可能性があります）。
      </para></entry>
     </row>

     <row>
      <entry role="catalog_table_entry"><para role="column_definition">
       <structfield>table_catalog</structfield> <type>sql_identifier</type>
      </para>
      <para>
<!--
       Name of the database that contains the table that is used by the
       function (always the current database)
-->
関数で使用されるテーブルを含むデータベースの名前です（常に現在のデータベースです）。
      </para></entry>
     </row>

     <row>
      <entry role="catalog_table_entry"><para role="column_definition">
       <structfield>table_schema</structfield> <type>sql_identifier</type>
      </para>
      <para>
<!--
       Name of the schema that contains the table that is used by the function
-->
関数で使用されるテーブルを含むスキーマの名前です。
      </para></entry>
     </row>

     <row>
      <entry role="catalog_table_entry"><para role="column_definition">
       <structfield>table_name</structfield> <type>sql_identifier</type>
      </para>
      <para>
<!--
       Name of the table that is used by the function
-->
関数で使用されるテーブルの名前です。
      </para></entry>
     </row>
    </tbody>
   </tgroup>
  </table>
 </sect1>

 <sect1 id="infoschema-routines">
  <title><literal>routines</literal></title>

  <para>
<!--
   The view <literal>routines</literal> contains all functions and procedures in the
   current database.  Only those functions and procedures are shown that the current
   user has access to (by way of being the owner or having some
   privilege).
-->
<literal>routines</literal>ビューには現在のデータベース内の全ての関数とプロシージャがあります。
表示される関数とプロシージャは、現在のユーザが（所有者である、何らかの権限を持っているといった方法で）アクセスできるものだけです。
  </para>

  <table>
<!--
   <title><structname>routines</structname> Columns</title>
-->
   <title><structname>routines</structname>の列</title>
   <tgroup cols="1">
    <thead>
     <row>
      <entry role="catalog_table_entry"><para role="column_definition">
<!--
       Column Type
-->
列 型
      </para>
      <para>
<!--
       Description
-->
説明
      </para></entry>
     </row>
    </thead>

    <tbody>
     <row>
      <entry role="catalog_table_entry"><para role="column_definition">
       <structfield>specific_catalog</structfield> <type>sql_identifier</type>
      </para>
      <para>
<!--
       Name of the database containing the function (always the current database)
-->
関数が含まれるデータベースの名前です（常に現在のデータベースです）。
      </para></entry>
     </row>

     <row>
      <entry role="catalog_table_entry"><para role="column_definition">
       <structfield>specific_schema</structfield> <type>sql_identifier</type>
      </para>
      <para>
<!--
       Name of the schema containing the function
-->
関数が含まれるスキーマの名前です。
      </para></entry>
     </row>

     <row>
      <entry role="catalog_table_entry"><para role="column_definition">
       <structfield>specific_name</structfield> <type>sql_identifier</type>
      </para>
      <para>
<!--
       The <quote>specific name</quote> of the function.  This is a
       name that uniquely identifies the function in the schema, even
       if the real name of the function is overloaded.  The format of
       the specific name is not defined, it should only be used to
       compare it to other instances of specific routine names.
-->
関数の<quote>仕様名称</quote>です。
これは、その関数の実際の名前がオーバーロードされていたとしても、スキーマ内の関数を一意に識別する名前です。
仕様名称の書式は定義されておらず、特定の関数名の他のインスタンスと比較するためにのみ使用されます。
      </para></entry>
     </row>

     <row>
      <entry role="catalog_table_entry"><para role="column_definition">
       <structfield>routine_catalog</structfield> <type>sql_identifier</type>
      </para>
      <para>
<!--
       Name of the database containing the function (always the current database)
-->
関数が含まれるデータベースの名前です（常に現在のデータベースです）。
      </para></entry>
     </row>

     <row>
      <entry role="catalog_table_entry"><para role="column_definition">
       <structfield>routine_schema</structfield> <type>sql_identifier</type>
      </para>
      <para>
<!--
       Name of the schema containing the function
-->
関数が含まれるスキーマの名前です。
      </para></entry>
     </row>

     <row>
      <entry role="catalog_table_entry"><para role="column_definition">
       <structfield>routine_name</structfield> <type>sql_identifier</type>
      </para>
      <para>
<!--
       Name of the function (might be duplicated in case of overloading)
-->
関数の名前です（オーバーロードされている場合は重複する可能性があります）。
      </para></entry>
     </row>

     <row>
      <entry role="catalog_table_entry"><para role="column_definition">
       <structfield>routine_type</structfield> <type>character_data</type>
      </para>
      <para>
<!--
       <literal>FUNCTION</literal> for a
       function, <literal>PROCEDURE</literal> for a procedure
-->
関数に対しては<literal>FUNCTION</literal>、プロシージャに対しては<literal>PROCEDURE</literal>です。
      </para></entry>
     </row>

     <row>
      <entry role="catalog_table_entry"><para role="column_definition">
       <structfield>module_catalog</structfield> <type>sql_identifier</type>
      </para>
      <para>
<!--
       Applies to a feature not available in <productname>PostgreSQL</productname>
-->
<productname>PostgreSQL</productname>では利用できない機能に適用されるものです。
      </para></entry>
     </row>

     <row>
      <entry role="catalog_table_entry"><para role="column_definition">
       <structfield>module_schema</structfield> <type>sql_identifier</type>
      </para>
      <para>
<!--
       Applies to a feature not available in <productname>PostgreSQL</productname>
-->
<productname>PostgreSQL</productname>では利用できない機能に適用されるものです。
      </para></entry>
     </row>

     <row>
      <entry role="catalog_table_entry"><para role="column_definition">
       <structfield>module_name</structfield> <type>sql_identifier</type>
      </para>
      <para>
<!--
       Applies to a feature not available in <productname>PostgreSQL</productname>
-->
<productname>PostgreSQL</productname>では利用できない機能に適用されるものです。
      </para></entry>
     </row>

     <row>
      <entry role="catalog_table_entry"><para role="column_definition">
       <structfield>udt_catalog</structfield> <type>sql_identifier</type>
      </para>
      <para>
<!--
       Applies to a feature not available in <productname>PostgreSQL</productname>
-->
<productname>PostgreSQL</productname>では利用できない機能に適用されるものです。
      </para></entry>
     </row>

     <row>
      <entry role="catalog_table_entry"><para role="column_definition">
       <structfield>udt_schema</structfield> <type>sql_identifier</type>
      </para>
      <para>
<!--
       Applies to a feature not available in <productname>PostgreSQL</productname>
-->
<productname>PostgreSQL</productname>では利用できない機能に適用されるものです。
      </para></entry>
     </row>

     <row>
      <entry role="catalog_table_entry"><para role="column_definition">
       <structfield>udt_name</structfield> <type>sql_identifier</type>
      </para>
      <para>
<!--
       Applies to a feature not available in <productname>PostgreSQL</productname>
-->
<productname>PostgreSQL</productname>では利用できない機能に適用されるものです。
      </para></entry>
     </row>

     <row>
      <entry role="catalog_table_entry"><para role="column_definition">
       <structfield>data_type</structfield> <type>character_data</type>
      </para>
      <para>
<!--
       Return data type of the function, if it is a built-in type, or
       <literal>ARRAY</literal> if it is some array (in that case, see
       the view <literal>element_types</literal>), else
       <literal>USER-DEFINED</literal> (in that case, the type is
       identified in <literal>type_udt_name</literal> and associated
       columns).  Null for a procedure.
-->
関数の戻り値が組み込み型の場合、そのデータ型です。
何らかの配列の場合は<literal>ARRAY</literal>です
（この場合は、<literal>element_types</literal>ビューを参照してください）。
さもなくば、<literal>USER-DEFINED</literal>です
（この場合、その型は<literal>type_udt_name</literal>と関連する列によって識別されます）。
プロシージャに対してはNULLです。
      </para></entry>
     </row>

     <row>
      <entry role="catalog_table_entry"><para role="column_definition">
       <structfield>character_maximum_length</structfield> <type>cardinal_number</type>
      </para>
      <para>
<!--
       Always null, since this information is not applied to return data types in <productname>PostgreSQL</productname>
-->
常にNULLです。<productname>PostgreSQL</productname>では、この情報は戻り値のデータ型に当てはまらないからです。
      </para></entry>
     </row>

     <row>
      <entry role="catalog_table_entry"><para role="column_definition">
       <structfield>character_octet_length</structfield> <type>cardinal_number</type>
      </para>
      <para>
<!--
       Always null, since this information is not applied to return data types in <productname>PostgreSQL</productname>
-->
常にNULLです。<productname>PostgreSQL</productname>では、この情報は戻り値のデータ型に当てはまらないからです。
      </para></entry>
     </row>

     <row>
      <entry role="catalog_table_entry"><para role="column_definition">
       <structfield>character_set_catalog</structfield> <type>sql_identifier</type>
      </para>
      <para>
<!--
       Applies to a feature not available in <productname>PostgreSQL</productname>
-->
<productname>PostgreSQL</productname>では利用できない機能に適用されるものです。
      </para></entry>
     </row>

     <row>
      <entry role="catalog_table_entry"><para role="column_definition">
       <structfield>character_set_schema</structfield> <type>sql_identifier</type>
      </para>
      <para>
<!--
       Applies to a feature not available in <productname>PostgreSQL</productname>
-->
<productname>PostgreSQL</productname>では利用できない機能に適用されるものです。
      </para></entry>
     </row>

     <row>
      <entry role="catalog_table_entry"><para role="column_definition">
       <structfield>character_set_name</structfield> <type>sql_identifier</type>
      </para>
      <para>
<!--
       Applies to a feature not available in <productname>PostgreSQL</productname>
-->
<productname>PostgreSQL</productname>では利用できない機能に適用されるものです。
      </para></entry>
     </row>

     <row>
      <entry role="catalog_table_entry"><para role="column_definition">
       <structfield>collation_catalog</structfield> <type>sql_identifier</type>
      </para>
      <para>
<!--
       Always null, since this information is not applied to return data types in <productname>PostgreSQL</productname>
-->
常にNULLです。<productname>PostgreSQL</productname>では、この情報は戻り値のデータ型に当てはまらないからです。
      </para></entry>
     </row>

     <row>
      <entry role="catalog_table_entry"><para role="column_definition">
       <structfield>collation_schema</structfield> <type>sql_identifier</type>
      </para>
      <para>
<!--
       Always null, since this information is not applied to return data types in <productname>PostgreSQL</productname>
-->
常にNULLです。<productname>PostgreSQL</productname>では、この情報は戻り値のデータ型に当てはまらないからです。
      </para></entry>
     </row>

     <row>
      <entry role="catalog_table_entry"><para role="column_definition">
       <structfield>collation_name</structfield> <type>sql_identifier</type>
      </para>
      <para>
<!--
       Always null, since this information is not applied to return data types in <productname>PostgreSQL</productname>
-->
常にNULLです。<productname>PostgreSQL</productname>では、この情報は戻り値のデータ型に当てはまらないからです。
      </para></entry>
     </row>

     <row>
      <entry role="catalog_table_entry"><para role="column_definition">
       <structfield>numeric_precision</structfield> <type>cardinal_number</type>
      </para>
      <para>
<!--
       Always null, since this information is not applied to return data types in <productname>PostgreSQL</productname>
-->
常にNULLです。<productname>PostgreSQL</productname>では、この情報は戻り値のデータ型に当てはまらないからです。
      </para></entry>
     </row>

     <row>
      <entry role="catalog_table_entry"><para role="column_definition">
       <structfield>numeric_precision_radix</structfield> <type>cardinal_number</type>
      </para>
      <para>
<!--
       Always null, since this information is not applied to return data types in <productname>PostgreSQL</productname>
-->
常にNULLです。<productname>PostgreSQL</productname>では、この情報は戻り値のデータ型に当てはまらないからです。
      </para></entry>
     </row>

     <row>
      <entry role="catalog_table_entry"><para role="column_definition">
       <structfield>numeric_scale</structfield> <type>cardinal_number</type>
      </para>
      <para>
<!--
       Always null, since this information is not applied to return data types in <productname>PostgreSQL</productname>
-->
常にNULLです。<productname>PostgreSQL</productname>では、この情報は戻り値のデータ型に当てはまらないからです。
      </para></entry>
     </row>

     <row>
      <entry role="catalog_table_entry"><para role="column_definition">
       <structfield>datetime_precision</structfield> <type>cardinal_number</type>
      </para>
      <para>
<!--
       Always null, since this information is not applied to return data types in <productname>PostgreSQL</productname>
-->
常にNULLです。<productname>PostgreSQL</productname>では、この情報は戻り値のデータ型に当てはまらないからです。
      </para></entry>
     </row>

     <row>
      <entry role="catalog_table_entry"><para role="column_definition">
       <structfield>interval_type</structfield> <type>character_data</type>
      </para>
      <para>
<!--
       Always null, since this information is not applied to return data types in <productname>PostgreSQL</productname>
-->
常にNULLです。<productname>PostgreSQL</productname>では、この情報は戻り値のデータ型に当てはまらないからです。
      </para></entry>
     </row>

     <row>
      <entry role="catalog_table_entry"><para role="column_definition">
       <structfield>interval_precision</structfield> <type>cardinal_number</type>
      </para>
      <para>
<!--
       Always null, since this information is not applied to return data types in <productname>PostgreSQL</productname>
-->
常にNULLです。<productname>PostgreSQL</productname>では、この情報は戻り値のデータ型に当てはまらないからです。
      </para></entry>
     </row>

     <row>
      <entry role="catalog_table_entry"><para role="column_definition">
       <structfield>type_udt_catalog</structfield> <type>sql_identifier</type>
      </para>
      <para>
<!--
       Name of the database that the return data type of the function
       is defined in (always the current database).  Null for a procedure.
-->
関数の戻り値のデータ型が定義されたデータベースの名前です
（常に現在のデータベースです）。
プロシージャに対してはNULLです。
      </para></entry>
     </row>

     <row>
      <entry role="catalog_table_entry"><para role="column_definition">
       <structfield>type_udt_schema</structfield> <type>sql_identifier</type>
      </para>
      <para>
<!--
       Name of the schema that the return data type of the function is
       defined in.  Null for a procedure.
-->
関数の戻り値のデータ型が定義されたスキーマの名前です。
プロシージャに対してはNULLです。
      </para></entry>
     </row>

     <row>
      <entry role="catalog_table_entry"><para role="column_definition">
       <structfield>type_udt_name</structfield> <type>sql_identifier</type>
      </para>
      <para>
<!--
       Name of the return data type of the function.  Null for a procedure.
-->
関数の戻り値のデータ型の名前です。
プロシージャに対してはNULLです。
      </para></entry>
     </row>

     <row>
      <entry role="catalog_table_entry"><para role="column_definition">
       <structfield>scope_catalog</structfield> <type>sql_identifier</type>
      </para>
      <para>
<!--
       Applies to a feature not available in <productname>PostgreSQL</productname>
-->
<productname>PostgreSQL</productname>では利用できない機能に適用されるものです。
      </para></entry>
     </row>

     <row>
      <entry role="catalog_table_entry"><para role="column_definition">
       <structfield>scope_schema</structfield> <type>sql_identifier</type>
      </para>
      <para>
<!--
       Applies to a feature not available in <productname>PostgreSQL</productname>
-->
<productname>PostgreSQL</productname>では利用できない機能に適用されるものです。
      </para></entry>
     </row>

     <row>
      <entry role="catalog_table_entry"><para role="column_definition">
       <structfield>scope_name</structfield> <type>sql_identifier</type>
      </para>
      <para>
<!--
       Applies to a feature not available in <productname>PostgreSQL</productname>
-->
<productname>PostgreSQL</productname>では利用できない機能に適用されるものです。
      </para></entry>
     </row>

     <row>
      <entry role="catalog_table_entry"><para role="column_definition">
       <structfield>maximum_cardinality</structfield> <type>cardinal_number</type>
      </para>
      <para>
<!--
       Always null, because arrays always have unlimited maximum cardinality in <productname>PostgreSQL</productname>
-->
常にNULLです。<productname>PostgreSQL</productname>では配列の次数は無制限だからです。
      </para></entry>
     </row>

     <row>
      <entry role="catalog_table_entry"><para role="column_definition">
       <structfield>dtd_identifier</structfield> <type>sql_identifier</type>
      </para>
      <para>
<!--
       An identifier of the data type descriptor of the return data
       type of this function, unique among the data type descriptors
       pertaining to the function.  This is mainly useful for joining
       with other instances of such identifiers.  (The specific format
       of the identifier is not defined and not guaranteed to remain
       the same in future versions.)
-->
この関数に属するデータ型記述子中で一意な、関数の戻り値のデータ型のデータ型記述子の識別子です。
これは主に、そうした識別子の他のインスタンスと結合する際に有用です。
（識別子の書式仕様は定義されておらず、将来のバージョンで同じままであるという保証もありません。）
      </para></entry>
     </row>

     <row>
      <entry role="catalog_table_entry"><para role="column_definition">
       <structfield>routine_body</structfield> <type>character_data</type>
      </para>
      <para>
<!--
       If the function is an SQL function, then
       <literal>SQL</literal>, else <literal>EXTERNAL</literal>.
-->
関数がSQL関数ならば<literal>SQL</literal>、さもなくば<literal>EXTERNAL</literal>です。
      </para></entry>
     </row>

     <row>
      <entry role="catalog_table_entry"><para role="column_definition">
       <structfield>routine_definition</structfield> <type>character_data</type>
      </para>
      <para>
<!--
       The source text of the function (null if the function is not
       owned by a currently enabled role).  (According to the SQL
       standard, this column is only applicable if
       <literal>routine_body</literal> is <literal>SQL</literal>, but
       in <productname>PostgreSQL</productname> it will contain
       whatever source text was specified when the function was
       created.)
-->
関数のソーステキストです
（現在有効なロールがその関数の所有者でなければNULLです）。
（標準SQLに従うと、<literal>routine_body</literal>が<literal>SQL</literal>の場合にのみ適用されます。
しかし、<productname>PostgreSQL</productname>では、関数が作成された時に指定されたソーステキストが常に含まれます。）
      </para></entry>
     </row>

     <row>
      <entry role="catalog_table_entry"><para role="column_definition">
       <structfield>external_name</structfield> <type>character_data</type>
      </para>
      <para>
<!--
       If this function is a C function, then the external name (link
       symbol) of the function; else null.  (This works out to be the
       same value that is shown in
       <literal>routine_definition</literal>.)
-->
関数がC関数の場合関数の外部名（リンクシンボル）、さもなくばNULLです。
（これは<literal>routine_definition</literal>で示した値と同じになるように動作します。）
      </para></entry>
     </row>

     <row>
      <entry role="catalog_table_entry"><para role="column_definition">
       <structfield>external_language</structfield> <type>character_data</type>
      </para>
      <para>
<!--
       The language the function is written in
-->
その関数を作成した言語です。
      </para></entry>
     </row>

     <row>
      <entry role="catalog_table_entry"><para role="column_definition">
       <structfield>parameter_style</structfield> <type>character_data</type>
      </para>
      <para>
<!--
       Always <literal>GENERAL</literal> (The SQL standard defines
       other parameter styles, which are not available in <productname>PostgreSQL</productname>.)
-->
常に<literal>GENERAL</literal>です
（標準SQLでは他のパラメータ様式も定義していますが、これらは<productname>PostgreSQL</productname>では使用できません）。
      </para></entry>
     </row>

     <row>
      <entry role="catalog_table_entry"><para role="column_definition">
       <structfield>is_deterministic</structfield> <type>yes_or_no</type>
      </para>
      <para>
<!--
       If the function is declared immutable (called deterministic in
       the SQL standard), then <literal>YES</literal>, else
       <literal>NO</literal>.  (You cannot query the other volatility
       levels available in <productname>PostgreSQL</productname> through the information schema.)
-->
関数が不変である（標準SQLでは決定性があると呼びます）と宣言されている場合<literal>YES</literal>、さもなくば<literal>NO</literal>です。
（情報スキーマ経由では<productname>PostgreSQL</productname>で使用できる他の変動レベルを問い合わせることはできません。）
      </para></entry>
     </row>

     <row>
      <entry role="catalog_table_entry"><para role="column_definition">
       <structfield>sql_data_access</structfield> <type>character_data</type>
      </para>
      <para>
<!--
       Always <literal>MODIFIES</literal>, meaning that the function
       possibly modifies SQL data.  This information is not useful for
       <productname>PostgreSQL</productname>.
-->
常に、関数がSQLデータを変更することができることを意味する<literal>MODIFIES</literal>です。
この情報は<productname>PostgreSQL</productname>では有用ではありません。
      </para></entry>
     </row>

     <row>
      <entry role="catalog_table_entry"><para role="column_definition">
       <structfield>is_null_call</structfield> <type>yes_or_no</type>
      </para>
      <para>
<!--
       If the function automatically returns null if any of its
       arguments are null, then <literal>YES</literal>, else
       <literal>NO</literal>.  Null for a procedure.
-->
その関数の引数のいずれかがNULLの場合に、自動的にNULLを返す場合は<literal>YES</literal>、さもなくば<literal>NO</literal>です。
プロシージャに対してはNULLです。
      </para></entry>
     </row>

     <row>
      <entry role="catalog_table_entry"><para role="column_definition">
       <structfield>sql_path</structfield> <type>character_data</type>
      </para>
      <para>
<!--
       Applies to a feature not available in <productname>PostgreSQL</productname>
-->
<productname>PostgreSQL</productname>では利用できない機能に適用されるものです。
      </para></entry>
     </row>

     <row>
      <entry role="catalog_table_entry"><para role="column_definition">
       <structfield>schema_level_routine</structfield> <type>yes_or_no</type>
      </para>
      <para>
<!--
       Always <literal>YES</literal> (The opposite would be a method
       of a user-defined type, which is a feature not available in
       <productname>PostgreSQL</productname>.)
-->
常に<literal>YES</literal>です。
（この反対はユーザ定義の種類による方法となります。
これは<productname>PostgreSQL</productname>では使用できない機能です。）
      </para></entry>
     </row>

     <row>
      <entry role="catalog_table_entry"><para role="column_definition">
       <structfield>max_dynamic_result_sets</structfield> <type>cardinal_number</type>
      </para>
      <para>
<!--
       Applies to a feature not available in <productname>PostgreSQL</productname>
-->
<productname>PostgreSQL</productname>では利用できない機能に適用されるものです。
      </para></entry>
     </row>

     <row>
      <entry role="catalog_table_entry"><para role="column_definition">
       <structfield>is_user_defined_cast</structfield> <type>yes_or_no</type>
      </para>
      <para>
<!--
       Applies to a feature not available in <productname>PostgreSQL</productname>
-->
<productname>PostgreSQL</productname>では利用できない機能に適用されるものです。
      </para></entry>
     </row>

     <row>
      <entry role="catalog_table_entry"><para role="column_definition">
       <structfield>is_implicitly_invocable</structfield> <type>yes_or_no</type>
      </para>
      <para>
<!--
       Applies to a feature not available in <productname>PostgreSQL</productname>
-->
<productname>PostgreSQL</productname>では利用できない機能に適用されるものです。
      </para></entry>
     </row>

     <row>
      <entry role="catalog_table_entry"><para role="column_definition">
       <structfield>security_type</structfield> <type>character_data</type>
      </para>
      <para>
<!--
       If the function runs with the privileges of the current user,
       then <literal>INVOKER</literal>, if the function runs with the
       privileges of the user who defined it, then
       <literal>DEFINER</literal>.
-->
現在のユーザ権限で関数が動作する場合<literal>INVOKER</literal>、定義したユーザの権限で関数が動作する場合<literal>DEFINER</literal>です。
      </para></entry>
     </row>

     <row>
      <entry role="catalog_table_entry"><para role="column_definition">
       <structfield>to_sql_specific_catalog</structfield> <type>sql_identifier</type>
      </para>
      <para>
<!--
       Applies to a feature not available in <productname>PostgreSQL</productname>
-->
<productname>PostgreSQL</productname>では利用できない機能に適用されるものです。
      </para></entry>
     </row>

     <row>
      <entry role="catalog_table_entry"><para role="column_definition">
       <structfield>to_sql_specific_schema</structfield> <type>sql_identifier</type>
      </para>
      <para>
<!--
       Applies to a feature not available in <productname>PostgreSQL</productname>
-->
<productname>PostgreSQL</productname>では利用できない機能に適用されるものです。
      </para></entry>
     </row>

     <row>
      <entry role="catalog_table_entry"><para role="column_definition">
       <structfield>to_sql_specific_name</structfield> <type>sql_identifier</type>
      </para>
      <para>
<!--
       Applies to a feature not available in <productname>PostgreSQL</productname>
-->
<productname>PostgreSQL</productname>では利用できない機能に適用されるものです。
      </para></entry>
     </row>

     <row>
      <entry role="catalog_table_entry"><para role="column_definition">
       <structfield>as_locator</structfield> <type>yes_or_no</type>
      </para>
      <para>
<!--
       Applies to a feature not available in <productname>PostgreSQL</productname>
-->
<productname>PostgreSQL</productname>では利用できない機能に適用されるものです。
      </para></entry>
     </row>

     <row>
      <entry role="catalog_table_entry"><para role="column_definition">
       <structfield>created</structfield> <type>time_stamp</type>
      </para>
      <para>
<!--
       Applies to a feature not available in <productname>PostgreSQL</productname>
-->
<productname>PostgreSQL</productname>では利用できない機能に適用されるものです。
      </para></entry>
     </row>

     <row>
      <entry role="catalog_table_entry"><para role="column_definition">
       <structfield>last_altered</structfield> <type>time_stamp</type>
      </para>
      <para>
<!--
       Applies to a feature not available in <productname>PostgreSQL</productname>
-->
<productname>PostgreSQL</productname>では利用できない機能に適用されるものです。
      </para></entry>
     </row>

     <row>
      <entry role="catalog_table_entry"><para role="column_definition">
       <structfield>new_savepoint_level</structfield> <type>yes_or_no</type>
      </para>
      <para>
<!--
       Applies to a feature not available in <productname>PostgreSQL</productname>
-->
<productname>PostgreSQL</productname>では利用できない機能に適用されるものです。
      </para></entry>
     </row>

     <row>
      <entry role="catalog_table_entry"><para role="column_definition">
       <structfield>is_udt_dependent</structfield> <type>yes_or_no</type>
      </para>
      <para>
<!--
       Currently always <literal>NO</literal>.  The alternative
       <literal>YES</literal> applies to a feature not available in
       <productname>PostgreSQL</productname>.
-->
現在は常に<literal>NO</literal>です。もう一方の<literal>YES</literal>は<productname>PostgreSQL</productname>で利用できない機能に適用されるものです。
      </para></entry>
     </row>

     <row>
      <entry role="catalog_table_entry"><para role="column_definition">
       <structfield>result_cast_from_data_type</structfield> <type>character_data</type>
      </para>
      <para>
<!--
       Applies to a feature not available in <productname>PostgreSQL</productname>
-->
<productname>PostgreSQL</productname>では利用できない機能に適用されるものです。
      </para></entry>
     </row>

     <row>
      <entry role="catalog_table_entry"><para role="column_definition">
       <structfield>result_cast_as_locator</structfield> <type>yes_or_no</type>
      </para>
      <para>
<!--
       Applies to a feature not available in <productname>PostgreSQL</productname>
-->
<productname>PostgreSQL</productname>では利用できない機能に適用されるものです。
      </para></entry>
     </row>

     <row>
      <entry role="catalog_table_entry"><para role="column_definition">
       <structfield>result_cast_char_max_length</structfield> <type>cardinal_number</type>
      </para>
      <para>
<!--
       Applies to a feature not available in <productname>PostgreSQL</productname>
-->
<productname>PostgreSQL</productname>では利用できない機能に適用されるものです。
      </para></entry>
     </row>

     <row>
      <entry role="catalog_table_entry"><para role="column_definition">
       <structfield>result_cast_char_octet_length</structfield> <type>cardinal_number</type>
      </para>
      <para>
<!--
       Applies to a feature not available in <productname>PostgreSQL</productname>
-->
<productname>PostgreSQL</productname>では利用できない機能に適用されるものです。
      </para></entry>
     </row>

     <row>
      <entry role="catalog_table_entry"><para role="column_definition">
       <structfield>result_cast_char_set_catalog</structfield> <type>sql_identifier</type>
      </para>
      <para>
<!--
       Applies to a feature not available in <productname>PostgreSQL</productname>
-->
<productname>PostgreSQL</productname>では利用できない機能に適用されるものです。
      </para></entry>
     </row>

     <row>
      <entry role="catalog_table_entry"><para role="column_definition">
       <structfield>result_cast_char_set_schema</structfield> <type>sql_identifier</type>
      </para>
      <para>
<!--
       Applies to a feature not available in <productname>PostgreSQL</productname>
-->
<productname>PostgreSQL</productname>では利用できない機能に適用されるものです。
      </para></entry>
     </row>

     <row>
      <entry role="catalog_table_entry"><para role="column_definition">
       <structfield>result_cast_char_set_name</structfield> <type>sql_identifier</type>
      </para>
      <para>
<!--
       Applies to a feature not available in <productname>PostgreSQL</productname>
-->
<productname>PostgreSQL</productname>では利用できない機能に適用されるものです。
      </para></entry>
     </row>

     <row>
      <entry role="catalog_table_entry"><para role="column_definition">
       <structfield>result_cast_collation_catalog</structfield> <type>sql_identifier</type>
      </para>
      <para>
<!--
       Applies to a feature not available in <productname>PostgreSQL</productname>
-->
<productname>PostgreSQL</productname>では利用できない機能に適用されるものです。
      </para></entry>
     </row>

     <row>
      <entry role="catalog_table_entry"><para role="column_definition">
       <structfield>result_cast_collation_schema</structfield> <type>sql_identifier</type>
      </para>
      <para>
<!--
       Applies to a feature not available in <productname>PostgreSQL</productname>
-->
<productname>PostgreSQL</productname>では利用できない機能に適用されるものです。
      </para></entry>
     </row>

     <row>
      <entry role="catalog_table_entry"><para role="column_definition">
       <structfield>result_cast_collation_name</structfield> <type>sql_identifier</type>
      </para>
      <para>
<!--
       Applies to a feature not available in <productname>PostgreSQL</productname>
-->
<productname>PostgreSQL</productname>では利用できない機能に適用されるものです。
      </para></entry>
     </row>

     <row>
      <entry role="catalog_table_entry"><para role="column_definition">
       <structfield>result_cast_numeric_precision</structfield> <type>cardinal_number</type>
      </para>
      <para>
<!--
       Applies to a feature not available in <productname>PostgreSQL</productname>
-->
<productname>PostgreSQL</productname>では利用できない機能に適用されるものです。
      </para></entry>
     </row>

     <row>
      <entry role="catalog_table_entry"><para role="column_definition">
       <structfield>result_cast_numeric_precision_radix</structfield> <type>cardinal_number</type>
      </para>
      <para>
<!--
       Applies to a feature not available in <productname>PostgreSQL</productname>
-->
<productname>PostgreSQL</productname>では利用できない機能に適用されるものです。
      </para></entry>
     </row>

     <row>
      <entry role="catalog_table_entry"><para role="column_definition">
       <structfield>result_cast_numeric_scale</structfield> <type>cardinal_number</type>
      </para>
      <para>
<!--
       Applies to a feature not available in <productname>PostgreSQL</productname>
-->
<productname>PostgreSQL</productname>では利用できない機能に適用されるものです。
      </para></entry>
     </row>

     <row>
      <entry role="catalog_table_entry"><para role="column_definition">
       <structfield>result_cast_datetime_precision</structfield> <type>cardinal_number</type>
      </para>
      <para>
<!--
       Applies to a feature not available in <productname>PostgreSQL</productname>
-->
<productname>PostgreSQL</productname>では利用できない機能に適用されるものです。
      </para></entry>
     </row>

     <row>
      <entry role="catalog_table_entry"><para role="column_definition">
       <structfield>result_cast_interval_type</structfield> <type>character_data</type>
      </para>
      <para>
<!--
       Applies to a feature not available in <productname>PostgreSQL</productname>
-->
<productname>PostgreSQL</productname>では利用できない機能に適用されるものです。
      </para></entry>
     </row>

     <row>
      <entry role="catalog_table_entry"><para role="column_definition">
       <structfield>result_cast_interval_precision</structfield> <type>cardinal_number</type>
      </para>
      <para>
<!--
       Applies to a feature not available in <productname>PostgreSQL</productname>
-->
<productname>PostgreSQL</productname>では利用できない機能に適用されるものです。
      </para></entry>
     </row>

     <row>
      <entry role="catalog_table_entry"><para role="column_definition">
       <structfield>result_cast_type_udt_catalog</structfield> <type>sql_identifier</type>
      </para>
      <para>
<!--
       Applies to a feature not available in <productname>PostgreSQL</productname>
-->
<productname>PostgreSQL</productname>では利用できない機能に適用されるものです。
      </para></entry>
     </row>

     <row>
      <entry role="catalog_table_entry"><para role="column_definition">
       <structfield>result_cast_type_udt_schema</structfield> <type>sql_identifier</type>
      </para>
      <para>
<!--
       Applies to a feature not available in <productname>PostgreSQL</productname>
-->
<productname>PostgreSQL</productname>では利用できない機能に適用されるものです。
      </para></entry>
     </row>

     <row>
      <entry role="catalog_table_entry"><para role="column_definition">
       <structfield>result_cast_type_udt_name</structfield> <type>sql_identifier</type>
      </para>
      <para>
<!--
       Applies to a feature not available in <productname>PostgreSQL</productname>
-->
<productname>PostgreSQL</productname>では利用できない機能に適用されるものです。
      </para></entry>
     </row>

     <row>
      <entry role="catalog_table_entry"><para role="column_definition">
       <structfield>result_cast_scope_catalog</structfield> <type>sql_identifier</type>
      </para>
      <para>
<!--
       Applies to a feature not available in <productname>PostgreSQL</productname>
-->
<productname>PostgreSQL</productname>では利用できない機能に適用されるものです。
      </para></entry>
     </row>

     <row>
      <entry role="catalog_table_entry"><para role="column_definition">
       <structfield>result_cast_scope_schema</structfield> <type>sql_identifier</type>
      </para>
      <para>
<!--
       Applies to a feature not available in <productname>PostgreSQL</productname>
-->
<productname>PostgreSQL</productname>では利用できない機能に適用されるものです。
      </para></entry>
     </row>

     <row>
      <entry role="catalog_table_entry"><para role="column_definition">
       <structfield>result_cast_scope_name</structfield> <type>sql_identifier</type>
      </para>
      <para>
<!--
       Applies to a feature not available in <productname>PostgreSQL</productname>
-->
<productname>PostgreSQL</productname>では利用できない機能に適用されるものです。
      </para></entry>
     </row>

     <row>
      <entry role="catalog_table_entry"><para role="column_definition">
       <structfield>result_cast_maximum_cardinality</structfield> <type>cardinal_number</type>
      </para>
      <para>
<!--
       Applies to a feature not available in <productname>PostgreSQL</productname>
-->
<productname>PostgreSQL</productname>では利用できない機能に適用されるものです。
      </para></entry>
     </row>

     <row>
      <entry role="catalog_table_entry"><para role="column_definition">
       <structfield>result_cast_dtd_identifier</structfield> <type>sql_identifier</type>
      </para>
      <para>
<!--
       Applies to a feature not available in <productname>PostgreSQL</productname>
-->
<productname>PostgreSQL</productname>では利用できない機能に適用されるものです。
      </para></entry>
     </row>
    </tbody>
   </tgroup>
  </table>
 </sect1>

 <sect1 id="infoschema-schemata">
  <title><literal>schemata</literal></title>

  <para>
<!--
   The view <literal>schemata</literal> contains all schemas in the current
   database that the current user has access to (by way of being the owner or
   having some privilege).
-->
<literal>schemata</literal>ビューには、現在のデータベースの中で現在のユーザが（所有者である、または、何らかの権限を持つために）アクセスできるすべてのスキーマがあります。
  </para>

  <table>
<!--
   <title><structname>schemata</structname> Columns</title>
-->
   <title><structname>schemata</structname>の列</title>
   <tgroup cols="1">
    <thead>
     <row>
      <entry role="catalog_table_entry"><para role="column_definition">
<!--
       Column Type
-->
列 型
      </para>
      <para>
<!--
       Description
-->
説明
      </para></entry>
     </row>
    </thead>

    <tbody>
     <row>
      <entry role="catalog_table_entry"><para role="column_definition">
       <structfield>catalog_name</structfield> <type>sql_identifier</type>
      </para>
      <para>
<!--
       Name of the database that the schema is contained in (always the current database)
-->
スキーマを持つデータベースの名前です（常に現在のデータベースです）。
      </para></entry>
     </row>

     <row>
      <entry role="catalog_table_entry"><para role="column_definition">
       <structfield>schema_name</structfield> <type>sql_identifier</type>
      </para>
      <para>
<!--
       Name of the schema
-->
スキーマの名前です。
      </para></entry>
     </row>

     <row>
      <entry role="catalog_table_entry"><para role="column_definition">
       <structfield>schema_owner</structfield> <type>sql_identifier</type>
      </para>
      <para>
<!--
       Name of the owner of the schema
-->
スキーマの所有者の名前です。
      </para></entry>
     </row>

     <row>
      <entry role="catalog_table_entry"><para role="column_definition">
       <structfield>default_character_set_catalog</structfield> <type>sql_identifier</type>
      </para>
      <para>
<!--
       Applies to a feature not available in <productname>PostgreSQL</productname>
-->
<productname>PostgreSQL</productname>では利用できない機能に適用されるものです。
      </para></entry>
     </row>

     <row>
      <entry role="catalog_table_entry"><para role="column_definition">
       <structfield>default_character_set_schema</structfield> <type>sql_identifier</type>
      </para>
      <para>
<!--
       Applies to a feature not available in <productname>PostgreSQL</productname>
-->
<productname>PostgreSQL</productname>では利用できない機能に適用されるものです。
      </para></entry>
     </row>

     <row>
      <entry role="catalog_table_entry"><para role="column_definition">
       <structfield>default_character_set_name</structfield> <type>sql_identifier</type>
      </para>
      <para>
<!--
       Applies to a feature not available in <productname>PostgreSQL</productname>
-->
<productname>PostgreSQL</productname>では利用できない機能に適用されるものです。
      </para></entry>
     </row>

     <row>
      <entry role="catalog_table_entry"><para role="column_definition">
       <structfield>sql_path</structfield> <type>character_data</type>
      </para>
      <para>
<!--
       Applies to a feature not available in <productname>PostgreSQL</productname>
-->
<productname>PostgreSQL</productname>では利用できない機能に適用されるものです。
      </para></entry>
     </row>
    </tbody>
   </tgroup>
  </table>
 </sect1>

 <sect1 id="infoschema-sequences">
  <title><literal>sequences</literal></title>

  <para>
<!--
   The view <literal>sequences</literal> contains all sequences
   defined in the current database.  Only those sequences are shown
   that the current user has access to (by way of being the owner or
   having some privilege).
-->
<literal>sequences</literal>ビューは、現在のデータベース内で定義されたすべてのシーケンスがあります。
現在のユーザが（所有者である、または、何らかの権限を持つために）アクセスできるシーケンスのみが表示されます。
  </para>

  <table>
<!--
   <title><structname>sequences</structname> Columns</title>
-->
   <title><structname>sequences</structname>の列</title>
   <tgroup cols="1">
    <thead>
     <row>
      <entry role="catalog_table_entry"><para role="column_definition">
<!--
       Column Type
-->
列 型
      </para>
      <para>
<!--
       Description
-->
説明
      </para></entry>
     </row>
    </thead>

    <tbody>
     <row>
      <entry role="catalog_table_entry"><para role="column_definition">
       <structfield>sequence_catalog</structfield> <type>sql_identifier</type>
      </para>
      <para>
<!--
       Name of the database that contains the sequence (always the current database)
-->
シーケンスを含むデータベースの名前です（常に現在のデータベースです）。
      </para></entry>
     </row>

     <row>
      <entry role="catalog_table_entry"><para role="column_definition">
       <structfield>sequence_schema</structfield> <type>sql_identifier</type>
      </para>
      <para>
<!--
       Name of the schema that contains the sequence
-->
シーケンスを含むスキーマの名前です。
      </para></entry>
     </row>

     <row>
      <entry role="catalog_table_entry"><para role="column_definition">
       <structfield>sequence_name</structfield> <type>sql_identifier</type>
      </para>
      <para>
<!--
       Name of the sequence
-->
シーケンスの名前です。
      </para></entry>
     </row>

     <row>
      <entry role="catalog_table_entry"><para role="column_definition">
       <structfield>data_type</structfield> <type>character_data</type>
      </para>
      <para>
<!--
       The data type of the sequence.
-->
シーケンスのデータ型です。
      </para></entry>
     </row>

     <row>
      <entry role="catalog_table_entry"><para role="column_definition">
       <structfield>numeric_precision</structfield> <type>cardinal_number</type>
      </para>
      <para>
<!--
       This column contains the (declared or implicit) precision of
       the sequence data type (see above).  The precision indicates
       the number of significant digits.  It can be expressed in
       decimal (base 10) or binary (base 2) terms, as specified in the
       column <literal>numeric_precision_radix</literal>.
-->
この列は（宣言された、あるいは、暗黙的な）シーケンスデータ型の精度（上述）です。
精度は有効桁数を意味します。
<literal>numeric_precision_radix</literal>の指定に従い、これは10進数（10を基とする）または2進数（2を基とする）で表現されます。
      </para></entry>
     </row>

     <row>
      <entry role="catalog_table_entry"><para role="column_definition">
       <structfield>numeric_precision_radix</structfield> <type>cardinal_number</type>
      </para>
      <para>
<!--
       This column indicates in which base the values in the columns
       <literal>numeric_precision</literal> and
       <literal>numeric_scale</literal> are expressed.  The value is
       either 2 or 10.
-->
この列は、<literal>numeric_precision</literal>および<literal>numeric_scale</literal>で表現される値の基が何かを示します。
値は2または10です。
      </para></entry>
     </row>

     <row>
      <entry role="catalog_table_entry"><para role="column_definition">
       <structfield>numeric_scale</structfield> <type>cardinal_number</type>
      </para>
      <para>
<!--
       This column contains the (declared or implicit) scale of the
       sequence data type (see above).  The scale indicates the number
       of significant digits to the right of the decimal point.  It
       can be expressed in decimal (base 10) or binary (base 2) terms,
       as specified in the column
       <literal>numeric_precision_radix</literal>.
-->
この列はシーケンスデータ型の（宣言された、または、暗黙的な）位取り（上述）です。
位取りは、小数点以下の有効桁数を意味します。
<literal>numeric_precision_radix</literal>の指定に従い、これは10進数（10を基とする）または2進数（2を基とする）で表現されます。
      </para></entry>
     </row>

     <row>
      <entry role="catalog_table_entry"><para role="column_definition">
       <structfield>start_value</structfield> <type>character_data</type>
      </para>
      <para>
<!--
       The start value of the sequence
-->
シーケンスの開始値です。
      </para></entry>
     </row>

     <row>
      <entry role="catalog_table_entry"><para role="column_definition">
       <structfield>minimum_value</structfield> <type>character_data</type>
      </para>
      <para>
<!--
       The minimum value of the sequence
-->
シーケンスの最小値です。
      </para></entry>
     </row>

     <row>
      <entry role="catalog_table_entry"><para role="column_definition">
       <structfield>maximum_value</structfield> <type>character_data</type>
      </para>
      <para>
<!--
       The maximum value of the sequence
-->
シーケンスの最大値です。
      </para></entry>
     </row>

     <row>
      <entry role="catalog_table_entry"><para role="column_definition">
       <structfield>increment</structfield> <type>character_data</type>
      </para>
      <para>
<!--
       The increment of the sequence
-->
シーケンスの増加値です。
      </para></entry>
     </row>

     <row>
      <entry role="catalog_table_entry"><para role="column_definition">
       <structfield>cycle_option</structfield> <type>yes_or_no</type>
      </para>
      <para>
<!--
       <literal>YES</literal> if the sequence cycles, else <literal>NO</literal>
-->
シーケンスが周回する場合は<literal>YES</literal>、それ以外は<literal>NO</literal>です。
      </para></entry>
     </row>
    </tbody>
   </tgroup>
  </table>

  <para>
<!--
   Note that in accordance with the SQL standard, the start, minimum,
   maximum, and increment values are returned as character strings.
-->
SQL標準に従い、開始、最小、最大および増加の値が文字列で返されることに注意してください。
  </para>
 </sect1>

 <sect1 id="infoschema-sql-features">
  <title><literal>sql_features</literal></title>

  <para>
<!--
   The table <literal>sql_features</literal> contains information
   about which formal features defined in the SQL standard are
   supported by <productname>PostgreSQL</productname>.  This is the
   same information that is presented in <xref linkend="features"/>.
   There you can also find some additional background information.
-->
<literal>sql_features</literal>ビューには、標準SQLで定義された公式な機能のどれが<productname>PostgreSQL</productname>でサポートされているかについての情報があります。
これは<xref linkend="features"/>内に記された情報と同じものです。
また、ここには背景について追加情報がいくつかあります。
  </para>

  <table>
<!--
   <title><structname>sql_features</structname> Columns</title>
-->
   <title><structname>sql_features</structname>の列</title>
   <tgroup cols="1">
    <thead>
     <row>
      <entry role="catalog_table_entry"><para role="column_definition">
<!--
       Column Type
-->
列 型
      </para>
      <para>
<!--
       Description
-->
説明
      </para></entry>
     </row>
    </thead>

    <tbody>
     <row>
      <entry role="catalog_table_entry"><para role="column_definition">
       <structfield>feature_id</structfield> <type>character_data</type>
      </para>
      <para>
<!--
       Identifier string of the feature
-->
機能の識別文字列です。
      </para></entry>
     </row>

     <row>
      <entry role="catalog_table_entry"><para role="column_definition">
       <structfield>feature_name</structfield> <type>character_data</type>
      </para>
      <para>
<!--
       Descriptive name of the feature
-->
機能の説明的な名前です。
      </para></entry>
     </row>

     <row>
      <entry role="catalog_table_entry"><para role="column_definition">
       <structfield>sub_feature_id</structfield> <type>character_data</type>
      </para>
      <para>
<!--
       Identifier string of the subfeature, or a zero-length string if not a subfeature
-->
副機能の識別子です。副機能がない場合は空の文字列です。
      </para></entry>
     </row>

     <row>
      <entry role="catalog_table_entry"><para role="column_definition">
       <structfield>sub_feature_name</structfield> <type>character_data</type>
      </para>
      <para>
<!--
       Descriptive name of the subfeature, or a zero-length string if not a subfeature
-->
副機能の説明的な名前です。副機能がない場合は空の文字列です。
      </para></entry>
     </row>

     <row>
      <entry role="catalog_table_entry"><para role="column_definition">
       <structfield>is_supported</structfield> <type>yes_or_no</type>
      </para>
      <para>
<!--
       <literal>YES</literal> if the feature is fully supported by the
       current version of <productname>PostgreSQL</productname>, <literal>NO</literal> if not
-->
現在のバージョンの<productname>PostgreSQL</productname>で機能が完全にサポートされている場合は<literal>YES</literal>です。さもなくば<literal>NO</literal>です。
      </para></entry>
     </row>

     <row>
      <entry role="catalog_table_entry"><para role="column_definition">
       <structfield>is_verified_by</structfield> <type>character_data</type>
      </para>
      <para>
<!--
       Always null, since the <productname>PostgreSQL</productname> development group does not
       perform formal testing of feature conformance
-->
常にNULLです。
<productname>PostgreSQL</productname>開発グループは機能が準拠しているかどうかについて公式な試験を行っていないからです。
      </para></entry>
     </row>

     <row>
      <entry role="catalog_table_entry"><para role="column_definition">
       <structfield>comments</structfield> <type>character_data</type>
      </para>
      <para>
<!--
       Possibly a comment about the supported status of the feature
-->
おそらく機能のサポート状況についてのコメントです。
      </para></entry>
     </row>
    </tbody>
   </tgroup>
  </table>
 </sect1>

 <sect1 id="infoschema-sql-implementation-info">
  <title><literal>sql_implementation_info</literal></title>

  <para>
<!--
   The table <literal>sql_implementation_info</literal> contains
   information about various aspects that are left
   implementation-defined by the SQL standard.  This information is
   primarily intended for use in the context of the ODBC interface;
   users of other interfaces will probably find this information to be
   of little use.  For this reason, the individual implementation
   information items are not described here; you will find them in the
   description of the ODBC interface.
-->
<literal>sql_implementation_info</literal>ビューには、標準SQLで実装依存で定義するものとされている各種状況に関する情報があります。
この情報は主にODBCインタフェース環境での使用を意図しています。
他のインタフェースのユーザはおそらくこの情報があまり役に立たないものと考えるでしょう。
このため、個々の実装情報項目をここでは記載しません。
ODBCインタフェースの説明に記載されています。
  </para>

  <table>
<!--
   <title><structname>sql_implementation_info</structname> Columns</title>
-->
   <title><structname>sql_implementation_info</structname>の列</title>
   <tgroup cols="1">
    <thead>
     <row>
      <entry role="catalog_table_entry"><para role="column_definition">
<!--
       Column Type
-->
列 型
      </para>
      <para>
<!--
       Description
-->
説明
      </para></entry>
     </row>
    </thead>

    <tbody>
     <row>
      <entry role="catalog_table_entry"><para role="column_definition">
       <structfield>implementation_info_id</structfield> <type>character_data</type>
      </para>
      <para>
<!--
       Identifier string of the implementation information item
-->
実装情報項目の識別文字列です。
      </para></entry>
     </row>

     <row>
      <entry role="catalog_table_entry"><para role="column_definition">
       <structfield>implementation_info_name</structfield> <type>character_data</type>
      </para>
      <para>
<!--
       Descriptive name of the implementation information item
-->
実装情報項目の説明的な名前です。
      </para></entry>
     </row>

     <row>
      <entry role="catalog_table_entry"><para role="column_definition">
       <structfield>integer_value</structfield> <type>cardinal_number</type>
      </para>
      <para>
<!--
       Value of the implementation information item, or null if the
       value is contained in the column
       <literal>character_value</literal>
-->
実装情報項目の値です。
その値が<literal>character_value</literal>にある場合はNULLです。
      </para></entry>
     </row>

     <row>
      <entry role="catalog_table_entry"><para role="column_definition">
       <structfield>character_value</structfield> <type>character_data</type>
      </para>
      <para>
<!--
       Value of the implementation information item, or null if the
       value is contained in the column
       <literal>integer_value</literal>
-->
実装情報項目の値です。
その値が<literal>integer_value</literal>にある場合はNULLです。
      </para></entry>
     </row>

     <row>
      <entry role="catalog_table_entry"><para role="column_definition">
       <structfield>comments</structfield> <type>character_data</type>
      </para>
      <para>
<!--
       Possibly a comment pertaining to the implementation information item
-->
おそらく実装情報項目に関するコメントです。
      </para></entry>
     </row>
    </tbody>
   </tgroup>
  </table>
 </sect1>

 <sect1 id="infoschema-sql-parts">
  <title><literal>sql_parts</literal></title>

  <para>
<!--
   The table <literal>sql_parts</literal> contains information about
   which of the several parts of the SQL standard are supported by
   <productname>PostgreSQL</productname>.
-->
<literal>sql_parts</literal>テーブルは、標準SQLのどの部分が<productname>PostgreSQL</productname>でサポートされているかに関する情報を持ちます。
  </para>

  <table>
<!--
   <title><structname>sql_parts</structname> Columns</title>
-->
   <title><structname>sql_parts</structname>の列</title>
   <tgroup cols="1">
    <thead>
     <row>
      <entry role="catalog_table_entry"><para role="column_definition">
<!--
       Column Type
-->
列 型
      </para>
      <para>
<!--
       Description
-->
説明
      </para></entry>
     </row>
    </thead>

    <tbody>
     <row>
      <entry role="catalog_table_entry"><para role="column_definition">
       <structfield>feature_id</structfield> <type>character_data</type>
      </para>
      <para>
<!--
       An identifier string containing the number of the part
-->
部品番号を含む識別文字列です。
      </para></entry>
     </row>

     <row>
      <entry role="catalog_table_entry"><para role="column_definition">
       <structfield>feature_name</structfield> <type>character_data</type>
      </para>
      <para>
<!--
       Descriptive name of the part
-->
部品の説明的な名称です。
      </para></entry>
     </row>

     <row>
      <entry role="catalog_table_entry"><para role="column_definition">
       <structfield>is_supported</structfield> <type>yes_or_no</type>
      </para>
      <para>
<!--
       <literal>YES</literal> if the part is fully supported by the
       current version of <productname>PostgreSQL</productname>,
       <literal>NO</literal> if not
-->
<productname>PostgreSQL</productname>の現在のバージョンで部品が完全にサポートされている場合<literal>YES</literal>、さもなくば<literal>NO</literal>です。
      </para></entry>
     </row>

     <row>
      <entry role="catalog_table_entry"><para role="column_definition">
       <structfield>is_verified_by</structfield> <type>character_data</type>
      </para>
      <para>
<!--
       Always null, since the <productname>PostgreSQL</productname> development group does not
       perform formal testing of feature conformance
-->
常にNULLです。
<productname>PostgreSQL</productname>開発グループは機能が準拠しているかどうかについて公式な試験を行っていないからです。
      </para></entry>
     </row>

     <row>
      <entry role="catalog_table_entry"><para role="column_definition">
       <structfield>comments</structfield> <type>character_data</type>
      </para>
      <para>
<!--
       Possibly a comment about the supported status of the part
-->
おそらく部品のサポート状況に関するコメントです。
      </para></entry>
     </row>
    </tbody>
   </tgroup>
  </table>
 </sect1>

 <sect1 id="infoschema-sql-sizing">
  <title><literal>sql_sizing</literal></title>

  <para>
<!--
   The table <literal>sql_sizing</literal> contains information about
   various size limits and maximum values in
   <productname>PostgreSQL</productname>.  This information is
   primarily intended for use in the context of the ODBC interface;
   users of other interfaces will probably find this information to be
   of little use.  For this reason, the individual sizing items are
   not described here; you will find them in the description of the
   ODBC interface.
-->
<literal>sql_sizing</literal>テーブルには、<productname>PostgreSQL</productname>中の各種サイズ制限と上限値に関する情報があります。
この情報は主にODBCインタフェース環境での使用を意図しています。
他のインタフェースのユーザはおそらくこの情報があまり役に立たないものと考えるでしょう。
このため、個々のサイズ調整項目はここでは記載しません。
ODBCインタフェースの説明に記載されています。
  </para>

  <table>
<!--
   <title><structname>sql_sizing</structname> Columns</title>
-->
   <title><structname>sql_sizing</structname>の列</title>
   <tgroup cols="1">
    <thead>
     <row>
      <entry role="catalog_table_entry"><para role="column_definition">
<!--
       Column Type
-->
列 型
      </para>
      <para>
<!--
       Description
-->
説明
      </para></entry>
     </row>
    </thead>

    <tbody>
     <row>
      <entry role="catalog_table_entry"><para role="column_definition">
       <structfield>sizing_id</structfield> <type>cardinal_number</type>
      </para>
      <para>
<!--
       Identifier of the sizing item
-->
サイズ調整項目の識別子です。
      </para></entry>
     </row>

     <row>
      <entry role="catalog_table_entry"><para role="column_definition">
       <structfield>sizing_name</structfield> <type>character_data</type>
      </para>
      <para>
<!--
       Descriptive name of the sizing item
-->
サイズ調整項目の説明的な名前です。
      </para></entry>
     </row>

     <row>
      <entry role="catalog_table_entry"><para role="column_definition">
       <structfield>supported_value</structfield> <type>cardinal_number</type>
      </para>
      <para>
<!--
       Value of the sizing item, or 0 if the size is unlimited or
       cannot be determined, or null if the features for which the
       sizing item is applicable are not supported
-->
サイズ調整項目の値です。サイズに制限がない場合や決定できない場合はゼロです。
サイズ調整項目を適用する機能がサポートされない場合はNULLです。
      </para></entry>
     </row>

     <row>
      <entry role="catalog_table_entry"><para role="column_definition">
       <structfield>comments</structfield> <type>character_data</type>
      </para>
      <para>
<!--
       Possibly a comment pertaining to the sizing item
-->
おそらくサイズ調整項目に関するコメントです。
      </para></entry>
     </row>
    </tbody>
   </tgroup>
  </table>
 </sect1>

 <sect1 id="infoschema-table-constraints">
  <title><literal>table_constraints</literal></title>

  <para>
<!--
   The view <literal>table_constraints</literal> contains all
   constraints belonging to tables that the current user owns or has
   some privilege other than <literal>SELECT</literal> on.
-->
<literal>table_constraints</literal>ビューには、現在のユーザが所有する、または何らかの<literal>SELECT</literal>以外の権限を持つテーブルに属する全ての制約があります。
  </para>

  <table>
<!--
   <title><structname>table_constraints</structname> Columns</title>
-->
   <title><structname>table_constraints</structname>の列</title>
   <tgroup cols="1">
    <thead>
     <row>
      <entry role="catalog_table_entry"><para role="column_definition">
<!--
       Column Type
-->
列 型
      </para>
      <para>
<!--
       Description
-->
説明
      </para></entry>
     </row>
    </thead>

    <tbody>
     <row>
      <entry role="catalog_table_entry"><para role="column_definition">
       <structfield>constraint_catalog</structfield> <type>sql_identifier</type>
      </para>
      <para>
<!--
       Name of the database that contains the constraint (always the current database)
-->
制約を持つデータベースの名前です（常に現在のデータベースです）。
      </para></entry>
     </row>

     <row>
      <entry role="catalog_table_entry"><para role="column_definition">
       <structfield>constraint_schema</structfield> <type>sql_identifier</type>
      </para>
      <para>
<!--
       Name of the schema that contains the constraint
-->
制約を持つスキーマの名前です。
      </para></entry>
     </row>

     <row>
      <entry role="catalog_table_entry"><para role="column_definition">
       <structfield>constraint_name</structfield> <type>sql_identifier</type>
      </para>
      <para>
<!--
       Name of the constraint
-->
制約の名前です。
      </para></entry>
     </row>

     <row>
      <entry role="catalog_table_entry"><para role="column_definition">
       <structfield>table_catalog</structfield> <type>sql_identifier</type>
      </para>
      <para>
<!--
       Name of the database that contains the table (always the current database)
-->
テーブルを持つデータベースの名前です（常に現在のデータベースです）。
      </para></entry>
     </row>

     <row>
      <entry role="catalog_table_entry"><para role="column_definition">
       <structfield>table_schema</structfield> <type>sql_identifier</type>
      </para>
      <para>
<!--
       Name of the schema that contains the table
-->
テーブルを持つスキーマの名前です。
      </para></entry>
     </row>

     <row>
      <entry role="catalog_table_entry"><para role="column_definition">
       <structfield>table_name</structfield> <type>sql_identifier</type>
      </para>
      <para>
<!--
       Name of the table
-->
テーブルの名前です。
      </para></entry>
     </row>

     <row>
      <entry role="catalog_table_entry"><para role="column_definition">
       <structfield>constraint_type</structfield> <type>character_data</type>
      </para>
      <para>
<!--
       Type of the constraint: <literal>CHECK</literal>,
       <literal>FOREIGN KEY</literal>, <literal>PRIMARY KEY</literal>,
       or <literal>UNIQUE</literal>
-->
制約の種類です。
<literal>CHECK</literal>、<literal>FOREIGN KEY</literal>、<literal>PRIMARY KEY</literal>、<literal>UNIQUE</literal>のいずれかです。
      </para></entry>
     </row>

     <row>
      <entry role="catalog_table_entry"><para role="column_definition">
       <structfield>is_deferrable</structfield> <type>yes_or_no</type>
      </para>
      <para>
<!--
       <literal>YES</literal> if the constraint is deferrable, <literal>NO</literal> if not
-->
制約が遅延可能ならば<literal>YES</literal>。さもなくば<literal>NO</literal>。
      </para></entry>
     </row>

     <row>
      <entry role="catalog_table_entry"><para role="column_definition">
       <structfield>initially_deferred</structfield> <type>yes_or_no</type>
      </para>
      <para>
<!--
       <literal>YES</literal> if the constraint is deferrable and initially deferred, <literal>NO</literal> if not
-->
制約が遅延可能で初期状態が遅延であれば<literal>YES</literal>。さもなくば<literal>NO</literal>。
      </para></entry>
     </row>

     <row>
      <entry role="catalog_table_entry"><para role="column_definition">
       <structfield>enforced</structfield> <type>yes_or_no</type>
      </para>
      <para>
<!--
       Applies to a feature not available in
       <productname>PostgreSQL</productname> (currently always
       <literal>YES</literal>)
-->
<productname>PostgreSQL</productname>で利用できない機能に適用されるものです(現在は常に<literal>YES</literal>です)。
      </para></entry>
     </row>

     <row>
      <entry role="catalog_table_entry"><para role="column_definition">
       <structfield>nulls_distinct</structfield> <type>yes_or_no</type>
      </para>
      <para>
<!--
       If the constraint is a unique constraint, then <literal>YES</literal>
       if the constraint treats nulls as distinct or <literal>NO</literal> if
       it treats nulls as not distinct, otherwise null for other types of
       constraints.
-->
制約が一意性制約である場合、制約がNULLを区別して扱う場合は<literal>YES</literal>、制約がNULLを区別しないで扱う場合は<literal>NO</literal>、他の種類の制約の場合はNULLです。
      </para></entry>
     </row>
    </tbody>
   </tgroup>
  </table>
 </sect1>

 <sect1 id="infoschema-table-privileges">
  <title><literal>table_privileges</literal></title>

  <para>
<!--
   The view <literal>table_privileges</literal> identifies all
   privileges granted on tables or views to a currently enabled role
   or by a currently enabled role.  There is one row for each
   combination of table, grantor, and grantee.
-->
<literal>table_privileges</literal>ビューは、現在有効なロールに対し、または現在有効なロールによって、テーブルもしくはビューに与えられた権限を全て示します。
テーブル、譲与者、被譲与者の組み合わせごとに1行があります。
  </para>

  <table>
<!--
   <title><structname>table_privileges</structname> Columns</title>
-->
   <title><structname>table_privileges</structname>の列</title>
   <tgroup cols="1">
    <thead>
     <row>
      <entry role="catalog_table_entry"><para role="column_definition">
<!--
       Column Type
-->
列 型
      </para>
      <para>
<!--
       Description
-->
説明
      </para></entry>
     </row>
    </thead>

    <tbody>
     <row>
      <entry role="catalog_table_entry"><para role="column_definition">
       <structfield>grantor</structfield> <type>sql_identifier</type>
      </para>
      <para>
<!--
       Name of the role that granted the privilege
-->
権限を与えたロールの名前です。
      </para></entry>
     </row>

     <row>
      <entry role="catalog_table_entry"><para role="column_definition">
       <structfield>grantee</structfield> <type>sql_identifier</type>
      </para>
      <para>
<!--
       Name of the role that the privilege was granted to
-->
権限を与えられたロールの名前です。
      </para></entry>
     </row>

     <row>
      <entry role="catalog_table_entry"><para role="column_definition">
       <structfield>table_catalog</structfield> <type>sql_identifier</type>
      </para>
      <para>
<!--
       Name of the database that contains the table (always the current database)
-->
テーブルを持つデータベースの名前です（常に現在のデータベースです）。
      </para></entry>
     </row>

     <row>
      <entry role="catalog_table_entry"><para role="column_definition">
       <structfield>table_schema</structfield> <type>sql_identifier</type>
      </para>
      <para>
<!--
       Name of the schema that contains the table
-->
テーブルを持つスキーマの名前です。
      </para></entry>
     </row>

     <row>
      <entry role="catalog_table_entry"><para role="column_definition">
       <structfield>table_name</structfield> <type>sql_identifier</type>
      </para>
      <para>
<!--
       Name of the table
-->
テーブルの名前です。
      </para></entry>
     </row>

     <row>
      <entry role="catalog_table_entry"><para role="column_definition">
       <structfield>privilege_type</structfield> <type>character_data</type>
      </para>
      <para>
<!--
       Type of the privilege: <literal>SELECT</literal>,
       <literal>INSERT</literal>, <literal>UPDATE</literal>,
       <literal>DELETE</literal>, <literal>TRUNCATE</literal>,
       <literal>REFERENCES</literal>, or <literal>TRIGGER</literal>
-->
権限の種類は、
<literal>SELECT</literal>、<literal>INSERT</literal>、<literal>UPDATE</literal>、<literal>DELETE</literal>、<literal>TRUNCATE</literal>、<literal>REFERENCES</literal>、または<literal>TRIGGER</literal>のいずれかです。
      </para></entry>
     </row>

     <row>
      <entry role="catalog_table_entry"><para role="column_definition">
       <structfield>is_grantable</structfield> <type>yes_or_no</type>
      </para>
      <para>
<!--
       <literal>YES</literal> if the privilege is grantable, <literal>NO</literal> if not
-->
この権限を付与可能な場合は<literal>YES</literal>、さもなくば<literal>NO</literal>です。
      </para></entry>
     </row>

     <row>
      <entry role="catalog_table_entry"><para role="column_definition">
       <structfield>with_hierarchy</structfield> <type>yes_or_no</type>
      </para>
      <para>
<!--
       In the SQL standard, <literal>WITH HIERARCHY OPTION</literal>
       is a separate (sub-)privilege allowing certain operations on
       table inheritance hierarchies.  In PostgreSQL, this is included
       in the <literal>SELECT</literal> privilege, so this column
       shows <literal>YES</literal> if the privilege
       is <literal>SELECT</literal>, else <literal>NO</literal>.
-->
SQL標準では、<literal>WITH HIERARCHY OPTION</literal>は、継承テーブル階層に対するある操作を許可する独立した（副次）権限です。
PostgreSQLでは、これは<literal>SELECT</literal>権限に含まれているため、この列は権限が<literal>SELECT</literal>の場合は<literal>YES</literal>、それ以外の場合は<literal>NO</literal>です。
      </para></entry>
     </row>
    </tbody>
   </tgroup>
  </table>
 </sect1>

 <sect1 id="infoschema-tables">
  <title><literal>tables</literal></title>

  <para>
<!--
   The view <literal>tables</literal> contains all tables and views
   defined in the current database.  Only those tables and views are
   shown that the current user has access to (by way of being the
   owner or having some privilege).
-->
<literal>tables</literal>ビューには、現在のデータベースで定義された全てのテーブルとビューがあります。
現在のユーザが（所有している、何らかの権限を持っているといった方法で）アクセスできるテーブルとビューのみが表示されます。
  </para>

  <table>
<!--
   <title><structname>tables</structname> Columns</title>
-->
   <title><structname>tables</structname>の列</title>
   <tgroup cols="1">
    <thead>
     <row>
      <entry role="catalog_table_entry"><para role="column_definition">
<!--
       Column Type
-->
列 型
      </para>
      <para>
<!--
       Description
-->
説明
      </para></entry>
     </row>
    </thead>

    <tbody>
     <row>
      <entry role="catalog_table_entry"><para role="column_definition">
       <structfield>table_catalog</structfield> <type>sql_identifier</type>
      </para>
      <para>
<!--
       Name of the database that contains the table (always the current database)
-->
テーブルを持つデータベースの名前です（常に現在のデータベースです）。
      </para></entry>
     </row>

     <row>
      <entry role="catalog_table_entry"><para role="column_definition">
       <structfield>table_schema</structfield> <type>sql_identifier</type>
      </para>
      <para>
<!--
       Name of the schema that contains the table
-->
テーブルを持つスキーマの名前です。
      </para></entry>
     </row>

     <row>
      <entry role="catalog_table_entry"><para role="column_definition">
       <structfield>table_name</structfield> <type>sql_identifier</type>
      </para>
      <para>
<!--
       Name of the table
-->
テーブルの名前です。
      </para></entry>
     </row>

     <row>
      <entry role="catalog_table_entry"><para role="column_definition">
       <structfield>table_type</structfield> <type>character_data</type>
      </para>
      <para>
<!--
       Type of the table: <literal>BASE TABLE</literal> for a
       persistent base table (the normal table type),
       <literal>VIEW</literal> for a view, <literal>FOREIGN</literal>
       for a foreign table, or
       <literal>LOCAL TEMPORARY</literal> for a temporary table
-->
テーブルの種類です。
永続テーブル（普通のテーブルの種類）では<literal>BASE TABLE</literal>、ビューでは<literal>VIEW</literal>、外部テーブルでは<literal>FOREIGN</literal>、一時テーブルでは<literal>LOCAL TEMPORARY</literal>です。
      </para></entry>
     </row>

     <row>
      <entry role="catalog_table_entry"><para role="column_definition">
       <structfield>self_referencing_column_name</structfield> <type>sql_identifier</type>
      </para>
      <para>
<!--
       Applies to a feature not available in <productname>PostgreSQL</productname>
-->
<productname>PostgreSQL</productname>では利用できない機能に適用されるものです。
      </para></entry>
     </row>

     <row>
      <entry role="catalog_table_entry"><para role="column_definition">
       <structfield>reference_generation</structfield> <type>character_data</type>
      </para>
      <para>
<!--
       Applies to a feature not available in <productname>PostgreSQL</productname>
-->
<productname>PostgreSQL</productname>では利用できない機能に適用されるものです。
      </para></entry>
     </row>

     <row>
      <entry role="catalog_table_entry"><para role="column_definition">
       <structfield>user_defined_type_catalog</structfield> <type>sql_identifier</type>
      </para>
      <para>
<!--
       If the table is a typed table, the name of the database that
       contains the underlying data type (always the current
       database), else null.
-->
テーブルが型付けされたテーブルの場合、背後のデータ型を持つデータベースの名前です（常に現在のデータベースです）。
さもなくばNULLです。
      </para></entry>
     </row>

     <row>
      <entry role="catalog_table_entry"><para role="column_definition">
       <structfield>user_defined_type_schema</structfield> <type>sql_identifier</type>
      </para>
      <para>
<!--
       If the table is a typed table, the name of the schema that
       contains the underlying data type, else null.
-->
テーブルが型付けされたテーブルである場合、背後のデータ型を含むスキーマの名前です。
さもなくばNULLです。
      </para></entry>
     </row>

     <row>
      <entry role="catalog_table_entry"><para role="column_definition">
       <structfield>user_defined_type_name</structfield> <type>sql_identifier</type>
      </para>
      <para>
<!--
       If the table is a typed table, the name of the underlying data
       type, else null.
-->
テーブルが型付けされたテーブルである場合、背後のデータ型の名前です。
さもなくばNULLです。
      </para></entry>
     </row>

     <row>
      <entry role="catalog_table_entry"><para role="column_definition">
       <structfield>is_insertable_into</structfield> <type>yes_or_no</type>
      </para>
      <para>
<!--
       <literal>YES</literal> if the table is insertable into,
       <literal>NO</literal> if not (Base tables are always insertable
       into, views not necessarily.)
-->
テーブルが挿入可能な場合<literal>YES</literal>、さもなくば<literal>NO</literal>です。
（ベーステーブルは常に挿入可能ですが、ビューはそうとも限りません。）
      </para></entry>
     </row>

     <row>
      <entry role="catalog_table_entry"><para role="column_definition">
       <structfield>is_typed</structfield> <type>yes_or_no</type>
      </para>
      <para>
<!--
       <literal>YES</literal> if the table is a typed table, <literal>NO</literal> if not
-->
テーブルが型付けされたテーブルの場合<literal>YES</literal>、そうでなければ<literal>NO</literal>です。
      </para></entry>
     </row>

     <row>
      <entry role="catalog_table_entry"><para role="column_definition">
       <structfield>commit_action</structfield> <type>character_data</type>
      </para>
      <para>
<!--
       Not yet implemented
-->
未実装です。
      </para></entry>
     </row>
    </tbody>
   </tgroup>
  </table>
 </sect1>

 <sect1 id="infoschema-transforms">
  <title><literal>transforms</literal></title>

  <para>
<!--
   The view <literal>transforms</literal> contains information about the
   transforms defined in the current database.  More precisely, it contains a
   row for each function contained in a transform (the <quote>from SQL</quote>
   or <quote>to SQL</quote> function).
-->
ビュー<literal>transforms</literal>は現在のデータベースで定義されている変換についての情報を含んでいます。
より正確に言えば、変換に含まれる各関数（<quote>from SQL</quote>あるいは<quote>to SQL</quote>関数）について1行ずつあります。
  </para>

  <table>
<!--
   <title><structname>transforms</structname> Columns</title>
-->
   <title><structname>transforms</structname>の列</title>
   <tgroup cols="1">
    <thead>
     <row>
      <entry role="catalog_table_entry"><para role="column_definition">
<!--
       Column Type
-->
列 型
      </para>
      <para>
<!--
       Description
-->
説明
      </para></entry>
     </row>
    </thead>

    <tbody>
     <row>
      <entry role="catalog_table_entry"><para role="column_definition">
       <structfield>udt_catalog</structfield> <type>sql_identifier</type>
      </para>
      <para>
<!--
       Name of the database that contains the type the transform is for (always the current database)
-->
変換の適用対象の型を含むデータベースの名前です（常に現在のデータベースです）。
      </para></entry>
     </row>

     <row>
      <entry role="catalog_table_entry"><para role="column_definition">
       <structfield>udt_schema</structfield> <type>sql_identifier</type>
      </para>
      <para>
<!--
       Name of the schema that contains the type the transform is for
-->
変換の適用対象の型を含むスキーマの名前です。
      </para></entry>
     </row>

     <row>
      <entry role="catalog_table_entry"><para role="column_definition">
       <structfield>udt_name</structfield> <type>sql_identifier</type>
      </para>
      <para>
<!--
       Name of the type the transform is for
-->
変換の適用対象の型の名前です。
      </para></entry>
     </row>

     <row>
      <entry role="catalog_table_entry"><para role="column_definition">
       <structfield>specific_catalog</structfield> <type>sql_identifier</type>
      </para>
      <para>
<!--
       Name of the database containing the function (always the current database)
-->
関数が含まれるデータベースの名前です（常に現在のデータベースです）。
      </para></entry>
     </row>

     <row>
      <entry role="catalog_table_entry"><para role="column_definition">
       <structfield>specific_schema</structfield> <type>sql_identifier</type>
      </para>
      <para>
<!--
       Name of the schema containing the function
-->
関数が含まれるスキーマの名前です。
      </para></entry>
     </row>

     <row>
      <entry role="catalog_table_entry"><para role="column_definition">
       <structfield>specific_name</structfield> <type>sql_identifier</type>
      </para>
      <para>
<!--
       The <quote>specific name</quote> of the function.  See <xref linkend="infoschema-routines"/> for more information.
-->
関数の<quote>仕様名称</quote>です。
詳細は<xref linkend="infoschema-routines"/>を参照してください。
      </para></entry>
     </row>

     <row>
      <entry role="catalog_table_entry"><para role="column_definition">
       <structfield>group_name</structfield> <type>sql_identifier</type>
      </para>
      <para>
<!--
       The SQL standard allows defining transforms in <quote>groups</quote>,
       and selecting a group at run time.  PostgreSQL does not support this.
       Instead, transforms are specific to a language.  As a compromise, this
       field contains the language the transform is for.
-->
標準SQLでは変換を<quote>グループ</quote>で定義して、実行時にグループを選択することを認めています。
PostgreSQLはこれをサポートしていません。
代わりに、変換は言語ごとに別々になっています。
妥協として、このフィールドには変換の対象となる言語が入っています。
      </para></entry>
     </row>

     <row>
      <entry role="catalog_table_entry"><para role="column_definition">
       <structfield>transform_type</structfield> <type>character_data</type>
      </para>
      <para>
<!--
       <literal>FROM SQL</literal> or <literal>TO SQL</literal>
-->
<literal>FROM SQL</literal>または<literal>TO SQL</literal>
      </para></entry>
     </row>
    </tbody>
   </tgroup>
  </table>
 </sect1>

 <sect1 id="infoschema-triggered-update-columns">
  <title><literal>triggered_update_columns</literal></title>

  <para>
<!--
   For triggers in the current database that specify a column list
   (like <literal>UPDATE OF column1, column2</literal>), the
   view <literal>triggered_update_columns</literal> identifies these
   columns.  Triggers that do not specify a column list are not
   included in this view.  Only those columns are shown that the
   current user owns or has some privilege other than
   <literal>SELECT</literal> on.
-->
列リスト(<literal>UPDATE OF column1, column2</literal>など)を指定する現在のデータベース内のトリガに関して、<literal>triggered_update_columns</literal>ビューはこれらの列を示します。
列リストを指定しないトリガはこのビューには含まれません。
これらの列の内、現在のユーザが所有するまたは<literal>SELECT</literal>以外の何らかの権限を持つもののみが示されます。
  </para>

  <table>
<!--
   <title><structname>triggered_update_columns</structname> Columns</title>
-->
   <title><structname>triggered_update_columns</structname>の列</title>
   <tgroup cols="1">
    <thead>
     <row>
      <entry role="catalog_table_entry"><para role="column_definition">
<!--
       Column Type
-->
列 型
      </para>
      <para>
<!--
       Description
-->
説明
      </para></entry>
     </row>
    </thead>

    <tbody>
     <row>
      <entry role="catalog_table_entry"><para role="column_definition">
       <structfield>trigger_catalog</structfield> <type>sql_identifier</type>
      </para>
      <para>
<!--
       Name of the database that contains the trigger (always the current database)
-->
トリガを持つデータベースの名前です（常に現在のデータベースです）。
      </para></entry>
     </row>

     <row>
      <entry role="catalog_table_entry"><para role="column_definition">
       <structfield>trigger_schema</structfield> <type>sql_identifier</type>
      </para>
      <para>
<!--
       Name of the schema that contains the trigger
-->
トリガを持つスキーマの名前です。
      </para></entry>
     </row>

     <row>
      <entry role="catalog_table_entry"><para role="column_definition">
       <structfield>trigger_name</structfield> <type>sql_identifier</type>
      </para>
      <para>
<!--
       Name of the trigger
-->
トリガの名前です。
      </para></entry>
     </row>

     <row>
      <entry role="catalog_table_entry"><para role="column_definition">
       <structfield>event_object_catalog</structfield> <type>sql_identifier</type>
      </para>
      <para>
<!--
       Name of the database that contains the table that the trigger
       is defined on (always the current database)
-->
トリガが定義されたテーブルを持つデータベースの名前です（常に現在のデータベースです）。
      </para></entry>
     </row>

     <row>
      <entry role="catalog_table_entry"><para role="column_definition">
       <structfield>event_object_schema</structfield> <type>sql_identifier</type>
      </para>
      <para>
<!--
       Name of the schema that contains the table that the trigger is defined on
-->
トリガが定義されたテーブルを持つスキーマの名前です。
      </para></entry>
     </row>

     <row>
      <entry role="catalog_table_entry"><para role="column_definition">
       <structfield>event_object_table</structfield> <type>sql_identifier</type>
      </para>
      <para>
<!--
       Name of the table that the trigger is defined on
-->
トリガが定義されたテーブルの名前です。
      </para></entry>
     </row>

     <row>
      <entry role="catalog_table_entry"><para role="column_definition">
       <structfield>event_object_column</structfield> <type>sql_identifier</type>
      </para>
      <para>
<!--
       Name of the column that the trigger is defined on
-->
トリガが定義された列の名前です。
      </para></entry>
     </row>
    </tbody>
   </tgroup>
  </table>
 </sect1>

 <sect1 id="infoschema-triggers">
  <title><literal>triggers</literal></title>

  <para>
<!--
   The view <literal>triggers</literal> contains all triggers defined
   in the current database on tables and views that the current user owns
   or has some privilege other than <literal>SELECT</literal> on.
-->
<literal>triggers</literal>ビューには、現在のデータベース内で、現在のユーザが所有するあるいは何らかの<literal>SELECT</literal>以外の権限を持つテーブルまたはビューに定義された、全てのトリガがあります。
  </para>

  <table>
<!--
   <title><structname>triggers</structname> Columns</title>
-->
   <title><structname>triggers</structname>の列</title>
   <tgroup cols="1">
    <thead>
     <row>
      <entry role="catalog_table_entry"><para role="column_definition">
<!--
       Column Type
-->
列 型
      </para>
      <para>
<!--
       Description
-->
説明
      </para></entry>
     </row>
    </thead>

    <tbody>
     <row>
      <entry role="catalog_table_entry"><para role="column_definition">
       <structfield>trigger_catalog</structfield> <type>sql_identifier</type>
      </para>
      <para>
<!--
       Name of the database that contains the trigger (always the current database)
-->
トリガを持つデータベースの名前です（常に現在のデータベースです）。
      </para></entry>
     </row>

     <row>
      <entry role="catalog_table_entry"><para role="column_definition">
       <structfield>trigger_schema</structfield> <type>sql_identifier</type>
      </para>
      <para>
<!--
       Name of the schema that contains the trigger
-->
トリガを持つスキーマの名前です。
      </para></entry>
     </row>

     <row>
      <entry role="catalog_table_entry"><para role="column_definition">
       <structfield>trigger_name</structfield> <type>sql_identifier</type>
      </para>
      <para>
<!--
       Name of the trigger
-->
トリガの名前です。
      </para></entry>
     </row>

     <row>
      <entry role="catalog_table_entry"><para role="column_definition">
       <structfield>event_manipulation</structfield> <type>character_data</type>
      </para>
      <para>
<!--
       Event that fires the trigger (<literal>INSERT</literal>,
       <literal>UPDATE</literal>, or <literal>DELETE</literal>)
-->
トリガを発するイベントです
（<literal>INSERT</literal>、<literal>UPDATE</literal>もしくは<literal>DELETE</literal>です）。
      </para></entry>
     </row>

     <row>
      <entry role="catalog_table_entry"><para role="column_definition">
       <structfield>event_object_catalog</structfield> <type>sql_identifier</type>
      </para>
      <para>
<!--
       Name of the database that contains the table that the trigger
       is defined on (always the current database)
-->
トリガが定義されたテーブルを持つデータベースの名前です（常に現在のデータベースです）。
      </para></entry>
     </row>

     <row>
      <entry role="catalog_table_entry"><para role="column_definition">
       <structfield>event_object_schema</structfield> <type>sql_identifier</type>
      </para>
      <para>
<!--
       Name of the schema that contains the table that the trigger is defined on
-->
トリガが定義されたテーブルを持つスキーマの名前です。
      </para></entry>
     </row>

     <row>
      <entry role="catalog_table_entry"><para role="column_definition">
       <structfield>event_object_table</structfield> <type>sql_identifier</type>
      </para>
      <para>
<!--
       Name of the table that the trigger is defined on
-->
トリガが定義されたテーブルの名前です。
      </para></entry>
     </row>

     <row>
      <entry role="catalog_table_entry"><para role="column_definition">
       <structfield>action_order</structfield> <type>cardinal_number</type>
      </para>
      <para>
<!--
       Firing order among triggers on the same table having the same
       <literal>event_manipulation</literal>,
       <literal>action_timing</literal>, and
       <literal>action_orientation</literal>.  In
       <productname>PostgreSQL</productname>, triggers are fired in name
       order, so this column reflects that.
-->
同じテーブルで同じ<literal>event_manipulation</literal>、<literal>action_timing</literal>、<literal>action_orientation</literal>のトリガを発行する順序です。
<productname>PostgreSQL</productname>では、トリガは名前順に発行されますので、この列はそれを反映しています。
      </para></entry>
     </row>

     <row>
      <entry role="catalog_table_entry"><para role="column_definition">
       <structfield>action_condition</structfield> <type>character_data</type>
      </para>
      <para>
<!--
       <literal>WHEN</literal> condition of the trigger, null if none
       (also null if the table is not owned by a currently enabled
       role)
-->
トリガの<literal>WHEN</literal>条件です。なければNULLです
(現在有効なロールが所有していないテーブルの場合もNULLです)。
      </para></entry>
     </row>

     <row>
      <entry role="catalog_table_entry"><para role="column_definition">
       <structfield>action_statement</structfield> <type>character_data</type>
      </para>
      <para>
<!--
       Statement that is executed by the trigger (currently always
       <literal>EXECUTE FUNCTION
       <replaceable>function</replaceable>(...)</literal>)
-->
トリガによって実行される文です
（現在は常に<literal>EXECUTE FUNCTION <replaceable>function</replaceable>(...)</literal>です）。
      </para></entry>
     </row>

     <row>
      <entry role="catalog_table_entry"><para role="column_definition">
       <structfield>action_orientation</structfield> <type>character_data</type>
      </para>
      <para>
<!--
       Identifies whether the trigger fires once for each processed
       row or once for each statement (<literal>ROW</literal> or
       <literal>STATEMENT</literal>)
-->
トリガの発行が処理行ごとか文ごとかを識別します
（<literal>ROW</literal>もしくは<literal>STATEMENT</literal>です）。
      </para></entry>
     </row>

     <row>
      <entry role="catalog_table_entry"><para role="column_definition">
       <structfield>action_timing</structfield> <type>character_data</type>
      </para>
      <para>
<!--
       Time at which the trigger fires (<literal>BEFORE</literal>,
       <literal>AFTER</literal>, or <literal>INSTEAD OF</literal>)
-->
トリガを発する時期です
（<literal>BEFORE</literal>、<literal>AFTER</literal>もしくは<literal>INSTEAD OF</literal>です）。
      </para></entry>
     </row>

     <row>
      <entry role="catalog_table_entry"><para role="column_definition">
       <structfield>action_reference_old_table</structfield> <type>sql_identifier</type>
      </para>
      <para>
<!--
       Name of the <quote>old</quote> transition table, or null if none
-->
<quote>old</quote>遷移テーブルの名前です。なければNULLです。
      </para></entry>
     </row>

     <row>
      <entry role="catalog_table_entry"><para role="column_definition">
       <structfield>action_reference_new_table</structfield> <type>sql_identifier</type>
      </para>
      <para>
<!--
       Name of the <quote>new</quote> transition table, or null if none
-->
<quote>new</quote>遷移テーブルの名前です。なければNULLです。
      </para></entry>
     </row>

     <row>
      <entry role="catalog_table_entry"><para role="column_definition">
       <structfield>action_reference_old_row</structfield> <type>sql_identifier</type>
      </para>
      <para>
<!--
       Applies to a feature not available in <productname>PostgreSQL</productname>
-->
<productname>PostgreSQL</productname>では利用できない機能に適用されるものです。
      </para></entry>
     </row>

     <row>
      <entry role="catalog_table_entry"><para role="column_definition">
       <structfield>action_reference_new_row</structfield> <type>sql_identifier</type>
      </para>
      <para>
<!--
       Applies to a feature not available in <productname>PostgreSQL</productname>
-->
<productname>PostgreSQL</productname>では利用できない機能に適用されるものです。
      </para></entry>
     </row>

     <row>
      <entry role="catalog_table_entry"><para role="column_definition">
       <structfield>created</structfield> <type>time_stamp</type>
      </para>
      <para>
<!--
       Applies to a feature not available in <productname>PostgreSQL</productname>
-->
<productname>PostgreSQL</productname>では利用できない機能に適用されるものです。
      </para></entry>
     </row>
    </tbody>
   </tgroup>
  </table>

  <para>
<!--
   Triggers in <productname>PostgreSQL</productname> have two
   incompatibilities with the SQL standard that affect the
   representation in the information schema.  First, trigger names are
   local to each table in <productname>PostgreSQL</productname>, rather
   than being independent schema objects.  Therefore there can be duplicate
   trigger names defined in one schema, so long as they belong to
   different tables.  (<literal>trigger_catalog</literal> and
   <literal>trigger_schema</literal> are really the values pertaining
   to the table that the trigger is defined on.)  Second, triggers can
   be defined to fire on multiple events in
   <productname>PostgreSQL</productname> (e.g., <literal>ON INSERT OR
   UPDATE</literal>), whereas the SQL standard only allows one.  If a
   trigger is defined to fire on multiple events, it is represented as
   multiple rows in the information schema, one for each type of
   event.  As a consequence of these two issues, the primary key of
   the view <literal>triggers</literal> is really
   <literal>(trigger_catalog, trigger_schema, event_object_table,
   trigger_name, event_manipulation)</literal> instead of
   <literal>(trigger_catalog, trigger_schema, trigger_name)</literal>,
   which is what the SQL standard specifies.  Nonetheless, if you
   define your triggers in a manner that conforms with the SQL
   standard (trigger names unique in the schema and only one event
   type per trigger), this will not affect you.
-->
<productname>PostgreSQL</productname>におけるトリガには、標準SQLと比べ、2つの非互換があり、これらは情報スキーマの表現に影響を与えます。
1つ目は、<productname>PostgreSQL</productname>ではトリガ名は、独立したスキーマオブジェクトではなく、それぞれのテーブル内で局所的であることです。
そのため、別のテーブルに属している場合、1つのスキーマ内でトリガ名を重複させることができます。
（<literal>trigger_catalog</literal>と<literal>trigger_schema</literal>は実際、そのトリガが定義されたテーブルに属する値となります。）
2つ目は、<productname>PostgreSQL</productname>ではトリガは複数のイベントで発行できる点です（例えば<literal>ON INSERT OR UPDATE</literal>です）。
一方、標準SQLでは1つのみしか許されません。
トリガが複数のイベントで発行するように定義された場合、それぞれのイベントで1行という形で、情報スキーマ内では複数の行として表現されます。
これらの2つの問題の結果、<literal>triggers</literal>ビューの主キーは実際、標準SQLで定義された<literal>(trigger_catalog, trigger_schema, trigger_name)</literal>ではなく、<literal>(trigger_catalog, trigger_schema, event_object_table, trigger_name, event_manipulation)</literal>となります。
それでもなお、標準SQLに従う（スキーマ内でトリガ名を一意とし、トリガに対し1種類のイベントしか持たせないという）手法でトリガを定義していれば、これは影響ありません。
  </para>

  <note>
   <para>
<!--
    Prior to <productname>PostgreSQL</productname> 9.1, this view's columns
    <structfield>action_timing</structfield>,
    <structfield>action_reference_old_table</structfield>,
    <structfield>action_reference_new_table</structfield>,
    <structfield>action_reference_old_row</structfield>, and
    <structfield>action_reference_new_row</structfield>
    were named
    <structfield>condition_timing</structfield>,
    <structfield>condition_reference_old_table</structfield>,
    <structfield>condition_reference_new_table</structfield>,
    <structfield>condition_reference_old_row</structfield>, and
    <structfield>condition_reference_new_row</structfield>
    respectively.
    That was how they were named in the SQL:1999 standard.
    The new naming conforms to SQL:2003 and later.
-->
<productname>PostgreSQL</productname> 9.1 より前は、このビューの列の
<structfield>action_timing</structfield>、
<structfield>action_reference_old_table</structfield>、
<structfield>action_reference_new_table</structfield>、
<structfield>action_reference_old_row</structfield>、
<structfield>action_reference_new_row</structfield>
はそれぞれ
<structfield>condition_timing</structfield>、
<structfield>condition_reference_old_table</structfield>、
<structfield>condition_reference_new_table</structfield>、
<structfield>condition_reference_old_row</structfield>、
<structfield>condition_reference_new_row</structfield>
という名前でした。これらの命名は SQL: 1999標準におけるものです。新しい名前はSQL:2003以降に準拠しています。
   </para>
  </note>
 </sect1>

 <sect1 id="infoschema-udt-privileges">
  <title><literal>udt_privileges</literal></title>

  <para>
<!--
   The view <literal>udt_privileges</literal> identifies
   <literal>USAGE</literal> privileges granted on user-defined types to a
   currently enabled role or by a currently enabled role.  There is one row for
   each combination of type, grantor, and grantee.  This view shows only
   composite types (see under <xref linkend="infoschema-user-defined-types"/>
   for why); see
   <xref linkend="infoschema-usage-privileges"/> for domain privileges.
-->
<literal>udt_privileges</literal>ビューは、現在有効なロールが付与者または被付与者である、ユーザ定義型に付与された<literal>USAGE</literal>権限を示します。
型、付与者、被付与者の組み合わせごとに行があります。
このビューは複合データ型のみを表示します（理由は<xref linkend="infoschema-user-defined-types"/>を参照してください）。
ドメイン権限については<xref linkend="infoschema-usage-privileges"/>を参照してください。
  </para>

  <table>
<!--
   <title><structname>udt_privileges</structname> Columns</title>
-->
   <title><structname>udt_privileges</structname>の列</title>
   <tgroup cols="1">
    <thead>
     <row>
      <entry role="catalog_table_entry"><para role="column_definition">
<!--
       Column Type
-->
列 型
      </para>
      <para>
<!--
       Description
-->
説明
      </para></entry>
     </row>
    </thead>

    <tbody>
     <row>
      <entry role="catalog_table_entry"><para role="column_definition">
       <structfield>grantor</structfield> <type>sql_identifier</type>
      </para>
      <para>
<!--
       Name of the role that granted the privilege
-->
権限を与えたロールの名前です。
      </para></entry>
     </row>

     <row>
      <entry role="catalog_table_entry"><para role="column_definition">
       <structfield>grantee</structfield> <type>sql_identifier</type>
      </para>
      <para>
<!--
       Name of the role that the privilege was granted to
-->
権限を与えられたロールの名前です。
      </para></entry>
     </row>

     <row>
      <entry role="catalog_table_entry"><para role="column_definition">
       <structfield>udt_catalog</structfield> <type>sql_identifier</type>
      </para>
      <para>
<!--
       Name of the database containing the type (always the current database)
-->
型を持つデータベースの名前（常に現在のデータベースです）。
      </para></entry>
     </row>

     <row>
      <entry role="catalog_table_entry"><para role="column_definition">
       <structfield>udt_schema</structfield> <type>sql_identifier</type>
      </para>
      <para>
<!--
       Name of the schema containing the type
-->
型を持つスキーマの名前
      </para></entry>
     </row>

     <row>
      <entry role="catalog_table_entry"><para role="column_definition">
       <structfield>udt_name</structfield> <type>sql_identifier</type>
      </para>
      <para>
<!--
       Name of the type
-->
型の名前
      </para></entry>
     </row>

     <row>
      <entry role="catalog_table_entry"><para role="column_definition">
       <structfield>privilege_type</structfield> <type>character_data</type>
      </para>
      <para>
<!--
       Always <literal>TYPE USAGE</literal>
-->
常に<literal>TYPE USAGE</literal>
      </para></entry>
     </row>

     <row>
      <entry role="catalog_table_entry"><para role="column_definition">
       <structfield>is_grantable</structfield> <type>yes_or_no</type>
      </para>
      <para>
<!--
       <literal>YES</literal> if the privilege is grantable, <literal>NO</literal> if not
-->
この権限を付与可能な場合は<literal>YES</literal>、さもなくば<literal>NO</literal>です。
      </para></entry>
     </row>
    </tbody>
   </tgroup>
  </table>
 </sect1>

 <sect1 id="infoschema-usage-privileges">
  <title><literal>usage_privileges</literal></title>

  <para>
<!--
   The view <literal>usage_privileges</literal> identifies
   <literal>USAGE</literal> privileges granted on various kinds of
   objects to a currently enabled role or by a currently enabled role.
   In <productname>PostgreSQL</productname>, this currently applies to
   collations, domains, foreign-data wrappers, foreign servers, and sequences.  There is one
   row for each combination of object, grantor, and grantee.
-->
<literal>usage_privileges</literal>ビューは、現在有効なロールに、もしくは現在有効なロールによって与えられた、各種オブジェクト上の<literal>USAGE</literal>権限を示します。
これは今のところ、<productname>PostgreSQL</productname>では照合、ドメイン、外部データラッパー、外部サーバ、およびシーケンスに適用します。
オブジェクトと許可を与えた者、許可を受けた者の組み合わせごとに1行があります。
  </para>

  <para>
<!--
   Since collations do not have real privileges
   in <productname>PostgreSQL</productname>, this view shows implicit
   non-grantable <literal>USAGE</literal> privileges granted by the
   owner to <literal>PUBLIC</literal> for all collations.  The other
   object types, however, show real privileges.
-->
<productname>PostgreSQL</productname>では、照合は実際の権限を所有しませんので、このビューは全ての照合に対して所有者から<literal>PUBLIC</literal>に与えられた暗黙の付与できない<literal>USAGE</literal>権限を示します。
しかし、その他のオブジェクトの種類は実際の権限を示します。
  </para>

  <para>
<!--
   In PostgreSQL, sequences also support <literal>SELECT</literal>
   and <literal>UPDATE</literal> privileges in addition to
   the <literal>USAGE</literal> privilege.  These are nonstandard and therefore
   not visible in the information schema.
-->
PostgreSQLでは、シーケンスは<literal>USAGE</literal>に加えて<literal>SELECT</literal>と<literal>UPDATE</literal>権限もサポートします。これらは非標準であるため、情報スキーマのビューでは参照できません。
  </para>

  <table>
<!--
   <title><structname>usage_privileges</structname> Columns</title>
-->
   <title><structname>usage_privileges</structname>の列</title>
   <tgroup cols="1">
    <thead>
     <row>
      <entry role="catalog_table_entry"><para role="column_definition">
<!--
       Column Type
-->
列 型
      </para>
      <para>
<!--
       Description
-->
説明
      </para></entry>
     </row>
    </thead>

    <tbody>
     <row>
      <entry role="catalog_table_entry"><para role="column_definition">
       <structfield>grantor</structfield> <type>sql_identifier</type>
      </para>
      <para>
<!--
       Name of the role that granted the privilege
-->
権限を与えたロールの名前です。
      </para></entry>
     </row>

     <row>
      <entry role="catalog_table_entry"><para role="column_definition">
       <structfield>grantee</structfield> <type>sql_identifier</type>
      </para>
      <para>
<!--
       Name of the role that the privilege was granted to
-->
権限を与えられたロールの名前です。
      </para></entry>
     </row>

     <row>
      <entry role="catalog_table_entry"><para role="column_definition">
       <structfield>object_catalog</structfield> <type>sql_identifier</type>
      </para>
      <para>
<!--
       Name of the database containing the object (always the current database)
-->
オブジェクトを持つデータベースの名前（常に現在のデータベースです）。
      </para></entry>
     </row>

     <row>
      <entry role="catalog_table_entry"><para role="column_definition">
       <structfield>object_schema</structfield> <type>sql_identifier</type>
      </para>
      <para>
<!--
       Name of the schema containing the object, if applicable,
       else an empty string
-->
適用されるオブジェクトを持つスキーマの名前。そうでなければ空文字列
      </para></entry>
     </row>

     <row>
      <entry role="catalog_table_entry"><para role="column_definition">
       <structfield>object_name</structfield> <type>sql_identifier</type>
      </para>
      <para>
<!--
       Name of the object
-->
オブジェクトの名前です。
      </para></entry>
     </row>

     <row>
      <entry role="catalog_table_entry"><para role="column_definition">
       <structfield>object_type</structfield> <type>character_data</type>
      </para>
      <para>
<!--
       <literal>COLLATION</literal> or <literal>DOMAIN</literal> or <literal>FOREIGN DATA WRAPPER</literal> or <literal>FOREIGN SERVER</literal> or <literal>SEQUENCE</literal>
-->
<literal>COLLATION</literal>または<literal>DOMAIN</literal>または<literal>FOREIGN DATA WRAPPER</literal>または<literal>FOREIGN SERVER</literal>または<literal>SEQUENCE</literal>
      </para></entry>
     </row>

     <row>
      <entry role="catalog_table_entry"><para role="column_definition">
       <structfield>privilege_type</structfield> <type>character_data</type>
      </para>
      <para>
<!--
       Always <literal>USAGE</literal>
-->
常に<literal>USAGE</literal>です。
      </para></entry>
     </row>

     <row>
      <entry role="catalog_table_entry"><para role="column_definition">
       <structfield>is_grantable</structfield> <type>yes_or_no</type>
      </para>
      <para>
<!--
       <literal>YES</literal> if the privilege is grantable, <literal>NO</literal> if not
-->
この権限を付与可能な場合は<literal>YES</literal>、さもなくば<literal>NO</literal>です。
      </para></entry>
     </row>
    </tbody>
   </tgroup>
  </table>
 </sect1>

 <sect1 id="infoschema-user-defined-types">
  <title><literal>user_defined_types</literal></title>

  <para>
<!--
   The view <literal>user_defined_types</literal> currently contains
   all composite types defined in the current database.
   Only those types are shown that the current user has access to (by way
   of being the owner or having some privilege).
-->
<literal>user_defined_types</literal>ビューは、現在は現在のデータベースで定義された全ての複合データ型を含みます。
表示される型は、現在のユーザが（所有者である、何らかの権限を持っているといった方法で）アクセスできるものだけです。
  </para>

  <para>
<!--
   SQL knows about two kinds of user-defined types: structured types
   (also known as composite types
   in <productname>PostgreSQL</productname>) and distinct types (not
   implemented in <productname>PostgreSQL</productname>).  To be
   future-proof, use the
   column <literal>user_defined_type_category</literal> to
   differentiate between these.  Other user-defined types such as base
   types and enums, which are <productname>PostgreSQL</productname>
   extensions, are not shown here.  For domains,
   see <xref linkend="infoschema-domains"/> instead.
-->
SQLは二種類のユーザ定義データ型を知っています。構造化型（<productname>PostgreSQL</productname>では複合データ型として知られています）と特殊型（<productname>PostgreSQL</productname>では実装されていません）。
将来を見越して、<literal>user_defined_type_category</literal>列をこれらを区別するために使用します。
<productname>PostgreSQL</productname>の拡張である基本型や列挙型といった他のユーザ定義型はここには表示されません。
ドメインについては代わりに<xref linkend="infoschema-domains"/>を参照してください。
  </para>

  <table>
<!--
   <title><structname>user_defined_types</structname> Columns</title>
-->
   <title><structname>user_defined_types</structname>の列</title>
   <tgroup cols="1">
    <thead>
     <row>
      <entry role="catalog_table_entry"><para role="column_definition">
<!--
       Column Type
-->
列 型
      </para>
      <para>
<!--
       Description
-->
説明
      </para></entry>
     </row>
    </thead>

    <tbody>
     <row>
      <entry role="catalog_table_entry"><para role="column_definition">
       <structfield>user_defined_type_catalog</structfield> <type>sql_identifier</type>
      </para>
      <para>
<!--
       Name of the database that contains the type (always the current database)
-->
型を持つデータベースの名前です（常に現在のデータベースです）。
      </para></entry>
     </row>

     <row>
      <entry role="catalog_table_entry"><para role="column_definition">
       <structfield>user_defined_type_schema</structfield> <type>sql_identifier</type>
      </para>
      <para>
<!--
       Name of the schema that contains the type
-->
型を持つスキーマの名前です。
      </para></entry>
     </row>

     <row>
      <entry role="catalog_table_entry"><para role="column_definition">
       <structfield>user_defined_type_name</structfield> <type>sql_identifier</type>
      </para>
      <para>
<!--
       Name of the type
-->
型の名前
      </para></entry>
     </row>

     <row>
      <entry role="catalog_table_entry"><para role="column_definition">
       <structfield>user_defined_type_category</structfield> <type>character_data</type>
      </para>
      <para>
<!--
       Currently always <literal>STRUCTURED</literal>
-->
現在は常に<literal>STRUCTURED</literal>です。
      </para></entry>
     </row>

     <row>
      <entry role="catalog_table_entry"><para role="column_definition">
       <structfield>is_instantiable</structfield> <type>yes_or_no</type>
      </para>
      <para>
<!--
       Applies to a feature not available in <productname>PostgreSQL</productname>
-->
<productname>PostgreSQL</productname>では利用できない機能に適用されるものです。
      </para></entry>
     </row>

     <row>
      <entry role="catalog_table_entry"><para role="column_definition">
       <structfield>is_final</structfield> <type>yes_or_no</type>
      </para>
      <para>
<!--
       Applies to a feature not available in <productname>PostgreSQL</productname>
-->
<productname>PostgreSQL</productname>では利用できない機能に適用されるものです。
      </para></entry>
     </row>

     <row>
      <entry role="catalog_table_entry"><para role="column_definition">
       <structfield>ordering_form</structfield> <type>character_data</type>
      </para>
      <para>
<!--
       Applies to a feature not available in <productname>PostgreSQL</productname>
-->
<productname>PostgreSQL</productname>では利用できない機能に適用されるものです。
      </para></entry>
     </row>

     <row>
      <entry role="catalog_table_entry"><para role="column_definition">
       <structfield>ordering_category</structfield> <type>character_data</type>
      </para>
      <para>
<!--
       Applies to a feature not available in <productname>PostgreSQL</productname>
-->
<productname>PostgreSQL</productname>では利用できない機能に適用されるものです。
      </para></entry>
     </row>

     <row>
      <entry role="catalog_table_entry"><para role="column_definition">
       <structfield>ordering_routine_catalog</structfield> <type>sql_identifier</type>
      </para>
      <para>
<!--
       Applies to a feature not available in <productname>PostgreSQL</productname>
-->
<productname>PostgreSQL</productname>では利用できない機能に適用されるものです。
      </para></entry>
     </row>

     <row>
      <entry role="catalog_table_entry"><para role="column_definition">
       <structfield>ordering_routine_schema</structfield> <type>sql_identifier</type>
      </para>
      <para>
<!--
       Applies to a feature not available in <productname>PostgreSQL</productname>
-->
<productname>PostgreSQL</productname>では利用できない機能に適用されるものです。
      </para></entry>
     </row>

     <row>
      <entry role="catalog_table_entry"><para role="column_definition">
       <structfield>ordering_routine_name</structfield> <type>sql_identifier</type>
      </para>
      <para>
<!--
       Applies to a feature not available in <productname>PostgreSQL</productname>
-->
<productname>PostgreSQL</productname>では利用できない機能に適用されるものです。
      </para></entry>
     </row>

     <row>
      <entry role="catalog_table_entry"><para role="column_definition">
       <structfield>reference_type</structfield> <type>character_data</type>
      </para>
      <para>
<!--
       Applies to a feature not available in <productname>PostgreSQL</productname>
-->
<productname>PostgreSQL</productname>では利用できない機能に適用されるものです。
      </para></entry>
     </row>

     <row>
      <entry role="catalog_table_entry"><para role="column_definition">
       <structfield>data_type</structfield> <type>character_data</type>
      </para>
      <para>
<!--
       Applies to a feature not available in <productname>PostgreSQL</productname>
-->
<productname>PostgreSQL</productname>では利用できない機能に適用されるものです。
      </para></entry>
     </row>

     <row>
      <entry role="catalog_table_entry"><para role="column_definition">
       <structfield>character_maximum_length</structfield> <type>cardinal_number</type>
      </para>
      <para>
<!--
       Applies to a feature not available in <productname>PostgreSQL</productname>
-->
<productname>PostgreSQL</productname>では利用できない機能に適用されるものです。
      </para></entry>
     </row>

     <row>
      <entry role="catalog_table_entry"><para role="column_definition">
       <structfield>character_octet_length</structfield> <type>cardinal_number</type>
      </para>
      <para>
<!--
       Applies to a feature not available in <productname>PostgreSQL</productname>
-->
<productname>PostgreSQL</productname>では利用できない機能に適用されるものです。
      </para></entry>
     </row>

     <row>
      <entry role="catalog_table_entry"><para role="column_definition">
       <structfield>character_set_catalog</structfield> <type>sql_identifier</type>
      </para>
      <para>
<!--
       Applies to a feature not available in <productname>PostgreSQL</productname>
-->
<productname>PostgreSQL</productname>では利用できない機能に適用されるものです。
      </para></entry>
     </row>

     <row>
      <entry role="catalog_table_entry"><para role="column_definition">
       <structfield>character_set_schema</structfield> <type>sql_identifier</type>
      </para>
      <para>
<!--
       Applies to a feature not available in <productname>PostgreSQL</productname>
-->
<productname>PostgreSQL</productname>では利用できない機能に適用されるものです。
      </para></entry>
     </row>

     <row>
      <entry role="catalog_table_entry"><para role="column_definition">
       <structfield>character_set_name</structfield> <type>sql_identifier</type>
      </para>
      <para>
<!--
       Applies to a feature not available in <productname>PostgreSQL</productname>
-->
<productname>PostgreSQL</productname>では利用できない機能に適用されるものです。
      </para></entry>
     </row>

     <row>
      <entry role="catalog_table_entry"><para role="column_definition">
       <structfield>collation_catalog</structfield> <type>sql_identifier</type>
      </para>
      <para>
<!--
       Applies to a feature not available in <productname>PostgreSQL</productname>
-->
<productname>PostgreSQL</productname>では利用できない機能に適用されるものです。
      </para></entry>
     </row>

     <row>
      <entry role="catalog_table_entry"><para role="column_definition">
       <structfield>collation_schema</structfield> <type>sql_identifier</type>
      </para>
      <para>
<!--
       Applies to a feature not available in <productname>PostgreSQL</productname>
-->
<productname>PostgreSQL</productname>では利用できない機能に適用されるものです。
      </para></entry>
     </row>

     <row>
      <entry role="catalog_table_entry"><para role="column_definition">
       <structfield>collation_name</structfield> <type>sql_identifier</type>
      </para>
      <para>
<!--
       Applies to a feature not available in <productname>PostgreSQL</productname>
-->
<productname>PostgreSQL</productname>では利用できない機能に適用されるものです。
      </para></entry>
     </row>

     <row>
      <entry role="catalog_table_entry"><para role="column_definition">
       <structfield>numeric_precision</structfield> <type>cardinal_number</type>
      </para>
      <para>
<!--
       Applies to a feature not available in <productname>PostgreSQL</productname>
-->
<productname>PostgreSQL</productname>では利用できない機能に適用されるものです。
      </para></entry>
     </row>

     <row>
      <entry role="catalog_table_entry"><para role="column_definition">
       <structfield>numeric_precision_radix</structfield> <type>cardinal_number</type>
      </para>
      <para>
<!--
       Applies to a feature not available in <productname>PostgreSQL</productname>
-->
<productname>PostgreSQL</productname>では利用できない機能に適用されるものです。
      </para></entry>
     </row>

     <row>
      <entry role="catalog_table_entry"><para role="column_definition">
       <structfield>numeric_scale</structfield> <type>cardinal_number</type>
      </para>
      <para>
<!--
       Applies to a feature not available in <productname>PostgreSQL</productname>
-->
<productname>PostgreSQL</productname>では利用できない機能に適用されるものです。
      </para></entry>
     </row>

     <row>
      <entry role="catalog_table_entry"><para role="column_definition">
       <structfield>datetime_precision</structfield> <type>cardinal_number</type>
      </para>
      <para>
<!--
       Applies to a feature not available in <productname>PostgreSQL</productname>
-->
<productname>PostgreSQL</productname>では利用できない機能に適用されるものです。
      </para></entry>
     </row>

     <row>
      <entry role="catalog_table_entry"><para role="column_definition">
       <structfield>interval_type</structfield> <type>character_data</type>
      </para>
      <para>
<!--
       Applies to a feature not available in <productname>PostgreSQL</productname>
-->
<productname>PostgreSQL</productname>では利用できない機能に適用されるものです。
      </para></entry>
     </row>

     <row>
      <entry role="catalog_table_entry"><para role="column_definition">
       <structfield>interval_precision</structfield> <type>cardinal_number</type>
      </para>
      <para>
<!--
       Applies to a feature not available in <productname>PostgreSQL</productname>
-->
<productname>PostgreSQL</productname>では利用できない機能に適用されるものです。
      </para></entry>
     </row>

     <row>
      <entry role="catalog_table_entry"><para role="column_definition">
       <structfield>source_dtd_identifier</structfield> <type>sql_identifier</type>
      </para>
      <para>
<!--
       Applies to a feature not available in <productname>PostgreSQL</productname>
-->
<productname>PostgreSQL</productname>では利用できない機能に適用されるものです。
      </para></entry>
     </row>

     <row>
      <entry role="catalog_table_entry"><para role="column_definition">
       <structfield>ref_dtd_identifier</structfield> <type>sql_identifier</type>
      </para>
      <para>
<!--
       Applies to a feature not available in <productname>PostgreSQL</productname>
-->
<productname>PostgreSQL</productname>では利用できない機能に適用されるものです。
      </para></entry>
     </row>
    </tbody>
   </tgroup>
  </table>
 </sect1>

 <sect1 id="infoschema-user-mapping-options">
  <title><literal>user_mapping_options</literal></title>

  <para>
<!--
   The view <literal>user_mapping_options</literal> contains all the
   options defined for user mappings in the current database.  Only
   those user mappings are shown where the current user has access to
   the corresponding foreign server (by way of being the owner or
   having some privilege).
-->
<literal>user_mapping_options</literal>ビューは現在のデータベースでユーザマッピングに定義された全てのオプションを含みます。
現在のユーザが対応する外部サーバへのアクセスを所有しているとき（所有者または何らかの権限を持っていることで）表示されます。
  </para>

  <table>
<!--
   <title><structname>user_mapping_options</structname> Columns</title>
-->
   <title><structname>user_mapping_options</structname>の列</title>
   <tgroup cols="1">
    <thead>
     <row>
      <entry role="catalog_table_entry"><para role="column_definition">
<!--
       Column Type
-->
列 型
      </para>
      <para>
<!--
       Description
-->
説明
      </para></entry>
     </row>
    </thead>

    <tbody>
     <row>
      <entry role="catalog_table_entry"><para role="column_definition">
       <structfield>authorization_identifier</structfield> <type>sql_identifier</type>
      </para>
      <para>
<!--
       Name of the user being mapped,
       or <literal>PUBLIC</literal> if the mapping is public
-->
マップされているユーザ名、またはマッピングがpublicの場合<literal>PUBLIC</literal>です。
      </para></entry>
     </row>

     <row>
      <entry role="catalog_table_entry"><para role="column_definition">
       <structfield>foreign_server_catalog</structfield> <type>sql_identifier</type>
      </para>
      <para>
<!--
       Name of the database that the foreign server used by this
       mapping is defined in (always the current database)
-->
このマッピングにより使用される外部サーバが定義されたデータベース名です（常に現在のデータベースです）。
      </para></entry>
     </row>

     <row>
      <entry role="catalog_table_entry"><para role="column_definition">
       <structfield>foreign_server_name</structfield> <type>sql_identifier</type>
      </para>
      <para>
<!--
       Name of the foreign server used by this mapping
-->
このマッピングに使用される外部サーバ名です。
      </para></entry>
     </row>

     <row>
      <entry role="catalog_table_entry"><para role="column_definition">
       <structfield>option_name</structfield> <type>sql_identifier</type>
      </para>
      <para>
<!--
       Name of an option
-->
オプションの名前です。
      </para></entry>
     </row>

     <row>
      <entry role="catalog_table_entry"><para role="column_definition">
       <structfield>option_value</structfield> <type>character_data</type>
      </para>
      <para>
<!--
       Value of the option.  This column will show as null
       unless the current user is the user being mapped, or the mapping
       is for <literal>PUBLIC</literal> and the current user is the
       server owner, or the current user is a superuser.  The intent is
       to protect password information stored as user mapping
       option.
-->
オプションの値です。
この列は、現在のユーザがマップされたユーザか、マッピングが<literal>PUBLIC</literal>用かつ現在のユーザがサーバ所有者、もしくは現在のユーザがスーパーユーザでない限りNULLを示します。
ユーザマッピングオプションとして格納されているパスワード情報を保護するためです。
      </para></entry>
     </row>
    </tbody>
   </tgroup>
  </table>
 </sect1>

 <sect1 id="infoschema-user-mappings">
  <title><literal>user_mappings</literal></title>

  <para>
<!--
   The view <literal>user_mappings</literal> contains all user
   mappings defined in the current database.  Only those user mappings
   are shown where the current user has access to the corresponding
   foreign server (by way of being the owner or having some
   privilege).
-->
<literal>user_mappings</literal>ビューは現在のデータベースで定義されたユーザマッピングすべてを含みます。
現在のユーザが対応する外部サーバへアクセスを持っているとき（所有者か、何らかの権限を持っていることとして）それらのユーザのマッピングのみを示します。
  </para>

  <table>
<!--
   <title><structname>user_mappings</structname> Columns</title>
-->
   <title><structname>user_mappings</structname>の列</title>
   <tgroup cols="1">
    <thead>
     <row>
      <entry role="catalog_table_entry"><para role="column_definition">
<!--
       Column Type
-->
列 型
      </para>
      <para>
<!--
       Description
-->
説明
      </para></entry>
     </row>
    </thead>

    <tbody>
     <row>
      <entry role="catalog_table_entry"><para role="column_definition">
       <structfield>authorization_identifier</structfield> <type>sql_identifier</type>
      </para>
      <para>
<!--
       Name of the user being mapped,
       or <literal>PUBLIC</literal> if the mapping is public
-->
マップされているユーザ名、またはマッピングがpublicの場合<literal>PUBLIC</literal>です。
      </para></entry>
     </row>

     <row>
      <entry role="catalog_table_entry"><para role="column_definition">
       <structfield>foreign_server_catalog</structfield> <type>sql_identifier</type>
      </para>
      <para>
<!--
       Name of the database that the foreign server used by this
       mapping is defined in (always the current database)
-->
このマッピングにより使用される外部サーバが定義されたデータベース名です（常に現在のデータベースです）。
      </para></entry>
     </row>

     <row>
      <entry role="catalog_table_entry"><para role="column_definition">
       <structfield>foreign_server_name</structfield> <type>sql_identifier</type>
      </para>
      <para>
<!--
       Name of the foreign server used by this mapping
-->
このマッピングに使用される外部サーバ名です。
      </para></entry>
     </row>
    </tbody>
   </tgroup>
  </table>
 </sect1>

 <sect1 id="infoschema-view-column-usage">
  <title><literal>view_column_usage</literal></title>

  <para>
<!--
   The view <literal>view_column_usage</literal> identifies all
   columns that are used in the query expression of a view (the
   <command>SELECT</command> statement that defines the view).  A
   column is only included if the table that contains the column is
   owned by a currently enabled role.
-->
<literal>view_column_usage</literal>ビューは、ビューの問い合わせ式（ビューを定義する<command>SELECT</command>文）で使用される全ての列を示します。
現在有効なロールがその列を含むテーブルの所有者であるもののみが含まれます。
  </para>

  <note>
   <para>
<!--
    Columns of system tables are not included.  This should be fixed
    sometime.
-->
システムテーブルの列は含まれません。
これはいつか修正しなければなりません。
   </para>
  </note>

  <table>
<!--
   <title><structname>view_column_usage</structname> Columns</title>
-->
   <title><structname>view_column_usage</structname>の列</title>
   <tgroup cols="1">
    <thead>
     <row>
      <entry role="catalog_table_entry"><para role="column_definition">
<!--
       Column Type
-->
列 型
      </para>
      <para>
<!--
       Description
-->
説明
      </para></entry>
     </row>
    </thead>

    <tbody>
     <row>
      <entry role="catalog_table_entry"><para role="column_definition">
       <structfield>view_catalog</structfield> <type>sql_identifier</type>
      </para>
      <para>
<!--
       Name of the database that contains the view (always the current database)
-->
ビューを持つデータベースの名前です（常に現在のデータベースです）。
      </para></entry>
     </row>

     <row>
      <entry role="catalog_table_entry"><para role="column_definition">
       <structfield>view_schema</structfield> <type>sql_identifier</type>
      </para>
      <para>
<!--
       Name of the schema that contains the view
-->
ビューを持つスキーマの名前です。
      </para></entry>
     </row>

     <row>
      <entry role="catalog_table_entry"><para role="column_definition">
       <structfield>view_name</structfield> <type>sql_identifier</type>
      </para>
      <para>
<!--
       Name of the view
-->
ビューの名前です。
      </para></entry>
     </row>

     <row>
      <entry role="catalog_table_entry"><para role="column_definition">
       <structfield>table_catalog</structfield> <type>sql_identifier</type>
      </para>
      <para>
<!--
       Name of the database that contains the table that contains the
       column that is used by the view (always the current database)
-->
ビューで使用される列を持つテーブルが含まれるデータベースの名前です
（常に現在のデータベースです）。
      </para></entry>
     </row>

     <row>
      <entry role="catalog_table_entry"><para role="column_definition">
       <structfield>table_schema</structfield> <type>sql_identifier</type>
      </para>
      <para>
<!--
       Name of the schema that contains the table that contains the
       column that is used by the view
-->
ビューで使用される列を持つテーブルが含まれるスキーマの名前です。
      </para></entry>
     </row>

     <row>
      <entry role="catalog_table_entry"><para role="column_definition">
       <structfield>table_name</structfield> <type>sql_identifier</type>
      </para>
      <para>
<!--
       Name of the table that contains the column that is used by the
       view
-->
ビューで使用される列を持つテーブルの名前です。
      </para></entry>
     </row>

     <row>
      <entry role="catalog_table_entry"><para role="column_definition">
       <structfield>column_name</structfield> <type>sql_identifier</type>
      </para>
      <para>
<!--
       Name of the column that is used by the view
-->
ビューで使用される列の名前です。
      </para></entry>
     </row>
    </tbody>
   </tgroup>
  </table>
 </sect1>

 <sect1 id="infoschema-view-routine-usage">
  <title><literal>view_routine_usage</literal></title>

  <para>
<!--
   The view <literal>view_routine_usage</literal> identifies all
   routines (functions and procedures) that are used in the query
   expression of a view (the <command>SELECT</command> statement that
   defines the view).  A routine is only included if that routine is
   owned by a currently enabled role.
-->
<literal>view_routine_usage</literal>ビューは、ビューの問い合わせ式（ビューを定義する<command>SELECT</command>文）で使用されるすべてのルーチン（関数およびプロシージャ）を示します。
現在有効なロールが所有するルーチンのみが含まれます。
  </para>

  <table>
<!--
   <title><structname>view_routine_usage</structname> Columns</title>
-->
   <title><structname>view_routine_usage</structname>の列</title>
   <tgroup cols="1">
    <thead>
     <row>
      <entry role="catalog_table_entry"><para role="column_definition">
<!--
       Column Type
-->
列 型
      </para>
      <para>
<!--
       Description
-->
説明
      </para></entry>
     </row>
    </thead>

    <tbody>
     <row>
      <entry role="catalog_table_entry"><para role="column_definition">
       <structfield>table_catalog</structfield> <type>sql_identifier</type>
      </para>
      <para>
<!--
       Name of the database containing the view (always the current database)
-->
ビューを持つデータベースの名前です（常に現在のデータベースです）。
      </para></entry>
     </row>

     <row>
      <entry role="catalog_table_entry"><para role="column_definition">
       <structfield>table_schema</structfield> <type>sql_identifier</type>
      </para>
      <para>
<!--
       Name of the schema containing the view
-->
ビューを持つスキーマの名前です。
      </para></entry>
     </row>

     <row>
      <entry role="catalog_table_entry"><para role="column_definition">
       <structfield>table_name</structfield> <type>sql_identifier</type>
      </para>
      <para>
<!--
       Name of the view
-->
ビューの名前です。
      </para></entry>
     </row>

     <row>
      <entry role="catalog_table_entry"><para role="column_definition">
       <structfield>specific_catalog</structfield> <type>sql_identifier</type>
      </para>
      <para>
<!--
       Name of the database containing the function (always the current database)
-->
関数が含まれるデータベースの名前です（常に現在のデータベースです）。
      </para></entry>
     </row>

     <row>
      <entry role="catalog_table_entry"><para role="column_definition">
       <structfield>specific_schema</structfield> <type>sql_identifier</type>
      </para>
      <para>
<!--
       Name of the schema containing the function
-->
関数が含まれるスキーマの名前です。
      </para></entry>
     </row>

     <row>
      <entry role="catalog_table_entry"><para role="column_definition">
       <structfield>specific_name</structfield> <type>sql_identifier</type>
      </para>
      <para>
<!--
       The <quote>specific name</quote> of the function.  See <xref linkend="infoschema-routines"/> for more information.
-->
関数の<quote>仕様名称</quote>です。
詳細は<xref linkend="infoschema-routines"/>を参照してください。
      </para></entry>
     </row>
    </tbody>
   </tgroup>
  </table>
 </sect1>

 <sect1 id="infoschema-view-table-usage">
  <title><literal>view_table_usage</literal></title>

  <para>
<!--
   The view <literal>view_table_usage</literal> identifies all tables
   that are used in the query expression of a view (the
   <command>SELECT</command> statement that defines the view).  A
   table is only included if that table is owned by a currently
   enabled role.
-->
<literal>view_table_usage</literal>ビューは、ビューの問い合わせ式（ビューを定義する<command>SELECT</command>文）で使用されるすべてのテーブルを示します。
現在有効なロールがそのテーブルの所有者であるもののみが含まれます。
  </para>

  <note>
   <para>
<!--
    System tables are not included.  This should be fixed sometime.
-->
システムテーブルは含まれません。
これはいつか修正しなければなりません。
   </para>
  </note>

  <table>
<!--
   <title><structname>view_table_usage</structname> Columns</title>
-->
   <title><structname>view_table_usage</structname>の列</title>
   <tgroup cols="1">
    <thead>
     <row>
      <entry role="catalog_table_entry"><para role="column_definition">
<!--
       Column Type
-->
列 型
      </para>
      <para>
<!--
       Description
-->
説明
      </para></entry>
     </row>
    </thead>

    <tbody>
     <row>
      <entry role="catalog_table_entry"><para role="column_definition">
       <structfield>view_catalog</structfield> <type>sql_identifier</type>
      </para>
      <para>
<!--
       Name of the database that contains the view (always the current database)
-->
ビューを持つデータベースの名前です（常に現在のデータベースです）。
      </para></entry>
     </row>

     <row>
      <entry role="catalog_table_entry"><para role="column_definition">
       <structfield>view_schema</structfield> <type>sql_identifier</type>
      </para>
      <para>
<!--
       Name of the schema that contains the view
-->
ビューを持つスキーマの名前です。
      </para></entry>
     </row>

     <row>
      <entry role="catalog_table_entry"><para role="column_definition">
       <structfield>view_name</structfield> <type>sql_identifier</type>
      </para>
      <para>
<!--
       Name of the view
-->
ビューの名前です。
      </para></entry>
     </row>

     <row>
      <entry role="catalog_table_entry"><para role="column_definition">
       <structfield>table_catalog</structfield> <type>sql_identifier</type>
      </para>
      <para>
<!--
       Name of the database that contains the table that is
       used by the view (always the current database)
-->
ビューで使用されるテーブルを持つデータベースの名前です
（常に現在のデータベースです）。
      </para></entry>
     </row>

     <row>
      <entry role="catalog_table_entry"><para role="column_definition">
       <structfield>table_schema</structfield> <type>sql_identifier</type>
      </para>
      <para>
<!--
       Name of the schema that contains the table that is used by the
       view
-->
ビューで使用されるテーブルを持つスキーマの名前です。
      </para></entry>
     </row>

     <row>
      <entry role="catalog_table_entry"><para role="column_definition">
       <structfield>table_name</structfield> <type>sql_identifier</type>
      </para>
      <para>
<!--
       Name of the table that is used by the view
-->
ビューで使用されるテーブルの名前です。
      </para></entry>
     </row>
    </tbody>
   </tgroup>
  </table>
 </sect1>

 <sect1 id="infoschema-views">
  <title><literal>views</literal></title>

  <para>
<!--
   The view <literal>views</literal> contains all views defined in the
   current database.  Only those views are shown that the current user
   has access to (by way of being the owner or having some privilege).
-->
<literal>views</literal>ビューには、現在のデータベースで定義されたすべてのビューがあります。
現在のユーザが（所有者である、何らかの権限を持っているといった方法で）アクセスすることができるビューのみが表示されます。
  </para>

  <table>
<!--
   <title><structname>views</structname> Columns</title>
-->
   <title><structname>views</structname>の列</title>
   <tgroup cols="1">
    <thead>
     <row>
      <entry role="catalog_table_entry"><para role="column_definition">
<!--
       Column Type
-->
列 型
      </para>
      <para>
<!--
       Description
-->
説明
      </para></entry>
     </row>
    </thead>

    <tbody>
     <row>
      <entry role="catalog_table_entry"><para role="column_definition">
       <structfield>table_catalog</structfield> <type>sql_identifier</type>
      </para>
      <para>
<!--
       Name of the database that contains the view (always the current database)
-->
ビューを持つデータベースの名前です（常に現在のデータベースです）。
      </para></entry>
     </row>

     <row>
      <entry role="catalog_table_entry"><para role="column_definition">
       <structfield>table_schema</structfield> <type>sql_identifier</type>
      </para>
      <para>
<!--
       Name of the schema that contains the view
-->
ビューを持つスキーマの名前です。
      </para></entry>
     </row>

     <row>
      <entry role="catalog_table_entry"><para role="column_definition">
       <structfield>table_name</structfield> <type>sql_identifier</type>
      </para>
      <para>
<!--
       Name of the view
-->
ビューの名前です。
      </para></entry>
     </row>

     <row>
      <entry role="catalog_table_entry"><para role="column_definition">
       <structfield>view_definition</structfield> <type>character_data</type>
      </para>
      <para>
<!--
       Query expression defining the view (null if the view is not
       owned by a currently enabled role)
-->
ビューを定義する問い合わせ式です
（現在有効なロールがビューの所有者でない場合はNULLです）。
      </para></entry>
     </row>

     <row>
      <entry role="catalog_table_entry"><para role="column_definition">
       <structfield>check_option</structfield> <type>character_data</type>
      </para>
      <para>
<!--
       <literal>CASCADED</literal> or <literal>LOCAL</literal> if the view
       has a <literal>CHECK OPTION</literal> defined on it,
       <literal>NONE</literal> if not
-->
ビューに<literal>CHECK OPTION</literal>が定義されている場合は<literal>CASCADED</literal>または<literal>LOCAL</literal>、さもなくば<literal>NONE</literal>です。
      </para></entry>
     </row>

     <row>
      <entry role="catalog_table_entry"><para role="column_definition">
       <structfield>is_updatable</structfield> <type>yes_or_no</type>
      </para>
      <para>
<!--
       <literal>YES</literal> if the view is updatable (allows
       <command>UPDATE</command> and <command>DELETE</command>),
       <literal>NO</literal> if not
-->
ビューが更新可能（<command>UPDATE</command>および<command>DELETE</command>が可能）な場合<literal>YES</literal>、さもなくば<literal>NO</literal>です。
      </para></entry>
     </row>

     <row>
      <entry role="catalog_table_entry"><para role="column_definition">
       <structfield>is_insertable_into</structfield> <type>yes_or_no</type>
      </para>
      <para>
<!--
       <literal>YES</literal> if the view is insertable into (allows
       <command>INSERT</command>), <literal>NO</literal> if not
-->
ビューが挿入可能（<command>INSERT</command>が可能）な場合<literal>YES</literal>、さもなくば<literal>NO</literal>です。
      </para></entry>
     </row>

     <row>
      <entry role="catalog_table_entry"><para role="column_definition">
       <structfield>is_trigger_updatable</structfield> <type>yes_or_no</type>
      </para>
      <para>
<!--
       <literal>YES</literal> if the view has an <literal>INSTEAD OF</literal>
       <command>UPDATE</command> trigger defined on it, <literal>NO</literal> if not
-->
ビューに<literal>INSTEAD OF</literal> <command>UPDATE</command>トリガーが定義されている場合は<literal>YES</literal>、さもなくば<literal>NO</literal>です。
      </para></entry>
     </row>

     <row>
      <entry role="catalog_table_entry"><para role="column_definition">
       <structfield>is_trigger_deletable</structfield> <type>yes_or_no</type>
      </para>
      <para>
<!--
       <literal>YES</literal> if the view has an <literal>INSTEAD OF</literal>
       <command>DELETE</command> trigger defined on it, <literal>NO</literal> if not
-->
ビューに<literal>INSTEAD OF</literal> <command>DELETE</command>トリガーが定義されている場合は<literal>YES</literal>、さもなくば<literal>NO</literal>です。
      </para></entry>
     </row>

     <row>
      <entry role="catalog_table_entry"><para role="column_definition">
       <structfield>is_trigger_insertable_into</structfield> <type>yes_or_no</type>
      </para>
      <para>
<!--
       <literal>YES</literal> if the view has an <literal>INSTEAD OF</literal>
       <command>INSERT</command> trigger defined on it, <literal>NO</literal> if not
-->
ビューに<literal>INSTEAD OF</literal> <command>INSERT</command>トリガーが定義されている場合は<literal>YES</literal>、さもなくば<literal>NO</literal>です。
      </para></entry>
     </row>
    </tbody>
   </tgroup>
  </table>
 </sect1>

</chapter><|MERGE_RESOLUTION|>--- conflicted
+++ resolved
@@ -893,22 +893,20 @@
        <structfield>dtd_identifier</structfield> <type>sql_identifier</type>
       </para>
       <para>
-<<<<<<< HEAD
-<!--
-       An identifier of the data type descriptor of the column, unique
-       among the data type descriptors pertaining to the table.  This
-=======
+<!--
        An identifier of the data type descriptor of the attribute, unique
        among the data type descriptors pertaining to the composite type.  This
->>>>>>> 2caa85f4
        is mainly useful for joining with other instances of such
        identifiers.  (The specific format of the identifier is not
        defined and not guaranteed to remain the same in future
        versions.)
 -->
-列のデータ型記述子の、テーブルに属するデータ型記述子内で一意な識別子です。
-この識別子のインスタンスを結合する時に、主に有用です。
-（識別子の書式仕様は定義されておらず、今後のバージョンで同一性を維持する保証もありません。）
+《マッチ度[81.931464]》関数に属するデータ型記述子内で一意なパラメータのデータ型記述子の識別子です。
+これは主に、こうした識別子の他のインスタンスと結合する時に有用です
+（識別子の書式の仕様は定義されておらず、また、今後のバージョンでも同一のままであるという保証もありません）。
+《機械翻訳》コンポジットタイプに関連する識別子記述子の中で、属性のデータタイプディスクリプタ、ユニークのフォーマット。
+これは主に、このような識別子の他のインスタンスと結合する場合に役立ちます（識別子の特定の地域は定義されておらず、将来のバージョンでも同じままであることは保証されていません）。
+データタイプ
       </para></entry>
      </row>
 

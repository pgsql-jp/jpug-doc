<!--
doc/src/sgml/ref/pg_combinebackup.sgml
PostgreSQL documentation
-->

<refentry id="app-pgcombinebackup">
 <indexterm zone="app-pgcombinebackup">
  <primary>pg_combinebackup</primary>
 </indexterm>

 <refmeta>
  <refentrytitle><application>pg_combinebackup</application></refentrytitle>
  <manvolnum>1</manvolnum>
<!--
  <refmiscinfo>Application</refmiscinfo>
-->
  <refmiscinfo>アプリケーション</refmiscinfo>
 </refmeta>

 <refnamediv>
  <refname>pg_combinebackup</refname>
<!--
  <refpurpose>reconstruct a full backup from an incremental backup and dependent backups</refpurpose>
-->
  <refpurpose>増分バックアップと依存するバックアップ群からフルバックアップを再構築する</refpurpose>
 </refnamediv>

 <refsynopsisdiv>
  <cmdsynopsis>
   <command>pg_combinebackup</command>
   <arg rep="repeat"><replaceable>option</replaceable></arg>
   <arg rep="repeat"><replaceable>backup_directory</replaceable></arg>
  </cmdsynopsis>
 </refsynopsisdiv>

 <refsect1>
<!--
  <title>Description</title>
-->
  <title>説明</title>
  <para>
<!--
   <application>pg_combinebackup</application> is used to reconstruct a
   synthetic full backup from an
   <link linkend="backup-incremental-backup">incremental backup</link> and the
   earlier backups upon which it depends.
-->
<application>pg_combinebackup</application>は、<link linkend="backup-incremental-backup">増分バックアップ</link>とそれが依存する以前のバックアップから、合成フルバックアップを再構築するために使用されます。
  </para>

  <para>
<!--
   Specify all of the required backups on the command line from oldest to newest.
   That is, the first backup directory should be the path to the full backup, and
   the last should be the path to the final incremental backup
   that you wish to restore. The reconstructed backup will be written to the
   output directory specified by the <option>-o</option> option.
-->
コマンドラインで、古いバックアップから最新のバックアップまで、必要なすべてのバックアップを指定します。
つまり、最初のバックアップディレクトリはフルバックアップへのパスでなければならず、最後のバックアップはリストアしたい最後の増分バックアップへのパスでなければなりません。
再構築されたバックアップは、<option>-o</option>オプションで指定された出力ディレクトリに書き込まれます。
  </para>

  <para>
<!--
   <application>pg_combinebackup</application> will attempt to verify
   that the backups you specify form a legal backup chain from which a correct
   full backup can be reconstructed. However, it is not designed to help you
   keep track of which backups depend on which other backups. If you remove
   one or more of the previous backups upon which your incremental
   backup relies, you will not be able to restore it. Moreover,
   <application>pg_combinebackup</application> only attempts to verify that the
   backups have the correct relationship to each other, not that each
   individual backup is intact; for that, use
   <xref linkend="app-pgverifybackup" />.
-->
<application>pg_combinebackup</application>は、指定したバックアップが正しいフルバックアップを再構築できる正当なバックアップチェーンを形成しているかどうかを検証します。
ただし、どのバックアップがどのバックアップに依存しているかを追跡するための機能は備えていません。
増分バックアップが依存する以前のバックアップを1つでも削除すると、その増分バックアップはリストアできなくなります。
さらに、<application>pg_combinebackup</application>は、バックアップが互いに正しい関係を持っているかどうかを検証するだけで、個々のバックアップが損なわれていないかどうかは検証しません。そのためには<xref linkend="app-pgverifybackup" />を使用してください。
  </para>

  <para>
<!--
   Since the output of <application>pg_combinebackup</application> is a
   synthetic full backup, it can be used as an input to a future invocation of
   <application>pg_combinebackup</application>. The synthetic full backup would
   be specified on the command line in lieu of the chain of backups from which
   it was reconstructed.
-->
<application>pg_combinebackup</application>の出力は合成フルバックアップであるため、将来の<application>pg_combinebackup</application>の呼び出しの入力として使用できます。
再構築に使われたバックアップチェーンの代わりに合成フルバックアップをコマンドラインで指定します。
  </para>
 </refsect1>

 <refsect1>
<!--
  <title>Options</title>
-->
  <title>オプション</title>

   <para>
    <variablelist>
     <varlistentry>
      <term><option>-d</option></term>
      <term><option>--debug</option></term>
      <listitem>
       <para>
<!--
        Print lots of debug logging output on <filename>stderr</filename>.
-->
<filename>stderr</filename>に大量のデバッグログを出力します。
       </para>
      </listitem>
     </varlistentry>

     <varlistentry>
      <term><option>-k</option></term>
      <term><option>--link</option></term>
      <listitem>
       <para>
        Use hard links instead of copying files to the synthetic backup.
        Reconstruction of the synthetic backup might be faster (no file copying)
        and use less disk space, but care must be taken when using the output
        directory, because any modifications to that directory (for example,
        starting the server) can also affect the input directories. Likewise,
        changes to the input directories (for example, starting the server on
        the full backup) could affect the output directory. Thus, this option
        is best used when the input directories are only copies that will be
        removed after <application>pg_combinebackup</application> has completed.
       </para>

       <para>
        Requires that the input backups and the output directory are in the
        same file system.
       </para>

       <para>
        If a backup manifest is not available or does not contain checksum of
        the right type, hard links will still be created, but the file will be
        also read block-by-block for the checksum calculation.
       </para>
      </listitem>
     </varlistentry>

     <varlistentry>
      <term><option>-n</option></term>
      <term><option>--dry-run</option></term>
      <listitem>
       <para>
<!--
        The <option>-n</option>/<option>&#45;-dry-run</option> option instructs
        <command>pg_combinebackup</command> to figure out what would be done
        without actually creating the target directory or any output files.
        It is particularly useful in combination with <option>&#45;-debug</option>.
-->
<option>-n</option>/<option>--dry-run</option>オプションは、ターゲットディレクトリや出力ファイルを実際には作成せずに、<command>pg_combinebackup</command>が何を行うかを報告します。
これは<option>--debug</option>と組み合わせて使用すると特に便利です。
       </para>
      </listitem>
     </varlistentry>

     <varlistentry>
      <term><option>-N</option></term>
      <term><option>--no-sync</option></term>
      <listitem>
       <para>
<!--
        By default, <command>pg_combinebackup</command> will wait for all files
        to be written safely to disk.  This option causes
        <command>pg_combinebackup</command> to return without waiting, which is
        faster, but means that a subsequent operating system crash can leave
        the output backup corrupt.  Generally, this option is useful for testing
        but should not be used when creating a production installation.
-->
デフォルトでは、<command>pg_combinebackup</command>はすべてのファイルがディスクに安全に書き込まれるまで待機します。
このオプションを指定すると、<command>pg_combinebackup</command>は待機せずに返ります。
これは高速ですが、後続のオペレーティングシステムのクラッシュによって出力バックアップが破損する可能性があります。
通常、このオプションは試験用では有用ですが、実用のインストレーションを作成する際に使用すべきではありません。
       </para>
      </listitem>
     </varlistentry>

     <varlistentry>
      <term><option>-o <replaceable class="parameter">outputdir</replaceable></option></term>
      <term><option>--output=<replaceable class="parameter">outputdir</replaceable></option></term>
      <listitem>
       <para>
<!--
        Specifies the output directory to which the synthetic full backup
        should be written. Currently, this argument is required.
-->
合成フルバックアップを書き込む出力ディレクトリを指定します。
現在、この引数は必須です。
       </para>
      </listitem>
     </varlistentry>

     <varlistentry>
      <term><option>-T <replaceable class="parameter">olddir</replaceable>=<replaceable class="parameter">newdir</replaceable></option></term>
      <term><option>--tablespace-mapping=<replaceable class="parameter">olddir</replaceable>=<replaceable class="parameter">newdir</replaceable></option></term>
      <listitem>
       <para>
<!--
        Relocates the tablespace in directory <replaceable>olddir</replaceable>
        to <replaceable>newdir</replaceable> during the backup.
        <replaceable>olddir</replaceable> is the absolute path of the tablespace
        as it exists in the final backup specified on the command line,
        and <replaceable>newdir</replaceable> is the absolute path to use for the
        tablespace in the reconstructed backup.  If either path needs to contain
        an equal sign (<literal>=</literal>), precede that with a backslash.
        This option can be specified multiple times for multiple tablespaces.
-->
バックアップ時にディレクトリ<replaceable>olddir</replaceable>内のテーブル空間を<replaceable>newdir</replaceable>に再配置します。
<replaceable>olddir</replaceable>はコマンドラインで指定された最終バックアップに存在するテーブル空間の絶対パスで、<replaceable>newdir</replaceable>は再構築されたバックアップでテーブル空間に使用される絶対パスです。
どちらかのパスに等号(<literal>=</literal>)が含まれる場合、その前にバックスラッシュを置きます。
このオプションは、複数のテーブル空間に対して複数回指定できます。
       </para>
      </listitem>
     </varlistentry>

     <varlistentry>
      <term><option>--clone</option></term>
      <listitem>
       <para>
<!--
        Use efficient file cloning (also known as <quote>reflinks</quote> on
        some systems) instead of copying files to the new data directory,
        which can result in near-instantaneous copying of the data files.
-->
新しいデータディレクトリにファイルをコピーする代わりに、効率的なファイルクローニング（一部のシステムでは<quote>reflinks</quote>とも呼ばれます）を使用します。これによりデータファイルをほぼ瞬時にコピーすることができます。
       </para>

       <para>
<!--
        If a backup manifest is not available or does not contain checksum of
        the right type, file cloning will be used to copy the file, but the
        file will be also read block-by-block for the checksum calculation.
-->
バックアップマニフェストが使用できない場合、または正しいタイプのチェックサムが含まれていない場合、ファイルコピーのためにクローニングが使われますが、ファイルはチェックサム計算のためにブロックごとに読み取られます。
       </para>

       <para>
<!--
        File cloning is only supported on some operating systems and file
        systems.  If it is selected but not supported, the
        <application>pg_combinebackup</application> run will error.  At present,
        it is supported on Linux (kernel 4.5 or later) with Btrfs and XFS (on
        file systems created with reflink support), and on macOS with APFS.
-->
ファイルのクローニングは、一部のオペレーティングシステムおよびファイルシステムでのみサポートされています。
選択されているけれどもサポートされていない場合、<application>pg_combinebackup</application>の実行はエラーになります。
現在、Linux（カーネル4.5以上）のBtrfsと、XFS（reflinkを有効にして作成されたファイルシステム）、および、macOSのAPFSでサポートされています。
       </para>
      </listitem>
     </varlistentry>

     <varlistentry>
      <term><option>--copy</option></term>
      <listitem>
       <para>
<!--
        Perform regular file copy.  This is the default.  (See also
<<<<<<< HEAD
        <option>&#45;-copy-file-range</option> and <option>&#45;-clone</option>.)
-->
通常のファイルコピーを行います。
これがデフォルトです（<option>--copy-file-range</option>および<option>--clone</option>も参照してください。）
=======
        <option>--copy-file-range</option>, <option>--clone</option>, and
        <option>-k</option>/<option>--link</option>.)
>>>>>>> 3d6a8289
       </para>
      </listitem>
     </varlistentry>

     <varlistentry>
      <term><option>--copy-file-range</option></term>
      <listitem>
       <para>
<!--
        Use the <function>copy_file_range</function> system call for efficient
        copying.  On some file systems this gives results similar to
        <option>&#45;-clone</option>, sharing physical disk blocks, while on others
        it may still copy blocks, but do so via an optimized path.  At present,
        it is supported on Linux and FreeBSD.
-->
システムコール<function>copy_file_range</function>を使用して、効率的なコピーを行います。
ファイルシステムによって、物理ディスクブロックを共有して<option>--clone</option>と似た効果を得られるものもあれば、依然としてブロックをコピーするものの最適化されたパスを介して動作するものもあります。
現在、LinuxとFreeBSDでサポートされています。
       </para>

       <para>
<!--
        If a backup manifest is not available or does not contain checksum of
        the right type, <function>copy_file_range</function> will be used to
        copy the file, but the file will be also read block-by-block for the
        checksum calculation.
-->
バックアップマニフェストが利用できないか、正しいタイプのチェックサムを含んでいない場合、<function>copy_file_range</function>はファイルをコピーするために使用されますが、ファイルはチェックサム計算のためにブロックごとに読み取られます。
       </para>
      </listitem>
     </varlistentry>

     <varlistentry>
      <term><option>--manifest-checksums=<replaceable class="parameter">algorithm</replaceable></option></term>
      <listitem>
       <para>
<!--
        Like <xref linkend="app-pgbasebackup"/>,
        <application>pg_combinebackup</application> writes a backup manifest
        in the output directory. This option specifies the checksum algorithm
        that should be applied to each file included in the backup manifest.
        Currently, the available algorithms are <literal>NONE</literal>,
        <literal>CRC32C</literal>, <literal>SHA224</literal>,
        <literal>SHA256</literal>, <literal>SHA384</literal>,
        and <literal>SHA512</literal>.  The default is <literal>CRC32C</literal>.
-->
<xref linkend="app-pgbasebackup"/>と同様に、<application>pg_combinebackup</application>はバックアップマニフェストを出力ディレクトリに書き込みます。
このオプションは、バックアップマニフェストに含まれる各ファイルに適用されるチェックサムアルゴリズムを指定します。
現在利用可能なアルゴリズムは、<literal>NONE</literal>、<literal>CRC32C</literal>、<literal>SHA224</literal>、<literal>SHA256</literal>、<literal>SHA384</literal>、<literal>SHA512</literal>です。
デフォルトは<literal>CRC32C</literal>です。
       </para>
      </listitem>
     </varlistentry>

     <varlistentry>
      <term><option>--no-manifest</option></term>
      <listitem>
       <para>
<!--
        Disables generation of a backup manifest. If this option is not
        specified, a backup manifest for the reconstructed backup will be
        written to the output directory.
-->
バックアップマニフェストの生成を無効にします。
このオプションを指定しない場合、再構築されたバックアップのバックアップマニフェストが出力ディレクトリに書き込まれます。
       </para>
      </listitem>
     </varlistentry>

     <varlistentry>
      <term><option>--sync-method=<replaceable class="parameter">method</replaceable></option></term>
      <listitem>
       <para>
<!--
        When set to <literal>fsync</literal>, which is the default,
        <command>pg_combinebackup</command> will recursively open and synchronize
        all files in the backup directory.  When the plain format is used, the
        search for files will follow symbolic links for the WAL directory and
        each configured tablespace.
-->
デフォルトの<literal>fsync</literal>に設定すると、<command>pg_combinebackup</command>はバックアップディレクトリ内の全てのファイルを再帰的にオープンして同期します。
plain形式を使用する場合、ファイルの検索はWALディレクトリと設定された各テーブル空間のシンボリックリンクをたどります。
       </para>
       <para>
<!--
        On Linux, <literal>syncfs</literal> may be used instead to ask the
        operating system to synchronize the whole file system that contains the
        backup directory.  When the plain format is used,
        <command>pg_combinebackup</command> will also synchronize the file systems
        that contain the WAL files and each tablespace.  See
        <xref linkend="guc-recovery-init-sync-method"/> for information about
        the caveats to be aware of when using <literal>syncfs</literal>.
-->
Linuxでは、<literal>syncfs</literal>を代わりに使用して、バックアップディレクトリを含むファイルシステム全体を同期するようにオペレーティングシステムに要求できます。
plain形式を使用する場合、<command>pg_combinebackup</command>はWALファイルと各テーブル空間を含むファイルシステムも同期させます。
<literal>syncfs</literal>を使用する際に注意すべき注意事項については、<xref linkend="guc-recovery-init-sync-method"/>を参照してください。
       </para>
       <para>
<!--
        This option has no effect when <option>&#45;-no-sync</option> is used.
-->
このオプションは<option>--no-sync</option>が使われている場合は効果がありません。
       </para>
      </listitem>
     </varlistentry>

     <varlistentry>
       <term><option>-V</option></term>
       <term><option>--version</option></term>
       <listitem>
       <para>
<!--
        Prints the <application>pg_combinebackup</application> version and
        exits.
-->
<application>pg_combinebackup</application>のバージョンを出力して終了します。
       </para>
       </listitem>
     </varlistentry>

     <varlistentry>
       <term><option>-?</option></term>
       <term><option>--help</option></term>
       <listitem>
       <para>
<!--
        Shows help about <application>pg_combinebackup</application> command
        line arguments, and exits.
-->
<application>pg_combinebackup</application>コマンドライン引数についてのヘルプを表示して終了します。
       </para>
       </listitem>
     </varlistentry>

    </variablelist>
   </para>

 </refsect1>

 <refsect1 id="app-pgcombinebackup-limitations">
<!--
  <title>Limitations</title>
-->
  <title>制限事項</title>

  <para>
<!--
   <literal>pg_combinebackup</literal> does not recompute page checksums when
   writing the output directory. Therefore, if any of the backups used for
   reconstruction were taken with checksums disabled, but the final backup was
   taken with checksums enabled, the resulting directory may contain pages
   with invalid checksums.
-->
<literal>pg_combinebackup</literal>は出力ディレクトリを書き込む際にページチェックサムを再計算しません。
したがって、再構築に使用されたバックアップのいずれかがチェックサム無効で取得され、最終バックアップがチェックサム有効で取得された場合、結果のディレクトリは無効なチェックサムを持つページを含む可能性があります。
  </para>

  <para>
<!--
   To avoid this problem, taking a new full backup after changing the checksum
   state of the cluster using <xref linkend="app-pgchecksums "/> is
   recommended. Otherwise, you can disable and then optionally reenable
   checksums on the directory produced by <literal>pg_combinebackup</literal>
   in order to correct the problem.
-->
この問題を回避するには、<xref linkend="app-pgchecksums "/>を使用してクラスタのチェックサム状態を変更した後に新しいフルバックアップを取ることをお勧めします。
別な方法としては、問題を修正するために<literal>pg_combinebackup</literal>によって生成されたディレクトリのチェックサムを無効にした後、必要に応じて再度有効にすることができます。
  </para>
 </refsect1>

 <refsect1>
<!--
  <title>Environment</title>
-->
  <title>環境</title>

  <para>
<!--
   This utility, like most other <productname>PostgreSQL</productname> utilities,
   uses the environment variables supported by <application>libpq</application>
   (see <xref linkend="libpq-envars"/>).
-->
このユーティリティは、他のほとんどの<productname>PostgreSQL</productname>ユーティリティと同様、<application>libpq</application>でサポートされる環境変数を使用します（<xref linkend="libpq-envars"/>を参照してください）。
  </para>

  <para>
<!--
   The environment variable <envar>PG_COLOR</envar> specifies whether to use
   color in diagnostic messages. Possible values are
   <literal>always</literal>, <literal>auto</literal> and
   <literal>never</literal>.
-->
環境変数<envar>PG_COLOR</envar>は診断メッセージで色を使うかどうかを指定します。
指定可能な値は<literal>always</literal>、<literal>auto</literal>、<literal>never</literal>です。
  </para>
 </refsect1>

 <refsect1>
<!--
  <title>See Also</title>
-->
  <title>関連項目</title>

  <simplelist type="inline">
   <member><xref linkend="app-pgbasebackup"/></member>
  </simplelist>
 </refsect1>

</refentry><|MERGE_RESOLUTION|>--- conflicted
+++ resolved
@@ -119,6 +119,7 @@
       <term><option>--link</option></term>
       <listitem>
        <para>
+<!--
         Use hard links instead of copying files to the synthetic backup.
         Reconstruction of the synthetic backup might be faster (no file copying)
         and use less disk space, but care must be taken when using the output
@@ -128,17 +129,26 @@
         the full backup) could affect the output directory. Thus, this option
         is best used when the input directories are only copies that will be
         removed after <application>pg_combinebackup</application> has completed.
-       </para>
-
-       <para>
+-->
+《機械翻訳》«Use hard links instead of copying files to the synthetic backup. Reconstruction of the synthetic backup might be faster (no file copying) and use less disk space, but care must be taken when using the output directory, because any modifications to that directory (for example, starting the server) can also affect the input directories. Likewise, changes to the input directories (for example, starting the server on the full backup) could affect the output directory. Thus, this option is best used when the input directories are only copies that will be removed after <application>pg_combinebackup</application> has completed.»
+       </para>
+
+       <para>
+<!--
         Requires that the input backups and the output directory are in the
         same file system.
-       </para>
-
-       <para>
+-->
+《機械翻訳》«Requires that the input backups and the output directory are in the same file system.»
+       </para>
+
+       <para>
+<!--
         If a backup manifest is not available or does not contain checksum of
         the right type, hard links will still be created, but the file will be
         also read block-by-block for the checksum calculation.
+-->
+《マッチ度[73.333333]》バックアップマニフェストが使用できない場合、または正しいタイプのチェックサムが含まれていない場合、ファイルコピーのためにクローニングが使われますが、ファイルはチェックサム計算のためにブロックごとに読み取られます。
+《機械翻訳》«If a backup manifest is not available or does not contain checksum of the right type, hard links will still be created, but the file will be also read block-by-block for the checksum calculation.»
        </para>
       </listitem>
      </varlistentry>
@@ -261,15 +271,12 @@
        <para>
 <!--
         Perform regular file copy.  This is the default.  (See also
-<<<<<<< HEAD
-        <option>&#45;-copy-file-range</option> and <option>&#45;-clone</option>.)
--->
-通常のファイルコピーを行います。
+        <option>&#45;-copy-file-range</option>, <option>&#45;-clone</option>, and
+        <option>-k</option>/<option>&#45;-link</option>.)
+-->
+《マッチ度[60.355030]》通常のファイルコピーを行います。
 これがデフォルトです（<option>--copy-file-range</option>および<option>--clone</option>も参照してください。）
-=======
-        <option>--copy-file-range</option>, <option>--clone</option>, and
-        <option>-k</option>/<option>--link</option>.)
->>>>>>> 3d6a8289
+《機械翻訳》«Perform regular file copy. This is the default. (See also <option>--copy-file-range</option>, <option>--clone</option>, and <option>-k</option>/<option>--link</option>.)»
        </para>
       </listitem>
      </varlistentry>

--- conflicted
+++ resolved
@@ -1271,12 +1271,8 @@
 		else
 		{
 			resetStringInfo(&tmp);
-<<<<<<< HEAD
-			appendBinaryStringInfo(&tmp, HS_VAL(entries, base, i), HS_VALLEN(entries, i));
-=======
 			appendBinaryStringInfo(&tmp, HSTORE_VAL(entries, base, i),
 								   HSTORE_VALLEN(entries, i));
->>>>>>> 8abb52fa
 			if (IsValidJsonNumber(tmp.data, tmp.len))
 				appendBinaryStringInfo(&dst, tmp.data, tmp.len);
 			else

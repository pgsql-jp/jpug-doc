--- conflicted
+++ resolved
@@ -71,13 +71,8 @@
 				  MultiXactId minMulti,
 				  TransactionId lastSaneFrozenXid,
 				  MultiXactId lastSaneMinMulti);
-<<<<<<< HEAD
-static bool vacuum_rel(Oid relid, VacuumStmt *vacstmt, bool do_toast,
-		   bool for_wraparound);
-=======
 static bool vacuum_rel(Oid relid, RangeVar *relation, int options,
 		   VacuumParams *params);
->>>>>>> 8abb52fa
 
 /*
  * Primary entry point for manual VACUUM and ANALYZE commands
@@ -185,14 +180,10 @@
 	 * calls a hostile index expression that itself calls ANALYZE.
 	 */
 	if (in_vacuum)
-<<<<<<< HEAD
-		elog(ERROR, "%s cannot be executed from VACUUM or ANALYZE", stmttype);
-=======
 		ereport(ERROR,
 				(errcode(ERRCODE_FEATURE_NOT_SUPPORTED),
 				 errmsg("%s cannot be executed from VACUUM or ANALYZE",
 						stmttype)));
->>>>>>> 8abb52fa
 
 	/*
 	 * Send info about dead objects to the statistics collector, unless we are
@@ -319,12 +310,8 @@
 					PushActiveSnapshot(GetTransactionSnapshot());
 				}
 
-<<<<<<< HEAD
-				analyze_rel(relid, vacstmt, in_outer_xact, vac_strategy);
-=======
 				analyze_rel(relid, relation, options, params,
 							va_cols, in_outer_xact, vac_strategy);
->>>>>>> 8abb52fa
 
 				if (use_own_xacts)
 				{
@@ -546,13 +533,8 @@
 
 	/*
 	 * Compute the multixact age for which freezing is urgent.  This is
-<<<<<<< HEAD
-	 * normally autovacuum_multixact_freeze_max_age, but may be less if we
-	 * are short of multixact member space.
-=======
 	 * normally autovacuum_multixact_freeze_max_age, but may be less if we are
 	 * short of multixact member space.
->>>>>>> 8abb52fa
 	 */
 	effective_multixact_freeze_max_age = MultiXactMemberFreezeThreshold();
 
@@ -1155,18 +1137,11 @@
 		return;
 
 	/*
-<<<<<<< HEAD
-	 * Truncate CLOG to the oldest computed value.  Note we don't truncate
-	 * multixacts; that will be done by the next checkpoint.
-	 */
-	TruncateCLOG(frozenXID);
-=======
 	 * Truncate CLOG, multixact and CommitTs to the oldest computed value.
 	 */
 	TruncateCLOG(frozenXID);
 	TruncateCommitTs(frozenXID);
 	TruncateMultiXact(minMulti, minmulti_datoid);
->>>>>>> 8abb52fa
 
 	/*
 	 * Update the wrap limit for GetNewTransactionId and creation of new
@@ -1176,10 +1151,7 @@
 	 */
 	SetTransactionIdLimit(frozenXID, oldestxid_datoid);
 	SetMultiXactIdLimit(minMulti, minmulti_datoid);
-<<<<<<< HEAD
-=======
 	AdvanceOldestCommitTs(frozenXID);
->>>>>>> 8abb52fa
 }
 
 

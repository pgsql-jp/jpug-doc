# Russian message translation file for libpq
# Copyright (C) 2001-2016 PostgreSQL Global Development Group
# This file is distributed under the same license as the PostgreSQL package.
# Serguei A. Mokhov <mokhov@cs.concordia.ca>, 2001-2004.
# Oleg Bartunov <oleg@sai.msu.su>, 2005.
# Andrey Sudnik <sudnikand@yandex.ru>, 2010.
# SPDX-FileCopyrightText: 2012-2017, 2018, 2019, 2020, 2021, 2022, 2023, 2024, 2025 Alexander Lakhin <exclusion@gmail.com>
# Maxim Yablokov <m.yablokov@postgrespro.ru>, 2021.
msgid ""
msgstr ""
"Project-Id-Version: libpq (PostgreSQL current)\n"
"Report-Msgid-Bugs-To: pgsql-bugs@lists.postgresql.org\n"
<<<<<<< HEAD
"POT-Creation-Date: 2025-08-02 11:37+0300\n"
"PO-Revision-Date: 2025-05-03 16:34+0300\n"
=======
"POT-Creation-Date: 2025-08-30 15:59+0300\n"
"PO-Revision-Date: 2025-09-03 08:20+0300\n"
>>>>>>> 3d6a8289
"Last-Translator: Alexander Lakhin <exclusion@gmail.com>\n"
"Language-Team: Russian <pgsql-ru-general@postgresql.org>\n"
"Language: ru\n"
"MIME-Version: 1.0\n"
"Content-Type: text/plain; charset=UTF-8\n"
"Content-Transfer-Encoding: 8bit\n"
"Plural-Forms: nplurals=3; plural=(n%10==1 && n%100!=11 ? 0 : n%10>=2 && "
"n%10<=4 && (n%100<10 || n%100>=20) ? 1 : 2);\n"

<<<<<<< HEAD
#: ../../port/user.c:43 ../../port/user.c:79
=======
#: ../libpq-oauth/oauth-curl.c:307 ../libpq-oauth/oauth-curl.c:2000
>>>>>>> 3d6a8289
#, c-format
msgid "libcurl easy handle removal failed: %s"
msgstr "ошибка при удалении простого указателя libcurl: %s"

<<<<<<< HEAD
#: ../../port/user.c:48 ../../port/user.c:84
=======
#: ../libpq-oauth/oauth-curl.c:327
>>>>>>> 3d6a8289
#, c-format
msgid "libcurl multi handle cleanup failed: %s"
msgstr "ошибка при очистке множественного указателя libcurl: %s"

<<<<<<< HEAD
#: fe-auth-scram.c:223
=======
#: ../libpq-oauth/oauth-curl.c:390 ../libpq-oauth/oauth-curl.c:401
#, c-format
msgid "failed to set %s on OAuth connection: %s"
msgstr "не удалось задать %s для подключения OAuth: %s"

#: ../libpq-oauth/oauth-curl.c:412
#, c-format
msgid "failed to get %s from OAuth response: %s"
msgstr "не удалось получить %s из ответа OAuth: %s"

#: ../libpq-oauth/oauth-curl.c:515 ../libpq-oauth/oauth-curl.c:625
#, c-format
msgid "JSON is too deeply nested"
msgstr "слишком большая вложенность в JSON"

#: ../libpq-oauth/oauth-curl.c:540
#, c-format
msgid "internal error: started field '%s' before field '%s' was finished"
msgstr "внутренняя ошибка: поле '%s' началось прежде чем закончилось поле '%s'"

#: ../libpq-oauth/oauth-curl.c:567
#, c-format
msgid "field \"%s\" is duplicated"
msgstr "поле \"%s\" дублируется"

#: ../libpq-oauth/oauth-curl.c:592
#, c-format
msgid "internal error: field '%s' still active at end of object"
msgstr "внутренняя ошибка: поле '%s' активно, но объект завершён"

#: ../libpq-oauth/oauth-curl.c:607 ../libpq-oauth/oauth-curl.c:667
#, c-format
msgid "top-level element must be an object"
msgstr "элементом верхнего уровня должен быть объект"

#: ../libpq-oauth/oauth-curl.c:648
#, c-format
msgid "internal error: found unexpected array end while parsing field '%s'"
msgstr ""
"внутренняя ошибка: при разборе поля '%s' неожиданно обнаружен конец массива"

#: ../libpq-oauth/oauth-curl.c:703
#, c-format
msgid "internal error: scalar target found at nesting level %d"
msgstr ""
"внутрення ошибка: скалярное значение обнаружено на уровне вложенности %d"

#: ../libpq-oauth/oauth-curl.c:713
#, c-format
msgid "internal error: scalar field '%s' would be assigned twice"
msgstr "внутренняя ошибка: попытка двойного присвоения скалярному полю '%s'"

#: ../libpq-oauth/oauth-curl.c:735
#, c-format
msgid "internal error: array member found at nesting level %d"
msgstr "внутренняя ошибка: элемент массива найден на уровне вложенности %d"

#: ../libpq-oauth/oauth-curl.c:770
#, c-format
msgid "no content type was provided"
msgstr "тип содержимого не передан"

#: ../libpq-oauth/oauth-curl.c:809
#, c-format
msgid "unexpected content type: \"%s\""
msgstr "неожиданный тип содержимого: \"%s\""

#: ../libpq-oauth/oauth-curl.c:834
#, c-format
msgid "response contains embedded NULLs"
msgstr "ответ содержит в себе NUL"

#: ../libpq-oauth/oauth-curl.c:844
#, c-format
msgid "response is not valid UTF-8"
msgstr "ответ не является текстом в кодировке UTF-8"

#: ../libpq-oauth/oauth-curl.c:884
#, c-format
msgid "field \"%s\" is missing"
msgstr "поле \"%s\" отсутствует"

#: ../libpq-oauth/oauth-curl.c:1118
#, c-format
msgid "provider rejected the oauth_client_secret"
msgstr "провайдер не принял oauth_client_secret"

#: ../libpq-oauth/oauth-curl.c:1182
#, c-format
msgid "failed to create epoll set: %m"
msgstr "не удалось создать набор epoll: %m"

#: ../libpq-oauth/oauth-curl.c:1189
#, c-format
msgid "failed to create timerfd: %m"
msgstr "не удалось создать timerfd: %m"

#: ../libpq-oauth/oauth-curl.c:1195
#, c-format
msgid "failed to add timerfd to epoll set: %m"
msgstr "не удалось добавить timerfd в набор epoll: %m"

#. translator: the term "kqueue" (kernel queue) should not be translated
#: ../libpq-oauth/oauth-curl.c:1205
#, c-format
msgid "failed to create kqueue: %m"
msgstr "не удалось создать kqueue: %m"

#: ../libpq-oauth/oauth-curl.c:1218
#, c-format
msgid "failed to create timer kqueue: %m"
msgstr "не удалось создать kqueue для таймера: %m"

#: ../libpq-oauth/oauth-curl.c:1262 ../libpq-oauth/oauth-curl.c:1337
#, c-format
msgid "unknown libcurl socket operation: %d"
msgstr "неизвестная операция для сокета libcurl: %d"

#: ../libpq-oauth/oauth-curl.c:1279
#, c-format
msgid "could not add to epoll set: %m"
msgstr "ошибка при добавлении в набор epoll: %m"

#: ../libpq-oauth/oauth-curl.c:1283
#, c-format
msgid "could not delete from epoll set: %m"
msgstr "ошибка при удалении из набора epoll: %m"

#: ../libpq-oauth/oauth-curl.c:1287
#, c-format
msgid "could not update epoll set: %m"
msgstr "ошибка при изменении набора epoll: %m"

#: ../libpq-oauth/oauth-curl.c:1347
#, c-format
msgid "could not modify kqueue: %m"
msgstr "не удалось модифицировать kqueue: %m"

#: ../libpq-oauth/oauth-curl.c:1371
#, c-format
msgid "could not delete from kqueue: %m"
msgstr "ошибка при удалении из kqueue: %m"

#: ../libpq-oauth/oauth-curl.c:1374
#, c-format
msgid "could not add to kqueue: %m"
msgstr "ошибка при добавлении в kqueue: %m"

#: ../libpq-oauth/oauth-curl.c:1423
#, c-format
msgid "could not comb kqueue: %m"
msgstr "не удалось упорядочить kqueue: %m"

#: ../libpq-oauth/oauth-curl.c:1473
#, c-format
msgid "setting timerfd to %ld: %m"
msgstr "установка для timerfd значения %ld: %m"

#: ../libpq-oauth/oauth-curl.c:1503
#, c-format
msgid "deleting kqueue timer: %m"
msgstr "удаление таймера kqueue: %m"

#: ../libpq-oauth/oauth-curl.c:1510
#, c-format
msgid "removing kqueue timer from multiplexer: %m"
msgstr "удаление таймера kqueue из мультиплексора: %m"

#: ../libpq-oauth/oauth-curl.c:1521
#, c-format
msgid "setting kqueue timer to %ld: %m"
msgstr "установка для таймера kqueue значения %ld: %m"

#: ../libpq-oauth/oauth-curl.c:1528
#, c-format
msgid "adding kqueue timer to multiplexer: %m"
msgstr "добавление таймера kqueue в мультиплексор: %m"

#: ../libpq-oauth/oauth-curl.c:1553
#, c-format
msgid "checking timer expiration: %m"
msgstr "проверка состояния таймера: %m"

#: ../libpq-oauth/oauth-curl.c:1715
#, c-format
msgid "failed to create libcurl multi handle"
msgstr "не удалось создать множественный указатель libcurl"

#: ../libpq-oauth/oauth-curl.c:1735
#, c-format
msgid "failed to create libcurl handle"
msgstr "не удалось создать указатель libcurl"

#: ../libpq-oauth/oauth-curl.c:1819 ../libpq-oauth/oauth-curl.c:1860
#: ../libpq-oauth/oauth-curl.c:2173 ../libpq-oauth/oauth-curl.c:2334
#: ../libpq-oauth/oauth-curl.c:2395 ../libpq-oauth/oauth-curl.c:2484
#: ../libpq-oauth/oauth-curl.c:2778 ../libpq-oauth/oauth-curl.c:2995
#: fe-auth-scram.c:374 fe-auth-scram.c:447 fe-auth-scram.c:599
#: fe-auth-scram.c:619 fe-auth-scram.c:643 fe-auth-scram.c:657
#: fe-auth-scram.c:703 fe-auth-scram.c:739 fe-auth-scram.c:931 fe-auth.c:308
#: fe-auth.c:382 fe-auth.c:416 fe-auth.c:694 fe-auth.c:827 fe-auth.c:1330
#: fe-auth.c:1493 fe-cancel.c:178 fe-connect.c:1011 fe-connect.c:1051
#: fe-connect.c:2171 fe-connect.c:2333 fe-connect.c:3726 fe-connect.c:5182
#: fe-connect.c:5495 fe-connect.c:5750 fe-connect.c:5868 fe-connect.c:6115
#: fe-connect.c:6195 fe-connect.c:6293 fe-connect.c:6544 fe-connect.c:6571
#: fe-connect.c:6647 fe-connect.c:6670 fe-connect.c:6694 fe-connect.c:6729
#: fe-connect.c:6815 fe-connect.c:6823 fe-connect.c:7180 fe-connect.c:7362
#: fe-exec.c:530 fe-exec.c:1326 fe-exec.c:3265 fe-exec.c:4304 fe-exec.c:4470
#: fe-gssapi-common.c:109 fe-lobj.c:870 fe-protocol3.c:211 fe-protocol3.c:234
#: fe-protocol3.c:257 fe-protocol3.c:274 fe-protocol3.c:295 fe-protocol3.c:369
#: fe-protocol3.c:750 fe-protocol3.c:990 fe-protocol3.c:1542
#: fe-protocol3.c:1596 fe-protocol3.c:1642 fe-protocol3.c:1663
#: fe-protocol3.c:1920 fe-protocol3.c:2321 fe-secure-common.c:110
#: fe-secure-gssapi.c:506 fe-secure-gssapi.c:696 fe-secure-openssl.c:405
#: fe-secure-openssl.c:1135
#, c-format
msgid "out of memory"
msgstr "нехватка памяти"

#: ../libpq-oauth/oauth-curl.c:1847
#, c-format
msgid "response is too large"
msgstr "ответ слишком большой"

#: ../libpq-oauth/oauth-curl.c:1889
#, c-format
msgid "failed to queue HTTP request: %s"
msgstr "добавить HTTP-запрос в очередь не удалось: %s"

#: ../libpq-oauth/oauth-curl.c:1906 ../libpq-oauth/oauth-curl.c:1959
#, c-format
msgid "asynchronous HTTP request failed: %s"
msgstr "ошибка асинхронного HTTP-запроса: %s"

#: ../libpq-oauth/oauth-curl.c:2011
#, c-format
msgid "no result was retrieved for the finished handle"
msgstr "для завершённого указателя не был получен результат"

#: ../libpq-oauth/oauth-curl.c:2144 ../libpq-oauth/oauth-curl.c:2450
#: ../libpq-oauth/oauth-curl.c:2529
#, c-format
msgid "unexpected response code %ld"
msgstr "неожиданный код ответа %ld"

#: ../libpq-oauth/oauth-curl.c:2216
#, c-format
msgid "the issuer identifier (%s) does not match oauth_issuer (%s)"
msgstr "идентификатор издателя (%s) не совпадает с oauth_issuer (%s)"

#: ../libpq-oauth/oauth-curl.c:2243
#, c-format
msgid "issuer \"%s\" does not provide a device authorization endpoint"
msgstr "издатель \"%s\" не передал конечную точку авторизации устройств"

#: ../libpq-oauth/oauth-curl.c:2269
#, c-format
msgid "device authorization endpoint \"%s\" must use HTTPS"
msgstr "конечная точка авторизации устройств \"%s\" должна использовать HTTPS"

# well-spelled: токенов
#: ../libpq-oauth/oauth-curl.c:2278
#, c-format
msgid "token endpoint \"%s\" must use HTTPS"
msgstr "конечная точка токенов \"%s\" должна использовать HTTPS"

#: ../libpq-oauth/oauth-curl.c:2587
#, c-format
msgid "slow_down interval overflow"
msgstr "переполнение интервала замедления (slow_down)"

#. translator: The first %s is a URL for the user to visit in a
#. browser, and the second %s is a code to be copy-pasted there.
#.
#: ../libpq-oauth/oauth-curl.c:2623
#, c-format
msgid "Visit %s and enter the code: %s\n"
msgstr "Посетите %s и введите код: %s\n"

#: ../libpq-oauth/oauth-curl.c:2628
#, c-format
msgid "device prompt failed"
msgstr "ошибка при запросе устройства"

#: ../libpq-oauth/oauth-curl.c:2684
#, c-format
msgid "curl_global_init previously failed during OAuth setup"
msgstr "в curl_global_init ранее возникла ошибка при настройке OAuth"

#: ../libpq-oauth/oauth-curl.c:2703
#, c-format
msgid "curl_global_init failed during OAuth setup"
msgstr "в curl_global_init возникла ошибка при настройке OAuth"

#: ../libpq-oauth/oauth-curl.c:2724
#, c-format
msgid ""
"libcurl is no longer thread-safe\n"
"\tCurl initialization was reported thread-safe when libpq\n"
"\twas compiled, but the currently installed version of\n"
"\tlibcurl reports that it is not. Recompile libpq against\n"
"\tthe installed version of libcurl."
msgstr ""
"библиотека libcurl оказалась не потокобезопасной\n"
"\tВо время компиляции libpq при инициализации библиотеки curl\n"
"\tона была потокобезопасной, но текущая установленная версия\n"
"\tlibcurl сообщает, что таковой не является. Перекомпилируйте\n"
"\tlibpq с установленной версией libcurl."

#: fe-auth-scram.c:228
>>>>>>> 3d6a8289
#, c-format
msgid "malformed SCRAM message (empty message)"
msgstr "неправильное сообщение SCRAM (пустое содержимое)"

<<<<<<< HEAD
#: fe-auth-scram.c:228
=======
#: fe-auth-scram.c:233
>>>>>>> 3d6a8289
#, c-format
msgid "malformed SCRAM message (length mismatch)"
msgstr "неправильное сообщение SCRAM (некорректная длина)"

<<<<<<< HEAD
#: fe-auth-scram.c:272
=======
#: fe-auth-scram.c:277
>>>>>>> 3d6a8289
#, c-format
msgid "could not verify server signature: %s"
msgstr "не удалось проверить сигнатуру сервера: %s"

<<<<<<< HEAD
#: fe-auth-scram.c:278
=======
#: fe-auth-scram.c:283
>>>>>>> 3d6a8289
#, c-format
msgid "incorrect server signature"
msgstr "некорректная сигнатура сервера"

<<<<<<< HEAD
#: fe-auth-scram.c:287
=======
#: fe-auth-scram.c:292
>>>>>>> 3d6a8289
#, c-format
msgid "invalid SCRAM exchange state"
msgstr "ошибочное состояние обмена SCRAM"

<<<<<<< HEAD
#: fe-auth-scram.c:311
=======
#: fe-auth-scram.c:316
>>>>>>> 3d6a8289
#, c-format
msgid "malformed SCRAM message (attribute \"%c\" expected)"
msgstr "неправильное сообщение SCRAM (ожидался атрибут \"%c\")"

<<<<<<< HEAD
#: fe-auth-scram.c:320
=======
#: fe-auth-scram.c:325
>>>>>>> 3d6a8289
#, c-format
msgid "malformed SCRAM message (expected character \"=\" for attribute \"%c\")"
msgstr ""
"неправильное сообщение SCRAM (для атрибута \"%c\" ожидался символ \"=\")"

<<<<<<< HEAD
#: fe-auth-scram.c:360
=======
#: fe-auth-scram.c:365
>>>>>>> 3d6a8289
#, c-format
msgid "could not generate nonce"
msgstr "не удалось сгенерировать разовый код"

<<<<<<< HEAD
#: fe-auth-scram.c:369 fe-auth-scram.c:442 fe-auth-scram.c:594
#: fe-auth-scram.c:614 fe-auth-scram.c:638 fe-auth-scram.c:652
#: fe-auth-scram.c:698 fe-auth-scram.c:734 fe-auth-scram.c:908 fe-auth.c:296
#: fe-auth.c:369 fe-auth.c:403 fe-auth.c:618 fe-auth.c:727 fe-auth.c:1200
#: fe-auth.c:1363 fe-cancel.c:160 fe-connect.c:936 fe-connect.c:976
#: fe-connect.c:1860 fe-connect.c:2022 fe-connect.c:3430 fe-connect.c:4761
#: fe-connect.c:5073 fe-connect.c:5328 fe-connect.c:5446 fe-connect.c:5693
#: fe-connect.c:5773 fe-connect.c:5871 fe-connect.c:6122 fe-connect.c:6149
#: fe-connect.c:6225 fe-connect.c:6248 fe-connect.c:6272 fe-connect.c:6307
#: fe-connect.c:6393 fe-connect.c:6401 fe-connect.c:6758 fe-connect.c:6908
#: fe-exec.c:530 fe-exec.c:1315 fe-exec.c:3254 fe-exec.c:4293 fe-exec.c:4459
#: fe-gssapi-common.c:109 fe-lobj.c:870 fe-protocol3.c:209 fe-protocol3.c:232
#: fe-protocol3.c:255 fe-protocol3.c:272 fe-protocol3.c:293 fe-protocol3.c:369
#: fe-protocol3.c:737 fe-protocol3.c:976 fe-protocol3.c:1787
#: fe-protocol3.c:2187 fe-secure-common.c:110 fe-secure-gssapi.c:506
#: fe-secure-gssapi.c:696 fe-secure-openssl.c:427 fe-secure-openssl.c:1277
#, c-format
msgid "out of memory"
msgstr "нехватка памяти"

#: fe-auth-scram.c:376
=======
#: fe-auth-scram.c:381
>>>>>>> 3d6a8289
#, c-format
msgid "could not encode nonce"
msgstr "не удалось оформить разовый код"

<<<<<<< HEAD
#: fe-auth-scram.c:564
=======
#: fe-auth-scram.c:569
>>>>>>> 3d6a8289
#, c-format
msgid "could not calculate client proof: %s"
msgstr "не удалось вычислить подтверждение клиента: %s"

<<<<<<< HEAD
#: fe-auth-scram.c:579
=======
#: fe-auth-scram.c:584
>>>>>>> 3d6a8289
#, c-format
msgid "could not encode client proof"
msgstr "не удалось закодировать подтверждение клиента"

<<<<<<< HEAD
#: fe-auth-scram.c:631
=======
#: fe-auth-scram.c:636
>>>>>>> 3d6a8289
#, c-format
msgid "invalid SCRAM response (nonce mismatch)"
msgstr "неверный ответ SCRAM (несовпадение разового кода)"

<<<<<<< HEAD
#: fe-auth-scram.c:661
=======
#: fe-auth-scram.c:666
>>>>>>> 3d6a8289
#, c-format
msgid "malformed SCRAM message (invalid salt)"
msgstr "неправильное сообщение SCRAM (некорректная соль)"

<<<<<<< HEAD
#: fe-auth-scram.c:674
=======
#: fe-auth-scram.c:679
>>>>>>> 3d6a8289
#, c-format
msgid "malformed SCRAM message (invalid iteration count)"
msgstr "неправильное сообщение SCRAM (некорректное число итераций)"

<<<<<<< HEAD
#: fe-auth-scram.c:679
=======
#: fe-auth-scram.c:684
>>>>>>> 3d6a8289
#, c-format
msgid "malformed SCRAM message (garbage at end of server-first-message)"
msgstr "неправильное сообщение SCRAM (мусор в конце первого сообщения сервера)"

<<<<<<< HEAD
#: fe-auth-scram.c:713
=======
#: fe-auth-scram.c:718
>>>>>>> 3d6a8289
#, c-format
msgid "error received from server in SCRAM exchange: %s"
msgstr "в ходе обмена SCRAM от сервера получена ошибка: %s"

<<<<<<< HEAD
#: fe-auth-scram.c:728
=======
#: fe-auth-scram.c:733
>>>>>>> 3d6a8289
#, c-format
msgid "malformed SCRAM message (garbage at end of server-final-message)"
msgstr ""
"неправильное сообщение SCRAM (мусор в конце последнего сообщения сервера)"

<<<<<<< HEAD
#: fe-auth-scram.c:745
=======
#: fe-auth-scram.c:750
>>>>>>> 3d6a8289
#, c-format
msgid "malformed SCRAM message (invalid server signature)"
msgstr "неправильное сообщение SCRAM (неверная сигнатура сервера)"

<<<<<<< HEAD
#: fe-auth-scram.c:917
=======
#: fe-auth-scram.c:940
>>>>>>> 3d6a8289
msgid "could not generate random salt"
msgstr "не удалось сгенерировать случайную соль"

#: fe-auth.c:80
#, c-format
msgid "out of memory allocating GSSAPI buffer (%d)"
msgstr "недостаточно памяти для буфера GSSAPI (%d)"

#: fe-auth.c:146
msgid "GSSAPI continuation error"
msgstr "ошибка продолжения в GSSAPI"

#: fe-auth.c:176 fe-auth.c:410 fe-gssapi-common.c:97 fe-secure-common.c:99
#: fe-secure-common.c:173
#, c-format
msgid "host name must be specified"
msgstr "требуется указать имя сервера"

#: fe-auth.c:182
#, c-format
msgid "duplicate GSS authentication request"
msgstr "повторный запрос аутентификации GSS"

#: fe-auth.c:246
#, c-format
msgid "out of memory allocating SSPI buffer (%d)"
msgstr "недостаточно памяти для буфера SSPI (%d)"

#: fe-auth.c:297
msgid "SSPI continuation error"
msgstr "ошибка продолжения в SSPI"

#: fe-auth.c:372
#, c-format
msgid "duplicate SSPI authentication request"
msgstr "повторный запрос аутентификации SSPI"

#: fe-auth.c:397
msgid "could not acquire SSPI credentials"
msgstr "не удалось получить удостоверение SSPI"

<<<<<<< HEAD
#: fe-auth.c:436
=======
#: fe-auth.c:449
>>>>>>> 3d6a8289
#, c-format
msgid "channel binding required, but SSL not in use"
msgstr "требуется привязка каналов, но SSL не используется"

<<<<<<< HEAD
#: fe-auth.c:442
=======
#: fe-auth.c:455
>>>>>>> 3d6a8289
#, c-format
msgid "duplicate SASL authentication request"
msgstr "повторный запрос аутентификации SASL"

<<<<<<< HEAD
#: fe-auth.c:500
=======
#: fe-auth.c:513
>>>>>>> 3d6a8289
#, c-format
msgid "channel binding is required, but client does not support it"
msgstr "требуется привязка каналов, но клиент её не поддерживает"

<<<<<<< HEAD
#: fe-auth.c:516
=======
#: fe-auth.c:529
>>>>>>> 3d6a8289
#, c-format
msgid ""
"server offered SCRAM-SHA-256-PLUS authentication over a non-SSL connection"
msgstr ""
"сервер предложил аутентификацию SCRAM-SHA-256-PLUS для соединения, не "
"защищённого SSL"

#: fe-auth.c:551
#, c-format
msgid "none of the server's SASL authentication mechanisms are supported"
msgstr "ни один из серверных механизмов аутентификации SASL не поддерживается"

#: fe-auth.c:571
#, c-format
msgid ""
"authentication method requirement \"%s\" failed: server requested %s "
"authentication"
msgstr ""
"требование метода аутентификации \"%s\" не выполнено: сервер запросил "
"аутентификацию %s"

#: fe-auth.c:580
#, c-format
msgid ""
"channel binding is required, but server did not offer an authentication "
"method that supports channel binding"
msgstr ""
"требуется привязка каналов, но сервер не предложил поддерживающий её метод "
"аутентификации"

<<<<<<< HEAD
#: fe-auth.c:640
=======
#: fe-auth.c:716
>>>>>>> 3d6a8289
#, c-format
msgid "out of memory allocating SASL buffer (%d)"
msgstr "недостаточно памяти для буфера SASL (%d)"

<<<<<<< HEAD
#: fe-auth.c:663
=======
#: fe-auth.c:758
>>>>>>> 3d6a8289
#, c-format
msgid ""
"AuthenticationSASLFinal received from server, but SASL authentication was "
"not completed"
msgstr ""
"c сервера получено сообщение AuthenticationSASLFinal, но аутентификация SASL "
"ещё не завершена"

<<<<<<< HEAD
#: fe-auth.c:673
=======
#: fe-auth.c:768
>>>>>>> 3d6a8289
#, c-format
msgid "no client response found after SASL exchange success"
msgstr "после успешного обмена по протоколу SASL не получен ответ клиента"

<<<<<<< HEAD
#: fe-auth.c:736 fe-auth.c:743 fe-auth.c:1346 fe-auth.c:1357
=======
#: fe-auth.c:836 fe-auth.c:843 fe-auth.c:1476 fe-auth.c:1487
>>>>>>> 3d6a8289
#, c-format
msgid "could not encrypt password: %s"
msgstr "не удалось зашифровать пароль: %s"

<<<<<<< HEAD
#: fe-auth.c:772
msgid "server requested a cleartext password"
msgstr "сервер запросил незашифрованный пароль"

#: fe-auth.c:774
msgid "server requested a hashed password"
msgstr "сервер запросил хешированный пароль"

#: fe-auth.c:777
msgid "server requested GSSAPI authentication"
msgstr "сервер запросил аутентификацию GSSAPI"

#: fe-auth.c:779
msgid "server requested SSPI authentication"
msgstr "сервер запросил аутентификацию SSPI"

#: fe-auth.c:783
msgid "server requested SASL authentication"
msgstr "сервер запросил аутентификацию SASL"

#: fe-auth.c:786
msgid "server requested an unknown authentication type"
msgstr "сервер запросил аутентификацию неизвестного типа"

#: fe-auth.c:819
=======
#: fe-auth.c:873
msgid "server requested a cleartext password"
msgstr "сервер запросил незашифрованный пароль"

#: fe-auth.c:875
msgid "server requested a hashed password"
msgstr "сервер запросил хешированный пароль"

#: fe-auth.c:878
msgid "server requested GSSAPI authentication"
msgstr "сервер запросил аутентификацию GSSAPI"

#: fe-auth.c:880
msgid "server requested SSPI authentication"
msgstr "сервер запросил аутентификацию SSPI"

#: fe-auth.c:884
msgid "server requested SASL authentication"
msgstr "сервер запросил аутентификацию SASL"

#: fe-auth.c:887
msgid "server requested an unknown authentication type"
msgstr "сервер запросил аутентификацию неизвестного типа"

#: fe-auth.c:920
>>>>>>> 3d6a8289
#, c-format
msgid "server did not request an SSL certificate"
msgstr "сервер не запросил сертификат SSL"

<<<<<<< HEAD
#: fe-auth.c:824
=======
#: fe-auth.c:925
>>>>>>> 3d6a8289
#, c-format
msgid "server accepted connection without a valid SSL certificate"
msgstr "сервер принял подключение, не проверив сертификат SSL"

<<<<<<< HEAD
#: fe-auth.c:878
msgid "server did not complete authentication"
msgstr "сервер не завершил аутентификацию"

#: fe-auth.c:912
=======
#: fe-auth.c:979
msgid "server did not complete authentication"
msgstr "сервер не завершил аутентификацию"

#: fe-auth.c:1013
>>>>>>> 3d6a8289
#, c-format
msgid "authentication method requirement \"%s\" failed: %s"
msgstr "требование метода аутентификации \"%s\" не выполнено: %s"

<<<<<<< HEAD
#: fe-auth.c:935
=======
#: fe-auth.c:1036
>>>>>>> 3d6a8289
#, c-format
msgid ""
"channel binding required, but server authenticated client without channel "
"binding"
msgstr ""
"требуется привязка каналов, но сервер аутентифицировал клиента без привязки"

<<<<<<< HEAD
#: fe-auth.c:940
=======
#: fe-auth.c:1041
>>>>>>> 3d6a8289
#, c-format
msgid ""
"channel binding required but not supported by server's authentication request"
msgstr ""
"требуется привязка каналов, но она не поддерживается при том запросе "
"аутентификации, который передал сервер"

<<<<<<< HEAD
#: fe-auth.c:974
=======
#: fe-auth.c:1081
>>>>>>> 3d6a8289
#, c-format
msgid "Kerberos 4 authentication not supported"
msgstr "аутентификация Kerberos 4 не поддерживается"

<<<<<<< HEAD
#: fe-auth.c:978
=======
#: fe-auth.c:1085
>>>>>>> 3d6a8289
#, c-format
msgid "Kerberos 5 authentication not supported"
msgstr "аутентификация Kerberos 5 не поддерживается"

<<<<<<< HEAD
#: fe-auth.c:1048
=======
#: fe-auth.c:1155
>>>>>>> 3d6a8289
#, c-format
msgid "GSSAPI authentication not supported"
msgstr "аутентификация через GSSAPI не поддерживается"

<<<<<<< HEAD
#: fe-auth.c:1079
=======
#: fe-auth.c:1186
>>>>>>> 3d6a8289
#, c-format
msgid "SSPI authentication not supported"
msgstr "аутентификация через SSPI не поддерживается"

<<<<<<< HEAD
#: fe-auth.c:1086
=======
#: fe-auth.c:1193
>>>>>>> 3d6a8289
#, c-format
msgid "Crypt authentication not supported"
msgstr "аутентификация Crypt не поддерживается"

<<<<<<< HEAD
#: fe-auth.c:1150
=======
#: fe-auth.c:1267
>>>>>>> 3d6a8289
#, c-format
msgid "authentication method %u not supported"
msgstr "метод аутентификации %u не поддерживается"

<<<<<<< HEAD
#: fe-auth.c:1187
=======
#: fe-auth.c:1307
>>>>>>> 3d6a8289
#, c-format
msgid "user name lookup failure: error code %lu"
msgstr "распознать имя пользователя не удалось (код ошибки: %lu)"

<<<<<<< HEAD
#: fe-auth.c:1309
=======
#: fe-auth.c:1315
#, c-format
msgid "could not look up local user ID %ld: %m"
msgstr "найти локального пользователя по идентификатору (%ld) не удалось: %m"

#: fe-auth.c:1320
#, c-format
msgid "local user with ID %ld does not exist"
msgstr "локальный пользователь с ID %ld не существует"

#: fe-auth.c:1439
>>>>>>> 3d6a8289
#, c-format
msgid "unexpected shape of result set returned for SHOW"
msgstr "неожиданная форма набора результатов, возвращённого для SHOW"

<<<<<<< HEAD
#: fe-auth.c:1317
=======
#: fe-auth.c:1447
>>>>>>> 3d6a8289
#, c-format
msgid "\"password_encryption\" value too long"
msgstr "слишком длинное значение \"password_encryption\""

<<<<<<< HEAD
#: fe-auth.c:1367
=======
#: fe-auth.c:1497
>>>>>>> 3d6a8289
#, c-format
msgid "unrecognized password encryption algorithm \"%s\""
msgstr "нераспознанный алгоритм шифрования пароля \"%s\""

<<<<<<< HEAD
#: fe-cancel.c:76
=======
#: fe-cancel.c:79
>>>>>>> 3d6a8289
#, c-format
msgid "connection pointer is NULL"
msgstr "нулевой указатель соединения"

<<<<<<< HEAD
#: fe-cancel.c:82 fe-misc.c:598
=======
#: fe-cancel.c:85 fe-misc.c:613
>>>>>>> 3d6a8289
#, c-format
msgid "connection not open"
msgstr "соединение не открыто"

<<<<<<< HEAD
#: fe-cancel.c:194
=======
#: fe-cancel.c:92
#, c-format
msgid "no cancellation key received"
msgstr "ключ отмены не получен"

#: fe-cancel.c:212
>>>>>>> 3d6a8289
#, c-format
msgid "cancel request is already being sent on this connection"
msgstr "через это соединение уже передаётся запрос отмены"

<<<<<<< HEAD
#: fe-cancel.c:264
=======
#: fe-cancel.c:282
>>>>>>> 3d6a8289
#, c-format
msgid "unexpected response from server"
msgstr "неожиданный ответ сервера"

<<<<<<< HEAD
#: fe-connect.c:1182
=======
#: fe-connect.c:1308
>>>>>>> 3d6a8289
#, c-format
msgid "could not match %d host names to %d hostaddr values"
msgstr "не удалось сопоставить имена узлов (%d) со значениями hostaddr (%d)"

<<<<<<< HEAD
#: fe-connect.c:1262
=======
#: fe-connect.c:1388
>>>>>>> 3d6a8289
#, c-format
msgid "could not match %d port numbers to %d hosts"
msgstr "не удалось сопоставить номера портов (%d) с узлами (%d)"

<<<<<<< HEAD
#: fe-connect.c:1387
=======
#: fe-connect.c:1516
>>>>>>> 3d6a8289
#, c-format
msgid ""
"negative require_auth method \"%s\" cannot be mixed with non-negative methods"
msgstr ""
"отрицательный метод require_auth \"%s\" не может совмещаться с "
"неотрицательными методами"

<<<<<<< HEAD
#: fe-connect.c:1400
=======
#: fe-connect.c:1529
>>>>>>> 3d6a8289
#, c-format
msgid "require_auth method \"%s\" cannot be mixed with negative methods"
msgstr ""
"метод require_auth \"%s\" не может совмещаться с отрицательными методами"

<<<<<<< HEAD
#: fe-connect.c:1460 fe-connect.c:1511 fe-connect.c:1553 fe-connect.c:1596
#: fe-connect.c:1699 fe-connect.c:1745 fe-connect.c:1785 fe-connect.c:1806
=======
#: fe-connect.c:1605 fe-connect.c:1734 fe-connect.c:1776 fe-connect.c:1819
#: fe-connect.c:1922 fe-connect.c:1968 fe-connect.c:2008 fe-connect.c:2075
#: fe-connect.c:8248
>>>>>>> 3d6a8289
#, c-format
msgid "invalid %s value: \"%s\""
msgstr "неверное значение %s: \"%s\""

<<<<<<< HEAD
#: fe-connect.c:1493
=======
#: fe-connect.c:1647
#, c-format
msgid "internal error: no space in allowed_sasl_mechs"
msgstr "внутренняя ошибка: в allowed_sasl_mechs нет места"

#: fe-connect.c:1686
>>>>>>> 3d6a8289
#, c-format
msgid "require_auth method \"%s\" is specified more than once"
msgstr "метод require_auth \"%s\" указан неоднократно"

<<<<<<< HEAD
#: fe-connect.c:1534 fe-connect.c:1573 fe-connect.c:1605 fe-connect.c:1707
=======
#: fe-connect.c:1757 fe-connect.c:1796 fe-connect.c:1828 fe-connect.c:1930
>>>>>>> 3d6a8289
#, c-format
msgid "%s value \"%s\" invalid when SSL support is not compiled in"
msgstr "значение %s \"%s\" недопустимо для сборки без поддержки SSL"

<<<<<<< HEAD
#: fe-connect.c:1625
=======
#: fe-connect.c:1848
>>>>>>> 3d6a8289
#, c-format
msgid ""
"weak sslmode \"%s\" may not be used with sslnegotiation=direct (use "
"\"require\", \"verify-ca\", or \"verify-full\")"
msgstr ""
"слабый режим sslmode \"%s\" не может использоваться с sslnegotiation=direct "
"(используйте режим \"require\", \"verify-ca\" или \"verify-full\")"

<<<<<<< HEAD
#: fe-connect.c:1647
=======
#: fe-connect.c:1870
>>>>>>> 3d6a8289
#, c-format
msgid ""
"weak sslmode \"%s\" may not be used with sslrootcert=system (use \"verify-"
"full\")"
msgstr ""
"слабый режим sslmode \"%s\" не может использоваться с sslrootcert=system "
"(используйте режим \"verify-full\")"

<<<<<<< HEAD
#: fe-connect.c:1660 fe-connect.c:1668
=======
#: fe-connect.c:1883 fe-connect.c:1891
>>>>>>> 3d6a8289
#, c-format
msgid "invalid \"%s\" value: \"%s\""
msgstr "неверное значение \"%s\": \"%s\""

<<<<<<< HEAD
#: fe-connect.c:1685
=======
#: fe-connect.c:1908
>>>>>>> 3d6a8289
#, c-format
msgid "invalid SSL protocol version range"
msgstr "неверный диапазон версий протокола SSL"

<<<<<<< HEAD
#: fe-connect.c:1722
=======
#: fe-connect.c:1945
>>>>>>> 3d6a8289
#, c-format
msgid "%s value \"%s\" is not supported (check OpenSSL version)"
msgstr "значение %s \"%s\" не поддерживается (проверьте версию OpenSSL)"

<<<<<<< HEAD
#: fe-connect.c:1752
=======
#: fe-connect.c:1975
>>>>>>> 3d6a8289
#, c-format
msgid "gssencmode value \"%s\" invalid when GSSAPI support is not compiled in"
msgstr "значение gssencmode \"%s\" недопустимо для сборки без поддержки GSSAPI"

<<<<<<< HEAD
#: fe-connect.c:2045
=======
#: fe-connect.c:2029
#, c-format
msgid "invalid SCRAM client key"
msgstr "неправильный клиентский ключ SCRAM"

#: fe-connect.c:2034
#, c-format
msgid "invalid SCRAM client key length: %d"
msgstr "некорректная длина клиентского ключа SCRAM: %d"

#: fe-connect.c:2052
#, c-format
msgid "invalid SCRAM server key"
msgstr "неправильный серверный ключ SCRAM"

#: fe-connect.c:2057
#, c-format
msgid "invalid SCRAM server key length: %d"
msgstr "некорректная длина серверного ключа SCRAM: %d"

#: fe-connect.c:2144
#, c-format
msgid "\"%s\" is greater than \"%s\""
msgstr "\"%s\" больше чем \"%s\""

#: fe-connect.c:2356
>>>>>>> 3d6a8289
#, c-format
msgid "could not set socket to TCP no delay mode: %s"
msgstr "не удалось перевести сокет в режим TCP-передачи без задержки: %s"

<<<<<<< HEAD
#: fe-connect.c:2104
=======
#: fe-connect.c:2415
>>>>>>> 3d6a8289
#, c-format
msgid "connection to server on socket \"%s\" failed: "
msgstr "подключиться к серверу через сокет \"%s\" не удалось: "

<<<<<<< HEAD
#: fe-connect.c:2130
=======
#: fe-connect.c:2441
>>>>>>> 3d6a8289
#, c-format
msgid "connection to server at \"%s\" (%s), port %s failed: "
msgstr "подключиться к серверу \"%s\" (%s), порту %s не удалось: "

<<<<<<< HEAD
#: fe-connect.c:2135
=======
#: fe-connect.c:2446
>>>>>>> 3d6a8289
#, c-format
msgid "connection to server at \"%s\", port %s failed: "
msgstr "подключиться к серверу \"%s\", порту %s не удалось: "

<<<<<<< HEAD
#: fe-connect.c:2158
=======
#: fe-connect.c:2469
>>>>>>> 3d6a8289
#, c-format
msgid ""
"\tIs the server running locally and accepting connections on that socket?"
msgstr ""
"\tСервер действительно работает локально и принимает подключения через этот "
"сокет?"

<<<<<<< HEAD
#: fe-connect.c:2160
=======
#: fe-connect.c:2471
>>>>>>> 3d6a8289
#, c-format
msgid "\tIs the server running on that host and accepting TCP/IP connections?"
msgstr ""
"\tСервер действительно работает по данному адресу и принимает TCP-соединения?"

<<<<<<< HEAD
#: fe-connect.c:2206 fe-connect.c:2240 fe-connect.c:2275 fe-connect.c:2373
#: fe-connect.c:3098
=======
#: fe-connect.c:2517 fe-connect.c:2551 fe-connect.c:2586 fe-connect.c:2684
#: fe-connect.c:3410
>>>>>>> 3d6a8289
#, c-format
msgid "%s(%s) failed: %s"
msgstr "ошибка в %s(%s): %s"

<<<<<<< HEAD
#: fe-connect.c:2339
=======
#: fe-connect.c:2650
>>>>>>> 3d6a8289
#, c-format
msgid "%s(%s) failed: error code %d"
msgstr "ошибка в %s(%s): код ошибки %d"

<<<<<<< HEAD
#: fe-connect.c:2650
=======
#: fe-connect.c:2962
>>>>>>> 3d6a8289
#, c-format
msgid "invalid connection state, probably indicative of memory corruption"
msgstr "неверное состояние соединения - возможно разрушение памяти"

<<<<<<< HEAD
#: fe-connect.c:2733
=======
#: fe-connect.c:3045
>>>>>>> 3d6a8289
#, c-format
msgid "invalid port number: \"%s\""
msgstr "неверный номер порта: \"%s\""

<<<<<<< HEAD
#: fe-connect.c:2747
=======
#: fe-connect.c:3059
>>>>>>> 3d6a8289
#, c-format
msgid "could not translate host name \"%s\" to address: %s"
msgstr "преобразовать имя \"%s\" в адрес не удалось: %s"

<<<<<<< HEAD
#: fe-connect.c:2759
=======
#: fe-connect.c:3071
>>>>>>> 3d6a8289
#, c-format
msgid "could not parse network address \"%s\": %s"
msgstr "не удалось разобрать сетевой адрес \"%s\": %s"

<<<<<<< HEAD
#: fe-connect.c:2770
=======
#: fe-connect.c:3082
>>>>>>> 3d6a8289
#, c-format
msgid "Unix-domain socket path \"%s\" is too long (maximum %d bytes)"
msgstr "длина пути Unix-сокета \"%s\" превышает предел (%d байт)"

<<<<<<< HEAD
#: fe-connect.c:2784
=======
#: fe-connect.c:3096
>>>>>>> 3d6a8289
#, c-format
msgid "could not translate Unix-domain socket path \"%s\" to address: %s"
msgstr "преобразовать путь Unix-сокета \"%s\" в адрес не удалось: %s"

<<<<<<< HEAD
#: fe-connect.c:2950 fe-connect.c:4305
=======
#: fe-connect.c:3262 fe-connect.c:4709
>>>>>>> 3d6a8289
#, c-format
msgid "GSSAPI encryption required but it is not supported over a local socket"
msgstr ""
"затребовано шифрование GSSAPI, но оно не поддерживается для локального сокета"

<<<<<<< HEAD
#: fe-connect.c:2958 fe-connect.c:4434
=======
#: fe-connect.c:3270 fe-connect.c:4838
>>>>>>> 3d6a8289
#, c-format
msgid "GSSAPI encryption required but no credential cache"
msgstr "шифрование GSSAPI затребовано в отсутствие кеша учётных данных"

<<<<<<< HEAD
#: fe-connect.c:3026
=======
#: fe-connect.c:3338
>>>>>>> 3d6a8289
#, c-format
msgid "could not create socket: %s"
msgstr "не удалось создать сокет: %s"

<<<<<<< HEAD
#: fe-connect.c:3057
=======
#: fe-connect.c:3369
>>>>>>> 3d6a8289
#, c-format
msgid "could not set socket to nonblocking mode: %s"
msgstr "не удалось перевести сокет в неблокирующий режим: %s"

<<<<<<< HEAD
#: fe-connect.c:3068
=======
#: fe-connect.c:3380
>>>>>>> 3d6a8289
#, c-format
msgid "could not set socket to close-on-exec mode: %s"
msgstr ""
"не удалось перевести сокет в режим закрытия при выполнении (close-on-exec): "
"%s"

<<<<<<< HEAD
#: fe-connect.c:3225
=======
#: fe-connect.c:3537
>>>>>>> 3d6a8289
#, c-format
msgid "could not get socket error status: %s"
msgstr "не удалось получить статус ошибки сокета: %s"

<<<<<<< HEAD
#: fe-connect.c:3252
=======
#: fe-connect.c:3564
>>>>>>> 3d6a8289
#, c-format
msgid "could not get client address from socket: %s"
msgstr "не удалось получить адрес клиента из сокета: %s"

<<<<<<< HEAD
#: fe-connect.c:3278
=======
#: fe-connect.c:3590
>>>>>>> 3d6a8289
#, c-format
msgid "requirepeer parameter is not supported on this platform"
msgstr "параметр requirepeer не поддерживается в этой ОС"

<<<<<<< HEAD
#: fe-connect.c:3280
=======
#: fe-connect.c:3592
>>>>>>> 3d6a8289
#, c-format
msgid "could not get peer credentials: %s"
msgstr "не удалось получить учётные данные сервера: %s"

<<<<<<< HEAD
#: fe-connect.c:3293
=======
#: fe-connect.c:3605
>>>>>>> 3d6a8289
#, c-format
msgid "requirepeer specifies \"%s\", but actual peer user name is \"%s\""
msgstr ""
"requirepeer допускает подключение только к \"%s\", но сервер работает под "
"именем \"%s\""

<<<<<<< HEAD
#: fe-connect.c:3331
=======
#: fe-connect.c:3643
>>>>>>> 3d6a8289
#, c-format
msgid "could not send GSSAPI negotiation packet: %s"
msgstr "не удалось отправить пакет согласования GSSAPI: %s"

<<<<<<< HEAD
#: fe-connect.c:3380
=======
#: fe-connect.c:3682
>>>>>>> 3d6a8289
#, c-format
msgid "could not send SSL negotiation packet: %s"
msgstr "не удалось отправить пакет согласования SSL: %s"

<<<<<<< HEAD
#: fe-connect.c:3412
=======
#: fe-connect.c:3708
>>>>>>> 3d6a8289
#, c-format
msgid "could not send cancel packet: %s"
msgstr "не удалось отправить пакет отмены: %s"

<<<<<<< HEAD
#: fe-connect.c:3442
=======
#: fe-connect.c:3738
>>>>>>> 3d6a8289
#, c-format
msgid "could not send startup packet: %s"
msgstr "не удалось отправить стартовый пакет: %s"

<<<<<<< HEAD
#: fe-connect.c:3509
msgid "server does not support SSL, but SSL was required"
msgstr "затребовано подключение через SSL, но сервер не поддерживает SSL"

#: fe-connect.c:3519
=======
#: fe-connect.c:3811
msgid "server does not support SSL, but SSL was required"
msgstr "затребовано подключение через SSL, но сервер не поддерживает SSL"

#: fe-connect.c:3821
>>>>>>> 3d6a8289
#, c-format
msgid "server sent an error response during SSL exchange"
msgstr "сервер передал ошибочный ответ во время обмена сообщениями SSL"

<<<<<<< HEAD
#: fe-connect.c:3524
=======
#: fe-connect.c:3826
>>>>>>> 3d6a8289
#, c-format
msgid "received invalid response to SSL negotiation: %c"
msgstr "получен неверный ответ при согласовании SSL: %c"

<<<<<<< HEAD
#: fe-connect.c:3552
=======
#: fe-connect.c:3846
>>>>>>> 3d6a8289
#, c-format
msgid "received unencrypted data after SSL response"
msgstr "после ответа SSL получены незашифрованные данные"

<<<<<<< HEAD
#: fe-connect.c:3615
=======
#: fe-connect.c:3909
>>>>>>> 3d6a8289
#, c-format
msgid "server sent an error response during GSS encryption exchange"
msgstr "сервер передал ошибочный ответ во время шифрования GSS"

<<<<<<< HEAD
#: fe-connect.c:3629
msgid "server doesn't support GSSAPI encryption, but it was required"
msgstr "затребовано шифрование GSSAPI, но сервер его не поддерживает"

#: fe-connect.c:3633
=======
#: fe-connect.c:3927
msgid "server doesn't support GSSAPI encryption, but it was required"
msgstr "затребовано шифрование GSSAPI, но сервер его не поддерживает"

#: fe-connect.c:3931
>>>>>>> 3d6a8289
#, c-format
msgid "received invalid response to GSSAPI negotiation: %c"
msgstr "получен неверный ответ при согласовании GSSAPI: %c"

<<<<<<< HEAD
#: fe-connect.c:3651
=======
#: fe-connect.c:3953
>>>>>>> 3d6a8289
#, c-format
msgid "received unencrypted data after GSSAPI encryption response"
msgstr ""
"после ответа на запрос шифрования GSSAPI получены незашифрованные данные"

<<<<<<< HEAD
#: fe-connect.c:3711
=======
#: fe-connect.c:4014
>>>>>>> 3d6a8289
#, c-format
msgid "expected authentication request from server, but received %c"
msgstr "ожидался запрос аутентификации от сервера, но получено: %c"

<<<<<<< HEAD
#: fe-connect.c:3739 fe-connect.c:3862
=======
#: fe-connect.c:4042 fe-connect.c:4174
>>>>>>> 3d6a8289
#, c-format
msgid "received invalid authentication request"
msgstr "получен некорректный запрос аутентификации"

<<<<<<< HEAD
#: fe-connect.c:3745 fe-connect.c:3847
=======
#: fe-connect.c:4048
>>>>>>> 3d6a8289
#, c-format
msgid "received invalid protocol negotiation message"
msgstr "получено некорректное сообщение согласования протокола"

<<<<<<< HEAD
#: fe-connect.c:3764 fe-connect.c:3818
=======
#: fe-connect.c:4067 fe-connect.c:4121
>>>>>>> 3d6a8289
#, c-format
msgid "received invalid error message"
msgstr "получено некорректное сообщение об ошибке"

<<<<<<< HEAD
#: fe-connect.c:3933
=======
#: fe-connect.c:4151
#, c-format
msgid "received duplicate protocol negotiation message"
msgstr "получено повторное сообщение согласования протокола"

#: fe-connect.c:4253
#, c-format
msgid "internal error: async authentication has no handler"
msgstr "внутренняя ошибка: нет обработчика для асинхронной аутентификации"

#: fe-connect.c:4278
#, c-format
msgid "internal error: async cleanup did not release polling socket"
msgstr ""
"внутренняя ошибка: при асинхронной очистке не был освобождён опрашивающий "
"сокет"

#: fe-connect.c:4301
#, c-format
msgid "internal error: async authentication did not set a socket for polling"
msgstr ""
"внутренняя ошибка: при асинхронной аутентификации не был настроен сокет для "
"опроса"

#: fe-connect.c:4334
>>>>>>> 3d6a8289
#, c-format
msgid "unexpected message from server during startup"
msgstr "неожиданное сообщение от сервера в начале работы"

<<<<<<< HEAD
#: fe-connect.c:4024
=======
#: fe-connect.c:4425
>>>>>>> 3d6a8289
#, c-format
msgid "session is read-only"
msgstr "сеанс не допускает запись"

<<<<<<< HEAD
#: fe-connect.c:4026
=======
#: fe-connect.c:4427
>>>>>>> 3d6a8289
#, c-format
msgid "session is not read-only"
msgstr "сеанс допускает запись"

<<<<<<< HEAD
#: fe-connect.c:4079
=======
#: fe-connect.c:4480
>>>>>>> 3d6a8289
#, c-format
msgid "server is in hot standby mode"
msgstr "сервер работает в режиме горячего резерва"

<<<<<<< HEAD
#: fe-connect.c:4081
=======
#: fe-connect.c:4482
>>>>>>> 3d6a8289
#, c-format
msgid "server is not in hot standby mode"
msgstr "сервер работает не в режиме горячего резерва"

<<<<<<< HEAD
#: fe-connect.c:4203 fe-connect.c:4253
=======
#: fe-connect.c:4607 fe-connect.c:4657
>>>>>>> 3d6a8289
#, c-format
msgid "\"%s\" failed"
msgstr "выполнить \"%s\" не удалось"

<<<<<<< HEAD
#: fe-connect.c:4267
=======
#: fe-connect.c:4671
>>>>>>> 3d6a8289
#, c-format
msgid "invalid connection state %d, probably indicative of memory corruption"
msgstr "неверное состояние соединения %d - возможно разрушение памяти"

<<<<<<< HEAD
#: fe-connect.c:5086
=======
#: fe-connect.c:5508
>>>>>>> 3d6a8289
#, c-format
msgid "invalid LDAP URL \"%s\": scheme must be ldap://"
msgstr "некорректный адрес LDAP \"%s\": схема должна быть ldap://"

<<<<<<< HEAD
#: fe-connect.c:5101
=======
#: fe-connect.c:5523
>>>>>>> 3d6a8289
#, c-format
msgid "invalid LDAP URL \"%s\": missing distinguished name"
msgstr "некорректный адрес LDAP \"%s\": отсутствует уникальное имя"

<<<<<<< HEAD
#: fe-connect.c:5113 fe-connect.c:5171
=======
#: fe-connect.c:5535 fe-connect.c:5593
>>>>>>> 3d6a8289
#, c-format
msgid "invalid LDAP URL \"%s\": must have exactly one attribute"
msgstr "некорректный адрес LDAP \"%s\": должен быть только один атрибут"

<<<<<<< HEAD
#: fe-connect.c:5125 fe-connect.c:5187
=======
#: fe-connect.c:5547 fe-connect.c:5609
>>>>>>> 3d6a8289
#, c-format
msgid "invalid LDAP URL \"%s\": must have search scope (base/one/sub)"
msgstr ""
"некорректный адрес LDAP \"%s\": не указана область поиска (base/one/sub)"

<<<<<<< HEAD
#: fe-connect.c:5137
=======
#: fe-connect.c:5559
>>>>>>> 3d6a8289
#, c-format
msgid "invalid LDAP URL \"%s\": no filter"
msgstr "некорректный адрес LDAP \"%s\": нет фильтра"

<<<<<<< HEAD
#: fe-connect.c:5159
=======
#: fe-connect.c:5581
>>>>>>> 3d6a8289
#, c-format
msgid "invalid LDAP URL \"%s\": invalid port number"
msgstr "некорректный адрес LDAP \"%s\": неверный номер порта"

<<<<<<< HEAD
#: fe-connect.c:5196
=======
#: fe-connect.c:5618
>>>>>>> 3d6a8289
#, c-format
msgid "could not create LDAP structure"
msgstr "не удалось создать структуру LDAP"

<<<<<<< HEAD
#: fe-connect.c:5271
=======
#: fe-connect.c:5693
>>>>>>> 3d6a8289
#, c-format
msgid "lookup on LDAP server failed: %s"
msgstr "ошибка поиска на сервере LDAP: %s"

<<<<<<< HEAD
#: fe-connect.c:5281
=======
#: fe-connect.c:5703
>>>>>>> 3d6a8289
#, c-format
msgid "more than one entry found on LDAP lookup"
msgstr "при поиске LDAP найдено более одного вхождения"

<<<<<<< HEAD
#: fe-connect.c:5283 fe-connect.c:5294
=======
#: fe-connect.c:5705 fe-connect.c:5716
>>>>>>> 3d6a8289
#, c-format
msgid "no entry found on LDAP lookup"
msgstr "при поиске LDAP ничего не найдено"

<<<<<<< HEAD
#: fe-connect.c:5304 fe-connect.c:5316
=======
#: fe-connect.c:5726 fe-connect.c:5738
>>>>>>> 3d6a8289
#, c-format
msgid "attribute has no values on LDAP lookup"
msgstr "атрибут не содержит значений при поиске LDAP"

<<<<<<< HEAD
#: fe-connect.c:5367 fe-connect.c:5386 fe-connect.c:5910
=======
#: fe-connect.c:5789 fe-connect.c:5808 fe-connect.c:6332
>>>>>>> 3d6a8289
#, c-format
msgid "missing \"=\" after \"%s\" in connection info string"
msgstr "в строке соединения нет \"=\" после \"%s\""

<<<<<<< HEAD
#: fe-connect.c:5457 fe-connect.c:6093 fe-connect.c:6891
=======
#: fe-connect.c:5879 fe-connect.c:6515 fe-connect.c:7345
>>>>>>> 3d6a8289
#, c-format
msgid "invalid connection option \"%s\""
msgstr "неверный параметр соединения \"%s\""

<<<<<<< HEAD
#: fe-connect.c:5472 fe-connect.c:5958
=======
#: fe-connect.c:5894 fe-connect.c:6380
>>>>>>> 3d6a8289
#, c-format
msgid "unterminated quoted string in connection info string"
msgstr "в строке соединения не хватает закрывающей кавычки"

<<<<<<< HEAD
#: fe-connect.c:5552
=======
#: fe-connect.c:5974
>>>>>>> 3d6a8289
#, c-format
msgid "definition of service \"%s\" not found"
msgstr "определение службы \"%s\" не найдено"

<<<<<<< HEAD
#: fe-connect.c:5578
=======
#: fe-connect.c:6000
>>>>>>> 3d6a8289
#, c-format
msgid "service file \"%s\" not found"
msgstr "файл определений служб \"%s\" не найден"

<<<<<<< HEAD
#: fe-connect.c:5591
=======
#: fe-connect.c:6013
>>>>>>> 3d6a8289
#, c-format
msgid "line %d too long in service file \"%s\""
msgstr "слишком длинная строка (%d) в файле определений служб \"%s\""

<<<<<<< HEAD
#: fe-connect.c:5662 fe-connect.c:5705
=======
#: fe-connect.c:6084 fe-connect.c:6127
>>>>>>> 3d6a8289
#, c-format
msgid "syntax error in service file \"%s\", line %d"
msgstr "синтаксическая ошибка в файле определения служб \"%s\" (строка %d)"

<<<<<<< HEAD
#: fe-connect.c:5673
=======
#: fe-connect.c:6095
>>>>>>> 3d6a8289
#, c-format
msgid ""
"nested service specifications not supported in service file \"%s\", line %d"
msgstr ""
"рекурсивные определения служб не поддерживаются (файл определения служб "
"\"%s\", строка %d)"

<<<<<<< HEAD
#: fe-connect.c:6412
=======
#: fe-connect.c:6834
>>>>>>> 3d6a8289
#, c-format
msgid "invalid URI propagated to internal parser routine: \"%s\""
msgstr "во внутреннюю процедуру разбора строки передан ошибочный URI: \"%s\""

<<<<<<< HEAD
#: fe-connect.c:6489
=======
#: fe-connect.c:6911
>>>>>>> 3d6a8289
#, c-format
msgid ""
"end of string reached when looking for matching \"]\" in IPv6 host address "
"in URI: \"%s\""
msgstr "URI не содержит символ \"]\" после адреса IPv6: \"%s\""

<<<<<<< HEAD
#: fe-connect.c:6496
=======
#: fe-connect.c:6918
>>>>>>> 3d6a8289
#, c-format
msgid "IPv6 host address may not be empty in URI: \"%s\""
msgstr "IPv6, содержащийся в URI, не может быть пустым: \"%s\""

<<<<<<< HEAD
#: fe-connect.c:6511
=======
#: fe-connect.c:6933
>>>>>>> 3d6a8289
#, c-format
msgid ""
"unexpected character \"%c\" at position %d in URI (expected \":\" or \"/\"): "
"\"%s\""
msgstr ""
"неожиданный символ \"%c\" в позиции %d в URI (ожидалось \":\" или \"/\"): "
"\"%s\""

<<<<<<< HEAD
#: fe-connect.c:6640
=======
#: fe-connect.c:7062
>>>>>>> 3d6a8289
#, c-format
msgid "extra key/value separator \"=\" in URI query parameter: \"%s\""
msgstr "лишний разделитель ключа/значения \"=\" в параметрах URI: \"%s\""

<<<<<<< HEAD
#: fe-connect.c:6660
=======
#: fe-connect.c:7082
>>>>>>> 3d6a8289
#, c-format
msgid "missing key/value separator \"=\" in URI query parameter: \"%s\""
msgstr "в параметрах URI не хватает разделителя ключа/значения \"=\": \"%s\""

<<<<<<< HEAD
#: fe-connect.c:6712
=======
#: fe-connect.c:7134
>>>>>>> 3d6a8289
#, c-format
msgid "invalid URI query parameter: \"%s\""
msgstr "неверный параметр в URI: \"%s\""

<<<<<<< HEAD
#: fe-connect.c:6786
=======
#: fe-connect.c:7218
>>>>>>> 3d6a8289
#, c-format
msgid "invalid percent-encoded token: \"%s\""
msgstr "неверный символ, закодированный с %%: \"%s\""

<<<<<<< HEAD
#: fe-connect.c:6796
=======
#: fe-connect.c:7228
>>>>>>> 3d6a8289
#, c-format
msgid "forbidden value %%00 in percent-encoded value: \"%s\""
msgstr "недопустимое значение %%00 для символа, закодированного с %%: \"%s\""

<<<<<<< HEAD
#: fe-connect.c:7162
msgid "connection pointer is NULL\n"
msgstr "нулевой указатель соединения\n"

#: fe-connect.c:7170 fe-exec.c:713 fe-exec.c:975 fe-exec.c:3459
#: fe-protocol3.c:991 fe-protocol3.c:1024
msgid "out of memory\n"
msgstr "нехватка памяти\n"

#: fe-connect.c:7461
=======
#: fe-connect.c:7250
#, c-format
msgid ""
"unexpected spaces found in \"%s\", use percent-encoded spaces (%%20) instead"
msgstr ""
"в \"%s\" обнаружены недопустимые пробелы, замените их закодированными (%%20)"

#: fe-connect.c:7626
msgid "connection pointer is NULL\n"
msgstr "нулевой указатель соединения\n"

#: fe-connect.c:7634 fe-exec.c:713 fe-exec.c:975 fe-exec.c:3470
#: fe-protocol3.c:1005 fe-protocol3.c:1038
msgid "out of memory\n"
msgstr "нехватка памяти\n"

#: fe-connect.c:7936
>>>>>>> 3d6a8289
#, c-format
msgid "WARNING: password file \"%s\" is not a plain file\n"
msgstr "ПРЕДУПРЕЖДЕНИЕ: файл паролей \"%s\" - не обычный файл\n"

<<<<<<< HEAD
#: fe-connect.c:7470
=======
#: fe-connect.c:7946
>>>>>>> 3d6a8289
#, c-format
msgid ""
"WARNING: password file \"%s\" has group or world access; permissions should "
"be u=rw (0600) or less\n"
msgstr ""
"ПРЕДУПРЕЖДЕНИЕ: к файлу паролей \"%s\" имеют доступ все или группа; права "
"должны быть u=rw (0600) или более ограниченные\n"

<<<<<<< HEAD
#: fe-connect.c:7577
=======
#: fe-connect.c:8050
>>>>>>> 3d6a8289
#, c-format
msgid "password retrieved from file \"%s\""
msgstr "пароль получен из файла \"%s\""

<<<<<<< HEAD
#: fe-connect.c:7729
=======
#: fe-connect.c:8216
>>>>>>> 3d6a8289
#, c-format
msgid "invalid integer value \"%s\" for connection option \"%s\""
msgstr "неверное целочисленное значение \"%s\" для параметра соединения \"%s\""

<<<<<<< HEAD
#: fe-exec.c:469 fe-exec.c:3533
=======
#: fe-exec.c:469 fe-exec.c:3544
>>>>>>> 3d6a8289
#, c-format
msgid "row number %d is out of range 0..%d"
msgstr "номер записи %d вне диапазона 0..%d"

<<<<<<< HEAD
#: fe-exec.c:531 fe-protocol3.c:1993
=======
#: fe-exec.c:531 fe-protocol3.c:2126
>>>>>>> 3d6a8289
#, c-format
msgid "%s"
msgstr "%s"

#: fe-exec.c:834
#, c-format
msgid "write to server failed"
msgstr "ошибка при передаче данных серверу"

#: fe-exec.c:874
#, c-format
msgid "no error text available"
msgstr "текст ошибки отсутствует"

#: fe-exec.c:963
msgid "NOTICE"
msgstr "ЗАМЕЧАНИЕ"

#: fe-exec.c:1021
msgid "PGresult cannot support more than INT_MAX tuples"
msgstr "PGresult не может вместить больше чем INT_MAX кортежей"

#: fe-exec.c:1033
msgid "size_t overflow"
msgstr "переполнение size_t"

<<<<<<< HEAD
#: fe-exec.c:1438 fe-exec.c:1507 fe-exec.c:1553
=======
#: fe-exec.c:1449 fe-exec.c:1518 fe-exec.c:1564
>>>>>>> 3d6a8289
#, c-format
msgid "command string is a null pointer"
msgstr "указатель на командную строку нулевой"

<<<<<<< HEAD
#: fe-exec.c:1444 fe-exec.c:3003
=======
#: fe-exec.c:1455 fe-exec.c:3014
>>>>>>> 3d6a8289
#, c-format
msgid "%s not allowed in pipeline mode"
msgstr "%s не допускается в конвейерном режиме"

<<<<<<< HEAD
#: fe-exec.c:1512 fe-exec.c:1558 fe-exec.c:1652
=======
#: fe-exec.c:1523 fe-exec.c:1569 fe-exec.c:1663
>>>>>>> 3d6a8289
#, c-format
msgid "number of parameters must be between 0 and %d"
msgstr "число параметров должно быть от 0 до %d"

<<<<<<< HEAD
#: fe-exec.c:1548 fe-exec.c:1647
=======
#: fe-exec.c:1559 fe-exec.c:1658
>>>>>>> 3d6a8289
#, c-format
msgid "statement name is a null pointer"
msgstr "указатель на имя оператора нулевой"

<<<<<<< HEAD
#: fe-exec.c:1689 fe-exec.c:3379
=======
#: fe-exec.c:1700 fe-exec.c:3390
>>>>>>> 3d6a8289
#, c-format
msgid "no connection to the server"
msgstr "нет соединения с сервером"

<<<<<<< HEAD
#: fe-exec.c:1697 fe-exec.c:3387
=======
#: fe-exec.c:1708 fe-exec.c:3398
>>>>>>> 3d6a8289
#, c-format
msgid "another command is already in progress"
msgstr "уже выполняется другая команда"

<<<<<<< HEAD
#: fe-exec.c:1727
=======
#: fe-exec.c:1738
>>>>>>> 3d6a8289
#, c-format
msgid "cannot queue commands during COPY"
msgstr "во время COPY нельзя добавлять команды в очередь"

<<<<<<< HEAD
#: fe-exec.c:1846
=======
#: fe-exec.c:1857
>>>>>>> 3d6a8289
#, c-format
msgid "length must be given for binary parameter"
msgstr "для двоичного параметра должна быть указана длина"

<<<<<<< HEAD
#: fe-exec.c:2205
=======
#: fe-exec.c:2216
>>>>>>> 3d6a8289
#, c-format
msgid "unexpected asyncStatus: %d"
msgstr "неожиданный asyncStatus: %d"

<<<<<<< HEAD
#: fe-exec.c:2361
=======
#: fe-exec.c:2372
>>>>>>> 3d6a8289
#, c-format
msgid ""
"synchronous command execution functions are not allowed in pipeline mode"
msgstr ""
"функции синхронного выполнения команд не допускаются в конвейерном режиме"

<<<<<<< HEAD
#: fe-exec.c:2378
msgid "COPY terminated by new PQexec"
msgstr "операция COPY прервана вызовом PQexec"

#: fe-exec.c:2394
=======
#: fe-exec.c:2389
msgid "COPY terminated by new PQexec"
msgstr "операция COPY прервана вызовом PQexec"

#: fe-exec.c:2405
>>>>>>> 3d6a8289
#, c-format
msgid "PQexec not allowed during COPY BOTH"
msgstr "вызов PQexec не допускается в процессе COPY BOTH"

<<<<<<< HEAD
#: fe-exec.c:2630
=======
#: fe-exec.c:2641
>>>>>>> 3d6a8289
#, c-format
msgid "unrecognized message type \"%c\""
msgstr "нераспознанный тип сообщения \"%c\""

<<<<<<< HEAD
#: fe-exec.c:2702 fe-exec.c:2756 fe-exec.c:2824 fe-protocol3.c:1924
=======
#: fe-exec.c:2713 fe-exec.c:2767 fe-exec.c:2835 fe-protocol3.c:2057
>>>>>>> 3d6a8289
#, c-format
msgid "no COPY in progress"
msgstr "операция COPY не выполняется"

<<<<<<< HEAD
#: fe-exec.c:3010
=======
#: fe-exec.c:3021
>>>>>>> 3d6a8289
#, c-format
msgid "connection in wrong state"
msgstr "соединение в неправильном состоянии"

<<<<<<< HEAD
#: fe-exec.c:3053
=======
#: fe-exec.c:3064
>>>>>>> 3d6a8289
#, c-format
msgid "cannot enter pipeline mode, connection not idle"
msgstr "перейти в конвейерный режиме нельзя, соединение не простаивает"

<<<<<<< HEAD
#: fe-exec.c:3089 fe-exec.c:3110
=======
#: fe-exec.c:3100 fe-exec.c:3121
>>>>>>> 3d6a8289
#, c-format
msgid "cannot exit pipeline mode with uncollected results"
msgstr "выйти из конвейерного режима нельзя, не собрав все результаты"

<<<<<<< HEAD
#: fe-exec.c:3093
=======
#: fe-exec.c:3104
>>>>>>> 3d6a8289
#, c-format
msgid "cannot exit pipeline mode while busy"
msgstr "выйти из конвейерного режима в занятом состоянии нельзя"

<<<<<<< HEAD
#: fe-exec.c:3104
=======
#: fe-exec.c:3115
>>>>>>> 3d6a8289
#, c-format
msgid "cannot exit pipeline mode while in COPY"
msgstr "выйти из конвейерного режима во время COPY нельзя"

<<<<<<< HEAD
#: fe-exec.c:3303
=======
#: fe-exec.c:3314
>>>>>>> 3d6a8289
#, c-format
msgid "cannot send pipeline when not in pipeline mode"
msgstr "отправить конвейер, не перейдя в конвейерный режим, нельзя"

<<<<<<< HEAD
#: fe-exec.c:3422
msgid "invalid ExecStatusType code"
msgstr "неверный код ExecStatusType"

#: fe-exec.c:3449
msgid "PGresult is not an error result\n"
msgstr "В PGresult не передан результат ошибки\n"

#: fe-exec.c:3517 fe-exec.c:3540
=======
#: fe-exec.c:3433
msgid "invalid ExecStatusType code"
msgstr "неверный код ExecStatusType"

#: fe-exec.c:3460
msgid "PGresult is not an error result\n"
msgstr "В PGresult не передан результат ошибки\n"

#: fe-exec.c:3528 fe-exec.c:3551
>>>>>>> 3d6a8289
#, c-format
msgid "column number %d is out of range 0..%d"
msgstr "номер столбца %d вне диапазона 0..%d"

<<<<<<< HEAD
#: fe-exec.c:3555
=======
#: fe-exec.c:3566
>>>>>>> 3d6a8289
#, c-format
msgid "parameter number %d is out of range 0..%d"
msgstr "номер параметра %d вне диапазона 0..%d"

<<<<<<< HEAD
#: fe-exec.c:3866
=======
#: fe-exec.c:3877
>>>>>>> 3d6a8289
#, c-format
msgid "could not interpret result from server: %s"
msgstr "не удалось интерпретировать ответ сервера: %s"

<<<<<<< HEAD
#: fe-exec.c:4141 fe-exec.c:4255
=======
#: fe-exec.c:4152 fe-exec.c:4266
>>>>>>> 3d6a8289
#, c-format
msgid "incomplete multibyte character"
msgstr "неполный многобайтный символ"

<<<<<<< HEAD
#: fe-exec.c:4143 fe-exec.c:4274
=======
#: fe-exec.c:4154 fe-exec.c:4285
>>>>>>> 3d6a8289
#, c-format
msgid "invalid multibyte character"
msgstr "неверный многобайтный символ"

#: fe-gssapi-common.c:122
msgid "GSSAPI name import error"
msgstr "ошибка импорта имени в GSSAPI"

#: fe-lobj.c:144 fe-lobj.c:207 fe-lobj.c:397 fe-lobj.c:487 fe-lobj.c:560
#: fe-lobj.c:956 fe-lobj.c:963 fe-lobj.c:970 fe-lobj.c:977 fe-lobj.c:984
#: fe-lobj.c:991 fe-lobj.c:998 fe-lobj.c:1005
#, c-format
msgid "cannot determine OID of function %s"
msgstr "определить OID функции %s нельзя"

#: fe-lobj.c:160
#, c-format
msgid "argument of lo_truncate exceeds integer range"
msgstr "аргумент lo_truncate не умещается в обычном целом"

#: fe-lobj.c:262
#, c-format
msgid "argument of lo_read exceeds integer range"
msgstr "аргумент lo_read не умещается в обычном целом"

#: fe-lobj.c:313
#, c-format
msgid "argument of lo_write exceeds integer range"
msgstr "аргумент lo_write не умещается в обычном целом"

#: fe-lobj.c:669 fe-lobj.c:780
#, c-format
msgid "could not open file \"%s\": %s"
msgstr "не удалось открыть файл \"%s\": %s"

#: fe-lobj.c:725
#, c-format
msgid "could not read from file \"%s\": %s"
msgstr "не удалось прочитать файл \"%s\": %s"

#: fe-lobj.c:801 fe-lobj.c:824
#, c-format
msgid "could not write to file \"%s\": %s"
msgstr "не удалось записать файл \"%s\": %s"

#: fe-lobj.c:908
#, c-format
msgid "query to initialize large object functions did not return data"
msgstr "запрос инициализации функций для больших объектов не вернул данные"

#: fe-misc.c:239
#, c-format
msgid "integer of size %lu not supported by pqGetInt"
msgstr "функция pqGetInt не поддерживает integer размером %lu байт"

#: fe-misc.c:272
#, c-format
msgid "integer of size %lu not supported by pqPutInt"
msgstr "функция pqPutInt не поддерживает integer размером %lu байт"

<<<<<<< HEAD
#: fe-misc.c:776 fe-secure-openssl.c:203 fe-secure-openssl.c:309
#: fe-secure.c:237 fe-secure.c:404
=======
#: fe-misc.c:791 fe-secure-openssl.c:181 fe-secure-openssl.c:287
#: fe-secure.c:222 fe-secure.c:389
>>>>>>> 3d6a8289
#, c-format
msgid ""
"server closed the connection unexpectedly\n"
"\tThis probably means the server terminated abnormally\n"
"\tbefore or while processing the request."
msgstr ""
"сервер неожиданно закрыл соединение\n"
"\tСкорее всего сервер прекратил работу из-за сбоя\n"
"\tдо или в процессе выполнения запроса."

<<<<<<< HEAD
#: fe-misc.c:843
msgid "connection not open\n"
msgstr "соединение не открыто\n"

#: fe-misc.c:1031
=======
#: fe-misc.c:858
msgid "connection not open\n"
msgstr "соединение не открыто\n"

#: fe-misc.c:1046
>>>>>>> 3d6a8289
#, c-format
msgid "timeout expired"
msgstr "тайм-аут"

<<<<<<< HEAD
#: fe-misc.c:1075
=======
#: fe-misc.c:1098
>>>>>>> 3d6a8289
#, c-format
msgid "invalid socket"
msgstr "неверный сокет"

<<<<<<< HEAD
#: fe-misc.c:1097
=======
#: fe-misc.c:1121
>>>>>>> 3d6a8289
#, c-format
msgid "%s() failed: %s"
msgstr "ошибка в %s(): %s"

<<<<<<< HEAD
#: fe-protocol3.c:187
=======
#: fe-protocol3.c:189
>>>>>>> 3d6a8289
#, c-format
msgid "message type 0x%02x arrived from server while idle"
msgstr "от сервера во время простоя получено сообщение типа 0x%02x"

#: fe-protocol3.c:402
#, c-format
msgid ""
"server sent data (\"D\" message) without prior row description (\"T\" "
"message)"
msgstr ""
"сервер отправил данные (сообщение \"D\") без предварительного описания "
"строки (сообщение \"T\")"

#: fe-protocol3.c:444
#, c-format
msgid "unexpected response from server; first received character was \"%c\""
msgstr "неожиданный ответ сервера; первый полученный символ: \"%c\""

<<<<<<< HEAD
#: fe-protocol3.c:467
=======
#: fe-protocol3.c:468
>>>>>>> 3d6a8289
#, c-format
msgid "message contents do not agree with length in message type \"%c\""
msgstr "содержимое не соответствует длине в сообщении типа \"%c\""

<<<<<<< HEAD
#: fe-protocol3.c:485
=======
#: fe-protocol3.c:503
>>>>>>> 3d6a8289
#, c-format
msgid "lost synchronization with server: got message type \"%c\", length %d"
msgstr ""
"потеряна синхронизация с сервером: получено сообщение типа \"%c\", длина %d"

<<<<<<< HEAD
#: fe-protocol3.c:537 fe-protocol3.c:577
msgid "insufficient data in \"T\" message"
msgstr "недостаточно данных в сообщении \"T\""

#: fe-protocol3.c:648 fe-protocol3.c:854
msgid "out of memory for query result"
msgstr "недостаточно памяти для результата запроса"

#: fe-protocol3.c:717
msgid "insufficient data in \"t\" message"
msgstr "недостаточно данных в сообщении \"t\""

#: fe-protocol3.c:776 fe-protocol3.c:808 fe-protocol3.c:826
msgid "insufficient data in \"D\" message"
msgstr "недостаточно данных в сообщении \"D\""

#: fe-protocol3.c:782
msgid "unexpected field count in \"D\" message"
msgstr "неверное число полей в сообщении \"D\""

#: fe-protocol3.c:1037
=======
#: fe-protocol3.c:550 fe-protocol3.c:590
msgid "insufficient data in \"T\" message"
msgstr "недостаточно данных в сообщении \"T\""

#: fe-protocol3.c:661 fe-protocol3.c:867
msgid "out of memory for query result"
msgstr "недостаточно памяти для результата запроса"

#: fe-protocol3.c:730
msgid "insufficient data in \"t\" message"
msgstr "недостаточно данных в сообщении \"t\""

#: fe-protocol3.c:789 fe-protocol3.c:821 fe-protocol3.c:839
msgid "insufficient data in \"D\" message"
msgstr "недостаточно данных в сообщении \"D\""

#: fe-protocol3.c:795
msgid "unexpected field count in \"D\" message"
msgstr "неверное число полей в сообщении \"D\""

#: fe-protocol3.c:1051
>>>>>>> 3d6a8289
msgid "no error message available\n"
msgstr "нет сообщения об ошибке\n"

#. translator: %s represents a digit string
<<<<<<< HEAD
#: fe-protocol3.c:1085 fe-protocol3.c:1104
=======
#: fe-protocol3.c:1099 fe-protocol3.c:1118
>>>>>>> 3d6a8289
#, c-format
msgid " at character %s"
msgstr " символ %s"

<<<<<<< HEAD
#: fe-protocol3.c:1117
=======
#: fe-protocol3.c:1131
>>>>>>> 3d6a8289
#, c-format
msgid "DETAIL:  %s\n"
msgstr "ПОДРОБНОСТИ:  %s\n"

<<<<<<< HEAD
#: fe-protocol3.c:1120
=======
#: fe-protocol3.c:1134
>>>>>>> 3d6a8289
#, c-format
msgid "HINT:  %s\n"
msgstr "ПОДСКАЗКА:  %s\n"

<<<<<<< HEAD
#: fe-protocol3.c:1123
=======
#: fe-protocol3.c:1137
>>>>>>> 3d6a8289
#, c-format
msgid "QUERY:  %s\n"
msgstr "ЗАПРОС:  %s\n"

<<<<<<< HEAD
#: fe-protocol3.c:1130
=======
#: fe-protocol3.c:1144
>>>>>>> 3d6a8289
#, c-format
msgid "CONTEXT:  %s\n"
msgstr "КОНТЕКСТ:  %s\n"

<<<<<<< HEAD
#: fe-protocol3.c:1139
=======
#: fe-protocol3.c:1153
>>>>>>> 3d6a8289
#, c-format
msgid "SCHEMA NAME:  %s\n"
msgstr "СХЕМА:  %s\n"

<<<<<<< HEAD
#: fe-protocol3.c:1143
=======
#: fe-protocol3.c:1157
>>>>>>> 3d6a8289
#, c-format
msgid "TABLE NAME:  %s\n"
msgstr "ТАБЛИЦА:  %s\n"

<<<<<<< HEAD
#: fe-protocol3.c:1147
=======
#: fe-protocol3.c:1161
>>>>>>> 3d6a8289
#, c-format
msgid "COLUMN NAME:  %s\n"
msgstr "СТОЛБЕЦ:  %s\n"

<<<<<<< HEAD
#: fe-protocol3.c:1151
=======
#: fe-protocol3.c:1165
>>>>>>> 3d6a8289
#, c-format
msgid "DATATYPE NAME:  %s\n"
msgstr "ТИП ДАННЫХ:  %s\n"

<<<<<<< HEAD
#: fe-protocol3.c:1155
=======
#: fe-protocol3.c:1169
>>>>>>> 3d6a8289
#, c-format
msgid "CONSTRAINT NAME:  %s\n"
msgstr "ОГРАНИЧЕНИЕ:  %s\n"

<<<<<<< HEAD
#: fe-protocol3.c:1167
msgid "LOCATION:  "
msgstr "ПОЛОЖЕНИЕ:  "

#: fe-protocol3.c:1169
=======
#: fe-protocol3.c:1181
msgid "LOCATION:  "
msgstr "ПОЛОЖЕНИЕ:  "

#: fe-protocol3.c:1183
>>>>>>> 3d6a8289
#, c-format
msgid "%s, "
msgstr "%s, "

<<<<<<< HEAD
#: fe-protocol3.c:1171
=======
#: fe-protocol3.c:1185
>>>>>>> 3d6a8289
#, c-format
msgid "%s:%s"
msgstr "%s:%s"

<<<<<<< HEAD
#: fe-protocol3.c:1366
=======
#: fe-protocol3.c:1380
>>>>>>> 3d6a8289
#, c-format
msgid "LINE %d: "
msgstr "СТРОКА %d: "

<<<<<<< HEAD
#: fe-protocol3.c:1440
=======
#: fe-protocol3.c:1442
#, c-format
msgid ""
"received invalid protocol negotiation message: server requested downgrade to "
"a higher-numbered version"
msgstr ""
"получено некорректное сообщение согласования протокола: сервер запросил "
"понижение версии на версию выше"

#: fe-protocol3.c:1448
#, c-format
msgid ""
"received invalid protocol negotiation message: server requested downgrade to "
"pre-3.0 protocol version"
msgstr ""
"получено некорректное сообщение согласования протокола: сервер запросил "
"понижение на версию протокола, предшествующую 3.0"

#: fe-protocol3.c:1455
#, c-format
msgid ""
"received invalid protocol negotiation message: server requested downgrade to "
"non-existent 3.1 protocol version"
msgstr ""
"получено некорректное сообщение согласования протокола: сервер запросил "
"понижение на несуществующую версию протокола 3.1"

#: fe-protocol3.c:1461
#, c-format
msgid ""
"received invalid protocol negotiation message: server reported negative "
"number of unsupported parameters"
msgstr ""
"получено некорректное сообщение согласования протокола: сервер передал "
"отрицательное число неподдерживаемых параметров"

#: fe-protocol3.c:1467
#, c-format
msgid ""
"received invalid protocol negotiation message: server negotiated but asks "
"for no changes"
msgstr ""
"получено некорректное сообщение согласования протокола: сервер согласовал "
"версию и не требует никаких изменений"

#: fe-protocol3.c:1473
#, c-format
msgid ""
"server only supports protocol version %d.%d, but \"%s\" was set to %d.%d"
msgstr ""
"сервер поддерживает только версию протокола %d.%d, но параметр \"%s\" равен "
"%d.%d"

#: fe-protocol3.c:1498
#, c-format
msgid ""
"received invalid protocol negotiation message: server reported unsupported "
"parameter name without a \"%s\" prefix (\"%s\")"
msgstr ""
"получено некорректное сообщение согласования протокола: сервер выдал "
"неподдерживаемое имя параметра без префикса \"%s\" (\"%s\")"

#: fe-protocol3.c:1501
#, c-format
msgid ""
"received invalid protocol negotiation message: server reported an "
"unsupported parameter that was not requested (\"%s\")"
msgstr ""
"получено некорректное сообщение согласования протокола: сервер выдал "
"неподдерживаемый параметр, который не был запрошен (\"%s\")"

#: fe-protocol3.c:1508
#, c-format
msgid "received invalid protocol negotiation message: message too short"
msgstr ""
"получено некорректное сообщение согласования протокола: сообщение слишком "
"короткое"

#: fe-protocol3.c:1574
>>>>>>> 3d6a8289
#, c-format
msgid ""
"received invalid BackendKeyData message: cancel key with length %d not "
"allowed in protocol version 3.0 (must be 4 bytes)"
msgstr ""
"получено некорректное сообщение согласования протокола: ключ отмены длиной "
"%d в протоколе версии 3.0 не допускается (длина должна быть 4 байта)"

<<<<<<< HEAD
#: fe-protocol3.c:1446
=======
#: fe-protocol3.c:1581
>>>>>>> 3d6a8289
#, c-format
msgid ""
"received invalid BackendKeyData message: cancel key with length %d is too "
"short (minimum 4 bytes)"
msgstr ""
"получено некорректное сообщение согласования протокола: ключ отмены длиной "
"%d слишком короткий (минимальная длина 4 байта)"

<<<<<<< HEAD
#: fe-protocol3.c:1454
=======
#: fe-protocol3.c:1588
>>>>>>> 3d6a8289
#, c-format
msgid ""
"received invalid BackendKeyData message: cancel key with length %d is too "
"long (maximum 256 bytes)"
msgstr ""
"получено некорректное сообщение согласования протокола: ключ отмены длиной "
"%d слишком длинный (максимальная длина 256 байт)"

<<<<<<< HEAD
#: fe-protocol3.c:1819
=======
#: fe-protocol3.c:1952
>>>>>>> 3d6a8289
#, c-format
msgid "PQgetline: not doing text COPY OUT"
msgstr "PQgetline можно вызывать только во время COPY OUT с текстом"

<<<<<<< HEAD
#: fe-protocol3.c:2193
=======
#: fe-protocol3.c:2327
>>>>>>> 3d6a8289
#, c-format
msgid "protocol error: no function result"
msgstr "ошибка протокола: нет результата функции"

<<<<<<< HEAD
#: fe-protocol3.c:2204
=======
#: fe-protocol3.c:2339
>>>>>>> 3d6a8289
#, c-format
msgid "protocol error: id=0x%x"
msgstr "ошибка протокола: id=0x%x"

#: fe-secure-common.c:123
#, c-format
msgid "SSL certificate's name contains embedded null"
msgstr "имя в SSL-сертификате включает нулевой байт"

#: fe-secure-common.c:228
#, c-format
msgid "certificate contains IP address with invalid length %zu"
msgstr "сертификат содержит IP-адрес неверной длины %zu"

#: fe-secure-common.c:237
#, c-format
msgid "could not convert certificate's IP address to string: %s"
msgstr "не удалось преобразовать в строку IP-адрес из сертификата: %s"

#: fe-secure-common.c:269
#, c-format
msgid "host name must be specified for a verified SSL connection"
msgstr "для проверенного SSL-соединения должно указываться имя узла"

#: fe-secure-common.c:286
#, c-format
msgid ""
"server certificate for \"%s\" (and %d other name) does not match host name "
"\"%s\""
msgid_plural ""
"server certificate for \"%s\" (and %d other names) does not match host name "
"\"%s\""
msgstr[0] ""
"серверный сертификат для \"%s\" (и %d другого имени) не соответствует имени "
"сервера \"%s\""
msgstr[1] ""
"серверный сертификат для \"%s\" (и %d других имён) не соответствует имени "
"сервера \"%s\""
msgstr[2] ""
"серверный сертификат для \"%s\" (и %d других имён) не соответствует имени "
"сервера \"%s\""

#: fe-secure-common.c:294
#, c-format
msgid "server certificate for \"%s\" does not match host name \"%s\""
msgstr "серверный сертификат для \"%s\" не соответствует имени сервера \"%s\""

#: fe-secure-common.c:299
#, c-format
msgid "could not get server's host name from server certificate"
msgstr "не удалось получить имя сервера из серверного сертификата"

#: fe-secure-gssapi.c:201
msgid "GSSAPI wrap error"
msgstr "ошибка обёртывания сообщения в GSSAPI"

#: fe-secure-gssapi.c:208
#, c-format
msgid "outgoing GSSAPI message would not use confidentiality"
msgstr "исходящее сообщение GSSAPI не будет защищено"

#: fe-secure-gssapi.c:215 fe-secure-gssapi.c:723
#, c-format
msgid "client tried to send oversize GSSAPI packet (%zu > %zu)"
msgstr "клиент попытался передать чрезмерно большой пакет GSSAPI (%zu > %zu)"

#: fe-secure-gssapi.c:354 fe-secure-gssapi.c:599
#, c-format
msgid "oversize GSSAPI packet sent by the server (%zu > %zu)"
msgstr "сервер передал чрезмерно большой пакет GSSAPI (%zu > %zu)"

#: fe-secure-gssapi.c:393
msgid "GSSAPI unwrap error"
msgstr "ошибка развёртывания сообщения в GSSAPI"

#: fe-secure-gssapi.c:402
#, c-format
msgid "incoming GSSAPI message did not use confidentiality"
msgstr "входящее сообщение GSSAPI не защищено"

#: fe-secure-gssapi.c:662
msgid "could not initiate GSSAPI security context"
msgstr "не удалось инициализировать контекст безопасности GSSAPI"

#: fe-secure-gssapi.c:712
msgid "GSSAPI size check error"
msgstr "ошибка проверки размера в GSSAPI"

<<<<<<< HEAD
#: fe-secure-openssl.c:207 fe-secure-openssl.c:313 fe-secure-openssl.c:1524
=======
#: fe-secure-openssl.c:185 fe-secure-openssl.c:291 fe-secure-openssl.c:1382
>>>>>>> 3d6a8289
#, c-format
msgid "SSL SYSCALL error: %s"
msgstr "ошибка SSL SYSCALL: %s"

<<<<<<< HEAD
#: fe-secure-openssl.c:213 fe-secure-openssl.c:319 fe-secure-openssl.c:1527
=======
#: fe-secure-openssl.c:191 fe-secure-openssl.c:297 fe-secure-openssl.c:1385
>>>>>>> 3d6a8289
#, c-format
msgid "SSL SYSCALL error: EOF detected"
msgstr "ошибка SSL SYSCALL: конец файла (EOF)"

<<<<<<< HEAD
#: fe-secure-openssl.c:223 fe-secure-openssl.c:329 fe-secure-openssl.c:1535
=======
#: fe-secure-openssl.c:201 fe-secure-openssl.c:307 fe-secure-openssl.c:1393
>>>>>>> 3d6a8289
#, c-format
msgid "SSL error: %s"
msgstr "ошибка SSL: %s"

<<<<<<< HEAD
#: fe-secure-openssl.c:237 fe-secure-openssl.c:343
=======
#: fe-secure-openssl.c:215 fe-secure-openssl.c:321
>>>>>>> 3d6a8289
#, c-format
msgid "SSL connection has been closed unexpectedly"
msgstr "SSL-соединение было неожиданно закрыто"

<<<<<<< HEAD
#: fe-secure-openssl.c:242 fe-secure-openssl.c:348 fe-secure-openssl.c:1582
=======
#: fe-secure-openssl.c:220 fe-secure-openssl.c:326 fe-secure-openssl.c:1440
>>>>>>> 3d6a8289
#, c-format
msgid "unrecognized SSL error code: %d"
msgstr "нераспознанный код ошибки SSL: %d"

<<<<<<< HEAD
#: fe-secure-openssl.c:390
=======
#: fe-secure-openssl.c:368
>>>>>>> 3d6a8289
#, c-format
msgid "could not determine server certificate signature algorithm"
msgstr "не удалось определить алгоритм подписи сертификата сервера"

<<<<<<< HEAD
#: fe-secure-openssl.c:410
=======
#: fe-secure-openssl.c:388
>>>>>>> 3d6a8289
#, c-format
msgid "could not find digest for NID %s"
msgstr "не удалось найти алгоритм хеширования по NID %s"

<<<<<<< HEAD
#: fe-secure-openssl.c:419
=======
#: fe-secure-openssl.c:397
>>>>>>> 3d6a8289
#, c-format
msgid "could not generate peer certificate hash"
msgstr "не удалось сгенерировать хеш сертификата сервера"

<<<<<<< HEAD
#: fe-secure-openssl.c:501
=======
#: fe-secure-openssl.c:479
>>>>>>> 3d6a8289
#, c-format
msgid "SSL certificate's name entry is missing"
msgstr "в SSL-сертификате отсутствует запись имени"

<<<<<<< HEAD
#: fe-secure-openssl.c:535
=======
#: fe-secure-openssl.c:509
>>>>>>> 3d6a8289
#, c-format
msgid "SSL certificate's address entry is missing"
msgstr "в SSL-сертификате отсутствует запись адреса"

<<<<<<< HEAD
#: fe-secure-openssl.c:935
=======
#: fe-secure-openssl.c:715
#, c-format
msgid "WARNING: could not open SSL key logging file \"%s\": %m\n"
msgstr ""
"ПРЕДУПРЕЖДЕНИЕ: не удалось открыть файл для диагностики ключа SSL \"%s\": "
"%m\n"

#: fe-secure-openssl.c:723
#, c-format
msgid "WARNING: could not write to SSL key logging file \"%s\": %m\n"
msgstr ""
"ПРЕДУПРЕЖДЕНИЕ: не удалось записать в файл для диагностики ключа SSL \"%s\": "
"%m\n"

#: fe-secure-openssl.c:776
>>>>>>> 3d6a8289
#, c-format
msgid "could not create SSL context: %s"
msgstr "не удалось создать контекст SSL: %s"

<<<<<<< HEAD
#: fe-secure-openssl.c:977
=======
#: fe-secure-openssl.c:818
>>>>>>> 3d6a8289
#, c-format
msgid "invalid value \"%s\" for minimum SSL protocol version"
msgstr "неверное значение \"%s\" для минимальной версии протокола SSL"

<<<<<<< HEAD
#: fe-secure-openssl.c:987
=======
#: fe-secure-openssl.c:828
>>>>>>> 3d6a8289
#, c-format
msgid "could not set minimum SSL protocol version: %s"
msgstr "не удалось задать минимальную версию протокола SSL: %s"

<<<<<<< HEAD
#: fe-secure-openssl.c:1003
=======
#: fe-secure-openssl.c:844
>>>>>>> 3d6a8289
#, c-format
msgid "invalid value \"%s\" for maximum SSL protocol version"
msgstr "неверное значение \"%s\" для максимальной версии протокола SSL"

<<<<<<< HEAD
#: fe-secure-openssl.c:1013
=======
#: fe-secure-openssl.c:854
>>>>>>> 3d6a8289
#, c-format
msgid "could not set maximum SSL protocol version: %s"
msgstr "не удалось задать максимальную версию протокола SSL: %s"

<<<<<<< HEAD
#: fe-secure-openssl.c:1051
=======
#: fe-secure-openssl.c:892
>>>>>>> 3d6a8289
#, c-format
msgid "could not load system root certificate paths: %s"
msgstr "не удалось выбрать системные пути для корневых сертификатов: %s"

<<<<<<< HEAD
#: fe-secure-openssl.c:1068
=======
#: fe-secure-openssl.c:909
>>>>>>> 3d6a8289
#, c-format
msgid "could not read root certificate file \"%s\": %s"
msgstr "не удалось прочитать файл корневых сертификатов \"%s\": %s"

<<<<<<< HEAD
#: fe-secure-openssl.c:1120
=======
#: fe-secure-openssl.c:961
>>>>>>> 3d6a8289
#, c-format
msgid ""
"could not get home directory to locate root certificate file\n"
"Either provide the file, use the system's trusted roots with "
"sslrootcert=system, or change sslmode to disable server certificate "
"verification."
msgstr ""
"не удалось получить домашний каталог для поиска файла корневых сертификатов\n"
"Укажите полный путь к файлу, используйте системные доверенные сертификаты "
"(sslrootcert=system) или отключите проверку сертификата сервера, изменив "
"sslmode."

<<<<<<< HEAD
#: fe-secure-openssl.c:1123
=======
#: fe-secure-openssl.c:964
>>>>>>> 3d6a8289
#, c-format
msgid ""
"root certificate file \"%s\" does not exist\n"
"Either provide the file, use the system's trusted roots with "
"sslrootcert=system, or change sslmode to disable server certificate "
"verification."
msgstr ""
"файл корневых сертификатов \"%s\" не существует\n"
"Укажите полный путь к файлу, используйте системные доверенные сертификаты "
"(sslrootcert=system) или отключите проверку сертификата сервера, изменив "
"sslmode."

<<<<<<< HEAD
#: fe-secure-openssl.c:1158
=======
#: fe-secure-openssl.c:999
>>>>>>> 3d6a8289
#, c-format
msgid "could not open certificate file \"%s\": %s"
msgstr "не удалось открыть файл сертификата \"%s\": %s"

<<<<<<< HEAD
#: fe-secure-openssl.c:1176
=======
#: fe-secure-openssl.c:1017
>>>>>>> 3d6a8289
#, c-format
msgid "could not read certificate file \"%s\": %s"
msgstr "не удалось прочитать файл сертификата \"%s\": %s"

<<<<<<< HEAD
#: fe-secure-openssl.c:1200
=======
#: fe-secure-openssl.c:1041
>>>>>>> 3d6a8289
#, c-format
msgid "could not establish SSL connection: %s"
msgstr "не удалось установить SSL-соединение: %s"

<<<<<<< HEAD
#: fe-secure-openssl.c:1232
=======
#: fe-secure-openssl.c:1058
#, c-format
msgid "WARNING: sslkeylogfile support requires OpenSSL\n"
msgstr "ПРЕДУПРЕЖДЕНИЕ: для поддержки sslkeylogfile требуется OpenSSL\n"

#: fe-secure-openssl.c:1060
#, c-format
msgid "WARNING: libpq was not built with sslkeylogfile support\n"
msgstr ""
"ПРЕДУПРЕЖДЕНИЕ: сборка libpq была произведена без поддержки sslkeylogfile\n"

#: fe-secure-openssl.c:1090
>>>>>>> 3d6a8289
#, c-format
msgid "could not set SSL Server Name Indication (SNI): %s"
msgstr "не удалось задать SNI (Server Name Indication) для SSL-подключения: %s"

<<<<<<< HEAD
#: fe-secure-openssl.c:1249
=======
#: fe-secure-openssl.c:1107
>>>>>>> 3d6a8289
#, c-format
msgid "could not set SSL ALPN extension: %s"
msgstr "не удалось установить расширение SSL ALPN: %s"

<<<<<<< HEAD
#: fe-secure-openssl.c:1292
=======
#: fe-secure-openssl.c:1150
>>>>>>> 3d6a8289
#, c-format
msgid "could not load SSL engine \"%s\": %s"
msgstr "не удалось загрузить модуль SSL ENGINE \"%s\": %s"

<<<<<<< HEAD
#: fe-secure-openssl.c:1303
=======
#: fe-secure-openssl.c:1161
>>>>>>> 3d6a8289
#, c-format
msgid "could not initialize SSL engine \"%s\": %s"
msgstr "не удалось инициализировать модуль SSL ENGINE \"%s\": %s"

<<<<<<< HEAD
#: fe-secure-openssl.c:1318
=======
#: fe-secure-openssl.c:1176
>>>>>>> 3d6a8289
#, c-format
msgid "could not read private SSL key \"%s\" from engine \"%s\": %s"
msgstr "не удалось прочитать закрытый ключ SSL \"%s\" из модуля \"%s\": %s"

<<<<<<< HEAD
#: fe-secure-openssl.c:1331
=======
#: fe-secure-openssl.c:1189
>>>>>>> 3d6a8289
#, c-format
msgid "could not load private SSL key \"%s\" from engine \"%s\": %s"
msgstr "не удалось загрузить закрытый ключ SSL \"%s\" из модуля \"%s\": %s"

<<<<<<< HEAD
#: fe-secure-openssl.c:1368
=======
#: fe-secure-openssl.c:1226
>>>>>>> 3d6a8289
#, c-format
msgid "certificate present, but not private key file \"%s\""
msgstr "при наличии сертификата отсутствует файл закрытого ключа \"%s\""

<<<<<<< HEAD
#: fe-secure-openssl.c:1371
=======
#: fe-secure-openssl.c:1229
>>>>>>> 3d6a8289
#, c-format
msgid "could not stat private key file \"%s\": %m"
msgstr "не удалось получить информацию о файле закрытого ключа \"%s\": %m"

<<<<<<< HEAD
#: fe-secure-openssl.c:1379
=======
#: fe-secure-openssl.c:1237
>>>>>>> 3d6a8289
#, c-format
msgid "private key file \"%s\" is not a regular file"
msgstr "файл закрытого ключа \"%s\" - не обычный файл"

<<<<<<< HEAD
#: fe-secure-openssl.c:1412
=======
#: fe-secure-openssl.c:1270
>>>>>>> 3d6a8289
#, c-format
msgid ""
"private key file \"%s\" has group or world access; file must have "
"permissions u=rw (0600) or less if owned by the current user, or permissions "
"u=rw,g=r (0640) or less if owned by root"
msgstr ""
"к файлу закрытого ключа \"%s\" имеют доступ все или группа; для него должны "
"быть заданы разрешения u=rw (0600) или более строгие, если он принадлежит "
"текущему пользователю, либо u=rw,g=r (0640) или более строгие, если он "
"принадлежит root"

<<<<<<< HEAD
#: fe-secure-openssl.c:1436
=======
#: fe-secure-openssl.c:1294
>>>>>>> 3d6a8289
#, c-format
msgid "could not load private key file \"%s\": %s"
msgstr "не удалось загрузить файл закрытого ключа \"%s\": %s"

<<<<<<< HEAD
#: fe-secure-openssl.c:1452
=======
#: fe-secure-openssl.c:1310
>>>>>>> 3d6a8289
#, c-format
msgid "certificate does not match private key file \"%s\": %s"
msgstr "сертификат не соответствует файлу закрытого ключа \"%s\": %s"

<<<<<<< HEAD
#: fe-secure-openssl.c:1521
=======
#: fe-secure-openssl.c:1379
>>>>>>> 3d6a8289
#, c-format
msgid "SSL error: certificate verify failed: %s"
msgstr "ошибка SSL: не удалось проверить сертификат: %s"

<<<<<<< HEAD
#: fe-secure-openssl.c:1566
=======
#: fe-secure-openssl.c:1424
>>>>>>> 3d6a8289
#, c-format
msgid ""
"This may indicate that the server does not support any SSL protocol version "
"between %s and %s."
msgstr ""
"Это может указывать на то, что сервер не поддерживает ни одну версию "
"протокола SSL между %s и %s."

<<<<<<< HEAD
#: fe-secure-openssl.c:1598
=======
#: fe-secure-openssl.c:1456
>>>>>>> 3d6a8289
#, c-format
msgid ""
"direct SSL connection was established without ALPN protocol negotiation "
"extension"
msgstr "прямое SSL-соединение было установлено без расширения ALPN"

<<<<<<< HEAD
#: fe-secure-openssl.c:1610
=======
#: fe-secure-openssl.c:1468
>>>>>>> 3d6a8289
#, c-format
msgid "SSL connection was established with unexpected ALPN protocol"
msgstr "SSL-соединение было установлено с неподдерживаемым протоколом ALPN"

<<<<<<< HEAD
#: fe-secure-openssl.c:1627
=======
#: fe-secure-openssl.c:1485
>>>>>>> 3d6a8289
#, c-format
msgid "certificate could not be obtained: %s"
msgstr "не удалось получить сертификат: %s"

<<<<<<< HEAD
#: fe-secure-openssl.c:1734
=======
#: fe-secure-openssl.c:1564
>>>>>>> 3d6a8289
#, c-format
msgid "no SSL error reported"
msgstr "нет сообщения об ошибке SSL"

<<<<<<< HEAD
#: fe-secure-openssl.c:1777
=======
#: fe-secure-openssl.c:1607
>>>>>>> 3d6a8289
#, c-format
msgid "SSL error code %lu"
msgstr "код ошибки SSL: %lu"

<<<<<<< HEAD
#: fe-secure-openssl.c:2076
=======
#: fe-secure-openssl.c:1909
>>>>>>> 3d6a8289
#, c-format
msgid "WARNING: sslpassword truncated\n"
msgstr "ПРЕДУПРЕЖДЕНИЕ: значение sslpassword усечено\n"

<<<<<<< HEAD
#: fe-secure.c:248
=======
#: fe-secure.c:233
>>>>>>> 3d6a8289
#, c-format
msgid "could not receive data from server: %s"
msgstr "не удалось получить данные с сервера: %s"

<<<<<<< HEAD
#: fe-secure.c:419
=======
#: fe-secure.c:404
>>>>>>> 3d6a8289
#, c-format
msgid "could not send data to server: %s"
msgstr "не удалось передать данные серверу: %s"

#: win32.c:310
#, c-format
msgid "unrecognized socket error: 0x%08X/%d"
msgstr "нераспознанная ошибка сокета: 0x%08X/%d"

<<<<<<< HEAD
=======
#, c-format
#~ msgid ""
#~ "protocol version not supported by server: client uses %u.%u, server "
#~ "supports up to %u.%u"
#~ msgstr ""
#~ "сервер не поддерживает нужную версию протокола: клиент использует %u.%u, "
#~ "сервер поддерживает версии до %u.%u"

#, c-format
#~ msgid "protocol extension not supported by server: %s"
#~ msgid_plural "protocol extensions not supported by server: %s"
#~ msgstr[0] "сервер не поддерживает это расширение протокола: %s"
#~ msgstr[1] "сервер не поддерживает эти расширения протокола: %s"
#~ msgstr[2] "сервер не поддерживает эти расширения протокола: %s"

#, c-format
#~ msgid "invalid %s message"
#~ msgstr "неверное сообщение %s"

>>>>>>> 3d6a8289
#~ msgid "GSSAPI context establishment error"
#~ msgstr "ошибка установления контекста в GSSAPI"

#, c-format
#~ msgid "keepalives parameter must be an integer"
#~ msgstr "параметр keepalives должен быть целым числом"

#~ msgid "SCM_CRED authentication method not supported\n"
#~ msgstr "аутентификация SCM_CRED не поддерживается\n"

#~ msgid ""
#~ "server sent data (\"D\" message) without prior row description (\"T\" "
#~ "message)\n"
#~ msgstr ""
#~ "сервер отправил данные (сообщение \"D\") без предварительного описания "
#~ "строки (сообщение \"T\")\n"

#~ msgid "PGEventProc \"%s\" failed during PGEVT_CONNRESET event\n"
#~ msgstr "ошибка в PGEventProc \"%s\" при обработке события PGEVT_CONNRESET\n"

#~ msgid "PGEventProc \"%s\" failed during PGEVT_RESULTCREATE event\n"
#~ msgstr ""
#~ "ошибка в PGEventProc \"%s\" при обработке события PGEVT_RESULTCREATE\n"

#~ msgid "invalid channel_binding value: \"%s\"\n"
#~ msgstr "неверное значение channel_binding: \"%s\"\n"

#~ msgid "invalid ssl_min_protocol_version value: \"%s\"\n"
#~ msgstr "неверное значение ssl_min_protocol_version: \"%s\"\n"

#~ msgid "invalid ssl_max_protocol_version value: \"%s\"\n"
#~ msgstr "неверное значение ssl_max_protocol_version: \"%s\"\n"

#~ msgid "invalid gssencmode value: \"%s\"\n"
#~ msgstr "неверное значение gssencmode: \"%s\"\n"

#~ msgid "invalid target_session_attrs value: \"%s\"\n"
#~ msgstr "неверное значение target_session_attrs: \"%s\"\n"

#~ msgid ""
#~ "could not connect to server: %s\n"
#~ "\tIs the server running on host \"%s\" (%s) and accepting\n"
#~ "\tTCP/IP connections on port %s?\n"
#~ msgstr ""
#~ "не удалось подключиться к серверу: %s\n"
#~ "\tОн действительно работает по адресу \"%s\" (%s)\n"
#~ "\t и принимает TCP-соединения (порт %s)?\n"

#~ msgid "setsockopt(%s) failed: %s\n"
#~ msgstr "ошибка в setsockopt(%s): %s\n"

#~ msgid "WSAIoctl(SIO_KEEPALIVE_VALS) failed: %ui\n"
#~ msgstr "ошибка в WSAIoctl(SIO_KEEPALIVE_VALS): %ui\n"

#~ msgid "could not make a writable connection to server \"%s:%s\"\n"
#~ msgstr ""
#~ "не удалось установить подключение для чтения/записи к серверу \"%s:%s\"\n"

#~ msgid "test \"SHOW transaction_read_only\" failed on server \"%s:%s\"\n"
#~ msgstr ""
#~ "проверка \"SHOW transaction_read_only\" не пройдена на сервере \"%s:%s\"\n"

#~ msgid "function requires at least protocol version 3.0\n"
#~ msgstr "функция требует протокол минимум версии 3.0\n"

#~ msgid "COPY IN state must be terminated first\n"
#~ msgstr "сначала должно завершиться состояние COPY IN\n"

#~ msgid "COPY OUT state must be terminated first\n"
#~ msgstr "сначала должно завершиться состояние COPY OUT\n"

#~ msgid "cannot determine OID of function lo_truncate\n"
#~ msgstr "не удалось определить OID функции lo_truncate\n"

#~ msgid "cannot determine OID of function lo_truncate64\n"
#~ msgstr "не удалось определить OID функции lo_truncate64\n"

#~ msgid "cannot determine OID of function lo_lseek64\n"
#~ msgstr "не удалось определить OID функции lo_lseek64\n"

#~ msgid "cannot determine OID of function lo_create\n"
#~ msgstr "не удалось определить OID функции lo_create\n"

#~ msgid "cannot determine OID of function lo_tell64\n"
#~ msgstr "не удалось определить OID функции lo_tell64\n"

#~ msgid "cannot determine OID of function lo_open\n"
#~ msgstr "не удалось определить OID функции lo_open\n"

#~ msgid "cannot determine OID of function lo_creat\n"
#~ msgstr "не удалось определить OID функции lo_creat\n"

#~ msgid "cannot determine OID of function lo_unlink\n"
#~ msgstr "не удалось определить OID функции lo_unlink\n"

#~ msgid "cannot determine OID of function lo_lseek\n"
#~ msgstr "не удалось определить OID функции lo_lseek\n"

#~ msgid "cannot determine OID of function loread\n"
#~ msgstr "не удалось определить OID функции loread\n"

#~ msgid "cannot determine OID of function lowrite\n"
#~ msgstr "не удалось определить OID функции lowrite\n"

#~ msgid "invalid setenv state %c, probably indicative of memory corruption\n"
#~ msgstr "неверное состояние setenv %c - возможно разрушение памяти\n"

#~ msgid "invalid state %c, probably indicative of memory corruption\n"
#~ msgstr "неверное состояние %c - возможно разрушение памяти\n"

#~ msgid ""
#~ "unexpected character %c following empty query response (\"I\" message)"
#~ msgstr "неожиданный символ %c вслед за пустым ответом (сообщение \"I\")"

#~ msgid ""
#~ "server sent binary data (\"B\" message) without prior row description "
#~ "(\"T\" message)"
#~ msgstr ""
#~ "сервер отправил двоичные данные (сообщение \"B\") без предварительного "
#~ "описания строки (сообщение \"T\")"

#~ msgid "lost synchronization with server, resetting connection"
#~ msgstr "потеряна синхронизация с сервером; попытка восстановить соединение"

#~ msgid "extraneous data in \"T\" message"
#~ msgstr "лишние данные в сообщении \"T\""

#~ msgid "extraneous data in \"t\" message"
#~ msgstr "лишние данные в сообщении \"t\""

#~ msgid "extraneous data in \"D\" message"
#~ msgstr "лишние данные в сообщении \"D\""

#~ msgid "SSL library does not support CRL certificates (file \"%s\")\n"
#~ msgstr "Библиотека SSL не поддерживает проверку CRL (файл \"%s\")\n"

#~ msgid "could not get home directory to locate password file\n"
#~ msgstr "не удалось получить домашний каталог для загрузки файла паролей\n"

#~ msgid "could not get home directory to locate service definition file"
#~ msgstr ""
#~ "не удалось получить домашний каталог для загрузки файла определений служб"

#~ msgid "setsockopt(TCP_KEEPIDLE) failed: %s\n"
#~ msgstr "ошибка в setsockopt(TCP_KEEPIDLE): %s\n"

#~ msgid "setsockopt(TCP_KEEPALIVE) failed: %s\n"
#~ msgstr "ошибка в setsockopt(TCP_KEEPALIVE): %s\n"

#~ msgid "setsockopt(TCP_KEEPINTVL) failed: %s\n"
#~ msgstr "ошибка в setsockopt(TCP_KEEPINTVL): %s\n"

#~ msgid "setsockopt(SO_KEEPALIVE) failed: %s\n"
#~ msgstr "ошибка в setsockopt(SO_KEEPALIVE): %s\n"

#~ msgid "socket not open\n"
#~ msgstr "сокет не открыт\n"

#~ msgid "unrecognized return value from row processor"
#~ msgstr "процессор строк вернул нераспознанное значение"

#~ msgid "could not restore nonblocking mode on socket: %s\n"
#~ msgstr "не удалось вернуть сокет в неблокирующий режим: %s\n"

#~ msgid "Kerberos 5 authentication rejected: %*s\n"
#~ msgstr "аутентификация Kerberos 5 не пройдена: %*s\n"

#~ msgid "could not set socket to blocking mode: %s\n"
#~ msgstr "не удалось перевести сокет в блокирующий режим: %s\n"<|MERGE_RESOLUTION|>--- conflicted
+++ resolved
@@ -10,13 +10,8 @@
 msgstr ""
 "Project-Id-Version: libpq (PostgreSQL current)\n"
 "Report-Msgid-Bugs-To: pgsql-bugs@lists.postgresql.org\n"
-<<<<<<< HEAD
-"POT-Creation-Date: 2025-08-02 11:37+0300\n"
-"PO-Revision-Date: 2025-05-03 16:34+0300\n"
-=======
 "POT-Creation-Date: 2025-08-30 15:59+0300\n"
 "PO-Revision-Date: 2025-09-03 08:20+0300\n"
->>>>>>> 3d6a8289
 "Last-Translator: Alexander Lakhin <exclusion@gmail.com>\n"
 "Language-Team: Russian <pgsql-ru-general@postgresql.org>\n"
 "Language: ru\n"
@@ -26,27 +21,16 @@
 "Plural-Forms: nplurals=3; plural=(n%10==1 && n%100!=11 ? 0 : n%10>=2 && "
 "n%10<=4 && (n%100<10 || n%100>=20) ? 1 : 2);\n"
 
-<<<<<<< HEAD
-#: ../../port/user.c:43 ../../port/user.c:79
-=======
 #: ../libpq-oauth/oauth-curl.c:307 ../libpq-oauth/oauth-curl.c:2000
->>>>>>> 3d6a8289
 #, c-format
 msgid "libcurl easy handle removal failed: %s"
 msgstr "ошибка при удалении простого указателя libcurl: %s"
 
-<<<<<<< HEAD
-#: ../../port/user.c:48 ../../port/user.c:84
-=======
 #: ../libpq-oauth/oauth-curl.c:327
->>>>>>> 3d6a8289
 #, c-format
 msgid "libcurl multi handle cleanup failed: %s"
 msgstr "ошибка при очистке множественного указателя libcurl: %s"
 
-<<<<<<< HEAD
-#: fe-auth-scram.c:223
-=======
 #: ../libpq-oauth/oauth-curl.c:390 ../libpq-oauth/oauth-curl.c:401
 #, c-format
 msgid "failed to set %s on OAuth connection: %s"
@@ -357,191 +341,98 @@
 "\tlibpq с установленной версией libcurl."
 
 #: fe-auth-scram.c:228
->>>>>>> 3d6a8289
 #, c-format
 msgid "malformed SCRAM message (empty message)"
 msgstr "неправильное сообщение SCRAM (пустое содержимое)"
 
-<<<<<<< HEAD
-#: fe-auth-scram.c:228
-=======
 #: fe-auth-scram.c:233
->>>>>>> 3d6a8289
 #, c-format
 msgid "malformed SCRAM message (length mismatch)"
 msgstr "неправильное сообщение SCRAM (некорректная длина)"
 
-<<<<<<< HEAD
-#: fe-auth-scram.c:272
-=======
 #: fe-auth-scram.c:277
->>>>>>> 3d6a8289
 #, c-format
 msgid "could not verify server signature: %s"
 msgstr "не удалось проверить сигнатуру сервера: %s"
 
-<<<<<<< HEAD
-#: fe-auth-scram.c:278
-=======
 #: fe-auth-scram.c:283
->>>>>>> 3d6a8289
 #, c-format
 msgid "incorrect server signature"
 msgstr "некорректная сигнатура сервера"
 
-<<<<<<< HEAD
-#: fe-auth-scram.c:287
-=======
 #: fe-auth-scram.c:292
->>>>>>> 3d6a8289
 #, c-format
 msgid "invalid SCRAM exchange state"
 msgstr "ошибочное состояние обмена SCRAM"
 
-<<<<<<< HEAD
-#: fe-auth-scram.c:311
-=======
 #: fe-auth-scram.c:316
->>>>>>> 3d6a8289
 #, c-format
 msgid "malformed SCRAM message (attribute \"%c\" expected)"
 msgstr "неправильное сообщение SCRAM (ожидался атрибут \"%c\")"
 
-<<<<<<< HEAD
-#: fe-auth-scram.c:320
-=======
 #: fe-auth-scram.c:325
->>>>>>> 3d6a8289
 #, c-format
 msgid "malformed SCRAM message (expected character \"=\" for attribute \"%c\")"
 msgstr ""
 "неправильное сообщение SCRAM (для атрибута \"%c\" ожидался символ \"=\")"
 
-<<<<<<< HEAD
-#: fe-auth-scram.c:360
-=======
 #: fe-auth-scram.c:365
->>>>>>> 3d6a8289
 #, c-format
 msgid "could not generate nonce"
 msgstr "не удалось сгенерировать разовый код"
 
-<<<<<<< HEAD
-#: fe-auth-scram.c:369 fe-auth-scram.c:442 fe-auth-scram.c:594
-#: fe-auth-scram.c:614 fe-auth-scram.c:638 fe-auth-scram.c:652
-#: fe-auth-scram.c:698 fe-auth-scram.c:734 fe-auth-scram.c:908 fe-auth.c:296
-#: fe-auth.c:369 fe-auth.c:403 fe-auth.c:618 fe-auth.c:727 fe-auth.c:1200
-#: fe-auth.c:1363 fe-cancel.c:160 fe-connect.c:936 fe-connect.c:976
-#: fe-connect.c:1860 fe-connect.c:2022 fe-connect.c:3430 fe-connect.c:4761
-#: fe-connect.c:5073 fe-connect.c:5328 fe-connect.c:5446 fe-connect.c:5693
-#: fe-connect.c:5773 fe-connect.c:5871 fe-connect.c:6122 fe-connect.c:6149
-#: fe-connect.c:6225 fe-connect.c:6248 fe-connect.c:6272 fe-connect.c:6307
-#: fe-connect.c:6393 fe-connect.c:6401 fe-connect.c:6758 fe-connect.c:6908
-#: fe-exec.c:530 fe-exec.c:1315 fe-exec.c:3254 fe-exec.c:4293 fe-exec.c:4459
-#: fe-gssapi-common.c:109 fe-lobj.c:870 fe-protocol3.c:209 fe-protocol3.c:232
-#: fe-protocol3.c:255 fe-protocol3.c:272 fe-protocol3.c:293 fe-protocol3.c:369
-#: fe-protocol3.c:737 fe-protocol3.c:976 fe-protocol3.c:1787
-#: fe-protocol3.c:2187 fe-secure-common.c:110 fe-secure-gssapi.c:506
-#: fe-secure-gssapi.c:696 fe-secure-openssl.c:427 fe-secure-openssl.c:1277
-#, c-format
-msgid "out of memory"
-msgstr "нехватка памяти"
-
-#: fe-auth-scram.c:376
-=======
 #: fe-auth-scram.c:381
->>>>>>> 3d6a8289
 #, c-format
 msgid "could not encode nonce"
 msgstr "не удалось оформить разовый код"
 
-<<<<<<< HEAD
-#: fe-auth-scram.c:564
-=======
 #: fe-auth-scram.c:569
->>>>>>> 3d6a8289
 #, c-format
 msgid "could not calculate client proof: %s"
 msgstr "не удалось вычислить подтверждение клиента: %s"
 
-<<<<<<< HEAD
-#: fe-auth-scram.c:579
-=======
 #: fe-auth-scram.c:584
->>>>>>> 3d6a8289
 #, c-format
 msgid "could not encode client proof"
 msgstr "не удалось закодировать подтверждение клиента"
 
-<<<<<<< HEAD
-#: fe-auth-scram.c:631
-=======
 #: fe-auth-scram.c:636
->>>>>>> 3d6a8289
 #, c-format
 msgid "invalid SCRAM response (nonce mismatch)"
 msgstr "неверный ответ SCRAM (несовпадение разового кода)"
 
-<<<<<<< HEAD
-#: fe-auth-scram.c:661
-=======
 #: fe-auth-scram.c:666
->>>>>>> 3d6a8289
 #, c-format
 msgid "malformed SCRAM message (invalid salt)"
 msgstr "неправильное сообщение SCRAM (некорректная соль)"
 
-<<<<<<< HEAD
-#: fe-auth-scram.c:674
-=======
 #: fe-auth-scram.c:679
->>>>>>> 3d6a8289
 #, c-format
 msgid "malformed SCRAM message (invalid iteration count)"
 msgstr "неправильное сообщение SCRAM (некорректное число итераций)"
 
-<<<<<<< HEAD
-#: fe-auth-scram.c:679
-=======
 #: fe-auth-scram.c:684
->>>>>>> 3d6a8289
 #, c-format
 msgid "malformed SCRAM message (garbage at end of server-first-message)"
 msgstr "неправильное сообщение SCRAM (мусор в конце первого сообщения сервера)"
 
-<<<<<<< HEAD
-#: fe-auth-scram.c:713
-=======
 #: fe-auth-scram.c:718
->>>>>>> 3d6a8289
 #, c-format
 msgid "error received from server in SCRAM exchange: %s"
 msgstr "в ходе обмена SCRAM от сервера получена ошибка: %s"
 
-<<<<<<< HEAD
-#: fe-auth-scram.c:728
-=======
 #: fe-auth-scram.c:733
->>>>>>> 3d6a8289
 #, c-format
 msgid "malformed SCRAM message (garbage at end of server-final-message)"
 msgstr ""
 "неправильное сообщение SCRAM (мусор в конце последнего сообщения сервера)"
 
-<<<<<<< HEAD
-#: fe-auth-scram.c:745
-=======
 #: fe-auth-scram.c:750
->>>>>>> 3d6a8289
 #, c-format
 msgid "malformed SCRAM message (invalid server signature)"
 msgstr "неправильное сообщение SCRAM (неверная сигнатура сервера)"
 
-<<<<<<< HEAD
-#: fe-auth-scram.c:917
-=======
 #: fe-auth-scram.c:940
->>>>>>> 3d6a8289
 msgid "could not generate random salt"
 msgstr "не удалось сгенерировать случайную соль"
 
@@ -583,38 +474,22 @@
 msgid "could not acquire SSPI credentials"
 msgstr "не удалось получить удостоверение SSPI"
 
-<<<<<<< HEAD
-#: fe-auth.c:436
-=======
 #: fe-auth.c:449
->>>>>>> 3d6a8289
 #, c-format
 msgid "channel binding required, but SSL not in use"
 msgstr "требуется привязка каналов, но SSL не используется"
 
-<<<<<<< HEAD
-#: fe-auth.c:442
-=======
 #: fe-auth.c:455
->>>>>>> 3d6a8289
 #, c-format
 msgid "duplicate SASL authentication request"
 msgstr "повторный запрос аутентификации SASL"
 
-<<<<<<< HEAD
-#: fe-auth.c:500
-=======
 #: fe-auth.c:513
->>>>>>> 3d6a8289
 #, c-format
 msgid "channel binding is required, but client does not support it"
 msgstr "требуется привязка каналов, но клиент её не поддерживает"
 
-<<<<<<< HEAD
-#: fe-auth.c:516
-=======
 #: fe-auth.c:529
->>>>>>> 3d6a8289
 #, c-format
 msgid ""
 "server offered SCRAM-SHA-256-PLUS authentication over a non-SSL connection"
@@ -645,20 +520,12 @@
 "требуется привязка каналов, но сервер не предложил поддерживающий её метод "
 "аутентификации"
 
-<<<<<<< HEAD
-#: fe-auth.c:640
-=======
 #: fe-auth.c:716
->>>>>>> 3d6a8289
 #, c-format
 msgid "out of memory allocating SASL buffer (%d)"
 msgstr "недостаточно памяти для буфера SASL (%d)"
 
-<<<<<<< HEAD
-#: fe-auth.c:663
-=======
 #: fe-auth.c:758
->>>>>>> 3d6a8289
 #, c-format
 msgid ""
 "AuthenticationSASLFinal received from server, but SASL authentication was "
@@ -667,51 +534,16 @@
 "c сервера получено сообщение AuthenticationSASLFinal, но аутентификация SASL "
 "ещё не завершена"
 
-<<<<<<< HEAD
-#: fe-auth.c:673
-=======
 #: fe-auth.c:768
->>>>>>> 3d6a8289
 #, c-format
 msgid "no client response found after SASL exchange success"
 msgstr "после успешного обмена по протоколу SASL не получен ответ клиента"
 
-<<<<<<< HEAD
-#: fe-auth.c:736 fe-auth.c:743 fe-auth.c:1346 fe-auth.c:1357
-=======
 #: fe-auth.c:836 fe-auth.c:843 fe-auth.c:1476 fe-auth.c:1487
->>>>>>> 3d6a8289
 #, c-format
 msgid "could not encrypt password: %s"
 msgstr "не удалось зашифровать пароль: %s"
 
-<<<<<<< HEAD
-#: fe-auth.c:772
-msgid "server requested a cleartext password"
-msgstr "сервер запросил незашифрованный пароль"
-
-#: fe-auth.c:774
-msgid "server requested a hashed password"
-msgstr "сервер запросил хешированный пароль"
-
-#: fe-auth.c:777
-msgid "server requested GSSAPI authentication"
-msgstr "сервер запросил аутентификацию GSSAPI"
-
-#: fe-auth.c:779
-msgid "server requested SSPI authentication"
-msgstr "сервер запросил аутентификацию SSPI"
-
-#: fe-auth.c:783
-msgid "server requested SASL authentication"
-msgstr "сервер запросил аутентификацию SASL"
-
-#: fe-auth.c:786
-msgid "server requested an unknown authentication type"
-msgstr "сервер запросил аутентификацию неизвестного типа"
-
-#: fe-auth.c:819
-=======
 #: fe-auth.c:873
 msgid "server requested a cleartext password"
 msgstr "сервер запросил незашифрованный пароль"
@@ -737,42 +569,25 @@
 msgstr "сервер запросил аутентификацию неизвестного типа"
 
 #: fe-auth.c:920
->>>>>>> 3d6a8289
 #, c-format
 msgid "server did not request an SSL certificate"
 msgstr "сервер не запросил сертификат SSL"
 
-<<<<<<< HEAD
-#: fe-auth.c:824
-=======
 #: fe-auth.c:925
->>>>>>> 3d6a8289
 #, c-format
 msgid "server accepted connection without a valid SSL certificate"
 msgstr "сервер принял подключение, не проверив сертификат SSL"
 
-<<<<<<< HEAD
-#: fe-auth.c:878
-msgid "server did not complete authentication"
-msgstr "сервер не завершил аутентификацию"
-
-#: fe-auth.c:912
-=======
 #: fe-auth.c:979
 msgid "server did not complete authentication"
 msgstr "сервер не завершил аутентификацию"
 
 #: fe-auth.c:1013
->>>>>>> 3d6a8289
 #, c-format
 msgid "authentication method requirement \"%s\" failed: %s"
 msgstr "требование метода аутентификации \"%s\" не выполнено: %s"
 
-<<<<<<< HEAD
-#: fe-auth.c:935
-=======
 #: fe-auth.c:1036
->>>>>>> 3d6a8289
 #, c-format
 msgid ""
 "channel binding required, but server authenticated client without channel "
@@ -780,11 +595,7 @@
 msgstr ""
 "требуется привязка каналов, но сервер аутентифицировал клиента без привязки"
 
-<<<<<<< HEAD
-#: fe-auth.c:940
-=======
 #: fe-auth.c:1041
->>>>>>> 3d6a8289
 #, c-format
 msgid ""
 "channel binding required but not supported by server's authentication request"
@@ -792,72 +603,41 @@
 "требуется привязка каналов, но она не поддерживается при том запросе "
 "аутентификации, который передал сервер"
 
-<<<<<<< HEAD
-#: fe-auth.c:974
-=======
 #: fe-auth.c:1081
->>>>>>> 3d6a8289
 #, c-format
 msgid "Kerberos 4 authentication not supported"
 msgstr "аутентификация Kerberos 4 не поддерживается"
 
-<<<<<<< HEAD
-#: fe-auth.c:978
-=======
 #: fe-auth.c:1085
->>>>>>> 3d6a8289
 #, c-format
 msgid "Kerberos 5 authentication not supported"
 msgstr "аутентификация Kerberos 5 не поддерживается"
 
-<<<<<<< HEAD
-#: fe-auth.c:1048
-=======
 #: fe-auth.c:1155
->>>>>>> 3d6a8289
 #, c-format
 msgid "GSSAPI authentication not supported"
 msgstr "аутентификация через GSSAPI не поддерживается"
 
-<<<<<<< HEAD
-#: fe-auth.c:1079
-=======
 #: fe-auth.c:1186
->>>>>>> 3d6a8289
 #, c-format
 msgid "SSPI authentication not supported"
 msgstr "аутентификация через SSPI не поддерживается"
 
-<<<<<<< HEAD
-#: fe-auth.c:1086
-=======
 #: fe-auth.c:1193
->>>>>>> 3d6a8289
 #, c-format
 msgid "Crypt authentication not supported"
 msgstr "аутентификация Crypt не поддерживается"
 
-<<<<<<< HEAD
-#: fe-auth.c:1150
-=======
 #: fe-auth.c:1267
->>>>>>> 3d6a8289
 #, c-format
 msgid "authentication method %u not supported"
 msgstr "метод аутентификации %u не поддерживается"
 
-<<<<<<< HEAD
-#: fe-auth.c:1187
-=======
 #: fe-auth.c:1307
->>>>>>> 3d6a8289
 #, c-format
 msgid "user name lookup failure: error code %lu"
 msgstr "распознать имя пользователя не удалось (код ошибки: %lu)"
 
-<<<<<<< HEAD
-#: fe-auth.c:1309
-=======
 #: fe-auth.c:1315
 #, c-format
 msgid "could not look up local user ID %ld: %m"
@@ -869,93 +649,56 @@
 msgstr "локальный пользователь с ID %ld не существует"
 
 #: fe-auth.c:1439
->>>>>>> 3d6a8289
 #, c-format
 msgid "unexpected shape of result set returned for SHOW"
 msgstr "неожиданная форма набора результатов, возвращённого для SHOW"
 
-<<<<<<< HEAD
-#: fe-auth.c:1317
-=======
 #: fe-auth.c:1447
->>>>>>> 3d6a8289
 #, c-format
 msgid "\"password_encryption\" value too long"
 msgstr "слишком длинное значение \"password_encryption\""
 
-<<<<<<< HEAD
-#: fe-auth.c:1367
-=======
 #: fe-auth.c:1497
->>>>>>> 3d6a8289
 #, c-format
 msgid "unrecognized password encryption algorithm \"%s\""
 msgstr "нераспознанный алгоритм шифрования пароля \"%s\""
 
-<<<<<<< HEAD
-#: fe-cancel.c:76
-=======
 #: fe-cancel.c:79
->>>>>>> 3d6a8289
 #, c-format
 msgid "connection pointer is NULL"
 msgstr "нулевой указатель соединения"
 
-<<<<<<< HEAD
-#: fe-cancel.c:82 fe-misc.c:598
-=======
 #: fe-cancel.c:85 fe-misc.c:613
->>>>>>> 3d6a8289
 #, c-format
 msgid "connection not open"
 msgstr "соединение не открыто"
 
-<<<<<<< HEAD
-#: fe-cancel.c:194
-=======
 #: fe-cancel.c:92
 #, c-format
 msgid "no cancellation key received"
 msgstr "ключ отмены не получен"
 
 #: fe-cancel.c:212
->>>>>>> 3d6a8289
 #, c-format
 msgid "cancel request is already being sent on this connection"
 msgstr "через это соединение уже передаётся запрос отмены"
 
-<<<<<<< HEAD
-#: fe-cancel.c:264
-=======
 #: fe-cancel.c:282
->>>>>>> 3d6a8289
 #, c-format
 msgid "unexpected response from server"
 msgstr "неожиданный ответ сервера"
 
-<<<<<<< HEAD
-#: fe-connect.c:1182
-=======
 #: fe-connect.c:1308
->>>>>>> 3d6a8289
 #, c-format
 msgid "could not match %d host names to %d hostaddr values"
 msgstr "не удалось сопоставить имена узлов (%d) со значениями hostaddr (%d)"
 
-<<<<<<< HEAD
-#: fe-connect.c:1262
-=======
 #: fe-connect.c:1388
->>>>>>> 3d6a8289
 #, c-format
 msgid "could not match %d port numbers to %d hosts"
 msgstr "не удалось сопоставить номера портов (%d) с узлами (%d)"
 
-<<<<<<< HEAD
-#: fe-connect.c:1387
-=======
 #: fe-connect.c:1516
->>>>>>> 3d6a8289
 #, c-format
 msgid ""
 "negative require_auth method \"%s\" cannot be mixed with non-negative methods"
@@ -963,56 +706,35 @@
 "отрицательный метод require_auth \"%s\" не может совмещаться с "
 "неотрицательными методами"
 
-<<<<<<< HEAD
-#: fe-connect.c:1400
-=======
 #: fe-connect.c:1529
->>>>>>> 3d6a8289
 #, c-format
 msgid "require_auth method \"%s\" cannot be mixed with negative methods"
 msgstr ""
 "метод require_auth \"%s\" не может совмещаться с отрицательными методами"
 
-<<<<<<< HEAD
-#: fe-connect.c:1460 fe-connect.c:1511 fe-connect.c:1553 fe-connect.c:1596
-#: fe-connect.c:1699 fe-connect.c:1745 fe-connect.c:1785 fe-connect.c:1806
-=======
 #: fe-connect.c:1605 fe-connect.c:1734 fe-connect.c:1776 fe-connect.c:1819
 #: fe-connect.c:1922 fe-connect.c:1968 fe-connect.c:2008 fe-connect.c:2075
 #: fe-connect.c:8248
->>>>>>> 3d6a8289
 #, c-format
 msgid "invalid %s value: \"%s\""
 msgstr "неверное значение %s: \"%s\""
 
-<<<<<<< HEAD
-#: fe-connect.c:1493
-=======
 #: fe-connect.c:1647
 #, c-format
 msgid "internal error: no space in allowed_sasl_mechs"
 msgstr "внутренняя ошибка: в allowed_sasl_mechs нет места"
 
 #: fe-connect.c:1686
->>>>>>> 3d6a8289
 #, c-format
 msgid "require_auth method \"%s\" is specified more than once"
 msgstr "метод require_auth \"%s\" указан неоднократно"
 
-<<<<<<< HEAD
-#: fe-connect.c:1534 fe-connect.c:1573 fe-connect.c:1605 fe-connect.c:1707
-=======
 #: fe-connect.c:1757 fe-connect.c:1796 fe-connect.c:1828 fe-connect.c:1930
->>>>>>> 3d6a8289
 #, c-format
 msgid "%s value \"%s\" invalid when SSL support is not compiled in"
 msgstr "значение %s \"%s\" недопустимо для сборки без поддержки SSL"
 
-<<<<<<< HEAD
-#: fe-connect.c:1625
-=======
 #: fe-connect.c:1848
->>>>>>> 3d6a8289
 #, c-format
 msgid ""
 "weak sslmode \"%s\" may not be used with sslnegotiation=direct (use "
@@ -1021,11 +743,7 @@
 "слабый режим sslmode \"%s\" не может использоваться с sslnegotiation=direct "
 "(используйте режим \"require\", \"verify-ca\" или \"verify-full\")"
 
-<<<<<<< HEAD
-#: fe-connect.c:1647
-=======
 #: fe-connect.c:1870
->>>>>>> 3d6a8289
 #, c-format
 msgid ""
 "weak sslmode \"%s\" may not be used with sslrootcert=system (use \"verify-"
@@ -1034,45 +752,26 @@
 "слабый режим sslmode \"%s\" не может использоваться с sslrootcert=system "
 "(используйте режим \"verify-full\")"
 
-<<<<<<< HEAD
-#: fe-connect.c:1660 fe-connect.c:1668
-=======
 #: fe-connect.c:1883 fe-connect.c:1891
->>>>>>> 3d6a8289
 #, c-format
 msgid "invalid \"%s\" value: \"%s\""
 msgstr "неверное значение \"%s\": \"%s\""
 
-<<<<<<< HEAD
-#: fe-connect.c:1685
-=======
 #: fe-connect.c:1908
->>>>>>> 3d6a8289
 #, c-format
 msgid "invalid SSL protocol version range"
 msgstr "неверный диапазон версий протокола SSL"
 
-<<<<<<< HEAD
-#: fe-connect.c:1722
-=======
 #: fe-connect.c:1945
->>>>>>> 3d6a8289
 #, c-format
 msgid "%s value \"%s\" is not supported (check OpenSSL version)"
 msgstr "значение %s \"%s\" не поддерживается (проверьте версию OpenSSL)"
 
-<<<<<<< HEAD
-#: fe-connect.c:1752
-=======
 #: fe-connect.c:1975
->>>>>>> 3d6a8289
 #, c-format
 msgid "gssencmode value \"%s\" invalid when GSSAPI support is not compiled in"
 msgstr "значение gssencmode \"%s\" недопустимо для сборки без поддержки GSSAPI"
 
-<<<<<<< HEAD
-#: fe-connect.c:2045
-=======
 #: fe-connect.c:2029
 #, c-format
 msgid "invalid SCRAM client key"
@@ -1099,43 +798,26 @@
 msgstr "\"%s\" больше чем \"%s\""
 
 #: fe-connect.c:2356
->>>>>>> 3d6a8289
 #, c-format
 msgid "could not set socket to TCP no delay mode: %s"
 msgstr "не удалось перевести сокет в режим TCP-передачи без задержки: %s"
 
-<<<<<<< HEAD
-#: fe-connect.c:2104
-=======
 #: fe-connect.c:2415
->>>>>>> 3d6a8289
 #, c-format
 msgid "connection to server on socket \"%s\" failed: "
 msgstr "подключиться к серверу через сокет \"%s\" не удалось: "
 
-<<<<<<< HEAD
-#: fe-connect.c:2130
-=======
 #: fe-connect.c:2441
->>>>>>> 3d6a8289
 #, c-format
 msgid "connection to server at \"%s\" (%s), port %s failed: "
 msgstr "подключиться к серверу \"%s\" (%s), порту %s не удалось: "
 
-<<<<<<< HEAD
-#: fe-connect.c:2135
-=======
 #: fe-connect.c:2446
->>>>>>> 3d6a8289
 #, c-format
 msgid "connection to server at \"%s\", port %s failed: "
 msgstr "подключиться к серверу \"%s\", порту %s не удалось: "
 
-<<<<<<< HEAD
-#: fe-connect.c:2158
-=======
 #: fe-connect.c:2469
->>>>>>> 3d6a8289
 #, c-format
 msgid ""
 "\tIs the server running locally and accepting connections on that socket?"
@@ -1143,331 +825,187 @@
 "\tСервер действительно работает локально и принимает подключения через этот "
 "сокет?"
 
-<<<<<<< HEAD
-#: fe-connect.c:2160
-=======
 #: fe-connect.c:2471
->>>>>>> 3d6a8289
 #, c-format
 msgid "\tIs the server running on that host and accepting TCP/IP connections?"
 msgstr ""
 "\tСервер действительно работает по данному адресу и принимает TCP-соединения?"
 
-<<<<<<< HEAD
-#: fe-connect.c:2206 fe-connect.c:2240 fe-connect.c:2275 fe-connect.c:2373
-#: fe-connect.c:3098
-=======
 #: fe-connect.c:2517 fe-connect.c:2551 fe-connect.c:2586 fe-connect.c:2684
 #: fe-connect.c:3410
->>>>>>> 3d6a8289
 #, c-format
 msgid "%s(%s) failed: %s"
 msgstr "ошибка в %s(%s): %s"
 
-<<<<<<< HEAD
-#: fe-connect.c:2339
-=======
 #: fe-connect.c:2650
->>>>>>> 3d6a8289
 #, c-format
 msgid "%s(%s) failed: error code %d"
 msgstr "ошибка в %s(%s): код ошибки %d"
 
-<<<<<<< HEAD
-#: fe-connect.c:2650
-=======
 #: fe-connect.c:2962
->>>>>>> 3d6a8289
 #, c-format
 msgid "invalid connection state, probably indicative of memory corruption"
 msgstr "неверное состояние соединения - возможно разрушение памяти"
 
-<<<<<<< HEAD
-#: fe-connect.c:2733
-=======
 #: fe-connect.c:3045
->>>>>>> 3d6a8289
 #, c-format
 msgid "invalid port number: \"%s\""
 msgstr "неверный номер порта: \"%s\""
 
-<<<<<<< HEAD
-#: fe-connect.c:2747
-=======
 #: fe-connect.c:3059
->>>>>>> 3d6a8289
 #, c-format
 msgid "could not translate host name \"%s\" to address: %s"
 msgstr "преобразовать имя \"%s\" в адрес не удалось: %s"
 
-<<<<<<< HEAD
-#: fe-connect.c:2759
-=======
 #: fe-connect.c:3071
->>>>>>> 3d6a8289
 #, c-format
 msgid "could not parse network address \"%s\": %s"
 msgstr "не удалось разобрать сетевой адрес \"%s\": %s"
 
-<<<<<<< HEAD
-#: fe-connect.c:2770
-=======
 #: fe-connect.c:3082
->>>>>>> 3d6a8289
 #, c-format
 msgid "Unix-domain socket path \"%s\" is too long (maximum %d bytes)"
 msgstr "длина пути Unix-сокета \"%s\" превышает предел (%d байт)"
 
-<<<<<<< HEAD
-#: fe-connect.c:2784
-=======
 #: fe-connect.c:3096
->>>>>>> 3d6a8289
 #, c-format
 msgid "could not translate Unix-domain socket path \"%s\" to address: %s"
 msgstr "преобразовать путь Unix-сокета \"%s\" в адрес не удалось: %s"
 
-<<<<<<< HEAD
-#: fe-connect.c:2950 fe-connect.c:4305
-=======
 #: fe-connect.c:3262 fe-connect.c:4709
->>>>>>> 3d6a8289
 #, c-format
 msgid "GSSAPI encryption required but it is not supported over a local socket"
 msgstr ""
 "затребовано шифрование GSSAPI, но оно не поддерживается для локального сокета"
 
-<<<<<<< HEAD
-#: fe-connect.c:2958 fe-connect.c:4434
-=======
 #: fe-connect.c:3270 fe-connect.c:4838
->>>>>>> 3d6a8289
 #, c-format
 msgid "GSSAPI encryption required but no credential cache"
 msgstr "шифрование GSSAPI затребовано в отсутствие кеша учётных данных"
 
-<<<<<<< HEAD
-#: fe-connect.c:3026
-=======
 #: fe-connect.c:3338
->>>>>>> 3d6a8289
 #, c-format
 msgid "could not create socket: %s"
 msgstr "не удалось создать сокет: %s"
 
-<<<<<<< HEAD
-#: fe-connect.c:3057
-=======
 #: fe-connect.c:3369
->>>>>>> 3d6a8289
 #, c-format
 msgid "could not set socket to nonblocking mode: %s"
 msgstr "не удалось перевести сокет в неблокирующий режим: %s"
 
-<<<<<<< HEAD
-#: fe-connect.c:3068
-=======
 #: fe-connect.c:3380
->>>>>>> 3d6a8289
 #, c-format
 msgid "could not set socket to close-on-exec mode: %s"
 msgstr ""
 "не удалось перевести сокет в режим закрытия при выполнении (close-on-exec): "
 "%s"
 
-<<<<<<< HEAD
-#: fe-connect.c:3225
-=======
 #: fe-connect.c:3537
->>>>>>> 3d6a8289
 #, c-format
 msgid "could not get socket error status: %s"
 msgstr "не удалось получить статус ошибки сокета: %s"
 
-<<<<<<< HEAD
-#: fe-connect.c:3252
-=======
 #: fe-connect.c:3564
->>>>>>> 3d6a8289
 #, c-format
 msgid "could not get client address from socket: %s"
 msgstr "не удалось получить адрес клиента из сокета: %s"
 
-<<<<<<< HEAD
-#: fe-connect.c:3278
-=======
 #: fe-connect.c:3590
->>>>>>> 3d6a8289
 #, c-format
 msgid "requirepeer parameter is not supported on this platform"
 msgstr "параметр requirepeer не поддерживается в этой ОС"
 
-<<<<<<< HEAD
-#: fe-connect.c:3280
-=======
 #: fe-connect.c:3592
->>>>>>> 3d6a8289
 #, c-format
 msgid "could not get peer credentials: %s"
 msgstr "не удалось получить учётные данные сервера: %s"
 
-<<<<<<< HEAD
-#: fe-connect.c:3293
-=======
 #: fe-connect.c:3605
->>>>>>> 3d6a8289
 #, c-format
 msgid "requirepeer specifies \"%s\", but actual peer user name is \"%s\""
 msgstr ""
 "requirepeer допускает подключение только к \"%s\", но сервер работает под "
 "именем \"%s\""
 
-<<<<<<< HEAD
-#: fe-connect.c:3331
-=======
 #: fe-connect.c:3643
->>>>>>> 3d6a8289
 #, c-format
 msgid "could not send GSSAPI negotiation packet: %s"
 msgstr "не удалось отправить пакет согласования GSSAPI: %s"
 
-<<<<<<< HEAD
-#: fe-connect.c:3380
-=======
 #: fe-connect.c:3682
->>>>>>> 3d6a8289
 #, c-format
 msgid "could not send SSL negotiation packet: %s"
 msgstr "не удалось отправить пакет согласования SSL: %s"
 
-<<<<<<< HEAD
-#: fe-connect.c:3412
-=======
 #: fe-connect.c:3708
->>>>>>> 3d6a8289
 #, c-format
 msgid "could not send cancel packet: %s"
 msgstr "не удалось отправить пакет отмены: %s"
 
-<<<<<<< HEAD
-#: fe-connect.c:3442
-=======
 #: fe-connect.c:3738
->>>>>>> 3d6a8289
 #, c-format
 msgid "could not send startup packet: %s"
 msgstr "не удалось отправить стартовый пакет: %s"
 
-<<<<<<< HEAD
-#: fe-connect.c:3509
-msgid "server does not support SSL, but SSL was required"
-msgstr "затребовано подключение через SSL, но сервер не поддерживает SSL"
-
-#: fe-connect.c:3519
-=======
 #: fe-connect.c:3811
 msgid "server does not support SSL, but SSL was required"
 msgstr "затребовано подключение через SSL, но сервер не поддерживает SSL"
 
 #: fe-connect.c:3821
->>>>>>> 3d6a8289
 #, c-format
 msgid "server sent an error response during SSL exchange"
 msgstr "сервер передал ошибочный ответ во время обмена сообщениями SSL"
 
-<<<<<<< HEAD
-#: fe-connect.c:3524
-=======
 #: fe-connect.c:3826
->>>>>>> 3d6a8289
 #, c-format
 msgid "received invalid response to SSL negotiation: %c"
 msgstr "получен неверный ответ при согласовании SSL: %c"
 
-<<<<<<< HEAD
-#: fe-connect.c:3552
-=======
 #: fe-connect.c:3846
->>>>>>> 3d6a8289
 #, c-format
 msgid "received unencrypted data after SSL response"
 msgstr "после ответа SSL получены незашифрованные данные"
 
-<<<<<<< HEAD
-#: fe-connect.c:3615
-=======
 #: fe-connect.c:3909
->>>>>>> 3d6a8289
 #, c-format
 msgid "server sent an error response during GSS encryption exchange"
 msgstr "сервер передал ошибочный ответ во время шифрования GSS"
 
-<<<<<<< HEAD
-#: fe-connect.c:3629
-msgid "server doesn't support GSSAPI encryption, but it was required"
-msgstr "затребовано шифрование GSSAPI, но сервер его не поддерживает"
-
-#: fe-connect.c:3633
-=======
 #: fe-connect.c:3927
 msgid "server doesn't support GSSAPI encryption, but it was required"
 msgstr "затребовано шифрование GSSAPI, но сервер его не поддерживает"
 
 #: fe-connect.c:3931
->>>>>>> 3d6a8289
 #, c-format
 msgid "received invalid response to GSSAPI negotiation: %c"
 msgstr "получен неверный ответ при согласовании GSSAPI: %c"
 
-<<<<<<< HEAD
-#: fe-connect.c:3651
-=======
 #: fe-connect.c:3953
->>>>>>> 3d6a8289
 #, c-format
 msgid "received unencrypted data after GSSAPI encryption response"
 msgstr ""
 "после ответа на запрос шифрования GSSAPI получены незашифрованные данные"
 
-<<<<<<< HEAD
-#: fe-connect.c:3711
-=======
 #: fe-connect.c:4014
->>>>>>> 3d6a8289
 #, c-format
 msgid "expected authentication request from server, but received %c"
 msgstr "ожидался запрос аутентификации от сервера, но получено: %c"
 
-<<<<<<< HEAD
-#: fe-connect.c:3739 fe-connect.c:3862
-=======
 #: fe-connect.c:4042 fe-connect.c:4174
->>>>>>> 3d6a8289
 #, c-format
 msgid "received invalid authentication request"
 msgstr "получен некорректный запрос аутентификации"
 
-<<<<<<< HEAD
-#: fe-connect.c:3745 fe-connect.c:3847
-=======
 #: fe-connect.c:4048
->>>>>>> 3d6a8289
 #, c-format
 msgid "received invalid protocol negotiation message"
 msgstr "получено некорректное сообщение согласования протокола"
 
-<<<<<<< HEAD
-#: fe-connect.c:3764 fe-connect.c:3818
-=======
 #: fe-connect.c:4067 fe-connect.c:4121
->>>>>>> 3d6a8289
 #, c-format
 msgid "received invalid error message"
 msgstr "получено некорректное сообщение об ошибке"
 
-<<<<<<< HEAD
-#: fe-connect.c:3933
-=======
 #: fe-connect.c:4151
 #, c-format
 msgid "received duplicate protocol negotiation message"
@@ -1493,233 +1031,132 @@
 "опроса"
 
 #: fe-connect.c:4334
->>>>>>> 3d6a8289
 #, c-format
 msgid "unexpected message from server during startup"
 msgstr "неожиданное сообщение от сервера в начале работы"
 
-<<<<<<< HEAD
-#: fe-connect.c:4024
-=======
 #: fe-connect.c:4425
->>>>>>> 3d6a8289
 #, c-format
 msgid "session is read-only"
 msgstr "сеанс не допускает запись"
 
-<<<<<<< HEAD
-#: fe-connect.c:4026
-=======
 #: fe-connect.c:4427
->>>>>>> 3d6a8289
 #, c-format
 msgid "session is not read-only"
 msgstr "сеанс допускает запись"
 
-<<<<<<< HEAD
-#: fe-connect.c:4079
-=======
 #: fe-connect.c:4480
->>>>>>> 3d6a8289
 #, c-format
 msgid "server is in hot standby mode"
 msgstr "сервер работает в режиме горячего резерва"
 
-<<<<<<< HEAD
-#: fe-connect.c:4081
-=======
 #: fe-connect.c:4482
->>>>>>> 3d6a8289
 #, c-format
 msgid "server is not in hot standby mode"
 msgstr "сервер работает не в режиме горячего резерва"
 
-<<<<<<< HEAD
-#: fe-connect.c:4203 fe-connect.c:4253
-=======
 #: fe-connect.c:4607 fe-connect.c:4657
->>>>>>> 3d6a8289
 #, c-format
 msgid "\"%s\" failed"
 msgstr "выполнить \"%s\" не удалось"
 
-<<<<<<< HEAD
-#: fe-connect.c:4267
-=======
 #: fe-connect.c:4671
->>>>>>> 3d6a8289
 #, c-format
 msgid "invalid connection state %d, probably indicative of memory corruption"
 msgstr "неверное состояние соединения %d - возможно разрушение памяти"
 
-<<<<<<< HEAD
-#: fe-connect.c:5086
-=======
 #: fe-connect.c:5508
->>>>>>> 3d6a8289
 #, c-format
 msgid "invalid LDAP URL \"%s\": scheme must be ldap://"
 msgstr "некорректный адрес LDAP \"%s\": схема должна быть ldap://"
 
-<<<<<<< HEAD
-#: fe-connect.c:5101
-=======
 #: fe-connect.c:5523
->>>>>>> 3d6a8289
 #, c-format
 msgid "invalid LDAP URL \"%s\": missing distinguished name"
 msgstr "некорректный адрес LDAP \"%s\": отсутствует уникальное имя"
 
-<<<<<<< HEAD
-#: fe-connect.c:5113 fe-connect.c:5171
-=======
 #: fe-connect.c:5535 fe-connect.c:5593
->>>>>>> 3d6a8289
 #, c-format
 msgid "invalid LDAP URL \"%s\": must have exactly one attribute"
 msgstr "некорректный адрес LDAP \"%s\": должен быть только один атрибут"
 
-<<<<<<< HEAD
-#: fe-connect.c:5125 fe-connect.c:5187
-=======
 #: fe-connect.c:5547 fe-connect.c:5609
->>>>>>> 3d6a8289
 #, c-format
 msgid "invalid LDAP URL \"%s\": must have search scope (base/one/sub)"
 msgstr ""
 "некорректный адрес LDAP \"%s\": не указана область поиска (base/one/sub)"
 
-<<<<<<< HEAD
-#: fe-connect.c:5137
-=======
 #: fe-connect.c:5559
->>>>>>> 3d6a8289
 #, c-format
 msgid "invalid LDAP URL \"%s\": no filter"
 msgstr "некорректный адрес LDAP \"%s\": нет фильтра"
 
-<<<<<<< HEAD
-#: fe-connect.c:5159
-=======
 #: fe-connect.c:5581
->>>>>>> 3d6a8289
 #, c-format
 msgid "invalid LDAP URL \"%s\": invalid port number"
 msgstr "некорректный адрес LDAP \"%s\": неверный номер порта"
 
-<<<<<<< HEAD
-#: fe-connect.c:5196
-=======
 #: fe-connect.c:5618
->>>>>>> 3d6a8289
 #, c-format
 msgid "could not create LDAP structure"
 msgstr "не удалось создать структуру LDAP"
 
-<<<<<<< HEAD
-#: fe-connect.c:5271
-=======
 #: fe-connect.c:5693
->>>>>>> 3d6a8289
 #, c-format
 msgid "lookup on LDAP server failed: %s"
 msgstr "ошибка поиска на сервере LDAP: %s"
 
-<<<<<<< HEAD
-#: fe-connect.c:5281
-=======
 #: fe-connect.c:5703
->>>>>>> 3d6a8289
 #, c-format
 msgid "more than one entry found on LDAP lookup"
 msgstr "при поиске LDAP найдено более одного вхождения"
 
-<<<<<<< HEAD
-#: fe-connect.c:5283 fe-connect.c:5294
-=======
 #: fe-connect.c:5705 fe-connect.c:5716
->>>>>>> 3d6a8289
 #, c-format
 msgid "no entry found on LDAP lookup"
 msgstr "при поиске LDAP ничего не найдено"
 
-<<<<<<< HEAD
-#: fe-connect.c:5304 fe-connect.c:5316
-=======
 #: fe-connect.c:5726 fe-connect.c:5738
->>>>>>> 3d6a8289
 #, c-format
 msgid "attribute has no values on LDAP lookup"
 msgstr "атрибут не содержит значений при поиске LDAP"
 
-<<<<<<< HEAD
-#: fe-connect.c:5367 fe-connect.c:5386 fe-connect.c:5910
-=======
 #: fe-connect.c:5789 fe-connect.c:5808 fe-connect.c:6332
->>>>>>> 3d6a8289
 #, c-format
 msgid "missing \"=\" after \"%s\" in connection info string"
 msgstr "в строке соединения нет \"=\" после \"%s\""
 
-<<<<<<< HEAD
-#: fe-connect.c:5457 fe-connect.c:6093 fe-connect.c:6891
-=======
 #: fe-connect.c:5879 fe-connect.c:6515 fe-connect.c:7345
->>>>>>> 3d6a8289
 #, c-format
 msgid "invalid connection option \"%s\""
 msgstr "неверный параметр соединения \"%s\""
 
-<<<<<<< HEAD
-#: fe-connect.c:5472 fe-connect.c:5958
-=======
 #: fe-connect.c:5894 fe-connect.c:6380
->>>>>>> 3d6a8289
 #, c-format
 msgid "unterminated quoted string in connection info string"
 msgstr "в строке соединения не хватает закрывающей кавычки"
 
-<<<<<<< HEAD
-#: fe-connect.c:5552
-=======
 #: fe-connect.c:5974
->>>>>>> 3d6a8289
 #, c-format
 msgid "definition of service \"%s\" not found"
 msgstr "определение службы \"%s\" не найдено"
 
-<<<<<<< HEAD
-#: fe-connect.c:5578
-=======
 #: fe-connect.c:6000
->>>>>>> 3d6a8289
 #, c-format
 msgid "service file \"%s\" not found"
 msgstr "файл определений служб \"%s\" не найден"
 
-<<<<<<< HEAD
-#: fe-connect.c:5591
-=======
 #: fe-connect.c:6013
->>>>>>> 3d6a8289
 #, c-format
 msgid "line %d too long in service file \"%s\""
 msgstr "слишком длинная строка (%d) в файле определений служб \"%s\""
 
-<<<<<<< HEAD
-#: fe-connect.c:5662 fe-connect.c:5705
-=======
 #: fe-connect.c:6084 fe-connect.c:6127
->>>>>>> 3d6a8289
 #, c-format
 msgid "syntax error in service file \"%s\", line %d"
 msgstr "синтаксическая ошибка в файле определения служб \"%s\" (строка %d)"
 
-<<<<<<< HEAD
-#: fe-connect.c:5673
-=======
 #: fe-connect.c:6095
->>>>>>> 3d6a8289
 #, c-format
 msgid ""
 "nested service specifications not supported in service file \"%s\", line %d"
@@ -1727,40 +1164,24 @@
 "рекурсивные определения служб не поддерживаются (файл определения служб "
 "\"%s\", строка %d)"
 
-<<<<<<< HEAD
-#: fe-connect.c:6412
-=======
 #: fe-connect.c:6834
->>>>>>> 3d6a8289
 #, c-format
 msgid "invalid URI propagated to internal parser routine: \"%s\""
 msgstr "во внутреннюю процедуру разбора строки передан ошибочный URI: \"%s\""
 
-<<<<<<< HEAD
-#: fe-connect.c:6489
-=======
 #: fe-connect.c:6911
->>>>>>> 3d6a8289
 #, c-format
 msgid ""
 "end of string reached when looking for matching \"]\" in IPv6 host address "
 "in URI: \"%s\""
 msgstr "URI не содержит символ \"]\" после адреса IPv6: \"%s\""
 
-<<<<<<< HEAD
-#: fe-connect.c:6496
-=======
 #: fe-connect.c:6918
->>>>>>> 3d6a8289
 #, c-format
 msgid "IPv6 host address may not be empty in URI: \"%s\""
 msgstr "IPv6, содержащийся в URI, не может быть пустым: \"%s\""
 
-<<<<<<< HEAD
-#: fe-connect.c:6511
-=======
 #: fe-connect.c:6933
->>>>>>> 3d6a8289
 #, c-format
 msgid ""
 "unexpected character \"%c\" at position %d in URI (expected \":\" or \"/\"): "
@@ -1769,63 +1190,31 @@
 "неожиданный символ \"%c\" в позиции %d в URI (ожидалось \":\" или \"/\"): "
 "\"%s\""
 
-<<<<<<< HEAD
-#: fe-connect.c:6640
-=======
 #: fe-connect.c:7062
->>>>>>> 3d6a8289
 #, c-format
 msgid "extra key/value separator \"=\" in URI query parameter: \"%s\""
 msgstr "лишний разделитель ключа/значения \"=\" в параметрах URI: \"%s\""
 
-<<<<<<< HEAD
-#: fe-connect.c:6660
-=======
 #: fe-connect.c:7082
->>>>>>> 3d6a8289
 #, c-format
 msgid "missing key/value separator \"=\" in URI query parameter: \"%s\""
 msgstr "в параметрах URI не хватает разделителя ключа/значения \"=\": \"%s\""
 
-<<<<<<< HEAD
-#: fe-connect.c:6712
-=======
 #: fe-connect.c:7134
->>>>>>> 3d6a8289
 #, c-format
 msgid "invalid URI query parameter: \"%s\""
 msgstr "неверный параметр в URI: \"%s\""
 
-<<<<<<< HEAD
-#: fe-connect.c:6786
-=======
 #: fe-connect.c:7218
->>>>>>> 3d6a8289
 #, c-format
 msgid "invalid percent-encoded token: \"%s\""
 msgstr "неверный символ, закодированный с %%: \"%s\""
 
-<<<<<<< HEAD
-#: fe-connect.c:6796
-=======
 #: fe-connect.c:7228
->>>>>>> 3d6a8289
 #, c-format
 msgid "forbidden value %%00 in percent-encoded value: \"%s\""
 msgstr "недопустимое значение %%00 для символа, закодированного с %%: \"%s\""
 
-<<<<<<< HEAD
-#: fe-connect.c:7162
-msgid "connection pointer is NULL\n"
-msgstr "нулевой указатель соединения\n"
-
-#: fe-connect.c:7170 fe-exec.c:713 fe-exec.c:975 fe-exec.c:3459
-#: fe-protocol3.c:991 fe-protocol3.c:1024
-msgid "out of memory\n"
-msgstr "нехватка памяти\n"
-
-#: fe-connect.c:7461
-=======
 #: fe-connect.c:7250
 #, c-format
 msgid ""
@@ -1843,16 +1232,11 @@
 msgstr "нехватка памяти\n"
 
 #: fe-connect.c:7936
->>>>>>> 3d6a8289
 #, c-format
 msgid "WARNING: password file \"%s\" is not a plain file\n"
 msgstr "ПРЕДУПРЕЖДЕНИЕ: файл паролей \"%s\" - не обычный файл\n"
 
-<<<<<<< HEAD
-#: fe-connect.c:7470
-=======
 #: fe-connect.c:7946
->>>>>>> 3d6a8289
 #, c-format
 msgid ""
 "WARNING: password file \"%s\" has group or world access; permissions should "
@@ -1861,38 +1245,22 @@
 "ПРЕДУПРЕЖДЕНИЕ: к файлу паролей \"%s\" имеют доступ все или группа; права "
 "должны быть u=rw (0600) или более ограниченные\n"
 
-<<<<<<< HEAD
-#: fe-connect.c:7577
-=======
 #: fe-connect.c:8050
->>>>>>> 3d6a8289
 #, c-format
 msgid "password retrieved from file \"%s\""
 msgstr "пароль получен из файла \"%s\""
 
-<<<<<<< HEAD
-#: fe-connect.c:7729
-=======
 #: fe-connect.c:8216
->>>>>>> 3d6a8289
 #, c-format
 msgid "invalid integer value \"%s\" for connection option \"%s\""
 msgstr "неверное целочисленное значение \"%s\" для параметра соединения \"%s\""
 
-<<<<<<< HEAD
-#: fe-exec.c:469 fe-exec.c:3533
-=======
 #: fe-exec.c:469 fe-exec.c:3544
->>>>>>> 3d6a8289
 #, c-format
 msgid "row number %d is out of range 0..%d"
 msgstr "номер записи %d вне диапазона 0..%d"
 
-<<<<<<< HEAD
-#: fe-exec.c:531 fe-protocol3.c:1993
-=======
 #: fe-exec.c:531 fe-protocol3.c:2126
->>>>>>> 3d6a8289
 #, c-format
 msgid "%s"
 msgstr "%s"
@@ -1919,198 +1287,107 @@
 msgid "size_t overflow"
 msgstr "переполнение size_t"
 
-<<<<<<< HEAD
-#: fe-exec.c:1438 fe-exec.c:1507 fe-exec.c:1553
-=======
 #: fe-exec.c:1449 fe-exec.c:1518 fe-exec.c:1564
->>>>>>> 3d6a8289
 #, c-format
 msgid "command string is a null pointer"
 msgstr "указатель на командную строку нулевой"
 
-<<<<<<< HEAD
-#: fe-exec.c:1444 fe-exec.c:3003
-=======
 #: fe-exec.c:1455 fe-exec.c:3014
->>>>>>> 3d6a8289
 #, c-format
 msgid "%s not allowed in pipeline mode"
 msgstr "%s не допускается в конвейерном режиме"
 
-<<<<<<< HEAD
-#: fe-exec.c:1512 fe-exec.c:1558 fe-exec.c:1652
-=======
 #: fe-exec.c:1523 fe-exec.c:1569 fe-exec.c:1663
->>>>>>> 3d6a8289
 #, c-format
 msgid "number of parameters must be between 0 and %d"
 msgstr "число параметров должно быть от 0 до %d"
 
-<<<<<<< HEAD
-#: fe-exec.c:1548 fe-exec.c:1647
-=======
 #: fe-exec.c:1559 fe-exec.c:1658
->>>>>>> 3d6a8289
 #, c-format
 msgid "statement name is a null pointer"
 msgstr "указатель на имя оператора нулевой"
 
-<<<<<<< HEAD
-#: fe-exec.c:1689 fe-exec.c:3379
-=======
 #: fe-exec.c:1700 fe-exec.c:3390
->>>>>>> 3d6a8289
 #, c-format
 msgid "no connection to the server"
 msgstr "нет соединения с сервером"
 
-<<<<<<< HEAD
-#: fe-exec.c:1697 fe-exec.c:3387
-=======
 #: fe-exec.c:1708 fe-exec.c:3398
->>>>>>> 3d6a8289
 #, c-format
 msgid "another command is already in progress"
 msgstr "уже выполняется другая команда"
 
-<<<<<<< HEAD
-#: fe-exec.c:1727
-=======
 #: fe-exec.c:1738
->>>>>>> 3d6a8289
 #, c-format
 msgid "cannot queue commands during COPY"
 msgstr "во время COPY нельзя добавлять команды в очередь"
 
-<<<<<<< HEAD
-#: fe-exec.c:1846
-=======
 #: fe-exec.c:1857
->>>>>>> 3d6a8289
 #, c-format
 msgid "length must be given for binary parameter"
 msgstr "для двоичного параметра должна быть указана длина"
 
-<<<<<<< HEAD
-#: fe-exec.c:2205
-=======
 #: fe-exec.c:2216
->>>>>>> 3d6a8289
 #, c-format
 msgid "unexpected asyncStatus: %d"
 msgstr "неожиданный asyncStatus: %d"
 
-<<<<<<< HEAD
-#: fe-exec.c:2361
-=======
 #: fe-exec.c:2372
->>>>>>> 3d6a8289
 #, c-format
 msgid ""
 "synchronous command execution functions are not allowed in pipeline mode"
 msgstr ""
 "функции синхронного выполнения команд не допускаются в конвейерном режиме"
 
-<<<<<<< HEAD
-#: fe-exec.c:2378
-msgid "COPY terminated by new PQexec"
-msgstr "операция COPY прервана вызовом PQexec"
-
-#: fe-exec.c:2394
-=======
 #: fe-exec.c:2389
 msgid "COPY terminated by new PQexec"
 msgstr "операция COPY прервана вызовом PQexec"
 
 #: fe-exec.c:2405
->>>>>>> 3d6a8289
 #, c-format
 msgid "PQexec not allowed during COPY BOTH"
 msgstr "вызов PQexec не допускается в процессе COPY BOTH"
 
-<<<<<<< HEAD
-#: fe-exec.c:2630
-=======
 #: fe-exec.c:2641
->>>>>>> 3d6a8289
 #, c-format
 msgid "unrecognized message type \"%c\""
 msgstr "нераспознанный тип сообщения \"%c\""
 
-<<<<<<< HEAD
-#: fe-exec.c:2702 fe-exec.c:2756 fe-exec.c:2824 fe-protocol3.c:1924
-=======
 #: fe-exec.c:2713 fe-exec.c:2767 fe-exec.c:2835 fe-protocol3.c:2057
->>>>>>> 3d6a8289
 #, c-format
 msgid "no COPY in progress"
 msgstr "операция COPY не выполняется"
 
-<<<<<<< HEAD
-#: fe-exec.c:3010
-=======
 #: fe-exec.c:3021
->>>>>>> 3d6a8289
 #, c-format
 msgid "connection in wrong state"
 msgstr "соединение в неправильном состоянии"
 
-<<<<<<< HEAD
-#: fe-exec.c:3053
-=======
 #: fe-exec.c:3064
->>>>>>> 3d6a8289
 #, c-format
 msgid "cannot enter pipeline mode, connection not idle"
 msgstr "перейти в конвейерный режиме нельзя, соединение не простаивает"
 
-<<<<<<< HEAD
-#: fe-exec.c:3089 fe-exec.c:3110
-=======
 #: fe-exec.c:3100 fe-exec.c:3121
->>>>>>> 3d6a8289
 #, c-format
 msgid "cannot exit pipeline mode with uncollected results"
 msgstr "выйти из конвейерного режима нельзя, не собрав все результаты"
 
-<<<<<<< HEAD
-#: fe-exec.c:3093
-=======
 #: fe-exec.c:3104
->>>>>>> 3d6a8289
 #, c-format
 msgid "cannot exit pipeline mode while busy"
 msgstr "выйти из конвейерного режима в занятом состоянии нельзя"
 
-<<<<<<< HEAD
-#: fe-exec.c:3104
-=======
 #: fe-exec.c:3115
->>>>>>> 3d6a8289
 #, c-format
 msgid "cannot exit pipeline mode while in COPY"
 msgstr "выйти из конвейерного режима во время COPY нельзя"
 
-<<<<<<< HEAD
-#: fe-exec.c:3303
-=======
 #: fe-exec.c:3314
->>>>>>> 3d6a8289
 #, c-format
 msgid "cannot send pipeline when not in pipeline mode"
 msgstr "отправить конвейер, не перейдя в конвейерный режим, нельзя"
 
-<<<<<<< HEAD
-#: fe-exec.c:3422
-msgid "invalid ExecStatusType code"
-msgstr "неверный код ExecStatusType"
-
-#: fe-exec.c:3449
-msgid "PGresult is not an error result\n"
-msgstr "В PGresult не передан результат ошибки\n"
-
-#: fe-exec.c:3517 fe-exec.c:3540
-=======
 #: fe-exec.c:3433
 msgid "invalid ExecStatusType code"
 msgstr "неверный код ExecStatusType"
@@ -2120,43 +1397,26 @@
 msgstr "В PGresult не передан результат ошибки\n"
 
 #: fe-exec.c:3528 fe-exec.c:3551
->>>>>>> 3d6a8289
 #, c-format
 msgid "column number %d is out of range 0..%d"
 msgstr "номер столбца %d вне диапазона 0..%d"
 
-<<<<<<< HEAD
-#: fe-exec.c:3555
-=======
 #: fe-exec.c:3566
->>>>>>> 3d6a8289
 #, c-format
 msgid "parameter number %d is out of range 0..%d"
 msgstr "номер параметра %d вне диапазона 0..%d"
 
-<<<<<<< HEAD
-#: fe-exec.c:3866
-=======
 #: fe-exec.c:3877
->>>>>>> 3d6a8289
 #, c-format
 msgid "could not interpret result from server: %s"
 msgstr "не удалось интерпретировать ответ сервера: %s"
 
-<<<<<<< HEAD
-#: fe-exec.c:4141 fe-exec.c:4255
-=======
 #: fe-exec.c:4152 fe-exec.c:4266
->>>>>>> 3d6a8289
 #, c-format
 msgid "incomplete multibyte character"
 msgstr "неполный многобайтный символ"
 
-<<<<<<< HEAD
-#: fe-exec.c:4143 fe-exec.c:4274
-=======
 #: fe-exec.c:4154 fe-exec.c:4285
->>>>>>> 3d6a8289
 #, c-format
 msgid "invalid multibyte character"
 msgstr "неверный многобайтный символ"
@@ -2217,13 +1477,8 @@
 msgid "integer of size %lu not supported by pqPutInt"
 msgstr "функция pqPutInt не поддерживает integer размером %lu байт"
 
-<<<<<<< HEAD
-#: fe-misc.c:776 fe-secure-openssl.c:203 fe-secure-openssl.c:309
-#: fe-secure.c:237 fe-secure.c:404
-=======
 #: fe-misc.c:791 fe-secure-openssl.c:181 fe-secure-openssl.c:287
 #: fe-secure.c:222 fe-secure.c:389
->>>>>>> 3d6a8289
 #, c-format
 msgid ""
 "server closed the connection unexpectedly\n"
@@ -2234,46 +1489,26 @@
 "\tСкорее всего сервер прекратил работу из-за сбоя\n"
 "\tдо или в процессе выполнения запроса."
 
-<<<<<<< HEAD
-#: fe-misc.c:843
-msgid "connection not open\n"
-msgstr "соединение не открыто\n"
-
-#: fe-misc.c:1031
-=======
 #: fe-misc.c:858
 msgid "connection not open\n"
 msgstr "соединение не открыто\n"
 
 #: fe-misc.c:1046
->>>>>>> 3d6a8289
 #, c-format
 msgid "timeout expired"
 msgstr "тайм-аут"
 
-<<<<<<< HEAD
-#: fe-misc.c:1075
-=======
 #: fe-misc.c:1098
->>>>>>> 3d6a8289
 #, c-format
 msgid "invalid socket"
 msgstr "неверный сокет"
 
-<<<<<<< HEAD
-#: fe-misc.c:1097
-=======
 #: fe-misc.c:1121
->>>>>>> 3d6a8289
 #, c-format
 msgid "%s() failed: %s"
 msgstr "ошибка в %s(): %s"
 
-<<<<<<< HEAD
-#: fe-protocol3.c:187
-=======
 #: fe-protocol3.c:189
->>>>>>> 3d6a8289
 #, c-format
 msgid "message type 0x%02x arrived from server while idle"
 msgstr "от сервера во время простоя получено сообщение типа 0x%02x"
@@ -2292,48 +1527,17 @@
 msgid "unexpected response from server; first received character was \"%c\""
 msgstr "неожиданный ответ сервера; первый полученный символ: \"%c\""
 
-<<<<<<< HEAD
-#: fe-protocol3.c:467
-=======
 #: fe-protocol3.c:468
->>>>>>> 3d6a8289
 #, c-format
 msgid "message contents do not agree with length in message type \"%c\""
 msgstr "содержимое не соответствует длине в сообщении типа \"%c\""
 
-<<<<<<< HEAD
-#: fe-protocol3.c:485
-=======
 #: fe-protocol3.c:503
->>>>>>> 3d6a8289
 #, c-format
 msgid "lost synchronization with server: got message type \"%c\", length %d"
 msgstr ""
 "потеряна синхронизация с сервером: получено сообщение типа \"%c\", длина %d"
 
-<<<<<<< HEAD
-#: fe-protocol3.c:537 fe-protocol3.c:577
-msgid "insufficient data in \"T\" message"
-msgstr "недостаточно данных в сообщении \"T\""
-
-#: fe-protocol3.c:648 fe-protocol3.c:854
-msgid "out of memory for query result"
-msgstr "недостаточно памяти для результата запроса"
-
-#: fe-protocol3.c:717
-msgid "insufficient data in \"t\" message"
-msgstr "недостаточно данных в сообщении \"t\""
-
-#: fe-protocol3.c:776 fe-protocol3.c:808 fe-protocol3.c:826
-msgid "insufficient data in \"D\" message"
-msgstr "недостаточно данных в сообщении \"D\""
-
-#: fe-protocol3.c:782
-msgid "unexpected field count in \"D\" message"
-msgstr "неверное число полей в сообщении \"D\""
-
-#: fe-protocol3.c:1037
-=======
 #: fe-protocol3.c:550 fe-protocol3.c:590
 msgid "insufficient data in \"T\" message"
 msgstr "недостаточно данных в сообщении \"T\""
@@ -2355,139 +1559,79 @@
 msgstr "неверное число полей в сообщении \"D\""
 
 #: fe-protocol3.c:1051
->>>>>>> 3d6a8289
 msgid "no error message available\n"
 msgstr "нет сообщения об ошибке\n"
 
 #. translator: %s represents a digit string
-<<<<<<< HEAD
-#: fe-protocol3.c:1085 fe-protocol3.c:1104
-=======
 #: fe-protocol3.c:1099 fe-protocol3.c:1118
->>>>>>> 3d6a8289
 #, c-format
 msgid " at character %s"
 msgstr " символ %s"
 
-<<<<<<< HEAD
-#: fe-protocol3.c:1117
-=======
 #: fe-protocol3.c:1131
->>>>>>> 3d6a8289
 #, c-format
 msgid "DETAIL:  %s\n"
 msgstr "ПОДРОБНОСТИ:  %s\n"
 
-<<<<<<< HEAD
-#: fe-protocol3.c:1120
-=======
 #: fe-protocol3.c:1134
->>>>>>> 3d6a8289
 #, c-format
 msgid "HINT:  %s\n"
 msgstr "ПОДСКАЗКА:  %s\n"
 
-<<<<<<< HEAD
-#: fe-protocol3.c:1123
-=======
 #: fe-protocol3.c:1137
->>>>>>> 3d6a8289
 #, c-format
 msgid "QUERY:  %s\n"
 msgstr "ЗАПРОС:  %s\n"
 
-<<<<<<< HEAD
-#: fe-protocol3.c:1130
-=======
 #: fe-protocol3.c:1144
->>>>>>> 3d6a8289
 #, c-format
 msgid "CONTEXT:  %s\n"
 msgstr "КОНТЕКСТ:  %s\n"
 
-<<<<<<< HEAD
-#: fe-protocol3.c:1139
-=======
 #: fe-protocol3.c:1153
->>>>>>> 3d6a8289
 #, c-format
 msgid "SCHEMA NAME:  %s\n"
 msgstr "СХЕМА:  %s\n"
 
-<<<<<<< HEAD
-#: fe-protocol3.c:1143
-=======
 #: fe-protocol3.c:1157
->>>>>>> 3d6a8289
 #, c-format
 msgid "TABLE NAME:  %s\n"
 msgstr "ТАБЛИЦА:  %s\n"
 
-<<<<<<< HEAD
-#: fe-protocol3.c:1147
-=======
 #: fe-protocol3.c:1161
->>>>>>> 3d6a8289
 #, c-format
 msgid "COLUMN NAME:  %s\n"
 msgstr "СТОЛБЕЦ:  %s\n"
 
-<<<<<<< HEAD
-#: fe-protocol3.c:1151
-=======
 #: fe-protocol3.c:1165
->>>>>>> 3d6a8289
 #, c-format
 msgid "DATATYPE NAME:  %s\n"
 msgstr "ТИП ДАННЫХ:  %s\n"
 
-<<<<<<< HEAD
-#: fe-protocol3.c:1155
-=======
 #: fe-protocol3.c:1169
->>>>>>> 3d6a8289
 #, c-format
 msgid "CONSTRAINT NAME:  %s\n"
 msgstr "ОГРАНИЧЕНИЕ:  %s\n"
 
-<<<<<<< HEAD
-#: fe-protocol3.c:1167
-msgid "LOCATION:  "
-msgstr "ПОЛОЖЕНИЕ:  "
-
-#: fe-protocol3.c:1169
-=======
 #: fe-protocol3.c:1181
 msgid "LOCATION:  "
 msgstr "ПОЛОЖЕНИЕ:  "
 
 #: fe-protocol3.c:1183
->>>>>>> 3d6a8289
 #, c-format
 msgid "%s, "
 msgstr "%s, "
 
-<<<<<<< HEAD
-#: fe-protocol3.c:1171
-=======
 #: fe-protocol3.c:1185
->>>>>>> 3d6a8289
 #, c-format
 msgid "%s:%s"
 msgstr "%s:%s"
 
-<<<<<<< HEAD
-#: fe-protocol3.c:1366
-=======
 #: fe-protocol3.c:1380
->>>>>>> 3d6a8289
 #, c-format
 msgid "LINE %d: "
 msgstr "СТРОКА %d: "
 
-<<<<<<< HEAD
-#: fe-protocol3.c:1440
-=======
 #: fe-protocol3.c:1442
 #, c-format
 msgid ""
@@ -2567,7 +1711,6 @@
 "короткое"
 
 #: fe-protocol3.c:1574
->>>>>>> 3d6a8289
 #, c-format
 msgid ""
 "received invalid BackendKeyData message: cancel key with length %d not "
@@ -2576,11 +1719,7 @@
 "получено некорректное сообщение согласования протокола: ключ отмены длиной "
 "%d в протоколе версии 3.0 не допускается (длина должна быть 4 байта)"
 
-<<<<<<< HEAD
-#: fe-protocol3.c:1446
-=======
 #: fe-protocol3.c:1581
->>>>>>> 3d6a8289
 #, c-format
 msgid ""
 "received invalid BackendKeyData message: cancel key with length %d is too "
@@ -2589,11 +1728,7 @@
 "получено некорректное сообщение согласования протокола: ключ отмены длиной "
 "%d слишком короткий (минимальная длина 4 байта)"
 
-<<<<<<< HEAD
-#: fe-protocol3.c:1454
-=======
 #: fe-protocol3.c:1588
->>>>>>> 3d6a8289
 #, c-format
 msgid ""
 "received invalid BackendKeyData message: cancel key with length %d is too "
@@ -2602,29 +1737,17 @@
 "получено некорректное сообщение согласования протокола: ключ отмены длиной "
 "%d слишком длинный (максимальная длина 256 байт)"
 
-<<<<<<< HEAD
-#: fe-protocol3.c:1819
-=======
 #: fe-protocol3.c:1952
->>>>>>> 3d6a8289
 #, c-format
 msgid "PQgetline: not doing text COPY OUT"
 msgstr "PQgetline можно вызывать только во время COPY OUT с текстом"
 
-<<<<<<< HEAD
-#: fe-protocol3.c:2193
-=======
 #: fe-protocol3.c:2327
->>>>>>> 3d6a8289
 #, c-format
 msgid "protocol error: no function result"
 msgstr "ошибка протокола: нет результата функции"
 
-<<<<<<< HEAD
-#: fe-protocol3.c:2204
-=======
 #: fe-protocol3.c:2339
->>>>>>> 3d6a8289
 #, c-format
 msgid "protocol error: id=0x%x"
 msgstr "ошибка протокола: id=0x%x"
@@ -2713,99 +1836,56 @@
 msgid "GSSAPI size check error"
 msgstr "ошибка проверки размера в GSSAPI"
 
-<<<<<<< HEAD
-#: fe-secure-openssl.c:207 fe-secure-openssl.c:313 fe-secure-openssl.c:1524
-=======
 #: fe-secure-openssl.c:185 fe-secure-openssl.c:291 fe-secure-openssl.c:1382
->>>>>>> 3d6a8289
 #, c-format
 msgid "SSL SYSCALL error: %s"
 msgstr "ошибка SSL SYSCALL: %s"
 
-<<<<<<< HEAD
-#: fe-secure-openssl.c:213 fe-secure-openssl.c:319 fe-secure-openssl.c:1527
-=======
 #: fe-secure-openssl.c:191 fe-secure-openssl.c:297 fe-secure-openssl.c:1385
->>>>>>> 3d6a8289
 #, c-format
 msgid "SSL SYSCALL error: EOF detected"
 msgstr "ошибка SSL SYSCALL: конец файла (EOF)"
 
-<<<<<<< HEAD
-#: fe-secure-openssl.c:223 fe-secure-openssl.c:329 fe-secure-openssl.c:1535
-=======
 #: fe-secure-openssl.c:201 fe-secure-openssl.c:307 fe-secure-openssl.c:1393
->>>>>>> 3d6a8289
 #, c-format
 msgid "SSL error: %s"
 msgstr "ошибка SSL: %s"
 
-<<<<<<< HEAD
-#: fe-secure-openssl.c:237 fe-secure-openssl.c:343
-=======
 #: fe-secure-openssl.c:215 fe-secure-openssl.c:321
->>>>>>> 3d6a8289
 #, c-format
 msgid "SSL connection has been closed unexpectedly"
 msgstr "SSL-соединение было неожиданно закрыто"
 
-<<<<<<< HEAD
-#: fe-secure-openssl.c:242 fe-secure-openssl.c:348 fe-secure-openssl.c:1582
-=======
 #: fe-secure-openssl.c:220 fe-secure-openssl.c:326 fe-secure-openssl.c:1440
->>>>>>> 3d6a8289
 #, c-format
 msgid "unrecognized SSL error code: %d"
 msgstr "нераспознанный код ошибки SSL: %d"
 
-<<<<<<< HEAD
-#: fe-secure-openssl.c:390
-=======
 #: fe-secure-openssl.c:368
->>>>>>> 3d6a8289
 #, c-format
 msgid "could not determine server certificate signature algorithm"
 msgstr "не удалось определить алгоритм подписи сертификата сервера"
 
-<<<<<<< HEAD
-#: fe-secure-openssl.c:410
-=======
 #: fe-secure-openssl.c:388
->>>>>>> 3d6a8289
 #, c-format
 msgid "could not find digest for NID %s"
 msgstr "не удалось найти алгоритм хеширования по NID %s"
 
-<<<<<<< HEAD
-#: fe-secure-openssl.c:419
-=======
 #: fe-secure-openssl.c:397
->>>>>>> 3d6a8289
 #, c-format
 msgid "could not generate peer certificate hash"
 msgstr "не удалось сгенерировать хеш сертификата сервера"
 
-<<<<<<< HEAD
-#: fe-secure-openssl.c:501
-=======
 #: fe-secure-openssl.c:479
->>>>>>> 3d6a8289
 #, c-format
 msgid "SSL certificate's name entry is missing"
 msgstr "в SSL-сертификате отсутствует запись имени"
 
-<<<<<<< HEAD
-#: fe-secure-openssl.c:535
-=======
 #: fe-secure-openssl.c:509
->>>>>>> 3d6a8289
 #, c-format
 msgid "SSL certificate's address entry is missing"
 msgstr "в SSL-сертификате отсутствует запись адреса"
 
-<<<<<<< HEAD
-#: fe-secure-openssl.c:935
-=======
 #: fe-secure-openssl.c:715
 #, c-format
 msgid "WARNING: could not open SSL key logging file \"%s\": %m\n"
@@ -2821,70 +1901,41 @@
 "%m\n"
 
 #: fe-secure-openssl.c:776
->>>>>>> 3d6a8289
 #, c-format
 msgid "could not create SSL context: %s"
 msgstr "не удалось создать контекст SSL: %s"
 
-<<<<<<< HEAD
-#: fe-secure-openssl.c:977
-=======
 #: fe-secure-openssl.c:818
->>>>>>> 3d6a8289
 #, c-format
 msgid "invalid value \"%s\" for minimum SSL protocol version"
 msgstr "неверное значение \"%s\" для минимальной версии протокола SSL"
 
-<<<<<<< HEAD
-#: fe-secure-openssl.c:987
-=======
 #: fe-secure-openssl.c:828
->>>>>>> 3d6a8289
 #, c-format
 msgid "could not set minimum SSL protocol version: %s"
 msgstr "не удалось задать минимальную версию протокола SSL: %s"
 
-<<<<<<< HEAD
-#: fe-secure-openssl.c:1003
-=======
 #: fe-secure-openssl.c:844
->>>>>>> 3d6a8289
 #, c-format
 msgid "invalid value \"%s\" for maximum SSL protocol version"
 msgstr "неверное значение \"%s\" для максимальной версии протокола SSL"
 
-<<<<<<< HEAD
-#: fe-secure-openssl.c:1013
-=======
 #: fe-secure-openssl.c:854
->>>>>>> 3d6a8289
 #, c-format
 msgid "could not set maximum SSL protocol version: %s"
 msgstr "не удалось задать максимальную версию протокола SSL: %s"
 
-<<<<<<< HEAD
-#: fe-secure-openssl.c:1051
-=======
 #: fe-secure-openssl.c:892
->>>>>>> 3d6a8289
 #, c-format
 msgid "could not load system root certificate paths: %s"
 msgstr "не удалось выбрать системные пути для корневых сертификатов: %s"
 
-<<<<<<< HEAD
-#: fe-secure-openssl.c:1068
-=======
 #: fe-secure-openssl.c:909
->>>>>>> 3d6a8289
 #, c-format
 msgid "could not read root certificate file \"%s\": %s"
 msgstr "не удалось прочитать файл корневых сертификатов \"%s\": %s"
 
-<<<<<<< HEAD
-#: fe-secure-openssl.c:1120
-=======
 #: fe-secure-openssl.c:961
->>>>>>> 3d6a8289
 #, c-format
 msgid ""
 "could not get home directory to locate root certificate file\n"
@@ -2897,11 +1948,7 @@
 "(sslrootcert=system) или отключите проверку сертификата сервера, изменив "
 "sslmode."
 
-<<<<<<< HEAD
-#: fe-secure-openssl.c:1123
-=======
 #: fe-secure-openssl.c:964
->>>>>>> 3d6a8289
 #, c-format
 msgid ""
 "root certificate file \"%s\" does not exist\n"
@@ -2914,36 +1961,21 @@
 "(sslrootcert=system) или отключите проверку сертификата сервера, изменив "
 "sslmode."
 
-<<<<<<< HEAD
-#: fe-secure-openssl.c:1158
-=======
 #: fe-secure-openssl.c:999
->>>>>>> 3d6a8289
 #, c-format
 msgid "could not open certificate file \"%s\": %s"
 msgstr "не удалось открыть файл сертификата \"%s\": %s"
 
-<<<<<<< HEAD
-#: fe-secure-openssl.c:1176
-=======
 #: fe-secure-openssl.c:1017
->>>>>>> 3d6a8289
 #, c-format
 msgid "could not read certificate file \"%s\": %s"
 msgstr "не удалось прочитать файл сертификата \"%s\": %s"
 
-<<<<<<< HEAD
-#: fe-secure-openssl.c:1200
-=======
 #: fe-secure-openssl.c:1041
->>>>>>> 3d6a8289
 #, c-format
 msgid "could not establish SSL connection: %s"
 msgstr "не удалось установить SSL-соединение: %s"
 
-<<<<<<< HEAD
-#: fe-secure-openssl.c:1232
-=======
 #: fe-secure-openssl.c:1058
 #, c-format
 msgid "WARNING: sslkeylogfile support requires OpenSSL\n"
@@ -2956,88 +1988,51 @@
 "ПРЕДУПРЕЖДЕНИЕ: сборка libpq была произведена без поддержки sslkeylogfile\n"
 
 #: fe-secure-openssl.c:1090
->>>>>>> 3d6a8289
 #, c-format
 msgid "could not set SSL Server Name Indication (SNI): %s"
 msgstr "не удалось задать SNI (Server Name Indication) для SSL-подключения: %s"
 
-<<<<<<< HEAD
-#: fe-secure-openssl.c:1249
-=======
 #: fe-secure-openssl.c:1107
->>>>>>> 3d6a8289
 #, c-format
 msgid "could not set SSL ALPN extension: %s"
 msgstr "не удалось установить расширение SSL ALPN: %s"
 
-<<<<<<< HEAD
-#: fe-secure-openssl.c:1292
-=======
 #: fe-secure-openssl.c:1150
->>>>>>> 3d6a8289
 #, c-format
 msgid "could not load SSL engine \"%s\": %s"
 msgstr "не удалось загрузить модуль SSL ENGINE \"%s\": %s"
 
-<<<<<<< HEAD
-#: fe-secure-openssl.c:1303
-=======
 #: fe-secure-openssl.c:1161
->>>>>>> 3d6a8289
 #, c-format
 msgid "could not initialize SSL engine \"%s\": %s"
 msgstr "не удалось инициализировать модуль SSL ENGINE \"%s\": %s"
 
-<<<<<<< HEAD
-#: fe-secure-openssl.c:1318
-=======
 #: fe-secure-openssl.c:1176
->>>>>>> 3d6a8289
 #, c-format
 msgid "could not read private SSL key \"%s\" from engine \"%s\": %s"
 msgstr "не удалось прочитать закрытый ключ SSL \"%s\" из модуля \"%s\": %s"
 
-<<<<<<< HEAD
-#: fe-secure-openssl.c:1331
-=======
 #: fe-secure-openssl.c:1189
->>>>>>> 3d6a8289
 #, c-format
 msgid "could not load private SSL key \"%s\" from engine \"%s\": %s"
 msgstr "не удалось загрузить закрытый ключ SSL \"%s\" из модуля \"%s\": %s"
 
-<<<<<<< HEAD
-#: fe-secure-openssl.c:1368
-=======
 #: fe-secure-openssl.c:1226
->>>>>>> 3d6a8289
 #, c-format
 msgid "certificate present, but not private key file \"%s\""
 msgstr "при наличии сертификата отсутствует файл закрытого ключа \"%s\""
 
-<<<<<<< HEAD
-#: fe-secure-openssl.c:1371
-=======
 #: fe-secure-openssl.c:1229
->>>>>>> 3d6a8289
 #, c-format
 msgid "could not stat private key file \"%s\": %m"
 msgstr "не удалось получить информацию о файле закрытого ключа \"%s\": %m"
 
-<<<<<<< HEAD
-#: fe-secure-openssl.c:1379
-=======
 #: fe-secure-openssl.c:1237
->>>>>>> 3d6a8289
 #, c-format
 msgid "private key file \"%s\" is not a regular file"
 msgstr "файл закрытого ключа \"%s\" - не обычный файл"
 
-<<<<<<< HEAD
-#: fe-secure-openssl.c:1412
-=======
 #: fe-secure-openssl.c:1270
->>>>>>> 3d6a8289
 #, c-format
 msgid ""
 "private key file \"%s\" has group or world access; file must have "
@@ -3049,38 +2044,22 @@
 "текущему пользователю, либо u=rw,g=r (0640) или более строгие, если он "
 "принадлежит root"
 
-<<<<<<< HEAD
-#: fe-secure-openssl.c:1436
-=======
 #: fe-secure-openssl.c:1294
->>>>>>> 3d6a8289
 #, c-format
 msgid "could not load private key file \"%s\": %s"
 msgstr "не удалось загрузить файл закрытого ключа \"%s\": %s"
 
-<<<<<<< HEAD
-#: fe-secure-openssl.c:1452
-=======
 #: fe-secure-openssl.c:1310
->>>>>>> 3d6a8289
 #, c-format
 msgid "certificate does not match private key file \"%s\": %s"
 msgstr "сертификат не соответствует файлу закрытого ключа \"%s\": %s"
 
-<<<<<<< HEAD
-#: fe-secure-openssl.c:1521
-=======
 #: fe-secure-openssl.c:1379
->>>>>>> 3d6a8289
 #, c-format
 msgid "SSL error: certificate verify failed: %s"
 msgstr "ошибка SSL: не удалось проверить сертификат: %s"
 
-<<<<<<< HEAD
-#: fe-secure-openssl.c:1566
-=======
 #: fe-secure-openssl.c:1424
->>>>>>> 3d6a8289
 #, c-format
 msgid ""
 "This may indicate that the server does not support any SSL protocol version "
@@ -3089,76 +2068,44 @@
 "Это может указывать на то, что сервер не поддерживает ни одну версию "
 "протокола SSL между %s и %s."
 
-<<<<<<< HEAD
-#: fe-secure-openssl.c:1598
-=======
 #: fe-secure-openssl.c:1456
->>>>>>> 3d6a8289
 #, c-format
 msgid ""
 "direct SSL connection was established without ALPN protocol negotiation "
 "extension"
 msgstr "прямое SSL-соединение было установлено без расширения ALPN"
 
-<<<<<<< HEAD
-#: fe-secure-openssl.c:1610
-=======
 #: fe-secure-openssl.c:1468
->>>>>>> 3d6a8289
 #, c-format
 msgid "SSL connection was established with unexpected ALPN protocol"
 msgstr "SSL-соединение было установлено с неподдерживаемым протоколом ALPN"
 
-<<<<<<< HEAD
-#: fe-secure-openssl.c:1627
-=======
 #: fe-secure-openssl.c:1485
->>>>>>> 3d6a8289
 #, c-format
 msgid "certificate could not be obtained: %s"
 msgstr "не удалось получить сертификат: %s"
 
-<<<<<<< HEAD
-#: fe-secure-openssl.c:1734
-=======
 #: fe-secure-openssl.c:1564
->>>>>>> 3d6a8289
 #, c-format
 msgid "no SSL error reported"
 msgstr "нет сообщения об ошибке SSL"
 
-<<<<<<< HEAD
-#: fe-secure-openssl.c:1777
-=======
 #: fe-secure-openssl.c:1607
->>>>>>> 3d6a8289
 #, c-format
 msgid "SSL error code %lu"
 msgstr "код ошибки SSL: %lu"
 
-<<<<<<< HEAD
-#: fe-secure-openssl.c:2076
-=======
 #: fe-secure-openssl.c:1909
->>>>>>> 3d6a8289
 #, c-format
 msgid "WARNING: sslpassword truncated\n"
 msgstr "ПРЕДУПРЕЖДЕНИЕ: значение sslpassword усечено\n"
 
-<<<<<<< HEAD
-#: fe-secure.c:248
-=======
 #: fe-secure.c:233
->>>>>>> 3d6a8289
 #, c-format
 msgid "could not receive data from server: %s"
 msgstr "не удалось получить данные с сервера: %s"
 
-<<<<<<< HEAD
-#: fe-secure.c:419
-=======
 #: fe-secure.c:404
->>>>>>> 3d6a8289
 #, c-format
 msgid "could not send data to server: %s"
 msgstr "не удалось передать данные серверу: %s"
@@ -3168,8 +2115,6 @@
 msgid "unrecognized socket error: 0x%08X/%d"
 msgstr "нераспознанная ошибка сокета: 0x%08X/%d"
 
-<<<<<<< HEAD
-=======
 #, c-format
 #~ msgid ""
 #~ "protocol version not supported by server: client uses %u.%u, server "
@@ -3189,7 +2134,6 @@
 #~ msgid "invalid %s message"
 #~ msgstr "неверное сообщение %s"
 
->>>>>>> 3d6a8289
 #~ msgid "GSSAPI context establishment error"
 #~ msgstr "ошибка установления контекста в GSSAPI"
 

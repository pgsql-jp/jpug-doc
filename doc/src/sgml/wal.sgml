--- conflicted
+++ resolved
@@ -7,17 +7,9 @@
  <title>信頼性とログ先行書き込み</title>
 
  <para>
-<<<<<<< HEAD
   This chapter explains how to control the reliability of
   <productname>PostgreSQL</productname>, including details about the
   Write-Ahead Log.
-=======
-<!--
-  This chapter explains how the Write-Ahead Log is used to obtain
-  efficient, reliable operation.
--->
-本章では、効率的かつ信頼できる運用を得るためにログ先行書き込みがどのように使用されているかについて説明します。
->>>>>>> 94ef7168
  </para>
 
  <sect1 id="wal-reliability">
@@ -167,7 +159,6 @@
 
     <listitem>
       <para>
-<!--
         On <productname>Windows</productname>, if <varname>wal_sync_method</varname> is
         <literal>open_datasync</literal> (the default), write caching can be disabled
         by unchecking <literal>My Computer\Open\<replaceable>disk drive</replaceable>\Properties\Hardware\Properties\Policies\Enable write caching on the disk</literal>.
@@ -175,10 +166,6 @@
         <literal>fdatasync</literal> (NTFS only), <literal>fsync</literal> or
         <literal>fsync_writethrough</literal>, which prevent
         write caching.
--->
-<productname>Windows</productname>では、もし<varname>wal_sync_method</varname>が<literal>open_datasync</literal>(デフォルト)の場合、
-<literal>My Computer\Open\<replaceable>disk drive</replaceable>\Properties\Hardware\Properties\Policies\Enable write caching on the disk</literal>のチェックを外すことで、書き込みキャッシュを無効にできます。
-もう一つの方法としては、<varname>wal_sync_method</varname>を<literal>fsync</literal>か<literal>fsync_writethrough</literal>に設定し、書き込みキャッシュを使用しないようにします。
       </para>
     </listitem>
 
@@ -453,7 +440,6 @@
    </indexterm>
 
    <para>
-<!--
     <firstterm>Write-Ahead Logging</firstterm> (<acronym>WAL</acronym>)
     is a standard method for ensuring data integrity.  A detailed
     description can be found in most (if not all) books about
@@ -467,12 +453,6 @@
     database using the log: any changes that have not been applied to
     the data pages can be redone from the WAL records.  (This is
     roll-forward recovery, also known as REDO.)
--->
-<firstterm>ログ先行書き込み</firstterm>（<acronym>WAL</acronym>）はデータの一貫性を確実にするための標準的な手法です。
-詳細については、トランザクション処理について書かれた(すべてとは言いませんが)たいていの書籍に記載されています。
-簡単に言うと、<acronym>WAL</acronym>の基本的な考え方は、(テーブルやインデックスがある)データファイルへの変更は、ログへの記録、つまり、変更内容を記述したログレコードが永続格納領域にフラッシュされた後にのみ書き出されなければならないということです。
-このような手順に従って処理を行えば、たとえクラッシュが起きてもログを使ってデータベースをリカバリすることができるため、トランザクションのコミットの度にデータページをディスクにフラッシュする必要がなくなります。
-リカバリの時点でデータページに対してまだ行われていない変更分は、ログレコードを使って再実行されます（これがREDOとして知られているロールフォワードリカバリです）。
    </para>
 
    <tip>
@@ -497,7 +477,6 @@
 
 
    <para>
-<!--
     Using <acronym>WAL</acronym> results in a
     significantly reduced number of disk writes, because only the WAL
     file needs to be flushed to disk to guarantee that a transaction is
@@ -509,16 +488,9 @@
     store.  Furthermore, when the server is processing many small concurrent
     transactions, one <function>fsync</function> of the WAL file may
     suffice to commit many transactions.
--->
-<acronym>WAL</acronym>を使用することでディスクへの書き込み回数が大幅に減少します。
-と言うのも、トランザクションがコミットされたことを保証するために、そのトランザクションで変更された全てのデータファイルではなく、ログファイルだけをディスクにフラッシュする必要があるからです。
-ログファイルへの書き込みはシーケンシャルに行われるため、データページをフラッシュするコストに比べログファイルの同期はずっと低コストになります。
-これは特に、データ格納領域の様々な部分を変更する小さなトランザクションを多く扱うサーバで顕著に現れます。
-さらに、サーバが小規模なトランザクションを同時に多く処理する時、ログファイルを一度<function>fsync</function>することで、多くのトランザクションをコミットすることができる場合もあります。
    </para>
 
    <para>
-<!--
     <acronym>WAL</acronym> also makes it possible to support on-line
     backup and point-in-time recovery, as described in <xref
     linkend="continuous-archiving"/>.  By archiving the WAL data we can support
@@ -529,12 +501,6 @@
     of the database state &mdash; if it is made over some period of time,
     then replaying the WAL for that period will fix any internal
     inconsistencies.
--->
-また、<acronym>WAL</acronym>により、<xref linkend="continuous-archiving"/>で説明するオンラインバックアップとポイントインタイムリカバリをサポートすることができます。
-WALのデータを保持することにより、そのWALデータが範囲内とする任意の時点に戻すことができます。
-単純にデータベースの主となる物理バックアップをインストールし、WALログを目的の時点まで単に再生することで実現できます。
-さらに、物理バックアップはインスタンス化可能なデータベース状態のスナップショットである必要もありません。
-ある程度の時間を経過して作成されたバックアップであっても、その期間用のWALを再生することにより、内部の不整合を修復します。
    </para>
   </sect1>
 
@@ -760,7 +726,6 @@
   </para>
 
   <para>
-<!--
    <firstterm>Checkpoints</firstterm><indexterm><primary>checkpoint</primary></indexterm>
    are points in the sequence of transactions at which it is guaranteed
    that the heap and index data files have been updated with all
@@ -776,14 +741,6 @@
    the redo record are no longer needed and can be recycled or removed. (When
    <acronym>WAL</acronym> archiving is being done, the WAL segments must be
    archived before being recycled or removed.)
--->
-<firstterm>チェックポイント</firstterm><indexterm><primary>checkpoint</primary></indexterm>は、一連のトランザクションにおいて、そのチェックポイント以前に書かれた全ての情報によりヒープとインデックスファイルがすでに更新されていることを保証する時点です。
-チェックポイント時に、全てのダーティページデータはディスクにフラッシュされ、特殊なチェックポイントレコードがログファイルに書き込まれます。
-(変更されたレコードは以前に<acronym>WAL</acronym>ファイルにフラッシュされています。)
-クラッシュした時、クラッシュリカバリ処理は最新のチェックポイントレコードを見つけ、ログの中でどのレコード(これはredoレコードと呼ばれています)からREDOログ操作を開始すべきかを決定します。
-このチェックポイント以前になされたデータファイルの変更は、すでにディスク上にあることが保証されています。
-従って、チェックポイント後、redoレコード内のそのチェックポイント以前のログセグメントは不要となり、再利用または削除することができます。
-(<acronym>WAL</acronym>アーカイブが行われる場合、このログセグメントは削除もしくは再利用される前に保存されなければなりません。)
   </para>
 
   <para>
@@ -825,7 +782,6 @@
   </para>
 
   <para>
-<!--
    Reducing <varname>checkpoint_timeout</varname> and/or
    <varname>max_wal_size</varname> causes checkpoints to occur
    more often. This allows faster after-crash recovery, since less work
@@ -838,14 +794,6 @@
    a smaller checkpoint interval increases the volume of output to the WAL,
    partially negating the goal of using a smaller interval,
    and in any case causing more disk I/O.
--->
-<varname>checkpoint_timeout</varname>または<varname>max_wal_size</varname>、あるいはその両者を減少させると、チェックポイントはより頻繁に行われます。
-これにより、やり直しに要する処理量が少なくなるので、クラッシュ後の修復は高速になります。
-しかし、変更されたデータページのフラッシュがより頻繁に行われることにより増大するコストとバランスを考えなければなりません。
-<xref linkend="guc-full-page-writes"/>が設定されている（デフォルトです）場合、他に考慮しなければならない点があります。
-データページの一貫性を保証するために、各チェックポイント後の最初に変更されるデータページは、そのページ全体の内容がログに保存されることになります。
-このような場合、チェックポイントの間隔を少なくすることは、WALログへの出力を増加させ、間隔を短くする目的の一部を無意味にします。
-また、確実により多くのディスクI/Oが発生します。
   </para>
 
   <para>
@@ -940,7 +888,6 @@
   </para>
 
   <para>
-<!--
    The number of WAL segment files in <filename>pg_wal</filename> directory depends on
    <varname>min_wal_size</varname>, <varname>max_wal_size</varname> and
    the amount of WAL generated in previous checkpoint cycles. When old WAL
@@ -958,16 +905,6 @@
    recycled for future usage; that much WAL is always recycled for future use,
    even if the system is idle and the WAL usage estimate suggests that little
    WAL is needed.
--->
-<filename>pg_wal</filename>ディレクトリ内のWALセグメントファイルの数は、<varname>min_wal_size</varname>、<varname>max_wal_size</varname>、それに前回のチェックポイントで生成されたWALの量に依存します。
-古いログセグメントファイルが不要になると、削除または再利用(連番のうち、今後利用される予定の番号に名前が変更されます)されます。
-ログの出力レートが短期間にピークを迎えたために<varname>max_wal_size</varname>を超えた場合、この制限以下になるまで不要なセグメントファイルが削除されます。
-この制限以下になると、次のチェックポイントまでは、システムは見積もりを満たすだけのWALファイルを再利用します。
-この見積は、前回のチェックポイントの際に使用されたWALファイルの移動平均に基づいています。
-もし実際の使用量が見積もりを上回ると、移動平均は直ちに増加します。
-これにより、平均需要というよりは、ピーク時の需要をある程度満たすことができるわけです。
-<varname>min_wal_size</varname>は、今後のために再利用されるWALファイル数の最小値を設定します。
-システムがアイドル状態にあり、WALの使用量を見積った結果、少ないWALしか必要ないとなったとしても、こうした量のWALファイルは必ず再利用されます。
   </para>
 
   <para>
@@ -991,7 +928,6 @@
   </para>
 
   <para>
-<!--
    In archive recovery or standby mode, the server periodically performs
    <firstterm>restartpoints</firstterm>,<indexterm><primary>restartpoint</primary></indexterm>
    which are similar to checkpoints in normal operation: the server forces
@@ -1009,16 +945,9 @@
    during recovery, by up to one checkpoint cycle's worth of WAL.
    (<varname>max_wal_size</varname> is never a hard limit anyway, so you should
    always leave plenty of headroom to avoid running out of disk space.)
--->
-アーカイブリカバリもしくはスタンバイモードにおいて、サーバでは定期的に通常運用でのチェックポイント処理と似た<firstterm>リスタートポイント</firstterm><indexterm><primary>restartpoint</primary></indexterm>処理を行います。これは、すでに再生されたWALを再度読み込む必要がないよう、ディスクに現在の状態を強制的に書き込み、<filename>pg_control</filename>ファイルを更新します。また<filename>pg_wal</filename>ディレクトリの中の古いログセグメントを再利用できるようにします。
-リスタートポイント処理はチェックポイントレコードに対してしか実施されないので、プライマリ側のチェックポイント処理よりも発生頻度が多いということはありません。
-リスタートポイントは、最後のリスタートポイントより少なくとも<varname>checkpoint_timeout</varname>秒が経過しているか、あるいは<varname>max_wal_size</varname>を超えそうな場合に起動されます。
-しかし、リスタートポイントが実施できるための制約事項により、リカバリの際には1回のチェックポイント分のWALを上限に、<varname>max_wal_size</varname>を超えてしまいがちです。
-(どのみち<varname>max_wal_size</varname>はハードリミットではないので、ディスクスペースを使い尽くしてしまわないように、常に十分な余裕を持っておくべきです)
-  </para>
-
-  <para>
-<!--
+  </para>
+
+  <para>
    There are two commonly used internal <acronym>WAL</acronym> functions:
    <function>XLogInsertRecord</function> and <function>XLogFlush</function>.
    <function>XLogInsertRecord</function> is used to place a new record into
@@ -1043,19 +972,6 @@
    <xref linkend="guc-full-page-writes"/> is set and the system is very busy,
    setting <varname>wal_buffers</varname> higher will help smooth response times
    during the period immediately following each checkpoint.
--->
-よく使われる2つの内部用<acronym>WAL</acronym>関数があります。
-<function>XLogInsertRecord</function>と<function>XLogFlush</function>です。
-<function>XLogInsertRecord</function>は共有メモリ上の<acronym>WAL</acronym>バッファに新しいレコードを挿入します。
-新しいレコードを挿入する余地がない時は、<function>XLogInsertRecord</function>は、満杯になった<acronym>WAL</acronym>バッファを書き込み（カーネルキャッシュに移動）しなければいけません。
-これは望ましいことではありません。
-なぜなら、データベースへの低レベルの変更（例えば行の挿入）の度に<function>XLogInsertRecord</function>が呼ばれますが、そのような場合には変更を受けたページに対して排他ロックがかかっており、それゆえこの操作は可能な限り高速に実行されなければなりません。
-さらに悪いことには、<acronym>WAL</acronym>バッファへの書き込みの際に、さらに時間がかかる、強制的な新しいログセグメントの生成が必要となるかもしれません。
-通常、<acronym>WAL</acronym>の書き込み、フラッシュは<function>XLogFlush</function>要求で実施されます。
-これはたいていの場合、トランザクションコミットの際に永続的な記憶領域にトランザクションレコードがフラッシュされることを保証するために行われます。
-ログ出力が大量に行われるシステムでは、<function>XLogInsertRecord</function>によって必要となる書き込みを防ぐほどには<function>XLogFlush</function>要求が頻繁に起こらないかもしれません。
-そういうシステムでは、<xref linkend="guc-wal-buffers"/>パラメータを変更して<acronym>WAL</acronym>バッファの数を増やしてください。
-<xref linkend="guc-full-page-writes"/>が設定され、かつ、システムが高負荷状態である場合、<varname>wal_buffers</varname>を高くすることで、各チェックポイントの直後の応答時間を滑らかにすることができます。
   </para>
 
   <para>
@@ -1085,7 +1001,6 @@
   </para>
 
   <para>
-<!--
    Since the purpose of <varname>commit_delay</varname> is to allow the
    cost of each flush operation to be amortized across concurrently
    committing transactions (potentially at the expense of transaction
@@ -1110,16 +1025,6 @@
    possible that a setting of <varname>commit_delay</varname> that is too
    high can increase transaction latency by so much that total transaction
    throughput suffers.
--->
-<varname>commit_delay</varname>の目的は、それぞれのフラッシュ操作のコストを並列にコミット中のトランザクションに（潜在的にはトランザクションの待ち時間と引き換えに）分散させることにあり、うまく設定を行うためには、まずそのコストを測る必要があります。
-そのコストが高ければ高いほど、トランザクションのスループットがある程度向上するという意味において、<varname>commit_delay</varname>の効果がより増すことが期待できます。
-<xref linkend="pgtestfsync"/>プログラムは、一つのWALフラッシュが必要とするマイクロ秒単位の平均時間を計測するために使用可能です。
-プログラムが報告する単一の8kB書き込み操作のあとのフラッシュ平均時間の２分の１の値は、しばしば<varname>commit_delay</varname>の最も効果的な設定です。
-従って、この値は特定の作業負荷のための最適化を行うときに使用するための手始めとして推奨されます。
-WALログが高遅延の回転ディスクに格納されているときは、<varname>commit_delay</varname>のチューニングは特に有効ですが、半導体ドライブまたはバッテリー・バックアップされている書き込みキャッシュ付きのRAIDアレーのような、特に同期時間が高速な格納メディア上であっても大きなメリットがある場合があります。
-しかし、このことは、代表的作業負荷に対してきちんと検証しておくべきです。
-<varname>commit_siblings</varname>の高い値は、これらの状況で使用すべきで、一方より小さな<varname>commit_siblings</varname>の値は高遅延メディア上でしばしば有用です。
-余りにも高い値の<varname>commit_delay</varname>を設定すると、トランザクション遅延を増加させかねないことになり、トランザクションの総スループットが低下します。
   </para>
 
   <para>
@@ -1249,19 +1154,14 @@
   </indexterm>
 
   <para>
-<!--
    <acronym>WAL</acronym> is automatically enabled; no action is
    required from the administrator except ensuring that the
    disk-space requirements for the <acronym>WAL</acronym> files are met,
    and that any necessary tuning is done (see <xref
    linkend="wal-configuration"/>).
--->
-<acronym>WAL</acronym>は自動的に有効になります。
-<acronym>WAL</acronym>ログが必要とするディスク容量の確保することと、必要なチューニングを実施すること以外は（<xref linkend="wal-configuration"/>を参照）、管理者は何もする必要はありません。
-  </para>
-
-  <para>
-<!--
+  </para>
+
+  <para>
    <acronym>WAL</acronym> records are appended to the <acronym>WAL</acronym>
    files as each new record is written. The insert position is described by
    a Log Sequence Number (<acronym>LSN</acronym>) that is a byte offset into
@@ -1271,61 +1171,32 @@
    compared to calculate the volume of <acronym>WAL</acronym> data that
    separates them, so they are used to measure the progress of replication
    and recovery.
--->
-新しいレコードが作成されるごとに、<acronym>WAL</acronym>レコードが<acronym>WAL</acronym>ログに追加されます。
-挿入位置はログシーケンス番号(<acronym>LSN</acronym>)によって記録されます。LSNはログのバイトオフセットで、新しいレコードごとに単調増加します。
-<acronym>LSN</acronym>値は、<link linkend="datatype-pg-lsn"><type>pg_lsn</type></link>データ型として返されます。
-2つの<acronym>LSN</acronym>値を比較することで<acronym>WAL</acronym>データの差分量を計算することができるので、レプリケーションやリカバリの進捗状況を測定できます。
-  </para>
-
-  <para>
-<<<<<<< HEAD
+  </para>
+
+  <para>
    <acronym>WAL</acronym> files are stored in the directory
-=======
-<!--
-   <acronym>WAL</acronym> logs are stored in the directory
->>>>>>> 94ef7168
    <filename>pg_wal</filename> under the data directory, as a set of
    segment files, normally each 16 MB in size (but the size can be changed
-   by altering the <option>&#45;-wal-segsize</option> <application>initdb</application> option).  Each segment is
+   by altering the <option>--wal-segsize</option> <application>initdb</application> option).  Each segment is
    divided into pages, normally 8 kB each (this size can be changed via the
-<<<<<<< HEAD
    <option>--with-wal-blocksize</option> configure option).  The WAL record headers
-=======
-   <option>&#45;-with-wal-blocksize</option> configure option).  The log record headers
->>>>>>> 94ef7168
    are described in <filename>access/xlogrecord.h</filename>; the record
    content is dependent on the type of event that is being logged.  Segment
    files are given ever-increasing numbers as names, starting at
    <filename>000000010000000000000001</filename>.  The numbers do not wrap,
    but it will take a very, very long time to exhaust the
    available stock of numbers.
--->
-<acronym>WAL</acronym>ログは、データディレクトリ以下の<filename>pg_wal</filename>ディレクトリに、通常16メガバイトのサイズを持つセグメントファイルの集合として格納されています(ただし、このサイズは<application>initdb</application>の<option>--wal-segsize</option>オプションで変更できます)。
-各セグメントは通常8キロバイトのページに分割されます(このサイズは<option>--with-wal-blocksize</option>というconfigureオプションで変更できます)。
-ログレコード用のヘッダは<filename>access/xlogrecord.h</filename>に記述されています。レコードの内容は、ログの対象となるイベントの種類によって異なります。
-セグメントファイルは名前として<filename>000000010000000000000001</filename>から始まる、常に増加する数が与えられています。
-数字は巡回しませんが、利用可能な数字を使い尽くすには非常に長い時間がかかるはずです。
-  </para>
-
-  <para>
-<<<<<<< HEAD
+  </para>
+
+  <para>
    It is advantageous if the WAL is located on a different disk from the
-=======
-<!--
-   It is advantageous if the log is located on a different disk from the
->>>>>>> 94ef7168
    main database files.  This can be achieved by moving the
    <filename>pg_wal</filename> directory to another location (while the server
    is shut down, of course) and creating a symbolic link from the
    original location in the main data directory to the new location.
--->
-主要なデータベースファイルが置いてあるディスクとは別のディスクにログを置くと利点があります。
-これは<filename>pg_wal</filename>ディレクトリを別の場所に（もちろんサーバを終了しておいてから）移動し、主データディレクトリ以下の元々の場所から新しい場所へのシンボリックリンクを張ることによって可能となります。
-  </para>
-
-  <para>
-<!--
+  </para>
+
+  <para>
    The aim of <acronym>WAL</acronym> is to ensure that the log is
    written before database records are altered, but this can be subverted by
    disk drives<indexterm><primary>disk drive</primary></indexterm> that falsely report a
@@ -1336,19 +1207,10 @@
    that disks holding <productname>PostgreSQL</productname>'s
    <acronym>WAL</acronym> files do not make such false reports.
    (See <xref linkend="wal-reliability"/>.)
--->
-<acronym>WAL</acronym>の目的である、確実にデータベースレコードが変更される前にログが書き出されることは、実際にはキャッシュにしかデータがなく、ディスクには格納されていない時にディスクドライブ<indexterm><primary>ディスクドライブ</primary></indexterm>が格納に成功したとカーネルに虚偽の報告を行うことによって失われる可能性があります。
-そのような状況では、電源が落ちた際に、復旧不可能なデータ破損が起こることがあります。
-管理者は、<productname>PostgreSQL</productname>の<acronym>WAL</acronym>ログを保持しているディスク装置がそのような嘘の報告をしないように保証するべきです。(<xref linkend="wal-reliability"/>を参照して下さい。)
-  </para>
-
-  <para>
-<<<<<<< HEAD
+  </para>
+
+  <para>
    After a checkpoint has been made and the WAL flushed, the
-=======
-<!--
-   After a checkpoint has been made and the log flushed, the
->>>>>>> 94ef7168
    checkpoint's position is saved in the file
    <filename>pg_control</filename>. Therefore, at the start of recovery,
    the server first reads <filename>pg_control</filename> and
@@ -1359,15 +1221,9 @@
    <xref linkend="guc-full-page-writes"/> is not disabled), all pages
    changed since the checkpoint will be restored to a consistent
    state.
--->
-チェックポイントが実行され、ログがフラッシュされた後、チェックポイントの位置は<filename>pg_control</filename>に保存されます。
-したがって、リカバリの開始時は、サーバはまず<filename>pg_control</filename>を読み、次にチェックポイントレコードを読みます。
-そして、チェックポイントレコード内で示されたログの位置から前方にスキャンしてREDO処理を行います。
-データページの内容全体は、チェックポイント後の最初のページ変更時にログ内に保存されますので(<xref linkend="guc-full-page-writes"/>パラメータが無効にされていないという前提です)、そのチェックポイント以降に変更された全てのページは一貫した状態に復旧されます。
-  </para>
-
-  <para>
-<!--
+  </para>
+
+  <para>
    To deal with the case where <filename>pg_control</filename> is
    corrupt, we should support the possibility of scanning existing WAL
    segments in reverse order &mdash; newest to oldest &mdash; in order to find the
@@ -1378,12 +1234,6 @@
    to read <filename>pg_control</filename> itself.  So while it is
    theoretically a weak spot, <filename>pg_control</filename> does not
    seem to be a problem in practice.
--->
-<filename>pg_control</filename>が壊れた場合に備え、ログセグメントを逆順に読み（すなわち新しいものから古いものへと）、最終チェックポイントを見つける方法を実際には実装した方が良いと思われます。
-まだこれはできていません。
-<filename>pg_control</filename>はかなり小さなもの（1ディスクページ未満）ですので、一部のみ書き込みされるという問題は起こりません。
-またこの書き込みの時点では、<filename>pg_control</filename>自体の読み込みができないことによるデータベースエラーという報告はありません。
-このため、<filename>pg_control</filename>は理屈では弱点ですが、実質問題になりません。
   </para>
  </sect1>
 

<!--
doc/src/sgml/ref/pg_amcheck.sgml
PostgreSQL documentation
-->

<refentry id="app-pgamcheck">
 <indexterm zone="app-pgamcheck">
  <primary>pg_amcheck</primary>
 </indexterm>

 <refmeta>
  <refentrytitle><application>pg_amcheck</application></refentrytitle>
  <manvolnum>1</manvolnum>
  <refmiscinfo>Application</refmiscinfo>
 </refmeta>

 <refnamediv>
  <refname>pg_amcheck</refname>
<!--
  <refpurpose>checks for corruption in one or more
  <productname>PostgreSQL</productname> databases</refpurpose>
-->
  <refpurpose>一つ以上の<productname>PostgreSQL</productname>データベースに破損がないかどうかを検査する</refpurpose>
 </refnamediv>

 <refsynopsisdiv>
  <cmdsynopsis>
   <command>pg_amcheck</command>
   <arg rep="repeat"><replaceable>option</replaceable></arg>
   <arg><replaceable>dbname</replaceable></arg>
  </cmdsynopsis>
 </refsynopsisdiv>

 <refsect1>
<!--
  <title>Description</title>
-->
  <title>説明</title>

  <para>
<!--
   <application>pg_amcheck</application> supports running
   <xref linkend="amcheck"/>'s corruption checking functions against one or
   more databases, with options to select which schemas, tables and indexes to
   check, which kinds of checking to perform, and whether to perform the checks
   in parallel, and if so, the number of parallel connections to establish and
   use.
-->
<application>pg_amcheck</application>は、一つ以上のデータベースに対して、どのスキーマ、テーブル、インデックスを検査すべきか、どの種類の検査を実行するか、検査を並列に行うかどうか、並列に行うなら並列接続をいくつ確立するかを指定して<xref linkend="amcheck"/>の破損検査関数を実行します。
  </para>

  <para>
<!--
   Only ordinary and toast table relations, materialized views, sequences, and
   btree indexes are currently supported.  Other relation types are silently
   skipped.
-->
通常のテーブルリレーションとTOASTテーブルリレーション、マテリアライズドビュー、シーケンスとBツリーインデックスのみが今のところサポートされています。
他のリレーションタイプは暗黙のうちにスキップされます。
  </para>

  <para>
<!--
   If <literal>dbname</literal> is specified, it should be the name of a
   single database to check, and no other database selection options should
   be present. Otherwise, if any database selection options are present,
   all matching databases will be checked. If no such options are present,
   the default database will be checked. Database selection options include
   <option>&#45;-all</option>, <option>&#45;-database</option> and
   <option>&#45;-exclude-database</option>. They also include
   <option>&#45;-relation</option>, <option>&#45;-exclude-relation</option>,
   <option>&#45;-table</option>, <option>&#45;-exclude-table</option>,
   <option>&#45;-index</option>, and <option>&#45;-exclude-index</option>,
   but only when such options are used with a three-part pattern
   (e.g. <option>mydb*.myschema*.myrel*</option>).  Finally, they include
   <option>&#45;-schema</option> and <option>&#45;-exclude-schema</option>
   when such options are used with a two-part pattern
   (e.g. <option>mydb*.myschema*</option>).
-->
<literal>dbname</literal>を指定するときは、検査すべき単一のデータベース名であるべきで、他のデータベースを選択するオプションは指定すべきではありません。
そうではなくてデータベースの選択オプションが指定されていると、一致するデータベースがすべて検査されます。
オプションを指定しない場合は、デフォルトのデータベースが検査されます。
データベース選択オプションには次のものが含まれます。
<option>--all</option>、<option>--database</option>、<option>--exclude-database</option>。
また、次のオプションも含まれます。
<option>--relation</option>、<option>--exclude-relation</option>、<option>--table</option>、<option>--exclude-table</option>、<option>--index</option>、<option>--exclude-index</option>。
しかし、これらのオプションは、3つの部分からなるパターン（つまり<option>mydb*.myschema*.myrel*</option>）を指定したときにのみ使用できます。
最後に、2つの部分からなるパターン（つまり<option>mydb*.myschema*</option>）を指定した時に使用できる<option>--schema</option>と<option>--exclude-schema</option>があります。
  </para>

  <para>
<!--
   <replaceable>dbname</replaceable> can also be a
   <link linkend="libpq-connstring">connection string</link>.
-->
<replaceable>dbname</replaceable>は、<link linkend="libpq-connstring">接続文字列</link>でも構いません。
  </para>
 </refsect1>

 <refsect1>
<!--
  <title>Options</title>
-->
  <title>オプション</title>

  <para>
<!--
   The following command-line options control what is checked:
-->
以下のコマンドラインオプションは、何を検査するかを制御します。

   <variablelist>
    <varlistentry>
     <term><option>-a</option></term>
     <term><option>--all</option></term>
       <listitem>
      <para>
<!--
       Check all databases, except for any excluded via
       <option>&#45;-exclude-database</option>.
-->
<option>--exclude-database</option>で除外したものを除くすべてのデータベースを検査します。
      </para>
     </listitem>
    </varlistentry>

    <varlistentry>
     <term><option>-d <replaceable class="parameter">pattern</replaceable></option></term>
     <term><option>--database=<replaceable class="parameter">pattern</replaceable></option></term>
     <listitem>
      <para>
<!--
       Check databases matching the specified
       <link linkend="app-psql-patterns"><replaceable class="parameter">pattern</replaceable></link>,
       except for any excluded by <option>&#45;-exclude-database</option>.
       This option can be specified more than once.
-->
<option>--exclude-database</option>で除外したものを除き、指定した<link linkend="app-psql-patterns"><replaceable class="parameter">パターン</replaceable></link>にマッチするデータベースを検査します。
このオプションは2回以上指定できます。
      </para>
     </listitem>
    </varlistentry>

    <varlistentry>
     <term><option>-D <replaceable class="parameter">pattern</replaceable></option></term>
     <term><option>--exclude-database=<replaceable class="parameter">pattern</replaceable></option></term>
     <listitem>
      <para>
<!--
       Exclude databases matching the given
       <link linkend="app-psql-patterns"><replaceable class="parameter">pattern</replaceable></link>.
       This option can be specified more than once.
-->
与えられた<link linkend="app-psql-patterns"><replaceable class="parameter">パターン</replaceable></link>にマッチするデータベースを除外します。
このオプションは2回以上指定できます。
      </para>
     </listitem>
    </varlistentry>

    <varlistentry>
     <term><option>-i <replaceable class="parameter">pattern</replaceable></option></term>
     <term><option>--index=<replaceable class="parameter">pattern</replaceable></option></term>
     <listitem>
      <para>
<!--
       Check indexes matching the specified
       <link linkend="app-psql-patterns"><replaceable class="parameter">pattern</replaceable></link>,
       unless they are otherwise excluded.
       This option can be specified more than once.
-->
除外されていない限り、指定した<link linkend="app-psql-patterns"><replaceable class="parameter">パターン</replaceable></link>にマッチするインデックスを検査します。
このオプションは2回以上指定できます。
      </para>
      <para>
<!--
       This is similar to the <option>&#45;-relation</option> option, except that
       it applies only to indexes, not to other relation types.
-->
これは、インデックスにのみ適用され、他のリレーションタイプには適用されないことを除いて<option>--relation</option>オプションに類似しています。
      </para>
     </listitem>
    </varlistentry>

    <varlistentry>
     <term><option>-I <replaceable class="parameter">pattern</replaceable></option></term>
     <term><option>--exclude-index=<replaceable class="parameter">pattern</replaceable></option></term>
     <listitem>
      <para>
<!--
       Exclude indexes matching the specified
       <link linkend="app-psql-patterns"><replaceable class="parameter">pattern</replaceable></link>.
       This option can be specified more than once.
-->
与えられた<link linkend="app-psql-patterns"><replaceable class="parameter">パターン</replaceable></link>にマッチするインデックスを除外します。
このオプションは2回以上指定できます。
      </para>
      <para>
<!--
       This is similar to the <option>&#45;-exclude-relation</option> option,
       except that it applies only to indexes, not other relation types.
-->
これは、インデックスにのみ適用され、他のリレーションタイプには適用されないことを除いて<option>--exclude-relation</option>オプションに類似しています。
      </para>
     </listitem>
    </varlistentry>

    <varlistentry>
     <term><option>-r <replaceable class="parameter">pattern</replaceable></option></term>
     <term><option>--relation=<replaceable class="parameter">pattern</replaceable></option></term>
     <listitem>
      <para>
<!--
       Check relations matching the specified
       <link linkend="app-psql-patterns"><replaceable class="parameter">pattern</replaceable></link>,
       unless they are otherwise excluded.
       This option can be specified more than once.
-->
除外されていない限り、<link linkend="app-psql-patterns"><replaceable class="parameter">パターン</replaceable></link>にマッチするリレーションを検査します。
このオプションは2回以上指定できます。
      </para>
      <para>
<!--
       Patterns may be unqualified, e.g. <literal>myrel*</literal>, or they
       may be schema-qualified, e.g. <literal>myschema*.myrel*</literal> or
       database-qualified and schema-qualified, e.g.
       <literal>mydb*.myschema*.myrel*</literal>. A database-qualified
       pattern will add matching databases to the list of databases to be
       checked.
-->
パターンはたとえば<literal>myrel*</literal>のように修飾されていなくても、<literal>myschema*.myrel*</literal>のようにスキーマ修飾されていても、<literal>mydb*.myschema*.myrel*</literal>のようにデータベース及びスキーマ修飾されていても構いません。
データベース修飾パターンは、マッチするデータベースを検査対象のデータベースのリストに追加します。
      </para>
     </listitem>
    </varlistentry>

    <varlistentry>
     <term><option>-R <replaceable class="parameter">pattern</replaceable></option></term>
     <term><option>--exclude-relation=<replaceable class="parameter">pattern</replaceable></option></term>
     <listitem>
      <para>
<!--
       Exclude relations matching the specified
       <link linkend="app-psql-patterns"><replaceable class="parameter">pattern</replaceable></link>.
       This option can be specified more than once.
-->
指定された<link linkend="app-psql-patterns"><replaceable class="parameter">パターン</replaceable></link>にマッチするリレーションを除外します。
このオプションは2回以上指定できます。
      </para>
      <para>
<!--
       As with <option>&#45;-relation</option>, the
       <link linkend="app-psql-patterns"><replaceable class="parameter">pattern</replaceable></link> may be unqualified, schema-qualified,
       or database- and schema-qualified.
-->
<option>--relation</option>におけるのと同様、<link linkend="app-psql-patterns"><replaceable class="parameter">パターン</replaceable></link>は修飾なし、スキーマ修飾、スキーマとデータベース修飾のどれでも構いません。
      </para>
     </listitem>
    </varlistentry>

    <varlistentry>
     <term><option>-s <replaceable class="parameter">pattern</replaceable></option></term>
     <term><option>--schema=<replaceable class="parameter">pattern</replaceable></option></term>
     <listitem>
      <para>
<!--
       Check tables and indexes in schemas matching the specified
       <link linkend="app-psql-patterns"><replaceable class="parameter">pattern</replaceable></link>, unless they are otherwise excluded.
       This option can be specified more than once.
-->
除外されていない限り、指定した<link linkend="app-psql-patterns"><replaceable class="parameter">パターン</replaceable></link>にマッチするスキーマ内のテーブルとインデックスを検査します。
このオプションは2回以上指定できます。
      </para>
      <para>
<!--
       To select only tables in schemas matching a particular pattern,
       consider using something like
       <literal>&#45;-table=SCHEMAPAT.* &#45;-no-dependent-indexes</literal>.
       To select only indexes, consider using something like
       <literal>&#45;-index=SCHEMAPAT.*</literal>.
-->
特定のパターンにマッチするスキーマ内のテーブルだけを選択するには、<literal>--table=SCHEMAPAT.* --no-dependent-indexes</literal>のような使い方を考慮してください。
インデックスのみを選択するには、<literal>--index=SCHEMAPAT.*</literal>のような使い方を考慮してください。
      </para>
      <para>
<!--
       A schema pattern may be database-qualified. For example, you may
       write <literal>&#45;-schema=mydb*.myschema*</literal> to select
       schemas matching <literal>myschema*</literal> in databases matching
       <literal>mydb*</literal>.
-->
スキーマパターンはデータベース修飾でも構いません。
たとえば、<literal>mydb*</literal>にマッチするデータベース内の<literal>myschema*</literal>にマッチするスキーマを選択するには、<literal>--schema=mydb*.myschema*</literal>のように書くことができます。
      </para>
     </listitem>
    </varlistentry>

    <varlistentry>
     <term><option>-S <replaceable class="parameter">pattern</replaceable></option></term>
     <term><option>--exclude-schema=<replaceable class="parameter">pattern</replaceable></option></term>
     <listitem>
      <para>
<!--
       Exclude tables and indexes in schemas matching the specified
       <link linkend="app-psql-patterns"><replaceable class="parameter">pattern</replaceable></link>.
       This option can be specified more than once.
-->
指定した<link linkend="app-psql-patterns"><replaceable class="parameter">パターン</replaceable></link>にマッチするスキーマ内のテーブルとインデックスを除外します。
このオプションは2回以上指定できます。
      </para>
      <para>
<!--
       As with <option>&#45;-schema</option>, the pattern may be
       database-qualified.
-->
<option>--schema</option>と同様、パターンはデータベース修飾でも構いません。
      </para>
     </listitem>
    </varlistentry>

    <varlistentry>
     <term><option>-t <replaceable class="parameter">pattern</replaceable></option></term>
     <term><option>--table=<replaceable class="parameter">pattern</replaceable></option></term>
     <listitem>
      <para>
<!--
       Check tables matching the specified
       <link linkend="app-psql-patterns"><replaceable class="parameter">pattern</replaceable></link>,
       unless they are otherwise excluded.
       This option can be specified more than once.
-->
除外されていない限り、指定した<link linkend="app-psql-patterns"><replaceable class="parameter">パターン</replaceable></link>にマッチするスキーマ内のテーブルを検査します。
このオプションは2回以上指定できます。
      </para>
      <para>
<!--
       This is similar to the <option>&#45;-relation</option> option, except that
       it applies only to tables, materialized views, and sequences, not to
       indexes.
-->
これは、テーブル、マテリアライズドビュー、シーケンスにのみ適用され、インデックスには適用されないことを除いて<option>--relation</option>オプションに類似しています。
      </para>
     </listitem>
    </varlistentry>

    <varlistentry>
     <term><option>-T <replaceable class="parameter">pattern</replaceable></option></term>
     <term><option>--exclude-table=<replaceable class="parameter">pattern</replaceable></option></term>
     <listitem>
      <para>
<!--
       Exclude tables matching the specified
       <link linkend="app-psql-patterns"><replaceable class="parameter">pattern</replaceable></link>.
       This option can be specified more than once.
-->
指定した<link linkend="app-psql-patterns"><replaceable class="parameter">パターン</replaceable></link>にマッチするテーブルを除外します。
このオプションは2回以上指定できます。
      </para>
      <para>
<!--
       This is similar to the <option>&#45;-exclude-relation</option> option,
       except that it applies only to tables, materialized views, and
       sequences, not to indexes.
-->
これは、テーブル、マテリアライズドビュー、シーケンスにのみ適用され、インデックスには適用されないことを除いて<option>--exclude-relation</option>オプションに類似しています。
      </para>
     </listitem>
    </varlistentry>

    <varlistentry>
     <term><option>--no-dependent-indexes</option></term>
     <listitem>
      <para>
<!--
       By default, if a table is checked, any btree indexes of that table
       will also be checked, even if they are not explicitly selected by
       an option such as <literal>&#45;-index</literal> or
       <literal>&#45;-relation</literal>. This option suppresses that behavior.
-->
デフォルトでは、<literal>--index</literal>や<literal>--relation</literal>オプションで明示的に選択されていなくても、テーブルが検査される際にそのテーブルのBツリーインデックスも検査されます。
このオプションはこの振る舞いを抑止します。
      </para>
     </listitem>
    </varlistentry>

    <varlistentry>
     <term><option>--no-dependent-toast</option></term>
     <listitem>
      <para>
<!--
       By default, if a table is checked, its toast table, if any, will also
       be checked, even if it is not explicitly selected by an option
       such as <literal>&#45;-table</literal> or <literal>&#45;-relation</literal>.
       This option suppresses that behavior.
-->
デフォルトでは、<literal>--table</literal>や<literal>--relation</literal>オプションで明示的に選択されていなくても、テーブルが検査される際にそのテーブルのTOASTテーブルも検査されます。
このオプションはこの振る舞いを抑止します。
      </para>
     </listitem>
    </varlistentry>

    <varlistentry>
     <term><option>--no-strict-names</option></term>
     <listitem>
      <para>
<!--
       By default, if an argument to <literal>&#45;-database</literal>,
       <literal>&#45;-table</literal>, <literal>&#45;-index</literal>,
       or <literal>&#45;-relation</literal> matches no objects, it is a fatal
       error. This option downgrades that error to a warning.
-->
デフォルトでは、<literal>--database</literal>、<literal>--table</literal>、<literal>--index</literal>、<literal>--relation</literal>への引数がどのオブジェクトにもマッチしなければ、フェイタルエラーが起こります。
このオプションはそのエラーをワーニングへと格下げします。
      </para>
     </listitem>
    </varlistentry>
   </variablelist>
  </para>

  <para>
<!--
   The following command-line options control checking of tables:
-->
次のコマンドラインオプションはテーブルの検査を制御します。

   <variablelist>
    <varlistentry>
     <term><option>--exclude-toast-pointers</option></term>
     <listitem>
      <para>
<!--
       By default, whenever a toast pointer is encountered in a table,
       a lookup is performed to ensure that it references apparently-valid
       entries in the toast table. These checks can be quite slow, and this
       option can be used to skip them.
-->
デフォルトでは、テーブル中のTOASTポインタに遭遇すると必ずTOASTテーブル中の明らかに有効なエントリを参照していることを確認するために検索が行われます。
このチェックは非常に遅くなることがあり、このオプションはこれを省略するために使うことができます。
      </para>
     </listitem>
    </varlistentry>

    <varlistentry>
     <term><option>--on-error-stop</option></term>
     <listitem>
      <para>
<!--
       After reporting all corruptions on the first page of a table where
       corruption is found, stop processing that table relation and move on
       to the next table or index.
-->
破損が見つかった最初のテーブルのページに関してすべての破損の報告を行った後そのテーブルリレーションの処理を中断し、次のテーブルあるいはインデックスに進みます。
      </para>
      <para>
<!--
       Note that index checking always stops after the first corrupt page.
       This option only has meaning relative to table relations.
-->
インデックスの検査は、最初の破損したページの後で常に停止することに留意してください。
このオプションは、テーブルリレーションに関してのみ意味があります。
      </para>
     </listitem>
    </varlistentry>

    <varlistentry>
     <term><option>--skip=<replaceable class="parameter">option</replaceable></option></term>
     <listitem>
      <para>
<!--
       If <literal>all-frozen</literal> is given, table corruption checks
       will skip over pages in all tables that are marked as all frozen.
-->
<literal>all-frozen</literal>が与えられると、テーブル破損検査は、すべて凍結されていると印が付いたすべてのテーブルの中のページをスキップします。
      </para>
      <para>
<!--
       If <literal>all-visible</literal> is given, table corruption checks
       will skip over pages in all tables that are marked as all visible.
-->
<literal>all-visible</literal>が与えられると、テーブル破損検査は、すべて可視と印が付いたすべてのテーブルの中のページをスキップします。
      </para>
      <para>
<!--
       By default, no pages are skipped.  This can be specified as
       <literal>none</literal>, but since this is the default, it need not be
       mentioned.
-->
デフォルトではページをスキップすることはありません。
<literal>none</literal>と指定することもできますが、これがデフォルトなのでそのように指定する必要はありません。
      </para>
     </listitem>
    </varlistentry>

    <varlistentry>
     <term><option>--startblock=<replaceable class="parameter">block</replaceable></option></term>
     <listitem>
      <para>
<!--
       Start checking at the specified block number. An error will occur if
       the table relation being checked has fewer than this number of blocks.
       This option does not apply to indexes, and is probably only useful
       when checking a single table relation. See <literal>&#45;-endblock</literal>
       for further caveats.
-->
指定したブロック番号から検査を開始します。
検査しているテーブルリレーションのブロック数がこのブロック数よりも小さければエラーが生じます。
このオプションはインデックスには適用されず、おそらく単一のテーブルリレーションを検査するときにのみ意味があるでしょう。
それ以外の警告については<literal>--endblock</literal>を参照してください。
      </para>
     </listitem>
    </varlistentry>

    <varlistentry>
     <term><option>--endblock=<replaceable class="parameter">block</replaceable></option></term>
     <listitem>
      <para>
<!--
       End checking at the specified block number.  An error will occur if the
       table relation being checked has fewer than this number of blocks.
       This option does not apply to indexes, and is probably only useful when
       checking a single table relation. If both a regular table and a toast
       table are checked, this option will apply to both, but higher-numbered
       toast blocks may still be accessed while validating toast pointers,
       unless that is suppressed using
       <option>&#45;-exclude-toast-pointers</option>.
-->
指定したブロック番号で検査を終了します。
検査しているテーブルリレーションのブロック数がこのブロック数よりも小さければエラーが生じます。
このオプションはインデックスには適用されず、おそらく単一のテーブルリレーションを検査するときにのみ意味があるでしょう。
通常のテーブルとTOASTテーブルの両方が検査される際にはこのオプションはその両方に適用されますが、<option>--exclude-toast-pointers</option>を使って抑止していない限りTOASTポインタを検証中により大きな番号のTOASTブロックがアクセスされるかも知れません。
      </para>
     </listitem>
    </varlistentry>
   </variablelist>
  </para>

  <para>
<!--
   The following command-line options control checking of B-tree indexes:
-->
以下のコマンドラインオプションはBツリーインデックスの検査を制御します。

   <variablelist>
    <varlistentry>
     <term><option>--checkunique</option></term>
     <listitem>
      <para>
       For each index with unique constraint checked, verify that no more than
       one among duplicate entries is visible in the index using <xref linkend="amcheck"/>'s
       <option>checkunique</option> option.
      </para>
     </listitem>
    </varlistentry>

    <varlistentry>
     <term><option>--heapallindexed</option></term>
     <listitem>
      <para>
<!--
       For each index checked, verify the presence of all heap tuples as index
       tuples in the index using <xref linkend="amcheck"/>'s
       <option>heapallindexed</option> option.
-->
検査しているインデックスごとに、<xref linkend="amcheck"/>の<option>heapallindexed</option>オプションを使ってすべてのヒープタプルがインデックス中のインデックスタプルとして存在していることを検証します。
      </para>
     </listitem>
    </varlistentry>

    <varlistentry>
     <term><option>--parent-check</option></term>
     <listitem>
      <para>
<!--
       For each btree index checked, use <xref linkend="amcheck"/>'s
       <function>bt_index_parent_check</function> function, which performs
       additional checks of parent/child relationships during index checking.
-->
検査しているBツリーインデックスごとに、インデックス検査中に親／子関係の追加の検査を行う<xref linkend="amcheck"/>の<function>bt_index_parent_check</function>関数を使います。
      </para>
      <para>
<!--
       The default is to use <application>amcheck</application>'s
       <function>bt_index_check</function> function, but note that use of the
       <option>&#45;-rootdescend</option> option implicitly selects
       <function>bt_index_parent_check</function>.
-->
デフォルトでは<application>amcheck</application>の<function>bt_index_check</function>関数を使いますが、<option>--rootdescend</option>オプションを使うと暗黙的に<function>bt_index_parent_check</function>を選択することに注意してください。
      </para>
     </listitem>
    </varlistentry>

    <varlistentry>
     <term><option>--rootdescend</option></term>
     <listitem>
      <para>
<!--
       For each index checked, re-find tuples on the leaf level by performing a
       new search from the root page for each tuple using
       <xref linkend="amcheck"/>'s <option>rootdescend</option> option.
-->
検査しているインデックスごとに、<xref linkend="amcheck"/>の<option>rootdescend</option>オプションを使い、各タプルに関してルートページから新たに検索を実施してリーフレベルのタプルを再発見します。
      </para>
      <para>
<!--
       Use of this option implicitly also selects the
       <option>&#45;-parent-check</option> option.
-->
このオプションを使うと<option>--parent-check</option>オプションも暗黙的に選択します。
      </para>
      <para>
<!--
       This form of verification was originally written to help in the
       development of btree index features.  It may be of limited use or even
       of no use in helping detect the kinds of corruption that occur in
       practice.  It may also cause corruption checking to take considerably
       longer and consume considerably more resources on the server.
-->
この形式の検証は、元々はBツリーインデックスの機能の開発を支援するために作られました。
実際に発生する類の破損を検出するための支援としては限定的、あるいはまったく無用かも知れません。
また、これは破損検査に要する時間がかなり長くなったり、サーバでかなり多くのリソースを消費する原因になるかも知れません。
      </para>
     </listitem>
    </varlistentry>
<<<<<<< HEAD

    <varlistentry>
     <term><option>--checkunique</option></term>
     <listitem>
      <para>
<!--
       For each index with unique constraint checked, verify that no more than
       one among duplicate entries is visible in the index using <xref linkend="amcheck"/>'s
       <option>checkunique</option> option.
-->
《マッチ度[54.123711]》検査しているインデックスごとに、<xref linkend="amcheck"/>の<option>heapallindexed</option>オプションを使ってすべてのヒープタプルがインデックス中のインデックスタプルとして存在していることを検証します。
《機械翻訳》一意性制約がチェックされたインデックスごとに、<xref linkend="amcheck"/>の<option>checkunique</option>オプションを使用して、重複エントリのうちインデックスに表示されるのは1つだけであることを確認してください。
      </para>
     </listitem>
    </varlistentry>
=======
>>>>>>> 779ac2c7
   </variablelist>
  </para>

  <warning>
   <para>
<!--
    The extra checks performed against B-tree indexes when the
    <option>&#45;-parent-check</option> option or the
    <option>&#45;-rootdescend</option> option is specified require
    relatively strong relation-level locks.  These checks are the only
    checks that will block concurrent data modification from
    <command>INSERT</command>, <command>UPDATE</command>, and
    <command>DELETE</command> commands.
-->
<option>--parent-check</option>オプション、あるいは<option>--rootdescend</option>オプションが指定された時にBツリーインデックスに対して行われる追加の検査では、比較的強いリレーションレベルのロックが必要です。
この検査だけが、<command>INSERT</command>、<command>UPDATE</command>、<command>DELETE</command>コマンドによる並行するデータ変更をブロックする検査です。
   </para>
  </warning>

  <para>
<!--
   The following command-line options control the connection to the server:
-->
以下のコマンドラインオプションは、サーバへの接続を制御します。

   <variablelist>
    <varlistentry>
     <term><option>-h <replaceable class="parameter">hostname</replaceable></option></term>
     <term><option>--host=<replaceable class="parameter">hostname</replaceable></option></term>
     <listitem>
      <para>
<!--
       Specifies the host name of the machine on which the server is running.
       If the value begins with a slash, it is used as the directory for the
       Unix domain socket.
-->
サーバが実行中のマシンのホスト名を指定します。
値がスラッシュで始まると、Unixドメインソケットのディレクトリとして使用されます。
      </para>
     </listitem>
    </varlistentry>

    <varlistentry>
     <term><option>-p <replaceable class="parameter">port</replaceable></option></term>
     <term><option>--port=<replaceable class="parameter">port</replaceable></option></term>
     <listitem>
      <para>
<!--
       Specifies the TCP port or local Unix domain socket file extension on
       which the server is listening for connections.
-->
TCPポートあるいはサーバが接続をリッスンしているマシン上のUnixドメインソケットファイルの拡張子を指定します。
      </para>
     </listitem>
    </varlistentry>

    <varlistentry>
     <term><option>-U</option></term>
     <term><option>--username=<replaceable class="parameter">username</replaceable></option></term>
     <listitem>
      <para>
<!--
       User name to connect as.
-->
接続するユーザ名です。
      </para>
     </listitem>
    </varlistentry>

    <varlistentry>
     <term><option>-w</option></term>
     <term><option>--no-password</option></term>
     <listitem>
      <para>
<!--
       Never issue a password prompt.  If the server requires password
       authentication and a password is not available by other means such as
       a <filename>.pgpass</filename> file, the connection attempt will fail.
       This option can be useful in batch jobs and scripts where no user is
       present to enter a password.
-->
決してパスワードプロンプトを表示しません。
サーバがパスワード認証を要求し、パスワードが<filename>.pgpass</filename>ファイルなどの他の方法で提供されない場合は接続の試みは失敗します。
このオプションはパスワードを入力するユーザが存在しないバッチジョブやスクリプトで有用かも知れません。
      </para>
     </listitem>
    </varlistentry>

    <varlistentry>
     <term><option>-W</option></term>
     <term><option>--password</option></term>
     <listitem>
      <para>
<!--
       Force <application>pg_amcheck</application> to prompt for a password
       before connecting to a database.
-->
<application>pg_amcheck</application>がデータベースに接続する前にパスワードのプロンプトを表示することを強制します。
      </para>
      <para>
<!--
       This option is never essential, since
       <application>pg_amcheck</application> will automatically prompt for a
       password if the server demands password authentication.  However,
       <application>pg_amcheck</application> will waste a connection attempt
       finding out that the server wants a password.  In some cases it is
       worth typing <option>-W</option> to avoid the extra connection attempt.
-->
サーバがパスワード認証を必要とするときには<application>pg_amcheck</application>はパスワードを自動的に要求するので、このオプションは絶対に必要というものではありません。
しかし、<application>pg_amcheck</application>はサーバがパスワードを必要としているかどうかを確認するために無駄な接続の試みをします。
ある種の状況では余分な接続の試みを避けるために<option>-W</option>をタイプする価値があります。
      </para>
     </listitem>
    </varlistentry>

    <varlistentry>
     <term><option>--maintenance-db=<replaceable class="parameter">dbname</replaceable></option></term>
     <listitem>
      <para>
<!--
       Specifies a database or
       <link linkend="libpq-connstring">connection string</link> to be
       used to discover the list of databases to be checked. If neither
       <option>&#45;-all</option> nor any option including a database pattern is
       used, no such connection is required and this option does nothing.
       Otherwise, any connection string parameters other than
       the database name which are included in the value for this option
       will also be used when connecting to the databases
       being checked. If this option is omitted, the default is
       <literal>postgres</literal> or, if that fails,
       <literal>template1</literal>.
-->
データベースあるいは検査対象データベースのリストを発見するために使われる<link linkend="libpq-connstring">接続文字列</link>を指定します。
<option>--all</option>あるいはデータベースパターンを含むオプションが使われていなければ、そうした接続は必要ではなく、このオプションは何もしません。
そうでなければ、このオプションの値に含まれるデータベース名が、検査対象のデータベースに接続する際にも使われます。
このオプションが省略されるとデフォルトは<literal>postgres</literal>、あるいはそれが失敗すれば<literal>template1</literal>となります。
      </para>
     </listitem>
    </varlistentry>
   </variablelist>
  </para>

  <para>
<!--
   Other options are also available:
-->
他のオプションも利用可能です。

   <variablelist>
    <varlistentry>
     <term><option>-e</option></term>
     <term><option>--echo</option></term>
     <listitem>
      <para>
<!--
      Echo to stdout all SQL sent to the server.
-->
サーバに送られたすべてのSQLを標準出力にそのまま表示します。
      </para>
     </listitem>
    </varlistentry>

    <varlistentry>
     <term><option>-j <replaceable class="parameter">num</replaceable></option></term>
     <term><option>--jobs=<replaceable class="parameter">num</replaceable></option></term>
     <listitem>
      <para>
<!--
       Use <replaceable>num</replaceable> concurrent connections to the server,
       or one per object to be checked, whichever is less.
-->
サーバへの<replaceable>num</replaceable>並列接続か、検査対象オブジェクト1つにつき1本の接続のどちらか少ない方を使います。
      </para>
      <para>
<!--
       The default is to use a single connection.
-->
デフォルトでは単一の接続を使います。
      </para>
     </listitem>
    </varlistentry>

    <varlistentry>
     <term><option>-P</option></term>
     <term><option>--progress</option></term>
     <listitem>
      <para>
<!--
       Show progress information. Progress information includes the number
       of relations for which checking has been completed, and the total
       size of those relations. It also includes the total number of relations
       that will eventually be checked, and the estimated size of those
       relations.
-->
進捗状況の情報を表示します。
進捗状況情報には、検査が完了したリレーションの数と（検査が完了した）リレーションの合計サイズが含まれます。
最終的に検査されるリレーションの全数と（これら（最終的に検査される）の）リレーションのサイズの見積もりも含まれます。
      </para>
     </listitem>
    </varlistentry>

    <varlistentry>
     <term><option>-v</option></term>
     <term><option>--verbose</option></term>
     <listitem>
      <para>
<!--
       Print more messages. In particular, this will print a message for
       each relation being checked, and will increase the level of detail
       shown for server errors.
-->
より多くのメッセージを表示します。
とりわけ、これは検査している個々のリレーションを表示し、サーバエラーに関しては詳細度のレベルを上げます。
      </para>
     </listitem>
    </varlistentry>

    <varlistentry>
     <term><option>-V</option></term>
     <term><option>--version</option></term>
     <listitem>
      <para>
<!--
       Print the <application>pg_amcheck</application> version and exit.
-->
<application>pg_amcheck</application>のバージョンを表示して終了します。
      </para>
     </listitem>
    </varlistentry>

    <varlistentry>
     <term><option>--install-missing</option></term>
     <term><option>--install-missing=<replaceable class="parameter">schema</replaceable></option></term>
     <listitem>
      <para>
<!--
       Install any missing extensions that are required to check the
       database(s).  If not yet installed, each extension's objects will be
       installed into the given
       <replaceable class="parameter">schema</replaceable>, or if not specified
       into schema <literal>pg_catalog</literal>.
-->
データベースを検査するのに必要な拡張で漏れているものをインストールします。
もしまだインストールされていなければ、各拡張のオブジェクトは与えられた<replaceable class="parameter">schema</replaceable>、あるいは指定されていなければ<literal>pg_catalog</literal>スキーマにインストールされます。
      </para>
      <para>
<!--
       At present, the only required extension is <xref linkend="amcheck"/>.
-->
今の所唯一必要な拡張は<xref linkend="amcheck"/>です。
      </para>
     </listitem>
    </varlistentry>

    <varlistentry>
     <term><option>-?</option></term>
     <term><option>--help</option></term>
     <listitem>
      <para>
<!--
       Show help about <application>pg_amcheck</application> command line
       arguments, and exit.
-->
<application>pg_amcheck</application>コマンド行引数に関するヘルプを表示して終了します。
      </para>
     </listitem>
    </varlistentry>
   </variablelist>
  </para>
 </refsect1>

 <refsect1>
<!--
  <title>Environment</title>
-->
  <title>環境</title>

  <para>
<!--
   <command>pg_amcheck</command>, like most other <productname>PostgreSQL</productname>
   utilities,
   also uses the environment variables supported by <application>libpq</application>
   (see <xref linkend="libpq-envars"/>).
-->
《機械翻訳》他のほとんどの<productname>PostgreSQL</productname>ユーティリティと同様に、<command>pg_amcheck</command>も<application>libpq</application>でサポートされている環境変数を使用します（<xref linkend="libpq-envars"/>を参照）。
  </para>

  <para>
<!--
   The environment variable <envar>PG_COLOR</envar> specifies whether to use
   color in diagnostic messages. Possible values are
   <literal>always</literal>, <literal>auto</literal> and
   <literal>never</literal>.
-->
《機械翻訳》環境変数<envar>PG_COLOR</envar>は診断メッセージで色を使うかどうかを指定します。
可能な値は<literal>always</literal>、<literal>auto</literal>、<literal>never</literal>です。
  </para>
 </refsect1>

 <refsect1>
<!--
  <title>Notes</title>
-->
  <title>注釈</title>

  <para>
<!--
   <application>pg_amcheck</application> is designed to work with
   <productname>PostgreSQL</productname> 14.0 and later.
-->
<application>pg_amcheck</application> は<productname>PostgreSQL</productname> 14.0以降で動作するように設計されています。
  </para>
 </refsect1>

 <refsect1>
<!--
  <title>See Also</title>
-->
  <title>関連項目</title>

  <simplelist type="inline">
   <member><xref linkend="amcheck"/></member>
  </simplelist>
 </refsect1>
</refentry><|MERGE_RESOLUTION|>--- conflicted
+++ resolved
@@ -544,9 +544,13 @@
      <term><option>--checkunique</option></term>
      <listitem>
       <para>
+<!--
        For each index with unique constraint checked, verify that no more than
        one among duplicate entries is visible in the index using <xref linkend="amcheck"/>'s
        <option>checkunique</option> option.
+-->
+《マッチ度[54.123711]》検査しているインデックスごとに、<xref linkend="amcheck"/>の<option>heapallindexed</option>オプションを使ってすべてのヒープタプルがインデックス中のインデックスタプルとして存在していることを検証します。
+《機械翻訳》一意性制約がチェックされたインデックスごとに、<xref linkend="amcheck"/>の<option>checkunique</option>オプションを使用して、重複エントリのうちインデックスに表示されるのは1つだけであることを確認してください。
       </para>
      </listitem>
     </varlistentry>
@@ -620,24 +624,6 @@
       </para>
      </listitem>
     </varlistentry>
-<<<<<<< HEAD
-
-    <varlistentry>
-     <term><option>--checkunique</option></term>
-     <listitem>
-      <para>
-<!--
-       For each index with unique constraint checked, verify that no more than
-       one among duplicate entries is visible in the index using <xref linkend="amcheck"/>'s
-       <option>checkunique</option> option.
--->
-《マッチ度[54.123711]》検査しているインデックスごとに、<xref linkend="amcheck"/>の<option>heapallindexed</option>オプションを使ってすべてのヒープタプルがインデックス中のインデックスタプルとして存在していることを検証します。
-《機械翻訳》一意性制約がチェックされたインデックスごとに、<xref linkend="amcheck"/>の<option>checkunique</option>オプションを使用して、重複エントリのうちインデックスに表示されるのは1つだけであることを確認してください。
-      </para>
-     </listitem>
-    </varlistentry>
-=======
->>>>>>> 779ac2c7
    </variablelist>
   </para>
 

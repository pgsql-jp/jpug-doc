<!-- doc/src/sgml/docguide.sgml -->

<appendix id="docguide">
<!--
 <title>Documentation</title>
-->
 <title>ドキュメント作成</title>

 <para>
<!--
  <productname>PostgreSQL</productname> has four primary documentation
  formats:
-->
<productname>PostgreSQL</productname>の文書には4つの主要なフォーマットがあります。

  <itemizedlist>
   <listitem>
    <para>
<!--
     Plain text, for pre-installation information
-->
平文：インストール前の情報
    </para>
   </listitem>
   <listitem>
    <para>
<!--
     <acronym>HTML</acronym>, for on-line browsing and reference
-->
<acronym>HTML</acronym>：オンラインでの閲覧と参照
    </para>
   </listitem>
   <listitem>
    <para>
<!--
     PDF, for printing
-->
PDF：印刷用
    </para>
   </listitem>
   <listitem>
    <para>
<!--
     man pages, for quick reference.
-->
マニュアルページ：すぐ知りたい時
    </para>
   </listitem>
  </itemizedlist>

<!--
  Additionally, a number of plain-text <filename>README</filename> files can
  be found throughout the <productname>PostgreSQL</productname> source tree,
  documenting various implementation issues.
-->
さらに、<productname>PostgreSQL</productname>ソースツリー全体にわたり、様々な実装に関する問題を記述した平文の<filename>README</filename>ファイルが数多くあります。
 </para>

 <para>
<!--
  <acronym>HTML</acronym> documentation and man pages are part of a
  standard distribution and are installed by default.  PDF
  format documentation is available separately for
  download.
-->
<acronym>HTML</acronym>文書とマニュアルページは標準の配布物の一部でデフォルトでインストールされます。
PDF形式の文書は別途ダウンロードすることで入手できます。
 </para>

 <sect1 id="docguide-docbook">
  <title>DocBook</title>
  <para>
<!--
   The documentation sources are written in
   <firstterm>DocBook</firstterm>, which is a markup language
   defined in <acronym>XML</acronym>.  In what
   follows, the terms DocBook and <acronym>XML</acronym> are both
   used, but technically they are not interchangeable.
-->
文書のソースは、<acronym>XML</acronym>で定義されたマークアップ言語である<firstterm>DocBook</firstterm>で作成されています。
ここからは、DocBookと<acronym>XML</acronym>両方の用語が使用されますが、技術的に相互の互換性はありません。
  </para>

  <para>
<!--
  <productname>DocBook</productname> allows an author to specify the
   structure and content of a technical document without worrying
   about presentation details.  A document style defines how that
   content is rendered into one of several final forms.  DocBook is
   maintained by the <ulink url="https://www.oasis-open.org">
   OASIS group</ulink>.  The <ulink url="https://www.oasis-open.org/docbook/">
   official DocBook site</ulink> has good introductory and reference documentation and
   a complete O'Reilly book for your online reading pleasure.  The
   <ulink url="http://newbiedoc.sourceforge.net/metadoc/docbook-guide.html">
   NewbieDoc Docbook Guide</ulink> is very helpful for beginners.
   The <ulink url="https://www.freebsd.org/docproj/">
   FreeBSD Documentation Project</ulink> also uses DocBook and has some good
   information, including a number of style guidelines that might be
   worth considering.
-->
<productname>DocBook</productname>を使用して作成することで、最終的な見栄えがどうなるかに気を遣わずに技術文書の構造と内容を指定できます。
ドキュメントスタイルは、いくつかの最終的な形のいずれかにコンテンツをレンダリングする方法を定義します。
DocBookは<ulink url="https://www.oasis-open.org">OASISグループ</ulink>により保守されています。
<ulink url="https://www.oasis-open.org/docbook/">公式DocBookサイト</ulink>では役に立つ入門用と参照用の文書、そしてO'Reilly社の本の完全版をオンラインで読むことができます。
<ulink url="http://newbiedoc.sourceforge.net/metadoc/docbook-guide.html">NewbieDoc Docbook Guide</ulink>は初心者にとりとても役に立ちます。
<ulink url="https://www.freebsd.org/docproj/">FreeBSDドキュメントプロジェクト</ulink>でも同様にDocBookを使用していて注目すべき数多くのスタイルに関する指針を含め、役立つ情報があります。
  </para>
 </sect1>


 <sect1 id="docguide-toolsets">
<!--
  <title>Tool Sets</title>
-->
  <title>ツールセット</title>

  <para>
<!--
   The following tools are used to process the documentation.  Some
   might be optional, as noted.
-->
文書を処理する過程で次のようなツールが使われます。
そのうちのいくつかは付記されているように省略しても構いません。

   <variablelist>
    <varlistentry>
     <term><ulink url="https://www.oasis-open.org/docbook/">DocBook DTD</ulink></term>
     <listitem>
      <para>
<!--
       This is the definition of DocBook itself.  We currently use version
       4.5; you cannot use later or earlier versions.  You need
       the <acronym>XML</acronym> variant of the DocBook DTD, not
       the <acronym>SGML</acronym> variant.
-->
DocBookそのものの定義です。
現在はバージョン4.5を使用しており、これより古いまたは新しいバージョンは使用できません。
DocBook DTDの<acronym>SGML</acronym>対応版ではなく、<acronym>XML</acronym>対応版が必要です。
      </para>
     </listitem>
    </varlistentry>

    <varlistentry>
     <term><ulink url="https://github.com/docbook/wiki/wiki/DocBookXslStylesheets">DocBook XSL Stylesheets</ulink></term>
     <listitem>
      <para>
<!--
       These contain the processing instructions for converting the
       DocBook sources to other formats, such as
       <acronym>HTML</acronym>.
-->
DocBookのソースを<acronym>HTML</acronym>のような他のフォーマットに変換する処理手順が含まれています。
      </para>

      <para>
<!--
       The minimum required version is currently 1.77.0, but it is recommended
       to use the latest available version for best results.
-->
現在最低必要なバージョンは1.77.0ですが、最良の結果を得るために入手可能な最新の版を使うことをお勧めします。
      </para>
     </listitem>
    </varlistentry>

    <varlistentry>
<!--
     <term><ulink url="http://xmlsoft.org/">Libxml2</ulink> for <command>xmllint</command></term>
-->
     <term><command>xmllint</command>のための<ulink url="http://xmlsoft.org/">Libxml2</ulink></term>
     <listitem>
      <para>
<!--
       This library and the <command>xmllint</command> tool it contains are
       used for processing XML.  Many developers will already
       have <application>Libxml2</application> installed, because it is also
       used when building the PostgreSQL code.  Note, however,
       that <command>xmllint</command> might need to be installed from a
       separate subpackage.
-->
このライブラリとそこに含まれる<command>xmllint</command>ツールはXMLを処理するのに使われます。
PostgreSQLのコードを構築する時にも使われますので、多くの開発者はすでに<application>Libxml2</application>をインストールしているでしょう。
しかしながら、<command>xmllint</command>は別のサブパッケージからインストールする必要があるかもしれないことに注意してください。
      </para>
     </listitem>
     </varlistentry>

    <varlistentry>
<!--
     <term><ulink url="http://xmlsoft.org/XSLT/">Libxslt</ulink> for <command>xsltproc</command></term>
-->
     <term><command>xsltproc</command>のための<ulink url="http://xmlsoft.org/XSLT/">Libxslt</ulink></term>
     <listitem>
      <para>
<!--
       <command>xsltproc</command> is an XSLT processor, that is, a program to
       convert XML to other formats using XSLT stylesheets.
-->
<command>xsltproc</command>はXSLTプロセッサ、すなわち、XSLTスタイルシートを使ってXMLを他のフォーマットに変換するプログラムです。
      </para>
     </listitem>
    </varlistentry>

    <varlistentry>
     <term><ulink url="https://xmlgraphics.apache.org/fop/">FOP</ulink></term>
     <listitem>
      <para>
<!--
       This is a program for converting, among other things, XML to PDF.
<<<<<<< HEAD
-->
これは変換、とりわけXMLからPDFへの変換のためのプログラムです。
=======
       It is needed only if you want to build the documentation in PDF format.
>>>>>>> 8382864e
      </para>
     </listitem>
    </varlistentry>
   </variablelist>
  </para>

  <para>
<!--
   We have documented experience with several installation methods for
   the various tools that are needed to process the documentation.
   These will be described below.  There might be some other packaged
   distributions for these tools. Please report package status to the
   documentation mailing list, and we will include that information
   here.
-->
文書を作成するために必要な様々なツールのインストール方法についての経験をまとめました。
以下に記載します。
これらのツールは別にパッケージ化されて配布されていることも考えられます。
もしそのような配布物を見つけた場合はdocのメーリングリストに報告してください。
そのような情報をここに付け加えたいと思います。
  </para>

<<<<<<< HEAD
  <para>
<!--
   You can get away with not installing DocBook XML and the DocBook XSLT
   stylesheets locally, because the required files will be downloaded from the
   Internet and cached locally.  This may in fact be the preferred solution if
   your operating system packages provide only an old version of these files,
   or if no packages are available at all.
   If you want to prevent any attempt to access the Internet while building
   the documentation, you need to pass the <option>&#45;-nonet</option> option
   to <command>xmllint</command> and <command>xsltproc</command>; see below
   for an example.
-->
必要なファイルはインターネットからダウンロードされ、ローカルにキャッシュされるので、DocBook XMLとDocBook XSLTスタイルシートをローカルにインストールせずに済ませることもできます。
オペレーティングシステムのパッケージでこれらのファイルの古いバージョンしか提供されていない場合や、パッケージが全く利用できない場合には、実際、これが好ましい解決法でしょう。
文書を構築する時にインターネットにアクセスしないようにするには、<command>xmllint</command>と<command>xsltproc</command>に<option>--nonet</option>オプションを渡すことが必要です。以下の例を参照してください。
  </para>

=======
>>>>>>> 8382864e
  <sect2>
<!--
   <title>Installation on Fedora, RHEL, and Derivatives</title>
-->
   <title>Fedora、RHEL、およびその派生版でのインストール</title>

   <para>
<!--
    To install the required packages, use:
-->
要求されるパッケージをインストールするには以下のようにしてください。
<programlisting>
yum install docbook-dtds docbook-style-xsl libxslt fop
</programlisting>
   </para>
  </sect2>

  <sect2>
<!--
   <title>Installation on FreeBSD</title>
-->
   <title>FreeBSDでのインストール</title>

   <para>
<!--
    To install the required packages with <command>pkg</command>, use:
-->
<command>pkg</command>で必要なパッケージをインストールするには以下を使います。
<programlisting>
pkg install docbook-xml docbook-xsl libxslt fop
</programlisting>
   </para>

   <para>
<!--
    When building the documentation from the <filename>doc</filename>
    directory you'll need to use <command>gmake</command>, because the
    makefile provided is not suitable for FreeBSD's <command>make</command>.
-->
提供されているMakefileはFreeBSDの<command>make</command>用ではありませんので、<filename>doc</filename>ディレクトリから文書を作成するには<command>gmake</command>を使うことが必要でしょう。
   </para>
  </sect2>

  <sect2>
<!--
   <title>Debian Packages</title>
-->
   <title>Debianパッケージ</title>

   <para>
<!--
    There is a full set of packages of the documentation tools
    available for <productname>Debian GNU/Linux</productname>.
    To install, simply use:
-->
<productname>Debian GNU/Linux</productname>用の文書作成パッケージの一式が揃っています。
インストールには以下を使います。
<programlisting>
apt-get install docbook-xml docbook-xsl libxml2-utils xsltproc fop
</programlisting>
   </para>
  </sect2>

  <sect2>
   <title>macOS</title>

   <para>
<<<<<<< HEAD
<!--
    On macOS, you can build the HTML and man documentation without installing
    anything extra.  If you want to build PDFs or want to install a local copy
    of DocBook, you can get those from your preferred package manager.
-->
macOSでは、他に追加でインストールしなくても、HTMLとmanドキュメントを構築できます。
PDFを構築する、あるいはDocBookのローカルなコピーが必要な場合は、お気に入りのパッケージマネジャーを使って入手できます。
   </para>

   <para>
<!--
    If you use MacPorts, the following will get you set up:
-->
MacPortsを使っているのであれば、以下のようにすれば設定されます。
=======
    If you use MacPorts, the following will get you set up:
<programlisting>
sudo port install docbook-xml docbook-xsl-nons libxslt fop
</programlisting>
    If you use Homebrew, use this:
<programlisting>
brew install docbook docbook-xsl libxslt fop
</programlisting>
   </para>

   <para>
    The Homebrew-supplied programs require the following environment variable
    to be set.  For Intel based machines, use this:
>>>>>>> 8382864e
<programlisting>
export XML_CATALOG_FILES=/usr/local/etc/xml/catalog
</programlisting>
<<<<<<< HEAD
<!--
    If you use Homebrew, use this:
-->
Homebrewを使っているのであれば、こちらを使ってください。
=======
    On Apple Silicon based machines, use this:
>>>>>>> 8382864e
<programlisting>
export XML_CATALOG_FILES=/opt/homebrew/etc/xml/catalog
</programlisting>
    Without it, <command>xsltproc</command> will throw errors like this:
<programlisting>
I/O error : Attempt to load network entity http://www.oasis-open.org/docbook/xml/4.5/docbookx.dtd
postgres.sgml:21: warning: failed to load external entity "http://www.oasis-open.org/docbook/xml/4.5/docbookx.dtd"
...
</programlisting>
   </para>

   <para>
    While it is possible to use the Apple-provided versions
    of <command>xmllint</command> and <command>xsltproc</command>
    instead of those from MacPorts or Homebrew, you'll still need
    to install the DocBook DTD and stylesheets, and set up a catalog
    file that points to them.
   </para>
  </sect2>

  <sect2 id="docguide-toolsets-configure">
<!--
   <title>Detection by <command>configure</command></title>
-->
   <title><command>configure</command>による検出</title>

  <para>
<!--
   Before you can build the documentation you need to run the
   <filename>configure</filename> script, as you would when building
   the <productname>PostgreSQL</productname> programs themselves.
   Check the output near the end of the run; it should look something
   like this:
-->
<productname>PostgreSQL</productname>本体のプログラムを構築した時のように、文書を構築する際に<filename>configure</filename>スクリプトを実行する必要があります。
実行が終わる近辺の出力を確認してください。次のような感じになっているはずです。
<screen>
checking for xmllint... xmllint
checking for xsltproc... xsltproc
checking for fop... fop
checking for dbtoepub... dbtoepub
</screen>
<!--
   If <filename>xmllint</filename> or <filename>xsltproc</filename> is not
   found, you will not be able to build any of the documentation.
   <filename>fop</filename> is only needed to build the documentation in
   PDF format.
   <filename>dbtoepub</filename> is only needed to build the documentation
   in EPUB format.
-->
<filename>xmllint</filename>や<filename>xsltproc</filename>が見つからない時は、文書の構築はできません。
<filename>fop</filename>はPDF形式で文書を構築するのにのみ必要です。
<filename>dbtoepub</filename>はEPUB形式で文書を構築するのにのみ必要です。
  </para>

  <para>
<!--
   If necessary, you can tell <filename>configure</filename> where to find
   these programs, for example
-->
必要なら<filename>configure</filename>にどこでこれらのプログラムを見つけられるか教えることができます。例えば、
<screen>
./configure ... XMLLINT=/opt/local/bin/xmllint ...
</screen>
<<<<<<< HEAD
<!--
   Also, if you want to ensure that <filename>xmllint</filename>
   and <filename>xsltproc</filename> will not perform any network access,
   you can do something like
-->
さらに、<filename>xmllint</filename>と<filename>xsltproc</filename>が確実にネットワークアクセスを行なわないようにしたいのであれば、以下のようにすればできます。
<screen>
./configure ... XMLLINT="xmllint --nonet" XSLTPROC="xsltproc --nonet" ...
</screen>
=======
>>>>>>> 8382864e
  </para>
  </sect2>
 </sect1>

 <sect1 id="docguide-build">
<!--
  <title>Building the Documentation</title>
-->
  <title>文書の構築</title>

  <para>
<!--
   Once you have everything set up, change to the directory
   <filename>doc/src/sgml</filename> and run one of the commands
   described in the following subsections to build the
   documentation. (Remember to use GNU make.)
-->
全ての設定が終了したら、<filename>doc/src/sgml</filename>ディレクトリに移動して以下のコマンドの1つを実行してください
（GNU makeを使うのを忘れずに）。
  </para>

  <sect2>
   <title>HTML</title>

   <para>
<!--
    To build the <acronym>HTML</acronym> version of the documentation:
-->
<acronym>HTML</acronym>形式の文書を作成するには次のようにします。
<screen>
<prompt>doc/src/sgml$ </prompt><userinput>make html</userinput>
</screen>
<!--
    This is also the default target.  The output appears in the
    subdirectory <filename>html</filename>.
-->
これはデフォルトでの対象です。
出力は<filename>html</filename>サブディレクトリに作成されます。
   </para>

   <para>
<!--
    To produce HTML documentation with the stylesheet used on <ulink
    url="https://www.postgresql.org/docs/current/">postgresql.org</ulink> instead of the
    default simple style use:
-->
デフォルトの簡単なスタイルではなく<ulink url="https://www.postgresql.org/docs/current/">postgresql.org</ulink>で使われているスタイルシートのHTMLの文書を作成するには、次のようにします。
<screen>
<prompt>doc/src/sgml$ </prompt><userinput>make STYLE=website html</userinput>
</screen>
   </para>

   <para>
<!--
    If the <literal>STYLE=website</literal> option is used, the generated HTML
    files include references to stylesheets hosted on <ulink
    url="https://www.postgresql.org/docs/current/">postgresql.org</ulink> and
    require network access to view.
-->
<literal>STYLE=website</literal>オプションが使われると、生成されるHTMLファイルは<ulink url="https://www.postgresql.org/docs/current/">postgresql.org</ulink>で提供されるスタイルシートへの参照を含み、見るにはネットワークアクセスが必要です。
   </para>
 </sect2>

 <sect2>
<!--
  <title>Manpages</title>
-->
  <title>マニュアルページ</title>

  <para>
<!--
   We use the DocBook XSL stylesheets to
   convert <productname>DocBook</productname>
   <sgmltag>refentry</sgmltag> pages to *roff output suitable for man
   pages.  To create the man pages, use the command:
-->
<productname>DocBook</productname> <sgmltag>refentry</sgmltag>ページをマニュアルページに対応した*roff形式に変換するには、DocBook XSLスタイルシートを使用します。
マニュアルページを作成するには次のようにします。
<screen>
<prompt>doc/src/sgml$ </prompt><userinput>make man</userinput>
</screen>
  </para>
 </sect2>

  <sect2>
   <title>PDF</title>

   <para>
<!--
    To produce a PDF rendition of the documentation
    using <productname>FOP</productname>, you can use one of the following
    commands, depending on the preferred paper format:
-->
<productname>FOP</productname>を使ってPDF文書を作成したい時は、対象の用紙のサイズに合わせて以下のコマンドの中から1つを選んでください。

    <itemizedlist>
     <listitem>
      <para>
<!--
       For A4 format:
-->
A4サイズ:
<screen>
<prompt>doc/src/sgml$ </prompt><userinput>make postgres-A4.pdf</userinput>
</screen>
      </para>
     </listitem>

     <listitem>
      <para>
<!--
       For U.S. letter format:
-->
U.S.レターサイズ:
<screen>
<prompt>doc/src/sgml$ </prompt><userinput>make postgres-US.pdf</userinput>
</screen>
      </para>
     </listitem>
    </itemizedlist>
   </para>

   <para>
<!--
    Because the PostgreSQL documentation is fairly
    big, <productname>FOP</productname> will require a significant amount of
    memory.  Because of that, on some systems, the build will fail with a
    memory-related error message.  This can usually be fixed by configuring
    Java heap settings in the configuration
    file <filename>~/.foprc</filename>, for example:
-->
PostgreSQL文書はかなり大きいので、<productname>FOP</productname>はかなりの量のメモリを必要とするでしょう。
そのため、システムの中には、メモリに関連するエラーメッセージを出して作成に失敗するものもあるでしょう。
これは、設定ファイル<filename>~/.foprc</filename>のJavaヒープ設定を設定することで回避できます。例えば、
<programlisting>
# FOP binary distribution
FOP_OPTS='-Xmx1500m'
# Debian
JAVA_ARGS='-Xmx1500m'
# Red Hat
ADDITIONAL_FLAGS='-Xmx1500m'
</programlisting>
<!--
    There is a minimum amount of memory that is required, and to some extent
    more memory appears to make things a bit faster.  On systems with very
    little memory (less than 1 GB), the build will either be very slow due to
    swapping or will not work at all.
-->
必要なメモリの最小量があり、ある程度はメモリが多いほどより速くなるようです。
非常に少ないメモリ(1GB以下)のシステムでは、作成はスワップのために非常に遅くなるか、全く動かないでしょう。
   </para>

   <para>
<!--
    Other XSL-FO processors can also be used manually, but the automated build
    process only supports FOP.
-->
他のXSL-FOプロセッサも手動で使えますが、自動化された作成プロセスではFOPだけがサポートされています。
   </para>
  </sect2>

  <sect2>
<!--
   <title>Plain Text Files</title>
-->
   <title>平文ファイル</title>

   <para>
<!--
    The installation instructions are also distributed as plain text,
    in case they are needed in a situation where better reading tools
    are not available.  The <filename>INSTALL</filename> file
    corresponds to <xref linkend="installation"/>, with some minor
    changes to account for the different context.  To recreate the
    file, change to the directory <filename>doc/src/sgml</filename>
    and enter <userinput>make INSTALL</userinput>.  Building text output
    requires <productname>Pandoc</productname> version 1.13 or newer as an
    additional build tool.
-->
より良い表示ツールがない状況で必要とされる場合に備えて、インストールの手順は平文でも配布されています。
<filename>INSTALL</filename>ファイルは<xref linkend="installation"/>と連係していて、異なった内容を説明するためにちょっとした変更が加えられています。
このファイルを生成するには、<filename>doc/src/sgml</filename>ディレクトリに移動し<userinput>make INSTALL</userinput>と入力します。
テキスト出力の構築には、追加の構築ツールとしてバージョン1.13以降の<productname>Pandoc</productname>が必要です。
   </para>

   <para>
<!--
    In the past, the release notes and regression testing instructions
    were also distributed as plain text, but this practice has been
    discontinued.
-->
以前はリリースノートとリグレッションテストの手順も平文で配布されていましたが、打ち切りになりました。
   </para>
  </sect2>

  <sect2>
<!--
   <title>Syntax Check</title>
-->
   <title>構文検証</title>

   <para>
<!--
    Building the documentation can take very long.  But there is a
    method to just check the correct syntax of the documentation
    files, which only takes a few seconds:
-->
文書の構築にはとても時間がかかります。
でも文書ファイルの正しい構文だけを検証する方法があります。
以下のように入力します。
ほんの数秒しかかかりません。
<screen>
<prompt>doc/src/sgml$ </prompt><userinput>make check</userinput>
</screen>
   </para>
  </sect2>
 </sect1>


 <sect1 id="docguide-authoring">
<!--
  <title>Documentation Authoring</title>
-->
  <title>文書の起草</title>

   <para>
<!--
    The documentation sources are most conveniently modified with an editor
    that has a mode for editing XML, and even more so if it has some awareness
    of XML schema languages so that it can know about
    <productname>DocBook</productname> syntax specifically.
-->
XMLの編集モードを持つエディタを使えばドキュメントソースの編集が非常に便利になります。
更にそれがXMLスキーマ言語を理解すると更に便利になり、<productname>DocBook</productname>構文を考慮することができるようになります。
   </para>

   <para>
<!--
    Note that for historical reasons the documentation source files are named
    with an extension <filename>.sgml</filename> even though they are now XML
    files.  So you might need to adjust your editor configuration to set the
    correct mode.
-->
歴史的な理由により、今はXMLファイルであるドキュメントのソースファイルは<filename>.sgml</filename>拡張子を持つファイル名称となっていることに注意してください。
ですから、正しいモードになるようにエディタ設定を調整する必要があるかも知れません。
   </para>

   <sect2>
    <title>Emacs</title>

    <para>
<!--
     <productname>nXML Mode</productname>, which ships with
     <productname>Emacs</productname>, is the most common mode for editing
     <acronym>XML</acronym> documents with <productname>Emacs</productname>.
     It will allow you to use <application>Emacs</application> to insert tags
     and check markup consistency, and it supports
     <productname>DocBook</productname> out of the box.  Check the <ulink
     url="https://www.gnu.org/software/emacs/manual/html_mono/nxml-mode.html">
     nXML manual</ulink> for detailed documentation.
-->
<productname>Emacs</productname>と一緒に提供される<productname>nXML Mode</productname>は、<productname>Emacs</productname>で<acronym>XML</acronym>文書を編集するためのモードとしてもっとも広く使われています。
このモードでは<application>Emacs</application>でタグを挿入してマークアップの一貫性をチェックでき、出荷時の状態で<productname>DocBook</productname>をサポートします。
詳細なドキュメントは、<ulink url="https://www.gnu.org/software/emacs/manual/html_mono/nxml-mode.html">nXML manual</ulink>を確認してください。
    </para>

    <para>
<!--
     <filename>src/tools/editors/emacs.samples</filename> contains
     recommended settings for this mode.
-->
<filename>src/tools/editors/emacs.samples</filename>にはこのモードで使う推奨設定が含まれています。
    </para>
   </sect2>

 </sect1>


 <sect1 id="docguide-style">
<!--
  <title>Style Guide</title>
-->
  <title>スタイルガイド</title>

  <sect2>
<!--
   <title>Reference Pages</title>
-->
   <title>リファレンスページ</title>

   <para>
<!--
    Reference pages should follow a standard layout.  This allows
    users to find the desired information more quickly, and it also
    encourages writers to document all relevant aspects of a command.
    Consistency is not only desired among
    <productname>PostgreSQL</productname> reference pages, but also
    with reference pages provided by the operating system and other
    packages.  Hence the following guidelines have been developed.
    They are for the most part consistent with similar guidelines
    established by various operating systems.
-->
リファレンスページは標準のレイアウトに従う必要があります。
このことにより、ユーザが必要な情報を素早く見つけられるようになり、同時にあるコマンドに関連する全ての特徴を文書化するよう書き手を励ましてもいます。
一貫性は、<productname>PostgreSQL</productname>の各リファレンスページ間だけでなく、オペレーティングシステムや他のパッケージソフトのリファレンスページとの関係でも求められるものです。
そのために、以下のガイドラインが作成されました。
このガイドラインのほとんどの部分は、様々なオペレーティングシステムで定められている同様のガイドラインと一貫性を持つものです。
   </para>

   <para>
<!--
    Reference pages that describe executable commands should contain
    the following sections, in this order.  Sections that do not apply
    can be omitted.  Additional top-level sections should only be used
    in special circumstances; often that information belongs in the
    <quote>Usage</quote> section.
-->
実行可能なコマンドを説明するリファレンスページには、以下の節がこの順序で含まれる必要があります。
該当しない節は除外しても構いません。
これらと同レベルの節は特殊な状況でのみ追加すべきです。
そのような情報は多くの場合、<quote>使用方法</quote>節に入れることができます。

    <variablelist>
     <varlistentry>
<!--
      <term>Name</term>
-->
      <term>名前</term>
      <listitem>
       <para>
<!--
        This section is generated automatically.  It contains the
        command name and a half-sentence summary of its functionality.
-->
この節は自動的に生成されます。ここには、コマンドの名前および機能の簡単な概要が入ります。
       </para>
      </listitem>
     </varlistentry>

     <varlistentry>
<!--
      <term>Synopsis</term>
-->
      <term>概要</term>
      <listitem>
       <para>
<!--
        This section contains the syntax diagram of the command.  The
        synopsis should normally not list each command-line option;
        that is done below.  Instead, list the major components of the
        command line, such as where input and output files go.
-->
この節にはコマンドの構文図が入ります。
この概要には、通常、各コマンドラインオプションを記載しません（それらは、以下の節に記載されます）。
その代わり、入出力ファイルの宛先などのコマンドラインの主要なコンポーネントを記載します。
       </para>
      </listitem>
     </varlistentry>

     <varlistentry>
<!--
      <term>Description</term>
-->
      <term>説明</term>
      <listitem>
       <para>
<!--
        Several paragraphs explaining what the command does.
-->
コマンドによって何が行われるかを説明する文章です。
       </para>
      </listitem>
     </varlistentry>

     <varlistentry>
<!--
      <term>Options</term>
-->
      <term>オプション</term>
      <listitem>
       <para>
<!--
        A list describing each command-line option.  If there are a
        lot of options, subsections can be used.
-->
各コマンドラインオプションについて説明するリストです。
オプションが数多くある場合、副節を使用することができます。
       </para>
      </listitem>
     </varlistentry>

     <varlistentry>
<!--
      <term>Exit Status</term>
-->
      <term>終了ステータス</term>
      <listitem>
       <para>
<!--
        If the program uses 0 for success and non-zero for failure,
        then you do not need to document it.  If there is a meaning
        behind the different non-zero exit codes, list them here.
-->
成功の場合はゼロを使用し、失敗の場合には非ゼロを使用するプログラムでは、この節を記載する必要はありません。
複数の非ゼロの終了コードに異なる意味があれば、ここに記載します。
       </para>
      </listitem>
     </varlistentry>

     <varlistentry>
<!--
      <term>Usage</term>
-->
      <term>使用方法</term>
      <listitem>
       <para>
<!--
        Describe any sublanguage or run-time interface of the program.
        If the program is not interactive, this section can usually be
        omitted.  Otherwise, this section is a catch-all for
        describing run-time features.  Use subsections if appropriate.
-->
プログラムの副言語またはランタイムインタフェースを全て記載します。
プログラムが対話型でない場合、通常はこの節を除外することができます。
それ以外の場合、この節は実行時の特徴のすべてを記載するために使用されます。
必要に応じて副節を作成してください。
       </para>
      </listitem>
     </varlistentry>

     <varlistentry>
<!--
      <term>Environment</term>
-->
      <term>環境</term>
      <listitem>
       <para>
<!--
        List all environment variables that the program might use.
        Try to be complete; even seemingly trivial variables like
        <envar>SHELL</envar> might be of interest to the user.
-->
プログラムが使用する可能性のある全ての環境変数を列挙します。
なるべく完全なリストを作成してください。
<envar>SHELL</envar>のような些細に見える変数でも、ユーザに必要なことがあります。
       </para>
      </listitem>
     </varlistentry>

     <varlistentry>
<!--
      <term>Files</term>
-->
      <term>ファイル</term>
      <listitem>
       <para>
<!--
        List any files that the program might access implicitly.  That
        is, do not list input and output files that were specified on
        the command line, but list configuration files, etc.
-->
プログラムが暗黙的にアクセスする可能性のある全てのファイルを列挙します。
つまり、コマンドラインで指定された入出力ファイルではなく、設定ファイルなどを列挙するということです。
       </para>
      </listitem>
     </varlistentry>

     <varlistentry>
<!--
      <term>Diagnostics</term>
-->
      <term>診断</term>
      <listitem>
       <para>
<!--
        Explain any unusual output that the program might create.
        Refrain from listing every possible error message.  This is a
        lot of work and has little use in practice.  But if, say, the
        error messages have a standard format that the user can parse,
        this would be the place to explain it.
-->
プログラムが作成する可能性のある全ての異常な出力についての説明を記載します。
全てのエラーメッセージを列挙することは避けてください。
作業が大変な割に、実際にはほとんど役に立たないからです。
ただし、エラーメッセージにユーザが解析できる標準のフォーマットがあれば、ここに記載してください。
       </para>
      </listitem>
     </varlistentry>

     <varlistentry>
<!--
      <term>Notes</term>
-->
      <term>注釈</term>
      <listitem>
       <para>
<!--
        Anything that doesn't fit elsewhere, but in particular bugs,
        implementation flaws, security considerations, compatibility
        issues.
-->
特定の不具合、実装の問題点、セキュリティの考慮事項、互換性の問題など、他の節に該当しない全てのものを記載します。
       </para>
      </listitem>
     </varlistentry>

     <varlistentry>
<!--
      <term>Examples</term>
-->
      <term>例</term>
      <listitem>
       <para>
<!--
        Examples
-->
例を記載します。
       </para>
      </listitem>
     </varlistentry>

     <varlistentry>
<!--
      <term>History</term>
-->
      <term>更新履歴</term>
      <listitem>
       <para>
<!--
        If there were some major milestones in the history of the
        program, they might be listed here.  Usually, this section can
        be omitted.
-->
プログラムの更新履歴に主要な変更点があった場合、ここに列挙します。
通常この節は省くことができます。
       </para>
      </listitem>
     </varlistentry>

     <varlistentry>
<!--
      <term>Author</term>
-->
      <term>作者</term>
      <listitem>
       <para>
<!--
        Author (only used in the contrib section)
-->
作者（contrib節のみ使用）
       </para>
      </listitem>
     </varlistentry>

     <varlistentry>
<!--
      <term>See Also</term>
-->
      <term>関連項目</term>
      <listitem>
       <para>
<!--
        Cross-references, listed in the following order: other
        <productname>PostgreSQL</productname> command reference pages,
        <productname>PostgreSQL</productname> SQL command reference
        pages, citation of <productname>PostgreSQL</productname>
        manuals, other reference pages (e.g., operating system, other
        packages), other documentation.  Items in the same group are
        listed alphabetically.
-->
次の順序で列挙されるクロスリファレンスです。
他の<productname>PostgreSQL</productname>コマンドのリファレンスページ、<productname>PostgreSQL</productname>のSQLコマンドのリファレンスページ、<productname>PostgreSQL</productname>マニュアルの引用、他のリファレンスページ（オペレーティングシステム、他のパッケージソフトなど）、その他の文書。同一グループに属するものは、アルファベット順に列挙します。
       </para>
      </listitem>
     </varlistentry>

    </variablelist>
   </para>

   <para>
<!--
    Reference pages describing SQL commands should contain the
    following sections: Name, Synopsis, Description, Parameters,
    Outputs, Notes, Examples, Compatibility, History, See
    Also.  The Parameters section is like the Options section, but
    there is more freedom about which clauses of the command can be
    listed.  The Outputs section is only needed if the command returns
    something other than a default command-completion tag.  The Compatibility
    section should explain to what extent
    this command conforms to the SQL standard(s), or to which other
    database system it is compatible.  The See Also section of SQL
    commands should list SQL commands before cross-references to
    programs.
-->
SQLコマンドを説明するリファレンスページには、次の節を含める必要があります。
名前、概要、説明、パラメータ、使用方法、診断、注釈、例、互換性、更新履歴、関連項目。
パラメータ節はオプション節と似ていますが、リストに加えることのできるコマンドの句についてより自由度が高いものです。
互換性節では、このコマンドがどの程度まで標準SQLに準拠しているか、または、他のどのデータベースシステムに対して互換性があるかを説明します。
SQLコマンドの関連項目節では、プログラムへのクロスリファレンスよりも前にSQLコマンドを記載する必要があります。
   </para>
  </sect2>

 </sect1>
</appendix><|MERGE_RESOLUTION|>--- conflicted
+++ resolved
@@ -204,14 +204,8 @@
      <term><ulink url="https://xmlgraphics.apache.org/fop/">FOP</ulink></term>
      <listitem>
       <para>
-<!--
        This is a program for converting, among other things, XML to PDF.
-<<<<<<< HEAD
--->
-これは変換、とりわけXMLからPDFへの変換のためのプログラムです。
-=======
        It is needed only if you want to build the documentation in PDF format.
->>>>>>> 8382864e
       </para>
      </listitem>
     </varlistentry>
@@ -234,26 +228,6 @@
 そのような情報をここに付け加えたいと思います。
   </para>
 
-<<<<<<< HEAD
-  <para>
-<!--
-   You can get away with not installing DocBook XML and the DocBook XSLT
-   stylesheets locally, because the required files will be downloaded from the
-   Internet and cached locally.  This may in fact be the preferred solution if
-   your operating system packages provide only an old version of these files,
-   or if no packages are available at all.
-   If you want to prevent any attempt to access the Internet while building
-   the documentation, you need to pass the <option>&#45;-nonet</option> option
-   to <command>xmllint</command> and <command>xsltproc</command>; see below
-   for an example.
--->
-必要なファイルはインターネットからダウンロードされ、ローカルにキャッシュされるので、DocBook XMLとDocBook XSLTスタイルシートをローカルにインストールせずに済ませることもできます。
-オペレーティングシステムのパッケージでこれらのファイルの古いバージョンしか提供されていない場合や、パッケージが全く利用できない場合には、実際、これが好ましい解決法でしょう。
-文書を構築する時にインターネットにアクセスしないようにするには、<command>xmllint</command>と<command>xsltproc</command>に<option>--nonet</option>オプションを渡すことが必要です。以下の例を参照してください。
-  </para>
-
-=======
->>>>>>> 8382864e
   <sect2>
 <!--
    <title>Installation on Fedora, RHEL, and Derivatives</title>
@@ -321,27 +295,17 @@
    <title>macOS</title>
 
    <para>
-<<<<<<< HEAD
-<!--
-    On macOS, you can build the HTML and man documentation without installing
-    anything extra.  If you want to build PDFs or want to install a local copy
-    of DocBook, you can get those from your preferred package manager.
--->
-macOSでは、他に追加でインストールしなくても、HTMLとmanドキュメントを構築できます。
-PDFを構築する、あるいはDocBookのローカルなコピーが必要な場合は、お気に入りのパッケージマネジャーを使って入手できます。
-   </para>
-
-   <para>
 <!--
     If you use MacPorts, the following will get you set up:
 -->
 MacPortsを使っているのであれば、以下のようにすれば設定されます。
-=======
-    If you use MacPorts, the following will get you set up:
 <programlisting>
 sudo port install docbook-xml docbook-xsl-nons libxslt fop
 </programlisting>
+<!--
     If you use Homebrew, use this:
+-->
+Homebrewを使っているのであれば、こちらを使ってください。
 <programlisting>
 brew install docbook docbook-xsl libxslt fop
 </programlisting>
@@ -350,18 +314,10 @@
    <para>
     The Homebrew-supplied programs require the following environment variable
     to be set.  For Intel based machines, use this:
->>>>>>> 8382864e
 <programlisting>
 export XML_CATALOG_FILES=/usr/local/etc/xml/catalog
 </programlisting>
-<<<<<<< HEAD
-<!--
-    If you use Homebrew, use this:
--->
-Homebrewを使っているのであれば、こちらを使ってください。
-=======
     On Apple Silicon based machines, use this:
->>>>>>> 8382864e
 <programlisting>
 export XML_CATALOG_FILES=/opt/homebrew/etc/xml/catalog
 </programlisting>
@@ -426,18 +382,6 @@
 <screen>
 ./configure ... XMLLINT=/opt/local/bin/xmllint ...
 </screen>
-<<<<<<< HEAD
-<!--
-   Also, if you want to ensure that <filename>xmllint</filename>
-   and <filename>xsltproc</filename> will not perform any network access,
-   you can do something like
--->
-さらに、<filename>xmllint</filename>と<filename>xsltproc</filename>が確実にネットワークアクセスを行なわないようにしたいのであれば、以下のようにすればできます。
-<screen>
-./configure ... XMLLINT="xmllint --nonet" XSLTPROC="xsltproc --nonet" ...
-</screen>
-=======
->>>>>>> 8382864e
   </para>
   </sect2>
  </sect1>

--- conflicted
+++ resolved
@@ -1368,44 +1368,6 @@
 
     <variablelist>
      <varlistentry>
-<<<<<<< HEAD
-=======
-      <term><systemitem class="osname">AIX</systemitem>
-      <indexterm><primary>AIX</primary><secondary>IPC configuration</secondary></indexterm>
-      <indexterm><primary>AIX</primary><secondary>IPCの設定</secondary></indexterm>
-      </term>
-      <listitem>
-       <para>
-<!--
-        It should not be necessary to do
-        any special configuration for such parameters as
-        <varname>SHMMAX</varname>, as it appears this is configured to
-        allow all memory to be used as shared memory.  That is the
-        sort of configuration commonly used for other databases such
-        as <application>DB/2</application>.</para>
--->
-<varname>SHMMAX</varname>などのパラメータに対して特別な設定は必要ありません。
-これは、すべてのメモリを共有メモリとして使用できるように設定されているためです。
-これは<application>DB/2</application>などの他のデータベースでも使用される、一般的な設定方法です。
-       </para>
-
-<!--
-       <para> It might, however, be necessary to modify the global
-       <command>ulimit</command> information in
-       <filename>/etc/security/limits</filename>, as the default hard
-       limits for file sizes (<varname>fsize</varname>) and numbers of
-       files (<varname>nofiles</varname>) might be too low.
--->
-       <para>
-しかし、<filename>/etc/security/limits</filename>内の大域的な<command>ulimit</command>情報は変更しなければならないかもしれません。
-デフォルトのファイルサイズ（<varname>fsize</varname>）とファイル数（<varname>nofiles</varname>）用のハードリミットは低過ぎるかもしれないためです。
-       </para>
-      </listitem>
-     </varlistentry>
-
-
-     <varlistentry>
->>>>>>> 43f2d855
       <term><systemitem class="osname">FreeBSD</systemitem>
       <indexterm><primary>FreeBSD</primary><secondary>IPC configuration</secondary></indexterm>
       <indexterm><primary>FreeBSD</primary><secondary>IPC設定</secondary></indexterm>

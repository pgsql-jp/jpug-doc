--- conflicted
+++ resolved
@@ -324,10 +324,8 @@
   <title>ロールに対するGRANT</title>
 
   <para>
-<!--
    This variant of the <command>GRANT</command> command grants membership
    in a role to one or more other roles.  Membership in a role is significant
-<<<<<<< HEAD
    because it potentially allows access to the privileges granted to a role
    to each of its members, and potentially also the ability to make changes
    to the role itself. However, the actual permissions conferred depend on
@@ -344,23 +342,10 @@
 
   <para>
    The <literal>ADMIN</literal> option allows the member to
-=======
-   because it conveys the privileges granted to a role to each of its
-   members.
--->
-この種類の<command>GRANT</command>コマンドは、ロール内のメンバ資格を1つ以上の他のロールに付与します。
-これによりロールに付与された権限が各メンバに与えられるので、ロール内のメンバ資格は重要です。
-  </para>
-
-  <para>
-<!--
-   If <literal>WITH ADMIN OPTION</literal> is specified, the member can
->>>>>>> 94ef7168
    in turn grant membership in the role to others, and revoke membership
    in the role as well.  Without the admin option, ordinary users cannot
    do that.  A role is not considered to hold <literal>WITH ADMIN
    OPTION</literal> on itself.  Database superusers can grant or revoke
-<<<<<<< HEAD
    membership in any role to anyone. This option defaults to
    <literal>FALSE</literal>.
   </para>
@@ -400,24 +385,10 @@
    as a Trojan horse).  Therefore, if a role's privileges are to be inherited
    but should not be accessible via <literal>SET ROLE</literal>, it should not
    own any SQL objects.
-=======
-   membership in any role to anyone.  Roles having
-   <literal>CREATEROLE</literal> privilege can grant or revoke membership
-   in any role that is not a superuser.
--->
-<literal>WITH ADMIN OPTION</literal>が指定された場合、メンバはロール内のメンバ資格を他に付与できるようになります。
-また同様にロール内のメンバ資格を取り消すこともできるようになります。
-アドミンオプションがないと、一般ユーザは他への権限の付与や取り消しを行うことができません。
-ロールはそれ自体についての<literal>WITH ADMIN OPTION</literal>を保持しているとはみなされません。
-データベーススーパーユーザはすべてのロール内のメンバ資格を誰にでも付与したり、取り消したりすることができます。
-<literal>CREATEROLE</literal>権限を持つロールは、スーパーユーザロール以外の任意のロール内のメンバ資格の付与、取り消しが可能です。
->>>>>>> 94ef7168
-  </para>
-
-  <para>
-<!--
+  </para>
+
+  <para>
    If <literal>GRANTED BY</literal> is specified, the grant is recorded as
-<<<<<<< HEAD
    having been done by the specified role. A user can only attribute a grant
    to another role if they possess the privileges of that role. The role
    recorded as the grantor must have <literal>ADMIN OPTION</literal> on the
@@ -426,13 +397,6 @@
    grantor continuing to possess <literal>ADMIN OPTION</literal> on the role;
    so, if <literal>ADMIN OPTION</literal> is revoked, dependent grants must
    be revoked as well.
-=======
-   having been done by the specified role.  Only database superusers may
-   use this option, except when it names the same role executing the command.
--->
-<literal>GRANTED BY</literal>が指定された場合、付与は指定されたロールにより行なわれたと記録されます。
-コマンドを実行しているのと同じロールの名前を指定する場合を除き、データベーススーパーユーザだけがこのオプションを利用できます。
->>>>>>> 94ef7168
   </para>
 
   <para>
@@ -524,21 +488,12 @@
    </para>
 
    <para>
-<!--
     If a superuser chooses to issue a <command>GRANT</command> or <command>REVOKE</command>
     command, the command is performed as though it were issued by the
     owner of the affected object.  In particular, privileges granted via
     such a command will appear to have been granted by the object owner.
     (For role membership, the membership appears to have been granted
-<<<<<<< HEAD
     by the bootstrap superuser.)
-=======
-    by the containing role itself.)
--->
-スーパーユーザが<command>GRANT</command>や<command>REVOKE</command>の発行を選択した場合、それらのコマンドは対象とするオブジェクトの所有者が発行したかのように実行されます。
-特に、こうしたコマンドで与えられる権限は、オブジェクトの所有者によって与えられたものとして表されます。
-（ロールのメンバ資格では、メンバ資格は含まれるロール自身が与えたものとして表されます。）
->>>>>>> 94ef7168
    </para>
 
    <para>

/*-------------------------------------------------------------------------
 *
 * fe-protocol3.c
 *	  functions that are specific to frontend/backend protocol version 3
 *
 * Portions Copyright (c) 1996-2022, PostgreSQL Global Development Group
 * Portions Copyright (c) 1994, Regents of the University of California
 *
 *
 * IDENTIFICATION
 *	  src/interfaces/libpq/fe-protocol3.c
 *
 *-------------------------------------------------------------------------
 */
#include "postgres_fe.h"

#include <ctype.h>
#include <fcntl.h>

#ifdef WIN32
#include "win32.h"
#else
#include <unistd.h>
#ifdef HAVE_NETINET_TCP_H
#include <netinet/tcp.h>
#endif
#endif

#include "libpq-fe.h"
#include "libpq-int.h"
#include "mb/pg_wchar.h"
#include "port/pg_bswap.h"

/*
 * This macro lists the backend message types that could be "long" (more
 * than a couple of kilobytes).
 */
#define VALID_LONG_MESSAGE_TYPE(id) \
	((id) == 'T' || (id) == 'D' || (id) == 'd' || (id) == 'V' || \
	 (id) == 'E' || (id) == 'N' || (id) == 'A')


static void handleSyncLoss(PGconn *conn, char id, int msgLength);
static int	getRowDescriptions(PGconn *conn, int msgLength);
static int	getParamDescriptions(PGconn *conn, int msgLength);
static int	getAnotherTuple(PGconn *conn, int msgLength);
static int	getParameterStatus(PGconn *conn);
static int	getNotify(PGconn *conn);
static int	getCopyStart(PGconn *conn, ExecStatusType copytype);
static int	getReadyForQuery(PGconn *conn);
static void reportErrorPosition(PQExpBuffer msg, const char *query,
								int loc, int encoding);
static int	build_startup_packet(const PGconn *conn, char *packet,
								 const PQEnvironmentOption *options);


/*
 * parseInput: if appropriate, parse input data from backend
 * until input is exhausted or a stopping state is reached.
 * Note that this function will NOT attempt to read more data from the backend.
 */
void
pqParseInput3(PGconn *conn)
{
	char		id;
	int			msgLength;
	int			avail;

	/*
	 * Loop to parse successive complete messages available in the buffer.
	 */
	for (;;)
	{
		/*
		 * Try to read a message.  First get the type code and length. Return
		 * if not enough data.
		 */
		conn->inCursor = conn->inStart;
		if (pqGetc(&id, conn))
			return;
		if (pqGetInt(&msgLength, 4, conn))
			return;

		/*
		 * Try to validate message type/length here.  A length less than 4 is
		 * definitely broken.  Large lengths should only be believed for a few
		 * message types.
		 */
		if (msgLength < 4)
		{
			handleSyncLoss(conn, id, msgLength);
			return;
		}
		if (msgLength > 30000 && !VALID_LONG_MESSAGE_TYPE(id))
		{
			handleSyncLoss(conn, id, msgLength);
			return;
		}

		/*
		 * Can't process if message body isn't all here yet.
		 */
		msgLength -= 4;
		avail = conn->inEnd - conn->inCursor;
		if (avail < msgLength)
		{
			/*
			 * Before returning, enlarge the input buffer if needed to hold
			 * the whole message.  This is better than leaving it to
			 * pqReadData because we can avoid multiple cycles of realloc()
			 * when the message is large; also, we can implement a reasonable
			 * recovery strategy if we are unable to make the buffer big
			 * enough.
			 */
			if (pqCheckInBufferSpace(conn->inCursor + (size_t) msgLength,
									 conn))
			{
				/*
				 * XXX add some better recovery code... plan is to skip over
				 * the message using its length, then report an error. For the
				 * moment, just treat this like loss of sync (which indeed it
				 * might be!)
				 */
				handleSyncLoss(conn, id, msgLength);
			}
			return;
		}

		/*
		 * NOTIFY and NOTICE messages can happen in any state; always process
		 * them right away.
		 *
		 * Most other messages should only be processed while in BUSY state.
		 * (In particular, in READY state we hold off further parsing until
		 * the application collects the current PGresult.)
		 *
		 * However, if the state is IDLE then we got trouble; we need to deal
		 * with the unexpected message somehow.
		 *
		 * ParameterStatus ('S') messages are a special case: in IDLE state we
		 * must process 'em (this case could happen if a new value was adopted
		 * from config file due to SIGHUP), but otherwise we hold off until
		 * BUSY state.
		 */
		if (id == 'A')
		{
			if (getNotify(conn))
				return;
		}
		else if (id == 'N')
		{
			if (pqGetErrorNotice3(conn, false))
				return;
		}
		else if (conn->asyncStatus != PGASYNC_BUSY)
		{
			/* If not IDLE state, just wait ... */
			if (conn->asyncStatus != PGASYNC_IDLE)
				return;

			/*
			 * Unexpected message in IDLE state; need to recover somehow.
			 * ERROR messages are handled using the notice processor;
			 * ParameterStatus is handled normally; anything else is just
			 * dropped on the floor after displaying a suitable warning
			 * notice.  (An ERROR is very possibly the backend telling us why
			 * it is about to close the connection, so we don't want to just
			 * discard it...)
			 */
			if (id == 'E')
			{
				if (pqGetErrorNotice3(conn, false /* treat as notice */ ))
					return;
			}
			else if (id == 'S')
			{
				if (getParameterStatus(conn))
					return;
			}
			else
			{
				/* Any other case is unexpected and we summarily skip it */
				pqInternalNotice(&conn->noticeHooks,
								 "message type 0x%02x arrived from server while idle",
								 id);
				/* Discard the unexpected message */
				conn->inCursor += msgLength;
			}
		}
		else
		{
			/*
			 * In BUSY state, we can process everything.
			 */
			switch (id)
			{
				case 'C':		/* command complete */
					if (pqGets(&conn->workBuffer, conn))
						return;
					if (!pgHavePendingResult(conn))
					{
						conn->result = PQmakeEmptyPGresult(conn,
														   PGRES_COMMAND_OK);
						if (!conn->result)
						{
							appendPQExpBufferStr(&conn->errorMessage,
												 libpq_gettext("out of memory"));
							pqSaveErrorResult(conn);
						}
					}
					if (conn->result)
						strlcpy(conn->result->cmdStatus, conn->workBuffer.data,
								CMDSTATUS_LEN);
					conn->asyncStatus = PGASYNC_READY;
					break;
				case 'E':		/* error return */
					if (pqGetErrorNotice3(conn, true))
						return;
					conn->asyncStatus = PGASYNC_READY;
					break;
				case 'Z':		/* sync response, backend is ready for new
								 * query */
					if (getReadyForQuery(conn))
						return;
					if (conn->pipelineStatus != PQ_PIPELINE_OFF)
					{
						conn->result = PQmakeEmptyPGresult(conn,
														   PGRES_PIPELINE_SYNC);
						if (!conn->result)
						{
							appendPQExpBufferStr(&conn->errorMessage,
												 libpq_gettext("out of memory"));
							pqSaveErrorResult(conn);
						}
						else
						{
							conn->pipelineStatus = PQ_PIPELINE_ON;
							conn->asyncStatus = PGASYNC_READY;
						}
					}
					else
					{
						/*
						 * In simple query protocol, advance the command queue
						 * (see PQgetResult).
						 */
						if (conn->cmd_queue_head &&
							conn->cmd_queue_head->queryclass == PGQUERY_SIMPLE)
							pqCommandQueueAdvance(conn);
						conn->asyncStatus = PGASYNC_IDLE;
					}
					break;
				case 'I':		/* empty query */
					if (!pgHavePendingResult(conn))
					{
						conn->result = PQmakeEmptyPGresult(conn,
														   PGRES_EMPTY_QUERY);
						if (!conn->result)
						{
							appendPQExpBufferStr(&conn->errorMessage,
												 libpq_gettext("out of memory"));
							pqSaveErrorResult(conn);
						}
					}
					conn->asyncStatus = PGASYNC_READY;
					break;
				case '1':		/* Parse Complete */
					/* If we're doing PQprepare, we're done; else ignore */
					if (conn->cmd_queue_head &&
						conn->cmd_queue_head->queryclass == PGQUERY_PREPARE)
					{
						if (!pgHavePendingResult(conn))
						{
							conn->result = PQmakeEmptyPGresult(conn,
															   PGRES_COMMAND_OK);
							if (!conn->result)
							{
								appendPQExpBufferStr(&conn->errorMessage,
													 libpq_gettext("out of memory"));
								pqSaveErrorResult(conn);
							}
						}
						conn->asyncStatus = PGASYNC_READY;
					}
					break;
				case '2':		/* Bind Complete */
					/* Nothing to do for this message type */
					break;
				case '3':		/* Close Complete */
					/*
					 * If we get CloseComplete when waiting for it, consume
					 * the queue element and keep going.  A result is not
					 * expected from this message; it is just there so that
					 * we know to wait for it when PQsendQuery is used in
					 * pipeline mode, before going in IDLE state.  Failing to
					 * do this makes us receive CloseComplete when IDLE, which
					 * creates problems.
					 */
					if (conn->cmd_queue_head &&
						conn->cmd_queue_head->queryclass == PGQUERY_CLOSE)
					{
						pqCommandQueueAdvance(conn);
					}

					break;
				case 'S':		/* parameter status */
					if (getParameterStatus(conn))
						return;
					break;
				case 'K':		/* secret key data from the backend */

					/*
					 * This is expected only during backend startup, but it's
					 * just as easy to handle it as part of the main loop.
					 * Save the data and continue processing.
					 */
					if (pqGetInt(&(conn->be_pid), 4, conn))
						return;
					if (pqGetInt(&(conn->be_key), 4, conn))
						return;
					break;
				case 'T':		/* Row Description */
					if (conn->error_result ||
						(conn->result != NULL &&
						 conn->result->resultStatus == PGRES_FATAL_ERROR))
					{
						/*
						 * We've already choked for some reason.  Just discard
						 * the data till we get to the end of the query.
						 */
						conn->inCursor += msgLength;
					}
					else if (conn->result == NULL ||
							 (conn->cmd_queue_head &&
							  conn->cmd_queue_head->queryclass == PGQUERY_DESCRIBE))
					{
						/* First 'T' in a query sequence */
						if (getRowDescriptions(conn, msgLength))
							return;
					}
					else
					{
						/*
						 * A new 'T' message is treated as the start of
						 * another PGresult.  (It is not clear that this is
						 * really possible with the current backend.) We stop
						 * parsing until the application accepts the current
						 * result.
						 */
						conn->asyncStatus = PGASYNC_READY;
						return;
					}
					break;
				case 'n':		/* No Data */

					/*
					 * NoData indicates that we will not be seeing a
					 * RowDescription message because the statement or portal
					 * inquired about doesn't return rows.
					 *
					 * If we're doing a Describe, we have to pass something
					 * back to the client, so set up a COMMAND_OK result,
					 * instead of PGRES_TUPLES_OK.  Otherwise we can just
					 * ignore this message.
					 */
					if (conn->cmd_queue_head &&
						conn->cmd_queue_head->queryclass == PGQUERY_DESCRIBE)
					{
						if (!pgHavePendingResult(conn))
						{
							conn->result = PQmakeEmptyPGresult(conn,
															   PGRES_COMMAND_OK);
							if (!conn->result)
							{
								appendPQExpBufferStr(&conn->errorMessage,
													 libpq_gettext("out of memory"));
								pqSaveErrorResult(conn);
							}
						}
						conn->asyncStatus = PGASYNC_READY;
					}
					break;
				case 't':		/* Parameter Description */
					if (getParamDescriptions(conn, msgLength))
						return;
					break;
				case 'D':		/* Data Row */
					if (conn->result != NULL &&
						conn->result->resultStatus == PGRES_TUPLES_OK)
					{
						/* Read another tuple of a normal query response */
						if (getAnotherTuple(conn, msgLength))
							return;
					}
					else if (conn->error_result ||
							 (conn->result != NULL &&
							  conn->result->resultStatus == PGRES_FATAL_ERROR))
					{
						/*
						 * We've already choked for some reason.  Just discard
						 * tuples till we get to the end of the query.
						 */
						conn->inCursor += msgLength;
					}
					else
					{
						/* Set up to report error at end of query */
						appendPQExpBufferStr(&conn->errorMessage,
											 libpq_gettext("server sent data (\"D\" message) without prior row description (\"T\" message)\n"));
						pqSaveErrorResult(conn);
						/* Discard the unexpected message */
						conn->inCursor += msgLength;
					}
					break;
				case 'G':		/* Start Copy In */
					if (getCopyStart(conn, PGRES_COPY_IN))
						return;
					conn->asyncStatus = PGASYNC_COPY_IN;
					break;
				case 'H':		/* Start Copy Out */
					if (getCopyStart(conn, PGRES_COPY_OUT))
						return;
					conn->asyncStatus = PGASYNC_COPY_OUT;
					conn->copy_already_done = 0;
					break;
				case 'W':		/* Start Copy Both */
					if (getCopyStart(conn, PGRES_COPY_BOTH))
						return;
					conn->asyncStatus = PGASYNC_COPY_BOTH;
					conn->copy_already_done = 0;
					break;
				case 'd':		/* Copy Data */

					/*
					 * If we see Copy Data, just silently drop it.  This would
					 * only occur if application exits COPY OUT mode too
					 * early.
					 */
					conn->inCursor += msgLength;
					break;
				case 'c':		/* Copy Done */

					/*
					 * If we see Copy Done, just silently drop it.  This is
					 * the normal case during PQendcopy.  We will keep
					 * swallowing data, expecting to see command-complete for
					 * the COPY command.
					 */
					break;
				default:
					appendPQExpBuffer(&conn->errorMessage,
									  libpq_gettext("unexpected response from server; first received character was \"%c\"\n"),
									  id);
					/* build an error result holding the error message */
					pqSaveErrorResult(conn);
					/* not sure if we will see more, so go to ready state */
					conn->asyncStatus = PGASYNC_READY;
					/* Discard the unexpected message */
					conn->inCursor += msgLength;
					break;
			}					/* switch on protocol character */
		}
		/* Successfully consumed this message */
		if (conn->inCursor == conn->inStart + 5 + msgLength)
		{
			/* trace server-to-client message */
			if (conn->Pfdebug)
				pqTraceOutputMessage(conn, conn->inBuffer + conn->inStart, false);

			/* Normal case: parsing agrees with specified length */
			conn->inStart = conn->inCursor;
		}
		else
		{
			/* Trouble --- report it */
			appendPQExpBuffer(&conn->errorMessage,
							  libpq_gettext("message contents do not agree with length in message type \"%c\"\n"),
							  id);
			/* build an error result holding the error message */
			pqSaveErrorResult(conn);
			conn->asyncStatus = PGASYNC_READY;
			/* trust the specified message length as what to skip */
			conn->inStart += 5 + msgLength;
		}
	}
}

/*
 * handleSyncLoss: clean up after loss of message-boundary sync
 *
 * There isn't really a lot we can do here except abandon the connection.
 */
static void
handleSyncLoss(PGconn *conn, char id, int msgLength)
{
	appendPQExpBuffer(&conn->errorMessage,
					  libpq_gettext("lost synchronization with server: got message type \"%c\", length %d\n"),
					  id, msgLength);
	/* build an error result holding the error message */
	pqSaveErrorResult(conn);
	conn->asyncStatus = PGASYNC_READY;	/* drop out of PQgetResult wait loop */
	/* flush input data since we're giving up on processing it */
	pqDropConnection(conn, true);
	conn->status = CONNECTION_BAD;	/* No more connection to backend */
}

/*
 * parseInput subroutine to read a 'T' (row descriptions) message.
 * We'll build a new PGresult structure (unless called for a Describe
 * command for a prepared statement) containing the attribute data.
 * Returns: 0 if processed message successfully, EOF to suspend parsing
 * (the latter case is not actually used currently).
 */
static int
getRowDescriptions(PGconn *conn, int msgLength)
{
	PGresult   *result;
	int			nfields;
	const char *errmsg;
	int			i;

	/*
	 * When doing Describe for a prepared statement, there'll already be a
	 * PGresult created by getParamDescriptions, and we should fill data into
	 * that.  Otherwise, create a new, empty PGresult.
	 */
	if (!conn->cmd_queue_head ||
		(conn->cmd_queue_head &&
		 conn->cmd_queue_head->queryclass == PGQUERY_DESCRIBE))
	{
		if (conn->result)
			result = conn->result;
		else
			result = PQmakeEmptyPGresult(conn, PGRES_COMMAND_OK);
	}
	else
		result = PQmakeEmptyPGresult(conn, PGRES_TUPLES_OK);
	if (!result)
	{
		errmsg = NULL;			/* means "out of memory", see below */
		goto advance_and_error;
	}

	/* parseInput already read the 'T' label and message length. */
	/* the next two bytes are the number of fields */
	if (pqGetInt(&(result->numAttributes), 2, conn))
	{
		/* We should not run out of data here, so complain */
		errmsg = libpq_gettext("insufficient data in \"T\" message");
		goto advance_and_error;
	}
	nfields = result->numAttributes;

	/* allocate space for the attribute descriptors */
	if (nfields > 0)
	{
		result->attDescs = (PGresAttDesc *)
			pqResultAlloc(result, nfields * sizeof(PGresAttDesc), true);
		if (!result->attDescs)
		{
			errmsg = NULL;		/* means "out of memory", see below */
			goto advance_and_error;
		}
		MemSet(result->attDescs, 0, nfields * sizeof(PGresAttDesc));
	}

	/* result->binary is true only if ALL columns are binary */
	result->binary = (nfields > 0) ? 1 : 0;

	/* get type info */
	for (i = 0; i < nfields; i++)
	{
		int			tableid;
		int			columnid;
		int			typid;
		int			typlen;
		int			atttypmod;
		int			format;

		if (pqGets(&conn->workBuffer, conn) ||
			pqGetInt(&tableid, 4, conn) ||
			pqGetInt(&columnid, 2, conn) ||
			pqGetInt(&typid, 4, conn) ||
			pqGetInt(&typlen, 2, conn) ||
			pqGetInt(&atttypmod, 4, conn) ||
			pqGetInt(&format, 2, conn))
		{
			/* We should not run out of data here, so complain */
			errmsg = libpq_gettext("insufficient data in \"T\" message");
			goto advance_and_error;
		}

		/*
		 * Since pqGetInt treats 2-byte integers as unsigned, we need to
		 * coerce these results to signed form.
		 */
		columnid = (int) ((int16) columnid);
		typlen = (int) ((int16) typlen);
		format = (int) ((int16) format);

		result->attDescs[i].name = pqResultStrdup(result,
												  conn->workBuffer.data);
		if (!result->attDescs[i].name)
		{
			errmsg = NULL;		/* means "out of memory", see below */
			goto advance_and_error;
		}
		result->attDescs[i].tableid = tableid;
		result->attDescs[i].columnid = columnid;
		result->attDescs[i].format = format;
		result->attDescs[i].typid = typid;
		result->attDescs[i].typlen = typlen;
		result->attDescs[i].atttypmod = atttypmod;

		if (format != 1)
			result->binary = 0;
	}

	/* Success! */
	conn->result = result;

	/*
	 * If we're doing a Describe, we're done, and ready to pass the result
	 * back to the client.
	 */
	if ((!conn->cmd_queue_head) ||
		(conn->cmd_queue_head &&
		 conn->cmd_queue_head->queryclass == PGQUERY_DESCRIBE))
	{
		conn->asyncStatus = PGASYNC_READY;
		return 0;
	}

	/*
	 * We could perform additional setup for the new result set here, but for
	 * now there's nothing else to do.
	 */

	/* And we're done. */
	return 0;

advance_and_error:
	/* Discard unsaved result, if any */
	if (result && result != conn->result)
		PQclear(result);

	/*
	 * Replace partially constructed result with an error result. First
	 * discard the old result to try to win back some memory.
	 */
	pqClearAsyncResult(conn);

	/*
	 * If preceding code didn't provide an error message, assume "out of
	 * memory" was meant.  The advantage of having this special case is that
	 * freeing the old result first greatly improves the odds that gettext()
	 * will succeed in providing a translation.
	 */
	if (!errmsg)
		errmsg = libpq_gettext("out of memory for query result");

	appendPQExpBuffer(&conn->errorMessage, "%s\n", errmsg);
	pqSaveErrorResult(conn);

	/*
	 * Show the message as fully consumed, else pqParseInput3 will overwrite
	 * our error with a complaint about that.
	 */
	conn->inCursor = conn->inStart + 5 + msgLength;

	/*
	 * Return zero to allow input parsing to continue.  Subsequent "D"
	 * messages will be ignored until we get to end of data, since an error
	 * result is already set up.
	 */
	return 0;
}

/*
 * parseInput subroutine to read a 't' (ParameterDescription) message.
 * We'll build a new PGresult structure containing the parameter data.
 * Returns: 0 if processed message successfully, EOF to suspend parsing
 * (the latter case is not actually used currently).
 */
static int
getParamDescriptions(PGconn *conn, int msgLength)
{
	PGresult   *result;
	const char *errmsg = NULL;	/* means "out of memory", see below */
	int			nparams;
	int			i;

	result = PQmakeEmptyPGresult(conn, PGRES_COMMAND_OK);
	if (!result)
		goto advance_and_error;

	/* parseInput already read the 't' label and message length. */
	/* the next two bytes are the number of parameters */
	if (pqGetInt(&(result->numParameters), 2, conn))
		goto not_enough_data;
	nparams = result->numParameters;

	/* allocate space for the parameter descriptors */
	if (nparams > 0)
	{
		result->paramDescs = (PGresParamDesc *)
			pqResultAlloc(result, nparams * sizeof(PGresParamDesc), true);
		if (!result->paramDescs)
			goto advance_and_error;
		MemSet(result->paramDescs, 0, nparams * sizeof(PGresParamDesc));
	}

	/* get parameter info */
	for (i = 0; i < nparams; i++)
	{
		int			typid;

		if (pqGetInt(&typid, 4, conn))
			goto not_enough_data;
		result->paramDescs[i].typid = typid;
	}

	/* Success! */
	conn->result = result;

	return 0;

not_enough_data:
	errmsg = libpq_gettext("insufficient data in \"t\" message");

advance_and_error:
	/* Discard unsaved result, if any */
	if (result && result != conn->result)
		PQclear(result);

	/*
	 * Replace partially constructed result with an error result. First
	 * discard the old result to try to win back some memory.
	 */
	pqClearAsyncResult(conn);

	/*
	 * If preceding code didn't provide an error message, assume "out of
	 * memory" was meant.  The advantage of having this special case is that
	 * freeing the old result first greatly improves the odds that gettext()
	 * will succeed in providing a translation.
	 */
	if (!errmsg)
		errmsg = libpq_gettext("out of memory");
	appendPQExpBuffer(&conn->errorMessage, "%s\n", errmsg);
	pqSaveErrorResult(conn);

	/*
	 * Show the message as fully consumed, else pqParseInput3 will overwrite
	 * our error with a complaint about that.
	 */
	conn->inCursor = conn->inStart + 5 + msgLength;

	/*
	 * Return zero to allow input parsing to continue.  Essentially, we've
	 * replaced the COMMAND_OK result with an error result, but since this
	 * doesn't affect the protocol state, it's fine.
	 */
	return 0;
}

/*
 * parseInput subroutine to read a 'D' (row data) message.
 * We fill rowbuf with column pointers and then call the row processor.
 * Returns: 0 if processed message successfully, EOF to suspend parsing
 * (the latter case is not actually used currently).
 */
static int
getAnotherTuple(PGconn *conn, int msgLength)
{
	PGresult   *result = conn->result;
	int			nfields = result->numAttributes;
	const char *errmsg;
	PGdataValue *rowbuf;
	int			tupnfields;		/* # fields from tuple */
	int			vlen;			/* length of the current field value */
	int			i;

	/* Get the field count and make sure it's what we expect */
	if (pqGetInt(&tupnfields, 2, conn))
	{
		/* We should not run out of data here, so complain */
		errmsg = libpq_gettext("insufficient data in \"D\" message");
		goto advance_and_error;
	}

	if (tupnfields != nfields)
	{
		errmsg = libpq_gettext("unexpected field count in \"D\" message");
		goto advance_and_error;
	}

	/* Resize row buffer if needed */
	rowbuf = conn->rowBuf;
	if (nfields > conn->rowBufLen)
	{
		rowbuf = (PGdataValue *) realloc(rowbuf,
										 nfields * sizeof(PGdataValue));
		if (!rowbuf)
		{
			errmsg = NULL;		/* means "out of memory", see below */
			goto advance_and_error;
		}
		conn->rowBuf = rowbuf;
		conn->rowBufLen = nfields;
	}

	/* Scan the fields */
	for (i = 0; i < nfields; i++)
	{
		/* get the value length */
		if (pqGetInt(&vlen, 4, conn))
		{
			/* We should not run out of data here, so complain */
			errmsg = libpq_gettext("insufficient data in \"D\" message");
			goto advance_and_error;
		}
		rowbuf[i].len = vlen;

		/*
		 * rowbuf[i].value always points to the next address in the data
		 * buffer even if the value is NULL.  This allows row processors to
		 * estimate data sizes more easily.
		 */
		rowbuf[i].value = conn->inBuffer + conn->inCursor;

		/* Skip over the data value */
		if (vlen > 0)
		{
			if (pqSkipnchar(vlen, conn))
			{
				/* We should not run out of data here, so complain */
				errmsg = libpq_gettext("insufficient data in \"D\" message");
				goto advance_and_error;
			}
		}
	}

	/* Process the collected row */
	errmsg = NULL;
	if (pqRowProcessor(conn, &errmsg))
		return 0;				/* normal, successful exit */

	/* pqRowProcessor failed, fall through to report it */

advance_and_error:

	/*
	 * Replace partially constructed result with an error result. First
	 * discard the old result to try to win back some memory.
	 */
	pqClearAsyncResult(conn);

	/*
	 * If preceding code didn't provide an error message, assume "out of
	 * memory" was meant.  The advantage of having this special case is that
	 * freeing the old result first greatly improves the odds that gettext()
	 * will succeed in providing a translation.
	 */
	if (!errmsg)
		errmsg = libpq_gettext("out of memory for query result");

	appendPQExpBuffer(&conn->errorMessage, "%s\n", errmsg);
	pqSaveErrorResult(conn);

	/*
	 * Show the message as fully consumed, else pqParseInput3 will overwrite
	 * our error with a complaint about that.
	 */
	conn->inCursor = conn->inStart + 5 + msgLength;

	/*
	 * Return zero to allow input parsing to continue.  Subsequent "D"
	 * messages will be ignored until we get to end of data, since an error
	 * result is already set up.
	 */
	return 0;
}


/*
 * Attempt to read an Error or Notice response message.
 * This is possible in several places, so we break it out as a subroutine.
 * Entry: 'E' or 'N' message type and length have already been consumed.
 * Exit: returns 0 if successfully consumed message.
 *		 returns EOF if not enough data.
 */
int
pqGetErrorNotice3(PGconn *conn, bool isError)
{
	PGresult   *res = NULL;
	bool		have_position = false;
	PQExpBufferData workBuf;
	char		id;

	/* If in pipeline mode, set error indicator for it */
	if (isError && conn->pipelineStatus != PQ_PIPELINE_OFF)
		conn->pipelineStatus = PQ_PIPELINE_ABORTED;

	/*
	 * If this is an error message, pre-emptively clear any incomplete query
	 * result we may have.  We'd just throw it away below anyway, and
	 * releasing it before collecting the error might avoid out-of-memory.
	 */
	if (isError)
		pqClearAsyncResult(conn);

	/*
	 * Since the fields might be pretty long, we create a temporary
	 * PQExpBuffer rather than using conn->workBuffer.  workBuffer is intended
	 * for stuff that is expected to be short.  We shouldn't use
	 * conn->errorMessage either, since this might be only a notice.
	 */
	initPQExpBuffer(&workBuf);

	/*
	 * Make a PGresult to hold the accumulated fields.  We temporarily lie
	 * about the result status, so that PQmakeEmptyPGresult doesn't uselessly
	 * copy conn->errorMessage.
	 *
	 * NB: This allocation can fail, if you run out of memory. The rest of the
	 * function handles that gracefully, and we still try to set the error
	 * message as the connection's error message.
	 */
	res = PQmakeEmptyPGresult(conn, PGRES_EMPTY_QUERY);
	if (res)
		res->resultStatus = isError ? PGRES_FATAL_ERROR : PGRES_NONFATAL_ERROR;

	/*
	 * Read the fields and save into res.
	 *
	 * While at it, save the SQLSTATE in conn->last_sqlstate, and note whether
	 * we saw a PG_DIAG_STATEMENT_POSITION field.
	 */
	for (;;)
	{
		if (pqGetc(&id, conn))
			goto fail;
		if (id == '\0')
			break;				/* terminator found */
		if (pqGets(&workBuf, conn))
			goto fail;
		pqSaveMessageField(res, id, workBuf.data);
		if (id == PG_DIAG_SQLSTATE)
			strlcpy(conn->last_sqlstate, workBuf.data,
					sizeof(conn->last_sqlstate));
		else if (id == PG_DIAG_STATEMENT_POSITION)
			have_position = true;
	}

	/*
	 * Save the active query text, if any, into res as well; but only if we
	 * might need it for an error cursor display, which is only true if there
	 * is a PG_DIAG_STATEMENT_POSITION field.
	 */
	if (have_position && res && conn->cmd_queue_head && conn->cmd_queue_head->query)
		res->errQuery = pqResultStrdup(res, conn->cmd_queue_head->query);

	/*
	 * Now build the "overall" error message for PQresultErrorMessage.
	 */
	resetPQExpBuffer(&workBuf);
	pqBuildErrorMessage3(&workBuf, res, conn->verbosity, conn->show_context);

	/*
	 * Either save error as current async result, or just emit the notice.
	 */
	if (isError)
	{
<<<<<<< HEAD
=======
		if (res)
			pqSetResultError(res, &workBuf);
>>>>>>> 185876a6
		pqClearAsyncResult(conn);	/* redundant, but be safe */
		if (res)
		{
			pqSetResultError(res, &workBuf, 0);
			conn->result = res;
		}
		else
		{
			/* Fall back to using the internal-error processing paths */
			conn->error_result = true;
		}

		if (PQExpBufferDataBroken(workBuf))
			appendPQExpBufferStr(&conn->errorMessage,
								 libpq_gettext("out of memory\n"));
		else
			appendPQExpBufferStr(&conn->errorMessage, workBuf.data);
	}
	else
	{
		/* if we couldn't allocate the result set, just discard the NOTICE */
		if (res)
		{
			/*
			 * We can cheat a little here and not copy the message.  But if we
			 * were unlucky enough to run out of memory while filling workBuf,
			 * insert "out of memory", as in pqSetResultError.
			 */
			if (PQExpBufferDataBroken(workBuf))
				res->errMsg = libpq_gettext("out of memory\n");
			else
				res->errMsg = workBuf.data;
			if (res->noticeHooks.noticeRec != NULL)
				res->noticeHooks.noticeRec(res->noticeHooks.noticeRecArg, res);
			PQclear(res);
		}
	}

	termPQExpBuffer(&workBuf);
	return 0;

fail:
	PQclear(res);
	termPQExpBuffer(&workBuf);
	return EOF;
}

/*
 * Construct an error message from the fields in the given PGresult,
 * appending it to the contents of "msg".
 */
void
pqBuildErrorMessage3(PQExpBuffer msg, const PGresult *res,
					 PGVerbosity verbosity, PGContextVisibility show_context)
{
	const char *val;
	const char *querytext = NULL;
	int			querypos = 0;

	/* If we couldn't allocate a PGresult, just say "out of memory" */
	if (res == NULL)
	{
		appendPQExpBufferStr(msg, libpq_gettext("out of memory\n"));
		return;
	}

	/*
	 * If we don't have any broken-down fields, just return the base message.
	 * This mainly applies if we're given a libpq-generated error result.
	 */
	if (res->errFields == NULL)
	{
		if (res->errMsg && res->errMsg[0])
			appendPQExpBufferStr(msg, res->errMsg);
		else
			appendPQExpBufferStr(msg, libpq_gettext("no error message available\n"));
		return;
	}

	/* Else build error message from relevant fields */
	val = PQresultErrorField(res, PG_DIAG_SEVERITY);
	if (val)
		appendPQExpBuffer(msg, "%s:  ", val);

	if (verbosity == PQERRORS_SQLSTATE)
	{
		/*
		 * If we have a SQLSTATE, print that and nothing else.  If not (which
		 * shouldn't happen for server-generated errors, but might possibly
		 * happen for libpq-generated ones), fall back to TERSE format, as
		 * that seems better than printing nothing at all.
		 */
		val = PQresultErrorField(res, PG_DIAG_SQLSTATE);
		if (val)
		{
			appendPQExpBuffer(msg, "%s\n", val);
			return;
		}
		verbosity = PQERRORS_TERSE;
	}

	if (verbosity == PQERRORS_VERBOSE)
	{
		val = PQresultErrorField(res, PG_DIAG_SQLSTATE);
		if (val)
			appendPQExpBuffer(msg, "%s: ", val);
	}
	val = PQresultErrorField(res, PG_DIAG_MESSAGE_PRIMARY);
	if (val)
		appendPQExpBufferStr(msg, val);
	val = PQresultErrorField(res, PG_DIAG_STATEMENT_POSITION);
	if (val)
	{
		if (verbosity != PQERRORS_TERSE && res->errQuery != NULL)
		{
			/* emit position as a syntax cursor display */
			querytext = res->errQuery;
			querypos = atoi(val);
		}
		else
		{
			/* emit position as text addition to primary message */
			/* translator: %s represents a digit string */
			appendPQExpBuffer(msg, libpq_gettext(" at character %s"),
							  val);
		}
	}
	else
	{
		val = PQresultErrorField(res, PG_DIAG_INTERNAL_POSITION);
		if (val)
		{
			querytext = PQresultErrorField(res, PG_DIAG_INTERNAL_QUERY);
			if (verbosity != PQERRORS_TERSE && querytext != NULL)
			{
				/* emit position as a syntax cursor display */
				querypos = atoi(val);
			}
			else
			{
				/* emit position as text addition to primary message */
				/* translator: %s represents a digit string */
				appendPQExpBuffer(msg, libpq_gettext(" at character %s"),
								  val);
			}
		}
	}
	appendPQExpBufferChar(msg, '\n');
	if (verbosity != PQERRORS_TERSE)
	{
		if (querytext && querypos > 0)
			reportErrorPosition(msg, querytext, querypos,
								res->client_encoding);
		val = PQresultErrorField(res, PG_DIAG_MESSAGE_DETAIL);
		if (val)
			appendPQExpBuffer(msg, libpq_gettext("DETAIL:  %s\n"), val);
		val = PQresultErrorField(res, PG_DIAG_MESSAGE_HINT);
		if (val)
			appendPQExpBuffer(msg, libpq_gettext("HINT:  %s\n"), val);
		val = PQresultErrorField(res, PG_DIAG_INTERNAL_QUERY);
		if (val)
			appendPQExpBuffer(msg, libpq_gettext("QUERY:  %s\n"), val);
		if (show_context == PQSHOW_CONTEXT_ALWAYS ||
			(show_context == PQSHOW_CONTEXT_ERRORS &&
			 res->resultStatus == PGRES_FATAL_ERROR))
		{
			val = PQresultErrorField(res, PG_DIAG_CONTEXT);
			if (val)
				appendPQExpBuffer(msg, libpq_gettext("CONTEXT:  %s\n"),
								  val);
		}
	}
	if (verbosity == PQERRORS_VERBOSE)
	{
		val = PQresultErrorField(res, PG_DIAG_SCHEMA_NAME);
		if (val)
			appendPQExpBuffer(msg,
							  libpq_gettext("SCHEMA NAME:  %s\n"), val);
		val = PQresultErrorField(res, PG_DIAG_TABLE_NAME);
		if (val)
			appendPQExpBuffer(msg,
							  libpq_gettext("TABLE NAME:  %s\n"), val);
		val = PQresultErrorField(res, PG_DIAG_COLUMN_NAME);
		if (val)
			appendPQExpBuffer(msg,
							  libpq_gettext("COLUMN NAME:  %s\n"), val);
		val = PQresultErrorField(res, PG_DIAG_DATATYPE_NAME);
		if (val)
			appendPQExpBuffer(msg,
							  libpq_gettext("DATATYPE NAME:  %s\n"), val);
		val = PQresultErrorField(res, PG_DIAG_CONSTRAINT_NAME);
		if (val)
			appendPQExpBuffer(msg,
							  libpq_gettext("CONSTRAINT NAME:  %s\n"), val);
	}
	if (verbosity == PQERRORS_VERBOSE)
	{
		const char *valf;
		const char *vall;

		valf = PQresultErrorField(res, PG_DIAG_SOURCE_FILE);
		vall = PQresultErrorField(res, PG_DIAG_SOURCE_LINE);
		val = PQresultErrorField(res, PG_DIAG_SOURCE_FUNCTION);
		if (val || valf || vall)
		{
			appendPQExpBufferStr(msg, libpq_gettext("LOCATION:  "));
			if (val)
				appendPQExpBuffer(msg, libpq_gettext("%s, "), val);
			if (valf && vall)	/* unlikely we'd have just one */
				appendPQExpBuffer(msg, libpq_gettext("%s:%s"),
								  valf, vall);
			appendPQExpBufferChar(msg, '\n');
		}
	}
}

/*
 * Add an error-location display to the error message under construction.
 *
 * The cursor location is measured in logical characters; the query string
 * is presumed to be in the specified encoding.
 */
static void
reportErrorPosition(PQExpBuffer msg, const char *query, int loc, int encoding)
{
#define DISPLAY_SIZE	60		/* screen width limit, in screen cols */
#define MIN_RIGHT_CUT	10		/* try to keep this far away from EOL */

	char	   *wquery;
	int			slen,
				cno,
				i,
			   *qidx,
			   *scridx,
				qoffset,
				scroffset,
				ibeg,
				iend,
				loc_line;
	bool		mb_encoding,
				beg_trunc,
				end_trunc;

	/* Convert loc from 1-based to 0-based; no-op if out of range */
	loc--;
	if (loc < 0)
		return;

	/* Need a writable copy of the query */
	wquery = strdup(query);
	if (wquery == NULL)
		return;					/* fail silently if out of memory */

	/*
	 * Each character might occupy multiple physical bytes in the string, and
	 * in some Far Eastern character sets it might take more than one screen
	 * column as well.  We compute the starting byte offset and starting
	 * screen column of each logical character, and store these in qidx[] and
	 * scridx[] respectively.
	 */

	/* we need a safe allocation size... */
	slen = strlen(wquery) + 1;

	qidx = (int *) malloc(slen * sizeof(int));
	if (qidx == NULL)
	{
		free(wquery);
		return;
	}
	scridx = (int *) malloc(slen * sizeof(int));
	if (scridx == NULL)
	{
		free(qidx);
		free(wquery);
		return;
	}

	/* We can optimize a bit if it's a single-byte encoding */
	mb_encoding = (pg_encoding_max_length(encoding) != 1);

	/*
	 * Within the scanning loop, cno is the current character's logical
	 * number, qoffset is its offset in wquery, and scroffset is its starting
	 * logical screen column (all indexed from 0).  "loc" is the logical
	 * character number of the error location.  We scan to determine loc_line
	 * (the 1-based line number containing loc) and ibeg/iend (first character
	 * number and last+1 character number of the line containing loc). Note
	 * that qidx[] and scridx[] are filled only as far as iend.
	 */
	qoffset = 0;
	scroffset = 0;
	loc_line = 1;
	ibeg = 0;
	iend = -1;					/* -1 means not set yet */

	for (cno = 0; wquery[qoffset] != '\0'; cno++)
	{
		char		ch = wquery[qoffset];

		qidx[cno] = qoffset;
		scridx[cno] = scroffset;

		/*
		 * Replace tabs with spaces in the writable copy.  (Later we might
		 * want to think about coping with their variable screen width, but
		 * not today.)
		 */
		if (ch == '\t')
			wquery[qoffset] = ' ';

		/*
		 * If end-of-line, count lines and mark positions. Each \r or \n
		 * counts as a line except when \r \n appear together.
		 */
		else if (ch == '\r' || ch == '\n')
		{
			if (cno < loc)
			{
				if (ch == '\r' ||
					cno == 0 ||
					wquery[qidx[cno - 1]] != '\r')
					loc_line++;
				/* extract beginning = last line start before loc. */
				ibeg = cno + 1;
			}
			else
			{
				/* set extract end. */
				iend = cno;
				/* done scanning. */
				break;
			}
		}

		/* Advance */
		if (mb_encoding)
		{
			int			w;

			w = pg_encoding_dsplen(encoding, &wquery[qoffset]);
			/* treat any non-tab control chars as width 1 */
			if (w <= 0)
				w = 1;
			scroffset += w;
			qoffset += PQmblenBounded(&wquery[qoffset], encoding);
		}
		else
		{
			/* We assume wide chars only exist in multibyte encodings */
			scroffset++;
			qoffset++;
		}
	}
	/* Fix up if we didn't find an end-of-line after loc */
	if (iend < 0)
	{
		iend = cno;				/* query length in chars, +1 */
		qidx[iend] = qoffset;
		scridx[iend] = scroffset;
	}

	/* Print only if loc is within computed query length */
	if (loc <= cno)
	{
		/* If the line extracted is too long, we truncate it. */
		beg_trunc = false;
		end_trunc = false;
		if (scridx[iend] - scridx[ibeg] > DISPLAY_SIZE)
		{
			/*
			 * We first truncate right if it is enough.  This code might be
			 * off a space or so on enforcing MIN_RIGHT_CUT if there's a wide
			 * character right there, but that should be okay.
			 */
			if (scridx[ibeg] + DISPLAY_SIZE >= scridx[loc] + MIN_RIGHT_CUT)
			{
				while (scridx[iend] - scridx[ibeg] > DISPLAY_SIZE)
					iend--;
				end_trunc = true;
			}
			else
			{
				/* Truncate right if not too close to loc. */
				while (scridx[loc] + MIN_RIGHT_CUT < scridx[iend])
				{
					iend--;
					end_trunc = true;
				}

				/* Truncate left if still too long. */
				while (scridx[iend] - scridx[ibeg] > DISPLAY_SIZE)
				{
					ibeg++;
					beg_trunc = true;
				}
			}
		}

		/* truncate working copy at desired endpoint */
		wquery[qidx[iend]] = '\0';

		/* Begin building the finished message. */
		i = msg->len;
		appendPQExpBuffer(msg, libpq_gettext("LINE %d: "), loc_line);
		if (beg_trunc)
			appendPQExpBufferStr(msg, "...");

		/*
		 * While we have the prefix in the msg buffer, compute its screen
		 * width.
		 */
		scroffset = 0;
		for (; i < msg->len; i += PQmblenBounded(&msg->data[i], encoding))
		{
			int			w = pg_encoding_dsplen(encoding, &msg->data[i]);

			if (w <= 0)
				w = 1;
			scroffset += w;
		}

		/* Finish up the LINE message line. */
		appendPQExpBufferStr(msg, &wquery[qidx[ibeg]]);
		if (end_trunc)
			appendPQExpBufferStr(msg, "...");
		appendPQExpBufferChar(msg, '\n');

		/* Now emit the cursor marker line. */
		scroffset += scridx[loc] - scridx[ibeg];
		for (i = 0; i < scroffset; i++)
			appendPQExpBufferChar(msg, ' ');
		appendPQExpBufferChar(msg, '^');
		appendPQExpBufferChar(msg, '\n');
	}

	/* Clean up. */
	free(scridx);
	free(qidx);
	free(wquery);
}


/*
 * Attempt to read a ParameterStatus message.
 * This is possible in several places, so we break it out as a subroutine.
 * Entry: 'S' message type and length have already been consumed.
 * Exit: returns 0 if successfully consumed message.
 *		 returns EOF if not enough data.
 */
static int
getParameterStatus(PGconn *conn)
{
	PQExpBufferData valueBuf;

	/* Get the parameter name */
	if (pqGets(&conn->workBuffer, conn))
		return EOF;
	/* Get the parameter value (could be large) */
	initPQExpBuffer(&valueBuf);
	if (pqGets(&valueBuf, conn))
	{
		termPQExpBuffer(&valueBuf);
		return EOF;
	}
	/* And save it */
	pqSaveParameterStatus(conn, conn->workBuffer.data, valueBuf.data);
	termPQExpBuffer(&valueBuf);
	return 0;
}


/*
 * Attempt to read a Notify response message.
 * This is possible in several places, so we break it out as a subroutine.
 * Entry: 'A' message type and length have already been consumed.
 * Exit: returns 0 if successfully consumed Notify message.
 *		 returns EOF if not enough data.
 */
static int
getNotify(PGconn *conn)
{
	int			be_pid;
	char	   *svname;
	int			nmlen;
	int			extralen;
	PGnotify   *newNotify;

	if (pqGetInt(&be_pid, 4, conn))
		return EOF;
	if (pqGets(&conn->workBuffer, conn))
		return EOF;
	/* must save name while getting extra string */
	svname = strdup(conn->workBuffer.data);
	if (!svname)
		return EOF;
	if (pqGets(&conn->workBuffer, conn))
	{
		free(svname);
		return EOF;
	}

	/*
	 * Store the strings right after the PQnotify structure so it can all be
	 * freed at once.  We don't use NAMEDATALEN because we don't want to tie
	 * this interface to a specific server name length.
	 */
	nmlen = strlen(svname);
	extralen = strlen(conn->workBuffer.data);
	newNotify = (PGnotify *) malloc(sizeof(PGnotify) + nmlen + extralen + 2);
	if (newNotify)
	{
		newNotify->relname = (char *) newNotify + sizeof(PGnotify);
		strcpy(newNotify->relname, svname);
		newNotify->extra = newNotify->relname + nmlen + 1;
		strcpy(newNotify->extra, conn->workBuffer.data);
		newNotify->be_pid = be_pid;
		newNotify->next = NULL;
		if (conn->notifyTail)
			conn->notifyTail->next = newNotify;
		else
			conn->notifyHead = newNotify;
		conn->notifyTail = newNotify;
	}

	free(svname);
	return 0;
}

/*
 * getCopyStart - process CopyInResponse, CopyOutResponse or
 * CopyBothResponse message
 *
 * parseInput already read the message type and length.
 */
static int
getCopyStart(PGconn *conn, ExecStatusType copytype)
{
	PGresult   *result;
	int			nfields;
	int			i;

	result = PQmakeEmptyPGresult(conn, copytype);
	if (!result)
		goto failure;

	if (pqGetc(&conn->copy_is_binary, conn))
		goto failure;
	result->binary = conn->copy_is_binary;
	/* the next two bytes are the number of fields	*/
	if (pqGetInt(&(result->numAttributes), 2, conn))
		goto failure;
	nfields = result->numAttributes;

	/* allocate space for the attribute descriptors */
	if (nfields > 0)
	{
		result->attDescs = (PGresAttDesc *)
			pqResultAlloc(result, nfields * sizeof(PGresAttDesc), true);
		if (!result->attDescs)
			goto failure;
		MemSet(result->attDescs, 0, nfields * sizeof(PGresAttDesc));
	}

	for (i = 0; i < nfields; i++)
	{
		int			format;

		if (pqGetInt(&format, 2, conn))
			goto failure;

		/*
		 * Since pqGetInt treats 2-byte integers as unsigned, we need to
		 * coerce these results to signed form.
		 */
		format = (int) ((int16) format);
		result->attDescs[i].format = format;
	}

	/* Success! */
	conn->result = result;
	return 0;

failure:
	PQclear(result);
	return EOF;
}

/*
 * getReadyForQuery - process ReadyForQuery message
 */
static int
getReadyForQuery(PGconn *conn)
{
	char		xact_status;

	if (pqGetc(&xact_status, conn))
		return EOF;
	switch (xact_status)
	{
		case 'I':
			conn->xactStatus = PQTRANS_IDLE;
			break;
		case 'T':
			conn->xactStatus = PQTRANS_INTRANS;
			break;
		case 'E':
			conn->xactStatus = PQTRANS_INERROR;
			break;
		default:
			conn->xactStatus = PQTRANS_UNKNOWN;
			break;
	}

	return 0;
}

/*
 * getCopyDataMessage - fetch next CopyData message, process async messages
 *
 * Returns length word of CopyData message (> 0), or 0 if no complete
 * message available, -1 if end of copy, -2 if error.
 */
static int
getCopyDataMessage(PGconn *conn)
{
	char		id;
	int			msgLength;
	int			avail;

	for (;;)
	{
		/*
		 * Do we have the next input message?  To make life simpler for async
		 * callers, we keep returning 0 until the next message is fully
		 * available, even if it is not Copy Data.
		 */
		conn->inCursor = conn->inStart;
		if (pqGetc(&id, conn))
			return 0;
		if (pqGetInt(&msgLength, 4, conn))
			return 0;
		if (msgLength < 4)
		{
			handleSyncLoss(conn, id, msgLength);
			return -2;
		}
		avail = conn->inEnd - conn->inCursor;
		if (avail < msgLength - 4)
		{
			/*
			 * Before returning, enlarge the input buffer if needed to hold
			 * the whole message.  See notes in parseInput.
			 */
			if (pqCheckInBufferSpace(conn->inCursor + (size_t) msgLength - 4,
									 conn))
			{
				/*
				 * XXX add some better recovery code... plan is to skip over
				 * the message using its length, then report an error. For the
				 * moment, just treat this like loss of sync (which indeed it
				 * might be!)
				 */
				handleSyncLoss(conn, id, msgLength);
				return -2;
			}
			return 0;
		}

		/*
		 * If it's a legitimate async message type, process it.  (NOTIFY
		 * messages are not currently possible here, but we handle them for
		 * completeness.)  Otherwise, if it's anything except Copy Data,
		 * report end-of-copy.
		 */
		switch (id)
		{
			case 'A':			/* NOTIFY */
				if (getNotify(conn))
					return 0;
				break;
			case 'N':			/* NOTICE */
				if (pqGetErrorNotice3(conn, false))
					return 0;
				break;
			case 'S':			/* ParameterStatus */
				if (getParameterStatus(conn))
					return 0;
				break;
			case 'd':			/* Copy Data, pass it back to caller */
				return msgLength;
			case 'c':

				/*
				 * If this is a CopyDone message, exit COPY_OUT mode and let
				 * caller read status with PQgetResult().  If we're in
				 * COPY_BOTH mode, return to COPY_IN mode.
				 */
				if (conn->asyncStatus == PGASYNC_COPY_BOTH)
					conn->asyncStatus = PGASYNC_COPY_IN;
				else
					conn->asyncStatus = PGASYNC_BUSY;
				return -1;
			default:			/* treat as end of copy */

				/*
				 * Any other message terminates either COPY_IN or COPY_BOTH
				 * mode.
				 */
				conn->asyncStatus = PGASYNC_BUSY;
				return -1;
		}

		/* trace server-to-client message */
		if (conn->Pfdebug)
			pqTraceOutputMessage(conn, conn->inBuffer + conn->inStart, false);

		/* Drop the processed message and loop around for another */
		conn->inStart = conn->inCursor;
	}
}

/*
 * PQgetCopyData - read a row of data from the backend during COPY OUT
 * or COPY BOTH
 *
 * If successful, sets *buffer to point to a malloc'd row of data, and
 * returns row length (always > 0) as result.
 * Returns 0 if no row available yet (only possible if async is true),
 * -1 if end of copy (consult PQgetResult), or -2 if error (consult
 * PQerrorMessage).
 */
int
pqGetCopyData3(PGconn *conn, char **buffer, int async)
{
	int			msgLength;

	for (;;)
	{
		/*
		 * Collect the next input message.  To make life simpler for async
		 * callers, we keep returning 0 until the next message is fully
		 * available, even if it is not Copy Data.
		 */
		msgLength = getCopyDataMessage(conn);
		if (msgLength < 0)
			return msgLength;	/* end-of-copy or error */
		if (msgLength == 0)
		{
			/* Don't block if async read requested */
			if (async)
				return 0;
			/* Need to load more data */
			if (pqWait(true, false, conn) ||
				pqReadData(conn) < 0)
				return -2;
			continue;
		}

		/*
		 * Drop zero-length messages (shouldn't happen anyway).  Otherwise
		 * pass the data back to the caller.
		 */
		msgLength -= 4;
		if (msgLength > 0)
		{
			*buffer = (char *) malloc(msgLength + 1);
			if (*buffer == NULL)
			{
				appendPQExpBufferStr(&conn->errorMessage,
									 libpq_gettext("out of memory\n"));
				return -2;
			}
			memcpy(*buffer, &conn->inBuffer[conn->inCursor], msgLength);
			(*buffer)[msgLength] = '\0';	/* Add terminating null */

			/* Mark message consumed */
			conn->inStart = conn->inCursor + msgLength;

			return msgLength;
		}

		/* Empty, so drop it and loop around for another */
		conn->inStart = conn->inCursor;
	}
}

/*
 * PQgetline - gets a newline-terminated string from the backend.
 *
 * See fe-exec.c for documentation.
 */
int
pqGetline3(PGconn *conn, char *s, int maxlen)
{
	int			status;

	if (conn->sock == PGINVALID_SOCKET ||
		(conn->asyncStatus != PGASYNC_COPY_OUT &&
		 conn->asyncStatus != PGASYNC_COPY_BOTH) ||
		conn->copy_is_binary)
	{
		appendPQExpBufferStr(&conn->errorMessage,
							 libpq_gettext("PQgetline: not doing text COPY OUT\n"));
		*s = '\0';
		return EOF;
	}

	while ((status = PQgetlineAsync(conn, s, maxlen - 1)) == 0)
	{
		/* need to load more data */
		if (pqWait(true, false, conn) ||
			pqReadData(conn) < 0)
		{
			*s = '\0';
			return EOF;
		}
	}

	if (status < 0)
	{
		/* End of copy detected; gin up old-style terminator */
		strcpy(s, "\\.");
		return 0;
	}

	/* Add null terminator, and strip trailing \n if present */
	if (s[status - 1] == '\n')
	{
		s[status - 1] = '\0';
		return 0;
	}
	else
	{
		s[status] = '\0';
		return 1;
	}
}

/*
 * PQgetlineAsync - gets a COPY data row without blocking.
 *
 * See fe-exec.c for documentation.
 */
int
pqGetlineAsync3(PGconn *conn, char *buffer, int bufsize)
{
	int			msgLength;
	int			avail;

	if (conn->asyncStatus != PGASYNC_COPY_OUT
		&& conn->asyncStatus != PGASYNC_COPY_BOTH)
		return -1;				/* we are not doing a copy... */

	/*
	 * Recognize the next input message.  To make life simpler for async
	 * callers, we keep returning 0 until the next message is fully available
	 * even if it is not Copy Data.  This should keep PQendcopy from blocking.
	 * (Note: unlike pqGetCopyData3, we do not change asyncStatus here.)
	 */
	msgLength = getCopyDataMessage(conn);
	if (msgLength < 0)
		return -1;				/* end-of-copy or error */
	if (msgLength == 0)
		return 0;				/* no data yet */

	/*
	 * Move data from libpq's buffer to the caller's.  In the case where a
	 * prior call found the caller's buffer too small, we use
	 * conn->copy_already_done to remember how much of the row was already
	 * returned to the caller.
	 */
	conn->inCursor += conn->copy_already_done;
	avail = msgLength - 4 - conn->copy_already_done;
	if (avail <= bufsize)
	{
		/* Able to consume the whole message */
		memcpy(buffer, &conn->inBuffer[conn->inCursor], avail);
		/* Mark message consumed */
		conn->inStart = conn->inCursor + avail;
		/* Reset state for next time */
		conn->copy_already_done = 0;
		return avail;
	}
	else
	{
		/* We must return a partial message */
		memcpy(buffer, &conn->inBuffer[conn->inCursor], bufsize);
		/* The message is NOT consumed from libpq's buffer */
		conn->copy_already_done += bufsize;
		return bufsize;
	}
}

/*
 * PQendcopy
 *
 * See fe-exec.c for documentation.
 */
int
pqEndcopy3(PGconn *conn)
{
	PGresult   *result;

	if (conn->asyncStatus != PGASYNC_COPY_IN &&
		conn->asyncStatus != PGASYNC_COPY_OUT &&
		conn->asyncStatus != PGASYNC_COPY_BOTH)
	{
		appendPQExpBufferStr(&conn->errorMessage,
							 libpq_gettext("no COPY in progress\n"));
		return 1;
	}

	/* Send the CopyDone message if needed */
	if (conn->asyncStatus == PGASYNC_COPY_IN ||
		conn->asyncStatus == PGASYNC_COPY_BOTH)
	{
		if (pqPutMsgStart('c', conn) < 0 ||
			pqPutMsgEnd(conn) < 0)
			return 1;

		/*
		 * If we sent the COPY command in extended-query mode, we must issue a
		 * Sync as well.
		 */
		if (conn->cmd_queue_head &&
			conn->cmd_queue_head->queryclass != PGQUERY_SIMPLE)
		{
			if (pqPutMsgStart('S', conn) < 0 ||
				pqPutMsgEnd(conn) < 0)
				return 1;
		}
	}

	/*
	 * make sure no data is waiting to be sent, abort if we are non-blocking
	 * and the flush fails
	 */
	if (pqFlush(conn) && pqIsnonblocking(conn))
		return 1;

	/* Return to active duty */
	conn->asyncStatus = PGASYNC_BUSY;

	/*
	 * Non blocking connections may have to abort at this point.  If everyone
	 * played the game there should be no problem, but in error scenarios the
	 * expected messages may not have arrived yet.  (We are assuming that the
	 * backend's packetizing will ensure that CommandComplete arrives along
	 * with the CopyDone; are there corner cases where that doesn't happen?)
	 */
	if (pqIsnonblocking(conn) && PQisBusy(conn))
		return 1;

	/* Wait for the completion response */
	result = PQgetResult(conn);

	/* Expecting a successful result */
	if (result && result->resultStatus == PGRES_COMMAND_OK)
	{
		PQclear(result);
		return 0;
	}

	/*
	 * Trouble. For backwards-compatibility reasons, we issue the error
	 * message as if it were a notice (would be nice to get rid of this
	 * silliness, but too many apps probably don't handle errors from
	 * PQendcopy reasonably).  Note that the app can still obtain the error
	 * status from the PGconn object.
	 */
	if (conn->errorMessage.len > 0)
	{
		/* We have to strip the trailing newline ... pain in neck... */
		char		svLast = conn->errorMessage.data[conn->errorMessage.len - 1];

		if (svLast == '\n')
			conn->errorMessage.data[conn->errorMessage.len - 1] = '\0';
		pqInternalNotice(&conn->noticeHooks, "%s", conn->errorMessage.data);
		conn->errorMessage.data[conn->errorMessage.len - 1] = svLast;
	}

	PQclear(result);

	return 1;
}


/*
 * PQfn - Send a function call to the POSTGRES backend.
 *
 * See fe-exec.c for documentation.
 */
PGresult *
pqFunctionCall3(PGconn *conn, Oid fnid,
				int *result_buf, int *actual_result_len,
				int result_is_int,
				const PQArgBlock *args, int nargs)
{
	bool		needInput = false;
	ExecStatusType status = PGRES_FATAL_ERROR;
	char		id;
	int			msgLength;
	int			avail;
	int			i;

	/* already validated by PQfn */
	Assert(conn->pipelineStatus == PQ_PIPELINE_OFF);

	/* PQfn already validated connection state */

	if (pqPutMsgStart('F', conn) < 0 || /* function call msg */
		pqPutInt(fnid, 4, conn) < 0 ||	/* function id */
		pqPutInt(1, 2, conn) < 0 || /* # of format codes */
		pqPutInt(1, 2, conn) < 0 || /* format code: BINARY */
		pqPutInt(nargs, 2, conn) < 0)	/* # of args */
	{
		/* error message should be set up already */
		return NULL;
	}

	for (i = 0; i < nargs; ++i)
	{							/* len.int4 + contents	   */
		if (pqPutInt(args[i].len, 4, conn))
			return NULL;
		if (args[i].len == -1)
			continue;			/* it's NULL */

		if (args[i].isint)
		{
			if (pqPutInt(args[i].u.integer, args[i].len, conn))
				return NULL;
		}
		else
		{
			if (pqPutnchar((char *) args[i].u.ptr, args[i].len, conn))
				return NULL;
		}
	}

	if (pqPutInt(1, 2, conn) < 0)	/* result format code: BINARY */
		return NULL;

	if (pqPutMsgEnd(conn) < 0 ||
		pqFlush(conn))
		return NULL;

	for (;;)
	{
		if (needInput)
		{
			/* Wait for some data to arrive (or for the channel to close) */
			if (pqWait(true, false, conn) ||
				pqReadData(conn) < 0)
				break;
		}

		/*
		 * Scan the message. If we run out of data, loop around to try again.
		 */
		needInput = true;

		conn->inCursor = conn->inStart;
		if (pqGetc(&id, conn))
			continue;
		if (pqGetInt(&msgLength, 4, conn))
			continue;

		/*
		 * Try to validate message type/length here.  A length less than 4 is
		 * definitely broken.  Large lengths should only be believed for a few
		 * message types.
		 */
		if (msgLength < 4)
		{
			handleSyncLoss(conn, id, msgLength);
			break;
		}
		if (msgLength > 30000 && !VALID_LONG_MESSAGE_TYPE(id))
		{
			handleSyncLoss(conn, id, msgLength);
			break;
		}

		/*
		 * Can't process if message body isn't all here yet.
		 */
		msgLength -= 4;
		avail = conn->inEnd - conn->inCursor;
		if (avail < msgLength)
		{
			/*
			 * Before looping, enlarge the input buffer if needed to hold the
			 * whole message.  See notes in parseInput.
			 */
			if (pqCheckInBufferSpace(conn->inCursor + (size_t) msgLength,
									 conn))
			{
				/*
				 * XXX add some better recovery code... plan is to skip over
				 * the message using its length, then report an error. For the
				 * moment, just treat this like loss of sync (which indeed it
				 * might be!)
				 */
				handleSyncLoss(conn, id, msgLength);
				break;
			}
			continue;
		}

		/*
		 * We should see V or E response to the command, but might get N
		 * and/or A notices first. We also need to swallow the final Z before
		 * returning.
		 */
		switch (id)
		{
			case 'V':			/* function result */
				if (pqGetInt(actual_result_len, 4, conn))
					continue;
				if (*actual_result_len != -1)
				{
					if (result_is_int)
					{
						if (pqGetInt(result_buf, *actual_result_len, conn))
							continue;
					}
					else
					{
						if (pqGetnchar((char *) result_buf,
									   *actual_result_len,
									   conn))
							continue;
					}
				}
				/* correctly finished function result message */
				status = PGRES_COMMAND_OK;
				break;
			case 'E':			/* error return */
				if (pqGetErrorNotice3(conn, true))
					continue;
				status = PGRES_FATAL_ERROR;
				break;
			case 'A':			/* notify message */
				/* handle notify and go back to processing return values */
				if (getNotify(conn))
					continue;
				break;
			case 'N':			/* notice */
				/* handle notice and go back to processing return values */
				if (pqGetErrorNotice3(conn, false))
					continue;
				break;
			case 'Z':			/* backend is ready for new query */
				if (getReadyForQuery(conn))
					continue;
				/* consume the message and exit */
				conn->inStart += 5 + msgLength;

				/*
				 * If we already have a result object (probably an error), use
				 * that.  Otherwise, if we saw a function result message,
				 * report COMMAND_OK.  Otherwise, the backend violated the
				 * protocol, so complain.
				 */
				if (!pgHavePendingResult(conn))
				{
					if (status == PGRES_COMMAND_OK)
					{
						conn->result = PQmakeEmptyPGresult(conn, status);
						if (!conn->result)
						{
							appendPQExpBufferStr(&conn->errorMessage,
												 libpq_gettext("out of memory\n"));
							pqSaveErrorResult(conn);
						}
					}
					else
					{
						appendPQExpBufferStr(&conn->errorMessage,
											 libpq_gettext("protocol error: no function result\n"));
						pqSaveErrorResult(conn);
					}
				}
				return pqPrepareAsyncResult(conn);
			case 'S':			/* parameter status */
				if (getParameterStatus(conn))
					continue;
				break;
			default:
				/* The backend violates the protocol. */
				appendPQExpBuffer(&conn->errorMessage,
								  libpq_gettext("protocol error: id=0x%x\n"),
								  id);
				pqSaveErrorResult(conn);
				/* trust the specified message length as what to skip */
				conn->inStart += 5 + msgLength;
				return pqPrepareAsyncResult(conn);
		}

		/* trace server-to-client message */
		if (conn->Pfdebug)
			pqTraceOutputMessage(conn, conn->inBuffer + conn->inStart, false);

		/* Completed this message, keep going */
		/* trust the specified message length as what to skip */
		conn->inStart += 5 + msgLength;
		needInput = false;
	}

	/*
	 * We fall out of the loop only upon failing to read data.
	 * conn->errorMessage has been set by pqWait or pqReadData. We want to
	 * append it to any already-received error message.
	 */
	pqSaveErrorResult(conn);
	return pqPrepareAsyncResult(conn);
}


/*
 * Construct startup packet
 *
 * Returns a malloc'd packet buffer, or NULL if out of memory
 */
char *
pqBuildStartupPacket3(PGconn *conn, int *packetlen,
					  const PQEnvironmentOption *options)
{
	char	   *startpacket;

	*packetlen = build_startup_packet(conn, NULL, options);
	startpacket = (char *) malloc(*packetlen);
	if (!startpacket)
		return NULL;
	*packetlen = build_startup_packet(conn, startpacket, options);
	return startpacket;
}

/*
 * Build a startup packet given a filled-in PGconn structure.
 *
 * We need to figure out how much space is needed, then fill it in.
 * To avoid duplicate logic, this routine is called twice: the first time
 * (with packet == NULL) just counts the space needed, the second time
 * (with packet == allocated space) fills it in.  Return value is the number
 * of bytes used.
 */
static int
build_startup_packet(const PGconn *conn, char *packet,
					 const PQEnvironmentOption *options)
{
	int			packet_len = 0;
	const PQEnvironmentOption *next_eo;
	const char *val;

	/* Protocol version comes first. */
	if (packet)
	{
		ProtocolVersion pv = pg_hton32(conn->pversion);

		memcpy(packet + packet_len, &pv, sizeof(ProtocolVersion));
	}
	packet_len += sizeof(ProtocolVersion);

	/* Add user name, database name, options */

#define ADD_STARTUP_OPTION(optname, optval) \
	do { \
		if (packet) \
			strcpy(packet + packet_len, optname); \
		packet_len += strlen(optname) + 1; \
		if (packet) \
			strcpy(packet + packet_len, optval); \
		packet_len += strlen(optval) + 1; \
	} while(0)

	if (conn->pguser && conn->pguser[0])
		ADD_STARTUP_OPTION("user", conn->pguser);
	if (conn->dbName && conn->dbName[0])
		ADD_STARTUP_OPTION("database", conn->dbName);
	if (conn->replication && conn->replication[0])
		ADD_STARTUP_OPTION("replication", conn->replication);
	if (conn->pgoptions && conn->pgoptions[0])
		ADD_STARTUP_OPTION("options", conn->pgoptions);
	if (conn->send_appname)
	{
		/* Use appname if present, otherwise use fallback */
		val = conn->appname ? conn->appname : conn->fbappname;
		if (val && val[0])
			ADD_STARTUP_OPTION("application_name", val);
	}

	if (conn->client_encoding_initial && conn->client_encoding_initial[0])
		ADD_STARTUP_OPTION("client_encoding", conn->client_encoding_initial);

	/* Add any environment-driven GUC settings needed */
	for (next_eo = options; next_eo->envName; next_eo++)
	{
		if ((val = getenv(next_eo->envName)) != NULL)
		{
			if (pg_strcasecmp(val, "default") != 0)
				ADD_STARTUP_OPTION(next_eo->pgName, val);
		}
	}

	/* Add trailing terminator */
	if (packet)
		packet[packet_len] = '\0';
	packet_len++;

	return packet_len;
}<|MERGE_RESOLUTION|>--- conflicted
+++ resolved
@@ -972,11 +972,6 @@
 	 */
 	if (isError)
 	{
-<<<<<<< HEAD
-=======
-		if (res)
-			pqSetResultError(res, &workBuf);
->>>>>>> 185876a6
 		pqClearAsyncResult(conn);	/* redundant, but be safe */
 		if (res)
 		{

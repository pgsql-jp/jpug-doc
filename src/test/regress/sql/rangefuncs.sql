SELECT name, setting FROM pg_settings WHERE name LIKE 'enable%';

CREATE TABLE foo2(fooid int, f2 int);
INSERT INTO foo2 VALUES(1, 11);
INSERT INTO foo2 VALUES(2, 22);
INSERT INTO foo2 VALUES(1, 111);

CREATE FUNCTION foot(int) returns setof foo2 as 'SELECT * FROM foo2 WHERE fooid = $1 ORDER BY f2;' LANGUAGE SQL;

-- function with ORDINALITY
select * from foot(1) with ordinality as z(a,b,ord);
select * from foot(1) with ordinality as z(a,b,ord) where b > 100;   -- ordinal 2, not 1
-- ordinality vs. column names and types
select a,b,ord from foot(1) with ordinality as z(a,b,ord);
select a,ord from unnest(array['a','b']) with ordinality as z(a,ord);
select * from unnest(array['a','b']) with ordinality as z(a,ord);
select a,ord from unnest(array[1.0::float8]) with ordinality as z(a,ord);
select * from unnest(array[1.0::float8]) with ordinality as z(a,ord);
select row_to_json(s.*) from generate_series(11,14) with ordinality s;
-- ordinality vs. views
create temporary view vw_ord as select * from (values (1)) v(n) join foot(1) with ordinality as z(a,b,ord) on (n=ord);
select * from vw_ord;
select definition from pg_views where viewname='vw_ord';
drop view vw_ord;

-- multiple functions
select * from rows from(foot(1),foot(2)) with ordinality as z(a,b,c,d,ord);
create temporary view vw_ord as select * from (values (1)) v(n) join rows from(foot(1),foot(2)) with ordinality as z(a,b,c,d,ord) on (n=ord);
select * from vw_ord;
select definition from pg_views where viewname='vw_ord';
drop view vw_ord;

-- expansions of unnest()
select * from unnest(array[10,20],array['foo','bar'],array[1.0]);
select * from unnest(array[10,20],array['foo','bar'],array[1.0]) with ordinality as z(a,b,c,ord);
select * from rows from(unnest(array[10,20],array['foo','bar'],array[1.0])) with ordinality as z(a,b,c,ord);
select * from rows from(unnest(array[10,20],array['foo','bar']), generate_series(101,102)) with ordinality as z(a,b,c,ord);
create temporary view vw_ord as select * from unnest(array[10,20],array['foo','bar'],array[1.0]) as z(a,b,c);
select * from vw_ord;
select definition from pg_views where viewname='vw_ord';
drop view vw_ord;
create temporary view vw_ord as select * from rows from(unnest(array[10,20],array['foo','bar'],array[1.0])) as z(a,b,c);
select * from vw_ord;
select definition from pg_views where viewname='vw_ord';
drop view vw_ord;
create temporary view vw_ord as select * from rows from(unnest(array[10,20],array['foo','bar']), generate_series(1,2)) as z(a,b,c);
select * from vw_ord;
select definition from pg_views where viewname='vw_ord';
drop view vw_ord;

-- ordinality and multiple functions vs. rewind and reverse scan
begin;
declare foo scroll cursor for select * from rows from(generate_series(1,5),generate_series(1,2)) with ordinality as g(i,j,o);
fetch all from foo;
fetch backward all from foo;
fetch all from foo;
fetch next from foo;
fetch next from foo;
fetch prior from foo;
fetch absolute 1 from foo;
fetch next from foo;
fetch next from foo;
fetch next from foo;
fetch prior from foo;
fetch prior from foo;
fetch prior from foo;
commit;

-- function with implicit LATERAL
select * from foo2, foot(foo2.fooid) z where foo2.f2 = z.f2;

-- function with implicit LATERAL and explicit ORDINALITY
select * from foo2, foot(foo2.fooid) with ordinality as z(fooid,f2,ord) where foo2.f2 = z.f2;

-- function in subselect
select * from foo2 where f2 in (select f2 from foot(foo2.fooid) z where z.fooid = foo2.fooid) ORDER BY 1,2;

-- function in subselect
select * from foo2 where f2 in (select f2 from foot(1) z where z.fooid = foo2.fooid) ORDER BY 1,2;

-- function in subselect
select * from foo2 where f2 in (select f2 from foot(foo2.fooid) z where z.fooid = 1) ORDER BY 1,2;

-- nested functions
select foot.fooid, foot.f2 from foot(sin(pi()/2)::int) ORDER BY 1,2;

CREATE TABLE foo (fooid int, foosubid int, fooname text, primary key(fooid,foosubid));
INSERT INTO foo VALUES(1,1,'Joe');
INSERT INTO foo VALUES(1,2,'Ed');
INSERT INTO foo VALUES(2,1,'Mary');

-- sql, proretset = f, prorettype = b
CREATE FUNCTION getfoo1(int) RETURNS int AS 'SELECT $1;' LANGUAGE SQL;
SELECT * FROM getfoo1(1) AS t1;
SELECT * FROM getfoo1(1) WITH ORDINALITY AS t1(v,o);
CREATE VIEW vw_getfoo AS SELECT * FROM getfoo1(1);
SELECT * FROM vw_getfoo;
DROP VIEW vw_getfoo;
CREATE VIEW vw_getfoo AS SELECT * FROM getfoo1(1) WITH ORDINALITY as t1(v,o);
SELECT * FROM vw_getfoo;
DROP VIEW vw_getfoo;

-- sql, proretset = t, prorettype = b
CREATE FUNCTION getfoo2(int) RETURNS setof int AS 'SELECT fooid FROM foo WHERE fooid = $1;' LANGUAGE SQL;
SELECT * FROM getfoo2(1) AS t1;
SELECT * FROM getfoo2(1) WITH ORDINALITY AS t1(v,o);
CREATE VIEW vw_getfoo AS SELECT * FROM getfoo2(1);
SELECT * FROM vw_getfoo;
DROP VIEW vw_getfoo;
CREATE VIEW vw_getfoo AS SELECT * FROM getfoo2(1) WITH ORDINALITY AS t1(v,o);
SELECT * FROM vw_getfoo;
DROP VIEW vw_getfoo;

-- sql, proretset = t, prorettype = b
CREATE FUNCTION getfoo3(int) RETURNS setof text AS 'SELECT fooname FROM foo WHERE fooid = $1;' LANGUAGE SQL;
SELECT * FROM getfoo3(1) AS t1;
SELECT * FROM getfoo3(1) WITH ORDINALITY AS t1(v,o);
CREATE VIEW vw_getfoo AS SELECT * FROM getfoo3(1);
SELECT * FROM vw_getfoo;
DROP VIEW vw_getfoo;
CREATE VIEW vw_getfoo AS SELECT * FROM getfoo3(1) WITH ORDINALITY AS t1(v,o);
SELECT * FROM vw_getfoo;
DROP VIEW vw_getfoo;

-- sql, proretset = f, prorettype = c
CREATE FUNCTION getfoo4(int) RETURNS foo AS 'SELECT * FROM foo WHERE fooid = $1;' LANGUAGE SQL;
SELECT * FROM getfoo4(1) AS t1;
SELECT * FROM getfoo4(1) WITH ORDINALITY AS t1(a,b,c,o);
CREATE VIEW vw_getfoo AS SELECT * FROM getfoo4(1);
SELECT * FROM vw_getfoo;
DROP VIEW vw_getfoo;
CREATE VIEW vw_getfoo AS SELECT * FROM getfoo4(1) WITH ORDINALITY AS t1(a,b,c,o);
SELECT * FROM vw_getfoo;
DROP VIEW vw_getfoo;

-- sql, proretset = t, prorettype = c
CREATE FUNCTION getfoo5(int) RETURNS setof foo AS 'SELECT * FROM foo WHERE fooid = $1;' LANGUAGE SQL;
SELECT * FROM getfoo5(1) AS t1;
SELECT * FROM getfoo5(1) WITH ORDINALITY AS t1(a,b,c,o);
CREATE VIEW vw_getfoo AS SELECT * FROM getfoo5(1);
SELECT * FROM vw_getfoo;
DROP VIEW vw_getfoo;
CREATE VIEW vw_getfoo AS SELECT * FROM getfoo5(1) WITH ORDINALITY AS t1(a,b,c,o);
SELECT * FROM vw_getfoo;
DROP VIEW vw_getfoo;

-- sql, proretset = f, prorettype = record
CREATE FUNCTION getfoo6(int) RETURNS RECORD AS 'SELECT * FROM foo WHERE fooid = $1;' LANGUAGE SQL;
SELECT * FROM getfoo6(1) AS t1(fooid int, foosubid int, fooname text);
SELECT * FROM ROWS FROM( getfoo6(1) AS (fooid int, foosubid int, fooname text) ) WITH ORDINALITY;
CREATE VIEW vw_getfoo AS SELECT * FROM getfoo6(1) AS
(fooid int, foosubid int, fooname text);
SELECT * FROM vw_getfoo;
DROP VIEW vw_getfoo;
CREATE VIEW vw_getfoo AS
  SELECT * FROM ROWS FROM( getfoo6(1) AS (fooid int, foosubid int, fooname text) )
                WITH ORDINALITY;
SELECT * FROM vw_getfoo;
DROP VIEW vw_getfoo;

-- sql, proretset = t, prorettype = record
CREATE FUNCTION getfoo7(int) RETURNS setof record AS 'SELECT * FROM foo WHERE fooid = $1;' LANGUAGE SQL;
SELECT * FROM getfoo7(1) AS t1(fooid int, foosubid int, fooname text);
SELECT * FROM ROWS FROM( getfoo7(1) AS (fooid int, foosubid int, fooname text) ) WITH ORDINALITY;
CREATE VIEW vw_getfoo AS SELECT * FROM getfoo7(1) AS
(fooid int, foosubid int, fooname text);
SELECT * FROM vw_getfoo;
DROP VIEW vw_getfoo;
CREATE VIEW vw_getfoo AS
  SELECT * FROM ROWS FROM( getfoo7(1) AS (fooid int, foosubid int, fooname text) )
                WITH ORDINALITY;
SELECT * FROM vw_getfoo;
DROP VIEW vw_getfoo;

-- plpgsql, proretset = f, prorettype = b
CREATE FUNCTION getfoo8(int) RETURNS int AS 'DECLARE fooint int; BEGIN SELECT fooid into fooint FROM foo WHERE fooid = $1; RETURN fooint; END;' LANGUAGE plpgsql;
SELECT * FROM getfoo8(1) AS t1;
SELECT * FROM getfoo8(1) WITH ORDINALITY AS t1(v,o);
CREATE VIEW vw_getfoo AS SELECT * FROM getfoo8(1);
SELECT * FROM vw_getfoo;
DROP VIEW vw_getfoo;
CREATE VIEW vw_getfoo AS SELECT * FROM getfoo8(1) WITH ORDINALITY AS t1(v,o);
SELECT * FROM vw_getfoo;
DROP VIEW vw_getfoo;

-- plpgsql, proretset = f, prorettype = c
CREATE FUNCTION getfoo9(int) RETURNS foo AS 'DECLARE footup foo%ROWTYPE; BEGIN SELECT * into footup FROM foo WHERE fooid = $1; RETURN footup; END;' LANGUAGE plpgsql;
SELECT * FROM getfoo9(1) AS t1;
SELECT * FROM getfoo9(1) WITH ORDINALITY AS t1(a,b,c,o);
CREATE VIEW vw_getfoo AS SELECT * FROM getfoo9(1);
SELECT * FROM vw_getfoo;
DROP VIEW vw_getfoo;
CREATE VIEW vw_getfoo AS SELECT * FROM getfoo9(1) WITH ORDINALITY AS t1(a,b,c,o);
SELECT * FROM vw_getfoo;
DROP VIEW vw_getfoo;

-- mix 'n match kinds, to exercise expandRTE and related logic

select * from rows from(getfoo1(1),getfoo2(1),getfoo3(1),getfoo4(1),getfoo5(1),
                    getfoo6(1) AS (fooid int, foosubid int, fooname text),
                    getfoo7(1) AS (fooid int, foosubid int, fooname text),
                    getfoo8(1),getfoo9(1))
              with ordinality as t1(a,b,c,d,e,f,g,h,i,j,k,l,m,o,p,q,r,s,t,u);
select * from rows from(getfoo9(1),getfoo8(1),
                    getfoo7(1) AS (fooid int, foosubid int, fooname text),
                    getfoo6(1) AS (fooid int, foosubid int, fooname text),
                    getfoo5(1),getfoo4(1),getfoo3(1),getfoo2(1),getfoo1(1))
              with ordinality as t1(a,b,c,d,e,f,g,h,i,j,k,l,m,o,p,q,r,s,t,u);

create temporary view vw_foo as
  select * from rows from(getfoo9(1),
                      getfoo7(1) AS (fooid int, foosubid int, fooname text),
                      getfoo1(1))
                with ordinality as t1(a,b,c,d,e,f,g,n);
select * from vw_foo;
select pg_get_viewdef('vw_foo');
drop view vw_foo;

DROP FUNCTION getfoo1(int);
DROP FUNCTION getfoo2(int);
DROP FUNCTION getfoo3(int);
DROP FUNCTION getfoo4(int);
DROP FUNCTION getfoo5(int);
DROP FUNCTION getfoo6(int);
DROP FUNCTION getfoo7(int);
DROP FUNCTION getfoo8(int);
DROP FUNCTION getfoo9(int);
DROP FUNCTION foot(int);
DROP TABLE foo2;
DROP TABLE foo;

-- Rescan tests --
CREATE TEMPORARY SEQUENCE foo_rescan_seq1;
CREATE TEMPORARY SEQUENCE foo_rescan_seq2;
CREATE TYPE foo_rescan_t AS (i integer, s bigint);

CREATE FUNCTION foo_sql(int,int) RETURNS setof foo_rescan_t AS 'SELECT i, nextval(''foo_rescan_seq1'') FROM generate_series($1,$2) i;' LANGUAGE SQL;
-- plpgsql functions use materialize mode
CREATE FUNCTION foo_mat(int,int) RETURNS setof foo_rescan_t AS 'begin for i in $1..$2 loop return next (i, nextval(''foo_rescan_seq2'')); end loop; end;' LANGUAGE plpgsql;

--invokes ExecReScanFunctionScan - all these cases should materialize the function only once
-- LEFT JOIN on a condition that the planner can't prove to be true is used to ensure the function
-- is on the inner path of a nestloop join

SELECT setval('foo_rescan_seq1',1,false),setval('foo_rescan_seq2',1,false);
SELECT * FROM (VALUES (1),(2),(3)) v(r) LEFT JOIN foo_sql(11,13) ON (r+i)<100;
SELECT setval('foo_rescan_seq1',1,false),setval('foo_rescan_seq2',1,false);
SELECT * FROM (VALUES (1),(2),(3)) v(r) LEFT JOIN foo_sql(11,13) WITH ORDINALITY AS f(i,s,o) ON (r+i)<100;

SELECT setval('foo_rescan_seq1',1,false),setval('foo_rescan_seq2',1,false);
SELECT * FROM (VALUES (1),(2),(3)) v(r) LEFT JOIN foo_mat(11,13) ON (r+i)<100;
SELECT setval('foo_rescan_seq1',1,false),setval('foo_rescan_seq2',1,false);
SELECT * FROM (VALUES (1),(2),(3)) v(r) LEFT JOIN foo_mat(11,13) WITH ORDINALITY AS f(i,s,o) ON (r+i)<100;
SELECT setval('foo_rescan_seq1',1,false),setval('foo_rescan_seq2',1,false);
SELECT * FROM (VALUES (1),(2),(3)) v(r) LEFT JOIN ROWS FROM( foo_sql(11,13), foo_mat(11,13) ) WITH ORDINALITY AS f(i1,s1,i2,s2,o) ON (r+i1+i2)<100;

SELECT * FROM (VALUES (1),(2),(3)) v(r) LEFT JOIN generate_series(11,13) f(i) ON (r+i)<100;
SELECT * FROM (VALUES (1),(2),(3)) v(r) LEFT JOIN generate_series(11,13) WITH ORDINALITY AS f(i,o) ON (r+i)<100;

SELECT * FROM (VALUES (1),(2),(3)) v(r) LEFT JOIN unnest(array[10,20,30]) f(i) ON (r+i)<100;
SELECT * FROM (VALUES (1),(2),(3)) v(r) LEFT JOIN unnest(array[10,20,30]) WITH ORDINALITY AS f(i,o) ON (r+i)<100;

--invokes ExecReScanFunctionScan with chgParam != NULL (using implied LATERAL)

SELECT setval('foo_rescan_seq1',1,false),setval('foo_rescan_seq2',1,false);
SELECT * FROM (VALUES (1),(2),(3)) v(r), foo_sql(10+r,13);
SELECT setval('foo_rescan_seq1',1,false),setval('foo_rescan_seq2',1,false);
SELECT * FROM (VALUES (1),(2),(3)) v(r), foo_sql(10+r,13) WITH ORDINALITY AS f(i,s,o);
SELECT setval('foo_rescan_seq1',1,false),setval('foo_rescan_seq2',1,false);
SELECT * FROM (VALUES (1),(2),(3)) v(r), foo_sql(11,10+r);
SELECT setval('foo_rescan_seq1',1,false),setval('foo_rescan_seq2',1,false);
SELECT * FROM (VALUES (1),(2),(3)) v(r), foo_sql(11,10+r) WITH ORDINALITY AS f(i,s,o);
SELECT setval('foo_rescan_seq1',1,false),setval('foo_rescan_seq2',1,false);
SELECT * FROM (VALUES (11,12),(13,15),(16,20)) v(r1,r2), foo_sql(r1,r2);
SELECT setval('foo_rescan_seq1',1,false),setval('foo_rescan_seq2',1,false);
SELECT * FROM (VALUES (11,12),(13,15),(16,20)) v(r1,r2), foo_sql(r1,r2) WITH ORDINALITY AS f(i,s,o);

SELECT setval('foo_rescan_seq1',1,false),setval('foo_rescan_seq2',1,false);
SELECT * FROM (VALUES (1),(2),(3)) v(r), foo_mat(10+r,13);
SELECT setval('foo_rescan_seq1',1,false),setval('foo_rescan_seq2',1,false);
SELECT * FROM (VALUES (1),(2),(3)) v(r), foo_mat(10+r,13) WITH ORDINALITY AS f(i,s,o);
SELECT setval('foo_rescan_seq1',1,false),setval('foo_rescan_seq2',1,false);
SELECT * FROM (VALUES (1),(2),(3)) v(r), foo_mat(11,10+r);
SELECT setval('foo_rescan_seq1',1,false),setval('foo_rescan_seq2',1,false);
SELECT * FROM (VALUES (1),(2),(3)) v(r), foo_mat(11,10+r) WITH ORDINALITY AS f(i,s,o);
SELECT setval('foo_rescan_seq1',1,false),setval('foo_rescan_seq2',1,false);
SELECT * FROM (VALUES (11,12),(13,15),(16,20)) v(r1,r2), foo_mat(r1,r2);
SELECT setval('foo_rescan_seq1',1,false),setval('foo_rescan_seq2',1,false);
SELECT * FROM (VALUES (11,12),(13,15),(16,20)) v(r1,r2), foo_mat(r1,r2) WITH ORDINALITY AS f(i,s,o);

-- selective rescan of multiple functions:

SELECT setval('foo_rescan_seq1',1,false),setval('foo_rescan_seq2',1,false);
SELECT * FROM (VALUES (1),(2),(3)) v(r), ROWS FROM( foo_sql(11,11), foo_mat(10+r,13) );
SELECT setval('foo_rescan_seq1',1,false),setval('foo_rescan_seq2',1,false);
SELECT * FROM (VALUES (1),(2),(3)) v(r), ROWS FROM( foo_sql(10+r,13), foo_mat(11,11) );
SELECT setval('foo_rescan_seq1',1,false),setval('foo_rescan_seq2',1,false);
SELECT * FROM (VALUES (1),(2),(3)) v(r), ROWS FROM( foo_sql(10+r,13), foo_mat(10+r,13) );

SELECT setval('foo_rescan_seq1',1,false),setval('foo_rescan_seq2',1,false);
SELECT * FROM generate_series(1,2) r1, generate_series(r1,3) r2, ROWS FROM( foo_sql(10+r1,13), foo_mat(10+r2,13) );

SELECT * FROM (VALUES (1),(2),(3)) v(r), generate_series(10+r,20-r) f(i);
SELECT * FROM (VALUES (1),(2),(3)) v(r), generate_series(10+r,20-r) WITH ORDINALITY AS f(i,o);

SELECT * FROM (VALUES (1),(2),(3)) v(r), unnest(array[r*10,r*20,r*30]) f(i);
SELECT * FROM (VALUES (1),(2),(3)) v(r), unnest(array[r*10,r*20,r*30]) WITH ORDINALITY AS f(i,o);

-- deep nesting

SELECT * FROM (VALUES (1),(2),(3)) v1(r1),
              LATERAL (SELECT r1, * FROM (VALUES (10),(20),(30)) v2(r2)
                                         LEFT JOIN generate_series(21,23) f(i) ON ((r2+i)<100) OFFSET 0) s1;
SELECT * FROM (VALUES (1),(2),(3)) v1(r1),
              LATERAL (SELECT r1, * FROM (VALUES (10),(20),(30)) v2(r2)
                                         LEFT JOIN generate_series(20+r1,23) f(i) ON ((r2+i)<100) OFFSET 0) s1;
SELECT * FROM (VALUES (1),(2),(3)) v1(r1),
              LATERAL (SELECT r1, * FROM (VALUES (10),(20),(30)) v2(r2)
                                         LEFT JOIN generate_series(r2,r2+3) f(i) ON ((r2+i)<100) OFFSET 0) s1;
SELECT * FROM (VALUES (1),(2),(3)) v1(r1),
              LATERAL (SELECT r1, * FROM (VALUES (10),(20),(30)) v2(r2)
                                         LEFT JOIN generate_series(r1,2+r2/5) f(i) ON ((r2+i)<100) OFFSET 0) s1;

DROP FUNCTION foo_sql(int,int);
DROP FUNCTION foo_mat(int,int);
DROP SEQUENCE foo_rescan_seq1;
DROP SEQUENCE foo_rescan_seq2;

--
-- Test cases involving OUT parameters
--

CREATE FUNCTION foo(in f1 int, out f2 int)
AS 'select $1+1' LANGUAGE sql;
SELECT foo(42);
SELECT * FROM foo(42);
SELECT * FROM foo(42) AS p(x);

-- explicit spec of return type is OK
CREATE OR REPLACE FUNCTION foo(in f1 int, out f2 int) RETURNS int
AS 'select $1+1' LANGUAGE sql;
-- error, wrong result type
CREATE OR REPLACE FUNCTION foo(in f1 int, out f2 int) RETURNS float
AS 'select $1+1' LANGUAGE sql;
-- with multiple OUT params you must get a RECORD result
CREATE OR REPLACE FUNCTION foo(in f1 int, out f2 int, out f3 text) RETURNS int
AS 'select $1+1' LANGUAGE sql;
CREATE OR REPLACE FUNCTION foo(in f1 int, out f2 int, out f3 text)
RETURNS record
AS 'select $1+1' LANGUAGE sql;

CREATE OR REPLACE FUNCTION foor(in f1 int, out f2 int, out text)
AS $$select $1-1, $1::text || 'z'$$ LANGUAGE sql;
SELECT f1, foor(f1) FROM int4_tbl;
SELECT * FROM foor(42);
SELECT * FROM foor(42) AS p(a,b);

CREATE OR REPLACE FUNCTION foob(in f1 int, inout f2 int, out text)
AS $$select $2-1, $1::text || 'z'$$ LANGUAGE sql;
SELECT f1, foob(f1, f1/2) FROM int4_tbl;
SELECT * FROM foob(42, 99);
SELECT * FROM foob(42, 99) AS p(a,b);

-- Can reference function with or without OUT params for DROP, etc
DROP FUNCTION foo(int);
DROP FUNCTION foor(in f2 int, out f1 int, out text);
DROP FUNCTION foob(in f1 int, inout f2 int);

--
-- For my next trick, polymorphic OUT parameters
--

CREATE FUNCTION dup (f1 anyelement, f2 out anyelement, f3 out anyarray)
AS 'select $1, array[$1,$1]' LANGUAGE sql;
SELECT dup(22);
SELECT dup('xyz');	-- fails
SELECT dup('xyz'::text);
SELECT * FROM dup('xyz'::text);

-- fails, as we are attempting to rename first argument
CREATE OR REPLACE FUNCTION dup (inout f2 anyelement, out f3 anyarray)
AS 'select $1, array[$1,$1]' LANGUAGE sql;

DROP FUNCTION dup(anyelement);

-- equivalent behavior, though different name exposed for input arg
CREATE OR REPLACE FUNCTION dup (inout f2 anyelement, out f3 anyarray)
AS 'select $1, array[$1,$1]' LANGUAGE sql;
SELECT dup(22);

DROP FUNCTION dup(anyelement);

-- fails, no way to deduce outputs
CREATE FUNCTION bad (f1 int, out f2 anyelement, out f3 anyarray)
AS 'select $1, array[$1,$1]' LANGUAGE sql;

--
-- table functions
--

CREATE OR REPLACE FUNCTION foo()
RETURNS TABLE(a int)
AS $$ SELECT a FROM generate_series(1,5) a(a) $$ LANGUAGE sql;
SELECT * FROM foo();
DROP FUNCTION foo();

CREATE OR REPLACE FUNCTION foo(int)
RETURNS TABLE(a int, b int)
AS $$ SELECT a, b
         FROM generate_series(1,$1) a(a),
              generate_series(1,$1) b(b) $$ LANGUAGE sql;
SELECT * FROM foo(3);
DROP FUNCTION foo(int);

-- case that causes change of typmod knowledge during inlining
CREATE OR REPLACE FUNCTION foo()
RETURNS TABLE(a varchar(5))
AS $$ SELECT 'hello'::varchar(5) $$ LANGUAGE sql STABLE;
SELECT * FROM foo() GROUP BY 1;
DROP FUNCTION foo();

--
-- some tests on SQL functions with RETURNING
--

create temp table tt(f1 serial, data text);

create function insert_tt(text) returns int as
$$ insert into tt(data) values($1) returning f1 $$
language sql;

select insert_tt('foo');
select insert_tt('bar');
select * from tt;

-- insert will execute to completion even if function needs just 1 row
create or replace function insert_tt(text) returns int as
$$ insert into tt(data) values($1),($1||$1) returning f1 $$
language sql;

select insert_tt('fool');
select * from tt;

-- setof does what's expected
create or replace function insert_tt2(text,text) returns setof int as
$$ insert into tt(data) values($1),($2) returning f1 $$
language sql;

select insert_tt2('foolish','barrish');
select * from insert_tt2('baz','quux');
select * from tt;

-- limit doesn't prevent execution to completion
select insert_tt2('foolish','barrish') limit 1;
select * from tt;

-- triggers will fire, too
create function noticetrigger() returns trigger as $$
begin
  raise notice 'noticetrigger % %', new.f1, new.data;
  return null;
end $$ language plpgsql;
create trigger tnoticetrigger after insert on tt for each row
execute procedure noticetrigger();

select insert_tt2('foolme','barme') limit 1;
select * from tt;

-- and rules work
create temp table tt_log(f1 int, data text);

create rule insert_tt_rule as on insert to tt do also
  insert into tt_log values(new.*);

select insert_tt2('foollog','barlog') limit 1;
select * from tt;
-- note that nextval() gets executed a second time in the rule expansion,
-- which is expected.
select * from tt_log;

-- test case for a whole-row-variable bug
create function foo1(n integer, out a text, out b text)
  returns setof record
  language sql
  as $$ select 'foo ' || i, 'bar ' || i from generate_series(1,$1) i $$;

set work_mem='64kB';
select t.a, t, t.a from foo1(10000) t limit 1;
reset work_mem;
select t.a, t, t.a from foo1(10000) t limit 1;

drop function foo1(n integer);

-- test use of SQL functions returning record
-- this is supported in some cases where the query doesn't specify
-- the actual record type ...

create function array_to_set(anyarray) returns setof record as $$
  select i AS "index", $1[i] AS "value" from generate_subscripts($1, 1) i
$$ language sql strict immutable;

select array_to_set(array['one', 'two']);
select * from array_to_set(array['one', 'two']) as t(f1 int,f2 text);
select * from array_to_set(array['one', 'two']); -- fail

create temp table foo(f1 int8, f2 int8);

create function testfoo() returns record as $$
  insert into foo values (1,2) returning *;
$$ language sql;

select testfoo();
select * from testfoo() as t(f1 int8,f2 int8);
select * from testfoo(); -- fail

drop function testfoo();

create function testfoo() returns setof record as $$
  insert into foo values (1,2), (3,4) returning *;
$$ language sql;

select testfoo();
select * from testfoo() as t(f1 int8,f2 int8);
select * from testfoo(); -- fail

drop function testfoo();

--
-- Check some cases involving added/dropped columns in a rowtype result
--

create temp table users (userid text, seq int, email text, todrop bool, moredrop int, enabled bool);
insert into users values ('id',1,'email',true,11,true);
insert into users values ('id2',2,'email2',true,12,true);
alter table users drop column todrop;

create or replace function get_first_user() returns users as
$$ SELECT * FROM users ORDER BY userid LIMIT 1; $$
language sql stable;

SELECT get_first_user();
SELECT * FROM get_first_user();

create or replace function get_users() returns setof users as
$$ SELECT * FROM users ORDER BY userid; $$
language sql stable;

SELECT get_users();
SELECT * FROM get_users();
SELECT * FROM get_users() WITH ORDINALITY;   -- make sure ordinality copes

-- multiple functions vs. dropped columns
SELECT * FROM ROWS FROM(generate_series(10,11), get_users()) WITH ORDINALITY;
SELECT * FROM ROWS FROM(get_users(), generate_series(10,11)) WITH ORDINALITY;

-- check that we can cope with post-parsing changes in rowtypes
create temp view usersview as
SELECT * FROM ROWS FROM(get_users(), generate_series(10,11)) WITH ORDINALITY;

select * from usersview;
alter table users drop column moredrop;
select * from usersview;
alter table users add column junk text;
select * from usersview;
alter table users alter column seq type numeric;
select * from usersview;  -- expect clean failure

drop view usersview;
drop function get_first_user();
drop function get_users();
drop table users;

-- this won't get inlined because of type coercion, but it shouldn't fail

create or replace function foobar() returns setof text as
$$ select 'foo'::varchar union all select 'bar'::varchar ; $$
language sql stable;

select foobar();
select * from foobar();

drop function foobar();

-- check handling of a SQL function with multiple OUT params (bug #5777)

create or replace function foobar(out integer, out numeric) as
$$ select (1, 2.1) $$ language sql;

select * from foobar();

create or replace function foobar(out integer, out numeric) as
$$ select (1, 2) $$ language sql;

select * from foobar();  -- fail

create or replace function foobar(out integer, out numeric) as
$$ select (1, 2.1, 3) $$ language sql;

select * from foobar();  -- fail

drop function foobar();

-- check behavior when a function's input sometimes returns a set (bug #8228)

SELECT *,
  lower(CASE WHEN id = 2 THEN (regexp_matches(str, '^0*([1-9]\d+)$'))[1]
        ELSE str
        END)
FROM
  (VALUES (1,''), (2,'0000000049404'), (3,'FROM 10000000876')) v(id, str);

-- check whole-row-Var handling in nested lateral functions (bug #11703)

create function extractq2(t int8_tbl) returns int8 as $$
  select t.q2
$$ language sql immutable;

explain (verbose, costs off)
select x from int8_tbl, extractq2(int8_tbl) f(x);

select x from int8_tbl, extractq2(int8_tbl) f(x);

create function extractq2_2(t int8_tbl) returns table(ret1 int8) as $$
<<<<<<< HEAD
  select extractq2(t)
=======
  select extractq2(t) offset 0
>>>>>>> 8abb52fa
$$ language sql immutable;

explain (verbose, costs off)
select x from int8_tbl, extractq2_2(int8_tbl) f(x);

<<<<<<< HEAD
select x from int8_tbl, extractq2_2(int8_tbl) f(x);
=======
select x from int8_tbl, extractq2_2(int8_tbl) f(x);

-- without the "offset 0", this function gets optimized quite differently

create function extractq2_2_opt(t int8_tbl) returns table(ret1 int8) as $$
  select extractq2(t)
$$ language sql immutable;

explain (verbose, costs off)
select x from int8_tbl, extractq2_2_opt(int8_tbl) f(x);

select x from int8_tbl, extractq2_2_opt(int8_tbl) f(x);
>>>>>>> 8abb52fa
<|MERGE_RESOLUTION|>--- conflicted
+++ resolved
@@ -621,19 +621,12 @@
 select x from int8_tbl, extractq2(int8_tbl) f(x);
 
 create function extractq2_2(t int8_tbl) returns table(ret1 int8) as $$
-<<<<<<< HEAD
-  select extractq2(t)
-=======
   select extractq2(t) offset 0
->>>>>>> 8abb52fa
 $$ language sql immutable;
 
 explain (verbose, costs off)
 select x from int8_tbl, extractq2_2(int8_tbl) f(x);
 
-<<<<<<< HEAD
-select x from int8_tbl, extractq2_2(int8_tbl) f(x);
-=======
 select x from int8_tbl, extractq2_2(int8_tbl) f(x);
 
 -- without the "offset 0", this function gets optimized quite differently
@@ -645,5 +638,4 @@
 explain (verbose, costs off)
 select x from int8_tbl, extractq2_2_opt(int8_tbl) f(x);
 
-select x from int8_tbl, extractq2_2_opt(int8_tbl) f(x);
->>>>>>> 8abb52fa
+select x from int8_tbl, extractq2_2_opt(int8_tbl) f(x);
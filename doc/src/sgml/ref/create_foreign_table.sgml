--- conflicted
+++ resolved
@@ -271,25 +271,35 @@
     <term><literal>LIKE <replaceable>source_table</replaceable> [ <replaceable>like_option</replaceable> ... ]</literal></term>
     <listitem>
      <para>
+<!--
       The <literal>LIKE</literal> clause specifies a table from which
       the new table automatically copies all column names, their data types,
       and their not-null constraints.
-     </para>
-     <para>
+-->
+《機械翻訳》«The <literal>LIKE</literal> clause specifies a table from which the new table automatically copies all column names, their data types, and their not-null constraints.»
+     </para>
+     <para>
+<!--
       Unlike <literal>INHERITS</literal>, the new table and original table
       are completely decoupled after creation is complete.  Changes to the
       original table will not be applied to the new table, and it is not
       possible to include data of the new table in scans of the original
       table.
+-->
+《機械翻訳》«Unlike <literal>INHERITS</literal>, the new table and original table are completely decoupled after creation is complete. Changes to the original table will not be applied to the new table, and it is not possible to include data of the new table in scans of the original table.»
      </para>
       <para>
+<!--
       Also unlike <literal>INHERITS</literal>, columns and
       constraints copied by <literal>LIKE</literal> are not merged with similarly
       named columns and constraints.
       If the same name is specified explicitly or in another
       <literal>LIKE</literal> clause, an error is signaled.
-     </para>
-     <para>
+-->
+《機械翻訳》«Also unlike <literal>INHERITS</literal>, columns and constraints copied by <literal>LIKE</literal> are not merged with similarly named columns and constraints. If the same name is specified explicitly or in another <literal>LIKE</literal> clause, an error is signaled.»
+     </para>
+     <para>
+<!--
       The optional <replaceable>like_option</replaceable> clauses specify
       which additional properties of the original table to copy.  Specifying
       <literal>INCLUDING</literal> copies the property, specifying
@@ -297,16 +307,21 @@
       <literal>EXCLUDING</literal> is the default.  If multiple specifications
       are made for the same kind of object, the last one is used.  The
       available options are:
+-->
+《機械翻訳》«The optional <replaceable>like_option</replaceable> clauses specify which additional properties of the original table to copy. Specifying <literal>INCLUDING</literal> copies the property, specifying <literal>EXCLUDING</literal> omits the property. <literal>EXCLUDING</literal> is the default. If multiple specifications are made for the same kind of object, the last one is used. The available options are:»
 
       <variablelist>
        <varlistentry>
         <term><literal>INCLUDING COMMENTS</literal></term>
         <listitem>
          <para>
+<!--
           Comments for the copied columns and constraints will be
           copied.  The default behavior is to exclude comments, resulting in
           the copied columns and constraints in the new table having no
           comments.
+-->
+《機械翻訳》«Comments for the copied columns and constraints will be copied. The default behavior is to exclude comments, resulting in the copied columns and constraints in the new table having no comments.»
          </para>
         </listitem>
        </varlistentry>
@@ -315,9 +330,12 @@
         <term><literal>INCLUDING CONSTRAINTS</literal></term>
         <listitem>
          <para>
+<!--
           <literal>CHECK</literal> constraints will be copied.  No distinction
           is made between column constraints and table constraints.  Not-null
           constraints are always copied to the new table.
+-->
+《機械翻訳》«<literal>CHECK</literal> constraints will be copied. No distinction is made between column constraints and table constraints. Not-null constraints are always copied to the new table.»
          </para>
         </listitem>
        </varlistentry>
@@ -326,12 +344,15 @@
         <term><literal>INCLUDING DEFAULTS</literal></term>
         <listitem>
          <para>
+<!--
           Default expressions for the copied column definitions will be
           copied.  Otherwise, default expressions are not copied, resulting in
           the copied columns in the new table having null defaults.  Note that
           copying defaults that call database-modification functions, such as
           <function>nextval</function>, may create a functional linkage
           between the original and new tables.
+-->
+《機械翻訳》«Default expressions for the copied column definitions will be copied. Otherwise, default expressions are not copied, resulting in the copied columns in the new table having null defaults. Note that copying defaults that call database-modification functions, such as <function>nextval</function>, may create a functional linkage between the original and new tables.»
          </para>
         </listitem>
        </varlistentry>
@@ -340,8 +361,11 @@
         <term><literal>INCLUDING GENERATED</literal></term>
         <listitem>
          <para>
+<!--
           Any generation expressions of copied column definitions will be
           copied.  By default, new columns will be regular base columns.
+-->
+《機械翻訳》«Any generation expressions of copied column definitions will be copied. By default, new columns will be regular base columns.»
          </para>
         </listitem>
        </varlistentry>
@@ -350,7 +374,10 @@
         <term><literal>INCLUDING STATISTICS</literal></term>
         <listitem>
          <para>
+<!--
           Extended statistics are copied to the new table.
+-->
+《機械翻訳》«Extended statistics are copied to the new table.»
          </para>
         </listitem>
        </varlistentry>
@@ -359,11 +386,14 @@
         <term><literal>INCLUDING ALL</literal></term>
         <listitem>
          <para>
+<!--
           <literal>INCLUDING ALL</literal> is an abbreviated form selecting
           all the available individual options.  (It could be useful to write
           individual <literal>EXCLUDING</literal> clauses after
           <literal>INCLUDING ALL</literal> to select all but some specific
           options.)
+-->
+《機械翻訳》«<literal>INCLUDING ALL</literal> is an abbreviated form selecting all the available individual options. (It could be useful to write individual <literal>EXCLUDING</literal> clauses after <literal>INCLUDING ALL</literal> to select all but some specific options.)»
          </para>
         </listitem>
        </varlistentry>
@@ -403,8 +433,11 @@
      </para>
 
      <para>
+<!--
       A constraint marked with <literal>NO INHERIT</literal> will not propagate to
       child tables.
+-->
+<literal>NO INHERIT</literal>と印を付けられた制約は、子テーブルに継承されません。
      </para>
     </listitem>
    </varlistentry>
@@ -466,7 +499,8 @@
       A constraint marked with <literal>NO INHERIT</literal> will not propagate to
       child tables.
 -->
-<literal>NO INHERIT</literal>と印を付けられた制約は、子テーブルに継承されません。
+《マッチ度[86.666667]》<literal>NO INHERIT</literal>と印を付けられた制約は、子テーブルに継承されません。
+《機械翻訳》«A constraint marked with <literal>NO INHERIT</literal> will not propagate to child tables.»
      </para>
     </listitem>
    </varlistentry>
@@ -516,16 +550,7 @@
      </para>
 
      <para>
-<<<<<<< HEAD
-<!--
-      The keyword <literal>STORED</literal> is required to signify that the
-      column will be computed on write.  (The computed value will be presented
-      to the foreign-data wrapper for storage and must be returned on
-      reading.)
--->
-キーワード<literal>STORED</literal>は、列が書き込み時に計算されることを指定するのに必要です。
-(計算された値は保存用に外部データラッパーへと送られ、読み込み時には返されなければなりません。)
-=======
+<!--
       When <literal>VIRTUAL</literal> is specified, the column will be
       computed when it is read.  (The foreign-data wrapper will see it as a
       null value in new rows and may choose to store it as a null value or
@@ -533,7 +558,8 @@
       column will be computed on write.  (The computed value will be presented
       to the foreign-data wrapper for storage and must be returned on
       reading.)  <literal>VIRTUAL</literal> is the default.
->>>>>>> 3d6a8289
+-->
+《機械翻訳》«When <literal>VIRTUAL</literal> is specified, the column will be computed when it is read. (The foreign-data wrapper will see it as a null value in new rows and may choose to store it as a null value or ignore it altogether.) When <literal>STORED</literal> is specified, the column will be computed on write. (The computed value will be presented to the foreign-data wrapper for storage and must be returned on reading.) <literal>VIRTUAL</literal> is the default.»
      </para>
 
      <para>
@@ -742,16 +768,14 @@
    The ability to specify column default values is also
    a <productname>PostgreSQL</productname> extension.  Table inheritance, in the form
    defined by <productname>PostgreSQL</productname>, is nonstandard.
-<<<<<<< HEAD
--->
-<command>CREATE FOREIGN TABLE</command>はおおよそ標準<acronym>SQL</acronym>に準拠します。
+   The <literal>LIKE</literal> clause, as supported in this command, is
+   nonstandard.
+-->
+《マッチ度[81.657848]》<command>CREATE FOREIGN TABLE</command>はおおよそ標準<acronym>SQL</acronym>に準拠します。
 しかし<link linkend="sql-createtable"><command>CREATE TABLE</command></link>とほとんど同様、<literal>NULL</literal>制約とゼロ列の外部テーブルが許されます。
 列のデフォルト値を指定する機能も<productname>PostgreSQL</productname>の拡張です。
 <productname>PostgreSQL</productname>が定義する形式のテーブルの継承は標準とは異なります。
-=======
-   The <literal>LIKE</literal> clause, as supported in this command, is
-   nonstandard.
->>>>>>> 3d6a8289
+《機械翻訳》«The <command>CREATE FOREIGN TABLE</command> command largely conforms to the <acronym>SQL</acronym> standard; however, much as with <link linkend="sql-createtable"><command>CREATE TABLE</command></link>, <literal>NULL</literal> constraints and zero-column foreign tables are permitted. The ability to specify column default values is also a <productname>PostgreSQL</productname> extension. Table inheritance, in the form defined by <productname>PostgreSQL</productname>, is nonstandard. The <literal>LIKE</literal> clause, as supported in this command, is nonstandard.»
   </para>
 
  </refsect1>

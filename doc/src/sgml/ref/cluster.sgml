<!--
doc/src/sgml/ref/cluster.sgml
PostgreSQL documentation
-->

<refentry id="sql-cluster">
 <indexterm zone="sql-cluster">
  <primary>CLUSTER</primary>
 </indexterm>

 <refmeta>
  <refentrytitle>CLUSTER</refentrytitle>
  <manvolnum>7</manvolnum>
<!--
  <refmiscinfo>SQL - Language Statements</refmiscinfo>
-->
<refmiscinfo>SQL - 言語</refmiscinfo>
 </refmeta>

 <refnamediv>
  <refname>CLUSTER</refname>
<!--
  <refpurpose>cluster a table according to an index</refpurpose>
-->
  <refpurpose>インデックスに従ってテーブルをクラスタ化する</refpurpose>
 </refnamediv>

 <refsynopsisdiv>
<synopsis>
CLUSTER [ ( <replaceable class="parameter">option</replaceable> [, ...] ) ] [ <replaceable class="parameter">table_name</replaceable> [ USING <replaceable class="parameter">index_name</replaceable> ] ]

<phrase>where <replaceable class="parameter">option</replaceable> can be one of:</phrase>

    VERBOSE [ <replaceable class="parameter">boolean</replaceable> ]
</synopsis>
 </refsynopsisdiv>

 <refsect1>
<!--
  <title>Description</title>
-->
  <title>説明</title>

  <para>
<!--
   <command>CLUSTER</command> instructs <productname>PostgreSQL</productname>
   to cluster the table specified
   by <replaceable class="parameter">table_name</replaceable>
   based on the index specified by
   <replaceable class="parameter">index_name</replaceable>. The index must
   already have been defined on
   <replaceable class="parameter">table_name</replaceable>.
-->
<command>CLUSTER</command>は、<replaceable class="parameter">index_name</replaceable>で指定されたインデックスに基づき、<replaceable class="parameter">table_name</replaceable>で指定されたテーブルをクラスタ化するように、<productname>PostgreSQL</productname>に指示します。
このインデックスは前もって<replaceable class="parameter">table_name</replaceable>上に定義されていなければなりません。
  </para>

  <para>
<!--
   When a table is clustered, it is physically reordered
   based on the index information. Clustering is a one-time operation:
   when the table is subsequently updated, the changes are
   not clustered.  That is, no attempt is made to store new or
   updated rows according to their index order.  (If one wishes, one can
   periodically recluster by issuing the command again.  Also, setting
   the table's <literal>fillfactor</literal> storage parameter to less than
   100% can aid in preserving cluster ordering during updates, since updated
   rows are kept on the same page if enough space is available there.)
-->
テーブルがクラスタ化されると、それぞれのテーブルはインデックス情報に基づいて物理的に並べ直されます。
クラスタ化は、1回限りの操作です。
クラスタ化後にテーブルが更新されても、その変更はクラスタ化されません。
つまり、新規に追加された行や更新された行は、インデックス順には保管されません。
（インデックス順に保管したい場合は、コマンドを再度入力し、定期的に再クラスタ化を行います。
また、更新される行は十分な領域が利用可能ならば同一ページ内に保持されますので、テーブルの<literal>fillfactor</literal>格納パラメータを100%より小さく設定することで、更新処理中のクラスタ順序付けを保護するのに役に立ちます。）
  </para>

  <para>
<!--
   When a table is clustered, <productname>PostgreSQL</productname>
   remembers which index it was clustered by.  The form
   <command>CLUSTER <replaceable class="parameter">table_name</replaceable></command>
   reclusters the table using the same index as before.  You can also
   use the <literal>CLUSTER</literal> or <literal>SET WITHOUT CLUSTER</literal>
   forms of <link linkend="sql-altertable"><command>ALTER TABLE</command></link> to set the index to be used for
   future cluster operations, or to clear any previous setting.
-->
テーブルがクラスタ化されると、<productname>PostgreSQL</productname>はクラスタ化に使用されたインデックスを記録します。
<command>CLUSTER <replaceable class="parameter">table_name</replaceable></command>という構文によって、以前と同じインデックスを使用してテーブルを再クラスタ化します。
また<link linkend="sql-altertable"><command>ALTER TABLE</command></link>の<literal>CLUSTER</literal>もしくは<literal>SET WITHOUT CLUSTER</literal>構文を使用して、将来のクラスタ化操作で使用するインデックスを設定したり、過去の設定を取り消すことができます。
  </para>

  <para>
<!--
   <command>CLUSTER</command> without a
   <replaceable class="parameter">table_name</replaceable> reclusters all the
   previously-clustered tables in the current database that the calling user
   owns, or all such tables if called by a superuser.  This
   form of <command>CLUSTER</command> cannot be executed inside a transaction
   block.
-->
<replaceable class="parameter">table_name</replaceable>を指定しないで<command>CLUSTER</command>を実行した場合、現在のデータベース内の以前にクラスタ化されたテーブルのうち、呼び出したユーザが所有するすべてのテーブルを（スーパーユーザが実行する場合はすべてのテーブルを）再クラスタ化します。
この形式の<command>CLUSTER</command>を、トランザクションブロック内では実行できません。
  </para>

  <para>
<!--
   When a table is being clustered, an <literal>ACCESS
   EXCLUSIVE</literal> lock is acquired on it. This prevents any other
   database operations (both reads and writes) from operating on the
   table until the <command>CLUSTER</command> is finished.
-->
クラスタ化を行っているテーブルでは、<literal>ACCESS EXCLUSIVE</literal>ロックが獲得されています。
これにより、<command>CLUSTER</command>が終わるまで、そのテーブルに対するデータベース操作（読み書き両方）はできません。
  </para>
 </refsect1>

 <refsect1>
<!--
  <title>Parameters</title>
-->
  <title>パラメータ</title>

  <variablelist>
   <varlistentry>
    <term><replaceable class="parameter">table_name</replaceable></term>
    <listitem>
     <para>
<!--
      The name (possibly schema-qualified) of a table.
-->
テーブルの名前です（スキーマ修飾名も可）。
     </para>
    </listitem>
   </varlistentry>

   <varlistentry>
    <term><replaceable class="parameter">index_name</replaceable></term>
    <listitem>
     <para>
<!--
      The name of an index.
-->
インデックスの名前です。
     </para>
    </listitem>
   </varlistentry>

   <varlistentry>
    <term><literal>VERBOSE</literal></term>
    <listitem>
     <para>
<!--
      Prints a progress report as each table is clustered.
-->
各テーブルのクラスタ化を行う時に進行状況報告を出力します。
     </para>
    </listitem>
   </varlistentry>

   <varlistentry>
    <term><replaceable class="parameter">boolean</replaceable></term>
    <listitem>
     <para>
<!--
      Specifies whether the selected option should be turned on or off.
      You can write <literal>TRUE</literal>, <literal>ON</literal>, or
      <literal>1</literal> to enable the option, and <literal>FALSE</literal>,
      <literal>OFF</literal>, or <literal>0</literal> to disable it.  The
      <replaceable class="parameter">boolean</replaceable> value can also
      be omitted, in which case <literal>TRUE</literal> is assumed.
-->
選択したオプションをオンにするかオフにするか指定します。
オプションを有効にする場合には<literal>TRUE</literal>、<literal>ON</literal>または<literal>1</literal>と書くことができ、無効にする場合に>は<literal>FALSE</literal>、<literal>OFF</literal>または<literal>0</literal>と書くことができます。
<replaceable class="parameter">boolean</replaceable>の値は省略することもでき、その場合には<literal>TRUE</literal>とみなされます。
     </para>
    </listitem>
   </varlistentry>
  </variablelist>
 </refsect1>

 <refsect1>
<!--
  <title>Notes</title>
-->
  <title>注釈</title>

   <para>
<!--
    In cases where you are accessing single rows randomly
    within a table, the actual order of the data in the
    table is unimportant. However, if you tend to access some
    data more than others, and there is an index that groups
    them together, you will benefit from using <command>CLUSTER</command>.
    If you are requesting a range of indexed values from a table, or a
    single indexed value that has multiple rows that match,
    <command>CLUSTER</command> will help because once the index identifies the
    table page for the first row that matches, all other rows
    that match are probably already on the same table page,
    and so you save disk accesses and speed up the query.
-->
テーブル内の個々の行にランダムにアクセスする場合、テーブル内のデータの順序は重要でありません。
しかし、テーブル内の特定のデータにアクセスが集中していて、それらのデータをひとまとめにしているインデックスが存在する時は、<command>CLUSTER</command>による利益を享受できます。
テーブルからインデックスの値の範囲や、一致する複数の行を保有する1つのインデックスの値を要求する場合、<command>CLUSTER</command>が役に立ちます。
一度インデックスが一致する最初の行に対するテーブルページを認識すると、一致する他の全ての行も同じテーブルページに存在する可能性が高いので、ディスクアクセスを減らして問い合わせ処理の速度を向上することができるからです。
   </para>

   <para>
<!--
    <command>CLUSTER</command> can re-sort the table using either an index scan
    on the specified index, or (if the index is a b-tree) a sequential
    scan followed by sorting.  It will attempt to choose the method that
    will be faster, based on planner cost parameters and available statistical
    information.
-->
<command>CLUSTER</command>は、指定されたインデックスによるインデックススキャン、または（インデックスがB-Treeの場合）シーケンシャルスキャン後のソートのいずれかを用いて、テーブルを再ソートすることができます。
プランナのコストパラメータと利用可能な統計情報に基づき、より高速な方式の選択を試みます。
   </para>

   <para>
<<<<<<< HEAD
    While <command>CLUSTER</command> is running, the <xref
    linkend="guc-search-path"/> is temporarily changed to <literal>pg_catalog,
    pg_temp</literal>.
   </para>

   <para>
=======
<!--
>>>>>>> 43f2d855
    When an index scan is used, a temporary copy of the table is created that
    contains the table data in the index order.  Temporary copies of each
    index on the table are created as well.  Therefore, you need free space on
    disk at least equal to the sum of the table size and the index sizes.
-->
インデックススキャンが使用される場合、インデックス順にテーブルデータを並べた、テーブルの一時コピーが作成されます。
同様に、テーブルの各インデックスの一時コピーも作成されます。
したがって、ディスクには、少なくともテーブルとインデックスの合計サイズと同じ容量の空き領域が必要です。
   </para>

   <para>
<!--
    When a sequential scan and sort is used, a temporary sort file is
    also created, so that the peak temporary space requirement is as much
    as double the table size, plus the index sizes.  This method is often
    faster than the index scan method, but if the disk space requirement is
    intolerable, you can disable this choice by temporarily setting <xref
    linkend="guc-enable-sort"/> to <literal>off</literal>.
-->
シーケンシャルスキャンとソートが使用される場合も一時的なソートファイルが作成されます。
一時的に必要となるサイズの最大値はテーブルサイズの倍のサイズにインデックスサイズを加えた値となります。
この方式はインデックススキャンより高速になることが多いのですが、必要なディスク容量に耐えられない場合は、一時的に<xref linkend="guc-enable-sort"/>を<literal>off</literal>にすることで、この方式を無効にすることができます。
   </para>

   <para>
<!--
    It is advisable to set <xref linkend="guc-maintenance-work-mem"/> to
    a reasonably large value (but not more than the amount of RAM you can
    dedicate to the <command>CLUSTER</command> operation) before clustering.
-->
クラスタ処理の前に<xref linkend="guc-maintenance-work-mem"/>を程良く大きな値に設定することを勧めます。
（しかし<command>CLUSTER</command>操作専用に割り当てられるRAMの容量を超えないようにしてください。）
   </para>

   <para>
<!--
    Because the planner records statistics about the ordering of
    tables, it is advisable to run <link linkend="sql-analyze"><command>ANALYZE</command></link>
    on the newly clustered table.
    Otherwise, the planner might make poor choices of query plans.
-->
プランナはテーブルの順序付けに関する統計情報を記録しているため、新しくクラスタ化されたテーブルでは、<link linkend="sql-analyze"><command>ANALYZE</command></link>を実行することが推奨されます。
そうしないと、プランナが問い合わせ計画を適切に選択できない可能性があります。
   </para>

   <para>
<!--
    Because <command>CLUSTER</command> remembers which indexes are clustered,
    one can cluster the tables one wants clustered manually the first time,
    then set up a periodic maintenance script that executes
    <command>CLUSTER</command> without any parameters, so that the desired tables
    are periodically reclustered.
-->
<command>CLUSTER</command>はどのインデックスでクラスタ化したかを記録していますので、対象のテーブルを定期的に再クラスタ化できるように、最初にクラスタ化したいテーブルを手作業でクラスタ化し、その後にパラメータをまったく持たない<command>CLUSTER</command>を実行する定期的な保守用スクリプトを設定することができます。
   </para>

  <para>
<!--
    Each backend running <command>CLUSTER</command> will report its progress
    in the <structname>pg_stat_progress_cluster</structname> view. See
    <xref linkend="cluster-progress-reporting"/> for details.
-->
<command>CLUSTER</command>を実行している各バックエンドはその進捗を<structname>pg_stat_progress_cluster</structname>ビューで報告します。
詳細は<xref linkend="cluster-progress-reporting"/>を参照してください。
  </para>

   <para>
<!--
    Clustering a partitioned table clusters each of its partitions using the
    partition of the specified partitioned index.  When clustering a partitioned
    table, the index may not be omitted.  <command>CLUSTER</command> on a
    partitioned table cannot be executed inside a transaction block.
-->
パーティションテーブルをクラスタ化すると、指定したパーティションインデックスのパーティションを使用して各パーティションがクラスタ化されます。
パーティションテーブルをクラスタ化する場合は、インデックスを省略できません。
パーティションテーブルの<command>CLUSTER</command>は、トランザクションブロック内では実行できません。
   </para>

 </refsect1>

 <refsect1>
<!--
  <title>Examples</title>
-->
  <title>例</title>

  <para>
<!--
   Cluster the table <literal>employees</literal> on the basis of
   its index <literal>employees_ind</literal>:
-->
インデックス<literal>employees_ind</literal>に基づいて、テーブル<literal>emp</literal>をクラスタ化します。
<programlisting>
CLUSTER employees USING employees_ind;
</programlisting>
  </para>

  <para>
<!--
   Cluster the <literal>employees</literal> table using the same
   index that was used before:
-->
以前に使用したインデックスを使用して、テーブル<literal>employees</literal>をクラスタ化します。
<programlisting>
CLUSTER employees;
</programlisting>
  </para>

  <para>
<!--
   Cluster all tables in the database that have previously been clustered:
-->
データベース内の、以前にクラスタ化されたテーブルを全てクラスタ化します。
<programlisting>
CLUSTER;
</programlisting></para>
 </refsect1>

 <refsect1>
<!--
  <title>Compatibility</title>
-->
  <title>互換性</title>

  <para>
<!--
   There is no <command>CLUSTER</command> statement in the SQL standard.
-->
標準SQLには<command>CLUSTER</command>文はありません。
  </para>

  <para>
<<<<<<< HEAD
   The following syntax was used before <productname>PostgreSQL</productname>
   17 and is still supported:
<synopsis>
CLUSTER [ VERBOSE ] [ <replaceable class="parameter">table_name</replaceable> [ USING <replaceable class="parameter">index_name</replaceable> ] ]
</synopsis>
  </para>

  <para>
   The following syntax was used before <productname>PostgreSQL</productname>
   8.3 and is still supported:
<synopsis>
CLUSTER <replaceable class="parameter">index_name</replaceable> ON <replaceable class="parameter">table_name</replaceable>
</synopsis>
=======
<!--
   The syntax
-->
<synopsis>
CLUSTER <replaceable class="parameter">index_name</replaceable> ON <replaceable class="parameter">table_name</replaceable>
</synopsis>
<!--
  is also supported for compatibility with pre-8.3 <productname>PostgreSQL</productname>
  versions.
-->
という構文も、8.3より前のバージョンの<productname>PostgreSQL</productname>との互換性のためサポートされます。
>>>>>>> 43f2d855
  </para>
 </refsect1>

 <refsect1>
<!--
  <title>See Also</title>
-->
  <title>関連項目</title>

  <simplelist type="inline">
   <member><xref linkend="app-clusterdb"/></member>
   <member><xref linkend="cluster-progress-reporting"/></member>
  </simplelist>
 </refsect1>
</refentry><|MERGE_RESOLUTION|>--- conflicted
+++ resolved
@@ -95,12 +95,12 @@
    <command>CLUSTER</command> without a
    <replaceable class="parameter">table_name</replaceable> reclusters all the
    previously-clustered tables in the current database that the calling user
-   owns, or all such tables if called by a superuser.  This
-   form of <command>CLUSTER</command> cannot be executed inside a transaction
-   block.
--->
-<replaceable class="parameter">table_name</replaceable>を指定しないで<command>CLUSTER</command>を実行した場合、現在のデータベース内の以前にクラスタ化されたテーブルのうち、呼び出したユーザが所有するすべてのテーブルを（スーパーユーザが実行する場合はすべてのテーブルを）再クラスタ化します。
+   has privileges for.  This form of <command>CLUSTER</command> cannot be
+   executed inside a transaction block.
+-->
+《マッチ度[79.794521]》<replaceable class="parameter">table_name</replaceable>を指定しないで<command>CLUSTER</command>を実行した場合、現在のデータベース内の以前にクラスタ化されたテーブルのうち、呼び出したユーザが所有するすべてのテーブルを（スーパーユーザが実行する場合はすべてのテーブルを）再クラスタ化します。
 この形式の<command>CLUSTER</command>を、トランザクションブロック内では実行できません。
+《機械翻訳》«<command>CLUSTER</command> without a <replaceable class="parameter">table_name</replaceable> reclusters all the previously-clustered tables in the current database that the calling user has privileges for. This form of <command>CLUSTER</command> cannot be executed inside a transaction block.»
   </para>
 
   <para>
@@ -184,6 +184,14 @@
   <title>Notes</title>
 -->
   <title>注釈</title>
+
+   <para>
+<!--
+    To cluster a table, one must have the <literal>MAINTAIN</literal> privilege
+    on the table.
+-->
+《機械翻訳》«To cluster a table, one must have the <literal>MAINTAIN</literal> privilege on the table.»
+   </para>
 
    <para>
 <!--
@@ -218,16 +226,16 @@
    </para>
 
    <para>
-<<<<<<< HEAD
+<!--
     While <command>CLUSTER</command> is running, the <xref
     linkend="guc-search-path"/> is temporarily changed to <literal>pg_catalog,
     pg_temp</literal>.
-   </para>
-
-   <para>
-=======
-<!--
->>>>>>> 43f2d855
+-->
+《機械翻訳》«While <command>CLUSTER</command> is running, the <xref linkend="guc-search-path"/> is temporarily changed to <literal>pg_catalog, pg_temp</literal>.»
+   </para>
+
+   <para>
+<!--
     When an index scan is used, a temporary copy of the table is created that
     contains the table data in the index order.  Temporary copies of each
     index on the table are created as well.  Therefore, you need free space on
@@ -360,33 +368,25 @@
   </para>
 
   <para>
-<<<<<<< HEAD
+<!--
    The following syntax was used before <productname>PostgreSQL</productname>
    17 and is still supported:
+-->
+《機械翻訳》«The following syntax was used before <productname>PostgreSQL</productname> 17 and is still supported:»
 <synopsis>
 CLUSTER [ VERBOSE ] [ <replaceable class="parameter">table_name</replaceable> [ USING <replaceable class="parameter">index_name</replaceable> ] ]
 </synopsis>
   </para>
 
   <para>
+<!--
    The following syntax was used before <productname>PostgreSQL</productname>
    8.3 and is still supported:
+-->
+《機械翻訳》«The following syntax was used before <productname>PostgreSQL</productname> 8.3 and is still supported:»
 <synopsis>
 CLUSTER <replaceable class="parameter">index_name</replaceable> ON <replaceable class="parameter">table_name</replaceable>
 </synopsis>
-=======
-<!--
-   The syntax
--->
-<synopsis>
-CLUSTER <replaceable class="parameter">index_name</replaceable> ON <replaceable class="parameter">table_name</replaceable>
-</synopsis>
-<!--
-  is also supported for compatibility with pre-8.3 <productname>PostgreSQL</productname>
-  versions.
--->
-という構文も、8.3より前のバージョンの<productname>PostgreSQL</productname>との互換性のためサポートされます。
->>>>>>> 43f2d855
   </para>
  </refsect1>
 

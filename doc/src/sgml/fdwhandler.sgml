--- conflicted
+++ resolved
@@ -107,14 +107,11 @@
      representing the type of object the options are associated with. The
      latter corresponds to the OID of the system catalog the object
      would be stored in, one of:
-<<<<<<< HEAD
-=======
 -->
 《機械翻訳》バリデータ関数は、外部データラッパー、外部サーバ、ユーザマッピング、およびラッパーを使用する外部テーブルに対して、<command>CREATE</command>および<command>ALTER</command>コマンドで与えられたオプションを検証する責任があります。
 バリデータ関数は、2つの引数を取るように登録する必要があります。
 これには、バリデートするオプションを含むテキスト配列と、オプションが関連付けられているオブジェクトの型を表すOIDが含まれます。
 後者は、オブジェクトが格納されるシステムカタログのOIDに対応します。
->>>>>>> 43f2d855
      <itemizedlist spacing="compact">
       <listitem><para><literal>AttributeRelationId</literal></para></listitem>
       <listitem><para><literal>ForeignDataWrapperRelationId</literal></para></listitem>
@@ -122,10 +119,7 @@
       <listitem><para><literal>ForeignTableRelationId</literal></para></listitem>
       <listitem><para><literal>UserMappingRelationId</literal></para></listitem>
      </itemizedlist>
-<<<<<<< HEAD
-=======
-<!--
->>>>>>> 43f2d855
+<!--
      If no validator function is supplied, options are not checked at object
      creation time or object alteration time.
 -->
@@ -500,7 +494,7 @@
     </para>
 
     <para>
-<<<<<<< HEAD
+<!--
      Note also that the set of join clauses to apply to the join,
      which is passed as <literal>extra-&gt;restrictlist</literal>, varies
      depending on the combination of inner and outer relations.  A
@@ -509,12 +503,12 @@
      which will be used by the planner to convert the
      <structname>ForeignPath</structname> path into a plan, if it is selected
      by the planner as the best path for the <literal>joinrel</literal>.
-    </para>
-
-    <para>
-=======
-<!--
->>>>>>> 43f2d855
+-->
+《機械翻訳》«Note also that the set of join clauses to apply to the join, which is passed as <literal>extra-&gt;restrictlist</literal>, varies depending on the combination of inner and outer relations. A <structname>ForeignPath</structname> path generated for the <literal>joinrel</literal> must contain the set of join clauses it uses, which will be used by the planner to convert the <structname>ForeignPath</structname> path into a plan, if it is selected by the planner as the best path for the <literal>joinrel</literal>.»
+    </para>
+
+    <para>
+<!--
      If a <structname>ForeignPath</structname> path is chosen for the join, it will
      represent the entire join process; paths generated for the component
      tables and subsidiary joins will not be used.  Subsequent processing of

--- conflicted
+++ resolved
@@ -184,8 +184,6 @@
 				(errcode(ERRCODE_FEATURE_NOT_SUPPORTED),
 				 errmsg("%s cannot be executed from VACUUM or ANALYZE",
 						stmttype)));
-<<<<<<< HEAD
-=======
 
 	/*
 	 * Sanity check DISABLE_PAGE_SKIPPING option.
@@ -195,7 +193,6 @@
 		ereport(ERROR,
 				(errcode(ERRCODE_FEATURE_NOT_SUPPORTED),
 				 errmsg("VACUUM option DISABLE_PAGE_SKIPPING cannot be used with FULL")));
->>>>>>> 7961c31a
 
 	/*
 	 * Send info about dead objects to the statistics collector, unless we are

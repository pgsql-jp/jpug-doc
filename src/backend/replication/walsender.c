/*-------------------------------------------------------------------------
 *
 * walsender.c
 *
 * The WAL sender process (walsender) is new as of Postgres 9.0. It takes
 * care of sending XLOG from the primary server to a single recipient.
 * (Note that there can be more than one walsender process concurrently.)
 * It is started by the postmaster when the walreceiver of a standby server
 * connects to the primary server and requests XLOG streaming replication.
 *
 * A walsender is similar to a regular backend, ie. there is a one-to-one
 * relationship between a connection and a walsender process, but instead
 * of processing SQL queries, it understands a small set of special
 * replication-mode commands. The START_REPLICATION command begins streaming
 * WAL to the client. While streaming, the walsender keeps reading XLOG
 * records from the disk and sends them to the standby server over the
 * COPY protocol, until either side ends the replication by exiting COPY
 * mode (or until the connection is closed).
 *
 * Normal termination is by SIGTERM, which instructs the walsender to
 * close the connection and exit(0) at the next convenient moment. Emergency
 * termination is by SIGQUIT; like any backend, the walsender will simply
 * abort and exit on SIGQUIT. A close of the connection and a FATAL error
 * are treated as not a crash but approximately normal termination;
 * the walsender will exit quickly without sending any more XLOG records.
 *
 * If the server is shut down, checkpointer sends us
 * PROCSIG_WALSND_INIT_STOPPING after all regular backends have exited.  If
 * the backend is idle or runs an SQL query this causes the backend to
 * shutdown, if logical replication is in progress all existing WAL records
 * are processed followed by a shutdown.  Otherwise this causes the walsender
 * to switch to the "stopping" state. In this state, the walsender will reject
 * any further replication commands. The checkpointer begins the shutdown
 * checkpoint once all walsenders are confirmed as stopping. When the shutdown
 * checkpoint finishes, the postmaster sends us SIGUSR2. This instructs
 * walsender to send any outstanding WAL, including the shutdown checkpoint
 * record, wait for it to be replicated to the standby, and then exit.
 *
 *
 * Portions Copyright (c) 2010-2025, PostgreSQL Global Development Group
 *
 * IDENTIFICATION
 *	  src/backend/replication/walsender.c
 *
 *-------------------------------------------------------------------------
 */
#include "postgres.h"

#include <signal.h>
#include <unistd.h>

#include "access/timeline.h"
#include "access/transam.h"
#include "access/xact.h"
#include "access/xlog_internal.h"
#include "access/xlogreader.h"
#include "access/xlogrecovery.h"
#include "access/xlogutils.h"
#include "backup/basebackup.h"
#include "backup/basebackup_incremental.h"
#include "catalog/pg_authid.h"
#include "catalog/pg_type.h"
#include "commands/dbcommands.h"
#include "commands/defrem.h"
#include "funcapi.h"
#include "libpq/libpq.h"
#include "libpq/pqformat.h"
#include "miscadmin.h"
#include "nodes/replnodes.h"
#include "pgstat.h"
#include "postmaster/interrupt.h"
#include "replication/decode.h"
#include "replication/logical.h"
#include "replication/slotsync.h"
#include "replication/slot.h"
#include "replication/snapbuild.h"
#include "replication/syncrep.h"
#include "replication/walreceiver.h"
#include "replication/walsender.h"
#include "replication/walsender_private.h"
#include "storage/condition_variable.h"
#include "storage/aio_subsys.h"
#include "storage/fd.h"
#include "storage/ipc.h"
#include "storage/pmsignal.h"
#include "storage/proc.h"
#include "tcop/dest.h"
#include "tcop/tcopprot.h"
#include "utils/acl.h"
#include "utils/builtins.h"
#include "utils/guc.h"
#include "utils/memutils.h"
#include "utils/pg_lsn.h"
#include "utils/pgstat_internal.h"
#include "utils/ps_status.h"
#include "utils/timeout.h"
#include "utils/timestamp.h"

/* Minimum interval used by walsender for stats flushes, in ms */
#define WALSENDER_STATS_FLUSH_INTERVAL         1000

/*
 * Maximum data payload in a WAL data message.  Must be >= XLOG_BLCKSZ.
 *
 * We don't have a good idea of what a good value would be; there's some
 * overhead per message in both walsender and walreceiver, but on the other
 * hand sending large batches makes walsender less responsive to signals
 * because signals are checked only between messages.  128kB (with
 * default 8k blocks) seems like a reasonable guess for now.
 */
#define MAX_SEND_SIZE (XLOG_BLCKSZ * 16)

/* Array of WalSnds in shared memory */
WalSndCtlData *WalSndCtl = NULL;

/* My slot in the shared memory array */
WalSnd	   *MyWalSnd = NULL;

/* Global state */
bool		am_walsender = false;	/* Am I a walsender process? */
bool		am_cascading_walsender = false; /* Am I cascading WAL to another
											 * standby? */
bool		am_db_walsender = false;	/* Connected to a database? */

/* GUC variables */
int			max_wal_senders = 10;	/* the maximum number of concurrent
									 * walsenders */
int			wal_sender_timeout = 60 * 1000; /* maximum time to send one WAL
											 * data message */
bool		log_replication_commands = false;

/*
 * State for WalSndWakeupRequest
 */
bool		wake_wal_senders = false;

/*
 * xlogreader used for replication.  Note that a WAL sender doing physical
 * replication does not need xlogreader to read WAL, but it needs one to
 * keep a state of its work.
 */
static XLogReaderState *xlogreader = NULL;

/*
 * If the UPLOAD_MANIFEST command is used to provide a backup manifest in
 * preparation for an incremental backup, uploaded_manifest will be point
 * to an object containing information about its contexts, and
 * uploaded_manifest_mcxt will point to the memory context that contains
 * that object and all of its subordinate data. Otherwise, both values will
 * be NULL.
 */
static IncrementalBackupInfo *uploaded_manifest = NULL;
static MemoryContext uploaded_manifest_mcxt = NULL;

/*
 * These variables keep track of the state of the timeline we're currently
 * sending. sendTimeLine identifies the timeline. If sendTimeLineIsHistoric,
 * the timeline is not the latest timeline on this server, and the server's
 * history forked off from that timeline at sendTimeLineValidUpto.
 */
static TimeLineID sendTimeLine = 0;
static TimeLineID sendTimeLineNextTLI = 0;
static bool sendTimeLineIsHistoric = false;
static XLogRecPtr sendTimeLineValidUpto = InvalidXLogRecPtr;

/*
 * How far have we sent WAL already? This is also advertised in
 * MyWalSnd->sentPtr.  (Actually, this is the next WAL location to send.)
 */
static XLogRecPtr sentPtr = InvalidXLogRecPtr;

/* Buffers for constructing outgoing messages and processing reply messages. */
static StringInfoData output_message;
static StringInfoData reply_message;
static StringInfoData tmpbuf;

/* Timestamp of last ProcessRepliesIfAny(). */
static TimestampTz last_processing = 0;

/*
 * Timestamp of last ProcessRepliesIfAny() that saw a reply from the
 * standby. Set to 0 if wal_sender_timeout doesn't need to be active.
 */
static TimestampTz last_reply_timestamp = 0;

/* Have we sent a heartbeat message asking for reply, since last reply? */
static bool waiting_for_ping_response = false;

/*
 * While streaming WAL in Copy mode, streamingDoneSending is set to true
 * after we have sent CopyDone. We should not send any more CopyData messages
 * after that. streamingDoneReceiving is set to true when we receive CopyDone
 * from the other end. When both become true, it's time to exit Copy mode.
 */
static bool streamingDoneSending;
static bool streamingDoneReceiving;

/* Are we there yet? */
static bool WalSndCaughtUp = false;

/* Flags set by signal handlers for later service in main loop */
static volatile sig_atomic_t got_SIGUSR2 = false;
static volatile sig_atomic_t got_STOPPING = false;

/*
 * This is set while we are streaming. When not set
 * PROCSIG_WALSND_INIT_STOPPING signal will be handled like SIGTERM. When set,
 * the main loop is responsible for checking got_STOPPING and terminating when
 * it's set (after streaming any remaining WAL).
 */
static volatile sig_atomic_t replication_active = false;

static LogicalDecodingContext *logical_decoding_ctx = NULL;

/* A sample associating a WAL location with the time it was written. */
typedef struct
{
	XLogRecPtr	lsn;
	TimestampTz time;
} WalTimeSample;

/* The size of our buffer of time samples. */
#define LAG_TRACKER_BUFFER_SIZE 8192

/* A mechanism for tracking replication lag. */
typedef struct
{
	XLogRecPtr	last_lsn;
	WalTimeSample buffer[LAG_TRACKER_BUFFER_SIZE];
	int			write_head;
	int			read_heads[NUM_SYNC_REP_WAIT_MODE];
	WalTimeSample last_read[NUM_SYNC_REP_WAIT_MODE];
} LagTracker;

static LagTracker *lag_tracker;

/* Signal handlers */
static void WalSndLastCycleHandler(SIGNAL_ARGS);

/* Prototypes for private functions */
typedef void (*WalSndSendDataCallback) (void);
static void WalSndLoop(WalSndSendDataCallback send_data);
static void InitWalSenderSlot(void);
static void WalSndKill(int code, Datum arg);
pg_noreturn static void WalSndShutdown(void);
static void XLogSendPhysical(void);
static void XLogSendLogical(void);
static void WalSndDone(WalSndSendDataCallback send_data);
static void IdentifySystem(void);
static void UploadManifest(void);
static bool HandleUploadManifestPacket(StringInfo buf, off_t *offset,
									   IncrementalBackupInfo *ib);
static void ReadReplicationSlot(ReadReplicationSlotCmd *cmd);
static void CreateReplicationSlot(CreateReplicationSlotCmd *cmd);
static void DropReplicationSlot(DropReplicationSlotCmd *cmd);
static void StartReplication(StartReplicationCmd *cmd);
static void StartLogicalReplication(StartReplicationCmd *cmd);
static void ProcessStandbyMessage(void);
static void ProcessStandbyReplyMessage(void);
static void ProcessStandbyHSFeedbackMessage(void);
static void ProcessRepliesIfAny(void);
static void ProcessPendingWrites(void);
static void WalSndKeepalive(bool requestReply, XLogRecPtr writePtr);
static void WalSndKeepaliveIfNecessary(void);
static void WalSndCheckTimeOut(void);
static long WalSndComputeSleeptime(TimestampTz now);
static void WalSndWait(uint32 socket_events, long timeout, uint32 wait_event);
static void WalSndPrepareWrite(LogicalDecodingContext *ctx, XLogRecPtr lsn, TransactionId xid, bool last_write);
static void WalSndWriteData(LogicalDecodingContext *ctx, XLogRecPtr lsn, TransactionId xid, bool last_write);
static void WalSndUpdateProgress(LogicalDecodingContext *ctx, XLogRecPtr lsn, TransactionId xid,
								 bool skipped_xact);
static XLogRecPtr WalSndWaitForWal(XLogRecPtr loc);
static void LagTrackerWrite(XLogRecPtr lsn, TimestampTz local_flush_time);
static TimeOffset LagTrackerRead(int head, XLogRecPtr lsn, TimestampTz now);
static bool TransactionIdInRecentPast(TransactionId xid, uint32 epoch);

static void WalSndSegmentOpen(XLogReaderState *state, XLogSegNo nextSegNo,
							  TimeLineID *tli_p);


/* Initialize walsender process before entering the main command loop */
void
InitWalSender(void)
{
	am_cascading_walsender = RecoveryInProgress();

	/* Create a per-walsender data structure in shared memory */
	InitWalSenderSlot();

	/* need resource owner for e.g. basebackups */
	CreateAuxProcessResourceOwner();

	/*
	 * Let postmaster know that we're a WAL sender. Once we've declared us as
	 * a WAL sender process, postmaster will let us outlive the bgwriter and
	 * kill us last in the shutdown sequence, so we get a chance to stream all
	 * remaining WAL at shutdown, including the shutdown checkpoint. Note that
	 * there's no going back, and we mustn't write any WAL records after this.
	 */
	MarkPostmasterChildWalSender();
	SendPostmasterSignal(PMSIGNAL_ADVANCE_STATE_MACHINE);

	/*
	 * If the client didn't specify a database to connect to, show in PGPROC
	 * that our advertised xmin should affect vacuum horizons in all
	 * databases.  This allows physical replication clients to send hot
	 * standby feedback that will delay vacuum cleanup in all databases.
	 */
	if (MyDatabaseId == InvalidOid)
	{
		Assert(MyProc->xmin == InvalidTransactionId);
		LWLockAcquire(ProcArrayLock, LW_EXCLUSIVE);
		MyProc->statusFlags |= PROC_AFFECTS_ALL_HORIZONS;
		ProcGlobal->statusFlags[MyProc->pgxactoff] = MyProc->statusFlags;
		LWLockRelease(ProcArrayLock);
	}

	/* Initialize empty timestamp buffer for lag tracking. */
	lag_tracker = MemoryContextAllocZero(TopMemoryContext, sizeof(LagTracker));
}

/*
 * Clean up after an error.
 *
 * WAL sender processes don't use transactions like regular backends do.
 * This function does any cleanup required after an error in a WAL sender
 * process, similar to what transaction abort does in a regular backend.
 */
void
WalSndErrorCleanup(void)
{
	LWLockReleaseAll();
	ConditionVariableCancelSleep();
	pgstat_report_wait_end();
	pgaio_error_cleanup();

	if (xlogreader != NULL && xlogreader->seg.ws_file >= 0)
		wal_segment_close(xlogreader);

	if (MyReplicationSlot != NULL)
		ReplicationSlotRelease();

	ReplicationSlotCleanup(false);

	replication_active = false;

	/*
	 * If there is a transaction in progress, it will clean up our
	 * ResourceOwner, but if a replication command set up a resource owner
	 * without a transaction, we've got to clean that up now.
	 */
	if (!IsTransactionOrTransactionBlock())
		ReleaseAuxProcessResources(false);

	if (got_STOPPING || got_SIGUSR2)
		proc_exit(0);

	/* Revert back to startup state */
	WalSndSetState(WALSNDSTATE_STARTUP);
}

/*
 * Handle a client's connection abort in an orderly manner.
 */
static void
WalSndShutdown(void)
{
	/*
	 * Reset whereToSendOutput to prevent ereport from attempting to send any
	 * more messages to the standby.
	 */
	if (whereToSendOutput == DestRemote)
		whereToSendOutput = DestNone;

	proc_exit(0);
	abort();					/* keep the compiler quiet */
}

/*
 * Handle the IDENTIFY_SYSTEM command.
 */
static void
IdentifySystem(void)
{
	char		sysid[32];
	char		xloc[MAXFNAMELEN];
	XLogRecPtr	logptr;
	char	   *dbname = NULL;
	DestReceiver *dest;
	TupOutputState *tstate;
	TupleDesc	tupdesc;
	Datum		values[4];
	bool		nulls[4] = {0};
	TimeLineID	currTLI;

	/*
	 * Reply with a result set with one row, four columns. First col is system
	 * ID, second is timeline ID, third is current xlog location and the
	 * fourth contains the database name if we are connected to one.
	 */

	snprintf(sysid, sizeof(sysid), UINT64_FORMAT,
			 GetSystemIdentifier());

	am_cascading_walsender = RecoveryInProgress();
	if (am_cascading_walsender)
		logptr = GetStandbyFlushRecPtr(&currTLI);
	else
		logptr = GetFlushRecPtr(&currTLI);

	snprintf(xloc, sizeof(xloc), "%X/%X", LSN_FORMAT_ARGS(logptr));

	if (MyDatabaseId != InvalidOid)
	{
		MemoryContext cur = CurrentMemoryContext;

		/* syscache access needs a transaction env. */
		StartTransactionCommand();
		dbname = get_database_name(MyDatabaseId);
		/* copy dbname out of TX context */
		dbname = MemoryContextStrdup(cur, dbname);
		CommitTransactionCommand();
	}

	dest = CreateDestReceiver(DestRemoteSimple);

	/* need a tuple descriptor representing four columns */
	tupdesc = CreateTemplateTupleDesc(4);
	TupleDescInitBuiltinEntry(tupdesc, (AttrNumber) 1, "systemid",
							  TEXTOID, -1, 0);
	TupleDescInitBuiltinEntry(tupdesc, (AttrNumber) 2, "timeline",
							  INT8OID, -1, 0);
	TupleDescInitBuiltinEntry(tupdesc, (AttrNumber) 3, "xlogpos",
							  TEXTOID, -1, 0);
	TupleDescInitBuiltinEntry(tupdesc, (AttrNumber) 4, "dbname",
							  TEXTOID, -1, 0);

	/* prepare for projection of tuples */
	tstate = begin_tup_output_tupdesc(dest, tupdesc, &TTSOpsVirtual);

	/* column 1: system identifier */
	values[0] = CStringGetTextDatum(sysid);

	/* column 2: timeline */
	values[1] = Int64GetDatum(currTLI);

	/* column 3: wal location */
	values[2] = CStringGetTextDatum(xloc);

	/* column 4: database name, or NULL if none */
	if (dbname)
		values[3] = CStringGetTextDatum(dbname);
	else
		nulls[3] = true;

	/* send it to dest */
	do_tup_output(tstate, values, nulls);

	end_tup_output(tstate);
}

/* Handle READ_REPLICATION_SLOT command */
static void
ReadReplicationSlot(ReadReplicationSlotCmd *cmd)
{
#define READ_REPLICATION_SLOT_COLS 3
	ReplicationSlot *slot;
	DestReceiver *dest;
	TupOutputState *tstate;
	TupleDesc	tupdesc;
	Datum		values[READ_REPLICATION_SLOT_COLS] = {0};
	bool		nulls[READ_REPLICATION_SLOT_COLS];

	tupdesc = CreateTemplateTupleDesc(READ_REPLICATION_SLOT_COLS);
	TupleDescInitBuiltinEntry(tupdesc, (AttrNumber) 1, "slot_type",
							  TEXTOID, -1, 0);
	TupleDescInitBuiltinEntry(tupdesc, (AttrNumber) 2, "restart_lsn",
							  TEXTOID, -1, 0);
	/* TimeLineID is unsigned, so int4 is not wide enough. */
	TupleDescInitBuiltinEntry(tupdesc, (AttrNumber) 3, "restart_tli",
							  INT8OID, -1, 0);

	memset(nulls, true, READ_REPLICATION_SLOT_COLS * sizeof(bool));

	LWLockAcquire(ReplicationSlotControlLock, LW_SHARED);
	slot = SearchNamedReplicationSlot(cmd->slotname, false);
	if (slot == NULL || !slot->in_use)
	{
		LWLockRelease(ReplicationSlotControlLock);
	}
	else
	{
		ReplicationSlot slot_contents;
		int			i = 0;

		/* Copy slot contents while holding spinlock */
		SpinLockAcquire(&slot->mutex);
		slot_contents = *slot;
		SpinLockRelease(&slot->mutex);
		LWLockRelease(ReplicationSlotControlLock);

		if (OidIsValid(slot_contents.data.database))
			ereport(ERROR,
					errcode(ERRCODE_FEATURE_NOT_SUPPORTED),
					errmsg("cannot use %s with a logical replication slot",
						   "READ_REPLICATION_SLOT"));

		/* slot type */
		values[i] = CStringGetTextDatum("physical");
		nulls[i] = false;
		i++;

		/* start LSN */
		if (!XLogRecPtrIsInvalid(slot_contents.data.restart_lsn))
		{
			char		xloc[64];

			snprintf(xloc, sizeof(xloc), "%X/%X",
					 LSN_FORMAT_ARGS(slot_contents.data.restart_lsn));
			values[i] = CStringGetTextDatum(xloc);
			nulls[i] = false;
		}
		i++;

		/* timeline this WAL was produced on */
		if (!XLogRecPtrIsInvalid(slot_contents.data.restart_lsn))
		{
			TimeLineID	slots_position_timeline;
			TimeLineID	current_timeline;
			List	   *timeline_history = NIL;

			/*
			 * While in recovery, use as timeline the currently-replaying one
			 * to get the LSN position's history.
			 */
			if (RecoveryInProgress())
				(void) GetXLogReplayRecPtr(&current_timeline);
			else
				current_timeline = GetWALInsertionTimeLine();

			timeline_history = readTimeLineHistory(current_timeline);
			slots_position_timeline = tliOfPointInHistory(slot_contents.data.restart_lsn,
														  timeline_history);
			values[i] = Int64GetDatum((int64) slots_position_timeline);
			nulls[i] = false;
		}
		i++;

		Assert(i == READ_REPLICATION_SLOT_COLS);
	}

	dest = CreateDestReceiver(DestRemoteSimple);
	tstate = begin_tup_output_tupdesc(dest, tupdesc, &TTSOpsVirtual);
	do_tup_output(tstate, values, nulls);
	end_tup_output(tstate);
}


/*
 * Handle TIMELINE_HISTORY command.
 */
static void
SendTimeLineHistory(TimeLineHistoryCmd *cmd)
{
	DestReceiver *dest;
	TupleDesc	tupdesc;
	StringInfoData buf;
	char		histfname[MAXFNAMELEN];
	char		path[MAXPGPATH];
	int			fd;
	off_t		histfilelen;
	off_t		bytesleft;
	Size		len;

	dest = CreateDestReceiver(DestRemoteSimple);

	/*
	 * Reply with a result set with one row, and two columns. The first col is
	 * the name of the history file, 2nd is the contents.
	 */
	tupdesc = CreateTemplateTupleDesc(2);
	TupleDescInitBuiltinEntry(tupdesc, (AttrNumber) 1, "filename", TEXTOID, -1, 0);
	TupleDescInitBuiltinEntry(tupdesc, (AttrNumber) 2, "content", TEXTOID, -1, 0);

	TLHistoryFileName(histfname, cmd->timeline);
	TLHistoryFilePath(path, cmd->timeline);

	/* Send a RowDescription message */
	dest->rStartup(dest, CMD_SELECT, tupdesc);

	/* Send a DataRow message */
	pq_beginmessage(&buf, PqMsg_DataRow);
	pq_sendint16(&buf, 2);		/* # of columns */
	len = strlen(histfname);
	pq_sendint32(&buf, len);	/* col1 len */
	pq_sendbytes(&buf, histfname, len);

	fd = OpenTransientFile(path, O_RDONLY | PG_BINARY);
	if (fd < 0)
		ereport(ERROR,
				(errcode_for_file_access(),
				 errmsg("could not open file \"%s\": %m", path)));

	/* Determine file length and send it to client */
	histfilelen = lseek(fd, 0, SEEK_END);
	if (histfilelen < 0)
		ereport(ERROR,
				(errcode_for_file_access(),
				 errmsg("could not seek to end of file \"%s\": %m", path)));
	if (lseek(fd, 0, SEEK_SET) != 0)
		ereport(ERROR,
				(errcode_for_file_access(),
				 errmsg("could not seek to beginning of file \"%s\": %m", path)));

	pq_sendint32(&buf, histfilelen);	/* col2 len */

	bytesleft = histfilelen;
	while (bytesleft > 0)
	{
		PGAlignedBlock rbuf;
		int			nread;

		pgstat_report_wait_start(WAIT_EVENT_WALSENDER_TIMELINE_HISTORY_READ);
		nread = read(fd, rbuf.data, sizeof(rbuf));
		pgstat_report_wait_end();
		if (nread < 0)
			ereport(ERROR,
					(errcode_for_file_access(),
					 errmsg("could not read file \"%s\": %m",
							path)));
		else if (nread == 0)
			ereport(ERROR,
					(errcode(ERRCODE_DATA_CORRUPTED),
					 errmsg("could not read file \"%s\": read %d of %zu",
							path, nread, (Size) bytesleft)));

		pq_sendbytes(&buf, rbuf.data, nread);
		bytesleft -= nread;
	}

	if (CloseTransientFile(fd) != 0)
		ereport(ERROR,
				(errcode_for_file_access(),
				 errmsg("could not close file \"%s\": %m", path)));

	pq_endmessage(&buf);
}

/*
 * Handle UPLOAD_MANIFEST command.
 */
static void
UploadManifest(void)
{
	MemoryContext mcxt;
	IncrementalBackupInfo *ib;
	off_t		offset = 0;
	StringInfoData buf;

	/*
	 * parsing the manifest will use the cryptohash stuff, which requires a
	 * resource owner
	 */
	Assert(AuxProcessResourceOwner != NULL);
	Assert(CurrentResourceOwner == AuxProcessResourceOwner ||
		   CurrentResourceOwner == NULL);
	CurrentResourceOwner = AuxProcessResourceOwner;

	/* Prepare to read manifest data into a temporary context. */
	mcxt = AllocSetContextCreate(CurrentMemoryContext,
								 "incremental backup information",
								 ALLOCSET_DEFAULT_SIZES);
	ib = CreateIncrementalBackupInfo(mcxt);

	/* Send a CopyInResponse message */
	pq_beginmessage(&buf, PqMsg_CopyInResponse);
	pq_sendbyte(&buf, 0);
	pq_sendint16(&buf, 0);
	pq_endmessage_reuse(&buf);
	pq_flush();

	/* Receive packets from client until done. */
	while (HandleUploadManifestPacket(&buf, &offset, ib))
		;

	/* Finish up manifest processing. */
	FinalizeIncrementalManifest(ib);

	/*
	 * Discard any old manifest information and arrange to preserve the new
	 * information we just got.
	 *
	 * We assume that MemoryContextDelete and MemoryContextSetParent won't
	 * fail, and thus we shouldn't end up bailing out of here in such a way as
	 * to leave dangling pointers.
	 */
	if (uploaded_manifest_mcxt != NULL)
		MemoryContextDelete(uploaded_manifest_mcxt);
	MemoryContextSetParent(mcxt, CacheMemoryContext);
	uploaded_manifest = ib;
	uploaded_manifest_mcxt = mcxt;

	/* clean up the resource owner we created */
	ReleaseAuxProcessResources(true);
}

/*
 * Process one packet received during the handling of an UPLOAD_MANIFEST
 * operation.
 *
 * 'buf' is scratch space. This function expects it to be initialized, doesn't
 * care what the current contents are, and may override them with completely
 * new contents.
 *
 * The return value is true if the caller should continue processing
 * additional packets and false if the UPLOAD_MANIFEST operation is complete.
 */
static bool
HandleUploadManifestPacket(StringInfo buf, off_t *offset,
						   IncrementalBackupInfo *ib)
{
	int			mtype;
	int			maxmsglen;

	HOLD_CANCEL_INTERRUPTS();

	pq_startmsgread();
	mtype = pq_getbyte();
	if (mtype == EOF)
		ereport(ERROR,
				(errcode(ERRCODE_CONNECTION_FAILURE),
				 errmsg("unexpected EOF on client connection with an open transaction")));

	switch (mtype)
	{
		case 'd':				/* CopyData */
			maxmsglen = PQ_LARGE_MESSAGE_LIMIT;
			break;
		case 'c':				/* CopyDone */
		case 'f':				/* CopyFail */
		case 'H':				/* Flush */
		case 'S':				/* Sync */
			maxmsglen = PQ_SMALL_MESSAGE_LIMIT;
			break;
		default:
			ereport(ERROR,
					(errcode(ERRCODE_PROTOCOL_VIOLATION),
					 errmsg("unexpected message type 0x%02X during COPY from stdin",
							mtype)));
			maxmsglen = 0;		/* keep compiler quiet */
			break;
	}

	/* Now collect the message body */
	if (pq_getmessage(buf, maxmsglen))
		ereport(ERROR,
				(errcode(ERRCODE_CONNECTION_FAILURE),
				 errmsg("unexpected EOF on client connection with an open transaction")));
	RESUME_CANCEL_INTERRUPTS();

	/* Process the message */
	switch (mtype)
	{
		case 'd':				/* CopyData */
			AppendIncrementalManifestData(ib, buf->data, buf->len);
			return true;

		case 'c':				/* CopyDone */
			return false;

		case 'H':				/* Sync */
		case 'S':				/* Flush */
			/* Ignore these while in CopyOut mode as we do elsewhere. */
			return true;

		case 'f':
			ereport(ERROR,
					(errcode(ERRCODE_QUERY_CANCELED),
					 errmsg("COPY from stdin failed: %s",
							pq_getmsgstring(buf))));
	}

	/* Not reached. */
	Assert(false);
	return false;
}

/*
 * Handle START_REPLICATION command.
 *
 * At the moment, this never returns, but an ereport(ERROR) will take us back
 * to the main loop.
 */
static void
StartReplication(StartReplicationCmd *cmd)
{
	StringInfoData buf;
	XLogRecPtr	FlushPtr;
	TimeLineID	FlushTLI;

	/* create xlogreader for physical replication */
	xlogreader =
		XLogReaderAllocate(wal_segment_size, NULL,
						   XL_ROUTINE(.segment_open = WalSndSegmentOpen,
									  .segment_close = wal_segment_close),
						   NULL);

	if (!xlogreader)
		ereport(ERROR,
				(errcode(ERRCODE_OUT_OF_MEMORY),
				 errmsg("out of memory"),
				 errdetail("Failed while allocating a WAL reading processor.")));

	/*
	 * We assume here that we're logging enough information in the WAL for
	 * log-shipping, since this is checked in PostmasterMain().
	 *
	 * NOTE: wal_level can only change at shutdown, so in most cases it is
	 * difficult for there to be WAL data that we can still see that was
	 * written at wal_level='minimal'.
	 */

	if (cmd->slotname)
	{
		ReplicationSlotAcquire(cmd->slotname, true, true);
		if (SlotIsLogical(MyReplicationSlot))
			ereport(ERROR,
					(errcode(ERRCODE_OBJECT_NOT_IN_PREREQUISITE_STATE),
					 errmsg("cannot use a logical replication slot for physical replication")));

		/*
		 * We don't need to verify the slot's restart_lsn here; instead we
		 * rely on the caller requesting the starting point to use.  If the
		 * WAL segment doesn't exist, we'll fail later.
		 */
	}

	/*
	 * Select the timeline. If it was given explicitly by the client, use
	 * that. Otherwise use the timeline of the last replayed record.
	 */
	am_cascading_walsender = RecoveryInProgress();
	if (am_cascading_walsender)
		FlushPtr = GetStandbyFlushRecPtr(&FlushTLI);
	else
		FlushPtr = GetFlushRecPtr(&FlushTLI);

	if (cmd->timeline != 0)
	{
		XLogRecPtr	switchpoint;

		sendTimeLine = cmd->timeline;
		if (sendTimeLine == FlushTLI)
		{
			sendTimeLineIsHistoric = false;
			sendTimeLineValidUpto = InvalidXLogRecPtr;
		}
		else
		{
			List	   *timeLineHistory;

			sendTimeLineIsHistoric = true;

			/*
			 * Check that the timeline the client requested exists, and the
			 * requested start location is on that timeline.
			 */
			timeLineHistory = readTimeLineHistory(FlushTLI);
			switchpoint = tliSwitchPoint(cmd->timeline, timeLineHistory,
										 &sendTimeLineNextTLI);
			list_free_deep(timeLineHistory);

			/*
			 * Found the requested timeline in the history. Check that
			 * requested startpoint is on that timeline in our history.
			 *
			 * This is quite loose on purpose. We only check that we didn't
			 * fork off the requested timeline before the switchpoint. We
			 * don't check that we switched *to* it before the requested
			 * starting point. This is because the client can legitimately
			 * request to start replication from the beginning of the WAL
			 * segment that contains switchpoint, but on the new timeline, so
			 * that it doesn't end up with a partial segment. If you ask for
			 * too old a starting point, you'll get an error later when we
			 * fail to find the requested WAL segment in pg_wal.
			 *
			 * XXX: we could be more strict here and only allow a startpoint
			 * that's older than the switchpoint, if it's still in the same
			 * WAL segment.
			 */
			if (!XLogRecPtrIsInvalid(switchpoint) &&
				switchpoint < cmd->startpoint)
			{
				ereport(ERROR,
						(errmsg("requested starting point %X/%X on timeline %u is not in this server's history",
								LSN_FORMAT_ARGS(cmd->startpoint),
								cmd->timeline),
						 errdetail("This server's history forked from timeline %u at %X/%X.",
								   cmd->timeline,
								   LSN_FORMAT_ARGS(switchpoint))));
			}
			sendTimeLineValidUpto = switchpoint;
		}
	}
	else
	{
		sendTimeLine = FlushTLI;
		sendTimeLineValidUpto = InvalidXLogRecPtr;
		sendTimeLineIsHistoric = false;
	}

	streamingDoneSending = streamingDoneReceiving = false;

	/* If there is nothing to stream, don't even enter COPY mode */
	if (!sendTimeLineIsHistoric || cmd->startpoint < sendTimeLineValidUpto)
	{
		/*
		 * When we first start replication the standby will be behind the
		 * primary. For some applications, for example synchronous
		 * replication, it is important to have a clear state for this initial
		 * catchup mode, so we can trigger actions when we change streaming
		 * state later. We may stay in this state for a long time, which is
		 * exactly why we want to be able to monitor whether or not we are
		 * still here.
		 */
		WalSndSetState(WALSNDSTATE_CATCHUP);

		/* Send a CopyBothResponse message, and start streaming */
		pq_beginmessage(&buf, PqMsg_CopyBothResponse);
		pq_sendbyte(&buf, 0);
		pq_sendint16(&buf, 0);
		pq_endmessage(&buf);
		pq_flush();

		/*
		 * Don't allow a request to stream from a future point in WAL that
		 * hasn't been flushed to disk in this server yet.
		 */
		if (FlushPtr < cmd->startpoint)
		{
			ereport(ERROR,
					(errmsg("requested starting point %X/%X is ahead of the WAL flush position of this server %X/%X",
							LSN_FORMAT_ARGS(cmd->startpoint),
							LSN_FORMAT_ARGS(FlushPtr))));
		}

		/* Start streaming from the requested point */
		sentPtr = cmd->startpoint;

		/* Initialize shared memory status, too */
		SpinLockAcquire(&MyWalSnd->mutex);
		MyWalSnd->sentPtr = sentPtr;
		SpinLockRelease(&MyWalSnd->mutex);

		SyncRepInitConfig();

		/* Main loop of walsender */
		replication_active = true;

		WalSndLoop(XLogSendPhysical);

		replication_active = false;
		if (got_STOPPING)
			proc_exit(0);
		WalSndSetState(WALSNDSTATE_STARTUP);

		Assert(streamingDoneSending && streamingDoneReceiving);
	}

	if (cmd->slotname)
		ReplicationSlotRelease();

	/*
	 * Copy is finished now. Send a single-row result set indicating the next
	 * timeline.
	 */
	if (sendTimeLineIsHistoric)
	{
		char		startpos_str[8 + 1 + 8 + 1];
		DestReceiver *dest;
		TupOutputState *tstate;
		TupleDesc	tupdesc;
		Datum		values[2];
		bool		nulls[2] = {0};

		snprintf(startpos_str, sizeof(startpos_str), "%X/%X",
				 LSN_FORMAT_ARGS(sendTimeLineValidUpto));

		dest = CreateDestReceiver(DestRemoteSimple);

		/*
		 * Need a tuple descriptor representing two columns. int8 may seem
		 * like a surprising data type for this, but in theory int4 would not
		 * be wide enough for this, as TimeLineID is unsigned.
		 */
		tupdesc = CreateTemplateTupleDesc(2);
		TupleDescInitBuiltinEntry(tupdesc, (AttrNumber) 1, "next_tli",
								  INT8OID, -1, 0);
		TupleDescInitBuiltinEntry(tupdesc, (AttrNumber) 2, "next_tli_startpos",
								  TEXTOID, -1, 0);

		/* prepare for projection of tuple */
		tstate = begin_tup_output_tupdesc(dest, tupdesc, &TTSOpsVirtual);

		values[0] = Int64GetDatum((int64) sendTimeLineNextTLI);
		values[1] = CStringGetTextDatum(startpos_str);

		/* send it to dest */
		do_tup_output(tstate, values, nulls);

		end_tup_output(tstate);
	}

	/* Send CommandComplete message */
	EndReplicationCommand("START_STREAMING");
}

/*
 * XLogReaderRoutine->page_read callback for logical decoding contexts, as a
 * walsender process.
 *
 * Inside the walsender we can do better than read_local_xlog_page,
 * which has to do a plain sleep/busy loop, because the walsender's latch gets
 * set every time WAL is flushed.
 */
static int
logical_read_xlog_page(XLogReaderState *state, XLogRecPtr targetPagePtr, int reqLen,
					   XLogRecPtr targetRecPtr, char *cur_page)
{
	XLogRecPtr	flushptr;
	int			count;
	WALReadError errinfo;
	XLogSegNo	segno;
	TimeLineID	currTLI;

	/*
	 * Make sure we have enough WAL available before retrieving the current
	 * timeline.
	 */
	flushptr = WalSndWaitForWal(targetPagePtr + reqLen);

	/* Fail if not enough (implies we are going to shut down) */
	if (flushptr < targetPagePtr + reqLen)
		return -1;

	/*
	 * Since logical decoding is also permitted on a standby server, we need
	 * to check if the server is in recovery to decide how to get the current
	 * timeline ID (so that it also covers the promotion or timeline change
	 * cases). We must determine am_cascading_walsender after waiting for the
	 * required WAL so that it is correct when the walsender wakes up after a
	 * promotion.
	 */
	am_cascading_walsender = RecoveryInProgress();

	if (am_cascading_walsender)
		GetXLogReplayRecPtr(&currTLI);
	else
		currTLI = GetWALInsertionTimeLine();

	XLogReadDetermineTimeline(state, targetPagePtr, reqLen, currTLI);
	sendTimeLineIsHistoric = (state->currTLI != currTLI);
	sendTimeLine = state->currTLI;
	sendTimeLineValidUpto = state->currTLIValidUntil;
	sendTimeLineNextTLI = state->nextTLI;

	if (targetPagePtr + XLOG_BLCKSZ <= flushptr)
		count = XLOG_BLCKSZ;	/* more than one block available */
	else
		count = flushptr - targetPagePtr;	/* part of the page available */

	/* now actually read the data, we know it's there */
	if (!WALRead(state,
				 cur_page,
				 targetPagePtr,
				 count,
				 currTLI,		/* Pass the current TLI because only
								 * WalSndSegmentOpen controls whether new TLI
								 * is needed. */
				 &errinfo))
		WALReadRaiseError(&errinfo);

	/*
	 * After reading into the buffer, check that what we read was valid. We do
	 * this after reading, because even though the segment was present when we
	 * opened it, it might get recycled or removed while we read it. The
	 * read() succeeds in that case, but the data we tried to read might
	 * already have been overwritten with new WAL records.
	 */
	XLByteToSeg(targetPagePtr, segno, state->segcxt.ws_segsize);
	CheckXLogRemoved(segno, state->seg.ws_tli);

	return count;
}

/*
 * Process extra options given to CREATE_REPLICATION_SLOT.
 */
static void
parseCreateReplSlotOptions(CreateReplicationSlotCmd *cmd,
						   bool *reserve_wal,
						   CRSSnapshotAction *snapshot_action,
						   bool *two_phase, bool *failover)
{
	ListCell   *lc;
	bool		snapshot_action_given = false;
	bool		reserve_wal_given = false;
	bool		two_phase_given = false;
	bool		failover_given = false;

	/* Parse options */
	foreach(lc, cmd->options)
	{
		DefElem    *defel = (DefElem *) lfirst(lc);

		if (strcmp(defel->defname, "snapshot") == 0)
		{
			char	   *action;

			if (snapshot_action_given || cmd->kind != REPLICATION_KIND_LOGICAL)
				ereport(ERROR,
						(errcode(ERRCODE_SYNTAX_ERROR),
						 errmsg("conflicting or redundant options")));

			action = defGetString(defel);
			snapshot_action_given = true;

			if (strcmp(action, "export") == 0)
				*snapshot_action = CRS_EXPORT_SNAPSHOT;
			else if (strcmp(action, "nothing") == 0)
				*snapshot_action = CRS_NOEXPORT_SNAPSHOT;
			else if (strcmp(action, "use") == 0)
				*snapshot_action = CRS_USE_SNAPSHOT;
			else
				ereport(ERROR,
						(errcode(ERRCODE_INVALID_PARAMETER_VALUE),
						 errmsg("unrecognized value for CREATE_REPLICATION_SLOT option \"%s\": \"%s\"",
								defel->defname, action)));
		}
		else if (strcmp(defel->defname, "reserve_wal") == 0)
		{
			if (reserve_wal_given || cmd->kind != REPLICATION_KIND_PHYSICAL)
				ereport(ERROR,
						(errcode(ERRCODE_SYNTAX_ERROR),
						 errmsg("conflicting or redundant options")));

			reserve_wal_given = true;
			*reserve_wal = defGetBoolean(defel);
		}
		else if (strcmp(defel->defname, "two_phase") == 0)
		{
			if (two_phase_given || cmd->kind != REPLICATION_KIND_LOGICAL)
				ereport(ERROR,
						(errcode(ERRCODE_SYNTAX_ERROR),
						 errmsg("conflicting or redundant options")));
			two_phase_given = true;
			*two_phase = defGetBoolean(defel);
		}
		else if (strcmp(defel->defname, "failover") == 0)
		{
			if (failover_given || cmd->kind != REPLICATION_KIND_LOGICAL)
				ereport(ERROR,
						(errcode(ERRCODE_SYNTAX_ERROR),
						 errmsg("conflicting or redundant options")));
			failover_given = true;
			*failover = defGetBoolean(defel);
		}
		else
			elog(ERROR, "unrecognized option: %s", defel->defname);
	}
}

/*
 * Create a new replication slot.
 */
static void
CreateReplicationSlot(CreateReplicationSlotCmd *cmd)
{
	const char *snapshot_name = NULL;
	char		xloc[MAXFNAMELEN];
	char	   *slot_name;
	bool		reserve_wal = false;
	bool		two_phase = false;
	bool		failover = false;
	CRSSnapshotAction snapshot_action = CRS_EXPORT_SNAPSHOT;
	DestReceiver *dest;
	TupOutputState *tstate;
	TupleDesc	tupdesc;
	Datum		values[4];
	bool		nulls[4] = {0};

	Assert(!MyReplicationSlot);

	parseCreateReplSlotOptions(cmd, &reserve_wal, &snapshot_action, &two_phase,
							   &failover);

	if (cmd->kind == REPLICATION_KIND_PHYSICAL)
	{
		ReplicationSlotCreate(cmd->slotname, false,
							  cmd->temporary ? RS_TEMPORARY : RS_PERSISTENT,
							  false, false, false);

		if (reserve_wal)
		{
			ReplicationSlotReserveWal();

			ReplicationSlotMarkDirty();

			/* Write this slot to disk if it's a permanent one. */
			if (!cmd->temporary)
				ReplicationSlotSave();
		}
	}
	else
	{
		LogicalDecodingContext *ctx;
		bool		need_full_snapshot = false;

		Assert(cmd->kind == REPLICATION_KIND_LOGICAL);

		CheckLogicalDecodingRequirements();

		/*
		 * Initially create persistent slot as ephemeral - that allows us to
		 * nicely handle errors during initialization because it'll get
		 * dropped if this transaction fails. We'll make it persistent at the
		 * end. Temporary slots can be created as temporary from beginning as
		 * they get dropped on error as well.
		 */
		ReplicationSlotCreate(cmd->slotname, true,
							  cmd->temporary ? RS_TEMPORARY : RS_EPHEMERAL,
							  two_phase, failover, false);

		/*
		 * Do options check early so that we can bail before calling the
		 * DecodingContextFindStartpoint which can take long time.
		 */
		if (snapshot_action == CRS_EXPORT_SNAPSHOT)
		{
			if (IsTransactionBlock())
				ereport(ERROR,
				/*- translator: %s is a CREATE_REPLICATION_SLOT statement */
						(errmsg("%s must not be called inside a transaction",
								"CREATE_REPLICATION_SLOT ... (SNAPSHOT 'export')")));

			need_full_snapshot = true;
		}
		else if (snapshot_action == CRS_USE_SNAPSHOT)
		{
			if (!IsTransactionBlock())
				ereport(ERROR,
				/*- translator: %s is a CREATE_REPLICATION_SLOT statement */
						(errmsg("%s must be called inside a transaction",
								"CREATE_REPLICATION_SLOT ... (SNAPSHOT 'use')")));

			if (XactIsoLevel != XACT_REPEATABLE_READ)
				ereport(ERROR,
				/*- translator: %s is a CREATE_REPLICATION_SLOT statement */
						(errmsg("%s must be called in REPEATABLE READ isolation mode transaction",
								"CREATE_REPLICATION_SLOT ... (SNAPSHOT 'use')")));
			if (!XactReadOnly)
				ereport(ERROR,
				/*- translator: %s is a CREATE_REPLICATION_SLOT statement */
						(errmsg("%s must be called in a read-only transaction",
								"CREATE_REPLICATION_SLOT ... (SNAPSHOT 'use')")));

			if (FirstSnapshotSet)
				ereport(ERROR,
				/*- translator: %s is a CREATE_REPLICATION_SLOT statement */
						(errmsg("%s must be called before any query",
								"CREATE_REPLICATION_SLOT ... (SNAPSHOT 'use')")));

			if (IsSubTransaction())
				ereport(ERROR,
				/*- translator: %s is a CREATE_REPLICATION_SLOT statement */
						(errmsg("%s must not be called in a subtransaction",
								"CREATE_REPLICATION_SLOT ... (SNAPSHOT 'use')")));

			need_full_snapshot = true;
		}

		ctx = CreateInitDecodingContext(cmd->plugin, NIL, need_full_snapshot,
										InvalidXLogRecPtr,
										XL_ROUTINE(.page_read = logical_read_xlog_page,
												   .segment_open = WalSndSegmentOpen,
												   .segment_close = wal_segment_close),
										WalSndPrepareWrite, WalSndWriteData,
										WalSndUpdateProgress);

		/*
		 * Signal that we don't need the timeout mechanism. We're just
		 * creating the replication slot and don't yet accept feedback
		 * messages or send keepalives. As we possibly need to wait for
		 * further WAL the walsender would otherwise possibly be killed too
		 * soon.
		 */
		last_reply_timestamp = 0;

		/* build initial snapshot, might take a while */
		DecodingContextFindStartpoint(ctx);

		/*
		 * Export or use the snapshot if we've been asked to do so.
		 *
		 * NB. We will convert the snapbuild.c kind of snapshot to normal
		 * snapshot when doing this.
		 */
		if (snapshot_action == CRS_EXPORT_SNAPSHOT)
		{
			snapshot_name = SnapBuildExportSnapshot(ctx->snapshot_builder);
		}
		else if (snapshot_action == CRS_USE_SNAPSHOT)
		{
			Snapshot	snap;

			snap = SnapBuildInitialSnapshot(ctx->snapshot_builder);
			RestoreTransactionSnapshot(snap, MyProc);
		}

		/* don't need the decoding context anymore */
		FreeDecodingContext(ctx);

		if (!cmd->temporary)
			ReplicationSlotPersist();
	}

	snprintf(xloc, sizeof(xloc), "%X/%X",
			 LSN_FORMAT_ARGS(MyReplicationSlot->data.confirmed_flush));

	dest = CreateDestReceiver(DestRemoteSimple);

	/*----------
	 * Need a tuple descriptor representing four columns:
	 * - first field: the slot name
	 * - second field: LSN at which we became consistent
	 * - third field: exported snapshot's name
	 * - fourth field: output plugin
	 */
	tupdesc = CreateTemplateTupleDesc(4);
	TupleDescInitBuiltinEntry(tupdesc, (AttrNumber) 1, "slot_name",
							  TEXTOID, -1, 0);
	TupleDescInitBuiltinEntry(tupdesc, (AttrNumber) 2, "consistent_point",
							  TEXTOID, -1, 0);
	TupleDescInitBuiltinEntry(tupdesc, (AttrNumber) 3, "snapshot_name",
							  TEXTOID, -1, 0);
	TupleDescInitBuiltinEntry(tupdesc, (AttrNumber) 4, "output_plugin",
							  TEXTOID, -1, 0);

	/* prepare for projection of tuples */
	tstate = begin_tup_output_tupdesc(dest, tupdesc, &TTSOpsVirtual);

	/* slot_name */
	slot_name = NameStr(MyReplicationSlot->data.name);
	values[0] = CStringGetTextDatum(slot_name);

	/* consistent wal location */
	values[1] = CStringGetTextDatum(xloc);

	/* snapshot name, or NULL if none */
	if (snapshot_name != NULL)
		values[2] = CStringGetTextDatum(snapshot_name);
	else
		nulls[2] = true;

	/* plugin, or NULL if none */
	if (cmd->plugin != NULL)
		values[3] = CStringGetTextDatum(cmd->plugin);
	else
		nulls[3] = true;

	/* send it to dest */
	do_tup_output(tstate, values, nulls);
	end_tup_output(tstate);

	ReplicationSlotRelease();
}

/*
 * Get rid of a replication slot that is no longer wanted.
 */
static void
DropReplicationSlot(DropReplicationSlotCmd *cmd)
{
	ReplicationSlotDrop(cmd->slotname, !cmd->wait);
}

/*
 * Change the definition of a replication slot.
 */
static void
AlterReplicationSlot(AlterReplicationSlotCmd *cmd)
{
	bool		failover_given = false;
	bool		two_phase_given = false;
	bool		failover;
	bool		two_phase;

	/* Parse options */
	foreach_ptr(DefElem, defel, cmd->options)
	{
		if (strcmp(defel->defname, "failover") == 0)
		{
			if (failover_given)
				ereport(ERROR,
						(errcode(ERRCODE_SYNTAX_ERROR),
						 errmsg("conflicting or redundant options")));
			failover_given = true;
			failover = defGetBoolean(defel);
		}
		else if (strcmp(defel->defname, "two_phase") == 0)
		{
			if (two_phase_given)
				ereport(ERROR,
						(errcode(ERRCODE_SYNTAX_ERROR),
						 errmsg("conflicting or redundant options")));
			two_phase_given = true;
			two_phase = defGetBoolean(defel);
		}
		else
			elog(ERROR, "unrecognized option: %s", defel->defname);
	}

	ReplicationSlotAlter(cmd->slotname,
						 failover_given ? &failover : NULL,
						 two_phase_given ? &two_phase : NULL);
}

/*
 * Load previously initiated logical slot and prepare for sending data (via
 * WalSndLoop).
 */
static void
StartLogicalReplication(StartReplicationCmd *cmd)
{
	StringInfoData buf;
	QueryCompletion qc;

	/* make sure that our requirements are still fulfilled */
	CheckLogicalDecodingRequirements();

	Assert(!MyReplicationSlot);

	ReplicationSlotAcquire(cmd->slotname, true, true);

	/*
	 * Force a disconnect, so that the decoding code doesn't need to care
	 * about an eventual switch from running in recovery, to running in a
	 * normal environment. Client code is expected to handle reconnects.
	 */
	if (am_cascading_walsender && !RecoveryInProgress())
	{
		ereport(LOG,
				(errmsg("terminating walsender process after promotion")));
		got_STOPPING = true;
	}

	/*
	 * Create our decoding context, making it start at the previously ack'ed
	 * position.
	 *
	 * Do this before sending a CopyBothResponse message, so that any errors
	 * are reported early.
	 */
	logical_decoding_ctx =
		CreateDecodingContext(cmd->startpoint, cmd->options, false,
							  XL_ROUTINE(.page_read = logical_read_xlog_page,
										 .segment_open = WalSndSegmentOpen,
										 .segment_close = wal_segment_close),
							  WalSndPrepareWrite, WalSndWriteData,
							  WalSndUpdateProgress);
	xlogreader = logical_decoding_ctx->reader;

	WalSndSetState(WALSNDSTATE_CATCHUP);

	/* Send a CopyBothResponse message, and start streaming */
	pq_beginmessage(&buf, PqMsg_CopyBothResponse);
	pq_sendbyte(&buf, 0);
	pq_sendint16(&buf, 0);
	pq_endmessage(&buf);
	pq_flush();

	/* Start reading WAL from the oldest required WAL. */
	XLogBeginRead(logical_decoding_ctx->reader,
				  MyReplicationSlot->data.restart_lsn);

	/*
	 * Report the location after which we'll send out further commits as the
	 * current sentPtr.
	 */
	sentPtr = MyReplicationSlot->data.confirmed_flush;

	/* Also update the sent position status in shared memory */
	SpinLockAcquire(&MyWalSnd->mutex);
	MyWalSnd->sentPtr = MyReplicationSlot->data.restart_lsn;
	SpinLockRelease(&MyWalSnd->mutex);

	replication_active = true;

	SyncRepInitConfig();

	/* Main loop of walsender */
	WalSndLoop(XLogSendLogical);

	FreeDecodingContext(logical_decoding_ctx);
	ReplicationSlotRelease();

	replication_active = false;
	if (got_STOPPING)
		proc_exit(0);
	WalSndSetState(WALSNDSTATE_STARTUP);

	/* Get out of COPY mode (CommandComplete). */
	SetQueryCompletion(&qc, CMDTAG_COPY, 0);
	EndCommand(&qc, DestRemote, false);
}

/*
 * LogicalDecodingContext 'prepare_write' callback.
 *
 * Prepare a write into a StringInfo.
 *
 * Don't do anything lasting in here, it's quite possible that nothing will be done
 * with the data.
 */
static void
WalSndPrepareWrite(LogicalDecodingContext *ctx, XLogRecPtr lsn, TransactionId xid, bool last_write)
{
	/* can't have sync rep confused by sending the same LSN several times */
	if (!last_write)
		lsn = InvalidXLogRecPtr;

	resetStringInfo(ctx->out);

	pq_sendbyte(ctx->out, 'w');
	pq_sendint64(ctx->out, lsn);	/* dataStart */
	pq_sendint64(ctx->out, lsn);	/* walEnd */

	/*
	 * Fill out the sendtime later, just as it's done in XLogSendPhysical, but
	 * reserve space here.
	 */
	pq_sendint64(ctx->out, 0);	/* sendtime */
}

/*
 * LogicalDecodingContext 'write' callback.
 *
 * Actually write out data previously prepared by WalSndPrepareWrite out to
 * the network. Take as long as needed, but process replies from the other
 * side and check timeouts during that.
 */
static void
WalSndWriteData(LogicalDecodingContext *ctx, XLogRecPtr lsn, TransactionId xid,
				bool last_write)
{
	TimestampTz now;

	/*
	 * Fill the send timestamp last, so that it is taken as late as possible.
	 * This is somewhat ugly, but the protocol is set as it's already used for
	 * several releases by streaming physical replication.
	 */
	resetStringInfo(&tmpbuf);
	now = GetCurrentTimestamp();
	pq_sendint64(&tmpbuf, now);
	memcpy(&ctx->out->data[1 + sizeof(int64) + sizeof(int64)],
		   tmpbuf.data, sizeof(int64));

	/* output previously gathered data in a CopyData packet */
	pq_putmessage_noblock('d', ctx->out->data, ctx->out->len);

	CHECK_FOR_INTERRUPTS();

	/* Try to flush pending output to the client */
	if (pq_flush_if_writable() != 0)
		WalSndShutdown();

	/* Try taking fast path unless we get too close to walsender timeout. */
	if (now < TimestampTzPlusMilliseconds(last_reply_timestamp,
										  wal_sender_timeout / 2) &&
		!pq_is_send_pending())
	{
		return;
	}

	/* If we have pending write here, go to slow path */
	ProcessPendingWrites();
}

/*
 * Wait until there is no pending write. Also process replies from the other
 * side and check timeouts during that.
 */
static void
ProcessPendingWrites(void)
{
	for (;;)
	{
		long		sleeptime;

		/* Check for input from the client */
		ProcessRepliesIfAny();

		/* die if timeout was reached */
		WalSndCheckTimeOut();

		/* Send keepalive if the time has come */
		WalSndKeepaliveIfNecessary();

		if (!pq_is_send_pending())
			break;

		sleeptime = WalSndComputeSleeptime(GetCurrentTimestamp());

		/* Sleep until something happens or we time out */
		WalSndWait(WL_SOCKET_WRITEABLE | WL_SOCKET_READABLE, sleeptime,
				   WAIT_EVENT_WAL_SENDER_WRITE_DATA);

		/* Clear any already-pending wakeups */
		ResetLatch(MyLatch);

		CHECK_FOR_INTERRUPTS();

		/* Process any requests or signals received recently */
		if (ConfigReloadPending)
		{
			ConfigReloadPending = false;
			ProcessConfigFile(PGC_SIGHUP);
			SyncRepInitConfig();
		}

		/* Try to flush pending output to the client */
		if (pq_flush_if_writable() != 0)
			WalSndShutdown();
	}

	/* reactivate latch so WalSndLoop knows to continue */
	SetLatch(MyLatch);
}

/*
 * LogicalDecodingContext 'update_progress' callback.
 *
 * Write the current position to the lag tracker (see XLogSendPhysical).
 *
 * When skipping empty transactions, send a keepalive message if necessary.
 */
static void
WalSndUpdateProgress(LogicalDecodingContext *ctx, XLogRecPtr lsn, TransactionId xid,
					 bool skipped_xact)
{
	static TimestampTz sendTime = 0;
	TimestampTz now = GetCurrentTimestamp();
	bool		pending_writes = false;
	bool		end_xact = ctx->end_xact;

	/*
	 * Track lag no more than once per WALSND_LOGICAL_LAG_TRACK_INTERVAL_MS to
	 * avoid flooding the lag tracker when we commit frequently.
	 *
	 * We don't have a mechanism to get the ack for any LSN other than end
	 * xact LSN from the downstream. So, we track lag only for end of
	 * transaction LSN.
	 */
#define WALSND_LOGICAL_LAG_TRACK_INTERVAL_MS	1000
	if (end_xact && TimestampDifferenceExceeds(sendTime, now,
											   WALSND_LOGICAL_LAG_TRACK_INTERVAL_MS))
	{
		LagTrackerWrite(lsn, now);
		sendTime = now;
	}

	/*
	 * When skipping empty transactions in synchronous replication, we send a
	 * keepalive message to avoid delaying such transactions.
	 *
	 * It is okay to check sync_standbys_status without lock here as in the
	 * worst case we will just send an extra keepalive message when it is
	 * really not required.
	 */
	if (skipped_xact &&
		SyncRepRequested() &&
		(((volatile WalSndCtlData *) WalSndCtl)->sync_standbys_status & SYNC_STANDBY_DEFINED))
	{
		WalSndKeepalive(false, lsn);

		/* Try to flush pending output to the client */
		if (pq_flush_if_writable() != 0)
			WalSndShutdown();

		/* If we have pending write here, make sure it's actually flushed */
		if (pq_is_send_pending())
			pending_writes = true;
	}

	/*
	 * Process pending writes if any or try to send a keepalive if required.
	 * We don't need to try sending keep alive messages at the transaction end
	 * as that will be done at a later point in time. This is required only
	 * for large transactions where we don't send any changes to the
	 * downstream and the receiver can timeout due to that.
	 */
	if (pending_writes || (!end_xact &&
						   now >= TimestampTzPlusMilliseconds(last_reply_timestamp,
															  wal_sender_timeout / 2)))
		ProcessPendingWrites();
}

/*
 * Wake up the logical walsender processes with logical failover slots if the
 * currently acquired physical slot is specified in synchronized_standby_slots GUC.
 */
void
PhysicalWakeupLogicalWalSnd(void)
{
	Assert(MyReplicationSlot && SlotIsPhysical(MyReplicationSlot));

	/*
	 * If we are running in a standby, there is no need to wake up walsenders.
	 * This is because we do not support syncing slots to cascading standbys,
	 * so, there are no walsenders waiting for standbys to catch up.
	 */
	if (RecoveryInProgress())
		return;

	if (SlotExistsInSyncStandbySlots(NameStr(MyReplicationSlot->data.name)))
		ConditionVariableBroadcast(&WalSndCtl->wal_confirm_rcv_cv);
}

/*
 * Returns true if not all standbys have caught up to the flushed position
 * (flushed_lsn) when the current acquired slot is a logical failover
 * slot and we are streaming; otherwise, returns false.
 *
 * If returning true, the function sets the appropriate wait event in
 * wait_event; otherwise, wait_event is set to 0.
 */
static bool
NeedToWaitForStandbys(XLogRecPtr flushed_lsn, uint32 *wait_event)
{
	int			elevel = got_STOPPING ? ERROR : WARNING;
	bool		failover_slot;

	failover_slot = (replication_active && MyReplicationSlot->data.failover);

	/*
	 * Note that after receiving the shutdown signal, an ERROR is reported if
	 * any slots are dropped, invalidated, or inactive. This measure is taken
	 * to prevent the walsender from waiting indefinitely.
	 */
	if (failover_slot && !StandbySlotsHaveCaughtup(flushed_lsn, elevel))
	{
		*wait_event = WAIT_EVENT_WAIT_FOR_STANDBY_CONFIRMATION;
		return true;
	}

	*wait_event = 0;
	return false;
}

/*
 * Returns true if we need to wait for WALs to be flushed to disk, or if not
 * all standbys have caught up to the flushed position (flushed_lsn) when the
 * current acquired slot is a logical failover slot and we are
 * streaming; otherwise, returns false.
 *
 * If returning true, the function sets the appropriate wait event in
 * wait_event; otherwise, wait_event is set to 0.
 */
static bool
NeedToWaitForWal(XLogRecPtr target_lsn, XLogRecPtr flushed_lsn,
				 uint32 *wait_event)
{
	/* Check if we need to wait for WALs to be flushed to disk */
	if (target_lsn > flushed_lsn)
	{
		*wait_event = WAIT_EVENT_WAL_SENDER_WAIT_FOR_WAL;
		return true;
	}

	/* Check if the standby slots have caught up to the flushed position */
	return NeedToWaitForStandbys(flushed_lsn, wait_event);
}

/*
 * Wait till WAL < loc is flushed to disk so it can be safely sent to client.
 *
 * If the walsender holds a logical failover slot, we also wait for all the
 * specified streaming replication standby servers to confirm receipt of WAL
 * up to RecentFlushPtr. It is beneficial to wait here for the confirmation
 * up to RecentFlushPtr rather than waiting before transmitting each change
 * to logical subscribers, which is already covered by RecentFlushPtr.
 *
 * Returns end LSN of flushed WAL.  Normally this will be >= loc, but if we
 * detect a shutdown request (either from postmaster or client) we will return
 * early, so caller must always check.
 */
static XLogRecPtr
WalSndWaitForWal(XLogRecPtr loc)
{
	int			wakeEvents;
	uint32		wait_event = 0;
	static XLogRecPtr RecentFlushPtr = InvalidXLogRecPtr;
	TimestampTz last_flush = 0;

	/*
	 * Fast path to avoid acquiring the spinlock in case we already know we
	 * have enough WAL available and all the standby servers have confirmed
	 * receipt of WAL up to RecentFlushPtr. This is particularly interesting
	 * if we're far behind.
	 */
	if (!XLogRecPtrIsInvalid(RecentFlushPtr) &&
		!NeedToWaitForWal(loc, RecentFlushPtr, &wait_event))
		return RecentFlushPtr;

	/*
	 * Within the loop, we wait for the necessary WALs to be flushed to disk
	 * first, followed by waiting for standbys to catch up if there are enough
	 * WALs (see NeedToWaitForWal()) or upon receiving the shutdown signal.
	 */
	for (;;)
	{
		bool		wait_for_standby_at_stop = false;
		long		sleeptime;
		TimestampTz now;

		/* Clear any already-pending wakeups */
		ResetLatch(MyLatch);

		CHECK_FOR_INTERRUPTS();

		/* Process any requests or signals received recently */
		if (ConfigReloadPending)
		{
			ConfigReloadPending = false;
			ProcessConfigFile(PGC_SIGHUP);
			SyncRepInitConfig();
		}

		/* Check for input from the client */
		ProcessRepliesIfAny();

		/*
		 * If we're shutting down, trigger pending WAL to be written out,
		 * otherwise we'd possibly end up waiting for WAL that never gets
		 * written, because walwriter has shut down already.
		 */
		if (got_STOPPING)
			XLogBackgroundFlush();

		/*
		 * To avoid the scenario where standbys need to catch up to a newer
		 * WAL location in each iteration, we update our idea of the currently
		 * flushed position only if we are not waiting for standbys to catch
		 * up.
		 */
		if (wait_event != WAIT_EVENT_WAIT_FOR_STANDBY_CONFIRMATION)
		{
			if (!RecoveryInProgress())
				RecentFlushPtr = GetFlushRecPtr(NULL);
			else
				RecentFlushPtr = GetXLogReplayRecPtr(NULL);
		}

		/*
		 * If postmaster asked us to stop and the standby slots have caught up
		 * to the flushed position, don't wait anymore.
		 *
		 * It's important to do this check after the recomputation of
		 * RecentFlushPtr, so we can send all remaining data before shutting
		 * down.
		 */
		if (got_STOPPING)
		{
			if (NeedToWaitForStandbys(RecentFlushPtr, &wait_event))
				wait_for_standby_at_stop = true;
			else
				break;
		}

		/*
		 * We only send regular messages to the client for full decoded
		 * transactions, but a synchronous replication and walsender shutdown
		 * possibly are waiting for a later location. So, before sleeping, we
		 * send a ping containing the flush location. If the receiver is
		 * otherwise idle, this keepalive will trigger a reply. Processing the
		 * reply will update these MyWalSnd locations.
		 */
		if (MyWalSnd->flush < sentPtr &&
			MyWalSnd->write < sentPtr &&
			!waiting_for_ping_response)
			WalSndKeepalive(false, InvalidXLogRecPtr);

		/*
		 * Exit the loop if already caught up and doesn't need to wait for
		 * standby slots.
		 */
		if (!wait_for_standby_at_stop &&
			!NeedToWaitForWal(loc, RecentFlushPtr, &wait_event))
			break;

		/*
		 * Waiting for new WAL or waiting for standbys to catch up. Since we
		 * need to wait, we're now caught up.
		 */
		WalSndCaughtUp = true;

		/*
		 * Try to flush any pending output to the client.
		 */
		if (pq_flush_if_writable() != 0)
			WalSndShutdown();

		/*
		 * If we have received CopyDone from the client, sent CopyDone
		 * ourselves, and the output buffer is empty, it's time to exit
		 * streaming, so fail the current WAL fetch request.
		 */
		if (streamingDoneReceiving && streamingDoneSending &&
			!pq_is_send_pending())
			break;

		/* die if timeout was reached */
		WalSndCheckTimeOut();

		/* Send keepalive if the time has come */
		WalSndKeepaliveIfNecessary();

		/*
		 * Sleep until something happens or we time out.  Also wait for the
		 * socket becoming writable, if there's still pending output.
		 * Otherwise we might sit on sendable output data while waiting for
		 * new WAL to be generated.  (But if we have nothing to send, we don't
		 * want to wake on socket-writable.)
		 */
		now = GetCurrentTimestamp();
		sleeptime = WalSndComputeSleeptime(now);

		wakeEvents = WL_SOCKET_READABLE;

		if (pq_is_send_pending())
			wakeEvents |= WL_SOCKET_WRITEABLE;

		Assert(wait_event != 0);

		/* Report IO statistics, if needed */
		if (TimestampDifferenceExceeds(last_flush, now,
									   WALSENDER_STATS_FLUSH_INTERVAL))
		{
			pgstat_flush_io(false);
<<<<<<< HEAD
=======
			(void) pgstat_flush_backend(false, PGSTAT_BACKEND_FLUSH_IO);
>>>>>>> 3d6a8289
			last_flush = now;
		}

		WalSndWait(wakeEvents, sleeptime, wait_event);
	}

	/* reactivate latch so WalSndLoop knows to continue */
	SetLatch(MyLatch);
	return RecentFlushPtr;
}

/*
 * Execute an incoming replication command.
 *
 * Returns true if the cmd_string was recognized as WalSender command, false
 * if not.
 */
bool
exec_replication_command(const char *cmd_string)
{
	yyscan_t	scanner;
	int			parse_rc;
	Node	   *cmd_node;
	const char *cmdtag;
	MemoryContext old_context = CurrentMemoryContext;

	/* We save and re-use the cmd_context across calls */
	static MemoryContext cmd_context = NULL;

	/*
	 * If WAL sender has been told that shutdown is getting close, switch its
	 * status accordingly to handle the next replication commands correctly.
	 */
	if (got_STOPPING)
		WalSndSetState(WALSNDSTATE_STOPPING);

	/*
	 * Throw error if in stopping mode.  We need prevent commands that could
	 * generate WAL while the shutdown checkpoint is being written.  To be
	 * safe, we just prohibit all new commands.
	 */
	if (MyWalSnd->state == WALSNDSTATE_STOPPING)
		ereport(ERROR,
				(errcode(ERRCODE_OBJECT_NOT_IN_PREREQUISITE_STATE),
				 errmsg("cannot execute new commands while WAL sender is in stopping mode")));

	/*
	 * CREATE_REPLICATION_SLOT ... LOGICAL exports a snapshot until the next
	 * command arrives. Clean up the old stuff if there's anything.
	 */
	SnapBuildClearExportedSnapshot();

	CHECK_FOR_INTERRUPTS();

	/*
	 * Prepare to parse and execute the command.
	 *
	 * Because replication command execution can involve beginning or ending
	 * transactions, we need a working context that will survive that, so we
	 * make it a child of TopMemoryContext.  That in turn creates a hazard of
	 * long-lived memory leaks if we lose track of the working context.  We
	 * deal with that by creating it only once per walsender, and resetting it
	 * for each new command.  (Normally this reset is a no-op, but if the
	 * prior exec_replication_command call failed with an error, it won't be.)
	 *
	 * This is subtler than it looks.  The transactions we manage can extend
	 * across replication commands, indeed SnapBuildClearExportedSnapshot
	 * might have just ended one.  Because transaction exit will revert to the
	 * memory context that was current at transaction start, we need to be
	 * sure that that context is still valid.  That motivates re-using the
	 * same cmd_context rather than making a new one each time.
	 */
	if (cmd_context == NULL)
		cmd_context = AllocSetContextCreate(TopMemoryContext,
											"Replication command context",
											ALLOCSET_DEFAULT_SIZES);
	else
		MemoryContextReset(cmd_context);

	MemoryContextSwitchTo(cmd_context);

	replication_scanner_init(cmd_string, &scanner);

	/*
	 * Is it a WalSender command?
	 */
	if (!replication_scanner_is_replication_command(scanner))
	{
		/* Nope; clean up and get out. */
		replication_scanner_finish(scanner);

		MemoryContextSwitchTo(old_context);
		MemoryContextReset(cmd_context);

		/* XXX this is a pretty random place to make this check */
		if (MyDatabaseId == InvalidOid)
			ereport(ERROR,
					(errcode(ERRCODE_FEATURE_NOT_SUPPORTED),
					 errmsg("cannot execute SQL commands in WAL sender for physical replication")));

		/* Tell the caller that this wasn't a WalSender command. */
		return false;
	}

	/*
	 * Looks like a WalSender command, so parse it.
	 */
	parse_rc = replication_yyparse(&cmd_node, scanner);
	if (parse_rc != 0)
		ereport(ERROR,
				(errcode(ERRCODE_SYNTAX_ERROR),
				 errmsg_internal("replication command parser returned %d",
								 parse_rc)));
	replication_scanner_finish(scanner);

	/*
	 * Report query to various monitoring facilities.  For this purpose, we
	 * report replication commands just like SQL commands.
	 */
	debug_query_string = cmd_string;

	pgstat_report_activity(STATE_RUNNING, cmd_string);

	/*
	 * Log replication command if log_replication_commands is enabled. Even
	 * when it's disabled, log the command with DEBUG1 level for backward
	 * compatibility.
	 */
	ereport(log_replication_commands ? LOG : DEBUG1,
			(errmsg("received replication command: %s", cmd_string)));

	/*
	 * Disallow replication commands in aborted transaction blocks.
	 */
	if (IsAbortedTransactionBlockState())
		ereport(ERROR,
				(errcode(ERRCODE_IN_FAILED_SQL_TRANSACTION),
				 errmsg("current transaction is aborted, "
						"commands ignored until end of transaction block")));

	CHECK_FOR_INTERRUPTS();

	/*
	 * Allocate buffers that will be used for each outgoing and incoming
	 * message.  We do this just once per command to reduce palloc overhead.
	 */
	initStringInfo(&output_message);
	initStringInfo(&reply_message);
	initStringInfo(&tmpbuf);

	switch (cmd_node->type)
	{
		case T_IdentifySystemCmd:
			cmdtag = "IDENTIFY_SYSTEM";
			set_ps_display(cmdtag);
			IdentifySystem();
			EndReplicationCommand(cmdtag);
			break;

		case T_ReadReplicationSlotCmd:
			cmdtag = "READ_REPLICATION_SLOT";
			set_ps_display(cmdtag);
			ReadReplicationSlot((ReadReplicationSlotCmd *) cmd_node);
			EndReplicationCommand(cmdtag);
			break;

		case T_BaseBackupCmd:
			cmdtag = "BASE_BACKUP";
			set_ps_display(cmdtag);
			PreventInTransactionBlock(true, cmdtag);
			SendBaseBackup((BaseBackupCmd *) cmd_node, uploaded_manifest);
			EndReplicationCommand(cmdtag);
			break;

		case T_CreateReplicationSlotCmd:
			cmdtag = "CREATE_REPLICATION_SLOT";
			set_ps_display(cmdtag);
			CreateReplicationSlot((CreateReplicationSlotCmd *) cmd_node);
			EndReplicationCommand(cmdtag);
			break;

		case T_DropReplicationSlotCmd:
			cmdtag = "DROP_REPLICATION_SLOT";
			set_ps_display(cmdtag);
			DropReplicationSlot((DropReplicationSlotCmd *) cmd_node);
			EndReplicationCommand(cmdtag);
			break;

		case T_AlterReplicationSlotCmd:
			cmdtag = "ALTER_REPLICATION_SLOT";
			set_ps_display(cmdtag);
			AlterReplicationSlot((AlterReplicationSlotCmd *) cmd_node);
			EndReplicationCommand(cmdtag);
			break;

		case T_StartReplicationCmd:
			{
				StartReplicationCmd *cmd = (StartReplicationCmd *) cmd_node;

				cmdtag = "START_REPLICATION";
				set_ps_display(cmdtag);
				PreventInTransactionBlock(true, cmdtag);

				if (cmd->kind == REPLICATION_KIND_PHYSICAL)
					StartReplication(cmd);
				else
					StartLogicalReplication(cmd);

				/* dupe, but necessary per libpqrcv_endstreaming */
				EndReplicationCommand(cmdtag);

				Assert(xlogreader != NULL);
				break;
			}

		case T_TimeLineHistoryCmd:
			cmdtag = "TIMELINE_HISTORY";
			set_ps_display(cmdtag);
			PreventInTransactionBlock(true, cmdtag);
			SendTimeLineHistory((TimeLineHistoryCmd *) cmd_node);
			EndReplicationCommand(cmdtag);
			break;

		case T_VariableShowStmt:
			{
				DestReceiver *dest = CreateDestReceiver(DestRemoteSimple);
				VariableShowStmt *n = (VariableShowStmt *) cmd_node;

				cmdtag = "SHOW";
				set_ps_display(cmdtag);

				/* syscache access needs a transaction environment */
				StartTransactionCommand();
				GetPGVariable(n->name, dest);
				CommitTransactionCommand();
				EndReplicationCommand(cmdtag);
			}
			break;

		case T_UploadManifestCmd:
			cmdtag = "UPLOAD_MANIFEST";
			set_ps_display(cmdtag);
			PreventInTransactionBlock(true, cmdtag);
			UploadManifest();
			EndReplicationCommand(cmdtag);
			break;

		default:
			elog(ERROR, "unrecognized replication command node tag: %u",
				 cmd_node->type);
	}

	/*
	 * Done.  Revert to caller's memory context, and clean out the cmd_context
	 * to recover memory right away.
	 */
	MemoryContextSwitchTo(old_context);
	MemoryContextReset(cmd_context);

	/*
	 * We need not update ps display or pg_stat_activity, because PostgresMain
	 * will reset those to "idle".  But we must reset debug_query_string to
	 * ensure it doesn't become a dangling pointer.
	 */
	debug_query_string = NULL;

	return true;
}

/*
 * Process any incoming messages while streaming. Also checks if the remote
 * end has closed the connection.
 */
static void
ProcessRepliesIfAny(void)
{
	unsigned char firstchar;
	int			maxmsglen;
	int			r;
	bool		received = false;

	last_processing = GetCurrentTimestamp();

	/*
	 * If we already received a CopyDone from the frontend, any subsequent
	 * message is the beginning of a new command, and should be processed in
	 * the main processing loop.
	 */
	while (!streamingDoneReceiving)
	{
		pq_startmsgread();
		r = pq_getbyte_if_available(&firstchar);
		if (r < 0)
		{
			/* unexpected error or EOF */
			ereport(COMMERROR,
					(errcode(ERRCODE_PROTOCOL_VIOLATION),
					 errmsg("unexpected EOF on standby connection")));
			proc_exit(0);
		}
		if (r == 0)
		{
			/* no data available without blocking */
			pq_endmsgread();
			break;
		}

		/* Validate message type and set packet size limit */
		switch (firstchar)
		{
			case PqMsg_CopyData:
				maxmsglen = PQ_LARGE_MESSAGE_LIMIT;
				break;
			case PqMsg_CopyDone:
			case PqMsg_Terminate:
				maxmsglen = PQ_SMALL_MESSAGE_LIMIT;
				break;
			default:
				ereport(FATAL,
						(errcode(ERRCODE_PROTOCOL_VIOLATION),
						 errmsg("invalid standby message type \"%c\"",
								firstchar)));
				maxmsglen = 0;	/* keep compiler quiet */
				break;
		}

		/* Read the message contents */
		resetStringInfo(&reply_message);
		if (pq_getmessage(&reply_message, maxmsglen))
		{
			ereport(COMMERROR,
					(errcode(ERRCODE_PROTOCOL_VIOLATION),
					 errmsg("unexpected EOF on standby connection")));
			proc_exit(0);
		}

		/* ... and process it */
		switch (firstchar)
		{
				/*
				 * 'd' means a standby reply wrapped in a CopyData packet.
				 */
			case PqMsg_CopyData:
				ProcessStandbyMessage();
				received = true;
				break;

				/*
				 * CopyDone means the standby requested to finish streaming.
				 * Reply with CopyDone, if we had not sent that already.
				 */
			case PqMsg_CopyDone:
				if (!streamingDoneSending)
				{
					pq_putmessage_noblock('c', NULL, 0);
					streamingDoneSending = true;
				}

				streamingDoneReceiving = true;
				received = true;
				break;

				/*
				 * 'X' means that the standby is closing down the socket.
				 */
			case PqMsg_Terminate:
				proc_exit(0);

			default:
				Assert(false);	/* NOT REACHED */
		}
	}

	/*
	 * Save the last reply timestamp if we've received at least one reply.
	 */
	if (received)
	{
		last_reply_timestamp = last_processing;
		waiting_for_ping_response = false;
	}
}

/*
 * Process a status update message received from standby.
 */
static void
ProcessStandbyMessage(void)
{
	char		msgtype;

	/*
	 * Check message type from the first byte.
	 */
	msgtype = pq_getmsgbyte(&reply_message);

	switch (msgtype)
	{
		case 'r':
			ProcessStandbyReplyMessage();
			break;

		case 'h':
			ProcessStandbyHSFeedbackMessage();
			break;

		default:
			ereport(COMMERROR,
					(errcode(ERRCODE_PROTOCOL_VIOLATION),
					 errmsg("unexpected message type \"%c\"", msgtype)));
			proc_exit(0);
	}
}

/*
 * Remember that a walreceiver just confirmed receipt of lsn `lsn`.
 */
static void
PhysicalConfirmReceivedLocation(XLogRecPtr lsn)
{
	bool		changed = false;
	ReplicationSlot *slot = MyReplicationSlot;

	Assert(lsn != InvalidXLogRecPtr);
	SpinLockAcquire(&slot->mutex);
	if (slot->data.restart_lsn != lsn)
	{
		changed = true;
		slot->data.restart_lsn = lsn;
	}
	SpinLockRelease(&slot->mutex);

	if (changed)
	{
		ReplicationSlotMarkDirty();
		ReplicationSlotsComputeRequiredLSN();
		PhysicalWakeupLogicalWalSnd();
	}

	/*
	 * One could argue that the slot should be saved to disk now, but that'd
	 * be energy wasted - the worst thing lost information could cause here is
	 * to give wrong information in a statistics view - we'll just potentially
	 * be more conservative in removing files.
	 *
	 * Checkpointer makes special efforts to keep the WAL segments required by
	 * the restart_lsn written to the disk. See CreateCheckPoint() and
	 * CreateRestartPoint() for details.
	 */
}

/*
 * Regular reply from standby advising of WAL locations on standby server.
 */
static void
ProcessStandbyReplyMessage(void)
{
	XLogRecPtr	writePtr,
				flushPtr,
				applyPtr;
	bool		replyRequested;
	TimeOffset	writeLag,
				flushLag,
				applyLag;
	bool		clearLagTimes;
	TimestampTz now;
	TimestampTz replyTime;

	static bool fullyAppliedLastTime = false;

	/* the caller already consumed the msgtype byte */
	writePtr = pq_getmsgint64(&reply_message);
	flushPtr = pq_getmsgint64(&reply_message);
	applyPtr = pq_getmsgint64(&reply_message);
	replyTime = pq_getmsgint64(&reply_message);
	replyRequested = pq_getmsgbyte(&reply_message);

	if (message_level_is_interesting(DEBUG2))
	{
		char	   *replyTimeStr;

		/* Copy because timestamptz_to_str returns a static buffer */
		replyTimeStr = pstrdup(timestamptz_to_str(replyTime));

		elog(DEBUG2, "write %X/%X flush %X/%X apply %X/%X%s reply_time %s",
			 LSN_FORMAT_ARGS(writePtr),
			 LSN_FORMAT_ARGS(flushPtr),
			 LSN_FORMAT_ARGS(applyPtr),
			 replyRequested ? " (reply requested)" : "",
			 replyTimeStr);

		pfree(replyTimeStr);
	}

	/* See if we can compute the round-trip lag for these positions. */
	now = GetCurrentTimestamp();
	writeLag = LagTrackerRead(SYNC_REP_WAIT_WRITE, writePtr, now);
	flushLag = LagTrackerRead(SYNC_REP_WAIT_FLUSH, flushPtr, now);
	applyLag = LagTrackerRead(SYNC_REP_WAIT_APPLY, applyPtr, now);

	/*
	 * If the standby reports that it has fully replayed the WAL in two
	 * consecutive reply messages, then the second such message must result
	 * from wal_receiver_status_interval expiring on the standby.  This is a
	 * convenient time to forget the lag times measured when it last
	 * wrote/flushed/applied a WAL record, to avoid displaying stale lag data
	 * until more WAL traffic arrives.
	 */
	clearLagTimes = false;
	if (applyPtr == sentPtr)
	{
		if (fullyAppliedLastTime)
			clearLagTimes = true;
		fullyAppliedLastTime = true;
	}
	else
		fullyAppliedLastTime = false;

	/* Send a reply if the standby requested one. */
	if (replyRequested)
		WalSndKeepalive(false, InvalidXLogRecPtr);

	/*
	 * Update shared state for this WalSender process based on reply data from
	 * standby.
	 */
	{
		WalSnd	   *walsnd = MyWalSnd;

		SpinLockAcquire(&walsnd->mutex);
		walsnd->write = writePtr;
		walsnd->flush = flushPtr;
		walsnd->apply = applyPtr;
		if (writeLag != -1 || clearLagTimes)
			walsnd->writeLag = writeLag;
		if (flushLag != -1 || clearLagTimes)
			walsnd->flushLag = flushLag;
		if (applyLag != -1 || clearLagTimes)
			walsnd->applyLag = applyLag;
		walsnd->replyTime = replyTime;
		SpinLockRelease(&walsnd->mutex);
	}

	if (!am_cascading_walsender)
		SyncRepReleaseWaiters();

	/*
	 * Advance our local xmin horizon when the client confirmed a flush.
	 */
	if (MyReplicationSlot && flushPtr != InvalidXLogRecPtr)
	{
		if (SlotIsLogical(MyReplicationSlot))
			LogicalConfirmReceivedLocation(flushPtr);
		else
			PhysicalConfirmReceivedLocation(flushPtr);
	}
}

/* compute new replication slot xmin horizon if needed */
static void
PhysicalReplicationSlotNewXmin(TransactionId feedbackXmin, TransactionId feedbackCatalogXmin)
{
	bool		changed = false;
	ReplicationSlot *slot = MyReplicationSlot;

	SpinLockAcquire(&slot->mutex);
	MyProc->xmin = InvalidTransactionId;

	/*
	 * For physical replication we don't need the interlock provided by xmin
	 * and effective_xmin since the consequences of a missed increase are
	 * limited to query cancellations, so set both at once.
	 */
	if (!TransactionIdIsNormal(slot->data.xmin) ||
		!TransactionIdIsNormal(feedbackXmin) ||
		TransactionIdPrecedes(slot->data.xmin, feedbackXmin))
	{
		changed = true;
		slot->data.xmin = feedbackXmin;
		slot->effective_xmin = feedbackXmin;
	}
	if (!TransactionIdIsNormal(slot->data.catalog_xmin) ||
		!TransactionIdIsNormal(feedbackCatalogXmin) ||
		TransactionIdPrecedes(slot->data.catalog_xmin, feedbackCatalogXmin))
	{
		changed = true;
		slot->data.catalog_xmin = feedbackCatalogXmin;
		slot->effective_catalog_xmin = feedbackCatalogXmin;
	}
	SpinLockRelease(&slot->mutex);

	if (changed)
	{
		ReplicationSlotMarkDirty();
		ReplicationSlotsComputeRequiredXmin(false);
	}
}

/*
 * Check that the provided xmin/epoch are sane, that is, not in the future
 * and not so far back as to be already wrapped around.
 *
 * Epoch of nextXid should be same as standby, or if the counter has
 * wrapped, then one greater than standby.
 *
 * This check doesn't care about whether clog exists for these xids
 * at all.
 */
static bool
TransactionIdInRecentPast(TransactionId xid, uint32 epoch)
{
	FullTransactionId nextFullXid;
	TransactionId nextXid;
	uint32		nextEpoch;

	nextFullXid = ReadNextFullTransactionId();
	nextXid = XidFromFullTransactionId(nextFullXid);
	nextEpoch = EpochFromFullTransactionId(nextFullXid);

	if (xid <= nextXid)
	{
		if (epoch != nextEpoch)
			return false;
	}
	else
	{
		if (epoch + 1 != nextEpoch)
			return false;
	}

	if (!TransactionIdPrecedesOrEquals(xid, nextXid))
		return false;			/* epoch OK, but it's wrapped around */

	return true;
}

/*
 * Hot Standby feedback
 */
static void
ProcessStandbyHSFeedbackMessage(void)
{
	TransactionId feedbackXmin;
	uint32		feedbackEpoch;
	TransactionId feedbackCatalogXmin;
	uint32		feedbackCatalogEpoch;
	TimestampTz replyTime;

	/*
	 * Decipher the reply message. The caller already consumed the msgtype
	 * byte. See XLogWalRcvSendHSFeedback() in walreceiver.c for the creation
	 * of this message.
	 */
	replyTime = pq_getmsgint64(&reply_message);
	feedbackXmin = pq_getmsgint(&reply_message, 4);
	feedbackEpoch = pq_getmsgint(&reply_message, 4);
	feedbackCatalogXmin = pq_getmsgint(&reply_message, 4);
	feedbackCatalogEpoch = pq_getmsgint(&reply_message, 4);

	if (message_level_is_interesting(DEBUG2))
	{
		char	   *replyTimeStr;

		/* Copy because timestamptz_to_str returns a static buffer */
		replyTimeStr = pstrdup(timestamptz_to_str(replyTime));

		elog(DEBUG2, "hot standby feedback xmin %u epoch %u, catalog_xmin %u epoch %u reply_time %s",
			 feedbackXmin,
			 feedbackEpoch,
			 feedbackCatalogXmin,
			 feedbackCatalogEpoch,
			 replyTimeStr);

		pfree(replyTimeStr);
	}

	/*
	 * Update shared state for this WalSender process based on reply data from
	 * standby.
	 */
	{
		WalSnd	   *walsnd = MyWalSnd;

		SpinLockAcquire(&walsnd->mutex);
		walsnd->replyTime = replyTime;
		SpinLockRelease(&walsnd->mutex);
	}

	/*
	 * Unset WalSender's xmins if the feedback message values are invalid.
	 * This happens when the downstream turned hot_standby_feedback off.
	 */
	if (!TransactionIdIsNormal(feedbackXmin)
		&& !TransactionIdIsNormal(feedbackCatalogXmin))
	{
		MyProc->xmin = InvalidTransactionId;
		if (MyReplicationSlot != NULL)
			PhysicalReplicationSlotNewXmin(feedbackXmin, feedbackCatalogXmin);
		return;
	}

	/*
	 * Check that the provided xmin/epoch are sane, that is, not in the future
	 * and not so far back as to be already wrapped around.  Ignore if not.
	 */
	if (TransactionIdIsNormal(feedbackXmin) &&
		!TransactionIdInRecentPast(feedbackXmin, feedbackEpoch))
		return;

	if (TransactionIdIsNormal(feedbackCatalogXmin) &&
		!TransactionIdInRecentPast(feedbackCatalogXmin, feedbackCatalogEpoch))
		return;

	/*
	 * Set the WalSender's xmin equal to the standby's requested xmin, so that
	 * the xmin will be taken into account by GetSnapshotData() /
	 * ComputeXidHorizons().  This will hold back the removal of dead rows and
	 * thereby prevent the generation of cleanup conflicts on the standby
	 * server.
	 *
	 * There is a small window for a race condition here: although we just
	 * checked that feedbackXmin precedes nextXid, the nextXid could have
	 * gotten advanced between our fetching it and applying the xmin below,
	 * perhaps far enough to make feedbackXmin wrap around.  In that case the
	 * xmin we set here would be "in the future" and have no effect.  No point
	 * in worrying about this since it's too late to save the desired data
	 * anyway.  Assuming that the standby sends us an increasing sequence of
	 * xmins, this could only happen during the first reply cycle, else our
	 * own xmin would prevent nextXid from advancing so far.
	 *
	 * We don't bother taking the ProcArrayLock here.  Setting the xmin field
	 * is assumed atomic, and there's no real need to prevent concurrent
	 * horizon determinations.  (If we're moving our xmin forward, this is
	 * obviously safe, and if we're moving it backwards, well, the data is at
	 * risk already since a VACUUM could already have determined the horizon.)
	 *
	 * If we're using a replication slot we reserve the xmin via that,
	 * otherwise via the walsender's PGPROC entry. We can only track the
	 * catalog xmin separately when using a slot, so we store the least of the
	 * two provided when not using a slot.
	 *
	 * XXX: It might make sense to generalize the ephemeral slot concept and
	 * always use the slot mechanism to handle the feedback xmin.
	 */
	if (MyReplicationSlot != NULL)	/* XXX: persistency configurable? */
		PhysicalReplicationSlotNewXmin(feedbackXmin, feedbackCatalogXmin);
	else
	{
		if (TransactionIdIsNormal(feedbackCatalogXmin)
			&& TransactionIdPrecedes(feedbackCatalogXmin, feedbackXmin))
			MyProc->xmin = feedbackCatalogXmin;
		else
			MyProc->xmin = feedbackXmin;
	}
}

/*
 * Compute how long send/receive loops should sleep.
 *
 * If wal_sender_timeout is enabled we want to wake up in time to send
 * keepalives and to abort the connection if wal_sender_timeout has been
 * reached.
 */
static long
WalSndComputeSleeptime(TimestampTz now)
{
	long		sleeptime = 10000;	/* 10 s */

	if (wal_sender_timeout > 0 && last_reply_timestamp > 0)
	{
		TimestampTz wakeup_time;

		/*
		 * At the latest stop sleeping once wal_sender_timeout has been
		 * reached.
		 */
		wakeup_time = TimestampTzPlusMilliseconds(last_reply_timestamp,
												  wal_sender_timeout);

		/*
		 * If no ping has been sent yet, wakeup when it's time to do so.
		 * WalSndKeepaliveIfNecessary() wants to send a keepalive once half of
		 * the timeout passed without a response.
		 */
		if (!waiting_for_ping_response)
			wakeup_time = TimestampTzPlusMilliseconds(last_reply_timestamp,
													  wal_sender_timeout / 2);

		/* Compute relative time until wakeup. */
		sleeptime = TimestampDifferenceMilliseconds(now, wakeup_time);
	}

	return sleeptime;
}

/*
 * Check whether there have been responses by the client within
 * wal_sender_timeout and shutdown if not.  Using last_processing as the
 * reference point avoids counting server-side stalls against the client.
 * However, a long server-side stall can make WalSndKeepaliveIfNecessary()
 * postdate last_processing by more than wal_sender_timeout.  If that happens,
 * the client must reply almost immediately to avoid a timeout.  This rarely
 * affects the default configuration, under which clients spontaneously send a
 * message every standby_message_timeout = wal_sender_timeout/6 = 10s.  We
 * could eliminate that problem by recognizing timeout expiration at
 * wal_sender_timeout/2 after the keepalive.
 */
static void
WalSndCheckTimeOut(void)
{
	TimestampTz timeout;

	/* don't bail out if we're doing something that doesn't require timeouts */
	if (last_reply_timestamp <= 0)
		return;

	timeout = TimestampTzPlusMilliseconds(last_reply_timestamp,
										  wal_sender_timeout);

	if (wal_sender_timeout > 0 && last_processing >= timeout)
	{
		/*
		 * Since typically expiration of replication timeout means
		 * communication problem, we don't send the error message to the
		 * standby.
		 */
		ereport(COMMERROR,
				(errmsg("terminating walsender process due to replication timeout")));

		WalSndShutdown();
	}
}

/* Main loop of walsender process that streams the WAL over Copy messages. */
static void
WalSndLoop(WalSndSendDataCallback send_data)
{
	TimestampTz last_flush = 0;

	/*
	 * Initialize the last reply timestamp. That enables timeout processing
	 * from hereon.
	 */
	last_reply_timestamp = GetCurrentTimestamp();
	waiting_for_ping_response = false;

	/*
	 * Loop until we reach the end of this timeline or the client requests to
	 * stop streaming.
	 */
	for (;;)
	{
		/* Clear any already-pending wakeups */
		ResetLatch(MyLatch);

		CHECK_FOR_INTERRUPTS();

		/* Process any requests or signals received recently */
		if (ConfigReloadPending)
		{
			ConfigReloadPending = false;
			ProcessConfigFile(PGC_SIGHUP);
			SyncRepInitConfig();
		}

		/* Check for input from the client */
		ProcessRepliesIfAny();

		/*
		 * If we have received CopyDone from the client, sent CopyDone
		 * ourselves, and the output buffer is empty, it's time to exit
		 * streaming.
		 */
		if (streamingDoneReceiving && streamingDoneSending &&
			!pq_is_send_pending())
			break;

		/*
		 * If we don't have any pending data in the output buffer, try to send
		 * some more.  If there is some, we don't bother to call send_data
		 * again until we've flushed it ... but we'd better assume we are not
		 * caught up.
		 */
		if (!pq_is_send_pending())
			send_data();
		else
			WalSndCaughtUp = false;

		/* Try to flush pending output to the client */
		if (pq_flush_if_writable() != 0)
			WalSndShutdown();

		/* If nothing remains to be sent right now ... */
		if (WalSndCaughtUp && !pq_is_send_pending())
		{
			/*
			 * If we're in catchup state, move to streaming.  This is an
			 * important state change for users to know about, since before
			 * this point data loss might occur if the primary dies and we
			 * need to failover to the standby. The state change is also
			 * important for synchronous replication, since commits that
			 * started to wait at that point might wait for some time.
			 */
			if (MyWalSnd->state == WALSNDSTATE_CATCHUP)
			{
				ereport(DEBUG1,
						(errmsg_internal("\"%s\" has now caught up with upstream server",
										 application_name)));
				WalSndSetState(WALSNDSTATE_STREAMING);
			}

			/*
			 * When SIGUSR2 arrives, we send any outstanding logs up to the
			 * shutdown checkpoint record (i.e., the latest record), wait for
			 * them to be replicated to the standby, and exit. This may be a
			 * normal termination at shutdown, or a promotion, the walsender
			 * is not sure which.
			 */
			if (got_SIGUSR2)
				WalSndDone(send_data);
		}

		/* Check for replication timeout. */
		WalSndCheckTimeOut();

		/* Send keepalive if the time has come */
		WalSndKeepaliveIfNecessary();

		/*
		 * Block if we have unsent data.  XXX For logical replication, let
		 * WalSndWaitForWal() handle any other blocking; idle receivers need
		 * its additional actions.  For physical replication, also block if
		 * caught up; its send_data does not block.
		 *
		 * The IO statistics are reported in WalSndWaitForWal() for the
		 * logical WAL senders.
		 */
		if ((WalSndCaughtUp && send_data != XLogSendLogical &&
			 !streamingDoneSending) ||
			pq_is_send_pending())
		{
			long		sleeptime;
			int			wakeEvents;
			TimestampTz now;

			if (!streamingDoneReceiving)
				wakeEvents = WL_SOCKET_READABLE;
			else
				wakeEvents = 0;

			/*
			 * Use fresh timestamp, not last_processing, to reduce the chance
			 * of reaching wal_sender_timeout before sending a keepalive.
			 */
			now = GetCurrentTimestamp();
			sleeptime = WalSndComputeSleeptime(now);

			if (pq_is_send_pending())
				wakeEvents |= WL_SOCKET_WRITEABLE;

			/* Report IO statistics, if needed */
			if (TimestampDifferenceExceeds(last_flush, now,
										   WALSENDER_STATS_FLUSH_INTERVAL))
			{
				pgstat_flush_io(false);
<<<<<<< HEAD
=======
				(void) pgstat_flush_backend(false, PGSTAT_BACKEND_FLUSH_IO);
>>>>>>> 3d6a8289
				last_flush = now;
			}

			/* Sleep until something happens or we time out */
			WalSndWait(wakeEvents, sleeptime, WAIT_EVENT_WAL_SENDER_MAIN);
		}
	}
}

/* Initialize a per-walsender data structure for this walsender process */
static void
InitWalSenderSlot(void)
{
	int			i;

	/*
	 * WalSndCtl should be set up already (we inherit this by fork() or
	 * EXEC_BACKEND mechanism from the postmaster).
	 */
	Assert(WalSndCtl != NULL);
	Assert(MyWalSnd == NULL);

	/*
	 * Find a free walsender slot and reserve it. This must not fail due to
	 * the prior check for free WAL senders in InitProcess().
	 */
	for (i = 0; i < max_wal_senders; i++)
	{
		WalSnd	   *walsnd = &WalSndCtl->walsnds[i];

		SpinLockAcquire(&walsnd->mutex);

		if (walsnd->pid != 0)
		{
			SpinLockRelease(&walsnd->mutex);
			continue;
		}
		else
		{
			/*
			 * Found a free slot. Reserve it for us.
			 */
			walsnd->pid = MyProcPid;
			walsnd->state = WALSNDSTATE_STARTUP;
			walsnd->sentPtr = InvalidXLogRecPtr;
			walsnd->needreload = false;
			walsnd->write = InvalidXLogRecPtr;
			walsnd->flush = InvalidXLogRecPtr;
			walsnd->apply = InvalidXLogRecPtr;
			walsnd->writeLag = -1;
			walsnd->flushLag = -1;
			walsnd->applyLag = -1;
			walsnd->sync_standby_priority = 0;
			walsnd->replyTime = 0;

			/*
			 * The kind assignment is done here and not in StartReplication()
			 * and StartLogicalReplication(). Indeed, the logical walsender
			 * needs to read WAL records (like snapshot of running
			 * transactions) during the slot creation. So it needs to be woken
			 * up based on its kind.
			 *
			 * The kind assignment could also be done in StartReplication(),
			 * StartLogicalReplication() and CREATE_REPLICATION_SLOT but it
			 * seems better to set it on one place.
			 */
			if (MyDatabaseId == InvalidOid)
				walsnd->kind = REPLICATION_KIND_PHYSICAL;
			else
				walsnd->kind = REPLICATION_KIND_LOGICAL;

			SpinLockRelease(&walsnd->mutex);
			/* don't need the lock anymore */
			MyWalSnd = (WalSnd *) walsnd;

			break;
		}
	}

	Assert(MyWalSnd != NULL);

	/* Arrange to clean up at walsender exit */
	on_shmem_exit(WalSndKill, 0);
}

/* Destroy the per-walsender data structure for this walsender process */
static void
WalSndKill(int code, Datum arg)
{
	WalSnd	   *walsnd = MyWalSnd;

	Assert(walsnd != NULL);

	MyWalSnd = NULL;

	SpinLockAcquire(&walsnd->mutex);
	/* Mark WalSnd struct as no longer being in use. */
	walsnd->pid = 0;
	SpinLockRelease(&walsnd->mutex);
}

/* XLogReaderRoutine->segment_open callback */
static void
WalSndSegmentOpen(XLogReaderState *state, XLogSegNo nextSegNo,
				  TimeLineID *tli_p)
{
	char		path[MAXPGPATH];

	/*-------
	 * When reading from a historic timeline, and there is a timeline switch
	 * within this segment, read from the WAL segment belonging to the new
	 * timeline.
	 *
	 * For example, imagine that this server is currently on timeline 5, and
	 * we're streaming timeline 4. The switch from timeline 4 to 5 happened at
	 * 0/13002088. In pg_wal, we have these files:
	 *
	 * ...
	 * 000000040000000000000012
	 * 000000040000000000000013
	 * 000000050000000000000013
	 * 000000050000000000000014
	 * ...
	 *
	 * In this situation, when requested to send the WAL from segment 0x13, on
	 * timeline 4, we read the WAL from file 000000050000000000000013. Archive
	 * recovery prefers files from newer timelines, so if the segment was
	 * restored from the archive on this server, the file belonging to the old
	 * timeline, 000000040000000000000013, might not exist. Their contents are
	 * equal up to the switchpoint, because at a timeline switch, the used
	 * portion of the old segment is copied to the new file.
	 */
	*tli_p = sendTimeLine;
	if (sendTimeLineIsHistoric)
	{
		XLogSegNo	endSegNo;

		XLByteToSeg(sendTimeLineValidUpto, endSegNo, state->segcxt.ws_segsize);
		if (nextSegNo == endSegNo)
			*tli_p = sendTimeLineNextTLI;
	}

	XLogFilePath(path, *tli_p, nextSegNo, state->segcxt.ws_segsize);
	state->seg.ws_file = BasicOpenFile(path, O_RDONLY | PG_BINARY);
	if (state->seg.ws_file >= 0)
		return;

	/*
	 * If the file is not found, assume it's because the standby asked for a
	 * too old WAL segment that has already been removed or recycled.
	 */
	if (errno == ENOENT)
	{
		char		xlogfname[MAXFNAMELEN];
		int			save_errno = errno;

		XLogFileName(xlogfname, *tli_p, nextSegNo, wal_segment_size);
		errno = save_errno;
		ereport(ERROR,
				(errcode_for_file_access(),
				 errmsg("requested WAL segment %s has already been removed",
						xlogfname)));
	}
	else
		ereport(ERROR,
				(errcode_for_file_access(),
				 errmsg("could not open file \"%s\": %m",
						path)));
}

/*
 * Send out the WAL in its normal physical/stored form.
 *
 * Read up to MAX_SEND_SIZE bytes of WAL that's been flushed to disk,
 * but not yet sent to the client, and buffer it in the libpq output
 * buffer.
 *
 * If there is no unsent WAL remaining, WalSndCaughtUp is set to true,
 * otherwise WalSndCaughtUp is set to false.
 */
static void
XLogSendPhysical(void)
{
	XLogRecPtr	SendRqstPtr;
	XLogRecPtr	startptr;
	XLogRecPtr	endptr;
	Size		nbytes;
	XLogSegNo	segno;
	WALReadError errinfo;
	Size		rbytes;

	/* If requested switch the WAL sender to the stopping state. */
	if (got_STOPPING)
		WalSndSetState(WALSNDSTATE_STOPPING);

	if (streamingDoneSending)
	{
		WalSndCaughtUp = true;
		return;
	}

	/* Figure out how far we can safely send the WAL. */
	if (sendTimeLineIsHistoric)
	{
		/*
		 * Streaming an old timeline that's in this server's history, but is
		 * not the one we're currently inserting or replaying. It can be
		 * streamed up to the point where we switched off that timeline.
		 */
		SendRqstPtr = sendTimeLineValidUpto;
	}
	else if (am_cascading_walsender)
	{
		TimeLineID	SendRqstTLI;

		/*
		 * Streaming the latest timeline on a standby.
		 *
		 * Attempt to send all WAL that has already been replayed, so that we
		 * know it's valid. If we're receiving WAL through streaming
		 * replication, it's also OK to send any WAL that has been received
		 * but not replayed.
		 *
		 * The timeline we're recovering from can change, or we can be
		 * promoted. In either case, the current timeline becomes historic. We
		 * need to detect that so that we don't try to stream past the point
		 * where we switched to another timeline. We check for promotion or
		 * timeline switch after calculating FlushPtr, to avoid a race
		 * condition: if the timeline becomes historic just after we checked
		 * that it was still current, it's still be OK to stream it up to the
		 * FlushPtr that was calculated before it became historic.
		 */
		bool		becameHistoric = false;

		SendRqstPtr = GetStandbyFlushRecPtr(&SendRqstTLI);

		if (!RecoveryInProgress())
		{
			/* We have been promoted. */
			SendRqstTLI = GetWALInsertionTimeLine();
			am_cascading_walsender = false;
			becameHistoric = true;
		}
		else
		{
			/*
			 * Still a cascading standby. But is the timeline we're sending
			 * still the one recovery is recovering from?
			 */
			if (sendTimeLine != SendRqstTLI)
				becameHistoric = true;
		}

		if (becameHistoric)
		{
			/*
			 * The timeline we were sending has become historic. Read the
			 * timeline history file of the new timeline to see where exactly
			 * we forked off from the timeline we were sending.
			 */
			List	   *history;

			history = readTimeLineHistory(SendRqstTLI);
			sendTimeLineValidUpto = tliSwitchPoint(sendTimeLine, history, &sendTimeLineNextTLI);

			Assert(sendTimeLine < sendTimeLineNextTLI);
			list_free_deep(history);

			sendTimeLineIsHistoric = true;

			SendRqstPtr = sendTimeLineValidUpto;
		}
	}
	else
	{
		/*
		 * Streaming the current timeline on a primary.
		 *
		 * Attempt to send all data that's already been written out and
		 * fsync'd to disk.  We cannot go further than what's been written out
		 * given the current implementation of WALRead().  And in any case
		 * it's unsafe to send WAL that is not securely down to disk on the
		 * primary: if the primary subsequently crashes and restarts, standbys
		 * must not have applied any WAL that got lost on the primary.
		 */
		SendRqstPtr = GetFlushRecPtr(NULL);
	}

	/*
	 * Record the current system time as an approximation of the time at which
	 * this WAL location was written for the purposes of lag tracking.
	 *
	 * In theory we could make XLogFlush() record a time in shmem whenever WAL
	 * is flushed and we could get that time as well as the LSN when we call
	 * GetFlushRecPtr() above (and likewise for the cascading standby
	 * equivalent), but rather than putting any new code into the hot WAL path
	 * it seems good enough to capture the time here.  We should reach this
	 * after XLogFlush() runs WalSndWakeupProcessRequests(), and although that
	 * may take some time, we read the WAL flush pointer and take the time
	 * very close to together here so that we'll get a later position if it is
	 * still moving.
	 *
	 * Because LagTrackerWrite ignores samples when the LSN hasn't advanced,
	 * this gives us a cheap approximation for the WAL flush time for this
	 * LSN.
	 *
	 * Note that the LSN is not necessarily the LSN for the data contained in
	 * the present message; it's the end of the WAL, which might be further
	 * ahead.  All the lag tracking machinery cares about is finding out when
	 * that arbitrary LSN is eventually reported as written, flushed and
	 * applied, so that it can measure the elapsed time.
	 */
	LagTrackerWrite(SendRqstPtr, GetCurrentTimestamp());

	/*
	 * If this is a historic timeline and we've reached the point where we
	 * forked to the next timeline, stop streaming.
	 *
	 * Note: We might already have sent WAL > sendTimeLineValidUpto. The
	 * startup process will normally replay all WAL that has been received
	 * from the primary, before promoting, but if the WAL streaming is
	 * terminated at a WAL page boundary, the valid portion of the timeline
	 * might end in the middle of a WAL record. We might've already sent the
	 * first half of that partial WAL record to the cascading standby, so that
	 * sentPtr > sendTimeLineValidUpto. That's OK; the cascading standby can't
	 * replay the partial WAL record either, so it can still follow our
	 * timeline switch.
	 */
	if (sendTimeLineIsHistoric && sendTimeLineValidUpto <= sentPtr)
	{
		/* close the current file. */
		if (xlogreader->seg.ws_file >= 0)
			wal_segment_close(xlogreader);

		/* Send CopyDone */
		pq_putmessage_noblock('c', NULL, 0);
		streamingDoneSending = true;

		WalSndCaughtUp = true;

		elog(DEBUG1, "walsender reached end of timeline at %X/%X (sent up to %X/%X)",
			 LSN_FORMAT_ARGS(sendTimeLineValidUpto),
			 LSN_FORMAT_ARGS(sentPtr));
		return;
	}

	/* Do we have any work to do? */
	Assert(sentPtr <= SendRqstPtr);
	if (SendRqstPtr <= sentPtr)
	{
		WalSndCaughtUp = true;
		return;
	}

	/*
	 * Figure out how much to send in one message. If there's no more than
	 * MAX_SEND_SIZE bytes to send, send everything. Otherwise send
	 * MAX_SEND_SIZE bytes, but round back to logfile or page boundary.
	 *
	 * The rounding is not only for performance reasons. Walreceiver relies on
	 * the fact that we never split a WAL record across two messages. Since a
	 * long WAL record is split at page boundary into continuation records,
	 * page boundary is always a safe cut-off point. We also assume that
	 * SendRqstPtr never points to the middle of a WAL record.
	 */
	startptr = sentPtr;
	endptr = startptr;
	endptr += MAX_SEND_SIZE;

	/* if we went beyond SendRqstPtr, back off */
	if (SendRqstPtr <= endptr)
	{
		endptr = SendRqstPtr;
		if (sendTimeLineIsHistoric)
			WalSndCaughtUp = false;
		else
			WalSndCaughtUp = true;
	}
	else
	{
		/* round down to page boundary. */
		endptr -= (endptr % XLOG_BLCKSZ);
		WalSndCaughtUp = false;
	}

	nbytes = endptr - startptr;
	Assert(nbytes <= MAX_SEND_SIZE);

	/*
	 * OK to read and send the slice.
	 */
	resetStringInfo(&output_message);
	pq_sendbyte(&output_message, 'w');

	pq_sendint64(&output_message, startptr);	/* dataStart */
	pq_sendint64(&output_message, SendRqstPtr); /* walEnd */
	pq_sendint64(&output_message, 0);	/* sendtime, filled in last */

	/*
	 * Read the log directly into the output buffer to avoid extra memcpy
	 * calls.
	 */
	enlargeStringInfo(&output_message, nbytes);

retry:
	/* attempt to read WAL from WAL buffers first */
	rbytes = WALReadFromBuffers(&output_message.data[output_message.len],
								startptr, nbytes, xlogreader->seg.ws_tli);
	output_message.len += rbytes;
	startptr += rbytes;
	nbytes -= rbytes;

	/* now read the remaining WAL from WAL file */
	if (nbytes > 0 &&
		!WALRead(xlogreader,
				 &output_message.data[output_message.len],
				 startptr,
				 nbytes,
				 xlogreader->seg.ws_tli,	/* Pass the current TLI because
											 * only WalSndSegmentOpen controls
											 * whether new TLI is needed. */
				 &errinfo))
		WALReadRaiseError(&errinfo);

	/* See logical_read_xlog_page(). */
	XLByteToSeg(startptr, segno, xlogreader->segcxt.ws_segsize);
	CheckXLogRemoved(segno, xlogreader->seg.ws_tli);

	/*
	 * During recovery, the currently-open WAL file might be replaced with the
	 * file of the same name retrieved from archive. So we always need to
	 * check what we read was valid after reading into the buffer. If it's
	 * invalid, we try to open and read the file again.
	 */
	if (am_cascading_walsender)
	{
		WalSnd	   *walsnd = MyWalSnd;
		bool		reload;

		SpinLockAcquire(&walsnd->mutex);
		reload = walsnd->needreload;
		walsnd->needreload = false;
		SpinLockRelease(&walsnd->mutex);

		if (reload && xlogreader->seg.ws_file >= 0)
		{
			wal_segment_close(xlogreader);

			goto retry;
		}
	}

	output_message.len += nbytes;
	output_message.data[output_message.len] = '\0';

	/*
	 * Fill the send timestamp last, so that it is taken as late as possible.
	 */
	resetStringInfo(&tmpbuf);
	pq_sendint64(&tmpbuf, GetCurrentTimestamp());
	memcpy(&output_message.data[1 + sizeof(int64) + sizeof(int64)],
		   tmpbuf.data, sizeof(int64));

	pq_putmessage_noblock('d', output_message.data, output_message.len);

	sentPtr = endptr;

	/* Update shared memory status */
	{
		WalSnd	   *walsnd = MyWalSnd;

		SpinLockAcquire(&walsnd->mutex);
		walsnd->sentPtr = sentPtr;
		SpinLockRelease(&walsnd->mutex);
	}

	/* Report progress of XLOG streaming in PS display */
	if (update_process_title)
	{
		char		activitymsg[50];

		snprintf(activitymsg, sizeof(activitymsg), "streaming %X/%X",
				 LSN_FORMAT_ARGS(sentPtr));
		set_ps_display(activitymsg);
	}
}

/*
 * Stream out logically decoded data.
 */
static void
XLogSendLogical(void)
{
	XLogRecord *record;
	char	   *errm;

	/*
	 * We'll use the current flush point to determine whether we've caught up.
	 * This variable is static in order to cache it across calls.  Caching is
	 * helpful because GetFlushRecPtr() needs to acquire a heavily-contended
	 * spinlock.
	 */
	static XLogRecPtr flushPtr = InvalidXLogRecPtr;

	/*
	 * Don't know whether we've caught up yet. We'll set WalSndCaughtUp to
	 * true in WalSndWaitForWal, if we're actually waiting. We also set to
	 * true if XLogReadRecord() had to stop reading but WalSndWaitForWal
	 * didn't wait - i.e. when we're shutting down.
	 */
	WalSndCaughtUp = false;

	record = XLogReadRecord(logical_decoding_ctx->reader, &errm);

	/* xlog record was invalid */
	if (errm != NULL)
		elog(ERROR, "could not find record while sending logically-decoded data: %s",
			 errm);

	if (record != NULL)
	{
		/*
		 * Note the lack of any call to LagTrackerWrite() which is handled by
		 * WalSndUpdateProgress which is called by output plugin through
		 * logical decoding write api.
		 */
		LogicalDecodingProcessRecord(logical_decoding_ctx, logical_decoding_ctx->reader);

		sentPtr = logical_decoding_ctx->reader->EndRecPtr;
	}

	/*
	 * If first time through in this session, initialize flushPtr.  Otherwise,
	 * we only need to update flushPtr if EndRecPtr is past it.
	 */
	if (flushPtr == InvalidXLogRecPtr ||
		logical_decoding_ctx->reader->EndRecPtr >= flushPtr)
	{
		/*
		 * For cascading logical WAL senders, we use the replay LSN instead of
		 * the flush LSN, since logical decoding on a standby only processes
		 * WAL that has been replayed.  This distinction becomes particularly
		 * important during shutdown, as new WAL is no longer replayed and the
		 * last replayed LSN marks the furthest point up to which decoding can
		 * proceed.
		 */
		if (am_cascading_walsender)
			flushPtr = GetXLogReplayRecPtr(NULL);
		else
			flushPtr = GetFlushRecPtr(NULL);
	}

	/* If EndRecPtr is still past our flushPtr, it means we caught up. */
	if (logical_decoding_ctx->reader->EndRecPtr >= flushPtr)
		WalSndCaughtUp = true;

	/*
	 * If we're caught up and have been requested to stop, have WalSndLoop()
	 * terminate the connection in an orderly manner, after writing out all
	 * the pending data.
	 */
	if (WalSndCaughtUp && got_STOPPING)
		got_SIGUSR2 = true;

	/* Update shared memory status */
	{
		WalSnd	   *walsnd = MyWalSnd;

		SpinLockAcquire(&walsnd->mutex);
		walsnd->sentPtr = sentPtr;
		SpinLockRelease(&walsnd->mutex);
	}
}

/*
 * Shutdown if the sender is caught up.
 *
 * NB: This should only be called when the shutdown signal has been received
 * from postmaster.
 *
 * Note that if we determine that there's still more data to send, this
 * function will return control to the caller.
 */
static void
WalSndDone(WalSndSendDataCallback send_data)
{
	XLogRecPtr	replicatedPtr;

	/* ... let's just be real sure we're caught up ... */
	send_data();

	/*
	 * To figure out whether all WAL has successfully been replicated, check
	 * flush location if valid, write otherwise. Tools like pg_receivewal will
	 * usually (unless in synchronous mode) return an invalid flush location.
	 */
	replicatedPtr = XLogRecPtrIsInvalid(MyWalSnd->flush) ?
		MyWalSnd->write : MyWalSnd->flush;

	if (WalSndCaughtUp && sentPtr == replicatedPtr &&
		!pq_is_send_pending())
	{
		QueryCompletion qc;

		/* Inform the standby that XLOG streaming is done */
		SetQueryCompletion(&qc, CMDTAG_COPY, 0);
		EndCommand(&qc, DestRemote, false);
		pq_flush();

		proc_exit(0);
	}
	if (!waiting_for_ping_response)
		WalSndKeepalive(true, InvalidXLogRecPtr);
}

/*
 * Returns the latest point in WAL that has been safely flushed to disk.
 * This should only be called when in recovery.
 *
 * This is called either by cascading walsender to find WAL position to be sent
 * to a cascaded standby or by slot synchronization operation to validate remote
 * slot's lsn before syncing it locally.
 *
 * As a side-effect, *tli is updated to the TLI of the last
 * replayed WAL record.
 */
XLogRecPtr
GetStandbyFlushRecPtr(TimeLineID *tli)
{
	XLogRecPtr	replayPtr;
	TimeLineID	replayTLI;
	XLogRecPtr	receivePtr;
	TimeLineID	receiveTLI;
	XLogRecPtr	result;

	Assert(am_cascading_walsender || IsSyncingReplicationSlots());

	/*
	 * We can safely send what's already been replayed. Also, if walreceiver
	 * is streaming WAL from the same timeline, we can send anything that it
	 * has streamed, but hasn't been replayed yet.
	 */

	receivePtr = GetWalRcvFlushRecPtr(NULL, &receiveTLI);
	replayPtr = GetXLogReplayRecPtr(&replayTLI);

	if (tli)
		*tli = replayTLI;

	result = replayPtr;
	if (receiveTLI == replayTLI && receivePtr > replayPtr)
		result = receivePtr;

	return result;
}

/*
 * Request walsenders to reload the currently-open WAL file
 */
void
WalSndRqstFileReload(void)
{
	int			i;

	for (i = 0; i < max_wal_senders; i++)
	{
		WalSnd	   *walsnd = &WalSndCtl->walsnds[i];

		SpinLockAcquire(&walsnd->mutex);
		if (walsnd->pid == 0)
		{
			SpinLockRelease(&walsnd->mutex);
			continue;
		}
		walsnd->needreload = true;
		SpinLockRelease(&walsnd->mutex);
	}
}

/*
 * Handle PROCSIG_WALSND_INIT_STOPPING signal.
 */
void
HandleWalSndInitStopping(void)
{
	Assert(am_walsender);

	/*
	 * If replication has not yet started, die like with SIGTERM. If
	 * replication is active, only set a flag and wake up the main loop. It
	 * will send any outstanding WAL, wait for it to be replicated to the
	 * standby, and then exit gracefully.
	 */
	if (!replication_active)
		kill(MyProcPid, SIGTERM);
	else
		got_STOPPING = true;
}

/*
 * SIGUSR2: set flag to do a last cycle and shut down afterwards. The WAL
 * sender should already have been switched to WALSNDSTATE_STOPPING at
 * this point.
 */
static void
WalSndLastCycleHandler(SIGNAL_ARGS)
{
	got_SIGUSR2 = true;
	SetLatch(MyLatch);
}

/* Set up signal handlers */
void
WalSndSignals(void)
{
	/* Set up signal handlers */
	pqsignal(SIGHUP, SignalHandlerForConfigReload);
	pqsignal(SIGINT, StatementCancelHandler);	/* query cancel */
	pqsignal(SIGTERM, die);		/* request shutdown */
	/* SIGQUIT handler was already set up by InitPostmasterChild */
	InitializeTimeouts();		/* establishes SIGALRM handler */
	pqsignal(SIGPIPE, SIG_IGN);
	pqsignal(SIGUSR1, procsignal_sigusr1_handler);
	pqsignal(SIGUSR2, WalSndLastCycleHandler);	/* request a last cycle and
												 * shutdown */

	/* Reset some signals that are accepted by postmaster but not here */
	pqsignal(SIGCHLD, SIG_DFL);
}

/* Report shared-memory space needed by WalSndShmemInit */
Size
WalSndShmemSize(void)
{
	Size		size = 0;

	size = offsetof(WalSndCtlData, walsnds);
	size = add_size(size, mul_size(max_wal_senders, sizeof(WalSnd)));

	return size;
}

/* Allocate and initialize walsender-related shared memory */
void
WalSndShmemInit(void)
{
	bool		found;
	int			i;

	WalSndCtl = (WalSndCtlData *)
		ShmemInitStruct("Wal Sender Ctl", WalSndShmemSize(), &found);

	if (!found)
	{
		/* First time through, so initialize */
		MemSet(WalSndCtl, 0, WalSndShmemSize());

		for (i = 0; i < NUM_SYNC_REP_WAIT_MODE; i++)
			dlist_init(&(WalSndCtl->SyncRepQueue[i]));

		for (i = 0; i < max_wal_senders; i++)
		{
			WalSnd	   *walsnd = &WalSndCtl->walsnds[i];

			SpinLockInit(&walsnd->mutex);
		}

		ConditionVariableInit(&WalSndCtl->wal_flush_cv);
		ConditionVariableInit(&WalSndCtl->wal_replay_cv);
		ConditionVariableInit(&WalSndCtl->wal_confirm_rcv_cv);
	}
}

/*
 * Wake up physical, logical or both kinds of walsenders
 *
 * The distinction between physical and logical walsenders is done, because:
 * - physical walsenders can't send data until it's been flushed
 * - logical walsenders on standby can't decode and send data until it's been
 *   applied
 *
 * For cascading replication we need to wake up physical walsenders separately
 * from logical walsenders (see the comment before calling WalSndWakeup() in
 * ApplyWalRecord() for more details).
 *
 * This will be called inside critical sections, so throwing an error is not
 * advisable.
 */
void
WalSndWakeup(bool physical, bool logical)
{
	/*
	 * Wake up all the walsenders waiting on WAL being flushed or replayed
	 * respectively.  Note that waiting walsender would have prepared to sleep
	 * on the CV (i.e., added itself to the CV's waitlist) in WalSndWait()
	 * before actually waiting.
	 */
	if (physical)
		ConditionVariableBroadcast(&WalSndCtl->wal_flush_cv);

	if (logical)
		ConditionVariableBroadcast(&WalSndCtl->wal_replay_cv);
}

/*
 * Wait for readiness on the FeBe socket, or a timeout.  The mask should be
 * composed of optional WL_SOCKET_WRITEABLE and WL_SOCKET_READABLE flags.  Exit
 * on postmaster death.
 */
static void
WalSndWait(uint32 socket_events, long timeout, uint32 wait_event)
{
	WaitEvent	event;

	ModifyWaitEvent(FeBeWaitSet, FeBeWaitSetSocketPos, socket_events, NULL);

	/*
	 * We use a condition variable to efficiently wake up walsenders in
	 * WalSndWakeup().
	 *
	 * Every walsender prepares to sleep on a shared memory CV. Note that it
	 * just prepares to sleep on the CV (i.e., adds itself to the CV's
	 * waitlist), but does not actually wait on the CV (IOW, it never calls
	 * ConditionVariableSleep()). It still uses WaitEventSetWait() for
	 * waiting, because we also need to wait for socket events. The processes
	 * (startup process, walreceiver etc.) wanting to wake up walsenders use
	 * ConditionVariableBroadcast(), which in turn calls SetLatch(), helping
	 * walsenders come out of WaitEventSetWait().
	 *
	 * This approach is simple and efficient because, one doesn't have to loop
	 * through all the walsenders slots, with a spinlock acquisition and
	 * release for every iteration, just to wake up only the waiting
	 * walsenders. It makes WalSndWakeup() callers' life easy.
	 *
	 * XXX: A desirable future improvement would be to add support for CVs
	 * into WaitEventSetWait().
	 *
	 * And, we use separate shared memory CVs for physical and logical
	 * walsenders for selective wake ups, see WalSndWakeup() for more details.
	 *
	 * If the wait event is WAIT_FOR_STANDBY_CONFIRMATION, wait on another CV
	 * until awakened by physical walsenders after the walreceiver confirms
	 * the receipt of the LSN.
	 */
	if (wait_event == WAIT_EVENT_WAIT_FOR_STANDBY_CONFIRMATION)
		ConditionVariablePrepareToSleep(&WalSndCtl->wal_confirm_rcv_cv);
	else if (MyWalSnd->kind == REPLICATION_KIND_PHYSICAL)
		ConditionVariablePrepareToSleep(&WalSndCtl->wal_flush_cv);
	else if (MyWalSnd->kind == REPLICATION_KIND_LOGICAL)
		ConditionVariablePrepareToSleep(&WalSndCtl->wal_replay_cv);

	if (WaitEventSetWait(FeBeWaitSet, timeout, &event, 1, wait_event) == 1 &&
		(event.events & WL_POSTMASTER_DEATH))
	{
		ConditionVariableCancelSleep();
		proc_exit(1);
	}

	ConditionVariableCancelSleep();
}

/*
 * Signal all walsenders to move to stopping state.
 *
 * This will trigger walsenders to move to a state where no further WAL can be
 * generated. See this file's header for details.
 */
void
WalSndInitStopping(void)
{
	int			i;

	for (i = 0; i < max_wal_senders; i++)
	{
		WalSnd	   *walsnd = &WalSndCtl->walsnds[i];
		pid_t		pid;

		SpinLockAcquire(&walsnd->mutex);
		pid = walsnd->pid;
		SpinLockRelease(&walsnd->mutex);

		if (pid == 0)
			continue;

		SendProcSignal(pid, PROCSIG_WALSND_INIT_STOPPING, INVALID_PROC_NUMBER);
	}
}

/*
 * Wait that all the WAL senders have quit or reached the stopping state. This
 * is used by the checkpointer to control when the shutdown checkpoint can
 * safely be performed.
 */
void
WalSndWaitStopping(void)
{
	for (;;)
	{
		int			i;
		bool		all_stopped = true;

		for (i = 0; i < max_wal_senders; i++)
		{
			WalSnd	   *walsnd = &WalSndCtl->walsnds[i];

			SpinLockAcquire(&walsnd->mutex);

			if (walsnd->pid == 0)
			{
				SpinLockRelease(&walsnd->mutex);
				continue;
			}

			if (walsnd->state != WALSNDSTATE_STOPPING)
			{
				all_stopped = false;
				SpinLockRelease(&walsnd->mutex);
				break;
			}
			SpinLockRelease(&walsnd->mutex);
		}

		/* safe to leave if confirmation is done for all WAL senders */
		if (all_stopped)
			return;

		pg_usleep(10000L);		/* wait for 10 msec */
	}
}

/* Set state for current walsender (only called in walsender) */
void
WalSndSetState(WalSndState state)
{
	WalSnd	   *walsnd = MyWalSnd;

	Assert(am_walsender);

	if (walsnd->state == state)
		return;

	SpinLockAcquire(&walsnd->mutex);
	walsnd->state = state;
	SpinLockRelease(&walsnd->mutex);
}

/*
 * Return a string constant representing the state. This is used
 * in system views, and should *not* be translated.
 */
static const char *
WalSndGetStateString(WalSndState state)
{
	switch (state)
	{
		case WALSNDSTATE_STARTUP:
			return "startup";
		case WALSNDSTATE_BACKUP:
			return "backup";
		case WALSNDSTATE_CATCHUP:
			return "catchup";
		case WALSNDSTATE_STREAMING:
			return "streaming";
		case WALSNDSTATE_STOPPING:
			return "stopping";
	}
	return "UNKNOWN";
}

static Interval *
offset_to_interval(TimeOffset offset)
{
	Interval   *result = palloc(sizeof(Interval));

	result->month = 0;
	result->day = 0;
	result->time = offset;

	return result;
}

/*
 * Returns activity of walsenders, including pids and xlog locations sent to
 * standby servers.
 */
Datum
pg_stat_get_wal_senders(PG_FUNCTION_ARGS)
{
#define PG_STAT_GET_WAL_SENDERS_COLS	12
	ReturnSetInfo *rsinfo = (ReturnSetInfo *) fcinfo->resultinfo;
	SyncRepStandbyData *sync_standbys;
	int			num_standbys;
	int			i;

	InitMaterializedSRF(fcinfo, 0);

	/*
	 * Get the currently active synchronous standbys.  This could be out of
	 * date before we're done, but we'll use the data anyway.
	 */
	num_standbys = SyncRepGetCandidateStandbys(&sync_standbys);

	for (i = 0; i < max_wal_senders; i++)
	{
		WalSnd	   *walsnd = &WalSndCtl->walsnds[i];
		XLogRecPtr	sent_ptr;
		XLogRecPtr	write;
		XLogRecPtr	flush;
		XLogRecPtr	apply;
		TimeOffset	writeLag;
		TimeOffset	flushLag;
		TimeOffset	applyLag;
		int			priority;
		int			pid;
		WalSndState state;
		TimestampTz replyTime;
		bool		is_sync_standby;
		Datum		values[PG_STAT_GET_WAL_SENDERS_COLS];
		bool		nulls[PG_STAT_GET_WAL_SENDERS_COLS] = {0};
		int			j;

		/* Collect data from shared memory */
		SpinLockAcquire(&walsnd->mutex);
		if (walsnd->pid == 0)
		{
			SpinLockRelease(&walsnd->mutex);
			continue;
		}
		pid = walsnd->pid;
		sent_ptr = walsnd->sentPtr;
		state = walsnd->state;
		write = walsnd->write;
		flush = walsnd->flush;
		apply = walsnd->apply;
		writeLag = walsnd->writeLag;
		flushLag = walsnd->flushLag;
		applyLag = walsnd->applyLag;
		priority = walsnd->sync_standby_priority;
		replyTime = walsnd->replyTime;
		SpinLockRelease(&walsnd->mutex);

		/*
		 * Detect whether walsender is/was considered synchronous.  We can
		 * provide some protection against stale data by checking the PID
		 * along with walsnd_index.
		 */
		is_sync_standby = false;
		for (j = 0; j < num_standbys; j++)
		{
			if (sync_standbys[j].walsnd_index == i &&
				sync_standbys[j].pid == pid)
			{
				is_sync_standby = true;
				break;
			}
		}

		values[0] = Int32GetDatum(pid);

		if (!has_privs_of_role(GetUserId(), ROLE_PG_READ_ALL_STATS))
		{
			/*
			 * Only superusers and roles with privileges of pg_read_all_stats
			 * can see details. Other users only get the pid value to know
			 * it's a walsender, but no details.
			 */
			MemSet(&nulls[1], true, PG_STAT_GET_WAL_SENDERS_COLS - 1);
		}
		else
		{
			values[1] = CStringGetTextDatum(WalSndGetStateString(state));

			if (XLogRecPtrIsInvalid(sent_ptr))
				nulls[2] = true;
			values[2] = LSNGetDatum(sent_ptr);

			if (XLogRecPtrIsInvalid(write))
				nulls[3] = true;
			values[3] = LSNGetDatum(write);

			if (XLogRecPtrIsInvalid(flush))
				nulls[4] = true;
			values[4] = LSNGetDatum(flush);

			if (XLogRecPtrIsInvalid(apply))
				nulls[5] = true;
			values[5] = LSNGetDatum(apply);

			/*
			 * Treat a standby such as a pg_basebackup background process
			 * which always returns an invalid flush location, as an
			 * asynchronous standby.
			 */
			priority = XLogRecPtrIsInvalid(flush) ? 0 : priority;

			if (writeLag < 0)
				nulls[6] = true;
			else
				values[6] = IntervalPGetDatum(offset_to_interval(writeLag));

			if (flushLag < 0)
				nulls[7] = true;
			else
				values[7] = IntervalPGetDatum(offset_to_interval(flushLag));

			if (applyLag < 0)
				nulls[8] = true;
			else
				values[8] = IntervalPGetDatum(offset_to_interval(applyLag));

			values[9] = Int32GetDatum(priority);

			/*
			 * More easily understood version of standby state. This is purely
			 * informational.
			 *
			 * In quorum-based sync replication, the role of each standby
			 * listed in synchronous_standby_names can be changing very
			 * frequently. Any standbys considered as "sync" at one moment can
			 * be switched to "potential" ones at the next moment. So, it's
			 * basically useless to report "sync" or "potential" as their sync
			 * states. We report just "quorum" for them.
			 */
			if (priority == 0)
				values[10] = CStringGetTextDatum("async");
			else if (is_sync_standby)
				values[10] = SyncRepConfig->syncrep_method == SYNC_REP_PRIORITY ?
					CStringGetTextDatum("sync") : CStringGetTextDatum("quorum");
			else
				values[10] = CStringGetTextDatum("potential");

			if (replyTime == 0)
				nulls[11] = true;
			else
				values[11] = TimestampTzGetDatum(replyTime);
		}

		tuplestore_putvalues(rsinfo->setResult, rsinfo->setDesc,
							 values, nulls);
	}

	return (Datum) 0;
}

/*
 * Send a keepalive message to standby.
 *
 * If requestReply is set, the message requests the other party to send
 * a message back to us, for heartbeat purposes.  We also set a flag to
 * let nearby code know that we're waiting for that response, to avoid
 * repeated requests.
 *
 * writePtr is the location up to which the WAL is sent. It is essentially
 * the same as sentPtr but in some cases, we need to send keep alive before
 * sentPtr is updated like when skipping empty transactions.
 */
static void
WalSndKeepalive(bool requestReply, XLogRecPtr writePtr)
{
	elog(DEBUG2, "sending replication keepalive");

	/* construct the message... */
	resetStringInfo(&output_message);
	pq_sendbyte(&output_message, 'k');
	pq_sendint64(&output_message, XLogRecPtrIsInvalid(writePtr) ? sentPtr : writePtr);
	pq_sendint64(&output_message, GetCurrentTimestamp());
	pq_sendbyte(&output_message, requestReply ? 1 : 0);

	/* ... and send it wrapped in CopyData */
	pq_putmessage_noblock('d', output_message.data, output_message.len);

	/* Set local flag */
	if (requestReply)
		waiting_for_ping_response = true;
}

/*
 * Send keepalive message if too much time has elapsed.
 */
static void
WalSndKeepaliveIfNecessary(void)
{
	TimestampTz ping_time;

	/*
	 * Don't send keepalive messages if timeouts are globally disabled or
	 * we're doing something not partaking in timeouts.
	 */
	if (wal_sender_timeout <= 0 || last_reply_timestamp <= 0)
		return;

	if (waiting_for_ping_response)
		return;

	/*
	 * If half of wal_sender_timeout has lapsed without receiving any reply
	 * from the standby, send a keep-alive message to the standby requesting
	 * an immediate reply.
	 */
	ping_time = TimestampTzPlusMilliseconds(last_reply_timestamp,
											wal_sender_timeout / 2);
	if (last_processing >= ping_time)
	{
		WalSndKeepalive(true, InvalidXLogRecPtr);

		/* Try to flush pending output to the client */
		if (pq_flush_if_writable() != 0)
			WalSndShutdown();
	}
}

/*
 * Record the end of the WAL and the time it was flushed locally, so that
 * LagTrackerRead can compute the elapsed time (lag) when this WAL location is
 * eventually reported to have been written, flushed and applied by the
 * standby in a reply message.
 */
static void
LagTrackerWrite(XLogRecPtr lsn, TimestampTz local_flush_time)
{
	bool		buffer_full;
	int			new_write_head;
	int			i;

	if (!am_walsender)
		return;

	/*
	 * If the lsn hasn't advanced since last time, then do nothing.  This way
	 * we only record a new sample when new WAL has been written.
	 */
	if (lag_tracker->last_lsn == lsn)
		return;
	lag_tracker->last_lsn = lsn;

	/*
	 * If advancing the write head of the circular buffer would crash into any
	 * of the read heads, then the buffer is full.  In other words, the
	 * slowest reader (presumably apply) is the one that controls the release
	 * of space.
	 */
	new_write_head = (lag_tracker->write_head + 1) % LAG_TRACKER_BUFFER_SIZE;
	buffer_full = false;
	for (i = 0; i < NUM_SYNC_REP_WAIT_MODE; ++i)
	{
		if (new_write_head == lag_tracker->read_heads[i])
			buffer_full = true;
	}

	/*
	 * If the buffer is full, for now we just rewind by one slot and overwrite
	 * the last sample, as a simple (if somewhat uneven) way to lower the
	 * sampling rate.  There may be better adaptive compaction algorithms.
	 */
	if (buffer_full)
	{
		new_write_head = lag_tracker->write_head;
		if (lag_tracker->write_head > 0)
			lag_tracker->write_head--;
		else
			lag_tracker->write_head = LAG_TRACKER_BUFFER_SIZE - 1;
	}

	/* Store a sample at the current write head position. */
	lag_tracker->buffer[lag_tracker->write_head].lsn = lsn;
	lag_tracker->buffer[lag_tracker->write_head].time = local_flush_time;
	lag_tracker->write_head = new_write_head;
}

/*
 * Find out how much time has elapsed between the moment WAL location 'lsn'
 * (or the highest known earlier LSN) was flushed locally and the time 'now'.
 * We have a separate read head for each of the reported LSN locations we
 * receive in replies from standby; 'head' controls which read head is
 * used.  Whenever a read head crosses an LSN which was written into the
 * lag buffer with LagTrackerWrite, we can use the associated timestamp to
 * find out the time this LSN (or an earlier one) was flushed locally, and
 * therefore compute the lag.
 *
 * Return -1 if no new sample data is available, and otherwise the elapsed
 * time in microseconds.
 */
static TimeOffset
LagTrackerRead(int head, XLogRecPtr lsn, TimestampTz now)
{
	TimestampTz time = 0;

	/* Read all unread samples up to this LSN or end of buffer. */
	while (lag_tracker->read_heads[head] != lag_tracker->write_head &&
		   lag_tracker->buffer[lag_tracker->read_heads[head]].lsn <= lsn)
	{
		time = lag_tracker->buffer[lag_tracker->read_heads[head]].time;
		lag_tracker->last_read[head] =
			lag_tracker->buffer[lag_tracker->read_heads[head]];
		lag_tracker->read_heads[head] =
			(lag_tracker->read_heads[head] + 1) % LAG_TRACKER_BUFFER_SIZE;
	}

	/*
	 * If the lag tracker is empty, that means the standby has processed
	 * everything we've ever sent so we should now clear 'last_read'.  If we
	 * didn't do that, we'd risk using a stale and irrelevant sample for
	 * interpolation at the beginning of the next burst of WAL after a period
	 * of idleness.
	 */
	if (lag_tracker->read_heads[head] == lag_tracker->write_head)
		lag_tracker->last_read[head].time = 0;

	if (time > now)
	{
		/* If the clock somehow went backwards, treat as not found. */
		return -1;
	}
	else if (time == 0)
	{
		/*
		 * We didn't cross a time.  If there is a future sample that we
		 * haven't reached yet, and we've already reached at least one sample,
		 * let's interpolate the local flushed time.  This is mainly useful
		 * for reporting a completely stuck apply position as having
		 * increasing lag, since otherwise we'd have to wait for it to
		 * eventually start moving again and cross one of our samples before
		 * we can show the lag increasing.
		 */
		if (lag_tracker->read_heads[head] == lag_tracker->write_head)
		{
			/* There are no future samples, so we can't interpolate. */
			return -1;
		}
		else if (lag_tracker->last_read[head].time != 0)
		{
			/* We can interpolate between last_read and the next sample. */
			double		fraction;
			WalTimeSample prev = lag_tracker->last_read[head];
			WalTimeSample next = lag_tracker->buffer[lag_tracker->read_heads[head]];

			if (lsn < prev.lsn)
			{
				/*
				 * Reported LSNs shouldn't normally go backwards, but it's
				 * possible when there is a timeline change.  Treat as not
				 * found.
				 */
				return -1;
			}

			Assert(prev.lsn < next.lsn);

			if (prev.time > next.time)
			{
				/* If the clock somehow went backwards, treat as not found. */
				return -1;
			}

			/* See how far we are between the previous and next samples. */
			fraction =
				(double) (lsn - prev.lsn) / (double) (next.lsn - prev.lsn);

			/* Scale the local flush time proportionally. */
			time = (TimestampTz)
				((double) prev.time + (next.time - prev.time) * fraction);
		}
		else
		{
			/*
			 * We have only a future sample, implying that we were entirely
			 * caught up but and now there is a new burst of WAL and the
			 * standby hasn't processed the first sample yet.  Until the
			 * standby reaches the future sample the best we can do is report
			 * the hypothetical lag if that sample were to be replayed now.
			 */
			time = lag_tracker->buffer[lag_tracker->read_heads[head]].time;
		}
	}

	/* Return the elapsed time since local flush time in microseconds. */
	Assert(time != 0);
	return now - time;
}<|MERGE_RESOLUTION|>--- conflicted
+++ resolved
@@ -1948,10 +1948,7 @@
 									   WALSENDER_STATS_FLUSH_INTERVAL))
 		{
 			pgstat_flush_io(false);
-<<<<<<< HEAD
-=======
 			(void) pgstat_flush_backend(false, PGSTAT_BACKEND_FLUSH_IO);
->>>>>>> 3d6a8289
 			last_flush = now;
 		}
 
@@ -2396,10 +2393,6 @@
 	 * be energy wasted - the worst thing lost information could cause here is
 	 * to give wrong information in a statistics view - we'll just potentially
 	 * be more conservative in removing files.
-	 *
-	 * Checkpointer makes special efforts to keep the WAL segments required by
-	 * the restart_lsn written to the disk. See CreateCheckPoint() and
-	 * CreateRestartPoint() for details.
 	 */
 }
 
@@ -2917,10 +2910,7 @@
 										   WALSENDER_STATS_FLUSH_INTERVAL))
 			{
 				pgstat_flush_io(false);
-<<<<<<< HEAD
-=======
 				(void) pgstat_flush_backend(false, PGSTAT_BACKEND_FLUSH_IO);
->>>>>>> 3d6a8289
 				last_flush = now;
 			}
 

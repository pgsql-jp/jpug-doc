--- conflicted
+++ resolved
@@ -1310,12 +1310,6 @@
        values to be stored.  The consistent methods receive query
        <structfield>scankeys</structfield> unchanged, without transformation
        using <function>compress</function>.
-<<<<<<< HEAD
-=======
--->
-注意: <function>compress</function>メソッドは格納される値にのみ適用されます。
-適合するメソッドは<function>compress</function>を使って変換することなく、問い合わせの<structfield>scankeys</structfield>をそのまま受け取ります。
->>>>>>> 185876a6
       </para>
      </listitem>
     </varlistentry>

# -*-perl-*- hey - emacs - this is a perl file

# src/tools/msvc/vcregress.pl

use strict;

our $config;

use Cwd;
use File::Basename;
use File::Copy;
use File::Find ();

use Install qw(Install);

my $startdir = getcwd();

chdir "../../.." if (-d "../../../src/tools/msvc");

my $topdir         = getcwd();
my $tmp_installdir = "$topdir/tmp_install";

require 'src/tools/msvc/config_default.pl';
require 'src/tools/msvc/config.pl' if (-f 'src/tools/msvc/config.pl');

# buildenv.pl is for specifying the build environment settings
# it should contain lines like:
# $ENV{PATH} = "c:/path/to/bison/bin;$ENV{PATH}";

if (-e "src/tools/msvc/buildenv.pl")
{
	require "src/tools/msvc/buildenv.pl";
}

my $what = shift || "";
if ($what =~
/^(check|installcheck|plcheck|contribcheck|modulescheck|ecpgcheck|isolationcheck|upgradecheck|bincheck)$/i
  )
{
	$what = uc $what;
}
else
{
	usage();
}

# use a capital C here because config.pl has $config
my $Config = -e "release/postgres/postgres.exe" ? "Release" : "Debug";

copy("$Config/refint/refint.dll",                 "src/test/regress");
copy("$Config/autoinc/autoinc.dll",               "src/test/regress");
copy("$Config/regress/regress.dll",               "src/test/regress");
copy("$Config/dummy_seclabel/dummy_seclabel.dll", "src/test/regress");

$ENV{PATH} = "$topdir/$Config/libpq;$ENV{PATH}";

my $schedule = shift;
unless ($schedule)
{
	$schedule = "serial";
	$schedule = "parallel" if ($what eq 'CHECK' || $what =~ /PARALLEL/);
}

if ($ENV{PERL5LIB})
{
	$ENV{PERL5LIB} = "$topdir/src/tools/msvc;$ENV{PERL5LIB}";
}
else
{
	$ENV{PERL5LIB} = "$topdir/src/tools/msvc";
}

my $maxconn = "";
$maxconn = "--max_connections=$ENV{MAX_CONNECTIONS}"
  if $ENV{MAX_CONNECTIONS};

my $temp_config = "";
$temp_config = "--temp-config=\"$ENV{TEMP_CONFIG}\""
  if $ENV{TEMP_CONFIG};

chdir "src/test/regress";

my %command = (
	CHECK          => \&check,
	PLCHECK        => \&plcheck,
	INSTALLCHECK   => \&installcheck,
	ECPGCHECK      => \&ecpgcheck,
	CONTRIBCHECK   => \&contribcheck,
	MODULESCHECK   => \&modulescheck,
	ISOLATIONCHECK => \&isolationcheck,
	BINCHECK       => \&bincheck,
	UPGRADECHECK   => \&upgradecheck,);

my $proc = $command{$what};

exit 3 unless $proc;

&$proc();

exit 0;

########################################################################

sub installcheck
{
	my @args = (
		"../../../$Config/pg_regress/pg_regress",
		"--dlpath=.",
		"--bindir=../../../$Config/psql",
		"--schedule=${schedule}_schedule",
		"--encoding=SQL_ASCII",
		"--no-locale");
	push(@args, $maxconn) if $maxconn;
	system(@args);
	my $status = $? >> 8;
	exit $status if $status;
}

sub check
{
	InstallTemp();
	chdir "${topdir}/src/test/regress";
	my @args = (
		"../../../$Config/pg_regress/pg_regress",
		"--dlpath=.",
		"--bindir=",
		"--schedule=${schedule}_schedule",
		"--encoding=SQL_ASCII",
		"--no-locale",
		"--temp-instance=./tmp_check");
	push(@args, $maxconn)     if $maxconn;
	push(@args, $temp_config) if $temp_config;
	system(@args);
	my $status = $? >> 8;
	exit $status if $status;
}

sub ecpgcheck
{
	chdir $startdir;
	system("msbuild ecpg_regression.proj /p:config=$Config");
	my $status = $? >> 8;
	exit $status if $status;
	InstallTemp();
	chdir "$topdir/src/interfaces/ecpg/test";
	$schedule = "ecpg";
	my @args = (
		"../../../../$Config/pg_regress_ecpg/pg_regress_ecpg",
		"--bindir=",
		"--dbname=regress1,connectdb",
		"--create-role=connectuser,connectdb",
		"--schedule=${schedule}_schedule",
		"--encoding=SQL_ASCII",
		"--no-locale",
		"--temp-instance=./tmp_chk");
	push(@args, $maxconn) if $maxconn;
	system(@args);
	$status = $? >> 8;
	exit $status if $status;
}

sub isolationcheck
{
	chdir "../isolation";
	copy("../../../$Config/isolationtester/isolationtester.exe",
		"../../../$Config/pg_isolation_regress");
	my @args = (
		"../../../$Config/pg_isolation_regress/pg_isolation_regress",
		"--bindir=../../../$Config/psql",
		"--inputdir=.",
		"--schedule=./isolation_schedule");
	push(@args, $maxconn) if $maxconn;
	system(@args);
	my $status = $? >> 8;
	exit $status if $status;
}

sub tap_check
{
	die "Tap tests not enabled in configuration"
	  unless $config->{tap_tests};

	my $dir = shift;
	chdir $dir;

	my @args = ( "prove", "--verbose", "t/*.pl");

	# adjust the environment for just this test
	local %ENV = %ENV;
	$ENV{PERL5LIB} = "$topdir/src/test/perl;$ENV{PERL5LIB}";
	$ENV{PG_REGRESS} = "$topdir/$Config/pg_regress/pg_regress";

	$ENV{TESTDIR} = "$dir";

	system(@args);
	my $status = $? >> 8;
	return $status;
}

sub bincheck
{
	InstallTemp();

	my $mstat = 0;

	# Find out all the existing TAP tests by looking for t/ directories
	# in the tree.
	my @bin_dirs = glob("$topdir/src/bin/*");

	# Process each test
	foreach my $dir (@bin_dirs)
	{
		next unless -d "$dir/t";
		my $status = tap_check($dir);
		$mstat ||= $status;
	}
	exit $mstat if $mstat;
}

sub plcheck
{
	chdir "../../pl";

	foreach my $pl (glob("*"))
	{
		next unless -d "$pl/sql" && -d "$pl/expected";
		my $lang = $pl eq 'tcl' ? 'pltcl' : $pl;
		if ($lang eq 'plpython')
		{
			next unless -d "../../$Config/plpython2";
			$lang = 'plpythonu';
		}
		else
		{
			next unless -d "../../$Config/$lang";
		}
		my @lang_args = ("--load-extension=$lang");
		chdir $pl;
		my @tests = fetchTests();
		if ($lang eq 'plperl')
		{

			# run both trusted and untrusted perl tests
			push(@lang_args, "--load-extension=plperlu");

			# assume we're using this perl to built postgres
			# test if we can run two interpreters in one backend, and if so
			# run the trusted/untrusted interaction tests
			use Config;
			if ($Config{usemultiplicity} eq 'define')
			{
				push(@tests, 'plperl_plperlu');
			}
		}
		print
		  "============================================================\n";
		print "Checking $lang\n";
		my @args = (
			"../../../$Config/pg_regress/pg_regress",
			"--bindir=../../../$Config/psql",
			"--dbname=pl_regression", @lang_args, @tests);
		system(@args);
		my $status = $? >> 8;
		exit $status if $status;
		chdir "..";
	}

	chdir "../../..";
}

sub subdircheck
{
	my $subdir = shift;
	my $module = shift;

	if (   !-d "$module/sql"
		|| !-d "$module/expected"
		|| (!-f "$module/GNUmakefile" && !-f "$module/Makefile"))
	{
		return;
	}

	chdir $module;
	my @tests = fetchTests();
	my @opts  = fetchRegressOpts();

	# Add some options for transform modules, see their respective
	# Makefile for more details regarding Python-version specific
	# dependencies.
	if (   $module eq "hstore_plpython"
		|| $module eq "ltree_plpython")
	{
		die "Python not enabled in configuration"
		  if !defined($config->{python});

		# Attempt to get python version and location.
		# Assume python.exe in specified dir.
		my $pythonprog = "import sys;" . "print(str(sys.version_info[0]))";
		my $prefixcmd  = $config->{python} . "\\python -c \"$pythonprog\"";
		my $pyver      = `$prefixcmd`;
		die "Could not query for python version!\n" if $?;
		chomp($pyver);
		if ($pyver eq "2")
		{
			push @opts, "--load-extension=plpythonu";
			push @opts, '--load-extension=' . $module . 'u';
		}
		else
		{

			# disable tests on python3 for now.
			chdir "..";
			return;
		}
	}


	print "============================================================\n";
	print "Checking $module\n";
	my @args = (
		"$topdir/$Config/pg_regress/pg_regress",
		"--bindir=${topdir}/${Config}/psql",
		"--dbname=contrib_regression", @opts, @tests);
	system(@args);
	chdir "..";
}

sub contribcheck
{
	chdir "../../../contrib";
	my $mstat = 0;
	foreach my $module (glob("*"))
	{
		# these configuration-based exclusions must match Install.pm
		next if ($module eq "uuid-ossp"     && !defined($config->{uuid}));
		next if ($module eq "sslinfo"       && !defined($config->{openssl}));
		next if ($module eq "xml2"          && !defined($config->{xml}));
		next if ($module eq "hstore_plperl" && !defined($config->{perl}));
		next if ($module eq "hstore_plpython" && !defined($config->{python}));
		next if ($module eq "ltree_plpython"  && !defined($config->{python}));
		next if ($module eq "sepgsql");

		subdircheck("$topdir/contrib", $module);
		my $status = $? >> 8;
		$mstat ||= $status;
	}
	exit $mstat if $mstat;
}

sub modulescheck
{
	chdir "../../../src/test/modules";
	my $mstat = 0;
	foreach my $module (glob("*"))
	{
		subdircheck("$topdir/src/test/modules", $module);
		my $status = $? >> 8;
		$mstat ||= $status;
	}
	exit $mstat if $mstat;
}

# Run "initdb", then reconfigure authentication.
sub standard_initdb
{
	return (
		system('initdb', '-N') == 0 and system(
			"$topdir/$Config/pg_regress/pg_regress", '--config-auth',
			$ENV{PGDATA}) == 0);
}

sub upgradecheck
{
	my $status;
	my $cwd = getcwd();

	# Much of this comes from the pg_upgrade test.sh script,
	# but it only covers the --install case, and not the case
	# where the old and new source or bin dirs are different.
	# i.e. only this version to this version check. That's
	# what pg_upgrade's "make check" does.

	$ENV{PGHOST} = 'localhost';
	$ENV{PGPORT} ||= 50432;
	my $tmp_root = "$topdir/src/bin/pg_upgrade/tmp_check";
	(mkdir $tmp_root || die $!) unless -d $tmp_root;
	my $upg_tmp_install = "$tmp_root/install";    # unshared temp install
	print "Setting up temp install\n\n";
	Install($upg_tmp_install, "all", $config);

	# Install does a chdir, so change back after that
	chdir $cwd;
	my ($bindir, $libdir, $oldsrc, $newsrc) =
	  ("$upg_tmp_install/bin", "$upg_tmp_install/lib", $topdir, $topdir);
	$ENV{PATH} = "$bindir;$ENV{PATH}";
	my $data = "$tmp_root/data";
	$ENV{PGDATA} = "$data.old";
	my $logdir = "$topdir/src/bin/pg_upgrade/log";
	(mkdir $logdir || die $!) unless -d $logdir;
	print "\nRunning initdb on old cluster\n\n";
	standard_initdb() or exit 1;
	print "\nStarting old cluster\n\n";
	system("pg_ctl start -l $logdir/postmaster1.log -w") == 0 or exit 1;
	print "\nSetting up data for upgrading\n\n";
	installcheck();

	# now we can chdir into the source dir
	chdir "$topdir/src/bin/pg_upgrade";
	print "\nDumping old cluster\n\n";
	system("pg_dumpall -f $tmp_root/dump1.sql") == 0 or exit 1;
	print "\nStopping old cluster\n\n";
	system("pg_ctl -m fast stop") == 0 or exit 1;
	$ENV{PGDATA} = "$data";
	print "\nSetting up new cluster\n\n";
	standard_initdb() or exit 1;
	print "\nRunning pg_upgrade\n\n";
	system("pg_upgrade -d $data.old -D $data -b $bindir -B $bindir") == 0
	  or exit 1;
	print "\nStarting new cluster\n\n";
	system("pg_ctl -l $logdir/postmaster2.log -w start") == 0 or exit 1;
	print "\nSetting up stats on new cluster\n\n";
	system(".\\analyze_new_cluster.bat") == 0 or exit 1;
	print "\nDumping new cluster\n\n";
	system("pg_dumpall -f $tmp_root/dump2.sql") == 0 or exit 1;
	print "\nStopping new cluster\n\n";
	system("pg_ctl -m fast stop") == 0 or exit 1;
	print "\nDeleting old cluster\n\n";
	system(".\\delete_old_cluster.bat") == 0 or exit 1;
	print "\nComparing old and new cluster dumps\n\n";

	system("diff -q $tmp_root/dump1.sql $tmp_root/dump2.sql");
	$status = $?;
	if (!$status)
	{
		print "PASSED\n";
	}
	else
	{
		print "dumps not identical!\n";
		exit(1);
	}
}

sub fetchRegressOpts
{
	my $handle;
	open($handle, "<GNUmakefile")
	  || open($handle, "<Makefile")
	  || die "Could not open Makefile";
	local ($/) = undef;
	my $m = <$handle>;
	close($handle);
	my @opts;

	$m =~ s{\\\r?\n}{}g;
<<<<<<< HEAD
	if ($m =~ /^\s*REGRESS_OPTS\s*=(.*)/m)
=======
	if ($m =~ /^\s*REGRESS_OPTS\s*\+?=(.*)/m)
>>>>>>> 8abb52fa
	{

		# Substitute known Makefile variables, then ignore options that retain
		# an unhandled variable reference.  Ignore anything that isn't an
		# option starting with "--".
		@opts = grep {
			s/\Q$(top_builddir)\E/\"$topdir\"/;
			$_ !~ /\$\(/ && $_ =~ /^--/
		} split(/\s+/, $1);
	}
	if ($m =~ /^\s*ENCODING\s*=\s*(\S+)/m)
	{
		push @opts, "--encoding=$1";
	}
	if ($m =~ /^\s*NO_LOCALE\s*=\s*\S+/m)
	{
		push @opts, "--no-locale";
	}
	return @opts;
}

sub fetchTests
{

	my $handle;
	open($handle, "<GNUmakefile")
	  || open($handle, "<Makefile")
	  || die "Could not open Makefile";
	local ($/) = undef;
	my $m = <$handle>;
	close($handle);
	my $t = "";

	$m =~ s{\\\r?\n}{}g;
	if ($m =~ /^REGRESS\s*=\s*(.*)$/gm)
	{
		$t = $1;
		$t =~ s/\s+/ /g;

		if ($m =~ /contrib\/pgcrypto/)
		{

			# pgcrypto is special since the tests depend on the
			# configuration of the build

			my $cftests =
			  $config->{openssl}
			  ? GetTests("OSSL_TESTS", $m)
			  : GetTests("INT_TESTS",  $m);
			my $pgptests =
			  $config->{zlib}
			  ? GetTests("ZLIB_TST",     $m)
			  : GetTests("ZLIB_OFF_TST", $m);
			$t =~ s/\$\(CF_TESTS\)/$cftests/;
			$t =~ s/\$\(CF_PGP_TESTS\)/$pgptests/;
		}
	}

	return split(/\s+/, $t);
}

sub GetTests
{
	my $testname = shift;
	my $m        = shift;
	if ($m =~ /^$testname\s*=\s*(.*)$/gm)
	{
		return $1;
	}
	return "";
}

sub InstallTemp
{
	print "Setting up temp install\n\n";
	Install("$tmp_installdir", "all", $config);
	$ENV{PATH} = "$tmp_installdir/bin;$ENV{PATH}";
}

sub usage
{
	print STDERR
	  "Usage: vcregress.pl ",
<<<<<<< HEAD
	  "<check|installcheck|plcheck|contribcheck|isolationcheck|ecpgcheck|upgradecheck> [schedule]\n";
=======
"<check|installcheck|plcheck|contribcheck|isolationcheck|ecpgcheck|upgradecheck> [schedule]\n";
>>>>>>> 8abb52fa
	exit(1);
}<|MERGE_RESOLUTION|>--- conflicted
+++ resolved
@@ -453,11 +453,7 @@
 	my @opts;
 
 	$m =~ s{\\\r?\n}{}g;
-<<<<<<< HEAD
-	if ($m =~ /^\s*REGRESS_OPTS\s*=(.*)/m)
-=======
 	if ($m =~ /^\s*REGRESS_OPTS\s*\+?=(.*)/m)
->>>>>>> 8abb52fa
 	{
 
 		# Substitute known Makefile variables, then ignore options that retain
@@ -541,10 +537,6 @@
 {
 	print STDERR
 	  "Usage: vcregress.pl ",
-<<<<<<< HEAD
-	  "<check|installcheck|plcheck|contribcheck|isolationcheck|ecpgcheck|upgradecheck> [schedule]\n";
-=======
 "<check|installcheck|plcheck|contribcheck|isolationcheck|ecpgcheck|upgradecheck> [schedule]\n";
->>>>>>> 8abb52fa
 	exit(1);
 }
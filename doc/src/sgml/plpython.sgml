<!-- doc/src/sgml/plpython.sgml -->

<chapter id="plpython">
<!--
 <title>PL/Python &mdash; Python Procedural Language</title>
-->
 <title>PL/Python &mdash; Python手続き言語</title>

 <indexterm zone="plpython"><primary>PL/Python</primary></indexterm>
 <indexterm zone="plpython"><primary>Python</primary></indexterm>

 <para>
<!--
  The <application>PL/Python</application> procedural language allows
  <productname>PostgreSQL</productname> functions and procedures to be written in the
  <ulink url="https://www.python.org">Python language</ulink>.
-->
<application>PL/Python</application>手続き言語を使用して<productname>PostgreSQL</productname>の関数やプロシージャを<ulink url="https://www.python.org">Python言語</ulink>で作成できます。
 </para>

 <para>
<!--
  To install PL/Python in a particular database, use
  <literal>CREATE EXTENSION plpython3u</literal>.
-->
PL/Pythonを特定のデータベースにインストールするには、<literal>CREATE EXTENSION plpython3u</literal>を使用してください。
 </para>

  <tip>
   <para>
<!--
    If a language is installed into <literal>template1</literal>, all subsequently
    created databases will have the language installed automatically.
-->
言語を<literal>template1</literal>にインストールすると、その後に作成されるデータベース全てにその言語は自動的にインストールされます。
   </para>
  </tip>

 <para>
<!--
  PL/Python is only available as an <quote>untrusted</quote> language, meaning
  it does not offer any way of restricting what users can do in it and
  is therefore named <literal>plpython3u</literal>.  A trusted
  variant <literal>plpython</literal> might become available in the future
  if a secure execution mechanism is developed in Python.  The
  writer of a function in untrusted PL/Python must take care that the
  function cannot be used to do anything unwanted, since it will be
  able to do anything that could be done by a user logged in as the
  database administrator.  Only superusers can create functions in
  untrusted languages such as <literal>plpython3u</literal>.
-->
PL/Pythonは<quote>信頼されない</quote>、つまり、ユーザが実行可能なことを制限する方法を提供しない言語としてのみ利用可能です。
したがって、<literal>plpython3u</literal>という名前に変更されました。
Pythonで新しい安全な実行手法が開発されたら、将来信頼できる<literal>plpython</literal>の亜種は利用可能になるかもしれません。
データベース管理者としてログインしたユーザにより行えることをすべて行うことができますので、信頼されないPL/Pythonによる関数開発者は、その関数は不必要なものを行うために使用できないことに注意しなければなりません。
スーパーユーザのみが<literal>plpython3u</literal>などの信頼されない言語で関数を作成することができます。
 </para>

 <note>
  <para>
<!--
   Users of source packages must specially enable the build of
   PL/Python during the installation process.  (Refer to the
   installation instructions for more information.)  Users of binary
   packages might find PL/Python in a separate subpackage.
-->
ソースパッケージを使用するユーザは、インストール処理の過程でPL/Pythonの構築が有効になるように指定する必要があります。
（詳細については、インストール手順を参照してください。）
バイナリパッケージを使用する場合は、別のサブパッケージにPL/Pythonが入っている可能性があります。
  </para>
 </note>

 <sect1 id="plpython-funcs">
<!--
  <title>PL/Python Functions</title>
-->
  <title>PL/Python関数</title>

  <para>
<!--
   Functions in PL/Python are declared via the
   standard <xref linkend="sql-createfunction"/> syntax:
-->
PL/Pythonで作成された関数は標準的な<xref linkend="sql-createfunction"/>構文で宣言されます。

<programlisting>
CREATE FUNCTION <replaceable>funcname</replaceable> (<replaceable>argument-list</replaceable>)
  RETURNS <replaceable>return-type</replaceable>
AS $$
  # PL/Python function body
$$ LANGUAGE plpython3u;
</programlisting>
  </para>

  <para>
<!--
   The body of a function is simply a Python script. When the function
   is called, its arguments are passed as elements of the list
   <varname>args</varname>; named arguments are also passed as
   ordinary variables to the Python script.  Use of named arguments is
   usually more readable.  The result is returned from the Python code
   in the usual way, with <literal>return</literal> or
   <literal>yield</literal> (in case of a result-set statement).  If
   you do not provide a return value, Python returns the default
   <symbol>None</symbol>. <application>PL/Python</application> translates
   Python's <symbol>None</symbol> into the SQL null value.  In a procedure,
   the result from the Python code must be <symbol>None</symbol> (typically
   achieved by ending the procedure without a <literal>return</literal>
   statement or by using a <literal>return</literal> statement without
   argument); otherwise, an error will be raised.
-->
関数本体は単なるPythonスクリプトです。
関数が呼び出されると、引数は<varname>args[]</varname>リストの要素として渡されます。
名前付きの引数も通常の変数としてPythonスクリプトに渡されます。
通常、名前付き引数の方が可読性が高くなります。
結果は、Pythonコードから通常の方法、<literal>return</literal>または<literal>yield</literal>（結果セット文の場合）で返されるものです。
戻り値を提供しない場合、Pythonはデフォルトの<symbol>None</symbol>を返します。
<application>PL/Python</application>はPythonの<symbol>None</symbol>をSQLのNULL値に変換します。
プロシージャでは、Pythonコードからの結果は<symbol>None</symbol>でなければなりません（典型的には<literal>return</literal>文を使わずプロシージャを終了したり、<literal>return</literal>文を引数無しで使うことで達成されます）。
さもないとエラーが起きます。
  </para>

  <para>
<!--
   For example, a function to return the greater of two integers can be
   defined as:
-->
たとえば、2つの整数の内大きな数を返す関数は以下のように定義することができます。

<programlisting>
CREATE FUNCTION pymax (a integer, b integer)
  RETURNS integer
AS $$
  if a &gt; b:
    return a
  return b
$$ LANGUAGE plpython3u;
</programlisting>

<!--
   The Python code that is given as the body of the function definition
   is transformed into a Python function. For example, the above results in:
-->
関数定義の本体として提供されたPythonのコードはPythonの関数に変換されます。
例えば上の例は以下のようになります。

<programlisting>
def __plpython_procedure_pymax_23456():
  if a &gt; b:
    return a
  return b
</programlisting>

<!--
   assuming that 23456 is the OID assigned to the function by
   <productname>PostgreSQL</productname>.
-->
ここで、23456は<productname>PostgreSQL</productname>により割り当てられたこの関数のOIDです。
  </para>

  <para>
<!--
   The arguments are set as global variables.  Because of the scoping
   rules of Python, this has the subtle consequence that an argument
   variable cannot be reassigned inside the function to the value of
   an expression that involves the variable name itself, unless the
   variable is redeclared as global in the block.  For example, the
   following won't work:
-->
引数はグローバル変数として設定されます。
Pythonのスコープ規則のため、これは、ブロック内でグローバルとして再宣言されていない限り、関数内で引数変数に変数名自身を含む式の値として再代入できないという難解な結果をもたらします。
例えば以下は動作しません。
<programlisting>
CREATE FUNCTION pystrip(x text)
  RETURNS text
AS $$
  x = x.strip()  # error
  return x
$$ LANGUAGE plpython3u;
</programlisting>
<!--
   because assigning to <varname>x</varname>
   makes <varname>x</varname> a local variable for the entire block,
   and so the <varname>x</varname> on the right-hand side of the
   assignment refers to a not-yet-assigned local
   variable <varname>x</varname>, not the PL/Python function
   parameter.  Using the <literal>global</literal> statement, this can
   be made to work:
-->
<varname>x</varname>への代入は、<varname>x</varname>をブロック全体に対するローカル変数にしようとし、そして、代入の右辺の<varname>x</varname>がPL/Pythonの関数パラメータではなく、まだ割り当てられていないローカル変数<varname>x</varname>を参照するためです。
<literal>global</literal>文を使用することで、動作するようになります。
<programlisting>
CREATE FUNCTION pystrip(x text)
  RETURNS text
AS $$
  global x
  x = x.strip()  # ok now
  return x
$$ LANGUAGE plpython3u;
</programlisting>
<!--
   But it is advisable not to rely on this implementation detail of
   PL/Python.  It is better to treat the function parameters as
   read-only.
-->
しかし、PL/Pythonのこうした詳細な実装に依存しないようにすることを勧めます。
関数パラメータは読み取りのみとして扱うことを勧めます。
  </para>
 </sect1>

 <sect1 id="plpython-data">
<!--
  <title>Data Values</title>
-->
  <title>データ値</title>
  <para>
<!--
   Generally speaking, the aim of PL/Python is to provide
   a <quote>natural</quote> mapping between the PostgreSQL and the
   Python worlds.  This informs the data mapping rules described
   below.
-->
一般的にいって、PL/Pythonの目標はPostgreSQLとPythonの世界の間で<quote>自然な</quote>対応付けを提供することです。
これは以下のようなデータの対応付けを形成します。
  </para>

  <sect2>
<!--
   <title>Data Type Mapping</title>
-->
   <title>データ型の対応付け</title>
   <para>
<!--
    When a PL/Python function is called, its arguments are converted from
    their PostgreSQL data type to a corresponding Python type:
-->
PL/Python関数が呼ばれると、その引数は、以下のようにPostgreSQLの型から対応するPython型に変換されます。

    <itemizedlist>
     <listitem>
      <para>
<!--
       PostgreSQL <type>boolean</type> is converted to Python <type>bool</type>.
-->
PostgreSQLの<type>boolean</type>はPythonの<type>bool</type>に変換されます。
      </para>
     </listitem>

     <listitem>
      <para>
<!--
       PostgreSQL <type>smallint</type>, <type>int</type>, <type>bigint</type>
       and <type>oid</type> are converted to Python <type>int</type>.
-->
PostgreSQLの<type>smallint</type>、<type>int</type>、<type>bigint</type>および<type>oid</type>はPythonの<type>int</type>に変換されます。
      </para>
     </listitem>

     <listitem>
      <para>
<!--
       PostgreSQL <type>real</type> and <type>double</type> are converted to
       Python <type>float</type>.
-->
PostgreSQLの<type>real</type>および<type>double</type>はPythonの<type>float</type>に変換されます。
      </para>
     </listitem>

     <listitem>
      <para>
<!--
       PostgreSQL <type>numeric</type> is converted to
       Python <type>Decimal</type>.  This type is imported from
       the <literal>cdecimal</literal> package if that is available.
       Otherwise,
       <literal>decimal.Decimal</literal> from the standard library will be
       used.  <literal>cdecimal</literal> is significantly faster
       than <literal>decimal</literal>.  In Python 3.3 and up,
       however, <literal>cdecimal</literal> has been integrated into the
       standard library under the name <literal>decimal</literal>, so there is
       no longer any difference.
-->
PostgreSQLの<type>numeric</type>はPythonの<type>Decimal</type>に変換されます。
この型は可能ならば<literal>cdecimal</literal>パッケージからインポートできます。
可能でなければ、標準ライブラリの<literal>decimal.Decimal</literal>が使用できます。
<literal>cdecimal</literal>は<literal>decimal</literal>より高速です。
しかしPython 3.3から、<literal>cdecimal</literal>は<literal>decimal</literal>という名前で標準ライブラリに統合されたので、もはや差異はありません。
      </para>
     </listitem>

     <listitem>
      <para>
<!--
       PostgreSQL <type>bytea</type> is converted to Python <type>bytes</type>.
-->
PostgreSQLの<type>bytea</type>は、Pythonの<type>bytes</type>に変換されます。
      </para>
     </listitem>

     <listitem>
      <para>
<!--
       All other data types, including the PostgreSQL character string types,
       are converted to a Python <type>str</type> (in Unicode like all Python
       strings).
-->
PostgreSQLの文字列型を含む、上記以外のデータ型はすべてPythonの<type>str</type>に(すべてのPython文字列と同様にUnicodeで)変換されます。
      </para>
     </listitem>

     <listitem>
      <para>
<!--
       For nonscalar data types, see below.
-->
スカラデータ型以外については後述します。
      </para>
     </listitem>
    </itemizedlist>
   </para>

   <para>
<!--
    When a PL/Python function returns, its return value is converted to the
    function's declared PostgreSQL return data type as follows:
-->
PL/Python関数が戻る時には、その戻り値は、以下のようにPostgreSQLの宣言された戻り値データ型に変換されます。

    <itemizedlist>
     <listitem>
      <para>
<!--
       When the PostgreSQL return type is <type>boolean</type>, the
       return value will be evaluated for truth according to the
       <emphasis>Python</emphasis> rules.  That is, 0 and empty string
       are false, but notably <literal>'f'</literal> is true.
-->
PostgreSQLの戻り値の型が<type>boolean</type>の場合、戻り値は<emphasis>Python</emphasis>の規約に従った真に対して評価されます。
つまり、0や空文字列は偽です。
<literal>'f'</literal>が真となることには注意してください。
      </para>
     </listitem>

     <listitem>
      <para>
<!--
       When the PostgreSQL return type is <type>bytea</type>, the return value
       will be converted to Python <type>bytes</type> using the respective
       Python built-ins, with the result being converted to
       <type>bytea</type>.
-->
PostgreSQLの戻り値の型が<type>bytea</type>の場合、対応するPythonのビルトインを使用してPythonの<type>bytes</type>に変換され、その結果が<type>bytea</type>に変換されます。
      </para>
     </listitem>

     <listitem>
      <para>
<!--
       For all other PostgreSQL return types, the return value is converted
       to a string using the Python built-in <literal>str</literal>, and the
       result is passed to the input function of the PostgreSQL data type.
       (If the Python value is a <type>float</type>, it is converted using
       the <literal>repr</literal> built-in instead of <literal>str</literal>, to
       avoid loss of precision.)
-->
この他のPostgreSQLの戻り値型では、返される値はPythonのビルトイン<literal>str</literal>を使用して文字列に変換され、その結果がPostgreSQLデータ型の入力関数に渡されます。
(Pythonの値が<type>float</type>であれば、精度が失われるのを避けるため、<literal>str</literal>の代わりに<literal>repr</literal>ビルトインを使って変換されます。)
      </para>

      <para>
<!--
       Strings are automatically converted to the PostgreSQL server encoding
       when they are passed to PostgreSQL.
-->
文字列はPostgreSQLに渡される時に、自動的にPostgreSQLサーバの符号化方式に変換されます。
      </para>
     </listitem>

     <listitem>
      <para>
<!--
       For nonscalar data types, see below.
-->
スカラデータ型以外については後述します。
      </para>
     </listitem>
    </itemizedlist>

<!--
    Note that logical mismatches between the declared PostgreSQL
    return type and the Python data type of the actual return object
    are not flagged; the value will be converted in any case.
-->
宣言されたPostgreSQLの戻り値型と実際に返されるオブジェクトのPythonデータ型との間の論理的な不整合が伝わらないことに注意してください。
値はいかなる場合でも変換されます。
   </para>
  </sect2>

  <sect2>
<!--
   <title>Null, None</title>
-->
   <title>NullとNone</title>
  <para>
<!--
   If an SQL null value<indexterm><primary>null value</primary><secondary
   sortas="PL/Python">in PL/Python</secondary></indexterm> is passed to a
   function, the argument value will appear as <symbol>None</symbol> in
   Python. For example, the function definition of <function>pymax</function>
   shown in <xref linkend="plpython-funcs"/> will return the wrong answer for null
   inputs. We could add <literal>STRICT</literal> to the function definition
   to make <productname>PostgreSQL</productname> do something more reasonable:
   if a null value is passed, the function will not be called at all,
   but will just return a null result automatically. Alternatively,
   we could check for null inputs in the function body:
-->
SQLのNULL値が関数に渡されると、その引数値はPythonでは<symbol>None</symbol>となります。
<indexterm><primary>NULL値</primary><secondary sortas="PL/Python">PL/Pythonにおける</secondary></indexterm>
例えば、<xref linkend="plpython-funcs"/>に示された<function>pymax</function>関数の定義では、NULL入力に対して間違った結果が返されます。
関数定義に<literal>STRICT</literal>を付与して<productname>PostgreSQL</productname>を、NULL値が渡された場合にその関数を呼び出さず、自動的に単にNULL結果を返すという、より理想的に動作させることができます。
他に、関数本体でNULL入力を検査することもできます。

<programlisting>
CREATE FUNCTION pymax (a integer, b integer)
  RETURNS integer
AS $$
  if (a is None) or (b is None):
    return None
  if a &gt; b:
    return a
  return b
$$ LANGUAGE plpython3u;
</programlisting>

<!--
   As shown above, to return an SQL null value from a PL/Python
   function, return the value <symbol>None</symbol>. This can be done whether the
   function is strict or not.
-->
上で示したように、PL/Python関数からSQL NULL値を返すには、<symbol>None</symbol>という値を返してください。
関数を厳密とした場合でも厳密としない場合でも、これを行うことができます。
  </para>
  </sect2>

  <sect2 id="plpython-arrays">
<!--
   <title>Arrays, Lists</title>
-->
   <title>配列、リスト</title>
  <para>
<!--
   SQL array values are passed into PL/Python as a Python list.  To
   return an SQL array value out of a PL/Python function, return a
   Python list:
-->
SQL配列値はPythonのリストとしてPL/Pythonに渡されます。
PL/Python関数の外部にSQL配列値を返すためには、Pythonのリストを返します。

<programlisting>
CREATE FUNCTION return_arr()
  RETURNS int[]
AS $$
return [1, 2, 3, 4, 5]
$$ LANGUAGE plpython3u;

SELECT return_arr();
 return_arr
-------------
 {1,2,3,4,5}
(1 row)
</programlisting>

<!--
   Multidimensional arrays are passed into PL/Python as nested Python lists.
   A 2-dimensional array is a list of lists, for example. When returning
   a multi-dimensional SQL array out of a PL/Python function, the inner
   lists at each level must all be of the same size. For example:
-->
多次元配列はPL/Pythonに入れ子のPythonのリストとして渡されます。
例えば、2次元配列はリストのリストです。
PL/Pythonから多次元のSQLの配列を返す場合には、各レベルの内側のリストはすべて同じ大きさでなければなりません。
例えば、

<programlisting>
CREATE FUNCTION test_type_conversion_array_int4(x int4[]) RETURNS int4[] AS $$
plpy.info(x, type(x))
return x
$$ LANGUAGE plpython3u;

SELECT * FROM test_type_conversion_array_int4(ARRAY[[1,2,3],[4,5,6]]);
INFO:  ([[1, 2, 3], [4, 5, 6]], &lt;type 'list'&gt;)
 test_type_conversion_array_int4
---------------------------------
 {{1,2,3},{4,5,6}}
(1 row)
</programlisting>

<!--
   Other Python sequences, like tuples, are also accepted for
   backwards-compatibility with PostgreSQL versions 9.6 and below, when
   multi-dimensional arrays were not supported. However, they are always
   treated as one-dimensional arrays, because they are ambiguous with
   composite types. For the same reason, when a composite type is used in a
   multi-dimensional array, it must be represented by a tuple, rather than a
   list.
-->
タプル等のその他のPythonのシーケンスも、PostgreSQLバージョン9.6以下との後方互換性のために受け入れられます。当時は、多次元配列はサポートされていませんでした。
しかしながら、複合型と区別できないため、常に1次元配列として扱われます。
同じ理由で、複合型を多次元配列内で使う場合、リストではなくタプルとして表現しなければなりません。
  </para>
  <para>
<!--
   Note that in Python, strings are sequences, which can have
   undesirable effects that might be familiar to Python programmers:
-->
Pythonでは、文字列はシーケンスであることに注意してください。
これは予想できない影響を与えることがありますが、Pythonプログラマには慣れたものでしょう。

<programlisting>
CREATE FUNCTION return_str_arr()
  RETURNS varchar[]
AS $$
return "hello"
$$ LANGUAGE plpython3u;

SELECT return_str_arr();
 return_str_arr
----------------
 {h,e,l,l,o}
(1 row)
</programlisting>
  </para>
  </sect2>

  <sect2>
<!--
   <title>Composite Types</title>
-->
   <title>複合型</title>
  <para>
<!--
   Composite-type arguments are passed to the function as Python mappings. The
   element names of the mapping are the attribute names of the composite type.
   If an attribute in the passed row has the null value, it has the value
   <symbol>None</symbol> in the mapping. Here is an example:
-->
複合型の引数はPythonのマップとして渡されます。
マップの要素名は複合型の属性名です。
渡された行の属性値がNULLの場合、マップ上では<symbol>None</symbol>という値となります。
以下に例を示します。

<programlisting>
CREATE TABLE employee (
  name text,
  salary integer,
  age integer
);

CREATE FUNCTION overpaid (e employee)
  RETURNS boolean
AS $$
  if e["salary"] &gt; 200000:
    return True
  if (e["age"] &lt; 30) and (e["salary"] &gt; 100000):
    return True
  return False
$$ LANGUAGE plpython3u;
</programlisting>
  </para>

  <para>
<!--
   There are multiple ways to return row or composite types from a Python
   function. The following examples assume we have:
-->
Python関数から行または複合型を返す方法は複数存在します。
以下の例では

<programlisting>
CREATE TYPE named_value AS (
  name   text,
  value  integer
);
</programlisting>
を前提とします。

<!--
   A composite result can be returned as a:
-->
複合型の結果は以下のように返されます。

   <variablelist>
    <varlistentry>
<!--
     <term>Sequence type (a tuple or list, but not a set because
     it is not indexable)</term>
-->
     <term>シーケンス型（タプルまたはリスト。ただしインデックス付けができないため<literal>set</literal> は不可）</term>
     <listitem>
      <para>
<!--
       Returned sequence objects must have the same number of items as the
       composite result type has fields. The item with index 0 is assigned to
       the first field of the composite type, 1 to the second and so on. For
       example:
-->
返されるシーケンスオブジェクトは、結果の複合型が持つフィールドと同じ項目数をもたなければなりません。
0というインデックスの項目が複合型の最初のフィールド、1が次のフィールド、などとなります。
以下に例を示します。

<programlisting>
CREATE FUNCTION make_pair (name text, value integer)
  RETURNS named_value
AS $$
  return ( name, value )
<!--
  # or alternatively, as list: return [ name, value ]
-->
  # もしくは、リストとして返すなら: return [ name, value ]
$$ LANGUAGE plpython3u;
</programlisting>

<!--
       To return an SQL null for any column, insert <symbol>None</symbol> at
       the corresponding position.
-->
任意の列でSQL NULL値を返すには、対応する位置に<symbol>None</symbol>を挿入します。
      </para>
      <para>
<!--
       When an array of composite types is returned, it cannot be returned as a list,
       because it is ambiguous whether the Python list represents a composite type,
       or another array dimension.
-->
複合型の配列を返す場合、Pythonのリストが複合型を表しているのか、また別の配列の次元を表しているのかあいまいですので、リストとして返すことはできません。
      </para>
     </listitem>
    </varlistentry>

    <varlistentry>
<!--
     <term>Mapping (dictionary)</term>
-->
     <term>マップ（辞書）</term>
     <listitem>
      <para>
<!--
       The value for each result type column is retrieved from the mapping
       with the column name as key. Example:
-->
結果型の列の値は、列名をキーとして持つマップから取り出されます。
以下に例を示します。

<programlisting>
CREATE FUNCTION make_pair (name text, value integer)
  RETURNS named_value
AS $$
  return { "name": name, "value": value }
$$ LANGUAGE plpython3u;
</programlisting>

<!--
       Any extra dictionary key/value pairs are ignored. Missing keys are
       treated as errors.
       To return an SQL null value for any column, insert
       <symbol>None</symbol> with the corresponding column name as the key.
-->
余計な辞書のキーと値の組み合わせは無視されます。
存在しないキーはエラーとして扱われます。
任意の列でSQL NULLを返すためには、対応する列名をキーとして<symbol>None</symbol>を挿入してください。
      </para>
     </listitem>
    </varlistentry>

    <varlistentry>
<!--
     <term>Object (any object providing method <literal>__getattr__</literal>)</term>
-->
     <term>オブジェクト（<literal>__getattr__</literal>メソッドを提供する任意のオブジェクト）</term>
     <listitem>
      <para>
<!--
       This works the same as a mapping.
       Example:
-->
これはマップと同じように動作します。
以下に例を示します。

<programlisting>
CREATE FUNCTION make_pair (name text, value integer)
  RETURNS named_value
AS $$
  class named_value:
    def __init__ (self, n, v):
      self.name = n
      self.value = v
  return named_value(name, value)

  # or simply
  class nv: pass
  nv.name = name
  nv.value = value
  return nv
$$ LANGUAGE plpython3u;
</programlisting>
      </para>
     </listitem>
    </varlistentry>
   </variablelist>
  </para>

   <para>
<!--
    Functions with <literal>OUT</literal> parameters are also supported.  For example:
-->
<literal>OUT</literal>パラメータを用いる関数もサポートされています。
以下に例を示します。
<programlisting>
CREATE FUNCTION multiout_simple(OUT i integer, OUT j integer) AS $$
return (1, 2)
$$ LANGUAGE plpython3u;

SELECT * FROM multiout_simple();
</programlisting>
   </para>

   <para>
<!--
    Output parameters of procedures are passed back the same way.  For example:
-->
プロシージャの出力パラメータは同様に戻されます。
以下に例を示します。
<programlisting>
CREATE PROCEDURE python_triple(INOUT a integer, INOUT b integer) AS $$
return (a * 3, b * 3)
$$ LANGUAGE plpython3u;

CALL python_triple(5, 10);
</programlisting>
   </para>
  </sect2>

  <sect2>
<!--
   <title>Set-Returning Functions</title>
-->
   <title>集合を返す関数</title>
  <para>
<!--
   A <application>PL/Python</application> function can also return sets of
   scalar or composite types. There are several ways to achieve this because
   the returned object is internally turned into an iterator. The following
   examples assume we have composite type:
-->
また、<application>PL/Python</application>関数はスカラまたは複合型の集合を返すこともできます。
返されるオブジェクトは内部的にイテレータに変換されるため、複数の実現方法があります。
以下の例では、以下の複合型が存在することを仮定します。

<programlisting>
CREATE TYPE greeting AS (
  how text,
  who text
);
</programlisting>

<!--
   A set result can be returned from a:
-->
集合という結果は以下から返されます。

   <variablelist>
    <varlistentry>
<!--
     <term>Sequence type (tuple, list, set)</term>
-->
     <term>シーケンス型（タプル、リスト、セット）</term>
     <listitem>
      <para>
<programlisting>
CREATE FUNCTION greet (how text)
  RETURNS SETOF greeting
AS $$
  # return tuple containing lists as composite types
  # all other combinations work also
  return ( [ how, "World" ], [ how, "PostgreSQL" ], [ how, "PL/Python" ] )
$$ LANGUAGE plpython3u;
</programlisting>
      </para>
     </listitem>
    </varlistentry>

    <varlistentry>
<!--
     <term>Iterator (any object providing <symbol>__iter__</symbol> and
      <symbol>next</symbol> methods)</term>
-->
     <term>
イテレータ（<symbol>__iter__</symbol>メソッドと<symbol>next</symbol>メソッドを提供する任意のオブジェクト）
     </term>
     <listitem>
      <para>
<programlisting>
CREATE FUNCTION greet (how text)
  RETURNS SETOF greeting
AS $$
  class producer:
    def __init__ (self, how, who):
      self.how = how
      self.who = who
      self.ndx = -1

    def __iter__ (self):
      return self

    def next (self):
      self.ndx += 1
      if self.ndx == len(self.who):
        raise StopIteration
      return ( self.how, self.who[self.ndx] )

  return producer(how, [ "World", "PostgreSQL", "PL/Python" ])
$$ LANGUAGE plpython3u;
</programlisting>
      </para>
     </listitem>
    </varlistentry>

    <varlistentry>
<!--
     <term>Generator (<literal>yield</literal>)</term>
-->
     <term>ジェネレータ(<literal>yield</literal>)</term>
     <listitem>
      <para>
<programlisting>
CREATE FUNCTION greet (how text)
  RETURNS SETOF greeting
AS $$
  for who in [ "World", "PostgreSQL", "PL/Python" ]:
    yield ( how, who )
$$ LANGUAGE plpython3u;
</programlisting>

      </para>
     </listitem>
    </varlistentry>
   </variablelist>
  </para>

   <para>
<!--
    Set-returning functions with <literal>OUT</literal> parameters
    (using <literal>RETURNS SETOF record</literal>) are also
    supported.  For example:
-->
（<literal>RETURNS SETOF record</literal>を使用して）<literal>OUT</literal>パラメータを持つ集合を返す関数もサポートされます。
以下に例を示します。
<programlisting>
CREATE FUNCTION multiout_simple_setof(n integer, OUT integer, OUT integer) RETURNS SETOF record AS $$
return [(1, 2)] * n
$$ LANGUAGE plpython3u;

SELECT * FROM multiout_simple_setof(3);
</programlisting>
   </para>
  </sect2>
 </sect1>

 <sect1 id="plpython-sharing">
<!--
  <title>Sharing Data</title>
-->
  <title>データの共有</title>
  <para>
<!--
   The global dictionary <varname>SD</varname> is available to store
   private data between repeated calls to the same function.
   The global dictionary <varname>GD</varname> is public data,
   that is available to all Python functions within a session;  use with
   care.<indexterm><primary>global data</primary>
   <secondary>in PL/Python</secondary></indexterm>
-->
グローバルな<varname>SD</varname>辞書は、同じ関数に対する繰り返しの呼び出しの間でのプライベートなデータ保存のために使用することができます。
グローバルな<varname>GD</varname>辞書は、共有データであり、セッション内の全てのPython関数で使用することができます。注意して使用してください。
<indexterm><primary>グローバルデータ</primary><secondary>PL/Pythonにおける</secondary></indexterm>
  </para>

  <para>
<!--
   Each function gets its own execution environment in the
   Python interpreter, so that global data and function arguments from
   <function>myfunc</function> are not available to
   <function>myfunc2</function>.  The exception is the data in the
   <varname>GD</varname> dictionary, as mentioned above.
-->
各関数は、Pythonインタプリタ内で自身の実行環境を入手します。
そのため、<function>myfunc</function>によるグローバルデータと関数の引数は<function>myfunc2</function>から使用することはできません。
上記で説明した通り、<varname>GD</varname>辞書内のデータは例外です。
  </para>
 </sect1>

 <sect1 id="plpython-do">
<!--
  <title>Anonymous Code Blocks</title>
-->
  <title>匿名コードブロック</title>

  <para>
<!--
   PL/Python also supports anonymous code blocks called with the
   <xref linkend="sql-do"/> statement:
-->
PL/Pythonは<xref linkend="sql-do"/>文で呼び出される匿名コードブロックもサポートします。

<programlisting>
DO $$
    # PL/Python code
$$ LANGUAGE plpython3u;
</programlisting>

<!--
   An anonymous code block receives no arguments, and whatever value it
   might return is discarded.  Otherwise it behaves just like a function.
-->
匿名コードブロックは引数を持たず、また、何か値を返したとしても破棄されます。
その他は関数とまったく同様に動作します。
  </para>
 </sect1>

 <sect1 id="plpython-trigger">
<!--
  <title>Trigger Functions</title>
-->
  <title>トリガ関数</title>

  <indexterm zone="plpython-trigger">
   <primary>trigger</primary>
   <secondary>in PL/Python</secondary>
  </indexterm>
  <indexterm zone="plpython-trigger">
   <primary>トリガ</primary>
   <secondary>PL/Pythonにおける</secondary>
  </indexterm>

  <para>
<!--
   When a function is used as a trigger, the dictionary
   <literal>TD</literal> contains trigger-related values:
-->
トリガとして関数を使用した場合、<literal>TD</literal>辞書にトリガに関連した値が格納されます。
   <variablelist>
    <varlistentry>
     <term><literal>TD["event"]</literal></term>
     <listitem>
      <para>
<!--
       contains the event as a string:
       <literal>INSERT</literal>, <literal>UPDATE</literal>,
       <literal>DELETE</literal>, or <literal>TRUNCATE</literal>.
-->
次のイベントが文字列として格納されます。
<literal>INSERT</literal>、<literal>UPDATE</literal>、<literal>DELETE</literal>、<literal>TRUNCATE</literal>
      </para>
     </listitem>
    </varlistentry>

    <varlistentry>
     <term><literal>TD["when"]</literal></term>
     <listitem>
      <para>
<!--
       contains one of <literal>BEFORE</literal>, <literal>AFTER</literal>, or
       <literal>INSTEAD OF</literal>.
-->
<literal>BEFORE</literal>、<literal>AFTER</literal>、または<literal>INSTEAD OF</literal>のいずれかが格納されます。
      </para>
     </listitem>
    </varlistentry>

    <varlistentry>
     <term><literal>TD["level"]</literal></term>
     <listitem>
      <para>
<!--
       contains <literal>ROW</literal> or <literal>STATEMENT</literal>.
-->
<literal>ROW</literal>または<literal>STATEMENT</literal>が格納されます。
      </para>
     </listitem>
    </varlistentry>

    <varlistentry>
     <term><literal>TD["new"]</literal></term>
     <term><literal>TD["old"]</literal></term>
     <listitem>
      <para>
<!--
       For a row-level trigger, one or both of these fields contain
       the respective trigger rows, depending on the trigger event.
-->
行レベルトリガにおいてトリガイベントに依存して、これらのフィールドの片方または両方に対応するトリガ行が格納されます。
      </para>
     </listitem>
    </varlistentry>

    <varlistentry>
     <term><literal>TD["name"]</literal></term>
     <listitem>
      <para>
<!--
       contains the trigger name.
-->
トリガ名が格納されます。
      </para>
     </listitem>
    </varlistentry>

    <varlistentry>
     <term><literal>TD["table_name"]</literal></term>
     <listitem>
      <para>
<!--
       contains the name of the table on which the trigger occurred.
-->
トリガの発生元のテーブルの名前が格納されます。
      </para>
     </listitem>
    </varlistentry>

    <varlistentry>
     <term><literal>TD["table_schema"]</literal></term>
     <listitem>
      <para>
<!--
       contains the schema of the table on which the trigger occurred.
-->
トリガの発生元のテーブルのスキーマが格納されます。
      </para>
     </listitem>
    </varlistentry>

    <varlistentry>
     <term><literal>TD["relid"]</literal></term>
     <listitem>
      <para>
<!--
       contains the OID of the table on which the trigger occurred.
-->
トリガの発生元テーブルのOIDが格納されます。
      </para>
     </listitem>
    </varlistentry>

    <varlistentry>
     <term><literal>TD["args"]</literal></term>
     <listitem>
      <para>
<!--
       If the <command>CREATE TRIGGER</command> command
       included arguments, they are available in <literal>TD["args"][0]</literal> to
       <literal>TD["args"][<replaceable>n</replaceable>-1]</literal>.
-->
<command>CREATE TRIGGER</command>に引数が含まれていた場合、その引数は<literal>TD["args"][0]</literal>から<literal>TD["args"][<replaceable>n</replaceable>-1]</literal>までの範囲で使用することができます。
      </para>
     </listitem>
    </varlistentry>
   </variablelist>
  </para>

  <para>
<!--
   If <literal>TD["when"]</literal> is <literal>BEFORE</literal> or
   <literal>INSTEAD OF</literal> and
   <literal>TD["level"]</literal> is <literal>ROW</literal>, you can
   return <literal>None</literal> or <literal>"OK"</literal> from the
   Python function to indicate the row is unmodified,
   <literal>"SKIP"</literal> to abort the event, or if <literal>TD["event"]</literal>
   is <command>INSERT</command> or <command>UPDATE</command> you can return
   <literal>"MODIFY"</literal> to indicate you've modified the new row.
   Otherwise the return value is ignored.
-->
<literal>TD["when"]</literal>が<literal>BEFORE</literal>または<literal>INSTEAD OF</literal>で、かつ、<literal>TD["level"]</literal>が<literal>ROW</literal>の場合、Pythonの関数から、行が変更されないことを示す<literal>None</literal>または<literal>"OK"</literal>、イベントを中断したことを示す<literal>"SKIP"</literal>を返すことができます。
また、<literal>TD["event"]</literal>が<command>INSERT</command>または<command>UPDATE</command>の場合、行を変更したことを示す<literal>"MODIFY"</literal>を返すことができます。
さもなければ、戻り値は無視されます。
  </para>
 </sect1>

 <sect1 id="plpython-database">
<!--
  <title>Database Access</title>
-->
  <title>データベースアクセス</title>

  <para>
<!--
   The PL/Python language module automatically imports a Python module
   called <literal>plpy</literal>.  The functions and constants in
   this module are available to you in the Python code as
   <literal>plpy.<replaceable>foo</replaceable></literal>.
-->
PL/Python言語モジュールは自動的に<literal>plpy</literal>というPythonモジュールをインポートします。
このモジュールの関数と定数は、<literal>plpy.<replaceable>foo</replaceable></literal>のように作成したPythonコードから使用することができます。
  </para>

  <sect2>
<!--
    <title>Database Access Functions</title>
-->
    <title>データベースアクセス関数</title>

  <para>
<!--
   The <literal>plpy</literal> module provides several functions to execute
   database commands:
-->
<literal>plpy</literal>モジュールはデータベースコマンドを実行するために数個の関数を用意しています。
  </para>

  <variablelist>
   <varlistentry>
    <term><literal>plpy.<function>execute</function>(<replaceable>query</replaceable> [, <replaceable>limit</replaceable>])</literal></term>
    <listitem>
     <para>
<!--
      Calling <function>plpy.execute</function> with a query string and an
      optional row limit argument causes that query to be run and the result to
      be returned in a result object.
-->
<function>plpy.execute</function>を、問い合わせ文字列および省略可能な行数制限引数を付けて呼び出すと、問い合わせが実行され、結果オブジェクトとして問い合わせ結果が返ります。
     </para>

     <para>
<<<<<<< HEAD
<!--
=======
      If <replaceable>limit</replaceable> is specified and is greater than
      zero, then <function>plpy.execute</function> retrieves at
      most <replaceable>limit</replaceable> rows, much as if the query
      included a <literal>LIMIT</literal>
      clause.  Omitting <replaceable>limit</replaceable> or specifying it as
      zero results in no row limit.
     </para>

     <para>
>>>>>>> 8382864e
      The result object emulates a list or dictionary object.  The result
      object can be accessed by row number and column name.  For example:
-->
結果オブジェクトはリストもしくは辞書オブジェクトをエミュレートします。
結果オブジェクトは、行番号や列名によってアクセスすることができます。
例を示します。
<programlisting>
rv = plpy.execute("SELECT * FROM my_table", 5)
</programlisting>
<!--
      returns up to 5 rows from <literal>my_table</literal>.  If
      <literal>my_table</literal> has a column
      <literal>my_column</literal>, it would be accessed as:
-->
これは、<literal>my_table</literal>から5行までを返します。
<literal>my_table</literal>に<literal>my_column</literal>列が存在する場合、その列には以下のようにアクセスできます。
<programlisting>
foo = rv[i]["my_column"]
</programlisting>
<!--
      The number of rows returned can be obtained using the built-in
      <function>len</function> function.
-->
戻った行数はビルトイン<function>len</function>関数を使用して取得できます。
     </para>

     <para>
<!--
      The result object has these additional methods:
-->
結果オブジェクトには以下のメソッドが追加されています。
      <variablelist>
       <varlistentry>
        <term><literal><function>nrows</function>()</literal></term>
        <listitem>
         <para>
<!--
          Returns the number of rows processed by the command.  Note that this
          is not necessarily the same as the number of rows returned.  For
          example, an <command>UPDATE</command> command will set this value but
          won't return any rows (unless <literal>RETURNING</literal> is used).
-->
コマンドによる処理の行数を返します。
戻った行数と同じとは限らないことに注意してください。
例えば、<command>UPDATE</command>コマンドではゼロでない値を返しますが、行を戻すことはありません（<literal>RETURNING</literal>を使用したときは別です）。
         </para>
        </listitem>
       </varlistentry>

       <varlistentry>
        <term><literal><function>status</function>()</literal></term>
        <listitem>
         <para>
<!--
          The <function>SPI_execute()</function> return value.
-->
<function>SPI_execute()</function>関数の戻り値を返します。
         </para>
        </listitem>
       </varlistentry>

       <varlistentry>
        <term><literal><function>colnames</function>()</literal></term>
        <term><literal><function>coltypes</function>()</literal></term>
        <term><literal><function>coltypmods</function>()</literal></term>
        <listitem>
         <para>
<!--
          Return a list of column names, list of column type OIDs, and list of
          type-specific type modifiers for the columns, respectively.
-->
各々、列名のリスト、列の型OIDのリスト、列に関する型独自の型修飾子のリストを返します。
         </para>

         <para>
<!--
          These methods raise an exception when called on a result object from
          a command that did not produce a result set, e.g.,
          <command>UPDATE</command> without <literal>RETURNING</literal>, or
          <command>DROP TABLE</command>.  But it is OK to use these methods on
          a result set containing zero rows.
-->
<literal>RETURNING</literal>を持たない<command>UPDATE</command>や<command>DROP TABLE</command>など、結果セットを生成しないコマンドによる結果オブジェクトに対して呼び出された場合、これらのメソッドは例外を発生します。
しかし、ゼロ行の結果セットに対してこれらのメソッドを使用することには問題ありません。
         </para>
        </listitem>
       </varlistentry>

       <varlistentry>
        <term><literal><function>__str__</function>()</literal></term>
        <listitem>
         <para>
<!--
          The standard <literal>__str__</literal> method is defined so that it
          is possible for example to debug query execution results
          using <literal>plpy.debug(rv)</literal>.
-->
標準の<literal>__str__</literal>メソッドが定義されていますので、例えば問い合わせの実行結果を<literal>plpy.debug(rv)</literal>を使ってデバッグできます。
         </para>
        </listitem>
       </varlistentry>
      </variablelist>
     </para>

     <para>
<!--
      The result object can be modified.
-->
結果オブジェクトは変更できます。
     </para>

     <para>
<!--
      Note that calling <literal>plpy.execute</literal> will cause the entire
      result set to be read into memory.  Only use that function when you are
      sure that the result set will be relatively small.  If you don't want to
      risk excessive memory usage when fetching large results,
      use <literal>plpy.cursor</literal> rather
      than <literal>plpy.execute</literal>.
-->
<literal>plpy.execute</literal>を呼び出すことにより、結果セット全体がメモリ内に読み込まれることに注意してください。
結果セットが比較的小さいことが確実な場合だけ、この関数を使用してください。
大規模な結果を取り込む場合の過度のメモリ使用に関する危険を回避したい場合は、<literal>plpy.execute</literal>ではなく<literal>plpy.cursor</literal>を使用してください。
     </para>
    </listitem>
   </varlistentry>

   <varlistentry>
    <term><literal>plpy.<function>prepare</function>(<replaceable>query</replaceable> [, <replaceable>argtypes</replaceable>])</literal></term>
    <term><literal>plpy.<function>execute</function>(<replaceable>plan</replaceable> [, <replaceable>arguments</replaceable> [, <replaceable>limit</replaceable>]])</literal></term>
    <listitem>
     <para>
<!--
      <indexterm><primary>preparing a query</primary><secondary>in PL/Python</secondary></indexterm>
      <function>plpy.prepare</function> prepares the execution plan for a
      query.  It is called with a query string and a list of parameter types,
      if you have parameter references in the query.  For example:
-->
<indexterm><primary>問い合わせの準備</primary><secondary>PL/Pythonにおける</secondary></indexterm>
<function>plpy.prepare</function>は問い合わせの実行計画を準備します。
問い合わせ内にパラメータ参照がある場合、問い合わせ文字列および引数型のリストとともに呼び出されます。
例を示します。
<programlisting>
plan = plpy.prepare("SELECT last_name FROM my_users WHERE first_name = $1", ["text"])
</programlisting>
<!--
      <literal>text</literal> is the type of the variable you will be passing
      for <literal>$1</literal>.  The second argument is optional if you don't
      want to pass any parameters to the query.
-->
<literal>text</literal>は<literal>$1</literal>として渡される変数の型です。
問い合わせにパラメータを渡さない場合、2番目の引数は省略可能です。
     </para>
     <para>
<!--
      After preparing a statement, you use a variant of the
      function <function>plpy.execute</function> to run it:
-->
文を準備した後、それを実行するために関数<function>plpy.execute</function>の亜種を使用します。
<programlisting>
rv = plpy.execute(plan, ["name"], 5)
</programlisting>
<!--
      Pass the plan as the first argument (instead of the query string), and a
      list of values to substitute into the query as the second argument.  The
      second argument is optional if the query does not expect any parameters.
      The third argument is the optional row limit as before.
-->
実行計画を（問い合わせ文字列ではなく）最初の引数として渡してください。
問い合わせに代入する値のリストを、2番目の引数として渡してください。
問い合わせにパラメータがない場合、2番目の引数は省略可能です。
3番目の引数は、前に述べた省略可能な行数制限引数です。
     </para>

     <para>
<!--
      Alternatively, you can call the <function>execute</function> method on
      the plan object:
-->
代わりに、計画オブジェクトの<function>execute</function>メソッドを呼び出すことができます。
<programlisting>
rv = plan.execute(["name"], 5)
</programlisting>
     </para>

     <para>
<!--
      Query parameters and result row fields are converted between PostgreSQL
      and Python data types as described in <xref linkend="plpython-data"/>.
-->
問い合わせパラメータおよび結果行のフィールドは<xref linkend="plpython-data"/>で示した通り、PostgreSQLとPythonのデータ型の間で変換されます。
     </para>

     <para>
<!--
      When you prepare a plan using the PL/Python module it is automatically
      saved.  Read the SPI documentation (<xref linkend="spi"/>) for a
      description of what this means.  In order to make effective use of this
      across function calls one needs to use one of the persistent storage
      dictionaries <literal>SD</literal> or <literal>GD</literal> (see
      <xref linkend="plpython-sharing"/>). For example:
-->
PL/Pythonモジュールを使用して準備した計画は自動的に保存されます。
これが何を意味するのかについてはSPIの文書（<xref linkend="spi"/>）を参照してください。
これを複数呼び出しにおいて効果的に使用するためには、永続的な格納用辞書である<literal>SD</literal>または<literal>GD</literal>（<xref linkend="plpython-sharing"/>を参照）のいずれかを使用する必要があります。
例を示します。
<programlisting>
CREATE FUNCTION usesavedplan() RETURNS trigger AS $$
    if "plan" in SD:
        plan = SD["plan"]
    else:
        plan = plpy.prepare("SELECT 1")
        SD["plan"] = plan
    # rest of function
$$ LANGUAGE plpython3u;
</programlisting>
     </para>
    </listitem>
   </varlistentry>

   <varlistentry>
    <term><literal>plpy.<function>cursor</function>(<replaceable>query</replaceable>)</literal></term>
    <term><literal>plpy.<function>cursor</function>(<replaceable>plan</replaceable> [, <replaceable>arguments</replaceable>])</literal></term>
    <listitem>
     <para>
<!--
      The <literal>plpy.cursor</literal> function accepts the same arguments
      as <literal>plpy.execute</literal> (except for the row limit) and returns
      a cursor object, which allows you to process large result sets in smaller
      chunks.  As with <literal>plpy.execute</literal>, either a query string
      or a plan object along with a list of arguments can be used, or
      the <function>cursor</function> function can be called as a method of
      the plan object.
-->
<literal>plpy.cursor</literal>関数は<literal>plpy.execute</literal>と同じ引数を受け取り（行数制限引数を除いた）カーソルオブジェクトとして返します。
これにより大規模な結果セットをより小さな塊の中で処理することができます。
<literal>plpy.execute</literal>の場合と同様、問い合わせ文字列または引数リスト付きの計画オブジェクトを使用できますし、計画オブジェクトのメソッドとして<function>cursor</function>関数を呼ぶことができます。
     </para>

     <para>
<!--
      The cursor object provides a <literal>fetch</literal> method that accepts
      an integer parameter and returns a result object.  Each time you
      call <literal>fetch</literal>, the returned object will contain the next
      batch of rows, never larger than the parameter value.  Once all rows are
      exhausted, <literal>fetch</literal> starts returning an empty result
      object.  Cursor objects also provide an
      <ulink url="https://docs.python.org/library/stdtypes.html#iterator-types">iterator
      interface</ulink>, yielding one row at a time until all rows are
      exhausted.  Data fetched that way is not returned as result objects, but
      rather as dictionaries, each dictionary corresponding to a single result
      row.
-->
カーソルオブジェクトは、整数パラメータを受付け、結果オブジェクトを返す<literal>fetch</literal>メソッドを提供します。
<literal>fetch</literal>を呼び出す度に、返されるオブジェクトには次の一群の行が含まれます。
この行数はパラメータ値より多くなることはありません。
全ての行が出し尽くされると、<literal>fetch</literal>は空の結果オブジェクトを返すようになります。
カーソルオブジェクトはまた、すべての行を出し尽くすまで一度に１行を生成する<ulink url="https://docs.python.org/library/stdtypes.html#iterator-types">イテレータインタフェース</ulink>を提供します。
この方法で取り出されたデータは結果オブジェクトとしては返されず、１つの辞書が単一の結果行に対応する辞書群として返されます。
     </para>

     <para>
<!--
      An example of two ways of processing data from a large table is:
-->
大きなテーブルのデータを処理する、2つの方法の例を示します。
<programlisting>
CREATE FUNCTION count_odd_iterator() RETURNS integer AS $$
odd = 0
for row in plpy.cursor("select num from largetable"):
    if row['num'] % 2:
         odd += 1
return odd
$$ LANGUAGE plpython3u;

CREATE FUNCTION count_odd_fetch(batch_size integer) RETURNS integer AS $$
odd = 0
cursor = plpy.cursor("select num from largetable")
while True:
    rows = cursor.fetch(batch_size)
    if not rows:
        break
    for row in rows:
        if row['num'] % 2:
            odd += 1
return odd
$$ LANGUAGE plpython3u;

CREATE FUNCTION count_odd_prepared() RETURNS integer AS $$
odd = 0
plan = plpy.prepare("select num from largetable where num % $1 &lt;&gt; 0", ["integer"])
<!--
rows = list(plpy.cursor(plan, [2]))  # or: = list(plan.cursor([2]))
-->
rows = list(plpy.cursor(plan, [2]))  # または = list(plan.cursor([2]))

return len(rows)
$$ LANGUAGE plpython3u;
</programlisting>
     </para>

     <para>
<!--
      Cursors are automatically disposed of.  But if you want to explicitly
      release all resources held by a cursor, use the <literal>close</literal>
      method.  Once closed, a cursor cannot be fetched from anymore.
-->
カーソルは自動的に処分されます。
しかし、カーソルが保有していた資源を明示的に解放したい場合は、<literal>close</literal>メソッドを使用してください。
閉じた後、カーソルからこれ以上取り込むことはできません。
     </para>

     <tip>
      <para>
<!--
        Do not confuse objects created by <literal>plpy.cursor</literal> with
        DB-API cursors as defined by
        the <ulink url="https://www.python.org/dev/peps/pep-0249/">Python
        Database API specification</ulink>.  They don't have anything in common
        except for the name.
-->
<literal>plpy.cursor</literal>によって作成されたオブジェクトと、<ulink url="https://www.python.org/dev/peps/pep-0249/">PythonデータベースAPI仕様</ulink>において定義されたDB-APIカーソルとを混同しないでください。
名称以外の共通点はありません。
      </para>
     </tip>
    </listitem>
   </varlistentry>
  </variablelist>

  </sect2>

  <sect2 id="plpython-trapping">
<!--
   <title>Trapping Errors</title>
-->
   <title>エラーの捕捉</title>

   <para>
<!--
    Functions accessing the database might encounter errors, which
    will cause them to abort and raise an exception.  Both
    <function>plpy.execute</function> and
    <function>plpy.prepare</function> can raise an instance of a subclass of
    <literal>plpy.SPIError</literal>, which by default will terminate
    the function.  This error can be handled just like any other
    Python exception, by using the <literal>try/except</literal>
    construct.  For example:
-->
データベースにアクセスする関数はエラーに遭遇し、エラーが関数をアボートして例外を発生させる原因となります。
<function>plpy.execute</function>および<function>plpy.prepare</function>は、デフォルトでは関数を終了させる<literal>plpy.SPIError</literal>のサブクラスのインスタンスを発生させることができます。
このエラーは、<literal>try/except</literal>構文を使用して、Pythonの他の例外と同様に処理できます。
例を示します。
<programlisting>
CREATE FUNCTION try_adding_joe() RETURNS text AS $$
    try:
        plpy.execute("INSERT INTO users(username) VALUES ('joe')")
    except plpy.SPIError:
<!--
        return "something went wrong"
-->
        "うまくいかなかった" を返す
    else:
<!--
        return "Joe added"
-->
        "Joeが追加された" を返す
$$ LANGUAGE plpython3u;
</programlisting>
   </para>

   <para>
<!--
    The actual class of the exception being raised corresponds to the
    specific condition that caused the error.  Refer
    to <xref linkend="errcodes-table"/> for a list of possible
    conditions.  The module
    <literal>plpy.spiexceptions</literal> defines an exception class
    for each <productname>PostgreSQL</productname> condition, deriving
    their names from the condition name.  For
    instance, <literal>division_by_zero</literal>
    becomes <literal>DivisionByZero</literal>, <literal>unique_violation</literal>
    becomes <literal>UniqueViolation</literal>, <literal>fdw_error</literal>
    becomes <literal>FdwError</literal>, and so on.  Each of these
    exception classes inherits from <literal>SPIError</literal>.  This
    separation makes it easier to handle specific errors, for
    instance:
-->
発生される例外の実クラスはエラーを引き起こした特定の条件と対応します。
<xref linkend="errcodes-table"/>にあり得る条件のリストがありますので参照してください。
<literal>plpy.spiexceptions</literal>モジュールは<productname>PostgreSQL</productname>の条件それぞれに対して、その条件名に因んだ名前の例外クラスを定義しています。
例えば<literal>division_by_zero</literal>は<literal>DivisionByZero</literal>、<literal>unique_violation</literal>は<literal>UniqueViolation</literal>に、<literal>fdw_error</literal>は<literal>FdwError</literal>などのようになります。
これらの例外クラスはそれぞれ<literal>SPIError</literal>を継承したものです。
このように分離することで特定のエラーをより簡単に扱うことができるようになります。
以下に例を示します。
<programlisting>
CREATE FUNCTION insert_fraction(numerator int, denominator int) RETURNS text AS $$
from plpy import spiexceptions
try:
    plan = plpy.prepare("INSERT INTO fractions (frac) VALUES ($1 / $2)", ["int", "int"])
    plpy.execute(plan, [numerator, denominator])
except spiexceptions.DivisionByZero:
    return "denominator cannot equal zero"
except spiexceptions.UniqueViolation:
    return "already have that fraction"
except plpy.SPIError as e:
    return "other error, SQLSTATE %s" % e.sqlstate
else:
    return "fraction inserted"
$$ LANGUAGE plpython3u;
</programlisting>
<!--
    Note that because all exceptions from
    the <literal>plpy.spiexceptions</literal> module inherit
    from <literal>SPIError</literal>, an <literal>except</literal>
    clause handling it will catch any database access error.
-->
<literal>plpy.spiexceptions</literal>モジュールからの全ての例外は<literal>SPIError</literal>を継承するため、例外を処理する<literal>except</literal>句は全てのデータベースアクセスエラーを捕捉することに注意してください。
   </para>

   <para>
<!--
    As an alternative way of handling different error conditions, you
    can catch the <literal>SPIError</literal> exception and determine
    the specific error condition inside the <literal>except</literal>
    block by looking at the <literal>sqlstate</literal> attribute of
    the exception object.  This attribute is a string value containing
    the <quote>SQLSTATE</quote> error code.  This approach provides
    approximately the same functionality
-->
異なったエラー条件を処理する代りの方法として、<literal>SPIError</literal>例外を捕捉して、例外オブジェクトの<literal>sqlstate</literal>属性を調べることにより、<literal>except</literal>ブロック内部の明細なエラー条件を決定できます。
この属性は<quote>SQLSTATE</quote>エラーコードを含む文字列値です。
この方法は、ほぼ同じ機能を提供します。
   </para>
  </sect2>
 </sect1>

 <sect1 id="plpython-subtransaction">
<!--
  <title>Explicit Subtransactions</title>
-->
  <title>明示的サブトランザクション</title>

  <para>
<!--
   Recovering from errors caused by database access as described in
   <xref linkend="plpython-trapping"/> can lead to an undesirable
   situation where some operations succeed before one of them fails,
   and after recovering from that error the data is left in an
   inconsistent state.  PL/Python offers a solution to this problem in
   the form of explicit subtransactions.
-->
<xref linkend="plpython-trapping"/>で説明したデータベースアクセスによって引き起こるエラーからの復旧は、操作の中の１つが失敗する前に、一部の操作が成功し、エラーからの復旧の後一貫性のないデータが残ってしまうという望ましくない状態を導く可能性があります。
PL/Pythonは明示的サブトランザクションにより、この問題の解法を提供します。
  </para>

  <sect2>
<!--
   <title>Subtransaction Context Managers</title>
-->
   <title>サブトランザクションのコンテキスト管理</title>

   <para>
<!--
    Consider a function that implements a transfer between two
    accounts:
-->
2つの口座の間の振替えを実装する関数を考えてみます。
<programlisting>
CREATE FUNCTION transfer_funds() RETURNS void AS $$
try:
    plpy.execute("UPDATE accounts SET balance = balance - 100 WHERE account_name = 'joe'")
    plpy.execute("UPDATE accounts SET balance = balance + 100 WHERE account_name = 'mary'")
except plpy.SPIError as e:
    result = "error transferring funds: %s" % e.args
else:
    result = "funds transferred correctly"
plan = plpy.prepare("INSERT INTO operations (result) VALUES ($1)", ["text"])
plpy.execute(plan, [result])
$$ LANGUAGE plpython3u;
</programlisting>
<!--
    If the second <literal>UPDATE</literal> statement results in an
    exception being raised, this function will report the error, but
    the result of the first <literal>UPDATE</literal> will
    nevertheless be committed.  In other words, the funds will be
    withdrawn from Joe's account, but will not be transferred to
    Mary's account.
-->
2番目の<literal>UPDATE</literal>文が例外を発生させる結果となった場合、この関数はエラーを記録しますが、それにもかかわらず最初の<literal>UPDATE</literal>はコミットされます。
言い換えると、資金はジョーの口座から引き落とされますが、メアリーの口座には移転しません。
   </para>

   <para>
<!--
    To avoid such issues, you can wrap your
    <literal>plpy.execute</literal> calls in an explicit
    subtransaction.  The <literal>plpy</literal> module provides a
    helper object to manage explicit subtransactions that gets created
    with the <literal>plpy.subtransaction()</literal> function.
    Objects created by this function implement the
    <ulink url="https://docs.python.org/library/stdtypes.html#context-manager-types">
    context manager interface</ulink>.  Using explicit subtransactions
    we can rewrite our function as:
-->
こうした問題を防ぐために、<literal>plpy.execute</literal>呼び出しを明示的なサブトランザクションで囲むことができます。
<literal>plpy</literal>モジュールは、<literal>plpy.subtransaction()</literal>関数で作成される明示的なサブトランザクションを管理するための補助オブジェクトを提供します。
この関数によって作成されるオブジェクトは<ulink url="https://docs.python.org/library/stdtypes.html#context-manager-types">コンテキストマネージャインタフェース</ulink>を実装します
明示的なサブトランザクションを使用して、上の関数を以下のように書き換えることができます。
<programlisting>
CREATE FUNCTION transfer_funds2() RETURNS void AS $$
try:
    with plpy.subtransaction():
        plpy.execute("UPDATE accounts SET balance = balance - 100 WHERE account_name = 'joe'")
        plpy.execute("UPDATE accounts SET balance = balance + 100 WHERE account_name = 'mary'")
except plpy.SPIError as e:
    result = "error transferring funds: %s" % e.args
else:
    result = "funds transferred correctly"
plan = plpy.prepare("INSERT INTO operations (result) VALUES ($1)", ["text"])
plpy.execute(plan, [result])
$$ LANGUAGE plpython3u;
</programlisting>
<!--
    Note that the use of <literal>try/catch</literal> is still
    required.  Otherwise the exception would propagate to the top of
    the Python stack and would cause the whole function to abort with
    a <productname>PostgreSQL</productname> error, so that the
    <literal>operations</literal> table would not have any row
    inserted into it.  The subtransaction context manager does not
    trap errors, it only assures that all database operations executed
    inside its scope will be atomically committed or rolled back.  A
    rollback of the subtransaction block occurs on any kind of
    exception exit, not only ones caused by errors originating from
    database access.  A regular Python exception raised inside an
    explicit subtransaction block would also cause the subtransaction
    to be rolled back.
-->
<literal>try/catch</literal>の使用がまだ必要なことに注意してください。
さもないと例外がPythonスタックの最上位まで伝播され、関数全体が<productname>PostgreSQL</productname>エラーにより中断され、この結果、<literal>operations</literal>テーブルには挿入されるはずの行が存在しないことになります。
サブトランザクションのコンテキストマネージャはエラーを捕捉しません。
これはそのスコープの内側で実行されるデータベース操作すべてが、原子的にコミットされるかロールバックされるかだけを保証します。
サブトランザクションブロックのロールバックは、データベースアクセスを元にしたエラーによって引き起こる例外だけではなく、何らかの種類の例外終了でも起こります。
明示的なサブトランザクションブロックの内側で発生した通常のPython例外も同様にサブトランザクションをロールバックさせます。
   </para>
  </sect2>
 </sect1>

 <sect1 id="plpython-transactions">
<!--
  <title>Transaction Management</title>
-->
  <title>トランザクション制御</title>

  <para>
<!--
   In a procedure called from the top level or an anonymous code block
   (<command>DO</command> command) called from the top level it is possible to
   control transactions.  To commit the current transaction, call
   <literal>plpy.commit()</literal>.  To roll back the current transaction,
   call <literal>plpy.rollback()</literal>.  (Note that it is not possible to
   run the SQL commands <command>COMMIT</command> or
   <command>ROLLBACK</command> via <function>plpy.execute</function> or
   similar.  It has to be done using these functions.)  After a transaction is
   ended, a new transaction is automatically started, so there is no separate
   function for that.
-->
トップレベル、またはトップレベルから呼ばれた無名コードブロック（<command>DO</command>コマンド）から呼ばれたプロシージャでは、トランザクションの制御が可能です。
現在のトランザクションをコミットするには、<literal>plpy.commit()</literal>を呼びます。
現在のロールバックするには、<literal>plpy.rollback()</literal>を呼びます。
（SQLコマンドの<command>COMMIT</command>や<command>ROLLBACK</command>を<function>plpy.execute</function>などを通して実行することはできない点に注意してください。前述の関数を使って行う必要があります。）
トランザクションが終了した後は新たなトランザクションが自動的に開始されますので、開始のための別の関数はありません。
  </para>

  <para>
<!--
   Here is an example:
-->
以下に例を示します。
<programlisting>
CREATE PROCEDURE transaction_test1()
LANGUAGE plpython3u
AS $$
for i in range(0, 10):
    plpy.execute("INSERT INTO test1 (a) VALUES (%d)" % i)
    if i % 2 == 0:
        plpy.commit()
    else:
        plpy.rollback()
$$;

CALL transaction_test1();
</programlisting>
  </para>

  <para>
<!--
   Transactions cannot be ended when an explicit subtransaction is active.
-->
トランザクションは明示的なサブトランザクションの中では終了できません。
  </para>
 </sect1>

 <sect1 id="plpython-util">
<!--
  <title>Utility Functions</title>
-->
  <title>ユーティリティ関数</title>
  <para>
<!--
   The <literal>plpy</literal> module also provides the functions
-->
<literal>plpy</literal>モジュールでは以下の関数も提供しています。
   <simplelist>
    <member><literal>plpy.debug(<replaceable>msg, **kwargs</replaceable>)</literal></member>
    <member><literal>plpy.log(<replaceable>msg, **kwargs</replaceable>)</literal></member>
    <member><literal>plpy.info(<replaceable>msg, **kwargs</replaceable>)</literal></member>
    <member><literal>plpy.notice(<replaceable>msg, **kwargs</replaceable>)</literal></member>
    <member><literal>plpy.warning(<replaceable>msg, **kwargs</replaceable>)</literal></member>
    <member><literal>plpy.error(<replaceable>msg, **kwargs</replaceable>)</literal></member>
    <member><literal>plpy.fatal(<replaceable>msg, **kwargs</replaceable>)</literal></member>
   </simplelist>
   <indexterm><primary>elog</primary><secondary>in PL/Python</secondary></indexterm>
   <indexterm><primary>elog</primary><secondary>PL/Pythonにおける</secondary></indexterm>
<!--
   <function>plpy.error</function> and <function>plpy.fatal</function>
   actually raise a Python exception which, if uncaught, propagates out to
   the calling query, causing the current transaction or subtransaction to
   be aborted.  <literal>raise plpy.Error(<replaceable>msg</replaceable>)</literal> and
   <literal>raise plpy.Fatal(<replaceable>msg</replaceable>)</literal> are
   equivalent to calling <literal>plpy.error(<replaceable>msg</replaceable>)</literal> and
   <literal>plpy.fatal(<replaceable>msg</replaceable>)</literal>, respectively but
   the <literal>raise</literal> form does not allow passing keyword arguments.
   The other functions only generate messages of different priority levels.
   Whether messages of a particular priority are reported to the client,
   written to the server log, or both is controlled by the
   <xref linkend="guc-log-min-messages"/> and
   <xref linkend="guc-client-min-messages"/> configuration
   variables. See <xref linkend="runtime-config"/> for more information.
-->
<function>plpy.error</function>および<function>plpy.fatal</function>は、実際にPythonの例外を発生させます。
これが捕捉されない場合、呼び出し中の問い合わせに伝わり、その結果、現在のトランザクションもしくはサブトランザクションがアボートします。
<literal>raise plpy.Error(<replaceable>msg</replaceable>)</literal>および<literal>raise plpy.Fatal(<replaceable>msg</replaceable>)</literal>は、それぞれ<literal>plpy.error(<replaceable>msg</replaceable>)</literal>および<literal>plpy.fatal(<replaceable>msg</replaceable>)</literal>の呼び出しと同じですが、<literal>raise</literal>形式ではキーワード引数を渡すことができません。
他の関数は異なる重要度のメッセージを生成するだけです。
<xref linkend="guc-log-min-messages"/>と<xref linkend="guc-client-min-messages"/>設定変数は、特定の重要度のメッセージをクライアントに報告するか、サーバのログに書き出すか、あるいはその両方かを制御します。
詳細は<xref linkend="runtime-config"/>を参照してください。
  </para>

  <para>
<!--
   The <replaceable>msg</replaceable> argument is given as a positional argument.  For
   backward compatibility, more than one positional argument can be given. In
   that case, the string representation of the tuple of positional arguments
   becomes the message reported to the client.
-->
<replaceable>msg</replaceable>引数は位置引数として与えられます。
後方互換性のために、2つ以上の位置引数を与えることができます。
その場合、位置引数のタプルの文字列表現がクライアントに報告されるメッセージになります。
  </para>

  <para>
<!--
   The following keyword-only arguments are accepted:
-->
以下のキーワードのみの引数を受け付けます。
   <simplelist>
    <member><literal>detail</literal></member>
    <member><literal>hint</literal></member>
    <member><literal>sqlstate</literal></member>
    <member><literal>schema_name</literal></member>
    <member><literal>table_name</literal></member>
    <member><literal>column_name</literal></member>
    <member><literal>datatype_name</literal></member>
    <member><literal>constraint_name</literal></member>
   </simplelist>
<!--
   The string representation of the objects passed as keyword-only arguments
   is used to enrich the messages reported to the client. For example:
-->
キーワードのみの引数として渡されたオブジェクトの文字列表現は、クライアントへ報告されるメッセージを豊富にするのに使われます。
例えば、

<programlisting>
CREATE FUNCTION raise_custom_exception() RETURNS void AS $$
plpy.error("custom exception message",
           detail="some info about exception",
           hint="hint for users")
$$ LANGUAGE plpython3u;

=# SELECT raise_custom_exception();
ERROR:  plpy.Error: custom exception message
DETAIL:  some info about exception
HINT:  hint for users
CONTEXT:  Traceback (most recent call last):
  PL/Python function "raise_custom_exception", line 4, in &lt;module&gt;
    hint="hint for users")
PL/Python function "raise_custom_exception"
</programlisting>
  </para>

  <para>
<!--
   Another set of utility functions are
   <literal>plpy.quote_literal(<replaceable>string</replaceable>)</literal>,
   <literal>plpy.quote_nullable(<replaceable>string</replaceable>)</literal>, and
   <literal>plpy.quote_ident(<replaceable>string</replaceable>)</literal>.  They
   are equivalent to the built-in quoting functions described in <xref
   linkend="functions-string"/>.  They are useful when constructing
   ad-hoc queries.  A PL/Python equivalent of dynamic SQL from <xref
   linkend="plpgsql-quote-literal-example"/> would be:
-->
この他のユーティリティ関数群には<literal>plpy.quote_literal(<replaceable>string</replaceable>)</literal>、<literal>plpy.quote_nullable(<replaceable>string</replaceable>)</literal>および<literal>plpy.quote_ident(<replaceable>string</replaceable>)</literal>があります。
これらは<xref linkend="functions-string"/>で説明する組み込みの引用符付け関数と同等です。
これらはその場限りの問い合わせを構築する時に有用です。
<xref linkend="plpgsql-quote-literal-example"/>の動的SQLと同等なPL/Pythonを以下に示します。
<programlisting>
plpy.execute("UPDATE tbl SET %s = %s WHERE key = %s" % (
    plpy.quote_ident(colname),
    plpy.quote_nullable(newvalue),
    plpy.quote_literal(keyvalue)))
</programlisting>
  </para>
 </sect1>

 <sect1 id="plpython-python23">
<!--
  <title>Python 2 vs. Python 3</title>
-->
  <title>Python 2対Python 3</title>

  <para>
<!--
   PL/Python supports only Python 3. Past versions of
   <productname>PostgreSQL</productname> supported Python 2, using the
   <literal>plpythonu</literal> and <literal>plpython2u</literal> language
   names.
-->
PL/PythonはPython 3のみをサポートします。
<productname>PostgreSQL</productname>の以前のバージョンでは、<literal>plpythonu</literal>と<literal>plpython2u</literal>という言語名を使用してPython 2がサポートされていました。
  </para>
 </sect1>

 <sect1 id="plpython-envar">
<!--
  <title>Environment Variables</title>
-->
  <title>環境変数</title>

  <para>
<!--
   Some of the environment variables that are accepted by the Python
   interpreter can also be used to affect PL/Python behavior.  They
   would need to be set in the environment of the main PostgreSQL
   server process, for example in a start script.  The available
   environment variables depend on the version of Python; see the
   Python documentation for details.  At the time of this writing, the
   following environment variables have an affect on PL/Python,
   assuming an adequate Python version:
-->
Pythonインタプリタにより受け付けられる環境変数の一部はまた、PL/Pythonの動作を変更するために使用することができます。
これらは例えば起動スクリプト内など主PostgreSQLサーバプロセスの環境で設定される必要があります。
利用可能な環境変数はPythonのバージョンに依存します。
詳細に付いてはPythonの文書を参照してください。
適切なバージョンのPythonであることが前提ですが、本章の執筆時点では以下の環境変数がPL/Pythonに影響を与えます。
   <itemizedlist>
    <listitem>
     <para><envar>PYTHONHOME</envar></para>
    </listitem>

    <listitem>
     <para><envar>PYTHONPATH</envar></para>
    </listitem>

    <listitem>
     <para><envar>PYTHONY2K</envar></para>
    </listitem>

    <listitem>
     <para><envar>PYTHONOPTIMIZE</envar></para>
    </listitem>

    <listitem>
     <para><envar>PYTHONDEBUG</envar></para>
    </listitem>

    <listitem>
     <para><envar>PYTHONVERBOSE</envar></para>
    </listitem>

    <listitem>
     <para><envar>PYTHONCASEOK</envar></para>
    </listitem>

    <listitem>
     <para><envar>PYTHONDONTWRITEBYTECODE</envar></para>
    </listitem>

    <listitem>
     <para><envar>PYTHONIOENCODING</envar></para>
    </listitem>

    <listitem>
     <para><envar>PYTHONUSERBASE</envar></para>
    </listitem>

    <listitem>
     <para><envar>PYTHONHASHSEED</envar></para>
    </listitem>
   </itemizedlist>

<!--
   (It appears to be a Python implementation detail beyond the control
   of PL/Python that some of the environment variables listed on
   the <command>python</command> man page are only effective in a
   command-line interpreter and not an embedded Python interpreter.)
-->
（<command>python</command>マニュアルページに列挙された環境変数の一部はコマンドラインインタプリタでのみ影響を与え、組み込みPythonインタプリタには影響しないというPL/Pythonの制御を超えたPythonの詳細実装があるようです。）
  </para>
 </sect1>
</chapter><|MERGE_RESOLUTION|>--- conflicted
+++ resolved
@@ -1130,9 +1130,6 @@
      </para>
 
      <para>
-<<<<<<< HEAD
-<!--
-=======
       If <replaceable>limit</replaceable> is specified and is greater than
       zero, then <function>plpy.execute</function> retrieves at
       most <replaceable>limit</replaceable> rows, much as if the query
@@ -1142,7 +1139,7 @@
      </para>
 
      <para>
->>>>>>> 8382864e
+<!--
       The result object emulates a list or dictionary object.  The result
       object can be accessed by row number and column name.  For example:
 -->

--- conflicted
+++ resolved
@@ -7,13 +7,8 @@
 msgstr ""
 "Project-Id-Version: pg_verifybackup (PostgreSQL 18)\n"
 "Report-Msgid-Bugs-To: pgsql-bugs@lists.postgresql.org\n"
-<<<<<<< HEAD
-"POT-Creation-Date: 2025-02-28 10:06+0900\n"
-"PO-Revision-Date: 2025-03-03 17:37+0900\n"
-=======
 "POT-Creation-Date: 2025-04-30 10:33+0900\n"
 "PO-Revision-Date: 2025-04-30 11:22+0900\n"
->>>>>>> 3d6a8289
 "Last-Translator: Kyotaro Horiguchi <horikyota.ntt@gmail.com>\n"
 "Language-Team: Japan PostgreSQL Users Group <jpug-doc@ml.postgresql.jp>\n"
 "Language: ja\n"
@@ -47,13 +42,8 @@
 msgid "could not open file \"%s\" for reading: %m"
 msgstr "ファイル\"%s\"を読み込み用にオープンできませんでした: %m"
 
-<<<<<<< HEAD
-#: ../../common/controldata_utils.c:110 pg_verifybackup.c:438
-#: pg_verifybackup.c:476 pg_verifybackup.c:896
-=======
 #: ../../common/controldata_utils.c:110 pg_verifybackup.c:440
 #: pg_verifybackup.c:478 pg_verifybackup.c:1025 pg_verifybackup.c:1144
->>>>>>> 3d6a8289
 #, c-format
 msgid "could not read file \"%s\": %m"
 msgstr "ファイル\"%s\"の読み取りに失敗しました: %m"
@@ -64,11 +54,7 @@
 msgstr "ファイル\"%1$s\"を読み込めませんでした: %3$zuバイトのうち%2$dバイトを読み込みました"
 
 #: ../../common/controldata_utils.c:132 ../../common/controldata_utils.c:280
-<<<<<<< HEAD
-#: pg_verifybackup.c:902
-=======
 #: pg_verifybackup.c:1030 pg_verifybackup.c:1150
->>>>>>> 3d6a8289
 #, c-format
 msgid "could not close file \"%s\": %m"
 msgstr "ファイル\"%s\"をクローズできませんでした: %m"
@@ -90,13 +76,8 @@
 "されるものと一致しないようです。この場合以下の結果は不正確になります。また、\n"
 "PostgreSQLインストレーションはこのデータディレクトリと互換性がなくなります。"
 
-<<<<<<< HEAD
-#: ../../common/controldata_utils.c:230 pg_verifybackup.c:406
-#: pg_verifybackup.c:865
-=======
 #: ../../common/controldata_utils.c:230 pg_verifybackup.c:408
 #: pg_verifybackup.c:1005 pg_verifybackup.c:1113
->>>>>>> 3d6a8289
 #, c-format
 msgid "could not open file \"%s\": %m"
 msgstr "ファイル\"%s\"をオープンできませんでした: %m"
@@ -112,12 +93,8 @@
 msgstr "ファイル\"%s\"をfsyncできませんでした: %m"
 
 #: ../../common/cryptohash.c:261 ../../common/cryptohash_openssl.c:356
-<<<<<<< HEAD
-#: ../../common/parse_manifest.c:157 ../../common/parse_manifest.c:852
-=======
 #: ../../common/jsonapi.c:2407 ../../common/parse_manifest.c:157
 #: ../../common/parse_manifest.c:852
->>>>>>> 3d6a8289
 #, c-format
 msgid "out of memory"
 msgstr "メモリ不足です"
@@ -242,13 +219,10 @@
 msgid "Unicode low surrogate must follow a high surrogate."
 msgstr "Unicodeのローサロゲートはハイサロゲートに続かなければなりません。"
 
-<<<<<<< HEAD
-=======
 #: ../../common/jsonapi.c:2523
 msgid "out of memory while constructing error description"
 msgstr "エラー記述の構築中にメモリ不足"
 
->>>>>>> 3d6a8289
 #: ../../common/parse_manifest.c:159 ../../common/parse_manifest.c:854
 #, c-format
 msgid "could not initialize checksum of manifest"
@@ -620,45 +594,32 @@
 msgid "program \"%s\" was found by \"%s\" but was not the same version as %s"
 msgstr "\"%2$s\"がプログラム\"%1$s\"を見つけましたが、これは%3$sと同じバージョンではありませんでした"
 
-<<<<<<< HEAD
-#: pg_verifybackup.c:381
+#: pg_verifybackup.c:304 pg_verifybackup.c:625
+#, c-format
+msgid "could not open directory \"%s\": %m"
+msgstr "ディレクトリ\"%s\"をオープンできませんでした: %m"
+
+#: pg_verifybackup.c:323 pg_verifybackup.c:412
+#, c-format
+msgid "could not stat file \"%s\": %m"
+msgstr "ファイル\"%s\"のstatに失敗しました: %m"
+
+#: pg_verifybackup.c:340
+#, c-format
+msgid "pg_waldump cannot read tar files"
+msgstr "pg_waldumpはtarファイルを読めません"
+
+#: pg_verifybackup.c:341
+#, c-format
+msgid "You must use -n/--no-parse-wal when verifying a tar-format backup."
+msgstr "tarフォーマットのバックアップを検証するときには -n または --no-parse-wal を使う必要があります。"
+
+#: pg_verifybackup.c:383
 #, c-format
 msgid "backup successfully verified\n"
 msgstr "バックアップが正常に検証されました\n"
 
-#: pg_verifybackup.c:410
-=======
-#: pg_verifybackup.c:304 pg_verifybackup.c:625
-#, c-format
-msgid "could not open directory \"%s\": %m"
-msgstr "ディレクトリ\"%s\"をオープンできませんでした: %m"
-
-#: pg_verifybackup.c:323 pg_verifybackup.c:412
->>>>>>> 3d6a8289
-#, c-format
-msgid "could not stat file \"%s\": %m"
-msgstr "ファイル\"%s\"のstatに失敗しました: %m"
-
-<<<<<<< HEAD
-#: pg_verifybackup.c:440
-=======
-#: pg_verifybackup.c:340
-#, c-format
-msgid "pg_waldump cannot read tar files"
-msgstr "pg_waldumpはtarファイルを読めません"
-
-#: pg_verifybackup.c:341
-#, c-format
-msgid "You must use -n/--no-parse-wal when verifying a tar-format backup."
-msgstr "tarフォーマットのバックアップを検証するときには -n または --no-parse-wal を使う必要があります。"
-
-#: pg_verifybackup.c:383
-#, c-format
-msgid "backup successfully verified\n"
-msgstr "バックアップが正常に検証されました\n"
-
 #: pg_verifybackup.c:442
->>>>>>> 3d6a8289
 #, c-format
 msgid "could not read file \"%s\": read %d of %lld"
 msgstr "ファイル\"%1$s\"を読み込めませんでした: %3$lldバイトのうち%2$dバイトを読み込みました"
@@ -725,17 +686,10 @@
 
 #: pg_verifybackup.c:1049
 #, c-format
-<<<<<<< HEAD
-msgid "could not update checksum of file \"%s\""
-msgstr "ファイル\"%s\"のチェックサムの更新ができませんでした"
-
-#: pg_verifybackup.c:921
-=======
 msgid "\"%s\" is present in the manifest but not on disk"
 msgstr "\"%s\"は目録には存在しますが、ディスクには存在しません"
 
 #: pg_verifybackup.c:1121
->>>>>>> 3d6a8289
 #, c-format
 msgid "could not initialize checksum of file \"%s\""
 msgstr "ファイル\"%s\"のチェックサムの初期化ができませんでした"
@@ -857,25 +811,4 @@
 #: pg_verifybackup.c:1383
 #, c-format
 msgid "%s home page: <%s>\n"
-msgstr "%s ホームページ: <%s>\n"
-
-#~ msgid "  -F, --format=p|t            backup format (plain, tar)\n"
-#~ msgstr "  -F, --format=p|t            出力フォーマット(plain, tar)\n"
-
-#~ msgid "\"%s\" is not a plain file"
-#~ msgstr "\"%s\"は通常ファイルではありません"
-
-#~ msgid "You must use -n or --no-parse-wal when verifying a tar-format backup."
-#~ msgstr "tarフォーマットのバックアップを検証するときには -n または --no-parse-wal を使う必要があります。"
-
-#~ msgid "file \"%s\" is not expected in a tar format backup"
-#~ msgstr "tar形式のバックアップではファイル\"%s\"は想定外です"
-
-#~ msgid "invalid backup format \"%s\", must be \"plain\" or \"tar\""
-#~ msgstr "不正なバックアップフォーマット\"%s\"、\"plain\"か\"tar\"でなければなりません"
-
-#~ msgid "out of memory while constructing error description"
-#~ msgstr "エラー記述の構築中にメモリ不足"
-
-#~ msgid "pg_waldump cannot read tar files"
-#~ msgstr "pg_waldumpはtarファイルを読めません"+msgstr "%s ホームページ: <%s>\n"
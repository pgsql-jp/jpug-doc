--- conflicted
+++ resolved
@@ -155,14 +155,10 @@
     <term><acronym>CVE</acronym></term>
     <listitem>
      <para>
-<<<<<<< HEAD
+<!--
       <ulink url="https://cve.mitre.org/">Common Vulnerabilities and Exposures</ulink>
-=======
-<!--
-      <ulink url="https://cve.mitre.org/">Common Vulnerabilities and Exposures</ulink>
 -->
       <ulink url="https://cve.mitre.org/">Common Vulnerabilities and Exposures（共通脆弱性識別子）</ulink>
->>>>>>> 9a9c638e
      </para>
     </listitem>
    </varlistentry>
@@ -449,10 +445,7 @@
     <term><acronym>IEEE</acronym></term>
     <listitem>
      <para>
-<<<<<<< HEAD
-=======
-<!--
->>>>>>> 9a9c638e
+<!--
       <ulink url="https://standards.ieee.org/">Institute of Electrical and
       Electronics Engineers</ulink>
 -->

<!-- doc/src/sgml/protocol.sgml -->

<chapter id="protocol">
<!--
 <title>Frontend/Backend Protocol</title>
-->
<title>フロントエンド/バックエンドプロトコル</title>

 <indexterm zone="protocol">
<!--
  <primary>protocol</primary>
  <secondary>frontend-backend</secondary>
-->
<primary>プロトコル</primary>
<secondary>フロントエンド/バックエンド</secondary>
 </indexterm>

 <para>
<!--
  <productname>PostgreSQL</productname> uses a message-based protocol
  for communication between frontends and backends (clients and servers).
  The protocol is supported over <acronym>TCP/IP</acronym> and also over
  Unix-domain sockets.  Port number 5432 has been registered with IANA as
  the customary TCP port number for servers supporting this protocol, but
  in practice any non-privileged port number can be used.
-->
<application>PostgreSQL</application>はフロントエンドとバックエンド（クライアントとサーバ）の通信にメッセージベースのプロトコルを使用します。
このプロトコルは<Acronym>TCP/IP</Acronym>に加え、Unixドメインソケットをサポートします。
ポート番号5432は、このプロトコルをサポートするサーバ用のTCPポートとしてIANAに登録されています。
しかし、実際には任意の非特権ポート番号を使用することができます。
 </para>

 <para>
<!--
  This document describes version 3.0 of the protocol, implemented in
  <productname>PostgreSQL</productname> 7.4 and later.  For descriptions
  of the earlier protocol versions, see previous releases of the
  <productname>PostgreSQL</productname> documentation.  A single server
  can support multiple protocol versions.  The initial
  startup-request message tells the server which protocol version the
  client is attempting to use, and then the server follows that protocol
  if it is able.
-->
この文書は<application>PostgreSQL</application> 7.4以降で実装されたプロトコル3.0バージョンについて記載します。
以前のプロトコルバージョンについての説明は、<productname>PostgreSQL</productname>の以前のリリースの文書を参照してください。
初めの開始要求メッセージは、サーバに対し、クライアントが使用する予定のプロトコルバージョンを通知します。
その後、サーバは可能であればそのプロトコルに従います。
 </para>

  <para>
<!--
   In order to serve multiple clients efficiently, the server launches
   a new <quote>backend</> process for each client.
   In the current implementation, a new child
   process is created immediately after an incoming connection is detected.
   This is transparent to the protocol, however.  For purposes of the
   protocol, the terms <quote>backend</> and <quote>server</> are
   interchangeable; likewise <quote>frontend</> and <quote>client</>
   are interchangeable.
-->
複数のクライアントにサービスを効率的に提供するために、サーバは各クライアント毎に新規の<quote>バックエンド</>プロセスを起動します。
現在の実装では、サーバに接続が届いたことを検知すると即座に新しい子プロセスが生成されます。
しかし、これはプロトコルに対して透過的です。
プロトコルという意味では、<quote>バックエンド</>と<quote>サーバ</>という用語は相互交換可能です。
同様に<quote>フロントエンド</>と<quote>クライアント</>も相互交換可能です。
  </para>

 <sect1 id="protocol-overview">
<!--
  <title>Overview</title>
-->
<title>概要</title>

  <para>
<!--
   The protocol has separate phases for startup and normal operation.
   In the startup phase, the frontend opens a connection to the server
   and authenticates itself to the satisfaction of the server.  (This might
   involve a single message, or multiple messages depending on the
   authentication method being used.)  If all goes well, the server then sends
   status information to the frontend, and finally enters normal operation.
   Except for the initial startup-request message, this part of the
   protocol is driven by the server.
-->
このプロトコルでは、接続開始と通常操作で段階が分かれています。
接続開始段階で、フロントエンドはサーバへの接続を開き、サーバの義務を履行できるよう自身を証明します。
（これは使用する認証方法に応じて、単一のメッセージになったり、複数のメッセージになったりします。）
すべてうまく行けば、サーバはフロントエンドに状態情報を送信し、最終的に通常操作段階に入ります。
初期の開始要求メッセージを除いて、プロトコルのこの部分はサーバによって駆動されます。
  </para>

  <para>
<!--
   During normal operation, the frontend sends queries and
   other commands to the backend, and the backend sends back query results
   and other responses.  There are a few cases (such as <command>NOTIFY</>)
   wherein the
   backend will send unsolicited messages, but for the most part this portion
   of a session is driven by frontend requests.
-->
通常操作の間、フロントエンドは問い合わせやその他のコマンドをバックエンドに送信し、バックエンドは問い合わせ結果やその他の応答を返送します。
（<command>NOTIFY</>のように）バックエンドから依頼されずにメッセージが送信されるまれな場合がありますが、セッションのこの部分のほとんどはフロントエンドの要求によって駆動されます。
  </para>

  <para>
<!--
   Termination of the session is normally by frontend choice, but can be
   forced by the backend in certain cases.  In any case, when the backend
   closes the connection, it will roll back any open (incomplete) transaction
   before exiting.
-->
セッションの終了は通常フロントエンドが選択することですが、特定の場合はバックエンドによって強制される可能性があります。
どちらの場合でも、バックエンドが接続を閉ざす時、終了前に実行中の（未完の）トランザクションをすべてロールバックします。
  </para>

  <para>
<!--
   Within normal operation, SQL commands can be executed through either of
   two sub-protocols.  In the <quote>simple query</> protocol, the frontend
   just sends a textual query string, which is parsed and immediately
   executed by the backend.  In the <quote>extended query</> protocol,
   processing of queries is separated into multiple steps: parsing,
   binding of parameter values, and execution.  This offers flexibility
   and performance benefits, at the cost of extra complexity.
-->
通常操作中は、SQLコマンドを２つのサブプロトコルのうちのいずれかによって実行することができます。
<quote>簡易問い合わせ</>プロトコルでは、フロントエンドはテキストで問い合わせ文字列を単に送信し、バックエンドによって解析され、即実行されます。
<quote>拡張問い合わせ</>プロトコルでは、問い合わせの処理は、解析、パラメータ値の結び付け、そして実行という複数の段階に分離されます。
これは複雑性が加わりますが、柔軟性と性能という点で利点が生まれます。
  </para>

  <para>
<!--
   Normal operation has additional sub-protocols for special operations
   such as <command>COPY</>.
-->
通常操作には、さらに、<command>COPY</>のような特殊な操作向けのサブプロトコルがあります。
  </para>

 <sect2 id="protocol-message-concepts">
<!--
  <title>Messaging Overview</title>
-->
<title>メッセージ処理の概要</title>

  <para>
<!--
   All communication is through a stream of messages.  The first byte of a
   message identifies the message type, and the next four bytes specify the
   length of the rest of the message (this length count includes itself, but
   not the message-type byte).  The remaining contents of the message are
   determined by the message type.  For historical reasons, the very first
   message sent by the client (the startup message) has no initial
   message-type byte.
-->
すべての通信はメッセージストリームを介します。
メッセージの先頭バイトはメッセージ種類を識別するもの、次の４バイトはメッセージの残りの長さを指定するものです
（この長さにはメッセージ種類バイトは含まれませんが、自身を含んで数えられます）。
残りのメッセージの内容は、メッセージ種類で決まります。
歴史的な理由のため、一番初めにクライアントから送信されるメッセージ（開始メッセージ）にはメッセージ種類バイトはありません。
  </para>

  <para>
<!--
   To avoid losing synchronization with the message stream, both servers and
   clients typically read an entire message into a buffer (using the byte
   count) before attempting to process its contents.  This allows easy
   recovery if an error is detected while processing the contents.  In
   extreme situations (such as not having enough memory to buffer the
   message), the receiver can use the byte count to determine how much
   input to skip before it resumes reading messages.
-->
メッセージストリームの同期ずれを防ぐために、サーバとクライアントの両方は、通常、メッセージの内容を処理し始める前に、（バイト数を使用して）メッセージ全体をバッファ内に読み込みます。
これにより、その内容を処理する時にエラーが検出された場合に、簡単に復旧することができます。
（メッセージをバッファするために十分なメモリがない場合のような）極限状況では、受信側はメッセージの読み取りを再開する前にどれだけの量の入力を飛ばすかどうかを決定するために、バイト数を活用することができます。
  </para>

  <para>
<!--
   Conversely, both servers and clients must take care never to send an
   incomplete message.  This is commonly done by marshaling the entire message
   in a buffer before beginning to send it.  If a communications failure
   occurs partway through sending or receiving a message, the only sensible
   response is to abandon the connection, since there is little hope of
   recovering message-boundary synchronization.
-->
反対に、サーバとクライアントの両方は、不完全なメッセージを決して送信しないように注意しなければなりません。
これは通常、送信する前にバッファ内のメッセージ全体を整列させることで行われます。
メッセージの送受信の途中で通信エラーが発生した場合、メッセージ境界の同期を復旧できる望みはほとんどありませんので、実用的な唯一の応答は通信を中断することです。
  </para>
 </sect2>

  <sect2 id="protocol-query-concepts">
<!--
   <title>Extended Query Overview</title>
-->
<title>拡張問い合わせの概要</title>

   <para>
<!--
    In the extended-query protocol, execution of SQL commands is divided
    into multiple steps.  The state retained between steps is represented
    by two types of objects: <firstterm>prepared statements</> and
    <firstterm>portals</>.  A prepared statement represents the result of
    parsing and semantic analysis of a textual query string.
    A prepared statement is not in itself ready to execute, because it might
    lack specific values for <firstterm>parameters</>.  A portal represents
    a ready-to-execute or already-partially-executed statement, with any
    missing parameter values filled in.  (For <command>SELECT</> statements,
    a portal is equivalent to an open cursor, but we choose to use a different
    term since cursors don't handle non-<command>SELECT</> statements.)
-->
拡張問い合わせプロトコルでは、SQLコマンドの実行は複数の段階に分割されます。
段階間で保持される状態は、<firstterm>プリペアド文</>と<firstterm>ポータル</>の２種類のオブジェクトで表現されます。
プリペアド文は、テキスト問い合わせ文字列の解析、意味解析を表現します。
プリペアド文は実行準備が整ったことを示すものではありません。
<firstterm>パラメータ</>の特定の値が欠落しているかもしれないからです。
ポータルは、すべてのパラメータ値が設定され、実行準備が整った、あるいは、既に一部実行された文を表現します。
（<command>SELECT</>文では、ポータルは開いているカーソルと等価です。
しかし、カーソルは<command>SELECT</>以外の文を扱いませんので、ここでは異なる用語を使用するよう選択しました。）
   </para>

   <para>
<!--
    The overall execution cycle consists of a <firstterm>parse</> step,
    which creates a prepared statement from a textual query string; a
    <firstterm>bind</> step, which creates a portal given a prepared
    statement and values for any needed parameters; and an
    <firstterm>execute</> step that runs a portal's query.  In the case of
    a query that returns rows (<command>SELECT</>, <command>SHOW</>, etc),
    the execute step can be told to fetch only
    a limited number of rows, so that multiple execute steps might be needed
    to complete the operation.
-->
実行サイクル全体は、テキストの問い合わせ文字列からプリペアド文を生成する<firstterm>解析</>段階、プリペアド文と必要なパラメータ値によりポータルを作成する<firstterm>バインド</>段階、ポータルの問い合わせを実行する<firstterm>実行</>段階からなります。
行を返す問い合わせ（<command>SELECT</>、<command>SHOW</>など）の場合、操作を完了させるために複数の実行段階が必要とすることができるように、実行段階に限定された行数のみを取り出すよう指示することができます。
   </para>

   <para>
<!--
    The backend can keep track of multiple prepared statements and portals
    (but note that these exist only within a session, and are never shared
    across sessions).  Existing prepared statements and portals are
    referenced by names assigned when they were created.  In addition,
    an <quote>unnamed</> prepared statement and portal exist.  Although these
    behave largely the same as named objects, operations on them are optimized
    for the case of executing a query only once and then discarding it,
    whereas operations on named objects are optimized on the expectation
    of multiple uses.
-->
バックエンドは複数のプリペアド文とポータルの経過を追うことができます
（しかし、1つのセッション内でのみ存在可能です。複数のセッションで共有することはできません）。
存在するプリペアド文とポータルは、作成時に割り当てられた名前で参照されます。
さらに、<quote>無名の</>プリペアド文とポータルも存在します。
これらは名前付きのオブジェクトとほとんど同じ動きをしますが、問い合わせを一回だけ実行し、その後に破棄する場合に備えて、これらに対する操作は最適化されています。
一方、名前付きオブジェクトの操作は複数回の使用を想定して最適化されています。
   </para>
  </sect2>

  <sect2 id="protocol-format-codes">
<!--
   <title>Formats and Format Codes</title>
-->
<title>書式と書式コード</title>

   <para>
<!--
    Data of a particular data type might be transmitted in any of several
    different <firstterm>formats</>.  As of <productname>PostgreSQL</> 7.4
    the only supported formats are <quote>text</> and <quote>binary</>,
    but the protocol makes provision for future extensions.  The desired
    format for any value is specified by a <firstterm>format code</>.
    Clients can specify a format code for each transmitted parameter value
    and for each column of a query result.  Text has format code zero,
    binary has format code one, and all other format codes are reserved
    for future definition.
-->
特定のデータ型のデータはいくつかの異なる<firstterm>書式</>で転送することができます。
<productname>PostgreSQL</> 7.4の時点でサポートしている書式は<quote>テキスト</>と<quote>バイナリ</>のみですが、プロトコルは将来の拡張に備えて準備をしています。
任意の値の必要な書式は<firstterm>書式コード</>で指定されます。
クライアントは、転送されるパラメータ値それぞれに書式コードを指定することも、問い合わせ結果の列それぞれに書式コードを指定することもできます。
テキストは書式コード0、バイナリは書式コード1です。
他の書式コードは将来の定義用に予約されています。
   </para>

   <para>
<!--
    The text representation of values is whatever strings are produced
    and accepted by the input/output conversion functions for the
    particular data type.  In the transmitted representation, there is
    no trailing null character; the frontend must add one to received
    values if it wants to process them as C strings.
    (The text format does not allow embedded nulls, by the way.)
-->
値のテキスト表現は、特定のデータ型の入出力変換関数で生成され、受け付けられる何らかの文字列です。
転送時の表現では、ヌル終端文字はありません。
フロントエンドでC言語文字列として処理したい場合は、必ず受信した値にヌル終端文字を追加しなければなりません。
（ついでですが、テキスト書式ではヌルを埋め込むことはできません。）
   </para>

   <para>
<!--
    Binary representations for integers use network byte order (most
    significant byte first).  For other data types consult the documentation
    or source code to learn about the binary representation.  Keep in mind
    that binary representations for complex data types might change across
    server versions; the text format is usually the more portable choice.
-->
整数用のバイナリ表現はネットワークバイト順（先頭に最上位バイト）を使用します。
他のデータ型のバイナリ表現については、文書もしくはソースコードを参照してください。
複雑なデータ型のバイナリ表現はサーバのバージョンによって異なる可能性があることに注意してください。
通常、テキスト書式がより移植性が高い選択肢です。
   </para>
  </sect2>
 </sect1>

 <sect1 id="protocol-flow">
<!--
  <title>Message Flow</title>
-->
<title>メッセージの流れ</title>

  <para>
<!--
   This section describes the message flow and the semantics of each
   message type.  (Details of the exact representation of each message
   appear in <xref linkend="protocol-message-formats">.)  There are
   several different sub-protocols depending on the state of the
   connection: start-up, query, function call,
   <command>COPY</command>, and termination.  There are also special
   provisions for asynchronous operations (including notification
   responses and command cancellation), which can occur at any time
   after the start-up phase.
-->
本節では、メッセージの流れと各メッセージ種類のセマンティックスを説明します。
（各メッセージの正確な表現の詳細については<xref linkend="protocol-message-formats">で説明します。）
開始、問い合わせ、関数呼び出し、<command>COPY</command>、終了といった接続状態に応じて、複数の異なるサブプロトコルがあります。
また、開始段階の後の任意の時点で発生する可能性がある、非同期操作（通知応答やコマンドのキャンセルを含む）用の特別な準備もあります。
  </para>

  <sect2>
<!--
   <title>Start-up</title>
-->
<title>開始</title>

   <para>
<!--
    To begin a session, a frontend opens a connection to the server and sends
    a startup message.  This message includes the names of the user and of the
    database the user wants to connect to; it also identifies the particular
    protocol version to be used.  (Optionally, the startup message can include
    additional settings for run-time parameters.)
    The server then uses this information and
    the contents of its configuration files (such as
    <filename>pg_hba.conf</filename>) to determine
    whether the connection is provisionally acceptable, and what additional
    authentication is required (if any).
-->
セッションを開始するために、フロントエンドはサーバへの接続を開き、開始メッセージを送信します。
このメッセージには、ユーザ名と接続を希望するデータベース名が含まれます。
これはまた、使用する特定のプロトコルバージョンを識別します。
（オプションとして、開始メッセージに、実行時パラメータの追加設定を含めることもできます。）
サーバはその後、この情報と設定ファイル（<filename>pg_hba.conf</filename>など）の内容を使用して、接続が暫定的に受け付けられるかどうか、そして（もしあれば）どのような追加認証が必要かを決定します。
   </para>

   <para>
<!--
    The server then sends an appropriate authentication request message,
    to which the frontend must reply with an appropriate authentication
    response message (such as a password).
    For all authentication methods except GSSAPI and SSPI, there is at most
    one request and one response. In some methods, no response
    at all is needed from the frontend, and so no authentication request
    occurs. For GSSAPI and SSPI, multiple exchanges of packets may be needed
    to complete the authentication.
-->
サーバはその後、適切な認証要求メッセージを送信します。
フロントエンドはこれに適切な認証応答メッセージ（パスワードなど）で答えなければなりません。
GSSAPIとSSPIを除くすべての認証方式では、多くても１つの要求と１つの応答が存在します。
認証方式の中には、フロントエンドからの応答をまったく必要としないものもあり、その場合、認証要求も発生しません。
GSSAPIとSSPIでは認証を完了するために複数のパケットの交換が必要となるかもしれません。
   </para>

   <para>
<!--
    The authentication cycle ends with the server either rejecting the
    connection attempt (ErrorResponse), or sending AuthenticationOk.
-->
認証サイクルは、サーバによって接続要求を拒絶する（ErrorResponse）か、あるいはAuthenticationOkを送信することで終わります。
   </para>

   <para>
<!--
    The possible messages from the server in this phase are:
-->
この段階でサーバから送信される可能性があるメッセージを以下に示します。

    <variablelist>
     <varlistentry>
      <term>ErrorResponse</term>
      <listitem>
       <para>
<!--
        The connection attempt has been rejected.
        The server then immediately closes the connection.
-->
接続試行が拒絶されました。
サーバはその後即座に接続を閉ざします。
       </para>
      </listitem>
     </varlistentry>

     <varlistentry>
      <term>AuthenticationOk</term>
      <listitem>
       <para>
<!--
        The authentication exchange is successfully completed.
-->
認証情報の交換が正常に完了しました。
       </para>
      </listitem>
     </varlistentry>

     <varlistentry>
      <term>AuthenticationKerberosV5</term>
      <listitem>
       <para>
<!--
        The frontend must now take part in a Kerberos V5
        authentication dialog (not described here, part of the
        Kerberos specification) with the server.  If this is
        successful, the server responds with an AuthenticationOk,
        otherwise it responds with an ErrorResponse. This is no
        longer supported.
<<<<<<< HEAD
=======
-->
フロントエンドはここでサーバとのKerberos V5認証ダイアログ（ここでは説明しません。Kerberos仕様の一部）に参加する必要があります。
これが成功すれば、サーバはAuthenticationOk応答を行います。
失敗すれば、ErrorResponse応答を行います。
これはもはやサポートされていません。
>>>>>>> de74b4ab
       </para>
      </listitem>
     </varlistentry>

     <varlistentry>
      <term>AuthenticationCleartextPassword</term>
      <listitem>
       <para>
<!--
        The frontend must now send a PasswordMessage containing the
        password in clear-text form.  If
        this is the correct password, the server responds with an
        AuthenticationOk, otherwise it responds with an ErrorResponse.
-->
フロントエンドはここで平文形式のパスワードを含むPasswordMessageを送信する必要があります。
これが正しいパスワードであればサーバはAuthenticationOk応答を行います。
さもなくば、ErrorResponse応答を行います。
       </para>
      </listitem>
     </varlistentry>

     <varlistentry>
      <term>AuthenticationMD5Password</term>
      <listitem>
       <para>
<!--
        The frontend must now send a PasswordMessage containing the
        password (with username) encrypted via MD5, then encrypted
        again using the 4-byte random salt specified in the
        AuthenticationMD5Password message.  If this is the correct
        password, the server responds with an AuthenticationOk,
        otherwise it responds with an ErrorResponse.  The actual
        PasswordMessage can be computed in SQL as <literal>concat('md5',
        md5(concat(md5(concat(password, username)), random-salt)))</>.
        (Keep in mind the <function>md5()</> function returns its
        result as a hex string.)
-->
フロントエンドはここでMD5で暗号化したパスワード（とユーザ名）を再度AuthenticationMD5Passwordメッセージで指定されたランダムな４バイトのソルトを使用して暗号化したものを含むPasswordMessageを送信する必要があります。
これが正しいパスワードであればサーバはAuthenticationOk応答を行います。
さもなくば、ErrorResponse応答を行います。
実際のPasswordMessageを<literal>concat('md5', md5(concat(md5(concat(password, username)), random-salt)))</>というSQLで計算することができます。
（<function>md5()</>関数がその結果を１６進数表記で返すことに注意してください。）
       </para>
      </listitem>
     </varlistentry>

     <varlistentry>
      <term>AuthenticationSCMCredential</term>
      <listitem>
       <para>
<!--
        This response is only possible for local Unix-domain connections
        on platforms that support SCM credential messages.  The frontend
        must issue an SCM credential message and then send a single data
        byte.  (The contents of the data byte are uninteresting; it's
        only used to ensure that the server waits long enough to receive
        the credential message.)  If the credential is acceptable,
        the server responds with an
        AuthenticationOk, otherwise it responds with an ErrorResponse.
        (This message type is only issued by pre-9.1 servers.  It may
        eventually be removed from the protocol specification.)
-->
この応答はSCM資格証明メッセージをサポートするプラットフォーム上のローカルなUnixドメイン接続でのみあり得ます。
フロントエンドはSCM資格証明メッセージを発行し、その後単一のデータバイトを送信する必要があります。
（データバイトの内容には意味はありません。
これはサーバが資格証明メッセージの受信にどれだけ待機すればよいのかを確実にするためだけに使用されます。）
資格証明が受け付け可能であれば、サーバはAuthenticationOk応答を行います。
さもなくば、ErrorResponse応答を行います。
（この種類のメッセージは9.1より前のサーバでのみ発行されます。
最終的にはプロトコル仕様から削除されるかもしれません。）
       </para>
      </listitem>
     </varlistentry>

     <varlistentry>
      <term>AuthenticationGSS</term>
      <listitem>
       <para>
<!--
        The frontend must now initiate a GSSAPI negotiation. The frontend
        will send a PasswordMessage with the first part of the GSSAPI
        data stream in response to this. If further messages are needed,
        the server will respond with AuthenticationGSSContinue.
-->
ここでフロントエンドはGSSAPIの調停を開始しなければなりません。
これに対する応答におけるGSSAPIデータストリームの最初の部分で、フロントエンドはPasswordMessageを送信します。
さらにメッセージが必要となる場合、サーバはAuthenticationGSSContinueで応答します。
       </para>
      </listitem>
     </varlistentry>

     <varlistentry>
      <term>AuthenticationSSPI</term>
      <listitem>
       <para>
<!--
        The frontend must now initiate a SSPI negotiation. The frontend
        will send a PasswordMessage with the first part of the SSPI
        data stream in response to this. If further messages are needed,
        the server will respond with AuthenticationGSSContinue.
-->
ここでフロントエンドはSSPI調停を開始しなければなりません。
これに対する応答におけるSSPIデータストリームの最初の部分で、フロントエンドはPasswordMessageを送信します。
さらにメッセージが必要となる場合、サーバはAuthenticationGSSContinueで応答します。
       </para>
      </listitem>

     </varlistentry>
     <varlistentry>
      <term>AuthenticationGSSContinue</term>
      <listitem>
       <para>
<!--
        This message contains the response data from the previous step
        of GSSAPI or SSPI negotiation (AuthenticationGSS, AuthenticationSSPI
        or a previous AuthenticationGSSContinue). If the GSSAPI
        or SSPI data in this message
        indicates more data is needed to complete the authentication,
        the frontend must send that data as another PasswordMessage. If
        GSSAPI or SSPI authentication is completed by this message, the server
        will next send AuthenticationOk to indicate successful authentication
        or ErrorResponse to indicate failure.
-->
このメッセージには、GSSAPIまたはSSPI調停の直前の段階（AuthenticationGSS、AuthenticationSSPIまたは前回のAuthenticationGSSContinue）についての応答データが含まれます。
このメッセージ内のGSSAPIまたはSSPIデータが認証を完結させるため、更なる追加データが必要であることを指示している場合、フロントエンドは他のPasswordMessageとしてデータを送信しなければなりません。
このメッセージでGSSAPIまたはSSPI認証が完了すれば、次にサーバはAuthenticationOkを送信して認証が成功したことを示すか、あるいはErrorResponseを送信して失敗したことを示します。
       </para>
      </listitem>
     </varlistentry>

    </variablelist>
   </para>

   <para>
<!--
    If the frontend does not support the authentication method
    requested by the server, then it should immediately close the
    connection.
-->
サーバが要求した認証方式をフロントエンドがサポートしていない場合、フロントエンドは即座に接続を閉ざします。
   </para>

   <para>
<!--
    After having received AuthenticationOk, the frontend must wait
    for further messages from the server.  In this phase a backend process
    is being started, and the frontend is just an interested bystander.
    It is still possible for the startup attempt
    to fail (ErrorResponse), but in the normal case the backend will send
    some ParameterStatus messages, BackendKeyData, and finally ReadyForQuery.
-->
AuthenticationOkを受け取った後、フロントエンドはさらにサーバからのメッセージを待機する必要があります。
この段階で、バックエンドプロセスが起動し、このフロントエンドは単なる関心を有する第三者となります。
開始試行が失敗（ErrorResponse）する可能性がまだありますが、通常、バックエンドは何らかのParameterStatusメッセージ、BackendKeyData、そして最後にReadyForQueryを送信します。
   </para>

   <para>
<!--
    During this phase the backend will attempt to apply any additional
    run-time parameter settings that were given in the startup message.
    If successful, these values become session defaults.  An error causes
    ErrorResponse and exit.
-->
この段階の期間中、バックエンドは開始メッセージで与えられた任意の実行時パラメータの追加設定を適用しようとします。
成功した場合は、これらの値はセッションのデフォルトになります。
エラーが発生した場合はErrorResponseを行い、終了します。
   </para>

   <para>
<!--
    The possible messages from the backend in this phase are:
-->
この段階でバックエンドから送信される可能性があるメッセージを以下に示します。

    <variablelist>
     <varlistentry>
      <term>BackendKeyData</term>
      <listitem>
       <para>
<!--
        This message provides secret-key data that the frontend must
        save if it wants to be able to issue cancel requests later.
        The frontend should not respond to this message, but should
        continue listening for a ReadyForQuery message.
-->
このメッセージは、フロントエンドがキャンセル要求を後で送信できるようにしたい場合に保存しなければならない、秘密キーデータを用意します。
フロントエンドはこのメッセージに応答してはいけませんが、ReadyForQueryメッセージの監視を続けなくてはなりません。
       </para>
      </listitem>
     </varlistentry>

     <varlistentry>
      <term>ParameterStatus</term>
      <listitem>
       <para>
<!--
        This message informs the frontend about the current (initial)
         setting of backend parameters, such as <xref
         linkend="guc-client-encoding"> or <xref linkend="guc-datestyle">.
         The frontend can ignore this message, or record the settings
         for its future use; see <xref linkend="protocol-async"> for
         more details.  The frontend should not respond to this
         message, but should continue listening for a ReadyForQuery
         message.
-->
このメッセージは、フロントエンドに現在（初期）の<xref linkend="guc-client-encoding">や<xref linkend="guc-datestyle">などのバックエンドパラメータの設定情報を通知します。
フロントエンドはこのメッセージを無視しても、将来の使用に備えてその設定を記録しても構いません。
詳細は<xref linkend="protocol-async">を参照してください。
フロントエンドはこのメッセージに応答してはいけませんが、ReadyForQueryメッセージの監視を続けなくてはなりません。
       </para>
      </listitem>
     </varlistentry>

     <varlistentry>
      <term>ReadyForQuery</term>
      <listitem>
       <para>
<!--
        Start-up is completed.  The frontend can now issue commands.
-->
開始処理が完了しました。
フロントエンドはここでコマンドを発行することができます。
       </para>
      </listitem>
     </varlistentry>

     <varlistentry>
      <term>ErrorResponse</term>
      <listitem>
       <para>
<!--
        Start-up failed.  The connection is closed after sending this
        message.
-->
開始処理が失敗しました。
接続はこのメッセージの送信後に閉ざされます。
       </para>
      </listitem>
     </varlistentry>

     <varlistentry>
      <term>NoticeResponse</term>
      <listitem>
       <para>
<!--
        A warning message has been issued.  The frontend should
        display the message but continue listening for ReadyForQuery
        or ErrorResponse.
-->
警告メッセージが発行されました。
フロントエンドはこのメッセージを表示し、ReadyForQueryもしくはErrorResponseメッセージの監視を続けなければなりません。
       </para>
      </listitem>
     </varlistentry>
    </variablelist>
   </para>

   <para>
<!--
    The ReadyForQuery message is the same one that the backend will
    issue after each command cycle.  Depending on the coding needs of
    the frontend, it is reasonable to consider ReadyForQuery as
    starting a command cycle, or to consider ReadyForQuery as ending the
    start-up phase and each subsequent command cycle.
-->
ReadyForQueryメッセージは各コマンドサイクルの後にバックエンドが発行するものと同じものです。
フロントエンドのコーディングにおいて必要であれば、ReadyForQueryをコマンドサイクルの開始とみなしても構いませんし、ReadyForQueryを開始段階とその後の各コマンドサイクルの終端とみなしても構いません。
   </para>
  </sect2>

  <sect2>
<!--
   <title>Simple Query</title>
-->
<title>簡易問い合わせ</title>

   <para>
<!--
    A simple query cycle is initiated by the frontend sending a Query message
    to the backend.  The message includes an SQL command (or commands)
    expressed as a text string.
    The backend then sends one or more response
    messages depending on the contents of the query command string,
    and finally a ReadyForQuery response message.  ReadyForQuery
    informs the frontend that it can safely send a new command.
    (It is not actually necessary for the frontend to wait for
    ReadyForQuery before issuing another command, but the frontend must
    then take responsibility for figuring out what happens if the earlier
    command fails and already-issued later commands succeed.)
-->
フロントエンドがQueryメッセージをバックエンドに送信することで、簡易問い合わせサイクルが開始されます。
このメッセージには、テキスト文字列で表現されたSQLコマンド（またはコマンド）が含まれます。
そうすると、バックエンドは、問い合わせコマンド文字列の内容に応じて1つ以上の応答を送信し、最終的にReadyForQueryを応答します。
ReadyForQueryは、新しいコマンドを安全に送信できることをフロントエンドに知らせます。
（実際には、フロントエンドが他のコマンドを発行する前にReadyForQueryを待機することは不要です。
しかし、フロントエンドは、前のコマンドが失敗し、発行済みの後のコマンドが成功した場合に何が起きるかを了解する責任を持たなければなりません。）
   </para>

   <para>
<!--
    The possible response messages from the backend are:
-->
バックエンドから送信される可能性がある応答メッセージを以下に示します。

    <variablelist>
     <varlistentry>
      <term>CommandComplete</term>
      <listitem>
       <para>
<!--
        An SQL command completed normally.
-->
SQLコマンドが正常に終了しました。
       </para>
      </listitem>
     </varlistentry>

     <varlistentry>
      <term>CopyInResponse</term>
      <listitem>
       <para>
<!--
        The backend is ready to copy data from the frontend to a
        table; see <xref linkend="protocol-copy">.
-->
バックエンドがフロントエンドからのデータをテーブルにコピーする準備ができました。
<xref linkend="protocol-copy">を参照してください。
       </para>
      </listitem>
     </varlistentry>

     <varlistentry>
      <term>CopyOutResponse</term>
      <listitem>
       <para>
<!--
        The backend is ready to copy data from a table to the
        frontend; see <xref linkend="protocol-copy">.
-->
バックエンドがデータをテーブルからフロントエンドにコピーする準備ができました。
<xref linkend="protocol-copy">を参照してください。
       </para>
      </listitem>
     </varlistentry>

     <varlistentry>
      <term>RowDescription</term>
      <listitem>
       <para>
<!--
        Indicates that rows are about to be returned in response to
        a <command>SELECT</command>, <command>FETCH</command>, etc query.
        The contents of this message describe the column layout of the rows.
        This will be followed by a DataRow message for each row being returned
        to the frontend.
-->
<command>SELECT</command>や<command>FETCH</command>などの問い合わせの応答の行がまさに返されようとしていることを示します。
このメッセージには、行の列レイアウトに関する説明が含まれます。
このメッセージの後に、フロントエンドに返される各行に対するDataRowメッセージが続きます。
       </para>
      </listitem>
     </varlistentry>

     <varlistentry>
      <term>DataRow</term>
      <listitem>
       <para>
<!--
        One of the set of rows returned by
        a <command>SELECT</command>, <command>FETCH</command>, etc query.
-->
<command>SELECT</command>や<command>FETCH</command>などの問い合わせで返される行の集合の1つです。
       </para>
      </listitem>
     </varlistentry>

     <varlistentry>
      <term>EmptyQueryResponse</term>
      <listitem>
       <para>
<!--
        An empty query string was recognized.
-->
空の問い合わせ文字列が検知されました。
       </para>
      </listitem>
     </varlistentry>

     <varlistentry>
      <term>ErrorResponse</term>
      <listitem>
       <para>
<!--
        An error has occurred.
-->
エラーが起こりました。
       </para>
      </listitem>
     </varlistentry>

     <varlistentry>
      <term>ReadyForQuery</term>
      <listitem>
       <para>
<!--
        Processing of the query string is complete.  A separate
        message is sent to indicate this because the query string might
        contain multiple SQL commands.  (CommandComplete marks the
        end of processing one SQL command, not the whole string.)
        ReadyForQuery will always be sent, whether processing
        terminates successfully or with an error.
-->
問い合わせ文字列の処理が終了しました。
問い合わせ文字列は複数のSQLコマンドが含まれる場合があるため、このことを通知するために分離したメッセージが送出されます。
（CommandCompleteは文字列全体ではなく、1つのSQLコマンドの処理の終了を明らかにします。）
処理が成功またはエラーで終了したかどうかにかかわらずReadyForQueryは常に送出されます。
       </para>
      </listitem>
     </varlistentry>

     <varlistentry>
      <term>NoticeResponse</term>
      <listitem>
       <para>
<!--
        A warning message has been issued in relation to the query.
        Notices are in addition to other responses, i.e., the backend
        will continue processing the command.
-->
問い合わせに関して警告メッセージが発行されました。
警告メッセージは他の応答に対する追加のメッセージです。 
したがって、バックエンドはそのコマンドの処理を続行します。
       </para>
      </listitem>
     </varlistentry>

    </variablelist>
   </para>

   <para>
<!--
    The response to a <command>SELECT</> query (or other queries that
    return row sets, such as <command>EXPLAIN</> or <command>SHOW</>)
    normally consists of RowDescription, zero or more
    DataRow messages, and then CommandComplete.
    <command>COPY</> to or from the frontend invokes special protocol
    as described in <xref linkend="protocol-copy">.
    All other query types normally produce only
    a CommandComplete message.
-->
<command>SELECT</>問い合わせ（あるいは、<command>EXPLAIN</>や<command>SHOW</>などの行集合を返す他の問い合わせ）に対する応答は、通常、RowDescription、0個以上のDataRowメッセージ、そしてその後のCommandCompleteから構成されます。
フロントエンドへの<command>COPY</>もしくはフロントエンドからの<command>COPY</>は<xref linkend="protocol-copy">で説明する特別なプロトコルを呼び出します。
他の種類の問い合わせは通常CommandCompleteメッセージのみを生成します。
   </para>

   <para>
<!--
    Since a query string could contain several queries (separated by
    semicolons), there might be several such response sequences before the
    backend finishes processing the query string.  ReadyForQuery is issued
    when the entire string has been processed and the backend is ready to
    accept a new query string.
-->
問い合わせ文字列には（セミコロンで区切られた）複数の問い合わせが含まれることがありますので、バックエンドが問い合わせ文字列の処理を完了する前に、こうした応答シーケンスが複数発生する可能性があります。
ReadyForQueryは、文字列全体が処理され、バックエンドが新しい問い合わせ文字列を受け付ける準備が整った時点で発行されます。
   </para>

   <para>
<!--
    If a completely empty (no contents other than whitespace) query string
    is received, the response is EmptyQueryResponse followed by ReadyForQuery.
-->
完全に空の（空白文字以外の文字がない）問い合わせ文字列を受け取った場合、その応答は、EmptyQueryResponse、続いて、ReadyForQueryとなります。
   </para>

   <para>
<!--
    In the event of an error, ErrorResponse is issued followed by
    ReadyForQuery.  All further processing of the query string is aborted by
    ErrorResponse (even if more queries remained in it).  Note that this
    might occur partway through the sequence of messages generated by an
    individual query.
-->
エラーが発生した場合、ErrorResponse、続いて、ReadyForQueryが発行されます。
その問い合わせ文字列に対する以降の処理は（複数の問い合わせが残っていたとしても）すべて、ErrorResponseによって中断されます。
これは、個々の問い合わせで生成されるメッセージの並びの途中で発生する可能性があることに注意してください。
   </para>

   <para>
<!--
    In simple Query mode, the format of retrieved values is always text,
    except when the given command is a <command>FETCH</> from a cursor
    declared with the <literal>BINARY</> option.  In that case, the
    retrieved values are in binary format.  The format codes given in
    the RowDescription message tell which format is being used.
-->
簡易問い合わせモードでは、読み出される値の書式は常にテキストです。
ただし、与えられたコマンドが<literal>BINARY</>オプション付きで宣言されたカーソルからの<command>FETCH</>であった場合は例外です。
この場合は、読み出される値はバイナリ書式になります。
RowDescriptionメッセージ内で与えられる書式コードは、どの書式が使用されているかを通知します。
   </para>

   <para>
<!--
    A frontend must be prepared to accept ErrorResponse and
    NoticeResponse messages whenever it is expecting any other type of
    message.  See also <xref linkend="protocol-async"> concerning messages
    that the backend might generate due to outside events.
-->
他の種類のメッセージの受信を待機している時、フロントエンドは常にErrorResponseとNoticeResponseメッセージを受け取る準備ができていなければなりません。
また、外部イベントのためにバックエンドが生成する可能性があるメッセージの扱いについては<xref linkend="protocol-async">を参照してください。
   </para>

   <para>
<!--
    Recommended practice is to code frontends in a state-machine style
    that will accept any message type at any time that it could make sense,
    rather than wiring in assumptions about the exact sequence of messages.
-->
メッセージの正しい並びを前提としてコーディングするのではなく、任意のメッセージ種類を、そのメッセージが意味を持つ任意の時点で受け付ける状態マシン形式でフロントエンドのコーディングを行うことを推奨します。
   </para>
  </sect2>

  <sect2 id="protocol-flow-ext-query">
<!--
   <title>Extended Query</title>
-->
<title>拡張問い合わせ</title>

   <para>
<!--
    The extended query protocol breaks down the above-described simple
    query protocol into multiple steps.  The results of preparatory
    steps can be re-used multiple times for improved efficiency.
    Furthermore, additional features are available, such as the possibility
    of supplying data values as separate parameters instead of having to
    insert them directly into a query string.
-->
拡張問い合わせプロトコルは、上述の簡易問い合わせプロトコルを複数段階に分解します。
予備段階の結果は複数回再利用できますので、効率が上がります。
さらに、問い合わせ文字列に直接埋め込むのではなく、データ値をパラメータとして分離して提供できる機能など、利用できる追加機能があります。
   </para>

   <para>
<!--
    In the extended protocol, the frontend first sends a Parse message,
    which contains a textual query string, optionally some information
    about data types of parameter placeholders, and the
    name of a destination prepared-statement object (an empty string
    selects the unnamed prepared statement).  The response is
    either ParseComplete or ErrorResponse.  Parameter data types can be
    specified by OID; if not given, the parser attempts to infer the
    data types in the same way as it would do for untyped literal string
    constants.
-->
拡張プロトコルでは、フロントエンドはまず、テキストの問い合わせ文字列とオプションとしてパラメータプレースホルダのデータ型情報やプリペアド文のオブジェクトの宛先名（空文字列は無名のプリペアド文を選択）を含む、Parseメッセージを送信します。
この応答はParseCompleteまたはErrorResponseです。
パラメータデータ型はそのOIDで指定することができます。
指定がなければ、パーサは型指定のないリテラル文字列定数に対する方法と同じ方法でデータ型を推定します。
   </para>

   <note>
    <para>
<!--
     A parameter data type can be left unspecified by setting it to zero,
     or by making the array of parameter type OIDs shorter than the
     number of parameter symbols (<literal>$</><replaceable>n</>)
     used in the query string.  Another special case is that a parameter's
     type can be specified as <type>void</> (that is, the OID of the
     <type>void</> pseudotype).  This is meant to allow parameter symbols
     to be used for function parameters that are actually OUT parameters.
     Ordinarily there is no context in which a <type>void</> parameter
     could be used, but if such a parameter symbol appears in a function's
     parameter list, it is effectively ignored.  For example, a function
     call such as <literal>foo($1,$2,$3,$4)</> could match a function with
     two IN and two OUT arguments, if <literal>$3</> and <literal>$4</>
     are specified as having type <type>void</>.
-->
パラメータデータ型をゼロと設定する、または、問い合わせ文字列内で使用されているパラメータ記号（<literal>$</><replaceable>n</>）の数より短くパラメータ型のOIDの配列を作成することで、指定しないまま残すことができます。
他にも、パラメータの型を<type>void</>（つまり<type>void</>仮想型のOID）と指定するという特別な場合があります。
これは、パラメータ記号を、実際のOUTパラメータである関数パラメータとして使用することができることを意味します。
通常では、<type>void</>パラメータが使用される文脈はありませんが、関数パラメータリストにこうしたパラメータ記号があると、実質的には無視されます。
例えば、<literal>$3</>と<literal>$4</>が<type>void</>型を持つと指定された場合、<literal>foo($1,$2,$3,$4)</>といった関数呼び出しは、2つのINと2つのOUT引数を持つ関数に一致します。
    </para>
   </note>

   <note>
    <para>
<!--
     The query string contained in a Parse message cannot include more
     than one SQL statement; else a syntax error is reported.  This
     restriction does not exist in the simple-query protocol, but it
     does exist in the extended protocol, because allowing prepared
     statements or portals to contain multiple commands would complicate
     the protocol unduly.
-->
Parseメッセージ内の問い合わせ文字列には、複数のSQL文を含めることはできません。
さもないと、構文エラーが報告されます。
この制限は簡易問い合わせプロトコルにはありませんが、複数のコマンドを持つプリペアド文やポータルを許すと、プロトコルが複雑になり過ぎるため、拡張プロトコルではこの制限があります。
    </para>
   </note>

   <para>
<!--
    If successfully created, a named prepared-statement object lasts till
    the end of the current session, unless explicitly destroyed.  An unnamed
    prepared statement lasts only until the next Parse statement specifying
    the unnamed statement as destination is issued.  (Note that a simple
    Query message also destroys the unnamed statement.)  Named prepared
    statements must be explicitly closed before they can be redefined by
    another Parse message, but this is not required for the unnamed statement.
    Named prepared statements can also be created and accessed at the SQL
    command level, using <command>PREPARE</> and <command>EXECUTE</>.
-->
作成に成功すると、名前付きプリペアド文オブジェクトは明示的に破棄されない限り現在のセッションが終わるまで残ります。
無名のプリペアド文オブジェクトは、次に無名のプリペアド文を宛先に指定したParse文が発行されるまでの間のみに残ります。
（単なるQueryメッセージでも無名のプリペアド文オブジェクトは破壊されることに注意してください。）
名前付きプリペアド文は、他のParseメッセージで再定義する前に明示的に閉じなければなりません。
しかし、これは無名のプリペアド文では必要ありません。
名前付きプリペアド文はまた、SQLコマンドレベルで<command>PREPARE</>と<command>EXECUTE</>を使用して作成しアクセスすることができます。
   </para>

   <para>
<!--
    Once a prepared statement exists, it can be readied for execution using a
    Bind message.  The Bind message gives the name of the source prepared
    statement (empty string denotes the unnamed prepared statement), the name
    of the destination portal (empty string denotes the unnamed portal), and
    the values to use for any parameter placeholders present in the prepared
    statement.  The
    supplied parameter set must match those needed by the prepared statement.
    (If you declared any <type>void</> parameters in the Parse message,
    pass NULL values for them in the Bind message.)
    Bind also specifies the format to use for any data returned
    by the query; the format can be specified overall, or per-column.
    The response is either BindComplete or ErrorResponse.
-->
プリペアド文が存在すると、Bindメッセージを使用してそれを実行可能状態にすることができます。
Bindメッセージは、元となるプリペアド文（空文字列は無名のプリペアド文を表します）の名前、宛先となるポータル（空文字列は無名ポータルを表します）の名前、およびプリペアド文内のパラメータプレースホルダに使用する値を与えます。
与えられたパラメータ集合はプリペアド文で必要とするものと一致しなければなりません。
（Parseメッセージ内で<type>void</>パラメータを1つでも宣言した場合、BindメッセージではそれらにはNULLを渡します。）
また、Bindは問い合わせで返されるデータに使用する書式を指定します。
書式は全体に対して指定することも、列単位で指定することも可能です。
応答はBindCompleteもしくはErrorResponseです。
   </para>

   <note>
    <para>
<!--
     The choice between text and binary output is determined by the format
     codes given in Bind, regardless of the SQL command involved.  The
     <literal>BINARY</> attribute in cursor declarations is irrelevant when
     using extended query protocol.
-->
テキスト出力とバイナリ出力との選択は、含まれるSQLコマンドに関係なく、Bindで与えられた書式コードで決定されます。
拡張問い合わせプロトコルを使用する場合、カーソル宣言の<literal>BINARY</>属性は役に立ちません。
    </para>
   </note>

   <para>
<!--
    Query planning typically occurs when the Bind message is processed.
    If the prepared statement has no parameters, or is executed repeatedly,
    the server might save the created plan and re-use it during subsequent
    Bind messages for the same prepared statement.  However, it will do so
    only if it finds that a generic plan can be created that is not much
    less efficient than a plan that depends on the specific parameter values
    supplied.  This happens transparently so far as the protocol is concerned.
-->
典型的に問い合わせ計画はBindメッセージが処理される時に作成されます。
プリペアド文がパラメータを持たない場合、または繰り返し実行される場合、サーバは作成した計画を保管し、その後の同じプリペアド文に対するBindメッセージの際に再利用する可能性があります。
しかし、作成できる汎用化した計画が提供された特定のパラメータ値に依存する計画より効率が大して劣化しないことが分かった場合のみ、このように動作します。
プロトコルに注目している限り、これは透過的に行われます。
   </para>

   <para>
<!--
    If successfully created, a named portal object lasts till the end of the
    current transaction, unless explicitly destroyed.  An unnamed portal is
    destroyed at the end of the transaction, or as soon as the next Bind
    statement specifying the unnamed portal as destination is issued.  (Note
    that a simple Query message also destroys the unnamed portal.)  Named
    portals must be explicitly closed before they can be redefined by another
    Bind message, but this is not required for the unnamed portal.
    Named portals can also be created and accessed at the SQL
    command level, using <command>DECLARE CURSOR</> and <command>FETCH</>.
-->
作成に成功すると、名前付きポータルオブジェクトは明示的に破棄されない限り現在のセッションが終わるまで残ります。
無名ポータルは、トランザクションの終わり、もしくは、次に無名ポータルを宛先に指定したParse文が発行されるまでの間のみに残ります。
（単なるQueryメッセージでも無名ポータルは破壊されることに注意してください。）
名前付きポータルは、他のBindメッセージで再定義する前に明示的に閉じなければなりません。
しかし、これは無名ポータルでは必要ありません。
名前付きポータルはまた、SQLコマンドレベルで<command>DECLARE CURSOR</>と<command>FETCH</>を使用して作成しアクセスすることができます。
   </para>

   <para>
<!--
    Once a portal exists, it can be executed using an Execute message.
    The Execute message specifies the portal name (empty string denotes the
    unnamed portal) and
    a maximum result-row count (zero meaning <quote>fetch all rows</>).
    The result-row count is only meaningful for portals
    containing commands that return row sets; in other cases the command is
    always executed to completion, and the row count is ignored.
    The possible
    responses to Execute are the same as those described above for queries
    issued via simple query protocol, except that Execute doesn't cause
    ReadyForQuery or RowDescription to be issued.
-->
ポータルが存在すると、Executeメッセージを使用してそれを実行することができます。
Executeメッセージは、ポータル名（空文字列は無名ポータルを表します）と結果行数の最大値（ゼロは<quote>fetch all rows</>を意味します）を指定します。
結果行数は、ポータルが行集合を返すコマンドを含む場合のみ意味があります。
その他の場合では、コマンドは常に終わりまで実行され、行数は無視されます。
Executeで起こり得る応答は、ExecuteではReadyForQueryやRowDescriptionが発行されない点を除き、上述の簡易問い合わせプロトコル経由で発行された問い合わせの場合と同じです。
   </para>

   <para>
<!--
    If Execute terminates before completing the execution of a portal
    (due to reaching a nonzero result-row count), it will send a
    PortalSuspended message; the appearance of this message tells the frontend
    that another Execute should be issued against the same portal to
    complete the operation.  The CommandComplete message indicating
    completion of the source SQL command is not sent until
    the portal's execution is completed.  Therefore, an Execute phase is
    always terminated by the appearance of exactly one of these messages:
    CommandComplete, EmptyQueryResponse (if the portal was created from
    an empty query string), ErrorResponse, or PortalSuspended.
-->
Executeがポータルの実行を完了する前に（非ゼロの結果行数に達したために）終了した場合、PortalSuspendedを送信します。
このメッセージの出現は、フロントエンドに操作を完了させるためには同一のポータルに対して、別のExecuteを発行しなければならないことを通知します。
元となったSQLコマンドが完了したことを示すCommandCompleteメッセージはポータルが完了するまで送信されません。
したがって、Execute段階は常にCommandComplete、EmptyQueryResponse（空の問い合わせ文字列からポータルが作成された場合）、ErrorResponse、またはPortalSuspendedの中の、正確にどれかが出現することによって常に終了します。
   </para>

   <para>
<!--
    At completion of each series of extended-query messages, the frontend
    should issue a Sync message.  This parameterless message causes the
    backend to close the current transaction if it's not inside a
    <command>BEGIN</>/<command>COMMIT</> transaction block (<quote>close</>
    meaning to commit if no error, or roll back if error).  Then a
    ReadyForQuery response is issued.  The purpose of Sync is to provide
    a resynchronization point for error recovery.  When an error is detected
    while processing any extended-query message, the backend issues
    ErrorResponse, then reads and discards messages until a Sync is reached,
    then issues ReadyForQuery and returns to normal message processing.
    (But note that no skipping occurs if an error is detected
    <emphasis>while</> processing Sync &mdash; this ensures that there is one
    and only one ReadyForQuery sent for each Sync.)
-->
拡張問い合わせメッセージの一連の流れのそれぞれの終了時、フロントエンドはSyncメッセージを発行しなければなりません。
このパラメータのないメッセージにより、もし<command>BEGIN</>/<command>COMMIT</>トランザクションブロックの内部でなければ、バックエンドは現在のトランザクションを閉ざします
（<quote>閉ざす</>とは、エラーがなければコミット、エラーがあればロールバックすることを意味します）。
そして、ReadyForQuery応答が発行されます。
Syncの目的は、エラーからの復旧用の再同期を行う時点を提供することです。
拡張問い合わせメッセージの処理中にエラーが検出されると、バックエンドはErrorResponseを発行し、Syncが届くまでメッセージを読み、それを破棄します。
その後、ReadyForQueryを発行し、通常のメッセージ処理に戻ります。
（しかし、Sync処理<emphasis>中に</>エラーが検出された場合に処理が飛ばされないことに注意してください。
これにより、各Syncに対してReadyForQueryが1つのみであることを保証します。）
   </para>

   <note>
    <para>
<!--
     Sync does not cause a transaction block opened with <command>BEGIN</>
     to be closed.  It is possible to detect this situation since the
     ReadyForQuery message includes transaction status information.
-->
Syncによって、<command>BEGIN</>で開かれたトランザクションブロックが閉ざされることはありません。
ReadyForQueryメッセージにはトランザクションの状態情報が含まれていますので、この状況を検出することができます。
    </para>
   </note>

   <para>
<!--
    In addition to these fundamental, required operations, there are several
    optional operations that can be used with extended-query protocol.
-->
これらの基本的な必要操作に加え、拡張問い合わせプロトコルで使用することができる、複数の省略可能な操作があります。
   </para>

   <para>
<!--
    The Describe message (portal variant) specifies the name of an existing
    portal (or an empty string for the unnamed portal).  The response is a
    RowDescription message describing the rows that will be returned by
    executing the portal; or a NoData message if the portal does not contain a
    query that will return rows; or ErrorResponse if there is no such portal.
-->
Describeメッセージ（ポータルの亜種）は、既存のポータルの名前（もしくは、無名ポータル用の空文字）を指定します。
応答は、実行中のポータルで返される予定の行を記述するRowDescriptionメッセージです。
ポータルが行を返す問い合わせを含まない場合はNoDataメッセージです。
指定したポータルが存在しない場合はErrorResponseです。
   </para>

   <para>
<!--
    The Describe message (statement variant) specifies the name of an existing
    prepared statement (or an empty string for the unnamed prepared
    statement).  The response is a ParameterDescription message describing the
    parameters needed by the statement, followed by a RowDescription message
    describing the rows that will be returned when the statement is eventually
    executed (or a NoData message if the statement will not return rows).
    ErrorResponse is issued if there is no such prepared statement.  Note that
    since Bind has not yet been issued, the formats to be used for returned
    columns are not yet known to the backend; the format code fields in the
    RowDescription message will be zeroes in this case.
-->
Describeメッセージ（ステートメントの亜種）は、既存のプリペアド文の名前（もしくは無名のプリペアド文用の空文字）を指定します。
応答は、文で必要とされるパラメータを記述するParameterDescriptionメッセージ、続いて、文が実行された場合に返される予定の行を記述するRowDescriptionメッセージ（もしくは文が行を返さない場合のNoDataメッセージ）です。
指定したプリペアド文が存在しない場合はErrorResponseが発行されます。
Bindがまだ発行されていませんので、返される列の書式はまだバックエンドでは不明であることに注意してください。
RowDescriptionメッセージ内の書式コードフィールドはこの場合はゼロになります。
   </para>

   <tip>
    <para>
<!--
     In most scenarios the frontend should issue one or the other variant
     of Describe before issuing Execute, to ensure that it knows how to
     interpret the results it will get back.
-->
ほとんどの状況では、フロントエンドはExecuteを発行する前に、返ってくる結果を解釈する方法を確実に判断できるように、Describeもしくはその亜種を実行すべきです。
    </para>
   </tip>

   <para>
<!--
    The Close message closes an existing prepared statement or portal
    and releases resources.  It is not an error to issue Close against
    a nonexistent statement or portal name.  The response is normally
    CloseComplete, but could be ErrorResponse if some difficulty is
    encountered while releasing resources.  Note that closing a prepared
    statement implicitly closes any open portals that were constructed
    from that statement.
-->
Closeメッセージは、既存のプリペアド文、もしくはポータルを閉ざし、リソースを解放します。
存在しない文やポータルに対してCloseを発行してもエラーになりません。
応答は通常CloseCompleteですが、リソースの解放に何らかの問題が発生した場合はErrorResponseになります。
プリペアド文を閉じると、そこから構築され、開いたポータルが暗黙的に閉ざされることに注意してください。
   </para>

   <para>
<!--
    The Flush message does not cause any specific output to be generated,
    but forces the backend to deliver any data pending in its output
    buffers.  A Flush must be sent after any extended-query command except
    Sync, if the frontend wishes to examine the results of that command before
    issuing more commands.  Without Flush, messages returned by the backend
    will be combined into the minimum possible number of packets to minimize
    network overhead.
-->
Flushメッセージにより特定の出力が生成されることはありません。
しかし、バックエンドに対して、出力バッファ内で待機しているデータを強制的に配送させます。
フロントエンドが他のコマンドを発行する前にコマンドの結果を検証したい場合に、FlushはSync以外の拡張問い合わせコマンドの後に送信される必要があります。
Flushを行わないと、バックエンドで返されるメッセージは、ネットワークオーバーヘッドを最小化する、最小限のパケット数にまとめられます。
   </para>

   <note>
    <para>
<!--
     The simple Query message is approximately equivalent to the series Parse,
     Bind, portal Describe, Execute, Close, Sync, using the unnamed prepared
     statement and portal objects and no parameters.  One difference is that
     it will accept multiple SQL statements in the query string, automatically
     performing the bind/describe/execute sequence for each one in succession.
     Another difference is that it will not return ParseComplete, BindComplete,
     CloseComplete, or NoData messages.
-->
簡易問い合わせメッセージは、おおよそ、無名のプリペアド文とポータルオブジェクトを使用したパラメータなしのParse、Bind、ポータル用Describe、Execute、Close、Syncの流れと同一です。
違いは、問い合わせ文字列内に複数のSQL文を受け付けられ、bind/describe/executeという流れがそれぞれが成功すれば自動的に行われる点です。
他の違いとして、ParseCompleteやBindComplete、CloseComplete、NoDataメッセージが返されない点があります。
    </para>
   </note>
  </sect2>

  <sect2>
<!--
   <title>Function Call</title>
-->
<title>関数呼び出し</title>

   <para>
<!--
    The Function Call sub-protocol allows the client to request a direct
    call of any function that exists in the database's
    <structname>pg_proc</structname> system catalog.  The client must have
    execute permission for the function.
-->
関数呼び出しサブプロトコルにより、クライアントはデータベースの<structname>pg_proc</structname>システムカタログに存在する任意の関数を直接呼び出す要求を行うことができます。
クライアントはその関数を実行する権限を持たなければなりません。
   </para>

   <note>
    <para>
<!--
     The Function Call sub-protocol is a legacy feature that is probably best
     avoided in new code.  Similar results can be accomplished by setting up
     a prepared statement that does <literal>SELECT function($1, ...)</>.
     The Function Call cycle can then be replaced with Bind/Execute.
-->
関数呼び出しサブプロトコルは、おそらく新しく作成するコードでは使用すべきではない古い機能です。
同様の結果は、<literal>SELECT function($1, ...)</>を行うプリペアド文を設定することで得ることができます。
そして、この関数呼び出しサイクルをBind/Executeで置き換えることができます。
    </para>
   </note>

   <para>
<!--
    A Function Call cycle is initiated by the frontend sending a
    FunctionCall message to the backend.  The backend then sends one
    or more response messages depending on the results of the function
    call, and finally a ReadyForQuery response message.  ReadyForQuery
    informs the frontend that it can safely send a new query or
    function call.
-->
関数呼び出しサイクルはフロントエンドがFunctionCallメッセージをバックエンドに送ることで起動されます。
バックエンドは1つまたは複数の応答メッセージを関数呼び出しの結果に基づいて送り、最終的にReadyForQueryメッセージを送出します。
ReadyForQueryはフロントエンドに対し新規の問い合わせまたは関数呼び出しを行っても安全確実であることを通知します。
   </para>

   <para>
<!--
    The possible response messages from the backend are:
-->
バックエンドから送信される可能性がある応答メッセージを以下に示します。

    <variablelist>
     <varlistentry>
      <term>ErrorResponse</term>
      <listitem>
       <para>
<!--
        An error has occurred.
-->
エラーが起こりました。
       </para>
      </listitem>
     </varlistentry>

     <varlistentry>
      <term>FunctionCallResponse</term>
      <listitem>
       <para>
<!--
        The function call was completed and returned the result given
        in the message.
        (Note that the Function Call protocol can only handle a single
        scalar result, not a row type or set of results.)
-->
関数呼び出しが完了し、メッセージで与えられた結果が返されました。
（関数呼び出しプロトコルは単一のスカラ結果のみを扱うことができます。行型や結果集合を扱うことはできません。）
       </para>
      </listitem>
     </varlistentry>

     <varlistentry>
      <term>ReadyForQuery</term>
      <listitem>
       <para>
<!--
        Processing of the function call is complete.  ReadyForQuery
        will always be sent, whether processing terminates
        successfully or with an error.
-->
関数呼び出しの処理が終了しました。
処理が成功またはエラーで終了したかどうかにかかわらずReadyForQueryは常に送出されます。
       </para>
      </listitem>
     </varlistentry>

     <varlistentry>
      <term>NoticeResponse</term>
      <listitem>
       <para>
<!--
        A warning message has been issued in relation to the function
        call.  Notices are in addition to other responses, i.e., the
        backend will continue processing the command.
-->
関数呼び出しに関して警告メッセージが出されました。
警告メッセージは他の応答に対する追加のメッセージです。 
したがって、バックエンドはそのコマンドの処理を続行します。
       </para>
      </listitem>
     </varlistentry>
    </variablelist>
   </para>
  </sect2>

  <sect2 id="protocol-copy">
<!--
   <title>COPY Operations</title>
-->
<title>COPY操作</title>

   <para>
<!--
    The <command>COPY</> command allows high-speed bulk data transfer
    to or from the server.  Copy-in and copy-out operations each switch
    the connection into a distinct sub-protocol, which lasts until the
    operation is completed.
-->
<command>COPY</>コマンドにより、サーバとの間で高速な大量データ転送を行うことができます。
コピーインとコピーアウト操作はそれぞれ接続を別のサブプロトコルに切り替えます。
これは操作が完了するまで残ります。
   </para>

   <para>
<!--
    Copy-in mode (data transfer to the server) is initiated when the
    backend executes a <command>COPY FROM STDIN</> SQL statement.  The backend
    sends a CopyInResponse message to the frontend.  The frontend should
    then send zero or more CopyData messages, forming a stream of input
    data.  (The message boundaries are not required to have anything to do
    with row boundaries, although that is often a reasonable choice.)
    The frontend can terminate the copy-in mode by sending either a CopyDone
    message (allowing successful termination) or a CopyFail message (which
    will cause the <command>COPY</> SQL statement to fail with an
    error).  The backend then reverts to the command-processing mode it was
    in before the <command>COPY</> started, which will be either simple or
    extended query protocol.  It will next send either CommandComplete
    (if successful) or ErrorResponse (if not).
-->
コピーインモード（サーバへのデータ転送）は、バックエンドが<command>COPY FROM STDIN</> SQL文を実行した時に起動されます。
バックエンドはフロントエンドにCopyInResponseメッセージを送信します。
フロントエンドはその後、ゼロ個以上のCopyDataメッセージを送信し、入力データのストリームを形成します。
（このメッセージの境界は行の境界に何かしら合わせる必要ありませんが、往々にしてそれが合理的な選択となります。）
フロントエンドは、CopyDoneメッセージ（正常に終了させる）、もしくは、CopyFailメッセージ（<command>COPY</> SQL文をエラーで失敗させる）を送信することで、コピーインモードを終了させることができます。
そして、バックエンドは、<command>COPY</>が始まる前の、簡易もしくは拡張問い合わせプロトコルを使用するコマンド処理モードに戻ります。
そして次に、CommandComplete（成功時）またはErrorResponse（失敗時）のどちらかを送信します。
   </para>

   <para>
<!--
    In the event of a backend-detected error during copy-in mode (including
    receipt of a CopyFail message), the backend will issue an ErrorResponse
    message.  If the <command>COPY</> command was issued via an extended-query
    message, the backend will now discard frontend messages until a Sync
    message is received, then it will issue ReadyForQuery and return to normal
    processing.  If the <command>COPY</> command was issued in a simple
    Query message, the rest of that message is discarded and ReadyForQuery
    is issued.  In either case, any subsequent CopyData, CopyDone, or CopyFail
    messages issued by the frontend will simply be dropped.
-->
コピーインモードの期間中にバックエンドがエラー（CopyFailメッセージの受信を含む）を検知すると、バックエンドはErrorResponseメッセージを発行します。
拡張問い合わせメッセージ経由で<command>COPY</>コマンドが発行された場合、バックエンドはSyncメッセージを受け取るまでフロントエンドのメッセージを破棄するようになります。
Syncメッセージを受け取ると、ReadyForQueryを発行し、通常処理に戻ります。
簡易問い合わせメッセージで<command>COPY</>が発行された場合、メッセージの残りは破棄され、ReadyForQueryメッセージを発行します。
どちらの場合でも、その後にフロントエンドによって発行されたCopyData、CopyDone、CopyFailは単に削除されます。
   </para>

   <para>
<!--
    The backend will ignore Flush and Sync messages received during copy-in
    mode.  Receipt of any other non-copy message type constitutes an error
    that will abort the copy-in state as described above.  (The exception for
    Flush and Sync is for the convenience of client libraries that always
    send Flush or Sync after an Execute message, without checking whether
    the command to be executed is a <command>COPY FROM STDIN</>.)
-->
バックエンドは、コピーインモード期間中、FlushとSyncメッセージを無視します。
その他の種類の非コピーメッセージを受け取ると、エラーになり、上述のようにコピーイン状態を中断します
（クライアントライブラリがExecuteメッセージの後に、実行したコマンドが<command>COPY FROM STDIN</>かどうかを検査することなく、常にFlushまたはSyncを送信できる、という便利さのためにFlushとSyncは例外です）。
   </para>

   <para>
<!--
    Copy-out mode (data transfer from the server) is initiated when the
    backend executes a <command>COPY TO STDOUT</> SQL statement.  The backend
    sends a CopyOutResponse message to the frontend, followed by
    zero or more CopyData messages (always one per row), followed by CopyDone.
    The backend then reverts to the command-processing mode it was
    in before the <command>COPY</> started, and sends CommandComplete.
    The frontend cannot abort the transfer (except by closing the connection
    or issuing a Cancel request),
    but it can discard unwanted CopyData and CopyDone messages.
-->
コピーアウトモード（サーバからのデータ転送）は、バックエンドが<command>COPY TO STDOUT</> SQL文を実行した時に起動します。
バックエンドはCopyOutResponseメッセージをフロントエンドに送信し、その後、ゼロ個以上のCopyDataメッセージ（常に行ごとに1つ）を、そして、CopyDoneを送信します。
その後、バックエンドは<command>COPY</>が始まる前のコマンド処理モードに戻り、CommandCompleteを送信します。
フロントエンドは（接続の切断やCancel要求の発行は例外ですが）転送を中断することはできません。
しかし、不要なCopyDataとCopyDoneメッセージを破棄することは可能です。
   </para>

   <para>
<!--
    In the event of a backend-detected error during copy-out mode,
    the backend will issue an ErrorResponse message and revert to normal
    processing.  The frontend should treat receipt of ErrorResponse as
    terminating the copy-out mode.
-->
コピーアウトモード期間中バックエンドはエラーを検知すると、ErrorResponseメッセージを発行し、通常処理に戻ります。
フロントエンドはErrorResponseの受信をコピーアウトモードの終了として扱うべきです。
   </para>

   <para>
<!--
    It is possible for NoticeResponse and ParameterStatus messages to be
    interspersed between CopyData messages; frontends must handle these cases,
    and should be prepared for other asynchronous message types as well (see
    <xref linkend="protocol-async">).  Otherwise, any message type other than
    CopyData or CopyDone may be treated as terminating copy-out mode.
-->
NoticeResponseおよびParameterStatusメッセージがCopyDataメッセージ間に散在することがあります。
フロントエンドはこのような場合も扱わなければなりません。
また、他の種類の非同期メッセージ（<xref linkend="protocol-async">を参照）も同様に準備すべきです。
さもなくば、CopyDataまたはCopyDone以外の種類のメッセージがコピーアウトモードの終了として扱われてしまう可能性があります。
   </para>

   <para>
<!--
    There is another Copy-related mode called copy-both, which allows
    high-speed bulk data transfer to <emphasis>and</> from the server.
    Copy-both mode is initiated when a backend in walsender mode
    executes a <command>START_REPLICATION</command> statement.  The
    backend sends a CopyBothResponse message to the frontend.  Both
    the backend and the frontend may then send CopyData messages
    until either end sends a CopyDone message. After the client
    sends a CopyDone message, the connection goes from copy-both mode to
    copy-out mode, and the client may not send any more CopyData messages.
    Similarly, when the server sends a CopyDone message, the connection
    goes into copy-in mode, and the server may not send any more CopyData
    messages. After both sides have sent a CopyDone message, the copy mode
    is terminated, and the backend reverts to the command-processing mode.
    In the event of a backend-detected error during copy-both mode,
    the backend will issue an ErrorResponse message, discard frontend messages
    until a Sync message is received, and then issue ReadyForQuery and return
    to normal processing.  The frontend should treat receipt of ErrorResponse
    as terminating the copy in both directions; no CopyDone should be sent
    in this case.  See <xref linkend="protocol-replication"> for more
    information on the subprotocol transmitted over copy-both mode.
-->
他にも、サーバへ、<emphasis>および</>サーバからの高速な一括データ転送を行うことができるコピーボースというコピーに関連したモードがあります。
コピーボースモードは、walsenderモードのバックエンドが<command>START_REPLICATION</command>文を実行した時に初期化されます。
バックエンドはCopyBothResponseメッセージをフロントエンドに送信します。
この後バックエンドとフロントエンドの両方が、接続が終了するまでの間にCopyDataメッセージを送信できるようになります。
同様に、サーバがCopyDoneメッセージを送信した場合、接続はコピーインモードとなり、サーバはそれ以上のCopyDataメッセージを送信できません。
両方の側がCopyDoneメッセージを送信した後、コピーモードは終了し、バックエンドはコマンド処理モードに戻ります。
コピーボースモード中にバックエンドが検出したエラーのイベントにおいては、バックエンドはErrorResponseメッセージを発行し、Syncメッセージの受信までフロントエンドのメッセージを破棄し、その後ReadyForQueryを発行して通常の処理に戻ります。
フロントエンドは両方向のコピーを終了するように、ErrorResponse受理の処理をするべきです。
この場合CopyDoneを送信するべきではありません。
コピーボースモードにおけるサブプロトコル転送の詳細は<xref linkend="protocol-replication">を参照してください。
   </para>

   <para>
<!--
    The CopyInResponse, CopyOutResponse and CopyBothResponse messages
    include fields that inform the frontend of the number of columns
    per row and the format codes being used for each column.  (As of
    the present implementation, all columns in a given <command>COPY</>
    operation will use the same format, but the message design does not
    assume this.)
-->
CopyInResponse、CopyOutResponse、CopyBothResponseメッセージには、フロントエンドに1行当たりの列数と各列で使用する書式コードを通知するためのフィールドが含まれています。
（現在の実装では、<command>COPY</>操作で与えられるすべての列は同一の書式を使用します。
しかし、メッセージ設計においては、これを前提としていません。）
   </para>

  </sect2>

  <sect2 id="protocol-async">
<!--
   <title>Asynchronous Operations</title>
-->
<title>非同期操作</title>

   <para>
<!--
    There are several cases in which the backend will send messages that
    are not specifically prompted by the frontend's command stream.
    Frontends must be prepared to deal with these messages at any time,
    even when not engaged in a query.
    At minimum, one should check for these cases before beginning to
    read a query response.
-->
バックエンドが、フロントエンドのコマンドストリームで特に依頼されていないメッセージを送信する場合が複数あります。
フロントエンドは、問い合わせ作業を行っていない時であっても常に、これらのメッセージを扱う準備をしなければなりません。
少なくとも、問い合わせの応答の読み込みを始める前にこれらを検査すべきです。
   </para>

   <para>
<!--
    It is possible for NoticeResponse messages to be generated due to
    outside activity; for example, if the database administrator commands
    a <quote>fast</> database shutdown, the backend will send a NoticeResponse
    indicating this fact before closing the connection.  Accordingly,
    frontends should always be prepared to accept and display NoticeResponse
    messages, even when the connection is nominally idle.
-->
外部の活動によって、NoticeResponseメッセージが生成されることがあり得ます。
例えば、データベース管理者が<quote>高速</>データベース停止コマンドを実行した場合、バックエンドは接続を閉ざす前にこれを通知するためにNoticeResponseを送信します。
したがって、たとえ接続が名目上待機状態であったとしても、フロントエンドは常にNoticeResponseメッセージを受け付け、表示する準備をすべきです。
   </para>

   <para>
<!--
    ParameterStatus messages will be generated whenever the active
    value changes for any of the parameters the backend believes the
    frontend should know about.  Most commonly this occurs in response
    to a <command>SET</> SQL command executed by the frontend, and
    this case is effectively synchronous &mdash; but it is also possible
    for parameter status changes to occur because the administrator
    changed a configuration file and then sent the
    <systemitem>SIGHUP</systemitem> signal to the server.  Also,
    if a <command>SET</command> command is rolled back, an appropriate
    ParameterStatus message will be generated to report the current
    effective value.
-->
ParameterStatusメッセージは、任意のパラメータの実際の値が変更され、それをバックエンドがフロントエンドに通知するべきであるとみなした場合は常に生成されます。
ほとんどの場合、これはフロントエンドによる<command>SET</> SQLコマンド実行に対する応答の中で起こります。
これは実質的には同期していますが、管理者が設定ファイルを変更し、<systemitem>SIGHUP</systemitem>シグナルをサーバに送った場合にも、パラメータ状態の変更が発生することがあります。
また、<command>SET</command>コマンドがロールバックされた場合、現在の有効値を報告するために適切なParameterStatusメッセージが生成されます。
   </para>

   <para>
<!--
    At present there is a hard-wired set of parameters for which
    ParameterStatus will be generated: they are
    <varname>server_version</>,
    <varname>server_encoding</>,
    <varname>client_encoding</>,
    <varname>application_name</>,
    <varname>is_superuser</>,
    <varname>session_authorization</>,
    <varname>DateStyle</>,
    <varname>IntervalStyle</>,
    <varname>TimeZone</>,
    <varname>integer_datetimes</>, and
    <varname>standard_conforming_strings</>.
    (<varname>server_encoding</>, <varname>TimeZone</>, and
    <varname>integer_datetimes</> were not reported by releases before 8.0;
    <varname>standard_conforming_strings</> was not reported by releases
    before 8.1;
    <varname>IntervalStyle</> was not reported by releases before 8.4;
    <varname>application_name</> was not reported by releases before 9.0.)
    Note that
    <varname>server_version</>,
    <varname>server_encoding</> and
    <varname>integer_datetimes</>
    are pseudo-parameters that cannot change after startup.
    This set might change in the future, or even become configurable.
    Accordingly, a frontend should simply ignore ParameterStatus for
    parameters that it does not understand or care about.
-->
現時点では、ParameterStatusを生成するパラメータ群は固定されています。
それらは<varname>server_version</>、<varname>server_encoding</>、<varname>client_encoding</>、<varname>application_name</>、<varname>is_superuser</>、<varname>session_authorization</>、<varname>DateStyle</>、<varname>IntervalStyle</>、<varname>TimeZone</>、<varname>integer_datetimes</>、および<varname>standard_conforming_strings</>です。
（8.0より前までのリリースでは、<varname>server_encoding</>、<varname>TimeZone</>および<varname>integer_datetimes</>は送信されませんでした。
8.1より前までのリリースでは、<varname>standard_conforming_strings</>は送信されませんでした。
8.4より前のリリースでは、<varname>IntervalStyle</>は送信されませんでした。
9.0より前のリリースでは、<varname>application_name</>は送信されませんでした。）
<varname>server_version</>、<varname>server_encoding</>および<varname>integer_datetimes</>は仮想的なパラメータであり、起動後に変更することができないことに注意してください。
これは今後変更される、あるいは設定変更可能になる可能性があります。
したがって、フロントエンドは未知または注目していないParameterStatusを単に無視すべきです。
   </para>

   <para>
<!--
    If a frontend issues a <command>LISTEN</command> command, then the
    backend will send a NotificationResponse message (not to be
    confused with NoticeResponse!)  whenever a
    <command>NOTIFY</command> command is executed for the same
    channel name.
-->
フロントエンドが<command>LISTEN</command>コマンドを発行した場合、同じチャネル名に対し<command>NOTIFY</command>コマンドが実行された時にバックエンドはNotificationResponseメッセージ（NoticeResponseと間違えないように！）を送出します。
   </para>

   <note>
    <para>
<!--
     At present, NotificationResponse can only be sent outside a
     transaction, and thus it will not occur in the middle of a
     command-response series, though it might occur just before ReadyForQuery.
     It is unwise to design frontend logic that assumes that, however.
     Good practice is to be able to accept NotificationResponse at any
     point in the protocol.
-->
現在、NotificationResponseをトランザクションの外部でのみ送信することができます。
このため、これはコマンド応答の流れの途中では起こりませんが、ReadyForQueryの直前に発生する可能性があります。
しかし、これを前提にフロントエンドのロジックを設計することは避けてください。
プロトコル内の任意の時点でNotificationResponseを受け付けられるようにすることを勧めます。
    </para>
   </note>
  </sect2>

  <sect2>
<!--
   <title>Canceling Requests in Progress</title>
-->
<title>処理中のリクエストの取り消し</title>

   <para>
<!--
    During the processing of a query, the frontend might request
    cancellation of the query.  The cancel request is not sent
    directly on the open connection to the backend for reasons of
    implementation efficiency: we don't want to have the backend
    constantly checking for new input from the frontend during query
    processing.  Cancel requests should be relatively infrequent, so
    we make them slightly cumbersome in order to avoid a penalty in
    the normal case.
-->
問い合わせの処理中に、フロントエンドが問い合わせを取り消す可能性があります。
取り消し要求は、効率を高めるために、接続を開いたバックエンドに対して直接送信されません。
その問い合わせを処理中のバックエンドが、フロントエンドからの新しい入力があるかどうかを定期的に確認することは好ましくありません。
取り消し要求はたいていの場合、頻繁には起こらないので、通常の状態においての負担を避けるため、多少扱いにくくなっています。
   </para>

   <para>
<!--
    To issue a cancel request, the frontend opens a new connection to
    the server and sends a CancelRequest message, rather than the
    StartupMessage message that would ordinarily be sent across a new
    connection.  The server will process this request and then close
    the connection.  For security reasons, no direct reply is made to
    the cancel request message.
-->
取り消し要求を出す場合、フロントエンドは通常の新規接続の時に送出されるStartupMessageメッセージではなくCancelRequestメッセージをサーバに送り、新規接続を開始します。
サーバはこの要求を処理し、接続を切断します。
セキュリティ上の理由から、取り消し要求メッセージに対し直接の回答はありません。
   </para>

   <para>
<!--
    A CancelRequest message will be ignored unless it contains the
    same key data (PID and secret key) passed to the frontend during
    connection start-up.  If the request matches the PID and secret
    key for a currently executing backend, the processing of the
    current query is aborted.  (In the existing implementation, this is
    done by sending a special signal to the backend process that is
    processing the query.)
-->
CancelRequestメッセージは、接続開始段階でフロントエンドに送られたものと同一の鍵データ（PIDと秘密鍵）を含んでいない場合は無視されます。
現在バックエンドが実行中の処理に対するPIDと秘密鍵が要求と一致した場合、その現在の問い合わせ処理は中断されます。
（現状では、これは、その問い合わせを処理しているバックエンドプロセスに対し特別なシグナルを送ることで実装されています。）
   </para>

   <para>
<!--
    The cancellation signal might or might not have any effect &mdash; for
    example, if it arrives after the backend has finished processing
    the query, then it will have no effect.  If the cancellation is
    effective, it results in the current command being terminated
    early with an error message.
-->
この取り消しシグナルは何の効果も生まないことがあります。
例えば、バックエンドが問い合わせの処理を完了した後に届いた場合、効果がありません。
もし取り消し処理が有効であれば、エラーメッセージとともに、現在のコマンドは終了されます。
   </para>

   <para>
<!--
    The upshot of all this is that for reasons of both security and
    efficiency, the frontend has no direct way to tell whether a
    cancel request has succeeded.  It must continue to wait for the
    backend to respond to the query.  Issuing a cancel simply improves
    the odds that the current query will finish soon, and improves the
    odds that it will fail with an error message instead of
    succeeding.
-->
セキュリティと効率上の理由による上述の実装の結果、フロントエンドは取り消し要求が成功したかどうかを直接判断することはできません。
フロントエンドはバックエンドからの問い合わせの回答を待ち続けなければいけません。
取り消しを要求することは単に現在の問い合わせを早めに終わらせ、成功ではなくエラーメッセージを出して不成功とする可能性を単に高める程度のものです。
   </para>

   <para>
<!--
    Since the cancel request is sent across a new connection to the
    server and not across the regular frontend/backend communication
    link, it is possible for the cancel request to be issued by any
    process, not just the frontend whose query is to be canceled.
    This might provide additional flexibility when building
    multiple-process applications.  It also introduces a security
    risk, in that unauthorized persons might try to cancel queries.
    The security risk is addressed by requiring a dynamically
    generated secret key to be supplied in cancel requests.
-->
取り消し要求は、通常のフロントエンドとバックエンドの通信接続を通してではなく新規のサーバとの接続に送られるため、取り消される問い合わせを実行したフロントエンドだけでなく、任意のプロセスによっても送信することができます。
このことはマルチプロセスアプリケーションを作るに当たって柔軟性を提供します。
同時に、権限のない者が問い合わせを取り消そうとするといったセキュリティ上のリスクも持ち込みます。
このセキュリティ上のリスクは、取り消し要求内に動的に生成される秘密キーを供給することを必須とすることで回避されます。
   </para>
  </sect2>

  <sect2>
<!--
   <title>Termination</title>
-->
<title>終了</title>

   <para>
<!--
    The normal, graceful termination procedure is that the frontend
    sends a Terminate message and immediately closes the connection.
    On receipt of this message, the backend closes the connection and
    terminates.
-->
通常の洗練された終了手順はフロントエンドがTerminateメッセージを出し、すぐに接続を閉じることです。
このメッセージを受け取るとすぐにバックエンドは接続を閉じ終了します。
   </para>

   <para>
<!--
    In rare cases (such as an administrator-commanded database shutdown)
    the backend might disconnect without any frontend request to do so.
    In such cases the backend will attempt to send an error or notice message
    giving the reason for the disconnection before it closes the connection.
-->
まれに（管理者によるデータベース停止コマンドなど）、バックエンドはフロントエンドからの要求なしに切断することがあります。
こうした場合、バックエンドは、接続を閉ざす前に切断理由を通知するエラーまたは警報メッセージの送信を試みます。
   </para>

   <para>
<!--
    Other termination scenarios arise from various failure cases, such as core
    dump at one end or the other, loss of the communications link, loss of
    message-boundary synchronization, etc.  If either frontend or backend sees
    an unexpected closure of the connection, it should clean
    up and terminate.  The frontend has the option of launching a new backend
    by recontacting the server if it doesn't want to terminate itself.
    Closing the connection is also advisable if an unrecognizable message type
    is received, since this probably indicates loss of message-boundary sync.
-->
他にも、どちらかの側のコアダンプ、通信リンクの消失、メッセージ境界の同期の消失など各種失敗によって終了する状況があります。
フロントエンドかバックエンドいずれかが予期しない接続の中断を検知した場合、後始末を行い終了しなければいけません。
フロントエンドはもし自身が終了を望まない場合、サーバに再交信し新規のバックエンドを立ち上げる選択権を持っています。
解釈できないメッセージ種類を受け取った時、おそらくメッセージ境界の同期が消失したことを示しますので、接続を閉ざすことを勧めます。
   </para>

   <para>
<!--
    For either normal or abnormal termination, any open transaction is
    rolled back, not committed.  One should note however that if a
    frontend disconnects while a non-<command>SELECT</command> query
    is being processed, the backend will probably finish the query
    before noticing the disconnection.  If the query is outside any
    transaction block (<command>BEGIN</> ... <command>COMMIT</>
    sequence) then its results might be committed before the
    disconnection is recognized.
-->
通常の終了、異常な終了のどちらの場合でも、開いているトランザクションはすべてコミットされずにロールバックされます。
しかし、フロントエンドが<command>SELECT</command>以外の問い合わせを処理中に切断した場合、バックエンドはおそらく切断に気付く前にその問い合わせを完了させてしまうでしょう。
その問い合わせがトランザクションブロック（<command>BEGIN</> ... <command>COMMIT</>の並び）外部であった場合、切断に気付く前にその結果はコミットされる可能性があります。
   </para>
  </sect2>

  <sect2>
<!--
   <title><acronym>SSL</acronym> Session Encryption</title>
-->
<title><acronym>SSL</acronym>セッション暗号化</title>

   <para>
<!--
    If <productname>PostgreSQL</> was built with
    <acronym>SSL</acronym> support, frontend/backend communications
    can be encrypted using <acronym>SSL</acronym>.  This provides
    communication security in environments where attackers might be
    able to capture the session traffic. For more information on
    encrypting <productname>PostgreSQL</productname> sessions with
    <acronym>SSL</acronym>, see <xref linkend="ssl-tcp">.
-->
<productname>PostgreSQL</>が<acronym>SSL</acronym>サポート付きで構築された場合、フロントエンドとバックエンド間の通信を<acronym>SSL</acronym>で暗号化することができます。
攻撃者がセッショントラフィックをキャプチャできるような環境における通信を安全にすることができます。
<acronym>SSL</acronym>を使用した<productname>PostgreSQL</productname>セッションの暗号化に関する詳細は<xref linkend="ssl-tcp">を参照してください。
   </para>

   <para>
<!--
    To initiate an <acronym>SSL</acronym>-encrypted connection, the
    frontend initially sends an SSLRequest message rather than a
    StartupMessage.  The server then responds with a single byte
    containing <literal>S</> or <literal>N</>, indicating that it is
    willing or unwilling to perform <acronym>SSL</acronym>,
    respectively.  The frontend might close the connection at this point
    if it is dissatisfied with the response.  To continue after
    <literal>S</>, perform an <acronym>SSL</acronym> startup handshake
    (not described here, part of the <acronym>SSL</acronym>
    specification) with the server.  If this is successful, continue
    with sending the usual StartupMessage.  In this case the
    StartupMessage and all subsequent data will be
    <acronym>SSL</acronym>-encrypted.  To continue after
    <literal>N</>, send the usual StartupMessage and proceed without
    encryption.
-->
<acronym>SSL</acronym>暗号化接続を開始するには、フロントエンドはまず、StartupMessageではなくSSLRequestを送信します。
その後サーバはそれぞれ<acronym>SSL</acronym>の実行を行うか行わないかを示す<literal>S</>か<literal>N</>かを持つ1バイトの応答を返します。
フロントエンドはその応答に満足できなければ、この時点で接続を切断することができます。
<literal>S</>の後に継続するのであれば、サーバと間で<acronym>SSL</acronym>起動ハンドシェーク（ここでは<acronym>SSL</acronym>の仕様に関しては説明しません）を行います。
これが成功した場合、続いて通常のStartupMessageの送信を行います。
この場合、StartupMessageおよびその後のデータは<acronym>SSL</acronym>により暗号化されます。
<literal>N</>の後に、通常のStartupMessageを送信することで暗号化なしで進みます。
   </para>

   <para>
<!--
    The frontend should also be prepared to handle an ErrorMessage
    response to SSLRequest from the server.  This would only occur if
    the server predates the addition of <acronym>SSL</acronym> support
    to <productname>PostgreSQL</>.  (Such servers are now very ancient,
    and likely do not exist in the wild anymore.)
    In this case the connection must
    be closed, but the frontend might choose to open a fresh connection
    and proceed without requesting <acronym>SSL</acronym>.
-->
また、フロントエンドはサーバからのSSLRequestに対するErrorMessage応答を取り扱うための用意もすべきです。
これは、<productname>PostgreSQL</>に<acronym>SSL</acronym>サポートが追加される前のサーバの場合のみで発生します。
（現在ではこうしたサーバは非常に古いものといえ、ほとんど存在しません。）
この場合接続を切断しなければなりませんが、フロントエンドは<acronym>SSL</acronym>要求なしで新しく接続を開き、処理を進めることもできます。
   </para>

   <para>
<!--
    An initial SSLRequest can also be used in a connection that is being
    opened to send a CancelRequest message.
-->
最初のSSLRequestはCancelRequestメッセージを送信するために開いた接続で使用することもできます。
   </para>

   <para>
<!--
    While the protocol itself does not provide a way for the server to
    force <acronym>SSL</acronym> encryption, the administrator can
    configure the server to reject unencrypted sessions as a byproduct
    of authentication checking.
-->
プロトコル自体には、サーバに<acronym>SSL</acronym>暗号化を強制する方法は用意されていませんが、管理者は認証検査の一方法として、暗号化されていないセッションを拒否するようにサーバを設定することができます。
   </para>
  </sect2>
 </sect1>

<sect1 id="protocol-replication">
<!--
<title>Streaming Replication Protocol</title>
-->
<title>ストリーミングレプリケーションプロトコル</title>

<para>
<!--
To initiate streaming replication, the frontend sends the
<literal>replication</> parameter in the startup message. A Boolean value
of <literal>true</> tells the backend to go into walsender mode, wherein a
small set of replication commands can be issued instead of SQL statements. Only
the simple query protocol can be used in walsender mode.
Replication commands are logged in the server log when
<xref linkend="guc-log-replication-commands"> is enabled.
Passing <literal>database</> as the value instructs walsender to connect to
the database specified in the <literal>dbname</> parameter, which will allow
the connection to be used for logical replication from that database.
-->
ストリーミングレプリケーションを初期化するために、フロントエンドは開始メッセージにて<literal>replication</>パラメータを送信します。
ブール値の<literal>true</>がバックエンドに対して、SQL文ではなく小規模なレプリケーションコマンド群を発行できるようになる、walsenderモードに入るように伝えます。
walsenderモードでは簡易問い合わせプロトコルのみを使用することができます。
<literal>database</>を値として渡すことにより、
<literal>dbname</>パラメータに指定したデータベースに接続することをwalsenderに教えます。
それにより、そのデータベースからの論理的レプリケーションとして使用する接続が可能となります。
</para>
<para>
<!--
 For the purpose of testing replication commands, you can make a replication
 connection via <application>psql</application> or any other <literal>libpq</literal>-using
 tool with a connection string including the <literal>replication</literal> option,
 e.g.:
<<<<<<< HEAD
<programlisting>
psql "dbname=postgres replication=database" -c "IDENTIFY_SYSTEM;"
</programlisting>
=======
-->
レプリケーションコマンドをテストするために、<literal>replication</literal>オプションを含む接続文字列を使用して、<application>psql</application>または他の<literal>libpq</literal>によるレプリケーション接続を作成できます。
例を示します。
<programlisting>
psql "dbname=postgres replication=database" -c "IDENTIFY_SYSTEM;"
</programlisting>
<!--
>>>>>>> de74b4ab
 However it is often more useful to use
 <application>pg_receivexlog</application> (for physical replication) or
 <application>pg_recvlogical</application> (for logical replication).
-->
しかし、物理的レプリケーションのために<application>pg_receivexlog</application>を使用し、論理的レプリケーションのために<application>pg_recvlogical</application>を使用すれば、もっと有用なことが多いです。
</para>

<para>
<!--
The commands accepted in walsender mode are:
-->
walsenderモードで受け付けられるコマンドは以下の通りです。
<variablelist>
  <varlistentry>
    <term>IDENTIFY_SYSTEM
     <indexterm><primary>IDENTIFY_SYSTEM</primary></indexterm>
    </term>
    <listitem>
     <para>
<!--
      Requests the server to identify itself. Server replies with a result
      set of a single row, containing four fields:
-->
サーバに自身を識別することを要求します。
サーバは以下の４つのフィールドを持つ単一行の結果セットをもって応答します。
     </para>

     <para>
      <variablelist>
      <varlistentry>
      <term>
       systemid
      </term>
      <listitem>
      <para>
<!--
       The unique system identifier identifying the cluster. This
       can be used to check that the base backup used to initialize the
       standby came from the same cluster.
-->
クラスタを識別する一意なシステム識別子です。
これを使用してスタンバイを初期化するために使用するベースバックアップが同じクラスタに由来していることを検査することができます。
      </para>
      </listitem>
      </varlistentry>

      <varlistentry>
      <term>
       timeline
      </term>
      <listitem>
      <para>
<!--
       Current TimelineID. Also useful to check that the standby is
       consistent with the master.
-->
現在のタイムラインIDです。
同様にスタンバイがマスタと一貫性を持つことを検査するために使用されます。
      </para>
      </listitem>
      </varlistentry>

      <varlistentry>
      <term>
       xlogpos
      </term>
      <listitem>
      <para>
<!--
       Current xlog write location. Useful to get a known location in the
       transaction log where streaming can start.
-->
現在のxlogの書き出し位置です。
ストリーミングを開始できるトランザクションログの既知の位置を得る際に有用です。
      </para>
      </listitem>
      </varlistentry>

      <varlistentry>
      <term>
       dbname
      </term>
      <listitem>
      <para>
<!--
       Database connected to or NULL.
-->
接続したデータベース名またはNULLです。
      </para>
      </listitem>
      </varlistentry>

      </variablelist>
     </para>
    </listitem>
  </varlistentry>

  <varlistentry>
    <term>TIMELINE_HISTORY <replaceable class="parameter">tli</replaceable>
     <indexterm><primary>TIMELINE_HISTORY</primary></indexterm>
    </term>
    <listitem>
     <para>
<!--
      Requests the server to send over the timeline history file for timeline
      <replaceable class="parameter">tli</replaceable>.  Server replies with a
      result set of a single row, containing two fields:
-->
<replaceable class="parameter">tli</replaceable>のタイムラインのため、サーバにTIMELINE HISTORYファイルの送付を要求します。
サーバは2列単一行の結果セットを返します。
     </para>

     <para>
      <variablelist>
      <varlistentry>
      <term>
       filename
      </term>
      <listitem>
      <para>
<<<<<<< HEAD
       Filename of the timeline history file, e.g <filename>00000002.history</>.
=======
<!--
       Filename of the timeline history file, e.g <filename>00000002.history</>.
-->
TIMELINE HISTORYファイル名、例えば<filename>00000002.history</>
>>>>>>> de74b4ab
      </para>
      </listitem>
      </varlistentry>

      <varlistentry>
      <term>
       content
      </term>
      <listitem>
      <para>
<!--
       Contents of the timeline history file.
-->
TIMELINE HISTORYファイルの内容
      </para>
      </listitem>
      </varlistentry>

      </variablelist>
     </para>
    </listitem>
  </varlistentry>

  <varlistentry>
    <term>CREATE_REPLICATION_SLOT <replaceable class="parameter">slot_name</> { <literal>PHYSICAL</> | <literal>LOGICAL</> <replaceable class="parameter">output_plugin</> }
     <indexterm><primary>CREATE_REPLICATION_SLOT</primary></indexterm>
    </term>
    <listitem>
     <para>
<!--
      Create a physical or logical replication
      slot. See <xref linkend="streaming-replication-slots"> for more about
      replication slots.
-->
物理的または論理的レプリケーションを作成するスロット。
レプリケーションスロットの詳細は<xref linkend="streaming-replication-slots">を参照。
     </para>
     <variablelist>
      <varlistentry>
       <term><replaceable class="parameter">slot_name</></term>
       <listitem>
         <para>
<!--
          The name of the slot to create. Must be a valid replication slot
          name (see <xref linkend="streaming-replication-slots-manipulation">).
-->
作成するスロット名。
有効なレプリケーションスロット名でなければならない。
（<xref linkend="streaming-replication-slots-manipulation">を参照）。
         </para>
       </listitem>
      </varlistentry>

      <varlistentry>
       <term><replaceable class="parameter">output_plugin</></term>
       <listitem>
         <para>
<!--
          The name of the output plugin used for logical decoding
          (see <xref linkend="logicaldecoding-output-plugin">).
-->
論理的デコードに使用される出力プラグイン名。
（<xref linkend="logicaldecoding-output-plugin">を参照）。
         </para>
       </listitem>
      </varlistentry>
     </variablelist>
    </listitem>
  </varlistentry>

  <varlistentry>
    <term>START_REPLICATION [<literal>SLOT</literal> <replaceable class="parameter">slot_name</>] [<literal>PHYSICAL</literal>] <replaceable class="parameter">XXX/XXX</> [<literal>TIMELINE</literal> <replaceable class="parameter">tli</>]
     <indexterm><primary>START_REPLICATION</primary></indexterm>
    </term>
    <listitem>
     <para>
<!--
      Instructs server to start streaming WAL, starting at
      WAL position <replaceable class="parameter">XXX/XXX</>.
      If <literal>TIMELINE</literal> option is specified,
      streaming starts on timeline <replaceable class="parameter">tli</>;
      otherwise, the server's current timeline is selected. The server can
      reply with an error, e.g. if the requested section of WAL has already
      been recycled. On success, server responds with a CopyBothResponse
      message, and then starts to stream WAL to the frontend.
-->
サーバに対して、WALのストリーミングを<replaceable class="parameter">XXX/XXX</> WAL時点から開始するよう指示します。
<literal>TIMELINE</literal>オプションが指定された場合、ストリーミングは<replaceable class="parameter">tli</>のタイムラインから開始されます。
そうでなければ、サーバの現在のタイムラインが選択されます。
サーバが、例えば、要求されたWALの断片がすでに回収されているなど、エラーを返すことがありえます。
成功時サーバはCopyBothResponseメッセージで応答し、フロントエンドに対するWALストリームを開始します。
     </para>

     <para>
<<<<<<< HEAD
=======
<!--
>>>>>>> de74b4ab
      If a slot's name is provided
      via <replaceable class="parameter">slot_name</>, it will be updated
      as replication progresses so that the server knows which WAL segments,
      and if <varname>hot_standby_feedback</> is on which transactions,
      are still needed by the standby.
<<<<<<< HEAD
     </para>

     <para>
=======
-->
<replaceable class="parameter">slot_name</>を経由してスロット名が提供された場合、それはレプリケーションの進行として更新されます。
それによってサーバは、どのWALセグメントがまだスタンバイに必要か、<varname>hot_standby_feedback</>のトランザクションはどれか、を感知します。
     </para>

     <para>
<!--
>>>>>>> de74b4ab
      If the client requests a timeline that's not the latest, but is part of
      the history of the server, the server will stream all the WAL on that
      timeline starting from the requested startpoint, up to the point where
      the server switched to another timeline. If the client requests
      streaming at exactly the end of an old timeline, the server responds
      immediately with CommandComplete without entering COPY mode.
-->
最新ではなくて、サーバの過去のタイムラインをクライアントが要求した場合、サーバは要求された開始時点から他のタイムラインに切り替えるまでの、全てのWALストリームを送付します。
クライアントが旧タイムラインの終点のストリームを要求した場合、サーバはCOPYモードに入らずにCommandCompleteをすぐに応答します。
     </para>

     <para>
<!--
      After streaming all the WAL on a timeline that is not the latest one,
      the server will end streaming by exiting the COPY mode. When the client
      acknowledges this by also exiting COPY mode, the server sends a result
      set with one row and two columns, indicating the next timeline in this
      server's history. The first column is the next timeline's ID, and the
      second column is the XLOG position where the switch happened. Usually,
      the switch position is the end of the WAL that was streamed, but there
      are corner cases where the server can send some WAL from the old
      timeline that it has not itself replayed before promoting. Finally, the
      server sends CommandComplete message, and is ready to accept a new
      command.
-->
最新でないタイムラインの全てのWALストリームを送付した後、サーバはCOPYモードを出ることによりストリームを終了します。
クライアントもCOPYモードを出ることにより承認した場合、サーバは2列単一行の結果セットを送付し、サーバにある次のタイムラインを示します。
最初の列は次のタイムラインIDであり、次の列は切り替えたXLOGの位置です。
通常切り替えた位置はWALストリームの終点ですが、昇格する前に再実行されなかった旧タイムラインからWALを送付するというまれな場合もあります。
最後に、サーバはCommandCompleteメッセージを送付し、新規のコマンドを受理できるようになります。
     </para>

     <para>
<!--
      WAL data is sent as a series of CopyData messages.  (This allows
      other information to be intermixed; in particular the server can send
      an ErrorResponse message if it encounters a failure after beginning
      to stream.)  The payload of each CopyData message from server to the
      client contains a message of one of the following formats:
<<<<<<< HEAD
=======
-->
WALデータはCopyDataメッセージ群として送信されます。
（これにより他の情報を混在させることができます。
具体的にはサーバはストリーム開始後に失敗が起きた場合にErrorResponseメッセージを送信することができます。）
サーバからクライアントへの各CopyDataメッセージのペイロード、は以下の書式のどれかを含みます。
>>>>>>> de74b4ab
     </para>

     <para>
      <variablelist>
      <varlistentry>
      <term>
          XLogData (B)
      </term>
      <listitem>
      <para>
      <variablelist>
      <varlistentry>
      <term>
          Byte1('w')
      </term>
      <listitem>
      <para>
<!--
          Identifies the message as WAL data.
-->
メッセージをWALデータとして識別します。
      </para>
      </listitem>
      </varlistentry>
      <varlistentry>
      <term>
          Int64
      </term>
      <listitem>
      <para>
<!--
          The starting point of the WAL data in this message.
-->
このメッセージ内のWALの開始点。
      </para>
      </listitem>
      </varlistentry>
      <varlistentry>
      <term>
          Int64
      </term>
      <listitem>
      <para>
<!--
          The current end of WAL on the server.
-->
サーバ上の現在のWAL終了点。
      </para>
      </listitem>
      </varlistentry>
      <varlistentry>
      <term>
          Int64
      </term>
      <listitem>
      <para>
<!--
          The server's system clock at the time of transmission, as
          microseconds since midnight on 2000-01-01.
-->
転送時点でのサーバのシステム時刻。
2000年1月1日午前0時からのマイクロ秒。
      </para>
      </listitem>
      </varlistentry>
      <varlistentry>
      <term>
          Byte<replaceable>n</replaceable>
      </term>
      <listitem>
      <para>
<!--
          A section of the WAL data stream.
-->
WALデータストリームの断片。
      </para>
      <para>
<!--
          A single WAL record is never split across two XLogData messages.
          When a WAL record crosses a WAL page boundary, and is therefore
          already split using continuation records, it can be split at the page
          boundary. In other words, the first main WAL record and its
          continuation records can be sent in different XLogData messages.
-->
単一のWALレコードが2つのXLogDataメッセージに分かれることはありません。
しかしWALレコードがWALページ境界を跨る場合、継続レコードを用いてすでに分割されていますので、ページ境界で分割することができます。
言い換えると、先頭の主WALレコードとその継続レコードは、別のXLogDataメッセージとして分かれることがありえます。
      </para>
      </listitem>
      </varlistentry>
      </variablelist>
      </para>
      </listitem>
      </varlistentry>
      <varlistentry>
      <term>
<!--
          Primary keepalive message (B)
-->
プライマリキープアライブメッセージ(B)
      </term>
      <listitem>
      <para>
      <variablelist>
      <varlistentry>
      <term>
          Byte1('k')
      </term>
      <listitem>
      <para>
<!--
          Identifies the message as a sender keepalive.
-->
このメッセージを送信元キープアライブとして識別します。
      </para>
      </listitem>
      </varlistentry>
      <varlistentry>
      <term>
          Int64
      </term>
      <listitem>
      <para>
<!--
          The current end of WAL on the server.
-->
サーバ上の現在のWAL終端。
      </para>
      </listitem>
      </varlistentry>
      <varlistentry>
      <term>
          Int64
      </term>
      <listitem>
      <para>
<!--
          The server's system clock at the time of transmission, as
          microseconds since midnight on 2000-01-01.
-->
転送時点でのサーバのシステム時刻。
2000年1月1日午前0時からのマイクロ秒。
      </para>
      </listitem>
      </varlistentry>
      <varlistentry>
      <term>
          Byte1
      </term>
      <listitem>
      <para>
<!--
          1 means that the client should reply to this message as soon as
          possible, to avoid a timeout disconnect. 0 otherwise.
-->
タイムアウトによる切断を避けるため、クライアントがこのメッセージに即時に応答するべき方法の1つ。
0またはその他
      </para>
      </listitem>
      </varlistentry>
      </variablelist>
      </para>
      </listitem>
      </varlistentry>
      </variablelist>
     </para>

     <para>
<!--
       The receiving process can send replies back to the sender at any time,
       using one of the following message formats (also in the payload of a
       CopyData message):
-->
以下のメッセージ書式の1つ（およびCopyDataメッセージのペイロード中のもの）を使用して、受理プロセスは送信者にいつでも応答できます。
     </para>

     <para>
      <variablelist>
      <varlistentry>
      <term>
<!--
          Standby status update (F)
-->
スタンバイ状態の更新(F)
      </term>
      <listitem>
      <para>
      <variablelist>
      <varlistentry>
      <term>
          Byte1('r')
      </term>
      <listitem>
      <para>
<!--
          Identifies the message as a receiver status update.
-->
メッセージを受信側の状態更新として識別します。
      </para>
      </listitem>
      </varlistentry>
      <varlistentry>
      <term>
          Int64
      </term>
      <listitem>
      <para>
<!--
          The location of the last WAL byte + 1 received and written to disk
          in the standby.
-->
スタンバイにおいて受信しディスクに書き込まれた最終WALバイト+1の場所。
      </para>
      </listitem>
      </varlistentry>
      <varlistentry>
      <term>
          Int64
      </term>
      <listitem>
      <para>
<!--
          The location of the last WAL byte + 1 flushed to disk in
          the standby.
-->
スタンバイにおいてディスクに吐き出された最終WALバイト+1の場所。
      </para>
      </listitem>
      </varlistentry>
      <varlistentry>
      <term>
          Int64
      </term>
      <listitem>
      <para>
<!--
          The location of the last WAL byte + 1 applied in the standby.
-->
スタンバイにおいて適用された最終WALバイト+1の場所。
      </para>
      </listitem>
      </varlistentry>
      <varlistentry>
      <term>
          Int64
      </term>
      <listitem>
      <para>
<!--
          The client's system clock at the time of transmission, as
          microseconds since midnight on 2000-01-01.
-->
転送時点でのクライアントのシステム時刻。
2000年1月1日午前0時からのマイクロ秒。
      </para>
      </listitem>
      </varlistentry>
      <varlistentry>
      <term>
          Byte1
      </term>
      <listitem>
      <para>
<!--
          If 1, the client requests the server to reply to this message
          immediately. This can be used to ping the server, to test if
          the connection is still healthy.
-->
値が1の場合、このメッセージにすぐ応答するように、クライアントはサーバへ要求します。
この方法は、接続がまだ保持されているか検査するために、サーバへのピング送信として使用できます。
      </para>
      </listitem>
      </varlistentry>
      </variablelist>
      </para>
      </listitem>
      </varlistentry>
      </variablelist>
     </para>

     <para>
      <variablelist>
      <varlistentry>
      <term>
<!--
          Hot Standby feedback message (F)
-->
ホットスタンバイフィードバックメッセージ(F)
      </term>
      <listitem>
      <para>
      <variablelist>
      <varlistentry>
      <term>
          Byte1('h')
      </term>
      <listitem>
      <para>
<!--
          Identifies the message as a Hot Standby feedback message.
-->
メッセージをホットスタンバイのフィードバックメッセージとして識別します。
      </para>
      </listitem>
      </varlistentry>
      <varlistentry>
      <term>
          Int64
      </term>
      <listitem>
      <para>
<!--
          The client's system clock at the time of transmission, as
          microseconds since midnight on 2000-01-01.
-->
転送時点でのクライアントのシステム時刻。
2000年1月1日午前0時からのマイクロ秒
      </para>
      </listitem>
      </varlistentry>
      <varlistentry>
      <term>
          Int32
      </term>
      <listitem>
      <para>
<!--
          The standby's current xmin. This may be 0, if the standby is
          sending notification that Hot Standby feedback will no longer
          be sent on this connection. Later non-zero messages may
          reinitiate the feedback mechanism.
-->
スタンバイの現在のxminです。
もはやホットスタンバイフィードバックがこの接続では送信されないという通知を、スタンバイが送信している場合、この値は0でしょう。
後ほど、0でないメッセージがフィードバック機構を再び開始します。
      </para>
      </listitem>
      </varlistentry>
      <varlistentry>
      <term>
          Int32
      </term>
      <listitem>
      <para>
<!--
          The standby's current epoch.
-->
スタンバイの現在のエポックです。
      </para>
      </listitem>
      </varlistentry>
      </variablelist>
      </para>
      </listitem>
      </varlistentry>
      </variablelist>
     </para>
    </listitem>
  </varlistentry>
  <varlistentry>
    <term>START_REPLICATION <literal>SLOT</literal> <replaceable class="parameter">slot_name</> <literal>LOGICAL</literal> <replaceable class="parameter">XXX/XXX</> [ ( <replaceable>option_name</replaceable> [<replaceable>option_value</replaceable>] [, ... ] ) ]</term>
    <listitem>
     <para>
<!--
      Instructs server to start streaming WAL for logical replication, starting
      at WAL position <replaceable class="parameter">XXX/XXX</>. The server can
      reply with an error, e.g. if the requested section of WAL has already
      been recycled. On success, server responds with a CopyBothResponse
      message, and then starts to stream WAL to the frontend.
-->
サーバに対して、<replaceable class="parameter">XXX/XXX</>WAL時点から、論理的レプリケーションのWALストリームを開始するよう指示します。
例えば、要求されたWALがすでに回収された場合、サーバはエラーを返します。
サーバが、例えば、要求されたWALセクションがすでに回収されている場合、エラーを返すことがありえます。
成功時サーバはCopyBothResponseメッセージで応答し、フロントエンドに対するWALストリームを開始します。
     </para>

     <para>
<!--
      The messages inside the CopyBothResponse messages are of the same format
      documented for <literal>START_REPLICATION ... PHYSICAL</literal>.
-->
CopyBothResponse内部のメッセージは、<literal>START_REPLICATION ... PHYSICAL</literal>の記述と同じ書式です。
     </para>

     <para>
<!--
      The output plugin associated with the selected slot is used
      to process the output for streaming.
-->
選択されたスロットに関連した出力プラグインは、出力ストリームの処理に使用されます。
     </para>

     <variablelist>
      <varlistentry>
       <term><literal>SLOT</literal> <replaceable class="parameter">slot_name</></term>
       <listitem>
         <para>
<!--
          The name of the slot to stream changes from. This parameter is required,
          and must correspond to an existing logical replication slot created
          with <literal>CREATE_REPLICATION_SLOT</literal> in
          <literal>LOGICAL</literal> mode.
-->
ストリームを変更したスロット名。
このパラメータは必須であり、<literal>LOGICAL</literal>モードにおいて<literal>CREATE_REPLICATION_SLOT</literal>によって作成された、実在する論理的レプリケーションスロットに対応しなければなりません。
         </para>
       </listitem>
      </varlistentry>
      <varlistentry>
       <term><replaceable class="parameter">XXX/XXX</></term>
       <listitem>
        <para>
<!--
         The WAL position to begin streaming at.
-->
ストリームを開始するWAL時点。
        </para>
       </listitem>
      </varlistentry>
      <varlistentry>
       <term><replaceable class="parameter">option_name</></term>
       <listitem>
        <para>
<!--
         The name of an option passed to the slot's logical decoding plugin.
-->
論理的デコードプラグインスロットに渡すオプション名。
        </para>
       </listitem>
      </varlistentry>
      <varlistentry>
       <term><replaceable class="parameter">option_value</></term>
       <listitem>
        <para>
<!--
         Optional value, in the form of a string constant, associated with the
         specified option.
-->
指定されたオプションに関連した省略可能な値。
文字列定数の形式。
        </para>
       </listitem>
      </varlistentry>
     </variablelist>
    </listitem>
  </varlistentry>

  <varlistentry>
    <term>DROP_REPLICATION_SLOT <replaceable class="parameter">slot_name</>
     <indexterm><primary>DROP_REPLICATION_SLOT</primary></indexterm>
    </term>
    <listitem>
     <para>
<!--
      Drops a replication slot, freeing any reserved server-side resources. If
      the slot is currently in use by an active connection, this command fails.
-->
レプリケーションスロットを削除し、サーバ側で準備した資源を解放します。
実行中の接続に現在スロットが使用中の場合、このコマンドは失敗します。
     </para>
     <variablelist>
      <varlistentry>
       <term><replaceable class="parameter">slot_name</></term>
       <listitem>
         <para>
<!--
          The name of the slot to drop.
-->
削除するスロット名。
         </para>
       </listitem>
      </varlistentry>
     </variablelist>
    </listitem>
  </varlistentry>

  <varlistentry>
    <term>BASE_BACKUP [<literal>LABEL</literal> <replaceable>'label'</replaceable>] [<literal>PROGRESS</literal>] [<literal>FAST</literal>] [<literal>WAL</literal>] [<literal>NOWAIT</literal>] [<literal>MAX_RATE</literal> <replaceable>rate</replaceable>]
     <indexterm><primary>BASE_BACKUP</primary></indexterm>
    </term>
    <listitem>
     <para>
<!--
      Instructs the server to start streaming a base backup.
      The system will automatically be put in backup mode before the backup
      is started, and taken out of it when the backup is complete. The
      following options are accepted:
-->
サーバにベースバックアップのストリーミングを始めるよう指示します。
システムはバックアップが開始される前に自動的にバックアップモードになり、バックアップが完了した時に取り出されます。
以下のオプションを受け付けることができます。
      <variablelist>
       <varlistentry>
        <term><literal>LABEL</literal> <replaceable>'label'</replaceable></term>
        <listitem>
         <para>
<!--
          Sets the label of the backup. If none is specified, a backup label
          of <literal>base backup</literal> will be used. The quoting rules
          for the label are the same as a standard SQL string with
          <xref linkend="guc-standard-conforming-strings"> turned on.
-->
バックアップのラベルを設定します。
指定がない場合、<literal>base backup</literal>というバックアップラベルが使用されます。
ラベルについての引用符付け規則は、<xref linkend="guc-standard-conforming-strings">を有効にした場合の標準SQLの文字列の規則と同じです。
         </para>
        </listitem>
       </varlistentry>

       <varlistentry>
        <term><literal>PROGRESS</></term>
        <listitem>
         <para>
<!--
          Request information required to generate a progress report. This will
          send back an approximate size in the header of each tablespace, which
          can be used to calculate how far along the stream is done. This is
          calculated by enumerating all the file sizes once before the transfer
          is even started, and may as such have a negative impact on the
          performance - in particular it may take longer before the first data
          is streamed. Since the database files can change during the backup,
          the size is only approximate and may both grow and shrink between
          the time of approximation and the sending of the actual files.
-->
進行状況の報告を生成するために必要な情報を要求します。
これは、ストリームが完了するまでにどのくらいかかるかを計算するために使用することができる、各テーブル空間のヘッダ内の概算容量を返送します。
これは、転送を始める前のすべてのファイルサイズを１度数え上げることで計算されます。
これ自体が性能に与える悪影響があるかもしれません。
特に最初のデータがストリームされるまでにより多くの時間がかかる可能性があります。
データベースファイルはバックアップの間変更される可能性がありますので、容量は概算に過ぎず、概算時と実ファイルを送信するまでの間に増減される可能性があります。
         </para>
        </listitem>
       </varlistentry>

       <varlistentry>
        <term><literal>FAST</></term>
        <listitem>
         <para>
<!--
          Request a fast checkpoint.
-->
高速チェックポイントを要求します。
         </para>
        </listitem>
       </varlistentry>

       <varlistentry>
        <term><literal>WAL</literal></term>
        <listitem>
         <para>
<!--
          Include the necessary WAL segments in the backup. This will include
          all the files between start and stop backup in the
          <filename>pg_xlog</filename> directory of the base directory tar
          file.
-->
バックアップ内に必要なWALセグメントを含めます。
ベースディレクトリtarファイルの<filename>pg_xlog</filename>ディレクトリにある、バックアップの開始から終了までのすべてのファイルが含まれます。
         </para>
        </listitem>
       </varlistentry>

       <varlistentry>
        <term><literal>NOWAIT</literal></term>
        <listitem>
         <para>
<!--
          By default, the backup will wait until the last required xlog
          segment has been archived, or emit a warning if log archiving is
          not enabled. Specifying <literal>NOWAIT</literal> disables both
          the waiting and the warning, leaving the client responsible for
          ensuring the required log is available.
-->
デフォルトでは、バックアップは必要な最終xlogセグメントがアーカイブされるまで待機します。
ログアーカイブが有効でない場合は警告が発せられます。
<literal>NOWAIT</literal>により、必要なログが利用できるようになったことを確認することをクライアント側の責任として、この待機や警告が無効になります。
         </para>
        </listitem>
       </varlistentry>

       <varlistentry>
        <term><literal>MAX_RATE</literal> <replaceable>rate</></term>
        <listitem>
         <para>
<!--
          Limit (throttle) the maximum amount of data transferred from server
          to client per unit of time.  The expected unit is kilobytes per second.
          If this option is specified, the value must either be equal to zero
          or it must fall within the range from 32 kB through 1 GB (inclusive).
          If zero is passed or the option is not specified, no restriction is
          imposed on the transfer.
-->
サーバからクライアントへ転送する単位時間当たりの最大データ容量を制限します（絞ります）。
予期される単位はkB/s（キロバイト/秒）です。
このオプションが指定された場合、値はゼロまたは32 kB以上1 GB以下でなければなりません。
ゼロが渡されるかオプションが指定されない場合、転送の制約は課されません。
         </para>
        </listitem>
       </varlistentry>
      </variablelist>
     </para>
     <para>
<!--
      When the backup is started, the server will first send two
      ordinary result sets, followed by one or more CopyResponse
      results.
-->
バックアップを開始する時、サーバはまず２つの通常の結果セットを送信し、続けて１つ以上のCopyResponse結果を送信します。
     </para>
     <para>
<!--
      The first ordinary result set contains the starting position of the
      backup, in a single row with two columns. The first column contains
      the start position given in XLogRecPtr format, and the second column
      contains the corresponding timeline ID.
-->
最初の通常の結果セットには、1行2列という形でバックアップの開始位置が含まれます。
最初の列にはXLogRecPtr書式の開始位置が、2番目の列には対応するタイムラインIDが含まれます。
     </para>
     <para>
<!--
      The second ordinary result set has one row for each tablespace.
      The fields in this row are:
-->
２番目の通常の結果セットには各テーブル空間に付き１行を持ちます。
この行のフィールドは以下の通りです。
      <variablelist>
       <varlistentry>
        <term>spcoid</term>
        <listitem>
         <para>
<!--
          The oid of the tablespace, or <literal>NULL</> if it's the base
          directory.
-->
テーブル空間のoidです。
ベースディレクトリの場合は<literal>NULL</>です。
         </para>
        </listitem>
       </varlistentry>
       <varlistentry>
        <term>spclocation</term>
        <listitem>
         <para>
<!--
          The full path of the tablespace directory, or <literal>NULL</>
          if it's the base directory.
-->
テーブル空間ディレクトリのフルパスです。
ベースディレクトリの場合は<literal>NULL</>です。
         </para>
        </listitem>
       </varlistentry>
       <varlistentry>
        <term>size</term>
        <listitem>
         <para>
<!--
          The approximate size of the tablespace, if progress report has
          been requested; otherwise it's <literal>NULL</>.
-->
進行状況報告が要求された場合は、テーブル空間の概算容量です。
要求されていない場合は<literal>NULL</>です。
         </para>
        </listitem>
       </varlistentry>
      </variablelist>
     </para>
     <para>
<!--
      After the second regular result set, one or more CopyResponse results
      will be sent, one for PGDATA and one for each additional tablespace other
      than <literal>pg_default</> and <literal>pg_global</>. The data in
      the CopyResponse results will be a tar format (following the
      <quote>ustar interchange format</> specified in the POSIX 1003.1-2008
      standard) dump of the tablespace contents, except that the two trailing
      blocks of zeroes specified in the standard are omitted.
      After the tar data is complete, a final ordinary result set will be sent,
      containing the WAL end position of the backup, in the same format as
      the start position.
-->
２番目の通常の結果セットの後、１つ以上のCopyResponse結果が送信されます。
１つはPGDATA用、<literal>pg_default</>、<literal>pg_global</>以外の追加のテーブル空間ごとに1つ送信されます。
CopyResponse結果内のデータは、テーブル空間の内容のtar形式（POSIX 1003.1-2008標準で規定された<quote>ustar交換形式</>に従う）ダンプです。
ただし標準で規定された最後の２つのゼロブロックは省略されています。
このtarデータが終わった後、最終の通常結果セットが送信されます。
結果セットには、開始位置と同じ書式のバックアップのWAL終了位置が含まれます。
     </para>

     <para>
<!--
      The tar archive for the data directory and each tablespace will contain
      all files in the directories, regardless of whether they are
      <productname>PostgreSQL</> files or other files added to the same
      directory. The only excluded files are:
-->
データディレクトリと各テーブル空間のtarアーカイブには、そのディレクトリ内のファイルが<productname>PostgreSQL</>ファイルかそのディレクトリに追加された他のファイルかに関係なく、すべて含まれます。
以下に除かれるファイルを示します。
      <itemizedlist spacing="compact" mark="bullet">
       <listitem>
        <para>
         <filename>postmaster.pid</>
        </para>
       </listitem>
       <listitem>
        <para>
         <filename>postmaster.opts</>
        </para>
       </listitem>
       <listitem>
        <para>
<!--
         various temporary files created during the operation of the PostgreSQL server
-->
PostgreSQLサーバの操作中に、種々の一時ファイルが作成されます。
        </para>
       </listitem>
       <listitem>
        <para>
<!--
         <filename>pg_xlog</>, including subdirectories. If the backup is run
         with WAL files included, a synthesized version of <filename>pg_xlog</filename> will be
         included, but it will only contain the files necessary for the
         backup to work, not the rest of the contents.
-->
サブディレクトリを含む<filename>pg_xlog</>。
バックアップがwalファイルを含めて実行される場合、合成された版の<filename>pg_xlog</filename>が含まれます。
これにはバックアップが動作するために必要なファイルのみが含まれ、残りの内容は含まれません。
        </para>
       </listitem>
       <listitem>
        <para>
<!--
         <filename>pg_replslot</> is copied as an empty directory.
-->
<filename>pg_replslot</>が空ディレクトリとしてコピーされます。
        </para>
       </listitem>
       <listitem>
        <para>
<!--
         Files other than regular files and directories, such as symbolic
         links and special device files, are skipped.  (Symbolic links
         in <filename>pg_tblspc</filename> are maintained.)
-->
通常のファイルとディレクトリ以外のもの、シンボリックリンクや特殊なデバイスファイルは省略されます。
（<filename>pg_tblspc</filename>中のシンボリックリンクは保持されます。）
        </para>
       </listitem>
      </itemizedlist>
<!--
      Owner, group and file mode are set if the underlying file system on
      the server supports it.
-->
サーバ上の基盤となるファイルシステムがサポートする場合、所有者、グループ、ファイルのモードが設定されます。
     </para>
     <para>
<!--
      Once all tablespaces have been sent, a final regular result set will
      be sent. This result set contains the end position of the
      backup, given in XLogRecPtr format as a single column in a single row.
-->
すべてのテーブル空間が送信された後、最終の通常の結果セットが送信されます。
この結果セットには、単一行の単一列という形でXLogRecPtr書式のバックアップの終了位置が含まれます。
     </para>
    </listitem>
  </varlistentry>
</variablelist>

</para>

</sect1>

<sect1 id="protocol-message-types">
<!--
<title>Message Data Types</title>
-->
<title>メッセージのデータ型</title>

<para>
<!--
This section describes the base data types used in messages.
-->
本節ではメッセージの中で使われる基本的なデータ型を説明します。

<variablelist>

<varlistentry>
<term>
        Int<replaceable>n</replaceable>(<replaceable>i</replaceable>)
</term>
<listitem>
<para>
<!--
                An <replaceable>n</replaceable>-bit integer in network byte
                order (most significant byte first).
                If <replaceable>i</replaceable> is specified it
                is the exact value that will appear, otherwise the value
                is variable.  Eg. Int16, Int32(42).
-->
ネットワークバイト順（最上位バイトが先頭）における<replaceable>n</replaceable>ビットの整数。
もし<replaceable>i</replaceable>が指定されていれば、それがそのまま使われます。
さもなければ変数です。
例えばInt16、Int32(42)などです。
</para>
</listitem>
</varlistentry>

<varlistentry>
<term>
        Int<replaceable>n</replaceable>[<replaceable>k</replaceable>]
</term>
<listitem>
<para>
<!--
                An array of <replaceable>k</replaceable>
                <replaceable>n</replaceable>-bit integers, each in network
                byte order.  The array length <replaceable>k</replaceable>
                is always determined by an earlier field in the message.
                Eg. Int16[M].
-->
<replaceable>n</replaceable>ビット整数の要素数<replaceable>k</replaceable>の配列で、それぞれはネットワークバイト順です。
配列サイズ<replaceable>k</replaceable>は常にメッセージの前のフィールドで決定されます。
例えばInt16[M]です。
</para>
</listitem>
</varlistentry>

<varlistentry>
<term>
        String(<replaceable>s</replaceable>)
</term>
<listitem>
<para>
<!--
                A null-terminated string (C-style string).  There is no
                specific length limitation on strings.
                If <replaceable>s</replaceable> is specified it is the exact
                value that will appear, otherwise the value is variable.
                Eg. String, String("user").
-->
NULL終端文字列（C様式文字列）。文字列には長さ制限の指定はありません。
<replaceable>s</replaceable>が指定されていれば、それがそのまま使われます。
さもなければ値は変数です。
例えばString、String("user")などです。
</para>

<note>
<para>
<!--
<emphasis>There is no predefined limit</emphasis> on the length of a string
that can be returned by the backend.  Good coding strategy for a frontend
is to use an expandable buffer so that anything that fits in memory can be
accepted.  If that's not feasible, read the full string and discard trailing
characters that don't fit into your fixed-size buffer.
-->
バックエンドから返すことができる文字列の長さには<emphasis>事前に定義された制限はありません</emphasis>。
フロントエンドではメモリに収まるものはすべて受け入れられるように拡張可能なバッファを使用するコーディング戦略を勧めます。
これが実行できないのであれば、文字列全体を読み取り、固定長バッファに合わない後の方の文字を破棄してください。
</para>
</note>
</listitem>
</varlistentry>

<varlistentry>
<term>
        Byte<replaceable>n</replaceable>(<replaceable>c</replaceable>)
</term>
<listitem>
<para>
<!--
                Exactly <replaceable>n</replaceable> bytes.  If the field
                width <replaceable>n</replaceable> is not a constant, it is
                always determinable from an earlier field in the message.
                If <replaceable>c</replaceable> is specified it is the exact
                value.  Eg. Byte2, Byte1('\n').
-->
厳密に<replaceable>n</replaceable>バイト。
フィールド幅<replaceable>n</replaceable>が定数でない場合、メッセージの前のフィールドから決定されます。
<replaceable>c</replaceable>が指定されていれば、それがそのまま使われます。
例えば Byte2、Byte1('\n')などです。
</para>
</listitem>
</varlistentry>

</variablelist>
</para>
</sect1>

<sect1 id="protocol-message-formats">
<!--
<title>Message Formats</title>
-->
<title>メッセージの書式</title>

<para>
<!--
This section describes the detailed format of each message.  Each is marked to
indicate that it can be sent by a frontend (F), a backend (B), or both
(F &amp; B).
Notice that although each message includes a byte count at the beginning,
the message format is defined so that the message end can be found without
reference to the byte count.  This aids validity checking.  (The CopyData
message is an exception, because it forms part of a data stream; the contents
of any individual CopyData message cannot be interpretable on their own.)
-->
本節ではそれぞれのメッセージの詳細書式について説明します。
それぞれにはフロントエンド（F）、バックエンド（B）あるいは双方（F &amp; B）から送出されることを示す印が付いています。
各メッセージには先頭にバイト数を持っていますが、バイト数を参照しなくてもメッセージの終わりを検知できるようにメッセージ書式は定義されています。
これは有効性検査を補助します。
（CopyDataメッセージはデータストリームの一部を形成しますので例外です。
個々のCopyDataメッセージの内容は自身でも解釈することができません。）
</para>

<variablelist>


<varlistentry>
<term>
AuthenticationOk (B)
</term>
<listitem>
<para>

<variablelist>
<varlistentry>
<term>
        Byte1('R')
</term>
<listitem>
<para>
<!--
                Identifies the message as an authentication request.
-->
認証要求としてメッセージを識別します。
</para>
</listitem>
</varlistentry>
<varlistentry>
<term>
        Int32(8)
</term>
<listitem>
<para>
<!--
                Length of message contents in bytes, including self.
-->
自身を含む、メッセージ内容の長さ（バイト単位）。
</para>
</listitem>
</varlistentry>
<varlistentry>
<term>
        Int32(0)
</term>
<listitem>
<para>
<!--
                Specifies that the authentication was successful.
-->
認証が成功したことを指定します。
</para>
</listitem>
</varlistentry>
</variablelist>

</para>
</listitem>
</varlistentry>


<varlistentry>
<term>
AuthenticationKerberosV5 (B)
</term>
<listitem>
<para>

<variablelist>
<varlistentry>
<term>
        Byte1('R')
</term>
<listitem>
<para>
<!--
                Identifies the message as an authentication request.
-->
メッセージを認証要求として識別します。
</para>
</listitem>
</varlistentry>
<varlistentry>
<term>
        Int32(8)
</term>
<listitem>
<para>
<!--
                Length of message contents in bytes, including self.
-->
自身を含む、メッセージ内容の長さ（バイト単位）。
</para>
</listitem>
</varlistentry>
<varlistentry>
<term>
        Int32(2)
</term>
<listitem>
<para>
<!--
                Specifies that Kerberos V5 authentication is required.
-->
Kerberos V5認証が必要であることを指定します。
</para>
</listitem>
</varlistentry>
</variablelist>
</para>
</listitem>
</varlistentry>


<varlistentry>
<term>
AuthenticationCleartextPassword (B)
</term>
<listitem>
<para>

<variablelist>
<varlistentry>
<term>
        Byte1('R')
</term>
<listitem>
<para>
<!--
                Identifies the message as an authentication request.
-->
メッセージを認証要求として識別します。
</para>
</listitem>
</varlistentry>
<varlistentry>
<term>
        Int32(8)
</term>
<listitem>
<para>
<!--
                Length of message contents in bytes, including self.
-->
自身を含む、メッセージ内容の長さ（バイト単位）。
</para>
</listitem>
</varlistentry>
<varlistentry>
<term>
        Int32(3)
</term>
<listitem>
<para>
<!--
                Specifies that a clear-text password is required.
-->
平文パスワードが必要であることを指定します。
</para>
</listitem>
</varlistentry>
</variablelist>
</para>
</listitem>
</varlistentry>


<varlistentry>
<term>
AuthenticationMD5Password (B)
</term>
<listitem>
<para>

<variablelist>
<varlistentry>
<term>
        Byte1('R')
</term>
<listitem>
<para>
<!--
                Identifies the message as an authentication request.
-->
メッセージが認証要求であることを識別します。
</para>
</listitem>
</varlistentry>
<varlistentry>
<term>
        Int32(12)
</term>
<listitem>
<para>
<!--
                Length of message contents in bytes, including self.
-->
自身を含む、メッセージ内容の長さ（バイト単位）。
</para>
</listitem>
</varlistentry>
<varlistentry>
<term>
        Int32(5)
</term>
<listitem>
<para>
<!--
                Specifies that an MD5-encrypted password is required.
-->
MD5暗号化パスワードが必要であることを指定します。
</para>
</listitem>
</varlistentry>
<varlistentry>
<term>
        Byte4
</term>
<listitem>
<para>
<!--
                The salt to use when encrypting the password.
-->
パスワード暗号化用ソルトです。
</para>
</listitem>
</varlistentry>
</variablelist>

</para>
</listitem>
</varlistentry>


<varlistentry>
<term>
AuthenticationSCMCredential (B)
</term>
<listitem>
<para>

<variablelist>
<varlistentry>
<term>
        Byte1('R')
</term>
<listitem>
<para>
<!--
                Identifies the message as an authentication request.
-->
メッセージが認証要求であることを識別します。
</para>
</listitem>
</varlistentry>
<varlistentry>
<term>
        Int32(8)
</term>
<listitem>
<para>
<!--
                Length of message contents in bytes, including self.
-->
自身を含む、メッセージ内容の長さ（バイト単位）。
</para>
</listitem>
</varlistentry>
<varlistentry>
<term>
        Int32(6)
</term>
<listitem>
<para>
<!--
                Specifies that an SCM credentials message is required.
-->
SCM資格証明メッセージが必要であることを指定します。
</para>
</listitem>
</varlistentry>
</variablelist>

</para>
</listitem>
</varlistentry>


<varlistentry>
<term>
AuthenticationGSS (B)
</term>
<listitem>
<para>

<variablelist>
<varlistentry>
<term>
        Byte1('R')
</term>
<listitem>
<para>
<!--
                Identifies the message as an authentication request.
-->
メッセージが認証要求であることを識別します。
</para>
</listitem>
</varlistentry>
<varlistentry>
<term>
        Int32(8)
</term>
<listitem>
<para>
<!--
                Length of message contents in bytes, including self.
-->
自身を含む、メッセージ内容の長さ（バイト単位）。
</para>
</listitem>
</varlistentry>
<varlistentry>
<term>
        Int32(7)
</term>
<listitem>
<para>
<!--
                Specifies that GSSAPI authentication is required.
-->
GSSAPI認証証明メッセージが必要であることを指定します。
</para>
</listitem>
</varlistentry>
</variablelist>

</para>
</listitem>
</varlistentry>


<varlistentry>
<term>
AuthenticationSSPI (B)
</term>
<listitem>
<para>

<variablelist>
<varlistentry>
<term>
        Byte1('R')
</term>
<listitem>
<para>
<!--
                Identifies the message as an authentication request.
-->
メッセージが認証要求であることを識別します。
</para>
</listitem>
</varlistentry>
<varlistentry>
<term>
        Int32(8)
</term>
<listitem>
<para>
<!--
                Length of message contents in bytes, including self.
-->
自身を含む、メッセージ内容の長さ（バイト単位）。
</para>
</listitem>
</varlistentry>
<varlistentry>
<term>
        Int32(9)
</term>
<listitem>
<para>
<!--
                Specifies that SSPI authentication is required.
-->
SSPI認証証明メッセージが必要であることを指定します。
</para>
</listitem>
</varlistentry>
</variablelist>

</para>
</listitem>
</varlistentry>
<varlistentry>
<term>
AuthenticationGSSContinue (B)
</term>
<listitem>
<para>

<variablelist>
<varlistentry>
<term>
        Byte1('R')
</term>
<listitem>
<para>
<!--
                Identifies the message as an authentication request.
-->
メッセージが認証要求であることを識別します。
</para>
</listitem>
</varlistentry>
<varlistentry>
<term>
        Int32
</term>
<listitem>
<para>
<!--
                Length of message contents in bytes, including self.
-->
自身を含む、メッセージ内容の長さ（バイト単位）。
</para>
</listitem>
</varlistentry>
<varlistentry>
<term>
        Int32(8)
</term>
<listitem>
<para>
<!--
                Specifies that this message contains GSSAPI or SSPI data.
-->
このメッセージがGSSPAIまたはSSPIデータを含むことを指定します。
</para>
</listitem>
</varlistentry>
<varlistentry>
<term>
        Byte<replaceable>n</replaceable>
</term>
<listitem>
<para>
<!--
                GSSAPI or SSPI authentication data.
-->
GSSAPIまたはSSPI認証データです。
</para>
</listitem>
</varlistentry>
</variablelist>

</para>
</listitem>
</varlistentry>


<varlistentry>
<term>
BackendKeyData (B)
</term>
<listitem>
<para>

<variablelist>
<varlistentry>
<term>
        Byte1('K')
</term>
<listitem>
<para>
<!--
                Identifies the message as cancellation key data.
                The frontend must save these values if it wishes to be
                able to issue CancelRequest messages later.
-->
メッセージが取消用キーデータであることを識別します。
もし、後でCancelRequestメッセージを発行する可能性があれば、フロントエンドはこの値を保存しなければなりません。
</para>
</listitem>
</varlistentry>
<varlistentry>
<term>
        Int32(12)
</term>
<listitem>
<para>
<!--
                Length of message contents in bytes, including self.
-->
自身を含む、メッセージ内容の長さ（バイト単位）。
</para>
</listitem>
</varlistentry>
<varlistentry>
<term>
        Int32
</term>
<listitem>
<para>
<!--
                The process ID of this backend.
-->
このバックエンドのプロセスID。
</para>
</listitem>
</varlistentry>
<varlistentry>
<term>
        Int32
</term>
<listitem>
<para>
<!--
                The secret key of this backend.
-->
このバックエンドの秘密鍵。
</para>
</listitem>
</varlistentry>
</variablelist>

</para>
</listitem>
</varlistentry>


<varlistentry>
<term>
Bind (F)
</term>
<listitem>
<para>

<variablelist>
<varlistentry>
<term>
        Byte1('B')
</term>
<listitem>
<para>
<!--
                Identifies the message as a Bind command.
-->
このメッセージがBindコマンドであることを識別します。
</para>
</listitem>
</varlistentry>
<varlistentry>
<term>
        Int32
</term>
<listitem>
<para>
<!--
                Length of message contents in bytes, including self.
-->
自身を含む、メッセージ内容の長さ（バイト単位）。
</para>
</listitem>
</varlistentry>
<varlistentry>
<term>
        String
</term>
<listitem>
<para>
<!--
                The name of the destination portal
                (an empty string selects the unnamed portal).
-->
宛先ポータルの名前です
（空文字列で無名ポータルを選択します）。
</para>
</listitem>
</varlistentry>
<varlistentry>
<term>
        String
</term>
<listitem>
<para>
<!--
                The name of the source prepared statement
                (an empty string selects the unnamed prepared statement).
-->
元となるプリペアド文の名前です
（空文字列で無名のプリペアド文を選択します）。
</para>
</listitem>
</varlistentry>
<varlistentry>
<term>
        Int16
</term>
<listitem>
<para>
<!--
                The number of parameter format codes that follow
                (denoted <replaceable>C</> below).
                This can be zero to indicate that there are no parameters
                or that the parameters all use the default format (text);
                or one, in which case the specified format code is applied
                to all parameters; or it can equal the actual number of
                parameters.
-->
後続するパラメータ書式コードの数
（以下では<replaceable>C</>で表します）。
これは、パラメータが存在しない、あるいはすべてのパラメータがデフォルトの書式（テキスト）を使用することを示す0に、指定する書式コードをすべてのパラメータに適用することを示す1にすることができます。
さもなくば、これは実際のパラメータ数と同じになります。
</para>
</listitem>
</varlistentry>
<varlistentry>
<term>
        Int16[<replaceable>C</>]
</term>
<listitem>
<para>
<!--
                The parameter format codes.  Each must presently be
                zero (text) or one (binary).
-->
パラメータ書式コード。
現在、それぞれは0（テキスト）もしくは1（バイナリ）のいずれかでなければなりません。
</para>
</listitem>
</varlistentry>
<varlistentry>
<term>
        Int16
</term>
<listitem>
<para>
<!--
                The number of parameter values that follow (possibly zero).
                This must match the number of parameters needed by the query.
-->
後続するパラメータ値の数
（ゼロの場合もあります）。
これは問い合わせが必要とするパラメータ数と一致する必要があります。
</para>
</listitem>
</varlistentry>
</variablelist>
<!--
        Next, the following pair of fields appear for each parameter:
-->
次に、各パラメータに対して、以下のフィールドのペアが現れます。
<variablelist>
<varlistentry>
<term>
        Int32
</term>
<listitem>
<para>
<!--
                The length of the parameter value, in bytes (this count
                does not include itself).  Can be zero.
                As a special case, -1 indicates a NULL parameter value.
                No value bytes follow in the NULL case.
-->
パラメータ値のバイト単位の長さ（これには自身は含まれません）。
ゼロにすることもできます。
特別な場合として、-1はNULLというパラメータ値を示します。
NULLの場合、後続の値用のバイトはありません。
</para>
</listitem>
</varlistentry>
<varlistentry>
<term>
        Byte<replaceable>n</replaceable>
</term>
<listitem>
<para>
<!--
                The value of the parameter, in the format indicated by the
                associated format code.
                <replaceable>n</replaceable> is the above length.
-->
関連する書式コードで示される書式におけるパラメータの値。
<replaceable>n</replaceable>は上述の長さです。
</para>
</listitem>
</varlistentry>
</variablelist>
<!--
        After the last parameter, the following fields appear:
-->
最後のパラメータの後に、以下のフィールドが現れます。
<variablelist>
<varlistentry>
<term>
        Int16
</term>
<listitem>
<para>
<!--
                The number of result-column format codes that follow
                (denoted <replaceable>R</> below).
                This can be zero to indicate that there are no result columns
                or that the result columns should all use the default format
                (text);
                or one, in which case the specified format code is applied
                to all result columns (if any); or it can equal the actual
                number of result columns of the query.
-->
後続する結果列書式コードの数
（以下では<replaceable>R</>で表します）。
これは、結果列が存在しないことを示す0、あるいはすべての結果列が（もしあれば）デフォルトの書式コード（テキスト）を使用することを示す1にすることができます。
さもなくば、問い合わせの結果列の実際の数と同じになります。
</para>
</listitem>
</varlistentry>
<varlistentry>
<term>
        Int16[<replaceable>R</>]
</term>
<listitem>
<para>
<!--
                The result-column format codes.  Each must presently be
                zero (text) or one (binary).
-->
結果列の書式コード。
現在それぞれは0（テキスト）もしくは1（バイナリ）のいずれかでなければなりません。
</para>
</listitem>
</varlistentry>
</variablelist>
</para>
</listitem>
</varlistentry>


<varlistentry>
<term>
BindComplete (B)
</term>
<listitem>
<para>

<variablelist>
<varlistentry>
<term>
        Byte1('2')
</term>
<listitem>
<para>
<!--
                Identifies the message as a Bind-complete indicator.
-->
メッセージがBind完了指示子であることを識別します。
</para>
</listitem>
</varlistentry>
<varlistentry>
<term>
        Int32(4)
</term>
<listitem>
<para>
<!--
                Length of message contents in bytes, including self.
-->
自身を含む、メッセージ内容の長さ（バイト単位）。
</para>
</listitem>
</varlistentry>
</variablelist>

</para>
</listitem>
</varlistentry>


<varlistentry>
<term>
CancelRequest (F)
</term>
<listitem>
<para>

<variablelist>
<varlistentry>
<term>
        Int32(16)
</term>
<listitem>
<para>
<!--
                Length of message contents in bytes, including self.
-->
自身を含む、メッセージ内容の長さ（バイト単位）。
</para>
</listitem>
</varlistentry>
<varlistentry>
<term>
        Int32(80877102)
</term>
<listitem>
<para>
<!--
                The cancel request code.  The value is chosen to contain
                <literal>1234</> in the most significant 16 bits, and <literal>5678</> in the
                least 16 significant bits.  (To avoid confusion, this code
                must not be the same as any protocol version number.)
-->
取消要求コードです。
この値は、最上位16ビットに<literal>1234</>が、下位16ビットに<literal>5678</>を持つように選択されます。
（混乱を防ぐため、このコードはプロトコルバージョン番号と同一になってはいけません。）
</para>
</listitem>
</varlistentry>
<varlistentry>
<term>
        Int32
</term>
<listitem>
<para>
<!--
                The process ID of the target backend.
-->
対象バックエンドのプロセスIDです。
</para>
</listitem>
</varlistentry>
<varlistentry>
<term>
        Int32
</term>
<listitem>
<para>
<!--
                The secret key for the target backend.
-->
対象バックエンドの秘密鍵です。
</para>
</listitem>
</varlistentry>
</variablelist>

</para>
</listitem>
</varlistentry>


<varlistentry>
<term>
Close (F)
</term>
<listitem>
<para>

<variablelist>
<varlistentry>
<term>
        Byte1('C')
</term>
<listitem>
<para>
<!--
                Identifies the message as a Close command.
-->
メッセージがCloseコマンドであることを識別します。
</para>
</listitem>
</varlistentry>
<varlistentry>
<term>
        Int32
</term>
<listitem>
<para>
<!--
                Length of message contents in bytes, including self.
-->
自身を含む、メッセージ内容の長さ（バイト単位）。
</para>
</listitem>
</varlistentry>
<varlistentry>
<term>
        Byte1
</term>
<listitem>
<para>
<!--
                '<literal>S</>' to close a prepared statement; or
                '<literal>P</>' to close a portal.
-->
プリペアド文を閉ざす時は'<literal>S</>'。
ポータルを閉ざす時は'<literal>P</>'です。
</para>
</listitem>
</varlistentry>
<varlistentry>
<term>
        String
</term>
<listitem>
<para>
<!--
                The name of the prepared statement or portal to close
                (an empty string selects the unnamed prepared statement
                or portal).
-->
閉ざすプリペアド文またはポータルの名前です
（空文字列で無名のプリペアド文または無名ポータルを選択します）。
</para>
</listitem>
</varlistentry>
</variablelist>
</para>
</listitem>
</varlistentry>


<varlistentry>
<term>
CloseComplete (B)
</term>
<listitem>
<para>

<variablelist>
<varlistentry>
<term>
        Byte1('3')
</term>
<listitem>
<para>
<!--
                Identifies the message as a Close-complete indicator.
-->
メッセージがClose完了指示子であることを識別します。
</para>
</listitem>
</varlistentry>
<varlistentry>
<term>
        Int32(4)
</term>
<listitem>
<para>
<!--
                Length of message contents in bytes, including self.
-->
自身を含む、メッセージ内容の長さ（バイト単位）。
</para>
</listitem>
</varlistentry>
</variablelist>

</para>
</listitem>
</varlistentry>


<varlistentry>
<term>
CommandComplete (B)
</term>
<listitem>
<para>

<variablelist>
<varlistentry>
<term>
        Byte1('C')
</term>
<listitem>
<para>
<!--
                Identifies the message as a command-completed response.
-->
メッセージがコマンド完了応答であることを識別します。
</para>
</listitem>
</varlistentry>
<varlistentry>
<term>
        Int32
</term>
<listitem>
<para>
<!--
                Length of message contents in bytes, including self.
-->
自身を含む、メッセージ内容の長さ（バイト単位）。
</para>
</listitem>
</varlistentry>
<varlistentry>
<term>
        String
</term>
<listitem>
       <para>
<!--
        The command tag.  This is usually a single
        word that identifies which SQL command was completed.
-->
コマンドタグです。
これは通常どのSQLコマンドが完了したかを表す単一の単語です。
       </para>

       <para>
<!--
        For an <command>INSERT</command> command, the tag is
        <literal>INSERT <replaceable>oid</replaceable>
        <replaceable>rows</replaceable></literal>, where
        <replaceable>rows</replaceable> is the number of rows
        inserted. <replaceable>oid</replaceable> is the object ID
        of the inserted row if <replaceable>rows</replaceable> is 1
        and the target table has OIDs;
        otherwise <replaceable>oid</replaceable> is 0.
-->
<command>INSERT</command>コマンドの場合、タグは<literal>INSERT <replaceable>oid</replaceable> <replaceable>rows</replaceable></literal>です。
ここで<replaceable>rows</replaceable>は挿入された行数です。
<replaceable>oid</replaceable>は、<replaceable>rows</replaceable>が1、かつ、対象テーブルがOIDを持つ場合、挿入された行のオブジェクトIDです。
さもなければ、<replaceable>oid</replaceable>は0です。
       </para>

       <para>
<!--
        For a <command>DELETE</command> command, the tag is
        <literal>DELETE <replaceable>rows</replaceable></literal> where
        <replaceable>rows</replaceable> is the number of rows deleted.
-->
<command>DELETE</command>コマンドの場合、タグは<literal>DELETE <replaceable>rows</replaceable></literal>です。
ここで<replaceable>rows</replaceable>は削除された行数です。
       </para>

       <para>
<!--
        For an <command>UPDATE</command> command, the tag is
        <literal>UPDATE <replaceable>rows</replaceable></literal> where
        <replaceable>rows</replaceable> is the number of rows updated.
-->
<command>UPDATE</command>コマンドの場合、タグは<literal>UPDATE <replaceable>rows</replaceable></literal>です。
ここで<replaceable>rows</replaceable>は更新された行数です。
       </para>

       <para>
<!--
        For a <command>SELECT</command> or <command>CREATE TABLE AS</command>
        command, the tag is <literal>SELECT <replaceable>rows</replaceable></literal>
        where <replaceable>rows</replaceable> is the number of rows retrieved.
-->
<command>SELECT</command>または<command>CREATE TABLE AS</command>の場合、タグは<literal>SELECT <replaceable>rows</replaceable></literal>となります。
ここで<replaceable>rows</replaceable>は取り込んだ行数です。
       </para>

       <para>
<!--
        For a <command>MOVE</command> command, the tag is
        <literal>MOVE <replaceable>rows</replaceable></literal> where
        <replaceable>rows</replaceable> is the number of rows the
        cursor's position has been changed by.
-->
<command>MOVE</command>コマンドの場合、タグは<literal>MOVE <replaceable>rows</replaceable></literal>です。
ここで<replaceable>rows</replaceable>は、カーソル位置が何行変更されたかを示す数です。
       </para>

       <para>
<!--
        For a <command>FETCH</command> command, the tag is
        <literal>FETCH <replaceable>rows</replaceable></literal> where
        <replaceable>rows</replaceable> is the number of rows that
        have been retrieved from the cursor.
-->
<command>FETCH</command>コマンドの場合、タグは<literal>FETCH <replaceable>rows</replaceable></literal>です。
ここで<replaceable>rows</replaceable>は、カーソルから何行取り出したかを示す行数です。
       </para>

       <para>
<!--
        For a <command>COPY</command> command, the tag is
        <literal>COPY <replaceable>rows</replaceable></literal> where
        <replaceable>rows</replaceable> is the number of rows copied.
        (Note: the row count appears only in
        <productname>PostgreSQL</productname> 8.2 and later.)
-->
<command>COPY</command>コマンドの場合、タグは<literal>COPY <replaceable>rows</replaceable></literal>です。
ここで<replaceable>rows</replaceable>は、コピーされた行数です（注意：この行数は<productname>PostgreSQL</productname> 8.2以降でのみ出力されます）。
       </para>

</listitem>
</varlistentry>
</variablelist>

</para>
</listitem>
</varlistentry>


<varlistentry>
<term>
CopyData (F &amp; B)
</term>
<listitem>
<para>
<variablelist>
<varlistentry>
<term>
        Byte1('d')
</term>
<listitem>
<para>
<!--
                Identifies the message as <command>COPY</command> data.
-->
メッセージがデータの<command>COPY</command>であることを識別します。
</para>
</listitem>
</varlistentry>
<varlistentry>
<term>
        Int32
</term>
<listitem>
<para>
<!--
                Length of message contents in bytes, including self.
-->
自身を含む、メッセージ内容の長さ（バイト単位）。
</para>
</listitem>
</varlistentry>
<varlistentry>
<term>
        Byte<replaceable>n</replaceable>
</term>
<listitem>
<para>
<!--
                Data that forms part of a <command>COPY</command> data stream.  Messages sent
                from the backend will always correspond to single data rows,
                but messages sent by frontends might divide the data stream
                arbitrarily.
-->
<command>COPY</command>データストリームの一部を形成するデータです。
バックエンドから送信されるメッセージは、常に1つのデータ行に対応します。
しかし、フロントエンドから送信されるメッセージは任意のデータストリームに分割される可能性があります。
</para>
</listitem>
</varlistentry>
</variablelist>
</para>
</listitem>
</varlistentry>


<varlistentry>
<term>
CopyDone (F &amp; B)
</term>
<listitem>
<para>

<variablelist>
<varlistentry>
<term>
        Byte1('c')
</term>
<listitem>
<para>
<!--
                Identifies the message as a <command>COPY</command>-complete indicator.
-->
メッセージが<command>COPY</command>完了指示子であることを識別します。
</para>
</listitem>
</varlistentry>
<varlistentry>
<term>
        Int32(4)
</term>
<listitem>
<para>
<!--
                Length of message contents in bytes, including self.
-->
自身を含む、メッセージ内容の長さ（バイト単位）。
</para>
</listitem>
</varlistentry>
</variablelist>

</para>
</listitem>
</varlistentry>


<varlistentry>
<term>
CopyFail (F)
</term>
<listitem>
<para>

<variablelist>
<varlistentry>
<term>
        Byte1('f')
</term>
<listitem>
<para>
<!--
                Identifies the message as a <command>COPY</command>-failure indicator.
-->
メッセージが<command>COPY</command>失敗指示子であることを識別します。
</para>
</listitem>
</varlistentry>
<varlistentry>
<term>
        Int32
</term>
<listitem>
<para>
<!--
                Length of message contents in bytes, including self.
-->
自身を含む、メッセージ内容の長さ（バイト単位）。
</para>
</listitem>
</varlistentry>
<varlistentry>
<term>
        String
</term>
<listitem>
<para>
<!--
                An error message to report as the cause of failure.
-->
失敗の原因を報告するエラーメッセージです。
</para>
</listitem>
</varlistentry>
</variablelist>

</para>
</listitem>
</varlistentry>


<varlistentry>
<term>
CopyInResponse (B)
</term>
<listitem>
<para>

<variablelist>
<varlistentry>
<term>
        Byte1('G')
</term>
<listitem>
<para>
<!--
                Identifies the message as a Start Copy In response.
                The frontend must now send copy-in data (if not
                prepared to do so, send a CopyFail message).
-->
メッセージがStart Copy Inの応答であることを識別します。
フロントエンドはここで必ずコピーインデータを送信しなければなりません
（まだ準備ができていない場合はCopyFailメッセージを送信してください）。
</para>
</listitem>
</varlistentry>
<varlistentry>
<term>
        Int32
</term>
<listitem>
<para>
<!--
                Length of message contents in bytes, including self.
-->
自身を含む、メッセージ内容の長さ（バイト単位）。
</para>
</listitem>
</varlistentry>
<varlistentry>
<term>
        Int8
</term>
<listitem>
<para>
<!--
                0 indicates the overall <command>COPY</command> format is textual (rows
                separated by newlines, columns separated by separator
                characters, etc).
                1 indicates the overall copy format is binary (similar
                to DataRow format).
                See <xref linkend="sql-copy">
                for more information.
-->
0は<command>COPY</command>全体の書式がテキスト（行は改行で区切られ、列は区切り文字などで区切られます）であることを示します。
1は、コピー全体の書式がバイナリ（DataRowの書式と同様）であることを示します。
より詳細については<xref linkend="sql-copy">を参照してください。
</para>
</listitem>
</varlistentry>
<varlistentry>
<term>
        Int16
</term>
<listitem>
<para>
<!--
                The number of columns in the data to be copied
                (denoted <replaceable>N</> below).
-->
コピーされるデータ内の列数です
（以下では<replaceable>N</>と表されます）。
</para>
</listitem>
</varlistentry>
<varlistentry>
<term>
        Int16[<replaceable>N</>]
</term>
<listitem>
<para>
<!--
                The format codes to be used for each column.
                Each must presently be zero (text) or one (binary).
                All must be zero if the overall copy format is textual.
-->
各列で使用される書式コードです。
現在それぞれは0（テキスト）または1（バイナリ）でなければなりません。
コピー全体の書式がテキストの場合、すべてが0でなければなりません。
</para>
</listitem>
</varlistentry>
</variablelist>

</para>
</listitem>
</varlistentry>


<varlistentry>
<term>
CopyOutResponse (B)
</term>
<listitem>
<para>

<variablelist>
<varlistentry>
<term>
        Byte1('H')
</term>
<listitem>
<para>
<!--
                Identifies the message as a Start Copy Out response.
                This message will be followed by copy-out data.
-->
メッセージがStart Copy Outの応答であることを識別します。
このメッセージの後にコピーアウトデータが続きます。
</para>
</listitem>
</varlistentry>
<varlistentry>
<term>
        Int32
</term>
<listitem>
<para>
<!--
                Length of message contents in bytes, including self.
-->
自身を含む、メッセージ内容の長さ（バイト単位）。
</para>
</listitem>
</varlistentry>
<varlistentry>
<term>
        Int8
</term>
<listitem>
<para>
<!--
                0 indicates the overall <command>COPY</command> format
                is textual (rows separated by newlines, columns
                separated by separator characters, etc). 1 indicates
                the overall copy format is binary (similar to DataRow
                format). See <xref linkend="sql-copy"> for more information.
-->
0は<command>COPY</command>全体の書式がテキスト（行は改行で区切られ、列は区切り文字などで区切られます）であることを示します。
1はコピー全体の書式がバイナリ（DataRowの書式同様）であることを示します。
詳細については<xref linkend="sql-copy">を参照してください。
</para>
</listitem>
</varlistentry>
<varlistentry>
<term>
        Int16
</term>
<listitem>
<para>
<!--
                The number of columns in the data to be copied
                (denoted <replaceable>N</> below).
-->
コピーされるデータ内の列数です
（以下では<replaceable>N</>と表されます）。
</para>
</listitem>
</varlistentry>
<varlistentry>
<term>
        Int16[<replaceable>N</>]
</term>
<listitem>
<para>
<!--
                The format codes to be used for each column.
                Each must presently be zero (text) or one (binary).
                All must be zero if the overall copy format is textual.
-->
各列で使用される書式コードです。
現在それぞれは0（テキスト）または1（バイナリ）でなければなりません。
コピー全体の書式がテキストの場合、すべてが0でなければなりません。
</para>
</listitem>
</varlistentry>
</variablelist>

</para>
</listitem>
</varlistentry>


<varlistentry>
<term>
CopyBothResponse (B)
</term>
<listitem>
<para>

<variablelist>
<varlistentry>
<term>
        Byte1('W')
</term>
<listitem>
<para>
<!--
                Identifies the message as a Start Copy Both response.
                This message is used only for Streaming Replication.
-->
メッセージがStart Copy Bothの応答であることを識別します。
このメッセージはストリーミングレプリケーションのみで使用されます。
</para>
</listitem>
</varlistentry>
<varlistentry>
<term>
        Int32
</term>
<listitem>
<para>
<!--
                Length of message contents in bytes, including self.
-->
自身を含む、メッセージ内容の長さ（バイト単位）。
</para>
</listitem>
</varlistentry>
<varlistentry>
<term>
        Int8
</term>
<listitem>
<para>
<!--
                0 indicates the overall <command>COPY</command> format
                is textual (rows separated by newlines, columns
                separated by separator characters, etc). 1 indicates
                the overall copy format is binary (similar to DataRow
                format). See <xref linkend="sql-copy"> for more information.
-->
0は<command>COPY</command>全体の書式がテキスト（行は改行で区切られ、列は区切り文字などで区切られます）であることを示します。
1はコピー全体の書式がバイナリ（DataRowの書式同様）であることを示します。
詳細については<xref linkend="sql-copy">を参照してください。
</para>
</listitem>
</varlistentry>
<varlistentry>
<term>
        Int16
</term>
<listitem>
<para>
<!--
                The number of columns in the data to be copied
                (denoted <replaceable>N</> below).
-->
コピーされるデータ内の列数です
（以下では<replaceable>N</>と表されます）。
</para>
</listitem>
</varlistentry>
<varlistentry>
<term>
        Int16[<replaceable>N</>]
</term>
<listitem>
<para>
<!--
                The format codes to be used for each column.
                Each must presently be zero (text) or one (binary).
                All must be zero if the overall copy format is textual.
-->
各列で使用される書式コードです。
現在それぞれは0（テキスト）または1（バイナリ）でなければなりません。
コピー全体の書式がテキストの場合、すべてが0でなければなりません。
</para>
</listitem>
</varlistentry>
</variablelist>

</para>
</listitem>
</varlistentry>


<varlistentry>
<term>
DataRow (B)
</term>
<listitem>
<para>
<variablelist>
<varlistentry>
<term>
        Byte1('D')
</term>
<listitem>
<para>
<!--
                Identifies the message as a data row.
-->
メッセージがデータ行であることを識別します。
</para>
</listitem>
</varlistentry>
<varlistentry>
<term>
        Int32
</term>
<listitem>
<para>
<!--
                Length of message contents in bytes, including self.
-->
自身を含む、メッセージ内容の長さ（バイト単位）。
</para>
</listitem>
</varlistentry>
<varlistentry>
<term>
        Int16
</term>
<listitem>
<para>
<!--
                The number of column values that follow (possibly zero).
-->
後に続く列値の数です
（ゼロの場合もあります）。
</para>
</listitem>
</varlistentry>
</variablelist>
<!--
        Next, the following pair of fields appear for each column:
-->
次に、各列について以下のフィールドのペアが現れます。
<variablelist>
<varlistentry>
<term>
        Int32
</term>
<listitem>
<para>
<!--
                The length of the column value, in bytes (this count
                does not include itself).  Can be zero.
                As a special case, -1 indicates a NULL column value.
                No value bytes follow in the NULL case.
-->
列値のバイト単位の長さです
（これには自身は含まれません）。
ゼロとすることもできます。
特別な場合として、-1はNULLという列値を示します。
NULLの場合、後続の値用のバイトはありません。
</para>
</listitem>
</varlistentry>
<varlistentry>
<term>
        Byte<replaceable>n</replaceable>
</term>
<listitem>
<para>
<!--
                The value of the column, in the format indicated by the
                associated format code.
                <replaceable>n</replaceable> is the above length.
-->
関連する書式コードで示される書式における列の値。
<replaceable>n</replaceable>は上述の長さです。
</para>
</listitem>
</varlistentry>
</variablelist>

</para>
</listitem>
</varlistentry>


<varlistentry>
<term>
Describe (F)
</term>
<listitem>
<para>

<variablelist>
<varlistentry>
<term>
        Byte1('D')
</term>
<listitem>
<para>
<!--
                Identifies the message as a Describe command.
-->
メッセージがDescribeコマンドであることを識別します。
</para>
</listitem>
</varlistentry>
<varlistentry>
<term>
        Int32
</term>
<listitem>
<para>
<!--
                Length of message contents in bytes, including self.
-->
自身を含む、メッセージ内容の長さ（バイト単位）。
</para>
</listitem>
</varlistentry>
<varlistentry>
<term>
        Byte1
</term>
<listitem>
<para>
<!--
                '<literal>S</>' to describe a prepared statement; or
                '<literal>P</>' to describe a portal.
-->
プリペアド文の記述の場合は'<literal>S</>'。
ポータルの記述の場合は'<literal>P</>'です。
</para>
</listitem>
</varlistentry>
<varlistentry>
<term>
        String
</term>
<listitem>
<para>
<!--
                The name of the prepared statement or portal to describe
                (an empty string selects the unnamed prepared statement
                or portal).
-->
記述を求めるプリペアド文またはポータルの名前です
（空文字列で無名のプリペアド文または無名ポータルを選択します）。
</para>
</listitem>
</varlistentry>
</variablelist>
</para>
</listitem>
</varlistentry>


<varlistentry>
<term>
EmptyQueryResponse (B)
</term>
<listitem>
<para>

<variablelist>
<varlistentry>
<term>
        Byte1('I')
</term>
<listitem>
<para>
<!--
                Identifies the message as a response to an empty query string.
                (This substitutes for CommandComplete.)
-->
メッセージが空の問い合わせ文字列に対する応答であることを識別します
（これはCommandCompleteを置き換えます）。
</para>
</listitem>
</varlistentry>
<varlistentry>
<term>
        Int32(4)
</term>
<listitem>
<para>
<!--
                Length of message contents in bytes, including self.
-->
自身を含む、メッセージ内容の長さ（バイト単位）。
</para>
</listitem>
</varlistentry>
</variablelist>

</para>
</listitem>
</varlistentry>


<varlistentry>
<term>
ErrorResponse (B)
</term>
<listitem>
<para>

<variablelist>
<varlistentry>
<term>
        Byte1('E')
</term>
<listitem>
<para>
<!--
                Identifies the message as an error.
-->
メッセージがエラーであることを識別します。
</para>
</listitem>
</varlistentry>
<varlistentry>
<term>
        Int32
</term>
<listitem>
<para>
<!--
                Length of message contents in bytes, including self.
-->
自身を含む、メッセージ内容の長さ（バイト単位）。
</para>
</listitem>
</varlistentry>
</variablelist>
<!--
        The message body consists of one or more identified fields,
        followed by a zero byte as a terminator.  Fields can appear in
        any order.  For each field there is the following:
-->
このメッセージの本体には、ゼロバイトを終端として後続する、1つ以上の識別されるフィールドが含まれます。
フィールドは任意の順番で現れる可能性があります。
各フィールドには以下があります。
<variablelist>
<varlistentry>
<term>
        Byte1
</term>
<listitem>
<para>
<!--
                A code identifying the field type; if zero, this is
                the message terminator and no string follows.
                The presently defined field types are listed in
                <xref linkend="protocol-error-fields">.
                Since more field types might be added in future,
                frontends should silently ignore fields of unrecognized
                type.
-->
フィールド種類を識別するコードです。
ゼロならば、メッセージの終端であり、後続する文字列がないことを表します。
<xref linkend="protocol-error-fields">に、現時点でフィールド種類として定義されているものを列挙します。
将来もっと多くのフィールド種類が追加される可能性がありますので、フロントエンドは、認知できない種類のフィールドに対して何もせずに無視すべきです。
</para>
</listitem>
</varlistentry>
<varlistentry>
<term>
        String
</term>
<listitem>
<para>
<!--
                The field value.
-->
フィールド値です。
</para>
</listitem>
</varlistentry>
</variablelist>

</para>
</listitem>
</varlistentry>


<varlistentry>
<term>
Execute (F)
</term>
<listitem>
<para>

<variablelist>
<varlistentry>
<term>
        Byte1('E')
</term>
<listitem>
<para>
<!--
                Identifies the message as an Execute command.
-->
メッセージがExecuteコマンドであることを識別します。
</para>
</listitem>
</varlistentry>
<varlistentry>
<term>
        Int32
</term>
<listitem>
<para>
<!--
                Length of message contents in bytes, including self.
-->
自身を含む、メッセージ内容の長さ（バイト単位）。
</para>
</listitem>
</varlistentry>
<varlistentry>
<term>
        String
</term>
<listitem>
<para>
<!--
                The name of the portal to execute
                (an empty string selects the unnamed portal).
-->
実行するポータルの名前です。
（空文字列で無名ポータルを選択します）。
</para>
</listitem>
</varlistentry>
<varlistentry>
<term>
        Int32
</term>
<listitem>
<para>
<!--
                Maximum number of rows to return, if portal contains
                a query that returns rows (ignored otherwise).  Zero
                denotes <quote>no limit</>.
-->
ポータルが行を返す問い合わせの場合、返される行数の最大値です
（他の問い合わせでは無視されます）。
ゼロは<quote>無制限</>を表します。
</para>
</listitem>
</varlistentry>
</variablelist>
</para>
</listitem>
</varlistentry>


<varlistentry>
<term>
Flush (F)
</term>
<listitem>
<para>

<variablelist>
<varlistentry>
<term>
        Byte1('H')
</term>
<listitem>
<para>
<!--
                Identifies the message as a Flush command.
-->
メッセージがFlushコマンドであることを識別します。
</para>
</listitem>
</varlistentry>
<varlistentry>
<term>
        Int32(4)
</term>
<listitem>
<para>
<!--
                Length of message contents in bytes, including self.
-->
自身を含む、メッセージ内容の長さ（バイト単位）。
</para>
</listitem>
</varlistentry>
</variablelist>

</para>
</listitem>
</varlistentry>


<varlistentry>
<term>
FunctionCall (F)
</term>
<listitem>
<para>

<variablelist>
<varlistentry>
<term>
        Byte1('F')
</term>
<listitem>
<para>
<!--
                Identifies the message as a function call.
-->
メッセージが関数呼び出しであることを識別します。
</para>
</listitem>
</varlistentry>
<varlistentry>
<term>
        Int32
</term>
<listitem>
<para>
<!--
                Length of message contents in bytes, including self.
-->
自身を含む、メッセージ内容の長さ（バイト単位）。
</para>
</listitem>
</varlistentry>
<varlistentry>
<term>
        Int32
</term>
<listitem>
<para>
<!--
                Specifies the object ID of the function to call.
-->
呼び出す関数のオブジェクトIDを指定します。
</para>
</listitem>
</varlistentry>
<varlistentry>
<term>
        Int16
</term>
<listitem>
<para>
<!--
                The number of argument format codes that follow
                (denoted <replaceable>C</> below).
                This can be zero to indicate that there are no arguments
                or that the arguments all use the default format (text);
                or one, in which case the specified format code is applied
                to all arguments; or it can equal the actual number of
                arguments.
-->
後述する引数書式コード数です
（以下では<replaceable>C</>と表します）。
これは、引数が存在しない、あるいは、すべての引数がデフォルトの書式（テキスト）を使用することを示す0に、指定する書式コードをすべての引数に適用することを示す1にすることができます。
さもなくば、これは実際の引数の数と同じになります。
</para>
</listitem>
</varlistentry>
<varlistentry>
<term>
        Int16[<replaceable>C</>]
</term>
<listitem>
<para>
<!--
                The argument format codes.  Each must presently be
                zero (text) or one (binary).
-->
引数の書式コードです。
それぞれは、0（テキスト）もしくは1（バイナリ）でなければなりません。
</para>
</listitem>
</varlistentry>
<varlistentry>
<term>
        Int16
</term>
<listitem>
<para>
<!--
                Specifies the number of arguments being supplied to the
                function.
-->
関数に提供する引数の数を指定します。
</para>
</listitem>
</varlistentry>
</variablelist>
<!--
        Next, the following pair of fields appear for each argument:
-->
次に、各引数に対して以下のフィールドのペアが現れます。
<variablelist>
<varlistentry>
<term>
        Int32
</term>
<listitem>
<para>
<!--
                The length of the argument value, in bytes (this count
                does not include itself).  Can be zero.
                As a special case, -1 indicates a NULL argument value.
                No value bytes follow in the NULL case.
-->
引数の値のバイト単位の長さです
（これには自身は含まれません）。
0とすることもできます。
特別な場合として、-1はNULLという引数の値を示します。
NULLの場合、後続の値用のバイトはありません。
</para>
</listitem>
</varlistentry>
<varlistentry>
<term>
        Byte<replaceable>n</replaceable>
</term>
<listitem>
<para>
<!--
                The value of the argument, in the format indicated by the
                associated format code.
                <replaceable>n</replaceable> is the above length.
-->
関連する書式コードで示される書式における引数の値。
<replaceable>n</replaceable>は上述の長さです。
</para>
</listitem>
</varlistentry>
</variablelist>
 <!--
        After the last argument, the following field appears:
-->
最後の引数の後に、以下のフィールドが現れます。
<variablelist>
<varlistentry>
<term>
        Int16
</term>
<listitem>
<para>
<!--
                The format code for the function result. Must presently be
                zero (text) or one (binary).
-->
関数結果用の書式コードです。
現在、0（テキスト）または1（バイナリ）でなければなりません。
</para>
</listitem>
</varlistentry>
</variablelist>

</para>
</listitem>
</varlistentry>


<varlistentry>
<term>
FunctionCallResponse (B)
</term>
<listitem>
<para>

<variablelist>
<varlistentry>
<term>
        Byte1('V')
</term>
<listitem>
<para>
<!--
                Identifies the message as a function call result.
-->
メッセージが関数呼び出しの結果であることを識別します。
</para>
</listitem>
</varlistentry>
<varlistentry>
<term>
        Int32
</term>
<listitem>
<para>
<!--
                Length of message contents in bytes, including self.
-->
自身を含む、メッセージ内容の長さ（バイト単位）。
</para>
</listitem>
</varlistentry>
<varlistentry>
<term>
        Int32
</term>
<listitem>
<para>
<!--
                The length of the function result value, in bytes (this count
                does not include itself).  Can be zero.
                As a special case, -1 indicates a NULL function result.
                No value bytes follow in the NULL case.
-->
関数の結果の値のバイト単位の長さです
（これには自身は含まれません）。
ゼロとすることもできます。
特別な場合として、-1はNULLという関数の結果の値を示します。
NULLの場合、後続の値用のバイトはありません。
</para>
</listitem>
</varlistentry>
<varlistentry>
<term>
        Byte<replaceable>n</replaceable>
</term>
<listitem>
<para>
<!--
                The value of the function result, in the format indicated by
                the associated format code.
                <replaceable>n</replaceable> is the above length.
-->
関連する書式コードで示される書式における関数の結果の値。
<replaceable>n</replaceable>は上述の長さです。
</para>
</listitem>
</varlistentry>
</variablelist>

</para>
</listitem>
</varlistentry>


<varlistentry>
<term>
NoData (B)
</term>
<listitem>
<para>

<variablelist>
<varlistentry>
<term>
        Byte1('n')
</term>
<listitem>
<para>
<!--
                Identifies the message as a no-data indicator.
-->
メッセージがデータなしの指示子であることを識別します。
</para>
</listitem>
</varlistentry>
<varlistentry>
<term>
        Int32(4)
</term>
<listitem>
<para>
<!--
                Length of message contents in bytes, including self.
-->
自身を含む、メッセージ内容の長さ（バイト単位）。
</para>
</listitem>
</varlistentry>
</variablelist>

</para>
</listitem>
</varlistentry>


<varlistentry>
<term>
NoticeResponse (B)
</term>
<listitem>
<para>

<variablelist>
<varlistentry>
<term>
        Byte1('N')
</term>
<listitem>
<para>
<!--
                Identifies the message as a notice.
-->
メッセージが警報であることを識別します。
</para>
</listitem>
</varlistentry>
<varlistentry>
<term>
        Int32
</term>
<listitem>
<para>
<!--
                Length of message contents in bytes, including self.
-->
自身を含む、メッセージ内容の長さ（バイト単位）。
</para>
</listitem>
</varlistentry>
</variablelist>
<!--
        The message body consists of one or more identified fields,
        followed by a zero byte as a terminator.  Fields can appear in
        any order.  For each field there is the following:
-->
このメッセージの本体には、ゼロバイトを終端として後続する、1つ以上の識別されるフィールドが含まれます。
フィールドは任意の順番で現れる可能性があります。
各フィールドには以下があります。
<variablelist>
<varlistentry>
<term>
        Byte1
</term>
<listitem>
<para>
<!--
                A code identifying the field type; if zero, this is
                the message terminator and no string follows.
                The presently defined field types are listed in
                <xref linkend="protocol-error-fields">.
                Since more field types might be added in future,
                frontends should silently ignore fields of unrecognized
                type.
-->
フィールド種類を識別するコードです。
ゼロならば、メッセージの終端であり、後続する文字列がないことを表します。
<xref linkend="protocol-error-fields">に、現時点でフィールド種類として定義されているものを列挙します。
将来もっと多くのフィールド種類が追加される可能性がありますので、フロントエンドは、認知できない種類のフィールドに対して何もせずに無視すべきです。
</para>
</listitem>
</varlistentry>
<varlistentry>
<term>
        String
</term>
<listitem>
<para>
<!--
                The field value.
-->
フィールドの値です。
</para>
</listitem>
</varlistentry>
</variablelist>

</para>
</listitem>
</varlistentry>


<varlistentry>
<term>
NotificationResponse (B)
</term>
<listitem>
<para>

<variablelist>
<varlistentry>
<term>
        Byte1('A')
</term>
<listitem>
<para>
<!--
                Identifies the message as a notification response.
-->
メッセージが通知応答であることを識別します。
</para>
</listitem>
</varlistentry>
<varlistentry>
<term>
        Int32
</term>
<listitem>
<para>
<!--
                Length of message contents in bytes, including self.
-->
自身を含む、メッセージ内容の長さ（バイト単位）。
</para>
</listitem>
</varlistentry>
<varlistentry>
<term>
        Int32
</term>
<listitem>
<para>
<!--
                The process ID of the notifying backend process.
-->
通知元バックエンドのプロセスIDです。
</para>
</listitem>
</varlistentry>
<varlistentry>
<term>
        String
</term>
<listitem>
<para>
<!--
                The name of the channel that the notify has been raised on.
-->
通知の発生元となったチャネル名です。
</para>
</listitem>
</varlistentry>
<varlistentry>
<term>
        String
</term>
<listitem>
<para>
<!--
                The <quote>payload</> string passed from the notifying process.
-->
通知プロセスから渡される<quote>ペイロード</>文字列です。
</para>
</listitem>
</varlistentry>
</variablelist>

</para>
</listitem>
</varlistentry>


<varlistentry>
<term>
ParameterDescription (B)
</term>
<listitem>
<para>

<variablelist>
<varlistentry>
<term>
        Byte1('t')
</term>
<listitem>
<para>
<!--
                Identifies the message as a parameter description.
-->
メッセージがパラメータ記述であることを識別します。
</para>
</listitem>
</varlistentry>
<varlistentry>
<term>
        Int32
</term>
<listitem>
<para>
<!--
                Length of message contents in bytes, including self.
-->
自身を含む、メッセージ内容の長さ（バイト単位）。
</para>
</listitem>
</varlistentry>
<varlistentry>
<term>
        Int16
</term>
<listitem>
<para>
<!--
                The number of parameters used by the statement
                (can be zero).
-->
文で使用されるパラメータ数です
（ゼロとすることができます）。
</para>
</listitem>
</varlistentry>
</variablelist>
<!--
        Then, for each parameter, there is the following:
-->
そして、各パラメータに対して、以下が続きます。
<variablelist>
<varlistentry>
<term>
        Int32
</term>
<listitem>
<para>
<!--
                Specifies the object ID of the parameter data type.
-->
パラメータのデータ型のオブジェクトIDを指定します。
</para>
</listitem>
</varlistentry>
</variablelist>
</para>
</listitem>
</varlistentry>


<varlistentry>
<term>
ParameterStatus (B)
</term>
<listitem>
<para>

<variablelist>
<varlistentry>
<term>
        Byte1('S')
</term>
<listitem>
<para>
<!--
                Identifies the message as a run-time parameter status report.
-->
メッセージが実行時パラメータ状態報告であることを識別します。
</para>
</listitem>
</varlistentry>
<varlistentry>
<term>
        Int32
</term>
<listitem>
<para>
<!--
                Length of message contents in bytes, including self.
-->
自身を含む、メッセージ内容の長さ（バイト単位）。
</para>
</listitem>
</varlistentry>
<varlistentry>
<term>
        String
</term>
<listitem>
<para>
<!--
                The name of the run-time parameter being reported.
-->
報告される実行時パラメータの名前です。
</para>
</listitem>
</varlistentry>
<varlistentry>
<term>
        String
</term>
<listitem>
<para>
<!--
                The current value of the parameter.
-->
そのパラメータの現在値です。
</para>
</listitem>
</varlistentry>
</variablelist>
</para>
</listitem>
</varlistentry>


<varlistentry>
<term>
Parse (F)
</term>
<listitem>
<para>

<variablelist>
<varlistentry>
<term>
        Byte1('P')
</term>
<listitem>
<para>
<!--
                Identifies the message as a Parse command.
-->
メッセージがParseコマンドであることを識別します。
</para>
</listitem>
</varlistentry>
<varlistentry>
<term>
        Int32
</term>
<listitem>
<para>
<!--
                Length of message contents in bytes, including self.
-->
自身を含む、メッセージ内容の長さ（バイト単位）。
</para>
</listitem>
</varlistentry>
<varlistentry>
<term>
        String
</term>
<listitem>
<para>
<!--
                The name of the destination prepared statement
                (an empty string selects the unnamed prepared statement).
-->
宛先のプリペアド文の名前です
（空文字列で無名のプリペアド文を選択します）。
</para>
</listitem>
</varlistentry>
<varlistentry>
<term>
        String
</term>
<listitem>
<para>
<!--
                The query string to be parsed.
-->
解析される問い合わせ文字列です。
</para>
</listitem>
</varlistentry>
<varlistentry>
<term>
        Int16
</term>
<listitem>
<para>
<!--
                The number of parameter data types specified
                (can be zero).  Note that this is not an indication of
                the number of parameters that might appear in the
                query string, only the number that the frontend wants to
                prespecify types for.
-->
指定されるパラメータデータ型の数です
（ゼロとすることができます）。
これは、問い合わせ文字列内にあるパラメータの数を示すものではないことに注意してください。
フロントエンドが型指定を希望するパラメータの数でしかありません。
</para>
</listitem>
</varlistentry>
</variablelist>
<!--
        Then, for each parameter, there is the following:
-->
その後、各パラメータに対し、以下が続きます。
<variablelist>
<varlistentry>
<term>
        Int32
</term>
<listitem>
<para>
<!--
                Specifies the object ID of the parameter data type.
                Placing a zero here is equivalent to leaving the type
                unspecified.
-->
パラメータのデータ型のオブジェクトIDを指定します。
ここにゼロを書くことは型指定を行わないことと同じです。
</para>
</listitem>
</varlistentry>
</variablelist>
</para>
</listitem>
</varlistentry>


<varlistentry>
<term>
ParseComplete (B)
</term>
<listitem>
<para>

<variablelist>
<varlistentry>
<term>
        Byte1('1')
</term>
<listitem>
<para>
<!--
                Identifies the message as a Parse-complete indicator.
-->
メッセージがParse完了指示子であることを識別します。
</para>
</listitem>
</varlistentry>
<varlistentry>
<term>
        Int32(4)
</term>
<listitem>
<para>
<!--
                Length of message contents in bytes, including self.
-->
自身を含む、メッセージ内容の長さ（バイト単位）。
</para>
</listitem>
</varlistentry>
</variablelist>

</para>
</listitem>
</varlistentry>


<varlistentry>
<term>
PasswordMessage (F)
</term>
<listitem>
<para>

<variablelist>
<varlistentry>
<term>
        Byte1('p')
</term>
<listitem>
<para>
<!--
                Identifies the message as a password response. Note that
                this is also used for GSSAPI and SSPI response messages
                (which is really a design error, since the contained data
                is not a null-terminated string in that case, but can be
                arbitrary binary data).
-->
メッセージがパスワード応答であることを識別します。
これがGSSAPIまたはSSPI応答メッセージでも使用されることに注意してください。
（これは本当は設計エラーです。こうした場合含まれるデータはヌル終端の文字列ではなく、任意のバイナリデータを取り得るためです。）
</para>
</listitem>
</varlistentry>
<varlistentry>
<term>
        Int32
</term>
<listitem>
<para>
<!--
                Length of message contents in bytes, including self.
-->
自身を含む、メッセージ内容の長さ（バイト単位）。
</para>
</listitem>
</varlistentry>
<varlistentry>
<term>
        String
</term>
<listitem>
<para>
<!--
                The password (encrypted, if requested).
-->
パスワードです
（必要ならば暗号化されています）。
</para>
</listitem>
</varlistentry>
</variablelist>
</para>
</listitem>
</varlistentry>


<varlistentry>
<term>
PortalSuspended (B)
</term>
<listitem>
<para>

<variablelist>
<varlistentry>
<term>
        Byte1('s')
</term>
<listitem>
<para>
<!--
                Identifies the message as a portal-suspended indicator.
                Note this only appears if an Execute message's row-count limit
                was reached.
-->
メッセージがポータル中断指示子であることを識別します。
これは、Executeメッセージの行数制限に達した場合にのみ現れることに注意してください。
</para>
</listitem>
</varlistentry>
<varlistentry>
<term>
        Int32(4)
</term>
<listitem>
<para>
<!--
                Length of message contents in bytes, including self.
-->
自身を含む、メッセージ内容の長さ（バイト単位）。
</para>
</listitem>
</varlistentry>
</variablelist>

</para>
</listitem>
</varlistentry>


<varlistentry>
<term>
Query (F)
</term>
<listitem>
<para>

<variablelist>
<varlistentry>
<term>
        Byte1('Q')
</term>
<listitem>
<para>
<!--
                Identifies the message as a simple query.
-->
メッセージが簡易問い合わせであることを識別します。
</para>
</listitem>
</varlistentry>
<varlistentry>
<term>
        Int32
</term>
<listitem>
<para>
<!--
                Length of message contents in bytes, including self.
-->
自身を含む、メッセージ内容の長さ（バイト単位）。
</para>
</listitem>
</varlistentry>
<varlistentry>
<term>
        String
</term>
<listitem>
<para>
<!--
                The query string itself.
-->
問い合わせ文字列自体です。
</para>
</listitem>
</varlistentry>
</variablelist>

</para>
</listitem>
</varlistentry>


<varlistentry>
<term>
ReadyForQuery (B)
</term>
<listitem>
<para>

<variablelist>
<varlistentry>
<term>
        Byte1('Z')
</term>
<listitem>
<para>
<!--
                Identifies the message type.  ReadyForQuery is sent
                whenever the backend is ready for a new query cycle.
-->
このメッセージ種類を識別します。
バックエンドで新しい問い合わせサイクルの準備が整った時には常にReadyForQueryが送信されます。
</para>
</listitem>
</varlistentry>
<varlistentry>
<term>
        Int32(5)
</term>
<listitem>
<para>
<!--
                Length of message contents in bytes, including self.
-->
自身を含む、メッセージ内容の長さ（バイト単位）。
</para>
</listitem>
</varlistentry>
<varlistentry>
<term>
        Byte1
</term>
<listitem>
<para>
<!--
                Current backend transaction status indicator.
                Possible values are '<literal>I</>' if idle (not in
                a transaction block); '<literal>T</>' if in a transaction
                block; or '<literal>E</>' if in a failed transaction
                block (queries will be rejected until block is ended).
-->
現在のバックエンドのトランザクション状態指示子です。
取り得る値は、待機状態（トランザクションブロックにない状態）に'<literal>I</>'、トランザクションブロック内の場合に'<literal>T</>'、失敗したトランザクションブロック（ブロックが終わるまで問い合わせは拒絶されます）内の場合に'<literal>E</>'です。
</para>
</listitem>
</varlistentry>
</variablelist>

</para>
</listitem>
</varlistentry>


<varlistentry>
<term>
RowDescription (B)
</term>
<listitem>
<para>

<variablelist>
<varlistentry>
<term>
        Byte1('T')
</term>
<listitem>
<para>
<!--
                Identifies the message as a row description.
-->
メッセージが行の記述であることを識別します。
</para>
</listitem>
</varlistentry>
<varlistentry>
<term>
        Int32
</term>
<listitem>
<para>
<!--
                Length of message contents in bytes, including self.
-->
自身を含む、メッセージ内容の長さ（バイト単位）。
</para>
</listitem>
</varlistentry>
<varlistentry>
<term>
        Int16
</term>
<listitem>
<para>
<!--
                Specifies the number of fields in a row (can be zero).
-->
行内のフィールド数を指定します
（ゼロとすることができます）。
</para>
</listitem>
</varlistentry>
</variablelist>
<!--
        Then, for each field, there is the following:
-->
その後、各フィールドに対して以下が続きます。
<variablelist>
<varlistentry>
<term>
        String
</term>
<listitem>
<para>
<!--
                The field name.
-->
フィールド名です。
</para>
</listitem>
</varlistentry>
<varlistentry>
<term>
        Int32
</term>
<listitem>
<para>
<!--
                If the field can be identified as a column of a specific
                table, the object ID of the table; otherwise zero.
-->
フィールドが特定のテーブルの列として識別できる場合、テーブルのオブジェクトIDです。
さもなくばゼロです。
</para>
</listitem>
</varlistentry>
<varlistentry>
<term>
        Int16
</term>
<listitem>
<para>
<!--
                If the field can be identified as a column of a specific
                table, the attribute number of the column; otherwise zero.
-->
フィールドが特定のテーブルの列として識別できる場合、列の属性番号です。
さもなくばゼロです。
</para>
</listitem>
</varlistentry>
<varlistentry>
<term>
        Int32
</term>
<listitem>
<para>
<!--
                The object ID of the field's data type.
-->
フィールドのデータ型のオブジェクトIDです。
</para>
</listitem>
</varlistentry>
<varlistentry>
<term>
        Int16
</term>
<listitem>
<para>
<!--
                The data type size (see <varname>pg_type.typlen</>).
                Note that negative values denote variable-width types.
-->
データ型の大きさ（<varname>pg_type.typlen</>を参照）です。
負の値が可変長の型を表すことに注意してください。
</para>
</listitem>
</varlistentry>
<varlistentry>
<term>
        Int32
</term>
<listitem>
<para>
<!--
                The type modifier (see <varname>pg_attribute.atttypmod</>).
                The meaning of the modifier is type-specific.
-->
型修飾子（<varname>pg_attribute.atttypmod</>を参照）です。
修飾子の意味は型に固有です。
</para>
</listitem>
</varlistentry>
<varlistentry>
<term>
        Int16
</term>
<listitem>
<para>
<!--
                The format code being used for the field.  Currently will
                be zero (text) or one (binary).  In a RowDescription
                returned from the statement variant of Describe, the
                format code is not yet known and will always be zero.
-->
フィールドに使用される書式コードです。
現在、0（テキスト）または1（バイナリ）のいずれかになります。
RowDescriptionがステートメント用のDescribeから返された場合、書式コードはまだ不明ですので、常に0になります。
</para>
</listitem>
</varlistentry>
</variablelist>

</para>
</listitem>
</varlistentry>


<varlistentry>
<term>
SSLRequest (F)
</term>
<listitem>
<para>

<variablelist>
<varlistentry>
<term>
        Int32(8)
</term>
<listitem>
<para>
<!--
                Length of message contents in bytes, including self.
-->
自身を含む、メッセージ内容の長さ（バイト単位）。
</para>
</listitem>
</varlistentry>
<varlistentry>
<term>
        Int32(80877103)
</term>
<listitem>
<para>
<!--
                The <acronym>SSL</acronym> request code.  The value is chosen to contain
                <literal>1234</> in the most significant 16 bits, and <literal>5679</> in the
                least 16 significant bits.  (To avoid confusion, this code
                must not be the same as any protocol version number.)
-->
<acronym>SSL</acronym>要求コードです。
この値は、最上位16ビットに<literal>1234</>が、下位16ビットに<literal>5679</>を持つように選択されます
（混乱を防ぐため、このコードはプロトコルバージョン番号と同一になってはいけません）。
</para>
</listitem>
</varlistentry>
</variablelist>

</para>
</listitem>
</varlistentry>


<varlistentry>
<term>
StartupMessage (F)
</term>
<listitem>
<para>

<variablelist>
<varlistentry>
<term>
        Int32
</term>
<listitem>
<para>
<!--
                Length of message contents in bytes, including self.
-->
自身を含む、メッセージ内容の長さ（バイト単位）。
</para>
</listitem>
</varlistentry>
<varlistentry>
<term>
        Int32(196608)
</term>
<listitem>
<para>
<!--
                The protocol version number.  The most significant 16 bits are
                the major version number (3 for the protocol described here).
                The least significant 16 bits are the minor version number
                (0 for the protocol described here).
-->
プロトコルバージョン番号です。
最上位16ビットは主バージョン番号（本章で説明したプロトコルでは3）です。
下位16ビットは副バージョン番号（本章で説明したプロトコルでは0）です。
</para>
</listitem>
</varlistentry>
</variablelist>
<!--
        The protocol version number is followed by one or more pairs of
        parameter name and value strings.  A zero byte is required as a
        terminator after the last name/value pair.
        Parameters can appear in any
        order.  <literal>user</> is required, others are optional.
        Each parameter is specified as:
-->
プロトコルバージョン番号の後に、1つ以上のパラメータ名と値文字列のペアが続きます。
最後の名前と値のペアの後に終端としてゼロバイトが必要です。
パラメータは任意の順番で現れることができます。
<literal>user</>は必須です。
他は省略可能です。
各パラメータは以下のように指定されます。
<variablelist>
<varlistentry>
<term>
        String
</term>
<listitem>
<para>
<!--
                The parameter name.  Currently recognized names are:
-->
パラメータ名です。
現在認識される名前を以下に示します。

<variablelist>
<varlistentry>
<term>
                <literal>user</>
</term>
<listitem>
<para>
<!--
                        The database user name to connect as.  Required;
                        there is no default.
-->
接続するデータベースユーザ名です。
必須。
デフォルトはありません。
</para>
</listitem>
</varlistentry>
<varlistentry>
<term>
                <literal>database</>
</term>
<listitem>
<para>
<!--
                        The database to connect to.  Defaults to the user name.
-->
接続するデータベースです。
デフォルトはユーザ名です。
</para>
</listitem>
</varlistentry>
<varlistentry>
<term>
                <literal>options</>
</term>
<listitem>
<para>
<!--
                        Command-line arguments for the backend.  (This is
                        deprecated in favor of setting individual run-time
                        parameters.)
-->
バックエンド用のコマンドライン引数です
（これは個々の実行時パラメータ設定のため、廃棄予定です）。
</para>
</listitem>
</varlistentry>
</variablelist>

<!--
                In addition to the above, any run-time parameter that can be
                set at backend start time might be listed.  Such settings
                will be applied during backend start (after parsing the
                command-line options if any).  The values will act as
<<<<<<< HEAD
                session defaults.  Spaces in option values need to be escaped
                with a backslash (<literal>\</>). A literal backslash can be
                passed by escaping it with another backslash
                (i.e <literal>\\</>).
=======
                session defaults.
-->
上記に加え、バックエンドの起動時に設定可能な、任意の実行時パラメータが列挙される可能性があります。
こうした設定は、バックエンド起動時に（もしあればコマンドラインオプションの解析の後に）適用されます。
この値はセッションのデフォルトとして動作します。
>>>>>>> de74b4ab
</para>
</listitem>
</varlistentry>
<varlistentry>
<term>
        String
</term>
<listitem>
<para>
<!--
                The parameter value.
-->
パラメータの値です。
</para>
</listitem>
</varlistentry>
</variablelist>

</para>
</listitem>
</varlistentry>


<varlistentry>
<term>
Sync (F)
</term>
<listitem>
<para>

<variablelist>
<varlistentry>
<term>
        Byte1('S')
</term>
<listitem>
<para>
<!--
                Identifies the message as a Sync command.
-->
メッセージがSyncコマンドであることを識別します。
</para>
</listitem>
</varlistentry>
<varlistentry>
<term>
        Int32(4)
</term>
<listitem>
<para>
<!--
                Length of message contents in bytes, including self.
-->
自身を含む、メッセージ内容の長さ（バイト単位）。
</para>
</listitem>
</varlistentry>
</variablelist>

</para>
</listitem>
</varlistentry>


<varlistentry>
<term>
Terminate (F)
</term>
<listitem>
<para>

<variablelist>
<varlistentry>
<term>
        Byte1('X')
</term>
<listitem>
<para>
<!--
                Identifies the message as a termination.
-->
メッセージが終了であることを識別します。
</para>
</listitem>
</varlistentry>
<varlistentry>
<term>
        Int32(4)
</term>
<listitem>
<para>
<!--
                Length of message contents in bytes, including self.
-->
自身を含む、メッセージ内容の長さ（バイト単位）。
</para>
</listitem>
</varlistentry>
</variablelist>

</para>
</listitem>
</varlistentry>


</variablelist>

</sect1>


<sect1 id="protocol-error-fields">
<!--
<title>Error and Notice Message Fields</title>
-->
<title>エラーおよび警報メッセージフィールド</title>

<para>
<!--
This section describes the fields that can appear in ErrorResponse and
NoticeResponse messages.  Each field type has a single-byte identification
token.  Note that any given field type should appear at most once per
message.
-->
本節では、ErrorResponseおよびNoticeResponseメッセージ内で現れる可能性があるフィールドについて説明します。
それぞれのフィールド種類は、単一バイトの識別子トークンを持ちます。
メッセージ内に与えられる任意のフィールド種類は、多くてもメッセージ当たり1つでなければならないことに注意してください。
</para>

<variablelist>

<varlistentry>
<term>
<literal>S</>
</term>
<listitem>
<para>
<!--
        Severity: the field contents are
        <literal>ERROR</>, <literal>FATAL</>, or
        <literal>PANIC</> (in an error message), or
        <literal>WARNING</>, <literal>NOTICE</>, <literal>DEBUG</>,
        <literal>INFO</>, or <literal>LOG</> (in a notice message),
        or a localized translation of one of these.  Always present.
-->
深刻度です。
フィールドの内容は<literal>ERROR</>、<literal>FATAL</>、<literal>PANIC</>（エラーメッセージ内）、<literal>WARNING</>、<literal>NOTICE</>、<literal>DEBUG</>、<literal>INFO</>、<literal>LOG</>（警報メッセージ内）、もしくはこれらの1つの地域化された翻訳です。
常に存在します。
</para>
</listitem>
</varlistentry>

<varlistentry>
<term>
<literal>C</>
</term>
<listitem>
<para>
<!--
        Code: the SQLSTATE code for the error (see <xref
        linkend="errcodes-appendix">).  Not localizable.  Always present.
-->
コード、そのエラー用のSQLSTATEコードです（<xref linkend="errcodes-appendix">を参照）。
地域化されません。
常に存在します。
</para>
</listitem>
</varlistentry>

<varlistentry>
<term>
<literal>M</>
</term>
<listitem>
<para>
<!--
        Message: the primary human-readable error message.
        This should be accurate but terse (typically one line).
        Always present.
-->
メッセージ、主に人にわかりやすいエラーメッセージです。
これは正確、簡潔でなければなりません（通常は1行です）。
常に存在します。
</para>
</listitem>
</varlistentry>

<varlistentry>
<term>
<literal>D</>
</term>
<listitem>
<para>
<!--
        Detail: an optional secondary error message carrying more
        detail about the problem.  Might run to multiple lines.
-->
詳細です。
問題のより詳細を説明する省略可能な二次的なエラーメッセージです。
複数行にまたがる可能性があります。
</para>
</listitem>
</varlistentry>

<varlistentry>
<term>
<literal>H</>
</term>
<listitem>
<para>
<!--
        Hint: an optional suggestion what to do about the problem.
        This is intended to differ from Detail in that it offers advice
        (potentially inappropriate) rather than hard facts.
        Might run to multiple lines.
-->
ヒントです。
その問題にどう対応するかを表す省略可能な提言です。
これは、詳細と異なり、事実ではなく提案（不適切な場合もありますが）を提供することを目的としたものです。
複数行にまたがる可能性があります。
</para>
</listitem>
</varlistentry>

<varlistentry>
<term>
<literal>P</>
</term>
<listitem>
<para>
<!--
        Position: the field value is a decimal ASCII integer, indicating
        an error cursor position as an index into the original query string.
        The first character has index 1, and positions are measured in
        characters not bytes.
-->
位置です。
フィールド値は、エラーカーソルの位置を示すもので、元の問い合わせ文字列へのインデックスを10進ASCIIで表した整数です。
先頭の文字がインデックス1になり、位置はバイトではなく文字で数えられます。
</para>
</listitem>
</varlistentry>

<varlistentry>
<term>
<literal>p</>
</term>
<listitem>
<para>
<!--
        Internal position: this is defined the same as the <literal>P</>
        field, but it is used when the cursor position refers to an internally
        generated command rather than the one submitted by the client.
        The <literal>q</> field will always appear when this field appears.
-->
内部的位置です。
これは<literal>P</>と同じ定義ですが、カーソルの位置がクライアントによって発せられたコマンドではなく内部的に生成されたコマンドを参照する場合に使用されます。
このフィールドが現れる時には常に<literal>q</>も現れます。
</para>
</listitem>
</varlistentry>

<varlistentry>
<term>
<literal>q</>
</term>
<listitem>
<para>
<!--
        Internal query: the text of a failed internally-generated command.
        This could be, for example, a SQL query issued by a PL/pgSQL function.
-->
内部的問い合わせ。
失敗した、内部生成のコマンドテキストです。
これは例えば、PL/pgSQL関数によって発行されたSQL問い合わせなどです。
</para>
</listitem>
</varlistentry>

<varlistentry>
<term>
<literal>W</>
</term>
<listitem>
<para>
<!--
        Where: an indication of the context in which the error occurred.
        Presently this includes a call stack traceback of active
        procedural language functions and internally-generated queries.
        The trace is one entry per line, most recent first.
-->
場所です。
エラーが発生したコンテキストを示します。
現在ここには、実行中の手続き言語関数と内部生成問い合わせの呼び出しスタックトレースバックが含まれます。
この追跡情報は、1行当たり1項目として、最も最近のものが初めに現れます。
</para>
</listitem>
</varlistentry>

<varlistentry>
<term>
<literal>s</>
</term>
<listitem>
<para>
<!--
        Schema name: if the error was associated with a specific database
        object, the name of the schema containing that object, if any.
-->
スキーマ名。
エラーが特定のデータベースオブジェクトに関連する場合、そのオブジェクトを含むスキーマ名。
無名でなければ。
</para>
</listitem>
</varlistentry>

<varlistentry>
<term>
<literal>t</>
</term>
<listitem>
<para>
<!--
        Table name: if the error was associated with a specific table, the
        name of the table.  (Refer to the schema name field for the name of
        the table's schema.)
-->
テーブル名。
エラーが特定のテーブルに関連する場合、そのテーブル名。
（スキーマ名フィールドにおいて、そのテーブルのスキーマ名を参照します。）
</para>
</listitem>
</varlistentry>

<varlistentry>
<term>
<literal>c</>
</term>
<listitem>
<para>
<!--
        Column name: if the error was associated with a specific table column,
        the name of the column.  (Refer to the schema and table name fields to
        identify the table.)
-->
列名。
エラーが特定のテーブルの列に関連する場合、その列名。
（テーブルを識別するため、スキーマ名とテーブル名のフィールドを参照します。）
</para>
</listitem>
</varlistentry>

<varlistentry>
<term>
<literal>d</>
</term>
<listitem>
<para>
<!--
        Data type name: if the error was associated with a specific data type,
        the name of the data type.  (Refer to the schema name field for the
        name of the data type's schema.)
-->
データ型名。
エラーが特定のデータ型に関連する場合、そのデータ型名。
（スキーマ名フィールドにおいて、そのデータ型のスキーマ名を参照します。）
</para>
</listitem>
</varlistentry>

<varlistentry>
<term>
<literal>n</>
</term>
<listitem>
<para>
<!--
        Constraint name: if the error was associated with a specific
        constraint, the name of the constraint.  Refer to fields listed above
        for the associated table or domain.  (For this purpose, indexes are
        treated as constraints, even if they weren't created with constraint
        syntax.)
-->
制約名。
エラーが特定の制約に関連する場合、その制約名。
上に列挙したフィールドにおいて、関連するテーブルまたはドメインを参照します。
（この目的のために、制約の構文のもとに作成されていない場合でも、インデックスは制約として扱われます。）
</para>
</listitem>
</varlistentry>

<varlistentry>
<term>
<literal>F</>
</term>
<listitem>
<para>
<!--
        File: the file name of the source-code location where the error
        was reported.
-->
ファイルです。
エラーを報告した、ソースコードのファイル名です。
</para>
</listitem>
</varlistentry>

<varlistentry>
<term>
<literal>L</>
</term>
<listitem>
<para>
<!--
        Line: the line number of the source-code location where the error
        was reported.
-->
行です。
エラーを報告した、ソースコードの行番号です。
</para>
</listitem>
</varlistentry>

<varlistentry>
<term>
<literal>R</>
</term>
<listitem>
<para>
<!--
        Routine: the name of the source-code routine reporting the error.
-->
ルーチンです。
エラーを報告した、ソースコードのルーチン名です。
</para>
</listitem>
</varlistentry>

</variablelist>

<note>
 <para>
<!--
  The fields for schema name, table name, column name, data type name, and
  constraint name are supplied only for a limited number of error types;
  see <xref linkend="errcodes-appendix">.  Frontends should not assume that
  the presence of any of these fields guarantees the presence of another
  field.  Core error sources observe the interrelationships noted above, but
  user-defined functions may use these fields in other ways.  In the same
  vein, clients should not assume that these fields denote contemporary
  objects in the current database.
-->
スキーマ名、テーブル名、列名、データ型名および制約名のフィールドは、限られたエラー型のためにしか提供されません。
<xref linkend="errcodes-appendix">を参照してください。
フロントエンドは、これらのフィールドの一部の存在が、他のフィールドの存在も保障すると仮定してはいけません。
上記の相互関係により主なエラーの原因を探す方法がありますが、ユーザが定義した関数は他の方法でこれらのフィールドを利用できるかもしれません。
同様の理由により、クライアントはこれらのフィールドが、現在のデータベースにおける適切なオブジェクトを示すと仮定してはいけません。
 </para>
</note>

<para>
<!--
The client is responsible for formatting displayed information to meet its
needs; in particular it should break long lines as needed.  Newline characters
appearing in the error message fields should be treated as paragraph breaks,
not line breaks.
-->
クライアントには、必要な情報を表示する際、整形する責任があります。
具体的には、必要に応じて長い行を分割しなければなりません。
エラーメッセージフィールド内にある改行文字は、改行ではなく、段落の区切りとして扱わなければなりません。
</para>

</sect1>

<sect1 id="protocol-changes">
<!--
<title>Summary of Changes since Protocol 2.0</title>
-->
<title>プロトコル2.0からの変更点の要約</title>

<para>
<!--
This section provides a quick checklist of changes, for the benefit of
developers trying to update existing client libraries to protocol 3.0.
-->
本節では、既存のクライアントライブラリをプロトコル3.0に更新しようとする開発者向けに、変更点の簡易チェックリストを示します。
</para>

<para>
<!--
The initial startup packet uses a flexible list-of-strings format
instead of a fixed format.  Notice that session default values for run-time
parameters can now be specified directly in the startup packet.  (Actually,
you could do that before using the <literal>options</> field, but given the
limited width of <literal>options</> and the lack of any way to quote
whitespace in the values, it wasn't a very safe technique.)
-->
最初の開始パケットは、固定書式ではなく、柔軟な文字列のリスト書式を使用します。
実行時パラメータのセッションのデフォルト値が直接開始パケット内に指定できるようになった点に注意してください。
（実際、以前でも<literal>options</>フィールドを使用してこれを行うことができましたが、<literal>options</>には長さに制限があること、および値内の空白文字を引用符でくくる方法がないことから、あまり安全な技法ではありませんでした。）
</para>

<para>
<!--
All messages now have a length count immediately following the message type
byte (except for startup packets, which have no type byte).  Also note that
PasswordMessage now has a type byte.
-->
すべてのメッセージが、メッセージ種類バイトの直後にバイト数を持つようになりました
（種類バイトがない開始パケットは例外です）。
また、PasswordMessageが種類バイトを持つようになったことにも注意してください。
</para>

<para>
<!--
ErrorResponse and NoticeResponse ('<literal>E</>' and '<literal>N</>')
messages now contain multiple fields, from which the client code can
assemble an error message of the desired level of verbosity.  Note that
individual fields will typically not end with a newline, whereas the single
string sent in the older protocol always did.
-->
ErrorResponseおよびNoticeResponse（'<literal>E</>'および'<literal>N</>'）メッセージが複数のフィールドを持つようになりました。
これを使用して、クライアントコードは、必要な冗長度に合わせて、エラーメッセージを組み立てることができます。
個々のフィールドが通常改行で終わらないことに注意してください。
単一の文字列を送信する古いプロトコルでは、常に改行で終わっていました。
</para>

<para>
<!--
The ReadyForQuery ('<literal>Z</>') message includes a transaction status
indicator.
-->
ReadyForQuery（'<literal>Z</>'）メッセージに、トランザクション状態指示子が含まれます。
</para>

<para>
<!--
The distinction between BinaryRow and DataRow message types is gone; the
single DataRow message type serves for returning data in all formats.
Note that the layout of DataRow has changed to make it easier to parse.
Also, the representation of binary values has changed: it is no longer
directly tied to the server's internal representation.
-->
BinaryRowとDataRowメッセージ種類間の区別がなくなりました。
1つのDataRowメッセージ種類で、すべての書式で記述されたデータを返すことができます。
DataRowのレイアウトが解析しやすいように変更されたことに注意してください。
またバイナリ値の表現も変更されました。
もはやサーバの内部表現に直接束縛されません。
</para>

<para>
<!--
There is a new <quote>extended query</> sub-protocol, which adds the frontend
message types Parse, Bind, Execute, Describe, Close, Flush, and Sync, and the
backend message types ParseComplete, BindComplete, PortalSuspended,
ParameterDescription, NoData, and CloseComplete.  Existing clients do not
have to concern themselves with this sub-protocol, but making use of it
might allow improvements in performance or functionality.
-->
新しい<quote>拡張問い合わせ</>サブプロトコルがあります。
これにより、フロントエンドメッセージ種類にParse、Execute、Describe、Close、Flush、およびSyncが、バックエンドメッセージ種類にParseComplete、BindComplete、PortalSuspended、ParameterDescription、NoData、およびCloseCompleteが追加されました。
既存のクライアントは、このサブプロトコルを意識する必要はありませんが、これを使用することで、性能や機能を向上させることができます。
</para>

<para>
<!--
<command>COPY</command> data is now encapsulated into CopyData and CopyDone messages.  There
is a well-defined way to recover from errors during <command>COPY</command>.  The special
<quote><literal>\.</></quote> last line is not needed anymore, and is not sent
during <command>COPY OUT</command>.
(It is still recognized as a terminator during <command>COPY IN</command>, but its use is
deprecated and will eventually be removed.)  Binary <command>COPY</command> is supported.
The CopyInResponse and CopyOutResponse messages include fields indicating
the number of columns and the format of each column.
-->
<command>COPY</command>データがCopyDataとCopyDoneメッセージにカプセル化されるようになりました。
<command>COPY</command>中のエラーから復旧するための十分に定義された方法があります。
特別な<quote><literal>\.</></quote>という最後の行はもはや不要で、<command>COPY OUT</command>で送信されません。
（<command>COPY IN</command>ではまだ終端として認識されます。しかし、この使用は廃止予定で、最終的には削除されます。）
バイナリ<command>COPY</command>がサポートされます。
CopyInResponseとCopyOutResponseメッセージは、列数と各列の書式を示すフィールドが含まれます。
</para>

<para>
<!--
The layout of FunctionCall and FunctionCallResponse messages has changed.
FunctionCall can now support passing NULL arguments to functions.  It also
can handle passing parameters and retrieving results in either text or
binary format.  There is no longer any reason to consider FunctionCall a
potential security hole, since it does not offer direct access to internal
server data representations.
-->
FunctionCallとFunctionCallResponseメッセージのレイアウトが変更されました。
FunctionCallは関数へのNULL引数を渡すことができるようになりました。
また、テキストとバイナリ書式のどちらでもパラメータの引き渡しと結果の取り出しを扱うことができます。
サーバの内部データ表現への直接アクセスを提供しなくなりましたので、FunctionCallを潜在的なセキュリティホールとみなす理由はもはやありません。
</para>

<para>
<!--
The backend sends ParameterStatus ('<literal>S</>') messages during connection
startup for all parameters it considers interesting to the client library.
Subsequently, a ParameterStatus message is sent whenever the active value
changes for any of these parameters.
-->
バックエンドは、接続開始時にクライアントライブラリが興味を持つとみなされるすべてのパラメータのためにParameterStatus（'<literal>S</>'）メッセージを送信します。
その後、これらのパラメータのいずれかの実際の値が変更された時は常に、ParameterStatusメッセージが送信されます。
</para>

<para>
<!--
The RowDescription ('<literal>T</>') message carries new table OID and column
number fields for each column of the described row.  It also shows the format
code for each column.
-->
RowDescription（'<literal>T</>'）メッセージは、新規に、記述する各列に対してテーブルのOIDと列番号フィールドを伝えます。
また各列の書式コードも示します。
</para>

<para>
<!--
The CursorResponse ('<literal>P</>') message is no longer generated by
the backend.
-->
CursorResponse（'<literal>P</>'）メッセージはもはやバックエンドで生成されません。
</para>

<para>
<!--
The NotificationResponse ('<literal>A</>') message has an additional string
field, which can carry a <quote>payload</> string passed
from the <command>NOTIFY</command> event sender.
-->
NotificationResponse（'<literal>A</>'）メッセージは、<command>NOTIFY</command>イベントの送信者から渡される<quote>ペイロード</>文字列を伝えることができる追加文字列フィールドを持ちます。
</para>

<para>
<!--
The EmptyQueryResponse ('<literal>I</>') message used to include an empty
string parameter; this has been removed.
-->
EmptyQueryResponse（'<literal>I</>'）メッセージは、空の文字列パラメータを含めるために使用されていました。
これは削除されました。
</para>

</sect1>

</chapter><|MERGE_RESOLUTION|>--- conflicted
+++ resolved
@@ -434,14 +434,11 @@
         successful, the server responds with an AuthenticationOk,
         otherwise it responds with an ErrorResponse. This is no
         longer supported.
-<<<<<<< HEAD
-=======
 -->
 フロントエンドはここでサーバとのKerberos V5認証ダイアログ（ここでは説明しません。Kerberos仕様の一部）に参加する必要があります。
 これが成功すれば、サーバはAuthenticationOk応答を行います。
 失敗すれば、ErrorResponse応答を行います。
 これはもはやサポートされていません。
->>>>>>> de74b4ab
        </para>
       </listitem>
      </varlistentry>
@@ -1987,8 +1984,6 @@
 of <literal>true</> tells the backend to go into walsender mode, wherein a
 small set of replication commands can be issued instead of SQL statements. Only
 the simple query protocol can be used in walsender mode.
-Replication commands are logged in the server log when
-<xref linkend="guc-log-replication-commands"> is enabled.
 Passing <literal>database</> as the value instructs walsender to connect to
 the database specified in the <literal>dbname</> parameter, which will allow
 the connection to be used for logical replication from that database.
@@ -2006,11 +2001,6 @@
  connection via <application>psql</application> or any other <literal>libpq</literal>-using
  tool with a connection string including the <literal>replication</literal> option,
  e.g.:
-<<<<<<< HEAD
-<programlisting>
-psql "dbname=postgres replication=database" -c "IDENTIFY_SYSTEM;"
-</programlisting>
-=======
 -->
 レプリケーションコマンドをテストするために、<literal>replication</literal>オプションを含む接続文字列を使用して、<application>psql</application>または他の<literal>libpq</literal>によるレプリケーション接続を作成できます。
 例を示します。
@@ -2018,7 +2008,6 @@
 psql "dbname=postgres replication=database" -c "IDENTIFY_SYSTEM;"
 </programlisting>
 <!--
->>>>>>> de74b4ab
  However it is often more useful to use
  <application>pg_receivexlog</application> (for physical replication) or
  <application>pg_recvlogical</application> (for logical replication).
@@ -2139,14 +2128,10 @@
       </term>
       <listitem>
       <para>
-<<<<<<< HEAD
+<!--
        Filename of the timeline history file, e.g <filename>00000002.history</>.
-=======
-<!--
-       Filename of the timeline history file, e.g <filename>00000002.history</>.
 -->
 TIMELINE HISTORYファイル名、例えば<filename>00000002.history</>
->>>>>>> de74b4ab
       </para>
       </listitem>
       </varlistentry>
@@ -2241,20 +2226,12 @@
      </para>
 
      <para>
-<<<<<<< HEAD
-=======
-<!--
->>>>>>> de74b4ab
+<!--
       If a slot's name is provided
       via <replaceable class="parameter">slot_name</>, it will be updated
       as replication progresses so that the server knows which WAL segments,
       and if <varname>hot_standby_feedback</> is on which transactions,
       are still needed by the standby.
-<<<<<<< HEAD
-     </para>
-
-     <para>
-=======
 -->
 <replaceable class="parameter">slot_name</>を経由してスロット名が提供された場合、それはレプリケーションの進行として更新されます。
 それによってサーバは、どのWALセグメントがまだスタンバイに必要か、<varname>hot_standby_feedback</>のトランザクションはどれか、を感知します。
@@ -2262,7 +2239,6 @@
 
      <para>
 <!--
->>>>>>> de74b4ab
       If the client requests a timeline that's not the latest, but is part of
       the history of the server, the server will stream all the WAL on that
       timeline starting from the requested startpoint, up to the point where
@@ -2302,14 +2278,11 @@
       an ErrorResponse message if it encounters a failure after beginning
       to stream.)  The payload of each CopyData message from server to the
       client contains a message of one of the following formats:
-<<<<<<< HEAD
-=======
 -->
 WALデータはCopyDataメッセージ群として送信されます。
 （これにより他の情報を混在させることができます。
 具体的にはサーバはストリーム開始後に失敗が起きた場合にErrorResponseメッセージを送信することができます。）
 サーバからクライアントへの各CopyDataメッセージのペイロード、は以下の書式のどれかを含みます。
->>>>>>> de74b4ab
      </para>
 
      <para>
@@ -6463,18 +6436,11 @@
                 set at backend start time might be listed.  Such settings
                 will be applied during backend start (after parsing the
                 command-line options if any).  The values will act as
-<<<<<<< HEAD
-                session defaults.  Spaces in option values need to be escaped
-                with a backslash (<literal>\</>). A literal backslash can be
-                passed by escaping it with another backslash
-                (i.e <literal>\\</>).
-=======
                 session defaults.
 -->
 上記に加え、バックエンドの起動時に設定可能な、任意の実行時パラメータが列挙される可能性があります。
 こうした設定は、バックエンド起動時に（もしあればコマンドラインオプションの解析の後に）適用されます。
 この値はセッションのデフォルトとして動作します。
->>>>>>> de74b4ab
 </para>
 </listitem>
 </varlistentry>

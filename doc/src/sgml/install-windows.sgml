<!-- doc/src/sgml/install-windows.sgml -->

<chapter id="install-windows">
<!--
 <title>Installation from Source Code on <productname>Windows</productname></title>
-->
 <title><productname>Windows</productname>におけるソースコードからのインストール</title>

 <indexterm>
<!--
  <primary>installation</primary>
  <secondary>on Windows</secondary>
-->
  <primary>インストール</primary>
  <secondary>Windowsにおける</secondary>
 </indexterm>

 <para>
 <!--
  It is recommended that most users download the binary distribution for
  Windows, available as a graphical installer package
  from the <productname>PostgreSQL</productname> website. Building from source
  is only intended for people developing <productname>PostgreSQL</productname>
  or extensions.
 -->
ほとんどのユーザには、<productname>PostgreSQL</productname>ウェブサイトからグラフィカルインストーラパッケージとして入手可能なWindows用のバイナリ配布物をダウンロードすることを推奨します。
ソースからの構築は、<productname>PostgreSQL</productname>そのもの、もしくはその拡張の開発者のみを対象としています。
 </para>

 <para>
<!--
  There are several different ways of building PostgreSQL on
  <productname>Windows</productname>. The simplest way to build with
  Microsoft tools is to install <productname>Visual Studio 2019</productname>
  and use the included compiler. It is also possible to build with the full
  <productname>Microsoft Visual C++ 2013 to 2019</productname>.
  In some cases that requires the installation of the
  <productname>Windows SDK</productname> in addition to the compiler.
-->
<productname>Windows</productname>でPostgreSQLを構築する方法は複数存在します。
Microsoftのツールを使用した最も単純な構築方法は、<productname>Visual Studio 2019</productname>をインストールし、それに含まれるコンパイラを使用することです。
また完全な<productname>Microsoft Visual C++ 2013から2019まで</productname>を使用しても構築することができます。
コンパイラの他に<productname>Windows SDK</productname>のインストールが必要となる場合があります。
 </para>

 <para>
<!--
  It is also possible to build PostgreSQL using the GNU compiler tools
  provided by <productname>MinGW</productname>, or using
  <productname>Cygwin</productname> for older versions of
  <productname>Windows</productname>.
-->
また、<productname>MinGW</productname>で提供されるGNUコンパイラツール、または、古めの<productname>Windows</productname>では<productname>Cygwin</productname>を使用してPostgreSQLを構築することができます。
 </para>

 <para>
<!--
  Building using <productname>MinGW</productname> or
  <productname>Cygwin</productname> uses the normal build system, see
  <xref linkend="installation"/> and the specific notes in
  <xref linkend="installation-notes-mingw"/> and <xref linkend="installation-notes-cygwin"/>.
  To produce native 64 bit binaries in these environments, use the tools from
  <productname>MinGW-w64</productname>. These tools can also be used to
  cross-compile for 32 bit and 64 bit <productname>Windows</productname>
  targets on other hosts, such as <productname>Linux</productname> and
  <productname>macOS</productname>.
  <productname>Cygwin</productname> is not recommended for running a
  production server, and it should only be used for running on
  older versions of <productname>Windows</productname> where
  the native build does not work. The official
  binaries are built using <productname>Visual Studio</productname>.
 -->
<productname>MinGW</productname>または<productname>Cygwin</productname>を使用した構築では、通常の構築システムを使用します。
<xref linkend="installation"/>、<xref linkend="installation-notes-mingw"/>および<xref linkend="installation-notes-cygwin"/>にある固有の注記を参照してください。
これらの環境で64ビットバイナリを生成するためには<productname>MinGW-w64</productname>のツールを使用します。また、これらのツールは32ビットと64ビット<productname>Windows</productname>上で、<productname>Linux</productname>や<productname>macOS</productname>などの他のホストを対象としたクロスコンパイルをする際にも使用されます。
<productname>Cygwin</productname>は商用サーバでの稼動は推奨されません。
これは、<productname>Windows 98</productname>などのネイティブな構築ができない古めのバージョンの<productname>Windows</productname>での使用に限定してください。
<productname>MinGW</productname>は、それを使用して他のモジュールを構築したい場合にのみ推奨します。
公式のバイナリは<productname>Visual Studio</productname>を使用して構築しています。
 </para>

 <para>
<!--
  Native builds of <application>psql</application> don't support command
  line editing. The <productname>Cygwin</productname> build does support
  command line editing, so it should be used where psql is needed for
  interactive use on  <productname>Windows</productname>.
-->
<application>psql</application>のネイティブな構築はコマンドライン編集をサポートしていません。
<productname>Cygwin</productname>による構築はコマンドライン編集をサポートしているので、<productname>Windows</productname>上でインタラクティブなpsqlの振る舞いが必要になる場合はこちらを使うべきでしょう。
 </para>

 <sect1 id="install-windows-full">
<!--
  <title>Building with <productname>Visual C++</productname> or the
  <productname>Microsoft Windows SDK</productname></title>
-->
<title><productname>Visual C++</productname>または<productname>Microsoft Windows SDK</productname>を使用した構築</title>

 <para>
<!--
  PostgreSQL can be built using the Visual C++ compiler suite from Microsoft.
  These compilers can be either from <productname>Visual Studio</productname>,
  <productname>Visual Studio Express</productname> or some versions of the
  <productname>Microsoft Windows SDK</productname>. If you do not already have a
  <productname>Visual Studio</productname> environment set up, the easiest
  ways are to use the compilers from
  <productname>Visual Studio 2019</productname> or those in the
  <productname>Windows SDK 10</productname>, which are both free downloads
  from Microsoft.
<<<<<<< HEAD
=======
-->
Microsoftが提供するVisual C++コンパイラスイートを使用してPostgreSQLを構築することができます。
これらのコンパイラは<productname>Visual Studio</productname>、<productname>Visual Studio Express</productname>、いくつかのバージョンの<productname>Microsoft Windows SDK</productname>にあります。
すでに<productname>Visual Studio</productname>環境が設定されているのでなければ、Microsoftから無料でダウンロードできる<productname>Visual Studio 2019</productname>のコンパイラや<productname>Windows SDK 10</productname>のものを使用することが最も簡単な方法です。
>>>>>>> 184958ef
 </para>

 <para>
<!--
  Both 32-bit and 64-bit builds are possible with the Microsoft Compiler suite.
  32-bit PostgreSQL builds are possible with
  <productname>Visual Studio 2013</productname> to
  <productname>Visual Studio 2019</productname>,
  as well as standalone Windows SDK releases 8.1a to 10.
  64-bit PostgreSQL builds are supported with
  <productname>Microsoft Windows SDK</productname> version 8.1a to 10 or
  <productname>Visual Studio 2013</productname> and above. Compilation
  is supported down to <productname>Windows 7</productname> and
  <productname>Windows Server 2008 R2 SP1</productname> when building with
  <productname>Visual Studio 2013</productname> to
  <productname>Visual Studio 2019</productname>.
<<<<<<< HEAD
   <!--
=======
-->
32ビットも64ビットもマイクロソフトのコンパイラ一式で構築が可能です。
32ビットPostgreSQLの構築は<productname>Visual Studio 2013</productname>から<productname>Visual Studio 2019</productname>までに付属のコンパイラをサポートします。単体のWindows SDKの8.1aから10までについても同様です。
64ビットPostgreSQLの構築は<productname>Microsoft Windows SDK</productname>のバージョン8.1aから10、もしくは<productname>Visual Studio 2013</productname>かそれ以上のバージョンでサポートしています。
<productname>Visual Studio 2013</productname>から<productname>Visual Studio 2019</productname>での構築は、<productname>Windows 7</productname>や<productname>Windows Server 2008 R2 SP1</productname>までサポートされています。
   <!-- 原文コメント
>>>>>>> 184958ef
       For 2013 requirements:
       https://docs.microsoft.com/en-us/visualstudio/productinfo/vs2013-sysrequirements-vs
       For 2015 requirements:
       https://docs.microsoft.com/en-us/visualstudio/productinfo/vs2015-sysrequirements-vs
       For 2017 requirements:
       https://docs.microsoft.com/en-us/visualstudio/productinfo/vs2017-system-requirements-vs
       For 2019 requirements:
       https://docs.microsoft.com/en-us/visualstudio/releases/2019/system-requirements
   -->
 </para>

 <para>
<!--
  The tools for building using <productname>Visual C++</productname> or
  <productname>Platform SDK</productname> are in the
  <filename>src/tools/msvc</filename> directory. When building, make sure
  there are no tools from <productname>MinGW</productname> or
  <productname>Cygwin</productname> present in your system PATH. Also, make
  sure you have all the required Visual C++ tools available in the PATH. In
  <productname>Visual Studio</productname>, start the
  <application>Visual Studio Command Prompt</application>.
  If you wish to build a 64-bit version, you must use the 64-bit version of
  the command, and vice versa.
  Starting with <productname>Visual Studio 2017</productname> this can be
  done from the command line using <command>VsDevCmd.bat</command>, see
  <command>-help</command> for the available options and their default values.
  <command>vsvars32.bat</command> is available in
  <productname>Visual Studio 2015</productname> and earlier versions for the
  same purpose.
  From the <application>Visual Studio Command Prompt</application>, you can
  change the targeted CPU architecture, build type, and target OS by using the
<<<<<<< HEAD
  <command>vcvarsall.bat</command> command, e.g.,
=======
  <command>vcvarsall.bat</command> command, e.g.
>>>>>>> 184958ef
  <command>vcvarsall.bat x64 10.0.10240.0</command> to target Windows 10
  with a 64-bit release build. See <command>-help</command> for the other
  options of <command>vcvarsall.bat</command>. All commands should be run from
  the <filename>src\tools\msvc</filename> directory.
<<<<<<< HEAD
=======
-->
<productname>Visual C++</productname>または<productname>Platform SDK</productname>を使用して構築するためのツールが<filename>src/tools/msvc</filename>ディレクトリに存在します。
構築する際に、<productname>MinGW</productname>や<productname>Cygwin</productname>に付属するツールがシステムPATHに存在しないことを確認してください。
また、PATH上で必要なVisual C++ツールがすべて利用可能になっていることを確認してください。
<productname>Visual Studio</productname>では、<application>Visual Studio コマンドプロンプト</application>を起動してください。
64ビット版を構築したい場合には、それぞれ64ビット版のコマンドを使用する必要がありますし、逆の場合も同様です。
<productname>Visual Studio 2017</productname>からは、これはコマンドラインから<command>VsDevCmd.bat</command>を使ってできます。利用可能なオプションとそのデフォルト値については<command>-help</command>を参照してください。
<productname>Visual Studio 2015</productname>とそれ以前のバージョンでは、同じ目的のために<command>vsvars32.bat</command>が利用可能です。
<application>Visual Studioコマンドプロンプト</application>から、<command>vcvarsall.bat</command>コマンドを使うことで対象のCPUアーキテクチャ、構築種類、対象OSを変更することができます。
例えば、<command>vcvarsall.bat x64 10.0.10240.0</command>は対象をWindows 10の64ビットリリース版として構築します。
その他の<command>vcvarsall.bat</command>のオプションについては<command>-help</command>を参照してください。
すべてのコマンドは<filename>src\tools\msvc</filename>ディレクトリから実行しなければなりません。
>>>>>>> 184958ef
 </para>

 <para>
<!--
  Before you build, you may need to edit the file <filename>config.pl</filename>
  to reflect any configuration options you want to change, or the paths to
  any third party libraries to use. The complete configuration is determined
  by first reading and parsing the file <filename>config_default.pl</filename>,
  and then apply any changes from <filename>config.pl</filename>. For example,
  to specify the location of your <productname>Python</productname> installation,
  put the following in <filename>config.pl</filename>:
-->
構築する前に、<filename>config.pl</filename>ファイルを編集して、変更したい設定オプションや使用する何らかのサードパーティ製のライブラリのパスを反映させる必要があるかもしれません。
まず<filename>config_default.pl</filename>ファイルを読み取り、解析することから始まり、そして<filename>config.pl</filename>内の何らかの変更が適用されて、すべての設定が決定されます。
例えば、<productname>Python</productname>インストレーションの場所を指定する場合、以下を<filename>config.pl</filename>に記載します。
<programlisting>
$config->{python} = 'c:\python26';
</programlisting>
<!--
  You only need to specify those parameters that are different from what's in
  <filename>config_default.pl</filename>.
-->
<filename>config_default.pl</filename>内の指定と異なるパラメータのみを指定する必要があります。
 </para>

 <para>
<!--
  If you need to set any other environment variables, create a file called
  <filename>buildenv.pl</filename> and put the required commands there. For
  example, to add the path for bison when it's not in the PATH, create a file
  containing:
-->
何か他に環境変数を設定する必要があれば、<filename>buildenv.pl</filename>という名前のファイルを作成し、そこに必要なコマンドを記載してください。
たとえば、PATHにbison用のパスを追加したいのであれば、以下を含むファイルを作成してください。
<programlisting>
$ENV{PATH}=$ENV{PATH} . ';c:\some\where\bison\bin';
</programlisting>
 </para>

 <para>
<!--
  To pass additional command line arguments to the Visual Studio build
  command (msbuild or vcbuild):
-->
Visual Studioビルドコマンド(msbuildまたはvcbuild)に追加のコマンドライン引数を渡すには次のようにします。
<programlisting>
$ENV{MSBFLAGS}="/m";
</programlisting>
 </para>

 <sect2>
<!--
  <title>Requirements</title>
-->
  <title>必要条件</title>
  <para>
<!--
   The following additional products are required to build
   <productname>PostgreSQL</productname>. Use the
   <filename>config.pl</filename> file to specify which directories the libraries
   are available in.
-->
<productname>PostgreSQL</productname>を構築するには以下の追加製品が必要です。
<filename>config.pl</filename>ファイルを使用してライブラリを利用できるディレクトリを指定してください。

   <variablelist>
    <varlistentry>
     <term><productname>Microsoft Windows SDK</productname></term>
     <listitem><para>
<!--
      If your build environment doesn't ship with a supported version of the
      <productname>Microsoft Windows SDK</productname> it
      is recommended that you upgrade to the latest version (currently
      version 10), available for download from
      <ulink url="https://www.microsoft.com/download"></ulink>.
-->
もしあなたの構築環境がサポートされている<productname>Microsoft Windows SDK</productname>のバージョンを搭載していないのであれば、入手可能な最新版(現在はバージョン10)までアップグレードすることを推奨します。
<ulink url="https://www.microsoft.com/download"></ulink>からダウンロードできます。
     </para>
     <para>
<!--
      You must always include the
      <application>Windows Headers and Libraries</application> part of the SDK.
      If you install a <productname>Windows SDK</productname>
      including the <application>Visual C++ Compilers</application>,
      you don't need <productname>Visual Studio</productname> to build.
      Note that as of Version 8.0a the Windows SDK no longer ships with a
      complete command-line build environment.
-->
SDKの<application>Windows Headers and Libraries</application>を常にインクルードしなければなりません。
<application>Visual C++ Compilers</application>に含まれる<productname>Windows SDK</productname>をインストールしている場合、構築のために<productname>Visual Studio</productname>は必要ありません。
バージョン8.0aでは、Windows SDKは完全なコマンドライン構築環境を提供していないことに注意してください。
     </para></listitem>
    </varlistentry>

    <varlistentry>
     <term><productname>ActiveState Perl</productname></term>
     <listitem><para>
<!--
      ActiveState Perl is required to run the build generation scripts. MinGW
      or Cygwin Perl will not work. It must also be present in the PATH.
      Binaries can be downloaded from
      <ulink url="https://www.activestate.com"></ulink>
      (Note: version 5.8.3 or later is required,
      the free Standard Distribution is sufficient).
-->
ActiveState Perlが構築生成スクリプトを実行するために必要です。
MinGWまたはCygwinのPerlでは動作しません。
また、PATH内に含められていなければなりません。
<ulink url="https://www.activestate.com"></ulink>からバイナリをダウンロードできます
（注意：バージョン5.8.3以降が必要です。フリー版の標準配布で十分です）。
     </para></listitem>
    </varlistentry>

   </variablelist>
  </para>
  <para>
<!--
   The following additional products are not required to get started,
   but are required to build the complete package. Use the
   <filename>config.pl</filename> file to specify which directories the libraries
   are available in.
-->
使用できるようになることが目的であれば以下の追加製品は必要ありませんが、完全なパッケージを構築する場合には必要です。
<filename>config.pl</filename>を使用してライブラリが利用できるディレクトリを指定してください。

   <variablelist>
    <varlistentry>
     <term><productname>ActiveState TCL</productname></term>
     <listitem><para>
<!--
      Required for building <application>PL/Tcl</application> (Note: version
      8.4 is required, the free Standard Distribution is sufficient).
-->
<application>PL/Tcl</application>を構築する時に必要です
（注意：バージョン8.4が必要です。フリー版の標準配布で十分です）。
     </para></listitem>
    </varlistentry>

    <varlistentry>
<!--
     <term><productname>Bison</productname> and
      <productname>Flex</productname></term>
-->
     <term><productname>Bison</productname>および<productname>Flex</productname></term>
     <listitem>
     <para>
<!--
      <productname>Bison</productname> and <productname>Flex</productname> are
      required to build from Git, but not required when building from a release
      file. Only <productname>Bison</productname> 1.875 or versions 2.2 and later
      will work. <productname>Flex</productname> must be version 2.5.31 or later.
-->
Gitから構築する場合は<productname>Bison</productname>および<productname>Flex</productname>が必要です。
しかしリリースファイルから構築する場合は不要です。
<productname>Bison</productname> 1.875またはバージョン2.2以降のみで動作します。
<productname>Flex</productname>はバージョン2.5.31以降でなければなりません。
     </para>

     <para>
<!--
      Both <productname>Bison</productname> and <productname>Flex</productname>
      are included in the <productname>msys</productname> tool suite, available
      from <ulink url="http://www.mingw.org/wiki/MSYS"></ulink> as part of the
      <productname>MinGW</productname> compiler suite.
-->
<productname>Bison</productname>および<productname>Flex</productname>の両方が、<productname>MinGW</productname>コンパイラ一式の一部として<ulink url="http://www.mingw.org/wiki/MSYS"></ulink>から入手できる、<productname>msys</productname>ツール一式に含まれています。
     </para>

     <para>
<!--
      You will need to add the directory containing
      <filename>flex.exe</filename> and <filename>bison.exe</filename> to the
      PATH environment variable in <filename>buildenv.pl</filename> unless
      they are already in PATH. In the case of MinGW, the directory is the
      <filename>\msys\1.0\bin</filename> subdirectory of your MinGW
      installation directory.
-->
すでにPATHが通っていない場合は、<filename>buildenv.pl</filename>の中で<filename>flex.exe</filename>および<filename>bison.exe</filename>があるディレクトリをPATH環境変数に追加する必要があります。
MinGWの場合、このディレクトリはMinGWのインストールディレクトリの<filename>\msys\1.0\bin</filename>サブディレクトリです。
     </para>

     <note>
      <para>
<!--
        The Bison distribution from GnuWin32 appears to have a bug that
        causes Bison to malfunction when installed in a directory with
        spaces in the name, such as the default location on English
        installations <filename>C:\Program Files\GnuWin32</filename>.
        Consider installing into <filename>C:\GnuWin32</filename> or use the
        NTFS short name path to GnuWin32 in your PATH environment setting
<<<<<<< HEAD
        (e.g., <filename>C:\PROGRA~1\GnuWin32</filename>).
=======
        (e.g. <filename>C:\PROGRA~1\GnuWin32</filename>).
-->
GnuWin32からのBisonディストリビューションでは、<filename>C:\Program Files\GnuWin32</filename>の様に名前に空白を持つディレクトリにインストールされると正常に機能しないというバグがあります。
代わりに<filename>C:\GnuWin32</filename>へのインストール、または、PATH環境設定におけるGnuWin32へのNTFSショートネームパスの使用（例えば<filename>C:\PROGRA~1\GnuWin32</filename>）を検討してください。
>>>>>>> 184958ef
       </para>
     </note>

     <note>
       <para>
<!--
       The obsolete <literal>winflex</literal> binaries distributed on the PostgreSQL FTP site
       and referenced in older documentation will fail with <quote>flex: fatal
       internal error, exec failed</quote> on 64-bit Windows hosts. Use Flex from
       MSYS instead.
-->
PostgreSQL FTPサイトで配布され、古い文書で参照していた古い<literal>winflex</literal>は、64ビットWindowsホストでは<quote>flex: fatal internal error, exec failed</quote>で失敗します。
代わりにMSYSからのflexを使用してください。
       </para>
     </note>
     </listitem>
    </varlistentry>

    <varlistentry>
     <term><productname>Diff</productname></term>
     <listitem><para>
<!--
      Diff is required to run the regression tests, and can be downloaded
      from <ulink url="http://gnuwin32.sourceforge.net"></ulink>.
-->
リグレッションテストを実行するにはdiffが必要です。
<ulink url="http://gnuwin32.sourceforge.net"></ulink>からダウンロードできます。
     </para></listitem>
    </varlistentry>

    <varlistentry>
     <term><productname>Gettext</productname></term>
     <listitem><para>
<!--
      Gettext is required to build with NLS support, and can be downloaded
      from <ulink url="http://gnuwin32.sourceforge.net"></ulink>. Note that binaries,
      dependencies and developer files are all needed.
-->
NLSサポート付きで構築する場合はgettextが必要です。
<ulink url="http://gnuwin32.sourceforge.net"></ulink>からダウンロードできます。
バイナリ、依存物、開発用ファイルすべてが必要であることに注意してください。
     </para></listitem>
    </varlistentry>

    <varlistentry>
     <term><productname>MIT Kerberos</productname></term>
     <listitem><para>
<!--
      Required for GSSAPI authentication support. MIT Kerberos can be
      downloaded from
      <ulink url="https://web.mit.edu/Kerberos/dist/index.html"></ulink>.
<<<<<<< HEAD
=======
-->
GSSAPI認証をサポートする場合に必要です。
MIT Kerberosは<ulink url="https://web.mit.edu/Kerberos/dist/index.html"></ulink>からダウンロードできます。
>>>>>>> 184958ef
     </para></listitem>
    </varlistentry>

    <varlistentry>
<!--
     <term><productname>libxml2</productname> and
      <productname>libxslt</productname></term>
-->
     <term><productname>libxml2</productname>および<productname>libxslt</productname></term>
     <listitem><para>
<!--
      Required for XML support. Binaries can be downloaded from
      <ulink url="https://zlatkovic.com/pub/libxml"></ulink> or source from
      <ulink url="http://xmlsoft.org"></ulink>. Note that libxml2 requires iconv,
      which is available from the same download location.
-->
XMLサポートのために必要です。
バイナリは<ulink url="https://zlatkovic.com/pub/libxml"></ulink>から、ソースは<ulink url="http://xmlsoft.org"></ulink>からダウンロードできます。
libxml2はiconvを必要とすることに注意してください。
同じ場所からダウンロードできます。
     </para></listitem>
    </varlistentry>

    <varlistentry>
     <term><productname>OpenSSL</productname></term>
     <listitem><para>
<!--
      Required for SSL support. Binaries can be downloaded from
      <ulink url="https://slproweb.com/products/Win32OpenSSL.html"></ulink>
      or source from <ulink url="https://www.openssl.org"></ulink>.
-->
SSLサポートのために必要です。
バイナリは<ulink url="https://www.slproweb.com/products/Win32OpenSSL.html"></ulink>から、ソースは<ulink url="https://www.openssl.org"></ulink>からダウンロードできます。
     </para></listitem>
    </varlistentry>

    <varlistentry>
     <term><productname>ossp-uuid</productname></term>
     <listitem><para>
<!--
      Required for UUID-OSSP support (contrib only). Source can be
      downloaded from
      <ulink url="http://www.ossp.org/pkg/lib/uuid/"></ulink>.
-->
UUID-OSSPサポート（contribのみ）で必要です。
ソースは<ulink url="http://www.ossp.org/pkg/lib/uuid/"></ulink>にあります。
     </para></listitem>
    </varlistentry>

    <varlistentry>
     <term><productname>Python</productname></term>
     <listitem><para>
<!--
      Required for building <application>PL/Python</application>. Binaries can
      be downloaded from <ulink url="https://www.python.org"></ulink>.
-->
<application>PL/Python</application>を構築する場合に必要です。
バイナリは<ulink url="https://www.python.org"></ulink>からダウンロードできます。
     </para></listitem>
    </varlistentry>

    <varlistentry>
     <term><productname>zlib</productname></term>
     <listitem><para>
<!--
      Required for compression support in <application>pg_dump</application>
      and <application>pg_restore</application>. Binaries can be downloaded
      from <ulink url="https://www.zlib.net"></ulink>.
<<<<<<< HEAD
=======
-->
<application>pg_dump</application>および<application>pg_restore</application>における圧縮をサポートするために必要です。
バイナリは<ulink url="https://www.zlib.net"></ulink>からダウンロードできます。
>>>>>>> 184958ef
     </para></listitem>
    </varlistentry>

   </variablelist>
  </para>
 </sect2>

 <sect2>
<<<<<<< HEAD
  <title>Special Considerations for 64-Bit Windows</title>
=======
<!--
  <title>Special Considerations for 64-Bit Windows</title>
-->
  <title>64ビット版のWindowsにおける特別な考慮事項</title>
>>>>>>> 184958ef

  <para>
<!--
   PostgreSQL will only build for the x64 architecture on 64-bit Windows, there
   is no support for Itanium processors.
-->
64ビット版Windowsにおいてx64アーキテクチャのみでPostgreSQLを構築することができます。
Itaniumプロセッサをサポートしていません。
  </para>

  <para>
<!--
   Mixing 32- and 64-bit versions in the same build tree is not supported.
   The build system will automatically detect if it's running in a 32- or
   64-bit environment, and build PostgreSQL accordingly. For this reason, it
   is important to start the correct command prompt before building.
-->
同じ構築用ツリーで32ビット版と64ビット版を混在させることはサポートされません。
構築システムは32ビット環境で動作しているか64ビット環境で動作しているかを自動的に検出し、それにしたがってPostgreSQLを構築します。
このため構築作業を始める前に正しいコマンドプロンプトを開始することが重要です。
  </para>

  <para>
<!--
   To use a server-side third party library such as <productname>python</productname> or
   <productname>OpenSSL</productname>, this library <emphasis>must</emphasis> also be
   64-bit. There is no support for loading a 32-bit library in a 64-bit
   server. Several of the third party libraries that PostgreSQL supports may
   only be available in 32-bit versions, in which case they cannot be used with
   64-bit PostgreSQL.
-->
<productname>python</productname>や<productname>OpenSSL</productname>などのサーバサイドのサードパーティ製ライブラリを使用するためには、ライブラリも64ビット版である<emphasis>必要があります</emphasis>。
64ビット版のサーバで32ビット版のライブラリをロードすることはサポートされていません。
PostgreSQLがサポートするサードパーティ製のライブラリで32ビット版しか利用できないものが複数あります。
こうした場合、64ビット版のPostgreSQLで使用することはできません。
  </para>
 </sect2>

 <sect2>
<!--
  <title>Building</title>
-->
  <title>構築</title>

  <para>
<!--
   To build all of PostgreSQL in release configuration (the default), run the
   command:
-->
リリース条件（デフォルト）でPostgreSQLをすべて構築するためには、以下のコマンドを実行してください。
<screen>
<userinput>build</userinput>
</screen>
<!--
   To build all of PostgreSQL in debug configuration, run the command:
-->
デバッグ条件でPostgreSQLをすべて構築するためには、以下のコマンドを実行してください。
<screen>
<userinput>build DEBUG</userinput>
</screen>
<!--
   To build just a single project, for example psql, run the commands:
-->
単一のプロジェクトのみを構築するためには、たとえばpsqlであれば、以下のコマンドを実行してください。
<screen>
<userinput>build psql</userinput>
<userinput>build DEBUG psql</userinput>
</screen>
<!--
   To change the default build configuration to debug, put the following
   in the <filename>buildenv.pl</filename> file:
-->
デバッグのためにデフォルトの構築条件を変更するためには、以下を<filename>buildenv.pl</filename>ファイルに記載してください。
<programlisting>
$ENV{CONFIG}="Debug";
</programlisting>
  </para>

  <para>
<!--
   It is also possible to build from inside the Visual Studio GUI. In this
   case, you need to run:
-->
また、Visual Studio GUI内から構築することも可能です。
この場合はコマンドプロンプトから以下を実行しなければなりません。
<screen>
<userinput>perl mkvcbuild.pl</userinput>
</screen>
<!--
   from the command prompt, and then open the generated
   <filename>pgsql.sln</filename> (in the root directory of the source tree)
   in Visual Studio.
-->
その後に、生成された<filename>pgsql.sln</filename>（ソースツリーのトップディレクトリに存在します。）をVisual Studioで開いてください。
  </para>
 </sect2>

 <sect2>
<!--
  <title>Cleaning and Installing</title>
-->
  <title>整理およびインストール</title>

  <para>
<!--
   Most of the time, the automatic dependency tracking in Visual Studio will
   handle changed files. But if there have been large changes, you may need
   to clean the installation. To do this, simply run the
   <filename>clean.bat</filename> command, which will automatically clean out
   all generated files. You can also run it with the
   <parameter>dist</parameter> parameter, in which case it will behave like
   <userinput>make distclean</userinput> and remove the flex/bison output files
   as well.
-->
ほとんどの場合、Visual Studioの持つ自動依存関係追跡により変更されたファイルが扱われます。
しかし、大規模な変更が行われた場合、インストレーションを整理する必要があるかもしれません。
このためには、<filename>clean.bat</filename>コマンドを実行してください。
これにより、生成されたファイルがすべて自動的に消去されます。
また、<parameter>dist</parameter>パラメータを使用して実行することも可能です。
この場合、<userinput>make distclean</userinput>のように振舞い、flex/bisonの出力ファイルも削除します。
  </para>

  <para>
<!--
   By default, all files are written into a subdirectory of the
   <filename>debug</filename> or <filename>release</filename> directories. To
   install these files using the standard layout, and also generate the files
   required to initialize and use the database, run the command:
-->
デフォルトで、すべてのファイルは<filename>debug</filename>または<filename>release</filename>ディレクトリ以下のサブディレクトリに書き出されます。
これらのファイルを標準レイアウトでインストールし、データベースの初期化や使用に必要なファイルを生成するためには、以下のコマンドを実行してください。
<screen>
<userinput>install c:\destination\directory</userinput>
</screen>
  </para>

  <para>
<!--
   If you want to install only the client applications and
   interface libraries, then you can use these commands:
-->
クライアントアプリケーションとインタフェースライブラリだけをインストールしたいのであれば、以下のコマンドが使えます。
<screen>
<userinput>install c:\destination\directory client</userinput>
</screen>
  </para>
 </sect2>

 <sect2>
<!--
  <title>Running the Regression Tests</title>
-->
  <title>リグレッションテストの実行</title>

  <para>
<!--
   To run the regression tests, make sure you have completed the build of all
   required parts first. Also, make sure that the DLLs required to load all
   parts of the system (such as the Perl and Python DLLs for the procedural
   languages) are present in the system path. If they are not, set it through
   the <filename>buildenv.pl</filename> file. To run the tests, run one of
   the following commands from the <filename>src\tools\msvc</filename>
   directory:
-->
リグレッションテストを実行するためには、まず必要なすべての部品の構築が完了していることを確認してください。
また、システムのすべての部品で必要とするDLL（手続き言語用のPerlのDLLやPythonのDLLなど）がシステムパスに含まれていることを確認してください。
もし含まれていなければ、<filename>buildenv.pl</filename>ファイルを介して設定してください。
試験を実行するためには、以下のコマンドのいずれかを<filename>src\tools\msvc</filename>ディレクトリから実行してください。
<screen>
<userinput>vcregress check</userinput>
<userinput>vcregress installcheck</userinput>
<userinput>vcregress plcheck</userinput>
<userinput>vcregress contribcheck</userinput>
<userinput>vcregress modulescheck</userinput>
<userinput>vcregress ecpgcheck</userinput>
<userinput>vcregress isolationcheck</userinput>
<userinput>vcregress bincheck</userinput>
<userinput>vcregress recoverycheck</userinput>
<userinput>vcregress upgradecheck</userinput>
</screen>

<!--
   To change the schedule used (default is parallel), append it to the
   command line like:
-->
使用するスケジュール（デフォルトはparallelです）を変更するためには、コマンドラインに以下のように追加してください。
<screen>
<userinput>vcregress check serial</userinput>
</screen>

<!--
   For more information about the regression tests, see
   <xref linkend="regress"/>.
-->
リグレッションテストの詳細については<xref linkend="regress"/>を参照してください。
  </para>

  <para>
<!--
   Running the regression tests on client programs, with
   <command>vcregress bincheck</command>, or on recovery tests, with
   <command>vcregress recoverycheck</command>, requires an additional Perl module
   to be installed:
-->
クライアントプログラムで<command>vcregress bincheck</command>によりリグレッションテストを実行したり、<command>vcregress recoverycheck</command>によりリカバリテストを実行したりするには、追加のPerlモジュールをインストールしておかなければなりません。
   <variablelist>
    <varlistentry>
     <term><productname>IPC::Run</productname></term>
     <listitem><para>
<!--
      As of this writing, <literal>IPC::Run</literal> is not included in the
      ActiveState Perl installation, nor in the ActiveState Perl Package
      Manager (PPM) library. To install, download the
      <filename>IPC-Run-&lt;version&gt;.tar.gz</filename> source archive from CPAN,
      at <ulink url="https://metacpan.org/release/IPC-Run"></ulink>, and
      uncompress. Edit the <filename>buildenv.pl</filename> file, and add a PERL5LIB
      variable to point to the <filename>lib</filename> subdirectory from the
      extracted archive. For example:
-->
これを書いている時点では、<literal>IPC::Run</literal>はActiveState PerlインストレーションにもActiveState Perl Package Manager(PPM)ライブラリにも含まれていません。
インストールするためには、<ulink url="https://metacpan.org/release/IPC-Run"></ulink>でCPANから<filename>IPC-Run-&lt;version&gt;.tar.gz</filename>ソースアーカイブをダウンロードして、展開してください。
<filename>buildenv.pl</filename>を編集して、取り出されたアーカイブから<filename>lib</filename>サブディレクトリを指すように変数PERL5LIBを追加してください。
例えば以下の通りです。
<programlisting>
$ENV{PERL5LIB}=$ENV{PERL5LIB} . ';c:\IPC-Run-0.94\lib';
</programlisting>
     </para></listitem>
    </varlistentry>
   </variablelist>
  </para>
 </sect2>

 </sect1>
</chapter><|MERGE_RESOLUTION|>--- conflicted
+++ resolved
@@ -108,13 +108,10 @@
   <productname>Visual Studio 2019</productname> or those in the
   <productname>Windows SDK 10</productname>, which are both free downloads
   from Microsoft.
-<<<<<<< HEAD
-=======
 -->
 Microsoftが提供するVisual C++コンパイラスイートを使用してPostgreSQLを構築することができます。
 これらのコンパイラは<productname>Visual Studio</productname>、<productname>Visual Studio Express</productname>、いくつかのバージョンの<productname>Microsoft Windows SDK</productname>にあります。
 すでに<productname>Visual Studio</productname>環境が設定されているのでなければ、Microsoftから無料でダウンロードできる<productname>Visual Studio 2019</productname>のコンパイラや<productname>Windows SDK 10</productname>のものを使用することが最も簡単な方法です。
->>>>>>> 184958ef
  </para>
 
  <para>
@@ -131,16 +128,12 @@
   <productname>Windows Server 2008 R2 SP1</productname> when building with
   <productname>Visual Studio 2013</productname> to
   <productname>Visual Studio 2019</productname>.
-<<<<<<< HEAD
-   <!--
-=======
 -->
 32ビットも64ビットもマイクロソフトのコンパイラ一式で構築が可能です。
 32ビットPostgreSQLの構築は<productname>Visual Studio 2013</productname>から<productname>Visual Studio 2019</productname>までに付属のコンパイラをサポートします。単体のWindows SDKの8.1aから10までについても同様です。
 64ビットPostgreSQLの構築は<productname>Microsoft Windows SDK</productname>のバージョン8.1aから10、もしくは<productname>Visual Studio 2013</productname>かそれ以上のバージョンでサポートしています。
 <productname>Visual Studio 2013</productname>から<productname>Visual Studio 2019</productname>での構築は、<productname>Windows 7</productname>や<productname>Windows Server 2008 R2 SP1</productname>までサポートされています。
    <!-- 原文コメント
->>>>>>> 184958ef
        For 2013 requirements:
        https://docs.microsoft.com/en-us/visualstudio/productinfo/vs2013-sysrequirements-vs
        For 2015 requirements:
@@ -172,17 +165,11 @@
   same purpose.
   From the <application>Visual Studio Command Prompt</application>, you can
   change the targeted CPU architecture, build type, and target OS by using the
-<<<<<<< HEAD
   <command>vcvarsall.bat</command> command, e.g.,
-=======
-  <command>vcvarsall.bat</command> command, e.g.
->>>>>>> 184958ef
   <command>vcvarsall.bat x64 10.0.10240.0</command> to target Windows 10
   with a 64-bit release build. See <command>-help</command> for the other
   options of <command>vcvarsall.bat</command>. All commands should be run from
   the <filename>src\tools\msvc</filename> directory.
-<<<<<<< HEAD
-=======
 -->
 <productname>Visual C++</productname>または<productname>Platform SDK</productname>を使用して構築するためのツールが<filename>src/tools/msvc</filename>ディレクトリに存在します。
 構築する際に、<productname>MinGW</productname>や<productname>Cygwin</productname>に付属するツールがシステムPATHに存在しないことを確認してください。
@@ -195,7 +182,6 @@
 例えば、<command>vcvarsall.bat x64 10.0.10240.0</command>は対象をWindows 10の64ビットリリース版として構築します。
 その他の<command>vcvarsall.bat</command>のオプションについては<command>-help</command>を参照してください。
 すべてのコマンドは<filename>src\tools\msvc</filename>ディレクトリから実行しなければなりません。
->>>>>>> 184958ef
  </para>
 
  <para>
@@ -387,14 +373,10 @@
         installations <filename>C:\Program Files\GnuWin32</filename>.
         Consider installing into <filename>C:\GnuWin32</filename> or use the
         NTFS short name path to GnuWin32 in your PATH environment setting
-<<<<<<< HEAD
         (e.g., <filename>C:\PROGRA~1\GnuWin32</filename>).
-=======
-        (e.g. <filename>C:\PROGRA~1\GnuWin32</filename>).
 -->
 GnuWin32からのBisonディストリビューションでは、<filename>C:\Program Files\GnuWin32</filename>の様に名前に空白を持つディレクトリにインストールされると正常に機能しないというバグがあります。
 代わりに<filename>C:\GnuWin32</filename>へのインストール、または、PATH環境設定におけるGnuWin32へのNTFSショートネームパスの使用（例えば<filename>C:\PROGRA~1\GnuWin32</filename>）を検討してください。
->>>>>>> 184958ef
        </para>
      </note>
 
@@ -446,12 +428,9 @@
       Required for GSSAPI authentication support. MIT Kerberos can be
       downloaded from
       <ulink url="https://web.mit.edu/Kerberos/dist/index.html"></ulink>.
-<<<<<<< HEAD
-=======
 -->
 GSSAPI認証をサポートする場合に必要です。
 MIT Kerberosは<ulink url="https://web.mit.edu/Kerberos/dist/index.html"></ulink>からダウンロードできます。
->>>>>>> 184958ef
      </para></listitem>
     </varlistentry>
 
@@ -520,12 +499,9 @@
       Required for compression support in <application>pg_dump</application>
       and <application>pg_restore</application>. Binaries can be downloaded
       from <ulink url="https://www.zlib.net"></ulink>.
-<<<<<<< HEAD
-=======
 -->
 <application>pg_dump</application>および<application>pg_restore</application>における圧縮をサポートするために必要です。
 バイナリは<ulink url="https://www.zlib.net"></ulink>からダウンロードできます。
->>>>>>> 184958ef
      </para></listitem>
     </varlistentry>
 
@@ -534,14 +510,10 @@
  </sect2>
 
  <sect2>
-<<<<<<< HEAD
+<!--
   <title>Special Considerations for 64-Bit Windows</title>
-=======
-<!--
-  <title>Special Considerations for 64-Bit Windows</title>
 -->
   <title>64ビット版のWindowsにおける特別な考慮事項</title>
->>>>>>> 184958ef
 
   <para>
 <!--

<!-- doc/src/sgml/postgres-fdw.sgml -->

<sect1 id="postgres-fdw" xreflabel="postgres_fdw">
 <title>postgres_fdw &mdash;
   access data stored in external <productname>PostgreSQL</productname>
   servers</title>

 <indexterm zone="postgres-fdw">
  <primary>postgres_fdw</primary>
 </indexterm>

 <para>
<!--
  The <filename>postgres_fdw</filename> module provides the foreign-data wrapper
  <literal>postgres_fdw</literal>, which can be used to access data
  stored in external <productname>PostgreSQL</productname> servers.
-->
<filename>postgres_fdw</filename>モジュールは、外部の<productname>PostgreSQL</productname>サーバに格納されたデータをアクセスするために使用する、<literal>postgres_fdw</literal>外部データラッパーを提供します。
 </para>

 <para>
<!--
  The functionality provided by this module overlaps substantially
  with the functionality of the older <xref linkend="dblink"/> module.
  But <filename>postgres_fdw</filename> provides more transparent and
  standards-compliant syntax for accessing remote tables, and can give
  better performance in many cases.
-->
実質上、本モジュールの提供する機能は以前の<xref linkend="dblink"/>モジュールが提供する機能と重複していますが、<filename>postgres_fdw</filename>はリモートのテーブルにアクセスするためにより透過的で標準に準拠した構文を利用できるほか、多くの場合においてより良い性能を得る事ができます。
 </para>

 <para>
<!--
  To prepare for remote access using <filename>postgres_fdw</filename>:
-->
<filename>postgres_fdw</filename>を使用したリモートアクセスを準備するには:
  <orderedlist spacing="compact">
   <listitem>
    <para>
<!--
     Install the  <filename>postgres_fdw</filename> extension using <xref
     linkend="sql-createextension"/>.
-->
<xref linkend="sql-createextension"/>を使用して<filename>postgres_fdw</filename>拡張をインストールします。
    </para>
   </listitem>
   <listitem>
    <para>
<!--
     Create a foreign server object, using <xref linkend="sql-createserver"/>,
     to represent each remote database you want to connect to.
     Specify connection information, except <literal>user</literal> and
     <literal>password</literal>, as options of the server object.
-->
<xref linkend="sql-createserver"/>を使用して、接続しようとする各リモートデータベースを定義する外部サーバオブジェクトを作成します。
<literal>user</literal>および<literal>password</literal>を除く接続パラメータを、外部サーバオブジェクトのオプションとして指定します。
    </para>
   </listitem>
   <listitem>
    <para>
<!--
     Create a user mapping, using <xref linkend="sql-createusermapping"/>, for
     each database user you want to allow to access each foreign server.
     Specify the remote user name and password to use as
     <literal>user</literal> and <literal>password</literal> options of the
     user mapping.
-->
<xref linkend="sql-createusermapping"/>を使用して、外部サーバへのアクセスを許可するデータベースユーザごとにユーザマッピングを作成します。
ユーザマッピングの<literal>user</literal>および<literal>password</literal>オプションを使用してリモートユーザのためのユーザ名とパスワードを指定します。
    </para>
   </listitem>
   <listitem>
    <para>
<!--
     Create a foreign table, using <xref linkend="sql-createforeigntable"/>
     or <xref linkend="sql-importforeignschema"/>,
     for each remote table you want to access.  The columns of the foreign
     table must match the referenced remote table.  You can, however, use
     table and/or column names different from the remote table's, if you
     specify the correct remote names as options of the foreign table object.
-->
<xref linkend="sql-createforeigntable"/>もしくは<xref linkend="sql-importforeignschema"/>を使用して、アクセスしたいリモートテーブルごとに外部テーブルを作成します。
外部テーブルのカラム定義は被参照側のリモートテーブルに一致していなければなりません。
しかしながら、外部テーブルのオプションとして正しいリモートの名前を外部テーブルのオプションに指定すれば、テーブルおよびカラム名はリモートのものと異なった名前を付ける事ができます。
    </para>
   </listitem>
  </orderedlist>
 </para>

 <para>
<!--
  Now you need only <command>SELECT</command> from a foreign table to access
  the data stored in its underlying remote table.  You can also modify
  the remote table using <command>INSERT</command>, <command>UPDATE</command>,
  <command>DELETE</command>, <command>COPY</command>, or
  <command>TRUNCATE</command>.
  (Of course, the remote user you have specified in your user mapping must
  have privileges to do these things.)
-->
今のところ、リモートテーブルに格納されているデータにアクセスするには少なくとも外部テーブルに対する<command>SELECT</command>権限が必要です。
また、<command>INSERT</command>や<command>UPDATE</command>、<command>DELETE</command>、<command>COPY</command>、<command>TRUNCATE</command>を使用してリモートテーブルを操作する事もできます。
（もちろん、ユーザマッピングで指定されたリモートユーザは、これらの操作を実行する権限を有している必要があります）
 </para>

 <para>
<!--
  Note that the <literal>ONLY</literal> option specified in
  <command>SELECT</command>, <command>UPDATE</command>,
  <command>DELETE</command> or <command>TRUNCATE</command>
  has no effect when accessing or modifying the remote table.
-->
リモートテーブルをアクセスあるいは変更する際、<command>SELECT</command>、<command>UPDATE</command>、<command>DELETE</command>、<command>TRUNCATE</command>に対して<literal>ONLY</literal>オプションを指定しても効果はありません。
 </para>

 <para>
<!--
  Note that <filename>postgres_fdw</filename> currently lacks support for
  <command>INSERT</command> statements with an <literal>ON CONFLICT DO
  UPDATE</literal> clause.  However, the <literal>ON CONFLICT DO NOTHING</literal>
  clause is supported, provided a unique index inference specification
  is omitted.
  Note also that <filename>postgres_fdw</filename> supports row movement
  invoked by <command>UPDATE</command> statements executed on partitioned
  tables, but it currently does not handle the case where a remote partition
  chosen to insert a moved row into is also an <command>UPDATE</command>
  target partition that will be updated elsewhere in the same command.
-->
<filename>postgres_fdw</filename>は今のところ、<literal>ON CONFLICT DO UPDATE</literal>句のある<command>INSERT</command>文をサポートしていないことに注意して下さい。
しかし、一意インデックスの推定の指定を省略しているならば、<literal>ON CONFLICT DO NOTHING</literal>句はサポートされます。
<filename>postgres_fdw</filename>は、パーティションテーブルで実行された<command>UPDATE</command>文により引き起こされる行の移動をサポートしますが、移動した行を挿入するよう選択されたリモートパーティションが同じコマンド内で別の場所で更新される<command>UPDATE</command>対象のパーティションでもある場合は、今のところ扱わないことにも注意してください。
 </para>

 <para>
<!--
  It is generally recommended that the columns of a foreign table be declared
  with exactly the same data types, and collations if applicable, as the
  referenced columns of the remote table.  Although <filename>postgres_fdw</filename>
  is currently rather forgiving about performing data type conversions at
  need, surprising semantic anomalies may arise when types or collations do
  not match, due to the remote server interpreting query conditions
  differently from the local server.
-->
一般的な推奨事項として、可能であれば外部テーブルのカラムを、被参照側のリモートテーブル側のカラムと全く同一のデータ型および照合順序によって定義してください。
<filename>postgres_fdw</filename>は必要に応じてデータ型の変換を行いますが、リモートサーバがローカルサーバとは異なる問い合わせ条件の解釈を行うため、データ型や照合順序が一致していないと、時には予期しない意味論的に異常な結果を得る事があるかもしれません。
 </para>

 <para>
<!--
  Note that a foreign table can be declared with fewer columns, or with a
  different column order, than its underlying remote table has.  Matching
  of columns to the remote table is by name, not position.
-->
リモートテーブルより少ないカラム数で、あるいは異なった順序であっても外部テーブルを定義できる事に留意してください。
リモートテーブル側のカラムとの対応付けは、その位置ではなく、名前によって行われます。
 </para>

<<<<<<< HEAD
 <sect2 id="postgres-fdw-options">
=======
 <sect2>
<!--
>>>>>>> 94ef7168
  <title>FDW Options of postgres_fdw</title>
-->
  <title>postgres_fdwの外部データラッパーオプション</title>

<<<<<<< HEAD
  <sect3 id="postgres-fdw-options-connection">
=======
  <sect3>
<!--
>>>>>>> 94ef7168
   <title>Connection Options</title>
-->
   <title>接続オプション</title>

   <para>
<!--
    A foreign server using the <filename>postgres_fdw</filename> foreign data wrapper
    can have the same options that <application>libpq</application> accepts in
    connection strings, as described in <xref linkend="libpq-paramkeywords"/>,
    except that these options are not allowed or have special handling:
-->
<filename>postgres_fdw</filename>外部データラッパーを使用する外部サーバは、以下に記す許されていないものや特別な取り扱いのものを除き、<xref linkend="libpq-paramkeywords"/>に記載されている<application>libpq</application>が接続文字列としてサポートするものと同一のオプションを使用する事ができます。

    <itemizedlist spacing="compact">
     <listitem>
      <para>
<!--
       <literal>user</literal>, <literal>password</literal> and <literal>sslpassword</literal> (specify these
       in a user mapping, instead, or use a service file)
-->
<literal>user</literal>、<literal>password</literal>および<literal>sslpassword</literal>（これらは代わりにユーザマッピングのオプションの中で指定するか、サービスファイルを使用します）
      </para>
     </listitem>
     <listitem>
      <para>
<!--
       <literal>client_encoding</literal> (this is automatically set from the local
       server encoding)
-->
<literal>client_encoding</literal>（これはローカルサーバのエンコーディングが自動的にセットされます）
      </para>
     </listitem>
     <listitem>
      <para>
<!--
       <literal>application_name</literal> - this may appear in
       <emphasis>either or both</emphasis> a connection and
       <xref linkend="guc-pgfdw-application-name"/>.
       If both are present, <varname>postgres_fdw.application_name</varname>
       overrides the connection setting.
       Unlike <application>libpq</application>,
       <filename>postgres_fdw</filename> allows
       <varname>application_name</varname> to include
       <quote>escape sequences</quote>.
       See <xref linkend="guc-pgfdw-application-name"/> for details.
-->
<literal>application_name</literal>-これは接続と<xref linkend="guc-pgfdw-application-name"/><emphasis>のいずれかまたは両方</emphasis>に現れる可能性があります。
両方が存在する場合、<varname>postgres_fdw.application_name</varname>は接続設定を上書きします。
<application>libpq</application>とは異なり、<filename>postgres_fdw</filename>は<varname>application_name</varname>に<quote>エスケープシーケンス</quote>を含めることを許可します。
詳細は<xref linkend="guc-pgfdw-application-name"/>を参照してください。
      </para>
     </listitem>
     <listitem>
      <para>
<!--
       <literal>fallback_application_name</literal> (always set to
       <literal>postgres_fdw</literal>)
-->
<literal>fallback_application_name</literal>（自動的に<literal>postgres_fdw</literal>とセットされます）
      </para>
     </listitem>
     <listitem>
      <para>
<!--
       <literal>sslkey</literal> and <literal>sslcert</literal> - these may
       appear in <emphasis>either or both</emphasis> a connection and a user
       mapping. If both are present, the user mapping setting overrides the
       connection setting.
-->
<literal>sslkey</literal>と<literal>sslcert</literal> - これは、接続とユーザマッピングの<emphasis>どちらか一方、または両方</emphasis>に現れます。
両方に存在する場合、ユーザマッピングの設定が接続設定に優先します。
      </para>
     </listitem>
    </itemizedlist>
   </para>

   <para>
<!--
    Only superusers may create or modify user mappings with the
    <literal>sslcert</literal> or <literal>sslkey</literal> settings.
-->
スーパーユーザのみが<literal>sslcert</literal>や<literal>sslkey</literal>の設定のあるユーザマッピングを作成したり修正したりできます。
   </para>
   <para>
<<<<<<< HEAD
    Non-superusers may connect to foreign servers using password
    authentication or with GSSAPI delegated credentials, so specify the
    <literal>password</literal> option for user mappings belonging to
    non-superusers where password authentication is required.
=======
<!--
    Only superusers may connect to foreign servers without password
    authentication, so always specify the <literal>password</literal> option
    for user mappings belonging to non-superusers.
-->
スーパーユーザのみが外部サーバに対してパスワードなしの認証で接続できます。
したがって、非特権ユーザのユーザマッピングには<literal>password</literal>を必ず指定するようにして下さい。
>>>>>>> 94ef7168
   </para>
   <para>
<!--
    A superuser may override this check on a per-user-mapping basis by setting
    the user mapping option <literal>password_required 'false'</literal>, e.g.,
-->
ユーザマッピングオプション<literal>password_required 'false'</literal>を設定することで、スーパーユーザはこのユーザマッピング単位の検査を無効にできます。例えば以下の通りです。
<programlisting>
ALTER USER MAPPING FOR some_non_superuser SERVER loopback_nopw
OPTIONS (ADD password_required 'false');
</programlisting>
<!--
    To prevent unprivileged users from exploiting the authentication rights
    of the unix user the postgres server is running as to escalate to superuser
    rights, only the superuser may set this option on a user mapping.
-->
非特権ユーザが、postgresサーバが動作しているunixユーザの認証権限を悪用して、スーパーユーザ権限へ昇格するのを防ぐため、スーパーユーザのみがユーザーマッピングでこのオプションを設定できます。
    </para>
    <para>
<!--
    Care is required to ensure that this does not allow the mapped
    user the ability to connect as superuser to the mapped database per
    CVE-2007-3278 and CVE-2007-6601. Don't set
    <literal>password_required=false</literal>
    on the <literal>public</literal> role. Keep in mind that the mapped
    user can potentially use any client certificates,
    <filename>.pgpass</filename>,
    <filename>.pg_service.conf</filename> etc. in the unix home directory of the
    system user the postgres server runs as. They can also use any trust
    relationship granted by authentication modes like <literal>peer</literal>
    or <literal>ident</literal> authentication.
-->
CVE-2007-3278やCVE-2007-6601により、マップされたユーザがマップされたデータベースにスーパーユーザとして接続するのを許可しないことを確実にするよう注意が必要です。
<literal>public</literal>ロールでは<literal>password_required=false</literal>を設定しないでください。
postgresサーバが動作しているシステムユーザのunixのホームディレクトリにある、任意のクライアント証明書や<filename>.pgpass</filename>、<filename>.pg_service.conf</filename>などをマップされたユーザは潜在的には利用可能なことを心に留めておいてください。
<literal>peer</literal>や<literal>ident</literal>認証のような認証モードで付与された信頼関係を使うこともできます。
   </para>
  </sect3>

<<<<<<< HEAD
  <sect3 id="postgres-fdw-options-object-name">
=======
  <sect3>
<!--
>>>>>>> 94ef7168
   <title>Object Name Options</title>
-->
   <title>オブジェクト名オプション</title>

   <para>
<!--
    These options can be used to control the names used in SQL statements
    sent to the remote <productname>PostgreSQL</productname> server.  These
    options are needed when a foreign table is created with names different
    from the underlying remote table's names.
-->
これらのオプションによりリモートの<productname>PostgreSQL</productname>サーバに送出されるSQL文で使用される名前を制御する事ができます。
外部テーブルがリモートテーブルとは異なった名前で定義されている場合、これらのオプションは必須です。
   </para>

   <variablelist>

    <varlistentry>
     <term><literal>schema_name</literal> (<type>string</type>)</term>
     <listitem>
      <para>
<!--
       This option, which can be specified for a foreign table, gives the
       schema name to use for the foreign table on the remote server.  If this
       option is omitted, the name of the foreign table's schema is used.
-->
外部テーブルに対して指定できるこのオプションは、リモートサーバ上のリモートテーブルのスキーマ名を与えます。
省略された場合、外部テーブルのスキーマ名が使用されます。
      <!-- (訳注: to use for the foreign table on... は remote table の間違い。) -->
      </para>
     </listitem>
    </varlistentry>

    <varlistentry>
     <term><literal>table_name</literal> (<type>string</type>)</term>
     <listitem>
      <para>
<!--
       This option, which can be specified for a foreign table, gives the
       table name to use for the foreign table on the remote server.  If this
       option is omitted, the foreign table's name is used.
-->
外部テーブルに対して指定できるこのオプションは、リモートサーバ上のリモートテーブル名を与えます。
省略された場合、外部テーブルのテーブル名が使用されます。
      </para>
     </listitem>
    </varlistentry>

    <varlistentry>
     <term><literal>column_name</literal> (<type>string</type>)</term>
     <listitem>
      <para>
<!--
       This option, which can be specified for a column of a foreign table,
       gives the column name to use for the column on the remote server.
       If this option is omitted, the column's name is used.
-->
外部テーブルのカラムに対して指定できるこのオプションは、リモートサーバ上のカラム名を与えます。
省略された場合、外部テーブルのカラム名が使用されます。
      </para>
     </listitem>
    </varlistentry>

   </variablelist>

  </sect3>

<<<<<<< HEAD
  <sect3 id="postgres-fdw-options-cost-estimation">
=======
  <sect3>
<!--
>>>>>>> 94ef7168
   <title>Cost Estimation Options</title>
-->
   <title>コスト推定オプション</title>

   <para>
<!--
    <filename>postgres_fdw</filename> retrieves remote data by executing queries
    against remote servers, so ideally the estimated cost of scanning a
    foreign table should be whatever it costs to be done on the remote
    server, plus some overhead for communication.  The most reliable way to
    get such an estimate is to ask the remote server and then add something
    for overhead &mdash; but for simple queries, it may not be worth the cost
    of an additional remote query to get a cost estimate.
    So <filename>postgres_fdw</filename> provides the following options to control
    how cost estimation is done:
-->
<filename>postgres_fdw</filename>はリモートサーバに対するクエリを実行しリモートのデータを受信します。したがって、理想的には外部テーブルをスキャンする推定コストは、それをリモートサーバで実行するコストと通信オーバーヘッドの和となります。
この推定を行うための最も信頼できる方法は、リモートサーバに問い合わせを行い、その結果にオーバーヘッド分を加算する事ですが、小さいクエリではコスト推定を得るための追加的な問い合わせに要するコストに見合わないかもしれません。
そこで、どのようにコスト推定を行うかを制御するため、<filename>postgres_fdw</filename>は以下のようなオプションを提供します。
   </para>

   <variablelist>

    <varlistentry>
     <term><literal>use_remote_estimate</literal> (<type>boolean</type>)</term>
     <listitem>
      <para>
<!--
       This option, which can be specified for a foreign table or a foreign
       server, controls whether <filename>postgres_fdw</filename> issues remote
       <command>EXPLAIN</command> commands to obtain cost estimates.
       A setting for a foreign table overrides any setting for its server,
       but only for that table.
       The default is <literal>false</literal>.
-->
外部テーブルまたは外部サーバに指定できるこのオプションは、コスト推定を得るために<filename>postgres_fdw</filename>がリモートの<command>EXPLAIN</command>コマンドを発行するかどうかを制御します。
外部テーブルに対する設定は、関連付けられた外部サーバに対する設定を上書きしますが、その効果は当該外部テーブルに限定されます。
デフォルト値は<literal>false</literal>です。
      </para>
     </listitem>
    </varlistentry>

    <varlistentry>
     <term><literal>fdw_startup_cost</literal> (<type>floating point</type>)</term>
     <listitem>
      <para>
<!--
       This option, which can be specified for a foreign server, is a floating
       point value that is added to the estimated startup cost of any
       foreign-table scan on that server.  This represents the additional
       overhead of establishing a connection, parsing and planning the query on
       the remote side, etc.
       The default value is <literal>100</literal>.
-->
外部テーブルまたは外部サーバに指定できるこのオプションは、当該外部サーバに関連付けられた全ての外部テーブルスキャンの推定開始コストに加算される浮動小数点値です。
これは、接続の確立、リモート側でのクエリのパース・最適化など、追加的なオーバーヘッドを表現します。
デフォルト値は<literal>100</literal>です。
      </para>
     </listitem>
    </varlistentry>

    <varlistentry>
     <term><literal>fdw_tuple_cost</literal> (<type>floating point</type>)</term>
     <listitem>
      <para>
<!--
       This option, which can be specified for a foreign server, is a floating
       point value that is used as extra cost per-tuple for foreign-table
       scans on that server.  This represents the additional overhead of
       data transfer between servers.  You might increase or decrease this
       number to reflect higher or lower network delay to the remote server.
       The default value is <literal>0.01</literal>.
-->
外部サーバに指定できるこのオプションは、このサーバでの外部テーブルのスキャンにおいて、各タプル毎に発生する追加的なコストとして使用される浮動小数点値です。
これは、サーバ間のデータ転送における追加的なオーバーヘッドを表現し、リモートサーバへのネットワーク遅延の高低を反映するためにこの数値を増減することができます。
デフォルト値は<literal>0.01</literal>です。
      </para>
     </listitem>
    </varlistentry>

   </variablelist>

   <para>
<!--
    When <literal>use_remote_estimate</literal> is true,
    <filename>postgres_fdw</filename> obtains row count and cost estimates from the
    remote server and then adds <literal>fdw_startup_cost</literal> and
    <literal>fdw_tuple_cost</literal> to the cost estimates.  When
    <literal>use_remote_estimate</literal> is false,
    <filename>postgres_fdw</filename> performs local row count and cost estimation
    and then adds <literal>fdw_startup_cost</literal> and
    <literal>fdw_tuple_cost</literal> to the cost estimates.  This local
    estimation is unlikely to be very accurate unless local copies of the
    remote table's statistics are available.  Running
    <xref linkend="sql-analyze"/> on the foreign table is the way to update
    the local statistics; this will perform a scan of the remote table and
    then calculate and store statistics just as though the table were local.
    Keeping local statistics can be a useful way to reduce per-query planning
    overhead for a remote table &mdash; but if the remote table is
    frequently updated, the local statistics will soon be obsolete.
-->
<literal>use_remote_estimate</literal>が<literal>true</literal>の時、<filename>postgres_fdw</filename>はリモートサーバから行数とコスト推定値を取得し、それを<literal>fdw_startup_cost</literal>と<literal>fdw_tuple_cost</literal>に加算します。
一方、<literal>use_remote_estimate</literal>が<literal>false</literal>の時、<filename>postgres_fdw</filename>はローカルの行数とコスト推定値を取得し<literal>fdw_startup_cost</literal>と<literal>fdw_tuple_cost</literal>をコスト推定値に加算します。
このローカルな推定は、リモートテーブルの統計情報のローカルコピーが利用可能でないと、正確である見込みはほとんどありません。
ローカルな統計情報を更新するには外部テーブルに対する<xref linkend="sql-analyze"/>を実行します。これはリモートテーブルに対するスキャンを実行し、あたかもローカルなテーブルであるかのように統計情報の計算と保存を行います。
ローカルな統計情報を保存する事で、クエリの度にリモートテーブルの実行計画を作成するオーバーヘッドを削減する事ができます。
しかしながら、リモートテーブルの更新頻度が高ければローカルの統計情報はすぐに実態を反映しなくなるでしょう。
   </para>

   <para>
    The following option controls how such an <command>ANALYZE</command>
    operation behaves:
   </para>

   <variablelist>

    <varlistentry>
     <term><literal>analyze_sampling</literal> (<type>text</type>)</term>
     <listitem>
      <para>
       This option, which can be specified for a foreign table or a foreign
       server, determines if <command>ANALYZE</command> on a foreign table
       samples the data on the remote side, or reads and transfers all data
       and performs the sampling locally. The supported values
       are <literal>off</literal>, <literal>random</literal>,
       <literal>system</literal>, <literal>bernoulli</literal>
       and <literal>auto</literal>. <literal>off</literal> disables remote
       sampling, so all data are transferred and sampled locally.
       <literal>random</literal> performs remote sampling using the
       <literal>random()</literal> function to choose returned rows,
       while <literal>system</literal> and <literal>bernoulli</literal> rely
       on the built-in <literal>TABLESAMPLE</literal> methods of those
       names. <literal>random</literal> works on all remote server versions,
       while <literal>TABLESAMPLE</literal> is supported only since 9.5.
       <literal>auto</literal> (the default) picks the recommended sampling
       method automatically; currently it means
       either <literal>bernoulli</literal> or <literal>random</literal>
       depending on the remote server version.
      </para>
     </listitem>
    </varlistentry>

   </variablelist>

  </sect3>

<<<<<<< HEAD
  <sect3 id="postgres-fdw-options-remote-execution">
=======
  <sect3>
<!--
>>>>>>> 94ef7168
   <title>Remote Execution Options</title>
-->
   <title>リモート実行オプション</title>

   <para>
<!--
    By default, only <literal>WHERE</literal> clauses using built-in operators and
    functions will be considered for execution on the remote server.  Clauses
    involving non-built-in functions are checked locally after rows are
    fetched.  If such functions are available on the remote server and can be
    relied on to produce the same results as they do locally, performance can
    be improved by sending such <literal>WHERE</literal> clauses for remote
    execution.  This behavior can be controlled using the following option:
-->
デフォルトでは、組み込みの演算子および関数を使った<literal>WHERE</literal>句のみがリモートサーバでの実行を考慮されます。
組み込みでない関数を含む句は、行が取得された後、ローカルで検査されます。
そのような関数がリモートサーバで利用でき、かつローカルで実行するのと同じ結果を生成すると信頼できるときは、そのような<literal>WHERE</literal>句をリモートでの実行のために送出することでパフォーマンスを向上することができます。
この動作は以下のオプションを使うことで制御できます。
   </para>

   <variablelist>

    <varlistentry>
     <term><literal>extensions</literal> (<type>string</type>)</term>
     <listitem>
      <para>
<!--
       This option is a comma-separated list of names
       of <productname>PostgreSQL</productname> extensions that are installed, in
       compatible versions, on both the local and remote servers.  Functions
       and operators that are immutable and belong to a listed extension will
       be considered shippable to the remote server.
       This option can only be specified for foreign servers, not per-table.
-->
このオプションは、<productname>PostgreSQL</productname>の拡張で、ローカルとリモートの両方に、互換のバージョンがインストールされているものの名前のリストです。
IMMUTABLEで、列挙された拡張に属する関数と演算子は、リモートサーバに送出可能とみなされます。
このオプションは外部サーバについてのみ指定可能で、テーブル毎の指定ではありません。
      </para>

      <para>
<!--
       When using the <literal>extensions</literal> option, <emphasis>it is the
       user's responsibility</emphasis> that the listed extensions exist and behave
       identically on both the local and remote servers.  Otherwise, remote
       queries may fail or behave unexpectedly.
-->
<literal>extensions</literal>オプションを使用する場合、列挙する拡張が存在し、かつローカルとリモートのサーバで同一の動作をするようにすることは<emphasis>ユーザの責任です</emphasis>。
そうでない場合、リモートの問い合わせは失敗したり、期待と異なる動作をするかもしれません。
      </para>
     </listitem>
    </varlistentry>

    <varlistentry>
     <term><literal>fetch_size</literal> (<type>integer</type>)</term>
     <listitem>
      <para>
<!--
       This option specifies the number of rows <filename>postgres_fdw</filename>
       should get in each fetch operation. It can be specified for a foreign
       table or a foreign server. The option specified on a table overrides
       an option specified for the server.
       The default is <literal>100</literal>.
-->
このオプションは、<filename>postgres_fdw</filename>が1回のフェッチの動作で何行のデータを取得するかを指定します。
これは外部テーブルあるいは外部サーバに対して指定できます。
テーブルに対して指定されたオプションは、サーバに対して指定されたオプションよりも優先します。
デフォルトは<literal>100</literal>です。
      </para>
     </listitem>
    </varlistentry>

    <varlistentry>
     <term><literal>batch_size</literal> (<type>integer</type>)</term>
     <listitem>
      <para>
<!--
       This option specifies the number of rows <filename>postgres_fdw</filename>
       should insert in each insert operation. It can be specified for a
       foreign table or a foreign server. The option specified on a table
       overrides an option specified for the server.
       The default is <literal>1</literal>.
-->
このオプションは、<filename>postgres_fdw</filename>が個々のINSERT操作で挿入する行数を指定します。
外部テーブルあるいは外部サーバに対して指定することができます。
テーブルに対してこのオプションを指定すると、サーバに対して指定されたオプションを上書きします。
デフォルトは<literal>1</literal>です。
      </para>

      <para>
<!--
       Note the actual number of rows <filename>postgres_fdw</filename> inserts at
       once depends on the number of columns and the provided
       <literal>batch_size</literal> value. The batch is executed as a single
       query, and the libpq protocol (which <filename>postgres_fdw</filename>
       uses to connect to a remote server) limits the number of parameters in a
       single query to 65535. When the number of columns * <literal>batch_size</literal>
       exceeds the limit, the <literal>batch_size</literal> will be adjusted to
       avoid an error.
-->
<filename>postgres_fdw</filename>が実際に一度に挿入する行数は、列の数と指定された<literal>batch_size</literal>値に依存することに注意してください。
一つのバッチは単一の問い合わせとして実行され、libpqプロトコル（<filename>postgres_fdw</filename>がリモートサーバに接続するために使用します）は単一の問い合わせにおけるパラメータ数を65535に制限していることに注意してください。
列数 * <literal>batch_size</literal>がその上限を超えると、エラーを回避するために<literal>batch_size</literal>が調整されます。
      </para>

      <para>
       This option also applies when copying into foreign tables.  In that case
       the actual number of rows <filename>postgres_fdw</filename> copies at
       once is determined in a similar way to the insert case, but it is
       limited to at most 1000 due to implementation restrictions of the
       <command>COPY</command> command.
      </para>
     </listitem>
    </varlistentry>

   </variablelist>

  </sect3>

<<<<<<< HEAD
  <sect3 id="postgres-fdw-options-asynchronous-execution">
=======
  <sect3>
<!--
>>>>>>> 94ef7168
   <title>Asynchronous Execution Options</title>
-->
   <title>非同期実行オプション</title>

   <para>
<!--
    <filename>postgres_fdw</filename> supports asynchronous execution, which
    runs multiple parts of an <structname>Append</structname> node
    concurrently rather than serially to improve performance.
    This execution can be controlled using the following option:
-->
<filename>postgres_fdw</filename>は非同期実行をサポートします。
これは性能を向上するために、複数の<structname>Append</structname>ノードの部分を順番にではなく、並行して実行します。
この実行は以下のオプションで制御できます。
   </para>

   <variablelist>

    <varlistentry>
     <term><literal>async_capable</literal> (<type>boolean</type>)</term>
     <listitem>
      <para>
<!--
       This option controls whether <filename>postgres_fdw</filename> allows
       foreign tables to be scanned concurrently for asynchronous execution.
       It can be specified for a foreign table or a foreign server.
       A table-level option overrides a server-level option.
       The default is <literal>false</literal>.
-->
このオプションは、<filename>postgres_fdw</filename>が非同期実行の際に外部テーブルの並列走査を許すかどうかを制御します。
外部テーブルあるいは外部サーバに対して指定できます。
テーブルレベルのオプションはサーバレベルのオプションを上書きします。
デフォルトは<literal>false</literal>です。
      </para>

      <para>
<!--
       In order to ensure that the data being returned from a foreign server
       is consistent, <filename>postgres_fdw</filename> will only open one
       connection for a given foreign server and will run all queries against
       that server sequentially even if there are multiple foreign tables
       involved, unless those tables are subject to different user mappings.
       In such a case, it may be more performant to disable this option to
       eliminate the overhead associated with running queries asynchronously.
-->
外部サーバから返却されるデータの一貫性を保証するために、<filename>postgres_fdw</filename>は一つの外部サーバに対して一つの接続だけを開きます。
そして、テーブルが異なるユーザマッピングの対象でない限り、複数の外部テーブルが存在してもすべての問い合わせをサーバに対して順番に実行します。
この場合、問い合わせを非同期に実行することによるオーバーヘッドをなくすためにこのオプションを使用しないほうが性能が良くなるかもしれません。
      </para>

      <para>
<!--
       Asynchronous execution is applied even when an
       <structname>Append</structname> node contains subplan(s) executed
       synchronously as well as subplan(s) executed asynchronously.
       In such a case, if the asynchronous subplans are ones processed using
       <filename>postgres_fdw</filename>, tuples from the asynchronous
       subplans are not returned until after at least one synchronous subplan
       returns all tuples, as that subplan is executed while the asynchronous
       subplans are waiting for the results of asynchronous queries sent to
       foreign servers.
       This behavior might change in a future release.
-->
<structname>Append</structname>ノードに順次実行されるサブプランが含まれていても、あるいは非同期実行されるサブプランが含まれていても、非同期実行は適用されます。
このような場合では、非同期実行のサブプランが<filename>postgres_fdw</filename>を用いて処理されると、外部サーバに送信される非同期問い合わせの結果を非同期サブプランが待っている間に順次実行サブプランが実行されるため、少なくとも１つの順次実行サブプランがすべてのタプルを返すまでは、非同期実行サブプランによるタプルは返りません。
このふるまいは将来のリリースでは変更されるかもしれません。
      </para>
     </listitem>
    </varlistentry>

   </variablelist>
  </sect3>

<<<<<<< HEAD
  <sect3 id="postgres-fdw-options-transaction-management">
=======
  <sect3>
<!--
>>>>>>> 94ef7168
   <title>Transaction Management Options</title>
-->
   <title>トランザクション管理オプション</title>

   <para>
<!--
    As described in the Transaction Management section, in
    <filename>postgres_fdw</filename> transactions are managed by creating
    corresponding remote transactions, and subtransactions are managed by
    creating corresponding remote subtransactions. When multiple remote
    transactions are involved in the current local transaction, by default
<<<<<<< HEAD
    <filename>postgres_fdw</filename> commits or aborts those remote
    transactions serially when the local transaction is committed or aborted.
    When multiple remote subtransactions are involved in the current local
    subtransaction, by default <filename>postgres_fdw</filename> commits or
    aborts those remote subtransactions serially when the local subtransaction
    is committed or aborted.
    Performance can be improved with the following options:
=======
    <filename>postgres_fdw</filename> commits those remote transactions
    serially when the local transaction is committed. When multiple remote
    subtransactions are involved in the current local subtransaction, by
    default <filename>postgres_fdw</filename> commits those remote
    subtransactions serially when the local subtransaction is committed.
    Performance can be improved with the following option:
-->
「トランザクション管理」セクションで説明されているように、<filename>postgres_fdw</filename>では、トランザクションは対応するリモートトランザクションを作成することで管理され、サブトランザクションは対応するリモートサブトランザクションを作成することで管理されます。
現在のローカルトランザクションに複数のリモートトランザクションが含まれている場合、デフォルトでは<filename>postgres_fdw</filename>はローカルトランザクションがコミットされたときに、これらのリモートサブトランザクションを順番にコミットします。
現在のローカルサブトランザクションに複数のリモートサブトランザクションが含まれている場合、デフォルトでは<filename>postgres_fdw</filename>はローカルサブトランザクションがコミットされたときに、これらのリモートサブトランザクションを順番にコミットします。
次のオプションでパフォーマンスを向上させることができます。
>>>>>>> 94ef7168
   </para>

   <variablelist>

    <varlistentry>
     <term><literal>parallel_commit</literal> (<type>boolean</type>)</term>
     <listitem>
      <para>
<<<<<<< HEAD
       This option controls whether <filename>postgres_fdw</filename> commits,
       in parallel, remote transactions opened on a foreign server in a local
=======
<!--
       This option controls whether <filename>postgres_fdw</filename> commits
       in parallel remote transactions opened on a foreign server in a local
>>>>>>> 94ef7168
       transaction when the local transaction is committed. This setting also
       applies to remote and local subtransactions. This option can only be
       specified for foreign servers, not per-table. The default is
       <literal>false</literal>.
-->
このオプションは、ローカルトランザクションがコミットされたときに、ローカルトランザクション内の外部サーバで開かれたリモートトランザクションを<filename>postgres_fdw</filename>が並行してコミットするかどうかを制御します。
この設定は、リモートサブトランザクションとローカルサブトランザクションにも適用されます。
このオプションは外部サーバに対してのみ指定でき、テーブル単位では指定できません。
デフォルトは<literal>false</literal>です。
      </para>
     </listitem>
    </varlistentry>

    <varlistentry>
     <term><literal>parallel_abort</literal> (<type>boolean</type>)</term>
     <listitem>
      <para>
<<<<<<< HEAD
       This option controls whether <filename>postgres_fdw</filename> aborts,
       in parallel, remote transactions opened on a foreign server in a local
       transaction when the local transaction is aborted. This setting also
       applies to remote and local subtransactions. This option can only be
       specified for foreign servers, not per-table. The default is
       <literal>false</literal>.
=======
<!--
       If multiple foreign servers with this option enabled are involved in a
       local transaction, multiple remote transactions on those foreign
       servers are committed in parallel across those foreign servers when
       the local transaction is committed.
-->
このオプションが有効になっている複数の外部サーバがローカルトランザクションに関与している場合、これらの外部サーバ上の複数のリモートトランザクションは、ローカルトランザクションがコミットされるときに、これらの外部サーバ間で並列にコミットされます。
      </para>

      <para>
<!--
       When this option is enabled, a foreign server with many remote
       transactions may see a negative performance impact when the local
       transaction is committed.
-->
このオプションを有効にすると、多数のリモート・トランザクションを持つ外部サーバは、ローカル・トランザクションがコミットされたときにパフォーマンスに悪影響を与える可能性があります。
>>>>>>> 94ef7168
      </para>
     </listitem>
    </varlistentry>

   </variablelist>

   <para>
    If multiple foreign servers with these options enabled are involved in a
    local transaction, multiple remote transactions on those foreign servers
    are committed or aborted in parallel across those foreign servers when
    the local transaction is committed or aborted.
   </para>

   <para>
    When these options are enabled, a foreign server with many remote
    transactions may see a negative performance impact when the local
    transaction is committed or aborted.
   </para>

  </sect3>

<<<<<<< HEAD
  <sect3 id="postgres-fdw-options-updatability">
=======
  <sect3>
<!--
>>>>>>> 94ef7168
   <title>Updatability Options</title>
-->
   <title>更新機能オプション</title>

   <para>
<!--
    By default all foreign tables using <filename>postgres_fdw</filename> are assumed
    to be updatable.  This may be overridden using the following option:
-->
デフォルトでは<filename>postgres_fdw</filename>を使用する全ての外部テーブルは更新可能であると想定されます。以下のオプションにより、この挙動を上書きする事ができます。
   </para>

   <variablelist>

    <varlistentry>
     <term><literal>updatable</literal> (<type>boolean</type>)</term>
     <listitem>
      <para>
<!--
       This option controls whether <filename>postgres_fdw</filename> allows foreign
       tables to be modified using <command>INSERT</command>, <command>UPDATE</command> and
       <command>DELETE</command> commands.  It can be specified for a foreign table
       or a foreign server.  A table-level option overrides a server-level
       option.
       The default is <literal>true</literal>.
-->
このオプションは、<filename>postgres_fdw</filename>が<command>INSERT</command>、<command>UPDATE</command>あるいは<command>DELETE</command>コマンドを使用して外部テーブルを操作する事を許可するかどうかを規定します。
外部テーブルで指定されたオプションは、外部サーバにおいて指定されたオプションを上書きします。
デフォルト値は<literal>true</literal>です。
      </para>

      <para>
<!--
       Of course, if the remote table is not in fact updatable, an error
       would occur anyway.  Use of this option primarily allows the error to
       be thrown locally without querying the remote server.  Note however
       that the <literal>information_schema</literal> views will report a
       <filename>postgres_fdw</filename> foreign table to be updatable (or not)
       according to the setting of this option, without any check of the
       remote server.
-->
もちろん、リモートテーブルが実際には更新可能ではなかった場合、いずれにしてもエラーが発生するでしょう。このオプションを使用することで、リモートサーバへの問い合わせを行う事なくローカルでエラーを発生させることができます。
また、<literal>information_schema</literal>ビューは、このオプションの値に従って<filename>postgres_fdw</filename>管理下の外部テーブルを更新可能（あるいは不可能）であるとレポートする事に留意してください。
リモートサーバ側のチェックは一切行われません。
      </para>
     </listitem>
    </varlistentry>

   </variablelist>
  </sect3>

<<<<<<< HEAD
  <sect3 id="postgres-fdw-options-truncatability">
=======
  <sect3>
<!--
>>>>>>> 94ef7168
   <title>Truncatability Options</title>
-->
   <title>切り詰めオプション</title>

   <para>
<!--
    By default all foreign tables using <filename>postgres_fdw</filename> are assumed
    to be truncatable.  This may be overridden using the following option:
-->
デフォルトでは<filename>postgres_fdw</filename>を使用する外部テーブルは切り詰め可能であると見なされます。
これは以下のオプションで変更が可能です。
   </para>

   <variablelist>

    <varlistentry>
     <term><literal>truncatable</literal> (<type>boolean</type>)</term>
     <listitem>
      <para>
<!--
       This option controls whether <filename>postgres_fdw</filename> allows
       foreign tables to be truncated using the <command>TRUNCATE</command>
       command. It can be specified for a foreign table or a foreign server.
       A table-level option overrides a server-level option.
       The default is <literal>true</literal>.
-->
このオプションは<filename>postgres_fdw</filename>が外部テーブルを<command>TRUNCATE</command>を使って切り詰めることができるかどうかを制御します。
外部テーブルあるいは外部サーバに対して指定できます。
外部テーブルで指定されたオプションは、外部サーバにおいて指定されたオプションを上書きします。
デフォルトは<literal>true</literal>です。
      </para>

      <para>
<!--
       Of course, if the remote table is not in fact truncatable, an error
       would occur anyway.  Use of this option primarily allows the error to
       be thrown locally without querying the remote server.
-->
もちろん外部テーブルが切り詰め不可能なら、結局エラーが生じます。
このオプションを使用することにより、リモートサーバに問い合わせることなくエラーをローカルで起こすことができるのが主な用途です。
      </para>
     </listitem>
    </varlistentry>
   </variablelist>
  </sect3>

<<<<<<< HEAD
  <sect3 id="postgres-fdw-options-importing">
=======
  <sect3>
<!--
>>>>>>> 94ef7168
   <title>Importing Options</title>
-->
   <title>インポートのオプション</title>

   <para>
<!--
    <filename>postgres_fdw</filename> is able to import foreign table definitions
    using <xref linkend="sql-importforeignschema"/>.  This command creates
    foreign table definitions on the local server that match tables or
    views present on the remote server.  If the remote tables to be imported
    have columns of user-defined data types, the local server must have
    compatible types of the same names.
-->
<filename>postgres_fdw</filename>は<xref linkend="sql-importforeignschema"/>を使って、外部テーブルの定義をインポートすることができます。
このコマンドは、リモートのサーバ上に存在するテーブルあるいはビューとマッチする外部テーブルの定義をローカルサーバ上に作成します。
インポートするリモートのテーブルにユーザ定義のデータ型の列がある場合、ローカルサーバにも同じ名前の互換性のある型がなければなりません。
   </para>

   <para>
<!--
    Importing behavior can be customized with the following options
    (given in the <command>IMPORT FOREIGN SCHEMA</command> command):
-->
インポートの動作は以下のオプションでカスタマイズできます（<command>IMPORT FOREIGN SCHEMA</command>コマンドで指定します）。
   </para>

   <variablelist>
    <varlistentry>
     <term><literal>import_collate</literal> (<type>boolean</type>)</term>
     <listitem>
      <para>
<!--
       This option controls whether column <literal>COLLATE</literal> options
       are included in the definitions of foreign tables imported
       from a foreign server. The default is <literal>true</literal>.  You might
       need to turn this off if the remote server has a different set of
       collation names than the local server does, which is likely to be the
       case if it's running on a different operating system.
       If you do so, however, there is a very severe risk that the imported
       table columns' collations will not match the underlying data, resulting
       in anomalous query behavior.
-->
このオプションは、列の<literal>COLLATE</literal>オプションが、外部サーバからインポートする外部テーブルの定義に含まれているかどうかを制御します。
デフォルトは<literal>true</literal>です。
リモートサーバとローカルサーバで照合順序の名前の集合が異なる場合は、この設定を無効にする必要があるでしょう。
リモートサーバが異なるOSで動作しているなら、そういうことがありそうです。
しかし、そうした時には、インポートしたテーブルの列の照合順序が実際のデータと一致せず、問い合わせの振る舞いが結果として異常になる大きなリスクがあります。
      </para>

      <para>
<!--
       Even when this parameter is set to <literal>true</literal>, importing
       columns whose collation is the remote server's default can be risky.
       They will be imported with <literal>COLLATE "default"</literal>, which
       will select the local server's default collation, which could be
       different.
-->
このパラメータが<literal>true</literal>のときでさえ、照合順序がリモートサーバのデフォルトである列をインポートするのは危険性があります。
これらの列は<literal>COLLATE "default"</literal>としてインポートされますが、ローカルサーバのデフォルトの照合順序は異なるかもしれません。
      </para>
     </listitem>
    </varlistentry>
    <varlistentry>
     <term><literal>import_default</literal> (<type>boolean</type>)</term>
     <listitem>
      <para>
<!--
       This option controls whether column <literal>DEFAULT</literal> expressions
       are included in the definitions of foreign tables imported
       from a foreign server. The default is <literal>false</literal>.  If you
       enable this option, be wary of defaults that might get computed
       differently on the local server than they would be on the remote
       server; <function>nextval()</function> is a common source of problems.
       The <command>IMPORT</command> will fail altogether if an imported default
       expression uses a function or operator that does not exist locally.
-->
このオプションは、列の<literal>DEFAULT</literal>式が外部サーバからインポートされる外部テーブルの定義に含まれているかどうかを制御します。
デフォルトは<literal>false</literal>です。
このオプションを有効にする場合は、ローカルサーバとリモートサーバで異なる計算をされるデフォルトに注意して下さい。
<function>nextval()</function>はよくある問題の一つです。
インポートされるデフォルト式がローカルには存在しない関数または演算子を使っていた場合、<command>IMPORT</command>は失敗します。
      </para>
     </listitem>
    </varlistentry>
    <varlistentry>
     <term><literal>import_generated</literal> (<type>boolean</type>)</term>
     <listitem>
      <para>
<!--
       This option controls whether column <literal>GENERATED</literal> expressions
       are included in the definitions of foreign tables imported
       from a foreign server. The default is <literal>true</literal>.
       The <command>IMPORT</command> will fail altogether if an imported generated
       expression uses a function or operator that does not exist locally.
-->
このオプションは、外部サーバからインポートされた外部テーブルの定義に<literal>GENERATED</literal>列式が含まれるかどうかを制御します。
デフォルトは<literal>true</literal>です。
インポートされる生成式がローカルには存在しない関数あるいは演算子を使っていた場合、<command>IMPORT</command>は失敗します。
      </para>
     </listitem>
    </varlistentry>
    <varlistentry>
     <term><literal>import_not_null</literal> (<type>boolean</type>)</term>
     <listitem>
      <para>
<!--
       This option controls whether column <literal>NOT NULL</literal>
       constraints are included in the definitions of foreign tables imported
       from a foreign server. The default is <literal>true</literal>.
-->
このオプションは、列の<literal>NOT NULL</literal>制約が、外部サーバからインポートされる外部テーブルの定義に含まれているかどうかを制御します。
デフォルトは<literal>true</literal>です。
      </para>
     </listitem>
    </varlistentry>
   </variablelist>

   <para>
<!--
    Note that constraints other than <literal>NOT NULL</literal> will never be
    imported from the remote tables.  Although <productname>PostgreSQL</productname>
    does support check constraints on foreign tables, there is no
    provision for importing them automatically, because of the risk that a
    constraint expression could evaluate differently on the local and remote
    servers.  Any such inconsistency in the behavior of a check
    constraint could lead to hard-to-detect errors in query optimization.
    So if you wish to import check constraints, you must do so
    manually, and you should verify the semantics of each one carefully.
    For more detail about the treatment of check constraints on
    foreign tables, see <xref linkend="sql-createforeigntable"/>.
-->
<literal>NOT NULL</literal>以外の制約は決してリモートのテーブルからインポートされないことに注意して下さい。
<productname>PostgreSQL</productname>は外部テーブルのcheck制約をサポートしていますが、それを自動的にインポートする予定はありません。
なぜなら、制約の式はローカルとリモートのサーバで異なる評価をされる危険があるからです。
check制約でそのような一貫しない動作があると、問い合わせの最適化で検知するのが難しい誤りが発生するかもしれません。
そのため、check制約をインポートしたい場合は、それを手作業で実行する必要があり、またその一つ一つの意味を注意深く確認するべきです。
外部テーブルのcheck制約の取扱いについて、詳しくは<xref linkend="sql-createforeigntable"/>を参照して下さい。
   </para>

   <para>
<!--
    Tables or foreign tables which are partitions of some other table are
    imported only when they are explicitly specified in
    <literal>LIMIT TO</literal> clause.  Otherwise they are automatically
    excluded from <xref linkend="sql-importforeignschema"/>.
    Since all data can be accessed through the partitioned table
    which is the root of the partitioning hierarchy, importing only
    partitioned tables should allow access to all the data without
    creating extra objects.
-->
他のテーブルのパーティションであるテーブルや外部テーブルは、明示的な<literal>LIMIT TO</literal>句が指定されている場合にのみインポートされます。
そうでなければそれらは、<xref linkend="sql-importforeignschema"/>から自動的に除外されます。
パーティショニング化階層のルートであるパーティションテーブルを介してすべてのデータにアクセスできるため、パーティション化テーブルのみをインポートすることで余分なオブジェクトを作成せずにすべてのデータにアクセスできます。
   </para>

  </sect3>

<<<<<<< HEAD
  <sect3 id="postgres-fdw-options-connection-management">
=======
  <sect3>
<!--
>>>>>>> 94ef7168
    <title>Connection Management Options</title>
-->
    <title>接続管理オプション</title>

    <para>
<!--
     By default, all connections that <filename>postgres_fdw</filename>
     establishes to foreign servers are kept open in the local session
     for re-use.
-->
デフォルトでは<filename>postgres_fdw</filename>が外部サーバに確立した接続は、再利用のためにローカルセッションにおいて開いたまま維持されます。
    </para>

    <variablelist>

     <varlistentry>
      <term><literal>keep_connections</literal> (<type>boolean</type>)</term>
      <listitem>
       <para>
<!--
        This option controls whether <filename>postgres_fdw</filename> keeps
        the connections to the foreign server open so that subsequent
        queries can re-use them. It can only be specified for a foreign server.
        The default is <literal>on</literal>. If set to <literal>off</literal>,
        all connections to this foreign server will be discarded at the end of
        each transaction.
-->
このオプションは、後の再利用のために<filename>postgres_fdw</filename>が外部サーバに対する接続を保持したままにしておくかどうかを制御します。
外部サーバに対してのみ指定ができます。
デフォルトは<literal>on</literal>です。
<literal>off</literal>に設定すると、この外部サーバに対するすべての接続は個々のトランザクションの終了時に破棄されます。
      </para>
      </listitem>
     </varlistentry>

    </variablelist>
   </sect3>
 </sect2>

<<<<<<< HEAD
<sect2 id="postgres-fdw-functions">
=======
<sect2>
<!--
>>>>>>> 94ef7168
  <title>Functions</title>
-->
  <title>関数</title>

  <variablelist>
   <varlistentry>
    <term><function>postgres_fdw_get_connections(OUT server_name text, OUT valid boolean) returns setof record</function></term>
    <listitem>
     <para>
<!--
      This function returns the foreign server names of all the open
      connections that <filename>postgres_fdw</filename> established from
      the local session to the foreign servers. It also returns whether
      each connection is valid or not. <literal>false</literal> is returned
      if the foreign server connection is used in the current local
      transaction but its foreign server or user mapping is changed or
      dropped (Note that server name of an invalid connection will be
      <literal>NULL</literal> if the server is dropped),
      and then such invalid connection will be closed at
      the end of that transaction. <literal>true</literal> is returned
      otherwise. If there are no open connections, no record is returned.
      Example usage of the function:
-->
この関数は、<filename>postgres_fdw</filename>によってローカルセッションから外部サーバに確立されたすべての開いている接続の外部サーバ名を返します。
個々の接続が有効かどうかも返します。
外部サーバの接続が現在のローカルトランザクションで使用されていても、外部サーバあるいはユーザマッピングが変更あるいは削除されると<literal>false</literal>が返り（無効な接続のサーバ名は、サーバが削除されると<literal>NULL</literal>になることに注意してください）、そうした無効な接続はトランザクションの終了時に閉じられます。
そうでなければ<literal>true</literal>が返ります。
開いた接続がなければレコードは返りません。
関数の使用例を示します。
<screen>
postgres=# SELECT * FROM postgres_fdw_get_connections() ORDER BY 1;
 server_name | valid
-------------+-------
 loopback1   | t
 loopback2   | f
</screen>
     </para>
    </listitem>
   </varlistentry>

   <varlistentry>
    <term><function>postgres_fdw_disconnect(server_name text) returns boolean</function></term>
    <listitem>
     <para>
<!--
      This function discards the open connections that are established by
      <filename>postgres_fdw</filename> from the local session to
      the foreign server with the given name.  Note that there can be
      multiple connections to the given server using different user mappings.
      If the connections are used in the current local transaction,
      they are not disconnected and warning messages are reported.
      This function returns <literal>true</literal> if it disconnects
      at least one connection, otherwise <literal>false</literal>.
      If no foreign server with the given name is found, an error is reported.
      Example usage of the function:
-->
この関数は、<filename>postgres_fdw</filename>によってローカルセッションから指定された名前の外部サーバに確立された開いている接続を破棄します。
異なるユーザマッピングを使用することにより、指定されたサーバに複数の接続が存在する可能性があることに注意してください。
現在のローカルトランザクションで接続が使われている場合は、接続は切断されず、警告メッセージが報告されます。
少なくとも１つの接続が切断されると、この関数は<literal>true</literal>を返し、そうでない場合は<literal>false</literal>を返します。
指定した名前の外部サーバが存在しなければ、エラーが報告されます。
この関数の使用例を示します。
<screen>
postgres=# SELECT postgres_fdw_disconnect('loopback1');
 postgres_fdw_disconnect
-------------------------
 t
</screen>
     </para>
    </listitem>
   </varlistentry>

   <varlistentry>
    <term><function>postgres_fdw_disconnect_all() returns boolean</function></term>
    <listitem>
     <para>
<!--
      This function discards all the open connections that are established by
      <filename>postgres_fdw</filename> from the local session to
      foreign servers.  If the connections are used in the current local
      transaction, they are not disconnected and warning messages are reported.
      This function returns <literal>true</literal> if it disconnects
      at least one connection, otherwise <literal>false</literal>.
      Example usage of the function:
-->
この関数は、<filename>postgres_fdw</filename>によってローカルセッションから外部サーバに確立されたすべての開いている接続を破棄します。
現在のローカルトランザクションで接続が使われている場合は、接続は切断されず、警告メッセージが報告されます。
少なくとも１つの接続が切断されると、この関数は<literal>true</literal>を返します。
さもなければ<literal>false</literal>が返ります。
この関数の使用例を示します。
<screen>
postgres=# SELECT postgres_fdw_disconnect_all();
 postgres_fdw_disconnect_all
-----------------------------
 t
</screen>
     </para>
    </listitem>
   </varlistentry>
   </variablelist>

</sect2>

<<<<<<< HEAD
 <sect2 id="postgres-fdw-connection-management">
=======
 <sect2>
<!--
>>>>>>> 94ef7168
  <title>Connection Management</title>
-->
  <title>接続管理</title>

  <para>
<!--
   <filename>postgres_fdw</filename> establishes a connection to a
   foreign server during the first query that uses a foreign table
   associated with the foreign server.  By default this connection
   is kept and re-used for subsequent queries in the same session.
   This behavior can be controlled using
   <literal>keep_connections</literal> option for a foreign server. If
   multiple user identities (user mappings) are used to access the foreign
   server, a connection is established for each user mapping.
-->
<filename>postgres_fdw</filename>は、外部サーバに関連付けられた外部テーブルを参照するクエリを最初に実行する際に、外部サーバへの接続を確立します。
デフォルトではこの接続は保持され、同じセッションで以降の問い合わせのために再利用されます。
この振る舞いは外部サーバの<literal>keep_connections</literal>オプションを使って制御できます。
しかし、外部サーバへのアクセスに対して複数のユーザ識別子（ユーザマッピング）が使用される場合には、接続はユーザマッピング毎に確立される事になります。
  </para>

  <para>
<!--
   When changing the definition of or removing a foreign server or
   a user mapping, the associated connections are closed.
   But note that if any connections are in use in the current local transaction,
   they are kept until the end of the transaction.
   Closed connections will be re-established when they are necessary
   by future queries using a foreign table.
-->
外部サーバあるいはユーザマッピングの定義を変更ないし削除している場合は、関連する接続は閉じられます。
しかし、現在のローカルトランザクションが接続を使っていると、接続はトランザクションが終了するまでは維持されることに注意してください。
このあと外部テーブルを使用する問い合わせで必要になれば、閉じた接続は再び確立されます。
  </para>

  <para>
<!--
   Once a connection to a foreign server has been established,
   it's by default kept until the local or corresponding remote
   session exits.  To disconnect a connection explicitly,
   <literal>keep_connections</literal> option for a foreign server
   may be disabled, or
   <function>postgres_fdw_disconnect</function> and
   <function>postgres_fdw_disconnect_all</function> functions
   may be used.  For example, these are useful to close
   connections that are no longer necessary, thereby releasing
   connections on the foreign server.
-->
ひとたび外部サーバに接続が確立されると、デフォルトではローカルあるいは関連するリモートセッションが終了するまで接続は維持されます。
明示的に接続を切断するには外部サーバの<literal>keep_connections</literal>オプションを無効にするか、<function>postgres_fdw_disconnect</function>関数あるいは<function>postgres_fdw_disconnect_all</function>関数を使用します。
たとえば、必要がなくなった接続を切断し、それによって外部サーバの接続を開放するのにこれらの関数が役に立ちます。
  </para>
 </sect2>

<<<<<<< HEAD
 <sect2 id="postgres-fdw-transaction-management">
=======
 <sect2>
<!--
>>>>>>> 94ef7168
  <title>Transaction Management</title>
-->
  <title>トランザクション管理</title>

  <para>
<!--
   During a query that references any remote tables on a foreign server,
   <filename>postgres_fdw</filename> opens a transaction on the
   remote server if one is not already open corresponding to the current
   local transaction.  The remote transaction is committed or aborted when
   the local transaction commits or aborts.  Savepoints are similarly
   managed by creating corresponding remote savepoints.
-->
外部サーバ上のリモートテーブルを参照する際に、まだトランザクションが開始されていなければ<filename>postgres_fdw</filename>はリモートサーバ上でトランザクションを開始します。
ローカルのトランザクションがコミット、あるいはアボートした時、リモートのトランザクションも同様にコミット、あるいはアボートします。
セーブポイントも同様に管理され、リモート側に関連付けられたセーブポイントが作成されます。
  </para>

  <para>
<!--
   The remote transaction uses <literal>SERIALIZABLE</literal>
   isolation level when the local transaction has <literal>SERIALIZABLE</literal>
   isolation level; otherwise it uses <literal>REPEATABLE READ</literal>
   isolation level.  This choice ensures that if a query performs multiple
   table scans on the remote server, it will get snapshot-consistent results
   for all the scans.  A consequence is that successive queries within a
   single transaction will see the same data from the remote server, even if
   concurrent updates are occurring on the remote server due to other
   activities.  That behavior would be expected anyway if the local
   transaction uses <literal>SERIALIZABLE</literal> or <literal>REPEATABLE READ</literal>
   isolation level, but it might be surprising for a <literal>READ
   COMMITTED</literal> local transaction.  A future
   <productname>PostgreSQL</productname> release might modify these rules.
-->
ローカルトランザクションが<literal>SERIALIZABLE</literal>分離レベルを用いている時、リモートトランザクションも<literal>SERIALIZABLE</literal>分離レベルを使用します。
それ以外の場合には<literal>REPEATABLE READ</literal>分離レベルを使用します。
これは、あるクエリが複数のテーブルスキャンをリモート側で行う際に、確実に全てのスキャンにおいて一貫したスナップショットで結果を取り出すためです。
その結果、別の要求によってリモートサーバ側で競合する更新が発生したとしても、あるトランザクション内の問い合わせはリモートサーバからの一貫したデータを参照する事となります。
ローカルのトランザクションが<literal>SERIALIZABLE</literal>あるいは<literal>REPEATABLE READ</literal>分離レベルを用いている場合、この動作は期待通りのものでしょう。
一方、ローカルのトランザクションが<literal>READ COMMITTED</literal>分離レベルを使用している場合には、予想外の動作かもしれません。
将来の<productname>PostgreSQL</productname>リリースではこれらのルールに変更が加えられるかもしれません。
  </para>

  <para>
<!--
   Note that it is currently not supported by
   <filename>postgres_fdw</filename> to prepare the remote transaction for
   two-phase commit.
-->
<filename>postgres_fdw</filename>は今のところ、二相コミットのためのリモートトランザクションの準備をサポートしていないことに注意して下さい。
  </para>
 </sect2>

<<<<<<< HEAD
 <sect2 id="postgres-fdw-remote-query-optimization">
=======
 <sect2>
<!--
>>>>>>> 94ef7168
  <title>Remote Query Optimization</title>
-->
  <title>リモート問い合わせの最適化</title>

  <para>
<!--
   <filename>postgres_fdw</filename> attempts to optimize remote queries to reduce
   the amount of data transferred from foreign servers.  This is done by
   sending query <literal>WHERE</literal> clauses to the remote server for
   execution, and by not retrieving table columns that are not needed for
   the current query.  To reduce the risk of misexecution of queries,
   <literal>WHERE</literal> clauses are not sent to the remote server unless they use
   only data types, operators, and functions that are built-in or belong to an
   extension that's listed in the foreign server's <literal>extensions</literal>
   option.  Operators and functions in such clauses must
   be <literal>IMMUTABLE</literal> as well.
   For an <command>UPDATE</command> or <command>DELETE</command> query,
   <filename>postgres_fdw</filename> attempts to optimize the query execution by
   sending the whole query to the remote server if there are no query
   <literal>WHERE</literal> clauses that cannot be sent to the remote server,
   no local joins for the query, no row-level local <literal>BEFORE</literal> or
   <literal>AFTER</literal> triggers or stored generated columns on the target
   table, and no <literal>CHECK OPTION</literal> constraints from parent
   views.  In <command>UPDATE</command>,
   expressions to assign to target columns must use only built-in data types,
   <literal>IMMUTABLE</literal> operators, or <literal>IMMUTABLE</literal> functions,
   to reduce the risk of misexecution of the query.
-->
外部サーバからのデータ転送量を削減するため、<filename>postgres_fdw</filename>はリモート問い合わせを最適化しようと試みます。
これは問い合わせの<literal>WHERE</literal>句をリモートサーバに送出する事、およびクエリで必要とされていないカラムを取得しない事により行われます。
問い合わせの誤作動のリスクを下げるため、組み込みあるいは外部サーバの<literal>extensions</literal>オプションに列挙されている拡張に属するデータ型、演算子、関数だけを用いたものでない限り、リモートサーバに<literal>WHERE</literal>句は送出されません。
また、そのような<literal>WHERE</literal>句で使われる演算子と関数は<literal>IMMUTABLE</literal>でなければなりません。
<command>UPDATE</command>あるいは<command>DELETE</command>の問い合わせについては、リモートサーバに送出できない<literal>WHERE</literal>句がなく、問い合わせにローカルな結合がなく、対象のテーブルにローカルな行レベルの<literal>BEFORE</literal>あるいは<literal>AFTER</literal>トリガーや格納された生成列がなく、親ビューからの<literal>CHECK OPTION</literal>制約がないのであれば、<filename>postgres_fdw</filename>は問い合わせ全体をリモートサーバに送出することで、問い合わせの実行の最適化を図ります。
<command>UPDATE</command>では、問い合わせの誤った実行のリスクを低減するため、対象列への代入式では組み込みのデータ型、<literal>IMMUTABLE</literal>演算子、<literal>IMMUTABLE</literal>関数のみを使わなければなりません。
  </para>

  <para>
<!--
   When <filename>postgres_fdw</filename> encounters a join between foreign tables on
   the same foreign server, it sends the entire join to the foreign server,
   unless for some reason it believes that it will be more efficient to fetch
   rows from each table individually, or unless the table references involved
   are subject to different user mappings.  While sending the <literal>JOIN</literal>
   clauses, it takes the same precautions as mentioned above for the
   <literal>WHERE</literal> clauses.
-->
同一の外部サーバ上の外部テーブルの間の結合がある場合、<filename>postgres_fdw</filename>はその結合全体を外部サーバに送出します。
ただし、何らかの理由で各テーブルから個別に行を取得する方が効率的だと思われる場合、あるいは結合に含まれるテーブルの参照が異なるユーザマッピングに従う場合を除きます。
<literal>JOIN</literal>句を送出するにあたり、<literal>WHERE</literal>句に関して上で説明したことと同じ注意が払われます。
  </para>

  <para>
<!--
   The query that is actually sent to the remote server for execution can
   be examined using <command>EXPLAIN VERBOSE</command>.
-->
リモートサーバでの実行のために実際に送出される問い合わせは<command>EXPLAIN VERBOSE</command>を用いて調べる事ができます。
  </para>
 </sect2>

<<<<<<< HEAD
 <sect2 id="postgres-fdw-remote-query-execution-environment">
=======
 <sect2>
<!--
>>>>>>> 94ef7168
  <title>Remote Query Execution Environment</title>
-->
  <title>リモート問い合わせ実行環境</title>

  <para>
<!--
   In the remote sessions opened by <filename>postgres_fdw</filename>,
   the <xref linkend="guc-search-path"/> parameter is set to
   just <literal>pg_catalog</literal>, so that only built-in objects are visible
   without schema qualification.  This is not an issue for queries
   generated by <filename>postgres_fdw</filename> itself, because it always
   supplies such qualification.  However, this can pose a hazard for
   functions that are executed on the remote server via triggers or rules
   on remote tables.  For example, if a remote table is actually a view,
   any functions used in that view will be executed with the restricted
   search path.  It is recommended to schema-qualify all names in such
   functions, or else attach <literal>SET search_path</literal> options
   (see <xref linkend="sql-createfunction"/>) to such functions
   to establish their expected search path environment.
-->
<filename>postgres_fdw</filename>が開いたリモートセッションでは、<xref linkend="guc-search-path"/>パラメータは<literal>pg_catalog</literal>にだけ設定されますので、スキーマで修飾しなければ組み込みオブジェクトだけが可視です。
<filename>postgres_fdw</filename>自身が生成した問い合わせでは、常にそのような修飾を行ないますので、これは問題になりません。
しかし、リモートテーブルのトリガやルールによってリモートサーバ上で実行された関数にとっては問題の原因となり得ます。
例えば、リモートテーブルが実際にはビューであれば、そのビューで使われている関数はすべて制限された検索パスで実行されるでしょう。
期待される検索パス環境を確立できるよう、そのような関数では名前はすべてスキーマ修飾するか、そのような関数に<literal>SET search_path</literal>オプション(<xref linkend="sql-createfunction"/>参照)を付けることをお薦めします。
  </para>

  <para>
<!--
   <filename>postgres_fdw</filename> likewise establishes remote session settings
   for various parameters:
-->
<filename>postgres_fdw</filename>は、同様に様々なパラメータでリモートセッション設定を確立します。
   <itemizedlist spacing="compact">
    <listitem>
     <para>
<!--
      <xref linkend="guc-timezone"/> is set to <literal>UTC</literal>
-->
<xref linkend="guc-timezone"/>は<literal>UTC</literal>に設定されます。
     </para>
    </listitem>
    <listitem>
     <para>
<!--
      <xref linkend="guc-datestyle"/> is set to <literal>ISO</literal>
-->
<xref linkend="guc-datestyle"/>は<literal>ISO</literal>に設定されます。
     </para>
    </listitem>
    <listitem>
     <para>
<!--
      <xref linkend="guc-intervalstyle"/> is set to <literal>postgres</literal>
-->
<xref linkend="guc-intervalstyle"/>は<literal>postgres</literal>に設定されます。
     </para>
    </listitem>
    <listitem>
     <para>
<!--
      <xref linkend="guc-extra-float-digits"/> is set to <literal>3</literal> for remote
      servers 9.0 and newer and is set to <literal>2</literal> for older versions
-->
<xref linkend="guc-extra-float-digits"/>はリモートサーバが9.0以上では<literal>3</literal>に設定され、それより古いバージョンでは<literal>2</literal>に設定されます。
     </para>
    </listitem>
   </itemizedlist>
<!--
   These are less likely to be problematic than <varname>search_path</varname>, but
   can be handled with function <literal>SET</literal> options if the need arises.
-->
これは<varname>search_path</varname>ほど問題にはならないでしょうが、もし必要になったら関数の<literal>SET</literal>オプションで処理してください。
  </para>

  <para>
<!--
   It is <emphasis>not</emphasis> recommended that you override this behavior by
   changing the session-level settings of these parameters; that is likely
   to cause <filename>postgres_fdw</filename> to malfunction.
-->
上のパラメータのセッションレベルの設定を変更することで、この振舞いを覆すことはお薦め<emphasis>しません</emphasis>。
<filename>postgres_fdw</filename>が正常に動作しない原因となるでしょう。
  </para>
 </sect2>

<<<<<<< HEAD
 <sect2 id="postgres-fdw-cross-version-compatibility">
=======
 <sect2>
<!--
>>>>>>> 94ef7168
  <title>Cross-Version Compatibility</title>
-->
  <title>バージョン間互換性</title>

  <para>
<!--
   <filename>postgres_fdw</filename> can be used with remote servers dating back
   to <productname>PostgreSQL</productname> 8.3.  Read-only capability is available
   back to 8.1.  A limitation however is that <filename>postgres_fdw</filename>
   generally assumes that immutable built-in functions and operators are
   safe to send to the remote server for execution, if they appear in a
   <literal>WHERE</literal> clause for a foreign table.  Thus, a built-in
   function that was added since the remote server's release might be sent
   to it for execution, resulting in <quote>function does not exist</quote> or
   a similar error.  This type of failure can be worked around by
   rewriting the query, for example by embedding the foreign table
   reference in a sub-<literal>SELECT</literal> with <literal>OFFSET 0</literal> as an
   optimization fence, and placing the problematic function or operator
   outside the sub-<literal>SELECT</literal>.
-->
<filename>postgres_fdw</filename>のリモートサーバには<productname>PostgreSQL</productname> 8.3以降のバージョンを使用する事ができます。
読み取り専用であれば、8.1以降のバージョンまで可能です。
一方、<filename>postgres_fdw</filename>は<literal>IMMUTABLE</literal>属性を持った組み込みの演算子と関数が外部テーブルの<literal>WHERE</literal>句に含まれる場合、リモート側で実行しても安全であると仮定します。そのため、リモートサーバのリリース後に追加された関数が実行のために送出されるかもしれず、結果として<quote>関数が見つかりません</quote>あるいは類するエラーを発生させる事になります。
この種の問題は問い合わせの書き換えによって対処する事ができます。
例えば、最適化を妨げるため、外部テーブルへの参照を<literal>OFFSET 0</literal>を付けてsub-<literal>SELECT</literal>に埋め込み、問題のある関数や演算子をsub-<literal>SELECT</literal>の外に配置するなどの方法があります。
  </para>
 </sect2>

<<<<<<< HEAD
 <sect2 id="postgres-fdw-configuration-parameters">
=======
 <sect2>
<!--
>>>>>>> 94ef7168
  <title>Configuration Parameters</title>
-->
  <title>設定パラメータ</title>

  <variablelist>
   <varlistentry id="guc-pgfdw-application-name" xreflabel="postgres_fdw.application_name">
    <term>
     <varname>postgres_fdw.application_name</varname> (<type>string</type>)
     <indexterm>
      <primary><varname>postgres_fdw.application_name</varname> configuration parameter</primary>
     </indexterm>
    </term>
    <listitem>
     <para>
<!--
      Specifies a value for <xref linkend="guc-application-name"/>
      configuration parameter used when <filename>postgres_fdw</filename>
      establishes a connection to a foreign server.  This overrides
      <varname>application_name</varname> option of the server object.
      Note that change of this parameter doesn't affect any existing
      connections until they are re-established.
-->
<filename>postgres_fdw</filename>が外部サーバへの接続を確立する際に使用される<xref linkend="guc-application-name"/>設定パラメータの値を指定します。
これにより、サーバオブジェクトの<varname>application_name</varname>オプションが上書きされます。
このパラメータを変更しても、再確立されるまで既存の接続には影響しません。
     </para>
     <para>
<!--
      <varname>postgres_fdw.application_name</varname> can be any string
      of any length and contain even non-ASCII characters.  However when
      it's passed to and used as <varname>application_name</varname>
      in a foreign server, note that it will be truncated to less than
      <symbol>NAMEDATALEN</symbol> characters and anything other than
      printable ASCII characters will be replaced with question
      marks (<literal>?</literal>).
      See <xref linkend="guc-application-name"/> for details.
-->
<varname>postgres_fdw.application_name</varname>は任意の長さの文字列で、非ASCII文字も含むことさえできます。
しかし、外部サーバで<varname>application_name</varname>として渡されて使用される場合、<symbol>NAMEDATALEN</symbol>文字未満に切り捨てられ、印字可能なASCII文字以外の文字は疑問符(<literal>?</literal>)に置き換えられることに注意してください。
詳細は<xref linkend="guc-application-name"/>を参照してください。
     </para>

     <para>
<!--
      <literal>%</literal> characters begin <quote>escape sequences</quote>
      that are replaced with status information as outlined below.
      Unrecognized escapes are ignored. Other characters are copied straight
      to the application name. Note that it's not allowed to specify a
      plus/minus sign or a numeric literal after the <literal>%</literal>
      and before the option, for alignment and padding.
-->
<literal>%</literal>文字は<quote>エスケープシーケンス</quote>を開始し、以下で説明するようにステータス情報に置き換えられます。
認識されないエスケープは無視されます。
他の文字はアプリケーション名に直接コピーされます。
位置合わせとパディングのために、<literal>%</literal>の後とオプションの前にプラス/マイナス記号または数値リテラルを指定することはできないことに注意してください。
     </para>

     <informaltable>
      <tgroup cols="2">
       <thead>
        <row>
<!--
         <entry>Escape</entry>
-->
         <entry>エスケープ</entry>
<!--
         <entry>Effect</entry>
-->
         <entry>効果</entry>
        </row>
       </thead>
       <tbody>
        <row>
         <entry><literal>%a</literal></entry>
<!--
         <entry>Application name on local server</entry>
-->
         <entry>ローカルサーバ上のアプリケーション名</entry>
        </row>
        <row>
         <entry><literal>%c</literal></entry>
         <entry>
<!--
          Session ID on local server
          (see <xref linkend="guc-log-line-prefix"/> for details)
-->
ローカルサーバ上のセッションID（詳細は<xref linkend="guc-log-line-prefix"/>を参照）
         </entry>
        </row>
        <row>
         <entry><literal>%C</literal></entry>
         <entry>
<!--
          Cluster name on local server
          (see <xref linkend="guc-cluster-name"/> for details)
-->
ローカルサーバ上のクラスタ名（詳細は<xref linkend="guc-cluster-name"/>を参照）
         </entry>
        </row>
        <row>
         <entry><literal>%u</literal></entry>
<!--
         <entry>User name on local server</entry>
-->
         <entry>ローカルサーバ上のユーザ名</entry>
        </row>
        <row>
         <entry><literal>%d</literal></entry>
<!--
         <entry>Database name on local server</entry>
-->
         <entry>ローカルサーバ上のデータベース名</entry>
        </row>
        <row>
         <entry><literal>%p</literal></entry>
<!--
         <entry>Process ID of backend on local server</entry>
-->
         <entry>ローカルサーバ上のバックエンドのプロセスID</entry>
        </row>
        <row>
         <entry><literal>%%</literal></entry>
<!--
         <entry>Literal %</entry>
-->
         <entry>文字 %</entry>
        </row>
       </tbody>
      </tgroup>
     </informaltable>

     <para>
<!--
      For example, suppose user <literal>local_user</literal> establishes
      a connection from database <literal>local_db</literal> to
      <literal>foreign_db</literal> as user <literal>foreign_user</literal>,
      the setting <literal>'db=%d, user=%u'</literal> is replaced with
      <literal>'db=local_db, user=local_user'</literal>.
-->
たとえば、ユーザー<literal>local_user</literal>がデータベース<literal>local_db</literal>から<literal>foreign_db</literal>への接続をユーザー<literal>foreign_user</literal>として確立するとします。
設定<literal>'db=%d,user=%u'</literal>は<literal>'db=local_db,user=local_user'</literal>に置き換えられます。
     </para>

    </listitem>
   </varlistentry>
  </variablelist>
 </sect2>

<<<<<<< HEAD
 <sect2 id="postgres-fdw-examples">
=======
 <sect2>
<!--
>>>>>>> 94ef7168
  <title>Examples</title>
-->
  <title>例</title>

  <para>
<!--
   Here is an example of creating a foreign table with
   <literal>postgres_fdw</literal>. First install the extension:
-->
これは<literal>postgres_fdw</literal>で外部テーブルを作成する例です。
まず、拡張をインストールします。
  </para>

<programlisting>
CREATE EXTENSION postgres_fdw;
</programlisting>

  <para>
<!--
   Then create a foreign server using <xref linkend="sql-createserver"/>.
   In this example we wish to connect to a <productname>PostgreSQL</productname> server
   on host <literal>192.83.123.89</literal> listening on
   port <literal>5432</literal>.  The database to which the connection is made
   is named <literal>foreign_db</literal> on the remote server:
-->
次に、<xref linkend="sql-createserver"/>を使って外部サーバを作成します。
この例では、ホスト<literal>192.83.123.89</literal>でポート<literal>5432</literal>を監視している<productname>PostgreSQL</productname>サーバに接続します。
接続されるデータベースはリモートサーバ上で<literal>foreign_db</literal>という名前です。

<programlisting>
CREATE SERVER foreign_server
        FOREIGN DATA WRAPPER postgres_fdw
        OPTIONS (host '192.83.123.89', port '5432', dbname 'foreign_db');
</programlisting>
  </para>

  <para>
<!--
   A user mapping, defined with <xref linkend="sql-createusermapping"/>, is
   needed as well to identify the role that will be used on the remote
   server:
-->
リモートサーバで使われるロールを特定するためにユーザマッピングも必要です。ユーザマッピングは<xref linkend="sql-createusermapping"/>で定義されます。

<programlisting>
CREATE USER MAPPING FOR local_user
        SERVER foreign_server
        OPTIONS (user 'foreign_user', password 'password');
</programlisting>
  </para>

  <para>
<!--
   Now it is possible to create a foreign table with
   <xref linkend="sql-createforeigntable"/>.  In this example we
   wish to access the table named <structname>some_schema.some_table</structname>
   on the remote server.  The local name for it will
   be <structname>foreign_table</structname>:
-->
これで<xref linkend="sql-createforeigntable"/>により外部テーブルが作成できるようになりました。
この例では、リモートサーバの<structname>some_schema.some_table</structname>という名前のテーブルにアクセスします。
対応するローカルの名前は<structname>foreign_table</structname>です。

<programlisting>
CREATE FOREIGN TABLE foreign_table (
        id integer NOT NULL,
        data text
)
        SERVER foreign_server
        OPTIONS (schema_name 'some_schema', table_name 'some_table');
</programlisting>

<!--
   It's essential that the data types and other properties of the columns
   declared in <command>CREATE FOREIGN TABLE</command> match the actual remote table.
   Column names must match as well, unless you attach <literal>column_name</literal>
   options to the individual columns to show how they are named in the remote
   table.
   In many cases, use of <link linkend="sql-importforeignschema"><command>IMPORT FOREIGN SCHEMA</command></link> is
   preferable to constructing foreign table definitions manually.
-->
<command>CREATE FOREIGN TABLE</command>で宣言した列のデータ型やその他の属性は、実際のリモートテーブルと一致していることが必須です。
リモートテーブルでどのような名前なのかを個々の列に対して<literal>column_name</literal>オプションで指定しない限り、列名も一致していなければなりません。
多くの場合、外部テーブルの定義を手作業で作成するよりも、<link linkend="sql-importforeignschema"><command>IMPORT FOREIGN SCHEMA</command></link>を使用する方が望ましいです。
  </para>
 </sect2>

<<<<<<< HEAD
 <sect2 id="postgres-fdw-author">
=======
 <sect2>
<!--
>>>>>>> 94ef7168
  <title>Author</title>
-->
  <title>作者</title>
  <para>
<!--
   Shigeru Hanada <email>shigeru.hanada@gmail.com</email>
-->
花田 茂 <email>shigeru.hanada@gmail.com</email>
  </para>
 </sect2>

</sect1><|MERGE_RESOLUTION|>--- conflicted
+++ resolved
@@ -154,22 +154,14 @@
 リモートテーブル側のカラムとの対応付けは、その位置ではなく、名前によって行われます。
  </para>
 
-<<<<<<< HEAD
  <sect2 id="postgres-fdw-options">
-=======
- <sect2>
-<!--
->>>>>>> 94ef7168
+<!--
   <title>FDW Options of postgres_fdw</title>
 -->
   <title>postgres_fdwの外部データラッパーオプション</title>
 
-<<<<<<< HEAD
   <sect3 id="postgres-fdw-options-connection">
-=======
-  <sect3>
-<!--
->>>>>>> 94ef7168
+<!--
    <title>Connection Options</title>
 -->
    <title>接続オプション</title>
@@ -254,20 +246,10 @@
 スーパーユーザのみが<literal>sslcert</literal>や<literal>sslkey</literal>の設定のあるユーザマッピングを作成したり修正したりできます。
    </para>
    <para>
-<<<<<<< HEAD
     Non-superusers may connect to foreign servers using password
     authentication or with GSSAPI delegated credentials, so specify the
     <literal>password</literal> option for user mappings belonging to
     non-superusers where password authentication is required.
-=======
-<!--
-    Only superusers may connect to foreign servers without password
-    authentication, so always specify the <literal>password</literal> option
-    for user mappings belonging to non-superusers.
--->
-スーパーユーザのみが外部サーバに対してパスワードなしの認証で接続できます。
-したがって、非特権ユーザのユーザマッピングには<literal>password</literal>を必ず指定するようにして下さい。
->>>>>>> 94ef7168
    </para>
    <para>
 <!--
@@ -307,12 +289,8 @@
    </para>
   </sect3>
 
-<<<<<<< HEAD
   <sect3 id="postgres-fdw-options-object-name">
-=======
-  <sect3>
-<!--
->>>>>>> 94ef7168
+<!--
    <title>Object Name Options</title>
 -->
    <title>オブジェクト名オプション</title>
@@ -380,12 +358,8 @@
 
   </sect3>
 
-<<<<<<< HEAD
   <sect3 id="postgres-fdw-options-cost-estimation">
-=======
-  <sect3>
-<!--
->>>>>>> 94ef7168
+<!--
    <title>Cost Estimation Options</title>
 -->
    <title>コスト推定オプション</title>
@@ -532,12 +506,8 @@
 
   </sect3>
 
-<<<<<<< HEAD
   <sect3 id="postgres-fdw-options-remote-execution">
-=======
-  <sect3>
-<!--
->>>>>>> 94ef7168
+<!--
    <title>Remote Execution Options</title>
 -->
    <title>リモート実行オプション</title>
@@ -656,12 +626,8 @@
 
   </sect3>
 
-<<<<<<< HEAD
   <sect3 id="postgres-fdw-options-asynchronous-execution">
-=======
-  <sect3>
-<!--
->>>>>>> 94ef7168
+<!--
    <title>Asynchronous Execution Options</title>
 -->
    <title>非同期実行オプション</title>
@@ -735,24 +701,18 @@
    </variablelist>
   </sect3>
 
-<<<<<<< HEAD
   <sect3 id="postgres-fdw-options-transaction-management">
-=======
-  <sect3>
-<!--
->>>>>>> 94ef7168
+<!--
    <title>Transaction Management Options</title>
 -->
    <title>トランザクション管理オプション</title>
 
    <para>
-<!--
     As described in the Transaction Management section, in
     <filename>postgres_fdw</filename> transactions are managed by creating
     corresponding remote transactions, and subtransactions are managed by
     creating corresponding remote subtransactions. When multiple remote
     transactions are involved in the current local transaction, by default
-<<<<<<< HEAD
     <filename>postgres_fdw</filename> commits or aborts those remote
     transactions serially when the local transaction is committed or aborted.
     When multiple remote subtransactions are involved in the current local
@@ -760,19 +720,6 @@
     aborts those remote subtransactions serially when the local subtransaction
     is committed or aborted.
     Performance can be improved with the following options:
-=======
-    <filename>postgres_fdw</filename> commits those remote transactions
-    serially when the local transaction is committed. When multiple remote
-    subtransactions are involved in the current local subtransaction, by
-    default <filename>postgres_fdw</filename> commits those remote
-    subtransactions serially when the local subtransaction is committed.
-    Performance can be improved with the following option:
--->
-「トランザクション管理」セクションで説明されているように、<filename>postgres_fdw</filename>では、トランザクションは対応するリモートトランザクションを作成することで管理され、サブトランザクションは対応するリモートサブトランザクションを作成することで管理されます。
-現在のローカルトランザクションに複数のリモートトランザクションが含まれている場合、デフォルトでは<filename>postgres_fdw</filename>はローカルトランザクションがコミットされたときに、これらのリモートサブトランザクションを順番にコミットします。
-現在のローカルサブトランザクションに複数のリモートサブトランザクションが含まれている場合、デフォルトでは<filename>postgres_fdw</filename>はローカルサブトランザクションがコミットされたときに、これらのリモートサブトランザクションを順番にコミットします。
-次のオプションでパフォーマンスを向上させることができます。
->>>>>>> 94ef7168
    </para>
 
    <variablelist>
@@ -781,23 +728,12 @@
      <term><literal>parallel_commit</literal> (<type>boolean</type>)</term>
      <listitem>
       <para>
-<<<<<<< HEAD
        This option controls whether <filename>postgres_fdw</filename> commits,
        in parallel, remote transactions opened on a foreign server in a local
-=======
-<!--
-       This option controls whether <filename>postgres_fdw</filename> commits
-       in parallel remote transactions opened on a foreign server in a local
->>>>>>> 94ef7168
        transaction when the local transaction is committed. This setting also
        applies to remote and local subtransactions. This option can only be
        specified for foreign servers, not per-table. The default is
        <literal>false</literal>.
--->
-このオプションは、ローカルトランザクションがコミットされたときに、ローカルトランザクション内の外部サーバで開かれたリモートトランザクションを<filename>postgres_fdw</filename>が並行してコミットするかどうかを制御します。
-この設定は、リモートサブトランザクションとローカルサブトランザクションにも適用されます。
-このオプションは外部サーバに対してのみ指定でき、テーブル単位では指定できません。
-デフォルトは<literal>false</literal>です。
       </para>
      </listitem>
     </varlistentry>
@@ -806,31 +742,12 @@
      <term><literal>parallel_abort</literal> (<type>boolean</type>)</term>
      <listitem>
       <para>
-<<<<<<< HEAD
        This option controls whether <filename>postgres_fdw</filename> aborts,
        in parallel, remote transactions opened on a foreign server in a local
        transaction when the local transaction is aborted. This setting also
        applies to remote and local subtransactions. This option can only be
        specified for foreign servers, not per-table. The default is
        <literal>false</literal>.
-=======
-<!--
-       If multiple foreign servers with this option enabled are involved in a
-       local transaction, multiple remote transactions on those foreign
-       servers are committed in parallel across those foreign servers when
-       the local transaction is committed.
--->
-このオプションが有効になっている複数の外部サーバがローカルトランザクションに関与している場合、これらの外部サーバ上の複数のリモートトランザクションは、ローカルトランザクションがコミットされるときに、これらの外部サーバ間で並列にコミットされます。
-      </para>
-
-      <para>
-<!--
-       When this option is enabled, a foreign server with many remote
-       transactions may see a negative performance impact when the local
-       transaction is committed.
--->
-このオプションを有効にすると、多数のリモート・トランザクションを持つ外部サーバは、ローカル・トランザクションがコミットされたときにパフォーマンスに悪影響を与える可能性があります。
->>>>>>> 94ef7168
       </para>
      </listitem>
     </varlistentry>
@@ -852,12 +769,8 @@
 
   </sect3>
 
-<<<<<<< HEAD
   <sect3 id="postgres-fdw-options-updatability">
-=======
-  <sect3>
-<!--
->>>>>>> 94ef7168
+<!--
    <title>Updatability Options</title>
 -->
    <title>更新機能オプション</title>
@@ -909,12 +822,8 @@
    </variablelist>
   </sect3>
 
-<<<<<<< HEAD
   <sect3 id="postgres-fdw-options-truncatability">
-=======
-  <sect3>
-<!--
->>>>>>> 94ef7168
+<!--
    <title>Truncatability Options</title>
 -->
    <title>切り詰めオプション</title>
@@ -961,12 +870,8 @@
    </variablelist>
   </sect3>
 
-<<<<<<< HEAD
   <sect3 id="postgres-fdw-options-importing">
-=======
-  <sect3>
-<!--
->>>>>>> 94ef7168
+<!--
    <title>Importing Options</title>
 -->
    <title>インポートのオプション</title>
@@ -1124,12 +1029,8 @@
 
   </sect3>
 
-<<<<<<< HEAD
   <sect3 id="postgres-fdw-options-connection-management">
-=======
-  <sect3>
-<!--
->>>>>>> 94ef7168
+<!--
     <title>Connection Management Options</title>
 -->
     <title>接続管理オプション</title>
@@ -1169,12 +1070,8 @@
    </sect3>
  </sect2>
 
-<<<<<<< HEAD
 <sect2 id="postgres-fdw-functions">
-=======
-<sect2>
-<!--
->>>>>>> 94ef7168
+<!--
   <title>Functions</title>
 -->
   <title>関数</title>
@@ -1278,12 +1175,8 @@
 
 </sect2>
 
-<<<<<<< HEAD
  <sect2 id="postgres-fdw-connection-management">
-=======
- <sect2>
-<!--
->>>>>>> 94ef7168
+<!--
   <title>Connection Management</title>
 -->
   <title>接続管理</title>
@@ -1338,12 +1231,8 @@
   </para>
  </sect2>
 
-<<<<<<< HEAD
  <sect2 id="postgres-fdw-transaction-management">
-=======
- <sect2>
-<!--
->>>>>>> 94ef7168
+<!--
   <title>Transaction Management</title>
 -->
   <title>トランザクション管理</title>
@@ -1397,12 +1286,8 @@
   </para>
  </sect2>
 
-<<<<<<< HEAD
  <sect2 id="postgres-fdw-remote-query-optimization">
-=======
- <sect2>
-<!--
->>>>>>> 94ef7168
+<!--
   <title>Remote Query Optimization</title>
 -->
   <title>リモート問い合わせの最適化</title>
@@ -1463,12 +1348,8 @@
   </para>
  </sect2>
 
-<<<<<<< HEAD
  <sect2 id="postgres-fdw-remote-query-execution-environment">
-=======
- <sect2>
-<!--
->>>>>>> 94ef7168
+<!--
   <title>Remote Query Execution Environment</title>
 -->
   <title>リモート問い合わせ実行環境</title>
@@ -1555,12 +1436,8 @@
   </para>
  </sect2>
 
-<<<<<<< HEAD
  <sect2 id="postgres-fdw-cross-version-compatibility">
-=======
- <sect2>
-<!--
->>>>>>> 94ef7168
+<!--
   <title>Cross-Version Compatibility</title>
 -->
   <title>バージョン間互換性</title>
@@ -1589,12 +1466,8 @@
   </para>
  </sect2>
 
-<<<<<<< HEAD
  <sect2 id="postgres-fdw-configuration-parameters">
-=======
- <sect2>
-<!--
->>>>>>> 94ef7168
+<!--
   <title>Configuration Parameters</title>
 -->
   <title>設定パラメータ</title>
@@ -1743,12 +1616,8 @@
   </variablelist>
  </sect2>
 
-<<<<<<< HEAD
  <sect2 id="postgres-fdw-examples">
-=======
- <sect2>
-<!--
->>>>>>> 94ef7168
+<!--
   <title>Examples</title>
 -->
   <title>例</title>
@@ -1836,12 +1705,8 @@
   </para>
  </sect2>
 
-<<<<<<< HEAD
  <sect2 id="postgres-fdw-author">
-=======
- <sect2>
-<!--
->>>>>>> 94ef7168
+<!--
   <title>Author</title>
 -->
   <title>作者</title>

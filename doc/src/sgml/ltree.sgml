<!-- doc/src/sgml/ltree.sgml -->

<sect1 id="ltree" xreflabel="ltree">
 <title>ltree</title>

 <indexterm zone="ltree">
  <primary>ltree</primary>
 </indexterm>

 <para>
<!--
  This module implements a data type <type>ltree</type> for representing
  labels of data stored in a hierarchical tree-like structure.
  Extensive facilities for searching through label trees are provided.
-->
本モジュールは階層ツリーを模擬した構造に格納されたデータのラベルを表現する <type>ltree</type>データ型を実装します。
ラベルツリー全体を検索する高度な機能を提供します。
 </para>

 <para>
  This module is considered <quote>trusted</quote>, that is, it can be
  installed by non-superusers who have <literal>CREATE</literal> privilege
  on the current database.
 </para>

 <sect2>
<!--
  <title>Definitions</title>
-->
  <title>定義</title>

  <para>
<!--
   A <firstterm>label</firstterm> is a sequence of alphanumeric characters
   and underscores (for example, in C locale the characters
   <literal>A-Za-z0-9_</literal> are allowed).
   Labels must be less than 256 characters long.
<<<<<<< HEAD
=======
-->
<firstterm>ラベル</firstterm>は、アルファベット文字とアンダースコア（例えばCロケールでは<literal>A-Za-z0-9_</literal>文字が許されます。）の並びです。
ラベルの長さは256文字未満でなければなりません。
>>>>>>> 184958ef
  </para>

  <para>
<!--
   Examples: <literal>42</literal>, <literal>Personal_Services</literal>
-->
例えば<literal>42</literal>、<literal>Personal_Services</literal>です。
  </para>

  <para>
<!--
   A <firstterm>label path</firstterm> is a sequence of zero or more
   labels separated by dots, for example <literal>L1.L2.L3</literal>, representing
   a path from the root of a hierarchical tree to a particular node.  The
   length of a label path cannot exceed 65535 labels.
<<<<<<< HEAD
=======
-->
<firstterm>ラベル経路</firstterm>は、例えば<literal>L1.L2.L3</literal>のようなドットで区切られた0個以上のラベルの並びであり、階層ツリーのルートから特定のノードまでの経路を表します。
ラベル経路の長さは65535ラベルを超えることはできません。
>>>>>>> 184958ef
  </para>

  <para>
<!--
   Example: <literal>Top.Countries.Europe.Russia</literal>
-->
例：<literal>'Top.Countries.Europe.Russia'</literal>
  </para>

  <para>
<!--
   The <filename>ltree</filename> module provides several data types:
-->
<filename>ltree</filename>モジュールは以下の複数のデータ型を提供します。
  </para>

  <itemizedlist>
   <listitem>
    <para>
<!--
     <type>ltree</type> stores a label path.
-->
<type>ltree</type>はラベル経路を格納します。
    </para>
   </listitem>

   <listitem>
    <para>
<!--
     <type>lquery</type> represents a regular-expression-like pattern
     for matching <type>ltree</type> values.  A simple word matches that
     label within a path.  A star symbol (<literal>*</literal>) matches zero
<<<<<<< HEAD
     or more labels.  These can be joined with dots to form a pattern that
     must match the whole label path.  For example:
=======
     or more labels.  For example:
-->
<type>lquery</type>は、<type>ltree</type>値に一致する正規表現のようなパターンを表現します。
単一の単語は経路内のラベルに一致します。
スター記号（<literal>*</literal>）は0個以上のラベルに一致します。
以下に例を示します。
>>>>>>> 184958ef
<synopsis>
<!--
foo         <lineannotation>Match the exact label path <literal>foo</literal></lineannotation>
*.foo.*     <lineannotation>Match any label path containing the label <literal>foo</literal></lineannotation>
*.foo       <lineannotation>Match any label path whose last label is <literal>foo</literal></lineannotation>
-->
foo         <lineannotation>正確に<literal>foo</literal>というラベル経路に一致します。</lineannotation>
*.foo.*     <lineannotation><literal>foo</literal>というラベルを含むラベル経路すべてに一致します。</lineannotation>
*.foo       <lineannotation><literal>foo</literal>というラベルで終わるラベル経路すべてに一致します。</lineannotation>
</synopsis>
    </para>

    <para>
<<<<<<< HEAD
     Both star symbols and simple words can be quantified to restrict how many
     labels they can match:
=======
<!--
     Star symbols can also be quantified to restrict how many labels
     they can match:
-->
スター印は一致可能なラベル数を制限するために量指定を行うことができます。
>>>>>>> 184958ef
<synopsis>
<!--
*{<replaceable>n</replaceable>}        <lineannotation>Match exactly <replaceable>n</replaceable> labels</lineannotation>
*{<replaceable>n</replaceable>,}       <lineannotation>Match at least <replaceable>n</replaceable> labels</lineannotation>
*{<replaceable>n</replaceable>,<replaceable>m</replaceable>}      <lineannotation>Match at least <replaceable>n</replaceable> but not more than <replaceable>m</replaceable> labels</lineannotation>
<<<<<<< HEAD
*{,<replaceable>m</replaceable>}       <lineannotation>Match at most <replaceable>m</replaceable> labels &mdash; same as </lineannotation>*{0,<replaceable>m</replaceable>}
foo{<replaceable>n</replaceable>,<replaceable>m</replaceable>}    <lineannotation>Match at least <replaceable>n</replaceable> but not more than <replaceable>m</replaceable> occurrences of <literal>foo</literal></lineannotation>
foo{,}      <lineannotation>Match any number of occurrences of <literal>foo</literal>, including zero</lineannotation>
=======
*{,<replaceable>m</replaceable>}       <lineannotation>Match at most <replaceable>m</replaceable> labels &mdash; same as </lineannotation> *{0,<replaceable>m</replaceable>}
-->
*{<replaceable>n</replaceable>}        <lineannotation>正確に<replaceable>n</replaceable>個のラベルに一致します。</lineannotation>
*{<replaceable>n</replaceable>,}       <lineannotation>少なくとも<replaceable>n</replaceable>個のラベルに一致します。</lineannotation>
*{<replaceable>n</replaceable>,<replaceable>m</replaceable>}      <lineannotation>少なくとも<replaceable>n</replaceable>個に一致し、多くても<replaceable>m</replaceable>個を超えないラベルに一致します。</lineannotation>
*{,<replaceable>m</replaceable>}       <lineannotation>最大<replaceable>m</replaceable>個のラベルに一致します。つまり</lineannotation> *{0,<replaceable>m</replaceable>}と同じです。
>>>>>>> 184958ef
</synopsis>
     In the absence of any explicit quantifier, the default for a star symbol
     is to match any number of labels (that is, <literal>{,}</literal>) while
     the default for a non-star item is to match exactly once (that
     is, <literal>{1}</literal>).
    </para>

    <para>
<!--
     There are several modifiers that can be put at the end of a non-star
<<<<<<< HEAD
     <type>lquery</type> item to make it match more than just the exact match:
=======
     label in <type>lquery</type> to make it match more than just the exact match:
-->
単なる正確な一致以上の一致を行うために、<type>lquery</type>の非スターラベルの終端に記述することができる複数の修飾子が存在します。
>>>>>>> 184958ef
<synopsis>
<!--
@           <lineannotation>Match case-insensitively, for example <literal>a@</literal> matches <literal>A</literal></lineannotation>
*           <lineannotation>Match any label with this prefix, for example <literal>foo*</literal> matches <literal>foobar</literal></lineannotation>
%           <lineannotation>Match initial underscore-separated words</lineannotation>
-->
@           <lineannotation>大文字小文字を区別しない一致。例えば<literal>a@</literal>は<literal>A</literal>に一致します。</lineannotation>
*           <lineannotation>この接頭辞を持つすべてのラベルに一致。例えば<literal>foo*</literal>は<literal>foobar</literal>に一致します。</lineannotation>
%           <lineannotation>最初のアンダースコアで区切られた単語に一致。</lineannotation>
</synopsis>
<!--
     The behavior of <literal>%</literal> is a bit complicated.  It tries to match
     words rather than the entire label.  For example
     <literal>foo_bar%</literal> matches <literal>foo_bar_baz</literal> but not
     <literal>foo_barbaz</literal>.  If combined with <literal>*</literal>, prefix
     matching applies to each word separately, for example
     <literal>foo_bar%*</literal> matches <literal>foo1_bar2_baz</literal> but
     not <literal>foo1_br2_baz</literal>.
-->
<literal>%</literal>の動作は多少複雑です。
ラベル全体ではなく単語一致を試みます。
例えば<literal>foo_bar%</literal>は<literal>foo_bar_baz</literal>に一致しますが<literal>foo_barbaz</literal>に一致しません。
<literal>*</literal>と組み合わせる場合、接頭辞一致が各単語ごとに適用されます。
例えば<literal>foo_bar%*</literal>は<literal>foo1_bar2_baz</literal>に一致しますが、<literal>foo1_br2_baz</literal>に一致しません。
    </para>

    <para>
<<<<<<< HEAD
     Also, you can write several possibly-modified non-star items separated with
     <literal>|</literal> (OR) to match any of those items, and you can put
     <literal>!</literal> (NOT) at the start of a non-star group to match any
     label that doesn't match any of the alternatives.  A quantifier, if any,
     goes at the end of the group; it means some number of matches for the
     group as a whole (that is, some number of labels matching or not matching
     any of the alternatives).
=======
<!--
     Also, you can write several possibly-modified labels separated with
     <literal>|</literal> (OR) to match any of those labels, and you can put
     <literal>!</literal> (NOT) at the start to match any label that doesn't
     match any of the alternatives.
-->
また、ラベルのいずれかに一致させるために<literal>|</literal>（論理和）で区切って、複数のおそらく修飾子が付いたラベルを記述することもできます。
さらに、先頭に<literal>!</literal> (否定)を記述して選択肢のいずれかにも一致しないすべてのラベルに一致させることもできます。
>>>>>>> 184958ef
    </para>

    <para>
<!--
     Here's an annotated example of <type>lquery</type>:
-->
以下に注釈付きの<type>lquery</type>の例を示します。
<programlisting>
Top.*{0,2}.sport*@.!football|tennis{1,}.Russ*|Spain
a.  b.     c.      d.                   e.
</programlisting>
<!--
     This query will match any label path that:
-->
この問い合わせは以下のようなラベルに一致します。
    </para>
    <orderedlist numeration="loweralpha">
     <listitem>
      <para>
<!--
       begins with the label <literal>Top</literal>
-->
<literal>Top</literal>ラベルから始まる。
      </para>
     </listitem>
     <listitem>
      <para>
<!--
       and next has zero to two labels before
-->
次いで0から2個のラベルを持つ。
      </para>
     </listitem>
     <listitem>
      <para>
<!--
       a label beginning with the case-insensitive prefix <literal>sport</literal>
-->
直後に<literal>sport</literal>接頭辞（大文字小文字の区別無）から始まるラベルを持つ。
      </para>
     </listitem>
     <listitem>
      <para>
<<<<<<< HEAD
       then has one or more labels, none of which
       match <literal>football</literal> nor <literal>tennis</literal>
=======
<!--
       then a label not matching <literal>football</literal> nor
       <literal>tennis</literal>
-->
そして、<literal>football</literal>と<literal>tennis</literal>に一致しないラベルを持つ。
>>>>>>> 184958ef
      </para>
     </listitem>
     <listitem>
      <para>
<!--
       and then ends with a label beginning with <literal>Russ</literal> or
       exactly matching <literal>Spain</literal>.
-->
<literal>Russ</literal>から始まる、または、正確に<literal>Spain</literal>に一致するラベルで終わる。
      </para>
     </listitem>
    </orderedlist>
   </listitem>

   <listitem>
<!--
    <para><type>ltxtquery</type> represents a full-text-search-like
    pattern for matching <type>ltree</type> values.  An
    <type>ltxtquery</type> value contains words, possibly with the
    modifiers <literal>@</literal>, <literal>*</literal>, <literal>%</literal> at the end;
    the modifiers have the same meanings as in <type>lquery</type>.
    Words can be combined with <literal>&amp;</literal> (AND),
    <literal>|</literal> (OR), <literal>!</literal> (NOT), and parentheses.
    The key difference from
    <type>lquery</type> is that <type>ltxtquery</type> matches words without
    regard to their position in the label path.
-->
    <para>
<type>ltxtquery</type>は<type>ltree</type>値に対する全文検索のようなパターンを表します。
<type>ltxtquery</type>値は、おそらく最後に<literal>@</literal>、<literal>*</literal>、<literal>%</literal>修飾子を持った単語からなります。
修飾子の意味は<type>lquery</type>と同じです。
単語は<literal>&amp;</literal> (論理積)、<literal>|</literal> (論理和)、<literal>!</literal> (否定)、括弧を組み合わせることが可能です。
主な<type>lquery</type>との違いは、<type>ltxtquery</type>はラベル経路上の位置を考慮せずに単語に一致することです。
    </para>

    <para>
<!--
     Here's an example <type>ltxtquery</type>:
-->
<type>ltxtquery</type>の例を示します。
<programlisting>
Europe &amp; Russia*@ &amp; !Transportation
</programlisting>
<!--
     This will match paths that contain the label <literal>Europe</literal> and
     any label beginning with <literal>Russia</literal> (case-insensitive),
     but not paths containing the label <literal>Transportation</literal>.
     The location of these words within the path is not important.
     Also, when <literal>%</literal> is used, the word can be matched to any
     underscore-separated word within a label, regardless of position.
-->
これは<literal>Europe</literal>ラベルと<literal>Russia</literal>（大文字小文字の区別無）から始まるラベルを含む経路に一致します。
しかし、<literal>Transportation</literal>ラベルを含む経路は一致しません。
経路内の単語の位置は重要ではありません。
また、<literal>%</literal>が使用された場合、位置に関係なく、単語をラベル内のアンダースコアで区切られた何らかの単語に一致させることができます。
    </para>
   </listitem>

  </itemizedlist>

  <para>
<!--
   Note: <type>ltxtquery</type> allows whitespace between symbols, but
   <type>ltree</type> and <type>lquery</type> do not.
-->
注意：<type>ltxtquery</type>ではシンボルの間に空白を入れることができますが、<type>ltree</type>と<type>lquery</type>ではできません。
  </para>
 </sect2>

 <sect2>
<!--
  <title>Operators and Functions</title>
-->
  <title>演算子と関数</title>

  <para>
<!--
   Type <type>ltree</type> has the usual comparison operators
   <literal>=</literal>, <literal>&lt;&gt;</literal>,
   <literal>&lt;</literal>, <literal>&gt;</literal>, <literal>&lt;=</literal>, <literal>&gt;=</literal>.
   Comparison sorts in the order of a tree traversal, with the children
   of a node sorted by label text.  In addition, the specialized
   operators shown in <xref linkend="ltree-op-table"/> are available.
-->
<type>ltree</type>型は、通常の比較演算子<literal>=</literal>、<literal>&lt;&gt;</literal>、<literal>&lt;</literal>、<literal>&gt;</literal>、<literal>&lt;=</literal>、<literal>&gt;=</literal>を持ちます。
比較では、ツリーの巡回順でソートされ、ノードの子要素はラベルテキストでソートされます。
さらに、<xref linkend="ltree-op-table"/>に示す特殊な演算子が使用可能です。
  </para>

  <table id="ltree-op-table">
<!--
   <title><type>ltree</type> Operators</title>
<<<<<<< HEAD
    <tgroup cols="1">
     <thead>
      <row>
       <entry role="func_table_entry"><para role="func_signature">
        Operator
       </para>
       <para>
        Description
       </para></entry>
      </row>
     </thead>

     <tbody>
      <row>
       <entry role="func_table_entry"><para role="func_signature">
        <type>ltree</type> <literal>@&gt;</literal> <type>ltree</type>
        <returnvalue>boolean</returnvalue>
       </para>
       <para>
        Is left argument an ancestor of right (or equal)?
       </para></entry>
      </row>

      <row>
       <entry role="func_table_entry"><para role="func_signature">
        <type>ltree</type> <literal>&lt;@</literal> <type>ltree</type>
        <returnvalue>boolean</returnvalue>
       </para>
       <para>
        Is left argument a descendant of right (or equal)?
       </para></entry>
      </row>

      <row>
       <entry role="func_table_entry"><para role="func_signature">
        <type>ltree</type> <literal>~</literal> <type>lquery</type>
        <returnvalue>boolean</returnvalue>
       </para>
       <para role="func_signature">
        <type>lquery</type> <literal>~</literal> <type>ltree</type>
        <returnvalue>boolean</returnvalue>
       </para>
       <para>
        Does <type>ltree</type> match <type>lquery</type>?
       </para></entry>
      </row>

      <row>
       <entry role="func_table_entry"><para role="func_signature">
        <type>ltree</type> <literal>?</literal> <type>lquery[]</type>
        <returnvalue>boolean</returnvalue>
       </para>
       <para role="func_signature">
        <type>lquery[]</type> <literal>?</literal> <type>ltree</type>
        <returnvalue>boolean</returnvalue>
       </para>
       <para>
        Does <type>ltree</type> match any <type>lquery</type> in array?
       </para></entry>
      </row>

      <row>
       <entry role="func_table_entry"><para role="func_signature">
        <type>ltree</type> <literal>@</literal> <type>ltxtquery</type>
        <returnvalue>boolean</returnvalue>
       </para>
       <para role="func_signature">
        <type>ltxtquery</type> <literal>@</literal> <type>ltree</type>
        <returnvalue>boolean</returnvalue>
       </para>
       <para>
        Does <type>ltree</type> match <type>ltxtquery</type>?
       </para></entry>
      </row>

      <row>
       <entry role="func_table_entry"><para role="func_signature">
        <type>ltree</type> <literal>||</literal> <type>ltree</type>
        <returnvalue>ltree</returnvalue>
       </para>
       <para>
        Concatenates <type>ltree</type> paths.
       </para></entry>
      </row>

      <row>
       <entry role="func_table_entry"><para role="func_signature">
        <type>ltree</type> <literal>||</literal> <type>text</type>
        <returnvalue>ltree</returnvalue>
       </para>
       <para role="func_signature">
        <type>text</type> <literal>||</literal> <type>ltree</type>
        <returnvalue>ltree</returnvalue>
       </para>
       <para>
        Converts text to <type>ltree</type> and concatenates.
       </para></entry>
      </row>

      <row>
       <entry role="func_table_entry"><para role="func_signature">
        <type>ltree[]</type> <literal>@&gt;</literal> <type>ltree</type>
        <returnvalue>boolean</returnvalue>
       </para>
       <para role="func_signature">
        <type>ltree</type> <literal>&lt;@</literal> <type>ltree[]</type>
        <returnvalue>boolean</returnvalue>
       </para>
       <para>
        Does array contain an ancestor of <type>ltree</type>?
       </para></entry>
      </row>

      <row>
       <entry role="func_table_entry"><para role="func_signature">
        <type>ltree[]</type> <literal>&lt;@</literal> <type>ltree</type>
        <returnvalue>boolean</returnvalue>
       </para>
       <para role="func_signature">
        <type>ltree</type> <literal>@&gt;</literal> <type>ltree[]</type>
        <returnvalue>boolean</returnvalue>
       </para>
       <para>
        Does array contain a descendant of <type>ltree</type>?
       </para></entry>
      </row>

      <row>
       <entry role="func_table_entry"><para role="func_signature">
        <type>ltree[]</type> <literal>~</literal> <type>lquery</type>
        <returnvalue>boolean</returnvalue>
       </para>
       <para role="func_signature">
        <type>lquery</type> <literal>~</literal> <type>ltree[]</type>
        <returnvalue>boolean</returnvalue>
       </para>
       <para>
        Does array contain any path matching <type>lquery</type>?
       </para></entry>
      </row>

      <row>
       <entry role="func_table_entry"><para role="func_signature">
        <type>ltree[]</type> <literal>?</literal> <type>lquery[]</type>
        <returnvalue>boolean</returnvalue>
       </para>
       <para role="func_signature">
        <type>lquery[]</type> <literal>?</literal> <type>ltree[]</type>
        <returnvalue>boolean</returnvalue>
       </para>
       <para>
        Does <type>ltree</type> array contain any path matching
        any <type>lquery</type>?
       </para></entry>
      </row>

      <row>
       <entry role="func_table_entry"><para role="func_signature">
        <type>ltree[]</type> <literal>@</literal> <type>ltxtquery</type>
        <returnvalue>boolean</returnvalue>
       </para>
       <para role="func_signature">
        <type>ltxtquery</type> <literal>@</literal> <type>ltree[]</type>
        <returnvalue>boolean</returnvalue>
       </para>
       <para>
        Does array contain any path matching <type>ltxtquery</type>?
       </para></entry>
      </row>

      <row>
       <entry role="func_table_entry"><para role="func_signature">
        <type>ltree[]</type> <literal>?@&gt;</literal> <type>ltree</type>
        <returnvalue>ltree</returnvalue>
       </para>
       <para>
        Returns first array entry that is an ancestor of <type>ltree</type>,
        or <literal>NULL</literal> if none.
       </para></entry>
      </row>

      <row>
       <entry role="func_table_entry"><para role="func_signature">
        <type>ltree[]</type> <literal>?&lt;@</literal> <type>ltree</type>
        <returnvalue>ltree</returnvalue>
       </para>
       <para>
        Returns first array entry that is a descendant of <type>ltree</type>,
        or <literal>NULL</literal> if none.
       </para></entry>
      </row>

      <row>
       <entry role="func_table_entry"><para role="func_signature">
        <type>ltree[]</type> <literal>?~</literal> <type>lquery</type>
        <returnvalue>ltree</returnvalue>
       </para>
       <para>
        Returns first array entry that matches <type>lquery</type>,
        or <literal>NULL</literal> if none.
       </para></entry>
      </row>

      <row>
       <entry role="func_table_entry"><para role="func_signature">
        <type>ltree[]</type> <literal>?@</literal> <type>ltxtquery</type>
        <returnvalue>ltree</returnvalue>
       </para>
       <para>
        Returns first array entry that matches <type>ltxtquery</type>,
        or <literal>NULL</literal> if none.
       </para></entry>
      </row>
     </tbody>
    </tgroup>
=======
-->
   <title><type>ltree</type>演算子</title>

   <tgroup cols="3">
    <thead>
     <row>
<!--
      <entry>Operator</entry>
      <entry>Returns</entry>
      <entry>Description</entry>
-->
      <entry>演算子</entry>
      <entry>戻り値</entry>
      <entry>説明</entry>
     </row>
    </thead>

    <tbody>
     <row>
      <entry><type>ltree</type> <literal>@&gt;</literal> <type>ltree</type></entry>
      <entry><type>boolean</type></entry>
<!--
      <entry>is left argument an ancestor of right (or equal)?</entry>
-->
      <entry>左辺の引数が右辺の祖先要素（か同じ）かどうか</entry>
     </row>

     <row>
      <entry><type>ltree</type> <literal>&lt;@</literal> <type>ltree</type></entry>
      <entry><type>boolean</type></entry>
<!--
      <entry>is left argument a descendant of right (or equal)?</entry>
-->
      <entry>左辺の引数が右辺の子孫要素（か同じ）かどうか</entry>
     </row>

     <row>
      <entry><type>ltree</type> <literal>~</literal> <type>lquery</type></entry>
      <entry><type>boolean</type></entry>
<!--
      <entry>does <type>ltree</type> match <type>lquery</type>?</entry>
-->
      <entry><type>ltree</type>が<type>lquery</type>に一致するかどうか</entry>
     </row>

     <row>
      <entry><type>lquery</type> <literal>~</literal> <type>ltree</type></entry>
      <entry><type>boolean</type></entry>
<!--
      <entry>does <type>ltree</type> match <type>lquery</type>?</entry>
-->
      <entry><type>ltree</type>が<type>lquery</type>に一致するかどうか</entry>
     </row>

     <row>
      <entry><type>ltree</type> <literal>?</literal> <type>lquery[]</type></entry>
      <entry><type>boolean</type></entry>
<!--
      <entry>does <type>ltree</type> match any <type>lquery</type> in array?</entry>
-->
      <entry><type>ltree</type>が配列内のいずれかの<type>lquery</type>に一致するかどうか</entry>
     </row>

     <row>
      <entry><type>lquery[]</type> <literal>?</literal> <type>ltree</type></entry>
      <entry><type>boolean</type></entry>
<!--
      <entry>does <type>ltree</type> match any <type>lquery</type> in array?</entry>
-->
      <entry><type>ltree</type>が配列内のいずれかの<type>lquery</type>に一致するかどうか</entry>
     </row>

     <row>
      <entry><type>ltree</type> <literal>@</literal> <type>ltxtquery</type></entry>
      <entry><type>boolean</type></entry>
<!--
      <entry>does <type>ltree</type> match <type>ltxtquery</type>?</entry>
-->
      <entry><type>ltree</type>が<type>ltxtquery</type>に一致するかどうか</entry>
     </row>

     <row>
      <entry><type>ltxtquery</type> <literal>@</literal> <type>ltree</type></entry>
      <entry><type>boolean</type></entry>
<!--
      <entry>does <type>ltree</type> match <type>ltxtquery</type>?</entry>
-->
      <entry><type>ltree</type>が<type>ltxtquery</type>に一致するかどうか</entry>
     </row>

     <row>
      <entry><type>ltree</type> <literal>||</literal> <type>ltree</type></entry>
      <entry><type>ltree</type></entry>
<!--
      <entry>concatenate <type>ltree</type> paths</entry>
-->
      <entry><type>ltree</type>経路を連結します</entry>
     </row>

     <row>
      <entry><type>ltree</type> <literal>||</literal> <type>text</type></entry>
      <entry><type>ltree</type></entry>
<!--
      <entry>convert text to <type>ltree</type> and concatenate</entry>
-->
      <entry>テキストを<type>ltree</type>に変換し、連結します</entry>
     </row>

     <row>
      <entry><type>text</type> <literal>||</literal> <type>ltree</type></entry>
      <entry><type>ltree</type></entry>
<!--
      <entry>convert text to <type>ltree</type> and concatenate</entry>
-->
      <entry>テキストを<type>ltree</type>に変換し、連結します</entry>
     </row>

     <row>
      <entry><type>ltree[]</type> <literal>@&gt;</literal> <type>ltree</type></entry>
      <entry><type>boolean</type></entry>
<!--
      <entry>does array contain an ancestor of <type>ltree</type>?</entry>
-->
      <entry>配列に<type>ltree</type>の祖先要素が含まれるかどうか</entry>
     </row>

     <row>
      <entry><type>ltree</type> <literal>&lt;@</literal> <type>ltree[]</type></entry>
      <entry><type>boolean</type></entry>
<!--
      <entry>does array contain an ancestor of <type>ltree</type>?</entry>
-->
      <entry>配列に<type>ltree</type>の祖先要素が含まれるかどうか</entry>
     </row>

     <row>
      <entry><type>ltree[]</type> <literal>&lt;@</literal> <type>ltree</type></entry>
      <entry><type>boolean</type></entry>
<!--
      <entry>does array contain a descendant of <type>ltree</type>?</entry>
-->
      <entry>配列に<type>ltree</type>の子孫要素が含まれるかどうか</entry>
     </row>

     <row>
      <entry><type>ltree</type> <literal>@&gt;</literal> <type>ltree[]</type></entry>
      <entry><type>boolean</type></entry>
<!--
      <entry>does array contain a descendant of <type>ltree</type>?</entry>
-->
      <entry>配列に<type>ltree</type>の子孫要素が含まれるかどうか</entry>
     </row>

     <row>
      <entry><type>ltree[]</type> <literal>~</literal> <type>lquery</type></entry>
      <entry><type>boolean</type></entry>
<!--
      <entry>does array contain any path matching <type>lquery</type>?</entry>
-->
      <entry>配列に<type>lquery</type>に一致する経路が含まれるかどうか</entry>
     </row>

     <row>
      <entry><type>lquery</type> <literal>~</literal> <type>ltree[]</type></entry>
      <entry><type>boolean</type></entry>
<!--
      <entry>does array contain any path matching <type>lquery</type>?</entry>
-->
      <entry>配列に<type>lquery</type>に一致する経路が含まれるかどうか</entry>
     </row>

     <row>
      <entry><type>ltree[]</type> <literal>?</literal> <type>lquery[]</type></entry>
      <entry><type>boolean</type></entry>
<!--
      <entry>does <type>ltree</type> array contain any path matching any <type>lquery</type>?</entry>
-->
      <entry><type>ltree</type>配列にいずれかの<type>lquery</type>に一致する経路が含まれるかどうか</entry>
     </row>

     <row>
      <entry><type>lquery[]</type> <literal>?</literal> <type>ltree[]</type></entry>
      <entry><type>boolean</type></entry>
<!--
      <entry>does <type>ltree</type> array contain any path matching any <type>lquery</type>?</entry>
-->
      <entry><type>ltree</type>配列にいずれかの<type>lquery</type>に一致する経路が含まれるかどうか</entry>
     </row>

     <row>
      <entry><type>ltree[]</type> <literal>@</literal> <type>ltxtquery</type></entry>
      <entry><type>boolean</type></entry>
<!--
      <entry>does array contain any path matching <type>ltxtquery</type>?</entry>
-->
      <entry>配列に<type>ltxtquery</type>に一致する経路が含まれるかどうか</entry>
     </row>

     <row>
      <entry><type>ltxtquery</type> <literal>@</literal> <type>ltree[]</type></entry>
      <entry><type>boolean</type></entry>
<!--
      <entry>does array contain any path matching <type>ltxtquery</type>?</entry>
-->
      <entry>配列に<type>ltxtquery</type>に一致する経路が含まれるかどうか</entry>
     </row>

     <row>
      <entry><type>ltree[]</type> <literal>?@&gt;</literal> <type>ltree</type></entry>
      <entry><type>ltree</type></entry>
<!--
      <entry>first array entry that is an ancestor of <type>ltree</type>; NULL if none</entry>
-->
      <entry><type>ltree</type>の祖先要素となる配列内の最初の要素。存在しなければNULL</entry>
     </row>

     <row>
      <entry><type>ltree[]</type> <literal>?&lt;@</literal> <type>ltree</type></entry>
      <entry><type>ltree</type></entry>
<!--
      <entry>first array entry that is a descendant of <type>ltree</type>; NULL if none</entry>
-->
      <entry><type>ltree</type>の子孫要素となる配列内の最初の要素。存在しなければNULL</entry>
     </row>

     <row>
      <entry><type>ltree[]</type> <literal>?~</literal> <type>lquery</type></entry>
      <entry><type>ltree</type></entry>
<!--
      <entry>first array entry that matches <type>lquery</type>; NULL if none</entry>
-->
      <entry><type>lquery</type>に一致する配列内の最初の要素。存在しなければNULL</entry>
     </row>

     <row>
      <entry><type>ltree[]</type> <literal>?@</literal> <type>ltxtquery</type></entry>
      <entry><type>ltree</type></entry>
<!--
      <entry>first array entry that matches <type>ltxtquery</type>; NULL if none</entry>
-->
      <entry><type>ltxtquery</type>に一致する配列内の最初の要素。存在しなければNULL</entry>
     </row>

    </tbody>
   </tgroup>
>>>>>>> 184958ef
  </table>

  <para>
<!--
   The operators <literal>&lt;@</literal>, <literal>@&gt;</literal>,
   <literal>@</literal> and <literal>~</literal> have analogues
   <literal>^&lt;@</literal>, <literal>^@&gt;</literal>, <literal>^@</literal>,
   <literal>^~</literal>, which are the same except they do not use
   indexes.  These are useful only for testing purposes.
-->
演算子<literal>&lt;@</literal>、<literal>@&gt;</literal>、<literal>@</literal>、<literal>~</literal>には類似の演算子<literal>^&lt;@</literal>、<literal>^@&gt;</literal>、<literal>^@</literal>、<literal>^~</literal>があります。
後者はインデックスを使用しない点を除き、同一です。
後者は試験の際にだけ役に立ちます。
  </para>

  <para>
<!--
   The available functions are shown in <xref linkend="ltree-func-table"/>.
-->
使用可能な関数を<xref linkend="ltree-func-table"/>に示します。
  </para>

  <table id="ltree-func-table">
<!--
   <title><type>ltree</type> Functions</title>
<<<<<<< HEAD
    <tgroup cols="1">
     <thead>
      <row>
       <entry role="func_table_entry"><para role="func_signature">
        Function
       </para>
       <para>
        Description
       </para>
       <para>
        Example(s)
       </para></entry>
      </row>
     </thead>

     <tbody>
      <row>
       <entry role="func_table_entry"><para role="func_signature">
        <indexterm><primary>subltree</primary></indexterm>
        <function>subltree</function> ( <type>ltree</type>, <parameter>start</parameter> <type>integer</type>, <parameter>end</parameter> <type>integer</type> )
        <returnvalue>ltree</returnvalue>
       </para>
       <para>
        Returns subpath of <type>ltree</type> from
        position <parameter>start</parameter> to
        position <parameter>end</parameter>-1 (counting from 0).
       </para>
       <para>
        <literal>subltree('Top.Child1.Child2', 1, 2)</literal>
        <returnvalue>Child1</returnvalue>
       </para></entry>
      </row>

      <row>
       <entry role="func_table_entry"><para role="func_signature">
        <indexterm><primary>subpath</primary></indexterm>
        <function>subpath</function> ( <type>ltree</type>, <parameter>offset</parameter> <type>integer</type>, <parameter>len</parameter> <type>integer</type> )
        <returnvalue>ltree</returnvalue>
       </para>
       <para>
        Returns subpath of <type>ltree</type> starting at
        position <parameter>offset</parameter>, with
        length <parameter>len</parameter>.  If <parameter>offset</parameter>
        is negative, subpath starts that far from the end of the path.
        If <parameter>len</parameter> is negative, leaves that many labels off
        the end of the path.
       </para>
       <para>
        <literal>subpath('Top.Child1.Child2', 0, 2)</literal>
        <returnvalue>Top.Child1</returnvalue>
       </para></entry>
      </row>

      <row>
       <entry role="func_table_entry"><para role="func_signature">
        <function>subpath</function> ( <type>ltree</type>, <parameter>offset</parameter> <type>integer</type> )
        <returnvalue>ltree</returnvalue>
       </para>
       <para>
        Returns subpath of <type>ltree</type> starting at
        position <parameter>offset</parameter>, extending to end of path.
        If <parameter>offset</parameter> is negative, subpath starts that far
        from the end of the path.
       </para>
       <para>
        <literal>subpath('Top.Child1.Child2', 1)</literal>
        <returnvalue>Child1.Child2</returnvalue>
       </para></entry>
      </row>

      <row>
       <entry role="func_table_entry"><para role="func_signature">
        <indexterm><primary>nlevel</primary></indexterm>
        <function>nlevel</function> ( <type>ltree</type> )
        <returnvalue>integer</returnvalue>
       </para>
       <para>
        Returns number of labels in path.
       </para>
       <para>
        <literal>nlevel('Top.Child1.Child2')</literal>
        <returnvalue>3</returnvalue>
       </para></entry>
      </row>

      <row>
       <entry role="func_table_entry"><para role="func_signature">
        <indexterm><primary>index</primary></indexterm>
        <function>index</function> ( <parameter>a</parameter> <type>ltree</type>, <parameter>b</parameter> <type>ltree</type> )
        <returnvalue>integer</returnvalue>
       </para>
       <para>
        Returns position of first occurrence of <parameter>b</parameter> in
        <parameter>a</parameter>, or -1 if not found.
       </para>
       <para>
        <literal>index('0.1.2.3.5.4.5.6.8.5.6.8', '5.6')</literal>
        <returnvalue>6</returnvalue>
       </para></entry>
      </row>

      <row>
       <entry role="func_table_entry"><para role="func_signature">
        <function>index</function> ( <parameter>a</parameter> <type>ltree</type>,  <parameter>b</parameter> <type>ltree</type>, <parameter>offset</parameter> <type>integer</type> )
        <returnvalue>integer</returnvalue>
       </para>
       <para>
        Returns position of first occurrence of <parameter>b</parameter>
        in <parameter>a</parameter>, or -1 if not found.  The search starts at
        position <parameter>offset</parameter>;
        negative <parameter>offset</parameter> means
        start <parameter>-offset</parameter> labels from the end of the path.
       </para>
       <para>
        <literal>index('0.1.2.3.5.4.5.6.8.5.6.8', '5.6', -4)</literal>
        <returnvalue>9</returnvalue>
       </para></entry>
      </row>

      <row>
       <entry role="func_table_entry"><para role="func_signature">
        <indexterm><primary>text2ltree</primary></indexterm>
        <function>text2ltree</function> ( <type>text</type> )
        <returnvalue>ltree</returnvalue>
       </para>
       <para>
        Casts <type>text</type> to <type>ltree</type>.
       </para></entry>
      </row>

      <row>
       <entry role="func_table_entry"><para role="func_signature">
        <indexterm><primary>ltree2text</primary></indexterm>
        <function>ltree2text</function> ( <type>ltree</type> )
        <returnvalue>text</returnvalue>
       </para>
       <para>
        Casts <type>ltree</type> to <type>text</type>.
       </para></entry>
      </row>

      <row>
       <entry role="func_table_entry"><para role="func_signature">
        <indexterm><primary>lca</primary></indexterm>
        <function>lca</function> ( <type>ltree</type> <optional>, <type>ltree</type> <optional>, ... </optional></optional> )
        <returnvalue>ltree</returnvalue>
       </para>
       <para>
        Computes longest common ancestor of paths
        (up to 8 arguments are supported).
       </para>
       <para>
        <literal>lca('1.2.3', '1.2.3.4.5.6')</literal>
        <returnvalue>1.2</returnvalue>
       </para></entry>
      </row>

      <row>
       <entry role="func_table_entry"><para role="func_signature">
        <function>lca</function> ( <type>ltree[]</type> )
        <returnvalue>ltree</returnvalue>
       </para>
       <para>
        Computes longest common ancestor of paths in array.
       </para>
       <para>
        <literal>lca(array['1.2.3'::ltree,'1.2.3.4'])</literal>
        <returnvalue>1.2</returnvalue>
       </para></entry>
      </row>
     </tbody>
    </tgroup>
=======
-->
   <title><type>ltree</type>関数</title>

   <tgroup cols="5">
    <thead>
     <row>
<!--
      <entry>Function</entry>
      <entry>Return Type</entry>
      <entry>Description</entry>
      <entry>Example</entry>
      <entry>Result</entry>
-->
      <entry>関数</entry>
      <entry>戻り値型</entry>
      <entry>説明</entry>
      <entry>例</entry>
      <entry>結果</entry>
     </row>
    </thead>

    <tbody>
     <row>
      <entry><function>subltree(ltree, int start, int end)</function><indexterm><primary>subltree</primary></indexterm></entry>
      <entry><type>ltree</type></entry>
<!--
      <entry>subpath of <type>ltree</type> from position <parameter>start</parameter> to
       position <parameter>end</parameter>-1 (counting from 0)</entry>
-->
      <entry>
<parameter>start</parameter>位置から<parameter>end</parameter>-1位置までの<type>ltree</type>の部分経路（位置は0から始まります）。
      </entry>
      <entry><literal>subltree('Top.Child1.Child2',1,2)</literal></entry>
      <entry><literal>Child1</literal></entry>
     </row>

     <row>
      <entry><function>subpath(ltree, int offset, int len)</function><indexterm><primary>subpath</primary></indexterm></entry>
      <entry><type>ltree</type></entry>
<!--
      <entry>subpath of <type>ltree</type> starting at position
       <parameter>offset</parameter>, length <parameter>len</parameter>.
       If <parameter>offset</parameter> is negative, subpath starts that far from the
       end of the path.  If <parameter>len</parameter> is negative, leaves that many
       labels off the end of the path.</entry>
-->
      <entry>
<parameter>offset</parameter>位置から<parameter>len</parameter>個の<type>ltree</type>の部分経路（位置は0から始まります）。
<parameter>offset</parameter>が負の場合、部分経路は経路の終端から数えた位置から始まります。
<parameter>len</parameter>が負の場合、経路の終端から指定個のラベルを除きます。
      </entry>
      <entry><literal>subpath('Top.Child1.Child2',0,2)</literal></entry>
      <entry><literal>Top.Child1</literal></entry>
     </row>

     <row>
      <entry><function>subpath(ltree, int offset)</function></entry>
      <entry><type>ltree</type></entry>
<!--
      <entry>subpath of <type>ltree</type> starting at position
       <parameter>offset</parameter>, extending to end of path.
       If <parameter>offset</parameter> is negative, subpath starts that far from the
       end of the path.</entry>
-->
      <entry>
<parameter>offset</parameter>位置から経路の終端までの<type>ltree</type>の部分経路（位置は0から始まります）。
<parameter>offset</parameter>が負の場合、部分経路は経路の終端から数えた位置から始まります。</entry>
      <entry><literal>subpath('Top.Child1.Child2',1)</literal></entry>
      <entry><literal>Child1.Child2</literal></entry>
     </row>

     <row>
      <entry><function>nlevel(ltree)</function><indexterm><primary>nlevel</primary></indexterm></entry>
      <entry><type>integer</type></entry>
<!--
      <entry>number of labels in path</entry>
-->
      <entry>経路内のラベル数</entry>
      <entry><literal>nlevel('Top.Child1.Child2')</literal></entry>
      <entry><literal>3</literal></entry>
     </row>

     <row>
      <entry><function>index(ltree a, ltree b)</function><indexterm><primary>index</primary></indexterm></entry>
      <entry><type>integer</type></entry>
<!--
      <entry>position of first occurrence of <parameter>b</parameter> in
       <parameter>a</parameter>; -1 if not found</entry>
-->
      <entry>
<parameter>a</parameter>内で<parameter>b</parameter>が最初に出現する位置。存在しなければ-1
      </entry>
      <entry><literal>index('0.1.2.3.5.4.5.6.8.5.6.8','5.6')</literal></entry>
      <entry><literal>6</literal></entry>
     </row>

     <row>
      <entry><function>index(ltree a, ltree b, int offset)</function></entry>
      <entry><type>integer</type></entry>
<!--
      <entry>position of first occurrence of <parameter>b</parameter> in
       <parameter>a</parameter>, searching starting at <parameter>offset</parameter>;
       negative <parameter>offset</parameter> means start <parameter>-offset</parameter>
       labels from the end of the path</entry>
-->
      <entry>
<parameter>a</parameter>内で<parameter>offset</parameter>から検索を始めて<parameter>b</parameter>が最初に出現する位置。
負の<parameter>offset</parameter>は経路終端から<parameter>-offset</parameter>ラベルから検索を始めることを意味します。
      </entry>
      <entry><literal>index('0.1.2.3.5.4.5.6.8.5.6.8','5.6',-4)</literal></entry>
      <entry><literal>9</literal></entry>
     </row>

     <row>
      <entry><function>text2ltree(text)</function><indexterm><primary>text2ltree</primary></indexterm></entry>
      <entry><type>ltree</type></entry>
<!--
      <entry>cast <type>text</type> to <type>ltree</type></entry>
-->
      <entry><type>text</type>を<type>ltree</type>にキャスト</entry>
      <entry><literal></literal></entry>
      <entry><literal></literal></entry>
     </row>

     <row>
      <entry><function>ltree2text(ltree)</function><indexterm><primary>ltree2text</primary></indexterm></entry>
      <entry><type>text</type></entry>
<!--
      <entry>cast <type>ltree</type> to <type>text</type></entry>
-->
      <entry><type>ltree</type>を<type>text</type>にキャスト</entry>
      <entry><literal></literal></entry>
      <entry><literal></literal></entry>
     </row>

     <row>
      <entry><function>lca(ltree, ltree, ...)</function><indexterm><primary>lca</primary></indexterm></entry>
      <entry><type>ltree</type></entry>
<!--
      <entry>longest common ancestor of paths
       (up to 8 arguments supported)</entry>
-->
      <entry>
経路で共通する最長接頭辞。（最大8個の引数をサポート）
      </entry>
      <entry><literal>lca('1.2.3','1.2.3.4.5.6')</literal></entry>
      <entry><literal>1.2</literal></entry>
     </row>

     <row>
      <entry><function>lca(ltree[])</function></entry>
      <entry><type>ltree</type></entry>
<!--
      <entry>longest common ancestor of paths in array</entry>
-->
      <entry>
経路で共通する配列内の最長接頭辞。
      </entry>
      <entry><literal>lca(array['1.2.3'::ltree,'1.2.3.4'])</literal></entry>
      <entry><literal>1.2</literal></entry>
     </row>

    </tbody>
   </tgroup>
>>>>>>> 184958ef
  </table>
 </sect2>

 <sect2>
<!--
  <title>Indexes</title>
-->
  <title>インデックス</title>
  <para>
<!--
   <filename>ltree</filename> supports several types of indexes that can speed
   up the indicated operators:
-->
<filename>ltree</filename>は、以下で示された演算子を高速化できる、複数種類のインデックスをサポートします。
  </para>

  <itemizedlist>
   <listitem>
    <para>
<!--
     B-tree index over <type>ltree</type>:
     <literal>&lt;</literal>, <literal>&lt;=</literal>, <literal>=</literal>,
     <literal>&gt;=</literal>, <literal>&gt;</literal>
-->
<type>ltree</type>に対するB-treeインデックス：<literal>&lt;</literal>、<literal>&lt;=</literal>、<literal>=</literal>、<literal>&gt;=</literal>、<literal>&gt;</literal>
    </para>
   </listitem>
   <listitem>
    <para>
<<<<<<< HEAD
     GiST index over <type>ltree</type> (<literal>gist_ltree_ops</literal>
     opclass):
=======
<!--
     GiST index over <type>ltree</type>:
>>>>>>> 184958ef
     <literal>&lt;</literal>, <literal>&lt;=</literal>, <literal>=</literal>,
     <literal>&gt;=</literal>, <literal>&gt;</literal>,
     <literal>@&gt;</literal>, <literal>&lt;@</literal>,
     <literal>@</literal>, <literal>~</literal>, <literal>?</literal>
-->
<type>ltree</type>に対するGiSTインデックス：
<literal>&lt;</literal>、<literal>&lt;=</literal>、<literal>=</literal>、<literal>&gt;=</literal>、<literal>&gt;</literal>、<literal>@&gt;</literal>、<literal>&lt;@</literal>、<literal>@</literal>、<literal>~</literal>、<literal>?</literal>
    </para>
    <para>
<<<<<<< HEAD
     <literal>gist_ltree_ops</literal> GiST opclass approximates a set of
     path labels as a bitmap signature.  Its optional integer parameter
     <literal>siglen</literal> determines the
     signature length in bytes.  The default signature length is 8 bytes.
     Valid values of signature length are between 1 and 2024 bytes.  Longer
     signatures lead to a more precise search (scanning a smaller fraction of the index and
     fewer heap pages), at the cost of a larger index.
    </para>
    <para>
     Example of creating such an index with the default signature length of 8 bytes:
=======
<!--
     Example of creating such an index:
-->
インデックスの作成例を以下に示します。
>>>>>>> 184958ef
    </para>
<programlisting>
CREATE INDEX path_gist_idx ON test USING GIST (path);
</programlisting>
    <para>
     Example of creating such an index with a signature length of 100 bytes:
    </para>
<programlisting>
CREATE INDEX path_gist_idx ON test USING GIST (path gist_ltree_ops(siglen=100));
</programlisting>
   </listitem>
   <listitem>
    <para>
<<<<<<< HEAD
     GiST index over <type>ltree[]</type> (<literal>gist__ltree_ops</literal>
     opclass):
=======
<!--
     GiST index over <type>ltree[]</type>:
>>>>>>> 184958ef
     <literal>ltree[] &lt;@ ltree</literal>, <literal>ltree @&gt; ltree[]</literal>,
     <literal>@</literal>, <literal>~</literal>, <literal>?</literal>
-->
<type>ltree[]</type>に対するGiSTインデックス：<literal>ltree[] &lt;@ ltree</literal>、<literal>ltree @&gt; ltree[]</literal>、<literal>@</literal>、<literal>~</literal>、<literal>?</literal>
    </para>
    <para>
<<<<<<< HEAD
     <literal>gist__ltree_ops</literal> GiST opclass works similarly to
     <literal>gist_ltree_ops</literal> and also takes signature length as
     a parameter.  The default value of <literal>siglen</literal> in
      <literal>gist__ltree_ops</literal> is 28 bytes.
    </para>
    <para>
     Example of creating such an index with the default signature length of 28 bytes:
=======
<!--
     Example of creating such an index:
-->
インデックスの作成例を以下に示します。
>>>>>>> 184958ef
    </para>
<programlisting>
CREATE INDEX path_gist_idx ON test USING GIST (array_path);
</programlisting>
    <para>
<<<<<<< HEAD
     Example of creating such an index with a signature length of 100 bytes:
    </para>
<programlisting>
CREATE INDEX path_gist_idx ON test USING GIST (array_path gist__ltree_ops(siglen=100));
</programlisting>
    <para>
=======
<!--
>>>>>>> 184958ef
     Note: This index type is lossy.
-->
注意：この種類のインデックスは非可逆です。
    </para>
   </listitem>
  </itemizedlist>
 </sect2>

 <sect2>
<!--
  <title>Example</title>
-->
  <title>例</title>

  <para>
<!--
   This example uses the following data (also available in file
   <filename>contrib/ltree/ltreetest.sql</filename> in the source distribution):
-->
この例は、後述のデータを使用します（ソース配布内の<filename>contrib/ltree/ltreetest.sql</filename>ファイルでも利用可能です）。
  </para>

<programlisting>
CREATE TABLE test (path ltree);
INSERT INTO test VALUES ('Top');
INSERT INTO test VALUES ('Top.Science');
INSERT INTO test VALUES ('Top.Science.Astronomy');
INSERT INTO test VALUES ('Top.Science.Astronomy.Astrophysics');
INSERT INTO test VALUES ('Top.Science.Astronomy.Cosmology');
INSERT INTO test VALUES ('Top.Hobbies');
INSERT INTO test VALUES ('Top.Hobbies.Amateurs_Astronomy');
INSERT INTO test VALUES ('Top.Collections');
INSERT INTO test VALUES ('Top.Collections.Pictures');
INSERT INTO test VALUES ('Top.Collections.Pictures.Astronomy');
INSERT INTO test VALUES ('Top.Collections.Pictures.Astronomy.Stars');
INSERT INTO test VALUES ('Top.Collections.Pictures.Astronomy.Galaxies');
INSERT INTO test VALUES ('Top.Collections.Pictures.Astronomy.Astronauts');
CREATE INDEX path_gist_idx ON test USING GIST (path);
CREATE INDEX path_idx ON test USING BTREE (path);
</programlisting>

  <para>
<!--
   Now, we have a table <structname>test</structname> populated with data describing
   the hierarchy shown below:
-->
これで、以下の階層を記述するデータが投入された<structname>test</structname>テーブルができます。
  </para>

<literallayout class="monospaced">
                        Top
                     /   |  \
             Science Hobbies Collections
                 /       |              \
        Astronomy   Amateurs_Astronomy Pictures
           /  \                            |
Astrophysics  Cosmology                Astronomy
                                        /  |    \
                                 Galaxies Stars Astronauts
</literallayout>

  <para>
<!--
   We can do inheritance:
-->
継承を行うことができます。
<screen>
ltreetest=&gt; SELECT path FROM test WHERE path &lt;@ 'Top.Science';
                path
------------------------------------
 Top.Science
 Top.Science.Astronomy
 Top.Science.Astronomy.Astrophysics
 Top.Science.Astronomy.Cosmology
(4 rows)
</screen>
  </para>

  <para>
<!--
   Here are some examples of path matching:
-->
経路一致の例をいくつか示します。
<screen>
ltreetest=&gt; SELECT path FROM test WHERE path ~ '*.Astronomy.*';
                     path
-----------------------------------------------
 Top.Science.Astronomy
 Top.Science.Astronomy.Astrophysics
 Top.Science.Astronomy.Cosmology
 Top.Collections.Pictures.Astronomy
 Top.Collections.Pictures.Astronomy.Stars
 Top.Collections.Pictures.Astronomy.Galaxies
 Top.Collections.Pictures.Astronomy.Astronauts
(7 rows)

ltreetest=&gt; SELECT path FROM test WHERE path ~ '*.!pictures@.Astronomy.*';
                path
------------------------------------
 Top.Science.Astronomy
 Top.Science.Astronomy.Astrophysics
 Top.Science.Astronomy.Cosmology
(3 rows)
</screen>
  </para>

  <para>
<!--
   Here are some examples of full text search:
-->
全文検索の例をいくつか示します。
<screen>
ltreetest=&gt; SELECT path FROM test WHERE path @ 'Astro*% &amp; !pictures@';
                path
------------------------------------
 Top.Science.Astronomy
 Top.Science.Astronomy.Astrophysics
 Top.Science.Astronomy.Cosmology
 Top.Hobbies.Amateurs_Astronomy
(4 rows)

ltreetest=&gt; SELECT path FROM test WHERE path @ 'Astro* &amp; !pictures@';
                path
------------------------------------
 Top.Science.Astronomy
 Top.Science.Astronomy.Astrophysics
 Top.Science.Astronomy.Cosmology
(3 rows)
</screen>
  </para>

  <para>
<!--
   Path construction using functions:
-->
関数を使用した経路構築の例です。
<screen>
ltreetest=&gt; SELECT subpath(path,0,2)||'Space'||subpath(path,2) FROM test WHERE path &lt;@ 'Top.Science.Astronomy';
                 ?column?
------------------------------------------
 Top.Science.Space.Astronomy
 Top.Science.Space.Astronomy.Astrophysics
 Top.Science.Space.Astronomy.Cosmology
(3 rows)
</screen>
  </para>

  <para>
<!--
   We could simplify this by creating a SQL function that inserts a label
   at a specified position in a path:
-->
経路内の位置にラベルを挿入するSQL関数を作成することで、これを簡略化することができます。
<screen>
CREATE FUNCTION ins_label(ltree, int, text) RETURNS ltree
    AS 'select subpath($1,0,$2) || $3 || subpath($1,$2);'
    LANGUAGE SQL IMMUTABLE;

ltreetest=&gt; SELECT ins_label(path,2,'Space') FROM test WHERE path &lt;@ 'Top.Science.Astronomy';
                ins_label
------------------------------------------
 Top.Science.Space.Astronomy
 Top.Science.Space.Astronomy.Astrophysics
 Top.Science.Space.Astronomy.Cosmology
(3 rows)
</screen>
  </para>
 </sect2>

 <sect2>
<!--
  <title>Transforms</title>
-->
  <title>変換</title>

  <para>
<!--
   Additional extensions are available that implement transforms for
   the <type>ltree</type> type for PL/Python.  The extensions are
   called <literal>ltree_plpythonu</literal>, <literal>ltree_plpython2u</literal>,
   and <literal>ltree_plpython3u</literal>
   (see <xref linkend="plpython-python23"/> for the PL/Python naming
   convention).  If you install these transforms and specify them when
   creating a function, <type>ltree</type> values are mapped to Python lists.
   (The reverse is currently not supported, however.)
-->
PL/Python言語向けに<type>ltree</type>型の変換を実装した追加の拡張が入手可能です。
その拡張は、<literal>ltree_plpythonu</literal>、<literal>ltree_plpython2u</literal>、<literal>ltree_plpython3u</literal>という名前です(PL/Pythonの命名規約については<xref linkend="plpython-python23"/>を参照してください)。
関数を作成するときにこの変換をインストールして指定していれば、<type>ltree</type>の値はPythonのリストにマップされます。
(しかしながら、その逆は今のところサポートされていません。)
  </para>

  <caution>
   <para>
<<<<<<< HEAD
=======
<!--
>>>>>>> 184958ef
    It is strongly recommended that the transform extensions be installed in
    the same schema as <filename>ltree</filename>.  Otherwise there are
    installation-time security hazards if a transform extension's schema
    contains objects defined by a hostile user.
<<<<<<< HEAD
=======
-->
変換の拡張は<filename>ltree</filename>と同じスキーマにインストールすることを強く勧めます。
さもないと、変換の拡張のスキーマが悪意のあるユーザにより定義されたオブジェクトを含んでいた場合に、インストール時のセキュリティ問題になります。
>>>>>>> 184958ef
   </para>
  </caution>
 </sect2>

 <sect2>
<!--
  <title>Authors</title>
-->
  <title>作者</title>

  <para>
<!--
   All work was done by Teodor Sigaev (<email>teodor@stack.net</email>) and
   Oleg Bartunov (<email>oleg@sai.msu.su</email>). See
   <ulink url="http://www.sai.msu.su/~megera/postgres/gist/"></ulink> for
   additional information. Authors would like to thank Eugeny Rodichev for
   helpful discussions. Comments and bug reports are welcome.
-->
開発はすべてTeodor Sigaev (<email>teodor@stack.net</email>)とOleg Bartunov (<email>oleg@sai.msu.su</email>)によりなされました。
さらなる情報については<ulink url="http://www.sai.msu.su/~megera/postgres/gist/"></ulink>を参照してください。
作者は有用な議論を行ったEugeny Rodichevに感謝しています。
コメントや不具合報告を歓迎します。
  </para>
 </sect2>

</sect1><|MERGE_RESOLUTION|>--- conflicted
+++ resolved
@@ -35,12 +35,9 @@
    and underscores (for example, in C locale the characters
    <literal>A-Za-z0-9_</literal> are allowed).
    Labels must be less than 256 characters long.
-<<<<<<< HEAD
-=======
 -->
 <firstterm>ラベル</firstterm>は、アルファベット文字とアンダースコア（例えばCロケールでは<literal>A-Za-z0-9_</literal>文字が許されます。）の並びです。
 ラベルの長さは256文字未満でなければなりません。
->>>>>>> 184958ef
   </para>
 
   <para>
@@ -56,12 +53,9 @@
    labels separated by dots, for example <literal>L1.L2.L3</literal>, representing
    a path from the root of a hierarchical tree to a particular node.  The
    length of a label path cannot exceed 65535 labels.
-<<<<<<< HEAD
-=======
 -->
 <firstterm>ラベル経路</firstterm>は、例えば<literal>L1.L2.L3</literal>のようなドットで区切られた0個以上のラベルの並びであり、階層ツリーのルートから特定のノードまでの経路を表します。
 ラベル経路の長さは65535ラベルを超えることはできません。
->>>>>>> 184958ef
   </para>
 
   <para>
@@ -94,17 +88,13 @@
      <type>lquery</type> represents a regular-expression-like pattern
      for matching <type>ltree</type> values.  A simple word matches that
      label within a path.  A star symbol (<literal>*</literal>) matches zero
-<<<<<<< HEAD
      or more labels.  These can be joined with dots to form a pattern that
      must match the whole label path.  For example:
-=======
-     or more labels.  For example:
 -->
 <type>lquery</type>は、<type>ltree</type>値に一致する正規表現のようなパターンを表現します。
 単一の単語は経路内のラベルに一致します。
 スター記号（<literal>*</literal>）は0個以上のラベルに一致します。
 以下に例を示します。
->>>>>>> 184958ef
 <synopsis>
 <!--
 foo         <lineannotation>Match the exact label path <literal>foo</literal></lineannotation>
@@ -118,33 +108,24 @@
     </para>
 
     <para>
-<<<<<<< HEAD
+<!--
      Both star symbols and simple words can be quantified to restrict how many
      labels they can match:
-=======
-<!--
-     Star symbols can also be quantified to restrict how many labels
-     they can match:
 -->
 スター印は一致可能なラベル数を制限するために量指定を行うことができます。
->>>>>>> 184958ef
 <synopsis>
 <!--
 *{<replaceable>n</replaceable>}        <lineannotation>Match exactly <replaceable>n</replaceable> labels</lineannotation>
 *{<replaceable>n</replaceable>,}       <lineannotation>Match at least <replaceable>n</replaceable> labels</lineannotation>
 *{<replaceable>n</replaceable>,<replaceable>m</replaceable>}      <lineannotation>Match at least <replaceable>n</replaceable> but not more than <replaceable>m</replaceable> labels</lineannotation>
-<<<<<<< HEAD
 *{,<replaceable>m</replaceable>}       <lineannotation>Match at most <replaceable>m</replaceable> labels &mdash; same as </lineannotation>*{0,<replaceable>m</replaceable>}
 foo{<replaceable>n</replaceable>,<replaceable>m</replaceable>}    <lineannotation>Match at least <replaceable>n</replaceable> but not more than <replaceable>m</replaceable> occurrences of <literal>foo</literal></lineannotation>
 foo{,}      <lineannotation>Match any number of occurrences of <literal>foo</literal>, including zero</lineannotation>
-=======
-*{,<replaceable>m</replaceable>}       <lineannotation>Match at most <replaceable>m</replaceable> labels &mdash; same as </lineannotation> *{0,<replaceable>m</replaceable>}
 -->
 *{<replaceable>n</replaceable>}        <lineannotation>正確に<replaceable>n</replaceable>個のラベルに一致します。</lineannotation>
 *{<replaceable>n</replaceable>,}       <lineannotation>少なくとも<replaceable>n</replaceable>個のラベルに一致します。</lineannotation>
 *{<replaceable>n</replaceable>,<replaceable>m</replaceable>}      <lineannotation>少なくとも<replaceable>n</replaceable>個に一致し、多くても<replaceable>m</replaceable>個を超えないラベルに一致します。</lineannotation>
 *{,<replaceable>m</replaceable>}       <lineannotation>最大<replaceable>m</replaceable>個のラベルに一致します。つまり</lineannotation> *{0,<replaceable>m</replaceable>}と同じです。
->>>>>>> 184958ef
 </synopsis>
      In the absence of any explicit quantifier, the default for a star symbol
      is to match any number of labels (that is, <literal>{,}</literal>) while
@@ -155,13 +136,9 @@
     <para>
 <!--
      There are several modifiers that can be put at the end of a non-star
-<<<<<<< HEAD
      <type>lquery</type> item to make it match more than just the exact match:
-=======
-     label in <type>lquery</type> to make it match more than just the exact match:
 -->
 単なる正確な一致以上の一致を行うために、<type>lquery</type>の非スターラベルの終端に記述することができる複数の修飾子が存在します。
->>>>>>> 184958ef
 <synopsis>
 <!--
 @           <lineannotation>Match case-insensitively, for example <literal>a@</literal> matches <literal>A</literal></lineannotation>
@@ -189,7 +166,7 @@
     </para>
 
     <para>
-<<<<<<< HEAD
+<!--
      Also, you can write several possibly-modified non-star items separated with
      <literal>|</literal> (OR) to match any of those items, and you can put
      <literal>!</literal> (NOT) at the start of a non-star group to match any
@@ -197,16 +174,9 @@
      goes at the end of the group; it means some number of matches for the
      group as a whole (that is, some number of labels matching or not matching
      any of the alternatives).
-=======
-<!--
-     Also, you can write several possibly-modified labels separated with
-     <literal>|</literal> (OR) to match any of those labels, and you can put
-     <literal>!</literal> (NOT) at the start to match any label that doesn't
-     match any of the alternatives.
 -->
 また、ラベルのいずれかに一致させるために<literal>|</literal>（論理和）で区切って、複数のおそらく修飾子が付いたラベルを記述することもできます。
 さらに、先頭に<literal>!</literal> (否定)を記述して選択肢のいずれかにも一致しないすべてのラベルに一致させることもできます。
->>>>>>> 184958ef
     </para>
 
     <para>
@@ -250,16 +220,11 @@
      </listitem>
      <listitem>
       <para>
-<<<<<<< HEAD
+<!--
        then has one or more labels, none of which
        match <literal>football</literal> nor <literal>tennis</literal>
-=======
-<!--
-       then a label not matching <literal>football</literal> nor
-       <literal>tennis</literal>
 -->
 そして、<literal>football</literal>と<literal>tennis</literal>に一致しないラベルを持つ。
->>>>>>> 184958ef
       </para>
      </listitem>
      <listitem>
@@ -350,9 +315,7 @@
   </para>
 
   <table id="ltree-op-table">
-<!--
    <title><type>ltree</type> Operators</title>
-<<<<<<< HEAD
     <tgroup cols="1">
      <thead>
       <row>
@@ -568,253 +531,6 @@
       </row>
      </tbody>
     </tgroup>
-=======
--->
-   <title><type>ltree</type>演算子</title>
-
-   <tgroup cols="3">
-    <thead>
-     <row>
-<!--
-      <entry>Operator</entry>
-      <entry>Returns</entry>
-      <entry>Description</entry>
--->
-      <entry>演算子</entry>
-      <entry>戻り値</entry>
-      <entry>説明</entry>
-     </row>
-    </thead>
-
-    <tbody>
-     <row>
-      <entry><type>ltree</type> <literal>@&gt;</literal> <type>ltree</type></entry>
-      <entry><type>boolean</type></entry>
-<!--
-      <entry>is left argument an ancestor of right (or equal)?</entry>
--->
-      <entry>左辺の引数が右辺の祖先要素（か同じ）かどうか</entry>
-     </row>
-
-     <row>
-      <entry><type>ltree</type> <literal>&lt;@</literal> <type>ltree</type></entry>
-      <entry><type>boolean</type></entry>
-<!--
-      <entry>is left argument a descendant of right (or equal)?</entry>
--->
-      <entry>左辺の引数が右辺の子孫要素（か同じ）かどうか</entry>
-     </row>
-
-     <row>
-      <entry><type>ltree</type> <literal>~</literal> <type>lquery</type></entry>
-      <entry><type>boolean</type></entry>
-<!--
-      <entry>does <type>ltree</type> match <type>lquery</type>?</entry>
--->
-      <entry><type>ltree</type>が<type>lquery</type>に一致するかどうか</entry>
-     </row>
-
-     <row>
-      <entry><type>lquery</type> <literal>~</literal> <type>ltree</type></entry>
-      <entry><type>boolean</type></entry>
-<!--
-      <entry>does <type>ltree</type> match <type>lquery</type>?</entry>
--->
-      <entry><type>ltree</type>が<type>lquery</type>に一致するかどうか</entry>
-     </row>
-
-     <row>
-      <entry><type>ltree</type> <literal>?</literal> <type>lquery[]</type></entry>
-      <entry><type>boolean</type></entry>
-<!--
-      <entry>does <type>ltree</type> match any <type>lquery</type> in array?</entry>
--->
-      <entry><type>ltree</type>が配列内のいずれかの<type>lquery</type>に一致するかどうか</entry>
-     </row>
-
-     <row>
-      <entry><type>lquery[]</type> <literal>?</literal> <type>ltree</type></entry>
-      <entry><type>boolean</type></entry>
-<!--
-      <entry>does <type>ltree</type> match any <type>lquery</type> in array?</entry>
--->
-      <entry><type>ltree</type>が配列内のいずれかの<type>lquery</type>に一致するかどうか</entry>
-     </row>
-
-     <row>
-      <entry><type>ltree</type> <literal>@</literal> <type>ltxtquery</type></entry>
-      <entry><type>boolean</type></entry>
-<!--
-      <entry>does <type>ltree</type> match <type>ltxtquery</type>?</entry>
--->
-      <entry><type>ltree</type>が<type>ltxtquery</type>に一致するかどうか</entry>
-     </row>
-
-     <row>
-      <entry><type>ltxtquery</type> <literal>@</literal> <type>ltree</type></entry>
-      <entry><type>boolean</type></entry>
-<!--
-      <entry>does <type>ltree</type> match <type>ltxtquery</type>?</entry>
--->
-      <entry><type>ltree</type>が<type>ltxtquery</type>に一致するかどうか</entry>
-     </row>
-
-     <row>
-      <entry><type>ltree</type> <literal>||</literal> <type>ltree</type></entry>
-      <entry><type>ltree</type></entry>
-<!--
-      <entry>concatenate <type>ltree</type> paths</entry>
--->
-      <entry><type>ltree</type>経路を連結します</entry>
-     </row>
-
-     <row>
-      <entry><type>ltree</type> <literal>||</literal> <type>text</type></entry>
-      <entry><type>ltree</type></entry>
-<!--
-      <entry>convert text to <type>ltree</type> and concatenate</entry>
--->
-      <entry>テキストを<type>ltree</type>に変換し、連結します</entry>
-     </row>
-
-     <row>
-      <entry><type>text</type> <literal>||</literal> <type>ltree</type></entry>
-      <entry><type>ltree</type></entry>
-<!--
-      <entry>convert text to <type>ltree</type> and concatenate</entry>
--->
-      <entry>テキストを<type>ltree</type>に変換し、連結します</entry>
-     </row>
-
-     <row>
-      <entry><type>ltree[]</type> <literal>@&gt;</literal> <type>ltree</type></entry>
-      <entry><type>boolean</type></entry>
-<!--
-      <entry>does array contain an ancestor of <type>ltree</type>?</entry>
--->
-      <entry>配列に<type>ltree</type>の祖先要素が含まれるかどうか</entry>
-     </row>
-
-     <row>
-      <entry><type>ltree</type> <literal>&lt;@</literal> <type>ltree[]</type></entry>
-      <entry><type>boolean</type></entry>
-<!--
-      <entry>does array contain an ancestor of <type>ltree</type>?</entry>
--->
-      <entry>配列に<type>ltree</type>の祖先要素が含まれるかどうか</entry>
-     </row>
-
-     <row>
-      <entry><type>ltree[]</type> <literal>&lt;@</literal> <type>ltree</type></entry>
-      <entry><type>boolean</type></entry>
-<!--
-      <entry>does array contain a descendant of <type>ltree</type>?</entry>
--->
-      <entry>配列に<type>ltree</type>の子孫要素が含まれるかどうか</entry>
-     </row>
-
-     <row>
-      <entry><type>ltree</type> <literal>@&gt;</literal> <type>ltree[]</type></entry>
-      <entry><type>boolean</type></entry>
-<!--
-      <entry>does array contain a descendant of <type>ltree</type>?</entry>
--->
-      <entry>配列に<type>ltree</type>の子孫要素が含まれるかどうか</entry>
-     </row>
-
-     <row>
-      <entry><type>ltree[]</type> <literal>~</literal> <type>lquery</type></entry>
-      <entry><type>boolean</type></entry>
-<!--
-      <entry>does array contain any path matching <type>lquery</type>?</entry>
--->
-      <entry>配列に<type>lquery</type>に一致する経路が含まれるかどうか</entry>
-     </row>
-
-     <row>
-      <entry><type>lquery</type> <literal>~</literal> <type>ltree[]</type></entry>
-      <entry><type>boolean</type></entry>
-<!--
-      <entry>does array contain any path matching <type>lquery</type>?</entry>
--->
-      <entry>配列に<type>lquery</type>に一致する経路が含まれるかどうか</entry>
-     </row>
-
-     <row>
-      <entry><type>ltree[]</type> <literal>?</literal> <type>lquery[]</type></entry>
-      <entry><type>boolean</type></entry>
-<!--
-      <entry>does <type>ltree</type> array contain any path matching any <type>lquery</type>?</entry>
--->
-      <entry><type>ltree</type>配列にいずれかの<type>lquery</type>に一致する経路が含まれるかどうか</entry>
-     </row>
-
-     <row>
-      <entry><type>lquery[]</type> <literal>?</literal> <type>ltree[]</type></entry>
-      <entry><type>boolean</type></entry>
-<!--
-      <entry>does <type>ltree</type> array contain any path matching any <type>lquery</type>?</entry>
--->
-      <entry><type>ltree</type>配列にいずれかの<type>lquery</type>に一致する経路が含まれるかどうか</entry>
-     </row>
-
-     <row>
-      <entry><type>ltree[]</type> <literal>@</literal> <type>ltxtquery</type></entry>
-      <entry><type>boolean</type></entry>
-<!--
-      <entry>does array contain any path matching <type>ltxtquery</type>?</entry>
--->
-      <entry>配列に<type>ltxtquery</type>に一致する経路が含まれるかどうか</entry>
-     </row>
-
-     <row>
-      <entry><type>ltxtquery</type> <literal>@</literal> <type>ltree[]</type></entry>
-      <entry><type>boolean</type></entry>
-<!--
-      <entry>does array contain any path matching <type>ltxtquery</type>?</entry>
--->
-      <entry>配列に<type>ltxtquery</type>に一致する経路が含まれるかどうか</entry>
-     </row>
-
-     <row>
-      <entry><type>ltree[]</type> <literal>?@&gt;</literal> <type>ltree</type></entry>
-      <entry><type>ltree</type></entry>
-<!--
-      <entry>first array entry that is an ancestor of <type>ltree</type>; NULL if none</entry>
--->
-      <entry><type>ltree</type>の祖先要素となる配列内の最初の要素。存在しなければNULL</entry>
-     </row>
-
-     <row>
-      <entry><type>ltree[]</type> <literal>?&lt;@</literal> <type>ltree</type></entry>
-      <entry><type>ltree</type></entry>
-<!--
-      <entry>first array entry that is a descendant of <type>ltree</type>; NULL if none</entry>
--->
-      <entry><type>ltree</type>の子孫要素となる配列内の最初の要素。存在しなければNULL</entry>
-     </row>
-
-     <row>
-      <entry><type>ltree[]</type> <literal>?~</literal> <type>lquery</type></entry>
-      <entry><type>ltree</type></entry>
-<!--
-      <entry>first array entry that matches <type>lquery</type>; NULL if none</entry>
--->
-      <entry><type>lquery</type>に一致する配列内の最初の要素。存在しなければNULL</entry>
-     </row>
-
-     <row>
-      <entry><type>ltree[]</type> <literal>?@</literal> <type>ltxtquery</type></entry>
-      <entry><type>ltree</type></entry>
-<!--
-      <entry>first array entry that matches <type>ltxtquery</type>; NULL if none</entry>
--->
-      <entry><type>ltxtquery</type>に一致する配列内の最初の要素。存在しなければNULL</entry>
-     </row>
-
-    </tbody>
-   </tgroup>
->>>>>>> 184958ef
   </table>
 
   <para>
@@ -838,9 +554,7 @@
   </para>
 
   <table id="ltree-func-table">
-<!--
    <title><type>ltree</type> Functions</title>
-<<<<<<< HEAD
     <tgroup cols="1">
      <thead>
       <row>
@@ -1013,172 +727,6 @@
       </row>
      </tbody>
     </tgroup>
-=======
--->
-   <title><type>ltree</type>関数</title>
-
-   <tgroup cols="5">
-    <thead>
-     <row>
-<!--
-      <entry>Function</entry>
-      <entry>Return Type</entry>
-      <entry>Description</entry>
-      <entry>Example</entry>
-      <entry>Result</entry>
--->
-      <entry>関数</entry>
-      <entry>戻り値型</entry>
-      <entry>説明</entry>
-      <entry>例</entry>
-      <entry>結果</entry>
-     </row>
-    </thead>
-
-    <tbody>
-     <row>
-      <entry><function>subltree(ltree, int start, int end)</function><indexterm><primary>subltree</primary></indexterm></entry>
-      <entry><type>ltree</type></entry>
-<!--
-      <entry>subpath of <type>ltree</type> from position <parameter>start</parameter> to
-       position <parameter>end</parameter>-1 (counting from 0)</entry>
--->
-      <entry>
-<parameter>start</parameter>位置から<parameter>end</parameter>-1位置までの<type>ltree</type>の部分経路（位置は0から始まります）。
-      </entry>
-      <entry><literal>subltree('Top.Child1.Child2',1,2)</literal></entry>
-      <entry><literal>Child1</literal></entry>
-     </row>
-
-     <row>
-      <entry><function>subpath(ltree, int offset, int len)</function><indexterm><primary>subpath</primary></indexterm></entry>
-      <entry><type>ltree</type></entry>
-<!--
-      <entry>subpath of <type>ltree</type> starting at position
-       <parameter>offset</parameter>, length <parameter>len</parameter>.
-       If <parameter>offset</parameter> is negative, subpath starts that far from the
-       end of the path.  If <parameter>len</parameter> is negative, leaves that many
-       labels off the end of the path.</entry>
--->
-      <entry>
-<parameter>offset</parameter>位置から<parameter>len</parameter>個の<type>ltree</type>の部分経路（位置は0から始まります）。
-<parameter>offset</parameter>が負の場合、部分経路は経路の終端から数えた位置から始まります。
-<parameter>len</parameter>が負の場合、経路の終端から指定個のラベルを除きます。
-      </entry>
-      <entry><literal>subpath('Top.Child1.Child2',0,2)</literal></entry>
-      <entry><literal>Top.Child1</literal></entry>
-     </row>
-
-     <row>
-      <entry><function>subpath(ltree, int offset)</function></entry>
-      <entry><type>ltree</type></entry>
-<!--
-      <entry>subpath of <type>ltree</type> starting at position
-       <parameter>offset</parameter>, extending to end of path.
-       If <parameter>offset</parameter> is negative, subpath starts that far from the
-       end of the path.</entry>
--->
-      <entry>
-<parameter>offset</parameter>位置から経路の終端までの<type>ltree</type>の部分経路（位置は0から始まります）。
-<parameter>offset</parameter>が負の場合、部分経路は経路の終端から数えた位置から始まります。</entry>
-      <entry><literal>subpath('Top.Child1.Child2',1)</literal></entry>
-      <entry><literal>Child1.Child2</literal></entry>
-     </row>
-
-     <row>
-      <entry><function>nlevel(ltree)</function><indexterm><primary>nlevel</primary></indexterm></entry>
-      <entry><type>integer</type></entry>
-<!--
-      <entry>number of labels in path</entry>
--->
-      <entry>経路内のラベル数</entry>
-      <entry><literal>nlevel('Top.Child1.Child2')</literal></entry>
-      <entry><literal>3</literal></entry>
-     </row>
-
-     <row>
-      <entry><function>index(ltree a, ltree b)</function><indexterm><primary>index</primary></indexterm></entry>
-      <entry><type>integer</type></entry>
-<!--
-      <entry>position of first occurrence of <parameter>b</parameter> in
-       <parameter>a</parameter>; -1 if not found</entry>
--->
-      <entry>
-<parameter>a</parameter>内で<parameter>b</parameter>が最初に出現する位置。存在しなければ-1
-      </entry>
-      <entry><literal>index('0.1.2.3.5.4.5.6.8.5.6.8','5.6')</literal></entry>
-      <entry><literal>6</literal></entry>
-     </row>
-
-     <row>
-      <entry><function>index(ltree a, ltree b, int offset)</function></entry>
-      <entry><type>integer</type></entry>
-<!--
-      <entry>position of first occurrence of <parameter>b</parameter> in
-       <parameter>a</parameter>, searching starting at <parameter>offset</parameter>;
-       negative <parameter>offset</parameter> means start <parameter>-offset</parameter>
-       labels from the end of the path</entry>
--->
-      <entry>
-<parameter>a</parameter>内で<parameter>offset</parameter>から検索を始めて<parameter>b</parameter>が最初に出現する位置。
-負の<parameter>offset</parameter>は経路終端から<parameter>-offset</parameter>ラベルから検索を始めることを意味します。
-      </entry>
-      <entry><literal>index('0.1.2.3.5.4.5.6.8.5.6.8','5.6',-4)</literal></entry>
-      <entry><literal>9</literal></entry>
-     </row>
-
-     <row>
-      <entry><function>text2ltree(text)</function><indexterm><primary>text2ltree</primary></indexterm></entry>
-      <entry><type>ltree</type></entry>
-<!--
-      <entry>cast <type>text</type> to <type>ltree</type></entry>
--->
-      <entry><type>text</type>を<type>ltree</type>にキャスト</entry>
-      <entry><literal></literal></entry>
-      <entry><literal></literal></entry>
-     </row>
-
-     <row>
-      <entry><function>ltree2text(ltree)</function><indexterm><primary>ltree2text</primary></indexterm></entry>
-      <entry><type>text</type></entry>
-<!--
-      <entry>cast <type>ltree</type> to <type>text</type></entry>
--->
-      <entry><type>ltree</type>を<type>text</type>にキャスト</entry>
-      <entry><literal></literal></entry>
-      <entry><literal></literal></entry>
-     </row>
-
-     <row>
-      <entry><function>lca(ltree, ltree, ...)</function><indexterm><primary>lca</primary></indexterm></entry>
-      <entry><type>ltree</type></entry>
-<!--
-      <entry>longest common ancestor of paths
-       (up to 8 arguments supported)</entry>
--->
-      <entry>
-経路で共通する最長接頭辞。（最大8個の引数をサポート）
-      </entry>
-      <entry><literal>lca('1.2.3','1.2.3.4.5.6')</literal></entry>
-      <entry><literal>1.2</literal></entry>
-     </row>
-
-     <row>
-      <entry><function>lca(ltree[])</function></entry>
-      <entry><type>ltree</type></entry>
-<!--
-      <entry>longest common ancestor of paths in array</entry>
--->
-      <entry>
-経路で共通する配列内の最長接頭辞。
-      </entry>
-      <entry><literal>lca(array['1.2.3'::ltree,'1.2.3.4'])</literal></entry>
-      <entry><literal>1.2</literal></entry>
-     </row>
-
-    </tbody>
-   </tgroup>
->>>>>>> 184958ef
   </table>
  </sect2>
 
@@ -1208,13 +756,9 @@
    </listitem>
    <listitem>
     <para>
-<<<<<<< HEAD
+<!--
      GiST index over <type>ltree</type> (<literal>gist_ltree_ops</literal>
      opclass):
-=======
-<!--
-     GiST index over <type>ltree</type>:
->>>>>>> 184958ef
      <literal>&lt;</literal>, <literal>&lt;=</literal>, <literal>=</literal>,
      <literal>&gt;=</literal>, <literal>&gt;</literal>,
      <literal>@&gt;</literal>, <literal>&lt;@</literal>,
@@ -1224,7 +768,6 @@
 <literal>&lt;</literal>、<literal>&lt;=</literal>、<literal>=</literal>、<literal>&gt;=</literal>、<literal>&gt;</literal>、<literal>@&gt;</literal>、<literal>&lt;@</literal>、<literal>@</literal>、<literal>~</literal>、<literal>?</literal>
     </para>
     <para>
-<<<<<<< HEAD
      <literal>gist_ltree_ops</literal> GiST opclass approximates a set of
      path labels as a bitmap signature.  Its optional integer parameter
      <literal>siglen</literal> determines the
@@ -1235,12 +778,6 @@
     </para>
     <para>
      Example of creating such an index with the default signature length of 8 bytes:
-=======
-<!--
-     Example of creating such an index:
--->
-インデックスの作成例を以下に示します。
->>>>>>> 184958ef
     </para>
 <programlisting>
 CREATE INDEX path_gist_idx ON test USING GIST (path);
@@ -1254,48 +791,37 @@
    </listitem>
    <listitem>
     <para>
-<<<<<<< HEAD
+<!--
      GiST index over <type>ltree[]</type> (<literal>gist__ltree_ops</literal>
      opclass):
-=======
-<!--
-     GiST index over <type>ltree[]</type>:
->>>>>>> 184958ef
      <literal>ltree[] &lt;@ ltree</literal>, <literal>ltree @&gt; ltree[]</literal>,
      <literal>@</literal>, <literal>~</literal>, <literal>?</literal>
 -->
 <type>ltree[]</type>に対するGiSTインデックス：<literal>ltree[] &lt;@ ltree</literal>、<literal>ltree @&gt; ltree[]</literal>、<literal>@</literal>、<literal>~</literal>、<literal>?</literal>
     </para>
     <para>
-<<<<<<< HEAD
      <literal>gist__ltree_ops</literal> GiST opclass works similarly to
      <literal>gist_ltree_ops</literal> and also takes signature length as
      a parameter.  The default value of <literal>siglen</literal> in
       <literal>gist__ltree_ops</literal> is 28 bytes.
     </para>
     <para>
+<!--
      Example of creating such an index with the default signature length of 28 bytes:
-=======
-<!--
-     Example of creating such an index:
 -->
 インデックスの作成例を以下に示します。
->>>>>>> 184958ef
     </para>
 <programlisting>
 CREATE INDEX path_gist_idx ON test USING GIST (array_path);
 </programlisting>
     <para>
-<<<<<<< HEAD
      Example of creating such an index with a signature length of 100 bytes:
     </para>
 <programlisting>
 CREATE INDEX path_gist_idx ON test USING GIST (array_path gist__ltree_ops(siglen=100));
 </programlisting>
     <para>
-=======
-<!--
->>>>>>> 184958ef
+<!--
      Note: This index type is lossy.
 -->
 注意：この種類のインデックスは非可逆です。
@@ -1490,20 +1016,14 @@
 
   <caution>
    <para>
-<<<<<<< HEAD
-=======
-<!--
->>>>>>> 184958ef
+<!--
     It is strongly recommended that the transform extensions be installed in
     the same schema as <filename>ltree</filename>.  Otherwise there are
     installation-time security hazards if a transform extension's schema
     contains objects defined by a hostile user.
-<<<<<<< HEAD
-=======
 -->
 変換の拡張は<filename>ltree</filename>と同じスキーマにインストールすることを強く勧めます。
 さもないと、変換の拡張のスキーマが悪意のあるユーザにより定義されたオブジェクトを含んでいた場合に、インストール時のセキュリティ問題になります。
->>>>>>> 184958ef
    </para>
   </caution>
  </sect2>

--
-- Statement level tracking
--

SET pg_stat_statements.track_utility = TRUE;
SELECT pg_stat_statements_reset() IS NOT NULL AS t;

-- DO block - top-level tracking.
CREATE TABLE stats_track_tab (x int);
SET pg_stat_statements.track = 'top';
DELETE FROM stats_track_tab;
DO $$
BEGIN
  DELETE FROM stats_track_tab;
END;
$$ LANGUAGE plpgsql;
SELECT toplevel, calls, query FROM pg_stat_statements
  WHERE query LIKE '%DELETE%' ORDER BY query COLLATE "C", toplevel;
SELECT pg_stat_statements_reset() IS NOT NULL AS t;

-- DO block - all-level tracking.
SET pg_stat_statements.track = 'all';
DELETE FROM stats_track_tab;
DO $$
BEGIN
  DELETE FROM stats_track_tab;
END; $$;
DO LANGUAGE plpgsql $$
BEGIN
  -- this is a SELECT
  PERFORM 'hello world'::TEXT;
END; $$;
SELECT toplevel, calls, query FROM pg_stat_statements
  ORDER BY query COLLATE "C", toplevel;

-- Procedure with multiple utility statements.
CREATE OR REPLACE PROCEDURE proc_with_utility_stmt()
LANGUAGE SQL
AS $$
  SHOW pg_stat_statements.track;
  show pg_stat_statements.track;
  SHOW pg_stat_statements.track_utility;
$$;
SET pg_stat_statements.track_utility = TRUE;
-- all-level tracking.
SET pg_stat_statements.track = 'all';
SELECT pg_stat_statements_reset() IS NOT NULL AS t;
CALL proc_with_utility_stmt();
SELECT toplevel, calls, query FROM pg_stat_statements
  ORDER BY query COLLATE "C", toplevel;
-- top-level tracking.
SET pg_stat_statements.track = 'top';
SELECT pg_stat_statements_reset() IS NOT NULL AS t;
CALL proc_with_utility_stmt();
SELECT toplevel, calls, query FROM pg_stat_statements
  ORDER BY query COLLATE "C", toplevel;

<<<<<<< HEAD
=======
-- EXPLAIN - all-level tracking.
CREATE TABLE test_table (x int);
SET pg_stat_statements.track = 'all';
SELECT pg_stat_statements_reset() IS NOT NULL AS t;
EXPLAIN (COSTS OFF) SELECT 1;
EXPLAIN (COSTS OFF) (SELECT 1, 2);
EXPLAIN (COSTS OFF) TABLE stats_track_tab;
EXPLAIN (COSTS OFF) (TABLE test_table);
EXPLAIN (COSTS OFF) VALUES (1);
EXPLAIN (COSTS OFF) (VALUES (1, 2));
EXPLAIN (COSTS OFF) UPDATE stats_track_tab SET x = 1 WHERE x = 1;
EXPLAIN (COSTS OFF) DELETE FROM stats_track_tab;
EXPLAIN (COSTS OFF) INSERT INTO stats_track_tab VALUES ((1));
EXPLAIN (COSTS OFF) MERGE INTO stats_track_tab
  USING (SELECT id FROM generate_series(1, 10) id) ON x = id
  WHEN MATCHED THEN UPDATE SET x = id
  WHEN NOT MATCHED THEN INSERT (x) VALUES (id);
EXPLAIN (COSTS OFF) SELECT 1 UNION SELECT 2;
SELECT toplevel, calls, query FROM pg_stat_statements
  ORDER BY query COLLATE "C";

-- EXPLAIN - top-level tracking.
SET pg_stat_statements.track = 'top';
SELECT pg_stat_statements_reset() IS NOT NULL AS t;
EXPLAIN (COSTS OFF) SELECT 1;
EXPLAIN (COSTS OFF) (SELECT 1, 2);
EXPLAIN (COSTS OFF) TABLE stats_track_tab;
EXPLAIN (COSTS OFF) (TABLE test_table);
EXPLAIN (COSTS OFF) VALUES (1);
EXPLAIN (COSTS OFF) (VALUES (1, 2));
EXPLAIN (COSTS OFF) UPDATE stats_track_tab SET x = 1 WHERE x = 1;
EXPLAIN (COSTS OFF) DELETE FROM stats_track_tab;
EXPLAIN (COSTS OFF) INSERT INTO stats_track_tab VALUES ((1));
EXPLAIN (COSTS OFF) MERGE INTO stats_track_tab
  USING (SELECT id FROM generate_series(1, 10) id) ON x = id
  WHEN MATCHED THEN UPDATE SET x = id
  WHEN NOT MATCHED THEN INSERT (x) VALUES (id);
EXPLAIN (COSTS OFF) SELECT 1 UNION SELECT 2;
SELECT toplevel, calls, query FROM pg_stat_statements
  ORDER BY query COLLATE "C";

-- EXPLAIN - all-level tracking with multi-statement strings.
SET pg_stat_statements.track = 'all';
SELECT pg_stat_statements_reset() IS NOT NULL AS t;
-- SELECT queries
EXPLAIN (COSTS OFF) SELECT 1\; EXPLAIN (COSTS OFF) SELECT 1, 2;
EXPLAIN (COSTS OFF) (SELECT 1, 2, 3)\; EXPLAIN (COSTS OFF) (SELECT 1, 2, 3, 4);
EXPLAIN (COSTS OFF) SELECT 1, 2 UNION SELECT 3, 4\; EXPLAIN (COSTS OFF) (SELECT 1, 2, 3) UNION SELECT 3, 4, 5;
SELECT toplevel, calls, query FROM pg_stat_statements
  ORDER BY query COLLATE "C";
SELECT pg_stat_statements_reset() IS NOT NULL AS t;
-- Most DMLs
EXPLAIN (COSTS OFF) TABLE stats_track_tab\; EXPLAIN (COSTS OFF) (TABLE test_table);
EXPLAIN (COSTS OFF) VALUES (1)\; EXPLAIN (COSTS OFF) (VALUES (1, 2));
EXPLAIN (COSTS OFF) UPDATE stats_track_tab SET x = 1 WHERE x = 1\; EXPLAIN (COSTS OFF) UPDATE stats_track_tab SET x = 1;
EXPLAIN (COSTS OFF) DELETE FROM stats_track_tab\; EXPLAIN (COSTS OFF) DELETE FROM stats_track_tab WHERE x = 1;
EXPLAIN (COSTS OFF) INSERT INTO stats_track_tab VALUES ((1))\; EXPLAIN (COSTS OFF) INSERT INTO stats_track_tab VALUES (1), (2);
SELECT toplevel, calls, query FROM pg_stat_statements
  ORDER BY query COLLATE "C";
SELECT pg_stat_statements_reset() IS NOT NULL AS t;
-- MERGE, worth its own.
EXPLAIN (COSTS OFF) MERGE INTO stats_track_tab
  USING (SELECT id FROM generate_series(1, 10) id) ON x = id
  WHEN MATCHED THEN UPDATE SET x = id
  WHEN NOT MATCHED THEN INSERT (x) VALUES (id)\; EXPLAIN (COSTS OFF) SELECT 1, 2, 3, 4, 5;
SELECT toplevel, calls, query FROM pg_stat_statements
  ORDER BY query COLLATE "C";

-- EXPLAIN - top-level tracking with multi-statement strings.
SET pg_stat_statements.track = 'top';
SELECT pg_stat_statements_reset() IS NOT NULL AS t;
EXPLAIN (COSTS OFF) SELECT 1\; EXPLAIN (COSTS OFF) SELECT 1, 2;
EXPLAIN (COSTS OFF) (SELECT 1, 2, 3)\; EXPLAIN (COSTS OFF) (SELECT 1, 2, 3, 4);
EXPLAIN (COSTS OFF) TABLE stats_track_tab\; EXPLAIN (COSTS OFF) (TABLE test_table);
EXPLAIN (COSTS OFF) VALUES (1)\; EXPLAIN (COSTS OFF) (VALUES (1, 2));
EXPLAIN (COSTS OFF) UPDATE stats_track_tab SET x = 1 WHERE x = 1\; EXPLAIN (COSTS OFF) UPDATE stats_track_tab SET x = 1;
EXPLAIN (COSTS OFF) DELETE FROM stats_track_tab\; EXPLAIN (COSTS OFF) DELETE FROM stats_track_tab WHERE x = 1;
EXPLAIN (COSTS OFF) INSERT INTO stats_track_tab VALUES ((1))\; EXPLAIN (COSTS OFF) INSERT INTO stats_track_tab VALUES ((1), (2));
EXPLAIN (COSTS OFF) MERGE INTO stats_track_tab USING (SELECT id FROM generate_series(1, 10) id) ON x = id
  WHEN MATCHED THEN UPDATE SET x = id
  WHEN NOT MATCHED THEN INSERT (x) VALUES (id)\; EXPLAIN (COSTS OFF) SELECT 1, 2, 3, 4, 5;
EXPLAIN (COSTS OFF) SELECT 1, 2 UNION SELECT 3, 4\; EXPLAIN (COSTS OFF) (SELECT 1, 2, 3) UNION SELECT 3, 4, 5;
SELECT toplevel, calls, query FROM pg_stat_statements
  ORDER BY query COLLATE "C";

-- EXPLAIN with CTEs - all-level tracking
SET pg_stat_statements.track = 'all';
SELECT pg_stat_statements_reset() IS NOT NULL AS t;
EXPLAIN (COSTS OFF) WITH a AS (SELECT 4) SELECT 1;
EXPLAIN (COSTS OFF) (WITH a AS (SELECT 4) (SELECT 1, 2));
EXPLAIN (COSTS OFF) WITH a AS (SELECT 4) UPDATE stats_track_tab SET x = 1 WHERE x = 1;
EXPLAIN (COSTS OFF) WITH a AS (SELECT 4) DELETE FROM stats_track_tab;
EXPLAIN (COSTS OFF) WITH a AS (SELECT 4) INSERT INTO stats_track_tab VALUES ((1));
EXPLAIN (COSTS OFF) WITH a AS (SELECT 4) MERGE INTO stats_track_tab
  USING (SELECT id FROM generate_series(1, 10) id) ON x = id
  WHEN MATCHED THEN UPDATE SET x = id
  WHEN NOT MATCHED THEN INSERT (x) VALUES (id);
EXPLAIN (COSTS OFF) WITH a AS (select 4) SELECT 1 UNION SELECT 2;
SELECT toplevel, calls, query FROM pg_stat_statements
  ORDER BY query COLLATE "C";

-- EXPLAIN with CTEs - top-level tracking
SET pg_stat_statements.track = 'top';
SELECT pg_stat_statements_reset() IS NOT NULL AS t;
EXPLAIN (COSTS OFF) WITH a AS (SELECT 4) SELECT 1;
EXPLAIN (COSTS OFF) (WITH a AS (SELECT 4) (SELECT 1, 2));
EXPLAIN (COSTS OFF) WITH a AS (SELECT 4) UPDATE stats_track_tab SET x = 1 WHERE x = 1;
EXPLAIN (COSTS OFF) WITH a AS (SELECT 4) DELETE FROM stats_track_tab;
EXPLAIN (COSTS OFF) WITH a AS (SELECT 4) INSERT INTO stats_track_tab VALUES ((1));
EXPLAIN (COSTS OFF) WITH a AS (SELECT 4) MERGE INTO stats_track_tab
  USING (SELECT id FROM generate_series(1, 10) id) ON x = id
  WHEN MATCHED THEN UPDATE SET x = id
  WHEN NOT MATCHED THEN INSERT (x) VALUES (id);
EXPLAIN (COSTS OFF) WITH a AS (select 4) SELECT 1 UNION SELECT 2;
SELECT toplevel, calls, query FROM pg_stat_statements
  ORDER BY query COLLATE "C";

-- Explain analyze, all-level tracking.
SET pg_stat_statements.track = 'all';
SELECT pg_stat_statements_reset() IS NOT NULL AS t;
EXPLAIN (ANALYZE, COSTS OFF, SUMMARY OFF, TIMING OFF, BUFFERS OFF) SELECT 100;
EXPLAIN (ANALYZE, COSTS OFF, SUMMARY OFF, TIMING OFF, BUFFERS OFF)
  DECLARE foocur CURSOR FOR SELECT * FROM stats_track_tab;
SELECT toplevel, calls, query FROM pg_stat_statements
  ORDER BY query COLLATE "C";

-- Explain analyze, top tracking.
SET pg_stat_statements.track = 'top';
SELECT pg_stat_statements_reset() IS NOT NULL AS t;
EXPLAIN (ANALYZE, COSTS OFF, SUMMARY OFF, TIMING OFF, BUFFERS OFF) SELECT 100;
EXPLAIN (ANALYZE, COSTS OFF, SUMMARY OFF, TIMING OFF, BUFFERS OFF)
  DECLARE foocur CURSOR FOR SELECT * FROM stats_track_tab;
SELECT toplevel, calls, query FROM pg_stat_statements
  ORDER BY query COLLATE "C";

-- Create Materialized View, all-level tracking.
SET pg_stat_statements.track = 'all';
SELECT pg_stat_statements_reset() IS NOT NULL AS t;
CREATE MATERIALIZED VIEW pgss_materialized_view AS
  SELECT * FROM generate_series(1, 5) as id;
SELECT toplevel, calls, query FROM pg_stat_statements
  ORDER BY query COLLATE "C";

-- CREATE MATERIALIZED VIEW, top-level tracking.
SET pg_stat_statements.track = 'top';
SELECT pg_stat_statements_reset() IS NOT NULL AS t;
CREATE MATERIALIZED VIEW pgss_materialized_view_2 AS
  SELECT * FROM generate_series(1, 5) as id;
SELECT toplevel, calls, query FROM pg_stat_statements
  ORDER BY query COLLATE "C";

-- REFRESH MATERIALIZED VIEW, all-level tracking.
SET pg_stat_statements.track = 'all';
SELECT pg_stat_statements_reset() IS NOT NULL AS t;
REFRESH MATERIALIZED VIEW pgss_materialized_view;
SELECT toplevel, calls, query FROM pg_stat_statements
  ORDER BY query COLLATE "C";

-- REFRESH MATERIALIZED VIEW, top-level tracking.
SET pg_stat_statements.track = 'top';
SELECT pg_stat_statements_reset() IS NOT NULL AS t;
REFRESH MATERIALIZED VIEW pgss_materialized_view;
SELECT toplevel, calls, query FROM pg_stat_statements
  ORDER BY query COLLATE "C";

-- CREATE TABLE AS, all-level tracking.
SET pg_stat_statements.track = 'all';
PREPARE test_prepare_pgss AS select generate_series(1, 10);
SELECT pg_stat_statements_reset() IS NOT NULL AS t;
CREATE TEMPORARY TABLE pgss_ctas_1 AS SELECT 1;
CREATE TEMPORARY TABLE pgss_ctas_2 AS EXECUTE test_prepare_pgss;
SELECT toplevel, calls, query FROM pg_stat_statements
  ORDER BY query COLLATE "C";

-- CREATE TABLE AS, top-level tracking.
SET pg_stat_statements.track = 'top';
SELECT pg_stat_statements_reset() IS NOT NULL AS t;
CREATE TEMPORARY TABLE pgss_ctas_3 AS SELECT 1;
CREATE TEMPORARY TABLE pgss_ctas_4 AS EXECUTE test_prepare_pgss;
SELECT toplevel, calls, query FROM pg_stat_statements
  ORDER BY query COLLATE "C";

-- EXPLAIN with CREATE TABLE AS - all-level tracking.
SET pg_stat_statements.track = 'all';
SELECT pg_stat_statements_reset() IS NOT NULL AS t;
EXPLAIN (COSTS OFF) CREATE TEMPORARY TABLE pgss_explain_ctas AS SELECT 1;
SELECT toplevel, calls, query FROM pg_stat_statements
  ORDER BY query COLLATE "C";

-- EXPLAIN with CREATE TABLE AS - top-level tracking.
SET pg_stat_statements.track = 'top';
SELECT pg_stat_statements_reset() IS NOT NULL AS t;
EXPLAIN (COSTS OFF) CREATE TEMPORARY TABLE pgss_explain_ctas AS SELECT 1;
SELECT toplevel, calls, query FROM pg_stat_statements
  ORDER BY query COLLATE "C";

-- DECLARE CURSOR, all-level tracking.
SET pg_stat_statements.track = 'all';
SELECT pg_stat_statements_reset() IS NOT NULL AS t;
BEGIN;
DECLARE FOOCUR CURSOR FOR SELECT * from stats_track_tab;
FETCH FORWARD 1 FROM foocur;
CLOSE foocur;
COMMIT;
SELECT toplevel, calls, query FROM pg_stat_statements
  ORDER BY query COLLATE "C";

-- DECLARE CURSOR, top-level tracking.
SET pg_stat_statements.track = 'top';
SELECT pg_stat_statements_reset() IS NOT NULL AS t;
BEGIN;
DECLARE FOOCUR CURSOR FOR SELECT * FROM stats_track_tab;
FETCH FORWARD 1 FROM foocur;
CLOSE foocur;
COMMIT;
SELECT toplevel, calls, query FROM pg_stat_statements
  ORDER BY query COLLATE "C";

-- COPY - all-level tracking.
SET pg_stat_statements.track = 'all';
SELECT pg_stat_statements_reset() IS NOT NULL AS t;
COPY (SELECT 1) TO stdout;
COPY (SELECT 1 UNION SELECT 2) TO stdout;
COPY (MERGE INTO stats_track_tab USING (SELECT 1 id) ON x = id
  WHEN MATCHED THEN UPDATE SET x = id
  WHEN NOT MATCHED THEN INSERT (x) VALUES (id) RETURNING x) TO stdout;
COPY (INSERT INTO stats_track_tab (x) VALUES (1) RETURNING x) TO stdout;
COPY (UPDATE stats_track_tab SET x = 2 WHERE x = 1 RETURNING x) TO stdout;
COPY (DELETE FROM stats_track_tab WHERE x = 2 RETURNING x) TO stdout;
SELECT toplevel, calls, query FROM pg_stat_statements
  ORDER BY query COLLATE "C";

-- COPY - top-level tracking.
SET pg_stat_statements.track = 'top';
SELECT pg_stat_statements_reset() IS NOT NULL AS t;
COPY (SELECT 1) TO stdout;
COPY (SELECT 1 UNION SELECT 2) TO stdout;
COPY (MERGE INTO stats_track_tab USING (SELECT 1 id) ON x = id
  WHEN MATCHED THEN UPDATE SET x = id
  WHEN NOT MATCHED THEN INSERT (x) VALUES (id) RETURNING x) TO stdout;
COPY (INSERT INTO stats_track_tab (x) VALUES (1) RETURNING x) TO stdout;
COPY (UPDATE stats_track_tab SET x = 2 WHERE x = 1 RETURNING x) TO stdout;
COPY (DELETE FROM stats_track_tab WHERE x = 2 RETURNING x) TO stdout;
SELECT toplevel, calls, query FROM pg_stat_statements
  ORDER BY query COLLATE "C";

>>>>>>> 3d6a8289
-- DO block - top-level tracking without utility.
SET pg_stat_statements.track = 'top';
SET pg_stat_statements.track_utility = FALSE;
SELECT pg_stat_statements_reset() IS NOT NULL AS t;
DELETE FROM stats_track_tab;
DO $$
BEGIN
  DELETE FROM stats_track_tab;
END; $$;
DO LANGUAGE plpgsql $$
BEGIN
  -- this is a SELECT
  PERFORM 'hello world'::TEXT;
END; $$;
SELECT toplevel, calls, query FROM pg_stat_statements
  ORDER BY query COLLATE "C", toplevel;

-- DO block - all-level tracking without utility.
SET pg_stat_statements.track = 'all';
SELECT pg_stat_statements_reset() IS NOT NULL AS t;
DELETE FROM stats_track_tab;
DO $$
BEGIN
  DELETE FROM stats_track_tab;
END; $$;
DO LANGUAGE plpgsql $$
BEGIN
  -- this is a SELECT
  PERFORM 'hello world'::TEXT;
END; $$;
SELECT toplevel, calls, query FROM pg_stat_statements
  ORDER BY query COLLATE "C", toplevel;

-- DO block --- multiple inner queries with separators
SET pg_stat_statements.track = 'all';
SET pg_stat_statements.track_utility = TRUE;
CREATE TABLE pgss_do_util_tab_1 (a int);
CREATE TABLE pgss_do_util_tab_2 (a int);
SELECT pg_stat_statements_reset() IS NOT NULL AS t;
DO $$
DECLARE BEGIN
  EXECUTE 'CREATE TABLE pgss_do_table (id INT); DROP TABLE pgss_do_table';
  EXECUTE 'SELECT a FROM pgss_do_util_tab_1; SELECT a FROM pgss_do_util_tab_2';
END $$;
SELECT toplevel, calls, rows, query FROM pg_stat_statements
  WHERE toplevel IS FALSE
  ORDER BY query COLLATE "C";
SELECT pg_stat_statements_reset() IS NOT NULL AS t;
-- Note the extra semicolon at the end of the query.
DO $$
DECLARE BEGIN
  EXECUTE 'CREATE TABLE pgss_do_table (id INT); DROP TABLE pgss_do_table;';
  EXECUTE 'SELECT a FROM pgss_do_util_tab_1; SELECT a FROM pgss_do_util_tab_2;';
END $$;
SELECT toplevel, calls, rows, query FROM pg_stat_statements
  WHERE toplevel IS FALSE
  ORDER BY query COLLATE "C";
DROP TABLE pgss_do_util_tab_1, pgss_do_util_tab_2;

-- PL/pgSQL function - top-level tracking.
SET pg_stat_statements.track = 'top';
SET pg_stat_statements.track_utility = FALSE;
SELECT pg_stat_statements_reset() IS NOT NULL AS t;
CREATE FUNCTION PLUS_TWO(i INTEGER) RETURNS INTEGER AS $$
DECLARE
  r INTEGER;
BEGIN
  SELECT (i + 1 + 1.0)::INTEGER INTO r;
  RETURN r;
END; $$ LANGUAGE plpgsql;

SELECT PLUS_TWO(3);
SELECT PLUS_TWO(7);

-- SQL function --- use LIMIT to keep it from being inlined
CREATE FUNCTION PLUS_ONE(i INTEGER) RETURNS INTEGER AS
$$ SELECT (i + 1.0)::INTEGER LIMIT 1 $$ LANGUAGE SQL;

SELECT PLUS_ONE(8);
SELECT PLUS_ONE(10);

SELECT calls, rows, query FROM pg_stat_statements ORDER BY query COLLATE "C";

-- immutable SQL function --- can be executed at plan time
CREATE FUNCTION PLUS_THREE(i INTEGER) RETURNS INTEGER AS
$$ SELECT i + 3 LIMIT 1 $$ IMMUTABLE LANGUAGE SQL;

SELECT PLUS_THREE(8);
SELECT PLUS_THREE(10);

SELECT toplevel, calls, rows, query FROM pg_stat_statements ORDER BY query COLLATE "C";

-- PL/pgSQL function - all-level tracking.
SET pg_stat_statements.track = 'all';
SELECT pg_stat_statements_reset() IS NOT NULL AS t;

-- we drop and recreate the functions to avoid any caching funnies
DROP FUNCTION PLUS_ONE(INTEGER);
DROP FUNCTION PLUS_TWO(INTEGER);
DROP FUNCTION PLUS_THREE(INTEGER);

-- PL/pgSQL function
CREATE FUNCTION PLUS_TWO(i INTEGER) RETURNS INTEGER AS $$
DECLARE
  r INTEGER;
BEGIN
  SELECT (i + 1 + 1.0)::INTEGER INTO r;
  RETURN r;
END; $$ LANGUAGE plpgsql;

SELECT PLUS_TWO(-1);
SELECT PLUS_TWO(2);

-- SQL function --- use LIMIT to keep it from being inlined
CREATE FUNCTION PLUS_ONE(i INTEGER) RETURNS INTEGER AS
$$ SELECT (i + 1.0)::INTEGER LIMIT 1 $$ LANGUAGE SQL;

SELECT PLUS_ONE(3);
SELECT PLUS_ONE(1);

SELECT calls, rows, query FROM pg_stat_statements ORDER BY query COLLATE "C";

-- immutable SQL function --- can be executed at plan time
CREATE FUNCTION PLUS_THREE(i INTEGER) RETURNS INTEGER AS
$$ SELECT i + 3 LIMIT 1 $$ IMMUTABLE LANGUAGE SQL;

SELECT PLUS_THREE(8);
SELECT PLUS_THREE(10);

SELECT toplevel, calls, rows, query FROM pg_stat_statements ORDER BY query COLLATE "C";

--
-- pg_stat_statements.track = none
--
SET pg_stat_statements.track = 'none';
SELECT pg_stat_statements_reset() IS NOT NULL AS t;

SELECT 1 AS "one";
SELECT 1 + 1 AS "two";

SELECT calls, rows, query FROM pg_stat_statements ORDER BY query COLLATE "C";
SELECT pg_stat_statements_reset() IS NOT NULL AS t;<|MERGE_RESOLUTION|>--- conflicted
+++ resolved
@@ -55,8 +55,6 @@
 SELECT toplevel, calls, query FROM pg_stat_statements
   ORDER BY query COLLATE "C", toplevel;
 
-<<<<<<< HEAD
-=======
 -- EXPLAIN - all-level tracking.
 CREATE TABLE test_table (x int);
 SET pg_stat_statements.track = 'all';
@@ -303,7 +301,6 @@
 SELECT toplevel, calls, query FROM pg_stat_statements
   ORDER BY query COLLATE "C";
 
->>>>>>> 3d6a8289
 -- DO block - top-level tracking without utility.
 SET pg_stat_statements.track = 'top';
 SET pg_stat_statements.track_utility = FALSE;

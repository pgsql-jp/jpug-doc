--- conflicted
+++ resolved
@@ -11,13 +11,8 @@
 msgstr ""
 "Project-Id-Version: PostgreSQL 15\n"
 "Report-Msgid-Bugs-To: pgsql-bugs@lists.postgresql.org\n"
-<<<<<<< HEAD
 "POT-Creation-Date: 2022-04-12 05:16+0000\n"
 "PO-Revision-Date: 2022-04-12 17:29+0200\n"
-=======
-"POT-Creation-Date: 2021-08-27 02:09+0000\n"
-"PO-Revision-Date: 2021-08-27 17:30+0200\n"
->>>>>>> 185876a6
 "Last-Translator: Guillaume Lelarge <guillaume@lelarge.info>\n"
 "Language-Team: French <guillaume@lelarge.info>\n"
 "Language: fr\n"
@@ -25,11 +20,7 @@
 "Content-Type: text/plain; charset=UTF-8\n"
 "Content-Transfer-Encoding: 8bit\n"
 "Plural-Forms: nplurals=2; plural=(n > 1);\n"
-<<<<<<< HEAD
 "X-Generator: Poedit 3.0.1\n"
-=======
-"X-Generator: Poedit 3.0\n"
->>>>>>> 185876a6
 
 #: descriptor.c:64
 #, c-format
@@ -37,7 +28,6 @@
 msgstr "la variable « %s » doit avoir un type numeric"
 
 #: descriptor.c:125 descriptor.c:156
-<<<<<<< HEAD
 #, c-format
 msgid "descriptor %s bound to connection %s does not exist"
 msgstr "le descripteur %s lié à la connexion %s n'existe pas"
@@ -47,17 +37,6 @@
 msgid "descriptor %s bound to the default connection does not exist"
 msgstr "le descripteur %s lié à la connexion par défaut n'existe pas"
 
-=======
-#, c-format
-msgid "descriptor %s bound to connection %s does not exist"
-msgstr "le descripteur %s lié à la connexion %s n'existe pas"
-
-#: descriptor.c:127 descriptor.c:158
-#, c-format
-msgid "descriptor %s bound to the default connection does not exist"
-msgstr "le descripteur %s lié à la connexion par défaut n'existe pas"
-
->>>>>>> 185876a6
 #: descriptor.c:173 descriptor.c:225
 #, c-format
 msgid "descriptor header item \"%d\" does not exist"
@@ -312,7 +291,6 @@
 #, c-format
 msgid "unterminated quoted identifier"
 msgstr "identifiant entre guillemets non terminé"
-<<<<<<< HEAD
 
 #: pgc.l:926
 #, c-format
@@ -323,8 +301,6 @@
 #, c-format
 msgid "trailing junk after numeric literal"
 msgstr "élément indésirable après la valeur numérique"
-=======
->>>>>>> 185876a6
 
 #: pgc.l:1100
 #, c-format
@@ -422,20 +398,12 @@
 msgid "type name \"string\" is reserved in Informix mode"
 msgstr "le nom du type « string » est réservé dans le mode Informix"
 
-<<<<<<< HEAD
 #: preproc.y:552 preproc.y:19317
-=======
-#: preproc.y:552 preproc.y:17675
->>>>>>> 185876a6
 #, c-format
 msgid "type \"%s\" is already defined"
 msgstr "le type « %s » est déjà défini"
 
-<<<<<<< HEAD
 #: preproc.y:577 preproc.y:19952 preproc.y:20277 variable.c:621
-=======
-#: preproc.y:577 preproc.y:18310 preproc.y:18635 variable.c:621
->>>>>>> 185876a6
 #, c-format
 msgid "multidimensional arrays for simple data types are not supported"
 msgstr ""
@@ -447,11 +415,7 @@
 msgid "connection %s is overwritten with %s by DECLARE statement %s"
 msgstr "la connexion %s est surchargée avec %s par l'instruction DECLARE %s"
 
-<<<<<<< HEAD
 #: preproc.y:1872
-=======
-#: preproc.y:1753
->>>>>>> 185876a6
 #, c-format
 msgid "AT option not allowed in CLOSE DATABASE statement"
 msgstr "option AT non autorisée dans une instruction CLOSE DATABASE"
@@ -461,310 +425,176 @@
 msgid "AT option not allowed in CONNECT statement"
 msgstr "option AT non autorisée dans une instruction CONNECT"
 
-<<<<<<< HEAD
 #: preproc.y:2162
-=======
-#: preproc.y:2041
->>>>>>> 185876a6
 #, c-format
 msgid "AT option not allowed in DISCONNECT statement"
 msgstr "option AT non autorisée dans une instruction DISCONNECT"
 
-<<<<<<< HEAD
 #: preproc.y:2217
-=======
-#: preproc.y:2096
->>>>>>> 185876a6
 #, c-format
 msgid "AT option not allowed in SET CONNECTION statement"
 msgstr "option AT non autorisée dans une instruction SET CONNECTION"
 
-<<<<<<< HEAD
 #: preproc.y:2239
-=======
-#: preproc.y:2118
->>>>>>> 185876a6
 #, c-format
 msgid "AT option not allowed in TYPE statement"
 msgstr "option AT non autorisée dans une instruction TYPE"
 
-<<<<<<< HEAD
 #: preproc.y:2248
-=======
-#: preproc.y:2127
->>>>>>> 185876a6
 #, c-format
 msgid "AT option not allowed in VAR statement"
 msgstr "option AT non autorisée dans une instruction VAR"
 
-<<<<<<< HEAD
 #: preproc.y:2255
-=======
-#: preproc.y:2134
->>>>>>> 185876a6
 #, c-format
 msgid "AT option not allowed in WHENEVER statement"
 msgstr "option AT non autorisée dans une instruction WHENEVER"
 
-<<<<<<< HEAD
 #: preproc.y:2332 preproc.y:2504 preproc.y:2509 preproc.y:2632 preproc.y:4283 preproc.y:4357
 #: preproc.y:4948 preproc.y:5481 preproc.y:5819 preproc.y:6119 preproc.y:7687 preproc.y:9288
 #: preproc.y:9293 preproc.y:12272
-=======
-#: preproc.y:2211 preproc.y:2383 preproc.y:2388 preproc.y:2511 preproc.y:4143 preproc.y:4807
-#: preproc.y:5340 preproc.y:5678 preproc.y:5978 preproc.y:7514 preproc.y:9082 preproc.y:9087
-#: preproc.y:11915
->>>>>>> 185876a6
 #, c-format
 msgid "unsupported feature will be passed to server"
 msgstr "la fonctionnalité non supportée sera passée au serveur"
 
-<<<<<<< HEAD
 #: preproc.y:2890
-=======
-#: preproc.y:2769
->>>>>>> 185876a6
 #, c-format
 msgid "SHOW ALL is not implemented"
 msgstr "SHOW ALL n'est pas implanté"
 
-<<<<<<< HEAD
 #: preproc.y:3589
-=======
-#: preproc.y:3464
->>>>>>> 185876a6
 #, c-format
 msgid "COPY FROM STDIN is not implemented"
 msgstr "COPY FROM STDIN n'est pas implanté"
 
-<<<<<<< HEAD
 #: preproc.y:10335 preproc.y:18892
-=======
-#: preproc.y:10014 preproc.y:17250
->>>>>>> 185876a6
 #, c-format
 msgid "\"database\" cannot be used as cursor name in INFORMIX mode"
 msgstr "« database » ne peut pas être utilisé comme nom de curseur dans le mode INFORMIX"
 
-<<<<<<< HEAD
 #: preproc.y:10342 preproc.y:18902
-=======
-#: preproc.y:10021 preproc.y:17260
->>>>>>> 185876a6
 #, c-format
 msgid "using variable \"%s\" in different declare statements is not supported"
 msgstr ""
 "l'utilisation de la variable « %s » dans différentes instructions de déclaration\n"
 "n'est pas supportée"
 
-<<<<<<< HEAD
 #: preproc.y:10344 preproc.y:18904
-=======
-#: preproc.y:10023 preproc.y:17262
->>>>>>> 185876a6
 #, c-format
 msgid "cursor \"%s\" is already defined"
 msgstr "le curseur « %s » est déjà défini"
 
-<<<<<<< HEAD
 #: preproc.y:10818
-=======
-#: preproc.y:10497
->>>>>>> 185876a6
 #, c-format
 msgid "no longer supported LIMIT #,# syntax passed to server"
 msgstr "la syntaxe obsolète LIMIT #,# a été passée au serveur"
 
-<<<<<<< HEAD
 #: preproc.y:11151 preproc.y:11158
-=======
-#: preproc.y:10830 preproc.y:10837
->>>>>>> 185876a6
 #, c-format
 msgid "subquery in FROM must have an alias"
 msgstr "la sous-requête du FROM doit avoir un alias"
 
-<<<<<<< HEAD
 #: preproc.y:18584 preproc.y:18591
-=======
-#: preproc.y:16942 preproc.y:16949
->>>>>>> 185876a6
 #, c-format
 msgid "CREATE TABLE AS cannot specify INTO"
 msgstr "CREATE TABLE AS ne peut pas indiquer INTO"
 
-<<<<<<< HEAD
 #: preproc.y:18627
-=======
-#: preproc.y:16985
->>>>>>> 185876a6
 #, c-format
 msgid "expected \"@\", found \"%s\""
 msgstr "« @ » attendu, « %s » trouvé"
 
-<<<<<<< HEAD
 #: preproc.y:18639
-=======
-#: preproc.y:16997
->>>>>>> 185876a6
 #, c-format
 msgid "only protocols \"tcp\" and \"unix\" and database type \"postgresql\" are supported"
 msgstr ""
 "seuls les protocoles « tcp » et « unix » et les types de base de données\n"
 "« postgresql » sont supportés"
 
-<<<<<<< HEAD
 #: preproc.y:18642
-=======
-#: preproc.y:17000
->>>>>>> 185876a6
 #, c-format
 msgid "expected \"://\", found \"%s\""
 msgstr "« :// » attendu, « %s » trouvé"
 
-<<<<<<< HEAD
 #: preproc.y:18647
-=======
-#: preproc.y:17005
->>>>>>> 185876a6
 #, c-format
 msgid "Unix-domain sockets only work on \"localhost\" but not on \"%s\""
 msgstr "les sockets de domaine Unix fonctionnent seulement sur « localhost », mais pas sur « %s »"
 
-<<<<<<< HEAD
 #: preproc.y:18673
-=======
-#: preproc.y:17031
->>>>>>> 185876a6
 #, c-format
 msgid "expected \"postgresql\", found \"%s\""
 msgstr "« postgresql » attendu, « %s » trouvé"
 
-<<<<<<< HEAD
 #: preproc.y:18676
-=======
-#: preproc.y:17034
->>>>>>> 185876a6
 #, c-format
 msgid "invalid connection type: %s"
 msgstr "type de connexion invalide : %s"
 
-<<<<<<< HEAD
 #: preproc.y:18685
-=======
-#: preproc.y:17043
->>>>>>> 185876a6
 #, c-format
 msgid "expected \"@\" or \"://\", found \"%s\""
 msgstr "« @ » ou « :// » attendu, « %s » trouvé"
 
-<<<<<<< HEAD
 #: preproc.y:18760 preproc.y:18778
-=======
-#: preproc.y:17118 preproc.y:17136
->>>>>>> 185876a6
 #, c-format
 msgid "invalid data type"
 msgstr "type de données invalide"
 
-<<<<<<< HEAD
 #: preproc.y:18789 preproc.y:18806
-=======
-#: preproc.y:17147 preproc.y:17164
->>>>>>> 185876a6
 #, c-format
 msgid "incomplete statement"
 msgstr "instruction incomplète"
 
-<<<<<<< HEAD
 #: preproc.y:18792 preproc.y:18809
-=======
-#: preproc.y:17150 preproc.y:17167
->>>>>>> 185876a6
 #, c-format
 msgid "unrecognized token \"%s\""
 msgstr "jeton « %s » non reconnu"
 
-<<<<<<< HEAD
 #: preproc.y:18854
-=======
-#: preproc.y:17212
->>>>>>> 185876a6
 #, c-format
 msgid "name \"%s\" is already declared"
 msgstr "le nom « %s » est déjà défini"
 
-<<<<<<< HEAD
 #: preproc.y:19120
-=======
-#: preproc.y:17478
->>>>>>> 185876a6
 #, c-format
 msgid "only data types numeric and decimal have precision/scale argument"
 msgstr ""
 "seuls les types de données numeric et decimal ont des arguments de\n"
 "précision et d'échelle"
 
-<<<<<<< HEAD
 #: preproc.y:19132
-=======
-#: preproc.y:17490
->>>>>>> 185876a6
 #, c-format
 msgid "interval specification not allowed here"
 msgstr "interval de spécification non autorisé ici"
 
-<<<<<<< HEAD
 #: preproc.y:19292 preproc.y:19344
-=======
-#: preproc.y:17650 preproc.y:17702
->>>>>>> 185876a6
 #, c-format
 msgid "too many levels in nested structure/union definition"
 msgstr "trop de niveaux dans la définition de structure/union imbriquée"
 
-<<<<<<< HEAD
 #: preproc.y:19467
-=======
-#: preproc.y:17825
->>>>>>> 185876a6
 #, c-format
 msgid "pointers to varchar are not implemented"
 msgstr "les pointeurs sur des chaînes de caractères (varchar) ne sont pas implantés"
 
-<<<<<<< HEAD
 #: preproc.y:19918
-=======
-#: preproc.y:18276
->>>>>>> 185876a6
 #, c-format
 msgid "initializer not allowed in EXEC SQL VAR command"
 msgstr "initialiseur non autorisé dans la commande EXEC SQL VAR"
 
-<<<<<<< HEAD
 #: preproc.y:20235
-=======
-#: preproc.y:18593
->>>>>>> 185876a6
 #, c-format
 msgid "arrays of indicators are not allowed on input"
 msgstr "les tableaux d'indicateurs ne sont pas autorisés en entrée"
 
-<<<<<<< HEAD
 #: preproc.y:20422
-=======
-#: preproc.y:18780
->>>>>>> 185876a6
 #, c-format
 msgid "operator not allowed in variable definition"
 msgstr "opérateur non autorisé dans la définition de la variable"
 
 #. translator: %s is typically the translation of "syntax error"
-<<<<<<< HEAD
 #: preproc.y:20463
-=======
-#: preproc.y:18821
->>>>>>> 185876a6
 #, c-format
 msgid "%s at or near \"%s\""
 msgstr "%s sur ou près de « %s »"
@@ -913,30 +743,15 @@
 #~ msgid "COPY FROM STDOUT is not possible"
 #~ msgstr "COPY FROM STDOUT n'est pas possible"
 
-<<<<<<< HEAD
-#~ msgid "COPY FROM STDOUT is not possible"
-#~ msgstr "COPY FROM STDOUT n'est pas possible"
-=======
 #~ msgid "NEW used in query that is not in a rule"
 #~ msgstr "NEW utilisé dans une requête qui n'est pas dans une règle"
->>>>>>> 185876a6
-
-#~ msgid "COPY TO STDIN is not possible"
-#~ msgstr "COPY TO STDIN n'est pas possible"
+
+#~ msgid "OLD used in query that is not in a rule"
+#~ msgstr "OLD utilisé dans une requête qui n'est pas dans une règle"
 
 #~ msgid "constraint declared INITIALLY DEFERRED must be DEFERRABLE"
 #~ msgstr "une contrainte déclarée INITIALLY DEFERRED doit être DEFERRABLE"
 
-<<<<<<< HEAD
-#~ msgid "OLD used in query that is not in a rule"
-#~ msgstr "OLD utilisé dans une requête qui n'est pas dans une règle"
-
-#~ msgid "constraint declared INITIALLY DEFERRED must be DEFERRABLE"
-#~ msgstr "une contrainte déclarée INITIALLY DEFERRED doit être DEFERRABLE"
-
-#~ msgid "declared name %s is already defined"
-#~ msgstr "le nom déclaré %s est déjà défini"
-=======
 #~ msgid "AT option not allowed in DEALLOCATE statement"
 #~ msgstr "option AT non autorisée dans une instruction DEALLOCATE"
 
@@ -949,7 +764,30 @@
 #~ msgstr ""
 #~ "\n"
 #~ "Rapporter les bogues à <pgsql-bugs@lists.postgresql.org>.\n"
->>>>>>> 185876a6
+
+#~ msgid "  --version      output version information, then exit\n"
+#~ msgstr "  --version      affiche la version et quitte\n"
+
+#~ msgid "AT option not allowed in DEALLOCATE statement"
+#~ msgstr "option AT non autorisée dans une instruction DEALLOCATE"
+
+#~ msgid "COPY FROM STDOUT is not possible"
+#~ msgstr "COPY FROM STDOUT n'est pas possible"
+
+#~ msgid "COPY TO STDIN is not possible"
+#~ msgstr "COPY TO STDIN n'est pas possible"
+
+#~ msgid "NEW used in query that is not in a rule"
+#~ msgstr "NEW utilisé dans une requête qui n'est pas dans une règle"
+
+#~ msgid "OLD used in query that is not in a rule"
+#~ msgstr "OLD utilisé dans une requête qui n'est pas dans une règle"
+
+#~ msgid "constraint declared INITIALLY DEFERRED must be DEFERRABLE"
+#~ msgstr "une contrainte déclarée INITIALLY DEFERRED doit être DEFERRABLE"
+
+#~ msgid "declared name %s is already defined"
+#~ msgstr "le nom déclaré %s est déjà défini"
 
 #~ msgid "using unsupported DESCRIBE statement"
 #~ msgstr "utilisation de l'instruction DESCRIBE non supporté"
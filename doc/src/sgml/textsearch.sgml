--- conflicted
+++ resolved
@@ -2672,11 +2672,8 @@
     so that the column's contents will not be affected by changes to
     <varname>default_text_search_config</varname>.  Failure to do this is likely to
     lead to problems such as search results changing after a dump and restore.
-<<<<<<< HEAD
-=======
 -->
 <type>tsvector</type>値をトリガ内で作るときには、設定名を明示的に与えることが重要であることを銘記しておいてください。そうすれば、<varname>default_text_search_config</varname>が変更されても列の内容は影響を受けません。これを怠ると、ダンプしてリストアすると検索結果が変わってしまうような問題が起きる可能性があります。
->>>>>>> 94ef7168
    </para>
 
   </sect2>

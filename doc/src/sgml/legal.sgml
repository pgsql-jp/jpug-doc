<!-- doc/src/sgml/legal.sgml -->

<date>2025</date>

<copyright>
 <year>1996&ndash;2025</year>
 <holder>The PostgreSQL Global Development Group</holder>
 <holder>（翻訳）日本PostgreSQLユーザ会</holder>
</copyright>

<legalnotice id="legalnotice">
<!--
 <title>Legal Notice</title>
-->
 <title>法的告知</title>

 <para>
<<<<<<< HEAD
  <productname>PostgreSQL</productname> Database Management System
  (also known as Postgres, formerly known as Postgres95)
 </para>

 <para>
  Portions Copyright &copy; 1996-2025, PostgreSQL Global Development Group
 </para>
 <para>
  Portions Copyright &copy; 1994, The Regents of the University of California
=======
<!--
  <productname>PostgreSQL</productname> is Copyright &copy; 1996&ndash;2025
  by the PostgreSQL Global Development Group.
-->
Copyright &copy; 1996&ndash;2025 <productname>PostgreSQL</productname>はPostgreSQLグローバル開発チームが著作権を有します。
 </para>

 <para>
<!--
  <productname>Postgres95</productname> is Copyright &copy; 1994&ndash;5
  by the Regents of the University of California.
-->
Copyright &copy; 1994&ndash;1995 <productname>Postgres95</productname>はカリフォルニア大学評議員が著作権を有します。
 </para>

 <para>
日本PostgreSQLユーザ会(Japan PostgreSQL User Group)は翻訳の著作権を有します。
>>>>>>> cf849a6c
 </para>

 <para>
  Permission to use, copy, modify, and distribute this software and
  its documentation for any purpose, without fee, and without a
  written agreement is hereby granted, provided that the above
  copyright notice and this paragraph and the following two paragraphs
  appear in all copies.
 </para>

 <para>
  [訳注：日本語は参考程度と解釈してください。]
  上記の著作権表示、および
  本段落と続く2つの段落を全てのコピーに含めることを条件として、無料かつ
  書面による許可なしに、このソフトウェアとドキュメントの使用、複製、改変、
  頒布をどのような目的にでも許可します。
 </para>

 <para>
  IN NO EVENT SHALL THE UNIVERSITY OF CALIFORNIA BE LIABLE TO ANY
  PARTY FOR DIRECT, INDIRECT, SPECIAL, INCIDENTAL, OR CONSEQUENTIAL
  DAMAGES, INCLUDING LOST PROFITS, ARISING OUT OF THE USE OF THIS
  SOFTWARE AND ITS DOCUMENTATION, EVEN IF THE UNIVERSITY OF CALIFORNIA
  HAS BEEN ADVISED OF THE POSSIBILITY OF SUCH DAMAGE.
 </para>

 <para>
  カリフォルニア大学は、いかなる当事者に対しても、利益の喪失を含む、
  直接的、間接的、特別、偶然あるいは必然的にかかわらず生じた
  損害について、たとえカリフォルニア大学がこれらの損害の可能性について
  知らされていたとしても、一切の責任を負いません。
 </para>

 <para>
  THE UNIVERSITY OF CALIFORNIA SPECIFICALLY DISCLAIMS ANY WARRANTIES,
  INCLUDING, BUT NOT LIMITED TO, THE IMPLIED WARRANTIES OF
  MERCHANTABILITY AND FITNESS FOR A PARTICULAR PURPOSE.  THE SOFTWARE
  PROVIDED HEREUNDER IS ON AN <quote>AS-IS</quote> BASIS, AND THE UNIVERSITY OF
  CALIFORNIA HAS NO OBLIGATIONS TO PROVIDE MAINTENANCE, SUPPORT,
  UPDATES, ENHANCEMENTS, OR MODIFICATIONS.
 </para>

 <para>
  カリフォルニア大学は、商用目的における暗黙の保証と、特定目的での
  適合性に関してはもとより、これらに限らず、いかなる保証もしません。
  以下に用意されたソフトウェアは「そのまま」を基本原理とし、
  カリフォルニア大学はそれを維持、支援、更新、改良あるいは修正する
  義務を負いません。
 </para>

</legalnotice><|MERGE_RESOLUTION|>--- conflicted
+++ resolved
@@ -15,7 +15,6 @@
  <title>法的告知</title>
 
  <para>
-<<<<<<< HEAD
   <productname>PostgreSQL</productname> Database Management System
   (also known as Postgres, formerly known as Postgres95)
  </para>
@@ -25,25 +24,6 @@
  </para>
  <para>
   Portions Copyright &copy; 1994, The Regents of the University of California
-=======
-<!--
-  <productname>PostgreSQL</productname> is Copyright &copy; 1996&ndash;2025
-  by the PostgreSQL Global Development Group.
--->
-Copyright &copy; 1996&ndash;2025 <productname>PostgreSQL</productname>はPostgreSQLグローバル開発チームが著作権を有します。
- </para>
-
- <para>
-<!--
-  <productname>Postgres95</productname> is Copyright &copy; 1994&ndash;5
-  by the Regents of the University of California.
--->
-Copyright &copy; 1994&ndash;1995 <productname>Postgres95</productname>はカリフォルニア大学評議員が著作権を有します。
- </para>
-
- <para>
-日本PostgreSQLユーザ会(Japan PostgreSQL User Group)は翻訳の著作権を有します。
->>>>>>> cf849a6c
  </para>
 
  <para>

<!-- doc/src/sgml/backup.sgml -->

<chapter id="backup">
<!--
 <title>Backup and Restore</title>
-->
 <title>バックアップとリストア</title>

 <indexterm zone="backup"><primary>backup</primary></indexterm>
 <indexterm zone="backup"><primary>バックアップ</primary></indexterm>

 <para>
<!--
  As with everything that contains valuable data, <productname>PostgreSQL</productname>
  databases should be backed up regularly. While the procedure is
  essentially simple, it is important to have a clear understanding of
  the underlying techniques and assumptions.
-->
貴重なデータを保持しているあらゆるもの同様、<productname>PostgreSQL</productname>データベースも定期的にバックアップされなければなりません。
バックアップの手順は基本的に簡単ですが、使用されている諸技術といくつかの前提条件を明確に理解しておくことが重要です。
 </para>

 <para>
<!--
  There are three fundamentally different approaches to backing up
  <productname>PostgreSQL</productname> data:
-->
<productname>PostgreSQL</productname>のデータをバックアップする場合、3つの異なる手法があります。
  <itemizedlist>
<!--
   <listitem><para><acronym>SQL</acronym> dump</para></listitem>
   <listitem><para>File system level backup</para></listitem>
   <listitem><para>Continuous archiving</para></listitem>
-->
   <listitem><para><acronym>SQL</acronym>によるダンプ</para></listitem>
   <listitem><para>ファイルシステムレベルのバックアップ</para></listitem>
   <listitem><para>継続的アーカイブ</para></listitem>
  </itemizedlist>
<!--
  Each has its own strengths and weaknesses; each is discussed in turn
  in the following sections.
-->
それぞれ長所と短所があります。
ひとつひとつ順を追って以下の節で説明します。
 </para>

 <sect1 id="backup-dump">
<!--
  <title><acronym>SQL</acronym> Dump</title>
-->
  <title><acronym>SQL</acronym>によるダンプ</title>

  <para>
<!--
   The idea behind this dump method is to generate a file with SQL
   commands that, when fed back to the server, will recreate the
   database in the same state as it was at the time of the dump.
   <productname>PostgreSQL</productname> provides the utility program
   <xref linkend="app-pgdump"/> for this purpose. The basic usage of this
   command is:
-->
このダンプ方法の背景にはSQLコマンドでファイルを生成し、そのファイルをサーバが再度読み込みを行った時に、ダンプした時点と同じ状態が再構築されるという意図があります。
この目的のため、<productname>PostgreSQL</productname>は<xref linkend="app-pgdump"/>ユーティリティプログラムを提供しています。
このコマンドの基本となる使い方は以下の通りです。
<synopsis>
pg_dump <replaceable class="parameter">dbname</replaceable> &gt; <replaceable class="parameter">dumpfile</replaceable>
</synopsis>
<!--
   As you see, <application>pg_dump</application> writes its result to the
   standard output. We will see below how this can be useful.
   While the above command creates a text file, <application>pg_dump</application>
   can create files in other formats that allow for parallelism and more
   fine-grained control of object restoration.
-->
見てわかる通り、<application>pg_dump</application>は結果を標準出力に書き出します。
これがどのように活用できるかをこれから説明します。
上記のコマンドはテキストファイルを作成しますが、<application>pg_dump</application>は並列処理を可能にしたり、オブジェクトのリストアをより細かく制御できる他のフォーマットでファイルを作れます。
  </para>

  <para>
<!--
   <application>pg_dump</application> is a regular <productname>PostgreSQL</productname>
   client application (albeit a particularly clever one). This means
   that you can perform this backup procedure from any remote host that has
   access to the database. But remember that <application>pg_dump</application>
   does not operate with special permissions. In particular, it must
   have read access to all tables that you want to back up, so in order
   to back up the entire database you almost always have to run it as a
   database superuser.  (If you do not have sufficient privileges to back up
   the entire database, you can still back up portions of the database to which
   you do have access using options such as
   <option>-n <replaceable>schema</replaceable></option>
   or <option>-t <replaceable>table</replaceable></option>.)
-->
<application>pg_dump</application>は、<productname>PostgreSQL</productname>の通常のクライアントアプリケーションです（その中でも特に優れた機能を発揮するものですが）。
ということは、データベースに接続可能なあらゆるリモートホストからこのバックアップ手順を実行できます。
しかし、<application>pg_dump</application>は特別な権限で実行される訳ではないことを忘れないでください。
特に、バックアップを行う全てのテーブルに対して読み取り権限が必要ですので、データベース全体のバックアップを実行する場合、ほとんど常にデータベースのスーパーユーザとして実行しなければなりません。
（もしデータベース全体のバックアップを取るのに十分な権限を持っていない場合には、<option>-n <replaceable>schema</replaceable></option>もしくは、<option>-t <replaceable>table</replaceable></option>のようなオプションを使って、データベースのアクセス権のある部分をバックアップできます。）
  </para>

  <para>
<!--
   To specify which database server <application>pg_dump</application> should
   contact, use the command line options <option>-h
   <replaceable>host</replaceable></option> and <option>-p <replaceable>port</replaceable></option>. The
   default host is the local host or whatever your
   <envar>PGHOST</envar> environment variable specifies. Similarly,
   the default port is indicated by the <envar>PGPORT</envar>
   environment variable or, failing that, by the compiled-in default.
   (Conveniently, the server will normally have the same compiled-in
   default.)
-->
<application>pg_dump</application>を行うデータベースサーバを特定するにはコマンドラインの<option>-h <replaceable>host</replaceable></option>オプションと<option>-p <replaceable>port</replaceable></option>オプションを使用します。
デフォルトのホストはローカルホスト、または<envar>PGHOST</envar>環境変数で指定したものです。
同様に、デフォルトのポートは<envar>PGPORT</envar>環境変数で指定されているか、うまく行かない場合にはコンパイル時の設定がデフォルトとなります。（そこはうまくできていて、サーバは通常コンパイル時の設定をデフォルトとします。）
  </para>

  <para>
<!--
   Like any other <productname>PostgreSQL</productname> client application,
   <application>pg_dump</application> will by default connect with the database
   user name that is equal to the current operating system user name. To override
   this, either specify the <option>-U</option> option or set the
   environment variable <envar>PGUSER</envar>. Remember that
   <application>pg_dump</application> connections are subject to the normal
   client authentication mechanisms (which are described in <xref
   linkend="client-authentication"/>).
-->
他の<productname>PostgreSQL</productname>のクライアントアプリケーションのように、<application>pg_dump</application>はデフォルトでオペレーティングシステムの現在のユーザ名と同じデータベースユーザ名で接続します。
これを書き換えるには<option>-U</option>オプションを付けるか<envar>PGUSER</envar>環境変数を設定します。
<application>pg_dump</application>の接続は（<xref linkend="client-authentication"/>で説明されている）通常のクライアント認証方法によることを思い出してください。
  </para>

  <para>
<!--
   An important advantage of <application>pg_dump</application> over the other backup
   methods described later is that <application>pg_dump</application>'s output can
   generally be re-loaded into newer versions of <productname>PostgreSQL</productname>,
   whereas file-level backups and continuous archiving are both extremely
   server-version-specific.  <application>pg_dump</application> is also the only method
   that will work when transferring a database to a different machine
   architecture, such as going from a 32-bit to a 64-bit server.
-->
後で述べる他のバックアップ手法に対する<application>pg_dump</application>の重要な利点は、<application>pg_dump</application>の出力は一般に新しいバージョンの<productname>PostgreSQL</productname>に再ロードできるということです。
一方、ファイルレベルのバックアップと継続的アーカイブは両方とも非常にサーバ、バージョン依存です。
<application>pg_dump</application>は、32ビットから64ビットのサーバに移行するなどの異なるマシンアーキテクチャにデータベースを移す場合に上手くいく唯一の方法でもあります。
  </para>

  <para>
<!--
   Dumps created by <application>pg_dump</application> are internally consistent,
   meaning, the dump represents a snapshot of the database at the time
   <application>pg_dump</application> began running. <application>pg_dump</application> does not
   block other operations on the database while it is working.
   (Exceptions are those operations that need to operate with an
   exclusive lock, such as most forms of <command>ALTER TABLE</command>.)
-->
<application>pg_dump</application>で作成されたダンプは、内部的に整合性があります。
つまり、ダンプは<application>pg_dump</application>が開始された際のデータベースのスナップショットを示しています。
<application>pg_dump</application>の操作はデータベースに対する他の作業を妨げません。
（<command>ALTER TABLE</command>のほとんどの形態であるような排他的ロックが必要な作業は例外です。）
  </para>

  <sect2 id="backup-dump-restore">
<!--
   <title>Restoring the Dump</title>
-->
   <title>ダンプのリストア</title>

   <para>
<!--
    Text files created by <application>pg_dump</application> are intended to
<<<<<<< HEAD
    be read by the <application>psql</application> program using its default
    settings. The general command form to restore a text dump is
=======
    be read in by the <application>psql</application> program. The
    general command form to restore a dump is
-->
<application>pg_dump</application>で作成されたテキストファイルは<application>psql</application>プログラムで読み込まれることを意図しています。
以下に、ダンプをリストアする一般的なコマンドを示します。
>>>>>>> c1fe09c1
<synopsis>
psql -X <replaceable class="parameter">dbname</replaceable> &lt; <replaceable class="parameter">dumpfile</replaceable>
</synopsis>
<!--
    where <replaceable class="parameter">dumpfile</replaceable> is the
    file output by the <application>pg_dump</application> command. The database <replaceable
    class="parameter">dbname</replaceable> will not be created by this
    command, so you must create it yourself from <literal>template0</literal>
    before executing <application>psql</application> (e.g., with
    <literal>createdb -T template0 <replaceable
    class="parameter">dbname</replaceable></literal>).
    To ensure <application>psql</application> runs with its default settings,
    use the <option>-X</option> (<option>--no-psqlrc</option>) option.
    <application>psql</application>
    supports options similar to <application>pg_dump</application> for specifying
    the database server to connect to and the user name to use. See
    the <xref linkend="app-psql"/> reference page for more information.
   </para>

   <para>
    Non-text file dumps should be restored using the <xref
    linkend="app-pgrestore"/> utility.
-->
ここで<replaceable class="parameter">dumpfile</replaceable>は<application>pg_dump</application>コマンドにより出力されたファイルです。
<replaceable class="parameter">dbname</replaceable>データベースはこのコマンドでは作成されません。
（例えば<literal>createdb -T template0 <replaceable class="parameter">dbname</replaceable></literal> のようにして）<application>psql</application>を実行する前に自分で<literal>template0</literal>から作成してください。
<application>psql</application>は<application>pg_dump</application>と似たような、接続データベースサーバと使用するユーザ名を指定するオプションに対応しています。
詳細については、<xref linkend="app-psql"/>のリファレンスページを参照してください。
テキスト形式ではないダンプファイルは<xref linkend="app-pgrestore"/> ユーティリティを使いリストアします。
   </para>

   <para>
<!--
    Before restoring an SQL dump, all the users who own objects or were
    granted permissions on objects in the dumped database must already
    exist. If they do not, the restore will fail to recreate the
    objects with the original ownership and/or permissions.
    (Sometimes this is what you want, but usually it is not.)
-->
SQLダンプのリストアを実行する前に、ダンプされたデータベース内のオブジェクトを所有するユーザやそのオブジェクト上に権限を与えられたユーザも存在しなければなりません。
存在していない場合、リストアはそのオブジェクトの元々の所有権や付与された権限を再作成することができません。
（このようにしたい場合もあるでしょうが、通常そうではありません。）
   </para>

   <para>
<!--
    By default, the <application>psql</application> script will continue to
    execute after an SQL error is encountered. You might wish to run
    <application>psql</application> with
    the <literal>ON_ERROR_STOP</literal> variable set to alter that
    behavior and have <application>psql</application> exit with an
    exit status of 3 if an SQL error occurs:
-->
デフォルトで<application>psql</application>スクリプトは、SQLエラーが起きた後も実行を継続します。
<literal>ON_ERROR_STOP</literal>変数を設定して<application>psql</application>を実行することで、その動作を変更し、SQLエラーが起きた場合に<application>psql</application>が、終了ステータス3で終了するようにしたいと思うかもしれません。
<programlisting>
psql -X --set ON_ERROR_STOP=on <replaceable>dbname</replaceable> &lt; <replaceable>dumpfile</replaceable>
</programlisting>
<!--
    Either way, you will only have a partially restored database.
    Alternatively, you can specify that the whole dump should be
    restored as a single transaction, so the restore is either fully
    completed or fully rolled back. This mode can be specified by
    passing the <option>-1</option> or <option>&#45;-single-transaction</option>
    command-line options to <application>psql</application>. When using this
    mode, be aware that even a minor error can rollback a
    restore that has already run for many hours. However, that might
    still be preferable to manually cleaning up a complex database
    after a partially restored dump.
-->
どちらにしても、部分的にリストアされたデータベースにしかなりません。
他に、ダンプ全体を1つのトランザクションとしてリストアするように指定することができます。
こうすれば、リストアが完全に終わるか、完全にロールバックされるかのどちらかになります。
このモードは、<application>psql</application>のコマンドラインオプションに<option>-1</option>または<option>--single-transaction</option>を渡すことで指定できます。
このモードを使用する場合、数時間かけて実行していたリストアが軽微なエラーでロールバックしてしまうことに注意してください。
しかし、部分的にリストアされたダンプから手作業で複雑なデータベースを整理するよりまだましかもしれません。
   </para>

   <para>
<!--
    The ability of <application>pg_dump</application> and <application>psql</application> to
    write to or read from pipes makes it possible to dump a database
    directly from one server to another, for example:
-->
<application>pg_dump</application>と<application>psql</application>ではパイプから読み書きができるので、あるサーバから別のサーバへデータベースを直接ダンプできます。
以下に例を示します。
<programlisting>
pg_dump -h <replaceable>host1</replaceable> <replaceable>dbname</replaceable> | psql -X -h <replaceable>host2</replaceable> <replaceable>dbname</replaceable>
</programlisting>
   </para>

   <important>
    <para>
<!--
     The dumps produced by <application>pg_dump</application> are relative to
     <literal>template0</literal>. This means that any languages, procedures,
     etc. added via <literal>template1</literal> will also be dumped by
     <application>pg_dump</application>. As a result, when restoring, if you are
     using a customized <literal>template1</literal>, you must create the
     empty database from <literal>template0</literal>, as in the example
     above.
-->
<application>pg_dump</application>で作成されるダンプは<literal>template0</literal>と相対関係にあります。
つまり<literal>template1</literal>を経由して追加されたあらゆる言語、プロシージャなども<application>pg_dump</application>によりダンプされます。
その結果としてリストアする際に、カスタマイズされた<literal>template1</literal>を使用している場合は、上記の例のように、<literal>template0</literal>から空のデータベースを作成する必要があります。
    </para>
   </important>

   <para>
<!--
    After restoring a backup, it is wise to run <link
    linkend="sql-analyze"><command>ANALYZE</command></link> on each
    database so the query optimizer has useful statistics;
    see <xref linkend="vacuum-for-statistics"/>
    and <xref linkend="autovacuum"/> for more information.
    For more advice on how to load large amounts of data
    into <productname>PostgreSQL</productname> efficiently, refer to <xref
    linkend="populate"/>.
-->
バックアップをリストアした後、問い合わせオプティマイザが有用な統計情報を使用できるように、各データベースに対して<link linkend="sql-analyze"><command>ANALYZE</command></link>を実行することを勧めます。
より詳しくは、<xref linkend="vacuum-for-statistics"/> と <xref linkend="autovacuum"/>を参照してください。
効率的に大規模なデータを<productname>PostgreSQL</productname>にロードする方法に関するより多くの勧告については、<xref linkend="populate"/>を参照してください。
   </para>
  </sect2>

  <sect2 id="backup-dump-all">
<!--
   <title>Using <application>pg_dumpall</application></title>
-->
   <title><application>pg_dumpall</application>の使用</title>

   <para>
<!--
    <application>pg_dump</application> dumps only a single database at a time,
    and it does not dump information about roles or tablespaces
    (because those are cluster-wide rather than per-database).
    To support convenient dumping of the entire contents of a database
    cluster, the <xref linkend="app-pg-dumpall"/> program is provided.
    <application>pg_dumpall</application> backs up each database in a given
    cluster, and also preserves cluster-wide data such as role and
    tablespace definitions. The basic usage of this command is:
-->
<application>pg_dump</application>は一度に単一のデータベースのみをダンプします。
また、ロールやテーブル空間についての情報はダンプしません。
（これらはテーブル毎ではなくクラスタ全体のものだからです。）
データベースクラスタの全内容の簡便なダンプをサポートするために、<xref linkend="app-pg-dumpall"/>プログラムが提供されています。
<application>pg_dumpall</application>は指定されたクラスタの各データベースのバックアップを行い、そして、ロールやテーブル空間定義などのクラスタ全体にわたるデータを保存します。
このコマンドの基本的な使用方法は
<synopsis>
pg_dumpall &gt; <replaceable>dumpfile</replaceable>
</synopsis>
です。
<!--
    The resulting dump can be restored with <application>psql</application>:
-->
ダンプの結果は<application>psql</application>でリストアできます。
<synopsis>
psql -X -f <replaceable class="parameter">dumpfile</replaceable> postgres
</synopsis>
<!--
    (Actually, you can specify any existing database name to start from,
    but if you are loading into an empty cluster then <literal>postgres</literal>
    should usually be used.)  It is always necessary to have
    database superuser access when restoring a <application>pg_dumpall</application>
    dump, as that is required to restore the role and tablespace information.
    If you use tablespaces, make sure that the tablespace paths in the
    dump are appropriate for the new installation.
-->
（実際、開始時に任意の既存のデータベース名を指定することができますが、空のクラスタ内にロードする場合は、通常 <literal>postgres</literal> を使用すべきです。）
ロールやテーブル空間の情報をリストアしなければならないので、<application>pg_dumpall</application>のダンプをリストアする時には、データベーススーパーユーザのアクセス権限を確実に必要とします。
テーブル空間を使用している場合、ダンプ内のテーブル空間のパスが新しいインストレーションで適切であることを確認してください。
   </para>

   <para>
<!--
    <application>pg_dumpall</application> works by emitting commands to re-create
    roles, tablespaces, and empty databases, then invoking
    <application>pg_dump</application> for each database.  This means that while
    each database will be internally consistent, the snapshots of
    different databases are not synchronized.
-->
<application>pg_dumpall</application>はコマンドを発令することによりロール、テーブル空間、およびデータベースを再作成し、それぞれのデータベースに対して<application>pg_dump</application>を起動します。
このことは、それぞれのデータベースには内部的に矛盾がない一方、異なるデータベースのスナップショットは完全に同期しないことを示しています。
   </para>

   <para>
<!--
    Cluster-wide data can be dumped alone using the
    <application>pg_dumpall</application> <option>&#45;-globals-only</option> option.
    This is necessary to fully backup the cluster if running the
    <application>pg_dump</application> command on individual databases.
-->
クラスタレベルでのデータは<application>pg_dumpall</application> の<option>--globals-only</option> オプションを使用して出力することができます。
このコマンドは個々のデータベースに<application>pg_dump</application> コマンドを実行しつつ、フルバックアップを取得する際に必要です。
   </para>
  </sect2>

  <sect2 id="backup-dump-large">
<!--
   <title>Handling Large Databases</title>
-->
   <title>大規模データベースの扱い</title>

   <para>
<!--
    Some operating systems have maximum file size limits that cause
    problems when creating large <application>pg_dump</application> output files.
    Fortunately, <application>pg_dump</application> can write to the standard
    output, so you can use standard Unix tools to work around this
    potential problem.  There are several possible methods:
-->
オペレーティングシステムの中には最大ファイルサイズに制限があるものがあり、大きな<application>pg_dump</application>出力ファイルを作成しているときに問題を引き起こします。
幸運なことに、<application>pg_dump</application>は標準出力に書き出すことができますので、Unix標準のツールを使ってこの潜在的な問題を解決できます。
取りうる方法がいくつか存在します。
   </para>

   <formalpara>
<!--
    <title>Use compressed dumps.</title>
-->
    <title>圧縮ダンプの使用</title>
    <para>
<!--
     You can use your favorite compression program, for example
     <application>gzip</application>:
-->
たとえば、自分が愛用している<application>gzip</application>のような圧縮プログラムが使えます。

<programlisting>
pg_dump <replaceable class="parameter">dbname</replaceable> | gzip &gt; <replaceable class="parameter">filename</replaceable>.gz
</programlisting>

<!--
     Reload with:
-->
元に戻すには次のようにします。

<programlisting>
gunzip -c <replaceable class="parameter">filename</replaceable>.gz | psql <replaceable class="parameter">dbname</replaceable>
</programlisting>

<!--
     or:
-->
あるいは次のようにもできます。

<programlisting>
cat <replaceable class="parameter">filename</replaceable>.gz | gunzip | psql <replaceable class="parameter">dbname</replaceable>
</programlisting>
    </para>
   </formalpara>

   <formalpara>
<!--
    <title>Use <command>split</command>.</title>
-->
    <title><command>split</command>の使用</title>
    <para>
<!--
     The <command>split</command> command
     allows you to split the output into smaller files that are
     acceptable in size to the underlying file system. For example, to
     make 2 gigabyte chunks:
-->
<command>split</command>コマンドで結果を使用しているファイルシステムが受け付けられる大きさに分割することができます。
例えば2メガバイトずつに分割するには次のようにします。

<programlisting>
pg_dump <replaceable class="parameter">dbname</replaceable> | split -b 2G - <replaceable class="parameter">filename</replaceable>
</programlisting>

<!--
     Reload with:
-->
元に戻すには次のようにします。

<programlisting>
cat <replaceable class="parameter">filename</replaceable>* | psql <replaceable class="parameter">dbname</replaceable>
</programlisting>

<!--
     If using GNU <application>split</application>, it is possible to
     use it and <application>gzip</application> together:
-->
GNU <application>split</application>を使用している場合は、次のように<application>gzip</application>を一緒に使うことでファイルの圧縮が出来ます。

<programlisting>
pg_dump <replaceable class="parameter">dbname</replaceable> | split -b 2G --filter='gzip > $FILE.gz'
</programlisting>

<!--
     It can be restored using <command>zcat</command>.
-->
圧縮されたファイルは<command>zcat</command>を使ってリストア出来ます。
    </para>
   </formalpara>

   <formalpara>
<!--
    <title>Use <application>pg_dump</application>'s custom dump format.</title>
-->
    <title><application>pg_dump</application>のカスタムダンプ書式の使用</title>
    <para>
<!--
     If <productname>PostgreSQL</productname> was built on a system with the
     <application>zlib</application> compression library installed, the custom dump
     format will compress data as it writes it to the output file. This will
     produce dump file sizes similar to using <command>gzip</command>, but it
     has the added advantage that tables can be restored selectively. The
     following command dumps a database using the custom dump format:
-->
もし<productname>PostgreSQL</productname>が<application>zlib</application>圧縮ライブラリインストール済みのシステム上で構築されたのなら、カスタムダンプ書式では出力ファイルに書き出す時にデータを圧縮します。
<command>gzip</command>を使用した時と似通ったダンプサイズとなりますが、テーブルの復元を部分的に行えるという点で優れていると言えます。
以下のコマンドは、カスタムダンプ書式でのデータベースのダンプを行います。

<programlisting>
pg_dump -Fc <replaceable class="parameter">dbname</replaceable> &gt; <replaceable class="parameter">filename</replaceable>
</programlisting>

<!--
     A custom-format dump is not a script for <application>psql</application>, but
     instead must be restored with <application>pg_restore</application>, for example:
-->
カスタム書式のダンプは<application>psql</application>用のスクリプトではありませんので、代わりに<application>pg_restore</application>でリストアしなければなりません。
例えば以下のようにします。

<programlisting>
pg_restore -d <replaceable class="parameter">dbname</replaceable> <replaceable class="parameter">filename</replaceable>
</programlisting>

<!--
     See the <xref linkend="app-pgdump"/> and <xref
     linkend="app-pgrestore"/> reference pages for details.
-->
詳細は<xref linkend="app-pgdump"/>と<xref linkend="app-pgrestore"/>のリファレンスページを参照してください。
    </para>
   </formalpara>

   <para>
<!--
    For very large databases, you might need to combine <command>split</command>
    with one of the other two approaches.
-->
巨大なデータベースに対しては、そのほかの２つの手法のうちの１つと一緒に<command>split</command>を組み合わせる必要があるかもしれません。
   </para>

   <formalpara>
<!--
    <title>Use <application>pg_dump</application>'s parallel dump feature.</title>
-->
    <title><application>pg_dump</application>の並列実行</title>
    <para>
<!--
     To speed up the dump of a large database, you can use
     <application>pg_dump</application>'s parallel mode. This will dump
     multiple tables at the same time. You can control the degree of
     parallelism with the <command>-j</command> parameter. Parallel dumps
     are only supported for the "directory" archive format.
-->
<application>pg_dump</application>を並列実行することで、大きなデータベースのダンプを高速に実行することができます。
これは同時に複数テーブルのダンプを実行します。
並列度は<command>-j</command>パラメータを指定することで制御できます。
並列ダンプはディレクトリダンプ書式のみサポートします。

<programlisting>
pg_dump -j <replaceable class="parameter">num</replaceable> -F d -f <replaceable class="parameter">out.dir</replaceable> <replaceable class="parameter">dbname</replaceable>
</programlisting>

<!--
     You can use <command>pg_restore -j</command> to restore a dump in parallel.
     This will work for any archive of either the "custom" or the "directory"
     archive mode, whether or not it has been created with <command>pg_dump -j</command>.
-->
<command>pg_restore -j</command>コマンドでダンプファイルを並列でリストアすることができます。
これは<command>pg_dump -j</command>でダンプファイルが作成されたか、否かにかかわらず、カスタムもしくはディレクトリダンプ書式で作成されたダンプファイルに使用できます。
    </para>
   </formalpara>
  </sect2>
 </sect1>

 <sect1 id="backup-file">
<!--
  <title>File System Level Backup</title>
-->
  <title>ファイルシステムレベルのバックアップ</title>

  <para>
<!--
   An alternative backup strategy is to directly copy the files that
   <productname>PostgreSQL</productname> uses to store the data in the database;
   <xref linkend="creating-cluster"/> explains where these files
   are located.  You can use whatever method you prefer
   for doing file system backups; for example:
-->
バックアップ戦略の代替案として<productname>PostgreSQL</productname>がデータベース内のデータを保存するために使用しているファイルを直接コピーする方法があります。
<xref linkend="creating-cluster"/>にこれらのファイルがどこにあるか解説されています。
下記のような通常のファイルシステムのバックアップを行うどんな方法でも問題ありません。

<programlisting>
tar -cf backup.tar /usr/local/pgsql/data
</programlisting>
  </para>

  <para>
<!--
   There are two restrictions, however, which make this method
   impractical, or at least inferior to the <application>pg_dump</application>
   method:
-->
しかしこの方法には2つの制約があり、そのためにあまり実用的ではなく、少なくとも<application>pg_dump</application>より劣ると言わざるを得ません。

   <orderedlist>
    <listitem>
     <para>
<!--
      The database server <emphasis>must</emphasis> be shut down in order to
      get a usable backup. Half-way measures such as disallowing all
      connections will <emphasis>not</emphasis> work
      (in part because <command>tar</command> and similar tools do not take
      an atomic snapshot of the state of the file system,
      but also because of internal buffering within the server).
      Information about stopping the server can be found in
      <xref linkend="server-shutdown"/>.  Needless to say, you
      also need to shut down the server before restoring the data.
-->
有効なバックアップを行うにはデータベースサーバを<emphasis>必ず</emphasis>停止しなければなりません。
全ての接続を無効とするような中途半端な対策では作用<emphasis>しません</emphasis>
（<command>tar</command>やその類似ツールはある時点におけるファイルシステムの原子的なスナップショットを取らないことと同時に、サーバ内の内部バッファリングの理由によるからです）。
サーバの停止に関しては<xref linkend="server-shutdown"/>を参照してください。
言うまでもありませんが、データをリストアする前にもサーバを停止させる必要があります。
     </para>
    </listitem>

    <listitem>
     <para>
<!--
      If you have dug into the details of the file system layout of the
      database, you might be tempted to try to back up or restore only certain
      individual tables or databases from their respective files or
      directories. This will <emphasis>not</emphasis> work because the
      information contained in these files is not usable without
      the commit log files,
      <filename>pg_xact/*</filename>, which contain the commit status of
      all transactions. A table file is only usable with this
      information. Of course it is also impossible to restore only a
      table and the associated <filename>pg_xact</filename> data
      because that would render all other tables in the database
      cluster useless.  So file system backups only work for complete
      backup and restoration of an entire database cluster.
-->
データベースのファイルシステムレイアウトの詳細を熟知している場合、ある個別のテーブルやデータベースをそれぞれのファイルやディレクトリからバックアップしたり復元したりすることを試みたいと思うかもしれません。
しかし、それらのファイル内の情報はすべてのトランザクションのコミット状態を保持するコミットログファイル<filename>pg_xact/*</filename>なしでは使えないため、この方法では正常なバックアップは<emphasis>行えません</emphasis>。
テーブルファイルはこの情報があって初めて意味をなします。
もちろんテーブルとそれに付帯する<filename>pg_xact</filename>データだけで復元することも、データベースクラスタにある他のテーブルを無効としてしまうのでできません。
ですので、ファイルシステムバックアップは、データベースクラスタ全体の完全なバックアップとリストア処理にのみ動作します。
     </para>
    </listitem>
   </orderedlist>
  </para>

  <para>
<!--
   An alternative file-system backup approach is to make a
   <quote>consistent snapshot</quote> of the data directory, if the
   file system supports that functionality (and you are willing to
   trust that it is implemented correctly).  The typical procedure is
   to make a <quote>frozen snapshot</quote> of the volume containing the
   database, then copy the whole data directory (not just parts, see
   above) from the snapshot to a backup device, then release the frozen
   snapshot.  This will work even while the database server is running.
   However, a backup created in this way saves
   the database files in a state as if the database server was not
   properly shut down; therefore, when you start the database server
   on the backed-up data, it will think the previous server instance
   crashed and will replay the WAL log.  This is not a problem; just
   be aware of it (and be sure to include the WAL files in your backup).
   You can perform a <command>CHECKPOINT</command> before taking the
   snapshot to reduce recovery time.
-->
その他のファイルシステムバックアップ方法として、ファイルシステムが<quote>整合性を維持したスナップショット</quote>機能をサポートしている場合（かつ、正しく実装されていると信用する場合）、データディレクトリのスナップショットを作成する方法があります。
典型的な手順では、データベースを含むボリュームの<quote>凍結スナップショット</quote>を作成し、データディレクトリ全体（上述のように、一部だけではいけません）をスナップショットからバックアップデバイスにコピーし、そして、凍結スナップショットを解放します。
これはデータベースサーバが稼働中であっても動作します。
しかし、こうして作成されたバックアップは、データベースサーバが適切に停止されなかった状態のデータベースファイルを保存します。
そのため、このバックアップデータでデータベースサーバを起動する時、直前のサーバインスタンスがクラッシュしたものとみなされ、WALログが取り直されます。
これは問題ではありません。
単に注意してください（そして、確実にバックアップにWALファイルを含めてください）。
<command>CHECKPOINT</command>コマンドをスナップショット取得前に発行することで復旧時間を減らすこともできます。
  </para>

  <para>
<!--
   If your database is spread across multiple file systems, there might not
   be any way to obtain exactly-simultaneous frozen snapshots of all
   the volumes.  For example, if your data files and WAL log are on different
   disks, or if tablespaces are on different file systems, it might
   not be possible to use snapshot backup because the snapshots
   <emphasis>must</emphasis> be simultaneous.
   Read your file system documentation very carefully before trusting
   the consistent-snapshot technique in such situations.
-->
対象のデータベースが複数のファイルシステムにまたがって分散している場合、全てのボリュームに対して完全に同期した凍結スナップショットを得る方法が存在しない可能性があります。
例えば、データファイルとWALログが異なったディスク上にあったり、テーブル空間が異なるファイルシステム上にある場合、スナップショットは同時でなければ<emphasis>なりません</emphasis>ので、スナップショットのバックアップを使用できない可能性があります。
こうした状況では、整合性を維持したスナップショット技術を信用する前に使用するファイルシステムの文書を熟読してください。
  </para>

  <para>
<!--
   If simultaneous snapshots are not possible, one option is to shut down
   the database server long enough to establish all the frozen snapshots.
   Another option is to perform a continuous archiving base backup (<xref
   linkend="backup-base-backup"/>) because such backups are immune to file
   system changes during the backup.  This requires enabling continuous
   archiving just during the backup process; restore is done using
   continuous archive recovery (<xref linkend="backup-pitr-recovery"/>).
-->
同時実行のスナップショットができない場合、選択肢の１つとして、全ての機能の停止したスナップショットを確定させるのに充分な時間、データベースサーバをシャットダウンさせることが挙げられます。
他の選択肢は、継続的なベースバックアップの保管（<xref linkend="backup-base-backup"/>）を行うことです。
こうしたバックアップには、バックアップ中のファイルシステムの変更を心配する必要がないためです。
これにはバックアップ処理期間のみに継続的な保管を行う必要があり、継続的なアーカイブリカバリ（<xref linkend="backup-pitr-recovery"/>）を使用してリストアを行います。
  </para>

  <para>
<!--
   Another option is to use <application>rsync</application> to perform a file
   system backup.  This is done by first running <application>rsync</application>
   while the database server is running, then shutting down the database
   server long enough to do an <command>rsync &#45;-checksum</command>.
   (<option>&#45;-checksum</option> is necessary because <command>rsync</command> only
   has file modification-time granularity of one second.)  The
   second <application>rsync</application> will be quicker than the first,
   because it has relatively little data to transfer, and the end result
   will be consistent because the server was down.  This method
   allows a file system backup to be performed with minimal downtime.
-->
ファイルシステムをバックアップするその他の選択肢として<application>rsync</application>の使用が挙げられます。
これを行うには、先ずデータベースサーバが稼働中に<application>rsync</application>を実行し、そして<command>rsync --checksum</command>を実行するのに充分な間だけデータベースサーバを停止します。
（<command>rsync</command>はファイルの更新時刻に関して1秒の粒度しかありませんので、<option>--checksum</option>が必要です。）
次の<application>rsync</application>は、比較的転送するデータ量が少なく、サーバが稼働していないため最終結果に矛盾がない事から、最初の<application>rsync</application>よりも迅速です。
この方法で最小の稼働停止時間でファイルシステムのバックアップを行う事ができます。
  </para>

  <para>
<!--
   Note that a file system backup will typically be larger
   than an SQL dump. (<application>pg_dump</application> does not need to dump
   the contents of indexes for example, just the commands to recreate
   them.)  However, taking a file system backup might be faster.
-->
ファイルシステムバックアップは、概してSQLによるダンプより大きくなることに注意してください。
（<application>pg_dump</application>では、例えばインデックスの内容をダンプする必要はありません。単にコマンドで再作成します。）
しかし、ファイルシステムのバックアップを取るほうがより高速でしょう。
  </para>
 </sect1>

 <sect1 id="continuous-archiving">
<!--
  <title>Continuous Archiving and Point-in-Time Recovery (PITR)</title>
-->
  <title>継続的アーカイブとポイントインタイムリカバリ（PITR）</title>

  <indexterm zone="backup">
   <primary>continuous archiving</primary>
  </indexterm>
  <indexterm zone="backup">
   <primary>継続的アーカイブ</primary>
  </indexterm>

  <indexterm zone="backup">
   <primary>point-in-time recovery</primary>
  </indexterm>
  <indexterm zone="backup">
   <primary>ポイントインタイムリカバリ</primary>
  </indexterm>

  <indexterm zone="backup">
   <primary>PITR</primary>
  </indexterm>

  <para>
<!--
   At all times, <productname>PostgreSQL</productname> maintains a
   <firstterm>write ahead log</firstterm> (WAL) in the <filename>pg_wal/</filename>
   subdirectory of the cluster's data directory. The log records
   every change made to the database's data files.  This log exists
   primarily for crash-safety purposes: if the system crashes, the
   database can be restored to consistency by <quote>replaying</quote> the
   log entries made since the last checkpoint.  However, the existence
   of the log makes it possible to use a third strategy for backing up
   databases: we can combine a file-system-level backup with backup of
   the WAL files.  If recovery is needed, we restore the file system backup and
   then replay from the backed-up WAL files to bring the system to a
   current state.  This approach is more complex to administer than
   either of the previous approaches, but it has some significant
   benefits:
-->
<productname>PostgreSQL</productname>は常に、クラスタのデータディレクトリ以下の<filename>pg_wal/</filename>ディレクトリ内で<firstterm>先行書き込みログ</firstterm>（WAL）を管理しています。
このログはデータベースのデータファイルに行われた全ての変更を記録します。
このログは主にクラッシュ時の安全性を目的としています。
システムがクラッシュしたとしても、最後のチェックポイント以降に作成されたログ項目を<quote>やり直し</quote>することで、データベースを整合性を維持した状態にリストアすることができます。
しかし、この存在するログファイルを使用して、データベースのバックアップ用の第3の戦略が可能になりました。
ファイルシステムレベルのバックアップとWALファイルのバックアップを組み合わせるという戦略です。
復旧が必要ならば、ファイルシステムバックアップをリストアし、その後にバックアップされたWALファイルを再生することで、システムを最新の状態にできます。
管理者にとって、この方法はこれまで説明した方法よりかなり複雑になりますが、以下のような大きな利点が複数あります。
  <itemizedlist>
   <listitem>
    <para>
<!--
     We do not need a perfectly consistent file system backup as the starting point.
     Any internal inconsistency in the backup will be corrected by log
     replay (this is not significantly different from what happens during
     crash recovery).  So we do not need a file system snapshot capability,
     just <application>tar</application> or a similar archiving tool.
-->
開始時点のファイルシステムバックアップは完全な整合状態である必要はありません。
そのバックアップ内の内部的な不整合はログのやり直しによって修正されます
（これは、クラッシュからの復旧時に行われることと大きな違いはありません）。
ですので、ファイルシステムのスナップショット機能を必要としません。
単に<application>tar</application>などのアーカイブツールが必要です。
    </para>
   </listitem>
   <listitem>
    <para>
<!--
     Since we can combine an indefinitely long sequence of WAL files
     for replay, continuous backup can be achieved simply by continuing to archive
     the WAL files.  This is particularly valuable for large databases, where
     it might not be convenient to take a full backup frequently.
-->
再生の際にWALファイルの並びを数に制限なく連ねて組み合わせられますので、単にWALファイルのアーカイブを続けることで連続したバックアップを達成できます。
これは、頻繁に完全なバックアップを行うことが困難な、大規模なデータベースでは特に価値があります。
    </para>
   </listitem>
   <listitem>
    <para>
<!--
     It is not necessary to replay the WAL entries all the
     way to the end.  We could stop the replay at any point and have a
     consistent snapshot of the database as it was at that time.  Thus,
     this technique supports <firstterm>point-in-time recovery</firstterm>: it is
     possible to restore the database to its state at any time since your base
     backup was taken.
-->
WAL項目の再生を最後まで行わなければならないということはありません。
やり直しを任意の時点までで停止することができ、それにより、その時点までのデータベースの整合性を持ったスナップショットを得ることができます。
このような技術が<firstterm>ポイントインタイムリカバリ</firstterm>を補助するものであり、元となるベースバックアップの取得時点以降の任意の時点の状態にデータベースをリストアすることが可能になります。
    </para>
   </listitem>
   <listitem>
    <para>
<!--
     If we continuously feed the series of WAL files to another
     machine that has been loaded with the same base backup file, we
     have a <firstterm>warm standby</firstterm> system: at any point we can bring up
     the second machine and it will have a nearly-current copy of the
     database.
-->
連続的に一連のWALファイルを、同一のベースバックアップをロードしている別のマシンに配送することで、<firstterm>ウォームスタンバイ</firstterm>システムを保有することができます。
つまり、任意の時点でその2番目のマシンを、ほぼ現時点のデータベースの複製を持った状態で有効にすることができます。
    </para>
   </listitem>
  </itemizedlist>
  </para>

  <note>
   <para>
<!--
    <application>pg_dump</application> and
    <application>pg_dumpall</application> do not produce file-system-level
    backups and cannot be used as part of a continuous-archiving solution.
    Such dumps are <emphasis>logical</emphasis> and do not contain enough
    information to be used by WAL replay.
-->
<application>pg_dump</application>と<application>pg_dumpall</application>はファイルシステムレベルのバックアップを生成しませんので、継続的アーカイブ方式の一部として使うことはできません。
そのダンプは<emphasis>論理的</emphasis>なものであり、WALのやり直しで使うのに十分な情報を含んでいません。
   </para>
  </note>

  <para>
<!--
   As with the plain file-system-backup technique, this method can only
   support restoration of an entire database cluster, not a subset.
   Also, it requires a lot of archival storage: the base backup might be bulky,
   and a busy system will generate many megabytes of WAL traffic that
   have to be archived.  Still, it is the preferred backup technique in
   many situations where high reliability is needed.
-->
通常のファイルシステムバックアップ技術の場合と同様、この方法は、一部ではなく、データベースクラスタ全体のリストア処理のみをサポートできます。
また、アーカイブ用に大量の格納領域を必要とします。
ベースバックアップはかさばる場合があり、また、高負荷なシステムではアーカイブしなければならないWALの流量をメガバイト単位で生成します。
しかし、これは、高信頼性が必要な、多くの状況でむしろ好まれるバックアップ手法です。
  </para>

  <para>
<!--
   To recover successfully using continuous archiving (also called
   <quote>online backup</quote> by many database vendors), you need a continuous
   sequence of archived WAL files that extends back at least as far as the
   start time of your backup.  So to get started, you should set up and test
   your procedure for archiving WAL files <emphasis>before</emphasis> you take your
   first base backup.  Accordingly, we first discuss the mechanics of
   archiving WAL files.
-->
継続的アーカイブ（多くのデータベースベンダで<quote>オンラインバックアップ</quote>とも呼ばれます）を使用して復旧を成功させるためには、少なくともバックアップの開始時点まで遡る、連続した一連のアーカイブ済みWALファイルが必要です。
ですので、運用するためには、最初のベースバックアップを取得する<emphasis>前</emphasis>にWALファイルをアーカイブする手順を設定し試験しなければなりません。
したがって、まずWALファイルのアーカイブ機構について説明します。
  </para>

  <sect2 id="backup-archiving-wal">
<!--
   <title>Setting Up WAL Archiving</title>
-->
   <title>WALアーカイブの設定</title>

   <para>
<!--
    In an abstract sense, a running <productname>PostgreSQL</productname> system
    produces an indefinitely long sequence of WAL records.  The system
    physically divides this sequence into WAL <firstterm>segment
    files</firstterm>, which are normally 16MB apiece (although the segment size
    can be altered during <application>initdb</application>).  The segment
    files are given numeric names that reflect their position in the
    abstract WAL sequence.  When not using WAL archiving, the system
    normally creates just a few segment files and then
    <quote>recycles</quote> them by renaming no-longer-needed segment files
    to higher segment numbers.  It's assumed that segment files whose
    contents precede the last checkpoint are no longer of
    interest and can be recycled.
-->
抽象的な意味では、実行中の<productname>PostgreSQL</productname>システムは無限に長い一連のWALレコードを生成します。
システムは物理的にこの並びを、通常1つ16メガバイト（このセグメントサイズは<application>initdb</application>の実行時に変更可能です）の、WAL<firstterm>セグメントファイル</firstterm>に分割します。
このセグメントファイルには、概念的なWALの並び内の位置を反映した、数字の名前が付与されます。
WALアーカイブを行わない場合、システムは通常数個のセグメントファイルを生成し、不要となったセグメントファイルの名前をより大きなセグメント番号に変更することでそれを<quote>リサイクル</quote>します。
最後のチェックポイントより前の内容を持つセグメントファイルはもはや重要でなく、リサイクルできると見なされます。
   </para>

   <para>
<!--
    When archiving WAL data, we need to capture the contents of each segment
    file once it is filled, and save that data somewhere before the segment
    file is recycled for reuse.  Depending on the application and the
    available hardware, there could be many different ways of <quote>saving
    the data somewhere</quote>: we could copy the segment files to an NFS-mounted
    directory on another machine, write them onto a tape drive (ensuring that
    you have a way of identifying the original name of each file), or batch
    them together and burn them onto CDs, or something else entirely.  To
    provide the database administrator with flexibility,
    <productname>PostgreSQL</productname> tries not to make any assumptions about how
    the archiving will be done.  Instead, <productname>PostgreSQL</productname> lets
    the administrator specify a shell command or an archive library to be executed to copy a
    completed segment file to wherever it needs to go.  This could be as simple
    as a shell command that uses <literal>cp</literal>, or it could invoke a
    complex C function &mdash; it's all up to you.
-->
WALデータをアーカイブする場合、完成したセグメントファイルのそれぞれの内容を取り出し、再利用のために回収される前にそのデータをどこかに保存することが必要です。
アプリケーションと利用できるハードウェアに依存しますが、数多くの<quote>データをどこかに保存する</quote>方法があります。
例えば、NFSでマウントした他のマシンのディレクトリにセグメントファイルをコピーすること、あるいは、テープ装置に書き出すこと（元々のファイル名を識別する手段があることを確認してください）、それらを一度にまとめてCDに焼くこと、そのほか全く異なったなんらかの方法などです。
柔軟性をデータベース管理者に提供するために、<productname>PostgreSQL</productname>は、どのようにアーカイブがなされたかについて一切想定しないようになっています。
その代わりに<productname>PostgreSQL</productname>は、管理者に完全なセグメントファイルをどこか必要な場所にコピーするシェルコマンドあるいはアーカイブライブラリを指定させます。
このコマンドは単純な<literal>cp</literal>を使ったシェルコマンドでも構いませんし、また、複雑なC関数を呼び出しても構いません。
全て管理者に任されています。
   </para>

   <para>
<!--
    To enable WAL archiving, set the <xref linkend="guc-wal-level"/>
    configuration parameter to <literal>replica</literal> or higher,
    <xref linkend="guc-archive-mode"/> to <literal>on</literal>,
    specify the shell command to use in the <xref
    linkend="guc-archive-command"/> configuration parameter
    or specify the library to use in the <xref
    linkend="guc-archive-library"/> configuration parameter.  In practice
    these settings will always be placed in the
    <filename>postgresql.conf</filename> file.
-->
WALアーカイブを有効にするには、<xref linkend="guc-wal-level"/>設定パラメータを<literal>replica</literal>以上に、<xref linkend="guc-archive-mode"/>を<literal>on</literal>に設定し、<xref linkend="guc-archive-command"/>設定パラメータで使用するシェルコマンドを指定するか、<xref linkend="guc-archive-library"/>設定パラメータで使用するライブラリを指定します。
実際には、これらの設定は常に<filename>postgresql.conf</filename>ファイルに置かれます。
   </para>

   <para>
<!--
    In <varname>archive_command</varname>,
    <literal>%p</literal> is replaced by the path name of the file to
    archive, while <literal>%f</literal> is replaced by only the file name.
    (The path name is relative to the current working directory,
    i.e., the cluster's data directory.)
    Use <literal>%%</literal> if you need to embed an actual <literal>%</literal>
    character in the command.  The simplest useful command is something
    like:
-->
<varname>archive_command</varname>では、<literal>%p</literal>はアーカイブするファイルのパス名に置き換えられますが、<literal>%f</literal>はファイル名のみに置き換えられます。
（パス名は現在の作業ディレクトリ、つまりクラスタのデータディレクトリからの相対パスです。）
実際の<literal>%</literal>文字をコマンドに埋め込む必要がある場合は<literal>%%</literal>を使用してください。
最も簡単で便利なコマンドは以下のようなものです。
<programlisting>
archive_command = 'test ! -f /mnt/server/archivedir/%f &amp;&amp; cp %p /mnt/server/archivedir/%f'  # Unix
archive_command = 'copy "%p" "C:\\server\\archivedir\\%f"'  # Windows
</programlisting>
<!--
    which will copy archivable WAL segments to the directory
    <filename>/mnt/server/archivedir</filename>.  (This is an example, not a
    recommendation, and might not work on all platforms.)  After the
    <literal>%p</literal> and <literal>%f</literal> parameters have been replaced,
    the actual command executed might look like this:
-->
これは、アーカイブ可能なWALセグメントを<filename>/mnt/server/archivedir</filename>ディレクトリにコピーします。
（これは一例です。
推奨するものではなく、また、全てのプラットフォームで動作しない可能性があります。）
<literal>%p</literal>および<literal>%f</literal>パラメータが置き換えられたあと、実行された実コマンドは以下のようになります。
<programlisting>
test ! -f /mnt/server/archivedir/00000001000000A900000065 &amp;&amp; cp pg_wal/00000001000000A900000065 /mnt/server/archivedir/00000001000000A900000065
</programlisting>
<!--
    A similar command will be generated for each new file to be archived.
-->
類似したコマンドがアーカイブされるそれぞれの新規ファイルに生成されます。
   </para>

   <para>
<!--
    The archive command will be executed under the ownership of the same
    user that the <productname>PostgreSQL</productname> server is running as.  Since
    the series of WAL files being archived contains effectively everything
    in your database, you will want to be sure that the archived data is
    protected from prying eyes; for example, archive into a directory that
    does not have group or world read access.
-->
このアーカイブ用コマンドは<productname>PostgreSQL</productname>サーバを稼働させるユーザと同じ所有権で実行されます。
アーカイブされる一連のWALファイルには、実質、データベース内の全てが含まれていますので、アーカイブしたデータをのぞき見から確実に保護しなければならないでしょう。
例えば、グループや全員に読み込み権限を付与していないディレクトリにデータをアーカイブしてください。
   </para>

   <para>
<!--
    It is important that the archive command return zero exit status if and
    only if it succeeds.  Upon getting a zero result,
    <productname>PostgreSQL</productname> will assume that the file has been
    successfully archived, and will remove or recycle it.  However, a nonzero
    status tells <productname>PostgreSQL</productname> that the file was not archived;
    it will try again periodically until it succeeds.
-->
アーカイブ用コマンドが成功した場合のみにゼロという終了ステータスを返すことが重要です。
<productname>PostgreSQL</productname>は、ゼロという結果に基づいて、そのファイルのアーカイブが成功したことを想定し、そのファイルを削除したり回収するかもしれません。
しかし、非ゼロのステータスは、<productname>PostgreSQL</productname>に対してファイルがアーカイブされなかったことを通知し、成功するまで定期的に再試行させます。
   </para>

   <para>
<!--
    Another way to archive is to use a custom archive module as the
    <varname>archive_library</varname>.  Since such modules are written in
    <literal>C</literal>, creating your own may require considerably more effort
    than writing a shell command.  However, archive modules can be more
    performant than archiving via shell, and they will have access to many
    useful server resources.  For more information about archive modules, see
    <xref linkend="archive-modules"/>.
-->
アーカイブするための別の方法は、<varname>archive_library</varname>としてカスタムアーカイブモジュールを使用することです。
このようなモジュールは<literal>C</literal>で記述されているため、独自のモジュールを作成するには、シェルコマンドを記述するよりもかなり多くの労力が必要になる場合があります。
しかし、アーカイブモジュールはシェルを介したアーカイブよりもパフォーマンスが高く、多くの有用なサーバ・リソースにアクセスできます。
アーカイブモジュールの詳細は<xref linkend="archive-modules"/>を参照してください。
   </para>

   <para>
<!--
    When the archive command is terminated by a signal (other than
    <systemitem>SIGTERM</systemitem> that is used as part of a server
    shutdown) or an error by the shell with an exit status greater than
    125 (such as command not found), or if the archive function emits an
    <literal>ERROR</literal> or <literal>FATAL</literal>, the archiver process
    aborts and gets restarted by the postmaster. In such cases, the failure is
    not reported in <xref linkend="pg-stat-archiver-view"/>.
-->
アーカイブコマンドがシグナル（サーバのシャットダウンの一部として使用される<systemitem>SIGTERM</systemitem>以外）やシェルによる125より大きい終了ステータスを持つエラー（command not foundなど）、あるいはアーカイブ関数が<literal>ERROR</literal>または<literal>FATAL</literal>を出力したことによって終了すると、アーカイバプロセスは中止され、postmasterによって再起動されます。
このような場合、失敗は<xref linkend="pg-stat-archiver-view"/>では報告されません。
   </para>

   <para>
<!--
    Archive commands and libraries should generally be designed to refuse to overwrite
    any pre-existing archive file.  This is an important safety feature to
    preserve the integrity of your archive in case of administrator error
    (such as sending the output of two different servers to the same archive
    directory).  It is advisable to test your proposed archive library to ensure
    that it does not overwrite an existing file.
-->
通常アーカイブ用コマンドあるいはライブラリは、既存のアーカイブ済みファイルの上書きを行わないように設計されなければなりません。
これは、管理者のミス（例えば2つの異なるサーバの出力を同一のアーカイブ用ディレクトリに送信してしまうなど）といった場合からアーカイブ状況の整合性を保護するための安全策として重要です。
確実に既存のファイルを上書きしないように、使用予定のアーカイブライブラリを試験することをお勧めします。
   </para>

   <para>
<!--
    In rare cases, <productname>PostgreSQL</productname> may attempt to
    re-archive a WAL file that was previously archived.  For example, if the
    system crashes before the server makes a durable record of archival
    success, the server will attempt to archive the file again after
    restarting (provided archiving is still enabled).  When an archive command or library
    encounters a pre-existing file, it should return a zero status or <literal>true</literal>, respectively,
    if the WAL file has identical contents to the pre-existing archive and the
    pre-existing archive is fully persisted to storage.  If a pre-existing
    file contains different contents than the WAL file being archived, the
    archive command or library <emphasis>must</emphasis> return a nonzero status or
    <literal>false</literal>, respectively.
-->
まれに、<productname>PostgreSQL</productname>は以前にアーカイブされたWALファイルを再アーカイブしようとすることがあります。
たとえば、サーバがアーカイブの成功を永続的に記録する前にシステムがクラッシュした場合、サーバは再起動後にファイルを再びアーカイブしようとします（アーカイブがまだ有効になっている場合）。
アーカイブコマンドやライブラリが既に存在するファイルに遭遇した場合、WALファイルの内容が既に存在するアーカイブと同じであり、既に存在するアーカイブがストレージに完全に永続化されている場合、それぞれ0のステータス、<literal>true</literal>を返すことが必要です。
既に存在するファイルがアーカイブされるWALファイルと異なる内容を含む場合、アーカイブコマンドやライブラリは、それぞれ0のステータス、<literal>false</literal>を返さ<emphasis>なければなりません</emphasis>。
   </para>

   <para>
<!--
    The example command above for Unix avoids overwriting a pre-existing archive
    by including a separate
    <command>test</command> step.  On some Unix platforms, <command>cp</command> has
    switches such as <option>-i</option> that can be used to do the same thing
    less verbosely, but you should not rely on these without verifying that
    the right exit status is returned.  (In particular, GNU <command>cp</command>
    will return status zero when <option>-i</option> is used and the target file
    already exists, which is <emphasis>not</emphasis> the desired behavior.)
-->
上のUnix用のコマンド例では、別途<command>test</command>という段階を含めることで、既に存在するアーカイブへの上書きを防いでいます。
いくつかのUnixプラットフォームでは<command>cp</command>コマンドには<option>-i</option> 引数を使うことで煩雑な出力を少なくし使うことができますが、正しい終了コードが返ることを確認せずに使用するべきではありません。
（具体的にはGNUの<command>cp</command>コマンドは<option>-i</option> オプションを使い、ターゲットファイルがすでに存在している場合、ゼロのステータスを返します。これは<emphasis>期待していない</emphasis>動作です。）
   </para>

   <para>
<!--
    While designing your archiving setup, consider what will happen if
    the archive command or library fails repeatedly because some aspect requires
    operator intervention or the archive runs out of space. For example, this
    could occur if you write to tape without an autochanger; when the tape
    fills, nothing further can be archived until the tape is swapped.
    You should ensure that any error condition or request to a human operator
    is reported appropriately so that the situation can be
    resolved reasonably quickly. The <filename>pg_wal/</filename> directory will
    continue to fill with WAL segment files until the situation is resolved.
    (If the file system containing <filename>pg_wal/</filename> fills up,
    <productname>PostgreSQL</productname> will do a PANIC shutdown.  No committed
    transactions will be lost, but the database will remain offline until
    you free some space.)
-->
アーカイブ設定を設計する時には、操作者の介入が必要であったり、アーカイブ場所の容量不足の理由でアーカイブ用コマンドあるいはライブラリが繰り返し失敗した時にどうなるかを考慮してください。
例えば、これはオートチェンジャ機能のないテープに書き出している場合に発生する可能性があります。
テープが一杯になった場合、テープを交換するまでアーカイブを行うことができなくなります。
こうした状況を相応の早さで解消できるよう、適切に操作者に対しエラーや要求を確実に連絡できるようにしなければなりません。
この状況が解消するまで、WALセグメントファイルは<filename>pg_wal/</filename>ディレクトリ内に格納され続けます。
（<filename>pg_wal/</filename>を含むファイルシステムがいっぱいになると、<productname>PostgreSQL</productname>はパニック停止します。コミットされたトランザクションは失われませんが、データベースはいくらかの容量を解放するまでオフラインのままです。）
   </para>

   <para>
<!--
    The speed of the archive command or library is unimportant as long as it can keep up
    with the average rate at which your server generates WAL data.  Normal
    operation continues even if the archiving process falls a little behind.
    If archiving falls significantly behind, this will increase the amount of
    data that would be lost in the event of a disaster. It will also mean that
    the <filename>pg_wal/</filename> directory will contain large numbers of
    not-yet-archived segment files, which could eventually exceed available
    disk space. You are advised to monitor the archiving process to ensure that
    it is working as you intend.
-->
サーバのWALデータの生成に要する平均速度に追いついている限り、アーカイブ用コマンドあるいはライブラリの処理速度は重要ではありません。
アーカイブプロセスが多少遅れたとしても通常の操作は続けられます。
アーカイブ処理がかなり遅れると、災害時に損失するデータの量が増加することになります。
また、これは<filename>pg_wal/</filename>ディレクトリ内に多くのアーカイブ処理待ちのセグメントファイルが格納され、ディスク容量が不足する状況になる可能性があることを意味します。
アーカイブ処理が確実に意図通りに動作しているかを監視することを推奨します。
   </para>

   <para>
<!--
    In writing your archive command or library, you should assume that the file names to
    be archived can be up to 64 characters long and can contain any
    combination of ASCII letters, digits, and dots.  It is not necessary to
    preserve the original relative path (<literal>%p</literal>) but it is necessary to
    preserve the file name (<literal>%f</literal>).
-->
アーカイブ用コマンドあるいはライブラリを作成する時、アーカイブされるファイル名は最長64文字までで、ASCII文字と数字とドットのどんな組合せを使用しても構いません。
元の相対パス（<literal>%p</literal>）を保存する必要はありませんが、ファイル名（<literal>%f</literal>）を保存する必要はあります。
   </para>

   <para>
<!--
    Note that although WAL archiving will allow you to restore any
    modifications made to the data in your <productname>PostgreSQL</productname> database,
    it will not restore changes made to configuration files (that is,
    <filename>postgresql.conf</filename>, <filename>pg_hba.conf</filename> and
    <filename>pg_ident.conf</filename>), since those are edited manually rather
    than through SQL operations.
    You might wish to keep the configuration files in a location that will
    be backed up by your regular file system backup procedures.  See
    <xref linkend="runtime-config-file-locations"/> for how to relocate the
    configuration files.
-->
WALアーカイブによって<productname>PostgreSQL</productname>データベースでなされた変更は全てリストアすることができますが、設定ファイルはSQL操作ではなく手作業で変更されますので、設定ファイル（<filename>postgresql.conf</filename>、<filename>pg_hba.conf</filename>、および<filename>pg_ident.conf</filename>）になされた変更までリストアしないことに注意してください。
通常のファイルシステムバックアップ手続きでバックアップされる場所に設定ファイルを保持したい場合があります。
設定ファイルの設置場所を変更するには<xref linkend="runtime-config-file-locations"/>を参照してください。
   </para>

   <para>
<!--
    The archive command or function is only invoked on completed WAL segments.  Hence,
    if your server generates only little WAL traffic (or has slack periods
    where it does so), there could be a long delay between the completion
    of a transaction and its safe recording in archive storage.  To put
    a limit on how old unarchived data can be, you can set
    <xref linkend="guc-archive-timeout"/> to force the server to switch
    to a new WAL segment file at least that often.  Note that archived
    files that are archived early due to a forced switch are still the same
    length as completely full files.  It is therefore unwise to set a very
    short <varname>archive_timeout</varname> &mdash; it will bloat your archive
    storage.  <varname>archive_timeout</varname> settings of a minute or so are
    usually reasonable.
-->
アーカイブコマンドあるいは関数は完全なWALセグメントに対してのみ呼び出されます。
このため、サーバが少ししかWAL流量がない（処理を行わないなぎの期間がある）場合、トランザクションの完了とアーカイブ格納領域への安全な記録との間に長期にわたる遅延があることになります。
古い未アーカイブのデータをどうするかについて制限を付けるために、<xref linkend="guc-archive-timeout"/>を設定して、強制的にサーバを新しいWALセグメントにある程度の間隔で切り替えるようにすることができます。
強制切り替えにより早期にアーカイブされたアーカイブ済みファイルは完全に完了したファイルと同じ大きさを持つことに注意してください。
そのため、非常に小さな<varname>archive_timeout</varname>を使用することはお勧めしません。
格納領域を膨張させてしまいます。
通常ならば分単位の<varname>archive_timeout</varname>設定が合理的です。
   </para>

   <para>
<!--
    Also, you can force a segment switch manually with
    <function>pg_switch_wal</function> if you want to ensure that a
    just-finished transaction is archived as soon as possible.  Other utility
    functions related to WAL management are listed in <xref
    linkend="functions-admin-backup-table"/>.
-->
終わったばかりのトランザクションをできるだけ早くアーカイブさせたい場合、<function>pg_switch_wal</function>を使用して手作業でセグメント切り替えを強制することができます。
この他のWAL管理に関連した関数を<xref linkend="functions-admin-backup-table"/>に列挙します。
   </para>

   <para>
<!--
    When <varname>wal_level</varname> is <literal>minimal</literal> some SQL commands
    are optimized to avoid WAL logging, as described in <xref
    linkend="populate-pitr"/>.  If archiving or streaming replication were
    turned on during execution of one of these statements, WAL would not
    contain enough information for archive recovery.  (Crash recovery is
    unaffected.)  For this reason, <varname>wal_level</varname> can only be changed at
    server start.  However, <varname>archive_command</varname> and <varname>archive_library</varname> can be changed with a
    configuration file reload.  If you are archiving via shell and wish to
    temporarily stop archiving,
    one way to do it is to set <varname>archive_command</varname> to the empty
    string (<literal>''</literal>).
    This will cause WAL files to accumulate in <filename>pg_wal/</filename> until a
    working <varname>archive_command</varname> is re-established.
-->
<varname>wal_level</varname>が<literal>minimal</literal>の場合、<xref linkend="populate-pitr"/>に書かれているように、いくつかのSQLコマンドはWALロギングを回避するため最適化されます。
アーカイビングもしくはストリーミングレプリケーションがこれら構文の１つを実行中に作動させられると、アーカイブ復旧のための十分な情報をWALが含まなくなります。（クラッシュ復旧は影響を受けません。）
このことにより、<varname>wal_level</varname>はサーバの起動時のみ変更可能です。
とは言っても、<varname>archive_command</varname>と<varname>archive_library</varname>は構成ファイルを再読み込みすることで変更できます。
シェルでアーカイブしており、一時的にアーカイビングを停止したい場合、１つの方法は<varname>archive_command</varname>を空文字列（<literal>''</literal>）に設定することです。
このようにすると、動作する<varname>archive_command</varname>が再構築されるまでWALファイルは<filename>pg_wal/</filename>に蓄積します。
   </para>
  </sect2>

  <sect2 id="backup-base-backup">
<!--
   <title>Making a Base Backup</title>
-->
   <title>ベースバックアップの作成</title>

   <para>
<!--
    The easiest way to perform a base backup is to use the
    <xref linkend="app-pgbasebackup"/> tool. It can create
    a base backup either as regular files or as a tar archive. If more
    flexibility than <xref linkend="app-pgbasebackup"/> can provide is
    required, you can also make a base backup using the low level API
    (see <xref linkend="backup-lowlevel-base-backup"/>).
-->
ベースバックアップを取得する最も簡単な方法は<xref linkend="app-pgbasebackup"/> を実行する方法です。
通常のファイルやTAR形式のファイルとしてベースバックアップを取得することができます。
もし、<xref linkend="app-pgbasebackup"/>より柔軟性が求められる場合は、低レベルなAPIを使ってバックアップを作成することもできます（詳細は <xref linkend="backup-lowlevel-base-backup"/>を参照）。
   </para>

   <para>
<!--
    It is not necessary to be concerned about the amount of time it takes
    to make a base backup. However, if you normally run the
    server with <varname>full_page_writes</varname> disabled, you might notice a drop
    in performance while the backup runs since <varname>full_page_writes</varname> is
    effectively forced on during backup mode.
-->
ベースバックアップを取得するための時間を考慮する必要はありません。
しかし、普段、<varname>full_page_writes</varname>を無効にして運用している場合、バックアップ取得中は強制的に<varname>full_page_writes</varname>が有効になるため、パフォーマンスが落ちていると感じる可能性があります。
   </para>

   <para>
<!--
    To make use of the backup, you will need to keep all the WAL
    segment files generated during and after the file system backup.
    To aid you in doing this, the base backup process
    creates a <firstterm>backup history file</firstterm> that is immediately
    stored into the WAL archive area. This file is named after the first
    WAL segment file that you need for the file system backup.
    For example, if the starting WAL file is
    <literal>0000000100001234000055CD</literal> the backup history file will be
    named something like
    <literal>0000000100001234000055CD.007C9330.backup</literal>. (The second
    part of the file name stands for an exact position within the WAL
    file, and can ordinarily be ignored.) Once you have safely archived
    the file system backup and the WAL segment files used during the
    backup (as specified in the backup history file), all archived WAL
    segments with names numerically less are no longer needed to recover
    the file system backup and can be deleted. However, you should
    consider keeping several backup sets to be absolutely certain that
    you can recover your data.
-->
バックアップを使用するためには、ファイルシステムのバックアップ取得中、および、その後に生成されるWALセグメントファイル全てが保存されている必要があります。
この目的のために、ベースバックアップの過程で即座にWALアーカイブ領域に<firstterm>バックアップ履歴ファイル</firstterm>が作成されます。
このファイルにはファイルシステムのバックアップに最初に必要とされるWALセグメントの名前が付けられます。
例えば、最初のWALファイルが <literal>0000000100001234000055CD</literal>である場合、バックアップ履歴ファイルは<literal>0000000100001234000055CD.007C9330.backup</literal>というように名付けられます。
（ファイル名の2番目のパートはWALファイルの厳密な位置が記載されます。通常は無視することができます。）
一旦、安全にファイルシステムのバックアップとそのバックアップ中に使用されたWALセグメントファイル（バックアップ履歴ファイルから特定できます）を取得すると、それより数値の小さな全てのWALアーカイブセグメントはファイルシステムの復旧には必要が無く、削除することができます。
しかし、データを確実に復旧させるためには数世代のバックアップセットを保持することを考慮すべきです。
   </para>

   <para>
<!--
    The backup history file is just a small text file. It contains the
    label string you gave to <xref linkend="app-pgbasebackup"/>, as well as
    the starting and ending times and WAL segments of the backup.
    If you used the label to identify the associated dump file,
    then the archived history file is enough to tell you which dump file to
    restore.
-->
バックアップ履歴ファイルは、ほんの小さなテキストファイルです。
これには<xref linkend="app-pgbasebackup"/>で与えたラベル文字列の他、バックアップの開始、終了時間およびバックアップのWALセグメントが含まれます。
このラベルをバックアップを構成するために使うことで、アーカイブ履歴ファイルはどのバックアップをリストアするべきか間違いなく判断することができます。
   </para>

   <para>
<!--
    Since you have to keep around all the archived WAL files back to your
    last base backup, the interval between base backups should usually be
    chosen based on how much storage you want to expend on archived WAL
    files.  You should also consider how long you are prepared to spend
    recovering, if recovery should be necessary &mdash; the system will have to
    replay all those WAL segments, and that could take awhile if it has
    been a long time since the last base backup.
-->
最後のベースバックアップ以降のアーカイブされたWALファイルを保持し続ける必要があるため、通常、ベースバックアップを取得すべき期間は、アーカイブされたWALファイルを保持するためにどのくらいのストレージを拡張できるかによって決定されます。
また、復旧が必要になった場合に、どのくらいの時間を復旧に使うと覚悟するのかも考慮すべきです。&mdash;
システムは全てのWALセグメントを適用する必要があるため、もし、最後のベースバックアップを取得してから長い時間が経過している場合、適用に時間を要する可能性があります。
   </para>
  </sect2>

  <sect2 id="backup-incremental-backup">
<!--
   <title>Making an Incremental Backup</title>
-->
   <title>増分バックアップを作成する</title>

   <para>
<!--
    You can use <xref linkend="app-pgbasebackup"/> to take an incremental
    backup by specifying the <literal>&#45;-incremental</literal> option. You must
    supply, as an argument to <literal>&#45;-incremental</literal>, the backup
    manifest to an earlier backup from the same server. In the resulting
    backup, non-relation files will be included in their entirety, but some
    relation files may be replaced by smaller incremental files which contain
    only the blocks which have been changed since the earlier backup and enough
    metadata to reconstruct the current version of the file.
-->
<xref linkend="app-pgbasebackup"/>を使用して増分バックアップを作成するには、<literal>--incremental</literal>オプションを指定します。
<literal>--incremental</literal>の引数として、同じサーバの以前のバックアップへのバックアップマニフェストを指定する必要があります。
作成されたバックアップには、リレーション以外のファイルはそのまま含まれますが、一部のリレーションファイルは、以前のバックアップから変更されたブロックと、ファイルの現在のバージョンを再構築するのに十分なメタデータのみを含む、より小さな増分ファイルに置き換えられる場合があります。
   </para>

   <para>
<!--
    To figure out which blocks need to be backed up, the server uses WAL
    summaries, which are stored in the data directory, inside the directory
    <literal>pg_wal/summaries</literal>. If the required summary files are not
    present, an attempt to take an incremental backup will fail. The summaries
    present in this directory must cover all LSNs from the start LSN of the
    prior backup to the start LSN of the current backup. Since the server looks
    for WAL summaries just after establishing the start LSN of the current
    backup, the necessary summary files probably won't be instantly present
    on disk, but the server will wait for any missing files to show up.
    This also helps if the WAL summarization process has fallen behind.
    However, if the necessary files have already been removed, or if the WAL
    summarizer doesn't catch up quickly enough, the incremental backup will
    fail.
-->
どのブロックをバックアップする必要があるかを判断するために、サーバは、データディレクトリ内のディレクトリ<literal>pg_wal/summaries</literal>に格納されているWAL要約を使用します。
必要な要約ファイルが存在しない場合、増分バックアップを作成する試みは失敗します。
このディレクトリに存在する要約は、前のバックアップのスタートLSNから現在バックアップのスタートLSNまでのすべてのLSNを網羅しなければなりません。
サーバは現在のバックアップの開始LSNを確立した直後のWAL要約を探すので、必要な要約ファイルはおそらくディスクにすぐには現れませんが、サーバは不足しているファイルが現れるのを待ちます。
これは、プロセスのWAL集約が遅れている場合にも役立ちます。
しかし、必要なファイルがすでに削除されている場合や、WAL要約が十分な速さで追いつかないときは、増分バックアップは失敗します。
   </para>

   <para>
<!--
    When restoring an incremental backup, it will be necessary to have not
    only the incremental backup itself but also all earlier backups that
    are required to supply the blocks omitted from the incremental backup.
    See <xref linkend="app-pgcombinebackup"/> for further information about
    this requirement. Note that there are restrictions on the use of
    <literal>pg_combinebackup</literal> when the checksum status of the
    cluster has been changed; see
    <link linkend="app-pgcombinebackup-limitations">pg_combinebackup
    limitations</link>.
-->
増分バックアップをリストアする場合は、増分バックアップ自体だけでなく、増分バックアップから除外されたブロックを提供するために必要な以前のすべてのバックアップも必要になります。
この要件の詳細については、<xref linkend="app-pgcombinebackup"/>を参照してください。
クラスタのチェックサム状態が変更された場合、<literal>pg_combinebackup</literal>の使用に制限があることに注意してください。<link linkend="app-pgcombinebackup-limitations">pg_combinebackupの制限</link>を参照してください。
   </para>

   <para>
<!--
    Note that all of the requirements for making use of a full backup also
    apply to an incremental backup. For instance, you still need all of the
    WAL segment files generated during and after the file system backup, and
    any relevant WAL history files. And you still need to create a
    <literal>recovery.signal</literal> (or <literal>standby.signal</literal>)
    and perform recovery, as described in
    <xref linkend="backup-pitr-recovery" />. The requirement to have earlier
    backups available at restore time and to use
    <literal>pg_combinebackup</literal> is an additional requirement on top of
    everything else. Keep in mind that <application>PostgreSQL</application>
    has no built-in mechanism to figure out which backups are still needed as
    a basis for restoring later incremental backups. You must keep track of
    the relationships between your full and incremental backups on your own,
    and be certain not to remove earlier backups if they might be needed when
    restoring later incremental backups.
-->
完全バックアップを使用するためのすべての要件は、増分バックアップにも適用されることに注意してください。
たとえば、ファイルシステムバックアップ中と、その後に生成された全てのWALセグメントと、関連するWAL歴史ファイルが必要です。
また、<xref linkend="backup-pitr-recovery" />で説明されているように、<literal>recovery.signal</literal>（または<literal>standby.signal</literal>）を作成し、リカバリを実行する必要があります。
以前のバックアップをリストア時に利用可能にし、<literal>pg_combinebackup</literal>を使用するために要件は、それ以外の要件に対する追加の要件です。
<application>PostgreSQL</application>には、後で増分バックアップからリストアするために、どのバックアップが前提として必要となるかを判断する機構は組み込まれていないことに注意してください。
完全バックアップと増分バックアップの関係は自分で追跡する必要があり、後で増分バックアップをリストアするときに必要になる前のバックアップを削除しないようにしてください。
   </para>

   <para>
<!--
    Incremental backups typically only make sense for relatively large
    databases where a significant portion of the data does not change, or only
    changes slowly. For a small database, it's simpler to ignore the existence
    of incremental backups and simply take full backups, which are simpler
    to manage. For a large database all of which is heavily modified,
    incremental backups won't be much smaller than full backups.
-->
通常、増分バックアップは、データのかなりの部分が変更されないか、または徐々にしか変更されない比較的大きなデータベースに対してのみ意味があります。
小規模なデータベースの場合は、増分バックアップの存在を無視して、管理が簡単な完全バックアップを実行する方が簡単です。
頻繁に変更される大きなデータベースの場合、増分バックアップは完全バックアップよりも大幅に小さくはなりません。
   </para>

   <para>
<!--
    An incremental backup is only possible if replay would begin from a later
    checkpoint than for the previous backup upon which it depends.  If you
    take the incremental backup on the primary, this condition is always
    satisfied, because each backup triggers a new checkpoint.  On a standby,
    replay begins from the most recent restartpoint.  Therefore, an
    incremental backup of a standby server can fail if there has been very
    little activity since the previous backup, since no new restartpoint might
    have been created.
-->
増分バックアップは、増分バックアップが依存しているバックアップよりも後のチェックポイントから再生を開始する場合にのみ可能です。
プライマリで増分バックアップを実行する場合、バックアップごとに新しいチェックポイントが起こるため、この条件は常に満たされます。
スタンバイでは、再生は最新のリスタートポイントから開始します。
そのため、前回のバックアップ以降のアクティビティが非常に少ない場合は、新しいリスタートポイントが作成されていない可能性があるため、増分バックアップは失敗するかもしれません。
   </para>
  </sect2>

  <sect2 id="backup-lowlevel-base-backup">
<!--
   <title>Making a Base Backup Using the Low Level API</title>
-->
   <title>低レベルAPIを使用したベースバックアップの作成</title>
   <para>
<!--
    Instead of taking a full or incremental base backup using
    <xref linkend="app-pgbasebackup"/>, you can take a base backup using the
    low-level API. This procedure contains a few more steps than
    the <application>pg_basebackup</application> method, but is relatively
    simple. It is very important that these steps are executed in
    sequence, and that the success of a step is verified before
    proceeding to the next step.
-->
<xref linkend="app-pgbasebackup"/>を使って完全、あるいは増分バックアップを取る代わりに、低レベルのAPIを使ってベースバックアップを取得できます。
この手順は<application>pg_basebackup</application>を使う方法よりも少し余分の手順が必要ですが、比較的単純です。
これらのステップを順番に実行すること、また次のステップに進む前にこれらのステップが成功していることを確認することが非常に重要です。
   </para>
    <para>
<!--
     Multiple backups are able to be run concurrently (both those
     started using this backup API and those started using
     <xref linkend="app-pgbasebackup"/>).
-->
複数のバックアップを同時に実行できます（このバックアップAPIを使用して開始されたバックアップと<xref linkend="app-pgbasebackup"/>を使用して開始されたバックアップの両方）。
    </para>
    <para>
  <orderedlist>
   <listitem>
    <para>
<!--
     Ensure that WAL archiving is enabled and working.
-->
WALアーカイブが有効であり、正常に動作することを確認してください。
    </para>
   </listitem>
   <listitem>
    <para>
<!--
     Connect to the server (it does not matter which database) as a user with
     rights to run <function>pg_backup_start</function> (superuser,
     or a user who has been granted <literal>EXECUTE</literal> on the
     function) and issue the command:
-->
<function>pg_backup_start</function>の実行権限を持つユーザとしてサーバ（どのデータベースであってもかまいません）に接続します。ユーザはスーパーユーザか、またはこの関数に<literal>EXECUTE</literal>権限を与えられたユーザです。以下のコマンドを発行します。
<programlisting>
SELECT pg_backup_start(label => 'label', fast => false);
</programlisting>
<!--
     where <literal>label</literal> is any string you want to use to uniquely
     identify this backup operation. The connection
     calling <function>pg_backup_start</function> must be maintained until the end of
     the backup, or the backup will be automatically aborted.
-->
ここで<literal>label</literal>は、このバックアップ操作を一意に識別するために使用したい文字列です。
<function>pg_backup_start</function>を呼び出す接続は、バックアップが終了するまで維持されなければなりません。
さもないと、バックアップは自動的に打ち切られます。
    </para>

    <para>
<!--
     Online backups are always started at the beginning of a checkpoint.
     By default, <function>pg_backup_start</function> will wait for the next
     regularly scheduled checkpoint to complete, which may take a long time (see the
     configuration parameters <xref linkend="guc-checkpoint-timeout"/> and
     <xref linkend="guc-checkpoint-completion-target"/>).  This is
     usually preferable as it minimizes the impact on the running system.  If you
     want to start the backup as soon as possible, pass <literal>true</literal> as
     the second parameter to <function>pg_backup_start</function> and it will
     request an immediate checkpoint, which will finish as fast as possible using
     as much I/O as possible.
-->
オンラインバックアップは、常にチェックポイントの先頭から開始されます。
デフォルトでは、<function>pg_backup_start</function>は、次の定期的にスケジュールされたチェックポイントが完了するまで待機します。
これには長い時間がかかる場合があります（設定パラメータ<xref linkend="guc-checkpoint-timeout"/>および<xref linkend="guc-checkpoint-completion-target"/>を参照してください）。
これは、実行中のシステムへの影響を最小限に抑えるため、通常は望ましい方法です。
できるだけ早くバックアップを開始したい場合は、<function>pg_backup_start</function>の2番目のパラメータとして<literal>true</literal>を渡すと、即時のチェックポイントが要求されます。
このチェックポイントは、できるだけ多くのI/Oを使用してできるだけ早く完了します。
    </para>

   </listitem>
   <listitem>
    <para>
<!--
     Perform the backup, using any convenient file-system-backup tool
     such as <application>tar</application> or <application>cpio</application> (not
     <application>pg_dump</application> or
     <application>pg_dumpall</application>).  It is neither
     necessary nor desirable to stop normal operation of the database
     while you do this. See
     <xref linkend="backup-lowlevel-base-backup-data"/> for things to
     consider during this backup.
-->
（<application>pg_dump</application>や<application>pg_dumpall</application>ではなく）<application>tar</application>や<application>cpio</application>などの使い慣れた任意のファイルシステムバックアップツールを使用して、バックアップを実行してください。
この作業時に、データベースの通常の操作を停止することは不要ですし、望ましい方法でもありません。
このバックアップの実行中に考慮すべき点は<xref linkend="backup-lowlevel-base-backup-data"/>を参照してください。
    </para>
   </listitem>
   <listitem>
    <para>
<!--
     In the same connection as before, issue the command:
-->
以前と同じ接続の中で、以下のコマンドを実行します。
<programlisting>
SELECT * FROM pg_backup_stop(wait_for_archive => true);
</programlisting>
<!--
     This terminates backup mode. On a primary, it also performs an automatic
     switch to the next WAL segment.  On a standby, it is not possible to
     automatically switch WAL segments, so you may wish to run
     <function>pg_switch_wal</function> on the primary to perform a manual
     switch. The reason for the switch is to arrange for
     the last WAL segment file written during the backup interval to be
     ready to archive.
-->
これはバックアップモードを終了し、プライマリでは、次のWALセグメントへの自動切換えを行います。
スタンバイでは、WALセグメントを自動的に切り替えることはできません。
ですから、手動切り替えを行うためにプライマリで<function>pg_switch_wal</function>を実行することをお勧めします。
この切換えの理由は、バックアップ期間中に書き出された最後のWALファイルがアーカイブできるよう準備することです。
    </para>
    <para>
<!--
     <function>pg_backup_stop</function> will return one row with three
     values. The second of these fields should be written to a file named
     <filename>backup_label</filename> in the root directory of the backup. The
     third field should be written to a file named
     <filename>tablespace_map</filename> unless the field is empty. These files are
     vital to the backup working and must be written byte for byte without
     modification, which may require opening the file in binary mode.
-->
<function>pg_backup_stop</function>は3つの値を含んだ1行を返します。
2番目の値は、バックアップのルートディレクトリ内の<filename>backup_label</filename>という名称のファイルを作成の上、値を書き込む必要があります。
3番目の値は、空でない限りは<filename>tablespace_map</filename>という名称のファイルを作成の上、値を書き込む必要があります。
これらのファイルはバックアップが動作するために極めて重要であり、1バイトも変更なしに書き込まれる必要があるため、バイナリモードで開かれる必要があるかもしれません。
    </para>
   </listitem>
   <listitem>
    <para>
<!--
     Once the WAL segment files active during the backup are archived, you are
     done.  The file identified by <function>pg_backup_stop</function>'s first return
     value is the last segment that is required to form a complete set of
     backup files.  On a primary, if <varname>archive_mode</varname> is enabled and the
     <literal>wait_for_archive</literal> parameter is <literal>true</literal>,
     <function>pg_backup_stop</function> does not return until the last segment has
     been archived.
     On a standby, <varname>archive_mode</varname> must be <literal>always</literal> in order
     for <function>pg_backup_stop</function> to wait.
     Archiving of these files happens automatically since you have
     already configured <varname>archive_command</varname> or <varname>archive_library</varname>.
     In most cases this happens quickly, but you are advised to monitor your
     archive system to ensure there are no delays.
     If the archive process has fallen behind because of failures of the
     archive command or library, it will keep retrying
     until the archive succeeds and the backup is complete.
     If you wish to place a time limit on the execution of
     <function>pg_backup_stop</function>, set an appropriate
     <varname>statement_timeout</varname> value, but make note that if
     <function>pg_backup_stop</function> terminates because of this your backup
     may not be valid.
-->
バックアップ中に使用されたWALセグメントファイルがアーカイブされれば完了です。
<function>pg_backup_stop</function>の返り値の1番目の値で識別されるファイルは、バックアップファイル一式を完結させるのに必要となる最終セグメントです。
プライマリでは、<varname>archive_mode</varname>が有効で、かつ<literal>wait_for_archive</literal>パラメータが<literal>true</literal>であれば、<function>pg_backup_stop</function> は最終セグメントがアーカイブされるまで戻りません。
スタンバイでは、<function>pg_backup_stop</function>がアーカイブ完了を待つためには、<varname>archive_mode</varname>は<literal>always</literal>でなければなりません。
すでに<varname>archive_command</varname>あるいは<varname>archive_library</varname>を設定していますので、これらのファイルのアーカイブ操作は自動的に発生します。
ほとんどの場合、これは瞬時に行われます。
しかし、バックアップの完了を確認できるよう、アーカイブシステムを監視し、遅延が無いことの確認をお勧めします。
アーカイブコマンドの失敗によりアーカイブ処理が遅れてしまったとしても、アーカイブが成功し、そしてバックアップが完了するまで再試行を繰り返すようになっています。
<function>pg_backup_stop</function>実行においての時間期限を設けたい場合、適切な<varname>statement_timeout</varname>の値を設定できますが、この設定値によって<function>pg_backup_stop</function>が中断したときにバックアップが正当ではない可能性があるということを肝に銘じてください。
    </para>
    <para>
<!--
     If the backup process monitors and ensures that all WAL segment files
     required for the backup are successfully archived then the
     <literal>wait_for_archive</literal> parameter (which defaults to true) can be set
     to false to have
     <function>pg_backup_stop</function> return as soon as the stop backup record is
     written to the WAL.  By default, <function>pg_backup_stop</function> will wait
     until all WAL has been archived, which can take some time.  This option
     must be used with caution: if WAL archiving is not monitored correctly
     then the backup might not include all of the WAL files and will
     therefore be incomplete and not able to be restored.
-->
バックアップに必要なすべてのWALセグメントファイルのアーカイブが成功したことを、バックアップ作業の中で監視して確認するのであれば、<literal>wait_for_archive</literal>パラメータ（デフォルトでtrueです）をfalseに設定し、バックアップレコードがWALに書き込まれたら即座に<function>pg_backup_stop</function>が戻るようにすることができます。
デフォルトでは、<function>pg_backup_stop</function>はすべてのWALがアーカイブされるのを待つので、少し時間がかかることがあります。
このオプションは慎重に使わなければなりません。
WALのアーカイブを適切に監視していない場合、バックアップにはすべてのWALファイルが含まれず、不完全かもしれません。
そうなると、リストアできません。
    </para>
   </listitem>
  </orderedlist>
    </para>
   <sect3 id="backup-lowlevel-base-backup-data">
<!--
   <title>Backing Up the Data Directory</title>
-->
   <title>データディレクトリのバックアップ</title>
   <para>
<!--
    Some file system backup tools emit warnings or errors
    if the files they are trying to copy change while the copy proceeds.
    When taking a base backup of an active database, this situation is normal
    and not an error.  However, you need to ensure that you can distinguish
    complaints of this sort from real errors.  For example, some versions
    of <application>rsync</application> return a separate exit code for
    <quote>vanished source files</quote>, and you can write a driver script to
    accept this exit code as a non-error case.  Also, some versions of
    GNU <application>tar</application> return an error code indistinguishable from
    a fatal error if a file was truncated while <application>tar</application> was
    copying it.  Fortunately, GNU <application>tar</application> versions 1.16 and
    later exit with 1 if a file was changed during the backup,
    and 2 for other errors.  With GNU <application>tar</application> version 1.23 and
    later, you can use the warning options <literal>&#45;-warning=no-file-changed
    &#45;-warning=no-file-removed</literal> to hide the related warning messages.
-->
ファイルシステムのバックアップツール中には複写している途中でファイルが変更されると警告もしくはエラーを報告するものがあります。
稼働しているデータベースのベースバックアップを取っている場合には、この状況は正常でエラーではありません。
しかし、この種の警告と本当のエラーとを区別できるか確認が必要です。
例えば、<application>rsync</application>のバージョンによっては<quote>消滅したソースファイル</quote>に対して別の終了コードを返し、そしてこの終了コードをエラーではないと受け付けるドライバスクリプトを記述することができます。
同時にGNU <application>tar</application>のバージョンによっては、<application>tar</application>がそれを複写していた途中でファイルが切り詰められると、致命的エラーと識別できないエラーコードを返します。
ありがたいことに、GNU <application>tar</application>のバージョン1.16もしくはそれ以降では、バックアップ中にファイルが変更されると1で、それ以外のエラーの時は2でプログラムから抜けます。
GNUの <application>tar</application>で1.23以降のバージョンを使用しているのであれば、<literal>--warning=no-file-changed --warning=no-file-removed</literal>オプションをつけることで関連する警告メッセージを隠すオプションを使用することができます。
   </para>

   <para>
<!--
    Be certain that your backup includes all of the files under
    the database cluster directory (e.g., <filename>/usr/local/pgsql/data</filename>).
    If you are using tablespaces that do not reside underneath this directory,
    be careful to include them as well (and be sure that your backup
    archives symbolic links as links, otherwise the restore will corrupt
    your tablespaces).
-->
バックアップに、データベースクラスタディレクトリ（例えば<filename>/usr/local/pgsql/data</filename>）以下にある全てのファイルが含まれていることを確認してください。
このディレクトリ以下に存在しないテーブル空間を使用している場合、注意して、同様にそれらを含めてください
（そして、バックアップがリンクとしてシンボリックリンクをアーカイブしていることを確認してください。
さもないとリストアはテーブル空間を壊してしまいます）。
   </para>

   <para>
<!--
    You should, however, omit from the backup the files within the
    cluster's <filename>pg_wal/</filename> subdirectory.  This
    slight adjustment is worthwhile because it reduces the risk
    of mistakes when restoring.  This is easy to arrange if
    <filename>pg_wal/</filename> is a symbolic link pointing to someplace outside
    the cluster directory, which is a common setup anyway for performance
    reasons.  You might also want to exclude <filename>postmaster.pid</filename>
    and <filename>postmaster.opts</filename>, which record information
    about the running <application>postmaster</application>, not about the
    <application>postmaster</application> which will eventually use this backup.
    (These files can confuse <application>pg_ctl</application>.)
-->
しかし、クラスタの<filename>pg_wal/</filename>サブディレクトリにあるファイルをバックアップから省いてください。
このちょっとした調整は、リストア処理中の失敗の危険性を低減できますので、行う価値があります。
<filename>pg_wal/</filename>がクラスタディレクトリ外のどこかを指し示すシンボリックリンクの場合は調整が簡単です。
これは性能上の理由でよく使用される設定です。
また、いずれこのバックアップを使う<application>postmaster</application>ではなく、今起動している<application>postmaster</application>の情報を記録している<filename>postmaster.pid</filename>と<filename>postmaster.opts</filename>も除外できます。
（これらのファイルは<application>pg_ctl</application>を誤作動させる可能性があります。）
   </para>

   <para>
<!--
    It is often a good idea to also omit from the backup the files
    within the cluster's <filename>pg_replslot/</filename> directory, so that
    replication slots that exist on the primary do not become part of the
    backup.  Otherwise, the subsequent use of the backup to create a standby
    may result in indefinite retention of WAL files on the standby, and
    possibly bloat on the primary if hot standby feedback is enabled, because
    the clients that are using those replication slots will still be connecting
    to and updating the slots on the primary, not the standby.  Even if the
    backup is only intended for use in creating a new primary, copying the
    replication slots isn't expected to be particularly useful, since the
    contents of those slots will likely be badly out of date by the time
    the new primary comes on line.
-->
プライマリ上に存在するレプリケーションスロットがバックアップに含まれないようにするために、クラスタの中の<filename>pg_replslot/</filename>ディレクトリをバックアップから除くのもしばしば良い考えです。
もし、スタンバイを作成するためのバックアップを続けて使用すると、スタンバイのWALファイルの保持を無制限に保留する結果になり、ホットスタンバイからのフィードバックを有効にしている場合、プライマリのWALを膨張させます。
これは、これらのレプリケーションスロットを使っているクライアントはまだ、スタンバイではなく、プライマリのスロットを接続し続け、更新しているからです。
バックアップが新しいプライマリを作成するためだけに作成されたとしても、レプリケーションスロットをコピーすることは特に有益であるとは考えられません。
このようにバックアップにレプリケーションスロットを含むことは、新しいプライマリがオンラインになったときにはスロットの内容が期限切れしており、有害である可能性があります。
   </para>

   <para>
<!--
    The contents of the directories <filename>pg_dynshmem/</filename>,
    <filename>pg_notify/</filename>, <filename>pg_serial/</filename>,
    <filename>pg_snapshots/</filename>, <filename>pg_stat_tmp/</filename>,
    and <filename>pg_subtrans/</filename> (but not the directories themselves) can be
    omitted from the backup as they will be initialized on postmaster startup.
-->
ディレクトリ<filename>pg_dynshmem/</filename>、<filename>pg_notify/</filename>、<filename>pg_serial/</filename>、<filename>pg_snapshots/</filename>、<filename>pg_stat_tmp/</filename>、<filename>pg_subtrans/</filename>の中身はバックアップから除外できます。（ただし、ディレクトリ自体は除外できません。）
というのも、postmaster起動時に初期化されるからです。
   </para>

   <para>
<!--
    Any file or directory beginning with <filename>pgsql_tmp</filename> can be
    omitted from the backup.  These files are removed on postmaster start and
    the directories will be recreated as needed.
-->
<filename>pgsql_tmp</filename>で始まるすべてのファイルとディレクトリはバックアップから除外できます。
これらのファイルはpostmasterの起動時に削除されますし、ディレクトリも必要なら再作成されます。
   </para>

   <para>
<!--
    <filename>pg_internal.init</filename> files can be omitted from the
    backup whenever a file of that name is found.  These files contain
    relation cache data that is always rebuilt when recovering.
-->
<filename>pg_internal.init</filename>という名前のファイルが見つかった場合、それはバックアップから省くことができます。
このファイルはリレーションキャッシュデータを含んでおり、常にリカバリの際に再構築されます。
   </para>

   <para>
<!--
    The backup label
    file includes the label string you gave to <function>pg_backup_start</function>,
    as well as the time at which <function>pg_backup_start</function> was run, and
    the name of the starting WAL file.  In case of confusion it is therefore
    possible to look inside a backup file and determine exactly which
    backup session the dump file came from.  The tablespace map file includes
    the symbolic link names as they exist in the directory
    <filename>pg_tblspc/</filename> and the full path of each symbolic link.
    These files are not merely for your information; their presence and
    contents are critical to the proper operation of the system's recovery
    process.
-->
バックアップラベルファイルには、<function>pg_backup_start</function>に付与したラベル文字列と<function>pg_backup_start</function>が実行された時刻、最初のWALファイルの名前が含まれます。
したがって、当惑した時にバックアップファイルの中身を検索し、そのダンプファイルがどのバックアップセッションに由来したものかを確認することができます。
テーブル空間マップファイルにはディレクトリ<filename>pg_tblspc/</filename>に存在するシンボリックリンク名と各シンボリックリンクのフルパスが含まれています。
このファイルはあなたのためだけの情報ではありません。
その存在と内容はシステムのリカバリプロセスが適切に動作するために非常に重要です。
   </para>

   <para>
<!--
    It is also possible to make a backup while the server is
    stopped.  In this case, you obviously cannot use
    <function>pg_backup_start</function> or <function>pg_backup_stop</function>, and
    you will therefore be left to your own devices to keep track of which
    backup is which and how far back the associated WAL files go.
    It is generally better to follow the continuous archiving procedure above.
-->
サーバが停止している時にバックアップを作成することも可能です。
この場合、わかりきったことですが、<function>pg_backup_start</function>や<function>pg_backup_stop</function>を使用することができません。
そのため、どのバックアップが、どのWALファイルと関連し、どこまで戻せばよいかを独自の方法で残さなければなりません。
通常は、上述の継続的アーカイブ手順に従う方をお勧めします。
   </para>
   </sect3>
  </sect2>

  <sect2 id="backup-pitr-recovery">
<!--
   <title>Recovering Using a Continuous Archive Backup</title>
-->
   <title>継続的アーカイブによるバックアップを使用した復旧</title>

   <para>
<!--
    Okay, the worst has happened and you need to recover from your backup.
    Here is the procedure:
-->
さて、最悪の事態が発生し、バックアップから復旧する必要が出てきたものとします。
以下にその手順を説明します。
  <orderedlist>
   <listitem>
    <para>
<!--
     Stop the server, if it's running.
-->
もし稼働しているのであればサーバを停止してください。
    </para>
   </listitem>
   <listitem>
    <para>
<!--
     If you have the space to do so,
     copy the whole cluster data directory and any tablespaces to a temporary
     location in case you need them later. Note that this precaution will
     require that you have enough free space on your system to hold two
     copies of your existing database. If you do not have enough space,
     you should at least save the contents of the cluster's <filename>pg_wal</filename>
     subdirectory, as it might contain WAL files which
     were not archived before the system went down.
-->
もし容量があるのであれば、後で必要になる場合に備えてクラスタデータディレクトリ全体とテーブル空間を全て一時的な場所にコピーしてください。
この予防措置は、既存のデータベースを2つ分保持できるだけの空き領域を必要とします。
十分な領域がない場合でも、少なくともクラスタの<filename>pg_wal</filename>サブディレクトリの内容は保存すべきです。
ここには、システムが停止する前にアーカイブされなかったWALファイルが含まれているかも知れないからです。
    </para>
   </listitem>
   <listitem>
    <para>
<!--
     Remove all existing files and subdirectories under the cluster data
     directory and under the root directories of any tablespaces you are using.
-->
クラスタデータディレクトリ以下、および、使用中のテーブル空間の最上位ディレクトリ以下にある既存の全てのファイルとサブディレクトリを削除してください。
    </para>
   </listitem>
   <listitem>
    <para>
<!--
     If you're restoring a full backup, you can restore the database files
     directly into the target directories.  Be sure that they
     are restored with the right ownership (the database system user, not
     <literal>root</literal>!) and with the right permissions.  If you are using
     tablespaces,
     you should verify that the symbolic links in <filename>pg_tblspc/</filename>
     were correctly restored.
-->
完全バックアップをリストアする場合は、データベースファイルを直接ターゲットディレクトリにリストアすることができます。
ファイルが正しい所有権（<literal>root</literal>ではなくデータベースシステムユーザです！）でリストアされていることを確認してください。
テーブル空間を使用している場合は、<filename>pg_tblspc/</filename>内のシンボリックリンクが正しくリストアされていることを検証する必要があります。
    </para>
   </listitem>
   <listitem>
    <para>
<!--
     If you're restoring an incremental backup, you'll need to restore the
     incremental backup and all earlier backups upon which it directly or
     indirectly depends to the machine where you are performing the restore.
     These backups will need to be placed in separate directories, not the
     target directories where you want the running server to end up.
     Once this is done, use <xref linkend="app-pgcombinebackup"/> to pull
     data from the full backup and all of the subsequent incremental backups
     and write out a synthetic full backup to the target directories. As above,
     verify that permissions and tablespace links are correct.
-->
増分バックアップをリストアする場合は、増分バックアップと、それが直接または間接的に依存している以前のすべてのバックアップを、リストアを実行しているマシンにリストアする必要があります。
これらのバックアップは、実行中のサーバが最終的に目的とするターゲットディレクトリではなく、別のディレクトリに配置する必要があります。
これが完了したら、<xref linkend="app-pgcombinebackup"/>を使用して完全バックアップとすべての増分バックアップからデータを抽出し、合成された完全バックアップをターゲットディレクトリに書き出します。
上記のように、権限とテーブルスペースのリンクが正しいことを確認します。
    </para>
   </listitem>
   <listitem>
    <para>
<!--
     Remove any files present in <filename>pg_wal/</filename>; these came from the
     file system backup and are therefore probably obsolete rather than current.
     If you didn't archive <filename>pg_wal/</filename> at all, then recreate
     it with proper permissions,
     being careful to ensure that you re-establish it as a symbolic link
     if you had it set up that way before.
-->
<filename>pg_wal/</filename>内にあるファイルをすべて削除してください。
これらはファイルシステムバックアップから生成されたものであり、おそらく現在のものより古く使用できないものです。
<filename>pg_wal/</filename>をまったくアーカイブしていなければ、適切な権限で再作成してください。
以前シンボリックリンクとして設定していたのであれば、そのように確実に再構築するように注意してください。
    </para>
   </listitem>
   <listitem>
    <para>
<!--
     If you have unarchived WAL segment files that you saved in step 2,
     copy them into <filename>pg_wal/</filename>.  (It is best to copy them,
     not move them, so you still have the unmodified files if a
     problem occurs and you have to start over.)
-->
手順2で退避させた未アーカイブのWALセグメントファイルがあるのであれば、<filename>pg_wal/</filename>にコピーしてください。
（問題が発生し、初めからやり直さなければならない場合に未変更のファイルが残るように、移動させるのではなくコピーすることが最善です。）
    </para>
   </listitem>
   <listitem>
    <para>
<!--
     Set recovery configuration settings in
     <filename>postgresql.conf</filename> (see <xref
     linkend="runtime-config-wal-archive-recovery"/>) and create a file
     <filename>recovery.signal</filename> in the cluster
     data directory. You might
     also want to temporarily modify <filename>pg_hba.conf</filename> to prevent
     ordinary users from connecting until you are sure the recovery was successful.
-->
<filename>postgresql.conf</filename>（<xref linkend="runtime-config-wal-archive-recovery"/>を参照してください）に復旧の設定を記述し、クラスタデータディレクトリに<filename>recovery.signal</filename>ファイルを作成します。
また、一時的に<filename>pg_hba.conf</filename>を変更し、復旧の成功を確認できるまで一般ユーザが接続できないようにする必要があるかもしれません。
    </para>
   </listitem>
   <listitem>
    <para>
<!--
     Start the server.  The server will go into recovery mode and
     proceed to read through the archived WAL files it needs.  Should the
     recovery be terminated because of an external error, the server can
     simply be restarted and it will continue recovery.  Upon completion
     of the recovery process, the server will remove
     <filename>recovery.signal</filename> (to prevent
     accidentally re-entering recovery mode later) and then
     commence normal database operations.
-->
サーバを起動してください。
サーバは復旧モードに入り、必要なアーカイブ済みWALファイル群の読み込みを行います。
外部的なエラーにより復旧が中断したら、サーバを単に再起動させて、復旧処理を継続してください。
復旧処理が完了したら、（誤って後で復旧モードに再度入らないように）サーバは<filename>recovery.signal</filename>を削除します。
その後通常のデータベース操作を開始します。
    </para>
   </listitem>
   <listitem>
    <para>
<!--
     Inspect the contents of the database to ensure you have recovered to
     the desired state.  If not, return to step 1.  If all is well,
     allow your users to connect by restoring <filename>pg_hba.conf</filename> to normal.
-->
データベースの内容を検査し、希望する状態まで復旧できていることを確認してください。
復旧できなかった場合は手順1に戻ってください。
全て問題なければ、ユーザが接続できるように<filename>pg_hba.conf</filename>を正常状態に戻してください。
    </para>
   </listitem>
  </orderedlist>
   </para>

   <para>
<!--
    The key part of all this is to set up a recovery configuration that
    describes how you want to recover and how far the recovery should
    run.  The one thing that you absolutely must specify is the <varname>restore_command</varname>,
    which tells <productname>PostgreSQL</productname> how to retrieve archived
    WAL file segments.  Like the <varname>archive_command</varname>, this is
    a shell command string.  It can contain <literal>%f</literal>, which is
    replaced by the name of the desired WAL file, and <literal>%p</literal>,
    which is replaced by the path name to copy the WAL file to.
    (The path name is relative to the current working directory,
    i.e., the cluster's data directory.)
    Write <literal>%%</literal> if you need to embed an actual <literal>%</literal>
    character in the command.  The simplest useful command is
    something like:
-->
ここで重要となるのは、どのように復旧させたいのかやどこまで復旧させたいかを記述する復旧設定を設定することです。
絶対に指定しなければならないことは、アーカイブ済みWALファイルセグメントをどのように戻すかを<productname>PostgreSQL</productname>に通知する<varname>restore_command</varname>です。
<varname>archive_command</varname>同様、これはシェルコマンド文字列です。
ここには、対象のWALファイルの名前で置換される<literal>%f</literal>やWALファイルのコピー先を示すパスで置換される<literal>%p</literal>を含めることができます。
（パス名は現在の作業用ディレクトリ、つまり、クラスタのデータディレクトリから見た相対パスです。）
コマンド内に<literal>%</literal>文字自体を埋め込む必要があれば<literal>%%</literal>と記載してください。
最も簡単でよく使われるコマンドは以下のようなものです。
<programlisting>
restore_command = 'cp /mnt/server/archivedir/%f %p'
</programlisting>
<!--
    which will copy previously archived WAL segments from the directory
    <filename>/mnt/server/archivedir</filename>.  Of course, you can use something
    much more complicated, perhaps even a shell script that requests the
    operator to mount an appropriate tape.
-->
これは事前にアーカイブされたWALセグメントを<filename>/mnt/server/archivedir</filename>ディレクトリからコピーします。
当然ながら、もっと複雑なものを使用することができます。
例えば、操作者に適切なテープをマウントさせることを要求するようなシェルスクリプトでさえ可能です。
   </para>

   <para>
<!--
    It is important that the command return nonzero exit status on failure.
    The command <emphasis>will</emphasis> be called requesting files that are not
    present in the archive; it must return nonzero when so asked.  This is not
    an error condition.  An exception is that if the command was terminated by
    a signal (other than <systemitem>SIGTERM</systemitem>, which is used as
    part of a database server shutdown) or an error by the shell (such as
    command not found), then recovery will abort and the server will not start
    up.
-->
このコマンドが失敗した時に非ゼロの終了ステータスを返すことが重要です。
このコマンドは、アーカイブに存在しないファイルを要求する<emphasis>かもしれません</emphasis>が、その場合でも非ゼロを返さなければなりません。
これはエラー状態ではありません。
例外は、コマンドがシグナルによって中断された場合（データベースの停止に使用される<systemitem>SIGTERM</systemitem>以外）か、シェルによるエラー（コマンドが見つかりませんなど）で復旧が中断され、サーバが起動しない場合です。
   </para>

   <para>
<!--
    Not all of the requested files will be WAL segment
    files; you should also expect requests for files with a suffix of
    <literal>.history</literal>. Also be aware that
    the base name of the <literal>%p</literal> path will be different from
    <literal>%f</literal>; do not expect them to be interchangeable.
-->
要求されるファイルはWALセグメントファイルだけではありません。
<literal>.history</literal>が付いているファイルが要求されることも想定しなければなりません。
同時に、<literal>%p</literal>パスのファイル名部分は<literal>%f</literal>と異なることに注意してください。
これらが相互に置き換え可能であるとは考えないでください。
   </para>

   <para>
<!--
    WAL segments that cannot be found in the archive will be sought in
    <filename>pg_wal/</filename>; this allows use of recent un-archived segments.
    However, segments that are available from the archive will be used in
    preference to files in <filename>pg_wal/</filename>.
-->
アーカイブ場所で見つけられなかったWALセグメントは<filename>pg_wal/</filename>から検索されます。
これにより、最近の未アーカイブのセグメントを使用することができます。
しかし、アーカイブ場所から利用できるセグメントは<filename>pg_wal/</filename>内のファイルよりも優先的に使用されます。
   </para>

   <para>
<!--
    Normally, recovery will proceed through all available WAL segments,
    thereby restoring the database to the current point in time (or as
    close as possible given the available WAL segments).  Therefore, a normal
    recovery will end with a <quote>file not found</quote> message, the exact text
    of the error message depending upon your choice of
    <varname>restore_command</varname>.  You may also see an error message
    at the start of recovery for a file named something like
    <filename>00000001.history</filename>.  This is also normal and does not
    indicate a problem in simple recovery situations; see
    <xref linkend="backup-timelines"/> for discussion.
-->
通常は利用可能な全てのWALセグメントを使用して復旧処理が行われます。
その結果、データベースを現時点まで（もしくは、利用可能なWALセグメントで得られる限り現在に近い時点まで）リストアします。
従って、通常の復旧は<quote>file not found</quote>メッセージで終了します。
エラーメッセージの正確な文言は<varname>restore_command</varname>の選択によります。
また、復旧の開始時点で<filename>00000001.history</filename>のようなファイル名のエラーメッセージが出ることがあります。
これも単純な復旧作業では不具合を意味するものでなく正常です。
論議については<xref linkend="backup-timelines"/>を参照してください。
   </para>

   <para>
<!--
    If you want to recover to some previous point in time (say, right before
    the junior DBA dropped your main transaction table), just specify the
    required <link linkend="runtime-config-wal-recovery-target">stopping point</link>.  You can specify
    the stop point, known as the <quote>recovery target</quote>, either by
    date/time, named restore point or by completion of a specific transaction
    ID.  As of this writing only the date/time and named restore point options
    are very usable, since there are no tools to help you identify with any
    accuracy which transaction ID to use.
-->
もし以前のある時点まで復旧させたい場合（例えば、経験不足のデータベース管理者が主トランザクションテーブルを消去した直前）、要求する<link linkend="runtime-config-wal-recovery-target">停止時点</link>を指定するだけです。
停止時点は、<quote>recovery target</quote>として既知の停止時点で指定することも、日付と時刻で指定することも、リストアポイントか完了した特定のトランザクションIDで指定することもできます。
本ドキュメントの執筆時点では使用するトランザクションIDの識別を補助するツールがありませんので、ほとんどの場合は日付と時刻による指定のみを使用することになるでしょう。
   </para>

   <note>
     <para>
<!--
      The stop point must be after the ending time of the base backup, i.e.,
      the end time of <function>pg_backup_stop</function>.  You cannot use a base backup
      to recover to a time when that backup was in progress.  (To
      recover to such a time, you must go back to your previous base backup
      and roll forward from there.)
-->
停止時点はバックアップの終了時刻、つまり、<function>pg_backup_stop</function>の最終時刻より後の時点でなければなりません。
バックアップを行っている最中のある時点までベースバックアップを使用して復旧させることはできません。
（こうした時点まで復旧させるには、その前のベースバックアップまで戻って、そこからロールフォワードしてください。）
     </para>
   </note>

   <para>
<!--
    If recovery finds corrupted WAL data, recovery will
    halt at that point and the server will not start. In such a case the
    recovery process could be re-run from the beginning, specifying a
    <quote>recovery target</quote> before the point of corruption so that recovery
    can complete normally.
    If recovery fails for an external reason, such as a system crash or
    if the WAL archive has become inaccessible, then the recovery can simply
    be restarted and it will restart almost from where it failed.
    Recovery restart works much like checkpointing in normal operation:
    the server periodically forces all its state to disk, and then updates
    the <filename>pg_control</filename> file to indicate that the already-processed
    WAL data need not be scanned again.
-->
復旧時にWALデータの破損がわかると、復旧はその時点で止まり、サーバは起動しません。
こうした場合、<quote>復旧対象</quote>に破損時点より前の時点を指定することで、復旧処理が正常に完了できるよう、復旧プロセスを初めからやり直すことができます。
システムクラッシュなど外的理由により復旧処理が失敗した場合やWALアーカイブがアクセスできなくなった場合、復旧処理を単に再起動させることができます。
この場合は失敗した時点とほぼ同じところから再開します。
復旧処理の再起動は、次のような通常操作時のチェックポイント処理とほぼ同様に動作します。
サーバは定期的にすべての状態をディスクに強制し、再度スキャンする必要がない処理済みのWALデータを示す<filename>pg_control</filename>ファイルを更新します。
   </para>

  </sect2>

  <sect2 id="backup-timelines">
<!--
   <title>Timelines</title>
-->
   <title>タイムライン</title>

  <indexterm zone="backup">
   <primary>timelines</primary>
  </indexterm>
  <indexterm zone="backup">
   <primary>タイムライン</primary>
  </indexterm>

   <para>
<!--
    The ability to restore the database to a previous point in time creates
    some complexities that are akin to science-fiction stories about time
    travel and parallel universes.  For example, in the original history of the database,
    suppose you dropped a critical table at 5:15PM on Tuesday evening, but
    didn't realize your mistake until Wednesday noon.
    Unfazed, you get out your backup, restore to the point-in-time 5:14PM
    Tuesday evening, and are up and running.  In <emphasis>this</emphasis> history of
    the database universe, you never dropped the table.  But suppose
    you later realize this wasn't such a great idea, and would like
    to return to sometime Wednesday morning in the original history.
    You won't be able
    to if, while your database was up-and-running, it overwrote some of the
    WAL segment files that led up to the time you now wish you
    could get back to.  Thus, to avoid this, you need to distinguish the series of
    WAL records generated after you've done a point-in-time recovery from
    those that were generated in the original database history.
-->
過去のある時点までデータベースを復旧できる機能は、タイムトラベルやパラレルユニバースといったSFの物語に類似した、多少の複雑性があります。
例えば、データベースの元の履歴で、火曜日の夕方5:15PMに重要なテーブルを削除し、水曜日のお昼まで手違いに気が付かなかったとします。
慌てずに、バックアップを取り出して、火曜日の夕方5:14PMの時点にリストアし、データベースを起動させます。
データベース世界の<emphasis>この</emphasis>履歴では、そのテーブルを削除していません。
しかし、後になって、これは大した問題ではなかったことが分かり、元の履歴における水曜日に朝の何時かにまで戻したいと考えたと仮定しましょう。
データベースは既に起動していますので、元に戻したい時点に至るWALセグメントファイルの一部は上書きされていて、戻すことはできないかもしれません。
ですので、このことを避けるために、ポイントインタイムで復旧させた後に生成された一連のWALレコードと元のデータベースの履歴において生成されたWALレコードとを区別する必要があります。
   </para>

   <para>
<!--
    To deal with this problem, <productname>PostgreSQL</productname> has a notion
    of <firstterm>timelines</firstterm>.  Whenever an archive recovery completes,
    a new timeline is created to identify the series of WAL records
    generated after that recovery.  The timeline
    ID number is part of WAL segment file names so a new timeline does
    not overwrite the WAL data generated by previous timelines.
    For example, in the WAL file name
    <filename>0000000100001234000055CD</filename>, the leading
    <literal>00000001</literal> is the timeline ID in hexadecimal.  (Note that
    in other contexts, such as server log messages, timeline IDs are
    usually printed in decimal.)
-->
こうした問題を扱うために<productname>PostgreSQL</productname>には<firstterm>タイムライン</firstterm>という概念があります。
アーカイブ復旧が完了したときはいつでも、その復旧後に生成されたWALレコードを識別するための新しいタイムラインが生成されます。
タイムラインID番号はWALセグメントファイル名の一部です。ですので、新しいタイムラインはこれまでのタイムラインで生成されたWALデータを上書きしません。
たとえば、WALファイル名が<filename>0000000100001234000055CD</filename>の場合、先頭の<literal>00000001</literal>は16進数でのタイムラインIDです。
（たとえばサーバログメッセージのような他のコンテキストの場合、タイムラインIDは通常10進数で表示されることに注意してください。）
   </para>

   <para>
<!--
    It is
    in fact possible to archive many different timelines.  While that might
    seem like a useless feature, it's often a lifesaver.  Consider the
    situation where you aren't quite sure what point-in-time to recover to,
    and so have to do several point-in-time recoveries by trial and error
    until you find the best place to branch off from the old history.  Without
    timelines this process would soon generate an unmanageable mess.  With
    timelines, you can recover to <emphasis>any</emphasis> prior state, including
    states in timeline branches that you abandoned earlier.
-->
実際、多くの異なるタイムラインをアーカイブすることができます。
不要な機能と考えるかもしれませんが、命綱になることがしばしばあります。
どの時点まで復旧すればよいか確実でないといった状況を考えてみてください。
その時は、過去の履歴からの分岐点として最善の時点を見つけるために、試行錯誤して何度もポイントインタイムの復旧を行う必要があるでしょう。
タイムラインがないと、この手続きはすぐに管理不能な混乱を招いてしまいます。
タイムラインを使用して、以前捨てたタイムライン分岐における状態を含む、過去の<emphasis>任意</emphasis>の状態に復旧させることができます。
   </para>

   <para>
<!--
    Every time a new timeline is created, <productname>PostgreSQL</productname> creates
    a <quote>timeline history</quote> file that shows which timeline it branched
    off from and when.  These history files are necessary to allow the system
    to pick the right WAL segment files when recovering from an archive that
    contains multiple timelines.  Therefore, they are archived into the WAL
    archive area just like WAL segment files.  The history files are just
    small text files, so it's cheap and appropriate to keep them around
    indefinitely (unlike the segment files which are large).  You can, if
    you like, add comments to a history file to record your own notes about
    how and why this particular timeline was created.  Such comments will be
    especially valuable when you have a thicket of different timelines as
    a result of experimentation.
-->
新しいタイムラインが生成される度に、<productname>PostgreSQL</productname>は、どのタイムラインがいつどこから分岐したかを示す<quote>タイムライン履歴</quote>ファイルを作成します。
この履歴ファイルは、複数のタイムラインを含むアーカイブ場所から復旧する時にシステムが正しいWALセグメントファイルを選択できるようにするために必要です。
したがって、履歴ファイルは、WALセグメントファイル同様にWALアーカイブ領域にアーカイブされます。
履歴ファイルは（巨大になるセグメントファイルとは異なり）単なる小さなテキストファイルですので、安価かつ適切に無期限で保管できます。
必要ならば、履歴ファイルにコメントを追加し、この特定のタイムラインがどのように、なぜ生成されたかについて独自の注釈を付与することができます。
特にこうしたコメントは、実験の結果いくつものタイムラインのもつれがある場合に有用です。
   </para>

   <para>
<!--
    The default behavior of recovery is to recover to the latest timeline found
    in the archive. If you wish to recover to the timeline that was current
    when the base backup was taken or into a specific child timeline (that
    is, you want to return to some state that was itself generated after a
    recovery attempt), you need to specify <literal>current</literal> or the
    target timeline ID in <xref linkend="guc-recovery-target-timeline"/>. You
    cannot recover into timelines that branched off earlier than the base backup.
-->
復旧処理のデフォルトは、アーカイブで見つかった最新のタイムラインへの復旧です。
ベースバックアップが取得された時点のタイムラインと同一のタイムラインや別の子タイムラインに沿って復旧させたい（つまり、復旧試行以降に生成されたある状態に戻りたい）場合は、<literal>current</literal>か<xref linkend="guc-recovery-target-timeline"/>で対象のタイムラインIDを指定しなければなりません。
ベースバックアップより前に分岐したタイムラインに沿って復旧することはできません。
   </para>
  </sect2>

  <sect2 id="backup-tips">
<!--
   <title>Tips and Examples</title>
-->
   <title>ヒントと例</title>

   <para>
<!--
    Some tips for configuring continuous archiving are given here.
-->
継続的アーカイブを構成するいくつかのヒントを以下にあげます。
   </para>

    <sect3 id="backup-standalone">
<!--
     <title>Standalone Hot Backups</title>
-->
     <title>スタンドアローンホットバックアップ</title>

     <para>
<!--
      It is possible to use <productname>PostgreSQL</productname>'s backup facilities to
      produce standalone hot backups. These are backups that cannot be used
      for point-in-time recovery, yet are typically much faster to backup and
      restore than <application>pg_dump</application> dumps.  (They are also much larger
      than <application>pg_dump</application> dumps, so in some cases the speed advantage
      might be negated.)
-->
スタンドアローンホットバックアップを形成するため<productname>PostgreSQL</productname>のバックアップ基盤を使用することができます。
これらのバックアップはポイントインタイムリカバリに使用することはできないのですが、<application>pg_dump</application>によるダンプよりバックアップとリストアが概してより速く行われます。
（同時に<application>pg_dump</application>のダンプより大きくなるので、場合によっては速度による利点が打ち消されるかもしれません。）
     </para>

     <para>
<!--
      As with base backups, the easiest way to produce a standalone
      hot backup is to use the <xref linkend="app-pgbasebackup"/>
      tool. If you include the <literal>-X</literal> parameter when calling
      it, all the write-ahead log required to use the backup will be
      included in the backup automatically, and no special action is
      required to restore the backup.
-->
ベースバックアップと同様に、スタンドアローンホットバックアップを作成する最も簡単な方法は <xref linkend="app-pgbasebackup"/>ツールを使用する方法です。
実行時に<literal>-X</literal>オプションをつけることでバックアップに必要な全ての先行書き込みログ（WAL）を自動的にバックアップに含めることができ、リストアするときには特に特別な作業を行う必要がありません。
     </para>
    </sect3>

    <sect3 id="compressed-archive-logs">
<!--
     <title>Compressed Archive Logs</title>
-->
     <title>圧縮アーカイブログ</title>

     <para>
<!--
      If archive storage size is a concern, you can use
      <application>gzip</application> to compress the archive files:
-->
もし、アーカイブのストレージ容量に懸念がある場合、アーカイブファイルを圧縮するために<application>gzip</application>を使用することもできます。
<programlisting>
archive_command = 'gzip &lt; %p &gt; /mnt/server/archivedir/%f.gz'
</programlisting>
<!--
      You will then need to use <application>gunzip</application> during recovery:
-->
復旧時は <application>gunzip</application>を使う必要があります。
<programlisting>
restore_command = 'gunzip &lt; /mnt/server/archivedir/%f.gz &gt; %p'
</programlisting>
     </para>
    </sect3>

    <sect3 id="backup-scripts">
<!--
     <title><varname>archive_command</varname> Scripts</title>
-->
     <title><varname>archive_command</varname>スクリプト</title>

     <para>
<!--
      Many people choose to use scripts to define their
      <varname>archive_command</varname>, so that their
      <filename>postgresql.conf</filename> entry looks very simple:
-->
<filename>postgresql.conf</filename>の記入事項が以下のように簡素となるため、多くの人が<varname>archive_command</varname>の定義にスクリプトの使用を選択します。
<programlisting>
archive_command = 'local_backup_script.sh "%p" "%f"'
</programlisting>
<!--
      Using a separate script file is advisable any time you want to use
      more than a single command in the archiving process.
      This allows all complexity to be managed within the script, which
      can be written in a popular scripting language such as
      <application>bash</application> or <application>perl</application>.
-->
アーカイブ処理手順において単一ではなくそれ以上の数のコマンドを使用したい場合はいつでも、別のスクリプトファイルの使用が推奨されます。
そうするとスクリプト内で全ての複雑性が管理されます。
スクリプトは<application>bash</application>または<application>perl</application>のようなよくあるスクリプト言語で記載できます。
     </para>

     <para>
<!--
      Examples of requirements that might be solved within a script include:
-->
スクリプト内で解決される要件の例として以下があります。
      <itemizedlist>
       <listitem>
        <para>
<!--
         Copying data to secure off-site data storage
-->
セキュアなオフサイトデータストレージへのデータのコピー
        </para>
       </listitem>
       <listitem>
        <para>
<!--
         Batching WAL files so that they are transferred every three hours,
         rather than one at a time
-->
一回に全てではなく３時間毎に転送されるようにWALファイルのバッチ
        </para>
       </listitem>
       <listitem>
        <para>
<!--
         Interfacing with other backup and recovery software
-->
その他のバックアップとリカバリのソフトウェアとのインタフェース
        </para>
       </listitem>
       <listitem>
        <para>
<!--
         Interfacing with monitoring software to report errors
-->
エラー報告を行う監視ソフトとのインタフェース
        </para>
       </listitem>
      </itemizedlist>
     </para>

     <tip>
      <para>
<!--
       When using an <varname>archive_command</varname> script, it's desirable
       to enable <xref linkend="guc-logging-collector"/>.
       Any messages written to <systemitem>stderr</systemitem> from the script will then
       appear in the database server log, allowing complex configurations to
       be diagnosed easily if they fail.
-->
<varname>archive_command</varname>スクリプトを使うときは<xref linkend="guc-logging-collector"/>を使えるようにすることが望ましい方法です。
そのスクリプトが<systemitem>stderr</systemitem>に書き出したメッセージはすべて、データベースのサーバログとして書かれます。
このため複雑な設定でエラーが発生した時に、簡単に原因を突き止められます。
      </para>
     </tip>
    </sect3>
  </sect2>

  <sect2 id="continuous-archiving-caveats">
<!--
   <title>Caveats</title>
-->
   <title>警告</title>

   <para>
<!--
    At this writing, there are several limitations of the continuous archiving
    technique.  These will probably be fixed in future releases:
-->
本ドキュメント作成時点では、継続的アーカイブ技術にいくつかの制限があります。
将来のリリースでは修正されるはずです。

  <itemizedlist>
   <listitem>
    <para>
<!--
     If a <link linkend="sql-createdatabase"><command>CREATE DATABASE</command></link>
     command is executed while a base backup is being taken, and then
     the template database that the <command>CREATE DATABASE</command> copied
     is modified while the base backup is still in progress, it is
     possible that recovery will cause those modifications to be
     propagated into the created database as well.  This is of course
     undesirable.  To avoid this risk, it is best not to modify any
     template databases while taking a base backup.
-->
もしもベースバックアップが行われている時、<link linkend="sql-createdatabase"><command>CREATE DATABASE</command></link>コマンドが実行され、ベースバックアップが処理を実行している期間に<command>CREATE DATABASE</command>がコピーしているtemplateデータベースが変更されると、復旧処理はこれらの変更を作成されたデータベースにも同時に伝播させることは確実です。
もちろん、これは望まれる事ではありません。
この危険を回避するには、ベースバックアップ期間中にはすべてのtemplateデータベースを変更しないことが一番です。
    </para>
   </listitem>

   <listitem>
    <para>
<!--
     <link linkend="sql-createtablespace"><command>CREATE TABLESPACE</command></link>
     commands are WAL-logged with the literal absolute path, and will
     therefore be replayed as tablespace creations with the same
     absolute path.  This might be undesirable if the WAL is being
     replayed on a different machine.  It can be dangerous even if the
     WAL is being replayed on the same machine, but into a new data
     directory: the replay will still overwrite the contents of the
     original tablespace.  To avoid potential gotchas of this sort,
     the best practice is to take a new base backup after creating or
     dropping tablespaces.
-->
<link linkend="sql-createtablespace"><command>CREATE TABLESPACE</command></link>コマンドはリテラルの絶対パス付でWALにログが記録され、したがって、同じ絶対パスでのテーブル空間作成の時に再生されます。
これは、もしWALが異なったマシン上で再生される場合には好ましくありません。
WAL再生がたとえ同一のマシンであっても、新規のデータディレクトリであれば危険です。
なぜなら、再生は元のテーブル空間の内容を上書きし続けるからです。
この種の潜在的な振舞いを防ぐためには、テーブル空間を作成もしくは削除後に新規ベースバックアップを行うのが最良の手段です。
    </para>
   </listitem>
  </itemizedlist>
   </para>

   <para>
<!--
    It should also be noted that the default <acronym>WAL</acronym>
    format is fairly bulky since it includes many disk page snapshots.
    These page snapshots are designed to support crash recovery, since
    we might need to fix partially-written disk pages.  Depending on
    your system hardware and software, the risk of partial writes might
    be small enough to ignore, in which case you can significantly
    reduce the total volume of archived WAL files by turning off page
    snapshots using the <xref linkend="guc-full-page-writes"/>
    parameter.  (Read the notes and warnings in <xref linkend="wal"/>
    before you do so.)  Turning off page snapshots does not prevent
    use of the WAL for PITR operations.  An area for future
    development is to compress archived WAL data by removing
    unnecessary page copies even when <varname>full_page_writes</varname> is
    on.  In the meantime, administrators might wish to reduce the number
    of page snapshots included in WAL by increasing the checkpoint
    interval parameters as much as feasible.
-->
また、デフォルトの<acronym>WAL</acronym>フォーマットは数多くのディスクページのスナップショットを含んでいるため、かなりかさばるものになってしまっていることに触れておくべきでしょう。
これらのページスナップショットは、クラッシュから回復のために設計されています。
それというのも、回復処理の際には不完全に書き込まれているディスクページを修復しなければならないことがあるからです。
システムのハードウェアやソフトウェアによっては、不完全なディスクページの書き込みが起きてしまう危険性は無視してもよい程微小です。
この場合<xref linkend="guc-full-page-writes"/>パラメータを設定してページスナップショットを無効にすることで、アーカイブされたWALファイルの総容量を大幅に縮小できます。
（実際に設定を行う前に、<xref linkend="wal"/>の注意事項と警告を読んでください。）
ページスナップショットを無効にしても PITR処理の際にWALが使用できなくなることはありません。
将来の課題は、<varname>full_page_writes</varname>がたとえオンになっている場合であっても不要なページを取り除き、アーカイブ済みWALデータの圧縮を行うことでしょう。
差し当たり管理者は、可能な限りチェックポイント間隔パラメータを大きくすることによって、WALに含まれるページスナップショットの数を削減することができます。
   </para>
  </sect2>
 </sect1>

</chapter><|MERGE_RESOLUTION|>--- conflicted
+++ resolved
@@ -171,16 +171,12 @@
    <para>
 <!--
     Text files created by <application>pg_dump</application> are intended to
-<<<<<<< HEAD
     be read by the <application>psql</application> program using its default
     settings. The general command form to restore a text dump is
-=======
-    be read in by the <application>psql</application> program. The
-    general command form to restore a dump is
--->
-<application>pg_dump</application>で作成されたテキストファイルは<application>psql</application>プログラムで読み込まれることを意図しています。
+-->
+《マッチ度[78.640777]》<application>pg_dump</application>で作成されたテキストファイルは<application>psql</application>プログラムで読み込まれることを意図しています。
 以下に、ダンプをリストアする一般的なコマンドを示します。
->>>>>>> c1fe09c1
+《機械翻訳》«Text files created by <application>pg_dump</application> are intended to be read by the <application>psql</application> program using its default settings. The general command form to restore a text dump is»
 <synopsis>
 psql -X <replaceable class="parameter">dbname</replaceable> &lt; <replaceable class="parameter">dumpfile</replaceable>
 </synopsis>
@@ -193,23 +189,27 @@
     <literal>createdb -T template0 <replaceable
     class="parameter">dbname</replaceable></literal>).
     To ensure <application>psql</application> runs with its default settings,
-    use the <option>-X</option> (<option>--no-psqlrc</option>) option.
+    use the <option>-X</option> (<option>&#45;-no-psqlrc</option>) option.
     <application>psql</application>
     supports options similar to <application>pg_dump</application> for specifying
     the database server to connect to and the user name to use. See
     the <xref linkend="app-psql"/> reference page for more information.
-   </para>
-
-   <para>
-    Non-text file dumps should be restored using the <xref
-    linkend="app-pgrestore"/> utility.
--->
-ここで<replaceable class="parameter">dumpfile</replaceable>は<application>pg_dump</application>コマンドにより出力されたファイルです。
+-->
+《マッチ度[68.263473]》ここで<replaceable class="parameter">dumpfile</replaceable>は<application>pg_dump</application>コマンドにより出力されたファイルです。
 <replaceable class="parameter">dbname</replaceable>データベースはこのコマンドでは作成されません。
 （例えば<literal>createdb -T template0 <replaceable class="parameter">dbname</replaceable></literal> のようにして）<application>psql</application>を実行する前に自分で<literal>template0</literal>から作成してください。
 <application>psql</application>は<application>pg_dump</application>と似たような、接続データベースサーバと使用するユーザ名を指定するオプションに対応しています。
 詳細については、<xref linkend="app-psql"/>のリファレンスページを参照してください。
 テキスト形式ではないダンプファイルは<xref linkend="app-pgrestore"/> ユーティリティを使いリストアします。
+《機械翻訳》«where <replaceable class="parameter">dumpfile</replaceable> is the file output by the <application>pg_dump</application> command. The database <replaceable class="parameter">dbname</replaceable> will not be created by this command, so you must create it yourself from <literal>template0</literal> before executing <application>psql</application> (e.g., with <literal>createdb -T template0 <replaceable class="parameter">dbname</replaceable></literal>). To ensure <application>psql</application> runs with its default settings, use the <option>-X</option> (<option>--no-psqlrc</option>) option. <application>psql</application> supports options similar to <application>pg_dump</application> for specifying the database server to connect to and the user name to use. See the <xref linkend="app-psql"/> reference page for more information.»
+   </para>
+
+   <para>
+<!--
+    Non-text file dumps should be restored using the <xref
+    linkend="app-pgrestore"/> utility.
+-->
+《機械翻訳》«Non-text file dumps should be restored using the <xref linkend="app-pgrestore"/> utility.»
    </para>
 
    <para>

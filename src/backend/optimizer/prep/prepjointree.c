/*-------------------------------------------------------------------------
 *
 * prepjointree.c
 *	  Planner preprocessing for subqueries and join tree manipulation.
 *
 * NOTE: the intended sequence for invoking these operations is
 *		replace_empty_jointree
 *		pull_up_sublinks
 *		preprocess_function_rtes
 *		expand_virtual_generated_columns
 *		pull_up_subqueries
 *		flatten_simple_union_all
 *		do expression preprocessing (including flattening JOIN alias vars)
 *		reduce_outer_joins
 *		remove_useless_result_rtes
 *
 *
 * Portions Copyright (c) 1996-2025, PostgreSQL Global Development Group
 * Portions Copyright (c) 1994, Regents of the University of California
 *
 *
 * IDENTIFICATION
 *	  src/backend/optimizer/prep/prepjointree.c
 *
 *-------------------------------------------------------------------------
 */
#include "postgres.h"

#include "access/table.h"
#include "catalog/pg_type.h"
#include "funcapi.h"
#include "miscadmin.h"
#include "nodes/makefuncs.h"
#include "nodes/multibitmapset.h"
#include "nodes/nodeFuncs.h"
#include "optimizer/clauses.h"
#include "optimizer/optimizer.h"
#include "optimizer/placeholder.h"
#include "optimizer/prep.h"
#include "optimizer/subselect.h"
#include "optimizer/tlist.h"
#include "parser/parse_relation.h"
#include "parser/parsetree.h"
#include "rewrite/rewriteHandler.h"
#include "rewrite/rewriteManip.h"
#include "utils/rel.h"


typedef struct nullingrel_info
{
	/*
	 * For each leaf RTE, nullingrels[rti] is the set of relids of outer joins
	 * that potentially null that RTE.
	 */
	Relids	   *nullingrels;
	/* Length of range table (maximum index in nullingrels[]) */
	int			rtlength;		/* used only for assertion checks */
} nullingrel_info;

<<<<<<< HEAD
=======
/* Options for wrapping an expression for identification purposes */
typedef enum ReplaceWrapOption
{
	REPLACE_WRAP_NONE,			/* no expressions need to be wrapped */
	REPLACE_WRAP_ALL,			/* all expressions need to be wrapped */
	REPLACE_WRAP_VARFREE,		/* variable-free expressions need to be
								 * wrapped */
} ReplaceWrapOption;

>>>>>>> 3d6a8289
typedef struct pullup_replace_vars_context
{
	PlannerInfo *root;
	List	   *targetlist;		/* tlist of subquery being pulled up */
	RangeTblEntry *target_rte;	/* RTE of subquery */
	int			result_relation;	/* the index of the result relation in the
									 * rewritten query */
	Relids		relids;			/* relids within subquery, as numbered after
								 * pullup (set only if target_rte->lateral) */
	nullingrel_info *nullinfo;	/* per-RTE nullingrel info (set only if
								 * target_rte->lateral) */
	bool	   *outer_hasSubLinks;	/* -> outer query's hasSubLinks */
	int			varno;			/* varno of subquery */
	ReplaceWrapOption wrap_option;	/* do we need certain outputs to be PHVs? */
	Node	  **rv_cache;		/* cache for results with PHVs */
} pullup_replace_vars_context;

typedef struct reduce_outer_joins_pass1_state
{
	Relids		relids;			/* base relids within this subtree */
	bool		contains_outer; /* does subtree contain outer join(s)? */
	List	   *sub_states;		/* List of states for subtree components */
} reduce_outer_joins_pass1_state;

typedef struct reduce_outer_joins_pass2_state
{
	Relids		inner_reduced;	/* OJ relids reduced to plain inner joins */
	List	   *partial_reduced;	/* List of partially reduced FULL joins */
} reduce_outer_joins_pass2_state;

typedef struct reduce_outer_joins_partial_state
{
	int			full_join_rti;	/* RT index of a formerly-FULL join */
	Relids		unreduced_side; /* relids in its still-nullable side */
} reduce_outer_joins_partial_state;

static Node *pull_up_sublinks_jointree_recurse(PlannerInfo *root, Node *jtnode,
											   Relids *relids);
static Node *pull_up_sublinks_qual_recurse(PlannerInfo *root, Node *node,
										   Node **jtlink1, Relids available_rels1,
										   Node **jtlink2, Relids available_rels2);
static Node *pull_up_subqueries_recurse(PlannerInfo *root, Node *jtnode,
										JoinExpr *lowest_outer_join,
										AppendRelInfo *containing_appendrel);
static Node *pull_up_simple_subquery(PlannerInfo *root, Node *jtnode,
									 RangeTblEntry *rte,
									 JoinExpr *lowest_outer_join,
									 AppendRelInfo *containing_appendrel);
static Node *pull_up_simple_union_all(PlannerInfo *root, Node *jtnode,
									  RangeTblEntry *rte);
static void pull_up_union_leaf_queries(Node *setOp, PlannerInfo *root,
									   int parentRTindex, Query *setOpQuery,
									   int childRToffset);
static void make_setop_translation_list(Query *query, int newvarno,
										AppendRelInfo *appinfo);
static bool is_simple_subquery(PlannerInfo *root, Query *subquery,
							   RangeTblEntry *rte,
							   JoinExpr *lowest_outer_join);
static Node *pull_up_simple_values(PlannerInfo *root, Node *jtnode,
								   RangeTblEntry *rte);
static bool is_simple_values(PlannerInfo *root, RangeTblEntry *rte);
static Node *pull_up_constant_function(PlannerInfo *root, Node *jtnode,
									   RangeTblEntry *rte,
									   AppendRelInfo *containing_appendrel);
static bool is_simple_union_all(Query *subquery);
static bool is_simple_union_all_recurse(Node *setOp, Query *setOpQuery,
										List *colTypes);
static bool is_safe_append_member(Query *subquery);
static bool jointree_contains_lateral_outer_refs(PlannerInfo *root,
												 Node *jtnode, bool restricted,
												 Relids safe_upper_varnos);
static void perform_pullup_replace_vars(PlannerInfo *root,
										pullup_replace_vars_context *rvcontext,
										AppendRelInfo *containing_appendrel);
static void replace_vars_in_jointree(Node *jtnode,
									 pullup_replace_vars_context *context);
static Node *pullup_replace_vars(Node *expr,
								 pullup_replace_vars_context *context);
static Node *pullup_replace_vars_callback(Var *var,
										  replace_rte_variables_context *context);
static Query *pullup_replace_vars_subquery(Query *query,
										   pullup_replace_vars_context *context);
static reduce_outer_joins_pass1_state *reduce_outer_joins_pass1(Node *jtnode);
static void reduce_outer_joins_pass2(Node *jtnode,
									 reduce_outer_joins_pass1_state *state1,
									 reduce_outer_joins_pass2_state *state2,
									 PlannerInfo *root,
									 Relids nonnullable_rels,
									 List *forced_null_vars);
static void report_reduced_full_join(reduce_outer_joins_pass2_state *state2,
									 int rtindex, Relids relids);
static Node *remove_useless_results_recurse(PlannerInfo *root, Node *jtnode,
											Node **parent_quals,
											Relids *dropped_outer_joins);
static int	get_result_relid(PlannerInfo *root, Node *jtnode);
static void remove_result_refs(PlannerInfo *root, int varno, Node *newjtloc);
static bool find_dependent_phvs(PlannerInfo *root, int varno);
static bool find_dependent_phvs_in_jointree(PlannerInfo *root,
											Node *node, int varno);
static void substitute_phv_relids(Node *node,
								  int varno, Relids subrelids);
static void fix_append_rel_relids(PlannerInfo *root, int varno,
								  Relids subrelids);
static Node *find_jointree_node_for_rel(Node *jtnode, int relid);
static nullingrel_info *get_nullingrels(Query *parse);
static void get_nullingrels_recurse(Node *jtnode, Relids upper_nullingrels,
									nullingrel_info *info);


/*
 * transform_MERGE_to_join
 *		Replace a MERGE's jointree to also include the target relation.
 */
void
transform_MERGE_to_join(Query *parse)
{
	RangeTblEntry *joinrte;
	JoinExpr   *joinexpr;
	bool		have_action[NUM_MERGE_MATCH_KINDS];
	JoinType	jointype;
	int			joinrti;
	List	   *vars;
	RangeTblRef *rtr;
	FromExpr   *target;
	Node	   *source;
	int			sourcerti;

	if (parse->commandType != CMD_MERGE)
		return;

	/* XXX probably bogus */
	vars = NIL;

	/*
	 * Work out what kind of join is required.  If there any WHEN NOT MATCHED
	 * BY SOURCE/TARGET actions, an outer join is required so that we process
	 * all unmatched tuples from the source and/or target relations.
	 * Otherwise, we can use an inner join.
	 */
	have_action[MERGE_WHEN_MATCHED] = false;
	have_action[MERGE_WHEN_NOT_MATCHED_BY_SOURCE] = false;
	have_action[MERGE_WHEN_NOT_MATCHED_BY_TARGET] = false;

	foreach_node(MergeAction, action, parse->mergeActionList)
	{
		if (action->commandType != CMD_NOTHING)
			have_action[action->matchKind] = true;
	}

	if (have_action[MERGE_WHEN_NOT_MATCHED_BY_SOURCE] &&
		have_action[MERGE_WHEN_NOT_MATCHED_BY_TARGET])
		jointype = JOIN_FULL;
	else if (have_action[MERGE_WHEN_NOT_MATCHED_BY_SOURCE])
		jointype = JOIN_LEFT;
	else if (have_action[MERGE_WHEN_NOT_MATCHED_BY_TARGET])
		jointype = JOIN_RIGHT;
	else
		jointype = JOIN_INNER;

	/* Manufacture a join RTE to use. */
	joinrte = makeNode(RangeTblEntry);
	joinrte->rtekind = RTE_JOIN;
	joinrte->jointype = jointype;
	joinrte->joinmergedcols = 0;
	joinrte->joinaliasvars = vars;
	joinrte->joinleftcols = NIL;	/* MERGE does not allow JOIN USING */
	joinrte->joinrightcols = NIL;	/* ditto */
	joinrte->join_using_alias = NULL;

	joinrte->alias = NULL;
	joinrte->eref = makeAlias("*MERGE*", NIL);
	joinrte->lateral = false;
	joinrte->inh = false;
	joinrte->inFromCl = true;

	/*
	 * Add completed RTE to pstate's range table list, so that we know its
	 * index.
	 */
	parse->rtable = lappend(parse->rtable, joinrte);
	joinrti = list_length(parse->rtable);

	/*
	 * Create a JOIN between the target and the source relation.
	 *
	 * Here the target is identified by parse->mergeTargetRelation.  For a
	 * regular table, this will equal parse->resultRelation, but for a
	 * trigger-updatable view, it will be the expanded view subquery that we
	 * need to pull data from.
	 *
	 * The source relation is in parse->jointree->fromlist, but any quals in
	 * parse->jointree->quals are restrictions on the target relation (if the
	 * target relation is an auto-updatable view).
	 */
	/* target rel, with any quals */
	rtr = makeNode(RangeTblRef);
	rtr->rtindex = parse->mergeTargetRelation;
	target = makeFromExpr(list_make1(rtr), parse->jointree->quals);

	/* source rel (expect exactly one -- see transformMergeStmt()) */
	Assert(list_length(parse->jointree->fromlist) == 1);
	source = linitial(parse->jointree->fromlist);

	/*
	 * index of source rel (expect either a RangeTblRef or a JoinExpr -- see
	 * transformFromClauseItem()).
	 */
	if (IsA(source, RangeTblRef))
		sourcerti = ((RangeTblRef *) source)->rtindex;
	else if (IsA(source, JoinExpr))
		sourcerti = ((JoinExpr *) source)->rtindex;
	else
	{
		elog(ERROR, "unrecognized source node type: %d",
			 (int) nodeTag(source));
		sourcerti = 0;			/* keep compiler quiet */
	}

	/* Join the source and target */
	joinexpr = makeNode(JoinExpr);
	joinexpr->jointype = jointype;
	joinexpr->isNatural = false;
	joinexpr->larg = (Node *) target;
	joinexpr->rarg = source;
	joinexpr->usingClause = NIL;
	joinexpr->join_using_alias = NULL;
	joinexpr->quals = parse->mergeJoinCondition;
	joinexpr->alias = NULL;
	joinexpr->rtindex = joinrti;

	/* Make the new join be the sole entry in the query's jointree */
	parse->jointree->fromlist = list_make1(joinexpr);
	parse->jointree->quals = NULL;

	/*
	 * If necessary, mark parse->targetlist entries that refer to the target
	 * as nullable by the join.  Normally the targetlist will be empty for a
	 * MERGE, but if the target is a trigger-updatable view, it will contain a
	 * whole-row Var referring to the expanded view query.
	 */
	if (parse->targetList != NIL &&
		(jointype == JOIN_RIGHT || jointype == JOIN_FULL))
		parse->targetList = (List *)
			add_nulling_relids((Node *) parse->targetList,
							   bms_make_singleton(parse->mergeTargetRelation),
							   bms_make_singleton(joinrti));

	/*
	 * If the source relation is on the outer side of the join, mark any
	 * source relation Vars in the join condition, actions, and RETURNING list
	 * as nullable by the join.  These Vars will be added to the targetlist by
	 * preprocess_targetlist(), so it's important to mark them correctly here.
	 *
	 * It might seem that this is not necessary for Vars in the join
	 * condition, since it is inside the join, but it is also needed above the
	 * join (in the ModifyTable node) to distinguish between the MATCHED and
	 * NOT MATCHED BY SOURCE cases -- see ExecMergeMatched().  Note that this
	 * creates a modified copy of the join condition, for use above the join,
<<<<<<< HEAD
	 * without modifying the the original join condition, inside the join.
=======
	 * without modifying the original join condition, inside the join.
>>>>>>> 3d6a8289
	 */
	if (jointype == JOIN_LEFT || jointype == JOIN_FULL)
	{
		parse->mergeJoinCondition =
			add_nulling_relids(parse->mergeJoinCondition,
							   bms_make_singleton(sourcerti),
							   bms_make_singleton(joinrti));

		foreach_node(MergeAction, action, parse->mergeActionList)
		{
			action->qual =
				add_nulling_relids(action->qual,
								   bms_make_singleton(sourcerti),
								   bms_make_singleton(joinrti));

			action->targetList = (List *)
				add_nulling_relids((Node *) action->targetList,
								   bms_make_singleton(sourcerti),
								   bms_make_singleton(joinrti));
		}

		parse->returningList = (List *)
			add_nulling_relids((Node *) parse->returningList,
							   bms_make_singleton(sourcerti),
							   bms_make_singleton(joinrti));
	}

	/*
	 * If there are any WHEN NOT MATCHED BY SOURCE actions, the executor will
	 * use the join condition to distinguish between MATCHED and NOT MATCHED
	 * BY SOURCE cases.  Otherwise, it's no longer needed, and we set it to
	 * NULL, saving cycles during planning and execution.
	 *
	 * We need to be careful though: the executor evaluates this condition
	 * using the output of the join subplan node, which nulls the output from
	 * the source relation when the join condition doesn't match.  That risks
	 * producing incorrect results when rechecking using a "non-strict" join
	 * condition, such as "src.col IS NOT DISTINCT FROM tgt.col".  To guard
	 * against that, we add an additional "src IS NOT NULL" check to the join
	 * condition, so that it does the right thing when performing a recheck
	 * based on the output of the join subplan.
	 */
	if (have_action[MERGE_WHEN_NOT_MATCHED_BY_SOURCE])
	{
		Var		   *var;
		NullTest   *ntest;

		/* source wholerow Var (nullable by the new join) */
		var = makeWholeRowVar(rt_fetch(sourcerti, parse->rtable),
							  sourcerti, 0, false);
		var->varnullingrels = bms_make_singleton(joinrti);

		/* "src IS NOT NULL" check */
		ntest = makeNode(NullTest);
		ntest->arg = (Expr *) var;
		ntest->nulltesttype = IS_NOT_NULL;
		ntest->argisrow = false;
		ntest->location = -1;

		/* combine it with the original join condition */
		parse->mergeJoinCondition =
			(Node *) make_and_qual((Node *) ntest, parse->mergeJoinCondition);
	}
	else
		parse->mergeJoinCondition = NULL;	/* join condition not needed */
}

/*
 * replace_empty_jointree
 *		If the Query's jointree is empty, replace it with a dummy RTE_RESULT
 *		relation.
 *
 * By doing this, we can avoid a bunch of corner cases that formerly existed
 * for SELECTs with omitted FROM clauses.  An example is that a subquery
 * with empty jointree previously could not be pulled up, because that would
 * have resulted in an empty relid set, making the subquery not uniquely
 * identifiable for join or PlaceHolderVar processing.
 *
 * Unlike most other functions in this file, this function doesn't recurse;
 * we rely on other processing to invoke it on sub-queries at suitable times.
 */
void
replace_empty_jointree(Query *parse)
{
	RangeTblEntry *rte;
	Index		rti;
	RangeTblRef *rtr;

	/* Nothing to do if jointree is already nonempty */
	if (parse->jointree->fromlist != NIL)
		return;

	/* We mustn't change it in the top level of a setop tree, either */
	if (parse->setOperations)
		return;

	/* Create suitable RTE */
	rte = makeNode(RangeTblEntry);
	rte->rtekind = RTE_RESULT;
	rte->eref = makeAlias("*RESULT*", NIL);

	/* Add it to rangetable */
	parse->rtable = lappend(parse->rtable, rte);
	rti = list_length(parse->rtable);

	/* And jam a reference into the jointree */
	rtr = makeNode(RangeTblRef);
	rtr->rtindex = rti;
	parse->jointree->fromlist = list_make1(rtr);
}

/*
 * pull_up_sublinks
 *		Attempt to pull up ANY and EXISTS SubLinks to be treated as
 *		semijoins or anti-semijoins.
 *
 * A clause "foo op ANY (sub-SELECT)" can be processed by pulling the
 * sub-SELECT up to become a rangetable entry and treating the implied
 * comparisons as quals of a semijoin.  However, this optimization *only*
 * works at the top level of WHERE or a JOIN/ON clause, because we cannot
 * distinguish whether the ANY ought to return FALSE or NULL in cases
 * involving NULL inputs.  Also, in an outer join's ON clause we can only
 * do this if the sublink is degenerate (ie, references only the nullable
 * side of the join).  In that case it is legal to push the semijoin
 * down into the nullable side of the join.  If the sublink references any
 * nonnullable-side variables then it would have to be evaluated as part
 * of the outer join, which makes things way too complicated.
 *
 * Under similar conditions, EXISTS and NOT EXISTS clauses can be handled
 * by pulling up the sub-SELECT and creating a semijoin or anti-semijoin.
 *
 * This routine searches for such clauses and does the necessary parsetree
 * transformations if any are found.
 *
 * This routine has to run before preprocess_expression(), so the quals
 * clauses are not yet reduced to implicit-AND format, and are not guaranteed
 * to be AND/OR-flat either.  That means we need to recursively search through
 * explicit AND clauses.  We stop as soon as we hit a non-AND item.
 */
void
pull_up_sublinks(PlannerInfo *root)
{
	Node	   *jtnode;
	Relids		relids;

	/* Begin recursion through the jointree */
	jtnode = pull_up_sublinks_jointree_recurse(root,
											   (Node *) root->parse->jointree,
											   &relids);

	/*
	 * root->parse->jointree must always be a FromExpr, so insert a dummy one
	 * if we got a bare RangeTblRef or JoinExpr out of the recursion.
	 */
	if (IsA(jtnode, FromExpr))
		root->parse->jointree = (FromExpr *) jtnode;
	else
		root->parse->jointree = makeFromExpr(list_make1(jtnode), NULL);
}

/*
 * Recurse through jointree nodes for pull_up_sublinks()
 *
 * In addition to returning the possibly-modified jointree node, we return
 * a relids set of the contained rels into *relids.
 */
static Node *
pull_up_sublinks_jointree_recurse(PlannerInfo *root, Node *jtnode,
								  Relids *relids)
{
	/* Since this function recurses, it could be driven to stack overflow. */
	check_stack_depth();

	if (jtnode == NULL)
	{
		*relids = NULL;
	}
	else if (IsA(jtnode, RangeTblRef))
	{
		int			varno = ((RangeTblRef *) jtnode)->rtindex;

		*relids = bms_make_singleton(varno);
		/* jtnode is returned unmodified */
	}
	else if (IsA(jtnode, FromExpr))
	{
		FromExpr   *f = (FromExpr *) jtnode;
		List	   *newfromlist = NIL;
		Relids		frelids = NULL;
		FromExpr   *newf;
		Node	   *jtlink;
		ListCell   *l;

		/* First, recurse to process children and collect their relids */
		foreach(l, f->fromlist)
		{
			Node	   *newchild;
			Relids		childrelids;

			newchild = pull_up_sublinks_jointree_recurse(root,
														 lfirst(l),
														 &childrelids);
			newfromlist = lappend(newfromlist, newchild);
			frelids = bms_join(frelids, childrelids);
		}
		/* Build the replacement FromExpr; no quals yet */
		newf = makeFromExpr(newfromlist, NULL);
		/* Set up a link representing the rebuilt jointree */
		jtlink = (Node *) newf;
		/* Now process qual --- all children are available for use */
		newf->quals = pull_up_sublinks_qual_recurse(root, f->quals,
													&jtlink, frelids,
													NULL, NULL);

		/*
		 * Note that the result will be either newf, or a stack of JoinExprs
		 * with newf at the base.  We rely on subsequent optimization steps to
		 * flatten this and rearrange the joins as needed.
		 *
		 * Although we could include the pulled-up subqueries in the returned
		 * relids, there's no need since upper quals couldn't refer to their
		 * outputs anyway.
		 */
		*relids = frelids;
		jtnode = jtlink;
	}
	else if (IsA(jtnode, JoinExpr))
	{
		JoinExpr   *j;
		Relids		leftrelids;
		Relids		rightrelids;
		Node	   *jtlink;

		/*
		 * Make a modifiable copy of join node, but don't bother copying its
		 * subnodes (yet).
		 */
		j = (JoinExpr *) palloc(sizeof(JoinExpr));
		memcpy(j, jtnode, sizeof(JoinExpr));
		jtlink = (Node *) j;

		/* Recurse to process children and collect their relids */
		j->larg = pull_up_sublinks_jointree_recurse(root, j->larg,
													&leftrelids);
		j->rarg = pull_up_sublinks_jointree_recurse(root, j->rarg,
													&rightrelids);

		/*
		 * Now process qual, showing appropriate child relids as available,
		 * and attach any pulled-up jointree items at the right place. In the
		 * inner-join case we put new JoinExprs above the existing one (much
		 * as for a FromExpr-style join).  In outer-join cases the new
		 * JoinExprs must go into the nullable side of the outer join. The
		 * point of the available_rels machinations is to ensure that we only
		 * pull up quals for which that's okay.
		 *
		 * We don't expect to see any pre-existing JOIN_SEMI, JOIN_ANTI,
		 * JOIN_RIGHT_SEMI, or JOIN_RIGHT_ANTI jointypes here.
		 */
		switch (j->jointype)
		{
			case JOIN_INNER:
				j->quals = pull_up_sublinks_qual_recurse(root, j->quals,
														 &jtlink,
														 bms_union(leftrelids,
																   rightrelids),
														 NULL, NULL);
				break;
			case JOIN_LEFT:
				j->quals = pull_up_sublinks_qual_recurse(root, j->quals,
														 &j->rarg,
														 rightrelids,
														 NULL, NULL);
				break;
			case JOIN_FULL:
				/* can't do anything with full-join quals */
				break;
			case JOIN_RIGHT:
				j->quals = pull_up_sublinks_qual_recurse(root, j->quals,
														 &j->larg,
														 leftrelids,
														 NULL, NULL);
				break;
			default:
				elog(ERROR, "unrecognized join type: %d",
					 (int) j->jointype);
				break;
		}

		/*
		 * Although we could include the pulled-up subqueries in the returned
		 * relids, there's no need since upper quals couldn't refer to their
		 * outputs anyway.  But we *do* need to include the join's own rtindex
		 * because we haven't yet collapsed join alias variables, so upper
		 * levels would mistakenly think they couldn't use references to this
		 * join.
		 */
		*relids = bms_join(leftrelids, rightrelids);
		if (j->rtindex)
			*relids = bms_add_member(*relids, j->rtindex);
		jtnode = jtlink;
	}
	else
		elog(ERROR, "unrecognized node type: %d",
			 (int) nodeTag(jtnode));
	return jtnode;
}

/*
 * Recurse through top-level qual nodes for pull_up_sublinks()
 *
 * jtlink1 points to the link in the jointree where any new JoinExprs should
 * be inserted if they reference available_rels1 (i.e., available_rels1
 * denotes the relations present underneath jtlink1).  Optionally, jtlink2 can
 * point to a second link where new JoinExprs should be inserted if they
 * reference available_rels2 (pass NULL for both those arguments if not used).
 * Note that SubLinks referencing both sets of variables cannot be optimized.
 * If we find multiple pull-up-able SubLinks, they'll get stacked onto jtlink1
 * and/or jtlink2 in the order we encounter them.  We rely on subsequent
 * optimization to rearrange the stack if appropriate.
 *
 * Returns the replacement qual node, or NULL if the qual should be removed.
 */
static Node *
pull_up_sublinks_qual_recurse(PlannerInfo *root, Node *node,
							  Node **jtlink1, Relids available_rels1,
							  Node **jtlink2, Relids available_rels2)
{
	if (node == NULL)
		return NULL;
	if (IsA(node, SubLink))
	{
		SubLink    *sublink = (SubLink *) node;
		JoinExpr   *j;
		Relids		child_rels;

		/* Is it a convertible ANY or EXISTS clause? */
		if (sublink->subLinkType == ANY_SUBLINK)
		{
			ScalarArrayOpExpr *saop;

			if ((saop = convert_VALUES_to_ANY(root,
											  sublink->testexpr,
											  (Query *) sublink->subselect)) != NULL)

				/*
				 * The VALUES sequence was simplified.  Nothing more to do
				 * here.
				 */
				return (Node *) saop;

			if ((j = convert_ANY_sublink_to_join(root, sublink,
												 available_rels1)) != NULL)
			{
				/* Yes; insert the new join node into the join tree */
				j->larg = *jtlink1;
				*jtlink1 = (Node *) j;
				/* Recursively process pulled-up jointree nodes */
				j->rarg = pull_up_sublinks_jointree_recurse(root,
															j->rarg,
															&child_rels);

				/*
				 * Now recursively process the pulled-up quals.  Any inserted
				 * joins can get stacked onto either j->larg or j->rarg,
				 * depending on which rels they reference.
				 */
				j->quals = pull_up_sublinks_qual_recurse(root,
														 j->quals,
														 &j->larg,
														 available_rels1,
														 &j->rarg,
														 child_rels);
				/* Return NULL representing constant TRUE */
				return NULL;
			}
			if (available_rels2 != NULL &&
				(j = convert_ANY_sublink_to_join(root, sublink,
												 available_rels2)) != NULL)
			{
				/* Yes; insert the new join node into the join tree */
				j->larg = *jtlink2;
				*jtlink2 = (Node *) j;
				/* Recursively process pulled-up jointree nodes */
				j->rarg = pull_up_sublinks_jointree_recurse(root,
															j->rarg,
															&child_rels);

				/*
				 * Now recursively process the pulled-up quals.  Any inserted
				 * joins can get stacked onto either j->larg or j->rarg,
				 * depending on which rels they reference.
				 */
				j->quals = pull_up_sublinks_qual_recurse(root,
														 j->quals,
														 &j->larg,
														 available_rels2,
														 &j->rarg,
														 child_rels);
				/* Return NULL representing constant TRUE */
				return NULL;
			}
		}
		else if (sublink->subLinkType == EXISTS_SUBLINK)
		{
			if ((j = convert_EXISTS_sublink_to_join(root, sublink, false,
													available_rels1)) != NULL)
			{
				/* Yes; insert the new join node into the join tree */
				j->larg = *jtlink1;
				*jtlink1 = (Node *) j;
				/* Recursively process pulled-up jointree nodes */
				j->rarg = pull_up_sublinks_jointree_recurse(root,
															j->rarg,
															&child_rels);

				/*
				 * Now recursively process the pulled-up quals.  Any inserted
				 * joins can get stacked onto either j->larg or j->rarg,
				 * depending on which rels they reference.
				 */
				j->quals = pull_up_sublinks_qual_recurse(root,
														 j->quals,
														 &j->larg,
														 available_rels1,
														 &j->rarg,
														 child_rels);
				/* Return NULL representing constant TRUE */
				return NULL;
			}
			if (available_rels2 != NULL &&
				(j = convert_EXISTS_sublink_to_join(root, sublink, false,
													available_rels2)) != NULL)
			{
				/* Yes; insert the new join node into the join tree */
				j->larg = *jtlink2;
				*jtlink2 = (Node *) j;
				/* Recursively process pulled-up jointree nodes */
				j->rarg = pull_up_sublinks_jointree_recurse(root,
															j->rarg,
															&child_rels);

				/*
				 * Now recursively process the pulled-up quals.  Any inserted
				 * joins can get stacked onto either j->larg or j->rarg,
				 * depending on which rels they reference.
				 */
				j->quals = pull_up_sublinks_qual_recurse(root,
														 j->quals,
														 &j->larg,
														 available_rels2,
														 &j->rarg,
														 child_rels);
				/* Return NULL representing constant TRUE */
				return NULL;
			}
		}
		/* Else return it unmodified */
		return node;
	}
	if (is_notclause(node))
	{
		/* If the immediate argument of NOT is EXISTS, try to convert */
		SubLink    *sublink = (SubLink *) get_notclausearg((Expr *) node);
		JoinExpr   *j;
		Relids		child_rels;

		if (sublink && IsA(sublink, SubLink))
		{
			if (sublink->subLinkType == EXISTS_SUBLINK)
			{
				if ((j = convert_EXISTS_sublink_to_join(root, sublink, true,
														available_rels1)) != NULL)
				{
					/* Yes; insert the new join node into the join tree */
					j->larg = *jtlink1;
					*jtlink1 = (Node *) j;
					/* Recursively process pulled-up jointree nodes */
					j->rarg = pull_up_sublinks_jointree_recurse(root,
																j->rarg,
																&child_rels);

					/*
					 * Now recursively process the pulled-up quals.  Because
					 * we are underneath a NOT, we can't pull up sublinks that
					 * reference the left-hand stuff, but it's still okay to
					 * pull up sublinks referencing j->rarg.
					 */
					j->quals = pull_up_sublinks_qual_recurse(root,
															 j->quals,
															 &j->rarg,
															 child_rels,
															 NULL, NULL);
					/* Return NULL representing constant TRUE */
					return NULL;
				}
				if (available_rels2 != NULL &&
					(j = convert_EXISTS_sublink_to_join(root, sublink, true,
														available_rels2)) != NULL)
				{
					/* Yes; insert the new join node into the join tree */
					j->larg = *jtlink2;
					*jtlink2 = (Node *) j;
					/* Recursively process pulled-up jointree nodes */
					j->rarg = pull_up_sublinks_jointree_recurse(root,
																j->rarg,
																&child_rels);

					/*
					 * Now recursively process the pulled-up quals.  Because
					 * we are underneath a NOT, we can't pull up sublinks that
					 * reference the left-hand stuff, but it's still okay to
					 * pull up sublinks referencing j->rarg.
					 */
					j->quals = pull_up_sublinks_qual_recurse(root,
															 j->quals,
															 &j->rarg,
															 child_rels,
															 NULL, NULL);
					/* Return NULL representing constant TRUE */
					return NULL;
				}
			}
		}
		/* Else return it unmodified */
		return node;
	}
	if (is_andclause(node))
	{
		/* Recurse into AND clause */
		List	   *newclauses = NIL;
		ListCell   *l;

		foreach(l, ((BoolExpr *) node)->args)
		{
			Node	   *oldclause = (Node *) lfirst(l);
			Node	   *newclause;

			newclause = pull_up_sublinks_qual_recurse(root,
													  oldclause,
													  jtlink1,
													  available_rels1,
													  jtlink2,
													  available_rels2);
			if (newclause)
				newclauses = lappend(newclauses, newclause);
		}
		/* We might have got back fewer clauses than we started with */
		if (newclauses == NIL)
			return NULL;
		else if (list_length(newclauses) == 1)
			return (Node *) linitial(newclauses);
		else
			return (Node *) make_andclause(newclauses);
	}
	/* Stop if not an AND */
	return node;
}

/*
 * preprocess_function_rtes
 *		Constant-simplify any FUNCTION RTEs in the FROM clause, and then
 *		attempt to "inline" any that are set-returning functions.
 *
 * If an RTE_FUNCTION rtable entry invokes a set-returning function that
 * contains just a simple SELECT, we can convert the rtable entry to an
 * RTE_SUBQUERY entry exposing the SELECT directly.  This is especially
 * useful if the subquery can then be "pulled up" for further optimization,
 * but we do it even if not, to reduce executor overhead.
 *
 * This has to be done before we have started to do any optimization of
 * subqueries, else any such steps wouldn't get applied to subqueries
 * obtained via inlining.  However, we do it after pull_up_sublinks
 * so that we can inline any functions used in SubLink subselects.
 *
 * The reason for applying const-simplification at this stage is that
 * (a) we'd need to do it anyway to inline a SRF, and (b) by doing it now,
 * we can be sure that pull_up_constant_function() will see constants
 * if there are constants to be seen.  This approach also guarantees
 * that every FUNCTION RTE has been const-simplified, allowing planner.c's
 * preprocess_expression() to skip doing it again.
 *
 * Like most of the planner, this feels free to scribble on its input data
 * structure.
 */
void
preprocess_function_rtes(PlannerInfo *root)
{
	ListCell   *rt;

	foreach(rt, root->parse->rtable)
	{
		RangeTblEntry *rte = (RangeTblEntry *) lfirst(rt);

		if (rte->rtekind == RTE_FUNCTION)
		{
			Query	   *funcquery;

			/* Apply const-simplification */
			rte->functions = (List *)
				eval_const_expressions(root, (Node *) rte->functions);

			/* Check safety of expansion, and expand if possible */
			funcquery = inline_set_returning_function(root, rte);
			if (funcquery)
			{
				/* Successful expansion, convert the RTE to a subquery */
				rte->rtekind = RTE_SUBQUERY;
				rte->subquery = funcquery;
				rte->security_barrier = false;

				/*
				 * Clear fields that should not be set in a subquery RTE.
				 * However, we leave rte->functions filled in for the moment,
				 * in case makeWholeRowVar needs to consult it.  We'll clear
				 * it in setrefs.c (see add_rte_to_flat_rtable) so that this
				 * abuse of the data structure doesn't escape the planner.
				 */
				rte->funcordinality = false;
			}
		}
	}
}

/*
 * expand_virtual_generated_columns
 *		Expand all virtual generated column references in a query.
 *
 * This scans the rangetable for relations with virtual generated columns, and
 * replaces all Var nodes in the query that reference these columns with the
 * generation expressions.  Note that we do not descend into subqueries; that
 * is taken care of when the subqueries are planned.
 *
 * This has to be done after we have pulled up any SubLinks within the query's
 * quals; otherwise any virtual generated column references within the SubLinks
 * that should be transformed into joins wouldn't get expanded.
 *
 * Returns a modified copy of the query tree, if any relations with virtual
 * generated columns are present.
 */
Query *
expand_virtual_generated_columns(PlannerInfo *root)
{
	Query	   *parse = root->parse;
	int			rt_index;
	ListCell   *lc;

	rt_index = 0;
	foreach(lc, parse->rtable)
	{
		RangeTblEntry *rte = (RangeTblEntry *) lfirst(lc);
		Relation	rel;
		TupleDesc	tupdesc;

		++rt_index;

		/*
		 * Only normal relations can have virtual generated columns.
		 */
		if (rte->rtekind != RTE_RELATION)
			continue;

		rel = table_open(rte->relid, NoLock);

		tupdesc = RelationGetDescr(rel);
		if (tupdesc->constr && tupdesc->constr->has_generated_virtual)
		{
			List	   *tlist = NIL;
			pullup_replace_vars_context rvcontext;

			for (int i = 0; i < tupdesc->natts; i++)
			{
				Form_pg_attribute attr = TupleDescAttr(tupdesc, i);
				TargetEntry *tle;

				if (attr->attgenerated == ATTRIBUTE_GENERATED_VIRTUAL)
				{
					Node	   *defexpr;

					defexpr = build_generation_expression(rel, i + 1);
					ChangeVarNodes(defexpr, 1, rt_index, 0);

					tle = makeTargetEntry((Expr *) defexpr, i + 1, 0, false);
					tlist = lappend(tlist, tle);
				}
				else
				{
					Var		   *var;

					var = makeVar(rt_index,
								  i + 1,
								  attr->atttypid,
								  attr->atttypmod,
								  attr->attcollation,
								  0);

					tle = makeTargetEntry((Expr *) var, i + 1, 0, false);
					tlist = lappend(tlist, tle);
				}
			}

			Assert(list_length(tlist) > 0);
			Assert(!rte->lateral);

			/*
			 * The relation's targetlist items are now in the appropriate form
			 * to insert into the query, except that we may need to wrap them
			 * in PlaceHolderVars.  Set up required context data for
			 * pullup_replace_vars.
			 */
			rvcontext.root = root;
			rvcontext.targetlist = tlist;
			rvcontext.target_rte = rte;
			rvcontext.result_relation = parse->resultRelation;
			/* won't need these values */
			rvcontext.relids = NULL;
			rvcontext.nullinfo = NULL;
			/* pass NULL for outer_hasSubLinks */
			rvcontext.outer_hasSubLinks = NULL;
			rvcontext.varno = rt_index;
			/* this flag will be set below, if needed */
			rvcontext.wrap_option = REPLACE_WRAP_NONE;
			/* initialize cache array with indexes 0 .. length(tlist) */
			rvcontext.rv_cache = palloc0((list_length(tlist) + 1) *
										 sizeof(Node *));

			/*
			 * If the query uses grouping sets, we need a PlaceHolderVar for
			 * each expression of the relation's targetlist items.  (See
			 * comments in pull_up_simple_subquery().)
			 */
			if (parse->groupingSets)
				rvcontext.wrap_option = REPLACE_WRAP_ALL;

			/*
			 * Apply pullup variable replacement throughout the query tree.
			 */
			parse = (Query *) pullup_replace_vars((Node *) parse, &rvcontext);
		}

		table_close(rel, NoLock);
	}

	return parse;
}

/*
 * pull_up_subqueries
 *		Look for subqueries in the rangetable that can be pulled up into
 *		the parent query.  If the subquery has no special features like
 *		grouping/aggregation then we can merge it into the parent's jointree.
 *		Also, subqueries that are simple UNION ALL structures can be
 *		converted into "append relations".
 */
void
pull_up_subqueries(PlannerInfo *root)
{
	/* Top level of jointree must always be a FromExpr */
	Assert(IsA(root->parse->jointree, FromExpr));
	/* Recursion starts with no containing join nor appendrel */
	root->parse->jointree = (FromExpr *)
		pull_up_subqueries_recurse(root, (Node *) root->parse->jointree,
								   NULL, NULL);
	/* We should still have a FromExpr */
	Assert(IsA(root->parse->jointree, FromExpr));
}

/*
 * pull_up_subqueries_recurse
 *		Recursive guts of pull_up_subqueries.
 *
 * This recursively processes the jointree and returns a modified jointree.
 *
 * If this jointree node is within either side of an outer join, then
 * lowest_outer_join references the lowest such JoinExpr node; otherwise
 * it is NULL.  We use this to constrain the effects of LATERAL subqueries.
 *
 * If we are looking at a member subquery of an append relation,
 * containing_appendrel describes that relation; else it is NULL.
 * This forces use of the PlaceHolderVar mechanism for all non-Var targetlist
 * items, and puts some additional restrictions on what can be pulled up.
 *
 * A tricky aspect of this code is that if we pull up a subquery we have
 * to replace Vars that reference the subquery's outputs throughout the
 * parent query, including quals attached to jointree nodes above the one
 * we are currently processing!  We handle this by being careful to maintain
 * validity of the jointree structure while recursing, in the following sense:
 * whenever we recurse, all qual expressions in the tree must be reachable
 * from the top level, in case the recursive call needs to modify them.
 *
 * Notice also that we can't turn pullup_replace_vars loose on the whole
 * jointree, because it'd return a mutated copy of the tree; we have to
 * invoke it just on the quals, instead.  This behavior is what makes it
 * reasonable to pass lowest_outer_join as a pointer rather than some
 * more-indirect way of identifying the lowest OJ.  Likewise, we don't
 * replace append_rel_list members but only their substructure, so the
 * containing_appendrel reference is safe to use.
 */
static Node *
pull_up_subqueries_recurse(PlannerInfo *root, Node *jtnode,
						   JoinExpr *lowest_outer_join,
						   AppendRelInfo *containing_appendrel)
{
	/* Since this function recurses, it could be driven to stack overflow. */
	check_stack_depth();
	/* Also, since it's a bit expensive, let's check for query cancel. */
	CHECK_FOR_INTERRUPTS();

	Assert(jtnode != NULL);
	if (IsA(jtnode, RangeTblRef))
	{
		int			varno = ((RangeTblRef *) jtnode)->rtindex;
		RangeTblEntry *rte = rt_fetch(varno, root->parse->rtable);

		/*
		 * Is this a subquery RTE, and if so, is the subquery simple enough to
		 * pull up?
		 *
		 * If we are looking at an append-relation member, we can't pull it up
		 * unless is_safe_append_member says so.
		 */
		if (rte->rtekind == RTE_SUBQUERY &&
			is_simple_subquery(root, rte->subquery, rte, lowest_outer_join) &&
			(containing_appendrel == NULL ||
			 is_safe_append_member(rte->subquery)))
			return pull_up_simple_subquery(root, jtnode, rte,
										   lowest_outer_join,
										   containing_appendrel);

		/*
		 * Alternatively, is it a simple UNION ALL subquery?  If so, flatten
		 * into an "append relation".
		 *
		 * It's safe to do this regardless of whether this query is itself an
		 * appendrel member.  (If you're thinking we should try to flatten the
		 * two levels of appendrel together, you're right; but we handle that
		 * in set_append_rel_pathlist, not here.)
		 */
		if (rte->rtekind == RTE_SUBQUERY &&
			is_simple_union_all(rte->subquery))
			return pull_up_simple_union_all(root, jtnode, rte);

		/*
		 * Or perhaps it's a simple VALUES RTE?
		 *
		 * We don't allow VALUES pullup below an outer join nor into an
		 * appendrel (such cases are impossible anyway at the moment).
		 */
		if (rte->rtekind == RTE_VALUES &&
			lowest_outer_join == NULL &&
			containing_appendrel == NULL &&
			is_simple_values(root, rte))
			return pull_up_simple_values(root, jtnode, rte);

		/*
		 * Or perhaps it's a FUNCTION RTE that we could inline?
		 */
		if (rte->rtekind == RTE_FUNCTION)
			return pull_up_constant_function(root, jtnode, rte,
											 containing_appendrel);

		/* Otherwise, do nothing at this node. */
	}
	else if (IsA(jtnode, FromExpr))
	{
		FromExpr   *f = (FromExpr *) jtnode;
		ListCell   *l;

		Assert(containing_appendrel == NULL);
		/* Recursively transform all the child nodes */
		foreach(l, f->fromlist)
		{
			lfirst(l) = pull_up_subqueries_recurse(root, lfirst(l),
												   lowest_outer_join,
												   NULL);
		}
	}
	else if (IsA(jtnode, JoinExpr))
	{
		JoinExpr   *j = (JoinExpr *) jtnode;

		Assert(containing_appendrel == NULL);
		/* Recurse, being careful to tell myself when inside outer join */
		switch (j->jointype)
		{
			case JOIN_INNER:
				j->larg = pull_up_subqueries_recurse(root, j->larg,
													 lowest_outer_join,
													 NULL);
				j->rarg = pull_up_subqueries_recurse(root, j->rarg,
													 lowest_outer_join,
													 NULL);
				break;
			case JOIN_LEFT:
			case JOIN_SEMI:
			case JOIN_ANTI:
				j->larg = pull_up_subqueries_recurse(root, j->larg,
													 j,
													 NULL);
				j->rarg = pull_up_subqueries_recurse(root, j->rarg,
													 j,
													 NULL);
				break;
			case JOIN_FULL:
				j->larg = pull_up_subqueries_recurse(root, j->larg,
													 j,
													 NULL);
				j->rarg = pull_up_subqueries_recurse(root, j->rarg,
													 j,
													 NULL);
				break;
			case JOIN_RIGHT:
				j->larg = pull_up_subqueries_recurse(root, j->larg,
													 j,
													 NULL);
				j->rarg = pull_up_subqueries_recurse(root, j->rarg,
													 j,
													 NULL);
				break;
			default:
				elog(ERROR, "unrecognized join type: %d",
					 (int) j->jointype);
				break;
		}
	}
	else
		elog(ERROR, "unrecognized node type: %d",
			 (int) nodeTag(jtnode));
	return jtnode;
}

/*
 * pull_up_simple_subquery
 *		Attempt to pull up a single simple subquery.
 *
 * jtnode is a RangeTblRef that has been tentatively identified as a simple
 * subquery by pull_up_subqueries.  We return the replacement jointree node,
 * or jtnode itself if we determine that the subquery can't be pulled up
 * after all.
 *
 * rte is the RangeTblEntry referenced by jtnode.  Remaining parameters are
 * as for pull_up_subqueries_recurse.
 */
static Node *
pull_up_simple_subquery(PlannerInfo *root, Node *jtnode, RangeTblEntry *rte,
						JoinExpr *lowest_outer_join,
						AppendRelInfo *containing_appendrel)
{
	Query	   *parse = root->parse;
	int			varno = ((RangeTblRef *) jtnode)->rtindex;
	Query	   *subquery;
	PlannerInfo *subroot;
	int			rtoffset;
	pullup_replace_vars_context rvcontext;
	ListCell   *lc;

	/*
	 * Make a modifiable copy of the subquery to hack on, so that the RTE will
	 * be left unchanged in case we decide below that we can't pull it up
	 * after all.
	 */
	subquery = copyObject(rte->subquery);

	/*
	 * Create a PlannerInfo data structure for this subquery.
	 *
	 * NOTE: the next few steps should match the first processing in
	 * subquery_planner().  Can we refactor to avoid code duplication, or
	 * would that just make things uglier?
	 */
	subroot = makeNode(PlannerInfo);
	subroot->parse = subquery;
	subroot->glob = root->glob;
	subroot->query_level = root->query_level;
	subroot->parent_root = root->parent_root;
	subroot->plan_params = NIL;
	subroot->outer_params = NULL;
	subroot->planner_cxt = CurrentMemoryContext;
	subroot->init_plans = NIL;
	subroot->cte_plan_ids = NIL;
	subroot->multiexpr_params = NIL;
	subroot->join_domains = NIL;
	subroot->eq_classes = NIL;
	subroot->ec_merging_done = false;
	subroot->last_rinfo_serial = 0;
	subroot->all_result_relids = NULL;
	subroot->leaf_result_relids = NULL;
	subroot->append_rel_list = NIL;
	subroot->row_identity_vars = NIL;
	subroot->rowMarks = NIL;
	memset(subroot->upper_rels, 0, sizeof(subroot->upper_rels));
	memset(subroot->upper_targets, 0, sizeof(subroot->upper_targets));
	subroot->processed_groupClause = NIL;
	subroot->processed_distinctClause = NIL;
	subroot->processed_tlist = NIL;
	subroot->update_colnos = NIL;
	subroot->grouping_map = NULL;
	subroot->minmax_aggs = NIL;
	subroot->qual_security_level = 0;
	subroot->placeholdersFrozen = false;
	subroot->hasRecursion = false;
	subroot->wt_param_id = -1;
	subroot->non_recursive_path = NULL;
	/* We don't currently need a top JoinDomain for the subroot */

	/* No CTEs to worry about */
	Assert(subquery->cteList == NIL);

	/*
	 * If the FROM clause is empty, replace it with a dummy RTE_RESULT RTE, so
	 * that we don't need so many special cases to deal with that situation.
	 */
	replace_empty_jointree(subquery);

	/*
	 * Pull up any SubLinks within the subquery's quals, so that we don't
	 * leave unoptimized SubLinks behind.
	 */
	if (subquery->hasSubLinks)
		pull_up_sublinks(subroot);

	/*
	 * Similarly, preprocess its function RTEs to inline any set-returning
	 * functions in its rangetable.
	 */
	preprocess_function_rtes(subroot);

	/*
	 * Scan the rangetable for relations with virtual generated columns, and
	 * replace all Var nodes in the query that reference these columns with
	 * the generation expressions.
	 */
	subquery = subroot->parse = expand_virtual_generated_columns(subroot);

	/*
	 * Recursively pull up the subquery's subqueries, so that
	 * pull_up_subqueries' processing is complete for its jointree and
	 * rangetable.
	 *
	 * Note: it's okay that the subquery's recursion starts with NULL for
	 * containing-join info, even if we are within an outer join in the upper
	 * query; the lower query starts with a clean slate for outer-join
	 * semantics.  Likewise, we needn't pass down appendrel state.
	 */
	pull_up_subqueries(subroot);

	/*
	 * Now we must recheck whether the subquery is still simple enough to pull
	 * up.  If not, abandon processing it.
	 *
	 * We don't really need to recheck all the conditions involved, but it's
	 * easier just to keep this "if" looking the same as the one in
	 * pull_up_subqueries_recurse.
	 */
	if (is_simple_subquery(root, subquery, rte, lowest_outer_join) &&
		(containing_appendrel == NULL || is_safe_append_member(subquery)))
	{
		/* good to go */
	}
	else
	{
		/*
		 * Give up, return unmodified RangeTblRef.
		 *
		 * Note: The work we just did will be redone when the subquery gets
		 * planned on its own.  Perhaps we could avoid that by storing the
		 * modified subquery back into the rangetable, but I'm not gonna risk
		 * it now.
		 */
		return jtnode;
	}

	/*
	 * We must flatten any join alias Vars in the subquery's targetlist,
	 * because pulling up the subquery's subqueries might have changed their
	 * expansions into arbitrary expressions, which could affect
	 * pullup_replace_vars' decisions about whether PlaceHolderVar wrappers
	 * are needed for tlist entries.  (Likely it'd be better to do
	 * flatten_join_alias_vars on the whole query tree at some earlier stage,
	 * maybe even in the rewriter; but for now let's just fix this case here.)
	 */
	subquery->targetList = (List *)
		flatten_join_alias_vars(subroot, subroot->parse,
								(Node *) subquery->targetList);

	/*
	 * Adjust level-0 varnos in subquery so that we can append its rangetable
	 * to upper query's.  We have to fix the subquery's append_rel_list as
	 * well.
	 */
	rtoffset = list_length(parse->rtable);
	OffsetVarNodes((Node *) subquery, rtoffset, 0);
	OffsetVarNodes((Node *) subroot->append_rel_list, rtoffset, 0);

	/*
	 * Upper-level vars in subquery are now one level closer to their parent
	 * than before.
	 */
	IncrementVarSublevelsUp((Node *) subquery, -1, 1);
	IncrementVarSublevelsUp((Node *) subroot->append_rel_list, -1, 1);

	/*
	 * The subquery's targetlist items are now in the appropriate form to
	 * insert into the top query, except that we may need to wrap them in
	 * PlaceHolderVars.  Set up required context data for pullup_replace_vars.
	 * (Note that we should include the subquery's inner joins in relids,
	 * since it may include join alias vars referencing them.)
	 */
	rvcontext.root = root;
	rvcontext.targetlist = subquery->targetList;
	rvcontext.target_rte = rte;
	rvcontext.result_relation = 0;
	if (rte->lateral)
	{
		rvcontext.relids = get_relids_in_jointree((Node *) subquery->jointree,
												  true, true);
		rvcontext.nullinfo = get_nullingrels(parse);
	}
	else						/* won't need these values */
	{
		rvcontext.relids = NULL;
		rvcontext.nullinfo = NULL;
	}
	rvcontext.outer_hasSubLinks = &parse->hasSubLinks;
	rvcontext.varno = varno;
	/* this flag will be set below, if needed */
	rvcontext.wrap_option = REPLACE_WRAP_NONE;
	/* initialize cache array with indexes 0 .. length(tlist) */
	rvcontext.rv_cache = palloc0((list_length(subquery->targetList) + 1) *
								 sizeof(Node *));

	/*
	 * If the parent query uses grouping sets, we need a PlaceHolderVar for
	 * each expression of the subquery's targetlist items.  This ensures that
	 * expressions retain their separate identity so that they will match
	 * grouping set columns when appropriate.  (It'd be sufficient to wrap
	 * values used in grouping set columns, and do so only in non-aggregated
	 * portions of the tlist and havingQual, but that would require a lot of
	 * infrastructure that pullup_replace_vars hasn't currently got.)
	 */
	if (parse->groupingSets)
		rvcontext.wrap_option = REPLACE_WRAP_ALL;

	/*
	 * Replace all of the top query's references to the subquery's outputs
	 * with copies of the adjusted subtlist items, being careful not to
	 * replace any of the jointree structure.
	 */
	perform_pullup_replace_vars(root, &rvcontext,
								containing_appendrel);

	/*
	 * If the subquery had a LATERAL marker, propagate that to any of its
	 * child RTEs that could possibly now contain lateral cross-references.
	 * The children might or might not contain any actual lateral
	 * cross-references, but we have to mark the pulled-up child RTEs so that
	 * later planner stages will check for such.
	 */
	if (rte->lateral)
	{
		foreach(lc, subquery->rtable)
		{
			RangeTblEntry *child_rte = (RangeTblEntry *) lfirst(lc);

			switch (child_rte->rtekind)
			{
				case RTE_RELATION:
					if (child_rte->tablesample)
						child_rte->lateral = true;
					break;
				case RTE_SUBQUERY:
				case RTE_FUNCTION:
				case RTE_VALUES:
				case RTE_TABLEFUNC:
					child_rte->lateral = true;
					break;
				case RTE_JOIN:
				case RTE_CTE:
				case RTE_NAMEDTUPLESTORE:
				case RTE_RESULT:
				case RTE_GROUP:
					/* these can't contain any lateral references */
					break;
			}
		}
	}

	/*
	 * Now append the adjusted rtable entries and their perminfos to upper
	 * query. (We hold off until after fixing the upper rtable entries; no
	 * point in running that code on the subquery ones too.)
	 */
	CombineRangeTables(&parse->rtable, &parse->rteperminfos,
					   subquery->rtable, subquery->rteperminfos);

	/*
	 * Pull up any FOR UPDATE/SHARE markers, too.  (OffsetVarNodes already
	 * adjusted the marker rtindexes, so just concat the lists.)
	 */
	parse->rowMarks = list_concat(parse->rowMarks, subquery->rowMarks);

	/*
	 * We also have to fix the relid sets of any PlaceHolderVar nodes in the
	 * parent query.  (This could perhaps be done by pullup_replace_vars(),
	 * but it seems cleaner to use two passes.)  Note in particular that any
	 * PlaceHolderVar nodes just created by pullup_replace_vars() will be
	 * adjusted, so having created them with the subquery's varno is correct.
	 *
	 * Likewise, relids appearing in AppendRelInfo nodes have to be fixed. We
	 * already checked that this won't require introducing multiple subrelids
	 * into the single-slot AppendRelInfo structs.
	 */
	if (root->glob->lastPHId != 0 || root->append_rel_list)
	{
		Relids		subrelids;

		subrelids = get_relids_in_jointree((Node *) subquery->jointree,
										   true, false);
		if (root->glob->lastPHId != 0)
			substitute_phv_relids((Node *) parse, varno, subrelids);
		fix_append_rel_relids(root, varno, subrelids);
	}

	/*
	 * And now add subquery's AppendRelInfos to our list.
	 */
	root->append_rel_list = list_concat(root->append_rel_list,
										subroot->append_rel_list);

	/*
	 * We don't have to do the equivalent bookkeeping for outer-join info,
	 * because that hasn't been set up yet.  placeholder_list likewise.
	 */
	Assert(root->join_info_list == NIL);
	Assert(subroot->join_info_list == NIL);
	Assert(root->placeholder_list == NIL);
	Assert(subroot->placeholder_list == NIL);

	/*
	 * We no longer need the RTE's copy of the subquery's query tree.  Getting
	 * rid of it saves nothing in particular so far as this level of query is
	 * concerned; but if this query level is in turn pulled up into a parent,
	 * we'd waste cycles copying the now-unused query tree.
	 */
	rte->subquery = NULL;

	/*
	 * Miscellaneous housekeeping.
	 *
	 * Although replace_rte_variables() faithfully updated parse->hasSubLinks
	 * if it copied any SubLinks out of the subquery's targetlist, we still
	 * could have SubLinks added to the query in the expressions of FUNCTION
	 * and VALUES RTEs copied up from the subquery.  So it's necessary to copy
	 * subquery->hasSubLinks anyway.  Perhaps this can be improved someday.
	 */
	parse->hasSubLinks |= subquery->hasSubLinks;

	/* If subquery had any RLS conditions, now main query does too */
	parse->hasRowSecurity |= subquery->hasRowSecurity;

	/*
	 * subquery won't be pulled up if it hasAggs, hasWindowFuncs, or
	 * hasTargetSRFs, so no work needed on those flags
	 */

	/*
	 * Return the adjusted subquery jointree to replace the RangeTblRef entry
	 * in parent's jointree; or, if the FromExpr is degenerate, just return
	 * its single member.
	 */
	Assert(IsA(subquery->jointree, FromExpr));
	Assert(subquery->jointree->fromlist != NIL);
	if (subquery->jointree->quals == NULL &&
		list_length(subquery->jointree->fromlist) == 1)
		return (Node *) linitial(subquery->jointree->fromlist);

	return (Node *) subquery->jointree;
}

/*
 * pull_up_simple_union_all
 *		Pull up a single simple UNION ALL subquery.
 *
 * jtnode is a RangeTblRef that has been identified as a simple UNION ALL
 * subquery by pull_up_subqueries.  We pull up the leaf subqueries and
 * build an "append relation" for the union set.  The result value is just
 * jtnode, since we don't actually need to change the query jointree.
 */
static Node *
pull_up_simple_union_all(PlannerInfo *root, Node *jtnode, RangeTblEntry *rte)
{
	int			varno = ((RangeTblRef *) jtnode)->rtindex;
	Query	   *subquery = rte->subquery;
	int			rtoffset = list_length(root->parse->rtable);
	List	   *rtable;

	/*
	 * Make a modifiable copy of the subquery's rtable, so we can adjust
	 * upper-level Vars in it.  There are no such Vars in the setOperations
	 * tree proper, so fixing the rtable should be sufficient.
	 */
	rtable = copyObject(subquery->rtable);

	/*
	 * Upper-level vars in subquery are now one level closer to their parent
	 * than before.  We don't have to worry about offsetting varnos, though,
	 * because the UNION leaf queries can't cross-reference each other.
	 */
	IncrementVarSublevelsUp_rtable(rtable, -1, 1);

	/*
	 * If the UNION ALL subquery had a LATERAL marker, propagate that to all
	 * its children.  The individual children might or might not contain any
	 * actual lateral cross-references, but we have to mark the pulled-up
	 * child RTEs so that later planner stages will check for such.
	 */
	if (rte->lateral)
	{
		ListCell   *rt;

		foreach(rt, rtable)
		{
			RangeTblEntry *child_rte = (RangeTblEntry *) lfirst(rt);

			Assert(child_rte->rtekind == RTE_SUBQUERY);
			child_rte->lateral = true;
		}
	}

	/*
	 * Append child RTEs (and their perminfos) to parent rtable.
	 */
	CombineRangeTables(&root->parse->rtable, &root->parse->rteperminfos,
					   rtable, subquery->rteperminfos);

	/*
	 * Recursively scan the subquery's setOperations tree and add
	 * AppendRelInfo nodes for leaf subqueries to the parent's
	 * append_rel_list.  Also apply pull_up_subqueries to the leaf subqueries.
	 */
	Assert(subquery->setOperations);
	pull_up_union_leaf_queries(subquery->setOperations, root, varno, subquery,
							   rtoffset);

	/*
	 * Mark the parent as an append relation.
	 */
	rte->inh = true;

	return jtnode;
}

/*
 * pull_up_union_leaf_queries -- recursive guts of pull_up_simple_union_all
 *
 * Build an AppendRelInfo for each leaf query in the setop tree, and then
 * apply pull_up_subqueries to the leaf query.
 *
 * Note that setOpQuery is the Query containing the setOp node, whose tlist
 * contains references to all the setop output columns.  When called from
 * pull_up_simple_union_all, this is *not* the same as root->parse, which is
 * the parent Query we are pulling up into.
 *
 * parentRTindex is the appendrel parent's index in root->parse->rtable.
 *
 * The child RTEs have already been copied to the parent.  childRToffset
 * tells us where in the parent's range table they were copied.  When called
 * from flatten_simple_union_all, childRToffset is 0 since the child RTEs
 * were already in root->parse->rtable and no RT index adjustment is needed.
 */
static void
pull_up_union_leaf_queries(Node *setOp, PlannerInfo *root, int parentRTindex,
						   Query *setOpQuery, int childRToffset)
{
	if (IsA(setOp, RangeTblRef))
	{
		RangeTblRef *rtr = (RangeTblRef *) setOp;
		int			childRTindex;
		AppendRelInfo *appinfo;

		/*
		 * Calculate the index in the parent's range table
		 */
		childRTindex = childRToffset + rtr->rtindex;

		/*
		 * Build a suitable AppendRelInfo, and attach to parent's list.
		 */
		appinfo = makeNode(AppendRelInfo);
		appinfo->parent_relid = parentRTindex;
		appinfo->child_relid = childRTindex;
		appinfo->parent_reltype = InvalidOid;
		appinfo->child_reltype = InvalidOid;
		make_setop_translation_list(setOpQuery, childRTindex, appinfo);
		appinfo->parent_reloid = InvalidOid;
		root->append_rel_list = lappend(root->append_rel_list, appinfo);

		/*
		 * Recursively apply pull_up_subqueries to the new child RTE.  (We
		 * must build the AppendRelInfo first, because this will modify it;
		 * indeed, that's the only part of the upper query where Vars
		 * referencing childRTindex can exist at this point.)
		 *
		 * Note that we can pass NULL for containing-join info even if we're
		 * actually under an outer join, because the child's expressions
		 * aren't going to propagate up to the join.  Also, we ignore the
		 * possibility that pull_up_subqueries_recurse() returns a different
		 * jointree node than what we pass it; if it does, the important thing
		 * is that it replaced the child relid in the AppendRelInfo node.
		 */
		rtr = makeNode(RangeTblRef);
		rtr->rtindex = childRTindex;
		(void) pull_up_subqueries_recurse(root, (Node *) rtr,
										  NULL, appinfo);
	}
	else if (IsA(setOp, SetOperationStmt))
	{
		SetOperationStmt *op = (SetOperationStmt *) setOp;

		/* Recurse to reach leaf queries */
		pull_up_union_leaf_queries(op->larg, root, parentRTindex, setOpQuery,
								   childRToffset);
		pull_up_union_leaf_queries(op->rarg, root, parentRTindex, setOpQuery,
								   childRToffset);
	}
	else
	{
		elog(ERROR, "unrecognized node type: %d",
			 (int) nodeTag(setOp));
	}
}

/*
 * make_setop_translation_list
 *	  Build the list of translations from parent Vars to child Vars for
 *	  a UNION ALL member.  (At this point it's just a simple list of
 *	  referencing Vars, but if we succeed in pulling up the member
 *	  subquery, the Vars will get replaced by pulled-up expressions.)
 *	  Also create the rather trivial reverse-translation array.
 */
static void
make_setop_translation_list(Query *query, int newvarno,
							AppendRelInfo *appinfo)
{
	List	   *vars = NIL;
	AttrNumber *pcolnos;
	ListCell   *l;

	/* Initialize reverse-translation array with all entries zero */
	/* (entries for resjunk columns will stay that way) */
	appinfo->num_child_cols = list_length(query->targetList);
	appinfo->parent_colnos = pcolnos =
		(AttrNumber *) palloc0(appinfo->num_child_cols * sizeof(AttrNumber));

	foreach(l, query->targetList)
	{
		TargetEntry *tle = (TargetEntry *) lfirst(l);

		if (tle->resjunk)
			continue;

		vars = lappend(vars, makeVarFromTargetEntry(newvarno, tle));
		pcolnos[tle->resno - 1] = tle->resno;
	}

	appinfo->translated_vars = vars;
}

/*
 * is_simple_subquery
 *	  Check a subquery in the range table to see if it's simple enough
 *	  to pull up into the parent query.
 *
 * rte is the RTE_SUBQUERY RangeTblEntry that contained the subquery.
 * (Note subquery is not necessarily equal to rte->subquery; it could be a
 * processed copy of that.)
 * lowest_outer_join is the lowest outer join above the subquery, or NULL.
 */
static bool
is_simple_subquery(PlannerInfo *root, Query *subquery, RangeTblEntry *rte,
				   JoinExpr *lowest_outer_join)
{
	/*
	 * Let's just make sure it's a valid subselect ...
	 */
	if (!IsA(subquery, Query) ||
		subquery->commandType != CMD_SELECT)
		elog(ERROR, "subquery is bogus");

	/*
	 * Can't currently pull up a query with setops (unless it's simple UNION
	 * ALL, which is handled by a different code path). Maybe after querytree
	 * redesign...
	 */
	if (subquery->setOperations)
		return false;

	/*
	 * Can't pull up a subquery involving grouping, aggregation, SRFs,
	 * sorting, limiting, or WITH.  (XXX WITH could possibly be allowed later)
	 *
	 * We also don't pull up a subquery that has explicit FOR UPDATE/SHARE
	 * clauses, because pullup would cause the locking to occur semantically
	 * higher than it should.  Implicit FOR UPDATE/SHARE is okay because in
	 * that case the locking was originally declared in the upper query
	 * anyway.
	 */
	if (subquery->hasAggs ||
		subquery->hasWindowFuncs ||
		subquery->hasTargetSRFs ||
		subquery->groupClause ||
		subquery->groupingSets ||
		subquery->havingQual ||
		subquery->sortClause ||
		subquery->distinctClause ||
		subquery->limitOffset ||
		subquery->limitCount ||
		subquery->hasForUpdate ||
		subquery->cteList)
		return false;

	/*
	 * Don't pull up if the RTE represents a security-barrier view; we
	 * couldn't prevent information leakage once the RTE's Vars are scattered
	 * about in the upper query.
	 */
	if (rte->security_barrier)
		return false;

	/*
	 * If the subquery is LATERAL, check for pullup restrictions from that.
	 */
	if (rte->lateral)
	{
		bool		restricted;
		Relids		safe_upper_varnos;

		/*
		 * The subquery's WHERE and JOIN/ON quals mustn't contain any lateral
		 * references to rels outside a higher outer join (including the case
		 * where the outer join is within the subquery itself).  In such a
		 * case, pulling up would result in a situation where we need to
		 * postpone quals from below an outer join to above it, which is
		 * probably completely wrong and in any case is a complication that
		 * doesn't seem worth addressing at the moment.
		 */
		if (lowest_outer_join != NULL)
		{
			restricted = true;
			safe_upper_varnos = get_relids_in_jointree((Node *) lowest_outer_join,
													   true, true);
		}
		else
		{
			restricted = false;
			safe_upper_varnos = NULL;	/* doesn't matter */
		}

		if (jointree_contains_lateral_outer_refs(root,
												 (Node *) subquery->jointree,
												 restricted, safe_upper_varnos))
			return false;

		/*
		 * If there's an outer join above the LATERAL subquery, also disallow
		 * pullup if the subquery's targetlist has any references to rels
		 * outside the outer join, since these might get pulled into quals
		 * above the subquery (but in or below the outer join) and then lead
		 * to qual-postponement issues similar to the case checked for above.
		 * (We wouldn't need to prevent pullup if no such references appear in
		 * outer-query quals, but we don't have enough info here to check
		 * that.  Also, maybe this restriction could be removed if we forced
		 * such refs to be wrapped in PlaceHolderVars, even when they're below
		 * the nearest outer join?	But it's a pretty hokey usage, so not
		 * clear this is worth sweating over.)
		 *
		 * If you change this, see also the comments about lateral references
		 * in pullup_replace_vars_callback().
		 */
		if (lowest_outer_join != NULL)
		{
			Relids		lvarnos = pull_varnos_of_level(root,
													   (Node *) subquery->targetList,
													   1);

			if (!bms_is_subset(lvarnos, safe_upper_varnos))
				return false;
		}
	}

	/*
	 * Don't pull up a subquery that has any volatile functions in its
	 * targetlist.  Otherwise we might introduce multiple evaluations of these
	 * functions, if they get copied to multiple places in the upper query,
	 * leading to surprising results.  (Note: the PlaceHolderVar mechanism
	 * doesn't quite guarantee single evaluation; else we could pull up anyway
	 * and just wrap such items in PlaceHolderVars ...)
	 */
	if (contain_volatile_functions((Node *) subquery->targetList))
		return false;

	return true;
}

/*
 * pull_up_simple_values
 *		Pull up a single simple VALUES RTE.
 *
 * jtnode is a RangeTblRef that has been identified as a simple VALUES RTE
 * by pull_up_subqueries.  We always return a RangeTblRef representing a
 * RESULT RTE to replace it (all failure cases should have been detected by
 * is_simple_values()).  Actually, what we return is just jtnode, because
 * we replace the VALUES RTE in the rangetable with the RESULT RTE.
 *
 * rte is the RangeTblEntry referenced by jtnode.  Because of the limited
 * possible usage of VALUES RTEs, we do not need the remaining parameters
 * of pull_up_subqueries_recurse.
 */
static Node *
pull_up_simple_values(PlannerInfo *root, Node *jtnode, RangeTblEntry *rte)
{
	Query	   *parse = root->parse;
	int			varno = ((RangeTblRef *) jtnode)->rtindex;
	List	   *values_list;
	List	   *tlist;
	AttrNumber	attrno;
	pullup_replace_vars_context rvcontext;
	ListCell   *lc;

	Assert(rte->rtekind == RTE_VALUES);
	Assert(list_length(rte->values_lists) == 1);

	/*
	 * Need a modifiable copy of the VALUES list to hack on, just in case it's
	 * multiply referenced.
	 */
	values_list = copyObject(linitial(rte->values_lists));

	/*
	 * The VALUES RTE can't contain any Vars of level zero, let alone any that
	 * are join aliases, so no need to flatten join alias Vars.
	 */
	Assert(!contain_vars_of_level((Node *) values_list, 0));

	/*
	 * Set up required context data for pullup_replace_vars.  In particular,
	 * we have to make the VALUES list look like a subquery targetlist.
	 */
	tlist = NIL;
	attrno = 1;
	foreach(lc, values_list)
	{
		tlist = lappend(tlist,
						makeTargetEntry((Expr *) lfirst(lc),
										attrno,
										NULL,
										false));
		attrno++;
	}
	rvcontext.root = root;
	rvcontext.targetlist = tlist;
	rvcontext.target_rte = rte;
<<<<<<< HEAD
=======
	rvcontext.result_relation = 0;
>>>>>>> 3d6a8289
	rvcontext.relids = NULL;	/* can't be any lateral references here */
	rvcontext.nullinfo = NULL;
	rvcontext.outer_hasSubLinks = &parse->hasSubLinks;
	rvcontext.varno = varno;
	rvcontext.wrap_option = REPLACE_WRAP_NONE;
	/* initialize cache array with indexes 0 .. length(tlist) */
	rvcontext.rv_cache = palloc0((list_length(tlist) + 1) *
								 sizeof(Node *));

	/*
	 * Replace all of the top query's references to the RTE's outputs with
	 * copies of the adjusted VALUES expressions, being careful not to replace
	 * any of the jointree structure.  We can assume there's no outer joins or
	 * appendrels in the dummy Query that surrounds a VALUES RTE.
	 */
	perform_pullup_replace_vars(root, &rvcontext, NULL);

	/*
	 * There should be no appendrels to fix, nor any outer joins and hence no
	 * PlaceHolderVars.
	 */
	Assert(root->append_rel_list == NIL);
	Assert(root->join_info_list == NIL);
	Assert(root->placeholder_list == NIL);

	/*
	 * Replace the VALUES RTE with a RESULT RTE.  The VALUES RTE is the only
	 * rtable entry in the current query level, so this is easy.
	 */
	Assert(list_length(parse->rtable) == 1);

	/* Create suitable RTE */
	rte = makeNode(RangeTblEntry);
	rte->rtekind = RTE_RESULT;
	rte->eref = makeAlias("*RESULT*", NIL);

	/* Replace rangetable */
	parse->rtable = list_make1(rte);

	/* We could manufacture a new RangeTblRef, but the one we have is fine */
	Assert(varno == 1);

	return jtnode;
}

/*
 * is_simple_values
 *	  Check a VALUES RTE in the range table to see if it's simple enough
 *	  to pull up into the parent query.
 *
 * rte is the RTE_VALUES RangeTblEntry to check.
 */
static bool
is_simple_values(PlannerInfo *root, RangeTblEntry *rte)
{
	Assert(rte->rtekind == RTE_VALUES);

	/*
	 * There must be exactly one VALUES list, else it's not semantically
	 * correct to replace the VALUES RTE with a RESULT RTE, nor would we have
	 * a unique set of expressions to substitute into the parent query.
	 */
	if (list_length(rte->values_lists) != 1)
		return false;

	/*
	 * Because VALUES can't appear under an outer join (or at least, we won't
	 * try to pull it up if it does), we need not worry about LATERAL, nor
	 * about validity of PHVs for the VALUES' outputs.
	 */

	/*
	 * Don't pull up a VALUES that contains any set-returning or volatile
	 * functions.  The considerations here are basically identical to the
	 * restrictions on a pull-able subquery's targetlist.
	 */
	if (expression_returns_set((Node *) rte->values_lists) ||
		contain_volatile_functions((Node *) rte->values_lists))
		return false;

	/*
	 * Do not pull up a VALUES that's not the only RTE in its parent query.
	 * This is actually the only case that the parser will generate at the
	 * moment, and assuming this is true greatly simplifies
	 * pull_up_simple_values().
	 */
	if (list_length(root->parse->rtable) != 1 ||
		rte != (RangeTblEntry *) linitial(root->parse->rtable))
		return false;

	return true;
}

/*
 * pull_up_constant_function
 *		Pull up an RTE_FUNCTION expression that was simplified to a constant.
 *
 * jtnode is a RangeTblRef that has been identified as a FUNCTION RTE by
 * pull_up_subqueries.  If its expression is just a Const, hoist that value
 * up into the parent query, and replace the RTE_FUNCTION with RTE_RESULT.
 *
 * In principle we could pull up any immutable expression, but we don't.
 * That might result in multiple evaluations of the expression, which could
 * be costly if it's not just a Const.  Also, the main value of this is
 * to let the constant participate in further const-folding, and of course
 * that won't happen for a non-Const.
 *
 * The pulled-up value might need to be wrapped in a PlaceHolderVar if the
 * RTE is below an outer join or is part of an appendrel; the extra
 * parameters show whether that's needed.
 */
static Node *
pull_up_constant_function(PlannerInfo *root, Node *jtnode,
						  RangeTblEntry *rte,
						  AppendRelInfo *containing_appendrel)
{
	Query	   *parse = root->parse;
	RangeTblFunction *rtf;
	TypeFuncClass functypclass;
	Oid			funcrettype;
	TupleDesc	tupdesc;
	pullup_replace_vars_context rvcontext;

	/* Fail if the RTE has ORDINALITY - we don't implement that here. */
	if (rte->funcordinality)
		return jtnode;

	/* Fail if RTE isn't a single, simple Const expr */
	if (list_length(rte->functions) != 1)
		return jtnode;
	rtf = linitial_node(RangeTblFunction, rte->functions);
	if (!IsA(rtf->funcexpr, Const))
		return jtnode;

	/*
	 * If the function's result is not a scalar, we punt.  In principle we
	 * could break the composite constant value apart into per-column
	 * constants, but for now it seems not worth the work.
	 */
	if (rtf->funccolcount != 1)
		return jtnode;			/* definitely composite */

	/* If it has a coldeflist, it certainly returns RECORD */
	if (rtf->funccolnames != NIL)
		return jtnode;			/* must be a one-column RECORD type */

	functypclass = get_expr_result_type(rtf->funcexpr,
										&funcrettype,
										&tupdesc);
	if (functypclass != TYPEFUNC_SCALAR)
		return jtnode;			/* must be a one-column composite type */

	/* Create context for applying pullup_replace_vars */
	rvcontext.root = root;
	rvcontext.targetlist = list_make1(makeTargetEntry((Expr *) rtf->funcexpr,
													  1,	/* resno */
													  NULL, /* resname */
													  false));	/* resjunk */
	rvcontext.target_rte = rte;
	rvcontext.result_relation = 0;

	/*
	 * Since this function was reduced to a Const, it doesn't contain any
	 * lateral references, even if it's marked as LATERAL.  This means we
	 * don't need to fill relids or nullinfo.
	 */
	rvcontext.relids = NULL;
	rvcontext.nullinfo = NULL;

	rvcontext.outer_hasSubLinks = &parse->hasSubLinks;
	rvcontext.varno = ((RangeTblRef *) jtnode)->rtindex;
	/* this flag will be set below, if needed */
	rvcontext.wrap_option = REPLACE_WRAP_NONE;
	/* initialize cache array with indexes 0 .. length(tlist) */
	rvcontext.rv_cache = palloc0((list_length(rvcontext.targetlist) + 1) *
								 sizeof(Node *));

	/*
	 * If the parent query uses grouping sets, we need a PlaceHolderVar for
	 * each expression of the subquery's targetlist items.  (See comments in
	 * pull_up_simple_subquery().)
	 */
	if (parse->groupingSets)
		rvcontext.wrap_option = REPLACE_WRAP_ALL;

	/*
	 * Replace all of the top query's references to the RTE's output with
	 * copies of the funcexpr, being careful not to replace any of the
	 * jointree structure.
	 */
	perform_pullup_replace_vars(root, &rvcontext,
								containing_appendrel);

	/*
	 * We don't need to bother with changing PlaceHolderVars in the parent
	 * query.  Their references to the RT index are still good for now, and
	 * will get removed later if we're able to drop the RTE_RESULT.
	 */

	/*
	 * Convert the RTE to be RTE_RESULT type, signifying that we don't need to
	 * scan it anymore, and zero out RTE_FUNCTION-specific fields.  Also make
	 * sure the RTE is not marked LATERAL, since elsewhere we don't expect
	 * RTE_RESULTs to be LATERAL.
	 */
	rte->rtekind = RTE_RESULT;
	rte->functions = NIL;
	rte->lateral = false;

	/*
	 * We can reuse the RangeTblRef node.
	 */
	return jtnode;
}

/*
 * is_simple_union_all
 *	  Check a subquery to see if it's a simple UNION ALL.
 *
 * We require all the setops to be UNION ALL (no mixing) and there can't be
 * any datatype coercions involved, ie, all the leaf queries must emit the
 * same datatypes.
 */
static bool
is_simple_union_all(Query *subquery)
{
	SetOperationStmt *topop;

	/* Let's just make sure it's a valid subselect ... */
	if (!IsA(subquery, Query) ||
		subquery->commandType != CMD_SELECT)
		elog(ERROR, "subquery is bogus");

	/* Is it a set-operation query at all? */
	topop = castNode(SetOperationStmt, subquery->setOperations);
	if (!topop)
		return false;

	/* Can't handle ORDER BY, LIMIT/OFFSET, locking, or WITH */
	if (subquery->sortClause ||
		subquery->limitOffset ||
		subquery->limitCount ||
		subquery->rowMarks ||
		subquery->cteList)
		return false;

	/* Recursively check the tree of set operations */
	return is_simple_union_all_recurse((Node *) topop, subquery,
									   topop->colTypes);
}

static bool
is_simple_union_all_recurse(Node *setOp, Query *setOpQuery, List *colTypes)
{
	/* Since this function recurses, it could be driven to stack overflow. */
	check_stack_depth();

	if (IsA(setOp, RangeTblRef))
	{
		RangeTblRef *rtr = (RangeTblRef *) setOp;
		RangeTblEntry *rte = rt_fetch(rtr->rtindex, setOpQuery->rtable);
		Query	   *subquery = rte->subquery;

		Assert(subquery != NULL);

		/* Leaf nodes are OK if they match the toplevel column types */
		/* We don't have to compare typmods or collations here */
		return tlist_same_datatypes(subquery->targetList, colTypes, true);
	}
	else if (IsA(setOp, SetOperationStmt))
	{
		SetOperationStmt *op = (SetOperationStmt *) setOp;

		/* Must be UNION ALL */
		if (op->op != SETOP_UNION || !op->all)
			return false;

		/* Recurse to check inputs */
		return is_simple_union_all_recurse(op->larg, setOpQuery, colTypes) &&
			is_simple_union_all_recurse(op->rarg, setOpQuery, colTypes);
	}
	else
	{
		elog(ERROR, "unrecognized node type: %d",
			 (int) nodeTag(setOp));
		return false;			/* keep compiler quiet */
	}
}

/*
 * is_safe_append_member
 *	  Check a subquery that is a leaf of a UNION ALL appendrel to see if it's
 *	  safe to pull up.
 */
static bool
is_safe_append_member(Query *subquery)
{
	FromExpr   *jtnode;

	/*
	 * It's only safe to pull up the child if its jointree contains exactly
	 * one RTE, else the AppendRelInfo data structure breaks. The one base RTE
	 * could be buried in several levels of FromExpr, however.  Also, if the
	 * child's jointree is completely empty, we can pull up because
	 * pull_up_simple_subquery will insert a single RTE_RESULT RTE instead.
	 *
	 * Also, the child can't have any WHERE quals because there's no place to
	 * put them in an appendrel.  (This is a bit annoying...) If we didn't
	 * need to check this, we'd just test whether get_relids_in_jointree()
	 * yields a singleton set, to be more consistent with the coding of
	 * fix_append_rel_relids().
	 */
	jtnode = subquery->jointree;
	Assert(IsA(jtnode, FromExpr));
	/* Check the completely-empty case */
	if (jtnode->fromlist == NIL && jtnode->quals == NULL)
		return true;
	/* Check the more general case */
	while (IsA(jtnode, FromExpr))
	{
		if (jtnode->quals != NULL)
			return false;
		if (list_length(jtnode->fromlist) != 1)
			return false;
		jtnode = linitial(jtnode->fromlist);
	}
	if (!IsA(jtnode, RangeTblRef))
		return false;

	return true;
}

/*
 * jointree_contains_lateral_outer_refs
 *		Check for disallowed lateral references in a jointree's quals
 *
 * If restricted is false, all level-1 Vars are allowed (but we still must
 * search the jointree, since it might contain outer joins below which there
 * will be restrictions).  If restricted is true, return true when any qual
 * in the jointree contains level-1 Vars coming from outside the rels listed
 * in safe_upper_varnos.
 */
static bool
jointree_contains_lateral_outer_refs(PlannerInfo *root, Node *jtnode,
									 bool restricted,
									 Relids safe_upper_varnos)
{
	if (jtnode == NULL)
		return false;
	if (IsA(jtnode, RangeTblRef))
		return false;
	else if (IsA(jtnode, FromExpr))
	{
		FromExpr   *f = (FromExpr *) jtnode;
		ListCell   *l;

		/* First, recurse to check child joins */
		foreach(l, f->fromlist)
		{
			if (jointree_contains_lateral_outer_refs(root,
													 lfirst(l),
													 restricted,
													 safe_upper_varnos))
				return true;
		}

		/* Then check the top-level quals */
		if (restricted &&
			!bms_is_subset(pull_varnos_of_level(root, f->quals, 1),
						   safe_upper_varnos))
			return true;
	}
	else if (IsA(jtnode, JoinExpr))
	{
		JoinExpr   *j = (JoinExpr *) jtnode;

		/*
		 * If this is an outer join, we mustn't allow any upper lateral
		 * references in or below it.
		 */
		if (j->jointype != JOIN_INNER)
		{
			restricted = true;
			safe_upper_varnos = NULL;
		}

		/* Check the child joins */
		if (jointree_contains_lateral_outer_refs(root,
												 j->larg,
												 restricted,
												 safe_upper_varnos))
			return true;
		if (jointree_contains_lateral_outer_refs(root,
												 j->rarg,
												 restricted,
												 safe_upper_varnos))
			return true;

		/* Check the JOIN's qual clauses */
		if (restricted &&
			!bms_is_subset(pull_varnos_of_level(root, j->quals, 1),
						   safe_upper_varnos))
			return true;
	}
	else
		elog(ERROR, "unrecognized node type: %d",
			 (int) nodeTag(jtnode));
	return false;
}

/*
 * Perform pullup_replace_vars everyplace it's needed in the query tree.
 *
 * Caller has already filled *rvcontext with data describing what to
 * substitute for Vars referencing the target subquery.  In addition
 * we need the identity of the containing appendrel if any.
 */
static void
perform_pullup_replace_vars(PlannerInfo *root,
							pullup_replace_vars_context *rvcontext,
							AppendRelInfo *containing_appendrel)
{
	Query	   *parse = root->parse;
	ListCell   *lc;

	/*
	 * If we are considering an appendrel child subquery (that is, a UNION ALL
	 * member query that we're pulling up), then the only part of the upper
	 * query that could reference the child yet is the translated_vars list of
	 * the associated AppendRelInfo.  Furthermore, we do not want to force use
	 * of PHVs in the AppendRelInfo --- there isn't any outer join between.
	 */
	if (containing_appendrel)
	{
		ReplaceWrapOption save_wrap_option = rvcontext->wrap_option;

		rvcontext->wrap_option = REPLACE_WRAP_NONE;
		containing_appendrel->translated_vars = (List *)
			pullup_replace_vars((Node *) containing_appendrel->translated_vars,
								rvcontext);
		rvcontext->wrap_option = save_wrap_option;
		return;
	}

	/*
	 * Replace all of the top query's references to the subquery's outputs
	 * with copies of the adjusted subtlist items, being careful not to
	 * replace any of the jointree structure.  (This'd be a lot cleaner if we
	 * could use query_tree_mutator.)  We have to use PHVs in the targetList,
	 * returningList, and havingQual, since those are certainly above any
	 * outer join.  replace_vars_in_jointree tracks its location in the
	 * jointree and uses PHVs or not appropriately.
	 */
	parse->targetList = (List *)
		pullup_replace_vars((Node *) parse->targetList, rvcontext);
	parse->returningList = (List *)
		pullup_replace_vars((Node *) parse->returningList, rvcontext);

	if (parse->onConflict)
	{
		parse->onConflict->onConflictSet = (List *)
			pullup_replace_vars((Node *) parse->onConflict->onConflictSet,
								rvcontext);
		parse->onConflict->onConflictWhere =
			pullup_replace_vars(parse->onConflict->onConflictWhere,
								rvcontext);

		/*
		 * We assume ON CONFLICT's arbiterElems, arbiterWhere, exclRelTlist
		 * can't contain any references to a subquery.
		 */
	}
	if (parse->mergeActionList)
	{
		foreach(lc, parse->mergeActionList)
		{
			MergeAction *action = lfirst(lc);

			action->qual = pullup_replace_vars(action->qual, rvcontext);
			action->targetList = (List *)
				pullup_replace_vars((Node *) action->targetList, rvcontext);
		}
	}
	parse->mergeJoinCondition = pullup_replace_vars(parse->mergeJoinCondition,
													rvcontext);
	replace_vars_in_jointree((Node *) parse->jointree, rvcontext);
	Assert(parse->setOperations == NULL);
	parse->havingQual = pullup_replace_vars(parse->havingQual, rvcontext);

	/*
	 * Replace references in the translated_vars lists of appendrels.
	 */
	foreach(lc, root->append_rel_list)
	{
		AppendRelInfo *appinfo = (AppendRelInfo *) lfirst(lc);

		appinfo->translated_vars = (List *)
			pullup_replace_vars((Node *) appinfo->translated_vars, rvcontext);
	}

	/*
	 * Replace references in the joinaliasvars lists of join RTEs and the
	 * groupexprs list of group RTE.
	 */
	foreach(lc, parse->rtable)
	{
		RangeTblEntry *otherrte = (RangeTblEntry *) lfirst(lc);

		if (otherrte->rtekind == RTE_JOIN)
			otherrte->joinaliasvars = (List *)
				pullup_replace_vars((Node *) otherrte->joinaliasvars,
									rvcontext);
		else if (otherrte->rtekind == RTE_GROUP)
			otherrte->groupexprs = (List *)
				pullup_replace_vars((Node *) otherrte->groupexprs,
									rvcontext);
	}
}

/*
 * Helper routine for perform_pullup_replace_vars: do pullup_replace_vars on
 * every expression in the jointree, without changing the jointree structure
 * itself.  Ugly, but there's no other way...
 */
static void
replace_vars_in_jointree(Node *jtnode,
						 pullup_replace_vars_context *context)
{
	if (jtnode == NULL)
		return;
	if (IsA(jtnode, RangeTblRef))
	{
		/*
		 * If the RangeTblRef refers to a LATERAL subquery (that isn't the
		 * same subquery we're pulling up), it might contain references to the
		 * target subquery, which we must replace.  We drive this from the
		 * jointree scan, rather than a scan of the rtable, so that we can
		 * avoid processing no-longer-referenced RTEs.
		 */
		int			varno = ((RangeTblRef *) jtnode)->rtindex;

		if (varno != context->varno)	/* ignore target subquery itself */
		{
			RangeTblEntry *rte = rt_fetch(varno, context->root->parse->rtable);

			Assert(rte != context->target_rte);
			if (rte->lateral)
			{
				switch (rte->rtekind)
				{
					case RTE_RELATION:
						/* shouldn't be marked LATERAL unless tablesample */
						Assert(rte->tablesample);
						rte->tablesample = (TableSampleClause *)
							pullup_replace_vars((Node *) rte->tablesample,
												context);
						break;
					case RTE_SUBQUERY:
						rte->subquery =
							pullup_replace_vars_subquery(rte->subquery,
														 context);
						break;
					case RTE_FUNCTION:
						rte->functions = (List *)
							pullup_replace_vars((Node *) rte->functions,
												context);
						break;
					case RTE_TABLEFUNC:
						rte->tablefunc = (TableFunc *)
							pullup_replace_vars((Node *) rte->tablefunc,
												context);
						break;
					case RTE_VALUES:
						rte->values_lists = (List *)
							pullup_replace_vars((Node *) rte->values_lists,
												context);
						break;
					case RTE_JOIN:
					case RTE_CTE:
					case RTE_NAMEDTUPLESTORE:
					case RTE_RESULT:
					case RTE_GROUP:
						/* these shouldn't be marked LATERAL */
						Assert(false);
						break;
				}
			}
		}
	}
	else if (IsA(jtnode, FromExpr))
	{
		FromExpr   *f = (FromExpr *) jtnode;
		ListCell   *l;

		foreach(l, f->fromlist)
			replace_vars_in_jointree(lfirst(l), context);
		f->quals = pullup_replace_vars(f->quals, context);
	}
	else if (IsA(jtnode, JoinExpr))
	{
		JoinExpr   *j = (JoinExpr *) jtnode;
		ReplaceWrapOption save_wrap_option = context->wrap_option;

		replace_vars_in_jointree(j->larg, context);
		replace_vars_in_jointree(j->rarg, context);

		/*
		 * Use PHVs within the join quals of a full join for variable-free
		 * expressions.  Otherwise, we cannot identify which side of the join
		 * a pulled-up variable-free expression came from, which can lead to
		 * failure to make a plan at all because none of the quals appear to
		 * be mergeable or hashable conditions.
		 */
		if (j->jointype == JOIN_FULL)
			context->wrap_option = REPLACE_WRAP_VARFREE;

		j->quals = pullup_replace_vars(j->quals, context);

		context->wrap_option = save_wrap_option;
	}
	else
		elog(ERROR, "unrecognized node type: %d",
			 (int) nodeTag(jtnode));
}

/*
 * Apply pullup variable replacement throughout an expression tree
 *
 * Returns a modified copy of the tree, so this can't be used where we
 * need to do in-place replacement.
 */
static Node *
pullup_replace_vars(Node *expr, pullup_replace_vars_context *context)
{
	return replace_rte_variables(expr,
								 context->varno, 0,
								 pullup_replace_vars_callback,
								 context,
								 context->outer_hasSubLinks);
}

static Node *
pullup_replace_vars_callback(Var *var,
							 replace_rte_variables_context *context)
{
	pullup_replace_vars_context *rcon = (pullup_replace_vars_context *) context->callback_arg;
	int			varattno = var->varattno;
	bool		need_phv;
	Node	   *newnode;

	/* System columns are not replaced. */
	if (varattno < InvalidAttrNumber)
		return (Node *) copyObject(var);

	/*
	 * We need a PlaceHolderVar if the Var-to-be-replaced has nonempty
	 * varnullingrels (unless we find below that the replacement expression is
	 * a Var or PlaceHolderVar that we can just add the nullingrels to).  We
	 * also need one if the caller has instructed us that certain expression
	 * replacements need to be wrapped for identification purposes.
	 */
	need_phv = (var->varnullingrels != NULL) ||
		(rcon->wrap_option != REPLACE_WRAP_NONE);

	/*
	 * If PlaceHolderVars are needed, we cache the modified expressions in
	 * rcon->rv_cache[].  This is not in hopes of any material speed gain
	 * within this function, but to avoid generating identical PHVs with
	 * different IDs.  That would result in duplicate evaluations at runtime,
	 * and possibly prevent optimizations that rely on recognizing different
	 * references to the same subquery output as being equal().  So it's worth
	 * a bit of extra effort to avoid it.
	 *
	 * The cached items have phlevelsup = 0 and phnullingrels = NULL; we'll
	 * copy them and adjust those values for this reference site below.
	 */
	if (need_phv &&
		varattno >= InvalidAttrNumber &&
		varattno <= list_length(rcon->targetlist) &&
		rcon->rv_cache[varattno] != NULL)
	{
		/* Just copy the entry and fall through to adjust phlevelsup etc */
		newnode = copyObject(rcon->rv_cache[varattno]);
	}
	else
	{
		/*
		 * Generate the replacement expression.  This takes care of expanding
		 * wholerow references and dealing with non-default varreturningtype.
		 */
		newnode = ReplaceVarFromTargetList(var,
										   rcon->target_rte,
										   rcon->targetlist,
										   rcon->result_relation,
										   REPLACEVARS_REPORT_ERROR,
										   0);

		/* Insert PlaceHolderVar if needed */
		if (need_phv)
		{
			bool		wrap;

			if (rcon->wrap_option == REPLACE_WRAP_ALL)
			{
				/* Caller told us to wrap all expressions in a PlaceHolderVar */
				wrap = true;
			}
			else if (varattno == InvalidAttrNumber)
			{
				/*
				 * Insert PlaceHolderVar for whole-tuple reference.  Notice
				 * that we are wrapping one PlaceHolderVar around the whole
				 * RowExpr, rather than putting one around each element of the
				 * row.  This is because we need the expression to yield NULL,
				 * not ROW(NULL,NULL,...) when it is forced to null by an
				 * outer join.
				 */
				wrap = true;
			}
			else if (newnode && IsA(newnode, Var) &&
					 ((Var *) newnode)->varlevelsup == 0)
			{
				/*
				 * Simple Vars always escape being wrapped, unless they are
				 * lateral references to something outside the subquery being
				 * pulled up and the referenced rel is not under the same
				 * lowest nulling outer join.
				 */
				wrap = false;
				if (rcon->target_rte->lateral &&
					!bms_is_member(((Var *) newnode)->varno, rcon->relids))
				{
					nullingrel_info *nullinfo = rcon->nullinfo;
					int			lvarno = ((Var *) newnode)->varno;

					Assert(lvarno > 0 && lvarno <= nullinfo->rtlength);
					if (!bms_is_subset(nullinfo->nullingrels[rcon->varno],
									   nullinfo->nullingrels[lvarno]))
						wrap = true;
				}
			}
			else if (newnode && IsA(newnode, PlaceHolderVar) &&
					 ((PlaceHolderVar *) newnode)->phlevelsup == 0)
			{
				/* The same rules apply for a PlaceHolderVar */
				wrap = false;
				if (rcon->target_rte->lateral &&
					!bms_is_subset(((PlaceHolderVar *) newnode)->phrels,
								   rcon->relids))
				{
					nullingrel_info *nullinfo = rcon->nullinfo;
					Relids		lvarnos = ((PlaceHolderVar *) newnode)->phrels;
					int			lvarno;

					lvarno = -1;
					while ((lvarno = bms_next_member(lvarnos, lvarno)) >= 0)
					{
						Assert(lvarno > 0 && lvarno <= nullinfo->rtlength);
						if (!bms_is_subset(nullinfo->nullingrels[rcon->varno],
										   nullinfo->nullingrels[lvarno]))
						{
							wrap = true;
							break;
						}
					}
				}
			}
			else if (rcon->wrap_non_vars)
			{
				/* Caller told us to wrap all non-Vars in a PlaceHolderVar */
				wrap = true;
			}
			else
			{
				/*
				 * If the node contains Var(s) or PlaceHolderVar(s) of the
<<<<<<< HEAD
				 * subquery being pulled up, and does not contain any
				 * non-strict constructs, then instead of adding a PHV on top
				 * we can add the required nullingrels to those Vars/PHVs.
				 * (This is fundamentally a generalization of the above cases
				 * for bare Vars and PHVs.)
=======
				 * subquery being pulled up, or of rels that are under the
				 * same lowest nulling outer join as the subquery, and does
				 * not contain any non-strict constructs, then instead of
				 * adding a PHV on top we can add the required nullingrels to
				 * those Vars/PHVs.  (This is fundamentally a generalization
				 * of the above cases for bare Vars and PHVs.)
>>>>>>> 3d6a8289
				 *
				 * This test is somewhat expensive, but it avoids pessimizing
				 * the plan in cases where the nullingrels get removed again
				 * later by outer join reduction.
				 *
				 * Note that we don't force wrapping of expressions containing
				 * lateral references, so long as they also contain Vars/PHVs
<<<<<<< HEAD
				 * of the subquery.  This is okay because of the restriction
				 * to strict constructs: if the subquery's Vars/PHVs have been
				 * forced to NULL by an outer join then the end result of the
				 * expression will be NULL too, regardless of the lateral
				 * references.  So it's not necessary to force the expression
				 * to be evaluated below the outer join.  This can be a very
				 * valuable optimization, because it may allow us to avoid
				 * using a nested loop to pass the lateral reference down.
=======
				 * of the subquery, or of rels that are under the same lowest
				 * nulling outer join as the subquery.  This is okay because
				 * of the restriction to strict constructs: if those Vars/PHVs
				 * have been forced to NULL by an outer join then the end
				 * result of the expression will be NULL too, regardless of
				 * the lateral references.  So it's not necessary to force the
				 * expression to be evaluated below the outer join.  This can
				 * be a very valuable optimization, because it may allow us to
				 * avoid using a nested loop to pass the lateral reference
				 * down.
>>>>>>> 3d6a8289
				 *
				 * This analysis could be tighter: in particular, a non-strict
				 * construct hidden within a lower-level PlaceHolderVar is not
				 * reason to add another PHV.  But for now it doesn't seem
<<<<<<< HEAD
				 * worth the code to be more exact.
=======
				 * worth the code to be more exact.  This is also why it's
				 * preferable to handle bare PHVs in the above branch, rather
				 * than this branch.  We also prefer to handle bare Vars in a
				 * separate branch, as it's cheaper this way and parallels the
				 * handling of PHVs.
>>>>>>> 3d6a8289
				 *
				 * For a LATERAL subquery, we have to check the actual var
				 * membership of the node, but if it's non-lateral then any
				 * level-zero var must belong to the subquery.
				 */
<<<<<<< HEAD
				if ((rcon->target_rte->lateral ?
					 bms_overlap(pull_varnos(rcon->root, newnode),
								 rcon->relids) :
					 contain_vars_of_level(newnode, 0)) &&
=======
				bool		contain_nullable_vars = false;

				if (!rcon->target_rte->lateral)
				{
					if (contain_vars_of_level(newnode, 0))
						contain_nullable_vars = true;
				}
				else
				{
					Relids		all_varnos;

					all_varnos = pull_varnos(rcon->root, newnode);
					if (bms_overlap(all_varnos, rcon->relids))
						contain_nullable_vars = true;
					else
					{
						nullingrel_info *nullinfo = rcon->nullinfo;
						int			varno;

						varno = -1;
						while ((varno = bms_next_member(all_varnos, varno)) >= 0)
						{
							Assert(varno > 0 && varno <= nullinfo->rtlength);
							if (bms_is_subset(nullinfo->nullingrels[rcon->varno],
											  nullinfo->nullingrels[varno]))
							{
								contain_nullable_vars = true;
								break;
							}
						}
					}
				}

				if (contain_nullable_vars &&
>>>>>>> 3d6a8289
					!contain_nonstrict_functions(newnode))
				{
					/* No wrap needed */
					wrap = false;
				}
				else
				{
					/* Else wrap it in a PlaceHolderVar */
					wrap = true;
				}
			}

			if (wrap)
			{
				newnode = (Node *)
					make_placeholder_expr(rcon->root,
										  (Expr *) newnode,
										  bms_make_singleton(rcon->varno));

				/*
				 * Cache it if possible (ie, if the attno is in range, which
				 * it probably always should be).
				 */
				if (varattno >= InvalidAttrNumber &&
					varattno <= list_length(rcon->targetlist))
					rcon->rv_cache[varattno] = copyObject(newnode);
			}
		}
	}

	/* Propagate any varnullingrels into the replacement expression */
	if (var->varnullingrels != NULL)
	{
		if (IsA(newnode, Var))
		{
			Var		   *newvar = (Var *) newnode;

			Assert(newvar->varlevelsup == 0);
			newvar->varnullingrels = bms_add_members(newvar->varnullingrels,
													 var->varnullingrels);
		}
		else if (IsA(newnode, PlaceHolderVar))
		{
			PlaceHolderVar *newphv = (PlaceHolderVar *) newnode;

			Assert(newphv->phlevelsup == 0);
			newphv->phnullingrels = bms_add_members(newphv->phnullingrels,
													var->varnullingrels);
		}
		else
		{
			/*
			 * There should be Vars/PHVs within the expression that we can
			 * modify.  Vars/PHVs of the subquery should have the full
			 * var->varnullingrels added to them, but if there are lateral
			 * references within the expression, those must be marked with
			 * only the nullingrels that potentially apply to them.  (This
			 * corresponds to the fact that the expression will now be
			 * evaluated at the join level of the Var that we are replacing:
			 * the lateral references may have bubbled up through fewer outer
			 * joins than the subquery's Vars have.  Per the discussion above,
			 * we'll still get the right answers.)  That relid set could be
			 * different for different lateral relations, so we have to do
			 * this work for each one.
			 *
			 * (Currently, the restrictions in is_simple_subquery() mean that
			 * at most we have to remove the lowest outer join's relid from
			 * the nullingrels of a lateral reference.  However, we might
			 * relax those restrictions someday, so let's do this right.)
			 */
			if (rcon->target_rte->lateral)
			{
				nullingrel_info *nullinfo = rcon->nullinfo;
				Relids		lvarnos;
				int			lvarno;

				/*
				 * Identify lateral varnos used within newnode.  We must do
				 * this before injecting var->varnullingrels into the tree.
				 */
				lvarnos = pull_varnos(rcon->root, newnode);
				lvarnos = bms_del_members(lvarnos, rcon->relids);
				/* For each one, add relevant nullingrels if any */
				lvarno = -1;
				while ((lvarno = bms_next_member(lvarnos, lvarno)) >= 0)
				{
					Relids		lnullingrels;

					Assert(lvarno > 0 && lvarno <= nullinfo->rtlength);
					lnullingrels = bms_intersect(var->varnullingrels,
												 nullinfo->nullingrels[lvarno]);
					if (!bms_is_empty(lnullingrels))
						newnode = add_nulling_relids(newnode,
													 bms_make_singleton(lvarno),
													 lnullingrels);
				}
			}

			/* Finally, deal with Vars/PHVs of the subquery itself */
			newnode = add_nulling_relids(newnode,
										 rcon->relids,
										 var->varnullingrels);
			/* Assert we did put the varnullingrels into the expression */
			Assert(bms_is_subset(var->varnullingrels,
								 pull_varnos(rcon->root, newnode)));
		}
	}

	/* Must adjust varlevelsup if replaced Var is within a subquery */
	if (var->varlevelsup > 0)
		IncrementVarSublevelsUp(newnode, var->varlevelsup, 0);

	return newnode;
}

/*
 * Apply pullup variable replacement to a subquery
 *
 * This needs to be different from pullup_replace_vars() because
 * replace_rte_variables will think that it shouldn't increment sublevels_up
 * before entering the Query; so we need to call it with sublevels_up == 1.
 */
static Query *
pullup_replace_vars_subquery(Query *query,
							 pullup_replace_vars_context *context)
{
	Assert(IsA(query, Query));
	return (Query *) replace_rte_variables((Node *) query,
										   context->varno, 1,
										   pullup_replace_vars_callback,
										   context,
										   NULL);
}


/*
 * flatten_simple_union_all
 *		Try to optimize top-level UNION ALL structure into an appendrel
 *
 * If a query's setOperations tree consists entirely of simple UNION ALL
 * operations, flatten it into an append relation, which we can process more
 * intelligently than the general setops case.  Otherwise, do nothing.
 *
 * In most cases, this can succeed only for a top-level query, because for a
 * subquery in FROM, the parent query's invocation of pull_up_subqueries would
 * already have flattened the UNION via pull_up_simple_union_all.  But there
 * are a few cases we can support here but not in that code path, for example
 * when the subquery also contains ORDER BY.
 */
void
flatten_simple_union_all(PlannerInfo *root)
{
	Query	   *parse = root->parse;
	SetOperationStmt *topop;
	Node	   *leftmostjtnode;
	int			leftmostRTI;
	RangeTblEntry *leftmostRTE;
	int			childRTI;
	RangeTblEntry *childRTE;
	RangeTblRef *rtr;

	/* Shouldn't be called unless query has setops */
	topop = castNode(SetOperationStmt, parse->setOperations);
	Assert(topop);

	/* Can't optimize away a recursive UNION */
	if (root->hasRecursion)
		return;

	/*
	 * Recursively check the tree of set operations.  If not all UNION ALL
	 * with identical column types, punt.
	 */
	if (!is_simple_union_all_recurse((Node *) topop, parse, topop->colTypes))
		return;

	/*
	 * Locate the leftmost leaf query in the setops tree.  The upper query's
	 * Vars all refer to this RTE (see transformSetOperationStmt).
	 */
	leftmostjtnode = topop->larg;
	while (leftmostjtnode && IsA(leftmostjtnode, SetOperationStmt))
		leftmostjtnode = ((SetOperationStmt *) leftmostjtnode)->larg;
	Assert(leftmostjtnode && IsA(leftmostjtnode, RangeTblRef));
	leftmostRTI = ((RangeTblRef *) leftmostjtnode)->rtindex;
	leftmostRTE = rt_fetch(leftmostRTI, parse->rtable);
	Assert(leftmostRTE->rtekind == RTE_SUBQUERY);

	/*
	 * Make a copy of the leftmost RTE and add it to the rtable.  This copy
	 * will represent the leftmost leaf query in its capacity as a member of
	 * the appendrel.  The original will represent the appendrel as a whole.
	 * (We must do things this way because the upper query's Vars have to be
	 * seen as referring to the whole appendrel.)
	 */
	childRTE = copyObject(leftmostRTE);
	parse->rtable = lappend(parse->rtable, childRTE);
	childRTI = list_length(parse->rtable);

	/* Modify the setops tree to reference the child copy */
	((RangeTblRef *) leftmostjtnode)->rtindex = childRTI;

	/* Modify the formerly-leftmost RTE to mark it as an appendrel parent */
	leftmostRTE->inh = true;

	/*
	 * Form a RangeTblRef for the appendrel, and insert it into FROM.  The top
	 * Query of a setops tree should have had an empty FromClause initially.
	 */
	rtr = makeNode(RangeTblRef);
	rtr->rtindex = leftmostRTI;
	Assert(parse->jointree->fromlist == NIL);
	parse->jointree->fromlist = list_make1(rtr);

	/*
	 * Now pretend the query has no setops.  We must do this before trying to
	 * do subquery pullup, because of Assert in pull_up_simple_subquery.
	 */
	parse->setOperations = NULL;

	/*
	 * Build AppendRelInfo information, and apply pull_up_subqueries to the
	 * leaf queries of the UNION ALL.  (We must do that now because they
	 * weren't previously referenced by the jointree, and so were missed by
	 * the main invocation of pull_up_subqueries.)
	 */
	pull_up_union_leaf_queries((Node *) topop, root, leftmostRTI, parse, 0);
}


/*
 * reduce_outer_joins
 *		Attempt to reduce outer joins to plain inner joins.
 *
 * The idea here is that given a query like
 *		SELECT ... FROM a LEFT JOIN b ON (...) WHERE b.y = 42;
 * we can reduce the LEFT JOIN to a plain JOIN if the "=" operator in WHERE
 * is strict.  The strict operator will always return NULL, causing the outer
 * WHERE to fail, on any row where the LEFT JOIN filled in NULLs for b's
 * columns.  Therefore, there's no need for the join to produce null-extended
 * rows in the first place --- which makes it a plain join not an outer join.
 * (This scenario may not be very likely in a query written out by hand, but
 * it's reasonably likely when pushing quals down into complex views.)
 *
 * More generally, an outer join can be reduced in strength if there is a
 * strict qual above it in the qual tree that constrains a Var from the
 * nullable side of the join to be non-null.  (For FULL joins this applies
 * to each side separately.)
 *
 * Another transformation we apply here is to recognize cases like
 *		SELECT ... FROM a LEFT JOIN b ON (a.x = b.y) WHERE b.y IS NULL;
 * If the join clause is strict for b.y, then only null-extended rows could
 * pass the upper WHERE, and we can conclude that what the query is really
 * specifying is an anti-semijoin.  We change the join type from JOIN_LEFT
 * to JOIN_ANTI.  The IS NULL clause then becomes redundant, and must be
 * removed to prevent bogus selectivity calculations, but we leave it to
 * distribute_qual_to_rels to get rid of such clauses.
 *
 * Also, we get rid of JOIN_RIGHT cases by flipping them around to become
 * JOIN_LEFT.  This saves some code here and in some later planner routines;
 * the main benefit is to reduce the number of jointypes that can appear in
 * SpecialJoinInfo nodes.  Note that we can still generate Paths and Plans
 * that use JOIN_RIGHT (or JOIN_RIGHT_ANTI) by switching the inputs again.
 *
 * To ease recognition of strict qual clauses, we require this routine to be
 * run after expression preprocessing (i.e., qual canonicalization and JOIN
 * alias-var expansion).
 */
void
reduce_outer_joins(PlannerInfo *root)
{
	reduce_outer_joins_pass1_state *state1;
	reduce_outer_joins_pass2_state state2;
	ListCell   *lc;

	/*
	 * To avoid doing strictness checks on more quals than necessary, we want
	 * to stop descending the jointree as soon as there are no outer joins
	 * below our current point.  This consideration forces a two-pass process.
	 * The first pass gathers information about which base rels appear below
	 * each side of each join clause, and about whether there are outer
	 * join(s) below each side of each join clause. The second pass examines
	 * qual clauses and changes join types as it descends the tree.
	 */
	state1 = reduce_outer_joins_pass1((Node *) root->parse->jointree);

	/* planner.c shouldn't have called me if no outer joins */
	if (state1 == NULL || !state1->contains_outer)
		elog(ERROR, "so where are the outer joins?");

	state2.inner_reduced = NULL;
	state2.partial_reduced = NIL;

	reduce_outer_joins_pass2((Node *) root->parse->jointree,
							 state1, &state2,
							 root, NULL, NIL);

	/*
	 * If we successfully reduced the strength of any outer joins, we must
	 * remove references to those joins as nulling rels.  This is handled as
	 * an additional pass, for simplicity and because we can handle all
	 * fully-reduced joins in a single pass over the parse tree.
	 */
	if (!bms_is_empty(state2.inner_reduced))
	{
		root->parse = (Query *)
			remove_nulling_relids((Node *) root->parse,
								  state2.inner_reduced,
								  NULL);
		/* There could be references in the append_rel_list, too */
		root->append_rel_list = (List *)
			remove_nulling_relids((Node *) root->append_rel_list,
								  state2.inner_reduced,
								  NULL);
	}

	/*
	 * Partially-reduced full joins have to be done one at a time, since
	 * they'll each need a different setting of except_relids.
	 */
	foreach(lc, state2.partial_reduced)
	{
		reduce_outer_joins_partial_state *statep = lfirst(lc);
		Relids		full_join_relids = bms_make_singleton(statep->full_join_rti);

		root->parse = (Query *)
			remove_nulling_relids((Node *) root->parse,
								  full_join_relids,
								  statep->unreduced_side);
		root->append_rel_list = (List *)
			remove_nulling_relids((Node *) root->append_rel_list,
								  full_join_relids,
								  statep->unreduced_side);
	}
}

/*
 * reduce_outer_joins_pass1 - phase 1 data collection
 *
 * Returns a state node describing the given jointree node.
 */
static reduce_outer_joins_pass1_state *
reduce_outer_joins_pass1(Node *jtnode)
{
	reduce_outer_joins_pass1_state *result;

	result = (reduce_outer_joins_pass1_state *)
		palloc(sizeof(reduce_outer_joins_pass1_state));
	result->relids = NULL;
	result->contains_outer = false;
	result->sub_states = NIL;

	if (jtnode == NULL)
		return result;
	if (IsA(jtnode, RangeTblRef))
	{
		int			varno = ((RangeTblRef *) jtnode)->rtindex;

		result->relids = bms_make_singleton(varno);
	}
	else if (IsA(jtnode, FromExpr))
	{
		FromExpr   *f = (FromExpr *) jtnode;
		ListCell   *l;

		foreach(l, f->fromlist)
		{
			reduce_outer_joins_pass1_state *sub_state;

			sub_state = reduce_outer_joins_pass1(lfirst(l));
			result->relids = bms_add_members(result->relids,
											 sub_state->relids);
			result->contains_outer |= sub_state->contains_outer;
			result->sub_states = lappend(result->sub_states, sub_state);
		}
	}
	else if (IsA(jtnode, JoinExpr))
	{
		JoinExpr   *j = (JoinExpr *) jtnode;
		reduce_outer_joins_pass1_state *sub_state;

		/* join's own RT index is not wanted in result->relids */
		if (IS_OUTER_JOIN(j->jointype))
			result->contains_outer = true;

		sub_state = reduce_outer_joins_pass1(j->larg);
		result->relids = bms_add_members(result->relids,
										 sub_state->relids);
		result->contains_outer |= sub_state->contains_outer;
		result->sub_states = lappend(result->sub_states, sub_state);

		sub_state = reduce_outer_joins_pass1(j->rarg);
		result->relids = bms_add_members(result->relids,
										 sub_state->relids);
		result->contains_outer |= sub_state->contains_outer;
		result->sub_states = lappend(result->sub_states, sub_state);
	}
	else
		elog(ERROR, "unrecognized node type: %d",
			 (int) nodeTag(jtnode));
	return result;
}

/*
 * reduce_outer_joins_pass2 - phase 2 processing
 *
 *	jtnode: current jointree node
 *	state1: state data collected by phase 1 for this node
 *	state2: where to accumulate info about successfully-reduced joins
 *	root: toplevel planner state
 *	nonnullable_rels: set of base relids forced non-null by upper quals
 *	forced_null_vars: multibitmapset of Vars forced null by upper quals
 *
 * Returns info in state2 about outer joins that were successfully simplified.
 * Joins that were fully reduced to inner joins are all added to
 * state2->inner_reduced.  If a full join is reduced to a left join,
 * it needs its own entry in state2->partial_reduced, since that will
 * require custom processing to remove only the correct nullingrel markers.
 */
static void
reduce_outer_joins_pass2(Node *jtnode,
						 reduce_outer_joins_pass1_state *state1,
						 reduce_outer_joins_pass2_state *state2,
						 PlannerInfo *root,
						 Relids nonnullable_rels,
						 List *forced_null_vars)
{
	/*
	 * pass 2 should never descend as far as an empty subnode or base rel,
	 * because it's only called on subtrees marked as contains_outer.
	 */
	if (jtnode == NULL)
		elog(ERROR, "reached empty jointree");
	if (IsA(jtnode, RangeTblRef))
		elog(ERROR, "reached base rel");
	else if (IsA(jtnode, FromExpr))
	{
		FromExpr   *f = (FromExpr *) jtnode;
		ListCell   *l;
		ListCell   *s;
		Relids		pass_nonnullable_rels;
		List	   *pass_forced_null_vars;

		/* Scan quals to see if we can add any constraints */
		pass_nonnullable_rels = find_nonnullable_rels(f->quals);
		pass_nonnullable_rels = bms_add_members(pass_nonnullable_rels,
												nonnullable_rels);
		pass_forced_null_vars = find_forced_null_vars(f->quals);
		pass_forced_null_vars = mbms_add_members(pass_forced_null_vars,
												 forced_null_vars);
		/* And recurse --- but only into interesting subtrees */
		Assert(list_length(f->fromlist) == list_length(state1->sub_states));
		forboth(l, f->fromlist, s, state1->sub_states)
		{
			reduce_outer_joins_pass1_state *sub_state = lfirst(s);

			if (sub_state->contains_outer)
				reduce_outer_joins_pass2(lfirst(l), sub_state,
										 state2, root,
										 pass_nonnullable_rels,
										 pass_forced_null_vars);
		}
		bms_free(pass_nonnullable_rels);
		/* can't so easily clean up var lists, unfortunately */
	}
	else if (IsA(jtnode, JoinExpr))
	{
		JoinExpr   *j = (JoinExpr *) jtnode;
		int			rtindex = j->rtindex;
		JoinType	jointype = j->jointype;
		reduce_outer_joins_pass1_state *left_state = linitial(state1->sub_states);
		reduce_outer_joins_pass1_state *right_state = lsecond(state1->sub_states);

		/* Can we simplify this join? */
		switch (jointype)
		{
			case JOIN_INNER:
				break;
			case JOIN_LEFT:
				if (bms_overlap(nonnullable_rels, right_state->relids))
					jointype = JOIN_INNER;
				break;
			case JOIN_RIGHT:
				if (bms_overlap(nonnullable_rels, left_state->relids))
					jointype = JOIN_INNER;
				break;
			case JOIN_FULL:
				if (bms_overlap(nonnullable_rels, left_state->relids))
				{
					if (bms_overlap(nonnullable_rels, right_state->relids))
						jointype = JOIN_INNER;
					else
					{
						jointype = JOIN_LEFT;
						/* Also report partial reduction in state2 */
						report_reduced_full_join(state2, rtindex,
												 right_state->relids);
					}
				}
				else
				{
					if (bms_overlap(nonnullable_rels, right_state->relids))
					{
						jointype = JOIN_RIGHT;
						/* Also report partial reduction in state2 */
						report_reduced_full_join(state2, rtindex,
												 left_state->relids);
					}
				}
				break;
			case JOIN_SEMI:
			case JOIN_ANTI:

				/*
				 * These could only have been introduced by pull_up_sublinks,
				 * so there's no way that upper quals could refer to their
				 * righthand sides, and no point in checking.  We don't expect
				 * to see JOIN_RIGHT_SEMI or JOIN_RIGHT_ANTI yet.
				 */
				break;
			default:
				elog(ERROR, "unrecognized join type: %d",
					 (int) jointype);
				break;
		}

		/*
		 * Convert JOIN_RIGHT to JOIN_LEFT.  Note that in the case where we
		 * reduced JOIN_FULL to JOIN_RIGHT, this will mean the JoinExpr no
		 * longer matches the internal ordering of any CoalesceExpr's built to
		 * represent merged join variables.  We don't care about that at
		 * present, but be wary of it ...
		 */
		if (jointype == JOIN_RIGHT)
		{
			Node	   *tmparg;

			tmparg = j->larg;
			j->larg = j->rarg;
			j->rarg = tmparg;
			jointype = JOIN_LEFT;
			right_state = linitial(state1->sub_states);
			left_state = lsecond(state1->sub_states);
		}

		/*
		 * See if we can reduce JOIN_LEFT to JOIN_ANTI.  This is the case if
		 * the join's own quals are strict for any var that was forced null by
		 * higher qual levels.  NOTE: there are other ways that we could
		 * detect an anti-join, in particular if we were to check whether Vars
		 * coming from the RHS must be non-null because of table constraints.
		 * That seems complicated and expensive though (in particular, one
		 * would have to be wary of lower outer joins). For the moment this
		 * seems sufficient.
		 */
		if (jointype == JOIN_LEFT)
		{
			List	   *nonnullable_vars;
			Bitmapset  *overlap;

			/* Find Vars in j->quals that must be non-null in joined rows */
			nonnullable_vars = find_nonnullable_vars(j->quals);

			/*
			 * It's not sufficient to check whether nonnullable_vars and
			 * forced_null_vars overlap: we need to know if the overlap
			 * includes any RHS variables.
			 */
			overlap = mbms_overlap_sets(nonnullable_vars, forced_null_vars);
			if (bms_overlap(overlap, right_state->relids))
				jointype = JOIN_ANTI;
		}

		/*
		 * Apply the jointype change, if any, to both jointree node and RTE.
		 * Also, if we changed an RTE to INNER, add its RTI to inner_reduced.
		 */
		if (rtindex && jointype != j->jointype)
		{
			RangeTblEntry *rte = rt_fetch(rtindex, root->parse->rtable);

			Assert(rte->rtekind == RTE_JOIN);
			Assert(rte->jointype == j->jointype);
			rte->jointype = jointype;
			if (jointype == JOIN_INNER)
				state2->inner_reduced = bms_add_member(state2->inner_reduced,
													   rtindex);
		}
		j->jointype = jointype;

		/* Only recurse if there's more to do below here */
		if (left_state->contains_outer || right_state->contains_outer)
		{
			Relids		local_nonnullable_rels;
			List	   *local_forced_null_vars;
			Relids		pass_nonnullable_rels;
			List	   *pass_forced_null_vars;

			/*
			 * If this join is (now) inner, we can add any constraints its
			 * quals provide to those we got from above.  But if it is outer,
			 * we can pass down the local constraints only into the nullable
			 * side, because an outer join never eliminates any rows from its
			 * non-nullable side.  Also, there is no point in passing upper
			 * constraints into the nullable side, since if there were any
			 * we'd have been able to reduce the join.  (In the case of upper
			 * forced-null constraints, we *must not* pass them into the
			 * nullable side --- they either applied here, or not.) The upshot
			 * is that we pass either the local or the upper constraints,
			 * never both, to the children of an outer join.
			 *
			 * Note that a SEMI join works like an inner join here: it's okay
			 * to pass down both local and upper constraints.  (There can't be
			 * any upper constraints affecting its inner side, but it's not
			 * worth having a separate code path to avoid passing them.)
			 *
			 * At a FULL join we just punt and pass nothing down --- is it
			 * possible to be smarter?
			 */
			if (jointype != JOIN_FULL)
			{
				local_nonnullable_rels = find_nonnullable_rels(j->quals);
				local_forced_null_vars = find_forced_null_vars(j->quals);
				if (jointype == JOIN_INNER || jointype == JOIN_SEMI)
				{
					/* OK to merge upper and local constraints */
					local_nonnullable_rels = bms_add_members(local_nonnullable_rels,
															 nonnullable_rels);
					local_forced_null_vars = mbms_add_members(local_forced_null_vars,
															  forced_null_vars);
				}
			}
			else
			{
				/* no use in calculating these */
				local_nonnullable_rels = NULL;
				local_forced_null_vars = NIL;
			}

			if (left_state->contains_outer)
			{
				if (jointype == JOIN_INNER || jointype == JOIN_SEMI)
				{
					/* pass union of local and upper constraints */
					pass_nonnullable_rels = local_nonnullable_rels;
					pass_forced_null_vars = local_forced_null_vars;
				}
				else if (jointype != JOIN_FULL) /* ie, LEFT or ANTI */
				{
					/* can't pass local constraints to non-nullable side */
					pass_nonnullable_rels = nonnullable_rels;
					pass_forced_null_vars = forced_null_vars;
				}
				else
				{
					/* no constraints pass through JOIN_FULL */
					pass_nonnullable_rels = NULL;
					pass_forced_null_vars = NIL;
				}
				reduce_outer_joins_pass2(j->larg, left_state,
										 state2, root,
										 pass_nonnullable_rels,
										 pass_forced_null_vars);
			}

			if (right_state->contains_outer)
			{
				if (jointype != JOIN_FULL)	/* ie, INNER/LEFT/SEMI/ANTI */
				{
					/* pass appropriate constraints, per comment above */
					pass_nonnullable_rels = local_nonnullable_rels;
					pass_forced_null_vars = local_forced_null_vars;
				}
				else
				{
					/* no constraints pass through JOIN_FULL */
					pass_nonnullable_rels = NULL;
					pass_forced_null_vars = NIL;
				}
				reduce_outer_joins_pass2(j->rarg, right_state,
										 state2, root,
										 pass_nonnullable_rels,
										 pass_forced_null_vars);
			}
			bms_free(local_nonnullable_rels);
		}
	}
	else
		elog(ERROR, "unrecognized node type: %d",
			 (int) nodeTag(jtnode));
}

/* Helper for reduce_outer_joins_pass2 */
static void
report_reduced_full_join(reduce_outer_joins_pass2_state *state2,
						 int rtindex, Relids relids)
{
	reduce_outer_joins_partial_state *statep;

	statep = palloc(sizeof(reduce_outer_joins_partial_state));
	statep->full_join_rti = rtindex;
	statep->unreduced_side = relids;
	state2->partial_reduced = lappend(state2->partial_reduced, statep);
}


/*
 * remove_useless_result_rtes
 *		Attempt to remove RTE_RESULT RTEs from the join tree.
 *		Also, elide single-child FromExprs where possible.
 *
 * We can remove RTE_RESULT entries from the join tree using the knowledge
 * that RTE_RESULT returns exactly one row and has no output columns.  Hence,
 * if one is inner-joined to anything else, we can delete it.  Optimizations
 * are also possible for some outer-join cases, as detailed below.
 *
 * This pass also replaces single-child FromExprs with their child node
 * where possible.  It's appropriate to do that here and not earlier because
 * RTE_RESULT removal might reduce a multiple-child FromExpr to have only one
 * child.  We can remove such a FromExpr if its quals are empty, or if it's
 * semantically valid to merge the quals into those of the parent node.
 * While removing unnecessary join tree nodes has some micro-efficiency value,
 * the real reason to do this is to eliminate cases where the nullable side of
 * an outer join node is a FromExpr whose single child is another outer join.
 * To correctly determine whether the two outer joins can commute,
 * deconstruct_jointree() must treat any quals of such a FromExpr as being
 * degenerate quals of the upper outer join.  The best way to do that is to
 * make them actually *be* quals of the upper join, by dropping the FromExpr
 * and hoisting the quals up into the upper join's quals.  (Note that there is
 * no hazard when the intermediate FromExpr has multiple children, since then
 * it represents an inner join that cannot commute with the upper outer join.)
 * As long as we have to do that, we might as well elide such FromExprs
 * everywhere.
 *
 * Some of these optimizations depend on recognizing empty (constant-true)
 * quals for FromExprs and JoinExprs.  That makes it useful to apply this
 * optimization pass after expression preprocessing, since that will have
 * eliminated constant-true quals, allowing more cases to be recognized as
 * optimizable.  What's more, the usual reason for an RTE_RESULT to be present
 * is that we pulled up a subquery or VALUES clause, thus very possibly
 * replacing Vars with constants, making it more likely that a qual can be
 * reduced to constant true.  Also, because some optimizations depend on
 * the outer-join type, it's best to have done reduce_outer_joins() first.
 *
 * A PlaceHolderVar referencing an RTE_RESULT RTE poses an obstacle to this
 * process: we must remove the RTE_RESULT's relid from the PHV's phrels, but
 * we must not reduce the phrels set to empty.  If that would happen, and
 * the RTE_RESULT is an immediate child of an outer join, we have to give up
 * and not remove the RTE_RESULT: there is noplace else to evaluate the
 * PlaceHolderVar.  (That is, in such cases the RTE_RESULT *does* have output
 * columns.)  But if the RTE_RESULT is an immediate child of an inner join,
 * we can usually change the PlaceHolderVar's phrels so as to evaluate it at
 * the inner join instead.  This is OK because we really only care that PHVs
 * are evaluated above or below the correct outer joins.  We can't, however,
 * postpone the evaluation of a PHV to above where it is used; so there are
 * some checks below on whether output PHVs are laterally referenced in the
 * other join input rel(s).
 *
 * We used to try to do this work as part of pull_up_subqueries() where the
 * potentially-optimizable cases get introduced; but it's way simpler, and
 * more effective, to do it separately.
 */
void
remove_useless_result_rtes(PlannerInfo *root)
{
	Relids		dropped_outer_joins = NULL;
	ListCell   *cell;

	/* Top level of jointree must always be a FromExpr */
	Assert(IsA(root->parse->jointree, FromExpr));
	/* Recurse ... */
	root->parse->jointree = (FromExpr *)
		remove_useless_results_recurse(root,
									   (Node *) root->parse->jointree,
									   NULL,
									   &dropped_outer_joins);
	/* We should still have a FromExpr */
	Assert(IsA(root->parse->jointree, FromExpr));

	/*
	 * If we removed any outer-join nodes from the jointree, run around and
	 * remove references to those joins as nulling rels.  (There could be such
	 * references in PHVs that we pulled up out of the original subquery that
	 * the RESULT rel replaced.  This is kosher on the grounds that we now
	 * know that such an outer join wouldn't really have nulled anything.)  We
	 * don't do this during the main recursion, for simplicity and because we
	 * can handle all such joins in a single pass over the parse tree.
	 */
	if (!bms_is_empty(dropped_outer_joins))
	{
		root->parse = (Query *)
			remove_nulling_relids((Node *) root->parse,
								  dropped_outer_joins,
								  NULL);
		/* There could be references in the append_rel_list, too */
		root->append_rel_list = (List *)
			remove_nulling_relids((Node *) root->append_rel_list,
								  dropped_outer_joins,
								  NULL);
	}

	/*
	 * Remove any PlanRowMark referencing an RTE_RESULT RTE.  We obviously
	 * must do that for any RTE_RESULT that we just removed.  But one for a
	 * RTE that we did not remove can be dropped anyway: since the RTE has
	 * only one possible output row, there is no need for EPQ to mark and
	 * restore that row.
	 *
	 * It's necessary, not optional, to remove the PlanRowMark for a surviving
	 * RTE_RESULT RTE; otherwise we'll generate a whole-row Var for the
	 * RTE_RESULT, which the executor has no support for.
	 */
	foreach(cell, root->rowMarks)
	{
		PlanRowMark *rc = (PlanRowMark *) lfirst(cell);

		if (rt_fetch(rc->rti, root->parse->rtable)->rtekind == RTE_RESULT)
			root->rowMarks = foreach_delete_current(root->rowMarks, cell);
	}
}

/*
 * remove_useless_results_recurse
 *		Recursive guts of remove_useless_result_rtes.
 *
 * This recursively processes the jointree and returns a modified jointree.
 * In addition, the RT indexes of any removed outer-join nodes are added to
 * *dropped_outer_joins.
 *
 * jtnode is the current jointree node.  If it could be valid to merge
 * its quals into those of the parent node, parent_quals should point to
 * the parent's quals list; otherwise, pass NULL for parent_quals.
 * (Note that in some cases, parent_quals points to the quals of a parent
 * more than one level up in the tree.)
 */
static Node *
remove_useless_results_recurse(PlannerInfo *root, Node *jtnode,
							   Node **parent_quals,
							   Relids *dropped_outer_joins)
{
	Assert(jtnode != NULL);
	if (IsA(jtnode, RangeTblRef))
	{
		/* Can't immediately do anything with a RangeTblRef */
	}
	else if (IsA(jtnode, FromExpr))
	{
		FromExpr   *f = (FromExpr *) jtnode;
		Relids		result_relids = NULL;
		ListCell   *cell;

		/*
		 * We can drop RTE_RESULT rels from the fromlist so long as at least
		 * one child remains, since joining to a one-row table changes
		 * nothing.  (But we can't drop a RTE_RESULT that computes PHV(s) that
		 * are needed by some sibling.  The cleanup transformation below would
		 * reassign the PHVs to be computed at the join, which is too late for
		 * the sibling's use.)  The easiest way to mechanize this rule is to
		 * modify the list in-place.
		 */
		foreach(cell, f->fromlist)
		{
			Node	   *child = (Node *) lfirst(cell);
			int			varno;

			/* Recursively transform child, allowing it to push up quals ... */
			child = remove_useless_results_recurse(root, child,
												   &f->quals,
												   dropped_outer_joins);
			/* ... and stick it back into the tree */
			lfirst(cell) = child;

			/*
			 * If it's an RTE_RESULT with at least one sibling, and no sibling
			 * references dependent PHVs, we can drop it.  We don't yet know
			 * what the inner join's final relid set will be, so postpone
			 * cleanup of PHVs etc till after this loop.
			 */
			if (list_length(f->fromlist) > 1 &&
				(varno = get_result_relid(root, child)) != 0 &&
				!find_dependent_phvs_in_jointree(root, (Node *) f, varno))
			{
				f->fromlist = foreach_delete_current(f->fromlist, cell);
				result_relids = bms_add_member(result_relids, varno);
			}
		}

		/*
		 * Clean up if we dropped any RTE_RESULT RTEs.  This is a bit
		 * inefficient if there's more than one, but it seems better to
		 * optimize the support code for the single-relid case.
		 */
		if (result_relids)
		{
			int			varno = -1;

			while ((varno = bms_next_member(result_relids, varno)) >= 0)
				remove_result_refs(root, varno, (Node *) f);
		}

		/*
		 * If the FromExpr now has only one child, see if we can elide it.
		 * This is always valid if there are no quals, except at the top of
		 * the jointree (since Query.jointree is required to point to a
		 * FromExpr).  Otherwise, we can do it if we can push the quals up to
		 * the parent node.
		 *
		 * Note: while it would not be terribly hard to generalize this
		 * transformation to merge multi-child FromExprs into their parent
		 * FromExpr, that risks making the parent join too expensive to plan.
		 * We leave it to later processing to decide heuristically whether
		 * that's a good idea.  Pulling up a single child is always OK,
		 * however.
		 */
		if (list_length(f->fromlist) == 1 &&
			f != root->parse->jointree &&
			(f->quals == NULL || parent_quals != NULL))
		{
			/*
			 * Merge any quals up to parent.  They should be in implicit-AND
			 * format by now, so we just need to concatenate lists.  Put the
			 * child quals at the front, on the grounds that they should
			 * nominally be evaluated earlier.
			 */
			if (f->quals != NULL)
				*parent_quals = (Node *)
					list_concat(castNode(List, f->quals),
								castNode(List, *parent_quals));
			return (Node *) linitial(f->fromlist);
		}
	}
	else if (IsA(jtnode, JoinExpr))
	{
		JoinExpr   *j = (JoinExpr *) jtnode;
		int			varno;

		/*
		 * First, recurse.  We can absorb pushed-up FromExpr quals from either
		 * child into this node if the jointype is INNER, since then this is
		 * equivalent to a FromExpr.  When the jointype is LEFT, we can absorb
		 * quals from the RHS child into the current node, as they're
		 * essentially degenerate quals of the outer join.  Moreover, if we've
		 * been passed down a parent_quals pointer then we can allow quals of
		 * the LHS child to be absorbed into the parent.  (This is important
		 * to ensure we remove single-child FromExprs immediately below
		 * commutable left joins.)  For other jointypes, we can't move child
		 * quals up, or at least there's no particular reason to.
		 */
		j->larg = remove_useless_results_recurse(root, j->larg,
												 (j->jointype == JOIN_INNER) ?
												 &j->quals :
												 (j->jointype == JOIN_LEFT) ?
												 parent_quals : NULL,
												 dropped_outer_joins);
		j->rarg = remove_useless_results_recurse(root, j->rarg,
												 (j->jointype == JOIN_INNER ||
												  j->jointype == JOIN_LEFT) ?
												 &j->quals : NULL,
												 dropped_outer_joins);

		/* Apply join-type-specific optimization rules */
		switch (j->jointype)
		{
			case JOIN_INNER:

				/*
				 * An inner join is equivalent to a FromExpr, so if either
				 * side was simplified to an RTE_RESULT rel, we can replace
				 * the join with a FromExpr with just the other side.
				 * Furthermore, we can elide that FromExpr according to the
				 * same rules as above.
				 *
				 * Just as in the FromExpr case, we can't simplify if the
				 * other input rel references any PHVs that are marked as to
				 * be evaluated at the RTE_RESULT rel, because we can't
				 * postpone their evaluation in that case.  But we only have
				 * to check this in cases where it's syntactically legal for
				 * the other input to have a LATERAL reference to the
				 * RTE_RESULT rel.  Only RHSes of inner and left joins are
				 * allowed to have such refs.
				 */
				if ((varno = get_result_relid(root, j->larg)) != 0 &&
					!find_dependent_phvs_in_jointree(root, j->rarg, varno))
				{
					remove_result_refs(root, varno, j->rarg);
					if (j->quals != NULL && parent_quals == NULL)
						jtnode = (Node *)
							makeFromExpr(list_make1(j->rarg), j->quals);
					else
					{
						/* Merge any quals up to parent */
						if (j->quals != NULL)
							*parent_quals = (Node *)
								list_concat(castNode(List, j->quals),
											castNode(List, *parent_quals));
						jtnode = j->rarg;
					}
				}
				else if ((varno = get_result_relid(root, j->rarg)) != 0)
				{
					remove_result_refs(root, varno, j->larg);
					if (j->quals != NULL && parent_quals == NULL)
						jtnode = (Node *)
							makeFromExpr(list_make1(j->larg), j->quals);
					else
					{
						/* Merge any quals up to parent */
						if (j->quals != NULL)
							*parent_quals = (Node *)
								list_concat(castNode(List, j->quals),
											castNode(List, *parent_quals));
						jtnode = j->larg;
					}
				}
				break;
			case JOIN_LEFT:

				/*
				 * We can simplify this case if the RHS is an RTE_RESULT, with
				 * two different possibilities:
				 *
				 * If the qual is empty (JOIN ON TRUE), then the join can be
				 * strength-reduced to a plain inner join, since each LHS row
				 * necessarily has exactly one join partner.  So we can always
				 * discard the RHS, much as in the JOIN_INNER case above.
				 * (Again, the LHS could not contain a lateral reference to
				 * the RHS.)
				 *
				 * Otherwise, it's still true that each LHS row should be
				 * returned exactly once, and since the RHS returns no columns
				 * (unless there are PHVs that have to be evaluated there), we
				 * don't much care if it's null-extended or not.  So in this
				 * case also, we can just ignore the qual and discard the left
				 * join.
				 */
				if ((varno = get_result_relid(root, j->rarg)) != 0 &&
					(j->quals == NULL ||
					 !find_dependent_phvs(root, varno)))
				{
					remove_result_refs(root, varno, j->larg);
					*dropped_outer_joins = bms_add_member(*dropped_outer_joins,
														  j->rtindex);
					jtnode = j->larg;
				}
				break;
			case JOIN_SEMI:

				/*
				 * We may simplify this case if the RHS is an RTE_RESULT; the
				 * join qual becomes effectively just a filter qual for the
				 * LHS, since we should either return the LHS row or not.  The
				 * filter clause must go into a new FromExpr if we can't push
				 * it up to the parent.
				 *
				 * There is a fine point about PHVs that are supposed to be
				 * evaluated at the RHS.  Such PHVs could only appear in the
				 * semijoin's qual, since the rest of the query cannot
				 * reference any outputs of the semijoin's RHS.  Therefore,
				 * they can't actually go to null before being examined, and
				 * it'd be OK to just remove the PHV wrapping.  We don't have
				 * infrastructure for that, but remove_result_refs() will
				 * relabel them as to be evaluated at the LHS, which is fine.
				 *
				 * Also, we don't need to worry about removing traces of the
				 * join's rtindex, since it hasn't got one.
				 */
				if ((varno = get_result_relid(root, j->rarg)) != 0)
				{
					Assert(j->rtindex == 0);
					remove_result_refs(root, varno, j->larg);
					if (j->quals != NULL && parent_quals == NULL)
						jtnode = (Node *)
							makeFromExpr(list_make1(j->larg), j->quals);
					else
					{
						/* Merge any quals up to parent */
						if (j->quals != NULL)
							*parent_quals = (Node *)
								list_concat(castNode(List, j->quals),
											castNode(List, *parent_quals));
						jtnode = j->larg;
					}
				}
				break;
			case JOIN_FULL:
			case JOIN_ANTI:
				/* We have no special smarts for these cases */
				break;
			default:
				/* Note: JOIN_RIGHT should be gone at this point */
				elog(ERROR, "unrecognized join type: %d",
					 (int) j->jointype);
				break;
		}
	}
	else
		elog(ERROR, "unrecognized node type: %d",
			 (int) nodeTag(jtnode));
	return jtnode;
}

/*
 * get_result_relid
 *		If jtnode is a RangeTblRef for an RTE_RESULT RTE, return its relid;
 *		otherwise return 0.
 */
static int
get_result_relid(PlannerInfo *root, Node *jtnode)
{
	int			varno;

	if (!IsA(jtnode, RangeTblRef))
		return 0;
	varno = ((RangeTblRef *) jtnode)->rtindex;
	if (rt_fetch(varno, root->parse->rtable)->rtekind != RTE_RESULT)
		return 0;
	return varno;
}

/*
 * remove_result_refs
 *		Helper routine for dropping an unneeded RTE_RESULT RTE.
 *
 * This doesn't physically remove the RTE from the jointree, because that's
 * more easily handled in remove_useless_results_recurse.  What it does do
 * is the necessary cleanup in the rest of the tree: we must adjust any PHVs
 * that may reference the RTE.  Be sure to call this at a point where the
 * jointree is valid (no disconnected nodes).
 *
 * Note that we don't need to process the append_rel_list, since RTEs
 * referenced directly in the jointree won't be appendrel members.
 *
 * varno is the RTE_RESULT's relid.
 * newjtloc is the jointree location at which any PHVs referencing the
 * RTE_RESULT should be evaluated instead.
 */
static void
remove_result_refs(PlannerInfo *root, int varno, Node *newjtloc)
{
	/* Fix up PlaceHolderVars as needed */
	/* If there are no PHVs anywhere, we can skip this bit */
	if (root->glob->lastPHId != 0)
	{
		Relids		subrelids;

		subrelids = get_relids_in_jointree(newjtloc, true, false);
		Assert(!bms_is_empty(subrelids));
		substitute_phv_relids((Node *) root->parse, varno, subrelids);
		fix_append_rel_relids(root, varno, subrelids);
	}

	/*
	 * We also need to remove any PlanRowMark referencing the RTE, but we
	 * postpone that work until we return to remove_useless_result_rtes.
	 */
}


/*
 * find_dependent_phvs - are there any PlaceHolderVars whose relids are
 * exactly the given varno?
 *
 * find_dependent_phvs should be used when we want to see if there are
 * any such PHVs anywhere in the Query.  Another use-case is to see if
 * a subtree of the join tree contains such PHVs; but for that, we have
 * to look not only at the join tree nodes themselves but at the
 * referenced RTEs.  For that, use find_dependent_phvs_in_jointree.
 */

typedef struct
{
	Relids		relids;
	int			sublevels_up;
} find_dependent_phvs_context;

static bool
find_dependent_phvs_walker(Node *node,
						   find_dependent_phvs_context *context)
{
	if (node == NULL)
		return false;
	if (IsA(node, PlaceHolderVar))
	{
		PlaceHolderVar *phv = (PlaceHolderVar *) node;

		if (phv->phlevelsup == context->sublevels_up &&
			bms_equal(context->relids, phv->phrels))
			return true;
		/* fall through to examine children */
	}
	if (IsA(node, Query))
	{
		/* Recurse into subselects */
		bool		result;

		context->sublevels_up++;
		result = query_tree_walker((Query *) node,
								   find_dependent_phvs_walker,
								   context, 0);
		context->sublevels_up--;
		return result;
	}
	/* Shouldn't need to handle most planner auxiliary nodes here */
	Assert(!IsA(node, SpecialJoinInfo));
	Assert(!IsA(node, PlaceHolderInfo));
	Assert(!IsA(node, MinMaxAggInfo));

	return expression_tree_walker(node, find_dependent_phvs_walker, context);
}

static bool
find_dependent_phvs(PlannerInfo *root, int varno)
{
	find_dependent_phvs_context context;

	/* If there are no PHVs anywhere, we needn't work hard */
	if (root->glob->lastPHId == 0)
		return false;

	context.relids = bms_make_singleton(varno);
	context.sublevels_up = 0;

	if (query_tree_walker(root->parse, find_dependent_phvs_walker, &context, 0))
		return true;
	/* The append_rel_list could be populated already, so check it too */
	if (expression_tree_walker((Node *) root->append_rel_list,
							   find_dependent_phvs_walker,
							   &context))
		return true;
	return false;
}

static bool
find_dependent_phvs_in_jointree(PlannerInfo *root, Node *node, int varno)
{
	find_dependent_phvs_context context;
	Relids		subrelids;
	int			relid;

	/* If there are no PHVs anywhere, we needn't work hard */
	if (root->glob->lastPHId == 0)
		return false;

	context.relids = bms_make_singleton(varno);
	context.sublevels_up = 0;

	/*
	 * See if the jointree fragment itself contains references (in join quals)
	 */
	if (find_dependent_phvs_walker(node, &context))
		return true;

	/*
	 * Otherwise, identify the set of referenced RTEs (we can ignore joins,
	 * since they should be flattened already, so their join alias lists no
	 * longer matter), and tediously check each RTE.  We can ignore RTEs that
	 * are not marked LATERAL, though, since they couldn't possibly contain
	 * any cross-references to other RTEs.
	 */
	subrelids = get_relids_in_jointree(node, false, false);
	relid = -1;
	while ((relid = bms_next_member(subrelids, relid)) >= 0)
	{
		RangeTblEntry *rte = rt_fetch(relid, root->parse->rtable);

		if (rte->lateral &&
			range_table_entry_walker(rte, find_dependent_phvs_walker, &context, 0))
			return true;
	}

	return false;
}

/*
 * substitute_phv_relids - adjust PlaceHolderVar relid sets after pulling up
 * a subquery or removing an RTE_RESULT jointree item
 *
 * Find any PlaceHolderVar nodes in the given tree that reference the
 * pulled-up relid, and change them to reference the replacement relid(s).
 *
 * NOTE: although this has the form of a walker, we cheat and modify the
 * nodes in-place.  This should be OK since the tree was copied by
 * pullup_replace_vars earlier.  Avoid scribbling on the original values of
 * the bitmapsets, though, because expression_tree_mutator doesn't copy those.
 */

typedef struct
{
	int			varno;
	int			sublevels_up;
	Relids		subrelids;
} substitute_phv_relids_context;

static bool
substitute_phv_relids_walker(Node *node,
							 substitute_phv_relids_context *context)
{
	if (node == NULL)
		return false;
	if (IsA(node, PlaceHolderVar))
	{
		PlaceHolderVar *phv = (PlaceHolderVar *) node;

		if (phv->phlevelsup == context->sublevels_up &&
			bms_is_member(context->varno, phv->phrels))
		{
			phv->phrels = bms_union(phv->phrels,
									context->subrelids);
			phv->phrels = bms_del_member(phv->phrels,
										 context->varno);
			/* Assert we haven't broken the PHV */
			Assert(!bms_is_empty(phv->phrels));
		}
		/* fall through to examine children */
	}
	if (IsA(node, Query))
	{
		/* Recurse into subselects */
		bool		result;

		context->sublevels_up++;
		result = query_tree_walker((Query *) node,
								   substitute_phv_relids_walker,
								   context, 0);
		context->sublevels_up--;
		return result;
	}
	/* Shouldn't need to handle planner auxiliary nodes here */
	Assert(!IsA(node, SpecialJoinInfo));
	Assert(!IsA(node, AppendRelInfo));
	Assert(!IsA(node, PlaceHolderInfo));
	Assert(!IsA(node, MinMaxAggInfo));

	return expression_tree_walker(node, substitute_phv_relids_walker, context);
}

static void
substitute_phv_relids(Node *node, int varno, Relids subrelids)
{
	substitute_phv_relids_context context;

	context.varno = varno;
	context.sublevels_up = 0;
	context.subrelids = subrelids;

	/*
	 * Must be prepared to start with a Query or a bare expression tree.
	 */
	query_or_expression_tree_walker(node,
									substitute_phv_relids_walker,
									&context,
									0);
}

/*
 * fix_append_rel_relids: update RT-index fields of AppendRelInfo nodes
 *
 * When we pull up a subquery, any AppendRelInfo references to the subquery's
 * RT index have to be replaced by the substituted relid (and there had better
 * be only one).  We also need to apply substitute_phv_relids to their
 * translated_vars lists, since those might contain PlaceHolderVars.
 *
 * We assume we may modify the AppendRelInfo nodes in-place.
 */
static void
fix_append_rel_relids(PlannerInfo *root, int varno, Relids subrelids)
{
	ListCell   *l;
	int			subvarno = -1;

	/*
	 * We only want to extract the member relid once, but we mustn't fail
	 * immediately if there are multiple members; it could be that none of the
	 * AppendRelInfo nodes refer to it.  So compute it on first use. Note that
	 * bms_singleton_member will complain if set is not singleton.
	 */
	foreach(l, root->append_rel_list)
	{
		AppendRelInfo *appinfo = (AppendRelInfo *) lfirst(l);

		/* The parent_relid shouldn't ever be a pullup target */
		Assert(appinfo->parent_relid != varno);

		if (appinfo->child_relid == varno)
		{
			if (subvarno < 0)
				subvarno = bms_singleton_member(subrelids);
			appinfo->child_relid = subvarno;
		}

		/* Also fix up any PHVs in its translated vars */
		if (root->glob->lastPHId != 0)
			substitute_phv_relids((Node *) appinfo->translated_vars,
								  varno, subrelids);
	}
}

/*
 * get_relids_in_jointree: get set of RT indexes present in a jointree
 *
 * Base-relation relids are always included in the result.
 * If include_outer_joins is true, outer-join RT indexes are included.
 * If include_inner_joins is true, inner-join RT indexes are included.
 *
 * Note that for most purposes in the planner, outer joins are included
 * in standard relid sets.  Setting include_inner_joins true is only
 * appropriate for special purposes during subquery flattening.
 */
Relids
get_relids_in_jointree(Node *jtnode, bool include_outer_joins,
					   bool include_inner_joins)
{
	Relids		result = NULL;

	if (jtnode == NULL)
		return result;
	if (IsA(jtnode, RangeTblRef))
	{
		int			varno = ((RangeTblRef *) jtnode)->rtindex;

		result = bms_make_singleton(varno);
	}
	else if (IsA(jtnode, FromExpr))
	{
		FromExpr   *f = (FromExpr *) jtnode;
		ListCell   *l;

		foreach(l, f->fromlist)
		{
			result = bms_join(result,
							  get_relids_in_jointree(lfirst(l),
													 include_outer_joins,
													 include_inner_joins));
		}
	}
	else if (IsA(jtnode, JoinExpr))
	{
		JoinExpr   *j = (JoinExpr *) jtnode;

		result = get_relids_in_jointree(j->larg,
										include_outer_joins,
										include_inner_joins);
		result = bms_join(result,
						  get_relids_in_jointree(j->rarg,
												 include_outer_joins,
												 include_inner_joins));
		if (j->rtindex)
		{
			if (j->jointype == JOIN_INNER)
			{
				if (include_inner_joins)
					result = bms_add_member(result, j->rtindex);
			}
			else
			{
				if (include_outer_joins)
					result = bms_add_member(result, j->rtindex);
			}
		}
	}
	else
		elog(ERROR, "unrecognized node type: %d",
			 (int) nodeTag(jtnode));
	return result;
}

/*
 * get_relids_for_join: get set of base+OJ RT indexes making up a join
 */
Relids
get_relids_for_join(Query *query, int joinrelid)
{
	Node	   *jtnode;

	jtnode = find_jointree_node_for_rel((Node *) query->jointree,
										joinrelid);
	if (!jtnode)
		elog(ERROR, "could not find join node %d", joinrelid);
	return get_relids_in_jointree(jtnode, true, false);
}

/*
 * find_jointree_node_for_rel: locate jointree node for a base or join RT index
 *
 * Returns NULL if not found
 */
static Node *
find_jointree_node_for_rel(Node *jtnode, int relid)
{
	if (jtnode == NULL)
		return NULL;
	if (IsA(jtnode, RangeTblRef))
	{
		int			varno = ((RangeTblRef *) jtnode)->rtindex;

		if (relid == varno)
			return jtnode;
	}
	else if (IsA(jtnode, FromExpr))
	{
		FromExpr   *f = (FromExpr *) jtnode;
		ListCell   *l;

		foreach(l, f->fromlist)
		{
			jtnode = find_jointree_node_for_rel(lfirst(l), relid);
			if (jtnode)
				return jtnode;
		}
	}
	else if (IsA(jtnode, JoinExpr))
	{
		JoinExpr   *j = (JoinExpr *) jtnode;

		if (relid == j->rtindex)
			return jtnode;
		jtnode = find_jointree_node_for_rel(j->larg, relid);
		if (jtnode)
			return jtnode;
		jtnode = find_jointree_node_for_rel(j->rarg, relid);
		if (jtnode)
			return jtnode;
	}
	else
		elog(ERROR, "unrecognized node type: %d",
			 (int) nodeTag(jtnode));
	return NULL;
}

/*
 * get_nullingrels: collect info about which outer joins null which relations
 *
 * The result struct contains, for each leaf relation used in the query,
 * the set of relids of outer joins that potentially null that rel.
 */
static nullingrel_info *
get_nullingrels(Query *parse)
{
	nullingrel_info *result = palloc_object(nullingrel_info);

	result->rtlength = list_length(parse->rtable);
	result->nullingrels = palloc0_array(Relids, result->rtlength + 1);
	get_nullingrels_recurse((Node *) parse->jointree, NULL, result);
	return result;
}

/*
 * Recursive guts of get_nullingrels().
 *
 * Note: at any recursion level, the passed-down upper_nullingrels must be
 * treated as a constant, but it can be stored directly into *info
 * if we're at leaf level.  Upper recursion levels do not free their mutated
 * copies of the nullingrels, because those are probably referenced by
 * at least one leaf rel.
 */
static void
get_nullingrels_recurse(Node *jtnode, Relids upper_nullingrels,
						nullingrel_info *info)
{
	if (jtnode == NULL)
		return;
	if (IsA(jtnode, RangeTblRef))
	{
		int			varno = ((RangeTblRef *) jtnode)->rtindex;

		Assert(varno > 0 && varno <= info->rtlength);
		info->nullingrels[varno] = upper_nullingrels;
	}
	else if (IsA(jtnode, FromExpr))
	{
		FromExpr   *f = (FromExpr *) jtnode;
		ListCell   *l;

		foreach(l, f->fromlist)
		{
			get_nullingrels_recurse(lfirst(l), upper_nullingrels, info);
		}
	}
	else if (IsA(jtnode, JoinExpr))
	{
		JoinExpr   *j = (JoinExpr *) jtnode;
		Relids		local_nullingrels;

		switch (j->jointype)
		{
			case JOIN_INNER:
				get_nullingrels_recurse(j->larg, upper_nullingrels, info);
				get_nullingrels_recurse(j->rarg, upper_nullingrels, info);
				break;
			case JOIN_LEFT:
			case JOIN_SEMI:
			case JOIN_ANTI:
				local_nullingrels = bms_add_member(bms_copy(upper_nullingrels),
												   j->rtindex);
				get_nullingrels_recurse(j->larg, upper_nullingrels, info);
				get_nullingrels_recurse(j->rarg, local_nullingrels, info);
				break;
			case JOIN_FULL:
				local_nullingrels = bms_add_member(bms_copy(upper_nullingrels),
												   j->rtindex);
				get_nullingrels_recurse(j->larg, local_nullingrels, info);
				get_nullingrels_recurse(j->rarg, local_nullingrels, info);
				break;
			case JOIN_RIGHT:
				local_nullingrels = bms_add_member(bms_copy(upper_nullingrels),
												   j->rtindex);
				get_nullingrels_recurse(j->larg, local_nullingrels, info);
				get_nullingrels_recurse(j->rarg, upper_nullingrels, info);
				break;
			default:
				elog(ERROR, "unrecognized join type: %d",
					 (int) j->jointype);
				break;
		}
	}
	else
		elog(ERROR, "unrecognized node type: %d",
			 (int) nodeTag(jtnode));
}<|MERGE_RESOLUTION|>--- conflicted
+++ resolved
@@ -57,8 +57,6 @@
 	int			rtlength;		/* used only for assertion checks */
 } nullingrel_info;
 
-<<<<<<< HEAD
-=======
 /* Options for wrapping an expression for identification purposes */
 typedef enum ReplaceWrapOption
 {
@@ -68,7 +66,6 @@
 								 * wrapped */
 } ReplaceWrapOption;
 
->>>>>>> 3d6a8289
 typedef struct pullup_replace_vars_context
 {
 	PlannerInfo *root;
@@ -327,11 +324,7 @@
 	 * join (in the ModifyTable node) to distinguish between the MATCHED and
 	 * NOT MATCHED BY SOURCE cases -- see ExecMergeMatched().  Note that this
 	 * creates a modified copy of the join condition, for use above the join,
-<<<<<<< HEAD
-	 * without modifying the the original join condition, inside the join.
-=======
 	 * without modifying the original join condition, inside the join.
->>>>>>> 3d6a8289
 	 */
 	if (jointype == JOIN_LEFT || jointype == JOIN_FULL)
 	{
@@ -1994,10 +1987,7 @@
 	rvcontext.root = root;
 	rvcontext.targetlist = tlist;
 	rvcontext.target_rte = rte;
-<<<<<<< HEAD
-=======
 	rvcontext.result_relation = 0;
->>>>>>> 3d6a8289
 	rvcontext.relids = NULL;	/* can't be any lateral references here */
 	rvcontext.nullinfo = NULL;
 	rvcontext.outer_hasSubLinks = &parse->hasSubLinks;
@@ -2765,29 +2755,16 @@
 					}
 				}
 			}
-			else if (rcon->wrap_non_vars)
-			{
-				/* Caller told us to wrap all non-Vars in a PlaceHolderVar */
-				wrap = true;
-			}
 			else
 			{
 				/*
 				 * If the node contains Var(s) or PlaceHolderVar(s) of the
-<<<<<<< HEAD
-				 * subquery being pulled up, and does not contain any
-				 * non-strict constructs, then instead of adding a PHV on top
-				 * we can add the required nullingrels to those Vars/PHVs.
-				 * (This is fundamentally a generalization of the above cases
-				 * for bare Vars and PHVs.)
-=======
 				 * subquery being pulled up, or of rels that are under the
 				 * same lowest nulling outer join as the subquery, and does
 				 * not contain any non-strict constructs, then instead of
 				 * adding a PHV on top we can add the required nullingrels to
 				 * those Vars/PHVs.  (This is fundamentally a generalization
 				 * of the above cases for bare Vars and PHVs.)
->>>>>>> 3d6a8289
 				 *
 				 * This test is somewhat expensive, but it avoids pessimizing
 				 * the plan in cases where the nullingrels get removed again
@@ -2795,16 +2772,6 @@
 				 *
 				 * Note that we don't force wrapping of expressions containing
 				 * lateral references, so long as they also contain Vars/PHVs
-<<<<<<< HEAD
-				 * of the subquery.  This is okay because of the restriction
-				 * to strict constructs: if the subquery's Vars/PHVs have been
-				 * forced to NULL by an outer join then the end result of the
-				 * expression will be NULL too, regardless of the lateral
-				 * references.  So it's not necessary to force the expression
-				 * to be evaluated below the outer join.  This can be a very
-				 * valuable optimization, because it may allow us to avoid
-				 * using a nested loop to pass the lateral reference down.
-=======
 				 * of the subquery, or of rels that are under the same lowest
 				 * nulling outer join as the subquery.  This is okay because
 				 * of the restriction to strict constructs: if those Vars/PHVs
@@ -2815,31 +2782,20 @@
 				 * be a very valuable optimization, because it may allow us to
 				 * avoid using a nested loop to pass the lateral reference
 				 * down.
->>>>>>> 3d6a8289
 				 *
 				 * This analysis could be tighter: in particular, a non-strict
 				 * construct hidden within a lower-level PlaceHolderVar is not
 				 * reason to add another PHV.  But for now it doesn't seem
-<<<<<<< HEAD
-				 * worth the code to be more exact.
-=======
 				 * worth the code to be more exact.  This is also why it's
 				 * preferable to handle bare PHVs in the above branch, rather
 				 * than this branch.  We also prefer to handle bare Vars in a
 				 * separate branch, as it's cheaper this way and parallels the
 				 * handling of PHVs.
->>>>>>> 3d6a8289
 				 *
 				 * For a LATERAL subquery, we have to check the actual var
 				 * membership of the node, but if it's non-lateral then any
 				 * level-zero var must belong to the subquery.
 				 */
-<<<<<<< HEAD
-				if ((rcon->target_rte->lateral ?
-					 bms_overlap(pull_varnos(rcon->root, newnode),
-								 rcon->relids) :
-					 contain_vars_of_level(newnode, 0)) &&
-=======
 				bool		contain_nullable_vars = false;
 
 				if (!rcon->target_rte->lateral)
@@ -2874,7 +2830,6 @@
 				}
 
 				if (contain_nullable_vars &&
->>>>>>> 3d6a8289
 					!contain_nonstrict_functions(newnode))
 				{
 					/* No wrap needed */

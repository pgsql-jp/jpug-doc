--- conflicted
+++ resolved
@@ -299,55 +299,12 @@
    </varlistentry>
 
    <varlistentry>
-<<<<<<< HEAD
     <term><literal>SET WITHOUT OIDS</literal></term>
     <listitem>
      <para>
       Backward compatibility syntax for removing the <literal>oid</literal>
       system column. As <literal>oid</literal> system columns cannot be added
       anymore, this never has an effect.
-=======
-    <term><literal>SET WITH OIDS</literal></term>
-    <listitem>
-     <para>
-<!--
-      This form adds an <literal>oid</literal> system column to the
-      table (see <xref linkend="ddl-system-columns"/>).
-      It does nothing if the table already has OIDs.
-      Unless the table's foreign-data wrapper supports OIDs, this column
-      will simply read as zeroes.
--->
-この構文はテーブルにシステム列<literal>oid</literal>を追加します（<xref linkend="ddl-system-columns"/>参照）。
-テーブルに既にOIDがあるときは何もしません。
-テーブルの外部データラッパがOIDをサポートしていない場合は、この列は単にゼロとして読み出されます。
-     </para>
-
-     <para>
-<!--
-      Note that this is not equivalent to <literal>ADD COLUMN oid oid</literal>;
-      that would add a normal column that happened to be named
-      <literal>oid</literal>, not a system column.
--->
-これは<literal>ADD COLUMN oid oid</literal>と同等ではないことに注意して下さい。
-<literal>ADD COLUMN oid oid</literal>は<literal>oid</literal>という名前の通常の列を追加するのであって、システム列を追加するのではありません。
-     </para>
-    </listitem>
-   </varlistentry>
-
-   <varlistentry>
-    <term><literal>SET WITHOUT OIDS</literal></term>
-    <listitem>
-     <para>
-<!--
-      This form removes the <literal>oid</literal> system column from the
-      table.  This is exactly equivalent to
-      <literal>DROP COLUMN oid RESTRICT</literal>,
-      except that it will not complain if there is already no
-      <literal>oid</literal> column.
--->
-この構文はテーブルからシステム列<literal>oid</literal>を削除します。
-これは、既に<literal>oid</literal>列がない場合でもエラーにしないことを除けば、<literal>DROP COLUMN oid RESTRICT</literal>とまったく同等です。
->>>>>>> bd0a9e56
      </para>
     </listitem>
    </varlistentry>

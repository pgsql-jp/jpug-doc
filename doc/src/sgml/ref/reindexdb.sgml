<!--
doc/src/sgml/ref/reindexdb.sgml
PostgreSQL documentation
-->

<refentry id="app-reindexdb">
 <indexterm zone="app-reindexdb">
  <primary>reindexdb</primary>
 </indexterm>

 <refmeta>
  <refentrytitle><application>reindexdb</application></refentrytitle>
  <manvolnum>1</manvolnum>
<!--
  <refmiscinfo>Application</refmiscinfo>
-->
  <refmiscinfo>アプリケーション</refmiscinfo>
 </refmeta>

 <refnamediv>
  <refname id="reindexdb">reindexdb</refname>
<!--
  <refpurpose>reindex a <productname>PostgreSQL</productname> database</refpurpose>
-->
  <refpurpose><productname>PostgreSQL</productname>データベースのインデックスを再作成する</refpurpose>
 </refnamediv>

 <refsynopsisdiv>
  <cmdsynopsis>
   <command>reindexdb</command>
   <arg rep="repeat"><replaceable>connection-option</replaceable></arg>
   <arg rep="repeat"><replaceable>option</replaceable></arg>

   <arg choice="plain" rep="repeat">
    <arg choice="opt">
     <group choice="plain">
      <arg choice="plain"><option>--schema</option></arg>
      <arg choice="plain"><option>-S</option></arg>
     </group>
     <replaceable>schema</replaceable>
    </arg>
   </arg>

   <arg choice="plain" rep="repeat">
    <arg choice="opt">
     <group choice="plain">
      <arg choice="plain"><option>--table</option></arg>
      <arg choice="plain"><option>-t</option></arg>
     </group>
     <replaceable>table</replaceable>
    </arg>
   </arg>

   <arg choice="plain" rep="repeat">
    <arg choice="opt">
     <group choice="plain">
      <arg choice="plain"><option>--index</option></arg>
      <arg choice="plain"><option>-i</option></arg>
     </group>
     <replaceable>index</replaceable>
    </arg>
   </arg>

   <arg choice="opt"><replaceable>dbname</replaceable></arg>
  </cmdsynopsis>

  <cmdsynopsis>
   <command>reindexdb</command>
   <arg rep="repeat"><replaceable>connection-option</replaceable></arg>
   <arg rep="repeat"><replaceable>option</replaceable></arg>

   <group choice="plain">
    <arg choice="plain"><option>--all</option></arg>
    <arg choice="plain"><option>-a</option></arg>
   </group>
  </cmdsynopsis>

  <cmdsynopsis>
   <command>reindexdb</command>
   <arg rep="repeat"><replaceable>connection-option</replaceable></arg>
   <arg rep="repeat"><replaceable>option</replaceable></arg>

   <group choice="plain">
    <arg choice="plain"><option>--system</option></arg>
    <arg choice="plain"><option>-s</option></arg>
   </group>
   <arg choice="opt"><replaceable>dbname</replaceable></arg>
  </cmdsynopsis>
 </refsynopsisdiv>


 <refsect1>
<!--
  <title>Description</title>
-->
  <title>説明</title>

  <para>
<!--
   <application>reindexdb</application> is a utility for rebuilding indexes
   in a <productname>PostgreSQL</productname> database.
-->
<application>reindexdb</application>は、<productname>PostgreSQL</productname>データベース内のインデックスを再作成するユーティリティです。
  </para>

  <para>
<!--
   <application>reindexdb</application> is a wrapper around the SQL
   command <xref linkend="sql-reindex"/>.
   There is no effective difference between reindexing databases via
   this utility and via other methods for accessing the server.
-->
<application>reindexdb</application>は、SQLコマンド<xref linkend="sql-reindex"/>のラッパです。
このユーティリティを使用しても他の方法でサーバにアクセスしても、データベースインデックスの再作成には実質的な違いはありません。
  </para>

 </refsect1>


 <refsect1>
<!--
  <title>Options</title>
-->
  <title>オプション</title>

   <para>
<!--
    <application>reindexdb</application> accepts the following command-line arguments:
-->
<application>reindexdb</application>は以下のコマンドライン引数を受け付けます。

    <variablelist>
     <varlistentry>
      <term><option>-a</option></term>
      <term><option>--all</option></term>
      <listitem>
       <para>
<!--
        Reindex all databases.
-->
すべてのデータベースのインデックスを再作成します。
       </para>
      </listitem>
     </varlistentry>

     <varlistentry>
      <term><option>--concurrently</option></term>
      <listitem>
       <para>
<<<<<<< HEAD
<!--
        Use the <literal>CONCURRENTLY</literal> option.  See <xref
        linkend="sql-reindex"/> for further information.
-->
<literal>CONCURRENTLY</literal>オプションを使います。
詳細は<xref linkend="sql-reindex"/>を参照してください。
=======
        Use the <literal>CONCURRENTLY</literal> option.  See
        <xref linkend="sql-reindex"/>, where all the caveats of this option
        are explained in detail.
>>>>>>> 0ad348f3
       </para>
      </listitem>
     </varlistentry>

     <varlistentry>
      <term><option><optional>-d</optional> <replaceable class="parameter">dbname</replaceable></option></term>
      <term><option><optional>--dbname=</optional><replaceable class="parameter">dbname</replaceable></option></term>
      <listitem>
       <para>
<!--
        Specifies the name of the database to be reindexed.
        If this is not specified and <option>-a</option> (or
        <option>&#045;&#045;all</option>) is not used, the database name is read
        from the environment variable <envar>PGDATABASE</envar>.  If
        that is not set, the user name specified for the connection is
        used.
-->
インデックス再作成を行うデータベースの名前を指定します。
これが指定されず、かつ、<option>-a</option>（または<option>--all</option>）も使用されていない場合、環境変数<envar>PGDATABASE</envar>からデータベース名が決まります。
これも設定されていない場合は、接続時に指定したユーザ名が使用されます。
       </para>
      </listitem>
     </varlistentry>

     <varlistentry>
      <term><option>-e</option></term>
      <term><option>--echo</option></term>
      <listitem>
       <para>
<!--
        Echo the commands that <application>reindexdb</application> generates
        and sends to the server.
-->
<application>reindexdb</application>が生成しサーバに送信するコマンドを表示します。
       </para>
      </listitem>
     </varlistentry>

     <varlistentry>
      <term><option>-i <replaceable class="parameter">index</replaceable></option></term>
      <term><option>--index=<replaceable class="parameter">index</replaceable></option></term>
      <listitem>
       <para>
<!--
        Recreate <replaceable class="parameter">index</replaceable> only.
        Multiple indexes can be recreated by writing multiple
        <option>-i</option> switches.
-->
<replaceable class="parameter">index</replaceable>のみを再作成します。
複数の<option>-i</option>スイッチを記述することで、複数のインデックスを再作成することができます。
       </para>
      </listitem>
     </varlistentry>

     <varlistentry>
      <term><option>-q</option></term>
      <term><option>--quiet</option></term>
      <listitem>
       <para>
<!--
        Do not display progress messages.
-->
進行メッセージを表示しません。
       </para>
      </listitem>
     </varlistentry>

     <varlistentry>
      <term><option>-s</option></term>
      <term><option>--system</option></term>
      <listitem>
       <para>
<!--
        Reindex database's system catalogs.
-->
データベースのシステムカタログのインデックスを再作成します。
       </para>
      </listitem>
     </varlistentry>

     <varlistentry>
      <term><option>-S <replaceable class="parameter">schema</replaceable></option></term>
      <term><option>--schema=<replaceable class="parameter">schema</replaceable></option></term>
      <listitem>
       <para>
<!--
        Reindex <replaceable class="parameter">schema</replaceable> only.
        Multiple schemas can be reindexed by writing multiple
        <option>-S</option> switches.
-->
<replaceable class="parameter">schema</replaceable>のみのインデックスを再作成します。
複数の<option>-S</option>スイッチを指定することで、複数のスキーマのインデックスを再作成できます。
       </para>
      </listitem>
     </varlistentry>

     <varlistentry>
      <term><option>-t <replaceable class="parameter">table</replaceable></option></term>
      <term><option>--table=<replaceable class="parameter">table</replaceable></option></term>
      <listitem>
       <para>
<!--
        Reindex <replaceable class="parameter">table</replaceable> only.
        Multiple tables can be reindexed by writing multiple
        <option>-t</option> switches.
-->
<replaceable class="parameter">table</replaceable>のインデックスのみを再作成します。
複数の<option>-t</option>を記述することで、複数のテーブルのインデックスを再作成することができます。
       </para>
      </listitem>
     </varlistentry>

    <varlistentry>
     <term><option>-v</option></term>
     <term><option>--verbose</option></term>
     <listitem>
      <para>
<!--
       Print detailed information during processing.
-->
処理中に詳細な情報を表示します。
      </para>
     </listitem>
    </varlistentry>

    <varlistentry>
      <term><option>-V</option></term>
      <term><option>--version</option></term>
      <listitem>
       <para>
<!--
       Print the <application>reindexdb</application> version and exit.
-->
<application>reindexdb</application>のバージョンを表示し、終了します。
       </para>
      </listitem>
    </varlistentry>

    <varlistentry>
      <term><option>-?</option></term>
      <term><option>--help</option></term>
      <listitem>
      <para>
<!--
      Show help about <application>reindexdb</application> command line
      arguments, and exit.
-->
<application>reindexdb</application>コマンドライン引数の使用方法を表示し、終了します。
      </para>
      </listitem>
    </varlistentry>

   </variablelist>

   </para>

   <para>
<!--
    <application>reindexdb</application> also accepts
    the following command-line arguments for connection parameters:
-->
また、<application>reindexdb</application>は、接続パラメータとして以下のコマンドライン引数を受け付けます。

    <variablelist>
     <varlistentry>
      <term><option>-h <replaceable class="parameter">host</replaceable></option></term>
      <term><option>--host=<replaceable class="parameter">host</replaceable></option></term>
      <listitem>
       <para>
<!--
        Specifies the host name of the machine on which the server is
        running.  If the value begins with a slash, it is used as the
        directory for the Unix domain socket.
-->
サーバが稼働しているマシンのホスト名を指定します。
ホスト名がスラッシュから始まる場合、Unixドメインソケット用のディレクトリとして使用されます。
       </para>
      </listitem>
     </varlistentry>

     <varlistentry>
      <term><option>-p <replaceable class="parameter">port</replaceable></option></term>
      <term><option>--port=<replaceable class="parameter">port</replaceable></option></term>
      <listitem>
       <para>
<!--
        Specifies the TCP port or local Unix domain socket file
        extension on which the server
        is listening for connections.
-->
サーバが接続を監視するTCPポートもしくはUnixドメインソケットファイルの拡張子を指定します。
       </para>
      </listitem>
     </varlistentry>

     <varlistentry>
      <term><option>-U <replaceable class="parameter">username</replaceable></option></term>
      <term><option>--username=<replaceable class="parameter">username</replaceable></option></term>
      <listitem>
       <para>
<!--
        User name to connect as.
-->
接続するユーザ名を指定します。
       </para>
      </listitem>
     </varlistentry>

     <varlistentry>
      <term><option>-w</option></term>
      <term><option>--no-password</option></term>
      <listitem>
       <para>
<!--
        Never issue a password prompt.  If the server requires
        password authentication and a password is not available by
        other means such as a <filename>.pgpass</filename> file, the
        connection attempt will fail.  This option can be useful in
        batch jobs and scripts where no user is present to enter a
        password.
-->
パスワードの入力を促しません。
サーバがパスワード認証を必要とし、かつ、<filename>.pgpass</filename>ファイルなどの他の方法が利用できない場合、接続試行は失敗します。
バッチジョブやスクリプトなどパスワードを入力するユーザが存在しない場合にこのオプションは有用かもしれません。
       </para>
      </listitem>
     </varlistentry>

     <varlistentry>
      <term><option>-W</option></term>
      <term><option>--password</option></term>
      <listitem>
       <para>
<!--
        Force <application>reindexdb</application> to prompt for a
        password before connecting to a database.
-->
データベースに接続する前に、<application>reindexdb</application>は強制的にパスワード入力を促します。
       </para>

       <para>
<!--
        This option is never essential, since
        <application>reindexdb</application> will automatically prompt
        for a password if the server demands password authentication.
        However, <application>reindexdb</application> will waste a
        connection attempt finding out that the server wants a password.
        In some cases it is worth typing <option>-W</option> to avoid the extra
        connection attempt.
-->
サーバがパスワード認証を要求する場合<application>reindexdb</application>は自動的にパスワード入力を促しますので、これが重要になることはありません。
しかし、<application>reindexdb</application>は、サーバにパスワードが必要かどうかを判断するための接続試行を無駄に行います。
こうした余計な接続試行を防ぐために<option>-W</option>の入力が有意となる場合もあります。
       </para>
      </listitem>
     </varlistentry>

     <varlistentry>
      <term><option>--maintenance-db=<replaceable class="parameter">dbname</replaceable></option></term>
      <listitem>
       <para>
<!--
         Specifies the name of the database to connect to discover what other
         databases should be reindexed. If not specified, the
         <literal>postgres</literal> database will be used,
         and if that does not exist, <literal>template1</literal> will be used.
-->
どのデータベースを再インデックス付けしなければならないかを見つけ出すために接続するデータベースの名前を指定します。
指定されなければ<literal>postgres</literal>データベースが使用され、もし存在しなければ<literal>template1</literal>が使用されます。
       </para>
      </listitem>
     </varlistentry>
    </variablelist>
   </para>
 </refsect1>


 <refsect1>
<!--
  <title>Environment</title>
-->
  <title>環境</title>

  <variablelist>
   <varlistentry>
    <term><envar>PGDATABASE</envar></term>
    <term><envar>PGHOST</envar></term>
    <term><envar>PGPORT</envar></term>
    <term><envar>PGUSER</envar></term>

    <listitem>
     <para>
<!--
      Default connection parameters
-->
デフォルトの接続パラメータです。
     </para>
    </listitem>
   </varlistentry>

   <varlistentry>
    <term><envar>PG_COLOR</envar></term>
    <listitem>
     <para>
<!--
      Specifies whether to use color in diagnostic messages. Possible values
      are <literal>always</literal>, <literal>auto</literal> and
      <literal>never</literal>.
-->
診断メッセージで色を使うかどうかを指定します。
可能な値は<literal>always</literal>、<literal>auto</literal>、<literal>never</literal>です。
     </para>
    </listitem>
   </varlistentry>
  </variablelist>

  <para>
<!--
   This utility, like most other <productname>PostgreSQL</productname> utilities,
   also uses the environment variables supported by <application>libpq</application>
   (see <xref linkend="libpq-envars"/>).
-->
また、このユーティリティは、他のほとんどの<productname>PostgreSQL</productname>ユーティリティと同様、<application>libpq</application>でサポートされる環境変数を使用します（<xref linkend="libpq-envars"/>を参照してください）。
  </para>

 </refsect1>


 <refsect1>
<!--
  <title>Diagnostics</title>
-->
  <title>診断</title>

  <para>
<!--
   In case of difficulty, see <xref linkend="sql-reindex"/>
   and <xref linkend="app-psql"/> for
   discussions of potential problems and error messages.
   The database server must be running at the
   targeted host.  Also, any default connection settings and environment
   variables used by the <application>libpq</application> front-end
   library will apply.
-->
問題が発生した場合、考えられる原因とエラーメッセージについての説明は<xref linkend="sql-reindex"/>と<xref linkend="app-psql"/>を参照してください。
データベースサーバは、指定したホストで稼働している必要があります。
また、<application>libpq</application>フロントエンドライブラリのデフォルトの設定や環境変数が適用されることに注意してください。
  </para>

 </refsect1>


 <refsect1>
<!--
  <title>Notes</title>
-->
  <title>注釈</title>

  <para>
<!--
   <application>reindexdb</application> might need to connect several
   times to the <productname>PostgreSQL</productname> server, asking
   for a password each time. It is convenient to have a
   <filename>~/.pgpass</filename> file in such cases. See <xref
   linkend="libpq-pgpass"/> for more information.
-->
<application>reindexdb</application>の実行中には<productname>PostgreSQL</productname>サーバに何度も接続しなければならないことがありますが、この場合その度にパスワードが必要です。
そのような場合は<filename>~/.pgpass</filename>ファイルを用意しておくと便利です。
詳細は<xref linkend="libpq-pgpass"/>を参照してください。
  </para>
 </refsect1>


 <refsect1>
<!--
  <title>Examples</title>
-->
  <title>例</title>

   <para>
<!--
    To reindex the database <literal>test</literal>:
-->
データベース<literal>test</literal>のインデックスを再作成します。
<screen>
<prompt>$ </prompt><userinput>reindexdb test</userinput>
</screen>
   </para>

   <para>
<!--
    To reindex the table <literal>foo</literal> and the index
    <literal>bar</literal> in a database named <literal>abcd</literal>:
-->
<literal>abcd</literal>というデータベース内のテーブル<literal>foo</literal>のインデックスとインデックス<literal>bar</literal>を再作成します。
<screen>
<prompt>$ </prompt><userinput>reindexdb --table=foo --index=bar abcd</userinput>
</screen></para>

 </refsect1>

 <refsect1>
<!--
  <title>See Also</title>
-->
  <title>関連項目</title>

  <simplelist type="inline">
   <member><xref linkend="sql-reindex"/></member>
  </simplelist>
 </refsect1>

</refentry><|MERGE_RESOLUTION|>--- conflicted
+++ resolved
@@ -147,18 +147,13 @@
       <term><option>--concurrently</option></term>
       <listitem>
        <para>
-<<<<<<< HEAD
-<!--
-        Use the <literal>CONCURRENTLY</literal> option.  See <xref
-        linkend="sql-reindex"/> for further information.
--->
-<literal>CONCURRENTLY</literal>オプションを使います。
-詳細は<xref linkend="sql-reindex"/>を参照してください。
-=======
+<!--
         Use the <literal>CONCURRENTLY</literal> option.  See
         <xref linkend="sql-reindex"/>, where all the caveats of this option
         are explained in detail.
->>>>>>> 0ad348f3
+-->
+<literal>CONCURRENTLY</literal>オプションを使います。
+詳細は<xref linkend="sql-reindex"/>を参照してください。
        </para>
       </listitem>
      </varlistentry>

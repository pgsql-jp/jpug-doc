--- conflicted
+++ resolved
@@ -31,7 +31,6 @@
  </para>
 
  <para>
-<<<<<<< HEAD
   <productname>PostgreSQL</productname> offers two types for storing JSON
   data: <type>json</type> and <type>jsonb</type>. To implement efficient query
   mechanisms for these data types, <productname>PostgreSQL</productname>
@@ -40,13 +39,9 @@
  </para>
 
  <para>
+<!--
   The <type>json</type> and <type>jsonb</type> data types
   accept <emphasis>almost</emphasis> identical sets of values as
-=======
-<!--
-  There are two JSON data types: <type>json</type> and <type>jsonb</type>.
-  They accept <emphasis>almost</emphasis> identical sets of values as
->>>>>>> bd0a9e56
   input.  The major practical difference is one of efficiency.  The
   <type>json</type> data type stores an exact copy of the input text,
   which processing functions must reparse on each execution; while
@@ -190,14 +185,10 @@
  </para>
 
   <table id="json-type-mapping-table">
-<<<<<<< HEAD
+<!--
      <title>JSON Primitive Types and Corresponding <productname>PostgreSQL</productname> Types</title>
-=======
-<!--
-     <title>JSON primitive types and corresponding <productname>PostgreSQL</productname> types</title>
 -->
      <title>JSONプリミティブ型と<productname>PostgreSQL</productname>型の対応表</title>
->>>>>>> bd0a9e56
      <tgroup cols="3">
       <thead>
        <row>
@@ -351,14 +342,10 @@
  </sect2>
 
  <sect2 id="json-doc-design">
-<<<<<<< HEAD
+<!--
   <title>Designing JSON Documents</title>
-=======
-<!--
-  <title>Designing JSON documents effectively</title>
 -->
   <title>効果的なJSONドキュメントの設計</title>
->>>>>>> bd0a9e56
   <para>
 <!--
    Representing data as JSON can be considerably more flexible than
@@ -773,7 +760,6 @@
 （式インデックスに関する詳細情報は<xref linkend="indexes-expressional"/>を参照してください。）
   </para>
   <para>
-<<<<<<< HEAD
     Also, GIN index supports <literal>@@</literal> and <literal>@?</literal>
     operators, which perform <literal>jsonpath</literal> matching.
 <programlisting>
@@ -790,9 +776,7 @@
     and <literal>.**</literal> accessors.
   </para>
   <para>
-=======
-<!--
->>>>>>> bd0a9e56
+<!--
     Another approach to querying is to exploit containment, for example:
 -->
 別のアプローチとして包含を利用する問い合わせがあります。例を示します。

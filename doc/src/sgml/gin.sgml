<!-- doc/src/sgml/gin.sgml -->

<chapter id="gin">
<!--
<title>GIN Indexes</title>
-->
<title>GINインデックス</title>

   <indexterm>
<!--
    <primary>index</primary>
-->
    <primary>インデックス</primary>
    <secondary>GIN</secondary>
   </indexterm>

<sect1 id="gin-intro">
<!--
 <title>Introduction</title>
-->
 <title>はじめに</title>

 <para>
<!--
  <acronym>GIN</acronym> stands for Generalized Inverted Index.
  <acronym>GIN</acronym> is designed for handling cases where the items
  to be indexed are composite values, and the queries to be handled by
  the index need to search for element values that appear within
  the composite items.  For example, the items could be documents,
  and the queries could be searches for documents containing specific words.
-->
<acronym>GIN</acronym>とは汎用転置インデックス(Generalized Inverted Index)を表します。
<acronym>GIN</acronym>は、以下のような状況を取り扱うために設計されました。(1)インデックス対象の項目が複合型である。(2)そのインデックスにより処理される問い合わせは、複合型の項目内に存在する要素の値を検索する必要がある。
例えば、項目は文書であり、問い合わせは特定の単語を含む文書の検索です。
 </para>

 <para>
<!--
  We use the word <firstterm>item</firstterm> to refer to a composite value that
  is to be indexed, and the word <firstterm>key</firstterm> to refer to an element
  value.  <acronym>GIN</acronym> always stores and searches for keys,
  not item values per se.
-->
ここでは、インデックス対象の複合型の値を<firstterm>項目</firstterm>と呼びます。また、要素値を<firstterm>キー</firstterm>と呼びます。
<acronym>GIN</acronym>は項目の値自体ではなく、常にキーを格納し検索します。
 </para>

 <para>
<!--
  A <acronym>GIN</acronym> index stores a set of (key, posting list) pairs,
  where a <firstterm>posting list</firstterm> is a set of row IDs in which the key
  occurs.  The same row ID can appear in multiple posting lists, since
  an item can contain more than one key.  Each key value is stored only
  once, so a <acronym>GIN</acronym> index is very compact for cases
  where the same key appears many times.
-->
<acronym>GIN</acronym>インデックスは(キー、ポスティングリスト(posting list))の組み合わせの集合を格納します。
ここで<firstterm>ポスティングリスト</firstterm>はキーが発生した行IDの集合です。
項目は１つ以上のキーを含むことができますので、同じ行IDが複数のポスティングリストに現れることがあり得ます。
キー値はそれぞれ一度のみ格納されます。
このため<acronym>GIN</acronym>インデックスの容量は、同じキーが何度も現れる場合に非常に小さくなります。
 </para>

 <para>
<!--
  <acronym>GIN</acronym> is generalized in the sense that the
  <acronym>GIN</acronym> access method code does not need to know the
  specific operations that it accelerates.
  Instead, it uses custom strategies defined for particular data types.
  The strategy defines how keys are extracted from indexed items and
  query conditions, and how to determine whether a row that contains
  some of the key values in a query actually satisfies the query.
-->
<acronym>GIN</acronym>インデックスは、<acronym>GIN</acronym>アクセスメソッドが高速化対象の操作を把握する必要がないという意味で汎用化されています。
その代わり、特定のデータ型に対して定義された独自の戦略を使用します。
戦略は、インデックス付けされた項目と問い合わせ条件からキーを抽出する方法および問い合わせ内のいくつかのキー値を含む行が実際に問い合わせを満たすかどうかを決定する方法を定義します。
 </para>

 <para>
<!--
  One advantage of <acronym>GIN</acronym> is that it allows the development
  of custom data types with the appropriate access methods, by
  an expert in the domain of the data type, rather than a database expert.
  This is much the same advantage as using <acronym>GiST</acronym>.
-->
<acronym>GIN</acronym>の利点の1つは、データベース専門家ではなくデータ型の分野における専門家により、適切なアクセスメソッドを持つ独自のデータ型を開発できるという点です。
これは<acronym>GiST</acronym>の使用とほぼ同じ利点です。
 </para>

 <para>
<!--
  The <acronym>GIN</acronym>
  implementation in <productname>PostgreSQL</productname> is primarily
  maintained by Teodor Sigaev and Oleg Bartunov. There is more
  information about <acronym>GIN</acronym> on their
  <ulink url="http://www.sai.msu.su/~megera/wiki/Gin">website</ulink>.
-->
<productname>PostgreSQL</productname>における<acronym>GIN</acronym>の実装は、主にTeodor SigaevとOleg Bartunovにより保守されています。
<acronym>GIN</acronym>に関する情報は彼らの<ulink url="http://www.sai.msu.su/~megera/wiki/Gin">webサイト</ulink>により多く記載されています。
 </para>
</sect1>

<sect1 id="gin-builtin-opclasses">
<!--
 <title>Built-in Operator Classes</title>
-->
 <title>組み込み演算子クラス</title>

 <para>
<!--
  The core <productname>PostgreSQL</productname> distribution
  includes the <acronym>GIN</acronym> operator classes shown in
  <xref linkend="gin-builtin-opclasses-table"/>.
  (Some of the optional modules described in <xref linkend="contrib"/>
  provide additional <acronym>GIN</acronym> operator classes.)
-->
<productname>PostgreSQL</productname>のコア配布物は<xref linkend="gin-builtin-opclasses-table"/>に示す<acronym>GIN</acronym>演算子クラスを含みます。
(<xref linkend="contrib"/>に記載された追加モジュールの中には追加の<acronym>GIN</acronym>演算子クラスを提供するものもあります。)
 </para>

  <table id="gin-builtin-opclasses-table">
<!--
   <title>Built-in <acronym>GIN</acronym> Operator Classes</title>
-->
   <title>組み込み<acronym>GIN</acronym>演算子クラス</title>
   <tgroup cols="3">
    <thead>
     <row>
<!--
      <entry>Name</entry>
      <entry>Indexed Data Type</entry>
      <entry>Indexable Operators</entry>
-->
      <entry>名前</entry>
      <entry>インデックスされるデータ型</entry>
      <entry>インデックス可能な演算子</entry>
     </row>
    </thead>
    <tbody>
     <row>
      <entry><literal>array_ops</literal></entry>
      <entry><type>anyarray</type></entry>
      <entry>
       <literal>&amp;&amp;</literal>
       <literal>&lt;@</literal>
       <literal>=</literal>
       <literal>@&gt;</literal>
      </entry>
     </row>
     <row>
      <entry><literal>jsonb_ops</literal></entry>
      <entry><type>jsonb</type></entry>
      <entry>
       <literal>?</literal>
       <literal>?&amp;</literal>
       <literal>?|</literal>
       <literal>@&gt;</literal>
       <literal>@?</literal>
       <literal>@@</literal>
      </entry>
     </row>
     <row>
      <entry><literal>jsonb_path_ops</literal></entry>
      <entry><type>jsonb</type></entry>
      <entry>
       <literal>@&gt;</literal>
       <literal>@?</literal>
       <literal>@@</literal>
      </entry>
     </row>
     <row>
      <entry><literal>tsvector_ops</literal></entry>
      <entry><type>tsvector</type></entry>
      <entry>
       <literal>@@</literal>
       <literal>@@@</literal>
      </entry>
     </row>
    </tbody>
   </tgroup>
  </table>

 <para>
<!--
  Of the two operator classes for type <type>jsonb</type>, <literal>jsonb_ops</literal>
  is the default.  <literal>jsonb_path_ops</literal> supports fewer operators but
  offers better performance for those operators.
  See <xref linkend="json-indexing"/> for details.
-->
<type>jsonb</type>型の2つの演算子クラスのうち、<literal>jsonb_ops</literal>がデフォルトです。
<literal>jsonb_path_ops</literal>はより少数の演算子しかサポートしませんが、その演算子に対してはより良いパフォーマンスを提供します。
詳細は<xref linkend="json-indexing"/>を参照してください。
 </para>

</sect1>

<sect1 id="gin-extensibility">
<!--
 <title>Extensibility</title>
-->
 <title>拡張性</title>

 <para>
<!--
   The <acronym>GIN</acronym> interface has a high level of abstraction,
   requiring the access method implementer only to implement the semantics of
   the data type being accessed.  The <acronym>GIN</acronym> layer itself
   takes care of concurrency, logging and searching the tree structure.
-->
<acronym>GIN</acronym>インタフェースは高度に抽象化されています。
アクセスメソッド実装者に要求されることは、アクセスするデータ型の意味を実装することだけです。
<acronym>GIN</acronym>層自体が同時実行性、ログ処理、ツリー構造の検索処理に関する面倒を見ます。
 </para>

 <para>
<!--
   All it takes to get a <acronym>GIN</acronym> access method working is to
   implement a few user-defined methods, which define the behavior of
   keys in the tree and the relationships between keys, indexed items,
   and indexable queries. In short, <acronym>GIN</acronym> combines
   extensibility with generality, code reuse, and a clean interface.
-->
<acronym>GIN</acronym>アクセスメソッドを動作させるために必要なことは、少数のユーザ定義関数を実装することだけです。
これは、ツリー内のキーの動作とキーとインデックス付けされる項目、インデックス可能な問い合わせ間の関係を定義します。
すなわち、<acronym>GIN</acronym>は、一般化、コード再利用、整理されたインタフェースによる拡張性を組み合わせます。
 </para>

 <para>
<!--
   There are two methods that an operator class for
   <acronym>GIN</acronym> must provide:
-->
<acronym>GIN</acronym>用の演算子クラスが提供しなければならないメソッドは2つあります。

  <variablelist>
    <varlistentry>
     <term><function>Datum *extractValue(Datum itemValue, int32 *nkeys,
        bool **nullFlags)</function></term>
     <listitem>
      <para>
<!--
       Returns a palloc'd array of keys given an item to be indexed.  The
       number of returned keys must be stored into <literal>*nkeys</literal>.
       If any of the keys can be null, also palloc an array of
       <literal>*nkeys</literal> <type>bool</type> fields, store its address at
       <literal>*nullFlags</literal>, and set these null flags as needed.
       <literal>*nullFlags</literal> can be left <symbol>NULL</symbol> (its initial value)
       if all keys are non-null.
       The return value can be <symbol>NULL</symbol> if the item contains no keys.
-->
インデックス対象値に与えられる、pallocで割り当てられたキーの配列を返します。
返されるキーの数は<literal>*nkeys</literal>に格納しなければなりません。
キーのいずれかがNULLになるかもしれない場合、<literal>*nkeys</literal>個の<type>bool</type>の配列をpallocで割り当てそのアドレスを<literal>*nullFlags</literal>に格納し、必要に応じてNULLフラグを設定してください。
すべてのキーが非NULLであれば、<literal>*nullFlags</literal>を<symbol>NULL</symbol>（初期値）のままにすることができます。
項目がキーを含まない場合、戻り値は<symbol>NULL</symbol>になるかもしれません。
      </para>
     </listitem>
    </varlistentry>

    <varlistentry>
     <term><function>Datum *extractQuery(Datum query, int32 *nkeys,
        StrategyNumber n, bool **pmatch, Pointer **extra_data,
        bool **nullFlags, int32 *searchMode)</function></term>
     <listitem>
      <para>
<!--
       Returns a palloc'd array of keys given a value to be queried; that is,
       <literal>query</literal> is the value on the right-hand side of an
       indexable operator whose left-hand side is the indexed column.
       <literal>n</literal> is the strategy number of the operator within the
       operator class (see <xref linkend="xindex-strategies"/>).
       Often, <function>extractQuery</function> will need
       to consult <literal>n</literal> to determine the data type of
       <literal>query</literal> and the method it should use to extract key values.
       The number of returned keys must be stored into <literal>*nkeys</literal>.
       If any of the keys can be null, also palloc an array of
       <literal>*nkeys</literal> <type>bool</type> fields, store its address at
       <literal>*nullFlags</literal>, and set these null flags as needed.
       <literal>*nullFlags</literal> can be left <symbol>NULL</symbol> (its initial value)
       if all keys are non-null.
       The return value can be <symbol>NULL</symbol> if the <literal>query</literal> contains no keys.
-->
問い合わせ対象の値に与えられる、pallocで割り当てられたキーの配列を返します。
つまり、<literal>query</literal>はインデックス可能な演算子の右辺の値です。
この左辺はインデックス対象の列です。
<literal>n</literal>は演算子クラス内の演算子の戦略番号です（<xref linkend="xindex-strategies"/>を参照）。
<function>extractQuery</function>はしばしば、<literal>query</literal>のデータ型とキー値を抽出するために使用しなければならないメソッドを決定するために、<literal>n</literal>を調べなければなりません。
返されるキーの数を<literal>*nkeys</literal>に格納しなければなりません。
キーのいずれかがNULLとなる可能性がある場合はまた、<literal>*nkeys</literal>個の<type>bool</type>の配列をpallocで割り当て、<literal>*nullFlags</literal>にそのアドレスを格納し、必要に応じてNULLフラグを設定してください。
すべてのキーが非NULLならば<literal>*nullFlags</literal>は<symbol>NULL</symbol>（初期値）のままにしておくことができます。
<literal>query</literal>がキーを含まない場合、戻り値を<symbol>NULL</symbol>にすることができます。
      </para>

      <para>
<!--
       <literal>searchMode</literal> is an output argument that allows
       <function>extractQuery</function> to specify details about how the search
       will be done.
       If <literal>*searchMode</literal> is set to
       <literal>GIN_SEARCH_MODE_DEFAULT</literal> (which is the value it is
       initialized to before call), only items that match at least one of
       the returned keys are considered candidate matches.
       If <literal>*searchMode</literal> is set to
       <literal>GIN_SEARCH_MODE_INCLUDE_EMPTY</literal>, then in addition to items
       containing at least one matching key, items that contain no keys at
       all are considered candidate matches.  (This mode is useful for
       implementing is-subset-of operators, for example.)
       If <literal>*searchMode</literal> is set to <literal>GIN_SEARCH_MODE_ALL</literal>,
       then all non-null items in the index are considered candidate
       matches, whether they match any of the returned keys or not.  (This
       mode is much slower than the other two choices, since it requires
       scanning essentially the entire index, but it may be necessary to
       implement corner cases correctly.  An operator that needs this mode
       in most cases is probably not a good candidate for a GIN operator
       class.)
       The symbols to use for setting this mode are defined in
       <filename>access/gin.h</filename>.
-->
<literal>searchMode</literal>は出力引数です。
これにより<function>extractQuery</function>は検索がどのように行われるかの詳細を指定することができます。
<literal>*searchMode</literal>が<literal>GIN_SEARCH_MODE_DEFAULT</literal>（呼び出し前にこの値に初期化されます。）に設定された場合、返されるキーの少なくとも１つに一致する項目が合致候補とみなされます。
<literal>*searchMode</literal>が<literal>GIN_SEARCH_MODE_INCLUDE_EMPTY</literal>に設定された場合、少なくとも１つの一致するキーを含む項目に加え、キーをまったく含まない項目が合致候補とみなされます。
（このモードは例えば何のサブセットかを求める演算子を実装する際に有用です。）
<literal>*searchMode</literal>が<literal>GIN_SEARCH_MODE_ALL</literal>に設定された場合、返されるキーのいずれかに一致するかどうかは関係なく、インデックス内の非NULLの項目すべてが合致候補とみなされます。
（このモードは、基本的にインデックス全体のスキャン処理が必要ですので、他の２つの選択肢と比べてかなり低速になります。
しかし境界条件を正確に実装するためにこれが必要になるかもしれません。
おそらく、このモードを必要とする演算子はほとんどの場合、GIN演算子クラス向けに優れた候補ではありません。）
このモードを設定するために使用する記号は<filename>access/gin.h</filename>で定義されています。
      </para>

      <para>
<!--
       <literal>pmatch</literal> is an output argument for use when partial match
       is supported.  To use it, <function>extractQuery</function> must allocate
       an array of <literal>*nkeys</literal> <type>bool</type>s and store its address at
       <literal>*pmatch</literal>.  Each element of the array should be set to true
       if the corresponding key requires partial match, false if not.
       If <literal>*pmatch</literal> is set to <symbol>NULL</symbol> then GIN assumes partial match
       is not required.  The variable is initialized to <symbol>NULL</symbol> before call,
       so this argument can simply be ignored by operator classes that do
       not support partial match.
-->
<literal>pmatch</literal>は部分一致が提供されている場合に使用する出力引数です。
使用するには、<function>extractQuery</function>が<literal>*nkeys</literal>論理値の配列を割り当て、そのアドレスを<literal>*pmatch</literal>に格納しなければなりません。
関連するキーが部分一致を必要とするとき、それぞれの配列要素は真に、そうでなければ偽に設定されなければなりません。
<literal>*pmatch</literal>が<symbol>NULL</symbol>に設定されている場合、GINは部分一致が必要ないと想定します。
呼び出し前に変数は<symbol>NULL</symbol>に初期化されますので、この引数は部分一致が提供されていない演算子クラスでは、単に無視できます。
      </para>

      <para>
<!--
       <literal>extra_data</literal> is an output argument that allows
       <function>extractQuery</function> to pass additional data to the
       <function>consistent</function> and <function>comparePartial</function> methods.
       To use it, <function>extractQuery</function> must allocate
       an array of <literal>*nkeys</literal> pointers and store its address at
       <literal>*extra_data</literal>, then store whatever it wants to into the
       individual pointers.  The variable is initialized to <symbol>NULL</symbol> before
       call, so this argument can simply be ignored by operator classes that
       do not require extra data.  If <literal>*extra_data</literal> is set, the
       whole array is passed to the <function>consistent</function> method, and
       the appropriate element to the <function>comparePartial</function> method.
-->
<literal>extra_data</literal>は、<function>extractQuery</function>が<function>consistent</function>と<function>comparePartial</function>メソッドに追加データを渡すことができるようにする出力引数です。
使用するには、<function>extractQuery</function>が<literal>*nkeys</literal>ポインタの配列を割り当て、そのアドレスを<literal>*extra_data</literal>に格納し、そして望まれるものは何でも個別のポインタに格納しなければなりません。
変数は呼び出し前に<symbol>NULL</symbol>に初期化されますので、追加データを必要としない演算子クラスでこの引数は単に無視できます。
もし<literal>*extra_data</literal>が設定されれば、配列全部が<function>consistent</function>メソッドに、適切な要素が<function>comparePartial</function>メソッドに渡されます。
      </para>

     </listitem>
    </varlistentry>
  </variablelist>

<!--
  An operator class must also provide a function to check if an indexed item
  matches the query. It comes in two flavors, a Boolean <function>consistent</function>
  function, and a ternary <function>triConsistent</function> function.
  <function>triConsistent</function> covers the functionality of both, so providing
  <function>triConsistent</function> alone is sufficient. However, if the Boolean
  variant is significantly cheaper to calculate, it can be advantageous to
  provide both.  If only the Boolean variant is provided, some optimizations
  that depend on refuting index items before fetching all the keys are
  disabled.
-->
演算子クラスは、インデックス付けされた項目が問い合わせに一致するか確認する関数も提供しなければなりません。
それは2つの方法で行なわれます。
2値の<function>consistent</function>関数と3値の<function>triConsistent</function>関数です。
<function>triConsistent</function>が両方の機能を含みますので、<function>triConsistent</function>だけを提供しても十分です。
しかし、2値の亜種を計算するのが著しく安価であれば、両方を提供することは役に立つかもしれません。
2値の亜種のみが提供されていれば、すべてのキーを取得する前にインデックス項目が一致しないことを確認することに基づく最適化の中には無効となるものもあります。

  <variablelist>
    <varlistentry>
     <term><function>bool consistent(bool check[], StrategyNumber n, Datum query,
        int32 nkeys, Pointer extra_data[], bool *recheck,
        Datum queryKeys[], bool nullFlags[])</function></term>
     <listitem>
      <para>
<!--
       Returns true if an indexed item satisfies the query operator with
       strategy number <literal>n</literal> (or might satisfy it, if the recheck
       indication is returned).  This function does not have direct access
       to the indexed item's value, since <acronym>GIN</acronym> does not
       store items explicitly.  Rather, what is available is knowledge
       about which key values extracted from the query appear in a given
       indexed item.  The <literal>check</literal> array has length
       <literal>nkeys</literal>, which is the same as the number of keys previously
       returned by <function>extractQuery</function> for this <literal>query</literal> datum.
       Each element of the
       <literal>check</literal> array is true if the indexed item contains the
       corresponding query key, i.e., if (check[i] == true) the i-th key of the
       <function>extractQuery</function> result array is present in the indexed item.
       The original <literal>query</literal> datum is
       passed in case the <function>consistent</function> method needs to consult it,
       and so are the <literal>queryKeys[]</literal> and <literal>nullFlags[]</literal>
       arrays previously returned by <function>extractQuery</function>.
       <literal>extra_data</literal> is the extra-data array returned by
       <function>extractQuery</function>, or <symbol>NULL</symbol> if none.
-->
インデックス付けられた項目が戦略番号<literal>n</literal>を持つ問い合わせ演算子を満たす（または、recheck印が返されたときはたぶん満たすかもしれない）場合に真を返します。
<acronym>GIN</acronym>は項目を明示的に格納しませんので、この関数はインデックス付けされた項目の値に直接アクセスすることができません。
どちらかというと、この問い合わせから取り出される指定された問い合わせで現れるキー値に関する知識が利用できるものです。
<literal>check</literal>配列は長さ<literal>nkeys</literal>であり、この<literal>query</literal>データに対して事前に行われた<function>extractQuery</function>が返したキーの数と同じです。
インデックス対象の項目が対応する問い合わせキーを持つ場合、<literal>check</literal>配列の各要素は真です。
つまり、(check[i] == true)の場合、<function>extractQuery</function>の結果配列のi番目のキーがインデックス対象項目内に存在します。
元の<literal>query</literal>データは、<function>consistent</function>メソッドがそれを調査する必要がある場合に、渡されます。
このため<literal>queryKeys[]</literal>および<literal>nullFlags[]</literal>は事前に<function>extractQuery</function>によって返されます。
<literal>extra_data</literal>は<function>extractQuery</function>により返された追加データ配列で、ない場合は<symbol>NULL</symbol>です。
      </para>

      <para>
<!--
       When <function>extractQuery</function> returns a null key in
       <literal>queryKeys[]</literal>, the corresponding <literal>check[]</literal> element
       is true if the indexed item contains a null key; that is, the
       semantics of <literal>check[]</literal> are like <literal>IS NOT DISTINCT
       FROM</literal>.  The <function>consistent</function> function can examine the
       corresponding <literal>nullFlags[]</literal> element if it needs to tell
       the difference between a regular value match and a null match.
-->
<function>extractQuery</function>が<literal>queryKeys[]</literal>内でNULLキーを返す時、インデックス対象項目がNULLキーを含む場合は対応する<literal>check[]</literal>要素は真です、
つまり、<literal>check[]</literal>の意味は<literal>IS NOT DISTINCT FROM</literal>のようなものです。
<function>consistent</function>関数は、通常の値の合致とNULL合致との違いを通知する必要がある場合、対応する<literal>nullFlags[]</literal>要素を検査することができます。
      </para>

      <para>
<!--
       On success, <literal>*recheck</literal> should be set to true if the heap
       tuple needs to be rechecked against the query operator, or false if
       the index test is exact.  That is, a false return value guarantees
       that the heap tuple does not match the query; a true return value with
       <literal>*recheck</literal> set to false guarantees that the heap tuple does
       match the query; and a true return value with
       <literal>*recheck</literal> set to true means that the heap tuple might match
       the query, so it needs to be fetched and rechecked by evaluating the
       query operator directly against the originally indexed item.
-->
成功の場合、<literal>*recheck</literal>はヒープタプルが問い合わせ演算子に対し再検査を必要とすれば真で、インデックス検査が的確であれば偽です。
つまり、falseという戻り値はヒープタプルが問い合わせに合わないことを保証し、<literal>*recheck</literal>が付いたtrueという戻り値はヒープタプルが問い合わせに一致する可能性があるため、それを取り出し、元のインデックス付けされた項目を直接問い合わせ演算子で評価することで再検査する必要があることを意味します。
      </para>
     </listitem>
    </varlistentry>

    <varlistentry>
     <term><function>GinTernaryValue triConsistent(GinTernaryValue check[], StrategyNumber n, Datum query,
        int32 nkeys, Pointer extra_data[],
        Datum queryKeys[], bool nullFlags[])</function></term>
     <listitem>
      <para>
<!--
       <function>triConsistent</function> is similar to <function>consistent</function>,
       but instead of Booleans in the <literal>check</literal> vector, there are
       three possible values for each
       key: <literal>GIN_TRUE</literal>, <literal>GIN_FALSE</literal> and
       <literal>GIN_MAYBE</literal>. <literal>GIN_FALSE</literal> and <literal>GIN_TRUE</literal>
       have the same meaning as regular Boolean values, while
       <literal>GIN_MAYBE</literal> means that the presence of that key is not known.
       When <literal>GIN_MAYBE</literal> values are present, the function should only
       return <literal>GIN_TRUE</literal> if the item certainly matches whether or
       not the index item contains the corresponding query keys. Likewise, the
       function must return <literal>GIN_FALSE</literal> only if the item certainly
       does not match, whether or not it contains the <literal>GIN_MAYBE</literal>
       keys. If the result depends on the <literal>GIN_MAYBE</literal> entries, i.e.,
       the match cannot be confirmed or refuted based on the known query keys,
       the function must return <literal>GIN_MAYBE</literal>.
-->
<function>triConsistent</function>は<function>consistent</function>と似ていますが、<literal>check</literal>ベクターの論理値の代わりに、各キーに対して3つの可能な値があります。<literal>GIN_TRUE</literal>、<literal>GIN_FALSE</literal>、<literal>GIN_MAYBE</literal>です。
<literal>GIN_FALSE</literal>と<literal>GIN_TRUE</literal>は通常の論理値と同じ意味であり、<literal>GIN_MAYBE</literal>はそのキーの存在が分からないこと意味します。
<literal>GIN_MAYBE</literal>値があれば、インデックス項目が対応する問い合わせキーを含むかどうかに関わらず、項目が確実に一致する場合にのみ関数は<literal>GIN_TRUE</literal>を返すべきです。
同様に、<literal>GIN_MAYBE</literal>を含むかどうかに関わらず項目が確実に一致しない場合にのみ関数は<literal>GIN_FALSE</literal>を返さなければなりません。
結果が<literal>GIN_MAYBE</literal>項目に依存する、すなわち、分かっている問い合わせキーに基づいて、一致することもしないことも確認できない場合には、関数は<literal>GIN_MAYBE</literal>を返さなければなりません。
      </para>
      <para>
<!--
       When there are no <literal>GIN_MAYBE</literal> values in the <literal>check</literal>
       vector, a <literal>GIN_MAYBE</literal> return value is the equivalent of
       setting the <literal>recheck</literal> flag in the
<<<<<<< HEAD
       Boolean <function>consistent</function> function.
=======
       boolean <function>consistent</function> function.
-->
<literal>check</literal>ベクターに<literal>GIN_MAYBE</literal>値がなければ、<literal>GIN_MAYBE</literal>戻り値は論理値の<function>consistent</function>関数で<literal>recheck</literal>フラグを設定することと同じです。
>>>>>>> bd0a9e56
      </para>
     </listitem>
    </varlistentry>
  </variablelist>
 </para>

 <para>
<!--
  In addition, GIN must have a way to sort the key values stored in the index.
  The operator class can define the sort ordering by specifying a comparison
  method:
-->
さらに、GINにはインデックス内に格納されているキー値をソートする方法がなければなりません。
演算子クラスは比較メソッドを指定することでソート順を定義できます。

  <variablelist>
    <varlistentry>
     <term><function>int compare(Datum a, Datum b)</function></term>
     <listitem>
      <para>
<!--
       Compares two keys (not indexed items!) and returns an integer less than
       zero, zero, or greater than zero, indicating whether the first key is
       less than, equal to, or greater than the second.  Null keys are never
       passed to this function.
-->
キー（インデックス付けされる項目ではありません）を比較し、0より小さい、0、または0より大きい整数を返します。
それぞれ、最初のキーが2番目のキーより、小さい、等しい、または大きいことを示します。
NULLキーがこの関数に渡されることはありません。
      </para>
     </listitem>
    </varlistentry>
  </variablelist>

<!--
  Alternatively, if the operator class does not provide a <function>compare</function>
  method, GIN will look up the default btree operator class for the index
  key data type, and use its comparison function.  It is recommended to
  specify the comparison function in a GIN operator class that is meant for
  just one data type, as looking up the btree operator class costs a few
  cycles.  However, polymorphic GIN operator classes (such
  as <literal>array_ops</literal>) typically cannot specify a single comparison
  function.
-->
あるいは、演算子クラスが<function>compare</function>メソッドを提供しない場合には、GINはそのインデックスキーデータ型に対するデフォルトのbtree演算子クラスを探し、その比較関数を使います。
btree演算子クラスを探すのは処理に多少掛かりますので、GIN演算子クラスの中で比較関数を指定することを勧めます。それはただ一つのデータ型に対するものであることを意味します。
しかし、(<literal>array_ops</literal>のような)多様GIN演算子クラスでは、通常は単一の比較関数を指定できません。
 </para>

 <para>
<!--
  Optionally, an operator class for <acronym>GIN</acronym> can supply the
  following method:
-->
省略可能ですが、<acronym>GIN</acronym>に対する演算子クラスは以下のメソッドを提供します。

  <variablelist>
    <varlistentry>
     <term><function>int comparePartial(Datum partial_key, Datum key, StrategyNumber n,
                              Pointer extra_data)</function></term>
     <listitem>
      <para>
<!--
       Compare a partial-match query key to an index key.  Returns an integer
       whose sign indicates the result: less than zero means the index key
       does not match the query, but the index scan should continue; zero
       means that the index key does match the query; greater than zero
       indicates that the index scan should stop because no more matches
       are possible.  The strategy number <literal>n</literal> of the operator
       that generated the partial match query is provided, in case its
       semantics are needed to determine when to end the scan.  Also,
       <literal>extra_data</literal> is the corresponding element of the extra-data
       array made by <function>extractQuery</function>, or <symbol>NULL</symbol> if none.
       Null keys are never passed to this function.
-->
問い合わせキーとインデックスキーの部分一致を比較します。
符号が結果を示す整数が返ります。
ゼロ未満はインデックスキーは問い合わせに一致しないが、インデックススキャンを続けるべきであることを示します。
ゼロはインデックスキーが問い合わせに一致することを示します。
ゼロより大きな値はこれ以上の一致はありえないためインデックススキャンを停止すべきであることを示します。
スキャンをいつ停止するかを決めるためにセマンティクスが必要とされる場合、部分一致問い合わせを生成した演算子の戦略番号<literal>n</literal>が提供されます。
また<literal>extra_data</literal>は<function>extractQuery</function>で作成される追加データ配列の対応する要素、もしなければ<symbol>NULL</symbol>です。
NULLキーがこの関数に渡されることはありません。
      </para>
     </listitem>
    </varlistentry>
  </variablelist>
 </para>

 <para>
<!--
  To support <quote>partial match</quote> queries, an operator class must
  provide the <function>comparePartial</function> method, and its
  <function>extractQuery</function> method must set the <literal>pmatch</literal>
  parameter when a partial-match query is encountered.  See
  <xref linkend="gin-partial-match"/> for details.
-->
<quote>部分一致</quote>問い合わせをサポートするためには、演算子クラスは<function>comparePartial</function>メソッドを提供しなければなりません。
またその<function>extractQuery</function>は、部分一致問い合わせであった時に<literal>pmatch</literal>パラメータを設定しなければなりません。
詳細については<xref linkend="gin-partial-match"/>を参照してください。
 </para>

 <para>
<!--
  The actual data types of the various <literal>Datum</literal> values mentioned
  above vary depending on the operator class.  The item values passed to
  <function>extractValue</function> are always of the operator class's input type, and
  all key values must be of the class's <literal>STORAGE</literal> type.  The type of
  the <literal>query</literal> argument passed to <function>extractQuery</function>,
  <function>consistent</function> and <function>triConsistent</function> is whatever is the
  right-hand input type of the class member operator identified by the
  strategy number.  This need not be the same as the indexed type, so long as
  key values of the correct type can be extracted from it.  However, it is
  recommended that the SQL declarations of these three support functions use
  the opclass's indexed data type for the <literal>query</literal> argument, even
  though the actual type might be something else depending on the operator.
-->
上記の各種<literal>Datum</literal>値の実データ型は、演算子クラスに依存して変動します。
<function>extractValue</function>に渡される項目値は常に演算子クラスの入力型であり、キー値はすべてそのクラスの<literal>STORAGE</literal>型でなければなりません。
<function>extractQuery</function>、<function>consistent</function>および<function>triConsistent</function>に渡される<literal>query</literal>引数の型は、戦略番号によって識別されるクラスのメンバ演算子の右辺入力型です。
正しい型のキー値がそこから抽出できる限り、これはインデックス付けされた型と同じである必要はありません。
しかしながら、この3つのサポート関数のSQL宣言では、実際の型は演算子に依存して何か他のものであるとしても、<literal>query</literal>引数には演算子クラスのインデックス付けされたデータ型を使うことを勧めます。
 </para>

</sect1>

<sect1 id="gin-implementation">
<!--
 <title>Implementation</title>
-->
 <title>実装</title>

 <para>
<!--
  Internally, a <acronym>GIN</acronym> index contains a B-tree index
  constructed over keys, where each key is an element of one or more indexed
  items (a member of an array, for example) and where each tuple in a leaf
  page contains either a pointer to a B-tree of heap pointers (a
  <quote>posting tree</quote>), or a simple list of heap pointers (a <quote>posting
  list</quote>) when the list is small enough to fit into a single index tuple along
<<<<<<< HEAD
  with the key value.  <xref linkend="gin-internals-figure"/> illustrates
  these components of a GIN index.
=======
  with the key value.
-->
<acronym>GIN</acronym>インデックスはキー全体に対するB-treeインデックスを持ちます。
そのキーはそれぞれインデックス対象項目の要素（例えば配列のメンバ）であり、リーフページ内のタプルはそれぞれ、ヒープポインタのB-treeへのポインタ（<quote>ポスティングツリー</quote>）か、もしリストがキー値と共に単一インデックスタプルに合う程度十分に小さければヒープポインタの単純なリスト（<quote>ポスティングリスト</quote>）です。
>>>>>>> bd0a9e56
 </para>

 <para>
<!--
  As of <productname>PostgreSQL</productname> 9.1, null key values can be
  included in the index.  Also, placeholder nulls are included in the index
  for indexed items that are null or contain no keys according to
  <function>extractValue</function>.  This allows searches that should find empty
  items to do so.
-->
<productname>PostgreSQL</productname> 9.1からNULLキー値をインデックスに含められるようになりました。
またプレースホルダとしてのNULLが、NULLまたは<function>extractValue</function>によるとキーを含まないインデックス対象項目についてインデックスに含められます。
これにより空の項目を見つけ出すための検索を行うことができます。
 </para>

 <para>
<!--
  Multicolumn <acronym>GIN</acronym> indexes are implemented by building
  a single B-tree over composite values (column number, key value).  The
  key values for different columns can be of different types.
-->
複数列に対する<acronym>GIN</acronym>インデックスは複合型の値（列番号、キー値）全体について単一のB-treeを構築することで実装されます。
異なる列に対するキー値は別の型となるかもしれません。
 </para>

 <figure id="gin-internals-figure">
  <title>GIN Internals</title>
  <mediaobject>
   <imageobject>
    <imagedata fileref="images/gin.svg" format="SVG" width="100%"/>
   </imageobject>
  </mediaobject>
 </figure>

 <sect2 id="gin-fast-update">
<!--
  <title>GIN Fast Update Technique</title>
-->
  <title>GIN高速更新手法</title>

  <para>
<!--
   Updating a <acronym>GIN</acronym> index tends to be slow because of the
   intrinsic nature of inverted indexes: inserting or updating one heap row
   can cause many inserts into the index (one for each key extracted
   from the indexed item). As of <productname>PostgreSQL</productname> 8.4,
   <acronym>GIN</acronym> is capable of postponing much of this work by inserting
   new tuples into a temporary, unsorted list of pending entries.
   When the table is vacuumed or autoanalyzed, or when
   <function>gin_clean_pending_list</function> function is called, or if the
   pending list becomes larger than
   <xref linkend="guc-gin-pending-list-limit"/>, the entries are moved to the
   main <acronym>GIN</acronym> data structure using the same bulk insert
   techniques used during initial index creation.  This greatly improves
   <acronym>GIN</acronym> index update speed, even counting the additional
   vacuum overhead.  Moreover the overhead work can be done by a background
   process instead of in foreground query processing.
-->
1つのヒープ行の挿入または更新によりインデックスへの挿入が多く発生するという、転置インデックスの本質的な性質のため<acronym>GIN</acronym>インデックスの更新は低速になりがちです。
（各キー用のヒープ行はインデックス付けされた項目から取り出されます。）
<productname>PostgreSQL</productname> 8.4から<acronym>GIN</acronym>は、新しいタプルを一時的なソートされていない、待機中の項目リストに挿入することにより、この作業の大部分を遅延させることができるようになりました。
テーブルがバキュームまたは自動解析された時、<function>gin_clean_pending_list</function>関数が呼ばれたとき、または、待機中のリストが<xref linkend="guc-gin-pending-list-limit"/>よりも大きくなった時、初期のインデックス作成の際に使用されるものと同様の一括挿入技法を使用して、項目は主<acronym>GIN</acronym>データ構造に移動されます。
これは、バキュームのオーバーヘッドが追加されることを考慮したとしても、<acronym>GIN</acronym>インデックスの更新速度を著しく向上します。
さらに、フォアグラウンドの問い合わせ処理ではなくバックグラウンド処理でこのオーバーヘッド作業を実行することができます。
  </para>

  <para>
<!--
   The main disadvantage of this approach is that searches must scan the list
   of pending entries in addition to searching the regular index, and so
   a large list of pending entries will slow searches significantly.
   Another disadvantage is that, while most updates are fast, an update
   that causes the pending list to become <quote>too large</quote> will incur an
   immediate cleanup cycle and thus be much slower than other updates.
   Proper use of autovacuum can minimize both of these problems.
-->
この手法の大きな欠点は、検索時に通常のインデックス検索に加え待機中の項目リストのスキャンを行わなければならない点です。
このため、待機中の項目リストが大きくなると検索が顕著に遅くなります。
他の欠点は、ほとんどの更新は高速ですが、待機中の項目リストが<quote>大きくなりすぎる</quote>きっかけとなった更新は即時の整理処理を招くことになり、他の更新に比べ大きく低速になります。
自動バキュームを適切に使用することで、これらの両方の問題を最小化することができます。
  </para>

  <para>
<!--
   If consistent response time is more important than update speed,
   use of pending entries can be disabled by turning off the
   <literal>fastupdate</literal> storage parameter for a
   <acronym>GIN</acronym> index.  See <xref linkend="sql-createindex"/>
   for details.
-->
一貫した応答時間が更新速度より重要な場合、<acronym>GIN</acronym>インデックスに対する<literal>fastupdate</literal>格納パラメータを無効にすることにより、待機中の項目の使用を無効にすることができます。
詳細は<xref linkend="sql-createindex"/>を参照してください。
  </para>
 </sect2>

 <sect2 id="gin-partial-match">
<!--
  <title>Partial Match Algorithm</title>
-->
  <title>部分一致アルゴリズム</title>

  <para>
<!--
   GIN can support <quote>partial match</quote> queries, in which the query
   does not determine an exact match for one or more keys, but the possible
   matches fall within a reasonably narrow range of key values (within the
   key sorting order determined by the <function>compare</function> support method).
   The <function>extractQuery</function> method, instead of returning a key value
   to be matched exactly, returns a key value that is the lower bound of
   the range to be searched, and sets the <literal>pmatch</literal> flag true.
   The key range is then scanned using the <function>comparePartial</function>
   method.  <function>comparePartial</function> must return zero for a matching
   index key, less than zero for a non-match that is still within the range
   to be searched, or greater than zero if the index key is past the range
   that could match.
-->
GINは<quote>部分一致</quote>問い合わせをサポートすることができます。
この問い合わせは１つ以上のキーに正確に一致することは決定しませんが、キー値の合理的に狭い（<function>compare</function>サポートメソッドで決まるキーのソート順に従った）範囲内に一致する可能性があります。
<function>extractQuery</function>は、正確に一致したキー値を返す代わりに、検索される範囲の下限となるキー値を返し、<literal>pmatch</literal>フラグを真に設定します。
そしてキー範囲を<function>comparePartial</function>メソッドを使用して検索します。
<function>comparePartial</function>は一致するインデックスキーではゼロを、一致しないが検索すべき範囲内にあればゼロ未満の値を、インデックスキーが一致可能な範囲を超えた場合はゼロより大きな値を返さなければなりません。
  </para>
 </sect2>

</sect1>

<sect1 id="gin-tips">
<!--
<title>GIN Tips and Tricks</title>
-->
<title>GINの小技</title>

 <variablelist>
  <varlistentry>
<!--
   <term>Create vs. insert</term>
-->
   <term>作成と挿入</term>
   <listitem>
    <para>
<!--
     Insertion into a <acronym>GIN</acronym> index can be slow
     due to the likelihood of many keys being inserted for each item.
     So, for bulk insertions into a table it is advisable to drop the GIN
     index and recreate it after finishing bulk insertion.
-->
各項目に対して多くのキーが挿入される可能性がありますので、<acronym>GIN</acronym>インデックスへの挿入は低速になることがあります。
ですので、テーブルに対する大量の挿入では、GINインデックスを削除し、大量の挿入が終わった段階で再作成することを勧めます。
    </para>

    <para>
<!--
     As of <productname>PostgreSQL</productname> 8.4, this advice is less
     necessary since delayed indexing is used (see <xref
     linkend="gin-fast-update"/> for details).  But for very large updates
     it may still be best to drop and recreate the index.
-->
<productname>PostgreSQL</productname> 8.4から遅延インデックス作成が使用されるため、この勧告は必要性が薄れました。
（<xref linkend="gin-fast-update"/>を参照してください。）
しかし非常に大規模な更新では、インデックスの削除と再作成がまだ最善かもしれません。
    </para>
   </listitem>
  </varlistentry>

  <varlistentry>
   <term><xref linkend="guc-maintenance-work-mem"/></term>
   <listitem>
    <para>
<!--
     Build time for a <acronym>GIN</acronym> index is very sensitive to
     the <varname>maintenance_work_mem</varname> setting; it doesn't pay to
     skimp on work memory during index creation.
-->
<acronym>GIN</acronym>インデックスの構築時間は<varname>maintenance_work_mem</varname>の設定に非常に敏感です。
インデックス作成時に作業メモリをより少なく使用しようとはしません。
    </para>
   </listitem>
  </varlistentry>

  <varlistentry>
   <term><xref linkend="guc-gin-pending-list-limit"/></term>
   <listitem>
    <para>
<!--
     During a series of insertions into an existing <acronym>GIN</acronym>
     index that has <literal>fastupdate</literal> enabled, the system will clean up
     the pending-entry list whenever the list grows larger than
     <varname>gin_pending_list_limit</varname>. To avoid fluctuations in observed
     response time, it's desirable to have pending-list cleanup occur in the
     background (i.e., via autovacuum).  Foreground cleanup operations
     can be avoided by increasing <varname>gin_pending_list_limit</varname>
     or making autovacuum more aggressive.
     However, enlarging the threshold of the cleanup operation means that
     if a foreground cleanup does occur, it will take even longer.
-->
<literal>fastupdate</literal>が有効な既存の<acronym>GIN</acronym>インデックスに対して挿入を繰り返す間、待機中の項目リストが<varname>gin_pending_list_limit</varname>より大きくなると、システムはこのリストを整理します。
観測される応答時間の変動を防ぐためには、待機中リストの整理をバックグラウンド（すなわち自動バキューム）で起きるようにすることが望まれます。
フォアグラウンドでの整理処理は、<varname>gin_pending_list_limit</varname>を大きくすること、もしくは自動バキュームをより積極的に行うことで防ぐことができます。
しかし、整理処理の閾値を大きくすることは、フォアグラウンドで整理処理が発生した時により長い時間がかかることを意味します。
    </para>
    <para>
<!--
     <varname>gin_pending_list_limit</varname> can be overridden for individual
     GIN indexes by changing storage parameters, and which allows each
     GIN index to have its own cleanup threshold.
     For example, it's possible to increase the threshold only for the GIN
     index which can be updated heavily, and decrease it otherwise.
-->
<varname>gin_pending_list_limit</varname>は格納パラメータを変更することで個々のGINインデックスに対して上書きでき、それにより各GINインデックスが自身の整理閾値を持てます。
例えば、頻繁に更新される可能性のあるGINインデックスの閾値のみを増やして、それ以外は減らすことができます。
    </para>
   </listitem>
  </varlistentry>

  <varlistentry>
   <term><xref linkend="guc-gin-fuzzy-search-limit"/></term>
   <listitem>
    <para>
<!--
     The primary goal of developing <acronym>GIN</acronym> indexes was
     to create support for highly scalable full-text search in
     <productname>PostgreSQL</productname>, and there are often situations when
     a full-text search returns a very large set of results.  Moreover, this
     often happens when the query contains very frequent words, so that the
     large result set is not even useful.  Since reading many
     tuples from the disk and sorting them could take a lot of time, this is
     unacceptable for production.  (Note that the index search itself is very
     fast.)
-->
<acronym>GIN</acronym>インデックス開発の主な目的は、スケーラビリティが高い全文検索のサポートを<productname>PostgreSQL</productname>で作成することでした。
全文検索の結果は非常に大規模な結果セットを返します。
さらに、問い合わせが非常に高頻度な単語を持つ場合、こうした状況はよく発生しますが、大規模な結果セットは有用ですらありません。
ディスクから大量のタプルを読み、ソートすることは長い時間がかかりますので、実運用レベルでは受け入れられません。
（インデックス検索自体は非常に高速であることに注意してください。）
    </para>
    <para>
<!--
     To facilitate controlled execution of such queries,
     <acronym>GIN</acronym> has a configurable soft upper limit on the
     number of rows returned: the
     <varname>gin_fuzzy_search_limit</varname> configuration parameter.
     It is set to 0 (meaning no limit) by default.
     If a non-zero limit is set, then the returned set is a subset of
     the whole result set, chosen at random.
-->
こうした問い合わせの実行を簡単に制御できるように、<acronym>GIN</acronym>は返される行数に対して設定可能なソフト上限、<varname>gin_fuzzy_search_limit</varname>設定パラメータを持ちます。
これはデフォルトでは0です（無制限を意味します）。
非0の制限が設定された場合、返されるセットは結果セット全体からランダムに選んだサブセットになります。
    </para>
    <para>
<!--
     <quote>Soft</quote> means that the actual number of returned results
     could differ somewhat from the specified limit, depending on the query
     and the quality of the system's random number generator.
-->
<quote>ソフト</quote>は、問い合わせとシステムの乱数ジェネレータの品質に依存して、返される結果の実際の数が指定した上限より多少異なることを意味します。
    </para>
    <para>
<!--
     From experience, values in the thousands (e.g., 5000 &mdash; 20000)
     work well.
-->
経験上、数千（例えば5000から20000）の値がうまく動作します。
    </para>
   </listitem>
  </varlistentry>
 </variablelist>

</sect1>

<sect1 id="gin-limit">
<!--
 <title>Limitations</title>
-->
 <title>制限</title>

 <para>
<!--
  <acronym>GIN</acronym> assumes that indexable operators are strict.  This
  means that <function>extractValue</function> will not be called at all on a null
  item value (instead, a placeholder index entry is created automatically),
  and <function>extractQuery</function> will not be called on a null query
  value either (instead, the query is presumed to be unsatisfiable).  Note
  however that null key values contained within a non-null composite item
  or query value are supported.
-->
<acronym>GIN</acronym>は、インデックス付け可能な演算子は厳密であると仮定します。
これは<function>extractValue</function>はNULL項目値についてはまったく呼び出されない（代わりにインデックス項目のプレースホルダが自動的に生成される）こと、および、<function>extractQuery</function>は問い合わせの値がNULLの場合に呼び出されない（代わりに問い合わせは不一致であるとみなされる）ことを意味します。
しかし非NULLの複合型項目内または問い合わせ値内のNULLキー値はサポートされます。
 </para>
</sect1>

<sect1 id="gin-examples">
<!--
 <title>Examples</title>
-->
 <title>例</title>

 <para>
<!--
  The core <productname>PostgreSQL</productname> distribution
  includes the <acronym>GIN</acronym> operator classes previously shown in
  <xref linkend="gin-builtin-opclasses-table"/>.
  The following <filename>contrib</filename> modules also contain
  <acronym>GIN</acronym> operator classes:
-->
<productname>PostgreSQL</productname>のコア配布物は以前<xref linkend="gin-builtin-opclasses-table"/>に示した<acronym>GIN</acronym>演算子クラスを含みます。
以下の<filename>contrib</filename>モジュールにも<acronym>GIN</acronym>演算子クラスが含まれています。

 <variablelist>
  <varlistentry>
   <term><filename>btree_gin</filename></term>
   <listitem>
<!--
    <para>B-tree equivalent functionality for several data types</para>
-->
    <para>さまざまなデータ型に対するB-tree等価の機能</para>
   </listitem>
  </varlistentry>

  <varlistentry>
   <term><filename>hstore</filename></term>
   <listitem>
<!--
    <para>Module for storing (key, value) pairs</para>
-->
    <para>（キー、値）の組み合わせを格納するモジュール</para>
   </listitem>
  </varlistentry>

  <varlistentry>
   <term><filename>intarray</filename></term>
   <listitem>
<!--
    <para>Enhanced support for <type>int[]</type></para>
-->
    <para><type>int[]</type>に対する高度サポート</para>
   </listitem>
  </varlistentry>

  <varlistentry>
   <term><filename>pg_trgm</filename></term>
   <listitem>
<!--
    <para>Text similarity using trigram matching</para>
-->
    <para>トライグラム一致を使用したテキスト類似度</para>
   </listitem>
  </varlistentry>
 </variablelist>
 </para>
</sect1>

</chapter><|MERGE_RESOLUTION|>--- conflicted
+++ resolved
@@ -495,13 +495,9 @@
        When there are no <literal>GIN_MAYBE</literal> values in the <literal>check</literal>
        vector, a <literal>GIN_MAYBE</literal> return value is the equivalent of
        setting the <literal>recheck</literal> flag in the
-<<<<<<< HEAD
        Boolean <function>consistent</function> function.
-=======
-       boolean <function>consistent</function> function.
 -->
 <literal>check</literal>ベクターに<literal>GIN_MAYBE</literal>値がなければ、<literal>GIN_MAYBE</literal>戻り値は論理値の<function>consistent</function>関数で<literal>recheck</literal>フラグを設定することと同じです。
->>>>>>> bd0a9e56
       </para>
      </listitem>
     </varlistentry>
@@ -642,15 +638,11 @@
   page contains either a pointer to a B-tree of heap pointers (a
   <quote>posting tree</quote>), or a simple list of heap pointers (a <quote>posting
   list</quote>) when the list is small enough to fit into a single index tuple along
-<<<<<<< HEAD
   with the key value.  <xref linkend="gin-internals-figure"/> illustrates
   these components of a GIN index.
-=======
-  with the key value.
 -->
 <acronym>GIN</acronym>インデックスはキー全体に対するB-treeインデックスを持ちます。
 そのキーはそれぞれインデックス対象項目の要素（例えば配列のメンバ）であり、リーフページ内のタプルはそれぞれ、ヒープポインタのB-treeへのポインタ（<quote>ポスティングツリー</quote>）か、もしリストがキー値と共に単一インデックスタプルに合う程度十分に小さければヒープポインタの単純なリスト（<quote>ポスティングリスト</quote>）です。
->>>>>>> bd0a9e56
  </para>
 
  <para>

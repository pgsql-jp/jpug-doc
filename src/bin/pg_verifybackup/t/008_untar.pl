--- conflicted
+++ resolved
@@ -23,11 +23,7 @@
 # of the test significantly.
 my $junk_data = $primary->safe_psql(
 	'postgres', qq(
-<<<<<<< HEAD
-		SELECT string_agg(encode(sha256(i::text::bytea), 'hex'), '')
-=======
 		SELECT string_agg(encode(sha256(i::bytea), 'hex'), '')
->>>>>>> 3d6a8289
 		FROM generate_series(1, 10240) s(i);));
 my $data_dir = $primary->data_dir;
 my $junk_file = "$data_dir/junk";
@@ -36,8 +32,6 @@
 print $jf $junk_data;
 close $jf;
 
-<<<<<<< HEAD
-=======
 # Create a tablespace directory.
 my $source_ts_path = PostgreSQL::Test::Utils::tempdir_short();
 
@@ -52,7 +46,6 @@
 	'postgres', qq(
 		SELECT oid FROM pg_tablespace WHERE spcname = 'regress_ts1'));
 
->>>>>>> 3d6a8289
 my $backup_path = $primary->backup_dir . '/server-backup';
 my $extract_path = $primary->backup_dir . '/extracted-backup';
 
@@ -79,14 +72,6 @@
 		'compression_method' => 'lz4',
 		'backup_flags' => [ '--compress', 'server-lz4:5' ],
 		'backup_archive' => [ 'base.tar.lz4', "$tsoid.tar.lz4" ],
-		'enabled' => check_pg_config("#define USE_LZ4 1")
-	},
-	{
-		'compression_method' => 'lz4',
-		'backup_flags' => [ '--compress', 'server-lz4:5' ],
-		'backup_archive' => 'base.tar.lz4',
-		'decompress_program' => $ENV{'LZ4'},
-		'decompress_flags' => [ '-d', '-m' ],
 		'enabled' => check_pg_config("#define USE_LZ4 1")
 	},
 	{

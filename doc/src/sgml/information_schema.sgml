<!-- doc/src/sgml/information_schema.sgml -->

<chapter id="information-schema">
<!--
 <title>The Information Schema</title>
-->
 <title>情報スキーマ</title>

 <indexterm zone="information-schema">
  <primary>information schema</primary>
 </indexterm>
 <indexterm zone="information-schema">
  <primary>情報スキーマ</primary>
 </indexterm>

 <para>
<!--
  The information schema consists of a set of views that contain
  information about the objects defined in the current database.  The
  information schema is defined in the SQL standard and can therefore
  be expected to be portable and remain stable &mdash; unlike the system
  catalogs, which are specific to
  <productname>PostgreSQL</productname> and are modeled after
  implementation concerns.  The information schema views do not,
  however, contain information about
  <productname>PostgreSQL</productname>-specific features; to inquire
  about those you need to query the system catalogs or other
  <productname>PostgreSQL</productname>-specific views.
-->
情報スキーマは、現在のデータベースで定義されたオブジェクトについての情報を持つビューの集合から構成されます。
情報スキーマは標準SQLで定義されています。
したがって、<productname>PostgreSQL</productname>に特化し、実装上の事項にならって作成されるシステムカタログとは異なり、移植性があり、安定性を保持できるものと期待できます。
しかし、情報スキーマのビューには、<productname>PostgreSQL</productname>固有の機能についての情報が含まれていません。
これに問い合わせを行うためには、システムカタログもしくは<productname>PostgreSQL</productname>固有のビューに問い合わせを行う必要があります。
 </para>

 <note>
  <para>
<!--
   When querying the database for constraint information, it is possible
   for a standard-compliant query that expects to return one row to
   return several.  This is because the SQL standard requires constraint
   names to be unique within a schema, but
   <productname>PostgreSQL</productname> does not enforce this
   restriction.  <productname>PostgreSQL</productname>
   automatically-generated constraint names avoid duplicates in the
   same schema, but users can specify such duplicate names.
-->
制約情報についてデータベースに問い合わせるとき、一行を返すことが想定される標準に準拠したクエリが数行の結果を返す場合があります。
これは、制約名がスキーマ内で一意になることをSQL標準が要求しているのに対して、<productname>PostgreSQL</productname>はこの制約を強制しないためです。
<productname>PostgreSQL</productname>は自動生成される制約の名前がスキーマ内で重複することを防ぎますが、ユーザは重複する名前を指定できます。
  </para>

  <para>
<!--
   This problem can appear when querying information schema views such
   as <literal>check_constraint_routine_usage</literal>,
   <literal>check_constraints</literal>, <literal>domain_constraints</literal>, and
   <literal>referential_constraints</literal>.  Some other views have similar
   issues but contain the table name to help distinguish duplicate
   rows, e.g., <literal>constraint_column_usage</literal>,
   <literal>constraint_table_usage</literal>, <literal>table_constraints</literal>.
-->
この問題は、<literal>check_constraint_routine_usage</literal>や<literal>check_constraints</literal>、<literal>domain_constraints</literal>、<literal>referential_constraints</literal>といった情報スキーマビューを検索するときに表面化することがあります。
いくつかの他のビューにも同様の問題がありますが、重複行を識別する助けになるテーブル名を含んでいます。例えば<literal>constraint_column_usage</literal>や<literal>constraint_table_usage</literal>、<literal>table_constraints</literal>などです。
  </para>
 </note>


 <sect1 id="infoschema-schema">
<!--
  <title>The Schema</title>
-->
  <title>スキーマ</title>

  <para>
<!--
   The information schema itself is a schema named
   <literal>information_schema</literal>.  This schema automatically
   exists in all databases.  The owner of this schema is the initial
   database user in the cluster, and that user naturally has all the
   privileges on this schema, including the ability to drop it (but
   the space savings achieved by that are minuscule).
-->
情報スキーマ自身は、<literal>information_schema</literal>という名前のスキーマです。
このスキーマは自動的にすべてのデータベース内に存在します。
このスキーマの所有者は、クラスタ内の最初のデータベースユーザであり、当然このユーザは、スキーマの削除を含むスキーマについてのすべての権限を持ちます
（しかし、削除したとしても節約できる領域はわずかです）。
  </para>

  <para>
<!--
   By default, the information schema is not in the schema search
   path, so you need to access all objects in it through qualified
   names.  Since the names of some of the objects in the information
   schema are generic names that might occur in user applications, you
   should be careful if you want to put the information schema in the
   path.
-->
デフォルトでは、情報スキーマはスキーマの検索パスには含まれません。
ですので、修飾した名前で情報スキーマ内のすべてのオブジェクトにアクセスする必要があります。
情報スキーマ内の一部のオブジェクトの名前はユーザアプリケーションでも使用されるような一般的な名前であるため、情報スキーマをパスに追加する場合は注意しなければなりません。
  </para>
 </sect1>

 <sect1 id="infoschema-datatypes">
<!--
  <title>Data Types</title>
-->
  <title>データ型</title>

  <para>
<!--
   The columns of the information schema views use special data types
   that are defined in the information schema.  These are defined as
   simple domains over ordinary built-in types.  You should not use
   these types for work outside the information schema, but your
   applications must be prepared for them if they select from the
   information schema.
-->
情報スキーマのビューの列では、情報スキーマ内で定義された特殊なデータ型を使用します。
これらは、通常の組み込み型の上位にあたる単純なドメインとして定義されます。
情報スキーマ外部で操作する時にはこれらの型を使用してはなりません。
しかし、情報スキーマを検索するようなアプリケーションではこれらの型への用意をしておかなければなりません。
  </para>

  <para>
<!--
   These types are:
-->
これらの型を以下に記します。

   <variablelist>
    <varlistentry>
     <term><type>cardinal_number</type></term>
     <listitem>
      <para>
<!--
       A nonnegative integer.
-->
非負の整数です。
      </para>
     </listitem>
    </varlistentry>

    <varlistentry>
     <term><type>character_data</type></term>
     <listitem>
      <para>
<!--
       A character string (without specific maximum length).
-->
（最大文字長の指定がない）文字列です。
      </para>
     </listitem>
    </varlistentry>

    <varlistentry>
     <term><type>sql_identifier</type></term>
     <listitem>
      <para>
<!--
       A character string.  This type is used for SQL identifiers, the
       type <type>character_data</type> is used for any other kind of
       text data.
-->
文字列です。
この型はSQL識別子用に使用され、<type>character_data</type>はその他の任意のテキストデータに使用されます。
      </para>
     </listitem>
    </varlistentry>

    <varlistentry>
     <term><type>time_stamp</type></term>
     <listitem>
      <para>
<!--
       A domain over the type <type>timestamp with time zone</type>
-->
<type>timestamp with time zone</type>型の上位ドメインです。
      </para>
     </listitem>
    </varlistentry>

    <varlistentry>
     <term><type>yes_or_no</type></term>
     <listitem>
      <para>
<!--
       A character string domain that contains
       either <literal>YES</literal> or <literal>NO</literal>.  This
       is used to represent Boolean (true/false) data in the
       information schema.  (The information schema was invented
       before the type <type>boolean</type> was added to the SQL
       standard, so this convention is necessary to keep the
       information schema backward compatible.)
-->
<literal>YES</literal>か<literal>NO</literal>のいずれかを持つ文字列ドメインです。
情報スキーマ内で論理(真/偽)データを表すために使用されます。
（情報スキーマは<type>boolean</type>型が標準SQLに追加される前に考案されました。
このため情報スキーマの後方互換性を維持するために、この記法が必要です。）
      </para>
     </listitem>
    </varlistentry>
   </variablelist>

<!--
   Every column in the information schema has one of these five types.
-->
情報スキーマ内の列はすべてこれら5つの型のいずれかを取ります。
  </para>
 </sect1>

 <sect1 id="infoschema-information-schema-catalog-name">
  <title><literal>information_schema_catalog_name</literal></title>

  <para>
<!--
   <literal>information_schema_catalog_name</literal> is a table that
   always contains one row and one column containing the name of the
   current database (current catalog, in SQL terminology).
-->
<literal>information_schema_catalog_name</literal>は、常に現在のデータベース名（SQL用語では現在のカタログ）を持つ1行1列からなるテーブルです。
  </para>

  <table>
<!--
   <title><structname>information_schema_catalog_name</structname> Columns</title>
-->
   <title><structname>information_schema_catalog_name</structname>の列</title>
   <tgroup cols="1">
    <thead>
     <row>
      <entry role="catalog_table_entry"><para role="column_definition">
<!--
       Column Type
-->
列 型
      </para>
      <para>
<!--
       Description
-->
説明
      </para></entry>
     </row>
    </thead>

    <tbody>
     <row>
      <entry role="catalog_table_entry"><para role="column_definition">
       <structfield>catalog_name</structfield> <type>sql_identifier</type>
      </para>
      <para>
<!--
       Name of the database that contains this information schema
-->
この情報スキーマを持つデータベースの名前です。
      </para></entry>
     </row>
    </tbody>
   </tgroup>
  </table>
 </sect1>

 <sect1 id="infoschema-administrable-role-authorizations">
  <title><literal>administrable_role_&zwsp;authorizations</literal></title>

  <para>
<!--
   The view <literal>administrable_role_authorizations</literal>
   identifies all roles that the current user has the admin option
   for.
-->
<literal>administrable_role_authorizations</literal>ビューは、現在のユーザがアドミンオプションを持つすべてのロールを示します。
  </para>

  <table>
<!--
   <title><structname>administrable_role_authorizations</structname> Columns</title>
-->
   <title><structname>administrable_role_authorizations</structname>の列</title>
   <tgroup cols="1">
    <thead>
     <row>
      <entry role="catalog_table_entry"><para role="column_definition">
<!--
       Column Type
-->
列 型
      </para>
      <para>
<!--
       Description
-->
説明
      </para></entry>
     </row>
    </thead>

    <tbody>
     <row>
      <entry role="catalog_table_entry"><para role="column_definition">
       <structfield>grantee</structfield> <type>sql_identifier</type>
      </para>
      <para>
<!--
       Name of the role to which this role membership was granted (can
       be the current user, or a different role in case of nested role
       memberships)
-->
このロールのメンバ資格を付与したロールの名前です。
（現在のユーザかもしれませんし、入れ子状のロールメンバ資格の場合は異なるロールかもしれません。）
      </para></entry>
     </row>

     <row>
      <entry role="catalog_table_entry"><para role="column_definition">
       <structfield>role_name</structfield> <type>sql_identifier</type>
      </para>
      <para>
<!--
       Name of a role
-->
ロール名です。
      </para></entry>
     </row>

     <row>
      <entry role="catalog_table_entry"><para role="column_definition">
       <structfield>is_grantable</structfield> <type>yes_or_no</type>
      </para>
      <para>
<!--
       Always <literal>YES</literal>
-->
常に<literal>YES</literal>です。
      </para></entry>
     </row>
    </tbody>
   </tgroup>
  </table>
 </sect1>

 <sect1 id="infoschema-applicable-roles">
  <title><literal>applicable_roles</literal></title>

  <para>
<!--
   The view <literal>applicable_roles</literal> identifies all roles
   whose privileges the current user can use.  This means there is
   some chain of role grants from the current user to the role in
   question.  The current user itself is also an applicable role.  The
   set of applicable roles is generally used for permission checking.
   <indexterm><primary>applicable role</primary></indexterm>
   <indexterm><primary>role</primary><secondary>applicable</secondary></indexterm>
-->
<literal>applicable_roles</literal>ビューは、その権限を現在のユーザが使用することができるすべてのロールを示します。
これは、現在のユーザから問題のロールに付与されたロールの連鎖が存在することを意味します。
現在のユーザ自身もまた適用可能なロールです。
適用可能なロール群は通常権限の検査に使用されます。
<indexterm><primary>適用可能なロール</primary></indexterm>
<indexterm><primary>ロール</primary><secondary>適用可能</secondary></indexterm>
  </para>

  <table>
<!--
   <title><structname>applicable_roles</structname> Columns</title>
-->
   <title><structname>applicable_roles</structname>の列</title>
   <tgroup cols="1">
    <thead>
     <row>
      <entry role="catalog_table_entry"><para role="column_definition">
<!--
       Column Type
-->
列 型
      </para>
      <para>
<!--
       Description
-->
説明
      </para></entry>
     </row>
    </thead>

    <tbody>
     <row>
      <entry role="catalog_table_entry"><para role="column_definition">
       <structfield>grantee</structfield> <type>sql_identifier</type>
      </para>
      <para>
<!--
       Name of the role to which this role membership was granted (can
       be the current user, or a different role in case of nested role
       memberships)
-->
このロールのメンバ資格を付与したロールの名前です。
（現在のユーザかもしれませんし、入れ子状のロールメンバ資格の場合は異なるロールかもしれません。）
      </para></entry>
     </row>

     <row>
      <entry role="catalog_table_entry"><para role="column_definition">
       <structfield>role_name</structfield> <type>sql_identifier</type>
      </para>
      <para>
<!--
       Name of a role
-->
ロール名です。
      </para></entry>
     </row>

     <row>
      <entry role="catalog_table_entry"><para role="column_definition">
       <structfield>is_grantable</structfield> <type>yes_or_no</type>
      </para>
      <para>
<!--
       <literal>YES</literal> if the grantee has the admin option on
       the role, <literal>NO</literal> if not
-->
付与者がこのロールにアドミンオプションを持つ場合<literal>YES</literal>、さもなくば<literal>NO</literal>です。
      </para></entry>
     </row>
    </tbody>
   </tgroup>
  </table>
 </sect1>

 <sect1 id="infoschema-attributes">
  <title><literal>attributes</literal></title>

  <para>
<!--
   The view <literal>attributes</literal> contains information about
   the attributes of composite data types defined in the database.
   (Note that the view does not give information about table columns,
   which are sometimes called attributes in PostgreSQL contexts.)
   Only those attributes are shown that the current user has access to (by way
   of being the owner of or having some privilege on the type).
-->
<literal>attributes</literal>ビューには、データベース内で定義された複合データ型の属性に関する情報が含まれます。
（このビューが、PostgreSQLコンテキスト内でよく呼び出される属性である、テーブル列に関する情報を持たない点に注意してください。）
現在のユーザが（所有者であるかまたは複合データ型に対する権限を持っていて）アクセスする権限を持つ属性のみが表示されます。
  </para>

  <table>
<!--
   <title><structname>attributes</structname> Columns</title>
-->
   <title><structname>attributes</structname>の列</title>
   <tgroup cols="1">
    <thead>
     <row>
      <entry role="catalog_table_entry"><para role="column_definition">
<!--
       Column Type
-->
列 型
      </para>
      <para>
<!--
       Description
-->
説明
      </para></entry>
     </row>
    </thead>

    <tbody>
     <row>
      <entry role="catalog_table_entry"><para role="column_definition">
       <structfield>udt_catalog</structfield> <type>sql_identifier</type>
      </para>
      <para>
<!--
       Name of the database containing the data type (always the current database)
-->
データ型を含むデータベースの名前です（常に現在のデータベースです）。
      </para></entry>
     </row>

     <row>
      <entry role="catalog_table_entry"><para role="column_definition">
       <structfield>udt_schema</structfield> <type>sql_identifier</type>
      </para>
      <para>
<!--
       Name of the schema containing the data type
-->
データ型を含むスキーマの名前です。
      </para></entry>
     </row>

     <row>
      <entry role="catalog_table_entry"><para role="column_definition">
       <structfield>udt_name</structfield> <type>sql_identifier</type>
      </para>
      <para>
<!--
       Name of the data type
-->
データ型の名前です。
      </para></entry>
     </row>

     <row>
      <entry role="catalog_table_entry"><para role="column_definition">
       <structfield>attribute_name</structfield> <type>sql_identifier</type>
      </para>
      <para>
<!--
       Name of the attribute
-->
属性の名前です。
      </para></entry>
     </row>

     <row>
      <entry role="catalog_table_entry"><para role="column_definition">
       <structfield>ordinal_position</structfield> <type>cardinal_number</type>
      </para>
      <para>
<!--
       Ordinal position of the attribute within the data type (count starts at 1)
-->
データ型の属性の序数位置です（1から始まります）。
      </para></entry>
     </row>

     <row>
      <entry role="catalog_table_entry"><para role="column_definition">
       <structfield>attribute_default</structfield> <type>character_data</type>
      </para>
      <para>
<!--
       Default expression of the attribute
-->
属性のデフォルト式です。
      </para></entry>
     </row>

     <row>
      <entry role="catalog_table_entry"><para role="column_definition">
       <structfield>is_nullable</structfield> <type>yes_or_no</type>
      </para>
      <para>
<!--
       <literal>YES</literal> if the attribute is possibly nullable,
       <literal>NO</literal> if it is known not nullable.
-->
属性がNULLを持つことができる場合は<literal>YES</literal>、さもなくば<literal>NO</literal>です。
      </para></entry>
     </row>

     <row>
      <entry role="catalog_table_entry"><para role="column_definition">
       <structfield>data_type</structfield> <type>character_data</type>
      </para>
      <para>
<!--
       Data type of the attribute, if it is a built-in type, or
       <literal>ARRAY</literal> if it is some array (in that case, see
       the view <literal>element_types</literal>), else
       <literal>USER-DEFINED</literal> (in that case, the type is
       identified in <literal>attribute_udt_name</literal> and
       associated columns).
-->
属性のデータ型が組み込み型の場合、そのデータ型です。
何らかの配列の場合、<literal>ARRAY</literal>です。
（この場合、<literal>element_types</literal>ビューを参照してください。）
さもなくば<literal>USER-DEFINED</literal>です。
（この場合、型は<literal>attribute_udt_name</literal>と関連する列により識別されます。）
      </para></entry>
     </row>

     <row>
      <entry role="catalog_table_entry"><para role="column_definition">
       <structfield>character_maximum_length</structfield> <type>cardinal_number</type>
      </para>
      <para>
<!--
       If <literal>data_type</literal> identifies a character or bit
       string type, the declared maximum length; null for all other
       data types or if no maximum length was declared.
-->
<literal>data_type</literal>が文字列またはビット列と識別される場合、その宣言された最大長です。
他のデータ型または最大長が宣言されていない場合はNULLです。
      </para></entry>
     </row>

     <row>
      <entry role="catalog_table_entry"><para role="column_definition">
       <structfield>character_octet_length</structfield> <type>cardinal_number</type>
      </para>
      <para>
<!--
       If <literal>data_type</literal> identifies a character type,
       the maximum possible length in octets (bytes) of a datum; null
       for all other data types.  The maximum octet length depends on
       the declared character maximum length (see above) and the
       server encoding.
-->
<literal>data_type</literal>が文字列と識別される場合、オクテット（バイト）単位で表したデータの最大長です。
他のデータ型ではNULLです。
最大オクテット長は宣言された文字最大長(上述)とサーバ符号化方式に依存します。
      </para></entry>
     </row>

     <row>
      <entry role="catalog_table_entry"><para role="column_definition">
       <structfield>character_set_catalog</structfield> <type>sql_identifier</type>
      </para>
      <para>
<!--
       Applies to a feature not available in <productname>PostgreSQL</productname>
-->
<productname>PostgreSQL</productname>では利用できない機能に適用されるものです。
      </para></entry>
     </row>

     <row>
      <entry role="catalog_table_entry"><para role="column_definition">
       <structfield>character_set_schema</structfield> <type>sql_identifier</type>
      </para>
      <para>
<!--
       Applies to a feature not available in <productname>PostgreSQL</productname>
-->
<productname>PostgreSQL</productname>では利用できない機能に適用されるものです。
      </para></entry>
     </row>

     <row>
      <entry role="catalog_table_entry"><para role="column_definition">
       <structfield>character_set_name</structfield> <type>sql_identifier</type>
      </para>
      <para>
<!--
       Applies to a feature not available in <productname>PostgreSQL</productname>
-->
<productname>PostgreSQL</productname>では利用できない機能に適用されるものです。
      </para></entry>
     </row>

     <row>
      <entry role="catalog_table_entry"><para role="column_definition">
       <structfield>collation_catalog</structfield> <type>sql_identifier</type>
      </para>
      <para>
<!--
       Name of the database containing the collation of the attribute
       (always the current database), null if default or the data type
       of the attribute is not collatable
-->
属性の照合を含むデータベース(常に現在のデータベース)の名前で、デフォルトであるか属性のデータ型が照合可能でない場合はNULLです。
      </para></entry>
     </row>

     <row>
      <entry role="catalog_table_entry"><para role="column_definition">
       <structfield>collation_schema</structfield> <type>sql_identifier</type>
      </para>
      <para>
<!--
       Name of the schema containing the collation of the attribute,
       null if default or the data type of the attribute is not
       collatable
-->
属性の照合を含むスキーマの名前で、デフォルトであるか属性のデータ型が照合可能でない場合はNULLです。
      </para></entry>
     </row>

     <row>
      <entry role="catalog_table_entry"><para role="column_definition">
       <structfield>collation_name</structfield> <type>sql_identifier</type>
      </para>
      <para>
<!--
       Name of the collation of the attribute, null if default or the
       data type of the attribute is not collatable
-->
属性の照合の名前で、デフォルトであるか属性のデータ型が照合可能でない場合はNULLです。
      </para></entry>
     </row>

     <row>
      <entry role="catalog_table_entry"><para role="column_definition">
       <structfield>numeric_precision</structfield> <type>cardinal_number</type>
      </para>
      <para>
<!--
       If <literal>data_type</literal> identifies a numeric type, this
       column contains the (declared or implicit) precision of the
       type for this attribute.  The precision indicates the number of
       significant digits.  It can be expressed in decimal (base 10)
       or binary (base 2) terms, as specified in the column
       <literal>numeric_precision_radix</literal>.  For all other data
       types, this column is null.
-->
<literal>data_type</literal>が数値型と識別される場合、この列は属性の型の（宣言された、あるいは暗黙的な）精度です。
この精度は有効桁を意味します。
<literal>numeric_precision_radix</literal>列の指定に従って、(10を基とした)10進数、または(2を基とした)2進数表記で表現されます。
他の全ての型の場合では、この列はNULLです。
      </para></entry>
     </row>

     <row>
      <entry role="catalog_table_entry"><para role="column_definition">
       <structfield>numeric_precision_radix</structfield> <type>cardinal_number</type>
      </para>
      <para>
<!--
       If <literal>data_type</literal> identifies a numeric type, this
       column indicates in which base the values in the columns
       <literal>numeric_precision</literal> and
       <literal>numeric_scale</literal> are expressed.  The value is
       either 2 or 10.  For all other data types, this column is null.
-->
<literal>data_type</literal>が数値型と識別される場合、この列は、<literal>numeric_precision</literal>および<literal>numeric_scale</literal>で表現される値の基が何かを示します。
この値は2または10です。
他の全ての型の場合では、この列はNULLです。
      </para></entry>
     </row>

     <row>
      <entry role="catalog_table_entry"><para role="column_definition">
       <structfield>numeric_scale</structfield> <type>cardinal_number</type>
      </para>
      <para>
<!--
       If <literal>data_type</literal> identifies an exact numeric
       type, this column contains the (declared or implicit) scale of
       the type for this attribute.  The scale indicates the number of
       significant digits to the right of the decimal point.  It can
       be expressed in decimal (base 10) or binary (base 2) terms, as
       specified in the column
       <literal>numeric_precision_radix</literal>.  For all other data
       types, this column is null.
-->
<literal>data_type</literal>が数値型と識別される場合、この列は、属性の型の（宣言された、あるいは暗黙的な）位取りが含まれます。
位取りは小数点以下の有効桁数を意味します。
<literal>numeric_precision_radix</literal>列の指定に従って、(10を基とした)10進数、または(2を基とした)2進数表記で表現されます。
他の全ての型の場合では、この列はNULLです。
      </para></entry>
     </row>

     <row>
      <entry role="catalog_table_entry"><para role="column_definition">
       <structfield>datetime_precision</structfield> <type>cardinal_number</type>
      </para>
      <para>
<!--
       If <literal>data_type</literal> identifies a date, time,
       timestamp, or interval type, this column contains the (declared
       or implicit) fractional seconds precision of the type for this
       attribute, that is, the number of decimal digits maintained
       following the decimal point in the seconds value.  For all
       other data types, this column is null.
-->
<literal>data_type</literal>が日付、時刻、タイムスタンプ、または間隔型と識別される場合、この列は（宣言されたか暗黙的な）この属性に対する分数秒精度を包含します。
つまり、秒の値の小数点に続く保存された10進桁数です。
他の全ての型の場合では、この列はNULLです。
      </para></entry>
     </row>

     <row>
      <entry role="catalog_table_entry"><para role="column_definition">
       <structfield>interval_type</structfield> <type>character_data</type>
      </para>
      <para>
<!--
       If <literal>data_type</literal> identifies an interval type,
       this column contains the specification which fields the
       intervals include for this attribute, e.g., <literal>YEAR TO
       MONTH</literal>, <literal>DAY TO SECOND</literal>, etc.  If no
       field restrictions were specified (that is, the interval
       accepts all fields), and for all other data types, this field
       is null.
-->
<literal>data_type</literal>が時間間隔型と識別される場合、この列はこの属性の時間間隔値がどのフィールドを含むかの仕様を含みます。例えば、<literal>YEAR TO MONTH</literal>、<literal>DAY TO SECOND</literal>などです。
もしフィールド制約が指定されていない(時間間隔が全てのフィールドを受け付ける)場合や、他の全てのデータ型の場合はこのフィールドはNULLです。
      </para></entry>
     </row>

     <row>
      <entry role="catalog_table_entry"><para role="column_definition">
       <structfield>interval_precision</structfield> <type>cardinal_number</type>
      </para>
      <para>
<!--
       Applies to a feature not available
       in <productname>PostgreSQL</productname>
       (see <literal>datetime_precision</literal> for the fractional
       seconds precision of interval type attributes)
-->
<productname>PostgreSQL</productname>で利用できない機能に適用されるものです。(インターバル型の属性の秒未満の精度については<literal>datetime_precision</literal>を参照してください)
      </para></entry>
     </row>

     <row>
      <entry role="catalog_table_entry"><para role="column_definition">
       <structfield>attribute_udt_catalog</structfield> <type>sql_identifier</type>
      </para>
      <para>
<!--
       Name of the database that the attribute data type is defined in
       (always the current database)
-->
属性のデータ型が定義されたデータベースの名前です
（常に現在のデータベースです）。
      </para></entry>
     </row>

     <row>
      <entry role="catalog_table_entry"><para role="column_definition">
       <structfield>attribute_udt_schema</structfield> <type>sql_identifier</type>
      </para>
      <para>
<!--
       Name of the schema that the attribute data type is defined in
-->
属性のデータ型が定義されたスキーマの名前です。
      </para></entry>
     </row>

     <row>
      <entry role="catalog_table_entry"><para role="column_definition">
       <structfield>attribute_udt_name</structfield> <type>sql_identifier</type>
      </para>
      <para>
<!--
       Name of the attribute data type
-->
属性のデータ型の名前です。
      </para></entry>
     </row>

     <row>
      <entry role="catalog_table_entry"><para role="column_definition">
       <structfield>scope_catalog</structfield> <type>sql_identifier</type>
      </para>
      <para>
<!--
       Applies to a feature not available in <productname>PostgreSQL</productname>
-->
<productname>PostgreSQL</productname>では利用できない機能に適用されるものです。
      </para></entry>
     </row>

     <row>
      <entry role="catalog_table_entry"><para role="column_definition">
       <structfield>scope_schema</structfield> <type>sql_identifier</type>
      </para>
      <para>
<!--
       Applies to a feature not available in <productname>PostgreSQL</productname>
-->
<productname>PostgreSQL</productname>では利用できない機能に適用されるものです。
      </para></entry>
     </row>

     <row>
      <entry role="catalog_table_entry"><para role="column_definition">
       <structfield>scope_name</structfield> <type>sql_identifier</type>
      </para>
      <para>
<!--
       Applies to a feature not available in <productname>PostgreSQL</productname>
-->
<productname>PostgreSQL</productname>では利用できない機能に適用されるものです。
      </para></entry>
     </row>

     <row>
      <entry role="catalog_table_entry"><para role="column_definition">
       <structfield>maximum_cardinality</structfield> <type>cardinal_number</type>
      </para>
      <para>
<!--
       Always null, because arrays always have unlimited maximum cardinality in <productname>PostgreSQL</productname>
-->
常にNULLです。<productname>PostgreSQL</productname>では配列の次数は無制限だからです。
      </para></entry>
     </row>

     <row>
      <entry role="catalog_table_entry"><para role="column_definition">
       <structfield>dtd_identifier</structfield> <type>sql_identifier</type>
      </para>
      <para>
<<<<<<< HEAD
=======
<!--
>>>>>>> 32de6336
       An identifier of the data type descriptor of the attribute, unique
       among the data type descriptors pertaining to the composite type.  This
       is mainly useful for joining with other instances of such
       identifiers.  (The specific format of the identifier is not
       defined and not guaranteed to remain the same in future
       versions.)
-->
属性のデータ型記述子の、複合データ型に属するデータ型記述子内で一意な識別子です。
この識別子のインスタンスを結合する時に、主に有用です。
（識別子の書式仕様は定義されておらず、今後のバージョンで同一性を維持する保証もありません。）
      </para></entry>
     </row>

     <row>
      <entry role="catalog_table_entry"><para role="column_definition">
       <structfield>is_derived_reference_attribute</structfield> <type>yes_or_no</type>
      </para>
      <para>
<!--
       Applies to a feature not available in <productname>PostgreSQL</productname>
-->
<productname>PostgreSQL</productname>では利用できない機能に適用されるものです。
      </para></entry>
     </row>
    </tbody>
   </tgroup>
  </table>

  <para>
<!--
   See also under <xref linkend="infoschema-columns"/>, a similarly
   structured view, for further information on some of the columns.
-->
後述の<xref linkend="infoschema-columns"/>も参照してください。
ビューの構造が似ていますし、一部の列では更なる情報も記載されています。
  </para>
 </sect1>

 <sect1 id="infoschema-character-sets">
  <title><literal>character_sets</literal></title>

  <para>
<!--
   The view <literal>character_sets</literal> identifies the character
   sets available in the current database.  Since PostgreSQL does not
   support multiple character sets within one database, this view only
   shows one, which is the database encoding.
-->
この<literal>character_sets</literal>ビューは、現在のデータベースで利用可能な文字セットを示します。
PostgreSQLはひとつのデータベース内で複数の文字セットをサポートしないので、このビューは常にデータベースエンコーディングの一行だけを表示します。
  </para>

  <para>
<!--
   Take note of how the following terms are used in the SQL standard:
-->
以下の用語のSQL標準での使われ方に注意してください。
   <variablelist>
    <varlistentry>
<!--
     <term>character repertoire</term>
-->
     <term>文字集合</term>
     <listitem>
      <para>
<!--
       An abstract collection of characters, for
       example <literal>UNICODE</literal>, <literal>UCS</literal>, or
       <literal>LATIN1</literal>.  Not exposed as an SQL object, but
       visible in this view.
-->
例えば<literal>UNICODE</literal>や<literal>UCS</literal>、<literal>LATIN1</literal>といった抽象的な文字集合です。SQLオブジェクトとしては出てきませんが、このビューで参照できます。
      </para>
     </listitem>
    </varlistentry>

    <varlistentry>
<!--
     <term>character encoding form</term>
-->
     <term>文字符号化形式</term>
     <listitem>
      <para>
<!--
       An encoding of some character repertoire.  Most older character
       repertoires only use one encoding form, and so there are no
       separate names for them (e.g., <literal>LATIN2</literal> is an
       encoding form applicable to the <literal>LATIN2</literal>
       repertoire).  But for example Unicode has the encoding forms
       <literal>UTF8</literal>, <literal>UTF16</literal>, etc. (not
       all supported by PostgreSQL).  Encoding forms are not exposed
       as an SQL object, but are visible in this view.
-->
文字集合の符号化方式です。
ほとんどの古い文字集合はひとつの符号化形式を使うため、それらについては分離した名称はありません(たとえば、<literal>LATIN2</literal>は<literal>LATIN2</literal>集合に適用可能な符号化形式です)。
しかし例えばUnicodeには<literal>UTF8</literal>、<literal>UTF16</literal>などの符号化形式があります（PostgreSQLでは一部だけサポートしています）。
符号化形式はSQLオブジェクトとして表にでませんが、このビューで参照できます。
      </para>
     </listitem>
    </varlistentry>

    <varlistentry>
<!--
     <term>character set</term>
-->
     <term>文字セット</term>
     <listitem>
      <para>
<!--
       A named SQL object that identifies a character repertoire, a
       character encoding, and a default collation.  A predefined
       character set would typically have the same name as an encoding
       form, but users could define other names.  For example, the
       character set <literal>UTF8</literal> would typically identify
       the character repertoire <literal>UCS</literal>, encoding
       form <literal>UTF8</literal>, and some default collation.
-->
文字集合、文字符号化方式とデフォルトの照合を識別する順序名前つきのSQLオブジェクトです。定義済みの文字セットは、一般的に符号化形式と同じ名前を持ちますが、ユーザは他の名前を定義できます。
例えば、文字セット<literal>UTF8</literal>は一般的に文字集合<literal>UCS</literal>、符号化形式<literal>UTF8</literal>と何らかのデフォルト照合を示します。
      </para>
     </listitem>
    </varlistentry>
   </variablelist>

<!--
   You can think of an <quote>encoding</quote> in PostgreSQL either as
   a character set or a character encoding form.  They will have the
   same name, and there can only be one in one database.
-->
PostgreSQLにおける<quote>encoding</quote>は、文字セットまたは文字符号化形式のいずれかと考えられます。これらは同じ名前を持ち一つのデータベースでは一つだけ存在できます。
  </para>

  <table>
<!--
   <title><structname>character_sets</structname> Columns</title>
-->
   <title><structname>character_sets</structname>の列</title>
   <tgroup cols="1">
    <thead>
     <row>
      <entry role="catalog_table_entry"><para role="column_definition">
<!--
       Column Type
-->
列 型
      </para>
      <para>
<!--
       Description
-->
説明
      </para></entry>
     </row>
    </thead>

    <tbody>
     <row>
      <entry role="catalog_table_entry"><para role="column_definition">
       <structfield>character_set_catalog</structfield> <type>sql_identifier</type>
      </para>
      <para>
<!--
       Character sets are currently not implemented as schema objects, so this column is null.
-->
文字セットはスキーマオブジェクトとして実装されていないので、この列はNULLです。
      </para></entry>
     </row>

     <row>
      <entry role="catalog_table_entry"><para role="column_definition">
       <structfield>character_set_schema</structfield> <type>sql_identifier</type>
      </para>
      <para>
<!--
       Character sets are currently not implemented as schema objects, so this column is null.
-->
文字セットはスキーマオブジェクトとして実装されていないので、この列はNULLです。
      </para></entry>
     </row>

     <row>
      <entry role="catalog_table_entry"><para role="column_definition">
       <structfield>character_set_name</structfield> <type>sql_identifier</type>
      </para>
      <para>
<!--
       Name of the character set, currently implemented as showing the name of the database encoding
-->
文字セットの名前で、現在はデータベースエンコーディングを表示するように実装されています。
      </para></entry>
     </row>

     <row>
      <entry role="catalog_table_entry"><para role="column_definition">
       <structfield>character_repertoire</structfield> <type>sql_identifier</type>
      </para>
      <para>
<!--
       Character repertoire, showing <literal>UCS</literal> if the encoding is <literal>UTF8</literal>, else just the encoding name
-->
文字集合で、エンコーディングが<literal>UTF8</literal>の場合は<literal>UCS</literal>を、それ以外の場合は単にエンコーディング名を表示します。
      </para></entry>
     </row>

     <row>
      <entry role="catalog_table_entry"><para role="column_definition">
       <structfield>form_of_use</structfield> <type>sql_identifier</type>
      </para>
      <para>
<!--
       Character encoding form, same as the database encoding
-->
文字符号化形式で, データベースエンコーディングと同じです。
      </para></entry>
     </row>

     <row>
      <entry role="catalog_table_entry"><para role="column_definition">
       <structfield>default_collate_catalog</structfield> <type>sql_identifier</type>
      </para>
      <para>
<!--
       Name of the database containing the default collation (always the current database, if any collation is identified)
-->
デフォルト照合を含むデータベース(いずれかの照合が識別された場合は常に現在のデータベース)の名前です。
      </para></entry>
     </row>

     <row>
      <entry role="catalog_table_entry"><para role="column_definition">
       <structfield>default_collate_schema</structfield> <type>sql_identifier</type>
      </para>
      <para>
<!--
       Name of the schema containing the default collation
-->
デフォルト照合を含むスキーマの名前です。
      </para></entry>
     </row>

     <row>
      <entry role="catalog_table_entry"><para role="column_definition">
       <structfield>default_collate_name</structfield> <type>sql_identifier</type>
      </para>
      <para>
<!--
       Name of the default collation.  The default collation is
       identified as the collation that matches
       the <literal>COLLATE</literal> and <literal>CTYPE</literal>
       settings of the current database.  If there is no such
       collation, then this column and the associated schema and
       catalog columns are null.
-->
デフォルト照合の名前です。デフォルト照合は、現在のデータベースの<literal>COLLATE</literal>と<literal>CTYPE</literal>設定に一致する照合として識別されます。そのような照合が存在しない場合は、この列や対応するスキーマやカタログの列はNULLです。
      </para></entry>
     </row>
    </tbody>
   </tgroup>
  </table>
 </sect1>

 <sect1 id="infoschema-check-constraint-routine-usage">
  <title><literal>check_constraint_routine_usage</literal></title>

  <para>
<!--
   The view <literal>check_constraint_routine_usage</literal>
   identifies routines (functions and procedures) that are used by a
   check constraint.  Only those routines are shown that are owned by
   a currently enabled role.
-->
<literal>check_constraint_routine_usage</literal>は検査制約で使用される処理（関数およびプロシージャ）を示します。
現在有効なロールが所有する処理のみが表示されます。
  </para>

  <table>
<!--
   <title><structname>check_constraint_routine_usage</structname> Columns</title>
-->
   <title><structname>check_constraint_routine_usage</structname>の列</title>
   <tgroup cols="1">
    <thead>
     <row>
      <entry role="catalog_table_entry"><para role="column_definition">
<!--
       Column Type
-->
列 型
      </para>
      <para>
<!--
       Description
-->
説明
      </para></entry>
     </row>
    </thead>

    <tbody>
     <row>
      <entry role="catalog_table_entry"><para role="column_definition">
       <structfield>constraint_catalog</structfield> <type>sql_identifier</type>
      </para>
      <para>
<!--
       Name of the database containing the constraint (always the current database)
-->
制約が含まれるデータベースの名前です（常に現在のデータベースです）。
      </para></entry>
     </row>

     <row>
      <entry role="catalog_table_entry"><para role="column_definition">
       <structfield>constraint_schema</structfield> <type>sql_identifier</type>
      </para>
      <para>
<!--
       Name of the schema containing the constraint
-->
制約が含まれるスキーマの名前です。
      </para></entry>
     </row>

     <row>
      <entry role="catalog_table_entry"><para role="column_definition">
       <structfield>constraint_name</structfield> <type>sql_identifier</type>
      </para>
      <para>
<!--
       Name of the constraint
-->
制約の名前です。
      </para></entry>
     </row>

     <row>
      <entry role="catalog_table_entry"><para role="column_definition">
       <structfield>specific_catalog</structfield> <type>sql_identifier</type>
      </para>
      <para>
<!--
       Name of the database containing the function (always the current database)
-->
関数が含まれるデータベースの名前です（常に現在のデータベースです）。
      </para></entry>
     </row>

     <row>
      <entry role="catalog_table_entry"><para role="column_definition">
       <structfield>specific_schema</structfield> <type>sql_identifier</type>
      </para>
      <para>
<!--
       Name of the schema containing the function
-->
関数が含まれるスキーマの名前です。
      </para></entry>
     </row>

     <row>
      <entry role="catalog_table_entry"><para role="column_definition">
       <structfield>specific_name</structfield> <type>sql_identifier</type>
      </para>
      <para>
<!--
       The <quote>specific name</quote> of the function.  See <xref linkend="infoschema-routines"/> for more information.
-->
関数の<quote>仕様名称</quote>です。
詳細は<xref linkend="infoschema-routines"/>を参照してください。
      </para></entry>
     </row>
    </tbody>
   </tgroup>
  </table>
 </sect1>

 <sect1 id="infoschema-check-constraints">
  <title><literal>check_constraints</literal></title>

  <para>
<!--
   The view <literal>check_constraints</literal> contains all check
   constraints, either defined on a table or on a domain, that are
   owned by a currently enabled role.  (The owner of the table or
   domain is the owner of the constraint.)
-->
<literal>check_constraints</literal>ビューには、現在有効なロールが所有している、テーブル上もしくはドメイン上のどちらかにある、全ての検査制約が含まれます
（テーブルもしくはドメインの所有者がこの制約の所有者です）。
  </para>

  <para>
   The SQL standard considers not-null constraints to be check constraints
   with a <literal>CHECK (<replaceable>column_name</replaceable> IS NOT
   NULL)</literal> expression.  So not-null constraints are also included here
   and don't have a separate view.
  </para>

  <table>
<!--
   <title><structname>check_constraints</structname> Columns</title>
-->
   <title><structname>check_constraints</structname>の列</title>
   <tgroup cols="1">
    <thead>
     <row>
      <entry role="catalog_table_entry"><para role="column_definition">
<!--
       Column Type
-->
列 型
      </para>
      <para>
<!--
       Description
-->
説明
      </para></entry>
     </row>
    </thead>

    <tbody>
     <row>
      <entry role="catalog_table_entry"><para role="column_definition">
       <structfield>constraint_catalog</structfield> <type>sql_identifier</type>
      </para>
      <para>
<!--
       Name of the database containing the constraint (always the current database)
-->
制約が含まれるデータベースの名前です（常に現在のデータベースです）。
      </para></entry>
     </row>

     <row>
      <entry role="catalog_table_entry"><para role="column_definition">
       <structfield>constraint_schema</structfield> <type>sql_identifier</type>
      </para>
      <para>
<!--
       Name of the schema containing the constraint
-->
制約が含まれるスキーマの名前です。
      </para></entry>
     </row>

     <row>
      <entry role="catalog_table_entry"><para role="column_definition">
       <structfield>constraint_name</structfield> <type>sql_identifier</type>
      </para>
      <para>
<!--
       Name of the constraint
-->
制約の名前です。
      </para></entry>
     </row>

     <row>
      <entry role="catalog_table_entry"><para role="column_definition">
       <structfield>check_clause</structfield> <type>character_data</type>
      </para>
      <para>
<!--
       The check expression of the check constraint
-->
この検査制約の検査式です。
      </para></entry>
     </row>
    </tbody>
   </tgroup>
  </table>
 </sect1>

 <sect1 id="infoschema-collations">
  <title><literal>collations</literal></title>

  <para>
<!--
   The view <literal>collations</literal> contains the collations
   available in the current database.
-->
<literal>collations</literal>ビューは現在のデータベースで利用可能な照合を含みます
  </para>

  <table>
<!--
   <title><structname>collations</structname> Columns</title>
-->
   <title><structname>collations</structname>の列</title>
   <tgroup cols="1">
    <thead>
     <row>
      <entry role="catalog_table_entry"><para role="column_definition">
<!--
       Column Type
-->
列 型
      </para>
      <para>
<!--
       Description
-->
説明
      </para></entry>
     </row>
    </thead>

    <tbody>
     <row>
      <entry role="catalog_table_entry"><para role="column_definition">
       <structfield>collation_catalog</structfield> <type>sql_identifier</type>
      </para>
      <para>
<!--
       Name of the database containing the collation (always the current database)
-->
照合を含むデータベースの名前です（常に現在のデータベースです）。
      </para></entry>
     </row>

     <row>
      <entry role="catalog_table_entry"><para role="column_definition">
       <structfield>collation_schema</structfield> <type>sql_identifier</type>
      </para>
      <para>
<!--
       Name of the schema containing the collation
-->
照合を含むスキーマの名前です。
      </para></entry>
     </row>

     <row>
      <entry role="catalog_table_entry"><para role="column_definition">
       <structfield>collation_name</structfield> <type>sql_identifier</type>
      </para>
      <para>
<!--
       Name of the default collation
-->
デフォルト照合の名前です。
      </para></entry>
     </row>

     <row>
      <entry role="catalog_table_entry"><para role="column_definition">
       <structfield>pad_attribute</structfield> <type>character_data</type>
      </para>
      <para>
<!--
       Always <literal>NO PAD</literal> (The alternative <literal>PAD
       SPACE</literal> is not supported by PostgreSQL.)
-->
常に<literal>NO PAD</literal>です。(もう一方の<literal>PAD SPACE</literal>はPostgreSQLではサポートされていません。)
      </para></entry>
     </row>
    </tbody>
   </tgroup>
  </table>
 </sect1>

 <sect1 id="infoschema-collation-character-set-applicab"> <!-- max 44 characters -->
  <title><literal>collation_character_set_&zwsp;applicability</literal></title>

  <para>
<!--
   The view <literal>collation_character_set_applicability</literal>
   identifies which character set the available collations are
   applicable to.  In PostgreSQL, there is only one character set per
   database (see explanation
   in <xref linkend="infoschema-character-sets"/>), so this view does
   not provide much useful information.
-->
<literal>collation_character_set_applicability</literal>ビューは、利用可能な照合がどの文字セットに適用可能かを示します。
PostgreSQLでは、データベースごとに一つの文字セットしか存在しない(<xref linkend="infoschema-character-sets"/>の説明を参照してください)ので、このビューは有益な情報を提供しません。
  </para>

  <table>
<!--
   <title><structname>collation_character_set_applicability</structname> Columns</title>
-->
   <title><structname>collation_character_set_applicability</structname>の列</title>
   <tgroup cols="1">
    <thead>
     <row>
      <entry role="catalog_table_entry"><para role="column_definition">
<!--
       Column Type
-->
列 型
      </para>
      <para>
<!--
       Description
-->
説明
      </para></entry>
     </row>
    </thead>

    <tbody>
     <row>
      <entry role="catalog_table_entry"><para role="column_definition">
       <structfield>collation_catalog</structfield> <type>sql_identifier</type>
      </para>
      <para>
<!--
       Name of the database containing the collation (always the current database)
-->
照合を含むデータベースの名前です（常に現在のデータベースです）。
      </para></entry>
     </row>

     <row>
      <entry role="catalog_table_entry"><para role="column_definition">
       <structfield>collation_schema</structfield> <type>sql_identifier</type>
      </para>
      <para>
<!--
       Name of the schema containing the collation
-->
照合を含むスキーマの名前です。
      </para></entry>
     </row>

     <row>
      <entry role="catalog_table_entry"><para role="column_definition">
       <structfield>collation_name</structfield> <type>sql_identifier</type>
      </para>
      <para>
<!--
       Name of the default collation
-->
デフォルト照合の名前です。
      </para></entry>
     </row>

     <row>
      <entry role="catalog_table_entry"><para role="column_definition">
       <structfield>character_set_catalog</structfield> <type>sql_identifier</type>
      </para>
      <para>
<!--
       Character sets are currently not implemented as schema objects, so this column is null
-->
文字セットはスキーマオブジェクトとして実装されていないので、この列はNULLです。
      </para></entry>
     </row>

     <row>
      <entry role="catalog_table_entry"><para role="column_definition">
       <structfield>character_set_schema</structfield> <type>sql_identifier</type>
      </para>
      <para>
<!--
       Character sets are currently not implemented as schema objects, so this column is null
-->
文字セットはスキーマオブジェクトとして実装されていないので、この列はNULLです。
      </para></entry>
     </row>

     <row>
      <entry role="catalog_table_entry"><para role="column_definition">
       <structfield>character_set_name</structfield> <type>sql_identifier</type>
      </para>
      <para>
<!--
       Name of the character set
-->
文字セットの名前です。
      </para></entry>
     </row>
    </tbody>
   </tgroup>
  </table>
 </sect1>

 <sect1 id="infoschema-column-column-usage">
  <title><literal>column_column_usage</literal></title>

  <para>
<!--
   The view <literal>column_column_usage</literal> identifies all generated
   columns that depend on another base column in the same table.  Only tables
   owned by a currently enabled role are included.
-->
<literal>column_column_usage</literal>ビューは、同じテーブル内の別の基底列に基づくすべての生成列を示します。
現在有効なロールが所有するテーブルのみが含まれます。
  </para>

  <table>
<!--
   <title><structname>column_column_usage</structname> Columns</title>
-->
   <title><structname>column_column_usage</structname>の列</title>
   <tgroup cols="1">
    <thead>
     <row>
      <entry role="catalog_table_entry"><para role="column_definition">
<!--
       Column Type
-->
列 型
      </para>
      <para>
<!--
       Description
-->
説明
      </para></entry>
     </row>
    </thead>

    <tbody>
     <row>
      <entry role="catalog_table_entry"><para role="column_definition">
       <structfield>table_catalog</structfield> <type>sql_identifier</type>
      </para>
      <para>
<!--
       Name of the database containing the table (always the current database)
-->
テーブルを持つデータベースの名前です（常に現在のデータベースです）。
      </para></entry>
     </row>

     <row>
      <entry role="catalog_table_entry"><para role="column_definition">
       <structfield>table_schema</structfield> <type>sql_identifier</type>
      </para>
      <para>
<!--
       Name of the schema containing the table
-->
テーブルを持つスキーマの名前です。
      </para></entry>
     </row>

     <row>
      <entry role="catalog_table_entry"><para role="column_definition">
       <structfield>table_name</structfield> <type>sql_identifier</type>
      </para>
      <para>
<!--
       Name of the table
-->
テーブルの名前です。
      </para></entry>
     </row>

     <row>
      <entry role="catalog_table_entry"><para role="column_definition">
       <structfield>column_name</structfield> <type>sql_identifier</type>
      </para>
      <para>
<!--
       Name of the base column that a generated column depends on
-->
生成された列が基づく元の列の名前です。
      </para></entry>
     </row>

     <row>
      <entry role="catalog_table_entry"><para role="column_definition">
       <structfield>dependent_column</structfield> <type>sql_identifier</type>
      </para>
      <para>
<!--
       Name of the generated column
-->
生成された列の名前です。
      </para></entry>
     </row>
    </tbody>
   </tgroup>
  </table>
 </sect1>

 <sect1 id="infoschema-column-domain-usage">
  <title><literal>column_domain_usage</literal></title>

  <para>
<!--
   The view <literal>column_domain_usage</literal> identifies all
   columns (of a table or a view) that make use of some domain defined
   in the current database and owned by a currently enabled role.
-->
<literal>column_domain_usage</literal>ビューは、現在のデータベース内で定義され、現在有効なロールが所有するあるドメインを使用する（テーブルもしくはビューの）全ての列を示します。
  </para>

  <table>
<!--
   <title><structname>column_domain_usage</structname> Columns</title>
-->
   <title><structname>column_domain_usage</structname>の列</title>
   <tgroup cols="1">
    <thead>
     <row>
      <entry role="catalog_table_entry"><para role="column_definition">
<!--
       Column Type
-->
列 型
      </para>
      <para>
<!--
       Description
-->
説明
      </para></entry>
     </row>
    </thead>

    <tbody>
     <row>
      <entry role="catalog_table_entry"><para role="column_definition">
       <structfield>domain_catalog</structfield> <type>sql_identifier</type>
      </para>
      <para>
<!--
       Name of the database containing the domain (always the current database)
-->
ドメインを持つデータベースの名前です（常に現在のデータベースです）。
      </para></entry>
     </row>

     <row>
      <entry role="catalog_table_entry"><para role="column_definition">
       <structfield>domain_schema</structfield> <type>sql_identifier</type>
      </para>
      <para>
<!--
       Name of the schema containing the domain
-->
ドメインを持つスキーマの名前です。
      </para></entry>
     </row>

     <row>
      <entry role="catalog_table_entry"><para role="column_definition">
       <structfield>domain_name</structfield> <type>sql_identifier</type>
      </para>
      <para>
<!--
       Name of the domain
-->
ドメインの名前です。
      </para></entry>
     </row>

     <row>
      <entry role="catalog_table_entry"><para role="column_definition">
       <structfield>table_catalog</structfield> <type>sql_identifier</type>
      </para>
      <para>
<!--
       Name of the database containing the table (always the current database)
-->
テーブルを持つデータベースの名前です（常に現在のデータベースです）。
      </para></entry>
     </row>

     <row>
      <entry role="catalog_table_entry"><para role="column_definition">
       <structfield>table_schema</structfield> <type>sql_identifier</type>
      </para>
      <para>
<!--
       Name of the schema containing the table
-->
テーブルを持つスキーマの名前です。
      </para></entry>
     </row>

     <row>
      <entry role="catalog_table_entry"><para role="column_definition">
       <structfield>table_name</structfield> <type>sql_identifier</type>
      </para>
      <para>
<!--
       Name of the table
-->
テーブルの名前です。
      </para></entry>
     </row>

     <row>
      <entry role="catalog_table_entry"><para role="column_definition">
       <structfield>column_name</structfield> <type>sql_identifier</type>
      </para>
      <para>
<!--
       Name of the column
-->
列の名前です。
      </para></entry>
     </row>
    </tbody>
   </tgroup>
  </table>
 </sect1>

 <sect1 id="infoschema-column-options">
  <title><literal>column_options</literal></title>

  <para>
<!--
   The view <literal>column_options</literal> contains all the
   options defined for foreign table columns in the current database.  Only
   those foreign table columns are shown that the current user has access to
   (by way of being the owner or having some privilege).
-->
<literal>column_options</literal>ビューは、現在のデータベースにある外部テーブルの列に定義された全てのオプションを含みます。
現在のユーザが(所有者であるかまたは権限を持っていて)アクセスする権限を持つ外部テーブル列のみが表示されます。
  </para>

  <table>
<!--
   <title><structname>column_options</structname> Columns</title>
-->
   <title><structname>column_options</structname>の列</title>
   <tgroup cols="1">
    <thead>
     <row>
      <entry role="catalog_table_entry"><para role="column_definition">
<!--
       Column Type
-->
列 型
      </para>
      <para>
<!--
       Description
-->
説明
      </para></entry>
     </row>
    </thead>

    <tbody>
     <row>
      <entry role="catalog_table_entry"><para role="column_definition">
       <structfield>table_catalog</structfield> <type>sql_identifier</type>
      </para>
      <para>
<!--
       Name of the database that contains the foreign table (always the current database)
-->
外部テーブルが含まれるデータベースの名前です（常に現在のデータベースです）。
      </para></entry>
     </row>

     <row>
      <entry role="catalog_table_entry"><para role="column_definition">
       <structfield>table_schema</structfield> <type>sql_identifier</type>
      </para>
      <para>
<!--
       Name of the schema that contains the foreign table
-->
外部テーブルを含むスキーマの名前です。
      </para></entry>
     </row>

     <row>
      <entry role="catalog_table_entry"><para role="column_definition">
       <structfield>table_name</structfield> <type>sql_identifier</type>
      </para>
      <para>
<!--
       Name of the foreign table
-->
外部テーブルの名前です。
      </para></entry>
     </row>

     <row>
      <entry role="catalog_table_entry"><para role="column_definition">
       <structfield>column_name</structfield> <type>sql_identifier</type>
      </para>
      <para>
<!--
       Name of the column
-->
列の名前です。
      </para></entry>
     </row>

     <row>
      <entry role="catalog_table_entry"><para role="column_definition">
       <structfield>option_name</structfield> <type>sql_identifier</type>
      </para>
      <para>
<!--
       Name of an option
-->
オプションの名前です。
      </para></entry>
     </row>

     <row>
      <entry role="catalog_table_entry"><para role="column_definition">
       <structfield>option_value</structfield> <type>character_data</type>
      </para>
      <para>
<!--
       Value of the option
-->
オプションの値です。
      </para></entry>
     </row>
    </tbody>
   </tgroup>
  </table>
 </sect1>

 <sect1 id="infoschema-column-privileges">
  <title><literal>column_privileges</literal></title>

  <para>
<!--
   The view <literal>column_privileges</literal> identifies all
   privileges granted on columns to a currently enabled role or by a
   currently enabled role.  There is one row for each combination of
   column, grantor, and grantee.
-->
<literal>column_privileges</literal>ビューは、現在有効なロールに対し、または現在有効なロールによって、列に与えられた権限を全て示します。
列と許可を与えた者、許可を受けた者の組み合わせごとに1行があります。
  </para>

  <para>
<!--
   If a privilege has been granted on an entire table, it will show up in
   this view as a grant for each column, but only for the
   privilege types where column granularity is possible:
   <literal>SELECT</literal>, <literal>INSERT</literal>,
   <literal>UPDATE</literal>, <literal>REFERENCES</literal>.
-->
権限がテーブル全体に付与されていた場合、このビューでは各列に権限が付与された場合と同じように表示されます。
しかし、<literal>SELECT</literal>、<literal>INSERT</literal>、<literal>UPDATE</literal>、<literal>REFERENCES</literal>といった列単位で設定可能な種類の権限のみを対象範囲とします。
  </para>

  <table>
<!--
   <title><structname>column_privileges</structname> Columns</title>
-->
   <title><structname>column_privileges</structname>の列</title>
   <tgroup cols="1">
    <thead>
     <row>
      <entry role="catalog_table_entry"><para role="column_definition">
<!--
       Column Type
-->
列 型
      </para>
      <para>
<!--
       Description
-->
説明
      </para></entry>
     </row>
    </thead>

    <tbody>
     <row>
      <entry role="catalog_table_entry"><para role="column_definition">
       <structfield>grantor</structfield> <type>sql_identifier</type>
      </para>
      <para>
<!--
       Name of the role that granted the privilege
-->
権限を与えたロールの名前です。
      </para></entry>
     </row>

     <row>
      <entry role="catalog_table_entry"><para role="column_definition">
       <structfield>grantee</structfield> <type>sql_identifier</type>
      </para>
      <para>
<!--
       Name of the role that the privilege was granted to
-->
権限を与えられたロールの名前です。
      </para></entry>
     </row>

     <row>
      <entry role="catalog_table_entry"><para role="column_definition">
       <structfield>table_catalog</structfield> <type>sql_identifier</type>
      </para>
      <para>
<!--
       Name of the database that contains the table that contains the column (always the current database)
-->
その列を含むテーブルを持つデータベースの名前です（常に現在のデータベースです）。
      </para></entry>
     </row>

     <row>
      <entry role="catalog_table_entry"><para role="column_definition">
       <structfield>table_schema</structfield> <type>sql_identifier</type>
      </para>
      <para>
<!--
       Name of the schema that contains the table that contains the column
-->
その列を含むテーブルを持つスキーマの名前です。
      </para></entry>
     </row>

     <row>
      <entry role="catalog_table_entry"><para role="column_definition">
       <structfield>table_name</structfield> <type>sql_identifier</type>
      </para>
      <para>
<!--
       Name of the table that contains the column
-->
その列を含むテーブルの名前です。
      </para></entry>
     </row>

     <row>
      <entry role="catalog_table_entry"><para role="column_definition">
       <structfield>column_name</structfield> <type>sql_identifier</type>
      </para>
      <para>
<!--
       Name of the column
-->
列の名前です。
      </para></entry>
     </row>

     <row>
      <entry role="catalog_table_entry"><para role="column_definition">
       <structfield>privilege_type</structfield> <type>character_data</type>
      </para>
      <para>
<!--
       Type of the privilege: <literal>SELECT</literal>,
       <literal>INSERT</literal>, <literal>UPDATE</literal>, or
       <literal>REFERENCES</literal>
-->
権限の種類です。
<literal>SELECT</literal>、<literal>INSERT</literal>、<literal>UPDATE</literal>、もしくは<literal>REFERENCES</literal>です。
      </para></entry>
     </row>

     <row>
      <entry role="catalog_table_entry"><para role="column_definition">
       <structfield>is_grantable</structfield> <type>yes_or_no</type>
      </para>
      <para>
<!--
       <literal>YES</literal> if the privilege is grantable, <literal>NO</literal> if not
-->
この権限を付与可能な場合は<literal>YES</literal>、さもなくば<literal>NO</literal>です。
      </para></entry>
     </row>
    </tbody>
   </tgroup>
  </table>
 </sect1>

 <sect1 id="infoschema-column-udt-usage">
  <title><literal>column_udt_usage</literal></title>

  <para>
<!--
   The view <literal>column_udt_usage</literal> identifies all columns
   that use data types owned by a currently enabled role.  Note that in
   <productname>PostgreSQL</productname>, built-in data types behave
   like user-defined types, so they are included here as well.  See
   also <xref linkend="infoschema-columns"/> for details.
-->
<literal>column_udt_usage</literal>ビューは、現在有効なロールが所有するデータ型を使用する全ての列を示します。
<productname>PostgreSQL</productname>では、組み込みデータ型がユーザ定義型同様に振舞いますので、組み込みデータ型も同様にここに含まれます。
詳細は<xref linkend="infoschema-columns"/>も参照してください。
  </para>

  <table>
<!--
   <title><structname>column_udt_usage</structname> Columns</title>
-->
   <title><structname>column_udt_usage</structname>の列</title>
   <tgroup cols="1">
    <thead>
     <row>
      <entry role="catalog_table_entry"><para role="column_definition">
<!--
       Column Type
-->
列 型
      </para>
      <para>
<!--
       Description
-->
説明
      </para></entry>
     </row>
    </thead>

    <tbody>
     <row>
      <entry role="catalog_table_entry"><para role="column_definition">
       <structfield>udt_catalog</structfield> <type>sql_identifier</type>
      </para>
      <para>
<!--
       Name of the database that the column data type (the underlying
       type of the domain, if applicable) is defined in (always the
       current database)
-->
列データ型（もし適用されていたら背後にあるドメインの型）を定義したデータベースの名前です（常に現在のデータベースです）。
      </para></entry>
     </row>

     <row>
      <entry role="catalog_table_entry"><para role="column_definition">
       <structfield>udt_schema</structfield> <type>sql_identifier</type>
      </para>
      <para>
<!--
       Name of the schema that the column data type (the underlying
       type of the domain, if applicable) is defined in
-->
列データ型（もし適用されていたら背後にあるドメインの型）を定義したスキーマの名前です。
      </para></entry>
     </row>

     <row>
      <entry role="catalog_table_entry"><para role="column_definition">
       <structfield>udt_name</structfield> <type>sql_identifier</type>
      </para>
      <para>
<!--
       Name of the column data type (the underlying type of the
       domain, if applicable)
-->
列データ型（もし適用されていたら背後にあるドメインの型）の名前です。
      </para></entry>
     </row>

     <row>
      <entry role="catalog_table_entry"><para role="column_definition">
       <structfield>table_catalog</structfield> <type>sql_identifier</type>
      </para>
      <para>
<!--
       Name of the database containing the table (always the current database)
-->
テーブルを持つデータベースの名前です（常に現在のデータベースです）。
      </para></entry>
     </row>

     <row>
      <entry role="catalog_table_entry"><para role="column_definition">
       <structfield>table_schema</structfield> <type>sql_identifier</type>
      </para>
      <para>
<!--
       Name of the schema containing the table
-->
テーブルを持つスキーマの名前です。
      </para></entry>
     </row>

     <row>
      <entry role="catalog_table_entry"><para role="column_definition">
       <structfield>table_name</structfield> <type>sql_identifier</type>
      </para>
      <para>
<!--
       Name of the table
-->
テーブルの名前です。
      </para></entry>
     </row>

     <row>
      <entry role="catalog_table_entry"><para role="column_definition">
       <structfield>column_name</structfield> <type>sql_identifier</type>
      </para>
      <para>
<!--
       Name of the column
-->
列の名前です。
      </para></entry>
     </row>
    </tbody>
   </tgroup>
  </table>
 </sect1>

 <sect1 id="infoschema-columns">
  <title><literal>columns</literal></title>

  <para>
<!--
   The view <literal>columns</literal> contains information about all
   table columns (or view columns) in the database.  System columns
   (<literal>ctid</literal>, etc.) are not included.  Only those columns are
   shown that the current user has access to (by way of being the
   owner or having some privilege).
-->
<literal>columns</literal>ビューには、データベース内の全てのテーブル列（もしくはビューの列）についての情報が含まれます。
システム列（<literal>ctid</literal>など）は含まれません。
現在のユーザが（所有者である、権限を持っているなどの方法で）アクセスできる列のみが示されます。
  </para>

  <table>
<!--
   <title><structname>columns</structname> Columns</title>
-->
   <title><structname>columns</structname>の列</title>
   <tgroup cols="1">
    <thead>
     <row>
      <entry role="catalog_table_entry"><para role="column_definition">
<!--
       Column Type
-->
列 型
      </para>
      <para>
<!--
       Description
-->
説明
      </para></entry>
     </row>
    </thead>

    <tbody>
     <row>
      <entry role="catalog_table_entry"><para role="column_definition">
       <structfield>table_catalog</structfield> <type>sql_identifier</type>
      </para>
      <para>
<!--
       Name of the database containing the table (always the current database)
-->
テーブルを持つデータベースの名前です（常に現在のデータベースです）。
      </para></entry>
     </row>

     <row>
      <entry role="catalog_table_entry"><para role="column_definition">
       <structfield>table_schema</structfield> <type>sql_identifier</type>
      </para>
      <para>
<!--
       Name of the schema containing the table
-->
テーブルを持つスキーマの名前です。
      </para></entry>
     </row>

     <row>
      <entry role="catalog_table_entry"><para role="column_definition">
       <structfield>table_name</structfield> <type>sql_identifier</type>
      </para>
      <para>
<!--
       Name of the table
-->
テーブルの名前です。
      </para></entry>
     </row>

     <row>
      <entry role="catalog_table_entry"><para role="column_definition">
       <structfield>column_name</structfield> <type>sql_identifier</type>
      </para>
      <para>
<!--
       Name of the column
-->
列の名前です。
      </para></entry>
     </row>

     <row>
      <entry role="catalog_table_entry"><para role="column_definition">
       <structfield>ordinal_position</structfield> <type>cardinal_number</type>
      </para>
      <para>
<!--
       Ordinal position of the column within the table (count starts at 1)
-->
テーブル内の列の位置（1から始まる序数）です。
      </para></entry>
     </row>

     <row>
      <entry role="catalog_table_entry"><para role="column_definition">
       <structfield>column_default</structfield> <type>character_data</type>
      </para>
      <para>
<!--
       Default expression of the column
-->
列のデフォルト式です。
      </para></entry>
     </row>

     <row>
      <entry role="catalog_table_entry"><para role="column_definition">
       <structfield>is_nullable</structfield> <type>yes_or_no</type>
      </para>
      <para>
<!--
       <literal>YES</literal> if the column is possibly nullable,
       <literal>NO</literal> if it is known not nullable.  A not-null
       constraint is one way a column can be known not nullable, but
       there can be others.
-->
列がNULLを持つことができる場合は<literal>YES</literal>、NULLを持つことができなければ<literal>NO</literal>です。
非NULL制約は、列にNULLを持たせないようにする方法の1つですが、その他にも存在します。
      </para></entry>
     </row>

     <row>
      <entry role="catalog_table_entry"><para role="column_definition">
       <structfield>data_type</structfield> <type>character_data</type>
      </para>
      <para>
<!--
       Data type of the column, if it is a built-in type, or
       <literal>ARRAY</literal> if it is some array (in that case, see
       the view <literal>element_types</literal>), else
       <literal>USER-DEFINED</literal> (in that case, the type is
       identified in <literal>udt_name</literal> and associated
       columns).  If the column is based on a domain, this column
       refers to the type underlying the domain (and the domain is
       identified in <literal>domain_name</literal> and associated
       columns).
-->
組み込み型の場合、列のデータ型、配列の場合、<literal>ARRAY</literal>（この場合は<literal>element_types</literal>ビューを参照してください）、さもなくば、<literal>USER-DEFINED</literal>です（この場合、型は<literal>udt_name</literal>と関連する列で識別されます）。
列がドメインに基づくものであれば、その列はドメインの背後にある型を示します
（そして、ドメインは<literal>domain_name</literal>と関連する列によって識別されます）。
      </para></entry>
     </row>

     <row>
      <entry role="catalog_table_entry"><para role="column_definition">
       <structfield>character_maximum_length</structfield> <type>cardinal_number</type>
      </para>
      <para>
<!--
       If <literal>data_type</literal> identifies a character or bit
       string type, the declared maximum length; null for all other
       data types or if no maximum length was declared.
-->
<literal>data_type</literal>が文字列またはビット列と識別される場合、その宣言された最大長です。
他のデータ型または最大長が宣言されていない場合はNULLです。
      </para></entry>
     </row>

     <row>
      <entry role="catalog_table_entry"><para role="column_definition">
       <structfield>character_octet_length</structfield> <type>cardinal_number</type>
      </para>
      <para>
<!--
       If <literal>data_type</literal> identifies a character type,
       the maximum possible length in octets (bytes) of a datum; null
       for all other data types.  The maximum octet length depends on
       the declared character maximum length (see above) and the
       server encoding.
-->
<literal>data_type</literal>が文字列と識別される場合、オクテット（バイト）単位で表したデータの最大長です。
他のデータ型ではNULLです。
最大オクテット長は宣言された文字最大長(上述)とサーバ符号化方式に依存します。
      </para></entry>
     </row>

     <row>
      <entry role="catalog_table_entry"><para role="column_definition">
       <structfield>numeric_precision</structfield> <type>cardinal_number</type>
      </para>
      <para>
<!--
       If <literal>data_type</literal> identifies a numeric type, this
       column contains the (declared or implicit) precision of the
       type for this column.  The precision indicates the number of
       significant digits.  It can be expressed in decimal (base 10)
       or binary (base 2) terms, as specified in the column
       <literal>numeric_precision_radix</literal>.  For all other data
       types, this column is null.
-->
<literal>data_type</literal>が数値型と識別される場合、ここには、その列の型の（宣言された、もしくは暗黙的な）精度が含まれます。
この精度は有意な桁数を示します。
<literal>numeric_precision_radix</literal>列の指定に従い、10進数（10を底）、もしくは2進数（2を底）で表現されます。
他の全ての型の場合では、この列はNULLです。
      </para></entry>
     </row>

     <row>
      <entry role="catalog_table_entry"><para role="column_definition">
       <structfield>numeric_precision_radix</structfield> <type>cardinal_number</type>
      </para>
      <para>
<!--
       If <literal>data_type</literal> identifies a numeric type, this
       column indicates in which base the values in the columns
       <literal>numeric_precision</literal> and
       <literal>numeric_scale</literal> are expressed.  The value is
       either 2 or 10.  For all other data types, this column is null.
-->
<literal>data_type</literal>が数値型と識別される場合、この列は、<literal>numeric_precision</literal>および<literal>numeric_scale</literal>で表現される値の基が何かを示します。
この値は2または10です。
他の全ての型の場合では、この列はNULLです。
      </para></entry>
     </row>

     <row>
      <entry role="catalog_table_entry"><para role="column_definition">
       <structfield>numeric_scale</structfield> <type>cardinal_number</type>
      </para>
      <para>
<!--
       If <literal>data_type</literal> identifies an exact numeric
       type, this column contains the (declared or implicit) scale of
       the type for this column.  The scale indicates the number of
       significant digits to the right of the decimal point.  It can
       be expressed in decimal (base 10) or binary (base 2) terms, as
       specified in the column
       <literal>numeric_precision_radix</literal>.  For all other data
       types, this column is null.
-->
<literal>data_type</literal>が高精度数値型と識別される場合、ここには、その列の型の（宣言された、あるいは暗黙的な）位取りが含まれます。
位取りとは、小数点より右側の有意な桁数です。
<literal>numeric_precision_radix</literal>列の指定に従い、10進数（10を底）、もしくは2進数（2を底）で表現されます。
他の全ての型の場合では、この列はNULLです。
      </para></entry>
     </row>

     <row>
      <entry role="catalog_table_entry"><para role="column_definition">
       <structfield>datetime_precision</structfield> <type>cardinal_number</type>
      </para>
      <para>
<!--
       If <literal>data_type</literal> identifies a date, time,
       timestamp, or interval type, this column contains the (declared
       or implicit) fractional seconds precision of the type for this
       column, that is, the number of decimal digits maintained
       following the decimal point in the seconds value.  For all
       other data types, this column is null.
-->
<literal>data_type</literal>が日付、時刻、タイムスタンプ、間隔型と識別される場合、この列の型の秒以下の（宣言された、または暗黙的な）精度、つまり、秒値の小数点以降に保持する10進桁数、です。
他の全ての型の場合では、この列はNULLです。
      </para></entry>
     </row>

     <row>
      <entry role="catalog_table_entry"><para role="column_definition">
       <structfield>interval_type</structfield> <type>character_data</type>
      </para>
      <para>
<!--
       If <literal>data_type</literal> identifies an interval type,
       this column contains the specification which fields the
       intervals include for this column, e.g., <literal>YEAR TO
       MONTH</literal>, <literal>DAY TO SECOND</literal>, etc.  If no
       field restrictions were specified (that is, the interval
       accepts all fields), and for all other data types, this field
       is null.
-->
<literal>data_type</literal>が時間間隔型と識別される場合、この列はこの属性の時間間隔値がどのフィールドを含むかの仕様を含みます。例えば、<literal>YEAR TO MONTH</literal>、<literal>DAY TO SECOND</literal>などです。
もしフィールド制約が指定されていない(時間間隔が全てのフィールドを受け付ける)場合や、他の全てのデータ型の場合はこのフィールドはNULLです。
      </para></entry>
     </row>

     <row>
      <entry role="catalog_table_entry"><para role="column_definition">
       <structfield>interval_precision</structfield> <type>cardinal_number</type>
      </para>
      <para>
<!--
       Applies to a feature not available
       in <productname>PostgreSQL</productname>
       (see <literal>datetime_precision</literal> for the fractional
       seconds precision of interval type columns)
-->
<productname>PostgreSQL</productname>で利用できない機能に適用されるものです。(時間間隔型の属性の秒未満の精度については<literal>datetime_precision</literal>を参照してください)
      </para></entry>
     </row>

     <row>
      <entry role="catalog_table_entry"><para role="column_definition">
       <structfield>character_set_catalog</structfield> <type>sql_identifier</type>
      </para>
      <para>
<!--
       Applies to a feature not available in <productname>PostgreSQL</productname>
-->
<productname>PostgreSQL</productname>では利用できない機能に適用されるものです。
      </para></entry>
     </row>

     <row>
      <entry role="catalog_table_entry"><para role="column_definition">
       <structfield>character_set_schema</structfield> <type>sql_identifier</type>
      </para>
      <para>
<!--
       Applies to a feature not available in <productname>PostgreSQL</productname>
-->
<productname>PostgreSQL</productname>では利用できない機能に適用されるものです。
      </para></entry>
     </row>

     <row>
      <entry role="catalog_table_entry"><para role="column_definition">
       <structfield>character_set_name</structfield> <type>sql_identifier</type>
      </para>
      <para>
<!--
       Applies to a feature not available in <productname>PostgreSQL</productname>
-->
<productname>PostgreSQL</productname>では利用できない機能に適用されるものです。
      </para></entry>
     </row>

     <row>
      <entry role="catalog_table_entry"><para role="column_definition">
       <structfield>collation_catalog</structfield> <type>sql_identifier</type>
      </para>
      <para>
<!--
       Name of the database containing the collation of the column
       (always the current database), null if default or the data type
       of the column is not collatable
-->
列の照合を含むデータベース(常に現在のデータベース)の名前で、デフォルトであるか属性のデータ型が照合可能でない場合はNULLです。
      </para></entry>
     </row>

     <row>
      <entry role="catalog_table_entry"><para role="column_definition">
       <structfield>collation_schema</structfield> <type>sql_identifier</type>
      </para>
      <para>
<!--
       Name of the schema containing the collation of the column, null
       if default or the data type of the column is not collatable
-->
属性の照合を含むスキーマの名前で、デフォルトであるか属性のデータ型が照合可能でない場合はNULLです。
      </para></entry>
     </row>

     <row>
      <entry role="catalog_table_entry"><para role="column_definition">
       <structfield>collation_name</structfield> <type>sql_identifier</type>
      </para>
      <para>
<!--
       Name of the collation of the column, null if default or the
       data type of the column is not collatable
-->
列の照合の名前で、デフォルトであるか列のデータ型が照合可能でない場合はNULLです。
      </para></entry>
     </row>

     <row>
      <entry role="catalog_table_entry"><para role="column_definition">
       <structfield>domain_catalog</structfield> <type>sql_identifier</type>
      </para>
      <para>
<!--
       If the column has a domain type, the name of the database that
       the domain is defined in (always the current database), else
       null.
-->
列がドメイン型の場合、そのドメインを定義したデータベースの名前です
（常に現在のデータベースです）。
さもなくば、NULLです。
      </para></entry>
     </row>

     <row>
      <entry role="catalog_table_entry"><para role="column_definition">
       <structfield>domain_schema</structfield> <type>sql_identifier</type>
      </para>
      <para>
<!--
       If the column has a domain type, the name of the schema that
       the domain is defined in, else null.
-->
列がドメイン型の場合、そのドメインを定義したスキーマの名前です。
さもなくば、NULLです。
      </para></entry>
     </row>

     <row>
      <entry role="catalog_table_entry"><para role="column_definition">
       <structfield>domain_name</structfield> <type>sql_identifier</type>
      </para>
      <para>
<!--
       If the column has a domain type, the name of the domain, else null.
-->
列がドメイン型の場合、そのドメインの名前です。
さもなくば、NULLです。
      </para></entry>
     </row>

     <row>
      <entry role="catalog_table_entry"><para role="column_definition">
       <structfield>udt_catalog</structfield> <type>sql_identifier</type>
      </para>
      <para>
<!--
       Name of the database that the column data type (the underlying
       type of the domain, if applicable) is defined in (always the
       current database)
-->
列データ型（もし適用されていたら背後にあるドメインの型）を定義したデータベースの名前です（常に現在のデータベースです）。
      </para></entry>
     </row>

     <row>
      <entry role="catalog_table_entry"><para role="column_definition">
       <structfield>udt_schema</structfield> <type>sql_identifier</type>
      </para>
      <para>
<!--
       Name of the schema that the column data type (the underlying
       type of the domain, if applicable) is defined in
-->
列データ型（もし適用されていたら背後にあるドメインの型）を定義したスキーマの名前です。
      </para></entry>
     </row>

     <row>
      <entry role="catalog_table_entry"><para role="column_definition">
       <structfield>udt_name</structfield> <type>sql_identifier</type>
      </para>
      <para>
<!--
       Name of the column data type (the underlying type of the
       domain, if applicable)
-->
列データ型（もし適用されていたら背後にあるドメインの型）の名前です。
      </para></entry>
     </row>

     <row>
      <entry role="catalog_table_entry"><para role="column_definition">
       <structfield>scope_catalog</structfield> <type>sql_identifier</type>
      </para>
      <para>
<!--
       Applies to a feature not available in <productname>PostgreSQL</productname>
-->
<productname>PostgreSQL</productname>では利用できない機能に適用されるものです。
      </para></entry>
     </row>

     <row>
      <entry role="catalog_table_entry"><para role="column_definition">
       <structfield>scope_schema</structfield> <type>sql_identifier</type>
      </para>
      <para>
<!--
       Applies to a feature not available in <productname>PostgreSQL</productname>
-->
<productname>PostgreSQL</productname>では利用できない機能に適用されるものです。
      </para></entry>
     </row>

     <row>
      <entry role="catalog_table_entry"><para role="column_definition">
       <structfield>scope_name</structfield> <type>sql_identifier</type>
      </para>
      <para>
<!--
       Applies to a feature not available in <productname>PostgreSQL</productname>
-->
<productname>PostgreSQL</productname>では利用できない機能に適用されるものです。
      </para></entry>
     </row>

     <row>
      <entry role="catalog_table_entry"><para role="column_definition">
       <structfield>maximum_cardinality</structfield> <type>cardinal_number</type>
      </para>
      <para>
<!--
       Always null, because arrays always have unlimited maximum cardinality in <productname>PostgreSQL</productname>
-->
常にNULLです。<productname>PostgreSQL</productname>では配列の次数は無制限だからです。
      </para></entry>
     </row>

     <row>
      <entry role="catalog_table_entry"><para role="column_definition">
       <structfield>dtd_identifier</structfield> <type>sql_identifier</type>
      </para>
      <para>
<!--
       An identifier of the data type descriptor of the column, unique
       among the data type descriptors pertaining to the table.  This
       is mainly useful for joining with other instances of such
       identifiers.  (The specific format of the identifier is not
       defined and not guaranteed to remain the same in future
       versions.)
-->
列のデータ型記述子の、テーブルに属するデータ型記述子内で一意な識別子です。
この識別子のインスタンスを結合する時に、主に有用です。
（識別子の書式仕様は定義されておらず、今後のバージョンで同一性を維持する保証もありません。）
      </para></entry>
     </row>

     <row>
      <entry role="catalog_table_entry"><para role="column_definition">
       <structfield>is_self_referencing</structfield> <type>yes_or_no</type>
      </para>
      <para>
<!--
       Applies to a feature not available in <productname>PostgreSQL</productname>
-->
<productname>PostgreSQL</productname>では利用できない機能に適用されるものです。
      </para></entry>
     </row>

     <row>
      <entry role="catalog_table_entry"><para role="column_definition">
       <structfield>is_identity</structfield> <type>yes_or_no</type>
      </para>
      <para>
<!--
       If the column is an identity column, then <literal>YES</literal>,
       else <literal>NO</literal>.
-->
列が識別列であれば<literal>YES</literal>、そうでなければ<literal>NO</literal>です。
      </para></entry>
     </row>

     <row>
      <entry role="catalog_table_entry"><para role="column_definition">
       <structfield>identity_generation</structfield> <type>character_data</type>
      </para>
      <para>
<!--
       If the column is an identity column, then <literal>ALWAYS</literal>
       or <literal>BY DEFAULT</literal>, reflecting the definition of the
       column.
-->
列が識別列であれば、列の定義を反映して<literal>ALWAYS</literal>または<literal>BY DEFAULT</literal>です。
      </para></entry>
     </row>

     <row>
      <entry role="catalog_table_entry"><para role="column_definition">
       <structfield>identity_start</structfield> <type>character_data</type>
      </para>
      <para>
<!--
       If the column is an identity column, then the start value of the
       internal sequence, else null.
-->
列が識別列であれば内部シーケンスの開始値、そうでなければNULLです。
      </para></entry>
     </row>

     <row>
      <entry role="catalog_table_entry"><para role="column_definition">
       <structfield>identity_increment</structfield> <type>character_data</type>
      </para>
      <para>
<!--
       If the column is an identity column, then the increment of the internal
       sequence, else null.
-->
列が識別列であれば内部シーケンスの増分、そうでなければNULLです。
      </para></entry>
     </row>

     <row>
      <entry role="catalog_table_entry"><para role="column_definition">
       <structfield>identity_maximum</structfield> <type>character_data</type>
      </para>
      <para>
<!--
       If the column is an identity column, then the maximum value of the
       internal sequence, else null.
-->
列が識別列であれば内部シーケンスの最大値、そうでなければNULLです。
      </para></entry>
     </row>

     <row>
      <entry role="catalog_table_entry"><para role="column_definition">
       <structfield>identity_minimum</structfield> <type>character_data</type>
      </para>
      <para>
<!--
       If the column is an identity column, then the minimum value of the
       internal sequence, else null.
-->
列が識別列であれば内部シーケンスの最小値、そうでなければNULLです。
      </para></entry>
     </row>

     <row>
      <entry role="catalog_table_entry"><para role="column_definition">
       <structfield>identity_cycle</structfield> <type>yes_or_no</type>
      </para>
      <para>
<!--
       If the column is an identity column, then <literal>YES</literal> if the
       internal sequence cycles or <literal>NO</literal> if it does not;
       otherwise null.
-->
列が識別列であれば、内部シーケンスが周回する場合に<literal>YES</literal>、周回しない場合に<literal>NO</literal>、識別列でなければNULLです。
      </para></entry>
     </row>

     <row>
      <entry role="catalog_table_entry"><para role="column_definition">
       <structfield>is_generated</structfield> <type>character_data</type>
      </para>
      <para>
<!--
       If the column is a generated column, then <literal>ALWAYS</literal>,
       else <literal>NEVER</literal>.
-->
列が生成された列であれば<literal>ALWAYS</literal>、そうでなければ<literal>NEVER</literal>です。
      </para></entry>
     </row>

     <row>
      <entry role="catalog_table_entry"><para role="column_definition">
       <structfield>generation_expression</structfield> <type>character_data</type>
      </para>
      <para>
<!--
       If the column is a generated column, then the generation expression,
       else null.
-->
列が生成された列であれば生成式、そうでなければNULLです。
      </para></entry>
     </row>

     <row>
      <entry role="catalog_table_entry"><para role="column_definition">
       <structfield>is_updatable</structfield> <type>yes_or_no</type>
      </para>
      <para>
<!--
       <literal>YES</literal> if the column is updatable,
       <literal>NO</literal> if not (Columns in base tables are always
       updatable, columns in views not necessarily)
-->
列が更新可能な場合<literal>YES</literal>、さもなくば<literal>NO</literal>です。
（ベーステーブルの列は常に更新可能です。ビューの列では不要です。）
      </para></entry>
     </row>
    </tbody>
   </tgroup>
  </table>

  <para>
<!--
   Since data types can be defined in a variety of ways in SQL, and
   <productname>PostgreSQL</productname> contains additional ways to
   define data types, their representation in the information schema
   can be somewhat difficult.  The column <literal>data_type</literal>
   is supposed to identify the underlying built-in type of the column.
   In <productname>PostgreSQL</productname>, this means that the type
   is defined in the system catalog schema
   <literal>pg_catalog</literal>.  This column might be useful if the
   application can handle the well-known built-in types specially (for
   example, format the numeric types differently or use the data in
   the precision columns).  The columns <literal>udt_name</literal>,
   <literal>udt_schema</literal>, and <literal>udt_catalog</literal>
   always identify the underlying data type of the column, even if the
   column is based on a domain.  (Since
   <productname>PostgreSQL</productname> treats built-in types like
   user-defined types, built-in types appear here as well.  This is an
   extension of the SQL standard.)  These columns should be used if an
   application wants to process data differently according to the
   type, because in that case it wouldn't matter if the column is
   really based on a domain.  If the column is based on a domain, the
   identity of the domain is stored in the columns
   <literal>domain_name</literal>, <literal>domain_schema</literal>,
   and <literal>domain_catalog</literal>.  If you want to pair up
   columns with their associated data types and treat domains as
   separate types, you could write <literal>coalesce(domain_name,
   udt_name)</literal>, etc.
-->
データ型は、複数の方法でSQLにより定義でき、さらに<productname>PostgreSQL</productname>にはデータ型定義に別の方法も追加されていますので、情報スキーマにおけるデータ型表現は多少難しくなっています。
<literal>data_type</literal>列は、列の背後にある組み込み型を識別できるようになっていなければなりません。
<productname>PostgreSQL</productname>では、型が<literal>pg_catalog</literal>システムカタログスキーマで定義されていることを意味します。
よく知られた組み込み型を特別に扱うことができるアプリケーション（例えば、数値型を異なる書式にする、精度列内のデータを使用する）の場合、この列が有用な場合があります。
<literal>udt_name</literal>、<literal>udt_schema</literal>、<literal>udt_catalog</literal>列は、たとえドメインに基づいた列であっても、常に列の背後にあるデータ型を識別します
（<productname>PostgreSQL</productname>は、組み込み型をユーザ定義型と同様に扱いますので、ここには組み込み型も現れます。これは標準SQLからの拡張です）。
アプリケーションが型に従って異なる処理を行う場合、これらの列を使用しなければなりません。
このような場合、本当はドメインに基づいている列なのかどうかが関係ないからです。
列がドメインに基づく場合、ドメインの識別子は<literal>domain_name</literal>、<literal>domain_schema</literal>、<literal>domain_catalog</literal>列に保持されます。
関連するデータ型と列の組み合わせを作りたい場合や、ドメインを別の型として扱いたい場合は、<literal>coalesce(domain_name, udt_name)</literal>などとすることができます。
  </para>
 </sect1>

 <sect1 id="infoschema-constraint-column-usage">
  <title><literal>constraint_column_usage</literal></title>

  <para>
<!--
   The view <literal>constraint_column_usage</literal> identifies all
   columns in the current database that are used by some constraint.
   Only those columns are shown that are contained in a table owned by
   a currently enabled role.  For a check constraint, this view
   identifies the columns that are used in the check expression.  For a
   not-null constraint, this view identifies the column that the constraint is
   defined on.  For
   a foreign key constraint, this view identifies the columns that the
   foreign key references.  For a unique or primary key constraint,
   this view identifies the constrained columns.
-->
<literal>constraint_column_usage</literal>ビューは、現在のデータベースで制約を使用する全ての列を示します。
現在有効なロールが所有するテーブル内の列のみが表示されます。
検査制約では、このビューは検査式で使用される列を示します。
外部キー制約では、このビューは外部キーを参照する列を示します。
一意性制約もしくは主キー制約では、このビューは制約される列を示します。
  </para>

  <table>
<!--
   <title><structname>constraint_column_usage</structname> Columns</title>
-->
   <title><structname>constraint_column_usage</structname>の列</title>
   <tgroup cols="1">
    <thead>
     <row>
      <entry role="catalog_table_entry"><para role="column_definition">
<!--
       Column Type
-->
列 型
      </para>
      <para>
<!--
       Description
-->
説明
      </para></entry>
     </row>
    </thead>

    <tbody>
     <row>
      <entry role="catalog_table_entry"><para role="column_definition">
       <structfield>table_catalog</structfield> <type>sql_identifier</type>
      </para>
      <para>
<!--
       Name of the database that contains the table that contains the
       column that is used by some constraint (always the current
       database)
-->
ある制約で使用される列を持つデータベースの名前です
（常に現在のデータベースです）。
      </para></entry>
     </row>

     <row>
      <entry role="catalog_table_entry"><para role="column_definition">
       <structfield>table_schema</structfield> <type>sql_identifier</type>
      </para>
      <para>
<!--
       Name of the schema that contains the table that contains the
       column that is used by some constraint
-->
ある制約で使用される列を持つテーブルを含むスキーマの名前です。
      </para></entry>
     </row>

     <row>
      <entry role="catalog_table_entry"><para role="column_definition">
       <structfield>table_name</structfield> <type>sql_identifier</type>
      </para>
      <para>
<!--
       Name of the table that contains the column that is used by some
       constraint
-->
ある制約で使用される列を持つテーブルの名前です。
      </para></entry>
     </row>

     <row>
      <entry role="catalog_table_entry"><para role="column_definition">
       <structfield>column_name</structfield> <type>sql_identifier</type>
      </para>
      <para>
<!--
       Name of the column that is used by some constraint
-->
ある制約で使用される列の名前です。
      </para></entry>
     </row>

     <row>
      <entry role="catalog_table_entry"><para role="column_definition">
       <structfield>constraint_catalog</structfield> <type>sql_identifier</type>
      </para>
      <para>
<!--
       Name of the database that contains the constraint (always the current database)
-->
制約を持つデータベースの名前です（常に現在のデータベースです）。
      </para></entry>
     </row>

     <row>
      <entry role="catalog_table_entry"><para role="column_definition">
       <structfield>constraint_schema</structfield> <type>sql_identifier</type>
      </para>
      <para>
<!--
       Name of the schema that contains the constraint
-->
制約を持つスキーマの名前です。
      </para></entry>
     </row>

     <row>
      <entry role="catalog_table_entry"><para role="column_definition">
       <structfield>constraint_name</structfield> <type>sql_identifier</type>
      </para>
      <para>
<!--
       Name of the constraint
-->
制約の名前です。
      </para></entry>
     </row>
    </tbody>
   </tgroup>
  </table>
 </sect1>

 <sect1 id="infoschema-constraint-table-usage">
  <title><literal>constraint_table_usage</literal></title>

  <para>
<!--
   The view <literal>constraint_table_usage</literal> identifies all
   tables in the current database that are used by some constraint and
   are owned by a currently enabled role.  (This is different from the
   view <literal>table_constraints</literal>, which identifies all
   table constraints along with the table they are defined on.)  For a
   foreign key constraint, this view identifies the table that the
   foreign key references.  For a unique or primary key constraint,
   this view simply identifies the table the constraint belongs to.
   Check constraints and not-null constraints are not included in this
   view.
-->
<literal>constraint_table_usage</literal>ビューは、ある制約で使用され、かつ、現在有効なロールが所有する、現在のデータベース内の全てのテーブルを識別します
（これは、全てのテーブル制約とそれを定義したテーブルを識別する<literal>table_constraints</literal>とは異なります）。
外部キー制約では、このビューは外部キーが参照するテーブルを示します。
一意性制約もしくは主キー制約では、このビューは単に制約が属するテーブルを示します。
検査制約と非NULL制約はこのビューには含まれません。
  </para>

  <table>
<!--
   <title><structname>constraint_table_usage</structname> Columns</title>
-->
   <title><structname>constraint_table_usage</structname>の列</title>
   <tgroup cols="1">
    <thead>
     <row>
      <entry role="catalog_table_entry"><para role="column_definition">
<!--
       Column Type
-->
列 型
      </para>
      <para>
<!--
       Description
-->
説明
      </para></entry>
     </row>
    </thead>

    <tbody>
     <row>
      <entry role="catalog_table_entry"><para role="column_definition">
       <structfield>table_catalog</structfield> <type>sql_identifier</type>
      </para>
      <para>
<!--
       Name of the database that contains the table that is used by
       some constraint (always the current database)
-->
ある制約で使用されるテーブルを持つデータベースの名前です
（常に現在のデータベースです）。
      </para></entry>
     </row>

     <row>
      <entry role="catalog_table_entry"><para role="column_definition">
       <structfield>table_schema</structfield> <type>sql_identifier</type>
      </para>
      <para>
<!--
       Name of the schema that contains the table that is used by some
       constraint
-->
ある制約で使用されるテーブルを持つスキーマの名前です。
      </para></entry>
     </row>

     <row>
      <entry role="catalog_table_entry"><para role="column_definition">
       <structfield>table_name</structfield> <type>sql_identifier</type>
      </para>
      <para>
<!--
       Name of the table that is used by some constraint
-->
ある制約で使用されるテーブルの名前です。
      </para></entry>
     </row>

     <row>
      <entry role="catalog_table_entry"><para role="column_definition">
       <structfield>constraint_catalog</structfield> <type>sql_identifier</type>
      </para>
      <para>
<!--
       Name of the database that contains the constraint (always the current database)
-->
制約を持つデータベースの名前です（常に現在のデータベースです）。
      </para></entry>
     </row>

     <row>
      <entry role="catalog_table_entry"><para role="column_definition">
       <structfield>constraint_schema</structfield> <type>sql_identifier</type>
      </para>
      <para>
<!--
       Name of the schema that contains the constraint
-->
制約を持つスキーマの名前です。
      </para></entry>
     </row>

     <row>
      <entry role="catalog_table_entry"><para role="column_definition">
       <structfield>constraint_name</structfield> <type>sql_identifier</type>
      </para>
      <para>
<!--
       Name of the constraint
-->
制約の名前です。
      </para></entry>
     </row>
    </tbody>
   </tgroup>
  </table>
 </sect1>

 <sect1 id="infoschema-data-type-privileges">
  <title><literal>data_type_privileges</literal></title>

  <para>
<!--
   The view <literal>data_type_privileges</literal> identifies all
   data type descriptors that the current user has access to, by way
   of being the owner of the described object or having some privilege
   for it.  A data type descriptor is generated whenever a data type
   is used in the definition of a table column, a domain, or a
   function (as parameter or return type) and stores some information
   about how the data type is used in that instance (for example, the
   declared maximum length, if applicable).  Each data type
   descriptor is assigned an arbitrary identifier that is unique
   among the data type descriptor identifiers assigned for one object
   (table, domain, function).  This view is probably not useful for
   applications, but it is used to define some other views in the
   information schema.
-->
<literal>data_type_privileges</literal>ビューは、記述子が示すオブジェクトの所有者である、何かしらの権限を持っているといった方法で現在のユーザがアクセスできる全てのデータ型記述子を示します。
あるデータ型がテーブル列やドメイン、関数（パラメータとして、あるいは戻り値として）の定義内で使用されると、そのデータ型記述子は生成され、そして、データ型がそのインスタンスでどのように使用されるか（例えば、もし適切ならば、宣言された最大長）についての情報が格納されます。
各データ型記述子は、1つのオブジェクト（テーブル、ドメイン、関数）に割り当てられたデータ型記述子の中で一意となる任意の識別子が割り振られます。
このビューはおそらくアプリケーションではあまり使用されませんが、情報スキーマ内の他のビューを定義する際に使用されます。
  </para>

  <table>
<!--
   <title><structname>data_type_privileges</structname> Columns</title>
-->
   <title><structname>data_type_privileges</structname>の列</title>
   <tgroup cols="1">
    <thead>
     <row>
      <entry role="catalog_table_entry"><para role="column_definition">
<!--
       Column Type
-->
列 型
      </para>
      <para>
<!--
       Description
-->
説明
      </para></entry>
     </row>
    </thead>

    <tbody>
     <row>
      <entry role="catalog_table_entry"><para role="column_definition">
       <structfield>object_catalog</structfield> <type>sql_identifier</type>
      </para>
      <para>
<!--
       Name of the database that contains the described object (always the current database)
-->
記述子が示すオブジェクトを持つデータベースの名前です（常に現在のデータベースです）。
      </para></entry>
     </row>

     <row>
      <entry role="catalog_table_entry"><para role="column_definition">
       <structfield>object_schema</structfield> <type>sql_identifier</type>
      </para>
      <para>
<!--
       Name of the schema that contains the described object
-->
記述子が示すオブジェクトを持つスキーマの名前です。
      </para></entry>
     </row>

     <row>
      <entry role="catalog_table_entry"><para role="column_definition">
       <structfield>object_name</structfield> <type>sql_identifier</type>
      </para>
      <para>
<!--
       Name of the described object
-->
記述子が示すオブジェクトの名前です。
      </para></entry>
     </row>

     <row>
      <entry role="catalog_table_entry"><para role="column_definition">
       <structfield>object_type</structfield> <type>character_data</type>
      </para>
      <para>
<!--
       The type of the described object: one of
       <literal>TABLE</literal> (the data type descriptor pertains to
       a column of that table), <literal>DOMAIN</literal> (the data
       type descriptors pertains to that domain),
       <literal>ROUTINE</literal> (the data type descriptor pertains
       to a parameter or the return data type of that function).
-->
記述子が示すオブジェクトの種類です。
<literal>TABLE</literal>（データ型記述子がそのテーブルの列に属します）、<literal>DOMAIN</literal>（データ型記述子がそのドメインに属します）、<literal>ROUTINE</literal>（データ型記述子がその関数のパラメータあるいは戻り値データ型に属します）のいずれかです。
      </para></entry>
     </row>

     <row>
      <entry role="catalog_table_entry"><para role="column_definition">
       <structfield>dtd_identifier</structfield> <type>sql_identifier</type>
      </para>
      <para>
<!--
       The identifier of the data type descriptor, which is unique
       among the data type descriptors for that same object.
-->
データ型記述子の識別子です。
これは同一オブジェクトに対するデータ型記述子の中で一意なものです。
      </para></entry>
     </row>
    </tbody>
   </tgroup>
  </table>
 </sect1>

 <sect1 id="infoschema-domain-constraints">
  <title><literal>domain_constraints</literal></title>

  <para>
<!--
   The view <literal>domain_constraints</literal> contains all constraints
   belonging to domains defined in the current database.  Only those domains
   are shown that the current user has access to (by way of being the owner or
   having some privilege).
-->
<literal>domain_constraints</literal>ビューには、現在有効なロールが所有するドメインに属する全ての制約があります。
現在のユーザが（所有者である、権限を持っているなどの方法で）アクセスできるドメインのみが示されます。
  </para>

  <table>
<!--
   <title><structname>domain_constraints</structname> Columns</title>
-->
   <title><structname>domain_constraints</structname>の列</title>
   <tgroup cols="1">
    <thead>
     <row>
      <entry role="catalog_table_entry"><para role="column_definition">
<!--
       Column Type
-->
列 型
      </para>
      <para>
<!--
       Description
-->
説明
      </para></entry>
     </row>
    </thead>

    <tbody>
     <row>
      <entry role="catalog_table_entry"><para role="column_definition">
       <structfield>constraint_catalog</structfield> <type>sql_identifier</type>
      </para>
      <para>
<!--
       Name of the database that contains the constraint (always the current database)
-->
制約を持つデータベースの名前です（常に現在のデータベースです）。
      </para></entry>
     </row>

     <row>
      <entry role="catalog_table_entry"><para role="column_definition">
       <structfield>constraint_schema</structfield> <type>sql_identifier</type>
      </para>
      <para>
<!--
       Name of the schema that contains the constraint
-->
制約を持つスキーマの名前です。
      </para></entry>
     </row>

     <row>
      <entry role="catalog_table_entry"><para role="column_definition">
       <structfield>constraint_name</structfield> <type>sql_identifier</type>
      </para>
      <para>
<!--
       Name of the constraint
-->
制約の名前です。
      </para></entry>
     </row>

     <row>
      <entry role="catalog_table_entry"><para role="column_definition">
       <structfield>domain_catalog</structfield> <type>sql_identifier</type>
      </para>
      <para>
<!--
       Name of the database that contains the domain (always the current database)
-->
ドメインを持つデータベースの名前です（常に現在のデータベースです）。
      </para></entry>
     </row>

     <row>
      <entry role="catalog_table_entry"><para role="column_definition">
       <structfield>domain_schema</structfield> <type>sql_identifier</type>
      </para>
      <para>
<!--
       Name of the schema that contains the domain
-->
ドメインを持つスキーマの名前です。
      </para></entry>
     </row>

     <row>
      <entry role="catalog_table_entry"><para role="column_definition">
       <structfield>domain_name</structfield> <type>sql_identifier</type>
      </para>
      <para>
<!--
       Name of the domain
-->
ドメインの名前です。
      </para></entry>
     </row>

     <row>
      <entry role="catalog_table_entry"><para role="column_definition">
       <structfield>is_deferrable</structfield> <type>yes_or_no</type>
      </para>
      <para>
<!--
       <literal>YES</literal> if the constraint is deferrable, <literal>NO</literal> if not
-->
制約が遅延可能ならば<literal>YES</literal>。さもなくば<literal>NO</literal>。
      </para></entry>
     </row>

     <row>
      <entry role="catalog_table_entry"><para role="column_definition">
       <structfield>initially_deferred</structfield> <type>yes_or_no</type>
      </para>
      <para>
<!--
       <literal>YES</literal> if the constraint is deferrable and initially deferred, <literal>NO</literal> if not
-->
制約が遅延可能で初期状態が遅延であれば<literal>YES</literal>。さもなくば<literal>NO</literal>。
      </para></entry>
     </row>
    </tbody>
   </tgroup>
  </table>
 </sect1>

 <sect1 id="infoschema-domain-udt-usage">
  <title><literal>domain_udt_usage</literal></title>

  <para>
<!--
   The view <literal>domain_udt_usage</literal> identifies all domains
   that are based on data types owned by a currently enabled role.
   Note that in <productname>PostgreSQL</productname>, built-in data
   types behave like user-defined types, so they are included here as
   well.
-->
<literal>domain_udt_usage</literal>ビューは、現在有効なロールが所有するデータ型に基づいたすべてのドメインを示します。
<productname>PostgreSQL</productname>では組み込みデータ型はユーザ定義型と同様に振舞いますので、ここにも同様に現れることに注意してください。
  </para>

  <table>
<!--
   <title><structname>domain_udt_usage</structname> Columns</title>
-->
   <title><structname>domain_udt_usage</structname>の列</title>
   <tgroup cols="1">
    <thead>
     <row>
      <entry role="catalog_table_entry"><para role="column_definition">
<!--
       Column Type
-->
列 型
      </para>
      <para>
<!--
       Description
-->
説明
      </para></entry>
     </row>
    </thead>

    <tbody>
     <row>
      <entry role="catalog_table_entry"><para role="column_definition">
       <structfield>udt_catalog</structfield> <type>sql_identifier</type>
      </para>
      <para>
<!--
       Name of the database that the domain data type is defined in (always the current database)
-->
ドメインデータ型を定義したデータベースの名前です（常に現在のデータベースです）。
      </para></entry>
     </row>

     <row>
      <entry role="catalog_table_entry"><para role="column_definition">
       <structfield>udt_schema</structfield> <type>sql_identifier</type>
      </para>
      <para>
<!--
       Name of the schema that the domain data type is defined in
-->
ドメインデータ型を定義したスキーマの名前です。
      </para></entry>
     </row>

     <row>
      <entry role="catalog_table_entry"><para role="column_definition">
       <structfield>udt_name</structfield> <type>sql_identifier</type>
      </para>
      <para>
<!--
       Name of the domain data type
-->
ドメインデータ型の名前です。
      </para></entry>
     </row>

     <row>
      <entry role="catalog_table_entry"><para role="column_definition">
       <structfield>domain_catalog</structfield> <type>sql_identifier</type>
      </para>
      <para>
<!--
       Name of the database that contains the domain (always the current database)
-->
ドメインを持つデータベースの名前です（常に現在のデータベースです）。
      </para></entry>
     </row>

     <row>
      <entry role="catalog_table_entry"><para role="column_definition">
       <structfield>domain_schema</structfield> <type>sql_identifier</type>
      </para>
      <para>
<!--
       Name of the schema that contains the domain
-->
ドメインを持つスキーマの名前です。
      </para></entry>
     </row>

     <row>
      <entry role="catalog_table_entry"><para role="column_definition">
       <structfield>domain_name</structfield> <type>sql_identifier</type>
      </para>
      <para>
<!--
       Name of the domain
-->
ドメインの名前です。
      </para></entry>
     </row>
    </tbody>
   </tgroup>
  </table>
 </sect1>

 <sect1 id="infoschema-domains">
  <title><literal>domains</literal></title>

  <para>
<!--
   The view <literal>domains</literal> contains all
   <glossterm linkend="glossary-domain">domains</glossterm> defined in the
   current database.  Only those domains are shown that the current user has
   access to (by way of being the owner or having some privilege).
-->
<literal>domains</literal>ビューには、現在のデータベースで定義された全ての<glossterm linkend="glossary-domain">ドメイン</glossterm>が含まれます。
現在のユーザが（所有者である、権限を持っているなどの方法で）アクセスできるドメインのみが示されます。
  </para>

  <table>
<!--
   <title><structname>domains</structname> Columns</title>
-->
   <title><structname>domains</structname>の列</title>
   <tgroup cols="1">
    <thead>
     <row>
      <entry role="catalog_table_entry"><para role="column_definition">
<!--
       Column Type
-->
列 型
      </para>
      <para>
<!--
       Description
-->
説明
      </para></entry>
     </row>
    </thead>

    <tbody>
     <row>
      <entry role="catalog_table_entry"><para role="column_definition">
       <structfield>domain_catalog</structfield> <type>sql_identifier</type>
      </para>
      <para>
<!--
       Name of the database that contains the domain (always the current database)
-->
ドメインを持つデータベースの名前です（常に現在のデータベースです）。
      </para></entry>
     </row>

     <row>
      <entry role="catalog_table_entry"><para role="column_definition">
       <structfield>domain_schema</structfield> <type>sql_identifier</type>
      </para>
      <para>
<!--
       Name of the schema that contains the domain
-->
ドメインを持つスキーマの名前です。
      </para></entry>
     </row>

     <row>
      <entry role="catalog_table_entry"><para role="column_definition">
       <structfield>domain_name</structfield> <type>sql_identifier</type>
      </para>
      <para>
<!--
       Name of the domain
-->
ドメインの名前です。
      </para></entry>
     </row>

     <row>
      <entry role="catalog_table_entry"><para role="column_definition">
       <structfield>data_type</structfield> <type>character_data</type>
      </para>
      <para>
<!--
       Data type of the domain, if it is a built-in type, or
       <literal>ARRAY</literal> if it is some array (in that case, see
       the view <literal>element_types</literal>), else
       <literal>USER-DEFINED</literal> (in that case, the type is
       identified in <literal>udt_name</literal> and associated
       columns).
-->
組み込み型の場合は、ドメインのデータ型、何らかの配列の場合は<literal>ARRAY</literal>です
（後者の場合は<literal>element_types</literal>ビューを参照してください）。
さもなくば、<literal>USER-DEFINED</literal>です
（この場合、その型は<literal>udt_name</literal>と関連する列で識別されます）。
      </para></entry>
     </row>

     <row>
      <entry role="catalog_table_entry"><para role="column_definition">
       <structfield>character_maximum_length</structfield> <type>cardinal_number</type>
      </para>
      <para>
<!--
       If the domain has a character or bit string type, the declared
       maximum length; null for all other data types or if no maximum
       length was declared.
-->
ドメインが、文字もしくはビット文字列型の場合、宣言された最大長です。
他のデータ型、あるいは最大長の宣言がない場合はNULLです。
      </para></entry>
     </row>

     <row>
      <entry role="catalog_table_entry"><para role="column_definition">
       <structfield>character_octet_length</structfield> <type>cardinal_number</type>
      </para>
      <para>
<!--
       If the domain has a character type, the maximum possible length
       in octets (bytes) of a datum; null for all other data types.
       The maximum octet length depends on the declared character
       maximum length (see above) and the server encoding.
-->
ドメインが文字型の場合、1つのデータの可能最大長をオクテット（バイト）で示します
他のデータ型の場合はNULLです。
最大オクテット長は宣言された文字最大長(上述)とサーバ符号化方式に依存します。
      </para></entry>
     </row>

     <row>
      <entry role="catalog_table_entry"><para role="column_definition">
       <structfield>character_set_catalog</structfield> <type>sql_identifier</type>
      </para>
      <para>
<!--
       Applies to a feature not available in <productname>PostgreSQL</productname>
-->
<productname>PostgreSQL</productname>では利用できない機能に適用されるものです。
      </para></entry>
     </row>

     <row>
      <entry role="catalog_table_entry"><para role="column_definition">
       <structfield>character_set_schema</structfield> <type>sql_identifier</type>
      </para>
      <para>
<!--
       Applies to a feature not available in <productname>PostgreSQL</productname>
-->
<productname>PostgreSQL</productname>では利用できない機能に適用されるものです。
      </para></entry>
     </row>

     <row>
      <entry role="catalog_table_entry"><para role="column_definition">
       <structfield>character_set_name</structfield> <type>sql_identifier</type>
      </para>
      <para>
<!--
       Applies to a feature not available in <productname>PostgreSQL</productname>
-->
<productname>PostgreSQL</productname>では利用できない機能に適用されるものです。
      </para></entry>
     </row>

     <row>
      <entry role="catalog_table_entry"><para role="column_definition">
       <structfield>collation_catalog</structfield> <type>sql_identifier</type>
      </para>
      <para>
<!--
       Name of the database containing the collation of the domain
       (always the current database), null if default or the data type
       of the domain is not collatable
-->
ドメインの照合を含むデータベース(常に現在のデータベース)の名前で、デフォルトであるかドメインのデータ型が照合可能でない場合はNULLです。
      </para></entry>
     </row>

     <row>
      <entry role="catalog_table_entry"><para role="column_definition">
       <structfield>collation_schema</structfield> <type>sql_identifier</type>
      </para>
      <para>
<!--
       Name of the schema containing the collation of the domain, null
       if default or the data type of the domain is not collatable
-->
ドメインの照合を含むスキーマの名前で、デフォルトであるかドメインのデータ型が照合可能でない場合はNULLです。
      </para></entry>
     </row>

     <row>
      <entry role="catalog_table_entry"><para role="column_definition">
       <structfield>collation_name</structfield> <type>sql_identifier</type>
      </para>
      <para>
<!--
       Name of the collation of the domain, null if default or the
       data type of the domain is not collatable
-->
ドメインの照合の名前で、デフォルトであるかドメインのデータ型が照合可能でない場合はNULLです。
      </para></entry>
     </row>

     <row>
      <entry role="catalog_table_entry"><para role="column_definition">
       <structfield>numeric_precision</structfield> <type>cardinal_number</type>
      </para>
      <para>
<!--
       If the domain has a numeric type, this column contains the
       (declared or implicit) precision of the type for this domain.
       The precision indicates the number of significant digits.  It
       can be expressed in decimal (base 10) or binary (base 2) terms,
       as specified in the column
       <literal>numeric_precision_radix</literal>.  For all other data
       types, this column is null.
-->
ドメインが数値型の場合、この列は、そのドメインの型の（宣言された、もしくは暗黙的な）精度を持ちます。
この精度は有効桁数を示すものです。
<literal>numeric_precision_radix</literal> 列が示す通り、10進数（10を底）でも2進数（2を底）でも表現できます。
他の全ての型の場合では、この列はNULLです。
      </para></entry>
     </row>

     <row>
      <entry role="catalog_table_entry"><para role="column_definition">
       <structfield>numeric_precision_radix</structfield> <type>cardinal_number</type>
      </para>
      <para>
<!--
       If the domain has a numeric type, this column indicates in
       which base the values in the columns
       <literal>numeric_precision</literal> and
       <literal>numeric_scale</literal> are expressed.  The value is
       either 2 or 10.  For all other data types, this column is null.
-->
ドメインが数値型の場合、この列は、<literal>numeric_precision</literal>と<literal>numeric_scale</literal>で表現されるその列の値の底数がどちらかを示します。
2もしくは10の値となります。
他の全ての型の場合では、この列はNULLです。
      </para></entry>
     </row>

     <row>
      <entry role="catalog_table_entry"><para role="column_definition">
       <structfield>numeric_scale</structfield> <type>cardinal_number</type>
      </para>
      <para>
<!--
       If the domain has an exact numeric type, this column contains
       the (declared or implicit) scale of the type for this domain.
       The scale indicates the number of significant digits to the
       right of the decimal point.  It can be expressed in decimal
       (base 10) or binary (base 2) terms, as specified in the column
       <literal>numeric_precision_radix</literal>.  For all other data
       types, this column is null.
-->
ドメインが高精度数値型の場合、この列は、そのドメインの型の（宣言された、もしくは暗黙的な）位取りを持ちます。
位取りは、小数点より右側の有効桁数を示すものです。
<literal>numeric_precision_radix</literal>列の指定に従い、10進数（10を底）、もしくは2進数（2を底）で表現されます。
他の全ての型の場合では、この列はNULLです。
      </para></entry>
     </row>

     <row>
      <entry role="catalog_table_entry"><para role="column_definition">
       <structfield>datetime_precision</structfield> <type>cardinal_number</type>
      </para>
      <para>
<!--
       If <literal>data_type</literal> identifies a date, time,
       timestamp, or interval type, this column contains the (declared
       or implicit) fractional seconds precision of the type for this
       domain, that is, the number of decimal digits maintained
       following the decimal point in the seconds value.  For all
       other data types, this column is null.
-->
<literal>data_type</literal>が日付、時刻、タイムスタンプ、間隔型と識別される場合、この列はこのドメインの型で（宣言された、または暗黙的な）秒の端数の精度、つまり、秒値の小数点以下で保持される10進の桁数です。
他の全ての型の場合では、この列はNULLです。
      </para></entry>
     </row>

     <row>
      <entry role="catalog_table_entry"><para role="column_definition">
       <structfield>interval_type</structfield> <type>character_data</type>
      </para>
      <para>
<!--
       If <literal>data_type</literal> identifies an interval type,
       this column contains the specification which fields the
       intervals include for this domain, e.g., <literal>YEAR TO
       MONTH</literal>, <literal>DAY TO SECOND</literal>, etc.  If no
       field restrictions were specified (that is, the interval
       accepts all fields), and for all other data types, this field
       is null.
-->
<literal>data_type</literal>が時間間隔型と識別される場合、この列はこのドメインの時間間隔値がどのフィールドを含むかの仕様を含みます。例えば、<literal>YEAR TO MONTH</literal>、<literal>DAY TO SECOND</literal>などです。
もしフィールド制約が指定されていない(時間間隔が全てのフィールドを受け付ける)場合や、他の全てのデータ型の場合はこのフィールドはNULLです。
      </para></entry>
     </row>

     <row>
      <entry role="catalog_table_entry"><para role="column_definition">
       <structfield>interval_precision</structfield> <type>cardinal_number</type>
      </para>
      <para>
<!--
       Applies to a feature not available
       in <productname>PostgreSQL</productname>
       (see <literal>datetime_precision</literal> for the fractional
       seconds precision of interval type domains)
-->
<productname>PostgreSQL</productname>で利用できない機能に適用されるものです。(時間間隔型のドメインの秒未満の精度については<literal>datetime_precision</literal>を参照してください)
      </para></entry>
     </row>

     <row>
      <entry role="catalog_table_entry"><para role="column_definition">
       <structfield>domain_default</structfield> <type>character_data</type>
      </para>
      <para>
<!--
       Default expression of the domain
-->
ドメインのデフォルト式です。
      </para></entry>
     </row>

     <row>
      <entry role="catalog_table_entry"><para role="column_definition">
       <structfield>udt_catalog</structfield> <type>sql_identifier</type>
      </para>
      <para>
<!--
       Name of the database that the domain data type is defined in (always the current database)
-->
ドメインデータ型を定義したデータベースの名前です（常に現在のデータベースです）。
      </para></entry>
     </row>

     <row>
      <entry role="catalog_table_entry"><para role="column_definition">
       <structfield>udt_schema</structfield> <type>sql_identifier</type>
      </para>
      <para>
<!--
       Name of the schema that the domain data type is defined in
-->
ドメインデータ型を定義したスキーマの名前です。
      </para></entry>
     </row>

     <row>
      <entry role="catalog_table_entry"><para role="column_definition">
       <structfield>udt_name</structfield> <type>sql_identifier</type>
      </para>
      <para>
<!--
       Name of the domain data type
-->
ドメインデータ型の名前です。
      </para></entry>
     </row>

     <row>
      <entry role="catalog_table_entry"><para role="column_definition">
       <structfield>scope_catalog</structfield> <type>sql_identifier</type>
      </para>
      <para>
<!--
       Applies to a feature not available in <productname>PostgreSQL</productname>
-->
<productname>PostgreSQL</productname>では利用できない機能に適用されるものです。
      </para></entry>
     </row>

     <row>
      <entry role="catalog_table_entry"><para role="column_definition">
       <structfield>scope_schema</structfield> <type>sql_identifier</type>
      </para>
      <para>
<!--
       Applies to a feature not available in <productname>PostgreSQL</productname>
-->
<productname>PostgreSQL</productname>では利用できない機能に適用されるものです。
      </para></entry>
     </row>

     <row>
      <entry role="catalog_table_entry"><para role="column_definition">
       <structfield>scope_name</structfield> <type>sql_identifier</type>
      </para>
      <para>
<!--
       Applies to a feature not available in <productname>PostgreSQL</productname>
-->
<productname>PostgreSQL</productname>では利用できない機能に適用されるものです。
      </para></entry>
     </row>

     <row>
      <entry role="catalog_table_entry"><para role="column_definition">
       <structfield>maximum_cardinality</structfield> <type>cardinal_number</type>
      </para>
      <para>
<!--
       Always null, because arrays always have unlimited maximum cardinality in <productname>PostgreSQL</productname>
-->
常にNULLです。<productname>PostgreSQL</productname>では配列の次数は無制限だからです。
      </para></entry>
     </row>

     <row>
      <entry role="catalog_table_entry"><para role="column_definition">
       <structfield>dtd_identifier</structfield> <type>sql_identifier</type>
      </para>
      <para>
<!--
       An identifier of the data type descriptor of the domain, unique
       among the data type descriptors pertaining to the domain (which
       is trivial, because a domain only contains one data type
       descriptor).  This is mainly useful for joining with other
       instances of such identifiers.  (The specific format of the
       identifier is not defined and not guaranteed to remain the same
       in future versions.)
-->
そのドメインに属するデータ型記述子間で一意な、データ型記述子の識別子です
（ドメインには1つのデータ型記述子しかありませんのでこれは些細なものです）。
これは主に、こうした識別子の他のインスタンスを結合する時に有用です
（識別子の書式の仕様は定義されておらず、将来のバージョンでそのまま維持されるかどうかも保証されません）。
      </para></entry>
     </row>
    </tbody>
   </tgroup>
  </table>
 </sect1>

 <sect1 id="infoschema-element-types">
  <title><literal>element_types</literal></title>

  <para>
<!--
   The view <literal>element_types</literal> contains the data type
   descriptors of the elements of arrays.  When a table column, composite-type attribute,
   domain, function parameter, or function return value is defined to
   be of an array type, the respective information schema view only
   contains <literal>ARRAY</literal> in the column
   <literal>data_type</literal>.  To obtain information on the element
   type of the array, you can join the respective view with this view.
   For example, to show the columns of a table with data types and
   array element types, if applicable, you could do:
-->
<literal>element_types</literal>には、配列の要素のデータ型記述子が含まれます。
テーブル列、複合データ型属性、ドメイン、関数パラメータ、関数の戻り値が配列型であると宣言された場合、
情報スキーマの各ビューでは、<literal>data_type</literal>列に<literal>ARRAY</literal>だけが含まれます。
配列の要素の型についての情報を取り出すには、各ビューとこのビューを結合することで可能です。
例えば、テーブルの列のデータ型と、もし適切ならば、配列の要素型を表示するには、以下のように行います。
<programlisting>
SELECT c.column_name, c.data_type, e.data_type AS element_type
FROM information_schema.columns c LEFT JOIN information_schema.element_types e
     ON ((c.table_catalog, c.table_schema, c.table_name, 'TABLE', c.dtd_identifier)
       = (e.object_catalog, e.object_schema, e.object_name, e.object_type, e.collection_type_identifier))
WHERE c.table_schema = '...' AND c.table_name = '...'
ORDER BY c.ordinal_position;
</programlisting>
<!--
   This view only includes objects that the current user has access
   to, by way of being the owner or having some privilege.
-->
このビューは、所有者である、適切な権限を持っているといった方法で、現在のユーザがアクセスできるオブジェクトのみが含まれます。
  </para>

  <table>
<!--
   <title><structname>element_types</structname> Columns</title>
-->
   <title><structname>element_types</structname>の列</title>
   <tgroup cols="1">
    <thead>
     <row>
      <entry role="catalog_table_entry"><para role="column_definition">
<!--
       Column Type
-->
列 型
      </para>
      <para>
<!--
       Description
-->
説明
      </para></entry>
     </row>
    </thead>

    <tbody>
     <row>
      <entry role="catalog_table_entry"><para role="column_definition">
       <structfield>object_catalog</structfield> <type>sql_identifier</type>
      </para>
      <para>
<!--
       Name of the database that contains the object that uses the
       array being described (always the current database)
-->
記述される配列を使用するオブジェクトを持つデータベースの名前です
（常に現在のデータベースです）。
      </para></entry>
     </row>

     <row>
      <entry role="catalog_table_entry"><para role="column_definition">
       <structfield>object_schema</structfield> <type>sql_identifier</type>
      </para>
      <para>
<!--
       Name of the schema that contains the object that uses the array
       being described
-->
記述される配列を使用するオブジェクトを持つスキーマの名前です。
      </para></entry>
     </row>

     <row>
      <entry role="catalog_table_entry"><para role="column_definition">
       <structfield>object_name</structfield> <type>sql_identifier</type>
      </para>
      <para>
<!--
       Name of the object that uses the array being described
-->
記述される配列を使用するオブジェクトの名前です。
      </para></entry>
     </row>

     <row>
      <entry role="catalog_table_entry"><para role="column_definition">
       <structfield>object_type</structfield> <type>character_data</type>
      </para>
      <para>
<!--
       The type of the object that uses the array being described: one
       of <literal>TABLE</literal> (the array is used by a column of
       that table), <literal>USER-DEFINED TYPE</literal> (the array is
       used by an attribute of that composite type),
       <literal>DOMAIN</literal> (the array is used by that domain),
       <literal>ROUTINE</literal> (the array is used by a parameter or
       the return data type of that function).
-->
記述される配列を使用するオブジェクトの種類です。
<literal>TABLE</literal>（その配列がテーブルの列によって使用される）、<literal>USER-DEFINED TYPE</literal>（その配列が複合データ型の属性によって使用される）、<literal>DOMAIN</literal>（その配列がドメインによって使用される）、<literal>ROUTINE</literal>（その配列が関数のパラメータ、もしくは戻り値の型によって使用される）のいずれかです。
      </para></entry>
     </row>

     <row>
      <entry role="catalog_table_entry"><para role="column_definition">
       <structfield>collection_type_identifier</structfield> <type>sql_identifier</type>
      </para>
      <para>
<!--
       The identifier of the data type descriptor of the array being
       described.  Use this to join with the
       <literal>dtd_identifier</literal> columns of other information
       schema views.
-->
記述される配列のデータ型記述子の識別子です。他の情報スキーマビューの<literal>dtd_identifier</literal>列と結合するのに使用してください。
      </para></entry>
     </row>

     <row>
      <entry role="catalog_table_entry"><para role="column_definition">
       <structfield>data_type</structfield> <type>character_data</type>
      </para>
      <para>
<!--
       Data type of the array elements, if it is a built-in type, else
       <literal>USER-DEFINED</literal> (in that case, the type is
       identified in <literal>udt_name</literal> and associated
       columns).
-->
組み込み型の場合は配列要素のデータ型です。さもなくば、<literal>USER-DEFINED</literal>です
（この場合、型は<literal>udt_name</literal>と関連する列で識別されます）。
      </para></entry>
     </row>

     <row>
      <entry role="catalog_table_entry"><para role="column_definition">
       <structfield>character_maximum_length</structfield> <type>cardinal_number</type>
      </para>
      <para>
<!--
       Always null, since this information is not applied to array element data types in <productname>PostgreSQL</productname>
-->
常にNULLです。
この情報は、<productname>PostgreSQL</productname>における配列要素のデータ型には当てはまらないからです。
      </para></entry>
     </row>

     <row>
      <entry role="catalog_table_entry"><para role="column_definition">
       <structfield>character_octet_length</structfield> <type>cardinal_number</type>
      </para>
      <para>
<!--
       Always null, since this information is not applied to array element data types in <productname>PostgreSQL</productname>
-->
常にNULLです。
この情報は、<productname>PostgreSQL</productname>における配列要素のデータ型には当てはまらないからです。
      </para></entry>
     </row>

     <row>
      <entry role="catalog_table_entry"><para role="column_definition">
       <structfield>character_set_catalog</structfield> <type>sql_identifier</type>
      </para>
      <para>
<!--
       Applies to a feature not available in <productname>PostgreSQL</productname>
-->
<productname>PostgreSQL</productname>では利用できない機能に適用されるものです。
      </para></entry>
     </row>

     <row>
      <entry role="catalog_table_entry"><para role="column_definition">
       <structfield>character_set_schema</structfield> <type>sql_identifier</type>
      </para>
      <para>
<!--
       Applies to a feature not available in <productname>PostgreSQL</productname>
-->
<productname>PostgreSQL</productname>では利用できない機能に適用されるものです。
      </para></entry>
     </row>

     <row>
      <entry role="catalog_table_entry"><para role="column_definition">
       <structfield>character_set_name</structfield> <type>sql_identifier</type>
      </para>
      <para>
<!--
       Applies to a feature not available in <productname>PostgreSQL</productname>
-->
<productname>PostgreSQL</productname>では利用できない機能に適用されるものです。
      </para></entry>
     </row>

     <row>
      <entry role="catalog_table_entry"><para role="column_definition">
       <structfield>collation_catalog</structfield> <type>sql_identifier</type>
      </para>
      <para>
<!--
       Name of the database containing the collation of the element
       type (always the current database), null if default or the data
       type of the element is not collatable
-->
要素データ型の照合を含むデータベース(常に現在のデータベース)の名前で、デフォルトであるか要素のデータ型が照合可能でない場合はNULLです。
      </para></entry>
     </row>

     <row>
      <entry role="catalog_table_entry"><para role="column_definition">
       <structfield>collation_schema</structfield> <type>sql_identifier</type>
      </para>
      <para>
<!--
       Name of the schema containing the collation of the element
       type, null if default or the data type of the element is not
       collatable
-->
要素データ型の照合を含むスキーマの名前で、デフォルトであるか要素のデータ型が照合可能でない場合はNULLです。
      </para></entry>
     </row>

     <row>
      <entry role="catalog_table_entry"><para role="column_definition">
       <structfield>collation_name</structfield> <type>sql_identifier</type>
      </para>
      <para>
<!--
       Name of the collation of the element type, null if default or
       the data type of the element is not collatable
-->
要素データ型の照合の名前で、デフォルトであるか要素のデータ型が照合可能でない場合はNULLです。
      </para></entry>
     </row>

     <row>
      <entry role="catalog_table_entry"><para role="column_definition">
       <structfield>numeric_precision</structfield> <type>cardinal_number</type>
      </para>
      <para>
<!--
       Always null, since this information is not applied to array element data types in <productname>PostgreSQL</productname>
-->
常にNULLです。
この情報は、<productname>PostgreSQL</productname>における配列要素のデータ型には当てはまらないからです。
      </para></entry>
     </row>

     <row>
      <entry role="catalog_table_entry"><para role="column_definition">
       <structfield>numeric_precision_radix</structfield> <type>cardinal_number</type>
      </para>
      <para>
<!--
       Always null, since this information is not applied to array element data types in <productname>PostgreSQL</productname>
-->
常にNULLです。
この情報は、<productname>PostgreSQL</productname>における配列要素のデータ型には当てはまらないからです。
      </para></entry>
     </row>

     <row>
      <entry role="catalog_table_entry"><para role="column_definition">
       <structfield>numeric_scale</structfield> <type>cardinal_number</type>
      </para>
      <para>
<!--
       Always null, since this information is not applied to array element data types in <productname>PostgreSQL</productname>
-->
常にNULLです。
この情報は、<productname>PostgreSQL</productname>における配列要素のデータ型には当てはまらないからです。
      </para></entry>
     </row>

     <row>
      <entry role="catalog_table_entry"><para role="column_definition">
       <structfield>datetime_precision</structfield> <type>cardinal_number</type>
      </para>
      <para>
<!--
       Always null, since this information is not applied to array element data types in <productname>PostgreSQL</productname>
-->
常にNULLです。
この情報は、<productname>PostgreSQL</productname>における配列要素のデータ型には当てはまらないからです。
      </para></entry>
     </row>

     <row>
      <entry role="catalog_table_entry"><para role="column_definition">
       <structfield>interval_type</structfield> <type>character_data</type>
      </para>
      <para>
<!--
       Always null, since this information is not applied to array element data types in <productname>PostgreSQL</productname>
-->
常にNULLです。
この情報は、<productname>PostgreSQL</productname>における配列要素のデータ型には当てはまらないからです。
      </para></entry>
     </row>

     <row>
      <entry role="catalog_table_entry"><para role="column_definition">
       <structfield>interval_precision</structfield> <type>cardinal_number</type>
      </para>
      <para>
<!--
       Always null, since this information is not applied to array element data types in <productname>PostgreSQL</productname>
-->
常にNULLです。
この情報は、<productname>PostgreSQL</productname>における配列要素のデータ型には当てはまらないからです。
      </para></entry>
     </row>

     <row>
      <entry role="catalog_table_entry"><para role="column_definition">
<<<<<<< HEAD
=======
       <structfield>domain_default</structfield> <type>character_data</type>
      </para>
      <para>
<!--
       Not yet implemented
-->
未実装です。
      </para></entry>
     </row>

     <row>
      <entry role="catalog_table_entry"><para role="column_definition">
>>>>>>> 32de6336
       <structfield>udt_catalog</structfield> <type>sql_identifier</type>
      </para>
      <para>
<!--
       Name of the database that the data type of the elements is
       defined in (always the current database)
-->
要素のデータ型を定義したデータベースの名前です
（常に現在のデータベースです）。
      </para></entry>
     </row>

     <row>
      <entry role="catalog_table_entry"><para role="column_definition">
       <structfield>udt_schema</structfield> <type>sql_identifier</type>
      </para>
      <para>
<!--
       Name of the schema that the data type of the elements is
       defined in
-->
要素のデータ型を定義したスキーマの名前です。
      </para></entry>
     </row>

     <row>
      <entry role="catalog_table_entry"><para role="column_definition">
       <structfield>udt_name</structfield> <type>sql_identifier</type>
      </para>
      <para>
<!--
       Name of the data type of the elements
-->
要素のデータ型の名前です。
      </para></entry>
     </row>

     <row>
      <entry role="catalog_table_entry"><para role="column_definition">
       <structfield>scope_catalog</structfield> <type>sql_identifier</type>
      </para>
      <para>
<!--
       Applies to a feature not available in <productname>PostgreSQL</productname>
-->
<productname>PostgreSQL</productname>では利用できない機能に適用されるものです。
      </para></entry>
     </row>

     <row>
      <entry role="catalog_table_entry"><para role="column_definition">
       <structfield>scope_schema</structfield> <type>sql_identifier</type>
      </para>
      <para>
<!--
       Applies to a feature not available in <productname>PostgreSQL</productname>
-->
<productname>PostgreSQL</productname>では利用できない機能に適用されるものです。
      </para></entry>
     </row>

     <row>
      <entry role="catalog_table_entry"><para role="column_definition">
       <structfield>scope_name</structfield> <type>sql_identifier</type>
      </para>
      <para>
<!--
       Applies to a feature not available in <productname>PostgreSQL</productname>
-->
<productname>PostgreSQL</productname>では利用できない機能に適用されるものです。
      </para></entry>
     </row>

     <row>
      <entry role="catalog_table_entry"><para role="column_definition">
       <structfield>maximum_cardinality</structfield> <type>cardinal_number</type>
      </para>
      <para>
<!--
       Always null, because arrays always have unlimited maximum cardinality in <productname>PostgreSQL</productname>
-->
常にNULLです。<productname>PostgreSQL</productname>では配列の次数は無制限だからです。
      </para></entry>
     </row>

     <row>
      <entry role="catalog_table_entry"><para role="column_definition">
       <structfield>dtd_identifier</structfield> <type>sql_identifier</type>
      </para>
      <para>
<!--
       An identifier of the data type descriptor of the element.  This
       is currently not useful.
-->
要素のデータ型記述子の識別子です。現在は用途はありません。
      </para></entry>
     </row>
    </tbody>
   </tgroup>
  </table>
 </sect1>

 <sect1 id="infoschema-enabled-roles">
  <title><literal>enabled_roles</literal></title>

  <para>
<!--
   The view <literal>enabled_roles</literal> identifies the currently
   <quote>enabled roles</quote>.  The enabled roles are recursively
   defined as the current user together with all roles that have been
   granted to the enabled roles with automatic inheritance.  In other
   words, these are all roles that the current user has direct or
   indirect, automatically inheriting membership in.
   <indexterm><primary>enabled role</primary></indexterm>
   <indexterm><primary>role</primary><secondary>enabled</secondary></indexterm>
-->
<literal>enabled_roles</literal>ビューは、現在<quote>有効なロール</quote>を示します。
有効なロールは、現在のユーザと自動継承によって有効なロールに付与されたすべてのロールとして再帰的に定義されます。
言い換えると、これは、現在のユーザが直接または間接的に属するメンバ資格の継承により自動的に持つすべてのロールです。
   <indexterm><primary>有効なロール</primary></indexterm>
   <indexterm><primary>ロール</primary><secondary>有効な</secondary></indexterm>
  </para>

  <para>
<!--
   For permission checking, the set of <quote>applicable roles</quote>
   is applied, which can be broader than the set of enabled roles.  So
   generally, it is better to use the view
   <literal>applicable_roles</literal> instead of this one; See
   <xref linkend="infoschema-applicable-roles"/> for details on
   <literal>applicable_roles</literal> view.
-->
権限検査では、<quote>適用可能なロール</quote>群が適用されます。
これは、有効なロールよりも広範になる可能性があります。
したがって一般的にはこのビューよりも<literal>applicable_roles</literal>ビューを使用する方が良いでしょう。
<literal>applicable_roles</literal>ビューの詳細については<xref linkend="infoschema-applicable-roles"/>を参照してください。
  </para>

  <table>
<!--
   <title><structname>enabled_roles</structname> Columns</title>
-->
   <title><structname>enabled_roles</structname>の列</title>
   <tgroup cols="1">
    <thead>
     <row>
      <entry role="catalog_table_entry"><para role="column_definition">
<!--
       Column Type
-->
列 型
      </para>
      <para>
<!--
       Description
-->
説明
      </para></entry>
     </row>
    </thead>

    <tbody>
     <row>
      <entry role="catalog_table_entry"><para role="column_definition">
       <structfield>role_name</structfield> <type>sql_identifier</type>
      </para>
      <para>
<!--
       Name of a role
-->
ロール名です。
      </para></entry>
     </row>
    </tbody>
   </tgroup>
  </table>
 </sect1>

 <sect1 id="infoschema-foreign-data-wrapper-options">
  <title><literal>foreign_data_wrapper_options</literal></title>

  <para>
<!--
   The view <literal>foreign_data_wrapper_options</literal> contains
   all the options defined for foreign-data wrappers in the current
   database.  Only those foreign-data wrappers are shown that the
   current user has access to (by way of being the owner or having
   some privilege).
-->
<literal>foreign_data_wrapper_options</literal>ビューには現在のデータベース内の外部データラッパー用に定義されたすべてのオプションが含まれます。
現在のユーザが（所有者または何らかの権限を持つことで）アクセス可能な外部データラッパーのみが表示されます。
  </para>

  <table>
<!--
   <title><structname>foreign_data_wrapper_options</structname> Columns</title>
-->
   <title><structname>foreign_data_wrapper_options</structname>の列</title>
   <tgroup cols="1">
    <thead>
     <row>
      <entry role="catalog_table_entry"><para role="column_definition">
<!--
       Column Type
-->
列 型
      </para>
      <para>
<!--
       Description
-->
説明
      </para></entry>
     </row>
    </thead>

    <tbody>
     <row>
      <entry role="catalog_table_entry"><para role="column_definition">
       <structfield>foreign_data_wrapper_catalog</structfield> <type>sql_identifier</type>
      </para>
      <para>
<!--
       Name of the database that the foreign-data wrapper is defined in (always the current database)
-->
外部データラッパーを定義したデータベースの名前です（常に現在のデータベースです）。
      </para></entry>
     </row>

     <row>
      <entry role="catalog_table_entry"><para role="column_definition">
       <structfield>foreign_data_wrapper_name</structfield> <type>sql_identifier</type>
      </para>
      <para>
<!--
       Name of the foreign-data wrapper
-->
外部データラッパーの名前です。
      </para></entry>
     </row>

     <row>
      <entry role="catalog_table_entry"><para role="column_definition">
       <structfield>option_name</structfield> <type>sql_identifier</type>
      </para>
      <para>
<!--
       Name of an option
-->
オプションの名前です。
      </para></entry>
     </row>

     <row>
      <entry role="catalog_table_entry"><para role="column_definition">
       <structfield>option_value</structfield> <type>character_data</type>
      </para>
      <para>
<!--
       Value of the option
-->
オプションの値です。
      </para></entry>
     </row>
    </tbody>
   </tgroup>
  </table>
 </sect1>

 <sect1 id="infoschema-foreign-data-wrappers">
  <title><literal>foreign_data_wrappers</literal></title>

  <para>
<!--
   The view <literal>foreign_data_wrappers</literal> contains all
   foreign-data wrappers defined in the current database.  Only those
   foreign-data wrappers are shown that the current user has access to
   (by way of being the owner or having some privilege).
-->
<literal>foreign_data_wrappers</literal>ビューには現在のデータベース内で定義された、すべての外部データラッパーが含まれます。
現在のユーザが（所有者である、または、何らかの権限を持つことにより）アクセス可能な外部データラッパーのみが表示されます。
  </para>

  <table>
<!--
   <title><structname>foreign_data_wrappers</structname> Columns</title>
-->
   <title><structname>foreign_data_wrappers</structname>の列</title>
   <tgroup cols="1">
    <thead>
     <row>
      <entry role="catalog_table_entry"><para role="column_definition">
<!--
       Column Type
-->
列 型
      </para>
      <para>
<!--
       Description
-->
説明
      </para></entry>
     </row>
    </thead>

    <tbody>
     <row>
      <entry role="catalog_table_entry"><para role="column_definition">
       <structfield>foreign_data_wrapper_catalog</structfield> <type>sql_identifier</type>
      </para>
      <para>
<!--
       Name of the database that contains the foreign-data
       wrapper (always the current database)
-->
外部データラッパーを含むデータベース名です（常に現在のデータベースです）。
      </para></entry>
     </row>

     <row>
      <entry role="catalog_table_entry"><para role="column_definition">
       <structfield>foreign_data_wrapper_name</structfield> <type>sql_identifier</type>
      </para>
      <para>
<!--
       Name of the foreign-data wrapper
-->
外部データラッパーの名前です。
      </para></entry>
     </row>

     <row>
      <entry role="catalog_table_entry"><para role="column_definition">
       <structfield>authorization_identifier</structfield> <type>sql_identifier</type>
      </para>
      <para>
<!--
       Name of the owner of the foreign server
-->
外部サーバの所有者の名前です。
      </para></entry>
     </row>

     <row>
      <entry role="catalog_table_entry"><para role="column_definition">
       <structfield>library_name</structfield> <type>character_data</type>
      </para>
      <para>
<!--
       File name of the library that implementing this foreign-data wrapper
-->
この外部データラッパーを実装するライブラリの名前です。
      </para></entry>
     </row>

     <row>
      <entry role="catalog_table_entry"><para role="column_definition">
       <structfield>foreign_data_wrapper_language</structfield> <type>character_data</type>
      </para>
      <para>
<!--
       Language used to implement this foreign-data wrapper
-->
この外部データラッパーを実装するのに使用される言語です。
      </para></entry>
     </row>
    </tbody>
   </tgroup>
  </table>
 </sect1>

 <sect1 id="infoschema-foreign-server-options">
  <title><literal>foreign_server_options</literal></title>

  <para>
<!--
   The view <literal>foreign_server_options</literal> contains all the
   options defined for foreign servers in the current database.  Only
   those foreign servers are shown that the current user has access to
   (by way of being the owner or having some privilege).
-->
<literal>foreign_server_options</literal>ビューには、現在のデータベース内の外部サーバ用に定義されたすべてのオプションが含まれます。
現在のユーザが（所有者である、または何らかの権限を持つことにより）アクセス可能な外部サーバのみが表示されます。
  </para>

  <table>
<!--
   <title><structname>foreign_server_options</structname> Columns</title>
-->
   <title><structname>foreign_server_options</structname>の列</title>
   <tgroup cols="1">
    <thead>
     <row>
      <entry role="catalog_table_entry"><para role="column_definition">
<!--
       Column Type
-->
列 型
      </para>
      <para>
<!--
       Description
-->
説明
      </para></entry>
     </row>
    </thead>

    <tbody>
     <row>
      <entry role="catalog_table_entry"><para role="column_definition">
       <structfield>foreign_server_catalog</structfield> <type>sql_identifier</type>
      </para>
      <para>
<!--
       Name of the database that the foreign server is defined in (always the current database)
-->
外部サーバを定義したデータベースの名前です（常に現在のデータベースです）。
      </para></entry>
     </row>

     <row>
      <entry role="catalog_table_entry"><para role="column_definition">
       <structfield>foreign_server_name</structfield> <type>sql_identifier</type>
      </para>
      <para>
<!--
       Name of the foreign server
-->
外部サーバの名前
      </para></entry>
     </row>

     <row>
      <entry role="catalog_table_entry"><para role="column_definition">
       <structfield>option_name</structfield> <type>sql_identifier</type>
      </para>
      <para>
<!--
       Name of an option
-->
オプションの名前です。
      </para></entry>
     </row>

     <row>
      <entry role="catalog_table_entry"><para role="column_definition">
       <structfield>option_value</structfield> <type>character_data</type>
      </para>
      <para>
<!--
       Value of the option
-->
オプションの値です。
      </para></entry>
     </row>
    </tbody>
   </tgroup>
  </table>
 </sect1>

 <sect1 id="infoschema-foreign-servers">
  <title><literal>foreign_servers</literal></title>

  <para>
<!--
   The view <literal>foreign_servers</literal> contains all foreign
   servers defined in the current database.  Only those foreign
   servers are shown that the current user has access to (by way of
   being the owner or having some privilege).
-->
<literal>foreign_servers</literal>ビューには、現在のデータベース内で定義されたすべての外部サーバが含まれます。
現在のユーザが（所有者である、または何らかの権限を持つことにより）アクセス可能な外部サーバのみが表示されます。
  </para>

  <table>
<!--
   <title><structname>foreign_servers</structname> Columns</title>
-->
   <title><structname>foreign_servers</structname>の列</title>
   <tgroup cols="1">
    <thead>
     <row>
      <entry role="catalog_table_entry"><para role="column_definition">
<!--
       Column Type
-->
列 型
      </para>
      <para>
<!--
       Description
-->
説明
      </para></entry>
     </row>
    </thead>

    <tbody>
     <row>
      <entry role="catalog_table_entry"><para role="column_definition">
       <structfield>foreign_server_catalog</structfield> <type>sql_identifier</type>
      </para>
      <para>
<!--
       Name of the database that the foreign server is defined in (always the current database)
-->
外部サーバを定義したデータベースの名前です（常に現在のデータベースです）。
      </para></entry>
     </row>

     <row>
      <entry role="catalog_table_entry"><para role="column_definition">
       <structfield>foreign_server_name</structfield> <type>sql_identifier</type>
      </para>
      <para>
<!--
       Name of the foreign server
-->
外部サーバの名前
      </para></entry>
     </row>

     <row>
      <entry role="catalog_table_entry"><para role="column_definition">
       <structfield>foreign_data_wrapper_catalog</structfield> <type>sql_identifier</type>
      </para>
      <para>
<!--
       Name of the database that contains the foreign-data
       wrapper used by the foreign server (always the current database)
-->
外部サーバで使用される外部データラッパーを含むデータベースの名前です（常に現在のデータベースです）。
      </para></entry>
     </row>

     <row>
      <entry role="catalog_table_entry"><para role="column_definition">
       <structfield>foreign_data_wrapper_name</structfield> <type>sql_identifier</type>
      </para>
      <para>
<!--
       Name of the foreign-data wrapper used by the foreign server
-->
外部サーバにより使用される外部データラッパーの名前です。
      </para></entry>
     </row>

     <row>
      <entry role="catalog_table_entry"><para role="column_definition">
       <structfield>foreign_server_type</structfield> <type>character_data</type>
      </para>
      <para>
<!--
       Foreign server type information, if specified upon creation
-->
作成時点で指定されている場合、その外部サーバの種類情報です。
      </para></entry>
     </row>

     <row>
      <entry role="catalog_table_entry"><para role="column_definition">
       <structfield>foreign_server_version</structfield> <type>character_data</type>
      </para>
      <para>
<!--
       Foreign server version information, if specified upon creation
-->
作成時点で指定されている場合、その外部サーバのバージョン情報です。
      </para></entry>
     </row>

     <row>
      <entry role="catalog_table_entry"><para role="column_definition">
       <structfield>authorization_identifier</structfield> <type>sql_identifier</type>
      </para>
      <para>
<!--
       Name of the owner of the foreign server
-->
外部サーバの所有者の名前です。
      </para></entry>
     </row>
    </tbody>
   </tgroup>
  </table>
 </sect1>

 <sect1 id="infoschema-foreign-table-options">
  <title><literal>foreign_table_options</literal></title>

  <para>
<!--
   The view <literal>foreign_table_options</literal> contains all the
   options defined for foreign tables in the current database.  Only
   those foreign tables are shown that the current user has access to
   (by way of being the owner or having some privilege).
-->
<literal>foreign_table_options</literal>ビューは、現在のデータベースの外部テーブルに定義された全てのオプションを含みます。(所有者であるか何らかの権限を持っていて)現在のユーザがアクセスできる外部テーブルだけが表示されます。
  </para>

  <table>
<!--
   <title><structname>foreign_table_options</structname> Columns</title>
-->
   <title><structname>foreign_table_options</structname>の列</title>
   <tgroup cols="1">
    <thead>
     <row>
      <entry role="catalog_table_entry"><para role="column_definition">
<!--
       Column Type
-->
列 型
      </para>
      <para>
<!--
       Description
-->
説明
      </para></entry>
     </row>
    </thead>

    <tbody>
     <row>
      <entry role="catalog_table_entry"><para role="column_definition">
       <structfield>foreign_table_catalog</structfield> <type>sql_identifier</type>
      </para>
      <para>
<!--
       Name of the database that contains the foreign table (always the current database)
-->
外部テーブルが含まれるデータベースの名前です（常に現在のデータベースです）。
      </para></entry>
     </row>

     <row>
      <entry role="catalog_table_entry"><para role="column_definition">
       <structfield>foreign_table_schema</structfield> <type>sql_identifier</type>
      </para>
      <para>
<!--
       Name of the schema that contains the foreign table
-->
外部テーブルを含むスキーマの名前です。
      </para></entry>
     </row>

     <row>
      <entry role="catalog_table_entry"><para role="column_definition">
       <structfield>foreign_table_name</structfield> <type>sql_identifier</type>
      </para>
      <para>
<!--
       Name of the foreign table
-->
外部テーブルの名前です。
      </para></entry>
     </row>

     <row>
      <entry role="catalog_table_entry"><para role="column_definition">
       <structfield>option_name</structfield> <type>sql_identifier</type>
      </para>
      <para>
<!--
       Name of an option
-->
オプションの名前です。
      </para></entry>
     </row>

     <row>
      <entry role="catalog_table_entry"><para role="column_definition">
       <structfield>option_value</structfield> <type>character_data</type>
      </para>
      <para>
<!--
       Value of the option
-->
オプションの値です。
      </para></entry>
     </row>
    </tbody>
   </tgroup>
  </table>
 </sect1>

 <sect1 id="infoschema-foreign-tables">
  <title><literal>foreign_tables</literal></title>

  <para>
<!--
   The view <literal>foreign_tables</literal> contains all foreign
   tables defined in the current database.  Only those foreign
   tables are shown that the current user has access to (by way of
   being the owner or having some privilege).
-->
<literal>foreign_tables</literal>ビューは、現在のデータベースで定義されている全ての外部テーブルを含みます。(所有者であるか何らかの権限を持っていて)現在のユーザがアクセスできる外部テーブルだけが表示されます。
  </para>

  <table>
<!--
   <title><structname>foreign_tables</structname> Columns</title>
-->
   <title><structname>foreign_tables</structname>の列</title>
   <tgroup cols="1">
    <thead>
     <row>
      <entry role="catalog_table_entry"><para role="column_definition">
<!--
       Column Type
-->
列 型
      </para>
      <para>
<!--
       Description
-->
説明
      </para></entry>
     </row>
    </thead>

    <tbody>
     <row>
      <entry role="catalog_table_entry"><para role="column_definition">
       <structfield>foreign_table_catalog</structfield> <type>sql_identifier</type>
      </para>
      <para>
<!--
       Name of the database that the foreign table is defined in (always the current database)
-->
外部テーブルを含むデータベースの名前です（常に現在のデータベースです）。
      </para></entry>
     </row>

     <row>
      <entry role="catalog_table_entry"><para role="column_definition">
       <structfield>foreign_table_schema</structfield> <type>sql_identifier</type>
      </para>
      <para>
<!--
       Name of the schema that contains the foreign table
-->
外部テーブルを含むスキーマの名前です。
      </para></entry>
     </row>

     <row>
      <entry role="catalog_table_entry"><para role="column_definition">
       <structfield>foreign_table_name</structfield> <type>sql_identifier</type>
      </para>
      <para>
<!--
       Name of the foreign table
-->
外部テーブルの名前です。
      </para></entry>
     </row>

     <row>
      <entry role="catalog_table_entry"><para role="column_definition">
       <structfield>foreign_server_catalog</structfield> <type>sql_identifier</type>
      </para>
      <para>
<!--
       Name of the database that the foreign server is defined in (always the current database)
-->
外部サーバを定義したデータベースの名前です（常に現在のデータベースです）。
      </para></entry>
     </row>

     <row>
      <entry role="catalog_table_entry"><para role="column_definition">
       <structfield>foreign_server_name</structfield> <type>sql_identifier</type>
      </para>
      <para>
<!--
       Name of the foreign server
-->
外部サーバの名前
      </para></entry>
     </row>
    </tbody>
   </tgroup>
  </table>
 </sect1>

 <sect1 id="infoschema-key-column-usage">
  <title><literal>key_column_usage</literal></title>

  <para>
<!--
   The view <literal>key_column_usage</literal> identifies all columns
   in the current database that are restricted by some unique, primary
   key, or foreign key constraint.  Check constraints are not included
   in this view.  Only those columns are shown that the current user
   has access to, by way of being the owner or having some privilege.
-->
<literal>key_column_usage</literal>ビューは、現在のデータベースにおいて、ある一意性制約、主キー制約、外部キー制約によって制限を受けている全ての列を示します。
検査制約はこのビューには含まれません。
現在のユーザが所有者である、または何らかの権限を持ち、アクセスできるテーブル内のこうした列のみがここに示されます。
  </para>

  <table>
<!--
   <title><structname>key_column_usage</structname> Columns</title>
-->
   <title><structname>key_column_usage</structname>の列</title>
   <tgroup cols="1">
    <thead>
     <row>
      <entry role="catalog_table_entry"><para role="column_definition">
<!--
       Column Type
-->
列 型
      </para>
      <para>
<!--
       Description
-->
説明
      </para></entry>
     </row>
    </thead>

    <tbody>
     <row>
      <entry role="catalog_table_entry"><para role="column_definition">
       <structfield>constraint_catalog</structfield> <type>sql_identifier</type>
      </para>
      <para>
<!--
       Name of the database that contains the constraint (always the current database)
-->
制約を持つデータベースの名前です（常に現在のデータベースです）。
      </para></entry>
     </row>

     <row>
      <entry role="catalog_table_entry"><para role="column_definition">
       <structfield>constraint_schema</structfield> <type>sql_identifier</type>
      </para>
      <para>
<!--
       Name of the schema that contains the constraint
-->
制約を持つスキーマの名前です。
      </para></entry>
     </row>

     <row>
      <entry role="catalog_table_entry"><para role="column_definition">
       <structfield>constraint_name</structfield> <type>sql_identifier</type>
      </para>
      <para>
<!--
       Name of the constraint
-->
制約の名前です。
      </para></entry>
     </row>

     <row>
      <entry role="catalog_table_entry"><para role="column_definition">
       <structfield>table_catalog</structfield> <type>sql_identifier</type>
      </para>
      <para>
<!--
       Name of the database that contains the table that contains the
       column that is restricted by this constraint (always the
       current database)
-->
この制約によって制限を受ける列を持つテーブルを持つデータベースの名前です
（常に現在のデータベースです）。
      </para></entry>
     </row>

     <row>
      <entry role="catalog_table_entry"><para role="column_definition">
       <structfield>table_schema</structfield> <type>sql_identifier</type>
      </para>
      <para>
<!--
       Name of the schema that contains the table that contains the
       column that is restricted by this constraint
-->
この制約によって制限を受ける列を持つテーブルを持つスキーマの名前です。
      </para></entry>
     </row>

     <row>
      <entry role="catalog_table_entry"><para role="column_definition">
       <structfield>table_name</structfield> <type>sql_identifier</type>
      </para>
      <para>
<!--
       Name of the table that contains the column that is restricted
       by this constraint
-->
この制約によって制限を受ける列を持つテーブルの名前です。
      </para></entry>
     </row>

     <row>
      <entry role="catalog_table_entry"><para role="column_definition">
       <structfield>column_name</structfield> <type>sql_identifier</type>
      </para>
      <para>
<!--
       Name of the column that is restricted by this constraint
-->
この制約によって制限を受ける列の名前です。
      </para></entry>
     </row>

     <row>
      <entry role="catalog_table_entry"><para role="column_definition">
       <structfield>ordinal_position</structfield> <type>cardinal_number</type>
      </para>
      <para>
<!--
       Ordinal position of the column within the constraint key (count
       starts at 1)
-->
制約キー内の列の位置を（1から始まる）序数で表したものです。
      </para></entry>
     </row>

     <row>
      <entry role="catalog_table_entry"><para role="column_definition">
       <structfield>position_in_unique_constraint</structfield> <type>cardinal_number</type>
      </para>
      <para>
<!--
       For a foreign-key constraint, ordinal position of the referenced
       column within its unique constraint (count starts at 1);
       otherwise null
-->
外部キー制約では、一意性制約内部の被参照列の位置の序数（1から始まります）です。
その他の場合はNULLです。
      </para></entry>
     </row>
    </tbody>
   </tgroup>
  </table>
 </sect1>

 <sect1 id="infoschema-parameters">
  <title><literal>parameters</literal></title>

  <para>
<!--
   The view <literal>parameters</literal> contains information about
   the parameters (arguments) of all functions in the current database.
   Only those functions are shown that the current user has access to
   (by way of being the owner or having some privilege).
-->
<literal>parameters</literal>ビューには、現在のデータベースにある全ての関数のパラメータ（引数）についての情報があります。
現在のユーザが（所有している、あるいはある権限を持っているといった方法で）アクセスできる関数についてのみが示されます。
  </para>

  <table>
<!--
   <title><structname>parameters</structname> Columns</title>
-->
   <title><structname>parameters</structname>の列</title>
   <tgroup cols="1">
    <thead>
     <row>
      <entry role="catalog_table_entry"><para role="column_definition">
<!--
       Column Type
-->
列 型
      </para>
      <para>
<!--
       Description
-->
説明
      </para></entry>
     </row>
    </thead>

    <tbody>
     <row>
      <entry role="catalog_table_entry"><para role="column_definition">
       <structfield>specific_catalog</structfield> <type>sql_identifier</type>
      </para>
      <para>
<!--
       Name of the database containing the function (always the current database)
-->
関数が含まれるデータベースの名前です（常に現在のデータベースです）。
      </para></entry>
     </row>

     <row>
      <entry role="catalog_table_entry"><para role="column_definition">
       <structfield>specific_schema</structfield> <type>sql_identifier</type>
      </para>
      <para>
<!--
       Name of the schema containing the function
-->
関数が含まれるスキーマの名前です。
      </para></entry>
     </row>

     <row>
      <entry role="catalog_table_entry"><para role="column_definition">
       <structfield>specific_name</structfield> <type>sql_identifier</type>
      </para>
      <para>
<!--
       The <quote>specific name</quote> of the function.  See <xref linkend="infoschema-routines"/> for more information.
-->
関数の<quote>仕様名称</quote>です。
詳細は<xref linkend="infoschema-routines"/>を参照してください。
      </para></entry>
     </row>

     <row>
      <entry role="catalog_table_entry"><para role="column_definition">
       <structfield>ordinal_position</structfield> <type>cardinal_number</type>
      </para>
      <para>
<!--
       Ordinal position of the parameter in the argument list of the
       function (count starts at 1)
-->
関数の引数リストにおけるパラメータの位置の序数（1から始まる）です。
      </para></entry>
     </row>

     <row>
      <entry role="catalog_table_entry"><para role="column_definition">
       <structfield>parameter_mode</structfield> <type>character_data</type>
      </para>
      <para>
<!--
       <literal>IN</literal> for input parameter,
       <literal>OUT</literal> for output parameter,
       and <literal>INOUT</literal> for input/output parameter.
-->
入力パラメータでは<literal>IN</literal>、出力パラメータでは<literal>OUT</literal>、入出力パラメータでは<literal>INOUT</literal> です。
      </para></entry>
     </row>

     <row>
      <entry role="catalog_table_entry"><para role="column_definition">
       <structfield>is_result</structfield> <type>yes_or_no</type>
      </para>
      <para>
<!--
       Applies to a feature not available in <productname>PostgreSQL</productname>
-->
<productname>PostgreSQL</productname>では利用できない機能に適用されるものです。
      </para></entry>
     </row>

     <row>
      <entry role="catalog_table_entry"><para role="column_definition">
       <structfield>as_locator</structfield> <type>yes_or_no</type>
      </para>
      <para>
<!--
       Applies to a feature not available in <productname>PostgreSQL</productname>
-->
<productname>PostgreSQL</productname>では利用できない機能に適用されるものです。
      </para></entry>
     </row>

     <row>
      <entry role="catalog_table_entry"><para role="column_definition">
       <structfield>parameter_name</structfield> <type>sql_identifier</type>
      </para>
      <para>
<!--
       Name of the parameter, or null if the parameter has no name
-->
名前付きパラメータです。
無名のパラメータの場合はNULLです。
      </para></entry>
     </row>

     <row>
      <entry role="catalog_table_entry"><para role="column_definition">
       <structfield>data_type</structfield> <type>character_data</type>
      </para>
      <para>
<!--
       Data type of the parameter, if it is a built-in type, or
       <literal>ARRAY</literal> if it is some array (in that case, see
       the view <literal>element_types</literal>), else
       <literal>USER-DEFINED</literal> (in that case, the type is
       identified in <literal>udt_name</literal> and associated
       columns).
-->
組み込み型の場合、パラメータのデータ型です。
何らかの配列の場合は<literal>ARRAY</literal>です
（この場合、<literal>element_types</literal>ビューを参照してください）。
さもなくば、<literal>USER-DEFINED</literal>です
（この場合、型は<literal>udt_name</literal> と関連する列で識別されます）。
      </para></entry>
     </row>

     <row>
      <entry role="catalog_table_entry"><para role="column_definition">
       <structfield>character_maximum_length</structfield> <type>cardinal_number</type>
      </para>
      <para>
<!--
       Always null, since this information is not applied to parameter data types in <productname>PostgreSQL</productname>
-->
常にNULLです。
<productname>PostgreSQL</productname>では、この情報はパラメータデータ型に適用されないからです。
      </para></entry>
     </row>

     <row>
      <entry role="catalog_table_entry"><para role="column_definition">
       <structfield>character_octet_length</structfield> <type>cardinal_number</type>
      </para>
      <para>
<!--
       Always null, since this information is not applied to parameter data types in <productname>PostgreSQL</productname>
-->
常にNULLです。
<productname>PostgreSQL</productname>では、この情報はパラメータデータ型に適用されないからです。
      </para></entry>
     </row>

     <row>
      <entry role="catalog_table_entry"><para role="column_definition">
       <structfield>character_set_catalog</structfield> <type>sql_identifier</type>
      </para>
      <para>
<!--
       Applies to a feature not available in <productname>PostgreSQL</productname>
-->
<productname>PostgreSQL</productname>では利用できない機能に適用されるものです。
      </para></entry>
     </row>

     <row>
      <entry role="catalog_table_entry"><para role="column_definition">
       <structfield>character_set_schema</structfield> <type>sql_identifier</type>
      </para>
      <para>
<!--
       Applies to a feature not available in <productname>PostgreSQL</productname>
-->
<productname>PostgreSQL</productname>では利用できない機能に適用されるものです。
      </para></entry>
     </row>

     <row>
      <entry role="catalog_table_entry"><para role="column_definition">
       <structfield>character_set_name</structfield> <type>sql_identifier</type>
      </para>
      <para>
<!--
       Applies to a feature not available in <productname>PostgreSQL</productname>
-->
<productname>PostgreSQL</productname>では利用できない機能に適用されるものです。
      </para></entry>
     </row>

     <row>
      <entry role="catalog_table_entry"><para role="column_definition">
       <structfield>collation_catalog</structfield> <type>sql_identifier</type>
      </para>
      <para>
<!--
       Always null, since this information is not applied to parameter data types in <productname>PostgreSQL</productname>
-->
常にNULLです。
<productname>PostgreSQL</productname>では、この情報はパラメータデータ型に適用されないからです。
      </para></entry>
     </row>

     <row>
      <entry role="catalog_table_entry"><para role="column_definition">
       <structfield>collation_schema</structfield> <type>sql_identifier</type>
      </para>
      <para>
<!--
       Always null, since this information is not applied to parameter data types in <productname>PostgreSQL</productname>
-->
常にNULLです。
<productname>PostgreSQL</productname>では、この情報はパラメータデータ型に適用されないからです。
      </para></entry>
     </row>

     <row>
      <entry role="catalog_table_entry"><para role="column_definition">
       <structfield>collation_name</structfield> <type>sql_identifier</type>
      </para>
      <para>
<!--
       Always null, since this information is not applied to parameter data types in <productname>PostgreSQL</productname>
-->
常にNULLです。
<productname>PostgreSQL</productname>では、この情報はパラメータデータ型に適用されないからです。
      </para></entry>
     </row>

     <row>
      <entry role="catalog_table_entry"><para role="column_definition">
       <structfield>numeric_precision</structfield> <type>cardinal_number</type>
      </para>
      <para>
<!--
       Always null, since this information is not applied to parameter data types in <productname>PostgreSQL</productname>
-->
常にNULLです。
<productname>PostgreSQL</productname>では、この情報はパラメータデータ型に適用されないからです。
      </para></entry>
     </row>

     <row>
      <entry role="catalog_table_entry"><para role="column_definition">
       <structfield>numeric_precision_radix</structfield> <type>cardinal_number</type>
      </para>
      <para>
<!--
       Always null, since this information is not applied to parameter data types in <productname>PostgreSQL</productname>
-->
常にNULLです。
<productname>PostgreSQL</productname>では、この情報はパラメータデータ型に適用されないからです。
      </para></entry>
     </row>

     <row>
      <entry role="catalog_table_entry"><para role="column_definition">
       <structfield>numeric_scale</structfield> <type>cardinal_number</type>
      </para>
      <para>
<!--
       Always null, since this information is not applied to parameter data types in <productname>PostgreSQL</productname>
-->
常にNULLです。
<productname>PostgreSQL</productname>では、この情報はパラメータデータ型に適用されないからです。
      </para></entry>
     </row>

     <row>
      <entry role="catalog_table_entry"><para role="column_definition">
       <structfield>datetime_precision</structfield> <type>cardinal_number</type>
      </para>
      <para>
<!--
       Always null, since this information is not applied to parameter data types in <productname>PostgreSQL</productname>
-->
常にNULLです。
<productname>PostgreSQL</productname>では、この情報はパラメータデータ型に適用されないからです。
      </para></entry>
     </row>

     <row>
      <entry role="catalog_table_entry"><para role="column_definition">
       <structfield>interval_type</structfield> <type>character_data</type>
      </para>
      <para>
<!--
       Always null, since this information is not applied to parameter data types in <productname>PostgreSQL</productname>
-->
常にNULLです。
<productname>PostgreSQL</productname>では、この情報はパラメータデータ型に適用されないからです。
      </para></entry>
     </row>

     <row>
      <entry role="catalog_table_entry"><para role="column_definition">
       <structfield>interval_precision</structfield> <type>cardinal_number</type>
      </para>
      <para>
<!--
       Always null, since this information is not applied to parameter data types in <productname>PostgreSQL</productname>
-->
常にNULLです。
<productname>PostgreSQL</productname>では、この情報はパラメータデータ型に適用されないからです。
      </para></entry>
     </row>

     <row>
      <entry role="catalog_table_entry"><para role="column_definition">
       <structfield>udt_catalog</structfield> <type>sql_identifier</type>
      </para>
      <para>
<!--
       Name of the database that the data type of the parameter is
       defined in (always the current database)
-->
パラメータのデータ型を定義したデータベースの名前です
（常に現在のデータベースです）。
      </para></entry>
     </row>

     <row>
      <entry role="catalog_table_entry"><para role="column_definition">
       <structfield>udt_schema</structfield> <type>sql_identifier</type>
      </para>
      <para>
<!--
       Name of the schema that the data type of the parameter is
       defined in
-->
パラメータのデータ型を定義したスキーマの名前です。
      </para></entry>
     </row>

     <row>
      <entry role="catalog_table_entry"><para role="column_definition">
       <structfield>udt_name</structfield> <type>sql_identifier</type>
      </para>
      <para>
<!--
       Name of the data type of the parameter
-->
パラメータのデータ型の名前です。
      </para></entry>
     </row>

     <row>
      <entry role="catalog_table_entry"><para role="column_definition">
       <structfield>scope_catalog</structfield> <type>sql_identifier</type>
      </para>
      <para>
<!--
       Applies to a feature not available in <productname>PostgreSQL</productname>
-->
<productname>PostgreSQL</productname>では利用できない機能に適用されるものです。
      </para></entry>
     </row>

     <row>
      <entry role="catalog_table_entry"><para role="column_definition">
       <structfield>scope_schema</structfield> <type>sql_identifier</type>
      </para>
      <para>
<!--
       Applies to a feature not available in <productname>PostgreSQL</productname>
-->
<productname>PostgreSQL</productname>では利用できない機能に適用されるものです。
      </para></entry>
     </row>

     <row>
      <entry role="catalog_table_entry"><para role="column_definition">
       <structfield>scope_name</structfield> <type>sql_identifier</type>
      </para>
      <para>
<!--
       Applies to a feature not available in <productname>PostgreSQL</productname>
-->
<productname>PostgreSQL</productname>では利用できない機能に適用されるものです。
      </para></entry>
     </row>

     <row>
      <entry role="catalog_table_entry"><para role="column_definition">
       <structfield>maximum_cardinality</structfield> <type>cardinal_number</type>
      </para>
      <para>
<!--
       Always null, because arrays always have unlimited maximum cardinality in <productname>PostgreSQL</productname>
-->
常にNULLです。<productname>PostgreSQL</productname>では配列の次数は無制限だからです。
      </para></entry>
     </row>

     <row>
      <entry role="catalog_table_entry"><para role="column_definition">
       <structfield>dtd_identifier</structfield> <type>sql_identifier</type>
      </para>
      <para>
<!--
       An identifier of the data type descriptor of the parameter,
       unique among the data type descriptors pertaining to the
       function.  This is mainly useful for joining with other
       instances of such identifiers.  (The specific format of the
       identifier is not defined and not guaranteed to remain the same
       in future versions.)
-->
関数に属するデータ型記述子内で一意なパラメータのデータ型記述子の識別子です。
これは主に、こうした識別子の他のインスタンスと結合する時に有用です
（識別子の書式の仕様は定義されておらず、また、今後のバージョンでも同一のままであるという保証もありません）。
      </para></entry>
     </row>

     <row>
      <entry role="catalog_table_entry"><para role="column_definition">
       <structfield>parameter_default</structfield> <type>character_data</type>
      </para>
      <para>
<!--
       The default expression of the parameter, or null if none or if the
       function is not owned by a currently enabled role.
-->
パラメータのデフォルト式であり、存在しない場合または現在有効なロールがその関数の所有者でない場合にはNULLです。
      </para></entry>
     </row>
    </tbody>
   </tgroup>
  </table>
 </sect1>

 <sect1 id="infoschema-referential-constraints">
  <title><literal>referential_constraints</literal></title>

  <para>
<!--
   The view <literal>referential_constraints</literal> contains all
   referential (foreign key) constraints in the current database.
   Only those constraints are shown for which the current user has
   write access to the referencing table (by way of being the
   owner or having some privilege other than <literal>SELECT</literal>).
-->
<literal>referential_constraints</literal>ビューには、現在のデータベース内にある全ての参照（外部キー）制約があります。現在のユーザが、参照テーブルに（所有者、または<literal>SELECT</literal>以外の何らかの権限を持つという方法で）書き込みアクセスを持つと言う事でこれらの制約は示されます。
  </para>

  <table>
<!--
   <title><structname>referential_constraints</structname> Columns</title>
-->
   <title><structname>referential_constraints</structname>の列</title>
   <tgroup cols="1">
    <thead>
     <row>
      <entry role="catalog_table_entry"><para role="column_definition">
<!--
       Column Type
-->
列 型
      </para>
      <para>
<!--
       Description
-->
説明
      </para></entry>
     </row>
    </thead>

    <tbody>
     <row>
      <entry role="catalog_table_entry"><para role="column_definition">
       <structfield>constraint_catalog</structfield> <type>sql_identifier</type>
      </para>
      <para>
<!--
       Name of the database containing the constraint (always the current database)
-->
制約が含まれるデータベースの名前です（常に現在のデータベースです）。
      </para></entry>
     </row>

     <row>
      <entry role="catalog_table_entry"><para role="column_definition">
       <structfield>constraint_schema</structfield> <type>sql_identifier</type>
      </para>
      <para>
<!--
       Name of the schema containing the constraint
-->
制約が含まれるスキーマの名前です。
      </para></entry>
     </row>

     <row>
      <entry role="catalog_table_entry"><para role="column_definition">
       <structfield>constraint_name</structfield> <type>sql_identifier</type>
      </para>
      <para>
<!--
       Name of the constraint
-->
制約の名前です。
      </para></entry>
     </row>

     <row>
      <entry role="catalog_table_entry"><para role="column_definition">
       <structfield>unique_constraint_catalog</structfield> <type>sql_identifier</type>
      </para>
      <para>
<!--
       Name of the database that contains the unique or primary key
       constraint that the foreign key constraint references (always
       the current database)
-->
外部キー制約が参照する一意性制約、もしくは主キー制約を持つデータベースの名前です
（常に現在のデータベースです）。
      </para></entry>
     </row>

     <row>
      <entry role="catalog_table_entry"><para role="column_definition">
       <structfield>unique_constraint_schema</structfield> <type>sql_identifier</type>
      </para>
      <para>
<!--
       Name of the schema that contains the unique or primary key
       constraint that the foreign key constraint references
-->
外部キー制約が参照する一意性制約、もしくは主キー制約を持つスキーマの名前です。
      </para></entry>
     </row>

     <row>
      <entry role="catalog_table_entry"><para role="column_definition">
       <structfield>unique_constraint_name</structfield> <type>sql_identifier</type>
      </para>
      <para>
<!--
       Name of the unique or primary key constraint that the foreign
       key constraint references
-->
外部キー制約が参照する一意性制約、もしくは主キー制約の名前です。
      </para></entry>
     </row>

     <row>
      <entry role="catalog_table_entry"><para role="column_definition">
       <structfield>match_option</structfield> <type>character_data</type>
      </para>
      <para>
<!--
       Match option of the foreign key constraint:
       <literal>FULL</literal>, <literal>PARTIAL</literal>, or
       <literal>NONE</literal>.
-->
外部キー制約の一致オプションです。
<literal>FULL</literal>、<literal>PARTIAL</literal>、<literal>NONE</literal>のいずれかです。
      </para></entry>
     </row>

     <row>
      <entry role="catalog_table_entry"><para role="column_definition">
       <structfield>update_rule</structfield> <type>character_data</type>
      </para>
      <para>
<!--
       Update rule of the foreign key constraint:
       <literal>CASCADE</literal>, <literal>SET NULL</literal>,
       <literal>SET DEFAULT</literal>, <literal>RESTRICT</literal>, or
       <literal>NO ACTION</literal>.
-->
外部キー制約の更新規則です。
<literal>CASCADE</literal>、<literal>SET NULL</literal>、<literal>SET DEFAULT</literal>、<literal>RESTRICT</literal>、<literal>NO ACTION</literal>のいずれかです。
      </para></entry>
     </row>

     <row>
      <entry role="catalog_table_entry"><para role="column_definition">
       <structfield>delete_rule</structfield> <type>character_data</type>
      </para>
      <para>
<!--
       Delete rule of the foreign key constraint:
       <literal>CASCADE</literal>, <literal>SET NULL</literal>,
       <literal>SET DEFAULT</literal>, <literal>RESTRICT</literal>, or
       <literal>NO ACTION</literal>.
-->
外部キー制約の削除規則です。
<literal>CASCADE</literal>、<literal>SET NULL</literal>、<literal>SET DEFAULT</literal>、<literal>RESTRICT</literal>、<literal>NO ACTION</literal>のいずれかです。
      </para></entry>
     </row>
    </tbody>
   </tgroup>
  </table>

 </sect1>

 <sect1 id="infoschema-role-column-grants">
  <title><literal>role_column_grants</literal></title>

  <para>
<!--
   The view <literal>role_column_grants</literal> identifies all
   privileges granted on columns where the grantor or grantee is a
   currently enabled role.  Further information can be found under
   <literal>column_privileges</literal>.  The only effective
   difference between this view
   and <literal>column_privileges</literal> is that this view omits
   columns that have been made accessible to the current user by way
   of a grant to <literal>PUBLIC</literal>.
-->
<literal>role_column_grants</literal>ビューは、譲与者または被譲与者が現在有効なロールである場合、列に付与された全ての権限を示します。
詳細な情報は<literal>column_privileges</literal>の中にあります。
このビューと<literal>column_privileges</literal>との間の実質的な違いは、このビューでは現在のユーザが<literal>PUBLIC</literal>に与えられた権限によりアクセスできるようになった列を省略していることだけです。
  </para>

  <table>
<!--
   <title><structname>role_column_grants</structname> Columns</title>
-->
   <title><structname>role_column_grants</structname>の列</title>
   <tgroup cols="1">
    <thead>
     <row>
      <entry role="catalog_table_entry"><para role="column_definition">
<!--
       Column Type
-->
列 型
      </para>
      <para>
<!--
       Description
-->
説明
      </para></entry>
     </row>
    </thead>

    <tbody>
     <row>
      <entry role="catalog_table_entry"><para role="column_definition">
       <structfield>grantor</structfield> <type>sql_identifier</type>
      </para>
      <para>
<!--
       Name of the role that granted the privilege
-->
権限を与えたロールの名前です。
      </para></entry>
     </row>

     <row>
      <entry role="catalog_table_entry"><para role="column_definition">
       <structfield>grantee</structfield> <type>sql_identifier</type>
      </para>
      <para>
<!--
       Name of the role that the privilege was granted to
-->
権限を与えられたロールの名前です。
      </para></entry>
     </row>

     <row>
      <entry role="catalog_table_entry"><para role="column_definition">
       <structfield>table_catalog</structfield> <type>sql_identifier</type>
      </para>
      <para>
<!--
       Name of the database that contains the table that contains the column (always the current database)
-->
その列を含むテーブルを持つデータベースの名前です（常に現在のデータベースです）。
      </para></entry>
     </row>

     <row>
      <entry role="catalog_table_entry"><para role="column_definition">
       <structfield>table_schema</structfield> <type>sql_identifier</type>
      </para>
      <para>
<!--
       Name of the schema that contains the table that contains the column
-->
その列を含むテーブルを持つスキーマの名前です。
      </para></entry>
     </row>

     <row>
      <entry role="catalog_table_entry"><para role="column_definition">
       <structfield>table_name</structfield> <type>sql_identifier</type>
      </para>
      <para>
<!--
       Name of the table that contains the column
-->
その列を含むテーブルの名前です。
      </para></entry>
     </row>

     <row>
      <entry role="catalog_table_entry"><para role="column_definition">
       <structfield>column_name</structfield> <type>sql_identifier</type>
      </para>
      <para>
<!--
       Name of the column
-->
列の名前です。
      </para></entry>
     </row>

     <row>
      <entry role="catalog_table_entry"><para role="column_definition">
       <structfield>privilege_type</structfield> <type>character_data</type>
      </para>
      <para>
<!--
       Type of the privilege: <literal>SELECT</literal>,
       <literal>INSERT</literal>, <literal>UPDATE</literal>, or
       <literal>REFERENCES</literal>
-->
権限の種類です。
<literal>SELECT</literal>、<literal>INSERT</literal>、<literal>UPDATE</literal>、もしくは<literal>REFERENCES</literal>です。
      </para></entry>
     </row>

     <row>
      <entry role="catalog_table_entry"><para role="column_definition">
       <structfield>is_grantable</structfield> <type>yes_or_no</type>
      </para>
      <para>
<!--
       <literal>YES</literal> if the privilege is grantable, <literal>NO</literal> if not
-->
この権限を付与可能な場合は<literal>YES</literal>、さもなくば<literal>NO</literal>です。
      </para></entry>
     </row>
    </tbody>
   </tgroup>
  </table>
 </sect1>

 <sect1 id="infoschema-role-routine-grants">
  <title><literal>role_routine_grants</literal></title>

  <para>
<!--
   The view <literal>role_routine_grants</literal> identifies all
   privileges granted on functions where the grantor or grantee is a
   currently enabled role.  Further information can be found under
   <literal>routine_privileges</literal>.  The only effective
   difference between this view
   and <literal>routine_privileges</literal> is that this view omits
   functions that have been made accessible to the current user by way
   of a grant to <literal>PUBLIC</literal>.
-->
<literal>role_routine_grants</literal>ビューは、現在有効なロールが譲与者、または被譲与者で関数上に与えられた全ての権限を示します。
詳細な情報は<literal>routine_privileges</literal>の中にあります。
このビューと<literal>routine_privileges</literal>との間の実質的な違いは、このビューでは現在のユーザが<literal>PUBLIC</literal>に与えられた権限によりアクセスできるようになった関数を省略していることだけです。
  </para>

  <table>
<!--
   <title><structname>role_routine_grants</structname> Columns</title>
-->
   <title><structname>role_routine_grants</structname>の列</title>
   <tgroup cols="1">
    <thead>
     <row>
      <entry role="catalog_table_entry"><para role="column_definition">
<!--
       Column Type
-->
列 型
      </para>
      <para>
<!--
       Description
-->
説明
      </para></entry>
     </row>
    </thead>

    <tbody>
     <row>
      <entry role="catalog_table_entry"><para role="column_definition">
       <structfield>grantor</structfield> <type>sql_identifier</type>
      </para>
      <para>
<!--
       Name of the role that granted the privilege
-->
権限を与えたロールの名前です。
      </para></entry>
     </row>

     <row>
      <entry role="catalog_table_entry"><para role="column_definition">
       <structfield>grantee</structfield> <type>sql_identifier</type>
      </para>
      <para>
<!--
       Name of the role that the privilege was granted to
-->
権限を与えられたロールの名前です。
      </para></entry>
     </row>

     <row>
      <entry role="catalog_table_entry"><para role="column_definition">
       <structfield>specific_catalog</structfield> <type>sql_identifier</type>
      </para>
      <para>
<!--
       Name of the database containing the function (always the current database)
-->
関数が含まれるデータベースの名前です（常に現在のデータベースです）。
      </para></entry>
     </row>

     <row>
      <entry role="catalog_table_entry"><para role="column_definition">
       <structfield>specific_schema</structfield> <type>sql_identifier</type>
      </para>
      <para>
<!--
       Name of the schema containing the function
-->
関数が含まれるスキーマの名前です。
      </para></entry>
     </row>

     <row>
      <entry role="catalog_table_entry"><para role="column_definition">
       <structfield>specific_name</structfield> <type>sql_identifier</type>
      </para>
      <para>
<!--
       The <quote>specific name</quote> of the function.  See <xref linkend="infoschema-routines"/> for more information.
-->
関数の<quote>仕様名称</quote>です。
詳細は<xref linkend="infoschema-routines"/>を参照してください。
      </para></entry>
     </row>

     <row>
      <entry role="catalog_table_entry"><para role="column_definition">
       <structfield>routine_catalog</structfield> <type>sql_identifier</type>
      </para>
      <para>
<!--
       Name of the database containing the function (always the current database)
-->
関数が含まれるデータベースの名前です（常に現在のデータベースです）。
      </para></entry>
     </row>

     <row>
      <entry role="catalog_table_entry"><para role="column_definition">
       <structfield>routine_schema</structfield> <type>sql_identifier</type>
      </para>
      <para>
<!--
       Name of the schema containing the function
-->
関数が含まれるスキーマの名前です。
      </para></entry>
     </row>

     <row>
      <entry role="catalog_table_entry"><para role="column_definition">
       <structfield>routine_name</structfield> <type>sql_identifier</type>
      </para>
      <para>
<!--
       Name of the function (might be duplicated in case of overloading)
-->
関数の名前です（オーバーロードされている場合は重複する可能性があります）。
      </para></entry>
     </row>

     <row>
      <entry role="catalog_table_entry"><para role="column_definition">
       <structfield>privilege_type</structfield> <type>character_data</type>
      </para>
      <para>
<!--
       Always <literal>EXECUTE</literal> (the only privilege type for functions)
-->
常に<literal>EXECUTE</literal>です（関数用の唯一の権限です）。
      </para></entry>
     </row>

     <row>
      <entry role="catalog_table_entry"><para role="column_definition">
       <structfield>is_grantable</structfield> <type>yes_or_no</type>
      </para>
      <para>
<!--
       <literal>YES</literal> if the privilege is grantable, <literal>NO</literal> if not
-->
この権限を付与可能な場合は<literal>YES</literal>、さもなくば<literal>NO</literal>です。
      </para></entry>
     </row>
    </tbody>
   </tgroup>
  </table>
 </sect1>

 <sect1 id="infoschema-role-table-grants">
  <title><literal>role_table_grants</literal></title>

  <para>
<!--
   The view <literal>role_table_grants</literal> identifies all
   privileges granted on tables or views where the grantor or grantee
   is a currently enabled role.  Further information can be found
   under <literal>table_privileges</literal>.  The only effective
   difference between this view
   and <literal>table_privileges</literal> is that this view omits
   tables that have been made accessible to the current user by way of
   a grant to <literal>PUBLIC</literal>.
-->
<literal>role_table_grants</literal>ビューは、現在有効なロールが譲与者または被譲与者であるテーブルやビュー上に与えられた全ての権限を示します。
詳細な情報は<literal>table_privileges</literal>の中にあります。
このビューと<literal>table_privileges</literal>との間の実質的な違いは、このビューでは現在のユーザが<literal>PUBLIC</literal>に与えられた権限によりアクセスできるようになったテーブルを省略していることだけです。
  </para>

  <table>
<!--
   <title><structname>role_table_grants</structname> Columns</title>
-->
   <title><structname>role_table_grants</structname>の列</title>
   <tgroup cols="1">
    <thead>
     <row>
      <entry role="catalog_table_entry"><para role="column_definition">
<!--
       Column Type
-->
列 型
      </para>
      <para>
<!--
       Description
-->
説明
      </para></entry>
     </row>
    </thead>

    <tbody>
     <row>
      <entry role="catalog_table_entry"><para role="column_definition">
       <structfield>grantor</structfield> <type>sql_identifier</type>
      </para>
      <para>
<!--
       Name of the role that granted the privilege
-->
権限を与えたロールの名前です。
      </para></entry>
     </row>

     <row>
      <entry role="catalog_table_entry"><para role="column_definition">
       <structfield>grantee</structfield> <type>sql_identifier</type>
      </para>
      <para>
<!--
       Name of the role that the privilege was granted to
-->
権限を与えられたロールの名前です。
      </para></entry>
     </row>

     <row>
      <entry role="catalog_table_entry"><para role="column_definition">
       <structfield>table_catalog</structfield> <type>sql_identifier</type>
      </para>
      <para>
<!--
       Name of the database that contains the table (always the current database)
-->
テーブルを持つデータベースの名前です（常に現在のデータベースです）。
      </para></entry>
     </row>

     <row>
      <entry role="catalog_table_entry"><para role="column_definition">
       <structfield>table_schema</structfield> <type>sql_identifier</type>
      </para>
      <para>
<!--
       Name of the schema that contains the table
-->
テーブルを持つスキーマの名前です。
      </para></entry>
     </row>

     <row>
      <entry role="catalog_table_entry"><para role="column_definition">
       <structfield>table_name</structfield> <type>sql_identifier</type>
      </para>
      <para>
<!--
       Name of the table
-->
テーブルの名前です。
      </para></entry>
     </row>

     <row>
      <entry role="catalog_table_entry"><para role="column_definition">
       <structfield>privilege_type</structfield> <type>character_data</type>
      </para>
      <para>
<!--
       Type of the privilege: <literal>SELECT</literal>,
       <literal>INSERT</literal>, <literal>UPDATE</literal>,
       <literal>DELETE</literal>, <literal>TRUNCATE</literal>,
       <literal>REFERENCES</literal>, or <literal>TRIGGER</literal>
-->
権限の種類は、
<literal>SELECT</literal>、<literal>INSERT</literal>、<literal>UPDATE</literal>、<literal>DELETE</literal>、<literal>TRUNCATE</literal>、<literal>REFERENCES</literal>、または<literal>TRIGGER</literal>のいずれかです。
      </para></entry>
     </row>

     <row>
      <entry role="catalog_table_entry"><para role="column_definition">
       <structfield>is_grantable</structfield> <type>yes_or_no</type>
      </para>
      <para>
<!--
       <literal>YES</literal> if the privilege is grantable, <literal>NO</literal> if not
-->
この権限を付与可能な場合は<literal>YES</literal>、さもなくば<literal>NO</literal>です。
      </para></entry>
     </row>

     <row>
      <entry role="catalog_table_entry"><para role="column_definition">
       <structfield>with_hierarchy</structfield> <type>yes_or_no</type>
      </para>
      <para>
<!--
       In the SQL standard, <literal>WITH HIERARCHY OPTION</literal>
       is a separate (sub-)privilege allowing certain operations on
       table inheritance hierarchies.  In PostgreSQL, this is included
       in the <literal>SELECT</literal> privilege, so this column
       shows <literal>YES</literal> if the privilege
       is <literal>SELECT</literal>, else <literal>NO</literal>.
-->
SQL標準では、<literal>WITH HIERARCHY OPTION</literal>は、継承テーブル階層に対するある操作を許可する独立した（副次）権限です。
PostgreSQLでは、これは<literal>SELECT</literal>権限に含まれているため、この列は権限が<literal>SELECT</literal>の場合は<literal>YES</literal>、それ以外の場合は<literal>NO</literal>です。
      </para></entry>
     </row>
    </tbody>
   </tgroup>
  </table>
 </sect1>

 <sect1 id="infoschema-role-udt-grants">
  <title><literal>role_udt_grants</literal></title>

  <para>
<!--
   The view <literal>role_udt_grants</literal> is intended to identify
   <literal>USAGE</literal> privileges granted on user-defined types
   where the grantor or grantee is a currently enabled role.  Further
   information can be found under
   <literal>udt_privileges</literal>.  The only effective difference
   between this view and <literal>udt_privileges</literal> is that
   this view omits objects that have been made accessible to the
   current user by way of a grant to <literal>PUBLIC</literal>.  Since
   data types do not have real privileges in PostgreSQL, but only an
   implicit grant to <literal>PUBLIC</literal>, this view is empty.
-->
<literal>role_udt_grants</literal>ビューは、現在有効なロールが付与者また被付与者である、ユーザ定義型に付与された<literal>USAGE</literal>権限を識別することを意図したものです。それ以上の情報は<literal>udt_privileges</literal>で見つかります。
このビューと<literal>udt_privileges</literal>ビューとの間の実質的な違いは、このビューでは現在のユーザが<literal>PUBLIC</literal>に与えられた権限によりアクセスできるようになったオブジェクトを省略していることだけです。
PostgreSQLではデータ型は実際の権限を持たず、<literal>PUBLIC</literal>に対する暗黙の権限付与しか持たないため、このビューは空です。
  </para>

  <table>
<!--
   <title><structname>role_udt_grants</structname> Columns</title>
-->
   <title><structname>role_udt_grants</structname>の列</title>
   <tgroup cols="1">
    <thead>
     <row>
      <entry role="catalog_table_entry"><para role="column_definition">
<!--
       Column Type
-->
列 型
      </para>
      <para>
<!--
       Description
-->
説明
      </para></entry>
     </row>
    </thead>

    <tbody>
     <row>
      <entry role="catalog_table_entry"><para role="column_definition">
       <structfield>grantor</structfield> <type>sql_identifier</type>
      </para>
      <para>
<!--
       The name of the role that granted the privilege
-->
権限を与えたロールの名前
      </para></entry>
     </row>

     <row>
      <entry role="catalog_table_entry"><para role="column_definition">
       <structfield>grantee</structfield> <type>sql_identifier</type>
      </para>
      <para>
<!--
       The name of the role that the privilege was granted to
-->
権限が与えられたロールの名前
      </para></entry>
     </row>

     <row>
      <entry role="catalog_table_entry"><para role="column_definition">
       <structfield>udt_catalog</structfield> <type>sql_identifier</type>
      </para>
      <para>
<!--
       Name of the database containing the type (always the current database)
-->
型を持つデータベースの名前（常に現在のデータベースです）。
      </para></entry>
     </row>

     <row>
      <entry role="catalog_table_entry"><para role="column_definition">
       <structfield>udt_schema</structfield> <type>sql_identifier</type>
      </para>
      <para>
<!--
       Name of the schema containing the type
-->
型を持つスキーマの名前
      </para></entry>
     </row>

     <row>
      <entry role="catalog_table_entry"><para role="column_definition">
       <structfield>udt_name</structfield> <type>sql_identifier</type>
      </para>
      <para>
<!--
       Name of the type
-->
型の名前
      </para></entry>
     </row>

     <row>
      <entry role="catalog_table_entry"><para role="column_definition">
       <structfield>privilege_type</structfield> <type>character_data</type>
      </para>
      <para>
<!--
       Always <literal>TYPE USAGE</literal>
-->
常に<literal>TYPE USAGE</literal>
      </para></entry>
     </row>

     <row>
      <entry role="catalog_table_entry"><para role="column_definition">
       <structfield>is_grantable</structfield> <type>yes_or_no</type>
      </para>
      <para>
<!--
       <literal>YES</literal> if the privilege is grantable, <literal>NO</literal> if not
-->
この権限を付与可能な場合は<literal>YES</literal>、さもなくば<literal>NO</literal>です。
      </para></entry>
     </row>
    </tbody>
   </tgroup>
  </table>
 </sect1>

 <sect1 id="infoschema-role-usage-grants">
  <title><literal>role_usage_grants</literal></title>

  <para>
<!--
   The view <literal>role_usage_grants</literal> identifies
   <literal>USAGE</literal> privileges granted on various kinds of
   objects where the grantor or grantee is a currently enabled role.
   Further information can be found under
   <literal>usage_privileges</literal>.  The only effective difference
   between this view and <literal>usage_privileges</literal> is that
   this view omits objects that have been made accessible to the
   current user by way of a grant to <literal>PUBLIC</literal>.
-->
<literal>role_usage_grants</literal>ビューは、譲与者または被譲与者が現在有効なロールである多くの種類のオブジェクトに対し、<literal>USAGE</literal>権限を示します。
詳細な情報は<literal>usage_privileges</literal>の中にあります。
このビューと<literal>usage_privileges</literal>ビューとの間の実質的な違いは、このビューでは現在のユーザが<literal>PUBLIC</literal>に与えられた権限によりアクセスできるようになったオブジェクトを省略していることだけです。
  </para>

  <table>
<!--
   <title><structname>role_usage_grants</structname> Columns</title>
-->
   <title><structname>role_usage_grants</structname>の列</title>
   <tgroup cols="1">
    <thead>
     <row>
      <entry role="catalog_table_entry"><para role="column_definition">
<!--
       Column Type
-->
列 型
      </para>
      <para>
<!--
       Description
-->
説明
      </para></entry>
     </row>
    </thead>

    <tbody>
     <row>
      <entry role="catalog_table_entry"><para role="column_definition">
       <structfield>grantor</structfield> <type>sql_identifier</type>
      </para>
      <para>
<!--
       The name of the role that granted the privilege
-->
権限を与えたロールの名前
      </para></entry>
     </row>

     <row>
      <entry role="catalog_table_entry"><para role="column_definition">
       <structfield>grantee</structfield> <type>sql_identifier</type>
      </para>
      <para>
<!--
       The name of the role that the privilege was granted to
-->
権限が与えられたロールの名前
      </para></entry>
     </row>

     <row>
      <entry role="catalog_table_entry"><para role="column_definition">
       <structfield>object_catalog</structfield> <type>sql_identifier</type>
      </para>
      <para>
<!--
       Name of the database containing the object (always the current database)
-->
オブジェクトを持つデータベースの名前（常に現在のデータベースです）。
      </para></entry>
     </row>

     <row>
      <entry role="catalog_table_entry"><para role="column_definition">
       <structfield>object_schema</structfield> <type>sql_identifier</type>
      </para>
      <para>
<!--
       Name of the schema containing the object, if applicable,
       else an empty string
-->
適用されるオブジェクトを持つスキーマの名前。そうでなければ空文字列
      </para></entry>
     </row>

     <row>
      <entry role="catalog_table_entry"><para role="column_definition">
       <structfield>object_name</structfield> <type>sql_identifier</type>
      </para>
      <para>
<!--
       Name of the object
-->
オブジェクトの名前です。
      </para></entry>
     </row>

     <row>
      <entry role="catalog_table_entry"><para role="column_definition">
       <structfield>object_type</structfield> <type>character_data</type>
      </para>
      <para>
<!--
       <literal>COLLATION</literal> or <literal>DOMAIN</literal> or <literal>FOREIGN DATA WRAPPER</literal> or <literal>FOREIGN SERVER</literal> or <literal>SEQUENCE</literal>
-->
<literal>COLLATION</literal>または<literal>DOMAIN</literal>または<literal>FOREIGN DATA WRAPPER</literal>または<literal>FOREIGN SERVER</literal>または<literal>SEQUENCE</literal>
      </para></entry>
     </row>

     <row>
      <entry role="catalog_table_entry"><para role="column_definition">
       <structfield>privilege_type</structfield> <type>character_data</type>
      </para>
      <para>
<!--
       Always <literal>USAGE</literal>
-->
常に<literal>USAGE</literal>です。
      </para></entry>
     </row>

     <row>
      <entry role="catalog_table_entry"><para role="column_definition">
       <structfield>is_grantable</structfield> <type>yes_or_no</type>
      </para>
      <para>
<!--
       <literal>YES</literal> if the privilege is grantable, <literal>NO</literal> if not
-->
この権限を付与可能な場合は<literal>YES</literal>、さもなくば<literal>NO</literal>です。
      </para></entry>
     </row>
    </tbody>
   </tgroup>
  </table>
 </sect1>

 <sect1 id="infoschema-routine-column-usage">
  <title><literal>routine_column_usage</literal></title>

  <para>
<<<<<<< HEAD
=======
<!--
>>>>>>> 32de6336
   The view <literal>routine_column_usage</literal> identifies all columns
   that are used by a function or procedure, either in the SQL body or in
   parameter default expressions.  (This only works for unquoted SQL bodies,
   not quoted bodies or functions in other languages.)  A column is only
   included if its table is owned by a currently enabled role.
<<<<<<< HEAD
=======
-->
<literal>routine_column_usage</literal>ビューは、SQL本体またはパラメータのデフォルト式のいずれかで関数またはプロシージャによって使用されるすべての列を識別します。
（これは、引用符で囲まれていないSQL本体に対してのみ機能し、引用符で囲まれた本文や他の言語の関数では機能しません。）
列が含まれるのは、その列が現在有効なロールによって所有されている場合のみです。
>>>>>>> 32de6336
  </para>

  <table>
   <title><literal>routine_column_usage</literal> Columns</title>

   <tgroup cols="1">
    <thead>
     <row>
      <entry role="catalog_table_entry"><para role="column_definition">
<!--
       Column Type
-->
列 型
      </para>
      <para>
<!--
       Description
-->
説明
      </para></entry>
     </row>
    </thead>

    <tbody>
     <row>
      <entry role="catalog_table_entry"><para role="column_definition">
       <structfield>specific_catalog</structfield> <type>sql_identifier</type>
      </para>
      <para>
<!--
       Name of the database containing the function (always the current database)
-->
関数が含まれるデータベースの名前です（常に現在のデータベースです）。
      </para></entry>
     </row>

     <row>
      <entry role="catalog_table_entry"><para role="column_definition">
       <structfield>specific_schema</structfield> <type>sql_identifier</type>
      </para>
      <para>
<!--
       Name of the schema containing the function
-->
関数が含まれるスキーマの名前です。
      </para></entry>
     </row>

     <row>
      <entry role="catalog_table_entry"><para role="column_definition">
       <structfield>specific_name</structfield> <type>sql_identifier</type>
      </para>
      <para>
<!--
       The <quote>specific name</quote> of the function.  See <xref linkend="infoschema-routines"/> for more information.
-->
関数の<quote>仕様名称</quote>です。
詳細は<xref linkend="infoschema-routines"/>を参照してください。
      </para></entry>
     </row>

     <row>
      <entry role="catalog_table_entry"><para role="column_definition">
       <structfield>routine_catalog</structfield> <type>sql_identifier</type>
      </para>
      <para>
<!--
       Name of the database containing the function (always the current database)
-->
関数が含まれるデータベースの名前です（常に現在のデータベースです）。
      </para></entry>
     </row>

     <row>
      <entry role="catalog_table_entry"><para role="column_definition">
       <structfield>routine_schema</structfield> <type>sql_identifier</type>
      </para>
      <para>
<!--
       Name of the schema containing the function
-->
関数が含まれるスキーマの名前です。
      </para></entry>
     </row>

     <row>
      <entry role="catalog_table_entry"><para role="column_definition">
       <structfield>routine_name</structfield> <type>sql_identifier</type>
      </para>
      <para>
<!--
       Name of the function (might be duplicated in case of overloading)
-->
関数の名前です（オーバーロードされている場合は重複する可能性があります）。
      </para></entry>
     </row>

     <row>
      <entry role="catalog_table_entry"><para role="column_definition">
       <structfield>table_catalog</structfield> <type>sql_identifier</type>
      </para>
      <para>
<!--
       Name of the database that contains the table that is used by the
       function (always the current database)
-->
関数で使用されるテーブルを含むデータベースの名前です（常に現在のデータベースです）。
      </para></entry>
     </row>

     <row>
      <entry role="catalog_table_entry"><para role="column_definition">
       <structfield>table_schema</structfield> <type>sql_identifier</type>
      </para>
      <para>
<!--
       Name of the schema that contains the table that is used by the function
-->
関数で使用されるテーブルを含むスキーマの名前です。
      </para></entry>
     </row>

     <row>
      <entry role="catalog_table_entry"><para role="column_definition">
       <structfield>table_name</structfield> <type>sql_identifier</type>
      </para>
      <para>
<!--
       Name of the table that is used by the function
-->
関数で使用されるテーブルの名前です。
      </para></entry>
     </row>

     <row>
      <entry role="catalog_table_entry"><para role="column_definition">
       <structfield>column_name</structfield> <type>sql_identifier</type>
      </para>
      <para>
<!--
       Name of the column that is used by the function
-->
関数で使用される列の名前です。
      </para></entry>
     </row>
    </tbody>
   </tgroup>
  </table>
 </sect1>

 <sect1 id="infoschema-routine-privileges">
  <title><literal>routine_privileges</literal></title>

  <para>
<!--
   The view <literal>routine_privileges</literal> identifies all
   privileges granted on functions to a currently enabled role or by a
   currently enabled role.  There is one row for each combination of function,
   grantor, and grantee.
-->
<literal>routine_privileges</literal>ビューは、現在有効なロールに与えられた権限、あるいは現在有効なロールによって関数に与えられた権限を全て示します。
関数、権限の譲与者と被譲与者の組み合わせごとに1行あります。
  </para>

  <table>
<!--
   <title><structname>routine_privileges</structname> Columns</title>
-->
   <title><structname>routine_privileges</structname>の列</title>
   <tgroup cols="1">
    <thead>
     <row>
      <entry role="catalog_table_entry"><para role="column_definition">
<!--
       Column Type
-->
列 型
      </para>
      <para>
<!--
       Description
-->
説明
      </para></entry>
     </row>
    </thead>

    <tbody>
     <row>
      <entry role="catalog_table_entry"><para role="column_definition">
       <structfield>grantor</structfield> <type>sql_identifier</type>
      </para>
      <para>
<!--
       Name of the role that granted the privilege
-->
権限を与えたロールの名前です。
      </para></entry>
     </row>

     <row>
      <entry role="catalog_table_entry"><para role="column_definition">
       <structfield>grantee</structfield> <type>sql_identifier</type>
      </para>
      <para>
<!--
       Name of the role that the privilege was granted to
-->
権限を与えられたロールの名前です。
      </para></entry>
     </row>

     <row>
      <entry role="catalog_table_entry"><para role="column_definition">
       <structfield>specific_catalog</structfield> <type>sql_identifier</type>
      </para>
      <para>
<!--
       Name of the database containing the function (always the current database)
-->
関数が含まれるデータベースの名前です（常に現在のデータベースです）。
      </para></entry>
     </row>

     <row>
      <entry role="catalog_table_entry"><para role="column_definition">
       <structfield>specific_schema</structfield> <type>sql_identifier</type>
      </para>
      <para>
<!--
       Name of the schema containing the function
-->
関数が含まれるスキーマの名前です。
      </para></entry>
     </row>

     <row>
      <entry role="catalog_table_entry"><para role="column_definition">
       <structfield>specific_name</structfield> <type>sql_identifier</type>
      </para>
      <para>
<!--
       The <quote>specific name</quote> of the function.  See <xref linkend="infoschema-routines"/> for more information.
-->
関数の<quote>仕様名称</quote>です。
詳細は<xref linkend="infoschema-routines"/>を参照してください。
      </para></entry>
     </row>

     <row>
      <entry role="catalog_table_entry"><para role="column_definition">
       <structfield>routine_catalog</structfield> <type>sql_identifier</type>
      </para>
      <para>
<!--
       Name of the database containing the function (always the current database)
-->
関数が含まれるデータベースの名前です（常に現在のデータベースです）。
      </para></entry>
     </row>

     <row>
      <entry role="catalog_table_entry"><para role="column_definition">
       <structfield>routine_schema</structfield> <type>sql_identifier</type>
      </para>
      <para>
<!--
       Name of the schema containing the function
-->
関数が含まれるスキーマの名前です。
      </para></entry>
     </row>

     <row>
      <entry role="catalog_table_entry"><para role="column_definition">
       <structfield>routine_name</structfield> <type>sql_identifier</type>
      </para>
      <para>
<!--
       Name of the function (might be duplicated in case of overloading)
-->
関数の名前です（オーバーロードされている場合は重複する可能性があります）。
      </para></entry>
     </row>

     <row>
      <entry role="catalog_table_entry"><para role="column_definition">
       <structfield>privilege_type</structfield> <type>character_data</type>
      </para>
      <para>
<!--
       Always <literal>EXECUTE</literal> (the only privilege type for functions)
-->
常に<literal>EXECUTE</literal>です（関数用の唯一の権限です）。
      </para></entry>
     </row>

     <row>
      <entry role="catalog_table_entry"><para role="column_definition">
       <structfield>is_grantable</structfield> <type>yes_or_no</type>
      </para>
      <para>
<!--
       <literal>YES</literal> if the privilege is grantable, <literal>NO</literal> if not
-->
この権限を付与可能な場合は<literal>YES</literal>、さもなくば<literal>NO</literal>です。
      </para></entry>
     </row>
    </tbody>
   </tgroup>
  </table>
 </sect1>

 <sect1 id="infoschema-routine-routine-usage">
  <title><literal>routine_routine_usage</literal></title>

  <para>
<<<<<<< HEAD
=======
<!--
>>>>>>> 32de6336
   The view <literal>routine_routine_usage</literal> identifies all functions
   or procedures that are used by another (or the same) function or procedure,
   either in the SQL body or in parameter default expressions.  (This only
   works for unquoted SQL bodies, not quoted bodies or functions in other
   languages.)  An entry is included here only if the used function is owned
   by a currently enabled role.  (There is no such restriction on the using
   function.)
-->
<literal>routine_routine_usage</literal>ビューは、SQL本体またはパラメータのデフォルト式のいずれかで、別の（または同じ）関数またはプロシージャによって使用される、すべての関数またはプロシージャを識別します。
（これは、引用符で囲まれていないSQL本体に対してのみ機能し、引用符で囲まれた本文や他の言語の関数では機能しません。）
ここにエントリが含まれるのは、使用される関数が現在使用可能なロールによって所有されている場合のみです。
（使用する関数にこのような制限はありません。）
  </para>

  <para>
<!--
   Note that the entries for both functions in the view refer to the
   <quote>specific</quote> name of the routine, even though the column names
   are used in a way that is inconsistent with other information schema views
   about routines.  This is per SQL standard, although it is arguably a
   misdesign.  See <xref linkend="infoschema-routines"/> for more information
   about specific names.
-->
ビュー内の両方の関数のエントリは、ルーチンに関する他の情報スキーマビューと矛盾する方法で列名が使用されていても、ルーチンの<quote>仕様</quote>名称を参照していることに注意してください。
これはSQL標準に従っていますが、間違いなく設計ミスです。
仕様名称の詳細は<xref linkend="infoschema-routines"/>を参照してください。
  </para>

  <table>
   <title><literal>routine_routine_usage</literal> Columns</title>

   <tgroup cols="1">
    <thead>
     <row>
      <entry role="catalog_table_entry"><para role="column_definition">
<!--
       Column Type
-->
列 型
      </para>
      <para>
<!--
       Description
-->
説明
      </para></entry>
     </row>
    </thead>

    <tbody>
     <row>
      <entry role="catalog_table_entry"><para role="column_definition">
       <structfield>specific_catalog</structfield> <type>sql_identifier</type>
      </para>
      <para>
<!--
       Name of the database containing the using function (always the current database)
-->
使用する関数が含まれるデータベースの名前です（常に現在のデータベースです）。
      </para></entry>
     </row>

     <row>
      <entry role="catalog_table_entry"><para role="column_definition">
       <structfield>specific_schema</structfield> <type>sql_identifier</type>
      </para>
      <para>
<!--
       Name of the schema containing the using function
-->
使用する関数が含まれるスキーマの名前です。
      </para></entry>
     </row>

     <row>
      <entry role="catalog_table_entry"><para role="column_definition">
       <structfield>specific_name</structfield> <type>sql_identifier</type>
      </para>
      <para>
<!--
       The <quote>specific name</quote> of the using function.
-->
使用する関数の<quote>仕様名称</quote>です。
      </para></entry>
     </row>

     <row>
      <entry role="catalog_table_entry"><para role="column_definition">
       <structfield>routine_catalog</structfield> <type>sql_identifier</type>
      </para>
      <para>
<!--
       Name of the database that contains the function that is used by the
       first function (always the current database)
-->
最初の関数で使用される関数を含むデータベースの名前です（常に現在のデータベースです）。
      </para></entry>
     </row>

     <row>
      <entry role="catalog_table_entry"><para role="column_definition">
       <structfield>routine_schema</structfield> <type>sql_identifier</type>
      </para>
      <para>
<!--
       Name of the schema that contains the function that is used by the first
       function
-->
最初の関数で使用される関数を含むスキーマの名前です。
      </para></entry>
     </row>

     <row>
      <entry role="catalog_table_entry"><para role="column_definition">
       <structfield>routine_name</structfield> <type>sql_identifier</type>
      </para>
      <para>
<!--
       The <quote>specific name</quote> of the function that is used by the
       first function.
-->
最初の関数で使用される関数の<quote>仕様名称</quote>です。
      </para></entry>
     </row>
    </tbody>
   </tgroup>
  </table>
 </sect1>

 <sect1 id="infoschema-routine-sequence-usage">
  <title><literal>routine_sequence_usage</literal></title>

  <para>
<<<<<<< HEAD
=======
<!--
>>>>>>> 32de6336
   The view <literal>routine_sequence_usage</literal> identifies all sequences
   that are used by a function or procedure, either in the SQL body or in
   parameter default expressions.  (This only works for unquoted SQL bodies,
   not quoted bodies or functions in other languages.)  A sequence is only
   included if that sequence is owned by a currently enabled role.
<<<<<<< HEAD
=======
-->
<literal>routine_sequence_usage</literal>ビューは、SQL本体またはパラメータのデフォルト式のいずれかで関数またはプロシージャによって使用されるすべてのシーケンスを識別します。
（これは、引用符で囲まれていないSQL本体に対してのみ機能し、引用符で囲まれた本文や他の言語の関数では機能しません。）
シーケンスが含まれるのは、そのシーケンスが現在有効なロールによって所有されている場合のみです。
>>>>>>> 32de6336
  </para>

  <table>
   <title><literal>routine_sequence_usage</literal> Columns</title>

   <tgroup cols="1">
    <thead>
     <row>
      <entry role="catalog_table_entry"><para role="column_definition">
<!--
       Column Type
-->
列 型
      </para>
      <para>
<!--
       Description
-->
説明
      </para></entry>
     </row>
    </thead>

    <tbody>
     <row>
      <entry role="catalog_table_entry"><para role="column_definition">
       <structfield>specific_catalog</structfield> <type>sql_identifier</type>
      </para>
      <para>
<!--
       Name of the database containing the function (always the current database)
-->
関数が含まれるデータベースの名前です（常に現在のデータベースです）。
      </para></entry>
     </row>

     <row>
      <entry role="catalog_table_entry"><para role="column_definition">
       <structfield>specific_schema</structfield> <type>sql_identifier</type>
      </para>
      <para>
<!--
       Name of the schema containing the function
-->
関数が含まれるスキーマの名前です。
      </para></entry>
     </row>

     <row>
      <entry role="catalog_table_entry"><para role="column_definition">
       <structfield>specific_name</structfield> <type>sql_identifier</type>
      </para>
      <para>
<!--
       The <quote>specific name</quote> of the function.  See <xref linkend="infoschema-routines"/> for more information.
-->
関数の<quote>仕様名称</quote>です。
詳細は<xref linkend="infoschema-routines"/>を参照してください。
      </para></entry>
     </row>

     <row>
      <entry role="catalog_table_entry"><para role="column_definition">
       <structfield>routine_catalog</structfield> <type>sql_identifier</type>
      </para>
      <para>
<!--
       Name of the database containing the function (always the current database)
-->
関数が含まれるデータベースの名前です（常に現在のデータベースです）。
      </para></entry>
     </row>

     <row>
      <entry role="catalog_table_entry"><para role="column_definition">
       <structfield>routine_schema</structfield> <type>sql_identifier</type>
      </para>
      <para>
<!--
       Name of the schema containing the function
-->
関数が含まれるスキーマの名前です。
      </para></entry>
     </row>

     <row>
      <entry role="catalog_table_entry"><para role="column_definition">
       <structfield>routine_name</structfield> <type>sql_identifier</type>
      </para>
      <para>
<!--
       Name of the function (might be duplicated in case of overloading)
-->
関数の名前です（オーバーロードされている場合は重複する可能性があります）。
      </para></entry>
     </row>

     <row>
      <entry role="catalog_table_entry"><para role="column_definition">
       <structfield>schema_catalog</structfield> <type>sql_identifier</type>
      </para>
      <para>
<!--
       Name of the database that contains the sequence that is used by the
       function (always the current database)
-->
関数で使用されるシーケンスを含むデータベースの名前です（常に現在のデータベースです）。
      </para></entry>
     </row>

     <row>
      <entry role="catalog_table_entry"><para role="column_definition">
       <structfield>sequence_schema</structfield> <type>sql_identifier</type>
      </para>
      <para>
<!--
       Name of the schema that contains the sequence that is used by the function
-->
関数で使用されるシーケンスを含むスキーマの名前です。
      </para></entry>
     </row>

     <row>
      <entry role="catalog_table_entry"><para role="column_definition">
       <structfield>sequence_name</structfield> <type>sql_identifier</type>
      </para>
      <para>
<!--
       Name of the sequence that is used by the function
-->
関数で使用されるシーケンスの名前です。
      </para></entry>
     </row>
    </tbody>
   </tgroup>
  </table>
 </sect1>

 <sect1 id="infoschema-routine-table-usage">
  <title><literal>routine_table_usage</literal></title>

  <para>
<!--
   The view <literal>routine_table_usage</literal> is meant to identify all
   tables that are used by a function or procedure.  This information is
   currently not tracked by <productname>PostgreSQL</productname>.
-->
<literal>routine_table_usage</literal>ビューは、関数またはプロシージャで使用される全てのテーブルを識別することを目的としています。
現在<productname>PostgreSQL</productname>では、この情報は追跡されません。
  </para>

  <table>
   <title><literal>routine_table_usage</literal> Columns</title>

   <tgroup cols="1">
    <thead>
     <row>
      <entry role="catalog_table_entry"><para role="column_definition">
<!--
       Column Type
-->
列 型
      </para>
      <para>
<!--
       Description
-->
説明
      </para></entry>
     </row>
    </thead>

    <tbody>
     <row>
      <entry role="catalog_table_entry"><para role="column_definition">
       <structfield>specific_catalog</structfield> <type>sql_identifier</type>
      </para>
      <para>
<!--
       Name of the database containing the function (always the current database)
-->
関数が含まれるデータベースの名前です（常に現在のデータベースです）。
      </para></entry>
     </row>

     <row>
      <entry role="catalog_table_entry"><para role="column_definition">
       <structfield>specific_schema</structfield> <type>sql_identifier</type>
      </para>
      <para>
<!--
       Name of the schema containing the function
-->
関数が含まれるスキーマの名前です。
      </para></entry>
     </row>

     <row>
      <entry role="catalog_table_entry"><para role="column_definition">
       <structfield>specific_name</structfield> <type>sql_identifier</type>
      </para>
      <para>
<!--
       The <quote>specific name</quote> of the function.  See <xref linkend="infoschema-routines"/> for more information.
-->
関数の<quote>仕様名称</quote>です。
詳細は<xref linkend="infoschema-routines"/>を参照してください。
      </para></entry>
     </row>

     <row>
      <entry role="catalog_table_entry"><para role="column_definition">
       <structfield>routine_catalog</structfield> <type>sql_identifier</type>
      </para>
      <para>
<!--
       Name of the database containing the function (always the current database)
-->
関数が含まれるデータベースの名前です（常に現在のデータベースです）。
      </para></entry>
     </row>

     <row>
      <entry role="catalog_table_entry"><para role="column_definition">
       <structfield>routine_schema</structfield> <type>sql_identifier</type>
      </para>
      <para>
<!--
       Name of the schema containing the function
-->
関数が含まれるスキーマの名前です。
      </para></entry>
     </row>

     <row>
      <entry role="catalog_table_entry"><para role="column_definition">
       <structfield>routine_name</structfield> <type>sql_identifier</type>
      </para>
      <para>
<!--
       Name of the function (might be duplicated in case of overloading)
-->
関数の名前です（オーバーロードされている場合は重複する可能性があります）。
      </para></entry>
     </row>

     <row>
      <entry role="catalog_table_entry"><para role="column_definition">
       <structfield>table_catalog</structfield> <type>sql_identifier</type>
      </para>
      <para>
<!--
       Name of the database that contains the table that is used by the
       function (always the current database)
-->
関数で使用されるテーブルを含むデータベースの名前です（常に現在のデータベースです）。
      </para></entry>
     </row>

     <row>
      <entry role="catalog_table_entry"><para role="column_definition">
       <structfield>table_schema</structfield> <type>sql_identifier</type>
      </para>
      <para>
<!--
       Name of the schema that contains the table that is used by the function
-->
関数で使用されるテーブルを含むスキーマの名前です。
      </para></entry>
     </row>

     <row>
      <entry role="catalog_table_entry"><para role="column_definition">
       <structfield>table_name</structfield> <type>sql_identifier</type>
      </para>
      <para>
<!--
       Name of the table that is used by the function
-->
関数で使用されるテーブルの名前です。
      </para></entry>
     </row>
    </tbody>
   </tgroup>
  </table>
 </sect1>

 <sect1 id="infoschema-routines">
  <title><literal>routines</literal></title>

  <para>
<!--
   The view <literal>routines</literal> contains all functions and procedures in the
   current database.  Only those functions and procedures are shown that the current
   user has access to (by way of being the owner or having some
   privilege).
-->
<literal>routines</literal>ビューには現在のデータベース内の全ての関数とプロシージャがあります。
表示される関数とプロシージャは、現在のユーザが（所有者である、何らかの権限を持っているといった方法で）アクセスできるものだけです。
  </para>

  <table>
<!--
   <title><structname>routines</structname> Columns</title>
-->
   <title><structname>routines</structname>の列</title>
   <tgroup cols="1">
    <thead>
     <row>
      <entry role="catalog_table_entry"><para role="column_definition">
<!--
       Column Type
-->
列 型
      </para>
      <para>
<!--
       Description
-->
説明
      </para></entry>
     </row>
    </thead>

    <tbody>
     <row>
      <entry role="catalog_table_entry"><para role="column_definition">
       <structfield>specific_catalog</structfield> <type>sql_identifier</type>
      </para>
      <para>
<!--
       Name of the database containing the function (always the current database)
-->
関数が含まれるデータベースの名前です（常に現在のデータベースです）。
      </para></entry>
     </row>

     <row>
      <entry role="catalog_table_entry"><para role="column_definition">
       <structfield>specific_schema</structfield> <type>sql_identifier</type>
      </para>
      <para>
<!--
       Name of the schema containing the function
-->
関数が含まれるスキーマの名前です。
      </para></entry>
     </row>

     <row>
      <entry role="catalog_table_entry"><para role="column_definition">
       <structfield>specific_name</structfield> <type>sql_identifier</type>
      </para>
      <para>
<!--
       The <quote>specific name</quote> of the function.  This is a
       name that uniquely identifies the function in the schema, even
       if the real name of the function is overloaded.  The format of
       the specific name is not defined, it should only be used to
       compare it to other instances of specific routine names.
-->
関数の<quote>仕様名称</quote>です。
これは、その関数の実際の名前がオーバーロードされていたとしても、スキーマ内の関数を一意に識別する名前です。
仕様名称の書式は定義されておらず、特定の関数名の他のインスタンスと比較するためにのみ使用されます。
      </para></entry>
     </row>

     <row>
      <entry role="catalog_table_entry"><para role="column_definition">
       <structfield>routine_catalog</structfield> <type>sql_identifier</type>
      </para>
      <para>
<!--
       Name of the database containing the function (always the current database)
-->
関数が含まれるデータベースの名前です（常に現在のデータベースです）。
      </para></entry>
     </row>

     <row>
      <entry role="catalog_table_entry"><para role="column_definition">
       <structfield>routine_schema</structfield> <type>sql_identifier</type>
      </para>
      <para>
<!--
       Name of the schema containing the function
-->
関数が含まれるスキーマの名前です。
      </para></entry>
     </row>

     <row>
      <entry role="catalog_table_entry"><para role="column_definition">
       <structfield>routine_name</structfield> <type>sql_identifier</type>
      </para>
      <para>
<!--
       Name of the function (might be duplicated in case of overloading)
-->
関数の名前です（オーバーロードされている場合は重複する可能性があります）。
      </para></entry>
     </row>

     <row>
      <entry role="catalog_table_entry"><para role="column_definition">
       <structfield>routine_type</structfield> <type>character_data</type>
      </para>
      <para>
<!--
       <literal>FUNCTION</literal> for a
       function, <literal>PROCEDURE</literal> for a procedure
-->
関数に対しては<literal>FUNCTION</literal>、プロシージャに対しては<literal>PROCEDURE</literal>です。
      </para></entry>
     </row>

     <row>
      <entry role="catalog_table_entry"><para role="column_definition">
       <structfield>module_catalog</structfield> <type>sql_identifier</type>
      </para>
      <para>
<!--
       Applies to a feature not available in <productname>PostgreSQL</productname>
-->
<productname>PostgreSQL</productname>では利用できない機能に適用されるものです。
      </para></entry>
     </row>

     <row>
      <entry role="catalog_table_entry"><para role="column_definition">
       <structfield>module_schema</structfield> <type>sql_identifier</type>
      </para>
      <para>
<!--
       Applies to a feature not available in <productname>PostgreSQL</productname>
-->
<productname>PostgreSQL</productname>では利用できない機能に適用されるものです。
      </para></entry>
     </row>

     <row>
      <entry role="catalog_table_entry"><para role="column_definition">
       <structfield>module_name</structfield> <type>sql_identifier</type>
      </para>
      <para>
<!--
       Applies to a feature not available in <productname>PostgreSQL</productname>
-->
<productname>PostgreSQL</productname>では利用できない機能に適用されるものです。
      </para></entry>
     </row>

     <row>
      <entry role="catalog_table_entry"><para role="column_definition">
       <structfield>udt_catalog</structfield> <type>sql_identifier</type>
      </para>
      <para>
<!--
       Applies to a feature not available in <productname>PostgreSQL</productname>
-->
<productname>PostgreSQL</productname>では利用できない機能に適用されるものです。
      </para></entry>
     </row>

     <row>
      <entry role="catalog_table_entry"><para role="column_definition">
       <structfield>udt_schema</structfield> <type>sql_identifier</type>
      </para>
      <para>
<!--
       Applies to a feature not available in <productname>PostgreSQL</productname>
-->
<productname>PostgreSQL</productname>では利用できない機能に適用されるものです。
      </para></entry>
     </row>

     <row>
      <entry role="catalog_table_entry"><para role="column_definition">
       <structfield>udt_name</structfield> <type>sql_identifier</type>
      </para>
      <para>
<!--
       Applies to a feature not available in <productname>PostgreSQL</productname>
-->
<productname>PostgreSQL</productname>では利用できない機能に適用されるものです。
      </para></entry>
     </row>

     <row>
      <entry role="catalog_table_entry"><para role="column_definition">
       <structfield>data_type</structfield> <type>character_data</type>
      </para>
      <para>
<!--
       Return data type of the function, if it is a built-in type, or
       <literal>ARRAY</literal> if it is some array (in that case, see
       the view <literal>element_types</literal>), else
       <literal>USER-DEFINED</literal> (in that case, the type is
       identified in <literal>type_udt_name</literal> and associated
       columns).  Null for a procedure.
-->
関数の戻り値が組み込み型の場合、そのデータ型です。
何らかの配列の場合は<literal>ARRAY</literal>です
（この場合は、<literal>element_types</literal>ビューを参照してください）。
さもなくば、<literal>USER-DEFINED</literal>です
（この場合、その型は<literal>type_udt_name</literal>と関連する列によって識別されます）。
プロシージャに対してはNULLです。
      </para></entry>
     </row>

     <row>
      <entry role="catalog_table_entry"><para role="column_definition">
       <structfield>character_maximum_length</structfield> <type>cardinal_number</type>
      </para>
      <para>
<!--
       Always null, since this information is not applied to return data types in <productname>PostgreSQL</productname>
-->
常にNULLです。<productname>PostgreSQL</productname>では、この情報は戻り値のデータ型に当てはまらないからです。
      </para></entry>
     </row>

     <row>
      <entry role="catalog_table_entry"><para role="column_definition">
       <structfield>character_octet_length</structfield> <type>cardinal_number</type>
      </para>
      <para>
<!--
       Always null, since this information is not applied to return data types in <productname>PostgreSQL</productname>
-->
常にNULLです。<productname>PostgreSQL</productname>では、この情報は戻り値のデータ型に当てはまらないからです。
      </para></entry>
     </row>

     <row>
      <entry role="catalog_table_entry"><para role="column_definition">
       <structfield>character_set_catalog</structfield> <type>sql_identifier</type>
      </para>
      <para>
<!--
       Applies to a feature not available in <productname>PostgreSQL</productname>
-->
<productname>PostgreSQL</productname>では利用できない機能に適用されるものです。
      </para></entry>
     </row>

     <row>
      <entry role="catalog_table_entry"><para role="column_definition">
       <structfield>character_set_schema</structfield> <type>sql_identifier</type>
      </para>
      <para>
<!--
       Applies to a feature not available in <productname>PostgreSQL</productname>
-->
<productname>PostgreSQL</productname>では利用できない機能に適用されるものです。
      </para></entry>
     </row>

     <row>
      <entry role="catalog_table_entry"><para role="column_definition">
       <structfield>character_set_name</structfield> <type>sql_identifier</type>
      </para>
      <para>
<!--
       Applies to a feature not available in <productname>PostgreSQL</productname>
-->
<productname>PostgreSQL</productname>では利用できない機能に適用されるものです。
      </para></entry>
     </row>

     <row>
      <entry role="catalog_table_entry"><para role="column_definition">
       <structfield>collation_catalog</structfield> <type>sql_identifier</type>
      </para>
      <para>
<!--
       Always null, since this information is not applied to return data types in <productname>PostgreSQL</productname>
-->
常にNULLです。<productname>PostgreSQL</productname>では、この情報は戻り値のデータ型に当てはまらないからです。
      </para></entry>
     </row>

     <row>
      <entry role="catalog_table_entry"><para role="column_definition">
       <structfield>collation_schema</structfield> <type>sql_identifier</type>
      </para>
      <para>
<!--
       Always null, since this information is not applied to return data types in <productname>PostgreSQL</productname>
-->
常にNULLです。<productname>PostgreSQL</productname>では、この情報は戻り値のデータ型に当てはまらないからです。
      </para></entry>
     </row>

     <row>
      <entry role="catalog_table_entry"><para role="column_definition">
       <structfield>collation_name</structfield> <type>sql_identifier</type>
      </para>
      <para>
<!--
       Always null, since this information is not applied to return data types in <productname>PostgreSQL</productname>
-->
常にNULLです。<productname>PostgreSQL</productname>では、この情報は戻り値のデータ型に当てはまらないからです。
      </para></entry>
     </row>

     <row>
      <entry role="catalog_table_entry"><para role="column_definition">
       <structfield>numeric_precision</structfield> <type>cardinal_number</type>
      </para>
      <para>
<!--
       Always null, since this information is not applied to return data types in <productname>PostgreSQL</productname>
-->
常にNULLです。<productname>PostgreSQL</productname>では、この情報は戻り値のデータ型に当てはまらないからです。
      </para></entry>
     </row>

     <row>
      <entry role="catalog_table_entry"><para role="column_definition">
       <structfield>numeric_precision_radix</structfield> <type>cardinal_number</type>
      </para>
      <para>
<!--
       Always null, since this information is not applied to return data types in <productname>PostgreSQL</productname>
-->
常にNULLです。<productname>PostgreSQL</productname>では、この情報は戻り値のデータ型に当てはまらないからです。
      </para></entry>
     </row>

     <row>
      <entry role="catalog_table_entry"><para role="column_definition">
       <structfield>numeric_scale</structfield> <type>cardinal_number</type>
      </para>
      <para>
<!--
       Always null, since this information is not applied to return data types in <productname>PostgreSQL</productname>
-->
常にNULLです。<productname>PostgreSQL</productname>では、この情報は戻り値のデータ型に当てはまらないからです。
      </para></entry>
     </row>

     <row>
      <entry role="catalog_table_entry"><para role="column_definition">
       <structfield>datetime_precision</structfield> <type>cardinal_number</type>
      </para>
      <para>
<!--
       Always null, since this information is not applied to return data types in <productname>PostgreSQL</productname>
-->
常にNULLです。<productname>PostgreSQL</productname>では、この情報は戻り値のデータ型に当てはまらないからです。
      </para></entry>
     </row>

     <row>
      <entry role="catalog_table_entry"><para role="column_definition">
       <structfield>interval_type</structfield> <type>character_data</type>
      </para>
      <para>
<!--
       Always null, since this information is not applied to return data types in <productname>PostgreSQL</productname>
-->
常にNULLです。<productname>PostgreSQL</productname>では、この情報は戻り値のデータ型に当てはまらないからです。
      </para></entry>
     </row>

     <row>
      <entry role="catalog_table_entry"><para role="column_definition">
       <structfield>interval_precision</structfield> <type>cardinal_number</type>
      </para>
      <para>
<!--
       Always null, since this information is not applied to return data types in <productname>PostgreSQL</productname>
-->
常にNULLです。<productname>PostgreSQL</productname>では、この情報は戻り値のデータ型に当てはまらないからです。
      </para></entry>
     </row>

     <row>
      <entry role="catalog_table_entry"><para role="column_definition">
       <structfield>type_udt_catalog</structfield> <type>sql_identifier</type>
      </para>
      <para>
<!--
       Name of the database that the return data type of the function
       is defined in (always the current database).  Null for a procedure.
-->
関数の戻り値のデータ型が定義されたデータベースの名前です
（常に現在のデータベースです）。
プロシージャに対してはNULLです。
      </para></entry>
     </row>

     <row>
      <entry role="catalog_table_entry"><para role="column_definition">
       <structfield>type_udt_schema</structfield> <type>sql_identifier</type>
      </para>
      <para>
<!--
       Name of the schema that the return data type of the function is
       defined in.  Null for a procedure.
-->
関数の戻り値のデータ型が定義されたスキーマの名前です。
プロシージャに対してはNULLです。
      </para></entry>
     </row>

     <row>
      <entry role="catalog_table_entry"><para role="column_definition">
       <structfield>type_udt_name</structfield> <type>sql_identifier</type>
      </para>
      <para>
<!--
       Name of the return data type of the function.  Null for a procedure.
-->
関数の戻り値のデータ型の名前です。
プロシージャに対してはNULLです。
      </para></entry>
     </row>

     <row>
      <entry role="catalog_table_entry"><para role="column_definition">
       <structfield>scope_catalog</structfield> <type>sql_identifier</type>
      </para>
      <para>
<!--
       Applies to a feature not available in <productname>PostgreSQL</productname>
-->
<productname>PostgreSQL</productname>では利用できない機能に適用されるものです。
      </para></entry>
     </row>

     <row>
      <entry role="catalog_table_entry"><para role="column_definition">
       <structfield>scope_schema</structfield> <type>sql_identifier</type>
      </para>
      <para>
<!--
       Applies to a feature not available in <productname>PostgreSQL</productname>
-->
<productname>PostgreSQL</productname>では利用できない機能に適用されるものです。
      </para></entry>
     </row>

     <row>
      <entry role="catalog_table_entry"><para role="column_definition">
       <structfield>scope_name</structfield> <type>sql_identifier</type>
      </para>
      <para>
<!--
       Applies to a feature not available in <productname>PostgreSQL</productname>
-->
<productname>PostgreSQL</productname>では利用できない機能に適用されるものです。
      </para></entry>
     </row>

     <row>
      <entry role="catalog_table_entry"><para role="column_definition">
       <structfield>maximum_cardinality</structfield> <type>cardinal_number</type>
      </para>
      <para>
<!--
       Always null, because arrays always have unlimited maximum cardinality in <productname>PostgreSQL</productname>
-->
常にNULLです。<productname>PostgreSQL</productname>では配列の次数は無制限だからです。
      </para></entry>
     </row>

     <row>
      <entry role="catalog_table_entry"><para role="column_definition">
       <structfield>dtd_identifier</structfield> <type>sql_identifier</type>
      </para>
      <para>
<!--
       An identifier of the data type descriptor of the return data
       type of this function, unique among the data type descriptors
       pertaining to the function.  This is mainly useful for joining
       with other instances of such identifiers.  (The specific format
       of the identifier is not defined and not guaranteed to remain
       the same in future versions.)
-->
この関数に属するデータ型記述子中で一意な、関数の戻り値のデータ型のデータ型記述子の識別子です。
これは主に、そうした識別子の他のインスタンスと結合する際に有用です。
（識別子の書式仕様は定義されておらず、将来のバージョンで同じままであるという保証もありません。）
      </para></entry>
     </row>

     <row>
      <entry role="catalog_table_entry"><para role="column_definition">
       <structfield>routine_body</structfield> <type>character_data</type>
      </para>
      <para>
<!--
       If the function is an SQL function, then
       <literal>SQL</literal>, else <literal>EXTERNAL</literal>.
-->
関数がSQL関数ならば<literal>SQL</literal>、さもなくば<literal>EXTERNAL</literal>です。
      </para></entry>
     </row>

     <row>
      <entry role="catalog_table_entry"><para role="column_definition">
       <structfield>routine_definition</structfield> <type>character_data</type>
      </para>
      <para>
<!--
       The source text of the function (null if the function is not
       owned by a currently enabled role).  (According to the SQL
       standard, this column is only applicable if
       <literal>routine_body</literal> is <literal>SQL</literal>, but
       in <productname>PostgreSQL</productname> it will contain
       whatever source text was specified when the function was
       created.)
-->
関数のソーステキストです
（現在有効なロールがその関数の所有者でなければNULLです）。
（標準SQLに従うと、<literal>routine_body</literal>が<literal>SQL</literal>の場合にのみ適用されます。
しかし、<productname>PostgreSQL</productname>では、関数が作成された時に指定されたソーステキストが常に含まれます。）
      </para></entry>
     </row>

     <row>
      <entry role="catalog_table_entry"><para role="column_definition">
       <structfield>external_name</structfield> <type>character_data</type>
      </para>
      <para>
<!--
       If this function is a C function, then the external name (link
       symbol) of the function; else null.  (This works out to be the
       same value that is shown in
       <literal>routine_definition</literal>.)
-->
関数がC関数の場合関数の外部名（リンクシンボル）、さもなくばNULLです。
（これは<literal>routine_definition</literal>で示した値と同じになるように動作します。）
      </para></entry>
     </row>

     <row>
      <entry role="catalog_table_entry"><para role="column_definition">
       <structfield>external_language</structfield> <type>character_data</type>
      </para>
      <para>
<!--
       The language the function is written in
-->
その関数を作成した言語です。
      </para></entry>
     </row>

     <row>
      <entry role="catalog_table_entry"><para role="column_definition">
       <structfield>parameter_style</structfield> <type>character_data</type>
      </para>
      <para>
<!--
       Always <literal>GENERAL</literal> (The SQL standard defines
       other parameter styles, which are not available in <productname>PostgreSQL</productname>.)
-->
常に<literal>GENERAL</literal>です
（標準SQLでは他のパラメータ様式も定義していますが、これらは<productname>PostgreSQL</productname>では使用できません）。
      </para></entry>
     </row>

     <row>
      <entry role="catalog_table_entry"><para role="column_definition">
       <structfield>is_deterministic</structfield> <type>yes_or_no</type>
      </para>
      <para>
<!--
       If the function is declared immutable (called deterministic in
       the SQL standard), then <literal>YES</literal>, else
       <literal>NO</literal>.  (You cannot query the other volatility
       levels available in <productname>PostgreSQL</productname> through the information schema.)
-->
関数が不変である（標準SQLでは決定性があると呼びます）と宣言されている場合<literal>YES</literal>、さもなくば<literal>NO</literal>です。
（情報スキーマ経由では<productname>PostgreSQL</productname>で使用できる他の変動レベルを問い合わせることはできません。）
      </para></entry>
     </row>

     <row>
      <entry role="catalog_table_entry"><para role="column_definition">
       <structfield>sql_data_access</structfield> <type>character_data</type>
      </para>
      <para>
<!--
       Always <literal>MODIFIES</literal>, meaning that the function
       possibly modifies SQL data.  This information is not useful for
       <productname>PostgreSQL</productname>.
-->
常に、関数がSQLデータを変更することができることを意味する<literal>MODIFIES</literal>です。
この情報は<productname>PostgreSQL</productname>では有用ではありません。
      </para></entry>
     </row>

     <row>
      <entry role="catalog_table_entry"><para role="column_definition">
       <structfield>is_null_call</structfield> <type>yes_or_no</type>
      </para>
      <para>
<!--
       If the function automatically returns null if any of its
       arguments are null, then <literal>YES</literal>, else
       <literal>NO</literal>.  Null for a procedure.
-->
その関数の引数のいずれかがNULLの場合に、自動的にNULLを返す場合は<literal>YES</literal>、さもなくば<literal>NO</literal>です。
プロシージャに対してはNULLです。
      </para></entry>
     </row>

     <row>
      <entry role="catalog_table_entry"><para role="column_definition">
       <structfield>sql_path</structfield> <type>character_data</type>
      </para>
      <para>
<!--
       Applies to a feature not available in <productname>PostgreSQL</productname>
-->
<productname>PostgreSQL</productname>では利用できない機能に適用されるものです。
      </para></entry>
     </row>

     <row>
      <entry role="catalog_table_entry"><para role="column_definition">
       <structfield>schema_level_routine</structfield> <type>yes_or_no</type>
      </para>
      <para>
<!--
       Always <literal>YES</literal> (The opposite would be a method
       of a user-defined type, which is a feature not available in
       <productname>PostgreSQL</productname>.)
-->
常に<literal>YES</literal>です。
（この反対はユーザ定義の種類による方法となります。
これは<productname>PostgreSQL</productname>では使用できない機能です。）
      </para></entry>
     </row>

     <row>
      <entry role="catalog_table_entry"><para role="column_definition">
       <structfield>max_dynamic_result_sets</structfield> <type>cardinal_number</type>
      </para>
      <para>
<!--
       Applies to a feature not available in <productname>PostgreSQL</productname>
-->
<productname>PostgreSQL</productname>では利用できない機能に適用されるものです。
      </para></entry>
     </row>

     <row>
      <entry role="catalog_table_entry"><para role="column_definition">
       <structfield>is_user_defined_cast</structfield> <type>yes_or_no</type>
      </para>
      <para>
<!--
       Applies to a feature not available in <productname>PostgreSQL</productname>
-->
<productname>PostgreSQL</productname>では利用できない機能に適用されるものです。
      </para></entry>
     </row>

     <row>
      <entry role="catalog_table_entry"><para role="column_definition">
       <structfield>is_implicitly_invocable</structfield> <type>yes_or_no</type>
      </para>
      <para>
<!--
       Applies to a feature not available in <productname>PostgreSQL</productname>
-->
<productname>PostgreSQL</productname>では利用できない機能に適用されるものです。
      </para></entry>
     </row>

     <row>
      <entry role="catalog_table_entry"><para role="column_definition">
       <structfield>security_type</structfield> <type>character_data</type>
      </para>
      <para>
<!--
       If the function runs with the privileges of the current user,
       then <literal>INVOKER</literal>, if the function runs with the
       privileges of the user who defined it, then
       <literal>DEFINER</literal>.
-->
現在のユーザ権限で関数が動作する場合<literal>INVOKER</literal>、定義したユーザの権限で関数が動作する場合<literal>DEFINER</literal>です。
      </para></entry>
     </row>

     <row>
      <entry role="catalog_table_entry"><para role="column_definition">
       <structfield>to_sql_specific_catalog</structfield> <type>sql_identifier</type>
      </para>
      <para>
<!--
       Applies to a feature not available in <productname>PostgreSQL</productname>
-->
<productname>PostgreSQL</productname>では利用できない機能に適用されるものです。
      </para></entry>
     </row>

     <row>
      <entry role="catalog_table_entry"><para role="column_definition">
       <structfield>to_sql_specific_schema</structfield> <type>sql_identifier</type>
      </para>
      <para>
<!--
       Applies to a feature not available in <productname>PostgreSQL</productname>
-->
<productname>PostgreSQL</productname>では利用できない機能に適用されるものです。
      </para></entry>
     </row>

     <row>
      <entry role="catalog_table_entry"><para role="column_definition">
       <structfield>to_sql_specific_name</structfield> <type>sql_identifier</type>
      </para>
      <para>
<!--
       Applies to a feature not available in <productname>PostgreSQL</productname>
-->
<productname>PostgreSQL</productname>では利用できない機能に適用されるものです。
      </para></entry>
     </row>

     <row>
      <entry role="catalog_table_entry"><para role="column_definition">
       <structfield>as_locator</structfield> <type>yes_or_no</type>
      </para>
      <para>
<!--
       Applies to a feature not available in <productname>PostgreSQL</productname>
-->
<productname>PostgreSQL</productname>では利用できない機能に適用されるものです。
      </para></entry>
     </row>

     <row>
      <entry role="catalog_table_entry"><para role="column_definition">
       <structfield>created</structfield> <type>time_stamp</type>
      </para>
      <para>
<!--
       Applies to a feature not available in <productname>PostgreSQL</productname>
-->
<productname>PostgreSQL</productname>では利用できない機能に適用されるものです。
      </para></entry>
     </row>

     <row>
      <entry role="catalog_table_entry"><para role="column_definition">
       <structfield>last_altered</structfield> <type>time_stamp</type>
      </para>
      <para>
<!--
       Applies to a feature not available in <productname>PostgreSQL</productname>
-->
<productname>PostgreSQL</productname>では利用できない機能に適用されるものです。
      </para></entry>
     </row>

     <row>
      <entry role="catalog_table_entry"><para role="column_definition">
       <structfield>new_savepoint_level</structfield> <type>yes_or_no</type>
      </para>
      <para>
<!--
       Applies to a feature not available in <productname>PostgreSQL</productname>
-->
<productname>PostgreSQL</productname>では利用できない機能に適用されるものです。
      </para></entry>
     </row>

     <row>
      <entry role="catalog_table_entry"><para role="column_definition">
       <structfield>is_udt_dependent</structfield> <type>yes_or_no</type>
      </para>
      <para>
<!--
       Currently always <literal>NO</literal>.  The alternative
       <literal>YES</literal> applies to a feature not available in
       <productname>PostgreSQL</productname>.
-->
現在は常に<literal>NO</literal>です。もう一方の<literal>YES</literal>は<productname>PostgreSQL</productname>で利用できない機能に適用されるものです。
      </para></entry>
     </row>

     <row>
      <entry role="catalog_table_entry"><para role="column_definition">
       <structfield>result_cast_from_data_type</structfield> <type>character_data</type>
      </para>
      <para>
<!--
       Applies to a feature not available in <productname>PostgreSQL</productname>
-->
<productname>PostgreSQL</productname>では利用できない機能に適用されるものです。
      </para></entry>
     </row>

     <row>
      <entry role="catalog_table_entry"><para role="column_definition">
       <structfield>result_cast_as_locator</structfield> <type>yes_or_no</type>
      </para>
      <para>
<!--
       Applies to a feature not available in <productname>PostgreSQL</productname>
-->
<productname>PostgreSQL</productname>では利用できない機能に適用されるものです。
      </para></entry>
     </row>

     <row>
      <entry role="catalog_table_entry"><para role="column_definition">
       <structfield>result_cast_char_max_length</structfield> <type>cardinal_number</type>
      </para>
      <para>
<!--
       Applies to a feature not available in <productname>PostgreSQL</productname>
-->
<productname>PostgreSQL</productname>では利用できない機能に適用されるものです。
      </para></entry>
     </row>

     <row>
      <entry role="catalog_table_entry"><para role="column_definition">
       <structfield>result_cast_char_octet_length</structfield> <type>cardinal_number</type>
      </para>
      <para>
<!--
       Applies to a feature not available in <productname>PostgreSQL</productname>
-->
<productname>PostgreSQL</productname>では利用できない機能に適用されるものです。
      </para></entry>
     </row>

     <row>
      <entry role="catalog_table_entry"><para role="column_definition">
       <structfield>result_cast_char_set_catalog</structfield> <type>sql_identifier</type>
      </para>
      <para>
<!--
       Applies to a feature not available in <productname>PostgreSQL</productname>
-->
<productname>PostgreSQL</productname>では利用できない機能に適用されるものです。
      </para></entry>
     </row>

     <row>
      <entry role="catalog_table_entry"><para role="column_definition">
       <structfield>result_cast_char_set_schema</structfield> <type>sql_identifier</type>
      </para>
      <para>
<!--
       Applies to a feature not available in <productname>PostgreSQL</productname>
-->
<productname>PostgreSQL</productname>では利用できない機能に適用されるものです。
      </para></entry>
     </row>

     <row>
      <entry role="catalog_table_entry"><para role="column_definition">
       <structfield>result_cast_char_set_name</structfield> <type>sql_identifier</type>
      </para>
      <para>
<!--
       Applies to a feature not available in <productname>PostgreSQL</productname>
-->
<productname>PostgreSQL</productname>では利用できない機能に適用されるものです。
      </para></entry>
     </row>

     <row>
      <entry role="catalog_table_entry"><para role="column_definition">
       <structfield>result_cast_collation_catalog</structfield> <type>sql_identifier</type>
      </para>
      <para>
<!--
       Applies to a feature not available in <productname>PostgreSQL</productname>
-->
<productname>PostgreSQL</productname>では利用できない機能に適用されるものです。
      </para></entry>
     </row>

     <row>
      <entry role="catalog_table_entry"><para role="column_definition">
       <structfield>result_cast_collation_schema</structfield> <type>sql_identifier</type>
      </para>
      <para>
<!--
       Applies to a feature not available in <productname>PostgreSQL</productname>
-->
<productname>PostgreSQL</productname>では利用できない機能に適用されるものです。
      </para></entry>
     </row>

     <row>
      <entry role="catalog_table_entry"><para role="column_definition">
       <structfield>result_cast_collation_name</structfield> <type>sql_identifier</type>
      </para>
      <para>
<!--
       Applies to a feature not available in <productname>PostgreSQL</productname>
-->
<productname>PostgreSQL</productname>では利用できない機能に適用されるものです。
      </para></entry>
     </row>

     <row>
      <entry role="catalog_table_entry"><para role="column_definition">
       <structfield>result_cast_numeric_precision</structfield> <type>cardinal_number</type>
      </para>
      <para>
<!--
       Applies to a feature not available in <productname>PostgreSQL</productname>
-->
<productname>PostgreSQL</productname>では利用できない機能に適用されるものです。
      </para></entry>
     </row>

     <row>
      <entry role="catalog_table_entry"><para role="column_definition">
       <structfield>result_cast_numeric_precision_radix</structfield> <type>cardinal_number</type>
      </para>
      <para>
<!--
       Applies to a feature not available in <productname>PostgreSQL</productname>
-->
<productname>PostgreSQL</productname>では利用できない機能に適用されるものです。
      </para></entry>
     </row>

     <row>
      <entry role="catalog_table_entry"><para role="column_definition">
       <structfield>result_cast_numeric_scale</structfield> <type>cardinal_number</type>
      </para>
      <para>
<!--
       Applies to a feature not available in <productname>PostgreSQL</productname>
-->
<productname>PostgreSQL</productname>では利用できない機能に適用されるものです。
      </para></entry>
     </row>

     <row>
      <entry role="catalog_table_entry"><para role="column_definition">
       <structfield>result_cast_datetime_precision</structfield> <type>cardinal_number</type>
      </para>
      <para>
<!--
       Applies to a feature not available in <productname>PostgreSQL</productname>
-->
<productname>PostgreSQL</productname>では利用できない機能に適用されるものです。
      </para></entry>
     </row>

     <row>
      <entry role="catalog_table_entry"><para role="column_definition">
       <structfield>result_cast_interval_type</structfield> <type>character_data</type>
      </para>
      <para>
<!--
       Applies to a feature not available in <productname>PostgreSQL</productname>
-->
<productname>PostgreSQL</productname>では利用できない機能に適用されるものです。
      </para></entry>
     </row>

     <row>
      <entry role="catalog_table_entry"><para role="column_definition">
       <structfield>result_cast_interval_precision</structfield> <type>cardinal_number</type>
      </para>
      <para>
<!--
       Applies to a feature not available in <productname>PostgreSQL</productname>
-->
<productname>PostgreSQL</productname>では利用できない機能に適用されるものです。
      </para></entry>
     </row>

     <row>
      <entry role="catalog_table_entry"><para role="column_definition">
       <structfield>result_cast_type_udt_catalog</structfield> <type>sql_identifier</type>
      </para>
      <para>
<!--
       Applies to a feature not available in <productname>PostgreSQL</productname>
-->
<productname>PostgreSQL</productname>では利用できない機能に適用されるものです。
      </para></entry>
     </row>

     <row>
      <entry role="catalog_table_entry"><para role="column_definition">
       <structfield>result_cast_type_udt_schema</structfield> <type>sql_identifier</type>
      </para>
      <para>
<!--
       Applies to a feature not available in <productname>PostgreSQL</productname>
-->
<productname>PostgreSQL</productname>では利用できない機能に適用されるものです。
      </para></entry>
     </row>

     <row>
      <entry role="catalog_table_entry"><para role="column_definition">
       <structfield>result_cast_type_udt_name</structfield> <type>sql_identifier</type>
      </para>
      <para>
<!--
       Applies to a feature not available in <productname>PostgreSQL</productname>
-->
<productname>PostgreSQL</productname>では利用できない機能に適用されるものです。
      </para></entry>
     </row>

     <row>
      <entry role="catalog_table_entry"><para role="column_definition">
       <structfield>result_cast_scope_catalog</structfield> <type>sql_identifier</type>
      </para>
      <para>
<!--
       Applies to a feature not available in <productname>PostgreSQL</productname>
-->
<productname>PostgreSQL</productname>では利用できない機能に適用されるものです。
      </para></entry>
     </row>

     <row>
      <entry role="catalog_table_entry"><para role="column_definition">
       <structfield>result_cast_scope_schema</structfield> <type>sql_identifier</type>
      </para>
      <para>
<!--
       Applies to a feature not available in <productname>PostgreSQL</productname>
-->
<productname>PostgreSQL</productname>では利用できない機能に適用されるものです。
      </para></entry>
     </row>

     <row>
      <entry role="catalog_table_entry"><para role="column_definition">
       <structfield>result_cast_scope_name</structfield> <type>sql_identifier</type>
      </para>
      <para>
<!--
       Applies to a feature not available in <productname>PostgreSQL</productname>
-->
<productname>PostgreSQL</productname>では利用できない機能に適用されるものです。
      </para></entry>
     </row>

     <row>
      <entry role="catalog_table_entry"><para role="column_definition">
       <structfield>result_cast_maximum_cardinality</structfield> <type>cardinal_number</type>
      </para>
      <para>
<!--
       Applies to a feature not available in <productname>PostgreSQL</productname>
-->
<productname>PostgreSQL</productname>では利用できない機能に適用されるものです。
      </para></entry>
     </row>

     <row>
      <entry role="catalog_table_entry"><para role="column_definition">
       <structfield>result_cast_dtd_identifier</structfield> <type>sql_identifier</type>
      </para>
      <para>
<!--
       Applies to a feature not available in <productname>PostgreSQL</productname>
-->
<productname>PostgreSQL</productname>では利用できない機能に適用されるものです。
      </para></entry>
     </row>
    </tbody>
   </tgroup>
  </table>
 </sect1>

 <sect1 id="infoschema-schemata">
  <title><literal>schemata</literal></title>

  <para>
<!--
   The view <literal>schemata</literal> contains all schemas in the current
   database that the current user has access to (by way of being the owner or
   having some privilege).
-->
<literal>schemata</literal>ビューには、現在のデータベースの中で現在のユーザが（所有者である、または、何らかの権限を持つために）アクセスできるすべてのスキーマがあります。
  </para>

  <table>
<!--
   <title><structname>schemata</structname> Columns</title>
-->
   <title><structname>schemata</structname>の列</title>
   <tgroup cols="1">
    <thead>
     <row>
      <entry role="catalog_table_entry"><para role="column_definition">
<!--
       Column Type
-->
列 型
      </para>
      <para>
<!--
       Description
-->
説明
      </para></entry>
     </row>
    </thead>

    <tbody>
     <row>
      <entry role="catalog_table_entry"><para role="column_definition">
       <structfield>catalog_name</structfield> <type>sql_identifier</type>
      </para>
      <para>
<!--
       Name of the database that the schema is contained in (always the current database)
-->
スキーマを持つデータベースの名前です（常に現在のデータベースです）。
      </para></entry>
     </row>

     <row>
      <entry role="catalog_table_entry"><para role="column_definition">
       <structfield>schema_name</structfield> <type>sql_identifier</type>
      </para>
      <para>
<!--
       Name of the schema
-->
スキーマの名前です。
      </para></entry>
     </row>

     <row>
      <entry role="catalog_table_entry"><para role="column_definition">
       <structfield>schema_owner</structfield> <type>sql_identifier</type>
      </para>
      <para>
<!--
       Name of the owner of the schema
-->
スキーマの所有者の名前です。
      </para></entry>
     </row>

     <row>
      <entry role="catalog_table_entry"><para role="column_definition">
       <structfield>default_character_set_catalog</structfield> <type>sql_identifier</type>
      </para>
      <para>
<!--
       Applies to a feature not available in <productname>PostgreSQL</productname>
-->
<productname>PostgreSQL</productname>では利用できない機能に適用されるものです。
      </para></entry>
     </row>

     <row>
      <entry role="catalog_table_entry"><para role="column_definition">
       <structfield>default_character_set_schema</structfield> <type>sql_identifier</type>
      </para>
      <para>
<!--
       Applies to a feature not available in <productname>PostgreSQL</productname>
-->
<productname>PostgreSQL</productname>では利用できない機能に適用されるものです。
      </para></entry>
     </row>

     <row>
      <entry role="catalog_table_entry"><para role="column_definition">
       <structfield>default_character_set_name</structfield> <type>sql_identifier</type>
      </para>
      <para>
<!--
       Applies to a feature not available in <productname>PostgreSQL</productname>
-->
<productname>PostgreSQL</productname>では利用できない機能に適用されるものです。
      </para></entry>
     </row>

     <row>
      <entry role="catalog_table_entry"><para role="column_definition">
       <structfield>sql_path</structfield> <type>character_data</type>
      </para>
      <para>
<!--
       Applies to a feature not available in <productname>PostgreSQL</productname>
-->
<productname>PostgreSQL</productname>では利用できない機能に適用されるものです。
      </para></entry>
     </row>
    </tbody>
   </tgroup>
  </table>
 </sect1>

 <sect1 id="infoschema-sequences">
  <title><literal>sequences</literal></title>

  <para>
<!--
   The view <literal>sequences</literal> contains all sequences
   defined in the current database.  Only those sequences are shown
   that the current user has access to (by way of being the owner or
   having some privilege).
-->
<literal>sequences</literal>ビューは、現在のデータベース内で定義されたすべてのシーケンスがあります。
現在のユーザが（所有者である、または、何らかの権限を持つために）アクセスできるシーケンスのみが表示されます。
  </para>

  <table>
<!--
   <title><structname>sequences</structname> Columns</title>
-->
   <title><structname>sequences</structname>の列</title>
   <tgroup cols="1">
    <thead>
     <row>
      <entry role="catalog_table_entry"><para role="column_definition">
<!--
       Column Type
-->
列 型
      </para>
      <para>
<!--
       Description
-->
説明
      </para></entry>
     </row>
    </thead>

    <tbody>
     <row>
      <entry role="catalog_table_entry"><para role="column_definition">
       <structfield>sequence_catalog</structfield> <type>sql_identifier</type>
      </para>
      <para>
<!--
       Name of the database that contains the sequence (always the current database)
-->
シーケンスを含むデータベースの名前です（常に現在のデータベースです）。
      </para></entry>
     </row>

     <row>
      <entry role="catalog_table_entry"><para role="column_definition">
       <structfield>sequence_schema</structfield> <type>sql_identifier</type>
      </para>
      <para>
<!--
       Name of the schema that contains the sequence
-->
シーケンスを含むスキーマの名前です。
      </para></entry>
     </row>

     <row>
      <entry role="catalog_table_entry"><para role="column_definition">
       <structfield>sequence_name</structfield> <type>sql_identifier</type>
      </para>
      <para>
<!--
       Name of the sequence
-->
シーケンスの名前です。
      </para></entry>
     </row>

     <row>
      <entry role="catalog_table_entry"><para role="column_definition">
       <structfield>data_type</structfield> <type>character_data</type>
      </para>
      <para>
<!--
       The data type of the sequence.
-->
シーケンスのデータ型です。
      </para></entry>
     </row>

     <row>
      <entry role="catalog_table_entry"><para role="column_definition">
       <structfield>numeric_precision</structfield> <type>cardinal_number</type>
      </para>
      <para>
<!--
       This column contains the (declared or implicit) precision of
       the sequence data type (see above).  The precision indicates
       the number of significant digits.  It can be expressed in
       decimal (base 10) or binary (base 2) terms, as specified in the
       column <literal>numeric_precision_radix</literal>.
-->
この列は（宣言された、あるいは、暗黙的な）シーケンスデータ型の精度（上述）です。
精度は有効桁数を意味します。
<literal>numeric_precision_radix</literal>の指定に従い、これは10進数（10を基とする）または2進数（2を基とする）で表現されます。
      </para></entry>
     </row>

     <row>
      <entry role="catalog_table_entry"><para role="column_definition">
       <structfield>numeric_precision_radix</structfield> <type>cardinal_number</type>
      </para>
      <para>
<!--
       This column indicates in which base the values in the columns
       <literal>numeric_precision</literal> and
       <literal>numeric_scale</literal> are expressed.  The value is
       either 2 or 10.
-->
この列は、<literal>numeric_precision</literal>および<literal>numeric_scale</literal>で表現される値の基が何かを示します。
値は2または10です。
      </para></entry>
     </row>

     <row>
      <entry role="catalog_table_entry"><para role="column_definition">
       <structfield>numeric_scale</structfield> <type>cardinal_number</type>
      </para>
      <para>
<!--
       This column contains the (declared or implicit) scale of the
       sequence data type (see above).  The scale indicates the number
       of significant digits to the right of the decimal point.  It
       can be expressed in decimal (base 10) or binary (base 2) terms,
       as specified in the column
       <literal>numeric_precision_radix</literal>.
-->
この列はシーケンスデータ型の（宣言された、または、暗黙的な）位取り（上述）です。
位取りは、小数点以下の有効桁数を意味します。
<literal>numeric_precision_radix</literal>の指定に従い、これは10進数（10を基とする）または2進数（2を基とする）で表現されます。
      </para></entry>
     </row>

     <row>
      <entry role="catalog_table_entry"><para role="column_definition">
       <structfield>start_value</structfield> <type>character_data</type>
      </para>
      <para>
<!--
       The start value of the sequence
-->
シーケンスの開始値です。
      </para></entry>
     </row>

     <row>
      <entry role="catalog_table_entry"><para role="column_definition">
       <structfield>minimum_value</structfield> <type>character_data</type>
      </para>
      <para>
<!--
       The minimum value of the sequence
-->
シーケンスの最小値です。
      </para></entry>
     </row>

     <row>
      <entry role="catalog_table_entry"><para role="column_definition">
       <structfield>maximum_value</structfield> <type>character_data</type>
      </para>
      <para>
<!--
       The maximum value of the sequence
-->
シーケンスの最大値です。
      </para></entry>
     </row>

     <row>
      <entry role="catalog_table_entry"><para role="column_definition">
       <structfield>increment</structfield> <type>character_data</type>
      </para>
      <para>
<!--
       The increment of the sequence
-->
シーケンスの増加値です。
      </para></entry>
     </row>

     <row>
      <entry role="catalog_table_entry"><para role="column_definition">
       <structfield>cycle_option</structfield> <type>yes_or_no</type>
      </para>
      <para>
<!--
       <literal>YES</literal> if the sequence cycles, else <literal>NO</literal>
-->
シーケンスが周回する場合は<literal>YES</literal>、それ以外は<literal>NO</literal>です。
      </para></entry>
     </row>
    </tbody>
   </tgroup>
  </table>

  <para>
<!--
   Note that in accordance with the SQL standard, the start, minimum,
   maximum, and increment values are returned as character strings.
-->
SQL標準に従い、開始、最小、最大および増加の値が文字列で返されることに注意してください。
  </para>
 </sect1>

 <sect1 id="infoschema-sql-features">
  <title><literal>sql_features</literal></title>

  <para>
<!--
   The table <literal>sql_features</literal> contains information
   about which formal features defined in the SQL standard are
   supported by <productname>PostgreSQL</productname>.  This is the
   same information that is presented in <xref linkend="features"/>.
   There you can also find some additional background information.
-->
<literal>sql_features</literal>ビューには、標準SQLで定義された公式な機能のどれが<productname>PostgreSQL</productname>でサポートされているかについての情報があります。
これは<xref linkend="features"/>内に記された情報と同じものです。
また、ここには背景について追加情報がいくつかあります。
  </para>

  <table>
<!--
   <title><structname>sql_features</structname> Columns</title>
-->
   <title><structname>sql_features</structname>の列</title>
   <tgroup cols="1">
    <thead>
     <row>
      <entry role="catalog_table_entry"><para role="column_definition">
<!--
       Column Type
-->
列 型
      </para>
      <para>
<!--
       Description
-->
説明
      </para></entry>
     </row>
    </thead>

    <tbody>
     <row>
      <entry role="catalog_table_entry"><para role="column_definition">
       <structfield>feature_id</structfield> <type>character_data</type>
      </para>
      <para>
<!--
       Identifier string of the feature
-->
機能の識別文字列です。
      </para></entry>
     </row>

     <row>
      <entry role="catalog_table_entry"><para role="column_definition">
       <structfield>feature_name</structfield> <type>character_data</type>
      </para>
      <para>
<!--
       Descriptive name of the feature
-->
機能の説明的な名前です。
      </para></entry>
     </row>

     <row>
      <entry role="catalog_table_entry"><para role="column_definition">
       <structfield>sub_feature_id</structfield> <type>character_data</type>
      </para>
      <para>
<!--
       Identifier string of the subfeature, or a zero-length string if not a subfeature
-->
副機能の識別子です。副機能がない場合は空の文字列です。
      </para></entry>
     </row>

     <row>
      <entry role="catalog_table_entry"><para role="column_definition">
       <structfield>sub_feature_name</structfield> <type>character_data</type>
      </para>
      <para>
<!--
       Descriptive name of the subfeature, or a zero-length string if not a subfeature
-->
副機能の説明的な名前です。副機能がない場合は空の文字列です。
      </para></entry>
     </row>

     <row>
      <entry role="catalog_table_entry"><para role="column_definition">
       <structfield>is_supported</structfield> <type>yes_or_no</type>
      </para>
      <para>
<!--
       <literal>YES</literal> if the feature is fully supported by the
       current version of <productname>PostgreSQL</productname>, <literal>NO</literal> if not
-->
現在のバージョンの<productname>PostgreSQL</productname>で機能が完全にサポートされている場合は<literal>YES</literal>です。さもなくば<literal>NO</literal>です。
      </para></entry>
     </row>

     <row>
      <entry role="catalog_table_entry"><para role="column_definition">
       <structfield>is_verified_by</structfield> <type>character_data</type>
      </para>
      <para>
<!--
       Always null, since the <productname>PostgreSQL</productname> development group does not
       perform formal testing of feature conformance
-->
常にNULLです。
<productname>PostgreSQL</productname>開発グループは機能が準拠しているかどうかについて公式な試験を行っていないからです。
      </para></entry>
     </row>

     <row>
      <entry role="catalog_table_entry"><para role="column_definition">
       <structfield>comments</structfield> <type>character_data</type>
      </para>
      <para>
<!--
       Possibly a comment about the supported status of the feature
-->
おそらく機能のサポート状況についてのコメントです。
      </para></entry>
     </row>
    </tbody>
   </tgroup>
  </table>
 </sect1>

 <sect1 id="infoschema-sql-implementation-info">
  <title><literal>sql_implementation_info</literal></title>

  <para>
<!--
   The table <literal>sql_implementation_info</literal> contains
   information about various aspects that are left
   implementation-defined by the SQL standard.  This information is
   primarily intended for use in the context of the ODBC interface;
   users of other interfaces will probably find this information to be
   of little use.  For this reason, the individual implementation
   information items are not described here; you will find them in the
   description of the ODBC interface.
-->
<literal>sql_implementation_info</literal>ビューには、標準SQLで実装依存で定義するものとされている各種状況に関する情報があります。
この情報は主にODBCインタフェース環境での使用を意図しています。
他のインタフェースのユーザはおそらくこの情報があまり役に立たないものと考えるでしょう。
このため、個々の実装情報項目をここでは記載しません。
ODBCインタフェースの説明に記載されています。
  </para>

  <table>
<!--
   <title><structname>sql_implementation_info</structname> Columns</title>
-->
   <title><structname>sql_implementation_info</structname>の列</title>
   <tgroup cols="1">
    <thead>
     <row>
      <entry role="catalog_table_entry"><para role="column_definition">
<!--
       Column Type
-->
列 型
      </para>
      <para>
<!--
       Description
-->
説明
      </para></entry>
     </row>
    </thead>

    <tbody>
     <row>
      <entry role="catalog_table_entry"><para role="column_definition">
       <structfield>implementation_info_id</structfield> <type>character_data</type>
      </para>
      <para>
<!--
       Identifier string of the implementation information item
-->
実装情報項目の識別文字列です。
      </para></entry>
     </row>

     <row>
      <entry role="catalog_table_entry"><para role="column_definition">
       <structfield>implementation_info_name</structfield> <type>character_data</type>
      </para>
      <para>
<!--
       Descriptive name of the implementation information item
-->
実装情報項目の説明的な名前です。
      </para></entry>
     </row>

     <row>
      <entry role="catalog_table_entry"><para role="column_definition">
       <structfield>integer_value</structfield> <type>cardinal_number</type>
      </para>
      <para>
<!--
       Value of the implementation information item, or null if the
       value is contained in the column
       <literal>character_value</literal>
-->
実装情報項目の値です。
その値が<literal>character_value</literal>にある場合はNULLです。
      </para></entry>
     </row>

     <row>
      <entry role="catalog_table_entry"><para role="column_definition">
       <structfield>character_value</structfield> <type>character_data</type>
      </para>
      <para>
<!--
       Value of the implementation information item, or null if the
       value is contained in the column
       <literal>integer_value</literal>
-->
実装情報項目の値です。
その値が<literal>integer_value</literal>にある場合はNULLです。
      </para></entry>
     </row>

     <row>
      <entry role="catalog_table_entry"><para role="column_definition">
       <structfield>comments</structfield> <type>character_data</type>
      </para>
      <para>
<!--
       Possibly a comment pertaining to the implementation information item
-->
おそらく実装情報項目に関するコメントです。
      </para></entry>
     </row>
    </tbody>
   </tgroup>
  </table>
 </sect1>

 <sect1 id="infoschema-sql-parts">
  <title><literal>sql_parts</literal></title>

  <para>
<!--
   The table <literal>sql_parts</literal> contains information about
   which of the several parts of the SQL standard are supported by
   <productname>PostgreSQL</productname>.
-->
<literal>sql_parts</literal>テーブルは、標準SQLのどの部分が<productname>PostgreSQL</productname>でサポートされているかに関する情報を持ちます。
  </para>

  <table>
<!--
   <title><structname>sql_parts</structname> Columns</title>
-->
   <title><structname>sql_parts</structname>の列</title>
   <tgroup cols="1">
    <thead>
     <row>
      <entry role="catalog_table_entry"><para role="column_definition">
<!--
       Column Type
-->
列 型
      </para>
      <para>
<!--
       Description
-->
説明
      </para></entry>
     </row>
    </thead>

    <tbody>
     <row>
      <entry role="catalog_table_entry"><para role="column_definition">
       <structfield>feature_id</structfield> <type>character_data</type>
      </para>
      <para>
<!--
       An identifier string containing the number of the part
-->
部品番号を含む識別文字列です。
      </para></entry>
     </row>

     <row>
      <entry role="catalog_table_entry"><para role="column_definition">
       <structfield>feature_name</structfield> <type>character_data</type>
      </para>
      <para>
<!--
       Descriptive name of the part
-->
部品の説明的な名称です。
      </para></entry>
     </row>

     <row>
      <entry role="catalog_table_entry"><para role="column_definition">
       <structfield>is_supported</structfield> <type>yes_or_no</type>
      </para>
      <para>
<!--
       <literal>YES</literal> if the part is fully supported by the
       current version of <productname>PostgreSQL</productname>,
       <literal>NO</literal> if not
-->
<productname>PostgreSQL</productname>の現在のバージョンで部品が完全にサポートされている場合<literal>YES</literal>、さもなくば<literal>NO</literal>です。
      </para></entry>
     </row>

     <row>
      <entry role="catalog_table_entry"><para role="column_definition">
       <structfield>is_verified_by</structfield> <type>character_data</type>
      </para>
      <para>
<!--
       Always null, since the <productname>PostgreSQL</productname> development group does not
       perform formal testing of feature conformance
-->
常にNULLです。
<productname>PostgreSQL</productname>開発グループは機能が準拠しているかどうかについて公式な試験を行っていないからです。
      </para></entry>
     </row>

     <row>
      <entry role="catalog_table_entry"><para role="column_definition">
       <structfield>comments</structfield> <type>character_data</type>
      </para>
      <para>
<!--
       Possibly a comment about the supported status of the part
-->
おそらく部品のサポート状況に関するコメントです。
      </para></entry>
     </row>
    </tbody>
   </tgroup>
  </table>
 </sect1>

 <sect1 id="infoschema-sql-sizing">
  <title><literal>sql_sizing</literal></title>

  <para>
<!--
   The table <literal>sql_sizing</literal> contains information about
   various size limits and maximum values in
   <productname>PostgreSQL</productname>.  This information is
   primarily intended for use in the context of the ODBC interface;
   users of other interfaces will probably find this information to be
   of little use.  For this reason, the individual sizing items are
   not described here; you will find them in the description of the
   ODBC interface.
-->
<literal>sql_sizing</literal>テーブルには、<productname>PostgreSQL</productname>中の各種サイズ制限と上限値に関する情報があります。
この情報は主にODBCインタフェース環境での使用を意図しています。
他のインタフェースのユーザはおそらくこの情報があまり役に立たないものと考えるでしょう。
このため、個々のサイズ調整項目はここでは記載しません。
ODBCインタフェースの説明に記載されています。
  </para>

  <table>
<!--
   <title><structname>sql_sizing</structname> Columns</title>
-->
   <title><structname>sql_sizing</structname>の列</title>
   <tgroup cols="1">
    <thead>
     <row>
      <entry role="catalog_table_entry"><para role="column_definition">
<!--
       Column Type
-->
列 型
      </para>
      <para>
<!--
       Description
-->
説明
      </para></entry>
     </row>
    </thead>

    <tbody>
     <row>
      <entry role="catalog_table_entry"><para role="column_definition">
       <structfield>sizing_id</structfield> <type>cardinal_number</type>
      </para>
      <para>
<!--
       Identifier of the sizing item
-->
サイズ調整項目の識別子です。
      </para></entry>
     </row>

     <row>
      <entry role="catalog_table_entry"><para role="column_definition">
       <structfield>sizing_name</structfield> <type>character_data</type>
      </para>
      <para>
<!--
       Descriptive name of the sizing item
-->
サイズ調整項目の説明的な名前です。
      </para></entry>
     </row>

     <row>
      <entry role="catalog_table_entry"><para role="column_definition">
       <structfield>supported_value</structfield> <type>cardinal_number</type>
      </para>
      <para>
<!--
       Value of the sizing item, or 0 if the size is unlimited or
       cannot be determined, or null if the features for which the
       sizing item is applicable are not supported
-->
サイズ調整項目の値です。サイズに制限がない場合や決定できない場合はゼロです。
サイズ調整項目を適用する機能がサポートされない場合はNULLです。
      </para></entry>
     </row>

     <row>
      <entry role="catalog_table_entry"><para role="column_definition">
       <structfield>comments</structfield> <type>character_data</type>
      </para>
      <para>
<!--
       Possibly a comment pertaining to the sizing item
-->
おそらくサイズ調整項目に関するコメントです。
      </para></entry>
     </row>
    </tbody>
   </tgroup>
  </table>
 </sect1>

 <sect1 id="infoschema-table-constraints">
  <title><literal>table_constraints</literal></title>

  <para>
<!--
   The view <literal>table_constraints</literal> contains all
   constraints belonging to tables that the current user owns or has
   some privilege other than <literal>SELECT</literal> on.
-->
<literal>table_constraints</literal>ビューには、現在のユーザが所有する、または何らかの<literal>SELECT</literal>以外の権限を持つテーブルに属する全ての制約があります。
  </para>

  <table>
<!--
   <title><structname>table_constraints</structname> Columns</title>
-->
   <title><structname>table_constraints</structname>の列</title>
   <tgroup cols="1">
    <thead>
     <row>
      <entry role="catalog_table_entry"><para role="column_definition">
<!--
       Column Type
-->
列 型
      </para>
      <para>
<!--
       Description
-->
説明
      </para></entry>
     </row>
    </thead>

    <tbody>
     <row>
      <entry role="catalog_table_entry"><para role="column_definition">
       <structfield>constraint_catalog</structfield> <type>sql_identifier</type>
      </para>
      <para>
<!--
       Name of the database that contains the constraint (always the current database)
-->
制約を持つデータベースの名前です（常に現在のデータベースです）。
      </para></entry>
     </row>

     <row>
      <entry role="catalog_table_entry"><para role="column_definition">
       <structfield>constraint_schema</structfield> <type>sql_identifier</type>
      </para>
      <para>
<!--
       Name of the schema that contains the constraint
-->
制約を持つスキーマの名前です。
      </para></entry>
     </row>

     <row>
      <entry role="catalog_table_entry"><para role="column_definition">
       <structfield>constraint_name</structfield> <type>sql_identifier</type>
      </para>
      <para>
<!--
       Name of the constraint
-->
制約の名前です。
      </para></entry>
     </row>

     <row>
      <entry role="catalog_table_entry"><para role="column_definition">
       <structfield>table_catalog</structfield> <type>sql_identifier</type>
      </para>
      <para>
<!--
       Name of the database that contains the table (always the current database)
-->
テーブルを持つデータベースの名前です（常に現在のデータベースです）。
      </para></entry>
     </row>

     <row>
      <entry role="catalog_table_entry"><para role="column_definition">
       <structfield>table_schema</structfield> <type>sql_identifier</type>
      </para>
      <para>
<!--
       Name of the schema that contains the table
-->
テーブルを持つスキーマの名前です。
      </para></entry>
     </row>

     <row>
      <entry role="catalog_table_entry"><para role="column_definition">
       <structfield>table_name</structfield> <type>sql_identifier</type>
      </para>
      <para>
<!--
       Name of the table
-->
テーブルの名前です。
      </para></entry>
     </row>

     <row>
      <entry role="catalog_table_entry"><para role="column_definition">
       <structfield>constraint_type</structfield> <type>character_data</type>
      </para>
      <para>
<<<<<<< HEAD
       Type of the constraint: <literal>CHECK</literal> (includes not-null constraints),
=======
<!--
       Type of the constraint: <literal>CHECK</literal>,
>>>>>>> 32de6336
       <literal>FOREIGN KEY</literal>, <literal>PRIMARY KEY</literal>,
       or <literal>UNIQUE</literal>
-->
制約の種類です。
<literal>CHECK</literal>、<literal>FOREIGN KEY</literal>、<literal>PRIMARY KEY</literal>、<literal>UNIQUE</literal>のいずれかです。
      </para></entry>
     </row>

     <row>
      <entry role="catalog_table_entry"><para role="column_definition">
       <structfield>is_deferrable</structfield> <type>yes_or_no</type>
      </para>
      <para>
<!--
       <literal>YES</literal> if the constraint is deferrable, <literal>NO</literal> if not
-->
制約が遅延可能ならば<literal>YES</literal>。さもなくば<literal>NO</literal>。
      </para></entry>
     </row>

     <row>
      <entry role="catalog_table_entry"><para role="column_definition">
       <structfield>initially_deferred</structfield> <type>yes_or_no</type>
      </para>
      <para>
<!--
       <literal>YES</literal> if the constraint is deferrable and initially deferred, <literal>NO</literal> if not
-->
制約が遅延可能で初期状態が遅延であれば<literal>YES</literal>。さもなくば<literal>NO</literal>。
      </para></entry>
     </row>

     <row>
      <entry role="catalog_table_entry"><para role="column_definition">
       <structfield>enforced</structfield> <type>yes_or_no</type>
      </para>
      <para>
<!--
       Applies to a feature not available in
       <productname>PostgreSQL</productname> (currently always
       <literal>YES</literal>)
-->
<productname>PostgreSQL</productname>で利用できない機能に適用されるものです(現在は常に<literal>YES</literal>です)。
      </para></entry>
     </row>

     <row>
      <entry role="catalog_table_entry"><para role="column_definition">
       <structfield>nulls_distinct</structfield> <type>yes_or_no</type>
      </para>
      <para>
<!--
       If the constraint is a unique constraint, then <literal>YES</literal>
       if the constraint treats nulls as distinct or <literal>NO</literal> if
       it treats nulls as not distinct, otherwise null for other types of
       constraints.
-->
制約が一意性制約である場合、制約がNULLを区別して扱う場合は<literal>YES</literal>、制約がNULLを区別しないで扱う場合は<literal>NO</literal>、他の種類の制約の場合はNULLです。
      </para></entry>
     </row>
    </tbody>
   </tgroup>
  </table>
 </sect1>

 <sect1 id="infoschema-table-privileges">
  <title><literal>table_privileges</literal></title>

  <para>
<!--
   The view <literal>table_privileges</literal> identifies all
   privileges granted on tables or views to a currently enabled role
   or by a currently enabled role.  There is one row for each
   combination of table, grantor, and grantee.
-->
<literal>table_privileges</literal>ビューは、現在有効なロールに対し、または現在有効なロールによって、テーブルもしくはビューに与えられた権限を全て示します。
テーブル、譲与者、被譲与者の組み合わせごとに1行があります。
  </para>

  <table>
<!--
   <title><structname>table_privileges</structname> Columns</title>
-->
   <title><structname>table_privileges</structname>の列</title>
   <tgroup cols="1">
    <thead>
     <row>
      <entry role="catalog_table_entry"><para role="column_definition">
<!--
       Column Type
-->
列 型
      </para>
      <para>
<!--
       Description
-->
説明
      </para></entry>
     </row>
    </thead>

    <tbody>
     <row>
      <entry role="catalog_table_entry"><para role="column_definition">
       <structfield>grantor</structfield> <type>sql_identifier</type>
      </para>
      <para>
<!--
       Name of the role that granted the privilege
-->
権限を与えたロールの名前です。
      </para></entry>
     </row>

     <row>
      <entry role="catalog_table_entry"><para role="column_definition">
       <structfield>grantee</structfield> <type>sql_identifier</type>
      </para>
      <para>
<!--
       Name of the role that the privilege was granted to
-->
権限を与えられたロールの名前です。
      </para></entry>
     </row>

     <row>
      <entry role="catalog_table_entry"><para role="column_definition">
       <structfield>table_catalog</structfield> <type>sql_identifier</type>
      </para>
      <para>
<!--
       Name of the database that contains the table (always the current database)
-->
テーブルを持つデータベースの名前です（常に現在のデータベースです）。
      </para></entry>
     </row>

     <row>
      <entry role="catalog_table_entry"><para role="column_definition">
       <structfield>table_schema</structfield> <type>sql_identifier</type>
      </para>
      <para>
<!--
       Name of the schema that contains the table
-->
テーブルを持つスキーマの名前です。
      </para></entry>
     </row>

     <row>
      <entry role="catalog_table_entry"><para role="column_definition">
       <structfield>table_name</structfield> <type>sql_identifier</type>
      </para>
      <para>
<!--
       Name of the table
-->
テーブルの名前です。
      </para></entry>
     </row>

     <row>
      <entry role="catalog_table_entry"><para role="column_definition">
       <structfield>privilege_type</structfield> <type>character_data</type>
      </para>
      <para>
<!--
       Type of the privilege: <literal>SELECT</literal>,
       <literal>INSERT</literal>, <literal>UPDATE</literal>,
       <literal>DELETE</literal>, <literal>TRUNCATE</literal>,
       <literal>REFERENCES</literal>, or <literal>TRIGGER</literal>
-->
権限の種類は、
<literal>SELECT</literal>、<literal>INSERT</literal>、<literal>UPDATE</literal>、<literal>DELETE</literal>、<literal>TRUNCATE</literal>、<literal>REFERENCES</literal>、または<literal>TRIGGER</literal>のいずれかです。
      </para></entry>
     </row>

     <row>
      <entry role="catalog_table_entry"><para role="column_definition">
       <structfield>is_grantable</structfield> <type>yes_or_no</type>
      </para>
      <para>
<!--
       <literal>YES</literal> if the privilege is grantable, <literal>NO</literal> if not
-->
この権限を付与可能な場合は<literal>YES</literal>、さもなくば<literal>NO</literal>です。
      </para></entry>
     </row>

     <row>
      <entry role="catalog_table_entry"><para role="column_definition">
       <structfield>with_hierarchy</structfield> <type>yes_or_no</type>
      </para>
      <para>
<!--
       In the SQL standard, <literal>WITH HIERARCHY OPTION</literal>
       is a separate (sub-)privilege allowing certain operations on
       table inheritance hierarchies.  In PostgreSQL, this is included
       in the <literal>SELECT</literal> privilege, so this column
       shows <literal>YES</literal> if the privilege
       is <literal>SELECT</literal>, else <literal>NO</literal>.
-->
SQL標準では、<literal>WITH HIERARCHY OPTION</literal>は、継承テーブル階層に対するある操作を許可する独立した（副次）権限です。
PostgreSQLでは、これは<literal>SELECT</literal>権限に含まれているため、この列は権限が<literal>SELECT</literal>の場合は<literal>YES</literal>、それ以外の場合は<literal>NO</literal>です。
      </para></entry>
     </row>
    </tbody>
   </tgroup>
  </table>
 </sect1>

 <sect1 id="infoschema-tables">
  <title><literal>tables</literal></title>

  <para>
<!--
   The view <literal>tables</literal> contains all tables and views
   defined in the current database.  Only those tables and views are
   shown that the current user has access to (by way of being the
   owner or having some privilege).
-->
<literal>tables</literal>ビューには、現在のデータベースで定義された全てのテーブルとビューがあります。
現在のユーザが（所有している、何らかの権限を持っているといった方法で）アクセスできるテーブルとビューのみが表示されます。
  </para>

  <table>
<!--
   <title><structname>tables</structname> Columns</title>
-->
   <title><structname>tables</structname>の列</title>
   <tgroup cols="1">
    <thead>
     <row>
      <entry role="catalog_table_entry"><para role="column_definition">
<!--
       Column Type
-->
列 型
      </para>
      <para>
<!--
       Description
-->
説明
      </para></entry>
     </row>
    </thead>

    <tbody>
     <row>
      <entry role="catalog_table_entry"><para role="column_definition">
       <structfield>table_catalog</structfield> <type>sql_identifier</type>
      </para>
      <para>
<!--
       Name of the database that contains the table (always the current database)
-->
テーブルを持つデータベースの名前です（常に現在のデータベースです）。
      </para></entry>
     </row>

     <row>
      <entry role="catalog_table_entry"><para role="column_definition">
       <structfield>table_schema</structfield> <type>sql_identifier</type>
      </para>
      <para>
<!--
       Name of the schema that contains the table
-->
テーブルを持つスキーマの名前です。
      </para></entry>
     </row>

     <row>
      <entry role="catalog_table_entry"><para role="column_definition">
       <structfield>table_name</structfield> <type>sql_identifier</type>
      </para>
      <para>
<!--
       Name of the table
-->
テーブルの名前です。
      </para></entry>
     </row>

     <row>
      <entry role="catalog_table_entry"><para role="column_definition">
       <structfield>table_type</structfield> <type>character_data</type>
      </para>
      <para>
<!--
       Type of the table: <literal>BASE TABLE</literal> for a
       persistent base table (the normal table type),
       <literal>VIEW</literal> for a view, <literal>FOREIGN</literal>
       for a foreign table, or
       <literal>LOCAL TEMPORARY</literal> for a temporary table
-->
テーブルの種類です。
永続テーブル（普通のテーブルの種類）では<literal>BASE TABLE</literal>、ビューでは<literal>VIEW</literal>、外部テーブルでは<literal>FOREIGN</literal>、一時テーブルでは<literal>LOCAL TEMPORARY</literal>です。
      </para></entry>
     </row>

     <row>
      <entry role="catalog_table_entry"><para role="column_definition">
       <structfield>self_referencing_column_name</structfield> <type>sql_identifier</type>
      </para>
      <para>
<!--
       Applies to a feature not available in <productname>PostgreSQL</productname>
-->
<productname>PostgreSQL</productname>では利用できない機能に適用されるものです。
      </para></entry>
     </row>

     <row>
      <entry role="catalog_table_entry"><para role="column_definition">
       <structfield>reference_generation</structfield> <type>character_data</type>
      </para>
      <para>
<!--
       Applies to a feature not available in <productname>PostgreSQL</productname>
-->
<productname>PostgreSQL</productname>では利用できない機能に適用されるものです。
      </para></entry>
     </row>

     <row>
      <entry role="catalog_table_entry"><para role="column_definition">
       <structfield>user_defined_type_catalog</structfield> <type>sql_identifier</type>
      </para>
      <para>
<!--
       If the table is a typed table, the name of the database that
       contains the underlying data type (always the current
       database), else null.
-->
テーブルが型付けされたテーブルの場合、背後のデータ型を持つデータベースの名前です（常に現在のデータベースです）。
さもなくばNULLです。
      </para></entry>
     </row>

     <row>
      <entry role="catalog_table_entry"><para role="column_definition">
       <structfield>user_defined_type_schema</structfield> <type>sql_identifier</type>
      </para>
      <para>
<!--
       If the table is a typed table, the name of the schema that
       contains the underlying data type, else null.
-->
テーブルが型付けされたテーブルである場合、背後のデータ型を含むスキーマの名前です。
さもなくばNULLです。
      </para></entry>
     </row>

     <row>
      <entry role="catalog_table_entry"><para role="column_definition">
       <structfield>user_defined_type_name</structfield> <type>sql_identifier</type>
      </para>
      <para>
<!--
       If the table is a typed table, the name of the underlying data
       type, else null.
-->
テーブルが型付けされたテーブルである場合、背後のデータ型の名前です。
さもなくばNULLです。
      </para></entry>
     </row>

     <row>
      <entry role="catalog_table_entry"><para role="column_definition">
       <structfield>is_insertable_into</structfield> <type>yes_or_no</type>
      </para>
      <para>
<!--
       <literal>YES</literal> if the table is insertable into,
       <literal>NO</literal> if not (Base tables are always insertable
       into, views not necessarily.)
-->
テーブルが挿入可能な場合<literal>YES</literal>、さもなくば<literal>NO</literal>です。
（ベーステーブルは常に挿入可能ですが、ビューはそうとも限りません。）
      </para></entry>
     </row>

     <row>
      <entry role="catalog_table_entry"><para role="column_definition">
       <structfield>is_typed</structfield> <type>yes_or_no</type>
      </para>
      <para>
<!--
       <literal>YES</literal> if the table is a typed table, <literal>NO</literal> if not
-->
テーブルが型付けされたテーブルの場合<literal>YES</literal>、そうでなければ<literal>NO</literal>です。
      </para></entry>
     </row>

     <row>
      <entry role="catalog_table_entry"><para role="column_definition">
       <structfield>commit_action</structfield> <type>character_data</type>
      </para>
      <para>
<!--
       Not yet implemented
-->
未実装です。
      </para></entry>
     </row>
    </tbody>
   </tgroup>
  </table>
 </sect1>

 <sect1 id="infoschema-transforms">
  <title><literal>transforms</literal></title>

  <para>
<!--
   The view <literal>transforms</literal> contains information about the
   transforms defined in the current database.  More precisely, it contains a
   row for each function contained in a transform (the <quote>from SQL</quote>
   or <quote>to SQL</quote> function).
-->
ビュー<literal>transforms</literal>は現在のデータベースで定義されている変換についての情報を含んでいます。
より正確に言えば、変換に含まれる各関数（<quote>from SQL</quote>あるいは<quote>to SQL</quote>関数）について1行ずつあります。
  </para>

  <table>
<!--
   <title><structname>transforms</structname> Columns</title>
-->
   <title><structname>transforms</structname>の列</title>
   <tgroup cols="1">
    <thead>
     <row>
      <entry role="catalog_table_entry"><para role="column_definition">
<!--
       Column Type
-->
列 型
      </para>
      <para>
<!--
       Description
-->
説明
      </para></entry>
     </row>
    </thead>

    <tbody>
     <row>
      <entry role="catalog_table_entry"><para role="column_definition">
       <structfield>udt_catalog</structfield> <type>sql_identifier</type>
      </para>
      <para>
<!--
       Name of the database that contains the type the transform is for (always the current database)
-->
変換の適用対象の型を含むデータベースの名前です（常に現在のデータベースです）。
      </para></entry>
     </row>

     <row>
      <entry role="catalog_table_entry"><para role="column_definition">
       <structfield>udt_schema</structfield> <type>sql_identifier</type>
      </para>
      <para>
<!--
       Name of the schema that contains the type the transform is for
-->
変換の適用対象の型を含むスキーマの名前です。
      </para></entry>
     </row>

     <row>
      <entry role="catalog_table_entry"><para role="column_definition">
       <structfield>udt_name</structfield> <type>sql_identifier</type>
      </para>
      <para>
<!--
       Name of the type the transform is for
-->
変換の適用対象の型の名前です。
      </para></entry>
     </row>

     <row>
      <entry role="catalog_table_entry"><para role="column_definition">
       <structfield>specific_catalog</structfield> <type>sql_identifier</type>
      </para>
      <para>
<!--
       Name of the database containing the function (always the current database)
-->
関数が含まれるデータベースの名前です（常に現在のデータベースです）。
      </para></entry>
     </row>

     <row>
      <entry role="catalog_table_entry"><para role="column_definition">
       <structfield>specific_schema</structfield> <type>sql_identifier</type>
      </para>
      <para>
<!--
       Name of the schema containing the function
-->
関数が含まれるスキーマの名前です。
      </para></entry>
     </row>

     <row>
      <entry role="catalog_table_entry"><para role="column_definition">
       <structfield>specific_name</structfield> <type>sql_identifier</type>
      </para>
      <para>
<!--
       The <quote>specific name</quote> of the function.  See <xref linkend="infoschema-routines"/> for more information.
-->
関数の<quote>仕様名称</quote>です。
詳細は<xref linkend="infoschema-routines"/>を参照してください。
      </para></entry>
     </row>

     <row>
      <entry role="catalog_table_entry"><para role="column_definition">
       <structfield>group_name</structfield> <type>sql_identifier</type>
      </para>
      <para>
<!--
       The SQL standard allows defining transforms in <quote>groups</quote>,
       and selecting a group at run time.  PostgreSQL does not support this.
       Instead, transforms are specific to a language.  As a compromise, this
       field contains the language the transform is for.
-->
標準SQLでは変換を<quote>グループ</quote>で定義して、実行時にグループを選択することを認めています。
PostgreSQLはこれをサポートしていません。
代わりに、変換は言語ごとに別々になっています。
妥協として、このフィールドには変換の対象となる言語が入っています。
      </para></entry>
     </row>

     <row>
      <entry role="catalog_table_entry"><para role="column_definition">
       <structfield>transform_type</structfield> <type>character_data</type>
      </para>
      <para>
<!--
       <literal>FROM SQL</literal> or <literal>TO SQL</literal>
-->
<literal>FROM SQL</literal>または<literal>TO SQL</literal>
      </para></entry>
     </row>
    </tbody>
   </tgroup>
  </table>
 </sect1>

 <sect1 id="infoschema-triggered-update-columns">
  <title><literal>triggered_update_columns</literal></title>

  <para>
<!--
   For triggers in the current database that specify a column list
   (like <literal>UPDATE OF column1, column2</literal>), the
   view <literal>triggered_update_columns</literal> identifies these
   columns.  Triggers that do not specify a column list are not
   included in this view.  Only those columns are shown that the
   current user owns or has some privilege other than
   <literal>SELECT</literal> on.
-->
列リスト(<literal>UPDATE OF column1, column2</literal>など)を指定する現在のデータベース内のトリガに関して、<literal>triggered_update_columns</literal>ビューはこれらの列を示します。
列リストを指定しないトリガはこのビューには含まれません。
これらの列の内、現在のユーザが所有するまたは<literal>SELECT</literal>以外の何らかの権限を持つもののみが示されます。
  </para>

  <table>
<!--
   <title><structname>triggered_update_columns</structname> Columns</title>
-->
   <title><structname>triggered_update_columns</structname>の列</title>
   <tgroup cols="1">
    <thead>
     <row>
      <entry role="catalog_table_entry"><para role="column_definition">
<!--
       Column Type
-->
列 型
      </para>
      <para>
<!--
       Description
-->
説明
      </para></entry>
     </row>
    </thead>

    <tbody>
     <row>
      <entry role="catalog_table_entry"><para role="column_definition">
       <structfield>trigger_catalog</structfield> <type>sql_identifier</type>
      </para>
      <para>
<!--
       Name of the database that contains the trigger (always the current database)
-->
トリガを持つデータベースの名前です（常に現在のデータベースです）。
      </para></entry>
     </row>

     <row>
      <entry role="catalog_table_entry"><para role="column_definition">
       <structfield>trigger_schema</structfield> <type>sql_identifier</type>
      </para>
      <para>
<!--
       Name of the schema that contains the trigger
-->
トリガを持つスキーマの名前です。
      </para></entry>
     </row>

     <row>
      <entry role="catalog_table_entry"><para role="column_definition">
       <structfield>trigger_name</structfield> <type>sql_identifier</type>
      </para>
      <para>
<!--
       Name of the trigger
-->
トリガの名前です。
      </para></entry>
     </row>

     <row>
      <entry role="catalog_table_entry"><para role="column_definition">
       <structfield>event_object_catalog</structfield> <type>sql_identifier</type>
      </para>
      <para>
<!--
       Name of the database that contains the table that the trigger
       is defined on (always the current database)
-->
トリガが定義されたテーブルを持つデータベースの名前です（常に現在のデータベースです）。
      </para></entry>
     </row>

     <row>
      <entry role="catalog_table_entry"><para role="column_definition">
       <structfield>event_object_schema</structfield> <type>sql_identifier</type>
      </para>
      <para>
<!--
       Name of the schema that contains the table that the trigger is defined on
-->
トリガが定義されたテーブルを持つスキーマの名前です。
      </para></entry>
     </row>

     <row>
      <entry role="catalog_table_entry"><para role="column_definition">
       <structfield>event_object_table</structfield> <type>sql_identifier</type>
      </para>
      <para>
<!--
       Name of the table that the trigger is defined on
-->
トリガが定義されたテーブルの名前です。
      </para></entry>
     </row>

     <row>
      <entry role="catalog_table_entry"><para role="column_definition">
       <structfield>event_object_column</structfield> <type>sql_identifier</type>
      </para>
      <para>
<!--
       Name of the column that the trigger is defined on
-->
トリガが定義された列の名前です。
      </para></entry>
     </row>
    </tbody>
   </tgroup>
  </table>
 </sect1>

 <sect1 id="infoschema-triggers">
  <title><literal>triggers</literal></title>

  <para>
<!--
   The view <literal>triggers</literal> contains all triggers defined
   in the current database on tables and views that the current user owns
   or has some privilege other than <literal>SELECT</literal> on.
-->
<literal>triggers</literal>ビューには、現在のデータベース内で、現在のユーザが所有するあるいは何らかの<literal>SELECT</literal>以外の権限を持つテーブルまたはビューに定義された、全てのトリガがあります。
  </para>

  <table>
<!--
   <title><structname>triggers</structname> Columns</title>
-->
   <title><structname>triggers</structname>の列</title>
   <tgroup cols="1">
    <thead>
     <row>
      <entry role="catalog_table_entry"><para role="column_definition">
<!--
       Column Type
-->
列 型
      </para>
      <para>
<!--
       Description
-->
説明
      </para></entry>
     </row>
    </thead>

    <tbody>
     <row>
      <entry role="catalog_table_entry"><para role="column_definition">
       <structfield>trigger_catalog</structfield> <type>sql_identifier</type>
      </para>
      <para>
<!--
       Name of the database that contains the trigger (always the current database)
-->
トリガを持つデータベースの名前です（常に現在のデータベースです）。
      </para></entry>
     </row>

     <row>
      <entry role="catalog_table_entry"><para role="column_definition">
       <structfield>trigger_schema</structfield> <type>sql_identifier</type>
      </para>
      <para>
<!--
       Name of the schema that contains the trigger
-->
トリガを持つスキーマの名前です。
      </para></entry>
     </row>

     <row>
      <entry role="catalog_table_entry"><para role="column_definition">
       <structfield>trigger_name</structfield> <type>sql_identifier</type>
      </para>
      <para>
<!--
       Name of the trigger
-->
トリガの名前です。
      </para></entry>
     </row>

     <row>
      <entry role="catalog_table_entry"><para role="column_definition">
       <structfield>event_manipulation</structfield> <type>character_data</type>
      </para>
      <para>
<!--
       Event that fires the trigger (<literal>INSERT</literal>,
       <literal>UPDATE</literal>, or <literal>DELETE</literal>)
-->
トリガを発するイベントです
（<literal>INSERT</literal>、<literal>UPDATE</literal>もしくは<literal>DELETE</literal>です）。
      </para></entry>
     </row>

     <row>
      <entry role="catalog_table_entry"><para role="column_definition">
       <structfield>event_object_catalog</structfield> <type>sql_identifier</type>
      </para>
      <para>
<!--
       Name of the database that contains the table that the trigger
       is defined on (always the current database)
-->
トリガが定義されたテーブルを持つデータベースの名前です（常に現在のデータベースです）。
      </para></entry>
     </row>

     <row>
      <entry role="catalog_table_entry"><para role="column_definition">
       <structfield>event_object_schema</structfield> <type>sql_identifier</type>
      </para>
      <para>
<!--
       Name of the schema that contains the table that the trigger is defined on
-->
トリガが定義されたテーブルを持つスキーマの名前です。
      </para></entry>
     </row>

     <row>
      <entry role="catalog_table_entry"><para role="column_definition">
       <structfield>event_object_table</structfield> <type>sql_identifier</type>
      </para>
      <para>
<!--
       Name of the table that the trigger is defined on
-->
トリガが定義されたテーブルの名前です。
      </para></entry>
     </row>

     <row>
      <entry role="catalog_table_entry"><para role="column_definition">
       <structfield>action_order</structfield> <type>cardinal_number</type>
      </para>
      <para>
<!--
       Firing order among triggers on the same table having the same
       <literal>event_manipulation</literal>,
       <literal>action_timing</literal>, and
       <literal>action_orientation</literal>.  In
       <productname>PostgreSQL</productname>, triggers are fired in name
       order, so this column reflects that.
-->
同じテーブルで同じ<literal>event_manipulation</literal>、<literal>action_timing</literal>、<literal>action_orientation</literal>のトリガを発行する順序です。
<productname>PostgreSQL</productname>では、トリガは名前順に発行されますので、この列はそれを反映しています。
      </para></entry>
     </row>

     <row>
      <entry role="catalog_table_entry"><para role="column_definition">
       <structfield>action_condition</structfield> <type>character_data</type>
      </para>
      <para>
<!--
       <literal>WHEN</literal> condition of the trigger, null if none
       (also null if the table is not owned by a currently enabled
       role)
-->
トリガの<literal>WHEN</literal>条件です。なければNULLです
(現在有効なロールが所有していないテーブルの場合もNULLです)。
      </para></entry>
     </row>

     <row>
      <entry role="catalog_table_entry"><para role="column_definition">
       <structfield>action_statement</structfield> <type>character_data</type>
      </para>
      <para>
<!--
       Statement that is executed by the trigger (currently always
       <literal>EXECUTE FUNCTION
       <replaceable>function</replaceable>(...)</literal>)
-->
トリガによって実行される文です
（現在は常に<literal>EXECUTE FUNCTION <replaceable>function</replaceable>(...)</literal>です）。
      </para></entry>
     </row>

     <row>
      <entry role="catalog_table_entry"><para role="column_definition">
       <structfield>action_orientation</structfield> <type>character_data</type>
      </para>
      <para>
<!--
       Identifies whether the trigger fires once for each processed
       row or once for each statement (<literal>ROW</literal> or
       <literal>STATEMENT</literal>)
-->
トリガの発行が処理行ごとか文ごとかを識別します
（<literal>ROW</literal>もしくは<literal>STATEMENT</literal>です）。
      </para></entry>
     </row>

     <row>
      <entry role="catalog_table_entry"><para role="column_definition">
       <structfield>action_timing</structfield> <type>character_data</type>
      </para>
      <para>
<!--
       Time at which the trigger fires (<literal>BEFORE</literal>,
       <literal>AFTER</literal>, or <literal>INSTEAD OF</literal>)
-->
トリガを発する時期です
（<literal>BEFORE</literal>、<literal>AFTER</literal>もしくは<literal>INSTEAD OF</literal>です）。
      </para></entry>
     </row>

     <row>
      <entry role="catalog_table_entry"><para role="column_definition">
       <structfield>action_reference_old_table</structfield> <type>sql_identifier</type>
      </para>
      <para>
<!--
       Name of the <quote>old</quote> transition table, or null if none
-->
<quote>old</quote>遷移テーブルの名前です。なければNULLです。
      </para></entry>
     </row>

     <row>
      <entry role="catalog_table_entry"><para role="column_definition">
       <structfield>action_reference_new_table</structfield> <type>sql_identifier</type>
      </para>
      <para>
<!--
       Name of the <quote>new</quote> transition table, or null if none
-->
<quote>new</quote>遷移テーブルの名前です。なければNULLです。
      </para></entry>
     </row>

     <row>
      <entry role="catalog_table_entry"><para role="column_definition">
       <structfield>action_reference_old_row</structfield> <type>sql_identifier</type>
      </para>
      <para>
<!--
       Applies to a feature not available in <productname>PostgreSQL</productname>
-->
<productname>PostgreSQL</productname>では利用できない機能に適用されるものです。
      </para></entry>
     </row>

     <row>
      <entry role="catalog_table_entry"><para role="column_definition">
       <structfield>action_reference_new_row</structfield> <type>sql_identifier</type>
      </para>
      <para>
<!--
       Applies to a feature not available in <productname>PostgreSQL</productname>
-->
<productname>PostgreSQL</productname>では利用できない機能に適用されるものです。
      </para></entry>
     </row>

     <row>
      <entry role="catalog_table_entry"><para role="column_definition">
       <structfield>created</structfield> <type>time_stamp</type>
      </para>
      <para>
<!--
       Applies to a feature not available in <productname>PostgreSQL</productname>
-->
<productname>PostgreSQL</productname>では利用できない機能に適用されるものです。
      </para></entry>
     </row>
    </tbody>
   </tgroup>
  </table>

  <para>
<!--
   Triggers in <productname>PostgreSQL</productname> have two
   incompatibilities with the SQL standard that affect the
   representation in the information schema.  First, trigger names are
   local to each table in <productname>PostgreSQL</productname>, rather
   than being independent schema objects.  Therefore there can be duplicate
   trigger names defined in one schema, so long as they belong to
   different tables.  (<literal>trigger_catalog</literal> and
   <literal>trigger_schema</literal> are really the values pertaining
   to the table that the trigger is defined on.)  Second, triggers can
   be defined to fire on multiple events in
   <productname>PostgreSQL</productname> (e.g., <literal>ON INSERT OR
   UPDATE</literal>), whereas the SQL standard only allows one.  If a
   trigger is defined to fire on multiple events, it is represented as
   multiple rows in the information schema, one for each type of
   event.  As a consequence of these two issues, the primary key of
   the view <literal>triggers</literal> is really
   <literal>(trigger_catalog, trigger_schema, event_object_table,
   trigger_name, event_manipulation)</literal> instead of
   <literal>(trigger_catalog, trigger_schema, trigger_name)</literal>,
   which is what the SQL standard specifies.  Nonetheless, if you
   define your triggers in a manner that conforms with the SQL
   standard (trigger names unique in the schema and only one event
   type per trigger), this will not affect you.
-->
<productname>PostgreSQL</productname>におけるトリガには、標準SQLと比べ、2つの非互換があり、これらは情報スキーマの表現に影響を与えます。
1つ目は、<productname>PostgreSQL</productname>ではトリガ名は、独立したスキーマオブジェクトではなく、それぞれのテーブル内で局所的であることです。
そのため、別のテーブルに属している場合、1つのスキーマ内でトリガ名を重複させることができます。
（<literal>trigger_catalog</literal>と<literal>trigger_schema</literal>は実際、そのトリガが定義されたテーブルに属する値となります。）
2つ目は、<productname>PostgreSQL</productname>ではトリガは複数のイベントで発行できる点です（例えば<literal>ON INSERT OR UPDATE</literal>です）。
一方、標準SQLでは1つのみしか許されません。
トリガが複数のイベントで発行するように定義された場合、それぞれのイベントで1行という形で、情報スキーマ内では複数の行として表現されます。
これらの2つの問題の結果、<literal>triggers</literal>ビューの主キーは実際、標準SQLで定義された<literal>(trigger_catalog, trigger_schema, trigger_name)</literal>ではなく、<literal>(trigger_catalog, trigger_schema, event_object_table, trigger_name, event_manipulation)</literal>となります。
それでもなお、標準SQLに従う（スキーマ内でトリガ名を一意とし、トリガに対し1種類のイベントしか持たせないという）手法でトリガを定義していれば、これは影響ありません。
  </para>

  <note>
   <para>
<!--
    Prior to <productname>PostgreSQL</productname> 9.1, this view's columns
    <structfield>action_timing</structfield>,
    <structfield>action_reference_old_table</structfield>,
    <structfield>action_reference_new_table</structfield>,
    <structfield>action_reference_old_row</structfield>, and
    <structfield>action_reference_new_row</structfield>
    were named
    <structfield>condition_timing</structfield>,
    <structfield>condition_reference_old_table</structfield>,
    <structfield>condition_reference_new_table</structfield>,
    <structfield>condition_reference_old_row</structfield>, and
    <structfield>condition_reference_new_row</structfield>
    respectively.
    That was how they were named in the SQL:1999 standard.
    The new naming conforms to SQL:2003 and later.
-->
<productname>PostgreSQL</productname> 9.1 より前は、このビューの列の
<structfield>action_timing</structfield>、
<structfield>action_reference_old_table</structfield>、
<structfield>action_reference_new_table</structfield>、
<structfield>action_reference_old_row</structfield>、
<structfield>action_reference_new_row</structfield>
はそれぞれ
<structfield>condition_timing</structfield>、
<structfield>condition_reference_old_table</structfield>、
<structfield>condition_reference_new_table</structfield>、
<structfield>condition_reference_old_row</structfield>、
<structfield>condition_reference_new_row</structfield>
という名前でした。これらの命名は SQL: 1999標準におけるものです。新しい名前はSQL:2003以降に準拠しています。
   </para>
  </note>
 </sect1>

 <sect1 id="infoschema-udt-privileges">
  <title><literal>udt_privileges</literal></title>

  <para>
<!--
   The view <literal>udt_privileges</literal> identifies
   <literal>USAGE</literal> privileges granted on user-defined types to a
   currently enabled role or by a currently enabled role.  There is one row for
   each combination of type, grantor, and grantee.  This view shows only
   composite types (see under <xref linkend="infoschema-user-defined-types"/>
   for why); see
   <xref linkend="infoschema-usage-privileges"/> for domain privileges.
-->
<literal>udt_privileges</literal>ビューは、現在有効なロールが付与者または被付与者である、ユーザ定義型に付与された<literal>USAGE</literal>権限を示します。
型、付与者、被付与者の組み合わせごとに行があります。
このビューは複合データ型のみを表示します（理由は<xref linkend="infoschema-user-defined-types"/>を参照してください）。
ドメイン権限については<xref linkend="infoschema-usage-privileges"/>を参照してください。
  </para>

  <table>
<!--
   <title><structname>udt_privileges</structname> Columns</title>
-->
   <title><structname>udt_privileges</structname>の列</title>
   <tgroup cols="1">
    <thead>
     <row>
      <entry role="catalog_table_entry"><para role="column_definition">
<!--
       Column Type
-->
列 型
      </para>
      <para>
<!--
       Description
-->
説明
      </para></entry>
     </row>
    </thead>

    <tbody>
     <row>
      <entry role="catalog_table_entry"><para role="column_definition">
       <structfield>grantor</structfield> <type>sql_identifier</type>
      </para>
      <para>
<!--
       Name of the role that granted the privilege
-->
権限を与えたロールの名前です。
      </para></entry>
     </row>

     <row>
      <entry role="catalog_table_entry"><para role="column_definition">
       <structfield>grantee</structfield> <type>sql_identifier</type>
      </para>
      <para>
<!--
       Name of the role that the privilege was granted to
-->
権限を与えられたロールの名前です。
      </para></entry>
     </row>

     <row>
      <entry role="catalog_table_entry"><para role="column_definition">
       <structfield>udt_catalog</structfield> <type>sql_identifier</type>
      </para>
      <para>
<!--
       Name of the database containing the type (always the current database)
-->
型を持つデータベースの名前（常に現在のデータベースです）。
      </para></entry>
     </row>

     <row>
      <entry role="catalog_table_entry"><para role="column_definition">
       <structfield>udt_schema</structfield> <type>sql_identifier</type>
      </para>
      <para>
<!--
       Name of the schema containing the type
-->
型を持つスキーマの名前
      </para></entry>
     </row>

     <row>
      <entry role="catalog_table_entry"><para role="column_definition">
       <structfield>udt_name</structfield> <type>sql_identifier</type>
      </para>
      <para>
<!--
       Name of the type
-->
型の名前
      </para></entry>
     </row>

     <row>
      <entry role="catalog_table_entry"><para role="column_definition">
       <structfield>privilege_type</structfield> <type>character_data</type>
      </para>
      <para>
<!--
       Always <literal>TYPE USAGE</literal>
-->
常に<literal>TYPE USAGE</literal>
      </para></entry>
     </row>

     <row>
      <entry role="catalog_table_entry"><para role="column_definition">
       <structfield>is_grantable</structfield> <type>yes_or_no</type>
      </para>
      <para>
<!--
       <literal>YES</literal> if the privilege is grantable, <literal>NO</literal> if not
-->
この権限を付与可能な場合は<literal>YES</literal>、さもなくば<literal>NO</literal>です。
      </para></entry>
     </row>
    </tbody>
   </tgroup>
  </table>
 </sect1>

 <sect1 id="infoschema-usage-privileges">
  <title><literal>usage_privileges</literal></title>

  <para>
<!--
   The view <literal>usage_privileges</literal> identifies
   <literal>USAGE</literal> privileges granted on various kinds of
   objects to a currently enabled role or by a currently enabled role.
   In <productname>PostgreSQL</productname>, this currently applies to
   collations, domains, foreign-data wrappers, foreign servers, and sequences.  There is one
   row for each combination of object, grantor, and grantee.
-->
<literal>usage_privileges</literal>ビューは、現在有効なロールに、もしくは現在有効なロールによって与えられた、各種オブジェクト上の<literal>USAGE</literal>権限を示します。
これは今のところ、<productname>PostgreSQL</productname>では照合、ドメイン、外部データラッパー、外部サーバ、およびシーケンスに適用します。
オブジェクトと許可を与えた者、許可を受けた者の組み合わせごとに1行があります。
  </para>

  <para>
<!--
   Since collations do not have real privileges
   in <productname>PostgreSQL</productname>, this view shows implicit
   non-grantable <literal>USAGE</literal> privileges granted by the
   owner to <literal>PUBLIC</literal> for all collations.  The other
   object types, however, show real privileges.
-->
<productname>PostgreSQL</productname>では、照合は実際の権限を所有しませんので、このビューは全ての照合に対して所有者から<literal>PUBLIC</literal>に与えられた暗黙の付与できない<literal>USAGE</literal>権限を示します。
しかし、その他のオブジェクトの種類は実際の権限を示します。
  </para>

  <para>
<!--
   In PostgreSQL, sequences also support <literal>SELECT</literal>
   and <literal>UPDATE</literal> privileges in addition to
   the <literal>USAGE</literal> privilege.  These are nonstandard and therefore
   not visible in the information schema.
-->
PostgreSQLでは、シーケンスは<literal>USAGE</literal>に加えて<literal>SELECT</literal>と<literal>UPDATE</literal>権限もサポートします。これらは非標準であるため、情報スキーマのビューでは参照できません。
  </para>

  <table>
<!--
   <title><structname>usage_privileges</structname> Columns</title>
-->
   <title><structname>usage_privileges</structname>の列</title>
   <tgroup cols="1">
    <thead>
     <row>
      <entry role="catalog_table_entry"><para role="column_definition">
<!--
       Column Type
-->
列 型
      </para>
      <para>
<!--
       Description
-->
説明
      </para></entry>
     </row>
    </thead>

    <tbody>
     <row>
      <entry role="catalog_table_entry"><para role="column_definition">
       <structfield>grantor</structfield> <type>sql_identifier</type>
      </para>
      <para>
<!--
       Name of the role that granted the privilege
-->
権限を与えたロールの名前です。
      </para></entry>
     </row>

     <row>
      <entry role="catalog_table_entry"><para role="column_definition">
       <structfield>grantee</structfield> <type>sql_identifier</type>
      </para>
      <para>
<!--
       Name of the role that the privilege was granted to
-->
権限を与えられたロールの名前です。
      </para></entry>
     </row>

     <row>
      <entry role="catalog_table_entry"><para role="column_definition">
       <structfield>object_catalog</structfield> <type>sql_identifier</type>
      </para>
      <para>
<!--
       Name of the database containing the object (always the current database)
-->
オブジェクトを持つデータベースの名前（常に現在のデータベースです）。
      </para></entry>
     </row>

     <row>
      <entry role="catalog_table_entry"><para role="column_definition">
       <structfield>object_schema</structfield> <type>sql_identifier</type>
      </para>
      <para>
<!--
       Name of the schema containing the object, if applicable,
       else an empty string
-->
適用されるオブジェクトを持つスキーマの名前。そうでなければ空文字列
      </para></entry>
     </row>

     <row>
      <entry role="catalog_table_entry"><para role="column_definition">
       <structfield>object_name</structfield> <type>sql_identifier</type>
      </para>
      <para>
<!--
       Name of the object
-->
オブジェクトの名前です。
      </para></entry>
     </row>

     <row>
      <entry role="catalog_table_entry"><para role="column_definition">
       <structfield>object_type</structfield> <type>character_data</type>
      </para>
      <para>
<!--
       <literal>COLLATION</literal> or <literal>DOMAIN</literal> or <literal>FOREIGN DATA WRAPPER</literal> or <literal>FOREIGN SERVER</literal> or <literal>SEQUENCE</literal>
-->
<literal>COLLATION</literal>または<literal>DOMAIN</literal>または<literal>FOREIGN DATA WRAPPER</literal>または<literal>FOREIGN SERVER</literal>または<literal>SEQUENCE</literal>
      </para></entry>
     </row>

     <row>
      <entry role="catalog_table_entry"><para role="column_definition">
       <structfield>privilege_type</structfield> <type>character_data</type>
      </para>
      <para>
<!--
       Always <literal>USAGE</literal>
-->
常に<literal>USAGE</literal>です。
      </para></entry>
     </row>

     <row>
      <entry role="catalog_table_entry"><para role="column_definition">
       <structfield>is_grantable</structfield> <type>yes_or_no</type>
      </para>
      <para>
<!--
       <literal>YES</literal> if the privilege is grantable, <literal>NO</literal> if not
-->
この権限を付与可能な場合は<literal>YES</literal>、さもなくば<literal>NO</literal>です。
      </para></entry>
     </row>
    </tbody>
   </tgroup>
  </table>
 </sect1>

 <sect1 id="infoschema-user-defined-types">
  <title><literal>user_defined_types</literal></title>

  <para>
<!--
   The view <literal>user_defined_types</literal> currently contains
   all composite types defined in the current database.
   Only those types are shown that the current user has access to (by way
   of being the owner or having some privilege).
-->
<literal>user_defined_types</literal>ビューは、現在は現在のデータベースで定義された全ての複合データ型を含みます。
表示される型は、現在のユーザが（所有者である、何らかの権限を持っているといった方法で）アクセスできるものだけです。
  </para>

  <para>
<!--
   SQL knows about two kinds of user-defined types: structured types
   (also known as composite types
   in <productname>PostgreSQL</productname>) and distinct types (not
   implemented in <productname>PostgreSQL</productname>).  To be
   future-proof, use the
   column <literal>user_defined_type_category</literal> to
   differentiate between these.  Other user-defined types such as base
   types and enums, which are <productname>PostgreSQL</productname>
   extensions, are not shown here.  For domains,
   see <xref linkend="infoschema-domains"/> instead.
-->
SQLは二種類のユーザ定義データ型を知っています。構造化型（<productname>PostgreSQL</productname>では複合データ型として知られています）と特殊型（<productname>PostgreSQL</productname>では実装されていません）。
将来を見越して、<literal>user_defined_type_category</literal>列をこれらを区別するために使用します。
<productname>PostgreSQL</productname>の拡張である基本型や列挙型といった他のユーザ定義型はここには表示されません。
ドメインについては代わりに<xref linkend="infoschema-domains"/>を参照してください。
  </para>

  <table>
<!--
   <title><structname>user_defined_types</structname> Columns</title>
-->
   <title><structname>user_defined_types</structname>の列</title>
   <tgroup cols="1">
    <thead>
     <row>
      <entry role="catalog_table_entry"><para role="column_definition">
<!--
       Column Type
-->
列 型
      </para>
      <para>
<!--
       Description
-->
説明
      </para></entry>
     </row>
    </thead>

    <tbody>
     <row>
      <entry role="catalog_table_entry"><para role="column_definition">
       <structfield>user_defined_type_catalog</structfield> <type>sql_identifier</type>
      </para>
      <para>
<!--
       Name of the database that contains the type (always the current database)
-->
型を持つデータベースの名前です（常に現在のデータベースです）。
      </para></entry>
     </row>

     <row>
      <entry role="catalog_table_entry"><para role="column_definition">
       <structfield>user_defined_type_schema</structfield> <type>sql_identifier</type>
      </para>
      <para>
<!--
       Name of the schema that contains the type
-->
型を持つスキーマの名前です。
      </para></entry>
     </row>

     <row>
      <entry role="catalog_table_entry"><para role="column_definition">
       <structfield>user_defined_type_name</structfield> <type>sql_identifier</type>
      </para>
      <para>
<!--
       Name of the type
-->
型の名前
      </para></entry>
     </row>

     <row>
      <entry role="catalog_table_entry"><para role="column_definition">
       <structfield>user_defined_type_category</structfield> <type>character_data</type>
      </para>
      <para>
<!--
       Currently always <literal>STRUCTURED</literal>
-->
現在は常に<literal>STRUCTURED</literal>です。
      </para></entry>
     </row>

     <row>
      <entry role="catalog_table_entry"><para role="column_definition">
       <structfield>is_instantiable</structfield> <type>yes_or_no</type>
      </para>
      <para>
<!--
       Applies to a feature not available in <productname>PostgreSQL</productname>
-->
<productname>PostgreSQL</productname>では利用できない機能に適用されるものです。
      </para></entry>
     </row>

     <row>
      <entry role="catalog_table_entry"><para role="column_definition">
       <structfield>is_final</structfield> <type>yes_or_no</type>
      </para>
      <para>
<!--
       Applies to a feature not available in <productname>PostgreSQL</productname>
-->
<productname>PostgreSQL</productname>では利用できない機能に適用されるものです。
      </para></entry>
     </row>

     <row>
      <entry role="catalog_table_entry"><para role="column_definition">
       <structfield>ordering_form</structfield> <type>character_data</type>
      </para>
      <para>
<!--
       Applies to a feature not available in <productname>PostgreSQL</productname>
-->
<productname>PostgreSQL</productname>では利用できない機能に適用されるものです。
      </para></entry>
     </row>

     <row>
      <entry role="catalog_table_entry"><para role="column_definition">
       <structfield>ordering_category</structfield> <type>character_data</type>
      </para>
      <para>
<!--
       Applies to a feature not available in <productname>PostgreSQL</productname>
-->
<productname>PostgreSQL</productname>では利用できない機能に適用されるものです。
      </para></entry>
     </row>

     <row>
      <entry role="catalog_table_entry"><para role="column_definition">
       <structfield>ordering_routine_catalog</structfield> <type>sql_identifier</type>
      </para>
      <para>
<!--
       Applies to a feature not available in <productname>PostgreSQL</productname>
-->
<productname>PostgreSQL</productname>では利用できない機能に適用されるものです。
      </para></entry>
     </row>

     <row>
      <entry role="catalog_table_entry"><para role="column_definition">
       <structfield>ordering_routine_schema</structfield> <type>sql_identifier</type>
      </para>
      <para>
<!--
       Applies to a feature not available in <productname>PostgreSQL</productname>
-->
<productname>PostgreSQL</productname>では利用できない機能に適用されるものです。
      </para></entry>
     </row>

     <row>
      <entry role="catalog_table_entry"><para role="column_definition">
       <structfield>ordering_routine_name</structfield> <type>sql_identifier</type>
      </para>
      <para>
<!--
       Applies to a feature not available in <productname>PostgreSQL</productname>
-->
<productname>PostgreSQL</productname>では利用できない機能に適用されるものです。
      </para></entry>
     </row>

     <row>
      <entry role="catalog_table_entry"><para role="column_definition">
       <structfield>reference_type</structfield> <type>character_data</type>
      </para>
      <para>
<!--
       Applies to a feature not available in <productname>PostgreSQL</productname>
-->
<productname>PostgreSQL</productname>では利用できない機能に適用されるものです。
      </para></entry>
     </row>

     <row>
      <entry role="catalog_table_entry"><para role="column_definition">
       <structfield>data_type</structfield> <type>character_data</type>
      </para>
      <para>
<!--
       Applies to a feature not available in <productname>PostgreSQL</productname>
-->
<productname>PostgreSQL</productname>では利用できない機能に適用されるものです。
      </para></entry>
     </row>

     <row>
      <entry role="catalog_table_entry"><para role="column_definition">
       <structfield>character_maximum_length</structfield> <type>cardinal_number</type>
      </para>
      <para>
<!--
       Applies to a feature not available in <productname>PostgreSQL</productname>
-->
<productname>PostgreSQL</productname>では利用できない機能に適用されるものです。
      </para></entry>
     </row>

     <row>
      <entry role="catalog_table_entry"><para role="column_definition">
       <structfield>character_octet_length</structfield> <type>cardinal_number</type>
      </para>
      <para>
<!--
       Applies to a feature not available in <productname>PostgreSQL</productname>
-->
<productname>PostgreSQL</productname>では利用できない機能に適用されるものです。
      </para></entry>
     </row>

     <row>
      <entry role="catalog_table_entry"><para role="column_definition">
       <structfield>character_set_catalog</structfield> <type>sql_identifier</type>
      </para>
      <para>
<!--
       Applies to a feature not available in <productname>PostgreSQL</productname>
-->
<productname>PostgreSQL</productname>では利用できない機能に適用されるものです。
      </para></entry>
     </row>

     <row>
      <entry role="catalog_table_entry"><para role="column_definition">
       <structfield>character_set_schema</structfield> <type>sql_identifier</type>
      </para>
      <para>
<!--
       Applies to a feature not available in <productname>PostgreSQL</productname>
-->
<productname>PostgreSQL</productname>では利用できない機能に適用されるものです。
      </para></entry>
     </row>

     <row>
      <entry role="catalog_table_entry"><para role="column_definition">
       <structfield>character_set_name</structfield> <type>sql_identifier</type>
      </para>
      <para>
<!--
       Applies to a feature not available in <productname>PostgreSQL</productname>
-->
<productname>PostgreSQL</productname>では利用できない機能に適用されるものです。
      </para></entry>
     </row>

     <row>
      <entry role="catalog_table_entry"><para role="column_definition">
       <structfield>collation_catalog</structfield> <type>sql_identifier</type>
      </para>
      <para>
<!--
       Applies to a feature not available in <productname>PostgreSQL</productname>
-->
<productname>PostgreSQL</productname>では利用できない機能に適用されるものです。
      </para></entry>
     </row>

     <row>
      <entry role="catalog_table_entry"><para role="column_definition">
       <structfield>collation_schema</structfield> <type>sql_identifier</type>
      </para>
      <para>
<!--
       Applies to a feature not available in <productname>PostgreSQL</productname>
-->
<productname>PostgreSQL</productname>では利用できない機能に適用されるものです。
      </para></entry>
     </row>

     <row>
      <entry role="catalog_table_entry"><para role="column_definition">
       <structfield>collation_name</structfield> <type>sql_identifier</type>
      </para>
      <para>
<!--
       Applies to a feature not available in <productname>PostgreSQL</productname>
-->
<productname>PostgreSQL</productname>では利用できない機能に適用されるものです。
      </para></entry>
     </row>

     <row>
      <entry role="catalog_table_entry"><para role="column_definition">
       <structfield>numeric_precision</structfield> <type>cardinal_number</type>
      </para>
      <para>
<!--
       Applies to a feature not available in <productname>PostgreSQL</productname>
-->
<productname>PostgreSQL</productname>では利用できない機能に適用されるものです。
      </para></entry>
     </row>

     <row>
      <entry role="catalog_table_entry"><para role="column_definition">
       <structfield>numeric_precision_radix</structfield> <type>cardinal_number</type>
      </para>
      <para>
<!--
       Applies to a feature not available in <productname>PostgreSQL</productname>
-->
<productname>PostgreSQL</productname>では利用できない機能に適用されるものです。
      </para></entry>
     </row>

     <row>
      <entry role="catalog_table_entry"><para role="column_definition">
       <structfield>numeric_scale</structfield> <type>cardinal_number</type>
      </para>
      <para>
<!--
       Applies to a feature not available in <productname>PostgreSQL</productname>
-->
<productname>PostgreSQL</productname>では利用できない機能に適用されるものです。
      </para></entry>
     </row>

     <row>
      <entry role="catalog_table_entry"><para role="column_definition">
       <structfield>datetime_precision</structfield> <type>cardinal_number</type>
      </para>
      <para>
<!--
       Applies to a feature not available in <productname>PostgreSQL</productname>
-->
<productname>PostgreSQL</productname>では利用できない機能に適用されるものです。
      </para></entry>
     </row>

     <row>
      <entry role="catalog_table_entry"><para role="column_definition">
       <structfield>interval_type</structfield> <type>character_data</type>
      </para>
      <para>
<!--
       Applies to a feature not available in <productname>PostgreSQL</productname>
-->
<productname>PostgreSQL</productname>では利用できない機能に適用されるものです。
      </para></entry>
     </row>

     <row>
      <entry role="catalog_table_entry"><para role="column_definition">
       <structfield>interval_precision</structfield> <type>cardinal_number</type>
      </para>
      <para>
<!--
       Applies to a feature not available in <productname>PostgreSQL</productname>
-->
<productname>PostgreSQL</productname>では利用できない機能に適用されるものです。
      </para></entry>
     </row>

     <row>
      <entry role="catalog_table_entry"><para role="column_definition">
       <structfield>source_dtd_identifier</structfield> <type>sql_identifier</type>
      </para>
      <para>
<!--
       Applies to a feature not available in <productname>PostgreSQL</productname>
-->
<productname>PostgreSQL</productname>では利用できない機能に適用されるものです。
      </para></entry>
     </row>

     <row>
      <entry role="catalog_table_entry"><para role="column_definition">
       <structfield>ref_dtd_identifier</structfield> <type>sql_identifier</type>
      </para>
      <para>
<!--
       Applies to a feature not available in <productname>PostgreSQL</productname>
-->
<productname>PostgreSQL</productname>では利用できない機能に適用されるものです。
      </para></entry>
     </row>
    </tbody>
   </tgroup>
  </table>
 </sect1>

 <sect1 id="infoschema-user-mapping-options">
  <title><literal>user_mapping_options</literal></title>

  <para>
<!--
   The view <literal>user_mapping_options</literal> contains all the
   options defined for user mappings in the current database.  Only
   those user mappings are shown where the current user has access to
   the corresponding foreign server (by way of being the owner or
   having some privilege).
-->
<literal>user_mapping_options</literal>ビューは現在のデータベースでユーザマッピングに定義された全てのオプションを含みます。
現在のユーザが対応する外部サーバへのアクセスを所有しているとき（所有者または何らかの権限を持っていることで）表示されます。
  </para>

  <table>
<!--
   <title><structname>user_mapping_options</structname> Columns</title>
-->
   <title><structname>user_mapping_options</structname>の列</title>
   <tgroup cols="1">
    <thead>
     <row>
      <entry role="catalog_table_entry"><para role="column_definition">
<!--
       Column Type
-->
列 型
      </para>
      <para>
<!--
       Description
-->
説明
      </para></entry>
     </row>
    </thead>

    <tbody>
     <row>
      <entry role="catalog_table_entry"><para role="column_definition">
       <structfield>authorization_identifier</structfield> <type>sql_identifier</type>
      </para>
      <para>
<!--
       Name of the user being mapped,
       or <literal>PUBLIC</literal> if the mapping is public
-->
マップされているユーザ名、またはマッピングがpublicの場合<literal>PUBLIC</literal>です。
      </para></entry>
     </row>

     <row>
      <entry role="catalog_table_entry"><para role="column_definition">
       <structfield>foreign_server_catalog</structfield> <type>sql_identifier</type>
      </para>
      <para>
<!--
       Name of the database that the foreign server used by this
       mapping is defined in (always the current database)
-->
このマッピングにより使用される外部サーバが定義されたデータベース名です（常に現在のデータベースです）。
      </para></entry>
     </row>

     <row>
      <entry role="catalog_table_entry"><para role="column_definition">
       <structfield>foreign_server_name</structfield> <type>sql_identifier</type>
      </para>
      <para>
<!--
       Name of the foreign server used by this mapping
-->
このマッピングに使用される外部サーバ名です。
      </para></entry>
     </row>

     <row>
      <entry role="catalog_table_entry"><para role="column_definition">
       <structfield>option_name</structfield> <type>sql_identifier</type>
      </para>
      <para>
<!--
       Name of an option
-->
オプションの名前です。
      </para></entry>
     </row>

     <row>
      <entry role="catalog_table_entry"><para role="column_definition">
       <structfield>option_value</structfield> <type>character_data</type>
      </para>
      <para>
<!--
       Value of the option.  This column will show as null
       unless the current user is the user being mapped, or the mapping
       is for <literal>PUBLIC</literal> and the current user is the
       server owner, or the current user is a superuser.  The intent is
       to protect password information stored as user mapping
       option.
-->
オプションの値です。
この列は、現在のユーザがマップされたユーザか、マッピングが<literal>PUBLIC</literal>用かつ現在のユーザがサーバ所有者、もしくは現在のユーザがスーパーユーザでない限りNULLを示します。
ユーザマッピングオプションとして格納されているパスワード情報を保護するためです。
      </para></entry>
     </row>
    </tbody>
   </tgroup>
  </table>
 </sect1>

 <sect1 id="infoschema-user-mappings">
  <title><literal>user_mappings</literal></title>

  <para>
<!--
   The view <literal>user_mappings</literal> contains all user
   mappings defined in the current database.  Only those user mappings
   are shown where the current user has access to the corresponding
   foreign server (by way of being the owner or having some
   privilege).
-->
<literal>user_mappings</literal>ビューは現在のデータベースで定義されたユーザマッピングすべてを含みます。
現在のユーザが対応する外部サーバへアクセスを持っているとき（所有者か、何らかの権限を持っていることとして）それらのユーザのマッピングのみを示します。
  </para>

  <table>
<!--
   <title><structname>user_mappings</structname> Columns</title>
-->
   <title><structname>user_mappings</structname>の列</title>
   <tgroup cols="1">
    <thead>
     <row>
      <entry role="catalog_table_entry"><para role="column_definition">
<!--
       Column Type
-->
列 型
      </para>
      <para>
<!--
       Description
-->
説明
      </para></entry>
     </row>
    </thead>

    <tbody>
     <row>
      <entry role="catalog_table_entry"><para role="column_definition">
       <structfield>authorization_identifier</structfield> <type>sql_identifier</type>
      </para>
      <para>
<!--
       Name of the user being mapped,
       or <literal>PUBLIC</literal> if the mapping is public
-->
マップされているユーザ名、またはマッピングがpublicの場合<literal>PUBLIC</literal>です。
      </para></entry>
     </row>

     <row>
      <entry role="catalog_table_entry"><para role="column_definition">
       <structfield>foreign_server_catalog</structfield> <type>sql_identifier</type>
      </para>
      <para>
<!--
       Name of the database that the foreign server used by this
       mapping is defined in (always the current database)
-->
このマッピングにより使用される外部サーバが定義されたデータベース名です（常に現在のデータベースです）。
      </para></entry>
     </row>

     <row>
      <entry role="catalog_table_entry"><para role="column_definition">
       <structfield>foreign_server_name</structfield> <type>sql_identifier</type>
      </para>
      <para>
<!--
       Name of the foreign server used by this mapping
-->
このマッピングに使用される外部サーバ名です。
      </para></entry>
     </row>
    </tbody>
   </tgroup>
  </table>
 </sect1>

 <sect1 id="infoschema-view-column-usage">
  <title><literal>view_column_usage</literal></title>

  <para>
<!--
   The view <literal>view_column_usage</literal> identifies all
   columns that are used in the query expression of a view (the
   <command>SELECT</command> statement that defines the view).  A
   column is only included if the table that contains the column is
   owned by a currently enabled role.
-->
<literal>view_column_usage</literal>ビューは、ビューの問い合わせ式（ビューを定義する<command>SELECT</command>文）で使用される全ての列を示します。
現在有効なロールがその列を含むテーブルの所有者であるもののみが含まれます。
  </para>

  <note>
   <para>
<!--
    Columns of system tables are not included.  This should be fixed
    sometime.
-->
システムテーブルの列は含まれません。
これはいつか修正しなければなりません。
   </para>
  </note>

  <table>
<!--
   <title><structname>view_column_usage</structname> Columns</title>
-->
   <title><structname>view_column_usage</structname>の列</title>
   <tgroup cols="1">
    <thead>
     <row>
      <entry role="catalog_table_entry"><para role="column_definition">
<!--
       Column Type
-->
列 型
      </para>
      <para>
<!--
       Description
-->
説明
      </para></entry>
     </row>
    </thead>

    <tbody>
     <row>
      <entry role="catalog_table_entry"><para role="column_definition">
       <structfield>view_catalog</structfield> <type>sql_identifier</type>
      </para>
      <para>
<!--
       Name of the database that contains the view (always the current database)
-->
ビューを持つデータベースの名前です（常に現在のデータベースです）。
      </para></entry>
     </row>

     <row>
      <entry role="catalog_table_entry"><para role="column_definition">
       <structfield>view_schema</structfield> <type>sql_identifier</type>
      </para>
      <para>
<!--
       Name of the schema that contains the view
-->
ビューを持つスキーマの名前です。
      </para></entry>
     </row>

     <row>
      <entry role="catalog_table_entry"><para role="column_definition">
       <structfield>view_name</structfield> <type>sql_identifier</type>
      </para>
      <para>
<!--
       Name of the view
-->
ビューの名前です。
      </para></entry>
     </row>

     <row>
      <entry role="catalog_table_entry"><para role="column_definition">
       <structfield>table_catalog</structfield> <type>sql_identifier</type>
      </para>
      <para>
<!--
       Name of the database that contains the table that contains the
       column that is used by the view (always the current database)
-->
ビューで使用される列を持つテーブルが含まれるデータベースの名前です
（常に現在のデータベースです）。
      </para></entry>
     </row>

     <row>
      <entry role="catalog_table_entry"><para role="column_definition">
       <structfield>table_schema</structfield> <type>sql_identifier</type>
      </para>
      <para>
<!--
       Name of the schema that contains the table that contains the
       column that is used by the view
-->
ビューで使用される列を持つテーブルが含まれるスキーマの名前です。
      </para></entry>
     </row>

     <row>
      <entry role="catalog_table_entry"><para role="column_definition">
       <structfield>table_name</structfield> <type>sql_identifier</type>
      </para>
      <para>
<!--
       Name of the table that contains the column that is used by the
       view
-->
ビューで使用される列を持つテーブルの名前です。
      </para></entry>
     </row>

     <row>
      <entry role="catalog_table_entry"><para role="column_definition">
       <structfield>column_name</structfield> <type>sql_identifier</type>
      </para>
      <para>
<!--
       Name of the column that is used by the view
-->
ビューで使用される列の名前です。
      </para></entry>
     </row>
    </tbody>
   </tgroup>
  </table>
 </sect1>

 <sect1 id="infoschema-view-routine-usage">
  <title><literal>view_routine_usage</literal></title>

  <para>
<!--
   The view <literal>view_routine_usage</literal> identifies all
   routines (functions and procedures) that are used in the query
   expression of a view (the <command>SELECT</command> statement that
   defines the view).  A routine is only included if that routine is
   owned by a currently enabled role.
-->
<literal>view_routine_usage</literal>ビューは、ビューの問い合わせ式（ビューを定義する<command>SELECT</command>文）で使用されるすべてのルーチン（関数およびプロシージャ）を示します。
現在有効なロールが所有するルーチンのみが含まれます。
  </para>

  <table>
<!--
   <title><structname>view_routine_usage</structname> Columns</title>
-->
   <title><structname>view_routine_usage</structname>の列</title>
   <tgroup cols="1">
    <thead>
     <row>
      <entry role="catalog_table_entry"><para role="column_definition">
<!--
       Column Type
-->
列 型
      </para>
      <para>
<!--
       Description
-->
説明
      </para></entry>
     </row>
    </thead>

    <tbody>
     <row>
      <entry role="catalog_table_entry"><para role="column_definition">
       <structfield>table_catalog</structfield> <type>sql_identifier</type>
      </para>
      <para>
<!--
       Name of the database containing the view (always the current database)
-->
ビューを持つデータベースの名前です（常に現在のデータベースです）。
      </para></entry>
     </row>

     <row>
      <entry role="catalog_table_entry"><para role="column_definition">
       <structfield>table_schema</structfield> <type>sql_identifier</type>
      </para>
      <para>
<!--
       Name of the schema containing the view
-->
ビューを持つスキーマの名前です。
      </para></entry>
     </row>

     <row>
      <entry role="catalog_table_entry"><para role="column_definition">
       <structfield>table_name</structfield> <type>sql_identifier</type>
      </para>
      <para>
<!--
       Name of the view
-->
ビューの名前です。
      </para></entry>
     </row>

     <row>
      <entry role="catalog_table_entry"><para role="column_definition">
       <structfield>specific_catalog</structfield> <type>sql_identifier</type>
      </para>
      <para>
<!--
       Name of the database containing the function (always the current database)
-->
関数が含まれるデータベースの名前です（常に現在のデータベースです）。
      </para></entry>
     </row>

     <row>
      <entry role="catalog_table_entry"><para role="column_definition">
       <structfield>specific_schema</structfield> <type>sql_identifier</type>
      </para>
      <para>
<!--
       Name of the schema containing the function
-->
関数が含まれるスキーマの名前です。
      </para></entry>
     </row>

     <row>
      <entry role="catalog_table_entry"><para role="column_definition">
       <structfield>specific_name</structfield> <type>sql_identifier</type>
      </para>
      <para>
<!--
       The <quote>specific name</quote> of the function.  See <xref linkend="infoschema-routines"/> for more information.
-->
関数の<quote>仕様名称</quote>です。
詳細は<xref linkend="infoschema-routines"/>を参照してください。
      </para></entry>
     </row>
    </tbody>
   </tgroup>
  </table>
 </sect1>

 <sect1 id="infoschema-view-table-usage">
  <title><literal>view_table_usage</literal></title>

  <para>
<!--
   The view <literal>view_table_usage</literal> identifies all tables
   that are used in the query expression of a view (the
   <command>SELECT</command> statement that defines the view).  A
   table is only included if that table is owned by a currently
   enabled role.
-->
<literal>view_table_usage</literal>ビューは、ビューの問い合わせ式（ビューを定義する<command>SELECT</command>文）で使用されるすべてのテーブルを示します。
現在有効なロールがそのテーブルの所有者であるもののみが含まれます。
  </para>

  <note>
   <para>
<!--
    System tables are not included.  This should be fixed sometime.
-->
システムテーブルは含まれません。
これはいつか修正しなければなりません。
   </para>
  </note>

  <table>
<!--
   <title><structname>view_table_usage</structname> Columns</title>
-->
   <title><structname>view_table_usage</structname>の列</title>
   <tgroup cols="1">
    <thead>
     <row>
      <entry role="catalog_table_entry"><para role="column_definition">
<!--
       Column Type
-->
列 型
      </para>
      <para>
<!--
       Description
-->
説明
      </para></entry>
     </row>
    </thead>

    <tbody>
     <row>
      <entry role="catalog_table_entry"><para role="column_definition">
       <structfield>view_catalog</structfield> <type>sql_identifier</type>
      </para>
      <para>
<!--
       Name of the database that contains the view (always the current database)
-->
ビューを持つデータベースの名前です（常に現在のデータベースです）。
      </para></entry>
     </row>

     <row>
      <entry role="catalog_table_entry"><para role="column_definition">
       <structfield>view_schema</structfield> <type>sql_identifier</type>
      </para>
      <para>
<!--
       Name of the schema that contains the view
-->
ビューを持つスキーマの名前です。
      </para></entry>
     </row>

     <row>
      <entry role="catalog_table_entry"><para role="column_definition">
       <structfield>view_name</structfield> <type>sql_identifier</type>
      </para>
      <para>
<!--
       Name of the view
-->
ビューの名前です。
      </para></entry>
     </row>

     <row>
      <entry role="catalog_table_entry"><para role="column_definition">
       <structfield>table_catalog</structfield> <type>sql_identifier</type>
      </para>
      <para>
<!--
       Name of the database that contains the table that is
       used by the view (always the current database)
-->
ビューで使用されるテーブルを持つデータベースの名前です
（常に現在のデータベースです）。
      </para></entry>
     </row>

     <row>
      <entry role="catalog_table_entry"><para role="column_definition">
       <structfield>table_schema</structfield> <type>sql_identifier</type>
      </para>
      <para>
<!--
       Name of the schema that contains the table that is used by the
       view
-->
ビューで使用されるテーブルを持つスキーマの名前です。
      </para></entry>
     </row>

     <row>
      <entry role="catalog_table_entry"><para role="column_definition">
       <structfield>table_name</structfield> <type>sql_identifier</type>
      </para>
      <para>
<!--
       Name of the table that is used by the view
-->
ビューで使用されるテーブルの名前です。
      </para></entry>
     </row>
    </tbody>
   </tgroup>
  </table>
 </sect1>

 <sect1 id="infoschema-views">
  <title><literal>views</literal></title>

  <para>
<!--
   The view <literal>views</literal> contains all views defined in the
   current database.  Only those views are shown that the current user
   has access to (by way of being the owner or having some privilege).
-->
<literal>views</literal>ビューには、現在のデータベースで定義されたすべてのビューがあります。
現在のユーザが（所有者である、何らかの権限を持っているといった方法で）アクセスすることができるビューのみが表示されます。
  </para>

  <table>
<!--
   <title><structname>views</structname> Columns</title>
-->
   <title><structname>views</structname>の列</title>
   <tgroup cols="1">
    <thead>
     <row>
      <entry role="catalog_table_entry"><para role="column_definition">
<!--
       Column Type
-->
列 型
      </para>
      <para>
<!--
       Description
-->
説明
      </para></entry>
     </row>
    </thead>

    <tbody>
     <row>
      <entry role="catalog_table_entry"><para role="column_definition">
       <structfield>table_catalog</structfield> <type>sql_identifier</type>
      </para>
      <para>
<!--
       Name of the database that contains the view (always the current database)
-->
ビューを持つデータベースの名前です（常に現在のデータベースです）。
      </para></entry>
     </row>

     <row>
      <entry role="catalog_table_entry"><para role="column_definition">
       <structfield>table_schema</structfield> <type>sql_identifier</type>
      </para>
      <para>
<!--
       Name of the schema that contains the view
-->
ビューを持つスキーマの名前です。
      </para></entry>
     </row>

     <row>
      <entry role="catalog_table_entry"><para role="column_definition">
       <structfield>table_name</structfield> <type>sql_identifier</type>
      </para>
      <para>
<!--
       Name of the view
-->
ビューの名前です。
      </para></entry>
     </row>

     <row>
      <entry role="catalog_table_entry"><para role="column_definition">
       <structfield>view_definition</structfield> <type>character_data</type>
      </para>
      <para>
<!--
       Query expression defining the view (null if the view is not
       owned by a currently enabled role)
-->
ビューを定義する問い合わせ式です
（現在有効なロールがビューの所有者でない場合はNULLです）。
      </para></entry>
     </row>

     <row>
      <entry role="catalog_table_entry"><para role="column_definition">
       <structfield>check_option</structfield> <type>character_data</type>
      </para>
      <para>
<!--
       <literal>CASCADED</literal> or <literal>LOCAL</literal> if the view
       has a <literal>CHECK OPTION</literal> defined on it,
       <literal>NONE</literal> if not
-->
ビューに<literal>CHECK OPTION</literal>が定義されている場合は<literal>CASCADED</literal>または<literal>LOCAL</literal>、さもなくば<literal>NONE</literal>です。
      </para></entry>
     </row>

     <row>
      <entry role="catalog_table_entry"><para role="column_definition">
       <structfield>is_updatable</structfield> <type>yes_or_no</type>
      </para>
      <para>
<!--
       <literal>YES</literal> if the view is updatable (allows
       <command>UPDATE</command> and <command>DELETE</command>),
       <literal>NO</literal> if not
-->
ビューが更新可能（<command>UPDATE</command>および<command>DELETE</command>が可能）な場合<literal>YES</literal>、さもなくば<literal>NO</literal>です。
      </para></entry>
     </row>

     <row>
      <entry role="catalog_table_entry"><para role="column_definition">
       <structfield>is_insertable_into</structfield> <type>yes_or_no</type>
      </para>
      <para>
<!--
       <literal>YES</literal> if the view is insertable into (allows
       <command>INSERT</command>), <literal>NO</literal> if not
-->
ビューが挿入可能（<command>INSERT</command>が可能）な場合<literal>YES</literal>、さもなくば<literal>NO</literal>です。
      </para></entry>
     </row>

     <row>
      <entry role="catalog_table_entry"><para role="column_definition">
       <structfield>is_trigger_updatable</structfield> <type>yes_or_no</type>
      </para>
      <para>
<!--
       <literal>YES</literal> if the view has an <literal>INSTEAD OF</literal>
       <command>UPDATE</command> trigger defined on it, <literal>NO</literal> if not
-->
ビューに<literal>INSTEAD OF</literal> <command>UPDATE</command>トリガーが定義されている場合は<literal>YES</literal>、さもなくば<literal>NO</literal>です。
      </para></entry>
     </row>

     <row>
      <entry role="catalog_table_entry"><para role="column_definition">
       <structfield>is_trigger_deletable</structfield> <type>yes_or_no</type>
      </para>
      <para>
<!--
       <literal>YES</literal> if the view has an <literal>INSTEAD OF</literal>
       <command>DELETE</command> trigger defined on it, <literal>NO</literal> if not
-->
ビューに<literal>INSTEAD OF</literal> <command>DELETE</command>トリガーが定義されている場合は<literal>YES</literal>、さもなくば<literal>NO</literal>です。
      </para></entry>
     </row>

     <row>
      <entry role="catalog_table_entry"><para role="column_definition">
       <structfield>is_trigger_insertable_into</structfield> <type>yes_or_no</type>
      </para>
      <para>
<!--
       <literal>YES</literal> if the view has an <literal>INSTEAD OF</literal>
       <command>INSERT</command> trigger defined on it, <literal>NO</literal> if not
-->
ビューに<literal>INSTEAD OF</literal> <command>INSERT</command>トリガーが定義されている場合は<literal>YES</literal>、さもなくば<literal>NO</literal>です。
      </para></entry>
     </row>
    </tbody>
   </tgroup>
  </table>
 </sect1>

</chapter><|MERGE_RESOLUTION|>--- conflicted
+++ resolved
@@ -893,10 +893,7 @@
        <structfield>dtd_identifier</structfield> <type>sql_identifier</type>
       </para>
       <para>
-<<<<<<< HEAD
-=======
-<!--
->>>>>>> 32de6336
+<!--
        An identifier of the data type descriptor of the attribute, unique
        among the data type descriptors pertaining to the composite type.  This
        is mainly useful for joining with other instances of such
@@ -2915,7 +2912,6 @@
   <title><literal>constraint_column_usage</literal></title>
 
   <para>
-<!--
    The view <literal>constraint_column_usage</literal> identifies all
    columns in the current database that are used by some constraint.
    Only those columns are shown that are contained in a table owned by
@@ -2926,12 +2922,6 @@
    a foreign key constraint, this view identifies the columns that the
    foreign key references.  For a unique or primary key constraint,
    this view identifies the constrained columns.
--->
-<literal>constraint_column_usage</literal>ビューは、現在のデータベースで制約を使用する全ての列を示します。
-現在有効なロールが所有するテーブル内の列のみが表示されます。
-検査制約では、このビューは検査式で使用される列を示します。
-外部キー制約では、このビューは外部キーを参照する列を示します。
-一意性制約もしくは主キー制約では、このビューは制約される列を示します。
   </para>
 
   <table>
@@ -4317,21 +4307,6 @@
 
      <row>
       <entry role="catalog_table_entry"><para role="column_definition">
-<<<<<<< HEAD
-=======
-       <structfield>domain_default</structfield> <type>character_data</type>
-      </para>
-      <para>
-<!--
-       Not yet implemented
--->
-未実装です。
-      </para></entry>
-     </row>
-
-     <row>
-      <entry role="catalog_table_entry"><para role="column_definition">
->>>>>>> 32de6336
        <structfield>udt_catalog</structfield> <type>sql_identifier</type>
       </para>
       <para>
@@ -6661,22 +6636,16 @@
   <title><literal>routine_column_usage</literal></title>
 
   <para>
-<<<<<<< HEAD
-=======
-<!--
->>>>>>> 32de6336
+<!--
    The view <literal>routine_column_usage</literal> identifies all columns
    that are used by a function or procedure, either in the SQL body or in
    parameter default expressions.  (This only works for unquoted SQL bodies,
    not quoted bodies or functions in other languages.)  A column is only
    included if its table is owned by a currently enabled role.
-<<<<<<< HEAD
-=======
 -->
 <literal>routine_column_usage</literal>ビューは、SQL本体またはパラメータのデフォルト式のいずれかで関数またはプロシージャによって使用されるすべての列を識別します。
 （これは、引用符で囲まれていないSQL本体に対してのみ機能し、引用符で囲まれた本文や他の言語の関数では機能しません。）
 列が含まれるのは、その列が現在有効なロールによって所有されている場合のみです。
->>>>>>> 32de6336
   </para>
 
   <table>
@@ -6994,10 +6963,7 @@
   <title><literal>routine_routine_usage</literal></title>
 
   <para>
-<<<<<<< HEAD
-=======
-<!--
->>>>>>> 32de6336
+<!--
    The view <literal>routine_routine_usage</literal> identifies all functions
    or procedures that are used by another (or the same) function or procedure,
    either in the SQL body or in parameter default expressions.  (This only
@@ -7131,22 +7097,16 @@
   <title><literal>routine_sequence_usage</literal></title>
 
   <para>
-<<<<<<< HEAD
-=======
-<!--
->>>>>>> 32de6336
+<!--
    The view <literal>routine_sequence_usage</literal> identifies all sequences
    that are used by a function or procedure, either in the SQL body or in
    parameter default expressions.  (This only works for unquoted SQL bodies,
    not quoted bodies or functions in other languages.)  A sequence is only
    included if that sequence is owned by a currently enabled role.
-<<<<<<< HEAD
-=======
 -->
 <literal>routine_sequence_usage</literal>ビューは、SQL本体またはパラメータのデフォルト式のいずれかで関数またはプロシージャによって使用されるすべてのシーケンスを識別します。
 （これは、引用符で囲まれていないSQL本体に対してのみ機能し、引用符で囲まれた本文や他の言語の関数では機能しません。）
 シーケンスが含まれるのは、そのシーケンスが現在有効なロールによって所有されている場合のみです。
->>>>>>> 32de6336
   </para>
 
   <table>
@@ -9423,17 +9383,9 @@
        <structfield>constraint_type</structfield> <type>character_data</type>
       </para>
       <para>
-<<<<<<< HEAD
        Type of the constraint: <literal>CHECK</literal> (includes not-null constraints),
-=======
-<!--
-       Type of the constraint: <literal>CHECK</literal>,
->>>>>>> 32de6336
        <literal>FOREIGN KEY</literal>, <literal>PRIMARY KEY</literal>,
        or <literal>UNIQUE</literal>
--->
-制約の種類です。
-<literal>CHECK</literal>、<literal>FOREIGN KEY</literal>、<literal>PRIMARY KEY</literal>、<literal>UNIQUE</literal>のいずれかです。
       </para></entry>
      </row>
 

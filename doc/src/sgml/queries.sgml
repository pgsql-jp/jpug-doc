<!-- doc/src/sgml/queries.sgml -->

<chapter id="queries">
<!--
 <title>Queries</title>
-->
 <title>問い合わせ</title>

 <indexterm zone="queries">
<!--
  <primary>query</primary>
-->
  <primary>問い合わせ</primary>
 </indexterm>

 <indexterm zone="queries">
  <primary>SELECT</primary>
 </indexterm>

 <para>
<!--
  The previous chapters explained how to create tables, how to fill
  them with data, and how to manipulate that data.  Now we finally
  discuss how to retrieve the data from the database.
-->
前章までで、テーブルを作成し、これにデータを挿入し、さらに挿入したデータを操作する方法について説明しました。
本章では、データベースからデータを取り出す方法について説明します。
 </para>


 <sect1 id="queries-overview">
<!--
  <title>Overview</title>
-->
  <title>概要</title>

  <para>
<!--
   The process of retrieving or the command to retrieve data from a
   database is called a <firstterm>query</firstterm>.  In SQL the
   <xref linkend="sql-select"/> command is
   used to specify queries.  The general syntax of the
   <command>SELECT</command> command is
-->
データベースからデータを取り出す処理、または、取り出すためのコマンドを<firstterm>問い合わせ</firstterm>と言います。
SQLでは、<xref linkend="sql-select"/>コマンドを、問い合わせを指定するために使います。
<command>SELECT</command>コマンドの一般的な構文は次の通りです。
<synopsis>
<optional>WITH <replaceable>with_queries</replaceable></optional> SELECT <replaceable>select_list</replaceable> FROM <replaceable>table_expression</replaceable> <optional><replaceable>sort_specification</replaceable></optional>
</synopsis>
<!--
   The following sections describe the details of the select list, the
   table expression, and the sort specification.  <literal>WITH</literal>
   queries are treated last since they are an advanced feature.
-->
以降の節では、選択リスト、テーブル式、並べ替えの仕様について詳細に説明します。
<literal>WITH</literal>問い合わせは、より進んだ機能のため最後で扱います。
  </para>

  <para>
<!--
   A simple kind of query has the form:
-->
単純な問い合わせの形式は次のようなものです。
<programlisting>
SELECT * FROM table1;
</programlisting>
<!--
  Assuming that there is a table called <literal>table1</literal>,
  this command would retrieve all rows and all user-defined columns from
  <literal>table1</literal>.  (The method of retrieval depends on the
  client application.  For example, the
  <application>psql</application> program will display an ASCII-art
  table on the screen, while client libraries will offer functions to
  extract individual values from the query result.)  The select list
  specification <literal>*</literal> means all columns that the table
  expression happens to provide.  A select list can also select a
  subset of the available columns or make calculations using the
  columns.  For example, if
  <literal>table1</literal> has columns named <literal>a</literal>,
  <literal>b</literal>, and <literal>c</literal> (and perhaps others) you can make
  the following query:
-->
<literal>table1</literal>というテーブルがあるとして、このコマンドは<literal>table1</literal>からすべてのユーザ定義の列を全行取り出します。
（検索する方法はクライアントアプリケーションに依存します。
クライアントライブラリは、問い合わせ結果から個々の値を抽出する機能を提供する一方、例えば<application>psql</application>プログラムでは、アスキーアートで表組を画面上に表示します。）
選択リストの指定における<literal>*</literal>は、テーブル式が持つすべての列を提供することを意味します。
選択リストでは、選択可能な列の一部を選択することも、選択可能な列を使用して計算することもできます。
例えば、<literal>table1</literal>に<literal>a</literal>、<literal>b</literal>、<literal>c</literal>という名前の列がある場合（他の列があっても構いません）、以下のような問い合わせができます。
<programlisting>
SELECT a, b + c FROM table1;
</programlisting>
<!--
  (assuming that <literal>b</literal> and <literal>c</literal> are of a numerical
  data type).
  See <xref linkend="queries-select-lists"/> for more details.
-->
（ここでは<literal>b</literal>および<literal>c</literal>は数値型のデータであると仮定しています。）
詳細については<xref linkend="queries-select-lists"/>を参照してください。
 </para>

 <para>
<!--
  <literal>FROM table1</literal> is a simple kind of
  table expression: it reads just one table.  In general, table
  expressions can be complex constructs of base tables, joins, and
  subqueries.  But you can also omit the table expression entirely and
  use the <command>SELECT</command> command as a calculator:
-->
<literal>FROM table1</literal>は、単純な形のテーブル式で、読み込むテーブルは1つだけです。
一般にテーブル式は基本テーブルや結合そして副問い合わせなどで複雑に構成されることがあります。
しかし、以下のように、テーブル式をすべて省略し、<command>SELECT</command>コマンドを電卓として使用することもできます。
<programlisting>
SELECT 3 * 4;
</programlisting>
<!--
  This is more useful if the expressions in the select list return
  varying results.  For example, you could call a function this way:
-->
選択リストの式が返す結果が変化する場合、これはさらに有用です。
例えば、関数を次のように呼び出すことができます。
<programlisting>
SELECT random();
</programlisting>
  </para>
 </sect1>


 <sect1 id="queries-table-expressions">
<!--
  <title>Table Expressions</title>
-->
  <title>テーブル式</title>

  <indexterm zone="queries-table-expressions">
<!--
   <primary>table expression</primary>
-->
   <primary>テーブル式</primary>
  </indexterm>

  <para>
<!--
   A <firstterm>table expression</firstterm> computes a table.  The
   table expression contains a <literal>FROM</literal> clause that is
   optionally followed by <literal>WHERE</literal>, <literal>GROUP BY</literal>, and
   <literal>HAVING</literal> clauses.  Trivial table expressions simply refer
   to a table on disk, a so-called base table, but more complex
   expressions can be used to modify or combine base tables in various
   ways.
-->
<firstterm>テーブル式</firstterm>はテーブルを計算するためのものです。
テーブル式には<literal>FROM</literal>句が含まれており、その後ろにオプションとして<literal>WHERE</literal>句、<literal>GROUP BY</literal>句、<literal>HAVING</literal>句を付けることができます。
単純なテーブル式は、単にディスク上のいわゆる基本テーブルと呼ばれるテーブルを参照するだけです。
しかし複雑な式では、様々な方法で基本テーブルを修正したり、結合させて使用することができます。
  </para>

  <para>
<!--
   The optional <literal>WHERE</literal>, <literal>GROUP BY</literal>, and
   <literal>HAVING</literal> clauses in the table expression specify a
   pipeline of successive transformations performed on the table
   derived in the <literal>FROM</literal> clause.  All these transformations
   produce a virtual table that provides the rows that are passed to
   the select list to compute the output rows of the query.
-->
テーブル式のオプション<literal>WHERE</literal>句、<literal>GROUP BY</literal>句、および<literal>HAVING</literal>句は、<literal>FROM</literal>句で派生したテーブル上に対して次々に変換を実行するパイプラインを指定します。
これらの変換によって仮想テーブルが1つ生成されます。
そしてこの仮想テーブルの行が選択リストに渡され、問い合わせの出力行が計算されます。
  </para>

  <sect2 id="queries-from">
<!--
   <title>The <literal>FROM</literal> Clause</title>
-->
   <title><literal>FROM</literal>句</title>

   <para>
<<<<<<< HEAD
    The <link linkend="sql-from"><literal>FROM</literal></link> clause derives a
=======
<!--
    The <xref linkend="sql-from" endterm="sql-from-title"/> derives a
>>>>>>> 184958ef
    table from one or more other tables given in a comma-separated
    table reference list.
-->
<xref linkend="sql-from" endterm="sql-from-title"/>は、カンマで分けられたテーブル参照リストで与えられる1つ以上のテーブルから、1つのテーブルを派生します。
<synopsis>
FROM <replaceable>table_reference</replaceable> <optional>, <replaceable>table_reference</replaceable> <optional>, ...</optional></optional>
</synopsis>

<!--
    A table reference can be a table name (possibly schema-qualified),
    or a derived table such as a subquery, a <literal>JOIN</literal> construct, or
    complex combinations of these.  If more than one table reference is
    listed in the <literal>FROM</literal> clause, the tables are cross-joined
    (that is, the Cartesian product of their rows is formed; see below).
    The result of the <literal>FROM</literal> list is an intermediate virtual
    table that can then be subject to
    transformations by the <literal>WHERE</literal>, <literal>GROUP BY</literal>,
    and <literal>HAVING</literal> clauses and is finally the result of the
    overall table expression.
-->
テーブル参照は、テーブル名（スキーマで修飾することもできます）、あるいは、副問い合わせ、<literal>JOIN</literal>による結合、これらの複雑な組み合わせなどの派生テーブルとすることができます。
<literal>FROM</literal>句に複数のテーブル参照がある場合、クロス結合されます（テーブルの行のデカルト積が形成されます。下記を参照）。
<literal>FROM</literal>リストの結果は<literal>WHERE</literal>句、<literal>GROUP BY</literal>句、および<literal>HAVING</literal>句での変換対象となる中間的な仮想テーブルになり、最終的にはテーブル式全体の結果となります。
   </para>

   <indexterm>
    <primary>ONLY</primary>
   </indexterm>

   <para>
<!--
    When a table reference names a table that is the parent of a
    table inheritance hierarchy, the table reference produces rows of
    not only that table but all of its descendant tables, unless the
    key word <literal>ONLY</literal> precedes the table name.  However, the
    reference produces only the columns that appear in the named table
    &mdash; any columns added in subtables are ignored.
-->
テーブル参照で、テーブルの継承階層の親テーブルの名前を指定すると、テーブル名の前に<literal>ONLY</literal>キーワードがない場合は、テーブル参照はそのテーブルだけでなくその子テーブルに継承されたすべての行を生成します。
しかし、この参照は名前を指定したテーブルに現れる列のみを生成し、子テーブルで追加された列は無視されます。
   </para>

   <para>
<!--
    Instead of writing <literal>ONLY</literal> before the table name, you can write
    <literal>*</literal> after the table name to explicitly specify that descendant
    tables are included.  There is no real reason to use this syntax any more,
    because searching descendant tables is now always the default behavior.
    However, it is supported for compatibility with older releases.
-->
テーブル名の前に<literal>ONLY</literal>を記述する代わりに、テーブル名の後に<literal>*</literal>を記述して、子テーブルが含まれることを明示的に指定することができます。
子テーブルを検索するのが今は常にデフォルトの振る舞いですので、この文法を使う本当の理由はもうありません。
しかし、古いリリースとの互換性のためにサポートされています。
   </para>

   <sect3 id="queries-join">
<!--
    <title>Joined Tables</title>
-->
    <title>結合テーブル</title>

    <indexterm zone="queries-join">
<!--
     <primary>join</primary>
-->
     <primary>結合</primary>
    </indexterm>

    <para>
<!--
     A joined table is a table derived from two other (real or
     derived) tables according to the rules of the particular join
     type.  Inner, outer, and cross-joins are available.
     The general syntax of a joined table is
-->
結合テーブルは、2つの（実または派生）テーブルから、指定した結合種類の規則に従って派生したテーブルです。
内部結合、外部結合、およびクロス結合が使用可能です。
テーブル結合の一般的な構文は次のとおりです
<synopsis>
<replaceable>T1</replaceable> <replaceable>join_type</replaceable> <replaceable>T2</replaceable> <optional> <replaceable>join_condition</replaceable> </optional>
</synopsis>
<!--
     Joins of all types can be chained together, or nested: either or
     both <replaceable>T1</replaceable> and
     <replaceable>T2</replaceable> can be joined tables.  Parentheses
     can be used around <literal>JOIN</literal> clauses to control the join
     order.  In the absence of parentheses, <literal>JOIN</literal> clauses
     nest left-to-right.
-->
すべての結合は、互いに結び付けたり、あるいは入れ子にしたりすることができます。
<replaceable>T1</replaceable>と<replaceable>T2</replaceable>のどちらか、あるいは両方が、結合テーブルになることがあります。
括弧で<literal>JOIN</literal>句を括ることで結合の順序を制御することができます。
括弧がない場合、<literal>JOIN</literal>句は左から右に入れ子にします。
    </para>

    <variablelist>
<!--
     <title>Join Types</title>
-->
     <title>結合の種類</title>

     <varlistentry>
<!--
      <term>Cross join
-->
      <term>クロス結合
      <indexterm>
<!--
       <primary>join</primary>
       <secondary>cross</secondary>
-->
       <primary>結合</primary>
       <secondary>クロス</secondary>
      </indexterm>

      <indexterm>
<!--
       <primary>cross join</primary>
-->
       <primary>クロス結合</primary>
      </indexterm>
      </term>

      <listitem>
<synopsis>
<replaceable>T1</replaceable> CROSS JOIN <replaceable>T2</replaceable>
</synopsis>

       <para>
<!--
        For every possible combination of rows from
        <replaceable>T1</replaceable> and
        <replaceable>T2</replaceable> (i.e., a Cartesian product),
        the joined table will contain a
        row consisting of all columns in <replaceable>T1</replaceable>
        followed by all columns in <replaceable>T2</replaceable>.  If
        the tables have N and M rows respectively, the joined
        table will have N * M rows.
-->
<replaceable>T1</replaceable>および<replaceable>T2</replaceable>からのすべての可能な行の組み合わせ（つまりデカルト積）に対し、結合されたテーブルは<replaceable>T1</replaceable>のすべての列の後に<replaceable>T2</replaceable>のすべての列が続く行を含みます。
テーブルがそれぞれN行とM行で構成されているとすると、結合されたテーブルの行数は N * M 行となります。
       </para>

       <para>
<!--
        <literal>FROM <replaceable>T1</replaceable> CROSS JOIN
        <replaceable>T2</replaceable></literal> is equivalent to
        <literal>FROM <replaceable>T1</replaceable> INNER JOIN
        <replaceable>T2</replaceable> ON TRUE</literal> (see below).
        It is also equivalent to
        <literal>FROM <replaceable>T1</replaceable>,
        <replaceable>T2</replaceable></literal>.
-->
<literal>FROM <replaceable>T1</replaceable> CROSS JOIN <replaceable>T2</replaceable></literal> は <literal>FROM <replaceable>T1</replaceable> INNER JOIN <replaceable>T2</replaceable> ON TRUE</literal> と同じです（下記を参照）。
また <literal>FROM <replaceable>T1</replaceable>, <replaceable>T2</replaceable></literal> とも同じです。
        <note>
        <para>
<!--
         This latter equivalence does not hold exactly when more than two
         tables appear, because <literal>JOIN</literal> binds more tightly than
         comma.  For example
         <literal>FROM <replaceable>T1</replaceable> CROSS JOIN
         <replaceable>T2</replaceable> INNER JOIN <replaceable>T3</replaceable>
         ON <replaceable>condition</replaceable></literal>
         is not the same as
         <literal>FROM <replaceable>T1</replaceable>,
         <replaceable>T2</replaceable> INNER JOIN <replaceable>T3</replaceable>
         ON <replaceable>condition</replaceable></literal>
         because the <replaceable>condition</replaceable> can
         reference <replaceable>T1</replaceable> in the first case but not
         the second.
-->
３つ以上のテーブルが現れた場合、この後者の等価性は厳密には保たれてはいません。
なぜなら、<literal>JOIN</literal>はカンマより強固に結合するためです。
例えば
<literal>FROM <replaceable>T1</replaceable> CROSS JOIN
<replaceable>T2</replaceable> INNER JOIN <replaceable>T3</replaceable>
ON <replaceable>condition</replaceable></literal>
は
<literal>FROM <replaceable>T1</replaceable>,
<replaceable>T2</replaceable> INNER JOIN <replaceable>T3</replaceable>
ON <replaceable>condition</replaceable></literal>
と同じではありません。
なぜなら最初のケースでは<replaceable>condition</replaceable>が<replaceable>T1</replaceable>を参照できますが、2番目ではできないからです。
        </para>
        </note>
       </para>
      </listitem>
     </varlistentry>

     <varlistentry>
<!--
      <term>Qualified joins
-->
      <term>限定的な結合
      <indexterm>
<!--
       <primary>join</primary>
       <secondary>outer</secondary>
-->
       <primary>結合</primary>
       <secondary>外部</secondary>
      </indexterm>

      <indexterm>
<!--
       <primary>outer join</primary>
-->
       <primary>外部結合</primary>
      </indexterm>
      </term>

      <listitem>
<synopsis>
<replaceable>T1</replaceable> { <optional>INNER</optional> | { LEFT | RIGHT | FULL } <optional>OUTER</optional> } JOIN <replaceable>T2</replaceable> ON <replaceable>boolean_expression</replaceable>
<replaceable>T1</replaceable> { <optional>INNER</optional> | { LEFT | RIGHT | FULL } <optional>OUTER</optional> } JOIN <replaceable>T2</replaceable> USING ( <replaceable>join column list</replaceable> )
<replaceable>T1</replaceable> NATURAL { <optional>INNER</optional> | { LEFT | RIGHT | FULL } <optional>OUTER</optional> } JOIN <replaceable>T2</replaceable>
</synopsis>

       <para>
<!--
        The words <literal>INNER</literal> and
        <literal>OUTER</literal> are optional in all forms.
        <literal>INNER</literal> is the default;
        <literal>LEFT</literal>, <literal>RIGHT</literal>, and
        <literal>FULL</literal> imply an outer join.
-->
<literal>INNER</literal>や<literal>OUTER</literal>は省略可能です。
<literal>INNER</literal>がデフォルトとなります。
<literal>LEFT</literal>、<literal>RIGHT</literal>、<literal>FULL</literal>は外部結合を意味します。
       </para>

       <para>
<!--
        The <firstterm>join condition</firstterm> is specified in the
        <literal>ON</literal> or <literal>USING</literal> clause, or implicitly by
        the word <literal>NATURAL</literal>.  The join condition determines
        which rows from the two source tables are considered to
        <quote>match</quote>, as explained in detail below.
-->
<firstterm>結合条件</firstterm>は、<literal>ON</literal>句か<literal>USING</literal>句で指定するか、または<literal>NATURAL</literal>記述で暗黙的に指定します。
結合条件は、以下で詳しく説明するように、2つの元となるテーブルのどの行が<quote>一致するか</quote>を決めます。
       </para>

       <para>
<!--
        The possible types of qualified join are:
-->
限定的な結合には次のものがあります。

       <variablelist>
        <varlistentry>
<!--
         <term><literal>INNER JOIN</literal></term>
-->
         <term><literal>INNER JOIN</literal>（内部結合）</term>

         <listitem>
          <para>
<!--
           For each row R1 of T1, the joined table has a row for each
           row in T2 that satisfies the join condition with R1.
-->
T1の各行R1に対して、T2において行R1との結合条件を満たしている各行が、結合されたテーブルに含まれます。
          </para>
         </listitem>
        </varlistentry>

        <varlistentry>
<!--
         <term><literal>LEFT OUTER JOIN</literal>
-->
         <term><literal>LEFT OUTER JOIN</literal>（左外部結合）
         <indexterm>
<!--
          <primary>join</primary>
          <secondary>left</secondary>
-->
          <primary>結合</primary>
          <secondary>左</secondary>
         </indexterm>

         <indexterm>
<!--
          <primary>left join</primary>
-->
          <primary>左結合</primary>
         </indexterm>
         </term>

         <listitem>
          <para>
<!--
           First, an inner join is performed.  Then, for each row in
           T1 that does not satisfy the join condition with any row in
           T2, a joined row is added with null values in columns of
           T2.  Thus, the joined table always has at least
           one row for each row in T1.
-->
まず、内部結合が行われます。
その後、T2のどの行との結合条件も満たさないT1の各行については、T2の列をNULL値として結合行が追加されます。
したがって、連結されたテーブルは常にT1の行それぞれに少なくとも1つの行があります。
          </para>
         </listitem>
        </varlistentry>

        <varlistentry>
<!--
         <term><literal>RIGHT OUTER JOIN</literal>
-->
         <term><literal>RIGHT OUTER JOIN</literal>（右外部結合）
         <indexterm>
<!--
          <primary>join</primary>
          <secondary>right</secondary>
-->
          <primary>結合</primary>
          <secondary>右</secondary>
         </indexterm>

         <indexterm>
<!--
          <primary>right join</primary>
-->
          <primary>右結合</primary>
         </indexterm>
         </term>

         <listitem>
          <para>
<!--
           First, an inner join is performed.  Then, for each row in
           T2 that does not satisfy the join condition with any row in
           T1, a joined row is added with null values in columns of
           T1.  This is the converse of a left join: the result table
           will always have a row for each row in T2.
-->
まず、内部結合が行われます。
その後、T1のどの行の結合条件も満たさないT2の各行については、T1の列をNULL値として結合行が追加されます。
これは左結合の反対です。
結果のテーブルは、T2の行が常に入ります。
          </para>
         </listitem>
        </varlistentry>

        <varlistentry>
<!--
         <term><literal>FULL OUTER JOIN</literal></term>
-->
         <term><literal>FULL OUTER JOIN</literal>（完全外部結合）</term>

         <listitem>
          <para>
<!--
           First, an inner join is performed.  Then, for each row in
           T1 that does not satisfy the join condition with any row in
           T2, a joined row is added with null values in columns of
           T2.  Also, for each row of T2 that does not satisfy the
           join condition with any row in T1, a joined row with null
           values in the columns of T1 is added.
-->
まず、内部結合が行われます。
その後、T2のどの行の結合条件も満たさないT1の各行については、T2の列をNULL値として結合行が追加されます。
さらに、T1のどの行でも結合条件を満たさないT2の各行に対して、T1の列をNULL値として結合行が追加されます。
          </para>
         </listitem>
        </varlistentry>
       </variablelist>
       </para>

       <para>
<!--
        The <literal>ON</literal> clause is the most general kind of join
        condition: it takes a Boolean value expression of the same
        kind as is used in a <literal>WHERE</literal> clause.  A pair of rows
        from <replaceable>T1</replaceable> and <replaceable>T2</replaceable> match if the
        <literal>ON</literal> expression evaluates to true.
-->
<literal>ON</literal>句は最も汎用的な結合条件であり、<literal>WHERE</literal>句で使われるものと同じ論理値評価式となります。
<literal>ON</literal>式の評価が真となる場合、<replaceable>T1</replaceable>および<replaceable>T2</replaceable>の対応する行が一致します。
       </para>

       <para>
<!--
        The <literal>USING</literal> clause is a shorthand that allows you to take

        advantage of the specific situation where both sides of the join use
        the same name for the joining column(s).  It takes a
        comma-separated list of the shared column names
        and forms a join condition that includes an equality comparison
        for each one.  For example, joining <replaceable>T1</replaceable>
        and <replaceable>T2</replaceable> with <literal>USING (a, b)</literal> produces
        the join condition <literal>ON <replaceable>T1</replaceable>.a
        = <replaceable>T2</replaceable>.a AND <replaceable>T1</replaceable>.b
        = <replaceable>T2</replaceable>.b</literal>.
-->
<literal>USING</literal>句は、結合の両側で結合列に同じ名前を使っているという特別な状況の利点を活かすことができる省略形です。
それは、結合テーブルが共通で持つ列名をカンマで区切ったリストから、それぞれの列の等価性を結合条件として生成します。
例えば, <replaceable>T1</replaceable>と<replaceable>T2</replaceable>を<literal>USING (a, b)</literal>を使用して結合する場合は、<literal>ON <replaceable>T1</replaceable>.a = <replaceable>T2</replaceable>.a AND <replaceable>T1</replaceable>.b = <replaceable>T2</replaceable>.b</literal>という結合条件を生成します。
       </para>

       <para>
<!--
        Furthermore, the output of <literal>JOIN USING</literal> suppresses
        redundant columns: there is no need to print both of the matched
        columns, since they must have equal values.  While <literal>JOIN
        ON</literal> produces all columns from <replaceable>T1</replaceable> followed by all
        columns from <replaceable>T2</replaceable>, <literal>JOIN USING</literal> produces one
        output column for each of the listed column pairs (in the listed
        order), followed by any remaining columns from <replaceable>T1</replaceable>,
        followed by any remaining columns from <replaceable>T2</replaceable>.
-->
さらに、<literal>JOIN USING</literal>の出力は、冗長列を抑制します。マッチした列は両方が同じ値を待つので両方を出力する必要がありません。
<literal>JOIN ON</literal> は <replaceable>T1</replaceable> からのすべての列と、それに続く <replaceable>T2</replaceable> からのすべての列を生成します。
<literal>JOIN USING</literal>は指定された列のペアのそれぞれについて１つの出力（結合リストでの指定順）、続いて<replaceable>T1</replaceable>の残りの列、その後に<replaceable>T2</replaceable>の残りの列を出力します。
       </para>

       <para>
        <indexterm>
<!--
         <primary>join</primary>
         <secondary>natural</secondary>
-->
         <primary>結合</primary>
         <secondary>自然</secondary>
        </indexterm>
        <indexterm>
<!--
         <primary>natural join</primary>
-->
         <primary>自然結合</primary>
        </indexterm>
<!--
        Finally, <literal>NATURAL</literal> is a shorthand form of
        <literal>USING</literal>: it forms a <literal>USING</literal> list
        consisting of all column names that appear in both
        input tables.  As with <literal>USING</literal>, these columns appear
        only once in the output table.  If there are no common
        column names, <literal>NATURAL JOIN</literal> behaves like
        <literal>JOIN ... ON TRUE</literal>, producing a cross-product join.
-->
最後に、<literal>NATURAL</literal>は<literal>USING</literal>の略記形式で、２つの入力テーブルの両方に含まれているすべての列名で構成される<literal>USING</literal>リストを形成します。
<literal>USING</literal>と同様、これらの列は出力テーブルに一度だけ現れます。
共通する列が存在しない場合、<literal>NATURAL JOIN</literal>は<literal>JOIN ... ON TRUE</literal>と同様に動作し、クロス積結合を生成します。
       </para>

       <note>
        <para>
<!--
         <literal>USING</literal> is reasonably safe from column changes
         in the joined relations since only the listed columns
         are combined.  <literal>NATURAL</literal> is considerably more risky since
         any schema changes to either relation that cause a new matching
         column name to be present will cause the join to combine that new
         column as well.
-->
<literal>USING</literal>は、リストされている列のみ結合するのでリレーションの列の変更から適度に安全です。
<literal>NATURAL</literal>は、<literal>USING</literal>よりもかなり危険です。
いずれかのリレーションのスキーマ変更により新しくマッチする列名が作られると、結合にその新しい列も使われるようになってしまうからです。
        </para>
       </note>
      </listitem>
     </varlistentry>
    </variablelist>

    <para>
<!--
     To put this together, assume we have tables <literal>t1</literal>:
-->
まとめとして、 以下のテーブル<literal>t1</literal>
<programlisting>
 num | name
-----+------
   1 | a
   2 | b
   3 | c
</programlisting>
<!--
     and <literal>t2</literal>:
-->
および、テーブル<literal>t2</literal>
<programlisting>
 num | value
-----+-------
   1 | xxx
   3 | yyy
   5 | zzz
</programlisting>
<!--
     then we get the following results for the various joins:
-->
を想定すると、以下のように様々な結合に関する結果が得られます。
<screen>
<prompt>=&gt;</prompt> <userinput>SELECT * FROM t1 CROSS JOIN t2;</userinput>
 num | name | num | value
-----+------+-----+-------
   1 | a    |   1 | xxx
   1 | a    |   3 | yyy
   1 | a    |   5 | zzz
   2 | b    |   1 | xxx
   2 | b    |   3 | yyy
   2 | b    |   5 | zzz
   3 | c    |   1 | xxx
   3 | c    |   3 | yyy
   3 | c    |   5 | zzz
(9 rows)

<prompt>=&gt;</prompt> <userinput>SELECT * FROM t1 INNER JOIN t2 ON t1.num = t2.num;</userinput>
 num | name | num | value
-----+------+-----+-------
   1 | a    |   1 | xxx
   3 | c    |   3 | yyy
(2 rows)

<prompt>=&gt;</prompt> <userinput>SELECT * FROM t1 INNER JOIN t2 USING (num);</userinput>
 num | name | value
-----+------+-------
   1 | a    | xxx
   3 | c    | yyy
(2 rows)

<prompt>=&gt;</prompt> <userinput>SELECT * FROM t1 NATURAL INNER JOIN t2;</userinput>
 num | name | value
-----+------+-------
   1 | a    | xxx
   3 | c    | yyy
(2 rows)

<prompt>=&gt;</prompt> <userinput>SELECT * FROM t1 LEFT JOIN t2 ON t1.num = t2.num;</userinput>
 num | name | num | value
-----+------+-----+-------
   1 | a    |   1 | xxx
   2 | b    |     |
   3 | c    |   3 | yyy
(3 rows)

<prompt>=&gt;</prompt> <userinput>SELECT * FROM t1 LEFT JOIN t2 USING (num);</userinput>
 num | name | value
-----+------+-------
   1 | a    | xxx
   2 | b    |
   3 | c    | yyy
(3 rows)

<prompt>=&gt;</prompt> <userinput>SELECT * FROM t1 RIGHT JOIN t2 ON t1.num = t2.num;</userinput>
 num | name | num | value
-----+------+-----+-------
   1 | a    |   1 | xxx
   3 | c    |   3 | yyy
     |      |   5 | zzz
(3 rows)

<prompt>=&gt;</prompt> <userinput>SELECT * FROM t1 FULL JOIN t2 ON t1.num = t2.num;</userinput>
 num | name | num | value
-----+------+-----+-------
   1 | a    |   1 | xxx
   2 | b    |     |
   3 | c    |   3 | yyy
     |      |   5 | zzz
(4 rows)
</screen>
    </para>

    <para>
<!--
     The join condition specified with <literal>ON</literal> can also contain
     conditions that do not relate directly to the join.  This can
     prove useful for some queries but needs to be thought out
     carefully.  For example:
-->
<literal>ON</literal>で指定される結合条件には、結合に直接関係しない条件も含めることができます。
これは一部の問い合わせにおいては便利ですが、使用の際には注意が必要です。
例を示します。
<screen>
<prompt>=&gt;</prompt> <userinput>SELECT * FROM t1 LEFT JOIN t2 ON t1.num = t2.num AND t2.value = 'xxx';</userinput>
 num | name | num | value
-----+------+-----+-------
   1 | a    |   1 | xxx
   2 | b    |     |
   3 | c    |     |
(3 rows)
</screen>
<!--
     Notice that placing the restriction in the <literal>WHERE</literal> clause
     produces a different result:
-->
<literal>WHERE</literal>句の中に制約を記述すると異なる結果になることに注意してください。
<screen>
<prompt>=&gt;</prompt> <userinput>SELECT * FROM t1 LEFT JOIN t2 ON t1.num = t2.num WHERE t2.value = 'xxx';</userinput>
 num | name | num | value
-----+------+-----+-------
   1 | a    |   1 | xxx
(1 row)
</screen>
<!--
     This is because a restriction placed in the <literal>ON</literal>
     clause is processed <emphasis>before</emphasis> the join, while
     a restriction placed in the <literal>WHERE</literal> clause is processed
     <emphasis>after</emphasis> the join.
     That does not matter with inner joins, but it matters a lot with outer
     joins.
-->
この理由は<literal>ON</literal>句の中の制約は結合の<emphasis>前</emphasis>に処理され、一方<literal>WHERE</literal>句の中の制約は結合の<emphasis>後</emphasis>に処理されることによります。
これは内部結合には影響がありませんが、外部結合には大きな影響があります。
    </para>
   </sect3>

   <sect3 id="queries-table-aliases">
<!--
    <title>Table and Column Aliases</title>
-->
    <title>テーブルと列の別名</title>

    <indexterm zone="queries-table-aliases">
<!--
     <primary>alias</primary>
     <secondary>in the FROM clause</secondary>
-->
     <primary>別名</primary>
     <secondary>FROM句内の</secondary>
    </indexterm>

    <indexterm>
<!--
     <primary>label</primary>
     <see>alias</see>
-->
     <primary>ラベル</primary>
     <see>別名</see>
    </indexterm>

    <para>
<!--
     A temporary name can be given to tables and complex table
     references to be used for references to the derived table in
     the rest of the query.  This is called a <firstterm>table
     alias</firstterm>.
-->
テーブルや複雑なテーブル参照に一時的な名前を付与し、問い合わせの以降の部分では、その名前を使ってテーブルや複雑なテーブル参照を利用することができます。
これを<firstterm>テーブルの別名</firstterm>と呼びます。
    </para>

    <para>
<!--
     To create a table alias, write
-->
テーブルの別名を作成するには以下のようにします。
<synopsis>
FROM <replaceable>table_reference</replaceable> AS <replaceable>alias</replaceable>
</synopsis>
<!--
     or
-->
もしくは
<synopsis>
FROM <replaceable>table_reference</replaceable> <replaceable>alias</replaceable>
</synopsis>
<!--
     The <literal>AS</literal> key word is optional noise.
     <replaceable>alias</replaceable> can be any identifier.
-->
<literal>AS</literal>キーワードはなくても構わないノイズです。
<replaceable>alias</replaceable>は任意の識別子になります。
    </para>

    <para>
<!--
     A typical application of table aliases is to assign short
     identifiers to long table names to keep the join clauses
     readable.  For example:
-->
テーブルの別名の一般的な適用法は、長いテーブル名に短縮した識別子を割り当てて結合句を読みやすくすることです。
例を示します。
<programlisting>
SELECT * FROM some_very_long_table_name s JOIN another_fairly_long_name a ON s.id = a.num;
</programlisting>
    </para>

    <para>
<!--
     The alias becomes the new name of the table reference so far as the
     current query is concerned &mdash; it is not allowed to refer to the
     table by the original name elsewhere in the query.  Thus, this is not
     valid:
-->
現在の問い合わせに関しては、別名がテーブル参照をする時の新しい名前になります。
問い合わせの他の場所で元々の名前でテーブルを参照することはできなくなります。
よって、次の例は有効ではありません。
<programlisting>
<!--
SELECT * FROM my_table AS m WHERE my_table.a &gt; 5;    &#045;&#045; wrong
-->
SELECT * FROM my_table AS m WHERE my_table.a &gt; 5;    -- 間違い
</programlisting>
    </para>

    <para>
<!--
     Table aliases are mainly for notational convenience, but it is
     necessary to use them when joining a table to itself, e.g.:
-->
テーブルの別名は主に表記を簡単にするためにあります。
しかし次のように、1つのテーブルが自分自身と結合する場合は、必須となります。
<programlisting>
SELECT * FROM people AS mother JOIN people AS child ON mother.id = child.mother_id;
</programlisting>
<!--
     Additionally, an alias is required if the table reference is a
     subquery (see <xref linkend="queries-subqueries"/>).
-->
さらに、テーブル参照が副問い合わせ（<xref linkend="queries-subqueries"/>を参照）の場合に別名が必要になります。
    </para>

    <para>
<!--
     Parentheses are used to resolve ambiguities.  In the following example,
     the first statement assigns the alias <literal>b</literal> to the second
     instance of <literal>my_table</literal>, but the second statement assigns the
     alias to the result of the join:
-->
括弧は曖昧さをなくすために使われます。
次の例では、最初の文で2つ目の<literal>my_table</literal>のインスタンスに<literal>b</literal>という別名を付与し、一方、2つ目の文では結合結果に対して別名を付与しています。
<programlisting>
SELECT * FROM my_table AS a CROSS JOIN my_table AS b ...
SELECT * FROM (my_table AS a CROSS JOIN my_table) AS b ...
</programlisting>
    </para>

    <para>
<!--
     Another form of table aliasing gives temporary names to the columns of
     the table, as well as the table itself:
-->
次のような形式でテーブル別名を付けて、テーブル自身と同様にテーブルの列に一時的な名前を付けることができます。
<synopsis>
FROM <replaceable>table_reference</replaceable> <optional>AS</optional> <replaceable>alias</replaceable> ( <replaceable>column1</replaceable> <optional>, <replaceable>column2</replaceable> <optional>, ...</optional></optional> )
</synopsis>
<!--
     If fewer column aliases are specified than the actual table has
     columns, the remaining columns are not renamed.  This syntax is
     especially useful for self-joins or subqueries.
-->
もし、実際のテーブルが持つ列よりも少ない数の列の別名が与えられる場合、残りの列は改名されません。
この構文は、自己結合あるいは副問い合わせで特に役立ちます。
    </para>

    <para>
<!--
     When an alias is applied to the output of a <literal>JOIN</literal>
     clause, the alias hides the original
     name(s) within the <literal>JOIN</literal>.  For example:
-->
別名が<literal>JOIN</literal>句の結果に適用される場合、別名は<literal>JOIN</literal>内で参照される元々の名を隠します。
以下に例を示します。
<programlisting>
SELECT a.* FROM my_table AS a JOIN your_table AS b ON ...
</programlisting>
<!--
     is valid SQL, but:
-->
は有効なSQLですが、
<programlisting>
SELECT a.* FROM (my_table AS a JOIN your_table AS b ON ...) AS c
</programlisting>
<!--
     is not valid; the table alias <literal>a</literal> is not visible
     outside the alias <literal>c</literal>.
-->
は有効ではありません。
テーブルの別名<literal>a</literal>は、別名<literal>c</literal>の外側では参照することができません。
    </para>
   </sect3>

   <sect3 id="queries-subqueries">
<!--
    <title>Subqueries</title>
-->
    <title>副問い合わせ</title>

    <indexterm zone="queries-subqueries">
<!--
     <primary>subquery</primary>
-->
     <primary>副問い合わせ</primary>
    </indexterm>

    <para>
<!--
     Subqueries specifying a derived table must be enclosed in
     parentheses and <emphasis>must</emphasis> be assigned a table
     alias name (as in <xref linkend="queries-table-aliases"/>).  For
     example:
-->
派生テーブルを指定する副問い合わせは括弧で囲む必要があります。
また、（<xref linkend="queries-table-aliases"/>にあるように）<emphasis>必ず</emphasis>テーブル別名が割り当てられている必要があります。
例を示します。
<programlisting>
FROM (SELECT * FROM table1) AS alias_name
</programlisting>
    </para>

    <para>
<!--
     This example is equivalent to <literal>FROM table1 AS
     alias_name</literal>.  More interesting cases, which cannot be
     reduced to a plain join, arise when the subquery involves
     grouping or aggregation.
-->
この例は<literal>FROM table1 AS alias_name</literal>と同じです。
副問い合わせがグループ化や集約を含んでいる場合は、単純結合にまとめることはできない、より重要な例が発生します。
    </para>

    <para>
<!--
     A subquery can also be a <command>VALUES</command> list:
-->
また、副問い合わせを<command>VALUES</command>リストとすることもできます。
<programlisting>
FROM (VALUES ('anne', 'smith'), ('bob', 'jones'), ('joe', 'blow'))
     AS names(first, last)
</programlisting>
<!--
     Again, a table alias is required.  Assigning alias names to the columns
     of the <command>VALUES</command> list is optional, but is good practice.
     For more information see <xref linkend="queries-values"/>.
-->
繰り返しますが、テーブルの別名が必要です。
<command>VALUES</command>リストの列に別名を付与することは省略することもできますが、付与することを勧めます。
<xref linkend="queries-values"/>を参照してください。
    </para>
   </sect3>

   <sect3 id="queries-tablefunctions">
<!--
    <title>Table Functions</title>
-->
    <title>テーブル関数</title>

<!--
    <indexterm zone="queries-tablefunctions"><primary>table function</primary></indexterm>
-->
    <indexterm zone="queries-tablefunctions"><primary>テーブル関数</primary></indexterm>

    <indexterm zone="queries-tablefunctions">
<!--
     <primary>function</primary>
     <secondary>in the FROM clause</secondary>
-->
     <primary>関数</primary>
     <secondary>FROM句内の</secondary>
    </indexterm>

    <para>
<!--
     Table functions are functions that produce a set of rows, made up
     of either base data types (scalar types) or composite data types
     (table rows).  They are used like a table, view, or subquery in
     the <literal>FROM</literal> clause of a query. Columns returned by table
     functions can be included in <literal>SELECT</literal>,
     <literal>JOIN</literal>, or <literal>WHERE</literal> clauses in the same manner
     as columns of a table, view, or subquery.
-->
テーブル関数は、基本データ型（スカラ型）、もしくは複合データ型（テーブル行）からなる行の集合を生成する関数です。
これらは、問い合わせの<literal>FROM</literal>句内でテーブル、ビュー、副問い合わせのように使用されます。
テーブル関数から返される列は、テーブル、ビュー、副問い合わせの列と同様の手順で、<literal>SELECT</literal>、<literal>JOIN</literal>、<literal>WHERE</literal>の中に含めることができます。
    </para>

    <para>
<!--
     Table functions may also be combined using the <literal>ROWS FROM</literal>
     syntax, with the results returned in parallel columns; the number of
     result rows in this case is that of the largest function result, with
     smaller results padded with null values to match.
-->
テーブル関数は<literal>ROWS FROM</literal>構文を使用することで、それらの返却列を一緒に組み合わせることもできます。
このときの結果の行数は、行数が最大となる関数の結果と同じになり、少ない結果側は多い結果に合わせてnull値で埋められます。
    </para>

<synopsis>
<replaceable>function_call</replaceable> <optional>WITH ORDINALITY</optional> <optional><optional>AS</optional> <replaceable>table_alias</replaceable> <optional>(<replaceable>column_alias</replaceable> <optional>, ... </optional>)</optional></optional>
ROWS FROM( <replaceable>function_call</replaceable> <optional>, ... </optional> ) <optional>WITH ORDINALITY</optional> <optional><optional>AS</optional> <replaceable>table_alias</replaceable> <optional>(<replaceable>column_alias</replaceable> <optional>, ... </optional>)</optional></optional>
</synopsis>

    <para>
<!--
     If the <literal>WITH ORDINALITY</literal> clause is specified, an
     additional column of type <type>bigint</type> will be added to the
     function result columns.  This column numbers the rows of the function
     result set, starting from 1. (This is a generalization of the
     SQL-standard syntax for <literal>UNNEST ... WITH ORDINALITY</literal>.)
     By default, the ordinal column is called <literal>ordinality</literal>, but
     a different column name can be assigned to it using
     an <literal>AS</literal> clause.
-->
WITH ORDINALITY句が指定されている場合、関数の結果の列に<type>bigint</type>型の列が追加されます。
この列は関数の結果の行を1から数えます。
（これは標準SQLの構文<literal>UNNEST ... WITH ORDINALITY</literal>の一般化です。）
デフォルトでは、この序数(ordinal)の列は<literal>ordinality</literal>になります。しかし別の名前を<literal>AS</literal>句を使用して別名を割り当てることができます。
    </para>

    <para>
<!--
     The special table function <literal>UNNEST</literal> may be called with
     any number of array parameters, and it returns a corresponding number of
     columns, as if <literal>UNNEST</literal>
     (<xref linkend="functions-array"/>) had been called on each parameter
     separately and combined using the <literal>ROWS FROM</literal> construct.
-->
特別なテーブル関数<literal>UNNEST</literal>は、任意の数の配列パラメータで呼ぶことができます。
そしてそれは、対応する数の列を返し、あたかも<literal>UNNEST</literal>(<xref linkend="functions-array"/>)が各パラメータ毎に<literal>ROWS FROM</literal>構文を使用して結合されているかのようになります。
    </para>

<synopsis>
UNNEST( <replaceable>array_expression</replaceable> <optional>, ... </optional> ) <optional>WITH ORDINALITY</optional> <optional><optional>AS</optional> <replaceable>table_alias</replaceable> <optional>(<replaceable>column_alias</replaceable> <optional>, ... </optional>)</optional></optional>
</synopsis>

    <para>
<!--
     If no <replaceable>table_alias</replaceable> is specified, the function
     name is used as the table name; in the case of a <literal>ROWS FROM()</literal>
     construct, the first function's name is used.
-->
<replaceable>table_alias</replaceable>が指定されない場合、テーブル名として関数名が使用されます。
<literal>ROWS FROM()</literal>の場合は最初の関数名が使用されます。
    </para>

    <para>
<!--
     If column aliases are not supplied, then for a function returning a base
     data type, the column name is also the same as the function name.  For a
     function returning a composite type, the result columns get the names
     of the individual attributes of the type.
-->
列に別名が提供されない場合、基本データ型を返す関数に対しては、列名も関数名と同じになります。
複合型を返す関数の場合は、結果の列は型の個々の属性の名前を取得します。
    </para>

    <para>
<!--
     Some examples:
-->
以下に数例示します。
<programlisting>
CREATE TABLE foo (fooid int, foosubid int, fooname text);

CREATE FUNCTION getfoo(int) RETURNS SETOF foo AS $$
    SELECT * FROM foo WHERE fooid = $1;
$$ LANGUAGE SQL;

SELECT * FROM getfoo(1) AS t1;

SELECT * FROM foo
    WHERE foosubid IN (
                        SELECT foosubid
                        FROM getfoo(foo.fooid) z
                        WHERE z.fooid = foo.fooid
                      );

CREATE VIEW vw_getfoo AS SELECT * FROM getfoo(1);

SELECT * FROM vw_getfoo;
</programlisting>
    </para>

    <para>
<!--
     In some cases it is useful to define table functions that can
     return different column sets depending on how they are invoked.
     To support this, the table function can be declared as returning
     the pseudo-type <type>record</type> with no <literal>OUT</literal>
     parameters.  When such a function is used in
     a query, the expected row structure must be specified in the
     query itself, so that the system can know how to parse and plan
     the query.  This syntax looks like:
-->
呼び出し方法に応じて異なる列集合を返すテーブル関数を定義することが役に立つ場合があります。
これをサポートするために、テーブル関数を<type>record</type>擬似型を返すものと宣言することができます。
こうした関数を問い合わせで使用する場合、システムがその問い合わせをどのように解析し計画を作成すればよいのかが判断できるように、想定した行構造を問い合わせ自身内に指定しなければなりません。
この構文は次のようになります。
    </para>

<synopsis>
<replaceable>function_call</replaceable> <optional>AS</optional> <replaceable>alias</replaceable> (<replaceable>column_definition</replaceable> <optional>, ... </optional>)
<replaceable>function_call</replaceable> AS <optional><replaceable>alias</replaceable></optional> (<replaceable>column_definition</replaceable> <optional>, ... </optional>)
ROWS FROM( ... <replaceable>function_call</replaceable> AS (<replaceable>column_definition</replaceable> <optional>, ... </optional>) <optional>, ... </optional> )
</synopsis>

    <para>
<!--
     When not using the <literal>ROWS FROM()</literal> syntax,
     the <replaceable>column_definition</replaceable> list replaces the column
     alias list that could otherwise be attached to the <literal>FROM</literal>
     item; the names in the column definitions serve as column aliases.
     When using the <literal>ROWS FROM()</literal> syntax,
     a <replaceable>column_definition</replaceable> list can be attached to
     each member function separately; or if there is only one member function
     and no <literal>WITH ORDINALITY</literal> clause,
     a <replaceable>column_definition</replaceable> list can be written in
     place of a column alias list following <literal>ROWS FROM()</literal>.
-->
<literal>ROWS FROM()</literal>構文を使用しない場合は、<replaceable>column_definition</replaceable>のリストが<literal>FROM</literal>項目に取り付けることができる列の別名の代わりとなります。
列の定義内の名前は、列の別名として機能します。
<literal>ROWS FROM()</literal>構文を使用する場合は、<replaceable>column_definition</replaceable>リストを個別に各メンバー関数に添付することができます。
またはメンバ関数が1つだけしかなく、かつ<literal>WITH ORDINALITY</literal>句がない場合は、<replaceable>column_definition</replaceable>リストを、<literal>ROWS FROM()</literal>の後ろの列別名のリストの場所に書くことができます。
    </para>

    <para>
<!--
     Consider this example:
-->
以下の例を考えます。

<programlisting>
SELECT *
    FROM dblink('dbname=mydb', 'SELECT proname, prosrc FROM pg_proc')
      AS t1(proname name, prosrc text)
    WHERE proname LIKE 'bytea%';
</programlisting>
<!--
     The <xref linkend="contrib-dblink-function"/> function
     (part of the <xref linkend="dblink"/> module) executes
     a remote query.  It is declared to return
     <type>record</type> since it might be used for any kind of query.
     The actual column set must be specified in the calling query so
     that the parser knows, for example, what <literal>*</literal> should
     expand to.
-->
<xref linkend="contrib-dblink-function"/>関数（<xref linkend="dblink"/>モジュールの一部）は遠隔問い合わせを実行します。
これは任意の問い合わせで使用できるように、<type>record</type>を返すものと宣言されています。
実際の列集合は、パーサが例えば<literal>*</literal>がどのように展開されるかを理解できるように、呼び出した問い合わせ内で指定されなければなりません。
    </para>

    <para>
     This example uses <literal>ROWS FROM</literal>:
<programlisting>
SELECT *
FROM ROWS FROM
    (
        json_to_recordset('[{"a":40,"b":"foo"},{"a":"100","b":"bar"}]')
            AS (a INTEGER, b TEXT),
        generate_series(1, 3)
    ) AS x (p, q, s)
ORDER BY p;

  p  |  q  | s
-----+-----+---
  40 | foo | 1
 100 | bar | 2
     |     | 3
</programlisting>
     It joins two functions into a single <literal>FROM</literal>
     target.  <function>json_to_recordset()</function> is instructed
     to return two columns, the first <type>integer</type>
     and the second <type>text</type>.  The result of
     <function>generate_series()</function> is used directly.
     The <literal>ORDER BY</literal> clause sorts the column values
     as integers.
    </para>
   </sect3>

   <sect3 id="queries-lateral">
<!--
    <title><literal>LATERAL</literal> Subqueries</title>
-->
    <title><literal>LATERAL</literal> 副問い合わせ</title>

    <indexterm zone="queries-lateral">
     <primary>LATERAL</primary>
<!--
     <secondary>in the FROM clause</secondary>
-->
     <secondary>FROM句内の</secondary>
    </indexterm>

    <para>
<!--
     Subqueries appearing in <literal>FROM</literal> can be
     preceded by the key word <literal>LATERAL</literal>.  This allows them to
     reference columns provided by preceding <literal>FROM</literal> items.
     (Without <literal>LATERAL</literal>, each subquery is
     evaluated independently and so cannot cross-reference any other
     <literal>FROM</literal> item.)
-->
<literal>FROM</literal>に現れる副問い合わせの前にキーワード<literal>LATERAL</literal>を置くことができます。
こうすると、副問い合わせは先行する<literal>FROM</literal>項目によって提供される列を参照できます。
（<literal>LATERAL</literal>がない場合、それぞれの副問い合わせは個別に評価され、従ってその他の<literal>FROM</literal>項目を相互参照できません。）
    </para>

    <para>
<!--
     Table functions appearing in <literal>FROM</literal> can also be
     preceded by the key word <literal>LATERAL</literal>, but for functions the
     key word is optional; the function's arguments can contain references
     to columns provided by preceding <literal>FROM</literal> items in any case.
-->
<literal>FROM</literal>に現れるテーブル関数の前にもキーワード<literal>LATERAL</literal>を置くことが可能ですが、関数に対してこのキーワードは省略可能です。
どんな場合であっても、関数の引数は先行する <literal>FROM</literal>項目により提供される列の参照を含むことができます。
    </para>

    <para>
<!--
     A <literal>LATERAL</literal> item can appear at top level in the
     <literal>FROM</literal> list, or within a <literal>JOIN</literal> tree.  In the latter
     case it can also refer to any items that are on the left-hand side of a
     <literal>JOIN</literal> that it is on the right-hand side of.
-->
<literal>LATERAL</literal>項目は<literal>FROM</literal>リストの最上層、または<literal>JOIN</literal>木の中で表示することができます。
後者の場合、右側にある<literal>JOIN</literal>の左側のすべての項目を参照することが可能です。
    </para>

    <para>
<!--
     When a <literal>FROM</literal> item contains <literal>LATERAL</literal>
     cross-references, evaluation proceeds as follows: for each row of the
     <literal>FROM</literal> item providing the cross-referenced column(s), or
     set of rows of multiple <literal>FROM</literal> items providing the
     columns, the <literal>LATERAL</literal> item is evaluated using that
     row or row set's values of the columns.  The resulting row(s) are
     joined as usual with the rows they were computed from.  This is
     repeated for each row or set of rows from the column source table(s).
-->
<literal>FROM</literal>項目が<literal>LATERAL</literal>相互参照を含む場合の評価は以下のようになります。
相互参照される列（複数可）を提供する<literal>FROM</literal>項目のそれぞれの行、もしくは列を提供する複数の<literal>FROM</literal>項目の行一式に対し、<literal>LATERAL</literal>項目は列の行または複数行の一式の値により評価されます。
結果行（複数可）は通常のように演算された行と結合されます。
元となるテーブル（複数可）の列からそれぞれの行、または行の一式に対し反復されます。
    </para>

    <para>
<!--
     A trivial example of <literal>LATERAL</literal> is
-->
<literal>LATERAL</literal>の些細な例としては以下があげられます。
<programlisting>
SELECT * FROM foo, LATERAL (SELECT * FROM bar WHERE bar.id = foo.bar_id) ss;
</programlisting>
<!--
     This is not especially useful since it has exactly the same result as
     the more conventional
-->
上記は以下のより伝統的なやり方と全く同じ結果をもたらしますので特別に有用ではありません。
<programlisting>
SELECT * FROM foo, bar WHERE bar.id = foo.bar_id;
</programlisting>
<!--
     <literal>LATERAL</literal> is primarily useful when the cross-referenced
     column is necessary for computing the row(s) to be joined.  A common
     application is providing an argument value for a set-returning function.
     For example, supposing that <function>vertices(polygon)</function> returns the
     set of vertices of a polygon, we could identify close-together vertices
     of polygons stored in a table with:
-->
<literal>LATERAL</literal>は、結合される行を計算するために相互参照する列を必須とする場合、第一義的に有用です。
一般的な利用方法は、集合を返す関数に対して引数の値を提供することです。
例えば、<function>vertices(polygon)</function>が多角形の頂点の組みを返す関数だとして、以下のようにしてテーブルに格納されている多角形の互いに近接する頂点を特定できます。
<programlisting>
SELECT p1.id, p2.id, v1, v2
FROM polygons p1, polygons p2,
     LATERAL vertices(p1.poly) v1,
     LATERAL vertices(p2.poly) v2
WHERE (v1 &lt;-&gt; v2) &lt; 10 AND p1.id != p2.id;
</programlisting>
<!--
     This query could also be written
-->
この問い合わせは以下のようにも書くことができます。
<programlisting>
SELECT p1.id, p2.id, v1, v2
FROM polygons p1 CROSS JOIN LATERAL vertices(p1.poly) v1,
     polygons p2 CROSS JOIN LATERAL vertices(p2.poly) v2
WHERE (v1 &lt;-&gt; v2) &lt; 10 AND p1.id != p2.id;
</programlisting>
<!--
     or in several other equivalent formulations.  (As already mentioned,
     the <literal>LATERAL</literal> key word is unnecessary in this example, but
     we use it for clarity.)
-->
そのほか幾つかの同等の定式化が考えられます。
（既に言及したとおり、<literal>LATERAL</literal>キーワードはこの例に於いて必要ではありませんが、明確に示すために使用しました。）
    </para>

    <para>
<!--
     It is often particularly handy to <literal>LEFT JOIN</literal> to a
     <literal>LATERAL</literal> subquery, so that source rows will appear in
     the result even if the <literal>LATERAL</literal> subquery produces no
     rows for them.  For example, if <function>get_product_names()</function> returns
     the names of products made by a manufacturer, but some manufacturers in
     our table currently produce no products, we could find out which ones
     those are like this:
-->
<literal>LATERAL</literal>副問い合わせは<literal>LEFT JOIN</literal>の対象として、しばしば特に重宝します。
たとえ<literal>LATERAL</literal>副問い合わせがそこから行を生成しない場合に於いても元となった行が結果に現れるからです。
たとえば、<function>get_product_names()</function>が製造者により生産された製品名を返すとして、テーブル内のいくつかの製造者が現在製品を製造していない場合、それらは何であるかを以下のようにして見つけることができます。
<programlisting>
SELECT m.name
FROM manufacturers m LEFT JOIN LATERAL get_product_names(m.id) pname ON true
WHERE pname IS NULL;
</programlisting>
    </para>
   </sect3>
  </sect2>

  <sect2 id="queries-where">
<!--
   <title>The <literal>WHERE</literal> Clause</title>
-->
   <title><literal>WHERE</literal>句</title>

   <indexterm zone="queries-where">
    <primary>WHERE</primary>
   </indexterm>

   <para>
<<<<<<< HEAD
    The syntax of the <link linkend="sql-where"><literal>WHERE</literal></link>
    clause is
=======
<!--
    The syntax of the <xref linkend="sql-where"
    endterm="sql-where-title"/> is
-->
<xref linkend="sql-where" endterm="sql-where-title"/>の構文は以下の通りです。
>>>>>>> 184958ef
<synopsis>
WHERE <replaceable>search_condition</replaceable>
</synopsis>
<!--
    where <replaceable>search_condition</replaceable> is any value
    expression (see <xref linkend="sql-expressions"/>) that
    returns a value of type <type>boolean</type>.
-->
ここで、<replaceable>search_condition</replaceable>には<type>boolean</type>型を返すどのような評価式（<xref linkend="sql-expressions"/>を参照）も指定できます。
   </para>

   <para>
<!--
    After the processing of the <literal>FROM</literal> clause is done, each
    row of the derived virtual table is checked against the search
    condition.  If the result of the condition is true, the row is
    kept in the output table, otherwise (i.e., if the result is
    false or null) it is discarded.  The search condition typically
    references at least one column of the table generated in the
    <literal>FROM</literal> clause; this is not required, but otherwise the
    <literal>WHERE</literal> clause will be fairly useless.
-->
<literal>FROM</literal>句の処理が終わった後、派生した仮想テーブルの各行は検索条件と照合されます。
条件の結果が真の場合、その行は出力されます。
そうでない（すなわち結果が偽またはNULLの）場合は、その行は捨てられます。
一般的に検索条件は、<literal>FROM</literal>句で生成されたテーブルの最低１列を参照します。
これは必須ではありませんが、そうしないと<literal>WHERE</literal>句はまったく意味がなくなります。
   </para>

   <note>
    <para>
<!--
     The join condition of an inner join can be written either in
     the <literal>WHERE</literal> clause or in the <literal>JOIN</literal> clause.
     For example, these table expressions are equivalent:
-->
内部結合の結合条件は、<literal>WHERE</literal>句でも<literal>JOIN</literal>句でも記述することができます。
例えば、以下のテーブル式は等価です。
<programlisting>
FROM a, b WHERE a.id = b.id AND b.val &gt; 5
</programlisting>
<!--
     and:
-->
および
<programlisting>
FROM a INNER JOIN b ON (a.id = b.id) WHERE b.val &gt; 5
</programlisting>
<!--
     or perhaps even:
-->
また、以下でも同じです。
<programlisting>
FROM a NATURAL JOIN b WHERE b.val &gt; 5
</programlisting>
<!--
     Which one of these you use is mainly a matter of style.  The
     <literal>JOIN</literal> syntax in the <literal>FROM</literal> clause is
     probably not as portable to other SQL database management systems,
     even though it is in the SQL standard.  For
     outer joins there is no choice:  they must be done in
     the <literal>FROM</literal> clause.  The <literal>ON</literal> or <literal>USING</literal>
     clause of an outer join is <emphasis>not</emphasis> equivalent to a
     <literal>WHERE</literal> condition, because it results in the addition
     of rows (for unmatched input rows) as well as the removal of rows
     in the final result.
-->
どれを使うかは、主にスタイルの問題です。
<literal>FROM</literal>句の<literal>JOIN</literal>構文はSQL標準であるにも関わらず、おそらく他のSQLデータベース管理システムへの移植性では劣るでしょう。
外部結合については、<literal>FROM</literal>句以外に選択の余地はありません。
外部結合の<literal>ON</literal>句または<literal>USING</literal>句は、<literal>WHERE</literal>条件とは等しく<emphasis>ありません</emphasis>。
なぜなら、最終結果での行を除去すると同様に、（一致しない入力行に対する）行の追加となるからです。
    </para>
   </note>

   <para>
<!--
    Here are some examples of <literal>WHERE</literal> clauses:
-->
<literal>WHERE</literal>句の例を以下に示します。
<programlisting>
SELECT ... FROM fdt WHERE c1 &gt; 5

SELECT ... FROM fdt WHERE c1 IN (1, 2, 3)

SELECT ... FROM fdt WHERE c1 IN (SELECT c1 FROM t2)

SELECT ... FROM fdt WHERE c1 IN (SELECT c3 FROM t2 WHERE c2 = fdt.c1 + 10)

SELECT ... FROM fdt WHERE c1 BETWEEN (SELECT c3 FROM t2 WHERE c2 = fdt.c1 + 10) AND 100

SELECT ... FROM fdt WHERE EXISTS (SELECT c1 FROM t2 WHERE c2 &gt; fdt.c1)
</programlisting>
<!--
    <literal>fdt</literal> is the table derived in the
    <literal>FROM</literal> clause. Rows that do not meet the search
    condition of the <literal>WHERE</literal> clause are eliminated from
    <literal>fdt</literal>. Notice the use of scalar subqueries as
    value expressions.  Just like any other query, the subqueries can
    employ complex table expressions.  Notice also how
    <literal>fdt</literal> is referenced in the subqueries.
    Qualifying <literal>c1</literal> as <literal>fdt.c1</literal> is only necessary
    if <literal>c1</literal> is also the name of a column in the derived
    input table of the subquery.  But qualifying the column name adds
    clarity even when it is not needed.  This example shows how the column
    naming scope of an outer query extends into its inner queries.
-->
<literal>fdt</literal>は<literal>FROM</literal>句で派生されたテーブルです。
<literal>WHERE</literal>句の検索条件を満たさなかった行は、<literal>fdt</literal>から削除されます。
評価式としてのスカラ副問い合わせの使い方に注目してください。
他の問い合わせのように、副問い合わせは複雑なテーブル式を使うことができます。
副問い合わせの中でどのように<literal>fdt</literal>が参照されるかにも注意してください。
<literal>c1</literal>を<literal>fdt.c1</literal>のように修飾することは、<literal>c1</literal>が副問い合わせの入力テーブルから派生した列名でもある時にだけ必要です。
列名の修飾は、必須の場合ではなくても、明確にするために役立ちます。
この例は、外側の問い合わせの列名の有効範囲を、どのようにして内側の問い合わせまで拡張するかを示します。
   </para>
  </sect2>


  <sect2 id="queries-group">
<!--
   <title>The <literal>GROUP BY</literal> and <literal>HAVING</literal> Clauses</title>
-->
   <title><literal>GROUP BY</literal>句と<literal>HAVING</literal>句</title>

   <indexterm zone="queries-group">
    <primary>GROUP BY</primary>
   </indexterm>

   <indexterm zone="queries-group">
<!--
    <primary>grouping</primary>
-->
    <primary>グループ化</primary>
   </indexterm>

   <para>
<!--
    After passing the <literal>WHERE</literal> filter, the derived input
    table might be subject to grouping, using the <literal>GROUP BY</literal>
    clause, and elimination of group rows using the <literal>HAVING</literal>
    clause.
-->
<literal>WHERE</literal>フィルタを通した後、派生された入力テーブルを<literal>GROUP BY</literal>句でグループ化し、また、<literal>HAVING</literal>句を使用して不要なグループを取り除くことができます。
   </para>

<synopsis>
SELECT <replaceable>select_list</replaceable>
    FROM ...
    <optional>WHERE ...</optional>
    GROUP BY <replaceable>grouping_column_reference</replaceable> <optional>, <replaceable>grouping_column_reference</replaceable></optional>...
</synopsis>

   <para>
<<<<<<< HEAD
    The <link linkend="sql-groupby"><literal>GROUP BY</literal></link> clause is
=======
<!--
    The <xref linkend="sql-groupby" endterm="sql-groupby-title"/> is
>>>>>>> 184958ef
    used to group together those rows in a table that have the same
    values in all the columns listed. The order in which the columns
    are listed does not matter.  The effect is to combine each set
    of rows having common values into one group row that
    represents all rows in the group.  This is done to
    eliminate redundancy in the output and/or compute aggregates that
    apply to these groups.  For instance:
-->
<xref linkend="sql-groupby" endterm="sql-groupby-title"/>は、GROUP BY句で列挙されたすべての列で同じ値を所有する行をまとめてグループ化するために使用されます。
列の列挙順は関係ありません。
これは共通する値を持つそれぞれの行の集合をグループ内のすべての行を代表する１つのグループ行にまとめるものです。
これは、出力の冗長度を排除したり、それぞれのグループに適用される集約計算を行うためのものです。
以下に例を示します。
<screen>
<prompt>=&gt;</prompt> <userinput>SELECT * FROM test1;</userinput>
 x | y
---+---
 a | 3
 c | 2
 b | 5
 a | 1
(4 rows)

<prompt>=&gt;</prompt> <userinput>SELECT x FROM test1 GROUP BY x;</userinput>
 x
---
 a
 b
 c
(3 rows)
</screen>
   </para>

   <para>
<!--
    In the second query, we could not have written <literal>SELECT *
    FROM test1 GROUP BY x</literal>, because there is no single value
    for the column <literal>y</literal> that could be associated with each
    group.  The grouped-by columns can be referenced in the select list since
    they have a single value in each group.
-->
2番目の問い合わせでは、<literal>SELECT * FROM test1 GROUP BY x</literal>と書くことはできません。
各グループに関連付けられる列<literal>y</literal>の単一の値がないからです。
<literal>GROUP BY</literal>で指定した列はグループごとに単一の値を持つので、選択リストで参照することができます。
   </para>

   <para>
<!--
    In general, if a table is grouped, columns that are not
    listed in <literal>GROUP BY</literal> cannot be referenced except in aggregate
    expressions.  An example with aggregate expressions is:
-->
一般的に、テーブルがグループ化されている場合、<literal>GROUP BY</literal>でリストされていない列は集約式を除いて参照することはできません。
集約式の例は以下の通りです。
<screen>
<prompt>=&gt;</prompt> <userinput>SELECT x, sum(y) FROM test1 GROUP BY x;</userinput>
 x | sum
---+-----
 a |   4
 b |   5
 c |   2
(3 rows)
</screen>
<!--
    Here <literal>sum</literal> is an aggregate function that
    computes a single value over the entire group.  More information
    about the available aggregate functions can be found in <xref
    linkend="functions-aggregate"/>.
-->
上記で<literal>sum()</literal> は、グループ全体について単一の値を計算する集約関数です。
使用可能な集約関数の詳細については、<xref linkend="functions-aggregate"/>を参照してください。
   </para>

   <tip>
    <para>
<!--
     Grouping without aggregate expressions effectively calculates the
     set of distinct values in a column.  This can also be achieved
     using the <literal>DISTINCT</literal> clause (see <xref
     linkend="queries-distinct"/>).
-->
集約式を使用しないグループ化は、列内の重複しない値の集合を効率良く計算します。
これは<literal>DISTINCT</literal>句（<xref linkend="queries-distinct"/>を参照）の使用で同じように達成することができます。
    </para>
   </tip>

   <para>
<!--
    Here is another example:  it calculates the total sales for each
    product (rather than the total sales of all products):
-->
別の例を示します。
これは各製品の総売上を計算します
（全製品の総売上ではありません）。
<programlisting>
SELECT product_id, p.name, (sum(s.units) * p.price) AS sales
    FROM products p LEFT JOIN sales s USING (product_id)
    GROUP BY product_id, p.name, p.price;
</programlisting>
<!--
    In this example, the columns <literal>product_id</literal>,
    <literal>p.name</literal>, and <literal>p.price</literal> must be
    in the <literal>GROUP BY</literal> clause since they are referenced in
    the query select list (but see below).  The column
    <literal>s.units</literal> does not have to be in the <literal>GROUP
    BY</literal> list since it is only used in an aggregate expression
    (<literal>sum(...)</literal>), which represents the sales
    of a product.  For each product, the query returns a summary row about
    all sales of the product.
-->
この例では、<literal>product_id</literal>列、<literal>p.name</literal>列、<literal>p.price</literal>列は必ず<literal>GROUP BY</literal>句で指定する必要があります。
なぜなら、これらは問い合わせ選択リストの中で使われているからです（ただし、以下を参照）。
<literal>s.units</literal>列は<literal>GROUP BY</literal>で指定する必要はありません。
これは、製品ごとの売上計算の集約式（<function>sum(...)</function>）の中だけで使われるためです。
この問い合わせは、各製品に対して製品の全販売に関する合計行が返されます。
   </para>

<!--
   <indexterm><primary>functional dependency</primary></indexterm>
-->
   <indexterm><primary>関数依存</primary></indexterm>

   <para>
<!--
    If the products table is set up so that, say,
    <literal>product_id</literal> is the primary key, then it would be
    enough to group by <literal>product_id</literal> in the above example,
    since name and price would be <firstterm>functionally
    dependent</firstterm> on the product ID, and so there would be no
    ambiguity about which name and price value to return for each product
    ID group.
-->
productsテーブルが、例えば、<literal>product_id</literal>が主キーであるように設定されている場合、nameとprice列は製品ID（product_id）に<firstterm>関数依存</firstterm>しており、このため製品IDグループそれぞれに対してどのnameとpriceの値を返すかに関するあいまいさがありませんので、上の例では<literal>product_id</literal>でグループ化することで十分です。
   </para>

   <para>
<!--
    In strict SQL, <literal>GROUP BY</literal> can only group by columns of
    the source table but <productname>PostgreSQL</productname> extends
    this to also allow <literal>GROUP BY</literal> to group by columns in the
    select list.  Grouping by value expressions instead of simple
    column names is also allowed.
-->
厳密なSQLでは、<literal>GROUP BY</literal>は、元となるテーブルの列によってのみグループ化できますが、<productname>PostgreSQL</productname>では、選択リストの列によるグループ化もできるように拡張されています。
単純な列名の代わりに、評価式でグループ化することもできます。
   </para>

   <indexterm>
    <primary>HAVING</primary>
   </indexterm>

   <para>
<!--
    If a table has been grouped using <literal>GROUP BY</literal>,
    but only certain groups are of interest, the
    <literal>HAVING</literal> clause can be used, much like a
    <literal>WHERE</literal> clause, to eliminate groups from the result.
    The syntax is:
-->
<literal>GROUP BY</literal>を使ってグループ化されたテーブルで特定のグループのみ必要な場合、結果から不要なグループを除くのに、<literal>WHERE</literal>句のように<literal>HAVING</literal>句を使うことができます。
構文は以下の通りです。
<synopsis>
SELECT <replaceable>select_list</replaceable> FROM ... <optional>WHERE ...</optional> GROUP BY ... HAVING <replaceable>boolean_expression</replaceable>
</synopsis>
<!--
    Expressions in the <literal>HAVING</literal> clause can refer both to
    grouped expressions and to ungrouped expressions (which necessarily
    involve an aggregate function).
-->
<literal>HAVING</literal>句内の式は、グループ化された式とグループ化されてない式（この場合は集約関数が必要になります）の両方を参照することができます。
   </para>

   <para>
<!--
    Example:
-->
例を示します。
<screen>
<prompt>=&gt;</prompt> <userinput>SELECT x, sum(y) FROM test1 GROUP BY x HAVING sum(y) &gt; 3;</userinput>
 x | sum
---+-----
 a |   4
 b |   5
(2 rows)

<prompt>=&gt;</prompt> <userinput>SELECT x, sum(y) FROM test1 GROUP BY x HAVING x &lt; 'c';</userinput>
 x | sum
---+-----
 a |   4
 b |   5
(2 rows)
</screen>
   </para>

   <para>
<!--
    Again, a more realistic example:
-->
次に、より現実的な例を示します。
<programlisting>
SELECT product_id, p.name, (sum(s.units) * (p.price - p.cost)) AS profit
    FROM products p LEFT JOIN sales s USING (product_id)
    WHERE s.date &gt; CURRENT_DATE - INTERVAL '4 weeks'
    GROUP BY product_id, p.name, p.price, p.cost
    HAVING sum(p.price * s.units) &gt; 5000;
</programlisting>
<!--
    In the example above, the <literal>WHERE</literal> clause is selecting
    rows by a column that is not grouped (the expression is only true for
    sales during the last four weeks), while the <literal>HAVING</literal>
    clause restricts the output to groups with total gross sales over
    5000.  Note that the aggregate expressions do not necessarily need
    to be the same in all parts of the query.
-->
上の例で、<literal>WHERE</literal>句は、グループ化されていない列によって行を選択している（この式では最近の4週間の売上のみが真になります）のに対し、<literal>HAVING</literal>句は出力を売上高が5000を超えるグループに制限しています。
集約式が、問い合わせ内で常に同じである必要がないことに注意してください。
   </para>

   <para>
<!--
    If a query contains aggregate function calls, but no <literal>GROUP BY</literal>
    clause, grouping still occurs: the result is a single group row (or
    perhaps no rows at all, if the single row is then eliminated by
    <literal>HAVING</literal>).
    The same is true if it contains a <literal>HAVING</literal> clause, even
    without any aggregate function calls or <literal>GROUP BY</literal> clause.
-->
ある問い合わせが集約関数を含んでいるが<literal>GROUP BY</literal>句がない場合でも、グループ化は依然として行われます。
結果は単一グループ行（または<literal>HAVING</literal>で単一行が削除されれば、行が全くなくなるかもしれません）となります。
<literal>HAVING</literal>句を含んでいれば、集約関数呼び出しや<literal>GROUP BY</literal>句がまったく存在しなくても同じことが言えます。
   </para>
  </sect2>

  <sect2 id="queries-grouping-sets">
<!--
   <title><literal>GROUPING SETS</literal>, <literal>CUBE</literal>, and <literal>ROLLUP</literal></title>
-->
   <title><literal>GROUPING SETS</literal>、<literal>CUBE</literal>、<literal>ROLLUP</literal></title>

   <indexterm zone="queries-grouping-sets">
    <primary>GROUPING SETS</primary>
   </indexterm>
   <indexterm zone="queries-grouping-sets">
    <primary>CUBE</primary>
   </indexterm>
   <indexterm zone="queries-grouping-sets">
    <primary>ROLLUP</primary>
   </indexterm>

   <para>
<!--
    More complex grouping operations than those described above are possible
    using the concept of <firstterm>grouping sets</firstterm>.  The data selected by
    the <literal>FROM</literal> and <literal>WHERE</literal> clauses is grouped separately
    by each specified grouping set, aggregates computed for each group just as
    for simple <literal>GROUP BY</literal> clauses, and then the results returned.
    For example:
-->
上述のものよりも複雑なグループ化の操作は、<firstterm>グループ化セット</firstterm>の概念を用いることで可能です。
<literal>FROM</literal>句と<literal>WHERE</literal>句によって選択されたデータは、指定されたグループ化セットによってそれぞれグループ化され、単純な<literal>GROUP BY</literal>句と同じように集約計算され、その後結果が返されます。
例を示します。
<screen>
<prompt>=&gt;</prompt> <userinput>SELECT * FROM items_sold;</userinput>
 brand | size | sales
-------+------+-------
 Foo   | L    |  10
 Foo   | M    |  20
 Bar   | M    |  15
 Bar   | L    |  5
(4 rows)

<prompt>=&gt;</prompt> <userinput>SELECT brand, size, sum(sales) FROM items_sold GROUP BY GROUPING SETS ((brand), (size), ());</userinput>
 brand | size | sum
-------+------+-----
 Foo   |      |  30
 Bar   |      |  20
       | L    |  15
       | M    |  35
       |      |  50
(5 rows)
</screen>
   </para>

   <para>
<!--
    Each sublist of <literal>GROUPING SETS</literal> may specify zero or more columns
    or expressions and is interpreted the same way as though it were directly
    in the <literal>GROUP BY</literal> clause.  An empty grouping set means that all
    rows are aggregated down to a single group (which is output even if no
    input rows were present), as described above for the case of aggregate
    functions with no <literal>GROUP BY</literal> clause.
-->
<literal>GROUPING SETS</literal>の各サブリストはゼロ個以上の列または式を指定することが出来ます。
そして、それが直接<literal>GROUP BY</literal>句で指定したのと同じように解釈されます。
空のグループ化セットは、全行が一つのグループにまで集約されることを意味します（何も入力行が存在しない場合でも出力されます）。
これは、上述した<literal>GROUP BY</literal>句がない集約関数の場合と同様です。
   </para>

   <para>
<!--
    References to the grouping columns or expressions are replaced
    by null values in result rows for grouping sets in which those
    columns do not appear.  To distinguish which grouping a particular output
    row resulted from, see <xref linkend="functions-grouping-table"/>.
-->
グループ化している列または式の参照は、その列が現われないグループ化セットの結果行ではNULL値に置き換えられます。
特定の出力行が、どのグループ化から生じたかを識別するには<xref linkend="functions-grouping-table"/>を参照して下さい。
   </para>

   <para>
<!--
    A shorthand notation is provided for specifying two common types of grouping set.
    A clause of the form
-->
グループ化セットの中で一般的な２種類については、略記法での指定方法が提供されています。
<programlisting>
ROLLUP ( <replaceable>e1</replaceable>, <replaceable>e2</replaceable>, <replaceable>e3</replaceable>, ... )
</programlisting>
<!--
    represents the given list of expressions and all prefixes of the list including
    the empty list; thus it is equivalent to
-->
上の句は、式の指定されたリストと空のリストを含めたリストのすべてのプレフィックスを表します。
したがって、以下と同等です。
<programlisting>
GROUPING SETS (
    ( <replaceable>e1</replaceable>, <replaceable>e2</replaceable>, <replaceable>e3</replaceable>, ... ),
    ...
    ( <replaceable>e1</replaceable>, <replaceable>e2</replaceable> ),
    ( <replaceable>e1</replaceable> ),
    ( )
)
</programlisting>
<<<<<<< HEAD
    This is commonly used for analysis over hierarchical data; e.g., total
=======
<!--
    This is commonly used for analysis over hierarchical data; e.g. total
>>>>>>> 184958ef
    salary by department, division, and company-wide total.
-->
これは一般に、階層データに対する分析のために使用されます。例えば、部署、部門、全社合計による総給与を出します。
   </para>

   <para>
<!--
    A clause of the form
-->
<programlisting>
CUBE ( <replaceable>e1</replaceable>, <replaceable>e2</replaceable>, ... )
</programlisting>
<<<<<<< HEAD
    represents the given list and all of its possible subsets (i.e., the power
=======
<!--
    represents the given list and all of its possible subsets (i.e. the power
>>>>>>> 184958ef
    set).  Thus
-->
上の句は、与えられたリストとその可能な部分集合（サブセット）のすべて（すなわち、べき集合）を表します。
したがって
<programlisting>
CUBE ( a, b, c )
</programlisting>
<!--
    is equivalent to
-->
は以下と同等です。
<programlisting>
GROUPING SETS (
    ( a, b, c ),
    ( a, b    ),
    ( a,    c ),
    ( a       ),
    (    b, c ),
    (    b    ),
    (       c ),
    (         )
)
</programlisting>
   </para>

   <para>
<!--
    The individual elements of a <literal>CUBE</literal> or <literal>ROLLUP</literal>
    clause may be either individual expressions, or sublists of elements in
    parentheses.  In the latter case, the sublists are treated as single
    units for the purposes of generating the individual grouping sets.
    For example:
-->
<literal>CUBE</literal>句や<literal>ROLLUP</literal>句の各要素は、個々の式、または括弧で囲まれた要素のサブリスト、どちらかに出来ます。
後者の場合には、サブリストは個々のグループ化セットを生成する目的において一つの単位として扱われます。
例えば
<programlisting>
CUBE ( (a, b), (c, d) )
</programlisting>
<!--
    is equivalent to
-->
は以下と同等です。
<programlisting>
GROUPING SETS (
    ( a, b, c, d ),
    ( a, b       ),
    (       c, d ),
    (            )
)
</programlisting>
<!--
    and
-->
そして
<programlisting>
ROLLUP ( a, (b, c), d )
</programlisting>
<!--
    is equivalent to
-->
は以下と同等です。
<programlisting>
GROUPING SETS (
    ( a, b, c, d ),
    ( a, b, c    ),
    ( a          ),
    (            )
)
</programlisting>
   </para>

   <para>
<!--
    The <literal>CUBE</literal> and <literal>ROLLUP</literal> constructs can be used either
    directly in the <literal>GROUP BY</literal> clause, or nested inside a
    <literal>GROUPING SETS</literal> clause.  If one <literal>GROUPING SETS</literal> clause
    is nested inside another, the effect is the same as if all the elements of
    the inner clause had been written directly in the outer clause.
-->
<literal>CUBE</literal>と<literal>ROLLUP</literal>構文は、<literal>GROUP BY</literal>句の中で直接使用、または<literal>GROUPING SETS</literal>句の中で入れ子に出来ます。
<literal>GROUPING SETS</literal>句が別の内側に入れ子になっている場合、内側の句が外側の句に直接書かれている場合と効果は同じになります。
   </para>

   <para>
<!--
    If multiple grouping items are specified in a single <literal>GROUP BY</literal>
    clause, then the final list of grouping sets is the cross product of the
    individual items.  For example:
-->
複数の集約項目が<literal>GROUP BY</literal>句一つで指定されている場合、グループ化セットの最終的なリストは、個々の項目の外積（クロス積）です。
例えば
<programlisting>
GROUP BY a, CUBE (b, c), GROUPING SETS ((d), (e))
</programlisting>
<!--
    is equivalent to
-->
は以下と同等です。
<programlisting>
GROUP BY GROUPING SETS (
    (a, b, c, d), (a, b, c, e),
    (a, b, d),    (a, b, e),
    (a, c, d),    (a, c, e),
    (a, d),       (a, e)
)
</programlisting>
   </para>

  <note>
   <para>
<!--
    The construct <literal>(a, b)</literal> is normally recognized in expressions as
    a <link linkend="sql-syntax-row-constructors">row constructor</link>.
    Within the <literal>GROUP BY</literal> clause, this does not apply at the top
    levels of expressions, and <literal>(a, b)</literal> is parsed as a list of
    expressions as described above.  If for some reason you <emphasis>need</emphasis>
    a row constructor in a grouping expression, use <literal>ROW(a, b)</literal>.
-->
<literal>(a, b)</literal>という構文は通常<link linkend="sql-syntax-row-constructors">行コンストラクタ</link>として式に認識されます。
<literal>GROUP BY</literal>句の中では、トップレベルの式の場合これは適用されず、<literal>(a, b)</literal>は上記のような式のリストとして解析されます。
何らかの理由で、グループ化式の中で行コンストラクタが<emphasis>必要</emphasis>になった場合は、<literal>ROW(a, b)</literal>を使用して下さい。
   </para>
  </note>
  </sect2>

  <sect2 id="queries-window">
<!--
   <title>Window Function Processing</title>
-->
   <title>ウィンドウ関数処理</title>

   <indexterm zone="queries-window">
<!--
    <primary>window function</primary>
    <secondary>order of execution</secondary>
-->
    <primary>ウィンドウ関数</primary>
    <secondary>実行順</secondary>
   </indexterm>

   <para>
<!--
    If the query contains any window functions (see
    <xref linkend="tutorial-window"/>,
    <xref linkend="functions-window"/> and
    <xref linkend="syntax-window-functions"/>), these functions are evaluated
    after any grouping, aggregation, and <literal>HAVING</literal> filtering is
    performed.  That is, if the query uses any aggregates, <literal>GROUP
    BY</literal>, or <literal>HAVING</literal>, then the rows seen by the window functions
    are the group rows instead of the original table rows from
    <literal>FROM</literal>/<literal>WHERE</literal>.
-->
問い合わせがウィンドウ関数（<xref linkend="tutorial-window"/>、<xref linkend="functions-window"/>と<xref linkend="syntax-window-functions"/>を参照）を含んでいれば、これらの関数はグループ化、集約および<literal>HAVING</literal>条件検索が行われた後に評価されます。
つまり、問い合わせが何らかの集約、<literal>GROUP BY</literal>または<literal>HAVING</literal>を使用していれば、ウィンドウ関数により見える行は<literal>FROM</literal>/<literal>WHERE</literal>での本来のテーブル行ではなく、グループ行となります。
   </para>

   <para>
<!--
    When multiple window functions are used, all the window functions having
    syntactically equivalent <literal>PARTITION BY</literal> and <literal>ORDER BY</literal>
    clauses in their window definitions are guaranteed to be evaluated in a
    single pass over the data. Therefore they will see the same sort ordering,
    even if the <literal>ORDER BY</literal> does not uniquely determine an ordering.
    However, no guarantees are made about the evaluation of functions having
    different <literal>PARTITION BY</literal> or <literal>ORDER BY</literal> specifications.
    (In such cases a sort step is typically required between the passes of
    window function evaluations, and the sort is not guaranteed to preserve
    ordering of rows that its <literal>ORDER BY</literal> sees as equivalent.)
-->
複数のウィンドウ関数が使用された場合、そのウィンドウ定義にある構文的に同等である<literal>PARTITION BY</literal>および<literal>ORDER BY</literal>句を持つすべてのウィンドウ関数は、データ全体に渡って単一の実行手順により評価されることが保証されています。
したがって、<literal>ORDER BY</literal>が一意に順序付けを決定しなくても同一の並べ替え順序付けを見ることができます。
しかし、異なる<literal>PARTITION BY</literal>または<literal>ORDER BY</literal>仕様を持つ関数の評価については保証されません。
（このような場合、並べ替え手順がウィンドウ関数評価の諸手順間で一般的に必要となり、<literal>ORDER BY</literal>が等価と判断する行の順序付けを保存するような並べ替えは保証されません。）
   </para>

   <para>
<!--
    Currently, window functions always require presorted data, and so the
    query output will be ordered according to one or another of the window
    functions' <literal>PARTITION BY</literal>/<literal>ORDER BY</literal> clauses.
    It is not recommended to rely on this, however.  Use an explicit
    top-level <literal>ORDER BY</literal> clause if you want to be sure the
    results are sorted in a particular way.
-->
現時点では、ウィンドウ関数は常に事前に並べ替えられたデータを必要とするので、問い合わせ出力はウィンドウ関数の<literal>PARTITION BY</literal>/<literal>ORDER BY</literal>句のどれか１つに従って順序付けされます。
とはいえ、これに依存することは薦められません。
確実に結果が特定の方法で並べ替えられるようにしたいのであれば、明示的な最上階層の<literal>ORDER BY</literal>を使用します。
   </para>
  </sect2>
 </sect1>


 <sect1 id="queries-select-lists">
<!--
  <title>Select Lists</title>
-->
  <title>選択リスト</title>

  <indexterm>
   <primary>SELECT</primary>
<!--
   <secondary>select list</secondary>
-->
   <secondary>選択リスト</secondary>
  </indexterm>

  <para>
<!--
   As shown in the previous section,
   the table expression in the <command>SELECT</command> command
   constructs an intermediate virtual table by possibly combining
   tables, views, eliminating rows, grouping, etc.  This table is
   finally passed on to processing by the <firstterm>select list</firstterm>.  The select
   list determines which <emphasis>columns</emphasis> of the
   intermediate table are actually output.
-->
前節で示したように、<command>SELECT</command>コマンド中のテーブル式は、テーブルやビューの結合、行の抽出、グループ化などにより中間の仮想テーブルを作ります。
このテーブルは最終的に<firstterm>選択リスト</firstterm>による処理に渡されます。
選択リストは、中間のテーブルのどの<emphasis>列</emphasis>を実際に出力するかを決めます。
  </para>

  <sect2 id="queries-select-list-items">
<!--
   <title>Select-List Items</title>
-->
   <title>選択リスト項目</title>

   <indexterm>
    <primary>*</primary>
   </indexterm>

   <para>
<!--
    The simplest kind of select list is <literal>*</literal> which
    emits all columns that the table expression produces.  Otherwise,
    a select list is a comma-separated list of value expressions (as
    defined in <xref linkend="sql-expressions"/>).  For instance, it
    could be a list of column names:
-->
テーブル式が生成するすべての列を出力する<literal>*</literal>が最も簡単な選択リストです。
そうでなければ、選択リストは、カンマで区切られた（<xref linkend="sql-expressions"/>で定義された）評価式のリストです。
例えば、以下のような列名のリストであっても構いません。
<programlisting>
SELECT a, b, c FROM ...
</programlisting>
<!--
     The columns names <literal>a</literal>, <literal>b</literal>, and <literal>c</literal>
     are either the actual names of the columns of tables referenced
     in the <literal>FROM</literal> clause, or the aliases given to them as
     explained in <xref linkend="queries-table-aliases"/>.  The name
     space available in the select list is the same as in the
     <literal>WHERE</literal> clause, unless grouping is used, in which case
     it is the same as in the <literal>HAVING</literal> clause.
-->
<literal>a</literal>、<literal>b</literal>、<literal>c</literal>という列名は、<literal>FROM</literal>句で参照されるテーブルの実際の列名か、あるいは<xref linkend="queries-table-aliases"/>で説明したような列名に対する別名です。
グループ化されていなければ、選択リストで使用可能な名前空間は<literal>WHERE</literal>句と同じです。
グループ化されている場合は、<literal>HAVING</literal>句と同じとなります。
   </para>

   <para>
<!--
    If more than one table has a column of the same name, the table
    name must also be given, as in:
-->
もし、2つ以上のテーブルで同じ名前の列がある場合は、次のように、テーブル名を必ず指定しなければいけません。
<programlisting>
SELECT tbl1.a, tbl2.a, tbl1.b FROM ...
</programlisting>
<!--
    When working with multiple tables, it can also be useful to ask for
    all the columns of a particular table:
-->
複数のテーブルを使用する場合、特定のテーブルのすべての列を求める方法も便利かもしれません。
<programlisting>
SELECT tbl1.*, tbl2.a FROM ...
</programlisting>
<!--
    See <xref linkend="rowtypes-usage"/> for more about
    the <replaceable>table_name</replaceable><literal>.*</literal> notation.
-->
<replaceable>table_name</replaceable><literal>.*</literal>という指定方法の詳細については、<xref linkend="rowtypes-usage"/>を参照してください。
   </para>

   <para>
<!--
    If an arbitrary value expression is used in the select list, it
    conceptually adds a new virtual column to the returned table.  The
    value expression is evaluated once for each result row, with
    the row's values substituted for any column references.  But the
    expressions in the select list do not have to reference any
    columns in the table expression of the <literal>FROM</literal> clause;
    they can be constant arithmetic expressions, for instance.
-->
任意の評価式が選択リストで使われる場合、返されるテーブルは、概念的には新たに仮想的な列を追加したものとなります。
評価式は、それぞれの結果行で、その列参照を置換した行の値としていったん評価されます。
しかし、選択リストの式は<literal>FROM</literal>句で指定されたテーブル式内の列を参照するものである必要はありません。例えば、定数算術式であっても構いません。
   </para>
  </sect2>

  <sect2 id="queries-column-labels">
<!--
   <title>Column Labels</title>
-->
   <title>列ラベル</title>

   <indexterm zone="queries-column-labels">
<!--
    <primary>alias</primary>
    <secondary>in the select list</secondary>
-->
    <primary>別名</primary>
    <secondary>選択リスト内の</secondary>
   </indexterm>

   <para>
<!--
    The entries in the select list can be assigned names for subsequent
    processing, such as for use in an <literal>ORDER BY</literal> clause
    or for display by the client application.  For example:
-->
選択リスト中の項目は、<literal>ORDER BY</literal>句の中での参照、もしくはクライアントアプリケーションによる表示での使用など、それに続く処理のために名前を割り当てることができます。
例を示します。
<programlisting>
SELECT a AS value, b + c AS sum FROM ...
</programlisting>
   </para>

   <para>
<!--
    If no output column name is specified using <literal>AS</literal>,
    the system assigns a default column name.  For simple column references,
    this is the name of the referenced column.  For function
    calls, this is the name of the function.  For complex expressions,
    the system will generate a generic name.
-->
<literal>AS</literal>を使った出力列名の指定がない場合、システムはデフォルトの列名を割り当てます。
単純な列参照では参照された列名となります。
関数呼び出しでは関数名となります。
複雑な表現についてはシステムが汎用の名前を生成します。
   </para>

   <para>
<!--
    The <literal>AS</literal> keyword is optional, but only if the new column
    name does not match any
    <productname>PostgreSQL</productname> keyword (see <xref
    linkend="sql-keywords-appendix"/>).  To avoid an accidental match to
    a keyword, you can double-quote the column name.  For example,
    <literal>VALUE</literal> is a keyword, so this does not work:
-->
<literal>AS</literal>キーワードは省略することができますが、新規列名が<productname>PostgreSQL</productname>キーワード（<xref linkend="sql-keywords-appendix"/>を参照）のいかなるものとも一致しない場合のみです。
あるキーワードと予測外の一致を防ぐために、列名を二重引用符で囲むことができます。
例えば、<literal>VALUE</literal>はキーワードですのでうまく動作しません。
<programlisting>
SELECT a value, b + c AS sum FROM ...
</programlisting>
<!--
    but this does:
-->
しかしこれは動きます。
<programlisting>
SELECT a "value", b + c AS sum FROM ...
</programlisting>
<!--
    For protection against possible
    future keyword additions, it is recommended that you always either
    write <literal>AS</literal> or double-quote the output column name.
-->
将来のキーワードの追加に対する保護のため、<literal>AS</literal>を記述するか、出力列名を二重引用符で囲むかのどちらかを推奨します。
   </para>

   <note>
    <para>
<!--
     The naming of output columns here is different from that done in
     the <literal>FROM</literal> clause (see <xref
     linkend="queries-table-aliases"/>).  It is possible
     to rename the same column twice, but the name assigned in
     the select list is the one that will be passed on.
-->
ここでの出力列の名前の指定は、<literal>FROM</literal>句での名前の指定（<xref linkend="queries-table-aliases"/>を参照）とは異なります。
同じ列の名前を2度変更することができますが、渡されるのは選択リストの中で割り当てられたものです。
    </para>
   </note>
  </sect2>

  <sect2 id="queries-distinct">
   <title><literal>DISTINCT</literal></title>

   <indexterm zone="queries-distinct">
    <primary>DISTINCT</primary>
   </indexterm>

   <indexterm zone="queries-distinct">
<!--
    <primary>duplicates</primary>
-->
    <primary>重複</primary>
   </indexterm>

   <para>
<!--
    After the select list has been processed, the result table can
    optionally be subject to the elimination of duplicate rows.  The
    <literal>DISTINCT</literal> key word is written directly after
    <literal>SELECT</literal> to specify this:
-->
選択リストが処理された後、結果テーブルの重複行を削除の対象にすることもできます。
これを指定するためには、<literal>SELECT</literal>の直後に<literal>DISTINCT</literal>キーワードを記述します。
<synopsis>
SELECT DISTINCT <replaceable>select_list</replaceable> ...
</synopsis>
<!--
    (Instead of <literal>DISTINCT</literal> the key word <literal>ALL</literal>
    can be used to specify the default behavior of retaining all rows.)
-->
（<literal>DISTINCT</literal>の代わりに<literal>ALL</literal>キーワードを使用して、すべての行が保持されるというデフォルトの動作を指定することができます。）
   </para>

   <indexterm>
<!--
    <primary>null value</primary>
    <secondary sortas="DISTINCT">in DISTINCT</secondary>
-->
    <primary>NULL値</primary>
    <secondary sortas="DISTINCT">DISTINCT内の</secondary>
   </indexterm>

   <para>
<!--
    Obviously, two rows are considered distinct if they differ in at
    least one column value.  Null values are considered equal in this
    comparison.
-->
少なくとも1つの列の値が異なる場合、もちろん、それら2行は異なるとみなされます。
NULL値同士は、この比較において等しいとみなされます。
   </para>

   <para>
<!--
    Alternatively, an arbitrary expression can determine what rows are
    to be considered distinct:
-->
また、任意の式を使用して、どの行が別であるかを決定することもできます。
<synopsis>
SELECT DISTINCT ON (<replaceable>expression</replaceable> <optional>, <replaceable>expression</replaceable> ...</optional>) <replaceable>select_list</replaceable> ...
</synopsis>
<!--
    Here <replaceable>expression</replaceable> is an arbitrary value
    expression that is evaluated for all rows.  A set of rows for
    which all the expressions are equal are considered duplicates, and
    only the first row of the set is kept in the output.  Note that
    the <quote>first row</quote> of a set is unpredictable unless the
    query is sorted on enough columns to guarantee a unique ordering
    of the rows arriving at the <literal>DISTINCT</literal> filter.
    (<literal>DISTINCT ON</literal> processing occurs after <literal>ORDER
    BY</literal> sorting.)
-->
ここで<replaceable>expression</replaceable>は、すべての行で評価される任意の評価式です。
すべての式が等しくなる行の集合は、重複しているとみなされ、集合の最初の行だけが出力内に保持されます。
<literal>DISTINCT</literal>フィルタに掛けられる行の順序の一意性を保証できるよう十分な数の列で問い合わせを並べ替えない限り、出力される集合の<quote>最初の行</quote>は予想不可能であることに注意してください。
（<literal>DISTINCT ON</literal>処理は、<literal>ORDER BY</literal>による並べ替えの後に行われます。）
   </para>

   <para>
<!--
    The <literal>DISTINCT ON</literal> clause is not part of the SQL standard
    and is sometimes considered bad style because of the potentially
    indeterminate nature of its results.  With judicious use of
    <literal>GROUP BY</literal> and subqueries in <literal>FROM</literal>, this
    construct can be avoided, but it is often the most convenient
    alternative.
-->
<literal>DISTINCT ON</literal>句は標準SQLではありません。
さらに、結果が不定となる可能性があるため、好ましくないスタイルとみなされることもあります。
<literal>GROUP BY</literal>と<literal>FROM</literal>中の副問い合わせをうまく使うことにより、この構文を使わずに済みますが、<literal>DISTINCT ON</literal>句はしばしば非常に便利な代案となります。
   </para>
  </sect2>
 </sect1>


 <sect1 id="queries-union">
<!--
  <title>Combining Queries</title>
-->
  <title>問い合わせの結合</title>

  <indexterm zone="queries-union">
   <primary>UNION</primary>
  </indexterm>
  <indexterm zone="queries-union">
   <primary>INTERSECT</primary>
  </indexterm>
  <indexterm zone="queries-union">
   <primary>EXCEPT</primary>
  </indexterm>
  <indexterm zone="queries-union">
<!--
   <primary>set union</primary>
-->
   <primary>集合和</primary>
  </indexterm>
  <indexterm zone="queries-union">
<!--
   <primary>set intersection</primary>
-->
   <primary>集合積</primary>
  </indexterm>
  <indexterm zone="queries-union">
<!--
   <primary>set difference</primary>
-->
   <primary>集合差</primary>
  </indexterm>
  <indexterm zone="queries-union">
<!--
   <primary>set operation</primary>
-->
   <primary>集合操作</primary>
  </indexterm>

  <para>
<!--
   The results of two queries can be combined using the set operations
   union, intersection, and difference.  The syntax is
-->
2つの問い合わせの結果は、和、積、差の集合演算を使って結合することができます。
構文は以下の通りです。
<synopsis>
<replaceable>query1</replaceable> UNION <optional>ALL</optional> <replaceable>query2</replaceable>
<replaceable>query1</replaceable> INTERSECT <optional>ALL</optional> <replaceable>query2</replaceable>
<replaceable>query1</replaceable> EXCEPT <optional>ALL</optional> <replaceable>query2</replaceable>
</synopsis>
<!--
   <replaceable>query1</replaceable> and
   <replaceable>query2</replaceable> are queries that can use any of
   the features discussed up to this point.  Set operations can also
   be nested and chained, for example
-->
<replaceable>query1</replaceable>と<replaceable>query2</replaceable>は、これまで説明した機能をすべて使用することができる問い合わせです。
集合演算は入れ子にしたり、繋げたりすることができます。
例えば、以下の文を見てみましょう。
<synopsis>
<replaceable>query1</replaceable> UNION <replaceable>query2</replaceable> UNION <replaceable>query3</replaceable>
</synopsis>
<!--
   which is executed as:
-->
上記の文は以下のように実行されます。
<synopsis>
(<replaceable>query1</replaceable> UNION <replaceable>query2</replaceable>) UNION <replaceable>query3</replaceable>
</synopsis>
  </para>

  <para>
<!--
   <literal>UNION</literal> effectively appends the result of
   <replaceable>query2</replaceable> to the result of
   <replaceable>query1</replaceable> (although there is no guarantee
   that this is the order in which the rows are actually returned).
   Furthermore, it eliminates duplicate rows from its result, in the same
   way as <literal>DISTINCT</literal>, unless <literal>UNION ALL</literal> is used.
-->
<literal>UNION</literal>は、<replaceable>query2</replaceable>の結果を<replaceable>query1</replaceable>の結果に付加します（しかし、この順序で実際に行が返される保証はありません）。
さらに、<literal>UNION ALL</literal>を指定しないと、<literal>DISTINCT</literal>と同様に、結果から重複している行を削除します。
  </para>

  <para>
<!--
   <literal>INTERSECT</literal> returns all rows that are both in the result
   of <replaceable>query1</replaceable> and in the result of
   <replaceable>query2</replaceable>.  Duplicate rows are eliminated
   unless <literal>INTERSECT ALL</literal> is used.
-->
<literal>INTERSECT</literal>は、<replaceable>query1</replaceable>の結果と<replaceable>query2</replaceable>の結果の両方に含まれているすべての行を返します。
<literal>INTERSECT ALL</literal>を使用しないと、重複している行は削除されます。
  </para>

  <para>
<!--
   <literal>EXCEPT</literal> returns all rows that are in the result of
   <replaceable>query1</replaceable> but not in the result of
   <replaceable>query2</replaceable>.  (This is sometimes called the
   <firstterm>difference</firstterm> between two queries.)  Again, duplicates
   are eliminated unless <literal>EXCEPT ALL</literal> is used.
-->
<literal>EXCEPT</literal>は、<replaceable>query1</replaceable>の結果には含まれているけれども、<replaceable>query2</replaceable>の結果には含まれていないすべての行を返します。
（これが2つの問い合わせの<firstterm>差</firstterm>であると言われることがあります。）
この場合も、<literal>EXCEPT ALL</literal> を使用しないと、重複している行は削除されます。
  </para>

  <para>
<!--
   In order to calculate the union, intersection, or difference of two
   queries, the two queries must be <quote>union compatible</quote>,
   which means that they return the same number of columns and
   the corresponding columns have compatible data types, as
   described in <xref linkend="typeconv-union-case"/>.
-->
2つの問い合わせの和、積、差を算出するために、そこの2つの問い合わせは<quote>union互換</quote>でなければいけません。
つまり、その問い合わせが同じ数の列を返し、対応する列は互換性のあるデータ型（<xref linkend="typeconv-union-case"/>を参照）でなければなりません。
  </para>
 </sect1>


 <sect1 id="queries-order">
<!--
  <title>Sorting Rows</title>
-->
  <title>行の並べ替え</title>

  <indexterm zone="queries-order">
<!--
   <primary>sorting</primary>
-->
   <primary>並べ替え</primary>
  </indexterm>

  <indexterm zone="queries-order">
   <primary>ORDER BY</primary>
  </indexterm>

  <para>
<!--
   After a query has produced an output table (after the select list
   has been processed) it can optionally be sorted.  If sorting is not
   chosen, the rows will be returned in an unspecified order.  The actual
   order in that case will depend on the scan and join plan types and
   the order on disk, but it must not be relied on.  A particular
   output ordering can only be guaranteed if the sort step is explicitly
   chosen.
-->
ある問い合わせが1つの出力テーブルを生成した後（選択リストの処理が完了した後）、並べ替えることができます。
並べ替えが選ばれなかった場合、行は無規則な順序で返されます。
そのような場合、実際の順序は、スキャンや結合計画の種類や、ディスク上に格納されている順序に依存します。
しかし、当てにしてはいけません。
明示的に並べ替え手続きを選択した場合にのみ、特定の出力順序は保証されます。
  </para>

  <para>
<!--
   The <literal>ORDER BY</literal> clause specifies the sort order:
-->
<literal>ORDER BY</literal>句は並べ替えの順番を指定します。
<synopsis>
SELECT <replaceable>select_list</replaceable>
    FROM <replaceable>table_expression</replaceable>
    ORDER BY <replaceable>sort_expression1</replaceable> <optional>ASC | DESC</optional> <optional>NULLS { FIRST | LAST }</optional>
             <optional>, <replaceable>sort_expression2</replaceable> <optional>ASC | DESC</optional> <optional>NULLS { FIRST | LAST }</optional> ...</optional>
</synopsis>
<!--
   The sort expression(s) can be any expression that would be valid in the
   query's select list.  An example is:
-->
並べ替え式(複数可)は問い合わせの選択リスト内で使用可能な任意の式を取ることができます。
以下に例を示します。
<programlisting>
SELECT a, b FROM table1 ORDER BY a + b, c;
</programlisting>
<!--
   When more than one expression is specified,
   the later values are used to sort rows that are equal according to the
   earlier values.  Each expression can be followed by an optional
   <literal>ASC</literal> or <literal>DESC</literal> keyword to set the sort direction to
   ascending or descending.  <literal>ASC</literal> order is the default.
   Ascending order puts smaller values first, where
   <quote>smaller</quote> is defined in terms of the
   <literal>&lt;</literal> operator.  Similarly, descending order is
   determined with the <literal>&gt;</literal> operator.
-->
複数の式が指定された場合、前の式の値が等しい行を並べ替える際に後の式の値が使用されます。
列指定の後にオプションで<literal>ASC</literal>もしくは<literal>DESC</literal>を付与することで、並べ替えの方向を昇順、降順にするかを設定することができます。
<literal>ASC</literal>順がデフォルトです。
昇順では、小さな値を先に出力します。
ここでの<quote>小さい</quote>とは、<literal>&lt;</literal>演算子によって決定されます。
同様に降順では<literal>&gt;</literal>演算子で決定されます。
    <footnote>
     <para>
<!--
      Actually, <productname>PostgreSQL</productname> uses the <firstterm>default B-tree
      operator class</firstterm> for the expression's data type to determine the sort
      ordering for <literal>ASC</literal> and <literal>DESC</literal>.  Conventionally,
      data types will be set up so that the <literal>&lt;</literal> and
      <literal>&gt;</literal> operators correspond to this sort ordering,
      but a user-defined data type's designer could choose to do something
      different.
-->
実際、<productname>PostgreSQL</productname>は、<literal>ASC</literal>と<literal>DESC</literal>の並べ替え順を決定するために、式のデータ型用の<firstterm>デフォルトのB-tree演算子クラス</firstterm>を使用します。
慣習的に、データ型は<literal>&lt;</literal>と<literal>&gt;</literal>演算子をこの並べ替え順になるように設定されます。
しかし、ユーザ定義データ型の設計者は異なるものを選択することができます。
     </para>
    </footnote>
  </para>

  <para>
<!--
   The <literal>NULLS FIRST</literal> and <literal>NULLS LAST</literal> options can be
   used to determine whether nulls appear before or after non-null values
   in the sort ordering.  By default, null values sort as if larger than any
   non-null value; that is, <literal>NULLS FIRST</literal> is the default for
   <literal>DESC</literal> order, and <literal>NULLS LAST</literal> otherwise.
-->
<literal>NULLS FIRST</literal>および<literal>NULLS LAST</literal>オプションを使用して、その並べ替え順においてNULL値を非NULL値の前にするか後にするかを決定することができます。
デフォルトでは、NULL値はあたかもすべての非NULL値よりも大きいとみなして並べ替えます。
と言うことは、<literal>NULLS FIRST</literal>は<literal>DESC</literal>順序付けのデフォルトで、そうでなければ<literal>NULLS LAST</literal>です。
  </para>

  <para>
<!--
   Note that the ordering options are considered independently for each
   sort column.  For example <literal>ORDER BY x, y DESC</literal> means
   <literal>ORDER BY x ASC, y DESC</literal>, which is not the same as
   <literal>ORDER BY x DESC, y DESC</literal>.
-->
この順序づけオプションは、並べ替えで使用される各列に個別に適用されることに注意してください。
例えば、<literal>ORDER BY x, y DESC</literal>は、<literal>ORDER BY x DESC, y DESC</literal>と同じではなく、<literal>ORDER BY x ASC, y DESC</literal>を意味します。
  </para>

  <para>
<!--
   A <replaceable>sort_expression</replaceable> can also be the column label or number
   of an output column, as in:
-->
<replaceable>sort_expression</replaceable>は以下のように列ラベルもしくは出力列の番号で指定することができます。
<programlisting>
SELECT a + b AS sum, c FROM table1 ORDER BY sum;
SELECT a, max(b) FROM table1 GROUP BY a ORDER BY 1;
</programlisting>
<!--
   both of which sort by the first output column.  Note that an output
   column name has to stand alone, that is, it cannot be used in an expression
   &mdash; for example, this is <emphasis>not</emphasis> correct:
-->
両方とも最初の出力列で並べ替えられます。
出力列名は単体でなければなりません。つまり式としては使用できないことに注意してください。
例えば以下は<emphasis>間違い</emphasis>です。
<programlisting>
<!--
SELECT a + b AS sum, c FROM table1 ORDER BY sum + c;          &#045;&#045; wrong
-->
SELECT a + b AS sum, c FROM table1 ORDER BY sum + c;          -- 間違い
</programlisting>
<!--
   This restriction is made to reduce ambiguity.  There is still
   ambiguity if an <literal>ORDER BY</literal> item is a simple name that
   could match either an output column name or a column from the table
   expression.  The output column is used in such cases.  This would
   only cause confusion if you use <literal>AS</literal> to rename an output
   column to match some other table column's name.
-->
これは曖昧さを減らすための制限です。
<literal>ORDER BY</literal>項目が単純な名前であっても、出力列名とテーブル式による列と同じ名前となる場合、曖昧さはまだ存在します。
この場合、出力列名が使用されます。
<literal>AS</literal>を使用して他のテーブル列の名前と同じ名前に出力列を変名した場合にのみ混乱が発生します。
  </para>

  <para>
<!--
   <literal>ORDER BY</literal> can be applied to the result of a
   <literal>UNION</literal>, <literal>INTERSECT</literal>, or <literal>EXCEPT</literal>
   combination, but in this case it is only permitted to sort by
   output column names or numbers, not by expressions.
-->
<literal>ORDER BY</literal>を、<literal>UNION</literal>、<literal>INTERSECT</literal>、<literal>EXCEPT</literal>組み合わせの結果に適用することができます。
しかしこの場合、出力列の名前または番号でのみ並べ替えることができ、式では並べ替えることができません。
  </para>
 </sect1>


 <sect1 id="queries-limit">
<!--
  <title><literal>LIMIT</literal> and <literal>OFFSET</literal></title>
-->
  <title><literal>LIMIT</literal>と<literal>OFFSET</literal></title>

  <indexterm zone="queries-limit">
   <primary>LIMIT</primary>
  </indexterm>

  <indexterm zone="queries-limit">
   <primary>OFFSET</primary>
  </indexterm>

  <para>
<!--
   <literal>LIMIT</literal> and <literal>OFFSET</literal> allow you to retrieve just
   a portion of the rows that are generated by the rest of the query:
-->
<literal>LIMIT</literal>および<literal>OFFSET</literal>を使うことで、問い合わせの実行で生成された行の一部だけを取り出すことができます。
<synopsis>
SELECT <replaceable>select_list</replaceable>
    FROM <replaceable>table_expression</replaceable>
    <optional> ORDER BY ... </optional>
    <optional> LIMIT { <replaceable>number</replaceable> | ALL } </optional> <optional> OFFSET <replaceable>number</replaceable> </optional>
</synopsis>
  </para>

  <para>
<!--
   If a limit count is given, no more than that many rows will be
   returned (but possibly fewer, if the query itself yields fewer rows).
   <literal>LIMIT ALL</literal> is the same as omitting the <literal>LIMIT</literal>
   clause, as is <literal>LIMIT</literal> with a NULL argument.
-->
限度(limit)数を指定すると、指定した行数より多くの行が返されることはありません（しかし、問い合わせの結果が指定した行数より少なければ、それより少なくなります）。
<literal>LIMIT ALL</literal>は、<literal>LIMIT</literal>句を省略した場合と同じです。<literal>LIMIT</literal>の引数がNULLの場合も同様です。
  </para>

  <para>
<!--
   <literal>OFFSET</literal> says to skip that many rows before beginning to
   return rows.  <literal>OFFSET 0</literal> is the same as omitting the
   <literal>OFFSET</literal> clause, as is <literal>OFFSET</literal> with a NULL argument.
-->
<literal>OFFSET</literal>は、行を返し始める前に飛ばす行数を指定します。
<literal>OFFSET 0</literal>は、<literal>OFFSET</literal>句を省略した場合と同じです。<literal>OFFSET</literal>の引数がNULLの場合も同様です。
  </para>

  <para>
<!--
   If both <literal>OFFSET</literal>
   and <literal>LIMIT</literal> appear, then <literal>OFFSET</literal> rows are
   skipped before starting to count the <literal>LIMIT</literal> rows that
   are returned.
-->
<literal>OFFSET</literal>および<literal>LIMIT</literal>の両者が指定された場合、<literal>OFFSET</literal>分の行を飛ばしてから、返される<literal>LIMIT</literal>行を数え始めます。
  </para>

  <para>
<!--
   When using <literal>LIMIT</literal>, it is important to use an
   <literal>ORDER BY</literal> clause that constrains the result rows into a
   unique order.  Otherwise you will get an unpredictable subset of
   the query's rows. You might be asking for the tenth through
   twentieth rows, but tenth through twentieth in what ordering? The
   ordering is unknown, unless you specified <literal>ORDER BY</literal>.
-->
<literal>LIMIT</literal>を使用する時は、結果の行を一意な順序に制御する<literal>ORDER BY</literal>句を使用することが重要です。
<literal>ORDER BY</literal>を使わなければ、問い合わせの行について予測不能な部分集合を得ることになるでしょう。
10番目から20番目の行を問い合わせることもあるでしょうが、どういう並び順での10番目から20番目の行でしょうか？
<literal>ORDER BY</literal>を指定しなければ、並び順はわかりません。
  </para>

  <para>
<!--
   The query optimizer takes <literal>LIMIT</literal> into account when
   generating query plans, so you are very likely to get different
   plans (yielding different row orders) depending on what you give
   for <literal>LIMIT</literal> and <literal>OFFSET</literal>.  Thus, using
   different <literal>LIMIT</literal>/<literal>OFFSET</literal> values to select
   different subsets of a query result <emphasis>will give
   inconsistent results</emphasis> unless you enforce a predictable
   result ordering with <literal>ORDER BY</literal>.  This is not a bug; it
   is an inherent consequence of the fact that SQL does not promise to
   deliver the results of a query in any particular order unless
   <literal>ORDER BY</literal> is used to constrain the order.
-->
問い合わせオプティマイザは、問い合わせ計画を生成する時に<literal>LIMIT</literal>を考慮します。
そのため、<literal>LIMIT</literal>と<literal>OFFSET</literal>に指定した値によって、異なった計画（得られる行の順序も異なります）が得られる可能性が高いです。
従って、1つの問い合わせ結果から異なる部分集合を選び出すために、異なる<literal>LIMIT</literal>/<literal>OFFSET</literal>の値を使用すると、<literal>ORDER BY</literal>で結果の順序を制御しなければ、<emphasis>一貫しない結果が生じるでしょう</emphasis>。
これは不具合ではありません。
<literal>ORDER BY</literal>を使って順序を制御しない限り、SQLは必ずしも特定の順序で問い合わせの結果を渡さないという特性の必然的な結果です。
  </para>

  <para>
<!--
   The rows skipped by an <literal>OFFSET</literal> clause still have to be
   computed inside the server; therefore a large <literal>OFFSET</literal>
   might be inefficient.
-->
<literal>OFFSET</literal>句で飛ばされる行を、実際にはサーバ内で計算しなければなりません。
そのため、大きな値の<literal>OFFSET</literal>は非効率的になることがあります。
  </para>
 </sect1>


 <sect1 id="queries-values">
<!--
  <title><literal>VALUES</literal> Lists</title>
-->
  <title><literal>VALUES</literal>リスト</title>

  <indexterm zone="queries-values">
   <primary>VALUES</primary>
  </indexterm>

  <para>
<!--
   <literal>VALUES</literal> provides a way to generate a <quote>constant table</quote>
   that can be used in a query without having to actually create and populate
   a table on-disk.  The syntax is
-->
<literal>VALUES</literal>は、<quote>定数テーブル</quote>を生成する方法を提供します。
それは実際にはディスク上に作成して配置することなく、問い合わせで使用することができます。
構文を以下に示します。
<synopsis>
VALUES ( <replaceable class="parameter">expression</replaceable> [, ...] ) [, ...]
</synopsis>
<!--
   Each parenthesized list of expressions generates a row in the table.
   The lists must all have the same number of elements (i.e., the number
   of columns in the table), and corresponding entries in each list must
   have compatible data types.  The actual data type assigned to each column
   of the result is determined using the same rules as for <literal>UNION</literal>
   (see <xref linkend="typeconv-union-case"/>).
-->
括弧で括られた式のリストがそれぞれ、テーブルの行を生成します。
リストは同一の要素数（つまり、テーブルの列数）を持たなければなりません。
また、各リストで対応する項目のデータ型に互換性がなければなりません。
最終的に各列に割り当てられる実際のデータ型は、<literal>UNION</literal>と同様の規則に従って決定されます。
（<xref linkend="typeconv-union-case"/>を参照してください。）
  </para>

  <para>
<!--
   As an example:
-->
以下に例を示します。
<programlisting>
VALUES (1, 'one'), (2, 'two'), (3, 'three');
</programlisting>

<!--
   will return a table of two columns and three rows.  It's effectively
   equivalent to:
-->
これは、2列3行のテーブルを返します。
実質的に、以下と同じです。
<programlisting>
SELECT 1 AS column1, 'one' AS column2
UNION ALL
SELECT 2, 'two'
UNION ALL
SELECT 3, 'three';
</programlisting>

<!--
   By default, <productname>PostgreSQL</productname> assigns the names
   <literal>column1</literal>, <literal>column2</literal>, etc. to the columns of a
   <literal>VALUES</literal> table.  The column names are not specified by the
   SQL standard and different database systems do it differently, so
   it's usually better to override the default names with a table alias
   list, like this:
-->
デフォルトでは、<productname>PostgreSQL</productname>は<literal>VALUES</literal>テーブルの各列に<literal>column1</literal>、<literal>column2</literal>といった名前をつけます。
標準SQLではこれらの列名は規定されていませんので、データベースシステムの種類によって異なる名前を付与しています。
そのため、通常はテーブル別名リストを使用して、以下のようにデフォルトの名前を上書きする方がよいでしょう。
<programlisting>
=&gt; SELECT * FROM (VALUES (1, 'one'), (2, 'two'), (3, 'three')) AS t (num,letter);
 num | letter
-----+--------
   1 | one
   2 | two
   3 | three
(3 rows)
</programlisting>
  </para>

  <para>
<!--
   Syntactically, <literal>VALUES</literal> followed by expression lists is
   treated as equivalent to:
-->
文法的には、<literal>VALUES</literal>の後に式のリストがあるものは、以下と同様に扱われます。
<synopsis>
SELECT <replaceable>select_list</replaceable> FROM <replaceable>table_expression</replaceable>
</synopsis>
<!--
   and can appear anywhere a <literal>SELECT</literal> can.  For example, you can
   use it as part of a <literal>UNION</literal>, or attach a
   <replaceable>sort_specification</replaceable> (<literal>ORDER BY</literal>,
   <literal>LIMIT</literal>, and/or <literal>OFFSET</literal>) to it.  <literal>VALUES</literal>
   is most commonly used as the data source in an <command>INSERT</command> command,
   and next most commonly as a subquery.
-->
そして、<literal>SELECT</literal>が記述できるところであれば、どこにでも記述することができます。
例えば、<literal>UNION</literal>の一部として使用することもできますし、<replaceable>sort_specification</replaceable> (<literal>ORDER BY</literal>、<literal>LIMIT</literal>、<literal>OFFSET</literal>)を付けることもできます。
<literal>VALUES</literal>は<command>INSERT</command>コマンドの元データとしてもっとも頻繁に使用されます。
次に使用頻度が高いのは副問い合わせとしての使用です。
  </para>

  <para>
<!--
   For more information see <xref linkend="sql-values"/>.
-->
詳しくは<xref linkend="sql-values"/>を参照してください。
  </para>

 </sect1>


 <sect1 id="queries-with">
<!--
  <title><literal>WITH</literal> Queries (Common Table Expressions)</title>
-->
  <title><literal>WITH</literal>問い合わせ（共通テーブル式）</title>

  <indexterm zone="queries-with">
   <primary>WITH</primary>
<!--
   <secondary>in SELECT</secondary>
-->
   <secondary>SELECTにおける</secondary>
  </indexterm>

  <indexterm>
<!--
   <primary>common table expression</primary>
-->
   <primary>共通テーブル式</primary>
   <see>WITH</see>
  </indexterm>

  <para>
<!--
   <literal>WITH</literal> provides a way to write auxiliary statements for use in a
   larger query.  These statements, which are often referred to as Common
   Table Expressions or <acronym>CTE</acronym>s, can be thought of as defining
   temporary tables that exist just for one query.  Each auxiliary statement
   in a <literal>WITH</literal> clause can be a <command>SELECT</command>,
   <command>INSERT</command>, <command>UPDATE</command>, or <command>DELETE</command>; and the
   <literal>WITH</literal> clause itself is attached to a primary statement that can
   also be a <command>SELECT</command>, <command>INSERT</command>, <command>UPDATE</command>, or
   <command>DELETE</command>.
-->
<literal>WITH</literal>は、より大規模な問い合わせで使用される補助文を記述する方法を提供します。
これらの文は共通テーブル式(Common Table Expressions)または<acronym>CTE</acronym>とよく呼ばれるものであり、１つの問い合わせのために存在する一時テーブルを定義すると考えることができます。
<literal>WITH</literal>句内の補助文はそれぞれ<command>SELECT</command>、<command>INSERT</command>、<command>UPDATE</command>または<command>DELETE</command>を取ることができます。
そして<literal>WITH</literal>句自身は、これも<command>SELECT</command>、<command>INSERT</command>、<command>UPDATE</command>または<command>DELETE</command>を取ることができる主文に付与されます。
  </para>

 <sect2 id="queries-with-select">
<!--
   <title><command>SELECT</command> in <literal>WITH</literal></title>
-->
   <title><literal>WITH</literal>内の<command>SELECT</command></title>

  <para>
<!--
   The basic value of <command>SELECT</command> in <literal>WITH</literal> is to
   break down complicated queries into simpler parts.  An example is:
-->
<literal>WITH</literal>内の<command>SELECT</command>の基本的な価値は、複雑な問い合わせをより単純な部品に分解することです。
以下に例を示します。

<programlisting>
WITH regional_sales AS (
    SELECT region, SUM(amount) AS total_sales
    FROM orders
    GROUP BY region
), top_regions AS (
    SELECT region
    FROM regional_sales
    WHERE total_sales &gt; (SELECT SUM(total_sales)/10 FROM regional_sales)
)
SELECT region,
       product,
       SUM(quantity) AS product_units,
       SUM(amount) AS product_sales
FROM orders
WHERE region IN (SELECT region FROM top_regions)
GROUP BY region, product;
</programlisting>

<!--
   which displays per-product sales totals in only the top sales regions.
   The <literal>WITH</literal> clause defines two auxiliary statements named
   <structname>regional_sales</structname> and <structname>top_regions</structname>,
   where the output of <structname>regional_sales</structname> is used in
   <structname>top_regions</structname> and the output of <structname>top_regions</structname>
   is used in the primary <command>SELECT</command> query.
   This example could have been written without <literal>WITH</literal>,
   but we'd have needed two levels of nested sub-<command>SELECT</command>s.  It's a bit
   easier to follow this way.
-->
これは販売トップの地域（region）のみから製品ごとの売上高を表示します。
<literal>WITH</literal>句は、<structname>regional_sales</structname>、<structname>top_regions</structname>という名前の２つの補助文を定義します。
ここで、<structname>regional_sales</structname>の出力は<structname>top_regions</structname>内で使用され、<structname>top_regions</structname>は<command>SELECT</command>主問い合わせで使用されます。
この例は <literal>WITH</literal>なしでも記述できますが、二階層の入れ子の副<command>SELECT</command>を必要とします。この方法に従うほうが多少扱いやすいです。
  </para>

  <para>
   <indexterm>
    <primary>RECURSIVE</primary>
<!--
    <secondary>in common table expressions</secondary>
-->
    <secondary>共通テーブル式内の</secondary>
   </indexterm>
<!--
   The optional <literal>RECURSIVE</literal> modifier changes <literal>WITH</literal>
   from a mere syntactic convenience into a feature that accomplishes
   things not otherwise possible in standard SQL.  Using
   <literal>RECURSIVE</literal>, a <literal>WITH</literal> query can refer to its own
   output.  A very simple example is this query to sum the integers from 1
   through 100:
-->
オプションの<literal>RECURSIVE</literal>修飾子は、<literal>WITH</literal>を、単に構文上の利便性の高めるだけでなく標準的なSQLでは不可能な機能を実現させます。
<literal>RECURSIVE</literal>を使用すれば、<literal>WITH</literal>問い合わせが行った自己の結果を参照できるようになります。1から100までの数を合計する非常に単純な問い合わせは以下のようなものです。

<programlisting>
WITH RECURSIVE t(n) AS (
    VALUES (1)
  UNION ALL
    SELECT n+1 FROM t WHERE n &lt; 100
)
SELECT sum(n) FROM t;
</programlisting>

<!--
   The general form of a recursive <literal>WITH</literal> query is always a
   <firstterm>non-recursive term</firstterm>, then <literal>UNION</literal> (or
   <literal>UNION ALL</literal>), then a
   <firstterm>recursive term</firstterm>, where only the recursive term can contain
   a reference to the query's own output.  Such a query is executed as
   follows:
-->
再帰的<literal>WITH</literal>問い合わせの汎用形式は常に、<firstterm>非再帰的表現（non-recursiveterm）</firstterm>、そして<literal>UNION</literal>（または<literal>UNION ALL</literal>）、そして<firstterm>再帰的表現（recursive term）</firstterm>です。
再帰的表現だけが、その問い合わせ自身の出力への参照を含むことができます。
このような問い合わせは以下のように実行されます。
  </para>

  <procedure>
<!--
   <title>Recursive Query Evaluation</title>
-->
   <title>再帰的問い合わせの評価</title>

   <step performance="required">
    <para>
<!--
     Evaluate the non-recursive term.  For <literal>UNION</literal> (but not
     <literal>UNION ALL</literal>), discard duplicate rows.  Include all remaining
     rows in the result of the recursive query, and also place them in a
     temporary <firstterm>working table</firstterm>.
-->
非再帰的表現を評価します。
<literal>UNION</literal>（ただし<literal>UNION ALL</literal>は除きます）では、重複行を廃棄します。
その再帰的問い合わせの結果の残っているすべての行を盛り込み、同時にそれらを一時<firstterm>作業テーブル</firstterm>に置きます。
    </para>
   </step>

   <step performance="required">
    <para>
<!--
     So long as the working table is not empty, repeat these steps:
-->
作業テーブルが空でないのであれば以下の手順を繰り返します。
    </para>
    <substeps>
     <step performance="required">
      <para>
<!--
       Evaluate the recursive term, substituting the current contents of
       the working table for the recursive self-reference.
       For <literal>UNION</literal> (but not <literal>UNION ALL</literal>), discard
       duplicate rows and rows that duplicate any previous result row.
       Include all remaining rows in the result of the recursive query, and
       also place them in a temporary <firstterm>intermediate table</firstterm>.
-->
再帰自己参照を作業テーブルの実行中の内容で置換し、再帰的表現を評価します。
<literal>UNION</literal>（ただし<literal>UNION ALL</literal>は除きます）に対し、重複行と前の結果行と重複する行を破棄します。
その再帰的問い合わせの結果の残っているすべての行を盛り込み、同時にそれらを一時<firstterm>中間テーブル</firstterm>に置きます。
      </para>
     </step>

     <step performance="required">
      <para>
<!--
       Replace the contents of the working table with the contents of the
       intermediate table, then empty the intermediate table.
-->
中間テーブルの内容で作業テーブルの内容を差し替え、中間テーブルを空にします。
      </para>
     </step>
    </substeps>
   </step>
  </procedure>

  <note>
   <para>
<!--
    Strictly speaking, this process is iteration not recursion, but
    <literal>RECURSIVE</literal> is the terminology chosen by the SQL standards
    committee.
-->
厳密には、この手順は反復(iteration)であって再帰(recursion)ではありませんが、<literal>RECURSIVE</literal>はSQL標準化委員会で選ばれた用語です。
   </para>
  </note>

  <para>
<!--
   In the example above, the working table has just a single row in each step,
   and it takes on the values from 1 through 100 in successive steps.  In
   the 100th step, there is no output because of the <literal>WHERE</literal>
   clause, and so the query terminates.
-->
上記の例で、作業テーブルはそれぞれの手順での単なる単一行で、引き続く作業で1から100までの値を獲得します。
100番目の作業で、<literal>WHERE</literal>句による出力が無くなり、問い合わせが終了します。
  </para>

  <para>
<!--
   Recursive queries are typically used to deal with hierarchical or
   tree-structured data.  A useful example is this query to find all the
   direct and indirect sub-parts of a product, given only a table that
   shows immediate inclusions:
-->
再帰的問い合わせは階層的、またはツリー構造データに対処するため一般的に使用されます。
実用的な例は、直接使用する部品を表すテーブル１つのみが与えられ、そこから製品すべての直接・間接部品を見つける次の問い合わせです。

<programlisting>
WITH RECURSIVE included_parts(sub_part, part, quantity) AS (
    SELECT sub_part, part, quantity FROM parts WHERE part = 'our_product'
  UNION ALL
    SELECT p.sub_part, p.part, p.quantity
    FROM included_parts pr, parts p
    WHERE p.part = pr.sub_part
)
SELECT sub_part, SUM(quantity) as total_quantity
FROM included_parts
GROUP BY sub_part
</programlisting>
  </para>

  <para>
<!--
   When working with recursive queries it is important to be sure that
   the recursive part of the query will eventually return no tuples,
   or else the query will loop indefinitely.  Sometimes, using
   <literal>UNION</literal> instead of <literal>UNION ALL</literal> can accomplish this
   by discarding rows that duplicate previous output rows.  However, often a
   cycle does not involve output rows that are completely duplicate: it may be
   necessary to check just one or a few fields to see if the same point has
   been reached before.  The standard method for handling such situations is
   to compute an array of the already-visited values.  For example, consider
   the following query that searches a table <structname>graph</structname> using a
   <structfield>link</structfield> field:
-->
再帰的問い合わせを扱う場合、問い合わせの再帰部分が最終的にはタプルを返さないようにすることが重要です。
そうしなければ、問い合わせが永久にループしてしまうからです。
<literal>UNION ALL</literal>の替わりに<literal>UNION</literal>を使用することで、重複する前回の出力行が廃棄され、これを実現できることもあるでしょう。
しかし、各周期が完全に重複している行を含まないこともよくあり、そのような場合は、1つまたは少数のフィールドを検査して、同じ場所に既に到達したかどうかを調べる必要があるかもしれません。
このような状態を取り扱う標準手法は、既に巡回された値の配列を計算することです。
例えば、<structfield>link</structfield>フィールドを使ってテーブル<structname>graph</structname>を検索する以下の問い合わせを考えて見ます。

<programlisting>
WITH RECURSIVE search_graph(id, link, data, depth) AS (
    SELECT g.id, g.link, g.data, 1
    FROM graph g
  UNION ALL
    SELECT g.id, g.link, g.data, sg.depth + 1
    FROM graph g, search_graph sg
    WHERE g.id = sg.link
)
SELECT * FROM search_graph;
</programlisting>

<!--
   This query will loop if the <structfield>link</structfield> relationships contain
   cycles.  Because we require a <quote>depth</quote> output, just changing
   <literal>UNION ALL</literal> to <literal>UNION</literal> would not eliminate the looping.
   Instead we need to recognize whether we have reached the same row again
   while following a particular path of links.  We add two columns
   <structfield>path</structfield> and <structfield>cycle</structfield> to the loop-prone query:
-->
この問い合わせは<structfield>link</structfield>関係が循環を含んでいればループします。
<quote>depth</quote>出力を要求しているので、<literal>UNION ALL</literal>を<literal>UNION</literal>に変えるだけでは、ループを取り除くことができません。
その代わり、linkの特定の経路をたどっている間に、同じ行に到達したかどうかを認識する必要があります。
このループしやすい問い合わせに、<structfield>path</structfield>と<structfield>cycle</structfield>の２列を加えます。

<programlisting>
WITH RECURSIVE search_graph(id, link, data, depth, path, cycle) AS (
    SELECT g.id, g.link, g.data, 1,
      ARRAY[g.id],
      false
    FROM graph g
  UNION ALL
    SELECT g.id, g.link, g.data, sg.depth + 1,
      path || g.id,
      g.id = ANY(path)
    FROM graph g, search_graph sg
    WHERE g.id = sg.link AND NOT cycle
)
SELECT * FROM search_graph;
</programlisting>

<!--
   Aside from preventing cycles, the array value is often useful in its own
   right as representing the <quote>path</quote> taken to reach any particular row.
-->
巡回防止の他に、特定行に到達する際に選ばれた<quote>path</quote> それ自体を表示するため、配列値はしばしば利用価値があります。
  </para>

  <para>
<!--
   In the general case where more than one field needs to be checked to
   recognize a cycle, use an array of rows.  For example, if we needed to
   compare fields <structfield>f1</structfield> and <structfield>f2</structfield>:
-->
循環を認識するために検査するために必要なフィールドが複数存在する一般的な状況では、行の配列を使用します。
例えば、フィールド<structfield>f1</structfield>と<structfield>f2</structfield>を比較する必要があるときは次のようにします。

<programlisting>
WITH RECURSIVE search_graph(id, link, data, depth, path, cycle) AS (
    SELECT g.id, g.link, g.data, 1,
      ARRAY[ROW(g.f1, g.f2)],
      false
    FROM graph g
  UNION ALL
    SELECT g.id, g.link, g.data, sg.depth + 1,
      path || ROW(g.f1, g.f2),
      ROW(g.f1, g.f2) = ANY(path)
    FROM graph g, search_graph sg
    WHERE g.id = sg.link AND NOT cycle
)
SELECT * FROM search_graph;
</programlisting>
  </para>

  <tip>
   <para>
<!--
    Omit the <literal>ROW()</literal> syntax in the common case where only one field
    needs to be checked to recognize a cycle.  This allows a simple array
    rather than a composite-type array to be used, gaining efficiency.
-->
循環を認識するために検査するために必要なフィールドが１つだけである一般的な場合では、<literal>ROW()</literal>構文を削除します。
これで、複合型配列ではなく単純配列で済むので、効率も上がります。
   </para>
  </tip>

  <tip>
   <para>
<!--
    The recursive query evaluation algorithm produces its output in
    breadth-first search order.  You can display the results in depth-first
    search order by making the outer query <literal>ORDER BY</literal> a
    <quote>path</quote> column constructed in this way.
-->
再帰的問い合わせ評価アルゴリズムは、幅優先探索順でその出力を作成します。
このようにして作られた<quote>path</quote>列を外側問い合わせで<literal>ORDER BY</literal>すれば、深さ優先探索順の結果の表示が可能です。
   </para>
  </tip>

  <para>
<!--
   A helpful trick for testing queries
   when you are not certain if they might loop is to place a <literal>LIMIT</literal>
   in the parent query.  For example, this query would loop forever without
   the <literal>LIMIT</literal>:
-->
ループするかどうか確信が持てない問い合わせをテストする有益な秘訣として、親問い合わせに<literal>LIMIT</literal>を配置します。
例えば、以下の問い合わせは<literal>LIMIT</literal>がないと永久にループします。

<programlisting>
WITH RECURSIVE t(n) AS (
    SELECT 1
  UNION ALL
    SELECT n+1 FROM t
)
SELECT n FROM t LIMIT 100;
</programlisting>

<!--
   This works because <productname>PostgreSQL</productname>'s implementation
   evaluates only as many rows of a <literal>WITH</literal> query as are actually
   fetched by the parent query.  Using this trick in production is not
   recommended, because other systems might work differently.  Also, it
   usually won't work if you make the outer query sort the recursive query's
   results or join them to some other table, because in such cases the
   outer query will usually try to fetch all of the <literal>WITH</literal> query's
   output anyway.
-->
これが動作するのは、<productname>PostgreSQL</productname>の実装が、実際に親問い合わせで取り出されるのと同じ数の<literal>WITH</literal>問い合わせの行のみを評価するからです。
この秘訣を実稼動環境で使用することは勧められません。
他のシステムでは異なった動作をする可能性があるからです。
同時に、もし外部問い合わせを再帰的問い合わせの結果を並べ替えたり、またはそれらを他のテーブルと結合するような書き方をした場合、動作しません。
このような場合、外部問い合わせは通常、<literal>WITH</literal>問い合わせの出力をとにかくすべて取り込もうとするからです。
  </para>

  <para>
<!--
   A useful property of <literal>WITH</literal> queries is that they are
   normally evaluated only once per execution of the parent query, even if
   they are referred to more than once by the parent query or
   sibling <literal>WITH</literal> queries.
   Thus, expensive calculations that are needed in multiple places can be
   placed within a <literal>WITH</literal> query to avoid redundant work.  Another
   possible application is to prevent unwanted multiple evaluations of
   functions with side-effects.
   However, the other side of this coin is that the optimizer is not able to
   push restrictions from the parent query down into a multiply-referenced
   <literal>WITH</literal> query, since that might affect all uses of the
   <literal>WITH</literal> query's output when it should affect only one.
   The multiply-referenced <literal>WITH</literal> query will be
   evaluated as written, without suppression of rows that the parent query
   might discard afterwards.  (But, as mentioned above, evaluation might stop
   early if the reference(s) to the query demand only a limited number of
   rows.)
-->
有用な<literal>WITH</literal>問い合わせの特性は、親問い合わせ、もしくは兄弟<literal>WITH</literal>問い合わせによりたとえ１回以上参照されるとしても、通常は親問い合わせ実行で１回だけ評価されることです。
したがって、複数の場所で必要な高価な計算は、冗長作業を防止するため<literal>WITH</literal>問い合わせの中に配置することができます。
他にありうる適用としては、望まれない副作用のある関数の多重評価を避けることです。
しかし、反対の見方をすれば、オプティマイザが親クエリから複数参照される<literal>WITH</literal>問い合わせに制約を押し下げることができないということになります。
これは、<literal>WITH</literal>問い合わせの出力が1つのみに影響する場合、その出力のすべての使用に影響する可能性があるためです。
複数参照される<literal>WITH</literal>問い合わせは、親問い合わせが後で破棄するであろう行を抑制せずに、書かれた通りに評価されます。
（しかし、上で述べたように、問い合わせの参照が限定された数の行のみを要求する場合、評価は早期に停止します。）
  </para>

  <para>
<!--
   However, if a <literal>WITH</literal> query is non-recursive and
   side-effect-free (that is, it is a <literal>SELECT</literal> containing
   no volatile functions) then it can be folded into the parent query,
   allowing joint optimization of the two query levels.  By default, this
   happens if the parent query references the <literal>WITH</literal> query
   just once, but not if it references the <literal>WITH</literal> query
   more than once.  You can override that decision by
   specifying <literal>MATERIALIZED</literal> to force separate calculation
   of the <literal>WITH</literal> query, or by specifying <literal>NOT
   MATERIALIZED</literal> to force it to be merged into the parent query.
   The latter choice risks duplicate computation of
   the <literal>WITH</literal> query, but it can still give a net savings if
   each usage of the <literal>WITH</literal> query needs only a small part
   of the <literal>WITH</literal> query's full output.
-->
しかし、<literal>WITH</literal>問い合わせが非再帰で副作用がない（つまり、揮発性（volatile）の関数を含まない<literal>SELECT</literal>である）場合は、親問い合わせに組み込むことができ、2つの問い合わせレベルを同時に最適化できます。
デフォルトでは、親問い合わせが<literal>WITH</literal>問い合わせを1回だけ参照する場合にこれが発生しますが、<literal>WITH</literal>問い合わせを2回以上参照する場合には発生しません。
この決定を上書きするには、<literal>MATERIALIZED</literal>を指定して<literal>WITH</literal>問い合わせの個別の計算を強制するか、<literal>NOT MATERIALIZED</literal>を指定して親問い合わせにマージするようにします。
後者を選択すると、<literal>WITH</literal>問い合わせの計算が重複する危険性がありますが、<literal>WITH</literal>問い合わせを使用するたびに<literal>WITH</literal>問い合わせのごく一部しか必要としない場合は、全体の節約になります。
  </para>

  <para>
<!--
   A simple example of these rules is
-->
これらのルールの簡単な例を次に示します。
<programlisting>
WITH w AS (
    SELECT * FROM big_table
)
SELECT * FROM w WHERE key = 123;
</programlisting>
<!--
   This <literal>WITH</literal> query will be folded, producing the same
   execution plan as
-->
この<literal>WITH</literal>問い合わせは組み込まれ、次のものと同じ実行計画を生成します。
<programlisting>
SELECT * FROM big_table WHERE key = 123;
</programlisting>
<!--
   In particular, if there's an index on <structfield>key</structfield>,
   it will probably be used to fetch just the rows having <literal>key =
   123</literal>.  On the other hand, in
-->
特に、<structfield>key</structfield>インデックスがある場合、<literal>key = 123</literal>を持つ行のみをフェッチするために使用される可能性があります。
一方で、
<programlisting>
WITH w AS (
    SELECT * FROM big_table
)
SELECT * FROM w AS w1 JOIN w AS w2 ON w1.key = w2.ref
WHERE w2.key = 123;
</programlisting>
<!--
   the <literal>WITH</literal> query will be materialized, producing a
   temporary copy of <structname>big_table</structname> that is then
   joined with itself &mdash; without benefit of any index.  This query
   will be executed much more efficiently if written as
-->
この<literal>WITH</literal>問い合わせでは実体化され、<structname>big_table</structname>の一時的なコピーが生成されます。このコピーはインデックスのメリットなしに、それ自体に結合されます。
この問い合わせは次のように記述すると、より効率的に実行されます。
<programlisting>
WITH w AS NOT MATERIALIZED (
    SELECT * FROM big_table
)
SELECT * FROM w AS w1 JOIN w AS w2 ON w1.key = w2.ref
WHERE w2.key = 123;
</programlisting>
<!--
   so that the parent query's restrictions can be applied directly
   to scans of <structname>big_table</structname>.
-->
親の問い合わせの制限を<structname>big_table</structname>のスキャンに直接適用することが出来ます。
  </para>

  <para>
<!--
   An example where <literal>NOT MATERIALIZED</literal> could be
   undesirable is
-->
<literal>NOT MATERIALIZED</literal>が望ましくない例を次に示します。
<programlisting>
WITH w AS (
    SELECT key, very_expensive_function(val) as f FROM some_table
)
SELECT * FROM w AS w1 JOIN w AS w2 ON w1.f = w2.f;
</programlisting>
<!--
   Here, materialization of the <literal>WITH</literal> query ensures
   that <function>very_expensive_function</function> is evaluated only
   once per table row, not twice.
-->
ここで、<literal>WITH</literal>問い合わせを生成すると、<function>very_expensive_function</function>がテーブルの行毎に１回のみ評価され、２回は評価されないことが保証されます。
  </para>

  <para>
<!--
   The examples above only show <literal>WITH</literal> being used with
   <command>SELECT</command>, but it can be attached in the same way to
   <command>INSERT</command>, <command>UPDATE</command>, or <command>DELETE</command>.
   In each case it effectively provides temporary table(s) that can
   be referred to in the main command.
-->
上の例では<command>SELECT</command>を使用する<literal>WITH</literal>のみを示しています。
しかし、同じ方法で<command>INSERT</command>、<command>UPDATE</command>、または<command>DELETE</command>に対して付与することができます。
それぞれの場合において、これは主コマンド内で参照可能な一時テーブルを実質的に提供します。
  </para>
 </sect2>

 <sect2 id="queries-with-modifying">
<!--
   <title>Data-Modifying Statements in <literal>WITH</literal></title>
-->
   <title><literal>WITH</literal>内のデータ変更文</title>

   <para>
<!--
    You can use data-modifying statements (<command>INSERT</command>,
    <command>UPDATE</command>, or <command>DELETE</command>) in <literal>WITH</literal>.  This
    allows you to perform several different operations in the same query.
    An example is:
-->
<literal>WITH</literal>内でデータ変更文（<command>INSERT</command>、<command>UPDATE</command>、<command>DELETE</command>）を使用することができます。
これにより同じ問い合わせ内で複数の異なる操作を行うことができます。

<programlisting>
WITH moved_rows AS (
    DELETE FROM products
    WHERE
        "date" &gt;= '2010-10-01' AND
        "date" &lt; '2010-11-01'
    RETURNING *
)
INSERT INTO products_log
SELECT * FROM moved_rows;
</programlisting>

<!--
    This query effectively moves rows from <structname>products</structname> to
    <structname>products_log</structname>.  The <command>DELETE</command> in <literal>WITH</literal>
    deletes the specified rows from <structname>products</structname>, returning their
    contents by means of its <literal>RETURNING</literal> clause; and then the
    primary query reads that output and inserts it into
    <structname>products_log</structname>.
-->
この問い合わせは実質、<structname>products</structname>から<structname>products_log</structname>に行を移動します。
<literal>WITH</literal>内の<command>DELETE</command>は<structname>products</structname>から指定した行を削除し、その<literal>RETURNING</literal>句により削除した内容を返します。
その後、主問い合わせはその出力を読み取り、それを<structname>products_log</structname>に挿入します。
   </para>

   <para>
<!--
    A fine point of the above example is that the <literal>WITH</literal> clause is
    attached to the <command>INSERT</command>, not the sub-<command>SELECT</command> within
    the <command>INSERT</command>.  This is necessary because data-modifying
    statements are only allowed in <literal>WITH</literal> clauses that are attached
    to the top-level statement.  However, normal <literal>WITH</literal> visibility
    rules apply, so it is possible to refer to the <literal>WITH</literal>
    statement's output from the sub-<command>SELECT</command>.
-->
上の例の見事なところは、<literal>WITH</literal>句が<command>INSERT</command>内の副<command>SELECT</command>ではなく、<command>INSERT</command>に付与されていることです。
これは、データ更新文は最上位レベルの文に付与される<literal>WITH</literal>句内でのみ許されているため必要です。
しかし、通常の<literal>WITH</literal>の可視性規則が適用されますので、副<command>SELECT</command>から<literal>WITH</literal>文の出力を参照することができます。
   </para>

   <para>
<!--
    Data-modifying statements in <literal>WITH</literal> usually have
    <literal>RETURNING</literal> clauses (see <xref linkend="dml-returning"/>),
    as shown in the example above.
    It is the output of the <literal>RETURNING</literal> clause, <emphasis>not</emphasis> the
    target table of the data-modifying statement, that forms the temporary
    table that can be referred to by the rest of the query.  If a
    data-modifying statement in <literal>WITH</literal> lacks a <literal>RETURNING</literal>
    clause, then it forms no temporary table and cannot be referred to in
    the rest of the query.  Such a statement will be executed nonetheless.
    A not-particularly-useful example is:
-->
上の例で示したように、<literal>WITH</literal>内のデータ変更文は通常<literal>RETURNING</literal>句（<xref linkend="dml-returning"/>を参照）を持ちます。
問い合わせの残りの部分で参照することができる一時テーブルを形成するのは、<literal>RETURNING</literal>句の出力の出力であって、データ変更文の対象テーブルでは<emphasis>ありません</emphasis>。
<literal>WITH</literal>内のデータ変更文が<literal>RETURNING</literal>句を持たない場合、一時テーブルを形成しませんので、問い合わせの残りの部分で参照することができません。
これにもかかわらずこうした文は実行されます。
特別有用でもない例を以下に示します。

<programlisting>
WITH t AS (
    DELETE FROM foo
)
DELETE FROM bar;
</programlisting>

<!--
    This example would remove all rows from tables <structname>foo</structname> and
    <structname>bar</structname>.  The number of affected rows reported to the client
    would only include rows removed from <structname>bar</structname>.
-->
この例は<structname>foo</structname>テーブルと<structname>bar</structname>テーブルからすべての行を削除します。
クライアントに報告される影響を受けた行数には<structname>bar</structname>から削除された行のみが含まれます。
   </para>

   <para>
<!--
    Recursive self-references in data-modifying statements are not
    allowed.  In some cases it is possible to work around this limitation by
    referring to the output of a recursive <literal>WITH</literal>, for example:
-->
データ変更文内の再帰的な自己参照は許されません。
一部の場合において、再帰的な<literal>WITH</literal>の出力を参照することで、この制限を回避することができます。
以下に例を示します。

<programlisting>
WITH RECURSIVE included_parts(sub_part, part) AS (
    SELECT sub_part, part FROM parts WHERE part = 'our_product'
  UNION ALL
    SELECT p.sub_part, p.part
    FROM included_parts pr, parts p
    WHERE p.part = pr.sub_part
)
DELETE FROM parts
  WHERE part IN (SELECT part FROM included_parts);
</programlisting>

<!--
    This query would remove all direct and indirect subparts of a product.
-->
この問い合わせはある製品の直接的な部品と間接的な部品をすべて削除します。
   </para>

   <para>
<!--
    Data-modifying statements in <literal>WITH</literal> are executed exactly once,
    and always to completion, independently of whether the primary query
    reads all (or indeed any) of their output.  Notice that this is different
    from the rule for <command>SELECT</command> in <literal>WITH</literal>: as stated in the
    previous section, execution of a <command>SELECT</command> is carried only as far
    as the primary query demands its output.
-->
<literal>WITH</literal>内のデータ変更文は正確に１回のみ実行され、主問い合わせがその出力をすべて（実際にはいずれか）を呼び出したかどうかに関係なく、常に完了します。
これが、前節で説明した主問い合わせがその出力を要求した時のみに<command>SELECT</command>の実行が行われるという<literal>WITH</literal>内の<command>SELECT</command>についての規則と異なることに注意してください。
   </para>

   <para>
<!--
    The sub-statements in <literal>WITH</literal> are executed concurrently with
    each other and with the main query.  Therefore, when using data-modifying
    statements in <literal>WITH</literal>, the order in which the specified updates
    actually happen is unpredictable.  All the statements are executed with
    the same <firstterm>snapshot</firstterm> (see <xref linkend="mvcc"/>), so they
    cannot <quote>see</quote> one another's effects on the target tables.  This
    alleviates the effects of the unpredictability of the actual order of row
    updates, and means that <literal>RETURNING</literal> data is the only way to
    communicate changes between different <literal>WITH</literal> sub-statements and
    the main query.  An example of this is that in
-->
<literal>WITH</literal>内の副文はそれぞれと主問い合わせで同時に実行されます。
したがって<literal>WITH</literal>内のデータ変更文を使用する時、指定したデータ変更文が実際に実行される順序は予測できません。
すべての文は同じ<firstterm>スナップショット</firstterm>（<xref linkend="mvcc"/>参照）を用いて実行されます。
このため互いが対象テーブルに行った影響を<quote>見る</quote>ことはできません。これは、行の更新に関する実際の順序が予測できないという影響を軽減し、<literal>RETURNING</literal>データが別の<literal>WITH</literal>副文と主問い合わせとの間で変更を伝える唯一の手段であることを意味します。
この例を以下に示します。

<programlisting>
WITH t AS (
    UPDATE products SET price = price * 1.05
    RETURNING *
)
SELECT * FROM products;
</programlisting>

<!--
    the outer <command>SELECT</command> would return the original prices before the
    action of the <command>UPDATE</command>, while in
-->
外側の<command>SELECT</command>は<command>UPDATE</command>の動作前の元々の価格を返します。

<programlisting>
WITH t AS (
    UPDATE products SET price = price * 1.05
    RETURNING *
)
SELECT * FROM t;
</programlisting>

<!--
    the outer <command>SELECT</command> would return the updated data.
-->
一方こちらでは外側の<command>SELECT</command>は更新されたデータを返します。
   </para>

   <para>
<!--
    Trying to update the same row twice in a single statement is not
    supported.  Only one of the modifications takes place, but it is not easy
    (and sometimes not possible) to reliably predict which one.  This also
    applies to deleting a row that was already updated in the same statement:
    only the update is performed.  Therefore you should generally avoid trying
    to modify a single row twice in a single statement.  In particular avoid
    writing <literal>WITH</literal> sub-statements that could affect the same rows
    changed by the main statement or a sibling sub-statement.  The effects
    of such a statement will not be predictable.
-->
単一の文で同じ行を２回更新しようとすることはサポートされていません。
変更のうちの１つだけが行われますが、どれが実行されるかを確実に予測することは簡単ではありません（場合によっては不可能です）。
これはまた、同じ文内ですでに更新された行を削除する場合でも当てはまり、更新のみが実行されます。
したがって一般的には単一の文で１つの行を２回変更しようと試みることを避けなければなりません。
具体的には主文または同レベルの副文で変更される行と同じ行に影響を与える<literal>WITH</literal>副文を記述することは避けてください。
こうした文の影響は予測することはできません。
   </para>

   <para>
<!--
    At present, any table used as the target of a data-modifying statement in
    <literal>WITH</literal> must not have a conditional rule, nor an <literal>ALSO</literal>
    rule, nor an <literal>INSTEAD</literal> rule that expands to multiple statements.
-->
現状、<literal>WITH</literal>内のデータ変更文の対象として使用されるテーブルはすべて、複数の文に展開される条件付きルール、<literal>ALSO</literal>ルール、<literal>INSTEAD</literal>ルールを持ってはなりません。
   </para>

  </sect2>

 </sect1>

</chapter><|MERGE_RESOLUTION|>--- conflicted
+++ resolved
@@ -176,16 +176,12 @@
    <title><literal>FROM</literal>句</title>
 
    <para>
-<<<<<<< HEAD
+<!--
     The <link linkend="sql-from"><literal>FROM</literal></link> clause derives a
-=======
-<!--
-    The <xref linkend="sql-from" endterm="sql-from-title"/> derives a
->>>>>>> 184958ef
     table from one or more other tables given in a comma-separated
     table reference list.
 -->
-<xref linkend="sql-from" endterm="sql-from-title"/>は、カンマで分けられたテーブル参照リストで与えられる1つ以上のテーブルから、1つのテーブルを派生します。
+<xref linkend="sql-from"/>は、カンマで分けられたテーブル参照リストで与えられる1つ以上のテーブルから、1つのテーブルを派生します。
 <synopsis>
 FROM <replaceable>table_reference</replaceable> <optional>, <replaceable>table_reference</replaceable> <optional>, ...</optional></optional>
 </synopsis>
@@ -1240,6 +1236,33 @@
      The <literal>ORDER BY</literal> clause sorts the column values
      as integers.
     </para>
+
+    <para>
+     This example uses <literal>ROWS FROM</literal>:
+<programlisting>
+SELECT *
+FROM ROWS FROM
+    (
+        json_to_recordset('[{"a":40,"b":"foo"},{"a":"100","b":"bar"}]')
+            AS (a INTEGER, b TEXT),
+        generate_series(1, 3)
+    ) AS x (p, q, s)
+ORDER BY p;
+
+  p  |  q  | s
+-----+-----+---
+  40 | foo | 1
+ 100 | bar | 2
+     |     | 3
+</programlisting>
+     It joins two functions into a single <literal>FROM</literal>
+     target.  <function>json_to_recordset()</function> is instructed
+     to return two columns, the first <type>integer</type>
+     and the second <type>text</type>.  The result of
+     <function>generate_series()</function> is used directly.
+     The <literal>ORDER BY</literal> clause sorts the column values
+     as integers.
+    </para>
    </sect3>
 
    <sect3 id="queries-lateral">
@@ -1395,16 +1418,11 @@
    </indexterm>
 
    <para>
-<<<<<<< HEAD
+<!--
     The syntax of the <link linkend="sql-where"><literal>WHERE</literal></link>
     clause is
-=======
-<!--
-    The syntax of the <xref linkend="sql-where"
-    endterm="sql-where-title"/> is
--->
-<xref linkend="sql-where" endterm="sql-where-title"/>の構文は以下の通りです。
->>>>>>> 184958ef
+-->
+<xref linkend="sql-where"/>の構文は以下の通りです。
 <synopsis>
 WHERE <replaceable>search_condition</replaceable>
 </synopsis>
@@ -1559,12 +1577,8 @@
 </synopsis>
 
    <para>
-<<<<<<< HEAD
+<!--
     The <link linkend="sql-groupby"><literal>GROUP BY</literal></link> clause is
-=======
-<!--
-    The <xref linkend="sql-groupby" endterm="sql-groupby-title"/> is
->>>>>>> 184958ef
     used to group together those rows in a table that have the same
     values in all the columns listed. The order in which the columns
     are listed does not matter.  The effect is to combine each set
@@ -1573,7 +1587,7 @@
     eliminate redundancy in the output and/or compute aggregates that
     apply to these groups.  For instance:
 -->
-<xref linkend="sql-groupby" endterm="sql-groupby-title"/>は、GROUP BY句で列挙されたすべての列で同じ値を所有する行をまとめてグループ化するために使用されます。
+<xref linkend="sql-groupby"/>は、GROUP BY句で列挙されたすべての列で同じ値を所有する行をまとめてグループ化するために使用されます。
 列の列挙順は関係ありません。
 これは共通する値を持つそれぞれの行の集合をグループ内のすべての行を代表する１つのグループ行にまとめるものです。
 これは、出力の冗長度を排除したり、それぞれのグループに適用される集約計算を行うためのものです。
@@ -1898,12 +1912,8 @@
     ( )
 )
 </programlisting>
-<<<<<<< HEAD
+<!--
     This is commonly used for analysis over hierarchical data; e.g., total
-=======
-<!--
-    This is commonly used for analysis over hierarchical data; e.g. total
->>>>>>> 184958ef
     salary by department, division, and company-wide total.
 -->
 これは一般に、階層データに対する分析のために使用されます。例えば、部署、部門、全社合計による総給与を出します。
@@ -1916,12 +1926,8 @@
 <programlisting>
 CUBE ( <replaceable>e1</replaceable>, <replaceable>e2</replaceable>, ... )
 </programlisting>
-<<<<<<< HEAD
+<!--
     represents the given list and all of its possible subsets (i.e., the power
-=======
-<!--
-    represents the given list and all of its possible subsets (i.e. the power
->>>>>>> 184958ef
     set).  Thus
 -->
 上の句は、与えられたリストとその可能な部分集合（サブセット）のすべて（すなわち、べき集合）を表します。

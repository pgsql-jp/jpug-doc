--- conflicted
+++ resolved
@@ -73,17 +73,17 @@
  </para>
 
  <para>
-<<<<<<< HEAD
 <!--
-=======
   By default <filename>btree_gist</filename> builds <acronym>GiST</acronym> index with
   <function>sortsupport</function> in <firstterm>sorted</firstterm> mode. This usually results in
   much faster index built speed. It is still possible to revert to buffered built strategy
   by using the <literal>buffering</literal> parameter when creating the index.
+-->
+《機械翻訳》«By default <filename>btree_gist</filename> builds <acronym>GiST</acronym> index with <function>sortsupport</function> in <firstterm>sorted</firstterm> mode. This usually results in much faster index built speed. It is still possible to revert to buffered built strategy by using the <literal>buffering</literal> parameter when creating the index.»
  </para>
 
  <para>
->>>>>>> 3d6a8289
+<!--
   This module is considered <quote>trusted</quote>, that is, it can be
   installed by non-superusers who have <literal>CREATE</literal> privilege
   on the current database.

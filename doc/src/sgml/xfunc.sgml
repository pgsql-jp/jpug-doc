<!-- doc/src/sgml/xfunc.sgml -->

 <sect1 id="xfunc">
<!--
  <title>User-Defined Functions</title>
-->
  <title>ユーザ定義関数</title>

  <indexterm zone="xfunc">
<!--
   <primary>function</primary>
   <secondary>user-defined</secondary>
-->
   <primary>関数</primary>
   <secondary>ユーザ定義</secondary>
  </indexterm>

  <para>
<!--
   <productname>PostgreSQL</productname> provides four kinds of
   functions:
-->
<productname>PostgreSQL</productname>は4種類の関数を提供します。

   <itemizedlist>
    <listitem>
     <para>
<!--
      query language functions (functions written in
      <acronym>SQL</acronym>) (<xref linkend="xfunc-sql"/>)
-->
問い合わせ言語関数（<acronym>SQL</acronym>で作成された関数）（<xref linkend="xfunc-sql"/>）
     </para>
    </listitem>
    <listitem>
     <para>
<!--
      procedural language functions (functions written in, for
      example, <application>PL/pgSQL</application> or <application>PL/Tcl</application>)
      (<xref linkend="xfunc-pl"/>)
-->
手続型言語関数（<application>PL/pgSQL</application>や<application>PL/Tcl</application>などで作成された関数）（<xref linkend="xfunc-pl"/>）
     </para>
    </listitem>
    <listitem>
     <para>
<!--
      internal functions (<xref linkend="xfunc-internal"/>)
-->
内部関数（<xref linkend="xfunc-internal"/>）
     </para>
    </listitem>
    <listitem>
     <para>
<!--
      C-language functions (<xref linkend="xfunc-c"/>)
-->
C言語関数（<xref linkend="xfunc-c"/>）
     </para>
    </listitem>
   </itemizedlist>
  </para>

  <para>
<!--
   Every kind
   of  function  can take base types, composite types, or
   combinations of these as arguments (parameters). In addition,
   every kind of function can return a base type or
   a composite type.  Functions can also be defined to return
   sets of base or composite values.
-->
すべての関数は、基本型、複合型、またはこの組み合わせを引数（パラメータ）として受け付けることが可能です。
また、すべての関数は基本型または複合型を返すことが可能です。
関数は、基本型の集合または複合型の集合を返すように定義することもできます。
  </para>

  <para>
<!--
   Many kinds of functions can take or return certain pseudo-types
   (such as polymorphic types), but the available facilities vary.
   Consult the description of each kind of function for more details.
-->
多くの関数は（多様型のような）特定の疑似型を引数としたり返したりすることができます。
しかし、利用できる機能は様々です。
詳細は各関数の種類の説明を参照してください。
  </para>

  <para>
<!--
   It's easiest to define <acronym>SQL</acronym>
   functions, so we'll start by discussing those.
   Most of the concepts presented for <acronym>SQL</acronym> functions
   will carry over to the other types of functions.
-->
<acronym>SQL</acronym>関数の定義の方法が最も簡単ですので、そちらから説明します。
<acronym>SQL</acronym>関数にある概念のほとんどは、他の種類の関数にも適用できます。
  </para>

  <para>
<!--
   Throughout this chapter, it can be useful to look at the reference
   page of the <link linkend="sql-createfunction"><command>CREATE
   FUNCTION</command></link> command to
   understand the examples better.  Some examples from this chapter
   can be found in <filename>funcs.sql</filename> and
   <filename>funcs.c</filename> in the <filename>src/tutorial</filename>
   directory in the <productname>PostgreSQL</productname> source
   distribution.
-->
本章の全体に関して、その例をより理解するために、<xref linkend="sql-createfunction"/>コマンドのマニュアルページを一読することが有用です。
本章の例のいくつかは<productname>PostgreSQL</productname>ソース配布物内の<filename>src/tutorial</filename>ディレクトリにある<filename>funcs.sql</filename>と<filename>funcs.c</filename>でも参照することができます。
  </para>
  </sect1>

  <sect1 id="xproc">
<!--
   <title>User-Defined Procedures</title>
-->
   <title>ユーザ定義プロシージャ</title>

  <indexterm zone="xproc">
<!--
   <primary>procedure</primary>
   <secondary>user-defined</secondary>
-->
   <primary>プロシージャ</primary>
   <secondary>ユーザ定義</secondary>
  </indexterm>

   <para>
<<<<<<< HEAD
    A procedure is a database object similar to a function.
    The key differences are:

    <itemizedlist>
     <listitem>
      <para>
       Procedures are defined with
       the <link linkend="sql-createprocedure"><command>CREATE
       PROCEDURE</command></link> command, not <command>CREATE
       FUNCTION</command>.
      </para>
     </listitem>
     <listitem>
      <para>
       Procedures do not return a function value; hence <command>CREATE
       PROCEDURE</command> lacks a <literal>RETURNS</literal> clause.
       However, procedures can instead return data to their callers via
       output parameters.
      </para>
     </listitem>
     <listitem>
      <para>
       While a function is called as part of a query or DML command, a
       procedure is called in isolation using
       the <link linkend="sql-call"><command>CALL</command></link> command.
      </para>
     </listitem>
     <listitem>
      <para>
       A procedure can commit or roll back transactions during its
       execution (then automatically beginning a new transaction), so long
       as the invoking <command>CALL</command> command is not part of an
       explicit transaction block.  A function cannot do that.
      </para>
     </listitem>
     <listitem>
      <para>
       Certain function attributes, such as strictness, don't apply to
       procedures.  Those attributes control how the function is
       used in a query, which isn't relevant to procedures.
      </para>
     </listitem>
    </itemizedlist>
   </para>

   <para>
    The explanations in the following sections about how to define
    user-defined functions apply to procedures as well, except for the
    points made above.
=======
<!--
    A procedure is a database object similar to a function.  The difference is
    that a procedure does not return a value, so there is no return type
    declaration.  While a function is called as part of a query or DML
    command, a procedure is called in isolation using
    the <xref linkend="sql-call"/> command.  If the CALL command is not
    part of an explicit transaction, a procedure in many server-side
    languages can commit, rollback, and begin new transactions during
    its execution, which is not possible in functions.
-->
プロシージャは関数と似たデータベースオブジェクトです。
違いはプロシージャは値を返さず、そのため戻り型の宣言が無いことです。
関数が問い合わせやDMLコマンドの一部として呼び出されるのに対して、プロシージャは明示的に<xref linkend="sql-call"/>コマンドを使って呼び出されます。
CALLコマンドが明示的なトランザクション内で無い場合、多くのサーバサイド言語のプロシージャはコミット、ロールバック、および新しいトランザクションの開始が実行出来ますが、関数には出来ません。
   </para>

   <para>
<!--
    The explanations on how to define user-defined functions in the rest of
    this chapter apply to procedures as well, except that
    the <xref linkend="sql-createprocedure"/> command is used instead, there is
    no return type, and some other features such as strictness don't apply.
-->
本章で後述するどのようにユーザ定義関数を定義するかの説明は、<xref linkend="sql-createprocedure"/>コマンドを代わりに使う、戻り値が無い、変動性区分などいくつかの他の仕様が該当しないという点を除き、プロシージャにも同様にあてはまります。
>>>>>>> 9a9c638e
   </para>

   <para>
<!--
    Collectively, functions and procedures are also known
    as <firstterm>routines</firstterm><indexterm><primary>routine</primary></indexterm>.
    There are commands such as <link linkend="sql-alterroutine"><command>ALTER ROUTINE</command></link>
    and <link linkend="sql-droproutine"><command>DROP ROUTINE</command></link> that can operate on functions and
    procedures without having to know which kind it is.  Note, however, that
    there is no <literal>CREATE ROUTINE</literal> command.
-->
関数とプロシージャは、ひとまとめに<firstterm>ルーチン</firstterm><indexterm><primary>ルーチン</primary></indexterm>とも言われます。
関数とプロシージャを区別することなしに操作できる<xref linkend="sql-alterroutine"/>や<xref linkend="sql-droproutine"/>などのコマンドがあります。
しかしながら、<literal>CREATE ROUTINE</literal>コマンドは無いことに注意してください。
   </para>
  </sect1>

  <sect1 id="xfunc-sql">
<!--
   <title>Query Language (<acronym>SQL</acronym>) Functions</title>
-->
<title>問い合わせ言語（<acronym>SQL</acronym>）関数</title>

   <indexterm zone="xfunc-sql">
<!--
    <primary>function</primary>
    <secondary>user-defined</secondary>
    <tertiary>in SQL</tertiary>
-->
    <primary>関数</primary>
    <secondary>ユーザ定義</secondary>
    <tertiary>SQLで作成した</tertiary>
   </indexterm>

   <para>
<!--
    SQL functions execute an arbitrary list of SQL statements, returning
    the result of the last query in the list.
    In the simple (non-set)
    case, the first row of the last query's result will be returned.
    (Bear in mind that <quote>the first row</quote> of a multirow
    result is not well-defined unless you use <literal>ORDER BY</literal>.)
    If the last query happens
    to return no rows at all, the null value will be returned.
-->
SQL関数は、任意のSQL文のリストを実行し、そのリストの最後の問い合わせの結果を返します。
単純な（集合ではない）場合、最後の問い合わせの結果の最初の行が返されます。
（複数行の結果のうちの<quote>最初の行</quote>は、<literal>ORDER BY</literal>を使用しない限り定義付けることができないことを覚えておいてください。）
最後の問い合わせが何も行を返さない時はNULL値が返されます。
   </para>

   <para>
<!--
    Alternatively, an SQL function can be declared to return a set (that is,
    multiple rows) by specifying the function's return type as <literal>SETOF
    <replaceable>sometype</replaceable></literal>, or equivalently by declaring it as
    <literal>RETURNS TABLE(<replaceable>columns</replaceable>)</literal>.  In this case
    all rows of the last query's result are returned.  Further details appear
    below.
-->
他にも、SQL関数は、<literal>SETOF</literal> <replaceable>sometype</replaceable>型を返すように指定すること、または同意の<literal>RETURNS TABLE(<replaceable>columns</replaceable>)</literal>と宣言することにより、集合（つまり複数の行）を返すように宣言することもできます。
この場合、最後の問い合わせの結果のすべての行が返されます。
詳細は後で説明します。
   </para>

   <para>
<!--
    The body of an SQL function must be a list of SQL
    statements separated by semicolons.  A semicolon after the last
    statement is optional.  Unless the function is declared to return
    <type>void</type>, the last statement must be a <command>SELECT</command>,
    or an <command>INSERT</command>, <command>UPDATE</command>, or <command>DELETE</command>
    that has a <literal>RETURNING</literal> clause.
-->
SQL関数の本体は、セミコロンで区切ったSQL文のリストでなければなりません。
最後の文の後のセミコロンは省略可能です。
関数が<type>void</type>を返すものと宣言されていない限り、最後の文は<command>SELECT</command>、または<literal>RETURNING</literal>句を持つ<command>INSERT</command>、<command>UPDATE</command>、または<command>DELETE</command>でなければなりません。
   </para>

    <para>
<!--
     Any collection of commands in the  <acronym>SQL</acronym>
     language can be packaged together and defined as a function.
     Besides <command>SELECT</command> queries, the commands can include data
     modification queries (<command>INSERT</command>,
     <command>UPDATE</command>, and <command>DELETE</command>), as well as
     other SQL commands. (You cannot use transaction control commands, e.g.,
     <command>COMMIT</command>, <command>SAVEPOINT</command>, and some utility
     commands, e.g.,  <literal>VACUUM</literal>, in <acronym>SQL</acronym> functions.)
     However, the final command
     must be a <command>SELECT</command> or have a <literal>RETURNING</literal>
     clause that returns whatever is
     specified as the function's return type.  Alternatively, if you
     want to define an SQL function that performs actions but has no
     useful value to return, you can define it as returning <type>void</type>.
     For example, this function removes rows with negative salaries from
     the <literal>emp</literal> table:
-->
<acronym>SQL</acronym>言語で作成された、任意のコマンド群はまとめて、関数として定義することができます。
<command>SELECT</command>問い合わせ以外に、データ変更用の問い合わせ（つまり、<command>INSERT</command>、<command>UPDATE</command>、<command>DELETE</command>）やその他のSQLコマンドを含めることができます。
（<acronym>SQL</acronym>関数では<command>COMMIT</command>、<command>SAVEPOINT</command>などのトランザクション制御コマンドおよび<literal>VACUUM</literal>などのユーティリティコマンドは使用することはできません。）
しかし、最後のコマンドは、関数の戻り値型として定義したものを返す<command>SELECT</command>、または<literal>RETURNING</literal>句があるものでなければなりません。
その他にも、何か動作をさせるが、有用な値を返さないSQL関数を定義したいのであれば、<type>void</type>を返すものと定義することで実現可能です。
たとえば、以下の関数は<literal>emp</literal>テーブルから負の給料となっている行を削除します。

<screen>
CREATE FUNCTION clean_emp() RETURNS void AS '
    DELETE FROM emp
        WHERE salary &lt; 0;
' LANGUAGE SQL;

SELECT clean_emp();

 clean_emp
-----------

(1 row)
</screen>
    </para>

    <para>
     You can also write this as a procedure, thus avoiding the issue of the
     return type.  For example:
<screen>
CREATE PROCEDURE clean_emp() AS '
    DELETE FROM emp
        WHERE salary &lt; 0;
' LANGUAGE SQL;

CALL clean_emp();
</screen>
     In simple cases like this, the difference between a function returning
     <type>void</type> and a procedure is mostly stylistic.  However,
     procedures offer additional functionality such as transaction control
     that is not available in functions.  Also, procedures are SQL standard
     whereas returning <type>void</type> is a PostgreSQL extension.
    </para>

    <note>
     <para>
<<<<<<< HEAD
      The entire body of an SQL function is parsed before any of it is
      executed.  While an SQL function can contain commands that alter
=======
<!--
      The entire body of a SQL function is parsed before any of it is
      executed.  While a SQL function can contain commands that alter
>>>>>>> 9a9c638e
      the system catalogs (e.g., <command>CREATE TABLE</command>), the effects
      of such commands will not be visible during parse analysis of
      later commands in the function.  Thus, for example,
      <literal>CREATE TABLE foo (...); INSERT INTO foo VALUES(...);</literal>
      will not work as desired if packaged up into a single SQL function,
      since <structname>foo</structname> won't exist yet when the <command>INSERT</command>
      command is parsed.  It's recommended to use <application>PL/pgSQL</application>
<<<<<<< HEAD
      instead of an SQL function in this type of situation.
=======
      instead of a SQL function in this type of situation.
-->
SQL関数の本体全体は、その一部が実行される前に解析されます。
SQL関数はシステムカタログを変更するコマンド(例えば<command>CREATE TABLE</command>)を含むことができますので、そのようなコマンドの効果は関数の以降のコマンドの解析中は可視ではありません。
それゆえ、例えば、<literal>CREATE TABLE foo (...); INSERT INTO foo VALUES(...);</literal>は単一のSQL関数にまとめられていると期待したようには動作しません。<command>INSERT</command>コマンドが解析されている時には<structname>foo</structname>がまだ存在しないからです。
このような場合にはSQL関数の代わりに<application>PL/pgSQL</application>を使うことを薦めます。
>>>>>>> 9a9c638e
     </para>
   </note>

   <para>
<!--
    The syntax of the <command>CREATE FUNCTION</command> command requires
    the function body to be written as a string constant.  It is usually
    most convenient to use dollar quoting (see <xref
    linkend="sql-syntax-dollar-quoting"/>) for the string constant.
    If you choose to use regular single-quoted string constant syntax,
    you must double single quote marks (<literal>'</literal>) and backslashes
    (<literal>\</literal>) (assuming escape string syntax) in the body of
    the function (see <xref linkend="sql-syntax-strings"/>).
-->
<command>CREATE FUNCTION</command>コマンドの構文では、関数本体は文字列定数として作成される必要があります。
この文字列定数の記述には、通常、ドル引用符付け（<xref linkend="sql-syntax-dollar-quoting"/>）が最も便利です。
文字列定数を単一引用符で括る通常の構文では、関数本体中で使用される単一引用符（<literal>'</literal>）とバックスラッシュ（<literal>\</literal>）（エスケープ文字列構文を仮定）を二重にしなければなりません（<xref linkend="sql-syntax-strings"/>を参照）。
   </para>

   <sect2 id="xfunc-sql-function-arguments">
<!--
    <title>Arguments for <acronym>SQL</acronym> Functions</title>
-->
    <title><acronym>SQL</acronym>関数用の引数</title>

   <indexterm>
<!--
    <primary>function</primary>
    <secondary>named argument</secondary>
-->
    <primary>関数</primary>
    <secondary>名前付き引数</secondary>
   </indexterm>

    <para>
<<<<<<< HEAD
     Arguments of an SQL function can be referenced in the function
=======
<!--
     Arguments of a SQL function can be referenced in the function
>>>>>>> 9a9c638e
     body using either names or numbers.  Examples of both methods appear
     below.
-->
SQL関数の引数は関数本体内で名前または番号を用いて参照することができます。
両方の方法の例を後で示します。
    </para>

    <para>
<!--
     To use a name, declare the function argument as having a name, and
     then just write that name in the function body.  If the argument name
     is the same as any column name in the current SQL command within the
     function, the column name will take precedence.  To override this,
     qualify the argument name with the name of the function itself, that is
     <literal><replaceable>function_name</replaceable>.<replaceable>argument_name</replaceable></literal>.
     (If this would conflict with a qualified column name, again the column
     name wins.  You can avoid the ambiguity by choosing a different alias for
     the table within the SQL command.)
-->
名前を使用するためには、関数引数を名前を持つものとして宣言し、その名前を関数本体内で記述するだけです。
引数名が関数内の現在のSQLコマンドにおける任意の列名と同じ場合は、列名が優先されます。
これを上書きするためには、<literal><replaceable>function_name</replaceable>.<replaceable>argument_name</replaceable></literal>のように、引数名を関数自身の名前を付けて修飾してください。
(もしこれも修飾された列名と競合する場合は、列名が優先されます。
SQLコマンド内でテーブルに他の別名を付けることで、この曖昧さを防止することができます。)
    </para>

    <para>
<!--
     In the older numeric approach, arguments are referenced using the syntax
     <literal>$<replaceable>n</replaceable></literal>: <literal>$1</literal> refers to the first input
     argument, <literal>$2</literal> to the second, and so on.  This will work
     whether or not the particular argument was declared with a name.
-->
古い番号による方法では、引数は関数本体内で<literal>$<replaceable>n</replaceable></literal>という構文を用いて表すことができます。
つまり、$1は第1引数を示し、$2は第2引数のようになります。
これは特定の引数が名前付きで宣言されているかどうかに関係なく動作します。
    </para>

    <para>
<!--
     If an argument is of a composite type, then the dot notation,
     e.g., <literal><replaceable>argname</replaceable>.<replaceable>fieldname</replaceable></literal> or
     <literal>$1.<replaceable>fieldname</replaceable></literal>, can be used to access attributes of the
     argument.  Again, you might need to qualify the argument's name with the
     function name to make the form with an argument name unambiguous.
-->
引数が複合型の場合、<literal><replaceable>argname</replaceable>.<replaceable>fieldname</replaceable></literal>や<literal>$1.<replaceable>fieldname</replaceable></literal>のようなドット表記を用いて引数の属性にアクセスすることができます。
ここでも、引数名を持つ形式で曖昧さが発生する場合には関数名で引数名を修飾してください。
    </para>

    <para>
<!--
     SQL function arguments can only be used as data values,
     not as identifiers.  Thus for example this is reasonable:
-->
SQL関数の引数は、識別子としてではなく、データ値としてのみ使用することができます。
したがって、例えば
<programlisting>
INSERT INTO mytable VALUES ($1);
</programlisting>
<!--
but this will not work:
-->
は正しいものですが、以下は動作しません。
<programlisting>
INSERT INTO $1 VALUES (42);
</programlisting>
    </para>

    <note>
     <para>
<!--
      The ability to use names to reference SQL function arguments was added
      in <productname>PostgreSQL</productname> 9.2.  Functions to be used in
      older servers must use the <literal>$<replaceable>n</replaceable></literal> notation.
-->
SQL関数の引数を参照するために名前を使用できる機能は、<productname>PostgreSQL</productname> 9.2で追加されました。
これより古いサーバ内で使われる関数は<literal>$<replaceable>n</replaceable></literal>記法を使用しなければなりません。
     </para>
    </note>
   </sect2>

   <sect2 id="xfunc-sql-base-functions">
<!--
    <title><acronym>SQL</acronym> Functions on Base Types</title>
-->
    <title>基本型を使用する<acronym>SQL</acronym>関数</title>

    <para>
<!--
     The simplest possible <acronym>SQL</acronym> function has no arguments and
     simply returns a base type, such as <type>integer</type>:
-->
最も簡単な<acronym>SQL</acronym>関数は、引数を取らずに単に<type>integer</type>のような基本型を返すものです。

<screen>
CREATE FUNCTION one() RETURNS integer AS $$
    SELECT 1 AS result;
$$ LANGUAGE SQL;

<!--
&#045;&#045; Alternative syntax for string literal:
-->
-- 文字列リテラルの別の構文では
CREATE FUNCTION one() RETURNS integer AS '
    SELECT 1 AS result;
' LANGUAGE SQL;

SELECT one();

 one
-----
   1
</screen>
    </para>

    <para>
<!--
     Notice that we defined a column alias within the function body for the result of the function
     (with  the  name <literal>result</literal>),  but this column alias is not visible
     outside the function.  Hence,  the  result  is labeled <literal>one</literal>
     instead of <literal>result</literal>.
-->
関数本体内で関数の結果用に列の別名を（<literal>result</literal>という名前で）定義したことに注目してください。
しかし、この列の別名はこの関数の外部からは可視ではありません。
したがって、その結果は<literal>result</literal>ではなく、<literal>one</literal>というラベルで表示されています。
    </para>

    <para>
<!--
     It is almost as easy to define <acronym>SQL</acronym> functions
     that take base types as arguments:
-->
基本型を引数として取る、<acronym>SQL</acronym>関数を定義することはほとんどの場合簡単です。

<screen>
CREATE FUNCTION add_em(x integer, y integer) RETURNS integer AS $$
    SELECT x + y;
$$ LANGUAGE SQL;

SELECT add_em(1, 2) AS answer;

 answer
--------
      3
</screen>
    </para>

    <para>
<!--
     Alternatively, we could dispense with names for the arguments and
     use numbers:
-->
この他に、引数に名前を付けることを省くことができます。この場合は番号を使用します。

<screen>
CREATE FUNCTION add_em(integer, integer) RETURNS integer AS $$
    SELECT $1 + $2;
$$ LANGUAGE SQL;

SELECT add_em(1, 2) AS answer;

 answer
--------
      3
</screen>
    </para>

    <para>
<!--
     Here is a more useful function, which might be used to debit a
     bank account:
-->
以下にもう少し役に立つ関数を示します。
これは銀行口座からの引き落としに使用できます。

<programlisting>
CREATE FUNCTION tf1 (accountno integer, debit numeric) RETURNS numeric AS $$
    UPDATE bank
        SET balance = balance - debit
        WHERE accountno = tf1.accountno;
    SELECT 1;
$$ LANGUAGE SQL;
</programlisting>

<!--
     A user could execute this function to debit account 17 by $100.00 as
     follows:
-->
以下のように、ユーザはこの関数を使用して、口座番号17から100ドルを引き出すことが可能です。

<programlisting>
SELECT tf1(17, 100.0);
</programlisting>
    </para>

    <para>
<!--
     In this example, we chose the name <literal>accountno</literal> for the first
     argument, but this is the same as the name of a column in the
     <literal>bank</literal> table.  Within the <command>UPDATE</command> command,
     <literal>accountno</literal> refers to the column <literal>bank.accountno</literal>,
     so <literal>tf1.accountno</literal> must be used to refer to the argument.
     We could of course avoid this by using a different name for the argument.
-->
この例では、第一引数の名前に<literal>accountno</literal>を選びましたが、これは<literal>bank</literal>テーブルの列の名前と同じです。
<command>UPDATE</command>コマンドの中では、<literal>accountno</literal>は<literal>bank.accountno</literal>列を参照しますので、引数を参照するためには<literal>tf1.accountno</literal>を使用しなければなりません。
もちろんこれは、引数に別の名前を使用することで防ぐことができます。
    </para>

    <para>
<!--
     In practice one would probably like a more useful result from the
     function than a constant 1, so a more likely definition
     is:
-->
実際には、関数の結果を定数1よりもわかりやすい形にするために、以下のように定義するとよいでしょう。

<programlisting>
CREATE FUNCTION tf1 (accountno integer, debit numeric) RETURNS numeric AS $$
    UPDATE bank
        SET balance = balance - debit
        WHERE accountno = tf1.accountno;
    SELECT balance FROM bank WHERE accountno = tf1.accountno;
$$ LANGUAGE SQL;
</programlisting>

<!--
     which adjusts the balance and returns the new balance.
     The same thing could be done in one command using <literal>RETURNING</literal>:
-->
これは残高を調整し、更新後の残高を返します。
同じことは<literal>RETURNING</literal>を使用して１つのコマンドで行えます。

<programlisting>
CREATE FUNCTION tf1 (accountno integer, debit numeric) RETURNS numeric AS $$
    UPDATE bank
        SET balance = balance - debit
        WHERE accountno = tf1.accountno
    RETURNING balance;
$$ LANGUAGE SQL;
</programlisting>
    </para>

    <para>
<!--
     If the final <literal>SELECT</literal> or <literal>RETURNING</literal>
     clause in a <acronym>SQL</acronym> function does not return exactly
     the function's declared result
     type, <productname>PostgreSQL</productname> will automatically cast
     the value to the required type, if that is possible with an implicit
     or assignment cast.  Otherwise, you must write an explicit cast.
     For example, suppose we wanted the
     previous <function>add_em</function> function to return
     type <type>float8</type> instead.  It's sufficient to write
-->
<acronym>SQL</acronym>関数の最後の<literal>SELECT</literal>句や<literal>RETURNING</literal>句が関数で定義された結果型を正確に返さない場合、<productname>PostgreSQL</productname>は可能な場合に暗黙的キャストまたは代入キャストで必要な型に自動でキャストします。
そうでない場合は明示的にキャストをする必要があります。
例えば、前出の<function>add_em</function>関数が代わりに<type>float8</type>型を返して欲しいとします。
次のように記述すれば十分です。

<programlisting>
CREATE FUNCTION add_em(integer, integer) RETURNS float8 AS $$
    SELECT $1 + $2;
$$ LANGUAGE SQL;
</programlisting>

<!--
     since the <type>integer</type> sum can be implicitly cast
     to <type>float8</type>.
     (See <xref linkend="typeconv"/> or <xref linkend="sql-createcast"/>
     for more about casts.)
-->
<type>integer</type>の和は<type>float8</type>に暗黙キャストできるからです。
（キャストについての詳細は<xref linkend="typeconv"/>または<xref linkend="sql-createcast"/>を参照して下さい）。
    </para>
   </sect2>

   <sect2 id="xfunc-sql-composite-functions">
<!--
    <title><acronym>SQL</acronym> Functions on Composite Types</title>
-->
    <title>複合型を使用する<acronym>SQL</acronym>関数</title>

    <para>
<!--
     When writing functions with arguments of composite types, we must not
     only specify which argument we want but also the desired attribute
     (field) of that argument.  For example, suppose that
     <type>emp</type> is a table containing employee data, and therefore
     also the name of the composite type of each row of the table.  Here
     is a function <function>double_salary</function> that computes what someone's
     salary would be if it were doubled:
-->
関数の引数に複合型を記述した場合、必要な引数を指定するだけではなく、必要とする引数の属性（フィールド）も指定する必要があります。
例えば、<type>emp</type>が従業員データを持つテーブルとすると、この名前はそのテーブル内の各行を表す複合型の名前でもあります。
以下に示す<function>double_salary</function>関数は、該当する従業員の給料が倍増したらどうなるかを計算します。

<screen>
CREATE TABLE emp (
    name        text,
    salary      numeric,
    age         integer,
    cubicle     point
);

INSERT INTO emp VALUES ('Bill', 4200, 45, '(2,1)');

CREATE FUNCTION double_salary(emp) RETURNS numeric AS $$
    SELECT $1.salary * 2 AS salary;
$$ LANGUAGE SQL;

SELECT name, double_salary(emp.*) AS dream
    FROM emp
    WHERE emp.cubicle ~= point '(2,1)';

 name | dream
------+-------
 Bill |  8400
</screen>
    </para>

    <para>
<!--
     Notice the use of the syntax <literal>$1.salary</literal>
     to select one field of the argument row value.  Also notice
     how the calling <command>SELECT</command> command
     uses <replaceable>table_name</replaceable><literal>.*</literal> to select
     the entire current row of a table as a composite value.  The table
     row can alternatively be referenced using just the table name,
     like this:
-->
<literal>$1.salary</literal>という構文を使用して、引数の行値の1フィールドを選択していることに注目してください。
また、<replaceable>table_name</replaceable><literal>.*</literal>を使用した<command>SELECT</command>コマンドの呼び出しでは、複合型の値として、現在のテーブル行全体を表すテーブル名を使用していることにも注目してください。
別の方法として、テーブル行は以下のようにテーブル名だけを使用して参照することができます。
<screen>
SELECT name, double_salary(emp) AS dream
    FROM emp
    WHERE emp.cubicle ~= point '(2,1)';
</screen>
<!--
     but this usage is deprecated since it's easy to get confused.
     (See <xref linkend="rowtypes-usage"/> for details about these
     two notations for the composite value of a table row.)
-->
しかし、この使用方法は混乱しやすいためお勧めしません。
(テーブル行の複合型の値に対するこの二つの表記の詳細は<xref linkend="rowtypes-usage"/>を参照してください)
    </para>

    <para>
<!--
     Sometimes it is handy to construct a composite argument value
     on-the-fly.  This can be done with the <literal>ROW</literal> construct.
     For example, we could adjust the data being passed to the function:
-->
その場で複合型の引数値を作成することが便利な場合があります。
これは<literal>ROW</literal>式で行うことができます。
例えば、以下のようにして関数に渡すデータを調整することができます。
<screen>
SELECT name, double_salary(ROW(name, salary*1.1, age, cubicle)) AS dream
    FROM emp;
</screen>
    </para>

    <para>
<!--
     It is also possible to build a function that returns a composite type.
     This is an example of a function
     that returns a single <type>emp</type> row:
-->
複合型を返す関数を作成することもできます。
以下に単一の<type>emp</type>行を返す関数の例を示します。

<programlisting>
CREATE FUNCTION new_emp() RETURNS emp AS $$
    SELECT text 'None' AS name,
        1000.0 AS salary,
        25 AS age,
        point '(2,2)' AS cubicle;
$$ LANGUAGE SQL;
</programlisting>

<!--
     In this example we have specified each of  the  attributes
     with  a  constant value, but any computation
     could have been substituted for these constants.
-->
ここでは、各属性を定数で指定していますが、この定数を何らかの演算に置き換えることもできます。
    </para>

    <para>
<!--
     Note two important things about defining the function:
-->
関数を定義する上で、2つの重要な注意点を以下に示します。

     <itemizedlist>
      <listitem>
       <para>
<!--
        The select list order in the query must be exactly the same as
        that in which the columns appear in the composite type.
        (Naming the columns, as we did above,
        is irrelevant to the system.)
-->
問い合わせにおける選択リストの順番は、複合型に列が現れる順番と正確に一致する必要があります。
（上で行ったように列に名前を付けても、システムは認識しません。）
       </para>
      </listitem>
      <listitem>
       <para>
<!--
        We must ensure each expression's type can be cast to that of
        the corresponding column of the composite type.
        Otherwise we'll get errors like this:
-->
各式の型が対応する複合型の列にキャスタができるようにする必要があります。
さもなくば、以下のようなエラーとなります。
<screen>
<computeroutput>
ERROR:  return type mismatch in function declared to return emp
DETAIL:  Final statement returns text instead of point at column 4.
</computeroutput>
</screen>
<!--
        As with the base-type case, the system will not insert explicit
        casts automatically, only implicit or assignment casts.
-->
基本型の場合と同様に、システムは明示的キャストを自動では挿入せず、暗黙または代入キャストのみをします。
       </para>
      </listitem>
     </itemizedlist>
    </para>

    <para>
<!--
     A different way to define the same function is:
-->
同じ関数を以下のように定義することもできます。

<programlisting>
CREATE FUNCTION new_emp() RETURNS emp AS $$
    SELECT ROW('None', 1000.0, 25, '(2,2)')::emp;
$$ LANGUAGE SQL;
</programlisting>

<!--
     Here we wrote a <command>SELECT</command> that returns just a single
     column of the correct composite type.  This isn't really better
     in this situation, but it is a handy alternative in some cases
     &mdash; for example, if we need to compute the result by calling
     another function that returns the desired composite value.
     Another example is that if we are trying to write a function that
     returns a domain over composite, rather than a plain composite type,
     it is always necessary to write it as returning a single column,
     since there is no way to cause a coercion of the whole row result.
-->
ここで、正しい複合型の単一の列を単に返す<command>SELECT</command>を記述しました。
今回の例ではこれはより優れたものとはいえませんが、例えば、必要な複合値を返す他の関数を呼び出して結果を計算しなければならない場合など、便利な解法になることがあります。
他の例としては、単なる複合型ではなく複合型のドメインを返す関数を書こうとしてる場合に、単一列を返すように書くことが常に必要となります。
なぜなら、行全体の結果を強制する方法がないからです。
    </para>

    <para>
<!--
     We could call this function directly either by using it in
     a value expression:
-->
この関数を、評価式で使って直接呼び出せますし、

<screen>
SELECT new_emp();

         new_emp
--------------------------
 (None,1000.0,25,"(2,2)")
</screen>

<!--
     or by calling it as a table function:
-->
テーブル関数として呼び出しても直接呼び出せます。

<screen>
SELECT * FROM new_emp();

 name | salary | age | cubicle
------+--------+-----+---------
 None | 1000.0 |  25 | (2,2)
</screen>

<!--
     The second way is described more fully in <xref
     linkend="xfunc-sql-table-functions"/>.
-->
2番目の方法については、<xref linkend="xfunc-sql-table-functions"/>でより詳しく説明します。
    </para>

    <para>
<!--
     When you use a function that returns a composite type,
     you might want only one field (attribute) from its result.
     You can do that with syntax like this:
-->
複合型を返す関数を使用する時に、その結果から1つのフィールド（属性）のみを使用したいという場合があります。
これは、以下のような構文で行うことができます。

<screen>
SELECT (new_emp()).name;

 name
------
 None
</screen>

<!--
     The extra parentheses are needed to keep the parser from getting
     confused.  If you try to do it without them, you get something like this:
-->
パーサが混乱しないように、括弧を追加する必要があります。
括弧なしで行おうとすると、以下のような結果になります。

<screen>
SELECT new_emp().name;
ERROR:  syntax error at or near "."
LINE 1: SELECT new_emp().name;
                        ^
</screen>
    </para>

    <para>
<!--
     Another option is to use functional notation for extracting an attribute:
-->
また、関数表記を使用して属性を抽出することもできます。

<screen>
SELECT name(new_emp());

 name
------
 None
</screen>

<!--
     As explained in <xref linkend="rowtypes-usage"/>, the field notation and
     functional notation are equivalent.
-->
<xref linkend="rowtypes-usage"/>で述べるように、フィールド表記と関数表記は等価です。
    </para>

    <para>
<!--
     Another way to use a function returning a composite type is to pass the
     result to another function that accepts the correct row type as input:
-->
複合型を結果として返す関数を使用する他の方法は、その結果を、その行型を入力として受け付ける関数に渡す、以下のような方法です。

<screen>
CREATE FUNCTION getname(emp) RETURNS text AS $$
    SELECT $1.name;
$$ LANGUAGE SQL;

SELECT getname(new_emp());
 getname
---------
 None
(1 row)
</screen>
    </para>
   </sect2>

   <sect2 id="xfunc-output-parameters">
<!--
    <title><acronym>SQL</acronym> Functions with Output Parameters</title>
-->
    <title>出力パラメータを持つ<acronym>SQL</acronym>関数</title>

   <indexterm>
<!--
    <primary>function</primary>
    <secondary>output parameter</secondary>
-->
    <primary>関数</primary>
    <secondary>出力パラメータ</secondary>
   </indexterm>

    <para>
<!--
     An alternative way of describing a function's results is to define it
     with <firstterm>output parameters</firstterm>, as in this example:
-->
関数の結果の記述方法には、他にも<firstterm>出力パラメータ</firstterm>を使用して定義する方法があります。
以下に例を示します。

<screen>
CREATE FUNCTION add_em (IN x int, IN y int, OUT sum int)
AS 'SELECT x + y'
LANGUAGE SQL;

SELECT add_em(3,7);
 add_em
--------
     10
(1 row)
</screen>

<!--
     This is not essentially different from the version of <literal>add_em</literal>
     shown in <xref linkend="xfunc-sql-base-functions"/>.  The real value of
     output parameters is that they provide a convenient way of defining
     functions that return several columns.  For example,
-->
<xref linkend="xfunc-sql-base-functions"/>で示した<literal>add_em</literal>版と基本的な違いはありません。
複数列を返す関数を定義する簡単な方法を提供することが出力パラメータの本来の価値です。
以下に例を示します。

<screen>
CREATE FUNCTION sum_n_product (x int, y int, OUT sum int, OUT product int)
AS 'SELECT x + y, x * y'
LANGUAGE SQL;

 SELECT * FROM sum_n_product(11,42);
 sum | product
-----+---------
  53 |     462
(1 row)
</screen>

<!--
     What has essentially happened here is that we have created an anonymous
     composite type for the result of the function.  The above example has
     the same end result as
-->
これは基本的に、関数結果用の無名の複合型の作成を行います。
上の例では、

<screen>
CREATE TYPE sum_prod AS (sum int, product int);

CREATE FUNCTION sum_n_product (int, int) RETURNS sum_prod
AS 'SELECT $1 + $2, $1 * $2'
LANGUAGE SQL;
</screen>
と同じ最終結果になります。

<!--
     but not having to bother with the separate composite type definition
     is often handy.  Notice that the names attached to the output parameters
     are not just decoration, but determine the column names of the anonymous
     composite type.  (If you omit a name for an output parameter, the
     system will choose a name on its own.)
-->
しかし、独立した複合型定義に悩まされることがなくなり、便利であるともいえます。
出力パラメータに割り振られた名前が単なる飾りではなく、無名複合型の列名を決定するものであることに注意してください。
（出力パラメータの名前を省略した場合、システム自身が名前を選びます。）
    </para>

    <para>
<!--
     Notice that output parameters are not included in the calling argument
     list when invoking such a function from SQL.  This is because
     <productname>PostgreSQL</productname> considers only the input
     parameters to define the function's calling signature.  That means
     also that only the input parameters matter when referencing the function
     for purposes such as dropping it.  We could drop the above function
     with either of
-->
SQLからこうした関数を呼び出す時、出力パラメータが呼び出し側の引数リストに含まれないことに注意してください。
<productname>PostgreSQL</productname>では入力パラメータのみが関数の呼び出しシグネチャを定義するとみなしているためです。
これはまた、関数を削除することなどを目的に関数を参照する場合、入力パラメータのみが考慮されることを意味しています。
上の関数は、次のいずれかの方法で削除することができます。

<screen>
DROP FUNCTION sum_n_product (x int, y int, OUT sum int, OUT product int);
DROP FUNCTION sum_n_product (int, int);
</screen>
    </para>

    <para>
<!--
     Parameters can be marked as <literal>IN</literal> (the default),
     <literal>OUT</literal>, <literal>INOUT</literal>, or <literal>VARIADIC</literal>.
     An <literal>INOUT</literal>
     parameter serves as both an input parameter (part of the calling
     argument list) and an output parameter (part of the result record type).
     <literal>VARIADIC</literal> parameters are input parameters, but are treated
<<<<<<< HEAD
     specially as described below.
    </para>
   </sect2>

   <sect2 id="xfunc-output-parameters-proc">
    <title><acronym>SQL</acronym> Procedures with Output Parameters</title>

    <indexterm>
     <primary>procedures</primary>
     <secondary>output parameter</secondary>
    </indexterm>

    <para>
     Output parameters are also supported in procedures, but they work a bit
     differently from functions.  In <command>CALL</command> commands,
     output parameters must be included in the argument list.
     For example, the bank account debiting routine from earlier could be
     written like this:
<programlisting>
CREATE PROCEDURE tp1 (accountno integer, debit numeric, OUT new_balance numeric) AS $$
    UPDATE bank
        SET balance = balance - debit
        WHERE accountno = tp1.accountno
    RETURNING balance;
$$ LANGUAGE SQL;
</programlisting>
     To call this procedure, an argument matching the <literal>OUT</literal>
     parameter must be included.  It's customary to write
     <literal>NULL</literal>:
<programlisting>
CALL tp1(17, 100.0, NULL);
</programlisting>
     If you write something else, it must be an expression that is implicitly
     coercible to the declared type of the parameter, just as for input
     parameters.  Note however that such an expression will not be evaluated.
    </para>

    <para>
     When calling a procedure from <application>PL/pgSQL</application>,
     instead of writing <literal>NULL</literal> you must write a variable
     that will receive the procedure's output.  See <xref
     linkend="plpgsql-statements-calling-procedure"/> for details.
=======
     specially as described next.
-->
パラメータには、<literal>IN</literal>（デフォルト）、<literal>OUT</literal>、<literal>INOUT</literal>、または<literal>VARIADIC</literal>という印を付与できます。
<literal>INOUT</literal>パラメータは、入力パラメータ（呼び出し引数リストの一部）と出力パラメータ（結果のレコード型の一部）の両方を提供します。
<literal>VARIADIC</literal>パラメータは入力パラメータですが、次に説明するように特別に扱われます。
>>>>>>> 9a9c638e
    </para>
   </sect2>

   <sect2 id="xfunc-sql-variadic-functions">
<!--
    <title><acronym>SQL</acronym> Functions with Variable Numbers of Arguments</title>
-->
    <title>可変長引数を取る<acronym>SQL</acronym>関数</title>

    <indexterm>
<!--
     <primary>function</primary>
-->
     <primary>関数</primary>
     <secondary>variadic</secondary>
    </indexterm>

    <indexterm>
<!--
     <primary>variadic function</primary>
-->
     <primary>variadic関数</primary>
    </indexterm>

    <para>
<!--
     <acronym>SQL</acronym> functions can be declared to accept
     variable numbers of arguments, so long as all the <quote>optional</quote>
     arguments are of the same data type.  The optional arguments will be
     passed to the function as an array.  The function is declared by
     marking the last parameter as <literal>VARIADIC</literal>; this parameter
     must be declared as being of an array type.  For example:
-->
すべての<quote>オプションの</quote>引数が同じデータ型の場合、<acronym>SQL</acronym>関数は可変長の引数を受け付けるように宣言できます。
オプションの引数は配列として関数に渡されます。
この関数は最後のパラメータを<literal>VARIADIC</literal>と印を付けて宣言されます。
このパラメータは配列型であるとして宣言されなければなりません。
例をあげます。

<screen>
CREATE FUNCTION mleast(VARIADIC arr numeric[]) RETURNS numeric AS $$
    SELECT min($1[i]) FROM generate_subscripts($1, 1) g(i);
$$ LANGUAGE SQL;

SELECT mleast(10, -1, 5, 4.4);
 mleast 
--------
     -1
(1 row)
</screen>

<!--
     Effectively, all the actual arguments at or beyond the
     <literal>VARIADIC</literal> position are gathered up into a one-dimensional
     array, as if you had written
-->
実際、<literal>VARIADIC</literal>の位置以降の実引数はすべて、あたかも以下のように記述したかのように、1次元の配列としてまとめられます。

<screen>
<!--
SELECT mleast(ARRAY[10, -1, 5, 4.4]);    &#045;&#045; doesn't work
-->
SELECT mleast(ARRAY[10, -1, 5, 4.4]);    -- 動作しません
</screen>

<!--
     You can't actually write that, though &mdash; or at least, it will
     not match this function definition.  A parameter marked
     <literal>VARIADIC</literal> matches one or more occurrences of its element
     type, not of its own type.
-->
しかし、実際にこのように記述することはできません。
少なくとも、この関数定義に一致しません。
<literal>VARIADIC</literal>印の付いたパラメータは、自身の型ではなく、その要素型が１つ以上存在することに一致します。
    </para>

    <para>
<!--
     Sometimes it is useful to be able to pass an already-constructed array
     to a variadic function; this is particularly handy when one variadic
     function wants to pass on its array parameter to another one.  Also,
     this is the only secure way to call a variadic function found in a schema
     that permits untrusted users to create objects; see
     <xref linkend="typeconv-func"/>.  You can do this by
     specifying <literal>VARIADIC</literal> in the call:
-->
時として、variadic関数に既に構築された配列を渡せることは有用です。
１つのvariadic関数が、自身の配列パラメータを他のものに渡したいとき特に便利です。
また、これが、信用できないユーザがオブジェクトを作成できるスキーマにあるvariadic関数を呼び出す唯一の安全な方法です。<xref linkend="typeconv-func"/>を参照してください。
これは、呼び出しに<literal>VARIADIC</literal>を指定することで行えます。

<screen>
SELECT mleast(VARIADIC ARRAY[10, -1, 5, 4.4]);
</screen>

<!--
     This prevents expansion of the function's variadic parameter into its
     element type, thereby allowing the array argument value to match
     normally.  <literal>VARIADIC</literal> can only be attached to the last
     actual argument of a function call.
-->
これは関数のvariadicパラメータがその要素型に拡張するのを防ぎます。
その結果、配列引数値が標準的にマッチされるようになります。
<literal>VARIADIC</literal>は関数呼び出しの最後の実引数としてのみ付加できます。
    </para>

    <para>
<!--
     Specifying <literal>VARIADIC</literal> in the call is also the only way to
     pass an empty array to a variadic function, for example:
-->
呼び出しで<literal>VARIADIC</literal>を指定することは、variadic関数に空の配列を渡す唯一の方法でもあります。例えば、

<screen>
SELECT mleast(VARIADIC ARRAY[]::numeric[]);
</screen>

<!--
     Simply writing <literal>SELECT mleast()</literal> does not work because a
     variadic parameter must match at least one actual argument.
     (You could define a second function also named <literal>mleast</literal>,
     with no parameters, if you wanted to allow such calls.)
-->
variadicパラメータが少なくとも1つの実引数と一致しなければなりませんので、単に<literal>SELECT mleast()</literal>と書くだけでは上手くいきません。
(もしそのような呼び出しを許可したいのなら、<literal>mleast</literal>という名前のパラメータのない第2の関数を定義することもできます。)
    </para>

    <para>
<!--
     The array element parameters generated from a variadic parameter are
     treated as not having any names of their own.  This means it is not
     possible to call a variadic function using named arguments (<xref
     linkend="sql-syntax-calling-funcs"/>), except when you specify
     <literal>VARIADIC</literal>.  For example, this will work:
-->
variadicパラメータから生成される配列要素パラメータは、それ自身にはまったく名前を持たないものとして扱われます。
これは、名前付き引数（<xref linkend="sql-syntax-calling-funcs"/>）を使用して可変長の関数を呼び出すことができないことを意味します。
ただし、<literal>VARIADIC</literal>を指定する場合は例外です。
たとえば、

<screen>
SELECT mleast(VARIADIC arr =&gt; ARRAY[10, -1, 5, 4.4]);
</screen>

<!--
     but not these:
-->
は動作しますが、

<screen>
SELECT mleast(arr =&gt; 10);
SELECT mleast(arr =&gt; ARRAY[10, -1, 5, 4.4]);
</screen>
は動作しません。
    </para>
   </sect2>

   <sect2 id="xfunc-sql-parameter-defaults">
<!--
    <title><acronym>SQL</acronym> Functions with Default Values for Arguments</title>
-->
    <title>引数にデフォルト値を持つ<acronym>SQL</acronym>関数</title>

    <indexterm>
<!--
     <primary>function</primary>
     <secondary>default values for arguments</secondary>
-->
     <primary>関数</primary>
     <secondary>引数のデフォルト値</secondary>
    </indexterm>

    <para>
<!--
     Functions can be declared with default values for some or all input
     arguments.  The default values are inserted whenever the function is
     called with insufficiently many actual arguments.  Since arguments
     can only be omitted from the end of the actual argument list, all
     parameters after a parameter with a default value have to have
     default values as well.  (Although the use of named argument notation
     could allow this restriction to be relaxed, it's still enforced so that
     positional argument notation works sensibly.)  Whether or not you use it,
     this capability creates a need for precautions when calling functions in
     databases where some users mistrust other users; see
     <xref linkend="typeconv-func"/>.
-->
一部またはすべての入力引数にデフォルト値を持つ関数を宣言することができます。
デフォルト値は、関数が実際の引数の数に足りない数の引数で呼び出された場合に挿入されます。
引数は実引数リストの終端から省略することができますので、デフォルト値を持つパラメータの後にあるパラメータはすべて、同様にデフォルト値を持たなければなりません。
（名前付きの引数記法を使用してこの制限を緩和させることもできますが、まだ位置引数記法が実用的に動作できることが強制されています。）
使うかどうかに関わりなく、この能力は、あるユーザが他のユーザを信用しないデータベースで関数を呼び出す時に、セキュリティの事前の対策を必要とします。<xref linkend="typeconv-func"/>を参照してください。
    </para>

    <para>
<!--
     For example:
-->
以下に例を示します。
<screen>
CREATE FUNCTION foo(a int, b int DEFAULT 2, c int DEFAULT 3)
RETURNS int
LANGUAGE SQL
AS $$
    SELECT $1 + $2 + $3;
$$;

SELECT foo(10, 20, 30);
 foo 
-----
  60
(1 row)

SELECT foo(10, 20);
 foo 
-----
  33
(1 row)

SELECT foo(10);
 foo 
-----
  15
(1 row)

<!--
SELECT foo();  &#045;- fails since there is no default for the first argument
-->
SELECT foo();  -- 最初の引数にデフォルトがないため失敗
ERROR:  function foo() does not exist
</screen>
<!--
     The <literal>=</literal> sign can also be used in place of the
     key word <literal>DEFAULT</literal>.
-->
<literal>=</literal>記号を<literal>DEFAULT</literal>キーワードの代わりに使用することもできます。
    </para>
   </sect2>

   <sect2 id="xfunc-sql-table-functions">
<!--
    <title><acronym>SQL</acronym> Functions as Table Sources</title>
-->
    <title>テーブルソースとしての<acronym>SQL</acronym>関数</title>

    <para>
<!--
     All SQL functions can be used in the <literal>FROM</literal> clause of a query,
     but it is particularly useful for functions returning composite types.
     If the function is defined to return a base type, the table function
     produces a one-column table.  If the function is defined to return
     a composite type, the table function produces a column for each attribute
     of the composite type.
-->
すべてのSQL関数は問い合わせの<literal>FROM</literal>句で使用できますが、複合型を返す関数に特に便利です。
関数が基本型を返すよう定義されている場合、テーブル関数は1列からなるテーブルを作成します。
関数が複合型を返すよう定義されている場合、テーブル関数は複合型の列のそれぞれに対して1つの列を作成します。
    </para>

    <para>
<!--
     Here is an example:
-->
以下に例を示します。

<screen>
CREATE TABLE foo (fooid int, foosubid int, fooname text);
INSERT INTO foo VALUES (1, 1, 'Joe');
INSERT INTO foo VALUES (1, 2, 'Ed');
INSERT INTO foo VALUES (2, 1, 'Mary');

CREATE FUNCTION getfoo(int) RETURNS foo AS $$
    SELECT * FROM foo WHERE fooid = $1;
$$ LANGUAGE SQL;

SELECT *, upper(fooname) FROM getfoo(1) AS t1;

 fooid | foosubid | fooname | upper
-------+----------+---------+-------
     1 |        1 | Joe     | JOE
(1 row)
</screen>

<!--
     As the example shows, we can work with the columns of the function's
     result just the same as if they were columns of a regular table.
-->
例からわかる通り、関数の結果の列を通常のテーブルの列と同じように扱うことができます。
    </para>

    <para>
<!--
     Note that we only got one row out of the function.  This is because
     we did not use <literal>SETOF</literal>.  That is described in the next section.
-->
この関数の結果得られたのは1行のみであることに注意してください。
これは<literal>SETOF</literal>を指定しなかったためです。
これについては次節で説明します。
    </para>
   </sect2>

   <sect2 id="xfunc-sql-functions-returning-set">
<!--
    <title><acronym>SQL</acronym> Functions Returning Sets</title>
-->
<title>集合を返す<acronym>SQL</acronym>関数</title>

    <indexterm>
<!--
     <primary>function</primary>
     <secondary>with SETOF</secondary>
-->
     <primary>関数</primary>
     <secondary>SETOF 付き</secondary>
    </indexterm>

    <para>
<!--
     When an SQL function is declared as returning <literal>SETOF
     <replaceable>sometype</replaceable></literal>, the function's final
     query is executed to completion, and each row it
     outputs is returned as an element of the result set.
-->
SQL関数が<literal>SETOF</literal> <replaceable>sometype</replaceable>を返すよう宣言されている場合、関数の最後の問い合わせは最後まで実行され、各出力行は結果集合の要素として返されます。
    </para>

    <para>
<!--
     This feature is normally used when calling the function in the <literal>FROM</literal>
     clause.  In this case each row returned by the function becomes
     a row of the table seen by the query.  For example, assume that
     table <literal>foo</literal> has the same contents as above, and we say:
-->
この機能は通常、関数を<literal>FROM</literal>句内で呼び出す時に使用されます。
この場合、関数によって返される各行は、問い合わせによって見えるテーブルの行になります。
例えば、テーブル<literal>foo</literal>の内容が上記と同じであれば以下のようになります。

<programlisting>
CREATE FUNCTION getfoo(int) RETURNS SETOF foo AS $$
    SELECT * FROM foo WHERE fooid = $1;
$$ LANGUAGE SQL;

SELECT * FROM getfoo(1) AS t1;
</programlisting>

<!--
     Then we would get:
-->
この出力は以下の通りです。
<screen>
 fooid | foosubid | fooname
-------+----------+---------
     1 |        1 | Joe
     1 |        2 | Ed
(2 rows)
</screen>
    </para>

    <para>
<!--
     It is also possible to return multiple rows with the columns defined by
     output parameters, like this:
-->
また、以下のように出力パラメータで定義された列を持つ複数の行を返すことも可能です。

<programlisting>
CREATE TABLE tab (y int, z int);
INSERT INTO tab VALUES (1, 2), (3, 4), (5, 6), (7, 8);

CREATE FUNCTION sum_n_product_with_tab (x int, OUT sum int, OUT product int)
RETURNS SETOF record
AS $$
    SELECT $1 + tab.y, $1 * tab.y FROM tab;
$$ LANGUAGE SQL;

SELECT * FROM sum_n_product_with_tab(10);
 sum | product
-----+---------
  11 |      10
  13 |      30
  15 |      50
  17 |      70
(4 rows)
</programlisting>

<!--
     The key point here is that you must write <literal>RETURNS SETOF record</literal>
     to indicate that the function returns multiple rows instead of just one.
     If there is only one output parameter, write that parameter's type
     instead of <type>record</type>.
-->
ここで重要な点は、関数が1行だけではなく複数行を返すことを示すために<literal>RETURNS SETOF record</literal>を記述しなければならない点です。
出力パラメータが１つしか存在しない場合は、<type>record</type>ではなく、そのパラメータの型を記述してください。
    </para>

    <para>
<!--
     It is frequently useful to construct a query's result by invoking a
     set-returning function multiple times, with the parameters for each
     invocation coming from successive rows of a table or subquery.  The
     preferred way to do this is to use the <literal>LATERAL</literal> key word,
     which is described in <xref linkend="queries-lateral"/>.
     Here is an example using a set-returning function to enumerate
     elements of a tree structure:
-->
集合を返す関数を、それぞれの呼び出し時に連続するテーブル行または副問い合わせに由来するパラメータを付けて、複数回呼び出すことで問い合わせ結果を構築することはしばしば有用です。
お勧めする方法は、<xref linkend="queries-lateral"/>で説明する<literal>LATERAL</literal>キーワードを使用することです。
以下は集合を返す関数を使用して、ツリー構造の要素を模擬する例です。

<screen>
SELECT * FROM nodes;
   name    | parent
-----------+--------
 Top       |
 Child1    | Top
 Child2    | Top
 Child3    | Top
 SubChild1 | Child1
 SubChild2 | Child1
(6 rows)

CREATE FUNCTION listchildren(text) RETURNS SETOF text AS $$
    SELECT name FROM nodes WHERE parent = $1
$$ LANGUAGE SQL STABLE;

SELECT * FROM listchildren('Top');
 listchildren
--------------
 Child1
 Child2
 Child3
(3 rows)

SELECT name, child FROM nodes, LATERAL listchildren(name) AS child;
  name  |   child
--------+-----------
 Top    | Child1
 Top    | Child2
 Top    | Child3
 Child1 | SubChild1
 Child1 | SubChild2
(5 rows)
</screen>

<!--
     This example does not do anything that we couldn't have done with a
     simple join, but in more complex calculations the option to put
     some of the work into a function can be quite convenient.
-->
この例は単純な結合でできない何かを行うものではありません。
しかしより複雑な計算では、何らかの作業を関数内に押し込むオプションはかなり便利です。
    </para>

    <para>
<!--
     Functions returning sets can also be called in the select list
     of a query.  For each row that the query
     generates by itself, the set-returning function is invoked, and an output
     row is generated for each element of the function's result set.
     The previous example could also be done with queries like
     these:
-->
集合を返す関数は問い合わせの選択リスト内でも呼び出すことができます。
問い合わせ自身によって生成する各行に対し、集合を返す関数が呼び出され、関数の結果集合の各要素に対して出力行が生成されます。
上の例は以下のような問い合わせでも実現することができます。

<screen>
SELECT listchildren('Top');
 listchildren
--------------
 Child1
 Child2
 Child3
(3 rows)

SELECT name, listchildren(name) FROM nodes;
  name  | listchildren
--------+--------------
 Top    | Child1
 Top    | Child2
 Top    | Child3
 Child1 | SubChild1
 Child1 | SubChild2
(5 rows)
</screen>

<!--
     In the last <command>SELECT</command>,
     notice that no output row appears for <literal>Child2</literal>, <literal>Child3</literal>, etc.
     This happens because <function>listchildren</function> returns an empty set
     for those arguments, so no result rows are generated.  This is the same
     behavior as we got from an inner join to the function result when using
     the <literal>LATERAL</literal> syntax.
-->
最後の<command>SELECT</command>において、<literal>Child2</literal>と<literal>Child3</literal>などが出力行に表示されていないことに注意してください。
これは、<function>listchildren</function>がこの入力に対して空の集合を返すため出力行が生成されないからです。
<literal>LATERAL</literal>構文を使用した時の関数の結果との内部結合から得る場合と同じ動作です。
    </para>

    <para>
<!--
     <productname>PostgreSQL</productname>'s behavior for a set-returning function in a
     query's select list is almost exactly the same as if the set-returning
     function had been written in a <literal>LATERAL FROM</literal>-clause item
     instead.  For example,
-->
選択リストにある集合を返す関数に対する<productname>PostgreSQL</productname>の振舞いは、集合を返す関数が<literal>LATERAL FROM</literal>句に書かれている場合とほとんど同じです。
例えば
<programlisting>
SELECT x, generate_series(1,5) AS g FROM tab;
</programlisting>
<!--
     is almost equivalent to
-->
は
<programlisting>
SELECT x, g FROM tab, LATERAL generate_series(1,5) AS g;
</programlisting>
とほぼ同じです。
<!--
     It would be exactly the same, except that in this specific example,
     the planner could choose to put <structname>g</structname> on the outside of the
     nested-loop join, since <structname>g</structname> has no actual lateral dependency
     on <structname>tab</structname>.  That would result in a different output row
     order.  Set-returning functions in the select list are always evaluated
     as though they are on the inside of a nested-loop join with the rest of
     the <literal>FROM</literal> clause, so that the function(s) are run to
     completion before the next row from the <literal>FROM</literal> clause is
     considered.
-->
この特定の例では、<structname>g</structname>は実際には<structname>tab</structname>にLATERALには依存しませんので、プランナがネステッドループ結合の外に<structname>g</structname>を置くことを選ぶかもしれないという点を除いて、全く同じです。
そのため、出力行の順番が異なる結果になるかもしれません。
選択リスト内の集合を返す関数は、<literal>FROM</literal>句からの次の行が考慮される前に関数の実行が完了するよう、<literal>FROM</literal>句の残りとのネステッドループ結合の中にあるかのように必ず評価されます。
    </para>

    <para>
<!--
     If there is more than one set-returning function in the query's select
     list, the behavior is similar to what you get from putting the functions
     into a single <literal>LATERAL ROWS FROM( ... )</literal> <literal>FROM</literal>-clause
     item.  For each row from the underlying query, there is an output row
     using the first result from each function, then an output row using the
     second result, and so on.  If some of the set-returning functions
     produce fewer outputs than others, null values are substituted for the
     missing data, so that the total number of rows emitted for one
     underlying row is the same as for the set-returning function that
     produced the most outputs.  Thus the set-returning functions
     run <quote>in lockstep</quote> until they are all exhausted, and then
     execution continues with the next underlying row.
-->
問い合わせの選択リスト内に集合を返す関数が2つ以上ある場合には、振舞いは一つの<literal>LATERAL ROWS FROM( ... )</literal> <literal>FROM</literal>句に関数を置いた場合に得られるものと似ています。
元となる問い合わせからの各行に対して、各関数からの最初の結果を使った出力行、2番目の結果を使った出力行、と続きます。
集合を返す関数の中に他のものより出力の数が少ないものがある場合には、欠けたデータの代わりにNULL値が使われますので、1つの元となる行から作られる行の合計の数は、一番多くの出力を出力する集合を返す関数に対するのと同じだけになります。
そのため、集合を返す関数はすべてが尽きるまで<quote>歩調を合わせて</quote>実行され、それから次の元となる行へと実行が続きます。
    </para>

    <para>
<!--
     Set-returning functions can be nested in a select list, although that is
     not allowed in <literal>FROM</literal>-clause items.  In such cases, each level
     of nesting is treated separately, as though it were
     a separate <literal>LATERAL ROWS FROM( ... )</literal> item.  For example, in
-->
集合を返す関数は、<literal>FROM</literal>句内では許されていませんが、選択リスト内では入れ子にできます。
その場合、入れ子の各階層は、別々の<literal>LATERAL ROWS FROM( ... )</literal>であるかのように別々に扱われます。
例えば、
<programlisting>
SELECT srf1(srf2(x), srf3(y)), srf4(srf5(z)) FROM tab;
</programlisting>
<!--
     the set-returning functions <function>srf2</function>, <function>srf3</function>,
     and <function>srf5</function> would be run in lockstep for each row
     of <structname>tab</structname>, and then <function>srf1</function> and <function>srf4</function>
     would be applied in lockstep to each row produced by the lower
     functions.
-->
では、集合を返す関数<function>srf2</function>、<function>srf3</function>、<function>srf5</function>は<structname>tab</structname>の各行に対して歩調を合わせて実行され、次に階層の低い関数が生成した各行に対して<function>srf1</function>と<function>srf4</function>が歩調を合わせて適用されます。
    </para>

    <para>
<!--
     Set-returning functions cannot be used within conditional-evaluation
     constructs, such as <literal>CASE</literal> or <literal>COALESCE</literal>.  For
     example, consider
-->
集合を返す関数は<literal>CASE</literal>や<literal>COALESCE</literal>のような条件を評価する構成の中では使えません。
例えば、
<programlisting>
SELECT x, CASE WHEN x &gt; 0 THEN generate_series(1, 5) ELSE 0 END FROM tab;
</programlisting>
を考えてください。
<!--
     It might seem that this should produce five repetitions of input rows
     that have <literal>x &gt; 0</literal>, and a single repetition of those that do
     not; but actually, because <function>generate_series(1, 5)</function> would be
     run in an implicit <literal>LATERAL FROM</literal> item before
     the <literal>CASE</literal> expression is ever evaluated, it would produce five
     repetitions of every input row.  To reduce confusion, such cases produce
     a parse-time error instead.
-->
これは、<literal>x &gt; 0</literal>である入力行の5回の繰り返しとそうでないものの1回の繰り返しを生成するように思えるかもしれません。しかし、実際には、<function>generate_series(1, 5)</function>は<literal>CASE</literal>が評価される前に暗黙の<literal>LATERAL FROM</literal>の中で実行されますので、各入力行に対して5回の繰り返しを生成します。
混乱を減らすため、そのような場合にはその代わりに解析時エラーになります。
    </para>

    <note>
     <para>
<!--
      If a function's last command is <command>INSERT</command>, <command>UPDATE</command>,
      or <command>DELETE</command> with <literal>RETURNING</literal>, that command will
      always be executed to completion, even if the function is not declared
      with <literal>SETOF</literal> or the calling query does not fetch all the
      result rows.  Any extra rows produced by the <literal>RETURNING</literal>
      clause are silently dropped, but the commanded table modifications
      still happen (and are all completed before returning from the function).
-->
もし関数の最後のコマンドが<literal>RETURNING</literal>を持つ<command>INSERT</command>、<command>UPDATE</command>、または<command>DELETE</command>である場合、関数が<literal>SETOF</literal>付きで宣言されていない、または呼び出す問い合わせがすべての結果行を取り出さなくても、そのコマンドは完了まで実行されます。
<literal>RETURNING</literal>句で生成される余計な行はすべて警告無しに削除されますが、コマンド対象のテーブルの変更はそれでも起こります（そして、関数から戻る前にすべて完了します）。
     </para>
    </note>

    <note>
     <para>
<!--
      Before <productname>PostgreSQL</productname> 10, putting more than one
      set-returning function in the same select list did not behave very
      sensibly unless they always produced equal numbers of rows.  Otherwise,
      what you got was a number of output rows equal to the least common
      multiple of the numbers of rows produced by the set-returning
      functions.  Also, nested set-returning functions did not work as
      described above; instead, a set-returning function could have at most
      one set-returning argument, and each nest of set-returning functions
      was run independently.  Also, conditional execution (set-returning
      functions inside <literal>CASE</literal> etc) was previously allowed,
      complicating things even more.
      Use of the <literal>LATERAL</literal> syntax is recommended when writing
      queries that need to work in older <productname>PostgreSQL</productname> versions,
      because that will give consistent results across different versions.
      If you have a query that is relying on conditional execution of a
      set-returning function, you may be able to fix it by moving the
      conditional test into a custom set-returning function.  For example,
-->
<productname>PostgreSQL</productname> 10より前では、集合を返す関数を2つ以上同じ選択リストに置くと常に等しい数の行を生成しない限りあまり賢くは振舞いませんでした。
そうでなければ、得られるのは、集合を返す関数が生成する行の数の最小公倍数に等しい数の出力行でした。
また、入れ子の集合を返す関数は上に書いたようには動作しませんでした。代わりに、集合を返す関数は多くても1つの集合を返す引数を持ち、集合を返す関数の各入れ子は独立に実行されました。
また、条件実行(<literal>CASE</literal>等の内側にある集合を返す関数)は以前は認められており、事態をより複雑にしていました。
<productname>PostgreSQL</productname>の古いバージョンで動作することが必要な問い合わせを書く場合には、バージョンが異なっても一貫した結果を返しますので、<literal>LATERAL</literal>構文を使うことを勧めます。
集合を返す関数の条件実行に頼った問い合わせがあるのなら、条件確認を独自の集合を返す関数の中に移動することで修正できます。
例えば
<programlisting>
SELECT x, CASE WHEN y &gt; 0 THEN generate_series(1, z) ELSE 5 END FROM tab;
</programlisting>
<!--
      could become
-->
は
<programlisting>
CREATE FUNCTION case_generate_series(cond bool, start int, fin int, els int)
  RETURNS SETOF int AS $$
BEGIN
  IF cond THEN
    RETURN QUERY SELECT generate_series(start, fin);
  ELSE
    RETURN QUERY SELECT els;
  END IF;
END$$ LANGUAGE plpgsql;

SELECT x, case_generate_series(y &gt; 0, 1, z, 5) FROM tab;
</programlisting>
になります。
<!--
      This formulation will work the same in all versions
      of <productname>PostgreSQL</productname>.
-->
この定式化は<productname>PostgreSQL</productname>のバージョンすべてで同じように動作します。
     </para>
    </note>
   </sect2>

   <sect2 id="xfunc-sql-functions-returning-table">
<!--
    <title><acronym>SQL</acronym> Functions Returning <literal>TABLE</literal></title>
-->
    <title><literal>TABLE</literal>を返す<acronym>SQL</acronym>関数</title>

    <indexterm>
<!--
     <primary>function</primary>
-->
     <primary>関数</primary>
     <secondary>RETURNS TABLE</secondary>
    </indexterm>

    <para>
<!--
     There is another way to declare a function as returning a set,
     which is to use the syntax
     <literal>RETURNS TABLE(<replaceable>columns</replaceable>)</literal>.
     This is equivalent to using one or more <literal>OUT</literal> parameters plus
     marking the function as returning <literal>SETOF record</literal> (or
     <literal>SETOF</literal> a single output parameter's type, as appropriate).
     This notation is specified in recent versions of the SQL standard, and
     thus may be more portable than using <literal>SETOF</literal>.
-->
集合を返すものとして関数を宣言するには、他にも方法があります。
<literal>RETURNS TABLE(<replaceable>columns</replaceable>)</literal>構文を使用することです。
これは１つ以上の<literal>OUT</literal>パラメータを使い、さらに、関数を<literal>SETOF record</literal>（または、適切ならば単一の出力パラメータの型の<literal>SETOF</literal>）を返すものと印を付けることと等価です。
この記法は標準SQLの最近の版で規定されたものですので、<literal>SETOF</literal>を使用するより移植性がより高いかもしれません。
    </para>

    <para>
<!--
     For example, the preceding sum-and-product example could also be
     done this way:
-->
例えば前述の合計と積の例はこのように書けます。

<programlisting>
CREATE FUNCTION sum_n_product_with_tab (x int)
RETURNS TABLE(sum int, product int) AS $$
    SELECT $1 + tab.y, $1 * tab.y FROM tab;
$$ LANGUAGE SQL;
</programlisting>

<!--
     It is not allowed to use explicit <literal>OUT</literal> or <literal>INOUT</literal>
     parameters with the <literal>RETURNS TABLE</literal> notation &mdash; you must
     put all the output columns in the <literal>TABLE</literal> list.
-->
<literal>RETURNS TABLE</literal>記法と一緒に、明示的<literal>OUT</literal>または<literal>INOUT</literal>パラメータを使用することはできません。
すべての出力列を<literal>TABLE</literal>リストに含めなければなりません。
    </para>
   </sect2>

   <sect2 id="xfunc-sql-polymorphic-functions">
<!--
    <title>Polymorphic <acronym>SQL</acronym> Functions</title>
-->
    <title>多様<acronym>SQL</acronym>関数</title>

    <para>
<!--
     <acronym>SQL</acronym> functions can be declared to accept and
     return the polymorphic types described in <xref
     linkend="extend-types-polymorphic"/>.  Here is a polymorphic
     function <function>make_array</function> that builds up an array
     from two arbitrary data type elements:
-->
<acronym>SQL</acronym>関数は、<xref linkend="extend-types-polymorphic"/>の多様型を受け付け、返すように宣言することができます。
以下の<function>make_array</function>多様関数は、任意の2つのデータ型要素から配列を作成します。
<screen>
CREATE FUNCTION make_array(anyelement, anyelement) RETURNS anyarray AS $$
    SELECT ARRAY[$1, $2];
$$ LANGUAGE SQL;

SELECT make_array(1, 2) AS intarray, make_array('a'::text, 'b') AS textarray;
 intarray | textarray
----------+-----------
 {1,2}    | {a,b}
(1 row)
</screen>
    </para>

    <para>
<!--
     Notice the use of the typecast <literal>'a'::text</literal>
     to specify that the argument is of type <type>text</type>. This is
     required if the argument is just a string literal, since otherwise
     it would be treated as type
     <type>unknown</type>, and array of <type>unknown</type> is not a valid
     type.
     Without the typecast, you will get errors like this:
-->
<literal>'a'::text</literal>という型キャストを使用して、引数が<type>text</type>型であることを指定していることに注目してください。
これは引数が単なる文字列リテラルである場合に必要です。
さもないと、<type>unknown</type>型として扱われてしまうため、無効な<type>unknown</type>の配列を返そうとしてしまいます。
型キャストがないと、以下のようなエラーが発生します。
<screen>
ERROR:  could not determine polymorphic type because input has type unknown
</screen>
    </para>

    <para>
<!--
     With <function>make_array</function> declared as above, you must
     provide two arguments that are of exactly the same data type; the
     system will not attempt to resolve any type differences.  Thus for
     example this does not work:
-->
上記のように<function>make_array</function>を宣言した場合、まったく同じデータ型の2つの引数を指定する必要があります。
システムは型の違いを解決しようとしません。
したがって、例えばこれはうまくいきません。
<screen>
SELECT make_array(1, 2.5) AS numericarray;
ERROR:  function make_array(integer, numeric) does not exist
</screen>
<!--
     An alternative approach is to use the <quote>common</quote> family of
     polymorphic types, which allows the system to try to identify a
     suitable common type:
-->
別の方法として、<quote>共通</quote>族の多様型を使用する方法があります。
これにより、システムは適切な共通の型を特定できます。
<screen>
CREATE FUNCTION make_array2(anycompatible, anycompatible)
RETURNS anycompatiblearray AS $$
    SELECT ARRAY[$1, $2];
$$ LANGUAGE SQL;

SELECT make_array2(1, 2.5) AS numericarray;
 numericarray
--------------
 {1,2.5}
(1 row)
</screen>
<!--
     Because the rules for common type resolution default to choosing
     type <type>text</type> when all inputs are of unknown types, this
     also works:
-->
すべての入力が未知の型である場合、共通の型を解決するルールはデフォルトで<type>text</type>型を選択するので、これも動作します。
<screen>
SELECT make_array2('a', 'b') AS textarray;
 textarray 
-----------
 {a,b}
(1 row)
</screen>
    </para>

    <para>
<!--
     It is permitted to have polymorphic arguments with a fixed
     return type, but the converse is not. For example:
-->
固定の戻り値型を持ちながら多様引数を持つことは許されますが、逆は許されません。
以下に例を示します。
<screen>
CREATE FUNCTION is_greater(anyelement, anyelement) RETURNS boolean AS $$
    SELECT $1 &gt; $2;
$$ LANGUAGE SQL;

SELECT is_greater(1, 2);
 is_greater
------------
 f
(1 row)

CREATE FUNCTION invalid_func() RETURNS anyelement AS $$
    SELECT 1;
$$ LANGUAGE SQL;
ERROR:  cannot determine result data type
DETAIL:  A result of type anyelement requires at least one input of type anyelement, anyarray, anynonarray, anyenum, or anyrange.
</screen>
    </para>

    <para>
<!--
     Polymorphism can be used with functions that have output arguments.
     For example:
-->
出力引数を持つ関数でも多様性を使用することができます。
以下に例を示します。
<screen>
CREATE FUNCTION dup (f1 anyelement, OUT f2 anyelement, OUT f3 anyarray)
AS 'select $1, array[$1,$1]' LANGUAGE SQL;

SELECT * FROM dup(22);
 f2 |   f3
----+---------
 22 | {22,22}
(1 row)
</screen>
    </para>

    <para>
<!--
     Polymorphism can also be used with variadic functions.
     For example:
-->
多様性はvariadic関数とともに使用できます。例をあげます。
<screen>
CREATE FUNCTION anyleast (VARIADIC anyarray) RETURNS anyelement AS $$
    SELECT min($1[i]) FROM generate_subscripts($1, 1) g(i);
$$ LANGUAGE SQL;

SELECT anyleast(10, -1, 5, 4);
 anyleast 
----------
       -1
(1 row)

SELECT anyleast('abc'::text, 'def');
 anyleast 
----------
 abc
(1 row)

CREATE FUNCTION concat_values(text, VARIADIC anyarray) RETURNS text AS $$
    SELECT array_to_string($2, $1);
$$ LANGUAGE SQL;

SELECT concat_values('|', 1, 4, 2);
 concat_values 
---------------
 1|4|2
(1 row)
</screen>
    </para>
   </sect2>

   <sect2>
<!--
    <title><acronym>SQL</acronym> Functions with Collations</title>
-->
    <title>照合順序を持つ<acronym>SQL</acronym>関数</title>

    <indexterm>
<!--
     <primary>collation</primary>
     <secondary>in SQL functions</secondary>
-->
     <primary>照合順序</primary>
     <secondary>SQL関数における</secondary>
    </indexterm>

    <para>
<<<<<<< HEAD
     When an SQL function has one or more parameters of collatable data types,
=======
<!--
     When a SQL function has one or more parameters of collatable data types,
>>>>>>> 9a9c638e
     a collation is identified for each function call depending on the
     collations assigned to the actual arguments, as described in <xref
     linkend="collation"/>.  If a collation is successfully identified
     (i.e., there are no conflicts of implicit collations among the arguments)
     then all the collatable parameters are treated as having that collation
     implicitly.  This will affect the behavior of collation-sensitive
     operations within the function.  For example, using the
     <function>anyleast</function> function described above, the result of
-->
SQL関数が照合順序の変更が可能なデータ型のパラメータを１つ以上持つ場合、それぞれの関数呼び出しに対して、実引数に割り当てられた照合順序に応じて、照合順序が識別されます。
照合順序の識別に成功した（つまり、暗黙的な照合順序がすべての引数で競合しない）場合、すべての照合順序の変更が可能なパラメータは暗黙的に照合順序を持つものとして扱われます。
これは関数内の照合順序に依存する操作の振舞いに影響します。
例えば、上記の<function>anyleast</function>を使って考えます。
<programlisting>
SELECT anyleast('abc'::text, 'ABC');
</programlisting>
<!--
     will depend on the database's default collation.  In <literal>C</literal> locale
     the result will be <literal>ABC</literal>, but in many other locales it will
     be <literal>abc</literal>.  The collation to use can be forced by adding
     a <literal>COLLATE</literal> clause to any of the arguments, for example
-->
この結果はデータベースのデフォルト照合順序に依存します。
<literal>C</literal>ロケールでは<literal>ABC</literal>という結果になりますが、他の多くのロケールでは<literal>abc</literal>になります。
使用される照合順序を<literal>COLLATE</literal>句を付与することで強制することができます。
例を以下に示します。
<programlisting>
SELECT anyleast('abc'::text, 'ABC' COLLATE "C");
</programlisting>
<!--
     Alternatively, if you wish a function to operate with a particular
     collation regardless of what it is called with, insert
     <literal>COLLATE</literal> clauses as needed in the function definition.
     This version of <function>anyleast</function> would always use <literal>en_US</literal>
     locale to compare strings:
-->
この他、呼び出し元の照合順序とは関係なく特定の照合順序で動作する関数にしたければ、関数定義において必要な所に<literal>COLLATE</literal>句を付けてください。
以下の<function>anyleast</function>では、文字列を比較する際に常に<literal>en_US</literal>を使用します。
<programlisting>
CREATE FUNCTION anyleast (VARIADIC anyarray) RETURNS anyelement AS $$
    SELECT min($1[i] COLLATE "en_US") FROM generate_subscripts($1, 1) g(i);
$$ LANGUAGE SQL;
</programlisting>
<!--
     But note that this will throw an error if applied to a non-collatable
     data type.
-->
しかし、もし照合順序の変更ができないデータ型が与えられた場合にエラーになってしまうことに注意してください。
    </para>

    <para>
<!--
     If no common collation can be identified among the actual arguments,
     then an SQL function treats its parameters as having their data types'
     default collation (which is usually the database's default collation,
     but could be different for parameters of domain types).
-->
実引数全体で共通の照合順序を識別できない場合、SQL関数はパラメータがそのデータ型のデフォルト照合順序（通常はデータベースのデフォルトの照合順序ですが、ドメイン型のパラメータでは異なる可能性があります）を持つものとみなします。
    </para>

    <para>
<!--
     The behavior of collatable parameters can be thought of as a limited
     form of polymorphism, applicable only to textual data types.
-->
照合順序の変更ができるパラメータの動作は、テキストのデータ型にのみ適用できる、限定された多様性と考えることができます。
    </para>
   </sect2>
  </sect1>

  <sect1 id="xfunc-overload">
<!--
   <title>Function Overloading</title>
-->
<title>関数のオーバーロード</title>

   <indexterm zone="xfunc-overload">
<!--
    <primary>overloading</primary>
    <secondary>functions</secondary>
-->
    <primary>オーバーロード</primary>
    <secondary>関数</secondary>
   </indexterm>

   <para>
<!--
    More than one function can be defined with the same SQL name, so long
    as the arguments they take are different.  In other words,
    function names can be <firstterm>overloaded</firstterm>.  Whether or not
    you use it, this capability entails security precautions when calling
    functions in databases where some users mistrust other users; see
    <xref linkend="typeconv-func"/>.  When a query is executed, the server
    will determine which function to call from the data types and the number
    of the provided arguments.  Overloading can also be used to simulate
    functions with a variable number of arguments, up to a finite maximum
    number.
-->
使用する引数が異なるのであれば、同じSQL名の関数を1つ以上定義することができます。
つまり、関数名は<firstterm>オーバーロード</firstterm>が可能です。
使うかどうかに関わりなく、この能力は、あるユーザが他のユーザを信用しないデータベースで関数を呼び出す時に、セキュリティの事前の対策を必要とします。<xref linkend="typeconv-func"/>を参照してください。
問い合わせが実行された時、サーバは与えられた引数のデータ型と数によって呼び出すべき関数を決定します。
またオーバーロードを使用して、有限個の可変長引数を持つ関数を模擬することができます。
   </para>

   <para>
<!--
    When creating a family of overloaded functions, one should be
    careful not to create ambiguities.  For instance, given the
    functions:
-->
オーバーロード関数を作成する時、曖昧さが発生しないように注意しなければなりません。
例えば、以下のような関数を考えてみます。
<programlisting>
CREATE FUNCTION test(int, real) RETURNS ...
CREATE FUNCTION test(smallint, double precision) RETURNS ...
</programlisting>
<!--
    it is not immediately clear which function would be called with
    some trivial input like <literal>test(1, 1.5)</literal>.  The
    currently implemented resolution rules are described in
    <xref linkend="typeconv"/>, but it is unwise to design a system that subtly
    relies on this behavior.
-->
<literal>test(1, 1.5)</literal>のような平凡な入力でも、どちらの関数を呼び出すのかはすぐには明確ではありません。
現在実装されている解決規則は<xref linkend="typeconv"/>にて説明していますが、この動作に巧妙に依存するようにシステムを設計することは推奨しません。
   </para>

   <para>
<!--
    A function that takes a single argument of a composite type should
    generally not have the same name as any attribute (field) of that type.
    Recall that <literal><replaceable>attribute</replaceable>(<replaceable>table</replaceable>)</literal>
    is considered equivalent
    to <literal><replaceable>table</replaceable>.<replaceable>attribute</replaceable></literal>.
    In the case that there is an
    ambiguity between a function on a composite type and an attribute of
    the composite type, the attribute will always be used.  It is possible
    to override that choice by schema-qualifying the function name
    (that is, <literal><replaceable>schema</replaceable>.<replaceable>func</replaceable>(<replaceable>table</replaceable>)
    </literal>) but it's better to
    avoid the problem by not choosing conflicting names.
-->
一般的に、1つの複合型の引数を取る関数は、その型の属性（フィールド）と同じ名前を持ってはいけません。
<literal><replaceable>attribute</replaceable>(<replaceable>table</replaceable>)</literal>が<literal><replaceable>table</replaceable>.<replaceable>attribute</replaceable></literal>と等価とみなされることを思い出してください。
複合型に対する関数と複合型の属性との間に曖昧さがあるような場合、属性の方が常に使用されます。
この振舞いは関数名をスキーマで修飾する（つまり、<literal><replaceable>schema</replaceable>.<replaceable>func</replaceable>(<replaceable>table</replaceable>)</literal>）ことにより変更できますが、競合する名前を使用しないことで問題を防ぐ方が良いでしょう。
   </para>

   <para>
<!--
    Another possible conflict is between variadic and non-variadic functions.
    For instance, it is possible to create both <literal>foo(numeric)</literal> and
    <literal>foo(VARIADIC numeric[])</literal>.  In this case it is unclear which one
    should be matched to a call providing a single numeric argument, such as
    <literal>foo(10.1)</literal>.  The rule is that the function appearing
    earlier in the search path is used, or if the two functions are in the
    same schema, the non-variadic one is preferred.
-->
可変長引数を取る関数と可変長引数を取らない関数の間に、他にも競合する可能性があります。
例えば、<literal>foo(numeric)</literal>と<literal>foo(VARIADIC numeric[])</literal>の両方を作成することが可能です。
この場合、単一の数値引数を取った呼び出し、例えば<literal>foo(10.1)</literal>をどちらに一致するものとすべきか不明瞭です。
検索パスのより前にある関数が使われる、もし2つの関数が同一スキーマにあれば可変長引数を取らない関数が優先されるというのが、この場合の規則です。
   </para>

   <para>
<!--
    When overloading C-language functions, there is an additional
    constraint: The C name of each function in the family of
    overloaded functions must be different from the C names of all
    other functions, either internal or dynamically loaded.  If this
    rule is violated, the behavior is not portable.  You might get a
    run-time linker error, or one of the functions will get called
    (usually the internal one).  The alternative form of the
    <literal>AS</literal> clause for the SQL <command>CREATE
    FUNCTION</command> command decouples the SQL function name from
    the function name in the C source code.  For instance:
-->
C言語関数をオーバーロードする場合、さらに制限があります。
オーバーロードされた関数群内の各関数のCの名前は、内部か動的ロードされたかに関係なく他のすべての関数のCの名前と異なる必要があります。
この規則に反した場合は、この動作は移植性がありません。
実行時リンカエラーになるかもしれませんし、関数群のどれか（たいていは内部関数）が呼び出されるかもしれません。
<command>CREATE FUNCTION</command> SQLコマンドの別形式の<literal>AS</literal>句は、SQL関数名とCソースコード内の関数名とを分離します。
以下に例を示します。
<programlisting>
CREATE FUNCTION test(int) RETURNS int
    AS '<replaceable>filename</replaceable>', 'test_1arg'
    LANGUAGE C;
CREATE FUNCTION test(int, int) RETURNS int
    AS '<replaceable>filename</replaceable>', 'test_2arg'
    LANGUAGE C;
</programlisting>
<!--
    The names of the C functions here reflect one of many possible conventions.
-->
ここでのC関数の名前は多くの取り得る規約の1つを反映しています。
   </para>
  </sect1>

  <sect1 id="xfunc-volatility">
<!--
   <title>Function Volatility Categories</title>
-->
   <title>関数の変動性分類</title>

   <indexterm zone="xfunc-volatility">
<!--
    <primary>volatility</primary>
    <secondary>functions</secondary>
-->
    <primary>変動性</primary>
    <secondary>関数</secondary>
   </indexterm>
   <indexterm zone="xfunc-volatility">
    <primary>VOLATILE</primary>
   </indexterm>
   <indexterm zone="xfunc-volatility">
    <primary>STABLE</primary>
   </indexterm>
   <indexterm zone="xfunc-volatility">
    <primary>IMMUTABLE</primary>
   </indexterm>

   <para>
<!--
    Every function has a <firstterm>volatility</firstterm> classification, with
    the possibilities being <literal>VOLATILE</literal>, <literal>STABLE</literal>, or
    <literal>IMMUTABLE</literal>.  <literal>VOLATILE</literal> is the default if the
    <link linkend="sql-createfunction"><command>CREATE FUNCTION</command></link>
    command does not specify a category.  The volatility category is a
    promise to the optimizer about the behavior of the function:
-->
すべての関数は<firstterm>変動性</firstterm>区分を持ちます。
取り得る区分は、<literal>VOLATILE</literal>、<literal>STABLE</literal>、もしくは<literal>IMMUTABLE</literal>です。
<xref linkend="sql-createfunction"/>コマンドで分類の指定がなければデフォルトで<literal>VOLATILE</literal>になります。
変動性に関する分類は、その関数の動作に関するオプティマイザへの約束事です。

   <itemizedlist>
    <listitem>
     <para>
<!--
      A <literal>VOLATILE</literal> function can do anything, including modifying
      the database.  It can return different results on successive calls with
      the same arguments.  The optimizer makes no assumptions about the
      behavior of such functions.  A query using a volatile function will
      re-evaluate the function at every row where its value is needed.
-->
<literal>VOLATILE</literal>関数は、データベースの変更を含む、すべてを行うことができます。
同一引数で続けて呼び出したとしても異なる結果を返すことができます。
オプティマイザはこうした関数の振舞いに対する前提を持ちません。
VOLATILE関数を使用した問い合わせは、その行の値を必要とするすべての行においてその関数を再評価します。
     </para>
    </listitem>
    <listitem>
     <para>
<!--
      A <literal>STABLE</literal> function cannot modify the database and is
      guaranteed to return the same results given the same arguments
      for all rows within a single statement. This category allows the
      optimizer to optimize multiple calls of the function to a single
      call. In particular, it is safe to use an expression containing
      such a function in an index scan condition. (Since an index scan
      will evaluate the comparison value only once, not once at each
      row, it is not valid to use a <literal>VOLATILE</literal> function in an
      index scan condition.)
-->
<literal>STABLE</literal>関数はデータベースを変更することができません。
また、単一の文内ですべての行に対して同一の引数を渡した場合に同一の結果を返すことが保証されています。
この区分により、オプティマイザは複数の関数の呼び出しを１つの呼び出しに最適化することができます。
特に、インデックススキャン条件内でこうした関数を含んだ式を使用することは安全です。
（インデックススキャンは行ごとに一度ではなく、一度だけ比較値の評価を行いますので、インデックススキャン条件内で<literal>VOLATILE</literal>関数を使用することは意味がありません。）
     </para>
    </listitem>
    <listitem>
     <para>
<!--
      An <literal>IMMUTABLE</literal> function cannot modify the database and is
      guaranteed to return the same results given the same arguments forever.
      This category allows the optimizer to pre-evaluate the function when
      a query calls it with constant arguments.  For example, a query like
      <literal>SELECT ... WHERE x = 2 + 2</literal> can be simplified on sight to
      <literal>SELECT ... WHERE x = 4</literal>, because the function underlying
      the integer addition operator is marked <literal>IMMUTABLE</literal>.
-->
<literal>IMMUTABLE</literal>関数はデータベースを変更することができません。
また、同一引数に対する呼び出しは常に同一の結果を返すことが保証されています。
問い合わせが定数の引数でこうした関数を呼び出した場合、オプティマイザはこの関数を事前に評価することができます。
例えば、<literal>SELECT ... WHERE x = 2 + 2</literal>といった問い合わせは、<literal>SELECT ... WHERE x = 4</literal>のように単純化することができます。
これは、整数加算演算子の基になる関数が<literal>IMMUTABLE</literal>として宣言されているためです。
     </para>
    </listitem>
   </itemizedlist>
   </para>

   <para>
<!--
    For best optimization results, you should label your functions with the
    strictest volatility category that is valid for them.
-->
最適化の結果を最善にするためには、関数に対して有効かつ最も厳密な変動性区分を付けなければなりません。
   </para>

   <para>
<!--
    Any function with side-effects <emphasis>must</emphasis> be labeled
    <literal>VOLATILE</literal>, so that calls to it cannot be optimized away.
    Even a function with no side-effects needs to be labeled
    <literal>VOLATILE</literal> if its value can change within a single query;
    some examples are <literal>random()</literal>, <literal>currval()</literal>,
    <literal>timeofday()</literal>.
-->
副作用を持つ関数はすべて<literal>VOLATILE</literal>と付けなければ<emphasis>なりません</emphasis>。
こうした関数は最適化することができないためです。
関数が副作用を持たなかったとしても、単一問い合わせ内で値が変動する場合は<literal>VOLATILE</literal>と付けなければなりません。
例えば、<literal>random()</literal>、<literal>currval()</literal>、<literal>timeofday()</literal>などです。
   </para>

   <para>
<!--
    Another important example is that the <function>current_timestamp</function>
    family of functions qualify as <literal>STABLE</literal>, since their values do
    not change within a transaction.
-->
その他の重要な例は、<function>current_timestamp</function>系列の関数は、それらの値がトランザクション内で変わらないことから、<literal>STABLE</literal>と見なされます。
   </para>

   <para>
<!--
    There is relatively little difference between <literal>STABLE</literal> and
    <literal>IMMUTABLE</literal> categories when considering simple interactive
    queries that are planned and immediately executed: it doesn't matter
    a lot whether a function is executed once during planning or once during
    query execution startup.  But there is a big difference if the plan is
    saved and reused later.  Labeling a function <literal>IMMUTABLE</literal> when
    it really isn't might allow it to be prematurely folded to a constant during
    planning, resulting in a stale value being re-used during subsequent uses
    of the plan.  This is a hazard when using prepared statements or when
    using function languages that cache plans (such as
    <application>PL/pgSQL</application>).
-->
計画作成を行い、すぐに実行されるような単一の対話式問い合わせを考えた場合、相対的に<literal>STABLE</literal>区分と<literal>IMMUTABLE</literal>区分との違いはあまりありません。
このような場合、関数が計画作成中に一度実行されるか、問い合わせ実行中に一度実行されるかがあまり問題になりません。
しかし、計画が保存され、後で再利用される場合は大きな違いが現れます。
本来ならば関数が計画作成段階で早めに定数を保持することができない場合に<literal>IMMUTABLE</literal>を付けると、その後にこの計画を使用する時に古くて意味のない値が再利用されてしまうことになります。
これは、プリペアド文や計画をキャッシュする関数言語（<application>PL/pgSQL</application>など）を使用する場合は危険です。
   </para>

   <para>
<!--
    For functions written in SQL or in any of the standard procedural
    languages, there is a second important property determined by the
    volatility category, namely the visibility of any data changes that have
    been made by the SQL command that is calling the function.  A
    <literal>VOLATILE</literal> function will see such changes, a <literal>STABLE</literal>
    or <literal>IMMUTABLE</literal> function will not.  This behavior is implemented
    using the snapshotting behavior of MVCC (see <xref linkend="mvcc"/>):
    <literal>STABLE</literal> and <literal>IMMUTABLE</literal> functions use a snapshot
    established as of the start of the calling query, whereas
    <literal>VOLATILE</literal> functions obtain a fresh snapshot at the start of
    each query they execute.
-->
SQLもしくは標準手続き言語で作成された関数では、変動性分類で決定される２番目に重要な性質があります。
すなわち、その関数を呼び出すSQLコマンドによりなされてきたすべてのデータ変更の可視性です。
<literal>VOLATILE</literal>関数はそのような変更を捕らえますが、<literal>STABLE</literal>または<literal>IMMUTABLE</literal>関数はそうしません。
この動作はMVCC（<xref linkend="mvcc"/>を参照）のスナップショット処理の動作を使用して実装されています。
<literal>STABLE</literal>と<literal>IMMUTABLE</literal>関数は、呼び出す問い合わせの開始時点で成立したスナップショットを使用しますが、<literal>VOLATILE</literal>関数はそれぞれの問い合わせの実行開始時点の作りたてのスナップショットを取得します。
   </para>

   <note>
    <para>
<!--
     Functions written in C can manage snapshots however they want, but it's
     usually a good idea to make C functions work this way too.
-->
しかし、C言語で作成された関数は、どのようにでもスナップショットを管理することができますが、通常C関数でもこのように動作させることは良い考えです。
    </para>
   </note>

   <para>
<!--
    Because of this snapshotting behavior,
    a function containing only <command>SELECT</command> commands can safely be
    marked <literal>STABLE</literal>, even if it selects from tables that might be
    undergoing modifications by concurrent queries.
    <productname>PostgreSQL</productname> will execute all commands of a
    <literal>STABLE</literal> function using the snapshot established for the
    calling query, and so it will see a fixed view of the database throughout
    that query.
-->
このスナップショット処理の動作のため、同時実行の問い合わせによって別途変更されている可能性があるテーブルから選択していたとしても、<command>SELECT</command>コマンドのみを含む関数は、安全に<literal>STABLE</literal>とすることができます。
<productname>PostgreSQL</productname>は、呼び出し元の問い合わせに対して確立されたスナップショットを使用して<literal>STABLE</literal>関数のすべてのコマンドを実行します。
したがってその問い合わせの間、データベースに対して固定された視点で値を参照することになります。
   </para>

   <para>
<!--
    The same snapshotting behavior is used for <command>SELECT</command> commands
    within <literal>IMMUTABLE</literal> functions.  It is generally unwise to select
    from database tables within an <literal>IMMUTABLE</literal> function at all,
    since the immutability will be broken if the table contents ever change.
    However, <productname>PostgreSQL</productname> does not enforce that you
    do not do that.
-->
<literal>IMMUTABLE</literal>関数内の<command>SELECT</command>コマンドも同様のスナップショット処理の動作を使用します。
ただし、一般的に、<literal>IMMUTABLE</literal>関数内でデータベースのテーブルを検索（SELECT）することは勧められません。
テーブルの内容が変わってしまった場合にその不変性が壊れてしまうためです。
しかし、<productname>PostgreSQL</productname>では強制的に検索（SELECT）できないようにはしていません。
   </para>

   <para>
<!--
    A common error is to label a function <literal>IMMUTABLE</literal> when its
    results depend on a configuration parameter.  For example, a function
    that manipulates timestamps might well have results that depend on the
    <xref linkend="guc-timezone"/> setting.  For safety, such functions should
    be labeled <literal>STABLE</literal> instead.
-->
よくあるエラーは、設定パラメータに依存する結果となる関数に<literal>IMMUTABLE</literal>と付けることです。
例えば、タイムスタンプを操作する関数は、おそらく<xref linkend="guc-timezone"/>の設定に依存した結果になります。
こうした関数は、安全のため代わりに<literal>STABLE</literal>と付けてください。
   </para>

   <note>
    <para>
<!--
     <productname>PostgreSQL</productname> requires that <literal>STABLE</literal>
     and <literal>IMMUTABLE</literal> functions contain no SQL commands other
     than <command>SELECT</command> to prevent data modification.
     (This is not a completely bulletproof test, since such functions could
     still call <literal>VOLATILE</literal> functions that modify the database.
     If you do that, you will find that the <literal>STABLE</literal> or
     <literal>IMMUTABLE</literal> function does not notice the database changes
     applied by the called function, since they are hidden from its snapshot.)
-->
<productname>PostgreSQL</productname>はデータの変更を防ぐために<literal>STABLE</literal>関数と<literal>IMMUTABLE</literal>関数が<command>SELECT</command>以外のSQLコマンドを含まないことを要求します。
（こうした関数はまだデータベースを変更する<literal>VOLATILE</literal>関数を呼び出すことができますので、これは防弾条件として完全ではありません。
これを行うと、<literal>STABLE</literal>もしくは<literal>IMMUTABLE</literal>関数は、そのスナップショットからそれらが隠されていることから、呼び出した関数によるデータベースの変更に気がつきません。）
    </para>
   </note>
  </sect1>

  <sect1 id="xfunc-pl">
<!--
   <title>Procedural Language Functions</title>
-->
<title>手続き型言語関数</title>

   <para>
<!--
    <productname>PostgreSQL</productname> allows user-defined functions
    to be written in other languages besides SQL and C.  These other
    languages are generically called <firstterm>procedural
    languages</firstterm> (<acronym>PL</acronym>s).
    Procedural languages aren't built into the
    <productname>PostgreSQL</productname> server; they are offered
    by loadable modules.
    See <xref linkend="xplang"/> and following chapters for more
    information.
-->
<productname>PostgreSQL</productname>ではSQLやC言語以外の言語でユーザ定義の関数を作成することができます。
これらの他の言語は一般に<firstterm>手続き言語</firstterm>（<acronym>PL</acronym>）と呼ばれます。
手続き言語は<productname>PostgreSQL</productname>サーバに組み込まれておらず、ロード可能モジュールとして提供されています。
詳細は<xref linkend="xplang"/>と以下の章を参照してください。
   </para>
  </sect1>

  <sect1 id="xfunc-internal">
<!--
   <title>Internal Functions</title>
-->
<title>内部関数</title>

<!--
   <indexterm zone="xfunc-internal"><primary>function</primary><secondary>internal</secondary></indexterm>
-->
   <indexterm zone="xfunc-internal"><primary>関数</primary><secondary>内部</secondary></indexterm>

   <para>
<!--
    Internal functions are functions written in C that have been statically
    linked into the <productname>PostgreSQL</productname> server.
    The <quote>body</quote> of the function definition
    specifies the C-language name of the function, which need not be the
    same as the name being declared for SQL use.
    (For reasons of backward compatibility, an empty body
    is accepted as meaning that the C-language function name is the
    same as the SQL name.)
-->
内部関数とは、Cで作成された、<productname>PostgreSQL</productname>サーバに静的にリンクされた関数です。
関数定義の<quote>本体</quote>では関数のC言語における名前を指定します。
この名前をSQLでの使用のために宣言される名前と同じにする必要はありません。
（後方互換性のため、C言語関数名がSQL名と同じであるという意味として、空の本体も受け付けられます。）
   </para>

   <para>
<!--
    Normally, all internal functions present in the
    server are declared during the initialization of the database cluster
    (see <xref linkend="creating-cluster"/>),
    but a user could use <command>CREATE FUNCTION</command>
    to create additional alias names for an internal function.
    Internal functions are declared in <command>CREATE FUNCTION</command>
    with language name <literal>internal</literal>.  For instance, to
    create an alias for the <function>sqrt</function> function:
-->
通常、サーバに存在するすべての内部関数は、データベースクラスタの初期化（<xref linkend="creating-cluster"/>参照）の際に宣言されますが、ユーザは<command>CREATE FUNCTION</command>を使用して、内部関数の別名をさらに作成することができます。
内部関数は<literal>internal</literal>という言語名を付けた<command>CREATE FUNCTION</command>によって宣言されます。
例えば、<function>sqrt</function>関数の別名を作成するには以下のようにします。
<programlisting>
CREATE FUNCTION square_root(double precision) RETURNS double precision
    AS 'dsqrt'
    LANGUAGE internal
    STRICT;
</programlisting>
<!--
    (Most internal functions expect to be declared <quote>strict</quote>.)
-->
（ほとんどの内部関数は<quote>strict</quote>として宣言されることを想定しています。）
   </para>

   <note>
    <para>
<!--
     Not all <quote>predefined</quote> functions are
     <quote>internal</quote> in the above sense.  Some predefined
     functions are written in SQL.
-->
<quote>定義済みの</quote>関数のすべてが上の意味での<quote>内部</quote>ではありません。
SQLで作成された定義済み関数もあります。
    </para>
   </note>
  </sect1>

  <sect1 id="xfunc-c">
<!--
   <title>C-Language Functions</title>
-->
<title>C言語関数</title>

   <indexterm zone="xfunc-c">
<!--
    <primary>function</primary>
    <secondary>user-defined</secondary>
    <tertiary>in C</tertiary>
-->
    <primary>関数</primary>
    <secondary>ユーザ定義</secondary>
    <tertiary>Cで作成された</tertiary>
   </indexterm>

   <para>
<!--
    User-defined functions can be written in C (or a language that can
    be made compatible with C, such as C++).  Such functions are
    compiled into dynamically loadable objects (also called shared
    libraries) and are loaded by the server on demand.  The dynamic
    loading feature is what distinguishes <quote>C language</quote> functions
    from <quote>internal</quote> functions &mdash; the actual coding conventions
    are essentially the same for both.  (Hence, the standard internal
    function library is a rich source of coding examples for user-defined
    C functions.)
-->
ユーザ定義の関数はC（もしくはC++のようなCと互換性のある言語）で作成することができます。
そのような関数は動的ロード可能オブジェクト（共有ライブラリとも呼ばれます）としてコンパイルされ、必要に応じてサーバにロードされます。
動的ロード機能が、<quote>C言語</quote>関数を<quote>内部</quote>関数と区別するものです。
コーディング方法は基本的に両方とも同じです。
（したがって、標準内部関数ライブラリはユーザ定義のC関数のコーディング例の豊富な情報源となります。）
   </para>

   <para>
<!--
    Currently only one calling convention is used for C functions
    (<quote>version 1</quote>). Support for that calling convention is
    indicated by writing a <literal>PG_FUNCTION_INFO_V1()</literal> macro
    call for the function, as illustrated below.
-->
現在、1つの呼び出し規約だけがC関数で使用されています(<quote>version 1</quote>)。
その呼び出し規約をサポートしていることは、以下に示すように、その関数用に呼び出しマクロ<literal>PG_FUNCTION_INFO_V1()</literal>を書くことで示されます。
   </para>

  <sect2 id="xfunc-c-dynload">
<!--
   <title>Dynamic Loading</title>
-->
<title>動的ロード</title>

   <indexterm zone="xfunc-c-dynload">
<!--
    <primary>dynamic loading</primary>
-->
    <primary>動的ロード</primary>
   </indexterm>

   <para>
<!--
    The first time a user-defined function in a particular
    loadable object file is called in a session,
    the dynamic loader loads that object file into memory so that the
    function can be called.  The <command>CREATE FUNCTION</command>
    for a user-defined C function must therefore specify two pieces of
    information for the function: the name of the loadable
    object file, and the C name (link symbol) of the specific function to call
    within that object file.  If the C name is not explicitly specified then
    it is assumed to be the same as the SQL function name.
-->
特定のロード可能オブジェクト内のユーザ定義の関数がセッションで最初に呼び出されると、動的ローダは、その関数を呼び出すことができるように、オブジェクトファイルをメモリ内に読み込みます。
そのため、ユーザ定義のC関数用の<command>CREATE FUNCTION</command>はその関数について、ロード可能オブジェクトファイルの名前とオブジェクトファイル中の呼び出される特定の関数のC名称（リンクシンボル）という2つの情報を指定しなければなりません。
C名称が明示的に指定されなかった場合、SQLにおける関数名と同じものと仮定されます。
   </para>

   <para>
<!--
    The following algorithm is used to locate the shared object file
    based on the name given in the <command>CREATE FUNCTION</command>
    command:
-->
<command>CREATE FUNCTION</command>コマンドで与えられた名前に基づいて、共有オブジェクトファイルの場所を見つける際に以下のアルゴリズムが使用されます。

    <orderedlist>
     <listitem>
      <para>
<!--
       If the name is an absolute path, the given file is loaded.
-->
名前が絶対パスの場合、指定されたファイルが読み込まれます。
      </para>
     </listitem>

     <listitem>
      <para>
<!--
       If the name starts with the string <literal>$libdir</literal>,
       that part is replaced by the <productname>PostgreSQL</productname> package
        library directory
       name, which is determined at build time.<indexterm><primary>$libdir</primary></indexterm>
-->
名前が<literal>$libdir</literal>という文字列から始まる場合、その部分は<productname>PostgreSQL</productname>パッケージのライブラリディレクトリで置き換えられます。
このディレクトリはビルド時に決定されます。
<indexterm><primary>$libdir</primary></indexterm>
      </para>
     </listitem>

     <listitem>
      <para>
<!--
       If the name does not contain a directory part, the file is
       searched for in the path specified by the configuration variable
       <xref linkend="guc-dynamic-library-path"/>.<indexterm><primary>dynamic_library_path</primary></indexterm>
-->
名前にディレクトリ部分がない場合、そのファイルは<xref linkend="guc-dynamic-library-path"/>設定変数で指定されたパス内から検索されます。
<indexterm><primary>dynamic_library_path</primary></indexterm>
      </para>
     </listitem>

     <listitem>
      <para>
<!--
       Otherwise (the file was not found in the path, or it contains a
       non-absolute directory part), the dynamic loader will try to
       take the name as given, which will most likely fail.  (It is
       unreliable to depend on the current working directory.)
-->
上記以外の場合（ファイルがパス内に存在しない場合や相対ディレクトリ部分を持つ場合）、動的ローダは指定された名前をそのまま使用し、ほとんどの場合は失敗します。
（これは現在の作業ディレクトリに依存するため信頼できません。）
      </para>
     </listitem>
    </orderedlist>

<!--
    If this sequence does not work, the platform-specific shared
    library file name extension (often <filename>.so</filename>) is
    appended to the given name and this sequence is tried again.  If
    that fails as well, the load will fail.
-->
ここまでの流れがうまくいかなかった場合、プラットフォーム独自の共有ライブラリファイル拡張子（多くの場合<filename>.so</filename>）が指定された名前に追加され、再度この流れを試みます。
同様に失敗した場合は、読み込みは失敗します。
   </para>

   <para>
<!--
    It is recommended to locate shared libraries either relative to
    <literal>$libdir</literal> or through the dynamic library path.
    This simplifies version upgrades if the new installation is at a
    different location.  The actual directory that
    <literal>$libdir</literal> stands for can be found out with the
    command <literal>pg_config &#045;&#045;pkglibdir</literal>.
-->
共有ライブラリを<literal>$libdir</literal>から相対的に、もしくは動的ライブラリパスの通った所に配置することを推奨します。
異なる場所に新しいインストレーションを配置する場合にバージョンアップを簡単にします。
<literal>$libdir</literal>が示す実際のディレクトリは<literal>pg_config --pkglibdir</literal>コマンドを使用することでわかります。
   </para>

   <para>
<!--
    The user ID the <productname>PostgreSQL</productname> server runs
    as must be able to traverse the path to the file you intend to
    load.  Making the file or a higher-level directory not readable
    and/or not executable by the <systemitem>postgres</systemitem>
    user is a common mistake.
-->
<productname>PostgreSQL</productname>サーバの実効ユーザIDはロード予定のファイルのパスまで到達できなければなりません。
よくある失敗として、<systemitem>postgres</systemitem>ユーザに対して読み込み、実行、または両方の権限がそのファイルとその上位ディレクトリに与えられていないことがあります。
   </para>

   <para>
<!--
    In any case, the file name that is given in the
    <command>CREATE FUNCTION</command> command is recorded literally
    in the system catalogs, so if the file needs to be loaded again
    the same procedure is applied.
-->
どの場合でも、<command>CREATE FUNCTION</command>コマンドに与えたファイル名はそのままシステムカタログに保存されます。
ですので、もしそのファイルを再度読み込む必要がある場合、同じ処理が適用されます。
   </para>

   <note>
    <para>
<!--
     <productname>PostgreSQL</productname> will not compile a C function
     automatically.  The object file must be compiled before it is referenced
     in a <command>CREATE
     FUNCTION</command> command.  See <xref linkend="dfunc"/> for additional
     information.
-->
<productname>PostgreSQL</productname>はC関数を自動的にコンパイルしません。
<command>CREATE FUNCTION</command>コマンドで参照する前に、そのオブジェクトファイルはコンパイルされていなければなりません。
さらなる情報については<xref linkend="dfunc"/>を参照してください。
    </para>
   </note>

   <indexterm zone="xfunc-c-dynload">
<!--
    <primary>magic block</primary>
-->
    <primary>マジックブロック</primary>
   </indexterm>

   <para>
<!--
    To ensure that a dynamically loaded object file is not loaded into an
    incompatible server, <productname>PostgreSQL</productname> checks that the
    file contains a <quote>magic block</quote> with the appropriate contents.
    This allows the server to detect obvious incompatibilities, such as code
    compiled for a different major version of
    <productname>PostgreSQL</productname>. To include a magic block,
    write this in one (and only one) of the module source files, after having
    included the header <filename>fmgr.h</filename>:
-->
確実に、動的にロードされるモジュールが互換性がないサーバにロードされないように、<productname>PostgreSQL</productname>は、そのファイルに適切な内容を持つ<quote>マジックブロック</quote>が含まれているかどうか検査します。
これによりサーバは、メジャーバージョンが異なる<productname>PostgreSQL</productname>用にコンパイルされたモジュールなど、明確に互換性がないことを検知することができます。
マジックブロックを含めるためには、以下をモジュールのソースファイルに一度（一度だけ）、<filename>fmgr.h</filename>ヘッダファイルをincludeさせた後で、記述してください。

<programlisting>
PG_MODULE_MAGIC;
</programlisting>
   </para>

   <para>
<!--
    After it is used for the first time, a dynamically loaded object
    file is retained in memory.  Future calls in the same session to
    the function(s) in that file will only incur the small overhead of
    a symbol table lookup.  If you need to force a reload of an object
    file, for example after recompiling it, begin a fresh session.
-->
最初に使用された後も、動的にロードされたオブジェクトファイルはメモリ内に保持されます。
同一セッションにおいてそのファイル内の関数をその後に呼び出した場合、シンボルテーブルの検索に要する小さなオーバーヘッドしかかかりません。
例えば再コンパイルした後など、そのオブジェクトファイルを強制的に再度読み込ませる必要がある場合は、新しいセッションを開始してください。
   </para>

   <indexterm zone="xfunc-c-dynload">
    <primary>_PG_init</primary>
   </indexterm>
   <indexterm zone="xfunc-c-dynload">
    <primary>_PG_fini</primary>
   </indexterm>
   <indexterm zone="xfunc-c-dynload">
<!--
    <primary>library initialization function</primary>
-->
    <primary>ライブラリ初期化処理関数</primary>
   </indexterm>
   <indexterm zone="xfunc-c-dynload">
<!--
    <primary>library finalization function</primary>
-->
    <primary>ライブラリ最終処理関数</primary>
   </indexterm>

   <para>
<!--
    Optionally, a dynamically loaded file can contain initialization and
    finalization functions.  If the file includes a function named
    <function>_PG_init</function>, that function will be called immediately after
    loading the file.  The function receives no parameters and should
    return void.  If the file includes a function named
    <function>_PG_fini</function>, that function will be called immediately before
    unloading the file.  Likewise, the function receives no parameters and
    should return void.  Note that <function>_PG_fini</function> will only be called
    during an unload of the file, not during process termination.
    (Presently, unloads are disabled and will never occur, but this may
    change in the future.)
-->
省略することもできますが、動的にロードされるファイルに初期化処理関数と最終処理関数を含めることができます。
<function>_PG_init</function>という関数がファイルに存在すると、この関数はファイルがロードされた直後に呼び出されます。
この関数は引数を取らずvoid型を返さなければなりません。
<function>_PG_fini</function>という関数がファイルに存在すると、この関数はファイルがアンロードされる直前に呼び出されます。
この関数も同様に引数を取らずvoid型を返さなければなりません。
<function>_PG_fini</function>がファイルのアンロード時にのみ呼び出されるものであり、処理の終了時に呼び出されるものではないことに注意してください。
（現在、アンロードは無効となっていますので、決して発生しません。将来変更される可能性があります。）
   </para>

  </sect2>

   <sect2 id="xfunc-c-basetype">
<!--
    <title>Base Types in C-Language Functions</title>
-->
<title>C言語関数における基本型</title>

    <indexterm zone="xfunc-c-basetype">
<!--
     <primary>data type</primary>
     <secondary>internal organization</secondary>
-->
     <primary>データ型</primary>
     <secondary>内部構成</secondary>
    </indexterm>

    <para>
<!--
     To know how to write C-language functions, you need to know how
     <productname>PostgreSQL</productname> internally represents base
     data types and how they can be passed to and from functions.
     Internally, <productname>PostgreSQL</productname> regards a base
     type as a <quote>blob of memory</quote>.  The user-defined
     functions that you define over a type in turn define the way that
     <productname>PostgreSQL</productname> can operate on it.  That
     is, <productname>PostgreSQL</productname> will only store and
     retrieve the data from disk and use your user-defined functions
     to input, process, and output the data.
-->
C言語関数の作成方法を理解するためには、<productname>PostgreSQL</productname>が基本データ型を内部でどのように表現し、どのようにそれらを関数とやり取りしているかを理解する必要があります。
内部的に<productname>PostgreSQL</productname>は基本型を<quote>メモリの小さな塊</quote>とみなします。
ある型を定義するユーザ定義関数は、言い換えると、<productname>PostgreSQL</productname>がそれを操作できる方法を定義します。
つまり、<productname>PostgreSQL</productname>はデータの格納、ディスクからの取り出しのみを行い、データの入力や処理、出力にはユーザ定義関数を使用します。
    </para>

    <para>
<!--
     Base types can have one of three internal formats:
-->
基本型は下記の3つのいずれかの内部書式を使用しています。

     <itemizedlist>
      <listitem>
       <para>
<!--
        pass by value, fixed-length
-->
固定長の値渡し
       </para>
      </listitem>
      <listitem>
       <para>
<!--
        pass by reference, fixed-length
-->
固定長の参照渡し
       </para>
      </listitem>
      <listitem>
       <para>
<!--
        pass by reference, variable-length
-->
可変長の参照渡し
       </para>
      </listitem>
     </itemizedlist>
    </para>

    <para>
<!--
     By-value  types  can  only be 1, 2, or 4 bytes in length
     (also 8 bytes, if <literal>sizeof(Datum)</literal> is 8 on your machine).
     You should be careful to define your types such that they will be the
     same size (in bytes) on all architectures.  For example, the
     <literal>long</literal> type is dangerous because it is 4 bytes on some
     machines and 8 bytes on others, whereas <type>int</type> type is 4 bytes
     on most Unix machines.  A reasonable implementation of the
     <type>int4</type> type on Unix machines might be:
-->
値渡しは、1、2、4バイト長の型のみで使用することができます（使用するマシンの<literal>sizeof(Datum)</literal>が8の場合は8バイトも使用できます）。
データ型を定義する際、その型がすべてのアーキテクチャにおいて同一の大きさ（バイト数）となるように定義するように注意してください。
例えば、<literal>long</literal>型はマシンによっては4バイトであったり、8バイトであったりして危険ですが、<type>int</type>型はほとんどのUnixマシンでは4バイトです。
Unixマシンにおける<type>int4</type>の理論的な実装は以下のようになります。

<programlisting>
<!--
/* 4-byte integer, passed by value */
-->
/* 4 バイト整数、値渡し */
typedef int int4;
</programlisting>

<!--
     (The actual PostgreSQL C code calls this type <type>int32</type>, because
     it is a convention in C that <type>int<replaceable>XX</replaceable></type>
     means <replaceable>XX</replaceable> <emphasis>bits</emphasis>.  Note
     therefore also that the C type <type>int8</type> is 1 byte in size.  The
     SQL type <type>int8</type> is called <type>int64</type> in C.  See also
     <xref linkend="xfunc-c-type-table"/>.)
-->
（実際のPostgreSQLのCコードではこの型を<type>int32</type>と呼びます。
<type>int<replaceable>XX</replaceable></type>が<replaceable>XX</replaceable> <emphasis>ビット</emphasis>であることはCにおける規約だからです。
したがって<type>int8</type>というCの型のサイズは１バイトであることに注意してください。
<type>int8</type>というSQLの型はCでは<type>int64</type>と呼ばれます。
<xref linkend="xfunc-c-type-table"/>も参照してください。）
    </para>

    <para>
<!--
     On  the  other hand, fixed-length types of any size can
     be passed by-reference.  For example, here is a  sample
     implementation of a <productname>PostgreSQL</productname> type:
-->
一方、任意の大きさの固定長の型は参照として引き渡すことができます。
例として以下に<productname>PostgreSQL</productname>の型の実装サンプルを示します。

<programlisting>
<!--
/* 16-byte structure, passed by reference */
-->
/* 16 バイト構造体、参照渡し */
typedef struct
{
    double  x, y;
} Point;
</programlisting>

<!--
     Only  pointers  to  such types can be used when passing
     them in and out of <productname>PostgreSQL</productname> functions.
     To return a value of such a type, allocate the right amount of
     memory with <literal>palloc</literal>, fill in the allocated memory,
     and return a pointer to it.  (Also, if you just want to return the
     same value as one of your input arguments that's of the same data type,
     you can skip the extra <literal>palloc</literal> and just return the
     pointer to the input value.)
-->
それらの型のポインタのみが<productname>PostgreSQL</productname>関数の入出力時に使用できます。
それらの型の値を返すためには、<literal>palloc()</literal>を使用して正しい大きさのメモリ領域を割り当て、そのメモリ領域に値を入力し、それのポインタを返します。
（また、入力引数の1つと同じ型かつ同じ値を返したいのであれば、<literal>palloc</literal>を行う手間を省くことができます。
この場合は入力値へのポインタを単に返してください。）
    </para>

    <para>
<!--
     Finally, all variable-length types must also be  passed
     by  reference.   All  variable-length  types must begin
     with an opaque length field of exactly 4 bytes, which will be set
     by <symbol>SET_VARSIZE</symbol>; never set this field directly! All data to
     be  stored within that type must be located in the memory
     immediately  following  that  length  field.   The
     length field contains the total length of the structure,
     that is,  it  includes  the  size  of  the  length  field
     itself.
-->
最後に、すべての可変長型は参照として引き渡す必要があります。
また、すべての可変長型は正確に4バイトの不透明なlengthフィールドから始まる必要があります。
このフィールドは<symbol>SET_VARSIZE</symbol>で設定されます。決して直接このフィールドを設定してはいけません。
その型に格納されるすべてのデータはlengthフィールドのすぐ後のメモリ領域に置かれる必要があります。
lengthフィールドにはその構造体の総長が格納されます。つまり、lengthフィールドそのものもその大きさに含まれます。
    </para>

    <para>
<!--
     Another important point is to avoid leaving any uninitialized bits
     within data type values; for example, take care to zero out any
     alignment padding bytes that might be present in structs.  Without
     this, logically-equivalent constants of your data type might be
     seen as unequal by the planner, leading to inefficient (though not
     incorrect) plans.
-->
この他の重要な点は、データ型の値の中で初期化されていないビットを残さないことです。
例えば、構造体内に存在する可能性がある整列用のパディングバイトを注意してすべてゼロクリアしてください。
こうしないと、独自データ型の論理的に等価な定数がプランナにより一致しないものと判断され、（不正確ではありませんが）非効率的な計画をもたらすかもしれません。
    </para>

    <warning>
     <para>
<!--
      <emphasis>Never</emphasis> modify the contents of a pass-by-reference input
      value.  If you do so you are likely to corrupt on-disk data, since
      the pointer you are given might point directly into a disk buffer.
      The sole exception to this rule is explained in
      <xref linkend="xaggr"/>.
-->
参照渡しの入力値の内容を<emphasis>決して</emphasis>変更しないでください。
指定したポインタがディスクバッファを直接指し示している可能性がよくありますので、変更すると、ディスク上のデータを破壊してしまうかもしれません。
この規則の唯一の例外について<xref linkend="xaggr"/>で説明します。
     </para>
    </warning>

    <para>
<!--
     As an example, we can define the type <type>text</type> as
     follows:
-->
例えば、<type>text</type>型を定義するには、下記のように行えます。

<programlisting>
typedef struct {
    int32 length;
    char data[FLEXIBLE_ARRAY_MEMBER];
} text;
</programlisting>

<!--
     The <literal>[FLEXIBLE_ARRAY_MEMBER]</literal> notation means that the actual
     length of the data part is not specified by this declaration.
-->
<literal>[FLEXIBLE_ARRAY_MEMBER]</literal>表記は、データ部分の実際の長さはこの宣言では指定されないことを意味します。
    </para>

    <para>
<!--
     When manipulating
     variable-length types, we must  be  careful  to  allocate
     the  correct amount  of memory and set the length field correctly.
     For example, if we wanted to  store  40  bytes  in  a <structname>text</structname>
     structure, we might use a code fragment like this:
-->
可変長型を操作する時、正確な大きさのメモリを割り当て、lengthフィールドを正確に設定することに注意する必要があります。
例えば、40バイトを<structname>text</structname>構造体に保持させたい場合、下記のようなコードを使用します。

<programlisting><![CDATA[
#include "postgres.h"
...
]]><!--
char buffer[40]; /* our source data */
--><![CDATA[
char buffer[40]; /* 私たちの元のデータ */
...
text *destination = (text *) palloc(VARHDRSZ + 40);
SET_VARSIZE(destination, VARHDRSZ + 40);
memcpy(destination->data, buffer, 40);
...
]]>
</programlisting>

<!--
     <literal>VARHDRSZ</literal> is the same as <literal>sizeof(int32)</literal>, but
     it's considered good style to use the macro <literal>VARHDRSZ</literal>
     to refer to the size of the overhead for a variable-length type.
     Also, the length field <emphasis>must</emphasis> be set using the
     <literal>SET_VARSIZE</literal> macro, not by simple assignment.
-->
<literal>VARHDRSZ</literal>は<literal>sizeof(int32)</literal>と同一ですが、可変長型のオーバーヘッド分の大きさを参照する時には、<literal>VARHDRSZ</literal>マクロを使用する方が好ましい形式とみなされています。
また長さフィールドを単なる代入ではなく<literal>SET_VARSIZE</literal>マクロを使用して設定<emphasis>しなければなりません</emphasis>。
    </para>

    <para>
<!--
     <xref linkend="xfunc-c-type-table"/> specifies which C type
     corresponds to which SQL type when writing a C-language function
     that uses a built-in type of <productname>PostgreSQL</productname>.
     The <quote>Defined In</quote> column gives the header file that
     needs to be included to get the type definition.  (The actual
     definition might be in a different file that is included by the
     listed file.  It is recommended that users stick to the defined
     interface.)  Note that you should always include
     <filename>postgres.h</filename> first in any source file, because
     it declares a number of things that you will need anyway.
-->
<xref linkend="xfunc-c-type-table"/>は、<productname>PostgreSQL</productname>の組み込み型を使用するC言語関数を作成する時の、Cの型とSQL型との対応を規定したものです。
<quote>定義場所</quote>列では、型定義を取り出すためにインクルードしなければならないヘッダファイルを示しています。
（実際の定義は一覧中のファイルからインクルードされた、別のファイルであるかもしれません。
ユーザは定義されたインタフェースを厳守することを推奨されています。）
<filename>postgres.h</filename>には必ず必要になる多くのものが宣言されていますので、ソースファイルの中で必ず初めにこのファイルをインクルードしなければならないことに注意してください。
    </para>

     <table tocentry="1" id="xfunc-c-type-table">
<!--
      <title>Equivalent C Types for Built-in SQL Types</title>
-->
      <title>組み込みSQL型に相当するCの型</title>
      <tgroup cols="3">
       <colspec colname="col1" colwidth="1*"/>
       <colspec colname="col2" colwidth="1*"/>
       <colspec colname="col3" colwidth="2*"/>
       <thead>
        <row>
         <entry>
<!--
          SQL Type
-->
SQL型
         </entry>
         <entry>
<!--
          C Type
-->
C 言語型
         </entry>
         <entry>
<!--
          Defined In
-->
定義場所
         </entry>
        </row>
       </thead>
       <tbody>
        <row>
         <entry><type>boolean</type></entry>
         <entry><type>bool</type></entry>
<!--
         <entry><filename>postgres.h</filename> (maybe compiler built-in)</entry>
-->
         <entry><filename>postgres.h</filename>（コンパイラで組み込み済みの可能性があります）</entry>
        </row>
        <row>
         <entry><type>box</type></entry>
         <entry><type>BOX*</type></entry>
         <entry><filename>utils/geo_decls.h</filename></entry>
        </row>
        <row>
         <entry><type>bytea</type></entry>
         <entry><type>bytea*</type></entry>
         <entry><filename>postgres.h</filename></entry>
        </row>
        <row>
         <entry><type>"char"</type></entry>
         <entry><type>char</type></entry>
<!--
         <entry>(compiler built-in)</entry>
-->
         <entry>（コンパイラで組み込み済み）</entry>
        </row>
        <row>
         <entry><type>character</type></entry>
         <entry><type>BpChar*</type></entry>
         <entry><filename>postgres.h</filename></entry>
        </row>
        <row>
         <entry><type>cid</type></entry>
         <entry><type>CommandId</type></entry>
         <entry><filename>postgres.h</filename></entry>
        </row>
        <row>
         <entry><type>date</type></entry>
         <entry><type>DateADT</type></entry>
         <entry><filename>utils/date.h</filename></entry>
        </row>
        <row>
         <entry><type>smallint</type> (<type>int2</type>)</entry>
         <entry><type>int16</type></entry>
         <entry><filename>postgres.h</filename></entry>
        </row>
        <row>
         <entry><type>int2vector</type></entry>
         <entry><type>int2vector*</type></entry>
         <entry><filename>postgres.h</filename></entry>
        </row>
        <row>
         <entry><type>integer</type> (<type>int4</type>)</entry>
         <entry><type>int32</type></entry>
         <entry><filename>postgres.h</filename></entry>
        </row>
        <row>
         <entry><type>real</type> (<type>float4</type>)</entry>
         <entry><type>float4*</type></entry>
        <entry><filename>postgres.h</filename></entry>
        </row>
        <row>
         <entry><type>double precision</type> (<type>float8</type>)</entry>
         <entry><type>float8*</type></entry>
         <entry><filename>postgres.h</filename></entry>
        </row>
        <row>
         <entry><type>interval</type></entry>
         <entry><type>Interval*</type></entry>
         <entry><filename>datatype/timestamp.h</filename></entry>
        </row>
        <row>
         <entry><type>lseg</type></entry>
         <entry><type>LSEG*</type></entry>
         <entry><filename>utils/geo_decls.h</filename></entry>
        </row>
        <row>
         <entry><type>name</type></entry>
         <entry><type>Name</type></entry>
         <entry><filename>postgres.h</filename></entry>
        </row>
        <row>
         <entry><type>oid</type></entry>
         <entry><type>Oid</type></entry>
         <entry><filename>postgres.h</filename></entry>
        </row>
        <row>
         <entry><type>oidvector</type></entry>
         <entry><type>oidvector*</type></entry>
         <entry><filename>postgres.h</filename></entry>
        </row>
        <row>
         <entry><type>path</type></entry>
         <entry><type>PATH*</type></entry>
         <entry><filename>utils/geo_decls.h</filename></entry>
        </row>
        <row>
         <entry><type>point</type></entry>
         <entry><type>POINT*</type></entry>
         <entry><filename>utils/geo_decls.h</filename></entry>
        </row>
        <row>
         <entry><type>regproc</type></entry>
         <entry><type>regproc</type></entry>
         <entry><filename>postgres.h</filename></entry>
        </row>
        <row>
         <entry><type>text</type></entry>
         <entry><type>text*</type></entry>
         <entry><filename>postgres.h</filename></entry>
        </row>
        <row>
         <entry><type>tid</type></entry>
         <entry><type>ItemPointer</type></entry>
         <entry><filename>storage/itemptr.h</filename></entry>
        </row>
        <row>
         <entry><type>time</type></entry>
         <entry><type>TimeADT</type></entry>
         <entry><filename>utils/date.h</filename></entry>
        </row>
        <row>
         <entry><type>time with time zone</type></entry>
         <entry><type>TimeTzADT</type></entry>
         <entry><filename>utils/date.h</filename></entry>
        </row>
        <row>
         <entry><type>timestamp</type></entry>
         <entry><type>Timestamp</type></entry>
         <entry><filename>datatype/timestamp.h</filename></entry>
        </row>
        <row>
         <entry><type>varchar</type></entry>
         <entry><type>VarChar*</type></entry>
         <entry><filename>postgres.h</filename></entry>
        </row>
        <row>
         <entry><type>xid</type></entry>
         <entry><type>TransactionId</type></entry>
         <entry><filename>postgres.h</filename></entry>
        </row>
       </tbody>
      </tgroup>
     </table>

    <para>
<!--
     Now that we've gone over all of the possible structures
     for base types, we can show some examples of real functions.
-->
ここまでで基本型に関してあり得る構造体のすべてを記述しましたので、実際の関数の例をいくつか示すことができます。
    </para>
   </sect2>

   <sect2>
<!--
    <title>Version 1 Calling Conventions</title>
-->
<title>Version 1 呼び出し規約</title>

    <para>
<!--
     The version-1 calling convention relies on macros to suppress most
     of the complexity of passing arguments and results.  The C declaration
     of a version-1 function is always:
-->
Version-1呼び出し規約では、引数と結果の引き渡しの複雑さをなくすためにマクロを使用しています。
Version-1関数のC言語宣言は必ず下記のように行います。
<programlisting>
Datum funcname(PG_FUNCTION_ARGS)
</programlisting>
<!--
     In addition, the macro call:
-->
     さらに、マクロ呼び出し
<programlisting>
PG_FUNCTION_INFO_V1(funcname);
</programlisting>
<!--
     must appear in the same source file.  (Conventionally, it's
     written just before the function itself.)  This macro call is not
     needed for <literal>internal</literal>-language functions, since
     <productname>PostgreSQL</productname> assumes that all internal functions
     use the version-1 convention.  It is, however, required for
     dynamically-loaded functions.
-->
が同じソースファイルに書かれている必要があります。
（一般には、関数の直前に書かれます。）
<productname>PostgreSQL</productname>ではすべての内部関数はVersion-1であると認識するので、このマクロの呼び出しは<literal>internal</literal>言語関数では必要ありません。
しかし、動的にロードされる関数では必要です。
    </para>

    <para>
<!--
     In a version-1 function, each actual argument is fetched using a
     <function>PG_GETARG_<replaceable>xxx</replaceable>()</function>
     macro that corresponds to the argument's data type.  (In non-strict
     functions there needs to be a previous check about argument null-ness
     using <function>PG_ARGISNULL()</function>; see below.)
     The result is returned using a
     <function>PG_RETURN_<replaceable>xxx</replaceable>()</function>
     macro for the return type.
     <function>PG_GETARG_<replaceable>xxx</replaceable>()</function>
     takes as its argument the number of the function argument to
     fetch, where the count starts at 0.
     <function>PG_RETURN_<replaceable>xxx</replaceable>()</function>
     takes as its argument the actual value to return.
-->
Version-1関数では、それぞれの実引数は、引数のデータ型に合った<function>PG_GETARG_<replaceable>xxx</replaceable>()</function>マクロを使用して取り出されます。
（厳格でない関数では、<function>PG_ARGISNULL()</function>を使って引数がNULLかどうか事前に確認することが必要です。下記参照。）
結果は戻り値の型に合った<function>PG_RETURN_<replaceable>xxx</replaceable>()</function>マクロを使用して返されます。
<function>PG_GETARG_<replaceable>xxx</replaceable>()</function>は、その引数として、取り出す関数引数の番号（ゼロから始まります）を取ります。
<function>PG_RETURN_<replaceable>xxx</replaceable>()</function>は、その引数として、実際に返す値を取ります。
    </para>

    <para>
<!--
     Here are some examples using the version-1 calling convention:
-->
Version-1呼出し規約を使った例をいくつか以下に示します。
    </para>

<programlisting><![CDATA[
#include "postgres.h"
#include <string.h>
#include "fmgr.h"
#include "utils/geo_decls.h"

PG_MODULE_MAGIC;

]]><!--
/* by value */
--><![CDATA[
/* 値渡し */

PG_FUNCTION_INFO_V1(add_one);

Datum
add_one(PG_FUNCTION_ARGS)
{
    int32   arg = PG_GETARG_INT32(0);

    PG_RETURN_INT32(arg + 1);
}

]]><!--
/* by reference, fixed length */
--><![CDATA[
/* 固定長の参照渡し */

PG_FUNCTION_INFO_V1(add_one_float8);

Datum
add_one_float8(PG_FUNCTION_ARGS)
{
]]><!--
    /* The macros for FLOAT8 hide its pass-by-reference nature. */
--><![CDATA[
    /* FLOAT8用のマクロは参照渡しという性質を隠します */
    float8   arg = PG_GETARG_FLOAT8(0);

    PG_RETURN_FLOAT8(arg + 1.0);
}

PG_FUNCTION_INFO_V1(makepoint);

Datum
makepoint(PG_FUNCTION_ARGS)
{
]]><!--
    /* Here, the pass-by-reference nature of Point is not hidden. */
--><![CDATA[
    /* ここのPoint型の参照渡しという性質は隠されていません */
    Point     *pointx = PG_GETARG_POINT_P(0);
    Point     *pointy = PG_GETARG_POINT_P(1);
    Point     *new_point = (Point *) palloc(sizeof(Point));

    new_point->x = pointx->x;
    new_point->y = pointy->y;

    PG_RETURN_POINT_P(new_point);
}

]]><!--
/* by reference, variable length */
--><![CDATA[
/* 可変長の参照渡し */

PG_FUNCTION_INFO_V1(copytext);

Datum
copytext(PG_FUNCTION_ARGS)
{
    text     *t = PG_GETARG_TEXT_PP(0);

    /*
]]><!--
     * VARSIZE_ANY_EXHDR is the size of the struct in bytes, minus the
     * VARHDRSZ or VARHDRSZ_SHORT of its header.  Construct the copy with a
     * full-length header.
--><![CDATA[
     * VARSIZEは、そのヘッダのVARHDRSZまたはVARHDRSZ_SHORTを引いた
     * 構造体の総長をバイト数で表したものです。
     * 完全な長さのヘッダと合わせたコピーを作成します。
     */
    text     *new_t = (text *) palloc(VARSIZE_ANY_EXHDR(t) + VARHDRSZ);
    SET_VARSIZE(new_t, VARSIZE_ANY_EXHDR(t) + VARHDRSZ);

    /*
]]><!--
     * VARDATA is a pointer to the data region of the new struct.  The source
     * could be a short datum, so retrieve its data through VARDATA_ANY.
--><![CDATA[
     * VARDATAは新しい構造体のデータ領域へのポインタです。
     * コピー元はshortデータかもしれませんので、VARDATA_ANYでデータを取り出します。
     */
]]><!--
    memcpy((void *) VARDATA(new_t), /* destination */
           (void *) VARDATA_ANY(t), /* source */
           VARSIZE_ANY_EXHDR(t));   /* how many bytes */
--><![CDATA[
    memcpy((void *) VARDATA(new_t), /* コピー先 */
           (void *) VARDATA_ANY(t), /* コピー元 */
           VARSIZE_ANY_EXHDR(t));   /* バイト数 */
    PG_RETURN_TEXT_P(new_t);
}

PG_FUNCTION_INFO_V1(concat_text);

Datum
concat_text(PG_FUNCTION_ARGS)
{
    text  *arg1 = PG_GETARG_TEXT_PP(0);
    text  *arg2 = PG_GETARG_TEXT_PP(1);
    int32 arg1_size = VARSIZE_ANY_EXHDR(arg1);
    int32 arg2_size = VARSIZE_ANY_EXHDR(arg2);
    int32 new_text_size = arg1_size + arg2_size + VARHDRSZ;
    text *new_text = (text *) palloc(new_text_size);

    SET_VARSIZE(new_text, new_text_size);
    memcpy(VARDATA(new_text), VARDATA_ANY(arg1), arg1_size);
    memcpy(VARDATA(new_text) + arg1_size, VARDATA_ANY(arg2), arg2_size);
    PG_RETURN_TEXT_P(new_text);
}
]]>
</programlisting>

    <para>
<!--
     Supposing that the above code has been prepared in file
     <filename>funcs.c</filename> and compiled into a shared object,
     we could define the functions to <productname>PostgreSQL</productname>
     with commands like this:
-->
上のコードがファイル<filename>funcs.c</filename>に用意されていて、共有オブジェクトにコンパイルされているとしたら、以下のように<productname>PostgreSQL</productname>にコマンドで関数を定義できます。
    </para>

<programlisting>
CREATE FUNCTION add_one(integer) RETURNS integer
     AS '<replaceable>DIRECTORY</replaceable>/funcs', 'add_one'
     LANGUAGE C STRICT;

<!--
&#045;- note overloading of SQL function name "add_one"
-->
-- SQL関数名"add_one"のオーバーロードに注意
CREATE FUNCTION add_one(double precision) RETURNS double precision
     AS '<replaceable>DIRECTORY</replaceable>/funcs', 'add_one_float8'
     LANGUAGE C STRICT;

CREATE FUNCTION makepoint(point, point) RETURNS point
     AS '<replaceable>DIRECTORY</replaceable>/funcs', 'makepoint'
     LANGUAGE C STRICT;

CREATE FUNCTION copytext(text) RETURNS text
     AS '<replaceable>DIRECTORY</replaceable>/funcs', 'copytext'
     LANGUAGE C STRICT;

CREATE FUNCTION concat_text(text, text) RETURNS text
     AS '<replaceable>DIRECTORY</replaceable>/funcs', 'concat_text'
     LANGUAGE C STRICT;
</programlisting>

    <para>
<!--
     Here, <replaceable>DIRECTORY</replaceable> stands for the
     directory of the shared library file (for instance the
     <productname>PostgreSQL</productname> tutorial directory, which
     contains the code for the examples used in this section).
     (Better style would be to use just <literal>'funcs'</literal> in the
     <literal>AS</literal> clause, after having added
     <replaceable>DIRECTORY</replaceable> to the search path.  In any
     case, we can omit the system-specific extension for a shared
     library, commonly <literal>.so</literal>.)
-->
ここでは、<replaceable>DIRECTORY</replaceable>は共有ライブラリファイルのディレクトリ(例えば<productname>PostgreSQL</productname>のチュートリアルのディレクトリ、そこにはこの節で使われている例のコードがあります)を表しています。
(<replaceable>DIRECTORY</replaceable>を検索パスに追加した後に<literal>AS</literal>句で<literal>'funcs'</literal>だけを使うのがより良いやり方でしょう。
どの場合でも、共有ライブラリを表すシステムに特有の拡張子、普通は<literal>.so</literal>を省略できます。)
    </para>

    <para>
<!--
     Notice that we have specified the functions as <quote>strict</quote>,
     meaning that
     the system should automatically assume a null result if any input
     value is null.  By doing this, we avoid having to check for null inputs
     in the function code.  Without this, we'd have to check for null values
     explicitly, using <function>PG_ARGISNULL()</function>.
-->
関数を<quote>strict</quote>と指定したことに注意してください。これは入力値のいずれかがNULLだった場合、システムが自動的に結果をNULLと決めてしまうことを意味します。
こうすることで、関数のコード内でNULLの入力を確認しなければならないことを避けています。
これがなければ、<function>PG_ARGISNULL()</function>を使ってNULL値を明示的に確認しなければなりません。
    </para>

    <para>
<!--
     The macro <function>PG_ARGISNULL(<replaceable>n</replaceable>)</function>
     allows a function to test whether each input is null.  (Of course, doing
     this is only necessary in functions not declared <quote>strict</quote>.)
     As with the
     <function>PG_GETARG_<replaceable>xxx</replaceable>()</function> macros,
     the input arguments are counted beginning at zero.  Note that one
     should refrain from executing
     <function>PG_GETARG_<replaceable>xxx</replaceable>()</function> until
     one has verified that the argument isn't null.
     To return a null result, execute <function>PG_RETURN_NULL()</function>;
     this works in both strict and nonstrict functions.
-->
<function>PG_ARGISNULL(<replaceable>n</replaceable>)</function>マクロにより関数は各入力がNULLであるかどうかの検査を行うことができます。
（もちろんこれは、<quote>厳密</quote>と宣言されていない関数でのみ必要です。）
<function>PG_GETARG_<replaceable>xxx</replaceable>()</function>マクロと同様、入力引数の番号はゼロから始まります。
引数がNULLでないことを確認するまでは、<function>PG_GETARG_<replaceable>xxx</replaceable>()</function>の実行は控えなければなりません。
結果としてNULLを返す場合は、<function>PG_RETURN_NULL()</function>を実行します。
これは、厳密な関数と厳密でない関数の両方で使用可能です。
    </para>

    <para>
<!--
     At first glance, the version-1 coding conventions might appear
     to be just pointless obscurantism, compared to using
     plain <literal>C</literal> calling conventions.  They do however allow
     us to deal with <literal>NULL</literal>able arguments/return values,
     and <quote>toasted</quote> (compressed or out-of-line) values.
-->
一見、Version-1のコーディング規約は、普通の<literal>C</literal>の呼出し規約と比較すると、無意味なあいまいなものの様に見えるかもしれません。
しかし、<literal>NULL</literal>になりうる引数や戻り値、<quote>TOASTされた</quote>（圧縮または行外）値を扱うことができます。
    </para>

    <para>
<!--
     Other options provided by the version-1 interface are two
     variants of the
     <function>PG_GETARG_<replaceable>xxx</replaceable>()</function>
     macros. The first of these,
     <function>PG_GETARG_<replaceable>xxx</replaceable>_COPY()</function>,
     guarantees to return a copy of the specified argument that is
     safe for writing into. (The normal macros will sometimes return a
     pointer to a value that is physically stored in a table, which
     must not be written to. Using the
     <function>PG_GETARG_<replaceable>xxx</replaceable>_COPY()</function>
     macros guarantees a writable result.)
    The second variant consists of the
    <function>PG_GETARG_<replaceable>xxx</replaceable>_SLICE()</function>
    macros which take three arguments. The first is the number of the
    function argument (as above). The second and third are the offset and
    length of the segment to be returned. Offsets are counted from
    zero, and a negative length requests that the remainder of the
    value be returned. These macros provide more efficient access to
    parts of large values in the case where they have storage type
    <quote>external</quote>. (The storage type of a column can be specified using
    <literal>ALTER TABLE <replaceable>tablename</replaceable> ALTER
    COLUMN <replaceable>colname</replaceable> SET STORAGE
    <replaceable>storagetype</replaceable></literal>. <replaceable>storagetype</replaceable> is one of
    <literal>plain</literal>, <literal>external</literal>, <literal>extended</literal>,
     or <literal>main</literal>.)
-->
Version 1のインタフェースでは、その他のオプションとして<function>PG_GETARG_<replaceable>xxx</replaceable>()</function>マクロの変形を2つ提供しています。
1つ目の<function>PG_GETARG_<replaceable>xxx</replaceable>_COPY()</function>によって、安全に書き込むことができる指定引数のコピーが確実に返されます。
（通常のマクロは、物理的にテーブルに格納されている値へのポインタを返すことがあるので、書き込んではなりません。
<function>PG_GETARG_<replaceable>xxx</replaceable>_COPY()</function>マクロの結果は書き込み可能であることが保証されています。）
2つ目の変形は、引数を3つ取る<function>PG_GETARG_<replaceable>xxx</replaceable>_SLICE()</function>マクロからなります。
1つ目は関数の引数の番号（上記の通り）です。
2つ目と3つ目は、オフセットと返されるセグメントの長さです。
オフセットはゼロから始まり、負の長さは残りの値を返すことを要求します。
これらのマクロを使用すると、ストレージ種類が<quote>external</quote>（外部）である大きな値の一部へアクセスする際に非常に効果的です。
（列のストレージ種類は<literal>ALTER TABLE <replaceable>tablename</replaceable> ALTER COLUMN <replaceable>colname</replaceable> SET STORAGE <replaceable>storagetype</replaceable></literal>を使用して指定できます。
<replaceable>storagetype</replaceable>は、<literal>plain</literal>、<literal>external</literal>、<literal>extended</literal>、または<literal>main</literal>のいずれかです。）
    </para>

    <para>
<!--
     Finally, the version-1 function call conventions make it possible
     to return set results (<xref linkend="xfunc-c-return-set"/>) and
     implement trigger functions (<xref linkend="triggers"/>) and
     procedural-language call handlers (<xref
     linkend="plhandler"/>).  For more details
     see <filename>src/backend/utils/fmgr/README</filename> in the
     source distribution.
-->
最後に、Version-1関数呼び出し規約では、結果集合（<xref linkend="xfunc-c-return-set"/>）を返すこと、およびトリガ関数（<xref linkend="triggers"/>）と手続型言語の呼び出しハンドラ（<xref linkend="plhandler"/>）を実装することができます。
詳細についてはソース配布物内の<filename>src/backend/utils/fmgr/README</filename>を参照してください。
    </para>
   </sect2>

   <sect2>
<!--
    <title>Writing Code</title>
-->
    <title>コードの作成</title>

    <para>
<!--
     Before we turn to the more advanced topics, we should discuss
     some coding rules for <productname>PostgreSQL</productname>
     C-language functions.  While it might be possible to load functions
     written in languages other than C into
     <productname>PostgreSQL</productname>, this is usually difficult
     (when it is possible at all) because other languages, such as
     C++, FORTRAN, or Pascal often do not follow the same calling
     convention as C.  That is, other languages do not pass argument
     and return values between functions in the same way.  For this
     reason, we will assume that your C-language functions are
     actually written in C.
-->
より先進的な話題に入る前に、<productname>PostgreSQL</productname> C言語関数のコーディングについての規則をいくつか説明します。
C言語以外の言語で記述した関数を<productname>PostgreSQL</productname>に組み込みむことは可能であるかもしれませんが、例えばC++、FORTRANやPascalといった言語はC言語と同じ呼び出し規約に従いませんので、多くの場合、（可能であったとしても）困難です。
それはつまり、他の言語では同じ方法で関数に引数を渡したり、関数から結果を返すことを行わないということです。
このため、C言語関数は実際にC言語で書かれているものと仮定します。
    </para>

    <para>
<!--
     The basic rules for writing and building C functions are as follows:
-->
C関数の作成と構築の基本規則を以下に示します。

     <itemizedlist>
      <listitem>
       <para>
<!--
        Use <literal>pg_config
        &#045;&#045;includedir-server</literal><indexterm><primary>pg_config</primary><secondary>with user-defined C functions</secondary></indexterm>
        to find out where the <productname>PostgreSQL</productname> server header
        files are installed on your system (or the system that your
        users will be running on).
-->
<literal>pg_config --includedir-server</literal>を使用して、使用中のシステム（もしくはユーザが実行するシステム）にて<productname>PostgreSQL</productname>サーバのヘッダファイルがインストールされた場所を見つけます。
<indexterm><primary>pg_config</primary><secondary>ユーザ定義C関数</secondary></indexterm>
       </para>
      </listitem>

      <listitem>
       <para>
<!--
        Compiling and linking your code so that it can be dynamically
        loaded into <productname>PostgreSQL</productname> always
        requires special flags.  See <xref linkend="dfunc"/> for a
        detailed explanation of how to do it for your particular
        operating system.
-->
<productname>PostgreSQL</productname>に動的にロードできるように独自コードをコンパイル/リンクする時には常に、特別なフラグが必要となります。
特定のオペレーティングシステムにおけるコンパイル/リンク方法については<xref linkend="dfunc"/>を参照してください。
       </para>
      </listitem>

      <listitem>
       <para>
<!--
        Remember to define a <quote>magic block</quote> for your shared library,
        as described in <xref linkend="xfunc-c-dynload"/>.
-->
忘れずに<xref linkend="xfunc-c-dynload"/>で説明した<quote>マジックブロック</quote>を共有ライブラリで定義してください。
       </para>
      </listitem>

      <listitem>
       <para>
<!--
        When allocating memory, use the
        <productname>PostgreSQL</productname> functions
        <function>palloc</function><indexterm><primary>palloc</primary></indexterm> and <function>pfree</function><indexterm><primary>pfree</primary></indexterm>
        instead of the corresponding C library functions
        <function>malloc</function> and <function>free</function>.
        The memory allocated by <function>palloc</function> will be
        freed automatically at the end of each transaction, preventing
        memory leaks.
-->
メモリを割り当てる際、Cライブラリの<function>malloc</function>と<function>free</function>ではなく、<productname>PostgreSQL</productname>の<function>palloc</function>と<function>pfree</function>を使用してください。
<indexterm><primary>palloc</primary></indexterm><indexterm><primary>pfree</primary></indexterm>
<function>palloc</function>で割り当てられたメモリは各トランザクションの終わりに自動的に解放され、メモリリークを防ぎます。
       </para>
      </listitem>

      <listitem>
       <para>
<!--
        Always zero the bytes of your structures using <function>memset</function>
        (or allocate them with <function>palloc0</function> in the first place).
        Even if you assign to each field of your structure, there might be
        alignment padding (holes in the structure) that contain
        garbage values.  Without this, it's difficult to
        support hash indexes or hash joins, as you must pick out only
        the significant bits of your data structure to compute a hash.
        The planner also sometimes relies on comparing constants via
        bitwise equality, so you can get undesirable planning results if
        logically-equivalent values aren't bitwise equal.
-->
<function>memset</function>を使用して、構造体を必ずゼロクリアしてください（または最初の段階で<function>palloc0</function>を用いて割り当ててください）。
構造体の各フィールドを割り当てたとしても、ゴミの値を持つ整列用のパディング（構造体内の穴）があるかもしれません。
こうしないと、ハッシュインデックスやハッシュ結合をサポートすることが困難です。
ハッシュを計算するには、データ構造体内の有意なビットのみを取り出す必要があるためです。
プランナはまた時折ビット単位の等価性を用いて定数の比較を行います。
このため論理的にな値がビット単位で等価でない場合に望まない計画になってしまう可能性があります。
       </para>
      </listitem>

      <listitem>
       <para>
<!--
        Most of the internal <productname>PostgreSQL</productname>
        types are declared in <filename>postgres.h</filename>, while
        the function manager interfaces
        (<symbol>PG_FUNCTION_ARGS</symbol>, etc.)  are in
        <filename>fmgr.h</filename>, so you will need to include at
        least these two files.  For portability reasons it's best to
        include <filename>postgres.h</filename> <emphasis>first</emphasis>,
        before any other system or user header files.  Including
        <filename>postgres.h</filename> will also include
        <filename>elog.h</filename> and <filename>palloc.h</filename>
        for you.
-->
ほとんどの<productname>PostgreSQL</productname>の内部型は<filename>postgres.h</filename>に宣言されています。
一方、関数管理インタフェース（<symbol>PG_FUNCTION_ARGS</symbol>など）は<filename>fmgr.h</filename>で宣言されています。
したがって、少なくともこの2つのファイルをインクルードする必要があります。
移植性に関する理由により、<filename>postgres.h</filename>をその他のシステムヘッダファイル、ユーザヘッダファイルよりも<emphasis>先に</emphasis>インクルードしておくことが最善です。
<filename>postgres.h</filename>をインクルードすることは<filename>elog.h</filename>、<filename>palloc.h</filename>もインクルードすることになります。
       </para>
      </listitem>

      <listitem>
       <para>
<!--
        Symbol names defined within object files must not conflict
        with each other or with symbols defined in the
        <productname>PostgreSQL</productname> server executable.  You
        will have to rename your functions or variables if you get
        error messages to this effect.
-->
オブジェクトファイルで定義されているシンボル名は、互いに、または<productname>PostgreSQL</productname>サーバの実行ファイルで定義されているものと異なっている必要があります。
これに関するエラーが表示される場合は、関数名または変数名を変更する必要があります。
       </para>
      </listitem>
     </itemizedlist>
    </para>
   </sect2>

&dfunc;

   <sect2>
<!--
    <title>Composite-Type Arguments</title>
-->
<title>複合型引数</title>

    <para>
<!--
     Composite types do not have a fixed layout like C structures.
     Instances of a composite type can contain null fields.  In
     addition, composite types that are part of an inheritance
     hierarchy can have different fields than other members of the
     same inheritance hierarchy.  Therefore,
     <productname>PostgreSQL</productname> provides a function
     interface for accessing fields of composite types from C.
-->
複合型ではCの構造体のような固定のレイアウトがありません。
複合型のインスタンスはNULLフィールドを持つことができます。
さらに、複合型で継承階層の一部であるものは、同じ継承階層の他のメンバとは異なるフィールドを持つこともできます。
そのため、<productname>PostgreSQL</productname>はC言語から複合型のフィールドにアクセスするための関数インタフェースを提供します。
    </para>

    <para>
<!--
     Suppose we want to write a function to answer the query:
-->
以下のような問い合わせに答える関数を書こうとしていると仮定します。

<programlisting>
SELECT name, c_overpaid(emp, 1500) AS overpaid
    FROM emp
    WHERE name = 'Bill' OR name = 'Sam';
</programlisting>

<!--
     Using the version-1 calling conventions, we can define
     <function>c_overpaid</function> as:
-->
Version 1呼び出し規約を使用すると、<function>c_overpaid</function>は以下のように定義できます。

<programlisting><![CDATA[
#include "postgres.h"
]]><!--
#include "executor/executor.h"  /* for GetAttributeByName() */
--><![CDATA[
#include "executor/executor.h"  /* GetAttributeByName()用 */

PG_MODULE_MAGIC;

PG_FUNCTION_INFO_V1(c_overpaid);

Datum
c_overpaid(PG_FUNCTION_ARGS)
{
    HeapTupleHeader  t = PG_GETARG_HEAPTUPLEHEADER(0);
    int32            limit = PG_GETARG_INT32(1);
    bool isnull;
    Datum salary;

    salary = GetAttributeByName(t, "salary", &isnull);
    if (isnull)
        PG_RETURN_BOOL(false);
]]><!--
    /* Alternatively, we might prefer to do PG_RETURN_NULL() for null salary. */
--><![CDATA[
    /* この他、salaryがNULLの場合用にPG_RETURN_NULL()を行った方が良いでしょう */

    PG_RETURN_BOOL(DatumGetInt32(salary) > limit);
}
]]>
</programlisting>
    </para>

    <para>
<!--
     <function>GetAttributeByName</function> is the
     <productname>PostgreSQL</productname> system function that
     returns attributes out of the specified row.  It has
     three arguments: the argument of type <type>HeapTupleHeader</type> passed
     into
     the  function, the name of the desired attribute, and a
     return parameter that tells whether  the  attribute
     is  null.   <function>GetAttributeByName</function> returns a <type>Datum</type>
     value that you can convert to the proper data type by using the
     appropriate <function>DatumGet<replaceable>XXX</replaceable>()</function>
     macro.  Note that the return value is meaningless if the null flag is
     set; always check the null flag before trying to do anything with the
     result.
-->
<function>GetAttributeByName</function>は、指定された行から属性を返す、<productname>PostgreSQL</productname>システム関数です。
これには3つの引数があります。
それらは、関数に渡された<type>HeapTupleHeader</type>型の引数、求められた属性の名前、属性がNULLであるかどうかを通知する返りパラメータです。
<function>GetAttributeByName</function>は適切な<function>DatumGet<replaceable>XXX</replaceable>()</function>マクロを使用して適切なデータ型に変換可能な<type>Datum</type>型の値を返します。
このNULLフラグが設定されている場合、戻り値の意味がないことに注意し、この結果で何かを行おうとする前に常に、NULLフラグを検査してください。
    </para>

    <para>
<!--
     There is also <function>GetAttributeByNum</function>, which selects
     the target attribute by column number instead of name.
-->
対象列を名前ではなく列番号で選択する<function>GetAttributeByNum</function>もあります。
    </para>

    <para>
<!--
     The following command declares the function
     <function>c_overpaid</function> in SQL:
-->
下記のコマンドで<function>c_overpaid</function>関数をSQLで宣言します。

<programlisting>
CREATE FUNCTION c_overpaid(emp, integer) RETURNS boolean
    AS '<replaceable>DIRECTORY</replaceable>/funcs', 'c_overpaid'
    LANGUAGE C STRICT;
</programlisting>

<!--
     Notice we have used <literal>STRICT</literal> so that we did not have to
     check whether the input arguments were NULL.
-->
入力引数がNULLかどうかを検査する必要がないように<literal>STRICT</literal>を使用していることに注意してください。
    </para>
   </sect2>

   <sect2>
<!--
    <title>Returning Rows (Composite Types)</title>
-->
    <title>行（複合型）を返す</title>

    <para>
<!--
     To return a row or composite-type value from a C-language
     function, you can use a special API that provides macros and
     functions to hide most of the complexity of building composite
     data types.  To use this API, the source file must include:
-->
C言語関数から行もしくは複合型の値を返すために、複合型の複雑な作成のほとんどを隠蔽するマクロや関数を提供する、特別なAPIを使用することができます。
このAPIを使用するためには、ソースファイルで以下をインクルードする必要があります。
<programlisting>
#include "funcapi.h"
</programlisting>
    </para>

    <para>
<!--
     There are two ways you can build a composite data value (henceforth
     a <quote>tuple</quote>): you can build it from an array of Datum values,
     or from an array of C strings that can be passed to the input
     conversion functions of the tuple's column data types.  In either
     case, you first need to obtain or construct a <structname>TupleDesc</structname>
     descriptor for the tuple structure.  When working with Datums, you
     pass the <structname>TupleDesc</structname> to <function>BlessTupleDesc</function>,
     and then call <function>heap_form_tuple</function> for each row.  When working
     with C strings, you pass the <structname>TupleDesc</structname> to
     <function>TupleDescGetAttInMetadata</function>, and then call
     <function>BuildTupleFromCStrings</function> for each row.  In the case of a
     function returning a set of tuples, the setup steps can all be done
     once during the first call of the function.
-->
複合型のデータ値（以降<quote>タプル</quote>と記す）を作成する2つの方法があります。
Datum値の配列から作成する方法、もしくはタプルのある列の型の入力変換関数に渡すことができるC文字列の配列から作成することです。
どちらの方法でも、まずタプル構造体用の<structname>TupleDesc</structname>記述子を入手、あるいは作成しなければなりません。
Datumを使用する場合は、<structname>TupleDesc</structname>を<function>BlessTupleDesc</function>に渡し、各行に対して<function>heap_form_tuple</function>を呼び出します。
C文字列を使用する場合は、<structname>TupleDesc</structname> を<function>TupleDescGetAttInMetadata</function>に渡し、各行に対して <function>BuildTupleFromCStrings</function>を呼び出します。
タプルの集合を返す関数の場合、この設定段階を最初の関数呼び出しで一度にまとめて行うことができます。
    </para>

    <para>
<!--
     Several helper functions are available for setting up the needed
     <structname>TupleDesc</structname>.  The recommended way to do this in most
     functions returning composite values is to call:
-->
必要な<structname>TupleDesc</structname>の設定用の補助用関数がいくつかあります。
ほとんどの複合型を返す関数での推奨方法は、以下の関数を呼び出し、呼び出し元の関数自身に渡される<literal>fcinfo</literal>構造体と同じものを渡すことです。
<programlisting>
TypeFuncClass get_call_result_type(FunctionCallInfo fcinfo,
                                   Oid *resultTypeId,
                                   TupleDesc *resultTupleDesc)
</programlisting>
<!--
     passing the same <literal>fcinfo</literal> struct passed to the calling function
     itself.  (This of course requires that you use the version-1
     calling conventions.)  <varname>resultTypeId</varname> can be specified
     as <literal>NULL</literal> or as the address of a local variable to receive the
     function's result type OID.  <varname>resultTupleDesc</varname> should be the
     address of a local <structname>TupleDesc</structname> variable.  Check that the
     result is <literal>TYPEFUNC_COMPOSITE</literal>; if so,
     <varname>resultTupleDesc</varname> has been filled with the needed
     <structname>TupleDesc</structname>.  (If it is not, you can report an error along
     the lines of <quote>function returning record called in context that
     cannot accept type record</quote>.)
-->
（これにはもちろん、version 1呼び出し規約を使用していることが必要です。）
<varname>resultTypeId</varname>を<literal>NULL</literal>とすることも、ローカル変数のアドレスを指定して関数の戻り値型のOIDを受け取ることができます。
<varname>resultTupleDesc</varname>はローカルな<structname>TupleDesc</structname>変数のアドレスでなければなりません。
結果が<literal>TYPEFUNC_COMPOSITE</literal>かどうかを確認してください。
<literal>TYPEFUNC_COMPOSITE</literal>であった場合、<varname>resultTupleDesc</varname>には必要な<structname>TupleDesc</structname>が格納されています。
（<literal>TYPEFUNC_COMPOSITE</literal>ではなかった場合、<quote>レコード型を受け付けない文脈でレコードを返す関数が呼び出されました</quote>というエラーを報告することができます。）
    </para>

    <tip>
     <para>
<!--
      <function>get_call_result_type</function> can resolve the actual type of a
      polymorphic function result; so it is useful in functions that return
      scalar polymorphic results, not only functions that return composites.
      The <varname>resultTypeId</varname> output is primarily useful for functions
      returning polymorphic scalars.
-->
<function>get_call_result_type</function>は、多様性関数の結果の実際の型を解決することができます。
ですので、複合型を返す関数だけではなく、スカラの多様結果を返す関数でも有意です。
<varname>resultTypeId</varname>出力は主にスカラの多様結果を返す関数で有意です。
     </para>
    </tip>

    <note>
     <para>
<!--
      <function>get_call_result_type</function> has a sibling
      <function>get_expr_result_type</function>, which can be used to resolve the
      expected output type for a function call represented by an expression
      tree.  This can be used when trying to determine the result type from
      outside the function itself.  There is also
      <function>get_func_result_type</function>, which can be used when only the
      function's OID is available.  However these functions are not able
      to deal with functions declared to return <structname>record</structname>, and
      <function>get_func_result_type</function> cannot resolve polymorphic types,
      so you should preferentially use <function>get_call_result_type</function>.
-->
<function>get_call_result_type</function>は、<function>get_expr_result_type</function>と似たような関数で、関数呼び出しで想定される出力型を式のツリー構造として解決します。
関数自身以外から結果型を決定したい場合に、これを使用することができます。
また、<function>get_func_result_type</function>という関数もあります。
これは関数のOIDが利用できる場合にのみ使用することができます。
しかし、これらの関数は、<structname>record</structname>型を返すものと宣言された関数では使用できません。
また、<function>get_func_result_type</function>は多様型を解決することができません。
したがって、優先して<function>get_call_result_type</function>を使用すべきです。
     </para>
    </note>

    <para>
<!--
     Older, now-deprecated functions for obtaining
     <structname>TupleDesc</structname>s are:
-->
古く、廃止予定の<structname>TupleDesc</structname>を入手するための関数を以下に示します。
<programlisting>
TupleDesc RelationNameGetTupleDesc(const char *relname)
</programlisting>
<!--
     to get a <structname>TupleDesc</structname> for the row type of a named relation,
     and:
-->
これを指名したリレーションの行型用の<structname>TupleDesc</structname>を取り出すために使用してください。
また、
<programlisting>
TupleDesc TypeGetTupleDesc(Oid typeoid, List *colaliases)
</programlisting>
<!--
     to get a <structname>TupleDesc</structname> based on a type OID. This can
     be used to get a <structname>TupleDesc</structname> for a base or
     composite type.  It will not work for a function that returns
     <structname>record</structname>, however, and it cannot resolve polymorphic
     types.
-->
これを型のOIDに基づいて<structname>TupleDesc</structname>を取り出すために使用してください。
これは、基本型もしくは複合型の<structname>TupleDesc</structname>を取り出すために使用可能です。
これは<structname>record</structname>を返す関数ではうまく動作しません。
また、多様型を解決することもできません。
    </para>

    <para>
<!--
     Once you have a <structname>TupleDesc</structname>, call:
-->
<structname>TupleDesc</structname>を獲得した後に、Datumを使用する場合は以下を呼び出してください。
<programlisting>
TupleDesc BlessTupleDesc(TupleDesc tupdesc)
</programlisting>
<!--
     if you plan to work with Datums, or:
-->
C文字列を使用する場合は以下を呼び出してください。
<programlisting>
AttInMetadata *TupleDescGetAttInMetadata(TupleDesc tupdesc)
</programlisting>
<!--
     if you plan to work with C strings.  If you are writing a function
     returning set, you can save the results of these functions in the
     <structname>FuncCallContext</structname> structure &mdash; use the
     <structfield>tuple_desc</structfield> or <structfield>attinmeta</structfield> field
     respectively.
-->
集合を返す関数を作成する場合は、これらの関数の結果を<structname>FuncCallContext</structname>構造体に格納してください。
それぞれ<structfield>tuple_desc</structfield>と<structfield>attinmeta</structfield>を使用します。
    </para>

    <para>
<!--
     When working with Datums, use:
-->
Datumを使用する場合は、ユーザデータをDatum形式に格納した<structname>HeapTuple</structname>を構築するために以下を使用します。
<programlisting>
HeapTuple heap_form_tuple(TupleDesc tupdesc, Datum *values, bool *isnull)
</programlisting>
<!--
     to build a <structname>HeapTuple</structname> given user data in Datum form.
-->
    </para>

    <para>
<!--
     When working with C strings, use:
-->
C文字列を使用する場合は、ユーザデータをC文字列形式に格納した<structname>HeapTuple</structname>を構築するために以下を使用します。
<programlisting>
HeapTuple BuildTupleFromCStrings(AttInMetadata *attinmeta, char **values)
</programlisting>
<!--
     to build a <structname>HeapTuple</structname> given user data
     in C string form.  <parameter>values</parameter> is an array of C strings,
     one for each attribute of the return row. Each C string should be in
     the form expected by the input function of the attribute data
     type. In order to return a null value for one of the attributes,
     the corresponding pointer in the <parameter>values</parameter> array
     should be set to <symbol>NULL</symbol>.  This function will need to
     be called again for each row you return.
-->
<literal>values</literal>は行の各属性を1要素としたC文字列の配列です。
各C文字列は、属性のデータ型用の入力関数が受け付け可能な形式でなければなりません。
属性の値をNULL値として返すためには、<parameter>values</parameter>配列の対応するポインタに<symbol>NULL</symbol>を設定してください。
この関数は返す行それぞれに対して繰り返し呼び出す必要があります。
    </para>

    <para>
<!--
     Once you have built a tuple to return from your function, it
     must be converted into a <type>Datum</type>. Use:
-->
関数から返すタプルを構築し終わったら、それを<type>Datum</type>に変換しなければなりません。
以下を使用して、<structname>HeapTuple</structname>を有効なDatumに変換してください。
<programlisting>
HeapTupleGetDatum(HeapTuple tuple)
</programlisting>
<!--
     to convert a <structname>HeapTuple</structname> into a valid Datum.  This
     <type>Datum</type> can be returned directly if you intend to return
     just a single row, or it can be used as the current return value
     in a set-returning function.
-->
単一行のみを返すのであれば、この<type>Datum</type>を直接返すことができます。
さもなくば、集合を返す関数における現在の戻り値として使用することができます。
    </para>

    <para>
<!--
     An example appears in the next section.
-->
次節に例を示します。
    </para>

   </sect2>

   <sect2 id="xfunc-c-return-set">
<!--
    <title>Returning Sets</title>
-->
    <title>集合を返す</title>

    <para>
<!--
     C-language functions have two options for returning sets (multiple
     rows).  In one method, called <firstterm>ValuePerCall</firstterm>
     mode, a set-returning function is called repeatedly (passing the same
     arguments each time) and it returns one new row on each call, until
     it has no more rows to return and signals that by returning NULL.
     The set-returning function (<acronym>SRF</acronym>) must therefore
     save enough state across calls to remember what it was doing and
     return the correct next item on each call.
     In the other method, called <firstterm>Materialize</firstterm> mode,
     an SRF fills and returns a tuplestore object containing its
     entire result; then only one call occurs for the whole result, and
     no inter-call state is needed.
-->
C言語関数から集合（複数行）を返すには2つ選択肢があります。
一つは、<firstterm>ValuePerCall</firstterm>モードと呼ばれる方法で、集合を返す関数が繰り返し呼び出され(毎回同じ引数を渡します)、返す行がなくなるまで呼び出しごとに1つの新しい行を返し、返す行がなくなったらNULLを返します。
したがって、集合を返す関数（<acronym>SRF</acronym>）は、呼び出し間に十分な状態を保存し何をしていたかを記憶して、呼び出しの度に次の項目を返す必要があります。
もう一つは、<firstterm>Materialize</firstterm>モードと呼ばれる方法で、集合を返す関数は結果全体を含むタプルストアオブジェクトを埋めて返します。
結果全体に対して１つの呼び出しだけが発生し、呼び出し間の状態は必要ありません。
    </para>

    <para>
<!--
     When using ValuePerCall mode, it is important to remember that the
     query is not guaranteed to be run to completion; that is, due to
     options such as <literal>LIMIT</literal>, the executor might stop
     making calls to the set-returning function before all rows have been
     fetched.  This means it is not safe to perform cleanup activities in
     the last call, because that might not ever happen.  It's recommended
     to use Materialize mode for functions that need access to external
     resources, such as file descriptors.
-->
ValuePerCallモードを使用する場合、問い合わせが完全に実行される保証はないことに注意してください。
つまり、<literal>LIMIT</literal>などのオプションがあるため、全ての行をフェッチする前に、エクゼキュータが集合を返す関数の呼び出しを中止することがあります。
これは、実行されない可能性があるため、最後の呼び出しでクリーンアップ活動を実行するのは安全ではないことを意味します。
ファイル記述子などの外部リソースにアクセスする必要がある関数には、Materializeモードを使用することをお勧めします。
    </para>

    <para>
<!--
     The remainder of this section documents a set of helper macros that
     are commonly used (though not required to be used) for SRFs using
     ValuePerCall mode.  Additional details about Materialize mode can be
     found in <filename>src/backend/utils/fmgr/README</filename>.  Also,
     the <filename>contrib</filename> modules in
     the <productname>PostgreSQL</productname> source distribution contain
     many examples of SRFs using both ValuePerCall and Materialize mode.
-->
本節の残りの部分では、ValuePerCallモードを使用する集合を返す関数で一般に使用される補助マクロのセット（ただし、使用は必須ではありませんが）について説明します。
Materializeモードの詳細については、<filename>src/backend/utils/fmgr/README</filename>を参照してください。
また、<productname>PostgreSQL</productname>ソース配布物内の<filename>contrib</filename>モジュールには、ValuePerCallとMaterializeモードの両方を使用する、集合を返す関数のより多くの例があります。
    </para>

    <para>
<!--
     To use the ValuePerCall support macros described here,
     include <filename>funcapi.h</filename>.  These macros work with a
     structure <structname>FuncCallContext</structname> that contains the
     state that needs to be saved across calls.  Within the calling
     SRF, <literal>fcinfo-&gt;flinfo-&gt;fn_extra</literal> is used to
     hold a pointer to <structname>FuncCallContext</structname> across
     calls.  The macros automatically fill that field on first use,
     and expect to find the same pointer there on subsequent uses.
-->
ここで説明するValuePerCallサポートマクロを使用するには、<filename>funcapi.h</filename>をインクルードします。
これらのマクロは、複数の呼び出しにわたって保存する必要がある状態を含む<structname>FuncCallContext</structname>構造体が備わっています。
集合を返す関数内では、<literal>fcinfo-&gt;flinfo-&gt;fn_extra</literal>は、呼び出し間で<structname>FuncCallContext</structname>へのポインタを保持するために使用されます。
マクロは、最初の使用時に自動的にそのフィールドを埋め、その後の使用時に同じポインタを見つけることを期待します。
<programlisting>
typedef struct FuncCallContext
{
    /*
<!--
     * Number of times we've been called before
-->
     * 既に行われた呼び出しの回数。
     *
<!--
     * call_cntr is initialized to 0 for you by SRF_FIRSTCALL_INIT(), and
     * incremented for you every time SRF_RETURN_NEXT() is called.
-->
     * SRF_FIRSTCALL_INIT()によってcall_cntrが0に初期化され、
     * SRF_RETURN_NEXT()が呼び出される度に増分されます。
     */
    uint64 call_cntr;

    /*
<!--
     * OPTIONAL maximum number of calls
     *
     * max_calls is here for convenience only and setting it is optional.
     * If not set, you must provide alternative means to know when the
     * function is done.
-->
     * 省略可能 : 呼び出しの最大数
     *
     * max_callsは、便宜上用意されているだけで、設定は省略可能です。
     * 設定されていなければ、関数が終了したことを知るための別の方法を
     * 用意する必要があります。
     */
    uint64 max_calls;

    /*
<!--
     * OPTIONAL pointer to miscellaneous user-provided context information
     *
     * user_fctx is for use as a pointer to your own data to retain
     * arbitrary context information between calls of your function.
-->
     * 省略可能 : 様々なユーザによるコンテキスト情報へのポインタ
     *
     * user_fctxは、関数の呼び出し間の任意のコンテキスト情報を
     * 取得するためのユーザ独自の構造へのポインタとして使用されます。
     */
    void *user_fctx;

    /*
<!--
     * OPTIONAL pointer to struct containing attribute type input metadata
     *
     * attinmeta is for use when returning tuples (i.e., composite data types)
     * and is not used when returning base data types. It is only needed
     * if you intend to use BuildTupleFromCStrings() to create the return
     * tuple.
-->
     * 省略可能 : 属性型入力メタ情報を含んだ構造体へのポインタ
     *
     * attinmeta はタプル（つまり複合データ型）を返す際に使用され、
     * 基本データ型を返す場合には必要ありません。
     * BuildTupleFromCStrings()を使用して返されるタプルを作成する場合にのみ必要です。
     */
    AttInMetadata *attinmeta;

    /*
<!--
     * memory context used for structures that must live for multiple calls
     *
     * multi_call_memory_ctx is set by SRF_FIRSTCALL_INIT() for you, and used
     * by SRF_RETURN_DONE() for cleanup. It is the most appropriate memory
     * context for any memory that is to be reused across multiple calls
     * of the SRF.
-->
     *  複数の呼び出しで必要とされる構造体に使われるメモリコンテキスト
     *
     * multi_call_memory_ctxは、SRF_FIRSTCALL_INIT()によってに設定され、
     * SRF_RETURN_DONE()がクリーンアップの際に使用します。
     * これはSRFの複数呼び出しで再利用される全てのメモリ用に最も適切なメモリコンテキストです。
     */
    MemoryContext multi_call_memory_ctx;

    /*
<!--
     * OPTIONAL pointer to struct containing tuple description
     *
     * tuple_desc is for use when returning tuples (i.e., composite data types)
     * and is only needed if you are going to build the tuples with
     * heap_form_tuple() rather than with BuildTupleFromCStrings().  Note that
     * the TupleDesc pointer stored here should usually have been run through
     * BlessTupleDesc() first.
-->
     * 省略可能: タプル説明を含む構造体へのポインタ。
     * tuple_descはタプル（つまり複合データ型）を返す場合に使用され、BuildTupleFromCStrings()
     * ではなくheap_form_tuple()を使用してタプルを作成する場合にのみ必要です。
     * 通常ここに格納されるTupleDescは最初にBlessTupleDesc()を最初に実行したものでなければなり
     * ません。
     */
    TupleDesc tuple_desc;

} FuncCallContext;
</programlisting>
    </para>

    <para>
<!--
     The macros to be used by an <acronym>SRF</acronym> using this
     infrastructure are:
-->
この基盤を使用して、<acronym>SRF</acronym>が使用するマクロは以下の通りです。
<programlisting>
SRF_IS_FIRSTCALL()
</programlisting>
<!--
     Use this to determine if your function is being called for the first or a
     subsequent time. On the first call (only), call:
-->
これを使用して、関数が初めて呼び出されたのか、2回目以降に呼び出されたのかを判別します。
最初の呼び出し（のみ）で、
<programlisting>
SRF_FIRSTCALL_INIT()
</programlisting>
<!--
     to initialize the <structname>FuncCallContext</structname>. On every function call,
     including the first, call:
-->
を呼び出し、<structname>FuncCallContext</structname>を初期化します。
最初の呼び出しを含むすべての呼び出しで、
<programlisting>
SRF_PERCALL_SETUP()
</programlisting>
<!--
     to set up for using the <structname>FuncCallContext</structname>.
-->
を呼び出し、<structname>FuncCallContext</structname>を使用するように設定します。
    </para>

    <para>
<!--
     If your function has data to return in the current call, use:
-->
現在の呼び出しで返すべきデータが関数にある場合は、次を使用します。
<programlisting>
SRF_RETURN_NEXT(funcctx, result)
</programlisting>
<!--
     to return it to the caller.  (<literal>result</literal> must be of type
     <type>Datum</type>, either a single value or a tuple prepared as
     described above.)  Finally, when your function is finished
     returning data, use:
-->
を使用して、そのデータを呼び出し側に返します。
（先に説明した通り <literal>result</literal>は<type>Datum</type>型、つまり1つの値またはタプルである必要があります。）
最後に、関数がデータを返し終わったら、
<programlisting>
SRF_RETURN_DONE(funcctx)
</programlisting>
<!--
     to clean up and end the <acronym>SRF</acronym>.
-->
を使用して<acronym>SRF</acronym>を片付け、終了します。
    </para>

    <para>
<!--
     The memory context that is current when the <acronym>SRF</acronym> is called is
     a transient context that will be cleared between calls.  This means
     that you do not need to call <function>pfree</function> on everything
     you allocated using <function>palloc</function>; it will go away anyway.  However, if you want to allocate
     any data structures to live across calls, you need to put them somewhere
     else.  The memory context referenced by
     <structfield>multi_call_memory_ctx</structfield> is a suitable location for any
     data that needs to survive until the <acronym>SRF</acronym> is finished running.  In most
     cases, this means that you should switch into
     <structfield>multi_call_memory_ctx</structfield> while doing the
     first-call setup.
     Use <literal>funcctx-&gt;user_fctx</literal> to hold a pointer to
     any such cross-call data structures.
     (Data you allocate
     in <structfield>multi_call_memory_ctx</structfield> will go away
     automatically when the query ends, so it is not necessary to free
     that data manually, either.)
-->
<acronym>SRF</acronym>の呼び出し時に現行になっているメモリコンテキストは一時的なコンテキストで、各呼び出しの間に消去されます。
つまり<function>palloc</function>を使用して割り当てたもののすべてを<function>pfree</function>する必要はありません。
これらはいずれ消去されるものだからです。
しかし、データ構造体を複数の呼び出しに渡って使用するように割り当てる場合は、どこか別の場所に置いておく必要があります。
<structfield>multi_call_memory_ctx</structfield>によって参照されるメモリコンテキストは、<acronym>SRF</acronym>の実行が終わるまで使用可能にしなければならないデータの保管場所として適しています。
つまり、ほとんどの場合、最初の呼び出しのセットアップ中に<structfield>multi_call_memory_ctx</structfield>へ切り替える必要があるということです。
<literal>funcctx-&gt;user_fctx</literal>を使用して、このような複数の呼び出しに渡るデータ構造体へのポインタを保持します。
（<structfield>multi_call_memory_ctx</structfield>に配置したデータは、問い合わせが終了すると自動的に削除されるので、そのデータを手動で解放する必要はありません。）
    </para>

    <warning>
     <para>
<!--
      While the actual arguments to the function remain unchanged between
      calls, if you detoast the argument values (which is normally done
      transparently by the
      <function>PG_GETARG_<replaceable>xxx</replaceable></function> macro)
      in the transient context then the detoasted copies will be freed on
      each cycle. Accordingly, if you keep references to such values in
      your <structfield>user_fctx</structfield>, you must either copy them into the
      <structfield>multi_call_memory_ctx</structfield> after detoasting, or ensure
      that you detoast the values only in that context.
-->
関数の実引数は呼出しの間変わらないままですが、一時的なコンテキストで引数の値をTOAST解除した場合には(これは通常、<function>PG_GETARG_<replaceable>xxx</replaceable></function>マクロにより透過的に行なわれます)、TOAST解除されたコピーが各サイクルで解放されます。
従って、<structfield>user_fctx</structfield>内のその値への参照を保持する場合には、TOAST解除した後に<structfield>multi_call_memory_ctx</structfield>にそれらをコピーするか、その値をTOAST解除するのはそのコンテキストの中だけであること確実にしなければなりません。
     </para>
    </warning>

    <para>
<!--
     A complete pseudo-code example looks like the following:
-->
     完全な疑似コードの例を示します。
<programlisting>
Datum
my_set_returning_function(PG_FUNCTION_ARGS)
{
    FuncCallContext  *funcctx;
    Datum             result;
    <replaceable>further declarations as needed</replaceable>

    if (SRF_IS_FIRSTCALL())
    {
        MemoryContext oldcontext;

        funcctx = SRF_FIRSTCALL_INIT();
        oldcontext = MemoryContextSwitchTo(funcctx-&gt;multi_call_memory_ctx);
<!--
        /* One-time setup code appears here: */
-->
        /* 一度限りのセットアップコードがここに入ります: */
        <replaceable>user code</replaceable>
        <replaceable>if returning composite</replaceable>
            <replaceable>build TupleDesc, and perhaps AttInMetadata</replaceable>
        <replaceable>endif returning composite</replaceable>
        <replaceable>user code</replaceable>
        MemoryContextSwitchTo(oldcontext);
    }

<!--
    /* Each-time setup code appears here: */
-->
    /* 毎回実行するセットアップコードがここに入ります: */
    <replaceable>user code</replaceable>
    funcctx = SRF_PERCALL_SETUP();
    <replaceable>user code</replaceable>

<!--
    /* this is just one way we might test whether we are done: */
-->
    /* これは、終了したかどうかをテストする方法の1つです: */
    if (funcctx-&gt;call_cntr &lt; funcctx-&gt;max_calls)
    {
<!--
        /* Here we want to return another item: */
-->
        /* ここで、別の項目を返します: */
        <replaceable>user code</replaceable>
        <replaceable>obtain result Datum</replaceable>
        SRF_RETURN_NEXT(funcctx, result);
    }
    else
    {
<!--
        /* Here we are done returning items, so just report that fact. */
        /* (Resist the temptation to put cleanup code here.) */
-->
        /* これで項目を返し終わりました。 その事実を報告します。 */
        /* （ここにクリーンアップコードを置く誘惑に抵抗してください。) */
        SRF_RETURN_DONE(funcctx);
    }
}
</programlisting>
    </para>

    <para>
<!--
     A complete example of a simple <acronym>SRF</acronym> returning a composite type
     looks like:
-->
複合型を返す単純な<acronym>SRF</acronym>の完全な例は以下の通りです。
<programlisting><![CDATA[
PG_FUNCTION_INFO_V1(retcomposite);

Datum
retcomposite(PG_FUNCTION_ARGS)
{
    FuncCallContext     *funcctx;
    int                  call_cntr;
    int                  max_calls;
    TupleDesc            tupdesc;
    AttInMetadata       *attinmeta;

]]><!--
    /* stuff done only on the first call of the function */
--><![CDATA[
     /* 関数の最初の呼び出し時にのみ実行 */
    if (SRF_IS_FIRSTCALL())
    {
        MemoryContext   oldcontext;

]]><!--
        /* create a function context for cross-call persistence */
--><![CDATA[
        /* 呼び出し間で永続化する関数コンテキストを作成 */
        funcctx = SRF_FIRSTCALL_INIT();

]]><!--
        /* switch to memory context appropriate for multiple function calls */
--><![CDATA[
        /* 複数関数呼び出しに適切なメモリコンテキストへの切り替え */
        oldcontext = MemoryContextSwitchTo(funcctx->multi_call_memory_ctx);

]]><!--
        /* total number of tuples to be returned */
--><![CDATA[
        /* 返されるタプルの合計数 */
        funcctx->max_calls = PG_GETARG_UINT32(0);

]]><!--
        /* Build a tuple descriptor for our result type */
--><![CDATA[
        /*  結果型用のタプル記述子を作成 */
        if (get_call_result_type(fcinfo, NULL, &tupdesc) != TYPEFUNC_COMPOSITE)
            ereport(ERROR,
                    (errcode(ERRCODE_FEATURE_NOT_SUPPORTED),
                     errmsg("function returning record called in context "
                            "that cannot accept type record")));

        /*
]]><!--
         * generate attribute metadata needed later to produce tuples from raw
         * C strings
--><![CDATA[
         * 後で未加工のC文字列からタプルを作成するために必要となる
         * 属性メタデータの生成
         */
        attinmeta = TupleDescGetAttInMetadata(tupdesc);
        funcctx->attinmeta = attinmeta;

        MemoryContextSwitchTo(oldcontext);
    }

]]><!--
    /* stuff done on every call of the function */
--><![CDATA[
    /* 全ての関数呼び出しで実行 */
    funcctx = SRF_PERCALL_SETUP();

    call_cntr = funcctx->call_cntr;
    max_calls = funcctx->max_calls;
    attinmeta = funcctx->attinmeta;

]]><!--
    if (call_cntr < max_calls)    /* do when there is more left to send */
--><![CDATA[
    if (call_cntr < max_calls)    /* 他にも送るものがある場合  */
    {
        char       **values;
        HeapTuple    tuple;
        Datum        result;

        /*
]]><!--
         * Prepare a values array for building the returned tuple.
         * This should be an array of C strings which will
         * be processed later by the type input functions.
--><![CDATA[
         * 返すタプルを構築するためのvalues配列を用意します。
         * これは、後で適切な入力関数で処理される
         * C文字列の配列でなければなりません。
         */
        values = (char **) palloc(3 * sizeof(char *));
        values[0] = (char *) palloc(16 * sizeof(char));
        values[1] = (char *) palloc(16 * sizeof(char));
        values[2] = (char *) palloc(16 * sizeof(char));

        snprintf(values[0], 16, "%d", 1 * PG_GETARG_INT32(1));
        snprintf(values[1], 16, "%d", 2 * PG_GETARG_INT32(1));
        snprintf(values[2], 16, "%d", 3 * PG_GETARG_INT32(1));

]]><!--
        /* build a tuple */
--><![CDATA[
        /* タプルの作成 */
        tuple = BuildTupleFromCStrings(attinmeta, values);

]]><!--
        /* make the tuple into a datum */
--><![CDATA[
        /* タプルをdatumに変換 */
        result = HeapTupleGetDatum(tuple);

]]><!--
        /* clean up (this is not really necessary) */
--><![CDATA[
        /* クリーンアップ（これは必須ではありません） */
        pfree(values[0]);
        pfree(values[1]);
        pfree(values[2]);
        pfree(values);

        SRF_RETURN_NEXT(funcctx, result);
    }
]]><!--
    else    /* do when there is no more left */
--><![CDATA[
    else    /* 何も残っていない場合 */
    {
        SRF_RETURN_DONE(funcctx);
    }
}
]]>
</programlisting>

<!--
     One way to declare this function in SQL is:
-->
以下にこの関数をSQLで宣言する一例を示します。
<programlisting>
CREATE TYPE __retcomposite AS (f1 integer, f2 integer, f3 integer);

CREATE OR REPLACE FUNCTION retcomposite(integer, integer)
    RETURNS SETOF __retcomposite
    AS '<replaceable>filename</replaceable>', 'retcomposite'
    LANGUAGE C IMMUTABLE STRICT;
</programlisting>
<!--
     A different way is to use OUT parameters:
-->
他にも以下のようにOUTパラメータを使用する方法もあります。
<programlisting>
CREATE OR REPLACE FUNCTION retcomposite(IN integer, IN integer,
    OUT f1 integer, OUT f2 integer, OUT f3 integer)
    RETURNS SETOF record
    AS '<replaceable>filename</replaceable>', 'retcomposite'
    LANGUAGE C IMMUTABLE STRICT;
</programlisting>
<!--
     Notice that in this method the output type of the function is formally
     an anonymous <structname>record</structname> type.
-->
この方法では、関数の出力型は形式上無名の<structname>record</structname>型になることに注意してください。
    </para>
   </sect2>

   <sect2>
<!--
    <title>Polymorphic Arguments and Return Types</title>
-->
    <title>引数と戻り値の多様性</title>

    <para>
<!--
     C-language functions can be declared to accept and
     return the polymorphic types described in <xref
     linkend="extend-types-polymorphic"/>.
     When a function's arguments or return types
     are defined as polymorphic types, the function author cannot know
     in advance what data type it will be called with, or
     need to return. There are two routines provided in <filename>fmgr.h</filename>
     to allow a version-1 C function to discover the actual data types
     of its arguments and the type it is expected to return. The routines are
     called <literal>get_fn_expr_rettype(FmgrInfo *flinfo)</literal> and
     <literal>get_fn_expr_argtype(FmgrInfo *flinfo, int argnum)</literal>.
     They return the result or argument type OID, or <symbol>InvalidOid</symbol> if the
     information is not available.
     The structure <literal>flinfo</literal> is normally accessed as
     <literal>fcinfo-&gt;flinfo</literal>. The parameter <literal>argnum</literal>
     is zero based.  <function>get_call_result_type</function> can also be used
     as an alternative to <function>get_fn_expr_rettype</function>.
     There is also <function>get_fn_expr_variadic</function>, which can be used to
     find out whether variadic arguments have been merged into an array.
     This is primarily useful for <literal>VARIADIC "any"</literal> functions,
     since such merging will always have occurred for variadic functions
     taking ordinary array types.
-->
C言語関数は、<xref linkend="extend-types-polymorphic"/>で説明されている多様型を受け付ける、または返すように宣言することができます。
多様関数の詳細な説明は<xref linkend="extend-types-polymorphic"/>を参照してください。
関数の引数もしくは戻り値が多様型として定義される時、関数の作成者は前もって呼び出しにおけるデータ型や返すべきデータ型が何であるかを知ることはできません。
Version-1 C関数で引数の実データ型と、返すべきと想定された型を発見できるための2つのルーチンが<filename>fmgr.h</filename>に用意されています。
このルーチンは<literal>get_fn_expr_rettype(FmgrInfo *flinfo)</literal>と<literal>get_fn_expr_argtype(FmgrInfo *flinfo, int argnum)</literal>という名前です。
これらは結果もしくは引数型のOIDを返します。
ただし、もし情報が利用できなければ<symbol>InvalidOid</symbol>を返します。
<literal>flinfo</literal>構造体は通常<literal>fcinfo-&gt;flinfo</literal>としてアクセスされます。
<literal>argnum</literal>パラメータは0から始まります。
また、<function>get_fn_expr_rettype</function>の代わりに<function>get_call_result_type</function>を使用することもできます。
また、variadic変数が配列に吸収されたかどうかを判定するために使用できる<function>get_fn_expr_variadic</function>があります。
そのような吸収はvariadic関数が普通の配列型をとる場合に必ず起こりますので、これは特に<literal>VARIADIC "any"</literal>の場合に有用です。
    </para>

    <para>
<!--
     For example, suppose we want to write a function to accept a single
     element of any type, and return a one-dimensional array of that type:
-->
例えば、任意の型の単一要素を受け付け、その型の1次元配列を返す関数を考えてみます。

<programlisting>
PG_FUNCTION_INFO_V1(make_array);
Datum
make_array(PG_FUNCTION_ARGS)
{
    ArrayType  *result;
    Oid         element_type = get_fn_expr_argtype(fcinfo-&gt;flinfo, 0);
    Datum       element;
    bool        isnull;
    int16       typlen;
    bool        typbyval;
    char        typalign;
    int         ndims;
    int         dims[MAXDIM];
    int         lbs[MAXDIM];

    if (!OidIsValid(element_type))
        elog(ERROR, "could not determine data type of input");

<!--
    /* get the provided element, being careful in case it's NULL */
-->
    /* 与えられた要素がNULLかどうか注意しつつ、要素を取り出します。*/
    isnull = PG_ARGISNULL(0);
    if (isnull)
        element = (Datum) 0;
    else
        element = PG_GETARG_DATUM(0);

<!--
    /* we have one dimension */
-->
    /* 次元数は1 */
    ndims = 1;
<!--
    /* and one element */
-->
    /* 要素を1つ */
    dims[0] = 1;
<!--
    /* and lower bound is 1 */
-->
    /* 下限は1 */
    lbs[0] = 1;

<!--
    /* get required info about the element type */
-->
    /* この要素型に関する必要情報を取り出す。 */
    get_typlenbyvalalign(element_type, &amp;typlen, &amp;typbyval, &amp;typalign);

<!--
    /* now build the array */
-->
    /* ここで配列を作成 */
    result = construct_md_array(&amp;element, &amp;isnull, ndims, dims, lbs,
                                element_type, typlen, typbyval, typalign);

    PG_RETURN_ARRAYTYPE_P(result);
}
</programlisting>
    </para>

    <para>
<!--
     The following command declares the function
     <function>make_array</function> in SQL:
-->
以下のコマンドはSQLで<function>make_array</function>関数を宣言します。

<programlisting>
CREATE FUNCTION make_array(anyelement) RETURNS anyarray
    AS '<replaceable>DIRECTORY</replaceable>/funcs', 'make_array'
    LANGUAGE C IMMUTABLE;
</programlisting>
    </para>

    <para>
<!--
     There is a variant of polymorphism that is only available to C-language
     functions: they can be declared to take parameters of type
     <literal>"any"</literal>.  (Note that this type name must be double-quoted,
     since it's also an SQL reserved word.)  This works like
     <type>anyelement</type> except that it does not constrain different
     <literal>"any"</literal> arguments to be the same type, nor do they help
     determine the function's result type.  A C-language function can also
     declare its final parameter to be <literal>VARIADIC "any"</literal>.  This will
     match one or more actual arguments of any type (not necessarily the same
     type).  These arguments will <emphasis>not</emphasis> be gathered into an array
     as happens with normal variadic functions; they will just be passed to
     the function separately.  The <function>PG_NARGS()</function> macro and the
     methods described above must be used to determine the number of actual
     arguments and their types when using this feature.  Also, users of such
     a function might wish to use the <literal>VARIADIC</literal> keyword in their
     function call, with the expectation that the function would treat the
     array elements as separate arguments.  The function itself must implement
     that behavior if wanted, after using <function>get_fn_expr_variadic</function> to
     detect that the actual argument was marked with <literal>VARIADIC</literal>.
-->
C言語関数でのみ使用できる多様性の変異体があります。
<literal>"any"</literal>型のパラメータを取るように宣言できます。
（この型名は、SQL予約語でもあるため二重引用符で括らなくてはならないことに注意してください。）
これは、他の<literal>"any"</literal>引数が同じ型になることを強要することも、関数の結果型の決定を支援することもない点を除いて、<type>anyelement</type>のように動作します。
C言語関数は最終パラメータが<literal>VARIADIC "any"</literal>であるように宣言可能です。
これは任意の型の１つ以上の実引数と一致します（同じ型である必要はありません）。
これらの引数は、通常のvariadic関数で起こったように、配列の中にまとめ<emphasis>られません</emphasis>。
それらは単に別々に関数に渡されるだけです。
<function>PG_NARGS()</function>マクロと上に記載したメソッドは、この機能を使用するときに実際の引数とその型を決定するため使用されなければなりません。
また、こうした関数のユーザは、その関数呼び出しにおいて、関数が配列要素を分離した引数として扱うだろうという予想のもとで<literal>VARIADIC</literal>キーワードを良く使用するかもしれません。
関数自身は必要ならば、<function>get_fn_expr_variadic</function>を実行した後で、実引数が<literal>VARIADIC</literal>付きであることを検出した場合に、その動作を実装しなければなりません。
    </para>
   </sect2>

   <sect2 id="xfunc-shared-addin">
<!--
    <title>Shared Memory and LWLocks</title>
-->
    <title>共有メモリとLWLocks</title>

    <para>
<!--
     Add-ins can reserve LWLocks and an allocation of shared memory on server
     startup.  The add-in's shared library must be preloaded by specifying
     it in
     <xref linkend="guc-shared-preload-libraries"/><indexterm><primary>shared_preload_libraries</primary></indexterm>.
     Shared memory is reserved by calling:
-->
アドインはLWLocks（軽量ロック）とサーバ起動時に共有メモリの割り当てを保持することができます。
<xref linkend="guc-shared-preload-libraries"/><indexterm><primary>shared_preload_libraries</primary></indexterm>で指定して、こうしたアドインの共有ライブラリを事前にロードしなければなりません。
共有メモリは、その<function>_PG_init</function>関数で以下を呼び出すことで保持されます。
<programlisting>
void RequestAddinShmemSpace(int size)
</programlisting>
<!--
     from your <function>_PG_init</function> function.
-->
    </para>
    <para>
<!--
     LWLocks are reserved by calling:
-->
LWLocksはその<function>_PG_init</function>関数で以下を呼び出すことで保持されます。
<programlisting>
void RequestNamedLWLockTranche(const char *tranche_name, int num_lwlocks)
</programlisting>
<!--
     from <function>_PG_init</function>.  This will ensure that an array of
     <literal>num_lwlocks</literal> LWLocks is available under the name
     <literal>tranche_name</literal>.  Use <function>GetNamedLWLockTranche</function>
     to get a pointer to this array.
-->
<literal>num_lwlocks</literal>個のLWLockの配列が<literal>tranche_name</literal>という名前で確実に利用できるようにします。
この配列へのポインタを得るには<function>GetNamedLWLockTranche</function>を使ってください。
    </para>
    <para>
<!--
     To avoid possible race-conditions, each backend should use the LWLock
     <function>AddinShmemInitLock</function> when connecting to and initializing
     its allocation of shared memory, as shown here:
-->
競合状態の可能性を防止するために、割り当てられた共有メモリへの接続やその初期化時に、以下のように各バックエンドで<function>AddinShmemInitLock</function>軽量ロックを使用しなければなりません。
<programlisting>
static mystruct *ptr = NULL;

if (!ptr)
{
        bool    found;

        LWLockAcquire(AddinShmemInitLock, LW_EXCLUSIVE);
        ptr = ShmemInitStruct("my struct name", size, &amp;found);
        if (!found)
        {
                initialize contents of shmem area;
                acquire any requested LWLocks using:
                ptr->locks = GetNamedLWLockTranche("my tranche name");
        }
        LWLockRelease(AddinShmemInitLock);
}
</programlisting>
    </para>
   </sect2>

   <sect2 id="extend-cpp">
<!--
    <title>Using C++ for Extensibility</title>
-->
    <title>拡張へのC++の利用</title>

    <indexterm zone="extend-cpp">
     <primary>C++</primary>
    </indexterm>

    <para>
<!--
     Although the <productname>PostgreSQL</productname> backend is written in
     C, it is possible to write extensions in C++ if these guidelines are
     followed:
-->
以下のガイドラインに従うことで、<productname>PostgreSQL</productname>の拡張を構築するためC++モードのコンパイラを利用できます。

     <itemizedlist>
      <listitem>
       <para>
<!--
         All functions accessed by the backend must present a C interface
         to the backend;  these C functions can then call C++ functions.
         For example, <literal>extern C</literal> linkage is required for
         backend-accessed functions.  This is also necessary for any
         functions that are passed as pointers between the backend and
         C++ code.
-->
バックエンドからアクセスされる関数はすべてバックエンドに対してCインタフェースを提供しなければなりません。
このC関数はC++関数を呼びだすことができます。
例えば、バックエンドからアクセスされる関数には<literal>extern C</literal>リンクが必要です。
これはバックエンドとC++コードの間でポインタとして渡される関数にも必要です。
       </para>
      </listitem>
      <listitem>
       <para>
<!--
        Free memory using the appropriate deallocation method.  For example,
        most backend memory is allocated using <function>palloc()</function>, so use
        <function>pfree()</function> to free it.  Using C++
        <function>delete</function> in such cases will fail.
-->
適切な解放メソッドを使ってメモリを解放してください。
例えば、ほとんどのバックエンドメモリは<function>palloc()</function>で確保されますので、<function>pfree()</function>を使って解放してください。
この場合にC++の<function>delete()</function>を使うと失敗するでしょう。
       </para>
      </listitem>
      <listitem>
       <para>
<!--
        Prevent exceptions from propagating into the C code (use a catch-all
        block at the top level of all <literal>extern C</literal> functions).  This
        is necessary even if the C++ code does not explicitly throw any
        exceptions, because events like out-of-memory can still throw
        exceptions.  Any exceptions must be caught and appropriate errors
        passed back to the C interface.  If possible, compile C++ with
        <option>-fno-exceptions</option> to eliminate exceptions entirely; in such
        cases, you must check for failures in your C++ code, e.g.,  check for
        NULL returned by <function>new()</function>.
-->
例外がCコードへ伝播しないようにしてください（<literal>extern C</literal>関数すべての最上位ですべての例外を捕捉するブロックを使ってください）。
メモリ不足のようなイベントにより例外が発生する可能性がありますので、C++コードが何も例外を発生させない場合であっても、これは必要です。
例外はすべて捕捉しなければなりません。
そして適切なエラーをCインタフェースに渡してください。
可能であれば、例外を完全に除去できるように<option>-fno-exceptions</option>を付けてC++をコンパイルしてください。
その場合、例えば<function>new()</function>で返されるNULLの検査など、C++コード内で失敗の検査を行わなければなりません。
       </para>
      </listitem>
      <listitem>
       <para>
<!--
        If calling backend functions from C++ code, be sure that the
        C++ call stack contains only plain old data structures
        (<acronym>POD</acronym>).  This is necessary because backend errors
        generate a distant <function>longjmp()</function> that does not properly
        unroll a C++ call stack with non-POD objects.
-->
C++コードからバックエンド関数を呼び出す場合には、C++呼び出しスタック内にC言語互換構造体（<acronym>POD</acronym>）のみが含まれていることを確認してください。
バックエンドのエラーは、非PODオブジェクトを持つC++呼び出しスタックを適切に戻すことができない、長距離<function>longjmp()</function>を生成しますので、これは必要です。
       </para>
      </listitem>
     </itemizedlist>
    </para>

    <para>
<!--
     In summary, it is best to place C++ code behind a wall of
     <literal>extern C</literal> functions that interface to the backend,
     and avoid exception, memory, and call stack leakage.
-->
まとめると、バックエンドとやりとりするための壁の役割を担う<literal>extern C</literal>関数の背後にC++コードを配置して、例外、メモリ、呼び出しスタックそれぞれの漏れを避けるのが最善です。
    </para>
   </sect2>

  </sect1>

  <sect1 id="xfunc-optimization">
<!--
   <title>Function Optimization Information</title>
-->
   <title>関数最適化に関する情報</title>

  <indexterm zone="xfunc-optimization">
<!--
   <primary>optimization information</primary>
   <secondary>for functions</secondary>
-->
   <primary>最適化情報</primary>
   <secondary>関数に対する</secondary>
  </indexterm>

   <para>
<!--
    By default, a function is just a <quote>black box</quote> that the
    database system knows very little about the behavior of.  However,
    that means that queries using the function may be executed much less
    efficiently than they could be.  It is possible to supply additional
    knowledge that helps the planner optimize function calls.
-->
デフォルトでは、関数は、データベースシステムがその振舞いについてごく一部しか知らない単なる<quote>ブラックボックス</quote>です。
しかし、これは、関数を使う問い合わせがその実力よりもずっと効率悪く実行されるかもしれないことを意味します。
プランナが関数呼び出しを最適化するのを助ける補足の情報を提供することが可能です。
   </para>

   <para>
<!--
    Some basic facts can be supplied by declarative annotations provided in
    the <link linkend="sql-createfunction"><command>CREATE FUNCTION</command></link> command.  Most important of
    these is the function's <link linkend="xfunc-volatility">volatility
    category</link> (<literal>IMMUTABLE</literal>, <literal>STABLE</literal>,
    or <literal>VOLATILE</literal>); one should always be careful to
    specify this correctly when defining a function.
    The parallel safety property (<literal>PARALLEL
    UNSAFE</literal>, <literal>PARALLEL RESTRICTED</literal>, or
    <literal>PARALLEL SAFE</literal>) must also be specified if you hope
    to use the function in parallelized queries.
    It can also be useful to specify the function's estimated execution
    cost, and/or the number of rows a set-returning function is estimated
    to return.  However, the declarative way of specifying those two
    facts only allows specifying a constant value, which is often
    inadequate.
-->
基本的な事実のいくつかは<xref linkend="sql-createfunction"/>コマンドで宣言的な注釈として提供されます。
この中でも最も重要なものは、関数の<link linkend="xfunc-volatility">変動性分類</link>(<literal>IMMUTABLE</literal>、<literal>STABLE</literal>または<literal>VOLATILE</literal>)です。関数を定義する時にはこれを正しく指定するよう常に注意すべきです。
並列問い合わせでその関数を使いたいのなら、並列処理での安全性の性質(<literal>PARALLEL UNSAFE</literal>、<literal>PARALLEL RESTRICTED</literal>または<literal>PARALLEL SAFE</literal>)も指定しなければなりません。
関数の推定実行コストや集合を返す関数が返すと推定される行数を指定することも有用な場合があります。
しかし、この2つの事実を指定する宣言的な方法は定数を指定することしか許しておらず、それは多くの場合不適切です。
   </para>

   <para>
<!--
    It is also possible to attach a <firstterm>planner support
    function</firstterm> to an SQL-callable function (called
    its <firstterm>target function</firstterm>), and thereby provide
    knowledge about the target function that is too complex to be
    represented declaratively.  Planner support functions have to be
    written in C (although their target functions might not be), so this is
    an advanced feature that relatively few people will use.
-->
SQLで呼び出せる関数(対応する<firstterm>対象関数</firstterm>と呼ばれます)に<firstterm>プランナサポート関数</firstterm>を結び付け、それによって複雑すぎて宣言的に表現できない対象関数に関する知識を提供することも可能です。
(対象関数はそうではありませんが)プランナサポート関数はCで書かなければなりませんので、これは比較的少数の人が使う先進的な機能です。
   </para>

   <para>
<!--
    A planner support function must have the SQL signature
-->
プランナサポート関数には以下のSQLシグネチャがなければなりません。
<programlisting>
supportfn(internal) returns internal
</programlisting>
<!--
    It is attached to its target function by specifying
    the <literal>SUPPORT</literal> clause when creating the target function.
-->
対象関数を作成する時に<literal>SUPPORT</literal>句を指定することで対象関数に結び付けられます。
   </para>

   <para>
<!--
    The details of the API for planner support functions can be found in
    file <filename>src/include/nodes/supportnodes.h</filename> in the
    <productname>PostgreSQL</productname> source code.  Here we provide
    just an overview of what planner support functions can do.
    The set of possible requests to a support function is extensible,
    so more things might be possible in future versions.
-->
プランナサポート関数のAPIの詳細は、<productname>PostgreSQL</productname>ソースコードのファイル<filename>src/include/nodes/supportnodes.h</filename>で見つけられます。
ここではプランナサポート関数ができることの概略を説明するにとどめます。
サポート関数へ可能なリクエストの集合は拡張可能ですので、将来のバージョンではより多くのことが可能になっているでしょう。
   </para>

   <para>
<!--
    Some function calls can be simplified during planning based on
    properties specific to the function.  For example,
    <literal>int4mul(n, 1)</literal> could be simplified to
    just <literal>n</literal>.  This type of transformation can be
    performed by a planner support function, by having it implement
    the <literal>SupportRequestSimplify</literal> request type.
    The support function will be called for each instance of its target
    function found in a query parse tree.  If it finds that the particular
    call can be simplified into some other form, it can build and return a
    parse tree representing that expression.  This will automatically work
    for operators based on the function, too &mdash; in the example just
    given, <literal>n * 1</literal> would also be simplified to
    <literal>n</literal>.
    (But note that this is just an example; this particular
    optimization is not actually performed by
    standard <productname>PostgreSQL</productname>.)
    We make no guarantee that <productname>PostgreSQL</productname> will
    never call the target function in cases that the support function could
    simplify.  Ensure rigorous equivalence between the simplified
    expression and an actual execution of the target function.
-->
一部の関数呼び出しでは、関数固有の属性に基づいて計画作成中に単純化できます。
例えば、<literal>int4mul(n, 1)</literal>は<literal>n</literal>だけに単純化できます。
この種の変形は、<literal>SupportRequestSimplify</literal>リクエスト型プランナサポート関数に実装することにより実行されます。
問い合わせ解析木で見つかった対象関数それぞれに対して、サポート関数が呼び出されます。
特定の呼出しが別の形に単純化できることが分かれば、その式を表現する解析木を作成して返します。
これは、その関数に基づく演算子に対しても自動的に行なわれます&mdash;上の例では<literal>n * 1</literal>も<literal>n</literal>へと単純化されます。
(しかし、これは単なる例であることに注意してください。この特定の最適化は、標準の<productname>PostgreSQL</productname>では実際には行なわれません。)
サポート関数が単純化する状況では、<productname>PostgreSQL</productname>が対象関数を呼び出すことはないとは保証しません。
単純化された式と対象関数の実際の実行が厳密に等しいことを確実にしてください。
   </para>

   <para>
<!--
    For target functions that return <type>boolean</type>, it is often useful to estimate
    the fraction of rows that will be selected by a <literal>WHERE</literal> clause using that
    function.  This can be done by a support function that implements
    the <literal>SupportRequestSelectivity</literal> request type.
-->
<type>boolean</type>を返す対象関数に対しては、その関数を使った<literal>WHERE</literal>句により選択される行の割合を推定するのが有用な場合がよくあります。
これは<literal>SupportRequestSelectivity</literal>リクエスト型を実装したサポート関数で行なえます。
   </para>

   <para>
<!--
    If the target function's run time is highly dependent on its inputs,
    it may be useful to provide a non-constant cost estimate for it.
    This can be done by a support function that implements
    the <literal>SupportRequestCost</literal> request type.
-->
対象関数の実行時間が、その入力に大きく依存する場合には、それに対応する定数でないコスト推定を提供するのが有用でしょう。
これは<literal>SupportRequestCost</literal>リクエスト型を実装したサポート関数で行なえます。
   </para>

   <para>
<!--
    For target functions that return sets, it is often useful to provide
    a non-constant estimate for the number of rows that will be returned.
    This can be done by a support function that implements
    the <literal>SupportRequestRows</literal> request type.
-->
集合を返す対象関数に対しては、その関数が返す行の数の定数でない推定を提供するのが有用な場合がよくあります。
これは<literal>SupportRequestRows</literal>リクエスト型を実装したサポート関数で行なえます。
   </para>

   <para>
<!--
    For target functions that return <type>boolean</type>, it may be possible to
    convert a function call appearing in <literal>WHERE</literal> into an indexable operator
    clause or clauses.  The converted clauses might be exactly equivalent
    to the function's condition, or they could be somewhat weaker (that is,
    they might accept some values that the function condition does not).
    In the latter case the index condition is said to
    be <firstterm>lossy</firstterm>; it can still be used to scan an index,
    but the function call will have to be executed for each row returned by
    the index to see if it really passes the <literal>WHERE</literal> condition or not.
    To create such conditions, the support function must implement
    the <literal>SupportRequestIndexCondition</literal> request type.
-->
<type>boolean</type>を返す対象関数に対しては、<literal>WHERE</literal>句に現れる関数呼び出しをインデックス可能な演算子句に変換できる場合があります。
変換された句は、正確にその関数の条件と等しいか幾分弱い(すなわち、関数の条件が受け付けない値も受け付けるかもしれません)でしょう。
後者の場合、インデックスの条件は<firstterm>損失がある</firstterm>と言われます。それでもインデックスの走査には使えますが、それが本当に<literal>WHERE</literal>条件を満たすのかどうか、インデックスにより返された各行に対して関数呼び出しを実行しないといけません。
そのような条件を作るには、サポート関数は<literal>SupportRequestIndexCondition</literal>リクエスト型を実装しなければなりません。
   </para>
  </sect1><|MERGE_RESOLUTION|>--- conflicted
+++ resolved
@@ -129,7 +129,6 @@
   </indexterm>
 
    <para>
-<<<<<<< HEAD
     A procedure is a database object similar to a function.
     The key differences are:
 
@@ -179,32 +178,6 @@
     The explanations in the following sections about how to define
     user-defined functions apply to procedures as well, except for the
     points made above.
-=======
-<!--
-    A procedure is a database object similar to a function.  The difference is
-    that a procedure does not return a value, so there is no return type
-    declaration.  While a function is called as part of a query or DML
-    command, a procedure is called in isolation using
-    the <xref linkend="sql-call"/> command.  If the CALL command is not
-    part of an explicit transaction, a procedure in many server-side
-    languages can commit, rollback, and begin new transactions during
-    its execution, which is not possible in functions.
--->
-プロシージャは関数と似たデータベースオブジェクトです。
-違いはプロシージャは値を返さず、そのため戻り型の宣言が無いことです。
-関数が問い合わせやDMLコマンドの一部として呼び出されるのに対して、プロシージャは明示的に<xref linkend="sql-call"/>コマンドを使って呼び出されます。
-CALLコマンドが明示的なトランザクション内で無い場合、多くのサーバサイド言語のプロシージャはコミット、ロールバック、および新しいトランザクションの開始が実行出来ますが、関数には出来ません。
-   </para>
-
-   <para>
-<!--
-    The explanations on how to define user-defined functions in the rest of
-    this chapter apply to procedures as well, except that
-    the <xref linkend="sql-createprocedure"/> command is used instead, there is
-    no return type, and some other features such as strictness don't apply.
--->
-本章で後述するどのようにユーザ定義関数を定義するかの説明は、<xref linkend="sql-createprocedure"/>コマンドを代わりに使う、戻り値が無い、変動性区分などいくつかの他の仕様が該当しないという点を除き、プロシージャにも同様にあてはまります。
->>>>>>> 9a9c638e
    </para>
 
    <para>
@@ -345,14 +318,9 @@
 
     <note>
      <para>
-<<<<<<< HEAD
+<!--
       The entire body of an SQL function is parsed before any of it is
       executed.  While an SQL function can contain commands that alter
-=======
-<!--
-      The entire body of a SQL function is parsed before any of it is
-      executed.  While a SQL function can contain commands that alter
->>>>>>> 9a9c638e
       the system catalogs (e.g., <command>CREATE TABLE</command>), the effects
       of such commands will not be visible during parse analysis of
       later commands in the function.  Thus, for example,
@@ -360,16 +328,12 @@
       will not work as desired if packaged up into a single SQL function,
       since <structname>foo</structname> won't exist yet when the <command>INSERT</command>
       command is parsed.  It's recommended to use <application>PL/pgSQL</application>
-<<<<<<< HEAD
       instead of an SQL function in this type of situation.
-=======
-      instead of a SQL function in this type of situation.
 -->
 SQL関数の本体全体は、その一部が実行される前に解析されます。
 SQL関数はシステムカタログを変更するコマンド(例えば<command>CREATE TABLE</command>)を含むことができますので、そのようなコマンドの効果は関数の以降のコマンドの解析中は可視ではありません。
 それゆえ、例えば、<literal>CREATE TABLE foo (...); INSERT INTO foo VALUES(...);</literal>は単一のSQL関数にまとめられていると期待したようには動作しません。<command>INSERT</command>コマンドが解析されている時には<structname>foo</structname>がまだ存在しないからです。
 このような場合にはSQL関数の代わりに<application>PL/pgSQL</application>を使うことを薦めます。
->>>>>>> 9a9c638e
      </para>
    </note>
 
@@ -405,12 +369,8 @@
    </indexterm>
 
     <para>
-<<<<<<< HEAD
+<!--
      Arguments of an SQL function can be referenced in the function
-=======
-<!--
-     Arguments of a SQL function can be referenced in the function
->>>>>>> 9a9c638e
      body using either names or numbers.  Examples of both methods appear
      below.
 -->
@@ -1098,7 +1058,6 @@
      parameter serves as both an input parameter (part of the calling
      argument list) and an output parameter (part of the result record type).
      <literal>VARIADIC</literal> parameters are input parameters, but are treated
-<<<<<<< HEAD
      specially as described below.
     </para>
    </sect2>
@@ -1141,13 +1100,6 @@
      instead of writing <literal>NULL</literal> you must write a variable
      that will receive the procedure's output.  See <xref
      linkend="plpgsql-statements-calling-procedure"/> for details.
-=======
-     specially as described next.
--->
-パラメータには、<literal>IN</literal>（デフォルト）、<literal>OUT</literal>、<literal>INOUT</literal>、または<literal>VARIADIC</literal>という印を付与できます。
-<literal>INOUT</literal>パラメータは、入力パラメータ（呼び出し引数リストの一部）と出力パラメータ（結果のレコード型の一部）の両方を提供します。
-<literal>VARIADIC</literal>パラメータは入力パラメータですが、次に説明するように特別に扱われます。
->>>>>>> 9a9c638e
     </para>
    </sect2>
 
@@ -2073,12 +2025,8 @@
     </indexterm>
 
     <para>
-<<<<<<< HEAD
+<!--
      When an SQL function has one or more parameters of collatable data types,
-=======
-<!--
-     When a SQL function has one or more parameters of collatable data types,
->>>>>>> 9a9c638e
      a collation is identified for each function call depending on the
      collations assigned to the actual arguments, as described in <xref
      linkend="collation"/>.  If a collation is successfully identified

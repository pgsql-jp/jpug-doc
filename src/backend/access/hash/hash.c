--- conflicted
+++ resolved
@@ -229,18 +229,6 @@
 		   ItemPointer ht_ctid, Relation heapRel,
 		   IndexUniqueCheck checkUnique)
 {
-<<<<<<< HEAD
-	Relation	rel = (Relation) PG_GETARG_POINTER(0);
-	Datum	   *values = (Datum *) PG_GETARG_POINTER(1);
-	bool	   *isnull = (bool *) PG_GETARG_POINTER(2);
-	ItemPointer ht_ctid = (ItemPointer) PG_GETARG_POINTER(3);
-
-#ifdef NOT_USED
-	Relation	heapRel = (Relation) PG_GETARG_POINTER(4);
-	IndexUniqueCheck checkUnique = (IndexUniqueCheck) PG_GETARG_INT32(5);
-#endif
-=======
->>>>>>> 7961c31a
 	Datum		index_values[1];
 	bool		index_isnull[1];
 	IndexTuple	itup;
@@ -249,11 +237,7 @@
 	if (!_hash_convert_tuple(rel,
 							 values, isnull,
 							 index_values, index_isnull))
-<<<<<<< HEAD
-		PG_RETURN_BOOL(false);
-=======
 		return false;
->>>>>>> 7961c31a
 
 	/* form an index tuple and point it at the heap tuple */
 	itup = index_form_tuple(RelationGetDescr(rel), index_values, index_isnull);

<!-- doc/src/sgml/sslinfo.sgml -->

<sect1 id="sslinfo" xreflabel="sslinfo">
 <title>sslinfo</title>

 <indexterm zone="sslinfo">
  <primary>sslinfo</primary>
 </indexterm>

 <para>
<!--
  The <filename>sslinfo</filename> module provides information about the SSL
  certificate that the current client provided when connecting to
  <productname>PostgreSQL</productname>.  The module is useless (most functions
  will return NULL) if the current connection does not use SSL.
-->
現在のクライアントが<productname>PostgreSQL</productname>に接続する際に提供する SSL 証明書に関する情報を、<filename>sslinfo</filename>モジュールは提供します。
現在の接続が SSL を使用しない場合、モジュールは無用です（大部分の関数は NULL を返します）。
 </para>

 <para>
<!--
  Some of the information available through this module can also be obtained
  using the built-in system view <link linkend="monitoring-pg-stat-ssl-view">
  <structname>pg_stat_ssl</structname></link>.
-->
このモジュールを通じて取得できる情報の中には、組み込みシステムビュー<xref linkend="pg-stat-ssl-view"/>を使っても取得できるものがあります。
 </para>

 <para>
<!--
  This extension won't build at all unless the installation was
  configured with <literal>&#045;&#045;with-openssl</literal>.
-->
インストールを<literal>--with-openssl</literal>オプション付きで構築しない限り、この拡張は全く構築されません。
 </para>

 <sect2>
<!--
  <title>Functions Provided</title>
-->
  <title>提供される関数</title>

  <variablelist>
   <varlistentry>
    <term>
     <function>ssl_is_used() returns boolean</function>
     <indexterm>
      <primary>ssl_is_used</primary>
     </indexterm>
    </term>
    <listitem>
    <para>
<!--
     Returns true if current connection to server uses SSL, and false
     otherwise.
-->
サーバへの現在の接続において SSL を使用する場合 true、使用しない場合 false を返します。
    </para>
    </listitem>
   </varlistentry>

   <varlistentry>
    <term>
     <function>ssl_version() returns text</function>
     <indexterm>
      <primary>ssl_version</primary>
     </indexterm>
    </term>
    <listitem>
    <para>
<<<<<<< HEAD
<!--
     Returns the name of the protocol used for the SSL connection (e.g., TLSv1.0
=======
     Returns the name of the protocol used for the SSL connection (e.g., TLSv1.0,
>>>>>>> 6daf725a
     TLSv1.1, or TLSv1.2).
-->
SSL接続に使われているプロトコルの名前（例えば、TLSv1.0、TLSv1.1またはTLSv1.2）を返します。
    </para>
    </listitem>
   </varlistentry>

   <varlistentry>
    <term>
     <function>ssl_cipher() returns text</function>
     <indexterm>
      <primary>ssl_cipher</primary>
     </indexterm>
    </term>
    <listitem>
    <para>
<!--
     Returns the name of the cipher used for the SSL connection
     (e.g., DHE-RSA-AES256-SHA).
-->
SSL接続に使われている暗号の名前（例えば、DHE-RSA-AES256-SHA）を返します。
    </para>
    </listitem>
   </varlistentry>

   <varlistentry>
    <term>
     <function>ssl_client_cert_present() returns boolean</function>
     <indexterm>
      <primary>ssl_client_cert_present</primary>
     </indexterm>
    </term>
    <listitem>
    <para>
<!--
     Returns true if current client has presented a valid SSL client
     certificate to the server, and false otherwise.  (The server
     might or might not be configured to require a client certificate.)
-->
現在のクライアントがサーバに対して、有効な SSL クライアント証明書を提示した場合 true、そうでない場合 false を返します。
（サーバがクライアントに対して、クライアント証明書を要求する方式と要求しない方式があります）。
    </para>
    </listitem>
   </varlistentry>

   <varlistentry>
    <term>
     <function>ssl_client_serial() returns numeric</function>
     <indexterm>
      <primary>ssl_client_serial</primary>
     </indexterm>
    </term>
    <listitem>
    <para>
<!--
     Returns serial number of current client certificate.  The combination of
     certificate serial number and certificate issuer is guaranteed to
     uniquely identify a certificate (but not its owner &mdash; the owner
     ought to regularly change their keys, and get new certificates from the
     issuer).
-->
現在のクライアント証明書のシリアル番号を返します。
証明書のシリアル番号と証明書の発行者との組み合わせにより、証明書が一意に識別されることが保証されます
（しかし、証明書の所有者の保証ではありません。
所有者は定期的にその鍵を変更し、発行者から新しい証明書を取得すべきだからです）。
    </para>

    <para>
<!--
     So, if you run your own CA and allow only certificates from this CA to
     be accepted by the server, the serial number is the most reliable (albeit
     not very mnemonic) means to identify a user.
-->
したがって、自分で認証局を設立し、その認証局の証明書だけをサーバが受理する場合、シリアル番号は利用者を識別するのに最も信頼できる方法です（あまり記憶の助けにはなりませんが）。
    </para>
    </listitem>
   </varlistentry>

   <varlistentry>
    <term>
     <function>ssl_client_dn() returns text</function>
     <indexterm>
      <primary>ssl_client_dn</primary>
     </indexterm>
    </term>
    <listitem>
    <para>
<!--
     Returns the full subject of the current client certificate, converting
     character data into the current database encoding.  It is assumed that
     if you use non-ASCII characters in the certificate names, your
     database is able to represent these characters, too.  If your database
     uses the SQL_ASCII encoding, non-ASCII characters in the name will be
     represented as UTF-8 sequences.
-->
現在のクライアント証明書の所有者の内容を全て返します。
文字データは現在のデータベースのエンコーディングに変換されます。
なお、証明書名で非 ASCII 文字を用いる場合、データベースでもその文字を使用できると仮定します。
データベースが SQL_ASCII エンコーディングを使用する場合、証明書名で用いる非 ASCII 文字は UTF-8 のユニコードとして表示されます。
    </para>

    <para>
<!--
     The result looks like <literal>/CN=Somebody /C=Some country/O=Some organization</literal>.
-->
その結果は<literal>/CN=Somebody /C=Some country /O=Some organization</literal>のようになります。
    </para>
    </listitem>
   </varlistentry>

   <varlistentry>
    <term>
     <function>ssl_issuer_dn() returns text</function>
     <indexterm>
      <primary>ssl_issuer_dn</primary>
     </indexterm>
    </term>
    <listitem>
    <para>
<!--
     Returns the full issuer name of the current client certificate, converting
     character data into the current database encoding.  Encoding conversions
     are handled the same as for <function>ssl_client_dn</function>.
-->
現在のクライアント証明書の発行者名を全て返します。
文字データは現在のデータベースのエンコーディングに変換されます。
エンコーディングの変換法は <function>ssl_client_dn</function> と同じです。
    </para>
    <para>
<!--
     The combination of the return value of this function with the
     certificate serial number uniquely identifies the certificate.
-->
本関数の戻り値と証明書シリアル番号の組み合わせにより、証明書を一意に識別します。
    </para>
    <para>
<!--
     This function is really useful only if you have more than one trusted CA
     certificate in your server's certificate authority file, or if this CA
     has issued some intermediate certificate authority certificates.
-->
実際に本関数が有用となるのは、サーバの認証局ファイルの中に信頼できる認証局の証明書を複数保有している場合、またはこの認証局が中間認証局の証明書を発行している場合だけです。
    </para>
    </listitem>
   </varlistentry>

   <varlistentry>
    <term>
     <function>ssl_client_dn_field(fieldname text) returns text</function>
     <indexterm>
      <primary>ssl_client_dn_field</primary>
     </indexterm>
    </term>
    <listitem>
    <para>
<!--
     This function returns the value of the specified field in the
     certificate subject, or NULL if the field is not present.
     Field names are string constants that are
     converted into ASN1 object identifiers using the OpenSSL object
     database.  The following values are acceptable:
-->
この関数は証明書の所有者の指定した項目の内容を返します。
指定した項目が存在しない場合は NULL を返します。
項目の名前は OpenSSL オブジェクトデータベースを使用して ASN1 オブジェクト識別子に変換された文字列定数です。
以下の項目が受理できます。
    </para>
<literallayout class="monospaced">
commonName (alias CN)
surname (alias SN)
name
givenName (alias GN)
countryName (alias C)
localityName (alias L)
stateOrProvinceName (alias ST)
organizationName (alias O)
organizationalUnitName (alias OU)
title
description
initials
postalCode
streetAddress
generationQualifier
description
dnQualifier
x500UniqueIdentifier
pseudonym
role
emailAddress
</literallayout>
    <para>
<!--
     All of these fields are optional, except <structfield>commonName</structfield>.
     It depends
     entirely on your CA's policy which of them would be included and which
     wouldn't.  The meaning of these fields, however, is strictly defined by
     the X.500 and X.509 standards, so you cannot just assign arbitrary
     meaning to them.
-->
<structfield>commonName</structfield> を除き、全ての項目は任意です。
認証局の方針によって、どの項目を含み、どの項目を含まないかが全て決まります。
しかし、X.500 および X.509 標準によって、項目の意味は厳格に定義されています。
したがって、項目に任意の意味を持たせることはできません。
    </para>
    </listitem>
   </varlistentry>

   <varlistentry>
    <term>
     <function>ssl_issuer_field(fieldname text) returns text</function>
     <indexterm>
      <primary>ssl_issuer_field</primary>
     </indexterm>
    </term>
    <listitem>
    <para>
<!--
     Same as <function>ssl_client_dn_field</function>, but for the certificate issuer
     rather than the certificate subject.
-->
証明書の所有者に対するものではなく証明書の発行者に対するものであるという点を除き、<function>ssl_client_dn_field</function> と同様の関数です。
    </para>
    </listitem>
   </varlistentry>

   <varlistentry>
    <term>
     <function>ssl_extension_info() returns setof record</function>
     <indexterm>
      <primary>ssl_extension_info</primary>
     </indexterm>
    </term>
    <listitem>
    <para>
<!--
     Provide information about extensions of client certificate: extension name,
     extension value, and if it is a critical extension.
-->
クライアント証明書の拡張に関する情報を提供します。拡張に関する情報とは、拡張の名前、拡張の値、クリティカルな拡張か否かです。
    </para>
    </listitem>
   </varlistentry>
  </variablelist>
 </sect2>

 <sect2>
<!--
  <title>Author</title>
-->
  <title>作者</title>

  <para>
   Victor Wagner <email>vitus@cryptocom.ru</email>, Cryptocom LTD
  </para>

  <para>
   Dmitry Voronin <email>carriingfate92@yandex.ru</email>
  </para>

  <para>
<!--
   E-Mail of Cryptocom OpenSSL development group:
-->
Cryptocom 社 OpenSSL 開発グループのメールアドレス
   <email>openssl@cryptocom.ru</email>
  </para>
 </sect2>

</sect1><|MERGE_RESOLUTION|>--- conflicted
+++ resolved
@@ -69,12 +69,8 @@
     </term>
     <listitem>
     <para>
-<<<<<<< HEAD
-<!--
-     Returns the name of the protocol used for the SSL connection (e.g., TLSv1.0
-=======
+<!--
      Returns the name of the protocol used for the SSL connection (e.g., TLSv1.0,
->>>>>>> 6daf725a
      TLSv1.1, or TLSv1.2).
 -->
 SSL接続に使われているプロトコルの名前（例えば、TLSv1.0、TLSv1.1またはTLSv1.2）を返します。

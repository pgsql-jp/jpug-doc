/*-------------------------------------------------------------------------
 *
 * inval.c
 *	  POSTGRES cache invalidation dispatcher code.
 *
 *	This is subtle stuff, so pay attention:
 *
 *	When a tuple is updated or deleted, our standard visibility rules
 *	consider that it is *still valid* so long as we are in the same command,
 *	ie, until the next CommandCounterIncrement() or transaction commit.
 *	(See access/heap/heapam_visibility.c, and note that system catalogs are
 *  generally scanned under the most current snapshot available, rather than
 *  the transaction snapshot.)	At the command boundary, the old tuple stops
 *	being valid and the new version, if any, becomes valid.  Therefore,
 *	we cannot simply flush a tuple from the system caches during heap_update()
 *	or heap_delete().  The tuple is still good at that point; what's more,
 *	even if we did flush it, it might be reloaded into the caches by a later
 *	request in the same command.  So the correct behavior is to keep a list
 *	of outdated (updated/deleted) tuples and then do the required cache
 *	flushes at the next command boundary.  We must also keep track of
 *	inserted tuples so that we can flush "negative" cache entries that match
 *	the new tuples; again, that mustn't happen until end of command.
 *
 *	Once we have finished the command, we still need to remember inserted
 *	tuples (including new versions of updated tuples), so that we can flush
 *	them from the caches if we abort the transaction.  Similarly, we'd better
 *	be able to flush "negative" cache entries that may have been loaded in
 *	place of deleted tuples, so we still need the deleted ones too.
 *
 *	If we successfully complete the transaction, we have to broadcast all
 *	these invalidation events to other backends (via the SI message queue)
 *	so that they can flush obsolete entries from their caches.  Note we have
 *	to record the transaction commit before sending SI messages, otherwise
 *	the other backends won't see our updated tuples as good.
 *
 *	When a subtransaction aborts, we can process and discard any events
 *	it has queued.  When a subtransaction commits, we just add its events
 *	to the pending lists of the parent transaction.
 *
 *	In short, we need to remember until xact end every insert or delete
 *	of a tuple that might be in the system caches.  Updates are treated as
 *	two events, delete + insert, for simplicity.  (If the update doesn't
 *	change the tuple hash value, catcache.c optimizes this into one event.)
 *
 *	We do not need to register EVERY tuple operation in this way, just those
 *	on tuples in relations that have associated catcaches.  We do, however,
 *	have to register every operation on every tuple that *could* be in a
 *	catcache, whether or not it currently is in our cache.  Also, if the
 *	tuple is in a relation that has multiple catcaches, we need to register
 *	an invalidation message for each such catcache.  catcache.c's
 *	PrepareToInvalidateCacheTuple() routine provides the knowledge of which
 *	catcaches may need invalidation for a given tuple.
 *
 *	Also, whenever we see an operation on a pg_class, pg_attribute, or
 *	pg_index tuple, we register a relcache flush operation for the relation
 *	described by that tuple (as specified in CacheInvalidateHeapTuple()).
 *	Likewise for pg_constraint tuples for foreign keys on relations.
 *
 *	We keep the relcache flush requests in lists separate from the catcache
 *	tuple flush requests.  This allows us to issue all the pending catcache
 *	flushes before we issue relcache flushes, which saves us from loading
 *	a catcache tuple during relcache load only to flush it again right away.
 *	Also, we avoid queuing multiple relcache flush requests for the same
 *	relation, since a relcache flush is relatively expensive to do.
 *	(XXX is it worth testing likewise for duplicate catcache flush entries?
 *	Probably not.)
 *
 *	Many subsystems own higher-level caches that depend on relcache and/or
 *	catcache, and they register callbacks here to invalidate their caches.
 *	While building a higher-level cache entry, a backend may receive a
 *	callback for the being-built entry or one of its dependencies.  This
 *	implies the new higher-level entry would be born stale, and it might
 *	remain stale for the life of the backend.  Many caches do not prevent
 *	that.  They rely on DDL for can't-miss catalog changes taking
 *	AccessExclusiveLock on suitable objects.  (For a change made with less
 *	locking, backends might never read the change.)  The relation cache,
 *	however, needs to reflect changes from CREATE INDEX CONCURRENTLY no later
 *	than the beginning of the next transaction.  Hence, when a relevant
 *	invalidation callback arrives during a build, relcache.c reattempts that
 *	build.  Caches with similar needs could do likewise.
 *
 *	If a relcache flush is issued for a system relation that we preload
 *	from the relcache init file, we must also delete the init file so that
 *	it will be rebuilt during the next backend restart.  The actual work of
 *	manipulating the init file is in relcache.c, but we keep track of the
 *	need for it here.
 *
 *	Currently, inval messages are sent without regard for the possibility
 *	that the object described by the catalog tuple might be a session-local
 *	object such as a temporary table.  This is because (1) this code has
 *	no practical way to tell the difference, and (2) it is not certain that
 *	other backends don't have catalog cache or even relcache entries for
 *	such tables, anyway; there is nothing that prevents that.  It might be
 *	worth trying to avoid sending such inval traffic in the future, if those
 *	problems can be overcome cheaply.
 *
 *	When making a nontransactional change to a cacheable object, we must
 *	likewise send the invalidation immediately, before ending the change's
 *	critical section.  This includes inplace heap updates, relmap, and smgr.
 *
 *	When wal_level=logical, write invalidations into WAL at each command end to
 *	support the decoding of the in-progress transactions.  See
 *	CommandEndInvalidationMessages.
 *
 * Portions Copyright (c) 1996-2025, PostgreSQL Global Development Group
 * Portions Copyright (c) 1994, Regents of the University of California
 *
 * IDENTIFICATION
 *	  src/backend/utils/cache/inval.c
 *
 *-------------------------------------------------------------------------
 */
#include "postgres.h"

#include <limits.h>

#include "access/htup_details.h"
#include "access/xact.h"
#include "access/xloginsert.h"
#include "catalog/catalog.h"
#include "catalog/pg_constraint.h"
#include "miscadmin.h"
#include "storage/procnumber.h"
#include "storage/sinval.h"
#include "storage/smgr.h"
#include "utils/catcache.h"
#include "utils/injection_point.h"
#include "utils/inval.h"
#include "utils/memdebug.h"
#include "utils/memutils.h"
#include "utils/rel.h"
#include "utils/relmapper.h"
#include "utils/snapmgr.h"
#include "utils/syscache.h"


/*
 * Pending requests are stored as ready-to-send SharedInvalidationMessages.
 * We keep the messages themselves in arrays in TopTransactionContext (there
 * are separate arrays for catcache and relcache messages).  For transactional
 * messages, control information is kept in a chain of TransInvalidationInfo
 * structs, also allocated in TopTransactionContext.  (We could keep a
 * subtransaction's TransInvalidationInfo in its CurTransactionContext; but
 * that's more wasteful not less so, since in very many scenarios it'd be the
 * only allocation in the subtransaction's CurTransactionContext.)  For
 * inplace update messages, control information appears in an
 * InvalidationInfo, allocated in CurrentMemoryContext.
 *
 * We can store the message arrays densely, and yet avoid moving data around
 * within an array, because within any one subtransaction we need only
 * distinguish between messages emitted by prior commands and those emitted
 * by the current command.  Once a command completes and we've done local
 * processing on its messages, we can fold those into the prior-commands
 * messages just by changing array indexes in the TransInvalidationInfo
 * struct.  Similarly, we need distinguish messages of prior subtransactions
 * from those of the current subtransaction only until the subtransaction
 * completes, after which we adjust the array indexes in the parent's
 * TransInvalidationInfo to include the subtransaction's messages.  Inplace
 * invalidations don't need a concept of command or subtransaction boundaries,
 * since we send them during the WAL insertion critical section.
 *
 * The ordering of the individual messages within a command's or
 * subtransaction's output is not considered significant, although this
 * implementation happens to preserve the order in which they were queued.
 * (Previous versions of this code did not preserve it.)
 *
 * For notational convenience, control information is kept in two-element
 * arrays, the first for catcache messages and the second for relcache
 * messages.
 */
#define CatCacheMsgs 0
#define RelCacheMsgs 1

/* Pointers to main arrays in TopTransactionContext */
typedef struct InvalMessageArray
{
	SharedInvalidationMessage *msgs;	/* palloc'd array (can be expanded) */
	int			maxmsgs;		/* current allocated size of array */
} InvalMessageArray;

static InvalMessageArray InvalMessageArrays[2];

/* Control information for one logical group of messages */
typedef struct InvalidationMsgsGroup
{
	int			firstmsg[2];	/* first index in relevant array */
	int			nextmsg[2];		/* last+1 index */
} InvalidationMsgsGroup;

/* Macros to help preserve InvalidationMsgsGroup abstraction */
#define SetSubGroupToFollow(targetgroup, priorgroup, subgroup) \
	do { \
		(targetgroup)->firstmsg[subgroup] = \
			(targetgroup)->nextmsg[subgroup] = \
			(priorgroup)->nextmsg[subgroup]; \
	} while (0)

#define SetGroupToFollow(targetgroup, priorgroup) \
	do { \
		SetSubGroupToFollow(targetgroup, priorgroup, CatCacheMsgs); \
		SetSubGroupToFollow(targetgroup, priorgroup, RelCacheMsgs); \
	} while (0)

#define NumMessagesInSubGroup(group, subgroup) \
	((group)->nextmsg[subgroup] - (group)->firstmsg[subgroup])

#define NumMessagesInGroup(group) \
	(NumMessagesInSubGroup(group, CatCacheMsgs) + \
	 NumMessagesInSubGroup(group, RelCacheMsgs))


/*----------------
 * Transactional invalidation messages are divided into two groups:
 *	1) events so far in current command, not yet reflected to caches.
 *	2) events in previous commands of current transaction; these have
 *	   been reflected to local caches, and must be either broadcast to
 *	   other backends or rolled back from local cache when we commit
 *	   or abort the transaction.
 * Actually, we need such groups for each level of nested transaction,
 * so that we can discard events from an aborted subtransaction.  When
 * a subtransaction commits, we append its events to the parent's groups.
 *
 * The relcache-file-invalidated flag can just be a simple boolean,
 * since we only act on it at transaction commit; we don't care which
 * command of the transaction set it.
 *----------------
 */

/* fields common to both transactional and inplace invalidation */
typedef struct InvalidationInfo
{
	/* Events emitted by current command */
	InvalidationMsgsGroup CurrentCmdInvalidMsgs;

	/* init file must be invalidated? */
	bool		RelcacheInitFileInval;
} InvalidationInfo;

/* subclass adding fields specific to transactional invalidation */
typedef struct TransInvalidationInfo
{
	/* Base class */
	struct InvalidationInfo ii;

	/* Events emitted by previous commands of this (sub)transaction */
	InvalidationMsgsGroup PriorCmdInvalidMsgs;

	/* Back link to parent transaction's info */
	struct TransInvalidationInfo *parent;

	/* Subtransaction nesting depth */
	int			my_level;
} TransInvalidationInfo;

static TransInvalidationInfo *transInvalInfo = NULL;

static InvalidationInfo *inplaceInvalInfo = NULL;

/* GUC storage */
int			debug_discard_caches = 0;

/*
 * Dynamically-registered callback functions.  Current implementation
 * assumes there won't be enough of these to justify a dynamically resizable
 * array; it'd be easy to improve that if needed.
 *
 * To avoid searching in CallSyscacheCallbacks, all callbacks for a given
 * syscache are linked into a list pointed to by syscache_callback_links[id].
 * The link values are syscache_callback_list[] index plus 1, or 0 for none.
 */

#define MAX_SYSCACHE_CALLBACKS 64
#define MAX_RELCACHE_CALLBACKS 10
#define MAX_RELSYNC_CALLBACKS 10

static struct SYSCACHECALLBACK
{
	int16		id;				/* cache number */
	int16		link;			/* next callback index+1 for same cache */
	SyscacheCallbackFunction function;
	Datum		arg;
}			syscache_callback_list[MAX_SYSCACHE_CALLBACKS];

static int16 syscache_callback_links[SysCacheSize];

static int	syscache_callback_count = 0;

static struct RELCACHECALLBACK
{
	RelcacheCallbackFunction function;
	Datum		arg;
}			relcache_callback_list[MAX_RELCACHE_CALLBACKS];

static int	relcache_callback_count = 0;

static struct RELSYNCCALLBACK
{
	RelSyncCallbackFunction function;
	Datum		arg;
}			relsync_callback_list[MAX_RELSYNC_CALLBACKS];

static int	relsync_callback_count = 0;


/* ----------------------------------------------------------------
 *				Invalidation subgroup support functions
 * ----------------------------------------------------------------
 */

/*
 * AddInvalidationMessage
 *		Add an invalidation message to a (sub)group.
 *
 * The group must be the last active one, since we assume we can add to the
 * end of the relevant InvalMessageArray.
 *
 * subgroup must be CatCacheMsgs or RelCacheMsgs.
 */
static void
AddInvalidationMessage(InvalidationMsgsGroup *group, int subgroup,
					   const SharedInvalidationMessage *msg)
{
	InvalMessageArray *ima = &InvalMessageArrays[subgroup];
	int			nextindex = group->nextmsg[subgroup];

	if (nextindex >= ima->maxmsgs)
	{
		if (ima->msgs == NULL)
		{
			/* Create new storage array in TopTransactionContext */
			int			reqsize = 32;	/* arbitrary */

			ima->msgs = (SharedInvalidationMessage *)
				MemoryContextAlloc(TopTransactionContext,
								   reqsize * sizeof(SharedInvalidationMessage));
			ima->maxmsgs = reqsize;
			Assert(nextindex == 0);
		}
		else
		{
			/* Enlarge storage array */
			int			reqsize = 2 * ima->maxmsgs;

			ima->msgs = (SharedInvalidationMessage *)
				repalloc(ima->msgs,
						 reqsize * sizeof(SharedInvalidationMessage));
			ima->maxmsgs = reqsize;
		}
	}
	/* Okay, add message to current group */
	ima->msgs[nextindex] = *msg;
	group->nextmsg[subgroup]++;
}

/*
 * Append one subgroup of invalidation messages to another, resetting
 * the source subgroup to empty.
 */
static void
AppendInvalidationMessageSubGroup(InvalidationMsgsGroup *dest,
								  InvalidationMsgsGroup *src,
								  int subgroup)
{
	/* Messages must be adjacent in main array */
	Assert(dest->nextmsg[subgroup] == src->firstmsg[subgroup]);

	/* ... which makes this easy: */
	dest->nextmsg[subgroup] = src->nextmsg[subgroup];

	/*
	 * This is handy for some callers and irrelevant for others.  But we do it
	 * always, reasoning that it's bad to leave different groups pointing at
	 * the same fragment of the message array.
	 */
	SetSubGroupToFollow(src, dest, subgroup);
}

/*
 * Process a subgroup of invalidation messages.
 *
 * This is a macro that executes the given code fragment for each message in
 * a message subgroup.  The fragment should refer to the message as *msg.
 */
#define ProcessMessageSubGroup(group, subgroup, codeFragment) \
	do { \
		int		_msgindex = (group)->firstmsg[subgroup]; \
		int		_endmsg = (group)->nextmsg[subgroup]; \
		for (; _msgindex < _endmsg; _msgindex++) \
		{ \
			SharedInvalidationMessage *msg = \
				&InvalMessageArrays[subgroup].msgs[_msgindex]; \
			codeFragment; \
		} \
	} while (0)

/*
 * Process a subgroup of invalidation messages as an array.
 *
 * As above, but the code fragment can handle an array of messages.
 * The fragment should refer to the messages as msgs[], with n entries.
 */
#define ProcessMessageSubGroupMulti(group, subgroup, codeFragment) \
	do { \
		int		n = NumMessagesInSubGroup(group, subgroup); \
		if (n > 0) { \
			SharedInvalidationMessage *msgs = \
				&InvalMessageArrays[subgroup].msgs[(group)->firstmsg[subgroup]]; \
			codeFragment; \
		} \
	} while (0)


/* ----------------------------------------------------------------
 *				Invalidation group support functions
 *
 * These routines understand about the division of a logical invalidation
 * group into separate physical arrays for catcache and relcache entries.
 * ----------------------------------------------------------------
 */

/*
 * Add a catcache inval entry
 */
static void
AddCatcacheInvalidationMessage(InvalidationMsgsGroup *group,
							   int id, uint32 hashValue, Oid dbId)
{
	SharedInvalidationMessage msg;

	Assert(id < CHAR_MAX);
	msg.cc.id = (int8) id;
	msg.cc.dbId = dbId;
	msg.cc.hashValue = hashValue;

	/*
	 * Define padding bytes in SharedInvalidationMessage structs to be
	 * defined. Otherwise the sinvaladt.c ringbuffer, which is accessed by
	 * multiple processes, will cause spurious valgrind warnings about
	 * undefined memory being used. That's because valgrind remembers the
	 * undefined bytes from the last local process's store, not realizing that
	 * another process has written since, filling the previously uninitialized
	 * bytes
	 */
	VALGRIND_MAKE_MEM_DEFINED(&msg, sizeof(msg));

	AddInvalidationMessage(group, CatCacheMsgs, &msg);
}

/*
 * Add a whole-catalog inval entry
 */
static void
AddCatalogInvalidationMessage(InvalidationMsgsGroup *group,
							  Oid dbId, Oid catId)
{
	SharedInvalidationMessage msg;

	msg.cat.id = SHAREDINVALCATALOG_ID;
	msg.cat.dbId = dbId;
	msg.cat.catId = catId;
	/* check AddCatcacheInvalidationMessage() for an explanation */
	VALGRIND_MAKE_MEM_DEFINED(&msg, sizeof(msg));

	AddInvalidationMessage(group, CatCacheMsgs, &msg);
}

/*
 * Add a relcache inval entry
 */
static void
AddRelcacheInvalidationMessage(InvalidationMsgsGroup *group,
							   Oid dbId, Oid relId)
{
	SharedInvalidationMessage msg;

	/*
	 * Don't add a duplicate item. We assume dbId need not be checked because
	 * it will never change. InvalidOid for relId means all relations so we
	 * don't need to add individual ones when it is present.
	 */
	ProcessMessageSubGroup(group, RelCacheMsgs,
						   if (msg->rc.id == SHAREDINVALRELCACHE_ID &&
							   (msg->rc.relId == relId ||
								msg->rc.relId == InvalidOid))
						   return);

	/* OK, add the item */
	msg.rc.id = SHAREDINVALRELCACHE_ID;
	msg.rc.dbId = dbId;
	msg.rc.relId = relId;
	/* check AddCatcacheInvalidationMessage() for an explanation */
	VALGRIND_MAKE_MEM_DEFINED(&msg, sizeof(msg));

	AddInvalidationMessage(group, RelCacheMsgs, &msg);
}

/*
 * Add a relsync inval entry
 *
 * We put these into the relcache subgroup for simplicity. This message is the
 * same as AddRelcacheInvalidationMessage() except that it is for
 * RelationSyncCache maintained by decoding plugin pgoutput.
 */
static void
AddRelsyncInvalidationMessage(InvalidationMsgsGroup *group,
							  Oid dbId, Oid relId)
{
	SharedInvalidationMessage msg;

	/* Don't add a duplicate item. */
	ProcessMessageSubGroup(group, RelCacheMsgs,
						   if (msg->rc.id == SHAREDINVALRELSYNC_ID &&
							   (msg->rc.relId == relId ||
								msg->rc.relId == InvalidOid))
						   return);

	/* OK, add the item */
	msg.rc.id = SHAREDINVALRELSYNC_ID;
	msg.rc.dbId = dbId;
	msg.rc.relId = relId;
	/* check AddCatcacheInvalidationMessage() for an explanation */
	VALGRIND_MAKE_MEM_DEFINED(&msg, sizeof(msg));

	AddInvalidationMessage(group, RelCacheMsgs, &msg);
}

/*
 * Add a snapshot inval entry
 *
 * We put these into the relcache subgroup for simplicity.
 */
static void
AddSnapshotInvalidationMessage(InvalidationMsgsGroup *group,
							   Oid dbId, Oid relId)
{
	SharedInvalidationMessage msg;

	/* Don't add a duplicate item */
	/* We assume dbId need not be checked because it will never change */
	ProcessMessageSubGroup(group, RelCacheMsgs,
						   if (msg->sn.id == SHAREDINVALSNAPSHOT_ID &&
							   msg->sn.relId == relId)
						   return);

	/* OK, add the item */
	msg.sn.id = SHAREDINVALSNAPSHOT_ID;
	msg.sn.dbId = dbId;
	msg.sn.relId = relId;
	/* check AddCatcacheInvalidationMessage() for an explanation */
	VALGRIND_MAKE_MEM_DEFINED(&msg, sizeof(msg));

	AddInvalidationMessage(group, RelCacheMsgs, &msg);
}

/*
 * Append one group of invalidation messages to another, resetting
 * the source group to empty.
 */
static void
AppendInvalidationMessages(InvalidationMsgsGroup *dest,
						   InvalidationMsgsGroup *src)
{
	AppendInvalidationMessageSubGroup(dest, src, CatCacheMsgs);
	AppendInvalidationMessageSubGroup(dest, src, RelCacheMsgs);
}

/*
 * Execute the given function for all the messages in an invalidation group.
 * The group is not altered.
 *
 * catcache entries are processed first, for reasons mentioned above.
 */
static void
ProcessInvalidationMessages(InvalidationMsgsGroup *group,
							void (*func) (SharedInvalidationMessage *msg))
{
	ProcessMessageSubGroup(group, CatCacheMsgs, func(msg));
	ProcessMessageSubGroup(group, RelCacheMsgs, func(msg));
}

/*
 * As above, but the function is able to process an array of messages
 * rather than just one at a time.
 */
static void
ProcessInvalidationMessagesMulti(InvalidationMsgsGroup *group,
								 void (*func) (const SharedInvalidationMessage *msgs, int n))
{
	ProcessMessageSubGroupMulti(group, CatCacheMsgs, func(msgs, n));
	ProcessMessageSubGroupMulti(group, RelCacheMsgs, func(msgs, n));
}

/* ----------------------------------------------------------------
 *					  private support functions
 * ----------------------------------------------------------------
 */

/*
 * RegisterCatcacheInvalidation
 *
 * Register an invalidation event for a catcache tuple entry.
 */
static void
RegisterCatcacheInvalidation(int cacheId,
							 uint32 hashValue,
							 Oid dbId,
							 void *context)
{
	InvalidationInfo *info = (InvalidationInfo *) context;

	AddCatcacheInvalidationMessage(&info->CurrentCmdInvalidMsgs,
								   cacheId, hashValue, dbId);
}

/*
 * RegisterCatalogInvalidation
 *
 * Register an invalidation event for all catcache entries from a catalog.
 */
static void
RegisterCatalogInvalidation(InvalidationInfo *info, Oid dbId, Oid catId)
{
	AddCatalogInvalidationMessage(&info->CurrentCmdInvalidMsgs, dbId, catId);
}

/*
 * RegisterRelcacheInvalidation
 *
 * As above, but register a relcache invalidation event.
 */
static void
RegisterRelcacheInvalidation(InvalidationInfo *info, Oid dbId, Oid relId)
{
	AddRelcacheInvalidationMessage(&info->CurrentCmdInvalidMsgs, dbId, relId);

	/*
	 * Most of the time, relcache invalidation is associated with system
	 * catalog updates, but there are a few cases where it isn't.  Quick hack
	 * to ensure that the next CommandCounterIncrement() will think that we
	 * need to do CommandEndInvalidationMessages().
	 */
	(void) GetCurrentCommandId(true);

	/*
	 * If the relation being invalidated is one of those cached in a relcache
	 * init file, mark that we need to zap that file at commit. For simplicity
	 * invalidations for a specific database always invalidate the shared file
	 * as well.  Also zap when we are invalidating whole relcache.
	 */
	if (relId == InvalidOid || RelationIdIsInInitFile(relId))
		info->RelcacheInitFileInval = true;
}

/*
 * RegisterRelsyncInvalidation
 *
 * As above, but register a relsynccache invalidation event.
 */
static void
RegisterRelsyncInvalidation(InvalidationInfo *info, Oid dbId, Oid relId)
{
	AddRelsyncInvalidationMessage(&info->CurrentCmdInvalidMsgs, dbId, relId);
}

/*
 * RegisterSnapshotInvalidation
 *
 * Register an invalidation event for MVCC scans against a given catalog.
 * Only needed for catalogs that don't have catcaches.
 */
static void
RegisterSnapshotInvalidation(InvalidationInfo *info, Oid dbId, Oid relId)
{
	AddSnapshotInvalidationMessage(&info->CurrentCmdInvalidMsgs, dbId, relId);
}

/*
 * PrepareInvalidationState
 *		Initialize inval data for the current (sub)transaction.
 */
static InvalidationInfo *
PrepareInvalidationState(void)
{
	TransInvalidationInfo *myInfo;

	/* PrepareToInvalidateCacheTuple() needs relcache */
	AssertCouldGetRelation();
	/* Can't queue transactional message while collecting inplace messages. */
	Assert(inplaceInvalInfo == NULL);

	if (transInvalInfo != NULL &&
		transInvalInfo->my_level == GetCurrentTransactionNestLevel())
		return (InvalidationInfo *) transInvalInfo;

	myInfo = (TransInvalidationInfo *)
		MemoryContextAllocZero(TopTransactionContext,
							   sizeof(TransInvalidationInfo));
	myInfo->parent = transInvalInfo;
	myInfo->my_level = GetCurrentTransactionNestLevel();

	/* Now, do we have a previous stack entry? */
	if (transInvalInfo != NULL)
	{
		/* Yes; this one should be for a deeper nesting level. */
		Assert(myInfo->my_level > transInvalInfo->my_level);

		/*
		 * The parent (sub)transaction must not have any current (i.e.,
		 * not-yet-locally-processed) messages.  If it did, we'd have a
		 * semantic problem: the new subtransaction presumably ought not be
		 * able to see those events yet, but since the CommandCounter is
		 * linear, that can't work once the subtransaction advances the
		 * counter.  This is a convenient place to check for that, as well as
		 * being important to keep management of the message arrays simple.
		 */
		if (NumMessagesInGroup(&transInvalInfo->ii.CurrentCmdInvalidMsgs) != 0)
			elog(ERROR, "cannot start a subtransaction when there are unprocessed inval messages");

		/*
		 * MemoryContextAllocZero set firstmsg = nextmsg = 0 in each group,
		 * which is fine for the first (sub)transaction, but otherwise we need
		 * to update them to follow whatever is already in the arrays.
		 */
		SetGroupToFollow(&myInfo->PriorCmdInvalidMsgs,
						 &transInvalInfo->ii.CurrentCmdInvalidMsgs);
		SetGroupToFollow(&myInfo->ii.CurrentCmdInvalidMsgs,
						 &myInfo->PriorCmdInvalidMsgs);
	}
	else
	{
		/*
		 * Here, we need only clear any array pointers left over from a prior
		 * transaction.
		 */
		InvalMessageArrays[CatCacheMsgs].msgs = NULL;
		InvalMessageArrays[CatCacheMsgs].maxmsgs = 0;
		InvalMessageArrays[RelCacheMsgs].msgs = NULL;
		InvalMessageArrays[RelCacheMsgs].maxmsgs = 0;
	}

	transInvalInfo = myInfo;
	return (InvalidationInfo *) myInfo;
}

/*
 * PrepareInplaceInvalidationState
 *		Initialize inval data for an inplace update.
 *
 * See previous function for more background.
 */
static InvalidationInfo *
PrepareInplaceInvalidationState(void)
{
	InvalidationInfo *myInfo;

	AssertCouldGetRelation();
	/* limit of one inplace update under assembly */
	Assert(inplaceInvalInfo == NULL);

	/* gone after WAL insertion CritSection ends, so use current context */
	myInfo = (InvalidationInfo *) palloc0(sizeof(InvalidationInfo));

	/* Stash our messages past end of the transactional messages, if any. */
	if (transInvalInfo != NULL)
		SetGroupToFollow(&myInfo->CurrentCmdInvalidMsgs,
						 &transInvalInfo->ii.CurrentCmdInvalidMsgs);
	else
	{
		InvalMessageArrays[CatCacheMsgs].msgs = NULL;
		InvalMessageArrays[CatCacheMsgs].maxmsgs = 0;
		InvalMessageArrays[RelCacheMsgs].msgs = NULL;
		InvalMessageArrays[RelCacheMsgs].maxmsgs = 0;
	}

	inplaceInvalInfo = myInfo;
	return myInfo;
}

/* ----------------------------------------------------------------
 *					  public functions
 * ----------------------------------------------------------------
 */

void
InvalidateSystemCachesExtended(bool debug_discard)
{
	int			i;

	InvalidateCatalogSnapshot();
	ResetCatalogCachesExt(debug_discard);
	RelationCacheInvalidate(debug_discard); /* gets smgr and relmap too */

	for (i = 0; i < syscache_callback_count; i++)
	{
		struct SYSCACHECALLBACK *ccitem = syscache_callback_list + i;

		ccitem->function(ccitem->arg, ccitem->id, 0);
	}

	for (i = 0; i < relcache_callback_count; i++)
	{
		struct RELCACHECALLBACK *ccitem = relcache_callback_list + i;

		ccitem->function(ccitem->arg, InvalidOid);
	}

	for (i = 0; i < relsync_callback_count; i++)
	{
		struct RELSYNCCALLBACK *ccitem = relsync_callback_list + i;

		ccitem->function(ccitem->arg, InvalidOid);
	}
}

/*
 * LocalExecuteInvalidationMessage
 *
 * Process a single invalidation message (which could be of any type).
 * Only the local caches are flushed; this does not transmit the message
 * to other backends.
 */
void
LocalExecuteInvalidationMessage(SharedInvalidationMessage *msg)
{
	if (msg->id >= 0)
	{
		if (msg->cc.dbId == MyDatabaseId || msg->cc.dbId == InvalidOid)
		{
			InvalidateCatalogSnapshot();

			SysCacheInvalidate(msg->cc.id, msg->cc.hashValue);

			CallSyscacheCallbacks(msg->cc.id, msg->cc.hashValue);
		}
	}
	else if (msg->id == SHAREDINVALCATALOG_ID)
	{
		if (msg->cat.dbId == MyDatabaseId || msg->cat.dbId == InvalidOid)
		{
			InvalidateCatalogSnapshot();

			CatalogCacheFlushCatalog(msg->cat.catId);

			/* CatalogCacheFlushCatalog calls CallSyscacheCallbacks as needed */
		}
	}
	else if (msg->id == SHAREDINVALRELCACHE_ID)
	{
		if (msg->rc.dbId == MyDatabaseId || msg->rc.dbId == InvalidOid)
		{
			int			i;

			if (msg->rc.relId == InvalidOid)
				RelationCacheInvalidate(false);
			else
				RelationCacheInvalidateEntry(msg->rc.relId);

			for (i = 0; i < relcache_callback_count; i++)
			{
				struct RELCACHECALLBACK *ccitem = relcache_callback_list + i;

				ccitem->function(ccitem->arg, msg->rc.relId);
			}
		}
	}
	else if (msg->id == SHAREDINVALSMGR_ID)
	{
		/*
		 * We could have smgr entries for relations of other databases, so no
		 * short-circuit test is possible here.
		 */
		RelFileLocatorBackend rlocator;

		rlocator.locator = msg->sm.rlocator;
		rlocator.backend = (msg->sm.backend_hi << 16) | (int) msg->sm.backend_lo;
		smgrreleaserellocator(rlocator);
	}
	else if (msg->id == SHAREDINVALRELMAP_ID)
	{
		/* We only care about our own database and shared catalogs */
		if (msg->rm.dbId == InvalidOid)
			RelationMapInvalidate(true);
		else if (msg->rm.dbId == MyDatabaseId)
			RelationMapInvalidate(false);
	}
	else if (msg->id == SHAREDINVALSNAPSHOT_ID)
	{
		/* We only care about our own database and shared catalogs */
		if (msg->sn.dbId == InvalidOid)
			InvalidateCatalogSnapshot();
		else if (msg->sn.dbId == MyDatabaseId)
			InvalidateCatalogSnapshot();
	}
	else if (msg->id == SHAREDINVALRELSYNC_ID)
	{
		/* We only care about our own database */
		if (msg->rs.dbId == MyDatabaseId)
			CallRelSyncCallbacks(msg->rs.relid);
	}
	else
		elog(FATAL, "unrecognized SI message ID: %d", msg->id);
}

/*
 *		InvalidateSystemCaches
 *
 *		This blows away all tuples in the system catalog caches and
 *		all the cached relation descriptors and smgr cache entries.
 *		Relation descriptors that have positive refcounts are then rebuilt.
 *
 *		We call this when we see a shared-inval-queue overflow signal,
 *		since that tells us we've lost some shared-inval messages and hence
 *		don't know what needs to be invalidated.
 */
void
InvalidateSystemCaches(void)
{
	InvalidateSystemCachesExtended(false);
}

/*
 * AcceptInvalidationMessages
 *		Read and process invalidation messages from the shared invalidation
 *		message queue.
 *
 * Note:
 *		This should be called as the first step in processing a transaction.
 */
void
AcceptInvalidationMessages(void)
{
#ifdef USE_ASSERT_CHECKING
	/* message handlers shall access catalogs only during transactions */
	if (IsTransactionState())
		AssertCouldGetRelation();
#endif

	ReceiveSharedInvalidMessages(LocalExecuteInvalidationMessage,
								 InvalidateSystemCaches);

	/*----------
	 * Test code to force cache flushes anytime a flush could happen.
	 *
	 * This helps detect intermittent faults caused by code that reads a cache
	 * entry and then performs an action that could invalidate the entry, but
	 * rarely actually does so.  This can spot issues that would otherwise
	 * only arise with badly timed concurrent DDL, for example.
	 *
	 * The default debug_discard_caches = 0 does no forced cache flushes.
	 *
	 * If used with CLOBBER_FREED_MEMORY,
	 * debug_discard_caches = 1 (formerly known as CLOBBER_CACHE_ALWAYS)
	 * provides a fairly thorough test that the system contains no cache-flush
	 * hazards.  However, it also makes the system unbelievably slow --- the
	 * regression tests take about 100 times longer than normal.
	 *
	 * If you're a glutton for punishment, try
	 * debug_discard_caches = 3 (formerly known as CLOBBER_CACHE_RECURSIVELY).
	 * This slows things by at least a factor of 10000, so I wouldn't suggest
	 * trying to run the entire regression tests that way.  It's useful to try
	 * a few simple tests, to make sure that cache reload isn't subject to
	 * internal cache-flush hazards, but after you've done a few thousand
	 * recursive reloads it's unlikely you'll learn more.
	 *----------
	 */
#ifdef DISCARD_CACHES_ENABLED
	{
		static int	recursion_depth = 0;

		if (recursion_depth < debug_discard_caches)
		{
			recursion_depth++;
			InvalidateSystemCachesExtended(true);
			recursion_depth--;
		}
	}
#endif
}

/*
 * PostPrepare_Inval
 *		Clean up after successful PREPARE.
 *
 * Here, we want to act as though the transaction aborted, so that we will
 * undo any syscache changes it made, thereby bringing us into sync with the
 * outside world, which doesn't believe the transaction committed yet.
 *
 * If the prepared transaction is later aborted, there is nothing more to
 * do; if it commits, we will receive the consequent inval messages just
 * like everyone else.
 */
void
PostPrepare_Inval(void)
{
	AtEOXact_Inval(false);
}

/*
 * xactGetCommittedInvalidationMessages() is called by
 * RecordTransactionCommit() to collect invalidation messages to add to the
 * commit record. This applies only to commit message types, never to
 * abort records. Must always run before AtEOXact_Inval(), since that
 * removes the data we need to see.
 *
 * Remember that this runs before we have officially committed, so we
 * must not do anything here to change what might occur *if* we should
 * fail between here and the actual commit.
 *
 * see also xact_redo_commit() and xact_desc_commit()
 */
int
xactGetCommittedInvalidationMessages(SharedInvalidationMessage **msgs,
									 bool *RelcacheInitFileInval)
{
	SharedInvalidationMessage *msgarray;
	int			nummsgs;
	int			nmsgs;

	/* Quick exit if we haven't done anything with invalidation messages. */
	if (transInvalInfo == NULL)
	{
		*RelcacheInitFileInval = false;
		*msgs = NULL;
		return 0;
	}

	/* Must be at top of stack */
	Assert(transInvalInfo->my_level == 1 && transInvalInfo->parent == NULL);

	/*
	 * Relcache init file invalidation requires processing both before and
	 * after we send the SI messages.  However, we need not do anything unless
	 * we committed.
	 */
	*RelcacheInitFileInval = transInvalInfo->ii.RelcacheInitFileInval;

	/*
	 * Collect all the pending messages into a single contiguous array of
	 * invalidation messages, to simplify what needs to happen while building
	 * the commit WAL message.  Maintain the order that they would be
	 * processed in by AtEOXact_Inval(), to ensure emulated behaviour in redo
	 * is as similar as possible to original.  We want the same bugs, if any,
	 * not new ones.
	 */
	nummsgs = NumMessagesInGroup(&transInvalInfo->PriorCmdInvalidMsgs) +
		NumMessagesInGroup(&transInvalInfo->ii.CurrentCmdInvalidMsgs);

	*msgs = msgarray = (SharedInvalidationMessage *)
		MemoryContextAlloc(CurTransactionContext,
						   nummsgs * sizeof(SharedInvalidationMessage));

	nmsgs = 0;
	ProcessMessageSubGroupMulti(&transInvalInfo->PriorCmdInvalidMsgs,
								CatCacheMsgs,
								(memcpy(msgarray + nmsgs,
										msgs,
										n * sizeof(SharedInvalidationMessage)),
								 nmsgs += n));
	ProcessMessageSubGroupMulti(&transInvalInfo->ii.CurrentCmdInvalidMsgs,
								CatCacheMsgs,
								(memcpy(msgarray + nmsgs,
										msgs,
										n * sizeof(SharedInvalidationMessage)),
								 nmsgs += n));
	ProcessMessageSubGroupMulti(&transInvalInfo->PriorCmdInvalidMsgs,
								RelCacheMsgs,
								(memcpy(msgarray + nmsgs,
										msgs,
										n * sizeof(SharedInvalidationMessage)),
								 nmsgs += n));
	ProcessMessageSubGroupMulti(&transInvalInfo->ii.CurrentCmdInvalidMsgs,
								RelCacheMsgs,
								(memcpy(msgarray + nmsgs,
										msgs,
										n * sizeof(SharedInvalidationMessage)),
								 nmsgs += n));
	Assert(nmsgs == nummsgs);

	return nmsgs;
}

/*
 * inplaceGetInvalidationMessages() is called by the inplace update to collect
 * invalidation messages to add to its WAL record.  Like the previous
 * function, we might still fail.
 */
int
inplaceGetInvalidationMessages(SharedInvalidationMessage **msgs,
							   bool *RelcacheInitFileInval)
{
	SharedInvalidationMessage *msgarray;
	int			nummsgs;
	int			nmsgs;

	/* Quick exit if we haven't done anything with invalidation messages. */
	if (inplaceInvalInfo == NULL)
	{
		*RelcacheInitFileInval = false;
		*msgs = NULL;
		return 0;
	}

	*RelcacheInitFileInval = inplaceInvalInfo->RelcacheInitFileInval;
	nummsgs = NumMessagesInGroup(&inplaceInvalInfo->CurrentCmdInvalidMsgs);
	*msgs = msgarray = (SharedInvalidationMessage *)
		palloc(nummsgs * sizeof(SharedInvalidationMessage));

	nmsgs = 0;
	ProcessMessageSubGroupMulti(&inplaceInvalInfo->CurrentCmdInvalidMsgs,
								CatCacheMsgs,
								(memcpy(msgarray + nmsgs,
										msgs,
										n * sizeof(SharedInvalidationMessage)),
								 nmsgs += n));
	ProcessMessageSubGroupMulti(&inplaceInvalInfo->CurrentCmdInvalidMsgs,
								RelCacheMsgs,
								(memcpy(msgarray + nmsgs,
										msgs,
										n * sizeof(SharedInvalidationMessage)),
								 nmsgs += n));
	Assert(nmsgs == nummsgs);

	return nmsgs;
}

/*
 * ProcessCommittedInvalidationMessages is executed by xact_redo_commit() or
 * standby_redo() to process invalidation messages. Currently that happens
 * only at end-of-xact.
 *
 * Relcache init file invalidation requires processing both
 * before and after we send the SI messages. See AtEOXact_Inval()
 */
void
ProcessCommittedInvalidationMessages(SharedInvalidationMessage *msgs,
									 int nmsgs, bool RelcacheInitFileInval,
									 Oid dbid, Oid tsid)
{
	if (nmsgs <= 0)
		return;

	elog(DEBUG4, "replaying commit with %d messages%s", nmsgs,
		 (RelcacheInitFileInval ? " and relcache file invalidation" : ""));

	if (RelcacheInitFileInval)
	{
		elog(DEBUG4, "removing relcache init files for database %u", dbid);

		/*
		 * RelationCacheInitFilePreInvalidate, when the invalidation message
		 * is for a specific database, requires DatabasePath to be set, but we
		 * should not use SetDatabasePath during recovery, since it is
		 * intended to be used only once by normal backends.  Hence, a quick
		 * hack: set DatabasePath directly then unset after use.
		 */
		if (OidIsValid(dbid))
			DatabasePath = GetDatabasePath(dbid, tsid);

		RelationCacheInitFilePreInvalidate();

		if (OidIsValid(dbid))
		{
			pfree(DatabasePath);
			DatabasePath = NULL;
		}
	}

	SendSharedInvalidMessages(msgs, nmsgs);

	if (RelcacheInitFileInval)
		RelationCacheInitFilePostInvalidate();
}

/*
 * AtEOXact_Inval
 *		Process queued-up invalidation messages at end of main transaction.
 *
 * If isCommit, we must send out the messages in our PriorCmdInvalidMsgs list
 * to the shared invalidation message queue.  Note that these will be read
 * not only by other backends, but also by our own backend at the next
 * transaction start (via AcceptInvalidationMessages).  This means that
 * we can skip immediate local processing of anything that's still in
 * CurrentCmdInvalidMsgs, and just send that list out too.
 *
 * If not isCommit, we are aborting, and must locally process the messages
 * in PriorCmdInvalidMsgs.  No messages need be sent to other backends,
 * since they'll not have seen our changed tuples anyway.  We can forget
 * about CurrentCmdInvalidMsgs too, since those changes haven't touched
 * the caches yet.
 *
 * In any case, reset our state to empty.  We need not physically
 * free memory here, since TopTransactionContext is about to be emptied
 * anyway.
 *
 * Note:
 *		This should be called as the last step in processing a transaction.
 */
void
AtEOXact_Inval(bool isCommit)
{
	inplaceInvalInfo = NULL;

	/* Quick exit if no transactional messages */
	if (transInvalInfo == NULL)
		return;

	/* Must be at top of stack */
	Assert(transInvalInfo->my_level == 1 && transInvalInfo->parent == NULL);

<<<<<<< HEAD
	INJECTION_POINT("transaction-end-process-inval");
=======
	INJECTION_POINT("transaction-end-process-inval", NULL);
>>>>>>> 3d6a8289

	if (isCommit)
	{
		/*
		 * Relcache init file invalidation requires processing both before and
		 * after we send the SI messages.  However, we need not do anything
		 * unless we committed.
		 */
		if (transInvalInfo->ii.RelcacheInitFileInval)
			RelationCacheInitFilePreInvalidate();

		AppendInvalidationMessages(&transInvalInfo->PriorCmdInvalidMsgs,
								   &transInvalInfo->ii.CurrentCmdInvalidMsgs);

		ProcessInvalidationMessagesMulti(&transInvalInfo->PriorCmdInvalidMsgs,
										 SendSharedInvalidMessages);

		if (transInvalInfo->ii.RelcacheInitFileInval)
			RelationCacheInitFilePostInvalidate();
	}
	else
	{
		ProcessInvalidationMessages(&transInvalInfo->PriorCmdInvalidMsgs,
									LocalExecuteInvalidationMessage);
	}

	/* Need not free anything explicitly */
	transInvalInfo = NULL;
}

/*
 * PreInplace_Inval
 *		Process queued-up invalidation before inplace update critical section.
 *
 * Tasks belong here if they are safe even if the inplace update does not
 * complete.  Currently, this just unlinks a cache file, which can fail.  The
 * sum of this and AtInplace_Inval() mirrors AtEOXact_Inval(isCommit=true).
 */
void
PreInplace_Inval(void)
{
	Assert(CritSectionCount == 0);

	if (inplaceInvalInfo && inplaceInvalInfo->RelcacheInitFileInval)
		RelationCacheInitFilePreInvalidate();
}

/*
 * AtInplace_Inval
 *		Process queued-up invalidations after inplace update buffer mutation.
 */
void
AtInplace_Inval(void)
{
	Assert(CritSectionCount > 0);

	if (inplaceInvalInfo == NULL)
		return;

	ProcessInvalidationMessagesMulti(&inplaceInvalInfo->CurrentCmdInvalidMsgs,
									 SendSharedInvalidMessages);

	if (inplaceInvalInfo->RelcacheInitFileInval)
		RelationCacheInitFilePostInvalidate();

	inplaceInvalInfo = NULL;
}

/*
 * ForgetInplace_Inval
 *		Alternative to PreInplace_Inval()+AtInplace_Inval(): discard queued-up
 *		invalidations.  This lets inplace update enumerate invalidations
 *		optimistically, before locking the buffer.
 */
void
ForgetInplace_Inval(void)
{
	inplaceInvalInfo = NULL;
}

/*
 * AtEOSubXact_Inval
 *		Process queued-up invalidation messages at end of subtransaction.
 *
 * If isCommit, process CurrentCmdInvalidMsgs if any (there probably aren't),
 * and then attach both CurrentCmdInvalidMsgs and PriorCmdInvalidMsgs to the
 * parent's PriorCmdInvalidMsgs list.
 *
 * If not isCommit, we are aborting, and must locally process the messages
 * in PriorCmdInvalidMsgs.  No messages need be sent to other backends.
 * We can forget about CurrentCmdInvalidMsgs too, since those changes haven't
 * touched the caches yet.
 *
 * In any case, pop the transaction stack.  We need not physically free memory
 * here, since CurTransactionContext is about to be emptied anyway
 * (if aborting).  Beware of the possibility of aborting the same nesting
 * level twice, though.
 */
void
AtEOSubXact_Inval(bool isCommit)
{
	int			my_level;
	TransInvalidationInfo *myInfo;

	/*
	 * Successful inplace update must clear this, but we clear it on abort.
	 * Inplace updates allocate this in CurrentMemoryContext, which has
	 * lifespan <= subtransaction lifespan.  Hence, don't free it explicitly.
	 */
	if (isCommit)
		Assert(inplaceInvalInfo == NULL);
	else
		inplaceInvalInfo = NULL;

	/* Quick exit if no transactional messages. */
	myInfo = transInvalInfo;
	if (myInfo == NULL)
		return;

	/* Also bail out quickly if messages are not for this level. */
	my_level = GetCurrentTransactionNestLevel();
	if (myInfo->my_level != my_level)
	{
		Assert(myInfo->my_level < my_level);
		return;
	}

	if (isCommit)
	{
		/* If CurrentCmdInvalidMsgs still has anything, fix it */
		CommandEndInvalidationMessages();

		/*
		 * We create invalidation stack entries lazily, so the parent might
		 * not have one.  Instead of creating one, moving all the data over,
		 * and then freeing our own, we can just adjust the level of our own
		 * entry.
		 */
		if (myInfo->parent == NULL || myInfo->parent->my_level < my_level - 1)
		{
			myInfo->my_level--;
			return;
		}

		/*
		 * Pass up my inval messages to parent.  Notice that we stick them in
		 * PriorCmdInvalidMsgs, not CurrentCmdInvalidMsgs, since they've
		 * already been locally processed.  (This would trigger the Assert in
		 * AppendInvalidationMessageSubGroup if the parent's
		 * CurrentCmdInvalidMsgs isn't empty; but we already checked that in
		 * PrepareInvalidationState.)
		 */
		AppendInvalidationMessages(&myInfo->parent->PriorCmdInvalidMsgs,
								   &myInfo->PriorCmdInvalidMsgs);

		/* Must readjust parent's CurrentCmdInvalidMsgs indexes now */
		SetGroupToFollow(&myInfo->parent->ii.CurrentCmdInvalidMsgs,
						 &myInfo->parent->PriorCmdInvalidMsgs);

		/* Pending relcache inval becomes parent's problem too */
		if (myInfo->ii.RelcacheInitFileInval)
			myInfo->parent->ii.RelcacheInitFileInval = true;

		/* Pop the transaction state stack */
		transInvalInfo = myInfo->parent;

		/* Need not free anything else explicitly */
		pfree(myInfo);
	}
	else
	{
		ProcessInvalidationMessages(&myInfo->PriorCmdInvalidMsgs,
									LocalExecuteInvalidationMessage);

		/* Pop the transaction state stack */
		transInvalInfo = myInfo->parent;

		/* Need not free anything else explicitly */
		pfree(myInfo);
	}
}

/*
 * CommandEndInvalidationMessages
 *		Process queued-up invalidation messages at end of one command
 *		in a transaction.
 *
 * Here, we send no messages to the shared queue, since we don't know yet if
 * we will commit.  We do need to locally process the CurrentCmdInvalidMsgs
 * list, so as to flush our caches of any entries we have outdated in the
 * current command.  We then move the current-cmd list over to become part
 * of the prior-cmds list.
 *
 * Note:
 *		This should be called during CommandCounterIncrement(),
 *		after we have advanced the command ID.
 */
void
CommandEndInvalidationMessages(void)
{
	/*
	 * You might think this shouldn't be called outside any transaction, but
	 * bootstrap does it, and also ABORT issued when not in a transaction. So
	 * just quietly return if no state to work on.
	 */
	if (transInvalInfo == NULL)
		return;

	ProcessInvalidationMessages(&transInvalInfo->ii.CurrentCmdInvalidMsgs,
								LocalExecuteInvalidationMessage);

	/* WAL Log per-command invalidation messages for wal_level=logical */
	if (XLogLogicalInfoActive())
		LogLogicalInvalidations();

	AppendInvalidationMessages(&transInvalInfo->PriorCmdInvalidMsgs,
							   &transInvalInfo->ii.CurrentCmdInvalidMsgs);
}


/*
 * CacheInvalidateHeapTupleCommon
 *		Common logic for end-of-command and inplace variants.
 */
static void
CacheInvalidateHeapTupleCommon(Relation relation,
							   HeapTuple tuple,
							   HeapTuple newtuple,
							   InvalidationInfo *(*prepare_callback) (void))
{
	InvalidationInfo *info;
	Oid			tupleRelId;
	Oid			databaseId;
	Oid			relationId;

	/* PrepareToInvalidateCacheTuple() needs relcache */
	AssertCouldGetRelation();

	/* Do nothing during bootstrap */
	if (IsBootstrapProcessingMode())
		return;

	/*
	 * We only need to worry about invalidation for tuples that are in system
	 * catalogs; user-relation tuples are never in catcaches and can't affect
	 * the relcache either.
	 */
	if (!IsCatalogRelation(relation))
		return;

	/*
	 * IsCatalogRelation() will return true for TOAST tables of system
	 * catalogs, but we don't care about those, either.
	 */
	if (IsToastRelation(relation))
		return;

	/* Allocate any required resources. */
	info = prepare_callback();

	/*
	 * First let the catcache do its thing
	 */
	tupleRelId = RelationGetRelid(relation);
	if (RelationInvalidatesSnapshotsOnly(tupleRelId))
	{
		databaseId = IsSharedRelation(tupleRelId) ? InvalidOid : MyDatabaseId;
		RegisterSnapshotInvalidation(info, databaseId, tupleRelId);
	}
	else
		PrepareToInvalidateCacheTuple(relation, tuple, newtuple,
									  RegisterCatcacheInvalidation,
									  (void *) info);

	/*
	 * Now, is this tuple one of the primary definers of a relcache entry? See
	 * comments in file header for deeper explanation.
	 *
	 * Note we ignore newtuple here; we assume an update cannot move a tuple
	 * from being part of one relcache entry to being part of another.
	 */
	if (tupleRelId == RelationRelationId)
	{
		Form_pg_class classtup = (Form_pg_class) GETSTRUCT(tuple);

		relationId = classtup->oid;
		if (classtup->relisshared)
			databaseId = InvalidOid;
		else
			databaseId = MyDatabaseId;
	}
	else if (tupleRelId == AttributeRelationId)
	{
		Form_pg_attribute atttup = (Form_pg_attribute) GETSTRUCT(tuple);

		relationId = atttup->attrelid;

		/*
		 * KLUGE ALERT: we always send the relcache event with MyDatabaseId,
		 * even if the rel in question is shared (which we can't easily tell).
		 * This essentially means that only backends in this same database
		 * will react to the relcache flush request.  This is in fact
		 * appropriate, since only those backends could see our pg_attribute
		 * change anyway.  It looks a bit ugly though.  (In practice, shared
		 * relations can't have schema changes after bootstrap, so we should
		 * never come here for a shared rel anyway.)
		 */
		databaseId = MyDatabaseId;
	}
	else if (tupleRelId == IndexRelationId)
	{
		Form_pg_index indextup = (Form_pg_index) GETSTRUCT(tuple);

		/*
		 * When a pg_index row is updated, we should send out a relcache inval
		 * for the index relation.  As above, we don't know the shared status
		 * of the index, but in practice it doesn't matter since indexes of
		 * shared catalogs can't have such updates.
		 */
		relationId = indextup->indexrelid;
		databaseId = MyDatabaseId;
	}
	else if (tupleRelId == ConstraintRelationId)
	{
		Form_pg_constraint constrtup = (Form_pg_constraint) GETSTRUCT(tuple);

		/*
		 * Foreign keys are part of relcache entries, too, so send out an
		 * inval for the table that the FK applies to.
		 */
		if (constrtup->contype == CONSTRAINT_FOREIGN &&
			OidIsValid(constrtup->conrelid))
		{
			relationId = constrtup->conrelid;
			databaseId = MyDatabaseId;
		}
		else
			return;
	}
	else
		return;

	/*
	 * Yes.  We need to register a relcache invalidation event.
	 */
	RegisterRelcacheInvalidation(info, databaseId, relationId);
}

/*
 * CacheInvalidateHeapTuple
 *		Register the given tuple for invalidation at end of command
 *		(ie, current command is creating or outdating this tuple) and end of
 *		transaction.  Also, detect whether a relcache invalidation is implied.
 *
 * For an insert or delete, tuple is the target tuple and newtuple is NULL.
 * For an update, we are called just once, with tuple being the old tuple
 * version and newtuple the new version.  This allows avoidance of duplicate
 * effort during an update.
 */
void
CacheInvalidateHeapTuple(Relation relation,
						 HeapTuple tuple,
						 HeapTuple newtuple)
{
	CacheInvalidateHeapTupleCommon(relation, tuple, newtuple,
								   PrepareInvalidationState);
}

/*
 * CacheInvalidateHeapTupleInplace
 *		Register the given tuple for nontransactional invalidation pertaining
 *		to an inplace update.  Also, detect whether a relcache invalidation is
 *		implied.
 *
 * Like CacheInvalidateHeapTuple(), but for inplace updates.
 */
void
CacheInvalidateHeapTupleInplace(Relation relation,
								HeapTuple tuple,
								HeapTuple newtuple)
{
	CacheInvalidateHeapTupleCommon(relation, tuple, newtuple,
								   PrepareInplaceInvalidationState);
}

/*
 * CacheInvalidateCatalog
 *		Register invalidation of the whole content of a system catalog.
 *
 * This is normally used in VACUUM FULL/CLUSTER, where we haven't so much
 * changed any tuples as moved them around.  Some uses of catcache entries
 * expect their TIDs to be correct, so we have to blow away the entries.
 *
 * Note: we expect caller to verify that the rel actually is a system
 * catalog.  If it isn't, no great harm is done, just a wasted sinval message.
 */
void
CacheInvalidateCatalog(Oid catalogId)
{
	Oid			databaseId;

	if (IsSharedRelation(catalogId))
		databaseId = InvalidOid;
	else
		databaseId = MyDatabaseId;

	RegisterCatalogInvalidation(PrepareInvalidationState(),
								databaseId, catalogId);
}

/*
 * CacheInvalidateRelcache
 *		Register invalidation of the specified relation's relcache entry
 *		at end of command.
 *
 * This is used in places that need to force relcache rebuild but aren't
 * changing any of the tuples recognized as contributors to the relcache
 * entry by CacheInvalidateHeapTuple.  (An example is dropping an index.)
 */
void
CacheInvalidateRelcache(Relation relation)
{
	Oid			databaseId;
	Oid			relationId;

	relationId = RelationGetRelid(relation);
	if (relation->rd_rel->relisshared)
		databaseId = InvalidOid;
	else
		databaseId = MyDatabaseId;

	RegisterRelcacheInvalidation(PrepareInvalidationState(),
								 databaseId, relationId);
}

/*
 * CacheInvalidateRelcacheAll
 *		Register invalidation of the whole relcache at the end of command.
 *
 * This is used by alter publication as changes in publications may affect
 * large number of tables.
 */
void
CacheInvalidateRelcacheAll(void)
{
	RegisterRelcacheInvalidation(PrepareInvalidationState(),
								 InvalidOid, InvalidOid);
}

/*
 * CacheInvalidateRelcacheByTuple
 *		As above, but relation is identified by passing its pg_class tuple.
 */
void
CacheInvalidateRelcacheByTuple(HeapTuple classTuple)
{
	Form_pg_class classtup = (Form_pg_class) GETSTRUCT(classTuple);
	Oid			databaseId;
	Oid			relationId;

	relationId = classtup->oid;
	if (classtup->relisshared)
		databaseId = InvalidOid;
	else
		databaseId = MyDatabaseId;
	RegisterRelcacheInvalidation(PrepareInvalidationState(),
								 databaseId, relationId);
}

/*
 * CacheInvalidateRelcacheByRelid
 *		As above, but relation is identified by passing its OID.
 *		This is the least efficient of the three options; use one of
 *		the above routines if you have a Relation or pg_class tuple.
 */
void
CacheInvalidateRelcacheByRelid(Oid relid)
{
	HeapTuple	tup;

	tup = SearchSysCache1(RELOID, ObjectIdGetDatum(relid));
	if (!HeapTupleIsValid(tup))
		elog(ERROR, "cache lookup failed for relation %u", relid);
	CacheInvalidateRelcacheByTuple(tup);
	ReleaseSysCache(tup);
}

/*
 * CacheInvalidateRelSync
 *		Register invalidation of the cache in logical decoding output plugin
 *		for a database.
 *
 * This type of invalidation message is used for the specific purpose of output
 * plugins. Processes which do not decode WALs would do nothing even when it
 * receives the message.
 */
void
CacheInvalidateRelSync(Oid relid)
{
	RegisterRelsyncInvalidation(PrepareInvalidationState(),
								MyDatabaseId, relid);
}

/*
 * CacheInvalidateRelSyncAll
 *		Register invalidation of the whole cache in logical decoding output
 *		plugin.
 */
void
CacheInvalidateRelSyncAll(void)
{
	CacheInvalidateRelSync(InvalidOid);
}

/*
 * CacheInvalidateSmgr
 *		Register invalidation of smgr references to a physical relation.
 *
 * Sending this type of invalidation msg forces other backends to close open
 * smgr entries for the rel.  This should be done to flush dangling open-file
 * references when the physical rel is being dropped or truncated.  Because
 * these are nontransactional (i.e., not-rollback-able) operations, we just
 * send the inval message immediately without any queuing.
 *
 * Note: in most cases there will have been a relcache flush issued against
 * the rel at the logical level.  We need a separate smgr-level flush because
 * it is possible for backends to have open smgr entries for rels they don't
 * have a relcache entry for, e.g. because the only thing they ever did with
 * the rel is write out dirty shared buffers.
 *
 * Note: because these messages are nontransactional, they won't be captured
 * in commit/abort WAL entries.  Instead, calls to CacheInvalidateSmgr()
 * should happen in low-level smgr.c routines, which are executed while
 * replaying WAL as well as when creating it.
 *
 * Note: In order to avoid bloating SharedInvalidationMessage, we store only
 * three bytes of the ProcNumber using what would otherwise be padding space.
 * Thus, the maximum possible ProcNumber is 2^23-1.
 */
void
CacheInvalidateSmgr(RelFileLocatorBackend rlocator)
{
	SharedInvalidationMessage msg;

	/* verify optimization stated above stays valid */
	StaticAssertStmt(MAX_BACKENDS_BITS <= 23,
					 "MAX_BACKENDS_BITS is too big for inval.c");

	msg.sm.id = SHAREDINVALSMGR_ID;
	msg.sm.backend_hi = rlocator.backend >> 16;
	msg.sm.backend_lo = rlocator.backend & 0xffff;
	msg.sm.rlocator = rlocator.locator;
	/* check AddCatcacheInvalidationMessage() for an explanation */
	VALGRIND_MAKE_MEM_DEFINED(&msg, sizeof(msg));

	SendSharedInvalidMessages(&msg, 1);
}

/*
 * CacheInvalidateRelmap
 *		Register invalidation of the relation mapping for a database,
 *		or for the shared catalogs if databaseId is zero.
 *
 * Sending this type of invalidation msg forces other backends to re-read
 * the indicated relation mapping file.  It is also necessary to send a
 * relcache inval for the specific relations whose mapping has been altered,
 * else the relcache won't get updated with the new filenode data.
 *
 * Note: because these messages are nontransactional, they won't be captured
 * in commit/abort WAL entries.  Instead, calls to CacheInvalidateRelmap()
 * should happen in low-level relmapper.c routines, which are executed while
 * replaying WAL as well as when creating it.
 */
void
CacheInvalidateRelmap(Oid databaseId)
{
	SharedInvalidationMessage msg;

	msg.rm.id = SHAREDINVALRELMAP_ID;
	msg.rm.dbId = databaseId;
	/* check AddCatcacheInvalidationMessage() for an explanation */
	VALGRIND_MAKE_MEM_DEFINED(&msg, sizeof(msg));

	SendSharedInvalidMessages(&msg, 1);
}


/*
 * CacheRegisterSyscacheCallback
 *		Register the specified function to be called for all future
 *		invalidation events in the specified cache.  The cache ID and the
 *		hash value of the tuple being invalidated will be passed to the
 *		function.
 *
 * NOTE: Hash value zero will be passed if a cache reset request is received.
 * In this case the called routines should flush all cached state.
 * Yes, there's a possibility of a false match to zero, but it doesn't seem
 * worth troubling over, especially since most of the current callees just
 * flush all cached state anyway.
 */
void
CacheRegisterSyscacheCallback(int cacheid,
							  SyscacheCallbackFunction func,
							  Datum arg)
{
	if (cacheid < 0 || cacheid >= SysCacheSize)
		elog(FATAL, "invalid cache ID: %d", cacheid);
	if (syscache_callback_count >= MAX_SYSCACHE_CALLBACKS)
		elog(FATAL, "out of syscache_callback_list slots");

	if (syscache_callback_links[cacheid] == 0)
	{
		/* first callback for this cache */
		syscache_callback_links[cacheid] = syscache_callback_count + 1;
	}
	else
	{
		/* add to end of chain, so that older callbacks are called first */
		int			i = syscache_callback_links[cacheid] - 1;

		while (syscache_callback_list[i].link > 0)
			i = syscache_callback_list[i].link - 1;
		syscache_callback_list[i].link = syscache_callback_count + 1;
	}

	syscache_callback_list[syscache_callback_count].id = cacheid;
	syscache_callback_list[syscache_callback_count].link = 0;
	syscache_callback_list[syscache_callback_count].function = func;
	syscache_callback_list[syscache_callback_count].arg = arg;

	++syscache_callback_count;
}

/*
 * CacheRegisterRelcacheCallback
 *		Register the specified function to be called for all future
 *		relcache invalidation events.  The OID of the relation being
 *		invalidated will be passed to the function.
 *
 * NOTE: InvalidOid will be passed if a cache reset request is received.
 * In this case the called routines should flush all cached state.
 */
void
CacheRegisterRelcacheCallback(RelcacheCallbackFunction func,
							  Datum arg)
{
	if (relcache_callback_count >= MAX_RELCACHE_CALLBACKS)
		elog(FATAL, "out of relcache_callback_list slots");

	relcache_callback_list[relcache_callback_count].function = func;
	relcache_callback_list[relcache_callback_count].arg = arg;

	++relcache_callback_count;
}

/*
 * CacheRegisterRelSyncCallback
 *		Register the specified function to be called for all future
 *		relsynccache invalidation events.
 *
 * This function is intended to be call from the logical decoding output
 * plugins.
 */
void
CacheRegisterRelSyncCallback(RelSyncCallbackFunction func,
							 Datum arg)
{
	if (relsync_callback_count >= MAX_RELSYNC_CALLBACKS)
		elog(FATAL, "out of relsync_callback_list slots");

	relsync_callback_list[relsync_callback_count].function = func;
	relsync_callback_list[relsync_callback_count].arg = arg;

	++relsync_callback_count;
}

/*
 * CallSyscacheCallbacks
 *
 * This is exported so that CatalogCacheFlushCatalog can call it, saving
 * this module from knowing which catcache IDs correspond to which catalogs.
 */
void
CallSyscacheCallbacks(int cacheid, uint32 hashvalue)
{
	int			i;

	if (cacheid < 0 || cacheid >= SysCacheSize)
		elog(ERROR, "invalid cache ID: %d", cacheid);

	i = syscache_callback_links[cacheid] - 1;
	while (i >= 0)
	{
		struct SYSCACHECALLBACK *ccitem = syscache_callback_list + i;

		Assert(ccitem->id == cacheid);
		ccitem->function(ccitem->arg, cacheid, hashvalue);
		i = ccitem->link - 1;
	}
}

/*
 * CallSyscacheCallbacks
 */
void
CallRelSyncCallbacks(Oid relid)
{
	for (int i = 0; i < relsync_callback_count; i++)
	{
		struct RELSYNCCALLBACK *ccitem = relsync_callback_list + i;

		ccitem->function(ccitem->arg, relid);
	}
}

/*
 * LogLogicalInvalidations
 *
 * Emit WAL for invalidations caused by the current command.
 *
 * This is currently only used for logging invalidations at the command end
 * or at commit time if any invalidations are pending.
 */
void
LogLogicalInvalidations(void)
{
	xl_xact_invals xlrec;
	InvalidationMsgsGroup *group;
	int			nmsgs;

	/* Quick exit if we haven't done anything with invalidation messages. */
	if (transInvalInfo == NULL)
		return;

	group = &transInvalInfo->ii.CurrentCmdInvalidMsgs;
	nmsgs = NumMessagesInGroup(group);

	if (nmsgs > 0)
	{
		/* prepare record */
		memset(&xlrec, 0, MinSizeOfXactInvals);
		xlrec.nmsgs = nmsgs;

		/* perform insertion */
		XLogBeginInsert();
		XLogRegisterData(&xlrec, MinSizeOfXactInvals);
		ProcessMessageSubGroupMulti(group, CatCacheMsgs,
									XLogRegisterData(msgs,
													 n * sizeof(SharedInvalidationMessage)));
		ProcessMessageSubGroupMulti(group, RelCacheMsgs,
									XLogRegisterData(msgs,
													 n * sizeof(SharedInvalidationMessage)));
		XLogInsert(RM_XACT_ID, XLOG_XACT_INVALIDATIONS);
	}
}<|MERGE_RESOLUTION|>--- conflicted
+++ resolved
@@ -1207,11 +1207,7 @@
 	/* Must be at top of stack */
 	Assert(transInvalInfo->my_level == 1 && transInvalInfo->parent == NULL);
 
-<<<<<<< HEAD
-	INJECTION_POINT("transaction-end-process-inval");
-=======
 	INJECTION_POINT("transaction-end-process-inval", NULL);
->>>>>>> 3d6a8289
 
 	if (isCommit)
 	{

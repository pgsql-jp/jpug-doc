<!--
doc/src/sgml/ref/security_label.sgml
PostgreSQL documentation
-->

<refentry id="sql-security-label">
 <indexterm zone="sql-security-label">
  <primary>SECURITY LABEL</primary>
 </indexterm>

 <refmeta>
  <refentrytitle>SECURITY LABEL</refentrytitle>
  <manvolnum>7</manvolnum>
<!--
  <refmiscinfo>SQL - Language Statements</refmiscinfo>
-->
  <refmiscinfo>SQL - 言語</refmiscinfo>
 </refmeta>

 <refnamediv>
  <refname>SECURITY LABEL</refname>
<!--
  <refpurpose>define or change a security label applied to an object</refpurpose>
-->
  <refpurpose>オブジェクトに適用するセキュリティラベルを定義または変更する</refpurpose>
 </refnamediv>

 <refsynopsisdiv>
<synopsis>
SECURITY LABEL [ FOR <replaceable class="parameter">provider</replaceable> ] ON
{
  TABLE <replaceable class="parameter">object_name</replaceable> |
  COLUMN <replaceable class="parameter">table_name</replaceable>.<replaceable class="parameter">column_name</replaceable> |
  AGGREGATE <replaceable class="parameter">aggregate_name</replaceable> ( <replaceable>aggregate_signature</replaceable> ) |
  DATABASE <replaceable class="parameter">object_name</replaceable> |
  DOMAIN <replaceable class="parameter">object_name</replaceable> |
  EVENT TRIGGER <replaceable class="parameter">object_name</replaceable> |
  FOREIGN TABLE <replaceable class="parameter">object_name</replaceable>
  FUNCTION <replaceable class="parameter">function_name</replaceable> [ ( [ [ <replaceable class="parameter">argmode</replaceable> ] [ <replaceable class="parameter">argname</replaceable> ] <replaceable class="parameter">argtype</replaceable> [, ...] ] ) ] |
  LARGE OBJECT <replaceable class="parameter">large_object_oid</replaceable> |
  MATERIALIZED VIEW <replaceable class="parameter">object_name</replaceable> |
  [ PROCEDURAL ] LANGUAGE <replaceable class="parameter">object_name</replaceable> |
  PROCEDURE <replaceable class="parameter">procedure_name</replaceable> [ ( [ [ <replaceable class="parameter">argmode</replaceable> ] [ <replaceable class="parameter">argname</replaceable> ] <replaceable class="parameter">argtype</replaceable> [, ...] ] ) ] |
  PUBLICATION <replaceable class="parameter">object_name</replaceable> |
  ROLE <replaceable class="parameter">object_name</replaceable> |
  ROUTINE <replaceable class="parameter">routine_name</replaceable> [ ( [ [ <replaceable class="parameter">argmode</replaceable> ] [ <replaceable class="parameter">argname</replaceable> ] <replaceable class="parameter">argtype</replaceable> [, ...] ] ) ] |
  SCHEMA <replaceable class="parameter">object_name</replaceable> |
  SEQUENCE <replaceable class="parameter">object_name</replaceable> |
  SUBSCRIPTION <replaceable class="parameter">object_name</replaceable> |
  TABLESPACE <replaceable class="parameter">object_name</replaceable> |
  TYPE <replaceable class="parameter">object_name</replaceable> |
  VIEW <replaceable class="parameter">object_name</replaceable>
} IS { <replaceable class="parameter">string_literal</replaceable> | NULL }

<!--
<phrase>where <replaceable>aggregate_signature</replaceable> is:</phrase>
-->
<phrase>ここで<replaceable>aggregate_signature</replaceable>は以下の通りです。</phrase>

* |
[ <replaceable>argmode</replaceable> ] [ <replaceable>argname</replaceable> ] <replaceable>argtype</replaceable> [ , ... ] |
[ [ <replaceable>argmode</replaceable> ] [ <replaceable>argname</replaceable> ] <replaceable>argtype</replaceable> [ , ... ] ] ORDER BY [ <replaceable>argmode</replaceable> ] [ <replaceable>argname</replaceable> ] <replaceable>argtype</replaceable> [ , ... ]
</synopsis>
 </refsynopsisdiv>

 <refsect1>
<!--
  <title>Description</title>
-->
  <title>説明</title>

  <para>
<!--
   <command>SECURITY LABEL</command> applies a security label to a database
   object.  An arbitrary number of security labels, one per label provider, can
   be associated with a given database object.  Label providers are loadable
   modules which register themselves by using the function
   <function>register_label_provider</function>.
-->
<command>SECURITY LABEL</command>はセキュリティラベルをデータベースオブジェクトに適用します。
ラベルプロバイダごとに１つの、任意の数のセキュリティラベルを指定したデータベースオブジェクトに関連付けることができます。
ラベルプロバイダは、<function>register_label_provider</function>関数を使用して自身を登録する、ロード可能なモジュールです。
  </para>

  <note>
    <para>
<!--
      <function>register_label_provider</function> is not an SQL function; it can
      only be called from C code loaded into the backend.
-->
<function>register_label_provider</function>はSQL関数ではありません。
バックエンドにロードされたCコードからのみ呼び出すことができます。
    </para>
  </note>

  <para>
<!--
   The label provider determines whether a given label is valid and whether
   it is permissible to assign that label to a given object.  The meaning of a
   given label is likewise at the discretion of the label provider.
   <productname>PostgreSQL</productname> places no restrictions on whether or how a
   label provider must interpret security labels; it merely provides a
   mechanism for storing them.  In practice, this facility is intended to allow
   integration with label-based mandatory access control (MAC) systems such as
   <productname>SELinux</productname>.  Such systems make all access control decisions
   based on object labels, rather than traditional discretionary access control
   (DAC) concepts such as users and groups.
-->
ラベルプロバイダは、指定されたラベルが有効かどうか、および指定されたオブジェクトにラベルを割り当てることが許されているかどうかを決定します。
また、ラベルプロバイダは指定されたラベルの意味の決定権を持ちます。
<productname>PostgreSQL</productname>は、ラベルプロバイダがセキュリティラベルを解釈するかしないか、どのように解釈するかに関して制限を持ちません。
単にこれらを格納するための機構を提供するだけです。
実際には、この機能は<productname>SELinux</productname>などのラベルベースの強制アクセス制御（MAC）システムと統合できるようにすることを意図したものです。
こうしたシステムでは、すべてのアクセス制御の決定は、ユーザとグループなどの伝統的な任意アクセス制御（DAC）という考えではなく、オブジェクトラベルに基づいて行われます。
  </para>
 </refsect1>

 <refsect1>
<!--
  <title>Parameters</title>
-->
  <title>パラメータ</title>

  <variablelist>
   <varlistentry>
    <term><replaceable class="parameter">object_name</replaceable></term>
    <term><replaceable class="parameter">table_name.column_name</replaceable></term>
    <term><replaceable class="parameter">aggregate_name</replaceable></term>
    <term><replaceable class="parameter">function_name</replaceable></term>
    <term><replaceable class="parameter">procedure_name</replaceable></term>
    <term><replaceable class="parameter">routine_name</replaceable></term>
    <listitem>
     <para>
<!--
      The name of the object to be labeled.  Names of objects that reside in
      schemas (tables, functions, etc.) can be schema-qualified.
-->
ラベル付けされるオブジェクトの名前です。
スキーマの中にあるオブジェクト(テーブル、関数など)の名前はスキーマ修飾可能です。
     </para>
    </listitem>
   </varlistentry>

   <varlistentry>
    <term><replaceable class="parameter">provider</replaceable></term>
    <listitem>
     <para>
<!--
      The name of the provider with which this label is to be associated.  The
      named provider must be loaded and must consent to the proposed labeling
      operation.  If exactly one provider is loaded, the provider name may be
      omitted for brevity.
-->
このラベルが関連するプロバイダの名前です。
指定されたプロバイダはロードされていなければならず、かつ、提供されるラベル付け操作と一致しなければなりません。
プロバイダが１つだけロードされていた場合、プロバイダの名前を省略して簡略化することができます。
     </para>
    </listitem>
   </varlistentry>

   <varlistentry>
    <term><replaceable class="parameter">argmode</replaceable></term>

    <listitem>
     <para>
<!--
      The mode of a function, procedure, or aggregate
      argument: <literal>IN</literal>, <literal>OUT</literal>,
      <literal>INOUT</literal>, or <literal>VARIADIC</literal>.
      If omitted, the default is <literal>IN</literal>.
      Note that <command>SECURITY LABEL</command> does not actually
      pay any attention to <literal>OUT</literal> arguments, since only the input
      arguments are needed to determine the function's identity.
      So it is sufficient to list the <literal>IN</literal>, <literal>INOUT</literal>,
      and <literal>VARIADIC</literal> arguments.
-->
関数、プロシージャ、または集約の引数のモードです。
<literal>IN</literal>、<literal>OUT</literal>、<literal>INOUT</literal>、<literal>VARIADIC</literal>のいずれかです。
省略された場合のデフォルトは<literal>IN</literal>です。
関数の識別を決定するためには入力引数のみが必要ですので、実際には<command>SECURITY LABEL</command>は<literal>OUT</literal>をまったく考慮しないことに注意してください。
このため<literal>IN</literal>、<literal>INOUT</literal>、<literal>VARIADIC</literal>のリストで十分です。
     </para>
    </listitem>
   </varlistentry>

   <varlistentry>
    <term><replaceable class="parameter">argname</replaceable></term>

    <listitem>
     <para>
<!--
      The name of a function, procedure, or aggregate argument.
      Note that <command>SECURITY LABEL</command> does not actually
      pay any attention to argument names, since only the argument data
      types are needed to determine the function's identity.
-->
関数、プロシージャ、または集約の引数の名前です。
関数の識別を決定するためには引数のデータ型のみが必要ですので、実際には<command>SECURITY LABEL ON FUNCTION</command>は引数名をまったく考慮しないことに注意してください。
     </para>
    </listitem>
   </varlistentry>

   <varlistentry>
    <term><replaceable class="parameter">argtype</replaceable></term>

    <listitem>
     <para>
<!--
      The data type of a function, procedure, or aggregate argument.
-->
関数、プロシージャ、または集約の引数のデータ型です。
     </para>
    </listitem>
   </varlistentry>

   <varlistentry>
    <term><replaceable class="parameter">large_object_oid</replaceable></term>
    <listitem>
     <para>
<!--
      The OID of the large object.
-->
ラージオブジェクトのOIDです。
     </para>
    </listitem>
   </varlistentry>

    <varlistentry>
     <term><literal>PROCEDURAL</literal></term>

     <listitem>
      <para>
<!--
       This is a noise word.
-->
これは意味がない単語です。
      </para>
     </listitem>
    </varlistentry>

   <varlistentry>
    <term><replaceable class="parameter">string_literal</replaceable></term>
    <listitem>
     <para>
<<<<<<< HEAD
<!--
      The new security label, written as a string literal; or <literal>NULL</literal>
      to drop the security label.
-->
文字列リテラルで記述された新しいセキュリティラベルです。
セキュリティラベルを削除するためには<literal>NULL</literal>と記述します。
=======
      The new setting of the security label, written as a string literal.
     </para>
    </listitem>
   </varlistentry>

   <varlistentry>
    <term><literal>NULL</literal></term>
    <listitem>
     <para>
      Write <literal>NULL</literal> to drop the security label.
>>>>>>> 8382864e
     </para>
    </listitem>
   </varlistentry>
  </variablelist>
 </refsect1>

 <refsect1>
<!--
  <title>Examples</title>
-->
  <title>例</title>

  <para>
<<<<<<< HEAD
<!--
   The following example shows how the security label of a table might
   be changed.
-->
以下の例はテーブルのセキュリティラベルを変更する方法を示します。
=======
   The following example shows how the security label of a table could
   be set or changed:
>>>>>>> 8382864e

<programlisting>
SECURITY LABEL FOR selinux ON TABLE mytable IS 'system_u:object_r:sepgsql_table_t:s0';
</programlisting>

   To remove the label:

<programlisting>
SECURITY LABEL FOR selinux ON TABLE mytable IS NULL;
</programlisting>
  </para>
 </refsect1>

 <refsect1>
<!--
  <title>Compatibility</title>
-->
  <title>互換性</title>
  <para>
<!--
   There is no <command>SECURITY LABEL</command> command in the SQL standard.
-->
標準SQLには<command>SECURITY LABEL</command>コマンドはありません。
  </para>
 </refsect1>

 <refsect1>
<!--
  <title>See Also</title>
-->
  <title>関連項目</title>
  <simplelist type="inline">
   <member><xref linkend="sepgsql"/></member>
   <member><filename>src/test/modules/dummy_seclabel</filename></member>
  </simplelist>
 </refsect1>
</refentry><|MERGE_RESOLUTION|>--- conflicted
+++ resolved
@@ -242,14 +242,6 @@
     <term><replaceable class="parameter">string_literal</replaceable></term>
     <listitem>
      <para>
-<<<<<<< HEAD
-<!--
-      The new security label, written as a string literal; or <literal>NULL</literal>
-      to drop the security label.
--->
-文字列リテラルで記述された新しいセキュリティラベルです。
-セキュリティラベルを削除するためには<literal>NULL</literal>と記述します。
-=======
       The new setting of the security label, written as a string literal.
      </para>
     </listitem>
@@ -260,7 +252,6 @@
     <listitem>
      <para>
       Write <literal>NULL</literal> to drop the security label.
->>>>>>> 8382864e
      </para>
     </listitem>
    </varlistentry>
@@ -274,16 +265,8 @@
   <title>例</title>
 
   <para>
-<<<<<<< HEAD
-<!--
-   The following example shows how the security label of a table might
-   be changed.
--->
-以下の例はテーブルのセキュリティラベルを変更する方法を示します。
-=======
    The following example shows how the security label of a table could
    be set or changed:
->>>>>>> 8382864e
 
 <programlisting>
 SECURITY LABEL FOR selinux ON TABLE mytable IS 'system_u:object_r:sepgsql_table_t:s0';

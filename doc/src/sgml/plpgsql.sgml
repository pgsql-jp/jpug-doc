--- conflicted
+++ resolved
@@ -2455,13 +2455,8 @@
           </listitem>
           <listitem>
            <para>
-<<<<<<< HEAD
             <command>UPDATE</command>, <command>INSERT</command>, <command>DELETE</command>,
             and <command>MERGE</command>
-=======
-<!--
-            <command>UPDATE</command>, <command>INSERT</command>, and <command>DELETE</command>
->>>>>>> 185876a6
             statements set <literal>FOUND</literal> true if at least one
             row is affected, false if no row is affected.
 -->

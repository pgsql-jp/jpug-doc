<!-- doc/src/sgml/extend.sgml -->

 <chapter id="extend">
<!--
  <title>Extending <acronym>SQL</acronym></title>
-->
  <title><acronym>SQL</acronym>の拡張</title>

  <indexterm zone="extend">
<!--
   <primary>extending SQL</primary>
-->
   <primary>SQLの拡張</primary>
  </indexterm>

  <para>
<!--
   In  the  sections  that follow, we will discuss how you
   can extend the <productname>PostgreSQL</productname>
   <acronym>SQL</acronym> query language by adding:
-->
本節では以下を追加することで<productname>PostgreSQL</productname>の<acronym>SQL</acronym>問い合わせ言語をどのように拡張できるかを説明します。

   <itemizedlist spacing="compact" mark="bullet">
    <listitem>
     <para>
<!--
      functions (starting in <xref linkend="xfunc"/>)
-->
関数（<xref linkend="xfunc"/>から）。
     </para>
    </listitem>
    <listitem>
     <para>
<!--
      aggregates (starting in <xref linkend="xaggr"/>)
-->
集約（<xref linkend="xaggr"/>から）。
     </para>
    </listitem>
    <listitem>
     <para>
<!--
      data types (starting in <xref linkend="xtypes"/>)
-->
データ型（<xref linkend="xtypes"/>から）。
     </para>
    </listitem>
    <listitem>
     <para>
<!--
      operators (starting in <xref linkend="xoper"/>)
-->
演算子（<xref linkend="xoper"/>から）。
     </para>
    </listitem>
    <listitem>
     <para>
<!--
      operator classes for indexes (starting in <xref linkend="xindex"/>)
-->
インデックス用演算子クラス（<xref linkend="xindex"/>から）。
     </para>
    </listitem>
    <listitem>
     <para>
<!--
      packages of related objects (starting in <xref linkend="extend-extensions"/>)
-->
      関連オブジェクトのパッケージ（<xref linkend="extend-extensions"/>から）。
     </para>
    </listitem>
   </itemizedlist>
  </para>

  <sect1 id="extend-how">
<!--
   <title>How Extensibility Works</title>
-->
   <title>拡張の作用法</title>

   <para>
<!--
    <productname>PostgreSQL</productname> is extensible because its operation  is
    catalog-driven.   If  you  are familiar with standard
    relational database systems, you know that  they  store  information
    about  databases,  tables,  columns,  etc., in what are
    commonly known as system catalogs.  (Some systems  call
    this  the data dictionary.)  The catalogs appear to the
    user as tables like any other, but  the  <acronym>DBMS</acronym>  stores
    its  internal  bookkeeping in them.  One key difference
    between <productname>PostgreSQL</productname> and  standard  relational database systems  is
    that <productname>PostgreSQL</productname> stores much more information in its
    catalogs: not only information about tables and  columns,
    but also information about data types, functions, access
    methods, and so on.  These tables can be  modified  by
    the  user, and since <productname>PostgreSQL</productname> bases its operation
    on these tables, this means that <productname>PostgreSQL</productname> can  be
    extended   by   users.    By  comparison,  conventional
    database systems can only be extended by changing hardcoded
    procedures in the source code or by loading modules
    specially written by the <acronym>DBMS</acronym> vendor.
-->
<productname>PostgreSQL</productname>の動作は、カタログに定義された方法で駆動されているため拡張が可能です。
もし標準のリレーショナルデータベースシステムに慣れ親しんでいるのであれば、システムカタログとして一般に知られている中に、データベース、テーブル、列などの情報が格納されていることは知っていると思います。
（システムによってはデータディクショナリと呼ぶものもあります。）
このカタログはユーザの目には他のテーブルと同じように見えますが、<acronym>DBMS</acronym>は内部情報をそこに格納しているのです。
<productname>PostgreSQL</productname>と標準的なリレーショナルデータベースシステムの重要な違いは、<productname>PostgreSQL</productname>はカタログにより多くの情報を格納するということです。
テーブルと列に関する情報だけではなく、データ型、関数、アクセスメソッドなどの情報も格納されています。
これらのテーブルはユーザが変更できます。
そして、<productname>PostgreSQL</productname>は操作をこれらのテーブルに基づいて行うので、<productname>PostgreSQL</productname>はユーザによって拡張することができるのです。
これに対して、一般のデータベースシステムでは、ソースコード内にハードコーディングされたプロシージャを変えるか、<acronym>DBMS</acronym>ベンダによって特別に書かれたモジュールをロードしなければ拡張することができません。
   </para>

   <para>
<!--
    The <productname>PostgreSQL</productname> server can moreover
    incorporate user-written code into itself through dynamic loading.
    That is, the user can specify an object code file (e.g., a shared
    library) that implements a new type or function, and
    <productname>PostgreSQL</productname> will load it as required.
    Code written in <acronym>SQL</acronym> is even more trivial to add
    to the server.  This ability to modify its operation <quote>on the
    fly</quote> makes <productname>PostgreSQL</productname> uniquely
    suited for rapid prototyping of new applications and storage
    structures.
-->
さらに<productname>PostgreSQL</productname>サーバは動的ローディングによってユーザの作成したコードを取り入れることができます。
つまり、ユーザが新しい型か関数を実装するオブジェクトコードファイル（例えば共有ライブラリ）を指定することができ、<productname>PostgreSQL</productname>は要求された時にロードします。
<acronym>SQL</acronym>で作成されたコードをサーバに追加するのはさらに簡単です。
このように演算を<quote>その場で</quote>変えることができるため、<productname>PostgreSQL</productname>は新しいアプリケーションや格納構造をラピッドプロトタイプする場合に適しています。
   </para>
  </sect1>

  <sect1 id="extend-type-system">
<!--
   <title>The <productname>PostgreSQL</productname> Type System</title>
-->
   <title><productname>PostgreSQL</productname>の型システム</title>

   <indexterm zone="extend-type-system">
<!--
    <primary>base type</primary>
-->
    <primary>基本型</primary>
   </indexterm>

   <indexterm zone="extend-type-system">
<!--
    <primary>data type</primary>
    <secondary>base</secondary>
-->
    <primary>データ型</primary>
    <secondary>基本</secondary>
   </indexterm>

   <indexterm zone="extend-type-system">
<!--
    <primary>composite type</primary>
-->
    <primary>複合型</primary>
   </indexterm>

   <indexterm zone="extend-type-system">
<!--
    <primary>data type</primary>
    <secondary>composite</secondary>
-->
    <primary>データ型</primary>
    <secondary>複合</secondary>
   </indexterm>

   <indexterm zone="extend-type-system">
<!--
    <primary>container type</primary>
-->
    <primary>コンテナ型</primary>
   </indexterm>

   <indexterm zone="extend-type-system">
<!--
    <primary>data type</primary>
    <secondary>container</secondary>
-->
    <primary>データ型</primary>
    <secondary>コンテナ</secondary>
   </indexterm>

   <para>
<!--
    <productname>PostgreSQL</productname> data types can be divided into base
    types, container types, domains, and pseudo-types.
-->
<productname>PostgreSQL</productname>のデータ型は、基本型、コンテナ型、ドメイン、疑似型に分類されます。
   </para>

   <sect2>
<!--
    <title>Base Types</title>
-->
    <title>基本型</title>

    <para>
<!--
     Base types are those, like <type>integer</type>, that are
     implemented below the level of the <acronym>SQL</acronym> language
     (typically in a low-level language such as C).  They generally
     correspond to what are often known as abstract data types.
     <productname>PostgreSQL</productname> can only operate on such
     types through functions provided by the user and only understands
     the behavior of such types to the extent that the user describes
     them.
     The built-in base types are described in <xref linkend="datatype"/>.
-->
基本型は<type>integer</type>のように、<acronym>SQL</acronym>言語レベル以下で実装されたものです
（通常はCのような低レベル言語で作成されます）。
一般的にこれらは抽象データ型とも呼ばれるものに対応します。
<productname>PostgreSQL</productname>は、ユーザによって提供された関数を通してのみ、こうした型に対する操作が可能で、また、こうした型の動作をユーザが記述する限りにおいてのみ理解します。
組み込みの基本型は、<xref linkend="datatype"/>に記載されています。
    </para>

    <para>
<!--
     Enumerated (enum) types can be considered as a subcategory of base
     types.  The main difference is that they can be created using
     just <acronym>SQL</acronym> commands, without any low-level programming.
     Refer to <xref linkend="datatype-enum"/> for more information.
-->
列挙(enum)型は基本型の一種とみなすことができます。
主な違いは、列挙型は低レベルプログラミング無しに、<acronym>SQL</acronym>コマンドだけで作ることができることです。
より詳細については、<xref linkend="datatype-enum"/>を参照してください。
    </para>
   </sect2>

   <sect2>
<!--
    <title>Container Types</title>
-->
    <title>コンテナ型</title>

    <para>
<!--
     <productname>PostgreSQL</productname> has three kinds
     of <quote>container</quote> types, which are types that contain multiple
     values of other types.  These are arrays, composites, and ranges.
-->
<productname>PostgreSQL</productname>には三種類の<quote>コンテナ</quote>型があります。これは他の型の複数の値を含む型です。
配列、複合型、範囲型があります。
    </para>

    <para>
<!--
     Arrays can hold multiple values that are all of the same type.  An array
     type is automatically created for each base type, composite type, range
     type, and domain type.  But there are no arrays of arrays.  So far as
     the type system is concerned, multi-dimensional arrays are the same as
     one-dimensional arrays.  Refer to <xref linkend="arrays"/> for more
     information.
-->
配列は、全て同じ型の複数の値を保持することができます。
配列型は各基本型、複合型、範囲型およびドメイン型に対して自動的に作られます。
しかし、配列の配列はありません。
この型システムにおいては多次元配列は一次元配列と同じです。
より詳細については、<xref linkend="arrays"/>を参照してください。
    </para>

    <para>
<!--
     Composite types, or row types, are created whenever the user
     creates a table. It is also possible to use <xref
     linkend="sql-createtype"/> to
     define a <quote>stand-alone</quote> composite type with no associated
     table.  A composite type is simply a list of types with
     associated field names.  A value of a composite type is a row or
     record of field values.  Refer to <xref linkend="rowtypes"/>
     for more information.
-->
ユーザがテーブルを作成すると、複合型、もしくは行型が作成されます。
関連するテーブルを持たない<quote>スタンドアローン</quote>の複合型を<xref linkend="sql-createtype"/>を使用して定義することもできます。
複合型は関連したフィールド名を持つ基本型の単なるリストです。
複合型の値は行もしくはフィールド値のレコードです。
より詳細については、<xref linkend="rowtypes"/>を参照してください。
    </para>

    <para>
<!--
     A range type can hold two values of the same type, which are the lower
     and upper bounds of the range.  Range types are user-created, although
     a few built-in ones exist.  Refer to <xref linkend="rangetypes"/>
     for more information.
-->
範囲型は同じ型の二つの値を保持することができます。これらは範囲の下限と上限です。
範囲型はユーザによって作られますが、少数の組み込みの型もあります。
より詳細については、<xref linkend="rangetypes"/>を参照してください。
    </para>
   </sect2>

   <sect2 id="extend-type-system-domains">
<!--
    <title>Domains</title>
-->
    <title>ドメイン</title>

    <para>
<!--
     A domain is based on a particular underlying type and for many purposes
     is interchangeable with its underlying type.  However, a domain can have
     constraints that restrict its valid values to a subset of what the
     underlying type would allow.  Domains are created using
     the <acronym>SQL</acronym> command <xref linkend="sql-createdomain"/>.
     Refer to <xref linkend="domains"/> for more information.
-->
ドメインは、特定の元となる型に基づいたもので、多くの目的では、その元となる型と交換可能です。
しかし、ドメインは元となる基本型で許可される範囲内で値の有効範囲を制限する制約を持つことができます。
ドメインは<acronym>SQL</acronym>コマンドの<xref linkend="sql-createdomain"/>を使って作られます。
より詳細については、<xref linkend="domains"/>を参照してください。
    </para>
   </sect2>

   <sect2>
<!--
    <title>Pseudo-Types</title>
-->
    <title>疑似型</title>

    <para>
<!--
     There are a few <quote>pseudo-types</quote> for special purposes.
     Pseudo-types cannot appear as columns of tables or components of
     container types, but they can be used to declare the argument and
     result types of functions.  This provides a mechanism within the
     type system to identify special classes of functions.  <xref
     linkend="datatype-pseudotypes-table"/> lists the existing
     pseudo-types.
-->
特殊な目的用に数個の<quote>疑似型</quote>があります。
疑似型はテーブルの列やコンテナ型の構成要素として現れることはありません。
しかし、関数の引数や結果型を宣言する際に使用することができます。
これは、型システム内で特殊な関数クラスを識別するための機構を提供します。
<xref linkend="datatype-pseudotypes-table"/>に既存の疑似型を列挙します。
    </para>
   </sect2>

   <sect2 id="extend-types-polymorphic">
<!--
    <title>Polymorphic Types</title>
-->
    <title>多様型</title>

   <indexterm zone="extend-types-polymorphic">
<!--
    <primary>polymorphic type</primary>
-->
    <primary>多様型</primary>
   </indexterm>

   <indexterm zone="extend-types-polymorphic">
<!--
    <primary>polymorphic function</primary>
-->
    <primary>多様関数</primary>
   </indexterm>

   <indexterm zone="extend-types-polymorphic">
<!--
    <primary>data type</primary>
    <secondary>polymorphic</secondary>
-->
    <primary>データ型</primary>
    <secondary>多様</secondary>
   </indexterm>

   <indexterm zone="extend-types-polymorphic">
<!--
    <primary>function</primary>
    <secondary>polymorphic</secondary>
-->
    <primary>関数</primary>
    <secondary>多様</secondary>
   </indexterm>

    <para>
<!--
     Some pseudo-types of special interest are the <firstterm>polymorphic
     types</firstterm>, which are used to declare <firstterm>polymorphic
     functions</firstterm>.  This powerful feature allows a single function
     definition to operate on many different data types, with the specific
     data type(s) being determined by the data types actually passed to it
     in a particular call.  The polymorphic types are shown in
     <xref linkend="extend-types-polymorphic-table"/>.  Some examples of
     their use appear in <xref linkend="xfunc-sql-polymorphic-functions"/>.
-->
いくつかの特殊な用途を持つ疑似型は<firstterm>多様型</firstterm>で、<firstterm>多様関数</firstterm>を宣言するのに使われます。
この強力な機能により、特定の呼び出しで実際に渡されたデータ型で決定される具体的なデータ型について、一つの関数定義で多数の異なるデータ型を処理できるようになります。
多様型を<xref linkend="extend-types-polymorphic-table"/>に示します。
これらの使用例は<xref linkend="xfunc-sql-polymorphic-functions"/>にあります。
    </para>

    <table id="extend-types-polymorphic-table">
<!--
     <title>Polymorphic Types</title>
-->
     <title>多様型</title>
     <tgroup cols="3">
      <colspec colname="col1" colwidth="2*"/>
      <colspec colname="col2" colwidth="1*"/>
      <colspec colname="col3" colwidth="2*"/>
      <thead>
       <row>
<!--
        <entry>Name</entry>
        <entry>Family</entry>
        <entry>Description</entry>
-->
        <entry>名前</entry>
        <entry>族</entry>
        <entry>説明</entry>
       </row>
      </thead>

      <tbody>
       <row>
        <entry><type>anyelement</type></entry>
        <entry>Simple</entry>
<!--
        <entry>Indicates that a function accepts any data type</entry>
-->
        <entry>関数があらゆるデータ型を受け付けることを示します</entry>
       </row>

       <row>
        <entry><type>anyarray</type></entry>
        <entry>Simple</entry>
<!--
        <entry>Indicates that a function accepts any array data type</entry>
-->
        <entry>関数があらゆる配列データ型を受け付けることを示します</entry>
       </row>

       <row>
        <entry><type>anynonarray</type></entry>
        <entry>Simple</entry>
<!--
        <entry>Indicates that a function accepts any non-array data type</entry>
-->
        <entry>関数があらゆる配列でないデータ型を受け付けることを示します</entry>
       </row>

       <row>
        <entry><type>anyenum</type></entry>
        <entry>Simple</entry>
<!--
        <entry>Indicates that a function accepts any enum data type
        (see <xref linkend="datatype-enum"/>)
-->
        <entry>関数があらゆる列挙型（<xref linkend="datatype-enum"/>を参照）を受け付けることを示します
        </entry>
       </row>

       <row>
        <entry><type>anyrange</type></entry>
        <entry>Simple</entry>
<!--
        <entry>Indicates that a function accepts any range data type
        (see <xref linkend="rangetypes"/>)
-->
        <entry>関数があらゆる範囲データ型（<xref linkend="rangetypes"/>を参照）を受け付けることを示します
        </entry>
       </row>

       <row>
        <entry><type>anymultirange</type></entry>
        <entry>Simple</entry>
        <entry>Indicates that a function accepts any multirange data type
        (see <xref linkend="rangetypes"/>)
        </entry>
       </row>

       <row>
        <entry><type>anycompatible</type></entry>
        <entry>Common</entry>
<!--
        <entry>Indicates that a function accepts any data type,
        with automatic promotion of multiple arguments to a common data type
-->
        <entry>さまざまな引数の共通データ型への自動昇格によって、関数があらゆるデータ型を受け付けることを示します
        </entry>
       </row>

       <row>
        <entry><type>anycompatiblearray</type></entry>
        <entry>Common</entry>
<!--
        <entry>Indicates that a function accepts any array data type,
        with automatic promotion of multiple arguments to a common data type
-->
        <entry>さまざまな引数の共通データ型への自動昇格によって、関数があらゆる配列データ型を受け付けることを示します
        </entry>
       </row>

       <row>
        <entry><type>anycompatiblenonarray</type></entry>
        <entry>Common</entry>
<!--
        <entry>Indicates that a function accepts any non-array data type,
        with automatic promotion of multiple arguments to a common data type
-->
        <entry>さまざまな引数の共通データ型への自動昇格によって、関数があらゆる配列でないデータ型を受け付けることを示します。
        </entry>
       </row>

       <row>
        <entry><type>anycompatiblerange</type></entry>
        <entry>Common</entry>
<!--
        <entry>Indicates that a function accepts any range data type,
        with automatic promotion of multiple arguments to a common data type
-->
        <entry>さまざまな引数の共通データ型への自動昇格によって、配列があらゆる範囲データ型を受け付けることを示します。
        </entry>
       </row>

       <row>
        <entry><type>anycompatiblemultirange</type></entry>
        <entry>Common</entry>
        <entry>Indicates that a function accepts any multirange data type,
        with automatic promotion of multiple arguments to a common data type
        </entry>
       </row>
      </tbody>
     </tgroup>
    </table>

    <para>
<!--
     Polymorphic arguments and results are tied to each other and are resolved
     to specific data types when a query calling a polymorphic function is
     parsed.  When there is more than one polymorphic argument, the actual
     data types of the input values must match up as described below.  If the
     function's result type is polymorphic, or it has output parameters of
     polymorphic types, the types of those results are deduced from the
     actual types of the polymorphic inputs as described below.
-->
多様の引数と結果は互いに結びつけられていて、多様関数を呼ぶ問い合わせが解析されるときに特定のデータ型に決定されます。
2つ以上の多様引数がある時には、入力値の実データ型は後述するように合わせなければなりません。
関数の結果型が多様、あるいは、多様型の出力パラメータを持つ場合には、それらの結果の型は後述するように多様入力の実際の型から導出されます。
    </para>

    <para>
<!--
     For the <quote>simple</quote> family of polymorphic types, the
     matching and deduction rules work like this:
-->
多様型の<quote>simple</quote>族では、一致と導出の規則は以下のように動作します。
    </para>

    <para>
<!--
     Each position (either argument or return value) declared as
     <type>anyelement</type> is allowed to have any specific actual
     data type, but in any given call they must all be the
     <emphasis>same</emphasis> actual type. Each
     position declared as <type>anyarray</type> can have any array data type,
     but similarly they must all be the same type.  And similarly,
     positions declared as <type>anyrange</type> must all be the same range
     type.  Likewise for <type>anymultirange</type>.
    </para>

    <para>
     Furthermore, if there are
     positions declared <type>anyarray</type> and others declared
     <type>anyelement</type>, the actual array type in the
     <type>anyarray</type> positions must be an array whose elements are
     the same type appearing in the <type>anyelement</type> positions.
     <type>anynonarray</type> is treated exactly the same as <type>anyelement</type>,
     but adds the additional constraint that the actual type must not be
     an array type.
     <type>anyenum</type> is treated exactly the same as <type>anyelement</type>,
     but adds the additional constraint that the actual type must
     be an enum type.
-->
<type>anyelement</type>として宣言された位置（引数もしくは戻り値）にはそれぞれ、任意の実データ型を指定することができますが、1つの呼び出しでは、これらはすべて<emphasis>同一の</emphasis>実データ型でなければなりません。
<type>anyarray</type>として宣言された位置にはそれぞれ、任意の配列データ型を持つことができますが、同様にこれらはすべて同じデータ型でなければなりません。
また同様に、<type>anyrange</type>として宣言された位置はすべて同じ範囲型でなければなりません。
さらに、<type>anyarray</type>と宣言された位置と<type>anyelement</type>と宣言された位置の両方がある場合、<type>anyarray</type>の位置の実際の配列型は、その要素の型が<type>anyelement</type>位置に現れる型と同じでなければなりません。
同様に<type>anyrange</type>と宣言された位置と<type>anyelement</type>もしくは<type>anyarray</type>と宣言された位置の両方がある場合、<type>anyrange</type>の位置の実際の範囲型は、その範囲の派生元型が<type>anyelement</type>位置に現れる型と同じであり、<type>anyarray</type>位置の要素の型と同じでなければなりません。
<type>anynonarray</type>は、実際の型が配列型であってはならないという制限が加わっている点を除き、<type>anyelement</type>とまったく同様に扱われます。
<type>anyenum</type>は、実際の型が列挙型でなければならないという制約が加わっている点を除き、<type>anyelement</type>とまったく同様に扱われます。
    </para>

    <para>
<<<<<<< HEAD
     Similarly, if there are positions declared <type>anyrange</type>
     and others declared <type>anyelement</type> or <type>anyarray</type>,
     the actual range type in the <type>anyrange</type> positions must be a
     range whose subtype is the same type appearing in
     the <type>anyelement</type> positions and the same as the element type
     of the <type>anyarray</type> positions.
     If there are positions declared <type>anymultirange</type>,
     their actual multirange type must contain ranges matching parameters declared
     <type>anyrange</type> and base elements matching parameters declared
     <type>anyelement</type> and <type>anyarray</type>.
    </para>

    <para>
=======
<!--
>>>>>>> 9a9c638e
     Thus, when more than one argument position is declared with a polymorphic
     type, the net effect is that only certain combinations of actual argument
     types are allowed.  For example, a function declared as
     <literal>equal(anyelement, anyelement)</literal> will take any two input values,
     so long as they are of the same data type.
-->
このように、2つ以上の引数位置が多様型と宣言されると、全体の効果として、実引数型の特定の組み合わせのみが許されるようになります。
例えば、<literal>equal(anyelement, anyelement)</literal>と宣言された関数は、2つの引数が同じデータ型である限り、任意の入力値を2つ取ることになります。
    </para>

    <para>
<!--
     When the return value of a function is declared as a polymorphic type,
     there must be at least one argument position that is also polymorphic,
     and the actual data type(s) supplied for the polymorphic arguments
     determine the actual
     result type for that call.  For example, if there were not already
     an array subscripting mechanism, one could define a function that
     implements subscripting as <literal>subscript(anyarray, integer)
     returns anyelement</literal>.  This declaration constrains the actual first
     argument to be an array type, and allows the parser to infer the correct
     result type from the actual first argument's type.  Another example
     is that a function declared as <literal>f(anyarray) returns anyenum</literal>
     will only accept arrays of enum types.
-->
関数の戻り値を多様型として宣言する時、少なくとも1つの引数位置も多様でなければなりません。
そして多様の引数として与えられる実データ型がその呼び出しの実結果型を決定します。
例えば、配列添字機構がなかったとすると、<literal>subscript(anyarray, integer) returns anyelement</literal>として添字機構を実装する関数を定義できます。
この宣言には、最初の実引数は配列型になり、パーサはこの最初の実引数の型より正しい結果型を推論することができます。
他にも例えば、<literal>f(anyarray) returns anyenum</literal>と宣言された関数は列挙型の配列のみを受け付けます。
    </para>

    <para>
<!--
     In most cases, the parser can infer the actual data type for a
     polymorphic result type from arguments that are of a different
     polymorphic type in the same family; for example <type>anyarray</type>
     can be deduced from <type>anyelement</type> or vice versa.
     An exception is that a
     polymorphic result of type <type>anyrange</type> requires an argument
     of type <type>anyrange</type>; it cannot be deduced
     from <type>anyarray</type> or <type>anyelement</type> arguments.  This
     is because there could be multiple range types with the same subtype.
-->
ほとんどの場合、パーサは同じ族の異なる多様型の引数から多様結果型の実データ型を推論できます。
例えば、<type>anyarray</type>を<type>anyelement</type>から、もしくはその逆から推定できます。
例外は<type>anyrange</type>型の多様結果は<type>anyrange</type>型の引数を必要とします。
<type>anyarray</type>もしくは<type>anyelement</type>の引数からは推定できません。
これは、同じ派生元型の複数の範囲型が存在する可能性があるためです。
    </para>

    <para>
<!--
     Note that <type>anynonarray</type> and <type>anyenum</type> do not represent
     separate type variables; they are the same type as
     <type>anyelement</type>, just with an additional constraint.  For
     example, declaring a function as <literal>f(anyelement, anyenum)</literal>
     is equivalent to declaring it as <literal>f(anyenum, anyenum)</literal>:
     both actual arguments have to be the same enum type.
-->
<type>anynonarray</type>型と<type>anyenum</type>型が、別個の型変数を表していないことに注意してください。
これは<type>anyelement</type>と同じ型で、追加の制約が付いているだけです。
例えば、<literal>f(anyelement, anyenum)</literal>として関数を宣言することは、<literal>f(anyenum, anyenum)</literal>と宣言することと同一です。
両方の実引数は同じ列挙型でなければなりません。
    </para>

    <para>
<!--
     For the <quote>common</quote> family of polymorphic types, the
     matching and deduction rules work approximately the same as for
     the <quote>simple</quote> family, with one major difference: the
     actual types of the arguments need not be identical, so long as they
     can be implicitly cast to a single common type.  The common type is
     selected following the same rules as for <literal>UNION</literal> and
     related constructs (see <xref linkend="typeconv-union-case"/>).
     Selection of the common type considers the actual types
     of <type>anycompatible</type> and <type>anycompatiblenonarray</type>
     inputs, the array element types of <type>anycompatiblearray</type>
     inputs, the range subtypes of <type>anycompatiblerange</type> inputs,
     and the multirange subtypes of <type>anycompatiblemultirange</type>
     inputs.  If <type>anycompatiblenonarray</type> is present then the
     common type is required to be a non-array type.  Once a common type is
     identified, arguments in <type>anycompatible</type>
     and <type>anycompatiblenonarray</type> positions are automatically
     cast to that type, and arguments in <type>anycompatiblearray</type>
     positions are automatically cast to the array type for that type.
-->
多様型の<quote>common</quote>族については、一致と導出の規則は概ね<quote>simple</quote>と同じに動作しますが、一つの大きな違いがあります。
一つの共通型へ暗黙にキャスト可能である限り、引数の実際の型が同一である必要がありません。
共通型は<literal>UNION</literal>や関連する構文と同じ規則（<xref linkend="typeconv-union-case"/>を参照）に従って選択されます。
共通型の選択では、<type>anycompatible</type>や<type>anycompatiblenonarray</type>の入力の実際の型、<type>anycompatiblearray</type>入力の配列要素型、<type>anycompatiblerange</type>入力の範囲の派生元型が、考慮されます。
<type>anycompatiblenonarray</type>が存在する場合、共通型は配列でない型である必要があります。
共通データ型が特定されたなら、<type>anycompatible</type>および<type>anycompatiblenonarray</type>の位置の引数は自動的にその型にキャストされ、<type>anycompatiblearray</type>位置の引数は自動的にその型に対する配列にキャストされます。
    </para>

    <para>
<!--
     Since there is no way to select a range type knowing only its subtype,
<<<<<<< HEAD
     use of <type>anycompatiblerange</type> and/or
     <type>anycompatiblemultirange</type> requires that all arguments declared
     with that type have the same actual range and/or multirange type, and that
     that type's subtype agree with the selected common type, so that no casting
     of the range values is required.  As with <type>anyrange</type> and
     <type>anymultirange</type>, use of <type>anycompatiblerange</type> and
     <type>anymultirange</type> as a function result type requires that there be
     an <type>anycompatiblerange</type> or <type>anycompatiblemultirange</type>
     argument.
=======
     use of <type>anycompatiblerange</type> requires that all arguments
     declared with that type have the same actual range type, and that that
     type's subtype agree with the selected common type, so that no casting
     of the range values is required.  As with <type>anyrange</type>, use
     of <type>anycompatiblerange</type> as a function result type requires
     that there be an <type>anycompatiblerange</type> argument.
-->
その派生元型だけ分かっている範囲型を選択する方法がないため、<type>anycompatiblerange</type>の使用にはその型で宣言されている全ての引数が同じ実範囲型をとり、また、その型の派生元型は選択された共通型に即したものである必要があり、そのため、範囲値のキャストは必要ありません。
<type>anyrange</type>と同様に、関数の結果型としての<type>anycompatiblerange</type>の使用には、<type>anycompatiblerange</type>の引数がある必要があります。
>>>>>>> 9a9c638e
    </para>

    <para>
<!--
     Notice that there is no <type>anycompatibleenum</type> type.  Such a
     type would not be very useful, since there normally are not any
     implicit casts to enum types, meaning that there would be no way to
     resolve a common type for dissimilar enum inputs.
-->
<type>anycompatibleenum</type>型は無いことに注意してください。
通常、列挙型への暗黙キャストはありません。これは異なる列挙入力に対する共通型を決める方法が無いことを意味します。そのため、このような型はあまり有益ではないでしょう。
    </para>

    <para>
<!--
     The <quote>simple</quote> and <quote>common</quote> polymorphic
     families represent two independent sets of type variables.  Consider
     for example
-->
<quote>simple</quote>と<quote>common</quote>の多様族は型変数の二つの独立したセットに相当します。
例えば以下を考えてください。
<programlisting>
CREATE FUNCTION myfunc(a anyelement, b anyelement,
                       c anycompatible, d anycompatible)
RETURNS anycompatible AS ...
</programlisting>
<!--
     In an actual call of this function, the first two inputs must have
     exactly the same type.  The last two inputs must be promotable to a
     common type, but this type need not have anything to do with the type
     of the first two inputs.  The result will have the common type of the
     last two inputs.
-->
この関数の実際の呼び出しでは、最初の2つの入力は正確に同じ型を持たなければなりません。
最後の2つの入力は共通型に昇格できなければなりませんが、この型が最初の2つの入力型と何らか関係がある必要はありません。
結果は最後の2つの入力の共通型を持ちます。
    </para>

    <para>
<!--
     A variadic function (one taking a variable number of arguments, as in
     <xref linkend="xfunc-sql-variadic-functions"/>) can be
     polymorphic: this is accomplished by declaring its last parameter as
     <literal>VARIADIC</literal> <type>anyarray</type> or
     <literal>VARIADIC</literal> <type>anycompatiblearray</type>.
     For purposes of argument
     matching and determining the actual result type, such a function behaves
     the same as if you had written the appropriate number of
     <type>anynonarray</type> or <type>anycompatiblenonarray</type>
     parameters.
-->
可変長引数の関数（<xref linkend="xfunc-sql-variadic-functions"/>で説明する可変個の引数を取る関数）を多様とすることができます。
最後のパラメータを<literal>VARIADIC</literal> <type>anyarray</type>または<literal>VARIADIC</literal> <type>anycompatiblearray</type>と宣言することで実現されます。
引数を一致させ、実際の結果型を決めるために、こうした関数は<type>anynonarray</type>または<type>anycompatiblenonarray</type>パラメータをあたかも適切な個数記述した場合と同様に動作します
    </para>
   </sect2>
  </sect1>

  &xfunc;
  &xaggr;
  &xtypes;
  &xoper;
  &xindex;


  <sect1 id="extend-extensions">
<!--
   <title>Packaging Related Objects into an Extension</title>
-->
   <title>関連するオブジェクトを拡張としてパッケージ化</title>

   <indexterm zone="extend-extensions">
<!--
    <primary>extension</primary>
-->
    <primary>拡張</primary>
   </indexterm>

   <para>
<!--
    A useful extension to <productname>PostgreSQL</productname> typically includes
    multiple SQL objects; for example, a new data type will require new
    functions, new operators, and probably new index operator classes.
    It is helpful to collect all these objects into a single package
    to simplify database management.  <productname>PostgreSQL</productname> calls
    such a package an <firstterm>extension</firstterm>.  To define an extension,
    you need at least a <firstterm>script file</firstterm> that contains the
    <acronym>SQL</acronym> commands to create the extension's objects, and a
    <firstterm>control file</firstterm> that specifies a few basic properties
    of the extension itself.  If the extension includes C code, there
    will typically also be a shared library file into which the C code
    has been built.  Once you have these files, a simple
    <link linkend="sql-createextension"><command>CREATE EXTENSION</command></link> command loads the objects into
    your database.
-->
<productname>PostgreSQL</productname>への有用な拡張は通常、複数のSQLオブジェクトを含んでいます。
例えば、新しいデータ型は新しい関数、新しい演算子、おそらく新しいインデックス演算子クラスを必要とします。
これらのオブジェクトをすべて単一のパッケージとしてまとめることは、データベース管理を単純化するために役に立ちます。
<productname>PostgreSQL</productname>ではこうしたパッケージを<firstterm>拡張</firstterm>とよびます。
拡張を定義するためには、少なくとも、拡張のオブジェクトを作成するための<acronym>SQL</acronym>コマンドを含む<firstterm>スクリプトファイル</firstterm>、拡張自身の数個の基本属性を指定する<firstterm>制御ファイル</firstterm>が必要です。
また拡張がCコードを含む場合、通常Cコードで構築された共有ライブラリが存在します。
これらのファイルがあれば、単純な<xref linkend="sql-createextension"/>コマンドがそのオブジェクトをデータベース内に読み込みます。
   </para>

   <para>
<!--
    The main advantage of using an extension, rather than just running the
    <acronym>SQL</acronym> script to load a bunch of <quote>loose</quote> objects
    into your database, is that <productname>PostgreSQL</productname> will then
    understand that the objects of the extension go together.  You can
    drop all the objects with a single <link linkend="sql-dropextension"><command>DROP EXTENSION</command></link>
    command (no need to maintain a separate <quote>uninstall</quote> script).
    Even more useful, <application>pg_dump</application> knows that it should not
    dump the individual member objects of the extension &mdash; it will
    just include a <command>CREATE EXTENSION</command> command in dumps, instead.
    This vastly simplifies migration to a new version of the extension
    that might contain more or different objects than the old version.
    Note however that you must have the extension's control, script, and
    other files available when loading such a dump into a new database.
-->
拡張を使用する主な利点は、<acronym>SQL</acronym>スクリプトを実行するだけでデータベースに<quote>粗な</quote>なオブジェクトの群をロードできることではなく、<productname>PostgreSQL</productname>が拡張のオブジェクトをまとまったものと理解できることです。
単一の<xref linkend="sql-dropextension"/>コマンドでオブジェクトすべてを削除することができます（個々の<quote>アンインストール</quote>スクリプトを保守する必要はありません）。
もっと有用なことは、<application>pg_dump</application>が拡張の個々のメンバオブジェクトを削除してはならないことを把握していることです。
代わりにダンプ内には<command>CREATE EXTENSION</command>コマンドだけが含まれます。
これは、古いバージョンよりも多くのまたは異なるオブジェクトを含む可能性がある、拡張の新しいバージョンへの移行を大きく単純化します。
しかし、こうしたダンプを新しいデータベースにロードする際には、拡張の制御ファイル、スクリプトファイル、その他のファイルが利用できるようにしておく必要があります。
   </para>

   <para>
<!--
    <productname>PostgreSQL</productname> will not let you drop an individual object
    contained in an extension, except by dropping the whole extension.
    Also, while you can change the definition of an extension member object
    (for example, via <command>CREATE OR REPLACE FUNCTION</command> for a
    function), bear in mind that the modified definition will not be dumped
    by <application>pg_dump</application>.  Such a change is usually only sensible if
    you concurrently make the same change in the extension's script file.
    (But there are special provisions for tables containing configuration
    data; see <xref linkend="extend-extensions-config-tables"/>.)
    In production situations, it's generally better to create an extension
    update script to perform changes to extension member objects.
-->
<productname>PostgreSQL</productname>はユーザに、拡張全体を削除させる以外に、拡張内に含まれる個々のオブジェクトを削除させません。
また、拡張のメンバオブジェクトの定義を変更する（例えば関数では<command>CREATE OR REPLACE FUNCTION</command>を介して変更する）ことはできますが、変更した定義は<application>pg_dump</application>によりダンプされないことに留意してください。
こうした変更は通常、同時に拡張のスクリプトファイルにも同じ変更を行った場合のみ認識することができます。
（しかし設定データを持つテーブルに対しては特殊な準備があります。<xref linkend="extend-extensions-config-tables"/>を参照してください。）
本番環境では、拡張メンバオブジェクトへの変更を処理するために拡張更新スクリプトを作成するのが一般により良い方法です。
   </para>

   <para>
<!--
    The extension script may set privileges on objects that are part of the
    extension, using <command>GRANT</command> and <command>REVOKE</command>
    statements.  The final set of privileges for each object (if any are set)
    will be stored in the
    <link linkend="catalog-pg-init-privs"><structname>pg_init_privs</structname></link>
    system catalog.  When <application>pg_dump</application> is used, the
    <command>CREATE EXTENSION</command> command will be included in the dump, followed
    by the set of <command>GRANT</command> and <command>REVOKE</command>
    statements necessary to set the privileges on the objects to what they were
    at the time the dump was taken.
-->
拡張スクリプトは、<command>GRANT</command>文と<command>REVOKE</command>文を使って拡張の一部のオブジェクトに権限を設定するかもしれません。
それぞれのオブジェクト（どれかが設定される場合）の最終的な権限のセットは、<link linkend="catalog-pg-init-privs"><structname>pg_init_privs</structname></link>システムカタログに格納されます。
<application>pg_dump</application>が使用されると、<command>CREATE EXTENSION</command>コマンドがダンプ内に含まれ、オブジェクトの権限をダンプが取られた時点のものに設定するために必要となる<command>GRANT</command>文と<command>REVOKE</command>文が後に続きます。
   </para>

   <para>
<!--
    <productname>PostgreSQL</productname> does not currently support extension scripts
    issuing <command>CREATE POLICY</command> or <command>SECURITY LABEL</command>
    statements.  These are expected to be set after the extension has been
    created.  All RLS policies and security labels on extension objects will be
    included in dumps created by <application>pg_dump</application>.
-->
<productname>PostgreSQL</productname>は、現在拡張スクリプトにて<command>CREATE POLICY</command>文や<command>SECURITY LABEL</command>文の発行をサポートしていません。
これらは拡張が作成された後に設定されるべきです。
拡張オブジェクトのすべての行セキュリティポリシーとセキュリティラベルは<application>pg_dump</application>によって作成されたダンプに含まれます。
   </para>

   <para>
<!--
    The extension mechanism also has provisions for packaging modification
    scripts that adjust the definitions of the SQL objects contained in an
    extension.  For example, if version 1.1 of an extension adds one function
    and changes the body of another function compared to 1.0, the extension
    author can provide an <firstterm>update script</firstterm> that makes just those
    two changes.  The <command>ALTER EXTENSION UPDATE</command> command can then
    be used to apply these changes and track which version of the extension
    is actually installed in a given database.
-->
また拡張機構は、拡張に含まれるSQLオブジェクトの定義を調整するパッケージ調整スクリプトを準備しています。
例えば、拡張のバージョン1.1でバージョン1.0と比べて１つの関数を追加し、他の関数本体を変更する場合、拡張の作成者はこれらの２つの変更のみを行う<firstterm>更新スクリプト</firstterm>を提供することができます。
そして<command>ALTER EXTENSION UPDATE</command>コマンドを使用して、これらの変更を適用し、指定されたデータベース内に実際にインストールされた拡張のバージョンが何かを記録します。
   </para>

   <para>
<!--
    The kinds of SQL objects that can be members of an extension are shown in
    the description of <link linkend="sql-alterextension"><command>ALTER EXTENSION</command></link>.  Notably, objects
    that are database-cluster-wide, such as databases, roles, and tablespaces,
    cannot be extension members since an extension is only known within one
    database.  (Although an extension script is not prohibited from creating
    such objects, if it does so they will not be tracked as part of the
    extension.)  Also notice that while a table can be a member of an
    extension, its subsidiary objects such as indexes are not directly
    considered members of the extension.
    Another important point is that schemas can belong to extensions, but not
    vice versa: an extension as such has an unqualified name and does not
    exist <quote>within</quote> any schema.  The extension's member objects,
    however, will belong to schemas whenever appropriate for their object
    types.  It may or may not be appropriate for an extension to own the
    schema(s) its member objects are within.
-->
拡張のメンバとなり得るSQLオブジェクトの種類を<xref linkend="sql-alterextension"/>で説明します。
拡張は１つのデータベースの中でのみ認識されますので、データベース、ロール、テーブル空間などデータベースクラスタ全体のオブジェクトは拡張のメンバにすることができないことに注意してください。
（拡張のスクリプトでこうしたオブジェクトを生成することは禁止されていませんが、作成したとしても、拡張の一部として記録されません。）
また、テーブルは拡張のメンバになることができますが、インデックスなどそれに付随するオブジェクトは拡張の直接的なメンバとはみなされません。
もう一つの重要な点は、スキーマは拡張に属すことがありますがその逆はないということです。
拡張は非修飾名でいかなるスキーマ<quote>の中に</quote>も存在しません。
しかし、拡張のメンバオブジェクトはオブジェクトの型が適切であればスキーマに属します。
拡張が自身のメンバオブジェクトが属するスキーマを所有することは適切かも知れませんし、そうでないかも知れません。
   </para>

   <para>
<!--
    If an extension's script creates any temporary objects (such as temp
    tables), those objects are treated as extension members for the
    remainder of the current session, but are automatically dropped at
    session end, as any temporary object would be.  This is an exception
    to the rule that extension member objects cannot be dropped without
    dropping the whole extension.
-->
ある拡張のスクリプトが（一時テーブルのような）一時オブジェクトを作成する場合、現在のセッションで、以降そのオブジェクトは拡張のメンバーとして扱われます。
しかしすべての一時オブジェクト同様、セッションの終わりに削除されます。
これは、拡張全体を削除することなしに、拡張のメンバーオブジェクトは削除できない、という規則の例外です。
   </para>

   <sect2>
<!--
    <title>Extension Files</title>
-->
    <title>拡張のファイル</title>

   <indexterm>
<!--
    <primary>control file</primary>
-->
    <primary>制御ファイル</primary>
   </indexterm>

    <para>
<<<<<<< HEAD
     The <command>CREATE EXTENSION</command> command relies on a control
=======
<!--
     The <xref linkend="sql-createextension"/> command relies on a control
>>>>>>> 9a9c638e
     file for each extension, which must be named the same as the extension
     with a suffix of <literal>.control</literal>, and must be placed in the
     installation's <literal>SHAREDIR/extension</literal> directory.  There
     must also be at least one <acronym>SQL</acronym> script file, which follows the
     naming pattern
     <literal><replaceable>extension</replaceable>&#045;&#045;<replaceable>old_version</replaceable>&#045;&#045;<replaceable>target_version</replaceable>.sql</literal>
     (for example, <literal>foo&#045;&#045;1.0.sql</literal> for version <literal>1.0</literal> of
     extension <literal>foo</literal>).  By default, the script file(s) are also
     placed in the <literal>SHAREDIR/extension</literal> directory; but the
     control file can specify a different directory for the script file(s).
-->
<xref linkend="sql-createextension"/>コマンドは各拡張に関して、拡張と同じ名前に<literal>.control</literal>という拡張子を持つファイル名である必要がある、制御ファイルに依存します。
また、このファイルはインストレーションの<literal>SHAREDIR/extension</literal>ディレクトリ内に存在しなければなりません。
また少なくとも１つの、<literal><replaceable>extension</replaceable>--<replaceable>old_version</replaceable>--<replaceable>target_version</replaceable>.sql</literal>という命名規約（例えば<literal>foo</literal>拡張のバージョン<literal>1.0</literal>では<literal>foo--1.0.sql</literal>）に従った<acronym>SQL</acronym>スクリプトファイルが存在しなければなりません。
デフォルトでは、このスクリプトファイルも<literal>SHAREDIR/extension</literal>ディレクトリに格納されますが、制御ファイルでスクリプトファイルを別のディレクトリに指定することができます。
    </para>

    <para>
<!--
     The file format for an extension control file is the same as for the
     <filename>postgresql.conf</filename> file, namely a list of
     <replaceable>parameter_name</replaceable> <literal>=</literal> <replaceable>value</replaceable>
     assignments, one per line.  Blank lines and comments introduced by
     <literal>#</literal> are allowed.  Be sure to quote any value that is not
     a single word or number.
-->
拡張の制御ファイルのファイル書式は<filename>postgresql.conf</filename>ファイルと同じです。
すなわち、<replaceable>parameter_name</replaceable> <literal>=</literal> <replaceable>value</replaceable>という代入を１行当たり１つ記述します。
空行および<literal>#</literal>から始まるコメントが許されます。
単一の単語または数字ではない値にはすべて引用符で確実にくくってください。
    </para>

    <para>
<!--
     A control file can set the following parameters:
-->
制御ファイルは以下のパラメータを設定することができます。
    </para>

    <variablelist>
     <varlistentry>
      <term><varname>directory</varname> (<type>string</type>)</term>
      <listitem>
       <para>
<!--
        The directory containing the extension's <acronym>SQL</acronym> script
        file(s).  Unless an absolute path is given, the name is relative to
        the installation's <literal>SHAREDIR</literal> directory.  The
        default behavior is equivalent to specifying
        <literal>directory = 'extension'</literal>.
-->
拡張の<acronym>SQL</acronym>スクリプトファイルを含むディレクトリです。
絶対パスで指定されていない限り、この名前はインストレーションの<literal>SHAREDIR</literal>ディレクトリからの相対パスになります。
デフォルトの動作は<literal>directory = 'extension'</literal>と指定した場合と同じです。
       </para>
      </listitem>
     </varlistentry>

     <varlistentry>
      <term><varname>default_version</varname> (<type>string</type>)</term>
      <listitem>
       <para>
<!--
        The default version of the extension (the one that will be installed
        if no version is specified in <command>CREATE EXTENSION</command>).  Although
        this can be omitted, that will result in <command>CREATE EXTENSION</command>
        failing if no <literal>VERSION</literal> option appears, so you generally
        don't want to do that.
-->
拡張のデフォルトのバージョン（<command>CREATE EXTENSION</command>でバージョン指定がない場合にインストールされるバージョン）です。
これは省略することができますが、その場合<literal>VERSION</literal>オプションがない<command>CREATE EXTENSION</command>は失敗します。
ですので通常省略しようとは思わないでしょう。
       </para>
      </listitem>
     </varlistentry>

     <varlistentry>
      <term><varname>comment</varname> (<type>string</type>)</term>
      <listitem>
       <para>
<!--
        A comment (any string) about the extension.  The comment is applied
        when initially creating an extension, but not during extension updates
        (since that might override user-added comments).  Alternatively,
        the extension's comment can be set by writing
        a <xref linkend="sql-comment"/> command in the script file.
-->
拡張に関するコメント（任意の文字列）です。
最初に拡張が作成されるときにコメントは適用されますが、拡張が更新される間はされません（ユーザが追加したコメントを上書いてしまうため）。
この他の方法として、スクリプトファイル内で<xref linkend="sql-comment"/>コマンドを使用してコメントを設定することができます。
       </para>
      </listitem>
     </varlistentry>

     <varlistentry>
      <term><varname>encoding</varname> (<type>string</type>)</term>
      <listitem>
       <para>
<!--
        The character set encoding used by the script file(s).  This should
        be specified if the script files contain any non-ASCII characters.
        Otherwise the files will be assumed to be in the database encoding.
-->
スクリプトファイルで使用される文字セット符号化方式です。
スクリプトファイルに何らかの非ASCII文字が含まれる場合に指定しなければなりません。
指定がなければ、ファイルはデータベース符号化方式であると仮定されます。
       </para>
      </listitem>
     </varlistentry>

     <varlistentry>
      <term><varname>module_pathname</varname> (<type>string</type>)</term>
      <listitem>
       <para>
<!--
        The value of this parameter will be substituted for each occurrence
        of <literal>MODULE_PATHNAME</literal> in the script file(s).  If it is not
        set, no substitution is made.  Typically, this is set to
        <literal>$libdir/<replaceable>shared_library_name</replaceable></literal> and
        then <literal>MODULE_PATHNAME</literal> is used in <command>CREATE
        FUNCTION</command> commands for C-language functions, so that the script
        files do not need to hard-wire the name of the shared library.
-->
このパラメータの値でスクリプトファイル内の<literal>MODULE_PATHNAME</literal>の出現箇所が置換されます。
設定されていない場合は置換は行われません。
通常これは、スクリプトファイル内で共有ライブラリの名前を直接書き込む必要がなくなるように<literal>$libdir/<replaceable>shared_library_name</replaceable></literal>に設定され、C言語関数では<command>CREATE FUNCTION</command>コマンド中で<literal>MODULE_PATHNAME</literal>を使用します。
       </para>
      </listitem>
     </varlistentry>

     <varlistentry>
      <term><varname>requires</varname> (<type>string</type>)</term>
      <listitem>
       <para>
<!--
        A list of names of extensions that this extension depends on,
        for example <literal>requires = 'foo, bar'</literal>.  Those
        extensions must be installed before this one can be installed.
-->
拡張が依存する拡張の名前のリストです。
例えば<literal>requires = 'foo, bar'</literal>です。
対象の拡張がインストールできるようになる前に、これらの拡張がインストールされていなければなりません。
       </para>
      </listitem>
     </varlistentry>

     <varlistentry>
      <term><varname>superuser</varname> (<type>boolean</type>)</term>
      <listitem>
       <para>
<!--
        If this parameter is <literal>true</literal> (which is the default),
        only superusers can create the extension or update it to a new
        version (but see also <varname>trusted</varname>, below).
        If it is set to <literal>false</literal>, just the privileges
        required to execute the commands in the installation or update script
        are required.
        This should normally be set to <literal>true</literal> if any of the
        script commands require superuser privileges.  (Such commands would
        fail anyway, but it's more user-friendly to give the error up front.)
-->
このパラメータが<literal>true</literal>（デフォルト）の場合、スーパーユーザのみが拡張を作成または新しいバージョンに更新することができます（ただし、後述する<varname>trusted</varname>も参照してください）。
<literal>false</literal>に設定されている場合は、インストール中のコマンド実行またはスクリプト更新のために必要な権限のみが必要とされます。
いずれかスクリプトコマンドがスーパーユーザ権限を必要とするなら、通常は<literal>true</literal>に設定されるべきです。
（このようなコマンドはいずれにせよ失敗するでしょうけれども、前もってエラーを出す方がよりユーザフレンドリです。）
       </para>
      </listitem>
     </varlistentry>

     <varlistentry>
      <term><varname>trusted</varname> (<type>boolean</type>)</term>
      <listitem>
       <para>
<!--
        This parameter, if set to <literal>true</literal> (which is not the
        default), allows some non-superusers to install an extension that
        has <varname>superuser</varname> set to <literal>true</literal>.
        Specifically, installation will be permitted for anyone who has
        <literal>CREATE</literal> privilege on the current database.
        When the user executing <command>CREATE EXTENSION</command> is not
        a superuser but is allowed to install by virtue of this parameter,
        then the installation or update script is run as the bootstrap
        superuser, not as the calling user.
        This parameter is irrelevant if <varname>superuser</varname> is
        <literal>false</literal>.
        Generally, this should not be set true for extensions that could
        allow access to otherwise-superuser-only abilities, such as
        file system access.
        Also, marking an extension trusted requires significant extra effort
        to write the extension's installation and update script(s) securely;
        see <xref linkend="extend-extensions-security"/>.
<<<<<<< HEAD
=======
-->
このパラメータは、<literal>true</literal>（デフォルトではありません）に設定されている場合、一部の非スーパーユーザが<varname>superuser</varname>に<literal>true</literal>を設定している拡張をインストールできるようにします。
具体的には、現在のデータベースに<literal>CREATE</literal>権限を持っているユーザにインストールが許可されるようになります。
<command>CREATE EXTENSION</command>を実行するユーザがスーパーユーザでないけれども本パラメータの効力でインストールできるとき、インストールやスクリプトの更新は実行したユーザではなく、サービス起動のスーパーユーザとして実行されます。
<varname>superuser</varname>が<literal>false</literal>の場合、本パラメータは無意味です。
一般に、ファイルシステムのアクセスなど、別の方法ではスーパーユーザのみができることにアクセスができる拡張に対して、これをtrueにすべきではありません。
また、拡張をtrustedとして作成するには、拡張のインストールとスクリプト更新を安全に記述するために、かなりの追加の労力が影響が必要です。<xref linkend="extend-extensions-security"/>を参照してください。
>>>>>>> 9a9c638e
       </para>
      </listitem>
     </varlistentry>

     <varlistentry>
      <term><varname>relocatable</varname> (<type>boolean</type>)</term>
      <listitem>
       <para>
<!--
        An extension is <firstterm>relocatable</firstterm> if it is possible to move
        its contained objects into a different schema after initial creation
        of the extension.  The default is <literal>false</literal>, i.e., the
        extension is not relocatable.
        See <xref linkend="extend-extensions-relocation"/> for more information.
-->
拡張を最初に作成した後に拡張により含まれるオブジェクトを別のスキーマに移動することができる場合、拡張は<firstterm>再配置可能</firstterm>です。
デフォルトは<literal>false</literal>、つまり、拡張は再配置可能ではありません。
詳しくは<xref linkend="extend-extensions-relocation"/>を参照してください。
       </para>
      </listitem>
     </varlistentry>

     <varlistentry>
      <term><varname>schema</varname> (<type>string</type>)</term>
      <listitem>
       <para>
<!--
        This parameter can only be set for non-relocatable extensions.
        It forces the extension to be loaded into exactly the named schema
        and not any other.
        The <varname>schema</varname> parameter is consulted only when
        initially creating an extension, not during extension updates.
        See <xref linkend="extend-extensions-relocation"/> for more information.
-->
このパラメータは再配置可能ではない拡張に対してのみ設定することができます。
拡張が指名したスキーマのみにロードされ、他にはロードされないことを強制します。
<varname>schema</varname>パラメータは、拡張を最初に作成するときにのみ参照され、拡張が更新される間はされません。
詳しくは<xref linkend="extend-extensions-relocation"/>を参照してください。
       </para>
      </listitem>
     </varlistentry>
    </variablelist>

    <para>
<!--
     In addition to the primary control file
     <literal><replaceable>extension</replaceable>.control</literal>,
     an extension can have secondary control files named in the style
     <literal><replaceable>extension</replaceable>&#045;-<replaceable>version</replaceable>.control</literal>.
     If supplied, these must be located in the script file directory.
     Secondary control files follow the same format as the primary control
     file.  Any parameters set in a secondary control file override the
     primary control file when installing or updating to that version of
     the extension.  However, the parameters <varname>directory</varname> and
     <varname>default_version</varname> cannot be set in a secondary control file.
-->
主制御ファイル<literal><replaceable>extension</replaceable>.control</literal>に加え、拡張は<literal><replaceable>extension</replaceable>--<replaceable>version</replaceable>.control</literal>という形の名前の副制御ファイルを持つことができます。
これらを提供する場合は、スクリプトファイルディレクトリに格納しなければなりません。
副制御ファイルは主制御ファイルと同じ書式に従います。
拡張の対応するバージョンをインストールまたは更新する時、副制御ファイル内で設定されるパラメータはいずれも、主制御ファイルを上書きします。
しかし<varname>directory</varname>および<varname>default_version</varname>パラメータは副制御ファイルで設定することはできません。
    </para>

    <para>
<!--
     An extension's <acronym>SQL</acronym> script files can contain any SQL commands,
     except for transaction control commands (<command>BEGIN</command>,
     <command>COMMIT</command>, etc) and commands that cannot be executed inside a
     transaction block (such as <command>VACUUM</command>).  This is because the
     script files are implicitly executed within a transaction block.
-->
拡張の<acronym>SQL</acronym>スクリプトファイルにはトランザクション制御コマンド（<command>BEGIN</command>、<command>COMMIT</command>など）およびトランザクションブロックの内側で実行することができないコマンド（<command>VACUUM</command>など）を除く任意のSQLコマンドを含めることができます。
スクリプトファイルが暗黙的にトランザクションブロック内で実行されるためです。
    </para>

    <para>
<!--
     An extension's <acronym>SQL</acronym> script files can also contain lines
     beginning with <literal>\echo</literal>, which will be ignored (treated as
     comments) by the extension mechanism.  This provision is commonly used
     to throw an error if the script file is fed to <application>psql</application>
     rather than being loaded via <command>CREATE EXTENSION</command> (see example
     script in <xref linkend="extend-extensions-example"/>).
     Without that, users might accidentally load the
     extension's contents as <quote>loose</quote> objects rather than as an
     extension, a state of affairs that's a bit tedious to recover from.
-->
拡張の<acronym>SQL</acronym>スクリプトファイルには、<literal>\echo</literal>から始まる行を含めることができます。
この行は拡張の機構では無視されます（コメントとして扱われます）。
これは、このスクリプトが<command>CREATE EXTENSION</command>（<xref linkend="extend-extensions-example"/>のスクリプト例を参照）ではなく<application>psql</application>に渡された場合にエラーを発生するために一般的に使用するために用意されたものです。
これがないと、ユーザは間違って拡張としてではなく、<quote>まとまっていない</quote>オブジェクトとして拡張の内容をロードしてしまい、復旧が多少困難な状態になる可能性があります。
    </para>

    <para>
<!--
     If the extension script contains the
     string <literal>@extowner@</literal>, that string is replaced with the
     (suitably quoted) name of the user calling <command>CREATE
     EXTENSION</command> or <command>ALTER EXTENSION</command>.  Typically
     this feature is used by extensions that are marked trusted to assign
     ownership of selected objects to the calling user rather than the
     bootstrap superuser.  (One should be careful about doing so, however.
     For example, assigning ownership of a C-language function to a
     non-superuser would create a privilege escalation path for that user.)
-->
拡張のスクリプトに文字列<literal>@extowner@</literal>が含まれている場合、この文字列は、<command>CREATE EXTENSION</command>や<command>ALTER EXTENSION</command>を実行した（適切にクォートされた）ユーザ名で置き換えられます。
典型的には、この機能はtrustedと印付けされた拡張が選択されたオブジェクトにサービス起動のスーパーユーザではなく実行したユーザを所有者として割り当てる際に使われます。
（とはいえ、このようにするには注意深くすべきです。例えば、C言語関数の所有者を非スーパーユーザに割り当てると、そのユーザに権限昇格の経路を作ることになるでしょう）
    </para>

    <para>
<!--
     While the script files can contain any characters allowed by the specified
     encoding, control files should contain only plain ASCII, because there
     is no way for <productname>PostgreSQL</productname> to know what encoding a
     control file is in.  In practice this is only an issue if you want to
     use non-ASCII characters in the extension's comment.  Recommended
     practice in that case is to not use the control file <varname>comment</varname>
     parameter, but instead use <command>COMMENT ON EXTENSION</command>
     within a script file to set the comment.
-->
スクリプトファイルは指定した符号化方式で認められる任意の文字を含めることができますが、<productname>PostgreSQL</productname>が制御ファイルの符号化方式が何かを把握する方法がありませんので、制御ファイルにはASCII文字のみを含めなければなりません。
実際には、拡張のコメントに非ASCII文字を含めたい場合にのみ、これが問題になります。
このような場合には、制御ファイルの<varname>comment</varname>を使用せず、代わりにコメントを設定するためにスクリプトファイル内で<command>COMMENT ON EXTENSION</command>を使用することを勧めます。
    </para>

   </sect2>

   <sect2 id="extend-extensions-relocation">
<!--
    <title>Extension Relocatability</title>
-->
    <title>拡張の再配置性</title>

    <para>
<!--
     Users often wish to load the objects contained in an extension into a
     different schema than the extension's author had in mind.  There are
     three supported levels of relocatability:
-->
ユーザは拡張に含まれるオブジェクトを拡張の作成者が考えていたスキーマとは別のスキーマにロードしたいとよく考えます。
再配置性に関して３つのレベルがサポートされます。
    </para>

    <itemizedlist>
     <listitem>
      <para>
<!--
       A fully relocatable extension can be moved into another schema
       at any time, even after it's been loaded into a database.
       This is done with the <command>ALTER EXTENSION SET SCHEMA</command>
       command, which automatically renames all the member objects into
       the new schema.  Normally, this is only possible if the extension
       contains no internal assumptions about what schema any of its
       objects are in.  Also, the extension's objects must all be in one
       schema to begin with (ignoring objects that do not belong to any
       schema, such as procedural languages).  Mark a fully relocatable
       extension by setting <literal>relocatable = true</literal> in its control
       file.
-->
完全な再配置可能な拡張は、いつでも、データベースにロードされた後であっても、他のスキーマに移動させることができます。
これは、自動的にすべてのメンバオブジェクトを新しいスキーマに名前を変更する、<command>ALTER EXTENSION SET SCHEMA</command>を用いて行います。
通常これは、拡張がオブジェクトが含まれるスキーマが何かに関して内部的な仮定を持たない場合のみ可能です。
また、拡張のオブジェクト（手続き言語など何らかのスキーマに属さないオブジェクトは無視して）はすべて最初に１つのスキーマ内に存在しなければなりません。
制御ファイル内で<literal>relocatable = true</literal>と設定することで、完全な再配置可能と印付けます。
      </para>
     </listitem>

     <listitem>
      <para>
<!--
       An extension might be relocatable during installation but not
       afterwards.  This is typically the case if the extension's script
       file needs to reference the target schema explicitly, for example
       in setting <literal>search_path</literal> properties for SQL functions.
       For such an extension, set <literal>relocatable = false</literal> in its
       control file, and use <literal>@extschema@</literal> to refer to the target
       schema in the script file.  All occurrences of this string will be
       replaced by the actual target schema's name before the script is
       executed.  The user can set the target schema using the
       <literal>SCHEMA</literal> option of <command>CREATE EXTENSION</command>.
-->
拡張はインストール処理の間再配置可能ですが、その後再配置することはできません。
通常これは、拡張のスクリプトファイルが、SQL関数用の<literal>search_path</literal>属性の設定など、対象のスキーマを明示的に参照する必要がある場合です。
こうした拡張では、制御ファイルで<literal>relocatable = false</literal>と設定し、スクリプトファイル内で対象のスキーマを参照するために<literal>@extschema@</literal>を設定してください。
この文字列の出現箇所はすべて、スクリプトが実行される前に、実際の対象のスキーマ名に置換されます。
ユーザは<command>CREATE EXTENSION</command>の<literal>SCHEMA</literal>オプションを使用して対象のスキーマを設定することができます。
      </para>
     </listitem>

     <listitem>
      <para>
<!--
       If the extension does not support relocation at all, set
       <literal>relocatable = false</literal> in its control file, and also set
       <literal>schema</literal> to the name of the intended target schema.  This
       will prevent use of the <literal>SCHEMA</literal> option of <command>CREATE
       EXTENSION</command>, unless it specifies the same schema named in the control
       file.  This choice is typically necessary if the extension contains
       internal assumptions about schema names that can't be replaced by
       uses of <literal>@extschema@</literal>.  The <literal>@extschema@</literal>
       substitution mechanism is available in this case too, although it is
       of limited use since the schema name is determined by the control file.
-->
拡張が再配置をまったくサポートしない場合、制御ファイルで<literal>relocatable = false</literal>を設定し、かつ、<literal>schema</literal>を意図している対象スキーマの名前に設定してください。
これは、制御ファイル内で指定されたスキーマと同じ名前が指定されていない限り、<command>CREATE EXTENSION</command>の<literal>SCHEMA</literal>オプションの指定を阻止します。
この選択は通常、拡張が<literal>@extschema@</literal>を使用して置き換えることができないスキーマ名について内部的な仮定を持つ場合に必要です。
<literal>@extschema@</literal>置換機構はこの場合でも使用することができますが、スキーマ名が制御ファイルによって決定されますので、用途は限定されます。
      </para>
     </listitem>
    </itemizedlist>

    <para>
<!--
     In all cases, the script file will be executed with
     <xref linkend="guc-search-path"/> initially set to point to the target
     schema; that is, <command>CREATE EXTENSION</command> does the equivalent of
     this:
-->
すべての場合において、スクリプトファイルは対象のスキーマを指し示すようにあらかじめ設定した<xref linkend="guc-search-path"/>を用いて実行されます。
つまり<command>CREATE EXTENSION</command>は以下と同じことを行います。
<programlisting>
SET LOCAL search_path TO @extschema@, pg_temp;
</programlisting>
<!--
     This allows the objects created by the script file to go into the target
     schema.  The script file can change <varname>search_path</varname> if it wishes,
     but that is generally undesirable.  <varname>search_path</varname> is restored
     to its previous setting upon completion of <command>CREATE EXTENSION</command>.
-->
これによりスクリプトファイルで作成されるオブジェクトを対象のスキーマ内に格納することができます。
スクリプトファイルは要望に応じて<varname>search_path</varname>を変更することができますが、一般的には望まれません。
<command>CREATE EXTENSION</command>の実行後、<varname>search_path</varname>は以前の設定に戻されます。
    </para>

    <para>
<!--
     The target schema is determined by the <varname>schema</varname> parameter in
     the control file if that is given, otherwise by the <literal>SCHEMA</literal>
     option of <command>CREATE EXTENSION</command> if that is given, otherwise the
     current default object creation schema (the first one in the caller's
     <varname>search_path</varname>).  When the control file <varname>schema</varname>
     parameter is used, the target schema will be created if it doesn't
     already exist, but in the other two cases it must already exist.
-->
対象のスキーマは制御ファイル内の<varname>schema</varname>パラメータがあればこのパラメータにより決定されます。
このパラメータがなければ、<command>CREATE EXTENSION</command>の<literal>SCHEMA</literal>があればこの値で決まり、これ以外の場合は現在のデフォルトのオブジェクト生成用スキーマ（呼び出し元の<varname>search_path</varname>の最初のもの）になります。
制御ファイルの<varname>schema</varname>パラメータが使用される時、対象のスキーマが存在しない場合は作成されますが、これ以外の２つの場合ではすでに存在しなければなりません。
    </para>

    <para>
<!--
     If any prerequisite extensions are listed in <varname>requires</varname>
     in the control file, their target schemas are added to the initial
     setting of <varname>search_path</varname>, following the new
     extension's target schema.  This allows their objects to be visible to
     the new extension's script file.
<<<<<<< HEAD
    </para>

    <para>
     For security, <literal>pg_temp</literal> is automatically appended to
     the end of <varname>search_path</varname> in all cases.
=======
-->
何らかの事前に必要な拡張が制御ファイル内の<varname>requires</varname>に列挙されていた場合、それらのターゲットスキーマは新しい機能拡張のターゲットスキーマに続いて<varname>search_path</varname>の初期設定に追加されます。
これにより新しい拡張のスクリプトファイルからそれらのオブジェクトが可視になります。
>>>>>>> 9a9c638e
    </para>

    <para>
<!--
     For security, <literal>pg_temp</literal> is automatically appended to
     the end of <varname>search_path</varname> in all cases.
-->
安全のため、全てのケースにおいて<literal>pg_temp</literal>は自動的に<varname>search_path</varname>の最後に追記されます。
    </para>

    <para>
<!--
     Although a non-relocatable extension can contain objects spread across
     multiple schemas, it is usually desirable to place all the objects meant
     for external use into a single schema, which is considered the extension's
     target schema.  Such an arrangement works conveniently with the default
     setting of <varname>search_path</varname> during creation of dependent
     extensions.
-->
再配置不可能な拡張は複数スキーマにまたがるオブジェクトを含めることができますが、通常、外部使用を意図したオブジェクトはすべて単一スキーマに格納することが望まれます。
この単一スキーマが拡張の対象のスキーマとみなされます。
こうした調整は依存する拡張を作成する間、デフォルトの<varname>search_path</varname>設定を都合に合わせて扱います。
    </para>
   </sect2>

   <sect2 id="extend-extensions-config-tables">
<!--
    <title>Extension Configuration Tables</title>
-->
    <title>拡張設定テーブル</title>

    <para>
<!--
     Some extensions include configuration tables, which contain data that
     might be added or changed by the user after installation of the
     extension.  Ordinarily, if a table is part of an extension, neither
     the table's definition nor its content will be dumped by
     <application>pg_dump</application>.  But that behavior is undesirable for a
     configuration table; any data changes made by the user need to be
     included in dumps, or the extension will behave differently after a dump
     and reload.
-->
一部の拡張は、拡張をインストールした後でユーザにより追加または変更される可能性があるデータを持つ設定テーブルを含みます。
通常、テーブルが拡張の一部である場合、テーブル定義もその内容も<application>pg_dump</application>によりダンプされません。
しかしこの振舞いは設定テーブルの場合望まれません。
ユーザによってなされたデータ変更はダンプ内に含まれなければなりません。
さもないとダンプしリストアした後で拡張の動作が変わってしまいます。
    </para>

   <indexterm>
    <primary>pg_extension_config_dump</primary>
   </indexterm>

    <para>
<!--
     To solve this problem, an extension's script file can mark a table
     or a sequence it has created as a configuration relation, which will
     cause <application>pg_dump</application> to include the table's or the sequence's
     contents (not its definition) in dumps.  To do that, call the function
     <function>pg_extension_config_dump(regclass, text)</function> after creating the
     table or the sequence, for example
-->
この問題を解消するために、拡張のスクリプトファイルでは設定リレーションとして作成されるテーブル、またはシーケンスに印を付け、<application>pg_dump</application>にテーブルの、またはシーケンスの内容をダンプに含める（定義は含まれません）ようにさせることができます。
このためには、以下の例のようにテーブル、またはシーケンスを作成した後に<function>pg_extension_config_dump(regclass, text)</function>関数を呼び出してください。
<programlisting>
CREATE TABLE my_config (key text, value text);
CREATE SEQUENCE my_config_seq;

SELECT pg_catalog.pg_extension_config_dump('my_config', '');
SELECT pg_catalog.pg_extension_config_dump('my_config_seq', '');
</programlisting>
<!--
     Any number of tables or sequences can be marked this way. Sequences
     associated with <type>serial</type> or <type>bigserial</type> columns can
     be marked as well.
-->
任意数のテーブル、またはシーケンスをこの方法で印付けることができます。
<type>serial</type>列または<type>bigserial</type>列に関連したシーケンスが、同様に印付けることができます。
    </para>

    <para>
<!--
     When the second argument of <function>pg_extension_config_dump</function> is
     an empty string, the entire contents of the table are dumped by
     <application>pg_dump</application>.  This is usually only correct if the table
     is initially empty as created by the extension script.  If there is
     a mixture of initial data and user-provided data in the table,
     the second argument of <function>pg_extension_config_dump</function> provides
     a <literal>WHERE</literal> condition that selects the data to be dumped.
     For example, you might do
-->
<function>pg_extension_config_dump</function>の第２引数が空文字列である場合、テーブルのすべての内容が<application>pg_dump</application>によりダンプされます。
これは、拡張のスクリプトによって作成された初期段階においてテーブルが空である場合のみ正しいものです。
テーブルの中で初期データとユーザが提供したデータが混在する場合、<function>pg_extension_config_dump</function>の第２引数においてダンプすべきデータを選択する<literal>WHERE</literal>条件を提供します。
以下に例を示します。
<programlisting>
CREATE TABLE my_config (key text, value text, standard_entry boolean);

SELECT pg_catalog.pg_extension_config_dump('my_config', 'WHERE NOT standard_entry');
</programlisting>
<!--
     and then make sure that <structfield>standard_entry</structfield> is true only
     in the rows created by the extension's script.
-->
このようにした後、拡張のスクリプトで作成される行のみで<structfield>standard_entry</structfield>が確実に真になるようにします。
    </para>

    <para>
<!--
     For sequences, the second argument of <function>pg_extension_config_dump</function>
     has no effect.
-->
シーケンスにおいて、<function>pg_extension_config_dump</function>の第２引数は何も影響を及ぼしません。
    </para>

    <para>
<!--
     More complicated situations, such as initially-provided rows that might
     be modified by users, can be handled by creating triggers on the
     configuration table to ensure that modified rows are marked correctly.
-->
初期状態で提供される行がユーザによって変更されるようなもっと複雑な状況では、設定テーブルに対するトリガを作成して、変更された行が正しく印付けられることを確実にするように取り扱うことができます。
    </para>

    <para>
<!--
     You can alter the filter condition associated with a configuration table
     by calling <function>pg_extension_config_dump</function> again.  (This would
     typically be useful in an extension update script.)  The only way to mark
     a table as no longer a configuration table is to dissociate it from the
     extension with <command>ALTER EXTENSION ... DROP TABLE</command>.
-->
<function>pg_extension_config_dump</function>を再度呼び出すことにより、設定テーブルに関連付いたフィルタ条件を変更することができます。
（通常これは拡張の更新スクリプト内で役に立つでしょう。）
設定ファイルからテーブルを取り除くように印付ける方法は、<command>ALTER EXTENSION ... DROP TABLE</command>を用いてテーブルを拡張から分離するしかありません。
    </para>

    <para>
<!--
     Note that foreign key relationships between these tables will dictate the
     order in which the tables are dumped out by pg_dump.  Specifically, pg_dump
     will attempt to dump the referenced-by table before the referencing table.
     As the foreign key relationships are set up at CREATE EXTENSION time (prior
     to data being loaded into the tables) circular dependencies are not
     supported.  When circular dependencies exist, the data will still be dumped
     out but the dump will not be able to be restored directly and user
     intervention will be required.
-->
このテーブルとの外部キーの関係は、テーブルがpg_dumpによってダンプされる順序に影響します。
特に、pg_dumpは参照しているテーブルの前に参照されているテーブルをダンプしようとします。
外部キーの関係はCREATE EXTENSION時(データがテーブルにロードされる前)に設定されますので、循環依存はサポートされません。
循環依存が存在すれば、データはダンプされますが、そのダンプを直接はリストアできず、ユーザの介入が必要になります。
    </para>

    <para>
<!--
     Sequences associated with <type>serial</type> or <type>bigserial</type> columns
     need to be directly marked to dump their state. Marking their parent
     relation is not enough for this purpose.
-->
<type>serial</type>列または<type>bigserial</type>列に関連したシーケンスは、それらの状態をダンプするために直接印付けする必要があります。
親リレーションを印付けすることは、この目的に十分ではありません。
    </para>
   </sect2>

   <sect2>
<!--
    <title>Extension Updates</title>
-->
    <title>拡張の更新</title>

    <para>
<!--
     One advantage of the extension mechanism is that it provides convenient
     ways to manage updates to the SQL commands that define an extension's
     objects.  This is done by associating a version name or number with
     each released version of the extension's installation script.
     In addition, if you want users to be able to update their databases
     dynamically from one version to the next, you should provide
     <firstterm>update scripts</firstterm> that make the necessary changes to go from
     one version to the next.  Update scripts have names following the pattern
     <literal><replaceable>extension</replaceable>&#045;&#045;<replaceable>old_version</replaceable>&#045;&#045;<replaceable>target_version</replaceable>.sql</literal>
     (for example, <literal>foo&#045;&#045;1.0&#045;&#045;1.1.sql</literal> contains the commands to modify
     version <literal>1.0</literal> of extension <literal>foo</literal> into version
     <literal>1.1</literal>).
-->
拡張機構の１つの利点は、拡張のオブジェクトを定義するSQLコマンドの更新を簡便に管理する方法を提供していることです。
これは、拡張のインストール用スクリプトのリリース版それぞれにバージョン名称またはバージョン番号を関連付けることで行われます。
さらに、ユーザにあるバージョンから次のバージョンへ動的にデータベースを更新させることができるようにしたい場合、あるバージョンから次のバージョンまでの間に行われる必要な変更を行う<firstterm>更新スクリプト</firstterm>を提供しなければなりません。
更新スクリプトは<literal><replaceable>extension</replaceable>--<replaceable>old_version</replaceable>--<replaceable>target_version</replaceable>.sql</literal>というパターンに従った名前（例えば、<literal>foo--1.0--1.1.sql</literal>は<literal>foo</literal>拡張のバージョン<literal>1.0</literal>からバージョン<literal>1.1</literal>に変更するコマンドを含みます。）を持たなければなりません。
    </para>

    <para>
<!--
     Given that a suitable update script is available, the command
     <command>ALTER EXTENSION UPDATE</command> will update an installed extension
     to the specified new version.  The update script is run in the same
     environment that <command>CREATE EXTENSION</command> provides for installation
     scripts: in particular, <varname>search_path</varname> is set up in the same
     way, and any new objects created by the script are automatically added
     to the extension.  Also, if the script chooses to drop extension member
     objects, they are automatically dissociated from the extension.
-->
適切な更新スクリプトが利用可能である場合、<command>ALTER EXTENSION UPDATE</command>コマンドはインストール済みの拡張を指定した新しいバージョンへ更新します。
更新スクリプトは、<command>CREATE EXTENSION</command>がインストール用スクリプト向けに提供する環境と同じ環境で実行されます。
具体的には<varname>search_path</varname>は同じ方法で設定され、スクリプトにより作成される新しいオブジェクトはすべて自動的に拡張に追加されます。
また、スクリプトが拡張のメンバーオブジェクトを削除する場合には、それらのメンバーオブジェクトは拡張から自動的に分離されます。
    </para>

    <para>
<!--
     If an extension has secondary control files, the control parameters
     that are used for an update script are those associated with the script's
     target (new) version.
-->
拡張が副制御ファイルを持つ場合、更新スクリプトで使用される制御パラメータは、スクリプトの対象の（新しい）バージョンに関連付けされたものになります。
    </para>

    <para>
<!--
     <command>ALTER EXTENSION</command> is able to execute sequences of update
     script files to achieve a requested update.  For example, if only
     <literal>foo&#045;-1.0&#045;-1.1.sql</literal> and <literal>foo&#045;-1.1&#045;-2.0.sql</literal> are
     available, <command>ALTER EXTENSION</command> will apply them in sequence if an
     update to version <literal>2.0</literal> is requested when <literal>1.0</literal> is
     currently installed.
-->
<command>ALTER EXTENSION</command>は、要求される更新を実現するために更新スクリプトを連続して実行することができます。
例えば<literal>foo--1.0--1.1.sql</literal>と<literal>foo--1.1--2.0.sql</literal>のみが利用可能であるとすると、現在<literal>1.0</literal>がインストールされている時にバージョン<literal>2.0</literal>への更新が要求された場合、<command>ALTER EXTENSION</command>はこれらを順番に適用します。
    </para>

    <para>
<!--
     <productname>PostgreSQL</productname> doesn't assume anything about the properties
     of version names: for example, it does not know whether <literal>1.1</literal>
     follows <literal>1.0</literal>.  It just matches up the available version names
     and follows the path that requires applying the fewest update scripts.
     (A version name can actually be any string that doesn't contain
     <literal>&#045;-</literal> or leading or trailing <literal>-</literal>.)
-->
<productname>PostgreSQL</productname>はバージョン名称の特性についてまったく仮定を行いません。
例えば<literal>1.0</literal>の次が<literal>1.1</literal>であるかどうかを把握しません。
これは利用可能なバージョン名をかみ合わせ、もっとも少ない数の更新スクリプトを適用するために必要な経路を続けるだけです。
（バージョン名には、<literal>--</literal>を含まず先頭または最後に<literal>-</literal>が付かなければ、任意の文字を取ることができます。）
    </para>

    <para>
<!--
     Sometimes it is useful to provide <quote>downgrade</quote> scripts, for
     example <literal>foo&#045;-1.1&#045;-1.0.sql</literal> to allow reverting the changes
     associated with version <literal>1.1</literal>.  If you do that, be careful
     of the possibility that a downgrade script might unexpectedly
     get applied because it yields a shorter path.  The risky case is where
     there is a <quote>fast path</quote> update script that jumps ahead several
     versions as well as a downgrade script to the fast path's start point.
     It might take fewer steps to apply the downgrade and then the fast
     path than to move ahead one version at a time.  If the downgrade script
     drops any irreplaceable objects, this will yield undesirable results.
-->
<quote>ダウングレード</quote>スクリプトを提供することが便利な場合があります。
例えば<literal>foo--1.1--1.0.sql</literal>は、バージョン<literal>1.1</literal>に関連した変更を元に戻すことができます。
この場合、ダウングレードスクリプトがより短いパスを生成するために、予期せず適用されてしまう可能性に注意してください。
複数のバージョンをまたがって更新する<quote>近道</quote>更新スクリプトと近道の開始バージョンへのダウングレードスクリプトが存在する場合に危険性があります。
ダウングレードしてから近道となる更新スクリプトを実行する方が、バージョンを１つずつ進めるよりも少ない処理で済んでしまうかもしれません。
ダウングレードスクリプトが取り返しがつかないオブジェクトを何か削除してしまう場合、望まない結果になってしまいます。
    </para>

    <para>
<!--
     To check for unexpected update paths, use this command:
-->
想定外の更新経路かどうかを検査するためには、以下のコマンドを使用してください。
<programlisting>
SELECT * FROM pg_extension_update_paths('<replaceable>extension_name</replaceable>');
</programlisting>
<!--
     This shows each pair of distinct known version names for the specified
     extension, together with the update path sequence that would be taken to
     get from the source version to the target version, or <literal>NULL</literal> if
     there is no available update path.  The path is shown in textual form
     with <literal>&#045;-</literal> separators.  You can use
     <literal>regexp_split_to_array(path,'&#045;-')</literal> if you prefer an array
     format.
-->
これは指定した拡張の個々の既知のバージョン名の組み合わせをそれぞれ、元のバージョンから対象のバージョンへ進む時に取られる更新経路順、またはもし利用できる更新経路がなければ<literal>NULL</literal>を付けて、表示します。
経路は<literal>--</literal>を区切り文字として使用したテキスト形式で表示されます。
配列形式の方が良ければ<literal>regexp_split_to_array(path,'--')</literal>を使用することができます。
    </para>
   </sect2>

   <sect2>
<!--
    <title>Installing Extensions Using Update Scripts</title>
-->
    <title>更新スクリプトを利用した拡張のインストール</title>

    <para>
<!--
     An extension that has been around for awhile will probably exist in
     several versions, for which the author will need to write update scripts.
     For example, if you have released a <literal>foo</literal> extension in
     versions <literal>1.0</literal>, <literal>1.1</literal>, and <literal>1.2</literal>, there
     should be update scripts <filename>foo&#045;&#045;1.0&#045;&#045;1.1.sql</filename>
     and <filename>foo&#045;&#045;1.1&#045;&#045;1.2.sql</filename>.
     Before <productname>PostgreSQL</productname> 10, it was necessary to also create
     new script files <filename>foo&#045;&#045;1.1.sql</filename> and <filename>foo&#045;&#045;1.2.sql</filename>
     that directly build the newer extension versions, or else the newer
     versions could not be installed directly, only by
     installing <literal>1.0</literal> and then updating.  That was tedious and
     duplicative, but now it's unnecessary, because <command>CREATE
     EXTENSION</command> can follow update chains automatically.
     For example, if only the script
     files <filename>foo&#045;&#045;1.0.sql</filename>, <filename>foo&#045;&#045;1.0&#045;&#045;1.1.sql</filename>,
     and <filename>foo&#045;&#045;1.1&#045;&#045;1.2.sql</filename> are available then a request to
     install version <literal>1.2</literal> is honored by running those three
     scripts in sequence.  The processing is the same as if you'd first
     installed <literal>1.0</literal> and then updated to <literal>1.2</literal>.
     (As with <command>ALTER EXTENSION UPDATE</command>, if multiple pathways are
     available then the shortest is preferred.)  Arranging an extension's
     script files in this style can reduce the amount of maintenance effort
     needed to produce small updates.
-->
以前から存在している拡張は、おそらく複数のバージョンに渡って存在しているので、拡張の作者は更新スクリプトを開発する必要性が出てきます。
たとえば、拡張<literal>foo</literal>がバージョン<literal>1.0</literal>、<literal>1.1</literal>、<literal>1.2</literal>をリリースしていたとすると、更新スクリプト<filename>foo--1.0--1.1.sql</filename>と<filename>foo--1.1--1.2.sql</filename>が存在しなければなりません。
<productname>PostgreSQL</productname> 10より前では、新しい拡張のバージョンを直接作成するスクリプトファイル<filename>foo--1.1.sql</filename>と<filename>foo--1.2.sql</filename>も新規に作る必要がありました。
これらがないと、新しいバージョンの拡張を直接インストールすることはできず、<literal>1.0</literal>をインストールしてから更新するしかありませんでした。
それにはうんざりしますし、また冗長です。
しかし、今では<command>CREATE EXTENSION</command>が自動的に更新連鎖を追跡してくるので、それは不要になりました。
たとえば、<filename>foo--1.0.sql</filename>、<filename>foo--1.0--1.1.sql</filename>、<filename>foo--1.1--1.2.sql</filename>だけしかない場合、バージョン<literal>1.2</literal>のインストールのリクエストは、これらのスクリプトを順に実行することによって達成されます。
この手順は、最初に<literal>1.0</literal>をインストールして、<literal>1.2</literal>にアップデートする場合でも同じです。
（<command>ALTER EXTENSION UPDATE</command>は、複数の手順がある場合には、最短の手順を選びます。）
この方法で拡張のスクリプトを調整することにより、小さな更新を複数作成するための保守の手間を減らすことができます。
    </para>

    <para>
<!--
     If you use secondary (version-specific) control files with an extension
     maintained in this style, keep in mind that each version needs a control
     file even if it has no stand-alone installation script, as that control
     file will determine how the implicit update to that version is performed.
     For example, if <filename>foo&#045;&#045;1.0.control</filename> specifies <literal>requires
     = 'bar'</literal> but <literal>foo</literal>'s other control files do not, the
     extension's dependency on <literal>bar</literal> will be dropped when updating
     from <literal>1.0</literal> to another version.
-->
この方法で保守している拡張に二次的な（バージョン固有の）制御ファイルがある場合は、スタンドアローンのインストールスクリプトがない場合でも、各バージョンで制御ファイルが必要になることに注意してください。
そのバージョンへと更新する暗黙的な方法を、制御ファイルが決定するからです。
たとえば、<filename>foo--1.0.control</filename>が<literal>requires = 'bar'</literal>を指定しているのに、<literal>foo</literal>の他の制御ファイルが指定していないとすると、<literal>1.0</literal>から他のバージョンに更新した際に<literal>bar</literal>への依存性が削除されてしまうでしょう。
    </para>
   </sect2>

   <sect2 id="extend-extensions-security">
<!--
    <title>Security Considerations for Extensions</title>
-->
    <title>拡張のためのセキュリティに関する考慮事項</title>

    <para>
<!--
     Widely-distributed extensions should assume little about the database
     they occupy.  Therefore, it's appropriate to write functions provided
     by an extension in a secure style that cannot be compromised by
     search-path-based attacks.
-->
広く配布される拡張では、インストールされるデータベースについて想定していないはずです。
このため、拡張はサーチパスに基づく攻撃を受けないよう、安全なスタイルで拡張によって提供される関数記述するのが適切です。
    </para>

    <para>
<!--
     An extension that has the <varname>superuser</varname> property set to
     true must also consider security hazards for the actions taken within
     its installation and update scripts.  It is not terribly difficult for
     a malicious user to create trojan-horse objects that will compromise
     later execution of a carelessly-written extension script, allowing that
     user to acquire superuser privileges.
-->
<varname>superuser</varname>プロパティを真にしている拡張はインストールや更新スクリプトの中で行われるアクションのセキュリティ面での危険も考慮しなければなりません。
悪意あるユーザが不用意に書かれた拡張スクリプトを悪用してトロイの木馬を作成し、スーパーユーザ権限を獲得できるようにすることは、そう難しくありません。
    </para>

    <para>
<!--
     If an extension is marked <varname>trusted</varname>, then its
     installation schema can be selected by the installing user, who might
     intentionally use an insecure schema in hopes of gaining superuser
     privileges.  Therefore, a trusted extension is extremely exposed from a
     security standpoint, and all its script commands must be carefully
     examined to ensure that no compromise is possible.
-->
拡張が<varname>trusted</varname>と印付けされている場合、そのインストールスキーマはインストールするユーザにより選択できます。そのユーザはスーパーユーザ権限を獲得することを狙って意図的に安全でないスキーマを使用するかもしれません。
したがって、trustedの拡張はセキュリティ観点から極めて危険で、そのスクリプトのコマンドは危険性がないことを確実にするため注意深く検証されなければなりません。
    </para>

    <para>
<!--
     Advice about writing functions securely is provided in
     <xref linkend="extend-extensions-security-funcs"/> below, and advice
     about writing installation scripts securely is provided in
     <xref linkend="extend-extensions-security-scripts"/>.
-->
関数を安全に書くためのアドバイスは以下のリンクから提供されます。
<xref linkend="extend-extensions-security-funcs"/>
また、インストールスクリプトを安全に書くためのアドバイスは以下のリンクから提供されます。
<xref linkend="extend-extensions-security-scripts"/>
    </para>

    <sect3 id="extend-extensions-security-funcs">
<!--
     <title>Security Considerations for Extension Functions</title>
-->
     <title>拡張関数のためのセキュリティに関する考慮事項</title>

     <para>
<!--
      SQL-language and PL-language functions provided by extensions are at
      risk of search-path-based attacks when they are executed, since
      parsing of these functions occurs at execution time not creation time.
-->
拡張により提供されるSQL言語とPL言語関数は実行されるときにサーチパスに基づく攻撃を受ける危険性があります。
これらの関数は作成時ではなく、実行時に解析されるためです。
     </para>

     <para>
<!--
      The <link linkend="sql-createfunction-security"><command>CREATE
      FUNCTION</command></link> reference page contains advice about
      writing <literal>SECURITY DEFINER</literal> functions safely.  It's
      good practice to apply those techniques for any function provided by
      an extension, since the function might be called by a high-privilege
      user.
-->
<link linkend="sql-createfunction-security"><command>CREATE FUNCTION</command></link>のリファレンスページには<literal>SECURITY DEFINER</literal>関数を安全に書くためのアドバイスが記載されています。
拡張が提供するあらゆる関数は、強い権限を持つユーザから実行されることがあるので、これらのテクニックを適用することは、良い習慣です。
     </para>
<!-- 
(原文もコメント中にあり)
          XXX It's not enough to use qualified names, because one might write a
          qualified name to an object that itself uses unqualified names.  Many
          information_schema functions have that defect, for example.  However,
          that's a defect in the referenced object, and relatively few queries
          will be affected.  Also, we direct applications to secure search_path
          when connecting to an untrusted database; if applications do that,
          they are immune to known attacks even if some extension refers to a
          defective object.  Therefore, guide extension authors as though core
          postgreSQL contained no such defect. 
XXX 名前を(スキーマ)修飾するだけでは十分ではありません。なぜなら修飾されていない名前を使っているオブジェクトに修飾された名前を書くかもしれないためです。
例えば、多くのインフォメーションスキーマの関数にはこの欠陥があります。
しかし、これは参照されるオブジェクトの欠陥なので影響を受ける問い合わせは少ないでしょう。
また、信頼できないデータベースにアクセスする際、アプリケーションは安全なsearch_pathを使うよう、指示しています。
そして、アプリケーションが指示どおりに作成されていれば、拡張が欠陥があるオブジェクトを参照していたとしても、既知の攻撃に影響されません。
そのため、コアのPostgreSQLにはそのような欠陥が含まれないかのように拡張の作成者に案内して下さい。
-->
     <para>
<!--
      If you cannot set the <varname>search_path</varname> to contain only
      secure schemas, assume that each unqualified name could resolve to an
      object that a malicious user has defined.  Beware of constructs that
      depend on <varname>search_path</varname> implicitly; for
      example, <token>IN</token>
      and <literal>CASE <replaceable>expression</replaceable> WHEN</literal>
      always select an operator using the search path.  In their place, use
      <literal>OPERATOR(<replaceable>schema</replaceable>.=) ANY</literal>
      and <literal>CASE WHEN <replaceable>expression</replaceable></literal>.
-->
<varname>search_path</varname>に安全なスキーマだけを設定できない場合は、修飾されていない名前は悪意あるユーザが定義したオブジェクトとして名前解決されうることを想定してください。
暗黙的に<varname>search_path</varname>に依存する構文に注意してください。
例えば、<token>IN</token>や <literal>CASE <replaceable>式</replaceable> WHEN</literal>は常にサーチパスを使って演算子を選びます。
これらの場所には、<literal>OPERATOR(<replaceable>スキーマ</replaceable>.=) ANY</literal>や<literal>CASE WHEN <replaceable>式</replaceable></literal>を使用してください。
     </para>

     <para>
<!--
      A general-purpose extension usually should not assume that it's been
      installed into a secure schema, which means that even schema-qualified
      references to its own objects are not entirely risk-free.  For
      example, if the extension has defined a
      function <literal>myschema.myfunc(bigint)</literal> then a call such
      as <literal>myschema.myfunc(42)</literal> could be captured by a
      hostile function <literal>myschema.myfunc(integer)</literal>.  Be
      careful that the data types of function and operator parameters exactly
      match the declared argument types, using explicit casts where necessary.
-->
汎用の拡張は通常、安全なスキーマにインストールされることを想定するべきではありません。これはスキーマ修飾された自身のオブジェクトであっても完全にリスクがないわけではないことを意味しています。
例えば、拡張が <literal>myschema.myfunc(bigint)</literal>という関数を定義しているとき、<literal>myschema.myfunc(42)</literal>というような呼び出しは、悪意ある関数<literal>myschema.myfunc(integer)</literal>に捕捉される可能性があります。
必要に応じて明示的なキャストを使用して関数と演算子のデータ型が引数の型と厳密に一致するように注意してください。
     </para>
    </sect3>

    <sect3 id="extend-extensions-security-scripts">
<!--
     <title>Security Considerations for Extension Scripts</title>
-->
     <title>拡張スクリプトのためのセキュリティに関する考慮事項</title>

     <para>
<!--
      An extension installation or update script should be written to guard
      against search-path-based attacks occurring when the script executes.
      If an object reference in the script can be made to resolve to some
      other object than the script author intended, then a compromise might
      occur immediately, or later when the mis-defined extension object is
      used.
-->
拡張のインストールや更新スクリプトはスクリプト実行時にサーチパスに基づく攻撃を防ぐように記述されなければなりません。
スクリプトが参照するオブジェクトがスクリプトの著者が意図したものではないオブジェクトとして解決されうる場合、即座もしくは、誤って定義された拡張オブジェクトが使われたときに攻撃を受ける可能性があります。
     </para>

     <para>
<!--
      DDL commands such as <command>CREATE FUNCTION</command>
      and <command>CREATE OPERATOR CLASS</command> are generally secure,
      but beware of any command having a general-purpose expression as a
      component.  For example, <command>CREATE VIEW</command> needs to be
      vetted, as does a <literal>DEFAULT</literal> expression
      in <command>CREATE FUNCTION</command>.
-->
<command>CREATE FUNCTION</command>や<command>CREATE OPERATOR CLASS</command>などのDDLコマンドは一般的には安全ですが、汎用的な式を構成に持つコマンドには注意が必要です。
例えば、<command>CREATE FUNCTION</command>の<literal>DEFAULT</literal>式に行うのと同様に<command>CREATE VIEW</command>には審査が必要です。
     </para>

     <para>
<!--
      Sometimes an extension script might need to execute general-purpose
      SQL, for example to make catalog adjustments that aren't possible via
      DDL.  Be careful to execute such commands with a
      secure <varname>search_path</varname>; do <emphasis>not</emphasis>
      trust the path provided by <command>CREATE/ALTER EXTENSION</command>
      to be secure.  Best practice is to temporarily
      set <varname>search_path</varname> to <literal>'pg_catalog,
      pg_temp'</literal> and insert references to the extension's
      installation schema explicitly where needed.  (This practice might
      also be helpful for creating views.)  Examples can be found in
      the <filename>contrib</filename> modules in
      the <productname>PostgreSQL</productname> source code distribution.
-->
拡張スクリプトには汎用SQLを実行する必要があることがあります。
例えば、DDLではできないカタログの調整などです。
そのようなコマンドは安全な<varname>search_path</varname>使って実行するように気をつけてください。
<command>CREATE/ALTER EXTENSION</command>で提供されるパスが安全であると<emphasis>信用しないで</emphasis>ください。
最も良い方法は一時的に<varname>search_path</varname>を<literal>'pg_catalog, pg_temp'</literal>にセットし、必要な箇所に明示的に拡張のインストールスキーマの参照を記述する方法です(この方法はビューを作成する場合にも参考になります)。
例は配布される<productname>PostgreSQL</productname>ソースコードの<filename>contrib</filename>に見つけることができます。
     </para>

     <para>
<!--
      Cross-extension references are extremely difficult to make fully
      secure, partially because of uncertainty about which schema the other
      extension is in.  The hazards are reduced if both extensions are
      installed in the same schema, because then a hostile object cannot be
      placed ahead of the referenced extension in the installation-time
      <varname>search_path</varname>.  However, no mechanism currently exists
      to require that.  For now, best practice is to not mark an extension
      trusted if it depends on another one, unless that other one is always
      installed in <literal>pg_catalog</literal>.
-->
拡張をまたがる参照を完璧に安全にすることは極めて困難です。
理由の一つに、他の拡張がどのスキーマにあるのか定かではないことがあります。
この危険性は両方の拡張を同じスキーマにインストールすることで軽減できます。
悪意あるオブジェクトをインストール時の<varname>search_path</varname>内で参照された拡張の前に置くことができないからです。
しかしながら、現時点ではこれを要求するメカニズムはありません。
今のところ、最良の手段は他の拡張に依存する拡張であるなら、依存する拡張が常に<literal>pg_catalog</literal>にインストールされるのでない限り、拡張をtrustedと印付けしないことです。
     </para>

     <para>
<!--
      Do <emphasis>not</emphasis> use <command>CREATE OR REPLACE
      FUNCTION</command>, except in an update script that must change the
      definition of a function that is known to be an extension member
      already.  (Likewise for other <literal>OR REPLACE</literal> options.)
      Using <literal>OR REPLACE</literal> unnecessarily not only has a risk
      of accidentally overwriting someone else's function, but it creates a
      security hazard since the overwritten function would still be owned by
      its original owner, who could modify it.
-->
拡張のメンバーであることが分かっている関数の定義を変更しなければならない更新スクリプトを除いて、<command>CREATE OR REPLACE FUNCTION</command>は<emphasis>使用しないで</emphasis>ください(他の<literal>OR REPLACE</literal>でも同様です)。
<literal>OR REPLACE</literal> を不必要に使うことは他の誰かの別の関数を誤って上書きしてしまうリスクがあるだけでなく、上書きされた関数は元の所有者のままなので元の所有者が変更できる状態となってしまい、セキュリティの脆弱性になります。
     </para>
    </sect3>
   </sect2>

   <sect2 id="extend-extensions-security">
    <title>Security Considerations for Extensions</title>

    <para>
     Widely-distributed extensions should assume little about the database
     they occupy.  Therefore, it's appropriate to write functions provided
     by an extension in a secure style that cannot be compromised by
     search-path-based attacks.
    </para>

    <para>
     An extension that has the <varname>superuser</varname> property set to
     true must also consider security hazards for the actions taken within
     its installation and update scripts.  It is not terribly difficult for
     a malicious user to create trojan-horse objects that will compromise
     later execution of a carelessly-written extension script, allowing that
     user to acquire superuser privileges.
    </para>

    <para>
     If an extension is marked <varname>trusted</varname>, then its
     installation schema can be selected by the installing user, who might
     intentionally use an insecure schema in hopes of gaining superuser
     privileges.  Therefore, a trusted extension is extremely exposed from a
     security standpoint, and all its script commands must be carefully
     examined to ensure that no compromise is possible.
    </para>

    <para>
     Advice about writing functions securely is provided in
     <xref linkend="extend-extensions-security-funcs"/> below, and advice
     about writing installation scripts securely is provided in
     <xref linkend="extend-extensions-security-scripts"/>.
    </para>

    <sect3 id="extend-extensions-security-funcs">
     <title>Security Considerations for Extension Functions</title>

     <para>
      SQL-language and PL-language functions provided by extensions are at
      risk of search-path-based attacks when they are executed, since
      parsing of these functions occurs at execution time not creation time.
     </para>

     <para>
      The <link linkend="sql-createfunction-security"><command>CREATE
      FUNCTION</command></link> reference page contains advice about
      writing <literal>SECURITY DEFINER</literal> functions safely.  It's
      good practice to apply those techniques for any function provided by
      an extension, since the function might be called by a high-privilege
      user.
     </para>

     <!-- XXX It's not enough to use qualified names, because one might write a
          qualified name to an object that itself uses unqualified names.  Many
          information_schema functions have that defect, for example.  However,
          that's a defect in the referenced object, and relatively few queries
          will be affected.  Also, we direct applications to secure search_path
          when connecting to an untrusted database; if applications do that,
          they are immune to known attacks even if some extension refers to a
          defective object.  Therefore, guide extension authors as though core
          PostgreSQL contained no such defect. -->
     <para>
      If you cannot set the <varname>search_path</varname> to contain only
      secure schemas, assume that each unqualified name could resolve to an
      object that a malicious user has defined.  Beware of constructs that
      depend on <varname>search_path</varname> implicitly; for
      example, <token>IN</token>
      and <literal>CASE <replaceable>expression</replaceable> WHEN</literal>
      always select an operator using the search path.  In their place, use
      <literal>OPERATOR(<replaceable>schema</replaceable>.=) ANY</literal>
      and <literal>CASE WHEN <replaceable>expression</replaceable></literal>.
     </para>

     <para>
      A general-purpose extension usually should not assume that it's been
      installed into a secure schema, which means that even schema-qualified
      references to its own objects are not entirely risk-free.  For
      example, if the extension has defined a
      function <literal>myschema.myfunc(bigint)</literal> then a call such
      as <literal>myschema.myfunc(42)</literal> could be captured by a
      hostile function <literal>myschema.myfunc(integer)</literal>.  Be
      careful that the data types of function and operator parameters exactly
      match the declared argument types, using explicit casts where necessary.
     </para>
    </sect3>

    <sect3 id="extend-extensions-security-scripts">
     <title>Security Considerations for Extension Scripts</title>

     <para>
      An extension installation or update script should be written to guard
      against search-path-based attacks occurring when the script executes.
      If an object reference in the script can be made to resolve to some
      other object than the script author intended, then a compromise might
      occur immediately, or later when the mis-defined extension object is
      used.
     </para>

     <para>
      DDL commands such as <command>CREATE FUNCTION</command>
      and <command>CREATE OPERATOR CLASS</command> are generally secure,
      but beware of any command having a general-purpose expression as a
      component.  For example, <command>CREATE VIEW</command> needs to be
      vetted, as does a <literal>DEFAULT</literal> expression
      in <command>CREATE FUNCTION</command>.
     </para>

     <para>
      Sometimes an extension script might need to execute general-purpose
      SQL, for example to make catalog adjustments that aren't possible via
      DDL.  Be careful to execute such commands with a
      secure <varname>search_path</varname>; do <emphasis>not</emphasis>
      trust the path provided by <command>CREATE/ALTER EXTENSION</command>
      to be secure.  Best practice is to temporarily
      set <varname>search_path</varname> to <literal>'pg_catalog,
      pg_temp'</literal> and insert references to the extension's
      installation schema explicitly where needed.  (This practice might
      also be helpful for creating views.)  Examples can be found in
      the <filename>contrib</filename> modules in
      the <productname>PostgreSQL</productname> source code distribution.
     </para>

     <para>
      Cross-extension references are extremely difficult to make fully
      secure, partially because of uncertainty about which schema the other
      extension is in.  The hazards are reduced if both extensions are
      installed in the same schema, because then a hostile object cannot be
      placed ahead of the referenced extension in the installation-time
      <varname>search_path</varname>.  However, no mechanism currently exists
      to require that.  For now, best practice is to not mark an extension
      trusted if it depends on another one, unless that other one is always
      installed in <literal>pg_catalog</literal>.
     </para>

     <para>
      Do <emphasis>not</emphasis> use <command>CREATE OR REPLACE
      FUNCTION</command>, except in an update script that must change the
      definition of a function that is known to be an extension member
      already.  (Likewise for other <literal>OR REPLACE</literal> options.)
      Using <literal>OR REPLACE</literal> unnecessarily not only has a risk
      of accidentally overwriting someone else's function, but it creates a
      security hazard since the overwritten function would still be owned by
      its original owner, who could modify it.
     </para>
    </sect3>
   </sect2>

   <sect2 id="extend-extensions-example">
<!--
    <title>Extension Example</title>
-->
    <title>拡張の例</title>

    <para>
<!--
     Here is a complete example of an <acronym>SQL</acronym>-only
     extension, a two-element composite type that can store any type of value
     in its slots, which are named <quote>k</quote> and <quote>v</quote>.  Non-text
     values are automatically coerced to text for storage.
-->
ここでは、<acronym>SQL</acronym>のみの拡張の完全な例を示します。
<quote>k</quote>と<quote>v</quote>という名称の２つの要素からなる複合型であり、そのスロットには任意の型の値を格納することができるものです。
格納の際テキスト以外の値は自動的にテキストに変換されます。
    </para>

    <para>
<!--
     The script file <filename>pair&#045;-1.0.sql</filename> looks like this:
-->
<filename>pair--1.0.sql</filename>スクリプトファイルは以下のようになります。

<programlisting><![CDATA[
]]><!--
&#045;- complain if script is sourced in psql, rather than via CREATE EXTENSION
--><![CDATA[
-- スクリプトが、CREATE EXTENSION経由ではなく、psqlのソースとして使われた場合には文句を言う
\echo Use "CREATE EXTENSION pair" to load this file. \quit

CREATE TYPE pair AS ( k text, v text );

CREATE FUNCTION pair(text, text)
RETURNS pair LANGUAGE SQL AS 'SELECT ROW($1, $2)::@extschema@.pair;';

CREATE OPERATOR ~> (LEFTARG = text, RIGHTARG = text, FUNCTION = pair);

-- "SET search_path" is easy to get right, but qualified names perform better.
CREATE FUNCTION lower(pair)
RETURNS pair LANGUAGE SQL
AS 'SELECT ROW(lower($1.k), lower($1.v))::@extschema@.pair;'
SET search_path = pg_temp;

CREATE FUNCTION pair_concat(pair, pair)
RETURNS pair LANGUAGE SQL
AS 'SELECT ROW($1.k OPERATOR(pg_catalog.||) $2.k,
               $1.v OPERATOR(pg_catalog.||) $2.v)::@extschema@.pair;';
]]>
</programlisting>
    </para>

    <para>
<!--
     The control file <filename>pair.control</filename> looks like this:
-->
<filename>pair.control</filename>制御ファイルは以下のようになります。

<programlisting>
# pair extension
comment = 'A key/value pair data type'
default_version = '1.0'
# cannot be relocatable because of use of @extschema@
relocatable = false
</programlisting>
    </para>

    <para>
<!--
     While you hardly need a makefile to install these two files into the
     correct directory, you could use a <filename>Makefile</filename> containing this:
-->
これらの２つのファイルを正しいディレクトリにインストールするためにメークファイルを作成する必要はほとんどありませんが、以下を含む<filename>Makefile</filename>を使用することができます。

<programlisting>
EXTENSION = pair
DATA = pair--1.0.sql

PG_CONFIG = pg_config
PGXS := $(shell $(PG_CONFIG) --pgxs)
include $(PGXS)
</programlisting>

<!--
     This makefile relies on <acronym>PGXS</acronym>, which is described
     in <xref linkend="extend-pgxs"/>.  The command <literal>make install</literal>
     will install the control and script files into the correct
     directory as reported by <application>pg_config</application>.
-->
このメークファイルは<xref linkend="extend-pgxs"/>で説明する<acronym>PGXS</acronym>に依存します。
<literal>make install</literal>コマンドは制御ファイルとスクリプトファイルを<application>pg_config</application>で報告される正しいディレクトリにインストールします。
    </para>

    <para>
<!--
     Once the files are installed, use the
     <command>CREATE EXTENSION</command> command to load the objects into
     any particular database.
-->
ファイルがインストールされた後、<xref linkend="sql-createextension"/>コマンドを使用してオブジェクトを任意の特定のデータベースにロードしてください。
    </para>
   </sect2>
  </sect1>

  <sect1 id="extend-pgxs">
<!--
   <title>Extension Building Infrastructure</title>
-->
   <title>拡張構築基盤</title>

   <indexterm zone="extend-pgxs">
    <primary>pgxs</primary>
   </indexterm>

   <para>
<!--
    If you are thinking about distributing your
    <productname>PostgreSQL</productname> extension modules, setting up a
    portable build system for them can be fairly difficult.  Therefore
    the <productname>PostgreSQL</productname> installation provides a build
    infrastructure for extensions, called <acronym>PGXS</acronym>, so
    that simple extension modules can be built simply against an
    already installed server.  <acronym>PGXS</acronym> is mainly intended
    for extensions that include C code, although it can be used for
    pure-SQL extensions too.  Note that <acronym>PGXS</acronym> is not
    intended to be a universal build system framework that can be used
    to build any software interfacing to <productname>PostgreSQL</productname>;
    it simply automates common build rules for simple server extension
    modules.  For more complicated packages, you might need to write your
    own build system.
-->
<productname>PostgreSQL</productname>拡張モジュールの配布を考えているのであれば、移植可能な構築システムを準備することはかなり難しいものになるかもしれません。
このため<productname>PostgreSQL</productname>インストレーションは単純な拡張モジュールをすでにインストールされているサーバに対して簡単に構築することができるように、<acronym>PGXS</acronym>と呼ばれる拡張向けの構築基盤を提供します。
<acronym>PGXS</acronym>は主にCコードを含む拡張を意図していますが、SQLのみからなる拡張でも使用することができます。
<acronym>PGXS</acronym>が<productname>PostgreSQL</productname>と相互に作用する任意のソフトウェアを構築するために使用できるような万能な構築システムを意図したものではないことに注意してください。
これは単に、単純なサーバ拡張用の一般的な構築規則を自動化するものです。
より複雑なパッケージでは、独自の構築システムを作成する必要があるかもしれません。
   </para>

   <para>
<!--
    To use the <acronym>PGXS</acronym> infrastructure for your extension,
    you must write a simple makefile.
    In the makefile, you need to set some variables
    and include the global <acronym>PGXS</acronym> makefile.
    Here is an example that builds an extension module named
    <literal>isbn_issn</literal>, consisting of a shared library containing
    some C code, an extension control file, an SQL script, an include file
    (only needed if other modules might need to access the extension functions
    without going via SQL), and a documentation text file:
-->
独自の拡張で<acronym>PGXS</acronym>基盤を使用するためには、簡単なメークファイルを作成する必要があります。
このメークファイルの中で、いくつか変数を設定し、大域的な<acronym>PGXS</acronym>メークファイルをインクルードする必要があります。
以下に<literal>isbn_issn</literal>という名称の拡張モジュールを構築する例を示します。
このモジュールはいくつかのCコードを含む共有ライブラリ、拡張の制御ファイル、SQLスクリプト、インクルードファイル（他のモジュールが拡張の関数にSQLを経由せずにアクセスする必要があるかもしれない場合にのみ必要です）、ドキュメントテキストファイルから構成されます。
<programlisting>
MODULES = isbn_issn
EXTENSION = isbn_issn
DATA = isbn_issn--1.0.sql
DOCS = README.isbn_issn
HEADERS_isbn_issn = isbn_issn.h

PG_CONFIG = pg_config
PGXS := $(shell $(PG_CONFIG) --pgxs)
include $(PGXS)
</programlisting>
<!--
    The last three lines should always be the same.  Earlier in the
    file, you assign variables or add custom
    <application>make</application> rules.
-->
最後の３行は常に同じです。
ファイルのこの前に変数の設定と独自の<application>make</application>ルールを記載してください。
   </para>

   <para>
<!--
    Set one of these three variables to specify what is built:
-->
以下の３個の変数の１つを構築対象に指定してください。

    <variablelist>
     <varlistentry>
      <term><varname>MODULES</varname></term>
      <listitem>
       <para>
<!--
        list of shared-library objects to be built from source files with same
        stem (do not include library suffixes in this list)
-->
同じ家系のソースファイルから構築される共有ライブラリのリストです。
（このリストにはライブラリ接頭辞を含めないでください。）
       </para>
      </listitem>
     </varlistentry>

     <varlistentry>
      <term><varname>MODULE_big</varname></term>
      <listitem>
       <para>
<!--
        a shared library to build from multiple source files
        (list object files in <varname>OBJS</varname>)
-->
複数のソースファイルから構築される共有ライブラリです。
（<varname>OBJS</varname>にオブジェクトファイルを列挙します。）
       </para>
      </listitem>
     </varlistentry>

     <varlistentry>
      <term><varname>PROGRAM</varname></term>
      <listitem>
       <para>
<!--
        an executable program to build
        (list object files in <varname>OBJS</varname>)
-->
構築する実行プログラムです。
（<varname>OBJS</varname>にオブジェクトファイルを列挙します。）
       </para>
      </listitem>
     </varlistentry>
    </variablelist>

<!--
    The following variables can also be set:
-->
以下の変数も設定することができます。

    <variablelist>
     <varlistentry>
      <term><varname>EXTENSION</varname></term>
      <listitem>
       <para>
<!--
        extension name(s); for each name you must provide an
        <literal><replaceable>extension</replaceable>.control</literal> file,
        which will be installed into
        <literal><replaceable>prefix</replaceable>/share/extension</literal>
-->
拡張の名前です。
各名前に対して、<literal><replaceable>prefix</replaceable>/share/extension</literal>にインストールされる<literal><replaceable>extension</replaceable>.control</literal>を提供しなければなりません。
       </para>
      </listitem>
     </varlistentry>

     <varlistentry>
      <term><varname>MODULEDIR</varname></term>
      <listitem>
       <para>
<!--
        subdirectory of <literal><replaceable>prefix</replaceable>/share</literal>
        into which DATA and DOCS files should be installed
        (if not set, default is <literal>extension</literal> if
        <varname>EXTENSION</varname> is set,
        or <literal>contrib</literal> if not)
-->
DATAおよびDOCSファイルのインストール先となるはずの<literal><replaceable>prefix</replaceable>/share</literal>サブディレクトリです。
（設定がない場合、デフォルトは<varname>EXTENSION</varname>が設定されている場合は<literal>extension</literal>に、設定されていない場合は<literal>contrib</literal>になります。）
       </para>
      </listitem>
     </varlistentry>

     <varlistentry>
      <term><varname>DATA</varname></term>
      <listitem>
       <para>
<!--
        random files to install into <literal><replaceable>prefix</replaceable>/share/$MODULEDIR</literal>
-->
<literal><replaceable>prefix</replaceable>/share/$MODULEDIR</literal>にインストールされる様々なファイルです。
       </para>
      </listitem>
     </varlistentry>

     <varlistentry>
      <term><varname>DATA_built</varname></term>
      <listitem>
       <para>
<!--
        random files to install into
        <literal><replaceable>prefix</replaceable>/share/$MODULEDIR</literal>,
        which need to be built first
-->
<literal><replaceable>prefix</replaceable>/share/$MODULEDIR</literal>にインストールされる、最初に構築しなければならない様々なファイルです。
       </para>
      </listitem>
     </varlistentry>

     <varlistentry>
      <term><varname>DATA_TSEARCH</varname></term>
      <listitem>
       <para>
<!--
        random files to install under
        <literal><replaceable>prefix</replaceable>/share/tsearch_data</literal>
-->
<literal><replaceable>prefix</replaceable>/share/tsearch_data</literal>以下にインストールされる様々なファイルです。
       </para>
      </listitem>
     </varlistentry>

     <varlistentry>
      <term><varname>DOCS</varname></term>
      <listitem>
       <para>
<!--
        random files to install under
        <literal><replaceable>prefix</replaceable>/doc/$MODULEDIR</literal>
-->
<literal><replaceable>prefix</replaceable>/doc/$MODULEDIR</literal>以下にインストールされる様々なファイルです。
       </para>
      </listitem>
     </varlistentry>

     <varlistentry>
      <term><varname>HEADERS</varname></term>
      <term><varname>HEADERS_built</varname></term>
      <listitem>
       <para>
<!--
        Files to (optionally build and) install under
        <literal><replaceable>prefix</replaceable>/include/server/$MODULEDIR/$MODULE_big</literal>.
-->
（必要に応じてビルドして）<literal><replaceable>prefix</replaceable>/include/server/$MODULEDIR/$MODULE_big</literal>以下にインストールをするファイル。
       </para>
       <para>
<!--
        Unlike <literal>DATA_built</literal>, files in <literal>HEADERS_built</literal>
        are not removed by the <literal>clean</literal> target; if you want them removed,
        also add them to <literal>EXTRA_CLEAN</literal> or add your own rules to do it.
-->
<literal>DATA_built</literal>と違って、<literal>HEADERS_built</literal>のファイルは<literal>clean</literal>ターゲットによって削除されません。削除したい場合には、それらを<literal>EXTRA_CLEAN</literal>にも加えるか、削除を行う独自のルールを追加してください。
       </para>
      </listitem>
     </varlistentry>

     <varlistentry>
      <term><varname>HEADERS_$MODULE</varname></term>
      <term><varname>HEADERS_built_$MODULE</varname></term>
      <listitem>
       <para>
<!--
        Files to install (after building if specified) under
        <literal><replaceable>prefix</replaceable>/include/server/$MODULEDIR/$MODULE</literal>,
        where <literal>$MODULE</literal> must be a module name used
        in <literal>MODULES</literal> or <literal>MODULE_big</literal>.
-->
（指定されていたならビルド後に）<literal><replaceable>prefix</replaceable>/include/server/$MODULEDIR/$MODULE</literal>の下にインストールするファイル。ここでの<literal>$MODULE</literal>は<literal>MODULES</literal>か<literal>MODULE_big</literal>で使われているモジュール名でなければなりません。
       </para>
       <para>
<!--
        Unlike <literal>DATA_built</literal>, files in <literal>HEADERS_built_$MODULE</literal>
        are not removed by the <literal>clean</literal> target; if you want them removed,
        also add them to <literal>EXTRA_CLEAN</literal> or add your own rules to do it.
-->
<literal>DATA_built</literal>と違って、<literal>HEADERS_built_$MODULE</literal>のファイルは<literal>clean</literal>ターゲットによって削除されません。削除したい場合には、これらを<literal>EXTRA_CLEAN</literal>にも加えるか、削除を行う独自のルールを追加してください。
       </para>
       <para>
<!--
        It is legal to use both variables for the same module, or any
        combination, unless you have two module names in the
        <literal>MODULES</literal> list that differ only by the presence of a
        prefix <literal>built_</literal>, which would cause ambiguity. In
        that (hopefully unlikely) case, you should use only the
        <literal>HEADERS_built_$MODULE</literal> variables.
-->
同じモジュールあるいは任意の組み合わせに対して両方の変数を使うことは正当ですが、<literal>MODULES</literal>リストにプレフィックス<literal>built_</literal>の有無しか異ならない二つのモジュール名を書く場合を除きます。これは両義解釈をひき起こすでしょう。
このような（おそらくありそうにない）場合、<literal>HEADERS_built_$MODULE</literal>変数だけを使うべきです。
       </para>
      </listitem>
     </varlistentry>

     <varlistentry>
      <term><varname>SCRIPTS</varname></term>
      <listitem>
       <para>
<!--
        script files (not binaries) to install into
        <literal><replaceable>prefix</replaceable>/bin</literal>
-->
<literal><replaceable>prefix</replaceable>/bin</literal>にインストールされるスクリプトファイルです（バイナリファイルではありません）。
       </para>
      </listitem>
     </varlistentry>

     <varlistentry>
      <term><varname>SCRIPTS_built</varname></term>
      <listitem>
       <para>
<!--
        script files (not binaries) to install into
        <literal><replaceable>prefix</replaceable>/bin</literal>,
        which need to be built first
-->
<literal><replaceable>prefix</replaceable>/bin</literal>にインストールされる、最初に構築しなければならないスクリプトファイルです（バイナリファイルではありません）。
       </para>
      </listitem>
     </varlistentry>

     <varlistentry>
      <term><varname>REGRESS</varname></term>
      <listitem>
       <para>
<!--
        list of regression test cases (without suffix), see below
-->
リグレッションテストケース（接尾辞がない）のリストです。
後述します。
       </para>
      </listitem>
     </varlistentry>

     <varlistentry>
      <term><varname>REGRESS_OPTS</varname></term>
      <listitem>
       <para>
<!--
        additional switches to pass to <application>pg_regress</application>
-->
<application>pg_regress</application>に渡す追加オプションです。
       </para>
      </listitem>
     </varlistentry>

     <varlistentry>
      <term><varname>ISOLATION</varname></term>
      <listitem>
       <para>
<!--
        list of isolation test cases, see below for more details
-->
隔離性試験のリストです。
詳細は後述します。
       </para>
      </listitem>
     </varlistentry>

     <varlistentry>
      <term><varname>ISOLATION_OPTS</varname></term>
      <listitem>
       <para>
<!--
        additional switches to pass to
        <application>pg_isolation_regress</application>
-->
<application>pg_isolation_regress</application>に渡す追加オプションです。
       </para>
      </listitem>
     </varlistentry>

     <varlistentry>
      <term><varname>TAP_TESTS</varname></term>
      <listitem>
       <para>
<!--
        switch defining if TAP tests need to be run, see below
-->
TAPテストを実行する必要があるかどうかを定義するオプションです。
後述します。
       </para>
      </listitem>
     </varlistentry>

     <varlistentry>
      <term><varname>NO_INSTALL</varname></term>
      <listitem>
       <para>
        don't define an <literal>install</literal> target, useful for test
        modules that don't need their build products to be installed
       </para>
      </listitem>
     </varlistentry>

     <varlistentry>
      <term><varname>NO_INSTALLCHECK</varname></term>
      <listitem>
       <para>
<<<<<<< HEAD
        don't define an <literal>installcheck</literal> target, useful e.g., if tests require special configuration, or don't use <application>pg_regress</application>
=======
<!--
        don't define an <literal>installcheck</literal> target, useful e.g., if tests require special configuration, or don't use <application>pg_regress</application>
-->
<literal>installcheck</literal>ターゲットを定義しません。
テストの際に特殊な設定が必要、あるいは<application>pg_regress</application>を使用しない場合などに有用です。
>>>>>>> 9a9c638e
       </para>
      </listitem>
     </varlistentry>

     <varlistentry>
      <term><varname>EXTRA_CLEAN</varname></term>
      <listitem>
       <para>
<!--
        extra files to remove in <literal>make clean</literal>
-->
<literal>make clean</literal>で削除される追加ファイルです。
       </para>
      </listitem>
     </varlistentry>

     <varlistentry>
      <term><varname>PG_CPPFLAGS</varname></term>
      <listitem>
       <para>
<!--
        will be prepended to <varname>CPPFLAGS</varname>
-->
<varname>CPPFLAGS</varname>の先頭に加えられます。
       </para>
      </listitem>
     </varlistentry>

     <varlistentry>
      <term><varname>PG_CFLAGS</varname></term>
      <listitem>
       <para>
<!--
        will be appended to <varname>CFLAGS</varname>
-->
<varname>CFLAGS</varname>に加えられます。
       </para>
      </listitem>
     </varlistentry>

     <varlistentry>
      <term><varname>PG_CXXFLAGS</varname></term>
      <listitem>
       <para>
<!--
        will be appended to <varname>CXXFLAGS</varname>
-->
<varname>CXXFLAGS</varname>に加えられます。
       </para>
      </listitem>
     </varlistentry>

     <varlistentry>
      <term><varname>PG_LDFLAGS</varname></term>
      <listitem>
       <para>
<!--
        will be prepended to <varname>LDFLAGS</varname>
-->
<varname>LDFLAGS</varname>の先頭に加えられます。
       </para>
      </listitem>
     </varlistentry>

     <varlistentry>
      <term><varname>PG_LIBS</varname></term>
      <listitem>
       <para>
<!--
        will be added to <varname>PROGRAM</varname> link line
-->
<varname>PROGRAM</varname>のリンク行に追加されます。
       </para>
      </listitem>
     </varlistentry>

     <varlistentry>
      <term><varname>SHLIB_LINK</varname></term>
      <listitem>
       <para>
<!--
        will be added to <varname>MODULE_big</varname> link line
-->
<varname>MODULE_big</varname>リンク行に追加されます。
       </para>
      </listitem>
     </varlistentry>

     <varlistentry>
      <term><varname>PG_CONFIG</varname></term>
      <listitem>
       <para>
<!--
        path to <application>pg_config</application> program for the
        <productname>PostgreSQL</productname> installation to build against
        (typically just <literal>pg_config</literal> to use the first one in your
        <varname>PATH</varname>)
-->
構築対象の<productname>PostgreSQL</productname>インストレーション用の<application>pg_config</application>プログラムへのパスです。
（通常は<varname>PATH</varname>内の最初に見つかる<literal>pg_config</literal>が単純に使用されます）
       </para>
      </listitem>
     </varlistentry>
    </variablelist>
   </para>

   <para>
<!--
    Put this makefile as <literal>Makefile</literal> in the directory
    which holds your extension. Then you can do
    <literal>make</literal> to compile, and then <literal>make
    install</literal> to install your module.  By default, the extension is
    compiled and installed for the
    <productname>PostgreSQL</productname> installation that
    corresponds to the first <command>pg_config</command> program
    found in your <varname>PATH</varname>.  You can use a different installation by
    setting <varname>PG_CONFIG</varname> to point to its
    <command>pg_config</command> program, either within the makefile
    or on the <literal>make</literal> command line.
-->
このメークファイルを<literal>Makefile</literal>として拡張を保管するディレクトリ内に保管してください。
その後コンパイルするために<literal>make</literal>を、モジュールをインストールするために<literal>make install</literal>を行うことができます。
デフォルトでは、<varname>PATH</varname>の中で最初に見つかる<command>pg_config</command>プログラムが対応する<productname>PostgreSQL</productname>インストレーション用に拡張はコンパイルされ、インストールされます。
メークファイルまたは<literal>make</literal>のコマンドラインのいずれかで<varname>PG_CONFIG</varname>を別の<command>pg_config</command>プログラムを指し示すように設定することで、別のインストレーションを使用することができます。
   </para>

   <para>
<!--
    You can also run <literal>make</literal> in a directory outside the source
    tree of your extension, if you want to keep the build directory separate.
    This procedure is also called a
    <indexterm><primary>VPATH</primary></indexterm><firstterm>VPATH</firstterm>
    build.  Here's how:
-->
構築ディレクトリを別にしておきたいのであれば、拡張のソースツリーの外のディレクトリで<literal>make</literal>を実行することもできます。
この方法は<indexterm><primary>VPATH</primary></indexterm><firstterm>VPATH</firstterm>構築とも呼ばれます。
以下にやり方を示します。
<programlisting>
mkdir build_dir
cd build_dir
make -f /path/to/extension/source/tree/Makefile
make -f /path/to/extension/source/tree/Makefile install
</programlisting>
   </para>

   <para>
<!--
    Alternatively, you can set up a directory for a VPATH build in a similar
    way to how it is done for the core code. One way to do this is using the
    core script <filename>config/prep_buildtree</filename>. Once this has been done
    you can build by setting the <literal>make</literal> variable
    <varname>VPATH</varname> like this:
-->
あるいは、コアコードと同様な方法でVPATH構築用のディレクトリを設定できます。
そのようにする1つの方法は、コアスクリプト<filename>config/prep_buildtree</filename>を使うことです。
一度そうすれば、<literal>make</literal>変数<varname>VPATH</varname>を以下のように設定することで、構築できます。
<programlisting>
make VPATH=/path/to/extension/source/tree
make VPATH=/path/to/extension/source/tree install
</programlisting>
<!--
    This procedure can work with a greater variety of directory layouts.
-->
この方法はより様々なディレクトリのレイアウトで機能します。
   </para>

   <para>
<!--
    The scripts listed in the <varname>REGRESS</varname> variable are used for
    regression testing of your module, which can be invoked by <literal>make
    installcheck</literal> after doing <literal>make install</literal>.  For this to
    work you must have a running <productname>PostgreSQL</productname> server.
    The script files listed in <varname>REGRESS</varname> must appear in a
    subdirectory named <literal>sql/</literal> in your extension's directory.
    These files must have extension <literal>.sql</literal>, which must not be
    included in the <varname>REGRESS</varname> list in the makefile.  For each
    test there should also be a file containing the expected output in a
    subdirectory named <literal>expected/</literal>, with the same stem and
    extension <literal>.out</literal>.  <literal>make installcheck</literal>
    executes each test script with <application>psql</application>, and compares the
    resulting output to the matching expected file.  Any differences will be
    written to the file <literal>regression.diffs</literal> in <command>diff
    -c</command> format.  Note that trying to run a test that is missing its
    expected file will be reported as <quote>trouble</quote>, so make sure you
    have all expected files.
-->
<varname>REGRESS</varname>変数に列挙されたスクリプトは、<literal>make install</literal>を実行した後で<literal>make installcheck</literal>によって呼び出すことができる、作成したモジュールのリグレッションテストで使用されます。
これが動作するためには、<productname>PostgreSQL</productname>サーバが実行していなければなりません。
<varname>REGRESS</varname>変数に列挙されたスクリプトは、拡張のディレクトリ内の<literal>sql/</literal>という名前のサブディレクトリ内に存在しなければなりません。
これらのファイルは<literal>.sql</literal>という拡張子を持たなければなりません。
この拡張子はメークファイル内の<varname>REGRESS</varname>リストには含まれません。
また試験ごとに<literal>expected/</literal>という名前のサブディレクトリ内に想定出力を内容として含む、同じステムに<literal>.out</literal>拡張子を付けた名前のファイルがなければなりません。
<literal>make installcheck</literal>は<application>psql</application>を用いて各試験スクリプトを実行し、結果出力が想定ファイルに一致するかどうか比較します。
何らかの差異は<command>diff -c</command>書式で<literal>regression.diffs</literal>に書き出されます。
想定ファイルがない試験を実行しようとすると<quote>問題</quote>として報告されます。
このためすべての想定ファイルがあることを確認してください。
   </para>

   <para>
<!--
    The scripts listed in the <varname>ISOLATION</varname> variable are used
    for tests stressing behavior of concurrent session with your module, which
    can be invoked by <literal>make installcheck</literal> after doing
    <literal>make install</literal>.  For this to work you must have a
    running <productname>PostgreSQL</productname> server.  The script files
    listed in <varname>ISOLATION</varname> must appear in a subdirectory
    named <literal>specs/</literal> in your extension's directory.  These files
    must have extension <literal>.spec</literal>, which must not be included
    in the <varname>ISOLATION</varname> list in the makefile.  For each test
    there should also be a file containing the expected output in a
    subdirectory named <literal>expected/</literal>, with the same stem and
    extension <literal>.out</literal>.  <literal>make installcheck</literal>
    executes each test script, and compares the resulting output to the
    matching expected file.  Any differences will be written to the file
    <literal>output_iso/regression.diffs</literal> in
    <command>diff -c</command> format.  Note that trying to run a test that is
    missing its expected file will be reported as <quote>trouble</quote>, so
    make sure you have all expected files.
-->
<varname>ISOLATION</varname>変数に列挙されたスクリプトは、<literal>make install</literal>を実行した後で<literal>make installcheck</literal>によって呼び出すことができるモジュールでの同時実行中のセッションの振舞いの負荷テストで使用されます。
これが動作するためには、<productname>PostgreSQL</productname>サーバが実行していなければなりません。
<varname>ISOLATION</varname>変数に列挙されたスクリプトは、拡張のディレクトリ内の<literal>specs/</literal>という名前のサブディレクトリ内に存在しなければなりません。
これらのファイルは<literal>.spec</literal>という拡張子を持たなければなりません。
この拡張子はmakefile内の<varname>ISOLATION</varname>リストには含まれません。
また試験ごとに<literal>expected/</literal>という名前のサブディレクトリ内に想定出力を内容として含む、同じステムに<literal>.out</literal>拡張子を付けた名前のファイルがなければなりません。
<literal>make installcheck</literal>は各試験スクリプトを実行し、結果出力が想定ファイルに一致するかどうか比較します。
何らかの差異は<command>diff -c</command>書式で<literal>output_iso/regression.diffs</literal>に書き出されます。
想定ファイルがない試験を実行しようとすると<quote>問題</quote>として報告されます。
このためすべての想定ファイルがあることを確認してください。
   </para>

   <para>
<!--
    <literal>TAP_TESTS</literal> enables the use of TAP tests.  Data from each
    run is present in a subdirectory named <literal>tmp_check/</literal>.
    See also <xref linkend="regress-tap"/> for more details.
-->
 <literal>TAP_TESTS</literal>はTAPテストの指定を有効にします。
各試験の実行によるデータは<literal>tmp_check/</literal>という名前のサブディレクトリに含まれます。
詳細は<xref linkend="regress-tap"/>を参照してください。
   </para>

   <tip>
    <para>
<!--
     The easiest way to create the expected files is to create empty files,
     then do a test run (which will of course report differences).  Inspect
     the actual result files found in the <literal>results/</literal>
     directory (for tests in <literal>REGRESS</literal>), or
     <literal>output_iso/results/</literal> directory (for tests in
     <literal>ISOLATION</literal>), then copy them to
     <literal>expected/</literal> if they match what you expect from the test.
-->
想定ファイルを作成する最も簡単な方法は、空のファイルを作成し、試験を実行する（当然差異が報告されます）ことです。
（<literal>REGRESS</literal>の試験による）<literal>results/</literal>ディレクトリまたは（<literal>ISOLATION</literal>の試験による）<literal>output_iso/results/</literal>ディレクトリ内で見つかる実際の結果ファイルを確認し、テストの想定結果と合致するのであれば、<literal>expected/</literal>にコピーしてください。
    </para>

   </tip>
  </sect1>

 </chapter><|MERGE_RESOLUTION|>--- conflicted
+++ resolved
@@ -589,7 +589,6 @@
     </para>
 
     <para>
-<<<<<<< HEAD
      Similarly, if there are positions declared <type>anyrange</type>
      and others declared <type>anyelement</type> or <type>anyarray</type>,
      the actual range type in the <type>anyrange</type> positions must be a
@@ -603,9 +602,7 @@
     </para>
 
     <para>
-=======
-<!--
->>>>>>> 9a9c638e
+<!--
      Thus, when more than one argument position is declared with a polymorphic
      type, the net effect is that only certain combinations of actual argument
      types are allowed.  For example, a function declared as
@@ -704,7 +701,6 @@
     <para>
 <!--
      Since there is no way to select a range type knowing only its subtype,
-<<<<<<< HEAD
      use of <type>anycompatiblerange</type> and/or
      <type>anycompatiblemultirange</type> requires that all arguments declared
      with that type have the same actual range and/or multirange type, and that
@@ -714,17 +710,9 @@
      <type>anymultirange</type> as a function result type requires that there be
      an <type>anycompatiblerange</type> or <type>anycompatiblemultirange</type>
      argument.
-=======
-     use of <type>anycompatiblerange</type> requires that all arguments
-     declared with that type have the same actual range type, and that that
-     type's subtype agree with the selected common type, so that no casting
-     of the range values is required.  As with <type>anyrange</type>, use
-     of <type>anycompatiblerange</type> as a function result type requires
-     that there be an <type>anycompatiblerange</type> argument.
 -->
 その派生元型だけ分かっている範囲型を選択する方法がないため、<type>anycompatiblerange</type>の使用にはその型で宣言されている全ての引数が同じ実範囲型をとり、また、その型の派生元型は選択された共通型に即したものである必要があり、そのため、範囲値のキャストは必要ありません。
 <type>anyrange</type>と同様に、関数の結果型としての<type>anycompatiblerange</type>の使用には、<type>anycompatiblerange</type>の引数がある必要があります。
->>>>>>> 9a9c638e
     </para>
 
     <para>
@@ -977,12 +965,8 @@
    </indexterm>
 
     <para>
-<<<<<<< HEAD
+<!--
      The <command>CREATE EXTENSION</command> command relies on a control
-=======
-<!--
-     The <xref linkend="sql-createextension"/> command relies on a control
->>>>>>> 9a9c638e
      file for each extension, which must be named the same as the extension
      with a suffix of <literal>.control</literal>, and must be placed in the
      installation's <literal>SHAREDIR/extension</literal> directory.  There
@@ -1174,8 +1158,6 @@
         Also, marking an extension trusted requires significant extra effort
         to write the extension's installation and update script(s) securely;
         see <xref linkend="extend-extensions-security"/>.
-<<<<<<< HEAD
-=======
 -->
 このパラメータは、<literal>true</literal>（デフォルトではありません）に設定されている場合、一部の非スーパーユーザが<varname>superuser</varname>に<literal>true</literal>を設定している拡張をインストールできるようにします。
 具体的には、現在のデータベースに<literal>CREATE</literal>権限を持っているユーザにインストールが許可されるようになります。
@@ -1183,7 +1165,6 @@
 <varname>superuser</varname>が<literal>false</literal>の場合、本パラメータは無意味です。
 一般に、ファイルシステムのアクセスなど、別の方法ではスーパーユーザのみができることにアクセスができる拡張に対して、これをtrueにすべきではありません。
 また、拡張をtrustedとして作成するには、拡張のインストールとスクリプト更新を安全に記述するために、かなりの追加の労力が影響が必要です。<xref linkend="extend-extensions-security"/>を参照してください。
->>>>>>> 9a9c638e
        </para>
       </listitem>
      </varlistentry>
@@ -1441,17 +1422,14 @@
      setting of <varname>search_path</varname>, following the new
      extension's target schema.  This allows their objects to be visible to
      the new extension's script file.
-<<<<<<< HEAD
+-->
+何らかの事前に必要な拡張が制御ファイル内の<varname>requires</varname>に列挙されていた場合、それらのターゲットスキーマは新しい機能拡張のターゲットスキーマに続いて<varname>search_path</varname>の初期設定に追加されます。
+これにより新しい拡張のスクリプトファイルからそれらのオブジェクトが可視になります。
     </para>
 
     <para>
      For security, <literal>pg_temp</literal> is automatically appended to
      the end of <varname>search_path</varname> in all cases.
-=======
--->
-何らかの事前に必要な拡張が制御ファイル内の<varname>requires</varname>に列挙されていた場合、それらのターゲットスキーマは新しい機能拡張のターゲットスキーマに続いて<varname>search_path</varname>の初期設定に追加されます。
-これにより新しい拡張のスクリプトファイルからそれらのオブジェクトが可視になります。
->>>>>>> 9a9c638e
     </para>
 
     <para>
@@ -2660,15 +2638,11 @@
       <term><varname>NO_INSTALLCHECK</varname></term>
       <listitem>
        <para>
-<<<<<<< HEAD
-        don't define an <literal>installcheck</literal> target, useful e.g., if tests require special configuration, or don't use <application>pg_regress</application>
-=======
 <!--
         don't define an <literal>installcheck</literal> target, useful e.g., if tests require special configuration, or don't use <application>pg_regress</application>
 -->
 <literal>installcheck</literal>ターゲットを定義しません。
 テストの際に特殊な設定が必要、あるいは<application>pg_regress</application>を使用しない場合などに有用です。
->>>>>>> 9a9c638e
        </para>
       </listitem>
      </varlistentry>

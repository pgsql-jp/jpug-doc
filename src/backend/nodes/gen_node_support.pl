#!/usr/bin/perl
#----------------------------------------------------------------------
#
# Generate node support files:
# - nodetags.h
# - copyfuncs
# - equalfuncs
# - readfuncs
# - outfuncs
#
# Portions Copyright (c) 1996-2025, PostgreSQL Global Development Group
# Portions Copyright (c) 1994, Regents of the University of California
#
# src/backend/nodes/gen_node_support.pl
#
#----------------------------------------------------------------------

use strict;
use warnings FATAL => 'all';

use File::Basename;
use Getopt::Long;

use FindBin;
use lib "$FindBin::RealBin/../catalog";

use Catalog;    # for RenameTempFile

my $output_path = '.';

GetOptions('outdir:s' => \$output_path)
  or die "$0: wrong arguments";


# Test whether first argument is element of the list in the second
# argument
sub elem
{
	my $x = shift;
	return grep { $_ eq $x } @_;
}


# This list defines the canonical set of header files to be read by this
# script, and the order they are to be processed in.  We must have a stable
# processing order, else the NodeTag enum's order will vary, with catastrophic
# consequences for ABI stability across different builds.
#
# Currently, the various build systems also have copies of this list,
# so that they can do dependency checking properly.  In future we may be
# able to make this list the only copy.  For now, we just check that
# it matches the list of files passed on the command line.
my @all_input_files = qw(
  nodes/nodes.h
  nodes/primnodes.h
  nodes/parsenodes.h
  nodes/pathnodes.h
  nodes/plannodes.h
  nodes/execnodes.h
  access/amapi.h
  access/cmptype.h
  access/sdir.h
  access/tableam.h
  access/tsmapi.h
  commands/event_trigger.h
  commands/trigger.h
  executor/tuptable.h
  foreign/fdwapi.h
  nodes/bitmapset.h
  nodes/extensible.h
  nodes/lockoptions.h
  nodes/miscnodes.h
  nodes/replnodes.h
  nodes/supportnodes.h
  nodes/value.h
  utils/rel.h
);

# Nodes from these input files are automatically treated as nodetag_only.
# In the future we might add explicit pg_node_attr labeling to some of these
# files and remove them from this list, but for now this is the path of least
# resistance.
my @nodetag_only_files = qw(
  nodes/execnodes.h
  access/amapi.h
  access/sdir.h
  access/tableam.h
  access/tsmapi.h
  commands/event_trigger.h
  commands/trigger.h
  executor/tuptable.h
  foreign/fdwapi.h
  nodes/lockoptions.h
  nodes/miscnodes.h
  nodes/replnodes.h
  nodes/supportnodes.h
);

# ARM ABI STABILITY CHECK HERE:
#
# In stable branches, set $last_nodetag to the name of the last node type
# that should receive an auto-generated nodetag number, and $last_nodetag_no
# to its number.  (Find these values in the last line of the current
# nodetags.h file.)  The script will then complain if those values don't
# match reality, providing a cross-check that we haven't broken ABI by
# adding or removing nodetags.
# In HEAD, these variables should be left undef, since we don't promise
# ABI stability during development.

my $last_nodetag = 'WindowObjectData';
<<<<<<< HEAD
my $last_nodetag_no = 474;
=======
my $last_nodetag_no = 479;
>>>>>>> 3d6a8289

# output file names
my @output_files;

# collect node names
my @node_types = qw(Node);
# collect info for each node type
my %node_type_info;

# node types we don't want copy support for
my @no_copy;
# node types we don't want equal support for
my @no_equal;
# node types we don't want query jumble support for
my @no_query_jumble;
# node types we don't want read support for
my @no_read;
# node types we don't want read/write support for
my @no_read_write;
# node types that have handmade read/write support
my @special_read_write;
# node types we don't want any support functions for, just node tags
my @nodetag_only;

# types that are copied by straight assignment
my @scalar_types = qw(
  bits32 bool char double int int8 int16 int32 int64 long uint8 uint16 uint32 uint64
  AclMode AttrNumber Cardinality Cost Index Oid RelFileNumber Selectivity Size StrategyNumber SubTransactionId TimeLineID XLogRecPtr
);

# collect enum types
my @enum_types;

# collect types that are abstract (hence no node tag, no support functions)
my @abstract_types = qw(Node);

# Special cases that either don't have their own struct or the struct
# is not in a header file.  We generate node tags for them, but
# they otherwise don't participate in node support.
my @extra_tags = qw(
  IntList OidList XidList
  AllocSetContext GenerationContext SlabContext BumpContext
  TIDBitmap
  WindowObjectData
);

# This is a regular node, but we skip parsing it from its header file
# since we won't use its internal structure here anyway.
push @node_types, qw(List);
# Lists are specially treated in all five support files, too.
# (Ideally we'd mark List as "special copy/equal" not "no copy/equal".
# But until there's other use-cases for that, just hot-wire the tests
# that would need to distinguish.)
push @no_copy, qw(List);
push @no_equal, qw(List);
push @no_query_jumble, qw(List);
push @special_read_write, qw(List);

# Nodes with custom copy/equal implementations are skipped from
# .funcs.c but need case statements in .switch.c.
my @custom_copy_equal;

# Similarly for custom read/write implementations.
my @custom_read_write;

# Similarly for custom query jumble implementation.
my @custom_query_jumble;

# Track node types with manually assigned NodeTag numbers.
my %manual_nodetag_number;

# This is a struct, so we can copy it by assignment.  Equal support is
# currently not required.
push @scalar_types, qw(QualCost);


## check that we have the expected number of files on the command line
die "wrong number of input files, expected:\n@all_input_files\ngot:\n@ARGV\n"
  if ($#ARGV != $#all_input_files);

## read input

my $next_input_file = 0;
foreach my $infile (@ARGV)
{
	my $in_struct;
	my $in_struct_lineno;
	my $subline;
	my $is_node_struct;
	my $supertype;
	my $supertype_field;

	my $node_attrs = '';
	my $node_attrs_lineno;
	my @my_fields;
	my %my_field_types;
	my %my_field_attrs;

	# open file with name from command line, which may have a path prefix
	open my $ifh, '<', $infile or die "could not open \"$infile\": $!";

	# now shorten filename for use below
	$infile =~ s!.*src/include/!!;

	# check it against next member of @all_input_files
	die "wrong input file ordering, expected @all_input_files\n"
	  if ($infile ne $all_input_files[$next_input_file]);
	$next_input_file++;

	my $raw_file_content = do { local $/; <$ifh> };

	# strip C comments, preserving newlines so we can count lines correctly
	my $file_content = '';
	while ($raw_file_content =~ m{^(.*?)(/\*.*?\*/)(.*)$}s)
	{
		$file_content .= $1;
		my $comment = $2;
		$raw_file_content = $3;
		$comment =~ tr/\n//cd;
		$file_content .= $comment;
	}
	$file_content .= $raw_file_content;

	my $lineno = 0;
	my $prevline = '';
	foreach my $line (split /\n/, $file_content)
	{
		# per-physical-line processing
		$lineno++;
		chomp $line;
		$line =~ s/\s*$//;
		next if $line eq '';
		next if $line =~ /^#(define|ifdef|endif)/;

		# within a struct, don't process until we have whole logical line
		if ($in_struct && $subline > 0)
		{
			if ($line =~ /;$/)
			{
				# found the end, re-attach any previous line(s)
				$line = $prevline . $line;
				$prevline = '';
			}
			elsif ($prevline eq ''
				&& $line =~ /^\s*pg_node_attr\(([\w(), ]*)\)$/)
			{
				# special case: node-attributes line doesn't end with semi
			}
			else
			{
				# set it aside for a moment
				$prevline .= $line . ' ';
				next;
			}
		}

		# we are analyzing a struct definition
		if ($in_struct)
		{
			$subline++;

			# first line should have opening brace
			if ($subline == 1)
			{
				$is_node_struct = 0;
				$supertype = undef;
				next if $line eq '{';
				die "$infile:$lineno: expected opening brace\n";
			}
			# second line could be node attributes
			elsif ($subline == 2
				&& $line =~ /^\s*pg_node_attr\(([\w(), ]*)\)$/)
			{
				$node_attrs = $1;
				$node_attrs_lineno = $lineno;
				# hack: don't count the line
				$subline--;
				next;
			}
			# next line should have node tag or supertype
			elsif ($subline == 2)
			{
				if ($line =~ /^\s*NodeTag\s+type;/)
				{
					$is_node_struct = 1;
					next;
				}
				elsif ($line =~ /\s*(\w+)\s+(\w+);/ and elem $1, @node_types)
				{
					$is_node_struct = 1;
					$supertype = $1;
					$supertype_field = $2;
					next;
				}
			}

			# end of struct
			if ($line =~ /^\}\s*(?:\Q$in_struct\E\s*)?;$/)
			{
				if ($is_node_struct)
				{
					# This is the end of a node struct definition.
					# Save everything we have collected.

					foreach my $attr (split /,\s*/, $node_attrs)
					{
						if ($attr eq 'abstract')
						{
							push @abstract_types, $in_struct;
						}
						elsif ($attr eq 'custom_copy_equal')
						{
							push @custom_copy_equal, $in_struct;
						}
						elsif ($attr eq 'custom_read_write')
						{
							push @custom_read_write, $in_struct;
						}
						elsif ($attr eq 'custom_query_jumble')
						{
							push @custom_query_jumble, $in_struct;
						}
						elsif ($attr eq 'no_copy')
						{
							push @no_copy, $in_struct;
						}
						elsif ($attr eq 'no_equal')
						{
							push @no_equal, $in_struct;
						}
						elsif ($attr eq 'no_copy_equal')
						{
							push @no_copy, $in_struct;
							push @no_equal, $in_struct;
						}
						elsif ($attr eq 'no_query_jumble')
						{
							push @no_query_jumble, $in_struct;
						}
						elsif ($attr eq 'no_read')
						{
							push @no_read, $in_struct;
						}
						elsif ($attr eq 'nodetag_only')
						{
							push @nodetag_only, $in_struct;
						}
						elsif ($attr eq 'special_read_write')
						{
							push @special_read_write, $in_struct;
						}
						elsif ($attr =~ /^nodetag_number\((\d+)\)$/)
						{
							$manual_nodetag_number{$in_struct} = $1;
						}
						else
						{
							die
							  "$infile:$node_attrs_lineno: unrecognized attribute \"$attr\"\n";
						}
					}

					# node name
					push @node_types, $in_struct;

					# field names, types, attributes
					my @f = @my_fields;
					my %ft = %my_field_types;
					my %fa = %my_field_attrs;

					# If there is a supertype, add those fields, too.
					if ($supertype)
					{
						my @superfields;
						foreach
						  my $sf (@{ $node_type_info{$supertype}->{fields} })
						{
							my $fn = "${supertype_field}.$sf";
							push @superfields, $fn;
							$ft{$fn} =
							  $node_type_info{$supertype}->{field_types}{$sf};
							if ($node_type_info{$supertype}
								->{field_attrs}{$sf})
							{
								# Copy any attributes, adjusting array_size field references
								my @newa = @{ $node_type_info{$supertype}
									  ->{field_attrs}{$sf} };
								foreach my $a (@newa)
								{
									$a =~
									  s/array_size\((\w+)\)/array_size(${supertype_field}.$1)/;
								}
								$fa{$fn} = \@newa;
							}
						}
						unshift @f, @superfields;
					}
					# save in global info structure
					$node_type_info{$in_struct}->{fields} = \@f;
					$node_type_info{$in_struct}->{field_types} = \%ft;
					$node_type_info{$in_struct}->{field_attrs} = \%fa;

					# Propagate nodetag_only marking from files to nodes
					push @nodetag_only, $in_struct
					  if (elem $infile, @nodetag_only_files);

					# Propagate some node attributes from supertypes
					if ($supertype)
					{
						push @no_copy, $in_struct
						  if elem $supertype, @no_copy;
						push @no_equal, $in_struct
						  if elem $supertype, @no_equal;
						push @no_read, $in_struct
						  if elem $supertype, @no_read;
						push @no_query_jumble, $in_struct
						  if elem $supertype, @no_query_jumble;
					}
				}

				# start new cycle
				$in_struct = undef;
				$node_attrs = '';
				@my_fields = ();
				%my_field_types = ();
				%my_field_attrs = ();
			}
			# normal struct field
			elsif ($line =~
				/^\s*(.+)\s*\b(\w+)(\[[\w\s+]+\])?\s*(?:pg_node_attr\(([\w(), ]*)\))?;/
			  )
			{
				if ($is_node_struct)
				{
					my $type = $1;
					my $name = $2;
					my $array_size = $3;
					my $attrs = $4;

					# strip "const"
					$type =~ s/^const\s*//;
					# strip trailing space
					$type =~ s/\s*$//;
					# strip space between type and "*" (pointer) */
					$type =~ s/\s+\*$/*/;
					# strip space between type and "**" (array of pointers) */
					$type =~ s/\s+\*\*$/**/;

					die
					  "$infile:$lineno: cannot parse data type in \"$line\"\n"
					  if $type eq '';

					my @attrs;
					if ($attrs)
					{
						@attrs = split /,\s*/, $attrs;
						foreach my $attr (@attrs)
						{
							if (   $attr !~ /^array_size\(\w+\)$/
								&& $attr !~ /^copy_as\(\w+\)$/
								&& $attr !~ /^read_as\(\w+\)$/
								&& !elem $attr,
								qw(copy_as_scalar
								custom_query_jumble
								equal_as_scalar
								equal_ignore
								equal_ignore_if_zero
								query_jumble_ignore
								query_jumble_location
								query_jumble_squash
								read_write_ignore
								write_only_relids
								write_only_nondefault_pathtarget
								write_only_req_outer))
							{
								die
								  "$infile:$lineno: unrecognized attribute \"$attr\"\n";
							}
						}
					}

					$type = $type . $array_size if $array_size;
					push @my_fields, $name;
					$my_field_types{$name} = $type;
					$my_field_attrs{$name} = \@attrs;
				}
			}
			# function pointer field
			elsif ($line =~
				/^\s*([\w\s*]+)\s*\(\*(\w+)\)\s*\((.*)\)\s*(?:pg_node_attr\(([\w(), ]*)\))?;/
			  )
			{
				if ($is_node_struct)
				{
					my $type = $1;
					my $name = $2;
					my $args = $3;
					my $attrs = $4;

					my @attrs;
					if ($attrs)
					{
						@attrs = split /,\s*/, $attrs;
						foreach my $attr (@attrs)
						{
							if (   $attr !~ /^copy_as\(\w+\)$/
								&& $attr !~ /^read_as\(\w+\)$/
								&& !elem $attr,
								qw(equal_ignore read_write_ignore))
							{
								die
								  "$infile:$lineno: unrecognized attribute \"$attr\"\n";
							}
						}
					}

					push @my_fields, $name;
					$my_field_types{$name} = 'function pointer';
					$my_field_attrs{$name} = \@attrs;
				}
			}
			else
			{
				# We're not too picky about what's outside structs,
				# but we'd better understand everything inside.
				die "$infile:$lineno: could not parse \"$line\"\n";
			}
		}
		# not in a struct
		else
		{
			# start of a struct?
			if ($line =~ /^(?:typedef )?struct (\w+)$/ && $1 ne 'Node')
			{
				$in_struct = $1;
				$in_struct_lineno = $lineno;
				$subline = 0;
			}
			# one node type typedef'ed directly from another
			elsif ($line =~ /^typedef (\w+) (\w+);$/ and elem $1, @node_types)
			{
				my $alias_of = $1;
				my $n = $2;

				# copy everything over
				push @node_types, $n;
				my @f = @{ $node_type_info{$alias_of}->{fields} };
				my %ft = %{ $node_type_info{$alias_of}->{field_types} };
				my %fa = %{ $node_type_info{$alias_of}->{field_attrs} };
				$node_type_info{$n}->{fields} = \@f;
				$node_type_info{$n}->{field_types} = \%ft;
				$node_type_info{$n}->{field_attrs} = \%fa;
			}
			# collect enum names
			elsif ($line =~ /^typedef enum (\w+)(\s*\/\*.*)?$/)
			{
				push @enum_types, $1;
			}
		}
	}

	if ($in_struct)
	{
		die
		  "$infile:$in_struct_lineno: could not find closing brace for struct \"$in_struct\"\n";
	}

	close $ifh;
}    # for each file


## write output

my $tmpext = ".tmp$$";

# opening boilerplate for output files
my $header_comment =
  '/*-------------------------------------------------------------------------
 *
 * %s
 *    Generated node infrastructure code
 *
 * Portions Copyright (c) 1996-2025, PostgreSQL Global Development Group
 * Portions Copyright (c) 1994, Regents of the University of California
 *
 * NOTES
 *  ******************************
 *  *** DO NOT EDIT THIS FILE! ***
 *  ******************************
 *
 *  It has been GENERATED by src/backend/nodes/gen_node_support.pl
 *
 *-------------------------------------------------------------------------
 */
';


# nodetags.h

push @output_files, 'nodetags.h';
open my $nt, '>', "$output_path/nodetags.h$tmpext"
  or die "$output_path/nodetags.h$tmpext: $!";

printf $nt $header_comment, 'nodetags.h';

my $tagno = 0;
my $last_tag = undef;
foreach my $n (@node_types, @extra_tags)
{
	next if elem $n, @abstract_types;
	if (defined $manual_nodetag_number{$n})
	{
		# do not change $tagno or $last_tag
		print $nt "\tT_${n} = $manual_nodetag_number{$n},\n";
	}
	else
	{
		$tagno++;
		$last_tag = $n;
		print $nt "\tT_${n} = $tagno,\n";
	}
}

# verify that last auto-assigned nodetag stays stable
die "ABI stability break: last nodetag is $last_tag not $last_nodetag\n"
  if (defined $last_nodetag && $last_nodetag ne $last_tag);
die
  "ABI stability break: last nodetag number is $tagno not $last_nodetag_no\n"
  if (defined $last_nodetag_no && $last_nodetag_no != $tagno);

close $nt;


# make #include lines necessary to pull in all the struct definitions
my $node_includes = '';
foreach my $infile (sort @ARGV)
{
	$infile =~ s!.*src/include/!!;
	$node_includes .= qq{#include "$infile"\n};
}


# copyfuncs.c, equalfuncs.c

push @output_files, 'copyfuncs.funcs.c';
open my $cff, '>', "$output_path/copyfuncs.funcs.c$tmpext" or die $!;
push @output_files, 'equalfuncs.funcs.c';
open my $eff, '>', "$output_path/equalfuncs.funcs.c$tmpext" or die $!;
push @output_files, 'copyfuncs.switch.c';
open my $cfs, '>', "$output_path/copyfuncs.switch.c$tmpext" or die $!;
push @output_files, 'equalfuncs.switch.c';
open my $efs, '>', "$output_path/equalfuncs.switch.c$tmpext" or die $!;

printf $cff $header_comment, 'copyfuncs.funcs.c';
printf $eff $header_comment, 'equalfuncs.funcs.c';
printf $cfs $header_comment, 'copyfuncs.switch.c';
printf $efs $header_comment, 'equalfuncs.switch.c';

# add required #include lines to each file set
print $cff $node_includes;
print $eff $node_includes;

foreach my $n (@node_types)
{
	next if elem $n, @abstract_types;
	next if elem $n, @nodetag_only;
	my $struct_no_copy = (elem $n, @no_copy);
	my $struct_no_equal = (elem $n, @no_equal);
	next if $struct_no_copy && $struct_no_equal;

	print $cfs "\t\tcase T_${n}:\n"
	  . "\t\t\tretval = _copy${n}(from);\n"
	  . "\t\t\tbreak;\n"
	  unless $struct_no_copy;

	print $efs "\t\tcase T_${n}:\n"
	  . "\t\t\tretval = _equal${n}(a, b);\n"
	  . "\t\t\tbreak;\n"
	  unless $struct_no_equal;

	next if elem $n, @custom_copy_equal;

	print $cff "
static $n *
_copy${n}(const $n *from)
{
\t${n} *newnode = makeNode($n);

" unless $struct_no_copy;

	print $eff "
static bool
_equal${n}(const $n *a, const $n *b)
{
" unless $struct_no_equal;

	# track already-processed fields to support field order checks
	my %previous_fields;

	# print instructions for each field
	foreach my $f (@{ $node_type_info{$n}->{fields} })
	{
		my $t = $node_type_info{$n}->{field_types}{$f};
		my @a = @{ $node_type_info{$n}->{field_attrs}{$f} };
		my $copy_ignore = $struct_no_copy;
		my $equal_ignore = $struct_no_equal;

		# extract per-field attributes
		my $array_size_field;
		my $copy_as_field;
		my $copy_as_scalar = 0;
		my $equal_as_scalar = 0;
		foreach my $a (@a)
		{
			if ($a =~ /^array_size\(([\w.]+)\)$/)
			{
				$array_size_field = $1;
				# insist that we copy or compare the array size first!
				die
				  "array size field $array_size_field for field $n.$f must precede $f\n"
				  if (!$previous_fields{$array_size_field});
			}
			elsif ($a =~ /^copy_as\(([\w.]+)\)$/)
			{
				$copy_as_field = $1;
			}
			elsif ($a eq 'copy_as_scalar')
			{
				$copy_as_scalar = 1;
			}
			elsif ($a eq 'equal_as_scalar')
			{
				$equal_as_scalar = 1;
			}
			elsif ($a eq 'equal_ignore')
			{
				$equal_ignore = 1;
			}
		}

		# override type-specific copy method if requested
		if (defined $copy_as_field)
		{
			print $cff "\tnewnode->$f = $copy_as_field;\n"
			  unless $copy_ignore;
			$copy_ignore = 1;
		}
		elsif ($copy_as_scalar)
		{
			print $cff "\tCOPY_SCALAR_FIELD($f);\n"
			  unless $copy_ignore;
			$copy_ignore = 1;
		}

		# override type-specific equal method if requested
		if ($equal_as_scalar)
		{
			print $eff "\tCOMPARE_SCALAR_FIELD($f);\n"
			  unless $equal_ignore;
			$equal_ignore = 1;
		}

		# select instructions by field type
		if ($t eq 'char*')
		{
			print $cff "\tCOPY_STRING_FIELD($f);\n" unless $copy_ignore;
			print $eff "\tCOMPARE_STRING_FIELD($f);\n" unless $equal_ignore;
		}
		elsif ($t eq 'Bitmapset*' || $t eq 'Relids')
		{
			print $cff "\tCOPY_BITMAPSET_FIELD($f);\n" unless $copy_ignore;
			print $eff "\tCOMPARE_BITMAPSET_FIELD($f);\n"
			  unless $equal_ignore;
		}
		elsif ($t eq 'ParseLoc')
		{
			print $cff "\tCOPY_LOCATION_FIELD($f);\n" unless $copy_ignore;
			print $eff "\tCOMPARE_LOCATION_FIELD($f);\n" unless $equal_ignore;
		}
		elsif (elem $t, @scalar_types or elem $t, @enum_types)
		{
			print $cff "\tCOPY_SCALAR_FIELD($f);\n" unless $copy_ignore;
			if (elem 'equal_ignore_if_zero', @a)
			{
				print $eff
				  "\tif (a->$f != b->$f && a->$f != 0 && b->$f != 0)\n\t\treturn false;\n";
			}
			else
			{
				# All CoercionForm fields are treated as equal_ignore
				print $eff "\tCOMPARE_SCALAR_FIELD($f);\n"
				  unless $equal_ignore || $t eq 'CoercionForm';
			}
		}
		# arrays of scalar types
		elsif ($t =~ /^(\w+)\*$/ and elem $1, @scalar_types)
		{
			my $tt = $1;
			if (!defined $array_size_field)
			{
				die "no array size defined for $n.$f of type $t\n";
			}
			if ($node_type_info{$n}->{field_types}{$array_size_field} eq
				'List*')
			{
				print $cff
				  "\tCOPY_POINTER_FIELD($f, list_length(from->$array_size_field) * sizeof($tt));\n"
				  unless $copy_ignore;
				print $eff
				  "\tCOMPARE_POINTER_FIELD($f, list_length(a->$array_size_field) * sizeof($tt));\n"
				  unless $equal_ignore;
			}
			else
			{
				print $cff
				  "\tCOPY_POINTER_FIELD($f, from->$array_size_field * sizeof($tt));\n"
				  unless $copy_ignore;
				print $eff
				  "\tCOMPARE_POINTER_FIELD($f, a->$array_size_field * sizeof($tt));\n"
				  unless $equal_ignore;
			}
		}
		elsif ($t eq 'function pointer')
		{
			# we can copy and compare as a scalar
			print $cff "\tCOPY_SCALAR_FIELD($f);\n" unless $copy_ignore;
			print $eff "\tCOMPARE_SCALAR_FIELD($f);\n" unless $equal_ignore;
		}
		# node type
		elsif (($t =~ /^(\w+)\*$/ or $t =~ /^struct\s+(\w+)\*$/)
			and elem $1, @node_types)
		{
			die
			  "node type \"$1\" lacks copy support, which is required for struct \"$n\" field \"$f\"\n"
			  if (elem $1, @no_copy or elem $1, @nodetag_only)
			  and $1 ne 'List'
			  and !$copy_ignore;
			die
			  "node type \"$1\" lacks equal support, which is required for struct \"$n\" field \"$f\"\n"
			  if (elem $1, @no_equal or elem $1, @nodetag_only)
			  and $1 ne 'List'
			  and !$equal_ignore;

			print $cff "\tCOPY_NODE_FIELD($f);\n" unless $copy_ignore;
			print $eff "\tCOMPARE_NODE_FIELD($f);\n" unless $equal_ignore;
		}
		# array (inline)
		elsif ($t =~ /^\w+\[\w+\]$/)
		{
			print $cff "\tCOPY_ARRAY_FIELD($f);\n" unless $copy_ignore;
			print $eff "\tCOMPARE_ARRAY_FIELD($f);\n" unless $equal_ignore;
		}
		elsif ($t eq 'struct CustomPathMethods*'
			|| $t eq 'struct CustomScanMethods*')
		{
			# Fields of these types are required to be a pointer to a
			# static table of callback functions.  So we don't copy
			# the table itself, just reference the original one.
			print $cff "\tCOPY_SCALAR_FIELD($f);\n" unless $copy_ignore;
			print $eff "\tCOMPARE_SCALAR_FIELD($f);\n" unless $equal_ignore;
		}
		else
		{
			die
			  "could not handle type \"$t\" in struct \"$n\" field \"$f\"\n";
		}

		$previous_fields{$f} = 1;
	}

	print $cff "
\treturn newnode;
}
" unless $struct_no_copy;
	print $eff "
\treturn true;
}
" unless $struct_no_equal;
}

close $cff;
close $eff;
close $cfs;
close $efs;


# outfuncs.c, readfuncs.c

push @output_files, 'outfuncs.funcs.c';
open my $off, '>', "$output_path/outfuncs.funcs.c$tmpext" or die $!;
push @output_files, 'readfuncs.funcs.c';
open my $rff, '>', "$output_path/readfuncs.funcs.c$tmpext" or die $!;
push @output_files, 'outfuncs.switch.c';
open my $ofs, '>', "$output_path/outfuncs.switch.c$tmpext" or die $!;
push @output_files, 'readfuncs.switch.c';
open my $rfs, '>', "$output_path/readfuncs.switch.c$tmpext" or die $!;

printf $off $header_comment, 'outfuncs.funcs.c';
printf $rff $header_comment, 'readfuncs.funcs.c';
printf $ofs $header_comment, 'outfuncs.switch.c';
printf $rfs $header_comment, 'readfuncs.switch.c';

print $off $node_includes;
print $rff $node_includes;

foreach my $n (@node_types)
{
	next if elem $n, @abstract_types;
	next if elem $n, @nodetag_only;
	next if elem $n, @no_read_write;
	next if elem $n, @special_read_write;

	my $no_read = (elem $n, @no_read);

	# output format starts with upper case node type name
	my $N = uc $n;

	print $ofs "\t\t\tcase T_${n}:\n"
	  . "\t\t\t\t_out${n}(str, obj);\n"
	  . "\t\t\t\tbreak;\n";

	print $rfs "\tif (MATCH(\"$N\", "
	  . length($N) . "))\n"
	  . "\t\treturn (Node *) _read${n}();\n"
	  unless $no_read;

	next if elem $n, @custom_read_write;

	print $off "
static void
_out${n}(StringInfo str, const $n *node)
{
\tWRITE_NODE_TYPE(\"$N\");

";

	if (!$no_read)
	{
		my $macro =
		  (@{ $node_type_info{$n}->{fields} } > 0)
		  ? 'READ_LOCALS'
		  : 'READ_LOCALS_NO_FIELDS';
		print $rff "
static $n *
_read${n}(void)
{
\t$macro($n);

";
	}

	# track already-processed fields to support field order checks
	# (this isn't quite redundant with the previous loop, since
	# we may be considering structs that lack copy/equal support)
	my %previous_fields;

	# print instructions for each field
	foreach my $f (@{ $node_type_info{$n}->{fields} })
	{
		my $t = $node_type_info{$n}->{field_types}{$f};
		my @a = @{ $node_type_info{$n}->{field_attrs}{$f} };

		# extract per-field attributes
		my $array_size_field;
		my $read_as_field;
		my $read_write_ignore = 0;
		foreach my $a (@a)
		{
			if ($a =~ /^array_size\(([\w.]+)\)$/)
			{
				$array_size_field = $1;
				# insist that we read the array size first!
				die
				  "array size field $array_size_field for field $n.$f must precede $f\n"
				  if (!$previous_fields{$array_size_field} && !$no_read);
			}
			elsif ($a =~ /^read_as\(([\w.]+)\)$/)
			{
				$read_as_field = $1;
			}
			elsif ($a eq 'read_write_ignore')
			{
				$read_write_ignore = 1;
			}
		}

		if ($read_write_ignore)
		{
			# nothing to do if no_read
			next if $no_read;
			# for read_write_ignore with read_as(), emit the appropriate
			# assignment on the read side and move on.
			if (defined $read_as_field)
			{
				print $rff "\tlocal_node->$f = $read_as_field;\n";
				next;
			}
			# else, bad specification
			die "$n.$f must not be marked read_write_ignore\n";
		}

		# select instructions by field type
		if ($t eq 'bool')
		{
			print $off "\tWRITE_BOOL_FIELD($f);\n";
			print $rff "\tREAD_BOOL_FIELD($f);\n" unless $no_read;
		}
		elsif ($t eq 'ParseLoc')
		{
			print $off "\tWRITE_LOCATION_FIELD($f);\n";
			print $rff "\tREAD_LOCATION_FIELD($f);\n" unless $no_read;
		}
		elsif ($t eq 'int'
			|| $t eq 'int16'
			|| $t eq 'int32'
			|| $t eq 'AttrNumber'
			|| $t eq 'StrategyNumber')
		{
			print $off "\tWRITE_INT_FIELD($f);\n";
			print $rff "\tREAD_INT_FIELD($f);\n" unless $no_read;
		}
		elsif ($t eq 'uint32'
			|| $t eq 'bits32'
			|| $t eq 'BlockNumber'
			|| $t eq 'Index'
			|| $t eq 'SubTransactionId')
		{
			print $off "\tWRITE_UINT_FIELD($f);\n";
			print $rff "\tREAD_UINT_FIELD($f);\n" unless $no_read;
		}
		elsif ($t eq 'int64')
		{
			print $off "\tWRITE_INT64_FIELD($f);\n";
			print $rff "\tREAD_INT64_FIELD($f);\n" unless $no_read;
		}
		elsif ($t eq 'uint64'
			|| $t eq 'AclMode')
		{
			print $off "\tWRITE_UINT64_FIELD($f);\n";
			print $rff "\tREAD_UINT64_FIELD($f);\n" unless $no_read;
		}
		elsif ($t eq 'Oid' || $t eq 'RelFileNumber')
		{
			print $off "\tWRITE_OID_FIELD($f);\n";
			print $rff "\tREAD_OID_FIELD($f);\n" unless $no_read;
		}
		elsif ($t eq 'long')
		{
			print $off "\tWRITE_LONG_FIELD($f);\n";
			print $rff "\tREAD_LONG_FIELD($f);\n" unless $no_read;
		}
		elsif ($t eq 'char')
		{
			print $off "\tWRITE_CHAR_FIELD($f);\n";
			print $rff "\tREAD_CHAR_FIELD($f);\n" unless $no_read;
		}
		elsif ($t eq 'double')
		{
			print $off "\tWRITE_FLOAT_FIELD($f);\n";
			print $rff "\tREAD_FLOAT_FIELD($f);\n" unless $no_read;
		}
		elsif ($t eq 'Cardinality')
		{
			print $off "\tWRITE_FLOAT_FIELD($f);\n";
			print $rff "\tREAD_FLOAT_FIELD($f);\n" unless $no_read;
		}
		elsif ($t eq 'Cost')
		{
			print $off "\tWRITE_FLOAT_FIELD($f);\n";
			print $rff "\tREAD_FLOAT_FIELD($f);\n" unless $no_read;
		}
		elsif ($t eq 'QualCost')
		{
			print $off "\tWRITE_FLOAT_FIELD($f.startup);\n";
			print $off "\tWRITE_FLOAT_FIELD($f.per_tuple);\n";
			print $rff "\tREAD_FLOAT_FIELD($f.startup);\n" unless $no_read;
			print $rff "\tREAD_FLOAT_FIELD($f.per_tuple);\n" unless $no_read;
		}
		elsif ($t eq 'Selectivity')
		{
			print $off "\tWRITE_FLOAT_FIELD($f);\n";
			print $rff "\tREAD_FLOAT_FIELD($f);\n" unless $no_read;
		}
		elsif ($t eq 'char*')
		{
			print $off "\tWRITE_STRING_FIELD($f);\n";
			print $rff "\tREAD_STRING_FIELD($f);\n" unless $no_read;
		}
		elsif ($t eq 'Bitmapset*' || $t eq 'Relids')
		{
			print $off "\tWRITE_BITMAPSET_FIELD($f);\n";
			print $rff "\tREAD_BITMAPSET_FIELD($f);\n" unless $no_read;
		}
		elsif (elem $t, @enum_types)
		{
			print $off "\tWRITE_ENUM_FIELD($f, $t);\n";
			print $rff "\tREAD_ENUM_FIELD($f, $t);\n" unless $no_read;
		}
		# arrays of scalar types
		elsif ($t =~ /^(\w+)(\*|\[\w+\])$/ and elem $1, @scalar_types)
		{
			my $tt = uc $1;
			if (!defined $array_size_field)
			{
				die "no array size defined for $n.$f of type $t\n";
			}
			if ($node_type_info{$n}->{field_types}{$array_size_field} eq
				'List*')
			{
				print $off
				  "\tWRITE_${tt}_ARRAY($f, list_length(node->$array_size_field));\n";
				print $rff
				  "\tREAD_${tt}_ARRAY($f, list_length(local_node->$array_size_field));\n"
				  unless $no_read;
			}
			else
			{
				print $off
				  "\tWRITE_${tt}_ARRAY($f, node->$array_size_field);\n";
				print $rff
				  "\tREAD_${tt}_ARRAY($f, local_node->$array_size_field);\n"
				  unless $no_read;
			}
		}
		elsif ($t eq 'function pointer')
		{
			# We don't print these, and we can't read them either
			die "cannot read function pointer in struct \"$n\" field \"$f\"\n"
			  unless $no_read;
		}
		# Special treatments of several Path node fields
		elsif ($t eq 'RelOptInfo*' && elem 'write_only_relids', @a)
		{
			print $off
			  "\tappendStringInfoString(str, \" :parent_relids \");\n"
			  . "\toutBitmapset(str, node->$f->relids);\n";
		}
		elsif ($t eq 'PathTarget*' && elem 'write_only_nondefault_pathtarget',
			@a)
		{
			(my $f2 = $f) =~ s/pathtarget/parent/;
			print $off "\tif (node->$f != node->$f2->reltarget)\n"
			  . "\t\tWRITE_NODE_FIELD($f);\n";
		}
		elsif ($t eq 'ParamPathInfo*' && elem 'write_only_req_outer', @a)
		{
			print $off
			  "\tappendStringInfoString(str, \" :required_outer \");\n"
			  . "\tif (node->$f)\n"
			  . "\t\toutBitmapset(str, node->$f->ppi_req_outer);\n"
			  . "\telse\n"
			  . "\t\toutBitmapset(str, NULL);\n";
		}
		# node type
		elsif (($t =~ /^(\w+)\*$/ or $t =~ /^struct\s+(\w+)\*$/)
			and elem $1, @node_types)
		{
			die
			  "node type \"$1\" lacks write support, which is required for struct \"$n\" field \"$f\"\n"
			  if (elem $1, @no_read_write or elem $1, @nodetag_only);
			die
			  "node type \"$1\" lacks read support, which is required for struct \"$n\" field \"$f\"\n"
			  if (elem $1, @no_read or elem $1, @nodetag_only)
			  and !$no_read;

			print $off "\tWRITE_NODE_FIELD($f);\n";
			print $rff "\tREAD_NODE_FIELD($f);\n" unless $no_read;
		}
		# arrays of node pointers (currently supported for write only)
		elsif (($t =~ /^(\w+)\*\*$/ or $t =~ /^struct\s+(\w+)\*\*$/)
			and elem($1, @node_types))
		{
			if (!defined $array_size_field)
			{
				die "no array size defined for $n.$f of type $t\n";
			}
			if ($node_type_info{$n}->{field_types}{$array_size_field} eq
				'List*')
			{
				print $off
				  "\tWRITE_NODE_ARRAY($f, list_length(node->$array_size_field));\n";
				print $rff
				  "\tREAD_NODE_ARRAY($f, list_length(local_node->$array_size_field));\n"
				  unless $no_read;
			}
			else
			{
				print $off
				  "\tWRITE_NODE_ARRAY($f, node->$array_size_field);\n";
				print $rff
				  "\tREAD_NODE_ARRAY($f, local_node->$array_size_field);\n"
				  unless $no_read;
			}
		}
		elsif ($t eq 'struct CustomPathMethods*'
			|| $t eq 'struct CustomScanMethods*')
		{
			print $off q{
	/* CustomName is a key to lookup CustomScanMethods */
	appendStringInfoString(str, " :methods ");
	outToken(str, node->methods->CustomName);
};
			print $rff q!
	{
		/* Lookup CustomScanMethods by CustomName */
		char	   *custom_name;
		const CustomScanMethods *methods;
		token = pg_strtok(&length); /* skip methods: */
		token = pg_strtok(&length); /* CustomName */
		custom_name = nullable_string(token, length);
		methods = GetCustomScanMethods(custom_name, false);
		local_node->methods = methods;
	}
! unless $no_read;
		}
		else
		{
			die
			  "could not handle type \"$t\" in struct \"$n\" field \"$f\"\n";
		}

		# for read_as() without read_write_ignore, we have to read the value
		# that outfuncs.c wrote and then overwrite it.
		if (defined $read_as_field)
		{
			print $rff "\tlocal_node->$f = $read_as_field;\n" unless $no_read;
		}

		$previous_fields{$f} = 1;
	}

	print $off "}
";
	print $rff "
\tREAD_DONE();
}
" unless $no_read;
}

close $off;
close $rff;
close $ofs;
close $rfs;


# queryjumblefuncs.c

push @output_files, 'queryjumblefuncs.funcs.c';
open my $jff, '>', "$output_path/queryjumblefuncs.funcs.c$tmpext" or die $!;
push @output_files, 'queryjumblefuncs.switch.c';
open my $jfs, '>', "$output_path/queryjumblefuncs.switch.c$tmpext" or die $!;

printf $jff $header_comment, 'queryjumblefuncs.funcs.c';
printf $jfs $header_comment, 'queryjumblefuncs.switch.c';

print $jff $node_includes;

foreach my $n (@node_types)
{
	next if elem $n, @abstract_types;
	next if elem $n, @nodetag_only;
	my $struct_no_query_jumble = (elem $n, @no_query_jumble);

	print $jfs "\t\t\tcase T_${n}:\n"
	  . "\t\t\t\t_jumble${n}(jstate, expr);\n"
	  . "\t\t\t\tbreak;\n"
	  unless $struct_no_query_jumble;

	next if elem $n, @custom_query_jumble;

	print $jff "
static void
_jumble${n}(JumbleState *jstate, Node *node)
{
\t${n} *expr = (${n} *) node;\n
" unless $struct_no_query_jumble;

	# print instructions for each field
	foreach my $f (@{ $node_type_info{$n}->{fields} })
	{
		my $t = $node_type_info{$n}->{field_types}{$f};
		my @a = @{ $node_type_info{$n}->{field_attrs}{$f} };
		my $query_jumble_ignore = $struct_no_query_jumble;
		my $query_jumble_custom = 0;
		my $query_jumble_location = 0;
		my $query_jumble_squash = 0;

		# extract per-field attributes
		foreach my $a (@a)
		{
			if ($a eq 'custom_query_jumble')
			{
				$query_jumble_custom = 1;
			}
			if ($a eq 'query_jumble_ignore')
			{
				$query_jumble_ignore = 1;
			}
			elsif ($a eq 'query_jumble_location')
			{
				$query_jumble_location = 1;
			}
			elsif ($a eq 'query_jumble_squash')
			{
				$query_jumble_squash = 1;
			}
		}

		if ($query_jumble_custom)
		{
			# Custom function that applies to one field of a node.
			print $jff "\tJUMBLE_CUSTOM($n, $f);\n"
			  unless $query_jumble_ignore;
		}
		elsif (($t =~ /^(\w+)\*$/ or $t =~ /^struct\s+(\w+)\*$/)
			and elem $1, @node_types)
		{
			# Node type.  Squash constants if requested.
			if ($query_jumble_squash)
			{
				print $jff "\tJUMBLE_ELEMENTS($f, node);\n"
				  unless $query_jumble_ignore;
			}
			else
			{
				print $jff "\tJUMBLE_NODE($f);\n"
				  unless $query_jumble_ignore;
			}
		}
		elsif ($t eq 'ParseLoc')
		{
			# Track the node's location only if directly requested.
			if ($query_jumble_location)
			{
				print $jff "\tJUMBLE_LOCATION($f);\n"
				  unless $query_jumble_ignore;
			}
		}
		elsif ($t eq 'char*')
		{
			print $jff "\tJUMBLE_STRING($f);\n"
			  unless $query_jumble_ignore;
		}
		else
		{
			print $jff "\tJUMBLE_FIELD($f);\n"
			  unless $query_jumble_ignore;
		}
	}

	# Some nodes have no attributes like CheckPointStmt,
	# so tweak things for empty contents.
	if (scalar(@{ $node_type_info{$n}->{fields} }) == 0)
	{
		print $jff "\t(void) expr;\n"
		  unless $struct_no_query_jumble;
	}

	print $jff "}
" unless $struct_no_query_jumble;
}

close $jff;
close $jfs;

# now rename the temporary files to their final names
foreach my $file (@output_files)
{
	Catalog::RenameTempFile("$output_path/$file", $tmpext);
}


# Automatically clean up any temp files if the script fails.
END
{
	# take care not to change the script's exit value
	my $exit_code = $?;

	if ($exit_code != 0)
	{
		foreach my $file (@output_files)
		{
			unlink("$output_path/$file$tmpext");
		}
	}

	$? = $exit_code;
}<|MERGE_RESOLUTION|>--- conflicted
+++ resolved
@@ -108,11 +108,7 @@
 # ABI stability during development.
 
 my $last_nodetag = 'WindowObjectData';
-<<<<<<< HEAD
-my $last_nodetag_no = 474;
-=======
 my $last_nodetag_no = 479;
->>>>>>> 3d6a8289
 
 # output file names
 my @output_files;

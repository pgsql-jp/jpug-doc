--- conflicted
+++ resolved
@@ -39,8 +39,5 @@
 稼動
 ラッパ[^ー]
 回帰テスト
-<<<<<<< HEAD
 メーカ[^ー]
-=======
-並び替え
->>>>>>> 4532f923
+並び替え
<!-- doc/src/sgml/citext.sgml -->

<sect1 id="citext" xreflabel="citext">
 <title>citext &mdash; a case-insensitive character string type</title>

 <indexterm zone="citext">
  <primary>citext</primary>
 </indexterm>

 <para>
<!--
  The <filename>citext</filename> module provides a case-insensitive
  character string type, <type>citext</type>. Essentially, it internally calls
  <function>lower</function> when comparing values. Otherwise, it behaves almost
  exactly like <type>text</type>.
-->
<filename>citext</filename>モジュールは、大文字小文字の区別がない<type>citext</type>文字列型を提供します。
これは値の比較の際、基本的に内部で<function>lower</function>を呼び出します。
この他はほぼ<type>text</type>と同様に動作します。
 </para>

 <tip>
  <para>
<!--
   Consider using <firstterm>nondeterministic collations</firstterm> (see
   <xref linkend="collation-nondeterministic"/>) instead of this module.  They
   can be used for case-insensitive comparisons, accent-insensitive
   comparisons, and other combinations, and they handle more Unicode special
   cases correctly.
-->
このモジュールの代わりに<firstterm>非決定論的照合順序</firstterm>(<xref linkend="collation-nondeterministic"/>参照)を使うことを検討してください。
大文字小文字を区別しない比較、アクセントを区別しない比較、その他の組み合わせに対して使えますし、より多くのユニコードの特別な場合を正しく扱います。
  </para>
 </tip>

 <para>
<!--
  This module is considered <quote>trusted</quote>, that is, it can be
  installed by non-superusers who have <literal>CREATE</literal> privilege
  on the current database.
-->
このモジュールは<quote>trusted</quote>と見なされます。つまり、現在のデータベースに対して<literal>CREATE</literal>権限を持つ非スーパーユーザがインストールできます。
 </para>

<<<<<<< HEAD
 <sect2 id="citext-rationale">
=======
 <sect2>
<!--
>>>>>>> 94ef7168
  <title>Rationale</title>
-->
  <title>原理</title>

  <para>
<!--
   The standard approach to doing case-insensitive matches
   in <productname>PostgreSQL</productname> has been to use the <function>lower</function>
   function when comparing values, for example
-->
<productname>PostgreSQL</productname>において大文字小文字の区別のない比較を行う標準的な手法は、値を比べる際に以下のように<function>lower</function>関数を使用することでした。例です。

<programlisting>
SELECT * FROM tab WHERE lower(col) = LOWER(?);
</programlisting>
  </para>

  <para>
<!--
   This works reasonably well, but has a number of drawbacks:
-->
これはまあまあ動作しますが、数多くの欠点があります。
  </para>

   <itemizedlist>
    <listitem>
     <para>
<!--
      It makes your SQL statements verbose, and you always have to remember to
      use <function>lower</function> on both the column and the query value.
-->
作成するSQL文を冗長にします。
また常に列と問い合わせの値両方に<function>lower</function>を使用することを忘れないようにしなければなりません。
     </para>
    </listitem>
    <listitem>
     <para>
<!--
      It won't use an index, unless you create a functional index using
      <function>lower</function>.
-->
<function>lower</function>を使用して関数インデックスを作成していない限り、インデックスを使用しません。
     </para>
    </listitem>
    <listitem>
     <para>
<!--
      If you declare a column as <literal>UNIQUE</literal> or <literal>PRIMARY
      KEY</literal>, the implicitly generated index is case-sensitive.  So it's
      useless for case-insensitive searches, and it won't enforce
      uniqueness case-insensitively.
-->
<literal>UNIQUE</literal>または<literal>PRIMARY KEY</literal>として列を宣言するのであれば、暗黙的に生成されるインデックスは大文字小文字を区別します。
このため、大文字小文字を区別しない検索では使えず、また、大文字小文字を区別しない一意性を強制させられません。
     </para>
    </listitem>
   </itemizedlist>

   <para>
<!--
    The <type>citext</type> data type allows you to eliminate calls
    to <function>lower</function> in SQL queries, and allows a primary key to
    be case-insensitive. <type>citext</type> is locale-aware, just
    like <type>text</type>, which means that the matching of upper case and
    lower case characters is dependent on the rules of
    the database's <literal>LC_CTYPE</literal> setting. Again, this behavior is
    identical to the use of <function>lower</function> in queries. But because it's
    done transparently by the data type, you don't have to remember to do
    anything special in your queries.
-->
<type>citext</type>データ型によりSQL問い合わせ内の<function>lower</function>呼び出しを省くことができます。
さらに、大文字小文字の区別がない主キーを実現できます。
<type>citext</type>は<type>text</type>と同様にロケールも考慮します。
つまり大文字と小文字のマッチングは、<literal>LC_CTYPE</literal>データベース設定の規則に依存します。
ここでも、この動作は<function>lower</function>を使用した問い合わせと同一です。
しかしこのデータ型により、ロケールの考慮は透過的に行われますので、問い合わせで特殊なことを行うことを覚えておく必要はありません。
   </para>

 </sect2>

<<<<<<< HEAD
 <sect2 id="citext-how-to-use-it">
=======
 <sect2>
<!--
>>>>>>> 94ef7168
  <title>How to Use It</title>
-->
  <title>使用方法</title>

  <para>
<!--
   Here's a simple example of usage:
-->
簡単な例を示します。

<programlisting>
CREATE TABLE users (
    nick CITEXT PRIMARY KEY,
    pass TEXT   NOT NULL
);

INSERT INTO users VALUES ( 'larry',  sha256(random()::text::bytea) );
INSERT INTO users VALUES ( 'Tom',    sha256(random()::text::bytea) );
INSERT INTO users VALUES ( 'Damian', sha256(random()::text::bytea) );
INSERT INTO users VALUES ( 'NEAL',   sha256(random()::text::bytea) );
INSERT INTO users VALUES ( 'Bj&oslash;rn',  sha256(random()::text::bytea) );

SELECT * FROM users WHERE nick = 'Larry';
</programlisting>

<!--
   The <command>SELECT</command> statement will return one tuple, even though
   the <structfield>nick</structfield> column was set to <literal>larry</literal> and the query
   was for <literal>Larry</literal>.
-->
<command>SELECT</command>文は、<structfield>nick</structfield>列が<literal>larry</literal>に設定され、問い合わせが<literal>Larry</literal>に対してであっても、１つのタプルを返します。
  </para>
 </sect2>

<<<<<<< HEAD
 <sect2 id="citext-string-comparison-behavior">
=======
 <sect2>
<!--
>>>>>>> 94ef7168
  <title>String Comparison Behavior</title>
-->
  <title>文字列比較の動作</title>

  <para>
<!--
   <type>citext</type> performs comparisons by converting each string to lower
   case (as though <function>lower</function> were called) and then comparing the
   results normally.  Thus, for example, two strings are considered equal
   if <function>lower</function> would produce identical results for them.
-->
<type>citext</type>はそれぞれの文字列を（<function>lower</function>が呼ばれますが）小文字に変換して結果を普通に比較します。
よって、例えば<function>lower</function>で小文字にした場合に同じ結果となるような２つの文字列が等しいとみなされます。
  </para>

  <para>
<!--
   In order to emulate a case-insensitive collation as closely as possible,
   there are <type>citext</type>-specific versions of a number of string-processing
   operators and functions.  So, for example, the regular expression
   operators <literal>~</literal> and <literal>~*</literal> exhibit the same behavior when
   applied to <type>citext</type>: they both match case-insensitively.
   The same is true
   for <literal>!~</literal> and <literal>!~*</literal>, as well as for the
   <literal>LIKE</literal> operators <literal>~~</literal> and <literal>~~*</literal>, and
   <literal>!~~</literal> and <literal>!~~*</literal>. If you'd like to match
   case-sensitively, you can cast the operator's arguments to <type>text</type>.
-->
大文字小文字の区別のない照合をできる限り正確にエミュレートするために、数多くの<type>citext</type>独自版の各種文字列処理演算子と関数があります。
したがって、例えば正規表現演算子<literal>~</literal>および<literal>~*</literal>は、<type>citext</type>に適用する時に同じ動作を提供します。
これら両方は大文字小文字を区別することなくマッチします。
<literal>!~</literal>や<literal>!~*</literal>だけではなく<literal>LIKE</literal>演算子、<literal>~~</literal>、<literal>~~*</literal>、<literal>!~~</literal>、<literal>!~~*</literal>でも同じことが言えます。
もし大文字小文字を区別して比較したい場合は、演算子の引数を<type>text</type>にキャストすることができます。
  </para>

  <para>
<!--
   Similarly, all of the following functions perform matching
   case-insensitively if their arguments are <type>citext</type>:
-->
引数が<type>citext</type>であれば、同様にして以下の関数は大文字小文字を区別しない一致を実行します。
  </para>

  <itemizedlist>
   <listitem>
    <para>
      <function>regexp_match()</function>
    </para>
   </listitem>
   <listitem>
    <para>
      <function>regexp_matches()</function>
    </para>
   </listitem>
   <listitem>
    <para>
      <function>regexp_replace()</function>
    </para>
   </listitem>
   <listitem>
    <para>
      <function>regexp_split_to_array()</function>
    </para>
   </listitem>
   <listitem>
    <para>
      <function>regexp_split_to_table()</function>
    </para>
   </listitem>
   <listitem>
    <para>
      <function>replace()</function>
    </para>
   </listitem>
   <listitem>
    <para>
      <function>split_part()</function>
    </para>
   </listitem>
   <listitem>
    <para>
      <function>strpos()</function>
    </para>
   </listitem>
   <listitem>
    <para>
      <function>translate()</function>
    </para>
   </listitem>
  </itemizedlist>

  <para>
<!--
   For the regexp functions, if you want to match case-sensitively, you can
   specify the <quote>c</quote> flag to force a case-sensitive match.  Otherwise,
   you must cast to <type>text</type> before using one of these functions if
   you want case-sensitive behavior.
-->
正規表現関数（RegExp関数）では、大文字小文字を区別して一致させたい場合<quote>c</quote>フラグを付けて、強制的に大文字小文字を区別して一致させることができます。
そうしないと、大文字小文字を区別させたい場合にはこれらの関数のいずれかを使用する前段階で<type>text</type>にキャストしなければなりません。
  </para>

 </sect2>

<<<<<<< HEAD
 <sect2 id="citext-limitations">
=======
 <sect2>
<!--
>>>>>>> 94ef7168
  <title>Limitations</title>
-->
  <title>制限</title>

   <itemizedlist>
    <listitem>
     <para>
<!--
      <type>citext</type>'s case-folding behavior depends on
      the <literal>LC_CTYPE</literal> setting of your database. How it compares
      values is therefore determined when the database is created.
      It is not truly
      case-insensitive in the terms defined by the Unicode standard.
      Effectively, what this means is that, as long as you're happy with your
      collation, you should be happy with <type>citext</type>'s comparisons. But
      if you have data in different languages stored in your database, users
      of one language may find their query results are not as expected if the
      collation is for another language.
-->
<type>citext</type>の大文字小文字を区別しない動作は使用するデータベースの<literal>LC_CTYPE</literal>に依存します。
どのように値を比較するかは、データベースが作成されたときに決定されます。
Unicode標準の定義という観点では、真に大文字小文字の区別がないわけではありません。
実質的に何を意味しているかというと、使用している照合が十分なものであれば、<type>citext</type>による比較も十分なものになるはずです。
しかしデータベースに様々な言語でデータを格納している場合は、ある言語のユーザは照合が他の言語用のものであった場合想定外の問い合わせ結果を得るかもしれません。
     </para>
    </listitem>

    <listitem>
     <para>
<!--
      As of <productname>PostgreSQL</productname> 9.1, you can attach a
      <literal>COLLATE</literal> specification to <type>citext</type> columns or data
      values.  Currently, <type>citext</type> operators will honor a non-default
      <literal>COLLATE</literal> specification while comparing case-folded strings,
      but the initial folding to lower case is always done according to the
      database's <literal>LC_CTYPE</literal> setting (that is, as though
      <literal>COLLATE "default"</literal> were given).  This may be changed in a
      future release so that both steps follow the input <literal>COLLATE</literal>
      specification.
-->
<productname>PostgreSQL</productname> 9.1では、<literal>COLLATE</literal>指定を<type>citext</type>列もしくはデータ値に付け加えることができます。
現状では、<type>citext</type>演算子は大文字小文字を含んだ文字列を比較する際に、デフォルトではない<literal>COLLATE</literal>指定を重んじます。
しかし、最初の小文字変換はデータベースの<literal>LC_CTYPE</literal>設定にしたがって、常に実行されます（つまり、<literal>COLLATE "default"</literal>が指定されたようになります）
これは、両方のステップが入力された<literal>COLLATE</literal>指定に従うように、将来のリリースにおいて変更されるでしょう。
     </para>
    </listitem>

    <listitem>
     <para>
<!--
       <type>citext</type> is not as efficient as <type>text</type> because the
       operator functions and the B-tree comparison functions must make copies
       of the data and convert it to lower case for comparisons.  Also, only
       <type>text</type> can support B-Tree deduplication.  However,
       <type>citext</type> is slightly more efficient than using
       <function>lower</function> to get case-insensitive matching.
-->
演算子関数およびB-tree比較関数でデータの複製を作成しそれを比較のために小文字に変換しなければなりませんので、<type>citext</type>は<type>text</type>ほど効率的ではありません。
また、<type>text</type>だけがB-Tree重複排除をサポートできます。
しかし<type>citext</type>は、大文字小文字の区別をしない一致をさせるために<function>lower</function>を使用する場合よりかなり効率的です。
     </para>
    </listitem>

    <listitem>
     <para>
<!--
      <type>citext</type> doesn't help much if you need data to compare
      case-sensitively in some contexts and case-insensitively in other
      contexts.  The standard answer is to use the <type>text</type> type and
      manually use the <function>lower</function> function when you need to compare
      case-insensitively; this works all right if case-insensitive comparison
      is needed only infrequently.  If you need case-insensitive behavior most
      of the time and case-sensitive infrequently, consider storing the data
      as <type>citext</type> and explicitly casting the column to <type>text</type>
      when you want case-sensitive comparison.  In either situation, you will
      need two indexes if you want both types of searches to be fast.
-->
<type>citext</type>は、ある文脈では大文字小文字の区別を行い、またある文脈では大文字小文字の区別を行わない比較をする必要がある場合、あまり役に立ちません。
標準的な解法は<type>text</type>型を使用し、大文字小文字を区別する比較が必要であれば手作業で<function>lower</function>関数を使用することです。
これは大文字小文字を区別しない比較の必要性がまれであれば、問題なく動作します。
大文字小文字を区別しない比較がほとんどで、大文字小文字を区別する比較の必要性がまれである場合は、データを<type>citext</type>として格納し、大文字小文字を区別する比較の際にその列を明示的に<type>text</type>にキャストすることを検討してください。
どちらの場合でも、2種類の検索の両方を高速にするために２つのインデックスを作成しなければならないでしょう。
    </para>
    </listitem>

    <listitem>
     <para>
<!--
      The schema containing the <type>citext</type> operators must be
      in the current <varname>search_path</varname> (typically <literal>public</literal>);
      if it is not, the normal case-sensitive <type>text</type> operators
      will be invoked instead.
-->
<type>citext</type>演算子を含んだスキーマは、現在の<varname>search_path</varname>(典型的には<literal>public</literal>)に
存在しなければいけません。もし無い場合は通常の大文字小文字が区別される<type>text</type>比較が代わりに呼び出されます。
    </para>
    </listitem>

    <listitem>
     <para>
<!--
      The approach of lower-casing strings for comparison does not handle some
      Unicode special cases correctly, for example when one upper-case letter
      has two lower-case letter equivalents.  Unicode distinguishes between
      <firstterm>case mapping</firstterm> and <firstterm>case
      folding</firstterm> for this reason.  Use nondeterministic collations
      instead of <type>citext</type> to handle that correctly.
-->
比較のために文字列を小文字にする方法は、例えば、大文字1つに対応する小文字が2つある場合等、ユニコードの特別な場合を正しく扱えないことがあります。
ユニコードはこの理由で<firstterm>大文字小文字の対応関係</firstterm>と<firstterm>大文字小文字の畳み込み</firstterm>を区別します。
正しくその場合を扱うには、<type>citext</type>の代わりに非決定論的照合順序を使ってください。
     </para>
    </listitem>
   </itemizedlist>
 </sect2>

<<<<<<< HEAD
 <sect2 id="citext-author">
=======
 <sect2>
<!--
>>>>>>> 94ef7168
  <title>Author</title>
-->
  <title>作者</title>

  <para>
   David E. Wheeler <email>david@kineticode.com</email>
  </para>

  <para>
<!--
    Inspired by the original <type>citext</type> module by Donald Fraser.
-->
    Donald Fraserによる<type>citext</type>モジュール原本からのヒント
  </para>

 </sect2>

</sect1><|MERGE_RESOLUTION|>--- conflicted
+++ resolved
@@ -42,12 +42,8 @@
 このモジュールは<quote>trusted</quote>と見なされます。つまり、現在のデータベースに対して<literal>CREATE</literal>権限を持つ非スーパーユーザがインストールできます。
  </para>
 
-<<<<<<< HEAD
  <sect2 id="citext-rationale">
-=======
- <sect2>
-<!--
->>>>>>> 94ef7168
+<!--
   <title>Rationale</title>
 -->
   <title>原理</title>
@@ -128,12 +124,8 @@
 
  </sect2>
 
-<<<<<<< HEAD
  <sect2 id="citext-how-to-use-it">
-=======
- <sect2>
-<!--
->>>>>>> 94ef7168
+<!--
   <title>How to Use It</title>
 -->
   <title>使用方法</title>
@@ -168,12 +160,8 @@
   </para>
  </sect2>
 
-<<<<<<< HEAD
  <sect2 id="citext-string-comparison-behavior">
-=======
- <sect2>
-<!--
->>>>>>> 94ef7168
+<!--
   <title>String Comparison Behavior</title>
 -->
   <title>文字列比較の動作</title>
@@ -278,12 +266,8 @@
 
  </sect2>
 
-<<<<<<< HEAD
  <sect2 id="citext-limitations">
-=======
- <sect2>
-<!--
->>>>>>> 94ef7168
+<!--
   <title>Limitations</title>
 -->
   <title>制限</title>
@@ -400,12 +384,8 @@
    </itemizedlist>
  </sect2>
 
-<<<<<<< HEAD
  <sect2 id="citext-author">
-=======
- <sect2>
-<!--
->>>>>>> 94ef7168
+<!--
   <title>Author</title>
 -->
   <title>作者</title>

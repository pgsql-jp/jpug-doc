<!-- doc/src/sgml/legal.sgml -->

<date>2022</date>

<copyright>
 <year>1996&ndash;2022</year>
<<<<<<< HEAD
=======
<!--
>>>>>>> 185876a6
 <holder>The PostgreSQL Global Development Group</holder>
-->
 <holder>PostgreSQL グローバル開発グループ</holder>
</copyright>

<legalnotice id="legalnotice">
<!--
 <title>Legal Notice</title>
-->
 <title>法的告知</title>

 <para>
<<<<<<< HEAD
=======
<!--
>>>>>>> 185876a6
  <productname>PostgreSQL</productname> is Copyright &copy; 1996&ndash;2022
  by the PostgreSQL Global Development Group.
-->
Copyright &copy; 1996&ndash;2022 <productname>PostgreSQL</productname>はPostgreSQLグローバル開発チームが著作権を有します。
 </para>

 <para>
<!--
  <productname>Postgres95</productname> is Copyright &copy; 1994&ndash;5
  by the Regents of the University of California.
-->
Copyright &copy; 1994&ndash;1995 <productname>Postgres95</productname>はカリフォルニア大学評議員が著作権を有します。
 </para>

 <para>
  Permission to use, copy, modify, and distribute this software and
  its documentation for any purpose, without fee, and without a
  written agreement is hereby granted, provided that the above
  copyright notice and this paragraph and the following two paragraphs
  appear in all copies.

  [訳注：日本語は参考程度と解釈してください。]
  上記の著作権表示、および
  本段落と続く2つの段落を全てのコピーに含めることを条件として、無料かつ
  書面による許可なしに、このソフトウェアとドキュメントの使用、複製、改変、
  頒布をどのような目的にでも許可します。
 </para>

 <para>
  IN NO EVENT SHALL THE UNIVERSITY OF CALIFORNIA BE LIABLE TO ANY
  PARTY FOR DIRECT, INDIRECT, SPECIAL, INCIDENTAL, OR CONSEQUENTIAL
  DAMAGES, INCLUDING LOST PROFITS, ARISING OUT OF THE USE OF THIS
  SOFTWARE AND ITS DOCUMENTATION, EVEN IF THE UNIVERSITY OF CALIFORNIA
  HAS BEEN ADVISED OF THE POSSIBILITY OF SUCH DAMAGE.

  カリフォルニア大学は、いかなる当事者に対しても、利益の喪失を含む、
  直接的、間接的、特別、偶然あるいは必然的にかかわらず生じた
  損害について、たとえカリフォルニア大学がこれらの損害の可能性について
  知らされていたとしても、一切の責任を負いません。
 </para>

 <para>
  THE UNIVERSITY OF CALIFORNIA SPECIFICALLY DISCLAIMS ANY WARRANTIES,
  INCLUDING, BUT NOT LIMITED TO, THE IMPLIED WARRANTIES OF
  MERCHANTABILITY AND FITNESS FOR A PARTICULAR PURPOSE.  THE SOFTWARE
  PROVIDED HEREUNDER IS ON AN <quote>AS-IS</quote> BASIS, AND THE UNIVERSITY OF
  CALIFORNIA HAS NO OBLIGATIONS TO PROVIDE MAINTENANCE, SUPPORT,
  UPDATES, ENHANCEMENTS, OR MODIFICATIONS.

  カリフォルニア大学は、商用目的における暗黙の保証と、特定目的での
  適合性に関してはもとより、これらに限らず、いかなる保証もしません。
  以下に用意されたソフトウェアは「そのまま」を基本原理とし、
  カリフォルニア大学はそれを維持、支援、更新、改良あるいは修正する
  義務を負いません。
 </para>

</legalnotice><|MERGE_RESOLUTION|>--- conflicted
+++ resolved
@@ -4,10 +4,6 @@
 
 <copyright>
  <year>1996&ndash;2022</year>
-<<<<<<< HEAD
-=======
-<!--
->>>>>>> 185876a6
  <holder>The PostgreSQL Global Development Group</holder>
 -->
  <holder>PostgreSQL グローバル開発グループ</holder>
@@ -20,10 +16,6 @@
  <title>法的告知</title>
 
  <para>
-<<<<<<< HEAD
-=======
-<!--
->>>>>>> 185876a6
   <productname>PostgreSQL</productname> is Copyright &copy; 1996&ndash;2022
   by the PostgreSQL Global Development Group.
 -->

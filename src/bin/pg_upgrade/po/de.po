--- conflicted
+++ resolved
@@ -6,13 +6,8 @@
 msgstr ""
 "Project-Id-Version: pg_upgrade (PostgreSQL) 18\n"
 "Report-Msgid-Bugs-To: pgsql-bugs@lists.postgresql.org\n"
-<<<<<<< HEAD
-"POT-Creation-Date: 2025-08-07 12:38+0000\n"
-"PO-Revision-Date: 2025-08-07 23:48+0200\n"
-=======
 "POT-Creation-Date: 2025-08-07 14:20+0000\n"
 "PO-Revision-Date: 2025-08-08 00:01+0200\n"
->>>>>>> 3d6a8289
 "Last-Translator: Peter Eisentraut <peter@eisentraut.org>\n"
 "Language-Team: German <pgsql-translators@postgresql.org>\n"
 "Language: de\n"
@@ -234,26 +229,6 @@
 "löschen oder in einen anderen Datentyp ändern und das Upgrade neu\n"
 "starten.\n"
 
-<<<<<<< HEAD
-#: check.c:346
-#, c-format
-msgid "Checking data type usage"
-msgstr "Prüfe Verwendung von Datentypen"
-
-#: check.c:481
-#, c-format
-msgid "failed check: %s"
-msgstr "fehlgeschlagene Prüfung: %s"
-
-#: check.c:484
-msgid "A list of the problem columns is in the file:"
-msgstr "Eine Liste der Problemspalten ist in der Datei:"
-
-#: check.c:496 check.c:971 check.c:1144 check.c:1259 check.c:1353 check.c:1481
-#: check.c:1557 check.c:1634 check.c:1700 check.c:1773 check.c:1952
-#: check.c:1971 check.c:2040 check.c:2092 file.c:378 file.c:415 function.c:189
-#: option.c:493 version.c:79 version.c:177
-=======
 #: check.c:422
 #, c-format
 msgid "failed check: %s"
@@ -267,30 +242,21 @@
 #: check.c:1584 check.c:1656 check.c:1757 check.c:1804 check.c:1884
 #: check.c:2189 check.c:2208 check.c:2254 check.c:2307 file.c:378 file.c:415
 #: function.c:208 option.c:519 version.c:79 version.c:162
->>>>>>> 3d6a8289
 #, c-format
 msgid "could not open file \"%s\": %m"
 msgstr "konnte Datei »%s« nicht öffnen: %m"
 
-<<<<<<< HEAD
-#: check.c:523
-=======
 #: check.c:473
 #, c-format
 msgid "Checking data type usage"
 msgstr "Prüfe Verwendung von Datentypen"
 
 #: check.c:527
->>>>>>> 3d6a8289
 #, c-format
 msgid "Data type checks failed: %s"
 msgstr "Datentypprüfungen fehlgeschlagen: %s"
 
-<<<<<<< HEAD
-#: check.c:564
-=======
 #: check.c:576
->>>>>>> 3d6a8289
 #, c-format
 msgid ""
 "Performing Consistency Checks on Old Live Server\n"
@@ -299,11 +265,7 @@
 "Führe Konsistenzprüfungen am alten laufenden Server durch\n"
 "---------------------------------------------------------"
 
-<<<<<<< HEAD
-#: check.c:570
-=======
 #: check.c:582
->>>>>>> 3d6a8289
 #, c-format
 msgid ""
 "Performing Consistency Checks\n"
@@ -312,16 +274,12 @@
 "Führe Konsistenzprüfungen durch\n"
 "-------------------------------"
 
-<<<<<<< HEAD
-#: check.c:726
-=======
 #: check.c:754
 #, c-format
 msgid "Swap mode can only upgrade clusters from PostgreSQL version %s and later."
 msgstr "Swap-Modus kann nur Cluster von PostgreSQL Version %s oder später aktualisien."
 
 #: check.c:777
->>>>>>> 3d6a8289
 #, c-format
 msgid ""
 "\n"
@@ -330,11 +288,7 @@
 "\n"
 "*Cluster sind kompatibel*"
 
-<<<<<<< HEAD
-#: check.c:734
-=======
 #: check.c:785
->>>>>>> 3d6a8289
 #, c-format
 msgid ""
 "\n"
@@ -346,11 +300,7 @@
 "neuen Cluster neu mit initdb initialisieren, bevor fortgesetzt\n"
 "werden kann."
 
-<<<<<<< HEAD
-#: check.c:775
-=======
 #: check.c:826
->>>>>>> 3d6a8289
 #, c-format
 msgid ""
 "Some statistics are not transferred by pg_upgrade.\n"
@@ -364,11 +314,7 @@
 "    %s/vacuumdb %s--all --analyze-in-stages --missing-stats-only\n"
 "    %s/vacuumdb %s--all --analyze-only"
 
-<<<<<<< HEAD
-#: check.c:781
-=======
 #: check.c:835
->>>>>>> 3d6a8289
 #, c-format
 msgid ""
 "Running this script will delete the old cluster's data files:\n"
@@ -377,11 +323,7 @@
 "Mit diesem Skript können die Dateien des alten Clusters gelöscht werden:\n"
 "    %s"
 
-<<<<<<< HEAD
-#: check.c:786
-=======
 #: check.c:840
->>>>>>> 3d6a8289
 #, c-format
 msgid ""
 "Could not create a script to delete the old cluster's data files\n"
@@ -394,106 +336,62 @@
 "Datenverzeichnis des neuen Clusters im alten Cluster-Verzeichnis\n"
 "liegen.  Der Inhalt des alten Clusters muss von Hand gelöscht werden."
 
-<<<<<<< HEAD
-#: check.c:798
-=======
 #: check.c:852
->>>>>>> 3d6a8289
 #, c-format
 msgid "Checking cluster versions"
 msgstr "Prüfe Cluster-Versionen"
 
-<<<<<<< HEAD
-#: check.c:810
-=======
 #: check.c:864
->>>>>>> 3d6a8289
 #, c-format
 msgid "This utility can only upgrade from PostgreSQL version %s and later."
 msgstr "Dieses Programm kann nur Upgrades von PostgreSQL Version %s oder später durchführen."
 
-<<<<<<< HEAD
-#: check.c:815
-=======
 #: check.c:869
->>>>>>> 3d6a8289
 #, c-format
 msgid "This utility can only upgrade to PostgreSQL version %s."
 msgstr "Dieses Programm kann nur Upgrades auf PostgreSQL Version %s durchführen."
 
-<<<<<<< HEAD
-#: check.c:824
-=======
 #: check.c:878
->>>>>>> 3d6a8289
 #, c-format
 msgid "This utility cannot be used to downgrade to older major PostgreSQL versions."
 msgstr "Dieses Programm kann keine Downgrades auf ältere Hauptversionen von PostgreSQL durchführen."
 
-<<<<<<< HEAD
-#: check.c:829
-=======
 #: check.c:883
->>>>>>> 3d6a8289
 #, c-format
 msgid "Old cluster data and binary directories are from different major versions."
 msgstr "Die Daten- und Programmverzeichnisse des alten Clusters stammen von verschiedenen Hauptversionen."
 
-<<<<<<< HEAD
-#: check.c:832
-=======
 #: check.c:886
->>>>>>> 3d6a8289
 #, c-format
 msgid "New cluster data and binary directories are from different major versions."
 msgstr "Die Daten- und Programmverzeichnisse des neuen Clusters stammen von verschiedenen Hauptversionen."
 
-<<<<<<< HEAD
-#: check.c:847
-=======
 #: check.c:897
 #, c-format
 msgid "The option %s cannot be used for upgrades from PostgreSQL %s and later."
 msgstr "Die Option %s kann nicht für Upgrades von PostgreSQL %s oder später verwendet werden."
 
 #: check.c:913
->>>>>>> 3d6a8289
 #, c-format
 msgid "When checking a live server, the old and new port numbers must be different."
 msgstr "Wenn ein laufender Server geprüft wird, müssen die alte und die neue Portnummer verschieden sein."
 
-<<<<<<< HEAD
-#: check.c:867
-=======
 #: check.c:933
->>>>>>> 3d6a8289
 #, c-format
 msgid "New cluster database \"%s\" is not empty: found relation \"%s.%s\""
 msgstr "Datenbank »%s« im neuen Cluster ist nicht leer: Relation »%s.%s« gefunden"
 
-<<<<<<< HEAD
-#: check.c:890
-=======
 #: check.c:956
->>>>>>> 3d6a8289
 #, c-format
 msgid "Checking for new cluster tablespace directories"
 msgstr "Prüfe Tablespace-Verzeichnisse des neuen Clusters"
 
-<<<<<<< HEAD
-#: check.c:901
-=======
 #: check.c:967
->>>>>>> 3d6a8289
 #, c-format
 msgid "new cluster tablespace directory already exists: \"%s\""
 msgstr "Tablespace-Verzeichnis für neuen Cluster existiert bereits: »%s«"
 
-<<<<<<< HEAD
-#: check.c:934
-=======
 #: check.c:1001
->>>>>>> 3d6a8289
 #, c-format
 msgid ""
 "\n"
@@ -502,11 +400,7 @@
 "\n"
 "WARNUNG:  das neue Datenverzeichnis sollte nicht im alten Datenverzeichnis, d.h. %s, liegen"
 
-<<<<<<< HEAD
-#: check.c:958
-=======
 #: check.c:1025
->>>>>>> 3d6a8289
 #, c-format
 msgid ""
 "\n"
@@ -515,96 +409,54 @@
 "\n"
 "WARNUNG:  benutzerdefinierte Tablespace-Pfade sollten nicht im Datenverzeichnis, d.h. %s, liegen"
 
-<<<<<<< HEAD
-#: check.c:968
-=======
 #: check.c:1035
->>>>>>> 3d6a8289
 #, c-format
 msgid "Creating script to delete old cluster"
 msgstr "Erzeuge Skript zum Löschen des alten Clusters"
 
-<<<<<<< HEAD
-#: check.c:1022
-=======
 #: check.c:1063
->>>>>>> 3d6a8289
 #, c-format
 msgid "could not add execute permission to file \"%s\": %m"
 msgstr "konnte Datei »%s« nicht ausführbar machen: %m"
 
-<<<<<<< HEAD
-#: check.c:1042
-=======
 #: check.c:1083
->>>>>>> 3d6a8289
 #, c-format
 msgid "Checking database user is the install user"
 msgstr "Prüfe ob der Datenbankbenutzer der Installationsbenutzer ist"
 
-<<<<<<< HEAD
-#: check.c:1058
-=======
 #: check.c:1099
->>>>>>> 3d6a8289
 #, c-format
 msgid "database user \"%s\" is not the install user"
 msgstr "Datenbankbenutzer »%s« ist nicht der Installationsbenutzer"
 
-<<<<<<< HEAD
-#: check.c:1069
-=======
 #: check.c:1110
->>>>>>> 3d6a8289
 #, c-format
 msgid "could not determine the number of users"
 msgstr "konnte die Anzahl der Benutzer nicht ermitteln"
 
-<<<<<<< HEAD
-#: check.c:1077
-=======
 #: check.c:1118
->>>>>>> 3d6a8289
 #, c-format
 msgid "Only the install user can be defined in the new cluster."
 msgstr "Nur der Installationsbenutzer darf im neuen Cluster definiert sein."
 
-<<<<<<< HEAD
-#: check.c:1106
-=======
 #: check.c:1148
->>>>>>> 3d6a8289
 #, c-format
 msgid "Checking database connection settings"
 msgstr "Prüfe Verbindungseinstellungen der Datenbank"
 
-<<<<<<< HEAD
-#: check.c:1132
-=======
 #: check.c:1176
->>>>>>> 3d6a8289
 #, c-format
 msgid "template0 must not allow connections, i.e. its pg_database.datallowconn must be false"
 msgstr "template0 darf keine Verbindungen erlauben, d.h. ihr pg_database.datallowconn muss falsch sein"
 
-<<<<<<< HEAD
-#: check.c:1158 check.c:1278 check.c:1375 check.c:1500 check.c:1576
-#: check.c:1654 check.c:1713 check.c:1793 check.c:1984 check.c:2109
-#: function.c:210
-=======
 #: check.c:1203 check.c:1324 check.c:1420 check.c:1548 check.c:1624
 #: check.c:1710 check.c:1770 check.c:1853 check.c:2221 check.c:2363
 #: function.c:229
->>>>>>> 3d6a8289
 #, c-format
 msgid "fatal"
 msgstr "fatal"
 
-<<<<<<< HEAD
-#: check.c:1159
-=======
 #: check.c:1204
->>>>>>> 3d6a8289
 #, c-format
 msgid ""
 "All non-template0 databases must allow connections, i.e. their\n"
@@ -624,47 +476,27 @@
 "Liste der Datenbanken mit diesem Problem ist in der Datei:\n"
 "    %s"
 
-<<<<<<< HEAD
-#: check.c:1184
-=======
 #: check.c:1229
->>>>>>> 3d6a8289
 #, c-format
 msgid "Checking for prepared transactions"
 msgstr "Prüfe auf vorbereitete Transaktionen"
 
-<<<<<<< HEAD
-#: check.c:1193
-=======
 #: check.c:1238
->>>>>>> 3d6a8289
 #, c-format
 msgid "The source cluster contains prepared transactions"
 msgstr "Der alte Cluster enthält vorbereitete Transaktionen"
 
-<<<<<<< HEAD
-#: check.c:1195
-=======
 #: check.c:1240
->>>>>>> 3d6a8289
 #, c-format
 msgid "The target cluster contains prepared transactions"
 msgstr "Der neue Cluster enthält vorbereitete Transaktionen"
 
-<<<<<<< HEAD
-#: check.c:1220
-=======
 #: check.c:1300
->>>>>>> 3d6a8289
 #, c-format
 msgid "Checking for contrib/isn with bigint-passing mismatch"
 msgstr "Prüfe auf contrib/isn mit unpassender bigint-Übergabe"
 
-<<<<<<< HEAD
-#: check.c:1279
-=======
 #: check.c:1325
->>>>>>> 3d6a8289
 #, c-format
 msgid ""
 "Your installation contains \"contrib/isn\" functions which rely on the\n"
@@ -684,20 +516,12 @@
 "der problematischen Funktionen ist in der Datei:\n"
 "    %s"
 
-<<<<<<< HEAD
-#: check.c:1301
-=======
 #: check.c:1405
->>>>>>> 3d6a8289
 #, c-format
 msgid "Checking for user-defined postfix operators"
 msgstr "Prüfe auf benutzerdefinierte Postfix-Operatoren"
 
-<<<<<<< HEAD
-#: check.c:1376
-=======
 #: check.c:1421
->>>>>>> 3d6a8289
 #, c-format
 msgid ""
 "Your installation contains user-defined postfix operators, which are not\n"
@@ -712,20 +536,12 @@
 "Liste der benutzerdefinierten Postfixoperatoren ist in der Datei:\n"
 "    %s"
 
-<<<<<<< HEAD
-#: check.c:1400
-=======
 #: check.c:1476
->>>>>>> 3d6a8289
 #, c-format
 msgid "Checking for incompatible polymorphic functions"
 msgstr "Prüfe auf inkompatible polymorphische Funktionen"
 
-<<<<<<< HEAD
-#: check.c:1501
-=======
 #: check.c:1549
->>>>>>> 3d6a8289
 #, c-format
 msgid ""
 "Your installation contains user-defined objects that refer to internal\n"
@@ -746,20 +562,12 @@
 "Eine Liste der problematischen Objekte ist in der Datei:\n"
 "    %s"
 
-<<<<<<< HEAD
-#: check.c:1525
-=======
 #: check.c:1609
->>>>>>> 3d6a8289
 #, c-format
 msgid "Checking for tables WITH OIDS"
 msgstr "Prüfe auf Tabellen mit WITH OIDS"
 
-<<<<<<< HEAD
-#: check.c:1577
-=======
 #: check.c:1625
->>>>>>> 3d6a8289
 #, c-format
 msgid ""
 "Your installation contains tables declared WITH OIDS, which is not\n"
@@ -774,20 +582,12 @@
 "Eine Liste der Tabellen mit dem Problem ist in der Datei:\n"
 "    %s"
 
-<<<<<<< HEAD
-#: check.c:1602
-=======
 #: check.c:1684
->>>>>>> 3d6a8289
 #, c-format
 msgid "Checking for not-null constraint inconsistencies"
 msgstr "Prüfe auf Inkonsistenzen bei Not-Null-Constraints"
 
-<<<<<<< HEAD
-#: check.c:1655
-=======
 #: check.c:1711
->>>>>>> 3d6a8289
 #, c-format
 msgid ""
 "Your installation contains inconsistent NOT NULL constraints.\n"
@@ -807,20 +607,12 @@
 "für jede Spalte in dieser Datei ausführen:\n"
 "    %s"
 
-<<<<<<< HEAD
-#: check.c:1683
-=======
 #: check.c:1740
->>>>>>> 3d6a8289
 #, c-format
 msgid "Checking for roles starting with \"pg_\""
 msgstr "Prüfe auf Rollen, die mit »pg_« anfangen"
 
-<<<<<<< HEAD
-#: check.c:1714
-=======
 #: check.c:1771
->>>>>>> 3d6a8289
 #, c-format
 msgid ""
 "Your installation contains roles starting with \"pg_\".\n"
@@ -835,20 +627,12 @@
 "Eine Liste der Rollen, die mit »pg_« anfangen, ist in der Datei:\n"
 "    %s"
 
-<<<<<<< HEAD
-#: check.c:1734
-=======
 #: check.c:1825
->>>>>>> 3d6a8289
 #, c-format
 msgid "Checking for user-defined encoding conversions"
 msgstr "Prüfe auf benutzerdefinierte Kodierungsumwandlungen"
 
-<<<<<<< HEAD
-#: check.c:1794
-=======
 #: check.c:1854
->>>>>>> 3d6a8289
 #, c-format
 msgid ""
 "Your installation contains user-defined encoding conversions.\n"
@@ -867,9 +651,6 @@
 "in der Datei:\n"
 "    %s"
 
-<<<<<<< HEAD
-#: check.c:1833
-=======
 #: check.c:1939
 #, c-format
 msgid "Checking for objects affected by Unicode update"
@@ -893,88 +674,51 @@
 "    %s"
 
 #: check.c:2070
->>>>>>> 3d6a8289
 #, c-format
 msgid "Checking for new cluster logical replication slots"
 msgstr "Prüfe logische Replikations-Slots des neuen Clusters"
 
-<<<<<<< HEAD
-#: check.c:1841
-=======
 #: check.c:2078
->>>>>>> 3d6a8289
 #, c-format
 msgid "could not count the number of logical replication slots"
 msgstr "konnte Anzahl der logischen Replikations-Slots nicht zählen"
 
-<<<<<<< HEAD
-#: check.c:1846
-=======
 #: check.c:2083
->>>>>>> 3d6a8289
 #, c-format
 msgid "expected 0 logical replication slots but found %d"
 msgstr "0 logische Replikations-Slots erwartet aber %d gefunden"
 
-<<<<<<< HEAD
-#: check.c:1856 check.c:1907
-=======
 #: check.c:2093 check.c:2144
->>>>>>> 3d6a8289
 #, c-format
 msgid "could not determine parameter settings on new cluster"
 msgstr "konnte Parametereinstellung im neuen Cluster nicht ermitteln"
 
-<<<<<<< HEAD
-#: check.c:1861
-=======
 #: check.c:2098
->>>>>>> 3d6a8289
 #, c-format
 msgid "\"wal_level\" must be \"logical\" but is set to \"%s\""
 msgstr "»wal_level« muss »logical« sein, aber es ist auf »%s« gesetzt"
 
-<<<<<<< HEAD
-#: check.c:1867
-=======
 #: check.c:2104
->>>>>>> 3d6a8289
 #, c-format
 msgid "\"max_replication_slots\" (%d) must be greater than or equal to the number of logical replication slots (%d) on the old cluster"
 msgstr "»max_replication_slots« (%d) muss größer als oder gleich der Anzahl der logischen Replikations-Slots (%d) im alten Cluster sein"
 
-<<<<<<< HEAD
-#: check.c:1899
-=======
 #: check.c:2136
->>>>>>> 3d6a8289
 #, c-format
 msgid "Checking for new cluster configuration for subscriptions"
 msgstr "Prüfe Konfiguration für Subskriptionen im neuen Cluster"
 
-<<<<<<< HEAD
-#: check.c:1911
-=======
 #: check.c:2148
->>>>>>> 3d6a8289
 #, c-format
 msgid "\"max_active_replication_origins\" (%d) must be greater than or equal to the number of subscriptions (%d) on the old cluster"
 msgstr "»max_active_replication_origins« (%d) muss größer als oder gleich der Anzahl der Subskriptionen (%d) im alten Cluster sein"
 
-<<<<<<< HEAD
-#: check.c:1933
-=======
 #: check.c:2170
->>>>>>> 3d6a8289
 #, c-format
 msgid "Checking for valid logical replication slots"
 msgstr "Prüfe auf gültige logische Replikations-Slots"
 
-<<<<<<< HEAD
-#: check.c:1985
-=======
 #: check.c:2222
->>>>>>> 3d6a8289
 #, c-format
 msgid ""
 "Your installation contains logical replication slots that cannot be upgraded.\n"
@@ -990,20 +734,12 @@
 "Eine Liste der problematischen Slots ist in der Datei:\n"
 "    %s"
 
-<<<<<<< HEAD
-#: check.c:2009
-=======
 #: check.c:2282
->>>>>>> 3d6a8289
 #, c-format
 msgid "Checking for subscription state"
 msgstr "Prüfe Subskriptionszustand"
 
-<<<<<<< HEAD
-#: check.c:2110
-=======
 #: check.c:2364
->>>>>>> 3d6a8289
 #, c-format
 msgid ""
 "Your installation contains subscriptions without origin or having relations not in i (initialize) or r (ready) state.\n"
@@ -1063,13 +799,8 @@
 msgid "The target cluster lacks cluster state information:"
 msgstr "Im neuen Cluster fehlen Cluster-Zustandsinformationen:"
 
-<<<<<<< HEAD
-#: controldata.c:213 dump.c:50 exec.c:118 pg_upgrade.c:558 pg_upgrade.c:598
-#: pg_upgrade.c:947 relfilenumber.c:233 server.c:34 util.c:337
-=======
 #: controldata.c:217 dump.c:50 exec.c:118 pg_upgrade.c:606 pg_upgrade.c:646
 #: pg_upgrade.c:995 relfilenumber.c:610 server.c:34 util.c:337
->>>>>>> 3d6a8289
 #, c-format
 msgid "%s"
 msgstr "%s"
@@ -1558,83 +1289,47 @@
 "Datei:\n"
 "    %s"
 
-<<<<<<< HEAD
-#: info.c:128
-=======
 #: info.c:131
->>>>>>> 3d6a8289
 #, c-format
 msgid "Relation names for OID %u in database \"%s\" do not match: old name \"%s.%s\", new name \"%s.%s\""
 msgstr "Relationsnamen für OID %u in Datenbank »%s« stimmen nicht überein: alten Name »%s.%s«, neuer Name »%s.%s«"
 
-<<<<<<< HEAD
-#: info.c:148
-=======
 #: info.c:151
->>>>>>> 3d6a8289
 #, c-format
 msgid "Failed to match up old and new tables in database \"%s\""
 msgstr "Alte und neue Tabellen in Datenbank »%s« konnten nicht gepaart werden"
 
-<<<<<<< HEAD
-#: info.c:229
-=======
 #: info.c:232
->>>>>>> 3d6a8289
 #, c-format
 msgid " which is an index on \"%s.%s\""
 msgstr ", ein Index für »%s.%s«"
 
-<<<<<<< HEAD
-#: info.c:239
-=======
 #: info.c:242
->>>>>>> 3d6a8289
 #, c-format
 msgid " which is an index on OID %u"
 msgstr ", ein Index für OID %u"
 
-<<<<<<< HEAD
-#: info.c:251
-=======
 #: info.c:254
->>>>>>> 3d6a8289
 #, c-format
 msgid " which is the TOAST table for \"%s.%s\""
 msgstr ", eine TOAST-Tabelle für »%s.%s«"
 
-<<<<<<< HEAD
-#: info.c:259
-=======
 #: info.c:262
->>>>>>> 3d6a8289
 #, c-format
 msgid " which is the TOAST table for OID %u"
 msgstr ", eine TOAST-Tabelle für OID %u"
 
-<<<<<<< HEAD
-#: info.c:263
-=======
 #: info.c:266
->>>>>>> 3d6a8289
 #, c-format
 msgid "No match found in old cluster for new relation with OID %u in database \"%s\": %s"
 msgstr "Keine Übereinstimmung gefunden im alten Cluster für neue Relation mit OID %u in Datenbank »%s«: %s"
 
-<<<<<<< HEAD
-#: info.c:266
-=======
 #: info.c:269
->>>>>>> 3d6a8289
 #, c-format
 msgid "No match found in new cluster for old relation with OID %u in database \"%s\": %s"
 msgstr "Keine Übereinstimmung gefunden im neuen Cluster für alte Relation mit OID %u in Datenbank »%s«: %s"
 
-<<<<<<< HEAD
-#: info.c:300
-=======
 #: info.c:325
->>>>>>> 3d6a8289
 #, c-format
 msgid ""
 "\n"
@@ -1643,11 +1338,7 @@
 "\n"
 "Quelldatenbanken:"
 
-<<<<<<< HEAD
-#: info.c:302
-=======
 #: info.c:327
->>>>>>> 3d6a8289
 #, c-format
 msgid ""
 "\n"
@@ -1656,47 +1347,27 @@
 "\n"
 "Zieldatenbanken:"
 
-<<<<<<< HEAD
-#: info.c:346
-=======
 #: info.c:371
->>>>>>> 3d6a8289
 #, c-format
 msgid "template0 not found"
 msgstr "template0 nicht gefunden"
 
-<<<<<<< HEAD
-#: info.c:805
-=======
 #: info.c:817
->>>>>>> 3d6a8289
 #, c-format
 msgid "Database: \"%s\""
 msgstr "Datenbank: »%s«"
 
-<<<<<<< HEAD
-#: info.c:818
-=======
 #: info.c:830
->>>>>>> 3d6a8289
 #, c-format
 msgid "relname: \"%s.%s\", reloid: %u, reltblspace: \"%s\""
 msgstr "relname: »%s.%s«, reloid: %u, reltblspace: »%s«"
 
-<<<<<<< HEAD
-#: info.c:832
-=======
 #: info.c:844
->>>>>>> 3d6a8289
 #, c-format
 msgid "Logical replication slots in the database:"
 msgstr "Logische Replikations-Slots in der Datenbank:"
 
-<<<<<<< HEAD
-#: info.c:838
-=======
 #: info.c:850
->>>>>>> 3d6a8289
 #, c-format
 msgid "slot name: \"%s\", output plugin: \"%s\", two_phase: %s"
 msgstr "Slot-Name: »%s«, Ausgabe-Plugin: »%s«, two_phase: %s"
@@ -2166,137 +1837,77 @@
 msgid "Setting locale and encoding for new cluster"
 msgstr "Setze Locale und Kodierung für neuen Cluster"
 
-<<<<<<< HEAD
-#: pg_upgrade.c:491
-=======
 #: pg_upgrade.c:527
->>>>>>> 3d6a8289
 #, c-format
 msgid "Analyzing all rows in the new cluster"
 msgstr "Analysiere alle Zeilen im neuen Cluster"
 
-<<<<<<< HEAD
-#: pg_upgrade.c:504
-=======
 #: pg_upgrade.c:540
->>>>>>> 3d6a8289
 #, c-format
 msgid "Freezing all rows in the new cluster"
 msgstr "Friere alle Zeilen im neuen Cluster ein"
 
-<<<<<<< HEAD
-#: pg_upgrade.c:524
-=======
 #: pg_upgrade.c:560
->>>>>>> 3d6a8289
 #, c-format
 msgid "Restoring global objects in the new cluster"
 msgstr "Stelle globale Objekte im neuen Cluster wieder her"
 
-<<<<<<< HEAD
-#: pg_upgrade.c:540
-=======
 #: pg_upgrade.c:577
->>>>>>> 3d6a8289
 #, c-format
 msgid "Restoring database schemas in the new cluster"
 msgstr "Stelle Datenbankschemas im neuen Cluster wieder her"
 
-<<<<<<< HEAD
-#: pg_upgrade.c:664
-=======
 #: pg_upgrade.c:712
->>>>>>> 3d6a8289
 #, c-format
 msgid "Deleting files from new %s"
 msgstr "Lösche Dateien aus neuem %s"
 
-<<<<<<< HEAD
-#: pg_upgrade.c:668
-=======
 #: pg_upgrade.c:716
->>>>>>> 3d6a8289
 #, c-format
 msgid "could not delete directory \"%s\""
 msgstr "konnte Verzeichnis »%s« nicht löschen"
 
-<<<<<<< HEAD
-#: pg_upgrade.c:687
-=======
 #: pg_upgrade.c:735
->>>>>>> 3d6a8289
 #, c-format
 msgid "Copying old %s to new server"
 msgstr "Kopiere altes %s zum neuen Server"
 
-<<<<<<< HEAD
-#: pg_upgrade.c:713
-=======
 #: pg_upgrade.c:761
->>>>>>> 3d6a8289
 #, c-format
 msgid "Setting oldest XID for new cluster"
 msgstr "Setze älteste XID im neuen Cluster"
 
-<<<<<<< HEAD
-#: pg_upgrade.c:721
-=======
 #: pg_upgrade.c:769
->>>>>>> 3d6a8289
 #, c-format
 msgid "Setting next transaction ID and epoch for new cluster"
 msgstr "Setze nächste Transaktions-ID und -epoche im neuen Cluster"
 
-<<<<<<< HEAD
-#: pg_upgrade.c:751
-=======
 #: pg_upgrade.c:799
->>>>>>> 3d6a8289
 #, c-format
 msgid "Setting next multixact ID and offset for new cluster"
 msgstr "Setze nächste Multixact-ID und nächstes Offset im neuen Cluster"
 
-<<<<<<< HEAD
-#: pg_upgrade.c:775
-=======
 #: pg_upgrade.c:823
->>>>>>> 3d6a8289
 #, c-format
 msgid "Setting oldest multixact ID in new cluster"
 msgstr "Setze älteste Multixact-ID im neuen Cluster"
 
-<<<<<<< HEAD
-#: pg_upgrade.c:795
-=======
 #: pg_upgrade.c:843
->>>>>>> 3d6a8289
 #, c-format
 msgid "Resetting WAL archives"
 msgstr "Setze WAL-Archive zurück"
 
-<<<<<<< HEAD
-#: pg_upgrade.c:838
-=======
 #: pg_upgrade.c:886
->>>>>>> 3d6a8289
 #, c-format
 msgid "Setting frozenxid and minmxid counters in new cluster"
 msgstr "Setze frozenxid und minmxid im neuen Cluster"
 
-<<<<<<< HEAD
-#: pg_upgrade.c:840
-=======
 #: pg_upgrade.c:888
->>>>>>> 3d6a8289
 #, c-format
 msgid "Setting minmxid counter in new cluster"
 msgstr "Setze minmxid im neuen Cluster"
 
-<<<<<<< HEAD
-#: pg_upgrade.c:931
-=======
 #: pg_upgrade.c:979
->>>>>>> 3d6a8289
 #, c-format
 msgid "Restoring logical replication slots in the new cluster"
 msgstr "Stelle logische Replikations-Slots im neuen Cluster wieder her"
@@ -2469,11 +2080,7 @@
 msgid "pg_ctl failed to start the target server, or connection failed"
 msgstr "pg_ctl konnte den Zielserver nicht starten, oder Verbindung fehlgeschlagen"
 
-<<<<<<< HEAD
-#: server.c:368
-=======
 #: server.c:368 task.c:195
->>>>>>> 3d6a8289
 #, c-format
 msgid "out of memory"
 msgstr "Speicher aufgebraucht"

--- conflicted
+++ resolved
@@ -316,24 +316,12 @@
  2018-11-04 01:30:00-05
 (1 row)
 </programlisting>
-<<<<<<< HEAD
-=======
-<!--
->>>>>>> 185876a6
     On that date, there were two possible interpretations of 1:30AM; there
     was 1:30AM EDT, and then an hour later after clocks jumped back from
     2AM EDT to 1AM EST, there was 1:30AM EST.
     Again, <productname>PostgreSQL</productname> interprets the given time
     as if it were standard time (UTC-5).  We can force the other
     interpretation by specifying daylight-savings time:
-<<<<<<< HEAD
-=======
--->
-その日は、1:30AMに対してふた通りの解釈が可能でした。
-まず1:30AM EDTがあり、2 AM EDTから1 AM ESTに遡行するので1時間後に1:30AM ESTがあります。
-ここでも<productname>PostgreSQL</productname>はあたかも標準時(UTC-5)で時刻を与えられたかのように解釈しました。
-夏時間を指定することにより、他の解釈を強制できます。
->>>>>>> 185876a6
 <programlisting>
 =&gt; SELECT '2018-11-04 01:30 EDT'::timestamptz;
       timestamptz

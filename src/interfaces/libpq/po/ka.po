--- conflicted
+++ resolved
@@ -7,13 +7,8 @@
 msgstr ""
 "Project-Id-Version: libpq (PostgreSQL) 18\n"
 "Report-Msgid-Bugs-To: pgsql-bugs@lists.postgresql.org\n"
-<<<<<<< HEAD
-"POT-Creation-Date: 2025-02-17 21:42+0000\n"
-"PO-Revision-Date: 2025-02-18 06:29+0100\n"
-=======
 "POT-Creation-Date: 2025-08-24 00:10+0000\n"
 "PO-Revision-Date: 2025-08-24 09:40+0200\n"
->>>>>>> 3d6a8289
 "Last-Translator: Temuri Doghonadze <temuri.doghonadze@gmail.com>\n"
 "Language-Team: Georgian <nothing>\n"
 "Language: ka\n"
@@ -21,11 +16,7 @@
 "Content-Type: text/plain; charset=UTF-8\n"
 "Content-Transfer-Encoding: 8bit\n"
 "Plural-Forms: nplurals=2; plural=(n != 1);\n"
-<<<<<<< HEAD
-"X-Generator: Poedit 3.5\n"
-=======
 "X-Generator: Poedit 3.7\n"
->>>>>>> 3d6a8289
 
 #: ../libpq-oauth/oauth-curl.c:307 ../libpq-oauth/oauth-curl.c:2000
 #, c-format
@@ -383,31 +374,7 @@
 msgid "could not generate nonce"
 msgstr "ერთჯერადი კოდის გენერაციის შეცდომა"
 
-<<<<<<< HEAD
-#: fe-auth-scram.c:369 fe-auth-scram.c:442 fe-auth-scram.c:594
-#: fe-auth-scram.c:614 fe-auth-scram.c:638 fe-auth-scram.c:652
-#: fe-auth-scram.c:698 fe-auth-scram.c:734 fe-auth-scram.c:908 fe-auth.c:296
-#: fe-auth.c:369 fe-auth.c:403 fe-auth.c:618 fe-auth.c:727 fe-auth.c:1200
-#: fe-auth.c:1363 fe-cancel.c:159 fe-connect.c:936 fe-connect.c:976
-#: fe-connect.c:1860 fe-connect.c:2022 fe-connect.c:3430 fe-connect.c:4761
-#: fe-connect.c:5073 fe-connect.c:5328 fe-connect.c:5446 fe-connect.c:5693
-#: fe-connect.c:5773 fe-connect.c:5871 fe-connect.c:6122 fe-connect.c:6149
-#: fe-connect.c:6225 fe-connect.c:6248 fe-connect.c:6272 fe-connect.c:6307
-#: fe-connect.c:6393 fe-connect.c:6401 fe-connect.c:6758 fe-connect.c:6908
-#: fe-exec.c:530 fe-exec.c:1315 fe-exec.c:3254 fe-exec.c:4291 fe-exec.c:4457
-#: fe-gssapi-common.c:109 fe-lobj.c:870 fe-protocol3.c:209 fe-protocol3.c:232
-#: fe-protocol3.c:255 fe-protocol3.c:272 fe-protocol3.c:293 fe-protocol3.c:369
-#: fe-protocol3.c:737 fe-protocol3.c:976 fe-protocol3.c:1787
-#: fe-protocol3.c:2187 fe-secure-common.c:110 fe-secure-gssapi.c:496
-#: fe-secure-openssl.c:427 fe-secure-openssl.c:1277
-#, c-format
-msgid "out of memory"
-msgstr "მეხსიერებას გარეთ"
-
-#: fe-auth-scram.c:376
-=======
 #: fe-auth-scram.c:381
->>>>>>> 3d6a8289
 #, c-format
 msgid "could not encode nonce"
 msgstr "ერთჯერადი კოდის კოდირების შეცდომა"
@@ -549,42 +516,11 @@
 msgid "no client response found after SASL exchange success"
 msgstr "კლიენტის SASL გაცვლის წარმატების შემდეგ პასუხი არ გამოუგზავნია"
 
-<<<<<<< HEAD
-#: fe-auth.c:736 fe-auth.c:743 fe-auth.c:1346 fe-auth.c:1357
-=======
 #: fe-auth.c:836 fe-auth.c:843 fe-auth.c:1476 fe-auth.c:1487
->>>>>>> 3d6a8289
 #, c-format
 msgid "could not encrypt password: %s"
 msgstr "პაროლის დაშიფვრის შეცდომა: %s"
 
-<<<<<<< HEAD
-#: fe-auth.c:772
-msgid "server requested a cleartext password"
-msgstr "სერვერმა ღია პაროლი მოითხოვა"
-
-#: fe-auth.c:774
-msgid "server requested a hashed password"
-msgstr "სერვერმა დაჰეშილი პაროლი მოითხოვა"
-
-#: fe-auth.c:777
-msgid "server requested GSSAPI authentication"
-msgstr "დუბლირებული SSPI ავთენტიკაციის მოთხოვნა"
-
-#: fe-auth.c:779
-msgid "server requested SSPI authentication"
-msgstr "დუბლირებული SSPI ავთენტიკაციის მოთხოვნა"
-
-#: fe-auth.c:783
-msgid "server requested SASL authentication"
-msgstr "დუბლირებული SASL ავთენტიკაციის მოთხოვნა"
-
-#: fe-auth.c:786
-msgid "server requested an unknown authentication type"
-msgstr "სერვერმა უცნობი ავთენტიკაციის ტიპი მოითხოვა"
-
-#: fe-auth.c:819
-=======
 #: fe-auth.c:873
 msgid "server requested a cleartext password"
 msgstr "სერვერმა ღია პაროლი მოითხოვა"
@@ -610,121 +546,69 @@
 msgstr "სერვერმა უცნობი ავთენტიკაციის ტიპი მოითხოვა"
 
 #: fe-auth.c:920
->>>>>>> 3d6a8289
 #, c-format
 msgid "server did not request an SSL certificate"
 msgstr "სერვერს SSL სერტიფიკატი არ მოუთხოვია"
 
-<<<<<<< HEAD
-#: fe-auth.c:824
-=======
 #: fe-auth.c:925
->>>>>>> 3d6a8289
 #, c-format
 msgid "server accepted connection without a valid SSL certificate"
 msgstr "სერვერი მიერთების მცდელობას სწორი SSL სერტიფიკატის გარეშე დაეთანხმა"
 
-<<<<<<< HEAD
-#: fe-auth.c:878
-msgid "server did not complete authentication"
-msgstr "სერვერმა ავთენტიკაცია არ დაასრულა"
-
-#: fe-auth.c:912
-=======
 #: fe-auth.c:979
 msgid "server did not complete authentication"
 msgstr "სერვერმა ავთენტიკაცია არ დაასრულა"
 
 #: fe-auth.c:1013
->>>>>>> 3d6a8289
 #, c-format
 msgid "authentication method requirement \"%s\" failed: %s"
 msgstr "ავთენტიკაციის მეთოდის (\"%s\") მოთხოვნის შეცდომა: %s"
 
-<<<<<<< HEAD
-#: fe-auth.c:935
-=======
 #: fe-auth.c:1036
->>>>>>> 3d6a8289
 #, c-format
 msgid "channel binding required, but server authenticated client without channel binding"
 msgstr "არხზე მიბმა მოთხოვნილია, მაგრამ სერვერმა კლიენტის ავთენტიკაცია არხზე მიბმის გარეშე მოახდინა"
 
-<<<<<<< HEAD
-#: fe-auth.c:940
-=======
 #: fe-auth.c:1041
->>>>>>> 3d6a8289
 #, c-format
 msgid "channel binding required but not supported by server's authentication request"
 msgstr "არხზე მიბმა მოთხოვნილია, მაგრამ მხარდაუჭერელია სერვერის ავთენტიკაციის მოთხოვნის მიერ"
 
-<<<<<<< HEAD
-#: fe-auth.c:974
-=======
 #: fe-auth.c:1081
->>>>>>> 3d6a8289
 #, c-format
 msgid "Kerberos 4 authentication not supported"
 msgstr "Kerberos 4 ავთენტიკაცია მხარდაჭერილი არაა"
 
-<<<<<<< HEAD
-#: fe-auth.c:978
-=======
 #: fe-auth.c:1085
->>>>>>> 3d6a8289
 #, c-format
 msgid "Kerberos 5 authentication not supported"
 msgstr "Kerberos 5 ავთენტიკაცია მხარდაჭერილი არაა"
 
-<<<<<<< HEAD
-#: fe-auth.c:1048
-=======
 #: fe-auth.c:1155
->>>>>>> 3d6a8289
 #, c-format
 msgid "GSSAPI authentication not supported"
 msgstr "GSSAPI ავთენტიკაცია მხარდაჭერილი არაა"
 
-<<<<<<< HEAD
-#: fe-auth.c:1079
-=======
 #: fe-auth.c:1186
->>>>>>> 3d6a8289
 #, c-format
 msgid "SSPI authentication not supported"
 msgstr "SSPI ავთენტიკაცია მხარდაუჭერელია"
 
-<<<<<<< HEAD
-#: fe-auth.c:1086
-=======
 #: fe-auth.c:1193
->>>>>>> 3d6a8289
 #, c-format
 msgid "Crypt authentication not supported"
 msgstr "Crypt ავთენტიკაცია მხარდაჭერილი არაა"
 
-<<<<<<< HEAD
-#: fe-auth.c:1150
-=======
 #: fe-auth.c:1267
->>>>>>> 3d6a8289
 #, c-format
 msgid "authentication method %u not supported"
 msgstr "ავთენტიკაციის მეთოდი მხარდაუჭერელია: %u"
 
-<<<<<<< HEAD
-#: fe-auth.c:1187
-=======
 #: fe-auth.c:1307
->>>>>>> 3d6a8289
 #, c-format
 msgid "user name lookup failure: error code %lu"
 msgstr "მომხარებლის სახელის ამოხსნის პრობლემა: შეცდომის კოდი: %lu"
 
-<<<<<<< HEAD
-#: fe-auth.c:1309
-=======
 #: fe-auth.c:1315
 #, c-format
 msgid "could not look up local user ID %ld: %m"
@@ -736,25 +620,16 @@
 msgstr "ლოკალური მომხმარებელი ID-ით %ld არ არსებობს"
 
 #: fe-auth.c:1439
->>>>>>> 3d6a8289
 #, c-format
 msgid "unexpected shape of result set returned for SHOW"
 msgstr "ბრძანებისთვის SHOW დაბრუნებული შედეგის მოხაზულობა მოულოდნელია"
 
-<<<<<<< HEAD
-#: fe-auth.c:1317
-=======
 #: fe-auth.c:1447
->>>>>>> 3d6a8289
 #, c-format
 msgid "\"password_encryption\" value too long"
 msgstr "\"password_encryption\"-ის მნიშვნელობა ძალიან გრძელია"
 
-<<<<<<< HEAD
-#: fe-auth.c:1367
-=======
 #: fe-auth.c:1497
->>>>>>> 3d6a8289
 #, c-format
 msgid "unrecognized password encryption algorithm \"%s\""
 msgstr "პაროლის დაშიფვრის უცნობი ალგორითმი: \"%s\""
@@ -952,20 +827,12 @@
 msgid "could not translate Unix-domain socket path \"%s\" to address: %s"
 msgstr "unix-დომენის სოკეტის ბილიკის (\"%s\") მისამართად თარგმნის შეცდომა: %s"
 
-<<<<<<< HEAD
-#: fe-connect.c:2950 fe-connect.c:4305
-=======
 #: fe-connect.c:3262 fe-connect.c:4709
->>>>>>> 3d6a8289
 #, c-format
 msgid "GSSAPI encryption required but it is not supported over a local socket"
 msgstr "GSSAPI დაშიფვრა მოთხოვნილია, მაგრამ შეუძლებელია ლოკალური სოკეტის გამოყენებით"
 
-<<<<<<< HEAD
-#: fe-connect.c:2958 fe-connect.c:4434
-=======
 #: fe-connect.c:3270 fe-connect.c:4838
->>>>>>> 3d6a8289
 #, c-format
 msgid "GSSAPI encryption required but no credential cache"
 msgstr "GSSAPI დაშიფვრა მოთხოვნილია, მაგრამ ავტორიზაციის დეტალების კეში არ არსებობს"
@@ -985,11 +852,7 @@
 msgid "could not set socket to close-on-exec mode: %s"
 msgstr "სოკეტის დახურვა-შესრულებისას რეჟიმის დაყენების შეცდომა: %s"
 
-<<<<<<< HEAD
-#: fe-connect.c:3225
-=======
 #: fe-connect.c:3537
->>>>>>> 3d6a8289
 #, c-format
 msgid "could not get socket error status: %s"
 msgstr "სოკეტის შეცდომის სტატუსის მიღების შეცდომა: %s"
@@ -1038,107 +901,60 @@
 msgid "server does not support SSL, but SSL was required"
 msgstr "სერვერს SSL-ის მხარდაჭერა არ გააჩნია, მაგრამ SSL-ი აუცილებელია"
 
-<<<<<<< HEAD
-#: fe-connect.c:3519
-=======
 #: fe-connect.c:3821
->>>>>>> 3d6a8289
 #, c-format
 msgid "server sent an error response during SSL exchange"
 msgstr "სერვერმა გამოაგზავნა შეცდომის შემცველი პასუხი SSL მიმოცვლის დროს"
 
-<<<<<<< HEAD
-#: fe-connect.c:3524
-=======
 #: fe-connect.c:3826
->>>>>>> 3d6a8289
 #, c-format
 msgid "received invalid response to SSL negotiation: %c"
 msgstr "არასწორი პასუხი SSL მიმოცვლისას: %c"
 
-<<<<<<< HEAD
-#: fe-connect.c:3552
-=======
 #: fe-connect.c:3846
->>>>>>> 3d6a8289
 #, c-format
 msgid "received unencrypted data after SSL response"
 msgstr "'SSL' პასუხის შემდეგ მიღებული მონაცემები დაუშიფრავია"
 
-<<<<<<< HEAD
-#: fe-connect.c:3615
-=======
 #: fe-connect.c:3909
->>>>>>> 3d6a8289
 #, c-format
 msgid "server sent an error response during GSS encryption exchange"
 msgstr "სერვერმა გამოაგზავნა შეცდომის შემცველი პასუხი GSS დაშიფვრის მიმოცვლის დროს"
 
-<<<<<<< HEAD
-#: fe-connect.c:3629
-msgid "server doesn't support GSSAPI encryption, but it was required"
-msgstr "სერვერს GSSAPI დაშიფვრის მხარდაჭერა არ გააჩნა, მაგრამ ის მოთხოვილია"
-
-#: fe-connect.c:3633
-=======
 #: fe-connect.c:3927
 msgid "server doesn't support GSSAPI encryption, but it was required"
 msgstr "სერვერს GSSAPI დაშიფვრის მხარდაჭერა არ გააჩნა, მაგრამ ის მოთხოვილია"
 
 #: fe-connect.c:3931
->>>>>>> 3d6a8289
 #, c-format
 msgid "received invalid response to GSSAPI negotiation: %c"
 msgstr "'GSSAPI' მიმოცვლის არასწორი პასუხი: %c"
 
-<<<<<<< HEAD
-#: fe-connect.c:3651
-=======
 #: fe-connect.c:3953
->>>>>>> 3d6a8289
 #, c-format
 msgid "received unencrypted data after GSSAPI encryption response"
 msgstr "'GSSAPI' პასუხის შემდეგ მიღებული მონაცემები დაუშიფრავია"
 
-<<<<<<< HEAD
-#: fe-connect.c:3711
-=======
 #: fe-connect.c:4014
->>>>>>> 3d6a8289
 #, c-format
 msgid "expected authentication request from server, but received %c"
 msgstr "სერვერიდან მოსალოდნელი იყო ავთენტიკაციის მოთხოვნა, მაგრამ მიღებულია %c"
 
-<<<<<<< HEAD
-#: fe-connect.c:3739 fe-connect.c:3862
-=======
 #: fe-connect.c:4042 fe-connect.c:4174
->>>>>>> 3d6a8289
 #, c-format
 msgid "received invalid authentication request"
 msgstr "დუბლირებული GSS ავთენტიკაციის მოთხოვნა"
 
-<<<<<<< HEAD
-#: fe-connect.c:3745 fe-connect.c:3847
-=======
 #: fe-connect.c:4048
->>>>>>> 3d6a8289
 #, c-format
 msgid "received invalid protocol negotiation message"
 msgstr "მიღებულია არასწორი პროტოკოლის მიმოცვლის შეტყობინება"
 
-<<<<<<< HEAD
-#: fe-connect.c:3764 fe-connect.c:3818
-=======
 #: fe-connect.c:4067 fe-connect.c:4121
->>>>>>> 3d6a8289
 #, c-format
 msgid "received invalid error message"
 msgstr "მიღებულია არასწორი შეცდომის შეტყობინება"
 
-<<<<<<< HEAD
-#: fe-connect.c:3933
-=======
 #: fe-connect.c:4151
 #, c-format
 msgid "received duplicate protocol negotiation message"
@@ -1160,329 +976,180 @@
 msgstr "შიდა შეცდომა: ასინქრონულმა ავთენტიკაციამ პოლინგისთვის სოკეტი არ დააყენა"
 
 #: fe-connect.c:4334
->>>>>>> 3d6a8289
 #, c-format
 msgid "unexpected message from server during startup"
 msgstr "სერვერის გაშვებისას მიღებულია მოულოდნელი შეტყობინება"
 
-<<<<<<< HEAD
-#: fe-connect.c:4024
-=======
 #: fe-connect.c:4425
->>>>>>> 3d6a8289
 #, c-format
 msgid "session is read-only"
 msgstr "სესია მხოლოდ კითხვადია"
 
-<<<<<<< HEAD
-#: fe-connect.c:4026
-=======
 #: fe-connect.c:4427
->>>>>>> 3d6a8289
 #, c-format
 msgid "session is not read-only"
 msgstr "სესია მხოლოდ კითხვადი არა"
 
-<<<<<<< HEAD
-#: fe-connect.c:4079
-=======
 #: fe-connect.c:4480
->>>>>>> 3d6a8289
 #, c-format
 msgid "server is in hot standby mode"
 msgstr "სერვერი მზა-უქმე რეჟიმშია"
 
-<<<<<<< HEAD
-#: fe-connect.c:4081
-=======
 #: fe-connect.c:4482
->>>>>>> 3d6a8289
 #, c-format
 msgid "server is not in hot standby mode"
 msgstr "სერვერი მზა-უქმე რეჟიმში არაა"
 
-<<<<<<< HEAD
-#: fe-connect.c:4203 fe-connect.c:4253
-=======
 #: fe-connect.c:4607 fe-connect.c:4657
->>>>>>> 3d6a8289
 #, c-format
 msgid "\"%s\" failed"
 msgstr "\"%s\"-ის შეცდომა"
 
-<<<<<<< HEAD
-#: fe-connect.c:4267
-=======
 #: fe-connect.c:4671
->>>>>>> 3d6a8289
 #, c-format
 msgid "invalid connection state %d, probably indicative of memory corruption"
 msgstr "შეერთების არასწორი მდგომარეობა (%d). დიდი შანსით ნიშნავს მეხსიერების დაზიანებას"
 
-<<<<<<< HEAD
-#: fe-connect.c:5086
-=======
 #: fe-connect.c:5508
->>>>>>> 3d6a8289
 #, c-format
 msgid "invalid LDAP URL \"%s\": scheme must be ldap://"
 msgstr "'LDAP'-ის არასწორი URL: \"%s\": სქემა ldap:// უნდა იყოს"
 
-<<<<<<< HEAD
-#: fe-connect.c:5101
-=======
 #: fe-connect.c:5523
->>>>>>> 3d6a8289
 #, c-format
 msgid "invalid LDAP URL \"%s\": missing distinguished name"
 msgstr "'LDAP'-ის არასწორი URL: \"%s\": აკლია გამოყოფილი სახელი"
 
-<<<<<<< HEAD
-#: fe-connect.c:5113 fe-connect.c:5171
-=======
 #: fe-connect.c:5535 fe-connect.c:5593
->>>>>>> 3d6a8289
 #, c-format
 msgid "invalid LDAP URL \"%s\": must have exactly one attribute"
 msgstr "'LDAP'-ის არასწორი URL \"%s\": ზუსტად ერთი ატრიბუტი უნდა ჰქონდეს"
 
-<<<<<<< HEAD
-#: fe-connect.c:5125 fe-connect.c:5187
-=======
 #: fe-connect.c:5547 fe-connect.c:5609
->>>>>>> 3d6a8289
 #, c-format
 msgid "invalid LDAP URL \"%s\": must have search scope (base/one/sub)"
 msgstr "'LDAP'-ის არასწორი URL: \"%s\": საჭიროა ძებნის ფარგლების ქონა (საბაზისო/ერთი/ქვე)"
 
-<<<<<<< HEAD
-#: fe-connect.c:5137
-=======
 #: fe-connect.c:5559
->>>>>>> 3d6a8289
 #, c-format
 msgid "invalid LDAP URL \"%s\": no filter"
 msgstr "'LDAP'-ის არასწორი URL: \"%s\":ფილტრი არ არსებობს"
 
-<<<<<<< HEAD
-#: fe-connect.c:5159
-=======
 #: fe-connect.c:5581
->>>>>>> 3d6a8289
 #, c-format
 msgid "invalid LDAP URL \"%s\": invalid port number"
 msgstr "'LDAP'-ის არასწორი URL: \"%s\": პორტის არასწორი ნომერი"
 
-<<<<<<< HEAD
-#: fe-connect.c:5196
-=======
 #: fe-connect.c:5618
->>>>>>> 3d6a8289
 #, c-format
 msgid "could not create LDAP structure"
 msgstr "შეცდომა LDAP-ის სტრუქტურის შექმნისას"
 
-<<<<<<< HEAD
-#: fe-connect.c:5271
-=======
 #: fe-connect.c:5693
->>>>>>> 3d6a8289
 #, c-format
 msgid "lookup on LDAP server failed: %s"
 msgstr "'LDAP' სერვერის მოძებნის შეცდომა: %s"
 
-<<<<<<< HEAD
-#: fe-connect.c:5281
-=======
 #: fe-connect.c:5703
->>>>>>> 3d6a8289
 #, c-format
 msgid "more than one entry found on LDAP lookup"
 msgstr "ძებნისას (LDAP) ნაპოვნია ერთზე მეტი ჩანაწერი"
 
-<<<<<<< HEAD
-#: fe-connect.c:5283 fe-connect.c:5294
-=======
 #: fe-connect.c:5705 fe-connect.c:5716
->>>>>>> 3d6a8289
 #, c-format
 msgid "no entry found on LDAP lookup"
 msgstr "ძებნისას (LDAP) ჩანაწერები ნაპოვნი არაა"
 
-<<<<<<< HEAD
-#: fe-connect.c:5304 fe-connect.c:5316
-=======
 #: fe-connect.c:5726 fe-connect.c:5738
->>>>>>> 3d6a8289
 #, c-format
 msgid "attribute has no values on LDAP lookup"
 msgstr "'LDAP' ძებნის ატრიბუტს მნიშვნელობა არ გააჩნია"
 
-<<<<<<< HEAD
-#: fe-connect.c:5367 fe-connect.c:5386 fe-connect.c:5910
-=======
 #: fe-connect.c:5789 fe-connect.c:5808 fe-connect.c:6332
->>>>>>> 3d6a8289
 #, c-format
 msgid "missing \"=\" after \"%s\" in connection info string"
 msgstr "შეერთების სტრიქონში \"%s\"-ის შემდეგ \"=\" აკლია"
 
-<<<<<<< HEAD
-#: fe-connect.c:5457 fe-connect.c:6093 fe-connect.c:6891
-=======
 #: fe-connect.c:5879 fe-connect.c:6515 fe-connect.c:7345
->>>>>>> 3d6a8289
 #, c-format
 msgid "invalid connection option \"%s\""
 msgstr "შეერთების არასწორი პარამეტრი: \"%s\""
 
-<<<<<<< HEAD
-#: fe-connect.c:5472 fe-connect.c:5958
-=======
 #: fe-connect.c:5894 fe-connect.c:6380
->>>>>>> 3d6a8289
 #, c-format
 msgid "unterminated quoted string in connection info string"
 msgstr "შეერთების ინფორმაციის სტრიქონში ბრჭყალებში ჩასმული სტრიქონი დაუსრულებელია"
 
-<<<<<<< HEAD
-#: fe-connect.c:5552
-=======
 #: fe-connect.c:5974
->>>>>>> 3d6a8289
 #, c-format
 msgid "definition of service \"%s\" not found"
 msgstr "სერვისის აღწერა არ არსებობს: \"%s\""
 
-<<<<<<< HEAD
-#: fe-connect.c:5578
-=======
 #: fe-connect.c:6000
->>>>>>> 3d6a8289
 #, c-format
 msgid "service file \"%s\" not found"
 msgstr "სერვისის ფაილი არ არსებობს: \"%s\""
 
-<<<<<<< HEAD
-#: fe-connect.c:5591
-=======
 #: fe-connect.c:6013
->>>>>>> 3d6a8289
 #, c-format
 msgid "line %d too long in service file \"%s\""
 msgstr "ძალიან გრძელი ხაზი (%d) სერვისის ფაილში \"%s\""
 
-<<<<<<< HEAD
-#: fe-connect.c:5662 fe-connect.c:5705
-=======
 #: fe-connect.c:6084 fe-connect.c:6127
->>>>>>> 3d6a8289
 #, c-format
 msgid "syntax error in service file \"%s\", line %d"
 msgstr "სინტაქსის შეცდომა სერვისის ფაილში \"%s\" ხაზზე %d"
 
-<<<<<<< HEAD
-#: fe-connect.c:5673
-=======
 #: fe-connect.c:6095
->>>>>>> 3d6a8289
 #, c-format
 msgid "nested service specifications not supported in service file \"%s\", line %d"
 msgstr "სერვისის ფაილში \"%s\" ჩადგმული სერვისის მითითება მხარდაუჭერელია. ხაზი %d"
 
-<<<<<<< HEAD
-#: fe-connect.c:6412
-=======
 #: fe-connect.c:6834
->>>>>>> 3d6a8289
 #, c-format
 msgid "invalid URI propagated to internal parser routine: \"%s\""
 msgstr "დამუშავებს შიდა ფუნქციაში გადაცემული URI არასწორია: %s"
 
-<<<<<<< HEAD
-#: fe-connect.c:6489
-=======
 #: fe-connect.c:6911
->>>>>>> 3d6a8289
 #, c-format
 msgid "end of string reached when looking for matching \"]\" in IPv6 host address in URI: \"%s\""
 msgstr "სტრიქონის დასასრული \"]\"-ს IPv6 ჰოსტის მისამართში URI-ში ძებნისას: \"%s\""
 
-<<<<<<< HEAD
-#: fe-connect.c:6496
-=======
 #: fe-connect.c:6918
->>>>>>> 3d6a8289
 #, c-format
 msgid "IPv6 host address may not be empty in URI: \"%s\""
 msgstr "ჰოსტის IPv6 მისამართი URI-ში ცარიელი ვერ იქნება: \"%s\""
 
-<<<<<<< HEAD
-#: fe-connect.c:6511
-=======
 #: fe-connect.c:6933
->>>>>>> 3d6a8289
 #, c-format
 msgid "unexpected character \"%c\" at position %d in URI (expected \":\" or \"/\"): \"%s\""
 msgstr "უცნობი სიმბოლო (\"%c\") URI-ში პოზიციაზე %d (მოველოდი \":\"-ს ან \"/\"-ს): \"%s\""
 
-<<<<<<< HEAD
-#: fe-connect.c:6640
-=======
 #: fe-connect.c:7062
->>>>>>> 3d6a8289
 #, c-format
 msgid "extra key/value separator \"=\" in URI query parameter: \"%s\""
 msgstr "მოთხოვნის URI არამეტრში მითითებულია გასაღები/მნიშვნელობის ზედმეტი \"=\": \"%s\""
 
-<<<<<<< HEAD
-#: fe-connect.c:6660
-=======
 #: fe-connect.c:7082
->>>>>>> 3d6a8289
 #, c-format
 msgid "missing key/value separator \"=\" in URI query parameter: \"%s\""
 msgstr "მოთხოვნის URI პარამეტრში მითითებულია გასაღები/მნიშვნელობის წყვილს \"=\" აკლია: \"%s\""
 
-<<<<<<< HEAD
-#: fe-connect.c:6712
-=======
 #: fe-connect.c:7134
->>>>>>> 3d6a8289
 #, c-format
 msgid "invalid URI query parameter: \"%s\""
 msgstr "მოთხოვნის არასწორი პარამეტრი: \"%s\""
 
-<<<<<<< HEAD
-#: fe-connect.c:6786
-=======
 #: fe-connect.c:7218
->>>>>>> 3d6a8289
 #, c-format
 msgid "invalid percent-encoded token: \"%s\""
 msgstr "არასწორი პროცენტულად-კოდირებული კოდი: \"%s\""
 
-<<<<<<< HEAD
-#: fe-connect.c:6796
-=======
 #: fe-connect.c:7228
->>>>>>> 3d6a8289
 #, c-format
 msgid "forbidden value %%00 in percent-encoded value: \"%s\""
 msgstr "პროცენტში კოდირებული მნიშვნელობის აკრძალული მნიშვნელობა %%00: \"%s\""
 
-<<<<<<< HEAD
-#: fe-connect.c:7160
-msgid "connection pointer is NULL\n"
-msgstr "შეერთების მაჩვენებელი ნულოვანია\n"
-
-#: fe-connect.c:7168 fe-exec.c:713 fe-exec.c:975 fe-exec.c:3459
-#: fe-protocol3.c:991 fe-protocol3.c:1024
-msgid "out of memory\n"
-msgstr "არასაკმარისი მეხსიერება\n"
-
-#: fe-connect.c:7459
-=======
 #: fe-connect.c:7250
 #, c-format
 msgid "unexpected spaces found in \"%s\", use percent-encoded spaces (%%20) instead"
@@ -1498,34 +1165,21 @@
 msgstr "არასაკმარისი მეხსიერება\n"
 
 #: fe-connect.c:7936
->>>>>>> 3d6a8289
 #, c-format
 msgid "WARNING: password file \"%s\" is not a plain file\n"
 msgstr "გაფრთხილება. პაროლის ფაილი \"%s\" უბრალოდ ფაილს არ წარმოადგენს\n"
 
-<<<<<<< HEAD
-#: fe-connect.c:7468
-=======
 #: fe-connect.c:7946
->>>>>>> 3d6a8289
 #, c-format
 msgid "WARNING: password file \"%s\" has group or world access; permissions should be u=rw (0600) or less\n"
 msgstr "გაფრთხილება: პაროლების ფაილს \"%s\" ჯგუფზე ან დანარჩენ ყველაზე წვდომა გააჩნია. წვდომა 0600 ან ნაკლები უნდა იყოს\n"
 
-<<<<<<< HEAD
-#: fe-connect.c:7575
-=======
 #: fe-connect.c:8050
->>>>>>> 3d6a8289
 #, c-format
 msgid "password retrieved from file \"%s\""
 msgstr "პაროლი მიღებულია ფაილიდან \"%s\""
 
-<<<<<<< HEAD
-#: fe-connect.c:7727
-=======
 #: fe-connect.c:8216
->>>>>>> 3d6a8289
 #, c-format
 msgid "invalid integer value \"%s\" for connection option \"%s\""
 msgstr "არასწორი მნიშვნელობა: \"%s\" (უნდა იყოს მთელი რიცხვი) შეერთების პარამეტრისთვის \"%s\""
@@ -1684,20 +1338,12 @@
 msgid "could not interpret result from server: %s"
 msgstr "სერვერის პასუხის გაურკვეველია: %s"
 
-<<<<<<< HEAD
-#: fe-exec.c:4140 fe-exec.c:4253
-=======
 #: fe-exec.c:4152 fe-exec.c:4266
->>>>>>> 3d6a8289
 #, c-format
 msgid "incomplete multibyte character"
 msgstr "დაუსრულებელი მრავალბაიტიანი სიმბოლო"
 
-<<<<<<< HEAD
-#: fe-exec.c:4142 fe-exec.c:4272
-=======
 #: fe-exec.c:4154 fe-exec.c:4285
->>>>>>> 3d6a8289
 #, c-format
 msgid "invalid multibyte character"
 msgstr "არასწორი მრავალბაიტიანი სიმბოლო"
@@ -2284,20 +1930,12 @@
 msgid "no SSL error reported"
 msgstr "'SSL'-ის შეცდომების გარეშე"
 
-<<<<<<< HEAD
-#: fe-secure-openssl.c:1777
-=======
 #: fe-secure-openssl.c:1607
->>>>>>> 3d6a8289
 #, c-format
 msgid "SSL error code %lu"
 msgstr "SSL-ის შეცდომის კოდი %lu"
 
-<<<<<<< HEAD
-#: fe-secure-openssl.c:2076
-=======
 #: fe-secure-openssl.c:1909
->>>>>>> 3d6a8289
 #, c-format
 msgid "WARNING: sslpassword truncated\n"
 msgstr "გაფრთხილება: sslpasswrord შეკვეცილია\n"
@@ -2375,13 +2013,10 @@
 #~ msgstr "პარამეტრი keepalives მთელი რიცხვი უნდა იყოს"
 
 #, c-format
-<<<<<<< HEAD
-=======
 #~ msgid "min_protocol_version is greater than max_protocol_version"
 #~ msgstr "min_protocol_version უფრო დიდია, ვიდრე max_protocol_version"
 
 #, c-format
->>>>>>> 3d6a8289
 #~ msgid "no application protocol"
 #~ msgstr "აპლიკაციის პროტოკოლის გარეშე"
 

--- conflicted
+++ resolved
@@ -133,10 +133,7 @@
   </para>
 
   <para>
-<<<<<<< HEAD
-=======
-<!--
->>>>>>> de74b4ab
+<!--
    The algorithms in <function>crypt()</> differ from the usual
    MD5 or SHA1 hashing algorithms in the following respects:
 -->
@@ -892,12 +889,9 @@
 <!--
     Encrypt <parameter>data</> with a public PGP key <parameter>key</>.
     Giving this function a secret key will produce an error.
-<<<<<<< HEAD
-=======
 -->
 公開PGPキー<parameter>key</>で<parameter>data</>を暗号化します。
 この関数に秘密キーを与えるとエラーになります。
->>>>>>> de74b4ab
    </para>
    <para>
 <!--
@@ -1033,7 +1027,7 @@
    </indexterm>
 
 <synopsis>
-armor(data bytea [ , keys text[], values text[] ]) returns text
+armor(data bytea) returns text
 dearmor(data text) returns bytea
 </synopsis>
    <para>
@@ -1043,32 +1037,6 @@
 -->
 PGPのASCIIアーマー形式にデータを隠す、または、データを取り出します。
 ASCIIアーマーは基本的にCRC付きのBASE64という形式で、追加のフォーマットがあります。
-   </para>
-
-   <para>
-    If the <parameter>keys</> and <parameter>values</> arrays are specified,
-    an <firstterm>armor header</> is added to the armored format for each
-    key/value pair. Both arrays must be single-dimensional, and they must
-    be of the same length.  The keys and values cannot contain any non-ASCII
-    characters.
-   </para>
-  </sect3>
-
-  <sect3>
-   <title><function>pgp_armor_headers</function></title>
-
-   <indexterm>
-    <primary>pgp_armor_headers</primary>
-   </indexterm>
-
-<synopsis>
-pgp_armor_headers(data text, key out text, value out text) returns setof record
-</synopsis>
-   <para>
-    <function>pgp_armor_headers()</> extracts the armor headers from
-    <parameter>data</>.  The return value is a set of rows with two columns,
-    key and value.  If the keys or values contain any non-ASCII characters,
-    they are treated as UTF-8.
    </para>
   </sect3>
 
@@ -2039,11 +2007,8 @@
      </para>
 <!--
      <para>Comparison of crypt-des, crypt-md5 and bcrypt algorithms.</para>
-<<<<<<< HEAD
-=======
 -->
      <para>DES暗号、MD5暗号、bcryptアルゴリズムの比較</para>
->>>>>>> de74b4ab
     </listitem>
     <listitem>
      <para>

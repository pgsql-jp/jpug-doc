<!-- doc/src/sgml/manage-ag.sgml -->

<chapter id="managing-databases">
<!--
 <title>Managing Databases</title>
-->
 <title>データベース管理</title>

<!--
 <indexterm zone="managing-databases"><primary>database</primary></indexterm>
-->
 <indexterm zone="managing-databases"><primary>データベース</primary></indexterm>

 <para>
<!--
  Every instance of a running <productname>PostgreSQL</productname>
  server manages one or more databases.  Databases are therefore the
  topmost hierarchical level for organizing <acronym>SQL</acronym>
  objects (<quote>database objects</quote>).  This chapter describes
  the properties of databases, and how to create, manage, and destroy
  them.
-->
稼動している<productname>PostgreSQL</productname>サーバのすべてのインスタンスは、1つ以上のデータベースを管理します。
したがって、データベースは<acronym>SQL</acronym>オブジェクト（<quote>データベースオブジェクト</quote>）を組織化する場合に最上位の階層レベルとなります。
本章では、データベースの特性、作成方法、管理方法、および削除方法について説明します。
 </para>

 <sect1 id="manage-ag-overview">
<!--
  <title>Overview</title>
-->
  <title>概要</title>

  <indexterm zone="manage-ag-overview">
<!--
   <primary>schema</primary>
-->
   <primary>スキーマ</primary>
  </indexterm>

  <para>
<<<<<<< HEAD
=======
<!--
>>>>>>> 184958ef
   A small number of objects, like role, database, and tablespace
   names, are defined at the cluster level and stored in the
   <literal>pg_global</literal> tablespace.  Inside the cluster are
   multiple databases, which are isolated from each other but can access
   cluster-level objects.  Inside each database are multiple schemas,
   which contain objects like tables and functions.  So the full hierarchy
   is: cluster, database, schema, table (or some other kind of object,
   such as a function).
-->
ロール、データベース、テーブル空間名のような少数のオブジェクトはクラスタレベルで定義されており、<literal>pg_global</literal>テーブル空間に格納されています。
クラスタの中には複数のデータベースがあり、互いに分離されているもののクラスタレベルのオブジェクトにはアクセスできます。
各データベースの中には複数のスキーマがあり、スキーマはテーブルや関数などのオブジェクトを含みます。
したがって階層の全体像は、クラスタ、データベース、スキーマ、テーブル（や関数などの何らかのオブジェクト）となります。
  </para>

  <para>
<<<<<<< HEAD
   When connecting to the database server, a client must specify the
   database name in its connection request.
   It is not possible to access more than one database per
   connection. However, clients can open multiple connections to
   the same database, or different databases.
   Database-level security has two components: access control
   (see <xref linkend="auth-pg-hba-conf"/>), managed at the
   connection level, and authorization control
   (see <xref linkend="ddl-priv"/>), managed via the grant system.
   Foreign data wrappers (see <xref linkend="postgres-fdw"/>)
   allow for objects within one database to act as proxies for objects in
   other database or clusters.
   The older dblink module (see <xref linkend="dblink"/>) provides a similar capability.
   By default, all users can connect to all databases using all connection methods.
  </para>

  <para>
   If one <productname>PostgreSQL</productname> server cluster is planned to contain
   unrelated projects or users that should be, for the most part, unaware
   of each other, it is recommended to put them into separate databases and
   adjust authorizations and access controls accordingly.
   If the projects or users are interrelated, and thus should be able to use
   each other's resources, they should be put in the same database but probably
   into separate schemas;  this provides a modular structure with namespace
   isolation and authorization control.
   More information about managing schemas is in <xref linkend="ddl-schemas"/>.
  </para>

  <para>
   While multiple databases can be created within a single cluster, it is advised
   to consider carefully whether the benefits outweigh the risks and limitations.
   In particular, the impact that having a shared WAL (see <xref linkend="wal"/>)
   has on backup and recovery options. While individual databases in the cluster
   are isolated when considered from the user's perspective, they are closely bound
   from the database administrator's point-of-view.
=======
<!--
   When connecting to the database server, a client must specify in
   its connection request the name of the database it wants to connect
   to. It is not possible to access more than one database per
   connection. However, an application is not restricted in the number of
   connections it opens to the same or other databases.  Databases are
   physically separated and access control is managed at the
   connection level.  If one <productname>PostgreSQL</productname> server
   instance is to house projects or users that should be separate and
   for the most part unaware of each other, it is therefore
   recommended to put them into separate databases.  If the projects
   or users are interrelated and should be able to use each other's
   resources, they should be put in the same database but possibly
   into separate schemas.  Schemas are a purely logical structure and who can
   access what is managed by the privilege system.  More information about
   managing schemas is in <xref linkend="ddl-schemas"/>.
-->
データベースサーバに接続する時、クライアントはその接続要求の際に接続するデータベース名を指定しなければなりません。
1つの接続で複数のデータベースにアクセスすることはできません。
しかし、アプリケーションには同じデータベースや他のデータベースへの接続に接続数の制限はありません。
複数のデータベースは物理的に分離されていて、アクセス制御は接続レベルで管理されています。
したがって、分離して、ほとんどの場面で互いに見えないようにする必要のある複数のプロジェクトやユーザを単一の<productname>PostgreSQL</productname>サーバインスタンスに収容する場合、これらを別々のデータベースに含めることが推奨されます。
もし、複数のプロジェクトやユーザが相互に関連していて互いのリソースを使用できる必要がある場合、これらは同じデータベースに含めるべきですが、スキーマを別にすることは可能です。
スキーマは純粋に論理的な構造で、誰が何にアクセスできるかは権限システムによって管理されます。
スキーマの管理についての詳細は<xref linkend="ddl-schemas"/>に記載されています。
>>>>>>> 184958ef
  </para>

  <para>
<!--
   Databases are created with the <command>CREATE DATABASE</command> command
   (see <xref linkend="manage-ag-createdb"/>) and destroyed with the
   <command>DROP DATABASE</command> command
   (see <xref linkend="manage-ag-dropdb"/>).
   To determine the set of existing databases, examine the
   <structname>pg_database</structname> system catalog, for example
-->
データベースは<command>CREATE DATABASE</command>コマンド（<xref linkend="manage-ag-createdb"/>を参照）で作成され、<command>DROP DATABASE</command>コマンド（<xref linkend="manage-ag-dropdb"/>を参照）で破棄されます。
既存のデータベース群を求めるには、以下の例のように<structname>pg_database</structname>システムカタログを確認してください。
<synopsis>
SELECT datname FROM pg_database;
</synopsis>
<!--
   The <xref linkend="app-psql"/> program's <literal>\l</literal> meta-command
   and <option>-l</option> command-line option are also useful for listing the
   existing databases.
-->
また、<xref linkend="app-psql"/>プログラムの<literal>\l</literal>メタコマンドや<option>-l</option>コマンドラインオプションも既存のデータベースを列挙する際に役に立ちます。
  </para>

  <note>
   <para>
<!--
    The <acronym>SQL</acronym> standard calls databases <quote>catalogs</quote>, but there
    is no difference in practice.
-->
標準<acronym>SQL</acronym>では、データベースを<quote>カタログ</quote>（catalog）と呼ぶこともありますが、実際のところ違いはありません。
   </para>
  </note>
 </sect1>

 <sect1 id="manage-ag-createdb">
<!--
  <title>Creating a Database</title>
-->
  <title>データベースの作成</title>

  <indexterm><primary>CREATE DATABASE</primary></indexterm>

  <para>
<!--
   In order to create a database, the <productname>PostgreSQL</productname>
   server must be up and running (see <xref
   linkend="server-start"/>).
-->
データベースを作成する場合、<productname>PostgreSQL</productname>サーバが起動している必要があります（<xref linkend="server-start"/>を参照してください）。
  </para>

  <para>
<!--
   Databases are created with the SQL command
   <xref linkend="sql-createdatabase"/>:
-->
<xref linkend="sql-createdatabase"/>SQLコマンドでデータベースを作成することができます。
<synopsis>
CREATE DATABASE <replaceable>name</replaceable>;
</synopsis>
<!--
   where <replaceable>name</replaceable> follows the usual rules for
   <acronym>SQL</acronym> identifiers.  The current role automatically
   becomes the owner of the new database. It is the privilege of the
   owner of a database to remove it later (which also removes all
   the objects in it, even if they have a different owner).
-->
ここで、<replaceable>name</replaceable>は<acronym>SQL</acronym>識別子の通常の規則に従います。
現在のロールが自動的に新しいデータベースの所有者になります。
作成後、データベースを削除する権限はこの所有者にあります（この作業では、そのデータベースに属している、所有者のものではないオブジェクトでも、すべて削除されます）。
  </para>

  <para>
<!--
   The creation of databases is a restricted operation. See <xref
   linkend="role-attributes"/> for how to grant permission.
-->
データベースの作成は制限された作業です。
権限の付与に関する詳細は<xref linkend="role-attributes"/>を参照してください。
  </para>

  <para>
<!--
   Since you need to be connected to the database server in order to
   execute the <command>CREATE DATABASE</command> command, the
   question remains how the <emphasis>first</emphasis> database at any given
   site can be created. The first database is always created by the
   <command>initdb</command> command when the data storage area is
   initialized. (See <xref linkend="creating-cluster"/>.)  This
   database is called
   <literal>postgres</literal>.<indexterm><primary>postgres</primary></indexterm> So to
   create the first <quote>ordinary</quote> database you can connect to
   <literal>postgres</literal>.
-->
<command>CREATE DATABASE</command>コマンドを実行するためには、データベースサーバに接続している必要があります。
そうすると、あるサイトの<emphasis>最初の</emphasis>データベースはどのようにして作成するのかという疑問が出てきます。
最初のデータベースは<command>initdb</command>コマンドでデータ格納領域が初期化される時、必ず作成されます。
（<xref linkend="creating-cluster"/>を参照してください。）
このデータベースは<literal>postgres</literal>と呼ばれます。
<indexterm><primary>postgres</primary></indexterm>
したがって、最初の<quote>通常の</quote>データベースを作成するには<literal>postgres</literal>に接続してください。
  </para>

  <para>
<!--
   A second database,
   <literal>template1</literal>,<indexterm><primary>template1</primary></indexterm>
   is also created during database cluster initialization.  Whenever a
   new database is created within the
   cluster, <literal>template1</literal> is essentially cloned.
   This means that any changes you make in <literal>template1</literal> are
   propagated to all subsequently created databases. Because of this,
   avoid creating objects in <literal>template1</literal> unless you want them
   propagated to every newly created database.  More details
   appear in <xref linkend="manage-ag-templatedbs"/>.
-->
また、<literal>template1</literal>という2つ目のデータベースもデータベースクラスタの初期化時に作成されます。
<indexterm><primary>template1</primary></indexterm>
クラスタ内に新しいデータベースが作成されたら、実際に<literal>template1</literal>が複製されます。
つまり<literal>template1</literal>に変更を与えると、その後に作成されるデータベースすべてにその変更が反映されることを意味します。
このため新しく作成するデータベースすべてに反映させたい場合でない限り<literal>template1</literal>内にオブジェクトを作成することは避けてください。
詳細については<xref linkend="manage-ag-templatedbs"/>を参照してください。
  </para>

  <para>
<!--
   As a convenience, there is a program you can
   execute from the shell to create new databases,
   <command>createdb</command>.<indexterm><primary>createdb</primary></indexterm>
-->
利便性のために、シェルから<command>createdb</command>を実行して、新しいデータベースを作成することができます。
<indexterm><primary>createdb</primary></indexterm>

<synopsis>
createdb <replaceable class="parameter">dbname</replaceable>
</synopsis>

<!--
   <command>createdb</command> does no magic. It connects to the <literal>postgres</literal>
   database and issues the <command>CREATE DATABASE</command> command,
   exactly as described above.
   The <xref linkend="app-createdb"/> reference page contains the invocation
   details. Note that <command>createdb</command> without any arguments will create
   a database with the current user name.
-->
<command>createdb</command>は魔法ではありません。
これは<literal>postgres</literal>データベースに接続し、先に解説した通りに<command>CREATE DATABASE</command>コマンドを実行します。
<xref linkend="app-createdb"/>のマニュアルページに実行方法の詳細が説明されています。
引数のない<command>createdb</command>は現在のユーザ名のデータベースを作成しますので、注意してください。
  </para>

  <note>
   <para>
<!--
    <xref linkend="client-authentication"/> contains information about
    how to restrict who can connect to a given database.
-->
特定のデータベースに誰が接続できるかを制限する方法については<xref linkend="client-authentication"/>に記載されています。
   </para>
  </note>

  <para>
<!--
   Sometimes you want to create a database for someone else, and have them
   become the owner of the new database, so they can
   configure and manage it themselves.  To achieve that, use one of the
   following commands:
-->
他のユーザのためにデータベースを作成し、そのユーザ自身が設定、管理できるように新しいデータベースの所有者にさせたい場合も考えられます。
そのためには、次のコマンドのいずれかを使用します。
SQL環境からは
<programlisting>
CREATE DATABASE <replaceable>dbname</replaceable> OWNER <replaceable>rolename</replaceable>;
</programlisting>
<!--
   from the SQL environment, or:
-->
シェルからは
<programlisting>
createdb -O <replaceable>rolename</replaceable> <replaceable>dbname</replaceable>
</programlisting>
<!--
   from the shell.
   Only the superuser is allowed to create a database for
   someone else (that is, for a role you are not a member of).
-->
他のユーザのために（つまり、自身がメンバではないロールのために）データベースを作成することができるのはスーパーユーザだけです。
  </para>
 </sect1>

 <sect1 id="manage-ag-templatedbs">
<!--
  <title>Template Databases</title>
-->
  <title>テンプレートデータベース</title>

  <para>
<!--
   <command>CREATE DATABASE</command> actually works by copying an existing
   database.  By default, it copies the standard system database named
   <literal>template1</literal>.<indexterm><primary>template1</primary></indexterm> Thus that
   database is the <quote>template</quote> from which new databases are
   made.  If you add objects to <literal>template1</literal>, these objects
   will be copied into subsequently created user databases.  This
   behavior allows site-local modifications to the standard set of
   objects in databases.  For example, if you install the procedural
   language <application>PL/Perl</application> in <literal>template1</literal>, it will
   automatically be available in user databases without any extra
   action being taken when those databases are created.
-->
実際の<command>CREATE DATABASE</command>の動作は、既存のデータベースをコピーすることです。
デフォルトでは、<literal>template1</literal>という名前の標準のシステムデータベースをコピーします。<indexterm><primary>template1</primary></indexterm>
したがって、このデータベースは新しく作成するデータベースの元になる<quote>テンプレート</quote>となります。
<literal>template1</literal>にオブジェクトを追加した場合、追加したオブジェクトはその後に作成されるユーザデータベースにコピーされます。
この振舞いによって、データベース標準オブジェクト群にサイト独自の変更を行うことができます。
例えば、<application>PL/Perl</application>手続き言語を<literal>template1</literal>にインストールした場合、データベースを作成する時に追加作業を行うことなく、自動的にこの言語をユーザデータベースで使用することができます。
  </para>

  <para>
<!--
   There is a second standard system database named
   <literal>template0</literal>.<indexterm><primary>template0</primary></indexterm> This
   database contains the same data as the initial contents of
   <literal>template1</literal>, that is, only the standard objects
   predefined by your version of
   <productname>PostgreSQL</productname>.  <literal>template0</literal>
   should never be changed after the database cluster has been
   initialized.  By instructing
   <command>CREATE DATABASE</command> to copy <literal>template0</literal> instead
   of <literal>template1</literal>, you can create a <quote>pristine</quote> user
   database (one where no user-defined objects exist and where the system
   objects have not been altered) that contains none of the site-local additions in
   <literal>template1</literal>.  This is particularly handy when restoring a
   <literal>pg_dump</literal> dump: the dump script should be restored in a
   pristine database to ensure that one recreates the correct contents
   of the dumped database, without conflicting with objects that
   might have been added to <literal>template1</literal> later on.
-->
<literal>template0</literal>という名前の二次的な標準システムデータベースがあります。
<indexterm><primary>template0</primary></indexterm>
このデータベースには<literal>template1</literal>の初期内容と同じデータが含まれています。
つまり、使用しているバージョンの<productname>PostgreSQL</productname>で定義済みの標準オブジェクトのみから構成されています。
<literal>template0</literal>をデータベースクラスタを初期化した後に変更してはいけません。
<command>CREATE DATABASE</command>を<literal>template1</literal>ではなく<literal>template0</literal>をコピーするように実行することで、<literal>template1</literal>に追加されたサイト独自のものを含まない、<quote>汚れがない</quote>ユーザデータベースを作成することができます。
これは特に、<literal>pg_dump</literal>ダンプからリストアする時に便利です。
このダンプスクリプトは、後で<literal>template1</literal>に追加される可能性のあるオブジェクトと衝突しないように、ダンプしたデータベースの内容を正しく再作成するために、汚れのないデータベースにリストアされなければなりません。
  </para>

  <para>
<!--
   Another common reason for copying <literal>template0</literal> instead
   of <literal>template1</literal> is that new encoding and locale settings
   can be specified when copying <literal>template0</literal>, whereas a copy
   of <literal>template1</literal> must use the same settings it does.
   This is because <literal>template1</literal> might contain encoding-specific
   or locale-specific data, while <literal>template0</literal> is known not to.
-->
<literal>template1</literal>の代わりに<literal>template0</literal>をコピーするその他の一般的な理由は、<literal>template0</literal>をコピーするときに新規の符号化方式とロケールを設定できることです。
一方、<literal>template1</literal>のコピーはそれが行ったと同一の設定を使用しなければなりません。
これは<literal>template0</literal>が理解しない符号化方式特有の、またはロケール特有のデータを含んでいる可能性があることに依ります。
  </para>

  <para>
<!--
   To create a database by copying <literal>template0</literal>, use:
-->
<literal>template0</literal>をコピーしてデータベースを作成するには、
<programlisting>
CREATE DATABASE <replaceable>dbname</replaceable> TEMPLATE template0;
</programlisting>
<!--
   from the SQL environment, or:
-->
をSQL環境から実行するか、または
<programlisting>
createdb -T template0 <replaceable>dbname</replaceable>
</programlisting>
<!--
   from the shell.
-->
をシェルから実行します。
  </para>

  <para>
<!--
   It is possible to create additional template databases, and indeed
   one can copy any database in a cluster by specifying its name
   as the template for <command>CREATE DATABASE</command>.  It is important to
   understand, however, that this is not (yet) intended as
   a general-purpose <quote><command>COPY DATABASE</command></quote> facility.
   The principal limitation is that no other sessions can be connected to
   the source database while it is being copied.  <command>CREATE
   DATABASE</command> will fail if any other connection exists when it starts;
   during the copy operation, new connections to the source database
   are prevented.
-->
さらにテンプレートデータベースを作成することができます。
また、実際のところ<command>CREATE DATABASE</command>のテンプレートとして名前を指定することで、クラスタ内の任意のデータベースをコピーすることができます。
しかし、この機能は、（まだ）汎用目的の<quote><command>COPY DATABASE</command></quote>能力を意図したものではないことは理解しておいてください。
コピー操作の間、他のセッションから元のデータベースに接続することができないという点が大きな制限です。
<command>CREATE DATABASE</command>は、その起動時に他の接続が存在する場合失敗します。
コピー操作中は元のデータベースへの新しい接続を許しません。
  </para>

  <para>
<!--
   Two useful flags exist in <literal>pg_database</literal><indexterm><primary>pg_database</primary></indexterm> for each
   database: the columns <literal>datistemplate</literal> and
   <literal>datallowconn</literal>.  <literal>datistemplate</literal>
   can be set to indicate that a database is intended as a template for
   <command>CREATE DATABASE</command>.  If this flag is set, the database can be
   cloned by any user with <literal>CREATEDB</literal> privileges; if it is not set,
   only superusers and the owner of the database can clone it.
   If <literal>datallowconn</literal> is false, then no new connections
   to that database will be allowed (but existing sessions are not terminated
   simply by setting the flag false).  The <literal>template0</literal>
   database is normally marked <literal>datallowconn = false</literal> to prevent its modification.
   Both <literal>template0</literal> and <literal>template1</literal>
   should always be marked with <literal>datistemplate = true</literal>.
-->
<literal>datistemplate</literal>列と<literal>datallowconn</literal>列という、データベースそれぞれに有用なフラグが<literal>pg_database</literal>に存在します。
<indexterm><primary>pg_database</primary></indexterm>
<literal>datistemplate</literal>は、そのデータベースが<command>CREATE DATABASE</command>のテンプレートとして使用されることを目的としているものであることを意味するために設定することができます。
このフラグが設定された場合、<literal>CREATEDB</literal>権限を持つすべてのユーザはそのデータベースを複製することができます。
設定されていない場合は、スーパーユーザとそのデータベース所有者のみがそれを複製することができます。
<literal>datallowconn</literal>が偽の場合、そのデータベースへの新規接続はできません（しかし、このフラグを偽にするだけでは既存のセッションは閉ざされません）。
<literal>template0</literal>データベースは、変更を防ぐために、通常<literal>datallowconn</literal> = <literal>false</literal>とされています。
<literal>template0</literal>と<literal>template1</literal>の両方は、常に<literal>datistemplate</literal> = <literal>true</literal>とされていなければなりません。
  </para>

  <note>
   <para>
<!--
    <literal>template1</literal> and <literal>template0</literal> do not have any special
    status beyond the fact that the name <literal>template1</literal> is the default
    source database name for <command>CREATE DATABASE</command>.
    For example, one could drop <literal>template1</literal> and recreate it from
    <literal>template0</literal> without any ill effects.  This course of action
    might be advisable if one has carelessly added a bunch of junk in
    <literal>template1</literal>. (To delete <literal>template1</literal>,
    it must have <literal>pg_database.datistemplate = false</literal>.)
-->
<literal>template1</literal>と<literal>template0</literal>には、<literal>template1</literal>という名前が<command>CREATE DATABASE</command>のデフォルトのソースデータベースの名前であること以上の特別な地位はありません。
例えば、<literal>template1</literal>を削除し、<literal>template0</literal>から再作成しても何も問題ありません。
この操作は、不注意にごみを<literal>template1</literal>に追加してしまった場合にお勧めします。
（<literal>template1</literal>を削除するには、<literal>pg_database.datistemplate = false</literal>としなければなりません。）
   </para>

   <para>
<!--
    The <literal>postgres</literal> database is also created when a database
    cluster is initialized.  This database is meant as a default database for
    users and applications to connect to. It is simply a copy of
    <literal>template1</literal> and can be dropped and recreated if necessary.
-->
データベースクラスタが初期化される時、<literal>postgres</literal>データベースも作成されます。
このデータベースは、ユーザとアプリケーションのデフォルトの接続先を意図したものです。
これは<literal>template1</literal>の単純なコピーで、必要に応じて削除したり再作成したりすることができます。
   </para>
  </note>
 </sect1>

 <sect1 id="manage-ag-config">
<!--
  <title>Database Configuration</title>
-->
  <title>データベースの設定</title>

  <para>
<!--
   Recall from <xref linkend="runtime-config"/> that the
   <productname>PostgreSQL</productname> server provides a large number of
   run-time configuration variables.  You can set database-specific
   default values for many of these settings.
-->
<xref linkend="runtime-config"/>で説明したように、<productname>PostgreSQL</productname>サーバには多数の実行時の設定変数が存在します。
これらの設定の多くに対して、データベース固有のデフォルト値を設定できます。
  </para>

  <para>
<!--
   For example, if for some reason you want to disable the
   <acronym>GEQO</acronym> optimizer for a given database, you'd
   ordinarily have to either disable it for all databases or make sure
   that every connecting client is careful to issue <literal>SET geqo
   TO off</literal>.  To make this setting the default within a particular
   database, you can execute the command:
-->
例えば、何らかの理由で特定のデータベースについて<acronym>GEQO</acronym>オプティマイザを無効にしたい場合、通常はすべてのデータベースでこれを無効にするか、またはすべての接続しているクライアントで間違いなく<literal>SET geqo TO off;</literal>が実行されていることを確認する必要があります。
特定のデータベースでこの設定をデフォルトにするには、次のコマンドを実行します。
<programlisting>
ALTER DATABASE mydb SET geqo TO off;
</programlisting>
<!--
   This will save the setting (but not set it immediately).  In
   subsequent connections to this database it will appear as though
   <literal>SET geqo TO off;</literal> had been executed just before the
   session started.
   Note that users can still alter this setting during their sessions; it
   will only be the default.  To undo any such setting, use
   <literal>ALTER DATABASE <replaceable>dbname</replaceable> RESET
   <replaceable>varname</replaceable></literal>.
-->
これにより設定が保存されます（ただし、すぐに反映はされません）。
以降のこのデータベースに対する接続においては、セッションの開始の直前に<literal>SET geqo TO off;</literal>が呼び出されたのと同様になります。
これはデフォルトでしかありませんので、ユーザはセッションの途中であってもこの設定を変更することができます。
このような設定を解除するには、<literal>ALTER DATABASE <replaceable>dbname</replaceable> RESET <replaceable>varname</replaceable></literal>を使用します。
  </para>
 </sect1>

 <sect1 id="manage-ag-dropdb">
<!--
  <title>Destroying a Database</title>
-->
  <title>データベースの削除</title>

  <para>
<!--
   Databases are destroyed with the command
   <xref linkend="sql-dropdatabase"/>:<indexterm><primary>DROP DATABASE</primary></indexterm>
-->
データベースの削除には、以下の<xref linkend="sql-dropdatabase"/>コマンドを使用します。
<indexterm><primary>DROP DATABASE</primary></indexterm>
<synopsis>
DROP DATABASE <replaceable>name</replaceable>;
</synopsis>
<!--
   Only the owner of the database, or
   a superuser, can drop a database. Dropping a database removes all objects
   that were
   contained within the database. The destruction of a database cannot
   be undone.
-->
データベースの所有者とスーパーユーザのみがデータベースを削除することができます。
データベースの削除はそのデータベースに含まれるすべてのオブジェクトを削除します。
削除されたデータベースは復元できません。
  </para>

  <para>
<!--
   You cannot execute the <command>DROP DATABASE</command> command
   while connected to the victim database. You can, however, be
   connected to any other database, including the <literal>template1</literal>
   database.
   <literal>template1</literal> would be the only option for dropping the last user database of a
   given cluster.
-->
削除しようとしているデータベースに接続している時には<command>DROP DATABASE</command>を実行することはできません。
しかし、<literal>template1</literal>などのその他のデータベースに接続すれば削除することができます。
また、そのクラスタの最後のユーザデータベースを削除する時には、<literal>template1</literal>データベースに接続するしかありません。
  </para>

  <para>
<!--
   For convenience, there is also a shell program to drop
   databases, <xref linkend="app-dropdb"/>:<indexterm><primary>dropdb</primary></indexterm>
-->
利便性のため、データベースを削除する<xref linkend="app-dropdb"/>シェルプログラムもあります。
<indexterm><primary>dropdb</primary></indexterm>
<synopsis>
dropdb <replaceable class="parameter">dbname</replaceable>
</synopsis>
<!--
   (Unlike <command>createdb</command>, it is not the default action to drop
   the database with the current user name.)
-->
（<command>createdb</command>と異なり、デフォルトで現在のユーザ名のデータベースを削除するようにはなっていません。）
  </para>
 </sect1>

 <sect1 id="manage-ag-tablespaces">
<!--
  <title>Tablespaces</title>
-->
  <title>テーブル空間</title>

  <indexterm zone="manage-ag-tablespaces">
<!--
   <primary>tablespace</primary>
-->
   <primary>テーブル空間</primary>
  </indexterm>

  <para>
<!--
   Tablespaces in <productname>PostgreSQL</productname> allow database administrators to
   define locations in the file system where the files representing
   database objects can be stored. Once created, a tablespace can be referred
   to by name when creating database objects.
-->
<productname>PostgreSQL</productname>のテーブル空間により、データベース管理者はデータベースオブジェクトを表すファイルを格納できるファイルシステム上の場所を定義することができます。
テーブル空間を一度作成すると、データベースオブジェクトを作成する時に名前により参照することができます。
  </para>

  <para>
<!--
   By using tablespaces, an administrator can control the disk layout
   of a <productname>PostgreSQL</productname> installation. This is useful in at
   least two ways. First, if the partition or volume on which the
   cluster was initialized runs out of space and cannot be extended,
   a tablespace can be created on a different partition and used
   until the system can be reconfigured.
-->
テーブル空間を使用することで、管理者は<productname>PostgreSQL</productname>インストレーションのディスクレイアウトを制御することができます。
これは、少なくとも2つの点で有用です。
1つは、クラスタを初期化したパーティションもしくはボリュームの容量が不足し、拡張を行うことができない場合、システムを再構成するまで、別のパーティションにテーブル空間を作成して、このテーブル空間を使用することができます。
  </para>

  <para>
<!--
   Second, tablespaces allow an administrator to use knowledge of the
   usage pattern of database objects to optimize performance. For
   example, an index which is very heavily used can be placed on a
   very fast, highly available disk, such as an expensive solid state
   device. At the same time a table storing archived data which is
   rarely used or not performance critical could be stored on a less
   expensive, slower disk system.
-->
もう1つは、テーブル空間により、管理者はデータベースオブジェクトの使用パターンに基づいてデータ格納場所を調整することができることです。
例えば、非常によく使用されるインデックスを、例えば、高価なソリッドステートディスクなどの高速・高可用性ディスクに格納することができます。
同時に、めったに使用されない保存用のデータや性能が求められていない保存用のデータを格納するテーブルを低価格・低速ディスクシステムに格納することもできます。
  </para>

  <warning>
   <para>
<!--
     Even though located outside the main PostgreSQL data directory,
     tablespaces are an integral part of the database cluster and
     <emphasis>cannot</emphasis> be treated as an autonomous collection
     of data files. They are dependent on metadata contained in the main
     data directory, and therefore cannot be attached to a different
     database cluster or backed up individually.  Similarly, if you lose
     a tablespace (file deletion, disk failure, etc), the database cluster
     might become unreadable or unable to start.  Placing a tablespace
     on a temporary file system like a RAM disk risks the reliability of
     the entire cluster.
-->
主PostgreSQLデータディレクトリの外に位置していたとしても、テーブル空間はデータベースクラスタの不可欠な部分であり、データファイルの自律的な集合として扱うことは<emphasis>できません</emphasis>。
それらは主データディレクトリに含まれるメタデータに依存しますので、異なるデータベースクラスタに所属させたり、個別にバックアップしたりすることはできません。
同様に、テーブル空間を失えば(ファイル削除、ディスクの破損など)、データベースクラスタは読み取れなくなったり、開始できなくなったりするかもしれません。
テーブル空間をRAMディスクのような一時ファイルシステムに置くことは、クラスタ全体の信頼性を危険にさらします。
   </para>
  </warning>

  <para>
<!--
   To define a tablespace, use the <xref
   linkend="sql-createtablespace"/>
   command, for example:<indexterm><primary>CREATE TABLESPACE</primary></indexterm>:
-->
テーブル空間を定義するには<xref linkend="sql-createtablespace"/>コマンドを使用してください。
以下に例を示します。
<indexterm><primary>CREATE TABLESPACE</primary></indexterm>
<programlisting>
CREATE TABLESPACE fastspace LOCATION '/ssd1/postgresql/data';
</programlisting>
<!--
   The location must be an existing, empty directory that is owned by
   the <productname>PostgreSQL</productname> operating system user.  All objects subsequently
   created within the tablespace will be stored in files underneath this
   directory.  The location must not be on removable or transient storage,
   as the cluster might fail to function if the tablespace is missing
   or lost.
-->
この場所は、既存かつ空のディレクトリでなければならず、また、<productname>PostgreSQL</productname>オペレーティングシステムユーザが所有していなければなりません。
その後に、テーブル空間内に作成されるオブジェクトはすべてこのディレクトリ以下のファイルに格納されます。
テーブル空間が見つからなかったり失われたりするとクラスタは機能しませんので、この場所は取り外し可能な記憶装置や一時的な記憶装置上にあってはいけません。
  </para>

  <note>
   <para>
<!--
    There is usually not much point in making more than one
    tablespace per logical file system, since you cannot control the location
    of individual files within a logical file system.  However,
    <productname>PostgreSQL</productname> does not enforce any such limitation, and
    indeed it is not directly aware of the file system boundaries on your
    system.  It just stores files in the directories you tell it to use.
-->
通常、論理ファイルシステム内の個々のファイルの場所を制御することができませんので、1つの論理ファイルシステムに複数のテーブル空間を作成することは意味がありません。
しかし、<productname>PostgreSQL</productname>にはこうした制限はありません。
実際、システムのファイルシステムの境を直接意識しません。
単に使用することを宣言したディレクトリにファイルを格納します。
   </para>
  </note>

  <para>
<!--
   Creation of the tablespace itself must be done as a database superuser,
   but after that you can allow ordinary database users to use it.
   To do that, grant them the <literal>CREATE</literal> privilege on it.
-->
テーブル空間自体の生成はデータベーススーパーユーザが行う必要があります。
しかし、その後に、データベース一般ユーザにそのテーブル空間を使用させることができます。
これを行うには、ユーザにテーブル空間に対する<literal>CREATE</literal>権限を与えてください。
  </para>

  <para>
<!--
   Tables, indexes, and entire databases can be assigned to
   particular tablespaces. To do so, a user with the <literal>CREATE</literal>
   privilege on a given tablespace must pass the tablespace name as a
   parameter to the relevant command. For example, the following creates
   a table in the tablespace <literal>space1</literal>:
-->
テーブル、インデックス、およびデータベース全体は特定のテーブル空間に割り当て可能です。
これを行うには、指定テーブル空間に<literal>CREATE</literal>権限を持つユーザが関連するコマンドにテーブル空間をパラメータとして渡す必要があります。
例えば、以下は<literal>space1</literal>テーブル空間にあるテーブルを作成しています。
<programlisting>
CREATE TABLE foo(i int) TABLESPACE space1;
</programlisting>
  </para>

  <para>
<!--
   Alternatively, use the <xref linkend="guc-default-tablespace"/> parameter:
-->
他の方法として、以下のように<xref linkend="guc-default-tablespace"/>パラメータの使用があります。
<programlisting>
SET default_tablespace = space1;
CREATE TABLE foo(i int);
</programlisting>
<!--
   When <varname>default_tablespace</varname> is set to anything but an empty
   string, it supplies an implicit <literal>TABLESPACE</literal> clause for
   <command>CREATE TABLE</command> and <command>CREATE INDEX</command> commands that
   do not have an explicit one.
-->
<varname>default_tablespace</varname>が空文字以外の何かに設定された場合、この値が、明示的なテーブル空間の指定がない<command>CREATE TABLE</command>コマンドや<command>CREATE INDEX</command>コマンドの暗黙的な <literal>TABLESPACE</literal>句として適用されます。
  </para>

  <para>
<!--
   There is also a <xref linkend="guc-temp-tablespaces"/> parameter, which
   determines the placement of temporary tables and indexes, as well as
   temporary files that are used for purposes such as sorting large data
   sets.  This can be a list of tablespace names, rather than only one,
   so that the load associated with temporary objects can be spread over
   multiple tablespaces.  A random member of the list is picked each time
   a temporary object is to be created.
-->
<xref linkend="guc-temp-tablespaces"/>というパラメータも存在します。
これは、一時テーブルとそのインデックス、大規模データ集合のソートなどを目的に使用される一時ファイルの場所を決定するものです。
これは、テーブル空間名を1つだけ指定するものではなく、テーブル空間名のリストを取ることができます。
このため、一時的なオブジェクトに関連する負荷を、複数のテーブル空間にわたって分散することができます。
一時的なオブジェクトを作成する度に、このリストから無作為に要素が選択されます。
  </para>

  <para>
<!--
   The tablespace associated with a database is used to store the system
   catalogs of that database.  Furthermore, it is the default tablespace
   used for tables, indexes, and temporary files created within the database,
   if no <literal>TABLESPACE</literal> clause is given and no other selection is
   specified by <varname>default_tablespace</varname> or
   <varname>temp_tablespaces</varname> (as appropriate).
   If a database is created without specifying a tablespace for it,
   it uses the same tablespace as the template database it is copied from.
-->
データベースに関連付けされたテーブル空間は、そのデータベースのシステムカタログを格納するために使用されます。
さらに、<literal>TABLESPACE</literal>句を付けずに、または、（適切な）<varname>default_tablespace</varname>や<varname>temp_tablespaces</varname>で指定された選択肢がなければ、データベース内に作成されたテーブルやインデックスのデフォルトのテーブル空間としても使用されます。
テーブル空間の指定なしで作成されたデータベースは、コピー元のテンプレートデータベースのテーブル空間と同じものを使用します。
  </para>

  <para>
<!--
   Two tablespaces are automatically created when the database cluster
   is initialized.  The
   <literal>pg_global</literal> tablespace is used for shared system catalogs. The
   <literal>pg_default</literal> tablespace is the default tablespace of the
   <literal>template1</literal> and <literal>template0</literal> databases (and, therefore,
   will be the default tablespace for other databases as well, unless
   overridden by a <literal>TABLESPACE</literal> clause in <command>CREATE
   DATABASE</command>).
-->
データベースクラスタが初期化される時に2つのテーブル空間が自動的に作成されます。
<literal>pg_global</literal>テーブル空間は共有システムカタログ用に使用されます。
<literal>pg_default</literal>テーブル空間は<literal>template1</literal>と<literal>template0</literal>データベースのデフォルトテーブル空間です
（したがって、<command>CREATE DATABASE</command>の<literal>TABLESPACE</literal>句で変更されない限り、このテーブル空間が同様に他のデータベースに対するデフォルトのテーブル空間になります）。
  </para>

  <para>
<!--
   Once created, a tablespace can be used from any database, provided
   the requesting user has sufficient privilege. This means that a tablespace
   cannot be dropped until all objects in all databases using the tablespace
   have been removed.
-->
テーブル空間は、一度作成すると、要求しているユーザが十分な権限を持っていればすべてのデータベースから使用することができます。
これは、テーブル空間を使用するすべてのデータベースのすべてのオブジェクトが削除されるまで、そのテーブル空間を削除できないことを意味します。
  </para>

  <para>
<!--
   To remove an empty tablespace, use the <xref
   linkend="sql-droptablespace"/>
   command.
-->
空のテーブル空間を削除するには、<xref linkend="sql-droptablespace"/>コマンドを使用してください。
  </para>

  <para>
<!--
   To determine the set of existing tablespaces, examine the
   <link linkend="catalog-pg-tablespace"><structname>pg_tablespace</structname>
   </link> system catalog, for example
-->
既存のテーブル空間群を求めるには、以下の例のように<link linkend="catalog-pg-tablespace"><structname>pg_tablespace</structname></link>を確認してください。
<synopsis>
SELECT spcname FROM pg_tablespace;
</synopsis>
<!--
   The <xref linkend="app-psql"/> program's <literal>\db</literal> meta-command
   is also useful for listing the existing tablespaces.
-->
また、<xref linkend="app-psql"/>プログラムの<literal>\db</literal>メタコマンドも既存のテーブル空間を列挙する際に役に立ちます。
  </para>

  <para>
<!--
   <productname>PostgreSQL</productname> makes use of symbolic links
   to simplify the implementation of tablespaces. This
   means that tablespaces can be used <emphasis>only</emphasis> on systems
   that support symbolic links.
-->
テーブル空間の実装を単純化するために、<productname>PostgreSQL</productname>はシンボリックリンクを使用します。
これは、テーブル空間はシンボリックリンクをサポートするシステムで<emphasis>のみ</emphasis>使用することができるということを意味します。
  </para>

  <para>
<!--
   The directory <filename>$PGDATA/pg_tblspc</filename> contains symbolic links that
   point to each of the non-built-in tablespaces defined in the cluster.
   Although not recommended, it is possible to adjust the tablespace
   layout by hand by redefining these links. Under no circumstances perform
   this operation while the server is running. Note that in PostgreSQL 9.1
   and earlier you will also need to update the <structname>pg_tablespace</structname>
   catalog with the new locations. (If you do not, <literal>pg_dump</literal> will
   continue to output the old tablespace locations.)
-->
<filename>$PGDATA/pg_tblspc</filename>ディレクトリには、そのクラスタで定義された非組み込みテーブル空間1つひとつを指し示すシンボリックリンクがあります。
推奨はしませんが、こうしたリンクを手作業で再定義してテーブル空間のレイアウトを調整することができます。
2点警告します。
これをサーバが実行している時に行わないでください。
PostgreSQL 9.1およびそれ以前の場合、<structname>pg_tablespace</structname>カタログを新規の場所に更新してください。
（これを行わないと、<literal>pg_dump</literal>は古いテーブル空間の場所に出力し続けます。）
  </para>

 </sect1>
</chapter><|MERGE_RESOLUTION|>--- conflicted
+++ resolved
@@ -39,10 +39,7 @@
   </indexterm>
 
   <para>
-<<<<<<< HEAD
-=======
-<!--
->>>>>>> 184958ef
+<!--
    A small number of objects, like role, database, and tablespace
    names, are defined at the cluster level and stored in the
    <literal>pg_global</literal> tablespace.  Inside the cluster are
@@ -59,7 +56,7 @@
   </para>
 
   <para>
-<<<<<<< HEAD
+<!--
    When connecting to the database server, a client must specify the
    database name in its connection request.
    It is not possible to access more than one database per
@@ -74,6 +71,15 @@
    other database or clusters.
    The older dblink module (see <xref linkend="dblink"/>) provides a similar capability.
    By default, all users can connect to all databases using all connection methods.
+-->
+データベースサーバに接続する時、クライアントはその接続要求の際に接続するデータベース名を指定しなければなりません。
+1つの接続で複数のデータベースにアクセスすることはできません。
+しかし、アプリケーションには同じデータベースや他のデータベースへの接続に接続数の制限はありません。
+複数のデータベースは物理的に分離されていて、アクセス制御は接続レベルで管理されています。
+したがって、分離して、ほとんどの場面で互いに見えないようにする必要のある複数のプロジェクトやユーザを単一の<productname>PostgreSQL</productname>サーバインスタンスに収容する場合、これらを別々のデータベースに含めることが推奨されます。
+もし、複数のプロジェクトやユーザが相互に関連していて互いのリソースを使用できる必要がある場合、これらは同じデータベースに含めるべきですが、スキーマを別にすることは可能です。
+スキーマは純粋に論理的な構造で、誰が何にアクセスできるかは権限システムによって管理されます。
+スキーマの管理についての詳細は<xref linkend="ddl-schemas"/>に記載されています。
   </para>
 
   <para>
@@ -95,33 +101,6 @@
    has on backup and recovery options. While individual databases in the cluster
    are isolated when considered from the user's perspective, they are closely bound
    from the database administrator's point-of-view.
-=======
-<!--
-   When connecting to the database server, a client must specify in
-   its connection request the name of the database it wants to connect
-   to. It is not possible to access more than one database per
-   connection. However, an application is not restricted in the number of
-   connections it opens to the same or other databases.  Databases are
-   physically separated and access control is managed at the
-   connection level.  If one <productname>PostgreSQL</productname> server
-   instance is to house projects or users that should be separate and
-   for the most part unaware of each other, it is therefore
-   recommended to put them into separate databases.  If the projects
-   or users are interrelated and should be able to use each other's
-   resources, they should be put in the same database but possibly
-   into separate schemas.  Schemas are a purely logical structure and who can
-   access what is managed by the privilege system.  More information about
-   managing schemas is in <xref linkend="ddl-schemas"/>.
--->
-データベースサーバに接続する時、クライアントはその接続要求の際に接続するデータベース名を指定しなければなりません。
-1つの接続で複数のデータベースにアクセスすることはできません。
-しかし、アプリケーションには同じデータベースや他のデータベースへの接続に接続数の制限はありません。
-複数のデータベースは物理的に分離されていて、アクセス制御は接続レベルで管理されています。
-したがって、分離して、ほとんどの場面で互いに見えないようにする必要のある複数のプロジェクトやユーザを単一の<productname>PostgreSQL</productname>サーバインスタンスに収容する場合、これらを別々のデータベースに含めることが推奨されます。
-もし、複数のプロジェクトやユーザが相互に関連していて互いのリソースを使用できる必要がある場合、これらは同じデータベースに含めるべきですが、スキーマを別にすることは可能です。
-スキーマは純粋に論理的な構造で、誰が何にアクセスできるかは権限システムによって管理されます。
-スキーマの管理についての詳細は<xref linkend="ddl-schemas"/>に記載されています。
->>>>>>> 184958ef
   </para>
 
   <para>

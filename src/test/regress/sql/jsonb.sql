-- Strings.
SELECT '""'::jsonb;				-- OK.
SELECT $$''$$::jsonb;			-- ERROR, single quotes are not allowed
SELECT '"abc"'::jsonb;			-- OK
SELECT '"abc'::jsonb;			-- ERROR, quotes not closed
SELECT '"abc
def"'::jsonb;					-- ERROR, unescaped newline in string constant
SELECT '"\n\"\\"'::jsonb;		-- OK, legal escapes
SELECT '"\v"'::jsonb;			-- ERROR, not a valid JSON escape
-- see json_encoding test for input with unicode escapes

-- Numbers.
SELECT '1'::jsonb;				-- OK
SELECT '0'::jsonb;				-- OK
SELECT '01'::jsonb;				-- ERROR, not valid according to JSON spec
SELECT '0.1'::jsonb;				-- OK
SELECT '9223372036854775808'::jsonb;	-- OK, even though it's too large for int8
SELECT '1e100'::jsonb;			-- OK
SELECT '1.3e100'::jsonb;			-- OK
SELECT '1f2'::jsonb;				-- ERROR
SELECT '0.x1'::jsonb;			-- ERROR
SELECT '1.3ex100'::jsonb;		-- ERROR

-- Arrays.
SELECT '[]'::jsonb;				-- OK
SELECT '[[[[[[[[[[[[[[[[[[[[[[[[[[[[[[[[[[[[[[[[[[[[[[[[[[[[[[[[[[[[[[[[[[[[[[[[[[[[[[[[[[[[[[[[[[[[[[[[[[[[]]]]]]]]]]]]]]]]]]]]]]]]]]]]]]]]]]]]]]]]]]]]]]]]]]]]]]]]]]]]]]]]]]]]]]]]]]]]]]]]]]]]]]]]]]]]]]]]]]]]'::jsonb;  -- OK
SELECT '[1,2]'::jsonb;			-- OK
SELECT '[1,2,]'::jsonb;			-- ERROR, trailing comma
SELECT '[1,2'::jsonb;			-- ERROR, no closing bracket
SELECT '[1,[2]'::jsonb;			-- ERROR, no closing bracket

-- Objects.
SELECT '{}'::jsonb;				-- OK
SELECT '{"abc"}'::jsonb;			-- ERROR, no value
SELECT '{"abc":1}'::jsonb;		-- OK
SELECT '{1:"abc"}'::jsonb;		-- ERROR, keys must be strings
SELECT '{"abc",1}'::jsonb;		-- ERROR, wrong separator
SELECT '{"abc"=1}'::jsonb;		-- ERROR, totally wrong separator
SELECT '{"abc"::1}'::jsonb;		-- ERROR, another wrong separator
SELECT '{"abc":1,"def":2,"ghi":[3,4],"hij":{"klm":5,"nop":[6]}}'::jsonb; -- OK
SELECT '{"abc":1:2}'::jsonb;		-- ERROR, colon in wrong spot
SELECT '{"abc":1,3}'::jsonb;		-- ERROR, no value

-- Recursion.
SET max_stack_depth = '100kB';
SELECT repeat('[', 10000)::jsonb;
SELECT repeat('{"a":', 10000)::jsonb;
RESET max_stack_depth;

-- Miscellaneous stuff.
SELECT 'true'::jsonb;			-- OK
SELECT 'false'::jsonb;			-- OK
SELECT 'null'::jsonb;			-- OK
SELECT ' true '::jsonb;			-- OK, even with extra whitespace
SELECT 'true false'::jsonb;		-- ERROR, too many values
SELECT 'true, false'::jsonb;		-- ERROR, too many values
SELECT 'truf'::jsonb;			-- ERROR, not a keyword
SELECT 'trues'::jsonb;			-- ERROR, not a keyword
SELECT ''::jsonb;				-- ERROR, no value
SELECT '    '::jsonb;			-- ERROR, no value

-- make sure jsonb is passed through json generators without being escaped
SELECT array_to_json(ARRAY [jsonb '{"a":1}', jsonb '{"b":[2,3]}']);

-- to_jsonb, timestamps

select to_jsonb(timestamp '2014-05-28 12:22:35.614298');

BEGIN;
SET LOCAL TIME ZONE 10.5;
select to_jsonb(timestamptz '2014-05-28 12:22:35.614298-04');
SET LOCAL TIME ZONE -8;
select to_jsonb(timestamptz '2014-05-28 12:22:35.614298-04');
COMMIT;

select to_jsonb(date '2014-05-28');

select to_jsonb(date 'Infinity');
select to_jsonb(date '-Infinity');
select to_jsonb(timestamp 'Infinity');
select to_jsonb(timestamp '-Infinity');
select to_jsonb(timestamptz 'Infinity');
select to_jsonb(timestamptz '-Infinity');

--jsonb_agg

CREATE TEMP TABLE rows AS
SELECT x, 'txt' || x as y
FROM generate_series(1,3) AS x;

SELECT jsonb_agg(q)
  FROM ( SELECT $$a$$ || x AS b, y AS c,
               ARRAY[ROW(x.*,ARRAY[1,2,3]),
               ROW(y.*,ARRAY[4,5,6])] AS z
         FROM generate_series(1,2) x,
              generate_series(4,5) y) q;

SELECT jsonb_agg(q ORDER BY x, y)
  FROM rows q;

UPDATE rows SET x = NULL WHERE x = 1;

SELECT jsonb_agg(q ORDER BY x NULLS FIRST, y)
  FROM rows q;

-- jsonb extraction functions
CREATE TEMP TABLE test_jsonb (
       json_type text,
       test_json jsonb
);

INSERT INTO test_jsonb VALUES
('scalar','"a scalar"'),
('array','["zero", "one","two",null,"four","five", [1,2,3],{"f1":9}]'),
('object','{"field1":"val1","field2":"val2","field3":null, "field4": 4, "field5": [1,2,3], "field6": {"f1":9}}');

SELECT test_json -> 'x' FROM test_jsonb WHERE json_type = 'scalar';
SELECT test_json -> 'x' FROM test_jsonb WHERE json_type = 'array';
SELECT test_json -> 'x' FROM test_jsonb WHERE json_type = 'object';
SELECT test_json -> 'field2' FROM test_jsonb WHERE json_type = 'object';

SELECT test_json ->> 'field2' FROM test_jsonb WHERE json_type = 'scalar';
SELECT test_json ->> 'field2' FROM test_jsonb WHERE json_type = 'array';
SELECT test_json ->> 'field2' FROM test_jsonb WHERE json_type = 'object';

SELECT test_json -> 2 FROM test_jsonb WHERE json_type = 'scalar';
SELECT test_json -> 2 FROM test_jsonb WHERE json_type = 'array';
SELECT test_json -> 9 FROM test_jsonb WHERE json_type = 'array';
SELECT test_json -> 2 FROM test_jsonb WHERE json_type = 'object';

SELECT test_json ->> 6 FROM test_jsonb WHERE json_type = 'array';
SELECT test_json ->> 7 FROM test_jsonb WHERE json_type = 'array';

SELECT test_json ->> 'field4' FROM test_jsonb WHERE json_type = 'object';
SELECT test_json ->> 'field5' FROM test_jsonb WHERE json_type = 'object';
SELECT test_json ->> 'field6' FROM test_jsonb WHERE json_type = 'object';

SELECT test_json ->> 2 FROM test_jsonb WHERE json_type = 'scalar';
SELECT test_json ->> 2 FROM test_jsonb WHERE json_type = 'array';
SELECT test_json ->> 2 FROM test_jsonb WHERE json_type = 'object';

SELECT jsonb_object_keys(test_json) FROM test_jsonb WHERE json_type = 'scalar';
SELECT jsonb_object_keys(test_json) FROM test_jsonb WHERE json_type = 'array';
SELECT jsonb_object_keys(test_json) FROM test_jsonb WHERE json_type = 'object';

-- nulls
SELECT (test_json->'field3') IS NULL AS expect_false FROM test_jsonb WHERE json_type = 'object';
SELECT (test_json->>'field3') IS NULL AS expect_true FROM test_jsonb WHERE json_type = 'object';
SELECT (test_json->3) IS NULL AS expect_false FROM test_jsonb WHERE json_type = 'array';
SELECT (test_json->>3) IS NULL AS expect_true FROM test_jsonb WHERE json_type = 'array';

-- corner cases
select '{"a": [{"b": "c"}, {"b": "cc"}]}'::jsonb -> null::text;
select '{"a": [{"b": "c"}, {"b": "cc"}]}'::jsonb -> null::int;
select '{"a": [{"b": "c"}, {"b": "cc"}]}'::jsonb -> 1;
select '{"a": [{"b": "c"}, {"b": "cc"}]}'::jsonb -> 'z';
select '{"a": [{"b": "c"}, {"b": "cc"}]}'::jsonb -> '';
select '[{"b": "c"}, {"b": "cc"}]'::jsonb -> 1;
select '[{"b": "c"}, {"b": "cc"}]'::jsonb -> 3;
select '[{"b": "c"}, {"b": "cc"}]'::jsonb -> 'z';
select '{"a": "c", "b": null}'::jsonb -> 'b';
select '"foo"'::jsonb -> 1;
select '"foo"'::jsonb -> 'z';

select '{"a": [{"b": "c"}, {"b": "cc"}]}'::jsonb ->> null::text;
select '{"a": [{"b": "c"}, {"b": "cc"}]}'::jsonb ->> null::int;
select '{"a": [{"b": "c"}, {"b": "cc"}]}'::jsonb ->> 1;
select '{"a": [{"b": "c"}, {"b": "cc"}]}'::jsonb ->> 'z';
select '{"a": [{"b": "c"}, {"b": "cc"}]}'::jsonb ->> '';
select '[{"b": "c"}, {"b": "cc"}]'::jsonb ->> 1;
select '[{"b": "c"}, {"b": "cc"}]'::jsonb ->> 3;
select '[{"b": "c"}, {"b": "cc"}]'::jsonb ->> 'z';
select '{"a": "c", "b": null}'::jsonb ->> 'b';
select '"foo"'::jsonb ->> 1;
select '"foo"'::jsonb ->> 'z';

-- equality and inequality
SELECT '{"x":"y"}'::jsonb = '{"x":"y"}'::jsonb;
SELECT '{"x":"y"}'::jsonb = '{"x":"z"}'::jsonb;

SELECT '{"x":"y"}'::jsonb <> '{"x":"y"}'::jsonb;
SELECT '{"x":"y"}'::jsonb <> '{"x":"z"}'::jsonb;

-- containment
SELECT jsonb_contains('{"a":"b", "b":1, "c":null}', '{"a":"b"}');
SELECT jsonb_contains('{"a":"b", "b":1, "c":null}', '{"a":"b", "c":null}');
SELECT jsonb_contains('{"a":"b", "b":1, "c":null}', '{"a":"b", "g":null}');
SELECT jsonb_contains('{"a":"b", "b":1, "c":null}', '{"g":null}');
SELECT jsonb_contains('{"a":"b", "b":1, "c":null}', '{"a":"c"}');
SELECT jsonb_contains('{"a":"b", "b":1, "c":null}', '{"a":"b"}');
SELECT jsonb_contains('{"a":"b", "b":1, "c":null}', '{"a":"b", "c":"q"}');
SELECT '{"a":"b", "b":1, "c":null}'::jsonb @> '{"a":"b"}';
SELECT '{"a":"b", "b":1, "c":null}'::jsonb @> '{"a":"b", "c":null}';
SELECT '{"a":"b", "b":1, "c":null}'::jsonb @> '{"a":"b", "g":null}';
SELECT '{"a":"b", "b":1, "c":null}'::jsonb @> '{"g":null}';
SELECT '{"a":"b", "b":1, "c":null}'::jsonb @> '{"a":"c"}';
SELECT '{"a":"b", "b":1, "c":null}'::jsonb @> '{"a":"b"}';
SELECT '{"a":"b", "b":1, "c":null}'::jsonb @> '{"a":"b", "c":"q"}';

SELECT '[1,2]'::jsonb @> '[1,2,2]'::jsonb;
SELECT '[1,1,2]'::jsonb @> '[1,2,2]'::jsonb;
SELECT '[[1,2]]'::jsonb @> '[[1,2,2]]'::jsonb;
SELECT '[1,2,2]'::jsonb <@ '[1,2]'::jsonb;
SELECT '[1,2,2]'::jsonb <@ '[1,1,2]'::jsonb;
SELECT '[[1,2,2]]'::jsonb <@ '[[1,2]]'::jsonb;

SELECT jsonb_contained('{"a":"b"}', '{"a":"b", "b":1, "c":null}');
SELECT jsonb_contained('{"a":"b", "c":null}', '{"a":"b", "b":1, "c":null}');
SELECT jsonb_contained('{"a":"b", "g":null}', '{"a":"b", "b":1, "c":null}');
SELECT jsonb_contained('{"g":null}', '{"a":"b", "b":1, "c":null}');
SELECT jsonb_contained('{"a":"c"}', '{"a":"b", "b":1, "c":null}');
SELECT jsonb_contained('{"a":"b"}', '{"a":"b", "b":1, "c":null}');
SELECT jsonb_contained('{"a":"b", "c":"q"}', '{"a":"b", "b":1, "c":null}');
SELECT '{"a":"b"}'::jsonb <@ '{"a":"b", "b":1, "c":null}';
SELECT '{"a":"b", "c":null}'::jsonb <@ '{"a":"b", "b":1, "c":null}';
SELECT '{"a":"b", "g":null}'::jsonb <@ '{"a":"b", "b":1, "c":null}';
SELECT '{"g":null}'::jsonb <@ '{"a":"b", "b":1, "c":null}';
SELECT '{"a":"c"}'::jsonb <@ '{"a":"b", "b":1, "c":null}';
SELECT '{"a":"b"}'::jsonb <@ '{"a":"b", "b":1, "c":null}';
SELECT '{"a":"b", "c":"q"}'::jsonb <@ '{"a":"b", "b":1, "c":null}';
-- Raw scalar may contain another raw scalar, array may contain a raw scalar
SELECT '[5]'::jsonb @> '[5]';
SELECT '5'::jsonb @> '5';
SELECT '[5]'::jsonb @> '5';
-- But a raw scalar cannot contain an array
SELECT '5'::jsonb @> '[5]';
-- In general, one thing should always contain itself. Test array containment:
SELECT '["9", ["7", "3"], 1]'::jsonb @> '["9", ["7", "3"], 1]'::jsonb;
SELECT '["9", ["7", "3"], ["1"]]'::jsonb @> '["9", ["7", "3"], ["1"]]'::jsonb;
-- array containment string matching confusion bug
SELECT '{ "name": "Bob", "tags": [ "enim", "qui"]}'::jsonb @> '{"tags":["qu"]}';

-- array length
SELECT jsonb_array_length('[1,2,3,{"f1":1,"f2":[5,6]},4]');
SELECT jsonb_array_length('[]');
SELECT jsonb_array_length('{"f1":1,"f2":[5,6]}');
SELECT jsonb_array_length('4');

-- each
SELECT jsonb_each('{"f1":[1,2,3],"f2":{"f3":1},"f4":null}');
SELECT jsonb_each('{"a":{"b":"c","c":"b","1":"first"},"b":[1,2],"c":"cc","1":"first","n":null}'::jsonb) AS q;
SELECT * FROM jsonb_each('{"f1":[1,2,3],"f2":{"f3":1},"f4":null,"f5":99,"f6":"stringy"}') q;
SELECT * FROM jsonb_each('{"a":{"b":"c","c":"b","1":"first"},"b":[1,2],"c":"cc","1":"first","n":null}'::jsonb) AS q;

SELECT jsonb_each_text('{"f1":[1,2,3],"f2":{"f3":1},"f4":null,"f5":"null"}');
SELECT jsonb_each_text('{"a":{"b":"c","c":"b","1":"first"},"b":[1,2],"c":"cc","1":"first","n":null}'::jsonb) AS q;
SELECT * FROM jsonb_each_text('{"f1":[1,2,3],"f2":{"f3":1},"f4":null,"f5":99,"f6":"stringy"}') q;
SELECT * FROM jsonb_each_text('{"a":{"b":"c","c":"b","1":"first"},"b":[1,2],"c":"cc","1":"first","n":null}'::jsonb) AS q;

-- exists
SELECT jsonb_exists('{"a":null, "b":"qq"}', 'a');
SELECT jsonb_exists('{"a":null, "b":"qq"}', 'b');
SELECT jsonb_exists('{"a":null, "b":"qq"}', 'c');
SELECT jsonb_exists('{"a":"null", "b":"qq"}', 'a');
SELECT jsonb '{"a":null, "b":"qq"}' ? 'a';
SELECT jsonb '{"a":null, "b":"qq"}' ? 'b';
SELECT jsonb '{"a":null, "b":"qq"}' ? 'c';
SELECT jsonb '{"a":"null", "b":"qq"}' ? 'a';
-- array exists - array elements should behave as keys
SELECT count(*) from testjsonb  WHERE j->'array' ? 'bar';
-- type sensitive array exists - should return no rows (since "exists" only
-- matches strings that are either object keys or array elements)
SELECT count(*) from testjsonb  WHERE j->'array' ? '5'::text;
-- However, a raw scalar is *contained* within the array
SELECT count(*) from testjsonb  WHERE j->'array' @> '5'::jsonb;

SELECT jsonb_exists_any('{"a":null, "b":"qq"}', ARRAY['a','b']);
SELECT jsonb_exists_any('{"a":null, "b":"qq"}', ARRAY['b','a']);
SELECT jsonb_exists_any('{"a":null, "b":"qq"}', ARRAY['c','a']);
SELECT jsonb_exists_any('{"a":null, "b":"qq"}', ARRAY['c','d']);
SELECT jsonb_exists_any('{"a":null, "b":"qq"}', '{}'::text[]);
SELECT jsonb '{"a":null, "b":"qq"}' ?| ARRAY['a','b'];
SELECT jsonb '{"a":null, "b":"qq"}' ?| ARRAY['b','a'];
SELECT jsonb '{"a":null, "b":"qq"}' ?| ARRAY['c','a'];
SELECT jsonb '{"a":null, "b":"qq"}' ?| ARRAY['c','d'];
SELECT jsonb '{"a":null, "b":"qq"}' ?| '{}'::text[];

SELECT jsonb_exists_all('{"a":null, "b":"qq"}', ARRAY['a','b']);
SELECT jsonb_exists_all('{"a":null, "b":"qq"}', ARRAY['b','a']);
SELECT jsonb_exists_all('{"a":null, "b":"qq"}', ARRAY['c','a']);
SELECT jsonb_exists_all('{"a":null, "b":"qq"}', ARRAY['c','d']);
SELECT jsonb_exists_all('{"a":null, "b":"qq"}', '{}'::text[]);
SELECT jsonb '{"a":null, "b":"qq"}' ?& ARRAY['a','b'];
SELECT jsonb '{"a":null, "b":"qq"}' ?& ARRAY['b','a'];
SELECT jsonb '{"a":null, "b":"qq"}' ?& ARRAY['c','a'];
SELECT jsonb '{"a":null, "b":"qq"}' ?& ARRAY['c','d'];
SELECT jsonb '{"a":null, "b":"qq"}' ?& ARRAY['a','a', 'b', 'b', 'b'];
SELECT jsonb '{"a":null, "b":"qq"}' ?& '{}'::text[];

-- typeof
SELECT jsonb_typeof('{}') AS object;
SELECT jsonb_typeof('{"c":3,"p":"o"}') AS object;
SELECT jsonb_typeof('[]') AS array;
SELECT jsonb_typeof('["a", 1]') AS array;
SELECT jsonb_typeof('null') AS "null";
SELECT jsonb_typeof('1') AS number;
SELECT jsonb_typeof('-1') AS number;
SELECT jsonb_typeof('1.0') AS number;
SELECT jsonb_typeof('1e2') AS number;
SELECT jsonb_typeof('-1.0') AS number;
SELECT jsonb_typeof('true') AS boolean;
SELECT jsonb_typeof('false') AS boolean;
SELECT jsonb_typeof('"hello"') AS string;
SELECT jsonb_typeof('"true"') AS string;
SELECT jsonb_typeof('"1.0"') AS string;

-- jsonb_build_array, jsonb_build_object, jsonb_object_agg

SELECT jsonb_build_array('a',1,'b',1.2,'c',true,'d',null,'e',json '{"x": 3, "y": [1,2,3]}');

SELECT jsonb_build_object('a',1,'b',1.2,'c',true,'d',null,'e',json '{"x": 3, "y": [1,2,3]}');

SELECT jsonb_build_object(
       'a', jsonb_build_object('b',false,'c',99),
       'd', jsonb_build_object('e',array[9,8,7]::int[],
           'f', (select row_to_json(r) from ( select relkind, oid::regclass as name from pg_class where relname = 'pg_class') r)));


-- empty objects/arrays
SELECT jsonb_build_array();

SELECT jsonb_build_object();

-- make sure keys are quoted
SELECT jsonb_build_object(1,2);

-- keys must be scalar and not null
SELECT jsonb_build_object(null,2);

SELECT jsonb_build_object(r,2) FROM (SELECT 1 AS a, 2 AS b) r;

SELECT jsonb_build_object(json '{"a":1,"b":2}', 3);

SELECT jsonb_build_object('{1,2,3}'::int[], 3);

-- handling of NULL values
SELECT jsonb_object_agg(1, NULL::jsonb);
SELECT jsonb_object_agg(NULL, '{"a":1}');

CREATE TEMP TABLE foo (serial_num int, name text, type text);
INSERT INTO foo VALUES (847001,'t15','GE1043');
INSERT INTO foo VALUES (847002,'t16','GE1043');
INSERT INTO foo VALUES (847003,'sub-alpha','GESS90');

SELECT jsonb_build_object('turbines',jsonb_object_agg(serial_num,jsonb_build_object('name',name,'type',type)))
FROM foo;

SELECT jsonb_object_agg(name, type) FROM foo;

INSERT INTO foo VALUES (999999, NULL, 'bar');
SELECT jsonb_object_agg(name, type) FROM foo;

-- jsonb_object

-- empty object, one dimension
SELECT jsonb_object('{}');

-- empty object, two dimensions
SELECT jsonb_object('{}', '{}');

-- one dimension
SELECT jsonb_object('{a,1,b,2,3,NULL,"d e f","a b c"}');

-- same but with two dimensions
SELECT jsonb_object('{{a,1},{b,2},{3,NULL},{"d e f","a b c"}}');

-- odd number error
SELECT jsonb_object('{a,b,c}');

-- one column error
SELECT jsonb_object('{{a},{b}}');

-- too many columns error
SELECT jsonb_object('{{a,b,c},{b,c,d}}');

-- too many dimensions error
SELECT jsonb_object('{{{a,b},{c,d}},{{b,c},{d,e}}}');

--two argument form of jsonb_object

select jsonb_object('{a,b,c,"d e f"}','{1,2,3,"a b c"}');

-- too many dimensions
SELECT jsonb_object('{{a,1},{b,2},{3,NULL},{"d e f","a b c"}}', '{{a,1},{b,2},{3,NULL},{"d e f","a b c"}}');

-- mismatched dimensions

select jsonb_object('{a,b,c,"d e f",g}','{1,2,3,"a b c"}');

select jsonb_object('{a,b,c,"d e f"}','{1,2,3,"a b c",g}');

-- null key error

select jsonb_object('{a,b,NULL,"d e f"}','{1,2,3,"a b c"}');

-- empty key is allowed

select jsonb_object('{a,b,"","d e f"}','{1,2,3,"a b c"}');



-- extract_path, extract_path_as_text
SELECT jsonb_extract_path('{"f2":{"f3":1},"f4":{"f5":99,"f6":"stringy"}}','f4','f6');
SELECT jsonb_extract_path('{"f2":{"f3":1},"f4":{"f5":99,"f6":"stringy"}}','f2');
SELECT jsonb_extract_path('{"f2":["f3",1],"f4":{"f5":99,"f6":"stringy"}}','f2',0::text);
SELECT jsonb_extract_path('{"f2":["f3",1],"f4":{"f5":99,"f6":"stringy"}}','f2',1::text);
SELECT jsonb_extract_path_text('{"f2":{"f3":1},"f4":{"f5":99,"f6":"stringy"}}','f4','f6');
SELECT jsonb_extract_path_text('{"f2":{"f3":1},"f4":{"f5":99,"f6":"stringy"}}','f2');
SELECT jsonb_extract_path_text('{"f2":["f3",1],"f4":{"f5":99,"f6":"stringy"}}','f2',0::text);
SELECT jsonb_extract_path_text('{"f2":["f3",1],"f4":{"f5":99,"f6":"stringy"}}','f2',1::text);

-- extract_path nulls
SELECT jsonb_extract_path('{"f2":{"f3":1},"f4":{"f5":null,"f6":"stringy"}}','f4','f5') IS NULL AS expect_false;
SELECT jsonb_extract_path_text('{"f2":{"f3":1},"f4":{"f5":null,"f6":"stringy"}}','f4','f5') IS NULL AS expect_true;
SELECT jsonb_extract_path('{"f2":{"f3":1},"f4":[0,1,2,null]}','f4','3') IS NULL AS expect_false;
SELECT jsonb_extract_path_text('{"f2":{"f3":1},"f4":[0,1,2,null]}','f4','3') IS NULL AS expect_true;

-- extract_path operators
SELECT '{"f2":{"f3":1},"f4":{"f5":99,"f6":"stringy"}}'::jsonb#>array['f4','f6'];
SELECT '{"f2":{"f3":1},"f4":{"f5":99,"f6":"stringy"}}'::jsonb#>array['f2'];
SELECT '{"f2":["f3",1],"f4":{"f5":99,"f6":"stringy"}}'::jsonb#>array['f2','0'];
SELECT '{"f2":["f3",1],"f4":{"f5":99,"f6":"stringy"}}'::jsonb#>array['f2','1'];

SELECT '{"f2":{"f3":1},"f4":{"f5":99,"f6":"stringy"}}'::jsonb#>>array['f4','f6'];
SELECT '{"f2":{"f3":1},"f4":{"f5":99,"f6":"stringy"}}'::jsonb#>>array['f2'];
SELECT '{"f2":["f3",1],"f4":{"f5":99,"f6":"stringy"}}'::jsonb#>>array['f2','0'];
SELECT '{"f2":["f3",1],"f4":{"f5":99,"f6":"stringy"}}'::jsonb#>>array['f2','1'];

-- corner cases for same
select '{"a": {"b":{"c": "foo"}}}'::jsonb #> '{}';
select '[1,2,3]'::jsonb #> '{}';
select '"foo"'::jsonb #> '{}';
select '42'::jsonb #> '{}';
select 'null'::jsonb #> '{}';
select '{"a": {"b":{"c": "foo"}}}'::jsonb #> array['a'];
select '{"a": {"b":{"c": "foo"}}}'::jsonb #> array['a', null];
select '{"a": {"b":{"c": "foo"}}}'::jsonb #> array['a', ''];
select '{"a": {"b":{"c": "foo"}}}'::jsonb #> array['a','b'];
select '{"a": {"b":{"c": "foo"}}}'::jsonb #> array['a','b','c'];
select '{"a": {"b":{"c": "foo"}}}'::jsonb #> array['a','b','c','d'];
select '{"a": {"b":{"c": "foo"}}}'::jsonb #> array['a','z','c'];
select '{"a": [{"b": "c"}, {"b": "cc"}]}'::jsonb #> array['a','1','b'];
select '{"a": [{"b": "c"}, {"b": "cc"}]}'::jsonb #> array['a','z','b'];
select '[{"b": "c"}, {"b": "cc"}]'::jsonb #> array['1','b'];
select '[{"b": "c"}, {"b": "cc"}]'::jsonb #> array['z','b'];
select '[{"b": "c"}, {"b": null}]'::jsonb #> array['1','b'];
select '"foo"'::jsonb #> array['z'];
select '42'::jsonb #> array['f2'];
select '42'::jsonb #> array['0'];

select '{"a": {"b":{"c": "foo"}}}'::jsonb #>> '{}';
select '[1,2,3]'::jsonb #>> '{}';
select '"foo"'::jsonb #>> '{}';
select '42'::jsonb #>> '{}';
select 'null'::jsonb #>> '{}';
select '{"a": {"b":{"c": "foo"}}}'::jsonb #>> array['a'];
select '{"a": {"b":{"c": "foo"}}}'::jsonb #>> array['a', null];
select '{"a": {"b":{"c": "foo"}}}'::jsonb #>> array['a', ''];
select '{"a": {"b":{"c": "foo"}}}'::jsonb #>> array['a','b'];
select '{"a": {"b":{"c": "foo"}}}'::jsonb #>> array['a','b','c'];
select '{"a": {"b":{"c": "foo"}}}'::jsonb #>> array['a','b','c','d'];
select '{"a": {"b":{"c": "foo"}}}'::jsonb #>> array['a','z','c'];
select '{"a": [{"b": "c"}, {"b": "cc"}]}'::jsonb #>> array['a','1','b'];
select '{"a": [{"b": "c"}, {"b": "cc"}]}'::jsonb #>> array['a','z','b'];
select '[{"b": "c"}, {"b": "cc"}]'::jsonb #>> array['1','b'];
select '[{"b": "c"}, {"b": "cc"}]'::jsonb #>> array['z','b'];
select '[{"b": "c"}, {"b": null}]'::jsonb #>> array['1','b'];
select '"foo"'::jsonb #>> array['z'];
select '42'::jsonb #>> array['f2'];
select '42'::jsonb #>> array['0'];

-- array_elements
SELECT jsonb_array_elements('[1,true,[1,[2,3]],null,{"f1":1,"f2":[7,8,9]},false]');
SELECT * FROM jsonb_array_elements('[1,true,[1,[2,3]],null,{"f1":1,"f2":[7,8,9]},false]') q;
SELECT jsonb_array_elements_text('[1,true,[1,[2,3]],null,{"f1":1,"f2":[7,8,9]},false,"stringy"]');
SELECT * FROM jsonb_array_elements_text('[1,true,[1,[2,3]],null,{"f1":1,"f2":[7,8,9]},false,"stringy"]') q;

-- populate_record
CREATE TYPE jbpop AS (a text, b int, c timestamp);

SELECT * FROM jsonb_populate_record(NULL::jbpop,'{"a":"blurfl","x":43.2}') q;
SELECT * FROM jsonb_populate_record(row('x',3,'2012-12-31 15:30:56')::jbpop,'{"a":"blurfl","x":43.2}') q;

SELECT * FROM jsonb_populate_record(NULL::jbpop,'{"a":"blurfl","x":43.2}') q;
SELECT * FROM jsonb_populate_record(row('x',3,'2012-12-31 15:30:56')::jbpop,'{"a":"blurfl","x":43.2}') q;

SELECT * FROM jsonb_populate_record(NULL::jbpop,'{"a":[100,200,false],"x":43.2}') q;
SELECT * FROM jsonb_populate_record(row('x',3,'2012-12-31 15:30:56')::jbpop,'{"a":[100,200,false],"x":43.2}') q;
SELECT * FROM jsonb_populate_record(row('x',3,'2012-12-31 15:30:56')::jbpop,'{"c":[100,200,false],"x":43.2}') q;

-- populate_recordset
SELECT * FROM jsonb_populate_recordset(NULL::jbpop,'[{"a":"blurfl","x":43.2},{"b":3,"c":"2012-01-20 10:42:53"}]') q;
SELECT * FROM jsonb_populate_recordset(row('def',99,NULL)::jbpop,'[{"a":"blurfl","x":43.2},{"b":3,"c":"2012-01-20 10:42:53"}]') q;
SELECT * FROM jsonb_populate_recordset(NULL::jbpop,'[{"a":"blurfl","x":43.2},{"b":3,"c":"2012-01-20 10:42:53"}]') q;
SELECT * FROM jsonb_populate_recordset(row('def',99,NULL)::jbpop,'[{"a":"blurfl","x":43.2},{"b":3,"c":"2012-01-20 10:42:53"}]') q;
SELECT * FROM jsonb_populate_recordset(row('def',99,NULL)::jbpop,'[{"a":[100,200,300],"x":43.2},{"a":{"z":true},"b":3,"c":"2012-01-20 10:42:53"}]') q;
SELECT * FROM jsonb_populate_recordset(row('def',99,NULL)::jbpop,'[{"c":[100,200,300],"x":43.2},{"a":{"z":true},"b":3,"c":"2012-01-20 10:42:53"}]') q;

SELECT * FROM jsonb_populate_recordset(NULL::jbpop,'[{"a":"blurfl","x":43.2},{"b":3,"c":"2012-01-20 10:42:53"}]') q;
SELECT * FROM jsonb_populate_recordset(row('def',99,NULL)::jbpop,'[{"a":"blurfl","x":43.2},{"b":3,"c":"2012-01-20 10:42:53"}]') q;
SELECT * FROM jsonb_populate_recordset(row('def',99,NULL)::jbpop,'[{"a":[100,200,300],"x":43.2},{"a":{"z":true},"b":3,"c":"2012-01-20 10:42:53"}]') q;

-- jsonb_to_record and jsonb_to_recordset

select * from jsonb_to_record('{"a":1,"b":"foo","c":"bar"}')
    as x(a int, b text, d text);

select * from jsonb_to_recordset('[{"a":1,"b":"foo","d":false},{"a":2,"b":"bar","c":true}]')
    as x(a int, b text, c boolean);

select *, c is null as c_is_null
from jsonb_to_record('{"a":1, "b":{"c":16, "d":2}, "x":8}'::jsonb)
    as t(a int, b jsonb, c text, x int);

select *, c is null as c_is_null
from jsonb_to_recordset('[{"a":1, "b":{"c":16, "d":2}, "x":8}]'::jsonb)
    as t(a int, b jsonb, c text, x int);

-- indexing
SELECT count(*) FROM testjsonb WHERE j @> '{"wait":null}';
SELECT count(*) FROM testjsonb WHERE j @> '{"wait":"CC"}';
SELECT count(*) FROM testjsonb WHERE j @> '{"wait":"CC", "public":true}';
SELECT count(*) FROM testjsonb WHERE j @> '{"age":25}';
SELECT count(*) FROM testjsonb WHERE j @> '{"age":25.0}';
SELECT count(*) FROM testjsonb WHERE j ? 'public';
SELECT count(*) FROM testjsonb WHERE j ? 'bar';
SELECT count(*) FROM testjsonb WHERE j ?| ARRAY['public','disabled'];
SELECT count(*) FROM testjsonb WHERE j ?& ARRAY['public','disabled'];

CREATE INDEX jidx ON testjsonb USING gin (j);
SET enable_seqscan = off;

SELECT count(*) FROM testjsonb WHERE j @> '{"wait":null}';
SELECT count(*) FROM testjsonb WHERE j @> '{"wait":"CC"}';
SELECT count(*) FROM testjsonb WHERE j @> '{"wait":"CC", "public":true}';
SELECT count(*) FROM testjsonb WHERE j @> '{"age":25}';
SELECT count(*) FROM testjsonb WHERE j @> '{"age":25.0}';
SELECT count(*) FROM testjsonb WHERE j @> '{"array":["foo"]}';
SELECT count(*) FROM testjsonb WHERE j @> '{"array":["bar"]}';
-- exercise GIN_SEARCH_MODE_ALL
SELECT count(*) FROM testjsonb WHERE j @> '{}';
SELECT count(*) FROM testjsonb WHERE j ? 'public';
SELECT count(*) FROM testjsonb WHERE j ? 'bar';
SELECT count(*) FROM testjsonb WHERE j ?| ARRAY['public','disabled'];
SELECT count(*) FROM testjsonb WHERE j ?& ARRAY['public','disabled'];

-- array exists - array elements should behave as keys (for GIN index scans too)
CREATE INDEX jidx_array ON testjsonb USING gin((j->'array'));
SELECT count(*) from testjsonb  WHERE j->'array' ? 'bar';
-- type sensitive array exists - should return no rows (since "exists" only
-- matches strings that are either object keys or array elements)
SELECT count(*) from testjsonb  WHERE j->'array' ? '5'::text;
-- However, a raw scalar is *contained* within the array
SELECT count(*) from testjsonb  WHERE j->'array' @> '5'::jsonb;

RESET enable_seqscan;

SELECT count(*) FROM (SELECT (jsonb_each(j)).key FROM testjsonb) AS wow;
SELECT key, count(*) FROM (SELECT (jsonb_each(j)).key FROM testjsonb) AS wow GROUP BY key ORDER BY count DESC, key;

-- sort/hash
SELECT count(distinct j) FROM testjsonb;
SET enable_hashagg = off;
SELECT count(*) FROM (SELECT j FROM (SELECT * FROM testjsonb UNION ALL SELECT * FROM testjsonb) js GROUP BY j) js2;
SET enable_hashagg = on;
SET enable_sort = off;
SELECT count(*) FROM (SELECT j FROM (SELECT * FROM testjsonb UNION ALL SELECT * FROM testjsonb) js GROUP BY j) js2;
SELECT distinct * FROM (values (jsonb '{}' || ''::text),('{}')) v(j);
SET enable_sort = on;

RESET enable_hashagg;
RESET enable_sort;

DROP INDEX jidx;
DROP INDEX jidx_array;
-- btree
CREATE INDEX jidx ON testjsonb USING btree (j);
SET enable_seqscan = off;

SELECT count(*) FROM testjsonb WHERE j > '{"p":1}';
SELECT count(*) FROM testjsonb WHERE j = '{"pos":98, "line":371, "node":"CBA", "indexed":true}';

--gin path opclass
DROP INDEX jidx;
CREATE INDEX jidx ON testjsonb USING gin (j jsonb_path_ops);
SET enable_seqscan = off;

SELECT count(*) FROM testjsonb WHERE j @> '{"wait":null}';
SELECT count(*) FROM testjsonb WHERE j @> '{"wait":"CC"}';
SELECT count(*) FROM testjsonb WHERE j @> '{"wait":"CC", "public":true}';
SELECT count(*) FROM testjsonb WHERE j @> '{"age":25}';
SELECT count(*) FROM testjsonb WHERE j @> '{"age":25.0}';
-- exercise GIN_SEARCH_MODE_ALL
SELECT count(*) FROM testjsonb WHERE j @> '{}';

RESET enable_seqscan;
DROP INDEX jidx;

-- nested tests
SELECT '{"ff":{"a":12,"b":16}}'::jsonb;
SELECT '{"ff":{"a":12,"b":16},"qq":123}'::jsonb;
SELECT '{"aa":["a","aaa"],"qq":{"a":12,"b":16,"c":["c1","c2"],"d":{"d1":"d1","d2":"d2","d1":"d3"}}}'::jsonb;
SELECT '{"aa":["a","aaa"],"qq":{"a":"12","b":"16","c":["c1","c2"],"d":{"d1":"d1","d2":"d2"}}}'::jsonb;
SELECT '{"aa":["a","aaa"],"qq":{"a":"12","b":"16","c":["c1","c2",["c3"],{"c4":4}],"d":{"d1":"d1","d2":"d2"}}}'::jsonb;
SELECT '{"ff":["a","aaa"]}'::jsonb;

SELECT
  '{"ff":{"a":12,"b":16},"qq":123,"x":[1,2],"Y":null}'::jsonb -> 'ff',
  '{"ff":{"a":12,"b":16},"qq":123,"x":[1,2],"Y":null}'::jsonb -> 'qq',
  ('{"ff":{"a":12,"b":16},"qq":123,"x":[1,2],"Y":null}'::jsonb -> 'Y') IS NULL AS f,
  ('{"ff":{"a":12,"b":16},"qq":123,"x":[1,2],"Y":null}'::jsonb ->> 'Y') IS NULL AS t,
   '{"ff":{"a":12,"b":16},"qq":123,"x":[1,2],"Y":null}'::jsonb -> 'x';

-- nested containment
SELECT '{"a":[1,2],"c":"b"}'::jsonb @> '{"a":[1,2]}';
SELECT '{"a":[2,1],"c":"b"}'::jsonb @> '{"a":[1,2]}';
SELECT '{"a":{"1":2},"c":"b"}'::jsonb @> '{"a":[1,2]}';
SELECT '{"a":{"2":1},"c":"b"}'::jsonb @> '{"a":[1,2]}';
SELECT '{"a":{"1":2},"c":"b"}'::jsonb @> '{"a":{"1":2}}';
SELECT '{"a":{"2":1},"c":"b"}'::jsonb @> '{"a":{"1":2}}';
SELECT '["a","b"]'::jsonb @> '["a","b","c","b"]';
SELECT '["a","b","c","b"]'::jsonb @> '["a","b"]';
SELECT '["a","b","c",[1,2]]'::jsonb @> '["a",[1,2]]';
SELECT '["a","b","c",[1,2]]'::jsonb @> '["b",[1,2]]';

SELECT '{"a":[1,2],"c":"b"}'::jsonb @> '{"a":[1]}';
SELECT '{"a":[1,2],"c":"b"}'::jsonb @> '{"a":[2]}';
SELECT '{"a":[1,2],"c":"b"}'::jsonb @> '{"a":[3]}';

SELECT '{"a":[1,2,{"c":3,"x":4}],"c":"b"}'::jsonb @> '{"a":[{"c":3}]}';
SELECT '{"a":[1,2,{"c":3,"x":4}],"c":"b"}'::jsonb @> '{"a":[{"x":4}]}';
SELECT '{"a":[1,2,{"c":3,"x":4}],"c":"b"}'::jsonb @> '{"a":[{"x":4},3]}';
SELECT '{"a":[1,2,{"c":3,"x":4}],"c":"b"}'::jsonb @> '{"a":[{"x":4},1]}';

-- check some corner cases for indexed nested containment (bug #13756)
create temp table nestjsonb (j jsonb);
insert into nestjsonb (j) values ('{"a":[["b",{"x":1}],["b",{"x":2}]],"c":3}');
insert into nestjsonb (j) values ('[[14,2,3]]');
insert into nestjsonb (j) values ('[1,[14,2,3]]');
create index on nestjsonb using gin(j jsonb_path_ops);

set enable_seqscan = on;
set enable_bitmapscan = off;
select * from nestjsonb where j @> '{"a":[[{"x":2}]]}'::jsonb;
select * from nestjsonb where j @> '{"c":3}';
select * from nestjsonb where j @> '[[14]]';
set enable_seqscan = off;
set enable_bitmapscan = on;
select * from nestjsonb where j @> '{"a":[[{"x":2}]]}'::jsonb;
select * from nestjsonb where j @> '{"c":3}';
select * from nestjsonb where j @> '[[14]]';
reset enable_seqscan;
reset enable_bitmapscan;

-- nested object field / array index lookup
SELECT '{"n":null,"a":1,"b":[1,2],"c":{"1":2},"d":{"1":[2,3]}}'::jsonb -> 'n';
SELECT '{"n":null,"a":1,"b":[1,2],"c":{"1":2},"d":{"1":[2,3]}}'::jsonb -> 'a';
SELECT '{"n":null,"a":1,"b":[1,2],"c":{"1":2},"d":{"1":[2,3]}}'::jsonb -> 'b';
SELECT '{"n":null,"a":1,"b":[1,2],"c":{"1":2},"d":{"1":[2,3]}}'::jsonb -> 'c';
SELECT '{"n":null,"a":1,"b":[1,2],"c":{"1":2},"d":{"1":[2,3]}}'::jsonb -> 'd';
SELECT '{"n":null,"a":1,"b":[1,2],"c":{"1":2},"d":{"1":[2,3]}}'::jsonb -> 'd' -> '1';
SELECT '{"n":null,"a":1,"b":[1,2],"c":{"1":2},"d":{"1":[2,3]}}'::jsonb -> 'e';
SELECT '{"n":null,"a":1,"b":[1,2],"c":{"1":2},"d":{"1":[2,3]}}'::jsonb -> 0; --expecting error

SELECT '["a","b","c",[1,2],null]'::jsonb -> 0;
SELECT '["a","b","c",[1,2],null]'::jsonb -> 1;
SELECT '["a","b","c",[1,2],null]'::jsonb -> 2;
SELECT '["a","b","c",[1,2],null]'::jsonb -> 3;
SELECT '["a","b","c",[1,2],null]'::jsonb -> 3 -> 1;
SELECT '["a","b","c",[1,2],null]'::jsonb -> 4;
SELECT '["a","b","c",[1,2],null]'::jsonb -> 5;
SELECT '["a","b","c",[1,2],null]'::jsonb -> -1;
SELECT '["a","b","c",[1,2],null]'::jsonb -> -5;
SELECT '["a","b","c",[1,2],null]'::jsonb -> -6;

--nested path extraction
SELECT '{"a":"b","c":[1,2,3]}'::jsonb #> '{0}';
SELECT '{"a":"b","c":[1,2,3]}'::jsonb #> '{a}';
SELECT '{"a":"b","c":[1,2,3]}'::jsonb #> '{c}';
SELECT '{"a":"b","c":[1,2,3]}'::jsonb #> '{c,0}';
SELECT '{"a":"b","c":[1,2,3]}'::jsonb #> '{c,1}';
SELECT '{"a":"b","c":[1,2,3]}'::jsonb #> '{c,2}';
SELECT '{"a":"b","c":[1,2,3]}'::jsonb #> '{c,3}';
SELECT '{"a":"b","c":[1,2,3]}'::jsonb #> '{c,-1}';
SELECT '{"a":"b","c":[1,2,3]}'::jsonb #> '{c,-3}';
SELECT '{"a":"b","c":[1,2,3]}'::jsonb #> '{c,-4}';

SELECT '[0,1,2,[3,4],{"5":"five"}]'::jsonb #> '{0}';
SELECT '[0,1,2,[3,4],{"5":"five"}]'::jsonb #> '{3}';
SELECT '[0,1,2,[3,4],{"5":"five"}]'::jsonb #> '{4}';
SELECT '[0,1,2,[3,4],{"5":"five"}]'::jsonb #> '{4,5}';

--nested exists
SELECT '{"n":null,"a":1,"b":[1,2],"c":{"1":2},"d":{"1":[2,3]}}'::jsonb ? 'n';
SELECT '{"n":null,"a":1,"b":[1,2],"c":{"1":2},"d":{"1":[2,3]}}'::jsonb ? 'a';
SELECT '{"n":null,"a":1,"b":[1,2],"c":{"1":2},"d":{"1":[2,3]}}'::jsonb ? 'b';
SELECT '{"n":null,"a":1,"b":[1,2],"c":{"1":2},"d":{"1":[2,3]}}'::jsonb ? 'c';
SELECT '{"n":null,"a":1,"b":[1,2],"c":{"1":2},"d":{"1":[2,3]}}'::jsonb ? 'd';
SELECT '{"n":null,"a":1,"b":[1,2],"c":{"1":2},"d":{"1":[2,3]}}'::jsonb ? 'e';

-- jsonb_strip_nulls

select jsonb_strip_nulls(null);

select jsonb_strip_nulls('1');

select jsonb_strip_nulls('"a string"');

select jsonb_strip_nulls('null');

select jsonb_strip_nulls('[1,2,null,3,4]');

select jsonb_strip_nulls('{"a":1,"b":null,"c":[2,null,3],"d":{"e":4,"f":null}}');

select jsonb_strip_nulls('[1,{"a":1,"b":null,"c":2},3]');

-- an empty object is not null and should not be stripped
select jsonb_strip_nulls('{"a": {"b": null, "c": null}, "d": {} }');


select jsonb_pretty('{"a": "test", "b": [1, 2, 3], "c": "test3", "d":{"dd": "test4", "dd2":{"ddd": "test5"}}}');
select jsonb_pretty('[{"f1":1,"f2":null},2,null,[[{"x":true},6,7],8],3]');
select jsonb_pretty('{"a":["b", "c"], "d": {"e":"f"}}');

select jsonb_concat('{"d": "test", "a": [1, 2]}', '{"g": "test2", "c": {"c1":1, "c2":2}}');

select '{"aa":1 , "b":2, "cq":3}'::jsonb || '{"cq":"l", "b":"g", "fg":false}';
select '{"aa":1 , "b":2, "cq":3}'::jsonb || '{"aq":"l"}';
select '{"aa":1 , "b":2, "cq":3}'::jsonb || '{"aa":"l"}';
select '{"aa":1 , "b":2, "cq":3}'::jsonb || '{}';

select '["a", "b"]'::jsonb || '["c"]';
select '["a", "b"]'::jsonb || '["c", "d"]';
select '["c"]' || '["a", "b"]'::jsonb;

select '["a", "b"]'::jsonb || '"c"';
select '"c"' || '["a", "b"]'::jsonb;

select '[]'::jsonb || '["a"]'::jsonb;
select '[]'::jsonb || '"a"'::jsonb;
select '"b"'::jsonb || '"a"'::jsonb;
select '{}'::jsonb || '{"a":"b"}'::jsonb;
select '[]'::jsonb || '{"a":"b"}'::jsonb;
select '{"a":"b"}'::jsonb || '[]'::jsonb;

select '"a"'::jsonb || '{"a":1}';
select '{"a":1}' || '"a"'::jsonb;

select '["a", "b"]'::jsonb || '{"c":1}';
select '{"c": 1}'::jsonb || '["a", "b"]';

select '{}'::jsonb || '{"cq":"l", "b":"g", "fg":false}';

select pg_column_size('{}'::jsonb || '{}'::jsonb) = pg_column_size('{}'::jsonb);
select pg_column_size('{"aa":1}'::jsonb || '{"b":2}'::jsonb) = pg_column_size('{"aa":1, "b":2}'::jsonb);
select pg_column_size('{"aa":1, "b":2}'::jsonb || '{}'::jsonb) = pg_column_size('{"aa":1, "b":2}'::jsonb);
select pg_column_size('{}'::jsonb || '{"aa":1, "b":2}'::jsonb) = pg_column_size('{"aa":1, "b":2}'::jsonb);

select jsonb_delete('{"a":1 , "b":2, "c":3}'::jsonb, 'a');
select jsonb_delete('{"a":null , "b":2, "c":3}'::jsonb, 'a');
select jsonb_delete('{"a":1 , "b":2, "c":3}'::jsonb, 'b');
select jsonb_delete('{"a":1 , "b":2, "c":3}'::jsonb, 'c');
select jsonb_delete('{"a":1 , "b":2, "c":3}'::jsonb, 'd');
select '{"a":1 , "b":2, "c":3}'::jsonb - 'a';
select '{"a":null , "b":2, "c":3}'::jsonb - 'a';
select '{"a":1 , "b":2, "c":3}'::jsonb - 'b';
select '{"a":1 , "b":2, "c":3}'::jsonb - 'c';
select '{"a":1 , "b":2, "c":3}'::jsonb - 'd';
select pg_column_size('{"a":1 , "b":2, "c":3}'::jsonb - 'b') = pg_column_size('{"a":1, "b":2}'::jsonb);

select '["a","b","c"]'::jsonb - 3;
select '["a","b","c"]'::jsonb - 2;
select '["a","b","c"]'::jsonb - 1;
select '["a","b","c"]'::jsonb - 0;
select '["a","b","c"]'::jsonb - -1;
select '["a","b","c"]'::jsonb - -2;
select '["a","b","c"]'::jsonb - -3;
select '["a","b","c"]'::jsonb - -4;

select jsonb_set('{"n":null, "a":1, "b":[1,2], "c":{"1":2}, "d":{"1":[2,3]}}'::jsonb, '{n}', '[1,2,3]');
select jsonb_set('{"n":null, "a":1, "b":[1,2], "c":{"1":2}, "d":{"1":[2,3]}}'::jsonb, '{b,-1}', '[1,2,3]');
select jsonb_set('{"n":null, "a":1, "b":[1,2], "c":{"1":2}, "d":{"1":[2,3]}}'::jsonb, '{d,1,0}', '[1,2,3]');
select jsonb_set('{"n":null, "a":1, "b":[1,2], "c":{"1":2}, "d":{"1":[2,3]}}'::jsonb, '{d,NULL,0}', '[1,2,3]');

select jsonb_set('{"n":null, "a":1, "b":[1,2], "c":{"1":2}, "d":{"1":[2,3]}}'::jsonb, '{n}', '{"1": 2}');
select jsonb_set('{"n":null, "a":1, "b":[1,2], "c":{"1":2}, "d":{"1":[2,3]}}'::jsonb, '{b,-1}', '{"1": 2}');
select jsonb_set('{"n":null, "a":1, "b":[1,2], "c":{"1":2}, "d":{"1":[2,3]}}'::jsonb, '{d,1,0}', '{"1": 2}');
select jsonb_set('{"n":null, "a":1, "b":[1,2], "c":{"1":2}, "d":{"1":[2,3]}}'::jsonb, '{d,NULL,0}', '{"1": 2}');

select jsonb_set('{"n":null, "a":1, "b":[1,2], "c":{"1":2}, "d":{"1":[2,3]}}'::jsonb, '{b,-1}', '"test"');
select jsonb_set('{"n":null, "a":1, "b":[1,2], "c":{"1":2}, "d":{"1":[2,3]}}'::jsonb, '{b,-1}', '{"f": "test"}');

select jsonb_delete_path('{"n":null, "a":1, "b":[1,2], "c":{"1":2}, "d":{"1":[2,3]}}', '{n}');
select jsonb_delete_path('{"n":null, "a":1, "b":[1,2], "c":{"1":2}, "d":{"1":[2,3]}}', '{b,-1}');
select jsonb_delete_path('{"n":null, "a":1, "b":[1,2], "c":{"1":2}, "d":{"1":[2,3]}}', '{d,1,0}');

select '{"n":null, "a":1, "b":[1,2], "c":{"1":2}, "d":{"1":[2,3]}}'::jsonb #- '{n}';
select '{"n":null, "a":1, "b":[1,2], "c":{"1":2}, "d":{"1":[2,3]}}'::jsonb #- '{b,-1}';
select '{"n":null, "a":1, "b":[1,2], "c":{"1":2}, "d":{"1":[2,3]}}'::jsonb #- '{b,-1e}'; -- invalid array subscript
select '{"n":null, "a":1, "b":[1,2], "c":{"1":2}, "d":{"1":[2,3]}}'::jsonb #- '{d,1,0}';


-- empty structure and error conditions for delete and replace

select '"a"'::jsonb - 'a'; -- error
select '{}'::jsonb - 'a';
select '[]'::jsonb - 'a';
select '"a"'::jsonb - 1; -- error
select '{}'::jsonb -  1; -- error
select '[]'::jsonb - 1;
select '"a"'::jsonb #- '{a}'; -- error
select '{}'::jsonb #- '{a}';
select '[]'::jsonb #- '{a}';
select jsonb_set('"a"','{a}','"b"'); --error
select jsonb_set('{}','{a}','"b"', false);
select jsonb_set('[]','{1}','"b"', false);

-- jsonb_set adding instead of replacing

-- prepend to array
select jsonb_set('{"a":1,"b":[0,1,2],"c":{"d":4}}','{b,-33}','{"foo":123}');
-- append to array
select jsonb_set('{"a":1,"b":[0,1,2],"c":{"d":4}}','{b,33}','{"foo":123}');
-- check nesting levels addition
select jsonb_set('{"a":1,"b":[4,5,[0,1,2],6,7],"c":{"d":4}}','{b,2,33}','{"foo":123}');
-- add new key
select jsonb_set('{"a":1,"b":[0,1,2],"c":{"d":4}}','{c,e}','{"foo":123}');
-- adding doesn't do anything if elements before last aren't present
select jsonb_set('{"a":1,"b":[0,1,2],"c":{"d":4}}','{x,-33}','{"foo":123}');
select jsonb_set('{"a":1,"b":[0,1,2],"c":{"d":4}}','{x,y}','{"foo":123}');
-- add to empty object
select jsonb_set('{}','{x}','{"foo":123}');
--add to empty array
select jsonb_set('[]','{0}','{"foo":123}');
select jsonb_set('[]','{99}','{"foo":123}');
select jsonb_set('[]','{-99}','{"foo":123}');
select jsonb_set('{"a": [1, 2, 3]}', '{a, non_integer}', '"new_value"');
select jsonb_set('{"a": {"b": [1, 2, 3]}}', '{a, b, non_integer}', '"new_value"');
<<<<<<< HEAD
select jsonb_set('{"a": {"b": [1, 2, 3]}}', '{a, b, NULL}', '"new_value"');
=======
select jsonb_set('{"a": {"b": [1, 2, 3]}}', '{a, b, NULL}', '"new_value"');


-- jsonb_insert
select jsonb_insert('{"a": [0,1,2]}', '{a, 1}', '"new_value"');
select jsonb_insert('{"a": [0,1,2]}', '{a, 1}', '"new_value"', true);
select jsonb_insert('{"a": {"b": {"c": [0, 1, "test1", "test2"]}}}', '{a, b, c, 2}', '"new_value"');
select jsonb_insert('{"a": {"b": {"c": [0, 1, "test1", "test2"]}}}', '{a, b, c, 2}', '"new_value"', true);
select jsonb_insert('{"a": [0,1,2]}', '{a, 1}', '{"b": "value"}');
select jsonb_insert('{"a": [0,1,2]}', '{a, 1}', '["value1", "value2"]');

-- edge cases
select jsonb_insert('{"a": [0,1,2]}', '{a, 0}', '"new_value"');
select jsonb_insert('{"a": [0,1,2]}', '{a, 0}', '"new_value"', true);
select jsonb_insert('{"a": [0,1,2]}', '{a, 2}', '"new_value"');
select jsonb_insert('{"a": [0,1,2]}', '{a, 2}', '"new_value"', true);
select jsonb_insert('{"a": [0,1,2]}', '{a, -1}', '"new_value"');
select jsonb_insert('{"a": [0,1,2]}', '{a, -1}', '"new_value"', true);
select jsonb_insert('[]', '{1}', '"new_value"');
select jsonb_insert('[]', '{1}', '"new_value"', true);
select jsonb_insert('{"a": []}', '{a, 1}', '"new_value"');
select jsonb_insert('{"a": []}', '{a, 1}', '"new_value"', true);
select jsonb_insert('{"a": [0,1,2]}', '{a, 10}', '"new_value"');
select jsonb_insert('{"a": [0,1,2]}', '{a, -10}', '"new_value"');

-- jsonb_insert should be able to insert new value for objects, but not to replace
select jsonb_insert('{"a": {"b": "value"}}', '{a, c}', '"new_value"');
select jsonb_insert('{"a": {"b": "value"}}', '{a, c}', '"new_value"', true);

select jsonb_insert('{"a": {"b": "value"}}', '{a, b}', '"new_value"');
select jsonb_insert('{"a": {"b": "value"}}', '{a, b}', '"new_value"', true);
>>>>>>> 7961c31a
<|MERGE_RESOLUTION|>--- conflicted
+++ resolved
@@ -836,9 +836,6 @@
 select jsonb_set('[]','{-99}','{"foo":123}');
 select jsonb_set('{"a": [1, 2, 3]}', '{a, non_integer}', '"new_value"');
 select jsonb_set('{"a": {"b": [1, 2, 3]}}', '{a, b, non_integer}', '"new_value"');
-<<<<<<< HEAD
-select jsonb_set('{"a": {"b": [1, 2, 3]}}', '{a, b, NULL}', '"new_value"');
-=======
 select jsonb_set('{"a": {"b": [1, 2, 3]}}', '{a, b, NULL}', '"new_value"');
 
 
@@ -869,5 +866,4 @@
 select jsonb_insert('{"a": {"b": "value"}}', '{a, c}', '"new_value"', true);
 
 select jsonb_insert('{"a": {"b": "value"}}', '{a, b}', '"new_value"');
-select jsonb_insert('{"a": {"b": "value"}}', '{a, b}', '"new_value"', true);
->>>>>>> 7961c31a
+select jsonb_insert('{"a": {"b": "value"}}', '{a, b}', '"new_value"', true);
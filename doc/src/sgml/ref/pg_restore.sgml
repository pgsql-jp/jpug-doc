<!--
doc/src/sgml/ref/pg_restore.sgml
PostgreSQL documentation
-->

<refentry id="app-pgrestore">
 <indexterm zone="app-pgrestore">
  <primary>pg_restore</primary>
 </indexterm>

 <refmeta>
  <refentrytitle>pg_restore</refentrytitle>
  <manvolnum>1</manvolnum>
<!--
  <refmiscinfo>Application</refmiscinfo>
-->
  <refmiscinfo>アプリケーション</refmiscinfo>
 </refmeta>

 <refnamediv>
  <refname>pg_restore</refname>

  <refpurpose>
<!--
   restore a <productname>PostgreSQL</productname> database from an
   archive file created by <application>pg_dump</application>
-->
<application>pg_dump</application>によって作成されたアーカイブファイルから<productname>PostgreSQL</productname>データベースをリストアする
  </refpurpose>
 </refnamediv>

 <refsynopsisdiv>
  <cmdsynopsis>
   <command>pg_restore</command>
   <arg rep="repeat"><replaceable>connection-option</replaceable></arg>
   <arg rep="repeat"><replaceable>option</replaceable></arg>
   <arg choice="opt"><replaceable>filename</replaceable></arg>
  </cmdsynopsis>
 </refsynopsisdiv>


 <refsect1 id="app-pgrestore-description">
<!--
  <title>Description</title>
-->
<title>説明</title>

  <para>
<!--
   <application>pg_restore</application> is a utility for restoring a
   <productname>PostgreSQL</productname> database from an archive
   created by <xref linkend="app-pgdump"/> in one of the non-plain-text
   formats.  It will issue the commands necessary to reconstruct the
   database to the state it was in at the time it was saved.  The
   archive files also allow <application>pg_restore</application> to
   be selective about what is restored, or even to reorder the items
   prior to being restored. The archive files are designed to be
   portable across architectures.
-->
<application>pg_restore</application>は、<xref linkend="app-pgdump"/>によって作成された平文形式以外のアーカイブファイルを使って、<productname>PostgreSQL</productname>データベースをリストアするためのユーティリティです。
このコマンドは、データベースを再構成して保存された時点の状態にするために必要なコマンドを発行します。
また、<application>pg_restore</application>は、アーカイブファイルから、リストアする内容を選択したり、リストアする前にアイテムの並び替えを行うこともできます。
アーカイブファイルはアーキテクチャに依存しない移植性を持つように設計されています。
  </para>

  <para>
<!--
   <application>pg_restore</application> can operate in two modes.
   If a database name is specified, <application>pg_restore</application>
   connects to that database and restores archive contents directly into
   the database.  Otherwise, a script containing the SQL
   commands necessary to rebuild the database is created and written
   to a file or standard output.  This script output is equivalent to
   the plain text output format of <application>pg_dump</application>.
   Some of the options controlling the output are therefore analogous to
   <application>pg_dump</application> options.
-->
<application>pg_restore</application>の操作には2つのモードがあります。
データベース名が指定された場合、<application>pg_restore</application>はそのデータベースに接続し、アーカイブを直接そのデータベースにリストアします。
データベース名が指定されなかった場合は、データベースを再構築するために必要となるSQLコマンドが含まれたスクリプトが作成されます（ファイルもしくは標準出力に書き出されます）。
このスクリプトの出力は<application>pg_dump</application>の平文形式の出力と同じです。
従って、出力を制御するオプションの中には、<application>pg_dump</application>のオプションに類似したものがあります。
  </para>

  <para>
<!--
   Obviously, <application>pg_restore</application> cannot restore information
   that is not present in the archive file.  For instance, if the
   archive was made using the <quote>dump data as
   <command>INSERT</command> commands</quote> option,
   <application>pg_restore</application> will not be able to load the data
   using <command>COPY</command> statements.
-->
当然ながら、<application>pg_restore</application>によって、アーカイブファイルに存在しない情報をリストアすることはできません。
例えば、アーカイブが<quote><command>INSERT</command>コマンドの形式でデータダンプ</quote>を行うオプションを使用して作成されたものであった場合、<application>pg_restore</application>は<command>COPY</command>文を使用してデータを読み込むことはできません。
  </para>
 </refsect1>

 <refsect1 id="app-pgrestore-options">
<!--
  <title>Options</title>
-->
<title>オプション</title>

   <para>
<!--
    <application>pg_restore</application> accepts the following command
    line arguments.
-->
<command>pg_restore</command>は以下のコマンドライン引数を受け付けます。

    <variablelist>
     <varlistentry>
      <term><replaceable class="parameter">filename</replaceable></term>
      <listitem>
       <para>
<!--
       Specifies the location of the archive file (or directory, for a
       directory-format archive) to be restored.
       If not specified, the standard input is used.
-->
リストアするアーカイブファイル（ディレクトリ書式アーカイブの場合はディレクトリ）の場所を指定します。
指定がない場合は、標準入力が使用されます。
       </para>
      </listitem>
     </varlistentry>

     <varlistentry>
      <term><option>-a</option></term>
      <term><option>--data-only</option></term>
      <listitem>
       <para>
<!--
        Restore only the data, not the schema (data definitions).
        Table data, large objects, and sequence values are restored,
        if present in the archive.
-->
データのみをリストアし、スキーマ（データ定義）はリストアしません。
アーカイブ内にある、テーブルデータ、ラージオブジェクト、シーケンス値がリストアされます。
       </para>

       <para>
<!--
        This option is similar to, but for historical reasons not identical
        to, specifying <option>&#045;&#045;section=data</option>.
-->
このオプションは<option>--section=data</option>を指定することと似ていますが、歴史的な理由により同一ではありません。
       </para>
      </listitem>
     </varlistentry>

     <varlistentry>
      <term><option>-c</option></term>
      <term><option>--clean</option></term>
      <listitem>
       <para>
<!--
        Clean (drop) database objects before recreating them.
        (Unless <option>&#045;&#045;if-exists</option> is used,
        this might generate some harmless error messages, if any objects
        were not present in the destination database.)
-->
再作成前にデータベースオブジェクトを整理（削除）します。
（<option>--if-exists</option>が使われなければ、対象のデータベースの中にオブジェクトがない場合に、害のないメッセージをいくつか出力するかもしれません。）
       </para>
      </listitem>
     </varlistentry>

     <varlistentry>
      <term><option>-C</option></term>
      <term><option>--create</option></term>
      <listitem>
       <para>
<!--
        Create the database before restoring into it.
        If <option>&#045;-clean</option> is also specified, drop and
        recreate the target database before connecting to it.
-->
リストア前にデータベースを作成します。
<option>--clean</option>も同時に指定されている場合、接続する前に対象データベースを削除し再作成します。
       </para>

       <para>
<!--
        With <option>-&#045;create</option>, <application>pg_restore</application>
        also restores the database's comment if any, and any configuration
        variable settings that are specific to this database, that is,
        any <command>ALTER DATABASE ... SET ...</command>
        and <command>ALTER ROLE ... IN DATABASE ... SET ...</command>
        commands that mention this database.
        Access privileges for the database itself are also restored,
        unless <option>-&#045;no-acl</option> is specified.
-->
<option>--create</option>では、<application>pg_restore</application>は、もしあるならデータベースのコメントもリストアします。また、あらゆる設定変数の当データベースに対する設定、すなわち、このデータベースを対象にした<command>ALTER DATABASE ... SET ...</command>と<command>ALTER ROLE ... IN DATABASE ... SET ...</command>コマンドもリストアします。
<option>--no-acl</option>が指定されていない限り、データベース自体に対するアクセス権限もリストアされます。
       </para>

       <para>
<!--
        When this option is used, the database named with <option>-d</option>
        is used only to issue the initial <command>DROP DATABASE</command> and
        <command>CREATE DATABASE</command> commands.  All data is restored into the
        database name that appears in the archive.
-->
このオプションがある場合、<option>-d</option>で指定したデータベースは最初の<command>DROP DATABASE</command>と<command>CREATE DATABASE</command>コマンドの発行時にのみ使用されます。
そして、すべてのデータはアーカイブ内に記述された名前のデータベースにリストアされます。
       </para>
      </listitem>
     </varlistentry>

     <varlistentry>
      <term><option>-d <replaceable class="parameter">dbname</replaceable></option></term>
      <term><option>--dbname=<replaceable class="parameter">dbname</replaceable></option></term>
      <listitem>
       <para>
<!--
        Connect to database <replaceable
        class="parameter">dbname</replaceable> and restore directly
        into the database.
-->
<replaceable class="parameter">dbname</replaceable>データベースに接続し、このデータベースに直接リストアします。
       </para>
      </listitem>
     </varlistentry>

     <varlistentry>
      <term><option>-e</option></term>
      <term><option>--exit-on-error</option></term>
      <listitem>
       <para>
<!--
        Exit if an error is encountered while sending SQL commands to
        the database. The default is to continue and to display a count of
        errors at the end of the restoration.
-->
データベースにSQLコマンドを送信中にエラーが発生した場合、処理を終了します。
デフォルトでは、処理を続行し、リストア処理の最後に発生したエラーの数を表示します。
       </para>
      </listitem>
     </varlistentry>

     <varlistentry>
      <term><option>-f <replaceable>filename</replaceable></option></term>
      <term><option>--file=<replaceable>filename</replaceable></option></term>
      <listitem>
       <para>
<!--
        Specify output file for generated script, or for the listing
        when used with <option>-l</option>. Use <literal>-</literal>
        for <systemitem>stdout</systemitem>.
-->
作成するスクリプト（<option>-l</option>を使用した場合はアーカイブの一覧）の出力ファイルを指定します。
<systemitem>stdout</systemitem>(標準出力)に出力するには<literal>-</literal>を使ってください。
       </para>
      </listitem>
     </varlistentry>

     <varlistentry>
      <term><option>-F <replaceable class="parameter">format</replaceable></option></term>
      <term><option>--format=<replaceable class="parameter">format</replaceable></option></term>
      <listitem>
       <para>
<!--
        Specify format of the archive.  It is not necessary to specify
        the format, since <application>pg_restore</application> will
        determine the format automatically. If specified, it can be
        one of the following:
-->
アーカイブの形式を指定します。
<application>pg_restore</application>は形式を自動認識するので、このオプションは必須ではありません。
指定する値は以下のいずれかになります。

       <variablelist>
        <varlistentry>
         <term><literal>c</literal></term>
         <term><literal>custom</literal></term>
         <listitem>
          <para>
<!--
           The archive is in the custom format of
           <application>pg_dump</application>.
-->
アーカイブが<application>pg_dump</application>のカスタム形式であることを表します。
          </para>
         </listitem>
        </varlistentry>

        <varlistentry>
         <term><literal>d</literal></term>
         <term><literal>directory</literal></term>
         <listitem>
          <para>
<!--
           The archive is a directory archive.
-->
アーカイブがディレクトリアーカイブであることを表します。
          </para>
         </listitem>
        </varlistentry>

        <varlistentry>
         <term><literal>t</literal></term>
         <term><literal>tar</literal></term>
         <listitem>
          <para>
<!--
           The archive is a <command>tar</command> archive.
-->
アーカイブが<command>tar</command>アーカイブであることを表します。
          </para>
         </listitem>
        </varlistentry>
       </variablelist></para>
      </listitem>
     </varlistentry>

     <varlistentry>
      <term><option>-I <replaceable class="parameter">index</replaceable></option></term>
      <term><option>--index=<replaceable class="parameter">index</replaceable></option></term>
      <listitem>
       <para>
<!--
        Restore definition of named index only.  Multiple indexes
        may be specified with multiple <option>-I</option> switches.
-->
指定したインデックスの定義のみをリストアします。
複数の<option>-I</option>スイッチをつけることで複数のインデックスを指定できます。
       </para>
      </listitem>
     </varlistentry>

     <varlistentry>
      <term><option>-j <replaceable class="parameter">number-of-jobs</replaceable></option></term>
      <term><option>--jobs=<replaceable class="parameter">number-of-jobs</replaceable></option></term>
      <listitem>
       <para>
<<<<<<< HEAD
<!--
        Run the most time-consuming parts
        of <application>pg_restore</application> &mdash; those which load data,
        create indexes, or create constraints &mdash; using multiple
        concurrent jobs.  This option can dramatically reduce the time
        to restore a large database to a server running on a
        multiprocessor machine.
-->
<application>pg_restore</application>のもっとも時間がかかる部分、つまり、データのロード、インデックスの作成、制約の作成部分を複数の同時実行ジョブを使用して実行します。
このオプションは、複数プロセッサマシンで稼働するサーバに大規模なデータベースをリストアする時間を劇的に減らすことができます。
=======
        Run the most time-consuming steps
        of <application>pg_restore</application> &mdash; those that load data,
        create indexes, or create constraints &mdash; concurrently, using up
        to <replaceable class="parameter">number-of-jobs</replaceable>
        concurrent sessions.  This option can dramatically reduce the time
        to restore a large database to a server running on a
        multiprocessor machine.  This option is ignored when emitting a script
        rather than connecting directly to a database server.
>>>>>>> 0ad348f3
       </para>

       <para>
<!--
        Each job is one process or one thread, depending on the
        operating system, and uses a separate connection to the
        server.
-->
各ジョブは1プロセスまたは1スレッド(オペレーティングシステムに依存)です。
各ジョブはサーバへの別々の接続を使用します。
       </para>

       <para>
<!--
        The optimal value for this option depends on the hardware
        setup of the server, of the client, and of the network.
        Factors include the number of CPU cores and the disk setup.  A
        good place to start is the number of CPU cores on the server,
        but values larger than that can also lead to faster restore
        times in many cases.  Of course, values that are too high will
        lead to decreased performance because of thrashing.
-->
このオプションの最適値はサーバ、クライアント、ネットワークのハードウェア構成に依存します。
要素にはCPUコア数やディスク構成も含まれます。
試行する最初の値としてサーバのCPUコア数を勧めます。
しかし、多くの場合これより大きな値でもリストア時間を高速化することができます。
当然ながらあまりに大きな値を使用すると、スラッシングのために性能が劣化することになります。
       </para>

       <para>
<!--
        Only the custom and directory archive formats are supported
        with this option.
        The input must be a regular file or directory (not, for example, a
        pipe or standard input).  Also, multiple
        jobs cannot be used together with the
        option <option>&#045;-single-transaction</option>.
-->
カスタムアーカイブ書式およびディレクトリアーカイブ書式のみがこのオプションをサポートします。
入力ファイルは通常のファイルまたはディレクトリでなければなりません（例えばパイプはいけません）。
このオプションは、直接データベースサーバに接続するのではなく、スクリプトを生成する場合に無視されます。
また、複数ジョブは<option>--single-transaction</option>オプションといっしょに使用することはできません。
       </para>
      </listitem>
     </varlistentry>

     <varlistentry>
      <term><option>-l</option></term>
      <term><option>--list</option></term>
      <listitem>
       <para>
<!--
        List the table of contents of the archive. The output of this operation
        can be used as input to the <option>-L</option> option.  Note that
        if filtering switches such as <option>-n</option> or <option>-t</option> are
        used with <option>-l</option>, they will restrict the items listed.
-->
アーカイブの内容を一覧表として出力します。
このコマンドが出力する一覧は、<option>-L</option>オプションに対する入力として使用することができます。
<option>-n</option>や<option>-t</option>などのフィルタオプションを<option>-l</option>といっしょに使用すると、一覧出力する項目が制限されます。
       </para>
      </listitem>
     </varlistentry>

     <varlistentry>
      <term><option>-L <replaceable class="parameter">list-file</replaceable></option></term>
      <term><option>--use-list=<replaceable class="parameter">list-file</replaceable></option></term>
      <listitem>
       <para>
<!--
        Restore only those archive elements that are listed in <replaceable
        class="parameter">list-file</replaceable>, and restore them in the
        order they appear in the file.  Note that
        if filtering switches such as <option>-n</option> or <option>-t</option> are
        used with <option>-L</option>, they will further restrict the items restored.
-->
<replaceable class="parameter">list-file</replaceable>内で指定したアーカイブ要素のみをリストアします。
また、それらはそのファイルの出現順にリストアされます。
<option>-n</option>や<option>-t</option>などのフィルタオプションを<option>-L</option>といっしょに使用すると、リストアする項目がさらに制限されます。
       </para>
<!--
       <para><replaceable class="parameter">list-file</replaceable> is normally created by
        editing the output of a previous <option>-l</option> operation.
        Lines can be moved or removed, and can also
        be commented out by placing a semicolon (<literal>;</literal>) at the
        start of the line.  See below for examples.
-->
<para><replaceable class="parameter">list-file</replaceable>は通常、事前に行った<option>-l</option>操作の出力を編集して作成されます。
行の移動や削除、または、行の先頭にセミコロン(<literal>;</literal>)を付けてコメントアウトすることが可能です。
後述の例を参照してください。
       </para>
      </listitem>
     </varlistentry>

     <varlistentry>
      <term><option>-n <replaceable class="parameter">schema</replaceable></option></term>
      <term><option>--schema=<replaceable class="parameter">schema</replaceable></option></term>
      <listitem>
       <para>
<!--
        Restore only objects that are in the named schema.  Multiple schemas
        may be specified with multiple <option>-n</option> switches.  This can be
        combined with the <option>-t</option> option to restore just a
        specific table.
-->
指定されたスキーマ内のオブジェクトのみをリストアします。
複数の<option>-n</option>スイッチをつけることで複数のスキーマを指定できます。
これは特定のテーブルのみをリストアするために<option>-t</option>オプションと組み合わせることができます。
       </para>
      </listitem>
     </varlistentry>

     <varlistentry>
      <term><option>-N <replaceable class="parameter">schema</replaceable></option></term>
      <term><option>--exclude-schema=<replaceable class="parameter">schema</replaceable></option></term>
      <listitem>
       <para>
<!--
        Do not restore objects that are in the named schema.  Multiple schemas
        to be excluded may be specified with multiple <option>-N</option> switches.
-->
指定したスキーマ内にあるオブジェクトをリストアしません。
<option>-N</option>オプションを複数回指定することで、複数のスキーマを除外することができます。
       </para>

       <para>
<!--
        When both <option>-n</option> and <option>-N</option> are given for the same
        schema name, the <option>-N</option> switch wins and the schema is excluded.
-->
同じスキーマ名が<option>-n</option>と<option>-N</option>の両方で指定された場合は、<option>-N</option>オプションが優先し、そのスキーマは除外されます。
       </para>
      </listitem>
     </varlistentry>

     <varlistentry>
      <term><option>-O</option></term>
      <term><option>--no-owner</option></term>
      <listitem>
       <para>
<!--
        Do not output commands to set
        ownership of objects to match the original database.
        By default, <application>pg_restore</application> issues
        <command>ALTER OWNER</command> or
        <command>SET SESSION AUTHORIZATION</command>
        statements to set ownership of created schema elements.
        These statements will fail unless the initial connection to the
        database is made by a superuser
        (or the same user that owns all of the objects in the script).
        With <option>-O</option>, any user name can be used for the
        initial connection, and this user will own all the created objects.
-->
オブジェクトの所有者を元のデータベースに合わせるためのコマンドを出力しません。
デフォルトでは、<application>pg_restore</application>は、<command>ALTER OWNER</command>または<command>SET SESSION AUTHORIZATION</command>を発行して、作成したスキーマ要素の所有者を設定します。
データベースに最初に接続したのがスーパーユーザ（もしくは、そのスクリプト内の全てのオブジェクトを所有するユーザ）でない場合、これらの文は失敗します。
<option>-O</option>を付与すると、初期接続に任意のユーザ名を使用できるようになります。ただし、この場合は、全てのオブジェクトの所有者がリストアしたユーザになります。
       </para>
      </listitem>
     </varlistentry>

     <varlistentry>
      <term><option>-P <replaceable class="parameter">function-name(argtype [, ...])</replaceable></option></term>
      <term><option>--function=<replaceable class="parameter">function-name(argtype [, ...])</replaceable></option></term>
      <listitem>
       <para>
<!--
        Restore the named function only.  Be careful to spell the function
        name and arguments exactly as they appear in the dump file's table
        of contents.  Multiple functions may be specified with multiple
        <option>-P</option> switches.
-->
指定した関数のみをリストアします。
関数や引数の名前は、ダンプファイルの一覧で出力される通りのスペルで正確に入力するよう注意してください。
複数の<option>-P</option>スイッチをつけることで複数の関数を指定できます。
       </para>
      </listitem>
     </varlistentry>

     <varlistentry>
      <term><option>-R</option></term>
      <term><option>--no-reconnect</option></term>
      <listitem>
       <para>
<!--
        This option is obsolete but still accepted for backwards
        compatibility.
-->
このオプションは廃止されました。後方互換性を保持するために受け入れられています。
       </para>
      </listitem>
     </varlistentry>

     <varlistentry>
      <term><option>-s</option></term>
      <term><option>--schema-only</option></term>
      <listitem>
       <para>
<!--
        Restore only the schema (data definitions), not data,
        to the extent that schema entries are present in the archive.
-->
アーカイブ内にあるスキーマ項目の範囲でスキーマ（データ定義）のみをリストアし、データ（テーブルの内容）をリストアしません。

       </para>
       <para>
<!--
        This option is the inverse of <option>&#045;&#045;data-only</option>.
        It is similar to, but for historical reasons not identical to,
        specifying
        <option>&#045;&#045;section=pre-data &#045;&#045;section=post-data</option>.
-->
このオプションは<option>--data-only</option>の逆です。
このオプションは<option>--section=pre-data --section=post-data</option>を指定することと似ていますが、歴史的な理由により同一ではありません。
       </para>
       <para>
<!--
        (Do not confuse this with the <option>&#045;&#045;schema</option> option, which
        uses the word <quote>schema</quote> in a different meaning.)
-->
（これと<option>--schema</option>オプションと混同しないでください。<quote>schema</quote>という単語を異なる意味で使用しています。）
       </para>
      </listitem>
     </varlistentry>

     <varlistentry>
      <term><option>-S <replaceable class="parameter">username</replaceable></option></term>
      <term><option>--superuser=<replaceable class="parameter">username</replaceable></option></term>
      <listitem>
       <para>
<!--
        Specify the superuser user name to use when disabling triggers.
        This is relevant only if <option>&#045;&#045;disable-triggers</option> is used.
-->
トリガを無効にする場合に使用する、スーパーユーザのユーザ名を指定します。
これは<option>--disable-triggers</option>を使う場合にのみ使用されます。
       </para>
      </listitem>
     </varlistentry>

     <varlistentry>
      <term><option>-t <replaceable class="parameter">table</replaceable></option></term>
      <term><option>--table=<replaceable class="parameter">table</replaceable></option></term>
      <listitem>
       <para>
<!--
        Restore definition and/or data of only the named table.
        For this purpose, <quote>table</quote> includes views, materialized views,
        sequences, and foreign tables.  Multiple tables
        can be selected by writing multiple <option>-t</option> switches.
        This option can be combined with the <option>-n</option> option to
        specify table(s) in a particular schema.
-->
指定されたテーブルのみについて、定義、データまたはその両方をリストアします。
この目的において、<quote>テーブル</quote>にはビュー、マテリアライズドビュー、シーケンス、外部テーブルが含まれます。
複数の<option>-t</option>スイッチを指定することで複数のテーブルを指定することができます。
<option>-n</option>オプションと組み合わせることでスキーマを指定することができます。
       </para>

       <note>
        <para>
<!--
         When <option>-t</option> is specified, <application>pg_restore</application>
         makes no attempt to restore any other database objects that the
         selected table(s) might depend upon.  Therefore, there is no
         guarantee that a specific-table restore into a clean database will
         succeed.
-->
<option>-t</option>が指定された場合、<application>pg_restore</application>は選択されたテーブルが依存するその他のデータベースオブジェクトについてリストアしようとはしません。
そのため、初期化されたデータベースに特定のテーブルをリストアすることが成功する保証はありません。
        </para>
       </note>

       <note>
        <para>
<!--
         This flag does not behave identically to the <option>-t</option>
         flag of <application>pg_dump</application>.  There is not currently
         any provision for wild-card matching in <application>pg_restore</application>,
         nor can you include a schema name within its <option>-t</option>.
         And, while <application>pg_dump</application>'s <option>-t</option>
         flag will also dump subsidiary objects (such as indexes) of the
         selected table(s),
         <application>pg_restore</application>'s <option>-t</option>
         flag does not include such subsidiary objects.
-->
このフラグは<application>pg_dump</application>の<option>-t</option>フラグと同じ動作をするわけではありません。
現在のところ、<application>pg_restore</application>でワイルドカードマッチを提供する予定はありませんし、<option>-t</option>でスキーマ名を含めることもできません。
加えて、<application>pg_dump</application>の<option>-t</option>フラグは選択されたテーブルの（インデックスなどの）従属オブジェクトもダンプしますが、<application>pg_restore</application>の<option>-t</option>フラグではそのような従属オブジェクトを含めません。
        </para>
       </note>

       <note>
        <para>
<!--
         In versions prior to <productname>PostgreSQL</productname> 9.6, this flag
         matched only tables, not any other type of relation.
-->
<productname>PostgreSQL</productname>の9.6より前のバージョンでは、このフラグはテーブルにのみマッチし、その他の種類のリレーションとはマッチしませんでした。
        </para>
       </note>
      </listitem>
     </varlistentry>

     <varlistentry>
      <term><option>-T <replaceable class="parameter">trigger</replaceable></option></term>
      <term><option>--trigger=<replaceable class="parameter">trigger</replaceable></option></term>
      <listitem>
       <para>
<!--
        Restore named trigger only.  Multiple triggers may be specified with
        multiple <option>-T</option> switches.
-->
指定されたトリガだけをリストアします。
複数の<option>-T</option>スイッチをつけることで、複数のトリガを指定できます。
       </para>
      </listitem>
     </varlistentry>

     <varlistentry>
      <term><option>-v</option></term>
      <term><option>--verbose</option></term>
      <listitem>
       <para>
<!--
        Specifies verbose mode.
-->
冗長モードを指定します。
       </para>
      </listitem>
     </varlistentry>

     <varlistentry>
       <term><option>-V</option></term>
       <term><option>--version</option></term>
       <listitem>
       <para>
<!--
       Print the <application>pg_restore</application> version and exit.
-->
<application>pg_restore</application>のバージョンを表示し、終了します。
       </para>
       </listitem>
     </varlistentry>

     <varlistentry>
      <term><option>-x</option></term>
      <term><option>--no-privileges</option></term>
      <term><option>--no-acl</option></term>
      <listitem>
       <para>
<!--
        Prevent restoration of access privileges (grant/revoke commands).
-->
アクセス権限（grant/revokeコマンド）のリストアを行いません。
       </para>
      </listitem>
     </varlistentry>

     <varlistentry>
      <term><option>-1</option></term>
      <term><option>--single-transaction</option></term>
      <listitem>
       <para>
<!--
        Execute the restore as a single transaction (that is, wrap the
        emitted commands in <command>BEGIN</command>/<command>COMMIT</command>).  This
        ensures that either all the commands complete successfully, or no
        changes are applied. This option implies
        <option>&#045;&#045;exit-on-error</option>.
-->
リストアを単一トランザクションとして実行します（つまり発行するコマンドを<command>BEGIN</command>/<command>COMMIT</command>で囲みます）。
これにより確実に、すべてのコマンドが完全に成功するか、まったく変更がなされないかのどちらかになります。
このオプションは<option>--exit-on-error</option>を意味します。
       </para>
      </listitem>
     </varlistentry>

     <varlistentry>
      <term><option>--disable-triggers</option></term>
      <listitem>
       <para>
<!--
        This option is relevant only when performing a data-only restore.
        It instructs <application>pg_restore</application> to execute commands
        to temporarily disable triggers on the target tables while
        the data is reloaded.  Use this if you have referential
        integrity checks or other triggers on the tables that you
        do not want to invoke during data reload.
-->
このオプションは、データのみのダンプからリストアする際にしか適用されません。
データの再ロード中、<application>pg_restore</application>に対し、対象テーブル上のトリガを一時的に無効にするコマンドを実行するよう指示します。
このオプションは、データの再ロード中には呼び出したくない参照整合性検査やその他のトリガがある場合に使用します。
       </para>

       <para>
<!--
        Presently, the commands emitted for
        <option>&#045;&#045;disable-triggers</option> must be done as superuser.  So you
        should also specify a superuser name with <option>-S</option> or,
        preferably, run <application>pg_restore</application> as a
        <productname>PostgreSQL</productname> superuser.
-->
現在のところ、<option>--disable-triggers</option>が生成するコマンドを実行するのは、スーパーユーザでなければなりません。
そのため、<option>-S</option>でスーパーユーザの名前を指定するか、あるいは、可能であれば、<productname>PostgreSQL</productname>のスーパーユーザ権限で<application>pg_restore</application>を実行する必要があります。
       </para>
      </listitem>
     </varlistentry>

     <varlistentry>
      <term><option>--enable-row-security</option></term>
      <listitem>
       <para>
<!--
        This option is relevant only when restoring the contents of a table
        which has row security.  By default, <application>pg_restore</application> will set
        <xref linkend="guc-row-security"/> to off, to ensure
        that all data is restored in to the table.  If the user does not have
        sufficient privileges to bypass row security, then an error is thrown.
        This parameter instructs <application>pg_restore</application> to set
        <xref linkend="guc-row-security"/> to on instead, allowing the user to attempt to restore
        the contents of the table with row security enabled.  This might still
        fail if the user does not have the right to insert the rows from the
        dump into the table.
-->
このオプションは、行セキュリティのあるテーブルの内容をリストアするときにのみ意味を持ちます。
デフォルトでは<application>pg_restore</application>は<xref linkend="guc-row-security"/>をoffに設定し、すべてのデータが確実にテーブルにリストアされるようにします。
ユーザが行セキュリティを回避できるだけの十分な権限がないときはエラーが発生します。
このパラメータは<application>pg_restore</application>が<xref linkend="guc-row-security"/>をonに設定するようにし、ユーザが行セキュリティが有効なテーブルの内容をリストアできるようにします。
それでも、ユーザがダンプからテーブルに行を挿入する権限を持っていなければ、これは失敗します。
       </para>

       <para>
<!--
        Note that this option currently also requires the dump be in <command>INSERT</command>
        format, as <command>COPY FROM</command> does not support row security.
-->
<command>COPY FROM</command>は行セキュリティをサポートしないので、このオプションは今のところ、ダンプが<command>INSERT</command>形式である必要があることに注意してください。
       </para>
      </listitem>
     </varlistentry>

     <varlistentry>
      <term><option>--if-exists</option></term>
      <listitem>
       <para>
<!--
        Use conditional commands (i.e. add an <literal>IF EXISTS</literal>
        clause) to drop database objects.  This option is not valid
        unless <option>&#045;&#045;clean</option> is also specified.
-->
データベースオブジェクトを削除するときに、条件コマンドを使います（つまり<literal>IF EXISTS</literal>句を追加します）。
このオプションは、<option>--clean</option>も指定されているのでなければ有効にはなりません。
       </para>
      </listitem>
     </varlistentry>

     <varlistentry>
      <term><option>--no-comments</option></term>
      <listitem>
       <para>
<!--
        Do not output commands to restore comments, even if the archive
        contains them.
-->
たとえアーカイブにコメントが含まれていても、コメントをリストアするコマンドを出力しません。
       </para>
      </listitem>
     </varlistentry>

     <varlistentry>
      <term><option>--no-data-for-failed-tables</option></term>
      <listitem>
       <para>
<!--
        By default, table data is restored even if the creation command
        for the table failed (e.g., because it already exists).
        With this option, data for such a table is skipped.
        This behavior is useful if the target database already
        contains the desired table contents.  For example,
        auxiliary tables for <productname>PostgreSQL</productname> extensions
        such as <productname>PostGIS</productname> might already be loaded in
        the target database; specifying this option prevents duplicate
        or obsolete data from being loaded into them.
-->
デフォルトでは、関連するテーブルの作成に失敗した（たとえば、既に存在するなどの理由により）としてもテーブルデータオブジェクトはリストアされます。
このオプションにより、こうしたテーブルデータは単に無視されるようになります。
これは対象のデータベースに目的のテーブルの中身が含まれている時に便利です。
たとえば<productname>PostGIS</productname>などの<productname>PostgreSQL</productname>拡張用の補助テーブルが既に対象のデータベース内に存在する可能性があります。
このオプションを指定すれば、二重ロードや古いデータのロードを防ぐことができます。

       </para>

       <para>
<!--
        This option is effective only when restoring directly into a
        database, not when producing SQL script output.
-->
このオプションは直接データベースにリストアする時にのみ有効で、SQLスクリプト出力を生成する時は無効です。
       </para>
      </listitem>
     </varlistentry>

     <varlistentry>
      <term><option>--no-publications</option></term>
      <listitem>
       <para>
<!--
        Do not output commands to restore publications, even if the archive
        contains them.
-->
アーカイブにパブリケーションが含まれていたとしても、それをリストアするコマンドを出力しません。
       </para>
      </listitem>
     </varlistentry>

     <varlistentry>
      <term><option>--no-security-labels</option></term>
      <listitem>
       <para>
<!--
        Do not output commands to restore security labels,
        even if the archive contains them.
-->
アーカイブにセキュリティラベルが含まれている場合であっても、セキュリティラベルを戻すコマンドを出力しません。
       </para>
      </listitem>
     </varlistentry>

     <varlistentry>
      <term><option>--no-subscriptions</option></term>
      <listitem>
       <para>
<!--
        Do not output commands to restore subscriptions, even if the archive
        contains them.
-->
アーカイブにサブスクリプションが含まれていたとしても、それをリストアするコマンドを出力しません。
       </para>
      </listitem>
     </varlistentry>

     <varlistentry>
      <term><option>--no-tablespaces</option></term>
      <listitem>
       <para>
<!--
        Do not output commands to select tablespaces.
        With this option, all objects will be created in whichever
        tablespace is the default during restore.
-->
テーブル空間を選択するコマンドを出力しません。
このオプションを付けると、すべてのオブジェクトはリストア時にデフォルトとなっているテーブル空間内に作成されます。
       </para>
      </listitem>
     </varlistentry>

     <varlistentry>
       <term><option>--section=<replaceable class="parameter">sectionname</replaceable></option></term>
       <listitem>
         <para>
<!--
          Only restore the named section. The section name can be
          <option>pre-data</option>, <option>data</option>, or <option>post-data</option>.
          This option can be specified more than once to select multiple
          sections. The default is to restore all sections.
-->
指定された部分のみをリストアします。
部分名は<option>pre-data</option>、<option>data</option>、<option>post-data</option>のいずれかを取ることができます。
複数の部分を選択するために、このオプションを複数指定することができます。
デフォルトではすべての部分をリストアします。
         </para>
         <para>
<!--
          The data section contains actual table data as well as large-object
          definitions.
          Post-data items consist of definitions of indexes, triggers, rules
          and constraints other than validated check constraints.
          Pre-data items consist of all other data definition items.
-->
data部分には、実際のテーブルデータやラージオブジェクト定義が含まれます。
post-data項目は、インデックス定義、トリガ定義、ルール定義、有効化された検査制約以外の制約定義から構成されます。
pre-data項目は、他のすべてのデータ定義項目から構成されます。
         </para>
       </listitem>
     </varlistentry>

     <varlistentry>
      <term><option>--strict-names</option></term>
      <listitem>
       <para>
<!--
        Require that each schema
        (<option>-n</option>/<option>&#045;-schema</option>) and table
        (<option>-t</option>/<option>&#045;-table</option>) qualifier match at
        least one schema/table in the backup file.
-->
スキーマ指定(<option>-n</option>/<option>--schema</option>)およびテーブル指定(<option>-t</option>/<option>--table</option>)がバックアップファイル内の少なくとも1つのスキーマあるいはテーブルにマッチすることを必要とします。
       </para>
      </listitem>
     </varlistentry>

     <varlistentry>
      <term><option>--use-set-session-authorization</option></term>
      <listitem>
       <para>
<!--
        Output SQL-standard <command>SET SESSION AUTHORIZATION</command> commands
        instead of <command>ALTER OWNER</command> commands to determine object
        ownership.  This makes the dump more standards-compatible, but
        depending on the history of the objects in the dump, might not restore
        properly.
-->
<command>ALTER OWNER</command>コマンドの代わりに、標準SQLの<command>SET SESSION AUTHORIZATION</command>コマンドを出力して、オブジェクトの所有権を決定します。
これにより、ダンプの標準への互換性が高まりますが、ダンプ内のオブジェクトの履歴によっては正しくリストアされない可能性が生じます。
       </para>
      </listitem>
     </varlistentry>

     <varlistentry>
       <term><option>-?</option></term>
       <term><option>--help</option></term>
       <listitem>
       <para>
<!--
       Show help about <application>pg_restore</application> command line
       arguments, and exit.
-->
<application>pg_restore</application>コマンドライン引数の使用方法を表示し、終了します。
       </para>
       </listitem>
     </varlistentry>

    </variablelist>

   </para>

   <para>
<!--
    <application>pg_restore</application> also accepts
    the following command line arguments for connection parameters:
-->
<application>pg_restore</application>はさらに以下のコマンドライン引数を接続パラメータとして受け付けます。

    <variablelist>
     <varlistentry>
      <term><option>-h <replaceable class="parameter">host</replaceable></option></term>
      <term><option>--host=<replaceable class="parameter">host</replaceable></option></term>
      <listitem>
       <para>
<!--
        Specifies the host name of the machine on which the server is
        running.  If the value begins with a slash, it is used as the
        directory for the Unix domain socket. The default is taken
        from the <envar>PGHOST</envar> environment variable, if set,
        else a Unix domain socket connection is attempted.
-->
サーバが稼働しているマシンのホスト名を指定します。
この値がスラッシュから始まる場合、Unixドメインソケット用のディレクトリとして使用されます。
デフォルトは、設定されていれば環境変数<envar>PGHOST</envar>から取得されます。
設定されていなければ、Unixドメインソケット接続とみなされます。
       </para>
      </listitem>
     </varlistentry>

     <varlistentry>
      <term><option>-p <replaceable class="parameter">port</replaceable></option></term>
      <term><option>--port=<replaceable class="parameter">port</replaceable></option></term>
      <listitem>
       <para>
<!--
        Specifies the TCP port or local Unix domain socket file
        extension on which the server is listening for connections.
        Defaults to the <envar>PGPORT</envar> environment variable, if
        set, or a compiled-in default.
-->
サーバが接続を監視するTCPポートもしくはローカルUnixドメインソケットファイルの拡張子を指定します。
デフォルトは、設定されている場合、環境変数<envar>PGPORT</envar>の値となります。設定されていなければ、コンパイル時のデフォルト値となります。
        </para>
      </listitem>
     </varlistentry>

     <varlistentry>
      <term><option>-U <replaceable>username</replaceable></option></term>
      <term><option>--username=<replaceable class="parameter">username</replaceable></option></term>
      <listitem>
       <para>
<!--
        User name to connect as.
-->
接続ユーザ名です。
       </para>
      </listitem>
     </varlistentry>

     <varlistentry>
      <term><option>-w</option></term>
      <term><option>--no-password</option></term>
      <listitem>
       <para>
<!--
        Never issue a password prompt.  If the server requires
        password authentication and a password is not available by
        other means such as a <filename>.pgpass</filename> file, the
        connection attempt will fail.  This option can be useful in
        batch jobs and scripts where no user is present to enter a
        password.
-->
パスワードの入力を促しません。
サーバがパスワード認証を必要とし、かつ、<filename>.pgpass</filename>ファイルなどの他の方法が利用できない場合、接続試行は失敗します。
バッチジョブやスクリプトなどパスワードを入力するユーザが存在しない場合にこのオプションは有用かもしれません。
       </para>
      </listitem>
     </varlistentry>

     <varlistentry>
      <term><option>-W</option></term>
      <term><option>--password</option></term>
      <listitem>
       <para>
<!--
        Force <application>pg_restore</application> to prompt for a
        password before connecting to a database.
-->
データベースに接続する前に、<application>pg_restore</application>は強制的にパスワード入力を促します。
       </para>

       <para>
<!--
        This option is never essential, since
        <application>pg_restore</application> will automatically prompt
        for a password if the server demands password authentication.
        However, <application>pg_restore</application> will waste a
        connection attempt finding out that the server wants a password.
        In some cases it is worth typing <option>-W</option> to avoid the extra
        connection attempt.
-->
サーバがパスワード認証を要求する場合<application>pg_restore</application>は自動的にパスワード入力を促しますので、これが重要になることはありません。
しかし、<application>pg_restore</application>は、サーバにパスワードが必要かどうかを判断するための接続試行を無駄に行います。
こうした余計な接続試行を防ぐために<option>-W</option>の入力が有意となる場合もあります。
       </para>
      </listitem>
     </varlistentry>

     <varlistentry>
      <term><option>--role=<replaceable class="parameter">rolename</replaceable></option></term>
      <listitem>
       <para>
<!--
        Specifies a role name to be used to perform the restore.
        This option causes <application>pg_restore</application> to issue a
        <command>SET ROLE</command> <replaceable class="parameter">rolename</replaceable>
        command after connecting to the database. It is useful when the
        authenticated user (specified by <option>-U</option>) lacks privileges
        needed by <application>pg_restore</application>, but can switch to a role with
        the required rights.  Some installations have a policy against
        logging in directly as a superuser, and use of this option allows
        restores to be performed without violating the policy.
-->
リストアを実行する際に使用するロール名を指定します。
このオプションにより<application>pg_restore</application>はデータベースに接続した後に<command>SET ROLE</command> <replaceable class="parameter">rolename</replaceable>コマンドを発行するようになります。
認証に使用したユーザ（<option>-U</option>で指定されたユーザ）が<application>pg_restore</application>で必要とされる権限を持たないが、必要な権限を持つロールに切り替えることができる場合に有用です。
一部のインストレーションではスーパーユーザとして直接ログインさせないポリシーを取ることがありますが、このオプションを使用することでポリシーに反することなくリストアを行うことができます。
       </para>
      </listitem>
     </varlistentry>

    </variablelist>
   </para>
 </refsect1>


 <refsect1>
<!--
  <title>Environment</title>
-->
<title>環境</title>

  <variablelist>
   <varlistentry>
    <term><envar>PGHOST</envar></term>
    <term><envar>PGOPTIONS</envar></term>
    <term><envar>PGPORT</envar></term>
    <term><envar>PGUSER</envar></term>

    <listitem>
     <para>
<!--
      Default connection parameters
-->
      デフォルトの接続パラメータです。
     </para>
    </listitem>
   </varlistentry>

   <varlistentry>
    <term><envar>PG_COLOR</envar></term>
    <listitem>
     <para>
<!--
      Specifies whether to use color in diagnostic messages. Possible values
      are <literal>always</literal>, <literal>auto</literal> and
      <literal>never</literal>.
-->
診断メッセージで色を使うかどうかを指定します。
可能な値は<literal>always</literal>、<literal>auto</literal>、<literal>never</literal>です。
     </para>
    </listitem>
   </varlistentry>
  </variablelist>

  <para>
<!--
   This utility, like most other <productname>PostgreSQL</productname> utilities,
   also uses the environment variables supported by <application>libpq</application>
   (see <xref linkend="libpq-envars"/>).  However, it does not read
   <envar>PGDATABASE</envar> when a database name is not supplied.
-->
また、このユーティリティは、他のほとんどの<productname>PostgreSQL</productname>ユーティリティと同様、<application>libpq</application>でサポートされる環境変数を使用します（<xref linkend="libpq-envars"/>を参照してください）。
しかしデータベース名が指定されていない場合は<envar>PGDATABASE</envar>は読み取られません。
  </para>

 </refsect1>


 <refsect1 id="app-pgrestore-diagnostics">
<!--
  <title>Diagnostics</title>
-->
  <title>診断</title>

  <para>
<!--
   When a direct database connection is specified using the
   <option>-d</option> option, <application>pg_restore</application>
   internally executes <acronym>SQL</acronym> statements. If you have
   problems running <application>pg_restore</application>, make sure
   you are able to select information from the database using, for
   example, <xref linkend="app-psql"/>.  Also, any default connection
   settings and environment variables used by the
   <application>libpq</application> front-end library will apply.
-->
<option>-d</option>オプションによってデータベースに直接接続するよう指定されている場合、<application>pg_restore</application>は内部で<acronym>SQL</acronym>文を実行します。
<application>pg_restore</application>の実行時に問題が発生する場合は、<xref linkend="app-psql"/>などを使用して、そのデータベースから情報を選択できることを確認してください。
また、<application>libpq</application>フロントエンドライブラリで使用されるデフォルト接続設定や環境変数もすべて適用されます。
  </para>
 </refsect1>


 <refsect1 id="app-pgrestore-notes">
<!--
  <title>Notes</title>
-->
<title>注釈</title>

  <para>
<!--
   If your installation has any local additions to the
   <literal>template1</literal> database, be careful to load the output of
   <application>pg_restore</application> into a truly empty database;
   otherwise you are likely to get errors due to duplicate definitions
   of the added objects.  To make an empty database without any local
   additions, copy from <literal>template0</literal> not <literal>template1</literal>, for example:
-->
<literal>template1</literal>データベースに対し独自の変更を行っている場合、<application>pg_restore</application>の出力は、確実に空のデータベースにロードするよう注意してください。
そうしないと、おそらく追加されたオブジェクトの重複定義によってエラーが発生します。
独自の追加が反映されていない空のデータベースを作成するには、<literal>template1</literal>ではなく<literal>template0</literal>をコピーしてください。
以下に例を示します。
<programlisting>
CREATE DATABASE foo WITH TEMPLATE template0;
</programlisting>
  </para>

  <para>
<!--
   The limitations of <application>pg_restore</application> are detailed below.
-->
<application>pg_restore</application>の制限を以下に示します。

   <itemizedlist>
    <listitem>
     <para>
<!--
      When restoring data to a pre-existing table and the option
      <option>&#045;&#045;disable-triggers</option> is used,
      <application>pg_restore</application> emits commands
      to disable triggers on user tables before inserting the data, then emits commands to
      re-enable them after the data has been inserted.  If the restore is stopped in the
      middle, the system catalogs might be left in the wrong state.
-->
既存のテーブルにデータをリストアする際に<option>--disable-triggers</option>オプションを使用すると、<application>pg_restore</application>は、データを挿入する前に、ユーザテーブル上のトリガを無効にするコマンドを発行し、データの挿入が完了した後で、それらを再び有効にする問い合わせを発行します。
リストアが途中で停止した場合、システムカタログが不適切な状態のままになっている可能性があります。
     </para>
    </listitem>

    <listitem>
<!--
     <para><application>pg_restore</application> cannot restore large objects
      selectively;  for instance, only those for a specific table.  If
      an archive contains large objects, then all large objects will be
      restored, or none of them if they are excluded via <option>-L</option>,
      <option>-t</option>, or other options.
-->
<para><application>pg_restore</application>は特定のテーブルのみのラージオブジェクトなどといった、ラージオブジェクトを選択してリストアすることはできません。
アーカイブにラージオブジェクトが含まれる場合、すべてのラージオブジェクトをリストアします。
もし<option>-L</option>、<option>-t</option>などのオプションで除外が指定されていた場合は、全くリストアしません。
     </para>
    </listitem>

   </itemizedlist>
  </para>

  <para>
<!--
   See also the <xref linkend="app-pgdump"/> documentation for details on
   limitations of <application>pg_dump</application>.
-->
<application>pg_dump</application>の制限についての詳細は、<xref linkend="app-pgdump"/>の文書も参照してください。
  </para>

  <para>
<!--
   Once restored, it is wise to run <command>ANALYZE</command> on each
   restored table so the optimizer has useful statistics; see
   <xref linkend="vacuum-for-statistics"/> and
   <xref linkend="autovacuum"/> for more information.
-->
リストア後は、オプティマイザが有用な統計情報を持つように、リストアしたテーブルそれぞれに対して<command>ANALYZE</command>を実行することをお勧めします。
詳しくは<xref linkend="vacuum-for-statistics"/>および<xref linkend="autovacuum"/>を参照してください。
  </para>

 </refsect1>


 <refsect1 id="app-pgrestore-examples">
<!--
  <title>Examples</title>
-->
<title>例</title>

  <para>
<!--
   Assume we have dumped a database called <literal>mydb</literal> into a
   custom-format dump file:
-->
<literal>mydb</literal>という名前のデータベースをカスタム形式のダンプファイルにダンプしているものと仮定します。

<screen>
<prompt>$</prompt> <userinput>pg_dump -Fc mydb &gt; db.dump</userinput>
</screen>
  </para>

  <para>
<!--
   To drop the database and recreate it from the dump:
-->
データベースを削除し、ダンプファイルから再作成します。

<screen>
<prompt>$</prompt> <userinput>dropdb mydb</userinput>
<prompt>$</prompt> <userinput>pg_restore -C -d postgres db.dump</userinput>
</screen>

<!--
   The database named in the <option>-d</option> switch can be any database existing
   in the cluster; <application>pg_restore</application> only uses it to issue the
   <command>CREATE DATABASE</command> command for <literal>mydb</literal>.  With
   <option>-C</option>, data is always restored into the database name that appears
   in the dump file.
-->
<option>-d</option>オプションのデータベース名は、クラスタに存在する任意のデータベースで良いです。
<application>pg_restore</application>は、<literal>mydb</literal>に対する<command>CREATE DATABASE</command>コマンドを発行するためだけに、このデータベース名を使用します。
<option>-C</option>を付けると、データは常にダンプファイル内に記載された名前のデータベースにリストアされます。
  </para>

  <para>
<!--
   To reload the dump into a new database called <literal>newdb</literal>:
-->
<literal>newdb</literal>という新しいデータベースにダンプファイルをリストアします。

<screen>
<prompt>$</prompt> <userinput>createdb -T template0 newdb</userinput>
<prompt>$</prompt> <userinput>pg_restore -d newdb db.dump</userinput>
</screen>

<!--
   Notice we don't use <option>-C</option>, and instead connect directly to the
   database to be restored into.  Also note that we clone the new database
   from <literal>template0</literal> not <literal>template1</literal>, to ensure it is
   initially empty.
-->
<option>-C</option>を使用していないことに注意してください。
代わりにリストアするデータベースに直接接続しています。
また、新しいデータベースを<literal>template1</literal>ではなく<literal>template0</literal>からコピーして作成している点にも注意してください。
確実に初期状態を空にするためです。
  </para>

  <para>
<!--
   To reorder database items, it is first necessary to dump the table of
   contents of the archive:
-->
データベースのアイテムを並び換えるには、まずこのアーカイブの内容の一覧をダンプしなければなりません。
<screen>
<prompt>$</prompt> <userinput>pg_restore -l db.dump &gt; db.list</userinput>
</screen>
<!--
   The listing file consists of a header and one line for each item, e.g.:
-->
一覧ファイルは、ヘッダと各アイテムを1行で表したものから構成されます。

<programlisting>
;
; Archive created at Mon Sep 14 13:55:39 2009
;     dbname: DBDEMOS
;     TOC Entries: 81
;     Compression: 9
;     Dump Version: 1.10-0
;     Format: CUSTOM
;     Integer: 4 bytes
;     Offset: 8 bytes
;     Dumped from database version: 8.3.5
;     Dumped by pg_dump version: 8.3.8
;
;
; Selected TOC Entries:
;
3; 2615 2200 SCHEMA - public pasha
1861; 0 0 COMMENT - SCHEMA public pasha
1862; 0 0 ACL - public pasha
317; 1247 17715 TYPE public composite pasha
319; 1247 25899 DOMAIN public domain0 pasha
</programlisting>
<!--
   Semicolons start a comment, and the numbers at the start of lines refer to the
   internal archive ID assigned to each item.
-->
セミコロンで始まる行はコメントです。
行の先頭の番号は、各アイテムに割り当てられた内部アーカイブIDを示します。

  </para>

  <para>
<!--
   Lines in the file can be commented out, deleted, and reordered. For example:
-->
このファイルの各行に対して、コメントアウト、削除、並び替えを行うことができます。
以下に例を示します。

<programlisting>
10; 145433 TABLE map_resolutions postgres
;2; 145344 TABLE species postgres
;4; 145359 TABLE nt_header postgres
6; 145402 TABLE species_records postgres
;8; 145416 TABLE ss_old postgres
</programlisting>
<!--
   could be used as input to <application>pg_restore</application> and would only restore
   items 10 and 6, in that order:
-->
このファイルを<command>pg_restore</command>の入力として利用すれば、アイテム10と6だけを、この順番でリストアすることができます。
<screen>
<prompt>$</prompt> <userinput>pg_restore -L db.list db.dump</userinput>
</screen></para>

 </refsect1>

 <refsect1>
<!--
  <title>See Also</title>
-->
<title>関連項目</title>

  <simplelist type="inline">
   <member><xref linkend="app-pgdump"/></member>
   <member><xref linkend="app-pg-dumpall"/></member>
   <member><xref linkend="app-psql"/></member>
  </simplelist>
 </refsect1>
</refentry><|MERGE_RESOLUTION|>--- conflicted
+++ resolved
@@ -334,18 +334,7 @@
       <term><option>--jobs=<replaceable class="parameter">number-of-jobs</replaceable></option></term>
       <listitem>
        <para>
-<<<<<<< HEAD
-<!--
-        Run the most time-consuming parts
-        of <application>pg_restore</application> &mdash; those which load data,
-        create indexes, or create constraints &mdash; using multiple
-        concurrent jobs.  This option can dramatically reduce the time
-        to restore a large database to a server running on a
-        multiprocessor machine.
--->
-<application>pg_restore</application>のもっとも時間がかかる部分、つまり、データのロード、インデックスの作成、制約の作成部分を複数の同時実行ジョブを使用して実行します。
-このオプションは、複数プロセッサマシンで稼働するサーバに大規模なデータベースをリストアする時間を劇的に減らすことができます。
-=======
+<!--
         Run the most time-consuming steps
         of <application>pg_restore</application> &mdash; those that load data,
         create indexes, or create constraints &mdash; concurrently, using up
@@ -354,7 +343,9 @@
         to restore a large database to a server running on a
         multiprocessor machine.  This option is ignored when emitting a script
         rather than connecting directly to a database server.
->>>>>>> 0ad348f3
+-->
+<application>pg_restore</application>のもっとも時間がかかる部分、つまり、データのロード、インデックスの作成、制約の作成部分を複数の同時実行ジョブを使用して実行します。
+このオプションは、複数プロセッサマシンで稼働するサーバに大規模なデータベースをリストアする時間を劇的に減らすことができます。
        </para>
 
        <para>

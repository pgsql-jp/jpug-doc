--- conflicted
+++ resolved
@@ -2774,11 +2774,6 @@
 		 * fetching pgprocno and PGPROC could cause cache misses, we do cheap
 		 * TransactionId comparison first.
 		 */
-<<<<<<< HEAD
-		if (proc->databaseId == MyDatabaseId &&
-			TransactionIdPrecedes(xid, oldestDatabaseRunningXid))
-			oldestDatabaseRunningXid = xid;
-=======
 		if (TransactionIdPrecedes(xid, oldestDatabaseRunningXid))
 		{
 			int			pgprocno = arrayP->pgprocnos[index];
@@ -2787,7 +2782,6 @@
 			if (proc->databaseId == MyDatabaseId)
 				oldestDatabaseRunningXid = xid;
 		}
->>>>>>> 3d6a8289
 
 		if (ProcGlobal->subxidStates[index].overflowed)
 			suboverflowed = true;

--- conflicted
+++ resolved
@@ -252,10 +252,7 @@
    </para>
 
    <para>
-<<<<<<< HEAD
-=======
-<!--
->>>>>>> de74b4ab
+<!--
     Returning to our example:
 -->
 例に戻ります。
@@ -1077,16 +1074,7 @@
    </para>
 
    <para>
-<<<<<<< HEAD
-    The <literal>Planning time</literal> shown by <command>EXPLAIN
-    ANALYZE</command> is the time it took to generate the query plan from the
-    parsed query and optimize it. It does not include parsing or rewriting.
-   </para>
-
-   <para>
-=======
-<!--
->>>>>>> de74b4ab
+<!--
     The <literal>Execution time</literal> shown by <command>EXPLAIN
     ANALYZE</command> includes executor start-up and shut-down time, as well
     as the time to run any triggers that are fired, but it does not include

-- create a table to use as a basis for views and materialized views in various combinations
CREATE TABLE t (id int NOT NULL PRIMARY KEY, type text NOT NULL, amt numeric NOT NULL);
INSERT INTO t VALUES
  (1, 'x', 2),
  (2, 'x', 3),
  (3, 'y', 5),
  (4, 'y', 7),
  (5, 'z', 11);

-- we want a view based on the table, too, since views present additional challenges
CREATE VIEW tv AS SELECT type, sum(amt) AS totamt FROM t GROUP BY type;
SELECT * FROM tv ORDER BY type;

-- create a materialized view with no data, and confirm correct behavior
EXPLAIN (costs off)
  CREATE MATERIALIZED VIEW tm AS SELECT type, sum(amt) AS totamt FROM t GROUP BY type WITH NO DATA;
CREATE MATERIALIZED VIEW tm AS SELECT type, sum(amt) AS totamt FROM t GROUP BY type WITH NO DATA;
SELECT relispopulated FROM pg_class WHERE oid = 'tm'::regclass;
SELECT * FROM tm;
REFRESH MATERIALIZED VIEW tm;
SELECT relispopulated FROM pg_class WHERE oid = 'tm'::regclass;
CREATE UNIQUE INDEX tm_type ON tm (type);
SELECT * FROM tm;

-- create various views
EXPLAIN (costs off)
  CREATE MATERIALIZED VIEW tvm AS SELECT * FROM tv ORDER BY type;
CREATE MATERIALIZED VIEW tvm AS SELECT * FROM tv ORDER BY type;
SELECT * FROM tvm;
CREATE MATERIALIZED VIEW tmm AS SELECT sum(totamt) AS grandtot FROM tm;
CREATE MATERIALIZED VIEW tvmm AS SELECT sum(totamt) AS grandtot FROM tvm;
CREATE UNIQUE INDEX tvmm_expr ON tvmm ((grandtot > 0));
CREATE UNIQUE INDEX tvmm_pred ON tvmm (grandtot) WHERE grandtot < 0;
CREATE VIEW tvv AS SELECT sum(totamt) AS grandtot FROM tv;
EXPLAIN (costs off)
  CREATE MATERIALIZED VIEW tvvm AS SELECT * FROM tvv;
CREATE MATERIALIZED VIEW tvvm AS SELECT * FROM tvv;
CREATE VIEW tvvmv AS SELECT * FROM tvvm;
CREATE MATERIALIZED VIEW bb AS SELECT * FROM tvvmv;
CREATE INDEX aa ON bb (grandtot);

-- check that plans seem reasonable
\d+ tvm
\d+ tvm
\d+ tvvm
\d+ bb

-- test schema behavior
CREATE SCHEMA mvschema;
ALTER MATERIALIZED VIEW tvm SET SCHEMA mvschema;
\d+ tvm
\d+ tvmm
SET search_path = mvschema, public;
\d+ tvm

-- modify the underlying table data
INSERT INTO t VALUES (6, 'z', 13);

-- confirm pre- and post-refresh contents of fairly simple materialized views
SELECT * FROM tm ORDER BY type;
SELECT * FROM tvm ORDER BY type;
REFRESH MATERIALIZED VIEW CONCURRENTLY tm;
REFRESH MATERIALIZED VIEW tvm;
SELECT * FROM tm ORDER BY type;
SELECT * FROM tvm ORDER BY type;
RESET search_path;

-- confirm pre- and post-refresh contents of nested materialized views
EXPLAIN (costs off)
  SELECT * FROM tmm;
EXPLAIN (costs off)
  SELECT * FROM tvmm;
EXPLAIN (costs off)
  SELECT * FROM tvvm;
SELECT * FROM tmm;
SELECT * FROM tvmm;
SELECT * FROM tvvm;
REFRESH MATERIALIZED VIEW tmm;
REFRESH MATERIALIZED VIEW CONCURRENTLY tvmm;
REFRESH MATERIALIZED VIEW tvmm;
REFRESH MATERIALIZED VIEW tvvm;
EXPLAIN (costs off)
  SELECT * FROM tmm;
EXPLAIN (costs off)
  SELECT * FROM tvmm;
EXPLAIN (costs off)
  SELECT * FROM tvvm;
SELECT * FROM tmm;
SELECT * FROM tvmm;
SELECT * FROM tvvm;

-- test diemv when the mv does not exist
DROP MATERIALIZED VIEW IF EXISTS no_such_mv;

-- make sure invalid comination of options is prohibited
REFRESH MATERIALIZED VIEW CONCURRENTLY tvmm WITH NO DATA;

-- no tuple locks on materialized views
SELECT * FROM tvvm FOR SHARE;

-- test join of mv and view
SELECT type, m.totamt AS mtot, v.totamt AS vtot FROM tm m LEFT JOIN tv v USING (type) ORDER BY type;

-- make sure that dependencies are reported properly when they block the drop
DROP TABLE t;

-- make sure dependencies are dropped and reported
-- and make sure that transactional behavior is correct on rollback
-- incidentally leaving some interesting materialized views for pg_dump testing
BEGIN;
DROP TABLE t CASCADE;
ROLLBACK;

-- some additional tests not using base tables
CREATE VIEW v_test1 AS SELECT 1 moo;
CREATE VIEW v_test2 AS SELECT moo, 2*moo FROM v_test1 UNION ALL SELECT moo, 3*moo FROM v_test1;
\d+ v_test2
CREATE MATERIALIZED VIEW mv_test2 AS SELECT moo, 2*moo FROM v_test2 UNION ALL SELECT moo, 3*moo FROM v_test2;
\d+ mv_test2
CREATE MATERIALIZED VIEW mv_test3 AS SELECT * FROM mv_test2 WHERE moo = 12345;
SELECT relispopulated FROM pg_class WHERE oid = 'mv_test3'::regclass;

DROP VIEW v_test1 CASCADE;

-- test that vacuum does not make empty matview look unpopulated
CREATE TABLE hoge (i int);
INSERT INTO hoge VALUES (generate_series(1,100000));
CREATE MATERIALIZED VIEW hogeview AS SELECT * FROM hoge WHERE i % 2 = 0;
CREATE INDEX hogeviewidx ON hogeview (i);
DELETE FROM hoge;
REFRESH MATERIALIZED VIEW hogeview;
SELECT * FROM hogeview WHERE i < 10;
VACUUM ANALYZE hogeview;
SELECT * FROM hogeview WHERE i < 10;
DROP TABLE hoge CASCADE;

-- test that duplicate values on unique index prevent refresh
CREATE TABLE foo(a, b) AS VALUES(1, 10);
CREATE MATERIALIZED VIEW mv AS SELECT * FROM foo;
CREATE UNIQUE INDEX ON mv(a);
INSERT INTO foo SELECT * FROM foo;
REFRESH MATERIALIZED VIEW mv;
REFRESH MATERIALIZED VIEW CONCURRENTLY mv;
DROP TABLE foo CASCADE;

-- make sure that all columns covered by unique indexes works
CREATE TABLE foo(a, b, c) AS VALUES(1, 2, 3);
CREATE MATERIALIZED VIEW mv AS SELECT * FROM foo;
CREATE UNIQUE INDEX ON mv (a);
CREATE UNIQUE INDEX ON mv (b);
CREATE UNIQUE INDEX on mv (c);
INSERT INTO foo VALUES(2, 3, 4);
INSERT INTO foo VALUES(3, 4, 5);
REFRESH MATERIALIZED VIEW mv;
REFRESH MATERIALIZED VIEW CONCURRENTLY mv;
DROP TABLE foo CASCADE;

-- allow subquery to reference unpopulated matview if WITH NO DATA is specified
CREATE MATERIALIZED VIEW mv1 AS SELECT 1 AS col1 WITH NO DATA;
CREATE MATERIALIZED VIEW mv2 AS SELECT * FROM mv1
  WHERE col1 = (SELECT LEAST(col1) FROM mv1) WITH NO DATA;
DROP MATERIALIZED VIEW mv1 CASCADE;

-- make sure that types with unusual equality tests work
CREATE TABLE boxes (id serial primary key, b box);
INSERT INTO boxes (b) VALUES
  ('(32,32),(31,31)'),
  ('(2.0000004,2.0000004),(1,1)'),
  ('(1.9999996,1.9999996),(1,1)');
CREATE MATERIALIZED VIEW boxmv AS SELECT * FROM boxes;
CREATE UNIQUE INDEX boxmv_id ON boxmv (id);
UPDATE boxes SET b = '(2,2),(1,1)' WHERE id = 2;
REFRESH MATERIALIZED VIEW CONCURRENTLY boxmv;
SELECT * FROM boxmv ORDER BY id;
DROP TABLE boxes CASCADE;

-- make sure that column names are handled correctly
CREATE TABLE v (i int, j int);
CREATE MATERIALIZED VIEW mv_v (ii) AS SELECT i, j AS jj FROM v;
ALTER TABLE v RENAME COLUMN i TO x;
INSERT INTO v values (1, 2);
CREATE UNIQUE INDEX mv_v_ii ON mv_v (ii);
REFRESH MATERIALIZED VIEW mv_v;
UPDATE v SET j = 3 WHERE x = 1;
REFRESH MATERIALIZED VIEW CONCURRENTLY mv_v;
SELECT * FROM v;
SELECT * FROM mv_v;
DROP TABLE v CASCADE;

-- make sure that matview rows can be referenced as source rows (bug #9398)
CREATE TABLE v AS SELECT generate_series(1,10) AS a;
CREATE MATERIALIZED VIEW mv_v AS SELECT a FROM v WHERE a <= 5;
DELETE FROM v WHERE EXISTS ( SELECT * FROM mv_v WHERE mv_v.a = v.a );
SELECT * FROM v;
SELECT * FROM mv_v;
DROP TABLE v CASCADE;

-- make sure running as superuser works when MV owned by another role (bug #11208)
CREATE ROLE user_dw;
SET ROLE user_dw;
CREATE TABLE foo_data AS SELECT i, md5(random()::text)
  FROM generate_series(1, 10) i;
CREATE MATERIALIZED VIEW mv_foo AS SELECT * FROM foo_data;
<<<<<<< HEAD
=======
CREATE MATERIALIZED VIEW mv_foo AS SELECT * FROM foo_data;
CREATE MATERIALIZED VIEW IF NOT EXISTS mv_foo AS SELECT * FROM foo_data;
>>>>>>> 8abb52fa
CREATE UNIQUE INDEX ON mv_foo (i);
RESET ROLE;
REFRESH MATERIALIZED VIEW mv_foo;
REFRESH MATERIALIZED VIEW CONCURRENTLY mv_foo;
DROP OWNED BY user_dw CASCADE;
DROP ROLE user_dw;<|MERGE_RESOLUTION|>--- conflicted
+++ resolved
@@ -201,11 +201,8 @@
 CREATE TABLE foo_data AS SELECT i, md5(random()::text)
   FROM generate_series(1, 10) i;
 CREATE MATERIALIZED VIEW mv_foo AS SELECT * FROM foo_data;
-<<<<<<< HEAD
-=======
 CREATE MATERIALIZED VIEW mv_foo AS SELECT * FROM foo_data;
 CREATE MATERIALIZED VIEW IF NOT EXISTS mv_foo AS SELECT * FROM foo_data;
->>>>>>> 8abb52fa
 CREATE UNIQUE INDEX ON mv_foo (i);
 RESET ROLE;
 REFRESH MATERIALIZED VIEW mv_foo;

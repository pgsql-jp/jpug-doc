--- conflicted
+++ resolved
@@ -203,22 +203,12 @@
        <structfield>min_plan_time</structfield> <type>double precision</type>
       </para>
       <para>
-<<<<<<< HEAD
        Minimum time spent planning the statement, in milliseconds.
        This field will be zero if <varname>pg_stat_statements.track_planning</varname>
        is disabled, or if the counter has been reset using the
        <function>pg_stat_statements_reset</function> function with the
        <structfield>minmax_only</structfield> parameter set to <literal>true</literal>
        and never been planned since.
-=======
-<!--
-       Minimum time spent planning the statement, in milliseconds
-       (if <varname>pg_stat_statements.track_planning</varname> is enabled,
-       otherwise zero)
--->
-SQL文のプラン生成に費やした最小時間（ミリ秒単位）
-（<varname>pg_stat_statements.track_planning</varname>が有効な場合。無効であればゼロ）
->>>>>>> 32de6336
       </para></entry>
      </row>
 
@@ -227,22 +217,12 @@
        <structfield>max_plan_time</structfield> <type>double precision</type>
       </para>
       <para>
-<<<<<<< HEAD
        Maximum time spent planning the statement, in milliseconds.
        This field will be zero if <varname>pg_stat_statements.track_planning</varname>
        is disabled, or if the counter has been reset using the
        <function>pg_stat_statements_reset</function> function with the
        <structfield>minmax_only</structfield> parameter set to <literal>true</literal>
        and never been planned since.
-=======
-<!--
-       Maximum time spent planning the statement, in milliseconds
-       (if <varname>pg_stat_statements.track_planning</varname> is enabled,
-       otherwise zero)
--->
-SQL文のプラン生成に費やした最大時間（ミリ秒単位）
-（<varname>pg_stat_statements.track_planning</varname>が有効な場合。無効であればゼロ）
->>>>>>> 32de6336
       </para></entry>
      </row>
 
@@ -306,18 +286,11 @@
        <structfield>min_exec_time</structfield> <type>double precision</type>
       </para>
       <para>
-<<<<<<< HEAD
        Minimum time spent executing the statement, in milliseconds,
        this field will be zero until this statement
        is executed first time after reset performed by the
        <function>pg_stat_statements_reset</function> function with the
        <structfield>minmax_only</structfield> parameter set to <literal>true</literal>
-=======
-<!--
-       Minimum time spent executing the statement, in milliseconds
--->
-SQL文の実行に費やした最小時間（ミリ秒単位）
->>>>>>> 32de6336
       </para></entry>
      </row>
 
@@ -326,18 +299,11 @@
        <structfield>max_exec_time</structfield> <type>double precision</type>
       </para>
       <para>
-<<<<<<< HEAD
        Maximum time spent executing the statement, in milliseconds,
        this field will be zero until this statement
        is executed first time after reset performed by the
        <function>pg_stat_statements_reset</function> function with the
        <structfield>minmax_only</structfield> parameter set to <literal>true</literal>
-=======
-<!--
-       Maximum time spent executing the statement, in milliseconds
--->
-SQL文の実行に費やした最大時間（ミリ秒単位）
->>>>>>> 32de6336
       </para></entry>
      </row>
 
@@ -522,16 +488,8 @@
        <structfield>local_blk_read_time</structfield> <type>double precision</type>
       </para>
       <para>
-<<<<<<< HEAD
        Total time the statement spent reading local blocks, in milliseconds
-=======
-<!--
-       Total time the statement spent reading data file blocks, in milliseconds
->>>>>>> 32de6336
        (if <xref linkend="guc-track-io-timing"/> is enabled, otherwise zero)
--->
-SQL文がデータファイルブロックの読み取りに費やした総時間（ミリ秒単位）
-（<xref linkend="guc-track-io-timing"/>が有効な場合。無効であればゼロ）
       </para></entry>
      </row>
 
@@ -540,16 +498,8 @@
        <structfield>local_blk_write_time</structfield> <type>double precision</type>
       </para>
       <para>
-<<<<<<< HEAD
        Total time the statement spent writing local blocks, in milliseconds
-=======
-<!--
-       Total time the statement spent writing data file blocks, in milliseconds
->>>>>>> 32de6336
        (if <xref linkend="guc-track-io-timing"/> is enabled, otherwise zero)
--->
-SQL文がデータファイルブロックの書き出しに費やした総時間（ミリ秒単位）
-（<xref linkend="guc-track-io-timing"/>が有効な場合。無効であればゼロ）
       </para></entry>
      </row>
 
@@ -884,10 +834,7 @@
   </para>
 
   <para>
-<<<<<<< HEAD
-=======
-<!--
->>>>>>> 32de6336
+<!--
    Two servers participating in replication based on physical WAL replay can
    be expected to have identical <structfield>queryid</structfield> values for
    the same query.  However, logical replication schemes do not promise to
@@ -895,21 +842,10 @@
    <structfield>queryid</structfield> will not be a useful identifier for
    accumulating costs across a set of logical replicas.
    If in doubt, direct testing is recommended.
-<<<<<<< HEAD
-  </para>
-
-  <para>
-   Generally, it can be assumed that <structfield>queryid</structfield> values
-   are stable between minor version releases of <productname>PostgreSQL</productname>,
-   providing that instances are running on the same machine architecture and
-   the catalog metadata details match.  Compatibility will only be broken
-   between minor versions as a last resort.
-=======
 -->
 物理WAL再生に基づくレプリケーションに参加する2つのサーバでは、同じ問い合わせに対して同一の<structfield>queryid</structfield>値を持つことが期待できます。
 しかし、論理レプリケーションの仕組みは、レプリカが対応する詳細すべてで同一であることを約束しません。そのため、論理レプリカの集まりで増えるコストを識別するのに<structfield>queryid</structfield>は有用な識別子ではないでしょう。
 疑わしければ、直接テストすることを薦めます。
->>>>>>> 32de6336
   </para>
 
   <para>
@@ -1075,7 +1011,6 @@
 
     <listitem>
      <para>
-<!--
       <function>pg_stat_statements_reset</function> discards statistics
       gathered so far by <filename>pg_stat_statements</filename> corresponding
       to the specified <structfield>userid</structfield>, <structfield>dbid</structfield>
@@ -1103,13 +1038,6 @@
       actually performed.
       By default, this function can only be executed by superusers.
       Access may be granted to others using <command>GRANT</command>.
--->
-<function>pg_stat_statements_reset</function>は指定された<structfield>userid</structfield>、<structfield>dbid</structfield>、<structfield>queryid</structfield>に対応する<filename>pg_stat_statements</filename>によってこれまでに収集したすべての統計情報を削除します。
-いずれかのパラメータを指定しないのであれば、デフォルト値<literal>0</literal>（無効）を使ってください。他のパラメータに一致する統計情報がリセットされます。
-どのパラメータも指定しない、または、すべての指定されたパラメータが<literal>0</literal>（無効）ならば、すべての統計情報を削除します。
-<filename>pg_stat_statements</filename>ビューのすべての統計情報が破棄された場合、<structname>pg_stat_statements_info</structname>ビューの統計情報もリセットされます。
-デフォルトでは、この関数はスーパーユーザのみ実行できます。
-<command>GRANT</command>を使ってアクセス権を他のユーザに付与できます。
      </para>
     </listitem>
    </varlistentry>

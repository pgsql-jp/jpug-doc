<!-- doc/src/sgml/sources.sgml -->

 <chapter id="source">
<!--
  <title>PostgreSQL Coding Conventions</title>
-->
<title>PostgreSQLコーディング規約</title>

  <sect1 id="source-format">
<!--
   <title>Formatting</title>
-->
<title>書式</title>

   <para>
<!--
    Source code formatting uses 4 column tab spacing, with
    tabs preserved (i.e., tabs are not expanded to spaces).
    Each logical indentation level is one additional tab stop.
-->
ソースコードの書式では、タブを4カラムとするスペーシングを使用し、現在はタブを保存しています（つまりタブをスペースに展開しません）。
各論理インデントのレベルは、さらに1つのタブストップです。
   </para>

   <para>
<!--
    Layout rules (brace positioning, etc) follow BSD conventions.  In
    particular, curly braces for the controlled blocks of <literal>if</literal>,
    <literal>while</literal>, <literal>switch</literal>, etc go on their own lines.
-->
配置規則（括弧の位置など）はBSDの慣例に従います。
特に<literal>if</literal>、<literal>while</literal>、<literal>switch</literal>などの制御ブロックのための中括弧はそれ自身を一行で表します。
   </para>

   <para>
<!--
    Limit line lengths so that the code is readable in an 80-column window.
    (This doesn't mean that you must never go past 80 columns.  For instance,
    breaking a long error message string in arbitrary places just to keep the
    code within 80 columns is probably not a net gain in readability.)
-->
コードが80カラムのウィンドウで読み易くなるように1行の長さを制限してください。
（これは80カラムを超えてはならないことを意味していません。
例えば、任意の場所にある長いエラーメッセージ文字列をコードが80カラムに収まるように改行を含めても、おそらく可読性を向上させることはありません。）
   </para>

   <para>
<<<<<<< HEAD
    To maintain a consistent coding style, do not use C++ style comments
    (<literal>//</literal> comments).  <application>pgindent</application>
    will replace them with <literal>/* ... */</literal>.
=======
<!--
    Do not use C++ style comments (<literal>//</literal> comments).  Strict ANSI C
    compilers do not accept them.  For the same reason, do not use C++
    extensions such as declaring new variables mid-block.
-->
C++形式のコメント（<literal>//</literal>コメント）は使用しないでください。
厳密なANSI Cコンパイラはそれらを受け付けません。
同じ理由で、中間ブロックで新規の変数を宣言するようなC++拡張を使用しないでください。
>>>>>>> bd0a9e56
   </para>

   <para>
<!--
    The preferred style for multi-line comment blocks is
-->
複数行に渡るコメントブロックの推奨書式は以下のようになります。
<!--
<programlisting>
/*
 * comment text begins here
 * and continues here
 */
</programlisting>
-->
<programlisting>
/*
 * コメントテキストはここから始まり
 * ここまで続きます
 */
</programlisting>
<!--
    Note that comment blocks that begin in column 1 will be preserved as-is
    by <application>pgindent</application>, but it will re-flow indented comment blocks
    as though they were plain text.  If you want to preserve the line breaks
    in an indented block, add dashes like this:
-->
列1で始まるコメントブロックは<application>pgindent</application>によりそのまま維持されますが、字下げされたコメントブロックを、あたかも平文テキストのように還流します。
ある字下げブロックの中で改行を維持したい場合は以下のようにダッシュを追加します。
<programlisting>
    /*----------
<!--
     * comment text begins here
     * and continues here
-->
     * コメントテキストはここから始まり
     * ここまで続きます
     *----------
     */
</programlisting>
   </para>

   <para>
<!--
    While submitted patches do not absolutely have to follow these formatting
    rules, it's a good idea to do so.  Your code will get run through
    <application>pgindent</application> before the next release, so there's no point in
    making it look nice under some other set of formatting conventions.
    A good rule of thumb for patches is <quote>make the new code look like
    the existing code around it</quote>.
-->
登録されたパッチは完全にはこの書式規則に従う必要はありませんが、そのようにすることを勧めます。
登録されるコードは次のリリースの前に<application>pgindent</application>を通します。
ですので、他の書式規則に従って作成して、見た目を良くすることに意味がありません。
優れたパッチに関する原則は、<quote>新しいコードがその前後にある既存のコードのように見える</quote>ことです。
   </para>

   <para>
<!--
    The <filename>src/tools</filename> directory contains sample settings
    files that can be used with the <productname>emacs</productname>,
    <productname>xemacs</productname> or <productname>vim</productname>
    editors to help ensure that they format code according to these
    conventions.
-->
<filename>src/tools</filename>ディレクトリには、確実に上記の規約に従った書式になることを補助する、<productname>emacs</productname>、<productname>xemacs</productname>、<productname>vim</productname>エディタで使用できるサンプルの設定ファイルがあります。
   </para>

   <para>
<!--
    The text browsing tools <application>more</application> and
    <application>less</application> can be invoked as:
-->
テキスト閲覧ツール<application>more</application>と<application>less</application>では以下のようにすればタブを適切に表示させることができます。
<programlisting>
more -x4
less -x4
</programlisting>
<!--
    to make them show tabs appropriately.
-->
   </para>
  </sect1>

  <sect1 id="error-message-reporting">
<!--
   <title>Reporting Errors Within the Server</title>
-->
   <title>サーバ内部からのエラーの報告</title>

   <indexterm>
    <primary>ereport</primary>
   </indexterm>
   <indexterm>
    <primary>elog</primary>
   </indexterm>

   <para>
<!--
    Error, warning, and log messages generated within the server code
    should be created using <function>ereport</function>, or its older cousin
    <function>elog</function>.  The use of this function is complex enough to
    require some explanation.
-->
サーバコード内から生成されるエラー、警告、ログメッセージは、<function>ereport</function>もしくはこれに似た古い<function>elog</function>を使用して作成してください。
この関数の使用はいくつか説明が必要なほど複雑です。
   </para>

   <para>
<!--
    There are two required elements for every message: a severity level
    (ranging from <literal>DEBUG</literal> to <literal>PANIC</literal>) and a primary
    message text.  In addition there are optional elements, the most
    common of which is an error identifier code that follows the SQL spec's
    SQLSTATE conventions.
    <function>ereport</function> itself is just a shell function, that exists
    mainly for the syntactic convenience of making message generation
    look like a function call in the C source code.  The only parameter
    accepted directly by <function>ereport</function> is the severity level.
    The primary message text and any optional message elements are
    generated by calling auxiliary functions, such as <function>errmsg</function>,
    within the <function>ereport</function> call.
-->
すべてのメッセージには、深刻度レベル（<literal>DEBUG</literal>から<literal>PANIC</literal>までの範囲）と主メッセージテキストという、2つの必須要素があります。
さらに、省略可能な要素があります。
その中で最もよく使用されるのは、SQL仕様のSQLSTATE規則に従うエラー識別コードです。
<function>ereport</function>自身はシェル関数で、主に、メッセージ生成をCソースコード内の関数呼び出しのように行わせる、構文の便宜上存在します。
<function>ereport</function>で直接受け付けられる唯一のパラメータは深刻度レベルです。
主メッセージテキストと任意の省略可能なメッセージ要素は、<function>ereport</function>呼び出し内で<function>errmsg</function>などの補助関数を呼び出すことで生成されます。
   </para>

   <para>
<!--
    A typical call to <function>ereport</function> might look like this:
-->
典型的な<function>ereport</function>の呼び出しは以下のようなものです。
<programlisting>
ereport(ERROR,
        (errcode(ERRCODE_DIVISION_BY_ZERO),
         errmsg("division by zero")));
</programlisting>
<!--
    This specifies error severity level <literal>ERROR</literal> (a run-of-the-mill
    error).  The <function>errcode</function> call specifies the SQLSTATE error code
    using a macro defined in <filename>src/include/utils/errcodes.h</filename>.  The
    <function>errmsg</function> call provides the primary message text.  Notice the
    extra set of parentheses surrounding the auxiliary function calls &mdash;
    these are annoying but syntactically necessary.
-->
これはエラー深刻度レベル<literal>ERROR</literal>（普通のエラー）を指定します。
<function>errcode</function>呼び出しは、<filename>src/include/utils/errcodes.h</filename>で定義されたマクロを使用してSQLSTATEエラーコードを指定します。
<function>errmsg</function>呼び出しは主メッセージテキストを提供します。
補助関数呼び出しを囲む余計な括弧群に注意してください。
これらはいらいらさせられますが、構文上必要です。
   </para>

   <para>
<!--
    Here is a more complex example:
-->
以下に、より複雑な例を示します。
<programlisting>
ereport(ERROR,
        (errcode(ERRCODE_AMBIGUOUS_FUNCTION),
         errmsg("function %s is not unique",
                func_signature_string(funcname, nargs,
                                      NIL, actual_arg_types)),
         errhint("Unable to choose a best candidate function. "
                 "You might need to add explicit typecasts.")));
</programlisting>
<!--
    This illustrates the use of format codes to embed run-time values into
    a message text.  Also, an optional <quote>hint</quote> message is provided.
-->
これは、実行時の値をメッセージテキスト内に埋め込むための整形用コードの使用を示します。
また、省略可能な<quote>ヒント</quote>メッセージも提供されています。
   </para>

   <para>
<!--
    If the severity level is <literal>ERROR</literal> or higher,
    <function>ereport</function> aborts the execution of the user-defined
    function and does not return to the caller. If the severity level is
    lower than <literal>ERROR</literal>, <function>ereport</function> returns normally.
-->
深刻度レベルが<literal>ERROR</literal>以上であれば、<function>ereport</function>はユーザ定義関数の実行を中断し呼び出し元には戻りません。
深刻度レベルが<literal>ERROR</literal>未満であれば、<function>ereport</function>は正常に戻ります。
   </para>

   <para>
<!--
    The available auxiliary routines for <function>ereport</function> are:
-->
<function>ereport</function>で使用可能な補助ルーチンを以下に示します。
  <itemizedlist>
   <listitem>
    <para>
<!--
     <function>errcode(sqlerrcode)</function> specifies the SQLSTATE error identifier
     code for the condition.  If this routine is not called, the error
     identifier defaults to
     <literal>ERRCODE_INTERNAL_ERROR</literal> when the error severity level is
     <literal>ERROR</literal> or higher, <literal>ERRCODE_WARNING</literal> when the
     error level is <literal>WARNING</literal>, otherwise (for <literal>NOTICE</literal>
     and below) <literal>ERRCODE_SUCCESSFUL_COMPLETION</literal>.
     While these defaults are often convenient, always think whether they
     are appropriate before omitting the <function>errcode()</function> call.
-->
<function>errcode(sqlerrcode)</function>は、その条件用のSQLSTATEエラー識別コードを指定します。
このルーチンが呼び出されないと、エラー識別子のデフォルトは、エラー深刻度レベルが<literal>ERROR</literal>以上の場合には<literal>ERRCODE_INTERNAL_ERROR</literal>に、エラー深刻度レベルが<literal>WARNING</literal>の場合には<literal>ERRCODE_WARNING</literal>に、さもなければ（<literal>NOTICE</literal>以下）<literal>ERRCODE_SUCCESSFUL_COMPLETION</literal>になります。
これらのデフォルトはしばしば便利ですが、<function>errcode()</function>呼び出しを省略する前に、常に適切かどうかを検討してください。
    </para>
   </listitem>
   <listitem>
    <para>
<!--
     <function>errmsg(const char *msg, ...)</function> specifies the primary error
     message text, and possibly run-time values to insert into it.  Insertions
     are specified by <function>sprintf</function>-style format codes.  In addition to
     the standard format codes accepted by <function>sprintf</function>, the format
     code <literal>%m</literal> can be used to insert the error message returned
     by <function>strerror</function> for the current value of <literal>errno</literal>.
-->
<function>errmsg(const char *msg, ...)</function>は、主エラーメッセージテキストを指定し、また、実行時の値をそこに挿入することもできます。
挿入は、<function>sprintf</function>様式の書式コードで指定されます。
<function>sprintf</function>で受け付けられる標準の書式コードに加え、<literal>%m</literal>書式コードを使用して、現在の<literal>errno</literal>の値用の<function>strerror</function>で返されるエラーメッセージを挿入することができます。
     <footnote>
      <para>
<!--
       That is, the value that was current when the <function>ereport</function> call
       was reached; changes of <literal>errno</literal> within the auxiliary reporting
       routines will not affect it.  That would not be true if you were to
       write <literal>strerror(errno)</literal> explicitly in <function>errmsg</function>'s
       parameter list; accordingly, do not do so.
-->
つまり、<function>ereport</function>呼び出しに達した時点の値です。
補助報告ルーチン内で<literal>errno</literal>を変更しても効果はありません。
<function>errmsg</function>内で<literal>strerror(errno)</literal>を明示的に記述したとしても正確なものにはなりません。
したがって、このようにはしないでください。
      </para>
     </footnote>
<!--
     <literal>%m</literal> does not require any
     corresponding entry in the parameter list for <function>errmsg</function>.
     Note that the message string will be run through <function>gettext</function>
     for possible localization before format codes are processed.
-->
<literal>%m</literal>は<function>errmsg</function>のパラメータリスト内に対応する項目を必要としません。
メッセージ文字列は、書式コードの処理を行う前に、地域化のために<function>gettext</function>を通ることに注意してください。
    </para>
   </listitem>
   <listitem>
    <para>
<!--
     <function>errmsg_internal(const char *msg, ...)</function> is the same as
     <function>errmsg</function>, except that the message string will not be
     translated nor included in the internationalization message dictionary.
     This should be used for <quote>cannot happen</quote> cases that are probably
     not worth expending translation effort on.
-->
<function>errmsg_internal(const char *msg, ...)</function>は、そのメッセージ文字列は変換されず、国際化用メッセージ辞書に含まれない点を除き、<function>errmsg</function>と同一です。
これは、おそらく翻訳作業を行う価値がない<quote>発生し得ない</quote>場合用に使用すべきです。
    </para>
   </listitem>
   <listitem>
    <para>
<!--
     <function>errmsg_plural(const char *fmt_singular, const char *fmt_plural,
     unsigned long n, ...)</function> is like <function>errmsg</function>, but with
     support for various plural forms of the message.
     <replaceable>fmt_singular</replaceable> is the English singular format,
     <replaceable>fmt_plural</replaceable> is the English plural format,
     <replaceable>n</replaceable> is the integer value that determines which plural
     form is needed, and the remaining arguments are formatted according
     to the selected format string.  For more information see
     <xref linkend="nls-guidelines"/>.
-->
<function>errmsg_plural(const char *fmt_singular, const char *fmt_plural, unsigned long n, ...)</function>は<function>errmsg</function>のようですが、メッセージの各種の複数書式があります。
<replaceable>fmt_singular</replaceable>は英語の単数書式、<replaceable>fmt_plural</replaceable>は英語の複数書式、<replaceable>n</replaceable>はどの複数書式が必要なのかを決定する整数値で、残りの引数は選択された書式文字列に従って書式化されます。
より詳細な情報は<xref linkend="nls-guidelines"/>を参照してください。
    </para>
   </listitem>
   <listitem>
    <para>
<!--
     <function>errdetail(const char *msg, ...)</function> supplies an optional
     <quote>detail</quote> message; this is to be used when there is additional
     information that seems inappropriate to put in the primary message.
     The message string is processed in just the same way as for
     <function>errmsg</function>.
-->
<function>errdetail(const char *msg, ...)</function>は省略可能な<quote>詳細</quote>メッセージを提供します。
これは、主メッセージ内に記述するには不適切と考えられる追加情報がある場合に使用されます。
このメッセージ文字列は<function>errmsg</function>とまったく同じ方法で処理されます。
    </para>
   </listitem>
   <listitem>
    <para>
<!--
     <function>errdetail_internal(const char *msg, ...)</function> is the same
     as <function>errdetail</function>, except that the message string will not be
     translated nor included in the internationalization message dictionary.
     This should be used for detail messages that are not worth expending
     translation effort on, for instance because they are too technical to be
     useful to most users.
-->
<function>errdetail_internal(const char *msg, ...)</function>は、メッセージが翻訳されない、または、国際化メッセージ辞書内に含まれない点を除き、<function>errdetail</function>と同じです。
これは、例えばほとんどのユーザに役に立つにはあまりにも技術的すぎるなど、翻訳する手間をかける価値がない詳細メッセージで有用であるはずです。
    </para>
   </listitem>
   <listitem>
    <para>
<!--
     <function>errdetail_plural(const char *fmt_singular, const char *fmt_plural,
     unsigned long n, ...)</function> is like <function>errdetail</function>, but with
     support for various plural forms of the message.
     For more information see <xref linkend="nls-guidelines"/>.
-->
<function>errdetail_plural(const char *fmt_singular, const char *fmt_plural, unsigned long n, ...)</function>は<function>errdetail</function>と似ていますが、メッセージの各種の複数書式をサポートします。
より詳細な情報は<xref linkend="nls-guidelines"/>を参照してください。
    </para>
   </listitem>
   <listitem>
    <para>
<!--
     <function>errdetail_log(const char *msg, ...)</function> is the same as
     <function>errdetail</function> except that this string goes only to the server
     log, never to the client.  If both <function>errdetail</function> (or one of
     its equivalents above) and
     <function>errdetail_log</function> are used then one string goes to the client
     and the other to the log.  This is useful for error details that are
     too security-sensitive or too bulky to include in the report
     sent to the client.
-->
この文字列がサーバログのみに渡り、クライアントに渡らない点を除き<function>errdetail_log(const char *msg, ...)</function>は<function>errdetail</function>と同一です。
<function>errdetail</function>（や上記の等価物の１つ）と<function>errdetail_log</function>が共に使用された場合、１つの文字列はクライアントに渡り、もう１つはログに渡ります。
クライアントに送られるレポートに含めるにはセキュリティに対して慎重を期さなければならないもの、あるいは膨大すぎるエラー詳細に対して効果があります。
    </para>
   </listitem>
   <listitem>
    <para>
<!--
     <function>errdetail_log_plural(const char *fmt_singular, const char
     *fmt_plural, unsigned long n, ...)</function> is like
     <function>errdetail_log</function>, but with support for various plural forms of
     the message.
     For more information see <xref linkend="nls-guidelines"/>.
-->
<function>errdetail_log_plural(const char *fmt_singular, const char *fmt_plural, unsigned long n, ...)</function>は<function>errdetail_log</function>と似ていますが、メッセージの各種の複数書式をサポートします。
より詳細な情報は<xref linkend="nls-guidelines"/>を参照してください。
    </para>
   </listitem>
   <listitem>
    <para>
<!--
     <function>errhint(const char *msg, ...)</function> supplies an optional
     <quote>hint</quote> message; this is to be used when offering suggestions
     about how to fix the problem, as opposed to factual details about
     what went wrong.
     The message string is processed in just the same way as for
     <function>errmsg</function>.
-->
<function>errhint(const char *msg, ...)</function>は、省略可能な<quote>ヒント</quote>メッセージを提供します。
これは、何が悪かったのかについての事実に基づく詳細とは反対で、問題を解決させる方法に関する提言を提供するために使用されます。
このメッセージ文字列は<function>errmsg</function>とまったく同じ方法で処理されます。
    </para>
   </listitem>
   <listitem>
    <para>
<!--
     <function>errcontext(const char *msg, ...)</function> is not normally called
     directly from an <function>ereport</function> message site; rather it is used
     in <literal>error_context_stack</literal> callback functions to provide
     information about the context in which an error occurred, such as the
     current location in a PL function.
     The message string is processed in just the same way as for
     <function>errmsg</function>.  Unlike the other auxiliary functions, this can
     be called more than once per <function>ereport</function> call; the successive
     strings thus supplied are concatenated with separating newlines.
-->
<function>errcontext(const char *msg, ...)</function>は通常<function>ereport</function>メッセージ側から直接呼び出されません。
エラーが発生したコンテキスト、例えばPL関数の現在位置の情報を提供するために<literal>error_context_stack</literal>コールバック関数内で使用されます。
メッセージ文字列は<function>errmsg</function>とまったく同じ方法で処理されます。
他の補助関数とは異なり、1つの<function>ereport</function>呼び出しで何度も呼び出すことができます。
こうして提供される文字列の並びは、改行で区切った形で連結されます。
    </para>
   </listitem>
   <listitem>
    <para>
<!--
     <function>errposition(int cursorpos)</function> specifies the textual location
     of an error within a query string.  Currently it is only useful for
     errors detected in the lexical and syntactic analysis phases of
     query processing.
-->
<function>errposition(int cursorpos)</function>は、問い合わせ文字列内でエラーが発生した位置をテキストで指定します。
現在、問い合わせ処理の字句解析および構文解析段階でエラーが検出された場合にのみ役に立ちます。
    </para>
   </listitem>
   <listitem>
    <para>
<!--
     <function>errtable(Relation rel)</function> specifies a relation whose
     name and schema name should be included as auxiliary fields in the error
     report.
-->
<function>errtable(Relation rel)</function>はエラーレポートにおいて名前とスキーマ名が外部フィールドとして含まれなければならないリレーションを指定します。
    </para>
   </listitem>
   <listitem>
    <para>
<!--
     <function>errtablecol(Relation rel, int attnum)</function> specifies
     a column whose name, table name, and schema name should be included as
     auxiliary fields in the error report.
-->
<function>errtablecol(Relation rel, int attnum)</function>はエラーレポートにおいて名前、テーブル名、およびスキーマ名が外部フィールドとして含まれなければならない列を指定します。
    </para>
   </listitem>
   <listitem>
    <para>
<!--
     <function>errtableconstraint(Relation rel, const char *conname)</function>
     specifies a table constraint whose name, table name, and schema name
     should be included as auxiliary fields in the error report.  Indexes
     should be considered to be constraints for this purpose, whether or
     not they have an associated <structname>pg_constraint</structname> entry.  Be
     careful to pass the underlying heap relation, not the index itself, as
     <literal>rel</literal>.
-->
<function>errtableconstraint(Relation rel, const char *conname)</function>はエラーレポートにおいて名前、テーブル名、およびスキーマ名が外部フィールドとして含まれなければならないテーブル制約を指定します。
この目的のため、関連した<structname>pg_constraint</structname>エントリの有る無しに関わらず、インデックスは制約と見なされなければなりません。進行中のヒープリレーションを受け渡すにはインデックスではなく<literal>rel</literal>とすることに注意してください。
    </para>
   </listitem>
   <listitem>
    <para>
<!--
     <function>errdatatype(Oid datatypeOid)</function> specifies a data
     type whose name and schema name should be included as auxiliary fields
     in the error report.
-->
<function>errdatatype(Oid datatypeOid)</function>はエラーレポートにおいて名前とスキーマ名が外部フィールドとして含まれなければならないデータ型を指定します。
    </para>
   </listitem>
   <listitem>
    <para>
<!--
     <function>errdomainconstraint(Oid datatypeOid, const char *conname)</function>
     specifies a domain constraint whose name, domain name, and schema name
     should be included as auxiliary fields in the error report.
-->
<function>errdomainconstraint(Oid datatypeOid, const char *conname)</function>はエラーレポートにおいて名前、ドメイン名、およびスキーマ名が外部フィールドとして含まれなければならないドメイン制約を指定します。
    </para>
   </listitem>
   <listitem>
    <para>
<!--
     <function>errcode_for_file_access()</function> is a convenience function that
     selects an appropriate SQLSTATE error identifier for a failure in a
     file-access-related system call.  It uses the saved
     <literal>errno</literal> to determine which error code to generate.
     Usually this should be used in combination with <literal>%m</literal> in the
     primary error message text.
-->
<function>errcode_for_file_access()</function>は、ファイルアクセス関連のシステムコールでの失敗用のSQLSTATEエラー識別子を適切に選択する、便利な関数です。
保存された<literal>errno</literal>を使用して、どのエラーコードを生成するかを決定します。
通常、これは主エラーメッセージテキスト内で<literal>%m</literal>と組み合わせて使用されなければなりません。
    </para>
   </listitem>
   <listitem>
    <para>
<!--
     <function>errcode_for_socket_access()</function> is a convenience function that
     selects an appropriate SQLSTATE error identifier for a failure in a
     socket-related system call.
-->
<function>errcode_for_socket_access()</function>は、ソケット関連のシステムコールでの失敗用のSQLSTATEエラー識別子を適切に選択する、便利な関数です。
    </para>
   </listitem>
   <listitem>
    <para>
<!--
     <function>errhidestmt(bool hide_stmt)</function> can be called to specify
     suppression of the <literal>STATEMENT:</literal> portion of a message in the
     postmaster log.  Generally this is appropriate if the message text
     includes the current statement already.
-->
<function>errhidestmt(bool hide_stmt)</function>は、postmasterのログ内のメッセージにおける<literal>STATEMENT:</literal>部分を抑制するために呼び出すことができます。
通常これは、メッセージテキスト内にすでに現在の文が含まれている場合に適しています。
    </para>
   </listitem>
   <listitem>
    <para>
<!--
     <function>errhidecontext(bool hide_ctx)</function> can be called to
     specify suppression of the <literal>CONTEXT:</literal> portion of a message in
     the postmaster log.  This should only be used for verbose debugging
     messages where the repeated inclusion of context would bloat the log
     volume too much.
-->
<function>errhidecontext(bool hide_ctx)</function>は、postmasterのログ内のメッセージにおける<literal>CONTEXT:</literal>部分を抑制するために呼び出すことができます。
これは、冗長なデバッグメッセージにおいてコンテキストを繰り返し含めることがログのサイズを巨大にしてしまうような場合にのみ用いられるべきです。
    </para>
   </listitem>
  </itemizedlist>
   </para>

   <note>
    <para>
<!--
     At most one of the functions <function>errtable</function>,
     <function>errtablecol</function>, <function>errtableconstraint</function>,
     <function>errdatatype</function>, or <function>errdomainconstraint</function> should
     be used in an <function>ereport</function> call.  These functions exist to
     allow applications to extract the name of a database object associated
     with the error condition without having to examine the
     potentially-localized error message text.
     These functions should be used in error reports for which it's likely
     that applications would wish to have automatic error handling.  As of
     <productname>PostgreSQL</productname> 9.3, complete coverage exists only for
     errors in SQLSTATE class 23 (integrity constraint violation), but this
     is likely to be expanded in future.
-->
<function>ereport</function>呼び出しにおいて、最大限でも<function>errtable</function>、<function>errtablecol</function>、 <function>errtableconstraint</function>、<function>errdatatype</function>、または<function>errdomainconstraint</function>のうちの一つの関数が使用されなければなりません。
これらの関数は、アプリケーションが自動エラー対応であって欲しいと期待するエラーレポートにおいて使用されるべきです。
<productname>PostgreSQL</productname> 9.3の時点で、この機能を完璧に保証する範囲はSQLSTATEクラス23（整合性制約違反）のみですが、将来的には十中八九拡張されそうです。
    </para>
   </note>

   <para>
<!--
    There is an older function <function>elog</function> that is still heavily used.
    An <function>elog</function> call:
-->
まだ頻繁に使用されている、古めの<function>elog</function>関数があります。
以下の<function>elog</function>呼び出しは、
<programlisting>
elog(level, "format string", ...);
</programlisting>
<!--
    is exactly equivalent to:
-->
以下とまったく同じです。
<programlisting>
ereport(level, (errmsg_internal("format string", ...)));
</programlisting>
<!--
    Notice that the SQLSTATE error code is always defaulted, and the message
    string is not subject to translation.
    Therefore, <function>elog</function> should be used only for internal errors and
    low-level debug logging.  Any message that is likely to be of interest to
    ordinary users should go through <function>ereport</function>.  Nonetheless,
    there are enough internal <quote>cannot happen</quote> error checks in the
    system that <function>elog</function> is still widely used; it is preferred for
    those messages for its notational simplicity.
-->
SQLSTATEエラーコードが常にデフォルトになること、メッセージ文字列が変換されないことに注意してください。
したがって、<function>elog</function>は、内部エラーと低レベルなデバッグ用ログにのみ使用すべきです。
一般ユーザを対象とする任意のメッセージは<function>ereport</function>を使用すべきです。
それでもなお、システム内の<quote>発生できなかった</quote>内部エラーの検査に<function>elog</function>がまだ多く使用されています。
これは、こうした単純な表記のメッセージに適しています。
   </para>

   <para>
<!--
    Advice about writing good error messages can be found in
    <xref linkend="error-style-guide"/>.
-->
<xref linkend="error-style-guide"/>に推奨するエラーメッセージの作成についての提言を示します。
   </para>
  </sect1>

  <sect1 id="error-style-guide">
<!--
   <title>Error Message Style Guide</title>
-->
   <title>エラーメッセージのスタイルガイド</title>

   <para>
<!--
    This style guide is offered in the hope of maintaining a consistent,
    user-friendly style throughout all the messages generated by
    <productname>PostgreSQL</productname>.
-->
このスタイルガイドでは、<productname>PostgreSQL</productname>で生成されるすべてのメッセージに対する、一貫性維持、ユーザに親切なスタイルについての希望を説明します。
   </para>

  <simplesect>
<!--
   <title>What Goes Where</title>
-->
   <title>何がどこで起こったか</title>

   <para>
<!--
    The primary message should be short, factual, and avoid reference to
    implementation details such as specific function names.
    <quote>Short</quote> means <quote>should fit on one line under normal
    conditions</quote>.  Use a detail message if needed to keep the primary
    message short, or if you feel a need to mention implementation details
    such as the particular system call that failed. Both primary and detail
    messages should be factual.  Use a hint message for suggestions about what
    to do to fix the problem, especially if the suggestion might not always be
    applicable.
-->
主メッセージは、簡潔に事実を示すものにすべきです。
特定の関数名など実装の詳細への参照は止めるべきです。
<quote>簡潔</quote>は<quote>ごく普通の条件下で1行に収まる</quote>ことを意味します。
主メッセージを簡潔にするために必要であれば、また、特定のシステムコールが失敗したなど実装の詳細について記載したいのであれば、詳細メッセージを使用してください。
主メッセージ、詳細メッセージの両方は事実を示すものにすべきです。
どうすれば問題を解決できるかに関する提言には、その提言が常に適切とは限らない場合は特に、ヒントメッセージを使用してください。
   </para>

   <para>
<!--
    For example, instead of:
-->
例えば、
<programlisting>
IpcMemoryCreate: shmget(key=%d, size=%u, 0%o) failed: %m
(plus a long addendum that is basically a hint)
</programlisting>
<!--
    write:
-->
ではなく、以下のように記述してください。
<programlisting>
Primary:    could not create shared memory segment: %m
Detail:     Failed syscall was shmget(key=%d, size=%u, 0%o).
Hint:       the addendum
</programlisting>
   </para>

   <para>
<!--
    Rationale: keeping the primary message short helps keep it to the point,
    and lets clients lay out screen space on the assumption that one line is
    enough for error messages.  Detail and hint messages can be relegated to a
    verbose mode, or perhaps a pop-up error-details window.  Also, details and
    hints would normally be suppressed from the server log to save
    space. Reference to implementation details is best avoided since users
    aren't expected to know the details.
-->
理論的根拠：
主メッセージを簡潔にすることは、要点を維持することを助けます。
そして、クライアントは、エラーメッセージ用に1行分確保すれば十分であるという仮定の下で画面設計を行うことができます。
詳細メッセージやヒントメッセージを冗長モードに格下げしたり、エラーの詳細を表示するウィンドウをポップアップさせることもできます。
また、詳細メッセージやヒントメッセージは通常ディスク容量を節約するためにサーバログには出力されません。
ユーザがその詳細を知っているとは期待できないので、実装の詳細への参照を避けることが最善です。
   </para>

  </simplesect>

  <simplesect>
<!--
   <title>Formatting</title>
-->
   <title>整形</title>

   <para>
<!--
    Don't put any specific assumptions about formatting into the message
    texts.  Expect clients and the server log to wrap lines to fit their own
    needs.  In long messages, newline characters (\n) can be used to indicate
    suggested paragraph breaks.  Don't end a message with a newline.  Don't
    use tabs or other formatting characters.  (In error context displays,
    newlines are automatically added to separate levels of context such as
    function calls.)
-->
メッセージテキストの整形に関して、特定の前提を行わないでください。
クライアントやサーバログでは、自身の必要性に合わせて行を改行すると想定してください。
長めのメッセージでは、改行文字（\n）を推奨する段落の区切りを示すものとして使用することができます。
メッセージの終わりに改行を付けないでください。
タブや他の整形用文字を使用しないでください。
（エラーの内容の表示では、関数呼び出しなどのコンテキストのレベルを区切るために、改行が自動的に追加されます。）
   </para>

   <para>
<!--
    Rationale: Messages are not necessarily displayed on terminal-type
    displays.  In GUI displays or browsers these formatting instructions are
    at best ignored.
-->
理論的根拠：
メッセージは必ずしも端末型のディスプレイに表示されるとは限りません。
GUIのディスプレイやブラウザでは、こうした書式指示はうまくいったとしても無視されます。
   </para>

  </simplesect>

  <simplesect>
<!--
   <title>Quotation Marks</title>
-->
   <title>引用符</title>

   <para>
<!--
    English text should use double quotes when quoting is appropriate.
    Text in other languages should consistently use one kind of quotes that is
    consistent with publishing customs and computer output of other programs.
-->
英文では、引用が適切な場合には二重引用符を使用すべきです。
他の言語でのテキストは、出版上の慣習や他のプログラムのコンピュータ出力と矛盾しない種類の引用符の1つを一貫して使用してください。
   </para>

   <para>
<!--
    Rationale: The choice of double quotes over single quotes is somewhat
    arbitrary, but tends to be the preferred use.  Some have suggested
    choosing the kind of quotes depending on the type of object according to
    SQL conventions (namely, strings single quoted, identifiers double
    quoted).  But this is a language-internal technical issue that many users
    aren't even familiar with, it won't scale to other kinds of quoted terms,
    it doesn't translate to other languages, and it's pretty pointless, too.
-->
理論的根拠：
二重引用符と単一引用符の選択はどちらかでもよいものですが、推奨する方がよく使われています。
SQL規約（すなわち文字列には単一引用符、識別子には二重引用符）に従って、オブジェクトの種類に応じて引用符を選択することを推奨する人もいます。
しかし、これは言語内部の技術的な事項であり、多くのユーザが理解できるものではありません。
また、他の種類の引用手法には拡張できません。
他の言語へ翻訳できません。
ですので、あまり意味がありません。
   </para>

  </simplesect>

  <simplesect>
<!--
   <title>Use of Quotes</title>
-->
   <title>引用符の使用</title>

   <para>
<!--
    Use quotes always to delimit file names, user-supplied identifiers, and
    other variables that might contain words.  Do not use them to mark up
    variables that will not contain words (for example, operator names).
-->
ファイル名、ユーザ提供の識別子、複数の単語を含む変数を区切るために引用符を使用してください。
複数の単語を含まない変数（例えば演算子名）には引用符を使用しないでください。
   </para>

   <para>
<!--
    There are functions in the backend that will double-quote their own output
    at need (for example, <function>format_type_be()</function>).  Do not put
    additional quotes around the output of such functions.
-->
バックエンドには必要に応じて出力に二重引用符を付与する関数(例えば<function>format_type_be()</function>)があります。
こうした関数の出力の前後にさらに引用符を追加しないでください。
   </para>

   <para>
<!--
    Rationale: Objects can have names that create ambiguity when embedded in a
    message.  Be consistent about denoting where a plugged-in name starts and
    ends.  But don't clutter messages with unnecessary or duplicate quote
    marks.
-->
理論的根拠：
オブジェクトの名前をメッセージ内に埋め込む際に曖昧さが生じることがあります。
埋め込む名前がどこから始まりどこで終わるかついての表記には一貫性を持たせてください。
しかし、不必要にメッセージをまとめたり、引用符を二重にすることは止めてください。
   </para>

  </simplesect>

  <simplesect>
<!--
   <title>Grammar and Punctuation</title>
-->
   <title>文法と句読点</title>

   <para>
<!--
    The rules are different for primary error messages and for detail/hint
    messages:
-->
この規則は、主エラーメッセージと詳細/ヒントメッセージとで異なります。
   </para>

   <para>
<!--
    Primary error messages: Do not capitalize the first letter.  Do not end a
    message with a period.  Do not even think about ending a message with an
    exclamation point.
-->
主エラーメッセージ：
最初の文字を大文字にしないでください。
メッセージの最後にピリオドを付けないでください。
メッセージの終わりに感嘆符を付けようとは考えないでください。
   </para>

   <para>
<!--
    Detail and hint messages: Use complete sentences, and end each with
    a period.  Capitalize the first word of sentences.  Put two spaces after
    the period if another sentence follows (for English text; might be
    inappropriate in other languages).
-->
詳細メッセージとヒントメッセージ：
完全な文章を使用し、終わりにピリオドを付けてください。
文章の最初の単語は大文字にしてください。
他の文が続く場合はピリオドの後に空白を2つ入れてください（英文の場合です。他の言語では不適切かもしれません）。
   </para>

   <para>
<!--
    Error context strings: Do not capitalize the first letter and do
    not end the string with a period.  Context strings should normally
    not be complete sentences.
-->
エラー文脈文字列:
先頭文字を大文字にせず、また、終わりにはピリオドを付けないでください。
文脈文字列は通常完全な文章にすべきではありません。
   </para>

   <para>
<!--
    Rationale: Avoiding punctuation makes it easier for client applications to
    embed the message into a variety of grammatical contexts.  Often, primary
    messages are not grammatically complete sentences anyway.  (And if they're
    long enough to be more than one sentence, they should be split into
    primary and detail parts.)  However, detail and hint messages are longer
    and might need to include multiple sentences.  For consistency, they should
    follow complete-sentence style even when there's only one sentence.
-->
理論的根拠：
句読点の禁止により、クライアントアプリケーションでは、そのメッセージを各種文法的なコンテキストに埋め込みやすくなります。
主メッセージはしばしば文法的に完全な文章になっていません。
（そして、1行以上の長さになりそうであれば、主メッセージと詳細メッセージに分割すべきです。）
しかし、詳細メッセージとヒントメッセージは、より長く、かつ複数の文章を持つ必要があるかもしれません。
一貫性のため、これらは、たとえ文章が1つだけであっても、完全な文章形式に従うべきです。
   </para>

  </simplesect>

  <simplesect>
<!--
   <title>Upper Case vs. Lower Case</title>
-->
   <title>大文字と小文字</title>

   <para>
<!--
    Use lower case for message wording, including the first letter of a
    primary error message.  Use upper case for SQL commands and key words if
    they appear in the message.
-->
メッセージの言葉使いでは小文字を使用してください。
主エラーメッセージの場合は先頭文字も含みます。
SQLコマンドとキーワードがメッセージ内に出現する場合は大文字を使用してください。
   </para>

   <para>
<!--
    Rationale: It's easier to make everything look more consistent this
    way, since some messages are complete sentences and some not.
-->
理論的根拠：
メッセージは完全な文章かもしれませんし、そうではないかもしれませんので、この方法は、より簡単にすべての見た目の一貫性を向上します。
   </para>

  </simplesect>

  <simplesect>
<!--
   <title>Avoid Passive Voice</title>
-->
   <title>受動態の禁止</title>

   <para>
<!--
    Use the active voice.  Use complete sentences when there is an acting
    subject (<quote>A could not do B</quote>).  Use telegram style without
    subject if the subject would be the program itself; do not use
    <quote>I</quote> for the program.
-->
能動態を使用してください。
能動的な主語がある（<quote>AはBを行うことができない</quote>）場合は完全な文章を使用してください。
主語がプログラム自体である場合は、主語を付けずに電報様式を使用してください。
プログラムに<quote>I（私）</quote>を使用しないでください。
   </para>

   <para>
<!--
    Rationale: The program is not human.  Don't pretend otherwise.
-->
理論的根拠：
プログラムは人間ではありません。
他を真似ないでください。
   </para>

  </simplesect>

  <simplesect>
<!--
   <title>Present vs. Past Tense</title>
-->
   <title>現在形と過去形</title>

   <para>
<!--
    Use past tense if an attempt to do something failed, but could perhaps
    succeed next time (perhaps after fixing some problem).  Use present tense
    if the failure is certainly permanent.
-->
試行が失敗したが、次は（何らかの問題を修正した後に）成功するかもしれない場合は過去形を使用してください。
失敗が永続するようであれば、現在形を使用してください。
   </para>

   <para>
<!--
    There is a nontrivial semantic difference between sentences of the form:
-->
以下の2つの意味には無視できないほどの違いがあります。
<programlisting>
could not open file "%s": %m
</programlisting>
<!--
and:
-->
および
<programlisting>
cannot open file "%s"
</programlisting>
<!--
    The first one means that the attempt to open the file failed.  The
    message should give a reason, such as <quote>disk full</quote> or
    <quote>file doesn't exist</quote>.  The past tense is appropriate because
    next time the disk might not be full anymore or the file in question might
    exist.
-->
最初のものは、ファイルを開くことに失敗したことを意味します。
メッセージには、<quote>ディスクが一杯</quote>や<quote>ファイルが存在しない</quote>といった、その理由を付けるべきです。
次回はディスクに空きがあるかもしれませんし、問題のファイルが存在するかもしれませんので過去形が適切です。
   </para>

   <para>
<!--
    The second form indicates that the functionality of opening the named file
    does not exist at all in the program, or that it's conceptually
    impossible.  The present tense is appropriate because the condition will
    persist indefinitely.
-->
2番目の形式は、そのプログラム内の指名されたファイルを開く機能が存在しない、あるいは、概念的に不可能であることを示します。
この条件は永遠に続きますので現在形が適切です。
   </para>

   <para>
<!--
    Rationale: Granted, the average user will not be able to draw great
    conclusions merely from the tense of the message, but since the language
    provides us with a grammar we should use it correctly.
-->
理論的根拠：
仮定ですが、一般的なユーザは単なるメッセージの時制から多くの意味を引き出すことはできないでしょう。
しかし、言語が文法を提供してくれますので、それを正確に使用すべきでしょう。
   </para>

  </simplesect>

  <simplesect>
<!--
   <title>Type of the Object</title>
-->
   <title>オブジェクトの種類</title>

   <para>
<!--
    When citing the name of an object, state what kind of object it is.
-->
オブジェクトの名前を引用する時、そのオブジェクトの種類を記載してください。
   </para>

   <para>
<!--
    Rationale: Otherwise no one will know what <quote>foo.bar.baz</quote>
    refers to.
-->
理論的根拠：
さもないと、<quote>foo.bar.baz</quote>が何なのか誰もわかりません。
   </para>

  </simplesect>

  <simplesect>
<!--
   <title>Brackets</title>
-->
   <title>角括弧</title>

   <para>
<!--
    Square brackets are only to be used (1) in command synopses to denote
    optional arguments, or (2) to denote an array subscript.
-->
角括弧は、（1）コマンドの概要にて省略可能な引数を表す、（2）配列の添字を表す、ためだけに使用されます。
   </para>

   <para>
<!--
    Rationale: Anything else does not correspond to widely-known customary
    usage and will confuse people.
-->
理論的根拠：
広く知られる慣習に対応するものがなく、人々を混乱させることになります。
   </para>

  </simplesect>

  <simplesect>
<!--
   <title>Assembling Error Messages</title>
-->
   <title>エラーメッセージの組み立て</title>

   <para>
<!--
   When a message includes text that is generated elsewhere, embed it in
   this style:
-->
メッセージに、他で生成されるテキストを含める場合、以下の様式で埋め込んでください。
<programlisting>
could not open file %s: %m
</programlisting>
   </para>

   <para>
<!--
    Rationale: It would be difficult to account for all possible error codes
    to paste this into a single smooth sentence, so some sort of punctuation
    is needed.  Putting the embedded text in parentheses has also been
    suggested, but it's unnatural if the embedded text is likely to be the
    most important part of the message, as is often the case.
-->
理論的根拠：
すべての起こり得るエラーコードを単一のなめらかな文章に埋め込むことを考えることは困難です。
ですので、何らかの句読点が必要とされます。
括弧の中にテキストを埋め込むこともまた推奨されていますが、よくあるように埋め込むテキストがそのメッセージの最も重要となる場合は不自然です。
   </para>

  </simplesect>

  <simplesect>
<!--
   <title>Reasons for Errors</title>
-->
   <title>エラーの理由</title>

   <para>
<!--
    Messages should always state the reason why an error occurred.
    For example:
-->
メッセージは常にエラーが発生した理由を記述すべきです。
以下に例を示します。
<programlisting>
BAD:    could not open file %s
BETTER: could not open file %s (I/O failure)
</programlisting>
<!--
    If no reason is known you better fix the code.
-->
理由がわからない場合はコードを直すべきです。
   </para>

  </simplesect>

  <simplesect>
<!--
   <title>Function Names</title>
-->
   <title>関数名</title>

   <para>
<!--
    Don't include the name of the reporting routine in the error text. We have
    other mechanisms for finding that out when needed, and for most users it's
    not helpful information.  If the error text doesn't make as much sense
    without the function name, reword it.
-->
エラーテキストには、それを報告したルーチンの名前を含めないでください。
必要に応じて、そのルーチンを見つける他の機構がありますし、また、ほとんどのユーザにとって役に立つ情報ではありません。
関数名がないと、エラーメッセージにあまり意味がないのであれば、言葉使いを変えてください。
<programlisting>
BAD:    pg_strtoint32: error in "z": cannot parse "z"
BETTER: invalid input syntax for type integer: "z"
</programlisting>
   </para>

   <para>
<!--
    Avoid mentioning called function names, either; instead say what the code
    was trying to do:
-->
同時に呼び出した関数名の記述も止めてください。
代わりにそのコードが何をしようとしたのかを記述してください。
<programlisting>
BAD:    open() failed: %m
BETTER: could not open file %s: %m
</programlisting>
<!--
    If it really seems necessary, mention the system call in the detail
    message.  (In some cases, providing the actual values passed to the
    system call might be appropriate information for the detail message.)
-->
もし本当に必要であれば、詳細メッセージにそのシステムコールを記載してください
（詳細メッセージの情報としてシステムコールに実際に渡した値を与えることが適切な場合もあります）。
   </para>

   <para>
<!--
    Rationale: Users don't know what all those functions do.
-->
理論的根拠：
ユーザはその関数が何を行うのかを知りません。
   </para>

  </simplesect>

  <simplesect>
<!--
   <title>Tricky Words to Avoid</title>
-->
   <title>ややこしい単語の防止</title>

  <formalpara>
    <title>Unable</title>
   <para>
<!--
    <quote>Unable</quote> is nearly the passive voice.  Better use
    <quote>cannot</quote> or <quote>could not</quote>, as appropriate.
-->
<quote>Unable</quote>はほとんど受動態です。
<quote>cannot</quote>または<quote>could not</quote>の適切な方を使用してください。
   </para>
  </formalpara>

  <formalpara>
    <title>Bad</title>
   <para>
<!--
    Error messages like <quote>bad result</quote> are really hard to interpret
    intelligently.  It's better to write why the result is <quote>bad</quote>,
    e.g., <quote>invalid format</quote>.
-->
<quote>bad result</quote>といったエラーメッセージは、知的に解釈することが非常に困難です。
結果が<quote>bad</quote>である理由、例えば<quote>invalid format</quote>を記述してください。
   </para>
  </formalpara>

  <formalpara>
    <title>Illegal</title>
   <para>
<!--
    <quote>Illegal</quote> stands for a violation of the law, the rest is
    <quote>invalid</quote>. Better yet, say why it's invalid.
-->
<quote>Illegal</quote>は規則違反を表します。
他は<quote>invalid</quote>です。
より良くするために、なぜ無効なのかについても記述してください。
   </para>
  </formalpara>

  <formalpara>
    <title>Unknown</title>
   <para>
<!--
    Try to avoid <quote>unknown</quote>.  Consider <quote>error: unknown
    response</quote>.  If you don't know what the response is, how do you know
    it's erroneous? <quote>Unrecognized</quote> is often a better choice.
    Also, be sure to include the value being complained of.
-->
<quote>unknown</quote>は極力使用しないでください。
<quote>error: unknown response</quote>について考えてみましょう。
どんな応答であるかわからなければ、どうやって何がエラーなのかわかるでしょうか。
<quote>Unrecognized</quote>を選んだ方が良い場合がしばしばあります。
また、その警告の中に値が含まれていることを確認してください。
<programlisting>
BAD:    unknown node type
BETTER: unrecognized node type: 42
</programlisting>
   </para>
  </formalpara>

  <formalpara>
<!--
    <title>Find vs. Exists</title>
-->
    <title>Find対Exists</title>
   <para>
<!--
    If the program uses a nontrivial algorithm to locate a resource (e.g., a
    path search) and that algorithm fails, it is fair to say that the program
    couldn't <quote>find</quote> the resource.  If, on the other hand, the
    expected location of the resource is known but the program cannot access
    it there then say that the resource doesn't <quote>exist</quote>.  Using
    <quote>find</quote> in this case sounds weak and confuses the issue.
-->
プログラムがリソースの場所について無視できないアルゴリズム（例えばパスの検索）を使用し、そのアルゴリズムが失敗した場合、プログラムがリソースを<quote>find</quote>できなかったと記述すべきでしょう。
一方、想定したリソースの場所はわかっているが、プログラムがアクセスできなかった場合は、リソースが<quote>exist</quote>しなかったと記述してください。
この場合に<quote>find</quote>を使用すると、弱く取られ、問題が混乱します。
   </para>
  </formalpara>

  <formalpara>
<!--
    <title>May vs. Can vs. Might</title>
-->
    <title>May、Can、Might</title>
   <para>
<!--
    <quote>May</quote> suggests permission (e.g., "You may borrow my rake."),
    and has little use in documentation or error messages.
    <quote>Can</quote> suggests ability (e.g., "I can lift that log."),
    and <quote>might</quote> suggests possibility (e.g., "It might rain
    today.").  Using the proper word clarifies meaning and assists
    translation.
-->
<quote>May</quote>は許可を示し、文書やエラーメッセージではあまり使われません（たとえば、熊手を借りられます）。
<quote>Can</quote>は能力を示し（たとえば、丸太を持ち上げることができます）、<quote>might</quote>は可能性を示します（たとえば、雨が降るかもしれません）。
意味を明確にし、翻訳を補助するために適切に使用してください。
   </para>
  </formalpara>

  <formalpara>
<!--
    <title>Contractions</title>
-->
    <title>短縮</title>
   <para>
<!--
    Avoid contractions, like <quote>can't</quote>;  use
    <quote>cannot</quote> instead.
-->
<quote>can't</quote>などの短縮は避けてください。
代わりに<quote>cannot</quote>を使用してください。
   </para>
  </formalpara>

  </simplesect>

  <simplesect>
<!--
   <title>Proper Spelling</title>
-->
   <title>適切なスペル</title>

   <para>
<!--
    Spell out words in full.  For instance, avoid:
-->
単語の完全なスペルを使用してください。
例えば、以下は止めてください。
  <itemizedlist>
   <listitem>
    <para>
     spec
    </para>
   </listitem>
   <listitem>
    <para>
     stats
    </para>
   </listitem>
   <listitem>
    <para>
     parens
    </para>
   </listitem>
   <listitem>
    <para>
     auth
    </para>
   </listitem>
   <listitem>
    <para>
     xact
    </para>
   </listitem>
  </itemizedlist>
   </para>

   <para>
<!--
    Rationale: This will improve consistency.
-->
理論的根拠：
これは一貫性を向上します。
   </para>

  </simplesect>

  <simplesect>
<!--
   <title>Localization</title>
-->
   <title>地域化</title>

   <para>
<!--
    Keep in mind that error message texts need to be translated into other
    languages.  Follow the guidelines in <xref linkend="nls-guidelines"/>
    to avoid making life difficult for translators.
-->
エラーメッセージは他の言語に翻訳される必要があることを忘れないでください。
<xref linkend="nls-guidelines"/>のガイドラインに従い、翻訳者に苦労を強いることを防いでください。
   </para>
  </simplesect>

  </sect1>

  <sect1 id="source-conventions">
<!--
   <title>Miscellaneous Coding Conventions</title>
-->
   <title>その他のコーディング規約</title>

   <simplesect>
<!--
    <title>C Standard</title>
-->
    <title>標準C</title>
    <para>
<!--
     Code in <productname>PostgreSQL</productname> should only rely on language
<<<<<<< HEAD
     features available in the C99 standard. That means a conforming
     C99 compiler has to be able to compile postgres, at least aside
     from a few platform dependent pieces.
    </para>
    <para>
     A few features included in the C99 standard are, at this time, not
     permitted to be used in core <productname>PostgreSQL</productname>
     code. This currently includes variable length arrays, intermingled
     declarations and code, <literal>//</literal> comments, universal
     character names. Reasons for that include portability and historical
     practices.
    </para>
    <para>
     Features from later revision of the C standard or compiler specific
     features can be used, if a fallback is provided.
    </para>
    <para>
     For example <literal>_Static_assert()</literal> and
     <literal>__builtin_constant_p</literal> are currently used, even though
     they are from newer revisions of the C standard and a
     <productname>GCC</productname> extension respectively. If not available
     we respectively fall back to using a C99 compatible replacement that
     performs the same checks, but emits rather cryptic messages and do not
     use <literal>__builtin_constant_p</literal>.
=======
     features available in the C89 standard. That means a conforming
     C89 compiler has to be able to compile postgres, at least aside
     from a few platform dependent pieces. Features from later
     revision of the C standard or compiler specific features can be
     used, if a fallback is provided.
-->
<productname>PostgreSQL</productname>のコードはC89の標準で利用可能な言語機能にのみ依存することになっています。
つまり、C89に準拠したコンパイラであれば、少数のプラットフォーム依存の部分を除けばpostgresをコンパイルできるはずです。
代替策が用意されているのであれば、それより後のバージョンの標準Cの機能、あるいはコンパイラに依存した機能を使用することもできます。
    </para>
    <para>
<!--
     For example <literal>static inline</literal> and
     <literal>_StaticAssert()</literal> are currently used, even
     though they are from newer revisions of the C standard. If not
     available we respectively fall back to defining the functions
     without inline, and to using a C89 compatible replacement that
     performs the same checks, but emits rather cryptic messages.
-->
例えば、<literal>static inline</literal>と<literal>_StaticAssert()</literal>は標準Cのより新しいバージョンにあるものですが、現在、使用されています。
それらが利用できない場合は、<literal>static inline</literal>の代わりにインラインを使わない関数を定義し、<literal>_StaticAssert()</literal>については、同じチェックをする（ただし、やや暗号的なメッセージを発する）C89互換のもので代用します。
>>>>>>> bd0a9e56
    </para>
   </simplesect>

   <simplesect>
<!--
    <title>Function-Like Macros and Inline Functions</title>
-->
    <title>関数のようなマクロとインライン関数</title>
    <para>
<!--
     Both, macros with arguments and <literal>static inline</literal>
     functions, may be used. The latter are preferable if there are
     multiple-evaluation hazards when written as a macro, as e.g. the
     case with
-->
引数付きのマクロと<literal>static inline</literal>の関数のどちらも使用することができます。
マクロとして記述した場合に、複数回評価されるリスクがあるならば、後者を選択します。
例えば次のような場合です。
<programlisting>
#define Max(x, y)       ((x) > (y) ? (x) : (y))
</programlisting>
<!--
     or when the macro would be very long. In other cases it's only
     possible to use macros, or at least easier.  For example because
     expressions of various types need to be passed to the macro.
-->
あるいは、マクロにすると非常に長くなる場合も、インライン関数を選択します。
その他に、マクロだけしか利用できない、あるいはマクロの方が使いやすい場合があります。
例えば、マクロに式や様々な型を渡す必要がある場合などです。
<!-- 訳注：原文は構文的に不完全だが、文脈的に考えて
     There are other cases where it's only...
     という意図であると解釈して訳した。
-->
    </para>
    <para>
<!--
     When the definition of an inline function references symbols
     (i.e. variables, functions) that are only available as part of the
     backend, the function may not be visible when included from frontend
     code.
-->
インライン関数の定義がバックエンドの一部としてのみ利用可能なシンボル（つまり、変数、関数）を参照する場合、その関数はフロントエンドのコードからインクルードされたときに不可視かもしれません。
<programlisting>
#ifndef FRONTEND
static inline MemoryContext
MemoryContextSwitchTo(MemoryContext context)
{
    MemoryContext old = CurrentMemoryContext;

    CurrentMemoryContext = context;
    return old;
}
#endif   /* FRONTEND */
</programlisting>
<!--
     In this example <literal>CurrentMemoryContext</literal>, which is only
     available in the backend, is referenced and the function thus
     hidden with a <literal>#ifndef FRONTEND</literal>. This rule
     exists because some compilers emit references to symbols
     contained in inline functions even if the function is not used.
-->
この例では、バックエンドのみで利用可能な<literal>CurrentMemoryContext</literal>が参照されているため、関数は<literal>#ifndef FRONTEND</literal>で隠されています。
一部のコンパイラはインライン関数に含まれるシンボルの参照を、その関数が使われていなくても吐き出すため、この規則があります。
    </para>
   </simplesect>

   <simplesect>
<!--
    <title>Writing Signal Handlers</title>
-->
    <title>シグナルハンドラの作成</title>
    <para>
<!--
     To be suitable to run inside a signal handler code has to be
     written very carefully. The fundamental problem is that, unless
     blocked, a signal handler can interrupt code at any time. If code
     inside the signal handler uses the same state as code outside
     chaos may ensue. As an example consider what happens if a signal
     handler tries to acquire a lock that's already held in the
     interrupted code.
-->
シグナルハンドラの内部で実行されるのに適切であるためには、注意深くコードを書く必要があります。
根本的問題は、シグナルハンドラは、ブロックされない限り、いつでもコードに対して割り込むことができるということです。
シグナルハンドラの内側のコードが、外側のコードと同じ状態を使うと、混沌が発生するかもしれません。
例えば、シグナルハンドラが、割り込まれたコードで既に保持されているロックを獲得しようとしたら何が起きるか考えてみてください。
    </para>
    <para>
<!--
     Barring special arrangements code in signal handlers may only
     call async-signal safe functions (as defined in POSIX) and access
     variables of type <literal>volatile sig_atomic_t</literal>. A few
     functions in <command>postgres</command> are also deemed signal safe, importantly
     <function>SetLatch()</function>.
-->
特別に準備された状況を別にすると、シグナルハンドラのコードは、（POSIXで定義される通りの）非同期シグナルで安全な関数だけを呼ぶことができ、型<literal>volatile sig_atomic_t</literal>の変数だけにアクセスできます。
<command>postgres</command>でも、いくつかの関数はシグナルで安全とされており、なかでも重要なのは<function>SetLatch()</function>です。
    </para>
    <para>
<!--
     In most cases signal handlers should do nothing more than note
     that a signal has arrived, and wake up code running outside of
     the handler using a latch. An example of such a handler is the
     following:
-->
ほとんどの場合、シグナルハンドラはシグナルが到着したことを記録し、ハンドラの外部で動作しているコードをラッチを使って呼び起こす以上のことをすべきではありません。
以下はそのようなハンドラの例です。
<programlisting>
static void
handle_sighup(SIGNAL_ARGS)
{
    int         save_errno = errno;

    got_SIGHUP = true;
    SetLatch(MyLatch);

    errno = save_errno;
}
</programlisting>
<!--
     <varname>errno</varname> is saved and restored because
     <function>SetLatch()</function> might change it. If that were not done
     interrupted code that's currently inspecting <varname>errno</varname> might see the wrong
     value.
-->
<varname>errno</varname>は<function>SetLatch()</function>によって変更されるかもしれないので、保存して、リストアされます。
そうしなければ、割り込まれたコードが、現在<varname>errno</varname>を参照している場合、誤った値を見ることになるかもしれません。
    </para>
   </simplesect>

   <simplesect>
<!--
    <title>Calling Function Pointers</title>
-->
    <title>関数ポインタの呼び出し</title>

    <para>
<!--
     For clarity, it is preferred to explicitly dereference a function pointer
     when calling the pointed-to function if the pointer is a simple variable,
     for example:
-->
明快にするため、ポインタが単純な変数である場合に指し示す関数を呼び出すときには、関数ポインタを以下の例のように明示的に参照する望ましいです
<programlisting>
(*emit_log_hook) (edata);
</programlisting>
<!--
     (even though <literal>emit_log_hook(edata)</literal> would also work).
     When the function pointer is part of a structure, then the extra
     punctuation can and usually should be omitted, for example:
-->
（<literal>emit_log_hook(edata)</literal>でも動作するとしても）。
関数ポインタが構造体の一部であるときには、以下のように、追加的な区切りは省略してよいし、通常は省略すべきです。
<programlisting>
paramInfo->paramFetch(paramInfo, paramId);
</programlisting>
    </para>
   </simplesect>
  </sect1>
 </chapter><|MERGE_RESOLUTION|>--- conflicted
+++ resolved
@@ -45,20 +45,14 @@
    </para>
 
    <para>
-<<<<<<< HEAD
+<!--
     To maintain a consistent coding style, do not use C++ style comments
     (<literal>//</literal> comments).  <application>pgindent</application>
     will replace them with <literal>/* ... */</literal>.
-=======
-<!--
-    Do not use C++ style comments (<literal>//</literal> comments).  Strict ANSI C
-    compilers do not accept them.  For the same reason, do not use C++
-    extensions such as declaring new variables mid-block.
 -->
 C++形式のコメント（<literal>//</literal>コメント）は使用しないでください。
 厳密なANSI Cコンパイラはそれらを受け付けません。
 同じ理由で、中間ブロックで新規の変数を宣言するようなC++拡張を使用しないでください。
->>>>>>> bd0a9e56
    </para>
 
    <para>
@@ -1385,9 +1379,7 @@
 -->
     <title>標準C</title>
     <para>
-<!--
      Code in <productname>PostgreSQL</productname> should only rely on language
-<<<<<<< HEAD
      features available in the C99 standard. That means a conforming
      C99 compiler has to be able to compile postgres, at least aside
      from a few platform dependent pieces.
@@ -1405,6 +1397,7 @@
      features can be used, if a fallback is provided.
     </para>
     <para>
+<!--
      For example <literal>_Static_assert()</literal> and
      <literal>__builtin_constant_p</literal> are currently used, even though
      they are from newer revisions of the C standard and a
@@ -1412,29 +1405,9 @@
      we respectively fall back to using a C99 compatible replacement that
      performs the same checks, but emits rather cryptic messages and do not
      use <literal>__builtin_constant_p</literal>.
-=======
-     features available in the C89 standard. That means a conforming
-     C89 compiler has to be able to compile postgres, at least aside
-     from a few platform dependent pieces. Features from later
-     revision of the C standard or compiler specific features can be
-     used, if a fallback is provided.
--->
-<productname>PostgreSQL</productname>のコードはC89の標準で利用可能な言語機能にのみ依存することになっています。
-つまり、C89に準拠したコンパイラであれば、少数のプラットフォーム依存の部分を除けばpostgresをコンパイルできるはずです。
-代替策が用意されているのであれば、それより後のバージョンの標準Cの機能、あるいはコンパイラに依存した機能を使用することもできます。
-    </para>
-    <para>
-<!--
-     For example <literal>static inline</literal> and
-     <literal>_StaticAssert()</literal> are currently used, even
-     though they are from newer revisions of the C standard. If not
-     available we respectively fall back to defining the functions
-     without inline, and to using a C89 compatible replacement that
-     performs the same checks, but emits rather cryptic messages.
 -->
 例えば、<literal>static inline</literal>と<literal>_StaticAssert()</literal>は標準Cのより新しいバージョンにあるものですが、現在、使用されています。
 それらが利用できない場合は、<literal>static inline</literal>の代わりにインラインを使わない関数を定義し、<literal>_StaticAssert()</literal>については、同じチェックをする（ただし、やや暗号的なメッセージを発する）C89互換のもので代用します。
->>>>>>> bd0a9e56
     </para>
    </simplesect>
 

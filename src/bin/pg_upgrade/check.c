--- conflicted
+++ resolved
@@ -506,66 +506,7 @@
 		else
 			Assert(check->threshold_version == ALL_VERSIONS);
 
-<<<<<<< HEAD
-			/*
-			 * The datatype was found, so extract the data and log to the
-			 * requested filename. We need to open the file for appending
-			 * since the check might have already found the type in another
-			 * database earlier in the loop.
-			 */
-			if (ntups)
-			{
-				/*
-				 * Make sure we have a buffer to save reports to now that we
-				 * found a first failing check.
-				 */
-				if (!found)
-					initPQExpBuffer(&report);
-				found = true;
-
-				/*
-				 * If this is the first time we see an error for the check in
-				 * question then print a status message of the failure.
-				 */
-				if (!results[checknum])
-				{
-					pg_log(PG_REPORT, "failed check: %s", _(cur_check->status));
-					appendPQExpBuffer(&report, "\n%s\n%s\n    %s\n",
-									  _(cur_check->report_text),
-									  _("A list of the problem columns is in the file:"),
-									  output_path);
-				}
-				results[checknum] = true;
-
-				i_nspname = PQfnumber(res, "nspname");
-				i_relname = PQfnumber(res, "relname");
-				i_attname = PQfnumber(res, "attname");
-
-				for (int rowno = 0; rowno < ntups; rowno++)
-				{
-					if (script == NULL && (script = fopen_priv(output_path, "a")) == NULL)
-						pg_fatal("could not open file \"%s\": %m", output_path);
-
-					if (!db_used)
-					{
-						fprintf(script, "In database: %s\n", active_db->db_name);
-						db_used = true;
-					}
-					fprintf(script, "  %s.%s.%s\n",
-							PQgetvalue(res, rowno, i_nspname),
-							PQgetvalue(res, rowno, i_relname),
-							PQgetvalue(res, rowno, i_attname));
-				}
-
-				if (script)
-				{
-					fclose(script);
-					script = NULL;
-				}
-			}
-=======
 		queries[i] = data_type_check_query(i);
->>>>>>> 3d6a8289
 
 		states[i].check = check;
 		states[i].report = &report;
@@ -734,16 +675,10 @@
 	/*
 	 * Pre-PG 18 allowed child tables to omit not-null constraints that their
 	 * parents columns have, but schema restore fails for them.  Verify there
-<<<<<<< HEAD
-	 * are none.
-	 */
-	check_for_not_null_inheritance(&old_cluster);
-=======
 	 * are none, iff applicable.
 	 */
 	if (GET_MAJOR_VERSION(old_cluster.major_version) <= 1800)
 		check_for_not_null_inheritance(&old_cluster);
->>>>>>> 3d6a8289
 
 	/*
 	 * Pre-PG 10 allowed tables with 'unknown' type columns and non WAL logged
@@ -1785,85 +1720,6 @@
 		check_ok();
 }
 
-/*
- * check_for_not_null_inheritance()
- *
- * An attempt to create child tables lacking not-null constraints that are
- * present in their parents errors out.  This can no longer occur since 18,
- * but previously there were various ways for that to happen.  Check that
- * the cluster to be upgraded doesn't have any of those problems.
- */
-static void
-check_for_not_null_inheritance(ClusterInfo *cluster)
-{
-	FILE	   *script = NULL;
-	char		output_path[MAXPGPATH];
-	int			ntup;
-
-	prep_status("Checking for not-null constraint inconsistencies");
-
-	snprintf(output_path, sizeof(output_path), "%s/%s",
-			 log_opts.basedir,
-			 "not_null_inconsistent_columns.txt");
-	for (int dbnum = 0; dbnum < old_cluster.dbarr.ndbs; dbnum++)
-	{
-		PGresult   *res;
-		bool		db_used = false;
-		int			i_nspname,
-					i_relname,
-					i_attname;
-		DbInfo	   *active_db = &old_cluster.dbarr.dbs[dbnum];
-		PGconn	   *conn = connectToServer(&old_cluster, active_db->db_name);
-
-		res = executeQueryOrDie(conn,
-								"SELECT nspname, cc.relname, ac.attname "
-								"FROM pg_catalog.pg_inherits i, pg_catalog.pg_attribute ac, "
-								"     pg_catalog.pg_attribute ap, pg_catalog.pg_class cc, "
-								"     pg_catalog.pg_namespace nc "
-								"WHERE cc.oid = ac.attrelid AND i.inhrelid = ac.attrelid "
-								"      AND i.inhparent = ap.attrelid AND ac.attname = ap.attname "
-								"      AND cc.relnamespace = nc.oid "
-								"      AND ap.attnum > 0 and ap.attnotnull AND NOT ac.attnotnull");
-
-		ntup = PQntuples(res);
-		i_nspname = PQfnumber(res, "nspname");
-		i_relname = PQfnumber(res, "relname");
-		i_attname = PQfnumber(res, "attname");
-		for (int i = 0; i < ntup; i++)
-		{
-			if (script == NULL && (script = fopen_priv(output_path, "w")) == NULL)
-				pg_fatal("could not open file \"%s\": %m", output_path);
-			if (!db_used)
-			{
-				fprintf(script, "In database: %s\n", active_db->db_name);
-				db_used = true;
-			}
-
-			fprintf(script, "  %s.%s.%s\n",
-					PQgetvalue(res, i, i_nspname),
-					PQgetvalue(res, i, i_relname),
-					PQgetvalue(res, i, i_attname));
-		}
-
-		PQclear(res);
-		PQfinish(conn);
-	}
-
-	if (script)
-	{
-		fclose(script);
-		pg_log(PG_REPORT, "fatal");
-		pg_fatal("Your installation contains inconsistent NOT NULL constraints.\n"
-				 "If the parent column(s) are NOT NULL, then the child column must\n"
-				 "also be marked NOT NULL, or the upgrade will fail.\n"
-				 "You can fix this by running\n"
-				 "    ALTER TABLE tablename ALTER column SET NOT NULL;\n"
-				 "on each column listed in the file:\n"
-				 "    %s", output_path);
-	}
-	else
-		check_ok();
-}
 
 /*
  * check_for_pg_role_prefix()
@@ -2272,11 +2128,7 @@
 {
 	PGresult   *res;
 	PGconn	   *conn;
-<<<<<<< HEAD
-	int			max_replication_slots;
-=======
 	int			max_active_replication_origins;
->>>>>>> 3d6a8289
 
 	/* Subscriptions and their dependencies can be migrated since PG17. */
 	if (GET_MAJOR_VERSION(old_cluster.major_version) < 1700)
@@ -2296,19 +2148,11 @@
 	if (PQntuples(res) != 1)
 		pg_fatal("could not determine parameter settings on new cluster");
 
-<<<<<<< HEAD
-	max_replication_slots = atoi(PQgetvalue(res, 0, 0));
-	if (old_cluster.nsubs > max_replication_slots)
-		pg_fatal("\"max_replication_slots\" (%d) must be greater than or equal to the number of "
-				 "subscriptions (%d) on the old cluster",
-				 max_replication_slots, old_cluster.nsubs);
-=======
 	max_active_replication_origins = atoi(PQgetvalue(res, 0, 0));
 	if (old_cluster.nsubs > max_active_replication_origins)
 		pg_fatal("\"max_active_replication_origins\" (%d) must be greater than or equal to the number of "
 				 "subscriptions (%d) on the old cluster",
 				 max_active_replication_origins, old_cluster.nsubs);
->>>>>>> 3d6a8289
 
 	PQclear(res);
 	PQfinish(conn);

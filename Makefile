--- conflicted
+++ resolved
@@ -20,11 +20,7 @@
 all check install installdirs installcheck installcheck-parallel uninstall clean distclean maintainer-clean dist distcheck world check-world install-world installcheck-world:
 	@if [ ! -f GNUmakefile ] ; then \
 	   echo "You need to run the 'configure' program first. Please see"; \
-<<<<<<< HEAD
-	   echo "<https://www.postgresql.org/docs/17/installation.html>" ; \
-=======
 	   echo "<https://www.postgresql.org/docs/18/installation.html>" ; \
->>>>>>> 3d6a8289
 	   false ; \
 	 fi
 	@IFS=':' ; \

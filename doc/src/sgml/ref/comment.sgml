--- conflicted
+++ resolved
@@ -174,18 +174,12 @@
     <term><replaceable class="parameter">domain_name</replaceable></term>
     <listitem>
      <para>
-<<<<<<< HEAD
-<!--
-      When creating a comment on a constraint, a table, a domain or
-      a policy these parameters specify the name of the table or domain on
-      which the constraint is defined.
--->
-制約、テーブル、ドメイン、ポリシーにコメントを作成する場合、これらのパラメータは制約を定義するテーブルまたはドメインの名前を指定します。
-=======
+<!--
       When creating a comment on a constraint, a trigger, a rule or
       a policy these parameters specify the name of the table or domain on
       which that object is defined.
->>>>>>> eb4dfa23
+-->
+制約、テーブル、ドメイン、ポリシーにコメントを作成する場合、これらのパラメータは制約を定義するテーブルまたはドメインの名前を指定します。★変更あり
      </para>
     </listitem>
    </varlistentry>

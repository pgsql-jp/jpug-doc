--- conflicted
+++ resolved
@@ -840,21 +840,15 @@
     </term>
     <listitem>
     <para>
-<<<<<<< HEAD
-=======
-<!--
->>>>>>> 94ef7168
+<!--
      Defines whether a summarization run is queued for the previous page
      range whenever an insertion is detected on the next one.
      See <xref linkend="brin-operation"/> for more details.
      The default is <literal>off</literal>.
-<<<<<<< HEAD
-=======
 -->
 次のページへの挿入が検知された時に、いつでも直前のページに対してサマリー処理をキューに入れるかどうかを定義します。
 詳細は<xref linkend="brin-operation"/>を参照してください。
 デフォルトは<literal>off</literal>です。
->>>>>>> 94ef7168
     </para>
     </listitem>
    </varlistentry>

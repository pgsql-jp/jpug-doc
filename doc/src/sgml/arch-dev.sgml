--- conflicted
+++ resolved
@@ -794,12 +794,7 @@
    </para>
 
    <para>
-<<<<<<< HEAD
-<!--
-    The executor mechanism is used to evaluate all four basic SQL query
-=======
     The executor mechanism is used to evaluate all five basic SQL query
->>>>>>> 8382864e
     types: <command>SELECT</command>, <command>INSERT</command>,
     <command>UPDATE</command>, <command>DELETE</command>, and
     <command>MERGE</command>.
@@ -810,15 +805,9 @@
     <command>MERGE</command>
     are effectively <command>SELECT</command>s under a special
     top-level plan node called <literal>ModifyTable</literal>.
--->
-エグゼキュータ機構は4つの基本的なSQL問い合わせの種類すべてを検証するために用いられます。
-4つのSQL問い合わせの種類とは<command>SELECT</command>、<command>INSERT</command>、<command>UPDATE</command>、そして<command>DELETE</command>です。
-<command>SELECT</command>では、最上位階層のエグゼキュータコードは問い合わせ計画ツリーによって返されるそれぞれの行をクライアントへ送り返すだけでよいことになっています。
-<command>INSERT ... SELECT</command>、<command>UPDATE</command>、<command>DELETE</command>は、実質的には<literal>ModifyTable</literal>と呼ばれる特別な最上位階層の計画ノードの下の<command>SELECT</command>です。
-   </para>
-
-   <para>
-<!--
+   </para>
+
+   <para>
     <command>INSERT ... SELECT</command> feeds the rows up
     to <literal>ModifyTable</literal> for insertion.  For
     <command>UPDATE</command>, the planner arranges that each
@@ -829,14 +818,6 @@
     mark the old row deleted.  For <command>DELETE</command>, the only
     column that is actually returned by the plan is the TID, and the
     <literal>ModifyTable</literal> node simply uses the TID to visit each
-<<<<<<< HEAD
-    target row and mark it deleted.
--->
-<command>INSERT ... SELECT</command>は挿入のために<literal>ModifyTable</literal>に行を入力します。
-<command>UPDATE</command>では、プランナはすべての更新された列の値を含んだ行の演算結果と元の対象業の<firstterm>TID</firstterm>(タプルID、または行ID)を準備します。
-このデータは<literal>ModifyTable</literal>ノードに入力され、ノードでは新しく更新された行の作成と古い行に削除の印を付けるためこの情報を利用します。
-<command>DELETE</command>では、計画から実際に返されるただ1つの列はTIDで、<literal>ModifyTable</literal>ノードは単に各対象行を尋ね当てて削除の印を付けるためにこのTIDを使用します。
-=======
     target row and mark it deleted.  For <command>MERGE</command>, the
     planner joins the source and target relations, and includes all
     column values required by any of the <literal>WHEN</literal> clauses,
@@ -844,7 +825,6 @@
     <literal>ModifyTable</literal> node, which uses the information to
     work out which <literal>WHEN</literal> clause to execute, and then
     inserts, updates or deletes the target row, as required.
->>>>>>> 8382864e
    </para>
 
    <para>

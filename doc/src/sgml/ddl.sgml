--- conflicted
+++ resolved
@@ -6058,14 +6058,9 @@
 
      <listitem>
       <para>
-<<<<<<< HEAD
-<!--
-       Unique constraints on partitioned tables must include all the
-       partition key columns.  This limitation exists because
-=======
+<!--
        Unique constraints (and hence primary keys) on partitioned tables must
        include all the partition key columns.  This limitation exists because
->>>>>>> 6daf725a
        <productname>PostgreSQL</productname> can only enforce
        uniqueness in each partition individually.
 -->

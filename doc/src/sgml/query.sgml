--- conflicted
+++ resolved
@@ -407,10 +407,14 @@
 <!--
     where the file name for the source file must be available on the
     machine running the backend process, not the client, since the backend process
-<<<<<<< HEAD
     reads the file directly.  The data inserted above into the weather table
     could also be inserted from a file containing (values are separated by a
     tab character):
+-->
+《マッチ度[62.500000]》ここで元となるファイルを表すファイル名は、クライアントではなく、バックエンドプロセスを動かしているマシンで利用できるものでなければなりません。
+バックエンドプロセスがこのファイルを直接読み込むからです。
+<xref linkend="sql-copy"/>には<command>COPY</command>コマンドについてのより詳しい説明があります。
+《機械翻訳》«where the file name for the source file must be available on the machine running the backend process, not the client, since the backend process reads the file directly. The data inserted above into the weather table could also be inserted from a file containing (values are separated by a tab character):»
 
 <programlisting>
 San Francisco    46    50    0.25    1994-11-27
@@ -418,16 +422,11 @@
 Hayward    37    54    \N    1994-11-29
 </programlisting>
 
+<!--
     You can read more about the <command>COPY</command> command in
     <xref linkend="sql-copy"/>.
-=======
-    reads the file directly.  You can read more about the
-    <command>COPY</command> command in <xref linkend="sql-copy"/>.
--->
-ここで元となるファイルを表すファイル名は、クライアントではなく、バックエンドプロセスを動かしているマシンで利用できるものでなければなりません。
-バックエンドプロセスがこのファイルを直接読み込むからです。
-<xref linkend="sql-copy"/>には<command>COPY</command>コマンドについてのより詳しい説明があります。
->>>>>>> cf849a6c
+-->
+《機械翻訳》«You can read more about the <command>COPY</command> command in <xref linkend="sql-copy"/>.»
    </para>
   </sect1>
 

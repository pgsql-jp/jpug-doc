<!--
doc/src/sgml/ref/create_extension.sgml
PostgreSQL documentation
-->

<refentry id="sql-createextension">
 <indexterm zone="sql-createextension">
  <primary>CREATE EXTENSION</primary>
 </indexterm>

 <refmeta>
  <refentrytitle>CREATE EXTENSION</refentrytitle>
  <manvolnum>7</manvolnum>
<!--
  <refmiscinfo>SQL - Language Statements</refmiscinfo>
-->
  <refmiscinfo>SQL - 言語</refmiscinfo>
 </refmeta>

 <refnamediv>
  <refname>CREATE EXTENSION</refname>
<!--
  <refpurpose>install an extension</refpurpose>
-->
  <refpurpose>拡張をインストールする</refpurpose>
 </refnamediv>

 <refsynopsisdiv>
<synopsis>
CREATE EXTENSION [ IF NOT EXISTS ] <replaceable class="parameter">extension_name</replaceable>
    [ WITH ] [ SCHEMA <replaceable class="parameter">schema_name</replaceable> ]
             [ VERSION <replaceable class="parameter">version</replaceable> ]
             [ FROM <replaceable class="parameter">old_version</replaceable> ]
             [ CASCADE ]
</synopsis>
 </refsynopsisdiv>

 <refsect1>
<!--
  <title>Description</title>
-->
  <title>説明</title>

  <para>
<!--
   <command>CREATE EXTENSION</command> loads a new extension into the current
   database.  There must not be an extension of the same name already loaded.
-->
<command>CREATE EXTENSION</command>は現在のデータベース内に新しい拡張を読み込みます。
読み込み済みの拡張と同じ名前の拡張を読み込むことはできません。
  </para>

  <para>
<!--
   Loading an extension essentially amounts to running the extension's script
   file.  The script will typically create new <acronym>SQL</acronym> objects such as
   functions, data types, operators and index support methods.
   <command>CREATE EXTENSION</command> additionally records the identities
   of all the created objects, so that they can be dropped again if
   <command>DROP EXTENSION</command> is issued.
-->
拡張の読み込みは基本的に拡張のスクリプトファイルを実行することと同じです。
スクリプトは通常、関数、データ型、演算子、インデックスサポートメソッドなどの<acronym>SQL</acronym>オブジェクトを新しく作成するものです。
<command>CREATE EXTENSION</command>はさらに作成したすべてのオブジェクト識別子を記録して、<command>DROP EXTENSION</command>が発行された時に削除できるようにします。
  </para>

  <para>
<!--
   Loading an extension requires the same privileges that would be
   required to create its component objects.  For most extensions this
   means superuser or database owner privileges are needed.
   The user who runs <command>CREATE EXTENSION</command> becomes the
   owner of the extension for purposes of later privilege checks, as well
   as the owner of any objects created by the extension's script.
-->
拡張の読み込みでは、その要素オブジェクトを作成するために必要となるいくつかの権限が必要です。
ほとんどの拡張で、これはスーパーユーザもしくはデータベース所有者の権限が必要であることを意味します。
<command>CREATE EXTENSION</command>を実行するユーザが、後の権限検査の際に拡張の所有者となります。
同様にこのユーザは拡張のスクリプトにより作成されたすべてのオブジェクトの所有者となります。
  </para>

 </refsect1>

 <refsect1>
<!--
  <title>Parameters</title>
-->
  <title>パラメータ</title>

    <variablelist>
     <varlistentry>
      <term><literal>IF NOT EXISTS</literal></term>
      <listitem>
       <para>
<!--
        Do not throw an error if an extension with the same name already
        exists.  A notice is issued in this case.  Note that there is no
        guarantee that the existing extension is anything like the one that
        would have been created from the currently-available script file.
-->
同じ名前の拡張がすでに存在していてもエラーにしません。
この場合注意が発せられます。
既存の拡張が、現在利用可能なスクリプトファイルより作成されるものと何かしら似たものであることは保証されません。
       </para>
      </listitem>
     </varlistentry>

     <varlistentry>
      <term><replaceable class="parameter">extension_name</replaceable></term>
      <listitem>
       <para>
<!--
        The name of the extension to be
        installed. <productname>PostgreSQL</productname> will create the
        extension using details from the file
        <literal>SHAREDIR/extension/</literal><replaceable class="parameter">extension_name</replaceable><literal>.control</literal>.
-->
インストールする拡張の名前です。
<productname>PostgreSQL</productname>はファイル<literal>SHAREDIR/extension/</literal><replaceable class="parameter">extension_name</replaceable><literal>.control</literal>から詳細を読み取り、拡張を作成します。
       </para>
      </listitem>
     </varlistentry>

     <varlistentry>
      <term><replaceable class="parameter">schema_name</replaceable></term>
      <listitem>
       <para>
<!--
        The name of the schema in which to install the extension's
        objects, given that the extension allows its contents to be
        relocated.  The named schema must already exist.
        If not specified, and the extension's control file does not specify a
        schema either, the current default object creation schema is used.
-->
拡張の内容を再配置させることができる場合に、拡張のオブジェクトをインストールするスキーマの名前です。
指定されたスキーマは事前に存在していなければなりません。
指定がなく、拡張の制御ファイルでもスキーマを指定していない場合、現在のデフォルトのオブジェクト生成用スキーマが使用されます。
       </para>

       <para>
<!--
        If the extension specifies a <literal>schema</literal> parameter in its
        control file, then that schema cannot be overridden with
        a <literal>SCHEMA</literal> clause.  Normally, an error will be raised if
        a <literal>SCHEMA</literal> clause is given and it conflicts with the
        extension's <literal>schema</literal> parameter.  However, if
        the <literal>CASCADE</literal> clause is also given,
        then <replaceable class="parameter">schema_name</replaceable> is
        ignored when it conflicts.  The
        given <replaceable class="parameter">schema_name</replaceable> will be
        used for installation of any needed extensions that do not
        specify <literal>schema</literal> in their control files.
-->
拡張がその制御ファイルで<literal>schema</literal>パラメータを指定している場合、そのスキーマを<literal>SCHEMA</literal>句で上書きすることはできません。
<literal>SCHEMA</literal>句が指定され、それが拡張の<literal>schema</literal>パラメータと相容れない場合、通常はエラーが発生します。
しかし、<literal>CASCADE</literal>句も指定されている場合は、<replaceable class="parameter">schema_name</replaceable>が相容れなければ、それを無視します。
必要なすべての拡張のインストールにおいて、それぞれの制御ファイルで<literal>schema</literal>が指定されていなければ、指定された<replaceable class="parameter">schema_name</replaceable>が使用されます。
       </para>

       <para>
<!--
        Remember that the extension itself is not considered to be within any
        schema: extensions have unqualified names that must be unique
        database-wide.  But objects belonging to the extension can be within
        schemas.
-->
拡張自体が任意のスキーマの中にあるとみなされていないことを思い出してください。
拡張は修飾がない名前を持ちますので、データベース全体で一意でなければなりません。
しかし拡張に属するオブジェクトはスキーマの中に置くことができます。
       </para>
      </listitem>
     </varlistentry>

     <varlistentry>
      <term><replaceable class="parameter">version</replaceable></term>
      <listitem>
       <para>
<!--
        The version of the extension to install.  This can be written as
        either an identifier or a string literal.  The default version is
        whatever is specified in the extension's control file.
-->
インストールする拡張のバージョンです。
これは識別子あるいは文字列リテラルのいずれかとして記述できます。
デフォルトのバージョンは拡張の制御ファイル内で規定したものになります。
       </para>
      </listitem>
     </varlistentry>

     <varlistentry>
      <term><replaceable class="parameter">old_version</replaceable></term>
      <listitem>
       <para>
<!--
        <literal>FROM</literal> <replaceable class="parameter">old_version</replaceable>
        must be specified when, and only when, you are attempting to install
        an extension that replaces an <quote>old style</quote> module that is just
        a collection of objects not packaged into an extension.  This option
        causes <command>CREATE EXTENSION</command> to run an alternative installation
        script that absorbs the existing objects into the extension, instead
        of creating new objects.  Be careful that <literal>SCHEMA</literal> specifies
        the schema containing these pre-existing objects.
-->
<literal>FROM</literal> <replaceable class="parameter">old_version</replaceable>は、
単なるオブジェクトの集合で拡張としてパッケージ化されていない<quote>古い形式</quote>のモジュールを置き換えるために拡張をインストールする時、この場合のみに指定しなければなりません。
このオプションにより<command>CREATE EXTENSION</command>は、新しいオブジェクトを作成するのではなく、既存のオブジェクトをパッケージに取り入れる別のインストールスクリプトを実行するようになります。
すでに存在するオブジェクトを含有するスキーマを<literal>SCHEMA</literal>で指定することに注意してください。
       </para>

       <para>
<!--
        The value to use for <replaceable
        class="parameter">old_version</replaceable> is determined by the
        extension's author, and might vary if there is more than one version
        of the old-style module that can be upgraded into an extension.
        For the standard additional modules supplied with pre-9.1
        <productname>PostgreSQL</productname>, use <literal>unpackaged</literal>
        for <replaceable class="parameter">old_version</replaceable> when
        updating a module to extension style.
-->
<replaceable class="parameter">old_version</replaceable>で使用する値は拡張の作成者が決定しますので、
拡張にアップグレード可能な古い形式のモジュールのバージョンが１つ以上存在する場合に変動する可能性があります。
<productname>PostgreSQL</productname> 9.1より前で提供された標準の追加モジュールでは、モジュールを拡張形式にアップグレードする時<replaceable class="parameter">old_version</replaceable>には<literal>unpackaged</literal>を使用してください。
       </para>
      </listitem>
     </varlistentry>

     <varlistentry>
      <term><literal>CASCADE</literal></term>
      <listitem>
       <para>
<!--
        Automatically install any extensions that this extension depends on
        that are not already installed.  Their dependencies are likewise
        automatically installed, recursively.  The <literal>SCHEMA</literal> clause,
        if given, applies to all extensions that get installed this way.
        Other options of the statement are not applied to
        automatically-installed extensions; in particular, their default
        versions are always selected.
-->
この拡張が依存し、まだインストールされていないすべての拡張を自動的にインストールします。
それらが依存するものも同様に再帰的にインストールされます。
<literal>SCHEMA</literal>句が指定されている場合は、これによってインストールされるすべての拡張に適用されます。
この文の他のオプションは自動的にインストールされる拡張には適用されません。
特に、そのデフォルトバージョンは常に選択されます。
       </para>
      </listitem>
     </varlistentry>
  </variablelist>
 </refsect1>

 <refsect1>
<!--
  <title>Notes</title>
-->
  <title>注釈</title>

  <para>
<!--
   Before you can use <command>CREATE EXTENSION</command> to load an extension
   into a database, the extension's supporting files must be installed.
   Information about installing the extensions supplied with
   <productname>PostgreSQL</productname> can be found in
   <link linkend="contrib">Additional Supplied Modules</link>.
-->
拡張をデータベースにロードするために<command>CREATE EXTENSION</command>を使用できるようになる前に、拡張のサポートファイルがインストールされていなければなりません。
<productname>PostgreSQL</productname>が提供する拡張のインストールに関する情報は、<link linkend="contrib">追加で提供されるモジュール</link>で説明します。
  </para>

  <para>
<!--
   The extensions currently available for loading can be identified from the
   <link linkend="view-pg-available-extensions"><structname>pg_available_extensions</structname></link>
   or
   <link linkend="view-pg-available-extension-versions"><structname>pg_available_extension_versions</structname></link>
   system views.
-->
現在ロード可能な拡張は<link linkend="view-pg-available-extensions"><structname>pg_available_extensions</structname></link>または<link linkend="view-pg-available-extension-versions"><structname>pg_available_extension_versions</structname></link>システムビューで識別できます。
  </para>

  <caution>
   <para>
    Installing an extension as superuser requires trusting that the
    extension's author wrote the extension installation script in a secure
    fashion.  It is not terribly difficult for a malicious user to create
    trojan-horse objects that will compromise later execution of a
    carelessly-written extension script, allowing that user to acquire
    superuser privileges.  However, trojan-horse objects are only hazardous
    if they are in the <varname>search_path</varname> during script
    execution, meaning that they are in the extension's installation target
    schema or in the schema of some extension it depends on.  Therefore, a
    good rule of thumb when dealing with extensions whose scripts have not
    been carefully vetted is to install them only into schemas for which
    CREATE privilege has not been and will not be granted to any untrusted
    users.  Likewise for any extensions they depend on.
   </para>

   <para>
    The extensions supplied with <productname>PostgreSQL</productname> are
    believed to be secure against installation-time attacks of this sort,
    except for a few that depend on other extensions.  As stated in the
    documentation for those extensions, they should be installed into secure
    schemas, or installed into the same schemas as the extensions they
    depend on, or both.
   </para>
  </caution>

  <para>
<!--
   For information about writing new extensions, see
   <xref linkend="extend-extensions"/>.
-->
新しい拡張の作成に関しては<xref linkend="extend-extensions"/>を参照してください。
  </para>
 </refsect1>

 <refsect1>
<!--
  <title>Examples</title>
-->
  <title>例</title>

  <para>
<!--
   Install the <link linkend="hstore">hstore</link> extension into the
<<<<<<< HEAD
   current database:
-->
現在のデータベースに<link linkend="hstore">hstore</link>拡張をインストールします。
=======
   current database, placing its objects in schema <literal>addons</literal>:
<programlisting>
CREATE EXTENSION hstore SCHEMA addons;
</programlisting>
   Another way to accomplish the same thing:
>>>>>>> 0ad348f3
<programlisting>
SET search_path = addons;
CREATE EXTENSION hstore;
</programlisting>
  </para>

  <para>
<!--
   Update a pre-9.1 installation of <literal>hstore</literal> into
   extension style:
-->
9.1より前にインストールされた<literal>hstore</literal>を拡張形式に更新します。
<programlisting>
CREATE EXTENSION hstore SCHEMA public FROM unpackaged;
</programlisting>
<!--
   Be careful to specify the schema in which you installed the existing
   <literal>hstore</literal> objects.
-->
既存の<literal>hstore</literal>オブジェクトをインストールしたスキーマを注意して指定してください。
  </para>
 </refsect1>

 <refsect1>
<!--
  <title>Compatibility</title>
-->
  <title>互換性</title>

  <para>
<!--
   <command>CREATE EXTENSION</command> is a <productname>PostgreSQL</productname>
   extension.
-->
<command>CREATE EXTENSION</command>は<productname>PostgreSQL</productname>の拡張です。
  </para>
 </refsect1>

 <refsect1>
<!--
  <title>See Also</title>
-->
  <title>関連項目</title>

  <simplelist type="inline">
   <member><xref linkend="sql-alterextension"/></member>
   <member><xref linkend="sql-dropextension"/></member>
  </simplelist>
 </refsect1>

</refentry><|MERGE_RESOLUTION|>--- conflicted
+++ resolved
@@ -323,17 +323,13 @@
   <para>
 <!--
    Install the <link linkend="hstore">hstore</link> extension into the
-<<<<<<< HEAD
-   current database:
+   current database, placing its objects in schema <literal>addons</literal>:
 -->
 現在のデータベースに<link linkend="hstore">hstore</link>拡張をインストールします。
-=======
-   current database, placing its objects in schema <literal>addons</literal>:
 <programlisting>
 CREATE EXTENSION hstore SCHEMA addons;
 </programlisting>
    Another way to accomplish the same thing:
->>>>>>> 0ad348f3
 <programlisting>
 SET search_path = addons;
 CREATE EXTENSION hstore;

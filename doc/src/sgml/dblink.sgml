<!-- doc/src/sgml/dblink.sgml -->

<sect1 id="dblink" xreflabel="dblink">
<!--
 <title>dblink &mdash; connect to other PostgreSQL databases</title>
-->
 <title>dblink &mdash; 他のPostgreSQLデータベースへ接続する</title>

 <indexterm zone="dblink">
  <primary>dblink</primary>
 </indexterm>

 <para>
<!--
  <filename>dblink</filename> is a module that supports connections to
  other <productname>PostgreSQL</productname> databases from within a database
  session.
-->
<filename>dblink</filename>は、データベースセッション内から他の<productname>PostgreSQL</productname>データベースへの接続をサポートするモジュールです。
 </para>

 <para>
<<<<<<< HEAD
  <filename>dblink</filename> can report the following wait events under the wait
  event type <literal>Extension</literal>.
 </para>

 <variablelist>
  <varlistentry>
   <term><literal>DblinkConnect</literal></term>
   <listitem>
    <para>
     Waiting to establish a connection to a remote server.
    </para>
   </listitem>
  </varlistentry>

  <varlistentry>
   <term><literal>DblinkGetConnect</literal></term>
   <listitem>
    <para>
     Waiting to establish a connection to a remote server when it could not
     be found in the list of already-opened connections.
    </para>
   </listitem>
  </varlistentry>

  <varlistentry>
   <term><literal>DblinkGetResult</literal></term>
   <listitem>
    <para>
     Waiting to receive the results of a query from a remote server.
    </para>
   </listitem>
  </varlistentry>
 </variablelist>

 <para>
=======
<!--
>>>>>>> 32de6336
  See also <xref linkend="postgres-fdw"/>, which provides roughly the same
  functionality using a more modern and standards-compliant infrastructure.
-->
<xref linkend="postgres-fdw"/>も参照して下さい。より新しく標準に対する互換性の高い基盤を使ってほぼ同じ機能を提供しています。
 </para>

 <refentry id="contrib-dblink-connect">
  <indexterm>
   <primary>dblink_connect</primary>
  </indexterm>

  <refmeta>
   <refentrytitle>dblink_connect</refentrytitle>
   <manvolnum>3</manvolnum>
  </refmeta>

  <refnamediv>
   <refname>dblink_connect</refname>
<!--
   <refpurpose>opens a persistent connection to a remote database</refpurpose>
-->
   <refpurpose>リモートデータベースへの永続的な接続を開きます</refpurpose>
  </refnamediv>

  <refsynopsisdiv>
<synopsis>
dblink_connect(text connstr) returns text
dblink_connect(text connname, text connstr) returns text
</synopsis>
  </refsynopsisdiv>

  <refsect1>
<!--
   <title>Description</title>
-->
   <title>説明</title>

   <para>
<!--
    <function>dblink_connect()</function> establishes a connection to a remote
    <productname>PostgreSQL</productname> database.  The server and database to
    be contacted are identified through a standard <application>libpq</application>
    connection string.  Optionally, a name can be assigned to the
    connection.  Multiple named connections can be open at once, but
    only one unnamed connection is permitted at a time.  The connection
    will persist until closed or until the database session is ended.
-->
<function>dblink_connect()</function>はリモートの<productname>PostgreSQL</productname>データベースへの接続を確立します。
接続先のサーバとデータベースは標準の<application>libpq</application>接続文字列を通して識別されます。
省略可能ですが、名前を接続に割り当てることも可能です。
複数の名前付きの接続を一度に開くことができますが、無名の接続は同時に1つしか許されません。
接続は、閉ざされるまで、または、データベースセッションが終わるまで永続します。
   </para>

   <para>
<!--
    The connection string may also be the name of an existing foreign
    server.  It is recommended to use the foreign-data wrapper
    <literal>dblink_fdw</literal> when defining the foreign
    server.  See the example below, as well as
    <xref linkend="sql-createserver"/> and
    <xref linkend="sql-createusermapping"/>.
-->
接続文字列は同時に既存の外部サーバ名であっても構いません。
外部サーバを定義する場合、外部データラッパー<literal>dblink_fdw</literal>を使用することを推奨します。
後述の例と<xref linkend="sql-createserver"/>、<xref linkend="sql-createusermapping"/>を参照してください。
   </para>

  </refsect1>

  <refsect1>
<!--
   <title>Arguments</title>
-->
   <title>引数</title>

   <variablelist>
    <varlistentry>
     <term><parameter>connname</parameter></term>
     <listitem>
      <para>
<!--
       The name to use for this connection; if omitted, an unnamed
       connection is opened, replacing any existing unnamed connection.
-->
接続に使用する名前です。省略した場合、既存の無名の接続を閉ざし、無名の接続を開きます。
      </para>
     </listitem>
    </varlistentry>

    <varlistentry>
     <term><parameter>connstr</parameter></term>
     <listitem>
<!--
      <para><application>libpq</application>-style connection info string, for example
       <literal>hostaddr=127.0.0.1 port=5432 dbname=mydb user=postgres
       password=mypasswd options=-csearch_path=</literal>.
       For details see <xref linkend="libpq-connstring"/>.
       Alternatively, the name of a foreign server.
-->
      <para>
例えば<literal>hostaddr=127.0.0.1 port=5432 dbname=mydb user=postgres  password=mypasswd</literal>といった<application>libpq</application>形式の接続情報文字列です。
詳細は<xref linkend="libpq-connstring"/>を参照してください。
もしくは外部サーバ名です。
      </para>
     </listitem>
    </varlistentry>
   </variablelist>
  </refsect1>

  <refsect1>
<!--
   <title>Return Value</title>
-->
   <title>戻り値</title>

   <para>
<!--
    Returns status, which is always <literal>OK</literal> (since any error
    causes the function to throw an error instead of returning).
-->
状態を返します。
これは常に<literal>OK</literal>です（何らかのエラーが起きるとこの関数は戻らずエラーとなるためです）。
   </para>
  </refsect1>

  <refsect1>
<!--
   <title>Notes</title>
-->
   <title>注釈</title>

   <para>
<!--
    If untrusted users have access to a database that has not adopted a
    <link linkend="ddl-schemas-patterns">secure schema usage pattern</link>,
    begin each session by removing publicly-writable schemas from
    <varname>search_path</varname>.  One could, for example,
    add <literal>options=-csearch_path=</literal> to
    <parameter>connstr</parameter>.  This consideration is not specific
    to <filename>dblink</filename>; it applies to every interface for
    executing arbitrary SQL commands.
-->
信頼できないユーザが、<link linkend="ddl-schemas-patterns">安全なスキーマ使用パターン</link>を適用していないデータベースへアクセスする際には、セッション開始時に<varname>search_path</varname>から、第三者が書き込みができるスキーマを削除してください。
これはたとえば<parameter>connstr</parameter>に値<literal>-csearch_path=</literal>を設定することで可能となります。
このような配慮は、<filename>dblink</filename>に限ったことではありません。
任意のSQLコマンドを実行するすべてのインタフェースに当てはまります。
   </para>

   <para>
<!--
    Only superusers may use <function>dblink_connect</function> to create
    non-password-authenticated and non-GSSAPI-authenticated connections.
    If non-superusers need this capability, use
    <function>dblink_connect_u</function> instead.
-->
スーパーユーザのみがパスワード認証やGSSAPI認証がない接続を作成するために<function>dblink_connect</function>を使用できます。
スーパーユーザ以外でこの機能が必要ならば<function>dblink_connect_u</function>を代わりに使用してください。
   </para>

   <para>
<!--
    It is unwise to choose connection names that contain equal signs,
    as this opens a risk of confusion with connection info strings
    in other <filename>dblink</filename> functions.
-->
他の<filename>dblink</filename>関数内で接続情報文字列が混乱する危険が発生しますので、等号記号を含む接続名を選択することは勧めません。
   </para>
  </refsect1>

  <refsect1>
<!--
   <title>Examples</title>
-->
   <title>例</title>

<screen>
SELECT dblink_connect('dbname=postgres options=-csearch_path=');
 dblink_connect
----------------
 OK
(1 row)

SELECT dblink_connect('myconn', 'dbname=postgres options=-csearch_path=');
 dblink_connect
----------------
 OK
(1 row)

<!--
&#45;- FOREIGN DATA WRAPPER functionality
&#45;- Note: local connection must require password authentication for this to work properly
&#45;-       Otherwise, you will receive the following error from dblink_connect():
-->
-- 外部データラッパー（FOREIGN DATA WRAPPER）の機能
-- 注意：これが正常に機能するにはローカル接続にパスワード認証が必須です。
--       さもないと、dblink_connect():から以下のエラーを受け取ります。
--       ----------------------------------------------------------------------
--       ERROR:  password is required
--       DETAIL:  Non-superuser cannot connect if the server does not request a password.
--       HINT:  Target server's authentication method must be changed.

CREATE SERVER fdtest FOREIGN DATA WRAPPER dblink_fdw OPTIONS (hostaddr '127.0.0.1', dbname 'contrib_regression');

CREATE USER regress_dblink_user WITH PASSWORD 'secret';
CREATE USER MAPPING FOR regress_dblink_user SERVER fdtest OPTIONS (user 'regress_dblink_user', password 'secret');
GRANT USAGE ON FOREIGN SERVER fdtest TO regress_dblink_user;
GRANT SELECT ON TABLE foo TO regress_dblink_user;

\set ORIGINAL_USER :USER
\c - regress_dblink_user
SELECT dblink_connect('myconn', 'fdtest');
 dblink_connect
----------------
 OK
(1 row)

SELECT * FROM dblink('myconn', 'SELECT * FROM foo') AS t(a int, b text, c text[]);
 a  | b |       c
----+---+---------------
  0 | a | {a0,b0,c0}
  1 | b | {a1,b1,c1}
  2 | c | {a2,b2,c2}
  3 | d | {a3,b3,c3}
  4 | e | {a4,b4,c4}
  5 | f | {a5,b5,c5}
  6 | g | {a6,b6,c6}
  7 | h | {a7,b7,c7}
  8 | i | {a8,b8,c8}
  9 | j | {a9,b9,c9}
 10 | k | {a10,b10,c10}
(11 rows)

\c - :ORIGINAL_USER
REVOKE USAGE ON FOREIGN SERVER fdtest FROM regress_dblink_user;
REVOKE SELECT ON TABLE foo FROM regress_dblink_user;
DROP USER MAPPING FOR regress_dblink_user SERVER fdtest;
DROP USER regress_dblink_user;
DROP SERVER fdtest;
</screen>
  </refsect1>
 </refentry>

 <refentry id="contrib-dblink-connect-u">
  <indexterm>
   <primary>dblink_connect_u</primary>
  </indexterm>

  <refmeta>
   <refentrytitle>dblink_connect_u</refentrytitle>
   <manvolnum>3</manvolnum>
  </refmeta>

  <refnamediv>
   <refname>dblink_connect_u</refname>
<!--
   <refpurpose>opens a persistent connection to a remote database, insecurely</refpurpose>
-->
   <refpurpose>リモートデータベースへの永続的な危険な接続を開きます</refpurpose>
  </refnamediv>

  <refsynopsisdiv>
<synopsis>
dblink_connect_u(text connstr) returns text
dblink_connect_u(text connname, text connstr) returns text
</synopsis>
  </refsynopsisdiv>

  <refsect1>
<!--
   <title>Description</title>
-->
   <title>説明</title>

   <para>
<!--
    <function>dblink_connect_u()</function> is identical to
    <function>dblink_connect()</function>, except that it will allow non-superusers
    to connect using any authentication method.
-->
<function>dblink_connect_u()</function>は、非スーパーユーザが任意の認証方式を使用して接続することができる点を除き、<function>dblink_connect()</function>と同じです。
   </para>

   <para>
<!--
    If the remote server selects an authentication method that does not
    involve a password, then impersonation and subsequent escalation of
    privileges can occur, because the session will appear to have
    originated from the user as which the local <productname>PostgreSQL</productname>
    server runs.  Also, even if the remote server does demand a password,
    it is possible for the password to be supplied from the server
    environment, such as a <filename>~/.pgpass</filename> file belonging to the
    server's user.  This opens not only a risk of impersonation, but the
    possibility of exposing a password to an untrustworthy remote server.
    Therefore, <function>dblink_connect_u()</function> is initially
    installed with all privileges revoked from <literal>PUBLIC</literal>,
    making it un-callable except by superusers.  In some situations
    it may be appropriate to grant <literal>EXECUTE</literal> permission for
    <function>dblink_connect_u()</function> to specific users who are considered
    trustworthy, but this should be done with care.  It is also recommended
    that any <filename>~/.pgpass</filename> file belonging to the server's user
    <emphasis>not</emphasis> contain any records specifying a wildcard host name.
-->
リモートサーバがパスワードを含まない認証方式を選択していた場合、セッションがローカルな<productname>PostgreSQL</productname>サーバを実行するユーザから構成されたものとなりますので、なりすましやその後の権限昇格が起こり得ます。
また、リモートサーバがパスワードを要求したとしても、サーバ側のユーザに属する<filename>~/.pgpass</filename>ファイルなどサーバの環境から提供されるパスワードになる可能性があります。
これはなりすましの危険性だけでなく、信頼できないリモートサーバへのパスワードが漏れる可能性を引き起こします。
このため<function>dblink_connect_u()</function>はまず、スーパーユーザ以外から呼び出すことができないように、<literal>PUBLIC</literal>からすべての権限を取り除いた形でインストールされます。
状況によっては、信頼できるとみなされた特定のユーザに<function>dblink_connect_u()</function>の<literal>EXECUTE</literal>権限を与えることが適切となる場合があります。
しかしこれは注意して行わなければなりません。
また、サーバのユーザに属する<filename>~/.pgpass</filename>ファイルにはすべて、ホスト名としてワイルドカードを指定した項目をまったく<emphasis>含めない</emphasis>ことを推奨します。
   </para>

   <para>
<!--
    For further details see <function>dblink_connect()</function>.
-->
この他の情報は<function>dblink_connect()</function>を参照してください。
   </para>
  </refsect1>
 </refentry>

 <refentry id="contrib-dblink-disconnect">
  <indexterm>
   <primary>dblink_disconnect</primary>
  </indexterm>

  <refmeta>
   <refentrytitle>dblink_disconnect</refentrytitle>
   <manvolnum>3</manvolnum>
  </refmeta>

  <refnamediv>
   <refname>dblink_disconnect</refname>
<!--
   <refpurpose>closes a persistent connection to a remote database</refpurpose>
-->
   <refpurpose>リモートデータベースへの永続的な接続を閉ざします</refpurpose>
  </refnamediv>

  <refsynopsisdiv>
<synopsis>
dblink_disconnect() returns text
dblink_disconnect(text connname) returns text
</synopsis>
  </refsynopsisdiv>

  <refsect1>
<!--
   <title>Description</title>
-->
   <title>説明</title>

   <para>
<!--
    <function>dblink_disconnect()</function> closes a connection previously opened
    by <function>dblink_connect()</function>.  The form with no arguments closes
    an unnamed connection.
-->
<function>dblink_disconnect()</function>は<function>dblink_connect()</function>で開かれた既存の接続を閉ざします。
引数がない構文では無名の接続を閉ざします。
   </para>
  </refsect1>

  <refsect1>
<!--
   <title>Arguments</title>
-->
   <title>引数</title>

   <variablelist>
    <varlistentry>
     <term><parameter>connname</parameter></term>
     <listitem>
      <para>
<!--
       The name of a named connection to be closed.
-->
閉ざす名前付き接続の名前です。
      </para>
     </listitem>
    </varlistentry>
   </variablelist>
  </refsect1>

  <refsect1>
<!--
   <title>Return Value</title>
-->
   <title>戻り値</title>

   <para>
<!--
    Returns status, which is always <literal>OK</literal> (since any error
    causes the function to throw an error instead of returning).
-->
状態を返します。
これは常に<literal>OK</literal>です（何らかのエラーが起きるとこの関数は戻らずエラーとなるためです）。
   </para>
  </refsect1>

  <refsect1>
<!--
   <title>Examples</title>
-->
   <title>例</title>

<screen>
SELECT dblink_disconnect();
 dblink_disconnect
-------------------
 OK
(1 row)

SELECT dblink_disconnect('myconn');
 dblink_disconnect
-------------------
 OK
(1 row)
</screen>
  </refsect1>
 </refentry>

 <refentry id="contrib-dblink-function">
  <indexterm>
   <primary>dblink</primary>
  </indexterm>

  <refmeta>
   <refentrytitle>dblink</refentrytitle>
   <manvolnum>3</manvolnum>
  </refmeta>

  <refnamediv>
   <refname>dblink</refname>
<!--
   <refpurpose>executes a query in a remote database</refpurpose>
-->
   <refpurpose>リモートデータベースで問い合わせを実行します</refpurpose>
  </refnamediv>

  <refsynopsisdiv>
<synopsis>
dblink(text connname, text sql [, bool fail_on_error]) returns setof record
dblink(text connstr, text sql [, bool fail_on_error]) returns setof record
dblink(text sql [, bool fail_on_error]) returns setof record
</synopsis>
  </refsynopsisdiv>

  <refsect1>
<!--
   <title>Description</title>
-->
   <title>説明</title>

   <para>
<!--
    <function>dblink</function> executes a query (usually a <command>SELECT</command>,
    but it can be any SQL statement that returns rows) in a remote database.
-->
<function>dblink</function>はリモートデータベースで問い合わせ（通常は<command>SELECT</command>ですが行を返す任意のSQLコマンドを行うことができます）を実行します。
   </para>

   <para>
<!--
    When two <type>text</type> arguments are given, the first one is first
    looked up as a persistent connection's name; if found, the command
    is executed on that connection.  If not found, the first argument
    is treated as a connection info string as for <function>dblink_connect</function>,
    and the indicated connection is made just for the duration of this command.
-->
2つの<type>text</type>型の引数が与えられた場合、一番目の引数はまず永続接続の名前を検索するために使われます。
もし見つかれば、コマンドがその接続上で実行されます。
見つからなければ、一番目の引数は<function>dblink_connect</function>用の接続情報文字列として扱われ、このコマンド実行時と同様に指定された接続が開きます。
   </para>
  </refsect1>

  <refsect1>
<!--
   <title>Arguments</title>
-->
   <title>引数</title>

   <variablelist>
    <varlistentry>
     <term><parameter>connname</parameter></term>
     <listitem>
      <para>
<!--
       Name of the connection to use; omit this parameter to use the
       unnamed connection.
-->
使用する接続の名前です。
無名の接続を使用する場合はこのパラメータを省略します。
      </para>
     </listitem>
    </varlistentry>

    <varlistentry>
     <term><parameter>connstr</parameter></term>
     <listitem>
      <para>
<!--
       A connection info string, as previously described for
       <function>dblink_connect</function>.
-->
上で<function>dblink_connect</function>で説明した接続情報文字列です。
      </para>
     </listitem>
    </varlistentry>

    <varlistentry>
     <term><parameter>sql</parameter></term>
     <listitem>
      <para>
<!--
       The SQL query that you wish to execute in the remote database,
       for example <literal>select * from foo</literal>.
-->
例えば<literal>select * from foo</literal>といった、リモートデータベースで実行させるSQL問い合わせです。
      </para>
     </listitem>
    </varlistentry>

    <varlistentry>
     <term><parameter>fail_on_error</parameter></term>
     <listitem>
      <para>
<!--
       If true (the default when omitted) then an error thrown on the
       remote side of the connection causes an error to also be thrown
       locally. If false, the remote error is locally reported as a NOTICE,
       and the function returns no rows.
-->
真（省略時のデフォルト）の場合、接続のリモート側で発生したエラーによりローカル側でもエラーが発生します。
偽の場合リモート側のエラーはローカル側にはNOTICEとして報告され、この関数は行を返しません。
      </para>
     </listitem>
    </varlistentry>
   </variablelist>
  </refsect1>

  <refsect1>
<!--
   <title>Return Value</title>
-->
   <title>戻り値</title>

   <para>
<!--
    The function returns the row(s) produced by the query.  Since
    <function>dblink</function> can be used with any query, it is declared
    to return <type>record</type>, rather than specifying any particular
    set of columns.  This means that you must specify the expected
    set of columns in the calling query &mdash; otherwise
    <productname>PostgreSQL</productname> would not know what to expect.
    Here is an example:
-->
この関数は問い合わせにより生成された行を返します。
<function>dblink</function>は任意の問い合わせで使用することができますので、これは特定の列集合を指定するのではなく、<type>record</type>型を返すものと宣言されています。
これは呼び出し元の問い合わせで想定列集合を指定しなければならないことを意味します。
さもないと<productname>PostgreSQL</productname>は何が想定されているかわかりません。
以下に例を示します。

<programlisting>
SELECT *
    FROM dblink('dbname=mydb options=-csearch_path=',
                'select proname, prosrc from pg_proc')
      AS t1(proname name, prosrc text)
    WHERE proname LIKE 'bytea%';
</programlisting>

<!--
    The <quote>alias</quote> part of the <literal>FROM</literal> clause must
    specify the column names and types that the function will return.
    (Specifying column names in an alias is actually standard SQL
    syntax, but specifying column types is a <productname>PostgreSQL</productname>
    extension.)  This allows the system to understand what
    <literal>*</literal> should expand to, and what <structname>proname</structname>
    in the <literal>WHERE</literal> clause refers to, in advance of trying
    to execute the function.  At run time, an error will be thrown
    if the actual query result from the remote database does not
    have the same number of columns shown in the <literal>FROM</literal> clause.
    The column names need not match, however, and <function>dblink</function>
    does not insist on exact type matches either.  It will succeed
    so long as the returned data strings are valid input for the
    column type declared in the <literal>FROM</literal> clause.
-->
<literal>FROM</literal>句の<quote>別名</quote>部分は関数が返す列名とその型を指定しなければなりません。
（別名内の列名の指定はSQL標準の構文ですが、列の型の指定は<productname>PostgreSQL</productname>の拡張です。）
これによりシステムは、関数を実行する前に、<literal>*</literal>がどのように展開されるか、<literal>WHERE</literal>句内の<structname>proname</structname>が何を参照するかを理解します。
実行時、リモートデータベースから返る実際の問い合わせの結果が<literal>FROM</literal>句で示された列数と異なる場合エラーが発生します。
しかし、列名は一致する必要はありません。
また、<function>dblink</function>は正確な型一致も強制しません。
返されるデータ文字列が<literal>FROM</literal>句で宣言された列型の有効な入力である限り成功します。
   </para>
  </refsect1>

  <refsect1>
<!--
   <title>Notes</title>
-->
   <title>注釈</title>

   <para>
<!--
    A convenient way to use <function>dblink</function> with predetermined
    queries is to create a view.
    This allows the column type information to be buried in the view,
    instead of having to spell it out in every query.  For example,
-->
前もって判明している問い合わせを<function>dblink</function>で使用する簡便な方法はビューを作成することです。
これにより問い合わせの度に列型の情報を記載することなく、ビュー内に隠すことができます。
以下に例を示します。

<programlisting>
CREATE VIEW myremote_pg_proc AS
  SELECT *
    FROM dblink('dbname=postgres options=-csearch_path=',
                'select proname, prosrc from pg_proc')
    AS t1(proname name, prosrc text);

SELECT * FROM myremote_pg_proc WHERE proname LIKE 'bytea%';
</programlisting></para>
  </refsect1>

  <refsect1>
<!--
   <title>Examples</title>
-->
   <title>例</title>

<screen>
SELECT * FROM dblink('dbname=postgres options=-csearch_path=',
                     'select proname, prosrc from pg_proc')
  AS t1(proname name, prosrc text) WHERE proname LIKE 'bytea%';
  proname   |   prosrc
------------+------------
 byteacat   | byteacat
 byteaeq    | byteaeq
 bytealt    | bytealt
 byteale    | byteale
 byteagt    | byteagt
 byteage    | byteage
 byteane    | byteane
 byteacmp   | byteacmp
 bytealike  | bytealike
 byteanlike | byteanlike
 byteain    | byteain
 byteaout   | byteaout
(12 rows)

SELECT dblink_connect('dbname=postgres options=-csearch_path=');
 dblink_connect
----------------
 OK
(1 row)

SELECT * FROM dblink('select proname, prosrc from pg_proc')
  AS t1(proname name, prosrc text) WHERE proname LIKE 'bytea%';
  proname   |   prosrc
------------+------------
 byteacat   | byteacat
 byteaeq    | byteaeq
 bytealt    | bytealt
 byteale    | byteale
 byteagt    | byteagt
 byteage    | byteage
 byteane    | byteane
 byteacmp   | byteacmp
 bytealike  | bytealike
 byteanlike | byteanlike
 byteain    | byteain
 byteaout   | byteaout
(12 rows)

SELECT dblink_connect('myconn', 'dbname=regression options=-csearch_path=');
 dblink_connect
----------------
 OK
(1 row)

SELECT * FROM dblink('myconn', 'select proname, prosrc from pg_proc')
  AS t1(proname name, prosrc text) WHERE proname LIKE 'bytea%';
  proname   |   prosrc
------------+------------
 bytearecv  | bytearecv
 byteasend  | byteasend
 byteale    | byteale
 byteagt    | byteagt
 byteage    | byteage
 byteane    | byteane
 byteacmp   | byteacmp
 bytealike  | bytealike
 byteanlike | byteanlike
 byteacat   | byteacat
 byteaeq    | byteaeq
 bytealt    | bytealt
 byteain    | byteain
 byteaout   | byteaout
(14 rows)
</screen>
  </refsect1>
 </refentry>

 <refentry id="contrib-dblink-exec">
  <indexterm>
   <primary>dblink_exec</primary>
  </indexterm>

  <refmeta>
   <refentrytitle>dblink_exec</refentrytitle>
   <manvolnum>3</manvolnum>
  </refmeta>

  <refnamediv>
   <refname>dblink_exec</refname>
<!--
   <refpurpose>executes a command in a remote database</refpurpose>
-->
   <refpurpose>リモートデータベースでコマンドを実行します</refpurpose>
  </refnamediv>

  <refsynopsisdiv>
<synopsis>
dblink_exec(text connname, text sql [, bool fail_on_error]) returns text
dblink_exec(text connstr, text sql [, bool fail_on_error]) returns text
dblink_exec(text sql [, bool fail_on_error]) returns text
</synopsis>
  </refsynopsisdiv>

  <refsect1>
<!--
   <title>Description</title>
-->
   <title>説明</title>

   <para>
<!--
    <function>dblink_exec</function> executes a command (that is, any SQL statement
    that doesn't return rows) in a remote database.
-->
<function>dblink_exec</function>はリモートデータベースでコマンド（つまり行を返さない任意のSQL文）を実行します。
   </para>

   <para>
<!--
    When two <type>text</type> arguments are given, the first one is first
    looked up as a persistent connection's name; if found, the command
    is executed on that connection.  If not found, the first argument
    is treated as a connection info string as for <function>dblink_connect</function>,
    and the indicated connection is made just for the duration of this command.
-->
2つの<type>text</type>型の引数が与えられた場合、一番目の引数はまず永続接続の名前を検索するために使われます。
もし見つかれば、コマンドがその接続上で実行されます。
見つからなければ、一番目の引数は<function>dblink_connect</function>用の接続情報文字列として扱われ、このコマンド実行時と同様に指定された接続が開きます。
   </para>
  </refsect1>

  <refsect1>
<!--
   <title>Arguments</title>
-->
   <title>引数</title>

   <variablelist>
    <varlistentry>
     <term><parameter>connname</parameter></term>
     <listitem>
      <para>
<!--
       Name of the connection to use; omit this parameter to use the
       unnamed connection.
-->
使用する接続の名前です。
無名の接続を使用する場合はこのパラメータを省略します。
      </para>
     </listitem>
    </varlistentry>

    <varlistentry>
     <term><parameter>connstr</parameter></term>
     <listitem>
      <para>
<!--
       A connection info string, as previously described for
       <function>dblink_connect</function>.
-->
上で<function>dblink_connect</function>で説明した接続情報文字列です。
      </para>
     </listitem>
    </varlistentry>

    <varlistentry>
     <term><parameter>sql</parameter></term>
     <listitem>
      <para>
<!--
       The SQL command that you wish to execute in the remote database,
       for example
       <literal>insert into foo values(0, 'a', '{"a0","b0","c0"}')</literal>.
-->
例えば<literal>insert into foo values(0, 'a', '{"a0","b0","c0"}')</literal>といった、リモートデータベースで実行させるSQL問い合わせです。
      </para>
     </listitem>
    </varlistentry>

    <varlistentry>
     <term><parameter>fail_on_error</parameter></term>
     <listitem>
      <para>
<!--
       If true (the default when omitted) then an error thrown on the
       remote side of the connection causes an error to also be thrown
       locally. If false, the remote error is locally reported as a NOTICE,
       and the function's return value is set to <literal>ERROR</literal>.
-->
真（省略時のデフォルト）の場合、接続のリモート側で発生したエラーによりローカル側でもエラーが発生します。
偽の場合リモート側のエラーはローカル側にはNOTICEとして報告され、この関数の戻り値は<literal>ERROR</literal>になります。
      </para>
     </listitem>
    </varlistentry>
   </variablelist>
  </refsect1>

  <refsect1>
<!--
   <title>Return Value</title>
-->
   <title>戻り値</title>

   <para>
<!--
    Returns status, either the command's status string or <literal>ERROR</literal>.
-->
状態、つまりコマンドの状態または<literal>ERROR</literal>を返します。
   </para>
  </refsect1>

  <refsect1>
<!--
   <title>Examples</title>
-->
   <title>例</title>

<screen>
SELECT dblink_connect('dbname=dblink_test_standby');
 dblink_connect
----------------
 OK
(1 row)

SELECT dblink_exec('insert into foo values(21, ''z'', ''{"a0","b0","c0"}'');');
   dblink_exec
-----------------
 INSERT 943366 1
(1 row)

SELECT dblink_connect('myconn', 'dbname=regression');
 dblink_connect
----------------
 OK
(1 row)

SELECT dblink_exec('myconn', 'insert into foo values(21, ''z'', ''{"a0","b0","c0"}'');');
   dblink_exec
------------------
 INSERT 6432584 1
(1 row)

SELECT dblink_exec('myconn', 'insert into pg_class values (''foo'')',false);
NOTICE:  sql error
DETAIL:  ERROR:  null value in column "relnamespace" violates not-null constraint

 dblink_exec
-------------
 ERROR
(1 row)
</screen>
  </refsect1>
 </refentry>

 <refentry id="contrib-dblink-open">
  <indexterm>
   <primary>dblink_open</primary>
  </indexterm>

  <refmeta>
   <refentrytitle>dblink_open</refentrytitle>
   <manvolnum>3</manvolnum>
  </refmeta>

  <refnamediv>
   <refname>dblink_open</refname>
<!--
   <refpurpose>opens a cursor in a remote database</refpurpose>
-->
   <refpurpose>リモートデータベースでカーソルを開きます</refpurpose>
  </refnamediv>

  <refsynopsisdiv>
<synopsis>
dblink_open(text cursorname, text sql [, bool fail_on_error]) returns text
dblink_open(text connname, text cursorname, text sql [, bool fail_on_error]) returns text
</synopsis>
  </refsynopsisdiv>

  <refsect1>
<!--
   <title>Description</title>
-->
   <title>説明</title>

   <para>
<!--
    <function>dblink_open()</function> opens a cursor in a remote database.
    The cursor can subsequently be manipulated with
    <function>dblink_fetch()</function> and <function>dblink_close()</function>.
-->
<function>dblink_open()</function>はリモートデータベースでカーソルを開きます。
その後カーソルを<function>dblink_fetch()</function>と<function>dblink_close()</function>で操作することができます。
   </para>
  </refsect1>

  <refsect1>
<!--
   <title>Arguments</title>
-->
   <title>引数</title>

   <variablelist>
    <varlistentry>
     <term><parameter>connname</parameter></term>
     <listitem>
      <para>
<!--
       Name of the connection to use; omit this parameter to use the
       unnamed connection.
-->
使用する接続の名前です。
無名の接続を使用する場合はこのパラメータを省略します。
      </para>
     </listitem>
    </varlistentry>

    <varlistentry>
     <term><parameter>cursorname</parameter></term>
     <listitem>
      <para>
<!--
       The name to assign to this cursor.
-->
このカーソルに割り当てる名前です。
      </para>
     </listitem>
    </varlistentry>

    <varlistentry>
     <term><parameter>sql</parameter></term>
     <listitem>
      <para>
<!--
       The <command>SELECT</command> statement that you wish to execute in the remote
       database, for example <literal>select * from pg_class</literal>.
-->
例えば<literal>select * from pg_class</literal>といった、リモートデータベースで実行させたい<command>SELECT</command>文です。
      </para>
     </listitem>
    </varlistentry>

    <varlistentry>
     <term><parameter>fail_on_error</parameter></term>
     <listitem>
      <para>
<!--
       If true (the default when omitted) then an error thrown on the
       remote side of the connection causes an error to also be thrown
       locally. If false, the remote error is locally reported as a NOTICE,
       and the function's return value is set to <literal>ERROR</literal>.
-->
真（省略時のデフォルト）の場合、接続のリモート側で発生したエラーによりローカル側でもエラーが発生します。
偽の場合リモート側のエラーはローカル側にはNOTICEとして報告され、この関数の戻り値は<literal>ERROR</literal>になります。
      </para>
     </listitem>
    </varlistentry>
   </variablelist>
  </refsect1>

  <refsect1>
<!--
   <title>Return Value</title>
-->
   <title>戻り値</title>

   <para>
<!--
    Returns status, either <literal>OK</literal> or <literal>ERROR</literal>.
-->
状態、つまり<literal>OK</literal>または<literal>ERROR</literal>を返します。
   </para>
  </refsect1>

  <refsect1>
<!--
   <title>Notes</title>
-->
   <title>注釈</title>

   <para>
<!--
    Since a cursor can only persist within a transaction,
    <function>dblink_open</function> starts an explicit transaction block
    (<command>BEGIN</command>) on the remote side, if the remote side was
    not already within a transaction.  This transaction will be
    closed again when the matching <function>dblink_close</function> is
    executed.  Note that if
    you use <function>dblink_exec</function> to change data between
    <function>dblink_open</function> and <function>dblink_close</function>,
    and then an error occurs or you use <function>dblink_disconnect</function> before
    <function>dblink_close</function>, your change <emphasis>will be
    lost</emphasis> because the transaction will be aborted.
-->
カーソルはトランザクション内でのみ持続することができますので、リモート側がまだトランザクションの内部でない場合、<function>dblink_open</function>はリモート側で明示的なトランザクションブロックを開始（<command>BEGIN</command>）します。
このトランザクションは対応する<function>dblink_close</function>が実行された時に同様に閉ざされます。
<function>dblink_open</function>と<function>dblink_close</function>の間に<function>dblink_exec</function>を使用してデータを変更した場合、エラーが発生することに注意してください。
また、<function>dblink_close</function>の前に<function>dblink_disconnect</function>を使用すると、トランザクションがアボートしますので変更が<emphasis>失われる</emphasis>ことに注意してください。
   </para>
  </refsect1>

  <refsect1>
<!--
   <title>Examples</title>
-->
   <title>例</title>

<screen>
SELECT dblink_connect('dbname=postgres options=-csearch_path=');
 dblink_connect
----------------
 OK
(1 row)

SELECT dblink_open('foo', 'select proname, prosrc from pg_proc');
 dblink_open
-------------
 OK
(1 row)
</screen>
  </refsect1>
 </refentry>

 <refentry id="contrib-dblink-fetch">
  <indexterm>
   <primary>dblink_fetch</primary>
  </indexterm>

  <refmeta>
   <refentrytitle>dblink_fetch</refentrytitle>
   <manvolnum>3</manvolnum>
  </refmeta>

  <refnamediv>
   <refname>dblink_fetch</refname>
<!--
   <refpurpose>returns rows from an open cursor in a remote database</refpurpose>
-->
   <refpurpose>リモートデータベースで開いているカーソルから行を取り出します</refpurpose>
  </refnamediv>

  <refsynopsisdiv>
<synopsis>
dblink_fetch(text cursorname, int howmany [, bool fail_on_error]) returns setof record
dblink_fetch(text connname, text cursorname, int howmany [, bool fail_on_error]) returns setof record
</synopsis>
  </refsynopsisdiv>

  <refsect1>
<!--
   <title>Description</title>
-->
   <title>説明</title>

   <para>
<!--
    <function>dblink_fetch</function> fetches rows from a cursor previously
    established by <function>dblink_open</function>.
-->
<function>dblink_fetch</function>は<function>dblink_open</function>によりあらかじめ確立したカーソルから行を取り出します。
   </para>
  </refsect1>

  <refsect1>
<!--
   <title>Arguments</title>
-->
   <title>引数</title>

   <variablelist>
    <varlistentry>
     <term><parameter>connname</parameter></term>
     <listitem>
      <para>
<!--
       Name of the connection to use; omit this parameter to use the
       unnamed connection.
-->
使用する接続の名前です。
無名の接続を使用する場合はこのパラメータを省略します。
      </para>
     </listitem>
    </varlistentry>

    <varlistentry>
     <term><parameter>cursorname</parameter></term>
     <listitem>
      <para>
<!--
       The name of the cursor to fetch from.
-->
行を取り出すカーソルの名前です。
      </para>
     </listitem>
    </varlistentry>

    <varlistentry>
     <term><parameter>howmany</parameter></term>
     <listitem>
      <para>
<!--
       The maximum number of rows to retrieve. The next <parameter>howmany</parameter>
       rows are fetched, starting at the current cursor position, moving
       forward. Once the cursor has reached its end, no more rows are produced.
-->
受け取る行の最大数です。
カーソルの現在位置から次の<parameter>howmany</parameter>行を取り出し、カーソルの位置を前方に移動します。
カーソルが終端まで達すると、これ以上の行は生成されません。
      </para>
     </listitem>
    </varlistentry>

    <varlistentry>
     <term><parameter>fail_on_error</parameter></term>
     <listitem>
      <para>
<!--
       If true (the default when omitted) then an error thrown on the
       remote side of the connection causes an error to also be thrown
       locally. If false, the remote error is locally reported as a NOTICE,
       and the function returns no rows.
-->
真（省略時のデフォルト）の場合、接続のリモート側で発生したエラーによりローカル側でもエラーが発生します。
偽の場合リモート側のエラーはローカル側にはNOTICEとして報告され、この関数は行を返しません。
      </para>
     </listitem>
    </varlistentry>
   </variablelist>
  </refsect1>

  <refsect1>
<!--
   <title>Return Value</title>
-->
   <title>戻り値</title>

   <para>
<!--
    The function returns the row(s) fetched from the cursor.  To use this
    function, you will need to specify the expected set of columns,
    as previously discussed for <function>dblink</function>.
-->
この関数はカーソルから取り出された行を返します。
この関数を使用するためには、<function>dblink</function>で説明したように、想定する列集合を指定する必要があります。
   </para>
  </refsect1>

  <refsect1>
<!--
   <title>Notes</title>
-->
   <title>注釈</title>

   <para>
<!--
    On a mismatch between the number of return columns specified in the
    <literal>FROM</literal> clause, and the actual number of columns returned by the
    remote cursor, an error will be thrown. In this event, the remote cursor
    is still advanced by as many rows as it would have been if the error had
    not occurred.  The same is true for any other error occurring in the local
    query after the remote <command>FETCH</command> has been done.
-->
リモートカーソルから返る実際の列数と<literal>FROM</literal>句で指定された列数と異なる場合エラーが発生します。
この場合リモート側のカーソルは、エラーが発生しなかった場合と同じ行数分位置が変わります。
リモート側の<command>FETCH</command>が完了した後にローカル側でこの他のエラーが発生した場合も同じです。
   </para>
  </refsect1>

  <refsect1>
<!--
   <title>Examples</title>
-->
   <title>例</title>

<screen>
SELECT dblink_connect('dbname=postgres options=-csearch_path=');
 dblink_connect
----------------
 OK
(1 row)

SELECT dblink_open('foo', 'select proname, prosrc from pg_proc where proname like ''bytea%''');
 dblink_open
-------------
 OK
(1 row)

SELECT * FROM dblink_fetch('foo', 5) AS (funcname name, source text);
 funcname |  source
----------+----------
 byteacat | byteacat
 byteacmp | byteacmp
 byteaeq  | byteaeq
 byteage  | byteage
 byteagt  | byteagt
(5 rows)

SELECT * FROM dblink_fetch('foo', 5) AS (funcname name, source text);
 funcname  |  source
-----------+-----------
 byteain   | byteain
 byteale   | byteale
 bytealike | bytealike
 bytealt   | bytealt
 byteane   | byteane
(5 rows)

SELECT * FROM dblink_fetch('foo', 5) AS (funcname name, source text);
  funcname  |   source
------------+------------
 byteanlike | byteanlike
 byteaout   | byteaout
(2 rows)

SELECT * FROM dblink_fetch('foo', 5) AS (funcname name, source text);
 funcname | source
----------+--------
(0 rows)
</screen>
  </refsect1>
 </refentry>

 <refentry id="contrib-dblink-close">
  <indexterm>
   <primary>dblink_close</primary>
  </indexterm>

  <refmeta>
   <refentrytitle>dblink_close</refentrytitle>
   <manvolnum>3</manvolnum>
  </refmeta>

  <refnamediv>
   <refname>dblink_close</refname>
<!--
   <refpurpose>closes a cursor in a remote database</refpurpose>
-->
   <refpurpose>リモートデータベースでカーソルを閉ざします</refpurpose>
  </refnamediv>

  <refsynopsisdiv>
<synopsis>
dblink_close(text cursorname [, bool fail_on_error]) returns text
dblink_close(text connname, text cursorname [, bool fail_on_error]) returns text
</synopsis>
  </refsynopsisdiv>

  <refsect1>
<!--
   <title>Description</title>
-->
   <title>説明</title>

   <para>
<!--
    <function>dblink_close</function> closes a cursor previously opened with
    <function>dblink_open</function>.
-->
<function>dblink_close</function>は前もって<function>dblink_open</function>で開かれたカーソルを閉ざします。
   </para>
  </refsect1>

  <refsect1>
<!--
   <title>Arguments</title>
-->
   <title>引数</title>

   <variablelist>
    <varlistentry>
     <term><parameter>connname</parameter></term>
     <listitem>
      <para>
<!--
       Name of the connection to use; omit this parameter to use the
       unnamed connection.
-->
使用する接続の名前です。
無名の接続を使用する場合はこのパラメータを省略します。
      </para>
     </listitem>
    </varlistentry>

    <varlistentry>
     <term><parameter>cursorname</parameter></term>
     <listitem>
      <para>
<!--
       The name of the cursor to close.
-->
閉ざすカーソルの名前です。
      </para>
     </listitem>
    </varlistentry>

    <varlistentry>
     <term><parameter>fail_on_error</parameter></term>
     <listitem>
      <para>
<!--
       If true (the default when omitted) then an error thrown on the
       remote side of the connection causes an error to also be thrown
       locally. If false, the remote error is locally reported as a NOTICE,
       and the function's return value is set to <literal>ERROR</literal>.
-->
真（省略時のデフォルト）の場合、接続のリモート側で発生したエラーによりローカル側でもエラーが発生します。
偽の場合リモート側のエラーはローカル側にはNOTICEとして報告され、この関数の戻り値は<literal>ERROR</literal>になります。
      </para>
     </listitem>
    </varlistentry>
   </variablelist>
  </refsect1>

  <refsect1>
<!--
   <title>Return Value</title>
-->
   <title>戻り値</title>

   <para>
<!--
    Returns status, either <literal>OK</literal> or <literal>ERROR</literal>.
-->
状態、つまり<literal>OK</literal>または<literal>ERROR</literal>を返します。
   </para>
  </refsect1>

  <refsect1>
<!--
   <title>Notes</title>
-->
   <title>注釈</title>

   <para>
<!--
    If <function>dblink_open</function> started an explicit transaction block,
    and this is the last remaining open cursor in this connection,
    <function>dblink_close</function> will issue the matching <command>COMMIT</command>.
-->
<function>dblink_open</function>が明示的なトランザクションブロックを開始し、これが接続上で最後まで開き続けているカーソルであった場合、<function>dblink_close</function>は対応する<command>COMMIT</command>を発行します。
   </para>
  </refsect1>

  <refsect1>
<!--
   <title>Examples</title>
-->
   <title>例</title>

<screen>
SELECT dblink_connect('dbname=postgres options=-csearch_path=');
 dblink_connect
----------------
 OK
(1 row)

SELECT dblink_open('foo', 'select proname, prosrc from pg_proc');
 dblink_open
-------------
 OK
(1 row)

SELECT dblink_close('foo');
 dblink_close
--------------
 OK
(1 row)
</screen>
  </refsect1>
 </refentry>

 <refentry id="contrib-dblink-get-connections">
  <indexterm>
   <primary>dblink_get_connections</primary>
  </indexterm>

  <refmeta>
   <refentrytitle>dblink_get_connections</refentrytitle>
   <manvolnum>3</manvolnum>
  </refmeta>

  <refnamediv>
   <refname>dblink_get_connections</refname>
<!--
   <refpurpose>returns the names of all open named dblink connections</refpurpose>
-->
   <refpurpose>接続中の名前付きdblink接続すべての名前を返します</refpurpose>
  </refnamediv>

  <refsynopsisdiv>
<synopsis>
dblink_get_connections() returns text[]
</synopsis>
  </refsynopsisdiv>

  <refsect1>
<!--
   <title>Description</title>
-->
   <title>説明</title>

   <para>
<!--
    <function>dblink_get_connections</function> returns an array of the names
    of all open named <filename>dblink</filename> connections.
-->
<function>dblink_get_connections</function>は、接続中の名前付きの<filename>dblink</filename>接続すべての名前を配列として返します。
   </para>
  </refsect1>

  <refsect1>
<!--
   <title>Return Value</title>
-->
   <title>戻り値</title>

<!--
   <para>Returns a text array of connection names, or NULL if none.</para>
-->
   <para>接続名のテキスト型配列を返します。なければNULLです。</para>
  </refsect1>

  <refsect1>
<!--
   <title>Examples</title>
-->
   <title>例</title>

<programlisting>
SELECT dblink_get_connections();
</programlisting>
  </refsect1>
 </refentry>

 <refentry id="contrib-dblink-error-message">
  <indexterm>
   <primary>dblink_error_message</primary>
  </indexterm>

  <refmeta>
   <refentrytitle>dblink_error_message</refentrytitle>
   <manvolnum>3</manvolnum>
  </refmeta>

  <refnamediv>
   <refname>dblink_error_message</refname>
<!--
   <refpurpose>gets last error message on the named connection</refpurpose>
-->
   <refpurpose>名前付き接続上の最後のエラーメッセージを入手します</refpurpose>
  </refnamediv>

  <refsynopsisdiv>
<synopsis>
dblink_error_message(text connname) returns text
</synopsis>
  </refsynopsisdiv>

  <refsect1>
<!--
   <title>Description</title>
-->
   <title>説明</title>

   <para>
<!--
    <function>dblink_error_message</function> fetches the most recent remote
    error message for a given connection.
-->
<function>dblink_error_message</function>は指定された接続における、最後のリモートエラーメッセージを取り出します。
   </para>
  </refsect1>

  <refsect1>
<!--
   <title>Arguments</title>
-->
   <title>引数</title>

   <variablelist>
    <varlistentry>
     <term><parameter>connname</parameter></term>
     <listitem>
      <para>
<!--
       Name of the connection to use.
-->
使用する接続名です。
      </para>
     </listitem>
    </varlistentry>
   </variablelist>
  </refsect1>

  <refsect1>
<!--
   <title>Return Value</title>
-->
   <title>戻り値</title>

   <para>
<!--
    Returns last error message, or <literal>OK</literal> if there has been
    no error in this connection.
-->
最後のエラーメッセージを返します。
接続においてエラーが存在しなかった場合は<literal>OK</literal>を返します。
   </para>
  </refsect1>

  <refsect1>
<!--
   <title>Notes</title>
-->
   <title>注釈</title>

   <para>
<!--
    When asynchronous queries are initiated by
    <function>dblink_send_query</function>, the error message associated with
    the connection might not get updated until the server's response message
    is consumed. This typically means that <function>dblink_is_busy</function>
    or <function>dblink_get_result</function> should be called prior to
    <function>dblink_error_message</function>, so that any error generated by
    the asynchronous query will be visible.
-->
非同期問い合わせが<function>dblink_send_query</function>で開始された場合、接続に伴うエラーメッセージは、サーバの応答メッセージが消費されるまで更新されないかもしれません。
典型的にはこのことは、<function>dblink_error_message</function>に先立って<function>dblink_is_busy</function>あるいは<function>dblink_get_result</function>を呼び出すべきであることを意味します。
そうすることによって非同期問い合わせによって生成されたエラーが見えるようになります。
   </para>
  </refsect1>

  <refsect1>
<!--
   <title>Examples</title>
-->
   <title>例</title>

<programlisting>
SELECT dblink_error_message('dtest1');
</programlisting>
  </refsect1>
 </refentry>

 <refentry id="contrib-dblink-send-query">
  <indexterm>
   <primary>dblink_send_query</primary>
  </indexterm>

  <refmeta>
   <refentrytitle>dblink_send_query</refentrytitle>
   <manvolnum>3</manvolnum>
  </refmeta>

  <refnamediv>
   <refname>dblink_send_query</refname>
<!--
   <refpurpose>sends an async query to a remote database</refpurpose>
-->
   <refpurpose>リモートデータベースに非同期問い合わせを送信します</refpurpose>
  </refnamediv>

  <refsynopsisdiv>
<synopsis>
dblink_send_query(text connname, text sql) returns int
</synopsis>
  </refsynopsisdiv>

  <refsect1>
<!--
   <title>Description</title>
-->
   <title>説明</title>

   <para>
<!--
    <function>dblink_send_query</function> sends a query to be executed
    asynchronously, that is, without immediately waiting for the result.
    There must not be an async query already in progress on the
    connection.
-->
<function>dblink_send_query</function>は非同期に、つまり、結果をすぐに待機することなく実行する問い合わせを送信します。
接続上で進行中の非同期問い合わせが存在してはなりません。
   </para>

   <para>
<!--
    After successfully dispatching an async query, completion status
    can be checked with <function>dblink_is_busy</function>, and the results
    are ultimately collected with <function>dblink_get_result</function>.
    It is also possible to attempt to cancel an active async query
    using <function>dblink_cancel_query</function>.
-->
非同期問い合わせの登録が成功した後、<function>dblink_is_busy</function>を使用して完了状況を検査することができます。
そして最後に、<function>dblink_get_result</function>を使用して結果を収集します。
また、<function>dblink_cancel_query</function>を使用して実行中の非同期問い合わせを取り消すことができます。
   </para>
  </refsect1>

  <refsect1>
<!--
   <title>Arguments</title>
-->
   <title>引数</title>

   <variablelist>
    <varlistentry>
     <term><parameter>connname</parameter></term>
     <listitem>
      <para>
<!--
       Name of the connection to use.
-->
使用する接続名です。
      </para>
     </listitem>
    </varlistentry>

    <varlistentry>
     <term><parameter>sql</parameter></term>
     <listitem>
      <para>
<!--
       The SQL statement that you wish to execute in the remote database,
       for example <literal>select * from pg_class</literal>.
-->
例えば<literal>select * from pg_class</literal>といった、リモートデータベースで実行させたいSQL文です。
      </para>
     </listitem>
    </varlistentry>
   </variablelist>
  </refsect1>

  <refsect1>
<!--
   <title>Return Value</title>
-->
   <title>戻り値</title>

   <para>
<!--
    Returns 1 if the query was successfully dispatched, 0 otherwise.
-->
問い合わせの登録に成功した場合1を返します。
失敗した場合は0を返します。
   </para>
  </refsect1>

  <refsect1>
<!--
   <title>Examples</title>
-->
   <title>例</title>

<programlisting>
SELECT dblink_send_query('dtest1', 'SELECT * FROM foo WHERE f1 &lt; 3');
</programlisting>
  </refsect1>
 </refentry>

 <refentry id="contrib-dblink-is-busy">
  <indexterm>
   <primary>dblink_is_busy</primary>
  </indexterm>

  <refmeta>
   <refentrytitle>dblink_is_busy</refentrytitle>
   <manvolnum>3</manvolnum>
  </refmeta>

  <refnamediv>
   <refname>dblink_is_busy</refname>
<!--
   <refpurpose>checks if connection is busy with an async query</refpurpose>
-->
   <refpurpose>接続において非同期問い合わせが実行中か検査します</refpurpose>
  </refnamediv>

  <refsynopsisdiv>
<synopsis>
dblink_is_busy(text connname) returns int
</synopsis>
  </refsynopsisdiv>

  <refsect1>
<!--
   <title>Description</title>
-->
   <title>説明</title>

   <para>
<!--
    <function>dblink_is_busy</function> tests whether an async query is in progress.
-->
<function>dblink_is_busy</function>は非同期問い合わせが進行中かどうか試験します。
   </para>
  </refsect1>

  <refsect1>
<!--
   <title>Arguments</title>
-->
   <title>引数</title>

   <variablelist>
    <varlistentry>
     <term><parameter>connname</parameter></term>
     <listitem>
      <para>
<!--
       Name of the connection to check.
-->
検査対象の接続名です。
      </para>
     </listitem>
    </varlistentry>
   </variablelist>
  </refsect1>

  <refsect1>
<!--
   <title>Return Value</title>
-->
   <title>戻り値</title>

   <para>
<!--
    Returns 1 if connection is busy, 0 if it is not busy.
    If this function returns 0, it is guaranteed that
    <function>dblink_get_result</function> will not block.
-->
接続において進行中だった場合は1、さもなくば0を返します。
この関数が0を返した場合、<function>dblink_get_result</function>がブロックされないことが保証されます。
   </para>
  </refsect1>

  <refsect1>
<!--
   <title>Examples</title>
-->
   <title>例</title>

<programlisting>
SELECT dblink_is_busy('dtest1');
</programlisting>
  </refsect1>
 </refentry>

 <refentry id="contrib-dblink-get-notify">
  <indexterm>
   <primary>dblink_get_notify</primary>
  </indexterm>

  <refmeta>
   <refentrytitle>dblink_get_notify</refentrytitle>
   <manvolnum>3</manvolnum>
  </refmeta>

  <refnamediv>
   <refname>dblink_get_notify</refname>
<!--
   <refpurpose>retrieve async notifications on a connection</refpurpose>
-->
   <refpurpose>接続上の非同期通知を取り出します</refpurpose>
  </refnamediv>

  <refsynopsisdiv>
<synopsis>
dblink_get_notify() returns setof (notify_name text, be_pid int, extra text)
dblink_get_notify(text connname) returns setof (notify_name text, be_pid int, extra text)
</synopsis>
  </refsynopsisdiv>

  <refsect1>
<!--
   <title>Description</title>
-->
   <title>説明</title>

   <para>
<!--
    <function>dblink_get_notify</function> retrieves notifications on either
    the unnamed connection, or on a named connection if specified.
    To receive notifications via dblink, <function>LISTEN</function> must
    first be issued, using <function>dblink_exec</function>.
    For details see <xref linkend="sql-listen"/> and <xref linkend="sql-notify"/>.
-->
<function>dblink_get_notify</function>は名前の付いていない接続、または、もし指定されて名前が付いている接続いずれからも通知を取り出します。
dblink経由で通知を受け取るには、<function>dblink_exec</function>を使用して<function>LISTEN</function>を最初に発行しなければなりません。
詳細は<xref linkend="sql-listen"/>と<xref linkend="sql-notify"/>を参照ください。
   </para>

  </refsect1>

  <refsect1>
<!--
   <title>Arguments</title>
-->
   <title>引数</title>

   <variablelist>
    <varlistentry>
     <term><parameter>connname</parameter></term>
     <listitem>
      <para>
<!--
       The name of a named connection to get notifications on.
-->
通知を受け取る名前つきの接続の名前
      </para>
     </listitem>
    </varlistentry>
   </variablelist>
  </refsect1>

  <refsect1>
<!--
   <title>Return Value</title>
-->
   <title>戻り値</title>
<!--
    <para>Returns <type>setof (notify_name text, be_pid int, extra text)</type>, or an empty set if none.</para>
-->
    <para><type>setof (notify_name text, be_pid int, extra text)</type>または存在しない場合は空集合を返します。</para>
  </refsect1>

  <refsect1>
<!--
   <title>Examples</title>
-->
   <title>例</title>

<screen>
SELECT dblink_exec('LISTEN virtual');
 dblink_exec
-------------
 LISTEN
(1 row)

SELECT * FROM dblink_get_notify();
 notify_name | be_pid | extra
-------------+--------+-------
(0 rows)

NOTIFY virtual;
NOTIFY

SELECT * FROM dblink_get_notify();
 notify_name | be_pid | extra
-------------+--------+-------
 virtual     |   1229 |
(1 row)
</screen>
  </refsect1>
 </refentry>

 <refentry id="contrib-dblink-get-result">
  <indexterm>
   <primary>dblink_get_result</primary>
  </indexterm>

  <refmeta>
   <refentrytitle>dblink_get_result</refentrytitle>
   <manvolnum>3</manvolnum>
  </refmeta>

  <refnamediv>
   <refname>dblink_get_result</refname>
<!--
   <refpurpose>gets an async query result</refpurpose>
-->
   <refpurpose>非同期問い合わせの結果を入手します</refpurpose>
  </refnamediv>

  <refsynopsisdiv>
<synopsis>
dblink_get_result(text connname [, bool fail_on_error]) returns setof record
</synopsis>
  </refsynopsisdiv>

  <refsect1>
<!--
   <title>Description</title>
-->
   <title>説明</title>

   <para>
<!--
    <function>dblink_get_result</function> collects the results of an
    asynchronous query previously sent with <function>dblink_send_query</function>.
    If the query is not already completed, <function>dblink_get_result</function>
    will wait until it is.
-->
<function>dblink_get_result</function>は、事前に<function>dblink_send_query</function>で送信された非同期問い合わせの結果を収集します。
問い合わせがまだ完了していなかった場合、<function>dblink_get_result</function>は終わるまで待機します。
   </para>
  </refsect1>

  <refsect1>
<!--
   <title>Arguments</title>
-->
   <title>引数</title>

   <variablelist>
    <varlistentry>
     <term><parameter>connname</parameter></term>
     <listitem>
      <para>
<!--
       Name of the connection to use.
-->
使用する接続名です。
      </para>
     </listitem>
    </varlistentry>

    <varlistentry>
     <term><parameter>fail_on_error</parameter></term>
     <listitem>
      <para>
<!--
       If true (the default when omitted) then an error thrown on the
       remote side of the connection causes an error to also be thrown
       locally. If false, the remote error is locally reported as a NOTICE,
       and the function returns no rows.
-->
真（省略時のデフォルト）の場合、接続のリモート側で発生したエラーによりローカル側でもエラーが発生します。
偽の場合リモート側のエラーはローカル側にはNOTICEとして報告され、この関数は行を返しません。
      </para>
     </listitem>
    </varlistentry>
   </variablelist>
  </refsect1>

  <refsect1>
<!--
   <title>Return Value</title>
-->
   <title>戻り値</title>

   <para>
<!--
    For an async query (that is, an SQL statement returning rows),
    the function returns the row(s) produced by the query.  To use this
    function, you will need to specify the expected set of columns,
    as previously discussed for <function>dblink</function>.
-->
非同期問い合わせ（行を返すSQL文の場合）について、この関数は問い合わせで生成された行を返します。
この関数を使用するためには、上の<function>dblink</function>で説明したように想定する列集合を指定する必要があります。
   </para>

   <para>
<!--
    For an async command (that is, an SQL statement not returning rows),
    the function returns a single row with a single text column containing
    the command's status string.  It is still necessary to specify that
    the result will have a single text column in the calling <literal>FROM</literal>
    clause.
-->
非同期コマンド（行を返さないSQL文の場合）について、この関数はコマンド状態文字列からなるテキスト列を1つ持つ1行を返します。
この場合も呼び出し元の<literal>FROM</literal>句で結果が単一のテキスト列を持つことを指定する必要があります。
   </para>
  </refsect1>

  <refsect1>
<!--
   <title>Notes</title>
-->
   <title>注釈</title>

   <para>
<!--
    This function <emphasis>must</emphasis> be called if
    <function>dblink_send_query</function> returned 1.
    It must be called once for each query
    sent, and one additional time to obtain an empty set result,
    before the connection can be used again.
-->
<function>dblink_send_query</function>が1を返した場合にこの関数を<emphasis>呼び出さなければなりません</emphasis>。
接続を再度利用できるようになる前に、送信した問い合わせに対し一度呼び出されなければなりません。
もう一度実行すると空の結果集合を得ることになります。
   </para>

   <para>
<!--
    When using <function>dblink_send_query</function> and
    <function>dblink_get_result</function>, <application>dblink</application> fetches the entire
    remote query result before returning any of it to the local query
    processor.  If the query returns a large number of rows, this can result
    in transient memory bloat in the local session.  It may be better to open
    such a query as a cursor with <function>dblink_open</function> and then fetch a
    manageable number of rows at a time.  Alternatively, use plain
    <function>dblink()</function>, which avoids memory bloat by spooling large result
    sets to disk.
-->
<function>dblink_send_query</function>と<function>dblink_get_result</function>を使う場合には、<application>dblink</application>はリモート側の問い合わせ結果をローカルの問い合わせ処理に渡す前にすべて取り込みます。
問い合わせが大量の行を返す場合、ローカルセッションで一時的なメモリ膨張が起こるかも知れません。
そのような問い合わせは<function>dblink_open</function>でカーソルとして開き、それから一度に管理可能な行数を取り出す方が良いでしょう。
あるいは、普通の<function>dblink()</function>を使って下さい。
大きな結果集合をディスクにスプールすることでメモリ膨張を回避します。
   </para>
  </refsect1>

  <refsect1>
<!--
   <title>Examples</title>
-->
   <title>例</title>

<screen>
contrib_regression=# SELECT dblink_connect('dtest1', 'dbname=contrib_regression');
 dblink_connect
----------------
 OK
(1 row)

contrib_regression=# SELECT * FROM
contrib_regression-# dblink_send_query('dtest1', 'select * from foo where f1 &lt; 3') AS t1;
 t1
----
  1
(1 row)

contrib_regression=# SELECT * FROM dblink_get_result('dtest1') AS t1(f1 int, f2 text, f3 text[]);
 f1 | f2 |     f3
----+----+------------
  0 | a  | {a0,b0,c0}
  1 | b  | {a1,b1,c1}
  2 | c  | {a2,b2,c2}
(3 rows)

contrib_regression=# SELECT * FROM dblink_get_result('dtest1') AS t1(f1 int, f2 text, f3 text[]);
 f1 | f2 | f3
----+----+----
(0 rows)

contrib_regression=# SELECT * FROM
contrib_regression-# dblink_send_query('dtest1', 'select * from foo where f1 &lt; 3; select * from foo where f1 &gt; 6') AS t1;
 t1
----
  1
(1 row)

contrib_regression=# SELECT * FROM dblink_get_result('dtest1') AS t1(f1 int, f2 text, f3 text[]);
 f1 | f2 |     f3
----+----+------------
  0 | a  | {a0,b0,c0}
  1 | b  | {a1,b1,c1}
  2 | c  | {a2,b2,c2}
(3 rows)

contrib_regression=# SELECT * FROM dblink_get_result('dtest1') AS t1(f1 int, f2 text, f3 text[]);
 f1 | f2 |      f3
----+----+---------------
  7 | h  | {a7,b7,c7}
  8 | i  | {a8,b8,c8}
  9 | j  | {a9,b9,c9}
 10 | k  | {a10,b10,c10}
(4 rows)

contrib_regression=# SELECT * FROM dblink_get_result('dtest1') AS t1(f1 int, f2 text, f3 text[]);
 f1 | f2 | f3
----+----+----
(0 rows)
</screen>
  </refsect1>
 </refentry>

 <refentry id="contrib-dblink-cancel-query">
  <indexterm>
   <primary>dblink_cancel_query</primary>
  </indexterm>

  <refmeta>
   <refentrytitle>dblink_cancel_query</refentrytitle>
   <manvolnum>3</manvolnum>
  </refmeta>

  <refnamediv>
   <refname>dblink_cancel_query</refname>
<!--
   <refpurpose>cancels any active query on the named connection</refpurpose>
-->
   <refpurpose>名前付き接続上の実行中の問い合わせをすべて取り消します</refpurpose>
  </refnamediv>

  <refsynopsisdiv>
<synopsis>
dblink_cancel_query(text connname) returns text
</synopsis>
  </refsynopsisdiv>

  <refsect1>
<!--
   <title>Description</title>
-->
   <title>説明</title>

   <para>
<!--
    <function>dblink_cancel_query</function> attempts to cancel any query that
    is in progress on the named connection.  Note that this is not
    certain to succeed (since, for example, the remote query might
    already have finished).  A cancel request simply improves the
    odds that the query will fail soon.  You must still complete the
    normal query protocol, for example by calling
    <function>dblink_get_result</function>.
-->
<function>dblink_cancel_query</function>は名前付き接続上で進行中の問い合わせをすべて取り消そうとします。
これは成功するとは限らないことに注意してください（例えばリモート問い合わせがすでに終わっているかもしれないからです）。
取り消し要求は単に問い合わせがすぐに失敗する可能性を大きくするだけです。
例えば、<function>dblink_get_result</function>を呼び出すなど、通常の問い合わせ手順を完了させる必要があります。
   </para>
  </refsect1>

  <refsect1>
<!--
   <title>Arguments</title>
-->
   <title>引数</title>

   <variablelist>
    <varlistentry>
     <term><parameter>connname</parameter></term>
     <listitem>
      <para>
<!--
       Name of the connection to use.
-->
使用する接続名です。
      </para>
     </listitem>
    </varlistentry>
   </variablelist>
  </refsect1>

  <refsect1>
<!--
   <title>Return Value</title>
-->
   <title>戻り値</title>

   <para>
<!--
    Returns <literal>OK</literal> if the cancel request has been sent, or
    the text of an error message on failure.
-->
取り消し要求が送信された場合<literal>OK</literal>を、さもなくば失敗についてのエラーメッセージテキストを返します。
   </para>
  </refsect1>

  <refsect1>
<!--
   <title>Examples</title>
-->
   <title>例</title>

<programlisting>
SELECT dblink_cancel_query('dtest1');
</programlisting>
  </refsect1>
 </refentry>

 <refentry id="contrib-dblink-get-pkey">
  <indexterm>
   <primary>dblink_get_pkey</primary>
  </indexterm>

  <refmeta>
   <refentrytitle>dblink_get_pkey</refentrytitle>
   <manvolnum>3</manvolnum>
  </refmeta>

  <refnamediv>
   <refname>dblink_get_pkey</refname>
<!--
   <refpurpose>returns the positions and field names of a relation's
    primary key fields
-->
   <refpurpose>
リレーションの主キーフィールドの位置とフィールド名を返します
   </refpurpose>
  </refnamediv>

  <refsynopsisdiv>
<synopsis>
dblink_get_pkey(text relname) returns setof dblink_pkey_results
</synopsis>
  </refsynopsisdiv>

  <refsect1>
<!--
   <title>Description</title>
-->
   <title>説明</title>

   <para>
<!--
    <function>dblink_get_pkey</function> provides information about the primary
    key of a relation in the local database.  This is sometimes useful
    in generating queries to be sent to remote databases.
-->
<function>dblink_get_pkey</function>は、ローカルデータベース内のリレーションの主キーに関する情報を提供します。
これはリモートデータベースに送信する問い合わせを生成する際に役に立つことがあります。
   </para>
  </refsect1>

  <refsect1>
<!--
   <title>Arguments</title>
-->
   <title>引数</title>

   <variablelist>
    <varlistentry>
     <term><parameter>relname</parameter></term>
     <listitem>
      <para>
<!--
       Name of a local relation, for example <literal>foo</literal> or
       <literal>myschema.mytab</literal>.  Include double quotes if the
       name is mixed-case or contains special characters, for
       example <literal>"FooBar"</literal>; without quotes, the string
       will be folded to lower case.
-->
例えば<literal>foo</literal>や<literal>myschema.mytab</literal>といった、ローカル側のリレーションの名前です。
例えば<literal>"FooBar"</literal>のように名前に大文字小文字が混在する場合や特殊文字が含まれる場合は二重引用符で括ってください。
引用符がないと文字列は小文字に変換されます。
      </para>
     </listitem>
    </varlistentry>
   </variablelist>
  </refsect1>

  <refsect1>
<!--
   <title>Return Value</title>
-->
   <title>戻り値</title>

   <para>
<!--
    Returns one row for each primary key field, or no rows if the relation
    has no primary key.  The result row type is defined as
-->
主キー毎に1行を返します。
リレーションが主キーを持たない場合は行は返されません。
結果の行型は以下のように定義されます。

<programlisting>
CREATE TYPE dblink_pkey_results AS (position int, colname text);
</programlisting>

<!--
    The <literal>position</literal> column simply runs from 1 to <replaceable>N</replaceable>;
    it is the number of the field within the primary key, not the number
    within the table's columns.
-->
<literal>position</literal>列は単に1から<replaceable>N</replaceable>を返します。
それは、主キー内にあるフィールドの数で、テーブルの列内にある数ではありません。
   </para>
  </refsect1>

  <refsect1>
<!--
   <title>Examples</title>
-->
   <title>例</title>

<screen>
CREATE TABLE foobar (
    f1 int,
    f2 int,
    f3 int,
    PRIMARY KEY (f1, f2, f3)
);
CREATE TABLE

SELECT * FROM dblink_get_pkey('foobar');
 position | colname
----------+---------
        1 | f1
        2 | f2
        3 | f3
(3 rows)
</screen>
  </refsect1>
 </refentry>

 <refentry id="contrib-dblink-build-sql-insert">
  <indexterm>
   <primary>dblink_build_sql_insert</primary>
  </indexterm>

  <refmeta>
   <refentrytitle>dblink_build_sql_insert</refentrytitle>
   <manvolnum>3</manvolnum>
  </refmeta>

  <refnamediv>
   <refname>dblink_build_sql_insert</refname>
   <refpurpose>
<!--
    builds an INSERT statement using a local tuple, replacing the
    primary key field values with alternative supplied values
-->
ローカル側のタプルを使用し、主キーフィールドの値を別の提供される値に置き換えてINSERT文を構築します
   </refpurpose>
  </refnamediv>

  <refsynopsisdiv>
<synopsis>
dblink_build_sql_insert(text relname,
                        int2vector primary_key_attnums,
                        integer num_primary_key_atts,
                        text[] src_pk_att_vals_array,
                        text[] tgt_pk_att_vals_array) returns text
</synopsis>
  </refsynopsisdiv>

  <refsect1>
<!--
   <title>Description</title>
-->
   <title>説明</title>

   <para>
<!--
    <function>dblink_build_sql_insert</function> can be useful in doing selective
    replication of a local table to a remote database.  It selects a row
    from the local table based on primary key, and then builds an SQL
    <command>INSERT</command> command that will duplicate that row, but with
    the primary key values replaced by the values in the last argument.
    (To make an exact copy of the row, just specify the same values for
    the last two arguments.)
-->
<function>dblink_build_sql_insert</function>はローカル側のテーブルの一部を選択した複製をリモートデータベースに行う場合に有用になる可能性があります。
これは主キーによりローカルテーブルから行を選択し、その主キー値を最後の引数で与えた値に置き換えて、行を複製する<command>INSERT</command> SQLコマンドを構築します。
（行をそのまま複製する場合は、単に最後の2つの引数に同じ値を指定してください。）
   </para>
  </refsect1>

  <refsect1>
<!--
   <title>Arguments</title>
-->
   <title>引数</title>

   <variablelist>
    <varlistentry>
     <term><parameter>relname</parameter></term>
     <listitem>
      <para>
<!--
       Name of a local relation, for example <literal>foo</literal> or
       <literal>myschema.mytab</literal>.  Include double quotes if the
       name is mixed-case or contains special characters, for
       example <literal>"FooBar"</literal>; without quotes, the string
       will be folded to lower case.
-->
例えば<literal>foo</literal>や<literal>myschema.mytab</literal>といったローカル側のリレーションの名前です。
例えば<literal>"FooBar"</literal>のように名前に大文字小文字が混在する場合や特殊文字が含まれる場合は二重引用符で括ってください。
引用符がないと文字列は小文字に変換されます。
      </para>
     </listitem>
    </varlistentry>

    <varlistentry>
     <term><parameter>primary_key_attnums</parameter></term>
     <listitem>
      <para>
<!--
       Attribute numbers (1-based) of the primary key fields,
       for example <literal>1 2</literal>.
-->
例えば<literal>1 2</literal>といった、主キーフィールドの属性番号（1始まり）です。
      </para>
     </listitem>
    </varlistentry>

    <varlistentry>
     <term><parameter>num_primary_key_atts</parameter></term>
     <listitem>
      <para>
<!--
       The number of primary key fields.
-->
主キーフィールドの個数です。
      </para>
     </listitem>
    </varlistentry>

    <varlistentry>
     <term><parameter>src_pk_att_vals_array</parameter></term>
     <listitem>
      <para>
<!--
       Values of the primary key fields to be used to look up the
       local tuple.  Each field is represented in text form.
       An error is thrown if there is no local row with these
       primary key values.
-->
ローカルタプルを検索するために使用される主キーフィールドの値です。
各フィールドはテキスト形式で表されます。
これらの主キーの値を持つ行がローカル側に存在しない場合はエラーが発生します。
      </para>
     </listitem>
    </varlistentry>

    <varlistentry>
     <term><parameter>tgt_pk_att_vals_array</parameter></term>
     <listitem>
      <para>
<!--
       Values of the primary key fields to be placed in the resulting
       <command>INSERT</command> command.  Each field is represented in text form.
-->
最終的な<command>INSERT</command>コマンドにおいて置き換えられる主キーフィールドの値です。
各フィールドはテキスト形式で表されます。
      </para>
     </listitem>
    </varlistentry>
   </variablelist>
  </refsect1>

  <refsect1>
<!--
   <title>Return Value</title>
-->
   <title>戻り値</title>

<!--
   <para>Returns the requested SQL statement as text.</para>
-->
   <para>要求したSQL文をテキストとして返します。</para>
  </refsect1>

  <refsect1>
<!--
   <title>Notes</title>
-->
   <title>注釈</title>

   <para>
<!--
    As of <productname>PostgreSQL</productname> 9.0, the attribute numbers in
    <parameter>primary_key_attnums</parameter> are interpreted as logical
    column numbers, corresponding to the column's position in
    <literal>SELECT * FROM relname</literal>.  Previous versions interpreted the
    numbers as physical column positions.  There is a difference if any
    column(s) to the left of the indicated column have been dropped during
    the lifetime of the table.
-->
<productname>PostgreSQL</productname> 9.0の段階で、<parameter>primary_key_attnums</parameter>の中の属性数は、<literal>SELECT * FROM relname</literal>内の列の位置に対応する、論理的列数として翻訳されます。
以前のバージョンは物理的な列の位置として数を翻訳しました。
テーブルの存続期間中に、表示された列の左側のどんな列でも削除されると差異が生じます。
   </para>
  </refsect1>

  <refsect1>
<!--
   <title>Examples</title>
-->
   <title>例</title>

<screen>
SELECT dblink_build_sql_insert('foo', '1 2', 2, '{"1", "a"}', '{"1", "b''a"}');
             dblink_build_sql_insert
--------------------------------------------------
 INSERT INTO foo(f1,f2,f3) VALUES('1','b''a','1')
(1 row)
</screen>
  </refsect1>
 </refentry>

 <refentry id="contrib-dblink-build-sql-delete">
  <indexterm>
   <primary>dblink_build_sql_delete</primary>
  </indexterm>

  <refmeta>
   <refentrytitle>dblink_build_sql_delete</refentrytitle>
   <manvolnum>3</manvolnum>
  </refmeta>

  <refnamediv>
   <refname>dblink_build_sql_delete</refname>
<!--
   <refpurpose>builds a DELETE statement using supplied values for primary
    key field values
-->
   <refpurpose>
主キーフィールドの値として提供された値を使用したDELETE文を構築します
   </refpurpose>
  </refnamediv>

  <refsynopsisdiv>
<synopsis>
dblink_build_sql_delete(text relname,
                        int2vector primary_key_attnums,
                        integer num_primary_key_atts,
                        text[] tgt_pk_att_vals_array) returns text
</synopsis>
  </refsynopsisdiv>

  <refsect1>
<!--
   <title>Description</title>
-->
   <title>説明</title>

   <para>
<!--
    <function>dblink_build_sql_delete</function> can be useful in doing selective
    replication of a local table to a remote database.  It builds an SQL
    <command>DELETE</command> command that will delete the row with the given
    primary key values.
-->
<function>dblink_build_sql_delete</function>はローカル側のテーブルの一部を選択した複製をリモートデータベースに行う場合に有用になる可能性があります。
これは指定した主キーの値を持つ行を削除する<command>DELETE</command> SQLコマンドを構築します。
   </para>
  </refsect1>

  <refsect1>
<!--
   <title>Arguments</title>
-->
   <title>引数</title>

   <variablelist>
    <varlistentry>
     <term><parameter>relname</parameter></term>
     <listitem>
      <para>
<!--
       Name of a local relation, for example <literal>foo</literal> or
       <literal>myschema.mytab</literal>.  Include double quotes if the
       name is mixed-case or contains special characters, for
       example <literal>"FooBar"</literal>; without quotes, the string
       will be folded to lower case.
-->
例えば<literal>foo</literal>や<literal>myschema.mytab</literal>といったローカル側のリレーションの名前です。
例えば<literal>"FooBar"</literal>のように名前に大文字小文字が混在する場合や特殊文字が含まれる場合は二重引用符で括ってください。
引用符がないと文字列は小文字に変換されます。
      </para>
     </listitem>
    </varlistentry>

    <varlistentry>
     <term><parameter>primary_key_attnums</parameter></term>
     <listitem>
      <para>
<!--
       Attribute numbers (1-based) of the primary key fields,
       for example <literal>1 2</literal>.
-->
例えば<literal>1 2</literal>といった、主キーフィールドの属性番号（1始まり）です。
      </para>
     </listitem>
    </varlistentry>

    <varlistentry>
     <term><parameter>num_primary_key_atts</parameter></term>
     <listitem>
      <para>
<!--
       The number of primary key fields.
-->
主キーフィールドの個数です。
      </para>
     </listitem>
    </varlistentry>

    <varlistentry>
     <term><parameter>tgt_pk_att_vals_array</parameter></term>
     <listitem>
      <para>
<!--
       Values of the primary key fields to be used in the resulting
       <command>DELETE</command> command.  Each field is represented in text form.
-->
最終的な<command>DELETE</command>コマンドにおいて使用される主キーフィールドの値です。
各フィールドはテキスト形式で表されます。
      </para>
     </listitem>
    </varlistentry>
   </variablelist>
  </refsect1>

  <refsect1>
<!--
   <title>Return Value</title>
-->
   <title>戻り値</title>

<!--
   <para>Returns the requested SQL statement as text.</para>
-->
   <para>
要求したSQL文をテキストとして返します。
   </para>
  </refsect1>

  <refsect1>
<!--
   <title>Notes</title>
-->
   <title>注釈</title>

   <para>
<!--
    As of <productname>PostgreSQL</productname> 9.0, the attribute numbers in
    <parameter>primary_key_attnums</parameter> are interpreted as logical
    column numbers, corresponding to the column's position in
    <literal>SELECT * FROM relname</literal>.  Previous versions interpreted the
    numbers as physical column positions.  There is a difference if any
    column(s) to the left of the indicated column have been dropped during
    the lifetime of the table.
-->
<productname>PostgreSQL</productname> 9.0の段階で、<parameter>primary_key_attnums</parameter>の中の属性数は、<literal>SELECT * FROM relname</literal>内の列の位置に対応する、論理的列数として翻訳されます。
以前のバージョンは物理的な列の位置として数を翻訳しました。
テーブルの存続期間中に、表示された列の左側のどんな列でも削除されると差異が生じます。
   </para>
  </refsect1>

  <refsect1>
<!--
   <title>Examples</title>
-->
   <title>例</title>

<screen>
SELECT dblink_build_sql_delete('"MyFoo"', '1 2', 2, '{"1", "b"}');
           dblink_build_sql_delete
---------------------------------------------
 DELETE FROM "MyFoo" WHERE f1='1' AND f2='b'
(1 row)
</screen>
  </refsect1>
 </refentry>

 <refentry id="contrib-dblink-build-sql-update">
  <indexterm>
   <primary>dblink_build_sql_update</primary>
  </indexterm>

  <refmeta>
   <refentrytitle>dblink_build_sql_update</refentrytitle>
   <manvolnum>3</manvolnum>
  </refmeta>

  <refnamediv>
   <refname>dblink_build_sql_update</refname>
<!--
   <refpurpose>builds an UPDATE statement using a local tuple, replacing
    the primary key field values with alternative supplied values
   </refpurpose>
-->
   <refpurpose>主キーフィールドの値として提供された値を使用したUPDATE文を構築します
   </refpurpose>
  </refnamediv>

  <refsynopsisdiv>
<synopsis>
dblink_build_sql_update(text relname,
                        int2vector primary_key_attnums,
                        integer num_primary_key_atts,
                        text[] src_pk_att_vals_array,
                        text[] tgt_pk_att_vals_array) returns text
</synopsis>
  </refsynopsisdiv>

  <refsect1>
<!--
   <title>Description</title>
-->
   <title>説明</title>

   <para>
<!--
    <function>dblink_build_sql_update</function> can be useful in doing selective
    replication of a local table to a remote database.  It selects a row
    from the local table based on primary key, and then builds an SQL
    <command>UPDATE</command> command that will duplicate that row, but with
    the primary key values replaced by the values in the last argument.
    (To make an exact copy of the row, just specify the same values for
    the last two arguments.)  The <command>UPDATE</command> command always assigns
    all fields of the row &mdash; the main difference between this and
    <function>dblink_build_sql_insert</function> is that it's assumed that
    the target row already exists in the remote table.
-->
<function>dblink_build_sql_update</function>はローカル側のテーブルの一部を選択した複製をリモートデータベースに行う場合に有用になる可能性があります。
これは主キーによりローカルテーブルから行を選択し、その主キー値を最後の引数で与えた値に置き換えて、行を複製する<command>UPDATE</command> SQLコマンドを構築します。
（行をそのまま複製する場合は、単に最後の2つの引数に同じ値を指定してください。）
この<command>UPDATE</command>コマンドは常に行のすべてのフィールドを代入します。
この関数と<function>dblink_build_sql_insert</function>の主な違いは、対象の行がリモート側のテーブルにすでに存在すると仮定している点です。
   </para>
  </refsect1>

  <refsect1>
<!--
   <title>Arguments</title>
-->
   <title>引数</title>

   <variablelist>
    <varlistentry>
     <term><parameter>relname</parameter></term>
     <listitem>
      <para>
<!--
       Name of a local relation, for example <literal>foo</literal> or
       <literal>myschema.mytab</literal>.  Include double quotes if the
       name is mixed-case or contains special characters, for
       example <literal>"FooBar"</literal>; without quotes, the string
       will be folded to lower case.
-->
例えば<literal>foo</literal>や<literal>myschema.mytab</literal>といったローカル側のリレーションの名前です。
例えば<literal>"FooBar"</literal>のように名前に大文字小文字が混在する場合や特殊文字が含まれる場合は二重引用符で括ってください。
引用符がないと文字列は小文字に変換されます。
      </para>
     </listitem>
    </varlistentry>

    <varlistentry>
     <term><parameter>primary_key_attnums</parameter></term>
     <listitem>
      <para>
<!--
       Attribute numbers (1-based) of the primary key fields,
       for example <literal>1 2</literal>.
-->
例えば<literal>1 2</literal>といった、主キーフィールドの属性番号（1始まり）です。
      </para>
     </listitem>
    </varlistentry>

    <varlistentry>
     <term><parameter>num_primary_key_atts</parameter></term>
     <listitem>
      <para>
<!--
       The number of primary key fields.
-->
主キーフィールドの個数です。
      </para>
     </listitem>
    </varlistentry>

    <varlistentry>
     <term><parameter>src_pk_att_vals_array</parameter></term>
     <listitem>
      <para>
<!--
       Values of the primary key fields to be used to look up the
       local tuple.  Each field is represented in text form.
       An error is thrown if there is no local row with these
       primary key values.
-->
ローカルタプルを検索するために使用される主キーフィールドの値です。
各フィールドはテキスト形式で表されます。
これらの主キーの値を持つ行がローカル側に存在しない場合はエラーが発生します。
      </para>
     </listitem>
    </varlistentry>

    <varlistentry>
     <term><parameter>tgt_pk_att_vals_array</parameter></term>
     <listitem>
      <para>
<!--
       Values of the primary key fields to be placed in the resulting
       <command>UPDATE</command> command.  Each field is represented in text form.
-->
最終的な<command>UPDATE</command>コマンドにおいて置き換えられる主キーフィールドの値です。
各フィールドはテキスト形式で表されます。
      </para>
     </listitem>
    </varlistentry>
   </variablelist>
  </refsect1>

  <refsect1>
<!--
   <title>Return Value</title>
-->
   <title>戻り値</title>

<!--
   <para>Returns the requested SQL statement as text.</para>
-->
   <para>要求したSQL文をテキストとして返します。</para>
  </refsect1>

  <refsect1>
<!--
   <title>Notes</title>
-->
   <title>注釈</title>

   <para>
<!--
    As of <productname>PostgreSQL</productname> 9.0, the attribute numbers in
    <parameter>primary_key_attnums</parameter> are interpreted as logical
    column numbers, corresponding to the column's position in
    <literal>SELECT * FROM relname</literal>.  Previous versions interpreted the
    numbers as physical column positions.  There is a difference if any
    column(s) to the left of the indicated column have been dropped during
    the lifetime of the table.
-->
<productname>PostgreSQL</productname> 9.0の段階で、<parameter>primary_key_attnums</parameter>の中の属性数は、<literal>SELECT * FROM relname</literal>内の列の位置に対応する、論理的列数として翻訳されます。
以前のバージョンは物理的な列の位置として数を翻訳しました。
テーブルの存続期間中に、表示された列の左側のどんな列でも削除されると差異が生じます。
   </para>
  </refsect1>

  <refsect1>
<!--
   <title>Examples</title>
-->
   <title>例</title>

<screen>
SELECT dblink_build_sql_update('foo', '1 2', 2, '{"1", "a"}', '{"1", "b"}');
                   dblink_build_sql_update
-------------------------------------------------------------
 UPDATE foo SET f1='1',f2='b',f3='1' WHERE f1='1' AND f2='b'
(1 row)
</screen>
  </refsect1>
 </refentry>

</sect1><|MERGE_RESOLUTION|>--- conflicted
+++ resolved
@@ -20,7 +20,6 @@
  </para>
 
  <para>
-<<<<<<< HEAD
   <filename>dblink</filename> can report the following wait events under the wait
   event type <literal>Extension</literal>.
  </para>
@@ -56,9 +55,7 @@
  </variablelist>
 
  <para>
-=======
-<!--
->>>>>>> 32de6336
+<!--
   See also <xref linkend="postgres-fdw"/>, which provides roughly the same
   functionality using a more modern and standards-compliant infrastructure.
 -->

<!--
doc/src/sgml/ref/alter_large_object.sgml
PostgreSQL documentation
-->

<refentry id="sql-alterlargeobject">
 <indexterm zone="sql-alterlargeobject">
  <primary>ALTER LARGE OBJECT</primary>
 </indexterm>

 <refmeta>
  <refentrytitle>ALTER LARGE OBJECT</refentrytitle>
  <manvolnum>7</manvolnum>
<!--
  <refmiscinfo>SQL - Language Statements</refmiscinfo>
-->
  <refmiscinfo>SQL - 言語</refmiscinfo>
 </refmeta>

 <refnamediv>
  <refname>ALTER LARGE OBJECT</refname>
<!--
  <refpurpose>change the definition of a large object</refpurpose>
-->
  <refpurpose>ラージオブジェクトの定義を変更する</refpurpose>
 </refnamediv>

 <refsynopsisdiv>
<synopsis>
ALTER LARGE OBJECT <replaceable class="parameter">large_object_oid</replaceable> OWNER TO { <replaceable>new_owner</replaceable> | CURRENT_USER | SESSION_USER }
</synopsis>
 </refsynopsisdiv>

 <refsect1>
<!--
  <title>Description</title>
-->
  <title>説明</title>

  <para>
<!--
   <command>ALTER LARGE OBJECT</command> changes the definition of a
   large object.
<<<<<<< HEAD
  </para>

  <para>
=======
-->
<command>ALTER LARGE OBJECT</command>はラージオブジェクトの定義を変更します。
  </para>

  <para>
<!--
>>>>>>> bd0a9e56
   You must own the large object to use <command>ALTER LARGE OBJECT</command>.
   To alter the owner, you must also be a direct or indirect member of the new
   owning role.  (However, a superuser can alter any large object anyway.)
   Currently, the only functionality is to assign a new owner, so both
   restrictions always apply.
<<<<<<< HEAD
=======
-->
<command>ALTER LARGE OBJECT</command>を使用するためにはラージオブジェクトを所有していなければなりません。
所有者を変更するためには、新しく所有するロールの直接または間接のメンバでもなければなりません。
(しかし、スーパーユーザはラージオブジェクトを変更できます。)
今のところ、唯一の機能は新しい所有者の割り当てですので、両方の制限が常に適用されます。
>>>>>>> bd0a9e56
  </para>
 </refsect1>

 <refsect1>
<!--
  <title>Parameters</title>
-->
  <title>パラメータ</title>

  <variablelist>
   <varlistentry>
    <term><replaceable>large_object_oid</replaceable></term>
    <listitem>
     <para>
<!--
      OID of the large object to be altered
-->
変更対象のラージオブジェクトのOIDです。
     </para>
    </listitem>
   </varlistentry>

   <varlistentry>
    <term><replaceable>new_owner</replaceable></term>
    <listitem>
     <para>
<!--
      The new owner of the large object
-->
ラージオブジェクトの新しい所有者です。
     </para>
    </listitem>
   </varlistentry>
  </variablelist>
 </refsect1>

 <refsect1>
<!--
  <title>Compatibility</title>
-->
  <title>互換性</title>

  <para>
<!--
   There is no <command>ALTER LARGE OBJECT</command> statement in the SQL
   standard.
-->
標準SQLには<command>ALTER LARGE OBJECT</command>文はありません。
  </para>
 </refsect1>

 <refsect1>
<!--
  <title>See Also</title>
-->
  <title>関連項目</title>

  <simplelist type="inline">
   <member><xref linkend="largeobjects"/></member>
  </simplelist>
 </refsect1>

</refentry><|MERGE_RESOLUTION|>--- conflicted
+++ resolved
@@ -41,31 +41,22 @@
 <!--
    <command>ALTER LARGE OBJECT</command> changes the definition of a
    large object.
-<<<<<<< HEAD
-  </para>
-
-  <para>
-=======
 -->
 <command>ALTER LARGE OBJECT</command>はラージオブジェクトの定義を変更します。
   </para>
 
   <para>
 <!--
->>>>>>> bd0a9e56
    You must own the large object to use <command>ALTER LARGE OBJECT</command>.
    To alter the owner, you must also be a direct or indirect member of the new
    owning role.  (However, a superuser can alter any large object anyway.)
    Currently, the only functionality is to assign a new owner, so both
    restrictions always apply.
-<<<<<<< HEAD
-=======
 -->
 <command>ALTER LARGE OBJECT</command>を使用するためにはラージオブジェクトを所有していなければなりません。
 所有者を変更するためには、新しく所有するロールの直接または間接のメンバでもなければなりません。
 (しかし、スーパーユーザはラージオブジェクトを変更できます。)
 今のところ、唯一の機能は新しい所有者の割り当てですので、両方の制限が常に適用されます。
->>>>>>> bd0a9e56
   </para>
  </refsect1>
 

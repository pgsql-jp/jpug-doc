--- conflicted
+++ resolved
@@ -23,19 +23,9 @@
   <acronym>BRIN</acronym> is designed for handling very large tables
   in which certain columns have some natural correlation with their
   physical location within the table.
-<<<<<<< HEAD
- </para>
-
- <para>
-=======
--->
-<acronym>BRIN</acronym>は「ブロックレンジインデックス」(Block Range Index)の略です。
-<acronym>BRIN</acronym>は、ある列がテーブル内の物理的な位置と自然な相関があるような、非常に大規模なテーブルのために設計されています。
- </para>
-
- <para>
-<!--
->>>>>>> 185876a6
+ </para>
+
+ <para>
   <acronym>BRIN</acronym> works in terms of <firstterm>block ranges</firstterm>
   (or <quote>page ranges</quote>).
   A block range is a group of pages that are physically
@@ -122,21 +112,9 @@
    does not automatically acquire a summary tuple;
    those tuples remain unsummarized until a summarization run is
    invoked later, creating the initial summary for that range.
-<<<<<<< HEAD
   </para>
 
   <para>
-=======
--->
-インデックスを作成した当初は、すべてのヒープページがスキャンされ、終端が不完全なものも含め、各々のレンジに対してサマリーインデックスタプルが作成されます。
-新しいページにデータが登録されると、新しいタプルのデータを元に、すでにサマリー済みのページレンジのサマリー情報が更新されます。
-最終サマリーレンジに適合しない新しいページが作成されると、そのレンジに対して自動的にはサマリータプルが作成されません。
-これらのタプルは、後でサマリー処理が走って初期サマリー情報が作成されるまではサマリーされません。
-  </para>
-
-  <para>
-<!--
->>>>>>> 185876a6
    There are several ways to trigger the initial summarization of a page range.
    If the table is vacuumed, either manually or by
    <link linkend="autovacuum">autovacuum</link>, all existing unsummarized
@@ -147,7 +125,6 @@
    whenever autovacuum runs in that database, summarization will occur for all
    unsummarized page ranges that have been filled,
    regardless of whether the table itself is processed by autovacuum; see below.
-<<<<<<< HEAD
   </para>
 
   <para>
@@ -161,44 +138,11 @@
      <function>brin_summarize_range(regclass, bigint)</function>
      which summarizes only the range containing the given page,
      if it is unsummarized.
-=======
--->
-ページレンジの初期サマリー処理を起動する複数の方法があります。
-手動あるいは<link linkend="autovacuum">autovacuum</link>のどちらでも良いですが、テーブルがバキュームされるとすべてのまだサマライズされていないページレンジがサマライズされます。
-また、インデックスの<xref linkend="index-reloption-autosummarize"/>パラメータが有効なら、これはデフォルトでは有効ではありませんが、そのデータベースに対してバキュームが実行されると、自動バキュームによってそのテーブル自体が処理されるかどうかにかかわらず、すべての挿入された未サマリーページレンジに対してサマリー処理が実行されます。
-以下を見てください。
-  </para>
-
-  <para>
-<!--
-   Lastly, the following functions can be used:
--->
-最後に、次の関数が利用できます。
-   <simplelist>
-    <member>
-<!--
-     <function>brin_summarize_new_values(regclass)</function>
-     which summarizes all unsummarized ranges;
--->
-すべての未サマリーレンジをサマライズする<function>brin_summarize_new_values(regclass)</function>
-    </member>
-    <member>
-<!--
-     <function>brin_summarize_range(regclass, bigint)</function>
-     which summarizes only the range containing the given page,
-     if it is unsummarized.
--->
-もしまだサマライズされていなければ、指定されたページを含む指定されたレンジのみをサマライズする<function>brin_summarize_range(regclass, bigint)</function>
->>>>>>> 185876a6
     </member>
    </simplelist>
   </para>
 
   <para>
-<<<<<<< HEAD
-=======
-<!--
->>>>>>> 185876a6
    When autosummarization is enabled, a request is sent to
    <literal>autovacuum</literal> to execute a targeted summarization
    for a block range when an insertion is detected for the first item
@@ -207,43 +151,20 @@
    worker finishes running in the
    same database.  If the request queue is full, the request is not recorded
    and a message is sent to the server log:
--->
-自動サマリー機能が有効な場合、次のブロックレンジの最初のページの最初の項目の挿入が検出されると、同じデータベースで実行中の自動バキュームワーカーの次の実行の終了時に処理されるブロックレンジをターゲットとするサマリー機能を実行する要求が<literal>autovacuum</literal>に送信されます。
-もしリクエストキューが満杯ならばそのリクエストは記録されず、次のメッセージがサーバのログに送信されます。
 <screen>
 LOG:  request for BRIN range summarization for index "brin_wi_idx" page 128 was not recorded
 </screen>
-<<<<<<< HEAD
    When this happens, the range will remain unsummarized until the next
    regular vacuum run on the table, or one of the functions mentioned above
    are invoked.
   </para>
 
   <para>
-=======
-<!--
-   When this happens, the range will remain unsummarized until the next
-   regular vacuum run on the table, or one of the functions mentioned above
-   are invoked.
--->
-この状態が発生すると、テーブルの次の通常バキュームが実行されるか、上で述べた関数のどれかが実行されるまでは、そのレンジはサマライズされない状態にとどまります。
-  </para>
-
-  <para>
-<!--
->>>>>>> 185876a6
    Conversely, a range can be de-summarized using the
    <function>brin_desummarize_range(regclass, bigint)</function> function,
    which is useful when the index tuple is no longer a very good
    representation because the existing values have changed.
    See <xref linkend="functions-admin-index"/> for details.
-<<<<<<< HEAD
-=======
--->
-反対に、レンジは<function>brin_desummarize_range(regclass, bigint)</function>関数で非サマリー化できます。
-これは、既存の値が変更されたためにインデックスタプルがもはや値の表現としては適当でなくなった場合に有効です。
-詳細は<xref linkend="functions-admin-index"/>を見てください。
->>>>>>> 185876a6
   </para>
 
  </sect2>
@@ -891,14 +812,7 @@
    </para>
 
    <para>
-<<<<<<< HEAD
     bloom operator classes accept these parameters:
-=======
-<!--
-    bloom operator classes accept these parameters:
--->
-bloom演算子クラスでは次のパラメータを受け取ります。
->>>>>>> 185876a6
    </para>
 
    <variablelist>
@@ -946,14 +860,7 @@
    </variablelist>
 
    <para>
-<<<<<<< HEAD
     minmax-multi operator classes accept these parameters:
-=======
-<!--
-    minmax-multi operator classes accept these parameters:
--->
-minmax-multi演算子クラスでは次のパラメータを受け取ります。
->>>>>>> 185876a6
    </para>
 
    <variablelist>

/*-------------------------------------------------------------------------
 *
 * nodeForeignscan.c
 *	  Routines to support scans of foreign tables
 *
 * Portions Copyright (c) 1996-2016, PostgreSQL Global Development Group
 * Portions Copyright (c) 1994, Regents of the University of California
 *
 *
 * IDENTIFICATION
 *	  src/backend/executor/nodeForeignscan.c
 *
 *-------------------------------------------------------------------------
 */
/*
 * INTERFACE ROUTINES
 *
 *		ExecForeignScan			scans a foreign table.
 *		ExecInitForeignScan		creates and initializes state info.
 *		ExecReScanForeignScan	rescans the foreign relation.
 *		ExecEndForeignScan		releases any resources allocated.
 */
#include "postgres.h"

#include "executor/executor.h"
#include "executor/nodeForeignscan.h"
#include "foreign/fdwapi.h"
#include "utils/memutils.h"
#include "utils/rel.h"

static TupleTableSlot *ForeignNext(ForeignScanState *node);
static bool ForeignRecheck(ForeignScanState *node, TupleTableSlot *slot);


/* ----------------------------------------------------------------
 *		ForeignNext
 *
 *		This is a workhorse for ExecForeignScan
 * ----------------------------------------------------------------
 */
static TupleTableSlot *
ForeignNext(ForeignScanState *node)
{
	TupleTableSlot *slot;
	ForeignScan *plan = (ForeignScan *) node->ss.ps.plan;
	ExprContext *econtext = node->ss.ps.ps_ExprContext;
	MemoryContext oldcontext;

	/* Call the Iterate function in short-lived context */
	oldcontext = MemoryContextSwitchTo(econtext->ecxt_per_tuple_memory);
	if (plan->operation != CMD_SELECT)
		slot = node->fdwroutine->IterateDirectModify(node);
	else
		slot = node->fdwroutine->IterateForeignScan(node);
	MemoryContextSwitchTo(oldcontext);

	/*
	 * If any system columns are requested, we have to force the tuple into
	 * physical-tuple form to avoid "cannot extract system attribute from
	 * virtual tuple" errors later.  We also insert a valid value for
	 * tableoid, which is the only actually-useful system column.
	 */
	if (plan->fsSystemCol && !TupIsNull(slot))
	{
		HeapTuple	tup = ExecMaterializeSlot(slot);

		tup->t_tableOid = RelationGetRelid(node->ss.ss_currentRelation);
	}

	return slot;
}

/*
 * ForeignRecheck -- access method routine to recheck a tuple in EvalPlanQual
 */
static bool
ForeignRecheck(ForeignScanState *node, TupleTableSlot *slot)
{
	FdwRoutine *fdwroutine = node->fdwroutine;
	ExprContext *econtext;

	/*
	 * extract necessary information from foreign scan node
	 */
	econtext = node->ss.ps.ps_ExprContext;

	/* Does the tuple meet the remote qual condition? */
	econtext->ecxt_scantuple = slot;

	ResetExprContext(econtext);

	/*
	 * If an outer join is pushed down, RecheckForeignScan may need to store a
	 * different tuple in the slot, because a different set of columns may go
	 * to NULL upon recheck.  Otherwise, it shouldn't need to change the slot
	 * contents, just return true or false to indicate whether the quals still
	 * pass.  For simple cases, setting fdw_recheck_quals may be easier than
	 * providing this callback.
	 */
	if (fdwroutine->RecheckForeignScan &&
		!fdwroutine->RecheckForeignScan(node, slot))
		return false;

	return ExecQual(node->fdw_recheck_quals, econtext, false);
}

/* ----------------------------------------------------------------
 *		ExecForeignScan(node)
 *
 *		Fetches the next tuple from the FDW, checks local quals, and
 *		returns it.
 *		We call the ExecScan() routine and pass it the appropriate
 *		access method functions.
 * ----------------------------------------------------------------
 */
TupleTableSlot *
ExecForeignScan(ForeignScanState *node)
{
	return ExecScan((ScanState *) node,
					(ExecScanAccessMtd) ForeignNext,
					(ExecScanRecheckMtd) ForeignRecheck);
}


/* ----------------------------------------------------------------
 *		ExecInitForeignScan
 * ----------------------------------------------------------------
 */
ForeignScanState *
ExecInitForeignScan(ForeignScan *node, EState *estate, int eflags)
{
	ForeignScanState *scanstate;
	Relation	currentRelation = NULL;
	Index		scanrelid = node->scan.scanrelid;
	Index		tlistvarno;
	FdwRoutine *fdwroutine;

	/* check for unsupported flags */
	Assert(!(eflags & (EXEC_FLAG_BACKWARD | EXEC_FLAG_MARK)));

	/*
	 * create state structure
	 */
	scanstate = makeNode(ForeignScanState);
	scanstate->ss.ps.plan = (Plan *) node;
	scanstate->ss.ps.state = estate;

	/*
	 * Miscellaneous initialization
	 *
	 * create expression context for node
	 */
	ExecAssignExprContext(estate, &scanstate->ss.ps);

	scanstate->ss.ps.ps_TupFromTlist = false;

	/*
	 * initialize child expressions
	 */
	scanstate->ss.ps.targetlist = (List *)
		ExecInitExpr((Expr *) node->scan.plan.targetlist,
					 (PlanState *) scanstate);
	scanstate->ss.ps.qual = (List *)
		ExecInitExpr((Expr *) node->scan.plan.qual,
					 (PlanState *) scanstate);
	scanstate->fdw_recheck_quals = (List *)
		ExecInitExpr((Expr *) node->fdw_recheck_quals,
					 (PlanState *) scanstate);

	/*
	 * tuple table initialization
	 */
	ExecInitResultTupleSlot(estate, &scanstate->ss.ps);
	ExecInitScanTupleSlot(estate, &scanstate->ss);

	/*
	 * open the base relation, if any, and acquire an appropriate lock on it;
	 * also acquire function pointers from the FDW's handler
	 */
	if (scanrelid > 0)
	{
		currentRelation = ExecOpenScanRelation(estate, scanrelid, eflags);
		scanstate->ss.ss_currentRelation = currentRelation;
		fdwroutine = GetFdwRoutineForRelation(currentRelation, true);
	}
	else
	{
		/* We can't use the relcache, so get fdwroutine the hard way */
		fdwroutine = GetFdwRoutineByServerId(node->fs_server);
	}

	/*
	 * Determine the scan tuple type.  If the FDW provided a targetlist
	 * describing the scan tuples, use that; else use base relation's rowtype.
	 */
	if (node->fdw_scan_tlist != NIL || currentRelation == NULL)
	{
		TupleDesc	scan_tupdesc;

		scan_tupdesc = ExecTypeFromTL(node->fdw_scan_tlist, false);
		ExecAssignScanType(&scanstate->ss, scan_tupdesc);
		/* Node's targetlist will contain Vars with varno = INDEX_VAR */
		tlistvarno = INDEX_VAR;
	}
	else
	{
		ExecAssignScanType(&scanstate->ss, RelationGetDescr(currentRelation));
		/* Node's targetlist will contain Vars with varno = scanrelid */
		tlistvarno = scanrelid;
	}

	/*
	 * Initialize result tuple type and projection info.
	 */
	ExecAssignResultTypeFromTL(&scanstate->ss.ps);
	ExecAssignScanProjectionInfoWithVarno(&scanstate->ss, tlistvarno);

	/*
	 * Initialize FDW-related state.
	 */
	scanstate->fdwroutine = fdwroutine;
	scanstate->fdw_state = NULL;

	/* Initialize any outer plan. */
	if (outerPlan(node))
		outerPlanState(scanstate) =
			ExecInitNode(outerPlan(node), estate, eflags);

	/*
	 * Tell the FDW to initialize the scan.
	 */
	if (node->operation != CMD_SELECT)
		fdwroutine->BeginDirectModify(scanstate, eflags);
	else
		fdwroutine->BeginForeignScan(scanstate, eflags);

	return scanstate;
}

/* ----------------------------------------------------------------
 *		ExecEndForeignScan
 *
 *		frees any storage allocated through C routines.
 * ----------------------------------------------------------------
 */
void
ExecEndForeignScan(ForeignScanState *node)
{
	ForeignScan *plan = (ForeignScan *) node->ss.ps.plan;

	/* Let the FDW shut down */
	if (plan->operation != CMD_SELECT)
		node->fdwroutine->EndDirectModify(node);
	else
		node->fdwroutine->EndForeignScan(node);

	/* Shut down any outer plan. */
	if (outerPlanState(node))
		ExecEndNode(outerPlanState(node));

	/* Shut down any outer plan. */
	if (outerPlanState(node))
		ExecEndNode(outerPlanState(node));

	/* Free the exprcontext */
	ExecFreeExprContext(&node->ss.ps);

	/* clean out the tuple table */
	ExecClearTuple(node->ss.ps.ps_ResultTupleSlot);
	ExecClearTuple(node->ss.ss_ScanTupleSlot);

	/* close the relation. */
	if (node->ss.ss_currentRelation)
		ExecCloseScanRelation(node->ss.ss_currentRelation);
}

/* ----------------------------------------------------------------
 *		ExecReScanForeignScan
 *
 *		Rescans the relation.
 * ----------------------------------------------------------------
 */
void
ExecReScanForeignScan(ForeignScanState *node)
{
	PlanState  *outerPlan = outerPlanState(node);

	node->fdwroutine->ReScanForeignScan(node);

	/*
	 * If chgParam of subnode is not null then plan will be re-scanned by
<<<<<<< HEAD
	 * first ExecProcNode.  outerPlan may also be NULL, in which case there
	 * is nothing to rescan at all.
=======
	 * first ExecProcNode.  outerPlan may also be NULL, in which case there is
	 * nothing to rescan at all.
>>>>>>> 7961c31a
	 */
	if (outerPlan != NULL && outerPlan->chgParam == NULL)
		ExecReScan(outerPlan);

	ExecScanReScan(&node->ss);
}

/* ----------------------------------------------------------------
 *		ExecForeignScanEstimate
 *
 *		Informs size of the parallel coordination information, if any
 * ----------------------------------------------------------------
 */
void
ExecForeignScanEstimate(ForeignScanState *node, ParallelContext *pcxt)
{
	FdwRoutine *fdwroutine = node->fdwroutine;

	if (fdwroutine->EstimateDSMForeignScan)
	{
		node->pscan_len = fdwroutine->EstimateDSMForeignScan(node, pcxt);
		shm_toc_estimate_chunk(&pcxt->estimator, node->pscan_len);
		shm_toc_estimate_keys(&pcxt->estimator, 1);
	}
}

/* ----------------------------------------------------------------
 *		ExecForeignScanInitializeDSM
 *
 *		Initialize the parallel coordination information
 * ----------------------------------------------------------------
 */
void
ExecForeignScanInitializeDSM(ForeignScanState *node, ParallelContext *pcxt)
{
	FdwRoutine *fdwroutine = node->fdwroutine;

	if (fdwroutine->InitializeDSMForeignScan)
	{
		int			plan_node_id = node->ss.ps.plan->plan_node_id;
		void	   *coordinate;

		coordinate = shm_toc_allocate(pcxt->toc, node->pscan_len);
		fdwroutine->InitializeDSMForeignScan(node, pcxt, coordinate);
		shm_toc_insert(pcxt->toc, plan_node_id, coordinate);
	}
}

/* ----------------------------------------------------------------
 *		ExecForeignScanInitializeDSM
 *
 *		Initialization according to the parallel coordination information
 * ----------------------------------------------------------------
 */
void
ExecForeignScanInitializeWorker(ForeignScanState *node, shm_toc *toc)
{
	FdwRoutine *fdwroutine = node->fdwroutine;

	if (fdwroutine->InitializeWorkerForeignScan)
	{
		int			plan_node_id = node->ss.ps.plan->plan_node_id;
		void	   *coordinate;

		coordinate = shm_toc_lookup(toc, plan_node_id);
		fdwroutine->InitializeWorkerForeignScan(node, toc, coordinate);
	}
}<|MERGE_RESOLUTION|>--- conflicted
+++ resolved
@@ -258,10 +258,6 @@
 	if (outerPlanState(node))
 		ExecEndNode(outerPlanState(node));
 
-	/* Shut down any outer plan. */
-	if (outerPlanState(node))
-		ExecEndNode(outerPlanState(node));
-
 	/* Free the exprcontext */
 	ExecFreeExprContext(&node->ss.ps);
 
@@ -289,13 +285,8 @@
 
 	/*
 	 * If chgParam of subnode is not null then plan will be re-scanned by
-<<<<<<< HEAD
-	 * first ExecProcNode.  outerPlan may also be NULL, in which case there
-	 * is nothing to rescan at all.
-=======
 	 * first ExecProcNode.  outerPlan may also be NULL, in which case there is
 	 * nothing to rescan at all.
->>>>>>> 7961c31a
 	 */
 	if (outerPlan != NULL && outerPlan->chgParam == NULL)
 		ExecReScan(outerPlan);

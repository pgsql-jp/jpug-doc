--- conflicted
+++ resolved
@@ -31,11 +31,7 @@
 /*
  * Each page of XLOG file has a header like this:
  */
-<<<<<<< HEAD
-#define XLOG_PAGE_MAGIC 0xD116	/* can be used as WAL version indicator */
-=======
 #define XLOG_PAGE_MAGIC 0xD118	/* can be used as WAL version indicator */
->>>>>>> 3d6a8289
 
 typedef struct XLogPageHeaderData
 {

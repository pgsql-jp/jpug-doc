# Russian message translation file for pg_waldump
# Copyright (C) 2017 PostgreSQL Global Development Group
# This file is distributed under the same license as the PostgreSQL package.
# Alexander Lakhin <a.lakhin@postgrespro.ru>, 2017, 2018, 2019, 2020, 2022.
msgid ""
msgstr ""
"Project-Id-Version: pg_waldump (PostgreSQL) 10\n"
"Report-Msgid-Bugs-To: pgsql-bugs@lists.postgresql.org\n"
<<<<<<< HEAD
"POT-Creation-Date: 2022-09-26 06:47+0000\n"
"PO-Revision-Date: 2022-09-05 13:37+0300\n"
=======
"POT-Creation-Date: 2022-05-07 06:06+0300\n"
"PO-Revision-Date: 2020-09-03 15:07+0300\n"
>>>>>>> 185876a6
"Last-Translator: Alexander Lakhin <exclusion@gmail.com>\n"
"Language-Team: Russian <pgsql-ru-general@postgresql.org>\n"
"Language: ru\n"
"MIME-Version: 1.0\n"
"Content-Type: text/plain; charset=UTF-8\n"
"Content-Transfer-Encoding: 8bit\n"
"Plural-Forms: nplurals=3; plural=(n%10==1 && n%100!=11 ? 0 : n%10>=2 && n%10<=4 && (n%100<10 || n%100>=20) ? 1 : 2);\n"

<<<<<<< HEAD
#: ../../../src/common/logging.c:276
=======
#: ../../../src/common/logging.c:259
#, c-format
msgid "fatal: "
msgstr "важно: "

#: ../../../src/common/logging.c:266
>>>>>>> 185876a6
#, c-format
msgid "error: "
msgstr "ошибка: "

<<<<<<< HEAD
#: ../../../src/common/logging.c:283
=======
#: ../../../src/common/logging.c:273
>>>>>>> 185876a6
#, c-format
msgid "warning: "
msgstr "предупреждение: "

#: ../../../src/common/logging.c:294
#, c-format
msgid "detail: "
msgstr "подробности: "

#: ../../../src/common/logging.c:301
#, c-format
msgid "hint: "
msgstr "подсказка: "

#: pg_waldump.c:160
#, c-format
msgid "could not open file \"%s\": %m"
msgstr "не удалось открыть файл \"%s\": %m"

#: pg_waldump.c:216
#, c-format
<<<<<<< HEAD
msgid "WAL segment size must be a power of two between 1 MB and 1 GB, but the WAL file \"%s\" header specifies %d byte"
msgid_plural "WAL segment size must be a power of two between 1 MB and 1 GB, but the WAL file \"%s\" header specifies %d bytes"
msgstr[0] "Размер сегмента WAL должен задаваться степенью 2 в интервале от 1 МБ до 1 ГБ, но в заголовке файла WAL \"%s\" указано значение: %d"
msgstr[1] "Размер сегмента WAL должен задаваться степенью 2 в интервале от 1 МБ до 1 ГБ, но в заголовке файла WAL \"%s\" указано значение: %d"
msgstr[2] "Размер сегмента WAL должен задаваться степенью 2 в интервале от 1 МБ до 1 ГБ, но в заголовке файла WAL \"%s\" указано значение: %d"

#: pg_waldump.c:222
=======
msgid ""
"WAL segment size must be a power of two between 1 MB and 1 GB, but the WAL "
"file \"%s\" header specifies %d byte"
msgid_plural ""
"WAL segment size must be a power of two between 1 MB and 1 GB, but the WAL "
"file \"%s\" header specifies %d bytes"
msgstr[0] ""
"Размер сегмента WAL должен задаваться степенью 2 в интервале от 1 МБ до 1 "
"ГБ, но в заголовке файла WAL \"%s\" указано значение: %d"
msgstr[1] ""
"Размер сегмента WAL должен задаваться степенью 2 в интервале от 1 МБ до 1 "
"ГБ, но в заголовке файла WAL \"%s\" указано значение: %d"
msgstr[2] ""
"Размер сегмента WAL должен задаваться степенью 2 в интервале от 1 МБ до 1 "
"ГБ, но в заголовке файла WAL \"%s\" указано значение: %d"

#: pg_waldump.c:208
>>>>>>> 185876a6
#, c-format
msgid "could not read file \"%s\": %m"
msgstr "не удалось прочитать файл \"%s\": %m"

<<<<<<< HEAD
#: pg_waldump.c:225
=======
#: pg_waldump.c:211
>>>>>>> 185876a6
#, c-format
msgid "could not read file \"%s\": read %d of %d"
msgstr "не удалось прочитать файл \"%s\" (прочитано байт: %d из %d)"

<<<<<<< HEAD
#: pg_waldump.c:286
=======
#: pg_waldump.c:272
>>>>>>> 185876a6
#, c-format
msgid "could not locate WAL file \"%s\""
msgstr "не удалось найти файл WAL \"%s\""

<<<<<<< HEAD
#: pg_waldump.c:288
=======
#: pg_waldump.c:274
>>>>>>> 185876a6
#, c-format
msgid "could not find any WAL file"
msgstr "не удалось найти ни одного файла WAL"

<<<<<<< HEAD
#: pg_waldump.c:329
=======
#: pg_waldump.c:315
>>>>>>> 185876a6
#, c-format
msgid "could not find file \"%s\": %m"
msgstr "не удалось найти файл \"%s\": %m"

<<<<<<< HEAD
#: pg_waldump.c:378
=======
#: pg_waldump.c:364
>>>>>>> 185876a6
#, c-format
msgid "could not read from file %s, offset %d: %m"
msgstr "не удалось прочитать из файла %s по смещению %d: %m"

<<<<<<< HEAD
#: pg_waldump.c:382
=======
#: pg_waldump.c:368
>>>>>>> 185876a6
#, c-format
msgid "could not read from file %s, offset %d: read %d of %d"
msgstr "не удалось прочитать из файла %s по смещению %d (прочитано байт: %d из %d)"

<<<<<<< HEAD
#: pg_waldump.c:658
=======
#: pg_waldump.c:721
>>>>>>> 185876a6
#, c-format
msgid ""
"%s decodes and displays PostgreSQL write-ahead logs for debugging.\n"
"\n"
msgstr ""
"%s декодирует и показывает журналы предзаписи PostgreSQL для целей отладки.\n"
"\n"

<<<<<<< HEAD
#: pg_waldump.c:660
=======
#: pg_waldump.c:723
>>>>>>> 185876a6
#, c-format
msgid "Usage:\n"
msgstr "Использование:\n"

<<<<<<< HEAD
#: pg_waldump.c:661
=======
#: pg_waldump.c:724
>>>>>>> 185876a6
#, c-format
msgid "  %s [OPTION]... [STARTSEG [ENDSEG]]\n"
msgstr "  %s [ПАРАМЕТР]... [НАЧАЛЬНЫЙ_СЕГМЕНТ [КОНЕЧНЫЙ_СЕГМЕНТ]]\n"

<<<<<<< HEAD
#: pg_waldump.c:662
=======
#: pg_waldump.c:725
>>>>>>> 185876a6
#, c-format
msgid ""
"\n"
"Options:\n"
msgstr ""
"\n"
"Параметры:\n"

<<<<<<< HEAD
#: pg_waldump.c:663
=======
#: pg_waldump.c:726
>>>>>>> 185876a6
#, c-format
msgid "  -b, --bkp-details      output detailed information about backup blocks\n"
msgstr "  -b, --bkp-details      вывести подробную информацию о копиях страниц\n"

#: pg_waldump.c:664
#, c-format
msgid "  -B, --block=N          with --relation, only show records that modify block N\n"
msgstr ""
"  -B, --block=N          в сочетании с --relation указывает выводить только\n"
"                         записи, в которых меняется блок N\n"

# well-spelled: ПОЗЗАП
<<<<<<< HEAD
#: pg_waldump.c:665
=======
#: pg_waldump.c:727
>>>>>>> 185876a6
#, c-format
msgid "  -e, --end=RECPTR       stop reading at WAL location RECPTR\n"
msgstr "  -e, --end=ПОЗЗАП       прекратить чтение в заданной позиции записи в WAL\n"

<<<<<<< HEAD
#: pg_waldump.c:666
=======
#: pg_waldump.c:728
>>>>>>> 185876a6
#, c-format
msgid "  -f, --follow           keep retrying after reaching end of WAL\n"
msgstr "  -f, --follow           повторять попытки чтения по достижении конца WAL\n"

# well-spelled: МНГР
#: pg_waldump.c:667
#, c-format
msgid ""
"  -F, --fork=FORK        only show records that modify blocks in fork FORK;\n"
"                         valid names are main, fsm, vm, init\n"
msgstr ""
"  -F, --fork=СЛОЙ        выводить только записи, в которых меняются блоки в СЛОЕ\n"
"                         с именем из списка: main, fsm, vm, init\n"

<<<<<<< HEAD
#: pg_waldump.c:669
=======
#: pg_waldump.c:729
>>>>>>> 185876a6
#, c-format
msgid "  -n, --limit=N          number of records to display\n"
msgstr "  -n, --limit=N          число выводимых записей\n"

# skip-rule: space-before-period
<<<<<<< HEAD
#: pg_waldump.c:670
=======
#: pg_waldump.c:730
>>>>>>> 185876a6
#, c-format
msgid ""
"  -p, --path=PATH        directory in which to find log segment files or a\n"
"                         directory with a ./pg_wal that contains such files\n"
"                         (default: current directory, ./pg_wal, $PGDATA/pg_wal)\n"
msgstr ""
"  -p, --path=ПУТЬ        каталог, где нужно искать файлы сегментов журнала, или\n"
"                         каталог с подкаталогом ./pg_wal, содержащим такие файлы\n"
"                         (по умолчанию: текущий каталог,\n"
"                         ./pg_wal, $PGDATA/pg_wal)\n"

<<<<<<< HEAD
#: pg_waldump.c:673
=======
#: pg_waldump.c:733
>>>>>>> 185876a6
#, c-format
msgid "  -q, --quiet            do not print any output, except for errors\n"
msgstr "  -q, --quiet            не выводить никаких сообщений, кроме ошибок\n"

# well-spelled: МНГР
<<<<<<< HEAD
#: pg_waldump.c:674
=======
#: pg_waldump.c:734
>>>>>>> 185876a6
#, c-format
msgid ""
"  -r, --rmgr=RMGR        only show records generated by resource manager RMGR;\n"
"                         use --rmgr=list to list valid resource manager names\n"
msgstr ""
"  -r, --rmgr=МНГР        выводить записи только менеджера ресурсов МНГР;\n"
"                         для просмотра списка доступных менеджеров ресурсов\n"
"                         укажите --rmgr=list\n"

#: pg_waldump.c:676
#, c-format
msgid "  -R, --relation=T/D/R   only show records that modify blocks in relation T/D/R\n"
msgstr ""
"  -R, --relation=T/D/R   выводить только записи, в которых меняются блоки\n"
"                         в отношении T/D/R\n"

# well-spelled: ПОЗЗАП
<<<<<<< HEAD
#: pg_waldump.c:677
=======
#: pg_waldump.c:736
>>>>>>> 185876a6
#, c-format
msgid "  -s, --start=RECPTR     start reading at WAL location RECPTR\n"
msgstr "  -s, --start=ПОЗЗАП     начать чтение с заданной позиции записи в WAL\n"

# well-spelled: ЛВР
<<<<<<< HEAD
#: pg_waldump.c:678
=======
#: pg_waldump.c:737
>>>>>>> 185876a6
#, c-format
msgid ""
"  -t, --timeline=TLI     timeline from which to read log records\n"
"                         (default: 1 or the value used in STARTSEG)\n"
msgstr ""
"  -t, --timeline=ЛВР     линия времени, записи которой будут прочитаны\n"
"                         (по умолчанию: 1 или линия, определяемая аргументом\n"
"                         НАЧАЛЬНЫЙ_СЕГМЕНТ)\n"

<<<<<<< HEAD
#: pg_waldump.c:680
=======
#: pg_waldump.c:739
>>>>>>> 185876a6
#, c-format
msgid "  -V, --version          output version information, then exit\n"
msgstr "  -V, --version          показать версию и выйти\n"

<<<<<<< HEAD
#: pg_waldump.c:681
#, c-format
msgid "  -w, --fullpage         only show records with a full page write\n"
msgstr "  -w, --fullpage         выводить только записи, содержащие полные страницы\n"

#: pg_waldump.c:682
=======
#: pg_waldump.c:740
>>>>>>> 185876a6
#, c-format
msgid "  -x, --xid=XID          only show records with transaction ID XID\n"
msgstr ""
"  -x, --xid=XID          выводить только записи с заданным\n"
"                         идентификатором транзакции\n"

<<<<<<< HEAD
#: pg_waldump.c:683
=======
#: pg_waldump.c:741
>>>>>>> 185876a6
#, c-format
msgid ""
"  -z, --stats[=record]   show statistics instead of records\n"
"                         (optionally, show per-record statistics)\n"
msgstr ""
"  -z, --stats[=record]   показывать статистику вместо записей\n"
"                         (также возможно получить статистику по записям)\n"

<<<<<<< HEAD
#: pg_waldump.c:685
=======
#: pg_waldump.c:743
>>>>>>> 185876a6
#, c-format
msgid "  -?, --help             show this help, then exit\n"
msgstr "  -?, --help             показать эту справку и выйти\n"

<<<<<<< HEAD
#: pg_waldump.c:686
=======
#: pg_waldump.c:744
>>>>>>> 185876a6
#, c-format
msgid ""
"\n"
"Report bugs to <%s>.\n"
msgstr ""
"\n"
"Об ошибках сообщайте по адресу <%s>.\n"

<<<<<<< HEAD
#: pg_waldump.c:687
=======
#: pg_waldump.c:745
>>>>>>> 185876a6
#, c-format
msgid "%s home page: <%s>\n"
msgstr "Домашняя страница %s: <%s>\n"

<<<<<<< HEAD
#: pg_waldump.c:781
=======
#: pg_waldump.c:822
>>>>>>> 185876a6
#, c-format
msgid "no arguments specified"
msgstr "аргументы не указаны"

<<<<<<< HEAD
#: pg_waldump.c:797
#, c-format
msgid "invalid block number: \"%s\""
msgstr "неверный номер блока: \"%s\""

#: pg_waldump.c:806 pg_waldump.c:904
#, c-format
msgid "invalid WAL location: \"%s\""
msgstr "неверная позиция в WAL: \"%s\""

#: pg_waldump.c:819
=======
#: pg_waldump.c:837
>>>>>>> 185876a6
#, c-format
msgid "invalid fork name: \"%s\""
msgstr "неверное имя слоя: \"%s\""

<<<<<<< HEAD
#: pg_waldump.c:827
=======
#: pg_waldump.c:849
>>>>>>> 185876a6
#, c-format
msgid "invalid value \"%s\" for option %s"
msgstr "неверное значение \"%s\" для параметра %s"

#: pg_waldump.c:858
#, c-format
msgid "custom resource manager \"%s\" does not exist"
msgstr "пользовательский менеджер ресурсов \"%s\" не существует"

#: pg_waldump.c:880
#, c-format
msgid "resource manager \"%s\" does not exist"
msgstr "менеджер ресурсов \"%s\" не существует"

<<<<<<< HEAD
#: pg_waldump.c:894
#, c-format
msgid "invalid relation specification: \"%s\""
msgstr "неверное указание отношения: \"%s\""

#: pg_waldump.c:895
=======
#: pg_waldump.c:889
>>>>>>> 185876a6
#, c-format
msgid "Expecting \"tablespace OID/database OID/relation filenode\"."
msgstr "Ожидается \"OID табл. пространства/OID базы данных/файловый узел отношения\"."

<<<<<<< HEAD
#: pg_waldump.c:914
=======
#: pg_waldump.c:899
>>>>>>> 185876a6
#, c-format
msgid "invalid timeline specification: \"%s\""
msgstr "неверное указание линии времени: \"%s\""

<<<<<<< HEAD
#: pg_waldump.c:924
=======
#: pg_waldump.c:906
>>>>>>> 185876a6
#, c-format
msgid "invalid transaction ID specification: \"%s\""
msgstr "неверное указание ID транзакции: \"%s\""

<<<<<<< HEAD
#: pg_waldump.c:939
=======
#: pg_waldump.c:921
>>>>>>> 185876a6
#, c-format
msgid "unrecognized value for option %s: %s"
msgstr "нераспознанное значение параметра %s: %s"

<<<<<<< HEAD
#: pg_waldump.c:953
#, c-format
msgid "option %s requires option %s to be specified"
msgstr "параметр %s требует указания параметра %s"

#: pg_waldump.c:960
=======
#: pg_waldump.c:934
>>>>>>> 185876a6
#, c-format
msgid "too many command-line arguments (first is \"%s\")"
msgstr "слишком много аргументов командной строки (первый: \"%s\")"

<<<<<<< HEAD
#: pg_waldump.c:970 pg_waldump.c:990
=======
#: pg_waldump.c:944 pg_waldump.c:964
>>>>>>> 185876a6
#, c-format
msgid "could not open directory \"%s\": %m"
msgstr "не удалось открыть каталог \"%s\": %m"

<<<<<<< HEAD
#: pg_waldump.c:996 pg_waldump.c:1026
=======
#: pg_waldump.c:970 pg_waldump.c:1000
>>>>>>> 185876a6
#, c-format
msgid "could not open file \"%s\""
msgstr "не удалось открыть файл \"%s\""

<<<<<<< HEAD
#: pg_waldump.c:1006
=======
#: pg_waldump.c:980
>>>>>>> 185876a6
#, c-format
msgid "start WAL location %X/%X is not inside file \"%s\""
msgstr "начальная позиция в WAL %X/%X находится не в файле \"%s\""

#: pg_waldump.c:1033
#, c-format
msgid "ENDSEG %s is before STARTSEG %s"
msgstr "КОНЕЧНЫЙ_СЕГМЕНТ %s меньше, чем НАЧАЛЬНЫЙ_СЕГМЕНТ %s"

#: pg_waldump.c:1048
#, c-format
msgid "end WAL location %X/%X is not inside file \"%s\""
msgstr "конечная позиция в WAL %X/%X находится не в файле \"%s\""

<<<<<<< HEAD
#: pg_waldump.c:1060
=======
#: pg_waldump.c:1034
>>>>>>> 185876a6
#, c-format
msgid "no start WAL location given"
msgstr "начальная позиция в WAL не задана"

<<<<<<< HEAD
#: pg_waldump.c:1074
=======
#: pg_waldump.c:1048
>>>>>>> 185876a6
#, c-format
msgid "out of memory while allocating a WAL reading processor"
msgstr "не удалось выделить память для чтения WAL"

<<<<<<< HEAD
#: pg_waldump.c:1080
=======
#: pg_waldump.c:1054
>>>>>>> 185876a6
#, c-format
msgid "could not find a valid record after %X/%X"
msgstr "не удалось найти действительную запись после позиции %X/%X"

<<<<<<< HEAD
#: pg_waldump.c:1090
=======
#: pg_waldump.c:1064
>>>>>>> 185876a6
#, c-format
msgid "first record is after %X/%X, at %X/%X, skipping over %u byte\n"
msgid_plural "first record is after %X/%X, at %X/%X, skipping over %u bytes\n"
msgstr[0] "первая запись обнаружена после %X/%X, в позиции %X/%X, пропускается %u Б\n"
msgstr[1] "первая запись обнаружена после %X/%X, в позиции %X/%X, пропускается %u Б\n"
msgstr[2] "первая запись обнаружена после %X/%X, в позиции %X/%X, пропускается %u Б\n"

<<<<<<< HEAD
#: pg_waldump.c:1171
=======
#: pg_waldump.c:1115
>>>>>>> 185876a6
#, c-format
msgid "error in WAL record at %X/%X: %s"
msgstr "ошибка в записи WAL в позиции %X/%X: %s"

<<<<<<< HEAD
#: pg_waldump.c:1180
=======
#: pg_waldump.c:1124
>>>>>>> 185876a6
#, c-format
msgid "Try \"%s --help\" for more information."
msgstr "Для дополнительной информации попробуйте \"%s --help\"."

#: xlogreader.c:625
#, c-format
msgid "invalid record offset at %X/%X"
msgstr "неверное смещение записи: %X/%X"

#: xlogreader.c:633
#, c-format
msgid "contrecord is requested by %X/%X"
msgstr "по смещению %X/%X запрошено продолжение записи"

#: xlogreader.c:674 xlogreader.c:1121
#, c-format
msgid "invalid record length at %X/%X: wanted %u, got %u"
msgstr "неверная длина записи по смещению %X/%X: ожидалось %u, получено %u"

#: xlogreader.c:703
#, c-format
msgid "out of memory while trying to decode a record of length %u"
msgstr "не удалось выделить память для декодирования записи длины %u"

#: xlogreader.c:725
#, c-format
msgid "record length %u at %X/%X too long"
msgstr "длина записи %u по смещению %X/%X слишком велика"

#: xlogreader.c:774
#, c-format
msgid "there is no contrecord flag at %X/%X"
msgstr "нет флага contrecord в позиции %X/%X"

#: xlogreader.c:787
#, c-format
msgid "invalid contrecord length %u (expected %lld) at %X/%X"
msgstr "неверная длина contrecord: %u (ожидалось %lld) в позиции %X/%X"

#: xlogreader.c:922
#, fuzzy, c-format
#| msgid "there is no contrecord flag at %X/%X"
msgid "missing contrecord at %X/%X"
msgstr "нет флага contrecord в позиции %X/%X"

#: xlogreader.c:1129
#, c-format
msgid "invalid resource manager ID %u at %X/%X"
msgstr "неверный ID менеджера ресурсов %u по смещению %X/%X"

#: xlogreader.c:1142 xlogreader.c:1158
#, c-format
msgid "record with incorrect prev-link %X/%X at %X/%X"
msgstr "запись с неверной ссылкой назад %X/%X по смещению %X/%X"

#: xlogreader.c:1194
#, c-format
msgid "incorrect resource manager data checksum in record at %X/%X"
msgstr "некорректная контрольная сумма данных менеджера ресурсов в записи по смещению %X/%X"

#: xlogreader.c:1231
#, c-format
msgid "invalid magic number %04X in log segment %s, offset %u"
msgstr "неверное магическое число %04X в сегменте журнала %s, смещение %u"

#: xlogreader.c:1245 xlogreader.c:1286
#, c-format
msgid "invalid info bits %04X in log segment %s, offset %u"
msgstr "неверные информационные биты %04X в сегменте журнала %s, смещение %u"

#: xlogreader.c:1260
#, c-format
msgid "WAL file is from different database system: WAL file database system identifier is %llu, pg_control database system identifier is %llu"
msgstr "файл WAL принадлежит другой СУБД: в нём указан идентификатор системы БД %llu, а идентификатор системы pg_control: %llu"

#: xlogreader.c:1268
#, c-format
msgid "WAL file is from different database system: incorrect segment size in page header"
msgstr "файл WAL принадлежит другой СУБД: некорректный размер сегмента в заголовке страницы"

#: xlogreader.c:1274
#, c-format
msgid "WAL file is from different database system: incorrect XLOG_BLCKSZ in page header"
msgstr "файл WAL принадлежит другой СУБД: некорректный XLOG_BLCKSZ в заголовке страницы"

#: xlogreader.c:1305
#, c-format
msgid "unexpected pageaddr %X/%X in log segment %s, offset %u"
msgstr "неожиданный pageaddr %X/%X в сегменте журнала %s, смещение %u"

#: xlogreader.c:1330
#, c-format
msgid "out-of-sequence timeline ID %u (after %u) in log segment %s, offset %u"
msgstr "нарушение последовательности ID линии времени %u (после %u) в сегменте журнала %s, смещение %u"

#: xlogreader.c:1735
#, c-format
msgid "out-of-order block_id %u at %X/%X"
msgstr "идентификатор блока %u идёт не по порядку в позиции %X/%X"

#: xlogreader.c:1759
#, c-format
msgid "BKPBLOCK_HAS_DATA set, but no data included at %X/%X"
msgstr "BKPBLOCK_HAS_DATA установлен, но данных в позиции %X/%X нет"

#: xlogreader.c:1766
#, c-format
msgid "BKPBLOCK_HAS_DATA not set, but data length is %u at %X/%X"
msgstr "BKPBLOCK_HAS_DATA не установлен, но длина данных равна %u в позиции %X/%X"

#: xlogreader.c:1802
#, c-format
msgid "BKPIMAGE_HAS_HOLE set, but hole offset %u length %u block image length %u at %X/%X"
msgstr "BKPIMAGE_HAS_HOLE установлен, но для пропуска заданы смещение %u и длина %u при длине образа блока %u в позиции %X/%X"

#: xlogreader.c:1818
#, c-format
msgid "BKPIMAGE_HAS_HOLE not set, but hole offset %u length %u at %X/%X"
msgstr "BKPIMAGE_HAS_HOLE не установлен, но для пропуска заданы смещение %u и длина %u в позиции %X/%X"

#: xlogreader.c:1832
#, c-format
msgid "BKPIMAGE_COMPRESSED set, but block image length %u at %X/%X"
msgstr "BKPIMAGE_COMPRESSED установлен, но длина образа блока равна %u в позиции %X/%X"

#: xlogreader.c:1847
#, c-format
msgid "neither BKPIMAGE_HAS_HOLE nor BKPIMAGE_COMPRESSED set, but block image length is %u at %X/%X"
msgstr "ни BKPIMAGE_HAS_HOLE, ни BKPIMAGE_COMPRESSED не установлены, но длина образа блока равна %u в позиции %X/%X"

#: xlogreader.c:1863
#, c-format
msgid "BKPBLOCK_SAME_REL set but no previous rel at %X/%X"
msgstr "BKPBLOCK_SAME_REL установлен, но предыдущее значение не задано в позиции %X/%X"

#: xlogreader.c:1875
#, c-format
msgid "invalid block_id %u at %X/%X"
msgstr "неверный идентификатор блока %u в позиции %X/%X"

#: xlogreader.c:1942
#, c-format
msgid "record with invalid length at %X/%X"
msgstr "запись с неверной длиной в позиции %X/%X"

#: xlogreader.c:1967
#, fuzzy, c-format
#| msgid "failed to locate backup block with ID %d in WAL record"
msgid "could not locate backup block with ID %d in WAL record"
msgstr "не удалось найти копию блока с ID %d в записи журнала WAL"

#: xlogreader.c:2051
#, c-format
msgid "could not restore image at %X/%X with invalid block %d specified"
msgstr ""

#: xlogreader.c:2058
#, fuzzy, c-format
#| msgid "invalid compressed image at %X/%X, block %d"
msgid "could not restore image at %X/%X with invalid state, block %d"
msgstr "неверный сжатый образ в позиции %X/%X, блок %d"

#: xlogreader.c:2085 xlogreader.c:2102
#, fuzzy, c-format
#| msgid "image at %X/%X compressed with %s not supported by build, block %d"
msgid "could not restore image at %X/%X compressed with %s not supported by build, block %d"
msgstr "образ в позиции %X/%X сжат методом %s, не поддерживаемым этой сборкой, блок %d"

#: xlogreader.c:2111
#, fuzzy, c-format
#| msgid "image at %X/%X compressed with unknown method, block %d"
msgid "could not restore image at %X/%X compressed with unknown method, block %d"
msgstr "образ в позиции %X/%X сжат неизвестным методом, блок %d"

#: xlogreader.c:2119
#, fuzzy, c-format
#| msgid "invalid compressed image at %X/%X, block %d"
msgid "could not decompress image at %X/%X, block %d"
msgstr "неверный сжатый образ в позиции %X/%X, блок %d"

#~ msgid ""
#~ "\n"
#~ "Report bugs to <pgsql-bugs@lists.postgresql.org>.\n"
#~ msgstr ""
#~ "\n"
#~ "Об ошибках сообщайте по адресу <pgsql-bugs@lists.postgresql.org>.\n"

#~ msgid "%s: FATAL:  "
#~ msgstr "%s: СБОЙ:  "

#~ msgid "could not parse \"%s\" as a transaction ID"
#~ msgstr "не удалось разобрать в \"%s\" идентификатор транзакции"

#~ msgid "could not parse limit \"%s\""
#~ msgstr "не удалось разобрать предел в \"%s\""

#~ msgid "could not parse start WAL location \"%s\""
#~ msgstr "не удалось разобрать начальную позицию в WAL \"%s\""

#~ msgid "could not parse timeline \"%s\""
#~ msgstr "не удалось разобрать линию времени в \"%s\""

#~ msgid "could not seek in log file %s to offset %u: %s"
#~ msgstr "не удалось переместиться в файле журнала %s к смещению %u: %s"

#~ msgid "fatal: "
#~ msgstr "важно: "

#~ msgid "not enough data in file \"%s\""
#~ msgstr "недостаточно данных в файле \"%s\""

#~ msgid "out of memory"
#~ msgstr "нехватка памяти"

#~ msgid "path \"%s\" could not be opened: %s"
#~ msgstr "не удалось открыть путь \"%s\": %s"<|MERGE_RESOLUTION|>--- conflicted
+++ resolved
@@ -6,13 +6,8 @@
 msgstr ""
 "Project-Id-Version: pg_waldump (PostgreSQL) 10\n"
 "Report-Msgid-Bugs-To: pgsql-bugs@lists.postgresql.org\n"
-<<<<<<< HEAD
 "POT-Creation-Date: 2022-09-26 06:47+0000\n"
 "PO-Revision-Date: 2022-09-05 13:37+0300\n"
-=======
-"POT-Creation-Date: 2022-05-07 06:06+0300\n"
-"PO-Revision-Date: 2020-09-03 15:07+0300\n"
->>>>>>> 185876a6
 "Last-Translator: Alexander Lakhin <exclusion@gmail.com>\n"
 "Language-Team: Russian <pgsql-ru-general@postgresql.org>\n"
 "Language: ru\n"
@@ -21,25 +16,12 @@
 "Content-Transfer-Encoding: 8bit\n"
 "Plural-Forms: nplurals=3; plural=(n%10==1 && n%100!=11 ? 0 : n%10>=2 && n%10<=4 && (n%100<10 || n%100>=20) ? 1 : 2);\n"
 
-<<<<<<< HEAD
 #: ../../../src/common/logging.c:276
-=======
-#: ../../../src/common/logging.c:259
-#, c-format
-msgid "fatal: "
-msgstr "важно: "
-
-#: ../../../src/common/logging.c:266
->>>>>>> 185876a6
 #, c-format
 msgid "error: "
 msgstr "ошибка: "
 
-<<<<<<< HEAD
 #: ../../../src/common/logging.c:283
-=======
-#: ../../../src/common/logging.c:273
->>>>>>> 185876a6
 #, c-format
 msgid "warning: "
 msgstr "предупреждение: "
@@ -61,7 +43,6 @@
 
 #: pg_waldump.c:216
 #, c-format
-<<<<<<< HEAD
 msgid "WAL segment size must be a power of two between 1 MB and 1 GB, but the WAL file \"%s\" header specifies %d byte"
 msgid_plural "WAL segment size must be a power of two between 1 MB and 1 GB, but the WAL file \"%s\" header specifies %d bytes"
 msgstr[0] "Размер сегмента WAL должен задаваться степенью 2 в интервале от 1 МБ до 1 ГБ, но в заголовке файла WAL \"%s\" указано значение: %d"
@@ -69,88 +50,41 @@
 msgstr[2] "Размер сегмента WAL должен задаваться степенью 2 в интервале от 1 МБ до 1 ГБ, но в заголовке файла WAL \"%s\" указано значение: %d"
 
 #: pg_waldump.c:222
-=======
-msgid ""
-"WAL segment size must be a power of two between 1 MB and 1 GB, but the WAL "
-"file \"%s\" header specifies %d byte"
-msgid_plural ""
-"WAL segment size must be a power of two between 1 MB and 1 GB, but the WAL "
-"file \"%s\" header specifies %d bytes"
-msgstr[0] ""
-"Размер сегмента WAL должен задаваться степенью 2 в интервале от 1 МБ до 1 "
-"ГБ, но в заголовке файла WAL \"%s\" указано значение: %d"
-msgstr[1] ""
-"Размер сегмента WAL должен задаваться степенью 2 в интервале от 1 МБ до 1 "
-"ГБ, но в заголовке файла WAL \"%s\" указано значение: %d"
-msgstr[2] ""
-"Размер сегмента WAL должен задаваться степенью 2 в интервале от 1 МБ до 1 "
-"ГБ, но в заголовке файла WAL \"%s\" указано значение: %d"
-
-#: pg_waldump.c:208
->>>>>>> 185876a6
 #, c-format
 msgid "could not read file \"%s\": %m"
 msgstr "не удалось прочитать файл \"%s\": %m"
 
-<<<<<<< HEAD
 #: pg_waldump.c:225
-=======
-#: pg_waldump.c:211
->>>>>>> 185876a6
 #, c-format
 msgid "could not read file \"%s\": read %d of %d"
 msgstr "не удалось прочитать файл \"%s\" (прочитано байт: %d из %d)"
 
-<<<<<<< HEAD
 #: pg_waldump.c:286
-=======
-#: pg_waldump.c:272
->>>>>>> 185876a6
 #, c-format
 msgid "could not locate WAL file \"%s\""
 msgstr "не удалось найти файл WAL \"%s\""
 
-<<<<<<< HEAD
 #: pg_waldump.c:288
-=======
-#: pg_waldump.c:274
->>>>>>> 185876a6
 #, c-format
 msgid "could not find any WAL file"
 msgstr "не удалось найти ни одного файла WAL"
 
-<<<<<<< HEAD
 #: pg_waldump.c:329
-=======
-#: pg_waldump.c:315
->>>>>>> 185876a6
 #, c-format
 msgid "could not find file \"%s\": %m"
 msgstr "не удалось найти файл \"%s\": %m"
 
-<<<<<<< HEAD
 #: pg_waldump.c:378
-=======
-#: pg_waldump.c:364
->>>>>>> 185876a6
 #, c-format
 msgid "could not read from file %s, offset %d: %m"
 msgstr "не удалось прочитать из файла %s по смещению %d: %m"
 
-<<<<<<< HEAD
 #: pg_waldump.c:382
-=======
-#: pg_waldump.c:368
->>>>>>> 185876a6
 #, c-format
 msgid "could not read from file %s, offset %d: read %d of %d"
 msgstr "не удалось прочитать из файла %s по смещению %d (прочитано байт: %d из %d)"
 
-<<<<<<< HEAD
 #: pg_waldump.c:658
-=======
-#: pg_waldump.c:721
->>>>>>> 185876a6
 #, c-format
 msgid ""
 "%s decodes and displays PostgreSQL write-ahead logs for debugging.\n"
@@ -159,29 +93,17 @@
 "%s декодирует и показывает журналы предзаписи PostgreSQL для целей отладки.\n"
 "\n"
 
-<<<<<<< HEAD
 #: pg_waldump.c:660
-=======
-#: pg_waldump.c:723
->>>>>>> 185876a6
 #, c-format
 msgid "Usage:\n"
 msgstr "Использование:\n"
 
-<<<<<<< HEAD
 #: pg_waldump.c:661
-=======
-#: pg_waldump.c:724
->>>>>>> 185876a6
 #, c-format
 msgid "  %s [OPTION]... [STARTSEG [ENDSEG]]\n"
 msgstr "  %s [ПАРАМЕТР]... [НАЧАЛЬНЫЙ_СЕГМЕНТ [КОНЕЧНЫЙ_СЕГМЕНТ]]\n"
 
-<<<<<<< HEAD
 #: pg_waldump.c:662
-=======
-#: pg_waldump.c:725
->>>>>>> 185876a6
 #, c-format
 msgid ""
 "\n"
@@ -190,11 +112,7 @@
 "\n"
 "Параметры:\n"
 
-<<<<<<< HEAD
 #: pg_waldump.c:663
-=======
-#: pg_waldump.c:726
->>>>>>> 185876a6
 #, c-format
 msgid "  -b, --bkp-details      output detailed information about backup blocks\n"
 msgstr "  -b, --bkp-details      вывести подробную информацию о копиях страниц\n"
@@ -207,20 +125,12 @@
 "                         записи, в которых меняется блок N\n"
 
 # well-spelled: ПОЗЗАП
-<<<<<<< HEAD
 #: pg_waldump.c:665
-=======
-#: pg_waldump.c:727
->>>>>>> 185876a6
 #, c-format
 msgid "  -e, --end=RECPTR       stop reading at WAL location RECPTR\n"
 msgstr "  -e, --end=ПОЗЗАП       прекратить чтение в заданной позиции записи в WAL\n"
 
-<<<<<<< HEAD
 #: pg_waldump.c:666
-=======
-#: pg_waldump.c:728
->>>>>>> 185876a6
 #, c-format
 msgid "  -f, --follow           keep retrying after reaching end of WAL\n"
 msgstr "  -f, --follow           повторять попытки чтения по достижении конца WAL\n"
@@ -235,21 +145,13 @@
 "  -F, --fork=СЛОЙ        выводить только записи, в которых меняются блоки в СЛОЕ\n"
 "                         с именем из списка: main, fsm, vm, init\n"
 
-<<<<<<< HEAD
 #: pg_waldump.c:669
-=======
-#: pg_waldump.c:729
->>>>>>> 185876a6
 #, c-format
 msgid "  -n, --limit=N          number of records to display\n"
 msgstr "  -n, --limit=N          число выводимых записей\n"
 
 # skip-rule: space-before-period
-<<<<<<< HEAD
 #: pg_waldump.c:670
-=======
-#: pg_waldump.c:730
->>>>>>> 185876a6
 #, c-format
 msgid ""
 "  -p, --path=PATH        directory in which to find log segment files or a\n"
@@ -261,21 +163,13 @@
 "                         (по умолчанию: текущий каталог,\n"
 "                         ./pg_wal, $PGDATA/pg_wal)\n"
 
-<<<<<<< HEAD
 #: pg_waldump.c:673
-=======
-#: pg_waldump.c:733
->>>>>>> 185876a6
 #, c-format
 msgid "  -q, --quiet            do not print any output, except for errors\n"
 msgstr "  -q, --quiet            не выводить никаких сообщений, кроме ошибок\n"
 
 # well-spelled: МНГР
-<<<<<<< HEAD
 #: pg_waldump.c:674
-=======
-#: pg_waldump.c:734
->>>>>>> 185876a6
 #, c-format
 msgid ""
 "  -r, --rmgr=RMGR        only show records generated by resource manager RMGR;\n"
@@ -293,21 +187,13 @@
 "                         в отношении T/D/R\n"
 
 # well-spelled: ПОЗЗАП
-<<<<<<< HEAD
 #: pg_waldump.c:677
-=======
-#: pg_waldump.c:736
->>>>>>> 185876a6
 #, c-format
 msgid "  -s, --start=RECPTR     start reading at WAL location RECPTR\n"
 msgstr "  -s, --start=ПОЗЗАП     начать чтение с заданной позиции записи в WAL\n"
 
 # well-spelled: ЛВР
-<<<<<<< HEAD
 #: pg_waldump.c:678
-=======
-#: pg_waldump.c:737
->>>>>>> 185876a6
 #, c-format
 msgid ""
 "  -t, --timeline=TLI     timeline from which to read log records\n"
@@ -317,36 +203,24 @@
 "                         (по умолчанию: 1 или линия, определяемая аргументом\n"
 "                         НАЧАЛЬНЫЙ_СЕГМЕНТ)\n"
 
-<<<<<<< HEAD
 #: pg_waldump.c:680
-=======
-#: pg_waldump.c:739
->>>>>>> 185876a6
 #, c-format
 msgid "  -V, --version          output version information, then exit\n"
 msgstr "  -V, --version          показать версию и выйти\n"
 
-<<<<<<< HEAD
 #: pg_waldump.c:681
 #, c-format
 msgid "  -w, --fullpage         only show records with a full page write\n"
 msgstr "  -w, --fullpage         выводить только записи, содержащие полные страницы\n"
 
 #: pg_waldump.c:682
-=======
-#: pg_waldump.c:740
->>>>>>> 185876a6
 #, c-format
 msgid "  -x, --xid=XID          only show records with transaction ID XID\n"
 msgstr ""
 "  -x, --xid=XID          выводить только записи с заданным\n"
 "                         идентификатором транзакции\n"
 
-<<<<<<< HEAD
 #: pg_waldump.c:683
-=======
-#: pg_waldump.c:741
->>>>>>> 185876a6
 #, c-format
 msgid ""
 "  -z, --stats[=record]   show statistics instead of records\n"
@@ -355,20 +229,12 @@
 "  -z, --stats[=record]   показывать статистику вместо записей\n"
 "                         (также возможно получить статистику по записям)\n"
 
-<<<<<<< HEAD
 #: pg_waldump.c:685
-=======
-#: pg_waldump.c:743
->>>>>>> 185876a6
 #, c-format
 msgid "  -?, --help             show this help, then exit\n"
 msgstr "  -?, --help             показать эту справку и выйти\n"
 
-<<<<<<< HEAD
 #: pg_waldump.c:686
-=======
-#: pg_waldump.c:744
->>>>>>> 185876a6
 #, c-format
 msgid ""
 "\n"
@@ -377,25 +243,16 @@
 "\n"
 "Об ошибках сообщайте по адресу <%s>.\n"
 
-<<<<<<< HEAD
 #: pg_waldump.c:687
-=======
-#: pg_waldump.c:745
->>>>>>> 185876a6
 #, c-format
 msgid "%s home page: <%s>\n"
 msgstr "Домашняя страница %s: <%s>\n"
 
-<<<<<<< HEAD
 #: pg_waldump.c:781
-=======
-#: pg_waldump.c:822
->>>>>>> 185876a6
 #, c-format
 msgid "no arguments specified"
 msgstr "аргументы не указаны"
 
-<<<<<<< HEAD
 #: pg_waldump.c:797
 #, c-format
 msgid "invalid block number: \"%s\""
@@ -407,18 +264,11 @@
 msgstr "неверная позиция в WAL: \"%s\""
 
 #: pg_waldump.c:819
-=======
-#: pg_waldump.c:837
->>>>>>> 185876a6
 #, c-format
 msgid "invalid fork name: \"%s\""
 msgstr "неверное имя слоя: \"%s\""
 
-<<<<<<< HEAD
 #: pg_waldump.c:827
-=======
-#: pg_waldump.c:849
->>>>>>> 185876a6
 #, c-format
 msgid "invalid value \"%s\" for option %s"
 msgstr "неверное значение \"%s\" для параметра %s"
@@ -433,84 +283,52 @@
 msgid "resource manager \"%s\" does not exist"
 msgstr "менеджер ресурсов \"%s\" не существует"
 
-<<<<<<< HEAD
 #: pg_waldump.c:894
 #, c-format
 msgid "invalid relation specification: \"%s\""
 msgstr "неверное указание отношения: \"%s\""
 
 #: pg_waldump.c:895
-=======
-#: pg_waldump.c:889
->>>>>>> 185876a6
 #, c-format
 msgid "Expecting \"tablespace OID/database OID/relation filenode\"."
 msgstr "Ожидается \"OID табл. пространства/OID базы данных/файловый узел отношения\"."
 
-<<<<<<< HEAD
 #: pg_waldump.c:914
-=======
-#: pg_waldump.c:899
->>>>>>> 185876a6
 #, c-format
 msgid "invalid timeline specification: \"%s\""
 msgstr "неверное указание линии времени: \"%s\""
 
-<<<<<<< HEAD
 #: pg_waldump.c:924
-=======
-#: pg_waldump.c:906
->>>>>>> 185876a6
 #, c-format
 msgid "invalid transaction ID specification: \"%s\""
 msgstr "неверное указание ID транзакции: \"%s\""
 
-<<<<<<< HEAD
 #: pg_waldump.c:939
-=======
-#: pg_waldump.c:921
->>>>>>> 185876a6
 #, c-format
 msgid "unrecognized value for option %s: %s"
 msgstr "нераспознанное значение параметра %s: %s"
 
-<<<<<<< HEAD
 #: pg_waldump.c:953
 #, c-format
 msgid "option %s requires option %s to be specified"
 msgstr "параметр %s требует указания параметра %s"
 
 #: pg_waldump.c:960
-=======
-#: pg_waldump.c:934
->>>>>>> 185876a6
 #, c-format
 msgid "too many command-line arguments (first is \"%s\")"
 msgstr "слишком много аргументов командной строки (первый: \"%s\")"
 
-<<<<<<< HEAD
 #: pg_waldump.c:970 pg_waldump.c:990
-=======
-#: pg_waldump.c:944 pg_waldump.c:964
->>>>>>> 185876a6
 #, c-format
 msgid "could not open directory \"%s\": %m"
 msgstr "не удалось открыть каталог \"%s\": %m"
 
-<<<<<<< HEAD
 #: pg_waldump.c:996 pg_waldump.c:1026
-=======
-#: pg_waldump.c:970 pg_waldump.c:1000
->>>>>>> 185876a6
 #, c-format
 msgid "could not open file \"%s\""
 msgstr "не удалось открыть файл \"%s\""
 
-<<<<<<< HEAD
 #: pg_waldump.c:1006
-=======
-#: pg_waldump.c:980
->>>>>>> 185876a6
 #, c-format
 msgid "start WAL location %X/%X is not inside file \"%s\""
 msgstr "начальная позиция в WAL %X/%X находится не в файле \"%s\""
@@ -525,38 +343,22 @@
 msgid "end WAL location %X/%X is not inside file \"%s\""
 msgstr "конечная позиция в WAL %X/%X находится не в файле \"%s\""
 
-<<<<<<< HEAD
 #: pg_waldump.c:1060
-=======
-#: pg_waldump.c:1034
->>>>>>> 185876a6
 #, c-format
 msgid "no start WAL location given"
 msgstr "начальная позиция в WAL не задана"
 
-<<<<<<< HEAD
 #: pg_waldump.c:1074
-=======
-#: pg_waldump.c:1048
->>>>>>> 185876a6
 #, c-format
 msgid "out of memory while allocating a WAL reading processor"
 msgstr "не удалось выделить память для чтения WAL"
 
-<<<<<<< HEAD
 #: pg_waldump.c:1080
-=======
-#: pg_waldump.c:1054
->>>>>>> 185876a6
 #, c-format
 msgid "could not find a valid record after %X/%X"
 msgstr "не удалось найти действительную запись после позиции %X/%X"
 
-<<<<<<< HEAD
 #: pg_waldump.c:1090
-=======
-#: pg_waldump.c:1064
->>>>>>> 185876a6
 #, c-format
 msgid "first record is after %X/%X, at %X/%X, skipping over %u byte\n"
 msgid_plural "first record is after %X/%X, at %X/%X, skipping over %u bytes\n"
@@ -564,20 +366,12 @@
 msgstr[1] "первая запись обнаружена после %X/%X, в позиции %X/%X, пропускается %u Б\n"
 msgstr[2] "первая запись обнаружена после %X/%X, в позиции %X/%X, пропускается %u Б\n"
 
-<<<<<<< HEAD
 #: pg_waldump.c:1171
-=======
-#: pg_waldump.c:1115
->>>>>>> 185876a6
 #, c-format
 msgid "error in WAL record at %X/%X: %s"
 msgstr "ошибка в записи WAL в позиции %X/%X: %s"
 
-<<<<<<< HEAD
 #: pg_waldump.c:1180
-=======
-#: pg_waldump.c:1124
->>>>>>> 185876a6
 #, c-format
 msgid "Try \"%s --help\" for more information."
 msgstr "Для дополнительной информации попробуйте \"%s --help\"."

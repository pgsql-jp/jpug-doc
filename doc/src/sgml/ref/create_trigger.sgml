<!--
doc/src/sgml/ref/create_trigger.sgml
PostgreSQL documentation
-->

<refentry id="sql-createtrigger">
 <indexterm zone="sql-createtrigger">
  <primary>CREATE TRIGGER</primary>
 </indexterm>

 <indexterm>
<!--
  <primary>transition tables</primary>
  <seealso>ephemeral named relation</seealso>
-->
  <primary>遷移テーブル</primary>
  <seealso>短命の名前付きリレーション</seealso>
 </indexterm>

 <refmeta>
  <refentrytitle>CREATE TRIGGER</refentrytitle>
  <manvolnum>7</manvolnum>
<!--
  <refmiscinfo>SQL - Language Statements</refmiscinfo>
-->
<refmiscinfo>SQL - 言語</refmiscinfo>
 </refmeta>

 <refnamediv>
  <refname>CREATE TRIGGER</refname>
<!--
  <refpurpose>define a new trigger</refpurpose>
-->
  <refpurpose>新しいトリガを定義する</refpurpose>
 </refnamediv>

 <refsynopsisdiv>
<synopsis>
CREATE [ CONSTRAINT ] TRIGGER <replaceable class="parameter">name</replaceable> { BEFORE | AFTER | INSTEAD OF } { <replaceable class="parameter">event</replaceable> [ OR ... ] }
    ON <replaceable class="parameter">table_name</replaceable>
    [ FROM <replaceable class="parameter">referenced_table_name</replaceable> ]
    [ NOT DEFERRABLE | [ DEFERRABLE ] [ INITIALLY IMMEDIATE | INITIALLY DEFERRED ] ]
    [ REFERENCING { { OLD | NEW } TABLE [ AS ] <replaceable class="parameter">transition_relation_name</replaceable> } [ ... ] ]
    [ FOR [ EACH ] { ROW | STATEMENT } ]
    [ WHEN ( <replaceable class="parameter">condition</replaceable> ) ]
    EXECUTE { FUNCTION | PROCEDURE } <replaceable class="parameter">function_name</replaceable> ( <replaceable class="parameter">arguments</replaceable> )

<!--
<phrase>where <replaceable class="parameter">event</replaceable> can be one of:</phrase>
-->
<phrase>
ここで<replaceable class="parameter">event</replaceable>は以下のいずれかを取ることができます。
</phrase>

    INSERT
    UPDATE [ OF <replaceable class="parameter">column_name</replaceable> [, ... ] ]
    DELETE
    TRUNCATE
</synopsis>
 </refsynopsisdiv>

 <refsect1>
<!--
  <title>Description</title>
-->
  <title>説明</title>

  <para>
<!--
   <command>CREATE TRIGGER</command> creates a new trigger.  The
   trigger will be associated with the specified table, view, or foreign table
   and will execute the specified
   function <replaceable class="parameter">function_name</replaceable> when
   certain operations are performed on that table.
-->
<command>CREATE TRIGGER</command>は新しいトリガを作成します。
作成したトリガは指定したテーブル、ビューまたは外部テーブルと関連付けられ、そのテーブルに特定の操作が行われた時に指定した関数<replaceable class="parameter">function_name</replaceable>を実行します。
  </para>

  <para>
<!--
   The trigger can be specified to fire before the
   operation is attempted on a row (before constraints are checked and
   the <command>INSERT</command>, <command>UPDATE</command>, or
   <command>DELETE</command> is attempted); or after the operation has
   completed (after constraints are checked and the
   <command>INSERT</command>, <command>UPDATE</command>, or
   <command>DELETE</command> has completed); or instead of the operation
   (in the case of inserts, updates or deletes on a view).
   If the trigger fires before or instead of the event, the trigger can skip
   the operation for the current row, or change the row being inserted (for
   <command>INSERT</command> and <command>UPDATE</command> operations
   only). If the trigger fires after the event, all changes, including
   the effects of other triggers, are <quote>visible</quote>
   to the trigger.
-->
トリガでは、起動のタイミングとして、行への操作が開始される前（制約条件のチェックと<command>INSERT</command>、<command>UPDATE</command>または<command>DELETE</command>が行われる前）、操作が完了した後（制約条件がチェックされ、<command>INSERT</command>、<command>UPDATE</command>または<command>DELETE</command>が完了した後）、操作の代わり（ビューにおける挿入、更新、削除の場合）のいずれかを指定することができます。
イベントの前または代わりにトリガが起動する場合、そのトリガは対象行に対する操作を省略したり、（<command>INSERT</command>と<command>UPDATE</command>の操作時のみ）挿入する行を変更したりすることができます。
イベントの後にトリガが起動する場合、他のトリガの影響を含む全ての変更が、トリガに対して<quote>可視</quote>状態となります。
  </para>

  <para>
<!--
   A trigger that is marked <literal>FOR EACH ROW</literal> is called
   once for every row that the operation modifies. For example, a
   <command>DELETE</command> that affects 10 rows will cause any
   <literal>ON DELETE</literal> triggers on the target relation to be
   called 10 separate times, once for each deleted row. In contrast, a
   trigger that is marked <literal>FOR EACH STATEMENT</literal> only
   executes once for any given operation, regardless of how many rows
   it modifies (in particular, an operation that modifies zero rows
   will still result in the execution of any applicable <literal>FOR
   EACH STATEMENT</literal> triggers).
-->
<literal>FOR EACH ROW</literal>付きのトリガは、その操作によって変更される行ごとに1回ずつ呼び出されます。
例えば、10行に影響を与える<command>DELETE</command>操作は、対象リレーション上のすべての<literal>ON DELETE</literal>トリガを、削除される各行について1回ずつ、個別に10回呼び出すことになります。
反対に、<literal>FOR EACH STATEMENT</literal>付きのトリガは、その操作によって何行変更されたかにかかわらず、任意の操作ごとに1回のみ実行されます
（変更対象が0行となる操作でも、適用できるすべての<literal>FOR EACH STATEMENT</literal>トリガが実行されます）。
  </para>

  <para>
<!--
   Triggers that are specified to fire <literal>INSTEAD OF</literal> the trigger
   event must be marked <literal>FOR EACH ROW</literal>, and can only be defined
   on views. <literal>BEFORE</literal> and <literal>AFTER</literal> triggers on a view
   must be marked as <literal>FOR EACH STATEMENT</literal>.
-->
トリガイベントの<literal>INSTEAD OF</literal>として発行されるように指定されたトリガは<literal>FOR EACH ROW</literal>印を付けなければなりません。
またビュー上にのみ定義することができます。
ビューに対する<literal>BEFORE</literal>および<literal>AFTER</literal>トリガは<literal>FOR EACH STATEMENT</literal>印を付けなければなりません。
  </para>

  <para>
<!--
   In addition, triggers may be defined to fire for
   <command>TRUNCATE</command>, though only
   <literal>FOR EACH STATEMENT</literal>.
-->
さらに、<literal>FOR EACH STATEMENT</literal>のみですが、トリガを<command>TRUNCATE</command>に対して発行するように定義することができます。
  </para>

  <para>
<!--
   The following table summarizes which types of triggers may be used on
   tables, views, and foreign tables:
-->
以下の表にどの種類のトリガがテーブル、ビュー、外部テーブルに対して使用できるかをまとめます。
  </para>

  <informaltable id="supported-trigger-types">
   <tgroup cols="4">
    <thead>
     <row>
<!--
      <entry>When</entry>
      <entry>Event</entry>
      <entry>Row-level</entry>
      <entry>Statement-level</entry>
-->
      <entry>いつ</entry>
      <entry>イベント</entry>
      <entry>行レベル</entry>
      <entry>文レベル</entry>
     </row>
    </thead>
    <tbody>
     <row>
      <entry align="center" morerows="1"><literal>BEFORE</literal></entry>
      <entry align="center"><command>INSERT</command>/<command>UPDATE</command>/<command>DELETE</command></entry>
<!--
      <entry align="center">Tables and foreign tables</entry>
      <entry align="center">Tables, views, and foreign tables</entry>
-->
      <entry align="center">テーブル、および外部テーブル</entry>
      <entry align="center">テーブル、ビューおよび外部テーブル</entry>
     </row>
     <row>
      <entry align="center"><command>TRUNCATE</command></entry>
      <entry align="center">&mdash;</entry>
<!--
      <entry align="center">Tables</entry>
-->
      <entry align="center">テーブル</entry>
     </row>
     <row>
      <entry align="center" morerows="1"><literal>AFTER</literal></entry>
      <entry align="center"><command>INSERT</command>/<command>UPDATE</command>/<command>DELETE</command></entry>
<!--
      <entry align="center">Tables and foreign tables</entry>
      <entry align="center">Tables, views, and foreign tables</entry>
-->
      <entry align="center">テーブルおよび外部テーブル</entry>
      <entry align="center">テーブル、ビューおよび外部テーブル</entry>
     </row>
     <row>
      <entry align="center"><command>TRUNCATE</command></entry>
      <entry align="center">&mdash;</entry>
<!--
      <entry align="center">Tables</entry>
-->
      <entry align="center">テーブル</entry>
     </row>
     <row>
      <entry align="center" morerows="1"><literal>INSTEAD OF</literal></entry>
      <entry align="center"><command>INSERT</command>/<command>UPDATE</command>/<command>DELETE</command></entry>
<!--
      <entry align="center">Views</entry>
-->
      <entry align="center">ビュー</entry>
      <entry align="center">&mdash;</entry>
     </row>
     <row>
      <entry align="center"><command>TRUNCATE</command></entry>
      <entry align="center">&mdash;</entry>
      <entry align="center">&mdash;</entry>
     </row>
    </tbody>
   </tgroup>
  </informaltable>

  <para>
<!--
   Also, a trigger definition can specify a Boolean <literal>WHEN</literal>
   condition, which will be tested to see whether the trigger should
   be fired.  In row-level triggers the <literal>WHEN</literal> condition can
   examine the old and/or new values of columns of the row.  Statement-level
   triggers can also have <literal>WHEN</literal> conditions, although the feature
   is not so useful for them since the condition cannot refer to any values
   in the table.
-->
またトリガ定義では、論理値の<literal>WHEN</literal>条件を指定することができ、これによってトリガを発行すべきかどうかが判定されます。
行レベルのトリガでは、<literal>WHEN</literal>条件は行の列の古い値、新しい値、またはその両方で検証することができます。
文レベルのトリガでも<literal>WHEN</literal>条件を持たせることができますが、条件としてテーブル内のどの値も参照することができませんので、この機能はあまり有用ではありません
  </para>

  <para>
<!--
   If multiple triggers of the same kind are defined for the same event,
   they will be fired in alphabetical order by name.
-->
同一イベントに同じ種類の複数のトリガが定義された場合、名前のアルファベット順で実行されます。
  </para>

  <para>
<!--
   When the <literal>CONSTRAINT</literal> option is specified, this command creates a
   <firstterm>constraint trigger</firstterm>.  This is the same as a regular trigger
   except that the timing of the trigger firing can be adjusted using
   <xref linkend="sql-set-constraints"/>.
   Constraint triggers must be <literal>AFTER ROW</literal> triggers on plain
   tables (not foreign tables).  They
   can be fired either at the end of the statement causing the triggering
   event, or at the end of the containing transaction; in the latter case they
   are said to be <firstterm>deferred</firstterm>.  A pending deferred-trigger firing
   can also be forced to happen immediately by using <command>SET
   CONSTRAINTS</command>.  Constraint triggers are expected to raise an exception
   when the constraints they implement are violated.
-->
<literal>CONSTRAINT</literal>オプションが指定された場合、このコマンドは<firstterm>制約トリガ</firstterm>を作成します。
これは、<xref linkend="sql-set-constraints"/>を使用してトリガを発行するタイミングを調整することができるという点を除き、通常のトリガと同じです。
制約トリガは（外部テーブルではない）普通のテーブルの<literal>AFTER ROW</literal>トリガでなければなりません。
トリガイベントを引き起こした文の最後、またはそれを含むトランザクションの最後のいずれかで発行することができます。
後者の場合、<firstterm>遅延</firstterm>と呼ばれます。
<command>SET CONSTRAINTS</command>を使用することで、強制的に待機中の遅延トリガの発行を即座に行わせることができます。
制約トリガは、実装する制約に違反した時に例外を発生するものと想定されています。
  </para>

  <para>
<!--
   The <literal>REFERENCING</literal> option enables collection
   of <firstterm>transition relations</firstterm>, which are row sets that include all
   of the rows inserted, deleted, or modified by the current SQL statement.
   This feature lets the trigger see a global view of what the statement did,
   not just one row at a time.  This option is only allowed for
   an <literal>AFTER</literal> trigger that is not a constraint trigger; also, if
   the trigger is an <literal>UPDATE</literal> trigger, it must not specify
   a <replaceable class="parameter">column_name</replaceable> list.
   <literal>OLD TABLE</literal> may only be specified once, and only for a trigger
   that can fire on <literal>UPDATE</literal> or <literal>DELETE</literal>; it creates a
   transition relation containing the <firstterm>before-images</firstterm> of all rows
   updated or deleted by the statement.
   Similarly, <literal>NEW TABLE</literal> may only be specified once, and only for
   a trigger that can fire on <literal>UPDATE</literal> or <literal>INSERT</literal>;
   it creates a transition relation containing the <firstterm>after-images</firstterm>
   of all rows updated or inserted by the statement.
-->
<literal>REFERENCING</literal>オプションは<firstterm>遷移リレーション</firstterm>の収集を有効にします。
遷移リレーションとは現在のSQL文によって挿入、削除または修正されたすべての行を含む行集合です。
この機能により、トリガはSQL文によって行われたことを、一度に1行ずつだけではなく、全体のビューとして参照することができます。
このオプションは、制約トリガではない<literal>AFTER</literal>トリガについてのみ使うことができます。
また、トリガが<literal>UPDATE</literal>トリガの場合、<replaceable class="parameter">column_name</replaceable>のリストを指定してはいけません。
<literal>OLD TABLE</literal>は一度だけ指定することができ、<literal>UPDATE</literal>または<literal>DELETE</literal>のときに実行されるトリガにのみ指定できます。
これは文によって更新または削除されるすべての行の<firstterm>更新前イメージ</firstterm>を含む遷移リレーションを作成します。
同様に、<literal>NEW TABLE</literal>は一度だけ指定することができ、<literal>UPDATE</literal>または<literal>INSERT</literal>のときに実行されるトリガにのみ指定できます。
これは、文によって更新または挿入されるすべての行の<firstterm>更新後イメージ</firstterm>を含む遷移リレーションを作成します。
  </para>

  <para>
<!--
   <command>SELECT</command> does not modify any rows so you cannot
   create <command>SELECT</command> triggers.  Rules and views may provide
   workable solutions to problems that seem to need <command>SELECT</command>
   triggers.
-->
<command>SELECT</command>はまったく行を変更しないため、<command>SELECT</command>トリガを作成することはできません。
<command>SELECT</command>トリガが必要に見える問題には、ルールやビューが現実的な解決策を提供できるでしょう。
  </para>

  <para>
<!--
   Refer to <xref linkend="triggers"/> for more information about triggers.
-->
トリガに関するより詳細については、<xref linkend="triggers"/>を参照してください。
  </para>
 </refsect1>

 <refsect1>
<!--
  <title>Parameters</title>
-->
  <title>パラメータ</title>

  <variablelist>
   <varlistentry>
    <term><replaceable class="parameter">name</replaceable></term>
    <listitem>
     <para>
<!--
      The name to give the new trigger.  This must be distinct from
      the name of any other trigger for the same table.
      The name cannot be schema-qualified &mdash; the trigger inherits the
      schema of its table.  For a constraint trigger, this is also the name to
      use when modifying the trigger's behavior using
      <command>SET CONSTRAINTS</command>.
-->
新しいトリガに付与する名前です。
同じテーブルの他のトリガと異なる名前にする必要があります。
名前をスキーマ修飾することはできません。
トリガはそのテーブルのスキーマを引き継ぎます。
制約トリガの場合、この名前が<command>SET CONSTRAINTS</command>を使用してトリガの動作を変更する時に使用されます。
     </para>
    </listitem>
   </varlistentry>

   <varlistentry>
    <term><literal>BEFORE</literal></term>
    <term><literal>AFTER</literal></term>
    <term><literal>INSTEAD OF</literal></term>
    <listitem>
     <para>
<!--
      Determines whether the function is called before, after, or instead of
      the event.  A constraint trigger can only be specified as
      <literal>AFTER</literal>.
-->
関数の呼び出しをイベントの前に行うか後に行うか、それとも代替として行うかを決定します。
制約トリガでは<literal>AFTER</literal>としてしか指定することができません。
     </para>
    </listitem>
   </varlistentry>

   <varlistentry>
    <term><replaceable class="parameter">event</replaceable></term>
    <listitem>
     <para>
<!--
      One of <literal>INSERT</literal>, <literal>UPDATE</literal>,
      <literal>DELETE</literal>, or <literal>TRUNCATE</literal>;
      this specifies the event that will fire the trigger. Multiple
      events can be specified using <literal>OR</literal>, except when
      transition relations are requested.
-->
<literal>INSERT</literal>、<literal>UPDATE</literal>、<literal>DELETE</literal>、<literal>TRUNCATE</literal>のいずれかが入ります。
このパラメータは、トリガを起動するイベントを指定します。
遷移リレーションが要求される場合を除き、<literal>OR</literal>を使用して、複数のイベントを指定することができます。
     </para>

     <para>
<!--
      For <literal>UPDATE</literal> events, it is possible to
      specify a list of columns using this syntax:
-->
<literal>UPDATE</literal>イベントでは、以下の構文を使用して列リストを指定することができます。
<synopsis>
UPDATE OF <replaceable>column_name1</replaceable> [, <replaceable>column_name2</replaceable> ... ]
</synopsis>
<!--
      The trigger will only fire if at least one of the listed columns
      is mentioned as a target of the <command>UPDATE</command> command
      or if one of the listed columns is a generated column that depends on a
      column that is the target of the <command>UPDATE</command>.
-->
このトリガは、<command>UPDATE</command>コマンドの対象として列挙された列のいずれか少なくとも1つの列が指定された場合に、もしくは列挙された列の1つが<command>UPDATE</command>の対象の列に依存する生成列である場合に、発行されます。
     </para>

     <para>
<!--
      <literal>INSTEAD OF UPDATE</literal> events do not allow a list of columns.
      A column list cannot be specified when requesting transition relations,
      either.
-->
<literal>INSTEAD OF UPDATE</literal>イベントでは列リストを使用できません。
遷移リレーションを要求する場合も列リストを指定することはできません。
     </para>
    </listitem>
   </varlistentry>

   <varlistentry>
    <term><replaceable class="parameter">table_name</replaceable></term>
    <listitem>
     <para>
<!--
      The name (optionally schema-qualified) of the table, view, or foreign
      table the trigger is for.
-->
トリガを作成するテーブル、ビューまたは外部テーブルの名前です（スキーマ修飾名も可）。
     </para>
    </listitem>
   </varlistentry>

   <varlistentry>
    <term><replaceable class="parameter">referenced_table_name</replaceable></term>
    <listitem>
     <para>
<!--
      The (possibly schema-qualified) name of another table referenced by the
      constraint.  This option is used for foreign-key constraints and is not
      recommended for general use.  This can only be specified for
      constraint triggers.
-->
制約で参照される他のテーブルの名前（スキーマ修飾可）です。
このオプションは外部キー制約で使用されるものであり、一般利用を推奨しません。
これは制約トリガでのみ指定することができます。
     </para>
    </listitem>
   </varlistentry>

   <varlistentry>
    <term><literal>DEFERRABLE</literal></term>
    <term><literal>NOT DEFERRABLE</literal></term>
    <term><literal>INITIALLY IMMEDIATE</literal></term>
    <term><literal>INITIALLY DEFERRED</literal></term>
    <listitem>
     <para>
<!--
      The default timing of the trigger.
      See the <xref linkend="sql-createtable"/> documentation for details of
      these constraint options.  This can only be specified for constraint
      triggers.
-->
トリガのデフォルトのタイミングです。
これらの制約オプションについては<xref linkend="sql-createtable"/>文書を参照してください。
これは制約トリガでのみ指定することができます。
     </para>
    </listitem>
   </varlistentry>

   <varlistentry>
    <term><literal>REFERENCING</literal></term>
    <listitem>
     <para>
<!--
      This keyword immediately precedes the declaration of one or two
      relation names that provide access to the transition relations of the
      triggering statement.
-->
このキーワードは、トリガの文の遷移リレーションへのアクセスを提供する1つまたは2つのリレーション名の宣言の直前に起きます。
     </para>
    </listitem>
   </varlistentry>

   <varlistentry>
    <term><literal>OLD TABLE</literal></term>
    <term><literal>NEW TABLE</literal></term>
    <listitem>
     <para>
<!--
      This clause indicates whether the following relation name is for the
      before-image transition relation or the after-image transition
      relation.
-->
この句は、それに続くリレーション名が更新前イメージの遷移リレーションなのか、更新後イメージの遷移リレーションなのかを示します。
     </para>
    </listitem>
   </varlistentry>

   <varlistentry>
    <term><replaceable class="parameter">transition_relation_name</replaceable></term>
    <listitem>
     <para>
<!--
      The (unqualified) name to be used within the trigger for this
      transition relation.
-->
この遷移リレーションについて、トリガ内で使用される（修飾されていない）名前です。
     </para>
    </listitem>
   </varlistentry>

   <varlistentry>
    <term><literal>FOR EACH ROW</literal></term>
    <term><literal>FOR EACH STATEMENT</literal></term>

    <listitem>
     <para>
<!--
      This specifies whether the trigger function should be fired
      once for every row affected by the trigger event, or just once
      per SQL statement. If neither is specified, <literal>FOR EACH
      STATEMENT</literal> is the default.  Constraint triggers can only
      be specified <literal>FOR EACH ROW</literal>.
-->
このパラメータは、トリガ関数を、トリガイベントによって影響を受ける行ごとに1回起動するか、SQL文ごとに1回のみ起動するかを指定します。
どちらも指定されない場合は、<literal>FOR EACH STATEMENT</literal>がデフォルトです。
制約トリガは<literal>FOR EACH ROW</literal>のみ指定することができます。
     </para>
    </listitem>
   </varlistentry>

   <varlistentry>
    <term><replaceable class="parameter">condition</replaceable></term>
    <listitem>
     <para>
<!--
      A Boolean expression that determines whether the trigger function
      will actually be executed.  If <literal>WHEN</literal> is specified, the
      function will only be called if the <replaceable
      class="parameter">condition</replaceable> returns <literal>true</literal>.
      In <literal>FOR EACH ROW</literal> triggers, the <literal>WHEN</literal>
      condition can refer to columns of the old and/or new row values
      by writing <literal>OLD.<replaceable
      class="parameter">column_name</replaceable></literal> or
      <literal>NEW.<replaceable
      class="parameter">column_name</replaceable></literal> respectively.
      Of course, <literal>INSERT</literal> triggers cannot refer to <literal>OLD</literal>
      and <literal>DELETE</literal> triggers cannot refer to <literal>NEW</literal>.
-->
トリガ関数を実際に実行するか否かを決定する論理式です。
<literal>WHEN</literal>が指定された場合、<replaceable class="parameter">condition</replaceable>が<literal>true</literal>を返す場合のみ関数が呼び出されます。
<literal>FOR EACH ROW</literal>トリガでは、<literal>WHEN</literal>条件で、それぞれ<literal>OLD.<replaceable class="parameter">column_name</replaceable></literal>、<literal>NEW.<replaceable class="parameter">column_name</replaceable></literal>と記述することで、古い行の値、新しい行の値、またはその両方の列を参照することができます。
当然ながら<literal>INSERT</literal>トリガでは<literal>OLD</literal>を参照することはできませんし、<literal>DELETE</literal>トリガでは<literal>NEW</literal>を参照することはできません。
     </para>

<!--
     <para><literal>INSTEAD OF</literal> triggers do not support <literal>WHEN</literal>
      conditions.
-->
<para><literal>INSTEAD OF</literal>トリガは<literal>WHEN</literal>条件をサポートしません。
     </para>

     <para>
<!--
      Currently, <literal>WHEN</literal> expressions cannot contain
      subqueries.
-->
現時点では<literal>WHEN</literal>条件に副問い合わせを含めることはできません。
     </para>

     <para>
<!--
      Note that for constraint triggers, evaluation of the <literal>WHEN</literal>
      condition is not deferred, but occurs immediately after the row update
      operation is performed. If the condition does not evaluate to true then
      the trigger is not queued for deferred execution.
-->
制約トリガでは、<literal>WHEN</literal>条件の評価は遅延されず、行の更新操作が行われた直後に発生することに注意してください。
この条件が真と評価されなかった場合、トリガは遅延実行用のキューに入りません。
     </para>
    </listitem>
   </varlistentry>

   <varlistentry>
    <term><replaceable class="parameter">function_name</replaceable></term>
    <listitem>
     <para>
<!--
      A user-supplied function that is declared as taking no arguments
      and returning type <literal>trigger</literal>, which is executed when
      the trigger fires.
-->
ユーザが提供する関数です。この関数は、引数を取らず<literal>trigger</literal>型を返すよう定義されます。トリガが起動した時に実行されます。
     </para>

     <para>
<!--
      In the syntax of <literal>CREATE TRIGGER</literal>, the keywords
      <literal>FUNCTION</literal> and <literal>PROCEDURE</literal> are
      equivalent, but the referenced function must in any case be a function,
      not a procedure.  The use of the keyword <literal>PROCEDURE</literal>
      here is historical and deprecated.
-->
<literal>CREATE TRIGGER</literal>の構文では、キーワード<literal>FUNCTION</literal>と<literal>PROCEDURE</literal>は等価ですが、参照されている関数はどちらの場合でも関数でなければならず、プロシージャであってはなりません。
ここでキーワード<literal>PROCEDURE</literal>を使うことは、歴史的なものであり廃止予定です。
     </para>
    </listitem>
   </varlistentry>

   <varlistentry>
    <term><replaceable class="parameter">arguments</replaceable></term>
    <listitem>
     <para>
<!--
      An optional comma-separated list of arguments to be provided to
      the function when the trigger is executed.  The arguments are
      literal string constants.  Simple names and numeric constants
      can be written here, too, but they will all be converted to
      strings.  Please check the description of the implementation
      language of the trigger function to find out how these arguments
      can be accessed within the function; it might be different from
      normal function arguments.
-->
トリガ実行時に関数に渡される引数をカンマで区切ったリストで、省略可能です。
引数として指定するのは、リテラル文字列定数です。
単純な名前および数値定数を記述できますが、全て文字列に変換されます。
関数内でこれらの引数にアクセスする方法について調べるためには、トリガ関数を実装した言語の説明を参照してください。
通常の関数引数とは異なる場合があります。
     </para>
    </listitem>
   </varlistentry>
  </variablelist>
 </refsect1>

 <refsect1 id="sql-createtrigger-notes">
<!--
  <title>Notes</title>
-->
  <title>注釈</title>

  <para>
<!--
   To create a trigger on a table, the user must have the
   <literal>TRIGGER</literal> privilege on the table.  The user must
   also have <literal>EXECUTE</literal> privilege on the trigger function.
-->
テーブルにトリガを作成するには、ユーザがそのテーブルに対し<literal>TRIGGER</literal>権限を持っている必要があります。
またユーザはトリガ関数に対し<literal>EXECUTE</literal>権限を持たなければなりません。
  </para>

  <para>
<!--
   Use <xref linkend="sql-droptrigger"/> to remove a trigger.
-->
トリガを削除するためには<xref linkend="sql-droptrigger"/>を使用してください。
  </para>

  <para>
<!--
   A column-specific trigger (one defined using the <literal>UPDATE OF
   <replaceable>column_name</replaceable></literal> syntax) will fire when any
   of its columns are listed as targets in the <command>UPDATE</command>
   command's <literal>SET</literal> list.  It is possible for a column's value
   to change even when the trigger is not fired, because changes made to the
   row's contents by <literal>BEFORE UPDATE</literal> triggers are not considered.
   Conversely, a command such as <literal>UPDATE ... SET x = x ...</literal>
   will fire a trigger on column <literal>x</literal>, even though the column's
   value did not change.
-->
列指定のトリガ（<literal>UPDATE OF <replaceable>column_name</replaceable></literal>構文で定義されたトリガ）は、列挙された列のいずれかが<command>UPDATE</command>コマンドの<literal>SET</literal>リスト内に対象として指定された場合に発行されます。
<literal>BEFORE UPDATE</literal>トリガにより行の内容になされた変更は考慮されないため、トリガが発行されない場合であっても、列の値が変更されることはあります。
反対に、<literal>UPDATE ... SET x = x ...</literal>のようなコマンドは、列の値が変更されませんが、<literal>x</literal>列に対するトリガが発行されます。
  </para>

  <para>
<!--
   There are a few built-in trigger functions that can be used to
   solve common problems without having to write your own trigger code;
   see <xref linkend="functions-trigger"/>.
-->
自身でトリガのコードを書かなくても、よくある問題を解決するために使うことのできる組み込みのトリガ関数が多少あります。<xref linkend="functions-trigger"/>を参照してください。
  </para>

  <para>
<<<<<<< HEAD
   There are a few built-in trigger functions that can be used to
   solve common problems without having to write your own trigger code;
   see <xref linkend="functions-trigger"/>.
  </para>

  <para>
=======
<!--
>>>>>>> 184958ef
   In a <literal>BEFORE</literal> trigger, the <literal>WHEN</literal> condition is
   evaluated just before the function is or would be executed, so using
   <literal>WHEN</literal> is not materially different from testing the same
   condition at the beginning of the trigger function.  Note in particular
   that the <literal>NEW</literal> row seen by the condition is the current value,
   as possibly modified by earlier triggers.  Also, a <literal>BEFORE</literal>
   trigger's <literal>WHEN</literal> condition is not allowed to examine the
   system columns of the <literal>NEW</literal> row (such as <literal>ctid</literal>),
   because those won't have been set yet.
-->
<literal>BEFORE</literal>トリガにおいて<literal>WHEN</literal>条件は関数が実行される、またはされそうな直前に評価されます。
このため<literal>WHEN</literal>の使用はトリガ関数の先頭で同一の条件を試験することと実質的に違いはありません。
この条件で確認できる<literal>NEW</literal>行が現在の値であり、それまでのトリガで変更されている可能性があることに、特に注意して下さい。
また<literal>BEFORE</literal>トリガの<literal>WHEN</literal>条件では、<literal>NEW</literal>行のシステム列(<literal>ctid</literal>など)はまだ設定されていないので、検査することができません。
  </para>

  <para>
<!--
   In an <literal>AFTER</literal> trigger, the <literal>WHEN</literal> condition is
   evaluated just after the row update occurs, and it determines whether an
   event is queued to fire the trigger at the end of statement.  So when an
   <literal>AFTER</literal> trigger's <literal>WHEN</literal> condition does not return
   true, it is not necessary to queue an event nor to re-fetch the row at end
   of statement.  This can result in significant speedups in statements that
   modify many rows, if the trigger only needs to be fired for a few of the
   rows.
-->
<literal>AFTER</literal>トリガにおいて、<literal>WHEN</literal>条件は行の更新を行った直後に評価され、文の最後でトリガを発行するためにイベントを保持すべきかどうかを決定します。
このため<literal>AFTER</literal>トリガの<literal>WHEN</literal>条件は真を返さない場合、イベントを保持する必要もありませんし、文の最後の行を再度取り出す必要もありません。
これにより、トリガをわずかな行のみに対して発行する必要がある場合、多くの行を変更する文を非常に高速にすることができます。
  </para>

  <para>
<!--
   In some cases it is possible for a single SQL command to fire more than
   one kind of trigger.  For instance an <command>INSERT</command> with
   an <literal>ON CONFLICT DO UPDATE</literal> clause may cause both insert and
   update operations, so it will fire both kinds of triggers as needed.
   The transition relations supplied to triggers are
   specific to their event type; thus an <command>INSERT</command> trigger
   will see only the inserted rows, while an <command>UPDATE</command>
   trigger will see only the updated rows.
-->
場合によっては1つのSQLコマンドが2種類以上のトリガを発行することがあります。
例えば、<literal>ON CONFLICT DO UPDATE</literal>句のある<command>INSERT</command>では、挿入と更新の両方の操作が発生するかもしれないので、必要に応じて両方の種類のトリガを発行します。
トリガに提供される遷移リレーションはトリガのイベント種類毎に個別のものです。
従って、<command>INSERT</command>トリガには挿入された行だけが見え、一方で<command>UPDATE</command>トリガには更新された行だけが見えます。
  </para>

  <para>
<!--
   Row updates or deletions caused by foreign-key enforcement actions, such
   as <literal>ON UPDATE CASCADE</literal> or <literal>ON DELETE SET NULL</literal>, are
   treated as part of the SQL command that caused them (note that such
   actions are never deferred).  Relevant triggers on the affected table will
   be fired, so that this provides another way in which a SQL command might
   fire triggers not directly matching its type.  In simple cases, triggers
   that request transition relations will see all changes caused in their
   table by a single original SQL command as a single transition relation.
   However, there are cases in which the presence of an <literal>AFTER ROW</literal>
   trigger that requests transition relations will cause the foreign-key
   enforcement actions triggered by a single SQL command to be split into
   multiple steps, each with its own transition relation(s).  In such cases,
   any statement-level triggers that are present will be fired once per
   creation of a transition relation set, ensuring that the triggers see
   each affected row in a transition relation once and only once.
-->
<literal>ON UPDATE CASCADE</literal>や<literal>ON DELETE SET NULL</literal>など外部キーを強制する動作によって起こる行の更新や削除は、それを起こしたSQLコマンドの一部であるとみなされます（このような動作は決して遅延実行されないことに注意してください）。
影響を受けたテーブルの関連するトリガが発行されるため、これはSQLコマンドの種類と直接には一致しないトリガが発行される別のケースとなります。
単純な場合、遷移リレーションを要求するトリガは、元となる1つのSQLコマンドによって起こされたテーブルへのすべての変更を、一つの遷移リレーションとして見ることになります。
しかし、遷移リレーションを要求する<literal>AFTER ROW</literal>トリガの存在により、一つのSQLコマンドによって発生する外部キーを強制する動作が複数のステップに分割され、各ステップがそれぞれの遷移リレーションを持つという場合もあります。
そのような場合、すべての文レベルのトリガは1つの遷移リレーションの集合の作成に対して1度ずつ呼び出され、それによりトリガが遷移リレーション内の変更された行をちょうど一度だけ見ることを確実にしています。
  </para>

  <para>
<!--
   Statement-level triggers on a view are fired only if the action on the
   view is handled by a row-level <literal>INSTEAD OF</literal> trigger.
   If the action is handled by an <literal>INSTEAD</literal> rule, then
   whatever statements are emitted by the rule are executed in place of the
   original statement naming the view, so that the triggers that will be
   fired are those on tables named in the replacement statements.
   Similarly, if the view is automatically updatable, then the action is
   handled by automatically rewriting the statement into an action on the
   view's base table, so that the base table's statement-level triggers are
   the ones that are fired.
-->
ビューに付けられている文レベルのトリガは、ビューに対する操作が行レベルの<literal>INSTEAD OF</literal>トリガによって取り扱われた時にのみ発行されます。
ビューに対する操作が<literal>INSTEAD OF</literal>ルールによって取り扱われる場合は、ビューを指定した元の文の代わりに、そのルールが出力した文が実行されます。
それにより、発行されるトリガは、置き換えられた文によって指定されたテーブルに付けられたトリガとなります。
同様に、ビューが自動更新可能ならば、操作は、ビューの基底テーブル上の操作に自動的に書き換えられる文によって取り扱われます。
その結果、発行されるのは基底テーブルの文レベルのトリガとなります。
  </para>

  <para>
<!--
   Creating a row-level trigger on a partitioned table will cause identical
   triggers to be created in all its existing partitions; and any partitions
   created or attached later will contain an identical trigger, too.
   If the partition is detached from its parent, the trigger is removed.
<<<<<<< HEAD
   Triggers on partitioned tables may not be <literal>INSTEAD OF</literal>.
=======
   Triggers on partitioned tables may only be <literal>AFTER</literal>.
-->
パーティションテーブルに行レベルのトリガを作ると、存在するパーティションすべてに同一のトリガがつくられます。そして、後から作られたり追加されるパーティションも同一のトリガを含みます。
パーティションが親から切り離された場合、トリガは削除されます。
パーティションテーブルのトリガは<literal>AFTER</literal>だけです。
>>>>>>> 184958ef
  </para>

  <para>
<!--
   Modifying a partitioned table or a table with inheritance children fires
   statement-level triggers attached to the explicitly named table, but not
   statement-level triggers for its partitions or child tables.  In contrast,
   row-level triggers are fired on the rows in affected partitions or
   child tables, even if they are not explicitly named in the query.
   If a statement-level trigger has been defined with transition relations
   named by a <literal>REFERENCING</literal> clause, then before and after
   images of rows are visible from all affected partitions or child tables.
   In the case of inheritance children, the row images include only columns
   that are present in the table that the trigger is attached to.  Currently,
   row-level triggers with transition relations cannot be defined on
   partitions or inheritance child tables.
-->
パーティションテーブルや継承した子テーブルがあるテーブルを変更したとき、明示的に指定されたテーブルに付けられている文レベルのトリガが発行されますが、パーティションや子テーブルに付けられている文レベルのトリガは発行されません。
対照的に、問合せ中で明示的に指定されていなくても、行レベルのトリガはすべての変更されたパーティションや子テーブルに対して発行されます。
<literal>REFERENCING</literal>句で指定された遷移リレーションのある文レベルのトリガが定義されている場合、行の変更前イメージおよび変更ごイメージは、変更されたすべてのパーティションおよび子テーブルから見ることができます。
継承された子テーブルの場合、行イメージはトリガが付けられたテーブルに存在する列だけしか含みません。
現在のところ、遷移リレーションのある行レベルトリガは、パーティションや継承した子テーブルには定義できません。
  </para>
<<<<<<< HEAD
=======

  <para>

<!--
   In <productname>PostgreSQL</productname> versions before 7.3, it was
   necessary to declare trigger functions as returning the placeholder
   type <type>opaque</type>, rather than <type>trigger</type>.  To support loading
   of old dump files, <command>CREATE TRIGGER</command> will accept a function
   declared as returning <type>opaque</type>, but it will issue a notice and
   change the function's declared return type to <type>trigger</type>.
-->
<productname>PostgreSQL</productname> 7.3より前のバージョンでは、トリガ関数の戻り値の型を、<type>trigger</type>型ではなくプレースホルダである<type>opaque</type>型として宣言する必要がありました。
古いダンプファイルのロードをサポートするため、<command>CREATE TRIGGER</command>では<type>opaque</type>型を返すよう宣言された関数を受け入れます。
しかし、注意を促すメッセージを表示し、宣言された関数の戻り値型を<type>trigger</type>に変換します。
  </para>

>>>>>>> 184958ef
 </refsect1>

 <refsect1 id="sql-createtrigger-examples">
<!--
  <title>Examples</title>
-->
  <title>例</title>

  <para>
<!--
   Execute the function <function>check_account_update</function> whenever
   a row of the table <literal>accounts</literal> is about to be updated:
-->
テーブル<literal>accounts</literal>の行が更新される直前に関数<function>check_account_update</function>を実行します。

<programlisting>
CREATE TRIGGER check_update
    BEFORE UPDATE ON accounts
    FOR EACH ROW
    EXECUTE FUNCTION check_account_update();
</programlisting>

<!--
   The same, but only execute the function if column <literal>balance</literal>
   is specified as a target in the <command>UPDATE</command> command:
-->
上と同じです。
しかし、列<literal>balance</literal>が<command>UPDATE</command>コマンドの対象として指定された場合のみ実行されます。

<programlisting>
CREATE TRIGGER check_update
    BEFORE UPDATE OF balance ON accounts
    FOR EACH ROW
    EXECUTE FUNCTION check_account_update();
</programlisting>

<!--
   This form only executes the function if column <literal>balance</literal>
   has in fact changed value:
-->
以下の構文では、列<literal>balance</literal>が実際に変更された場合のみ関数が実行されます。

<programlisting>
CREATE TRIGGER check_update
    BEFORE UPDATE ON accounts
    FOR EACH ROW
    WHEN (OLD.balance IS DISTINCT FROM NEW.balance)
    EXECUTE FUNCTION check_account_update();
</programlisting>

<!--
   Call a function to log updates of <literal>accounts</literal>, but only if
   something changed:
-->
何か変更された場合のみに<literal>accounts</literal>の更新のログを取る関数を呼び出します。

<programlisting>
CREATE TRIGGER log_update
    AFTER UPDATE ON accounts
    FOR EACH ROW
    WHEN (OLD.* IS DISTINCT FROM NEW.*)
    EXECUTE FUNCTION log_account_update();
</programlisting>

<!--
   Execute the function <function>view_insert_row</function> for each row to insert
   rows into the tables underlying a view:
-->
ビューの背後にあるテーブルに行を挿入するために、各行に対して関数<function>view_insert_row</function>を実行します。

<programlisting>
CREATE TRIGGER view_insert
    INSTEAD OF INSERT ON my_view
    FOR EACH ROW
    EXECUTE FUNCTION view_insert_row();
</programlisting>

<!--
   Execute the function <function>check_transfer_balances_to_zero</function> for each
   statement to confirm that the <literal>transfer</literal> rows offset to a net of
   zero:
-->
各文に対して関数<function>check_transfer_balances_to_zero</function>を実行して、<literal>transfer</literal>の行が相殺してゼロになることを確認します。

<programlisting>
CREATE TRIGGER transfer_insert
    AFTER INSERT ON transfer
    REFERENCING NEW TABLE AS inserted
    FOR EACH STATEMENT
    EXECUTE FUNCTION check_transfer_balances_to_zero();
</programlisting>

<!--
   Execute the function <function>check_matching_pairs</function> for each row to
   confirm that changes are made to matching pairs at the same time (by the
   same statement):
-->
各行に対して関数<function>check_matching_pairs</function>を実行して、対応する組み合わせに対して同じ時に（同じ文により）変更されていることを確認します。

<programlisting>
CREATE TRIGGER paired_items_update
    AFTER UPDATE ON paired_items
    REFERENCING NEW TABLE AS newtab OLD TABLE AS oldtab
    FOR EACH ROW
    EXECUTE FUNCTION check_matching_pairs();
</programlisting>
  </para>

  <para>
<!--
   <xref linkend="trigger-example"/> contains a complete example of a trigger
   function written in C.
-->
<xref linkend="trigger-example"/>には、C言語で作成されたトリガ関数の完全な例があります。
  </para>
 </refsect1>

 <refsect1 id="sql-createtrigger-compatibility">
<!--
  <title>Compatibility</title>
-->
  <title>互換性</title>

  <!--
   It's not clear whether SQL/MED contemplates triggers on foreign tables.
   Its <drop basic column definition> General Rules do mention the possibility
   of a reference from a trigger column list.  On the other hand, nothing
   overrides the fact that CREATE TRIGGER only targets base tables.  For now,
   do not document the compatibility status of triggers on foreign tables.
   (訳注：この部分は原文がコメントなので、翻訳しない)
  -->

  <para>
<!--
   The <command>CREATE TRIGGER</command> statement in
   <productname>PostgreSQL</productname> implements a subset of the
   <acronym>SQL</acronym> standard. The following functionalities are currently
   missing:
-->
<productname>PostgreSQL</productname>における<command>CREATE TRIGGER</command>文は標準<acronym>SQL</acronym>のサブセットを実装したものです
現在は、<productname>PostgreSQL</productname>には、次の機能がありません。

   <itemizedlist>
    <listitem>
     <para>
<!--
      While transition table names for <literal>AFTER</literal> triggers are
      specified using the <literal>REFERENCING</literal> clause in the standard way,
      the row variables used in <literal>FOR EACH ROW</literal> triggers may not be
      specified in a <literal>REFERENCING</literal> clause.  They are available in a
      manner that is dependent on the language in which the trigger function
      is written, but is fixed for any one language.  Some languages
      effectively behave as though there is a <literal>REFERENCING</literal> clause
      containing <literal>OLD ROW AS OLD NEW ROW AS NEW</literal>.
-->
<literal>AFTER</literal>トリガの遷移テーブル名は<literal>REFERENCING</literal>句を使って標準SQLの方法で指定できますが、<literal>FOR EACH ROW</literal>トリガで使用される行変数は<literal>REFERENCING</literal>句で指定することができません。
それはトリガ関数が書かれる言語に依存する方法で利用できますが、各言語によって決まった方法になります。
一部の言語は、<literal>REFERENCING</literal>句が<literal>OLD ROW AS OLD NEW ROW AS NEW</literal>となっているかのように動作します。
     </para>
    </listitem>

    <listitem>
     <para>
<!--
      The standard allows transition tables to be used with
      column-specific <literal>UPDATE</literal> triggers, but then the set of rows
      that should be visible in the transition tables depends on the
      trigger's column list.  This is not currently implemented by
      <productname>PostgreSQL</productname>.

-->
標準SQLでは列を指定した<literal>UPDATE</literal>トリガでも遷移テーブルを使うことができますが、その場合遷移テーブルで見ることができる行の集合はトリガの列リストに依存します。
これは現在のところ<productname>PostgreSQL</productname>では実装されていません。
     </para>
    </listitem>

    <listitem>
     <para>
<!--
      <productname>PostgreSQL</productname> only allows the execution
      of a user-defined function for the triggered action.  The standard
      allows the execution of a number of other SQL commands, such as
      <command>CREATE TABLE</command>, as the triggered action.  This
      limitation is not hard to work around by creating a user-defined
      function that executes the desired commands.
-->
<productname>PostgreSQL</productname>では、トリガ動作として、ユーザ定義関数の実行しか認めていません。
標準では、多数の他のSQLコマンドを実行させることができます。
例えば、トリガ動作として<command>CREATE TABLE</command>を実行させることも可能です。
この制限を回避する方法は簡単です。必要なコマンドを実行するユーザ定義関数を作成すればよいのです。
     </para>
    </listitem>

   </itemizedlist>
  </para>

  <para>
<!--
   SQL specifies that multiple triggers should be fired in
   time-of-creation order.  <productname>PostgreSQL</productname> uses
   name order, which was judged to be more convenient.
-->
SQLでは、複数のトリガは、作成時刻順に起動すべきであると規定しています。
<productname>PostgreSQL</productname>では名前順です。この方が便利だと考えられるからです。
  </para>

  <para>
<!--
   SQL specifies that <literal>BEFORE DELETE</literal> triggers on cascaded
   deletes fire <emphasis>after</emphasis> the cascaded <literal>DELETE</literal> completes.
   The <productname>PostgreSQL</productname> behavior is for <literal>BEFORE
   DELETE</literal> to always fire before the delete action, even a cascading
   one.  This is considered more consistent.  There is also nonstandard
   behavior if <literal>BEFORE</literal> triggers modify rows or prevent
   updates during an update that is caused by a referential action.  This can
   lead to constraint violations or stored data that does not honor the
   referential constraint.
-->
SQLでは、数珠繋ぎの削除に対する<literal>BEFORE DELETE</literal>は、数珠繋ぎの<literal>DELETE</literal>が完了した<emphasis>後に</emphasis>発行するものと規定しています。
<productname>PostgreSQL</productname>では、<literal>BEFORE DELETE</literal>は常に削除操作よりも前に、それも起点となる削除よりも前に行われます。
この方がより一貫性があると考えられいます。
また、参照整合性に関する動作により引き起こされる更新を実行している間に、<literal>BEFORE</literal>トリガが行を更新し、更新を妨げるような場合の動作も標準に従わないものがあります。
これは、制約違反となるかもしれませんし、参照整合性制約に合わないデータを格納してしまうかもしれません。
  </para>

  <para>
<!--
   The ability to specify multiple actions for a single trigger using
   <literal>OR</literal> is a <productname>PostgreSQL</productname> extension of
   the SQL standard.
-->
<literal>OR</literal>を使用して単一トリガに複数の動作を指定する機能は、標準SQLに対する<productname>PostgreSQL</productname>の拡張です。
  </para>

  <para>
<!--
   The ability to fire triggers for <command>TRUNCATE</command> is a
   <productname>PostgreSQL</productname> extension of the SQL standard, as is the
   ability to define statement-level triggers on views.
-->
<command>TRUNCATE</command>でのトリガ発行機能、および、ビューに対する文レベルのトリガの定義機能は標準SQLに対する<productname>PostgreSQL</productname>の拡張です。
  </para>

  <para>
<!--
   <command>CREATE CONSTRAINT TRIGGER</command> is a
   <productname>PostgreSQL</productname> extension of the <acronym>SQL</acronym>
   standard.
-->
<command>CREATE CONSTRAINT TRIGGER</command>は標準<acronym>SQL</acronym>に対する<productname>PostgreSQL</productname>の拡張です。
  </para>

 </refsect1>

 <refsect1>
<!--
  <title>See Also</title>
-->
  <title>関連項目</title>

  <simplelist type="inline">
   <member><xref linkend="sql-altertrigger"/></member>
   <member><xref linkend="sql-droptrigger"/></member>
   <member><xref linkend="sql-createfunction"/></member>
   <member><xref linkend="sql-set-constraints"/></member>
  </simplelist>
 </refsect1>
</refentry><|MERGE_RESOLUTION|>--- conflicted
+++ resolved
@@ -670,16 +670,13 @@
   </para>
 
   <para>
-<<<<<<< HEAD
    There are a few built-in trigger functions that can be used to
    solve common problems without having to write your own trigger code;
    see <xref linkend="functions-trigger"/>.
   </para>
 
   <para>
-=======
-<!--
->>>>>>> 184958ef
+<!--
    In a <literal>BEFORE</literal> trigger, the <literal>WHEN</literal> condition is
    evaluated just before the function is or would be executed, so using
    <literal>WHEN</literal> is not materially different from testing the same
@@ -780,15 +777,11 @@
    triggers to be created in all its existing partitions; and any partitions
    created or attached later will contain an identical trigger, too.
    If the partition is detached from its parent, the trigger is removed.
-<<<<<<< HEAD
    Triggers on partitioned tables may not be <literal>INSTEAD OF</literal>.
-=======
-   Triggers on partitioned tables may only be <literal>AFTER</literal>.
 -->
 パーティションテーブルに行レベルのトリガを作ると、存在するパーティションすべてに同一のトリガがつくられます。そして、後から作られたり追加されるパーティションも同一のトリガを含みます。
 パーティションが親から切り離された場合、トリガは削除されます。
 パーティションテーブルのトリガは<literal>AFTER</literal>だけです。
->>>>>>> 184958ef
   </para>
 
   <para>
@@ -812,25 +805,6 @@
 継承された子テーブルの場合、行イメージはトリガが付けられたテーブルに存在する列だけしか含みません。
 現在のところ、遷移リレーションのある行レベルトリガは、パーティションや継承した子テーブルには定義できません。
   </para>
-<<<<<<< HEAD
-=======
-
-  <para>
-
-<!--
-   In <productname>PostgreSQL</productname> versions before 7.3, it was
-   necessary to declare trigger functions as returning the placeholder
-   type <type>opaque</type>, rather than <type>trigger</type>.  To support loading
-   of old dump files, <command>CREATE TRIGGER</command> will accept a function
-   declared as returning <type>opaque</type>, but it will issue a notice and
-   change the function's declared return type to <type>trigger</type>.
--->
-<productname>PostgreSQL</productname> 7.3より前のバージョンでは、トリガ関数の戻り値の型を、<type>trigger</type>型ではなくプレースホルダである<type>opaque</type>型として宣言する必要がありました。
-古いダンプファイルのロードをサポートするため、<command>CREATE TRIGGER</command>では<type>opaque</type>型を返すよう宣言された関数を受け入れます。
-しかし、注意を促すメッセージを表示し、宣言された関数の戻り値型を<type>trigger</type>に変換します。
-  </para>
-
->>>>>>> 184958ef
  </refsect1>
 
  <refsect1 id="sql-createtrigger-examples">

<!-- doc/src/sgml/datatype.sgml -->

 <chapter id="datatype">
<!--
  <title>Data Types</title>
-->
  <title>データ型</title>

  <indexterm zone="datatype">
   <primary>data type</primary>
  </indexterm>
  <indexterm zone="datatype">
   <primary>データ型</primary>
  </indexterm>

  <indexterm>
   <primary>type</primary>
   <see>data type</see>
  </indexterm>
  <indexterm>
   <primary>型</primary>
   <see>データ型</see>
  </indexterm>

  <para>
<!--
   <productname>PostgreSQL</productname> has a rich set of native data
   types available to users.  Users can add new types to
   <productname>PostgreSQL</productname> using the <xref
   linkend="sql-createtype"/> command.
-->
<productname>PostgreSQL</productname>にはユーザが使用可能な豊富なデータ型が始めから備わっています。
<xref linkend="sql-createtype"/>コマンドで<productname>PostgreSQL</productname>に対し新しいデータ型を追加できます。
  </para>

  <para>
<!--
   <xref linkend="datatype-table"/> shows all the built-in general-purpose data
   types. Most of the alternative names listed in the
   <quote>Aliases</quote> column are the names used internally by
   <productname>PostgreSQL</productname> for historical reasons.  In
   addition, some internally used or deprecated types are available,
   but are not listed here.
-->
<xref linkend="datatype-table"/>に組み込みの汎用データ型をすべて示します。
<quote>別名</quote>欄に列挙された代替名称のほとんどは、歴史的な理由により<productname>PostgreSQL</productname>の内部で使用されている名前です。
他にも、内部で使用されるデータ型、削除予定のデータ型もありますが、ここにはリストされていません。
  </para>

   <table id="datatype-table">
<!--
    <title>Data Types</title>
-->
<title>データ型</title>
    <tgroup cols="3">
     <colspec colname="col1" colwidth="2*"/>
     <colspec colname="col2" colwidth="1*"/>
     <colspec colname="col3" colwidth="2*"/>
     <thead>
      <row>
<!--
       <entry>Name</entry>
       <entry>Aliases</entry>
       <entry>Description</entry>
-->
       <entry>名称</entry>
       <entry>別名</entry>
       <entry>説明</entry>
      </row>
     </thead>

     <tbody>
      <row>
       <entry><type>bigint</type></entry>
       <entry><type>int8</type></entry>
<!--
       <entry>signed eight-byte integer</entry>
-->
       <entry>8バイト符号付き整数</entry>
      </row>

      <row>
       <entry><type>bigserial</type></entry>
       <entry><type>serial8</type></entry>
<!--
       <entry>autoincrementing eight-byte integer</entry>
-->
       <entry>自動増分8バイト整数</entry>
      </row>

      <row>
       <entry><type>bit [ (<replaceable>n</replaceable>) ]</type></entry>
       <entry></entry>
<!--
       <entry>fixed-length bit string</entry>
-->
       <entry>固定長ビット列</entry>
      </row>

      <row>
       <entry><type>bit varying [ (<replaceable>n</replaceable>) ]</type></entry>
       <entry><type>varbit [ (<replaceable>n</replaceable>) ]</type></entry>
<!--
       <entry>variable-length bit string</entry>
-->
       <entry>可変長ビット列</entry>
      </row>

      <row>
       <entry><type>boolean</type></entry>
       <entry><type>bool</type></entry>
<!--
       <entry>logical Boolean (true/false)</entry>
-->
       <entry>論理値（真/偽）</entry>
      </row>

      <row>
       <entry><type>box</type></entry>
       <entry></entry>
<!--
       <entry>rectangular box on a plane</entry>
-->
       <entry>平面上の矩形</entry>
      </row>

      <row>
       <entry><type>bytea</type></entry>
       <entry></entry>
<!--
       <entry>binary data (<quote>byte array</quote>)</entry>
-->
       <entry>バイナリデータ（<quote>バイトの配列（byte array）</quote>）</entry>
      </row>

      <row>
       <entry><type>character [ (<replaceable>n</replaceable>) ]</type></entry>
       <entry><type>char [ (<replaceable>n</replaceable>) ]</type></entry>
<!--
       <entry>fixed-length character string</entry>
-->
       <entry>固定長文字列</entry>
      </row>

      <row>
       <entry><type>character varying [ (<replaceable>n</replaceable>) ]</type></entry>
       <entry><type>varchar [ (<replaceable>n</replaceable>) ]</type></entry>
<!--
       <entry>variable-length character string</entry>
-->
       <entry>可変長文字列</entry>
      </row>

      <row>
       <entry><type>cidr</type></entry>
       <entry></entry>
<!--
       <entry>IPv4 or IPv6 network address</entry>
-->
       <entry>IPv4もしくはIPv6ネットワークアドレス</entry>
      </row>

      <row>
       <entry><type>circle</type></entry>
       <entry></entry>
<!--
       <entry>circle on a plane</entry>
-->
       <entry>平面上の円</entry>
      </row>

      <row>
       <entry><type>date</type></entry>
       <entry></entry>
<!--
       <entry>calendar date (year, month, day)</entry>
-->
       <entry>暦の日付（年月日）</entry>
      </row>

      <row>
       <entry><type>double precision</type></entry>
       <entry><type>float8</type></entry>
<!--
       <entry>double precision floating-point number (8 bytes)</entry>
-->
       <entry>倍精度浮動小数点（8バイト）</entry>
      </row>

      <row>
       <entry><type>inet</type></entry>
       <entry></entry>
<!--
       <entry>IPv4 or IPv6 host address</entry>
-->
       <entry>IPv4もしくはIPv6ホストアドレス</entry>
      </row>

      <row>
       <entry><type>integer</type></entry>
       <entry><type>int</type>, <type>int4</type></entry>
<!--
       <entry>signed four-byte integer</entry>
-->
       <entry>4バイト符号付き整数</entry>
      </row>

      <row>
       <entry><type>interval [ <replaceable>fields</replaceable> ] [ (<replaceable>p</replaceable>) ]</type></entry>
       <entry></entry>
<!--
       <entry>time span</entry>
-->
       <entry>時間間隔</entry>
      </row>

      <row>
       <entry><type>json</type></entry>
       <entry></entry>
<!--
       <entry>textual JSON data</entry>
-->
       <entry>テキストのJSONデータ</entry>
      </row>

      <row>
       <entry><type>jsonb</type></entry>
       <entry></entry>
<!--
       <entry>binary JSON data, decomposed</entry>
-->
       <entry>バイナリ JSON データ, 展開型</entry>
      </row>

      <row>
       <entry><type>line</type></entry>
       <entry></entry>
<!--
       <entry>infinite line on a plane</entry>
-->
       <entry>平面上の無限直線</entry>
      </row>

      <row>
       <entry><type>lseg</type></entry>
       <entry></entry>
<!--
       <entry>line segment on a plane</entry>
-->
       <entry>平面上の線分</entry>
      </row>

      <row>
       <entry><type>macaddr</type></entry>
       <entry></entry>
<!--
       <entry>MAC (Media Access Control) address</entry>
-->
       <entry>MAC（Media Access Control）アドレス</entry>
      </row>

      <row>
       <entry><type>macaddr8</type></entry>
       <entry></entry>
<!--
       <entry>MAC (Media Access Control) address (EUI-64 format)</entry>
-->
       <entry>MAC (Media Access Control) アドレス (EUI-64 形式)</entry>
      </row>

      <row>
       <entry><type>money</type></entry>
       <entry></entry>
<!--
       <entry>currency amount</entry>
-->
       <entry>貨幣金額</entry>
      </row>

      <row>
       <entry><type>numeric [ (<replaceable>p</replaceable>,
         <replaceable>s</replaceable>) ]</type></entry>
       <entry><type>decimal [ (<replaceable>p</replaceable>,
         <replaceable>s</replaceable>) ]</type></entry>
<!--
       <entry>exact numeric of selectable precision</entry>
-->
       <entry>精度の選択可能な高精度数値</entry>
      </row>

      <row>
       <entry><type>path</type></entry>
       <entry></entry>
<!--
       <entry>geometric path on a plane</entry>
-->
       <entry>平面上の幾何学的経路</entry>
      </row>

      <row>
       <entry><type>pg_lsn</type></entry>
       <entry></entry>
<!--
       <entry><productname>PostgreSQL</productname> Log Sequence Number</entry>
-->
       <entry><productname>PostgreSQL</productname>ログシーケンス番号</entry>
      </row>

      <row>
       <entry><type>pg_snapshot</type></entry>
       <entry></entry>
<!--
       <entry>user-level transaction ID snapshot</entry>
-->
       <entry>ユーザレベルのトランザクションIDスナップショット</entry>
      </row>

      <row>
       <entry><type>point</type></entry>
       <entry></entry>
<!--
       <entry>geometric point on a plane</entry>
-->
       <entry>平面上の幾何学的点</entry>
      </row>

      <row>
       <entry><type>polygon</type></entry>
       <entry></entry>
<!--
       <entry>closed geometric path on a plane</entry>
-->
       <entry>平面上の閉じた幾何学的経路</entry>
      </row>

      <row>
       <entry><type>real</type></entry>
       <entry><type>float4</type></entry>
<!--
       <entry>single precision floating-point number (4 bytes)</entry>
-->
       <entry>単精度浮動小数点（4バイト）</entry>
      </row>

      <row>
       <entry><type>smallint</type></entry>
       <entry><type>int2</type></entry>
<!--
       <entry>signed two-byte integer</entry>
-->
       <entry>2バイト符号付き整数</entry>
      </row>

      <row>
       <entry><type>smallserial</type></entry>
       <entry><type>serial2</type></entry>
<!--
       <entry>autoincrementing two-byte integer</entry>
-->
       <entry>自動増分2バイト整数</entry>
      </row>

      <row>
       <entry><type>serial</type></entry>
       <entry><type>serial4</type></entry>
<!--
       <entry>autoincrementing four-byte integer</entry>
-->
       <entry>自動増分4バイト整数</entry>
      </row>

      <row>
       <entry><type>text</type></entry>
       <entry></entry>
<!--
       <entry>variable-length character string</entry>
-->
       <entry>可変長文字列</entry>
      </row>

      <row>
       <entry><type>time [ (<replaceable>p</replaceable>) ] [ without time zone ]</type></entry>
       <entry></entry>
<!--
       <entry>time of day (no time zone)</entry>
-->
       <entry>時刻（時間帯なし）</entry>
      </row>

      <row>
       <entry><type>time [ (<replaceable>p</replaceable>) ] with time zone</type></entry>
       <entry><type>timetz</type></entry>
<!--
       <entry>time of day, including time zone</entry>
-->
       <entry>時間帯付き時刻</entry>
      </row>

      <row>
       <entry><type>timestamp [ (<replaceable>p</replaceable>) ] [ without time zone ]</type></entry>
       <entry></entry>
<!--
       <entry>date and time (no time zone)</entry>
-->
       <entry>日付と時刻（時間帯なし）</entry>
      </row>

      <row>
       <entry><type>timestamp [ (<replaceable>p</replaceable>) ] with time zone</type></entry>
       <entry><type>timestamptz</type></entry>
<!--
       <entry>date and time, including time zone</entry>
-->
       <entry>時間帯付き日付と時刻</entry>
      </row>

      <row>
       <entry><type>tsquery</type></entry>
       <entry></entry>
<!--
       <entry>text search query</entry>
-->
       <entry>テキスト検索問い合わせ</entry>
      </row>

      <row>
       <entry><type>tsvector</type></entry>
       <entry></entry>
<!--
       <entry>text search document</entry>
-->
       <entry>テキスト検索文書</entry>
      </row>

      <row>
       <entry><type>txid_snapshot</type></entry>
       <entry></entry>
<!--
       <entry>user-level transaction ID snapshot (deprecated; see <type>pg_snapshot</type>)</entry>
-->
       <entry>ユーザレベルのトランザクションIDスナップショット(廃止予定。<type>pg_snapshot</type>を参照)</entry>
      </row>

      <row>
       <entry><type>uuid</type></entry>
       <entry></entry>
<!--
       <entry>universally unique identifier</entry>
-->
       <entry>汎用一意識別子</entry>
      </row>

      <row>
       <entry><type>xml</type></entry>
       <entry></entry>
<!--
       <entry>XML data</entry>
-->
       <entry>XMLデータ</entry>
      </row>
     </tbody>
    </tgroup>
   </table>

  <note>
<!--
   <title>Compatibility</title>
-->
<title>互換性</title>
   <para>
<!--
    The following types (or spellings thereof) are specified by
    <acronym>SQL</acronym>: <type>bigint</type>, <type>bit</type>, <type>bit
    varying</type>, <type>boolean</type>, <type>char</type>,
    <type>character varying</type>, <type>character</type>,
    <type>varchar</type>, <type>date</type>, <type>double
    precision</type>, <type>integer</type>, <type>interval</type>,
    <type>numeric</type>, <type>decimal</type>, <type>real</type>,
    <type>smallint</type>, <type>time</type> (with or without time zone),
    <type>timestamp</type> (with or without time zone),
    <type>xml</type>.
-->
次に挙げるデータ型（あるいはその綴り方）は<acronym>SQL</acronym>で規定されています。
<type>bigint</type>、<type>bit</type>、<type>bit varying</type>、<type>boolean</type>、<type>char</type>、
<type>character varying</type>、<type>character</type>、<type>varchar</type>、
<type>date</type>、<type>double precision</type>、<type>integer</type>、
<type>interval</type>、<type>numeric</type>、<type>decimal</type>、<type>real</type>、
<type>smallint</type>、<type>time</type>（時間帯付き、なしの両方）、
<type>timestamp</type>（時間帯付き、なしの両方）、<type>xml</type>。
   </para>
  </note>

  <para>
<!--
   Each data type has an external representation determined by its input
   and output functions.  Many of the built-in types have
   obvious external formats.  However, several types are either unique
   to <productname>PostgreSQL</productname>, such as geometric
   paths, or have several possible formats, such as the date
   and time types.
   Some of the input and output functions are not invertible, i.e.,
   the result of an output function might lose accuracy when compared to
   the original input.
-->
それぞれのデータ型はそのデータ型の入出力関数で決定される外部表現を保有しています。
組み込みデータ型の多くには、自明の外部書式があります。
とは言っても、経路のような<productname>PostgreSQL</productname>に特有な型や、あるいは、日付や時刻データ型のように書式を複数選択できる型がいくつかあります。
一部の入出力関数は可逆ではありません。
つまり、出力関数による結果は元の入力と比較した場合精度を失う可能性があります。
  </para>

  <sect1 id="datatype-numeric">
<!--
   <title>Numeric Types</title>
-->
<title>数値データ型</title>

   <indexterm zone="datatype-numeric">
    <primary>data type</primary>
    <secondary>numeric</secondary>
   </indexterm>
   <indexterm zone="datatype-numeric">
    <primary>データ型</primary>
    <secondary>数値</secondary>
   </indexterm>

   <para>
<!--
    Numeric types consist of two-, four-, and eight-byte integers,
    four- and eight-byte floating-point numbers, and selectable-precision
    decimals.  <xref linkend="datatype-numeric-table"/> lists the
    available types.
-->
数値データ型には2、4、8バイト整数と、4、8バイト浮動小数点および精度設定が可能な数があります。
<xref linkend="datatype-numeric-table"/>に使用可能な型を列挙します。
   </para>

    <table id="datatype-numeric-table">
<!--
     <title>Numeric Types</title>
-->
<title>数値データ型</title>
     <tgroup cols="4">
      <colspec colname="col1" colwidth="2*"/>
      <colspec colname="col2" colwidth="1*"/>
      <colspec colname="col3" colwidth="2*"/>
      <colspec colname="col4" colwidth="2*"/>
      <thead>
       <row>
<!--
        <entry>Name</entry>
        <entry>Storage Size</entry>
        <entry>Description</entry>
        <entry>Range</entry>
-->
        <entry>型名</entry>
        <entry>格納サイズ</entry>
        <entry>説明</entry>
        <entry>範囲</entry>
       </row>
      </thead>

      <tbody>
       <row>
        <entry><type>smallint</type></entry>
<!--
        <entry>2 bytes</entry>
        <entry>small-range integer</entry>
        <entry>-32768 to +32767</entry>
-->
        <entry>2バイト</entry>
        <entry>狭範囲の整数</entry>
        <entry>-32768から+32767</entry>
       </row>
       <row>
        <entry><type>integer</type></entry>
<!--
        <entry>4 bytes</entry>
        <entry>typical choice for integer</entry>
        <entry>-2147483648 to +2147483647</entry>
-->
        <entry>4バイト</entry>
        <entry>典型的に使用する整数</entry>
        <entry>-2147483648から+2147483647</entry>
       </row>
       <row>
        <entry><type>bigint</type></entry>
<!--
        <entry>8 bytes</entry>
        <entry>large-range integer</entry>
        <entry>-9223372036854775808 to +9223372036854775807</entry>
-->
        <entry>8バイト</entry>
        <entry>広範囲整数</entry>
        <entry>-9223372036854775808から+9223372036854775807</entry>
       </row>

       <row>
        <entry><type>decimal</type></entry>
<!--
        <entry>variable</entry>
        <entry>user-specified precision, exact</entry>
        <entry>up to 131072 digits before the decimal point; up to 16383 digits after the decimal point</entry>
-->
        <entry>可変長</entry>
        <entry>ユーザ指定精度、正確</entry>
        <entry>小数点より上は131072桁まで、小数点より下は16383桁まで</entry>
       </row>
       <row>
        <entry><type>numeric</type></entry>
<!--
        <entry>variable</entry>
        <entry>user-specified precision, exact</entry>
        <entry>up to 131072 digits before the decimal point; up to 16383 digits after the decimal point</entry>
-->
        <entry>可変長</entry>
        <entry>ユーザ指定精度、正確</entry>
        <entry>小数点より上は131072桁まで、小数点より下は16383桁まで</entry>
       </row>

       <row>
        <entry><type>real</type></entry>
<!--
        <entry>4 bytes</entry>
        <entry>variable-precision, inexact</entry>
        <entry>6 decimal digits precision</entry>
-->
        <entry>4バイト</entry>
        <entry>可変精度、不正確</entry>
        <entry>6桁精度</entry>
       </row>
       <row>
        <entry><type>double precision</type></entry>
<!--
        <entry>8 bytes</entry>
        <entry>variable-precision, inexact</entry>
        <entry>15 decimal digits precision</entry>
-->
        <entry>8バイト</entry>
        <entry>可変精度、不正確</entry>
        <entry>15桁精度</entry>
       </row>

       <row>
        <entry><type>smallserial</type></entry>
<!--
        <entry>2 bytes</entry>
        <entry>small autoincrementing integer</entry>
        <entry>1 to 32767</entry>
-->
        <entry>2バイト</entry>
        <entry>狭範囲自動整数</entry>
        <entry>1から32767</entry>
       </row>

       <row>
        <entry><type>serial</type></entry>
<!--
        <entry>4 bytes</entry>
        <entry>autoincrementing integer</entry>
        <entry>1 to 2147483647</entry>
-->
        <entry>4バイト</entry>
        <entry>自動増分整数</entry>
        <entry>1から2147483647</entry>
       </row>

       <row>
        <entry><type>bigserial</type></entry>
<!--
        <entry>8 bytes</entry>
        <entry>large autoincrementing integer</entry>
        <entry>1 to 9223372036854775807</entry>
-->
        <entry>8バイト</entry>
        <entry>広範囲自動増分整数</entry>
        <entry>1から9223372036854775807</entry>
       </row>
      </tbody>
     </tgroup>
    </table>

   <para>
<!--
    The syntax of constants for the numeric types is described in
    <xref linkend="sql-syntax-constants"/>.  The numeric types have a
    full set of corresponding arithmetic operators and
    functions. Refer to <xref linkend="functions"/> for more
    information.  The following sections describe the types in detail.
-->
数値データ型に対する定数の構文は<xref linkend="sql-syntax-constants"/>で説明しています。
数値データ型には対応する算術演算子と関数の一式が揃っています。
詳細は<xref linkend="functions"/>を参照してください。
次節でデータ型について詳しく説明します。
   </para>

   <sect2 id="datatype-int">
<!--
    <title>Integer Types</title>
-->
<title>整数データ型</title>

    <indexterm zone="datatype-int">
     <primary>integer</primary>
    </indexterm>

    <indexterm zone="datatype-int">
     <primary>smallint</primary>
    </indexterm>

    <indexterm zone="datatype-int">
     <primary>bigint</primary>
    </indexterm>

    <indexterm>
     <primary>int4</primary>
     <see>integer</see>
    </indexterm>

    <indexterm>
     <primary>int2</primary>
     <see>smallint</see>
    </indexterm>

    <indexterm>
     <primary>int8</primary>
     <see>bigint</see>
    </indexterm>

    <para>
<!--
     The types <type>smallint</type>, <type>integer</type>, and
     <type>bigint</type> store whole numbers, that is, numbers without
     fractional components, of various ranges.  Attempts to store
     values outside of the allowed range will result in an error.
-->
<type>smallint</type>、<type>integer</type>、<type>bigint</type>は各種範囲の整数、つまり小数点以下の端数がない数を保持します。
許容範囲から外れた値を保存しようとするとエラーになります。
    </para>

    <para>
<!--
     The type <type>integer</type> is the common choice, as it offers
     the best balance between range, storage size, and performance.
     The <type>smallint</type> type is generally only used if disk
     space is at a premium.  The <type>bigint</type> type is designed to be
     used when the range of the <type>integer</type> type is insufficient.
-->
<type>integer</type>型は数値の範囲、格納サイズおよび性能において最も釣合いが取れていますので、一般的に使用されます。
<type>smallint</type>型は通常はディスク容量に制限が付いている場合にのみ使用します。
<type>bigint</type>型は<type>integer</type>の許容範囲では十分ではない場合に使用されるよう設計されています。
    </para>

    <para>
<!--
     <acronym>SQL</acronym> only specifies the integer types
     <type>integer</type> (or <type>int</type>),
     <type>smallint</type>, and <type>bigint</type>.  The
     type names <type>int2</type>, <type>int4</type>, and
     <type>int8</type> are extensions, which are also used by some
     other <acronym>SQL</acronym> database systems.
-->
<acronym>SQL</acronym>では整数の型として<type>integer</type>（または<type>int</type>）と<type>smallint</type>、<type>bigint</type>のみを規定しています。
<type>int2</type>、<type>int4</type>および<type>int8</type>は拡張ですが、いくつか他の<acronym>SQL</acronym>データベースシステムでも使われています。
    </para>

   </sect2>

   <sect2 id="datatype-numeric-decimal">
<!--
    <title>Arbitrary Precision Numbers</title>
-->
<title>任意の精度を持つ数</title>

    <indexterm>
     <primary>numeric (data type)</primary>
    </indexterm>
    <indexterm>
     <primary>numeric（データ型）</primary>
    </indexterm>

   <indexterm>
    <primary>arbitrary precision numbers</primary>
   </indexterm>
   <indexterm>
    <primary>任意精度の数</primary>
   </indexterm>

    <indexterm>
     <primary>decimal</primary>
     <see>numeric</see>
    </indexterm>
    <indexterm>
     <primary>10進数</primary>
     <see>numeric</see>
    </indexterm>

    <para>
<!--
     The type <type>numeric</type> can store numbers with a
     very large number of digits. It is especially recommended for
     storing monetary amounts and other quantities where exactness is
     required.  Calculations with <type>numeric</type> values yield exact
     results where possible, e.g.,  addition, subtraction, multiplication.
     However, calculations on <type>numeric</type> values are very slow
     compared to the integer types, or to the floating-point types
     described in the next section.
-->
<type>numeric</type>型は、非常に大きな桁数で数値を格納できます。
通貨金額やその他正確性が求められる数量を保存する時は特に、この型を推奨します。
<type>numeric</type>の値での計算は、可能なところ、例えば、足し算、引算、掛け算では、正確な結果（訳注：10進の小数で誤差が生じない、ということ）になります。
とは言っても、<type>numeric</type>の値に対する計算は整数型、もしくは次節で説明する浮動小数点データ型に比較し非常に遅くなります。
    </para>

    <para>
<!--
     We use the following terms below:  The
     <firstterm>precision</firstterm> of a <type>numeric</type>
     is the total count of significant digits in the whole number,
     that is, the number of digits to both sides of the decimal point.
     The <firstterm>scale</firstterm> of a <type>numeric</type> is the
     count of decimal digits in the fractional part, to the right of the
     decimal point.  So the number 23.5141 has a precision of 6 and a
     scale of 4.  Integers can be considered to have a scale of zero.
-->
この後の説明では、次の用語を使用します。
<type>numeric</type>の<firstterm>精度(precision)</firstterm>とは数字全体の有効桁数です。
すなわち、小数点をはさんでいる両側の桁数の合計です。
<type>numeric</type>の<firstterm>位取り(scale)</firstterm>とは、小数点の右側の小数部分の桁数をいいます。
そのため、23.5141という数値の精度は6で位取りは4となります。
整数の位取りは、ゼロであるとみなすことができます。
    </para>

    <para>
<!--
     Both the maximum precision and the maximum scale of a
     <type>numeric</type> column can be
     configured.  To declare a column of type <type>numeric</type> use
     the syntax:
-->
<type>numeric</type>列の数値の最大精度と最大位取りの両方を設定することができます。
<type>numeric</type>型の列を宣言するには次の構文を使います。
<programlisting>
NUMERIC(<replaceable>precision</replaceable>, <replaceable>scale</replaceable>)
</programlisting>
<!--
     The precision must be positive, while the scale may be positive or
     negative (see below).  Alternatively:
-->
精度は正でなければならず、位取りは正または負であることができます(以下を参照)。
または、次のように指定します
<programlisting>
NUMERIC(<replaceable>precision</replaceable>)
</programlisting>
<!--
     selects a scale of 0.  Specifying:
-->
は位取りが0であることを選択します。
精度も位取りも指定せず、
<programlisting>
NUMERIC
</programlisting>
<!--
     without any precision or scale creates an <quote>unconstrained
     numeric</quote> column in which numeric values of any length can be
     stored, up to the implementation limits.  A column of this kind will
     not coerce input values to any particular scale, whereas
     <type>numeric</type> columns with a declared scale will coerce
     input values to that scale.  (The <acronym>SQL</acronym> standard
     requires a default scale of 0, i.e., coercion to integer
     precision.  We find this a bit useless.  If you're concerned
     about portability, always specify the precision and scale
     explicitly.)
-->
と記述すると、実装されている限界の精度まで、いかなる精度あるいは位取りの値も格納できる<quote>制約の無い数値</quote>列が作られます。
この類の列は入力値をいかなる特定の位取りにも変換しませんが、宣言された位取りを持つ<type>numeric</type>列は入力値をその位取りに変換します。
（標準<acronym>SQL</acronym>はデフォルトとして位取り0を要求していて、つまり、整数の精度に変換されます。
しかし、この方法はあまり役に立たないと思われます。
もし移植性を心配するなら、常に精度と位取りを明示的に設定してください。）
    </para>

    <note>
     <para>
<!--
      The maximum precision that can be explicitly specified in
      a <type>numeric</type> type declaration is 1000.  An
      unconstrained <type>numeric</type> column is subject to the limits
      described in <xref linkend="datatype-numeric-table"/>.
-->
明示的に<type>numeric</type>型宣言で指定される場合の最大精度は1000です。
制約の無い<type>numeric</type>列は<xref linkend="datatype-numeric-table"/>で説明する制限に従います。
     </para>
    </note>

    <para>
<!--
     If the scale of a value to be stored is greater than the declared
     scale of the column, the system will round the value to the specified
     number of fractional digits.  Then, if the number of digits to the
     left of the decimal point exceeds the declared precision minus the
     declared scale, an error is raised.
     For example, a column declared as
-->
格納される値の位取りが宣言された列の位取りより大きかった場合、システムは指定された小数部の桁まで値を丸めます。
そして、小数点の左側の桁数が、宣言された精度から宣言された位取りを差し引いた数を超える場合にエラーとなります。
例えば、
<programlisting>
NUMERIC(3, 1)
</programlisting>
<!--
     will round values to 1 decimal place and can store values between
     -99.9 and 99.9, inclusive.
-->
として宣言された列は、値を小数第1位に丸め、-99.9から99.9までの値を格納できます。
    </para>

    <para>
<!--
     Beginning in <productname>PostgreSQL</productname> 15, it is allowed
     to declare a <type>numeric</type> column with a negative scale.  Then
     values will be rounded to the left of the decimal point.  The
     precision still represents the maximum number of non-rounded digits.
     Thus, a column declared as
-->
<productname>PostgreSQL</productname> 15以降では、負の位取りを持つ<type>numeric</type>列を宣言することが許可されました。
その場合、値は小数点の左側に丸められます。
精度は、依然として丸められない最大桁数を表します。
したがって、
<programlisting>
NUMERIC(2, -3)
</programlisting>
<!--
     will round values to the nearest thousand and can store values
     between -99000 and 99000, inclusive.
     It is also allowed to declare a scale larger than the declared
     precision.  Such a column can only hold fractional values, and it
     requires the number of zero digits just to the right of the decimal
     point to be at least the declared scale minus the declared precision.
     For example, a column declared as
-->
として宣言された列は、千に近い値に丸められ、-99000から99000までの値を格納できます。
また、宣言された精度よりも大きな位取りを宣言することも許可されます。
このような列は小数値しか保持できず、小数点のすぐ右の0桁は、少なくとも宣言された位取りから宣言された精度を引いた値である必要があります。
例えば、
<programlisting>
NUMERIC(3, 5)
</programlisting>
<!--
     will round values to 5 decimal places and can store values between
     -0.00999 and 0.00999, inclusive.
-->
として宣言された列は、小数点以下5桁に丸められ、-0.00999から0.00999までの値を格納できます。
    </para>

    <note>
     <para>
<!--
      <productname>PostgreSQL</productname> permits the scale in a
      <type>numeric</type> type declaration to be any value in the range
      -1000 to 1000.  However, the <acronym>SQL</acronym> standard requires
      the scale to be in the range 0 to <replaceable>precision</replaceable>.
      Using scales outside that range may not be portable to other database
      systems.
-->
<productname>PostgreSQL</productname>では、<type>numeric</type>型宣言の位取りを-1000～1000の範囲の任意の値にすることができます。
しかし、<acronym>SQL</acronym>標準では位取りを0～<replaceable>精度</replaceable>の範囲にする必要があります。
この範囲外の位取りを使用すると、他のデータベースシステムに移植できない可能性があります。
     </para>
    </note>

    <para>
<!--
     Numeric values are physically stored without any extra leading or
     trailing zeroes.  Thus, the declared precision and scale of a column
     are maximums, not fixed allocations.  (In this sense the <type>numeric</type>
     type is more akin to <type>varchar(<replaceable>n</replaceable>)</type>
     than to <type>char(<replaceable>n</replaceable>)</type>.)  The actual storage
     requirement is two bytes for each group of four decimal digits,
     plus three to eight bytes overhead.
-->
数値は物理的に先頭や末尾に0を付与されることなく格納されます。
したがって、列の宣言された精度と位取りは最大であり、固定的に割り当てられていません。
（この意味では<type>numeric</type>は<type>char(<replaceable>n</replaceable>)</type>よりも<type>varchar(<replaceable>n</replaceable>)</type>に似ています。）
実際の格納に必要な容量は、10進数4桁のそれぞれのグループに対して2バイトと、3から8バイトのオーバーヘッドです。
    </para>

    <indexterm>
     <primary>infinity</primary>
     <secondary>numeric (data type)</secondary>
    </indexterm>
    <indexterm>
     <primary>無限</primary>
     <secondary>numeric (データ型)</secondary>
    </indexterm>

    <indexterm>
     <primary>NaN</primary>
     <see>not a number</see>
   </indexterm>
    <indexterm>
     <primary>NaN</primary>
     <see>非数</see>
    </indexterm>

    <indexterm>
     <primary>not a number</primary>
     <secondary>numeric (data type)</secondary>
    </indexterm>
    <indexterm>
     <primary>非数</primary>
     <secondary>数値（データ型）</secondary>
    </indexterm>

    <para>
<!--
     In addition to ordinary numeric values, the <type>numeric</type> type
     has several special values:
-->
通常の数値に加え、<type>numeric</type>型はいくつかの特別な値を取ることができます。
<literallayout>
<literal>Infinity</literal>
<literal>-Infinity</literal>
<literal>NaN</literal>
</literallayout>
<!--
     These are adapted from the IEEE 754 standard, and represent
     <quote>infinity</quote>, <quote>negative infinity</quote>, and
     <quote>not-a-number</quote>, respectively. When writing these values
     as constants in an SQL command, you must put quotes around them,
     for example <literal>UPDATE table SET x = '-Infinity'</literal>.
     On input, these strings are recognized in a case-insensitive manner.
     The infinity values can alternatively be spelled <literal>inf</literal>
     and <literal>-inf</literal>.
-->
これらはIEEE 754標準から引用されたもので、それぞれ<quote>無限大</quote>、<quote>マイナス無限大</quote>そして<quote>非数値</quote>を表します。
SQLコマンドの定数として記述する場合は、例えば<literal>UPDATE table SET x = '-Infinity'</literal>のように、引用符でくくらなければなりません。
入力の際、これらの文字列は大文字小文字の区別なく認識されます。
無限の値は代わりに<literal>inf</literal>や<literal>-inf</literal>と綴ることもできます。
    </para>

    <para>
<!--
     The infinity values behave as per mathematical expectations.  For
     example, <literal>Infinity</literal> plus any finite value equals
     <literal>Infinity</literal>, as does <literal>Infinity</literal>
     plus <literal>Infinity</literal>; but <literal>Infinity</literal>
     minus <literal>Infinity</literal> yields <literal>NaN</literal> (not a
     number), because it has no well-defined interpretation.  Note that an
     infinity can only be stored in an unconstrained <type>numeric</type>
     column, because it notionally exceeds any finite precision limit.
-->
無限の値は数学的に期待されたとおりに振る舞います。
例えば、<literal>Infinity</literal>に有限な値を加算した場合や<literal>Infinity</literal>に<literal>Infinity</literal>を加算した場合は<literal>Infinity</literal>になります。しかし、<literal>Infinity</literal>から<literal>Infinity</literal>を減算した場合は、解釈が定まらないため<literal>NaN</literal>(数値では無い)になります。
無限大は制約が無い<type>numeric</type>列にのみ格納できることに注意してください。これは理論上、いかなる有限な精度も超えているためです。
    </para>

    <para>
<!--
     The <literal>NaN</literal> (not a number) value is used to represent
     undefined calculational results.  In general, any operation with
     a <literal>NaN</literal> input yields another <literal>NaN</literal>.
     The only exception is when the operation's other inputs are such that
     the same output would be obtained if the <literal>NaN</literal> were to
     be replaced by any finite or infinite numeric value; then, that output
     value is used for <literal>NaN</literal> too.  (An example of this
     principle is that <literal>NaN</literal> raised to the zero power
     yields one.)
-->
<literal>NaN</literal>(数値では無い)値は定義されていない計算の結果を表現するために使用されます。
通常、<literal>NaN</literal>入力を伴う操作は別の<literal>NaN</literal>を出力します。
その操作の入力が<literal>NaN</literal>を他の有限もしくは無限の数値型の値に置き換えられた場合に同じ出力が得られる時に限り例外があります。
この時は<literal>NaN</literal>の代わりにその操作の出力が使われます(この概念では例えば、<literal>NaN</literal>の0乗は1を出力します)。
    </para>

    <note>
     <para>
<!--
      In most implementations of the <quote>not-a-number</quote> concept,
      <literal>NaN</literal> is not considered equal to any other numeric
      value (including <literal>NaN</literal>).  In order to allow
      <type>numeric</type> values to be sorted and used in tree-based
      indexes, <productname>PostgreSQL</productname> treats <literal>NaN</literal>
      values as equal, and greater than all non-<literal>NaN</literal>
      values.
-->
ほとんどの<quote>非数</quote>の概念の実装において、<literal>NaN</literal>は（<literal>NaN</literal>を含む）他の数値と等価にならないとみなされています。
<type>numeric</type>値をソートできる、また、ツリーを基にしたインデックスで使用できるように、<productname>PostgreSQL</productname>は<literal>NaN</literal>同士は等しく、すべての<literal>NaN</literal>以外の値よりも大きな値となるものとして扱います。
     </para>
    </note>

    <para>
<!--
     The types <type>decimal</type> and <type>numeric</type> are
     equivalent.  Both types are part of the <acronym>SQL</acronym>
     standard.
-->
<type>decimal</type>と<type>numeric</type>型は等価です。
2つのデータ型はともに標準<acronym>SQL</acronym>に含まれます。
    </para>

    <para>
<!--
     When rounding values, the <type>numeric</type> type rounds ties away
     from zero, while (on most machines) the <type>real</type>
     and <type>double precision</type> types round ties to the nearest even
     number.  For example:
-->
値を丸める際、<type>numeric</type>型は0から離れるように丸めますが、一方で（ほとんどのマシンでは）<type>real</type>や<type>double precision</type>型ではその値に最も近い偶数に丸めます。
以下に例を示します。:

<programlisting>
SELECT x,
  round(x::numeric) AS num_round,
  round(x::double precision) AS dbl_round
FROM generate_series(-3.5, 3.5, 1) as x;
  x   | num_round | dbl_round
------+-----------+-----------
 -3.5 |        -4 |        -4
 -2.5 |        -3 |        -2
 -1.5 |        -2 |        -2
 -0.5 |        -1 |        -0
  0.5 |         1 |         0
  1.5 |         2 |         2
  2.5 |         3 |         2
  3.5 |         4 |         4
(8 rows)
</programlisting>
    </para>
   </sect2>


   <sect2 id="datatype-float">
<!--
    <title>Floating-Point Types</title>
-->
<title>浮動小数点データ型</title>

    <indexterm zone="datatype-float">
     <primary>real</primary>
    </indexterm>

    <indexterm zone="datatype-float">
     <primary>double precision</primary>
    </indexterm>
    <indexterm zone="datatype-float">
     <primary>倍精度</primary>
    </indexterm>

    <indexterm>
     <primary>float4</primary>
     <see>real</see>
    </indexterm>

    <indexterm>
     <primary>float8</primary>
     <see>double precision</see>
    </indexterm>

    <indexterm zone="datatype-float">
     <primary>floating point</primary>
    </indexterm>
    <indexterm zone="datatype-float">
     <primary>浮動小数点</primary>
    </indexterm>

    <para>
<!--
     The data types <type>real</type> and <type>double precision</type> are
     inexact, variable-precision numeric types. On all currently supported
     platforms, these types are implementations of <acronym>IEEE</acronym>
     Standard 754 for Binary Floating-Point Arithmetic (single and double
     precision, respectively), to the extent that the underlying processor,
     operating system, and compiler support it.
-->
<type>real</type>と<type>double precision</type>は不正確な（訳注：10進の小数で誤差が生じる、ということ）可変精度の数値データ型です。
現在サポートされている全てのプラットフォーム上では、これらのデータ型は、使用しているプロセッサ、オペレーティングシステムおよびコンパイラがサポートしていれば、通常は（それぞれ単精度および倍精度の）バイナリ浮動小数点演算用の<acronym>IEEE</acronym>規格754の実装です。
    </para>

    <para>
<!--
     Inexact means that some values cannot be converted exactly to the
     internal format and are stored as approximations, so that storing
     and retrieving a value might show slight discrepancies.
     Managing these errors and how they propagate through calculations
     is the subject of an entire branch of mathematics and computer
     science and will not be discussed here, except for the
     following points:
-->
不正確というのは、ある値はそのままで内部形式に変換されずに近似値として保存されるということです。
ですから、保存しようとする値と抽出しようとする値の間に多少の差異が認められます。
これらのエラーを管理し計算によって補正をどうするかについては、数学とコンピュータ科学の系統すべてに関わることで、以下の点を除き触れません。
     <itemizedlist>
      <listitem>
       <para>
<!--
        If you require exact storage and calculations (such as for
        monetary amounts), use the <type>numeric</type> type instead.
-->
（金銭金額など）正確な記録と計算が必要な時は代わりに<type>numeric</type>を使用してください。
       </para>
      </listitem>

      <listitem>
       <para>
<!--
        If you want to do complicated calculations with these types
        for anything important, especially if you rely on certain
        behavior in boundary cases (infinity, underflow), you should
        evaluate the implementation carefully.
-->
これらのデータ型で何か重要な件に対し複雑な計算を必要とする時、特に（無限大やアンダーフローのような）境界線におけるある種の振舞いについて信頼を置かなければならないのであれば、実装を注意深く検証しなければなりません。
       </para>
      </listitem>

      <listitem>
       <para>
<!--
        Comparing two floating-point values for equality might not
        always work as expected.
-->
2つの浮動小数点値が等価であるのかどうかの比較は予想通りに行かない時もあります。
       </para>
      </listitem>
     </itemizedlist>
    </para>

    <para>
<!--
     On all currently supported platforms, the <type>real</type> type has a
     range of around 1E-37 to 1E+37 with a precision of at least 6 decimal
     digits. The <type>double precision</type> type has a range of around
     1E-307 to 1E+308 with a precision of at least 15 digits. Values that are
     too large or too small will cause an error. Rounding might take place if
     the precision of an input number is too high. Numbers too close to zero
     that are not representable as distinct from zero will cause an underflow
     error.
-->
現在サポートされている全てのプラットフォームでは、<type>real</type>型は最低6桁の精度を持ち、1E-37から1E+37までの範囲です。
<type>double precision</type>型は最低15桁の精度でおよそ1E-307から1E+308までの範囲です。
大き過ぎたり小さ過ぎる値はエラーの原因になります。
入力値の精度が高過ぎる場合は丸められることがあります。
ゼロに限りなく近い値で、しかもゼロと異なる値として表現できない数値はアンダーフローエラーになります。
    </para>

    <para>
<!--
     By default, floating point values are output in text form in their
     shortest precise decimal representation; the decimal value produced is
     closer to the true stored binary value than to any other value
     representable in the same binary precision. (However, the output value is
     currently never <emphasis>exactly</emphasis> midway between two
     representable values, in order to avoid a widespread bug where input
     routines do not properly respect the round-to-nearest-even rule.) This value will
     use at most 17 significant decimal digits for <type>float8</type>
     values, and at most 9 digits for <type>float4</type> values.
-->
デフォルトでは、浮動小数の値は最も短い正確な10進数のテキスト形式で出力されます。
生成される10進値は、同じバイナリ精度で表現できる他の値よりも、実際に格納されているバイナリ値に近い値になります。
(ただし、出力値が2つの表現可能な値の<emphasis>厳密な</emphasis>中間になることはありません。これは、入力ルーチンが最も近い偶数に丸める規則を適切に考慮しないという広範囲にわたる不具合を避けるためです。)
この値は<type>float8</type>型の値には最大17桁の10進数、<type>float4</type>型の値には最大9桁の10進数を使用します。
    </para>

    <note>
     <para>
<!--
      This shortest-precise output format is much faster to generate than the
      historical rounded format.
-->
この最も短く正確な出力フォーマットは従来の丸められた形式よりもはるかに速く値を生成します。
     </para>
    </note>

    <para>
<!--
     For compatibility with output generated by older versions
     of <productname>PostgreSQL</productname>, and to allow the output
     precision to be reduced, the <xref linkend="guc-extra-float-digits"/>
     parameter can be used to select rounded decimal output instead. Setting a
     value of 0 restores the previous default of rounding the value to 6
     (for <type>float4</type>) or 15 (for <type>float8</type>)
     significant decimal digits. Setting a negative value reduces the number
     of digits further; for example -2 would round output to 4 or 13 digits
     respectively.
-->
<productname>PostgreSQL</productname>の古いバージョンで生成された出力との互換性を確保し、出力精度を低くするために、代わりに<xref linkend="guc-extra-float-digits"/>パラメータを使用して丸めた10進数の出力を選択することができます。
値を0に設定した場合は、以前のデフォルト値である6(<type>float4</type>の場合)か15(<type>float8</type>の場合)の有効桁に丸めた値を戻します。
負の値を設定すると、桁数がさらに減少します。たとえば、-2を設定すると、出力はそれぞれ4桁または13桁に丸められます。
    </para>

    <para>
<!--
     Any value of <xref linkend="guc-extra-float-digits"/> greater than 0
     selects the shortest-precise format.
-->
0より大きい<xref linkend="guc-extra-float-digits"/>の値は、最短の正確なフォーマットを選択します。
    </para>

    <note>
     <para>
<!--
      Applications that wanted precise values have historically had to set
      <xref linkend="guc-extra-float-digits"/> to 3 to obtain them. For
      maximum compatibility between versions, they should continue to do so.
-->
精密な値を必要とするアプリケーションでは、従来、<xref linkend="guc-extra-float-digits"/>を3に設定して値を取得する必要がありました。
バージョン間の互換性を最大にするためには継続してそのように設定する必要があります。
     </para>
    </note>

    <indexterm>
     <primary>infinity</primary>
     <secondary>floating point</secondary>
    </indexterm>
    <indexterm>
     <primary>無限</primary>
     <secondary>浮動小数点</secondary>
    </indexterm>

    <indexterm>
     <primary>not a number</primary>
     <secondary>floating point</secondary>
    </indexterm>
    <indexterm>
     <primary>非数</primary>
     <secondary>浮動小数点</secondary>
    </indexterm>

    <para>
<!--
     In addition to ordinary numeric values, the floating-point types
     have several special values:
-->
通常の数値に加え、浮動小数点型では以下の特殊な値を取ります。
<literallayout>
<literal>Infinity</literal>
<literal>-Infinity</literal>
<literal>NaN</literal>
</literallayout>
<!--
     These represent the IEEE 754 special values
     <quote>infinity</quote>, <quote>negative infinity</quote>, and
     <quote>not-a-number</quote>, respectively. When writing these values
     as constants in an SQL command, you must put quotes around them,
     for example <literal>UPDATE table SET x = '-Infinity'</literal>.  On input,
     these strings are recognized in a case-insensitive manner.
     The infinity values can alternatively be spelled <literal>inf</literal>
     and <literal>-inf</literal>.
-->
これらはそれぞれ、IEEE 754の特殊な値、<quote>無限大</quote>、<quote>負の無限大</quote>、<quote>非数値</quote>を表します。
これらの値をSQLコマンドの定数として記述する場合、例えば<literal>UPDATE table SET x = '-Infinity'</literal>のように引用符でくくる必要があります。
入力の際、これらの文字列は大文字小文字の区別なく認識されます。
無限の値は代わりに<literal>inf</literal>や<literal>-inf</literal>と綴ることもできます。
    </para>

    <note>
     <para>
<!--
      IEEE 754 specifies that <literal>NaN</literal> should not compare equal
      to any other floating-point value (including <literal>NaN</literal>).
      In order to allow floating-point values to be sorted and used
      in tree-based indexes, <productname>PostgreSQL</productname> treats
      <literal>NaN</literal> values as equal, and greater than all
      non-<literal>NaN</literal> values.
-->
IEEE 754では、<literal>NaN</literal>は（<literal>NaN</literal>を含む）他のすべての浮動小数点値と比べた時に不等でなければならないと規定しています。
浮動小数点値をソートできる、また、ツリーを基にしたインデックスで使用できるように、<productname>PostgreSQL</productname>は<literal>NaN</literal>同士は等しく、すべての<literal>NaN</literal>以外の値よりも大きな値となるものとして扱います。
     </para>
    </note>

    <para>
<!--
     <productname>PostgreSQL</productname> also supports the SQL-standard
     notations <type>float</type> and
     <type>float(<replaceable>p</replaceable>)</type> for specifying
     inexact numeric types.  Here, <replaceable>p</replaceable> specifies
     the minimum acceptable precision in <emphasis>binary</emphasis> digits.
     <productname>PostgreSQL</productname> accepts
     <type>float(1)</type> to <type>float(24)</type> as selecting the
     <type>real</type> type, while
     <type>float(25)</type> to <type>float(53)</type> select
     <type>double precision</type>.  Values of <replaceable>p</replaceable>
     outside the allowed range draw an error.
     <type>float</type> with no precision specified is taken to mean
     <type>double precision</type>.
-->
また、<productname>PostgreSQL</productname>では不正確な数値型についての標準SQLの表記である<type>float</type>と<type>float(<replaceable>p</replaceable>)</type>をサポートしています。
ここで、<replaceable>p</replaceable>は<emphasis>2進数</emphasis>桁数で最低限、許容可能な精度を指定します。
<productname>PostgreSQL</productname>は<type>float(1)</type>から<type>float(24)</type>を<type>real</type>を選択するものとして受け付け、<type>float(25)</type>から<type>float(53)</type>を<type>double precision</type>を選択するものとして受け付けます。
許容範囲外の<replaceable>p</replaceable>の値はエラーになります。
精度指定のない<type>float</type>は<type>double precision</type>として解釈されます。
    </para>

   </sect2>

   <sect2 id="datatype-serial">
<!--
    <title>Serial Types</title>
-->
    <title>連番型</title>

    <indexterm zone="datatype-serial">
     <primary>smallserial</primary>
    </indexterm>

    <indexterm zone="datatype-serial">
     <primary>serial</primary>
    </indexterm>

    <indexterm zone="datatype-serial">
     <primary>bigserial</primary>
    </indexterm>

    <indexterm zone="datatype-serial">
     <primary>serial2</primary>
    </indexterm>

    <indexterm zone="datatype-serial">
     <primary>serial4</primary>
    </indexterm>

    <indexterm zone="datatype-serial">
     <primary>serial8</primary>
    </indexterm>

    <indexterm>
     <primary>auto-increment</primary>
     <see>serial</see>
    </indexterm>
    <indexterm>
     <primary>自動増分</primary>
     <see>serial</see>
    </indexterm>

    <indexterm>
     <primary>sequence</primary>
     <secondary>and serial type</secondary>
    </indexterm>
    <indexterm>
     <primary>シーケンス</primary>
     <secondary>連番型</secondary>
    </indexterm>

    <note>
     <para>
<!--
      This section describes a PostgreSQL-specific way to create an
      autoincrementing column.  Another way is to use the SQL-standard
      identity column feature, described at <xref linkend="sql-createtable"/>.
-->
このセクションではPostgreSQL固有の自動増分列の作成方法について記述します。
SQL標準の識別列を作成する方法は、<xref linkend="sql-createtable"/>に記述されています。
     </para>
    </note>

    <para>
<!--
     The data types <type>smallserial</type>, <type>serial</type> and
     <type>bigserial</type> are not true types, but merely
     a notational convenience for creating unique identifier columns
     (similar to the <literal>AUTO_INCREMENT</literal> property
     supported by some other databases). In the current
     implementation, specifying:
-->
<type>smallserial</type>、<type>serial</type>および<type>bigserial</type>データ型は正確にはデータ型ではなく、テーブルの列に一意の識別子を作成する簡便な表記法です
（他のデータベースでサポートされる<literal>AUTO_INCREMENT</literal>プロパティに似ています）。
現在の実装では、

<programlisting>
CREATE TABLE <replaceable class="parameter">tablename</replaceable> (
    <replaceable class="parameter">colname</replaceable> SERIAL
);
</programlisting>

<!--
     is equivalent to specifying:
-->
は以下を指定することと同じです。

<programlisting>
CREATE SEQUENCE <replaceable class="parameter">tablename</replaceable>_<replaceable class="parameter">colname</replaceable>_seq AS integer;
CREATE TABLE <replaceable class="parameter">tablename</replaceable> (
    <replaceable class="parameter">colname</replaceable> integer NOT NULL DEFAULT nextval('<replaceable class="parameter">tablename</replaceable>_<replaceable class="parameter">colname</replaceable>_seq')
);
ALTER SEQUENCE <replaceable class="parameter">tablename</replaceable>_<replaceable class="parameter">colname</replaceable>_seq OWNED BY <replaceable class="parameter">tablename</replaceable>.<replaceable class="parameter">colname</replaceable>;
</programlisting>

<!--
     Thus, we have created an integer column and arranged for its default
     values to be assigned from a sequence generator.  A <literal>NOT NULL</literal>
     constraint is applied to ensure that a null value cannot be
     inserted.  (In most cases you would also want to attach a
     <literal>UNIQUE</literal> or <literal>PRIMARY KEY</literal> constraint to prevent
     duplicate values from being inserted by accident, but this is
     not automatic.)  Lastly, the sequence is marked as <quote>owned by</quote>
     the column, so that it will be dropped if the column or table is dropped.
-->
このように整数列を作成し、その列のデフォルト値が連番ジェネレータから割り当てられるようにしました。
また、<literal>NOT NULL</literal>制約を適用することによって、NULL値が挿入されないようにします。
（たいていの場合は、重複する値を間違って挿入しないように、<literal>UNIQUE</literal>制約または<literal>PRIMARY KEY</literal>制約も追加することになるでしょうが、これは自動的には行われません。）
最後に、シーケンスは列に<quote>より所有</quote>されるものと印が付きます。
したがって、テーブルの列が削除された場合にシーケンスは削除されます。
    </para>

    <note>
      <para>
<!--
        Because <type>smallserial</type>, <type>serial</type> and
        <type>bigserial</type> are implemented using sequences, there may
        be "holes" or gaps in the sequence of values which appears in the
        column, even if no rows are ever deleted.  A value allocated
        from the sequence is still "used up" even if a row containing that
        value is never successfully inserted into the table column.  This
        may happen, for example, if the inserting transaction rolls back.
        See <literal>nextval()</literal> in <xref linkend="functions-sequence"/>
        for details.
-->
<type>smallserial</type>、 <type>serial</type>および<type>bigserial</type>はシーケンスを使って実装されているため、行の削除が行われていなくとも、列に"穴"や連番の抜けが発生するかもしれません。
また、テーブルへ正常に挿入されていないにも関わらず、シーケンスの値を"消費してしまう"こともあります。
これは、例えば挿入したトランザクションがロールバックされた時に発生することがあります。
詳細は<xref linkend="functions-sequence"/>の<literal>nextval()</literal>を参照してください。
      </para>
    </note>

    <para>
<!--
     To insert the next value of the sequence into the <type>serial</type>
     column, specify that the <type>serial</type>
     column should be assigned its default value. This can be done
     either by excluding the column from the list of columns in
     the <command>INSERT</command> statement, or through the use of
     the <literal>DEFAULT</literal> key word.
-->
<type>serial</type>列にシーケンスの次の値を挿入するには、<type>serial</type>列にそのデフォルト値を割り当てるよう指定してください。
これは、<command>INSERT</command>文の列リストからその列を除外する、もしくは<literal>DEFAULT</literal>キーワードを使用することで行うことができます。
    </para>

    <para>
<!--
     The type names <type>serial</type> and <type>serial4</type> are
     equivalent: both create <type>integer</type> columns.  The type
     names <type>bigserial</type> and <type>serial8</type> work
     the same way, except that they create a <type>bigint</type>
     column.  <type>bigserial</type> should be used if you anticipate
     the use of more than 2<superscript>31</superscript> identifiers over the
     lifetime of the table. The type names <type>smallserial</type> and
     <type>serial2</type> also work the same way, except that they
     create a <type>smallint</type> column.
-->
<type>serial</type>と<type>serial4</type>という型の名称は等価です。
ともに<type>integer</type>列を作成します。
<type>bigserial</type>と<type>serial8</type>という型の名称も<type>bigint</type>列を作成することを除いて同じ振舞いをします。
もしテーブルを使用する期間で2<superscript>31</superscript>以上の識別子を使用すると予測される場合、<type>bigserial</type>を使用すべきです。
<type>smallserial</type>と<type>serial2</type>という型の名称もまた、<type>smallint</type>列を作成することを除いて同じ振舞いをします。
    </para>

    <para>
<!--
     The sequence created for a <type>serial</type> column is
     automatically dropped when the owning column is dropped.
     You can drop the sequence without dropping the column, but this
     will force removal of the column default expression.
-->
<type>serial</type>列用に作成されたシーケンスは、それを所有する列が削除された時に自動的に削除されます。
列を削除せずにシーケンスを削除することができますが、これにより強制的に列のデフォルト式が削除されます。
    </para>
   </sect2>
  </sect1>

  <sect1 id="datatype-money">
<!--
   <title>Monetary Types</title>
-->
<title>通貨型</title>

   <para>
<!--
    The <type>money</type> type stores a currency amount with a fixed
    fractional precision; see <xref
    linkend="datatype-money-table"/>.  The fractional precision is
    determined by the database's <xref linkend="guc-lc-monetary"/> setting.
    The range shown in the table assumes there are two fractional digits.
    Input is accepted in a variety of formats, including integer and
    floating-point literals, as well as typical
    currency formatting, such as <literal>'$1,000.00'</literal>.
    Output is generally in the latter form but depends on the locale.
-->
<type>money</type>型は貨幣金額を固定精度の小数点で格納します。
<xref linkend="datatype-money-table"/>を参照してください。
小数点精度はデータベースの<xref linkend="guc-lc-monetary"/>設定で決定されます。この表が示すように範囲は小数点2桁を想定しています。
<literal>'$1,000.00'</literal>などの典型的な通貨書式の他、整数、浮動小数点リテラルなど様々な書式の入力を受け付けます。
出力形式は通常は後者となりますが、ロケールによって異なります。
   </para>

    <table id="datatype-money-table">
<!--
     <title>Monetary Types</title>
-->
<title>通貨型</title>
     <tgroup cols="4">
      <colspec colname="col1" colwidth="2*"/>
      <colspec colname="col2" colwidth="1*"/>
      <colspec colname="col3" colwidth="2*"/>
      <colspec colname="col4" colwidth="2*"/>
      <thead>
       <row>
<!--
        <entry>Name</entry>
        <entry>Storage Size</entry>
        <entry>Description</entry>
        <entry>Range</entry>
-->
        <entry>型名</entry>
        <entry>格納サイズ</entry>
        <entry>説明</entry>
        <entry>範囲</entry>
       </row>
      </thead>
      <tbody>
       <row>
        <entry><type>money</type></entry>
<!--
        <entry>8 bytes</entry>
        <entry>currency amount</entry>
        <entry>-92233720368547758.08 to +92233720368547758.07</entry>
-->
        <entry>8バイト</entry>
        <entry>貨幣金額</entry>
        <entry>-92233720368547758.08 から +92233720368547758.07</entry>
       </row>
      </tbody>
     </tgroup>
    </table>

   <para>
<!--
    Since the output of this data type is locale-sensitive, it might not
    work to load <type>money</type> data into a database that has a different
    setting of <varname>lc_monetary</varname>.  To avoid problems, before
    restoring a dump into a new database make sure <varname>lc_monetary</varname> has
    the same or equivalent value as in the database that was dumped.
-->
このデータ型の出力はロケールにより変動しますので、<varname>lc_monetary</varname>設定が異なるデータベースに<type>money</type>データをロードする場合には動作しない可能性があります。
この問題を防ぐためには、ダンプを新しいデータベースにリストアする前に、<varname>lc_monetary</varname>がダンプを行ったデータベースと同じまたは等価であることを確認してください。
   </para>

   <para>
<!--
    Values of the <type>numeric</type>, <type>int</type>, and
    <type>bigint</type> data types can be cast to <type>money</type>.
    Conversion from the <type>real</type> and <type>double precision</type>
    data types can be done by casting to <type>numeric</type> first, for
    example:
-->
<type>numeric</type>、<type>int</type>そして<type>bigint</type>型は<type>money</type>型にキャストすることができます。<type>real</type>型や<type>double precision</type>型は最初に<type>numeric</type> 型にキャストした後に行なう必要があります。以下に例を示します。
<programlisting>
SELECT '12.34'::float8::numeric::money;
</programlisting>
<!--
    However, this is not recommended.  Floating point numbers should not be
    used to handle money due to the potential for rounding errors.
-->
しかしこれは推奨されません。浮動小数点数値は丸め誤差の可能性がありますので貨幣を扱うために使用すべきではありません。
   </para>

   <para>
<!--
    A <type>money</type> value can be cast to <type>numeric</type> without
    loss of precision. Conversion to other types could potentially lose
    precision, and must also be done in two stages:
-->
<type>money</type>型の値は精度を落とすことなく<type>numeric</type>にキャストすることができます。
他の型への変換では精度を落とす可能性があり、また２段階で行う必要があります。
<programlisting>
SELECT '52093.89'::money::numeric::float8;
</programlisting>
   </para>

   <para>
<!--
    Division of a <type>money</type> value by an integer value is performed
    with truncation of the fractional part towards zero.  To get a rounded
    result, divide by a floating-point value, or cast the <type>money</type>
    value to <type>numeric</type> before dividing and back to <type>money</type>
    afterwards.  (The latter is preferable to avoid risking precision loss.)
    When a <type>money</type> value is divided by another <type>money</type>
    value, the result is <type>double precision</type> (i.e., a pure number,
    not money); the currency units cancel each other out in the division.
-->
<type>money</type>型の値を整数型の値で除算すると、小数部分を0に切り捨てるように実行されます。
四捨五入した結果を得るためには、小数部分を持つ値で割り算するか、割り算を行う前に<type>money</type>型の値を<type>numeric</type>型にキャストし、あとで<type>money</type>型に戻します。
（精度を落とすリスクを避けるため、後者の方が好ましいです。）
<type>money</type>型の値を別の<type>money</type>型の値で除算すると、結果は<type>double precision</type>型（通貨ではなく純粋な数値）になります。
除算では通貨の単位は相殺されます。
   </para>
  </sect1>


  <sect1 id="datatype-character">
<!--
   <title>Character Types</title>
-->
<title>文字型</title>

   <indexterm zone="datatype-character">
    <primary>character string</primary>
    <secondary>data types</secondary>
   </indexterm>
   <indexterm zone="datatype-character">
    <primary>文字の並び</primary>
    <secondary>データ型</secondary>
   </indexterm>

   <indexterm>
    <primary>string</primary>
    <see>character string</see>
   </indexterm>
   <indexterm>
    <primary>文字列</primary>
    <see>文字の並び</see>
   </indexterm>

   <indexterm zone="datatype-character">
    <primary>character</primary>
   </indexterm>

   <indexterm zone="datatype-character">
    <primary>character varying</primary>
   </indexterm>

   <indexterm zone="datatype-character">
    <primary>text</primary>
   </indexterm>

   <indexterm zone="datatype-character">
    <primary>char</primary>
   </indexterm>

   <indexterm zone="datatype-character">
    <primary>varchar</primary>
   </indexterm>

   <indexterm zone="datatype-character">
    <primary>bpchar</primary>
   </indexterm>

    <table id="datatype-character-table">
<!--
     <title>Character Types</title>
-->
<title>文字型</title>
     <tgroup cols="2">
      <thead>
       <row>
<!--
        <entry>Name</entry>
        <entry>Description</entry>
-->
        <entry>型名</entry>
        <entry>説明</entry>
       </row>
      </thead>
      <tbody>
       <row>
        <entry><type>character varying(<replaceable>n</replaceable>)</type>, <type>varchar(<replaceable>n</replaceable>)</type></entry>
<!--
        <entry>variable-length with limit</entry>
-->
        <entry>上限付き可変長</entry>
       </row>
       <row>
<<<<<<< HEAD
        <entry><type>character(<replaceable>n</replaceable>)</type>, <type>char(<replaceable>n</replaceable>)</type>, <type>bpchar(<replaceable>n</replaceable>)</type></entry>
=======
        <entry><type>character(<replaceable>n</replaceable>)</type>, <type>char(<replaceable>n</replaceable>)</type></entry>
<!--
>>>>>>> 94ef7168
        <entry>fixed-length, blank padded</entry>
-->
        <entry>空白で埋められた固定長</entry>
       </row>
       <row>
        <entry><type>text</type></entry>
<!--
        <entry>variable unlimited length</entry>
-->
        <entry>制限なし可変長</entry>
       </row>
     </tbody>
     </tgroup>
    </table>

   <para>
<!--
    <xref linkend="datatype-character-table"/> shows the
    general-purpose character types available in
    <productname>PostgreSQL</productname>.
-->
<xref linkend="datatype-character-table"/>は<productname>PostgreSQL</productname>で使用可能な汎用文字型を示したものです。
   </para>

   <para>
<!--
    <acronym>SQL</acronym> defines two primary character types:
    <type>character varying(<replaceable>n</replaceable>)</type> and
    <type>character(<replaceable>n</replaceable>)</type>, where <replaceable>n</replaceable>
    is a positive integer.  Both of these types can store strings up to
    <replaceable>n</replaceable> characters (not bytes) in length.  An attempt to store a
    longer string into a column of these types will result in an
    error, unless the excess characters are all spaces, in which case
    the string will be truncated to the maximum length. (This somewhat
    bizarre exception is required by the <acronym>SQL</acronym>
    standard.)
    However, if one explicitly casts a value to <type>character
    varying(<replaceable>n</replaceable>)</type> or
    <type>character(<replaceable>n</replaceable>)</type>, then an over-length
    value will be truncated to <replaceable>n</replaceable> characters without
    raising an error. (This too is required by the
    <acronym>SQL</acronym> standard.)
    If the string to be stored is shorter than the declared
    length, values of type <type>character</type> will be space-padded;
    values of type <type>character varying</type> will simply store the
    shorter
    string.
-->
<acronym>SQL</acronym>は2つの主要な文字データ型を定義しています。
<type>character varying(<replaceable>n</replaceable>)</type>と<type>character(<replaceable>n</replaceable>)</type>です。
ここで<replaceable>n</replaceable>は正の整数です。
これらのデータ型は2つとも<replaceable>n</replaceable>文字長（バイト数ではなく）までの文字列を保存できます。
上限を越えた文字列をこれらの型の列に保存しようとするとエラーになります。
ただし、上限を超えた部分にある文字がすべて空白の場合はエラーにはならず、文字列の最大長にまで切り詰められます。
（この一風変わった例外は標準<acronym>SQL</acronym>で要求されています。）
もし宣言された上限よりも文字列が短い時は<type>character</type>の値は空白で埋められ、<type>character varying</type>の値は単にその短い文字列で保存されます。
   </para>

   <para>
<<<<<<< HEAD
    In addition, <productname>PostgreSQL</productname> provides the
    <type>text</type> type, which stores strings of any length.
    Although the <type>text</type> type is not in the
    <acronym>SQL</acronym> standard, several other SQL database
    management systems have it as well.
    <type>text</type> is <productname>PostgreSQL</productname>'s native
    string data type, in that most built-in functions operating on strings
    are declared to take or return <type>text</type> not <type>character
    varying</type>.  For many purposes, <type>character varying</type>
    acts as though it were a <link linkend="domains">domain</link>
    over <type>text</type>.
   </para>

   <para>
    The type name <type>varchar</type> is an alias for <type>character
    varying</type>, while <type>char</type> and <type>bpchar</type> are
    aliases for <type>character</type>.
    The <type>varchar</type> and <type>char</type> aliases are defined in
    the <acronym>SQL</acronym> standard, but <type>bpchar</type> is
    a <productname>PostgreSQL</productname> extension.
   </para>

   <para>
    If specified, the length <replaceable>n</replaceable> must be greater
    than zero and cannot exceed 10485760.
    <type>character</type> without length specifier is equivalent to
    <type>character(1)</type>. If <type>character varying</type> is used
    without length specifier, the type accepts strings of any size.
=======
<!--
    If one explicitly casts a value to <type>character
    varying(<replaceable>n</replaceable>)</type> or
    <type>character(<replaceable>n</replaceable>)</type>, then an over-length
    value will be truncated to <replaceable>n</replaceable> characters without
    raising an error. (This too is required by the
    <acronym>SQL</acronym> standard.)
-->
明示的に値を<type>character varying(<replaceable>n</replaceable>)</type>または<type>character(<replaceable>n</replaceable>)</type>にキャストした場合、指定長を超えるとエラーなしで<replaceable>n</replaceable>文字まで切り詰められます。
（これもまた標準<acronym>SQL</acronym>の仕様です。）
   </para>

   <para>
<!--
    The notations <type>varchar(<replaceable>n</replaceable>)</type> and
    <type>char(<replaceable>n</replaceable>)</type> are aliases for <type>character
    varying(<replaceable>n</replaceable>)</type> and
    <type>character(<replaceable>n</replaceable>)</type>, respectively.
    If specified, the length must be greater than zero and cannot exceed
    10485760.
    <type>character</type> without length specifier is equivalent to
    <type>character(1)</type>. If <type>character varying</type> is used
    without length specifier, the type accepts strings of any size. The
    latter is a <productname>PostgreSQL</productname> extension.
-->
<type>char(<replaceable>n</replaceable>)</type>および<type>varchar(<replaceable>n</replaceable>)</type>という表記法はそれぞれ<type>character(<replaceable>n</replaceable>)</type>と<type>character varying(<replaceable>n</replaceable>)</type>の別名です。
指定する場合、長さは0より大きく10485760を超えられません。
長さ指定がない<type>character</type>は<type>character(1)</type>と同じです。
<type>character varying</type>が長さ指定なしで使われた時は、いかなる長さの文字列でも受け付けます。
後者は<productname>PostgreSQL</productname>の拡張です。
   </para>

   <para>
<!--
    In addition, <productname>PostgreSQL</productname> provides the
    <type>text</type> type, which stores strings of any length.
    Although the type <type>text</type> is not in the
    <acronym>SQL</acronym> standard, several other SQL database
    management systems have it as well.
-->
さらに<productname>PostgreSQL</productname>は、いかなる長さの文字列でも格納できる<type>text</type>をサポートします。
<type>text</type>型は標準<acronym>SQL</acronym>にはありませんが、多くの他のSQLデータベース管理システムも同様にサポートしています。
>>>>>>> 94ef7168
   </para>

   <para>
<!--
    Values of type <type>character</type> are physically padded
    with spaces to the specified width <replaceable>n</replaceable>, and are
    stored and displayed that way.  However, trailing spaces are treated as
    semantically insignificant and disregarded when comparing two values
    of type <type>character</type>.  In collations where whitespace
    is significant, this behavior can produce unexpected results;
    for example <command>SELECT 'a '::CHAR(2) collate "C" &lt;
    E'a\n'::CHAR(2)</command> returns true, even though <literal>C</literal>
    locale would consider a space to be greater than a newline.
    Trailing spaces are removed when converting a <type>character</type> value
    to one of the other string types.  Note that trailing spaces
    <emphasis>are</emphasis> semantically significant in
    <type>character varying</type> and <type>text</type> values, and
    when using pattern matching, that is <literal>LIKE</literal> and
    regular expressions.
-->
<type>character</type>型の値は、指定長<replaceable>n</replaceable>になるまで物理的に空白で埋められ、そのまま格納、表示されます。
しかし、最後の空白は、重要ではないものとして扱われ、2つの<type>character</type>型の値を比べる際には無視されます。
空白が重要な照合順序では、この挙動は予期しない結果を返す可能性があります。例えば、<command>SELECT 'a '::CHAR(2) collate "C" &lt; E'a\n'::CHAR(2)</command>は<literal>C</literal>ロケールでスペースが改行よりも大きいにも関わらず真を返します。
<type>character</type>値を他の文字列型に変換する際は、文字列の終わりの空白は除去されます。
<type>character varying</type>型と<type>text</type>型の値の中や、パターンマッチを行なう際、すなわち<literal>LIKE</literal>や正規表現では、最後の空白は意味的に重要なもの<emphasis>です</emphasis>ので、注意してください。
   </para>

   <para>
<!--
    The characters that can be stored in any of these data types are
    determined by the database character set, which is selected when
    the database is created.  Regardless of the specific character set,
    the character with code zero (sometimes called NUL) cannot be stored.
    For more information refer to <xref linkend="multibyte"/>.
-->
これらのデータ型のいずれかに格納できる文字はデータベースを作成するときに選択されるデータベースキャラクタセットによって決定されます。
特定のキャラクタセットに関わらず、コード0（時にはNULと呼ばれます）を格納することはできません。
より詳細な情報は<xref linkend="multibyte"/>を参照ください。
   </para>

   <para>
<!--
    The storage requirement for a short string (up to 126 bytes) is 1 byte
    plus the actual string, which includes the space padding in the case of
    <type>character</type>.  Longer strings have 4 bytes of overhead instead
    of 1.  Long strings are compressed by the system automatically, so
    the physical requirement on disk might be less. Very long values are also
    stored in background tables so that they do not interfere with rapid
    access to shorter column values. In any case, the longest
    possible character string that can be stored is about 1 GB. (The
    maximum value that will be allowed for <replaceable>n</replaceable> in the data
    type declaration is less than that. It wouldn't be useful to
    change this because with multibyte character encodings the number of
    characters and bytes can be quite different. If you desire to
    store long strings with no specific upper limit, use
    <type>text</type> or <type>character varying</type> without a length
    specifier, rather than making up an arbitrary length limit.)
-->
短い文字列（126バイトまで）の保存には、実際の文字列に１バイト加えたサイズが必要です。
<type>character</type>では空白埋め込み分もこれに含まれます。
より長い文字列では１バイトではなく４バイトのオーバーヘッドになります。
長い文字列はシステムにより自動的に圧縮されますので、ディスク上の物理的必要容量サイズはより小さくなるかもしれません。
また、非常に長い値はより短い列の値への高速アクセスに干渉しないように、バックグラウンドテーブルに格納されます。
いずれの場合にあっても保存できる最長の文字列は約1ギガバイトです。
（データ型宣言に使われる<replaceable>n</replaceable>に許される最大値はこれより小さいものです。
マルチバイト文字符号化方式においては文字数とバイト数はまったく異なっているため、この値の変更は便利ではありません。
特定の上限を設けずに長い文字列を保存したい場合は、適当な上限を設けるよりも、<type>text</type>もしくは長さの指定がない<type>character varying</type>を使用してください。）
   </para>

   <tip>
    <para>
<!--
     There is no performance difference among these three types,
     apart from increased storage space when using the blank-padded
     type, and a few extra CPU cycles to check the length when storing into
     a length-constrained column.  While
     <type>character(<replaceable>n</replaceable>)</type> has performance
     advantages in some other database systems, there is no such advantage in
     <productname>PostgreSQL</productname>; in fact
     <type>character(<replaceable>n</replaceable>)</type> is usually the slowest of
     the three because of its additional storage costs.  In most situations
     <type>text</type> or <type>character varying</type> should be used
     instead.
-->
空白で埋められる型を使用した場合の保存領域の増加、および、長さ制限付きの列に格納する際に長さを検査するためにいくつか余計なCPUサイクルが加わる点を別にして、これら3つの型の間で性能に関する差異はありません。
他の一部のデータベースシステムでは<type>character(<replaceable>n</replaceable>)</type>には性能的な優位性がありますが、<productname>PostgreSQL</productname>ではこうした利点はありません。
実際には、格納の際に追加のコストがあるため、<type>character(<replaceable>n</replaceable>)</type>は3つの中でもっとも低速です。
多くの場合、代わりに<type>text</type>か<type>character varying</type>を使うのがお薦めです。
    </para>
   </tip>

   <para>
<!--
    Refer to <xref linkend="sql-syntax-strings"/> for information about
    the syntax of string literals, and to <xref linkend="functions"/>
    for information about available operators and functions.
-->
文字列リテラルの構文については<xref linkend="sql-syntax-strings"/>、利用可能な演算子と関数については<xref linkend="functions"/>を参照してください。
   </para>

   <example>
<!--
    <title>Using the Character Types</title>
-->
<title>文字データ型の使用</title>

<programlisting>
CREATE TABLE test1 (a character(4));
INSERT INTO test1 VALUES ('ok');
SELECT a, char_length(a) FROM test1; -- <co id="co.datatype-char"/>
<computeroutput>
  a   | char_length
------+-------------
 ok   |           2
</computeroutput>

CREATE TABLE test2 (b varchar(5));
INSERT INTO test2 VALUES ('ok');
INSERT INTO test2 VALUES ('good      ');
INSERT INTO test2 VALUES ('too long');
<computeroutput>ERROR:  value too long for type character varying(5)</computeroutput>
<!--
INSERT INTO test2 VALUES ('too long'::varchar(5)); &#45;- explicit truncation
-->
INSERT INTO test2 VALUES ('too long'::varchar(5)); -- 明示的な切り捨て
SELECT b, char_length(b) FROM test2;
<computeroutput>
   b   | char_length
-------+-------------
 ok    |           2
 good  |           5
 too l |           5
</computeroutput>
</programlisting>
    <calloutlist>
     <callout arearefs="co.datatype-char">
      <para>
<!--
       The <function>char_length</function> function is discussed in
       <xref linkend="functions-string"/>.
-->
<function>char_length</function>関数は<xref linkend="functions-string"/>で説明されています。
      </para>
     </callout>
    </calloutlist>
   </example>

   <para>
<!--
    There are two other fixed-length character types in
    <productname>PostgreSQL</productname>, shown in <xref
    linkend="datatype-character-special-table"/>.
    These are not intended for general-purpose use, only for use
    in the internal system catalogs.
    The <type>name</type> type is used to store identifiers. Its
    length is currently defined as 64 bytes (63 usable characters plus
    terminator) but should be referenced using the constant
    <symbol>NAMEDATALEN</symbol> in <literal>C</literal> source code.
    The length is set at compile time (and
    is therefore adjustable for special uses); the default maximum
    length might change in a future release. The type <type>"char"</type>
    (note the quotes) is different from <type>char(1)</type> in that it
    only uses one byte of storage, and therefore can store only a single
    ASCII character. It is used in the system
    catalogs as a simplistic enumeration type.
-->
<productname>PostgreSQL</productname>には、<xref linkend="datatype-character-special-table"/>に示すように、この他2つの固定長文字型があります。
これらは一般的な使用を目的としたものではなく、内部的なシステムカタログでのみ使用することを意図しています。
<type>name</type>型は識別子を格納するために使われます。
現在長さは64バイト（63バイトの利用可能文字と終止文字）と定義されていますが、<literal>C</literal>ソースコードにある<symbol>NAMEDATALEN</symbol>定数を使って参照される必要があります。
この長さはコンパイル時に設定されます（そのため特別な用途に合わせ調整できます）。
デフォルトの最大長は今後のリリースで変更される可能性があります。
<type>"char"</type>（二重引用符に注意）は、<type>char(1)</type>とは異なり、1バイトの領域しか使用せず、このため、シングルバイトのASCII文字のみを格納することができます。
過度に単純化した列挙型としてシステムカタログで内部的に使用されます。
   </para>

    <table id="datatype-character-special-table">
<!--
     <title>Special Character Types</title>
-->
     <title>特別な文字データ型</title>
     <tgroup cols="3">
      <thead>
       <row>
<!--
        <entry>Name</entry>
        <entry>Storage Size</entry>
        <entry>Description</entry>
-->
        <entry>型名</entry>
        <entry>格納サイズ</entry>
        <entry>説明</entry>
       </row>
      </thead>
      <tbody>
       <row>
        <entry><type>"char"</type></entry>
<!--
        <entry>1 byte</entry>
        <entry>single-byte internal type</entry>
-->
        <entry>1バイト</entry>
        <entry>単一バイト内部データ型</entry>
       </row>
       <row>
        <entry><type>name</type></entry>
<!--
        <entry>64 bytes</entry>
        <entry>internal type for object names</entry>
-->
        <entry>64バイト</entry>
        <entry>オブジェクト名用の内部データ型</entry>
       </row>
      </tbody>
     </tgroup>
    </table>

  </sect1>

 <sect1 id="datatype-binary">
<!--
  <title>Binary Data Types</title>
-->
<title>バイナリ列データ型</title>

  <indexterm zone="datatype-binary">
   <primary>binary data</primary>
  </indexterm>
  <indexterm zone="datatype-binary">
   <primary>バイナリデータ</primary>
  </indexterm>

  <indexterm zone="datatype-binary">
   <primary>bytea</primary>
  </indexterm>

   <para>
<!--
    The <type>bytea</type> data type allows storage of binary strings;
    see <xref linkend="datatype-binary-table"/>.
-->
<type>bytea</type>データ型はバイナリ列の保存を可能にします。
<xref linkend="datatype-binary-table"/>を参照してください。
   </para>

   <table id="datatype-binary-table">
<!--
    <title>Binary Data Types</title>
-->
<title>バイナリ列データ型</title>
    <tgroup cols="3">
     <colspec colname="col1" colwidth="1*"/>
     <colspec colname="col2" colwidth="3*"/>
     <colspec colname="col3" colwidth="2*"/>
     <thead>
      <row>
<!--
       <entry>Name</entry>
       <entry>Storage Size</entry>
       <entry>Description</entry>
-->
       <entry>型名</entry>
       <entry>格納サイズ</entry>
       <entry>説明</entry>
      </row>
     </thead>
     <tbody>
      <row>
       <entry><type>bytea</type></entry>
<!--
       <entry>1 or 4 bytes plus the actual binary string</entry>
       <entry>variable-length binary string</entry>
-->
       <entry>1または4バイトと実際のバイナリ列の長さ</entry>
       <entry>可変長のバイナリ列</entry>
      </row>
     </tbody>
    </tgroup>
   </table>

   <para>
<!--
    A binary string is a sequence of octets (or bytes).  Binary
    strings are distinguished from character strings in two
    ways.  First, binary strings specifically allow storing
    octets of value zero and other <quote>non-printable</quote>
    octets (usually, octets outside the decimal range 32 to 126).
    Character strings disallow zero octets, and also disallow any
    other octet values and sequences of octet values that are invalid
    according to the database's selected character set encoding.
    Second, operations on binary strings process the actual bytes,
    whereas the processing of character strings depends on locale settings.
    In short, binary strings are appropriate for storing data that the
    programmer thinks of as <quote>raw bytes</quote>, whereas character
    strings are appropriate for storing text.
-->
バイナリ列はオクテット（またはバイト）の連続です。
バイナリ列は２つの点で文字列と区別されます。
1点目は、バイナリ列はゼロの値のオクテットと他の<quote>表示できない</quote>オクテット（通常10進数表記で32から126の範囲外のオクテット）を保存できるということです。
文字列ではゼロというオクテットは使用できません。
また、データベースで選択している文字セット符号化方式で無効なオクテット値やオクテット値の並びも使用できません。
2点目は、バイナリ列を演算すると実際のバイトが処理されるのに対して、文字列の処理はロケール設定に従うということです。
まとめると、バイナリ列はプログラマが<quote>バイト列そのもの</quote>と考えるものを格納するのに適し、文字列はテキストを格納するのに適しています。
   </para>

   <para>
<!--
    The <type>bytea</type> type supports two
    formats for input and output: <quote>hex</quote> format
    and <productname>PostgreSQL</productname>'s historical
    <quote>escape</quote> format.  Both
    of these are always accepted on input.  The output format depends
    on the configuration parameter <xref linkend="guc-bytea-output"/>;
    the default is hex.  (Note that the hex format was introduced in
    <productname>PostgreSQL</productname> 9.0; earlier versions and some
    tools don't understand it.)
-->
<type>bytea</type>型は入出力用に2つの書式をサポートします。
<quote>hex</quote>書式と<productname>PostgreSQL</productname>の歴史的な<quote>エスケープ</quote>書式です。
入力ではこれらの両方とも常に受け入れられます。
出力書式は<xref linkend="guc-bytea-output"/>設定パラメータに依存し、デフォルトではhexです。
（hex書式は<productname>PostgreSQL</productname> 9.0から導入されたものであることに注意してください。
以前のバージョンや一部のツールではこれを理解しません。）
   </para>

   <para>
<!--
    The <acronym>SQL</acronym> standard defines a different binary
    string type, called <type>BLOB</type> or <type>BINARY LARGE
    OBJECT</type>.  The input format is different from
    <type>bytea</type>, but the provided functions and operators are
    mostly the same.
-->
標準<acronym>SQL</acronym>は、<type>BLOB</type>または<type>BINARY LARGE OBJECT</type>という、異なるバイナリ列型を定義します。
入力書式は<type>bytea</type>と異なりますが、提供される関数および演算子はほぼ同じです。
   </para>

<<<<<<< HEAD
  <sect2 id="datatype-binary-bytea-hex-format">
=======
  <sect2>
<!--
>>>>>>> 94ef7168
   <title><type>bytea</type> Hex Format</title>
-->
   <title><type>bytea</type>のhex書式</title>

   <para>
<!--
    The <quote>hex</quote> format encodes binary data as 2 hexadecimal digits
    per byte, most significant nibble first.  The entire string is
    preceded by the sequence <literal>\x</literal> (to distinguish it
    from the escape format).  In some contexts, the initial backslash may
    need to be escaped by doubling it
    (see <xref linkend="sql-syntax-strings"/>).
    For input, the hexadecimal digits can
    be either upper or lower case, and whitespace is permitted between
    digit pairs (but not within a digit pair nor in the starting
    <literal>\x</literal> sequence).
    The hex format is compatible with a wide
    range of external applications and protocols, and it tends to be
    faster to convert than the escape format, so its use is preferred.
-->
<quote>hex</quote>書式ではバイナリデータの各バイトを上位4ビット、下位4ビットの順で2桁の16進数に符号化します。
（エスケープ書式と区別するために）文字列全体は<literal>\x</literal>という並びの後に付けられます。
一部の文脈では、先頭のバックスラッシュを二重にしてエスケープさせる必要があるかもしれません(以下を参照 <xref linkend="sql-syntax-strings"/>)。
これはエスケープ書式でバックスラッシュを二重にしなければならない場合と同じで、詳細は以下に示します。
入力する16進数の桁は大文字でも小文字でも構いません。
数字のペアの間に空白文字を入れることができます。
（しかし桁の組み合わせの間や先頭の<literal>\x</literal>の間には入れることはできません。）
hex書式は外部のアプリケーションおよびプロトコルの間で広く互換性を持ち、また、エスケープ書式と比べ変換が高速になる傾向があります。
このため使用が好まれます。
   </para>

   <para>
<!--
    Example:
-->
例
<programlisting>
SET bytea_output = 'hex';

SELECT '\xDEADBEEF'::bytea;
   bytea
------------
 \xdeadbeef
</programlisting>
   </para>
  </sect2>

<<<<<<< HEAD
  <sect2 id="datatype-binary-bytea-escape-format">
=======
  <sect2>
<!--
>>>>>>> 94ef7168
   <title><type>bytea</type> Escape Format</title>
-->
   <title><type>bytea</type>のエスケープ書式</title>

   <para>
<!--
    The <quote>escape</quote> format is the traditional
    <productname>PostgreSQL</productname> format for the <type>bytea</type>
    type.  It
    takes the approach of representing a binary string as a sequence
    of ASCII characters, while converting those bytes that cannot be
    represented as an ASCII character into special escape sequences.
    If, from the point of view of the application, representing bytes
    as characters makes sense, then this representation can be
    convenient.  But in practice it is usually confusing because it
    fuzzes up the distinction between binary strings and character
    strings, and also the particular escape mechanism that was chosen is
    somewhat unwieldy.  Therefore, this format should probably be avoided
    for most new applications.
-->
<quote>エスケープ</quote>書式は<type>bytea</type>型用の伝統的な<productname>PostgreSQL</productname>の書式です。
これは、バイナリ列をASCII文字の並びとして表現しASCII文字として表現できないバイトは特殊なエスケープシーケンスとして表現するという方式を取ります。
アプリケーションの見地から文字として表現されたバイトが有意であれば、この表現は簡便です。
しかし現実にはバイナリ列と文字列の間の区別があいまいになりますので、通常は混乱します。
また選択されたこのエスケープ機構自体が多少非効率的です。
このためこの書式はおそらくほとんどの新しいアプリケーションでは避けるべきでしょう。
   </para>

   <para>
<!--
    When entering <type>bytea</type> values in escape format,
    octets of certain
    values <emphasis>must</emphasis> be escaped, while all octet
    values <emphasis>can</emphasis> be escaped.  In
    general, to escape an octet, convert it into its three-digit
    octal value and precede it by a backslash.
    Backslash itself (octet decimal value 92) can alternatively be represented by
    double backslashes.
    <xref linkend="datatype-binary-sqlesc"/>
    shows the characters that must be escaped, and gives the alternative
    escape sequences where applicable.
-->
エスケープ書式で<type>bytea</type>値を入力する際に、特定の値のオクテットをエスケープする<emphasis>必要</emphasis>があります。
なお、すべてのオクテットの値をエスケープすることが<emphasis>できます</emphasis>。
一般的にあるオクテットをエスケープするには、それをその3桁の8進数に変換し、バックスラッシュを前に付けます。
他にもバックスラッシュ自体(10進数表記のオクテットで92)を二重のバックスラッシュとして表現することができます。
<xref linkend="datatype-binary-sqlesc"/>には、エスケープする必要がある文字と、その適用可能な代替エスケープシーケンスを示しています。
   </para>

   <table id="datatype-binary-sqlesc">
<!--
    <title><type>bytea</type> Literal Escaped Octets</title>
-->
    <title>オクテットをエスケープした<type>bytea</type>リテラル</title>
    <tgroup cols="5">
     <colspec colname="col1" colwidth="1*"/>
     <colspec colname="col2" colwidth="1*"/>
     <colspec colname="col3" colwidth="1*"/>
     <colspec colname="col4" colwidth="1.25*"/>
     <colspec colname="col5" colwidth="1*"/>
     <thead>
      <row>
<!--
       <entry>Decimal Octet Value</entry>
       <entry>Description</entry>
       <entry>Escaped Input Representation</entry>
       <entry>Example</entry>
       <entry>Hex Representation</entry>
-->
       <entry>10進オクテット値</entry>
       <entry>説明</entry>
       <entry>エスケープされた入力表現</entry>
       <entry>例</entry>
       <entry>出力表現</entry>
      </row>
     </thead>

     <tbody>
      <row>
       <entry>0</entry>
<!--
       <entry>zero octet</entry>
       <entry><literal>'\000'</literal></entry>
       <entry><literal>'\000'::bytea</literal></entry>
       <entry><literal>\x00</literal></entry>
-->
       <entry>ゼロオクテット</entry>
       <entry><literal>'\000'</literal></entry>
       <entry><literal>'\000'::bytea;</literal></entry>
       <entry><literal>\x00</literal></entry>
      </row>

      <row>
       <entry>39</entry>
<!--
       <entry>single quote</entry>
-->
       <entry>単一引用符</entry>
<!--
       <entry><literal>''''</literal> or <literal>'\047'</literal></entry>
       <entry><literal>''''::bytea</literal></entry>
-->
       <entry><literal>''''</literal>もしくは<literal>'\047'</literal></entry>
       <entry><literal>''''::bytea;</literal></entry>
       <entry><literal>\x27</literal></entry>
      </row>

      <row>
       <entry>92</entry>
<!--
       <entry>backslash</entry>
-->
       <entry>バックスラッシュ</entry>
<!--
       <entry><literal>'\\'</literal> or <literal>'\134'</literal></entry>
       <entry><literal>'\\'::bytea</literal></entry>
-->
       <entry><literal>'\\'</literal>もしくは<literal>'\\134'</literal></entry>
       <entry><literal>'\\'::bytea;</literal></entry>
       <entry><literal>\x5c</literal></entry>
      </row>

      <row>
<!--
       <entry>0 to 31 and 127 to 255</entry>
       <entry><quote>non-printable</quote> octets</entry>
-->
       <entry>0から31まで、および127から255まで</entry>
       <entry><quote>表示できない</quote>オクテット</entry>
<!--
       <entry><literal>'\<replaceable>xxx'</replaceable></literal> (octal value)</entry>
       <entry><literal>'\001'::bytea</literal></entry>
-->
       <entry><literal>'\<replaceable>xxx'</replaceable></literal> (8進数)</entry>
       <entry><literal>'\001'::bytea;</literal></entry>
       <entry><literal>\x01</literal></entry>
      </row>

     </tbody>
    </tgroup>
   </table>

   <para>
<!--
    The requirement to escape <emphasis>non-printable</emphasis> octets
    varies depending on locale settings. In some instances you can get away
    with leaving them unescaped.
-->
実際には、<emphasis>表示できない</emphasis>オクテットに対するエスケープ要求はロケールの設定に依存して異なります。
ロケールの設定によっては、エスケープをしないで済むこともあります。
   </para>

   <para>
<!--
    The reason that single quotes must be doubled, as shown
    in <xref linkend="datatype-binary-sqlesc"/>, is that this
    is true for any string literal in an SQL command.  The generic
    string-literal parser consumes the outermost single quotes
    and reduces any pair of single quotes to one data character.
    What the <type>bytea</type> input function sees is just one
    single quote, which it treats as a plain data character.
    However, the <type>bytea</type> input function treats
    backslashes as special, and the other behaviors shown in
    <xref linkend="datatype-binary-sqlesc"/> are implemented by
    that function.
-->
<xref linkend="datatype-binary-sqlesc"/>で示したように、シングルクォートが二重に必要な理由は、SQLコマンド中のあらゆる文字列に当てはまるためです。
一般的な文字列パーサは最も外側のシングルクォートを消費し、シングルクォートのペアを一つの文字データに減らします。
<type>bytea</type>を入力する関数が見るのは単に一つのシングルクォートであり、一個の単純なデータ文字として扱います。
しかし、<type>bytea</type>を入力する関数はバックスラッシュを特別なものとして扱い、<xref linkend="datatype-binary-sqlesc"/>に示されているその他の動作はこの関数で実装されています。
   </para>

   <para>
<!--
    In some contexts, backslashes must be doubled compared to what is
    shown above, because the generic string-literal parser will also
    reduce pairs of backslashes to one data character;
    see <xref linkend="sql-syntax-strings"/>.
-->
一般的な文字列パーサはバックスラッシュのペアを一つの文字データに減らすため、文脈によってはバックスラッシュは上記に見られるように、重ねる必要があります。
<xref linkend="sql-syntax-strings"/>も参照ください。
   </para>

   <para>
<!--
    <type>Bytea</type> octets are output in <literal>hex</literal>
    format by default.  If you change <xref linkend="guc-bytea-output"/>
    to <literal>escape</literal>,
    <quote>non-printable</quote> octets are converted to their
    equivalent three-digit octal value and preceded by one backslash.
    Most <quote>printable</quote> octets are output by their standard
    representation in the client character set, e.g.:
-->
<type>Bytea</type>オクテットはデフォルトでは<literal>hex</literal>書式で出力されます。
<xref linkend="guc-bytea-output"/>を<literal>escape</literal>に変えると、<quote>表示できない</quote>オクテットは先頭にバックスラッシュがついた3桁のオクテットの値に変換されます。
ほとんどの<quote>表示可能な</quote>オクテットはクライアント文字セットの標準的な表示で出力されます。例:

<programlisting>
SET bytea_output = 'escape';

SELECT 'abc \153\154\155 \052\251\124'::bytea;
     bytea
----------------
 abc klm *\251T
</programlisting>

<!--
    The octet with decimal value 92 (backslash) is doubled in the output.
    Details are in <xref linkend="datatype-binary-resesc"/>.
-->
10進数で92(バックスラッシュ)を持つオクテットは出力時に二重になります。
詳細は<xref linkend="datatype-binary-resesc"/>を参照してください。
   </para>

   <table id="datatype-binary-resesc">
<!--
    <title><type>bytea</type> Output Escaped Octets</title>
-->
    <title><type>bytea</type>出力のエスケープされたオクテット</title>
    <tgroup cols="5">
     <colspec colname="col1" colwidth="1*"/>
     <colspec colname="col2" colwidth="1*"/>
     <colspec colname="col3" colwidth="1*"/>
     <colspec colname="col4" colwidth="1.25*"/>
     <colspec colname="col5" colwidth="1*"/>
     <thead>
      <row>
<!--
       <entry>Decimal Octet Value</entry>
       <entry>Description</entry>
       <entry>Escaped Output Representation</entry>
       <entry>Example</entry>
       <entry>Output Result</entry>
-->
       <entry>10進オクテット値</entry>
       <entry>説明</entry>
       <entry>エスケープされた出力表現</entry>
       <entry>例</entry>
       <entry>出力結果</entry>
      </row>
     </thead>

     <tbody>

      <row>
       <entry>92</entry>
<!--
       <entry>backslash</entry>
-->
       <entry>バックスラッシュ</entry>
       <entry><literal>\\</literal></entry>
       <entry><literal>'\134'::bytea</literal></entry>
       <entry><literal>\\</literal></entry>
      </row>

      <row>
<!--
       <entry>0 to 31 and 127 to 255</entry>
       <entry><quote>non-printable</quote> octets</entry>
-->
       <entry>0から31および127から255</entry>
       <entry><quote>表示できない</quote>オクテット</entry>
<!--
       <entry><literal>\<replaceable>xxx</replaceable></literal> (octal value)</entry>
       <entry><literal>'\001'::bytea</literal></entry>
-->
       <entry><literal>\<replaceable>xxx</replaceable></literal>（8進数）</entry>
       <entry><literal>'\001'::bytea;</literal></entry>
       <entry><literal>\001</literal></entry>
      </row>

      <row>
<!--
       <entry>32 to 126</entry>
       <entry><quote>printable</quote> octets</entry>
       <entry>client character set representation</entry>
       <entry><literal>'\176'::bytea</literal></entry>
       <entry><literal>~</literal></entry>
-->
       <entry>32から126</entry>
       <entry><quote>表示できる</quote>オクテット</entry>
       <entry>クライアント文字セットにおける表現</entry>
       <entry><literal>'\176'::bytea;</literal></entry>
       <entry><literal>~</literal></entry>
      </row>

     </tbody>
    </tgroup>
   </table>

   <para>
<!--
    Depending on the front end to <productname>PostgreSQL</productname> you use,
    you might have additional work to do in terms of escaping and
    unescaping <type>bytea</type> strings. For example, you might also
    have to escape line feeds and carriage returns if your interface
    automatically translates these.
-->
使用する<productname>PostgreSQL</productname>のフロントエンドによっては、<type>bytea</type>文字列をエスケープまたはアンエスケープする追加的な作業が必要になることがあります。
例えば、使用するインタフェースが改行文字や復帰文字を自動的に翻訳してしまう場合、これらの文字もエスケープしなければならないかもしれません。
   </para>
  </sect2>
 </sect1>


  <sect1 id="datatype-datetime">
<!--
   <title>Date/Time Types</title>
-->
<title>日付/時刻データ型</title>

   <indexterm zone="datatype-datetime">
    <primary>date</primary>
   </indexterm>
   <indexterm zone="datatype-datetime">
    <primary>time</primary>
   </indexterm>
   <indexterm zone="datatype-datetime">
    <primary>time without time zone</primary>
   </indexterm>
   <indexterm zone="datatype-datetime">
    <primary>time with time zone</primary>
   </indexterm>
   <indexterm zone="datatype-datetime">
    <primary>timestamp</primary>
   </indexterm>
   <indexterm zone="datatype-datetime">
    <primary>timestamptz</primary>
   </indexterm>
   <indexterm zone="datatype-datetime">
    <primary>timestamp with time zone</primary>
   </indexterm>
   <indexterm zone="datatype-datetime">
    <primary>timestamp without time zone</primary>
   </indexterm>
   <indexterm zone="datatype-datetime">
    <primary>interval</primary>
   </indexterm>
   <indexterm zone="datatype-datetime">
    <primary>time span</primary>
   </indexterm>
   <indexterm zone="datatype-datetime">
    <primary>時間間隔</primary>
   </indexterm>

   <para>
<!--
    <productname>PostgreSQL</productname> supports the full set of
    <acronym>SQL</acronym> date and time types, shown in <xref
    linkend="datatype-datetime-table"/>.  The operations available
    on these data types are described in
    <xref linkend="functions-datetime"/>.
    Dates are counted according to the Gregorian calendar, even in
    years before that calendar was introduced (see <xref
    linkend="datetime-units-history"/> for more information).
-->
<productname>PostgreSQL</productname>では、<xref linkend="datatype-datetime-table"/>に示されている<acronym>SQL</acronym>の日付と時刻データ型のすべてがサポートされています。
これらのデータ型で利用できる演算については<xref linkend="functions-datetime"/>で説明します。
グレゴリオ暦が導入されるより前の年であっても（<xref linkend="datetime-units-history"/>参照）、日付はグレゴリオ暦にしたがって計算されます。
   </para>

    <table id="datatype-datetime-table">
<!--
     <title>Date/Time Types</title>
-->
<title>日付/時刻データ型</title>
     <tgroup cols="6">
      <thead>
       <row>
<!--
        <entry>Name</entry>
        <entry>Storage Size</entry>
        <entry>Description</entry>
        <entry>Low Value</entry>
        <entry>High Value</entry>
        <entry>Resolution</entry>
-->
        <entry>型名</entry>
        <entry>格納サイズ</entry>
        <entry>説明</entry>
        <entry>最遠の過去</entry>
        <entry>最遠の未来</entry>
        <entry>精度</entry>
       </row>
      </thead>
      <tbody>
       <row>
        <entry><type>timestamp [ (<replaceable>p</replaceable>) ] [ without time zone ]</type></entry>
<!--
        <entry>8 bytes</entry>
        <entry>both date and time (no time zone)</entry>
-->
        <entry>8 バイト</entry>
        <entry>日付と時刻両方（時間帯なし）</entry>
        <entry>4713 BC</entry>
        <entry>294276 AD</entry>
<!--
        <entry>1 microsecond</entry>
-->
        <entry>1マイクロ秒</entry>
       </row>
       <row>
        <entry><type>timestamp [ (<replaceable>p</replaceable>) ] with time zone</type></entry>
<!--
        <entry>8 bytes</entry>
        <entry>both date and time, with time zone</entry>
-->
        <entry>8バイト</entry>
        <entry>日付と時刻両方、時間帯付き</entry>
        <entry>4713 BC</entry>
        <entry>294276 AD</entry>
<!--
        <entry>1 microsecond</entry>
-->
        <entry>1マイクロ秒</entry>
       </row>
       <row>
        <entry><type>date</type></entry>
<!--
        <entry>4 bytes</entry>
        <entry>date (no time of day)</entry>
-->
        <entry>4バイト</entry>
        <entry>日付（時刻なし）</entry>
        <entry>4713 BC</entry>
        <entry>5874897 AD</entry>
<!--
        <entry>1 day</entry>
-->
        <entry>1日</entry>
       </row>
       <row>
        <entry><type>time [ (<replaceable>p</replaceable>) ] [ without time zone ]</type></entry>
<!--
        <entry>8 bytes</entry>
        <entry>time of day (no date)</entry>
-->
        <entry>8バイト</entry>
        <entry>時刻（日付なし）</entry>
        <entry>00:00:00</entry>
        <entry>24:00:00</entry>
<!--
        <entry>1 microsecond</entry>
-->
        <entry>1マイクロ秒</entry>
       </row>
       <row>
        <entry><type>time [ (<replaceable>p</replaceable>) ] with time zone</type></entry>
<!--
        <entry>12 bytes</entry>
        <entry>time of day (no date), with time zone</entry>
        <!&#45;- see MAX_TZDISP_HOUR in datatype/timestamp.h &#45;->
        <entry>00:00:00+1559</entry>
        <entry>24:00:00-1559</entry>
        <entry>1 microsecond</entry>
-->
        <entry>12 バイト</entry>
        <entry>時刻（日付なし)、時間帯付き</entry>
        <entry>00:00:00+1559</entry>
        <entry>24:00:00-1559</entry>
        <entry>1 マイクロ秒</entry>
       </row>
       <row>
        <entry><type>interval [ <replaceable>fields</replaceable> ] [ (<replaceable>p</replaceable>) ]</type></entry>
<!--
        <entry>16 bytes</entry>
        <entry>time interval</entry>
        <entry>-178000000 years</entry>
        <entry>178000000 years</entry>
        <entry>1 microsecond</entry>
-->
        <entry>16バイト</entry>
        <entry>時間間隔</entry>
        <entry>-178000000年</entry>
        <entry>178000000年</entry>
        <entry>1マイクロ秒</entry>
       </row>
      </tbody>
     </tgroup>
    </table>

   <note>
    <para>
<!--
     The SQL standard requires that writing just <type>timestamp</type>
     be equivalent to <type>timestamp without time
     zone</type>, and <productname>PostgreSQL</productname> honors that
     behavior.  <type>timestamptz</type> is accepted as an
     abbreviation for <type>timestamp with time zone</type>; this is a
     <productname>PostgreSQL</productname> extension.
-->
標準SQLでは、単なる<type>timestamp</type>という記述は<type>timestamp without time zone</type>と同じであることを要求します。
<productname>PostgreSQL</productname>はこれに準じます。
<type>timestamp with time zone</type>は<type>timestamptz</type>と省略することができますが、これは<productname>PostgreSQL</productname>の拡張です。
    </para>
   </note>

   <para>
<!--
    <type>time</type>, <type>timestamp</type>, and
    <type>interval</type> accept an optional precision value
    <replaceable>p</replaceable> which specifies the number of
    fractional digits retained in the seconds field. By default, there
    is no explicit bound on precision.  The allowed range of
    <replaceable>p</replaceable> is from 0 to 6.
-->
<type>time</type>、<type>timestamp</type>および<type>interval</type>は秒フィールドに保有されている小数点以下の桁数を指定する精度値<replaceable>p</replaceable>をオプションで受け付けます。
デフォルトでは、精度についての明示的な限界はありません。
<replaceable>p</replaceable>の許容範囲は0から6です。
   </para>

   <para>
<!--
    The <type>interval</type> type has an additional option, which is
    to restrict the set of stored fields by writing one of these phrases:
-->
<type>interval</type>データ型には追加のオプションがあり、以下の１つの語句を使用して格納されるフィールドの集合を制約します。
<literallayout class="monospaced">
YEAR
MONTH
DAY
HOUR
MINUTE
SECOND
YEAR TO MONTH
DAY TO HOUR
DAY TO MINUTE
DAY TO SECOND
HOUR TO MINUTE
HOUR TO SECOND
MINUTE TO SECOND
</literallayout>
<!--
    Note that if both <replaceable>fields</replaceable> and
    <replaceable>p</replaceable> are specified, the
    <replaceable>fields</replaceable> must include <literal>SECOND</literal>,
    since the precision applies only to the seconds.
-->
<replaceable>fields</replaceable>および<replaceable>p</replaceable>が共に指定されると、精度は秒のみに適用されるので、<replaceable>fields</replaceable>は<literal>SECOND</literal>を含まなければならないことに注意してください。
   </para>

   <para>
<!--
    The type <type>time with time zone</type> is defined by the SQL
    standard, but the definition exhibits properties which lead to
    questionable usefulness. In most cases, a combination of
    <type>date</type>, <type>time</type>, <type>timestamp without time
    zone</type>, and <type>timestamp with time zone</type> should
    provide a complete range of date/time functionality required by
    any application.
-->
<type>time with time zone</type>は標準SQLで定義されていますが、その定義は、その有用性を疑問視することになりかねない特性を示しています。
ほとんどの場合、<type>date</type>、<type>time</type>、<type>timestamp without time zone</type>、<type>timestamp with time zone</type>の組み合わせで、すべてのアプリケーションで要求される日付/時刻機能すべてを提供しているはずです。
   </para>

   <sect2 id="datatype-datetime-input">
<!--
    <title>Date/Time Input</title>
-->
<title>日付/時刻の入力</title>

    <para>
<!--
     Date and time input is accepted in almost any reasonable format, including
     ISO 8601, <acronym>SQL</acronym>-compatible,
     traditional <productname>POSTGRES</productname>, and others.
     For some formats, ordering of day, month, and year in date input is
     ambiguous and there is support for specifying the expected
     ordering of these fields.  Set the <xref linkend="guc-datestyle"/> parameter
     to <literal>MDY</literal> to select month-day-year interpretation,
     <literal>DMY</literal> to select day-month-year interpretation, or
     <literal>YMD</literal> to select year-month-day interpretation.
-->
日付と時刻の入力は、ISO 8601、<acronym>SQL</acronym>互換、伝統的な<productname>POSTGRES</productname>、その他を含むほとんどの適正とみなされる書式を受け付けます。
一部の書式では日付の入力における日-月-年の順序が曖昧ですが、これらのフィールドの期待される順序を指定する方式が提供されています。
<xref linkend="guc-datestyle"/>パラメータを<literal>MDY</literal>に設定すれば、月日年という順で解釈され、<literal>DMY</literal>に設定すれば日月年という順で、<literal>YMD</literal>に設定すれば年月日という順で解釈されます。
    </para>

    <para>
<!--
     <productname>PostgreSQL</productname> is more flexible in
     handling date/time input than the
     <acronym>SQL</acronym> standard requires.
     See <xref linkend="datetime-appendix"/>
     for the exact parsing rules of date/time input and for the
     recognized text fields including months, days of the week, and
     time zones.
-->
<productname>PostgreSQL</productname>は日付/時刻入力の取扱いにおいて標準<acronym>SQL</acronym>の要求よりも柔軟です。
日付/時刻の入力における厳密な構文解析規則と、月および週、そして時間帯を含む使用可能なテキストフィールドに関しては<xref linkend="datetime-appendix"/>を参照してください。
    </para>

    <para>
<!--
     Remember that any date or time literal input needs to be enclosed
     in single quotes, like text strings.  Refer to
     <xref linkend="sql-syntax-constants-generic"/> for more
     information.
     <acronym>SQL</acronym> requires the following syntax
-->
日付や時刻リテラルの入力では、テキスト文字列のように、単一引用符で囲む必要があることを思い出してください。
詳細は<xref linkend="sql-syntax-constants-generic"/>を参照してください。
<acronym>SQL</acronym>では下記の構文が要求されます。
<synopsis>
<replaceable>type</replaceable> [ (<replaceable>p</replaceable>) ] '<replaceable>value</replaceable>'
</synopsis>
<!--
     where <replaceable>p</replaceable> is an optional precision
     specification giving the number of
     fractional digits in the seconds field. Precision can be
     specified for <type>time</type>, <type>timestamp</type>, and
     <type>interval</type> types, and can range from 0 to 6.
     If no precision is specified in a constant specification,
     it defaults to the precision of the literal value (but not
     more than 6 digits).
-->
ここで、<replaceable>p</replaceable>は秒フィールドの小数点以下の桁数を与えるオプションの精度の指定です。
精度は<type>time</type>、<type>timestamp</type>および<type>interval</type>型に対して0から6の範囲で設定できます。
値の許容範囲は既に説明しています。
定数指定において精度指定がない場合は、リテラル値の精度がデフォルトとして使われます(ただし、６桁を超えることはありません)。
    </para>

<<<<<<< HEAD
    <sect3 id="datatype-datetime-input-dates">
=======
    <sect3>
<!--
>>>>>>> 94ef7168
    <title>Dates</title>
-->
    <title>日付</title>

    <indexterm>
     <primary>date</primary>
    </indexterm>

    <para>
<!--
     <xref linkend="datatype-datetime-date-table"/> shows some possible
     inputs for the <type>date</type> type.
-->
<xref linkend="datatype-datetime-date-table"/>は<type>date</type>型で入力可能なものの一部を示します。
    </para>

     <table id="datatype-datetime-date-table">
<!--
      <title>Date Input</title>
-->
<title>日付入力</title>
      <tgroup cols="2">
       <colspec colname="col1" colwidth="1*"/>
       <colspec colname="col2" colwidth="2*"/>
       <thead>
        <row>
<!--
         <entry>Example</entry>
         <entry>Description</entry>
-->
         <entry>例</entry>
         <entry>説明</entry>
        </row>
       </thead>
       <tbody>
        <row>
         <entry>1999-01-08</entry>
<!--
         <entry>ISO 8601; January 8 in any mode
         (recommended format)</entry>
-->
         <entry>ISO 8601。すべてのモードで1月8日になります（推奨書式）。</entry>
        </row>
        <row>
         <entry>January 8, 1999</entry>
<!--
         <entry>unambiguous in any <varname>datestyle</varname> input mode</entry>
-->
         <entry>すべての<varname>datestyle</varname>入力モードにおいて曖昧さがありません。</entry>
        </row>
        <row>
         <entry>1/8/1999</entry>
<!--
         <entry>January 8 in <literal>MDY</literal> mode;
          August 1 in <literal>DMY</literal> mode</entry>
-->
         <entry><literal>MDY</literal>モードでは1月8日、<literal>DMY</literal>モードでは8月1日。</entry>
        </row>
        <row>
         <entry>1/18/1999</entry>
<!--
         <entry>January 18 in <literal>MDY</literal> mode;
          rejected in other modes</entry>
-->
         <entry><literal>MDY</literal>モードでは1月18日、他のモードでは拒絶されます。</entry>
        </row>
        <row>
         <entry>01/02/03</entry>
<!--
         <entry>January 2, 2003 in <literal>MDY</literal> mode;
          February 1, 2003 in <literal>DMY</literal> mode;
          February 3, 2001 in <literal>YMD</literal> mode
-->
         <entry>
<literal>MDY</literal>モードでは2003年1月2日、<literal>DMY</literal>モードでは2003年2月1日、<literal>YMD</literal>モードでは2001年2月3日。
         </entry>
        </row>
        <row>
         <entry>1999-Jan-08</entry>
<!--
         <entry>January 8 in any mode</entry>
-->
         <entry>すべてのモードで1月8日になります。</entry>
        </row>
        <row>
         <entry>Jan-08-1999</entry>
<!--
         <entry>January 8 in any mode</entry>
-->
         <entry>すべてのモードで1月8日になります。</entry>
        </row>
        <row>
         <entry>08-Jan-1999</entry>
<!--
         <entry>January 8 in any mode</entry>
-->
         <entry>すべてのモードで1月8日になります。</entry>
        </row>
        <row>
         <entry>99-Jan-08</entry>
<!--
         <entry>January 8 in <literal>YMD</literal> mode, else error</entry>
-->
         <entry><literal>YMD</literal>モードで1月8日、他のモードではエラー。</entry>
        </row>
        <row>
         <entry>08-Jan-99</entry>
<!--
         <entry>January 8, except error in <literal>YMD</literal> mode</entry>
-->
         <entry>1月8日。ただし<literal>YMD</literal>モードではエラー。</entry>
        </row>
        <row>
         <entry>Jan-08-99</entry>
<!--
         <entry>January 8, except error in <literal>YMD</literal> mode</entry>
-->
         <entry>1月8日。ただし<literal>YMD</literal>モードではエラー。</entry>
        </row>
        <row>
         <entry>19990108</entry>
<!--
         <entry>ISO 8601; January 8, 1999 in any mode</entry>
-->
         <entry>ISO 8601。すべてのモードで1999年1月8日になります。</entry>
        </row>
        <row>
         <entry>990108</entry>
<!--
         <entry>ISO 8601; January 8, 1999 in any mode</entry>
-->
         <entry>ISO 8601。すべてのモードで1999年1月8日になります。</entry>
        </row>
        <row>
         <entry>1999.008</entry>
<!--
         <entry>year and day of year</entry>
-->
         <entry>年と年間通算日</entry>
        </row>
        <row>
         <entry>J2451187</entry>
<!--
         <entry>Julian date</entry>
-->
         <entry>ユリウス日</entry>
        </row>
        <row>
         <entry>January 8, 99 BC</entry>
<!--
         <entry>year 99 BC</entry>
-->
         <entry>西暦紀元前99年</entry>
        </row>
       </tbody>
      </tgroup>
     </table>
    </sect3>

<<<<<<< HEAD
    <sect3 id="datatype-datetime-input-times">
=======
    <sect3>
<!--
>>>>>>> 94ef7168
     <title>Times</title>
-->
     <title>時刻</title>

     <indexterm>
      <primary>time</primary>
     </indexterm>
     <indexterm>
      <primary>time without time zone</primary>
     </indexterm>
     <indexterm>
      <primary>time with time zone</primary>
     </indexterm>

     <para>
<!--
      The time-of-day types are <type>time [
      (<replaceable>p</replaceable>) ] without time zone</type> and
      <type>time [ (<replaceable>p</replaceable>) ] with time
      zone</type>.  <type>time</type> alone is equivalent to
      <type>time without time zone</type>.
-->
ある一日の時刻を表す型は<type>time [(<replaceable>p</replaceable>) ] without time zone</type>と<type>time [ (<replaceable>p</replaceable>) ] with time zone</type>です。
<type>time</type>単独では<type>time without time zone</type>と同じです。
     </para>

     <para>
<!--
      Valid input for these types consists of a time of day followed
      by an optional time zone. (See <xref
      linkend="datatype-datetime-time-table"/>
      and <xref linkend="datatype-timezone-table"/>.)  If a time zone is
      specified in the input for <type>time without time zone</type>,
      it is silently ignored. You can also specify a date but it will
      be ignored, except when you use a time zone name that involves a
      daylight-savings rule, such as
      <literal>America/New_York</literal>. In this case specifying the date
      is required in order to determine whether standard or daylight-savings
      time applies.  The appropriate time zone offset is recorded in the
      <type>time with time zone</type> value.
-->
これらの型への有効な入力は、時刻、その後にオプションで時間帯からなります。
（<xref linkend="datatype-datetime-time-table"/>と<xref linkend="datatype-timezone-table"/>を参照してください。）
<type>time without time zone</type>への入力に時間帯が指定された場合、時間帯は警告なく無視されます。
また、日付を指定することもできますが、<literal>America/New_York</literal>のような夏時間規則を含む時間帯名を使用しているのでなければ、それは無視されます。
夏時間規則のある時間帯名の場合は、標準と夏時間のどちらを適用するかを決定できるように、日付の指定が必要です。
適切な時間帯オフセットは<type>time with time zone</type>型の値に記録されています。
     </para>

      <table id="datatype-datetime-time-table">
<!--
       <title>Time Input</title>
-->
       <title>時刻入力</title>
       <tgroup cols="2">
        <colspec colname="col1" colwidth="3*"/>
        <colspec colname="col2" colwidth="2*"/>
        <thead>
         <row>
<!--
          <entry>Example</entry>
          <entry>Description</entry>
-->
          <entry>例</entry>
          <entry>説明</entry>
         </row>
        </thead>
        <tbody>
         <row>
          <entry><literal>04:05:06.789</literal></entry>
          <entry>ISO 8601</entry>
         </row>
         <row>
          <entry><literal>04:05:06</literal></entry>
          <entry>ISO 8601</entry>
         </row>
         <row>
          <entry><literal>04:05</literal></entry>
          <entry>ISO 8601</entry>
         </row>
         <row>
          <entry><literal>040506</literal></entry>
          <entry>ISO 8601</entry>
         </row>
         <row>
          <entry><literal>04:05 AM</literal></entry>
<!--
          <entry>same as 04:05; AM does not affect value</entry>
-->
          <entry>04:05と同じ。AMは値に影響を与えない。</entry>
         </row>
         <row>
          <entry><literal>04:05 PM</literal></entry>
<!--
          <entry>same as 16:05; input hour must be &lt;= 12</entry>
-->
          <entry>16:05と同じ。時の入力は12以下でなければなりません。</entry>
         </row>
         <row>
          <entry><literal>04:05:06.789-8</literal></entry>
<!--
          <entry>ISO 8601, with time zone as UTC offset</entry>
-->
          <entry>ISO 8601, UTC オフセットとしてのタイムゾーン</entry>
         </row>
         <row>
          <entry><literal>04:05:06-08:00</literal></entry>
<!--
          <entry>ISO 8601, with time zone as UTC offset</entry>
-->
          <entry>ISO 8601, UTC オフセットとしてのタイムゾーン</entry>
         </row>
         <row>
          <entry><literal>04:05-08:00</literal></entry>
<!--
          <entry>ISO 8601, with time zone as UTC offset</entry>
-->
          <entry>ISO 8601, UTC オフセットとしてのタイムゾーン</entry>
         </row>
         <row>
          <entry><literal>040506-08</literal></entry>
<!--
          <entry>ISO 8601, with time zone as UTC offset</entry>
-->
          <entry>ISO 8601, UTC オフセットとしてのタイムゾーン</entry>
         </row>
         <row>
          <entry><literal>040506+0730</literal></entry>
<!--
          <entry>ISO 8601, with fractional-hour time zone as UTC offset</entry>
-->
          <entry>ISO 8601, UTC オフセットとしての小数付き時間のタイムゾーン</entry>
         </row>
         <row>
          <entry><literal>040506+07:30:00</literal></entry>
<!--
          <entry>UTC offset specified to seconds (not allowed in ISO 8601)</entry>
-->
          <entry>秒まで指定されたUTCオフセット(ISO 8601では未サポート)</entry>
         </row>
         <row>
          <entry><literal>04:05:06 PST</literal></entry>
<!--
          <entry>time zone specified by abbreviation</entry>
-->
          <entry>省略形による時間帯の指定。</entry>
         </row>
         <row>
          <entry><literal>2003-04-12 04:05:06 America/New_York</literal></entry>
<!--
          <entry>time zone specified by full name</entry>
-->
          <entry>名前による時間帯の指定。</entry>
         </row>
        </tbody>
       </tgroup>
      </table>

      <table tocentry="1" id="datatype-timezone-table">
<!--
       <title>Time Zone Input</title>
-->
       <title>時間帯入力</title>
       <tgroup cols="2">
        <thead>
         <row>
<!--
          <entry>Example</entry>
          <entry>Description</entry>
-->
          <entry>例</entry>
          <entry>説明</entry>
         </row>
        </thead>
        <tbody>
         <row>
          <entry><literal>PST</literal></entry>
<!--
          <entry>Abbreviation (for Pacific Standard Time)</entry>
-->
          <entry>省略形（米国太平洋標準時間）</entry>
         </row>
         <row>
          <entry><literal>America/New_York</literal></entry>
<!--
          <entry>Full time zone name</entry>
-->
          <entry>完全な時間帯名</entry>
         </row>
         <row>
          <entry><literal>PST8PDT</literal></entry>
<!--
          <entry>POSIX-style time zone specification</entry>
-->
          <entry>POSIX書式の時間帯指定</entry>
         </row>
         <row>
          <entry><literal>-8:00:00</literal></entry>
<!--
          <entry>UTC offset for PST</entry>
-->
          <entry>PSTのUTCオフセット</entry>
         </row>
         <row>
          <entry><literal>-8:00</literal></entry>
<!--
          <entry>UTC offset for PST (ISO 8601 extended format)</entry>
-->
          <entry>PSTのUTCオフセット(ISO 8601の拡張フォーマット)</entry>
         </row>
         <row>
          <entry><literal>-800</literal></entry>
<!--
          <entry>UTC offset for PST (ISO 8601 basic format)</entry>
-->
          <entry>PSTのUTCオフセット(ISO 8601の基本フォーマット)</entry>
         </row>
         <row>
          <entry><literal>-8</literal></entry>
<!--
          <entry>UTC offset for PST (ISO 8601 basic format)</entry>
-->
          <entry>PSTのUTCオフセット(ISO 8601の基本フォーマット)</entry>
         </row>
         <row>
          <entry><literal>zulu</literal></entry>
<!--
          <entry>Military abbreviation for UTC</entry>
-->
          <entry>UTC用の軍事用略記</entry>
         </row>
         <row>
          <entry><literal>z</literal></entry>
<!--
          <entry>Short form of <literal>zulu</literal> (also in ISO 8601)</entry>
-->
          <entry><literal>zulu</literal>の略記(また、ISO 8601)</entry>
         </row>
        </tbody>
       </tgroup>
      </table>

     <para>
<!--
     Refer to <xref linkend="datatype-timezones"/> for more information on how
     to specify time zones.
-->
時間帯の指定方法に関する詳細は<xref linkend="datatype-timezones"/>を参照してください。
    </para>
    </sect3>

<<<<<<< HEAD
    <sect3 id="datatype-datetime-input-time-stamps">
=======
    <sect3>
<!--
>>>>>>> 94ef7168
    <title>Time Stamps</title>
-->
    <title>タイムスタンプ</title>

    <indexterm>
     <primary>timestamp</primary>
    </indexterm>

    <indexterm>
     <primary>timestamp with time zone</primary>
    </indexterm>

    <indexterm>
     <primary>timestamp without time zone</primary>
    </indexterm>

     <para>
<!--
      Valid input for the time stamp types consists of the concatenation
      of a date and a time, followed by an optional time zone,
      followed by an optional <literal>AD</literal> or <literal>BC</literal>.
      (Alternatively, <literal>AD</literal>/<literal>BC</literal> can appear
      before the time zone, but this is not the preferred ordering.)
      Thus:
-->
タイムスタンプ型への有効な入力は、日付と時刻を連結し、さらにその後にオプションで時間帯、その後にオプションで<literal>AD</literal>もしくは<literal>BC</literal>からなります。
（他に<literal>AD</literal>/<literal>BC</literal>を時間帯の前に付ける方法もありますが、これは推奨される順序ではありません。）
したがって、

<programlisting>
1999-01-08 04:05:06
</programlisting>
<!--
      and:
-->
と
<programlisting>
1999-01-08 04:05:06 -8:00
</programlisting>

<!--
      are valid values, which follow the <acronym>ISO</acronym> 8601
      standard.  In addition, the common format:
-->
は有効な値で、<acronym>ISO</acronym> 8601に準拠しています。
また、広く使用されている
<programlisting>
January 8 04:05:06 1999 PST
</programlisting>
<!--
      is supported.
-->
という書式もサポートされます。
     </para>

     <para>
<!--
      The <acronym>SQL</acronym> standard differentiates
      <type>timestamp without time zone</type>
      and <type>timestamp with time zone</type> literals by the presence of a
      <quote>+</quote> or <quote>-</quote> symbol and time zone offset after
      the time.  Hence, according to the standard,

<programlisting>
TIMESTAMP '2004-10-19 10:23:54'
</programlisting>

      is a <type>timestamp without time zone</type>, while

<programlisting>
TIMESTAMP '2004-10-19 10:23:54+02'
</programlisting>

      is a <type>timestamp with time zone</type>.
      <productname>PostgreSQL</productname> never examines the content of a
      literal string before determining its type, and therefore will treat
      both of the above as <type>timestamp without time zone</type>.  To
      ensure that a literal is treated as <type>timestamp with time
      zone</type>, give it the correct explicit type:

<programlisting>
TIMESTAMP WITH TIME ZONE '2004-10-19 10:23:54+02'
</programlisting>

      In a literal that has been determined to be <type>timestamp without time
      zone</type>, <productname>PostgreSQL</productname> will silently ignore
      any time zone indication.
      That is, the resulting value is derived from the date/time
      fields in the input value, and is not adjusted for time zone.
-->
標準<acronym>SQL</acronym>では、<type>timestamp without time zone</type>のリテラルと<type>timestamp with time zone</type>のリテラルを、時刻の後の<quote>+</quote>もしくは<quote>-</quote>記号と時間帯補正の有無により区別します。
そのため、標準に従うと、

<programlisting>TIMESTAMP '2004-10-19 10:23:54'</programlisting>

は<type>timestamp without time zone</type>に、

<programlisting>TIMESTAMP '2004-10-19 10:23:54+02'</programlisting>

は<type>timestamp with time zone</type>になります。
<productname>PostgreSQL</productname>では、その型を決める前に文字列リテラルの内容を検証しません。
そのため上の例はいずれも<type>timestamp without time zone</type>として扱います。
リテラルが確実に<type>timestamp with time zone</type>として扱われるようにするには、例えば、<programlisting>TIMESTAMP WITH TIME ZONE '2004-10-19 10:23:54+02'</programlisting>のように正しい明示的な型を指定してください。
<type>timestamp without time zone</type>と決定済みのリテラルでは、<productname>PostgreSQL</productname>は警告なく時間帯情報をすべて無視します。
つまり、結果の値は明示された入力値の日付/時刻フィールドから持ち込まれますが、時間帯の調整はなされません。
     </para>

     <para>
<!--
      For <type>timestamp with time zone</type>, the internally stored
      value is always in UTC (Universal
      Coordinated Time, traditionally known as Greenwich Mean Time,
      <acronym>GMT</acronym>).  An input value that has an explicit
      time zone specified is converted to UTC using the appropriate offset
      for that time zone.  If no time zone is stated in the input string,
      then it is assumed to be in the time zone indicated by the system's
      <xref linkend="guc-timezone"/> parameter, and is converted to UTC using the
      offset for the <varname>timezone</varname> zone.
-->
<type>timestamp with time zone</type>について内部に格納されている値は常にUTCです（協定世界時、歴史的にグリニッジ標準時<acronym>GMT</acronym>として知られています）。
時間帯が明示的に指定された入力値は、その時間帯に適したオフセットを使用してUTCに変換されます。
入力文字列に時間帯が指定されていない場合は、システムの<xref linkend="guc-timezone"/>パラメータに示されている値が時間帯とみなされ、<varname>timezone</varname>時間帯用のオフセットを使用してUTCに変換されます。
     </para>

     <para>
<!--
      When a <type>timestamp with time
      zone</type> value is output, it is always converted from UTC to the
      current <varname>timezone</varname> zone, and displayed as local time in that
      zone.  To see the time in another time zone, either change
      <varname>timezone</varname> or use the <literal>AT TIME ZONE</literal> construct
      (see <xref linkend="functions-datetime-zoneconvert"/>).
-->
<type>timestamp with time zone</type>の値が出力されると、この値はUTCから現行の<varname>timezone</varname>に変換され、その時間帯のローカル時間として表示されます。
他の時間帯での時間を表示するには、<varname>timezone</varname>を変更するか、あるいは<literal>AT TIME ZONE</literal>構文（<xref linkend="functions-datetime-zoneconvert"/> を参照）を使用します。
     </para>

     <para>
<!--
      Conversions between <type>timestamp without time zone</type> and
      <type>timestamp with time zone</type> normally assume that the
      <type>timestamp without time zone</type> value should be taken or given
      as <varname>timezone</varname> local time.  A different time zone can
      be specified for the conversion using <literal>AT TIME ZONE</literal>.
-->
<type>timestamp without time zone</type>と<type>timestamp with time zone</type>の間の変換では、通常<type>timestamp without time zone</type>の値は<varname>timezone</varname>のローカル時間としてみなされる、または、指定されるものと想定されます。
<literal>AT TIME ZONE</literal>を使用する変換では、異なる時間帯を指定できます。
     </para>
    </sect3>

    <sect3 id="datatype-datetime-special-values">
<!--
     <title>Special Values</title>
-->
<title>特別な値</title>

     <indexterm>
      <primary>time</primary>
      <secondary>constants</secondary>
     </indexterm>
     <indexterm>
      <primary>time</primary>
      <secondary>定数</secondary>
     </indexterm>

     <indexterm>
      <primary>date</primary>
      <secondary>constants</secondary>
     </indexterm>
     <indexterm>
      <primary>date</primary>
      <secondary>定数</secondary>
     </indexterm>

     <para>
<!--
      <productname>PostgreSQL</productname> supports several
      special date/time input values for convenience, as shown in <xref
      linkend="datatype-datetime-special-table"/>.  The values
      <literal>infinity</literal> and <literal>-infinity</literal>
      are specially represented inside the system and will be displayed
      unchanged; but the others are simply notational shorthands
      that will be converted to ordinary date/time values when read.
      (In particular, <literal>now</literal> and related strings are converted
      to a specific time value as soon as they are read.)
      All of these values need to be enclosed in single quotes when used
      as constants in SQL commands.
-->
<productname>PostgreSQL</productname>では利便性のために、<xref linkend="datatype-datetime-special-table"/>に示されているような特別な日付/時刻入力値をサポートしています。
<literal>infinity</literal>と<literal>-infinity</literal>の値は、特別にシステム内部で表現され、変更されずに表示されます。
他のものは、単に簡略化された表記で、読み込まれるときに通常の日付/時刻値に変換されます。
（特に<literal>now</literal>とその関連文字列は読み込まれるとすぐにその時点の値に変換されます。）
これらの値はすべて、SQLコマンドで定数として使う場合は、単一引用符でくくらなければなりません。
     </para>

      <table id="datatype-datetime-special-table">
<!--
       <title>Special Date/Time Inputs</title>
-->
       <title>特別な日付/時刻定数</title>
       <tgroup cols="3">
        <thead>
         <row>
<!--
          <entry>Input String</entry>
          <entry>Valid Types</entry>
          <entry>Description</entry>
-->
          <entry>入力文字列</entry>
          <entry>有効な型</entry>
          <entry>説明</entry>
         </row>
        </thead>
        <tbody>
         <row>
          <entry><literal>epoch</literal></entry>
          <entry><type>date</type>, <type>timestamp</type></entry>
<!--
          <entry>1970-01-01 00:00:00+00 (Unix system time zero)</entry>
-->
          <entry>1970-01-01 00:00:00+00（Unixシステム時間におけるゼロ）</entry>
         </row>
         <row>
          <entry><literal>infinity</literal></entry>
          <entry><type>date</type>, <type>timestamp</type></entry>
<!--
          <entry>later than all other time stamps</entry>
-->
          <entry>他のすべてのタイムスタンプより将来</entry>
         </row>
         <row>
          <entry><literal>-infinity</literal></entry>
          <entry><type>date</type>, <type>timestamp</type></entry>
<!--
          <entry>earlier than all other time stamps</entry>
-->
          <entry>他のすべてのタイムスタンプより過去</entry>
         </row>
         <row>
          <entry><literal>now</literal></entry>
          <entry><type>date</type>, <type>time</type>, <type>timestamp</type></entry>
<!--
          <entry>current transaction's start time</entry>
-->
          <entry>現トランザクションの開始時刻</entry>
         </row>
         <row>
          <entry><literal>today</literal></entry>
          <entry><type>date</type>, <type>timestamp</type></entry>
<!--
          <entry>midnight (<literal>00:00</literal>) today</entry>
-->
          <entry>今日の午前０時</entry>
         </row>
         <row>
          <entry><literal>tomorrow</literal></entry>
          <entry><type>date</type>, <type>timestamp</type></entry>
<!--
          <entry>midnight (<literal>00:00</literal>) tomorrow</entry>
-->
          <entry>明日の午前０時</entry>
         </row>
         <row>
          <entry><literal>yesterday</literal></entry>
          <entry><type>date</type>, <type>timestamp</type></entry>
<!--
          <entry>midnight (<literal>00:00</literal>) yesterday</entry>
-->
          <entry>昨日の午前０時</entry>
         </row>
         <row>
          <entry><literal>allballs</literal></entry>
          <entry><type>time</type></entry>
          <entry>00:00:00.00 UTC</entry>
         </row>
        </tbody>
       </tgroup>
      </table>

     <para>
<!--
      The following <acronym>SQL</acronym>-compatible functions can also
      be used to obtain the current time value for the corresponding data
      type:
      <literal>CURRENT_DATE</literal>, <literal>CURRENT_TIME</literal>,
      <literal>CURRENT_TIMESTAMP</literal>, <literal>LOCALTIME</literal>,
      <literal>LOCALTIMESTAMP</literal>.  (See <xref
      linkend="functions-datetime-current"/>.)  Note that these are
      SQL functions and are <emphasis>not</emphasis> recognized in data input strings.
-->
<acronym>SQL</acronym>互換の関数である、<literal>CURRENT_DATE</literal>、<literal>CURRENT_TIME</literal>、<literal>CURRENT_TIMESTAMP</literal>、<literal>LOCALTIME</literal>、<literal>LOCALTIMESTAMP</literal>も、対応するデータ型の現在の日付または時間の値を取得するために使用できます。
（<xref linkend="functions-datetime-current"/> を参照してください。）
これらはSQL関数であり、データ入力文字列として認識<emphasis>されない</emphasis>ことに注意してください。
     </para>

     <caution>
      <para>
<!--
       While the input strings <literal>now</literal>,
       <literal>today</literal>, <literal>tomorrow</literal>,
       and <literal>yesterday</literal> are fine to use in interactive SQL
       commands, they can have surprising behavior when the command is
       saved to be executed later, for example in prepared statements,
       views, and function definitions.  The string can be converted to a
       specific time value that continues to be used long after it becomes
       stale.  Use one of the SQL functions instead in such contexts.
       For example, <literal>CURRENT_DATE + 1</literal> is safer than
       <literal>'tomorrow'::date</literal>.
-->
入力する文字列として<literal>now</literal>、<literal>today</literal>、<literal>tomorrow</literal>及び<literal>yesterday</literal>はインタラクティブなSQLコマンドの中で利用する時は良いですが、コマンドが保存され後に実行されるような時には驚く挙動になることがあります。例えば、準備された文、ビューや関数の定義です。
文字列は特定の時間の値に変換され、その値が古くなってからもしばらく使い続けられることがあります。
このような状況では、代わりにSQL関数を使用してください。
例えば、<literal>'tomorrow'::date</literal>よりも<literal>CURRENT_DATE + 1</literal>の方が安全です。
      </para>
     </caution>

    </sect3>
   </sect2>

   <sect2 id="datatype-datetime-output">
<!--
    <title>Date/Time Output</title>
-->
    <title>日付/時刻の出力</title>

    <indexterm>
     <primary>date</primary>
     <secondary>output format</secondary>
     <seealso>formatting</seealso>
    </indexterm>
    <indexterm>
     <primary>date</primary>
     <secondary>出力書式</secondary>
     <seealso>書式設定</seealso>
    </indexterm>

    <indexterm>
     <primary>time</primary>
     <secondary>output format</secondary>
     <seealso>formatting</seealso>
    </indexterm>
    <indexterm>
     <primary>time</primary>
     <secondary>出力書式</secondary>
     <seealso>書式設定</seealso>
    </indexterm>

    <para>
<!--
     The output format of the date/time types can be set to one of the four
     styles ISO 8601,
     <acronym>SQL</acronym> (Ingres), traditional <productname>POSTGRES</productname>
     (Unix <application>date</application> format), or
     German.  The default
     is the <acronym>ISO</acronym> format.  (The
     <acronym>SQL</acronym> standard requires the use of the ISO 8601
     format.  The name of the <quote>SQL</quote> output format is a
     historical accident.)  <xref
     linkend="datatype-datetime-output-table"/> shows examples of each
     output style.  The output of the <type>date</type> and
     <type>time</type> types is generally only the date or time part
     in accordance with the given examples.  However, the
     <productname>POSTGRES</productname> style outputs date-only values in
     <acronym>ISO</acronym> format.
-->
日付/時刻型の出力書式は、ISO 8601、<acronym>SQL</acronym>（Ingres）、伝統的な<productname>POSTGRES</productname>（Unix <application>date</application>書式）またはGermanの４つのいずれかに設定できます。
デフォルトは<acronym>ISO</acronym>書式です。
（標準<acronym>SQL</acronym>ではISO 8601書式の使用が定められています。
<quote>SQL</quote>という出力書式名は歴史的な事故です。）
<xref linkend="datatype-datetime-output-table"/>に各出力書式の例を示します。
<type>date</type>と<type>time</type>の書式は、例にあるとおり、それぞれ日付と時刻の部分です。しかし、<productname>POSTGRES</productname>では<acronym>ISO</acronym>書式の日付部分のみを出力します。(YMDやMDYの場合12-17-1997を返し、DMYの場合17-12-1997を返します。)
    <!--
     However以下が原文のみだとわかりにくかったため
     http://www.postgresql.org/message-id/2598E90D3D534989905115C5C1172679@maumau
     より補足を追加
    -->
    </para>

     <table id="datatype-datetime-output-table">
<!--
      <title>Date/Time Output Styles</title>
-->
      <title>日付/時刻の出力形式</title>
      <tgroup cols="3">
       <colspec colname="col1" colwidth="1*"/>
       <colspec colname="col2" colwidth="1*"/>
       <colspec colname="col3" colwidth="2*"/>
       <thead>
        <row>
<!--
         <entry>Style Specification</entry>
         <entry>Description</entry>
         <entry>Example</entry>
-->
         <entry>様式指定</entry>
         <entry>説明</entry>
         <entry>例</entry>
        </row>
       </thead>
       <tbody>
        <row>
         <entry><literal>ISO</literal></entry>
<!--
         <entry>ISO 8601, SQL standard</entry>
-->
         <entry>ISO 8601, 標準SQL</entry>
         <entry><literal>1997-12-17 07:37:16-08</literal></entry>
        </row>
        <row>
         <entry><literal>SQL</literal></entry>
<!--
         <entry>traditional style</entry>
-->
         <entry>伝統的な様式</entry>
         <entry><literal>12/17/1997 07:37:16.00 PST</literal></entry>
        </row>
        <row>
         <entry><literal>Postgres</literal></entry>
<!--
         <entry>original style</entry>
-->
         <entry>独自の様式</entry>
         <entry><literal>Wed Dec 17 07:37:16 1997 PST</literal></entry>
        </row>
        <row>
         <entry><literal>German</literal></entry>
<!--
         <entry>regional style</entry>
-->
         <entry>地域限定様式</entry>
         <entry><literal>17.12.1997 07:37:16.00 PST</literal></entry>
        </row>
       </tbody>
      </tgroup>
     </table>

    <note>
     <para>
<!--
      ISO 8601 specifies the use of uppercase letter <literal>T</literal> to separate
      the date and time.  <productname>PostgreSQL</productname> accepts that format on
      input, but on output it uses a space rather than <literal>T</literal>, as shown
      above.  This is for readability and for consistency with
      <ulink url="https://tools.ietf.org/html/rfc3339">RFC 3339</ulink> as
      well as some other database systems.
-->
ISO 8601の仕様では日付と時刻を区切るために大文字の<literal>T</literal>を使用します。
<productname>PostgreSQL</productname>は入力ではこの書式を受け付けますが、上記のように出力では<literal>T</literal>ではなく空白を使用します。
これは読みやすさのため、そして<ulink url="https://tools.ietf.org/html/rfc3339">RFC3339</ulink>や他のデータベースシステムとの整合性を保つためです。
     </para>
    </note>

    <para>
<!--
     In the <acronym>SQL</acronym> and POSTGRES styles, day appears before
     month if DMY field ordering has been specified, otherwise month appears
     before day.
     (See <xref linkend="datatype-datetime-input"/>
     for how this setting also affects interpretation of input values.)
     <xref linkend="datatype-datetime-output2-table"/> shows examples.
-->
<acronym>SQL</acronym>とPOSTGRESでは、DMYフィールド順が指定された場合は月の前に日が現れます。
指定がなければ日の前に月が現れます。
（この設定が入力値の解釈にどう影響を与えるのかについては<xref linkend="datatype-datetime-input"/>を参考にしてください）。
<xref linkend="datatype-datetime-output2-table"/>に例を示します。
    </para>

     <table id="datatype-datetime-output2-table">
<!--
      <title>Date Order Conventions</title>
-->
      <title>日付の順序の慣習</title>
      <tgroup cols="3">
       <colspec colname="col1" colwidth="1*"/>
       <colspec colname="col2" colwidth="1*"/>
       <colspec colname="col3" colwidth="2*"/>
       <thead>
        <row>
<!--
         <entry><varname>datestyle</varname> Setting</entry>
         <entry>Input Ordering</entry>
         <entry>Example Output</entry>
-->
         <entry><varname>datestyle</varname>の設定</entry>
         <entry>入力の順序</entry>
         <entry>出力例</entry>
        </row>
       </thead>
       <tbody>
        <row>
         <entry><literal>SQL, DMY</literal></entry>
<!--
         <entry><replaceable>day</replaceable>/<replaceable>month</replaceable>/<replaceable>year</replaceable></entry>
-->
         <entry><replaceable>day</replaceable>（日）/<replaceable>month</replaceable>（月）/<replaceable>year</replaceable>（年）</entry>
         <entry><literal>17/12/1997 15:37:16.00 CET</literal></entry>
        </row>
        <row>
         <entry><literal>SQL, MDY</literal></entry>
<!--
         <entry><replaceable>month</replaceable>/<replaceable>day</replaceable>/<replaceable>year</replaceable></entry>
-->
         <entry><replaceable>month</replaceable>（月）/<replaceable>day</replaceable>（日）/<replaceable>year</replaceable>（年）</entry>
         <entry><literal>12/17/1997 07:37:16.00 PST</literal></entry>
        </row>
        <row>
         <entry><literal>Postgres, DMY</literal></entry>
<!--
         <entry><replaceable>day</replaceable>/<replaceable>month</replaceable>/<replaceable>year</replaceable></entry>
-->
         <entry><replaceable>day</replaceable>（日）/<replaceable>month</replaceable>（月）/<replaceable>year</replaceable>（年）</entry>
         <entry><literal>Wed 17 Dec 07:37:16 1997 PST</literal></entry>
        </row>
       </tbody>
      </tgroup>
     </table>

    <para>
<!--
     In the <acronym>ISO</acronym> style, the time zone is always shown as
     a signed numeric offset from UTC, with positive sign used for zones
     east of Greenwich.  The offset will be shown
     as <replaceable>hh</replaceable> (hours only) if it is an integral
     number of hours, else
     as <replaceable>hh</replaceable>:<replaceable>mm</replaceable> if it
     is an integral number of minutes, else as
     <replaceable>hh</replaceable>:<replaceable>mm</replaceable>:<replaceable>ss</replaceable>.
     (The third case is not possible with any modern time zone standard,
     but it can appear when working with timestamps that predate the
     adoption of standardized time zones.)
     In the other date styles, the time zone is shown as an alphabetic
     abbreviation if one is in common use in the current zone.  Otherwise
     it appears as a signed numeric offset in ISO 8601 basic format
     (<replaceable>hh</replaceable> or <replaceable>hhmm</replaceable>).
-->
<acronym>ISO</acronym>形式ではタイムゾーンはUTCからの符号付きの数値で表現され、グリニッジより東の地域では正の符号が使用されます。
オフセットは時間の整数倍であれば<replaceable>hh</replaceable>(時間のみ)、分の整数倍であれば<replaceable>hh</replaceable>:<replaceable>mm</replaceable>、それ以外の場合は、<replaceable>hh</replaceable>:<replaceable>mm</replaceable>:<replaceable>ss</replaceable>で表現されます（三番目のケースは現代のどのタイムゾーンの標準でもありえませんが、タイムゾーンが標準化される前に適用されたタイムスタンプで動いている場合に現れる可能性があります)。
他の日付スタイルでは、現在の地域で一般的に使われている場合、タイムゾーンは省略形で表現されます。
それ以外の場合はISO 8601の基本フォーマット(<replaceable>hh</replaceable>や<replaceable>hhmm</replaceable>)の符号付き数値のオフセットとして表示されます。
    </para>

    <para>
<!--
     The date/time style can be selected by the user using the
     <command>SET datestyle</command> command, the <xref
     linkend="guc-datestyle"/> parameter in the
     <filename>postgresql.conf</filename> configuration file, or the
     <envar>PGDATESTYLE</envar> environment variable on the server or
     client.
-->
ユーザは<command>SET DATESTYLE</command>コマンド、<filename>postgresql.conf</filename>構成ファイルの<xref linkend="guc-datestyle"/>パラメータ、そしてサーバかクライアントの<envar>PGDATESTYLE</envar>環境変数を使用して、日付/時刻の様式を選択することができます。
    </para>

    <para>
<!--
     The formatting function <function>to_char</function>
     (see <xref linkend="functions-formatting"/>) is also available as
     a more flexible way to format date/time output.
-->
日付/時刻出力のより柔軟な書式設定方法として、書式設定関数<function>to_char</function>（<xref linkend="functions-formatting"/>を参照）を使用することもできます。
    </para>
   </sect2>

   <sect2 id="datatype-timezones">
<!--
    <title>Time Zones</title>
-->
<title>時間帯</title>

    <indexterm zone="datatype-timezones">
     <primary>time zone</primary>
    </indexterm>
    <indexterm zone="datatype-timezones">
     <primary>時間帯</primary>
    </indexterm>

   <para>
<!--
    Time zones, and time-zone conventions, are influenced by
    political decisions, not just earth geometry. Time zones around the
    world became somewhat standardized during the 1900s,
    but continue to be prone to arbitrary changes, particularly with
    respect to daylight-savings rules.
    <productname>PostgreSQL</productname> uses the widely-used
    IANA (Olson) time zone database for information about
    historical time zone rules.  For times in the future, the assumption
    is that the latest known rules for a given time zone will
    continue to be observed indefinitely far into the future.
-->
時間帯および時間帯の取り決めは地球の幾何学的要素のみでなく政治的決定に影響されます。
世界にまたがる時間帯は1900年代に標準化されたようですが、特に夏時間規則の点で、勝手に変更する傾向が続いています。
<productname>PostgreSQL</productname>は歴史的な時間帯ルールについての情報に、広く使われているIANA時間帯データベースを使用します。
将来の時間は、ある与えられた時間帯に対する最新の既知のルールが、将来長きに渡りそのまま遵守が継続されるということを前提としています。
   </para>

    <para>
<!--
     <productname>PostgreSQL</productname> endeavors to be compatible with
     the <acronym>SQL</acronym> standard definitions for typical usage.
     However, the <acronym>SQL</acronym> standard has an odd mix of date and
     time types and capabilities. Two obvious problems are:
-->
<productname>PostgreSQL</productname>は典型的な使用法については標準<acronym>SQL</acronym>への互換性に対し最大限の努力をしています。
しかし、標準<acronym>SQL</acronym>には、日付と時刻のデータ型と機能に関する混乱が見受けられます。
2つの明らかな問題点を以下に示します。

     <itemizedlist>
      <listitem>
       <para>
<!--
        Although the <type>date</type> type
        cannot have an associated time zone, the
        <type>time</type> type can.
        Time zones in the real world have little meaning unless
        associated with a date as well as a time,
        since the offset can vary through the year with daylight-saving
        time boundaries.
-->
<type>date</type>型にはそれに関連する時間帯を持てませんが、<type>time</type>型にはあります。
現実の世界において、時間帯のオフセットが夏時間への切り替えにより年間を通じて変化することから、時刻と同様に日付もそれに結び付けられていないと意味がありません。
       </para>
      </listitem>

      <listitem>
       <para>
<!--
        The default time zone is specified as a constant numeric offset
        from <acronym>UTC</acronym>. It is therefore impossible to adapt to
        daylight-saving time when doing date/time arithmetic across
        <acronym>DST</acronym> boundaries.
-->
デフォルトの時間帯は<acronym>UTC</acronym>からの整数定数オフセットとして指定されています。
したがって<acronym>DST</acronym>（夏時間）への切り替えをまたいで日付/時刻演算を行う場合、夏時間を適用することは不可能です。
       </para>
      </listitem>

     </itemizedlist>
    </para>

    <para>
<!--
     To address these difficulties, we recommend using date/time types
     that contain both date and time when using time zones. We
     do <emphasis>not</emphasis> recommend using the type <type>time with
     time zone</type> (though it is supported by
     <productname>PostgreSQL</productname> for legacy applications and
     for compliance with the <acronym>SQL</acronym> standard).
     <productname>PostgreSQL</productname> assumes
     your local time zone for any type containing only date or time.
-->
このような問題を解決するためには、時間帯を使用する際に日付と時刻の両方を保持できる日付/時刻データ型を使用することを勧めます。
<type>time with time zone</type>型の使用はお勧め<emphasis>しません</emphasis>
（もっとも<productname>PostgreSQL</productname>では、旧式のアプリケーションや、標準<acronym>SQL</acronym>との互換性のために、<type>time with time zone</type>型の使用をサポートしています）。
<productname>PostgreSQL</productname>は、日付または時刻のみを保持するデータ型のすべては使用中の時間帯であると前提しています。
    </para>

    <para>
<!--
     All timezone-aware dates and times are stored internally in
     <acronym>UTC</acronym>.  They are converted to local time
     in the zone specified by the <xref linkend="guc-timezone"/> configuration
     parameter before being displayed to the client.
-->
すべての時間帯付きの日付と時刻は<acronym>UTC</acronym>で内部的に保存されます。
これらはクライアントに表示される前に<xref linkend="guc-timezone"/>設定パラメータで指定された時間帯におけるローカル時間に変換されます。
    </para>

    <para>
<!--
     <productname>PostgreSQL</productname> allows you to specify time zones in
     three different forms:
-->
<productname>PostgreSQL</productname>では、3つの形式で時間帯を指定することができます。
     <itemizedlist>
      <listitem>
       <para>
<!--
        A full time zone name, for example <literal>America/New_York</literal>.
        The recognized time zone names are listed in the
        <literal>pg_timezone_names</literal> view (see <xref
        linkend="view-pg-timezone-names"/>).
        <productname>PostgreSQL</productname> uses the widely-used IANA
        time zone data for this purpose, so the same time zone
        names are also recognized by other software.
-->
<literal>America/New_York</literal>などの完全な時間帯名称。
認識できる時間帯名称は<literal>pg_timezone_names</literal>ビューに列挙されています（<xref linkend="view-pg-timezone-names"/>を参照してください）。
<productname>PostgreSQL</productname>はこの目的のためによく使用されているIANA時間帯データを使用します。
したがって、他のソフトウェアでも同じ名前が認識されます。
       </para>
      </listitem>
      <listitem>
       <para>
<!--
        A time zone abbreviation, for example <literal>PST</literal>.  Such a
        specification merely defines a particular offset from UTC, in
        contrast to full time zone names which can imply a set of daylight
        savings transition rules as well.  The recognized abbreviations
        are listed in the <literal>pg_timezone_abbrevs</literal> view (see <xref
        linkend="view-pg-timezone-abbrevs"/>).  You cannot set the
        configuration parameters <xref linkend="guc-timezone"/> or
        <xref linkend="guc-log-timezone"/> to a time
        zone abbreviation, but you can use abbreviations in
        date/time input values and with the <literal>AT TIME ZONE</literal>
        operator.
-->
<literal>PST</literal>などの時間帯省略形。
こうした指定は、単に特定のUTCからのオフセットを定義します。
一方、完全な時間帯名称では夏時間遷移規則群も組み込まれます。
認識可能な省略形は<literal>pg_timezone_abbrevs</literal>ビューに列挙されています（<xref linkend="view-pg-timezone-abbrevs"/>を参照してください）。
<xref linkend="guc-timezone"/>設定パラメータおよび<xref linkend="guc-log-timezone"/>設定パラメータを時間帯省略形に設定することはできませんが、日付時刻型の入力値や<literal>AT TIME ZONE</literal>演算子に省略形を使用することができます。
       </para>
      </listitem>
      <listitem>
       <para>
<!--
        In addition to the timezone names and abbreviations,
        <productname>PostgreSQL</productname> will accept POSIX-style time zone
        specifications, as described in
        <xref linkend="datetime-posix-timezone-specs"/>.  This option is not
        normally preferable to using a named time zone, but it may be
        necessary if no suitable IANA time zone entry is available.
-->
時間帯名やその省略形に加え、<productname>PostgreSQL</productname>は、<xref linkend="datetime-posix-timezone-specs"/>に記載されているPOSIX様式の時間帯指定を受付けます。
このオプションは通常、名前付きのタイムゾーンを使用するよりも好ましくありませんが、適切なIANAタイムゾーンのエントリが利用できない場合は必要になるかもしれません。
       </para>
      </listitem>
     </itemizedlist>

<!--
     In short, this is the difference between abbreviations
     and full names: abbreviations represent a specific offset from UTC,
     whereas many of the full names imply a local daylight-savings time
     rule, and so have two possible UTC offsets.  As an example,
     <literal>2014-06-04 12:00 America/New_York</literal> represents noon local
     time in New York, which for this particular date was Eastern Daylight
     Time (UTC-4).  So <literal>2014-06-04 12:00 EDT</literal> specifies that
     same time instant.  But <literal>2014-06-04 12:00 EST</literal> specifies
     noon Eastern Standard Time (UTC-5), regardless of whether daylight
     savings was nominally in effect on that date.
-->
一言で言うと、これは省略形と正式名称との差異です。
省略形はUTCから固定したオフセットを表わすのに対して、多くの正式名称はローカルの夏時間規定を暗示するので、2つのUTCオフセットがあるかもしれません。
例えば<literal>2014-06-04 12:00 America/New_York</literal>はニューヨークの正午を示しますが、これはこの日について言えば東部夏時間(UTC-4)です。
つまり<literal>2014-06-04 12:00 EDT</literal>はこれと同時刻を示します。
しかし、<literal>2014-06-04 12:00 EST</literal>は、その日に夏時間が使用されていたかどうかに関わらず、東部標準時間(UTC-5)での正午を示します。
    </para>

    <para>
<!--
     To complicate matters, some jurisdictions have used the same timezone
     abbreviation to mean different UTC offsets at different times; for
     example, in Moscow <literal>MSK</literal> has meant UTC+3 in some years and
     UTC+4 in others.  <productname>PostgreSQL</productname> interprets such
     abbreviations according to whatever they meant (or had most recently
     meant) on the specified date; but, as with the <literal>EST</literal> example
     above, this is not necessarily the same as local civil time on that date.
-->
問題を更に複雑にしているのは、一部の管轄は同じ略号を使って、年によって異なるUTCオフセットを表していることです。
例えばモスクワでは<literal>MSK</literal>はある年ではUTC+3を意味しますが、別の年ではUTC+4を意味します。
<application>PostgreSQL</application>ではそのような略号について、指定の日に何を意味していたか（あるいは最も最近にどういう意味だったか）に従って解釈します。
しかし、<literal>EST</literal>の例にあるように、必ずしもその日付における地方常用時を示しているとは限りません。
    </para>

    <para>
<!--
     In all cases, timezone names and abbreviations are recognized
     case-insensitively.  (This is a change from <productname>PostgreSQL</productname>
     versions prior to 8.2, which were case-sensitive in some contexts but
     not others.)
-->
すべての場合において、時間帯名や略号は大文字小文字の区別なく認識されます。
（これは<productname>PostgreSQL</productname>の8.2より前のバージョンからの変更です。
以前は、文脈によって大文字小文字が区別される場合と、されない場合がありました。）
    </para>

    <para>
<!--
     Neither timezone names nor abbreviations are hard-wired into the server;
     they are obtained from configuration files stored under
     <filename>.../share/timezone/</filename> and <filename>.../share/timezonesets/</filename>
     of the installation directory
     (see <xref linkend="datetime-config-files"/>).
-->
時間帯名、省略形のどちらもサーバ内に組み込まれるわけではありません。
インストールディレクトリの<filename>.../share/timezone/</filename>および<filename>.../share/timezonesets/</filename>の下に保存される構成ファイルから取得されます（<xref linkend="datetime-config-files"/>を参照ください）。
    </para>

    <para>
<!--
     The <xref linkend="guc-timezone"/> configuration parameter can
     be set in the file <filename>postgresql.conf</filename>, or in any of the
     other standard ways described in <xref linkend="runtime-config"/>.
     There are also some special ways to set it:
-->
<xref linkend="guc-timezone"/>は<filename>postgresql.conf</filename>ファイルや<xref linkend="runtime-config"/>で説明する他の標準的な方法で設定することができます。
以下に、いくつか特別な設定方法を示します。

     <itemizedlist>
      <listitem>
       <para>
<!--
        The <acronym>SQL</acronym> command <command>SET TIME ZONE</command>
        sets the time zone for the session.  This is an alternative spelling
        of <command>SET TIMEZONE TO</command> with a more SQL-spec-compatible syntax.
-->
<acronym>SQL</acronym>コマンド<command>SET TIME ZONE</command>はセッションの時間帯を設定します。
これは<command>SET TIMEZONE TO</command>の別名ですが、SQL仕様の構文へのより高い互換性があります。
       </para>
      </listitem>

      <listitem>
       <para>
<!--
        The <envar>PGTZ</envar> environment variable is used by
        <application>libpq</application> clients
        to send a <command>SET TIME ZONE</command>
        command to the server upon connection.
-->
<envar>PGTZ</envar>環境変数は、<application>libpq</application>クライアントが接続時にサーバに<command>SET TIME ZONE</command>コマンドを送信するために用いられます。
       </para>
      </listitem>
     </itemizedlist>
    </para>
   </sect2>

   <sect2 id="datatype-interval-input">
<!--
    <title>Interval Input</title>
-->
    <title>時間間隔の入力</title>

    <indexterm>
     <primary>interval</primary>
    </indexterm>
    <indexterm>    
     <primary>時間間隔</primary>
    </indexterm>

     <para>
<!--
      <type>interval</type> values can be written using the following
      verbose syntax:
-->
<type>interval</type>値は以下の冗長な構文を使って記述されます。

<synopsis>
<optional>@</optional> <replaceable>quantity</replaceable> <replaceable>unit</replaceable> <optional><replaceable>quantity</replaceable> <replaceable>unit</replaceable>...</optional> <optional><replaceable>direction</replaceable></optional>
</synopsis>

<!--
     where <replaceable>quantity</replaceable> is a number (possibly signed);
     <replaceable>unit</replaceable> is <literal>microsecond</literal>,
     <literal>millisecond</literal>, <literal>second</literal>,
     <literal>minute</literal>, <literal>hour</literal>, <literal>day</literal>,
     <literal>week</literal>, <literal>month</literal>, <literal>year</literal>,
     <literal>decade</literal>, <literal>century</literal>, <literal>millennium</literal>,
     or abbreviations or plurals of these units;
     <replaceable>direction</replaceable> can be <literal>ago</literal> or
     empty.  The at sign (<literal>@</literal>) is optional noise.  The amounts
     of the different units are implicitly added with appropriate
     sign accounting.  <literal>ago</literal> negates all the fields.
     This syntax is also used for interval output, if
     <xref linkend="guc-intervalstyle"/> is set to
     <literal>postgres_verbose</literal>.
-->
ここで、<replaceable>quantity</replaceable>は（符号付き）時間量、<replaceable>unit</replaceable>（単位）は<literal>microsecond</literal>、<literal>millisecond</literal>、<literal>second</literal>（秒）、<literal>minute</literal>（分）、<literal>hour</literal>（時）、<literal>day</literal>（日）、<literal>week</literal>（週）、<literal>month</literal>（月）、<literal>year</literal>（年）、<literal>decade</literal>（10年単位）、<literal>century</literal>（100年単位）、<literal>millennium</literal>（1000年単位）あるいはこれらの単位の簡略形または複数形です。
<replaceable>direction</replaceable>（方向）は<literal>ago</literal>もしくは空です。
アットマーク（<literal>@</literal>）はオプションで、付けても付けなくても構いません。
異なる単位における時間量は適切に符号を考慮して暗黙的に足されます。
<literal>ago</literal>はすべてのフィールドの正負を逆にします。
この構文はまた、<xref linkend="guc-intervalstyle"/>が<literal>postgres_verbose</literal>に設定されている場合に時間間隔の出力でも使用されます。
    </para>

    <para>
<!--
     Quantities of days, hours, minutes, and seconds can be specified without
     explicit unit markings.  For example, <literal>'1 12:59:10'</literal> is read
     the same as <literal>'1 day 12 hours 59 min 10 sec'</literal>.  Also,
     a combination of years and months can be specified with a dash;
     for example <literal>'200-10'</literal> is read the same as <literal>'200 years
     10 months'</literal>.  (These shorter forms are in fact the only ones allowed
     by the <acronym>SQL</acronym> standard, and are used for output when
     <varname>IntervalStyle</varname> is set to <literal>sql_standard</literal>.)
-->
日、時、分、および秒の時間量は明示的に単位を指定しなくても構いません。
例えば、<literal>'1 12:59:10'</literal>は<literal>'1 day 12 hours 59 min 10 sec'</literal>（1日と12時間59分10秒）と解釈されます。
また年と月の組み合わせはダッシュを使って指定することができます。
例えば、<literal>'200-10'</literal>は<literal>'200 years 10 months'</literal>（200年と10か月）と解釈されます。
（実際のところ、標準<acronym>SQL</acronym>で許されている簡略形はこれらだけです。
そして<varname>IntervalStyle</varname>が<literal>sql_standard</literal>に設定されている場合には、これらが出力で使用されます。）
    </para>

    <para>
<!--
     Interval values can also be written as ISO 8601 time intervals, using
     either the <quote>format with designators</quote> of the standard's section
     4.4.3.2 or the <quote>alternative format</quote> of section 4.4.3.3.  The
     format with designators looks like this:
-->
標準の4.4.3.2節の<quote>指定文字付書式</quote>または4.4.3.3節の<quote>代替書式</quote>のどちらかを使用して、時間間隔値はISO 8601時間間隔として書くこともできます。
指定文字付の書式は以下のようなものです。
<synopsis>
P <replaceable>quantity</replaceable> <replaceable>unit</replaceable> <optional> <replaceable>quantity</replaceable> <replaceable>unit</replaceable> ...</optional> <optional> T <optional> <replaceable>quantity</replaceable> <replaceable>unit</replaceable> ...</optional></optional>
</synopsis>
<!--
      The string must start with a <literal>P</literal>, and may include a
      <literal>T</literal> that introduces the time-of-day units.  The
      available unit abbreviations are given in <xref
      linkend="datatype-interval-iso8601-units"/>.  Units may be
      omitted, and may be specified in any order, but units smaller than
      a day must appear after <literal>T</literal>.  In particular, the meaning of
      <literal>M</literal> depends on whether it is before or after
      <literal>T</literal>.
-->
文字列は<literal>P</literal>で始まらなければならず、また、日と時間を区切る<literal>T</literal>を含めることができます。
利用可能な単位の省略形を<xref linkend="datatype-interval-iso8601-units"/>に示します。
単位は省略しても構いませんし、任意の順番で指定できますが、1日より小さな単位は<literal>T</literal>の後に書かなければなりません。
特に<literal>M</literal>の意味は<literal>T</literal>の前にあるか後にあるかに依存します。
     </para>

     <table id="datatype-interval-iso8601-units">
<!--
      <title>ISO 8601 Interval Unit Abbreviations</title>
-->
      <title>ISO 8601における時間間隔単位の省略形</title>
     <tgroup cols="2">
       <thead>
        <row>
<!--
         <entry>Abbreviation</entry>
         <entry>Meaning</entry>
-->
         <entry>省略形</entry>
         <entry>意味</entry>
        </row>
       </thead>
       <tbody>
        <row>
         <entry>Y</entry>
<!--
         <entry>Years</entry>
-->
         <entry>年</entry>
        </row>
        <row>
         <entry>M</entry>
<!--
         <entry>Months (in the date part)</entry>
-->
         <entry>月（日付部分における）</entry>
        </row>
        <row>
         <entry>W</entry>
<!--
         <entry>Weeks</entry>
-->
         <entry>週</entry>
        </row>
        <row>
         <entry>D</entry>
<!--
         <entry>Days</entry>
-->
         <entry>日</entry>
        </row>
        <row>
         <entry>H</entry>
<!--
         <entry>Hours</entry>
-->
         <entry>時間</entry>
        </row>
        <row>
         <entry>M</entry>
<!--
         <entry>Minutes (in the time part)</entry>
-->
         <entry>分（時刻部分における）</entry>
        </row>
        <row>
         <entry>S</entry>
<!--
         <entry>Seconds</entry>
-->
         <entry>秒</entry>
        </row>
       </tbody>
      </tgroup>
     </table>

     <para>
<!--
      In the alternative format:
-->
別の書式を示します。
<synopsis>
P <optional> <replaceable>years</replaceable>-<replaceable>months</replaceable>-<replaceable>days</replaceable> </optional> <optional> T <replaceable>hours</replaceable>:<replaceable>minutes</replaceable>:<replaceable>seconds</replaceable> </optional>
</synopsis>
<!--
      the string must begin with <literal>P</literal>, and a
      <literal>T</literal> separates the date and time parts of the interval.
      The values are given as numbers similar to ISO 8601 dates.
-->
上の代替書式では、文字列は<literal>P</literal>から始まらなければなりません。
そして、<literal>T</literal>は時間間隔の日付部分と時刻部分とを分割します。
値はISO 8601日付と同様の数字で指定されます。
    </para>

    <para>
<!--
     When writing an interval constant with a <replaceable>fields</replaceable>
     specification, or when assigning a string to an interval column that was
     defined with a <replaceable>fields</replaceable> specification, the interpretation of
     unmarked quantities depends on the <replaceable>fields</replaceable>.  For
     example <literal>INTERVAL '1' YEAR</literal> is read as 1 year, whereas
     <literal>INTERVAL '1'</literal> means 1 second.  Also, field values
     <quote>to the right</quote> of the least significant field allowed by the
     <replaceable>fields</replaceable> specification are silently discarded.  For
     example, writing <literal>INTERVAL '1 day 2:03:04' HOUR TO MINUTE</literal>
     results in dropping the seconds field, but not the day field.
-->
<replaceable>fields</replaceable>指定を使って時間間隔定数を記述する場合、または、<replaceable>fields</replaceable>仕様で定義された時間間隔列に文字列を割り当てる場合、マークされていない時間量の解釈は<replaceable>fields</replaceable>に依存します。
例えば<literal>INTERVAL '1' YEAR</literal>は1年と解釈され、一方で<literal>INTERVAL '1'</literal>は1秒と解釈されます。
同時に、<replaceable>fields</replaceable>仕様によって許可される最下位フィールドの<quote>右側の</quote>フィールド値は警告なしに破棄されます。
例えば、<literal>INTERVAL '1 day 2:03:04' HOUR TO MINUTE</literal>と書くことで、二番目のフィールドは削除されますが、日付フィールドは削除されません。
    </para>

    <para>
<!--
     According to the <acronym>SQL</acronym> standard all fields of an interval
     value must have the same sign, so a leading negative sign applies to all
     fields; for example the negative sign in the interval literal
     <literal>'-1 2:03:04'</literal> applies to both the days and hour/minute/second
     parts.  <productname>PostgreSQL</productname> allows the fields to have different
     signs, and traditionally treats each field in the textual representation
     as independently signed, so that the hour/minute/second part is
     considered positive in this example.  If <varname>IntervalStyle</varname> is
     set to <literal>sql_standard</literal> then a leading sign is considered
     to apply to all fields (but only if no additional signs appear).
     Otherwise the traditional <productname>PostgreSQL</productname> interpretation is
     used.  To avoid ambiguity, it's recommended to attach an explicit sign
     to each field if any field is negative.
-->
標準<acronym>SQL</acronym>に従うと、時間間隔値のフィールドはすべて同じ符号を持たなければなりません。
このため、先頭の負の符号はすべてのフィールドに適用されます。
例えば時間間隔リテラル<literal>'-1 2:03:04'</literal>の負の符号は、日付部分にも時、分、秒部分にも適用されます。
<productname>PostgreSQL</productname>ではフィールドに異なる符号を持たせることができます。
また伝統的にテキスト形式表現における各フィールドは独立した符号を持つものとして扱われます。
このため、この例では時、分、秒部分は正であるとみなされます。
<varname>IntervalStyle</varname>が<literal>sql_standard</literal>に設定されている場合、先頭の符号はすべてのフィールドに適用されるものとみなされます（ただし他に符号がない場合のみです）。
さもなくば、伝統的な<productname>PostgreSQL</productname>の解釈が使用されます。
あいまいさを防ぐために、負のフィールドがある場合には個別に明示的な符号を付けることを勧めます。
    </para>

    <para>
<!--
     Field values can have fractional parts:  for example, <literal>'1.5
     weeks'</literal> or <literal>'01:02:03.45'</literal>.  However,
     because interval internally stores only three integer units (months,
     days, microseconds), fractional units must be spilled to smaller
     units.  Fractional parts of units greater than months are rounded to
     be an integer number of months, e.g. <literal>'1.5 years'</literal>
     becomes <literal>'1 year 6 mons'</literal>.  Fractional parts of
     weeks and days are computed to be an integer number of days and
     microseconds, assuming 30 days per month and 24 hours per day, e.g.,
     <literal>'1.75 months'</literal> becomes <literal>1 mon 22 days
     12:00:00</literal>.  Only seconds will ever be shown as fractional
     on output.
-->
フィールドには<literal>'1.5weeks'</literal> や <literal>'01:02:03.45'</literal>のような小数部分を持つことができます。
しかし、intervalは内部的に３つの整数型の位(月、日、マイクロ秒)でのみ格納されるため、小数の位はより小さな位で埋められていく必要があります。
月より大きな小数部分の位は月の整数に丸められます。例えば、<literal>'1.5 years'</literal>は<literal>'1 year 6 mons'</literal>になります。
週と日の小数部分は、1ヶ月は30日、1日は24時間と想定して整数の日数やマイクロ秒として計算されます。例えば<literal>'1.75 months'</literal>は<literal>1 mon 22 days 12:00:00</literal>になります。
出力では秒だけが小数として表示されます。
    </para>

    <para>
<!--
     <xref linkend="datatype-interval-input-examples"/> shows some examples
     of valid <type>interval</type> input.
-->
<xref linkend="datatype-interval-input-examples"/>は有効な<type>interval</type>入力のいくつかの例を示しています。
    </para>

     <table id="datatype-interval-input-examples">
<!--
      <title>Interval Input</title>
-->
      <title>時間間隔入力</title>
      <tgroup cols="2">
       <thead>
        <row>
<!--
         <entry>Example</entry>
         <entry>Description</entry>
-->
         <entry>例</entry>
         <entry>説明</entry>
        </row>
       </thead>
       <tbody>
        <row>
         <entry><literal>1-2</literal></entry>
<!--
         <entry>SQL standard format: 1 year 2 months</entry>
-->
         <entry>標準SQL書式。1年2ヶ月</entry>
        </row>
        <row>
         <entry><literal>3 4:05:06</literal></entry>
<!--
         <entry>SQL standard format: 3 days 4 hours 5 minutes 6 seconds</entry>
-->
         <entry>標準SQL書式。3日4時間5分6秒</entry>
        </row>
        <row>
         <entry><literal>1 year 2 months 3 days 4 hours 5 minutes 6 seconds</literal></entry>
<!--
         <entry>Traditional Postgres format: 1 year 2 months 3 days 4 hours 5 minutes 6 seconds</entry>
-->
         <entry>伝統的Postgres書式。1年2月3日4時間5分6秒</entry>
        </row>
        <row>
         <entry><literal>P1Y2M3DT4H5M6S</literal></entry>
<!--
         <entry>ISO 8601 <quote>format with designators</quote>: same meaning as above</entry>
-->
         <entry>ISO 8601 <quote>指定文字付き書式</quote>。意味は上と同じ</entry>
        </row>
        <row>
         <entry><literal>P0001-02-03T04:05:06</literal></entry>
<!--
         <entry>ISO 8601 <quote>alternative format</quote>: same meaning as above</entry>
-->
         <entry>ISO 8601 <quote>代替書式</quote>。意味は上と同じ</entry>
        </row>
       </tbody>
      </tgroup>
     </table>

    <para>
<!--
     Internally <type>interval</type> values are stored as months, days,
     and microseconds. This is done because the number of days in a month
     varies, and a day can have 23 or 25 hours if a daylight savings
     time adjustment is involved.  The months and days fields are integers
     while the microseconds field can store fractional seconds.  Because intervals are
     usually created from constant strings or <type>timestamp</type> subtraction,
     this storage method works well in most cases, but can cause unexpected
     results:
-->
内部的に<type>interval</type>の値は月、日、マイクロ秒として格納されます。
これはひと月の日数は変化し、一日も夏時間への切り替えで23時間もしくは25時間になりうるからです。
マイクロ秒の桁は小数で格納できますが、月、日の桁は整数です。
時間の間隔は通常、文字列定数もしくは<type>timestamp</type>の引き算で生成されるため、この格納方式はほとんどのケースではうまくいきますが、予期しない結果を返すこともあります。
例：

<programlisting>
SELECT EXTRACT(hours from '80 minutes'::interval);
 date_part
-----------
         1

SELECT EXTRACT(days from '80 hours'::interval);
 date_part
-----------
         0
</programlisting>

<!--
     Functions <function>justify_days</function> and
     <function>justify_hours</function> are available for adjusting days
     and hours that overflow their normal ranges.
-->
<function>justify_days</function>関数と<function>justify_hours</function>関数は範囲から溢れた日と時間の補正に役立ちます。
    </para>

   </sect2>

   <sect2 id="datatype-interval-output">
<!--
    <title>Interval Output</title>
-->
    <title>時間間隔の出力</title>

    <indexterm>
     <primary>interval</primary>
     <secondary>output format</secondary>
     <seealso>formatting</seealso>
    </indexterm>
    <indexterm>    
     <primary>時間間隔</primary>
     <secondary>出力書式</secondary>
     <seealso>書式設定</seealso>
    </indexterm>

    <para>
<!--
     The output format of the interval type can be set to one of the
     four styles <literal>sql_standard</literal>, <literal>postgres</literal>,
     <literal>postgres_verbose</literal>, or <literal>iso_8601</literal>,
     using the command <literal>SET intervalstyle</literal>.
     The default is the <literal>postgres</literal> format.
     <xref linkend="interval-style-output-table"/> shows examples of each
     output style.
-->
時間間隔型の出力書式は、<literal>SET intervalstyle</literal>コマンドを使用して、<literal>sql_standard</literal>、<literal>postgres</literal>、<literal>postgres_verbose</literal>または<literal>iso_8601</literal>の４つのうちの１つを設定できます。
デフォルトは<literal>postgres</literal>書式です。
<xref linkend="interval-style-output-table"/>はそれぞれの出力形式を示した例です。
    </para>

    <para>
<!--
     The <literal>sql_standard</literal> style produces output that conforms to
     the SQL standard's specification for interval literal strings, if
     the interval value meets the standard's restrictions (either year-month
     only or day-time only, with no mixing of positive
     and negative components).  Otherwise the output looks like a standard
     year-month literal string followed by a day-time literal string,
     with explicit signs added to disambiguate mixed-sign intervals.
-->
<literal>sql_standard</literal>形式は、時間間隔値が標準制約（構成要素に正負が混在していない年数と月数のみ、または日数と時間のみ）を満足する場合、時間間隔リテラル文字列に対し標準SQLに準拠する出力を作成します。
それ以外の場合、出力は、標準的な年数-月数のリテラル文字列の後に日数-時間のリテラル文字列が続いたものになり、正負混在した時間間隔のあいまいさを無くすために明示的な符号が付加されます。
    </para>

    <para>
<!--
     The output of the <literal>postgres</literal> style matches the output of
     <productname>PostgreSQL</productname> releases prior to 8.4 when the
     <xref linkend="guc-datestyle"/> parameter was set to <literal>ISO</literal>.
-->
<literal>postgres</literal>書式の出力は、<xref linkend="guc-datestyle"/>パラメータが<literal>ISO</literal>に設定されたとき、<productname>PostgreSQL</productname> 8.4より前のリリースと一致します。
    </para>

    <para>
<!--
     The output of the <literal>postgres_verbose</literal> style matches the output of
     <productname>PostgreSQL</productname> releases prior to 8.4 when the
     <varname>DateStyle</varname> parameter was set to non-<literal>ISO</literal> output.
-->
<literal>postgres_verbose</literal>書式の出力は、<varname>DateStyle</varname>パラメータが<literal>ISO</literal>以外に設定されたとき、<productname>PostgreSQL</productname> 8.4より前のリリースと一致します。
    </para>

    <para>
<!--
     The output of the <literal>iso_8601</literal> style matches the <quote>format
     with designators</quote> described in section 4.4.3.2 of the
     ISO 8601 standard.
-->
<literal>iso_8601</literal>書式の出力はISO 8601 標準の4.4.3.2節に記述の<quote>format with designators（指名付き書式）</quote>に一致します。
    </para>

     <table id="interval-style-output-table">
<!--
       <title>Interval Output Style Examples</title>
-->
       <title>時間間隔出力形式の例</title>
       <tgroup cols="4">
        <thead>
         <row>
<!--
          <entry>Style Specification</entry>
          <entry>Year-Month Interval</entry>
          <entry>Day-Time Interval</entry>
          <entry>Mixed Interval</entry>
-->
          <entry>形式指定</entry>
          <entry>年-月時間間隔</entry>
          <entry>日-時刻時間間隔</entry>
          <entry>混在した時間間隔</entry>
         </row>
        </thead>
        <tbody>
         <row>
          <entry><literal>sql_standard</literal></entry>
          <entry>1-2</entry>
          <entry>3 4:05:06</entry>
          <entry>-1-2 +3 -4:05:06</entry>
         </row>
         <row>
          <entry><literal>postgres</literal></entry>
          <entry>1 year 2 mons</entry>
          <entry>3 days 04:05:06</entry>
          <entry>-1 year -2 mons +3 days -04:05:06</entry>
         </row>
         <row>
          <entry><literal>postgres_verbose</literal></entry>
          <entry>@ 1 year 2 mons</entry>
          <entry>@ 3 days 4 hours 5 mins 6 secs</entry>
          <entry>@ 1 year 2 mons -3 days 4 hours 5 mins 6 secs ago</entry>
         </row>
         <row>
          <entry><literal>iso_8601</literal></entry>
          <entry>P1Y2M</entry>
          <entry>P3DT4H5M6S</entry>
          <entry>P-1Y-2M3D&zwsp;T-4H-5M-6S</entry>
         </row>
        </tbody>
       </tgroup>
    </table>

   </sect2>

  </sect1>

  <sect1 id="datatype-boolean">
<!--
   <title>Boolean Type</title>
-->
<title>論理値データ型</title>

   <indexterm zone="datatype-boolean">
    <primary>Boolean</primary>
    <secondary>data type</secondary>
   </indexterm>
   <indexterm zone="datatype-boolean">
    <primary>Boolean</primary>
    <secondary>データ型</secondary>
   </indexterm>

   <indexterm zone="datatype-boolean">
    <primary>true</primary>
   </indexterm>
   <indexterm zone="datatype-boolean">
    <primary>真</primary>
   </indexterm>

   <indexterm zone="datatype-boolean">
    <primary>false</primary>
   </indexterm>
   <indexterm zone="datatype-boolean">
    <primary>偽</primary>
   </indexterm>

   <para>
<!--
    <productname>PostgreSQL</productname> provides the
    standard <acronym>SQL</acronym> type <type>boolean</type>;
    see <xref linkend="datatype-boolean-table"/>.
    The <type>boolean</type> type can have several states:
    <quote>true</quote>, <quote>false</quote>, and a third state,
    <quote>unknown</quote>, which is represented by the
    <acronym>SQL</acronym> null value.
-->
<productname>PostgreSQL</productname>では、標準<acronym>SQL</acronym>の<type>boolean</type>型が提供されています。
<xref linkend="datatype-boolean-table"/>を参照してください。
<type>boolean</type>型はいくつかの状態を取ることができます。
<quote>真</quote>もしくは<quote>偽</quote>、そして第3の状態は<acronym>SQL</acronym>ではNULL値で表現される<quote>不明</quote>の状態です。
   </para>

   <table id="datatype-boolean-table">
<!--
    <title>Boolean Data Type</title>
-->
    <title>論理値データ型</title>
    <tgroup cols="3">
     <thead>
      <row>
<!--
       <entry>Name</entry>
       <entry>Storage Size</entry>
       <entry>Description</entry>
-->
       <entry>名前</entry>
       <entry>格納サイズ</entry>
       <entry>説明</entry>
      </row>
     </thead>
     <tbody>
      <row>
       <entry><type>boolean</type></entry>
<!--
       <entry>1 byte</entry>
       <entry>state of true or false</entry>
-->
       <entry>1バイト</entry>
       <entry>真または偽の状態</entry>
      </row>
     </tbody>
    </tgroup>
   </table>

   <para>
<!--
    Boolean constants can be represented in SQL queries by the SQL
    key words <literal>TRUE</literal>, <literal>FALSE</literal>,
    and <literal>NULL</literal>.
-->
論理定数はSQL問い合わせの中で、SQLキーワードの<literal>TRUE</literal>、<literal>FALSE</literal>および<literal>NULL</literal>によって表現できます。
   </para>

   <para>
<!--
    The datatype input function for type <type>boolean</type> accepts these
    string representations for the <quote>true</quote> state:
-->
<type>boolean</type>のデータ型を入力する関数には次の文字列表現を<quote>真</quote>の状態として使うことができます。
    <simplelist>
     <member><literal>true</literal></member>
     <member><literal>yes</literal></member>
     <member><literal>on</literal></member>
     <member><literal>1</literal></member>
    </simplelist>
<!--
    and these representations for the <quote>false</quote> state:
-->
<quote>偽</quote>の状態には以下の表現が使用できます。
    <simplelist>
     <member><literal>false</literal></member>
     <member><literal>no</literal></member>
     <member><literal>off</literal></member>
     <member><literal>0</literal></member>
    </simplelist>
<!--
    Unique prefixes of these strings are also accepted, for
    example <literal>t</literal> or <literal>n</literal>.
    Leading or trailing whitespace is ignored, and case does not matter.
-->
<literal>t</literal> や <literal>n</literal>など、これらの文字列固有の接頭辞も利用できます。
先頭または末尾の空白文字は無視され、大文字小文字の区別は関係ありません。
   </para>

   <para>
<!--
    The datatype output function for type <type>boolean</type> always emits
    either <literal>t</literal> or <literal>f</literal>, as shown in
    <xref linkend="datatype-boolean-example"/>.
-->
<type>boolean</type>のデータ型を出力する関数は<xref linkend="datatype-boolean-example"/>にあるように、常に<literal>t</literal>か<literal>f</literal>を出力します。
   </para>

   <example id="datatype-boolean-example">
<!--
    <title>Using the <type>boolean</type> Type</title>
-->
<title><type>boolean</type>型の使用</title>

<programlisting>
CREATE TABLE test1 (a boolean, b text);
INSERT INTO test1 VALUES (TRUE, 'sic est');
INSERT INTO test1 VALUES (FALSE, 'non est');
SELECT * FROM test1;
 a |    b
---+---------
 t | sic est
 f | non est

SELECT * FROM test1 WHERE a;
 a |    b
---+---------
 t | sic est
</programlisting>
   </example>

   <para>
<!--
    The key words <literal>TRUE</literal> and <literal>FALSE</literal> are
    the preferred (<acronym>SQL</acronym>-compliant) method for writing
    Boolean constants in SQL queries.  But you can also use the string
    representations by following the generic string-literal constant syntax
    described in <xref linkend="sql-syntax-constants-generic"/>, for
    example <literal>'yes'::boolean</literal>.
-->
キーワードである<literal>TRUE</literal> と<literal>FALSE</literal>はSQLクエリの中で論理定数の記述として好ましい(<acronym>SQL</acronym>準拠)方式です。
しかし、 <xref linkend="sql-syntax-constants-generic"/>のリンクで記述されている、以下のような一般的な文字列リテラル定数の構文に従って<literal>'yes'::boolean</literal>というような文字表現することもできます。
   </para>

   <para>
<!--
    Note that the parser automatically understands
    that <literal>TRUE</literal> and <literal>FALSE</literal> are of
    type <type>boolean</type>, but this is not so
    for <literal>NULL</literal> because that can have any type.
    So in some contexts you might have to cast <literal>NULL</literal>
    to <type>boolean</type> explicitly, for
    example <literal>NULL::boolean</literal>.  Conversely, the cast can be
    omitted from a string-literal Boolean value in contexts where the parser
    can deduce that the literal must be of type <type>boolean</type>.
-->
パーサーは自動的に<literal>TRUE</literal>と<literal>FALSE</literal>は<type>boolean</type>型と理解しますが、<literal>NULL</literal>は他のすべての型に存在するため、<type>boolean</type>型と理解しない点に気をつけてください。
このため、コンテキストによっては<literal>NULL::boolean</literal>というように、<literal>NULL</literal>を<literal>boolean</literal>に明確にキャストする必要があります。
逆に、解析でリテラルが<type>boolean</type>型でなければならないと推論できるコンテキストでは、文字列リテラルブール値のキャストは省略できます。
   </para>
  </sect1>

  <sect1 id="datatype-enum">
<!--
   <title>Enumerated Types</title>
-->
   <title>列挙型</title>

   <indexterm zone="datatype-enum">
    <primary>data type</primary>
    <secondary>enumerated (enum)</secondary>
   </indexterm>
   <indexterm zone="datatype-enum">
    <primary>データ型</primary>
    <secondary>列挙（enum）</secondary>
   </indexterm>

   <indexterm zone="datatype-enum">
    <primary>enumerated types</primary>
   </indexterm>
   <indexterm zone="datatype-enum">   
    <primary>列挙型</primary>
   </indexterm>

   <para>
<!--
    Enumerated (enum) types are data types that
    comprise a static, ordered set of values.
    They are equivalent to the <type>enum</type>
    types supported in a number of programming languages. An example of an enum
    type might be the days of the week, or a set of status values for
    a piece of data.
-->
列挙（enum）型は静的、順序付き集合から構成されるデータ型です。
これは、多くのプログラミング言語でサポートされている<type>enum</type>型と同じです。
列挙型の例として、曜日や個々のデータについての状態値の集合が挙げられます。
   </para>

<<<<<<< HEAD
   <sect2 id="datatype-enum-declaration">
=======
   <sect2>
<!--
>>>>>>> 94ef7168
    <title>Declaration of Enumerated Types</title>
-->
    <title>列挙型の宣言</title>

    <para>
<!--
     Enum types are created using the <xref
     linkend="sql-createtype"/> command,
     for example:
-->
列挙型は<xref linkend="sql-createtype"/>コマンドを使用して作成されます。
以下に例を示します。

<programlisting>
CREATE TYPE mood AS ENUM ('sad', 'ok', 'happy');
</programlisting>

<!--
     Once created, the enum type can be used in table and function
     definitions much like any other type:
-->
作成後、他のデータ型とほとんど同じように、列挙型をテーブルや関数定義で使用することができます。
<programlisting>
CREATE TYPE mood AS ENUM ('sad', 'ok', 'happy');
CREATE TABLE person (
    name text,
    current_mood mood
);
INSERT INTO person VALUES ('Moe', 'happy');
SELECT * FROM person WHERE current_mood = 'happy';
 name | current_mood
------+--------------
 Moe  | happy
(1 row)
</programlisting>
    </para>
    </sect2>

<<<<<<< HEAD
    <sect2 id="datatype-enum-ordering">
=======
    <sect2>
<!--
>>>>>>> 94ef7168
     <title>Ordering</title>
-->
     <title>順序</title>

     <para>
<!--
      The ordering of the values in an enum type is the
      order in which the values were listed when the type was created.
      All standard comparison operators and related
      aggregate functions are supported for enums.  For example:
-->
列挙型内の値の順序はその型が作成された時に値を列挙した順番になります。
列挙型に対して、すべての比較演算子と関連する集約関数がサポートされます。
以下に例を示します。

<programlisting>
INSERT INTO person VALUES ('Larry', 'sad');
INSERT INTO person VALUES ('Curly', 'ok');
SELECT * FROM person WHERE current_mood > 'sad';
 name  | current_mood
-------+--------------
 Moe   | happy
 Curly | ok
(2 rows)

SELECT * FROM person WHERE current_mood > 'sad' ORDER BY current_mood;
 name  | current_mood
-------+--------------
 Curly | ok
 Moe   | happy
(2 rows)

SELECT name
FROM person
WHERE current_mood = (SELECT MIN(current_mood) FROM person);
 name
-------
 Larry
(1 row)
</programlisting>
     </para>
   </sect2>

<<<<<<< HEAD
   <sect2 id="datatype-enum-type-safety">
=======
   <sect2>
<!--
>>>>>>> 94ef7168
    <title>Type Safety</title>
-->
    <title>型の安全性</title>

    <para>
<!--
     Each enumerated data type is separate and cannot
     be compared with other enumerated types.  See this example:
-->
それぞれの列挙型データ型は別個のもので、他の列挙型と比較することはできません。
以下の例を参照してください。

<programlisting>
CREATE TYPE happiness AS ENUM ('happy', 'very happy', 'ecstatic');
CREATE TABLE holidays (
    num_weeks integer,
    happiness happiness
);
INSERT INTO holidays(num_weeks,happiness) VALUES (4, 'happy');
INSERT INTO holidays(num_weeks,happiness) VALUES (6, 'very happy');
INSERT INTO holidays(num_weeks,happiness) VALUES (8, 'ecstatic');
INSERT INTO holidays(num_weeks,happiness) VALUES (2, 'sad');
ERROR:  invalid input value for enum happiness: "sad"
SELECT person.name, holidays.num_weeks FROM person, holidays
  WHERE person.current_mood = holidays.happiness;
ERROR:  operator does not exist: mood = happiness
</programlisting>
    </para>

    <para>
<!--
     If you really need to do something like that, you can either
     write a custom operator or add explicit casts to your query:
-->
もし本当に上のようなことが必要ならば、独自の演算子を作成するか、問い合わせに明示的なキャストを付けることで行うことができます。

<programlisting>
SELECT person.name, holidays.num_weeks FROM person, holidays
  WHERE person.current_mood::text = holidays.happiness::text;
 name | num_weeks
------+-----------
 Moe  |         4
(1 row)

</programlisting>
    </para>
   </sect2>

<<<<<<< HEAD
   <sect2 id="datatype-enum-implementation-details">
=======
   <sect2>
<!--
>>>>>>> 94ef7168
    <title>Implementation Details</title>
-->
    <title>実装の詳細</title>

    <para>
<!--
     Enum labels are case sensitive, so
     <type>'happy'</type> is not the same as <type>'HAPPY'</type>.
     White space in the labels is significant too.
-->
列挙型のラベルは大文字小文字の違いを意識します。
このため、<type>'happy'</type>と<type>'HAPPY'</type>は同じではありません。
同様にラベルの中の空白も重要です。
    </para>

    <para>
<!--
     Although enum types are primarily intended for static sets of values,
     there is support for adding new values to an existing enum type, and for
     renaming values (see <xref linkend="sql-altertype"/>).  Existing values
     cannot be removed from an enum type, nor can the sort ordering of such
     values be changed, short of dropping and re-creating the enum type.
-->
列挙型は主に静的な値のセットを対象としていますが、既存の列挙型に新しい値を加えることや名前を変更することをサポートしています(<xref linkend="sql-altertype"/>を参照)。
ただし、列挙型を削除して再作成せずに、既存の列挙型からラベルを削除することやソート順が変わる値に変更することはできません。
    </para>

    <para>
<!--
     An enum value occupies four bytes on disk.  The length of an enum
     value's textual label is limited by the <symbol>NAMEDATALEN</symbol>
     setting compiled into <productname>PostgreSQL</productname>; in standard
     builds this means at most 63 bytes.
-->
列挙型の値はディスク上では4バイトを占めます。
列挙型の値のテキストラベルの長さは、<productname>PostgreSQL</productname>に組み込まれた<symbol>NAMEDATALEN</symbol>設定により制限されます。
標準のビルドでは、これは最大63バイトを意味します。
    </para>

    <para>
<!--
     The translations from internal enum values to textual labels are
     kept in the system catalog
     <link linkend="catalog-pg-enum"><structname>pg_enum</structname></link>.
     Querying this catalog directly can be useful.
-->
列挙型の内部値からテキスト形式のラベルへの変換は、<link linkend="catalog-pg-enum"><structname>pg_enum</structname></link>システムカタログ内に保持されます。
このカタログを直接問い合わせることが役に立つ場合があります。
    </para>

   </sect2>
  </sect1>

  <sect1 id="datatype-geometric">
<!--
   <title>Geometric Types</title>
-->
<title>幾何データ型</title>

   <para>
<!--
    Geometric data types represent two-dimensional spatial
    objects. <xref linkend="datatype-geo-table"/> shows the geometric
    types available in <productname>PostgreSQL</productname>.
-->
幾何データ型は2次元空間オブジェクトを表現します。
<xref linkend="datatype-geo-table"/>は、<productname>PostgreSQL</productname>で使用可能な幾何データ型を列挙したものです。
   </para>

    <table id="datatype-geo-table">
<!--
     <title>Geometric Types</title>
-->
<title>幾何データ型</title>
     <tgroup cols="4">
      <colspec colname="col1" colwidth="1*"/>
      <colspec colname="col2" colwidth="1*"/>
      <colspec colname="col3" colwidth="2*"/>
      <colspec colname="col4" colwidth="1*"/>
      <thead>
       <row>
<!--
        <entry>Name</entry>
        <entry>Storage Size</entry>
        <entry>Description</entry>
        <entry>Representation</entry>
-->
        <entry>型名</entry>
        <entry>格納サイズ</entry>
        <entry>説明</entry>
        <entry>表現</entry>
       </row>
      </thead>
      <tbody>
       <row>
        <entry><type>point</type></entry>
<!--
        <entry>16 bytes</entry>
        <entry>Point on a plane</entry>
-->
        <entry>16バイト</entry>
        <entry>平面における座標点</entry>
        <entry>(x,y)</entry>
       </row>
       <row>
        <entry><type>line</type></entry>
<!--
        <entry>32 bytes</entry>
        <entry>Infinite line</entry>
-->
        <entry>32バイト</entry>
        <entry>無限の直線</entry>
        <entry>{A,B,C}</entry>
       </row>
       <row>
        <entry><type>lseg</type></entry>
<!--
        <entry>32 bytes</entry>
        <entry>Finite line segment</entry>
-->
        <entry>32バイト</entry>
        <entry>有限の線分</entry>
        <entry>((x1,y1),(x2,y2))</entry>
       </row>
       <row>
        <entry><type>box</type></entry>
<!--
        <entry>32 bytes</entry>
        <entry>Rectangular box</entry>
-->
        <entry>32バイト</entry>
        <entry>矩形</entry>
        <entry>((x1,y1),(x2,y2))</entry>
       </row>
       <row>
        <entry><type>path</type></entry>
<!--
        <entry>16+16n bytes</entry>
        <entry>Closed path (similar to polygon)</entry>
-->
        <entry>16+16nバイト</entry>
        <entry>閉経路（多角形に類似）</entry>
        <entry>((x1,y1),...)</entry>
       </row>
       <row>
        <entry><type>path</type></entry>
<!--
        <entry>16+16n bytes</entry>
        <entry>Open path</entry>
-->
        <entry>16+16nバイト</entry>
        <entry>開経路</entry>
        <entry>[(x1,y1),...]</entry>
       </row>
       <row>
        <entry><type>polygon</type></entry>
<!--
        <entry>40+16n bytes</entry>
        <entry>Polygon (similar to closed path)</entry>
-->
        <entry>40+16nバイト</entry>
        <entry>多角形（閉経路に類似）</entry>
        <entry>((x1,y1),...)</entry>
       </row>
       <row>
        <entry><type>circle</type></entry>
<!--
        <entry>24 bytes</entry>
        <entry>Circle</entry>
        <entry>&lt;(x,y),r&gt; (center point and radius)</entry>
-->
        <entry>24バイト</entry>
        <entry>円</entry>
        <entry>&lt;(x,y),r&gt;（中心と半径）</entry>
       </row>
      </tbody>
     </tgroup>
    </table>

   <para>
<!--
    A rich set of functions and operators is available to perform various geometric
    operations such as scaling, translation, rotation, and determining
    intersections.  They are explained in <xref linkend="functions-geometry"/>.
-->
拡大縮小、平行移動、回転、交点の算出といった様々な幾何学的操作を行う関数と演算子の集合が豊富に揃っています。
このことについては<xref linkend="functions-geometry"/>に説明があります。
   </para>

<<<<<<< HEAD
   <sect2 id="datatype-geometric-points">
=======
   <sect2>
<!--
>>>>>>> 94ef7168
    <title>Points</title>
-->
    <title>座標点</title>

    <indexterm>
     <primary>point</primary>
    </indexterm>

    <para>
<!--
     Points are the fundamental two-dimensional building block for geometric
     types.  Values of type <type>point</type> are specified using either of
     the following syntaxes:
-->
座標点は幾何データ型の基礎となる2次元構成要素です。
<type>point</type>型の値は次の構文のいずれかで指定されます。

<synopsis>
( <replaceable>x</replaceable> , <replaceable>y</replaceable> )
  <replaceable>x</replaceable> , <replaceable>y</replaceable>
</synopsis>

<!--
     where <replaceable>x</replaceable> and <replaceable>y</replaceable> are the respective
     coordinates, as floating-point numbers.
-->
ここで<replaceable>x</replaceable>と<replaceable>y</replaceable>は、それぞれの座標を浮動小数点数数値で表したものです。
    </para>

    <para>
<!--
     Points are output using the first syntax.
-->
座標点は1番目の構文で出力されます。
    </para>
   </sect2>

   <sect2 id="datatype-line">
<!--
    <title>Lines</title>
-->
    <title>直線</title>

    <indexterm>
     <primary>line</primary>
    </indexterm>
    <indexterm>
     <primary>直線</primary>
    </indexterm>

    <para>
<!--
     Lines are represented by the linear
     equation <replaceable>A</replaceable>x + <replaceable>B</replaceable>y + <replaceable>C</replaceable> = 0,
     where <replaceable>A</replaceable> and <replaceable>B</replaceable> are not both zero.  Values
     of type <type>line</type> are input and output in the following form:
-->
直線は線形方程式<replaceable>A</replaceable>x + <replaceable>B</replaceable>y + <replaceable>C</replaceable> = 0で表現されます。ここで<replaceable>A</replaceable>と<replaceable>B</replaceable>は同時に0になることはありません。
<type>line</type>型の値は以下の書式で入出力されます。
<synopsis>
{ <replaceable>A</replaceable>, <replaceable>B</replaceable>, <replaceable>C</replaceable> }
</synopsis>

<!--
     Alternatively, any of the following forms can be used for input:
-->
入力のためには以下の書式を代替として使用することもできます。

<synopsis>
[ ( <replaceable>x1</replaceable> , <replaceable>y1</replaceable> ) , ( <replaceable>x2</replaceable> , <replaceable>y2</replaceable> ) ]
( ( <replaceable>x1</replaceable> , <replaceable>y1</replaceable> ) , ( <replaceable>x2</replaceable> , <replaceable>y2</replaceable> ) )
  ( <replaceable>x1</replaceable> , <replaceable>y1</replaceable> ) , ( <replaceable>x2</replaceable> , <replaceable>y2</replaceable> )
    <replaceable>x1</replaceable> , <replaceable>y1</replaceable>   ,   <replaceable>x2</replaceable> , <replaceable>y2</replaceable>
</synopsis>

<!--
     where
     <literal>(<replaceable>x1</replaceable>,<replaceable>y1</replaceable>)</literal>
     and
     <literal>(<replaceable>x2</replaceable>,<replaceable>y2</replaceable>)</literal>
     are two different points on the line.
-->
ここで<literal>(<replaceable>x1</replaceable>,<replaceable>y1</replaceable>)</literal>と<literal>(<replaceable>x2</replaceable>,<replaceable>y2</replaceable>)</literal>はその直線上の2つの異なる点です。
    </para>
   </sect2>

   <sect2 id="datatype-lseg">
<!--
    <title>Line Segments</title>
-->
    <title>線分</title>

    <indexterm>
     <primary>lseg</primary>
    </indexterm>

    <indexterm>
     <primary>line segment</primary>
    </indexterm>
    <indexterm>
     <primary>線分</primary>
    </indexterm>

    <para>
<!--
     Line segments are represented by pairs of points that are the endpoints
     of the segment.  Values of type <type>lseg</type> are specified using any
     of the following syntaxes:
-->
線分は終点を示す2つの点の組み合わせで表現されます。
<type>lseg</type>型の値は以下の構文のいずれかで指定されます。

<synopsis>
[ ( <replaceable>x1</replaceable> , <replaceable>y1</replaceable> ) , ( <replaceable>x2</replaceable> , <replaceable>y2</replaceable> ) ]
( ( <replaceable>x1</replaceable> , <replaceable>y1</replaceable> ) , ( <replaceable>x2</replaceable> , <replaceable>y2</replaceable> ) )
  ( <replaceable>x1</replaceable> , <replaceable>y1</replaceable> ) , ( <replaceable>x2</replaceable> , <replaceable>y2</replaceable> )
    <replaceable>x1</replaceable> , <replaceable>y1</replaceable>   ,   <replaceable>x2</replaceable> , <replaceable>y2</replaceable>
</synopsis>

<!--
     where
     <literal>(<replaceable>x1</replaceable>,<replaceable>y1</replaceable>)</literal>
     and
     <literal>(<replaceable>x2</replaceable>,<replaceable>y2</replaceable>)</literal>
     are the end points of the line segment.
-->
ここで、<literal>(<replaceable>x1</replaceable>,<replaceable>y1</replaceable>)</literal>と<literal>(<replaceable>x2</replaceable>,<replaceable>y2</replaceable>)</literal>は線分の終端点です。
    </para>

    <para>
<!--
     Line segments are output using the first syntax.
-->
線分は1番目の構文で出力されます。
    </para>
   </sect2>

<<<<<<< HEAD
   <sect2 id="datatype-geometric-boxes">
=======
   <sect2>
<!--
>>>>>>> 94ef7168
    <title>Boxes</title>
-->
<title>矩形</title>

    <indexterm>
     <primary>box (data type)</primary>
    </indexterm>
    <indexterm>
     <primary>box（データ型）</primary>
    </indexterm>

    <indexterm>
     <primary>rectangle</primary>
    </indexterm>
    <indexterm>
     <primary>矩形</primary>
    </indexterm>

    <para>
<!--
     Boxes are represented by pairs of points that are opposite
     corners of the box.
     Values of type <type>box</type> are specified using any of the following
     syntaxes:
-->
矩形は、矩形の対角線の両端の座標点の組み合わせで表されます。
<type>box</type>型の値は以下の構文のいずれかで指定されます。

<synopsis>
( ( <replaceable>x1</replaceable> , <replaceable>y1</replaceable> ) , ( <replaceable>x2</replaceable> , <replaceable>y2</replaceable> ) )
  ( <replaceable>x1</replaceable> , <replaceable>y1</replaceable> ) , ( <replaceable>x2</replaceable> , <replaceable>y2</replaceable> )
    <replaceable>x1</replaceable> , <replaceable>y1</replaceable>   ,   <replaceable>x2</replaceable> , <replaceable>y2</replaceable>
</synopsis>

<!--
     where
     <literal>(<replaceable>x1</replaceable>,<replaceable>y1</replaceable>)</literal>
     and
     <literal>(<replaceable>x2</replaceable>,<replaceable>y2</replaceable>)</literal>
     are any two opposite corners of the box.
-->
ここで<literal>(<replaceable>x1</replaceable>,<replaceable>y1</replaceable>)</literal>と<literal>(<replaceable>x2</replaceable>,<replaceable>y2</replaceable>)</literal>は矩形の対角線の両端です。
    </para>

    <para>
<!--
     Boxes are output using the second syntax.
-->
矩形は2番目の構文で出力されます。
    </para>

    <para>
<!--
     Any two opposite corners can be supplied on input, but the values
     will be reordered as needed to store the
     upper right and lower left corners, in that order.
-->
任意の対角頂点を入力として指定することができます。
しかし頂点は右上の頂点を最初に、左下の頂点をその後に格納するよう必要に応じて並べ替えられます。
    </para>
   </sect2>

<<<<<<< HEAD
   <sect2 id="datatype-geometric-paths">
=======
   <sect2>
<!--
>>>>>>> 94ef7168
    <title>Paths</title>
-->
    <title>経路</title>

    <indexterm>
     <primary>path (data type)</primary>
    </indexterm>
    <indexterm>
     <primary>path（データ型）</primary>
    </indexterm>

    <para>
<!--
     Paths are represented by lists of connected points. Paths can be
     <firstterm>open</firstterm>, where
     the first and last points in the list are considered not connected, or
     <firstterm>closed</firstterm>,
     where the first and last points are considered connected.
-->
経路は接続している座標点のリストで表現されます。
経路は最初の座標点と最後の座標点が接続されていないとみなされる<firstterm>開いている</firstterm>状態か、最初の座標点と最後の座標点が接続されているとみなされる<firstterm>閉じた</firstterm>状態かのいずれかです。
    </para>

    <para>
<!--
     Values of type <type>path</type> are specified using any of the following
     syntaxes:
-->
<type>path</type>型の値は次の構文のいずれかで指定されます。

<synopsis>
[ ( <replaceable>x1</replaceable> , <replaceable>y1</replaceable> ) , ... , ( <replaceable>xn</replaceable> , <replaceable>yn</replaceable> ) ]
( ( <replaceable>x1</replaceable> , <replaceable>y1</replaceable> ) , ... , ( <replaceable>xn</replaceable> , <replaceable>yn</replaceable> ) )
  ( <replaceable>x1</replaceable> , <replaceable>y1</replaceable> ) , ... , ( <replaceable>xn</replaceable> , <replaceable>yn</replaceable> )
  ( <replaceable>x1</replaceable> , <replaceable>y1</replaceable>   , ... ,   <replaceable>xn</replaceable> , <replaceable>yn</replaceable> )
    <replaceable>x1</replaceable> , <replaceable>y1</replaceable>   , ... ,   <replaceable>xn</replaceable> , <replaceable>yn</replaceable>
</synopsis>

<!--
     where the points are the end points of the line segments
     comprising the path.  Square brackets (<literal>[]</literal>) indicate
     an open path, while parentheses (<literal>()</literal>) indicate a
     closed path.  When the outermost parentheses are omitted, as
     in the third through fifth syntaxes, a closed path is assumed.
-->
ここで、各座標点は、経路を構成する線分の終端点です。
大括弧（<literal>[]</literal>）は開経路を、括弧（<literal>()</literal>）は閉経路を示します。
3番目から4番目の構文のようにもっとも外側の括弧が省略された場合、閉経路と仮定されます。
    </para>

    <para>
<!--
     Paths are output using the first or second syntax, as appropriate.
-->
経路は最初または２番目の適切な構文で出力されます。
    </para>
   </sect2>

   <sect2 id="datatype-polygon">
<!--
    <title>Polygons</title>
-->
    <title>多角形(ポリゴン)</title>

    <indexterm>
     <primary>polygon</primary>
    </indexterm>

    <para>
<!--
     Polygons are represented by lists of points (the vertexes of the
     polygon). Polygons are very similar to closed paths; the essential
     difference is that a polygon is considered to include the area
     within it, while a path is not.
-->
多角形は座標点（多角形の頂点）のリストで表現されます。
多角形は閉経路ととても良く似ています。多角形は領域をその内側に含むと考えますが、閉経路ではそのように考えない点が本質的な違いです。
    </para>

    <para>
<!--
     Values of type <type>polygon</type> are specified using any of the
     following syntaxes:
-->
<type>polygon</type>型の値は次の構文のいずれかで指定されます。

<synopsis>
( ( <replaceable>x1</replaceable> , <replaceable>y1</replaceable> ) , ... , ( <replaceable>xn</replaceable> , <replaceable>yn</replaceable> ) )
  ( <replaceable>x1</replaceable> , <replaceable>y1</replaceable> ) , ... , ( <replaceable>xn</replaceable> , <replaceable>yn</replaceable> )
  ( <replaceable>x1</replaceable> , <replaceable>y1</replaceable>   , ... ,   <replaceable>xn</replaceable> , <replaceable>yn</replaceable> )
    <replaceable>x1</replaceable> , <replaceable>y1</replaceable>   , ... ,   <replaceable>xn</replaceable> , <replaceable>yn</replaceable>
</synopsis>

<!--
     where the points are the end points of the line segments
     comprising the boundary of the polygon.
-->
各座標点は多角形の境界を構成する線分の終端点です。
    </para>

    <para>
<!--
     Polygons are output using the first syntax.
-->
多角形は最初の構文で出力されます。
    </para>
   </sect2>

   <sect2 id="datatype-circle">
<!--
    <title>Circles</title>
-->
    <title>円</title>

    <indexterm>
     <primary>circle</primary>
    </indexterm>

    <para>
<!--
     Circles are represented by a center point and radius.
     Values of type <type>circle</type> are specified using any of the
     following syntaxes:
-->
円は中心座標点と半径で表現されます。
<type>circle</type>型の値は次の構文のいずれかで指定されます。

<synopsis>
&lt; ( <replaceable>x</replaceable> , <replaceable>y</replaceable> ) , <replaceable>r</replaceable> &gt;
( ( <replaceable>x</replaceable> , <replaceable>y</replaceable> ) , <replaceable>r</replaceable> )
  ( <replaceable>x</replaceable> , <replaceable>y</replaceable> ) , <replaceable>r</replaceable>
    <replaceable>x</replaceable> , <replaceable>y</replaceable>   , <replaceable>r</replaceable>
</synopsis>

<!--
     where
     <literal>(<replaceable>x</replaceable>,<replaceable>y</replaceable>)</literal>
     is the center point and <replaceable>r</replaceable> is the radius of the
     circle.
-->
ここで<literal>(<replaceable>x</replaceable>,<replaceable>y</replaceable>)</literal>は円の中心点、<replaceable>r</replaceable>は円の半径です。
    </para>

    <para>
<!--
     Circles are output using the first syntax.
-->
円は最初の構文で出力されます。
    </para>
   </sect2>

  </sect1>

  <sect1 id="datatype-net-types">
<!--
   <title>Network Address Types</title>
-->
<title>ネットワークアドレス型</title>

   <indexterm zone="datatype-net-types">
    <primary>network</primary>
    <secondary>data types</secondary>
   </indexterm>
   <indexterm zone="datatype-net-types">
    <primary>ネットワーク</primary>
    <secondary>データ型</secondary>
   </indexterm>

   <para>
<!--
    <productname>PostgreSQL</productname> offers data types to store IPv4, IPv6, and MAC
    addresses, as shown in <xref linkend="datatype-net-types-table"/>.  It
    is better to use these types instead of plain text types to store
    network addresses, because
    these types offer input error checking and specialized
    operators and functions (see <xref linkend="functions-net"/>).
-->
<productname>PostgreSQL</productname>は、<xref linkend="datatype-net-types-table"/>に示すように、IPv4アドレス、IPv6アドレス、MACアドレスを格納するデータ型を提供します。
ネットワークアドレスを格納するには普通のテキストデータ型の代わりにこれらの型を使うことの方が優れています。
なぜなら、これらのデータ型は入力値のエラー検査と専用の演算子と関数を提供しているからです
（<xref linkend="functions-net"/>を参照してください）。
   </para>

    <table tocentry="1" id="datatype-net-types-table">
<!--
     <title>Network Address Types</title>
-->
<title>ネットワークアドレスデータ型</title>
     <tgroup cols="3">
      <colspec colname="col1" colwidth="1*"/>
      <colspec colname="col2" colwidth="1*"/>
      <colspec colname="col3" colwidth="2*"/>
      <thead>
       <row>
<!--
        <entry>Name</entry>
        <entry>Storage Size</entry>
        <entry>Description</entry>
-->
        <entry>名前</entry>
        <entry>格納サイズ</entry>
        <entry>説明</entry>
       </row>
      </thead>
      <tbody>

       <row>
        <entry><type>cidr</type></entry>
<!--
        <entry>7 or 19 bytes</entry>
        <entry>IPv4 and IPv6 networks</entry>
-->
        <entry>7もしくは19バイト</entry>
        <entry>IPv4、およびIPv6ネットワーク</entry>
       </row>

       <row>
        <entry><type>inet</type></entry>
<!--
        <entry>7 or 19 bytes</entry>
        <entry>IPv4 and IPv6 hosts and networks</entry>
-->
        <entry>7もしくは19バイト</entry>
        <entry>IPv4もしくはIPv6ホスト、およびネットワーク</entry>
       </row>

       <row>
        <entry><type>macaddr</type></entry>
<!--
        <entry>6 bytes</entry>
        <entry>MAC addresses</entry>
-->
        <entry>6バイト</entry>
        <entry>MACアドレス</entry>
       </row>

       <row>
        <entry><type>macaddr8</type></entry>
<!--
        <entry>8 bytes</entry>
        <entry>MAC addresses (EUI-64 format)</entry>
-->
        <entry>8 バイト</entry>
        <entry>MAC アドレス (EUI-64 形式)</entry>
       </row>

      </tbody>
     </tgroup>
    </table>

   <para>
<!--
    When sorting <type>inet</type> or <type>cidr</type> data types,
    IPv4 addresses will always sort before IPv6 addresses, including
    IPv4 addresses encapsulated or mapped to IPv6 addresses, such as
    ::10.2.3.4 or ::ffff:10.4.3.2.
-->
<type>inet</type>もしくは<type>cidr</type>をソートする時、IPv4アドレスは常にIPv6よりも前にソートされます。
::10.2.3.4や::ffff:10.4.3.2などIPv6アドレス内に埋め込まれた、もしくは関連付けされたIPv4アドレスも同様です。
   </para>


   <sect2 id="datatype-inet">
    <title><type>inet</type></title>

    <indexterm>
     <primary>inet (data type)</primary>
    </indexterm>
    <indexterm>
     <primary>inet（データ型）</primary>
    </indexterm>

    <para>
<!--
     The <type>inet</type> type holds an IPv4 or IPv6 host address, and
     optionally its subnet, all in one field.
     The subnet is represented by the number of network address bits
     present in the host address (the
     <quote>netmask</quote>).  If the netmask is 32 and the address is IPv4,
     then the value does not indicate a subnet, only a single host.
     In IPv6, the address length is 128 bits, so 128 bits specify a
     unique host address.  Note that if you
     want to accept only networks, you should use the
     <type>cidr</type> type rather than <type>inet</type>.
-->
<type>inet</type>型はIPv4もしくはIPv6ホストアドレスとオプションでそのサブネットを１つのフィールドに保持します。
サブネットはホストアドレス内のネットワークアドレスのビット数（<quote>ネットマスク</quote>）により表現されます。
ネットマスクが32でアドレスがIPv4の場合、その値はサブネットを示さず、単一ホストを表します。
IPv6ではアドレス長は128ビットですので、128ビットが一意なホストアドレスを指定します。
ネットワークのみを使用したい場合は<type>inet</type>ではなく<type>cidr</type>型を利用してください。
    </para>

    <para>
<!--
      The input format for this type is
      <replaceable class="parameter">address/y</replaceable>
      where
      <replaceable class="parameter">address</replaceable>
      is an IPv4 or IPv6 address and
      <replaceable class="parameter">y</replaceable>
      is the number of bits in the netmask.  If the
      <replaceable class="parameter">/y</replaceable>
      portion is omitted, the
      netmask is taken to be 32 for IPv4 or 128 for IPv6,
      so the value represents
      just a single host.  On display, the
      <replaceable class="parameter">/y</replaceable>
      portion is suppressed if the netmask specifies a single host.
-->
このデータ型に対する入力書式は<replaceable class="parameter">address/y</replaceable>です。
ここで、<replaceable class="parameter">address</replaceable>はIPv4またはIPv6のアドレス、<replaceable class="parameter">y</replaceable>はネットマスクのビット数です。
<replaceable class="parameter">/y</replaceable>部分が省略された場合、ネットマスクはIPv4では32、IPv6では128となり、つまり、その値は単一ホストを表現します。
ネットマスクが単一ホストを表す場合、その表示時、<replaceable class="parameter">/y</replaceable>の部分は抑制されます。
    </para>
   </sect2>

   <sect2 id="datatype-cidr">
    <title><type>cidr</type></title>

    <indexterm>
     <primary>cidr</primary>
    </indexterm>

    <para>
<!--
     The <type>cidr</type> type holds an IPv4 or IPv6 network specification.
     Input and output formats follow Classless Internet Domain Routing
     conventions.
     The format for specifying networks is <replaceable
     class="parameter">address/y</replaceable> where <replaceable
     class="parameter">address</replaceable> is the network's lowest
     address represented as an
     IPv4 or IPv6 address, and <replaceable
     class="parameter">y</replaceable> is the number of bits in the netmask.  If
     <replaceable class="parameter">y</replaceable> is omitted, it is calculated
     using assumptions from the older classful network numbering system, except
     it will be at least large enough to include all of the octets
     written in the input.  It is an error to specify a network address
     that has bits set to the right of the specified netmask.
-->
<type>cidr</type>データ型はIPv4、IPv6ネットワーク仕様を保持します。
入出力書式はCIDR表記（クラスレスアドレッシング）に従います。
ネットワークを指定する時の書式は<replaceable class="parameter">address/y</replaceable>で、<replaceable class="parameter">address</replaceable>がIPv4もしくはIPv6アドレスで表したネットワークの最下位アドレスで、<replaceable class="parameter">y</replaceable>はネットマスクのビット数です。
<replaceable class="parameter">y</replaceable>が省略された場合には、従来のクラス付きアドレス番号指定システムに従って計算されますが、入力時に書き込まれたオクテットすべてが含まれるように大きさは確保されます。
指定したネットマスクの右側にビットをセットしたネットワークアドレスを指定するとエラーになります。
    </para>

    <para>
<!--
     <xref linkend="datatype-net-cidr-table"/> shows some examples.
-->
     <xref linkend="datatype-net-cidr-table"/>に例をいくつか示します。
    </para>

     <table id="datatype-net-cidr-table">
<!--
      <title><type>cidr</type> Type Input Examples</title>
-->
      <title><type>cidr</type>データ型入力例</title>
      <tgroup cols="3">
       <thead>
        <row>
<!--
         <entry><type>cidr</type> Input</entry>
         <entry><type>cidr</type> Output</entry>
-->
         <entry><type>cidr</type>入力</entry>
         <entry><type>cidr</type>出力</entry>
         <entry><literal><function>abbrev(<type>cidr</type>)</function></literal></entry>
        </row>
       </thead>
       <tbody>
        <row>
         <entry>192.168.100.128/25</entry>
         <entry>192.168.100.128/25</entry>
         <entry>192.168.100.128/25</entry>
        </row>
        <row>
         <entry>192.168/24</entry>
         <entry>192.168.0.0/24</entry>
         <entry>192.168.0/24</entry>
        </row>
        <row>
         <entry>192.168/25</entry>
         <entry>192.168.0.0/25</entry>
         <entry>192.168.0.0/25</entry>
        </row>
        <row>
         <entry>192.168.1</entry>
         <entry>192.168.1.0/24</entry>
         <entry>192.168.1/24</entry>
        </row>
        <row>
         <entry>192.168</entry>
         <entry>192.168.0.0/24</entry>
         <entry>192.168.0/24</entry>
        </row>
        <row>
         <entry>128.1</entry>
         <entry>128.1.0.0/16</entry>
         <entry>128.1/16</entry>
        </row>
        <row>
         <entry>128</entry>
         <entry>128.0.0.0/16</entry>
         <entry>128.0/16</entry>
        </row>
        <row>
         <entry>128.1.2</entry>
         <entry>128.1.2.0/24</entry>
         <entry>128.1.2/24</entry>
        </row>
        <row>
         <entry>10.1.2</entry>
         <entry>10.1.2.0/24</entry>
         <entry>10.1.2/24</entry>
        </row>
        <row>
         <entry>10.1</entry>
         <entry>10.1.0.0/16</entry>
         <entry>10.1/16</entry>
        </row>
        <row>
         <entry>10</entry>
         <entry>10.0.0.0/8</entry>
         <entry>10/8</entry>
        </row>
        <row>
         <entry>10.1.2.3/32</entry>
         <entry>10.1.2.3/32</entry>
         <entry>10.1.2.3/32</entry>
        </row>
        <row>
         <entry>2001:4f8:3:ba::/64</entry>
         <entry>2001:4f8:3:ba::/64</entry>
         <entry>2001:4f8:3:ba/64</entry>
        </row>
        <row>
         <entry>2001:4f8:3:ba:&zwsp;2e0:81ff:fe22:d1f1/128</entry>
         <entry>2001:4f8:3:ba:&zwsp;2e0:81ff:fe22:d1f1/128</entry>
         <entry>2001:4f8:3:ba:&zwsp;2e0:81ff:fe22:d1f1/128</entry>
        </row>
        <row>
         <entry>::ffff:1.2.3.0/120</entry>
         <entry>::ffff:1.2.3.0/120</entry>
         <entry>::ffff:1.2.3/120</entry>
        </row>
        <row>
         <entry>::ffff:1.2.3.0/128</entry>
         <entry>::ffff:1.2.3.0/128</entry>
         <entry>::ffff:1.2.3.0/128</entry>
        </row>
       </tbody>
      </tgroup>
     </table>
   </sect2>

   <sect2 id="datatype-inet-vs-cidr">
<!--
    <title><type>inet</type> vs. <type>cidr</type></title>
-->
<title><type>inet</type>と<type>cidr</type>データ型の違い</title>

    <para>
<!--
    The essential difference between <type>inet</type> and <type>cidr</type>
    data types is that <type>inet</type> accepts values with nonzero bits to
    the right of the netmask, whereas <type>cidr</type> does not.  For
    example, <literal>192.168.0.1/24</literal> is valid for <type>inet</type>
    but not for <type>cidr</type>.
-->
<type>inet</type>データ型と<type>cidr</type>データ型との基本的な相違は、<type>inet</type>ではネットマスクの右側に0でないビット値を受け付けますが、<type>cidr</type>では受け付けないことです。
例えば、<literal>192.168.0.1/24</literal> は<type>inet</type>では有効ですが、<type>cidr</type>では有効ではありません。
    </para>

      <tip>
        <para>
<!--
        If you do not like the output format for <type>inet</type> or
        <type>cidr</type> values, try the functions <function>host</function>,
        <function>text</function>, and <function>abbrev</function>.
-->
もし<type>inet</type>もしくは<type>cidr</type>の値の出力書式が気に入らないのであれば、関数<function>host</function>、<function>text</function>および<function>abbrev</function>を試してください。
        </para>
      </tip>
   </sect2>

   <sect2 id="datatype-macaddr">
    <title><type>macaddr</type></title>

    <indexterm>
     <primary>macaddr (data type)</primary>
    </indexterm>
    <indexterm>
     <primary>macaddr (データ型)</primary>
    </indexterm>

    <indexterm>
     <primary>MAC address</primary>
     <see>macaddr</see>
    </indexterm>
    <indexterm>
     <primary>MACアドレス</primary>
     <see>macaddr</see>
    </indexterm>

    <para>
<!--
     The <type>macaddr</type> type stores MAC addresses, known for example
     from Ethernet card hardware addresses (although MAC addresses are
     used for other purposes as well).  Input is accepted in the
     following formats:
-->
<type>macaddr</type>データ型は例えばイーサネットカードのハードウェアアドレスとして知られるMACアドレスを保持します（MACアドレスは他の目的でも使われますが）。
入力は以下の形式を受け入れます。

     <simplelist>
      <member><literal>'08:00:2b:01:02:03'</literal></member>
      <member><literal>'08-00-2b-01-02-03'</literal></member>
      <member><literal>'08002b:010203'</literal></member>
      <member><literal>'08002b-010203'</literal></member>
      <member><literal>'0800.2b01.0203'</literal></member>
      <member><literal>'0800-2b01-0203'</literal></member>
      <member><literal>'08002b010203'</literal></member>
     </simplelist>

<!--
     These examples all specify the same address.  Upper and
     lower case is accepted for the digits
     <literal>a</literal> through <literal>f</literal>.  Output is always in the
     first of the forms shown.
-->
これらの例はすべて同一のアドレスを指定します。
<literal>a</literal>から<literal>f</literal>までの桁は大文字小文字どちらでも構いません。
出力は常に最初に示された形式となります。
    </para>

    <para>
<!--
     IEEE Standard 802-2001 specifies the second form shown (with hyphens)
     as the canonical form for MAC addresses, and specifies the first
     form (with colons) as used with bit-reversed, MSB-first notation, so that
     08-00-2b-01-02-03 = 10:00:D4:80:40:C0.  This convention is widely
     ignored nowadays, and it is relevant only for obsolete network
     protocols (such as Token Ring).  PostgreSQL makes no provisions
     for bit reversal; all accepted formats use the canonical LSB
     order.
-->
IEEE標準802-2001では、2番目の書式（ハイフンを使用）をMACアドレスの正規の表現と規定しています。
また、ビット反転で表記する最初の書式（コロンを使用）をMSBファーストの表記と規定しています。つまり08-00-2b-01-02-03は10:00:D4:80:40:C0です。
この規約は現在ではほぼ無視され、古びたネットワーク（トークンリングなど）のみに関連するものです。
PostgreSQLではビット反転に関する準備をしていません。
また、すべての受付け可能な書式では正規のLSB順を使用します。
    </para>

    <para>
<!--
     The remaining five input formats are not part of any standard.
-->
残る5つの入力書式はどの標準にも属しません。
    </para>
   </sect2>

   <sect2 id="datatype-macaddr8">
    <title><type>macaddr8</type></title>

    <indexterm>
     <primary>macaddr8 (data type)</primary>
    </indexterm>
    <indexterm>
     <primary>macaddr8 (データ型)</primary>
    </indexterm>

    <indexterm>
     <primary>MAC address (EUI-64 format)</primary>
     <see>macaddr</see>
    </indexterm>
    <indexterm>
     <primary>MACアドレス (EUI-64 形式)</primary>
     <see>macaddr</see>
    </indexterm>

    <para>
<!--
     The <type>macaddr8</type> type stores MAC addresses in EUI-64
     format, known for example from Ethernet card hardware addresses
     (although MAC addresses are used for other purposes as well).
     This type can accept both 6 and 8 byte length MAC addresses
     and stores them in 8 byte length format.  MAC addresses given
     in 6 byte format will be stored in 8 byte length format with the
     4th and 5th bytes set to FF and FE, respectively.
-->
<type>macaddr8</type>データ型はイーサーネットカードのハードウェアアドレスなどで知られるEUI-64形式でデータを格納します（MACアドレスは他の目的にもよく使用されます。）。
このデータ型は６バイト長と８バイト長の両方の長さのMACアドレスを受け入れることがき、８バイト長の形式で格納します。
6バイト形式で与えられたMACアドレスは8バイト長の形式では、それぞれ、４番目と５番目のバイトをFFとFEとして格納されます。

<!--
     Note that IPv6 uses a modified EUI-64 format where the 7th bit
     should be set to one after the conversion from EUI-48.  The
     function <function>macaddr8_set7bit</function> is provided to make this
     change.
-->
IPv6はEUI-48から変換後に７番目のビットに1となるべき設定がなされた修正EUI-64形式を使用する点に注意してください。
 <function>macaddr8_set7bit</function>関数がこの変換生成を提供します。

<!--
     Generally speaking, any input which is comprised of pairs of hex
     digits (on byte boundaries), optionally separated consistently by
     one of <literal>':'</literal>, <literal>'-'</literal> or <literal>'.'</literal>, is
     accepted.  The number of hex digits must be either 16 (8 bytes) or
     12 (6 bytes).  Leading and trailing whitespace is ignored.
-->
一般的には(バイト境界上での)16進数の対で構成され、任意に<literal>':'</literal>、<literal>'-'</literal> もしくは <literal>'.'</literal>のいずれかの一貫した記号で分割された入力を受け付けます。
16進数の桁数は16桁(8 バイト)か12桁(6バイト)のいずれかである必要があります。
前後の空白は無視されます。

<!--
     The following are examples of input formats that are accepted:
-->
以下の入力形式の例は受け付けられます。

     <simplelist>
      <member><literal>'08:00:2b:01:02:03:04:05'</literal></member>
      <member><literal>'08-00-2b-01-02-03-04-05'</literal></member>
      <member><literal>'08002b:0102030405'</literal></member>
      <member><literal>'08002b-0102030405'</literal></member>
      <member><literal>'0800.2b01.0203.0405'</literal></member>
      <member><literal>'0800-2b01-0203-0405'</literal></member>
      <member><literal>'08002b01:02030405'</literal></member>
      <member><literal>'08002b0102030405'</literal></member>
     </simplelist>

<!--
     These examples all specify the same address.  Upper and
     lower case is accepted for the digits
     <literal>a</literal> through <literal>f</literal>.  Output is always in the
     first of the forms shown.
-->
これらの例は全て同じアドレスを指します。
桁には大文字の<literal>A</literal> から<literal>F</literal>、小文字の<literal>a</literal> から<literal>f</literal>も受付けられます。
出力は常に１番目の形式です。
    </para>

    <para>
<!--
     The last six input formats shown above are not part of any standard.
-->
上記の最後の6つの形式は標準ではありません。
    </para>

    <para>
<!--
     To convert a traditional 48 bit MAC address in EUI-48 format to
     modified EUI-64 format to be included as the host portion of an
     IPv6 address, use <function>macaddr8_set7bit</function> as shown:
-->
従来のEUI-48形式の48ビットのMACアドレスからIPv6のホスト部を含む修正がなされたEUI-64形式へ変更するためには、以下に示すように<function>macaddr8_set7bit</function>を使用します。

<programlisting>
SELECT macaddr8_set7bit('08:00:2b:01:02:03');
<computeroutput>
    macaddr8_set7bit
-------------------------
 0a:00:2b:ff:fe:01:02:03
(1 row)
</computeroutput>
</programlisting>

    </para>

   </sect2>

  </sect1>

  <sect1 id="datatype-bit">
<!--
   <title>Bit String Types</title>
-->
<title>ビット列データ型</title>

   <indexterm zone="datatype-bit">
    <primary>bit string</primary>
    <secondary>data type</secondary>
   </indexterm>
   <indexterm zone="datatype-bit">
    <primary>ビット列</primary>
    <secondary>データ型</secondary>
   </indexterm>

   <para>
<!--
    Bit strings are strings of 1's and 0's.  They can be used to store
    or visualize bit masks.  There are two SQL bit types:
    <type>bit(<replaceable>n</replaceable>)</type> and <type>bit
    varying(<replaceable>n</replaceable>)</type>, where
    <replaceable>n</replaceable> is a positive integer.
-->
ビット列とは1と0のビットが連続したものです。
ビットマスクを格納したり可視化するために使用されます。
SQLのビット型には2つあります。
<type>bit(<replaceable>n</replaceable>)</type>と<type>bit varying(<replaceable>n</replaceable>)</type>です。
ここで<replaceable>n</replaceable>は正の整数です。
   </para>

   <para>
<!--
    <type>bit</type> type data must match the length
    <replaceable>n</replaceable> exactly; it is an error to attempt to
    store shorter or longer bit strings.  <type>bit varying</type> data is
    of variable length up to the maximum length
    <replaceable>n</replaceable>; longer strings will be rejected.
    Writing <type>bit</type> without a length is equivalent to
    <literal>bit(1)</literal>, while <type>bit varying</type> without a length
    specification means unlimited length.
-->
<type>bit</type>型のデータは<replaceable>n</replaceable>で表される長さに正確に一致しなければなりません。
この長さより長いか短いビット列を格納しようとするとエラーになります。
<type>bit varying</type>型のデータは最大<replaceable>n</replaceable>までの可変長です。
最大長を超えるビット列は受け付けません。
長さ指定のない<type>bit</type>データ型は<literal>bit(1)</literal>データ型と同一で、長さ指定のない<type>bit varying</type>データ型は無限長を意味します。
   </para>

   <note>
    <para>
<!--
     If one explicitly casts a bit-string value to
     <type>bit(<replaceable>n</replaceable>)</type>, it will be truncated or
     zero-padded on the right to be exactly <replaceable>n</replaceable> bits,
     without raising an error.  Similarly,
     if one explicitly casts a bit-string value to
     <type>bit varying(<replaceable>n</replaceable>)</type>, it will be truncated
     on the right if it is more than <replaceable>n</replaceable> bits.
-->
ビット列の値を明示的に<type>bit(<replaceable>n</replaceable>)</type>にキャストすると、厳密に<replaceable>n</replaceable>ビットになるように、切り捨てられるか右側をゼロ詰めされ、エラーにはなりません。
同様に、ビット列の値を明示的に<type>bit varying(<replaceable>n</replaceable>)</type>にキャストすると、ビット数が<replaceable>n</replaceable>を超える場合は右側が切り捨てられます。
    </para>
   </note>

   <para>
<!--
    Refer to <xref
    linkend="sql-syntax-bit-strings"/> for information about the syntax
    of bit string constants.  Bit-logical operators and string
    manipulation functions are available; see <xref
    linkend="functions-bitstring"/>.
-->
ビット列定数に関する構文についての情報は<xref linkend="sql-syntax-bit-strings"/>を参照してください。
ビット論理演算子とビット列操作関数が利用可能ですが、<xref linkend="functions-bitstring"/>を参照してください。
   </para>

   <example>
<!--
    <title>Using the Bit String Types</title>
-->
<title>ビット列データ型の使用</title>

<programlisting>
CREATE TABLE test (a BIT(3), b BIT VARYING(5));
INSERT INTO test VALUES (B'101', B'00');
INSERT INTO test VALUES (B'10', B'101');
<computeroutput>
ERROR:  bit string length 2 does not match type bit(3)
</computeroutput>
INSERT INTO test VALUES (B'10'::bit(3), B'101');
SELECT * FROM test;
<computeroutput>
  a  |  b
-----+-----
 101 | 00
 100 | 101
</computeroutput>
</programlisting>
   </example>

   <para>
<!--
    A bit string value requires 1 byte for each group of 8 bits, plus
    5 or 8 bytes overhead depending on the length of the string
    (but long values may be compressed or moved out-of-line, as explained
    in <xref linkend="datatype-character"/> for character strings).
-->
ビット列の値は8ビット毎に1バイト、さらにビット列長に応じた5または8バイトのオーバーヘッドが必要です。
（しかし、文字列に関する<xref linkend="datatype-character"/>で説明したように、長い値は圧縮または行外に移動する可能性があります。）
   </para>
  </sect1>

  <sect1 id="datatype-textsearch">
<!--
   <title>Text Search Types</title>
-->
   <title>テキスト検索に関する型</title>

   <indexterm zone="datatype-textsearch">
    <primary>full text search</primary>
    <secondary>data types</secondary>
   </indexterm>
   <indexterm zone="datatype-textsearch">
    <primary>全文検索</primary>
    <secondary>データ型</secondary>
   </indexterm>

   <indexterm zone="datatype-textsearch">
    <primary>text search</primary>
    <secondary>data types</secondary>
   </indexterm>
   <indexterm zone="datatype-textsearch">
    <primary>テキスト検索</primary>
    <secondary>データ型</secondary>
   </indexterm>

   <para>
<!--
    <productname>PostgreSQL</productname> provides two data types that
    are designed to support full text search, which is the activity of
    searching through a collection of natural-language <firstterm>documents</firstterm>
    to locate those that best match a <firstterm>query</firstterm>.
    The <type>tsvector</type> type represents a document in a form optimized
    for text search; the <type>tsquery</type> type similarly represents
    a text query.
    <xref linkend="textsearch"/> provides a detailed explanation of this
    facility, and <xref linkend="functions-textsearch"/> summarizes the
    related functions and operators.
-->
<productname>PostgreSQL</productname>は、自然言語の<firstterm>文書</firstterm>の集合を通して検索を行い<firstterm>問い合わせ</firstterm>に最も合致する文書を見つける機能である全文検索をサポートするために設計された2つのデータ型を提供します。
<type>tsvector</type>型はテキスト検索に最適化された形式で文書を表現します。
<type>tsquery</type>型は同様に問い合わせを表現します。
<xref linkend="textsearch"/>ではこの機能を詳しく説明します。
また、<xref linkend="functions-textsearch"/>では、関連する関数や演算子を要約します。
   </para>

   <sect2 id="datatype-tsvector">
    <title><type>tsvector</type></title>

    <indexterm>
     <primary>tsvector (data type)</primary>
    </indexterm>
    <indexterm>
     <primary>tsvector（データ型）</primary>
    </indexterm>

    <para>
<!--
     A <type>tsvector</type> value is a sorted list of distinct
     <firstterm>lexemes</firstterm>, which are words that have been
     <firstterm>normalized</firstterm> to merge different variants of the same word
     (see <xref linkend="textsearch"/> for details).  Sorting and
     duplicate-elimination are done automatically during input, as shown in
     this example:
-->
<type>tsvector</type>の値は重複がない<firstterm>語彙素</firstterm>のソート済みリストです。
語彙素とは同じ単語の変種をまとめるために<firstterm>正規化</firstterm>された単語です（詳細は<xref linkend="textsearch"/>を参照）。
以下の例に示すようにソートと重複除去は入力の際に自動的になされます。

<programlisting>
SELECT 'a fat cat sat on a mat and ate a fat rat'::tsvector;
                      tsvector
----------------------------------------------------
 'a' 'and' 'ate' 'cat' 'fat' 'mat' 'on' 'rat' 'sat'
</programlisting>

<!--
     To represent
     lexemes containing whitespace or punctuation, surround them with quotes:
-->
空白文字または句読点を含む語彙素を表現するには、引用符でくくってください。

<programlisting>
SELECT $$the lexeme '    ' contains spaces$$::tsvector;
                 tsvector
-------------------------------------------
 '    ' 'contains' 'lexeme' 'spaces' 'the'
</programlisting>

<!--
     (We use dollar-quoted string literals in this example and the next one
     to avoid the confusion of having to double quote marks within the
     literals.)  Embedded quotes and backslashes must be doubled:
-->
（この例と次の例では、リテラル内で引用符記号を二重にしなければならないことによる混乱を防ぐためにドル引用符付け文字列を使用します。）
引用符およびバックスラッシュが埋め込まれている場合は、以下のように二重にしなければなりません。

<programlisting>
SELECT $$the lexeme 'Joe''s' contains a quote$$::tsvector;
                    tsvector
------------------------------------------------
 'Joe''s' 'a' 'contains' 'lexeme' 'quote' 'the'
</programlisting>

<!--
     Optionally, integer <firstterm>positions</firstterm>
     can be attached to lexemes:
-->
オプションとして、語彙素に整数の<firstterm>位置</firstterm>を付けることもできます。

<programlisting>
SELECT 'a:1 fat:2 cat:3 sat:4 on:5 a:6 mat:7 and:8 ate:9 a:10 fat:11 rat:12'::tsvector;
                                  tsvector
-------------------------------------------------------------------&zwsp;------------
 'a':1,6,10 'and':8 'ate':9 'cat':3 'fat':2,11 'mat':7 'on':5 'rat':12 'sat':4
</programlisting>

<!--
     A position normally indicates the source word's location in the
     document.  Positional information can be used for
     <firstterm>proximity ranking</firstterm>.  Position values can
     range from 1 to 16383; larger numbers are silently set to 16383.
     Duplicate positions for the same lexeme are discarded.
-->
位置は通常、元の単語の文書中の位置を示します。
位置情報を<firstterm>近接順序</firstterm>に使用することができます。
位置の値は1から16383までで、これより大きな値は警告なく16383に設定されます。
同一語彙素に対する重複する位置項目は破棄されます。
    </para>

    <para>
<!--
     Lexemes that have positions can further be labeled with a
     <firstterm>weight</firstterm>, which can be <literal>A</literal>,
     <literal>B</literal>, <literal>C</literal>, or <literal>D</literal>.
     <literal>D</literal> is the default and hence is not shown on output:
-->
位置を持つ語彙素はさらに<firstterm>重み</firstterm>付きのラベルを付与することができます。
ラベルは<literal>A</literal>、<literal>B</literal>、<literal>C</literal>、<literal>D</literal>を取ることができます。
<literal>D</literal>はデフォルトですので、以下のように出力には現れません。

<programlisting>
SELECT 'a:1A fat:2B,4C cat:5D'::tsvector;
          tsvector
----------------------------
 'a':1A 'cat':5 'fat':2B,4C
</programlisting>

<!--
     Weights are typically used to reflect document structure, for example
     by marking title words differently from body words.  Text search
     ranking functions can assign different priorities to the different
     weight markers.
-->
典型的に重みは、例えば、表題の単語には本文の単語と異なる印をつけるといった、文書構造を反映させるために使用されます。
テキスト検索の順序付け関数は異なる重み印に異なる優先度を割り当てることができます。
    </para>

    <para>
<!--
     It is important to understand that the
     <type>tsvector</type> type itself does not perform any word
     normalization; it assumes the words it is given are normalized
     appropriately for the application.  For example,
-->
<type>tsvector</type>型自体は単語の正規化を行わないことを理解することは重要です。
与えられる単語はアプリケーションのために適切に正規化されていると仮定しています。
以下に例を示します。

<programlisting>
SELECT 'The Fat Rats'::tsvector;
      tsvector
--------------------
 'Fat' 'Rats' 'The'
</programlisting>

<!--
     For most English-text-searching applications the above words would
     be considered non-normalized, but <type>tsvector</type> doesn't care.
     Raw document text should usually be passed through
     <function>to_tsvector</function> to normalize the words appropriately
     for searching:
-->
ほとんどの英文テキスト検索アプリケーションでは、上の単語は正規化されていないとみなされますが、<type>tsvector</type>は気にしません。
検索用に単語を適切に正規化するために、生の文書テキストは通常<function>to_tsvector</function>経由で渡されます。

<programlisting>
SELECT to_tsvector('english', 'The Fat Rats');
   to_tsvector
-----------------
 'fat':2 'rat':3
</programlisting>

<!--
     Again, see <xref linkend="textsearch"/> for more detail.
-->
これについても、詳細は<xref linkend="textsearch"/>を参照してください。
    </para>

   </sect2>

   <sect2 id="datatype-tsquery">
    <title><type>tsquery</type></title>

    <indexterm>
     <primary>tsquery (data type)</primary>
    </indexterm>
    <indexterm>
     <primary>tsquery（データ型)</primary>
    </indexterm>

    <para>
<!--
     A <type>tsquery</type> value stores lexemes that are to be
     searched for, and can combine them using the Boolean operators
     <literal>&amp;</literal> (AND), <literal>|</literal> (OR), and
     <literal>!</literal> (NOT), as well as the phrase search operator
     <literal>&lt;-&gt;</literal> (FOLLOWED BY).  There is also a variant
     <literal>&lt;<replaceable>N</replaceable>&gt;</literal> of the FOLLOWED BY
     operator, where <replaceable>N</replaceable> is an integer constant that
     specifies the distance between the two lexemes being searched
     for.  <literal>&lt;-&gt;</literal> is equivalent to <literal>&lt;1&gt;</literal>.
-->
<type>tsquery</type>の値には検索される語彙素が格納されます。
それらは論理演算子<literal>&amp;</literal> (論理積)、<literal>|</literal> (論理和)、<literal>!</literal>(否定)および語句検索演算子<literal>&lt;-&gt;</literal>(FOLLOWED BY)を組み合わせることができます。
FOLLOWED BY演算子には<literal>&lt;<replaceable>N</replaceable>&gt;</literal>という変化形もあり、<replaceable>N</replaceable>は２つの検索される語彙素の距離を指定する数値型の定数です。
<literal>&lt;-&gt;</literal>と<literal>&lt;1&gt;</literal>は同じです。
    </para>

    <para>
<!--
     Parentheses can be used to enforce grouping of these operators.
     In the absence of parentheses, <literal>!</literal> (NOT) binds most tightly,
     <literal>&lt;-&gt;</literal> (FOLLOWED BY) next most tightly, then
     <literal>&amp;</literal> (AND), with <literal>|</literal> (OR) binding
     the least tightly.
-->
括弧を使用して演算子を強制的にグループ化することができます。
括弧が無い場合、<literal>!</literal> (NOT)が最も強く結合し、<literal>&lt;-&gt;</literal> (FOLLOWED BY)が次に強く結合します。
次いで、<literal>&amp;</literal> (AND)の結合が強く、 <literal>|</literal> (OR)の結合が最も弱くなります。
    </para>

    <para>
<!--
     Here are some examples:
-->
以下に例を示します：

<programlisting>
SELECT 'fat &amp; rat'::tsquery;
    tsquery
---------------
 'fat' &amp; 'rat'

SELECT 'fat &amp; (rat | cat)'::tsquery;
          tsquery
---------------------------
 'fat' &amp; ( 'rat' | 'cat' )

SELECT 'fat &amp; rat &amp; ! cat'::tsquery;
        tsquery
------------------------
 'fat' &amp; 'rat' &amp; !'cat'
</programlisting>
    </para>

    <para>
<!--
     Optionally, lexemes in a <type>tsquery</type> can be labeled with
     one or more weight letters, which restricts them to match only
     <type>tsvector</type> lexemes with one of those weights:
-->
省略することもできますが、<type>tsquery</type>内の語彙素に1つ以上の重み文字でラベルを付けることができます。
こうすると、これらの重みを持つ<type>tsvector</type>語彙素のみに一致するように制限することになります。

<programlisting>
SELECT 'fat:ab &amp; cat'::tsquery;
    tsquery
------------------
 'fat':AB &amp; 'cat'
</programlisting>
    </para>

    <para>
<!--
     Also, lexemes in a <type>tsquery</type> can be labeled with <literal>*</literal>
     to specify prefix matching:
-->
同時に、<type>tsquery</type>内の語彙素は、前方一致を指定するため<literal>*</literal>でラベルを付けることができます。
<programlisting>
SELECT 'super:*'::tsquery;
  tsquery
-----------
 'super':*
</programlisting>
<!--
     This query will match any word in a <type>tsvector</type> that begins
     with <quote>super</quote>.
-->
この問い合わせでは<quote>super</quote>で始まる<type>tsvector</type>中の全ての言葉と一致します。
    </para>

    <para>
<!--
     Quoting rules for lexemes are the same as described previously for
     lexemes in <type>tsvector</type>; and, as with <type>tsvector</type>,
     any required normalization of words must be done before converting
     to the <type>tsquery</type> type.  The <function>to_tsquery</function>
     function is convenient for performing such normalization:
-->
語彙素の引用符規則は前に説明した<type>tsvector</type>における語彙素と同じです。
また、<type>tsvector</type>同様、必要な単語の正規化は<type>tsquery</type>型に変換する前に行う必要があります。
こうした正規化の実行には<function>to_tsquery</function>関数が簡便です。

<programlisting>
SELECT to_tsquery('Fat:ab &amp; Cats');
    to_tsquery
------------------
 'fat':AB &amp; 'cat'
</programlisting>

<!--
     Note that <function>to_tsquery</function> will process prefixes in the same way
     as other words, which means this comparison returns true:
-->
<function>to_tsquery</function>は他の言葉と同じように接頭辞を扱うことに注意してください。
以下の比較の例ではtrueを返します。

<programlisting>
SELECT to_tsvector( 'postgraduate' ) @@ to_tsquery( 'postgres:*' );
 ?column?
----------
 t
</programlisting>
<!--
     because <literal>postgres</literal> gets stemmed to <literal>postgr</literal>:
-->
これは<literal>postgres</literal>には<literal>postgr</literal>の語幹を含んでいるためです。
<programlisting>
SELECT to_tsvector( 'postgraduate' ), to_tsquery( 'postgres:*' );
  to_tsvector  | to_tsquery
---------------+------------
 'postgradu':1 | 'postgr':*
</programlisting>
<!--
     which will match the stemmed form of <literal>postgraduate</literal>.
-->
これは<literal>postgraduate</literal>の語幹の形と一致します。
    </para>

   </sect2>

  </sect1>

  <sect1 id="datatype-uuid">
<!--
   <title><acronym>UUID</acronym> Type</title>
-->
   <title><acronym>UUID</acronym>型</title>

   <indexterm zone="datatype-uuid">
    <primary>UUID</primary>
   </indexterm>

   <para>
<!--
    The data type <type>uuid</type> stores Universally Unique Identifiers
    (UUID) as defined by <ulink url="https://tools.ietf.org/html/rfc4122">RFC 4122</ulink>,
    ISO/IEC 9834-8:2005, and related standards.
    (Some systems refer to this data type as a globally unique identifier, or
    GUID,<indexterm><primary>GUID</primary></indexterm> instead.)  This
    identifier is a 128-bit quantity that is generated by an algorithm chosen
    to make it very unlikely that the same identifier will be generated by
    anyone else in the known universe using the same algorithm.  Therefore,
    for distributed systems, these identifiers provide a better uniqueness
    guarantee than sequence generators, which
    are only unique within a single database.
-->
<type>uuid</type>データ型は、<ulink url="https://tools.ietf.org/html/rfc4122">RFC 4122</ulink>:、ISO/IEC 9834-8:2005および関連する標準に従う、汎用一意識別子（UUID）を格納します。
（一部のシステムでは、このデータ型をグローバル一意識別子（GUID<indexterm><primary>GUID</primary></indexterm>）と呼んでいます。）
この識別子は、同一のアルゴリズムを使用しても既知の世界上の他の誰かが同一識別子が生成される可能性がほとんどないように選択されたアルゴリズムで生成された128ビット量の値です。
したがって、分散システムにおいて、これら識別子は、単一データベース内でしか一意にならないシーケンスジェネレータよりも優れた一意性保証を提供します。
   </para>

   <para>
<!--
    A UUID is written as a sequence of lower-case hexadecimal digits,
    in several groups separated by hyphens, specifically a group of 8
    digits followed by three groups of 4 digits followed by a group of
    12 digits, for a total of 32 digits representing the 128 bits.  An
    example of a UUID in this standard form is:
-->
UUIDは、小文字の16進数表記桁の並びをいくつかのグループでハイフンで区切って表現されます。
具体的には、8桁のグループが1つ、4桁のグループが3つ、次いで、12桁のグループが1つとなり、合計32桁で128ビットを表します。
この標準形式のUUIDの例を以下に示します。
<programlisting>
a0eebc99-9c0b-4ef8-bb6d-6bb9bd380a11
</programlisting>
<!--
    <productname>PostgreSQL</productname> also accepts the following
    alternative forms for input:
    use of upper-case digits, the standard format surrounded by
    braces, omitting some or all hyphens, adding a hyphen after any
    group of four digits.  Examples are:
-->
また、<productname>PostgreSQL</productname>は入力の別形式として、桁を大文字表記したもの、標準形式を中括弧でくくったもの、いくつかまたはすべてのハイフンを省略したもの、４桁ごとのグループの間の任意の箇所にハイフンを付加したものも受け付けます。
以下に例を示します。
<programlisting>
A0EEBC99-9C0B-4EF8-BB6D-6BB9BD380A11
{a0eebc99-9c0b-4ef8-bb6d-6bb9bd380a11}
a0eebc999c0b4ef8bb6d6bb9bd380a11
a0ee-bc99-9c0b-4ef8-bb6d-6bb9-bd38-0a11
{a0eebc99-9c0b4ef8-bb6d6bb9-bd380a11}
</programlisting>
<!--
    Output is always in the standard form.
-->
出力は常に標準形式になります。
   </para>

   <para>
<!--
    See <xref linkend="functions-uuid"/> for how to generate a UUID in
    <productname>PostgreSQL</productname>.
-->
<productname>PostgreSQL</productname>でUUIDを生成する方法は<xref linkend="functions-uuid"/>を確認してください。
   </para>
  </sect1>

  <sect1 id="datatype-xml">
<!--
   <title><acronym>XML</acronym> Type</title>
-->
   <title><acronym>XML</acronym>型</title>

   <indexterm zone="datatype-xml">
    <primary>XML</primary>
   </indexterm>

   <para>
<!--
    The <type>xml</type> data type can be used to store XML data.  Its
    advantage over storing XML data in a <type>text</type> field is that it
    checks the input values for well-formedness, and there are support
    functions to perform type-safe operations on it; see <xref
    linkend="functions-xml"/>.  Use of this data type requires the
    installation to have been built with <command>configure
    &#45;-with-libxml</command>.
-->
<type>xml</type>データ型を使用して、XMLデータを格納することができます。
<type>text</type>型のフィールドにXMLデータを格納する方法より、入力された値が整形式かどうかを検査する利点があります。
また、型を安全に操作するサポート関数があります。
<xref linkend="functions-xml"/>を参照してください。
このデータ型を使用するためには、インストレーションが<command>configure --with-libxml</command>で構築されていることが必要です。
   </para>

   <para>
<!--
    The <type>xml</type> type can store well-formed
    <quote>documents</quote>, as defined by the XML standard, as well
    as <quote>content</quote> fragments, which are defined by reference
    to the more permissive
    <ulink url="https://www.w3.org/TR/2010/REC-xpath-datamodel-20101214/#DocumentNode"><quote>document node</quote></ulink>
    of the XQuery and XPath data model.
    Roughly, this means that content fragments can have
    more than one top-level element or character node.  The expression
    <literal><replaceable>xmlvalue</replaceable> IS DOCUMENT</literal>
    can be used to evaluate whether a particular <type>xml</type>
    value is a full document or only a content fragment.
-->
<type>xml</type>型は、XML標準で定義された整形式の<quote>文書</quote>およびXQueryとXPathデータモデルのより寛容な<ulink url="https://www.w3.org/TR/2010/REC-xpath-datamodel-20101214/#DocumentNode"><quote>文書ノード</quote></ulink>を参照して定義される<quote>コンテンツ</quote>フラグメントを格納できます。
大雑把に言うと、これは、コンテンツフラグメントが2つ以上の最上位要素や文字ノードを持つことができることを意味します。
<literal><replaceable>xmlvalue</replaceable> IS DOCUMENT</literal>という式を使用して、特定の<type>xml</type>値が完全な文書か単なるコンテンツフラグメントか評価することができます。
   </para>

   <para>
<!--
    Limits and compatibility notes for the <type>xml</type> data type
    can be found in <xref linkend="xml-limits-conformance"/>.
-->
<type>xml</type>データ型の制限と互換性に関する注意事項は、 <xref linkend="xml-limits-conformance"/>から確認できます。
   </para>

<<<<<<< HEAD
   <sect2 id="datatype-xml-creating">
=======
   <sect2>
<!--
>>>>>>> 94ef7168
    <title>Creating XML Values</title>
-->
    <title>XML値の作成</title>
   <para>
<!--
    To produce a value of type <type>xml</type> from character data,
    use the function
    <function>xmlparse</function>:<indexterm><primary>xmlparse</primary></indexterm>
-->
文字データから<type>xml</type>型の値を生成するためには、<function>xmlparse</function>関数を使用してください。
<indexterm><primary>xmlparse</primary></indexterm>
<synopsis>
XMLPARSE ( { DOCUMENT | CONTENT } <replaceable>value</replaceable>)
</synopsis>
<!--
    Examples:
-->
例：
<programlisting><![CDATA[
XMLPARSE (DOCUMENT '<?xml version="1.0"?><book><title>Manual</title><chapter>...</chapter></book>')
XMLPARSE (CONTENT 'abc<foo>bar</foo><bar>foo</bar>')
]]></programlisting>
<!--
    While this is the only way to convert character strings into XML
    values according to the SQL standard, the PostgreSQL-specific
    syntaxes:
-->
標準SQLに従って文字列をXML値に変換するためにはこの方法しかありませんが、次のようなPostgreSQL固有の構文も使用することができます。
<programlisting><![CDATA[
xml '<foo>bar</foo>'
'<foo>bar</foo>'::xml
]]></programlisting>
<!--
    can also be used.
-->
   </para>

   <para>
<!--
    The <type>xml</type> type does not validate input values
    against a document type declaration
    (DTD),<indexterm><primary>DTD</primary></indexterm>
    even when the input value specifies a DTD.
    There is also currently no built-in support for validating against
    other XML schema languages such as XML Schema.
-->
<type>xml</type>型では文書型定義（DTD）に対して入力値を検証することは、入力値がDTDを指定していたとしても、行いません。
<indexterm><primary>DTD</primary></indexterm>
また同様に、現時点ではXML Schemaなどの他のXMLスキーマ言語に対する検証サポートも組み込まれていません。
   </para>

   <para>
<!--
    The inverse operation, producing a character string value from
    <type>xml</type>, uses the function
    <function>xmlserialize</function>:<indexterm><primary>xmlserialize</primary></indexterm>
-->
<type>xml</type>から文字列値を生成するという逆演算では<function>xmlserialize</function>関数を使用してください。
<indexterm><primary>xmlserialize</primary></indexterm>
<synopsis>
XMLSERIALIZE ( { DOCUMENT | CONTENT } <replaceable>value</replaceable> AS <replaceable>type</replaceable> [ [ NO ] INDENT ] )
</synopsis>
<!--
    <replaceable>type</replaceable> can be
    <type>character</type>, <type>character varying</type>, or
    <type>text</type> (or an alias for one of those).  Again, according
    to the SQL standard, this is the only way to convert between type
    <type>xml</type> and character types, but PostgreSQL also allows
    you to simply cast the value.
-->
ここで、<replaceable>type</replaceable>は、<type>character</type>、<type>character varying</type>、<type>text</type>（またはこれらの別名）を取ることができます。
この場合も、標準SQLに従って<type>xml</type>と文字列型間の変換を行うためにはこの方法しかありません。
PostgreSQLでは単に値をキャストすることが可能です。
   </para>

   <para>
<<<<<<< HEAD
    The <literal>INDENT</literal> option causes the result to be
    pretty-printed, while <literal>NO INDENT</literal> (which is the
    default) just emits the original input string.  Casting to a character
    type likewise produces the original string.
   </para>

   <para>
=======
<!--
>>>>>>> 94ef7168
    When a character string value is cast to or from type
    <type>xml</type> without going through <type>XMLPARSE</type> or
    <type>XMLSERIALIZE</type>, respectively, the choice of
    <literal>DOCUMENT</literal> versus <literal>CONTENT</literal> is
    determined by the <quote>XML option</quote>
    <indexterm><primary>XML option</primary></indexterm>
    session configuration parameter, which can be set using the
    standard command:
-->
<type>XMLPARSE</type>や<type>XMLSERIALIZE</type>を使わずに文字列値と<type>xml</type>との間をキャストした場合、<literal>DOCUMENT</literal>か<literal>CONTENT</literal>かという選択が<quote>XML option</quote>セッション設定パラメータによって決定されます。
<indexterm><primary>XML option</primary></indexterm>
このパラメータは標準コマンド
<synopsis>
SET XML OPTION { DOCUMENT | CONTENT };
</synopsis>
<!--
    or the more PostgreSQL-like syntax
-->
または、よりPostgreSQLらしい構文
<synopsis>
SET xmloption TO { DOCUMENT | CONTENT };
</synopsis>
を使用して設定することができます。
<!--
    The default is <literal>CONTENT</literal>, so all forms of XML
    data are allowed.
-->
デフォルトは<literal>CONTENT</literal>ですので、すべての書式のXMLデータを扱うことができます。
   </para>

   </sect2>

<<<<<<< HEAD
   <sect2 id="datatype-xml-encoding-handling">
=======
   <sect2>
<!--
>>>>>>> 94ef7168
    <title>Encoding Handling</title>
-->
    <title>符号化方式の取扱い</title>
   <para>
<!--
    Care must be taken when dealing with multiple character encodings
    on the client, server, and in the XML data passed through them.
    When using the text mode to pass queries to the server and query
    results to the client (which is the normal mode), PostgreSQL
    converts all character data passed between the client and the
    server and vice versa to the character encoding of the respective
    end; see <xref linkend="multibyte"/>.  This includes string
    representations of XML values, such as in the above examples.
    This would ordinarily mean that encoding declarations contained in
    XML data can become invalid as the character data is converted
    to other encodings while traveling between client and server,
    because the embedded encoding declaration is not changed.  To cope
    with this behavior, encoding declarations contained in
    character strings presented for input to the <type>xml</type> type
    are <emphasis>ignored</emphasis>, and content is assumed
    to be in the current server encoding.  Consequently, for correct
    processing, character strings of XML data must be sent
    from the client in the current client encoding.  It is the
    responsibility of the client to either convert documents to the
    current client encoding before sending them to the server, or to
    adjust the client encoding appropriately.  On output, values of
    type <type>xml</type> will not have an encoding declaration, and
    clients should assume all data is in the current client
    encoding.
-->
クライアント側、サーバ側、および、これらを経由してやり取りされるXMLデータ内部で複数の文字符号化方式を扱う場合には注意が必要です。
テキストモードを使用してサーバに問い合わせを渡し、そしてクライアントに問い合わせ結果を渡す場合（これが通常のモードです）、PostgreSQLは、クライアントからサーバ、サーバからクライアントでやり取りされるすべての文字データを受信側の文字符号化方式に変換します。
<xref linkend="multibyte"/>を参照してください。
これには上の例のようなXML値の文字列表現も含まれます。
これは通常、埋め込まれたencoding宣言は変更されずに、クライアント/サーバ間でやり取りされる間に文字データが他方の符号化方式に変換されてしまうので、XMLデータ内のencodingが無効になる可能性があることを意味します。
この動作に対処するため、<type>xml</type>型の入力として表現された文字列に含まれているencoding宣言は<emphasis>無視</emphasis>され、その内容は常にサーバの現在の符号化方式になっているものと仮定されます。
したがって、正しく処理するためには、XMLデータにおける文字列をクライアントの現在の符号化方式で送信しなければなりません。
サーバに送信する前に文書を現在のクライアントの符号化方式に変換するか、クライアントの符号化方式を適切に調節するかは、クライアントの責任です。
出力では<type>xml</type>型の値はencoding宣言を持ちません。
クライアントはすべてのデータが現在のクライアントの符号化方式であることを前提としなければなりません。
   </para>

   <para>
<!--
    When using binary mode to pass query parameters to the server
    and query results back to the client, no encoding conversion
    is performed, so the situation is different.  In this case, an
    encoding declaration in the XML data will be observed, and if it
    is absent, the data will be assumed to be in UTF-8 (as required by
    the XML standard; note that PostgreSQL does not support UTF-16).
    On output, data will have an encoding declaration
    specifying the client encoding, unless the client encoding is
    UTF-8, in which case it will be omitted.
-->
バイナリモードを使用して、問い合わせパラメータをサーバに渡し、そして問い合わせ結果をクライアントに返す場合、符号化方式の変換は行われません。
このため状況は異なります。
この場合、XMLデータ内のencoding宣言が認識され、もし存在しなければ、データがUTF-8であると仮定されます。
（XML標準の要求通りです。
PostgreSQLはUTF-16をサポートしていないことに注意してください。）
出力では、データはクライアントの符号化方式を指定したencoding宣言を持ちます。
ただし、もしクライアントの符号化方式がUTF-8の場合はencoding宣言は省略されます。
<!-- 原文は"character set"ですが、"encoding"と混同しているとみなして「符号化方式」と訳しました -->
   </para>

   <para>
<!--
    Needless to say, processing XML data with PostgreSQL will be less
    error-prone and more efficient if the XML data encoding, client encoding,
    and server encoding are the same.  Since XML data is internally
    processed in UTF-8, computations will be most efficient if the
    server encoding is also UTF-8.
-->
言うまでもありませんが、PostgreSQLを使用したXML処理では、XMLデータの符号化方式、クライアントの符号化方式、サーバの符号化方式が同じ場合にエラーが起こりづらく、より効率的です。
XMLデータは内部的にUTF-8として処理されますので、サーバの符号化方式が同一のUTF-8である場合、最も効率が上がります。
   </para>

   <caution>
    <para>
<!--
     Some XML-related functions may not work at all on non-ASCII data
     when the server encoding is not UTF-8.  This is known to be an
     issue for <function>xmltable()</function> and <function>xpath()</function> in particular.
-->
サーバ符号化方式がUTF-8でない場合、いくつかのXMLに関係した関数は非ASCIIデータに対して全く機能しないことがあります。
これは特に<function>xmltable()</function>と<function>xpath()</function>に対する問題として知られています。
    </para>
   </caution>
   </sect2>

<<<<<<< HEAD
   <sect2 id="datatype-xml-accessing-xml-values">
=======
   <sect2>
<!--
>>>>>>> 94ef7168
   <title>Accessing XML Values</title>
-->
   <title>XML値へのアクセス</title>

   <para>
<!--
    The <type>xml</type> data type is unusual in that it does not
    provide any comparison operators.  This is because there is no
    well-defined and universally useful comparison algorithm for XML
    data.  One consequence of this is that you cannot retrieve rows by
    comparing an <type>xml</type> column against a search value.  XML
    values should therefore typically be accompanied by a separate key
    field such as an ID.  An alternative solution for comparing XML
    values is to convert them to character strings first, but note
    that character string comparison has little to do with a useful
    XML comparison method.
-->
<type>xml</type>データ型は、比較演算子をまったく提供しないというところが他と異なります。
これは、XMLデータに対し、よく定義され、誰にとっても有用な比較アルゴリズムが存在しないためです。
この結果、<type>xml</type>列を検索値と比べて行を取り出すことはできません。
したがって通常XML値には、IDなどの別のキーフィールドを一般的に付属させなければなりません。
XML値の比較を行うもうひとつの方法は、文字列に一度変換することです。
しかし、文字列比較は有用なXML比較方法といえないことに注意してください。
   </para>

   <para>
<!--
    Since there are no comparison operators for the <type>xml</type>
    data type, it is not possible to create an index directly on a
    column of this type.  If speedy searches in XML data are desired,
    possible workarounds include casting the expression to a
    character string type and indexing that, or indexing an XPath
    expression.  Of course, the actual query would have to be adjusted
    to search by the indexed expression.
-->
<type>xml</type>データ型用の比較演算子がありませんので、この型の列に直接インデックスを作成することはできません。
XMLデータを高速に検索することが望まれるなら、その表現を文字列型にキャストし、それをインデックス付けするか、または、XPath式をインデックス付けするかという対策をとることができます。
当然ながら、インデックス付けされた式で検索されるよう実際の問い合わせを調整する必要があります。
   </para>

   <para>
<!--
    The text-search functionality in PostgreSQL can also be used to speed
    up full-document searches of XML data.  The necessary
    preprocessing support is, however, not yet available in the PostgreSQL
    distribution.
-->
PostgreSQLのテキスト検索機能を使用して、XMLデータの全文検索速度をあげることもできます。
しかし、PostgreSQL配布物では必要な前処理を未だサポートしていません。
   </para>
   </sect2>
  </sect1>

  &json;

  &array;

  &rowtypes;

  &rangetypes;

  <sect1 id="domains">
<!--
   <title>Domain Types</title>
-->
   <title>ドメイン型</title>

   <indexterm zone="domains">
    <primary>domain</primary>
   </indexterm>
   <indexterm zone="domains">
    <primary>ドメイン</primary>
   </indexterm>

   <indexterm zone="domains">
    <primary>data type</primary>
    <secondary>domain</secondary>
   </indexterm>
   <indexterm zone="domains">
    <primary>データ型</primary>
    <secondary>ドメイン</secondary>
   </indexterm>

   <para>
<!--
    A <firstterm>domain</firstterm> is a user-defined data type that is
    based on another <firstterm>underlying type</firstterm>.  Optionally,
    it can have constraints that restrict its valid values to a subset of
    what the underlying type would allow.  Otherwise it behaves like the
    underlying type &mdash; for example, any operator or function that
    can be applied to the underlying type will work on the domain type.
    The underlying type can be any built-in or user-defined base type,
    enum type, array type, composite type, range type, or another domain.
-->
<firstterm>ドメイン</firstterm>は他の<firstterm>基となる型</firstterm>を元にしたユーザ定義のデータ型です。
オプションとして基となる型が許可する型のサブセットの有効な値を制限する制約を持つことができます。
他は基となる型のように振る舞います。&mdash;例えば、基となる型に適用できる演算子や関数はドメイン型でも動作します。
ビルトインもしくはユーザが定義した基本型や列挙型、配列型、複合化型、範囲型もしくは他のドメインが基となる型になれます。
   </para>

   <para>
<!--
    For example, we could create a domain over integers that accepts only
    positive integers:
-->
例として正の整数のみを許容する整数型のドメインを作成します。
<programlisting>
CREATE DOMAIN posint AS integer CHECK (VALUE &gt; 0);
CREATE TABLE mytable (id posint);
INSERT INTO mytable VALUES(1);   -- works
INSERT INTO mytable VALUES(-1);  -- fails
</programlisting>
   </para>

   <para>
<!--
    When an operator or function of the underlying type is applied to a
    domain value, the domain is automatically down-cast to the underlying
    type.  Thus, for example, the result of <literal>mytable.id - 1</literal>
    is considered to be of type <type>integer</type> not <type>posint</type>.
    We could write <literal>(mytable.id - 1)::posint</literal> to cast the
    result back to <type>posint</type>, causing the domain's constraints
    to be rechecked.  In this case, that would result in an error if the
    expression had been applied to an <structfield>id</structfield> value of
    1.  Assigning a value of the underlying type to a field or variable of
    the domain type is allowed without writing an explicit cast, but the
    domain's constraints will be checked.
-->
基となる型の演算子や関数にドメインの値が適用されると、ドメインは自動的に基となる型にダウンキャストされます。
このため、例えば、<literal>mytable.id - 1</literal>の結果は<type>posint</type>ではなく、<type>integer</type>型として考えられます。
ドメイン制約の再チェックが発生するので<type>posint</type>型にキャストするために<literal>(mytable.id - 1)::posint</literal>と記述することができます。
このケースでは、式に<structfield>id</structfield>の値として1が与えられると結果はエラーになるでしょう。
明確なキャストを書かずにドメイン型の変数やフィールドに基となる型の値を代入することが許容されていますが、ドメインの制約はチェックされます。
   </para>

   <para>
<!--
    For additional information see <xref linkend="sql-createdomain"/>.
-->
より詳細な情報は<xref linkend="sql-createdomain"/>を確認ください。
   </para>
  </sect1>

  <sect1 id="datatype-oid">
<!--
   <title>Object Identifier Types</title>
-->
   <title>オブジェクト識別子データ型</title>

   <indexterm zone="datatype-oid">
    <primary>object identifier</primary>
    <secondary>data type</secondary>
   </indexterm>
   <indexterm zone="datatype-oid">
    <primary>オブジェクト識別子</primary>
    <secondary>データ型</secondary>
   </indexterm>

   <indexterm zone="datatype-oid">
    <primary>oid</primary>
   </indexterm>

   <indexterm zone="datatype-oid">
    <primary>regclass</primary>
   </indexterm>

   <indexterm zone="datatype-oid">
    <primary>regcollation</primary>
   </indexterm>

   <indexterm zone="datatype-oid">
    <primary>regconfig</primary>
   </indexterm>

   <indexterm zone="datatype-oid">
    <primary>regdictionary</primary>
   </indexterm>

   <indexterm zone="datatype-oid">
    <primary>regnamespace</primary>
   </indexterm>

   <indexterm zone="datatype-oid">
    <primary>regoper</primary>
   </indexterm>

   <indexterm zone="datatype-oid">
    <primary>regoperator</primary>
   </indexterm>

   <indexterm zone="datatype-oid">
    <primary>regproc</primary>
   </indexterm>

   <indexterm zone="datatype-oid">
    <primary>regprocedure</primary>
   </indexterm>

   <indexterm zone="datatype-oid">
    <primary>regrole</primary>
   </indexterm>

   <indexterm zone="datatype-oid">
    <primary>regtype</primary>
   </indexterm>

   <indexterm zone="datatype-oid">
    <primary>xid8</primary>
   </indexterm>

   <indexterm zone="datatype-oid">
    <primary>cid</primary>
   </indexterm>

   <indexterm zone="datatype-oid">
    <primary>tid</primary>
   </indexterm>

   <indexterm zone="datatype-oid">
    <primary>xid</primary>
   </indexterm>

   <para>
<!--
    Object identifiers (OIDs) are used internally by
    <productname>PostgreSQL</productname> as primary keys for various
    system tables.
    Type <type>oid</type> represents an object identifier.  There are also
    several alias types for <type>oid</type>, each
    named <type>reg<replaceable>something</replaceable></type>.
    <xref linkend="datatype-oid-table"/> shows an
    overview.
-->
オブジェクト識別子（OID）は<productname>PostgreSQL</productname>の内部で様々なシステムテーブルの主キーとして使用されます。
<type>oid</type>データ型はオブジェクト識別子を表します。
<type>oid</type>には別名型もいくつかあります。
<type>reg<replaceable>何とか</replaceable></type>とそれぞれ名付けられた<type>oid</type>の様々なエイリアスの型は<xref linkend="datatype-oid-table"/>からその概要を見ることができます。
   </para>

   <para>
<!--
    The <type>oid</type> type is currently implemented as an unsigned
    four-byte integer.  Therefore, it is not large enough to provide
    database-wide uniqueness in large databases, or even in large
    individual tables.
-->
<type>oid</type>データ型は現在、符号なし4バイト整数として実装されています。
このため、大きなデータベース内でデータベース単位での一意性や個別の大きなテーブルで一意性を提供するためには十分な大きさではありません。
   </para>

   <para>
<!--
    The <type>oid</type> type itself has few operations beyond comparison.
    It can be cast to integer, however, and then manipulated using the
    standard integer operators.  (Beware of possible
    signed-versus-unsigned confusion if you do this.)
-->
<type>oid</type>データ型自体は、比較以外の演算はほとんど行いません。
しかし、整数としてキャストすることもでき、その場合標準の整数演算子を使用して操作することができます。
（これを行うと、符号付きと符号なしの間で混乱が起きかねないことに注意してください。）
   </para>

   <para>
<!--
    The OID alias types have no operations of their own except
    for specialized input and output routines.  These routines are able
    to accept and display symbolic names for system objects, rather than
    the raw numeric value that type <type>oid</type> would use.  The alias
    types allow simplified lookup of OID values for objects.  For example,
    to examine the <structname>pg_attribute</structname> rows related to a table
    <literal>mytable</literal>, one could write:
-->
OIDの別名データ型は、専用の入出力ルーチン以外には演算を行いません。
これらのルーチンでは、<type>oid</type>型が使用するような未加工の数値ではなく、システムオブジェクト用のシンボル名を受け入れたり表示したりできます。
別名データ型により、オブジェクトのOID値の検索が簡単になります。
例えば、<literal>mytable</literal>テーブルに関連した<structname>pg_attribute</structname>行を確認するには、以下のように記述することができます。
<programlisting>
SELECT * FROM pg_attribute WHERE attrelid = 'mytable'::regclass;
</programlisting>
<!--
    rather than:
-->
次のように記述する必要はありません。
<programlisting>
SELECT * FROM pg_attribute
  WHERE attrelid = (SELECT oid FROM pg_class WHERE relname = 'mytable');
</programlisting>
<!--
    While that doesn't look all that bad by itself, it's still oversimplified.
    A far more complicated sub-select would be needed to
    select the right OID if there are multiple tables named
    <literal>mytable</literal> in different schemas.
    The <type>regclass</type> input converter handles the table lookup according
    to the schema path setting, and so it does the <quote>right thing</quote>
    automatically.  Similarly, casting a table's OID to
    <type>regclass</type> is handy for symbolic display of a numeric OID.
-->
後者もそう悪くないように見えますが、これは過度に単純化されています。
異なるスキーマに<literal>mytable</literal>テーブルが複数ある場合には、正しいOIDを選択するために、より複雑なsub-SELECTが必要となります。
<type>regclass</type>入力変換ではスキーマパスの設定に従ってテーブル検索を扱いますので、自動的に<quote>正しい検索</quote>を行います。
同様に、テーブルのOIDを<type>regclass</type>にキャストすることは、数値のOIDのシンボル表示に便利です。
   </para>

    <table id="datatype-oid-table">
<!--
     <title>Object Identifier Types</title>
-->
     <title>オブジェクト識別子データ型</title>
     <tgroup cols="4">
      <thead>
       <row>
<!--
        <entry>Name</entry>
        <entry>References</entry>
        <entry>Description</entry>
        <entry>Value Example</entry>
-->
        <entry>型名</entry>
        <entry>参照</entry>
        <entry>説明</entry>
        <entry>値の例</entry>
       </row>
      </thead>

      <tbody>

       <row>
        <entry><type>oid</type></entry>
<!--
        <entry>any</entry>
        <entry>numeric object identifier</entry>
-->
        <entry>すべて</entry>
        <entry>数値オブジェクト識別子</entry>
        <entry><literal>564182</literal></entry>
       </row>

       <row>
        <entry><type>regclass</type></entry>
        <entry><structname>pg_class</structname></entry>
<!--
        <entry>relation name</entry>
-->
        <entry>リレーション名</entry>
        <entry><literal>pg_type</literal></entry>
       </row>

       <row>
        <entry><type>regcollation</type></entry>
        <entry><structname>pg_collation</structname></entry>
<!--
        <entry>collation name</entry>
-->
        <entry>照合名</entry>
        <entry><literal>"POSIX"</literal></entry>
       </row>

       <row>
        <entry><type>regconfig</type></entry>
        <entry><structname>pg_ts_config</structname></entry>
<!--
        <entry>text search configuration</entry>
-->
        <entry>テキスト検索設定</entry>
        <entry><literal>english</literal></entry>
       </row>

       <row>
        <entry><type>regdictionary</type></entry>
        <entry><structname>pg_ts_dict</structname></entry>
<!--
        <entry>text search dictionary</entry>
-->
        <entry>テキスト検索辞書</entry>
        <entry><literal>simple</literal></entry>
       </row>

       <row>
        <entry><type>regnamespace</type></entry>
        <entry><structname>pg_namespace</structname></entry>
<!--
        <entry>namespace name</entry>
-->
        <entry>名前空間名</entry>
        <entry><literal>pg_catalog</literal></entry>
       </row>

       <row>
        <entry><type>regoper</type></entry>
        <entry><structname>pg_operator</structname></entry>
<!--
        <entry>operator name</entry>
-->
        <entry>演算子名</entry>
        <entry><literal>+</literal></entry>
       </row>

       <row>
        <entry><type>regoperator</type></entry>
        <entry><structname>pg_operator</structname></entry>
<!--
        <entry>operator with argument types</entry>
-->
        <entry>引数の型を持つ演算子</entry>
        <entry><literal>*(integer,&zwsp;integer)</literal>
         or <literal>-(NONE,&zwsp;integer)</literal></entry>
       </row>

       <row>
        <entry><type>regproc</type></entry>
        <entry><structname>pg_proc</structname></entry>
<!--
        <entry>function name</entry>
-->
        <entry>関数名</entry>
        <entry><literal>sum</literal></entry>
       </row>

       <row>
        <entry><type>regprocedure</type></entry>
        <entry><structname>pg_proc</structname></entry>
<!--
        <entry>function with argument types</entry>
-->
        <entry>引数の型を持つ関数</entry>
        <entry><literal>sum(int4)</literal></entry>
       </row>

       <row>
        <entry><type>regrole</type></entry>
        <entry><structname>pg_authid</structname></entry>
<!--
        <entry>role name</entry>
-->
        <entry>ロール名</entry>
        <entry><literal>smithee</literal></entry>
       </row>

       <row>
        <entry><type>regtype</type></entry>
        <entry><structname>pg_type</structname></entry>
<!--
        <entry>data type name</entry>
-->
        <entry>データ型の名前</entry>
        <entry><literal>integer</literal></entry>
       </row>
      </tbody>
     </tgroup>
    </table>

   <para>
<!--
    All of the OID alias types for objects that are grouped by namespace
    accept schema-qualified names, and will
    display schema-qualified names on output if the object would not
    be found in the current search path without being qualified.
    For example, <literal>myschema.mytable</literal> is acceptable input
    for <type>regclass</type> (if there is such a table).  That value
    might be output as <literal>myschema.mytable</literal>, or
    just <literal>mytable</literal>, depending on the current search path.
    The <type>regproc</type> and <type>regoper</type> alias types will only
    accept input names that are unique (not overloaded), so they are
    of limited use; for most uses <type>regprocedure</type> or
    <type>regoperator</type> are more appropriate.  For <type>regoperator</type>,
    unary operators are identified by writing <literal>NONE</literal> for the unused
    operand.
-->
名前空間でグループ化されたオブジェクトのOID別名型はすべてスキーマ修飾名を受け入れ、出力時にスキーマ修飾名を表示します。
ただし、現在の検索パスでオブジェクトが見つけられなければ、修飾せずに出力します。
例えば、<literal>myschema.mytable</literal>は<type>regclass</type>という入力を(そのようなテーブルがあれば)許容します。
この値の出力は現在の検索パス次第で<literal>myschema.mytable</literal>もしくは単に<literal>mytable</literal>と出力されるでしょう。
<type>regproc</type>と<type>regoper</type>別名型は、一意な（オーバーロードしていない）名前のみを入力として受け入れるため、これらの使用には限度があります。
ほとんどの場合、<type>regprocedure</type>または<type>regoperator</type>を使用するのが適切です。
<type>regoperator</type>の場合、単項演算子は未使用のオペランドを<literal>NONE</literal>と記述することによって指定されます。
   </para>

   <para>
<!--
    The input functions for these types allow whitespace between tokens,
    and will fold upper-case letters to lower case, except within double
    quotes; this is done to make the syntax rules similar to the way
    object names are written in SQL.  Conversely, the output functions
    will use double quotes if needed to make the output be a valid SQL
    identifier.  For example, the OID of a function
    named <literal>Foo</literal> (with upper case <literal>F</literal>)
    taking two integer arguments could be entered as
    <literal>' "Foo" ( int, integer ) '::regprocedure</literal>.  The
    output would look like <literal>"Foo"(integer,integer)</literal>.
    Both the function name and the argument type names could be
    schema-qualified, too.
-->
これらの型の入力を許容する関数はトークンの間に空白を入れることを許容し、二重引用符で囲まれたものを除き大文字は小文字に折りたたみます。
これはオブジェクト名がSQLで記述される方法と同じような文法のルールとするための動作です。
逆に出力する関数は有効なSQL識別子となるように必要に応じて二重引用符を使用します。
例えば、<literal>Foo</literal>(<literal>F</literal>が大文字)という２つの整数型の引数を持つ関数のOIDは<literal>' "Foo" ( int, integer ) '::regprocedure</literal>として入力できます。
出力は<literal>"Foo"(integer,integer)</literal>のようになります。
関数名も引数の型名も共にスキーマ修飾することもできます。
   </para>

   <para>
<!--
    Many built-in <productname>PostgreSQL</productname> functions accept
    the OID of a table, or another kind of database object, and for
    convenience are declared as taking <type>regclass</type> (or the
    appropriate OID alias type).  This means you do not have to look up
    the object's OID by hand, but can just enter its name as a string
    literal.  For example, the <function>nextval(regclass)</function> function
    takes a sequence relation's OID, so you could call it like this:
-->
<productname>PostgreSQL</productname>に組み込まれている多くの関数はテーブルやそれ以外の種類のデータベースオブジェクトのOIDを受け入れ、利便性のために <type>regclass</type>(もしくは適切なOIDのエイリアスである型)を取るものとして定義されています。
これはオブジェクトのOIDをわざわざ手動で調べる必要が無く、単にその名前を文字列として入力すれば良いことを意味します。
例えば、 <function>nextval(regclass)</function>関数はシーケンスリレーションのOIDを引数に取りますが、このように呼び出すことができます。
<programlisting>
<!--
nextval('foo')              <lineannotation>operates on sequence <literal>foo</literal></lineannotation>
nextval('FOO')              <lineannotation>same as above</lineannotation>
nextval('"Foo"')            <lineannotation>operates on sequence <literal>Foo</literal></lineannotation>
nextval('myschema.foo')     <lineannotation>operates on <literal>myschema.foo</literal></lineannotation>
nextval('"myschema".foo')   <lineannotation>same as above</lineannotation>
nextval('foo')              <lineannotation>searches search path for <literal>foo</literal></lineannotation>
-->
nextval('foo')              <lineannotation>シーケンス<literal>foo</literal>への操作</lineannotation>
nextval('FOO')              <lineannotation>上と同じ</lineannotation>
nextval('"Foo"')            <lineannotation>シーケンス<literal>Foo</literal>への操作</lineannotation>
nextval('myschema.foo')     <lineannotation><literal>myschema.foo</literal>への操作</lineannotation>
nextval('"myschema".foo')   <lineannotation>上と同じ</lineannotation>
nextval('foo')              <lineannotation><literal>foo</literal>のサーチパスの検索</lineannotation>
</programlisting>
   </para>

   <note>
    <para>
<!--
     When you write the argument of such a function as an unadorned
     literal string, it becomes a constant of type <type>regclass</type>
     (or the appropriate type).
     Since this is really just an OID, it will track the originally
     identified object despite later renaming, schema reassignment,
     etc.  This <quote>early binding</quote> behavior is usually desirable for
     object references in column defaults and views.  But sometimes you might
     want <quote>late binding</quote> where the object reference is resolved
     at run time.  To get late-binding behavior, force the constant to be
     stored as a <type>text</type> constant instead of <type>regclass</type>:
<programlisting>
nextval('foo'::text)      <lineannotation><literal>foo</literal> is looked up at runtime</lineannotation>
</programlisting>
     The <function>to_regclass()</function> function and its siblings
     can also be used to perform run-time lookups.  See
     <xref linkend="functions-info-catalog-table"/>.
-->
そのような関数の引数を装飾のない文字列として記載した場合、それは<type>regclass</type>型(もしくは適切な型)の定数になります。
これは実際には単にOIDなので、スキーマの再割り当てなどで後からリネームされたとしても最初に識別されたオブジェクトを追跡します。
この<quote>早期バインディング(early binding)</quote>の動作は列のデフォルトを参照する列やビューにとっては望ましい動作です。
しかし、オブジェクトの参照を実行時に行う<quote>遅延バインディング(late binding)</quote>が望ましいこともあります。
遅延バインディングの動作とするためには、定数は<type>regclass</type>の代わりに<type>text</type>の定数として配置してください。
<programlisting>
nextval('foo'::text)      <lineannotation><literal>foo</literal>は実行時に参照されます。</lineannotation>
</programlisting>
<function>to_regclass()</function>関数とその兄弟は実行時に参照させるために使用することもできます。
詳細は<xref linkend="functions-info-catalog-table"/>を参照ください。
    </para>
   </note>

   <para>
<!--
    Another practical example of use of <type>regclass</type>
    is to look up the OID of a table listed in
    the <literal>information_schema</literal> views, which don't supply
    such OIDs directly.  One might for example wish to call
    the <function>pg_relation_size()</function> function, which requires
    the table OID.  Taking the above rules into account, the correct way
    to do that is
<programlisting>
SELECT table_schema, table_name,
       pg_relation_size((quote_ident(table_schema) || '.' ||
                         quote_ident(table_name))::regclass)
FROM information_schema.tables
WHERE ...
</programlisting>
    The <function>quote_ident()</function> function will take care of
    double-quoting the identifiers where needed.  The seemingly easier
<programlisting>
SELECT pg_relation_size(table_name)
FROM information_schema.tables
WHERE ...
</programlisting>
    is <emphasis>not recommended</emphasis>, because it will fail for
    tables that are outside your search path or have names that require
    quoting.
-->
<type>regclass</type>のもう一つの実用的な使用例はそのようなOIDを直接提供しない<literal>information_schema</literal>ビューにリストされたテーブルのOIDを参照することです。
例えば、テーブルのOIDを必要とする<function>pg_relation_size()</function>関数を呼び出したい場合を考えます。
上記のルールを考慮すると、正しい方法は以下のとおりです。
<programlisting>
SELECT table_schema, table_name,
       pg_relation_size((quote_ident(table_schema) || '.' ||
                         quote_ident(table_name))::regclass)
FROM information_schema.tables
WHERE ...
</programlisting>
<function>quote_ident()</function>関数は必要に応じて二重引用符をつけます。
より簡単そうに思われる
<programlisting>
SELECT pg_relation_size(table_name)
FROM information_schema.tables
WHERE ...
</programlisting>
という方法は<emphasis>推奨されません</emphasis>。
テーブルがサーチパスの範囲外にあったり、引用符付けを必要とする名前であった場合に失敗するためです。
   </para>

   <para>
<!--
    An additional property of most of the OID alias types is the creation of
    dependencies.  If a
    constant of one of these types appears in a stored expression
    (such as a column default expression or view), it creates a dependency
    on the referenced object.  For example, if a column has a default
    expression <literal>nextval('my_seq'::regclass)</literal>,
    <productname>PostgreSQL</productname>
    understands that the default expression depends on the sequence
    <literal>my_seq</literal>, so the system will not let the sequence
    be dropped without first removing the default expression.  The
    alternative of <literal>nextval('my_seq'::text)</literal> does not
    create a dependency.
    (<type>regrole</type> is an exception to this property. Constants of this
    type are not allowed in stored expressions.)
-->
ほとんどのOID別名型のさらなる属性は依存性の作成です。
これらの型の1つの定数が格納された式内に存在する場合（列のデフォルト式やビューなど）、参照されるオブジェクトへの依存性を生成します。
例えば、列が<literal>nextval('my_seq'::regclass)</literal>というデフォルト式を持つ場合、<productname>PostgreSQL</productname>はデフォルト式が<literal>my_seq</literal>シーケンスに依存することを理解します。
システムは先にこのデフォルト式が削除されない限り、このシーケンスを削除させません。
代わりに<literal>nextval('my_seq'::text)</literal>を使用しても依存性は作成されません。
(このプロパティの例外は<type>regrole</type>です。
ストアド式では、この型の定数は使用できません。)
   </para>

   <para>
<!--
    Another identifier type used by the system is <type>xid</type>, or transaction
    (abbreviated <abbrev>xact</abbrev>) identifier.  This is the data type of the system columns
    <structfield>xmin</structfield> and <structfield>xmax</structfield>.  Transaction identifiers are 32-bit quantities.
    In some contexts, a 64-bit variant <type>xid8</type> is used.  Unlike
    <type>xid</type> values, <type>xid8</type> values increase strictly
<<<<<<< HEAD
    monotonically and cannot be reused in the lifetime of a database
    cluster.  See <xref linkend="transaction-id"/> for more details.
=======
    monotonically and cannot be reused in the lifetime of a database cluster.
-->
システムが使用するもう1つの識別子の型は<type>xid</type>、すなわちトランザクション（略して<abbrev>xact</abbrev>）識別子です。
これは<structfield>xmin</structfield>システム列および<structfield>xmax</structfield>システム列のデータ型です。
トランザクション識別子は32ビット長です。
文脈によっては64bitに変形した<type>xid8</type>が使われます。
<type>xid</type>の値と違い <type>xid8</type>の値は厳密に単調増加し、データベースクラスタのライフタイムの中で再利用されることはありません。
>>>>>>> 94ef7168
   </para>

   <para>
<!--
    A third identifier type used by the system is <type>cid</type>, or
    command identifier.  This is the data type of the system columns
    <structfield>cmin</structfield> and <structfield>cmax</structfield>. Command identifiers are also 32-bit quantities.
-->
システムが使用する3つ目の識別子は<type>cid</type>、すなわちコマンド識別子です。
これは<structfield>cmin</structfield>システム列および<structfield>cmax</structfield>システム列のデータ型です。
コマンド識別子も32ビット長です。
   </para>

   <para>
<!--
    A final identifier type used by the system is <type>tid</type>, or tuple
    identifier (row identifier).  This is the data type of the system column
    <structfield>ctid</structfield>.  A tuple ID is a pair
    (block number, tuple index within block) that identifies the
    physical location of the row within its table.
-->
システムが使用する最後の識別子は<type>tid</type>、すなわちタプル識別子（行識別子）です。
これは<structfield>ctid</structfield>システム列のデータ型です。
タプルIDはテーブル内の行の物理的位置を識別するための組（ブロック番号、ブロック内のタプルインデックス）です。
   </para>

   <para>
<!--
    (The system columns are further explained in <xref
    linkend="ddl-system-columns"/>.)
-->
（システム列の詳細は<xref linkend="ddl-system-columns"/>で説明します。）
   </para>
  </sect1>

  <sect1 id="datatype-pg-lsn">
<!--
   <title><type>pg_lsn</type> Type</title>
-->
   <title><type>pg_lsn</type>型</title>

   <indexterm zone="datatype-pg-lsn">
    <primary>pg_lsn</primary>
   </indexterm>

   <para>
<!--
    The <type>pg_lsn</type> data type can be used to store LSN (Log Sequence
    Number) data which is a pointer to a location in the WAL. This type is a
    representation of <type>XLogRecPtr</type> and an internal system type of
    <productname>PostgreSQL</productname>.
-->
<type>pg_lsn</type>型はWALの位置を示すLSN(Log Sequence Number)データを格納するために使用します。
この型は<type>XLogRecPtr</type>を示す<productname>PostgreSQL</productname>の内部的なシステムの型です。
   </para>

   <para>
<!--
    Internally, an LSN is a 64-bit integer, representing a byte position in
    the write-ahead log stream.  It is printed as two hexadecimal numbers of
    up to 8 digits each, separated by a slash; for example,
    <literal>16/B374D848</literal>.  The <type>pg_lsn</type> type supports the
    standard comparison operators, like <literal>=</literal> and
    <literal>&gt;</literal>.  Two LSNs can be subtracted using the
    <literal>-</literal> operator; the result is the number of bytes separating
    those write-ahead log locations.  Also the number of bytes can be
    added into and subtracted from LSN using the
    <literal>+(pg_lsn,numeric)</literal> and
    <literal>-(pg_lsn,numeric)</literal> operators, respectively. Note that
    the calculated LSN should be in the range of <type>pg_lsn</type> type,
    i.e., between <literal>0/0</literal> and
    <literal>FFFFFFFF/FFFFFFFF</literal>.
-->
内部的にはLSNは64bit整数型で、WALストリームのバイト位置を表現します。
LSNは例えば、<literal>16/B374D848</literal>のように２つのスラッシュで分けられた8桁の16進数で表示されます。
<type>pg_lsn</type>は例えば、<literal>=</literal>や<literal>&gt;</literal>などの標準の比較演算子をサポートしています。
2つのLSNは<literal>-</literal>演算子を使い引き算することも可能で、結果はこれらの2つのWALの位置のbytes差分です。
また、バイト数はそれぞれ<literal>+(pg_lsn,numeric)</literal>や<literal>-(pg_lsn,numeric)</literal>演算子を使って加算、減算ができます。
計算されたLSNは<type>pg_lsn</type>型の範囲、つまり、<literal>0/0</literal>と<literal>FFFFFFFF/FFFFFFFF</literal>の間にあるべきであることに注意してください。
   </para>
  </sect1>

  <sect1 id="datatype-pseudo">
<!--
   <title>Pseudo-Types</title>
-->
   <title>疑似データ型</title>

   <indexterm zone="datatype-pseudo">
    <primary>record</primary>
   </indexterm>

   <indexterm zone="datatype-pseudo">
    <primary>any</primary>
   </indexterm>

   <indexterm zone="datatype-pseudo">
    <primary>anyelement</primary>
   </indexterm>

   <indexterm zone="datatype-pseudo">
    <primary>anyarray</primary>
   </indexterm>

   <indexterm zone="datatype-pseudo">
    <primary>anynonarray</primary>
   </indexterm>

   <indexterm zone="datatype-pseudo">
    <primary>anyenum</primary>
   </indexterm>

   <indexterm zone="datatype-pseudo">
    <primary>anyrange</primary>
   </indexterm>

   <indexterm zone="datatype-pseudo">
    <primary>anymultirange</primary>
   </indexterm>

   <indexterm zone="datatype-pseudo">
    <primary>anycompatible</primary>
   </indexterm>

   <indexterm zone="datatype-pseudo">
    <primary>anycompatiblearray</primary>
   </indexterm>

   <indexterm zone="datatype-pseudo">
    <primary>anycompatiblenonarray</primary>
   </indexterm>

   <indexterm zone="datatype-pseudo">
    <primary>anycompatiblerange</primary>
   </indexterm>

   <indexterm zone="datatype-pseudo">
    <primary>anycompatiblemultirange</primary>
   </indexterm>

   <indexterm zone="datatype-pseudo">
    <primary>void</primary>
   </indexterm>

   <indexterm zone="datatype-pseudo">
    <primary>trigger</primary>
   </indexterm>

   <indexterm zone="datatype-pseudo">
    <primary>event_trigger</primary>
   </indexterm>

   <indexterm zone="datatype-pseudo">
    <primary>pg_ddl_command</primary>
   </indexterm>

   <indexterm zone="datatype-pseudo">
    <primary>language_handler</primary>
   </indexterm>

   <indexterm zone="datatype-pseudo">
    <primary>fdw_handler</primary>
   </indexterm>

   <indexterm zone="datatype-pseudo">
    <primary>table_am_handler</primary>
   </indexterm>

   <indexterm zone="datatype-pseudo">
    <primary>index_am_handler</primary>
   </indexterm>

   <indexterm zone="datatype-pseudo">
    <primary>tsm_handler</primary>
   </indexterm>

   <indexterm zone="datatype-pseudo">
    <primary>cstring</primary>
   </indexterm>

   <indexterm zone="datatype-pseudo">
    <primary>internal</primary>
   </indexterm>

   <indexterm zone="datatype-pseudo">
    <primary>unknown</primary>
   </indexterm>

   <para>
<!--
    The <productname>PostgreSQL</productname> type system contains a
    number of special-purpose entries that are collectively called
    <firstterm>pseudo-types</firstterm>.  A pseudo-type cannot be used as a
    column data type, but it can be used to declare a function's
    argument or result type.  Each of the available pseudo-types is
    useful in situations where a function's behavior does not
    correspond to simply taking or returning a value of a specific
    <acronym>SQL</acronym> data type.  <xref
    linkend="datatype-pseudotypes-table"/> lists the existing
    pseudo-types.
-->
<productname>PostgreSQL</productname>型システムには、<firstterm>疑似データ型</firstterm>と総称される特殊用途のエントリが多数含まれます。
疑似データ型は列データ型としては使用できませんが、関数の引数や結果データ型を宣言するために使用できます。
これらの使用可能な疑似データ型は、ある関数の振舞いが、特定の<acronym>SQL</acronym>データ型の値を単に取得したり返したりする操作に対応していない場合に便利です。
<xref linkend="datatype-pseudotypes-table"/>に既存の疑似データ型を列挙します。
   </para>

    <table id="datatype-pseudotypes-table">
<!--
     <title>Pseudo-Types</title>
-->
     <title>疑似データ型</title>
     <tgroup cols="2">
      <colspec colname="col1" colwidth="2*"/>
      <colspec colname="col2" colwidth="3*"/>
      <thead>
       <row>
<!--
        <entry>Name</entry>
        <entry>Description</entry>
-->
        <entry>型名</entry>
        <entry>説明</entry>
       </row>
      </thead>

      <tbody>
       <row>
        <entry><type>any</type></entry>
<!--
        <entry>Indicates that a function accepts any input data type.</entry>
-->
        <entry>関数がどのような入力データ型でも受け入れることを示します。</entry>
       </row>

       <row>
        <entry><type>anyelement</type></entry>
<!--
        <entry>Indicates that a function accepts any data type
        (see <xref linkend="extend-types-polymorphic"/>).</entry>
-->
        <entry>関数がどのような入力データ型でも受け入れることを示します(<xref linkend="extend-types-polymorphic"/>を参照)。</entry>
       </row>

       <row>
        <entry><type>anyarray</type></entry>
<!--
        <entry>Indicates that a function accepts any array data type
        (see <xref linkend="extend-types-polymorphic"/>).</entry>
-->
        <entry>関数がどのような配列データ型でも受け入れることを示します（<xref linkend="extend-types-polymorphic"/>を参照してください）。</entry>
       </row>

       <row>
        <entry><type>anynonarray</type></entry>
<!--
        <entry>Indicates that a function accepts any non-array data type
        (see <xref linkend="extend-types-polymorphic"/>).</entry>
-->
        <entry>関数がどのような非配列データ型でも受け入れることを示します（<xref linkend="extend-types-polymorphic"/>を参照してください）。</entry>
       </row>

       <row>
        <entry><type>anyenum</type></entry>
<!--
        <entry>Indicates that a function accepts any enum data type
        (see <xref linkend="extend-types-polymorphic"/> and
        <xref linkend="datatype-enum"/>).</entry>
-->
        <entry>関数が何らかの列挙データ型を受け入れることを示します（<xref linkend="extend-types-polymorphic"/>および<xref linkend="datatype-enum"/>を参照してください）。</entry>
       </row>

       <row>
        <entry><type>anyrange</type></entry>
<!--
        <entry>Indicates that a function accepts any range data type
        (see <xref linkend="extend-types-polymorphic"/> and
        <xref linkend="rangetypes"/>).</entry>
-->
        <entry>関数が範囲データ型を受け入れることを示します(<xref linkend="extend-types-polymorphic"/> と <xref linkend="rangetypes"/>を参照してください)。</entry>
       </row>

       <row>
        <entry><type>anymultirange</type></entry>
<!--
        <entry>Indicates that a function accepts any multirange data type
        (see <xref linkend="extend-types-polymorphic"/> and
        <xref linkend="rangetypes"/>).</entry>
-->
        <entry>関数が多重範囲型を受け入れることを示します(<xref linkend="extend-types-polymorphic"/>と<xref linkend="rangetypes"/>を参照してください)。</entry>
       </row>

       <row>
        <entry><type>anycompatible</type></entry>
<!--
        <entry>Indicates that a function accepts any data type,
        with automatic promotion of multiple arguments to a common data type
        (see <xref linkend="extend-types-polymorphic"/>).</entry>
-->
        <entry>関数が複数の引数を一般的なマルチデータ型に自動的に昇格させるどのようなデータ型でも受け入れることを示します(<xref linkend="extend-types-polymorphic"/>)を参照してください)。</entry>
       </row>

       <row>
        <entry><type>anycompatiblearray</type></entry>
<!--
        <entry>Indicates that a function accepts any array data type,
        with automatic promotion of multiple arguments to a common data type
        (see <xref linkend="extend-types-polymorphic"/>).</entry>
-->
        <entry>関数が複数の引数を一般的なデータ型に自動的に昇格させるどのような配列のデータ型でも受け入れることを示します(<xref linkend="extend-types-polymorphic"/>を参照してください)。</entry>
       </row>

       <row>
        <entry><type>anycompatiblenonarray</type></entry>
<!--
        <entry>Indicates that a function accepts any non-array data type,
        with automatic promotion of multiple arguments to a common data type
        (see <xref linkend="extend-types-polymorphic"/>).</entry>
-->
        <entry>関数が複数の引数を一般的なデータ型に自動的に昇格させるどのような非配列のデータ型でも受け入れることを示します(<xref linkend="extend-types-polymorphic"/>を参照ください)。 </entry>
       </row>

       <row>
        <entry><type>anycompatiblerange</type></entry>
<!--
        <entry>Indicates that a function accepts any range data type,
        with automatic promotion of multiple arguments to a common data type
        (see <xref linkend="extend-types-polymorphic"/> and
        <xref linkend="rangetypes"/>).</entry>
-->
        <entry>関数が複数の引数を一般的なデータ型に自動的に昇格させるどのような範囲データ型でも受け入れることを示します(<xref linkend="extend-types-polymorphic"/>と<xref linkend="rangetypes"/>を参照ください)。  </entry>
       </row>

       <row>
        <entry><type>anycompatiblemultirange</type></entry>
<!--
        <entry>Indicates that a function accepts any multirange data type,
        with automatic promotion of multiple arguments to a common data type
        (see <xref linkend="extend-types-polymorphic"/> and
        <xref linkend="rangetypes"/>).</entry>
-->
        <entry>関数が複数の引数を一般的なデータ型に自動的に昇格するすべての多重範囲データ型を受け入れることを示します。(<xref linkend="extend-types-polymorphic"/>と<xref linkend="rangetypes"/>を参照ください)。</entry>
       </row>

       <row>
        <entry><type>cstring</type></entry>
<!--
        <entry>Indicates that a function accepts or returns a null-terminated C string.</entry>
-->
        <entry>関数がヌル終端のC文字列を受け入れる、もしくは返すことを示します。</entry>
       </row>

       <row>
        <entry><type>internal</type></entry>
<!--
        <entry>Indicates that a function accepts or returns a server-internal
        data type.</entry>
-->
        <entry>関数がサーバ内部用データ型を受け入れる、もしくは返すことを示します。
        </entry>
       </row>

       <row>
        <entry><type>language_handler</type></entry>
<!--
        <entry>A procedural language call handler is declared to return <type>language_handler</type>.</entry>
-->
        <entry>
手続き言語呼び出しハンドラは<type>language_handler</type>を返すものとして宣言されます。
        </entry>
       </row>

       <row>
        <entry><type>fdw_handler</type></entry>
<!--
        <entry>A foreign-data wrapper handler is declared to return <type>fdw_handler</type>.</entry>
-->
        <entry>
外部データラッパーハンドラは<type>fdw_handler</type>を返すものとして宣言されます。
        </entry>
       </row>

       <row>
        <entry><type>table_am_handler</type></entry>
<!--
        <entry>A table access method handler is declared to return <type>table_am_handler</type>.</entry>
-->
        <entry>テーブルアクセスメソッドのハンドラは<type>table_am_handler</type>を返すものとして宣言されます。</entry>
       </row>

       <row>
        <entry><type>index_am_handler</type></entry>
<!--
        <entry>An index access method handler is declared to return <type>index_am_handler</type>.</entry>
-->
        <entry>インデックスアクセスメソッドのハンドラは <type>index_am_handler</type>を返すものとして宣言されます。</entry>
       </row>

       <row>
        <entry><type>tsm_handler</type></entry>
<!--
        <entry>A tablesample method handler is declared to return <type>tsm_handler</type>.</entry>
-->
        <entry>テーブルサンプリング方式のハンドラは<type>tsm_handler</type>を返すものとして宣言されます。</entry>
       </row>

       <row>
        <entry><type>record</type></entry>
<!--
        <entry>Identifies a function taking or returning an unspecified row type.</entry>
-->
        <entry>未指定の行型の引数を取る、あるいは返す関数を指定します。</entry>
       </row>

       <row>
        <entry><type>trigger</type></entry>
<!--
        <entry>A trigger function is declared to return <type>trigger.</type></entry>
-->
        <entry>トリガ関数は<type>trigger</type>を返すものとして宣言されます。
        </entry>
       </row>

       <row>
        <entry><type>event_trigger</type></entry>
<!--
        <entry>An event trigger function is declared to return <type>event_trigger.</type></entry>
-->
        <entry>イベントトリガ関数は<type>event_trigger</type>を返すものとして宣言されます。</entry>
       </row>

       <row>
        <entry><type>pg_ddl_command</type></entry>
<!--
        <entry>Identifies a representation of DDL commands that is available to event triggers.</entry>
-->
        <entry>イベントトリガが使用できるDDLコマンドの表現を指定します。</entry>
       </row>

       <row>
        <entry><type>void</type></entry>
<!--
        <entry>Indicates that a function returns no value.</entry>
-->
        <entry>関数が値を返さないことを示します。
        </entry>
       </row>

       <row>
        <entry><type>unknown</type></entry>
<!--
        <entry>Identifies a not-yet-resolved type, e.g., of an undecorated
         string literal.</entry>
-->
        <entry>未解決の型を特定します。例えば、修飾されていない文字列リテラルのような型です。</entry>
       </row>
      </tbody>
     </tgroup>
    </table>

   <para>
<!--
    Functions coded in C (whether built-in or dynamically loaded) can be
    declared to accept or return any of these pseudo-types.  It is up to
    the function author to ensure that the function will behave safely
    when a pseudo-type is used as an argument type.
-->
C言語で作成された関数（それが組み込みか動的にロードされるかに関係なく）は、これらの疑似データ型のどれでも受け入れたり返したりするように宣言することができます。
引数型として疑似データ型が使用されても関数が安全に機能するように、関数の作成時に気を付ける必要があります。
   </para>

   <para>
<!--
    Functions coded in procedural languages can use pseudo-types only as
    allowed by their implementation languages.  At present most procedural
    languages forbid use of a pseudo-type as an argument type, and allow
    only <type>void</type> and <type>record</type> as a result type (plus
    <type>trigger</type> or <type>event_trigger</type> when the function is used
    as a trigger or event trigger).  Some also support polymorphic functions
    using the polymorphic pseudo-types, which are shown above and discussed
    in detail in <xref linkend="extend-types-polymorphic"/>.
-->
手続き型言語で作成された関数では、実装する言語によって許可された疑似データ型のみを使用できます。
現在、ほとんどの手続き型言語では疑似データ型を引数型として使用することが原則として禁止されており、結果型としての<type>void</type>と<type>record</type>（および関数がトリガまたはイベントトリガとして使用される場合の<type>trigger</type>または<type>event_trigger</type>）のみが許可されています。
また、一部の関数は、多様な疑似型を使用する多様関数をサポートしています。
これについては、前述の<xref linkend="extend-types-polymorphic"/>で詳細に説明されています。
   </para>

   <para>
<!--
    The <type>internal</type> pseudo-type is used to declare functions
    that are meant only to be called internally by the database
    system, and not by direct invocation in an <acronym>SQL</acronym>
    query.  If a function has at least one <type>internal</type>-type
    argument then it cannot be called from <acronym>SQL</acronym>.  To
    preserve the type safety of this restriction it is important to
    follow this coding rule: do not create any function that is
    declared to return <type>internal</type> unless it has at least one
    <type>internal</type> argument.
-->
<type>internal</type>疑似データ型は、データベースシステムによって内部的にのみ呼び出される関数を宣言する場合に使用され、<acronym>SQL</acronym>問い合わせでの直接呼び出しには使用できません。
関数に少なくとも1つの<type>internal</type>型の引数があると、これを<acronym>SQL</acronym>から呼び出すことはできません。
この制限の影響からデータ型の安全性を保持するためには、次のコーディング規則に従うことが重要です。
<type>internal</type>引数が少なくとも1つある場合を除き、<type>internal</type>を返すと宣言される関数を作成すべきではありません。
   </para>

  </sect1>

 </chapter><|MERGE_RESOLUTION|>--- conflicted
+++ resolved
@@ -1768,12 +1768,8 @@
         <entry>上限付き可変長</entry>
        </row>
        <row>
-<<<<<<< HEAD
         <entry><type>character(<replaceable>n</replaceable>)</type>, <type>char(<replaceable>n</replaceable>)</type>, <type>bpchar(<replaceable>n</replaceable>)</type></entry>
-=======
-        <entry><type>character(<replaceable>n</replaceable>)</type>, <type>char(<replaceable>n</replaceable>)</type></entry>
-<!--
->>>>>>> 94ef7168
+<!--
         <entry>fixed-length, blank padded</entry>
 -->
         <entry>空白で埋められた固定長</entry>
@@ -1799,7 +1795,6 @@
    </para>
 
    <para>
-<!--
     <acronym>SQL</acronym> defines two primary character types:
     <type>character varying(<replaceable>n</replaceable>)</type> and
     <type>character(<replaceable>n</replaceable>)</type>, where <replaceable>n</replaceable>
@@ -1821,19 +1816,9 @@
     values of type <type>character varying</type> will simply store the
     shorter
     string.
--->
-<acronym>SQL</acronym>は2つの主要な文字データ型を定義しています。
-<type>character varying(<replaceable>n</replaceable>)</type>と<type>character(<replaceable>n</replaceable>)</type>です。
-ここで<replaceable>n</replaceable>は正の整数です。
-これらのデータ型は2つとも<replaceable>n</replaceable>文字長（バイト数ではなく）までの文字列を保存できます。
-上限を越えた文字列をこれらの型の列に保存しようとするとエラーになります。
-ただし、上限を超えた部分にある文字がすべて空白の場合はエラーにはならず、文字列の最大長にまで切り詰められます。
-（この一風変わった例外は標準<acronym>SQL</acronym>で要求されています。）
-もし宣言された上限よりも文字列が短い時は<type>character</type>の値は空白で埋められ、<type>character varying</type>の値は単にその短い文字列で保存されます。
-   </para>
-
-   <para>
-<<<<<<< HEAD
+   </para>
+
+   <para>
     In addition, <productname>PostgreSQL</productname> provides the
     <type>text</type> type, which stores strings of any length.
     Although the <type>text</type> type is not in the
@@ -1862,50 +1847,6 @@
     <type>character</type> without length specifier is equivalent to
     <type>character(1)</type>. If <type>character varying</type> is used
     without length specifier, the type accepts strings of any size.
-=======
-<!--
-    If one explicitly casts a value to <type>character
-    varying(<replaceable>n</replaceable>)</type> or
-    <type>character(<replaceable>n</replaceable>)</type>, then an over-length
-    value will be truncated to <replaceable>n</replaceable> characters without
-    raising an error. (This too is required by the
-    <acronym>SQL</acronym> standard.)
--->
-明示的に値を<type>character varying(<replaceable>n</replaceable>)</type>または<type>character(<replaceable>n</replaceable>)</type>にキャストした場合、指定長を超えるとエラーなしで<replaceable>n</replaceable>文字まで切り詰められます。
-（これもまた標準<acronym>SQL</acronym>の仕様です。）
-   </para>
-
-   <para>
-<!--
-    The notations <type>varchar(<replaceable>n</replaceable>)</type> and
-    <type>char(<replaceable>n</replaceable>)</type> are aliases for <type>character
-    varying(<replaceable>n</replaceable>)</type> and
-    <type>character(<replaceable>n</replaceable>)</type>, respectively.
-    If specified, the length must be greater than zero and cannot exceed
-    10485760.
-    <type>character</type> without length specifier is equivalent to
-    <type>character(1)</type>. If <type>character varying</type> is used
-    without length specifier, the type accepts strings of any size. The
-    latter is a <productname>PostgreSQL</productname> extension.
--->
-<type>char(<replaceable>n</replaceable>)</type>および<type>varchar(<replaceable>n</replaceable>)</type>という表記法はそれぞれ<type>character(<replaceable>n</replaceable>)</type>と<type>character varying(<replaceable>n</replaceable>)</type>の別名です。
-指定する場合、長さは0より大きく10485760を超えられません。
-長さ指定がない<type>character</type>は<type>character(1)</type>と同じです。
-<type>character varying</type>が長さ指定なしで使われた時は、いかなる長さの文字列でも受け付けます。
-後者は<productname>PostgreSQL</productname>の拡張です。
-   </para>
-
-   <para>
-<!--
-    In addition, <productname>PostgreSQL</productname> provides the
-    <type>text</type> type, which stores strings of any length.
-    Although the type <type>text</type> is not in the
-    <acronym>SQL</acronym> standard, several other SQL database
-    management systems have it as well.
--->
-さらに<productname>PostgreSQL</productname>は、いかなる長さの文字列でも格納できる<type>text</type>をサポートします。
-<type>text</type>型は標準<acronym>SQL</acronym>にはありませんが、多くの他のSQLデータベース管理システムも同様にサポートしています。
->>>>>>> 94ef7168
    </para>
 
    <para>
@@ -2243,12 +2184,8 @@
 入力書式は<type>bytea</type>と異なりますが、提供される関数および演算子はほぼ同じです。
    </para>
 
-<<<<<<< HEAD
   <sect2 id="datatype-binary-bytea-hex-format">
-=======
-  <sect2>
-<!--
->>>>>>> 94ef7168
+<!--
    <title><type>bytea</type> Hex Format</title>
 -->
    <title><type>bytea</type>のhex書式</title>
@@ -2296,12 +2233,8 @@
    </para>
   </sect2>
 
-<<<<<<< HEAD
   <sect2 id="datatype-binary-bytea-escape-format">
-=======
-  <sect2>
-<!--
->>>>>>> 94ef7168
+<!--
    <title><type>bytea</type> Escape Format</title>
 -->
    <title><type>bytea</type>のエスケープ書式</title>
@@ -2924,12 +2857,8 @@
 定数指定において精度指定がない場合は、リテラル値の精度がデフォルトとして使われます(ただし、６桁を超えることはありません)。
     </para>
 
-<<<<<<< HEAD
     <sect3 id="datatype-datetime-input-dates">
-=======
-    <sect3>
-<!--
->>>>>>> 94ef7168
+<!--
     <title>Dates</title>
 -->
     <title>日付</title>
@@ -3089,12 +3018,8 @@
      </table>
     </sect3>
 
-<<<<<<< HEAD
     <sect3 id="datatype-datetime-input-times">
-=======
-    <sect3>
-<!--
->>>>>>> 94ef7168
+<!--
      <title>Times</title>
 -->
      <title>時刻</title>
@@ -3346,12 +3271,8 @@
     </para>
     </sect3>
 
-<<<<<<< HEAD
     <sect3 id="datatype-datetime-input-time-stamps">
-=======
-    <sect3>
-<!--
->>>>>>> 94ef7168
+<!--
     <title>Time Stamps</title>
 -->
     <title>タイムスタンプ</title>
@@ -4101,7 +4022,6 @@
     </para>
 
     <para>
-<!--
      To complicate matters, some jurisdictions have used the same timezone
      abbreviation to mean different UTC offsets at different times; for
      example, in Moscow <literal>MSK</literal> has meant UTC+3 in some years and
@@ -4109,11 +4029,6 @@
      abbreviations according to whatever they meant (or had most recently
      meant) on the specified date; but, as with the <literal>EST</literal> example
      above, this is not necessarily the same as local civil time on that date.
--->
-問題を更に複雑にしているのは、一部の管轄は同じ略号を使って、年によって異なるUTCオフセットを表していることです。
-例えばモスクワでは<literal>MSK</literal>はある年ではUTC+3を意味しますが、別の年ではUTC+4を意味します。
-<application>PostgreSQL</application>ではそのような略号について、指定の日に何を意味していたか（あるいは最も最近にどういう意味だったか）に従って解釈します。
-しかし、<literal>EST</literal>の例にあるように、必ずしもその日付における地方常用時を示しているとは限りません。
     </para>
 
     <para>
@@ -4874,12 +4789,8 @@
 列挙型の例として、曜日や個々のデータについての状態値の集合が挙げられます。
    </para>
 
-<<<<<<< HEAD
    <sect2 id="datatype-enum-declaration">
-=======
-   <sect2>
-<!--
->>>>>>> 94ef7168
+<!--
     <title>Declaration of Enumerated Types</title>
 -->
     <title>列挙型の宣言</title>
@@ -4918,12 +4829,8 @@
     </para>
     </sect2>
 
-<<<<<<< HEAD
     <sect2 id="datatype-enum-ordering">
-=======
-    <sect2>
-<!--
->>>>>>> 94ef7168
+<!--
      <title>Ordering</title>
 -->
      <title>順序</title>
@@ -4967,12 +4874,8 @@
      </para>
    </sect2>
 
-<<<<<<< HEAD
    <sect2 id="datatype-enum-type-safety">
-=======
-   <sect2>
-<!--
->>>>>>> 94ef7168
+<!--
     <title>Type Safety</title>
 -->
     <title>型の安全性</title>
@@ -5021,12 +4924,8 @@
     </para>
    </sect2>
 
-<<<<<<< HEAD
    <sect2 id="datatype-enum-implementation-details">
-=======
-   <sect2>
-<!--
->>>>>>> 94ef7168
+<!--
     <title>Implementation Details</title>
 -->
     <title>実装の詳細</title>
@@ -5216,12 +5115,8 @@
 このことについては<xref linkend="functions-geometry"/>に説明があります。
    </para>
 
-<<<<<<< HEAD
    <sect2 id="datatype-geometric-points">
-=======
-   <sect2>
-<!--
->>>>>>> 94ef7168
+<!--
     <title>Points</title>
 -->
     <title>座標点</title>
@@ -5359,12 +5254,8 @@
     </para>
    </sect2>
 
-<<<<<<< HEAD
    <sect2 id="datatype-geometric-boxes">
-=======
-   <sect2>
-<!--
->>>>>>> 94ef7168
+<!--
     <title>Boxes</title>
 -->
 <title>矩形</title>
@@ -5427,12 +5318,8 @@
     </para>
    </sect2>
 
-<<<<<<< HEAD
    <sect2 id="datatype-geometric-paths">
-=======
-   <sect2>
-<!--
->>>>>>> 94ef7168
+<!--
     <title>Paths</title>
 -->
     <title>経路</title>
@@ -6700,12 +6587,8 @@
 <type>xml</type>データ型の制限と互換性に関する注意事項は、 <xref linkend="xml-limits-conformance"/>から確認できます。
    </para>
 
-<<<<<<< HEAD
    <sect2 id="datatype-xml-creating">
-=======
-   <sect2>
-<!--
->>>>>>> 94ef7168
+<!--
     <title>Creating XML Values</title>
 -->
     <title>XML値の作成</title>
@@ -6782,7 +6665,6 @@
    </para>
 
    <para>
-<<<<<<< HEAD
     The <literal>INDENT</literal> option causes the result to be
     pretty-printed, while <literal>NO INDENT</literal> (which is the
     default) just emits the original input string.  Casting to a character
@@ -6790,9 +6672,7 @@
    </para>
 
    <para>
-=======
-<!--
->>>>>>> 94ef7168
+<!--
     When a character string value is cast to or from type
     <type>xml</type> without going through <type>XMLPARSE</type> or
     <type>XMLSERIALIZE</type>, respectively, the choice of
@@ -6825,12 +6705,8 @@
 
    </sect2>
 
-<<<<<<< HEAD
    <sect2 id="datatype-xml-encoding-handling">
-=======
-   <sect2>
-<!--
->>>>>>> 94ef7168
+<!--
     <title>Encoding Handling</title>
 -->
     <title>符号化方式の取扱い</title>
@@ -6920,12 +6796,8 @@
    </caution>
    </sect2>
 
-<<<<<<< HEAD
    <sect2 id="datatype-xml-accessing-xml-values">
-=======
-   <sect2>
-<!--
->>>>>>> 94ef7168
+<!--
    <title>Accessing XML Values</title>
 -->
    <title>XML値へのアクセス</title>
@@ -7565,24 +7437,13 @@
    </para>
 
    <para>
-<!--
     Another identifier type used by the system is <type>xid</type>, or transaction
     (abbreviated <abbrev>xact</abbrev>) identifier.  This is the data type of the system columns
     <structfield>xmin</structfield> and <structfield>xmax</structfield>.  Transaction identifiers are 32-bit quantities.
     In some contexts, a 64-bit variant <type>xid8</type> is used.  Unlike
     <type>xid</type> values, <type>xid8</type> values increase strictly
-<<<<<<< HEAD
     monotonically and cannot be reused in the lifetime of a database
     cluster.  See <xref linkend="transaction-id"/> for more details.
-=======
-    monotonically and cannot be reused in the lifetime of a database cluster.
--->
-システムが使用するもう1つの識別子の型は<type>xid</type>、すなわちトランザクション（略して<abbrev>xact</abbrev>）識別子です。
-これは<structfield>xmin</structfield>システム列および<structfield>xmax</structfield>システム列のデータ型です。
-トランザクション識別子は32ビット長です。
-文脈によっては64bitに変形した<type>xid8</type>が使われます。
-<type>xid</type>の値と違い <type>xid8</type>の値は厳密に単調増加し、データベースクラスタのライフタイムの中で再利用されることはありません。
->>>>>>> 94ef7168
    </para>
 
    <para>

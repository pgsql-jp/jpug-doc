--- conflicted
+++ resolved
@@ -2,13 +2,8 @@
 msgstr ""
 "Project-Id-Version: postgresql\n"
 "Report-Msgid-Bugs-To: pgsql-bugs@lists.postgresql.org\n"
-<<<<<<< HEAD
-"POT-Creation-Date: 2025-03-29 10:39+0000\n"
-"PO-Revision-Date: 2025-04-01 15:40\n"
-=======
 "POT-Creation-Date: 2024-08-31 06:21+0000\n"
 "PO-Revision-Date: 2024-09-23 19:38\n"
->>>>>>> 3d6a8289
 "Last-Translator: \n"
 "Language-Team: Ukrainian\n"
 "Language: uk_UA\n"
@@ -62,11 +57,7 @@
 msgid "could not resolve path \"%s\" to absolute form: %m"
 msgstr "не вдалося знайти абсолютний шлях \"%s\": %m"
 
-<<<<<<< HEAD
-#: ../../common/exec.c:382 initdb.c:750
-=======
 #: ../../common/exec.c:382 initdb.c:695
->>>>>>> 3d6a8289
 #, c-format
 msgid "could not execute command \"%s\": %m"
 msgstr "не вдалося виконати команду \"%s\": %m"
@@ -87,11 +78,7 @@
 msgstr "%s() помилка: %m"
 
 #: ../../common/exec.c:562 ../../common/exec.c:607 ../../common/exec.c:699
-<<<<<<< HEAD
-#: initdb.c:372 initdb.c:408
-=======
 #: initdb.c:353
->>>>>>> 3d6a8289
 #, c-format
 msgid "out of memory"
 msgstr "недостатньо пам'яті"
@@ -255,20 +242,12 @@
 msgid "unrecognized sync method: %s"
 msgstr "нерозпізнаний метод синхронізації: %s"
 
-<<<<<<< HEAD
-#: ../../fe_utils/string_utils.c:587
-=======
 #: ../../fe_utils/string_utils.c:434
->>>>>>> 3d6a8289
 #, c-format
 msgid "shell command argument contains a newline or carriage return: \"%s\"\n"
 msgstr "аргумент командної оболонки містить символ нового рядка або повернення каретки: \"%s\"\n"
 
-<<<<<<< HEAD
-#: ../../fe_utils/string_utils.c:760
-=======
 #: ../../fe_utils/string_utils.c:607
->>>>>>> 3d6a8289
 #, c-format
 msgid "database name contains a newline or carriage return: \"%s\"\n"
 msgstr "назва бази даних містить символ нового рядка або повернення каретки: \"%s\"\n"
@@ -283,307 +262,156 @@
 msgid "could not get junction for \"%s\": %s\n"
 msgstr "не вдалося встановити сполучення для \"%s\": %s\n"
 
-<<<<<<< HEAD
-#: initdb.c:369
-#, c-format
-msgid "_wsetlocale() failed"
-msgstr "_wsetlocale() завершився невдало"
-
-#: initdb.c:376
-#, c-format
-msgid "setlocale() failed"
-msgstr "setlocale() завершився невдало"
-
-#: initdb.c:390
-#, c-format
-msgid "failed to restore old locale"
-msgstr "не вдалося відновити старі локалі"
-
-#: initdb.c:393
-#, c-format
-msgid "failed to restore old locale \"%s\""
-msgstr "не вдалося відновити стару локаль \"%s\""
-
-#: initdb.c:682 initdb.c:1674
-=======
 #: initdb.c:627 initdb.c:1619
->>>>>>> 3d6a8289
 #, c-format
 msgid "could not open file \"%s\" for reading: %m"
 msgstr "не вдалося відкрити файл \"%s\" для читання: %m"
 
-<<<<<<< HEAD
-#: initdb.c:726 initdb.c:1030 initdb.c:1050
-=======
 #: initdb.c:671 initdb.c:975 initdb.c:995
->>>>>>> 3d6a8289
 #, c-format
 msgid "could not open file \"%s\" for writing: %m"
 msgstr "не вдалося відкрити файл \"%s\" для запису: %m"
 
-<<<<<<< HEAD
-#: initdb.c:730 initdb.c:1033 initdb.c:1052
-=======
 #: initdb.c:675 initdb.c:978 initdb.c:997
->>>>>>> 3d6a8289
 #, c-format
 msgid "could not write file \"%s\": %m"
 msgstr "не вдалося записати файл \"%s\": %m"
 
-<<<<<<< HEAD
-#: initdb.c:734
-=======
 #: initdb.c:679
->>>>>>> 3d6a8289
 #, c-format
 msgid "could not close file \"%s\": %m"
 msgstr "неможливо закрити файл \"%s\": %m"
 
-<<<<<<< HEAD
-#: initdb.c:768
-=======
 #: initdb.c:713
->>>>>>> 3d6a8289
 #, c-format
 msgid "removing data directory \"%s\""
 msgstr "видалення даних з директорії \"%s\""
 
-<<<<<<< HEAD
-#: initdb.c:770
-=======
 #: initdb.c:715
->>>>>>> 3d6a8289
 #, c-format
 msgid "failed to remove data directory"
 msgstr "не вдалося видалити дані директорії"
 
-<<<<<<< HEAD
-#: initdb.c:774
-=======
 #: initdb.c:719
->>>>>>> 3d6a8289
 #, c-format
 msgid "removing contents of data directory \"%s\""
 msgstr "видалення даних з директорії \"%s\""
 
-<<<<<<< HEAD
-#: initdb.c:777
-=======
 #: initdb.c:722
->>>>>>> 3d6a8289
 #, c-format
 msgid "failed to remove contents of data directory"
 msgstr "не вдалося видалити дані директорії"
 
-<<<<<<< HEAD
-#: initdb.c:782
-=======
 #: initdb.c:727
->>>>>>> 3d6a8289
 #, c-format
 msgid "removing WAL directory \"%s\""
 msgstr "видалення WAL директорії \"%s\""
 
-<<<<<<< HEAD
-#: initdb.c:784
-=======
 #: initdb.c:729
->>>>>>> 3d6a8289
 #, c-format
 msgid "failed to remove WAL directory"
 msgstr "не вдалося видалити директорію WAL"
 
-<<<<<<< HEAD
-#: initdb.c:788
-=======
 #: initdb.c:733
->>>>>>> 3d6a8289
 #, c-format
 msgid "removing contents of WAL directory \"%s\""
 msgstr "видалення даних з директорії WAL \"%s\""
 
-<<<<<<< HEAD
-#: initdb.c:790
-=======
 #: initdb.c:735
->>>>>>> 3d6a8289
 #, c-format
 msgid "failed to remove contents of WAL directory"
 msgstr "не вдалося видалити дані директорії WAL"
 
-<<<<<<< HEAD
-#: initdb.c:797
-=======
 #: initdb.c:742
->>>>>>> 3d6a8289
 #, c-format
 msgid "data directory \"%s\" not removed at user's request"
 msgstr "директорія даних \"%s\" не видалена за запитом користувача"
 
-<<<<<<< HEAD
-#: initdb.c:801
-=======
 #: initdb.c:746
->>>>>>> 3d6a8289
 #, c-format
 msgid "WAL directory \"%s\" not removed at user's request"
 msgstr "директорія WAL \"%s\" не видалена за запитом користувача"
 
-<<<<<<< HEAD
-#: initdb.c:819
-=======
 #: initdb.c:764
->>>>>>> 3d6a8289
 #, c-format
 msgid "cannot be run as root"
 msgstr "не може виконуватись як root"
 
-<<<<<<< HEAD
-#: initdb.c:820
-=======
 #: initdb.c:765
->>>>>>> 3d6a8289
 #, c-format
 msgid "Please log in (using, e.g., \"su\") as the (unprivileged) user that will own the server process."
 msgstr "Будь ласка, увійдіть (за допомогою, наприклад, \"su\") як (непривілейований) користувач, від імені якого буде запущено серверний процес."
 
-<<<<<<< HEAD
-#: initdb.c:852
-=======
 #: initdb.c:797
->>>>>>> 3d6a8289
 #, c-format
 msgid "\"%s\" is not a valid server encoding name"
 msgstr "\"%s\" невірне ім'я серверного кодування"
 
-<<<<<<< HEAD
-#: initdb.c:996
-=======
 #: initdb.c:941
->>>>>>> 3d6a8289
 #, c-format
 msgid "file \"%s\" does not exist"
 msgstr "файл \"%s\" не існує"
 
-<<<<<<< HEAD
-#: initdb.c:997 initdb.c:1002 initdb.c:1009
-=======
 #: initdb.c:942 initdb.c:947 initdb.c:954
->>>>>>> 3d6a8289
 #, c-format
 msgid "This might mean you have a corrupted installation or identified the wrong directory with the invocation option -L."
 msgstr "Це означає, що ваша інсталяція пошкоджена або в параметрі -L задана неправильна директорія."
 
-<<<<<<< HEAD
-#: initdb.c:1001
-=======
 #: initdb.c:946
->>>>>>> 3d6a8289
 #, c-format
 msgid "could not access file \"%s\": %m"
 msgstr "немає доступу до файлу \"%s\": %m"
 
-<<<<<<< HEAD
-#: initdb.c:1008
-=======
 #: initdb.c:953
->>>>>>> 3d6a8289
 #, c-format
 msgid "file \"%s\" is not a regular file"
 msgstr "файл \"%s\" не є звичайним файлом"
 
-<<<<<<< HEAD
-#: initdb.c:1141
-=======
 #: initdb.c:1086
->>>>>>> 3d6a8289
 #, c-format
 msgid "selecting dynamic shared memory implementation ... "
 msgstr "обирається реалізація динамічної спільної пам'яті ... "
 
-<<<<<<< HEAD
-#: initdb.c:1150
-=======
 #: initdb.c:1095
->>>>>>> 3d6a8289
 #, c-format
 msgid "selecting default \"max_connections\" ... "
 msgstr "обирається значення \"max_connections\" за замовчуванням... \n"
 " "
 
-<<<<<<< HEAD
-#: initdb.c:1170
-=======
 #: initdb.c:1115
->>>>>>> 3d6a8289
 #, c-format
 msgid "selecting default \"shared_buffers\" ... "
 msgstr "обирається значення \"shared_buffers\" за замовчуванням... "
 
-<<<<<<< HEAD
-#: initdb.c:1193
-=======
 #: initdb.c:1138
->>>>>>> 3d6a8289
 #, c-format
 msgid "selecting default time zone ... "
 msgstr "обирається часовий пояс за замовчуванням ... "
 
-<<<<<<< HEAD
-#: initdb.c:1272
-msgid "creating configuration files ... "
-msgstr "створення конфігураційних файлів... "
-
-#: initdb.c:1425 initdb.c:1439 initdb.c:1506 initdb.c:1517
-=======
 #: initdb.c:1217
 msgid "creating configuration files ... "
 msgstr "створення конфігураційних файлів... "
 
 #: initdb.c:1370 initdb.c:1384 initdb.c:1451 initdb.c:1462
->>>>>>> 3d6a8289
 #, c-format
 msgid "could not change permissions of \"%s\": %m"
 msgstr "неможливо змінити дозволи \"%s\": %m"
 
-<<<<<<< HEAD
-#: initdb.c:1536
-=======
 #: initdb.c:1481
->>>>>>> 3d6a8289
 #, c-format
 msgid "running bootstrap script ... "
 msgstr "виконуємо сценарій ініціалізації ... "
 
-<<<<<<< HEAD
-#: initdb.c:1548
-=======
 #: initdb.c:1493
->>>>>>> 3d6a8289
 #, c-format
 msgid "input file \"%s\" does not belong to PostgreSQL %s"
 msgstr "вхідний файл \"%s\" не належить PostgreSQL %s"
 
-<<<<<<< HEAD
-#: initdb.c:1550
-=======
 #: initdb.c:1495
->>>>>>> 3d6a8289
 #, c-format
 msgid "Specify the correct path using the option -L."
 msgstr "Вкажіть правильний шлях за допомогою параметру -L."
 
-<<<<<<< HEAD
-#: initdb.c:1652
-msgid "Enter new superuser password: "
-msgstr "Введіть новий пароль для superuser: "
-
-#: initdb.c:1653
-msgid "Enter it again: "
-msgstr "Введіть знову: "
-
-#: initdb.c:1656
-=======
 #: initdb.c:1597
 msgid "Enter new superuser password: "
 msgstr "Введіть новий пароль для superuser: "
@@ -593,331 +421,188 @@
 msgstr "Введіть знову: "
 
 #: initdb.c:1601
->>>>>>> 3d6a8289
 #, c-format
 msgid "Passwords didn't match.\n"
 msgstr "Паролі не співпадають.\n"
 
-<<<<<<< HEAD
-#: initdb.c:1680
-=======
 #: initdb.c:1625
->>>>>>> 3d6a8289
 #, c-format
 msgid "could not read password from file \"%s\": %m"
 msgstr "не вдалося прочитати пароль з файлу \"%s\": %m"
 
-<<<<<<< HEAD
-#: initdb.c:1683
-=======
 #: initdb.c:1628
->>>>>>> 3d6a8289
 #, c-format
 msgid "password file \"%s\" is empty"
 msgstr "файл з паролями \"%s\" є порожнім"
 
-<<<<<<< HEAD
-#: initdb.c:2095
-=======
 #: initdb.c:2040
->>>>>>> 3d6a8289
 #, c-format
 msgid "caught signal\n"
 msgstr "отримано сигнал\n"
 
-<<<<<<< HEAD
-#: initdb.c:2101
-=======
 #: initdb.c:2046
->>>>>>> 3d6a8289
 #, c-format
 msgid "could not write to child process: %s\n"
 msgstr "не вдалося написати у дочірній процес: %s\n"
 
-<<<<<<< HEAD
-#: initdb.c:2109
-=======
 #: initdb.c:2054
->>>>>>> 3d6a8289
 #, c-format
 msgid "ok\n"
 msgstr "ok\n"
 
-<<<<<<< HEAD
-#: initdb.c:2191 initdb.c:2237
-=======
 #: initdb.c:2143
 #, c-format
 msgid "setlocale() failed"
 msgstr "setlocale() завершився невдало"
 
 #: initdb.c:2161
->>>>>>> 3d6a8289
-#, c-format
-msgid "locale name \"%s\" contains non-ASCII characters"
-msgstr "назва локалі \"%s\" містить не-ASCII символи"
-
-<<<<<<< HEAD
-#: initdb.c:2217
-=======
+#, c-format
+msgid "failed to restore old locale \"%s\""
+msgstr "не вдалося відновити стару локаль \"%s\""
+
 #: initdb.c:2169
->>>>>>> 3d6a8289
 #, c-format
 msgid "invalid locale name \"%s\""
 msgstr "не допустиме ім'я локалі \"%s\""
 
-<<<<<<< HEAD
-#: initdb.c:2218
-=======
 #: initdb.c:2170
->>>>>>> 3d6a8289
 #, c-format
 msgid "If the locale name is specific to ICU, use --icu-locale."
 msgstr "Якщо ім'я локалі характерне для ICU, використовуйте --icu-locale."
 
-<<<<<<< HEAD
-#: initdb.c:2231
-=======
 #: initdb.c:2183
->>>>>>> 3d6a8289
 #, c-format
 msgid "invalid locale settings; check LANG and LC_* environment variables"
 msgstr "неприпустимі параметри локалі; перевірте LANG та LC_* змінні середовища"
 
-<<<<<<< HEAD
-#: initdb.c:2262 initdb.c:2286
-=======
 #: initdb.c:2209 initdb.c:2233
->>>>>>> 3d6a8289
 #, c-format
 msgid "encoding mismatch"
 msgstr "невідповідність кодування"
 
-<<<<<<< HEAD
-#: initdb.c:2263
-=======
 #: initdb.c:2210
->>>>>>> 3d6a8289
 #, c-format
 msgid "The encoding you selected (%s) and the encoding that the selected locale uses (%s) do not match. This would lead to misbehavior in various character string processing functions."
 msgstr "Вибране вами кодування (%s) і кодування, яке використовує обрана локаль (%s) не збігаються. Це призведе до неправильної поведінки у різних функціях обробки символьних рядків."
 
-<<<<<<< HEAD
-#: initdb.c:2268 initdb.c:2289
-=======
 #: initdb.c:2215 initdb.c:2236
->>>>>>> 3d6a8289
 #, c-format
 msgid "Rerun %s and either do not specify an encoding explicitly, or choose a matching combination."
 msgstr "Перезапустіть %s і або не вказуйте кодування прямо або виберіть відповідну комбінацію."
 
-<<<<<<< HEAD
-#: initdb.c:2287
-=======
 #: initdb.c:2234
->>>>>>> 3d6a8289
 #, c-format
 msgid "The encoding you selected (%s) is not supported with the ICU provider."
 msgstr "Обране вами кодування (%s) не підтримується провайдером ICU."
 
-<<<<<<< HEAD
-#: initdb.c:2338
-=======
 #: initdb.c:2285
->>>>>>> 3d6a8289
 #, c-format
 msgid "could not convert locale name \"%s\" to language tag: %s"
 msgstr "не вдалося перетворити локальну назву \"%s\" на мітку мови: %s"
 
-<<<<<<< HEAD
-#: initdb.c:2344 initdb.c:2396 initdb.c:2488
-=======
 #: initdb.c:2291 initdb.c:2343 initdb.c:2435
->>>>>>> 3d6a8289
 #, c-format
 msgid "ICU is not supported in this build"
 msgstr "ICU не підтримується в цій збірці"
 
-<<<<<<< HEAD
-#: initdb.c:2367
-=======
 #: initdb.c:2314
->>>>>>> 3d6a8289
 #, c-format
 msgid "could not get language from locale \"%s\": %s"
 msgstr "не вдалося отримати мову з локалі \"%s\": %s"
 
-<<<<<<< HEAD
-#: initdb.c:2393
-=======
 #: initdb.c:2340
->>>>>>> 3d6a8289
 #, c-format
 msgid "locale \"%s\" has unknown language \"%s\""
 msgstr "locale \"%s\" має невідому мову \"%s\""
 
-<<<<<<< HEAD
-#: initdb.c:2454
+#: initdb.c:2401
 #, c-format
 msgid "locale must be specified if provider is %s"
 msgstr "потрібно вказати локаль для провайдера %s"
 
-#: initdb.c:2465
+#: initdb.c:2412
 #, c-format
 msgid "invalid locale name \"%s\" for builtin provider"
 msgstr "неприпустиме ім'я локалі \"%s\" для вбудованого провайдера"
 
-#: initdb.c:2476
-=======
-#: initdb.c:2401
-#, c-format
-msgid "locale must be specified if provider is %s"
-msgstr "потрібно вказати локаль для провайдера %s"
-
-#: initdb.c:2412
-#, c-format
-msgid "invalid locale name \"%s\" for builtin provider"
-msgstr "неприпустиме ім'я локалі \"%s\" для вбудованого провайдера"
-
 #: initdb.c:2423
->>>>>>> 3d6a8289
 #, c-format
 msgid "Using language tag \"%s\" for ICU locale \"%s\".\n"
 msgstr "Використання мітки мови \"%s\" для локалі ICU \"%s\".\n"
 
-<<<<<<< HEAD
-#: initdb.c:2499
-=======
 #: initdb.c:2446
->>>>>>> 3d6a8289
 #, c-format
 msgid "%s initializes a PostgreSQL database cluster.\n\n"
 msgstr "%s ініціалізує кластер баз даних PostgreSQL.\n\n"
 
-<<<<<<< HEAD
-#: initdb.c:2500
-=======
 #: initdb.c:2447
->>>>>>> 3d6a8289
 #, c-format
 msgid "Usage:\n"
 msgstr "Використання:\n"
 
-<<<<<<< HEAD
-#: initdb.c:2501
-=======
 #: initdb.c:2448
->>>>>>> 3d6a8289
 #, c-format
 msgid "  %s [OPTION]... [DATADIR]\n"
 msgstr "  %s [OPTION]... [DATADIR]\n"
 
-<<<<<<< HEAD
-#: initdb.c:2502
-=======
 #: initdb.c:2449
->>>>>>> 3d6a8289
 #, c-format
 msgid "\n"
 "Options:\n"
 msgstr "\n"
 "Параметри:\n"
 
-<<<<<<< HEAD
-#: initdb.c:2503
-=======
 #: initdb.c:2450
->>>>>>> 3d6a8289
 #, c-format
 msgid "  -A, --auth=METHOD         default authentication method for local connections\n"
 msgstr "  -A, -- auth=METHOD метод аутентифікації за замовчуванням для локальних підключень\n"
 
-<<<<<<< HEAD
-#: initdb.c:2504
-=======
 #: initdb.c:2451
->>>>>>> 3d6a8289
 #, c-format
 msgid "      --auth-host=METHOD    default authentication method for local TCP/IP connections\n"
 msgstr "      --auth-host=METHOD     метод аутентифікації за замовчуванням для локального TCP/IP підключення\n"
 
-<<<<<<< HEAD
-#: initdb.c:2505
-=======
 #: initdb.c:2452
->>>>>>> 3d6a8289
 #, c-format
 msgid "      --auth-local=METHOD   default authentication method for local-socket connections\n"
 msgstr "      --auth-local=METHOD   метод аутентифікації за замовчуванням для локального під'єднання через сокет\n"
 
-<<<<<<< HEAD
-#: initdb.c:2506
-=======
 #: initdb.c:2453
->>>>>>> 3d6a8289
 #, c-format
 msgid " [-D, --pgdata=]DATADIR     location for this database cluster\n"
 msgstr " [-D - pgdata =] DATADIR розташування кластеру цієї бази даних\n"
 
-<<<<<<< HEAD
-#: initdb.c:2507
-=======
 #: initdb.c:2454
->>>>>>> 3d6a8289
 #, c-format
 msgid "  -E, --encoding=ENCODING   set default encoding for new databases\n"
 msgstr "  -E, --encoding=ENCODING встановлення кодування за замовчуванням для нової бази даних\n"
 
-<<<<<<< HEAD
-#: initdb.c:2508
-=======
 #: initdb.c:2455
->>>>>>> 3d6a8289
 #, c-format
 msgid "  -g, --allow-group-access  allow group read/execute on data directory\n"
 msgstr "  -g, --allow-group-access дозволити читати/виконувати у каталозі даних для групи\n"
 
-<<<<<<< HEAD
-#: initdb.c:2509
-=======
 #: initdb.c:2456
->>>>>>> 3d6a8289
 #, c-format
 msgid "      --icu-locale=LOCALE   set ICU locale ID for new databases\n"
 msgstr "      --icu-locale=LOCALE встановлює ідентифікатор мови ICU для нових баз даних\n"
 
-<<<<<<< HEAD
-#: initdb.c:2510
-=======
 #: initdb.c:2457
->>>>>>> 3d6a8289
 #, c-format
 msgid "      --icu-rules=RULES     set additional ICU collation rules for new databases\n"
 msgstr "      --icu-rules=RULES встановити додаткові правила сортування в ICU для нових баз даних\n"
 
-<<<<<<< HEAD
-#: initdb.c:2511
-=======
 #: initdb.c:2458
->>>>>>> 3d6a8289
 #, c-format
 msgid "  -k, --data-checksums      use data page checksums\n"
 msgstr "  -k, --data-checksums      використовувати контрольні суми сторінок\n"
 
-<<<<<<< HEAD
-#: initdb.c:2512
-=======
 #: initdb.c:2459
->>>>>>> 3d6a8289
 #, c-format
 msgid "      --locale=LOCALE       set default locale for new databases\n"
 msgstr "      --locale=LOCALE       встановлює локаль за замовчуванням для нових баз даних\n"
 
-<<<<<<< HEAD
-#: initdb.c:2513
-=======
 #: initdb.c:2460
->>>>>>> 3d6a8289
 #, c-format
 msgid "      --lc-collate=, --lc-ctype=, --lc-messages=LOCALE\n"
 "      --lc-monetary=, --lc-numeric=, --lc-time=LOCALE\n"
@@ -928,230 +613,132 @@
 "                            встановлення локалі за замовчуванням для відповідної категорії в\n"
 "                            нових базах даних (замість значення з середовища)\n"
 
-<<<<<<< HEAD
-#: initdb.c:2517
-=======
 #: initdb.c:2464
->>>>>>> 3d6a8289
 #, c-format
 msgid "      --no-locale           equivalent to --locale=C\n"
 msgstr "      --no-locale           еквівалентно --locale=C\n"
 
-<<<<<<< HEAD
-#: initdb.c:2518
-=======
 #: initdb.c:2465
->>>>>>> 3d6a8289
 #, c-format
 msgid "      --builtin-locale=LOCALE\n"
 "                            set builtin locale name for new databases\n"
 msgstr "      --builtin-locale=LOCALE\n"
 "                            встановити ім'я вбудованої локалі для нових баз даних\n"
 
-<<<<<<< HEAD
-#: initdb.c:2520
-=======
 #: initdb.c:2467
->>>>>>> 3d6a8289
 #, c-format
 msgid "      --locale-provider={builtin|libc|icu}\n"
 "                            set default locale provider for new databases\n"
 msgstr "      --locale-provider={builtin|libc|icu}\n"
 "                            встановлює провайдер локалі за замовченням для нових баз даних\n"
 
-<<<<<<< HEAD
-#: initdb.c:2522
-=======
 #: initdb.c:2469
->>>>>>> 3d6a8289
 #, c-format
 msgid "      --pwfile=FILE         read password for the new superuser from file\n"
 msgstr "      --pwfile=FILE         прочитати пароль для нового суперкористувача з файлу\n"
 
-<<<<<<< HEAD
-#: initdb.c:2523
-=======
 #: initdb.c:2470
->>>>>>> 3d6a8289
 #, c-format
 msgid "  -T, --text-search-config=CFG\n"
 "                            default text search configuration\n"
 msgstr "  -T, --text-search-config=CFG                             конфігурація текстового пошуку за замовчуванням\n"
 
-<<<<<<< HEAD
-#: initdb.c:2525
-=======
 #: initdb.c:2472
->>>>>>> 3d6a8289
 #, c-format
 msgid "  -U, --username=NAME       database superuser name\n"
 msgstr "  -U, --username=NAME         ім'я суперкористувача бази даних\n"
 
-<<<<<<< HEAD
-#: initdb.c:2526
-=======
 #: initdb.c:2473
->>>>>>> 3d6a8289
 #, c-format
 msgid "  -W, --pwprompt            prompt for a password for the new superuser\n"
 msgstr "  -W, --pwprompt           запитувати пароль нового суперкористувача\n"
 
-<<<<<<< HEAD
-#: initdb.c:2527
-=======
 #: initdb.c:2474
->>>>>>> 3d6a8289
 #, c-format
 msgid "  -X, --waldir=WALDIR       location for the write-ahead log directory\n"
 msgstr "  -X, --waldir=WALDIR       розташування журналу попереднього запису\n"
 
-<<<<<<< HEAD
-#: initdb.c:2528
-=======
 #: initdb.c:2475
->>>>>>> 3d6a8289
 #, c-format
 msgid "      --wal-segsize=SIZE    size of WAL segments, in megabytes\n"
 msgstr "      --wal-segsize=SIZE     розмір сегментів WAL у мегабайтах\n"
 
-<<<<<<< HEAD
-#: initdb.c:2529
-=======
 #: initdb.c:2476
->>>>>>> 3d6a8289
 #, c-format
 msgid "\n"
 "Less commonly used options:\n"
 msgstr "\n"
 "Рідковживані параметри:\n"
 
-<<<<<<< HEAD
-#: initdb.c:2530
-=======
 #: initdb.c:2477
->>>>>>> 3d6a8289
 #, c-format
 msgid "  -c, --set NAME=VALUE      override default setting for server parameter\n"
 msgstr "  -c, --set NAME=VALUE перевизначити параметр за замовчуванням для параметра сервера\n"
 
-<<<<<<< HEAD
-#: initdb.c:2531
-=======
 #: initdb.c:2478
->>>>>>> 3d6a8289
 #, c-format
 msgid "  -d, --debug               generate lots of debugging output\n"
 msgstr "  -d, --debug             генерувати багато налагоджувальних повідомлень\n"
 
-<<<<<<< HEAD
-#: initdb.c:2532
-=======
 #: initdb.c:2479
->>>>>>> 3d6a8289
 #, c-format
 msgid "      --discard-caches      set debug_discard_caches=1\n"
 msgstr "      --discard-caches встановити debug_discard_caches=1\n"
 
-<<<<<<< HEAD
-#: initdb.c:2533
-=======
 #: initdb.c:2480
->>>>>>> 3d6a8289
 #, c-format
 msgid "  -L DIRECTORY              where to find the input files\n"
 msgstr "  -L DIRECTORY              розташування вхідних файлів\n"
 
-<<<<<<< HEAD
-#: initdb.c:2534
-=======
 #: initdb.c:2481
->>>>>>> 3d6a8289
 #, c-format
 msgid "  -n, --no-clean            do not clean up after errors\n"
 msgstr "  -n, --no-clean             не очищувати після помилок\n"
 " \n"
 
-<<<<<<< HEAD
-#: initdb.c:2535
-=======
 #: initdb.c:2482
->>>>>>> 3d6a8289
 #, c-format
 msgid "  -N, --no-sync             do not wait for changes to be written safely to disk\n"
 msgstr "  -N, --no-sync          не чекати на безпечний запис змін на диск\n"
 
-<<<<<<< HEAD
-#: initdb.c:2536
-=======
 #: initdb.c:2483
->>>>>>> 3d6a8289
 #, c-format
 msgid "      --no-instructions     do not print instructions for next steps\n"
 msgstr "      --no-instructions не друкувати інструкції для наступних кроків\n"
 
-<<<<<<< HEAD
-#: initdb.c:2537
+#: initdb.c:2484
 #, c-format
 msgid "  -s, --show                show internal settings, then exit\n"
 msgstr "  -s, --show                показати внутрішні налаштування і вийти\n"
 
-#: initdb.c:2538
+#: initdb.c:2485
 #, c-format
 msgid "      --sync-method=METHOD  set method for syncing files to disk\n"
 msgstr "      --sync-method=METHOD  встановити метод синхронізації файлів на диск\n"
 
-#: initdb.c:2539
-=======
-#: initdb.c:2484
-#, c-format
-msgid "  -s, --show                show internal settings, then exit\n"
-msgstr "  -s, --show                показати внутрішні налаштування і вийти\n"
-
-#: initdb.c:2485
-#, c-format
-msgid "      --sync-method=METHOD  set method for syncing files to disk\n"
-msgstr "      --sync-method=METHOD  встановити метод синхронізації файлів на диск\n"
-
 #: initdb.c:2486
->>>>>>> 3d6a8289
 #, c-format
 msgid "  -S, --sync-only           only sync database files to disk, then exit\n"
 msgstr "  -S, --sync-only           лише синхронізувати файли бази даних на диск, потім вийти\n"
 
-<<<<<<< HEAD
-#: initdb.c:2540
-=======
 #: initdb.c:2487
->>>>>>> 3d6a8289
 #, c-format
 msgid "\n"
 "Other options:\n"
 msgstr "\n"
 "Інші параметри:\n"
 
-<<<<<<< HEAD
-#: initdb.c:2541
-=======
 #: initdb.c:2488
->>>>>>> 3d6a8289
 #, c-format
 msgid "  -V, --version             output version information, then exit\n"
 msgstr "  -V, --version            вивести інформацію про версію і вийти\n"
 
-<<<<<<< HEAD
-#: initdb.c:2542
-=======
 #: initdb.c:2489
->>>>>>> 3d6a8289
 #, c-format
 msgid "  -?, --help                show this help, then exit\n"
 msgstr "  -?, --help               показати цю довідку, потім вийти\n"
 
-<<<<<<< HEAD
-#: initdb.c:2543
-=======
 #: initdb.c:2490
->>>>>>> 3d6a8289
 #, c-format
 msgid "\n"
 "If the data directory is not specified, the environment variable PGDATA\n"
@@ -1159,139 +746,79 @@
 msgstr "\n"
 "Якщо каталог даних не вказано, використовується змінна середовища PGDATA.\n"
 
-<<<<<<< HEAD
-#: initdb.c:2545
-=======
 #: initdb.c:2492
->>>>>>> 3d6a8289
 #, c-format
 msgid "\n"
 "Report bugs to <%s>.\n"
 msgstr "\n"
 "Повідомляти про помилки на <%s>.\n"
 
-<<<<<<< HEAD
-#: initdb.c:2546
-=======
 #: initdb.c:2493
->>>>>>> 3d6a8289
 #, c-format
 msgid "%s home page: <%s>\n"
 msgstr "Домашня сторінка %s: <%s>\n"
 
-<<<<<<< HEAD
-#: initdb.c:2570
-=======
 #: initdb.c:2517
->>>>>>> 3d6a8289
 #, c-format
 msgid "invalid authentication method \"%s\" for \"%s\" connections"
 msgstr "неприпустимий спосіб автентифікації \"%s\" для \"%s\" підключення"
 
-<<<<<<< HEAD
-#: initdb.c:2584
-=======
 #: initdb.c:2531
->>>>>>> 3d6a8289
 #, c-format
 msgid "must specify a password for the superuser to enable password authentication"
 msgstr "необхідно вказати пароль суперкористувача для активації автентифікації за допомогою пароля"
 
-<<<<<<< HEAD
-#: initdb.c:2603
-=======
 #: initdb.c:2550
->>>>>>> 3d6a8289
 #, c-format
 msgid "no data directory specified"
 msgstr "каталог даних не вказано"
 
-<<<<<<< HEAD
-#: initdb.c:2604
-=======
 #: initdb.c:2551
->>>>>>> 3d6a8289
 #, c-format
 msgid "You must identify the directory where the data for this database system will reside.  Do this with either the invocation option -D or the environment variable PGDATA."
 msgstr "Ви повинні зазначити каталог, де будуть зберігатися дані цієї системи баз даних. Зробіть це або параметром -D, або змінною середовища PGDATA."
 
-<<<<<<< HEAD
-#: initdb.c:2621
-=======
 #: initdb.c:2568
->>>>>>> 3d6a8289
 #, c-format
 msgid "could not set environment"
 msgstr "не вдалося встановити середовище"
 
-<<<<<<< HEAD
-#: initdb.c:2639
-=======
 #: initdb.c:2586
->>>>>>> 3d6a8289
 #, c-format
 msgid "program \"%s\" is needed by %s but was not found in the same directory as \"%s\""
 msgstr "програма \"%s\" потрібна для %s, але не знайдена в тому ж каталозі, що й \"%s\""
 
-<<<<<<< HEAD
-#: initdb.c:2642
-=======
 #: initdb.c:2589
->>>>>>> 3d6a8289
 #, c-format
 msgid "program \"%s\" was found by \"%s\" but was not the same version as %s"
 msgstr "програма \"%s\" знайдена для \"%s\", але має відмінну версію від %s"
 
-<<<<<<< HEAD
-#: initdb.c:2657
-=======
 #: initdb.c:2604
->>>>>>> 3d6a8289
 #, c-format
 msgid "input file location must be an absolute path"
 msgstr "розташування вхідного файлу має бути абсолютним шляхом"
 
-<<<<<<< HEAD
-#: initdb.c:2674
-=======
 #: initdb.c:2621
->>>>>>> 3d6a8289
 #, c-format
 msgid "The database cluster will be initialized with locale \"%s\".\n"
 msgstr "Кластер бази даних буде ініціалізовано з локалізацією \"%s\".\n"
 
-<<<<<<< HEAD
-#: initdb.c:2677
-=======
 #: initdb.c:2624
->>>>>>> 3d6a8289
 #, c-format
 msgid "The database cluster will be initialized with this locale configuration:\n"
 msgstr "Кластер бази даних буде ініціалізовано з локалізацією:\n"
 
-<<<<<<< HEAD
-#: initdb.c:2678
-=======
 #: initdb.c:2625
->>>>>>> 3d6a8289
 #, c-format
 msgid "  locale provider:   %s\n"
 msgstr "  провайдер локалі:   %s\n"
 
-<<<<<<< HEAD
-#: initdb.c:2680
-=======
 #: initdb.c:2627
->>>>>>> 3d6a8289
 #, c-format
 msgid "  default collation: %s\n"
 msgstr "  стандартне сортування: %s\n"
 
-<<<<<<< HEAD
-#: initdb.c:2681
-=======
 #: initdb.c:2628
->>>>>>> 3d6a8289
 #, c-format
 msgid "  LC_COLLATE:  %s\n"
 "  LC_CTYPE:    %s\n"
@@ -1306,384 +833,216 @@
 "  LC_NUMERIC:  %s\n"
 "  LC_TIME:     %s\n"
 
-<<<<<<< HEAD
-#: initdb.c:2711
-=======
 #: initdb.c:2658
->>>>>>> 3d6a8289
 #, c-format
 msgid "could not find suitable encoding for locale \"%s\""
 msgstr "не вдалося знайти відповідне кодування для локалі \"%s\""
 
-<<<<<<< HEAD
-#: initdb.c:2713
-=======
 #: initdb.c:2660
->>>>>>> 3d6a8289
 #, c-format
 msgid "Rerun %s with the -E option."
 msgstr "Перезапустіть %s з параметром -E."
 
-<<<<<<< HEAD
-#: initdb.c:2714 initdb.c:3257 initdb.c:3377 initdb.c:3397
-=======
 #: initdb.c:2661 initdb.c:3204 initdb.c:3324 initdb.c:3344
->>>>>>> 3d6a8289
 #, c-format
 msgid "Try \"%s --help\" for more information."
 msgstr "Спробуйте \"%s --help\" для додаткової інформації."
 
-<<<<<<< HEAD
-#: initdb.c:2726
-=======
 #: initdb.c:2673
->>>>>>> 3d6a8289
 #, c-format
 msgid "Encoding \"%s\" implied by locale is not allowed as a server-side encoding.\n"
 "The default database encoding will be set to \"%s\" instead.\n"
 msgstr "Кодування \"%s\", що очікується локалізацією, не дозволено у якості кодування сервера.\n"
 "Замість нього буде встановлене кодування \"%s\" за замовчуванням.\n"
 
-<<<<<<< HEAD
-#: initdb.c:2731
-=======
 #: initdb.c:2678
->>>>>>> 3d6a8289
 #, c-format
 msgid "locale \"%s\" requires unsupported encoding \"%s\""
 msgstr "локалізація \"%s\" потребує кодування \"%s\", що не підтримується"
 
-<<<<<<< HEAD
-#: initdb.c:2733
-=======
 #: initdb.c:2680
->>>>>>> 3d6a8289
 #, c-format
 msgid "Encoding \"%s\" is not allowed as a server-side encoding."
 msgstr "Кодування \"%s\" не допускається як кодування сервера."
 
-<<<<<<< HEAD
-#: initdb.c:2735
-=======
 #: initdb.c:2682
->>>>>>> 3d6a8289
 #, c-format
 msgid "Rerun %s with a different locale selection."
 msgstr "Перезапустіть %s з іншим вибором локалі."
 
-<<<<<<< HEAD
-#: initdb.c:2743
-=======
 #: initdb.c:2690
->>>>>>> 3d6a8289
 #, c-format
 msgid "The default database encoding has accordingly been set to \"%s\".\n"
 msgstr "Кодування бази даних за замовчуванням встановлено: \"%s\".\n"
 
-<<<<<<< HEAD
-#: initdb.c:2757
-=======
 #: initdb.c:2704
->>>>>>> 3d6a8289
 #, c-format
 msgid "builtin provider locale \"%s\" requires encoding \"%s\""
 msgstr "локаль вбудованого провайдера \"%s\" вимагає кодування \"%s\""
 
-<<<<<<< HEAD
-#: initdb.c:2819
-=======
 #: initdb.c:2766
->>>>>>> 3d6a8289
 #, c-format
 msgid "could not find suitable text search configuration for locale \"%s\""
 msgstr "не вдалося знайти відповідну конфігурацію текстового пошуку для локалі\"%s\""
 
-<<<<<<< HEAD
-#: initdb.c:2830
-=======
 #: initdb.c:2777
->>>>>>> 3d6a8289
 #, c-format
 msgid "suitable text search configuration for locale \"%s\" is unknown"
 msgstr "відповідна конфігурація текстового пошуку для локалі \"%s\" невідома"
 
-<<<<<<< HEAD
-#: initdb.c:2835
-=======
 #: initdb.c:2782
->>>>>>> 3d6a8289
 #, c-format
 msgid "specified text search configuration \"%s\" might not match locale \"%s\""
 msgstr "вказана конфігурація текстового пошуку \"%s\" може не підходити локалі \"%s\""
 
-<<<<<<< HEAD
-#: initdb.c:2840
-=======
 #: initdb.c:2787
->>>>>>> 3d6a8289
 #, c-format
 msgid "The default text search configuration will be set to \"%s\".\n"
 msgstr "Конфігурація текстового пошуку за замовчуванням буде встановлена в \"%s\".\n"
 
-<<<<<<< HEAD
-#: initdb.c:2883 initdb.c:2954
-=======
 #: initdb.c:2830 initdb.c:2901
->>>>>>> 3d6a8289
 #, c-format
 msgid "creating directory %s ... "
 msgstr "створення каталогу %s... "
 
-<<<<<<< HEAD
-#: initdb.c:2888 initdb.c:2959 initdb.c:3007 initdb.c:3064
-=======
 #: initdb.c:2835 initdb.c:2906 initdb.c:2954 initdb.c:3011
->>>>>>> 3d6a8289
 #, c-format
 msgid "could not create directory \"%s\": %m"
 msgstr "не вдалося створити каталог \"%s\": %m"
 
-<<<<<<< HEAD
-#: initdb.c:2897 initdb.c:2969
-=======
 #: initdb.c:2844 initdb.c:2916
->>>>>>> 3d6a8289
 #, c-format
 msgid "fixing permissions on existing directory %s ... "
 msgstr "виправляю дозволи для створеного каталогу %s... "
 
-<<<<<<< HEAD
-#: initdb.c:2902 initdb.c:2974
-=======
 #: initdb.c:2849 initdb.c:2921
->>>>>>> 3d6a8289
 #, c-format
 msgid "could not change permissions of directory \"%s\": %m"
 msgstr "не вдалося змінити дозволи каталогу \"%s\": %m"
 
-<<<<<<< HEAD
-#: initdb.c:2914 initdb.c:2986
-=======
 #: initdb.c:2861 initdb.c:2933
->>>>>>> 3d6a8289
 #, c-format
 msgid "directory \"%s\" exists but is not empty"
 msgstr "каталог \"%s\" існує, але він не порожній"
 
-<<<<<<< HEAD
-#: initdb.c:2918
-=======
 #: initdb.c:2865
->>>>>>> 3d6a8289
 #, c-format
 msgid "If you want to create a new database system, either remove or empty the directory \"%s\" or run %s with an argument other than \"%s\"."
 msgstr "Якщо ви хочете створити нову систему бази даних, видаліть або очистіть каталог \"%s\", або запустіть %s з аргументом, відмінним від \"%s\"."
 
-<<<<<<< HEAD
-#: initdb.c:2926 initdb.c:2996 initdb.c:3422
-=======
 #: initdb.c:2873 initdb.c:2943 initdb.c:3369
->>>>>>> 3d6a8289
 #, c-format
 msgid "could not access directory \"%s\": %m"
 msgstr "немає доступу до каталогу \"%s\": %m"
 
-<<<<<<< HEAD
-#: initdb.c:2947
-=======
 #: initdb.c:2894
->>>>>>> 3d6a8289
 #, c-format
 msgid "WAL directory location must be an absolute path"
 msgstr "розташування WAL каталогу має бути абсолютним шляхом"
 
-<<<<<<< HEAD
-#: initdb.c:2990
-=======
 #: initdb.c:2937
->>>>>>> 3d6a8289
 #, c-format
 msgid "If you want to store the WAL there, either remove or empty the directory \"%s\"."
 msgstr "Якщо ви хочете зберігати дані з WAL там, потрібно видалити або очистити директорію \"%s\"."
 
-<<<<<<< HEAD
-#: initdb.c:3000
-=======
 #: initdb.c:2947
->>>>>>> 3d6a8289
 #, c-format
 msgid "could not create symbolic link \"%s\": %m"
 msgstr "не вдалося створити символічне послання \"%s\": %m"
 
-<<<<<<< HEAD
-#: initdb.c:3019
-=======
 #: initdb.c:2966
->>>>>>> 3d6a8289
 #, c-format
 msgid "It contains a dot-prefixed/invisible file, perhaps due to it being a mount point."
 msgstr "Він містить файл з крапкою або невидимий файл, можливо це точка під'єднання."
 
-<<<<<<< HEAD
-#: initdb.c:3021
-=======
 #: initdb.c:2968
->>>>>>> 3d6a8289
 #, c-format
 msgid "It contains a lost+found directory, perhaps due to it being a mount point."
 msgstr "Він містить каталог lost+found, можливо це точка під'єднання."
 
-<<<<<<< HEAD
-#: initdb.c:3023
-=======
 #: initdb.c:2970
->>>>>>> 3d6a8289
 #, c-format
 msgid "Using a mount point directly as the data directory is not recommended.\n"
 "Create a subdirectory under the mount point."
 msgstr "Не рекомендується використовувати точку під'єднання у якості каталогу даних.\n"
 "Створіть підкаталог і використайте його."
 
-<<<<<<< HEAD
-#: initdb.c:3050
-=======
 #: initdb.c:2997
->>>>>>> 3d6a8289
 #, c-format
 msgid "creating subdirectories ... "
 msgstr "створення підкаталогів... "
 
-<<<<<<< HEAD
-#: initdb.c:3093
-msgid "performing post-bootstrap initialization ... "
-msgstr "виконується кінцева фаза ініціалізації ... "
-
-#: initdb.c:3256
-=======
 #: initdb.c:3040
 msgid "performing post-bootstrap initialization ... "
 msgstr "виконується кінцева фаза ініціалізації ... "
 
 #: initdb.c:3203
->>>>>>> 3d6a8289
 #, c-format
 msgid "-c %s requires a value"
 msgstr "-c %s необхідне значення"
 
-<<<<<<< HEAD
-#: initdb.c:3281
-=======
 #: initdb.c:3228
->>>>>>> 3d6a8289
 #, c-format
 msgid "Running in debug mode.\n"
 msgstr "Виконується у режимі налагодження.\n"
 
-<<<<<<< HEAD
-#: initdb.c:3285
-=======
 #: initdb.c:3232
->>>>>>> 3d6a8289
 #, c-format
 msgid "Running in no-clean mode.  Mistakes will not be cleaned up.\n"
 msgstr "Виконується у режимі 'no-clean'. Помилки не будуть виправлені.\n"
 
-<<<<<<< HEAD
-#: initdb.c:3358
-=======
 #: initdb.c:3305
->>>>>>> 3d6a8289
 #, c-format
 msgid "unrecognized locale provider: %s"
 msgstr "нерозпізнаний постачальник локалів: %s"
 
-<<<<<<< HEAD
-#: initdb.c:3395
-=======
 #: initdb.c:3342
->>>>>>> 3d6a8289
 #, c-format
 msgid "too many command-line arguments (first is \"%s\")"
 msgstr "забагато аргументів у командному рядку (перший \"%s\")"
 
-<<<<<<< HEAD
-#: initdb.c:3402 initdb.c:3406 initdb.c:3410
-=======
 #: initdb.c:3349 initdb.c:3353 initdb.c:3357
->>>>>>> 3d6a8289
 #, c-format
 msgid "%s cannot be specified unless locale provider \"%s\" is chosen"
 msgstr "%s не може бути вказано, поки не буде обрано постачальник локалі \"%s\""
 
-<<<<<<< HEAD
-#: initdb.c:3424 initdb.c:3487
-msgid "syncing data to disk ... "
-msgstr "синхронізація даних з диском ... "
-
-#: initdb.c:3432
-=======
 #: initdb.c:3371 initdb.c:3434
 msgid "syncing data to disk ... "
 msgstr "синхронізація даних з диском ... "
 
 #: initdb.c:3379
->>>>>>> 3d6a8289
 #, c-format
 msgid "password prompt and password file cannot be specified together"
 msgstr "неможливо вказати одночасно пароль і файл паролю"
 
-<<<<<<< HEAD
-#: initdb.c:3443
-=======
 #: initdb.c:3390
->>>>>>> 3d6a8289
 #, c-format
 msgid "argument of %s must be a power of two between 1 and 1024"
 msgstr "аргумент %s має бути ступенем двійки в діапазоні від 1 до 1024"
 
-<<<<<<< HEAD
-#: initdb.c:3456
-=======
 #: initdb.c:3403
->>>>>>> 3d6a8289
 #, c-format
 msgid "superuser name \"%s\" is disallowed; role names cannot begin with \"pg_\""
 msgstr "неприпустиме ім'я суперкористувача \"%s\"; імена ролей не можуть починатися на \"pg_\""
 
-<<<<<<< HEAD
-#: initdb.c:3458
-=======
 #: initdb.c:3405
->>>>>>> 3d6a8289
 #, c-format
 msgid "The files belonging to this database system will be owned by user \"%s\".\n"
 "This user must also own the server process.\n\n"
 msgstr "Файли цієї бази даних будуть належати користувачеві \"%s\".\n"
 "Від імені цього користувача повинен запускатися процес сервера.\n\n"
 
-<<<<<<< HEAD
-#: initdb.c:3474
-=======
 #: initdb.c:3421
->>>>>>> 3d6a8289
 #, c-format
 msgid "Data page checksums are enabled.\n"
 msgstr "Контроль цілісності сторінок даних увімкнено.\n"
 
-<<<<<<< HEAD
-#: initdb.c:3476
-=======
 #: initdb.c:3423
->>>>>>> 3d6a8289
 #, c-format
 msgid "Data page checksums are disabled.\n"
 msgstr "Контроль цілісності сторінок даних вимкнено.\n"
 
-<<<<<<< HEAD
-#: initdb.c:3493
-=======
 #: initdb.c:3440
->>>>>>> 3d6a8289
 #, c-format
 msgid "\n"
 "Sync to disk skipped.\n"
@@ -1692,38 +1051,22 @@
 "Синхронізація з диском пропущена.\n"
 "Каталог з даними може бути пошкоджено під час аварійного завершення роботи операційної системи.\n"
 
-<<<<<<< HEAD
-#: initdb.c:3498
-=======
 #: initdb.c:3445
->>>>>>> 3d6a8289
 #, c-format
 msgid "enabling \"trust\" authentication for local connections"
 msgstr "увімкнення автентифікації \"довіри\" для локальних підключень"
 
-<<<<<<< HEAD
-#: initdb.c:3499
-=======
 #: initdb.c:3446
->>>>>>> 3d6a8289
 #, c-format
 msgid "You can change this by editing pg_hba.conf or using the option -A, or --auth-local and --auth-host, the next time you run initdb."
 msgstr "Ви можете змінити це, змінивши pg_hba.conf або скориставшись опцією -A, або --auth-local і --auth-host, наступного разу, коли ви запускаєте initdb."
 
 #. translator: This is a placeholder in a shell command.
-<<<<<<< HEAD
-#: initdb.c:3529
-msgid "logfile"
-msgstr "logfile"
-
-#: initdb.c:3531
-=======
 #: initdb.c:3476
 msgid "logfile"
 msgstr "logfile"
 
 #: initdb.c:3478
->>>>>>> 3d6a8289
 #, c-format
 msgid "\n"
 "Success. You can now start the database server using:\n\n"

<!--
doc/src/sgml/ref/create_statistics.sgml
PostgreSQL documentation
-->

<refentry id="sql-createstatistics">
 <indexterm zone="sql-createstatistics">
  <primary>CREATE STATISTICS</primary>
 </indexterm>

 <refmeta>
  <refentrytitle>CREATE STATISTICS</refentrytitle>
  <manvolnum>7</manvolnum>
<!--
  <refmiscinfo>SQL - Language Statements</refmiscinfo>
-->
  <refmiscinfo>SQL - 言語</refmiscinfo>
 </refmeta>

 <refnamediv>
  <refname>CREATE STATISTICS</refname>
<!--
  <refpurpose>define extended statistics</refpurpose>
-->
  <refpurpose>拡張統計情報を定義する</refpurpose>
 </refnamediv>

 <refsynopsisdiv>
<synopsis>
CREATE STATISTICS [ IF NOT EXISTS ] <replaceable class="parameter">statistics_name</replaceable>
    [ ( <replaceable class="parameter">statistics_kind</replaceable> [, ... ] ) ]
    ON <replaceable class="parameter">column_name</replaceable>, <replaceable class="parameter">column_name</replaceable> [, ...]
    FROM <replaceable class="parameter">table_name</replaceable>
</synopsis>

 </refsynopsisdiv>

 <refsect1 id="sql-createstatistics-description">
<!--
  <title>Description</title>
-->
  <title>説明</title>

  <para>
<!--
   <command>CREATE STATISTICS</command> will create a new extended statistics
   object tracking data about the specified table, foreign table or
   materialized view.  The statistics object will be created in the current
   database and will be owned by the user issuing the command.
-->
<command>CREATE STATISTICS</command>は指定したテーブル、外部テーブル、マテリアライズドビューのデータを追跡する新しい拡張統計オブジェクトを作成します。
統計オブジェクトは現在のデータベースに作成され、コマンドを実行したユーザに所有されます。
  </para>

  <para>
<!--
   If a schema name is given (for example, <literal>CREATE STATISTICS
   myschema.mystat ...</literal>) then the statistics object is created in the
   specified schema.  Otherwise it is created in the current schema.
   The name of the statistics object must be distinct from the name of any
   other statistics object in the same schema.
-->
スキーマ名が指定された場合（例：<literal>CREATE STATISTICS myschema.mystat ...</literal>）、統計オブジェクトは指定したスキーマ内に作成されます。
スキーマ名を指定しなければ、現在のスキーマ内に作成されます。
統計オブジェクトの名前は、同じスキーマ内のどの統計オブジェクトとも異なるものでなければなりません。
  </para>
 </refsect1>

 <refsect1>
<!--
  <title>Parameters</title>
-->
  <title>パラメータ</title>

  <variablelist>

   <varlistentry>
    <term><literal>IF NOT EXISTS</literal></term>
    <listitem>
     <para>
<!--
      Do not throw an error if a statistics object with the same name already
      exists.  A notice is issued in this case.  Note that only the name of
      the statistics object is considered here, not the details of its
      definition.
-->
同じ名前の統計オブジェクトが既に存在していてもエラーを発生させません。
この場合、注意メッセージが発行されます。
この場合、統計オブジェクトの名前だけが問題にされ、その定義の詳細は考慮されないことに注意してください。
     </para>
    </listitem>
   </varlistentry>

   <varlistentry>
    <term><replaceable class="parameter">statistics_name</replaceable></term>
    <listitem>
     <para>
<!--
      The name (optionally schema-qualified) of the statistics object to be
      created.
-->
作成する統計オブジェクトの名前（オプションでスキーマ修飾可）です。
     </para>
    </listitem>
   </varlistentry>

   <varlistentry>
    <term><replaceable class="parameter">statistics_kind</replaceable></term>
    <listitem>
     <para>
<!--
      A statistics kind to be computed in this statistics object.
      Currently supported kinds are
      <literal>ndistinct</literal>, which enables n-distinct statistics,
      <literal>dependencies</literal>, which enables functional
      dependency statistics, and <literal>mcv</literal> which enables
      most-common values lists.
      If this clause is omitted, all supported statistics kinds are
      included in the statistics object.
      For more information, see <xref linkend="planner-stats-extended"/>
      and <xref linkend="multivariate-statistics-examples"/>.
-->
この統計オブジェクト内で計算する統計の種別です。
現在サポートされる種別は、N個別値統計を有効にする<literal>ndistinct</literal>、関数的依存統計を有効にする<literal>dependencies</literal>、最頻値の一覧を有効にする<literal>mcv</literal>です。
この句を省略すると、統計オブジェクトのすべてのサポート対象の統計種別が含まれます。
より詳細な情報は<xref linkend="planner-stats-extended"/>および<xref linkend="multivariate-statistics-examples"/>を参照してください。
     </para>
    </listitem>
   </varlistentry>

   <varlistentry>
    <term><replaceable class="parameter">column_name</replaceable></term>
    <listitem>
     <para>
<!--
      The name of a table column to be covered by the computed statistics.
      At least two column names must be given;  the order of the column names
      is insignificant.
<<<<<<< HEAD
=======
-->
統計計算の対象となるテーブル列の名前です。
少なくとも2つの列名を指定しなければなりません。列名の順序は重要ではありません。
>>>>>>> 184958ef
     </para>
    </listitem>
   </varlistentry>

   <varlistentry>
    <term><replaceable class="parameter">table_name</replaceable></term>
    <listitem>
     <para>
<!--
      The name (optionally schema-qualified) of the table containing the
      column(s) the statistics are computed on.
-->
統計情報が計算される列があるテーブルの名前（オプションでスキーマ修飾可）です。
     </para>
    </listitem>
   </varlistentry>

  </variablelist>
 </refsect1>

 <refsect1>
<!--
  <title>Notes</title>
-->
  <title>注釈</title>

  <para>
<!--
   You must be the owner of a table to create a statistics object
   reading it.  Once created, however, the ownership of the statistics
   object is independent of the underlying table(s).
-->
テーブルを読み取る統計オブジェクトを作るには、そのテーブルの所有者でなければなりません。
しかし、統計オブジェクトが作成された後は、その所有者と対象となるテーブルは無関係になります。
  </para>
 </refsect1>

 <refsect1 id="sql-createstatistics-examples">
<!--
  <title>Examples</title>
-->
  <title>例</title>

  <para>
<<<<<<< HEAD
   Create table <structname>t1</structname> with two functionally dependent columns, i.e.,
=======
<!--
   Create table <structname>t1</structname> with two functionally dependent columns, i.e.
>>>>>>> 184958ef
   knowledge of a value in the first column is sufficient for determining the
   value in the other column. Then functional dependency statistics are built
   on those columns:
-->
関数従属性のある2つの列を含むテーブル<structname>t1</structname>を作成します。
つまり、第1の列の値を知っていれば、それだけでもう一方の列の値がわかる、というものです。
その次に、これらの列の間に関数的依存統計を構築します。

<programlisting>
CREATE TABLE t1 (
    a   int,
    b   int
);

INSERT INTO t1 SELECT i/100, i/500
                 FROM generate_series(1,1000000) s(i);

ANALYZE t1;

<!--
&#045;- the number of matching rows will be drastically underestimated:
-->
-- マッチする行の数は非常に低く見積もられる
EXPLAIN ANALYZE SELECT * FROM t1 WHERE (a = 1) AND (b = 0);

CREATE STATISTICS s1 (dependencies) ON a, b FROM t1;

ANALYZE t1;

<!--
&#045;- now the row count estimate is more accurate:
-->
-- 行数の見積もりがより正確になる
EXPLAIN ANALYZE SELECT * FROM t1 WHERE (a = 1) AND (b = 0);
</programlisting>

<!--
   Without functional-dependency statistics, the planner would assume
   that the two <literal>WHERE</literal> conditions are independent, and would
   multiply their selectivities together to arrive at a much-too-small
   row count estimate.
   With such statistics, the planner recognizes that the <literal>WHERE</literal>
   conditions are redundant and does not underestimate the row count.
-->
関数的依存統計がなければ、プランナは2つの<literal>WHERE</literal>条件を独立なものとみなすため、それらの選択性を掛け算して、非常に小さな行数見積もりを導きます。
このような統計があれば、プランナは<literal>WHERE</literal>条件が冗長であることを認識し、行数を低く見積もりません。
  </para>

  <para>
<!--
   Create table <structname>t2</structname> with two perfectly correlated columns
   (containing identical data), and a MCV list on those columns:
-->
(同一のデータの入った)完全に相関のある2つの列を持つテーブル<structname>t2</structname>を作成し、2つの列の最頻値(MCV)の一覧を作成します。

<programlisting>
CREATE TABLE t2 (
    a   int,
    b   int
);

INSERT INTO t2 SELECT mod(i,100), mod(i,100)
                 FROM generate_series(1,1000000) s(i);

CREATE STATISTICS s2 (mcv) ON a, b FROM t2;

ANALYZE t2;

<!--
&#045;- valid combination (found in MCV)
-->
-- 有効な組み合わせ(MCV内で見つかる)
EXPLAIN ANALYZE SELECT * FROM t2 WHERE (a = 1) AND (b = 1);


<!--
&#045;- invalid combination (not found in MCV)
-->
-- 無効な組み合わせ(MCV内で見つからない)
EXPLAIN ANALYZE SELECT * FROM t2 WHERE (a = 1) AND (b = 2);
</programlisting>

<!--
   The MCV list gives the planner more detailed information about the
   specific values that commonly appear in the table, as well as an upper
   bound on the selectivities of combinations of values that do not appear
   in the table, allowing it to generate better estimates in both cases.
-->
最頻値の一覧は、テーブルによく現れる特定の値に関するものだけでなく、テーブルに現れない値の組み合わせの選択の上限に関するより詳細な情報もプランナに与えますので、両方の場合に対してより良く見積もりができるようになります。
  </para>

 </refsect1>

 <refsect1>
<!--
  <title>Compatibility</title>
-->
  <title>互換性</title>

  <para>
<!--
   There is no <command>CREATE STATISTICS</command> command in the SQL standard.
-->
標準SQLに<command>CREATE STATISTICS</command>コマンドはありません。
  </para>
 </refsect1>

 <refsect1>
<!--
  <title>See Also</title>
-->
  <title>関連項目</title>

  <simplelist type="inline">
   <member><xref linkend="sql-alterstatistics"/></member>
   <member><xref linkend="sql-dropstatistics"/></member>
  </simplelist>
 </refsect1>
</refentry><|MERGE_RESOLUTION|>--- conflicted
+++ resolved
@@ -136,12 +136,9 @@
       The name of a table column to be covered by the computed statistics.
       At least two column names must be given;  the order of the column names
       is insignificant.
-<<<<<<< HEAD
-=======
 -->
 統計計算の対象となるテーブル列の名前です。
 少なくとも2つの列名を指定しなければなりません。列名の順序は重要ではありません。
->>>>>>> 184958ef
      </para>
     </listitem>
    </varlistentry>
@@ -186,12 +183,8 @@
   <title>例</title>
 
   <para>
-<<<<<<< HEAD
+<!--
    Create table <structname>t1</structname> with two functionally dependent columns, i.e.,
-=======
-<!--
-   Create table <structname>t1</structname> with two functionally dependent columns, i.e.
->>>>>>> 184958ef
    knowledge of a value in the first column is sufficient for determining the
    value in the other column. Then functional dependency statistics are built
    on those columns:

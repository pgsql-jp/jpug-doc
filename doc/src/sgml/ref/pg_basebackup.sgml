<!--
doc/src/sgml/ref/pg_basebackup.sgml
PostgreSQL documentation
-->

<refentry id="app-pgbasebackup">
 <indexterm zone="app-pgbasebackup">
  <primary>pg_basebackup</primary>
 </indexterm>

 <refmeta>
  <refentrytitle><application>pg_basebackup</application></refentrytitle>
  <manvolnum>1</manvolnum>
<!--
  <refmiscinfo>Application</refmiscinfo>
-->
  <refmiscinfo>アプリケーション</refmiscinfo>
 </refmeta>

 <refnamediv>
  <refname>pg_basebackup</refname>
<!--
  <refpurpose>take a base backup of a <productname>PostgreSQL</productname> cluster</refpurpose>
-->
  <refpurpose><productname>PostgreSQL</productname>クラスタのベースバックアップを取得する</refpurpose>
 </refnamediv>

 <refsynopsisdiv>
  <cmdsynopsis>
   <command>pg_basebackup</command>
   <arg rep="repeat"><replaceable>option</replaceable></arg>
  </cmdsynopsis>
 </refsynopsisdiv>

 <refsect1>
<!--
  <title>Description</title>
-->
  <title>説明</title>
  <para>
<!--
   <application>pg_basebackup</application> is used to take a base backup of
   a running <productname>PostgreSQL</productname> database cluster. The backup
   is taken without affecting other clients of the database, and can be used
   both for point-in-time recovery (see <xref linkend="continuous-archiving"/>)
   and as the starting point for a log-shipping or streaming-replication standby
   server (see <xref linkend="warm-standby"/>).
-->
<application>pg_basebackup</application>は、稼動中の<productname>PostgreSQL</productname>のデータベースクラスタのベースバックアップを取るために使用されます。
データベースへの他のクライアントに影響することなく、バックアップが取られます。
また、このバックアップはポイントインタイムリカバリ（<xref linkend="continuous-archiving"/>参照）とログシッピングやストリーミングレプリケーションスタンバイサーバ用の開始点（<xref linkend="warm-standby"/>参照）としても使用できます。
  </para>

  <para>
<!--
   <application>pg_basebackup</application> makes an exact copy of the database
   cluster's files, while making sure the server is put into and
   out of backup mode automatically. Backups are always taken of the entire
   database cluster; it is not possible to back up individual databases or
   database objects. For selective backups, another tool such as
   <xref linkend="app-pgdump"/> must be used.
-->
<application>pg_basebackup</application>は、サーバをバックアップモードに入れ、また戻すことを自動的に確実に行ない、データベースクラスタファイルの厳密なコピーを作成します。
バックアップは常にデータベースクラスタ全体のバックアップを取ります。
個々のデータベースや個々のデータベースオブジェクトをバックアップすることはできません。
特定のものを対象としたバックアップに関しては<xref linkend="app-pgdump"/>などの他のツールを使用しなければなりません。
  </para>

  <para>
<!--
   The backup is made over a regular <productname>PostgreSQL</productname>
   connection that uses the replication protocol. The connection must be made
   with a user ID that has <literal>REPLICATION</literal> permissions
   (see <xref linkend="role-attributes"/>) or is a superuser,
   and <link linkend="auth-pg-hba-conf"><filename>pg_hba.conf</filename></link>
   must permit the replication connection. The server must also be configured
   with <xref linkend="guc-max-wal-senders"/> set high enough to provide at
   least one walsender for the backup plus one for WAL streaming (if used).
-->
バックアップは、レプリケーションプロトコルを用いる通常の<productname>PostgreSQL</productname>接続を経由して作成されます。
この接続は<literal>REPLICATION</literal>権限（<xref linkend="role-attributes"/>参照）を持つ、または、スーパーユーザであるユーザIDが確立しなければなりません。
さらに<link linkend="auth-pg-hba-conf"><filename>pg_hba.conf</filename></link>でレプリケーション用の接続が許可されていなければなりません。
またサーバで<xref linkend="guc-max-wal-senders"/>を、バックアップ用に少なくとも1つのwalsenderとWALストリーミング用にもう1つ（使用する場合）を残すように十分大きく設定する必要があります。
  </para>

  <para>
<!--
   There can be multiple <command>pg_basebackup</command>s running at the same time, but it is usually
   better from a performance point of view to take only one backup, and copy
   the result.
-->
同時に<command>pg_basebackup</command>を複数実行できます。
しかし性能の観点からは、1つのバックアップのみを取り結果をコピーする方が通常は優れています。
  </para>

  <para>
<!--
   <application>pg_basebackup</application> can make a base backup from
   not only a primary server but also a standby. To take a backup from a standby,
   set up the standby so that it can accept replication connections (that is, set
   <varname>max_wal_senders</varname> and <xref linkend="guc-hot-standby"/>,
   and configure its <filename>pg_hba.conf</filename> appropriately).
   You will also need to enable <xref linkend="guc-full-page-writes"/> on the primary.
-->
<application>pg_basebackup</application>は、プライマリサーバからだけではなくスタンバイからもベースバックアップを作成できます。
スタンバイからバックアップを取得するためには、レプリケーション接続を受け付けられるようにスタンバイを設定してください（つまり<varname>max_wal_senders</varname>と<xref linkend="guc-hot-standby"/>を設定し、<filename>pg_hba.conf</filename>を適切に設定してください）。
またプライマリで<xref linkend="guc-full-page-writes"/>を有効にする必要があります。
  </para>

  <para>
<!--
   Note that there are some limitations in taking a backup from a standby:
-->
スタンバイからバックアップを取る場合にはいくつかの制限があることに注意してください。

   <itemizedlist>
    <listitem>
     <para>
<!--
      The backup history file is not created in the database cluster backed up.
-->
バックアップ履歴ファイルはバックアップされるデータベースクラスタ内に作成されません。
     </para>
    </listitem>
    <listitem>
     <para>
<!--
      <application>pg_basebackup</application> cannot force the standby
      to switch to a new WAL file at the end of backup.
      When you are using <literal>-X none</literal>, if write activity on
      the primary is low, <application>pg_basebackup</application> may
      need to wait a long time for the last WAL file required for the backup
      to be switched and archived.  In this case, it may be useful to run
      <function>pg_switch_wal</function> on the primary in order to
      trigger an immediate WAL file switch.
-->
<application>pg_basebackup</application>はバックアップの終了時に
スタンバイに新しいWALファイルへの切り替えを強制することはできません。
<literal>-X none</literal>の使用時にプライマリでの書き込みアクティビティが低い場合、
<application>pg_basebackup</application>はバックアップに必要な最後のWALファイルが
切り替わってアーカイブされるまで長時間待つ必要があるかもしれません。
このような場合、即時のWALファイル切り替えをトリガーするためにプライマリで
<function>pg_switch_wal</function>を実行するのがおそらく有用です。
     </para>
    </listitem>
    <listitem>
     <para>
<!--
      If the standby is promoted to be primary during backup, the backup fails.
-->
バックアップ中にスタンバイがプライマリに昇格した場合、バックアップは失敗します。
     </para>
    </listitem>
    <listitem>
     <para>
<!--
      All WAL records required for the backup must contain sufficient full-page writes,
<<<<<<< HEAD
      which requires you to enable <varname>full_page_writes</varname> on the primary.
=======
      which requires you to enable <varname>full_page_writes</varname> on the primary and
      not to use a tool like <application>pg_compresslog</application> as
      <varname>archive_command</varname> to remove full-page writes from WAL files.
-->
バックアップに必要なすべてのWALレコードは、必要なだけの完全ページ書き出しを含んでいなければなりません。
つまりこれは、プライマリで<varname>full_page_writes</varname>を有効にし、<varname>archive_command</varname>としてWALファイルから完全ページ書き出しを取り除く<application>pg_compresslog</application>のようなツールを使用しないことが要求されます。
>>>>>>> 185876a6
     </para>
    </listitem>
   </itemizedlist>
  </para>

  <para>
<!--
   Whenever <application>pg_basebackup</application> is taking a base
   backup, the server's <structname>pg_stat_progress_basebackup</structname>
   view will report the progress of the backup.
   See <xref linkend="basebackup-progress-reporting"/> for details.
-->
<application>pg_basebackup</application>がベースバックアップを取るときには必ず、サーバの<structname>pg_stat_progress_basebackup</structname>はバックアップの進行状況を報告します。
詳細は<xref linkend="basebackup-progress-reporting"/>を参照してください。
  </para>
 </refsect1>

 <refsect1>
<!--
  <title>Options</title>
-->
  <title>オプション</title>

   <para>
<!--
    The following command-line options control the location and format of the
    output:
-->
以下のコマンドラインオプションは出力の場所と書式を制御します。

    <variablelist>
     <varlistentry>
      <term><option>-D <replaceable class="parameter">directory</replaceable></option></term>
      <term><option>--pgdata=<replaceable class="parameter">directory</replaceable></option></term>
      <listitem>
       <para>
<!--
        Sets the target directory to write the output to.
        <application>pg_basebackup</application> will create this directory
        (and any missing parent directories) if it does not exist.  If it
        already exists, it must be empty.
-->
出力を書き出す対象のディレクトリを設定します。
<application>pg_basebackup</application>は、存在していなければこのディレクトリ(とその親ディレクトリのうち存在していないものすべて)を作成します。
ディレクトリはすでに存在してもかまいませんが、空でなければなりません。
       </para>
       <para>
<!--
        When the backup is in tar format, the target directory may be
        specified as <literal>-</literal> (dash), causing the tar file to be
        written to <literal>stdout</literal>.
-->
バックアップがtar形式であり、かつ、対象のディレクトリが<literal>-</literal>（ダッシュ）の場合、tarファイルを<literal>stdout</literal>に書き出します。
       </para>
       <para>
<!--
        This option is required.
-->
このオプションは必須です。
       </para>
      </listitem>
     </varlistentry>

     <varlistentry>
      <term><option>-F <replaceable class="parameter">format</replaceable></option></term>
      <term><option>--format=<replaceable class="parameter">format</replaceable></option></term>
      <listitem>
       <para>
<!--
        Selects the format for the output. <replaceable>format</replaceable>
        can be one of the following:
-->
出力形式を選択します。
<replaceable>format</replaceable>には以下のいずれかを取ることができます。

        <variablelist>
         <varlistentry>
          <term><literal>p</literal></term>
          <term><literal>plain</literal></term>
          <listitem>
           <para>
<!--
            Write the output as plain files, with the same layout as the
            source server's data directory and tablespaces. When the cluster has
            no additional tablespaces, the whole database will be placed in
            the target directory. If the cluster contains additional
            tablespaces, the main data directory will be placed in the
            target directory, but all other tablespaces will be placed
            in the same absolute path as they have on the source server.
            (See <option>&#45;-tablespace-mapping</option> to change that.)
-->
普通のファイルとして、ソースサーバのデータディレクトリとテーブル空間と同じレイアウトで、出力を書き出します。
クラスタがテーブル空間を追加で持たない場合、データベース全体が指定したディレクトリに格納されます。
クラスタが追加のテーブル空間を持つ場合は、主データディレクトリは指定したディレクトリ内に格納されますが、他のテーブル空間はすべて、ソースサーバ上と同じ絶対パスに格納されます。
(これを変更するには<option>&#45;-tablespace-mapping</option>を参照してください。)
           </para>
           <para>
<!--
            This is the default format.
-->
これがデフォルトの書式です。
           </para>
          </listitem>
         </varlistentry>

         <varlistentry>
          <term><literal>t</literal></term>
          <term><literal>tar</literal></term>
          <listitem>
           <para>
<!--
            Write the output as tar files in the target directory. The main
            data directory's contents will be written to a file named
            <filename>base.tar</filename>, and each other tablespace will be
            written to a separate tar file named after that tablespace's OID.
-->
指定したディレクトリ内にtarファイルとして出力を書き出します。
主データディレクトリの内容は<filename>base.tar</filename>という名前のファイルに書き出され、他のテーブル空間はすべてテーブル空間のOIDに因んだ名前の別のtarファイルに書き出されます。
           </para>
           <para>
<!--
            If the target directory is specified as <literal>-</literal>
            (dash), the tar contents will be written to
            standard output, suitable for piping to (for example)
            <productname>gzip</productname>. This is only allowed if
            the cluster has no additional tablespaces and WAL
            streaming is not used.
-->
対象ディレクトリとして<literal>-</literal>（ダッシュ）という値が指定された場合、tarの内容は標準出力に書き出されます。
これは(例えば)<productname>gzip</productname>へのパイプ処理に適しています。
これはクラスタが追加テーブル空間を持たず、WALストリーミングを使用していない場合のみ行うことができます。
           </para>
           </listitem>
         </varlistentry>
        </variablelist></para>
      </listitem>
     </varlistentry>

     <varlistentry>
      <term><option>-R</option></term>
      <term><option>--write-recovery-conf</option></term>
      <listitem>

       <para>
<!--
        Creates a
        <link linkend="file-standby-signal"><filename>standby.signal</filename></link>
        <indexterm><primary><filename>standby.signal</filename></primary><secondary>pg_basebackup &#45;&#45;write-recovery-conf</secondary></indexterm>
        file and appends
        connection settings to the <filename>postgresql.auto.conf</filename>
        file in the target directory (or within the base archive file when
        using tar format).  This eases setting up a standby server using the
        results of the backup.
-->
<link linkend="file-standby-signal"><filename>standby.signal</filename></link>
<indexterm><primary><filename>standby.signal</filename></primary><secondary>pg_basebackup &#45;&#45;write-recovery-conf</secondary></indexterm>
を作成し、対象のディレクトリ（tar形式の場合はベースアーカイブファイルの中）にある<filename>postgresql.auto.conf</filename>に接続設定を追加します。
これにより、バックアップの結果を利用するスタンバイサーバの設定が容易になります。
       </para>
       <para>
<!--
        The <filename>postgresql.auto.conf</filename> file will record the connection
        settings and, if specified, the replication slot
        that <application>pg_basebackup</application> is using, so that
        streaming replication will use the same settings later on.
-->
<filename>postgresql.auto.conf</filename>ファイルは接続設定の情報、また、指定があれば<application>pg_basebackup</application>が使用しているレプリケーションスロットの情報を記録するので、ストリーミングレプリケーションは後で同じ設定を使用します。
       </para>

      </listitem>
     </varlistentry>

     <varlistentry>
      <term><option>-t <replaceable class="parameter">target</replaceable></option></term>
      <term><option>--target=<replaceable class="parameter">target</replaceable></option></term>
      <listitem>

       <para>
        Instructs the server where to place the base backup. The default target
        is <literal>client</literal>, which specifies that the backup should
        be sent to the machine where <application>pg_basebackup</application>
        is running. If the target is instead set to
        <literal>server:/some/path</literal>, the backup will be stored on
        the machine where the server is running in the
        <literal>/some/path</literal> directory. Storing a backup on the
        server requires superuser privileges or having privileges of the
        <literal>pg_write_server_files</literal> role. If the target is set to
        <literal>blackhole</literal>, the contents are discarded and not
        stored anywhere. This should only be used for testing purposes, as you
        will not end up with an actual backup.
       </para>

       <para>
        Since WAL streaming is implemented by
        <application>pg_basebackup</application> rather than by the server,
        this option cannot be used together with <literal>-Xstream</literal>.
        Since that is the default, when this option is specified, you must also
        specify either <literal>-Xfetch</literal> or <literal>-Xnone</literal>.
       </para>

      </listitem>
     </varlistentry>

     <varlistentry>
      <term><option>-T <replaceable class="parameter">olddir</replaceable>=<replaceable class="parameter">newdir</replaceable></option></term>
      <term><option>--tablespace-mapping=<replaceable class="parameter">olddir</replaceable>=<replaceable class="parameter">newdir</replaceable></option></term>
      <listitem>
       <para>
<!--
        Relocates the tablespace in directory <replaceable>olddir</replaceable>
        to <replaceable>newdir</replaceable> during the backup.  To be
        effective, <replaceable>olddir</replaceable> must exactly match the
        path specification of the tablespace as it is defined on the source
        server.  (But it is not an error if there is no tablespace
        in <replaceable>olddir</replaceable> on the source server.)
        Meanwhile <replaceable>newdir</replaceable> is a directory in the
        receiving host's filesystem.  As with the main target directory,
        <replaceable>newdir</replaceable> need not exist already, but if
        it does exist it must be empty.
        Both <replaceable>olddir</replaceable>
        and <replaceable>newdir</replaceable> must be absolute paths.  If
        either path needs to contain an equal sign (<literal>=</literal>),
        precede that with a backslash.  This option can be specified multiple
        times for multiple tablespaces.
-->
ディレクトリ<replaceable>olddir</replaceable>にあるテーブル空間を、バックアップ中に<replaceable>newdir</replaceable>に再配置します。
これが有効であるためには、<replaceable>olddir</replaceable>が、ソースサーバでのテーブル空間のパス定義と完全に一致している必要があります。
(ただし、ソースサーバの<replaceable>olddir</replaceable>内にテーブル空間がなくてもエラーにはなりません。)
一方、<replaceable>newdir</replaceable>は受け取るホストのファイルシステム内のディレクトリです。
主対象ディレクトリと同様に、<replaceable>newdir</replaceable>は既に存在している必要はありませんが、存在している場合には空でなければなりません。
<replaceable>olddir</replaceable>と<replaceable>newdir</replaceable>はいずれも絶対パスでなければなりません。
パス名に等号(<literal>=</literal>)を含む必要がある場合には、バックスラッシュをその前に付けてください。
このオプションは、複数のテーブル空間に対して複数回指定することができます。
       </para>

       <para>
<!--
        If a tablespace is relocated in this way, the symbolic links inside
        the main data directory are updated to point to the new location.  So
        the new data directory is ready to be used for a new server instance
        with all tablespaces in the updated locations.
-->
この方法でテーブル空間を再配置すると、メインのデータディレクトリ内のシンボリックリンクは、新しい場所を指すように更新されます。
このため、新しいデータディレクトリは、すべてのテーブル空間が更新された場所にあり、新しいサーバインスタンスがすぐに使える状態になっています。
       </para>

       <para>
<!--
        Currently, this option only works with plain output format; it is
        ignored if tar format is selected.
-->
現在、このオプションはplain出力形式でのみ機能します。tar形式が選択されている場合は無視されます。
       </para>
      </listitem>
     </varlistentry>

     <varlistentry>
      <term><option>--waldir=<replaceable class="parameter">waldir</replaceable></option></term>
      <listitem>
       <para>
<!--
        Sets the directory to write WAL (write-ahead log) files to.
        By default WAL files will be placed in
        the <filename>pg_wal</filename> subdirectory of the target
        directory, but this option can be used to place them elsewhere.
        <replaceable>waldir</replaceable> must be an absolute path.
        As with the main target directory,
        <replaceable>waldir</replaceable> need not exist already, but if
        it does exist it must be empty.
        This option can only be specified when
        the backup is in plain format.
-->
WAL(先行書き込みログ)ファイルを書き込むディレクトリを設定します。
デフォルトでは、WALファイルは対象の<filename>pg_wal</filename>サブディレクトリに置かれますが、どこか他の場所に置くためにこのオプションが使えます。
<replaceable>waldir</replaceable>は絶対パスでなければなりません。
主対象ディレクトリと同様に、<replaceable>waldir</replaceable>は既に存在している必要はありませんが、存在している場合には空でなければなりません。
このオプションは、バックアップがplain形式の場合にのみ指定できます。
       </para>
      </listitem>
     </varlistentry>

     <varlistentry>
      <term><option>-X <replaceable class="parameter">method</replaceable></option></term>
      <term><option>--wal-method=<replaceable class="parameter">method</replaceable></option></term>
      <listitem>
       <para>
<!--
        Includes the required WAL (write-ahead log) files in the
        backup. This will include all write-ahead logs generated during
        the backup. Unless the method <literal>none</literal> is specified,
        it is possible to start a postmaster in the target
        directory without the need to consult the log archive, thus
        making the output a completely standalone backup.
-->
必要なWAL（先行書き込みログ）ファイルをバックアップに含めます。
これはバックアップ中に生成された先行書き込みログをすべて含みます。
方法<literal>none</literal>を指定しない場合、ログアーカイブを考慮することなく展開した対象ディレクトリ内でpostmasterを起動することができます。
つまり出力は完全なスタンドアローンバックアップを作成します。
       </para>
       <para>
<!--
        The following <replaceable>method</replaceable>s for collecting the
        write-ahead logs are supported:
-->
以下の先行書き込みログを収集するための<replaceable>method</replaceable>がサポートされます。

        <variablelist>
         <varlistentry>
          <term><literal>n</literal></term>
          <term><literal>none</literal></term>
          <listitem>
           <para>
<!--
            Don't include write-ahead logs in the backup.
-->
先行書き込みログをバックアップに含めません。
           </para>
          </listitem>
         </varlistentry>

         <varlistentry>
          <term><literal>f</literal></term>
          <term><literal>fetch</literal></term>
          <listitem>
           <para>
<!--
            The write-ahead log files are collected at the end of the backup.
            Therefore, it is necessary for the source server's
            <xref linkend="guc-wal-keep-size"/> parameter to be set high
            enough that the required log data is not removed before the end
            of the backup.  If the required log data has been recycled
            before it's time to transfer it, the backup will fail and be
            unusable.
-->
先行書き込みログファイルはバックアップの最後に収集されます。
したがって、ソースサーバの<xref linkend="guc-wal-keep-size"/>パラメータを、バックアップの最後までログが削除されない程度に十分大きくする必要があります。
要求されるログデータが転送時点で再利用されていた場合、バックアップは失敗し、使用することができません。
           </para>
           <para>
<!--
            When tar format is used, the write-ahead log files will be
            included in the <filename>base.tar</filename> file.
-->
tar形式が使われれば、先行書き込みログファイルは<filename>base.tar</filename>ファイルに含まれます。
           </para>
          </listitem>
         </varlistentry>

         <varlistentry>
          <term><literal>s</literal></term>
          <term><literal>stream</literal></term>
          <listitem>
           <para>
<!--
            Stream write-ahead log data while the backup is being taken.
            This method will open a second connection to the server and
            start streaming the write-ahead log in parallel while running
            the backup.  Therefore, it will require two replication
            connections not just one.  As long as the client can keep up
            with the write-ahead log data, using this method requires no
            extra write-ahead logs to be saved on the source server.
-->
バックアップを取る時に先行書き込みログデータをストリームします。
この方法は第2のサーバ接続を開き、バックアップを実行している間、並行して先行書き込みログのストリーミングを始めます。
したがって、レプリケーション接続を、1つではなく2つ使用します。
クライアントが先行書き込みログデータに追従している限り、このモードを使用すれば、ソースサーバ上に余分に保管される先行書き込みログは必要ありません。
           </para>
           <para>
<!--
            When tar format is used, the write-ahead log files will be
            written to a separate file named <filename>pg_wal.tar</filename>
            (if the server is a version earlier than 10, the file will be named
            <filename>pg_xlog.tar</filename>).
-->
tar形式が使われれば、先行書き込みログファイルは<filename>pg_wal.tar</filename>という名の別のファイルに書き込まれます（サーバが10より前のバージョンの場合、<filename>pg_xlog.tar</filename>というファイル名になります）。
           </para>
           <para>
<!--
            This value is the default.
-->
この値がデフォルトです。
           </para>
          </listitem>
         </varlistentry>
        </variablelist></para>
      </listitem>
     </varlistentry>

     <varlistentry>
      <term><option>-z</option></term>
      <term><option>--gzip</option></term>
      <listitem>
       <para>
<!--
        Enables gzip compression of tar file output, with the default
        compression level. Compression is only available when using
        the tar format, and the suffix <filename>.gz</filename> will
        automatically be added to all tar filenames.
-->
tarファイル出力のデフォルトの圧縮レベルによるgzip圧縮を有効にします。
tarファイルを生成する場合のみ圧縮を利用することができ、すべてのtarファイルの名前に拡張子<filename>.gz</filename>が自動的に付加されます。
       </para>
      </listitem>
     </varlistentry>

     <varlistentry>
      <term><option>-Z <replaceable class="parameter">level</replaceable></option></term>
      <term><option>-Z [{client|server}-]<replaceable class="parameter">method</replaceable>[:<replaceable>detail</replaceable>]</option></term>
      <term><option>--compress=<replaceable class="parameter">level</replaceable></option></term>
      <term><option>--compress=[{client|server}-]<replaceable class="parameter">method</replaceable>[:<replaceable>detail</replaceable>]</option></term>
      <listitem>
       <para>
<<<<<<< HEAD
        Requests compression of the backup. If <literal>client</literal> or
        <literal>server</literal> is included, it specifies where the
        compression is to be performed. Compressing on the server will reduce
        transfer bandwidth but will increase server CPU consumption.  The
        default is <literal>client</literal> except when
        <literal>--target</literal> is used. In that case, the backup is not
        being sent to the client, so only server compression is sensible.
        When <literal>-Xstream</literal>, which is the default, is used,
        server-side compression will not be applied to the WAL. To compress
        the WAL, use client-side compression, or
        specify <literal>-Xfetch</literal>.
       </para>
       <para>
        The compression method can be set to <literal>gzip</literal>,
        <literal>lz4</literal>, <literal>zstd</literal>, or
        <literal>none</literal> for no compression. A compression detail
        string can optionally be specified.  If the detail string is an
        integer, it specifies the compression level.  Otherwise, it should be
        a comma-separated list of items, each of the form
        <literal>keyword</literal> or <literal>keyword=value</literal>.
        Currently, the supported keywords are <literal>level</literal>
        and <literal>workers</literal>.
       </para>
       <para>
        If no compression level is specified, the default compression level
        will be used. If only a level is specified without mentioning an
        algorithm, <literal>gzip</literal> compression will be used if the
        level is greater than 0, and no compression will be used if the level
        is 0.
       </para>
       <para>
        When the tar format is used with <literal>gzip</literal>,
        <literal>lz4</literal>, or <literal>zstd</literal>, the suffix
        <filename>.gz</filename>, <filename>.lz4</filename>, or
        <filename>.zst</filename>, respectively, will be automatically added to
        all tar filenames. When the plain format is used, client-side
        compression may not be specified, but it is still possible to request
        server-side compression. If this is done, the server will compress the
        backup for transmission, and the client will decompress and extract it.
       </para>
       <para>
        When this option is used in combination with
        <literal>-Xstream</literal>, <literal>pg_wal.tar</literal> will
        be compressed using <literal>gzip</literal> if client-side gzip
        compression is selected, but will not be compressed if any other
        compression algorithm is selected, or if server-side compression
        is selected.
=======
<!--
        Enables gzip compression of tar file output, and specifies the
        compression level (0 through 9, 0 being no compression and 9 being best
        compression). Compression is only available when using the tar
        format, and the suffix <filename>.gz</filename> will
        automatically be added to all tar filenames.
-->
tarファイル出力のgzip圧縮を有効にします。
また圧縮レベル（0から9まで、0は圧縮なし、9が最高の圧縮レベル）を指定します。
tarファイルを生成する場合のみ圧縮を利用することができ、すべてのtarファイルの名前に拡張子<filename>.gz</filename>が自動的に付加されます。
>>>>>>> 185876a6
       </para>
      </listitem>
     </varlistentry>
    </variablelist>
   </para>
   <para>
<!--
    The following command-line options control the generation of the
    backup and the invocation of the program:
-->
以下のコマンドラインオプションはバックアップの生成とこのプログラムの起動を制御します。

    <variablelist>
     <varlistentry>
      <term><option>-c {fast|spread}</option></term>
      <term><option>--checkpoint={fast|spread}</option></term>
      <listitem>
       <para>
<!--
        Sets checkpoint mode to fast (immediate) or spread (the default)
        (see <xref linkend="backup-lowlevel-base-backup"/>).
-->
チェックポイントモードをfast(即座に発行)またはspread(デフォルト)に設定します(<xref linkend="backup-lowlevel-base-backup"/>を参照してください)。
       </para>
      </listitem>
     </varlistentry>

     <varlistentry>
      <term><option>-C</option></term>
      <term><option>--create-slot</option></term>
      <listitem>
       <para>
<!--
        Specifies that the replication slot named by the
        <literal>&#45;-slot</literal> option should be created before starting
        the backup.  An error is raised if the slot already exists.
-->
バックアップ開始前に<literal>--slot</literal>オプションで名づけられたレプリケーションスロットを作成することを指定します。
スロットが既に存在する場合、エラーが生じます。
       </para>
      </listitem>
     </varlistentry>

     <varlistentry>
      <term><option>-l <replaceable class="parameter">label</replaceable></option></term>
      <term><option>--label=<replaceable class="parameter">label</replaceable></option></term>
      <listitem>
       <para>
<!--
        Sets the label for the backup. If none is specified, a default value of
        <quote><literal>pg_basebackup base backup</literal></quote> will be used.
-->
バックアップのラベルを設定します。
何も指定がない場合、<quote><literal>pg_basebackup base backup</literal></quote>というデフォルト値が使用されます。
       </para>
      </listitem>
     </varlistentry>

     <varlistentry>
      <term><option>-n</option></term>
      <term><option>--no-clean</option></term>
      <listitem>
       <para>
<!--
        By default, when <command>pg_basebackup</command> aborts with an
        error, it removes any directories it might have created before
        discovering that it cannot finish the job (for example, the target
        directory and write-ahead log directory). This option inhibits
        tidying-up and is thus useful for debugging.
-->
デフォルトでは、<command>pg_basebackup</command>がエラーでアボートするとき、ジョブを完了できないことがわかるより前に作成したすべてのディレクトリ（例えば、対象のディレクトリと先行書き込みログのディレクトリ）を削除します。
このオプションはきれいに片付けることを禁止するので、デバッグのために有用です。
       </para>

       <para>
<!--
        Note that tablespace directories are not cleaned up either way.
-->
テーブル空間のディレクトリはいずれにせよ削除されないことに注意してください。
       </para>
      </listitem>
     </varlistentry>

     <varlistentry>
      <term><option>-N</option></term>
      <term><option>--no-sync</option></term>
      <listitem>
       <para>
<!--
        By default, <command>pg_basebackup</command> will wait for all files
        to be written safely to disk.  This option causes
        <command>pg_basebackup</command> to return without waiting, which is
        faster, but means that a subsequent operating system crash can leave
        the base backup corrupt.  Generally, this option is useful for testing
        but should not be used when creating a production installation.
-->
デフォルトでは<command>pg_basebackup</command>は全てのファイルがディスクに安全に書き出されるのを待ちます。
このオプションで<command>pg_basebackup</command>は待つことなく返ります。これは高速ですが、その後のオペレーションシステムのクラッシュでベースバックアップの破損が残るかもしれないことを意味します。
一般にこのオプションはテスト用に有用なのであって、本番導入の際に使うべきではありません。
       </para>
      </listitem>
     </varlistentry>

     <varlistentry>
      <term><option>-P</option></term>
      <term><option>--progress</option></term>
      <listitem>
       <para>
<!--
        Enables progress reporting. Turning this on will deliver an approximate
        progress report during the backup. Since the database may change during
        the backup, this is only an approximation and may not end at exactly
        <literal>100%</literal>. In particular, when WAL log is included in the
        backup, the total amount of data cannot be estimated in advance, and
        in this case the estimated target size will increase once it passes the
        total estimate without WAL.
-->
進行状況報告を有効にします。
これを有効にすると、バックアップ中におおよその進行状況が報告されます。
データベースはバックアップ中に変更があるかもしれませんので、これはおおよそでしかなくちょうど<literal>100%</literal>では終わらないかもしれません。
特に、WALログがバックアップに含まれる場合、データ総量は前もって予測することはできません。
このためこの場合、推定対象容量はWALなしの総推定量を過ぎた後増加します。
       </para>
      </listitem>
     </varlistentry>

     <varlistentry>
      <term><option>-r <replaceable class="parameter">rate</replaceable></option></term>
      <term><option>--max-rate=<replaceable class="parameter">rate</replaceable></option></term>
      <listitem>
       <para>
<!--
        Sets the maximum transfer rate at which data is collected from the
        source server.  This can be useful to limit the impact
        of <application>pg_basebackup</application> on the server.  Values
        are in kilobytes per second.  Use a suffix of <literal>M</literal>
        to indicate megabytes per second.  A suffix of <literal>k</literal>
        is also accepted, and has no effect.  Valid values are between 32
        kilobytes per second and 1024 megabytes per second.
-->
ソースサーバから収集されるデータの最大転送速度です。
これは、サーバでの<application>pg_basebackup</application>の影響を制限するのに有用です。
値は秒あたりのキロバイト数です。
添字<literal>M</literal>を使うと秒あたりのメガバイト数を指定できます。
添字<literal>k</literal>を使うこともできますが、効果はありません。
有効な値は秒あたり32キロバイトから秒あたり1024メガバイトまでです。
       </para>
       <para>
<!--
        This option always affects transfer of the data directory. Transfer of
        WAL files is only affected if the collection method
        is <literal>fetch</literal>.
-->
このオプションはデータディレクトリの転送に対しては、常に影響があります。
WALファイルの転送については、収集方法が<literal>fetch</literal>の場合にのみ影響があります。
       </para>
      </listitem>
     </varlistentry>

     <varlistentry>
      <term><option>-S <replaceable>slotname</replaceable></option></term>
      <term><option>--slot=<replaceable class="parameter">slotname</replaceable></option></term>
      <listitem>
       <para>
<!--
        This option can only be used together with <literal>-X
        stream</literal>.  It causes WAL streaming to use the specified
        replication slot.  If the base backup is intended to be used as a
        streaming-replication standby using a replication slot, the standby
        should then use the same replication slot name as
        <xref linkend="guc-primary-slot-name"/>.  This ensures that the
        primary server does not remove any necessary WAL data in the time
        between the end of the base backup and the start of streaming
        replication on the new standby.
-->
このオプションは<literal>-X stream</literal>と一緒でのみ使用できます。
これはWALストリーミングに指定したレプリケーションスロットを使用させます。
レプリケーションスロットを使うストリーミングレプリケーションのスタンバイとしてベースバックアップを使用するつもりであるなら、スタンバイは<xref linkend="guc-primary-slot-name"/>と同じレプリケーションスロット名を使うべきです。
これにより、ベースバックアップ終了と新しいスタンバイでのストリーミングレプリケーション開始の間の時間にプライマリサーバが必要なWALデータを削除しないことが確実になります。
       </para>
       <para>
<!--
        The specified replication slot has to exist unless the
        option <option>-C</option> is also used.
-->
指定されたレプリケーションスロットは、オプション<option>-C</option>も使われている場合を除き、存在していなければなりません。
       </para>
       <para>
<!--
        If this option is not specified and the server supports temporary
        replication slots (version 10 and later), then a temporary replication
        slot is automatically used for WAL streaming.
-->
このオプションが指定されておらず、サーバが一時レプリケーションスロットに対応している（バージョン10以降）場合、WALストリーミングに対して一時レプリケーションスロットが自動的に使われます。
       </para>
      </listitem>
     </varlistentry>

     <varlistentry>
      <term><option>-v</option></term>
      <term><option>--verbose</option></term>
      <listitem>
       <para>
<!--
        Enables verbose mode. Will output some extra steps during startup and
        shutdown, as well as show the exact file name that is currently being
        processed if progress reporting is also enabled.
-->
冗長モードを有効にします。
開始時および終了段階でいくつか追加の段階が出力されます。
また進行状況報告も有効な場合、現在処理中のファイル名も正しく出力されます。
       </para>
      </listitem>
     </varlistentry>

     <varlistentry>
      <term><option>--manifest-checksums=<replaceable class="parameter">algorithm</replaceable></option></term>
      <listitem>
       <para>
<!--
        Specifies the checksum algorithm that should be applied to each file
        included in the backup manifest. Currently, the available
        algorithms are <literal>NONE</literal>, <literal>CRC32C</literal>,
        <literal>SHA224</literal>, <literal>SHA256</literal>,
        <literal>SHA384</literal>, and <literal>SHA512</literal>.
        The default is <literal>CRC32C</literal>.
-->
バックアップマニフェストに含まれる各ファイル適用されるチェックサムアルゴリズムを指定します。
現在利用できるアルゴリズムは<literal>NONE</literal>、<literal>CRC32C</literal>、<literal>SHA224</literal>、<literal>SHA256</literal>、<literal>SHA384</literal>、<literal>SHA512</literal>です。
デフォルトは<literal>CRC32C</literal>です。
       </para>
       <para>
<!--
        If <literal>NONE</literal> is selected, the backup manifest will
        not contain any checksums. Otherwise, it will contain a checksum
        of each file in the backup using the specified algorithm. In addition,
        the manifest will always contain a <literal>SHA256</literal>
        checksum of its own contents. The <literal>SHA</literal> algorithms
        are significantly more CPU-intensive than <literal>CRC32C</literal>,
        so selecting one of them may increase the time required to complete
        the backup.
-->
<literal>NONE</literal>が選択されれば、バックアップマニフェストはチェックサムを含みません。
それ以外の場合、バックアップ内の各ファイルの指定したアルゴリズムを使ったチェックサムを含みます。
さらに、マニフェストは自身の内容の<literal>SHA256</literal>チェックサムを常に含みます。
<literal>SHA</literal>アルゴリズムは<literal>CRC32C</literal>よりもかなりCPU集約的なため、そのどれかを1つを選択するとバックアップの完了に掛かる時間が増えるでしょう。
       </para>
       <para>
<!--
        Using a SHA hash function provides a cryptographically secure digest
        of each file for users who wish to verify that the backup has not been
        tampered with, while the CRC32C algorithm provides a checksum that is
        much faster to calculate; it is good at catching errors due to accidental
        changes but is not resistant to malicious modifications.  Note that, to
        be useful against an adversary who has access to the backup, the backup
        manifest would need to be stored securely elsewhere or otherwise
        verified not to have been modified since the backup was taken.
-->
SHAハッシュ関数を使うと、バックアップが変更されていないことを検証したい利用者にとっては暗号学的に安全な各ファイルのダイジェストが提供されますが、一方、CRC32Cアルゴリズムでは計算がずっと速いチェックサムが提供されます。偶発的な変更によるエラーを補足するのには良いですが、悪意のある修正に抵抗力はありません。
バックアップにアクセスした敵に対抗するのに有用なように、バックアップマニフェストは、どこか他のところに安全に保管するか、バックアップが取られて以来変更されたことがないのを検証する必要があることに注意してください。
       </para>
       <para>
<!--
        <xref linkend="app-pgverifybackup"/> can be used to check the
        integrity of a backup against the backup manifest.
-->
<xref linkend="app-pgverifybackup"/>を使ってバックアップマニフェストに対するバックアップの完全性を検査できます。
       </para>
      </listitem>
     </varlistentry>

     <varlistentry>
      <term><option>--manifest-force-encode</option></term>
      <listitem>
       <para>
<!--
        Forces all filenames in the backup manifest to be hex-encoded.
        If this option is not specified, only non-UTF8 filenames are
        hex-encoded. This option is mostly intended to test that tools which
        read a backup manifest file properly handle this case.
-->
バックアップマニフェスト内のファイル名をすべて強制的に16進数でエンコードします。
このオプションが指定されなければ、UTF8でないファイル名だけが16進数でエンコードされます。
このオプションは主に、バックアップマニフェストファイルを読むツールが、この場合を正しく扱うか試験することを意図しています。
       </para>
      </listitem>
     </varlistentry>

     <varlistentry>
      <term><option>--no-estimate-size</option></term>
      <listitem>
       <para>
<!--
        Prevents the server from estimating the total
        amount of backup data that will be streamed, resulting in the
        <structfield>backup_total</structfield> column in the
        <structname>pg_stat_progress_basebackup</structname> view
        always being <literal>NULL</literal>.
-->
ストリームされるバックアップデータの総量をサーバが評価しないようにします。その結果、<structname>pg_stat_progress_basebackup</structname>ビューの<structfield>backup_total</structfield>列は常に<literal>NULL</literal>になります。
       </para>
       <para>
<!--
        Without this option, the backup will start by enumerating
        the size of the entire database, and then go back and send
        the actual contents. This may make the backup take slightly
        longer, and in particular it will take longer before the first
        data is sent. This option is useful to avoid such estimation
        time if it's too long.
-->
このオプションがなければ、バックアップはまずデータベース全体容量を計算し、その後バックアップに戻り、実際の内容を送信します。
これにより、バックアップに要する時間は少し長くなるかもしれません。特に最初のデータが送られるようになるまでの時間がより長くなります。
このオプションは、評価時間が長過ぎる場合にそれを避けるのに有用です。
       </para>
       <para>
<!--
        This option is not allowed when using <option>&#45;-progress</option>.
-->
<option>--progress</option>を使う場合には、このオプションは認められません。
       </para>
      </listitem>
     </varlistentry>

     <varlistentry>
      <term><option>--no-manifest</option></term>
      <listitem>
       <para>
<!--
        Disables generation of a backup manifest. If this option is not
        specified, the server will generate and send a backup manifest
        which can be verified using <xref linkend="app-pgverifybackup"/>.
        The manifest is a list of every file present in the backup with the
        exception of any WAL files that may be included. It also stores the
        size, last modification time, and an optional checksum for each file.
-->
バックアップマニフェストを生成しないようにします。
このオプションが指定されなければ、サーバは<xref linkend="app-pgverifybackup"/>を使って検証できるバックアップマニフェストを生成し送信します。
マニフェストは、含まれるかもしれないWALファイルを除いて、バックアップの中にある各ファイルの一覧です。
各ファイルの大きさや最終修正時刻、省略可能なチェックサムも保存されます。
       </para>
      </listitem>
     </varlistentry>

     <varlistentry>
      <term><option>--no-slot</option></term>
      <listitem>
       <para>
<!--
        Prevents the creation of a temporary replication slot
        for the backup.
-->
バックアップ時に一時レプリケーションスロットを作成しないようにします。
       </para>
       <para>
<!--
        By default, if log streaming is selected but no slot name is given
        with the <option>-S</option> option, then a temporary replication
        slot is created (if supported by the source server).
-->
デフォルトでは、ログストリーミングが選択されたものの<option>-S</option>オプションでスロット名が与えられなかった場合、(ソースサーバがサポートしていれば)一時レプリケーションスロットが作成されます。
       </para>
       <para>
<!--
        The main purpose of this option is to allow taking a base backup when
        the server has no free replication slots.  Using a replication slot
        is almost always preferred, because it prevents needed WAL from being
        removed by the server during the backup.
-->
このオプションの主な目的は、サーバにレプリケーションスロットの空きが無いときにベースバックアップを取得できるようにすることです。
レプリケーションスロットを使うことは、必要とされるWALがバックアップ中のサーバにより削除されることを防止するため、ほとんどの場合に好ましいです。
       </para>
      </listitem>
     </varlistentry>

     <varlistentry>
      <term><option>--no-verify-checksums</option></term>
      <listitem>
       <para>
<!--
        Disables verification of checksums, if they are enabled on the server
        the base backup is taken from.
-->
ベースバックアップ取得元のサーバでチェックサムの検証が有効になっている場合に、チェックサムの検証を無効化します。
       </para>
       <para>
<!--
        By default, checksums are verified and checksum failures will result
        in a non-zero exit status. However, the base backup will not be
        removed in such a case, as if the <option>-&#045;no-clean</option> option
        had been used.  Checksum verification failures will also be reported
        in the <link linkend="monitoring-pg-stat-database-view">
        <structname>pg_stat_database</structname></link> view.
-->
デフォルトでは、チェックサムは検証され、チェックサムエラーは非ゼロの終了ステータスをもたらします。
とはいえ、このような場合には、<option>--no-clean</option>オプションが使われていたかのように、ベースバックアップは削除されません。
チェックサム検証の失敗は<link linkend="monitoring-pg-stat-database-view"><structname>pg_stat_database</structname></link>ビューでも報告されます。
       </para>
      </listitem>
     </varlistentry>
    </variablelist>
   </para>

   <para>
<!--
    The following command-line options control the connection to the source
    server:
-->
以下のオプションはソースサーバへの接続パラメータを制御します。

    <variablelist>
     <varlistentry>
      <term><option>-d <replaceable class="parameter">connstr</replaceable></option></term>
      <term><option>--dbname=<replaceable class="parameter">connstr</replaceable></option></term>
      <listitem>
       <para>
<!--
        Specifies parameters used to connect to the server, as a <link
        linkend="libpq-connstring">connection string</link>;  these
        will override any conflicting command line options.
-->
サーバとの接続のために使用するパラメータを、<link linkend="libpq-connstring">接続文字列</link>として指定します。
衝突するコマンドラインオプションよりも優先します。
       </para>
       <para>
<!--
        The option is called <literal>&#045;&#045;dbname</literal> for consistency with other
        client applications, but because <application>pg_basebackup</application>
        doesn't connect to any particular database in the cluster, any database
        name in the connection string will be ignored.
-->
このオプションは他のクライアントアプリケーションとの整合性のために<literal>--dbname</literal>と呼ばれます。
しかし、<application>pg_basebackup</application>はクラスタ内の何らかの特定のデータベースに接続しませんので、接続文字列内のデータベース名は無視されます。
       </para>
      </listitem>
     </varlistentry>

     <varlistentry>
      <term><option>-h <replaceable class="parameter">host</replaceable></option></term>
      <term><option>--host=<replaceable class="parameter">host</replaceable></option></term>
      <listitem>
       <para>
<!--
        Specifies the host name of the machine on which the server is
        running.  If the value begins with a slash, it is used as the
        directory for a Unix domain socket. The default is taken
        from the <envar>PGHOST</envar> environment variable, if set,
        else a Unix domain socket connection is attempted.
-->
サーバが稼働しているマシンのホスト名を指定します。
この値がスラッシュから始まる場合、Unixドメインソケット用のディレクトリとして使用されます。
デフォルトは、設定されていれば環境変数<envar>PGHOST</envar>から取得されます。
設定されていなければ、Unixドメインソケット接続とみなされます。
       </para>
      </listitem>
     </varlistentry>

     <varlistentry>
      <term><option>-p <replaceable class="parameter">port</replaceable></option></term>
      <term><option>--port=<replaceable class="parameter">port</replaceable></option></term>
      <listitem>
       <para>
<!--
        Specifies the TCP port or local Unix domain socket file
        extension on which the server is listening for connections.
        Defaults to the <envar>PGPORT</envar> environment variable, if
        set, or a compiled-in default.
-->
サーバが接続を監視するTCPポートもしくはローカルUnixドメインソケットファイルの拡張子を指定します。
デフォルトは、設定されている場合、環境変数<envar>PGPORT</envar>の値となります。設定されていなければ、コンパイル時のデフォルト値となります。
       </para>
      </listitem>
     </varlistentry>

     <varlistentry>
      <term><option>-s <replaceable class="parameter">interval</replaceable></option></term>
      <term><option>--status-interval=<replaceable class="parameter">interval</replaceable></option></term>
      <listitem>
       <para>
<!--
        Specifies the number of seconds between status packets sent back to
        the source server. Smaller values allow more accurate monitoring of
        backup progress from the server.
        A value of zero disables periodic status updates completely,
        although an update will still be sent when requested by the server, to
        avoid timeout-based disconnects. The default value is 10 seconds.
-->
状態パケットがソースサーバに返送される間隔を秒単位で指定します。
より小さな値を指定することで、より正確にサーバからバックアップの進行状況を監視できます。
ゼロという値は定期的な状態更新を完全に無効にします。
しかし、タイムアウトによる切断を防止するために、サーバにより要求された場合には更新が送信されます。
デフォルト値は10秒です。
       </para>
      </listitem>
     </varlistentry>

     <varlistentry>
      <term><option>-U <replaceable>username</replaceable></option></term>
      <term><option>--username=<replaceable class="parameter">username</replaceable></option></term>
      <listitem>
       <para>
<!--
        Specifies the user name to connect as.
-->
接続ユーザ名を指定します。
       </para>
      </listitem>
     </varlistentry>

     <varlistentry>
      <term><option>-w</option></term>
      <term><option>--no-password</option></term>
      <listitem>
       <para>
<!--
        Prevents issuing a password prompt.  If the server requires
        password authentication and a password is not available by
        other means such as a <filename>.pgpass</filename> file, the
        connection attempt will fail.  This option can be useful in
        batch jobs and scripts where no user is present to enter a
        password.
-->
パスワードの入力を促しません。
サーバがパスワード認証を必要とし、かつ、<filename>.pgpass</filename>ファイルなどの他の方法が利用できない場合、接続試行は失敗します。
バッチジョブやスクリプトなどパスワードを入力するユーザが存在しない場合にこのオプションは有用かもしれません。
       </para>
      </listitem>
     </varlistentry>

     <varlistentry>
      <term><option>-W</option></term>
      <term><option>--password</option></term>
      <listitem>
       <para>
<!--
        Forces <application>pg_basebackup</application> to prompt for a
        password before connecting to the source server.
-->
ソースサーバに接続する前に、<application>pg_basebackup</application>は強制的にパスワード入力を促します。
       </para>

       <para>
<!--
        This option is never essential, since
        <application>pg_basebackup</application> will automatically prompt
        for a password if the server demands password authentication.
        However, <application>pg_basebackup</application> will waste a
        connection attempt finding out that the server wants a password.
        In some cases it is worth typing <option>-W</option> to avoid the extra
        connection attempt.
-->
サーバがパスワード認証を要求する場合<application>pg_basebackup</application>は自動的にパスワード入力を促しますので、これが重要になることはありません。
しかし、<application>pg_basebackup</application>は、サーバにパスワードが必要かどうかを判断するための接続試行を無駄に行います。
こうした余計な接続試行を防ぐために<option>-W</option>の入力が有意となる場合もあります。
       </para>
      </listitem>
     </varlistentry>
    </variablelist>
   </para>

   <para>
<!--
    Other options are also available:
-->
以下のその他のオプションも使用することができます。

    <variablelist>
     <varlistentry>
       <term><option>-V</option></term>
       <term><option>--version</option></term>
       <listitem>
       <para>
<!--
       Prints the <application>pg_basebackup</application> version and exits.
-->
<application>pg_basebackup</application>のバージョンを表示し終了します。
       </para>
       </listitem>
     </varlistentry>

     <varlistentry>
       <term><option>-?</option></term>
       <term><option>--help</option></term>
       <listitem>
       <para>
<!--
       Shows help about <application>pg_basebackup</application> command line
       arguments, and exits.
-->
<application>pg_basebackup</application>コマンドライン引数の使用方法を表示し、終了します。
       </para>
       </listitem>
     </varlistentry>

    </variablelist>
   </para>

 </refsect1>

 <refsect1>
<!--
  <title>Environment</title>
-->
  <title>環境</title>

  <para>
<!--
   This utility, like most other <productname>PostgreSQL</productname> utilities,
   uses the environment variables supported by <application>libpq</application>
   (see <xref linkend="libpq-envars"/>).
-->
他のほとんどの<productname>PostgreSQL</productname>ユーティリティと同様このユーティリティは<application>libpq</application>でサポートされる環境変数（<xref linkend="libpq-envars"/>参照）を使用します。
  </para>

  <para>
<!--
   The environment variable <envar>PG_COLOR</envar> specifies whether to use
   color in diagnostic messages. Possible values are
   <literal>always</literal>, <literal>auto</literal> and
   <literal>never</literal>.
-->
環境変数<envar>PG_COLOR</envar>は診断メッセージで色を使うかどうかを指定します。
可能な値は<literal>always</literal>、<literal>auto</literal>、<literal>never</literal>です。
  </para>
 </refsect1>

 <refsect1>
<!--
  <title>Notes</title>
-->
  <title>注意</title>

  <para>
<!--
   At the beginning of the backup, a checkpoint needs to be performed on the
   source server.  This can take some time (especially if the option
   <literal>&#045;&#045;checkpoint=fast</literal> is not used), during
   which <application>pg_basebackup</application> will appear to be idle.
-->
バックアップの開始時に、ソースサーバ上でチェックポイントを実行する必要があります。
(特にオプション <literal>--checkpoint=fast</literal> を使用していない場合)これには少し時間を要する場合があり、その間 <application>pg_basebackup</application> はアイドル状態であるように見えます。
  </para>

  <para>
<!--
   The backup will include all files in the data directory and tablespaces,
   including the configuration files and any additional files placed in the
   directory by third parties, except certain temporary files managed by
   PostgreSQL.  But only regular files and directories are copied, except that
   symbolic links used for tablespaces are preserved.  Symbolic links pointing
   to certain directories known to PostgreSQL are copied as empty directories.
   Other symbolic links and special device files are skipped.
   See <xref linkend="protocol-replication"/> for the precise details.
-->
このバックアップには、設定ファイルやサードパーティによりディレクトリに格納された追加ファイルを含め、データディレクトリとテーブル空間内のすべてのファイルが含まれますが、PostgreSQLによって管理される一部の一時ファイルは含まれません。
ただし、テーブル空間に使われるシンボリックリンクが保存されることを除くと、通常のファイルとディレクトリのみがコピーされます。
PostgreSQLが認識している一部のディレクトリを指すシンボリックリンクは空のディレクトリとしてコピーされます。
その他のシンボリックリンクおよび特殊デバイスファイルはスキップされます。
(正確な詳細については<xref linkend="protocol-replication"/>を参照してください。)
  </para>

  <para>
<!--
   In plain format, tablespaces will be backed up to the same path
   they have on the source server, unless the
   option <literal>&#045;&#045;tablespace-mapping</literal> is used.  Without
   this option, running a plain format base backup on the same host as the
   server will not work if tablespaces are in use, because the backup would
   have to be written to the same directory locations as the original
   tablespaces.
-->
plain形式では、オプション<literal>--tablespace-mapping</literal>が使われなければ、テーブル空間はソースサーバ上のと同じパスでバックアップされます。
このオプションがないと、サーバと同じホスト上でのplain形式のベースバックアップの実行は動作しません、というのは、バックアップを元のテーブル空間と同じディレクトリに書き込まなければならないからです。
  </para>

  <para>
<!--
   When tar format is used, it is the user's responsibility to unpack each
   tar file before starting a PostgreSQL server that uses the data. If there
   are additional tablespaces, the
   tar files for them need to be unpacked in the correct locations. In this
   case the symbolic links for those tablespaces will be created by the server
   according to the contents of the <filename>tablespace_map</filename> file that is
   included in the <filename>base.tar</filename> file.
-->
tar形式を使う場合、そのデータを使うPostgreSQLサーバを起動する前に各tarファイルを解凍するのはユーザの責任です。
追加のテーブル空間がある場合、それについてのtarファイルは、正しい場所に解凍される必要があります。
この場合、テーブル空間へのシンボリックリンクは、<filename>base.tar</filename>ファイルに含まれる<filename>tablespace_map</filename>ファイルの内容に基づいて、サーバが作成します。
  </para>

  <para>
<!--
   <application>pg_basebackup</application> works with servers of the same
   or an older major version, down to 9.1. However, WAL streaming mode (<literal>-X
   stream</literal>) only works with server version 9.3 and later, and tar format
   (<literal>&#045;-format=tar</literal>) only works with server version 9.5
   and later.
-->
<application>pg_basebackup</application>は同じまたは9.1以降のより古いメジャーバージョンのサーバで動作します。
しかしWALストリーミングモード（<literal>-X stream</literal>）はバージョン9.3およびそれ以降のサーバでのみ動作します。
また、現在のバージョンのtar形式（<literal>--format=tar</literal>）はバージョン9.5およびそれ以降のサーバでのみ動作します。
  </para>

  <para>
<!--
   <application>pg_basebackup</application> will preserve group permissions
   for data files if group permissions are enabled on the source cluster.
-->
<application>pg_basebackup</application>は、ソースのクラスタでグループパーミッションが有効になっている場合、データファイルに対するグループパーミッションを維持します。
  </para>

 </refsect1>

 <refsect1>
<!--
  <title>Examples</title>
-->
  <title>例</title>

  <para>
<!--
   To create a base backup of the server at <literal>mydbserver</literal>
   and store it in the local directory
   <filename>/usr/local/pgsql/data</filename>:
-->
<literal>mydbserver</literal>で稼動するサーバのベースバックアップを作成し、ローカルディレクトリ<filename>/usr/local/pgsql/data</filename>に保管します。
<screen>
<prompt>$</prompt> <userinput>pg_basebackup -h mydbserver -D /usr/local/pgsql/data</userinput>
</screen>
  </para>

  <para>
<!--
   To create a backup of the local server with one compressed
   tar file for each tablespace, and store it in the directory
   <filename>backup</filename>, showing a progress report while running:
-->
各テーブル空間につき圧縮したtarファイルを1つ作成するようにローカルサーバをバックアップし、<filename>backup</filename>ディレクトリに保管します。
同時に実行時に進行状況を表示します。
<screen>
<prompt>$</prompt> <userinput>pg_basebackup -D backup -Ft -z -P</userinput>
</screen>
  </para>

  <para>
<!--
   To create a backup of a single-tablespace local database and compress
   this with <productname>bzip2</productname>:
-->
単一のテーブル空間を持つローカルデータベースのバックアップを作成し、それを<productname>bzip2</productname>で圧縮します。
<screen>
<prompt>$</prompt> <userinput>pg_basebackup -D - -Ft -X fetch | bzip2 &gt; backup.tar.bz2</userinput>
</screen>
<!--
   (This command will fail if there are multiple tablespaces in the
   database.)
-->
（データベース内に複数のテーブル空間が存在する場合このコマンドは失敗します。）
  </para>

  <para>
<!--
   To create a backup of a local database where the tablespace in
   <filename>/opt/ts</filename> is relocated
   to <filename>./backup/ts</filename>:
-->
<filename>/opt/ts</filename>にあるテーブル空間を<filename>./backup/ts</filename>に再配置してローカルデータベースのバックアップを作成します。
<screen>
<prompt>$</prompt> <userinput>pg_basebackup -D backup/data -T /opt/ts=$(pwd)/backup/ts</userinput>
</screen></para>

  <para>
   To create a backup of a local server with one tar file for each tablespace
   compressed with <application>gzip</application> at level 9, stored in the
   directory <filename>backup</filename>:
<screen>
<prompt>$</prompt> <userinput>pg_basebackup -D backup -Ft --compress=gzip:9</userinput>
</screen></para>

 </refsect1>

 <refsect1>
<!--
  <title>See Also</title>
-->
  <title>関連項目</title>

  <simplelist type="inline">
   <member><xref linkend="app-pgdump"/></member>
   <member><xref linkend="basebackup-progress-reporting"/></member>
  </simplelist>
 </refsect1>

</refentry><|MERGE_RESOLUTION|>--- conflicted
+++ resolved
@@ -155,16 +155,7 @@
      <para>
 <!--
       All WAL records required for the backup must contain sufficient full-page writes,
-<<<<<<< HEAD
       which requires you to enable <varname>full_page_writes</varname> on the primary.
-=======
-      which requires you to enable <varname>full_page_writes</varname> on the primary and
-      not to use a tool like <application>pg_compresslog</application> as
-      <varname>archive_command</varname> to remove full-page writes from WAL files.
--->
-バックアップに必要なすべてのWALレコードは、必要なだけの完全ページ書き出しを含んでいなければなりません。
-つまりこれは、プライマリで<varname>full_page_writes</varname>を有効にし、<varname>archive_command</varname>としてWALファイルから完全ページ書き出しを取り除く<application>pg_compresslog</application>のようなツールを使用しないことが要求されます。
->>>>>>> 185876a6
      </para>
     </listitem>
    </itemizedlist>
@@ -577,7 +568,6 @@
       <term><option>--compress=[{client|server}-]<replaceable class="parameter">method</replaceable>[:<replaceable>detail</replaceable>]</option></term>
       <listitem>
        <para>
-<<<<<<< HEAD
         Requests compression of the backup. If <literal>client</literal> or
         <literal>server</literal> is included, it specifies where the
         compression is to be performed. Compressing on the server will reduce
@@ -625,18 +615,6 @@
         compression is selected, but will not be compressed if any other
         compression algorithm is selected, or if server-side compression
         is selected.
-=======
-<!--
-        Enables gzip compression of tar file output, and specifies the
-        compression level (0 through 9, 0 being no compression and 9 being best
-        compression). Compression is only available when using the tar
-        format, and the suffix <filename>.gz</filename> will
-        automatically be added to all tar filenames.
--->
-tarファイル出力のgzip圧縮を有効にします。
-また圧縮レベル（0から9まで、0は圧縮なし、9が最高の圧縮レベル）を指定します。
-tarファイルを生成する場合のみ圧縮を利用することができ、すべてのtarファイルの名前に拡張子<filename>.gz</filename>が自動的に付加されます。
->>>>>>> 185876a6
        </para>
       </listitem>
      </varlistentry>

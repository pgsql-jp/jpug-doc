--- conflicted
+++ resolved
@@ -175,18 +175,15 @@
    option can be used to automatically include all dependent tables &mdash;
    but be very careful when using this option, or else you might lose data you
    did not intend to!
-<<<<<<< HEAD
+   Note in particular that when the table to be truncated is a partition,
+   siblings partitions are left untouched, but cascading occurs to all
+   referencing tables and all their partitions with no distinction.
 -->
 そのテーブルが他のテーブルから外部キーで参照されている場合、<command>TRUNCATE</command>でそれらのテーブルをすべて空にするように指定していない限り、<command>TRUNCATE</command>を使用することはできません。
 このような場合に有効性を検査するならばテーブルスキャンが必要になりますが、テーブルスキャンを行うのであれば、このコマンドの利点がなくなるからです。
 <literal>CASCADE</literal>を使用して、自動的にすべての依存テーブルを含めることができます。
 しかし、意図しないデータ損失の可能性がありますので、このオプションを使用する時には十分に注意してください。
 
-=======
-   Note in particular that when the table to be truncated is a partition,
-   siblings partitions are left untouched, but cascading occurs to all
-   referencing tables and all their partitions with no distinction.
->>>>>>> 5060275a
   </para>
 
   <para>

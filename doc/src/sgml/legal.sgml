--- conflicted
+++ resolved
@@ -15,32 +15,6 @@
  <title>法的告知</title>
 
  <para>
-<<<<<<< HEAD
-  [訳注：日本語は参考程度と解釈してください。]
- </para>
-
- <para>
-  <productname>PostgreSQL</productname> Database Management System
-  (also known as Postgres, formerly known as Postgres95)
- </para>
-
- <para>
-<productname>PostgreSQL</productname>データベース管理システム
-（Postgresとしても知られ、以前はPostgres95として知られていました）
- </para>
-
- <para>
-  Portions Copyright &copy; 1996-2025, PostgreSQL Global Development Group
- </para>
- <para>
-  一部の著作権 &copy; 1996&ndash;2025、PostgreSQL Global Development Group
- </para>
- <para>
-  Portions Copyright &copy; 1994, The Regents of the University of California
- </para>
- <para>
-  一部の著作権 &copy; 1994、カリフォルニア大学理事会
-=======
   <productname>PostgreSQL</productname> Database Management System
   (also known as Postgres, formerly known as Postgres95)
  </para>
@@ -50,7 +24,6 @@
  </para>
  <para>
   Portions Copyright &copy; 1994, The Regents of the University of California
->>>>>>> 3d6a8289
  </para>
 
  <para>

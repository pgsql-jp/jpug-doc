<!--
doc/src/sgml/ref/reindex.sgml
PostgreSQL documentation
-->

<refentry id="sql-reindex">
 <indexterm zone="sql-reindex">
  <primary>REINDEX</primary>
 </indexterm>

 <refmeta>
  <refentrytitle>REINDEX</refentrytitle>
  <manvolnum>7</manvolnum>
<!--
  <refmiscinfo>SQL - Language Statements</refmiscinfo>
-->
<refmiscinfo>SQL - 言語</refmiscinfo>
 </refmeta>

 <refnamediv>
  <refname>REINDEX</refname>
<!--
  <refpurpose>rebuild indexes</refpurpose>
-->
  <refpurpose>インデックスを再構築する</refpurpose>
 </refnamediv>

 <refsynopsisdiv>
<synopsis>
REINDEX [ ( VERBOSE ) ] { INDEX | TABLE | SCHEMA | DATABASE | SYSTEM } [ CONCURRENTLY ] <replaceable class="parameter">name</replaceable>
</synopsis>
 </refsynopsisdiv>

 <refsect1>
<!--
  <title>Description</title>
-->
  <title>説明</title>

  <para>
<!--
   <command>REINDEX</command> rebuilds an index using the data
   stored in the index's table, replacing the old copy of the index. There are
   several scenarios in which to use <command>REINDEX</command>:
-->
<command>REINDEX</command>は、インデックスのテーブルに保存されたデータを使用してインデックスを再構築し、古いインデックスのコピーと置き換えます。
以下に<command>REINDEX</command>が使用される状況を示します。

   <itemizedlist>
    <listitem>
     <para>
<!--
      An index has become corrupted, and no longer contains valid
      data. Although in theory this should never happen, in
      practice indexes can become corrupted due to software bugs or
      hardware failures.  <command>REINDEX</command> provides a
      recovery method.
-->
インデックスが破損してしまい、有効なデータがなくなった場合です。
理論的には決して起こらないはずですが、実際には、ソフトウェアのバグやハードウェアの障害によりインデックスが破損することがあります。
<command>REINDEX</command>はこの修復手段を提供します。
     </para>
    </listitem>

    <listitem>
     <para>
<!--
      An index has become <quote>bloated</quote>, that is it contains many
      empty or nearly-empty pages.  This can occur with B-tree indexes in
      <productname>PostgreSQL</productname> under certain uncommon access
      patterns. <command>REINDEX</command> provides a way to reduce
      the space consumption of the index by writing a new version of
      the index without the dead pages. See <xref
      linkend="routine-reindex"/> for more information.
-->
インデックスが<quote>膨張状態</quote>、つまり、多くの空、もしくは、ほとんど空のページを持つ状態になっている場合です。
この状況は、<productname>PostgreSQL</productname>のB-treeインデックスが特定の普通でないパターンでアクセスされた場合に起こり得ます。
<command>REINDEX</command>を使って、使用されないページを取り除いた新しいインデックス作成すると、インデックスの領域消費量を減少することができます。
詳細は<xref linkend="routine-reindex"/>を参照してください。
     </para>
    </listitem>

    <listitem>
     <para>
<!--
      You have altered a storage parameter (such as fillfactor)
      for an index, and wish to ensure that the change has taken full effect.
-->
インデックスの格納パラメータ（フィルファクタなど）を変更し、この変更を確実に有効にしたい場合です。
     </para>
    </listitem>

    <listitem>
     <para>
<<<<<<< HEAD
      If an index build fails with the <literal>CONCURRENTLY</literal> option,
      this index is left as <quote>invalid</quote>. Such indexes are useless
      but it can be convenient to use <command>REINDEX</command> to rebuild
      them. Note that only <command>REINDEX INDEX</command> is able
      to perform a concurrent build on an invalid index.
=======
<!--
      An index build with the <literal>CONCURRENTLY</literal> option failed, leaving
      an <quote>invalid</quote> index. Such indexes are useless but it can be
      convenient to use <command>REINDEX</command> to rebuild them. Note that
      <command>REINDEX</command> will not perform a concurrent build. To build the
      index without interfering with production you should drop the index and
      reissue the <command>CREATE INDEX CONCURRENTLY</command> command.
-->
<literal>CONCURRENTLY</literal>オプションをつけたインデックス作成が失敗し、<quote>無効な</quote>インデックスが残った場合です。
こうしたインデックスは使用されませんが、<command>REINDEX</command>を使用して再作成するのが便利かもしれません。
<command>REINDEX</command>では同時構築ができないことに注意してください。
運用に影響を与えずにインデックスを作成するためには、インデックスを削除してから<command>CREATE INDEX CONCURRENTLY</command>コマンドを再発行しなければなりません。
>>>>>>> bd0a9e56
     </para>
    </listitem>

   </itemizedlist></para>
 </refsect1>

 <refsect1>
<!--
  <title>Parameters</title>
-->
  <title>パラメータ</title>

  <variablelist>
   <varlistentry>
    <term><literal>INDEX</literal></term>
    <listitem>
     <para>
<!--
      Recreate the specified index.
-->
指定したインデックスを再作成します。
     </para>
    </listitem>
   </varlistentry>

   <varlistentry>
    <term><literal>TABLE</literal></term>
    <listitem>
     <para>
<!--
      Recreate all indexes of the specified table.  If the table has a
      secondary <quote>TOAST</quote> table, that is reindexed as well.
-->
指定したテーブルの全インデックスを再作成します。
テーブルに2次的な<quote>TOAST</quote>テーブルがある場合、それについてもインデックスを再作成します。
     </para>
    </listitem>
   </varlistentry>

   <varlistentry>
    <term><literal>SCHEMA</literal></term>
    <listitem>
     <para>
<!--
      Recreate all indexes of the specified schema.  If a table of this
      schema has a secondary <quote>TOAST</quote> table, that is reindexed as
      well. Indexes on shared system catalogs are also processed.
      This form of <command>REINDEX</command> cannot be executed inside a
      transaction block.
-->
指定したスキーマのすべてのインデックスを再作成します。
このスキーマのテーブルが二次的な<quote>TOAST</quote>テーブルを持っている場合は、そのインデックスも再作成されます。
共有システムカタログのインデックスも処理されます。
この構文の<command>REINDEX</command>はトランザクションブロックの内側で実行することはできません。
     </para>
    </listitem>
   </varlistentry>

   <varlistentry>
    <term><literal>DATABASE</literal></term>
    <listitem>
     <para>
<!--
      Recreate all indexes within the current database.
      Indexes on shared system catalogs are also processed.
      This form of <command>REINDEX</command> cannot be executed inside a
      transaction block.
-->
現在のデータベースのすべてのインデックスを再作成します。
共有システムカタログのインデックスも処理されます。
この構文の<command>REINDEX</command>をトランザクションブロック内で実行することはできません。
     </para>
    </listitem>
   </varlistentry>

   <varlistentry>
    <term><literal>SYSTEM</literal></term>
    <listitem>
     <para>
<!--
      Recreate all indexes on system catalogs within the current database.
      Indexes on shared system catalogs are included.
      Indexes on user tables are not processed.
      This form of <command>REINDEX</command> cannot be executed inside a
      transaction block.
-->
現在のデータベースのシステムカタログに対するすべてのインデックスを再作成します。
共有システムカタログのインデックスも含みます。
ユーザテーブルのインデックスは処理されません。
この構文の<command>REINDEX</command>をトランザクションブロック内で実行することはできません。
     </para>
    </listitem>
   </varlistentry>

   <varlistentry>
    <term><replaceable class="parameter">name</replaceable></term>
    <listitem>
     <para>
<!--
      The name of the specific index, table, or database to be
      reindexed.  Index and table names can be schema-qualified.
      Presently, <command>REINDEX DATABASE</command> and <command>REINDEX SYSTEM</command>
      can only reindex the current database, so their parameter must match
      the current database's name.
-->
インデックスを再作成するインデックス、テーブル、データベースの名前です。
インデックスとテーブルはスキーマ修飾可能です。
現状では、<command>REINDEX DATABASE</command>と<command>REINDEX SYSTEM</command>は現在のデータベースのインデックスのみを再作成することができます。
そのため、このパラメータは現在のデータベース名と一致する必要があります。
     </para>
    </listitem>
   </varlistentry>

   <varlistentry>
    <term><literal>CONCURRENTLY</literal></term>
    <listitem>
     <para>
      When this option is used, <productname>PostgreSQL</productname> will rebuild the
      index without taking any locks that prevent concurrent inserts,
      updates, or deletes on the table; whereas a standard index rebuild
      locks out writes (but not reads) on the table until it's done.
      There are several caveats to be aware of when using this option
      &mdash; see <xref linkend="sql-reindex-concurrently"
      endterm="sql-reindex-concurrently-title"/>.
     </para>
    </listitem>
   </varlistentry>

   <varlistentry>
    <term><literal>VERBOSE</literal></term>
    <listitem>
     <para>
<!--
      Prints a progress report as each index is reindexed.
-->
各インデックスが再作成されるときに、進捗レポートを表示します。
     </para>
    </listitem>
   </varlistentry>
  </variablelist>
 </refsect1>

 <refsect1>
<!--
  <title>Notes</title>
-->
  <title>注釈</title>

  <para>
<!--
   If you suspect corruption of an index on a user table, you can
   simply rebuild that index, or all indexes on the table, using
   <command>REINDEX INDEX</command> or <command>REINDEX TABLE</command>.
-->
ユーザテーブル上の特定のインデックスに破損の疑いがある場合、<command>REINDEX INDEX</command>を使ってそのインデックスを再構築することもできますし、<command>REINDEX TABLE</command>を使ってそのテーブルのすべてのインデックスを再構築することもできます。
  </para>

  <para>
<!--
   Things are more difficult if you need to recover from corruption of
   an index on a system table.  In this case it's important for the
   system to not have used any of the suspect indexes itself.
   (Indeed, in this sort of scenario you might find that server
   processes are crashing immediately at start-up, due to reliance on
   the corrupted indexes.)  To recover safely, the server must be started
   with the <option>-P</option> option, which prevents it from using
   indexes for system catalog lookups.
-->
システムテーブルのインデックスの破損を復旧する場合の手順はより複雑になります。
この場合、システムによって破損の可能性があるインデックス自体が使用されないようにすることが重要です
（実際は、このようなケースでは、破損したインデックスに依存していたため、サーバプロセスが起動時に強制終了してしまう可能性があります）。
安全に復旧させるには、システムカタログ検索時のインデックスの使用を禁止する<option>-P</option>オプションを使用してサーバを起動しなければなりません。
  </para>

  <para>
<!--
   One way to do this is to shut down the server and start a single-user
   <productname>PostgreSQL</productname> server
   with the <option>-P</option> option included on its command line.
   Then, <command>REINDEX DATABASE</command>, <command>REINDEX SYSTEM</command>,
   <command>REINDEX TABLE</command>, or <command>REINDEX INDEX</command> can be
   issued, depending on how much you want to reconstruct.  If in
   doubt, use <command>REINDEX SYSTEM</command> to select
   reconstruction of all system indexes in the database.  Then quit
   the single-user server session and restart the regular server.
   See the <xref linkend="app-postgres"/> reference page for more
   information about how to interact with the single-user server
   interface.
-->
考えられる方法の1つは次の方法です。まず、サーバを停止して、コマンドラインから<option>-P</option>オプションを指定してシングルユーザ状態の<productname>PostgreSQL</productname>サーバを起動します。
そして、再構成する範囲に応じて、<command>REINDEX DATABASE</command>、<command>REINDEX SYSTEM</command>、<command>REINDEX TABLE</command>、または、<command>REINDEX INDEX</command>コマンドを発行します。
範囲が不明な場合は、<command>REINDEX SYSTEM</command>を使用して、そのデータベースの全てのシステムインデックスを再構成してください。
その後、シングルユーザ状態のサーバセッションを停止して、通常のサーバを再起動します。
シングルユーザ状態のサーバインタフェースの操作方法についての詳細は、<xref linkend="app-postgres"/>マニュアルページを参照してください。
  </para>

  <para>
<!--
   Alternatively, a regular server session can be started with
   <option>-P</option> included in its command line options.
   The method for doing this varies across clients, but in all
   <application>libpq</application>-based clients, it is possible to set
   the <envar>PGOPTIONS</envar> environment variable to <literal>-P</literal>
   before starting the client.  Note that while this method does not
   require locking out other clients, it might still be wise to prevent
   other users from connecting to the damaged database until repairs
   have been completed.
-->
その他、コマンドラインで<option>-P</option>を指定して通常のサーバセッションを起動することもできます。
具体的な方法は、クライアントによって異なります。
しかし、<application>libpq</application>ベースのクライアントであれば、クライアントを起動する前に環境変数<envar>PGOPTIONS</envar>を<literal>-P</literal>に設定すれば実現できます。
この方法では他のクライアントを締め出す必要はありませんが、修復が終わるまで破損したデータベースへの他のユーザの接続を防止する方が良いことに注意してください。
  </para>

  <para>
<!--
   <command>REINDEX</command> is similar to a drop and recreate of the index
   in that the index contents are rebuilt from scratch.  However, the locking
   considerations are rather different.  <command>REINDEX</command> locks out writes
   but not reads of the index's parent table.  It also takes an exclusive lock
   on the specific index being processed, which will block reads that attempt
   to use that index.  In contrast, <command>DROP INDEX</command> momentarily takes
   an exclusive lock on the parent table, blocking both writes and reads.  The
   subsequent <command>CREATE INDEX</command> locks out writes but not reads; since
   the index is not there, no read will attempt to use it, meaning that there
   will be no blocking but reads might be forced into expensive sequential
   scans.
-->
<command>REINDEX</command>は、インデックスの中身を1から作り直すという点では、インデックスを削除してから再作成する処理と似ています。
しかし、ロックに関しては異なります。
<command>REINDEX</command>はインデックスの元となるテーブルの書き込みをロックしますが、読み込みはロックしません。
また、処理中のインデックスに対する排他ロックを取得するので、そのインデックスを使用する読み込みはブロックされます。
一方、<command>DROP INDEX</command>は瞬間的に元となるテーブルの排他ロックを取得するので、書き込みも読み込みもブロックされます。
その後に行う<command>CREATE INDEX</command>では書き込みのみをロックし、読み込みはロックしません。
インデックスは存在しないので、インデックスを使用する読み込みは発生しません。
したがって、読み込みがブロックされることはありませんが、コストが高いシーケンシャルスキャンの使用を強制されることになります。
  </para>

  <para>
<!--
   Reindexing a single index or table requires being the owner of that
   index or table.  Reindexing a schema or database requires being the
   owner of that schema or database.  Note that is therefore sometimes
   possible for non-superusers to rebuild indexes of tables owned by
   other users.  However, as a special exception, when
   <command>REINDEX DATABASE</command>, <command>REINDEX SCHEMA</command>
   or <command>REINDEX SYSTEM</command> is issued by a non-superuser,
   indexes on shared catalogs will be skipped unless the user owns the
   catalog (which typically won't be the case).  Of course, superusers
   can always reindex anything.
<<<<<<< HEAD
=======
-->
単一インデックスまたは単一テーブルのインデックス再作成を行うには、そのインデックスまたはテーブルの所有者でなければなりません。
スキーマまたはデータベースに対するインデックス再作成を行うには、そのスキーマまたはデータベースの所有者でなければなりません。
したがって、非スーパーユーザが他のユーザが所有するテーブルのインデックスを再作成することができる場合があることに注意してください。
しかし、特別な例外として、<command>REINDEX DATABASE</command>、<command>REINDEX SCHEMA</command>、<command>REINDEX SYSTEM</command>が非スーパーユーザにより発行された時には、そのユーザがカタログを所有している場合(そのようなことは通常はありません)を除いて、共有カタログのインデックスは飛ばされます。
もちろん、スーパーユーザは常にすべてのインデックス再作成を行うことができます。
>>>>>>> bd0a9e56
  </para>

  <para>
<!--
   Reindexing partitioned tables or partitioned indexes is not supported.
   Each individual partition can be reindexed separately instead.
-->
パーティションテーブルやパーティションインデックスのインデックス再作成はサポートされていません。
その代わり、個々のパーティションで別々にインデックスを再作成できます。
  </para>

  <refsect2 id="sql-reindex-concurrently">
   <title id="sql-reindex-concurrently-title">Rebuilding Indexes Concurrently</title>

   <indexterm zone="sql-reindex-concurrently">
    <primary>index</primary>
    <secondary>rebuilding concurrently</secondary>
   </indexterm>

   <para>
    Rebuilding an index can interfere with regular operation of a database.
    Normally <productname>PostgreSQL</productname> locks the table whose index is rebuilt
    against writes and performs the entire index build with a single scan of the
    table. Other transactions can still read the table, but if they try to
    insert, update, or delete rows in the table they will block until the
    index rebuild is finished. This could have a severe effect if the system is
    a live production database. Very large tables can take many hours to be
    indexed, and even for smaller tables, an index rebuild can lock out writers
    for periods that are unacceptably long for a production system.
   </para>

   <para>
    <productname>PostgreSQL</productname> supports rebuilding indexes with minimum locking
    of writes.  This method is invoked by specifying the
    <literal>CONCURRENTLY</literal> option of <command>REINDEX</command>. When this option
    is used, <productname>PostgreSQL</productname> must perform two scans of the table
    for each index that needs to be rebuilt and wait for termination of
    all existing transactions that could potentially use the index.
    This method requires more total work than a standard index
    rebuild and takes significantly longer to complete as it needs to wait
    for unfinished transactions that might modify the index. However, since
    it allows normal operations to continue while the index is being rebuilt, this
    method is useful for rebuilding indexes in a production environment. Of
    course, the extra CPU, memory and I/O load imposed by the index rebuild
    may slow down other operations.
   </para>

   <para>
    The following steps occur in a concurrent reindex.  Each step is run in a
    separate transaction.  If there are multiple indexes to be rebuilt, then
    each step loops through all the indexes before moving to the next step.

    <orderedlist>
     <listitem>
      <para>
       A new temporary index definition is added to the catalog
       <literal>pg_index</literal>.  This definition will be used to replace
       the old index.  A <literal>SHARE UPDATE EXCLUSIVE</literal> lock at
       session level is taken on the indexes being reindexed as well as their
       associated tables to prevent any schema modification while processing.
      </para>
     </listitem>

     <listitem>
      <para>
       A first pass to build the index is done for each new index.  Once the
       index is built, its flag <literal>pg_index.indisready</literal> is
       switched to <quote>true</quote> to make it ready for inserts, making it
       visible to other sessions once the transaction that performed the build
       is finished.  This step is done in a separate transaction for each
       index.
      </para>
     </listitem>

     <listitem>
      <para>
       Then a second pass is performed to add tuples that were added while the
       first pass was running.  This step is also done in a separate
       transaction for each index.
      </para>
     </listitem>

     <listitem>
      <para>
       All the constraints that refer to the index are changed to refer to the
       new index definition, and the names of the indexes are changed.  At
       this point, <literal>pg_index.indisvalid</literal> is switched to
       <quote>true</quote> for the new index and to <quote>false</quote> for
       the old, and a cache invalidation is done causing all sessions that
       referenced the old index to be invalidated.
      </para>
     </listitem>

     <listitem>
      <para>
       The old indexes have <literal>pg_index.indisready</literal> switched to
       <quote>false</quote> to prevent any new tuple insertions, after waiting
       for running queries that might reference the old index to complete.
      </para>
     </listitem>

     <listitem>
      <para>
       The old indexes are dropped.  The <literal>SHARE UPDATE
       EXCLUSIVE</literal> session locks for the indexes and the table are
       released.
      </para>
     </listitem>
    </orderedlist>
   </para>

   <para>
    If a problem arises while rebuilding the indexes, such as a
    uniqueness violation in a unique index, the <command>REINDEX</command>
    command will fail but leave behind an <quote>invalid</quote> new index in addition to
    the pre-existing one. This index will be ignored for querying purposes
    because it might be incomplete; however it will still consume update
    overhead. The <application>psql</application> <command>\d</command> command will report
    such an index as <literal>INVALID</literal>:

<programlisting>
postgres=# \d tab
       Table "public.tab"
 Column |  Type   | Modifiers
--------+---------+-----------
 col    | integer |
Indexes:
    "idx" btree (col)
    "idx_ccnew" btree (col) INVALID
</programlisting>

    The recommended recovery method in such cases is to drop the invalid index
    and try again to perform <command>REINDEX CONCURRENTLY</command>.  The
    concurrent index created during the processing has a name ending in the
    suffix <literal>ccnew</literal>, or <literal>ccold</literal> if it is an
    old index definition which we failed to drop. Invalid indexes can be
    dropped using <literal>DROP INDEX</literal>, including invalid toast
    indexes.
   </para>

   <para>
    Regular index builds permit other regular index builds on the same table
    to occur simultaneously, but only one concurrent index build can occur on a
    table at a time. In both cases, no other types of schema modification on
    the table are allowed meanwhile.  Another difference is that a regular
    <command>REINDEX TABLE</command> or <command>REINDEX INDEX</command>
    command can be performed within a transaction block, but <command>REINDEX
    CONCURRENTLY</command> cannot.
   </para>

   <para>
    <command>REINDEX SYSTEM</command> does not support
    <command>CONCURRENTLY</command> since system catalogs cannot be reindexed
    concurrently.
   </para>

   <para>
    Furthermore, indexes for exclusion constraints cannot be reindexed
    concurrently.  If such an index is named directly in this command, an
    error is raised.  If a table or database with exclusion constraint indexes
    is reindexed concurrently, those indexes will be skipped.  (It is possible
    to reindex such indexes without the <command>CONCURRENTLY</command> option.)
   </para>
  </refsect2>
 </refsect1>

 <refsect1>
<!--
  <title>Examples</title>
-->
  <title>例</title>

  <para>
<!--
   Rebuild a single index:
-->
単一のインデックスを再構築します。

<programlisting>
REINDEX INDEX my_index;
</programlisting>
  </para>

  <para>
<!--
   Rebuild all the indexes on the table <literal>my_table</literal>:
-->
テーブル<literal>my_table</literal>上のすべてのインデックスを再構築します。

<programlisting>
REINDEX TABLE my_table;
</programlisting>
  </para>

  <para>
<!--
   Rebuild all indexes in a particular database, without trusting the
   system indexes to be valid already:
-->
システムインデックスが有効かどうかを確認することなく、あるデータベース内の全てのインデックスを再構築します。

<programlisting>
$ <userinput>export PGOPTIONS="-P"</userinput>
$ <userinput>psql broken_db</userinput>
...
broken_db=&gt; REINDEX DATABASE broken_db;
broken_db=&gt; \q
</programlisting></para>

  <para>
   Rebuild indexes for a table, without blocking read and write operations
   on involved relations while reindexing is in progress:

<programlisting>
REINDEX TABLE CONCURRENTLY my_broken_table;
</programlisting></para>
 </refsect1>

 <refsect1>
<!--
  <title>Compatibility</title>
-->
  <title>互換性</title>

  <para>
<!--
   There is no <command>REINDEX</command> command in the SQL standard.
-->
標準SQLには<command>REINDEX</command>はありません。
  </para>
 </refsect1>

 <refsect1>
  <title>See Also</title>

  <simplelist type="inline">
   <member><xref linkend="sql-createindex"/></member>
   <member><xref linkend="sql-dropindex"/></member>
   <member><xref linkend="app-reindexdb"/></member>
  </simplelist>
 </refsect1>
</refentry><|MERGE_RESOLUTION|>--- conflicted
+++ resolved
@@ -92,26 +92,17 @@
 
     <listitem>
      <para>
-<<<<<<< HEAD
+<!--
       If an index build fails with the <literal>CONCURRENTLY</literal> option,
       this index is left as <quote>invalid</quote>. Such indexes are useless
       but it can be convenient to use <command>REINDEX</command> to rebuild
       them. Note that only <command>REINDEX INDEX</command> is able
       to perform a concurrent build on an invalid index.
-=======
-<!--
-      An index build with the <literal>CONCURRENTLY</literal> option failed, leaving
-      an <quote>invalid</quote> index. Such indexes are useless but it can be
-      convenient to use <command>REINDEX</command> to rebuild them. Note that
-      <command>REINDEX</command> will not perform a concurrent build. To build the
-      index without interfering with production you should drop the index and
-      reissue the <command>CREATE INDEX CONCURRENTLY</command> command.
 -->
 <literal>CONCURRENTLY</literal>オプションをつけたインデックス作成が失敗し、<quote>無効な</quote>インデックスが残った場合です。
 こうしたインデックスは使用されませんが、<command>REINDEX</command>を使用して再作成するのが便利かもしれません。
 <command>REINDEX</command>では同時構築ができないことに注意してください。
 運用に影響を与えずにインデックスを作成するためには、インデックスを削除してから<command>CREATE INDEX CONCURRENTLY</command>コマンドを再発行しなければなりません。
->>>>>>> bd0a9e56
      </para>
     </listitem>
 
@@ -362,15 +353,12 @@
    indexes on shared catalogs will be skipped unless the user owns the
    catalog (which typically won't be the case).  Of course, superusers
    can always reindex anything.
-<<<<<<< HEAD
-=======
 -->
 単一インデックスまたは単一テーブルのインデックス再作成を行うには、そのインデックスまたはテーブルの所有者でなければなりません。
 スキーマまたはデータベースに対するインデックス再作成を行うには、そのスキーマまたはデータベースの所有者でなければなりません。
 したがって、非スーパーユーザが他のユーザが所有するテーブルのインデックスを再作成することができる場合があることに注意してください。
 しかし、特別な例外として、<command>REINDEX DATABASE</command>、<command>REINDEX SCHEMA</command>、<command>REINDEX SYSTEM</command>が非スーパーユーザにより発行された時には、そのユーザがカタログを所有している場合(そのようなことは通常はありません)を除いて、共有カタログのインデックスは飛ばされます。
 もちろん、スーパーユーザは常にすべてのインデックス再作成を行うことができます。
->>>>>>> bd0a9e56
   </para>
 
   <para>

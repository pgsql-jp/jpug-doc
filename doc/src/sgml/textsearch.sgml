<!-- doc/src/sgml/textsearch.sgml -->

<chapter id="textsearch">
<!--
 <title>Full Text Search</title>
-->
 <title>全文検索</title>

  <indexterm zone="textsearch">
   <primary>full text search</primary>
  </indexterm>

  <indexterm zone="textsearch">
   <primary>text search</primary>
  </indexterm>

 <sect1 id="textsearch-intro">
<!--
  <title>Introduction</title>
-->

  <title>導入</title>
  <para>
<!--
   Full Text Searching (or just <firstterm>text search</firstterm>) provides
   the capability to identify natural-language <firstterm>documents</> that
   satisfy a <firstterm>query</firstterm>, and optionally to sort them by
   relevance to the query.  The most common type of search
   is to find all documents containing given <firstterm>query terms</firstterm>
   and return them in order of their <firstterm>similarity</firstterm> to the
   query.  Notions of <varname>query</varname> and
   <varname>similarity</varname> are very flexible and depend on the specific
   application. The simplest search considers <varname>query</varname> as a
   set of words and <varname>similarity</varname> as the frequency of query
   words in the document.
-->
全文検索(または単に<firstterm>テキスト検索</firstterm>)は、<firstterm>問合わせ</firstterm>を満たす自然言語の文書を識別し、更には問合わせとの関連性の順に並び替えることができます。
もっとも一般的な検索は、与えられた<firstterm>検索語</firstterm>を含む文書を探し、<varname>問合わせ</varname>との<firstterm>類似性</firstterm>の順に返す、というものです。
<varname>問合わせ</varname>と<varname>類似性</varname>の記法は非常に柔軟で、特定の用途に適合できます。
もっとも単純な検索では、<varname>問合わせ</varname>は単語の集合として、<varname>類似性</varname>は文書中の問合わせ対象の単語の頻度として扱います。
  </para>

  <para>
<!--
   Textual search operators have existed in databases for years.
   <productname>PostgreSQL</productname> has
   <literal>~</literal>, <literal>~*</literal>, <literal>LIKE</literal>, and
   <literal>ILIKE</literal> operators for textual data types, but they lack
   many essential properties required by modern information systems:
-->
テキスト検索演算子は、データベースシステムに長年存在していました。<productname>PostgreSQL</productname>は、テキストデータ型用に、<literal>~</literal>,<literal>~*</literal>, <literal>LIKE</literal>,<literal>ILIKE</literal>の各演算子を持っています。しかし、近代的な情報システムに必要な以下の本質的な特徴を欠いています。
  </para>

  <itemizedlist  spacing="compact" mark="bullet">
   <listitem>
    <para>
<!--
     There is no linguistic support, even for English.  Regular expressions
     are not sufficient because they cannot easily handle derived words, e.g.,
     <literal>satisfies</literal> and <literal>satisfy</literal>. You might
     miss documents that contain <literal>satisfies</literal>, although you
     probably would like to find them when searching for
     <literal>satisfy</literal>. It is possible to use <literal>OR</literal>
     to search for multiple derived forms, but this is tedious and error-prone
     (some words can have several thousand derivatives).
-->
英語にさえ、言語学的なサポートがありません。
派生語、たとえば<literal>satisfies</literal>に対して<literal>satisfy</literal>を容易に扱えないため、正規表現は十分ではありません。
<literal>satisfy</literal>を探すときは、たぶんあなたは<literal>satisfies</literal>も探したいでしょうが、それらを含む文書は探せないかもしれません。
<literal>OR</literal>を使えば複数の派生語を検索することができますが、退屈で間違いやすいです（ある種の単語は数千の派生語を持つことがあります）。
    </para>
   </listitem>

   <listitem>
    <para>
<!--
     They provide no ordering (ranking) of search results, which makes them
     ineffective when thousands of matching documents are found.
-->
検索結果を順序付け(順位付け)することができません。その結果、数千の合致する文書が見つかったような場合に非効率的です。
    </para>
   </listitem>

   <listitem>
    <para>
<!--
     They tend to be slow because there is no index support, so they must
     process all documents for every search.
-->
インデックスをサポートしないので毎回検索時にすべての文書を処理しなければならず、遅いです。
    </para>
   </listitem>
  </itemizedlist>

  <para>
<!--
   Full text indexing allows documents to be <emphasis>preprocessed</emphasis>
   and an index saved for later rapid searching. Preprocessing includes:
-->
全文検索のインデックス付けでは、文書を<emphasis>前もって処理しておき</emphasis>、後で素早く検索するために、インデックスを保存しておくことができます。前処理には以下があります。
  </para>

  <itemizedlist  mark="none">
   <listitem>
    <para>
<!--
     <emphasis>Parsing documents into <firstterm>tokens</></emphasis>. It is
     useful to identify various classes of tokens, e.g., numbers, words,
     complex words, email addresses, so that they can be processed
     differently.  In principle token classes depend on the specific
     application, but for most purposes it is adequate to use a predefined
     set of classes.
     <productname>PostgreSQL</productname> uses a <firstterm>parser</> to
     perform this step.  A standard parser is provided, and custom parsers
     can be created for specific needs.
-->
<emphasis>文書から<firstterm>トークン</>を解析します</emphasis>。
トークンを色々なクラス、たとえば数、単語、複合単語、電子メールアドレスに分けて識別することが有効です。そうすれば、扱いを変えることができます。
原則として、トークンのクラスは、特定の用途に依存します。しかし、ほとんどの目的には、あらかじめ定義されたクラスの集合を使うのが適当です。
<productname>PostgreSQL</productname>は、<firstterm>パーサ</>を使ってこの処理段階を実行します。
標準搭載のパーサが提供されますが、特別な用途にはカスタム仕様のパーサを作ることもできます。
    </para>
   </listitem>

   <listitem>
    <para>
<!--
     <emphasis>Converting tokens into <firstterm>lexemes</></emphasis>.
     A lexeme is a string, just like a token, but it has been
     <firstterm>normalized</> so that different forms of the same word
     are made alike.  For example, normalization almost always includes
     folding upper-case letters to lower-case, and often involves removal
     of suffixes (such as <literal>s</> or <literal>es</> in English).
     This allows searches to find variant forms of the
     same word, without tediously entering all the possible variants.
     Also, this step typically eliminates <firstterm>stop words</>, which
     are words that are so common that they are useless for searching.
     (In short, then, tokens are raw fragments of the document text, while
     lexemes are words that are believed useful for indexing and searching.)
     <productname>PostgreSQL</productname> uses <firstterm>dictionaries</> to
     perform this step.  Various standard dictionaries are provided, and
     custom ones can be created for specific needs.
-->
<emphasis>トークンを<firstterm>語彙素(lexemes)</>に変換します</emphasis>。
語彙素はトークンと同じ文字列ですが、違う形態の同じ単語が同じになるように <firstterm>正規化</>されています。
たとえば、正規化においてはほぼ常に大文字を小文字に変換し、(英語の<literal>s</>または<literal>es</>のような)接尾辞を取り除くことが多いです。
これにより、可能性のあるすべての変種を地道に入力すること無く、同じ単語の変化形を検索できます。
また、このステップでは、あまりにありふれていて、検索の役に立たない<firstterm>ストップワード</>を取り除くことが多いです。
(つまり、トークンは文書テキストの未加工の断片そのものであり、語彙素はインデックス付けや検索に有用と思われる単語です。)
<productname>PostgreSQL</productname>は、<firstterm>辞書</>を使ってこのステップを実行します。
いろいろな標準辞書が提供されています。特定の用途向けにカスタム辞書を作ることもできます。
    </para>
   </listitem>

   <listitem>
    <para>
<!--
     <emphasis>Storing preprocessed documents optimized for
     searching</emphasis>.  For example, each document can be represented
     as a sorted array of normalized lexemes. Along with the lexemes it is
     often desirable to store positional information to use for
     <firstterm>proximity ranking</firstterm>, so that a document that
     contains a more <quote>dense</> region of query words is
     assigned a higher rank than one with scattered query words.
-->
<emphasis>検索に最適化された前処理済の文書を保存します</emphasis>。
たとえば、個々の文書は、正規化された語彙素の整列済の配列として表現されます。
語彙素とともに、<firstterm>適合性ランキング</firstterm>用に、位置情報を格納しておくことがしばしば望まれます。そうすることにより、問合わせの語を<quote>高密度</>に含んでいる文書を、まばらに含む文書よりも高くランクづけすることができます。
    </para>
   </listitem>
  </itemizedlist>

  <para>
<!--
   Dictionaries allow fine-grained control over how tokens are normalized.
   With appropriate dictionaries, you can:
-->
辞書を使ってトークンの正規化を細かく制御できます。
適当な辞書を用意すれば次のようなことができます。
  </para>

  <itemizedlist  spacing="compact" mark="bullet">
   <listitem>
    <para>
<!--
     Define stop words that should not be indexed.
-->
インデックスしたくないストップワードの定義
    </para>
   </listitem>

   <listitem>
    <para>
<!--
     Map synonyms to a single word using <application>Ispell</>.
-->
<application>Ispell</>を使って、同義語を単一の単語に関連づける
    </para>
   </listitem>

   <listitem>
    <para>
<!--
     Map phrases to a single word using a thesaurus.
-->
類語辞書(thesaurus)を使って、成句を単一の単語に関連づける
    </para>
   </listitem>

   <listitem>
    <para>
<!--
     Map different variations of a word to a canonical form using
     an <application>Ispell</> dictionary.
-->
<application>Ispell</>辞書を使って、単語の変種を正規の単語に関連づける
    </para>
   </listitem>

   <listitem>
    <para>
<!--
     Map different variations of a word to a canonical form using
     <application>Snowball</> stemmer rules.
-->
<application>Snowball</>語幹規則を使って、単語の変種を正規の単語に関連づける
    </para>
   </listitem>
  </itemizedlist>

  <para>
<!--
   A data type <type>tsvector</type> is provided for storing preprocessed
   documents, along with a type <type>tsquery</type> for representing processed
   queries (<xref linkend="datatype-textsearch">).  There are many
   functions and operators available for these data types
   (<xref linkend="functions-textsearch">), the most important of which is
   the match operator <literal>@@</literal>, which we introduce in
   <xref linkend="textsearch-matching">.  Full text searches can be accelerated
   using indexes (<xref linkend="textsearch-indexes">).
-->
前処理した文書を格納するために、データ型<type>tsvector</type>が提供されています。また、処理済問合わせを表現するために<type>tsquery</type>型も提供されています(<xref linkend="datatype-textsearch">)。これらのデータ型のために、多数の関数と演算子が利用できますが(<xref linkend="functions-textsearch">)、もっとも重要なのは、<xref linkend="textsearch-matching">で紹介している<literal>@@</literal>演算子です。全文検索はインデックス(<xref linkend="textsearch-indexes">)を使って高速化できます。
  </para>


  <sect2 id="textsearch-document">
<!--
   <title>What Is a Document?</title>
-->
   <title>文書とは何か?</title>

   <indexterm zone="textsearch-document">
    <primary>document</primary>
    <secondary>text search</secondary>
   </indexterm>

   <para>
<!--
    A <firstterm>document</> is the unit of searching in a full text search
    system; for example, a magazine article or email message.  The text search
    engine must be able to parse documents and store associations of lexemes
    (key words) with their parent document. Later, these associations are
    used to search for documents that contain query words.
-->
<firstterm>文書</>は全文検索システムにおける検索の単位です。
たとえば、雑誌記事やメールのメッセージです。
テキスト検索エンジンは、文書をパースし、語彙素(キーワード)とそれが含まれる親文書の関連を格納できなければなりません。
後で、この関連を使って問合わせ語を含む文書を検索するのに使います。
   </para>

   <para>
<!--
    For searches within <productname>PostgreSQL</productname>,
    a document is normally a textual field within a row of a database table,
    or possibly a combination (concatenation) of such fields, perhaps stored
    in several tables or obtained dynamically. In other words, a document can
    be constructed from different parts for indexing and it might not be
    stored anywhere as a whole. For example:
-->
<productname>PostgreSQL</productname>での検索においては、ドキュメントはデータベースのテーブルの行内のテキストフィールドか、あるいはそのようなフィールドの組み合わせ(結合)でもよいです。そうしたフィールドはおそらく複数のテーブルに格納されていたり、動的に獲得されるものであったりします。
言い換えると、文書はインデックス付けのために複数の異なる部分から構成されても良く、それらが全体としてはひとまとまりに格納されていなくても良いのです。例を示します。

<programlisting>
SELECT title || ' ' ||  author || ' ' ||  abstract || ' ' || body AS document
FROM messages
WHERE mid = 12;

SELECT m.title || ' ' || m.author || ' ' || m.abstract || ' ' || d.body AS document
FROM messages m, docs d
WHERE mid = did AND mid = 12;
</programlisting>
   </para>

   <note>
    <para>
<!--
     Actually, in these example queries, <function>coalesce</function>
     should be used to prevent a single <literal>NULL</literal> attribute from
     causing a <literal>NULL</literal> result for the whole document.
-->
実際には、これらの例の問合わせでは、<function>coalesce</function>を使って、一部NULLが含まれているためにドキュメント全体がNULLになってしまうのを防ぐべきです。
    </para>
   </note>

   <para>
<!--
    Another possibility is to store the documents as simple text files in the
    file system. In this case, the database can be used to store the full text
    index and to execute searches, and some unique identifier can be used to
    retrieve the document from the file system.  However, retrieving files
    from outside the database requires superuser permissions or special
    function support, so this is usually less convenient than keeping all
    the data inside <productname>PostgreSQL</productname>.  Also, keeping
    everything inside the database allows easy access
    to document metadata to assist in indexing and display.
-->
別な方法としては、ファイルシステム上に文書を単純なテキストファイルとして格納することです。この場合、データベースは、フルテキストインデックスを格納し、検索を実行するために使うことができます。ファイルシステムから文書を取り出すためには、何かのユニークな識別子を使います。しかし、データベースの外にあるファイルを取り出すには、スーパユーザの許可か、特殊な関数のサポートが必要です。そういうわけでたいていの場合は<productname>PostgreSQL</productname>の中にすべてのデータを保持するのよりも不便です。また、すべてのデータをデータベースに保持することにより、文書のインデックス付けと表示の際に文書のメタデータにアクセスすることが容易になります。
   </para>

   <para>
<!--
    For text search purposes, each document must be reduced to the
    preprocessed <type>tsvector</> format.  Searching and ranking
    are performed entirely on the <type>tsvector</> representation
    of a document &mdash; the original text need only be retrieved
    when the document has been selected for display to a user.
    We therefore often speak of the <type>tsvector</> as being the
    document, but of course it is only a compact representation of
    the full document.
-->
テキスト検索という目的のため、各々の文書は前処理されて<type>tsvector</>形式に変換しておかなければなりません。検索と順位付けはすべて<type>tsvector</>表現の文書上で行われます。検索とランキングは文書の<type>tsvector</>表現上で実行されます &mdash; オリジナル文書は、ユーザに表示のため選択された場合にのみ取り出される必要があります。というわけで、ここでは<type>tsvector</>を文書と見なすことがよくあります。といっても、<type>tsvector</>は完全な文書の縮小表現でしかありません。
   </para>
  </sect2>

  <sect2 id="textsearch-matching">
<!--
   <title>Basic Text Matching</title>
-->
   <title>基本的なテキスト照合</title>

   <para>
<!--
    Full text searching in <productname>PostgreSQL</productname> is based on
    the match operator <literal>@@</literal>, which returns
    <literal>true</literal> if a <type>tsvector</type>
    (document) matches a <type>tsquery</type> (query).
    It doesn't matter which data type is written first:
-->
<productname>PostgreSQL</productname>における全文検索は、<type>tsvector</type>(文書)が、<type>tsquery</type>(問合わせ)に一致したら真を返す照合演算子<literal>@@</literal>に基づいています。どちらのデータ型を先に書いても構いません。

<programlisting>
SELECT 'a fat cat sat on a mat and ate a fat rat'::tsvector @@ 'cat &amp; rat'::tsquery;
 ?column?
----------
 t

SELECT 'fat &amp; cow'::tsquery @@ 'a fat cat sat on a mat and ate a fat rat'::tsvector;
 ?column?
----------
 f
</programlisting>
   </para>

   <para>
<!--
    As the above example suggests, a <type>tsquery</type> is not just raw
    text, any more than a <type>tsvector</type> is.  A <type>tsquery</type>
    contains search terms, which must be already-normalized lexemes, and
    may combine multiple terms using AND, OR, and NOT operators.
    (For details see <xref linkend="datatype-textsearch">.)  There are
    functions <function>to_tsquery</> and <function>plainto_tsquery</>
    that are helpful in converting user-written text into a proper
    <type>tsquery</type>, for example by normalizing words appearing in
    the text.  Similarly, <function>to_tsvector</> is used to parse and
    normalize a document string.  So in practice a text search match would
    look more like this:
-->
上記の例でわかるように、<type>tsquery</type>は、<type>tsvector</type>と違って、単なるテキストではありません。<type>tsquery</type>は正規化済の語彙素である検索表現を含み、AND, OR, NOT演算子を使って複数の表現を組み合わせても構いません。
(詳細は<xref linkend="datatype-textsearch">を見てください。)
たとえば、テキスト中の単語を正規化することにより、ユーザが入力したテキストを適切な<type>tsquery</type>に変換する<function>to_tsquery</>と<function>plainto_tsquery</>という関数があります。同様に、文書文字列をパースして正規化するために<function>to_tsvector</>が利用できます。
というわけで、実際にはテキスト検索照合はこんな感じになります。

<programlisting>
SELECT to_tsvector('fat cats ate fat rats') @@ to_tsquery('fat &amp; rat');
 ?column? 
----------
 t
</programlisting>

<!--
    Observe that this match would not succeed if written as
-->
この照合は、もしつぎのように書くとうまくいかないことに注意してください。

<programlisting>
SELECT 'fat cats ate fat rats'::tsvector @@ to_tsquery('fat &amp; rat');
 ?column? 
----------
 f
</programlisting>

<!--
    since here no normalization of the word <literal>rats</> will occur.
    The elements of a <type>tsvector</> are lexemes, which are assumed
    already normalized, so <literal>rats</> does not match <literal>rat</>.
-->
というのも、単語<literal>rats</>に対して正規化が行われないからです。
<type>tsvector</>の要素は、すでに正規化されている語彙素であることになっているので、<literal>rats</>は<literal>rat</>に一致しません。
   </para>

   <para>
<!--
    The <literal>@@</literal> operator also
    supports <type>text</type> input, allowing explicit conversion of a text
    string to <type>tsvector</type> or <type>tsquery</> to be skipped
    in simple cases.  The variants available are:
-->
また、<literal>@@</literal>演算子は、<type>text</type>を入力として受付けるので、簡単に使うときには、明示的にテキスト文字列を<type>tsvector</type>または<type>tsquery</>に変換することを省略できます。応用として以下のものがあります。

<programlisting>
tsvector @@ tsquery
tsquery  @@ tsvector
text @@ tsquery
text @@ text
</programlisting>
   </para>

   <para>
<!--
    The first two of these we saw already.
    The form <type>text</type> <literal>@@</literal> <type>tsquery</type>
    is equivalent to <literal>to_tsvector(x) @@ y</literal>.
    The form <type>text</type> <literal>@@</literal> <type>text</type>
    is equivalent to <literal>to_tsvector(x) @@ plainto_tsquery(y)</literal>.
-->
最初の2つについてはすでに説明しました。
<type>text</type> <literal>@@</literal> <type>tsquery</type>という形式は、<literal>to_tsvector(x) @@ y</literal>と同じです。
<type>text</type> <literal>@@</literal> <type>text</type>という形式は、<literal>to_tsvector(x) @@plainto_tsquery(y)</literal>と同じです。
   </para>
  </sect2>

  <sect2 id="textsearch-intro-configurations">
<!--
   <title>Configurations</title>
-->
   <title>設定</title>

   <para>
<!--
    The above are all simple text search examples.  As mentioned before, full
    text search functionality includes the ability to do many more things:
    skip indexing certain words (stop words), process synonyms, and use
    sophisticated parsing, e.g., parse based on more than just white space.
    This functionality is controlled by <firstterm>text search
    configurations</>.  <productname>PostgreSQL</> comes with predefined
    configurations for many languages, and you can easily create your own
    configurations.  (<application>psql</>'s <command>\dF</> command
    shows all available configurations.)
-->
今までのはすべて単純なテキスト検索の例でした。
すでに述べたように、全文検索機能を使えば、もっと色々なことができます。
インデックス付けの際に特定の単語をスキップ(ストップワード)、同義語(synonym)処理、賢いパース処理、すなわち、単に空白区切りに基づくパース処理以上のものです。
この機能は<firstterm>テキスト検索設定</>で制御します。
<productname>PostgreSQL</>には、多くの言語用の設定があらかじめ組み込まれていますが、ユーザ設定を容易に作ることもできます。
(<application>psql</>の<command>\dF</>コマンドで、利用できる設定を表示できます。)
   </para>

   <para>
<!--
    During installation an appropriate configuration is selected and
    <xref linkend="guc-default-text-search-config"> is set accordingly
    in <filename>postgresql.conf</>.  If you are using the same text search
    configuration for the entire cluster you can use the value in
    <filename>postgresql.conf</>.  To use different configurations
    throughout the cluster but the same configuration within any one database,
    use <command>ALTER DATABASE ... SET</>.  Otherwise, you can set
    <varname>default_text_search_config</varname> in each session.
-->
インストールの際には、適当な設定が選ばれ、<xref linkend="guc-default-text-search-config">が<filename>postgresql.conf</>中にセットされます。クラスタ全体で同じ設定を使用する場合は<filename>postgresql.conf</>の設定値を利用できます。クラスタの設定とは異なるが、あるデータベースの中で同じ設定を使う場合には、<command>ALTER DATABASE ... SET</>を利用します。さもなければ、セッション単位で<varname>default_text_search_config</varname>を設定できます。
   </para>

   <para>
<!--
    Each text search function that depends on a configuration has an optional
    <type>regconfig</> argument, so that the configuration to use can be
    specified explicitly.  <varname>default_text_search_config</varname>
    is used only when this argument is omitted.
-->
設定に依存するテキスト検索関数は、オプションで<type>regconfig</>引数を持っており、使用する設定を明示的に指定できます。<varname>default_text_search_config</varname>は、この引数が省略されたときだけ使用されます。
   </para>

   <para>
<!--
    To make it easier to build custom text search configurations, a
    configuration is built up from simpler database objects.
    <productname>PostgreSQL</>'s text search facility provides
    four types of configuration-related database objects:
-->
カスタムテキスト検索設定を作り易くするため、設定はより単純なデータベースオブジェクトから作られます。<productname>PostgreSQL</>のテキスト検索機能は、4つの設定関連のデータベースオブジェクトを提供しています。
   </para>

  <itemizedlist  spacing="compact" mark="bullet">
   <listitem>
    <para>
<!--
     <firstterm>Text search parsers</> break documents into tokens
     and classify each token (for example, as words or numbers).
-->
<firstterm>テキスト検索パーサ</>は、文書をトークンに分解し、トークンを分類します(たとえば、単語とか数のように)。
    </para>
   </listitem>

   <listitem>
    <para>
<!--
     <firstterm>Text search dictionaries</> convert tokens to normalized
     form and reject stop words.
-->
<firstterm>テキスト検索辞書</>はトークンを正規化された形式に変換し、ストップワードを排除します。
    </para>
   </listitem>

   <listitem>
    <para>
<!--
     <firstterm>Text search templates</> provide the functions underlying
     dictionaries.  (A dictionary simply specifies a template and a set
     of parameters for the template.)
-->
<firstterm>テキスト検索テンプレート</>は、現在の辞書が利用する関数を提供します(辞書は、単にテンプレートと、その引数の集合を指定するだけです)。
    </para>
   </listitem>

   <listitem>
    <para>
<!--
     <firstterm>Text search configurations</> select a parser and a set
     of dictionaries to use to normalize the tokens produced by the parser.
-->
<firstterm>テキスト検索設定</>は、パーサと使用する辞書の集合を選択し、パーサが生成したトークンを正規化します。
    </para>
   </listitem>
  </itemizedlist>

   <para>
<!--
    Text search parsers and templates are built from low-level C functions;
    therefore it requires C programming ability to develop new ones, and
    superuser privileges to install one into a database.  (There are examples
    of add-on parsers and templates in the <filename>contrib/</> area of the
    <productname>PostgreSQL</> distribution.)  Since dictionaries and
    configurations just parameterize and connect together some underlying
    parsers and templates, no special privilege is needed to create a new
    dictionary or configuration.  Examples of creating custom dictionaries and
    configurations appear later in this chapter.
-->
テキスト検索パーサとテンプレートは、低レベルのC関数で作ります。したがって、新しく開発するためにはCのプログラミング能力と、データベースにインストールするためのスーパユーザ権限が必要になります。(<productname>PostgreSQL</>の配布物の<filename>contrib/</>には、追加パーサとテンプレートの例があります)。辞書と設定は、単に配下のパーサとテンプレートのパラメータを設定し、両者を結び付けるだけなので、新しい辞書と設定を作るために特別な権限は必要ありません。この章の後でカスタム辞書と設定を作る例が登場します。
   </para>

  </sect2>

 </sect1>

 <sect1 id="textsearch-tables">
<!--
  <title>Tables and Indexes</title>
-->
  <title>テーブルとインデックス</title>

  <para>
<!--
   The examples in the previous section illustrated full text matching using
   simple constant strings.  This section shows how to search table data,
   optionally using indexes.
-->
前の節の例では、単純な文字列定数を使った全文検索照合を説明しました。この節では、テーブルのデータを検索する方法、そしてインデックスを使う方法を示します。
  </para>

  <sect2 id="textsearch-tables-search">
<!--
   <title>Searching a Table</title>
-->
   <title>テーブルを検索する</title>

   <para>
<!--
    It is possible to do a full text search without an index.  A simple query
    to print the <structname>title</> of each row that contains the word
    <literal>friend</> in its <structfield>body</> field is:
-->
インデックスがなくても全文検索をすることは可能です。<structfield>body</>フィールド中の<literal>friend</>という単語を含む行の<structname>title</>を印刷する単純な問合わせは次のようになります。

<programlisting>
SELECT title
FROM pgweb
WHERE to_tsvector('english', body) @@ to_tsquery('english', 'friend');
</programlisting>

<!--
    This will also find related words such as <literal>friends</>
    and <literal>friendly</>, since all these are reduced to the same
    normalized lexeme.
-->
同時に、これは、<literal>friends</>、<literal>friendly</>のように、関連する単語を見つけ出します。これらはすべて同じ正規化された語彙素に帰結するからです。
   </para>

   <para>
<!--
    The query above specifies that the <literal>english</> configuration
    is to be used to parse and normalize the strings.  Alternatively we
    could omit the configuration parameters:
-->
上の問合わせは<literal>english</>設定を使って文字列をパースして正規化することを指定しています。別の方法としては、設定パラメータを省略することができます。

<programlisting>
SELECT title
FROM pgweb
WHERE to_tsvector(body) @@ to_tsquery('friend');
</programlisting>

<!--
    This query will use the configuration set by <xref
    linkend="guc-default-text-search-config">.
-->
この問い合わせは<xref linkend="guc-default-text-search-config">で設定された設定を使用します。
   </para>

   <para>
<!--
    A more complex example is to
    select the ten most recent documents that contain <literal>create</> and
    <literal>table</> in the <structname>title</> or <structname>body</>:
-->
もっと複雑な例として、<literal>create</>と<literal>table</>を<structname>title</>または<structname>body</>に含む文書のうち新しい順に10個選ぶというものを示します。

<programlisting>
SELECT title
FROM pgweb
WHERE to_tsvector(title || ' ' || body) @@ to_tsquery('create &amp; table')
ORDER BY last_mod_date DESC
LIMIT 10;
</programlisting>

<!--
    For clarity we omitted the <function>coalesce</function> function calls
    which would be needed to find rows that contain <literal>NULL</literal>
    in one of the two fields.
-->
細かいことですが、この例では、二つのうち一つのフィールドに<literal>NULL</literal>を含む行を探すために必要な<function>coalesce</function>関数の呼び出しを省略しています。
   </para>

   <para>
<!--
    Although these queries will work without an index, most applications
    will find this approach too slow, except perhaps for occasional ad-hoc
    searches.  Practical use of text searching usually requires creating
    an index.
-->
これらの問合わせはインデックスなしでも動きますが、たまに実行する一時的な問合わせ用を除くと、たいていの用途には遅すぎます。
実用上は、インデックスを作成することが必要なのが普通です。
   </para>

  </sect2>

  <sect2 id="textsearch-tables-index">
<!--
   <title>Creating Indexes</title>
-->
   <title>インデックスの作成</title>

   <para>
<!--
    We can create a <acronym>GIN</acronym> index (<xref
    linkend="textsearch-indexes">) to speed up text searches:
-->
テキスト検索を高速化するために、<acronym>GIN</acronym>インデックス(<xref linkend="textsearch-indexes">)を作ることができます。

<programlisting>
CREATE INDEX pgweb_idx ON pgweb USING gin(to_tsvector('english', body));
</programlisting>

<!--
    Notice that the 2-argument version of <function>to_tsvector</function> is
    used.  Only text search functions that specify a configuration name can
    be used in expression indexes (<xref linkend="indexes-expressional">).
    This is because the index contents must be unaffected by <xref
    linkend="guc-default-text-search-config">.  If they were affected, the
    index contents might be inconsistent because different entries could
    contain <type>tsvector</>s that were created with different text search
    configurations, and there would be no way to guess which was which.  It
    would be impossible to dump and restore such an index correctly.
-->
2引数バージョンの<function>to_tsvector</function>を使っていることに注意してください。設定名を指定するテキスト検索関数だけが、式インデックス(<xref linkend="indexes-expressional">)で使えます。これは、インデックス内容が、<xref linkend="guc-default-text-search-config">の影響を受けないためです。もし影響を受けるとすると、異なるテキスト検索設定で作られた<type>tsvector</>を持つエントリの間でインデックス内容が首尾一貫しなくなるからです。そして、どのエントリがどのようにして作られたのか、推測する方法はないでしょう。そのようなインデックスを正しくダンプ、リストアするのは不可能でしょう。
   </para>

   <para>
<!--
    Because the two-argument version of <function>to_tsvector</function> was
    used in the index above, only a query reference that uses the 2-argument
    version of <function>to_tsvector</function> with the same configuration
    name will use that index.  That is, <literal>WHERE
    to_tsvector('english', body) @@ 'a &amp; b'</> can use the index,
    but <literal>WHERE to_tsvector(body) @@ 'a &amp; b'</> cannot.
    This ensures that an index will be used only with the same configuration
    used to create the index entries.
-->
上記のインデックスでは、2引数バージョンの<function>to_tsvector</function>が使われているので、同じ設定名の2引数バージョンの<function>to_tsvector</function>を使う問合わせ参照だけがそのインデックスを使います。すなわち、<literal>WHERE to_tsvector('english', body) @@ 'a &amp; b'</>はインデックスが使えますが、<literal>WHERE to_tsvector(body) @@ 'a &amp; b'</>は使えません。これにより、インデックスエントリを作ったときの設定と、同じ設定のときだけインデックスが使われることが保証されます。
   </para>

  <para>
<!--
    It is possible to set up more complex expression indexes wherein the
    configuration name is specified by another column, e.g.:
-->
他の列によって設定名が指定されたより複雑な式インデックスを作ることができます。例えば、

<programlisting>
CREATE INDEX pgweb_idx ON pgweb USING gin(to_tsvector(config_name, body));
</programlisting>

<!--
    where <literal>config_name</> is a column in the <literal>pgweb</>
    table.  This allows mixed configurations in the same index while
    recording which configuration was used for each index entry.  This
    would be useful, for example, if the document collection contained
    documents in different languages.  Again,
    queries that are meant to use the index must be phrased to match, e.g.,
    <literal>WHERE to_tsvector(config_name, body) @@ 'a &amp; b'</>.
-->
ここで、<literal>config_name</>は<literal>pgweb</>テーブルの列です。
これによって、各々のインデックスエントリで使用された設定を記録しつつ、同じインデックスの中で異なる設定を混在させることができます。
これは、例えば文書の集まりが異なる言語の文書を含む場合に有用です。
繰り返しになりますが、インデックスを使うよう考慮されている問合わせは、合致するように書かれなければなりません。例えば、<literal>WHERE to_tsvector(config_name, body) @@ 'a &amp; b'</>。
   </para>

   <para>
<!--
    Indexes can even concatenate columns:
-->
インデックスには、列を連結することさえできます。

<programlisting>
CREATE INDEX pgweb_idx ON pgweb USING gin(to_tsvector('english', title || ' ' || body));
</programlisting>
   </para>

   <para>
<!--
    Another approach is to create a separate <type>tsvector</> column
    to hold the output of <function>to_tsvector</>.  This example is a
    concatenation of <literal>title</literal> and <literal>body</literal>,
    using <function>coalesce</> to ensure that one field will still be
    indexed when the other is <literal>NULL</>:
-->
別の方法として、<function>to_tsvector</>の出力を保持する別の<type>tsvector</>列を作る方法があります。この例では、<literal>title</literal>と<literal>body</literal>を連結、<function>coalesce</>を使って、一つのフィールドが<literal>NULL</>であっても他のフィールドがインデックス付けされることを保証しています。

<programlisting>
ALTER TABLE pgweb ADD COLUMN textsearchable_index_col tsvector;
UPDATE pgweb SET textsearchable_index_col =
     to_tsvector('english', coalesce(title,'') || ' ' || coalesce(body,''));
</programlisting>

<!--
    Then we create a <acronym>GIN</acronym> index to speed up the search:
-->
そして、<acronym>GIN</acronym>インデックスを作って検索速度を上げます。

<programlisting>
CREATE INDEX textsearch_idx ON pgweb USING gin(textsearchable_index_col);
</programlisting>

<!--
    Now we are ready to perform a fast full text search:
-->
これで、高速全文検索を実行する準備ができました。

<programlisting>
SELECT title
FROM pgweb
WHERE textsearchable_index_col @@ to_tsquery('create &amp; table')
ORDER BY last_mod_date DESC
LIMIT 10;
</programlisting>
   </para>

   <para>
<!--
    When using a separate column to store the <type>tsvector</>
    representation,
    it is necessary to create a trigger to keep the <type>tsvector</>
    column current anytime <literal>title</> or <literal>body</> changes.
    <xref linkend="textsearch-update-triggers"> explains how to do that.
-->
<type>tsvector</>形式を保存するために別の列を使う場合、<literal>title</>あるいは<literal>body</>が変更されたら<type>tsvector</>列を最新の状態にいつでも維持するためにトリガを作る必要があります。<xref linkend="textsearch-update-triggers">にその方法が説明されています。
   </para>

   <para>
<!--
    One advantage of the separate-column approach over an expression index
    is that it is not necessary to explicitly specify the text search
    configuration in queries in order to make use of the index.  As shown
    in the example above, the query can depend on
    <varname>default_text_search_config</>.  Another advantage is that
    searches will be faster, since it will not be necessary to redo the
    <function>to_tsvector</> calls to verify index matches.  (This is more
    important when using a GiST index than a GIN index; see <xref
    linkend="textsearch-indexes">.)  The expression-index approach is
    simpler to set up, however, and it requires less disk space since the
    <type>tsvector</> representation is not stored explicitly.
-->
別列方式が式インデックスに勝る点の一つは、インデックスを使うために問合わせの中でテキスト検索設定を明示的に指定する必要がないことです。上の例で示したように、問合わせは<varname>default_text_search_config</>に依存できます。もう一つの利点は、インデックスの合致を検証するために<function>to_tsvector</>を再実行する必要がないのでより高速だという事です。(この点はGINインデックスを使うときよりも、GiSTインデックスを使う場合に重要です。<xref linkend="textsearch-indexes">参照。)しかしながら、式インデックス方式はセットアップがより容易で、<type>tsvector</>表現を明示的に保存する必要がないので、ディスクスペースの消費が少ないです。
   </para>

  </sect2>

 </sect1>

 <sect1 id="textsearch-controls">
<!--
  <title>Controlling Text Search</title>
-->
  <title>テキスト検索の制御</title>

  <para>
<!--
   To implement full text searching there must be a function to create a
   <type>tsvector</type> from a document and a <type>tsquery</type> from a
   user query. Also, we need to return results in a useful order, so we need
   a function that compares documents with respect to their relevance to
   the query. It's also important to be able to display the results nicely.
   <productname>PostgreSQL</productname> provides support for all of these
   functions.
-->
全文検索を実装するためには、文書から<type>tsvector</type>を、そしてユーザの問合わせから<type>tsquery</type>を作成する関数が存在しなければなりません。また、結果を意味のある順で返す必要があります。そこで、問合わせとの関連性で文書を比較する関数も必要になってきます。結果を体裁良く表示できることも重要です。<productname>PostgreSQL</productname>はこれらすべての機能を提供しています。
  </para>

  <sect2 id="textsearch-parsing-documents">
<!--
   <title>Parsing Documents</title>
-->
   <title>文書のパース</title>

   <para>
<!--
    <productname>PostgreSQL</productname> provides the
    function <function>to_tsvector</function> for converting a document to
    the <type>tsvector</type> data type.
-->
<productname>PostgreSQL</productname>は、文書を<type>tsvector</type>データ型に変換する<function>to_tsvector</function>関数を提供しています。
   </para>

   <indexterm>
    <primary>to_tsvector</primary>
   </indexterm>

<synopsis>
to_tsvector(<optional> <replaceable class="PARAMETER">config</replaceable> <type>regconfig</>, </optional> <replaceable class="PARAMETER">document</replaceable> <type>text</>) returns <type>tsvector</>
</synopsis>

   <para>
<!--
    <function>to_tsvector</function> parses a textual document into tokens,
    reduces the tokens to lexemes, and returns a <type>tsvector</type> which
    lists the lexemes together with their positions in the document.
    The document is processed according to the specified or default
    text search configuration.
    Here is a simple example:
-->
<function>to_tsvector</function>は、テキスト文書をパースしてトークンにし、トークンを語彙素に変換、文書中の位置とともに語彙素をリストとして持つ<type>tsvector</type>を返します。文書は、指定したものか、あるいはデフォルトのテキスト検索設定にしたがって処理されます。単純な例を示します。

<screen>
SELECT to_tsvector('english', 'a fat  cat sat on a mat - it ate a fat rats');
                  to_tsvector
-----------------------------------------------------
 'ate':9 'cat':3 'fat':2,11 'mat':7 'rat':12 'sat':4
</screen>
   </para>

   <para>
<!--
    In the example above we see that the resulting <type>tsvector</type> does not
    contain the words <literal>a</literal>, <literal>on</literal>, or
    <literal>it</literal>, the word <literal>rats</literal> became
    <literal>rat</literal>, and the punctuation sign <literal>-</literal> was
    ignored.
-->
上に示す例では、結果の<type>tsvector</type>で、<literal>a</literal>、<literal>on</literal>、<literal>it</literal>という単語が含まれないこと、<literal>rats</literal>という単語が<literal>rat</literal>になっていること、句読点記号<literal>-</literal>が無視されていることがわかります。
   </para>

   <para>
<!--
    The <function>to_tsvector</function> function internally calls a parser
    which breaks the document text into tokens and assigns a type to
    each token.  For each token, a list of
    dictionaries (<xref linkend="textsearch-dictionaries">) is consulted,
    where the list can vary depending on the token type.  The first dictionary
    that <firstterm>recognizes</> the token emits one or more normalized
    <firstterm>lexemes</firstterm> to represent the token.  For example,
    <literal>rats</literal> became <literal>rat</literal> because one of the
    dictionaries recognized that the word <literal>rats</literal> is a plural
    form of <literal>rat</literal>.  Some words are recognized as
    <firstterm>stop words</> (<xref linkend="textsearch-stopwords">), which
    causes them to be ignored since they occur too frequently to be useful in
    searching.  In our example these are
    <literal>a</literal>, <literal>on</literal>, and <literal>it</literal>.
    If no dictionary in the list recognizes the token then it is also ignored.
    In this example that happened to the punctuation sign <literal>-</literal>
    because there are in fact no dictionaries assigned for its token type
    (<literal>Space symbols</literal>), meaning space tokens will never be
    indexed. The choices of parser, dictionaries and which types of tokens to
    index are determined by the selected text search configuration (<xref
    linkend="textsearch-configuration">).  It is possible to have
    many different configurations in the same database, and predefined
    configurations are available for various languages. In our example
    we used the default configuration <literal>english</literal> for the
    English language.
-->
<function>to_tsvector</function>関数は、文書をトークンに分解して、そのトークンに型を割り当てるパーサを内部的に呼び出しています。それぞれのトークンに対して辞書(<xref linkend="textsearch-dictionaries">)のリストが検索されます。ここで、辞書のリストはトークンの型によって異なります。最初の辞書は、トークンを<firstterm>認識</>し、トークンを表現する一つ以上の正規化された<firstterm>語彙素</firstterm>を出力します。例えば、ある辞書は<literal>rats</literal>は<literal>rat</literal>の複数形であることを認識しているので、<literal>rats</literal>は<literal>rat</literal>になります。
ある単語は<firstterm>ストップワード</>(<xref linkend="textsearch-stopwords">)として認識されます。これは、あまりにも多く出現し検索の役に立たないため、無視されるものです。
先の例では、<literal>a</literal>、<literal>on</literal>、および<literal>it</literal>がそれです。
もしリスト中の辞書のどれもがトークンを認識しなければ、そのトークンは無視されます。先の例では、句読点の<literal>-</literal>がそうです。なぜなら、実際にはそのトークン型(<literal>Space symbols</literal>)に対して辞書が割り当てられておらず、空白トークンは決してインデックス付けされないことを意味します。パーサ、辞書、そしてどのトークンがインデックス付けされるかという選択は、テキスト検索設定(<xref linkend="textsearch-configuration">)によって決められます。同じデータベース中に多くの異なった設定を持つことができ、多くの言語用に定義済の設定が用意されています。先の例では、英語用として、デフォルトの<literal>english</literal>設定を使っています。
   </para>

   <para>
<!--
    The function <function>setweight</function> can be used to label the
    entries of a <type>tsvector</type> with a given <firstterm>weight</>,
    where a weight is one of the letters <literal>A</>, <literal>B</>,
    <literal>C</>, or <literal>D</>.
    This is typically used to mark entries coming from
    different parts of a document, such as title versus body.  Later, this
    information can be used for ranking of search results.
-->
関数<function>setweight</function>を使って<type>tsvector</type>のエントリに与えられた<firstterm>重み</>のラベルを与えることができます。ここで重みは、<literal>A</>, <literal>B</>, <literal>C</>, <literal>D</>のどれかの文字です。重みの典型的な使い方は、文書の各部分がどこから来たのかをマークすることです。たとえば、タイトルから来たのか、本文から来たのかなど。後でこの情報は検索結果のランキングに利用できます。
   </para>

   <para>
<!--
    Because <function>to_tsvector</function>(<literal>NULL</literal>) will
    return <literal>NULL</literal>, it is recommended to use
    <function>coalesce</function> whenever a field might be null.
    Here is the recommended method for creating
    a <type>tsvector</type> from a structured document:
-->
<function>to_tsvector</function>(<literal>NULL</literal>)は<literal>NULL</literal>を返すので、NULLになる可能性のある列に対しては<function>coalesce</function>を使うことをお勧めします。構造化された文書から<type>tsvector</type>を作るための推奨できる方法を示します。

<programlisting>
UPDATE tt SET ti =
    setweight(to_tsvector(coalesce(title,'')), 'A')    ||
    setweight(to_tsvector(coalesce(keyword,'')), 'B')  ||
    setweight(to_tsvector(coalesce(abstract,'')), 'C') ||
    setweight(to_tsvector(coalesce(body,'')), 'D');
</programlisting>

<!--
    Here we have used <function>setweight</function> to label the source
    of each lexeme in the finished <type>tsvector</type>, and then merged
    the labeled <type>tsvector</type> values using the <type>tsvector</>
    concatenation operator <literal>||</>.  (<xref
    linkend="textsearch-manipulate-tsvector"> gives details about these
    operations.)
-->
ここでは、完成した<type>tsvector</type>の語彙素に対して、ラベル付けのために<function>setweight</function>を使っています。そして、<type>tsvector</>の連結演算子<literal>||</>を使って、ラベルづけされた<type>tsvector</type>の値をマージします。(詳細は<xref linkend="textsearch-manipulate-tsvector">を参照してください。)
   </para>

  </sect2>

  <sect2 id="textsearch-parsing-queries">
<!--
   <title>Parsing Queries</title>
-->
   <title>問合わせのパース</title>

   <para>
<!--
    <productname>PostgreSQL</productname> provides the
    functions <function>to_tsquery</function> and
    <function>plainto_tsquery</function> for converting a query to
    the <type>tsquery</type> data type.  <function>to_tsquery</function>
    offers access to more features than <function>plainto_tsquery</function>,
    but is less forgiving about its input.
-->
<productname>PostgreSQL</productname>は、問合わせを<type>tsquery</type>に変換する<function>to_tsquery</function>関数と<function>plainto_tsquery</function>関数を提供しています。<function>to_tsquery</function>は、<function>plainto_tsquery</function>よりも多くの機能を提供していますが、入力のチェックはより厳格です。
   </para>

   <indexterm>
    <primary>to_tsquery</primary>
   </indexterm>

<synopsis>
to_tsquery(<optional> <replaceable class="PARAMETER">config</replaceable> <type>regconfig</>, </optional> <replaceable class="PARAMETER">querytext</replaceable> <type>text</>) returns <type>tsquery</>
</synopsis>

   <para>
<!--
    <function>to_tsquery</function> creates a <type>tsquery</> value from
    <replaceable>querytext</replaceable>, which must consist of single tokens
    separated by the Boolean operators <literal>&amp;</literal> (AND),
    <literal>|</literal> (OR) and <literal>!</literal> (NOT).  These operators
    can be grouped using parentheses.  In other words, the input to
    <function>to_tsquery</function> must already follow the general rules for
    <type>tsquery</> input, as described in <xref
    linkend="datatype-textsearch">.  The difference is that while basic
    <type>tsquery</> input takes the tokens at face value,
    <function>to_tsquery</function> normalizes each token to a lexeme using
    the specified or default configuration, and discards any tokens that are
    stop words according to the configuration.  For example:
-->
<function>to_tsquery</function>は、<replaceable>querytext</replaceable>から<type>tsquery</>としての値を生成します。<replaceable>querytext</replaceable>は、論理演算子<literal>&amp;</literal> (AND), <literal>|</literal> (OR)、<literal>!</literal> (NOT)で区切られる単一のトークンから構成されなければなりません。これらの演算子は括弧でグループ化できます。言い換えると、<function>to_tsquery</function>の入力は、<xref linkend="datatype-textsearch">で述べられている一般規則にしたがっていなければなりません。違いは、基本的な<type>tsquery</>の入力はトークンの表面的な値を受け取るのに対し、<function>to_tsquery</function>は指定した、あるいはデフォルトの設定を使ってトークンを語彙素へと正規化し、設定にしたがって、ストップワードであるようなトークンを破棄します。例を示します。

<screen>
SELECT to_tsquery('english', 'The &amp; Fat &amp; Rats');
  to_tsquery   
---------------
 'fat' &amp; 'rat'
</screen>

<!--
    As in basic <type>tsquery</> input, weight(s) can be attached to each
    lexeme to restrict it to match only <type>tsvector</> lexemes of those
    weight(s).  For example:
-->
基本的な<type>tsquery</>の入力では、各々の語彙素に重みを付加することにより、同じ重みを持つ<type>tsvector</>の語彙素のみに照合するようにすることができます。例を示します。

<screen>
SELECT to_tsquery('english', 'Fat | Rats:AB');
    to_tsquery    
------------------
 'fat' | 'rat':AB
</screen>

<!--
    Also, <literal>*</> can be attached to a lexeme to specify prefix matching:
-->
また、明示的な前方一致検索のため、<literal>*</>を語彙素に与えることもできます。

<screen>
SELECT to_tsquery('supern:*A &amp; star:A*B');
        to_tsquery        
--------------------------
 'supern':*A &amp; 'star':*AB
</screen>

<!--
    Such a lexeme will match any word in a <type>tsvector</> that begins
    with the given string.
-->
このような語彙素は、与えられた文字列で始まる<type>tsvector</>中のどんな単語にも照合するでしょう。
   </para>

   <para>
<!--
    <function>to_tsquery</function> can also accept single-quoted
    phrases.  This is primarily useful when the configuration includes a
    thesaurus dictionary that may trigger on such phrases.
    In the example below, a thesaurus contains the rule <literal>supernovae
    stars : sn</literal>:
-->
<function>to_tsquery</function>は、単一引用符で囲まれた語句を受け付けることもできます。これは主に、設定の中にそういった語句を持つ同義語辞書を含んでいるときに有用です。以下の例では、ある同義語の中に<literal>supernovae stars : sn</literal>という規則が含まれています。

<screen>
SELECT to_tsquery('''supernovae stars'' &amp; !crab');
  to_tsquery
---------------
 'sn' &amp; !'crab'
</screen>

<!--
    Without quotes, <function>to_tsquery</function> will generate a syntax
    error for tokens that are not separated by an AND or OR operator.
-->
引用符がない場合は、<function>to_tsquery</function>は、ANDあるいはOR演算子で区切られていないトークンに対して構文エラーを引き起こします。
   </para>

   <indexterm>
    <primary>plainto_tsquery</primary>
   </indexterm>

<synopsis>
plainto_tsquery(<optional> <replaceable class="PARAMETER">config</replaceable> <type>regconfig</>, </optional> <replaceable class="PARAMETER">querytext</replaceable> <type>text</>) returns <type>tsquery</>
</synopsis>

   <para>
<!--
    <function>plainto_tsquery</> transforms unformatted text
    <replaceable>querytext</replaceable> to <type>tsquery</type>.
    The text is parsed and normalized much as for <function>to_tsvector</>,
    then the <literal>&amp;</literal> (AND) Boolean operator is inserted
    between surviving words.
-->
<function>plainto_tsquery</>は整形されていないテキスト<replaceable>querytext</replaceable>を、<type>tsquery</type>に変換します。テキストはパースされ、<function>to_tsvector</>としてできる限り正規化されます。そして、<literal>&amp;</literal> (AND) 論理演算子が存続した単語の間に挿入されます。
   </para>

   <para>
<!--
    Example:
-->
例：

<screen>
SELECT plainto_tsquery('english', 'The Fat Rats');
 plainto_tsquery 
-----------------
 'fat' &amp; 'rat'
</screen>

<!--
    Note that <function>plainto_tsquery</> cannot
    recognize Boolean operators, weight labels, or prefix-match labels
    in its input:
-->
<function>plainto_tsquery</>は、入力中の論理演算子も、重さラベルも、前方一致ラベルも認識できないことに注意してください。

<screen>
SELECT plainto_tsquery('english', 'The Fat &amp; Rats:C');
   plainto_tsquery   
---------------------
 'fat' &amp; 'rat' &amp; 'c'
</screen>

<!--
    Here, all the input punctuation was discarded as being space symbols.
-->
ここでは、入力中のすべての句読点がスペース記号に変換された結果、破棄されています。
   </para>

  </sect2>

  <sect2 id="textsearch-ranking">
<!--
   <title>Ranking Search Results</title>
-->
   <title>検索結果のランキング</title>

   <para>
<!--
    Ranking attempts to measure how relevant documents are to a particular
    query, so that when there are many matches the most relevant ones can be
    shown first.  <productname>PostgreSQL</productname> provides two
    predefined ranking functions, which take into account lexical, proximity,
    and structural information; that is, they consider how often the query
    terms appear in the document, how close together the terms are in the
    document, and how important is the part of the document where they occur.
    However, the concept of relevancy is vague and very application-specific.
    Different applications might require additional information for ranking,
    e.g., document modification time.  The built-in ranking functions are only
    examples.  You can write your own ranking functions and/or combine their
    results with additional factors to fit your specific needs.
-->
ランキングはある問合わせに対して、どの程度文書が関連しているかを計測しようとするものです。合致している文書が多数あるとき、もっとも関連している文書が最初に表示されるようにするためです。
<productname>PostgreSQL</productname>は、2つの定義済ランキング関数を提供しています。それらは、辞書情報、近接度情報、構造的情報を加味します。すなわち、問合わせの用語がどの位の頻度で文書に出現するか、文書中でどの程度それらの用語が近接しているか、どの用語が含まれる文書部位がどの程度重要なのかを考慮します。
しかし、関連度という概念は曖昧で、用途に強く依存します。
異なる用途は、ランキングのために追加の情報を必要とするかも知れません。たとえば、文書の更新時刻など。
組み込みのランキング関数は例に過ぎません。
利用者の目的に応じて、自分用のランキング関数を作ったり、その結果を追加の情報と組み合わせることができます。
   </para>

   <para>
<!--
    The two ranking functions currently available are:
-->
今のところ、二種類のランキング関数が利用可能です。

    <variablelist>

     <varlistentry>

      <term>
       <indexterm>
        <primary>ts_rank</primary>
       </indexterm>

       <literal>ts_rank(<optional> <replaceable class="PARAMETER">weights</replaceable> <type>float4[]</>, </optional> <replaceable class="PARAMETER">vector</replaceable> <type>tsvector</>, <replaceable class="PARAMETER">query</replaceable> <type>tsquery</> <optional>, <replaceable class="PARAMETER">normalization</replaceable> <type>integer</> </optional>) returns <type>float4</></literal>
      </term>

      <listitem>
       <para>
<!--
        Ranks vectors based on the frequency of their matching lexemes.
-->
それらの語彙素にマッチした頻度に基づくベクトルのランク。
       </para>
      </listitem>
     </varlistentry>

     <varlistentry>

      <term>
      <indexterm>
       <primary>ts_rank_cd</primary>
      </indexterm>

       <literal>ts_rank_cd(<optional> <replaceable class="PARAMETER">weights</replaceable> <type>float4[]</>, </optional> <replaceable class="PARAMETER">vector</replaceable> <type>tsvector</>, <replaceable class="PARAMETER">query</replaceable> <type>tsquery</> <optional>, <replaceable class="PARAMETER">normalization</replaceable> <type>integer</> </optional>) returns <type>float4</></literal>
      </term>

      <listitem>
       <para>
<!--
        This function computes the <firstterm>cover density</firstterm>
        ranking for the given document vector and query, as described in
        Clarke, Cormack, and Tudhope's "Relevance Ranking for One to Three
        Term Queries" in the journal "Information Processing and Management",
        1999.  Cover density is similar to <function>ts_rank</> ranking
        except that the proximity of matching lexemes to each other is
        taken into consideration.
-->
この関数は、1999年の"Information Processing and Management"ジャーナルに掲載されたClarke, Cormack, Tudhopeの"Relevance Ranking for One to Three Term Queries"で述べられている方法で、与えられた文書ベクトルと問合わせの<firstterm>被覆密度(cover density)</firstterm>ランクを計算します。
被覆密度は互いにマッチする語彙素の近接度を考慮に入れる点を除いて<function>ts_rank</>のランク付けと似ています。
       </para>

       <para>
<!--
        This function requires lexeme positional information to perform
        its calculation.  Therefore, it ignores any <quote>stripped</>
        lexemes in the <type>tsvector</>.  If there are no unstripped
        lexemes in the input, the result will be zero.  (See <xref
        linkend="textsearch-manipulate-tsvector"> for more information
        about the <function>strip</> function and positional information
        in <type>tsvector</>s.)
-->
この関数は、計算を実行するために語彙素の位置情報を必要とします。
ですから、<type>tsvector</>内の<quote>剥き出しの</>語彙素は無視します。
入力に剥き出しでない語彙素がなければ、 結果は0です。
(<function>strip</>関数と<type>tsvector</>内の位置情報についてのより詳しい情報は<xref linkend="textsearch-manipulate-tsvector">を参照してください。)
       </para>
      </listitem>
     </varlistentry>

    </variablelist>

   </para>

   <para>
<!--
    For both these functions,
    the optional <replaceable class="PARAMETER">weights</replaceable>
    argument offers the ability to weigh word instances more or less
    heavily depending on how they are labeled.  The weight arrays specify
    how heavily to weigh each category of word, in the order:
-->
これらの関数では、単語がどの程度ラベル付けに依存するかを、単語ごとに指定する機能が<replaceable class="PARAMETER">weights</replaceable>オプションパラメータによって提供されています。
重み配列で、それぞれのカテゴリの単語がどの程度重み付けするかを指定します。その順は以下のようになっています。

<synopsis>
{D-weight, C-weight, B-weight, A-weight}
</synopsis>

<!--
    If no <replaceable class="PARAMETER">weights</replaceable> are provided,
    then these defaults are used:
-->
<replaceable class="PARAMETER">weights</replaceable>を与えない場合は、次のデフォルト値が使われます。

<programlisting>
{0.1, 0.2, 0.4, 1.0}
</programlisting>

<!--
    Typically weights are used to mark words from special areas of the
    document, like the title or an initial abstract, so they can be
    treated with more or less importance than words in the document body.
-->
重みの典型的な使い方は、文書のタイトルやアブストラクトのような特定の場所にある単語をマーク付けするような使い方です。そうすることにより、文書の本体に比べてそこにある単語がより重要なのか、そうでないのか、扱いを変えることができます。
   </para>

   <para>
<!--
    Since a longer document has a greater chance of containing a query term
    it is reasonable to take into account document size, e.g., a hundred-word
    document with five instances of a search word is probably more relevant
    than a thousand-word document with five instances.  Both ranking functions
    take an integer <replaceable>normalization</replaceable> option that
    specifies whether and how a document's length should impact its rank.
    The integer option controls several behaviors, so it is a bit mask:
    you can specify one or more behaviors using
    <literal>|</literal> (for example, <literal>2|4</literal>).
-->
文書が長ければ、それだけ問合わせ用語を含む確率が高くなるため、文書のサイズを考慮にいれることは理にかなっています。たとえば、5つの検索語を含む100語の文書は、たぶん5つの検索語を含む1000語の文書よりも関連性が高いでしょう。ランキング関数には、どちらも整数型の<replaceable>正規化</replaceable>オプションがあります。これは、文書の長さがランクに影響を与えるのかどうか、与えるとすればどの程度か、ということを指定します。この整数オプションは、いくつかの挙動を制御するので、ビットマスクになっています。複数の挙動を<literal>|</literal>で指定できます(例：<literal>2|4</literal>)。

    <itemizedlist  spacing="compact" mark="bullet">
     <listitem>
      <para>
<!--
       0 (the default) ignores the document length
-->
0(デフォルト):文書の長さを無視します
      </para>
     </listitem>
     <listitem>
      <para>
<!--
       1 divides the rank by 1 + the logarithm of the document length
-->
1:ランクを(1 + log(文書の長さ))で割ります
      </para>
     </listitem>
     <listitem>
      <para>
<!--
       2 divides the rank by the document length
-->
2:ランクを文書の長さで割ります
      </para>
     </listitem>
     <listitem>
      <para>
<!--
       4 divides the rank by the mean harmonic distance between extents
       (this is implemented only by <function>ts_rank_cd</>)
-->
4:ランクをエクステントの間の調和平均距離で割ります(これは<function>ts_rank_cd</>のみで実装されています)
      </para>
     </listitem>
     <listitem>
      <para>
<!--
       8 divides the rank by the number of unique words in document
-->
8: ランクを文書中の一意の単語の数で割ります
      </para>
     </listitem>
     <listitem>
      <para>
<!--
       16 divides the rank by 1 + the logarithm of the number
       of unique words in document
-->
16: ランクをlog(文書中の一意の単語の数)+1 で割ります
      </para>
     </listitem>
     <listitem>
      <para>
<!--
       32 divides the rank by itself + 1
-->
32: ランクをランク自身+1 で割ります
      </para>
     </listitem>
    </itemizedlist>

<!--
    If more than one flag bit is specified, the transformations are
    applied in the order listed.
-->
2以上のフラグビットが指定された場合には、変換は上記に列挙された順に行われます。
   </para>

   <para>
<!--
    It is important to note that the ranking functions do not use any global
    information, so it is impossible to produce a fair normalization to 1% or
    100% as sometimes desired.  Normalization option 32
    (<literal>rank/(rank+1)</literal>) can be applied to scale all ranks
    into the range zero to one, but of course this is just a cosmetic change;
    it will not affect the ordering of the search results.
-->
これは重要なことですが、ランキング関数はグローバル情報を一切使わないので、時には必要になる1%から100%までの均一な正規化はできません。正規化オプション32(<literal>rank/(rank+1)</literal>)を適用することにより、すべてのランクを0から1に分布させることができます。しかし、もちろんこれは表面的な変更に過ぎません。検索結果のならび順に影響を与えるものではありません。
   </para>

   <para>
<!--
    Here is an example that selects only the ten highest-ranked matches:
-->
マッチする順位の高い10位までを選ぶ例を示します。

<screen>
SELECT title, ts_rank_cd(textsearch, query) AS rank
FROM apod, to_tsquery('neutrino|(dark &amp; matter)') query
WHERE query @@ textsearch
ORDER BY rank DESC
LIMIT 10;
                     title                     |   rank
-----------------------------------------------+----------
 Neutrinos in the Sun                          |      3.1
 The Sudbury Neutrino Detector                 |      2.4
 A MACHO View of Galactic Dark Matter          |  2.01317
 Hot Gas and Dark Matter                       |  1.91171
 The Virgo Cluster: Hot Plasma and Dark Matter |  1.90953
 Rafting for Solar Neutrinos                   |      1.9
 NGC 4650A: Strange Galaxy and Dark Matter     |  1.85774
 Hot Gas and Dark Matter                       |   1.6123
 Ice Fishing for Cosmic Neutrinos              |      1.6
 Weak Lensing Distorts the Universe            | 0.818218
</screen>

<!--
    This is the same example using normalized ranking:
-->
同じ例を正規化ランキングを使ったものを示します。

<screen>
SELECT title, ts_rank_cd(textsearch, query, 32 /* rank/(rank+1) */ ) AS rank
FROM apod, to_tsquery('neutrino|(dark &amp; matter)') query
WHERE  query @@ textsearch
ORDER BY rank DESC
LIMIT 10;
                     title                     |        rank
-----------------------------------------------+-------------------
 Neutrinos in the Sun                          | 0.756097569485493
 The Sudbury Neutrino Detector                 | 0.705882361190954
 A MACHO View of Galactic Dark Matter          | 0.668123210574724
 Hot Gas and Dark Matter                       |  0.65655958650282
 The Virgo Cluster: Hot Plasma and Dark Matter | 0.656301290640973
 Rafting for Solar Neutrinos                   | 0.655172410958162
 NGC 4650A: Strange Galaxy and Dark Matter     | 0.650072921219637
 Hot Gas and Dark Matter                       | 0.617195790024749
 Ice Fishing for Cosmic Neutrinos              | 0.615384618911517
 Weak Lensing Distorts the Universe            | 0.450010798361481
</screen>
   </para>

   <para>
<!--
    Ranking can be expensive since it requires consulting the
    <type>tsvector</type> of each matching document, which can be I/O bound and
    therefore slow. Unfortunately, it is almost impossible to avoid since
    practical queries often result in large numbers of matches.
-->
ランキングは、I/Oに結び付けられていて遅い可能性のある、一致する各文書の<type>tsvector</type>へのアクセスが必要なので、高価な処理であるかもしれません。
不幸なことに、実際の問合わせでは往々にして大量の検索結果が生じるため、これはほとんど不可避であると言えます。
   </para>

  </sect2>

  <sect2 id="textsearch-headline">
<!--
   <title>Highlighting Results</title>
-->
   <title>結果の強調</title>

   <para>
<!--
    To present search results it is ideal to show a part of each document and
    how it is related to the query. Usually, search engines show fragments of
    the document with marked search terms.  <productname>PostgreSQL</>
    provides a function <function>ts_headline</function> that
    implements this functionality.
-->
検索結果を表示する際には、文書の該当部分を表示し、どの程度問合わせと関連しているかを示すのが望ましいです。<productname>PostgreSQL</>はこの機能を実装した<function>ts_headline</function>関数を提供しています。
   </para>

   <indexterm>
    <primary>ts_headline</primary>
   </indexterm>

<synopsis>
ts_headline(<optional> <replaceable class="PARAMETER">config</replaceable> <type>regconfig</>, </optional> <replaceable class="PARAMETER">document</replaceable> <type>text</>, <replaceable class="PARAMETER">query</replaceable> <type>tsquery</> <optional>, <replaceable class="PARAMETER">options</replaceable> <type>text</> </optional>) returns <type>text</>
</synopsis>

   <para>
<!--
    <function>ts_headline</function> accepts a document along
    with a query, and returns an excerpt from
    the document in which terms from the query are highlighted.  The
    configuration to be used to parse the document can be specified by
    <replaceable>config</replaceable>; if <replaceable>config</replaceable>
    is omitted, the
    <varname>default_text_search_config</varname> configuration is used.
-->
<function>ts_headline</function>は、問合わせと一緒に文書を受け取り、問合わせが注目した文書中の語句を抜粋して返します。文書をパースするのに使われる設定を<replaceable>config</replaceable>で指定することができます。<replaceable>config</replaceable>が省略された場合は、<varname>default_text_search_config</varname>設定が使われます。
   </para>

   <para>
<!--
    If an <replaceable>options</replaceable> string is specified it must
    consist of a comma-separated list of one or more
    <replaceable>option</><literal>=</><replaceable>value</> pairs.
    The available options are:
-->
<replaceable>options</replaceable>文字列を指定する場合は、一つ以上の<replaceable>option</><literal>=</><replaceable>value</>のペアをカンマで区切ったものでなければなりません。

    <itemizedlist  spacing="compact" mark="bullet">
     <listitem>
      <para>
<!--
       <literal>StartSel</>, <literal>StopSel</literal>: the strings with
       which to delimit query words appearing in the document, to distinguish
       them from other excerpted words.  You must double-quote these strings
       if they contain spaces or commas.
-->
<literal>StartSel</>, <literal>StopSel</literal>: 文書中に現れる問合わせ単語を区切るこの文字列は、他の抜粋される単語と区別されます。これらの文字列が空白やカンマを含んでいる場合は、二重引用符で囲う必要があります。
      </para>
     </listitem>
     <listitem>
      <para>
<!--
       <literal>MaxWords</>, <literal>MinWords</literal>: these numbers
       determine the longest and shortest headlines to output.
-->
<literal>MaxWords</>, <literal>MinWords</literal>: この数字を使って見出しの最大の長さと最小の長さを指定します。
      </para>
     </listitem>
     <listitem>
      <para>
<!--
       <literal>ShortWord</literal>: words of this length or less will be
       dropped at the start and end of a headline. The default
       value of three eliminates common English articles.
-->
<literal>ShortWord</literal>: この長さか、それ以下の長さの単語は、見出しの最初と最後から削除されます。デフォルト値の3は、常用される英語の冠詞を取り除きます。
      </para>
     </listitem>
     <listitem>
      <para>
<!--
       <literal>HighlightAll</literal>: Boolean flag;  if
       <literal>true</literal> the whole document will be used as the
       headline, ignoring the preceding three parameters.
-->
<literal>HighlightAll</literal>: 論理値フラグ; <literal>true</literal>なら文書全体が見出しの様にハイライトされ、前の3つのパラメータは無視されます。
      </para>
     </listitem>
     <listitem>
      <para>
<!--
       <literal>MaxFragments</literal>: maximum number of text excerpts
       or fragments to display.  The default value of zero selects a
       non-fragment-oriented headline generation method.  A value greater than
       zero selects fragment-based headline generation.  This method
       finds text fragments with as many query words as possible and
       stretches those fragments around the query words.  As a result
       query words are close to the middle of each fragment and have words on
       each side. Each fragment will be of at most <literal>MaxWords</> and
       words of length <literal>ShortWord</> or less are dropped at the start
       and end of each fragment. If not all query words are found in the
       document, then a single fragment of the first <literal>MinWords</>
       in the document will be displayed.
-->
<literal>MaxFragments</literal>:表示するテキスト引用句、もしくは断片の最大数です。デフォルト値の0は断片化を起こさない見出しの生成の選択となります。0より大きい場合は断片化を基本とした見出しの生成の選択となります。この方法は、可能な限り多くの検索単語でテキスト断片を探し出し、検索単語周辺のそれらのテキスト断片を広げます。結果として、検索単語が各断片の中央部分近くに位置し、両端に単語を持つことになります。各断片は最大で<literal>MaxWords</>と同数の単語を持ち、<literal>ShortWord</>より少ないサイズの単語を断片の両端に持ちません。もし全ての検索単語を文書から見つけられなかった場合は、文書中の最初の<literal>MinWords</>分の単語数から成る一つの断片が表示されるでしょう。
      </para>
     </listitem>
     <listitem>
      <para>
<!--
       <literal>FragmentDelimiter</literal>: When more than one fragment is
       displayed, the fragments will be separated by this string.
-->
<literal>FragmentDelimiter</literal>: 複数の断片が表示される時、その断片はこの文字で区切られます。
      </para>
     </listitem>
    </itemizedlist>

<!--
    Any unspecified options receive these defaults:
-->
指定されなかったオプションの値は以下のデフォルトになります。

<programlisting>
StartSel=&lt;b&gt;, StopSel=&lt;/b&gt;,
MaxWords=35, MinWords=15, ShortWord=3, HighlightAll=FALSE,
MaxFragments=0, FragmentDelimiter=" ... "
</programlisting>
   </para>

   <para>
<!--
    For example:
-->
例を示します。

<screen>
SELECT ts_headline('english',
  'The most common type of search
is to find all documents containing given query terms
and return them in order of their similarity to the
query.',
  to_tsquery('query &amp; similarity'));
                        ts_headline                         
------------------------------------------------------------
 containing given &lt;b&gt;query&lt;/b&gt; terms
 and return them in order of their &lt;b&gt;similarity&lt;/b&gt; to the
 &lt;b&gt;query&lt;/b&gt;.

SELECT ts_headline('english',
  'The most common type of search
is to find all documents containing given query terms
and return them in order of their similarity to the
query.',
  to_tsquery('query &amp; similarity'),
  'StartSel = &lt;, StopSel = &gt;');
                      ts_headline                      
-------------------------------------------------------
 containing given &lt;query&gt; terms
 and return them in order of their &lt;similarity&gt; to the
 &lt;query&gt;.
</screen>
   </para>

   <para>
<!--
    <function>ts_headline</> uses the original document, not a
    <type>tsvector</type> summary, so it can be slow and should be used with
    care.  A typical mistake is to call <function>ts_headline</function> for
    <emphasis>every</emphasis> matching document when only ten documents are
    to be shown. <acronym>SQL</acronym> subqueries can help; here is an
    example:
-->
<function>ts_headline</>は、<type>tsvector</type>の要約ではなく、元の文書を使います。ですので遅い可能性があり、注意深く使用する必要があります。よくある間違いは、たった10個の文書を表示しようとしているのに、<emphasis>すべての</emphasis>合致した文書に<function>ts_headline</function>を適用することです。<acronym>SQL</acronym>の副問合わせがこのときに役に立ちます。例を示します。

<programlisting>
SELECT id, ts_headline(body, q), rank
FROM (SELECT id, body, q, ts_rank_cd(ti, q) AS rank
      FROM apod, to_tsquery('stars') q
      WHERE ti @@ q
      ORDER BY rank DESC
      LIMIT 10) AS foo;
</programlisting>
   </para>

  </sect2>

 </sect1>

 <sect1 id="textsearch-features">
<!--
  <title>Additional Features</title>
-->
  <title>追加機能</title>

  <para>
<!--
   This section describes additional functions and operators that are
   useful in connection with text search.
-->
この節では、全文検索に関連する便利な追加の関数と演算子を説明します。
  </para>

  <sect2 id="textsearch-manipulate-tsvector">
<!--
   <title>Manipulating Documents</title>
-->
   <title>文書の操作</title>

   <para>
<!--
    <xref linkend="textsearch-parsing-documents"> showed how raw textual
    documents can be converted into <type>tsvector</> values.
    <productname>PostgreSQL</productname> also provides functions and
    operators that can be used to manipulate documents that are already
    in <type>tsvector</> form.
-->
<xref linkend="textsearch-parsing-documents">に、もとのテキスト形式の文書がどのようにして<type>tsvector</>に変換されるのか書いてあります。また、<productname>PostgreSQL</productname>では<type>tsvector</>形式に変換済の文書を操作する関数と演算子が提供されています。
   </para>

   <variablelist>

    <varlistentry>

     <term>
     <indexterm>
      <primary>tsvector concatenation</primary>
     </indexterm>

      <literal><type>tsvector</> || <type>tsvector</></literal>
     </term>

     <listitem>
      <para>
<!--
       The <type>tsvector</> concatenation operator
       returns a vector which combines the lexemes and positional information
       of the two vectors given as arguments.  Positions and weight labels
       are retained during the concatenation.
       Positions appearing in the right-hand vector are offset by the largest
       position mentioned in the left-hand vector, so that the result is
       nearly equivalent to the result of performing <function>to_tsvector</>
       on the concatenation of the two original document strings.  (The
       equivalence is not exact, because any stop-words removed from the
       end of the left-hand argument will not affect the result, whereas
       they would have affected the positions of the lexemes in the
       right-hand argument if textual concatenation were used.)
-->
<type>tsvector</>の結合演算子で、2つのベクトルの語彙素と位置情報を合成し、<type>tsvector</>を返します。右辺のベクトルの位置は左辺のベクトルの一番大きな位置情報のオフセットになります。その結果、この関数の結果は、元の文書を結合したものに<function>to_tsvector</>を適用したものとほぼ同じになります(まったく同じと言うわけではありません。左辺の引数の最後の位置にあるストップワードは取り除かれるのに対し、テキストの結合が行われた場合は、その影響が右辺の引数にある語彙素位置に影響を与えるからです)。
      </para>

      <para>
<!--
       One advantage of using concatenation in the vector form, rather than
       concatenating text before applying <function>to_tsvector</>, is that
       you can use different configurations to parse different sections
       of the document.  Also, because the <function>setweight</> function
       marks all lexemes of the given vector the same way, it is necessary
       to parse the text and do <function>setweight</> before concatenating
       if you want to label different parts of the document with different
       weights.
-->
<function>to_tsvector</>を適用する前のテキストを結合するよりも、ベクトルを結合することの利点の一つは、文書の異なる部分をパースするために、異なる設定を使うことができることです。なお、<function>setweight</>関数は与えられたベクトルのすべての語彙素を同じ方法でマーク付けするため、もしも文書に異なる部分に別の重み付けを行いたいなら、結合する前に文書をパースして<function>setweight</>を適用することが必要です。
      </para>
     </listitem>
    </varlistentry>

    <varlistentry>

     <term>
     <indexterm>
      <primary>setweight</primary>
     </indexterm>

      <literal>setweight(<replaceable class="PARAMETER">vector</replaceable> <type>tsvector</>, <replaceable class="PARAMETER">weight</replaceable> <type>"char"</>) returns <type>tsvector</></literal>
     </term>

     <listitem>
      <para>
<!--
       <function>setweight</> returns a copy of the input vector in which every
       position has been labeled with the given <replaceable>weight</>, either
       <literal>A</literal>, <literal>B</literal>, <literal>C</literal>, or
       <literal>D</literal>.  (<literal>D</literal> is the default for new
       vectors and as such is not displayed on output.)  These labels are
       retained when vectors are concatenated, allowing words from different
       parts of a document to be weighted differently by ranking functions.
-->
<function>setweight</>は、<literal>A</literal>, <literal>B</literal>, <literal>C</literal>, <literal>D</literal>のいずれかの与えられた<replaceable>weight</>を入力のベクトル中の位置にラベル付けし、そのコピーを返します。
(<literal>D</literal>は新しいベクトルのデフォルトで、出力する際には表示されません。)
これらのラベルはベクトルが結合される際に保存されるので、ランキング関数によって文書中の異なる部分の語を別々に重み付けできます。
      </para>

      <para>
<!--
       Note that weight labels apply to <emphasis>positions</>, not
       <emphasis>lexemes</>.  If the input vector has been stripped of
       positions then <function>setweight</> does nothing.
-->
なお、重み付けラベルは<emphasis>語彙素</>ではなく<emphasis>位置</>に与えられることに注意してください。
入力のベクトルから位置が削除されていると、<function>setweight</>は何もしません。
      </para>
     </listitem>
    </varlistentry>

    <varlistentry>
     <term>
     <indexterm>
      <primary>length(tsvector)</primary>
     </indexterm>

      <literal>length(<replaceable class="PARAMETER">vector</replaceable> <type>tsvector</>) returns <type>integer</></literal>
     </term>

     <listitem>
      <para>
<!--
       Returns the number of lexemes stored in the vector.
-->
ベクトル中に格納されている語彙素の数を返します。
      </para>
     </listitem>
    </varlistentry>

    <varlistentry>

     <term>
     <indexterm>
      <primary>strip</primary>
     </indexterm>

      <literal>strip(<replaceable class="PARAMETER">vector</replaceable> <type>tsvector</>) returns <type>tsvector</></literal>
     </term>

     <listitem>
      <para>
<!--
       Returns a vector which lists the same lexemes as the given vector, but
       which lacks any position or weight information.  While the returned
       vector is much less useful than an unstripped vector for relevance
       ranking, it will usually be much smaller.
-->
位置、重みの情報がないことを除けば入力のベクトルと同じ語彙素のリストを持つベクトルを返します。返却されたベクトルは、情報を削除されていないベクトルに比べてランキングに関しては、ずっと有用性が低くなりますが、通常非常に小さくなります。
      </para>
     </listitem>

    </varlistentry>

   </variablelist>

  </sect2>

  <sect2 id="textsearch-manipulate-tsquery">
<!--
   <title>Manipulating Queries</title>
-->
   <title>問合わせを操作する</title>

   <para>
<!--
    <xref linkend="textsearch-parsing-queries"> showed how raw textual
    queries can be converted into <type>tsquery</> values.
    <productname>PostgreSQL</productname> also provides functions and
    operators that can be used to manipulate queries that are already
    in <type>tsquery</> form.
-->
<xref linkend="textsearch-parsing-queries">は、元のテキストがいかにして<type>tsquery</>値に変換されるかを解説しています。また<productname>PostgreSQL</productname>は、<type>tsquery</>形式に変換済の問合わせを操作するために使用できる関数と演算子を提供しています。
   </para>

   <variablelist>

    <varlistentry>

     <term>
      <literal><type>tsquery</> &amp;&amp; <type>tsquery</></literal>
     </term>

     <listitem>
      <para>
<!--
       Returns the AND-combination of the two given queries.
-->
2つの問合わせをANDで結合したものを返します。
      </para>
     </listitem>

    </varlistentry>

    <varlistentry>

     <term>
      <literal><type>tsquery</> || <type>tsquery</></literal>
     </term>

     <listitem>
      <para>
<!--
       Returns the OR-combination of the two given queries.
-->
2つの問合わせをORで結合したものを返します。
      </para>
     </listitem>

    </varlistentry>

    <varlistentry>

     <term>
      <literal>!! <type>tsquery</></literal>
     </term>

     <listitem>
      <para>
<!--
       Returns the negation (NOT) of the given query.
-->
与えられた問合わせの否定を返します。
      </para>
     </listitem>

    </varlistentry>

    <varlistentry>

     <term>
     <indexterm>
      <primary>numnode</primary>
     </indexterm>

      <literal>numnode(<replaceable class="PARAMETER">query</replaceable> <type>tsquery</>) returns <type>integer</></literal>
     </term>

     <listitem>
      <para>
<!--
       Returns the number of nodes (lexemes plus operators) in a
       <type>tsquery</>. This function is useful
       to determine if the <replaceable>query</replaceable> is meaningful
       (returns &gt; 0), or contains only stop words (returns 0).
       Examples:
-->
<type>tsquery</>中のノード(語彙素と演算子)の数を返します。この関数は、<replaceable>問合わせ</replaceable>が意味のあるものか(返却値 &gt; 0)、ストップワードだけを含んでいるか(返却値 0)を判断するのに役に立ちます。例を示します。

<screen>
SELECT numnode(plainto_tsquery('the any'));
NOTICE:  query contains only stopword(s) or doesn't contain lexeme(s), ignored
 numnode
---------
       0

SELECT numnode('foo &amp; bar'::tsquery);
 numnode
---------
       3
</screen>
      </para>
     </listitem>
    </varlistentry>

    <varlistentry>

     <term>
     <indexterm>
      <primary>querytree</primary>
     </indexterm>

      <literal>querytree(<replaceable class="PARAMETER">query</replaceable> <type>tsquery</>) returns <type>text</></literal>
     </term>

     <listitem>
      <para>
<!--
       Returns the portion of a <type>tsquery</> that can be used for
       searching an index.  This function is useful for detecting
       unindexable queries, for example those containing only stop words
       or only negated terms.  For example:
-->
インデックス検索の際に使用できる<type>tsquery</>の部分を返します。この関数は、たとえばストップワードのみ、あるいは否定語だけのように、インデックス検索できない問合わせを検出するのに役立ちます。例を示します。

<screen>
SELECT querytree(to_tsquery('!defined'));
 querytree
-----------

</screen>
      </para>
     </listitem>
    </varlistentry>

   </variablelist>

   <sect3 id="textsearch-query-rewriting">
<!--
    <title>Query Rewriting</title>
-->
    <title>問合わせの書き換え</title>

    <indexterm zone="textsearch-query-rewriting">
     <primary>ts_rewrite</primary>
    </indexterm>

    <para>
<!--
     The <function>ts_rewrite</function> family of functions search a
     given <type>tsquery</> for occurrences of a target
     subquery, and replace each occurrence with a
     substitute subquery.  In essence this operation is a
     <type>tsquery</>-specific version of substring replacement.
     A target and substitute combination can be
     thought of as a <firstterm>query rewrite rule</>.  A collection
     of such rewrite rules can be a powerful search aid.
     For example, you can expand the search using synonyms
     (e.g., <literal>new york</>, <literal>big apple</>, <literal>nyc</>,
     <literal>gotham</>) or narrow the search to direct the user to some hot
     topic.  There is some overlap in functionality between this feature
     and thesaurus dictionaries (<xref linkend="textsearch-thesaurus">).
     However, you can modify a set of rewrite rules on-the-fly without
     reindexing, whereas updating a thesaurus requires reindexing to be
     effective.
-->
<function>ts_rewrite</function>ファミリー関数は、与えられた<type>tsquery</>から目的の副問合わせ部分を探し、それを代わりの副問い合わせに置き換えます。本質的には、この操作は、部分文字列置き換えの<type>tsquery</>版です。置き換え候補と置き換え内容の組は、<firstterm>問合わせ書き換えルール</>であると考えることができます。そのような書き換えルールの集合は、強力な検索ツールとなり得ます。たとえば、同義語(たとえば<literal>new york</>, <literal>big apple</>, <literal>nyc</>, <literal>gotham</>)を使って問合わせをより広範囲にしたり、逆によりホットな話題にユーザを導くために問合わせを狭い範囲に絞ったりすることができます。この機能と、同義語辞書(<xref linkend="textsearch-thesaurus">)の間には、機能的な重複があります。しかし、再インデックス付けすることなしに、その場で書き換えルールを変更できるのに対し、同義語辞書の更新が有効になるためには、再インデックス付けを行わなければなりません。
    </para>

    <variablelist>

     <varlistentry>

      <term>
       <literal>ts_rewrite (<replaceable class="PARAMETER">query</replaceable> <type>tsquery</>, <replaceable class="PARAMETER">target</replaceable> <type>tsquery</>, <replaceable class="PARAMETER">substitute</replaceable> <type>tsquery</>) returns <type>tsquery</></literal>
      </term>

      <listitem>
       <para>
<!--
        This form of <function>ts_rewrite</> simply applies a single
        rewrite rule: <replaceable class="PARAMETER">target</replaceable>
        is replaced by <replaceable class="PARAMETER">substitute</replaceable>
        wherever it appears in <replaceable
        class="PARAMETER">query</replaceable>.  For example:
-->
この形式の <function>ts_rewrite</> は、単純に単一の書き換えルールを適用します。<replaceable class="PARAMETER">query</replaceable>中に表れる<replaceable class="PARAMETER">target</replaceable>は、<replaceable class="PARAMETER">substitute</replaceable>ですべて置き換えられます。例を示します。

<screen>
SELECT ts_rewrite('a &amp; b'::tsquery, 'a'::tsquery, 'c'::tsquery);
 ts_rewrite
------------
 'b' &amp; 'c'
</screen>
       </para>
      </listitem>
     </varlistentry>

     <varlistentry>

      <term>
       <literal>ts_rewrite (<replaceable class="PARAMETER">query</> <type>tsquery</>, <replaceable class="PARAMETER">select</> <type>text</>) returns <type>tsquery</></literal>
      </term>

      <listitem>
       <para>
<!--
        This form of <function>ts_rewrite</> accepts a starting
        <replaceable>query</> and a SQL <replaceable>select</> command, which
        is given as a text string.  The <replaceable>select</> must yield two
        columns of <type>tsquery</> type.  For each row of the
        <replaceable>select</> result, occurrences of the first column value
        (the target) are replaced by the second column value (the substitute)
        within the current <replaceable>query</> value.  For example:
-->
この形式の<function>ts_rewrite</>は、開始<replaceable>問合わせ</>と、テキスト文字列で与えられるSQLの<replaceable>SELECT</>コマンドを受け取ります。<replaceable>SELECT</>は、<type>tsquery</>型の2つの列を出力しなければなりません。現在の<replaceable>問合わせ</>は、<replaceable>SELECT</>のそれぞれの結果行中の最初の列の結果(ターゲット)が、2番目の列の結果(置き換え値)に、置き換えられます。例を示します。

<screen>
CREATE TABLE aliases (t tsquery PRIMARY KEY, s tsquery);
INSERT INTO aliases VALUES('a', 'c');

SELECT ts_rewrite('a &amp; b'::tsquery, 'SELECT t,s FROM aliases');
 ts_rewrite
------------
 'b' &amp; 'c'
</screen>
       </para>

       <para>
<!--
        Note that when multiple rewrite rules are applied in this way,
        the order of application can be important; so in practice you will
        want the source query to <literal>ORDER BY</> some ordering key.
-->
なお、複数の書き換えルールを適用する際は、適用する順番が重要です。ですから、実際には並び替えのキーを適用する<literal>ORDER BY</>を問合わせに入れておくのがよいでしょう。
       </para>
      </listitem>
     </varlistentry>

    </variablelist>

    <para>
<!--
     Let's consider a real-life astronomical example. We'll expand query
     <literal>supernovae</literal> using table-driven rewriting rules:
-->
天文学上の実際的な例を考えてみます。テーブル駆動の書き換えルールを使って、<literal>supernovae</literal>を展開します。

<screen>
CREATE TABLE aliases (t tsquery primary key, s tsquery);
INSERT INTO aliases VALUES(to_tsquery('supernovae'), to_tsquery('supernovae|sn'));

SELECT ts_rewrite(to_tsquery('supernovae &amp; crab'), 'SELECT * FROM aliases');
           ts_rewrite            
---------------------------------
 'crab' &amp; ( 'supernova' | 'sn' )
</screen>

<!--
     We can change the rewriting rules just by updating the table:
-->
テーブルを更新するだけで、書き換えルールを変更することができます。

<screen>
UPDATE aliases
SET s = to_tsquery('supernovae|sn &amp; !nebulae')
WHERE t = to_tsquery('supernovae');

SELECT ts_rewrite(to_tsquery('supernovae &amp; crab'), 'SELECT * FROM aliases');
                 ts_rewrite                  
---------------------------------------------
 'crab' &amp; ( 'supernova' | 'sn' &amp; !'nebula' )
</screen>
    </para>

    <para>
<!--
     Rewriting can be slow when there are many rewriting rules, since it
     checks every rule for a possible match. To filter out obvious non-candidate
     rules we can use the containment operators for the <type>tsquery</type>
     type. In the example below, we select only those rules which might match
     the original query:
-->
書き換えルールが多くなると、書き換えが遅くなる可能性があります。なぜなら、書き換えの対象になるものを求めて、すべてのルールをチェックするからです。明らかに使われないルールを取り除くために、<type>tsquery</type>の包含演算子を使うことができます。以下の例では、元の問合わせにマッチするルールだけを選ぶことができます。

<screen>
SELECT ts_rewrite('a &amp; b'::tsquery,
                  'SELECT t,s FROM aliases WHERE ''a &amp; b''::tsquery @&gt; t');
 ts_rewrite
------------
 'b' &amp; 'c'
</screen>
    </para>

   </sect3>

  </sect2>

  <sect2 id="textsearch-update-triggers">
<!--
   <title>Triggers for Automatic Updates</title>
-->
   <title>自動更新のためのトリガ</title>

   <indexterm>
<!--
    <primary>trigger</primary>
    <secondary>for updating a derived tsvector column</secondary>
-->
    <primary>トリガ</primary>
    <secondary>tsvectorから派生した列を更新する</secondary>
   </indexterm>

   <para>
<!--
    When using a separate column to store the <type>tsvector</> representation
    of your documents, it is necessary to create a trigger to update the
    <type>tsvector</> column when the document content columns change.
    Two built-in trigger functions are available for this, or you can write
    your own.
-->
<type>tsvector</>形式の文書を格納するために別の列を使う場合、文書の内容を格納した列が変更されたときに<type>tsvector</>を格納した列を更新するトリガを作っておく必要があります。この目的のために、2つの組み込み関数を利用できます。自分で関数を書くこともできます。
   </para>

<synopsis>
tsvector_update_trigger(<replaceable class="PARAMETER">tsvector_column_name</replaceable>, <replaceable class="PARAMETER">config_name</replaceable>, <replaceable class="PARAMETER">text_column_name</replaceable> <optional>, ... </optional>)
tsvector_update_trigger_column(<replaceable class="PARAMETER">tsvector_column_name</replaceable>, <replaceable class="PARAMETER">config_column_name</replaceable>, <replaceable class="PARAMETER">text_column_name</replaceable> <optional>, ... </optional>)
</synopsis>

   <para>
<!--
    These trigger functions automatically compute a <type>tsvector</>
    column from one or more textual columns, under the control of
    parameters specified in the <command>CREATE TRIGGER</> command.
    An example of their use is:
-->
これらのトリガ関数は、1つ以上のテキスト列から、<command>CREATE TRIGGER</>コマンドで指定されたパラメータの制御により、<type>tsvector</>列を自動的に計算します。使い方の例を示します。

<screen>
CREATE TABLE messages (
    title       text,
    body        text,
    tsv         tsvector
);

CREATE TRIGGER tsvectorupdate BEFORE INSERT OR UPDATE
ON messages FOR EACH ROW EXECUTE PROCEDURE
tsvector_update_trigger(tsv, 'pg_catalog.english', title, body);

INSERT INTO messages VALUES('title here', 'the body text is here');

SELECT * FROM messages;
   title    |         body          |            tsv             
------------+-----------------------+----------------------------
 title here | the body text is here | 'bodi':4 'text':5 'titl':1

SELECT title, body FROM messages WHERE tsv @@ to_tsquery('title &amp; body');
   title    |         body          
------------+-----------------------
 title here | the body text is here
</screen>

<!--
    Having created this trigger, any change in <structfield>title</> or
    <structfield>body</> will automatically be reflected into
    <structfield>tsv</>, without the application having to worry about it.
-->
このトリガを作っておくことにより、 <structfield>title</> または<structfield>body</>への変更は、アプリケーションで考慮しなくても自動的に<structfield>tsv</>に反映されます。
   </para>

   <para>
<!--
    The first trigger argument must be the name of the <type>tsvector</>
    column to be updated.  The second argument specifies the text search
    configuration to be used to perform the conversion.  For
    <function>tsvector_update_trigger</>, the configuration name is simply
    given as the second trigger argument.  It must be schema-qualified as
    shown above, so that the trigger behavior will not change with changes
    in <varname>search_path</>.  For
    <function>tsvector_update_trigger_column</>, the second trigger argument
    is the name of another table column, which must be of type
    <type>regconfig</>.  This allows a per-row selection of configuration
    to be made.  The remaining argument(s) are the names of textual columns
    (of type <type>text</>, <type>varchar</>, or <type>char</>).  These
    will be included in the document in the order given.  NULL values will
    be skipped (but the other columns will still be indexed).
-->
トリガの最初の引数は更新対象の<type>tsvector</>の列名でなければなりません。2番目の引数は、変換を実行する際に使用されるテキスト検索の設定です。<function>tsvector_update_trigger</>では、設定の名前は単に2番目のトリガ引数で与えられます。上で示すように、スキーマ修飾されていなければなりません。<varname>search_path</>の変更がトリガの振る舞いに影響を与えないためです。<function>tsvector_update_trigger_column</>では、2番目のトリガ引数は別のテーブル列の列名です。この列の型は<type>regconfig</>でなければなりません。この方法により、設定を行単位で変えることができます。残りの引数はテキスト型(<type>text</>, <type>varchar</>, <type>char</>のいずれか)の列の名前です。与えられた順に、文書中に取り込まれます。NULL値はスキップされます(ただし、それ以外の列はインデックス付けされます)。
   </para>

   <para>
<!--
    A limitation of these built-in triggers is that they treat all the
    input columns alike.  To process columns differently &mdash; for
    example, to weight title differently from body &mdash; it is necessary
    to write a custom trigger.  Here is an example using
    <application>PL/pgSQL</application> as the trigger language:
-->
これらの組み込みトリガの制限事項として、すべての列を同じようにしか扱えないというものがあります。それぞれの列を違うように扱うには &mdash; たとえば本文とタイトルの重みを変えるとか &mdash;、カスタムトリガを書く必要があります。トリガ言語として<application>PL/pgSQL</application>を使った例を示します。

<programlisting>
CREATE FUNCTION messages_trigger() RETURNS trigger AS $$
begin
  new.tsv :=
     setweight(to_tsvector('pg_catalog.english', coalesce(new.title,'')), 'A') ||
     setweight(to_tsvector('pg_catalog.english', coalesce(new.body,'')), 'D');
  return new;
end
$$ LANGUAGE plpgsql;

CREATE TRIGGER tsvectorupdate BEFORE INSERT OR UPDATE
    ON messages FOR EACH ROW EXECUTE PROCEDURE messages_trigger();
</programlisting>
   </para>

   <para>
<!--
    Keep in mind that it is important to specify the configuration name
    explicitly when creating <type>tsvector</> values inside triggers,
    so that the column's contents will not be affected by changes to
    <varname>default_text_search_config</>.  Failure to do this is likely to
    lead to problems such as search results changing after a dump and reload.
-->
<type>tsvector</>値をトリガ内で作るときには、設定名を明示的に与えることが重要であることを銘記しておいてください。そうすれば、<varname>default_text_search_config</>が変更されても列の内容は影響を受けません。これを怠ると、ダンプしてリロードすると検索結果が変わってしまうような問題が起きる可能性があります。
   </para>

  </sect2>

  <sect2 id="textsearch-statistics">
<!--
   <title>Gathering Document Statistics</title>
-->
   <title>文書の統計情報の収集</title>

   <indexterm>
    <primary>ts_stat</primary>
   </indexterm>

   <para>
<!--
    The function <function>ts_stat</> is useful for checking your
    configuration and for finding stop-word candidates.
-->
<function>ts_stat</>関数は、設定をチェックしたり、ストップワードの候補を探すのに役立ちます。
   </para>

<synopsis>
ts_stat(<replaceable class="PARAMETER">sqlquery</replaceable> <type>text</>, <optional> <replaceable class="PARAMETER">weights</replaceable> <type>text</>, </optional>
        OUT <replaceable class="PARAMETER">word</replaceable> <type>text</>, OUT <replaceable class="PARAMETER">ndoc</replaceable> <type>integer</>,
        OUT <replaceable class="PARAMETER">nentry</replaceable> <type>integer</>) returns <type>setof record</>
</synopsis>

   <para>
<!--
    <replaceable>sqlquery</replaceable> is a text value containing an SQL
    query which must return a single <type>tsvector</type> column.
    <function>ts_stat</> executes the query and returns statistics about
    each distinct lexeme (word) contained in the <type>tsvector</type>
    data.  The columns returned are
-->
<replaceable>sqlquery</replaceable>は単一の<type>tsvector</type>列を返すSQL問合わせのテキスト値です。<function>ts_stat</>は問合わせを実行し、<type>tsvector</type>データに含まれる語彙素(単語)各々の統計情報を返します。返却される列は以下のものです。

    <itemizedlist  spacing="compact" mark="bullet">
     <listitem>
      <para>
<!--
       <replaceable>word</> <type>text</> &mdash; the value of a lexeme
-->
<replaceable>word</> <type>text</> &mdash; 語彙素の値
      </para>
     </listitem>
     <listitem>
      <para>
<!--
       <replaceable>ndoc</> <type>integer</> &mdash; number of documents
       (<type>tsvector</>s) the word occurred in
-->
<replaceable>ndoc</> <type>integer</> &mdash; 単語が含まれる文書(<type>tsvector</>)の数
      </para>
     </listitem>
     <listitem>
      <para>
<!--
       <replaceable>nentry</> <type>integer</> &mdash; total number of
       occurrences of the word
-->
<replaceable>nentry</> <type>integer</> &mdash; 含まれる単語の数
      </para>
     </listitem>
    </itemizedlist>

<!--
    If <replaceable>weights</replaceable> is supplied, only occurrences
    having one of those weights are counted.
-->
<replaceable>weights</replaceable>が与えられていたら、その重みを持つものだけがカウントされます。
   </para>

   <para>
<!--
    For example, to find the ten most frequent words in a document collection:
-->
たとえば、文書中もっとも頻繁に現れる単語の上位10位を探すには以下のようにします。

<programlisting>
SELECT * FROM ts_stat('SELECT vector FROM apod')
ORDER BY nentry DESC, ndoc DESC, word
LIMIT 10;
</programlisting>

<!--
    The same, but counting only word occurrences with weight <literal>A</>
    or <literal>B</>:
-->
同じ例で、重みが<literal>A</>か<literal>B</>の単語だけをカウントするには、以下のようにします。

<programlisting>
SELECT * FROM ts_stat('SELECT vector FROM apod', 'ab')
ORDER BY nentry DESC, ndoc DESC, word
LIMIT 10;
</programlisting>
   </para>

  </sect2>

 </sect1>

 <sect1 id="textsearch-parsers">
<!--
  <title>Parsers</title>
-->
  <title>パーサ</title>

  <para>
<!--
   Text search parsers are responsible for splitting raw document text
   into <firstterm>tokens</> and identifying each token's type, where
   the set of possible types is defined by the parser itself.
   Note that a parser does not modify the text at all &mdash; it simply
   identifies plausible word boundaries.  Because of this limited scope,
   there is less need for application-specific custom parsers than there is
   for custom dictionaries.  At present <productname>PostgreSQL</productname>
   provides just one built-in parser, which has been found to be useful for a
   wide range of applications.
-->
テキスト検索パーサは、もとの文書テキストを分割して<firstterm>トークン</>に変換し、それぞれのトークンの型を識別子する役割を持っています。ここで、可能な型の集合は、パーサ自身が定義します。パーサは文書をまったく変更しないことに注意してください &mdash; それは、単に可能な単語の境界を識別するだけです。このような制限があるため、カスタム辞書を作るのに比べ、用途限定のカスタムパーサを作る必要性は少ないです。今のところ、<productname>PostgreSQL</productname>はたった一つの組み込みパーサを提供しています。これは広い範囲の用途に対して有用であると考えられています。
  </para>

  <para>
<!--
   The built-in parser is named <literal>pg_catalog.default</>.
   It recognizes 23 token types, shown in <xref linkend="textsearch-default-parser">.
-->
組み込みのパーサは<literal>pg_catalog.default</>というものです。<xref linkend="textsearch-default-parser">に示す23のトークンを理解します。
  </para>

  <table id="textsearch-default-parser">
<!--
   <title>Default Parser's Token Types</title>
-->
   <title>デフォルトパーサのトークン型</title>
   <tgroup cols="3">
    <thead>
     <row>
<!--
      <entry>Alias</entry>
      <entry>Description</entry>
      <entry>Example</entry>
-->
      <entry>別名</entry>
      <entry>説明</entry>
      <entry>例</entry>
     </row>
    </thead>
    <tbody>
     <row>
      <entry><literal>asciiword</></entry>
<!--
      <entry>Word, all ASCII letters</entry>
-->
      <entry>単語、すべてのASCII文字</entry>
      <entry><literal>elephant</literal></entry>
     </row>
     <row>
      <entry><literal>word</></entry>
<!--
      <entry>Word, all letters</entry>
-->
      <entry>単語、すべての文字</entry>
      <entry><literal>ma&ntilde;ana</literal></entry>
     </row>
     <row>
      <entry><literal>numword</></entry>
<!--
      <entry>Word, letters and digits</entry>
-->
      <entry>単語、文字、数字</entry>
      <entry><literal>beta1</literal></entry>
     </row>
     <row>
      <entry><literal>asciihword</></entry>
<!--
      <entry>Hyphenated word, all ASCII</entry>
-->
      <entry>ハイフンでつながれた単語、すべてのASCII</entry>
      <entry><literal>up-to-date</literal></entry>
     </row>
     <row>
      <entry><literal>hword</></entry>
<!--
      <entry>Hyphenated word, all letters</entry>
-->
      <entry>ハイフンでつながれた単語、すべての文字</entry>
      <entry><literal>l&oacute;gico-matem&aacute;tica</literal></entry>
     </row>
     <row>
      <entry><literal>numhword</></entry>
<!--
      <entry>Hyphenated word, letters and digits</entry>
-->
      <entry>ハイフンでつながれた単語、すべての文字、数字</entry>
      <entry><literal>postgresql-beta1</literal></entry>
     </row>
     <row>
      <entry><literal>hword_asciipart</></entry>
<!--
      <entry>Hyphenated word part, all ASCII</entry>
      <entry><literal>postgresql</literal> in the context <literal>postgresql-beta1</literal></entry>
-->
      <entry>ハイフンでつながれた単語の一部、すべての ASCII</entry>
      <entry><literal>postgresql-beta1</literal>の<literal>postgresql</literal></entry>
     </row>
     <row>
      <entry><literal>hword_part</></entry>
<!--
      <entry>Hyphenated word part, all letters</entry>
      <entry><literal>l&oacute;gico</literal> or <literal>matem&aacute;tica</literal>
       in the context <literal>l&oacute;gico-matem&aacute;tica</literal></entry>
-->
      <entry>ハイフンでつながれた単語の一部、すべての文字</entry>
      <entry><literal>l&oacute;gico-matem&aacute;tica</literal>の<literal>l&oacute;gico</literal>または<literal>matem&aacute;tica</literal></entry>
     </row>
     <row>
      <entry><literal>hword_numpart</></entry>
<!--
      <entry>Hyphenated word part, letters and digits</entry>
      <entry><literal>beta1</literal> in the context
       <literal>postgresql-beta1</literal></entry>
-->
      <entry>ハイフンでつながれた単語の文字+数字の部分</entry>
      <entry><literal>postgresql-beta1</literal>の<literal>beta1</literal></entry>
     </row>
     <row>
      <entry><literal>email</></entry>
<!--
      <entry>Email address</entry>
-->
      <entry>電子メールアドレス</entry>
      <entry><literal>foo@example.com</literal></entry>
     </row>
     <row>
      <entry><literal>protocol</></entry>
<!--
      <entry>Protocol head</entry>
-->
      <entry>プロトコルヘッダー</entry>
      <entry><literal>http://</literal></entry>
     </row>
     <row>
      <entry><literal>url</></entry>
      <entry>URL</entry>
      <entry><literal>example.com/stuff/index.html</literal></entry>
     </row>
     <row>
      <entry><literal>host</></entry>
<!--
      <entry>Host</entry>
-->
      <entry>ホスト名</entry>
      <entry><literal>example.com</literal></entry>
     </row>
     <row>
      <entry><literal>url_path</></entry>
<!--
      <entry>URL path</entry>
      <entry><literal>/stuff/index.html</literal>, in the context of a URL</entry>
-->
      <entry>URL中のパス名</entry>
      <entry>URL中の<literal>/stuff/index.html</literal></entry>
     </row>
     <row>
      <entry><literal>file</></entry>
<!--
      <entry>File or path name</entry>
      <entry><literal>/usr/local/foo.txt</literal>, if not within a URL</entry>
-->
      <entry>ファイルまたはパス名</entry>
      <entry>URL中でない<literal>/usr/local/foo.txt</literal></entry>
     </row>
     <row>
      <entry><literal>sfloat</></entry>
<!--
      <entry>Scientific notation</entry>
-->
      <entry>科学技術表記</entry>
      <entry><literal>-1.234e56</literal></entry>
     </row>
     <row>
      <entry><literal>float</></entry>
<!--
      <entry>Decimal notation</entry>
-->
      <entry>10進表記</entry>
      <entry><literal>-1.234</literal></entry>
     </row>
     <row>
      <entry><literal>int</></entry>
<!--
      <entry>Signed integer</entry>
-->
      <entry>符号付き整数</entry>
      <entry><literal>-1234</literal></entry>
     </row>
     <row>
      <entry><literal>uint</></entry>
<!--
      <entry>Unsigned integer</entry>
-->
      <entry>符号なし整数</entry>
      <entry><literal>1234</literal></entry>
     </row>
     <row>
      <entry><literal>version</></entry>
<!--
      <entry>Version number</entry>
-->
      <entry>バージョン番号</entry>
      <entry><literal>8.3.0</literal></entry>
     </row>
     <row>
      <entry><literal>tag</></entry>
<!--
      <entry>XML tag</entry>
-->
      <entry>XMLタグ</entry>
      <entry><literal>&lt;a href="dictionaries.html"&gt;</literal></entry>
     </row>
     <row>
      <entry><literal>entity</></entry>
<!--
      <entry>XML entity</entry>
-->
      <entry>XMLエンティティ</entry>
      <entry><literal>&amp;amp;</literal></entry>
     </row>
     <row>
      <entry><literal>blank</></entry>
<!--
      <entry>Space symbols</entry>
      <entry>(any whitespace or punctuation not otherwise recognized)</entry>
-->
      <entry>空白記号</entry>
      <entry>(他のものに解釈できない空白または句読点)</entry>
     </row>
    </tbody>
   </tgroup>
  </table>

  <note>
   <para>
<!--
    The parser's notion of a <quote>letter</> is determined by the database's
    locale setting, specifically <varname>lc_ctype</>.  Words containing
    only the basic ASCII letters are reported as a separate token type,
    since it is sometimes useful to distinguish them.  In most European
    languages, token types <literal>word</> and <literal>asciiword</>
    should be treated alike.
-->
パーサにとっての<quote>文字</>は、データベースのロケールの設定、特に<varname>lc_ctype</>によって決まります。基本的なASCIIのみを含む単語は、別のトークン型として報告されます。ときには、それらを他と区別することが有用だからです。ヨーロッパのたいていの言語では、<literal>word</> と <literal>asciiword</>は、同じように扱われます。
   </para>

   <para>
<!--
    <literal>email</> does not support all valid email characters as
    defined by RFC 5322.  Specifically, the only non-alphanumeric
    characters supported for email user names are period, dash, and
    underscore.
-->
<literal>email</>はRFC5322で定義されたすべての有効なメールアドレス文字をサポートしません。メールアドレスのユーザ名としてサポートされる英数字以外の文字はピリオド、ダッシュ、アンダースコアのみです。
   </para>
  </note>

  <para>
<!--
   It is possible for the parser to produce overlapping tokens from the same
   piece of text.  As an example, a hyphenated word will be reported both
   as the entire word and as each component:
-->
パーサがテキストの同じ部分から重複したトークンを生成することはあり得ます。たとえば、ハイフン付の単語は、単語全体と、各部分の両方を報告します。例を示します。

<screen>
SELECT alias, description, token FROM ts_debug('foo-bar-beta1');
      alias      |               description                |     token     
-----------------+------------------------------------------+---------------
 numhword        | Hyphenated word, letters and digits      | foo-bar-beta1
 hword_asciipart | Hyphenated word part, all ASCII          | foo
 blank           | Space symbols                            | -
 hword_asciipart | Hyphenated word part, all ASCII          | bar
 blank           | Space symbols                            | -
 hword_numpart   | Hyphenated word part, letters and digits | beta1
</screen>

<!--
   This behavior is desirable since it allows searches to work for both
   the whole compound word and for components.  Here is another
   instructive example:
-->
この挙動は好ましいのものです。単語全体と、各々の部分の両方に対して検索ができるからです。初歩的な別の例を示します。

<screen>
SELECT alias, description, token FROM ts_debug('http://example.com/stuff/index.html');
  alias   |  description  |            token             
----------+---------------+------------------------------
 protocol | Protocol head | http://
 url      | URL           | example.com/stuff/index.html
 host     | Host          | example.com
 url_path | URL path      | /stuff/index.html
</screen>
  </para>

 </sect1>

 <sect1 id="textsearch-dictionaries">
<!--
  <title>Dictionaries</title>
-->
  <title>辞書</title>

  <para>
<!--
   Dictionaries are used to eliminate words that should not be considered in a
   search (<firstterm>stop words</>), and to <firstterm>normalize</> words so
   that different derived forms of the same word will match.  A successfully
   normalized word is called a <firstterm>lexeme</>.  Aside from
   improving search quality, normalization and removal of stop words reduce the
   size of the <type>tsvector</type> representation of a document, thereby
   improving performance.  Normalization does not always have linguistic meaning
   and usually depends on application semantics.
-->
辞書は、検索の対象とならない単語(<firstterm>ストップワード</>)を削除するために使われます。また、同じ単語から派生した異なる形態の単語が照合するようにするために、単語を<firstterm>正規化</>するためにも使われます。検索の品質を向上するという面以外にも、正規化とストップワードの削除は、<type>tsvector</type>表現の文書のサイズを小さくし、結果として性能を向上させます。正規化は常に言語学的な意味を持つとは限らず、通常は用途の意味論に依存します。
  </para>

  <para>
<!--
   Some examples of normalization:
-->
   正規化の例を示します。

   <itemizedlist  spacing="compact" mark="bullet">

    <listitem>
     <para>
<!--
      Linguistic - Ispell dictionaries try to reduce input words to a
      normalized form; stemmer dictionaries remove word endings
-->
言語学的 - Ispell辞書は入力された単語を正規化された形式に変換しようとします。語幹辞書は単語の終了部を削除します。
     </para>
    </listitem>
    <listitem>
     <para>
<!--
      <acronym>URL</acronym> locations can be canonicalized to make
      equivalent URLs match:
-->
以下のような<acronym>URL</acronym>が同一のURLに一致するように正規化することができます。

      <itemizedlist  spacing="compact" mark="bullet">
       <listitem>
        <para>
         http://www.pgsql.ru/db/mw/index.html
        </para>
       </listitem>
       <listitem>
        <para>
         http://www.pgsql.ru/db/mw/
        </para>
       </listitem>
       <listitem>
        <para>
         http://www.pgsql.ru/db/../db/mw/index.html
        </para>
       </listitem>
      </itemizedlist>
     </para>
    </listitem>
    <listitem>
     <para>
<!--
      Color names can be replaced by their hexadecimal values, e.g.,
-->
色の名前は、16進値に変換できます。例：
      <literal>red, green, blue, magenta -> FF0000, 00FF00, 0000FF, FF00FF</literal>
     </para>
    </listitem>
    <listitem>
     <para>
<!--
      If indexing numbers, we can
      remove some fractional digits to reduce the range of possible
      numbers, so for example <emphasis>3.14</emphasis>159265359,
      <emphasis>3.14</emphasis>15926, <emphasis>3.14</emphasis> will be the same
      after normalization if only two digits are kept after the decimal point.
-->
数をインデックス付けする際には、可能な範囲を縮小するために、端数を削除することができます。たとえば、もし正規化後に小数点未満2桁を保持するならば、<emphasis>3.14</emphasis>15926, <emphasis>3.14</emphasis>は同じことになります。
     </para>
    </listitem>
   </itemizedlist>

  </para>

  <para>
<!--
   A dictionary is a program that accepts a token as
   input and returns:
-->
辞書は、トークンを入力し、以下を返すプログラムです。   
   <itemizedlist  spacing="compact" mark="bullet">
    <listitem>
     <para>
<!--
      an array of lexemes if the input token is known to the dictionary
      (notice that one token can produce more than one lexeme)
-->
入力が辞書に登録されていれば語彙素の配列(一つのトークンが一つ以上の語彙素を生成する可能性があることに注意してください)
     </para>
    </listitem>
    <listitem>
     <para>
<!--
      a single lexeme with the <literal>TSL_FILTER</> flag set, to replace
      the original token with a new token to be passed to subsequent
      dictionaries (a dictionary that does this is called a
      <firstterm>filtering dictionary</>)
-->
元々のトークンを新規のトークンに置き換え、それに続く辞書にその新規トークン渡す場合は、<literal>TSL_FILTER</>フラグセットを伴う単一の語彙素(このような置き換え機能をもつ辞書は<firstterm>フィルタリング辞書</>と呼ばれます)
     </para>
    </listitem>
    <listitem>
     <para>
<!--
      an empty array if the dictionary knows the token, but it is a stop word
-->
辞書が入力を認識しないが、ストップワードであることは認識する場合は空の配列
     </para>
    </listitem>
    <listitem>
     <para>
<!--
      <literal>NULL</literal> if the dictionary does not recognize the input token
-->
辞書が入力トークンを認識しない場合は<literal>NULL</literal>
     </para>
    </listitem>
   </itemizedlist>
  </para>

  <para>
<!--
   <productname>PostgreSQL</productname> provides predefined dictionaries for
   many languages.  There are also several predefined templates that can be
   used to create new dictionaries with custom parameters.  Each predefined
   dictionary template is described below.  If no existing
   template is suitable, it is possible to create new ones; see the
   <filename>contrib/</> area of the <productname>PostgreSQL</> distribution
   for examples.
-->
<productname>PostgreSQL</productname>は、多くの言語に定義済の辞書を提供しています。
また、カスタムパラメータを使った新しい辞書を作るために使えるテンプレートもいくつかあります。
定義済の辞書のテンプレートについては、以下で述べています。
今あるテンプレートが適当でないのなら、新しいものを作ることもできます。例は、<productname>PostgreSQL</>の配布物の<filename>contrib/</>をご覧下さい。
  </para>

  <para>
<!--
   A text search configuration binds a parser together with a set of
   dictionaries to process the parser's output tokens.  For each token
   type that the parser can return, a separate list of dictionaries is
   specified by the configuration.  When a token of that type is found
   by the parser, each dictionary in the list is consulted in turn,
   until some dictionary recognizes it as a known word.  If it is identified
   as a stop word, or if no dictionary recognizes the token, it will be
   discarded and not indexed or searched for.
   Normally, the first dictionary that returns a non-<literal>NULL</>
   output determines the result, and any remaining dictionaries are not
   consulted; but a filtering dictionary can replace the given word
   with a modified word, which is then passed to subsequent dictionaries.
-->
テキスト検索設定は、パーサと、パーサの出力トークンを処理する辞書の集合を結び付けます。パーサが返却する各々のトークン型に対して、設定で辞書のリストを指定します。パーサがあるトークン型を見つけると、ある辞書が単語を認識するまでリスト中の辞書が順番に調べられます。
ストップワードであるか、あるいはどの辞書もトークンを認識しない場合はそれは捨てられ、インデックス付けや検索の対象となりません。
通常、非<literal>NULL</>を返す最初の辞書の出力が結果を決めることになり、他の残りの辞書は参照されません。しかし、フィルタリング辞書は与えられたワードを変更し、それを続く辞書へ渡すことができます。
  </para>

  <para>
<!--
   The general rule for configuring a list of dictionaries
   is to place first the most narrow, most specific dictionary, then the more
   general dictionaries, finishing with a very general dictionary, like
   a <application>Snowball</> stemmer or <literal>simple</>, which
   recognizes everything.  For example, for an astronomy-specific search
   (<literal>astro_en</literal> configuration) one could bind token type
   <type>asciiword</type> (ASCII word) to a synonym dictionary of astronomical
   terms, a general English dictionary and a <application>Snowball</> English
   stemmer:
-->
辞書をリストする一般的な方法は、まずもっとも範囲の狭い、特定用途向の辞書を配置し、次にもっと一般的な辞書を置き、最後に<application>Snowball</>語幹処理や<literal>simple</>辞書のような、すべてを認識する非常に一般的な辞書を置くことです。
たとえば、天文学向の検索では(<literal>astro_en</literal>設定)では、<type>asciiword</type> (ASCII単語)型を天文学用語の同義語辞書、一般的な英語辞書、そして<application>Snowball</>英語語幹辞書に結び付けることができます。

<programlisting>
ALTER TEXT SEARCH CONFIGURATION astro_en
    ADD MAPPING FOR asciiword WITH astrosyn, english_ispell, english_stem;
</programlisting>
  </para>

  <para>
<!--
   A filtering dictionary can be placed anywhere in the list, except at the
   end where it'd be useless.  Filtering dictionaries are useful to partially
   normalize words to simplify the task of later dictionaries.  For example,
   a filtering dictionary could be used to remove accents from accented
   letters, as is done by the <xref linkend="unaccent"> module.
-->
フィルタリング辞書は、リスト中の好きな場所へ配置できます。(役に立たなくなるリストの最後を除きます。)
フィルタリング辞書は、後続の辞書の処理を単純化するために、一部の文字の正規化を行うのに有用です。
例えば、フィルタリング辞書は<xref linkend="unaccent">モジュールで実施される様な、アクセント記号が付与された文字からアクセント記号を取り除くのに使用することができます。
  </para>

  <sect2 id="textsearch-stopwords">
<!--
   <title>Stop Words</title>
-->
   <title>ストップワード</title>

   <para>
<!--
    Stop words are words that are very common, appear in almost every
    document, and have no discrimination value. Therefore, they can be ignored
    in the context of full text searching. For example, every English text
    contains words like <literal>a</literal> and <literal>the</>, so it is
    useless to store them in an index.  However, stop words do affect the
    positions in <type>tsvector</type>, which in turn affect ranking:
-->
ストップワードは、ほとんどすべての文書に現れるような非常に一般的で、ほかのものと同じようには扱う価値のない単語です。
ですから、全文検索の際には無視して構いません。
たとえば、すべての英語のテキストは<literal>a</literal>や<literal>the</>のような単語を含んでおり、インデックスの中にそれらを入れても役に立ちません。
しかし、ストップワードは<type>tsvector</type>中の位置に影響を与えるので、結局ランキングにも影響があります。

<screen>
SELECT to_tsvector('english','in the list of stop words');
        to_tsvector
----------------------------
 'list':3 'stop':5 'word':6
</screen>

<!--
    The missing positions 1,2,4 are because of stop words.  Ranks
    calculated for documents with and without stop words are quite different:
-->
位置1, 2, 4は、ストップワードのために失われています。
ストップワードの有無により、文書のために計算されたランクは非常に影響を受けます。

<screen>
SELECT ts_rank_cd (to_tsvector('english','in the list of stop words'), to_tsquery('list &amp; stop'));
 ts_rank_cd
------------
       0.05

SELECT ts_rank_cd (to_tsvector('english','list stop words'), to_tsquery('list &amp; stop'));
 ts_rank_cd
------------
        0.1
</screen>

   </para>

   <para>
<!--
    It is up to the specific dictionary how it treats stop words. For example,
    <literal>ispell</literal> dictionaries first normalize words and then
    look at the list of stop words, while <literal>Snowball</literal> stemmers
    first check the list of stop words. The reason for the different
    behavior is an attempt to decrease noise.
-->
ストップワードをどのように扱うかは、特定の辞書に任されています。
例えば、<literal>ispell</literal>辞書はまず単語を正規化し、そして、ストップワードのリストを検索します。一方、<literal>Snowball</literal>語幹抽出はまずストップワードのリストを検査します。
動作が異なる理由は、ノイズが紛れ込む可能性を減らすことです。
   </para>

  </sect2>

  <sect2 id="textsearch-simple-dictionary">
<!--
   <title>Simple Dictionary</title>
-->
   <title>simple辞書</title>

   <para>
<!--
    The <literal>simple</> dictionary template operates by converting the
    input token to lower case and checking it against a file of stop words.
    If it is found in the file then an empty array is returned, causing
    the token to be discarded.  If not, the lower-cased form of the word
    is returned as the normalized lexeme.  Alternatively, the dictionary
    can be configured to report non-stop-words as unrecognized, allowing
    them to be passed on to the next dictionary in the list.
-->
<literal>simple</>辞書テンプレートは、入力トークンを小文字に変換し、ストップワードのファイルに対してチェックすることによって動作します。
もしファイルの中にあれば、空の配列が返却され、そのトークンは捨てられます。
そうでないときは、小文字形式の単語が正規化された語彙素として返却されます。
別の方法としては、ストップワードではないものは、認識できないものとすることもできます。そうすることにより、それらをリスト中の次の辞書に渡すことができます。
   </para>

   <para>
<!--
    Here is an example of a dictionary definition using the <literal>simple</>
    template:
-->
<literal>simple</>テンプレートを使った辞書定義の例を示します。

<programlisting>
CREATE TEXT SEARCH DICTIONARY public.simple_dict (
    TEMPLATE = pg_catalog.simple,
    STOPWORDS = english
);
</programlisting>

<!--
    Here, <literal>english</literal> is the base name of a file of stop words.
    The file's full name will be
    <filename>$SHAREDIR/tsearch_data/english.stop</>,
    where <literal>$SHAREDIR</> means the
    <productname>PostgreSQL</productname> installation's shared-data directory,
    often <filename>/usr/local/share/postgresql</> (use <command>pg_config
    &#045;-sharedir</> to determine it if you're not sure).
    The file format is simply a list
    of words, one per line.  Blank lines and trailing spaces are ignored,
    and upper case is folded to lower case, but no other processing is done
    on the file contents.
-->
ここで、<literal>english</literal>は、ストップワードファイルのベースネームです。
ファイルのフルネームは、<filename>$SHAREDIR/tsearch_data/english.stop</>です。<literal>$SHAREDIR</>は、<productname>PostgreSQL</productname>インストール先の共有データディレクトリです。これは、よく<filename>/usr/local/share/postgresql</>に置いてあります。(良くわからない場合は<command>pg_config --sharedir</>を使ってください)。
ファイル形式は、単に1行ごとに単語を書くだけです。
空行と、後方の空白は無視されます。大文字は小文字に変換されます。このファイルの内容に関する処理はこれだけです。
   </para>

   <para>
<!--
    Now we can test our dictionary:
-->
これで辞書のテストができます。

<screen>
SELECT ts_lexize('public.simple_dict','YeS');
 ts_lexize
-----------
 {yes}

SELECT ts_lexize('public.simple_dict','The');
 ts_lexize
-----------
 {}
</screen>
   </para>

   <para>
<!--
    We can also choose to return <literal>NULL</>, instead of the lower-cased
    word, if it is not found in the stop words file.  This behavior is
    selected by setting the dictionary's <literal>Accept</> parameter to
    <literal>false</>.  Continuing the example:
-->
また、ストップワードファイルの中に見つからないときに、小文字に変換した単語を返す代わりに、<literal>NULL</>を返すことを選ぶこともできます。
この挙動は、辞書の<literal>Accept</>パラメータを<literal>false</>に設定することで選択されます。
さらに例を続けます。

<screen>
ALTER TEXT SEARCH DICTIONARY public.simple_dict ( Accept = false );

SELECT ts_lexize('public.simple_dict','YeS');
 ts_lexize
-----------


SELECT ts_lexize('public.simple_dict','The');
 ts_lexize
-----------
 {}
</screen>
   </para>

   <para>
<!--
    With the default setting of <literal>Accept</> = <literal>true</>,
    it is only useful to place a <literal>simple</> dictionary at the end
    of a list of dictionaries, since it will never pass on any token to
    a following dictionary.  Conversely, <literal>Accept</> = <literal>false</>
    is only useful when there is at least one following dictionary.
-->
デフォルト設定の<literal>Accept</> = <literal>true</>では、<literal>simple</>辞書は、辞書リストの最後に置かなければ意味がありません。なぜなら、後続の辞書にトークンを渡すことがないからです。逆に<literal>Accept</> = <literal>false</>は、後続の辞書が少なくとも一つはあるときに意味があります。
   </para>

   <caution>
    <para>
<!--
     Most types of dictionaries rely on configuration files, such as files of
     stop words.  These files <emphasis>must</> be stored in UTF-8 encoding.
     They will be translated to the actual database encoding, if that is
     different, when they are read into the server.
-->
ほとんどの辞書の形式は、ストップワードファイルのように設定ファイルに依存します。これらのファイルは<emphasis>必ず</>UTF-8エンコーディングにしてください。サーバのエンコーディングがUTF-8でない場合は、サーバに読み込まれる際に実際のデータベースエンコーディングに変換されます。
    </para>
   </caution>

   <caution>
    <para>
<!--
     Normally, a database session will read a dictionary configuration file
     only once, when it is first used within the session.  If you modify a
     configuration file and want to force existing sessions to pick up the
     new contents, issue an <command>ALTER TEXT SEARCH DICTIONARY</> command
     on the dictionary.  This can be a <quote>dummy</> update that doesn't
     actually change any parameter values.
-->
通常、辞書はデータベースセッションの中で最初に使われる際に、一度だけ読み込まれます。辞書を変更し、現在使われているセッションの中で新しい内容が読み込まれるようにしたい場合は、その辞書に対して<command>ALTER TEXT SEARCH DICTIONARY</>を発行してください。これは実際にはどんなパラメータ値をも変更しない<quote>ダミー</>の更新でよいです。
    </para>
   </caution>

  </sect2>

  <sect2 id="textsearch-synonym-dictionary">
<!--
   <title>Synonym Dictionary</title>
-->
   <title>同義語辞書</title>

   <para>
<!--
    This dictionary template is used to create dictionaries that replace a
    word with a synonym. Phrases are not supported (use the thesaurus
    template (<xref linkend="textsearch-thesaurus">) for that).  A synonym
    dictionary can be used to overcome linguistic problems, for example, to
    prevent an English stemmer dictionary from reducing the word <quote>Paris</quote> to
    <quote>pari</quote>.  It is enough to have a <literal>Paris paris</literal> line in the
    synonym dictionary and put it before the <literal>english_stem</>
    dictionary.  For example:
-->
この辞書テンプレートは、単語を同義語に置き換える辞書を作るために使われます。語句はサポートされていません(そのためには類語テンプレート(<xref linkend="textsearch-thesaurus">)を使ってください)。同義語辞書は、言語学的な問題、たとえば、英語語幹辞書が<quote>Paris</quote>という単語を<quote>pari</quote>に縮小してしまうのを防ぎます。<literal>Paris paris</literal>という行を同義語辞書に登録し、<literal>english_stem</>辞書の前に置くようにするだけでよいのです。下記はその例です。

<screen>
SELECT * FROM ts_debug('english', 'Paris');
   alias   |   description   | token |  dictionaries  |  dictionary  | lexemes 
-----------+-----------------+-------+----------------+--------------+---------
 asciiword | Word, all ASCII | Paris | {english_stem} | english_stem | {pari}

CREATE TEXT SEARCH DICTIONARY my_synonym (
    TEMPLATE = synonym,
    SYNONYMS = my_synonyms
);

ALTER TEXT SEARCH CONFIGURATION english
    ALTER MAPPING FOR asciiword
    WITH my_synonym, english_stem;

SELECT * FROM ts_debug('english', 'Paris');
   alias   |   description   | token |       dictionaries        | dictionary | lexemes 
-----------+-----------------+-------+---------------------------+------------+---------
 asciiword | Word, all ASCII | Paris | {my_synonym,english_stem} | my_synonym | {paris}
</screen>
   </para>

   <para>
<!--
    The only parameter required by the <literal>synonym</> template is
    <literal>SYNONYMS</>, which is the base name of its configuration file
    &mdash; <literal>my_synonyms</> in the above example.
    The file's full name will be
    <filename>$SHAREDIR/tsearch_data/my_synonyms.syn</>
    (where <literal>$SHAREDIR</> means the
    <productname>PostgreSQL</> installation's shared-data directory).
    The file format is just one line
    per word to be substituted, with the word followed by its synonym,
    separated by white space.  Blank lines and trailing spaces are ignored.
-->
<literal>synonym</>テンプレートに必要なパラメータは<literal>SYNONYMS</>だけで、その設定ファイルのベースネームです &mdash; 上の例では<literal>my_synonyms</>です。
ファイルのフルネームは、<filename>$SHAREDIR/tsearch_data/my_synonyms.syn</> となります(ここで<literal>$SHAREDIR</>は、<productname>PostgreSQL</>をインストールした際の、共有データディレクトリです)。
ファイルの形式は、置き換え対象の1単語につき1行で、単語には空白で区切られた同義語が後に続きます。
空行、後方の空白は無視されます。
   </para>

   <para>
<!--
    The <literal>synonym</> template also has an optional parameter
    <literal>CaseSensitive</>, which defaults to <literal>false</>.  When
    <literal>CaseSensitive</> is <literal>false</>, words in the synonym file
    are folded to lower case, as are input tokens.  When it is
    <literal>true</>, words and tokens are not folded to lower case,
    but are compared as-is.
-->
<literal>synonym</>テンプレートはまた、<literal>CaseSensitive</>というオプションパラメータを持っており、デフォルトは<literal>false</>です。
<literal>CaseSensitive</>が<literal>false</>の時は、同義語辞書内の単語は入力トークンと同様に小文字に変換されます。
<literal>true</>の時は、単語とトークンは小文字に変換されずそのまま比較されます。
   </para>

   <para>
<!--
    An asterisk (<literal>*</literal>) can be placed at the end of a synonym
    in the configuration file.  This indicates that the synonym is a prefix.
    The asterisk is ignored when the entry is used in
    <function>to_tsvector()</function>, but when it is used in
    <function>to_tsquery()</function>, the result will be a query item with
    the prefix match marker (see
    <xref linkend="textsearch-parsing-queries">).
    For example, suppose we have these entries in
    <filename>$SHAREDIR/tsearch_data/synonym_sample.syn</>:
-->
アスタリスク(<literal>*</literal>)は設定ファイル中の同義語の最後に付与することができます。
これは同義語を接頭語とすることを意味します。
アスタリスクは、エントリが<function>to_tsvector()</function>で使用される場合には無視されますが、<function>to_tsquery()</function>で使用される場合、結果は前方一致を伴った問い合わせになるでしょう。(詳しくは<xref linkend="textsearch-parsing-queries">を見てください。)
例えば、<filename>$SHAREDIR/tsearch_data/synonym_sample.syn</>に以下の様なエントリをもっていたとします。
<programlisting>
postgres        pgsql
postgresql      pgsql
postgre pgsql
gogle   googl
indices index*
</programlisting>
<!--
    Then we will get these results:
-->
この場合、次のような結果を得ることになります。
<screen>
mydb=# CREATE TEXT SEARCH DICTIONARY syn (template=synonym, synonyms='synonym_sample');
mydb=# SELECT ts_lexize('syn','indices');
 ts_lexize
-----------
 {index}
(1 row)

mydb=# CREATE TEXT SEARCH CONFIGURATION tst (copy=simple);
mydb=# ALTER TEXT SEARCH CONFIGURATION tst ALTER MAPPING FOR asciiword WITH syn;
mydb=# SELECT to_tsvector('tst','indices');
 to_tsvector
-------------
 'index':1
(1 row)

mydb=# SELECT to_tsquery('tst','indices');
 to_tsquery
------------
 'index':*
(1 row)

mydb=# SELECT 'indexes are very useful'::tsvector;
            tsvector             
---------------------------------
 'are' 'indexes' 'useful' 'very'
(1 row)

mydb=# SELECT 'indexes are very useful'::tsvector @@ to_tsquery('tst','indices');
 ?column?
----------
 t
(1 row)
</screen>
   </para>
  </sect2>

  <sect2 id="textsearch-thesaurus">
<!--
   <title>Thesaurus Dictionary</title>
-->
   <title>類語辞書</title>

   <para>
<!--
    A thesaurus dictionary (sometimes abbreviated as <acronym>TZ</acronym>) is
    a collection of words that includes information about the relationships
    of words and phrases, i.e., broader terms (<acronym>BT</acronym>), narrower
    terms (<acronym>NT</acronym>), preferred terms, non-preferred terms, related
    terms, etc.
-->
類語辞書(<acronym>TZ</acronym>と略されることがあります)は、単語と語句の関係情報を集めたものです。つまり、広義用語(<acronym>BT</acronym>)、狭義用語(<acronym>NT</acronym>)、優先用語、非優先用語、関連用語などです。
   </para>

   <para>
<!--
    Basically a thesaurus dictionary replaces all non-preferred terms by one
    preferred term and, optionally, preserves the original terms for indexing
    as well.  <productname>PostgreSQL</>'s current implementation of the
    thesaurus dictionary is an extension of the synonym dictionary with added
    <firstterm>phrase</firstterm> support.  A thesaurus dictionary requires
    a configuration file of the following format:
-->
基本的には、類語辞書は、非優先用語を優先用語に置き換え、オプションで元の用語もインデックス付けのため保存します。<productname>PostgreSQL</>の現在の類語辞書の実装は、同義語辞書を拡張し、<firstterm>語句</firstterm>のサポートを追加したものです。類語辞書は、以下のようなフォーマットの設定ファイルを必要とします。

<programlisting>
# this is a comment
sample word(s) : indexed word(s)
more sample word(s) : more indexed word(s)
...
</programlisting>

<!--
    where  the colon (<symbol>:</symbol>) symbol acts as a delimiter between a
    phrase and its replacement.
<<<<<<< HEAD
=======
-->
ここで、コロン(<symbol>:</symbol>)は、語句とその置き換え対象の区切りです。
>>>>>>> de74b4ab
   </para>

   <para>
<!--
    A thesaurus dictionary uses a <firstterm>subdictionary</firstterm> (which
    is specified in the dictionary's configuration) to normalize the input
    text before checking for phrase matches. It is only possible to select one
    subdictionary.  An error is reported if the subdictionary fails to
    recognize a word. In that case, you should remove the use of the word or
    teach the subdictionary about it.  You can place an asterisk
    (<symbol>*</symbol>) at the beginning of an indexed word to skip applying
    the subdictionary to it, but all sample words <emphasis>must</> be known
    to the subdictionary.
-->
類語辞書は、<firstterm>副辞書</firstterm>(辞書設定で指定します)を、一致する語句をチェックする前に入力テキストを正規化するために使います。
副辞書はただ一つだけ選べます。
副辞書が単語を認識できない場合はエラーが報告されます。
その場合は、その単語の利用を止めるか、副辞書にそのことを教えなければなりません。
アスタリスク(<symbol>*</symbol>)をインデックス付けされた単語の先頭に置くことにより、副辞書の適用をスキップできます。しかしながら、すべてのサンプルの単語は、副辞書に認識<emphasis>されなければなりません</>。
   </para>

   <para>
<!--
    The thesaurus dictionary chooses the longest match if there are multiple
    phrases matching the input, and ties are broken by using the last
    definition.
-->
複数の類語が照合するときは、類語辞書はもっとも長いものを選びます。そして、語句は、最後の定義を使って分解されます。
   </para>

   <para>
<!--
    Specific stop words recognized by the subdictionary cannot be
    specified;  instead use <literal>?</> to mark the location where any
    stop word can appear.  For example, assuming that <literal>a</> and
    <literal>the</> are stop words according to the subdictionary:
-->
特定のストップワードを副辞書に認識するように指定することはできません。その代わり、ストップワードが出現する位置を<literal>?</>でマークします。
たとえば、<literal>a</>と<literal>the</>が副辞書によればストップワードだったとします。

<programlisting>
? one ? two : swsw
</programlisting>

<!--
    matches <literal>a one the two</> and <literal>the one a two</>;
    both would be replaced by <literal>swsw</>.
-->
は、<literal>a one the two</>と<literal>the one a two</>に照合します。そして、両方とも<literal>swsw</>に置き換えられます。
   </para>

   <para>
<!--
    Since a thesaurus dictionary has the capability to recognize phrases it
    must remember its state and interact with the parser. A thesaurus dictionary
    uses these assignments to check if it should handle the next word or stop
    accumulation.  The thesaurus dictionary must be configured
    carefully. For example, if the thesaurus dictionary is assigned to handle
    only the <literal>asciiword</literal> token, then a thesaurus dictionary
    definition like <literal>one 7</> will not work since token type
    <literal>uint</literal> is not assigned to the thesaurus dictionary.
-->
類語辞書は語句を認識することができるので、状態を記憶してパーサと連携を保たなければなりません。
類語辞書は、この機能を使って次の単語を引き続き処理するのか、単語の蓄積を止めるのかを決定します。
類語辞書の設定は注意深く行わなければなりません。
たとえば、類語辞書が<literal>asciiword</literal>トークンだけを扱うようになっている場合、<literal>one 7</>のような類語辞書の定義は、トークン型<literal>uint</literal>が類語辞書にアサインされていないので動きません。
   </para>

   <caution>
    <para>
<!--
     Thesauruses are used during indexing so any change in the thesaurus
     dictionary's parameters <emphasis>requires</emphasis> reindexing.
     For most other dictionary types, small changes such as adding or
     removing stopwords does not force reindexing.
-->
類語辞書はインデックス付けの際に利用されるので、類語辞書を設定変更すると、再インデックス付けが<emphasis>必要</emphasis>になります。他のほとんどの辞書では、ストップワードを追加あるいは削除するような小さな変更は、インデックス付けを必要としません。
    </para>
   </caution>

  <sect3 id="textsearch-thesaurus-config">
<!--
   <title>Thesaurus Configuration</title>
-->
   <title>類語設定</title>

   <para>
<!--
    To define a new thesaurus dictionary, use the <literal>thesaurus</>
    template.  For example:
-->
新しい類語辞書を定義するには、<literal>thesaurus</>テンプレートを使います。例を示します。

<programlisting>
CREATE TEXT SEARCH DICTIONARY thesaurus_simple (
    TEMPLATE = thesaurus,
    DictFile = mythesaurus,
    Dictionary = pg_catalog.english_stem
);
</programlisting>

<!--
    Here:
-->
ここで、
    <itemizedlist  spacing="compact" mark="bullet">
     <listitem>
      <para>
<!--
       <literal>thesaurus_simple</literal> is the new dictionary's name
-->
<literal>thesaurus_simple</literal>は新しい辞書の名前です。
      </para>
     </listitem>
     <listitem>
      <para>
<!--
       <literal>mythesaurus</literal> is the base name of the thesaurus
       configuration file.
       (Its full name will be <filename>$SHAREDIR/tsearch_data/mythesaurus.ths</>,
       where <literal>$SHAREDIR</> means the installation shared-data
       directory.)
-->
<literal>mythesaurus</literal>は、類語設定ファイルのベースネームです。
(フルパスは、<filename>$SHAREDIR/tsearch_data/mythesaurus.ths</>となります。ここで、<literal>$SHAREDIR</>はインストール時の共有データディレクトリです。)
      </para>
     </listitem>
     <listitem>
      <para>
<!--
       <literal>pg_catalog.english_stem</literal> is the subdictionary (here,
       a Snowball English stemmer) to use for thesaurus normalization.
       Notice that the subdictionary will have its own
       configuration (for example, stop words), which is not shown here.
-->
類語正規化で使用する<literal>pg_catalog.english_stem</literal>は副辞書です(ここでは、Snowball英語語幹辞書)。
副辞書にはそれ用の設定(たとえばストップワード)があることに注意してください。ここではそれは表示していません。
      </para>
     </listitem>
    </itemizedlist>

<!--
    Now it is possible to bind the thesaurus dictionary <literal>thesaurus_simple</literal>
    to the desired token types in a configuration, for example:
-->
これで、類語辞書<literal>thesaurus_simple</literal>を、設定中の希望のトークンにバインドすることができるようになります。例を示します。

<programlisting>
ALTER TEXT SEARCH CONFIGURATION russian
    ALTER MAPPING FOR asciiword, asciihword, hword_asciipart
    WITH thesaurus_simple;
</programlisting>
   </para>

  </sect3>

  <sect3 id="textsearch-thesaurus-examples">
<!--
   <title>Thesaurus Example</title>
-->
   <title>類語の例</title>

   <para>
<!--
    Consider a simple astronomical thesaurus <literal>thesaurus_astro</literal>,
    which contains some astronomical word combinations:
-->
天文学の単語の組合わせを含む単純な天文学用の<literal>thesaurus_astro</literal>類語を考えます。

<programlisting>
supernovae stars : sn
crab nebulae : crab
</programlisting>

<!--
    Below we create a dictionary and bind some token types to
    an astronomical thesaurus and English stemmer:
-->
以下で辞書を作り、トークン型を天文学類語辞書と英語の語幹辞書に結び付けます。

<programlisting>
CREATE TEXT SEARCH DICTIONARY thesaurus_astro (
    TEMPLATE = thesaurus,
    DictFile = thesaurus_astro,
    Dictionary = english_stem
);

ALTER TEXT SEARCH CONFIGURATION russian
    ALTER MAPPING FOR asciiword, asciihword, hword_asciipart
    WITH thesaurus_astro, english_stem;
</programlisting>

<!--
    Now we can see how it works.
    <function>ts_lexize</function> is not very useful for testing a thesaurus,
    because it treats its input as a single token.  Instead we can use
    <function>plainto_tsquery</function> and <function>to_tsvector</function>
    which will break their input strings into multiple tokens:
-->
さあ、これでどのように動くか試せます。<function>ts_lexize</function>は類語をテストする目的にはあまり有用ではありません。なぜなら、それは入力を単一のトークンとして扱うからです。
その代わりに、<function>plainto_tsquery</function>と<function>to_tsvector</function>を使って入力文字列を複数のトークンに分解します。

<screen>
SELECT plainto_tsquery('supernova star');
 plainto_tsquery
-----------------
 'sn'

SELECT to_tsvector('supernova star');
 to_tsvector
-------------
 'sn':1
</screen>

<!--
    In principle, one can use <function>to_tsquery</function> if you quote
    the argument:
-->
原則として、引数を引用符で囲めば<function>to_tsquery</function>が使えます。

<screen>
SELECT to_tsquery('''supernova star''');
 to_tsquery
------------
 'sn'
</screen>

<!--
    Notice that <literal>supernova star</literal> matches <literal>supernovae
    stars</literal> in <literal>thesaurus_astro</literal> because we specified
    the <literal>english_stem</literal> stemmer in the thesaurus definition.
    The stemmer removed the <literal>e</> and <literal>s</>.
-->
<literal>english_stem</literal>語幹辞書を同義語辞書の定義時に指定したので、<literal>supernova star</literal>が<literal>thesaurus_astro</literal>中の<literal>supernovae stars</literal>に照合していることに注意してください。
語幹処理が<literal>e</>と<literal>s</>を削除しています。
   </para>

   <para>
<!--
    To index the original phrase as well as the substitute, just include it
    in the right-hand part of the definition:
-->
置き換え後の語句とオリジナルの語句の両方をインデックス付けするには、定義の右項にオリジナルを追加するだけで良いです。

<screen>
supernovae stars : sn supernovae stars

SELECT plainto_tsquery('supernova star');
       plainto_tsquery
-----------------------------
 'sn' &amp; 'supernova' &amp; 'star'
</screen>
   </para>

  </sect3>

  </sect2>

  <sect2 id="textsearch-ispell-dictionary">
<!--
   <title><application>Ispell</> Dictionary</title>
-->
   <title><application>Ispell</>辞書</title>

   <para>
<!--
    The <application>Ispell</> dictionary template supports
    <firstterm>morphological dictionaries</>, which can normalize many
    different linguistic forms of a word into the same lexeme.  For example,
    an English <application>Ispell</> dictionary can match all declensions and
    conjugations of the search term <literal>bank</literal>, e.g.,
    <literal>banking</>, <literal>banked</>, <literal>banks</>,
    <literal>banks'</>, and <literal>bank's</>.
-->
<application>Ispell</>辞書テンプレートは、<firstterm>形態論辞書</>を提供します。これによって、言語学的に多様な単語の形態を同じ語彙素に変換することができます。
たとえば、英語<application>Ispell</>辞書は、検索語<literal>bank</literal>の語形変化と活用変化、たとえば<literal>banking</>, <literal>banked</>, <literal>banks</>, <literal>banks'</>, <literal>bank's</>に照合します。
   </para>

   <para>
<!--
    The standard <productname>PostgreSQL</productname> distribution does
    not include any <application>Ispell</> configuration files.
    Dictionaries for a large number of languages are available from <ulink
    url="http://ficus-www.cs.ucla.edu/geoff/ispell.html">Ispell</ulink>.
    Also, some more modern dictionary file formats are supported &mdash; <ulink
    url="http://en.wikipedia.org/wiki/MySpell">MySpell</ulink> (OO &lt; 2.0.1)
    and <ulink url="http://sourceforge.net/projects/hunspell/">Hunspell</ulink>
    (OO &gt;= 2.0.2).  A large list of dictionaries is available on the <ulink
    url="http://wiki.services.openoffice.org/wiki/Dictionaries">OpenOffice
    Wiki</ulink>.
-->
<productname>PostgreSQL</productname>の標準配布には、<application>Ispell</>の設定ファイルは含まれていません。
多くの言語用の辞書が<ulink url="http://ficus-www.cs.ucla.edu/geoff/ispell.html">Ispell</ulink>で入手できます。
また、より新しい辞書のフォーマットもサポートされています &mdash; <ulink url="http://en.wikipedia.org/wiki/MySpell">MySpell</ulink>(OO &lt; 2.0.1)と<ulink url="http://sourceforge.net/projects/hunspell/">Hunspell</ulink>(OO &gt;= 2.0.2)。
多数の辞書のリストが <ulink url="http://wiki.services.openoffice.org/wiki/Dictionaries">OpenOffice Wiki</ulink>で入手できます。
   </para>

   <para>
<!--
    To create an <application>Ispell</> dictionary, use the built-in
    <literal>ispell</literal> template and specify several parameters:
-->
<application>Ispell</>辞書を作るには、組み込みの<literal>ispell</literal>テンプレートを使い、いくつかパラメータを指定します。
   </para>

<programlisting>
CREATE TEXT SEARCH DICTIONARY english_ispell (
    TEMPLATE = ispell,
    DictFile = english,
    AffFile = english,
    StopWords = english
);
</programlisting>

   <para>
<!--
    Here, <literal>DictFile</>, <literal>AffFile</>, and <literal>StopWords</>
    specify the base names of the dictionary, affixes, and stop-words files.
    The stop-words file has the same format explained above for the
    <literal>simple</> dictionary type.  The format of the other files is
    not specified here but is available from the above-mentioned web sites.
-->
ここで、<literal>DictFile</>, <literal>AffFile</>, および<literal>StopWords</>は、辞書のベースネーム、接辞ファイル、ストップワードファイルを指定します。
ストップワードファイルは、上で説明した<literal>simple</>辞書と同じ形式です。
ほかのファイルの形式はここでは説明されませんが、上にあげたウェブサイトに説明があります。
   </para>

   <para>
<!--
    Ispell dictionaries usually recognize a limited set of words, so they
    should be followed by another broader dictionary; for
    example, a Snowball dictionary, which recognizes everything.
-->
Ispell辞書は通常限られた数の単語を認識します。ですので、なんでも認識できるSnowball辞書のような、より適用範囲の広い辞書による後処理が必要です。
   </para>

   <para>
<!--
    Ispell dictionaries support splitting compound words;
    a useful feature.
    Notice that the affix file should specify a special flag using the
    <literal>compoundwords controlled</literal> statement that marks dictionary
    words that can participate in compound formation:
-->
Ispell辞書を使って複合語を分割することができます。これは優れた機能です。
接辞ファイルは、複合語形式の候補になる辞書中の単語に印を付ける<literal>compoundwords controlled</literal>文を使う特別なフラグを指定しなければならないことに注意してください。

<programlisting>
compoundwords  controlled z
</programlisting>

<!--
    Here are some examples for the Norwegian language:
-->
ノルウェー語の例をいくつか示します。

<programlisting>
SELECT ts_lexize('norwegian_ispell', 'overbuljongterningpakkmesterassistent');
   {over,buljong,terning,pakk,mester,assistent}
SELECT ts_lexize('norwegian_ispell', 'sjokoladefabrikk');
   {sjokoladefabrikk,sjokolade,fabrikk}
</programlisting>
   </para>

   <note>
    <para>
<!--
     <application>MySpell</> does not support compound words.
     <application>Hunspell</> has sophisticated support for compound words. At
     present, <productname>PostgreSQL</productname> implements only the basic
     compound word operations of Hunspell.
-->
<application>MySpell</>は複合語をサポートしていません。<application>Hunspell</>は複合語の高度なサポートを提供しています。いまのところ、<productname>PostgreSQL</productname>はHunspellの基本的な複合語操作しかサポートしていません。
    </para>
   </note>

  </sect2>

  <sect2 id="textsearch-snowball-dictionary">
<!--
   <title><application>Snowball</> Dictionary</title>
-->
   <title><application>Snowball</>辞書</title>

   <para>
<!--
    The <application>Snowball</> dictionary template is based on a project
    by Martin Porter, inventor of the popular Porter's stemming algorithm
    for the English language.  Snowball now provides stemming algorithms for
    many languages (see the <ulink url="http://snowball.tartarus.org">Snowball
    site</ulink> for more information).  Each algorithm understands how to
    reduce common variant forms of words to a base, or stem, spelling within
    its language.  A Snowball dictionary requires a <literal>language</>
    parameter to identify which stemmer to use, and optionally can specify a
    <literal>stopword</> file name that gives a list of words to eliminate.
    (<productname>PostgreSQL</productname>'s standard stopword lists are also
    provided by the Snowball project.)
    For example, there is a built-in definition equivalent to
-->
<application>Snowball</>辞書テンプレートは、有名な「英語用のポーターの語幹アルゴリズム」を発明したMartin Porterのプロジェクトに基づいています。Snowballは今では多くの言語用の語幹アルゴリズムを提供しています(詳細は<ulink url="http://snowball.tartarus.org">Snowballのサイト</ulink>を参照してください)。各々のアルゴリズムにより、その言語において単語の共通部分を取りだし、基本部もしくは語幹の綴りに縮退させることができます。Snowball辞書には、どの語幹処理を使うかを識別する<literal>言語</>パラメータが必須で、加えて、オプションで無視すべき単語のリストを保持する<literal>ストップワード</>ファイルを指定することもできます。(<productname>PostgreSQL</productname>の標準的なストップワードファイルもまたSnowball projectから提供されています)。たとえば、以下と同じ組み込みの定義があります。

<programlisting>
CREATE TEXT SEARCH DICTIONARY english_stem (
    TEMPLATE = snowball,
    Language = english,
    StopWords = english
);
</programlisting>

<!--
    The stopword file format is the same as already explained.
-->
ストップワードファイルの形式はすでに説明されているものと同じです。
   </para>

   <para>
<!--
    A <application>Snowball</> dictionary recognizes everything, whether
    or not it is able to simplify the word, so it should be placed
    at the end of the dictionary list. It is useless to have it
    before any other dictionary because a token will never pass through it to
    the next dictionary.
-->
<application>Snowball</>辞書は、単純化できるかどうかに関係なく、すべての単語を認識するので、辞書リストの最後に置く必要があります。他の辞書の前に置くのは意味がありません。<application>Snowball</>辞書は決してトークンを次の辞書に渡さないからです。
   </para>

  </sect2>

 </sect1>

 <sect1 id="textsearch-configuration">
<!--
  <title>Configuration Example</title>
-->
  <title>設定例</title>

   <para>
<!--
    A text search configuration specifies all options necessary to transform a
    document into a <type>tsvector</type>: the parser to use to break text
    into tokens, and the dictionaries to use to transform each token into a
    lexeme.  Every call of
    <function>to_tsvector</function> or <function>to_tsquery</function>
    needs a text search configuration to perform its processing.
    The configuration parameter
    <xref linkend="guc-default-text-search-config">
    specifies the name of the default configuration, which is the
    one used by text search functions if an explicit configuration
    parameter is omitted.
    It can be set in <filename>postgresql.conf</filename>, or set for an
    individual session using the <command>SET</> command.
-->
テキスト検索設定は、文書を<type>tsvector</type>に変換する必要なすべてのオプションを指定します。すなわち、テキストをトークンに分解するパーサ、そしてトークンを語彙素に変換する辞書です。<function>to_tsvector</function>または<function>to_tsquery</function>を呼び出すたびに、処理を進めるためにテキスト検索設定が必要になります。設定パラメータの<xref linkend="guc-default-text-search-config">は、デフォルトの設定を指定します。これは、明示的な設定が省略されたときにテキスト検索関数が使用します。<filename>postgresql.conf</filename>に設定するか、個々のセッションで<command>SET</>コマンドを使って設定できます。
   </para>

   <para>
<!--
    Several predefined text search configurations are available, and
    you can create custom configurations easily.  To facilitate management
    of text search objects, a set of <acronym>SQL</acronym> commands
    is available, and there are several <application>psql</application> commands that display information
    about text search objects (<xref linkend="textsearch-psql">).
-->
既定のテキスト検索設定がいくつか利用できます。また、カスタム設定を作るのも容易です。テキスト検索オブジェクトを管理する機能を実現するために、<acronym>SQL</acronym>コマンドが一通り用意されています。テキスト検索オブジェクトに関する情報を表示する<application>psql</application>コマンドもいくつか用意されています(<xref linkend="textsearch-psql">)。
   </para>

   <para>
<!--
    As an example we will create a configuration
    <literal>pg</literal>, starting by duplicating the built-in
    <literal>english</> configuration:
-->
例として、組み込みの<literal>english</>設定のコピーを用いて、新しい<literal>pg</literal>設定を作ります。

<programlisting>
CREATE TEXT SEARCH CONFIGURATION public.pg ( COPY = pg_catalog.english );
</programlisting>
   </para>

   <para>
<!--
    We will use a PostgreSQL-specific synonym list
    and store it in <filename>$SHAREDIR/tsearch_data/pg_dict.syn</filename>.
    The file contents look like:
-->
PostgreSQL固有の同義語リストを使い、それを<filename>$SHAREDIR/tsearch_data/pg_dict.syn</filename>に格納します。ファイルの内容は以下のようになります。

<programlisting>
postgres    pg
pgsql       pg
postgresql  pg
</programlisting>

<!--
    We define the synonym dictionary like this:
-->
同義語辞書を次のように定義します。

<programlisting>
CREATE TEXT SEARCH DICTIONARY pg_dict (
    TEMPLATE = synonym,
    SYNONYMS = pg_dict
);
</programlisting>

<!--
    Next we register the <productname>Ispell</> dictionary
    <literal>english_ispell</literal>, which has its own configuration files:
-->
次に、<productname>Ispell</>辞書の<literal>english_ispell</literal>を登録します。これにはそれ自身の設定があります。

<programlisting>
CREATE TEXT SEARCH DICTIONARY english_ispell (
    TEMPLATE = ispell,
    DictFile = english,
    AffFile = english,
    StopWords = english
);
</programlisting>

<!--
    Now we can set up the mappings for words in configuration
    <literal>pg</>:
-->
ここで、<literal>pg</>設定に単語用のマッピングを設定します。

<programlisting>
ALTER TEXT SEARCH CONFIGURATION pg
    ALTER MAPPING FOR asciiword, asciihword, hword_asciipart,
                      word, hword, hword_part
    WITH pg_dict, english_ispell, english_stem;
</programlisting>

<!--
    We choose not to index or search some token types that the built-in
    configuration does handle:
-->
組み込み設定が扱っているいくつかのトークンに関しては、インデックス付けと検索に扱わないことにします。

<programlisting>
ALTER TEXT SEARCH CONFIGURATION pg
    DROP MAPPING FOR email, url, url_path, sfloat, float;
</programlisting>
   </para>

   <para>
<!--
    Now we can test our configuration:
-->
これでここまで作った設定を試すことができます。

<programlisting>
SELECT * FROM ts_debug('public.pg', '
PostgreSQL, the highly scalable, SQL compliant, open source object-relational
database management system, is now undergoing beta testing of the next
version of our software.
');
</programlisting>
   </para>

   <para>
<!--
    The next step is to set the session to use the new configuration, which was
    created in the <literal>public</> schema:
-->
次に、セッションの中で新しい設定を使うようにします。この設定は、<literal>public</>スキーマの中に作られています。

<screen>
=&gt; \dF
   List of text search configurations
 Schema  | Name | Description
---------+------+-------------
 public  | pg   |

SET default_text_search_config = 'public.pg';
SET

SHOW default_text_search_config;
 default_text_search_config
----------------------------
 public.pg
</screen>
  </para>

 </sect1>

 <sect1 id="textsearch-debugging">
<!--
  <title>Testing and Debugging Text Search</title>
-->
  <title>テキスト検索のテストとデバッグ</title>

  <para>
<!--
   The behavior of a custom text search configuration can easily become
   confusing.  The functions described
   in this section are useful for testing text search objects.  You can
   test a complete configuration, or test parsers and dictionaries separately.
-->
カスタムテキスト検索設定の挙動は複雑になりがちで、結果として混乱を招くことになります。この章では、テキスト検索オブジェクトのテストの際に役に立つ関数を説明します。設定が完全かどうか、パーサと辞書を別々にテストすることなどが可能です。
  </para>

  <sect2 id="textsearch-configuration-testing">
<!--
   <title>Configuration Testing</title>
-->
   <title>設定のテスト</title>

  <para>
<!--
   The function <function>ts_debug</function> allows easy testing of a
   text search configuration.
-->
<function>ts_debug</function>関数により、テキスト検索設定の容易なテストができます。
  </para>

  <indexterm>
   <primary>ts_debug</primary>
  </indexterm>

<synopsis>
ts_debug(<optional> <replaceable class="PARAMETER">config</replaceable> <type>regconfig</>, </optional> <replaceable class="PARAMETER">document</replaceable> <type>text</>,
         OUT <replaceable class="PARAMETER">alias</> <type>text</>,
         OUT <replaceable class="PARAMETER">description</> <type>text</>,
         OUT <replaceable class="PARAMETER">token</> <type>text</>,
         OUT <replaceable class="PARAMETER">dictionaries</> <type>regdictionary[]</>,
         OUT <replaceable class="PARAMETER">dictionary</> <type>regdictionary</>,
         OUT <replaceable class="PARAMETER">lexemes</> <type>text[]</>)
         returns setof record
</synopsis>

  <para>
<!--
   <function>ts_debug</> displays information about every token of
   <replaceable class="PARAMETER">document</replaceable> as produced by the
   parser and processed by the configured dictionaries.  It uses the
   configuration specified by <replaceable
   class="PARAMETER">config</replaceable>,
   or <varname>default_text_search_config</varname> if that argument is
   omitted.
-->
<function>ts_debug</>は、パーサが生成し、設定された辞書が処理した<replaceable class="PARAMETER">document</replaceable>のすべてのトークンの情報を表示します。その際、<replaceable class="PARAMETER">config</replaceable>で指定した設定が使われます。引数が省略されると<varname>default_text_search_config</varname>が使われます。
  </para>

  <para>
<!--
   <function>ts_debug</> returns one row for each token identified in the text
   by the parser.  The columns returned are
-->
<function>ts_debug</>は、パーサが認識したテキスト中のトークンを1行につき一つ返します。
返却される列は以下です。

    <itemizedlist  spacing="compact" mark="bullet">
     <listitem>
      <para>
<!--
       <replaceable>alias</> <type>text</> &mdash; short name of the token type
-->
       <replaceable>alias</> <type>text</> &mdash; トークン型の短縮名
      </para>
     </listitem>
     <listitem>
      <para>
<!--
       <replaceable>description</> <type>text</> &mdash; description of the
       token type
-->
       <replaceable>description</> <type>text</> &mdash; トークン型の説明
      </para>
     </listitem>
     <listitem>
      <para>
<!--
       <replaceable>token</> <type>text</> &mdash; text of the token
-->
       <replaceable>token</> <type>text</> &mdash; トークンテキスト
      </para>
     </listitem>
     <listitem>
      <para>
<!--
       <replaceable>dictionaries</> <type>regdictionary[]</> &mdash; the
       dictionaries selected by the configuration for this token type
-->
       <replaceable>dictionaries</> <type>regdictionary[]</> &mdash; 設定によってこのトークン型用に選択された辞書
      </para>
     </listitem>
     <listitem>
      <para>
<!--
       <replaceable>dictionary</> <type>regdictionary</> &mdash; the dictionary
       that recognized the token, or <literal>NULL</> if none did
-->
       <replaceable>dictionary</> <type>regdictionary</> &mdash; トークンを認識した辞書。もし認識した辞書がなければ <literal>NULL</>
      </para>
     </listitem>
     <listitem>
      <para>
<!--
       <replaceable>lexemes</> <type>text[]</> &mdash; the lexeme(s) produced
       by the dictionary that recognized the token, or <literal>NULL</> if
       none did; an empty array (<literal>{}</>) means it was recognized as a
       stop word
-->
       <replaceable>lexemes</> <type>text[]</> &mdash; トークンを認識した辞書が生成した語彙素。もしどの辞書も認識しなければ<literal>NULL</>。空の配列(<literal>{}</>)が返った場合は、ストップワードとして認識されたことを示す
      </para>
     </listitem>
    </itemizedlist>
  </para>

  <para>
<!--
   Here is a simple example:
-->
簡単な例を示します。

<screen>
SELECT * FROM ts_debug('english','a fat  cat sat on a mat - it ate a fat rats');
   alias   |   description   | token |  dictionaries  |  dictionary  | lexemes 
-----------+-----------------+-------+----------------+--------------+---------
 asciiword | Word, all ASCII | a     | {english_stem} | english_stem | {}
 blank     | Space symbols   |       | {}             |              | 
 asciiword | Word, all ASCII | fat   | {english_stem} | english_stem | {fat}
 blank     | Space symbols   |       | {}             |              | 
 asciiword | Word, all ASCII | cat   | {english_stem} | english_stem | {cat}
 blank     | Space symbols   |       | {}             |              | 
 asciiword | Word, all ASCII | sat   | {english_stem} | english_stem | {sat}
 blank     | Space symbols   |       | {}             |              | 
 asciiword | Word, all ASCII | on    | {english_stem} | english_stem | {}
 blank     | Space symbols   |       | {}             |              | 
 asciiword | Word, all ASCII | a     | {english_stem} | english_stem | {}
 blank     | Space symbols   |       | {}             |              | 
 asciiword | Word, all ASCII | mat   | {english_stem} | english_stem | {mat}
 blank     | Space symbols   |       | {}             |              | 
 blank     | Space symbols   | -     | {}             |              | 
 asciiword | Word, all ASCII | it    | {english_stem} | english_stem | {}
 blank     | Space symbols   |       | {}             |              | 
 asciiword | Word, all ASCII | ate   | {english_stem} | english_stem | {ate}
 blank     | Space symbols   |       | {}             |              | 
 asciiword | Word, all ASCII | a     | {english_stem} | english_stem | {}
 blank     | Space symbols   |       | {}             |              | 
 asciiword | Word, all ASCII | fat   | {english_stem} | english_stem | {fat}
 blank     | Space symbols   |       | {}             |              | 
 asciiword | Word, all ASCII | rats  | {english_stem} | english_stem | {rat}
</screen>
  </para>

  <para>
<!--
   For a more extensive demonstration, we
   first create a <literal>public.english</literal> configuration and
   Ispell dictionary for the English language:
-->
もう少し高度なデモをお見せするために、まず英語用の<literal>public.english</literal>設定と、Ispell辞書を作ります。
  </para>

<programlisting>
CREATE TEXT SEARCH CONFIGURATION public.english ( COPY = pg_catalog.english );

CREATE TEXT SEARCH DICTIONARY english_ispell (
    TEMPLATE = ispell,
    DictFile = english,
    AffFile = english,
    StopWords = english
);

ALTER TEXT SEARCH CONFIGURATION public.english
   ALTER MAPPING FOR asciiword WITH english_ispell, english_stem;
</programlisting>

<screen>
SELECT * FROM ts_debug('public.english','The Brightest supernovaes');
   alias   |   description   |    token    |         dictionaries          |   dictionary   |   lexemes   
-----------+-----------------+-------------+-------------------------------+----------------+-------------
 asciiword | Word, all ASCII | The         | {english_ispell,english_stem} | english_ispell | {}
 blank     | Space symbols   |             | {}                            |                | 
 asciiword | Word, all ASCII | Brightest   | {english_ispell,english_stem} | english_ispell | {bright}
 blank     | Space symbols   |             | {}                            |                | 
 asciiword | Word, all ASCII | supernovaes | {english_ispell,english_stem} | english_stem   | {supernova}
</screen>

  <para>
<!--
   In this example, the word <literal>Brightest</> was recognized by the
   parser as an <literal>ASCII word</literal> (alias <literal>asciiword</literal>).
   For this token type the dictionary list is
   <literal>english_ispell</> and
   <literal>english_stem</literal>. The word was recognized by
   <literal>english_ispell</literal>, which reduced it to the noun
   <literal>bright</literal>. The word <literal>supernovaes</literal> is
   unknown to the <literal>english_ispell</literal> dictionary so it
   was passed to the next dictionary, and, fortunately, was recognized (in
   fact, <literal>english_stem</literal> is a Snowball dictionary which
   recognizes everything; that is why it was placed at the end of the
   dictionary list).
-->
この例では、単語<literal>Brightest</>は、<literal>ASCII word</literal> (別名は<literal>asciiword</literal>)として認識されています。
このトークン型のための辞書リストは<literal>english_ispell</> と<literal>english_stem</literal>です。この単語は<literal>english_ispell</literal>に認識され、名詞<literal>bright</literal>へと縮退されています。単語<literal>supernovaes</literal>は<literal>english_ispell</literal>辞書には認識されず、次の辞書に渡され、幸い認識されました(実際には、<literal>english_stem</literal>はSnowball辞書で、何でも認識します。それで、この辞書は辞書リストの最後に置かれているわけです)。
  </para>

  <para>
<!--
   The word <literal>The</literal> was recognized by the
   <literal>english_ispell</literal> dictionary as a stop word (<xref
   linkend="textsearch-stopwords">) and will not be indexed.
   The spaces are discarded too, since the configuration provides no
   dictionaries at all for them.
-->
単語<literal>The</literal>は、<literal>english_ispell</literal>辞書によってストップワード(<xref linkend="textsearch-stopwords">)として認識されており、インデックス付けされません。空白も捨てられます。この設定では空白に関する辞書が提供されていないからです。
  </para>

  <para>
<!--
   You can reduce the width of the output by explicitly specifying which columns
   you want to see:
-->
明示的に見たい列を指定することにより、出力の幅を減らすことができます。

<screen>
SELECT alias, token, dictionary, lexemes
FROM ts_debug('public.english','The Brightest supernovaes');
   alias   |    token    |   dictionary   |   lexemes   
-----------+-------------+----------------+-------------
 asciiword | The         | english_ispell | {}
 blank     |             |                | 
 asciiword | Brightest   | english_ispell | {bright}
 blank     |             |                | 
 asciiword | supernovaes | english_stem   | {supernova}
</screen>
  </para>

  </sect2>

  <sect2 id="textsearch-parser-testing">
<!--
   <title>Parser Testing</title>
-->
   <title>パーサのテスト</title>

  <para>
<!--
   The following functions allow direct testing of a text search parser.
-->
次にあげた関数により、テキスト検索パーサを直接テストすることができます。
  </para>

  <indexterm>
   <primary>ts_parse</primary>
  </indexterm>

<synopsis>
ts_parse(<replaceable class="PARAMETER">parser_name</replaceable> <type>text</>, <replaceable class="PARAMETER">document</replaceable> <type>text</>,
         OUT <replaceable class="PARAMETER">tokid</> <type>integer</>, OUT <replaceable class="PARAMETER">token</> <type>text</>) returns <type>setof record</>
ts_parse(<replaceable class="PARAMETER">parser_oid</replaceable> <type>oid</>, <replaceable class="PARAMETER">document</replaceable> <type>text</>,
         OUT <replaceable class="PARAMETER">tokid</> <type>integer</>, OUT <replaceable class="PARAMETER">token</> <type>text</>) returns <type>setof record</>
</synopsis>

  <para>
<!--
   <function>ts_parse</> parses the given <replaceable>document</replaceable>
   and returns a series of records, one for each token produced by
   parsing. Each record includes a <varname>tokid</varname> showing the
   assigned token type and a <varname>token</varname> which is the text of the
   token.  For example:
-->
<function>ts_parse</>は与えられた<replaceable>document</replaceable>をパースし、パーサが生成したトークンを1行に1個もつ一連のレコードを返します。それぞれのレコードには、割り当てられたトークン型を示す<varname>tokid</varname>と、テキストのトークンである<varname>token</varname>が含まれます。
例を示します。

<screen>
SELECT * FROM ts_parse('default', '123 - a number');
 tokid | token
-------+--------
    22 | 123
    12 |
    12 | -
     1 | a
    12 |
     1 | number
</screen>
  </para>

  <indexterm>
   <primary>ts_token_type</primary>
  </indexterm>

<synopsis>
ts_token_type(<replaceable class="PARAMETER">parser_name</> <type>text</>, OUT <replaceable class="PARAMETER">tokid</> <type>integer</>,
              OUT <replaceable class="PARAMETER">alias</> <type>text</>, OUT <replaceable class="PARAMETER">description</> <type>text</>) returns <type>setof record</>
ts_token_type(<replaceable class="PARAMETER">parser_oid</> <type>oid</>, OUT <replaceable class="PARAMETER">tokid</> <type>integer</>,
              OUT <replaceable class="PARAMETER">alias</> <type>text</>, OUT <replaceable class="PARAMETER">description</> <type>text</>) returns <type>setof record</>
</synopsis>

  <para>
<!--
   <function>ts_token_type</> returns a table which describes each type of
   token the specified parser can recognize.  For each token type, the table
   gives the integer <varname>tokid</varname> that the parser uses to label a
   token of that type, the <varname>alias</varname> that names the token type
   in configuration commands, and a short <varname>description</varname>.  For
   example:
-->
<function>ts_token_type</>は、指定したパーサが認識できるトークン型を記述したテーブルを返します。各々のトークン型に対し、パーサがトークン型をラベル付けするのに使用する整数<varname>tokid</varname>、設定コマンド中のトークンの名前である<varname>alias</varname>、簡単な説明である<varname>description</varname>が含まれます。
例を示します。

<screen>
SELECT * FROM ts_token_type('default');
 tokid |      alias      |               description                
-------+-----------------+------------------------------------------
     1 | asciiword       | Word, all ASCII
     2 | word            | Word, all letters
     3 | numword         | Word, letters and digits
     4 | email           | Email address
     5 | url             | URL
     6 | host            | Host
     7 | sfloat          | Scientific notation
     8 | version         | Version number
     9 | hword_numpart   | Hyphenated word part, letters and digits
    10 | hword_part      | Hyphenated word part, all letters
    11 | hword_asciipart | Hyphenated word part, all ASCII
    12 | blank           | Space symbols
    13 | tag             | XML tag
    14 | protocol        | Protocol head
    15 | numhword        | Hyphenated word, letters and digits
    16 | asciihword      | Hyphenated word, all ASCII
    17 | hword           | Hyphenated word, all letters
    18 | url_path        | URL path
    19 | file            | File or path name
    20 | float           | Decimal notation
    21 | int             | Signed integer
    22 | uint            | Unsigned integer
    23 | entity          | XML entity
</screen>
   </para>

  </sect2>

  <sect2 id="textsearch-dictionary-testing">
<!--
   <title>Dictionary Testing</title>
-->
   <title>辞書のテスト</title>

   <para>
<!--
    The <function>ts_lexize</> function facilitates dictionary testing.
-->
<function>ts_lexize</>関数は辞書のテストを支援します。
   </para>

   <indexterm>
    <primary>ts_lexize</primary>
   </indexterm>

<synopsis>
ts_lexize(<replaceable class="PARAMETER">dict</replaceable> <type>regdictionary</>, <replaceable class="PARAMETER">token</replaceable> <type>text</>) returns <type>text[]</>
</synopsis>

   <para>
<!--
    <function>ts_lexize</> returns an array of lexemes if the input
    <replaceable>token</replaceable> is known to the dictionary,
    or an empty array if the token
    is known to the dictionary but it is a stop word, or
    <literal>NULL</literal> if it is an unknown word.
-->
<function>ts_lexize</>は、入力<replaceable>token</replaceable>が辞書に認識されれば語彙素の配列を返します。辞書に認識され、それがストップワードである場合には空の配列を返します。認識されなければ<literal>NULL</literal>を返します。
   </para>

   <para>
<!--
    Examples:
-->
例:

<screen>
SELECT ts_lexize('english_stem', 'stars');
 ts_lexize
-----------
 {star}

SELECT ts_lexize('english_stem', 'a');
 ts_lexize
-----------
 {}
</screen>
   </para>

   <note>
    <para>
<!--
     The <function>ts_lexize</function> function expects a single
     <emphasis>token</emphasis>, not text. Here is a case
     where this can be confusing:
-->
<function>ts_lexize</function>関数には、テキストではなく単一の<emphasis>トークン</emphasis>を与えます。これを間違えると次のようになります。

<screen>
SELECT ts_lexize('thesaurus_astro','supernovae stars') is null;
 ?column?
----------
 t
</screen>

<!--
     The thesaurus dictionary <literal>thesaurus_astro</literal> does know the
     phrase <literal>supernovae stars</literal>, but <function>ts_lexize</>
     fails since it does not parse the input text but treats it as a single
     token. Use <function>plainto_tsquery</> or <function>to_tsvector</> to
     test thesaurus dictionaries, for example:
-->
類語辞書<literal>thesaurus_astro</literal>は語句<literal>supernovae stars</literal>を認識しますが、<function>ts_lexize</>はしません。なぜなら、入力をテキストではなく、単一のトークンとして扱うからです。類語辞書をテストするには、<function>plainto_tsquery</>または<function>to_tsvector</>を使ってください。例を示します。

<screen>
SELECT plainto_tsquery('supernovae stars');
 plainto_tsquery
-----------------
 'sn'
</screen>
    </para>
   </note>

  </sect2>

 </sect1>

 <sect1 id="textsearch-indexes">
<!--
  <title>GiST and GIN Index Types</title>
-->
  <title>GiSTおよびGINインデックス種類</title>

  <indexterm zone="textsearch-indexes">
   <primary>text search</primary>
   <secondary>indexes</secondary>
  </indexterm>

  <para>
<!--
   There are two kinds of indexes that can be used to speed up full text
   searches.
   Note that indexes are not mandatory for full text searching, but in
   cases where a column is searched on a regular basis, an index is
   usually desirable.
-->
全文検索を高速化するために、2種類のインデックスが使えます。全文検索のためにインデックスが必須だと言うわけではないことを言っておかなければなりませんが、日常的に検索される列には、インデックスを使った方が良いでしょう。

   <variablelist>

    <varlistentry>

     <term>
     <indexterm zone="textsearch-indexes">
      <primary>index</primary>
      <secondary>GiST</secondary>
      <tertiary>text search</tertiary>
     </indexterm>

      <literal>CREATE INDEX <replaceable>name</replaceable> ON <replaceable>table</replaceable> USING gist(<replaceable>column</replaceable>);</literal>
     </term>

     <listitem>
      <para>
<!--
       Creates a GiST (Generalized Search Tree)-based index.
       The <replaceable>column</replaceable> can be of <type>tsvector</> or
       <type>tsquery</> type.
-->
GiST (Generalized Search Tree)インデックスを作ります。<replaceable>column</replaceable>は <type>tsvector</> または<type>tsquery</> 型です。
      </para>
     </listitem>
    </varlistentry>

    <varlistentry>

     <term>
     <indexterm zone="textsearch-indexes">
      <primary>index</primary>
      <secondary>GIN</secondary>
      <tertiary>text search</tertiary>
     </indexterm>

      <literal>CREATE INDEX <replaceable>name</replaceable> ON <replaceable>table</replaceable> USING gin(<replaceable>column</replaceable>);</literal>
     </term>

     <listitem>
      <para>
<!--
       Creates a GIN (Generalized Inverted Index)-based index.
       The <replaceable>column</replaceable> must be of <type>tsvector</> type.
-->
GIN (Generalized Inverted Index)インデックスを作ります。
<replaceable>column</replaceable>は<type>tsvector</>型でなければなりません。
      </para>
     </listitem>
    </varlistentry>

   </variablelist>
  </para>

  <para>
<!--
   There are substantial performance differences between the two index types,
   so it is important to understand their characteristics.
-->
この2つのインデックス形式には、性能上の大きな違いがあります。ですので、それらの特長を理解しておくことが重要です.
  </para>

  <para>
<!--
   A GiST index is <firstterm>lossy</firstterm>, meaning that the index
   may produce false matches, and it is necessary
   to check the actual table row to eliminate such false matches.
   (<productname>PostgreSQL</productname> does this automatically when needed.)
   GiST indexes are lossy because each document is represented in the
   index by a fixed-length signature. The signature is generated by hashing
   each word into a single bit in an n-bit string, with all these bits OR-ed
   together to produce an n-bit document signature.  When two words hash to
   the same bit position there will be a false match.  If all words in
   the query have matches (real or false) then the table row must be
   retrieved to see if the match is correct.
-->
GiSTインデックスは、<firstterm>非可逆</firstterm>です。つまり、インデックスは間違った結果を返すかも知れないので、間違った結果を排除するために、テーブルの行をチェックすることが必要です。<productname>PostgreSQL</productname>はこの処理が必要とされた時に自動的に行います。
GiSTインデックスが非可逆なのは、インデックス中の各文書が固定長の署名によって表現されているからです。署名は、各々の単語をハッシュして単一なビットにして、これらのビットをnビットの文書署名にORし、nビットの列中のビットにすることで実現されています。2つの単語が同じビット位置を生成すると、間違った一致が起こります。問い合わせ対象のすべての単語が照合すると(それが正しいか間違っているかは別として)、その照合が正しいものかどうかテーブルの行を取得して調べなければなりません。
  </para>

  <para>
<!--
   Lossiness causes performance degradation due to unnecessary fetches of table
   records that turn out to be false matches.  Since random access to table
   records is slow, this limits the usefulness of GiST indexes.  The
   likelihood of false matches depends on several factors, in particular the
   number of unique words, so using dictionaries to reduce this number is
   recommended.
-->
非可逆性は、間違った照合によるテーブルからの不必要なデータ取得のため、性能を劣化させます。テーブルへのランダムアクセスは遅いので、GiSTインデックスの有用性は制限されています。誤った照合がどの位あるかという可能性はいくつか要因によりますが、とりわけユニークな単語の数に依存します。ですから、辞書を使ってユニークな単語の数を減らすことをお勧めします。
  </para>

  <para>
<!--
   GIN indexes are not lossy for standard queries, but their performance
   depends logarithmically on the number of unique words.
   (However, GIN indexes store only the words (lexemes) of <type>tsvector</>
   values, and not their weight labels.  Thus a table row recheck is needed
   when using a query that involves weights.)
-->
GINインデックスは標準の問い合わせに対しては非可逆ではありませんが、その性能はユニークな単語の数の対数に依存します。(しかしながら、GINインデックスはtsvector値の中の単語(語彙素)のみを保持しており、重み付けラベルは持っていません。したがって、重み付けを伴う問合わせではテーブルの行を再チェックしなければなりません。)
  </para>

  <para>
<!--
   In choosing which index type to use, GiST or GIN, consider these
   performance differences:
-->
GiST、GINのどちらのインデックス形式を選ぶにあたっては、以下の性能上の違いを考慮してください。

   <itemizedlist  spacing="compact" mark="bullet">
    <listitem>
     <para>
<!--
      GIN index lookups are about three times faster than GiST
-->
GINインデックスの検索はGiSTの約3倍高速です
     </para>
    </listitem>
    <listitem>
     <para>
<!--
      GIN indexes take about three times longer to build than GiST
-->
GINインデックスの構築はGiSTの約3倍時間がかかります
     </para>
    </listitem>
    <listitem>
     <para>
<!--
      GIN indexes are moderately slower to update than GiST indexes, but
      about 10 times slower if fast-update support was disabled
      (see <xref linkend="gin-fast-update"> for details)
-->
GINインデックスに対する更新はGiSTよりもそこそこ低速ですが、もし高速更新サポートを無効にしている場合は10倍の低速になります(詳細は<xref linkend="gin-fast-update">を見てください)
     </para>
    </listitem>
    <listitem>
     <para>
<!--
      GIN indexes are two-to-three times larger than GiST indexes
-->
GINインデックスは、GiSTインデックスより2から3倍大きいです
     </para>
    </listitem>
   </itemizedlist>
  </para>

  <para>
<!--
   As a rule of thumb, <acronym>GIN</acronym> indexes are best for static data
   because lookups are faster.  For dynamic data, GiST indexes are
   faster to update.  Specifically, <acronym>GiST</acronym> indexes are very
   good for dynamic data and fast if the number of unique words (lexemes) is
   under 100,000, while <acronym>GIN</acronym> indexes will handle 100,000+
   lexemes better but are slower to update.
-->
大雑把に言うと、<acronym>GIN</acronym>インデックスは検索が高速なので、静的なデータにもっとも向いています。動的なデータには、GiSTインデックスの更新が高速です。とりわけ、<acronym>GiST</acronym>インデックスは、動的なデータに非常に向いており、ユニークな単語(語彙素)が100,000未満ならば高速です。一方<acronym>GIN</acronym>インデックスは100,000以上の語彙素をよりうまく扱うことができますが、更新が遅いです。
  </para>

  <para>
<!--
   Note that <acronym>GIN</acronym> index build time can often be improved
   by increasing <xref linkend="guc-maintenance-work-mem">, while
   <acronym>GiST</acronym> index build time is not sensitive to that
   parameter.
-->
<acronym>GIN</acronym>インデックスの構築時間は<xref linkend="guc-maintenance-work-mem">を増やすことによってしばしば改善することができることに注意してください。一方<acronym>GiST</acronym>インデックスの構築時間にはあまりそのパラメータは効きません。
  </para>

  <para>
<!--
   Partitioning of big collections and the proper use of GiST and GIN indexes
   allows the implementation of very fast searches with online update.
   Partitioning can be done at the database level using table inheritance,
   or by distributing documents over
   servers and collecting search results using the <xref linkend="dblink">
   module. The latter is possible because ranking functions use
   only local information.
-->
大きなデータをパーティショニングし、GiST、GINインデックスを使うことによってオンラインの更新を伴いながら、非常に高速な検索を実現することができます。パーティショニングは、継承を使ってデータベースレベルで実現できます。あるいは、文書を複数のサーバに分散させ、<xref linkend="dblink">モジュールを使って検索結果を集約できます。これは、ランキング関数がローカルな情報しか使わないために可能になります。
  </para>

 </sect1>

 <sect1 id="textsearch-psql">
<!--
  <title><application>psql</> Support</title>
-->
  <title><application>psql</>サポート</title>

  <para>
<!--
   Information about text search configuration objects can be obtained
   in <application>psql</application> using a set of commands:
-->
psqlでテキスト検索設定オブジェクトに関する情報は、コマンドの集まりを使って取得できます。
<synopsis>
\dF{d,p,t}<optional>+</optional> <optional>PATTERN</optional>
</synopsis>
   An optional <literal>+</literal> produces more details.
  </para>

  <para>
<!--
   The optional parameter <literal>PATTERN</literal> can be the name of
   a text search object, optionally schema-qualified.  If
   <literal>PATTERN</literal> is omitted then information about all
   visible objects will be displayed.  <literal>PATTERN</literal> can be a
   regular expression and can provide <emphasis>separate</emphasis> patterns
   for the schema and object names.  The following examples illustrate this:
-->
オプションパラメータの<literal>PATTERN</literal>はテキスト検索オブジェクトの名前にすることができます。オプションとしてスキーマ修飾することができます。<literal>PATTERN</literal>が省略されると、すべての可視的なオブジェクトが表示されます。<literal>PATTERN</literal>は正規表現を与えることができ、さらにスキーマとオブジェクト名に対して<emphasis>別々の</emphasis>パターンを与えることができます。
次の例はこれを説明するものです。

<screen>
=&gt; \dF *fulltext*
       List of text search configurations
 Schema |  Name        | Description
--------+--------------+-------------
 public | fulltext_cfg |
</screen>

<screen>
=&gt; \dF *.fulltext*
       List of text search configurations
 Schema   |  Name        | Description
----------+----------------------------
 fulltext | fulltext_cfg |
 public   | fulltext_cfg |
</screen>

<!--
   The available commands are:
-->
以下のコマンドが利用できます。
  </para>

  <variablelist>
   <varlistentry>
    <term><literal>\dF<optional>+</optional> <optional>PATTERN</optional></literal></term>
    <listitem>
     <para>
<!--
      List text search configurations (add <literal>+</> for more detail).
-->
テキスト検索設定を表示します(<literal>+</>追加で詳細表示)。
<screen>
=&gt; \dF russian
            List of text search configurations
   Schema   |  Name   |            Description             
------------+---------+------------------------------------
 pg_catalog | russian | configuration for russian language

=&gt; \dF+ russian
Text search configuration "pg_catalog.russian"
Parser: "pg_catalog.default"
      Token      | Dictionaries 
-----------------+--------------
 asciihword      | english_stem
 asciiword       | english_stem
 email           | simple
 file            | simple
 float           | simple
 host            | simple
 hword           | russian_stem
 hword_asciipart | english_stem
 hword_numpart   | simple
 hword_part      | russian_stem
 int             | simple
 numhword        | simple
 numword         | simple
 sfloat          | simple
 uint            | simple
 url             | simple
 url_path        | simple
 version         | simple
 word            | russian_stem
</screen>
     </para>
    </listitem>
   </varlistentry>

   <varlistentry>
    <term><literal>\dFd<optional>+</optional> <optional>PATTERN</optional></literal></term>
    <listitem>
     <para>
<!--
      List text search dictionaries (add <literal>+</> for more detail).
-->
テキスト検索辞書を表示します(<literal>+</>追加で詳細表示)。
<screen>
=&gt; \dFd
                            List of text search dictionaries
   Schema   |      Name       |                        Description                        
------------+-----------------+-----------------------------------------------------------
 pg_catalog | danish_stem     | snowball stemmer for danish language
 pg_catalog | dutch_stem      | snowball stemmer for dutch language
 pg_catalog | english_stem    | snowball stemmer for english language
 pg_catalog | finnish_stem    | snowball stemmer for finnish language
 pg_catalog | french_stem     | snowball stemmer for french language
 pg_catalog | german_stem     | snowball stemmer for german language
 pg_catalog | hungarian_stem  | snowball stemmer for hungarian language
 pg_catalog | italian_stem    | snowball stemmer for italian language
 pg_catalog | norwegian_stem  | snowball stemmer for norwegian language
 pg_catalog | portuguese_stem | snowball stemmer for portuguese language
 pg_catalog | romanian_stem   | snowball stemmer for romanian language
 pg_catalog | russian_stem    | snowball stemmer for russian language
 pg_catalog | simple          | simple dictionary: just lower case and check for stopword
 pg_catalog | spanish_stem    | snowball stemmer for spanish language
 pg_catalog | swedish_stem    | snowball stemmer for swedish language
 pg_catalog | turkish_stem    | snowball stemmer for turkish language
</screen>
     </para>
    </listitem>
   </varlistentry>

   <varlistentry>
   <term><literal>\dFp<optional>+</optional> <optional>PATTERN</optional></literal></term>
    <listitem>
     <para>
<!--
      List text search parsers (add <literal>+</> for more detail).
-->
テキスト検索パーサを表示します(<literal>+</>追加で詳細表示)。
<screen>
=&gt; \dFp
        List of text search parsers
   Schema   |  Name   |     Description     
------------+---------+---------------------
 pg_catalog | default | default word parser
=&gt; \dFp+
    Text search parser "pg_catalog.default"
     Method      |    Function    | Description 
-----------------+----------------+-------------
 Start parse     | prsd_start     | 
 Get next token  | prsd_nexttoken | 
 End parse       | prsd_end       | 
 Get headline    | prsd_headline  | 
 Get token types | prsd_lextype   | 

        Token types for parser "pg_catalog.default"
   Token name    |               Description                
-----------------+------------------------------------------
 asciihword      | Hyphenated word, all ASCII
 asciiword       | Word, all ASCII
 blank           | Space symbols
 email           | Email address
 entity          | XML entity
 file            | File or path name
 float           | Decimal notation
 host            | Host
 hword           | Hyphenated word, all letters
 hword_asciipart | Hyphenated word part, all ASCII
 hword_numpart   | Hyphenated word part, letters and digits
 hword_part      | Hyphenated word part, all letters
 int             | Signed integer
 numhword        | Hyphenated word, letters and digits
 numword         | Word, letters and digits
 protocol        | Protocol head
 sfloat          | Scientific notation
 tag             | XML tag
 uint            | Unsigned integer
 url             | URL
 url_path        | URL path
 version         | Version number
 word            | Word, all letters
(23 rows)
</screen>
     </para>
    </listitem>
   </varlistentry>

   <varlistentry>
   <term><literal>\dFt<optional>+</optional> <optional>PATTERN</optional></literal></term>
    <listitem>
     <para>
<!--
      List text search templates (add <literal>+</> for more detail).
-->
テキスト検索テンプレートを表示します(<literal>+</>追加で詳細表示)。
<screen>
=&gt; \dFt
                           List of text search templates
   Schema   |   Name    |                        Description                        
------------+-----------+-----------------------------------------------------------
 pg_catalog | ispell    | ispell dictionary
 pg_catalog | simple    | simple dictionary: just lower case and check for stopword
 pg_catalog | snowball  | snowball stemmer
 pg_catalog | synonym   | synonym dictionary: replace word by its synonym
 pg_catalog | thesaurus | thesaurus dictionary: phrase by phrase substitution
</screen>
     </para>
    </listitem>
   </varlistentry>
  </variablelist>

 </sect1>

 <sect1 id="textsearch-limitations">
<!--
  <title>Limitations</title>
-->
  <title>制限事項</title>

  <para>
<!--
   The current limitations of <productname>PostgreSQL</productname>'s
   text search features are:
-->
<productname>PostgreSQL</productname>のテキスト検索機能の制限事項は以下です。
   <itemizedlist  spacing="compact" mark="bullet">
    <listitem>
<!--
     <para>The length of each lexeme must be less than 2K bytes</para>
-->
     <para>各々の語彙素の長さは2Kバイト未満でなければなりません</para>
    </listitem>
    <listitem>
<!--
     <para>The length of a <type>tsvector</type> (lexemes + positions) must be
     less than 1 megabyte</para>
-->
     <para><type>tsvector</type>の長さ (語彙素 + 位置)は1Mバイト未満でなければなりません</para>
    </listitem>
    <listitem>
     <!-- 原文コメント TODO: number of lexemes in what?  This is unclear -->
<!--
     <para>The number of lexemes must be less than
     2<superscript>64</superscript></para>
-->
     <para>語彙素の数は2<superscript>64</superscript>未満でなければなりません</para>
    </listitem>
    <listitem>
<!--
     <para>Position values in <type>tsvector</> must be greater than 0 and
     no more than 16,383</para>
-->
     <para><type>tsvector</>の位置量は、0より大きくかつ16,383以下でなければなりません</para>
    </listitem>
    <listitem>
<!--
     <para>No more than 256 positions per lexeme</para>
-->
     <para>語彙素の位置情報は256以下でなければなりません</para>
    </listitem>
    <listitem>
<!--
     <para>The number of nodes (lexemes + operators) in a <type>tsquery</type>
     must be less than 32,768</para>
-->
     <para><type>tsquery</type>中のノードの数(語彙素 + 演算子)は32,768未満でなければなりません</para>
    </listitem>
   </itemizedlist>
  </para>

  <para>
<!--
   For comparison, the <productname>PostgreSQL</productname> 8.1 documentation
   contained 10,441 unique words, a total of 335,420 words, and the most
   frequent word <quote>postgresql</> was mentioned 6,127 times in 655
   documents.
-->
比較対象として述べておくと、<productname>PostgreSQL</productname>8.1 のドキュメントは10,441のユニークな単語を含み、全部の単語数は335,420で、最頻出の単語<quote>postgresql</>は655の文書中に6,127回出現しました。
  </para>

   <!-- 原文コメント TODO we need to put a date on these numbers? -->
  <para>
<!--
   Another example &mdash; the <productname>PostgreSQL</productname> mailing
   list archives contained 910,989 unique words with 57,491,343 lexemes in
   461,020 messages.
-->
別の例です &mdash; <productname>PostgreSQL</productname>メーリングリストのアーカイブは910,989のユニークな単語を含み、461,020のメッセージ中に57,491,343の語彙素がありました。
  </para>

 </sect1>

 <sect1 id="textsearch-migration">
<!--
  <title>Migration from Pre-8.3 Text Search</title>
-->
  <title>8.3以前のテキスト検索からの移行</title>

  <para>
<!--
   Applications that use the <xref linkend="tsearch2">
   module for text searching will need some adjustments to work
   with the
   built-in features:
-->
テキスト検索のために<xref linkend="tsearch2">モジュールを使っていたアプリケーションは、組み込みの機能に対して多少の調整が必要になります。
  </para>

  <itemizedlist>
   <listitem>
    <para>
<!--
     Some functions have been renamed or had small adjustments in their
     argument lists, and all of them are now in the <literal>pg_catalog</>
     schema, whereas in a previous installation they would have been in
     <literal>public</> or another non-system schema.  There is a new
     version of <application>tsearch2</>
     that provides a compatibility layer to solve most problems in this
     area.
-->
いくつかの関数は名前が変わり、引数が変更され、すべて<literal>pg_catalog</>スキーマに入りました。以前はこれらの関数は<literal>public</>か、あるいはほかのシステム用でないスキーマに格納されていました。新しいバージョンの<application>tsearch2</>が、この種の互換性問題を解決するためのレイヤーとして提供されています。
    </para>
   </listitem>

   <listitem>
    <para>
<!--
     The old <application>tsearch2</> functions and other objects
     <emphasis>must</> be suppressed when loading <application>pg_dump</>
     output from a pre-8.3 database.  While many of them won't load anyway,
     a few will and then cause problems.  One simple way to deal with this
     is to load the new <application>tsearch2</> module before restoring
     the dump; then it will block the old objects from being loaded.
-->
古い<application>tsearch2</>関数と、その他のオブジェクトは、8.3以前のデータベースのダンプをロードする際に、<emphasis>無効にしておかなければなりません</>。ほとんどのものはどのみちロードできませんが、2, 3ロードされ、悪さをするものがあります。この問題に対処する簡単な方法は、ダンプファイルをリストアする前に、新しい<application>tsearch2</>モジュールをロードしておくことです。そうすれば、古いオブジェクトがロードされるのを防ぐことができます。
    </para>
   </listitem>

   <listitem>
    <para>
<!--
     Text search configuration setup is completely different now.
     Instead of manually inserting rows into configuration tables,
     search is configured through the specialized SQL commands shown
     earlier in this chapter.  There is no automated
     support for converting an existing custom configuration for 8.3;
     you're on your own here.
-->
テキスト検索設定をセットアップする方法がまったく変わりました。設定テーブルに手動で行を挿入する代わりに、この章の最初の方で説明した特別なSQLコマンドを使って設定するようになりました。既存の設定を8.3用に自動的に変換する方法は提供されていません。自分でやってください。
    </para>
   </listitem>

   <listitem>
    <para>
<!--
     Most types of dictionaries rely on some outside-the-database
     configuration files.  These are largely compatible with pre-8.3
     usage, but note the following differences:
-->
ほとんどの形式の辞書はデータベース外の設定ファイルに依存しています。これらは8.3以前の使い方と概ね互換性がありますが、一部以下のような違いがあります。

     <itemizedlist  spacing="compact" mark="bullet">
      <listitem>
       <para>
<!--
        Configuration files now must be placed in a single specified
        directory (<filename>$SHAREDIR/tsearch_data</>), and must have
        a specific extension depending on the type of file, as noted
        previously in the descriptions of the various dictionary types.
        This restriction was added to forestall security problems.
-->
設定ファイルは、単一のディレクトリ(<filename>$SHAREDIR/tsearch_data</>)に格納しておかなければなりません。そして、以前いろいろな種類の辞書形式について述べたように、その種類に応じて特定の拡張子を持たなければなりません。この制限はあらかじめセキュリティ上の問題を考慮して追加されました。
       </para>
      </listitem>

      <listitem>
       <para>
<!--
        Configuration files must be encoded in UTF-8 encoding,
        regardless of what database encoding is used.
-->
設定ファイルは、データベースエンコーディングが何であろうと、UTF-8エンコーディングで符号化しておかなければなりません。
       </para>
      </listitem>

      <listitem>
       <para>
<!--
        In thesaurus configuration files, stop words must be marked with
        <literal>?</>.
-->
同義語辞書設定ファイルでは、ストップワードは<literal>?</>でマークしておかなければなりません。
       </para>
      </listitem>
     </itemizedlist>
    </para>
   </listitem>

  </itemizedlist>

 </sect1>

</chapter><|MERGE_RESOLUTION|>--- conflicted
+++ resolved
@@ -3191,11 +3191,8 @@
 <!--
     where  the colon (<symbol>:</symbol>) symbol acts as a delimiter between a
     phrase and its replacement.
-<<<<<<< HEAD
-=======
 -->
 ここで、コロン(<symbol>:</symbol>)は、語句とその置き換え対象の区切りです。
->>>>>>> de74b4ab
    </para>
 
    <para>

--- conflicted
+++ resolved
@@ -535,10 +535,6 @@
 	ParallelSlotArray *sa;
 	int			ntups = 0;
 	bool		failed = false;
-<<<<<<< HEAD
-	bool		objects_listed = false;
-=======
->>>>>>> 3d6a8289
 	const char *initcmd;
 	SimpleStringList *ret = NULL;
 	const char *stage_commands[] = {
@@ -633,8 +629,6 @@
 		pg_fatal("cannot use the \"%s\" option on server versions older than PostgreSQL %s",
 				 "--buffer-usage-limit", "16");
 	}
-<<<<<<< HEAD
-=======
 
 	if (vacopts->missing_stats_only && PQserverVersion(conn) < 150000)
 	{
@@ -642,7 +636,6 @@
 		pg_fatal("cannot use the \"%s\" option on server versions older than PostgreSQL %s",
 				 "--missing-stats-only", "15");
 	}
->>>>>>> 3d6a8289
 
 	/* skip_database_stats is used automatically if server supports it */
 	vacopts->skip_database_stats = (PQserverVersion(conn) >= 160000);
@@ -904,19 +897,11 @@
 	if (objects_listed)
 	{
 		if (objfilter & OBJFILTER_SCHEMA_EXCLUDE)
-<<<<<<< HEAD
-			appendPQExpBuffer(&catalog_query,
-							  " AND listed_objects.object_oid IS NULL\n");
-		else
-			appendPQExpBuffer(&catalog_query,
-							  " AND listed_objects.object_oid IS NOT NULL\n");
-=======
 			appendPQExpBufferStr(&catalog_query,
 								 " AND listed_objects.object_oid IS NULL\n");
 		else
 			appendPQExpBufferStr(&catalog_query,
 								 " AND listed_objects.object_oid IS NOT NULL\n");
->>>>>>> 3d6a8289
 	}
 
 	/*
@@ -927,17 +912,10 @@
 	 */
 	if ((objfilter & OBJFILTER_TABLE) == 0)
 	{
-<<<<<<< HEAD
-		appendPQExpBuffer(&catalog_query,
-						  " AND c.relkind OPERATOR(pg_catalog.=) ANY (array["
-						  CppAsString2(RELKIND_RELATION) ", "
-						  CppAsString2(RELKIND_MATVIEW) "])\n");
-=======
 		appendPQExpBufferStr(&catalog_query,
 							 " AND c.relkind OPERATOR(pg_catalog.=) ANY (array["
 							 CppAsString2(RELKIND_RELATION) ", "
 							 CppAsString2(RELKIND_MATVIEW) "])\n");
->>>>>>> 3d6a8289
 	}
 
 	/*
@@ -967,8 +945,6 @@
 						  " AND c.relminmxid OPERATOR(pg_catalog.!=)"
 						  " '0'::pg_catalog.xid\n",
 						  vacopts->min_mxid_age);
-<<<<<<< HEAD
-=======
 	}
 
 	if (vacopts->missing_stats_only)
@@ -1046,7 +1022,6 @@
 							 " AND d.stxdinherit))\n");
 
 		appendPQExpBufferStr(&catalog_query, " )\n");
->>>>>>> 3d6a8289
 	}
 
 	/*

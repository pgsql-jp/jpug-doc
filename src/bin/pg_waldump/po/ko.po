# LANGUAGE message translation file for pg_waldump
# Copyright (C) 2017 PostgreSQL Global Development Group
# This file is distributed under the same license as the PostgreSQL package.
# Ioseph Kim <ioseph@uri.sarang.net>, 2017.
#
msgid ""
msgstr ""
<<<<<<< HEAD
"Project-Id-Version: pg_waldump (PostgreSQL) 17\n"
"Report-Msgid-Bugs-To: pgsql-bugs@lists.postgresql.org\n"
"POT-Creation-Date: 2025-01-17 04:48+0000\n"
"PO-Revision-Date: 2025-01-16 14:06+0900\n"
=======
"Project-Id-Version: pg_waldump (PostgreSQL) 18\n"
"Report-Msgid-Bugs-To: pgsql-bugs@lists.postgresql.org\n"
"POT-Creation-Date: 2025-09-11 21:49+0000\n"
"PO-Revision-Date: 2025-09-09 16:43+0900\n"
>>>>>>> 3d6a8289
"Last-Translator: Ioseph Kim <ioseph@uri.sarang.net>\n"
"Language-Team: Korean <pgsql-kr@postgresql.kr>\n"
"Language: ko\n"
"MIME-Version: 1.0\n"
"Content-Type: text/plain; charset=UTF-8\n"
"Content-Transfer-Encoding: 8bit\n"
"Plural-Forms: nplurals=1; plural=0;\n"

#: ../../../src/common/logging.c:279
#, c-format
msgid "error: "
msgstr "오류: "

#: ../../../src/common/logging.c:286
#, c-format
msgid "warning: "
msgstr "경고: "

#: ../../../src/common/logging.c:297
#, c-format
msgid "detail: "
msgstr "상세정보: "

#: ../../../src/common/logging.c:304
#, c-format
msgid "hint: "
msgstr "힌트: "

#: ../../common/fe_memutils.c:35 ../../common/fe_memutils.c:75
#: ../../common/fe_memutils.c:98 ../../common/fe_memutils.c:161
#, c-format
msgid "out of memory\n"
msgstr "메모리 부족\n"

#: ../../common/fe_memutils.c:92 ../../common/fe_memutils.c:153
#, c-format
msgid "cannot duplicate null pointer (internal error)\n"
msgstr "널 포인터를 중복할 수 없음 (내부 오류)\n"

<<<<<<< HEAD
#: ../../common/file_utils.c:70 ../../common/file_utils.c:347
#: ../../common/file_utils.c:406 ../../common/file_utils.c:480 pg_waldump.c:199
=======
#: ../../common/file_utils.c:69 ../../common/file_utils.c:370
#: ../../common/file_utils.c:428 ../../common/file_utils.c:502 pg_waldump.c:199
>>>>>>> 3d6a8289
#: pg_waldump.c:532
#, c-format
msgid "could not open file \"%s\": %m"
msgstr "\"%s\" 파일을 열 수 없음: %m"

<<<<<<< HEAD
#: ../../common/file_utils.c:76
=======
#: ../../common/file_utils.c:75
>>>>>>> 3d6a8289
#, c-format
msgid "could not synchronize file system for file \"%s\": %m"
msgstr "\"%s\" 파일을 위해 파일 시스템 동기화를 할 수 없음: %m"

<<<<<<< HEAD
#: ../../common/file_utils.c:120 ../../common/file_utils.c:566
=======
#: ../../common/file_utils.c:123 ../../common/file_utils.c:588
>>>>>>> 3d6a8289
#, c-format
msgid "could not stat file \"%s\": %m"
msgstr "\"%s\" 파일 상태 값을 구할 수 없음: %m"

<<<<<<< HEAD
#: ../../common/file_utils.c:130 ../../common/file_utils.c:227
=======
#: ../../common/file_utils.c:133 ../../common/file_utils.c:243
>>>>>>> 3d6a8289
#, c-format
msgid "this build does not support sync method \"%s\""
msgstr "이 빌드는 \"%s\" 동기화 방법을 지원하지 않음"

<<<<<<< HEAD
#: ../../common/file_utils.c:151 ../../common/file_utils.c:281
=======
#: ../../common/file_utils.c:156 ../../common/file_utils.c:304
>>>>>>> 3d6a8289
#: pg_waldump.c:1104 pg_waldump.c:1127
#, c-format
msgid "could not open directory \"%s\": %m"
msgstr "\"%s\" 디렉터리 열 수 없음: %m"

<<<<<<< HEAD
#: ../../common/file_utils.c:169 ../../common/file_utils.c:315
=======
#: ../../common/file_utils.c:174 ../../common/file_utils.c:338
>>>>>>> 3d6a8289
#, c-format
msgid "could not read directory \"%s\": %m"
msgstr "\"%s\" 디렉터리를 읽을 수 없음: %m"

<<<<<<< HEAD
#: ../../common/file_utils.c:418 ../../common/file_utils.c:488
=======
#: ../../common/file_utils.c:440 ../../common/file_utils.c:510
>>>>>>> 3d6a8289
#, c-format
msgid "could not fsync file \"%s\": %m"
msgstr "\"%s\" 파일을 fsync 할 수 없음: %m"

<<<<<<< HEAD
#: ../../common/file_utils.c:498
=======
#: ../../common/file_utils.c:520
>>>>>>> 3d6a8289
#, c-format
msgid "could not rename file \"%s\" to \"%s\": %m"
msgstr "\"%s\" 파일을 \"%s\" 파일로 이름을 바꿀 수 없음: %m"

#: pg_waldump.c:137
#, c-format
msgid "could not create directory \"%s\": %m"
msgstr "\"%s\" 디렉터리를 만들 수 없음: %m"

#: pg_waldump.c:146
#, c-format
msgid "directory \"%s\" exists but is not empty"
msgstr "\"%s\" 디렉터리가 있지만, 비어있지 않음"

#: pg_waldump.c:150
#, c-format
msgid "could not access directory \"%s\": %m"
msgstr "\"%s\" 디렉터리에 접근 할 수 없음: %m"

#: pg_waldump.c:256
#, c-format
msgid "invalid WAL segment size in WAL file \"%s\" (%d byte)"
msgid_plural "invalid WAL segment size in WAL file \"%s\" (%d bytes)"
msgstr[0] "\"%s\" WAL 파일 안에 잘못된 WAL 조각 크기 (%d 바이트)"

#: pg_waldump.c:260
#, c-format
msgid "The WAL segment size must be a power of two between 1 MB and 1 GB."
msgstr "WAL 조각 파일 크기는 1MB에서 1GB사이 2^n 이어야 합니다."

#: pg_waldump.c:265
#, c-format
msgid "could not read file \"%s\": %m"
msgstr "\"%s\" 파일을 읽을 수 없음: %m"

#: pg_waldump.c:268
#, c-format
msgid "could not read file \"%s\": read %d of %d"
msgstr "\"%s\" 파일을 읽을 수 없음: %d 읽음, 전체 %d"

#: pg_waldump.c:329
#, c-format
msgid "could not locate WAL file \"%s\""
msgstr "\"%s\" WAL 파일 찾기 실패"

#: pg_waldump.c:331
#, c-format
msgid "could not find any WAL file"
msgstr "어떤 WAL 파일도 찾을 수 없음"

#: pg_waldump.c:372
#, c-format
msgid "could not find file \"%s\": %m"
msgstr "\"%s\" 파일을 찾을 수 없음: %m"

#: pg_waldump.c:421
#, c-format
msgid "could not read from file \"%s\", offset %d: %m"
msgstr "\"%s\" 파일에서 %d 위치를 읽을 수 없음: %m"

#: pg_waldump.c:425
#, c-format
msgid "could not read from file \"%s\", offset %d: read %d of %d"
msgstr "%s 파일에서 %d 위치에서 읽기 실패: %d 읽음, 전체 %d"

#: pg_waldump.c:515
#, c-format
msgid "%s"
msgstr "%s"

#: pg_waldump.c:523
#, c-format
msgid "invalid fork number: %u"
msgstr "잘못된 포크 번호: %u"

#: pg_waldump.c:535
#, c-format
msgid "could not write file \"%s\": %m"
msgstr "\"%s\" 파일을 쓸 수 없음: %m"

#: pg_waldump.c:538
#, c-format
msgid "could not close file \"%s\": %m"
msgstr "\"%s\" 파일을 닫을 수 없음: %m"

#: pg_waldump.c:758
#, c-format
msgid ""
"%s decodes and displays PostgreSQL write-ahead logs for debugging.\n"
"\n"
msgstr "%s 명령은 디버깅을 위해 PostgreSQL 미리 쓰기 로그(WAL)를 분석합니다.\n"

#: pg_waldump.c:760
#, c-format
msgid "Usage:\n"
msgstr "사용법:\n"

#: pg_waldump.c:761
#, c-format
msgid "  %s [OPTION]... [STARTSEG [ENDSEG]]\n"
msgstr "  %s [옵션]... [시작파일 [마침파일]]\n"

#: pg_waldump.c:762
#, c-format
msgid ""
"\n"
"Options:\n"
msgstr ""
"\n"
"옵션들:\n"

#: pg_waldump.c:763
#, c-format
msgid ""
"  -b, --bkp-details      output detailed information about backup blocks\n"
msgstr "  -b, --bkp-details      백업 블록에 대한 자세한 정보도 출력함\n"

#: pg_waldump.c:764
#, c-format
msgid ""
"  -B, --block=N          with --relation, only show records that modify "
"block N\n"
msgstr ""
"  -B, --block=N          --relation 옵션과 함께, 변경된 N번 블록의 레코드만"
"봄\n"

#: pg_waldump.c:765
#, c-format
msgid "  -e, --end=RECPTR       stop reading at WAL location RECPTR\n"
msgstr "  -e, --end=RECPTR       RECPTR WAL 위치에서 읽기 멈춤\n"

#: pg_waldump.c:766
#, c-format
msgid "  -f, --follow           keep retrying after reaching end of WAL\n"
msgstr "  -f, --follow           WAL 끝까지 읽은 뒤에도 계속 진행함\n"

#: pg_waldump.c:767
#, c-format
msgid ""
"  -F, --fork=FORK        only show records that modify blocks in fork FORK;\n"
"                         valid names are main, fsm, vm, init\n"
msgstr ""
"  -F, --fork=FORK        지정한 FORK 종류 포크의 변경 블록의 레코드만\n"
"                         사용가능한 포크: main, fsm, vm, init\n"

#: pg_waldump.c:769
#, c-format
msgid "  -n, --limit=N          number of records to display\n"
msgstr "  -n, --limit=N          출력할 레코드 수\n"

#: pg_waldump.c:770
#, c-format
msgid ""
"  -p, --path=PATH        directory in which to find WAL segment files or a\n"
"                         directory with a ./pg_wal that contains such files\n"
"                         (default: current directory, ./pg_wal, $PGDATA/"
"pg_wal)\n"
msgstr ""
"  -p, --path=PATH        WAL 조각 파일이 있는 디렉터리 지정, 또는\n"
"                         ./pg_wal 디렉터리가 있는 디렉터리 지정\n"
"                         (기본값: 현재 디렉터리, ./pg_wal, PGDATA/pg_wal)\n"

#: pg_waldump.c:773
#, c-format
msgid "  -q, --quiet            do not print any output, except for errors\n"
msgstr "  -q, --quiet            오류를 빼고 나머지는 아무 것도 안 보여줌\n"

#: pg_waldump.c:774
#, c-format
msgid ""
"  -r, --rmgr=RMGR        only show records generated by resource manager "
"RMGR;\n"
"                         use --rmgr=list to list valid resource manager "
"names\n"
msgstr ""
"  -r, --rmgr=RMGR        리소스 관리자 RMGR에서 만든 레코드만 출력함\n"
"                         리소스 관리자 이들을 --rmgr=list 로 봄\n"

#: pg_waldump.c:776
#, c-format
msgid ""
"  -R, --relation=T/D/R   only show records that modify blocks in relation T/"
"D/R\n"
msgstr ""
"  -R, --relation=T/D/R   T/D/R 릴레이션에서 변경 블록 레코드만 보여줌\n"

#: pg_waldump.c:777
#, c-format
msgid "  -s, --start=RECPTR     start reading at WAL location RECPTR\n"
msgstr "  -s, --start=RECPTR     WAL RECPTR 위치에서 읽기 시작\n"

#: pg_waldump.c:778
#, c-format
msgid ""
"  -t, --timeline=TLI     timeline from which to read WAL records\n"
"                         (default: 1 or the value used in STARTSEG)\n"
msgstr ""
"  -t, --timeline=TLI     WAL 레코드를 시작할 타임라인 번호\n"
"                         (기본값: 1 또는 STARTSEG에 사용된 값)\n"

#: pg_waldump.c:780
#, c-format
msgid "  -V, --version          output version information, then exit\n"
msgstr "  -V, --version          버전 정보 보여주고 마침\n"

#: pg_waldump.c:781
#, c-format
msgid "  -w, --fullpage         only show records with a full page write\n"
msgstr "  -w, --fullpage         full page write 레코드만 보여줌\n"

#: pg_waldump.c:782
#, c-format
msgid "  -x, --xid=XID          only show records with transaction ID XID\n"
msgstr "  -x, --xid=XID          트랜잭션 XID 레코드만 출력\n"

#: pg_waldump.c:783
#, c-format
msgid ""
"  -z, --stats[=record]   show statistics instead of records\n"
"                         (optionally, show per-record statistics)\n"
msgstr ""
"  -z, --stats[=record]   레크드 통계 정보를 보여줌\n"
"                         (추가로, 레코드당 통계정보를 출력)\n"

#: pg_waldump.c:785
#, c-format
msgid "  --save-fullpage=DIR    save full page images to DIR\n"
msgstr "  --save-fullpage=DIR    DIR에 전체 페이지 이미지 저장\n"

#: pg_waldump.c:786
#, c-format
msgid "  -?, --help             show this help, then exit\n"
msgstr "  -?, --help             이 도움말을 보여주고 마침\n"

#: pg_waldump.c:787
#, c-format
msgid ""
"\n"
"Report bugs to <%s>.\n"
msgstr ""
"\n"
"문제점 보고 주소: <%s>\n"

#: pg_waldump.c:788
#, c-format
msgid "%s home page: <%s>\n"
msgstr "%s 홈페이지: <%s>\n"

#: pg_waldump.c:884
#, c-format
msgid "no arguments specified"
msgstr "인자를 지정하세요"

#: pg_waldump.c:900
#, c-format
msgid "invalid block number: \"%s\""
msgstr "잘못된 블록 번호: \"%s\""

#: pg_waldump.c:909 pg_waldump.c:1007
#, c-format
msgid "invalid WAL location: \"%s\""
msgstr "잘못된 WAL 위치: \"%s\""

#: pg_waldump.c:922
#, c-format
msgid "invalid fork name: \"%s\""
msgstr "잘못된 포크 이름: \"%s\""

#: pg_waldump.c:930 pg_waldump.c:1033
#, c-format
msgid "invalid value \"%s\" for option %s"
msgstr "\"%s\" 값은 %s 옵션 값으로 유효하지 않음"

#: pg_waldump.c:961
#, c-format
msgid "custom resource manager \"%s\" does not exist"
msgstr "\"%s\" 이름의 사용자 정의 리소스 관리자가 없음"

#: pg_waldump.c:982
#, c-format
msgid "resource manager \"%s\" does not exist"
msgstr "\"%s\" 이름의 리소스 관리자가 없음"

#: pg_waldump.c:997
#, c-format
msgid "invalid relation specification: \"%s\""
msgstr "잘못된 릴레이션 양식: \"%s\""

#: pg_waldump.c:998
#, c-format
msgid "Expecting \"tablespace OID/database OID/relation filenode\"."
msgstr "\"테이블스페이스OID/데이터베이스OID/릴레이션 filenode\" 양식을 기대함"

#: pg_waldump.c:1040
#, c-format
msgid "%s must be in range %u..%u"
msgstr "%s 값은 %u부터 %u까지만 허용함"

#: pg_waldump.c:1055
#, c-format
msgid "invalid transaction ID specification: \"%s\""
msgstr "잘못된 트랜잭션 ID 양식: \"%s\""

#: pg_waldump.c:1070
#, c-format
msgid "unrecognized value for option %s: %s"
msgstr "%s 옵션에 대한 알 수 없는 값: %s"

#: pg_waldump.c:1087
#, c-format
msgid "option %s requires option %s to be specified"
msgstr "%s 옵션은 %s 옵션 설정이 필요합니다."

#: pg_waldump.c:1094
#, c-format
msgid "too many command-line arguments (first is \"%s\")"
msgstr "너무 많은 명령행 인수를 지정했습니다. (처음 \"%s\")"

#: pg_waldump.c:1133 pg_waldump.c:1163
#, c-format
msgid "could not open file \"%s\""
msgstr "\"%s\" 파일을 열 수 없음"

#: pg_waldump.c:1143
#, c-format
msgid "start WAL location %X/%X is not inside file \"%s\""
msgstr "%X/%X WAL 시작 위치가 \"%s\" 파일에 없음"

#: pg_waldump.c:1170
#, c-format
msgid "ENDSEG %s is before STARTSEG %s"
msgstr "%s ENDSEG가 %s STARTSEG 앞에 있음"

#: pg_waldump.c:1185
#, c-format
msgid "end WAL location %X/%X is not inside file \"%s\""
msgstr "%X/%X WAL 끝 위치가 \"%s\" 파일에 없음"

#: pg_waldump.c:1197
#, c-format
msgid "no start WAL location given"
msgstr "입력한 WAL 위치에서 시작할 수 없음"

#: pg_waldump.c:1211
#, c-format
msgid "out of memory while allocating a WAL reading processor"
msgstr "WAL 읽기 프로세서를 할당하는 중에 메모리 부족 발생"

#: pg_waldump.c:1217
#, c-format
msgid "could not find a valid record after %X/%X"
msgstr "%X/%X 위치 뒤에 올바른 레코드가 없음"

#: pg_waldump.c:1227
#, c-format
msgid "first record is after %X/%X, at %X/%X, skipping over %u byte"
msgid_plural "first record is after %X/%X, at %X/%X, skipping over %u bytes"
msgstr[0] "첫 레코드가 %X/%X 뒤에 있고, (%X/%X), %u 바이트 건너 뜀"

#: pg_waldump.c:1312
#, c-format
msgid "error in WAL record at %X/%X: %s"
msgstr "%X/%X 위치에서 WAL 레코드 오류: %s"

#: pg_waldump.c:1321
#, c-format
msgid "Try \"%s --help\" for more information."
msgstr "자세한 사항은 \"%s --help\" 명령으로 살펴보세요."

<<<<<<< HEAD
#: xlogreader.c:619
=======
#: xlogreader.c:620
>>>>>>> 3d6a8289
#, c-format
msgid "invalid record offset at %X/%X: expected at least %u, got %u"
msgstr "잘못된 레코드 오프셋: 위치 %X/%X, 기대값 %u, 실재값 %u"

<<<<<<< HEAD
#: xlogreader.c:628
=======
#: xlogreader.c:629
>>>>>>> 3d6a8289
#, c-format
msgid "contrecord is requested by %X/%X"
msgstr "%X/%X에서 contrecord를 필요로 함"

<<<<<<< HEAD
#: xlogreader.c:669 xlogreader.c:1134
=======
#: xlogreader.c:670 xlogreader.c:1145
>>>>>>> 3d6a8289
#, c-format
msgid "invalid record length at %X/%X: expected at least %u, got %u"
msgstr "잘못된 레코드 길이: 위치 %X/%X, 기대값 %u, 실재값 %u"

<<<<<<< HEAD
#: xlogreader.c:758
=======
#: xlogreader.c:760
>>>>>>> 3d6a8289
#, c-format
msgid "there is no contrecord flag at %X/%X"
msgstr "%X/%X 위치에 contrecord 플래그가 없음"

<<<<<<< HEAD
#: xlogreader.c:771
=======
#: xlogreader.c:773
>>>>>>> 3d6a8289
#, c-format
msgid "invalid contrecord length %u (expected %lld) at %X/%X"
msgstr "잘못된 contrecord 길이 %u (기대값: %lld), 위치 %X/%X"

<<<<<<< HEAD
#: xlogreader.c:1142
=======
#: xlogreader.c:1153
>>>>>>> 3d6a8289
#, c-format
msgid "invalid resource manager ID %u at %X/%X"
msgstr "잘못된 자원 관리 ID %u, 위치: %X/%X"

<<<<<<< HEAD
#: xlogreader.c:1155 xlogreader.c:1171
=======
#: xlogreader.c:1166 xlogreader.c:1182
>>>>>>> 3d6a8289
#, c-format
msgid "record with incorrect prev-link %X/%X at %X/%X"
msgstr "레코드의 잘못된 프리링크 %X/%X, 해당 레코드 %X/%X"

<<<<<<< HEAD
#: xlogreader.c:1209
=======
#: xlogreader.c:1220
>>>>>>> 3d6a8289
#, c-format
msgid "incorrect resource manager data checksum in record at %X/%X"
msgstr "잘못된 자원관리자 데이터 체크섬, 위치: %X/%X 레코드"

<<<<<<< HEAD
#: xlogreader.c:1243
=======
#: xlogreader.c:1254
>>>>>>> 3d6a8289
#, c-format
msgid "invalid magic number %04X in WAL segment %s, LSN %X/%X, offset %u"
msgstr "%04X 매직 번호가 잘못됨, WAL 조각 파일 %s, LSN %X/%X, 오프셋 %u"

<<<<<<< HEAD
#: xlogreader.c:1258 xlogreader.c:1300
=======
#: xlogreader.c:1269 xlogreader.c:1311
>>>>>>> 3d6a8289
#, c-format
msgid "invalid info bits %04X in WAL segment %s, LSN %X/%X, offset %u"
msgstr "잘못된 정보 비트 %04X, WAL 조각 파일 %s, LSN %X/%X, 오프셋 %u"

<<<<<<< HEAD
#: xlogreader.c:1274
=======
#: xlogreader.c:1285
>>>>>>> 3d6a8289
#, c-format
msgid ""
"WAL file is from different database system: WAL file database system "
"identifier is %<PRIu64>, pg_control database system identifier is %<PRIu64>"
msgstr ""
"WAL 파일이 다른 시스템의 것입니다. WAL 파일의 시스템 식별자는 %<PRIu64>, "
"pg_control 의 식별자는 %<PRIu64>"

<<<<<<< HEAD
#: xlogreader.c:1282
=======
#: xlogreader.c:1293
>>>>>>> 3d6a8289
#, c-format
msgid ""
"WAL file is from different database system: incorrect segment size in page "
"header"
msgstr ""
"WAL 파일이 다른 데이터베이스 시스템의 것입니다: 페이지 헤더에 지정된 값이 잘"
"못된 조각 크기임"

<<<<<<< HEAD
#: xlogreader.c:1288
=======
#: xlogreader.c:1299
>>>>>>> 3d6a8289
#, c-format
msgid ""
"WAL file is from different database system: incorrect XLOG_BLCKSZ in page "
"header"
msgstr ""
"WAL 파일이 다른 데이터베이스 시스템의 것입니다: 페이지 헤더의 XLOG_BLCKSZ 값"
"이 바르지 않음"

<<<<<<< HEAD
#: xlogreader.c:1320
=======
#: xlogreader.c:1331
>>>>>>> 3d6a8289
#, c-format
msgid "unexpected pageaddr %X/%X in WAL segment %s, LSN %X/%X, offset %u"
msgstr "잘못된 페이지 주소 %X/%X, WAL 조각 파일 %s, LSN %X/%X, 오프셋 %u"

<<<<<<< HEAD
#: xlogreader.c:1346
=======
#: xlogreader.c:1357
>>>>>>> 3d6a8289
#, c-format
msgid ""
"out-of-sequence timeline ID %u (after %u) in WAL segment %s, LSN %X/%X, "
"offset %u"
msgstr ""
"타임라인 범위 벗어남 %u (이전 번호 %u), WAL 조각 파일 %s, LSN %X/%X, 오프셋 "
"%u"

<<<<<<< HEAD
#: xlogreader.c:1749
=======
#: xlogreader.c:1769
>>>>>>> 3d6a8289
#, c-format
msgid "out-of-order block_id %u at %X/%X"
msgstr "%u block_id는 범위를 벗어남, 위치 %X/%X"

<<<<<<< HEAD
#: xlogreader.c:1773
=======
#: xlogreader.c:1793
>>>>>>> 3d6a8289
#, c-format
msgid "BKPBLOCK_HAS_DATA set, but no data included at %X/%X"
msgstr "BKPBLOCK_HAS_DATA 지정했지만, %X/%X 에 자료가 없음"

<<<<<<< HEAD
#: xlogreader.c:1780
=======
#: xlogreader.c:1800
>>>>>>> 3d6a8289
#, c-format
msgid "BKPBLOCK_HAS_DATA not set, but data length is %u at %X/%X"
msgstr "BKPBLOCK_HAS_DATA 지정 않았지만, %u 길이의 자료가 있음, 위치 %X/%X"

<<<<<<< HEAD
#: xlogreader.c:1816
=======
#: xlogreader.c:1836
>>>>>>> 3d6a8289
#, c-format
msgid ""
"BKPIMAGE_HAS_HOLE set, but hole offset %u length %u block image length %u at "
"%X/%X"
msgstr ""
"BKPIMAGE_HAS_HOLE 설정이 되어 있지만, 옵셋: %u, 길이: %u, 블록 이미지 길이: "
"%u, 대상: %X/%X"

<<<<<<< HEAD
#: xlogreader.c:1832
=======
#: xlogreader.c:1852
>>>>>>> 3d6a8289
#, c-format
msgid "BKPIMAGE_HAS_HOLE not set, but hole offset %u length %u at %X/%X"
msgstr ""
"BKPIMAGE_HAS_HOLE 설정이 안되어 있지만, 옵셋: %u, 길이: %u, 대상: %X/%X"

<<<<<<< HEAD
#: xlogreader.c:1846
=======
#: xlogreader.c:1866
>>>>>>> 3d6a8289
#, c-format
msgid "BKPIMAGE_COMPRESSED set, but block image length %u at %X/%X"
msgstr ""
"BKPIMAGE_COMPRESSED 설정이 되어 있지만, 블록 이미지 길이: %u, 대상: %X/%X"

<<<<<<< HEAD
#: xlogreader.c:1861
=======
#: xlogreader.c:1881
>>>>>>> 3d6a8289
#, c-format
msgid ""
"neither BKPIMAGE_HAS_HOLE nor BKPIMAGE_COMPRESSED set, but block image "
"length is %u at %X/%X"
msgstr ""
"BKPIMAGE_HAS_HOLE, BKPIMAGE_COMPRESSED 지정 안되어 있으나, 블록 이미지 길이"
"는 %u, 대상: %X/%X"

<<<<<<< HEAD
#: xlogreader.c:1877
=======
#: xlogreader.c:1897
>>>>>>> 3d6a8289
#, c-format
msgid "BKPBLOCK_SAME_REL set but no previous rel at %X/%X"
msgstr "BKPBLOCK_SAME_REL 설정이 되어 있지만, %X/%X 에 이전 릴레이션 없음"

<<<<<<< HEAD
#: xlogreader.c:1889
=======
#: xlogreader.c:1909
>>>>>>> 3d6a8289
#, c-format
msgid "invalid block_id %u at %X/%X"
msgstr "잘못된 block_id %u, 위치 %X/%X"

<<<<<<< HEAD
#: xlogreader.c:1956
=======
#: xlogreader.c:1976
>>>>>>> 3d6a8289
#, c-format
msgid "record with invalid length at %X/%X"
msgstr "잘못된 레코드 길이, 위치 %X/%X"

<<<<<<< HEAD
#: xlogreader.c:1982
=======
#: xlogreader.c:2002
>>>>>>> 3d6a8289
#, c-format
msgid "could not locate backup block with ID %d in WAL record"
msgstr "WAL 레코드에서 %d ID의 백업 블록 위치를 바르게 잡을 수 없음"

<<<<<<< HEAD
#: xlogreader.c:2066
=======
#: xlogreader.c:2086
>>>>>>> 3d6a8289
#, c-format
msgid "could not restore image at %X/%X with invalid block %d specified"
msgstr "%X/%X 위치에 이미지를 복원할 수 없음, 해당 %d 블록이 깨졌음"

<<<<<<< HEAD
#: xlogreader.c:2073
=======
#: xlogreader.c:2093
>>>>>>> 3d6a8289
#, c-format
msgid "could not restore image at %X/%X with invalid state, block %d"
msgstr "이미지 복원 실패, 잘못된 상태의 압축 이미지, 위치 %X/%X, 블록 %d"

<<<<<<< HEAD
#: xlogreader.c:2100 xlogreader.c:2117
=======
#: xlogreader.c:2120 xlogreader.c:2137
>>>>>>> 3d6a8289
#, c-format
msgid ""
"could not restore image at %X/%X compressed with %s not supported by build, "
"block %d"
msgstr ""
"%X/%X 압축 위치에 이미지 복원할 수 없음, %s 압축을 지원하지 않음, 해당 블록: "
"%d"

<<<<<<< HEAD
#: xlogreader.c:2126
=======
#: xlogreader.c:2146
>>>>>>> 3d6a8289
#, c-format
msgid ""
"could not restore image at %X/%X compressed with unknown method, block %d"
msgstr ""
"%X/%X 압축 위치에 이미지 복원할 수 없음, 알 수 없은 방법, 해당 블록: %d"

<<<<<<< HEAD
#: xlogreader.c:2134
=======
#: xlogreader.c:2154
>>>>>>> 3d6a8289
#, c-format
msgid "could not decompress image at %X/%X, block %d"
msgstr "압축 이미지 풀기 실패, 위치 %X/%X, 블록 %d"

#~ msgid "missing contrecord at %X/%X"
#~ msgstr "%X/%X 위치에 contrecord 없음"

<<<<<<< HEAD
#, c-format
#~ msgid "out of memory while trying to decode a record of length %u"
#~ msgstr "%u 길이 레코드를 디코드 작업을 위한 메모리가 부족함"

#, c-format
=======
#~ msgid "out of memory while trying to decode a record of length %u"
#~ msgstr "%u 길이 레코드를 디코드 작업을 위한 메모리가 부족함"

>>>>>>> 3d6a8289
#~ msgid "record length %u at %X/%X too long"
#~ msgstr "너무 긴 길이(%u)의 레코드가 %X/%X에 있음"<|MERGE_RESOLUTION|>--- conflicted
+++ resolved
@@ -5,17 +5,10 @@
 #
 msgid ""
 msgstr ""
-<<<<<<< HEAD
-"Project-Id-Version: pg_waldump (PostgreSQL) 17\n"
-"Report-Msgid-Bugs-To: pgsql-bugs@lists.postgresql.org\n"
-"POT-Creation-Date: 2025-01-17 04:48+0000\n"
-"PO-Revision-Date: 2025-01-16 14:06+0900\n"
-=======
 "Project-Id-Version: pg_waldump (PostgreSQL) 18\n"
 "Report-Msgid-Bugs-To: pgsql-bugs@lists.postgresql.org\n"
 "POT-Creation-Date: 2025-09-11 21:49+0000\n"
 "PO-Revision-Date: 2025-09-09 16:43+0900\n"
->>>>>>> 3d6a8289
 "Last-Translator: Ioseph Kim <ioseph@uri.sarang.net>\n"
 "Language-Team: Korean <pgsql-kr@postgresql.kr>\n"
 "Language: ko\n"
@@ -55,78 +48,45 @@
 msgid "cannot duplicate null pointer (internal error)\n"
 msgstr "널 포인터를 중복할 수 없음 (내부 오류)\n"
 
-<<<<<<< HEAD
-#: ../../common/file_utils.c:70 ../../common/file_utils.c:347
-#: ../../common/file_utils.c:406 ../../common/file_utils.c:480 pg_waldump.c:199
-=======
 #: ../../common/file_utils.c:69 ../../common/file_utils.c:370
 #: ../../common/file_utils.c:428 ../../common/file_utils.c:502 pg_waldump.c:199
->>>>>>> 3d6a8289
 #: pg_waldump.c:532
 #, c-format
 msgid "could not open file \"%s\": %m"
 msgstr "\"%s\" 파일을 열 수 없음: %m"
 
-<<<<<<< HEAD
-#: ../../common/file_utils.c:76
-=======
 #: ../../common/file_utils.c:75
->>>>>>> 3d6a8289
 #, c-format
 msgid "could not synchronize file system for file \"%s\": %m"
 msgstr "\"%s\" 파일을 위해 파일 시스템 동기화를 할 수 없음: %m"
 
-<<<<<<< HEAD
-#: ../../common/file_utils.c:120 ../../common/file_utils.c:566
-=======
 #: ../../common/file_utils.c:123 ../../common/file_utils.c:588
->>>>>>> 3d6a8289
 #, c-format
 msgid "could not stat file \"%s\": %m"
 msgstr "\"%s\" 파일 상태 값을 구할 수 없음: %m"
 
-<<<<<<< HEAD
-#: ../../common/file_utils.c:130 ../../common/file_utils.c:227
-=======
 #: ../../common/file_utils.c:133 ../../common/file_utils.c:243
->>>>>>> 3d6a8289
 #, c-format
 msgid "this build does not support sync method \"%s\""
 msgstr "이 빌드는 \"%s\" 동기화 방법을 지원하지 않음"
 
-<<<<<<< HEAD
-#: ../../common/file_utils.c:151 ../../common/file_utils.c:281
-=======
 #: ../../common/file_utils.c:156 ../../common/file_utils.c:304
->>>>>>> 3d6a8289
 #: pg_waldump.c:1104 pg_waldump.c:1127
 #, c-format
 msgid "could not open directory \"%s\": %m"
 msgstr "\"%s\" 디렉터리 열 수 없음: %m"
 
-<<<<<<< HEAD
-#: ../../common/file_utils.c:169 ../../common/file_utils.c:315
-=======
 #: ../../common/file_utils.c:174 ../../common/file_utils.c:338
->>>>>>> 3d6a8289
 #, c-format
 msgid "could not read directory \"%s\": %m"
 msgstr "\"%s\" 디렉터리를 읽을 수 없음: %m"
 
-<<<<<<< HEAD
-#: ../../common/file_utils.c:418 ../../common/file_utils.c:488
-=======
 #: ../../common/file_utils.c:440 ../../common/file_utils.c:510
->>>>>>> 3d6a8289
 #, c-format
 msgid "could not fsync file \"%s\": %m"
 msgstr "\"%s\" 파일을 fsync 할 수 없음: %m"
 
-<<<<<<< HEAD
-#: ../../common/file_utils.c:498
-=======
 #: ../../common/file_utils.c:520
->>>>>>> 3d6a8289
 #, c-format
 msgid "could not rename file \"%s\" to \"%s\": %m"
 msgstr "\"%s\" 파일을 \"%s\" 파일로 이름을 바꿀 수 없음: %m"
@@ -496,101 +456,57 @@
 msgid "Try \"%s --help\" for more information."
 msgstr "자세한 사항은 \"%s --help\" 명령으로 살펴보세요."
 
-<<<<<<< HEAD
-#: xlogreader.c:619
-=======
 #: xlogreader.c:620
->>>>>>> 3d6a8289
 #, c-format
 msgid "invalid record offset at %X/%X: expected at least %u, got %u"
 msgstr "잘못된 레코드 오프셋: 위치 %X/%X, 기대값 %u, 실재값 %u"
 
-<<<<<<< HEAD
-#: xlogreader.c:628
-=======
 #: xlogreader.c:629
->>>>>>> 3d6a8289
 #, c-format
 msgid "contrecord is requested by %X/%X"
 msgstr "%X/%X에서 contrecord를 필요로 함"
 
-<<<<<<< HEAD
-#: xlogreader.c:669 xlogreader.c:1134
-=======
 #: xlogreader.c:670 xlogreader.c:1145
->>>>>>> 3d6a8289
 #, c-format
 msgid "invalid record length at %X/%X: expected at least %u, got %u"
 msgstr "잘못된 레코드 길이: 위치 %X/%X, 기대값 %u, 실재값 %u"
 
-<<<<<<< HEAD
-#: xlogreader.c:758
-=======
 #: xlogreader.c:760
->>>>>>> 3d6a8289
 #, c-format
 msgid "there is no contrecord flag at %X/%X"
 msgstr "%X/%X 위치에 contrecord 플래그가 없음"
 
-<<<<<<< HEAD
-#: xlogreader.c:771
-=======
 #: xlogreader.c:773
->>>>>>> 3d6a8289
 #, c-format
 msgid "invalid contrecord length %u (expected %lld) at %X/%X"
 msgstr "잘못된 contrecord 길이 %u (기대값: %lld), 위치 %X/%X"
 
-<<<<<<< HEAD
-#: xlogreader.c:1142
-=======
 #: xlogreader.c:1153
->>>>>>> 3d6a8289
 #, c-format
 msgid "invalid resource manager ID %u at %X/%X"
 msgstr "잘못된 자원 관리 ID %u, 위치: %X/%X"
 
-<<<<<<< HEAD
-#: xlogreader.c:1155 xlogreader.c:1171
-=======
 #: xlogreader.c:1166 xlogreader.c:1182
->>>>>>> 3d6a8289
 #, c-format
 msgid "record with incorrect prev-link %X/%X at %X/%X"
 msgstr "레코드의 잘못된 프리링크 %X/%X, 해당 레코드 %X/%X"
 
-<<<<<<< HEAD
-#: xlogreader.c:1209
-=======
 #: xlogreader.c:1220
->>>>>>> 3d6a8289
 #, c-format
 msgid "incorrect resource manager data checksum in record at %X/%X"
 msgstr "잘못된 자원관리자 데이터 체크섬, 위치: %X/%X 레코드"
 
-<<<<<<< HEAD
-#: xlogreader.c:1243
-=======
 #: xlogreader.c:1254
->>>>>>> 3d6a8289
 #, c-format
 msgid "invalid magic number %04X in WAL segment %s, LSN %X/%X, offset %u"
 msgstr "%04X 매직 번호가 잘못됨, WAL 조각 파일 %s, LSN %X/%X, 오프셋 %u"
 
-<<<<<<< HEAD
-#: xlogreader.c:1258 xlogreader.c:1300
-=======
 #: xlogreader.c:1269 xlogreader.c:1311
->>>>>>> 3d6a8289
 #, c-format
 msgid "invalid info bits %04X in WAL segment %s, LSN %X/%X, offset %u"
 msgstr "잘못된 정보 비트 %04X, WAL 조각 파일 %s, LSN %X/%X, 오프셋 %u"
 
-<<<<<<< HEAD
-#: xlogreader.c:1274
-=======
 #: xlogreader.c:1285
->>>>>>> 3d6a8289
 #, c-format
 msgid ""
 "WAL file is from different database system: WAL file database system "
@@ -599,11 +515,7 @@
 "WAL 파일이 다른 시스템의 것입니다. WAL 파일의 시스템 식별자는 %<PRIu64>, "
 "pg_control 의 식별자는 %<PRIu64>"
 
-<<<<<<< HEAD
-#: xlogreader.c:1282
-=======
 #: xlogreader.c:1293
->>>>>>> 3d6a8289
 #, c-format
 msgid ""
 "WAL file is from different database system: incorrect segment size in page "
@@ -612,11 +524,7 @@
 "WAL 파일이 다른 데이터베이스 시스템의 것입니다: 페이지 헤더에 지정된 값이 잘"
 "못된 조각 크기임"
 
-<<<<<<< HEAD
-#: xlogreader.c:1288
-=======
 #: xlogreader.c:1299
->>>>>>> 3d6a8289
 #, c-format
 msgid ""
 "WAL file is from different database system: incorrect XLOG_BLCKSZ in page "
@@ -625,20 +533,12 @@
 "WAL 파일이 다른 데이터베이스 시스템의 것입니다: 페이지 헤더의 XLOG_BLCKSZ 값"
 "이 바르지 않음"
 
-<<<<<<< HEAD
-#: xlogreader.c:1320
-=======
 #: xlogreader.c:1331
->>>>>>> 3d6a8289
 #, c-format
 msgid "unexpected pageaddr %X/%X in WAL segment %s, LSN %X/%X, offset %u"
 msgstr "잘못된 페이지 주소 %X/%X, WAL 조각 파일 %s, LSN %X/%X, 오프셋 %u"
 
-<<<<<<< HEAD
-#: xlogreader.c:1346
-=======
 #: xlogreader.c:1357
->>>>>>> 3d6a8289
 #, c-format
 msgid ""
 "out-of-sequence timeline ID %u (after %u) in WAL segment %s, LSN %X/%X, "
@@ -647,38 +547,22 @@
 "타임라인 범위 벗어남 %u (이전 번호 %u), WAL 조각 파일 %s, LSN %X/%X, 오프셋 "
 "%u"
 
-<<<<<<< HEAD
-#: xlogreader.c:1749
-=======
 #: xlogreader.c:1769
->>>>>>> 3d6a8289
 #, c-format
 msgid "out-of-order block_id %u at %X/%X"
 msgstr "%u block_id는 범위를 벗어남, 위치 %X/%X"
 
-<<<<<<< HEAD
-#: xlogreader.c:1773
-=======
 #: xlogreader.c:1793
->>>>>>> 3d6a8289
 #, c-format
 msgid "BKPBLOCK_HAS_DATA set, but no data included at %X/%X"
 msgstr "BKPBLOCK_HAS_DATA 지정했지만, %X/%X 에 자료가 없음"
 
-<<<<<<< HEAD
-#: xlogreader.c:1780
-=======
 #: xlogreader.c:1800
->>>>>>> 3d6a8289
 #, c-format
 msgid "BKPBLOCK_HAS_DATA not set, but data length is %u at %X/%X"
 msgstr "BKPBLOCK_HAS_DATA 지정 않았지만, %u 길이의 자료가 있음, 위치 %X/%X"
 
-<<<<<<< HEAD
-#: xlogreader.c:1816
-=======
 #: xlogreader.c:1836
->>>>>>> 3d6a8289
 #, c-format
 msgid ""
 "BKPIMAGE_HAS_HOLE set, but hole offset %u length %u block image length %u at "
@@ -687,31 +571,19 @@
 "BKPIMAGE_HAS_HOLE 설정이 되어 있지만, 옵셋: %u, 길이: %u, 블록 이미지 길이: "
 "%u, 대상: %X/%X"
 
-<<<<<<< HEAD
-#: xlogreader.c:1832
-=======
 #: xlogreader.c:1852
->>>>>>> 3d6a8289
 #, c-format
 msgid "BKPIMAGE_HAS_HOLE not set, but hole offset %u length %u at %X/%X"
 msgstr ""
 "BKPIMAGE_HAS_HOLE 설정이 안되어 있지만, 옵셋: %u, 길이: %u, 대상: %X/%X"
 
-<<<<<<< HEAD
-#: xlogreader.c:1846
-=======
 #: xlogreader.c:1866
->>>>>>> 3d6a8289
 #, c-format
 msgid "BKPIMAGE_COMPRESSED set, but block image length %u at %X/%X"
 msgstr ""
 "BKPIMAGE_COMPRESSED 설정이 되어 있지만, 블록 이미지 길이: %u, 대상: %X/%X"
 
-<<<<<<< HEAD
-#: xlogreader.c:1861
-=======
 #: xlogreader.c:1881
->>>>>>> 3d6a8289
 #, c-format
 msgid ""
 "neither BKPIMAGE_HAS_HOLE nor BKPIMAGE_COMPRESSED set, but block image "
@@ -720,65 +592,37 @@
 "BKPIMAGE_HAS_HOLE, BKPIMAGE_COMPRESSED 지정 안되어 있으나, 블록 이미지 길이"
 "는 %u, 대상: %X/%X"
 
-<<<<<<< HEAD
-#: xlogreader.c:1877
-=======
 #: xlogreader.c:1897
->>>>>>> 3d6a8289
 #, c-format
 msgid "BKPBLOCK_SAME_REL set but no previous rel at %X/%X"
 msgstr "BKPBLOCK_SAME_REL 설정이 되어 있지만, %X/%X 에 이전 릴레이션 없음"
 
-<<<<<<< HEAD
-#: xlogreader.c:1889
-=======
 #: xlogreader.c:1909
->>>>>>> 3d6a8289
 #, c-format
 msgid "invalid block_id %u at %X/%X"
 msgstr "잘못된 block_id %u, 위치 %X/%X"
 
-<<<<<<< HEAD
-#: xlogreader.c:1956
-=======
 #: xlogreader.c:1976
->>>>>>> 3d6a8289
 #, c-format
 msgid "record with invalid length at %X/%X"
 msgstr "잘못된 레코드 길이, 위치 %X/%X"
 
-<<<<<<< HEAD
-#: xlogreader.c:1982
-=======
 #: xlogreader.c:2002
->>>>>>> 3d6a8289
 #, c-format
 msgid "could not locate backup block with ID %d in WAL record"
 msgstr "WAL 레코드에서 %d ID의 백업 블록 위치를 바르게 잡을 수 없음"
 
-<<<<<<< HEAD
-#: xlogreader.c:2066
-=======
 #: xlogreader.c:2086
->>>>>>> 3d6a8289
 #, c-format
 msgid "could not restore image at %X/%X with invalid block %d specified"
 msgstr "%X/%X 위치에 이미지를 복원할 수 없음, 해당 %d 블록이 깨졌음"
 
-<<<<<<< HEAD
-#: xlogreader.c:2073
-=======
 #: xlogreader.c:2093
->>>>>>> 3d6a8289
 #, c-format
 msgid "could not restore image at %X/%X with invalid state, block %d"
 msgstr "이미지 복원 실패, 잘못된 상태의 압축 이미지, 위치 %X/%X, 블록 %d"
 
-<<<<<<< HEAD
-#: xlogreader.c:2100 xlogreader.c:2117
-=======
 #: xlogreader.c:2120 xlogreader.c:2137
->>>>>>> 3d6a8289
 #, c-format
 msgid ""
 "could not restore image at %X/%X compressed with %s not supported by build, "
@@ -787,22 +631,14 @@
 "%X/%X 압축 위치에 이미지 복원할 수 없음, %s 압축을 지원하지 않음, 해당 블록: "
 "%d"
 
-<<<<<<< HEAD
-#: xlogreader.c:2126
-=======
 #: xlogreader.c:2146
->>>>>>> 3d6a8289
 #, c-format
 msgid ""
 "could not restore image at %X/%X compressed with unknown method, block %d"
 msgstr ""
 "%X/%X 압축 위치에 이미지 복원할 수 없음, 알 수 없은 방법, 해당 블록: %d"
 
-<<<<<<< HEAD
-#: xlogreader.c:2134
-=======
 #: xlogreader.c:2154
->>>>>>> 3d6a8289
 #, c-format
 msgid "could not decompress image at %X/%X, block %d"
 msgstr "압축 이미지 풀기 실패, 위치 %X/%X, 블록 %d"
@@ -810,16 +646,8 @@
 #~ msgid "missing contrecord at %X/%X"
 #~ msgstr "%X/%X 위치에 contrecord 없음"
 
-<<<<<<< HEAD
-#, c-format
 #~ msgid "out of memory while trying to decode a record of length %u"
 #~ msgstr "%u 길이 레코드를 디코드 작업을 위한 메모리가 부족함"
 
-#, c-format
-=======
-#~ msgid "out of memory while trying to decode a record of length %u"
-#~ msgstr "%u 길이 레코드를 디코드 작업을 위한 메모리가 부족함"
-
->>>>>>> 3d6a8289
 #~ msgid "record length %u at %X/%X too long"
 #~ msgstr "너무 긴 길이(%u)의 레코드가 %X/%X에 있음"
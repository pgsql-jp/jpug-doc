--- conflicted
+++ resolved
@@ -5,17 +5,10 @@
 #
 msgid ""
 msgstr ""
-<<<<<<< HEAD
 "Project-Id-Version: PostgreSQL 15\n"
 "Report-Msgid-Bugs-To: pgsql-bugs@lists.postgresql.org\n"
 "POT-Creation-Date: 2022-09-16 19:18+0000\n"
 "PO-Revision-Date: 2022-09-17 07:25+0200\n"
-=======
-"Project-Id-Version: pg_basebackup (PostgreSQL) 14\n"
-"Report-Msgid-Bugs-To: pgsql-bugs@lists.postgresql.org\n"
-"POT-Creation-Date: 2022-02-18 04:16+0000\n"
-"PO-Revision-Date: 2022-02-18 15:31+0100\n"
->>>>>>> 185876a6
 "Last-Translator: Dennis Björklund <db@zigo.dhs.org>\n"
 "Language-Team: Swedish <pgsql-translators@postgresql.org>\n"
 "Language: sv\n"
@@ -24,25 +17,12 @@
 "Content-Transfer-Encoding: 8bit\n"
 "Plural-Forms: nplurals=2; plural=n != 1;\n"
 
-<<<<<<< HEAD
 #: ../../../src/common/logging.c:276
-=======
-#: ../../../src/common/logging.c:259
-#, c-format
-msgid "fatal: "
-msgstr "fatalt: "
-
-#: ../../../src/common/logging.c:266
->>>>>>> 185876a6
 #, c-format
 msgid "error: "
 msgstr "fel: "
 
-<<<<<<< HEAD
 #: ../../../src/common/logging.c:283
-=======
-#: ../../../src/common/logging.c:273
->>>>>>> 185876a6
 #, c-format
 msgid "warning: "
 msgstr "varning: "
@@ -109,64 +89,39 @@
 msgstr "kan inte duplicera null-pekare (internt fel)\n"
 
 #: ../../common/file_utils.c:87 ../../common/file_utils.c:451
-<<<<<<< HEAD
 #: pg_receivewal.c:380 pg_recvlogical.c:341
-=======
-#: pg_receivewal.c:266 pg_recvlogical.c:339
->>>>>>> 185876a6
 #, c-format
 msgid "could not stat file \"%s\": %m"
 msgstr "kunde inte göra stat() på fil \"%s\": %m"
 
-<<<<<<< HEAD
 #: ../../common/file_utils.c:166 pg_receivewal.c:303
-=======
-#: ../../common/file_utils.c:166 pg_receivewal.c:169
->>>>>>> 185876a6
 #, c-format
 msgid "could not open directory \"%s\": %m"
 msgstr "kunde inte öppna katalog \"%s\": %m"
 
-<<<<<<< HEAD
 #: ../../common/file_utils.c:200 pg_receivewal.c:534
-=======
-#: ../../common/file_utils.c:200 pg_receivewal.c:337
->>>>>>> 185876a6
 #, c-format
 msgid "could not read directory \"%s\": %m"
 msgstr "kunde inte läsa katalog \"%s\": %m"
 
 #: ../../common/file_utils.c:232 ../../common/file_utils.c:291
-<<<<<<< HEAD
 #: ../../common/file_utils.c:365 ../../fe_utils/recovery_gen.c:121
 #: pg_receivewal.c:447
-=======
-#: ../../common/file_utils.c:365 ../../fe_utils/recovery_gen.c:134
->>>>>>> 185876a6
 #, c-format
 msgid "could not open file \"%s\": %m"
 msgstr "kunde inte öppna fil \"%s\": %m"
 
 #: ../../common/file_utils.c:303 ../../common/file_utils.c:373
-<<<<<<< HEAD
 #: pg_recvlogical.c:196
-=======
-#: pg_recvlogical.c:193
->>>>>>> 185876a6
 #, c-format
 msgid "could not fsync file \"%s\": %m"
 msgstr "kunde inte fsync:a fil \"%s\": %m"
 
-<<<<<<< HEAD
 #: ../../common/file_utils.c:383 pg_basebackup.c:2255 walmethods.c:459
-=======
-#: ../../common/file_utils.c:383
->>>>>>> 185876a6
 #, c-format
 msgid "could not rename file \"%s\" to \"%s\": %m"
 msgstr "kunde inte döpa om fil \"%s\" till \"%s\": %m"
 
-<<<<<<< HEAD
 #: ../../fe_utils/option_utils.c:69
 #, c-format
 msgid "invalid value \"%s\" for option %s"
@@ -180,38 +135,22 @@
 #: ../../fe_utils/recovery_gen.c:34 ../../fe_utils/recovery_gen.c:45
 #: ../../fe_utils/recovery_gen.c:70 ../../fe_utils/recovery_gen.c:90
 #: ../../fe_utils/recovery_gen.c:149 pg_basebackup.c:1635
-=======
-#: ../../fe_utils/recovery_gen.c:35 ../../fe_utils/recovery_gen.c:49
-#: ../../fe_utils/recovery_gen.c:77 ../../fe_utils/recovery_gen.c:100
-#: ../../fe_utils/recovery_gen.c:171 pg_basebackup.c:1248
->>>>>>> 185876a6
 #, c-format
 msgid "out of memory"
 msgstr "slut på minne"
 
-<<<<<<< HEAD
 #: ../../fe_utils/recovery_gen.c:124 bbstreamer_file.c:121
 #: bbstreamer_file.c:258 pg_basebackup.c:1432 pg_basebackup.c:1726
-=======
-#: ../../fe_utils/recovery_gen.c:140 pg_basebackup.c:1021 pg_basebackup.c:1715
-#: pg_basebackup.c:1771
->>>>>>> 185876a6
 #, c-format
 msgid "could not write to file \"%s\": %m"
 msgstr "kunde inte skriva till fil \"%s\": %m"
 
-<<<<<<< HEAD
 #: ../../fe_utils/recovery_gen.c:133 bbstreamer_file.c:93 bbstreamer_file.c:339
 #: pg_basebackup.c:1496 pg_basebackup.c:1705
-=======
-#: ../../fe_utils/recovery_gen.c:152 pg_basebackup.c:1166 pg_basebackup.c:1672
-#: pg_basebackup.c:1748
->>>>>>> 185876a6
 #, c-format
 msgid "could not create file \"%s\": %m"
 msgstr "kunde inte skapa fil \"%s\": %m"
 
-<<<<<<< HEAD
 #: bbstreamer_file.c:138 pg_recvlogical.c:635
 #, c-format
 msgid "could not close file \"%s\": %m"
@@ -368,153 +307,86 @@
 msgstr "kunde inte skapa kontext för zstd-dekomprimering"
 
 #: pg_basebackup.c:240
-=======
-#: pg_basebackup.c:224
->>>>>>> 185876a6
 #, c-format
 msgid "removing data directory \"%s\""
 msgstr "tar bort datakatalog \"%s\""
 
-<<<<<<< HEAD
 #: pg_basebackup.c:242
-=======
-#: pg_basebackup.c:226
->>>>>>> 185876a6
 #, c-format
 msgid "failed to remove data directory"
 msgstr "misslyckades med att ta bort datakatalog"
 
-<<<<<<< HEAD
 #: pg_basebackup.c:246
-=======
-#: pg_basebackup.c:230
->>>>>>> 185876a6
 #, c-format
 msgid "removing contents of data directory \"%s\""
 msgstr "tar bort innehållet i datakatalog \"%s\""
 
-<<<<<<< HEAD
 #: pg_basebackup.c:248
-=======
-#: pg_basebackup.c:232
->>>>>>> 185876a6
 #, c-format
 msgid "failed to remove contents of data directory"
 msgstr "misslyckades med att ta bort innehållet i datakatalogen"
 
-<<<<<<< HEAD
 #: pg_basebackup.c:253
-=======
-#: pg_basebackup.c:237
->>>>>>> 185876a6
 #, c-format
 msgid "removing WAL directory \"%s\""
 msgstr "tar bort WAL-katalog \"%s\""
 
-<<<<<<< HEAD
 #: pg_basebackup.c:255
-=======
-#: pg_basebackup.c:239
->>>>>>> 185876a6
 #, c-format
 msgid "failed to remove WAL directory"
 msgstr "misslyckades med att ta bort WAL-katalog"
 
-<<<<<<< HEAD
 #: pg_basebackup.c:259
-=======
-#: pg_basebackup.c:243
->>>>>>> 185876a6
 #, c-format
 msgid "removing contents of WAL directory \"%s\""
 msgstr "tar bort innehållet i WAL-katalog \"%s\""
 
-<<<<<<< HEAD
 #: pg_basebackup.c:261
-=======
-#: pg_basebackup.c:245
->>>>>>> 185876a6
 #, c-format
 msgid "failed to remove contents of WAL directory"
 msgstr "misslyckades med att ta bort innehållet i WAL-katalogen"
 
-<<<<<<< HEAD
 #: pg_basebackup.c:267
-=======
-#: pg_basebackup.c:251
->>>>>>> 185876a6
 #, c-format
 msgid "data directory \"%s\" not removed at user's request"
 msgstr "datakatalog \"%s\" är ej borttagen på användares begäran"
 
-<<<<<<< HEAD
 #: pg_basebackup.c:270
-=======
-#: pg_basebackup.c:254
->>>>>>> 185876a6
 #, c-format
 msgid "WAL directory \"%s\" not removed at user's request"
 msgstr "WAL-katalog \"%s\" är ej borttagen på användares begäran"
 
-<<<<<<< HEAD
 #: pg_basebackup.c:274
-=======
-#: pg_basebackup.c:258
->>>>>>> 185876a6
 #, c-format
 msgid "changes to tablespace directories will not be undone"
 msgstr "ändringar av tablespace-kataloger kan inte backas"
 
-<<<<<<< HEAD
 #: pg_basebackup.c:326
-=======
-#: pg_basebackup.c:299
->>>>>>> 185876a6
 #, c-format
 msgid "directory name too long"
 msgstr "katalognamn för långt"
 
-<<<<<<< HEAD
 #: pg_basebackup.c:333
-=======
-#: pg_basebackup.c:309
->>>>>>> 185876a6
 #, c-format
 msgid "multiple \"=\" signs in tablespace mapping"
 msgstr "multipla \"=\"-tecken i tablespace-mappning"
 
-<<<<<<< HEAD
 #: pg_basebackup.c:342
-=======
-#: pg_basebackup.c:321
->>>>>>> 185876a6
 #, c-format
 msgid "invalid tablespace mapping format \"%s\", must be \"OLDDIR=NEWDIR\""
 msgstr "ogiltigt tablespace-mappningsformat \"%s\", måste vara \"OLDDIR=NEWDIR\""
 
-<<<<<<< HEAD
 #: pg_basebackup.c:351
-=======
-#: pg_basebackup.c:333
->>>>>>> 185876a6
 #, c-format
 msgid "old directory is not an absolute path in tablespace mapping: %s"
 msgstr "gammal katalog är inte en absolut sökväg i tablespace-mappning: %s"
 
-<<<<<<< HEAD
 #: pg_basebackup.c:355
-=======
-#: pg_basebackup.c:340
->>>>>>> 185876a6
 #, c-format
 msgid "new directory is not an absolute path in tablespace mapping: %s"
 msgstr "ny katalog är inte en absolut sökväg i tablespace-mappning: %s"
 
-<<<<<<< HEAD
 #: pg_basebackup.c:377
-=======
-#: pg_basebackup.c:379
->>>>>>> 185876a6
 #, c-format
 msgid ""
 "%s takes a base backup of a running PostgreSQL server.\n"
@@ -523,29 +395,17 @@
 "%s tar en basbackup av en körande PostgreSQL-server.\n"
 "\n"
 
-<<<<<<< HEAD
 #: pg_basebackup.c:379 pg_receivewal.c:81 pg_recvlogical.c:78
-=======
-#: pg_basebackup.c:381 pg_receivewal.c:79 pg_recvlogical.c:75
->>>>>>> 185876a6
 #, c-format
 msgid "Usage:\n"
 msgstr "Användning:\n"
 
-<<<<<<< HEAD
 #: pg_basebackup.c:380 pg_receivewal.c:82 pg_recvlogical.c:79
-=======
-#: pg_basebackup.c:382 pg_receivewal.c:80 pg_recvlogical.c:76
->>>>>>> 185876a6
 #, c-format
 msgid "  %s [OPTION]...\n"
 msgstr "  %s [FLAGGA]...\n"
 
-<<<<<<< HEAD
 #: pg_basebackup.c:381
-=======
-#: pg_basebackup.c:383
->>>>>>> 185876a6
 #, c-format
 msgid ""
 "\n"
@@ -554,29 +414,17 @@
 "\n"
 "Flaggor som styr utmatning:\n"
 
-<<<<<<< HEAD
 #: pg_basebackup.c:382
-=======
-#: pg_basebackup.c:384
->>>>>>> 185876a6
 #, c-format
 msgid "  -D, --pgdata=DIRECTORY receive base backup into directory\n"
 msgstr "  -D, --pgdata=KATALOG ta emot basbackup till katalog\n"
 
-<<<<<<< HEAD
 #: pg_basebackup.c:383
-=======
-#: pg_basebackup.c:385
->>>>>>> 185876a6
 #, c-format
 msgid "  -F, --format=p|t       output format (plain (default), tar)\n"
 msgstr "  -F, --format=p|t       utdataformat (plain (standard), tar)\n"
 
-<<<<<<< HEAD
 #: pg_basebackup.c:384
-=======
-#: pg_basebackup.c:386
->>>>>>> 185876a6
 #, c-format
 msgid ""
 "  -r, --max-rate=RATE    maximum transfer rate to transfer data directory\n"
@@ -585,11 +433,7 @@
 "  -r, --max-rate=RATE    maximal överföringshastighet för att överföra datakatalog\n"
 "                         (i kB/s, eller använd suffix \"k\" resp. \"M\")\n"
 
-<<<<<<< HEAD
 #: pg_basebackup.c:386
-=======
-#: pg_basebackup.c:388
->>>>>>> 185876a6
 #, c-format
 msgid ""
 "  -R, --write-recovery-conf\n"
@@ -598,7 +442,6 @@
 "  -R, --write-recovery-conf\n"
 "                         skriv konfiguration för replikering\n"
 
-<<<<<<< HEAD
 #: pg_basebackup.c:388
 #, c-format
 msgid ""
@@ -608,8 +451,6 @@
 "  -t, --target=MÅL[:DETALJ]\n"
 "                         backupmål (om annat än klienten)\n"
 
-=======
->>>>>>> 185876a6
 #: pg_basebackup.c:390
 #, c-format
 msgid ""
@@ -647,16 +488,12 @@
 "  -Z, --compress=[{client|server}-]METOD[:DETALJ]\n"
 "                         komprimera på klient- eller serversida\n"
 
-<<<<<<< HEAD
 #: pg_basebackup.c:398
 #, c-format
 msgid "  -Z, --compress=none    do not compress tar output\n"
 msgstr "  -Z, --compress=none    komprimera inte tar-utdata\n"
 
 #: pg_basebackup.c:399
-=======
-#: pg_basebackup.c:397
->>>>>>> 185876a6
 #, c-format
 msgid ""
 "\n"
@@ -665,11 +502,7 @@
 "\n"
 "Allmänna flaggor:\n"
 
-<<<<<<< HEAD
 #: pg_basebackup.c:400
-=======
-#: pg_basebackup.c:398
->>>>>>> 185876a6
 #, c-format
 msgid ""
 "  -c, --checkpoint=fast|spread\n"
@@ -678,83 +511,47 @@
 "  -c, --checkpoint=fast|spread\n"
 "                         ställ in \"fast\" eller \"spread\" checkpoint-metod\n"
 
-<<<<<<< HEAD
 #: pg_basebackup.c:402
-=======
-#: pg_basebackup.c:400
->>>>>>> 185876a6
 #, c-format
 msgid "  -C, --create-slot      create replication slot\n"
 msgstr "      --create-slot      skapa en replikeringsslot\n"
 
-<<<<<<< HEAD
 #: pg_basebackup.c:403
-=======
-#: pg_basebackup.c:401
->>>>>>> 185876a6
 #, c-format
 msgid "  -l, --label=LABEL      set backup label\n"
 msgstr "  -l, --label=ETIKETT    sätt backup-etikett\n"
 
-<<<<<<< HEAD
 #: pg_basebackup.c:404
-=======
-#: pg_basebackup.c:402
->>>>>>> 185876a6
 #, c-format
 msgid "  -n, --no-clean         do not clean up after errors\n"
 msgstr "  -n, --no-clean         städa inte upp efter fel\n"
 
-<<<<<<< HEAD
 #: pg_basebackup.c:405
-=======
-#: pg_basebackup.c:403
->>>>>>> 185876a6
 #, c-format
 msgid "  -N, --no-sync          do not wait for changes to be written safely to disk\n"
 msgstr "  -N, --no-sync          vänta inte på att ändringar skall skrivas säkert till disk\n"
 
-<<<<<<< HEAD
 #: pg_basebackup.c:406
-=======
-#: pg_basebackup.c:404
->>>>>>> 185876a6
 #, c-format
 msgid "  -P, --progress         show progress information\n"
 msgstr "  -P, --progress         visa förloppsinformation\n"
 
-<<<<<<< HEAD
 #: pg_basebackup.c:407 pg_receivewal.c:91
-=======
-#: pg_basebackup.c:405 pg_receivewal.c:89
->>>>>>> 185876a6
 #, c-format
 msgid "  -S, --slot=SLOTNAME    replication slot to use\n"
 msgstr "  -S, --slot=SLOTNAMN    replikerings-slot att använda\n"
 
-<<<<<<< HEAD
 #: pg_basebackup.c:408 pg_receivewal.c:93 pg_recvlogical.c:100
-=======
-#: pg_basebackup.c:406 pg_receivewal.c:91 pg_recvlogical.c:96
->>>>>>> 185876a6
 #, c-format
 msgid "  -v, --verbose          output verbose messages\n"
 msgstr "  -v, --verbose          mata ut utförliga meddelanden\n"
 
-<<<<<<< HEAD
 #: pg_basebackup.c:409 pg_receivewal.c:94 pg_recvlogical.c:101
-=======
-#: pg_basebackup.c:407 pg_receivewal.c:92 pg_recvlogical.c:97
->>>>>>> 185876a6
 #, c-format
 msgid "  -V, --version          output version information, then exit\n"
 msgstr "  -V, --version          visa versionsinformation, avsluta sedan\n"
 
-<<<<<<< HEAD
 #: pg_basebackup.c:410
-=======
-#: pg_basebackup.c:408
->>>>>>> 185876a6
 #, c-format
 msgid ""
 "      --manifest-checksums=SHA{224,256,384,512}|CRC32C|NONE\n"
@@ -763,11 +560,7 @@
 "      --manifest-checksums=SHA{224,256,384,512}|CRC32C|NONE\n"
 "                         använd algoritm för manifestchecksummor\n"
 
-<<<<<<< HEAD
 #: pg_basebackup.c:412
-=======
-#: pg_basebackup.c:410
->>>>>>> 185876a6
 #, c-format
 msgid ""
 "      --manifest-force-encode\n"
@@ -776,38 +569,22 @@
 "      --manifest-force-encode\n"
 "                         hex-koda alla filnamn i manifestet\n"
 
-<<<<<<< HEAD
 #: pg_basebackup.c:414
-=======
-#: pg_basebackup.c:412
->>>>>>> 185876a6
 #, c-format
 msgid "      --no-estimate-size do not estimate backup size in server side\n"
 msgstr "      --no-estimate-size estimerar inte backupstorlek på serversidan\n"
 
-<<<<<<< HEAD
 #: pg_basebackup.c:415
-=======
-#: pg_basebackup.c:413
->>>>>>> 185876a6
 #, c-format
 msgid "      --no-manifest      suppress generation of backup manifest\n"
 msgstr "      --no-manifest      förhindra att backupmanifest genereras\n"
 
-<<<<<<< HEAD
 #: pg_basebackup.c:416
-=======
-#: pg_basebackup.c:414
->>>>>>> 185876a6
 #, c-format
 msgid "      --no-slot          prevent creation of temporary replication slot\n"
 msgstr "      --no-slot          förhindra skapande av temporär replikerings-slot\n"
 
-<<<<<<< HEAD
 #: pg_basebackup.c:417
-=======
-#: pg_basebackup.c:415
->>>>>>> 185876a6
 #, c-format
 msgid ""
 "      --no-verify-checksums\n"
@@ -816,20 +593,12 @@
 "  --no-verify-checksums\n"
 "                         verifiera inte checksummor\n"
 
-<<<<<<< HEAD
 #: pg_basebackup.c:419 pg_receivewal.c:97 pg_recvlogical.c:102
-=======
-#: pg_basebackup.c:417 pg_receivewal.c:94 pg_recvlogical.c:98
->>>>>>> 185876a6
 #, c-format
 msgid "  -?, --help             show this help, then exit\n"
 msgstr "  -?, --help             visa den här hjälpen, avsluta sedan\n"
 
-<<<<<<< HEAD
 #: pg_basebackup.c:420 pg_receivewal.c:98 pg_recvlogical.c:103
-=======
-#: pg_basebackup.c:418 pg_receivewal.c:95 pg_recvlogical.c:99
->>>>>>> 185876a6
 #, c-format
 msgid ""
 "\n"
@@ -838,38 +607,22 @@
 "\n"
 "Flaggor för anslutning:\n"
 
-<<<<<<< HEAD
 #: pg_basebackup.c:421 pg_receivewal.c:99
-=======
-#: pg_basebackup.c:419 pg_receivewal.c:96
->>>>>>> 185876a6
 #, c-format
 msgid "  -d, --dbname=CONNSTR   connection string\n"
 msgstr "  -d, --dbname=CONNSTR   anslutningssträng\n"
 
-<<<<<<< HEAD
 #: pg_basebackup.c:422 pg_receivewal.c:100 pg_recvlogical.c:105
-=======
-#: pg_basebackup.c:420 pg_receivewal.c:97 pg_recvlogical.c:101
->>>>>>> 185876a6
 #, c-format
 msgid "  -h, --host=HOSTNAME    database server host or socket directory\n"
 msgstr "  -h, --host=HOSTNAMN    databasserverns värdnamn eller socket-katalog\n"
 
-<<<<<<< HEAD
 #: pg_basebackup.c:423 pg_receivewal.c:101 pg_recvlogical.c:106
-=======
-#: pg_basebackup.c:421 pg_receivewal.c:98 pg_recvlogical.c:102
->>>>>>> 185876a6
 #, c-format
 msgid "  -p, --port=PORT        database server port number\n"
 msgstr "  -p, --port=PORT        databasserverns postnummer\n"
 
-<<<<<<< HEAD
 #: pg_basebackup.c:424
-=======
-#: pg_basebackup.c:422
->>>>>>> 185876a6
 #, c-format
 msgid ""
 "  -s, --status-interval=INTERVAL\n"
@@ -878,38 +631,22 @@
 "  -s, --status-interval=INTERVAL\n"
 "                         tid mellan att statuspaket skickas till servern (i sekunder)\n"
 
-<<<<<<< HEAD
 #: pg_basebackup.c:426 pg_receivewal.c:102 pg_recvlogical.c:107
-=======
-#: pg_basebackup.c:424 pg_receivewal.c:99 pg_recvlogical.c:103
->>>>>>> 185876a6
 #, c-format
 msgid "  -U, --username=NAME    connect as specified database user\n"
 msgstr "  -U, --username=NAMN    ansluta som angiven databasanvändare\n"
 
-<<<<<<< HEAD
 #: pg_basebackup.c:427 pg_receivewal.c:103 pg_recvlogical.c:108
-=======
-#: pg_basebackup.c:425 pg_receivewal.c:100 pg_recvlogical.c:104
->>>>>>> 185876a6
 #, c-format
 msgid "  -w, --no-password      never prompt for password\n"
 msgstr "  -w, --no-password      fråga aldrig efter lösenord\n"
 
-<<<<<<< HEAD
 #: pg_basebackup.c:428 pg_receivewal.c:104 pg_recvlogical.c:109
-=======
-#: pg_basebackup.c:426 pg_receivewal.c:101 pg_recvlogical.c:105
->>>>>>> 185876a6
 #, c-format
 msgid "  -W, --password         force password prompt (should happen automatically)\n"
 msgstr "  -W, --password         tvinga fram lösenordsfråga (skall ske automatiskt)\n"
 
-<<<<<<< HEAD
 #: pg_basebackup.c:429 pg_receivewal.c:108 pg_recvlogical.c:110
-=======
-#: pg_basebackup.c:427 pg_receivewal.c:105 pg_recvlogical.c:106
->>>>>>> 185876a6
 #, c-format
 msgid ""
 "\n"
@@ -918,168 +655,94 @@
 "\n"
 "Rapportera fel till <%s>.\n"
 
-<<<<<<< HEAD
 #: pg_basebackup.c:430 pg_receivewal.c:109 pg_recvlogical.c:111
-=======
-#: pg_basebackup.c:428 pg_receivewal.c:106 pg_recvlogical.c:107
->>>>>>> 185876a6
 #, c-format
 msgid "%s home page: <%s>\n"
 msgstr "hemsida för %s: <%s>\n"
 
-<<<<<<< HEAD
 #: pg_basebackup.c:472
-=======
-#: pg_basebackup.c:471
->>>>>>> 185876a6
 #, c-format
 msgid "could not read from ready pipe: %m"
 msgstr "kunde inte läsa från rör (pipe) som har data: %m"
 
-<<<<<<< HEAD
 #: pg_basebackup.c:475 pg_basebackup.c:622 pg_basebackup.c:2169
 #: streamutil.c:444
-=======
-#: pg_basebackup.c:477 pg_basebackup.c:608 pg_basebackup.c:2134
-#: streamutil.c:450
->>>>>>> 185876a6
 #, c-format
 msgid "could not parse write-ahead log location \"%s\""
 msgstr "kunde inte parsa write-ahead-logg-plats \"%s\""
 
-<<<<<<< HEAD
 #: pg_basebackup.c:581 pg_receivewal.c:665
-=======
-#: pg_basebackup.c:573 pg_receivewal.c:441
->>>>>>> 185876a6
 #, c-format
 msgid "could not finish writing WAL files: %m"
 msgstr "kunde inte slutföra skrivning av WAL-filer: %m"
 
-<<<<<<< HEAD
 #: pg_basebackup.c:631
-=======
-#: pg_basebackup.c:620
->>>>>>> 185876a6
 #, c-format
 msgid "could not create pipe for background process: %m"
 msgstr "kunde inte skapa rör (pipe) för bakgrundsprocess: %m"
 
-<<<<<<< HEAD
 #: pg_basebackup.c:664
-=======
-#: pg_basebackup.c:655
->>>>>>> 185876a6
 #, c-format
 msgid "created temporary replication slot \"%s\""
 msgstr "skapade en temporär replikeringsslot \"%s\""
 
-<<<<<<< HEAD
 #: pg_basebackup.c:667
-=======
-#: pg_basebackup.c:658
->>>>>>> 185876a6
 #, c-format
 msgid "created replication slot \"%s\""
 msgstr "skapade en replikeringsslot \"%s\""
 
-<<<<<<< HEAD
 #: pg_basebackup.c:701
-=======
-#: pg_basebackup.c:678 pg_basebackup.c:731 pg_basebackup.c:1621
-#, c-format
-msgid "could not create directory \"%s\": %m"
-msgstr "kunde inte skapa katalog \"%s\": %m"
-
-#: pg_basebackup.c:696
->>>>>>> 185876a6
 #, c-format
 msgid "could not create background process: %m"
 msgstr "kunde inte skapa bakgrundsprocess: %m"
 
-<<<<<<< HEAD
 #: pg_basebackup.c:710
-=======
-#: pg_basebackup.c:708
->>>>>>> 185876a6
 #, c-format
 msgid "could not create background thread: %m"
 msgstr "kunde inte skapa bakgrundstråd: %m"
 
-<<<<<<< HEAD
 #: pg_basebackup.c:749
-=======
-#: pg_basebackup.c:752
->>>>>>> 185876a6
 #, c-format
 msgid "directory \"%s\" exists but is not empty"
 msgstr "katalogen \"%s\" existerar men är inte tom"
 
-<<<<<<< HEAD
 #: pg_basebackup.c:755
-=======
-#: pg_basebackup.c:759
->>>>>>> 185876a6
 #, c-format
 msgid "could not access directory \"%s\": %m"
 msgstr "kunde inte komma åt katalog \"%s\": %m"
 
-<<<<<<< HEAD
 #: pg_basebackup.c:832
-=======
-#: pg_basebackup.c:824
->>>>>>> 185876a6
 #, c-format
 msgid "%*s/%s kB (100%%), %d/%d tablespace %*s"
 msgid_plural "%*s/%s kB (100%%), %d/%d tablespaces %*s"
 msgstr[0] "%*s/%s kB (100%%), %d/%d tablespace %*s"
 msgstr[1] "%*s/%s kB (100%%), %d/%d tablespace %*s"
 
-<<<<<<< HEAD
 #: pg_basebackup.c:844
-=======
-#: pg_basebackup.c:836
->>>>>>> 185876a6
 #, c-format
 msgid "%*s/%s kB (%d%%), %d/%d tablespace (%s%-*.*s)"
 msgid_plural "%*s/%s kB (%d%%), %d/%d tablespaces (%s%-*.*s)"
 msgstr[0] "%*s/%s kB (%d%%), %d/%d tablespace (%s%-*.*s)"
 msgstr[1] "%*s/%s kB (%d%%), %d/%d tablespace (%s%-*.*s)"
 
-<<<<<<< HEAD
 #: pg_basebackup.c:860
-=======
-#: pg_basebackup.c:852
->>>>>>> 185876a6
 #, c-format
 msgid "%*s/%s kB (%d%%), %d/%d tablespace"
 msgid_plural "%*s/%s kB (%d%%), %d/%d tablespaces"
 msgstr[0] "%*s/%s kB (%d%%), %d/%d tablespace"
 msgstr[1] "%*s/%s kB (%d%%), %d/%d tablespace"
 
-<<<<<<< HEAD
 #: pg_basebackup.c:884
-=======
-#: pg_basebackup.c:877
->>>>>>> 185876a6
 #, c-format
 msgid "transfer rate \"%s\" is not a valid value"
 msgstr "överföringshastighet \"%s\" är inte ett giltigt värde"
 
-<<<<<<< HEAD
 #: pg_basebackup.c:886
-=======
-#: pg_basebackup.c:882
->>>>>>> 185876a6
 #, c-format
 msgid "invalid transfer rate \"%s\": %m"
 msgstr "ogiltig överföringshastighet \"%s\": %m"
 
-<<<<<<< HEAD
 #: pg_basebackup.c:893
-=======
-#: pg_basebackup.c:891
->>>>>>> 185876a6
 #, c-format
 msgid "transfer rate must be greater than zero"
 msgstr "överföringshastigheten måste vara större än noll"
@@ -1089,11 +752,7 @@
 msgid "invalid --max-rate unit: \"%s\""
 msgstr "ogiltig enhet för --max-rate: \"%s\""
 
-<<<<<<< HEAD
 #: pg_basebackup.c:927
-=======
-#: pg_basebackup.c:930
->>>>>>> 185876a6
 #, c-format
 msgid "transfer rate \"%s\" exceeds integer range"
 msgstr "överföringshastighet \"%s\" överskrider heltalsintervall"
@@ -1103,77 +762,47 @@
 msgid "transfer rate \"%s\" is out of range"
 msgstr "överföringshastighet \"%s\" är utanför sitt intervall"
 
-<<<<<<< HEAD
 #: pg_basebackup.c:1030
-=======
-#: pg_basebackup.c:961
->>>>>>> 185876a6
 #, c-format
 msgid "could not get COPY data stream: %s"
 msgstr "kunde inte hämta COPY-data-ström: %s"
 
-<<<<<<< HEAD
 #: pg_basebackup.c:1047 pg_recvlogical.c:438 pg_recvlogical.c:610
 #: receivelog.c:981
-=======
-#: pg_basebackup.c:981 pg_recvlogical.c:434 pg_recvlogical.c:606
-#: receivelog.c:978
->>>>>>> 185876a6
 #, c-format
 msgid "could not read COPY data: %s"
 msgstr "kunde inte läsa COPY-data: %s"
 
-<<<<<<< HEAD
 #: pg_basebackup.c:1051
-=======
-#: pg_basebackup.c:1007
->>>>>>> 185876a6
 #, c-format
 msgid "background process terminated unexpectedly"
 msgstr "en bakgrundsprocess avslutade oväntat"
 
-<<<<<<< HEAD
 #: pg_basebackup.c:1122
 #, c-format
 msgid "cannot inject manifest into a compressed tarfile"
 msgstr "kan inte injicera manifest in i en komprimerad tarfil"
 
 #: pg_basebackup.c:1123
-=======
-#: pg_basebackup.c:1071
->>>>>>> 185876a6
 #, c-format
 msgid "use client-side compression, send the output to a directory rather than standard output, or use --no-manifest"
 msgstr "använd komprimering på klientsidan, skicka utdatan till en katalog istället för till standard ut eller använd --no-manifest"
 
-<<<<<<< HEAD
 #: pg_basebackup.c:1138
-=======
-#: pg_basebackup.c:1078
->>>>>>> 185876a6
 #, c-format
 msgid "unable to parse archive: %s"
 msgstr "kunde inte parsa arkiv: %s"
 
-<<<<<<< HEAD
 #: pg_basebackup.c:1139
-=======
-#: pg_basebackup.c:1085 pg_basebackup.c:1106 pg_basebackup.c:1135
->>>>>>> 185876a6
 #, c-format
 msgid "Only tar archives can be parsed."
 msgstr "Bara tar-arkiv kan parsas."
 
-<<<<<<< HEAD
 #: pg_basebackup.c:1141
-=======
-#: pg_basebackup.c:1155
->>>>>>> 185876a6
 #, c-format
 msgid "Plain format requires pg_basebackup to parse the archive."
 msgstr "Enkelt format kräver pg_basebackup för att parsa arkivet."
 
-<<<<<<< HEAD
 #: pg_basebackup.c:1143
 #, c-format
 msgid "Using - as the output directory requires pg_basebackup to parse the archive."
@@ -1190,361 +819,197 @@
 msgstr "arkiv skall komma före manifest"
 
 #: pg_basebackup.c:1371
-=======
-#: pg_basebackup.c:1268
-#, c-format
-msgid "could not close compressed file \"%s\": %m"
-msgstr "kunde inte stänga komprimerad fil \"%s\": %m"
-
-#: pg_basebackup.c:1280 pg_recvlogical.c:631
->>>>>>> 185876a6
 #, c-format
 msgid "invalid archive name: \"%s\""
 msgstr "ogiltigt arkivnamn: \"%s\""
 
-<<<<<<< HEAD
 #: pg_basebackup.c:1443
-=======
-#: pg_basebackup.c:1542
->>>>>>> 185876a6
 #, c-format
 msgid "unexpected payload data"
 msgstr "oväntat datainnehåll"
 
-<<<<<<< HEAD
 #: pg_basebackup.c:1586
-=======
-#: pg_basebackup.c:1571
->>>>>>> 185876a6
 #, c-format
 msgid "empty COPY message"
 msgstr "tomt COPY-meddelande"
 
-<<<<<<< HEAD
 #: pg_basebackup.c:1588
-=======
-#: pg_basebackup.c:1628
->>>>>>> 185876a6
 #, c-format
 msgid "malformed COPY message of type %d, length %zu"
 msgstr "felaktigt COPY-meddelande av typ %d, längd %zu"
 
-<<<<<<< HEAD
 #: pg_basebackup.c:1786
-=======
-#: pg_basebackup.c:1652
->>>>>>> 185876a6
 #, c-format
 msgid "incompatible server version %s"
 msgstr "inkompatibel serverversion %s"
 
-<<<<<<< HEAD
 #: pg_basebackup.c:1802
-=======
-#: pg_basebackup.c:1659
->>>>>>> 185876a6
 #, c-format
 msgid "HINT: use -X none or -X fetch to disable log streaming"
 msgstr "TIPS: använd -X none eller -X fetch för att stänga av logg-strömning"
 
-<<<<<<< HEAD
 #: pg_basebackup.c:1870
-=======
-#: pg_basebackup.c:1678
->>>>>>> 185876a6
 #, c-format
 msgid "backup targets are not supported by this server version"
 msgstr "backupmål stöds inte av denna serverversion"
 
-<<<<<<< HEAD
 #: pg_basebackup.c:1873
-=======
-#: pg_basebackup.c:1832
->>>>>>> 185876a6
 #, c-format
 msgid "recovery configuration cannot be written when a backup target is used"
 msgstr "återställningskonfiguration kan inte skrivas när backupmål används"
 
-<<<<<<< HEAD
 #: pg_basebackup.c:1900
-=======
-#: pg_basebackup.c:1847
->>>>>>> 185876a6
 #, c-format
 msgid "server does not support server-side compression"
 msgstr "servern stöder inte komprimering på serversidan"
 
-<<<<<<< HEAD
 #: pg_basebackup.c:1910
-=======
-#: pg_basebackup.c:1883
->>>>>>> 185876a6
 #, c-format
 msgid "initiating base backup, waiting for checkpoint to complete"
 msgstr "initierar basbackup, väntar på att checkpoint skall gå klart"
 
-<<<<<<< HEAD
 #: pg_basebackup.c:1927 pg_recvlogical.c:262 receivelog.c:549 receivelog.c:588
 #: streamutil.c:291 streamutil.c:364 streamutil.c:416 streamutil.c:504
 #: streamutil.c:656 streamutil.c:701
-=======
-#: pg_basebackup.c:1909 pg_recvlogical.c:261 receivelog.c:494 receivelog.c:543
-#: receivelog.c:582 streamutil.c:297 streamutil.c:370 streamutil.c:422
-#: streamutil.c:533 streamutil.c:578
->>>>>>> 185876a6
 #, c-format
 msgid "could not send replication command \"%s\": %s"
 msgstr "kunde inte skicka replikeringskommando \"%s\": %s"
 
-<<<<<<< HEAD
 #: pg_basebackup.c:1935
-=======
-#: pg_basebackup.c:1920
->>>>>>> 185876a6
 #, c-format
 msgid "could not initiate base backup: %s"
 msgstr "kunde inte initiera basbackup: %s"
 
-<<<<<<< HEAD
 #: pg_basebackup.c:1938
-=======
-#: pg_basebackup.c:1926
->>>>>>> 185876a6
 #, c-format
 msgid "server returned unexpected response to BASE_BACKUP command; got %d rows and %d fields, expected %d rows and %d fields"
 msgstr "servern retunerade ett oväntat svar på BASE_BACKUP-kommandot; fick %d rader och %d fält, förväntade %d rader och %d fält"
 
-<<<<<<< HEAD
 #: pg_basebackup.c:1944
-=======
-#: pg_basebackup.c:1934
->>>>>>> 185876a6
 #, c-format
 msgid "checkpoint completed"
 msgstr "checkpoint klar"
 
-<<<<<<< HEAD
 #: pg_basebackup.c:1959
-=======
-#: pg_basebackup.c:1949
->>>>>>> 185876a6
 #, c-format
 msgid "write-ahead log start point: %s on timeline %u"
 msgstr "write-ahead-loggens startposition: %s på tidslinje %u"
 
-<<<<<<< HEAD
 #: pg_basebackup.c:1967
-=======
-#: pg_basebackup.c:1958
->>>>>>> 185876a6
 #, c-format
 msgid "could not get backup header: %s"
 msgstr "kunde inte hämta backup-header: %s"
 
-<<<<<<< HEAD
 #: pg_basebackup.c:1970
-=======
-#: pg_basebackup.c:1964
->>>>>>> 185876a6
 #, c-format
 msgid "no data returned from server"
 msgstr "ingen data returnerades från servern"
 
-<<<<<<< HEAD
 #: pg_basebackup.c:2005
-=======
-#: pg_basebackup.c:1996
->>>>>>> 185876a6
 #, c-format
 msgid "can only write single tablespace to stdout, database has %d"
 msgstr "kunde bara skriva en endaste tablespace till stdout, databasen har %d"
 
-<<<<<<< HEAD
 #: pg_basebackup.c:2018
-=======
-#: pg_basebackup.c:2008
->>>>>>> 185876a6
 #, c-format
 msgid "starting background WAL receiver"
 msgstr "startar bakgrunds-WAL-mottagare"
 
-<<<<<<< HEAD
 #: pg_basebackup.c:2100
-=======
-#: pg_basebackup.c:2047
->>>>>>> 185876a6
 #, c-format
 msgid "backup failed: %s"
 msgstr "backup misslyckades: %s"
 
-<<<<<<< HEAD
 #: pg_basebackup.c:2103
-=======
-#: pg_basebackup.c:2053
->>>>>>> 185876a6
 #, c-format
 msgid "no write-ahead log end position returned from server"
 msgstr "ingen write-ahead-logg-slutposition returnerad från servern"
 
-<<<<<<< HEAD
 #: pg_basebackup.c:2106
-=======
-#: pg_basebackup.c:2058
->>>>>>> 185876a6
 #, c-format
 msgid "write-ahead log end point: %s"
 msgstr "write-ahead-logg-slutposition: %s"
 
-<<<<<<< HEAD
 #: pg_basebackup.c:2117
-=======
-#: pg_basebackup.c:2069
->>>>>>> 185876a6
 #, c-format
 msgid "checksum error occurred"
 msgstr "felaktig kontrollsumma upptäcktes"
 
-<<<<<<< HEAD
 #: pg_basebackup.c:2122
-=======
-#: pg_basebackup.c:2074
->>>>>>> 185876a6
 #, c-format
 msgid "final receive failed: %s"
 msgstr "sista mottagning misslyckades: %s"
 
-<<<<<<< HEAD
 #: pg_basebackup.c:2146
-=======
-#: pg_basebackup.c:2098
->>>>>>> 185876a6
 #, c-format
 msgid "waiting for background process to finish streaming ..."
 msgstr "väntat på att bakgrundsprocess skall avsluta strömmande ..."
 
-<<<<<<< HEAD
 #: pg_basebackup.c:2150
-=======
-#: pg_basebackup.c:2103
->>>>>>> 185876a6
 #, c-format
 msgid "could not send command to background pipe: %m"
 msgstr "kunde inte skicka kommando till bakgrundsrör (pipe): %m"
 
-<<<<<<< HEAD
 #: pg_basebackup.c:2155
-=======
-#: pg_basebackup.c:2111
->>>>>>> 185876a6
 #, c-format
 msgid "could not wait for child process: %m"
 msgstr "kunde inte vänta på barnprocess: %m"
 
-<<<<<<< HEAD
 #: pg_basebackup.c:2157
-=======
-#: pg_basebackup.c:2116
->>>>>>> 185876a6
 #, c-format
 msgid "child %d died, expected %d"
 msgstr "barn %d dog, förväntade %d"
 
-<<<<<<< HEAD
 #: pg_basebackup.c:2159 streamutil.c:91 streamutil.c:197
-=======
-#: pg_basebackup.c:2121 streamutil.c:92 streamutil.c:203
->>>>>>> 185876a6
 #, c-format
 msgid "%s"
 msgstr "%s"
 
-<<<<<<< HEAD
 #: pg_basebackup.c:2179
-=======
-#: pg_basebackup.c:2146
->>>>>>> 185876a6
 #, c-format
 msgid "could not wait for child thread: %m"
 msgstr "kunde inte vänta på barntråd: %m"
 
-<<<<<<< HEAD
 #: pg_basebackup.c:2184
-=======
-#: pg_basebackup.c:2152
->>>>>>> 185876a6
 #, c-format
 msgid "could not get child thread exit status: %m"
 msgstr "kunde inte hämta barntrådens slutstatus: %m"
 
-<<<<<<< HEAD
 #: pg_basebackup.c:2187
-=======
-#: pg_basebackup.c:2157
->>>>>>> 185876a6
 #, c-format
 msgid "child thread exited with error %u"
 msgstr "barntråd avslutade med fel %u"
 
-<<<<<<< HEAD
 #: pg_basebackup.c:2216
-=======
-#: pg_basebackup.c:2185
->>>>>>> 185876a6
 #, c-format
 msgid "syncing data to disk ..."
 msgstr "synkar data till disk ..."
 
-<<<<<<< HEAD
 #: pg_basebackup.c:2241
-=======
-#: pg_basebackup.c:2210
->>>>>>> 185876a6
 #, c-format
 msgid "renaming backup_manifest.tmp to backup_manifest"
 msgstr "byter namn på backup_manifest.tmp till backup_manifest"
 
-<<<<<<< HEAD
 #: pg_basebackup.c:2261
-=======
-#: pg_basebackup.c:2221
->>>>>>> 185876a6
 #, c-format
 msgid "base backup completed"
 msgstr "basbackup klar"
 
-<<<<<<< HEAD
 #: pg_basebackup.c:2350
-=======
-#: pg_basebackup.c:2306
->>>>>>> 185876a6
 #, c-format
 msgid "invalid output format \"%s\", must be \"plain\" or \"tar\""
 msgstr "ogiltigt utdataformat \"%s\", måste vara \"plain\" eller \"tar\""
 
-<<<<<<< HEAD
 #: pg_basebackup.c:2394
-=======
-#: pg_basebackup.c:2350
->>>>>>> 185876a6
 #, c-format
 msgid "invalid wal-method option \"%s\", must be \"fetch\", \"stream\", or \"none\""
 msgstr "ogiltig wal-metod-flagga \"%s\", måste vara \"fetch\", \"stream\" eller \"none\""
 
-<<<<<<< HEAD
 #: pg_basebackup.c:2424
-=======
-#: pg_basebackup.c:2378 pg_receivewal.c:580
-#, c-format
-msgid "invalid compression level \"%s\""
-msgstr "ogiltig komprimeringsnivå \"%s\""
-
-#: pg_basebackup.c:2389
->>>>>>> 185876a6
 #, c-format
 msgid "invalid checkpoint argument \"%s\", must be \"fast\" or \"spread\""
 msgstr "ogiltigt checkpoint-argument \"%s\", måste vara \"fast\" eller \"spread\""
 
-<<<<<<< HEAD
 #: pg_basebackup.c:2475 pg_basebackup.c:2487 pg_basebackup.c:2509
 #: pg_basebackup.c:2521 pg_basebackup.c:2527 pg_basebackup.c:2579
 #: pg_basebackup.c:2590 pg_basebackup.c:2600 pg_basebackup.c:2606
@@ -1557,41 +1022,16 @@
 #: pg_recvlogical.c:859 pg_recvlogical.c:866 pg_recvlogical.c:873
 #: pg_recvlogical.c:880 pg_recvlogical.c:887 pg_recvlogical.c:894
 #: pg_recvlogical.c:901 pg_recvlogical.c:908
-=======
-#: pg_basebackup.c:2416 pg_receivewal.c:555 pg_recvlogical.c:819
->>>>>>> 185876a6
 #, c-format
 msgid "Try \"%s --help\" for more information."
 msgstr "Försök med \"%s --help\" för mer information."
 
-<<<<<<< HEAD
 #: pg_basebackup.c:2485 pg_receivewal.c:826 pg_recvlogical.c:847
-=======
-#: pg_basebackup.c:2446 pg_basebackup.c:2459 pg_basebackup.c:2470
-#: pg_basebackup.c:2481 pg_basebackup.c:2489 pg_basebackup.c:2497
-#: pg_basebackup.c:2507 pg_basebackup.c:2520 pg_basebackup.c:2529
-#: pg_basebackup.c:2540 pg_basebackup.c:2550 pg_basebackup.c:2568
-#: pg_basebackup.c:2577 pg_basebackup.c:2586 pg_receivewal.c:605
-#: pg_receivewal.c:618 pg_receivewal.c:626 pg_receivewal.c:636
-#: pg_receivewal.c:644 pg_receivewal.c:655 pg_recvlogical.c:845
-#: pg_recvlogical.c:858 pg_recvlogical.c:869 pg_recvlogical.c:877
-#: pg_recvlogical.c:885 pg_recvlogical.c:893 pg_recvlogical.c:901
-#: pg_recvlogical.c:909 pg_recvlogical.c:917
-#, c-format
-msgid "Try \"%s --help\" for more information.\n"
-msgstr "Försök med \"%s --help\" för mer information.\n"
-
-#: pg_basebackup.c:2457 pg_receivewal.c:616 pg_recvlogical.c:856
->>>>>>> 185876a6
 #, c-format
 msgid "too many command-line arguments (first is \"%s\")"
 msgstr "för många kommandoradsargument (första är \"%s\")"
 
-<<<<<<< HEAD
 #: pg_basebackup.c:2508
-=======
-#: pg_basebackup.c:2469 pg_receivewal.c:654
->>>>>>> 185876a6
 #, c-format
 msgid "cannot specify both format and backup target"
 msgstr "kan inte ange både format och backupmål"
@@ -1621,58 +1061,37 @@
 msgid "client-side compression is not possible when a backup target is specified"
 msgstr "komprimering på klientsidan är inte möjlig när backupmål angivits"
 
-<<<<<<< HEAD
 #: pg_basebackup.c:2589
-=======
-#: pg_basebackup.c:2480
->>>>>>> 185876a6
 #, c-format
 msgid "only tar mode backups can be compressed"
 msgstr "bara backupper i tar-läge kan komprimeras"
 
-<<<<<<< HEAD
 #: pg_basebackup.c:2599
 #, c-format
 msgid "WAL cannot be streamed when a backup target is specified"
 msgstr "WAL kan inte strömmas när ett backupmål angivits"
 
 #: pg_basebackup.c:2605
-=======
-#: pg_basebackup.c:2488
->>>>>>> 185876a6
 #, c-format
 msgid "cannot stream write-ahead logs in tar mode to stdout"
 msgstr "kan inte strömma write-ahead-logg i tar-läge till stdout"
 
-<<<<<<< HEAD
 #: pg_basebackup.c:2612
-=======
-#: pg_basebackup.c:2496
->>>>>>> 185876a6
 #, c-format
 msgid "replication slots can only be used with WAL streaming"
 msgstr "replikerings-slot kan bara användas med WAL-strömning"
 
-<<<<<<< HEAD
 #: pg_basebackup.c:2624
-=======
-#: pg_basebackup.c:2506
->>>>>>> 185876a6
 #, c-format
 msgid "--no-slot cannot be used with slot name"
 msgstr "--no-slot kan inte användas tillsammans med slot-namn"
 
 #. translator: second %s is an option name
-<<<<<<< HEAD
 #: pg_basebackup.c:2635 pg_receivewal.c:842
-=======
-#: pg_basebackup.c:2518 pg_receivewal.c:634
->>>>>>> 185876a6
 #, c-format
 msgid "%s needs a slot to be specified using --slot"
 msgstr "%s kräver att en slot anges med --slot"
 
-<<<<<<< HEAD
 #: pg_basebackup.c:2643 pg_basebackup.c:2683 pg_basebackup.c:2694
 #: pg_basebackup.c:2702
 #, c-format
@@ -1685,47 +1104,21 @@
 msgstr "WAL-katalogplats kan inte anges tillsammans med backupmål"
 
 #: pg_basebackup.c:2663
-=======
-#: pg_basebackup.c:2527 pg_basebackup.c:2566 pg_basebackup.c:2575
-#: pg_basebackup.c:2584
-#, c-format
-msgid "%s and %s are incompatible options"
-msgstr "%s och %s är inkompatibla flaggor"
-
-#: pg_basebackup.c:2539
->>>>>>> 185876a6
 #, c-format
 msgid "WAL directory location can only be specified in plain mode"
 msgstr "WAL-katalogplats kan bara anges i läget \"plain\""
 
-<<<<<<< HEAD
 #: pg_basebackup.c:2672
-=======
-#: pg_basebackup.c:2549
->>>>>>> 185876a6
 #, c-format
 msgid "WAL directory location must be an absolute path"
 msgstr "WAL-katalogen måste vara en absolut sökväg"
 
-<<<<<<< HEAD
 #: pg_basebackup.c:2773
-=======
-#: pg_basebackup.c:2559 pg_receivewal.c:663
-#, c-format
-msgid "this build does not support compression"
-msgstr "detta bygge stöder inte komprimering"
-
-#: pg_basebackup.c:2644
->>>>>>> 185876a6
 #, c-format
 msgid "could not create symbolic link \"%s\": %m"
 msgstr "kan inte skapa symbolisk länk \"%s\": %m"
 
-<<<<<<< HEAD
 #: pg_basebackup.c:2775
-=======
-#: pg_basebackup.c:2648
->>>>>>> 185876a6
 #, c-format
 msgid "symlinks are not supported on this platform"
 msgstr "symboliska länkar stöds inte på denna plattform"
@@ -1875,16 +1268,11 @@
 msgid "could not create LZ4 decompression context: %s"
 msgstr "kunde inte skapa kontext för LZ4-dekomprimering: %s"
 
-<<<<<<< HEAD
 #: pg_receivewal.c:463
-=======
-#: pg_receivewal.c:537 pg_recvlogical.c:761
->>>>>>> 185876a6
 #, c-format
 msgid "could not read file \"%s\": %m"
 msgstr "kunde inte läsa fil \"%s\": %m"
 
-<<<<<<< HEAD
 #: pg_receivewal.c:481
 #, c-format
 msgid "could not decompress file \"%s\": %s"
@@ -1916,9 +1304,6 @@
 msgstr "startar logg-strömning vid %X/%X (tidslinje %u)"
 
 #: pg_receivewal.c:785 pg_recvlogical.c:785
-=======
-#: pg_receivewal.c:565 pg_recvlogical.c:787
->>>>>>> 185876a6
 #, c-format
 msgid "could not parse end position \"%s\""
 msgstr "kunde inte parsa slutposition \"%s\""
@@ -1933,7 +1318,6 @@
 msgid "cannot use --synchronous together with --no-sync"
 msgstr "kan inte använda --synchronous tillsammans med --no-sync"
 
-<<<<<<< HEAD
 #: pg_receivewal.c:860
 #, c-format
 msgid "no target directory specified"
@@ -1945,46 +1329,27 @@
 msgstr "komprimering med %s stöds inte än"
 
 #: pg_receivewal.c:926
-=======
-#: pg_receivewal.c:723
->>>>>>> 185876a6
 #, c-format
 msgid "replication connection using slot \"%s\" is unexpectedly database specific"
 msgstr "replikeringsanslutning som använder slot \"%s\" är oväntat databasspecifik"
 
-<<<<<<< HEAD
 #: pg_receivewal.c:945 pg_recvlogical.c:955
-=======
-#: pg_receivewal.c:734 pg_recvlogical.c:968
->>>>>>> 185876a6
 #, c-format
 msgid "dropping replication slot \"%s\""
 msgstr "slänger replikeringsslot \"%s\""
 
-<<<<<<< HEAD
 #: pg_receivewal.c:956 pg_recvlogical.c:965
-=======
-#: pg_receivewal.c:745 pg_recvlogical.c:978
->>>>>>> 185876a6
 #, c-format
 msgid "creating replication slot \"%s\""
 msgstr "skapar replikeringsslot \"%s\""
 
-<<<<<<< HEAD
 #: pg_receivewal.c:985 pg_recvlogical.c:989
-=======
-#: pg_receivewal.c:771 pg_recvlogical.c:1003
->>>>>>> 185876a6
 #, c-format
 msgid "disconnected"
 msgstr "nerkopplad"
 
 #. translator: check source for value for %d
-<<<<<<< HEAD
 #: pg_receivewal.c:989 pg_recvlogical.c:993
-=======
-#: pg_receivewal.c:777 pg_recvlogical.c:1009
->>>>>>> 185876a6
 #, c-format
 msgid "disconnected; waiting %d seconds to try again"
 msgstr "nerkopplad; väntar %d sekunder för att försöka igen"
@@ -2067,20 +1432,12 @@
 msgid "confirming write up to %X/%X, flush to %X/%X (slot %s)"
 msgstr "bekräftar skrivning fram till %X/%X, flush till %X/%X (slot %s)"
 
-<<<<<<< HEAD
 #: pg_recvlogical.c:161 receivelog.c:366
-=======
-#: pg_recvlogical.c:157 receivelog.c:356
->>>>>>> 185876a6
 #, c-format
 msgid "could not send feedback packet: %s"
 msgstr "kunde inte skicka feedback-paket: %s"
 
-<<<<<<< HEAD
 #: pg_recvlogical.c:229
-=======
-#: pg_recvlogical.c:228
->>>>>>> 185876a6
 #, c-format
 msgid "starting log streaming at %X/%X (slot %s)"
 msgstr "startar logg-strömning vid %X/%X (slot %s)"
@@ -2095,175 +1452,98 @@
 msgid "could not open log file \"%s\": %m"
 msgstr "kunde inte öppna loggfil \"%s\": %m"
 
-<<<<<<< HEAD
 #: pg_recvlogical.c:364 receivelog.c:889
-=======
-#: pg_recvlogical.c:360 receivelog.c:886
->>>>>>> 185876a6
 #, c-format
 msgid "invalid socket: %s"
 msgstr "ogiltigt uttag: %s"
 
-<<<<<<< HEAD
 #: pg_recvlogical.c:417 receivelog.c:917
-=======
-#: pg_recvlogical.c:413 receivelog.c:914
->>>>>>> 185876a6
 #, c-format
 msgid "%s() failed: %m"
 msgstr "%s() misslyckades: %m"
 
-<<<<<<< HEAD
 #: pg_recvlogical.c:424 receivelog.c:967
-=======
-#: pg_recvlogical.c:420 receivelog.c:964
->>>>>>> 185876a6
 #, c-format
 msgid "could not receive data from WAL stream: %s"
 msgstr "kunde inte ta emot data från WAL-ström: %s"
 
-<<<<<<< HEAD
 #: pg_recvlogical.c:466 pg_recvlogical.c:517 receivelog.c:1011
-=======
-#: pg_recvlogical.c:462 pg_recvlogical.c:513 receivelog.c:1008
->>>>>>> 185876a6
 #: receivelog.c:1074
 #, c-format
 msgid "streaming header too small: %d"
 msgstr "strömningsheader för liten: %d"
 
-<<<<<<< HEAD
 #: pg_recvlogical.c:501 receivelog.c:849
-=======
-#: pg_recvlogical.c:497 receivelog.c:846
->>>>>>> 185876a6
 #, c-format
 msgid "unrecognized streaming header: \"%c\""
 msgstr "okänd strömningsheader: \"%c\""
 
-<<<<<<< HEAD
 #: pg_recvlogical.c:555 pg_recvlogical.c:567
-=======
-#: pg_recvlogical.c:551 pg_recvlogical.c:563
->>>>>>> 185876a6
 #, c-format
 msgid "could not write %d bytes to log file \"%s\": %m"
 msgstr "kunde inte skriva %d byte till loggfil \"%s\": %m"
 
-<<<<<<< HEAD
 #: pg_recvlogical.c:621 receivelog.c:648 receivelog.c:685
-=======
-#: pg_recvlogical.c:617 receivelog.c:642 receivelog.c:679
->>>>>>> 185876a6
 #, c-format
 msgid "unexpected termination of replication stream: %s"
 msgstr "oväntad terminering av replikeringsström: %s"
 
-<<<<<<< HEAD
 #: pg_recvlogical.c:780
-=======
-#: pg_recvlogical.c:741
-#, c-format
-msgid "invalid fsync interval \"%s\""
-msgstr "ogiltigt fsync-intervall \"%s\""
-
-#: pg_recvlogical.c:779
->>>>>>> 185876a6
 #, c-format
 msgid "could not parse start position \"%s\""
 msgstr "kunde inte parsa startposition \"%s\""
 
-<<<<<<< HEAD
 #: pg_recvlogical.c:858
-=======
-#: pg_recvlogical.c:868
->>>>>>> 185876a6
 #, c-format
 msgid "no slot specified"
 msgstr "ingen slot angiven"
 
-<<<<<<< HEAD
 #: pg_recvlogical.c:865
-=======
-#: pg_recvlogical.c:876
->>>>>>> 185876a6
 #, c-format
 msgid "no target file specified"
 msgstr "ingen målfil angiven"
 
-<<<<<<< HEAD
 #: pg_recvlogical.c:872
-=======
-#: pg_recvlogical.c:884
->>>>>>> 185876a6
 #, c-format
 msgid "no database specified"
 msgstr "ingen databas angiven"
 
-<<<<<<< HEAD
 #: pg_recvlogical.c:879
-=======
-#: pg_recvlogical.c:892
->>>>>>> 185876a6
 #, c-format
 msgid "at least one action needs to be specified"
 msgstr "minst en handling måste anges"
 
-<<<<<<< HEAD
 #: pg_recvlogical.c:886
-=======
-#: pg_recvlogical.c:900
->>>>>>> 185876a6
 #, c-format
 msgid "cannot use --create-slot or --start together with --drop-slot"
 msgstr "kan inte använda --create-slot eller --start tillsammans med --drop-slot"
 
-<<<<<<< HEAD
 #: pg_recvlogical.c:893
-=======
-#: pg_recvlogical.c:908
->>>>>>> 185876a6
 #, c-format
 msgid "cannot use --create-slot or --drop-slot together with --startpos"
 msgstr "kan inte använda --create-slot eller --drop-slot tillsammans med --startpos"
 
-<<<<<<< HEAD
 #: pg_recvlogical.c:900
-=======
-#: pg_recvlogical.c:916
->>>>>>> 185876a6
 #, c-format
 msgid "--endpos may only be specified with --start"
 msgstr "--endpos får bara anges tillsammans med --start"
 
-<<<<<<< HEAD
 #: pg_recvlogical.c:907
 #, c-format
 msgid "--two-phase may only be specified with --create-slot"
 msgstr "--two-phase får bara anges tillsammans med --create-slot"
 
 #: pg_recvlogical.c:939
-=======
-#: pg_recvlogical.c:950
->>>>>>> 185876a6
 #, c-format
 msgid "could not establish database-specific replication connection"
 msgstr "kunde inte upprätta databasspecifik replikeringsanslutning"
 
-<<<<<<< HEAD
 #: pg_recvlogical.c:1033
-=======
-#: pg_recvlogical.c:1049
->>>>>>> 185876a6
 #, c-format
 msgid "end position %X/%X reached by keepalive"
 msgstr "slutposition %X/%X nådd av keepalive"
 
-<<<<<<< HEAD
 #: pg_recvlogical.c:1036
-=======
-#: pg_recvlogical.c:1052
->>>>>>> 185876a6
 #, c-format
 msgid "end position %X/%X reached by WAL record at %X/%X"
 msgstr "slutposition %X/%X nådd av WAL-post vid %X/%X"
@@ -2305,160 +1585,87 @@
 msgid "could not open write-ahead log file \"%s\": %s"
 msgstr "kunde inte öppna write-ahead-logg-fil \"%s\": %s"
 
-<<<<<<< HEAD
 #: receivelog.c:208
-=======
-#: receivelog.c:202
->>>>>>> 185876a6
 #, c-format
 msgid "could not determine seek position in file \"%s\": %s"
 msgstr "kunde inte fastställa sökposition i fil \"%s\": %s"
 
-<<<<<<< HEAD
 #: receivelog.c:223
-=======
-#: receivelog.c:216
->>>>>>> 185876a6
 #, c-format
 msgid "not renaming \"%s\", segment is not complete"
 msgstr "byter inte namn på \"%s\", segmentet är inte komplett"
 
-<<<<<<< HEAD
 #: receivelog.c:234 receivelog.c:323 receivelog.c:694
-=======
-#: receivelog.c:228 receivelog.c:313 receivelog.c:688
->>>>>>> 185876a6
 #, c-format
 msgid "could not close file \"%s\": %s"
 msgstr "kunde inte stänga fil \"%s\": %s"
 
-<<<<<<< HEAD
 #: receivelog.c:295
-=======
-#: receivelog.c:285
->>>>>>> 185876a6
 #, c-format
 msgid "server reported unexpected history file name for timeline %u: %s"
 msgstr "servern rapporterade oväntat historikfilnamn för tidslinje %u: %s"
 
-<<<<<<< HEAD
 #: receivelog.c:303
-=======
-#: receivelog.c:293
->>>>>>> 185876a6
 #, c-format
 msgid "could not create timeline history file \"%s\": %s"
 msgstr "kunde inte skapa tidslinjehistorikfil \"%s\": %s"
 
-<<<<<<< HEAD
 #: receivelog.c:310
-=======
-#: receivelog.c:300
->>>>>>> 185876a6
 #, c-format
 msgid "could not write timeline history file \"%s\": %s"
 msgstr "kunde inte skriva tidslinjehistorikfil \"%s\": %s"
 
-<<<<<<< HEAD
 #: receivelog.c:400
-=======
-#: receivelog.c:390
->>>>>>> 185876a6
 #, c-format
 msgid "incompatible server version %s; client does not support streaming from server versions older than %s"
 msgstr "inkompatibel serverversion %s; klienten stöder inte stömning från serverversioner äldre än %s"
 
-<<<<<<< HEAD
 #: receivelog.c:409
-=======
-#: receivelog.c:399
->>>>>>> 185876a6
 #, c-format
 msgid "incompatible server version %s; client does not support streaming from server versions newer than %s"
 msgstr "inkompatibel serverversion %s; klienten stöder inte stömning från serverversioner nyare än %s"
 
-<<<<<<< HEAD
 #: receivelog.c:514
-=======
-#: receivelog.c:501 streamutil.c:430 streamutil.c:467
-#, c-format
-msgid "could not identify system: got %d rows and %d fields, expected %d rows and %d or more fields"
-msgstr "kunde inte identifiera system: fick %d rader och %d fält, förväntade %d rader och %d eller fler fält"
-
-#: receivelog.c:508
->>>>>>> 185876a6
 #, c-format
 msgid "system identifier does not match between base backup and streaming connection"
 msgstr "systemidentifieraren matchar inte mellan basbackup och strömningsanslutning"
 
-<<<<<<< HEAD
 #: receivelog.c:522
-=======
-#: receivelog.c:514
->>>>>>> 185876a6
 #, c-format
 msgid "starting timeline %u is not present in the server"
 msgstr "starttidslinje %u finns inte tillgänglig i servern"
 
-<<<<<<< HEAD
 #: receivelog.c:561
-=======
-#: receivelog.c:555
->>>>>>> 185876a6
 #, c-format
 msgid "unexpected response to TIMELINE_HISTORY command: got %d rows and %d fields, expected %d rows and %d fields"
 msgstr "oväntat svar på TIMELINE_HISTORY-kommando: fick %d rader och %d fält, förväntade %d rader och %d fält"
 
-<<<<<<< HEAD
 #: receivelog.c:632
-=======
-#: receivelog.c:626
->>>>>>> 185876a6
 #, c-format
 msgid "server reported unexpected next timeline %u, following timeline %u"
 msgstr "servern rapporterade oväntad nästa tidslinje %u, följer på tidslinje %u"
 
-<<<<<<< HEAD
 #: receivelog.c:638
-=======
-#: receivelog.c:632
->>>>>>> 185876a6
 #, c-format
 msgid "server stopped streaming timeline %u at %X/%X, but reported next timeline %u to begin at %X/%X"
 msgstr "servern stoppade strömning av tidslinje %u vid %X/%X men rapporterade nästa tidslinje %u skulle börja vid %X/%X"
 
-<<<<<<< HEAD
 #: receivelog.c:678
-=======
-#: receivelog.c:672
->>>>>>> 185876a6
 #, c-format
 msgid "replication stream was terminated before stop point"
 msgstr "replikeringsström avslutades innan stoppunkt"
 
-<<<<<<< HEAD
 #: receivelog.c:724
-=======
-#: receivelog.c:718
->>>>>>> 185876a6
 #, c-format
 msgid "unexpected result set after end-of-timeline: got %d rows and %d fields, expected %d rows and %d fields"
 msgstr "oväntad resultatmängd efter slut-på-tidslinje: fick %d rader och %d fält, förväntade %d rader och %d fält"
 
-<<<<<<< HEAD
 #: receivelog.c:733
-=======
-#: receivelog.c:727
->>>>>>> 185876a6
 #, c-format
 msgid "could not parse next timeline's starting point \"%s\""
 msgstr "kunde inte parsa nästa tidslinjens startpunkt \"%s\""
 
-<<<<<<< HEAD
 #: receivelog.c:781 receivelog.c:1030 walmethods.c:1205
-=======
-#: receivelog.c:776 receivelog.c:1028 walmethods.c:994
->>>>>>> 185876a6
 #, c-format
 msgid "could not fsync file \"%s\": %s"
 msgstr "kunde inte fsync:a fil \"%s\": %s"
@@ -2483,28 +1690,16 @@
 msgid "could not send copy-end packet: %s"
 msgstr "kunde inte skicka \"copy-end\"-paket: %s"
 
-<<<<<<< HEAD
 #: streamutil.c:159
 msgid "Password: "
 msgstr "Lösenord: "
 
 #: streamutil.c:182
-=======
-#: streamutil.c:162
-msgid "Password: "
-msgstr "Lösenord: "
-
-#: streamutil.c:186
->>>>>>> 185876a6
 #, c-format
 msgid "could not connect to server"
 msgstr "kunde inte ansluta till server"
 
-<<<<<<< HEAD
 #: streamutil.c:225
-=======
-#: streamutil.c:231
->>>>>>> 185876a6
 #, c-format
 msgid "could not clear search_path: %s"
 msgstr "kunde inte nollställa search_path: %s"
@@ -2581,7 +1776,6 @@
 msgid "could not drop replication slot \"%s\": got %d rows and %d fields, expected %d rows and %d fields"
 msgstr "kunde inte slänga replikeringsslot \"%s\": fick %d rader och %d fält, förväntade %d rader och %d fält"
 
-<<<<<<< HEAD
 #: walmethods.c:720 walmethods.c:1267
 msgid "could not compress data"
 msgstr "kunde inte komprimera data"
@@ -2608,55 +1802,4 @@
 
 #: walmethods.c:1291
 msgid "could not close compression stream"
-msgstr "kunde inte stänga komprimeringsström"
-=======
-#: walmethods.c:521 walmethods.c:1057
-msgid "could not compress data"
-msgstr "kunde inte komprimera data"
-
-#: walmethods.c:550
-msgid "could not reset compression stream"
-msgstr "kunde inte nollställa komprimeringsström"
-
-#: walmethods.c:670
-msgid "could not initialize compression library"
-msgstr "kunde inte initierar komprimeringsbibliotek"
-
-#: walmethods.c:681
-msgid "implementation error: tar files can't have more than one open file"
-msgstr "implementationsfel: tar-filer kan inte ha mer än en öppen fil"
-
-#: walmethods.c:695
-msgid "could not create tar header"
-msgstr "kunde inte skapa tar-header"
-
-#: walmethods.c:711 walmethods.c:751 walmethods.c:965 walmethods.c:977
-msgid "could not change compression parameters"
-msgstr "kunde inte ändra komprimeringsparametrar"
-
-#: walmethods.c:850
-msgid "unlink not supported with compression"
-msgstr "unlink stöds inte med komprimering"
-
-#: walmethods.c:1081
-msgid "could not close compression stream"
-msgstr "kunde inte stänga komprimeringsström"
-
-#~ msgid "--no-manifest and --manifest-checksums are incompatible options"
-#~ msgstr "--no-manifest och --manifest-checksums är inkompatibla flaggor"
-
-#~ msgid "--no-manifest and --manifest-force-encode are incompatible options"
-#~ msgstr "--no-manifest och --manifest-force-encode är inkompatibla flaggor"
-
-#~ msgid "--progress and --no-estimate-size are incompatible options"
-#~ msgstr "--progress och --no-estimate-size är inkompatibla flaggor"
-
-#~ msgid "backup manifests are not supported by server version %s"
-#~ msgstr "backupmanifest stöds inte av serverversion %s"
-
-#~ msgid "could not connect to server: %s"
-#~ msgstr "kunde inte ansluta till server: %s"
-
-#~ msgid "select() failed: %m"
-#~ msgstr "select() misslyckades: %m"
->>>>>>> 185876a6
+msgstr "kunde inte stänga komprimeringsström"
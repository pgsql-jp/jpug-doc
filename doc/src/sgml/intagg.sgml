--- conflicted
+++ resolved
@@ -20,12 +20,8 @@
 しかし、このモジュールは組み込み関数の互換ラッパーとして今でもまだ提供されています。
  </para>
 
-<<<<<<< HEAD
  <sect2 id="intagg-functions">
-=======
- <sect2>
 <!--
->>>>>>> 94ef7168
   <title>Functions</title>
 -->
   <title>関数</title>
@@ -72,12 +68,8 @@
 
  </sect2>
 
-<<<<<<< HEAD
  <sect2 id="intagg-samples">
-=======
- <sect2>
 <!--
->>>>>>> 94ef7168
   <title>Sample Uses</title>
 -->
   <title>使用例</title>

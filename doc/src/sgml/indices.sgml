--- conflicted
+++ resolved
@@ -152,18 +152,13 @@
    In production environments this is often unacceptable.
    It is possible to allow writes to occur in parallel with index
    creation, but there are several caveats to be aware of &mdash;
-<<<<<<< HEAD
    for more information see <xref linkend="sql-createindex-concurrently"/>.
-=======
-   for more information see <xref linkend="sql-createindex-concurrently"
-   endterm="sql-createindex-concurrently-title"/>.
 -->
 大規模テーブルに対するインデックス作成が長時間にわたる可能性があります。
 デフォルトで<productname>PostgreSQL</productname>はインデックス作成と並行してテーブルを読み取る（<command>SELECT</command>文）ことができますが、書き込み（<command>INSERT</command>、<command>UPDATE</command>、<command>DELETE</command>）はインデックス作成が終わるまでブロックされます。
 これは多くの運用環境では受け入れられません。
 インデックス作成中でも並行して書き込みできるようにすることができますが、いくつか注意しなければならないことがあります。
-<xref linkend="sql-createindex-concurrently" endterm="sql-createindex-concurrently-title"/>の情報を参照してください。
->>>>>>> 184958ef
+<xref linkend="sql-createindex-concurrently"/>の情報を参照してください。
   </para>
 
   <para>
@@ -1474,12 +1469,9 @@
     successful tests and many unsuccessful ones.  It is also possible to
     allow only one null in a column by creating a unique partial index
     with an <literal>IS NULL</literal> restriction.
-<<<<<<< HEAD
-=======
 -->
 これは、成功するテストが少なく、失敗するテストが多い場合に特に有効な手法です。
 また、<literal>IS NULL</literal>制限を使用して一意の部分インデックスを作成することにより、ひとつの列にNULL値をひとつのみ許可できます。
->>>>>>> 184958ef
    </para>
 
   </example>
@@ -1514,76 +1506,12 @@
    advantage of a partial index over a regular index will be minimal.
    There are cases where they are quite counterproductive, as in <xref
    linkend="indexes-partial-ex4"/>.
-<<<<<<< HEAD
-  </para>
-=======
 -->
 部分インデックスを作成するには、少なくとも問い合わせプランナと同等の知識を持っていること、特に、インデックスが有益となる状況を理解している必要があることに留意してください。
 このような知識を得るためには、<productname>PostgreSQL</productname>でインデックスがどのように機能するかを理解し、経験を積むことが必要です。
 ほとんどの場合、通常のインデックスと比べて、部分インデックスを使用する利点は微細です。
 <xref linkend="indexes-partial-ex4"/>のように、かなり逆効果な場合があります。
   </para>
-
-  <example id="indexes-partial-ex4">
-<!--
-   <title>Do Not Use Partial Indexes as a Substitute for Partitioning</title>
--->
-   <title>パーティショニングの代わりに部分インデックスを使用しない</title>
-
-   <para>
-<!--
-    You might be tempted to create a large set of non-overlapping partial
-    indexes, for example
--->
-例えば、重複しない部分インデックスの大きなセットを作りたいと思うかもしれません。
-
-<programlisting>
-CREATE INDEX mytable_cat_1 ON mytable (data) WHERE category = 1;
-CREATE INDEX mytable_cat_2 ON mytable (data) WHERE category = 2;
-CREATE INDEX mytable_cat_3 ON mytable (data) WHERE category = 3;
-...
-CREATE INDEX mytable_cat_<replaceable>N</replaceable> ON mytable (data) WHERE category = <replaceable>N</replaceable>;
-</programlisting>
-
-<!--
-    This is a bad idea!  Almost certainly, you'll be better off with a
-    single non-partial index, declared like
--->
-これは良くないアイディアです！ほとんどの場合、以下のように宣言された、部分的でない単一のインデックスを使用する方が良いでしょう。
-
-<programlisting>
-CREATE INDEX mytable_cat_data ON mytable (category, data);
-</programlisting>
-
-<!--
-    (Put the category column first, for the reasons described in
-    <xref linkend="indexes-multicolumn"/>.)  While a search in this larger
-    index might have to descend through a couple more tree levels than a
-    search in a smaller index, that's almost certainly going to be cheaper
-    than the planner effort needed to select the appropriate one of the
-    partial indexes.  The core of the problem is that the system does not
-    understand the relationship among the partial indexes, and will
-    laboriously test each one to see if it's applicable to the current
-    query.
--->
-（<xref linkend="indexes-multicolumn"/>で説明されている理由から、最初にcategory列を指定します。)
-この大きなインデックスでの検索は、小さなインデックスでの検索よりも2,3ツリーレベルを下に移動する必要がありますが、部分インデックスの適切な1つを選択するためにプランナがおこなう作業よりも、ほぼ確実にコストが削減できます。
-この問題の核心は、システムが部分インデックス間の関係を理解していないことと、現在の問い合わせに適用出来るかどうかそれぞれ苦労してテストすることです。
-   </para>
-
-   <para>
-<!--
-    If your table is large enough that a single index really is a bad idea,
-    you should look into using partitioning instead (see
-    <xref linkend="ddl-partitioning"/>).  With that mechanism, the system
-    does understand that the tables and indexes are non-overlapping, so
-    far better performance is possible.
--->
-テーブルが非常に大きくて、単一のインデックスが本当に悪いアイデアである場合は、代わりにパーティショニングを使用する必要があります(<xref linkend="ddl-partitioning"/>を参照してください）。
-このメカニズムにより、テーブルとインデックスが重複していないことが、システムで認識されるため、パフォーマンスが大幅に向上します。
-   </para>
-  </example>
->>>>>>> 184958ef
 
   <example id="indexes-partial-ex4">
    <title>Do Not Use Partial Indexes as a Substitute for Partitioning</title>

--- conflicted
+++ resolved
@@ -401,10 +401,7 @@
 			proc_exit(1);		/* should never return */
 
 		case BootstrapProcess:
-<<<<<<< HEAD
-=======
-
->>>>>>> 8abb52fa
+
 			/*
 			 * There was a brief instant during which mode was Normal; this is
 			 * okay.  We need to be in bootstrap mode during BootStrapXLOG for

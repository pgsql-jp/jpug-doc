<!--
doc/src/sgml/ref/create_role.sgml
PostgreSQL documentation
-->

<refentry id="sql-createrole">
 <indexterm zone="sql-createrole">
  <primary>CREATE ROLE</primary>
 </indexterm>

 <refmeta>
  <refentrytitle>CREATE ROLE</refentrytitle>
  <manvolnum>7</manvolnum>
<!--
  <refmiscinfo>SQL - Language Statements</refmiscinfo>
-->
  <refmiscinfo>SQL - 言語</refmiscinfo>
 </refmeta>

 <refnamediv>
  <refname>CREATE ROLE</refname>
<!--
  <refpurpose>define a new database role</refpurpose>
-->
  <refpurpose>新しいデータベースロールを定義する</refpurpose>
 </refnamediv>

 <refsynopsisdiv>
<synopsis>
CREATE ROLE <replaceable class="parameter">name</replaceable> [ [ WITH ] <replaceable class="parameter">option</replaceable> [ ... ] ]

<!--
<phrase>where <replaceable class="parameter">option</replaceable> can be:</phrase>
-->
<phrase>ここで<replaceable class="parameter">option</replaceable>は以下の通りです。</phrase>

      SUPERUSER | NOSUPERUSER
    | CREATEDB | NOCREATEDB
    | CREATEROLE | NOCREATEROLE
    | INHERIT | NOINHERIT
    | LOGIN | NOLOGIN
    | REPLICATION | NOREPLICATION
    | BYPASSRLS | NOBYPASSRLS
    | CONNECTION LIMIT <replaceable class="parameter">connlimit</replaceable>
    | [ ENCRYPTED ] PASSWORD '<replaceable class="parameter">password</replaceable>' | PASSWORD NULL
    | VALID UNTIL '<replaceable class="parameter">timestamp</replaceable>'
    | IN ROLE <replaceable class="parameter">role_name</replaceable> [, ...]
    | ROLE <replaceable class="parameter">role_name</replaceable> [, ...]
    | ADMIN <replaceable class="parameter">role_name</replaceable> [, ...]
    | SYSID <replaceable class="parameter">uid</replaceable>
</synopsis>
 </refsynopsisdiv>

<!--
CAUTION: remember to keep create_user.sgml and create_group.sgml
in sync when changing the above synopsis!
-->

 <refsect1>
<!--
  <title>Description</title>
-->
  <title>説明</title>

  <para>
<!--
   <command>CREATE ROLE</command> adds a new role to a
   <productname>PostgreSQL</productname> database cluster.  A role is
   an entity that can own database objects and have database privileges;
   a role can be considered a <quote>user</quote>, a <quote>group</quote>, or both
   depending on how it is used.  Refer to
   <xref linkend="user-manag"/> and <xref
   linkend="client-authentication"/> for information about managing
   users and authentication.  You must have <literal>CREATEROLE</literal>
   privilege or be a database superuser to use this command.
-->
<command>CREATE ROLE</command>は、<productname>PostgreSQL</productname>データベースクラスタに新しいロールを加えます。
ロールとは、データベースオブジェクトを所有することができ、データベース権限を持つことができる実体のことです。
ロールは、使用状況に応じて<quote>ユーザ</quote>、<quote>グループ</quote>、もしくは、その両方であるとみなすことができます。
ユーザの管理と認証に関する情報については、<xref linkend="user-manag"/>と<xref linkend="client-authentication"/>を参照してください。
このコマンドを使用するには、<literal>CREATEROLE</literal>権限を持つか、データベースのスーパーユーザでなければなりません。
  </para>

  <para>
<!--
   Note that roles are defined at the database cluster
   level, and so are valid in all databases in the cluster.
-->
ロールはデータベースクラスタのレベルで定義されるため、クラスタ内のすべてのデータベースで有効となることに注意してください。
  </para>

  <para>
<!--
   During role creation it is possible to immediately assign the newly created
   role to be a member of an existing role, and also assign existing roles
   to be members of the newly created role.  The rules for which initial
   role membership options are enabled described below in the
   <literal>IN ROLE</literal>, <literal>ROLE</literal>, and
   <literal>ADMIN</literal> clauses.  The <xref linkend="sql-grant"/>
   command has fine-grained option control during membership creation,
   and the ability to modify these options after the new role is created.
-->
《機械翻訳》ロールの作成時に、新しく作成されたロールを既存のロールのメンバーに直ちに割り当てることができます。
また、既存のロールを新しく作成されたロールのメンバーに割り当てることもできます。
以下の<literal>IN ROLE</literal>、<literal>ROLE</literal>、<literal>ADMIN</literal>句で説明する、初期ロールメンバシップオプションが有効になるルール。
<xref linkend="sql-grant"/>コマンドは、メンバシップの作成中に細かいオプション制御を行い、新しいロールが作成された後にこれらのオプションを変更する機能を持っています。
  </para>

  <para>
   During role creation it is possible to immediately assign the newly created
   role to be a member of an existing role, and also assign existing roles
   to be members of the newly created role.  The rules for which initial
   role membership options are enabled described below in the
   <literal>IN ROLE</literal>, <literal>ROLE</literal>, and
   <literal>ADMIN</literal> clauses.  The <xref linkend="sql-grant"/>
   command has fine-grained option control during membership creation,
   and the ability to modify these options after the new role is created.
  </para>
 </refsect1>

 <refsect1>
<!--
  <title>Parameters</title>
-->
  <title>パラメータ</title>

    <variablelist>
     <varlistentry>
      <term><replaceable class="parameter">name</replaceable></term>
      <listitem>
       <para>
<!--
        The name of the new role.
-->
新しいロールの名前です。
       </para>
      </listitem>
     </varlistentry>

     <varlistentry>
      <term><literal>SUPERUSER</literal></term>
      <term><literal>NOSUPERUSER</literal></term>
      <listitem>
       <para>
<!--
        These clauses determine whether the new role is a <quote>superuser</quote>,
        who can override all access restrictions within the database.
        Superuser status is dangerous and should be used only when really
        needed.  You must yourself be a superuser to create a new superuser.
        If not specified,
        <literal>NOSUPERUSER</literal> is the default.
-->
これらの句によって、新しいロールが<quote>スーパーユーザ</quote>となるかどうかが決まります。
<quote>スーパーユーザ</quote>はデータベース内のすべてのアクセス制限より優先します。
スーパーユーザという状態は危険ですので、本当に必要な場合にのみ使用しなければなりません。
新しくスーパーユーザを作成するには、スーパーユーザでなければなりません。
指定されなかった場合のデフォルトは<literal>NOSUPERUSER</literal>です。
       </para>
      </listitem>
     </varlistentry>

     <varlistentry>
      <term><literal>CREATEDB</literal></term>
      <term><literal>NOCREATEDB</literal></term>
      <listitem>
       <para>
<!--
        These clauses define a role's ability to create databases.  If
        <literal>CREATEDB</literal> is specified, the role being
        defined will be allowed to create new databases. Specifying
        <literal>NOCREATEDB</literal> will deny a role the ability to
        create databases. If not specified,
        <literal>NOCREATEDB</literal> is the default.
        Only superuser roles or roles with <literal>CREATEDB</literal>
        can specify <literal>CREATEDB</literal>.
-->
これらの句はロールのデータベースの作成に関する権限を定義します。
<literal>CREATEDB</literal>が指定された場合、定義されたロールは新しくデータベースを作成することができます。
<literal>NOCREATEDB</literal>を使用した場合、そのロールにはデータベースを作成する権限が与えられません。
指定されなかった場合のデフォルトは<literal>NOCREATEDB</literal>です。
スーパーユーザロールもしくは<literal>CREATEDB</literal>を持つロールだけが<literal>CREATEDB</literal>を指定できます。
       </para>
      </listitem>
     </varlistentry>

     <varlistentry>
      <term><literal>CREATEROLE</literal></term>
      <term><literal>NOCREATEROLE</literal></term>
      <listitem>
       <para>
<!--
        These clauses determine whether a role will be permitted to
        create, alter, drop, comment on, and change the security label for
        other roles.
        See <xref linkend="role-creation"/> for more details about what
        capabilities are conferred by this privilege.
        If not specified, <literal>NOCREATEROLE</literal> is the default.
-->
これらの句は、他のロールの作成、変更、削除、コメント付与、およびセキュリティラベルの変更をロールに許可するかどうかを決定します。
この権限によって付与される機能の詳細は、<xref linkend="role-creation"/>を参照してください。
指定されなかった場合のデフォルトは<literal>NOCREATEROLE</literal>です。
       </para>
      </listitem>
     </varlistentry>

     <varlistentry>
      <term><literal>INHERIT</literal></term>
      <term><literal>NOINHERIT</literal></term>
      <listitem>
       <para>
<<<<<<< HEAD
=======
<!--
>>>>>>> 43f2d855
        This affects the membership inheritance status when this
        role is added as a member of another role, both in this and
        future commands.  Specifically, it controls the inheritance
        status of memberships added with this command using the
        <literal>IN ROLE</literal> clause, and in later commands using
        the <literal>ROLE</literal> clause.  It is also used as the
        default inheritance status when adding this role as a member
        using the <literal>GRANT</literal> command.  If not specified,
        <literal>INHERIT</literal> is the default.
<<<<<<< HEAD
=======
-->
《機械翻訳》これは、このロールが別のロールのメンバーとして追加された場合、このロールと将来のコマンドの両方でメンバーシップ継承ステータスに影響します。
特に、このコマンドで追加されたメンバシップの継承ステータスは、<literal>IN ROLE</literal>句を使用して制御され、後のコマンドでは<literal>ROLE</literal>句を使用して制御されます。
また、<literal>GRANT</literal>コマンドを使用してこのロールをメンバとして追加する際のデフォルトの継承ステータスとしても使用されます。
指定しない場合、<literal>INHERIT</literal>がデフォルトです。
>>>>>>> 43f2d855
       </para>

       <para>
<!--
        In <productname>PostgreSQL</productname> versions before 16,
        inheritance was a role-level attribute that controlled all runtime
        membership checks for that role.
<<<<<<< HEAD
=======
-->
《機械翻訳》16より前の<productname>PostgreSQL</productname>バージョンでは、継承はそのロールのすべてのランタイムメンバシップチェックを制御するロールレベルの属性でした。
>>>>>>> 43f2d855
       </para>
      </listitem>
     </varlistentry>

     <varlistentry>
      <term><literal>LOGIN</literal></term>
      <term><literal>NOLOGIN</literal></term>
      <listitem>
       <para>
<!--
        These clauses determine whether a role is allowed to log in;
        that is, whether the role can be given as the initial session
        authorization name during client connection.  A role having
        the <literal>LOGIN</literal> attribute can be thought of as a user.
        Roles without this attribute are useful for managing database
        privileges, but are not users in the usual sense of the word.
        If not specified,
        <literal>NOLOGIN</literal> is the default, except when
        <command>CREATE ROLE</command> is invoked through its alternative spelling
        <link linkend="sql-createuser"><command>CREATE USER</command></link>.
-->
これらの句により、ロールがログイン可能かどうか、つまり、そのロールをクライアント接続時にセッションを認証するための名前として使用することができるかどうかが決まります。
<literal>LOGIN</literal>属性を持つロールはユーザとみなすことができます。
この属性を持たないロールは、データベース権限を管理する際に有用ですが、普通の意味ではユーザとはいえません。
指定されなかった場合のデフォルトは<literal>NOLOGIN</literal>ですが、<command>CREATE ROLE</command>がその別名である<link linkend="sql-createuser"><command>CREATE USER</command></link>で呼び出された場合は例外です。
       </para>
      </listitem>
     </varlistentry>

     <varlistentry>
      <term><literal>REPLICATION</literal></term>
      <term><literal>NOREPLICATION</literal></term>
      <listitem>
       <para>
<!--
        These clauses determine whether a role is a replication role.  A role
        must have this attribute (or be a superuser) in order to be able to
        connect to the server in replication mode (physical or logical
        replication) and in order to be able to create or drop replication
        slots.
        A role having the <literal>REPLICATION</literal> attribute is a very
        highly privileged role, and should only be used on roles actually
        used for replication. If not specified,
        <literal>NOREPLICATION</literal> is the default.
        Only superuser roles or roles with <literal>REPLICATION</literal>
        can specify <literal>REPLICATION</literal>.
-->
これらの句は、ロールがレプリケーションロールかどうかを決定します。
レプリケーションモード（物理または論理レプリケーション）のサーバに接続できるためには、またレプリケーションスロットを作成または削除できるためには、ロールはこの属性（またはスーパーユーザ）を持っている必要があります。
<literal>REPLICATION</literal>属性を持つロールは、非常に高度な権限を持つものです。
このため実際にレプリケーションで使用するロールでのみ使用しなければなりません。
指定されない場合のデフォルトは<literal>NOREPLICATION</literal>です。
スーパーユーザロールまたは<literal>REPLICATION</literal>を持つロールだけが<literal>REPLICATION</literal>を指定できます。
       </para>
      </listitem>
     </varlistentry>

     <varlistentry>
      <term><literal>BYPASSRLS</literal></term>
      <term><literal>NOBYPASSRLS</literal></term>
      <listitem>
       <para>
<!--
        These clauses determine whether a role bypasses every row-level
        security (RLS) policy.  <literal>NOBYPASSRLS</literal> is the default.
        Only superuser roles or roles with <literal>BYPASSRLS</literal>
        can specify <literal>BYPASSRLS</literal>.
-->
これらの構文は、ロールがすべての行単位セキュリティ(RLS)ポリシーを無視するかどうかを決定します。
<literal>NOBYPASSRLS</literal>がデフォルトです。
スーパーユーザロールまたは<literal>BYPASSRLS</literal>を持つロールだけが<literal>BYPASSRLS</literal>を指定できます。
       </para>

       <para>
<!--
        Note that pg_dump will set <literal>row_security</literal> to
        <literal>OFF</literal> by default, to ensure all contents of a table are
        dumped out.  If the user running pg_dump does not have appropriate
        permissions, an error will be returned.  However, superusers and the
        owner of the table being dumped always bypass RLS.
-->
pg_dumpはテーブルのすべての内容が確実にダンプされるようにするため、<literal>row_security</literal>をデフォルトで<literal>OFF</literal>に設定することに注意してください。
pg_dumpを実行するユーザが適切な権限を持っていなければ、エラーが返されます。
しかしながら、スーパーユーザおよびダンプされるテーブルの所有者は、常にRLSを無視します。
       </para>
      </listitem>
     </varlistentry>

     <varlistentry>
      <term><literal>CONNECTION LIMIT</literal> <replaceable class="parameter">connlimit</replaceable></term>
      <listitem>
       <para>
<!--
        If role can log in, this specifies how many concurrent connections
        the role can make.  -1 (the default) means no limit. Note that only
        normal connections are counted towards this limit. Neither prepared
        transactions nor background worker connections are counted towards
        this limit.
-->
ロールがログイン可能である場合、これは、ロールが確立できる最大同時接続数を指定します。
-1（デフォルト）は無制限を意味します。
通常の接続のみがこの制限の対象として数えられることに注意してください。
準備されたトランザクションやバックグラウンドワーカーの接続はこの制限の対象にはなりません。
       </para>
      </listitem>
     </varlistentry>

     <varlistentry>
      <term>[ <literal>ENCRYPTED</literal> ] <literal>PASSWORD</literal> '<replaceable class="parameter">password</replaceable>'</term>
      <term><literal>PASSWORD NULL</literal></term>
      <listitem>
       <para>
<!--
        Sets the role's password.  (A password is only of use for
        roles having the <literal>LOGIN</literal> attribute, but you
        can nonetheless define one for roles without it.)  If you do
        not plan to use password authentication you can omit this
        option.  If no password is specified, the password will be set
        to null and password authentication will always fail for that
        user.  A null password can optionally be written explicitly as
        <literal>PASSWORD NULL</literal>.
-->
ロールのパスワードを設定します。
（パスワードは<literal>LOGIN</literal>属性を持つロールでのみ使用されますが、この属性を持たないロールにも定義することができます。）
パスワード認証を行う予定がなければ、このオプションを省略することができます。
パスワードの指定がなければ、パスワードがNULLに設定され、そのアカウントでのパスワード認証は常に失敗します。
NULLというパスワードを明示的に<literal>PASSWORD NULL</literal>と記述することもできます。
       </para>
       <note>
         <para>
<!--
           Specifying an empty string will also set the password to null,
           but that was not the case before <productname>PostgreSQL</productname>
           version 10. In earlier versions, an empty string could be used,
           or not, depending on the authentication method and the exact
           version, and libpq would refuse to use it in any case.
           To avoid the ambiguity, specifying an empty string should be
           avoided.
-->
空の文字列を指定した場合もパスワードをNULLに設定しますが、<productname>PostgreSQL</productname>のバージョン10より前はそのようになっていませんでした。
以前のバージョンでは、認証方式と細かいバージョンによって空の文字列が使えたり使えなかったりし、また、いずれにせよlibpqは空の文字列を拒絶していました。
この曖昧さを避けるためには、空の文字列の指定は避けるのが良いです。
         </para>
       </note>
       <para>
<!--
        The password is always stored encrypted in the system catalogs. The
        <literal>ENCRYPTED</literal> keyword has no effect, but is accepted for
        backwards compatibility. The method of encryption is determined
        by the configuration parameter <xref linkend="guc-password-encryption"/>.
        If the presented password string is already in MD5-encrypted or
        SCRAM-encrypted format, then it is stored as-is regardless of
        <varname>password_encryption</varname> (since the system cannot decrypt
        the specified encrypted password string, to encrypt it in a
        different format).  This allows reloading of encrypted passwords
        during dump/restore.
-->
パスワードは必ず暗号化されてシステムカタログに保存されます。
<literal>ENCRYPTED</literal>キーワードには何の効果もありませんが、後方互換性のために受け付けられます。
暗号化の方法は設定パラメータ<xref linkend="guc-password-encryption"/>によって決定されます。
指定されたパスワード文字列が既にMD5またはSCRAMの暗号化形式になっている場合は、<varname>password_encryption</varname>と関係なく、そのまま保存されます（指定のパスワードを暗号化した文字列を復号できないので、パスワードを別の形式で暗号化することができないからです）。
これにより、ダンプ／リストア時に暗号化したパスワードを再ロードすることができます。
       </para>
      </listitem>
     </varlistentry>

     <varlistentry>
      <term><literal>VALID UNTIL</literal> '<replaceable class="parameter">timestamp</replaceable>'</term>
      <listitem>
       <para>
<!--
        The <literal>VALID UNTIL</literal> clause sets a date and
        time after which the role's password is no longer valid.  If
        this clause is omitted the password will be valid for all time.
-->
<literal>VALID UNTIL</literal>句は、ロールのパスワードが無効になる日時を設定します。
この句が省略された場合、パスワードは永遠に有効になります。
       </para>
      </listitem>
     </varlistentry>

     <varlistentry>
      <term><literal>IN ROLE</literal> <replaceable class="parameter">role_name</replaceable></term>
      <listitem>
       <para>
<!--
        The <literal>IN ROLE</literal> clause causes the new role to
        be automatically added as a member of the specified existing
        roles. The new membership will have the <literal>SET</literal>
        option enabled and the <literal>ADMIN</literal> option disabled.
        The <literal>INHERIT</literal> option will be enabled unless the
        <literal>NOINHERIT</literal> option is specified.
<<<<<<< HEAD
=======
-->
《機械翻訳》<literal>IN ROLE</literal>句は、新しいロールを指定された既存のロールのメンバとして自動的に追加します。
新しいメンバシップには<literal>SET</literal>オプションが有効で、<literal>ADMIN</literal>オプションは無効です。
<literal>NOINHERIT</literal>オプションが指定されていない限り、<literal>INHERIT</literal>オプションは有効になります。
       </para>
      </listitem>
     </varlistentry>

     <varlistentry>
      <term><literal>IN GROUP</literal> <replaceable class="parameter">role_name</replaceable></term>
      <listitem>
<!--
       <para><literal>IN GROUP</literal> is an obsolete spelling of
        <literal>IN ROLE</literal>.
-->
<para><literal>IN GROUP</literal>は<literal>IN ROLE</literal>の別名で、廃止予定です。
>>>>>>> 43f2d855
       </para>
      </listitem>
     </varlistentry>

     <varlistentry>
      <term><literal>ROLE</literal> <replaceable class="parameter">role_name</replaceable></term>
      <listitem>
       <para>
<!--
        The <literal>ROLE</literal> clause causes one or more specified
        existing roles to be automatically added as members, with the
        <literal>SET</literal> option enabled. This in effect makes the
        new role a <quote>group</quote>.  Roles named in this clause
        with the role-level <literal>INHERIT</literal> attribute will have
        the <literal>INHERIT</literal> option enabled in the new membership.
        New memberships will have the <literal>ADMIN</literal> option disabled.
<<<<<<< HEAD
=======
-->
《機械翻訳》<literal>ROLE</literal>句は、指定された1つ以上の既存のロールを自動的にメンバーとして追加し、<literal>SET</literal>オプションを有効にします。
これは事実上、新しいロールを<quote>グループ</quote>にします。
この句で指定されたロールで、ロールレベルの<literal>INHERIT</literal>属性を持つものは、新しいメンバーシップで<literal>INHERIT</literal>オプションが有効になります。
新しいメンバーシップでは、<literal>ADMIN</literal>オプションは無効になります。
>>>>>>> 43f2d855
       </para>
      </listitem>
     </varlistentry>

     <varlistentry>
      <term><literal>ADMIN</literal> <replaceable class="parameter">role_name</replaceable></term>
      <listitem>
       <para>
<<<<<<< HEAD
=======
<!--
>>>>>>> 43f2d855
        The <literal>ADMIN</literal> clause has the same effect as
        <literal>ROLE</literal>, but the named roles are added as members
        of the new role with <literal>ADMIN</literal> enabled, giving
        them the right to grant membership in the new role to others.
<<<<<<< HEAD
=======
-->
《マッチ度[62.903226]》<literal>ADMIN</literal>句は<literal>ROLE</literal>と似ていますが、新しく作成されるロールに指定されたロールが<literal>WITH ADMIN OPTION</literal>として追加される点が異なります。
つまり、新しく作成されるロールのメンバ資格を他者に与えることができる権利を、指定されたロールに与えます。
《機械翻訳》<literal>ADMIN</literal>句は<literal>ROLE</literal>と同じ効果を持ちますが、指定されたロールは<literal>ADMIN</literal>が有効な新しいロールのメンバとして追加され、新しいロールに他のユーザにメンバシップを付与する権限が与えられます。
       </para>
      </listitem>
     </varlistentry>

     <varlistentry>
      <term><literal>USER</literal> <replaceable class="parameter">role_name</replaceable></term>
      <listitem>
       <para>
<!--
        The <literal>USER</literal> clause is an obsolete spelling of
        the <literal>ROLE</literal> clause.
-->
<literal>USER</literal>句は<literal>ROLE</literal>句の別名で廃止予定です。
>>>>>>> 43f2d855
       </para>
      </listitem>
     </varlistentry>

     <varlistentry>
      <term><literal>SYSID</literal> <replaceable class="parameter">uid</replaceable></term>
      <listitem>
       <para>
<!--
        The <literal>SYSID</literal> clause is ignored, but is accepted
        for backwards compatibility.
-->
<literal>SYSID</literal>句は無視されますが、後方互換性を維持するために受け付けられます。
       </para>
      </listitem>
     </varlistentry>
    </variablelist>
 </refsect1>

 <refsect1>
<!--
  <title>Notes</title>
-->
  <title>注釈</title>

  <para>
<!--
   Use <link linkend="sql-alterrole"><command>ALTER ROLE</command></link> to
   change the attributes of a role, and <link linkend="sql-droprole"><command>DROP ROLE</command></link>
   to remove a role.  All the attributes
   specified by <command>CREATE ROLE</command> can be modified by later
   <command>ALTER ROLE</command> commands.
-->
ロールの属性を変更するには<link linkend="sql-alterrole"><command>ALTER ROLE</command></link>を、ロールを削除するには<link linkend="sql-droprole"><command>DROP ROLE</command></link>を使用してください。
<command>CREATE ROLE</command>で指定したすべての属性は、後で<command>ALTER ROLE</command>コマンドで変更可能です。
  </para>

  <para>
<!--
   The preferred way to add and remove members of roles that are being
   used as groups is to use
   <link linkend="sql-grant"><command>GRANT</command></link> and
   <link linkend="sql-revoke"><command>REVOKE</command></link>.
-->
グループとして使用しているロールのメンバの追加、および、削除についての推奨方法は、<link linkend="sql-grant"><command>GRANT</command></link>と<link linkend="sql-revoke"><command>REVOKE</command></link>を使用することです。
  </para>

  <para>
<!--
   The <literal>VALID UNTIL</literal> clause defines an expiration time for a
   password only, not for the role per se.  In
   particular, the expiration time is not enforced when logging in using
   a non-password-based authentication method.
-->
<literal>VALID UNTIL</literal>句は、パスワードの有効期限を定義するだけで、ロール自体の有効期限ではありません。
特に、パスワードを使わない認証方式でログインを行う場合には、この有効期限は強制されません。
  </para>

  <para>
<<<<<<< HEAD
=======
<!--
>>>>>>> 43f2d855
   The role attributes defined here are non-inheritable, i.e., being a
   member of a role with, e.g., <literal>CREATEDB</literal> will not
   allow the member to create new databases even if the membership grant
   has the <literal>INHERIT</literal> option.  Of course, if the membership
   grant has the <literal>SET</literal> option the member role would be able to
   <link linkend="sql-set-role"><command>SET ROLE</command></link> to the
   createdb role and then create a new database.
<<<<<<< HEAD
  </para>

  <para>
   The membership grants created by the
   <literal>IN ROLE</literal>, <literal>ROLE</literal>, and <literal>ADMIN</literal>
   clauses have the role executing this command as the grantor.
=======
-->
《機械翻訳》ここで定義されるロール属性は継承不可です。
例えば、<literal>CREATEDB</literal>を持つロールのメンバであることは、メンバシップ権限に<literal>INHERIT</literal>オプションがあっても、新しいデータベースを作成することを許可しません。
もちろん、メンバシップ権限に<literal>SET</literal>オプションがある場合、メンバシップ権限を持つロールはcreatedbロールに<link linkend="sql-set-role"><command>SET ROLE</command></link>を行い、新しいデータベースを作成することができます。
>>>>>>> 43f2d855
  </para>

  <para>
<!--
   The membership grants created by the
   <literal>IN ROLE</literal>, <literal>ROLE</literal>, and <literal>ADMIN</literal>
   clauses have the role executing this command as the grantor.
-->
《機械翻訳》<literal>IN ROLE</literal>、<literal>ROLE</literal>、<literal>ADMIN</literal>句で作成されたメンバーシップの付与は、このコマンドを実行するロールを付与者として持ちます。
  </para>

  <para>
<!--
   The <literal>INHERIT</literal> attribute is the default for reasons of backwards
   compatibility: in prior releases of <productname>PostgreSQL</productname>,
   users always had access to all privileges of groups they were members of.
   However, <literal>NOINHERIT</literal> provides a closer match to the semantics
   specified in the SQL standard.
-->
後方互換性を維持するため、<literal>INHERIT</literal>属性はデフォルトです。
以前のリリースの<productname>PostgreSQL</productname>では、ユーザは常にメンバとなっているすべてのグループの権限でアクセスできました。
しかし、<literal>NOINHERIT</literal>の方が標準SQLの規定の意味により合ったものを提供します。
  </para>

  <para>
<!--
   <productname>PostgreSQL</productname> includes a program <xref
   linkend="app-createuser"/> that has
   the same functionality as <command>CREATE ROLE</command> (in fact,
   it calls this command) but can be run from the command shell.
-->
<productname>PostgreSQL</productname>には、<command>CREATE ROLE</command>と同じ機能を持つプログラム（実際にこのコマンドを呼び出しています）<xref linkend="app-createuser"/>があり、コマンドシェルから実行することができます。
  </para>

  <para>
<!--
   The <literal>CONNECTION LIMIT</literal> option is only enforced approximately;
   if two new sessions start at about the same time when just one
   connection <quote>slot</quote> remains for the role, it is possible that
   both will fail.  Also, the limit is never enforced for superusers.
-->
<literal>CONNECTION LIMIT</literal>オプションが加える制限は厳密ではありません。
もしそのロールに1つだけ接続<quote>スロット</quote>が残っていた時に、ほぼ同時に2つのセッションが新しく始まった場合、両方とも失敗する可能性があります。
また、この制限はスーパーユーザには適用されません。
  </para>

  <para>
<!--
   Caution must be exercised when specifying an unencrypted password
   with this command.  The password will be transmitted to the server
   in cleartext, and it might also be logged in the client's command
   history or the server log.  The command <xref
   linkend="app-createuser"/>, however, transmits
   the password encrypted.  Also, <xref linkend="app-psql"/>
   contains a command
   <command>\password</command> that can be used to safely change the
   password later.
-->
このコマンドで暗号化しないパスワードを指定するときには注意しなければなりません。
パスワードはサーバに平文で送信されます。
クライアントのコマンド履歴やサーバのログにこれが残ってしまうかもしれません。
しかし、<xref linkend="app-createuser"/>コマンドはパスワードを暗号化して送信します。
また、<xref linkend="app-psql"/>には<command>\password</command>コマンドがあり、これを使用して後でパスワードを安全に変更することができます。
  </para>
 </refsect1>

 <refsect1>
<!--
  <title>Examples</title>
-->
  <title>例</title>

  <para>
<!--
   Create a role that can log in, but don't give it a password:
-->
ログイン可能なロールを作成します。ただし、パスワードはありません。
<programlisting>
CREATE ROLE jonathan LOGIN;
</programlisting>
  </para>

  <para>
<!--
   Create a role with a password:
-->
パスワード付きのロールを作成します。
<programlisting>
CREATE USER davide WITH PASSWORD 'jw8s0F4';
</programlisting>
<!--
   (<command>CREATE USER</command> is the same as <command>CREATE ROLE</command> except
   that it implies <literal>LOGIN</literal>.)
-->
<command>CREATE USER</command>は<literal>LOGIN</literal>を意味する点を除き、<command>CREATE ROLE</command>と同一です。
  </para>

  <para>
<!--
   Create a role with a password that is valid until the end of 2004.
   After one second has ticked in 2005, the password is no longer
   valid.
-->
2004年まで有効なパスワードを持つロールを作成します。
2005年に1秒でも入った時点でパスワードは無効になります。

<programlisting>
CREATE ROLE miriam WITH LOGIN PASSWORD 'jw8s0F4' VALID UNTIL '2005-01-01';
</programlisting>
  </para>

  <para>
<!--
   Create a role that can create databases and manage roles:
-->
データベースを作成でき、かつ、ロールを管理できるロールを作成します。
<programlisting>
CREATE ROLE admin WITH CREATEDB CREATEROLE;
</programlisting></para>
 </refsect1>

 <refsect1>
<!--
  <title>Compatibility</title>
-->
  <title>互換性</title>

  <para>
<!--
   The <command>CREATE ROLE</command> statement is in the SQL standard,
   but the standard only requires the syntax
-->
<command>CREATE ROLE</command>文は標準SQLで規定されています。
しかしSQLでは以下の構文のみを要求しています。
<synopsis>
CREATE ROLE <replaceable class="parameter">name</replaceable> [ WITH ADMIN <replaceable class="parameter">role_name</replaceable> ]
</synopsis>
<!--
   Multiple initial administrators, and all the other options of
   <command>CREATE ROLE</command>, are
   <productname>PostgreSQL</productname> extensions.
-->
複数の初期管理者やそのほかの<command>CREATE ROLE</command>のオプションは<productname>PostgreSQL</productname>の拡張です。
  </para>

  <para>
<!--
   The SQL standard defines the concepts of users and roles, but it
   regards them as distinct concepts and leaves all commands defining
   users to be specified by each database implementation.  In
   <productname>PostgreSQL</productname> we have chosen to unify
   users and roles into a single kind of entity.  Roles therefore
   have many more optional attributes than they do in the standard.
-->
標準SQLでは、ユーザとロールという概念を定義し、それらを別の概念としてみなしています。
また、ユーザを定義するコマンドはすべて、各データベース実装で規定するものとしています。
<productname>PostgreSQL</productname>では、ユーザとロールを単一の実体に統一することを選択しています。
したがって、ロールは標準よりも非常に多くのオプションの属性を持っています。
  </para>

  <para>
<!--
   The behavior specified by the SQL standard is most closely approximated
   creating SQL-standard users as <productname>PostgreSQL</productname>
   roles with the <literal>NOINHERIT</literal> option, and SQL-standard
   roles as <productname>PostgreSQL</productname> roles with the
   <literal>INHERIT</literal> option.
<<<<<<< HEAD
  </para>

  <para>
   The <literal>USER</literal> clause has the same behavior as
   <literal>ROLE</literal> but has been deprecated:
<synopsis>
USER <replaceable class="parameter">role_name</replaceable> [, ...]
</synopsis>
  </para>

  <para>
   The <literal>IN GROUP</literal> clause has the same behavior as <literal>IN
   ROLE</literal> but has been deprecated:
<synopsis>
IN GROUP <replaceable class="parameter">role_name</replaceable> [, ...]
</synopsis>
=======
-->
《マッチ度[51.633987]》ユーザは<literal>NOINHERIT</literal>属性を与えること、ロールは<literal>INHERIT</literal>属性を与えることで、標準SQLで規定された振舞いに最も近くなります。
《機械翻訳》標準SQLで指定された動作は、<productname>PostgreSQL</productname>の標準SQLユーザを<literal>NOINHERIT</literal>オプションを指定して<literal>ROLE</literal>として作成し、<productname>PostgreSQL</productname>の標準SQLユーザを<literal>INHERIT</literal>オプションを指定して<literal>ROLE</literal>として作成することによって最も近似します。
>>>>>>> 43f2d855
  </para>
 </refsect1>

 <refsect1>
<!--
  <title>See Also</title>
-->
  <title>関連項目</title>

  <simplelist type="inline">
   <member><xref linkend="sql-set-role"/></member>
   <member><xref linkend="sql-alterrole"/></member>
   <member><xref linkend="sql-droprole"/></member>
   <member><xref linkend="sql-grant"/></member>
   <member><xref linkend="sql-revoke"/></member>
   <member><xref linkend="app-createuser"/></member>
   <member><xref linkend="guc-createrole-self-grant"/></member>
  </simplelist>
 </refsect1>
</refentry><|MERGE_RESOLUTION|>--- conflicted
+++ resolved
@@ -105,17 +105,6 @@
 以下の<literal>IN ROLE</literal>、<literal>ROLE</literal>、<literal>ADMIN</literal>句で説明する、初期ロールメンバシップオプションが有効になるルール。
 <xref linkend="sql-grant"/>コマンドは、メンバシップの作成中に細かいオプション制御を行い、新しいロールが作成された後にこれらのオプションを変更する機能を持っています。
   </para>
-
-  <para>
-   During role creation it is possible to immediately assign the newly created
-   role to be a member of an existing role, and also assign existing roles
-   to be members of the newly created role.  The rules for which initial
-   role membership options are enabled described below in the
-   <literal>IN ROLE</literal>, <literal>ROLE</literal>, and
-   <literal>ADMIN</literal> clauses.  The <xref linkend="sql-grant"/>
-   command has fine-grained option control during membership creation,
-   and the ability to modify these options after the new role is created.
-  </para>
  </refsect1>
 
  <refsect1>
@@ -208,10 +197,7 @@
       <term><literal>NOINHERIT</literal></term>
       <listitem>
        <para>
-<<<<<<< HEAD
-=======
-<!--
->>>>>>> 43f2d855
+<!--
         This affects the membership inheritance status when this
         role is added as a member of another role, both in this and
         future commands.  Specifically, it controls the inheritance
@@ -221,14 +207,11 @@
         default inheritance status when adding this role as a member
         using the <literal>GRANT</literal> command.  If not specified,
         <literal>INHERIT</literal> is the default.
-<<<<<<< HEAD
-=======
 -->
 《機械翻訳》これは、このロールが別のロールのメンバーとして追加された場合、このロールと将来のコマンドの両方でメンバーシップ継承ステータスに影響します。
 特に、このコマンドで追加されたメンバシップの継承ステータスは、<literal>IN ROLE</literal>句を使用して制御され、後のコマンドでは<literal>ROLE</literal>句を使用して制御されます。
 また、<literal>GRANT</literal>コマンドを使用してこのロールをメンバとして追加する際のデフォルトの継承ステータスとしても使用されます。
 指定しない場合、<literal>INHERIT</literal>がデフォルトです。
->>>>>>> 43f2d855
        </para>
 
        <para>
@@ -236,11 +219,8 @@
         In <productname>PostgreSQL</productname> versions before 16,
         inheritance was a role-level attribute that controlled all runtime
         membership checks for that role.
-<<<<<<< HEAD
-=======
 -->
 《機械翻訳》16より前の<productname>PostgreSQL</productname>バージョンでは、継承はそのロールのすべてのランタイムメンバシップチェックを制御するロールレベルの属性でした。
->>>>>>> 43f2d855
        </para>
       </listitem>
      </varlistentry>
@@ -433,25 +413,10 @@
         option enabled and the <literal>ADMIN</literal> option disabled.
         The <literal>INHERIT</literal> option will be enabled unless the
         <literal>NOINHERIT</literal> option is specified.
-<<<<<<< HEAD
-=======
 -->
 《機械翻訳》<literal>IN ROLE</literal>句は、新しいロールを指定された既存のロールのメンバとして自動的に追加します。
 新しいメンバシップには<literal>SET</literal>オプションが有効で、<literal>ADMIN</literal>オプションは無効です。
 <literal>NOINHERIT</literal>オプションが指定されていない限り、<literal>INHERIT</literal>オプションは有効になります。
-       </para>
-      </listitem>
-     </varlistentry>
-
-     <varlistentry>
-      <term><literal>IN GROUP</literal> <replaceable class="parameter">role_name</replaceable></term>
-      <listitem>
-<!--
-       <para><literal>IN GROUP</literal> is an obsolete spelling of
-        <literal>IN ROLE</literal>.
--->
-<para><literal>IN GROUP</literal>は<literal>IN ROLE</literal>の別名で、廃止予定です。
->>>>>>> 43f2d855
        </para>
       </listitem>
      </varlistentry>
@@ -468,14 +433,11 @@
         with the role-level <literal>INHERIT</literal> attribute will have
         the <literal>INHERIT</literal> option enabled in the new membership.
         New memberships will have the <literal>ADMIN</literal> option disabled.
-<<<<<<< HEAD
-=======
 -->
 《機械翻訳》<literal>ROLE</literal>句は、指定された1つ以上の既存のロールを自動的にメンバーとして追加し、<literal>SET</literal>オプションを有効にします。
 これは事実上、新しいロールを<quote>グループ</quote>にします。
 この句で指定されたロールで、ロールレベルの<literal>INHERIT</literal>属性を持つものは、新しいメンバーシップで<literal>INHERIT</literal>オプションが有効になります。
 新しいメンバーシップでは、<literal>ADMIN</literal>オプションは無効になります。
->>>>>>> 43f2d855
        </para>
       </listitem>
      </varlistentry>
@@ -484,34 +446,15 @@
       <term><literal>ADMIN</literal> <replaceable class="parameter">role_name</replaceable></term>
       <listitem>
        <para>
-<<<<<<< HEAD
-=======
-<!--
->>>>>>> 43f2d855
+<!--
         The <literal>ADMIN</literal> clause has the same effect as
         <literal>ROLE</literal>, but the named roles are added as members
         of the new role with <literal>ADMIN</literal> enabled, giving
         them the right to grant membership in the new role to others.
-<<<<<<< HEAD
-=======
 -->
 《マッチ度[62.903226]》<literal>ADMIN</literal>句は<literal>ROLE</literal>と似ていますが、新しく作成されるロールに指定されたロールが<literal>WITH ADMIN OPTION</literal>として追加される点が異なります。
 つまり、新しく作成されるロールのメンバ資格を他者に与えることができる権利を、指定されたロールに与えます。
 《機械翻訳》<literal>ADMIN</literal>句は<literal>ROLE</literal>と同じ効果を持ちますが、指定されたロールは<literal>ADMIN</literal>が有効な新しいロールのメンバとして追加され、新しいロールに他のユーザにメンバシップを付与する権限が与えられます。
-       </para>
-      </listitem>
-     </varlistentry>
-
-     <varlistentry>
-      <term><literal>USER</literal> <replaceable class="parameter">role_name</replaceable></term>
-      <listitem>
-       <para>
-<!--
-        The <literal>USER</literal> clause is an obsolete spelling of
-        the <literal>ROLE</literal> clause.
--->
-<literal>USER</literal>句は<literal>ROLE</literal>句の別名で廃止予定です。
->>>>>>> 43f2d855
        </para>
       </listitem>
      </varlistentry>
@@ -571,10 +514,7 @@
   </para>
 
   <para>
-<<<<<<< HEAD
-=======
-<!--
->>>>>>> 43f2d855
+<!--
    The role attributes defined here are non-inheritable, i.e., being a
    member of a role with, e.g., <literal>CREATEDB</literal> will not
    allow the member to create new databases even if the membership grant
@@ -582,19 +522,10 @@
    grant has the <literal>SET</literal> option the member role would be able to
    <link linkend="sql-set-role"><command>SET ROLE</command></link> to the
    createdb role and then create a new database.
-<<<<<<< HEAD
-  </para>
-
-  <para>
-   The membership grants created by the
-   <literal>IN ROLE</literal>, <literal>ROLE</literal>, and <literal>ADMIN</literal>
-   clauses have the role executing this command as the grantor.
-=======
 -->
 《機械翻訳》ここで定義されるロール属性は継承不可です。
 例えば、<literal>CREATEDB</literal>を持つロールのメンバであることは、メンバシップ権限に<literal>INHERIT</literal>オプションがあっても、新しいデータベースを作成することを許可しません。
 もちろん、メンバシップ権限に<literal>SET</literal>オプションがある場合、メンバシップ権限を持つロールはcreatedbロールに<link linkend="sql-set-role"><command>SET ROLE</command></link>を行い、新しいデータベースを作成することができます。
->>>>>>> 43f2d855
   </para>
 
   <para>
@@ -762,28 +693,31 @@
    roles with the <literal>NOINHERIT</literal> option, and SQL-standard
    roles as <productname>PostgreSQL</productname> roles with the
    <literal>INHERIT</literal> option.
-<<<<<<< HEAD
-  </para>
-
-  <para>
+-->
+《マッチ度[51.633987]》ユーザは<literal>NOINHERIT</literal>属性を与えること、ロールは<literal>INHERIT</literal>属性を与えることで、標準SQLで規定された振舞いに最も近くなります。
+《機械翻訳》標準SQLで指定された動作は、<productname>PostgreSQL</productname>の標準SQLユーザを<literal>NOINHERIT</literal>オプションを指定して<literal>ROLE</literal>として作成し、<productname>PostgreSQL</productname>の標準SQLユーザを<literal>INHERIT</literal>オプションを指定して<literal>ROLE</literal>として作成することによって最も近似します。
+  </para>
+
+  <para>
+<!--
    The <literal>USER</literal> clause has the same behavior as
    <literal>ROLE</literal> but has been deprecated:
+-->
+《機械翻訳》«The <literal>USER</literal> clause has the same behavior as <literal>ROLE</literal> but has been deprecated:»
 <synopsis>
 USER <replaceable class="parameter">role_name</replaceable> [, ...]
 </synopsis>
   </para>
 
   <para>
+<!--
    The <literal>IN GROUP</literal> clause has the same behavior as <literal>IN
    ROLE</literal> but has been deprecated:
+-->
+《機械翻訳》«The <literal>IN GROUP</literal> clause has the same behavior as <literal>IN ROLE</literal> but has been deprecated:»
 <synopsis>
 IN GROUP <replaceable class="parameter">role_name</replaceable> [, ...]
 </synopsis>
-=======
--->
-《マッチ度[51.633987]》ユーザは<literal>NOINHERIT</literal>属性を与えること、ロールは<literal>INHERIT</literal>属性を与えることで、標準SQLで規定された振舞いに最も近くなります。
-《機械翻訳》標準SQLで指定された動作は、<productname>PostgreSQL</productname>の標準SQLユーザを<literal>NOINHERIT</literal>オプションを指定して<literal>ROLE</literal>として作成し、<productname>PostgreSQL</productname>の標準SQLユーザを<literal>INHERIT</literal>オプションを指定して<literal>ROLE</literal>として作成することによって最も近似します。
->>>>>>> 43f2d855
   </para>
  </refsect1>
 

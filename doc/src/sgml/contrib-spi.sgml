--- conflicted
+++ resolved
@@ -66,7 +66,7 @@
    which form the primary/unique key.  To handle multiple foreign
    keys, create a trigger for each reference.
 -->
-<function>check_primary_key()</function>は参照テーブルを検査します。
+《マッチ度[94.092827]》<function>check_primary_key()</function>は参照テーブルを検査します。
 使用方法は、この関数を使用する<literal>BEFORE INSERT OR UPDATE</literal>トリガを他のテーブルを参照するテーブルに作成することです。
 トリガ引数は、外部キーを形成する参照テーブルの列名、被参照テーブル名、プライマリ/一意キーを形成する被参照テーブルの列名です。
 複数の外部キーを扱うためには、各参照に対してトリガを作成してください。
@@ -88,16 +88,14 @@
    primary/unique key columns should be marked NOT NULL and should have a
    unique index.
 -->
-<function>check_foreign_key()</function>は被参照テーブルを検査します。
+《マッチ度[94.640821]》<function>check_foreign_key()</function>は被参照テーブルを検査します。
 使用方法は、この関数を使用する<literal>BEFORE DELETE OR UPDATE</literal>トリガを他のテーブルで参照されるテーブルに作成することです。
 トリガ引数は、この関数が検査を実行しなければならない参照テーブル数、参照キーが見つかった場合の動作（<literal>cascade</literal> &mdash; 参照行を削除、<literal>restrict</literal> &mdash; 参照キーが存在する場合トランザクションをアボート、<literal>setnull</literal> &mdash;参照キーフィールドをNULLに設定）、プライマリ/一意キーを形成するトリガを発行したテーブルの列名、参照テーブルの名前と列名（最初の引数で指定された数のテーブル分繰り返す）です。
 プライマリ/一意キー列はNOT NULLと指定されていなければならず、また、一意性インデックスを持つべきであることに注意してください。
   </para>
 
   <para>
-<<<<<<< HEAD
-<!--
-=======
+<!--
    Note that if these triggers are executed from
    another <literal>BEFORE</literal> trigger, they can fail unexpectedly. For
    example, if a user inserts row1 and then the <literal>BEFORE</literal>
@@ -105,10 +103,12 @@
    <function>check_foreign_key()</function>,
    the <function>check_foreign_key()</function>
    function will not see row1 and will fail.
-  </para>
-
-  <para>
->>>>>>> 3d6a8289
+-->
+《機械翻訳》«Note that if these triggers are executed from another <literal>BEFORE</literal> trigger, they can fail unexpectedly. For example, if a user inserts row1 and then the <literal>BEFORE</literal> trigger inserts row2 and calls a trigger with the <function>check_foreign_key()</function>, the <function>check_foreign_key()</function> function will not see row1 and will fail.»
+  </para>
+
+  <para>
+<!--
    There are examples in <filename>refint.example</filename>.
 -->
 <filename>refint.example</filename>に例があります。
@@ -125,23 +125,17 @@
 <!--
    <function>autoinc()</function> is a trigger that stores the next value of
    a sequence into an integer field.  This has some overlap with the
-<<<<<<< HEAD
-   built-in <quote>serial column</quote> feature, but it is not the same:
-   <function>autoinc()</function> will override attempts to substitute a
-   different field value during inserts, and optionally it can be
-   used to increment the field during updates, too.
--->
-<function>autoinc()</function>は、整数型フィールドにシーケンスの次の値を格納するトリガです。
-これは、組み込みの<quote>連番列</quote>機能と一部重複しますが、同一ではありません。
-<function>autoinc()</function>は挿入時に別のフィールド値に置き換える試みを上書きし、さらに省略可能ですが、更新時にフィールドを増加させるために使用することもできます。
-=======
    built-in <quote>serial column</quote> feature, but it is not the same.
    The trigger will replace the field's value only if that value is
    initially zero or null (after the action of the SQL statement that
    inserted or updated the row).  Also, if the sequence's next value is
    zero, <function>nextval()</function> will be called a second time in
    order to obtain a non-zero value.
->>>>>>> 3d6a8289
+-->
+《マッチ度[53.906250]》<function>autoinc()</function>は、整数型フィールドにシーケンスの次の値を格納するトリガです。
+これは、組み込みの<quote>連番列</quote>機能と一部重複しますが、同一ではありません。
+<function>autoinc()</function>は挿入時に別のフィールド値に置き換える試みを上書きし、さらに省略可能ですが、更新時にフィールドを増加させるために使用することもできます。
+《機械翻訳》«<function>autoinc()</function> is a trigger that stores the next value of a sequence into an integer field. This has some overlap with the built-in <quote>serial column</quote> feature, but it is not the same. The trigger will replace the field's value only if that value is initially zero or null (after the action of the SQL statement that inserted or updated the row). Also, if the sequence's next value is zero, <function>nextval()</function> will be called a second time in order to obtain a non-zero value.»
   </para>
 
   <para>

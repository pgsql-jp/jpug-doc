<!-- doc/src/sgml/plhandler.sgml -->

 <chapter id="plhandler">
<<<<<<< HEAD
   <title>Writing a Procedural Language Handler</title>
=======
<!--
   <title>Writing a Procedural Language Handler</title>
-->
   <title>手続き言語ハンドラの作成</title>
>>>>>>> 184958ef

   <indexterm zone="plhandler">
<!--
    <primary>procedural language</primary>
    <secondary>handler for</secondary>
-->
    <primary>手続き言語</primary>
    <secondary>の作成</secondary>
   </indexterm>

   <para>
<!--
    All calls to functions that are written in a language other than
    the current <quote>version 1</quote> interface for compiled
    languages (this includes functions in user-defined procedural languages
    and functions written in SQL) go through a <firstterm>call handler</firstterm>
    function for the specific language.  It is the responsibility of
    the call handler to execute the function in a meaningful way, such
    as by interpreting the supplied source text.  This chapter outlines
    how a new procedural language's call handler can be written.
-->
現在のコンパイル言語用<quote>Version-1</quote>インタフェース以外のある言語で作成された関数の呼び出しはすべて、特定の言語用の<firstterm>呼び出しハンドラ</firstterm>を経由します
（これには、ユーザ定義手続き言語で作成された関数、SQLで作成された関数が含まれます）。
提供されたソーステキストを解釈するなどによって、関数の実行を意味のある方法で行うことは、呼び出しハンドラの責任です。
本章では、どのように新しい手続き言語の呼び出しハンドラを作成できるかについて概要を示します。
   </para>

   <para>
<!--
    The call handler for a procedural language is a
    <quote>normal</quote> function that must be written in a compiled
    language such as C, using the version-1 interface, and registered
    with <productname>PostgreSQL</productname> as taking no arguments
    and returning the type <type>language_handler</type>.  This
    special pseudo-type identifies the function as a call handler and
    prevents it from being called directly in SQL commands.
    For more details on C language calling conventions and dynamic loading,
    see <xref linkend="xfunc-c"/>.
-->
手続き言語用の呼び出しハンドラは<quote>通常</quote>の関数で、Cなどのコンパイル言語で作成し、Version-1インタフェースを使用し、引数を取らずに<type>language_handler</type>を返すものとして<productname>PostgreSQL</productname>に登録しなければなりません。
この特殊な仮想型は、その関数を呼び出しハンドラとして識別し、SQLコマンド内で直接その関数が呼び出されることを防止します。
C言語の呼び出し規約と動的ロードについては<xref linkend="xfunc-c"/>を参照してください。
   </para>

   <para>
<!--
    The call handler is called in the same way as any other function:
    It receives a pointer to a
    <structname>FunctionCallInfoBaseData</structname> <type>struct</type> containing
    argument values and information about the called function, and it
    is expected to return a <type>Datum</type> result (and possibly
    set the <structfield>isnull</structfield> field of the
    <structname>FunctionCallInfoBaseData</structname> structure, if it wishes
    to return an SQL null result).  The difference between a call
    handler and an ordinary callee function is that the
    <structfield>flinfo-&gt;fn_oid</structfield> field of the
    <structname>FunctionCallInfoBaseData</structname> structure will contain
    the OID of the actual function to be called, not of the call
    handler itself.  The call handler must use this field to determine
    which function to execute.  Also, the passed argument list has
    been set up according to the declaration of the target function,
    not of the call handler.
-->
呼び出しハンドラは、他の関数と同じ方法で呼び出されます。
引数値と呼び出された関数についての情報を含む<structname>FunctionCallInfoBaseData</structname> <type>struct</type>のポインタを受け取り、<type>Datum</type>型の結果を返すもの（そして、SQLのNULLという結果を返そうとする場合に、<structname>FunctionCallInfoBaseData</structname>構造体の<structfield>isnull</structfield>フィールドを設定するかもしれないもの）と想定されています。
呼び出しハンドラと通常の呼び出される関数との違いは、<structname>FunctionCallInfoBaseData</structname>構造体の<structfield>flinfo-&gt;fn_oid</structfield>に、呼び出しハンドラ自身ではなく、実際に呼び出される関数のOIDが含まれるという点です。
呼び出しハンドラはこのフィールドを使用して、どの関数を呼び出すのかを決定しなければなりません。
また、渡された引数リストは、呼び出しハンドラの宣言ではなく、目的とする関数の宣言に従うよう設定されています。
   </para>

   <para>
<!--
    It's up to the call handler to fetch the entry of the function from the
    <classname>pg_proc</classname> system catalog and to analyze the argument
    and return types of the called function. The <literal>AS</literal> clause from the
    <command>CREATE FUNCTION</command> command for the function will be found
    in the <literal>prosrc</literal> column of the
    <classname>pg_proc</classname> row. This is commonly source
    text in the procedural language, but in theory it could be something else,
    such as a path name to a file, or anything else that tells the call handler
    what to do in detail.
-->
<classname>pg_proc</classname>システムカタログから関数のエントリを取り出し、呼び出される関数の引数と戻り値の型を解析するまでを呼び出しハンドラが行います。
関数の<command>CREATE FUNCTION</command>コマンドの<literal>AS</literal>句は、<classname>pg_proc</classname>の行の<literal>prosrc</literal>列にあります。
これは通常、手続き言語自体で作成されたソーステキストですが、理論上はファイルへのパス名や、何らかの呼び出しハンドラに詳細に何をすべきかを通知するものとすることもできます。
   </para>

   <para>
<!--
    Often, the same function is called many times per SQL statement.
    A call handler can avoid repeated lookups of information about the
    called function by using the
    <structfield>flinfo-&gt;fn_extra</structfield> field.  This will
    initially be <symbol>NULL</symbol>, but can be set by the call handler to point at
    information about the called function.  On subsequent calls, if
    <structfield>flinfo-&gt;fn_extra</structfield> is already non-<symbol>NULL</symbol>
    then it can be used and the information lookup step skipped.  The
    call handler must make sure that
    <structfield>flinfo-&gt;fn_extra</structfield> is made to point at
    memory that will live at least until the end of the current query,
    since an <structname>FmgrInfo</structname> data structure could be
    kept that long.  One way to do this is to allocate the extra data
    in the memory context specified by
    <structfield>flinfo-&gt;fn_mcxt</structfield>; such data will
    normally have the same lifespan as the
    <structname>FmgrInfo</structname> itself.  But the handler could
    also choose to use a longer-lived memory context so that it can cache
    function definition information across queries.
-->
1つのSQL文で同じ関数が何回も呼び出されることがよくあります。
呼び出しハンドラは、<structfield>flinfo-&gt;fn_extra</structfield>フィールドを使用して、呼び出す関数に関する情報を繰り返し検索することを防ぐことができます。
これは初期状態では<symbol>NULL</symbol>ですが、呼び出しハンドラによって呼び出す関数の情報を指すように設定することもできます。
その後の呼び出しでは、<structfield>flinfo-&gt;fn_extra</structfield>が非<symbol>NULL</symbol>であれば、それを使用して、情報検索の段階を省略することができます。
呼び出しハンドラは<structfield>flinfo-&gt;fn_extra</structfield>が少なくとも現在の問い合わせの終了まで有効なメモリを指しているかどうかを確認しなければなりません。
<structname>FmgrInfo</structname>データ構造体は長く保持される可能性があるからです。
この方法の1つとして、<structfield>flinfo-&gt;fn_mcxt</structfield>で指定されたメモリコンテキスト内に余分なデータを割り当てることです。
このデータは通常<structname>FmgrInfo</structname>自身と同期間有効です。
しかし、ハンドラはまた、長時間メモリコンテキストにあるものを使用するかどうかを選ぶこともできます。
これにより関数定義情報を、問い合わせをまたいでキャッシュすることができます。
   </para>

   <para>
<!--
    When a procedural-language function is invoked as a trigger, no arguments
    are passed in the usual way, but the
    <structname>FunctionCallInfoBaseData</structname>'s
    <structfield>context</structfield> field points at a
    <structname>TriggerData</structname> structure, rather than being <symbol>NULL</symbol>
    as it is in a plain function call.  A language handler should
    provide mechanisms for procedural-language functions to get at the trigger
    information.
-->
手続き言語関数がトリガとして呼び出された場合、引数は通常の方法では渡されず、<structname>FunctionCallInfoBaseData</structname>の<structfield>context</structfield>フィールドが、普通の関数呼び出しのように<symbol>NULL</symbol>にはならずに、<structname>TriggerData</structname>構造体を指しています。
呼び出しハンドラは、手続き言語に対しトリガ情報を取り出す機構を提供しなければなりません。
   </para>

   <para>
<!--
    This is a template for a procedural-language handler written in C:
-->
以下は、Cで作成した手続き言語ハンドラの雛型です。
<programlisting>
#include "postgres.h"
#include "executor/spi.h"
#include "commands/trigger.h"
#include "fmgr.h"
#include "access/heapam.h"
#include "utils/syscache.h"
#include "catalog/pg_proc.h"
#include "catalog/pg_type.h"

PG_MODULE_MAGIC;

PG_FUNCTION_INFO_V1(plsample_call_handler);

Datum
plsample_call_handler(PG_FUNCTION_ARGS)
{
    Datum          retval;

    if (CALLED_AS_TRIGGER(fcinfo))
    {
        /*
<!--
         * Called as a trigger function
-->
         * トリガ関数として呼び出された
         */
        TriggerData    *trigdata = (TriggerData *) fcinfo-&gt;context;

        retval = ...
    }
    else
    {
        /*
<!--
         * Called as a function
-->
         * 関数として呼び出された
         */

        retval = ...
    }

    return retval;
}
</programlisting>
<!--
    Only a few thousand lines of code have to be added instead of the
    dots to complete the call handler.
-->
数千行のコードを上のドットの代わりに追加するだけで、呼び出しハンドラを完成することができます。
   </para>

   <para>
<!--
    After having compiled the handler function into a loadable module
    (see <xref linkend="dfunc"/>), the following commands then
    register the sample procedural language:
-->
ハンドラ関数を動的ロード可能なモジュールにコンパイル（<xref linkend="dfunc"/>を参照してください）した後、以下のコマンドでサンプルの手続き言語を登録することができます。
<programlisting>
CREATE FUNCTION plsample_call_handler() RETURNS language_handler
    AS '<replaceable>filename</replaceable>'
    LANGUAGE C;
CREATE LANGUAGE plsample
    HANDLER plsample_call_handler;
</programlisting>
   </para>

   <para>
<!--
    Although providing a call handler is sufficient to create a minimal
    procedural language, there are two other functions that can optionally
    be provided to make the language more convenient to use.  These
    are a <firstterm>validator</firstterm> and an
    <firstterm>inline handler</firstterm>.  A validator can be provided
    to allow language-specific checking to be done during
    <xref linkend="sql-createfunction"/>.
    An inline handler can be provided to allow the language to support
    anonymous code blocks executed via the <xref linkend="sql-do"/> command.
-->
最低限の手続き言語を作成する場合には呼び出しハンドラを提供するだけで十分ですが、他にも省略可能ですが、その言語の利用をより簡便にするために提供できる2つの関数があります。
これらは<firstterm>有効性検証関数</firstterm>と<firstterm>インラインハンドラ</firstterm>です。
有効性検証関数を提供して、<xref linkend="sql-createfunction"/>時に言語固有の検査を行うことができます。
インラインハンドラを提供して、言語に<xref linkend="sql-do"/>コマンド経由の匿名コードブロック実行をサポートさせることができます。
   </para>

   <para>
<!--
    If a validator is provided by a procedural language, it
    must be declared as a function taking a single parameter of type
    <type>oid</type>.  The validator's result is ignored, so it is customarily
    declared to return <type>void</type>.  The validator will be called at
    the end of a <command>CREATE FUNCTION</command> command that has created
    or updated a function written in the procedural language.
    The passed-in OID is the OID of the function's <classname>pg_proc</classname>
    row.  The validator must fetch this row in the usual way, and do
    whatever checking is appropriate.
    First, call <function>CheckFunctionValidatorAccess()</function> to diagnose
    explicit calls to the validator that the user could not achieve through
    <command>CREATE FUNCTION</command>.  Typical checks then include verifying
    that the function's argument and result types are supported by the
    language, and that the function's body is syntactically correct
    in the language.  If the validator finds the function to be okay,
    it should just return.  If it finds an error, it should report that
    via the normal <function>ereport()</function> error reporting mechanism.
    Throwing an error will force a transaction rollback and thus prevent
    the incorrect function definition from being committed.
-->
有効性検証関数が手続き言語により提供される場合、<type>oid</type>型の単一パラメータを取る関数として宣言しなければなりません。
有効性検証関数の結果は無視されます。
そのためよく<type>void</type>を返すものと宣言されます。
有効性検証関数はその手続き言語で関数を作成または置換する<command>CREATE FUNCTION</command>の最後に呼び出されます。
渡されるOIDは関数の<classname>pg_proc</classname>行のOIDです。
有効性検証関数は通常の方法でこの行を取り出さなければならず、そして適切な検査を実行します。
まずユーザが<command>CREATE FUNCTION</command>で到達できない有効性検証関数への明示的な呼び出しを診断するため、<function>CheckFunctionValidatorAccess()</function>を呼び出します。
典型的な検査として、さらに関数引数および結果の型がその言語でサポートされているかや関数本体がその言語において文法的に正しいかどうかを検証することが挙げられます。
有効性検証関数がその関数に問題がないことを判定したら、単に戻ります。
エラーがあることを判定したら、通常の<function>ereport()</function>エラー報告機構を使用して報告しなければなりません。
エラーを返すことで、強制的にトランザクションはロールバックされ、不正な関数定義がコミットされることを防ぎます。
   </para>

   <para>
<!--
    Validator functions should typically honor the <xref
    linkend="guc-check-function-bodies"/> parameter: if it is turned off then
    any expensive or context-sensitive checking should be skipped.  If the
    language provides for code execution at compilation time, the validator
    must suppress checks that would induce such execution.  In particular,
    this parameter is turned off by <application>pg_dump</application> so that it can
    load procedural language functions without worrying about side effects or
    dependencies of the function bodies on other database objects.
    (Because of this requirement, the call handler should avoid
    assuming that the validator has fully checked the function.  The point
    of having a validator is not to let the call handler omit checks, but
    to notify the user immediately if there are obvious errors in a
    <command>CREATE FUNCTION</command> command.)
    While the choice of exactly what to check is mostly left to the
    discretion of the validator function, note that the core
    <command>CREATE FUNCTION</command> code only executes <literal>SET</literal> clauses
    attached to a function when <varname>check_function_bodies</varname> is on.
    Therefore, checks whose results might be affected by GUC parameters
    definitely should be skipped when <varname>check_function_bodies</varname> is
    off, to avoid false failures when reloading a dump.
-->
有効性検証関数は通常<xref linkend="guc-check-function-bodies"/>パラメータを遵守しなければなりません。
これが無効な場合、高価な、または文脈次第の検査を飛ばさなければなりません。
言語がコンパイル時のコード実行を提供するのであれば、有効性検証関数はそのような実行を引き起こす検査を抑制しなければなりません。
特にこのパラメータは、副作用や関数本体の他のデータベースオブジェクトへの依存を心配することなく手続き言語関数をロードできるように、<application>pg_dump</application>により無効にされます。
(この仕様のため呼び出しハンドラは有効性検証関数が完全にその関数を検査したことを前提としてはいけません。
有効性検証関数を持つ目的は、呼び出しハンドラが検査を省略できることではなく、明確なエラーが<command>CREATE FUNCTION</command>コマンド内に存在する場合、それを即座にユーザに通知することです。)
厳密に何を検査すべきかの選択は主として有効性検査関数の裁量に委ねられていますが、<varname>check_function_bodies</varname>が有効な場合には<command>CREATE FUNCTION</command>の中心となるコードは関数に関連づけられた<literal>SET</literal>句を実行するだけですので注意して下さい。
そのため、その結果がGUCパラメータの影響を受ける検査は、ダンプをリロードする時の偽の失敗を避けるために、<varname>check_function_bodies</varname>が無効な場合には確実に飛ばさなければなりません。
   </para>

   <para>
<!--
    If an inline handler is provided by a procedural language, it
    must be declared as a function taking a single parameter of type
    <type>internal</type>.  The inline handler's result is ignored, so it is
    customarily declared to return <type>void</type>.  The inline handler
    will be called when a <command>DO</command> statement is executed specifying
    the procedural language.  The parameter actually passed is a pointer
    to an <structname>InlineCodeBlock</structname> struct, which contains information
    about the <command>DO</command> statement's parameters, in particular the
    text of the anonymous code block to be executed.  The inline handler
    should execute this code and return.
-->
インラインハンドラが手続き言語により提供される場合、その関数は<type>internal</type>型の単一パラメータを取るものとして宣言されなければなりません。
インラインハンドラの結果は無視されます。
そのためよく<type>void</type>を返すものと宣言されます。
インラインハンドラは特定の手続き言語で<command>DO</command>文が実行された時に呼び出されます。
実際に渡されるパラメータは<structname>InlineCodeBlock</structname>構造体のポインタです。
ここには<command>DO</command>文のパラメータ、具体的には実行される匿名コードブロックのテキスト、に関する情報が含まれています。
インラインハンドラはこのコードを実行し、戻らなければなりません。
   </para>

   <para>
<!--
    It's recommended that you wrap all these function declarations,
    as well as the <command>CREATE LANGUAGE</command> command itself, into
    an <firstterm>extension</firstterm> so that a simple <command>CREATE EXTENSION</command>
    command is sufficient to install the language.  See
    <xref linkend="extend-extensions"/> for information about writing
    extensions.
-->
簡単な<command>CREATE EXTENSION</command>コマンドで言語をインストールすることが十分にできるように、これらの関数宣言と<command>CREATE LANGUAGE</command>コマンド自身を<firstterm>拡張</firstterm>としてまとめることを勧めます。
拡張の作成方法については<xref linkend="extend-extensions"/>を参照してください。
   </para>

   <para>
<!--
    The procedural languages included in the standard distribution
    are good references when trying to write your own language handler.
    Look into the <filename>src/pl</filename> subdirectory of the source tree.
    The <xref linkend="sql-createlanguage"/>
    reference page also has some useful details.
-->
独自の言語ハンドラを作成する際、標準配布物に含まれる手続き言語は優れたリファレンスです。
ソースツリーの<filename>src/pl</filename>サブディレクトリを調べてください。
<xref linkend="sql-createlanguage"/>マニュアルページもまた有用な情報を含みます。
   </para>

 </chapter><|MERGE_RESOLUTION|>--- conflicted
+++ resolved
@@ -1,14 +1,10 @@
 <!-- doc/src/sgml/plhandler.sgml -->
 
  <chapter id="plhandler">
-<<<<<<< HEAD
+<!--
    <title>Writing a Procedural Language Handler</title>
-=======
-<!--
-   <title>Writing a Procedural Language Handler</title>
 -->
    <title>手続き言語ハンドラの作成</title>
->>>>>>> 184958ef
 
    <indexterm zone="plhandler">
 <!--

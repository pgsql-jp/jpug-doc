<!-- doc/src/sgml/release-16.sgml -->
<!-- See header comment in release.sgml about typical markup -->

 <sect1 id="release-17">
<!--
  <title>Release 17</title>
-->
  <title>リリース17</title>

  <formalpara>
<!--
   <title>Release date:</title>
-->
   <title>リリース日:</title>
   <para>2024-??-??, AS OF 2024-05-14</para>
  </formalpara>

  <sect2 id="release-17-highlights">
<!--
   <title>Overview</title>
-->
   <title>概要</title>

   <para>
<!--
    <productname>PostgreSQL</productname> 17 contains many new features
    and enhancements, including:
-->
《機械翻訳》<productname>PostgreSQL</productname> 17には、以下のような多くの新機能と拡張機能が含まれています。
   </para>

   <itemizedlist>
<!--
    <listitem><para>TO BE COMPLETED LATER</para></listitem>
-->
    <listitem><para>《機械翻訳》後で完成させます</para></listitem>
   </itemizedlist>

   <para>
<!--
    The above items and other new features of
    <productname>PostgreSQL</productname> 17 are explained in more detail
    in the sections below.
-->
《機械翻訳》上記の項目と<productname>PostgreSQL</productname> 17のその他の新機能については、以下の節で詳しく説明します。
   </para>

  </sect2>

  <sect2  id="release-17-migration">

<!--
   <title>Migration to Version 17</title>
-->
   <title>バージョン17への移行</title>

   <para>
<!--
    A dump/restore using <xref linkend="app-pg-dumpall"/> or use of
    <xref linkend="pgupgrade"/> or logical replication is required for
    those wishing to migrate data from any previous release.  See <xref
    linkend="upgrading"/> for general information on migrating to new
    major releases.
-->
《機械翻訳》以前のリリースからデータを移行したい時は、どのリリースについても、<xref linkend="app-pg-dumpall"/>を利用したダンプとリストア、あるいは<xref linkend="pgupgrade"/>やロジカルレプリケーションの使用が必要です。
新たなメジャーバージョンへの移行に関する一般的な情報については<xref linkend="upgrading"/>を参照してください。
   </para>

   <para>
<!--
    Version 17 contains a number of changes that may affect compatibility
    with previous releases.  Observe the following incompatibilities:
-->
《機械翻訳》バージョン 17 には、以前のリリースとの互換性に影響する可能性のある多くの変更が含まれています。
次の互換性のない変更点に注意してください。
   </para>

   <itemizedlist>

<!--
Author: Jeff Davis <jdavis@postgresql.org>
2024-03-04 [2af07e2f7] Fix search_path to a safe value during maintenance opera
-->

<listitem>
<para>
<!--
Change functions to use a safe search_path during maintenance operations (Jeff Davis)
-->
《機械翻訳》メンテナンス操作中に安全なsearch_pathを使用するように関数を変更しました(Jeff Davis)。
</para>

<para>
<!--
This prevents maintenance operations (ANALYZE, CLUSTER, REFRESH MATERIALIZED VIEW, REINDEX, or VACUUM) from performing unsafe access.  Functions used by expression indexes and
materialized views that need to reference non-default schemas must specify a search path during function creation.
-->
《機械翻訳》これにより、メンテナンス操作（ANALYZE、CLUSTER、REFRESH MATERIALIZED VIEW、REINDEX、またはVACUUM）が安全でないアクセスを実行しないようにします。
デフォルト以外のスキーマを参照する必要がある式索引およびマテリアライズド・ビューで使用されるファンクションは、ファンクション作成時に検索パスを指定する必要があります。
</para>
</listitem>

<!--
Author: Michael Paquier <michael@paquier.xyz>
2023-08-28 [165d581f1] Tighten handling of "ago" in interval values
Author: Michael Paquier <michael@paquier.xyz>
2023-08-28 [617f9b7d4] Tighten unit parsing in internal values
-->

<listitem>
<para>
<!--
Restrict "ago" to only appear at the end in interval values (Joseph Koshakow)
-->
《機械翻訳》間隔値の末尾にのみ「ago」を表示するように制限します(Joseph Koshakow)。
</para>

<para>
<!--
Also, prevent empty interval units and interval units from appearing multiple times.
-->
《機械翻訳》また、空の間隔単位や間隔単位が複数回出現しないようにします。
</para>
</listitem>

<!--
Author: Thomas Munro <tmunro@postgresql.org>
2023-09-05 [f691f5b80] Remove the "snapshot too old" feature.
-->

<listitem>
<para>
<!--
Remove server variable old_snapshot_threshold (Thomas Munro)
-->
《機械翻訳》サーバ変数 old_snapshot_threshold を削除しました。
(Thomas Munro)
</para>

<para>
<!--
This variable allowed vacuum to remove rows that potentially could be still visible to running transactions, causing "snapshot too old" error later if accessed.  This feature
might be re-added to Postgres later if an improved implementation is found.
-->
《機械翻訳》この変数により、実行中のトランザクションにまだ表示されている可能性のある行を削除するために、vacuumが使用され、後でアクセスされた場合に「snapshot too old」エラーが発生する可能性がありました。
この機能は、改善された実装が見つかった場合、Postgresに後で再追加される可能性があります。
</para>
</listitem>

<!--
Author: Nathan Bossart <nathan@postgresql.org>
2023-07-12 [0fef87753] Rename session_auth_is_superuser to current_role_is_supe
-->

<listitem>
<para>
<!--
Rename server variable session_auth_is_superuser to the more accurate current_role_is_superuser (Nathan Bossart)
-->
《機械翻訳》サーバー変数 session_auth_is_superuser の名前を、より正確な現在のロール is_superuser に変更します (Nathan Bossart)。
</para>
</listitem>

<!--
Author: Nathan Bossart <nathan@postgresql.org>
2023-07-13 [a0363ab7a] Fix privilege check for SET SESSION AUTHORIZATION.
-->

<listitem>
<para>
<!--
Change SET SESSION AUTHORIZATION handling of the initial session user's superuser status (Joseph Koshakow)
-->
《機械翻訳》初期セッション・ユーザーのスーパーユーザー状態のSET SESSION AUTHORIZATION処理を変更する(Joseph Koshakow)。
</para>

<para>
<!--
The new behavior is based on the session user's superuser status at the time the SET SESSION AUTHORIZATION command is issued, rather than their superuser status at connection time.
-->
《機械翻訳》新しい動作は、接続時のユーザーのスーパーユーザー・ステータスではなく、SET SESSION AUTHORIZATIONコマンドが発行された時点でのセッション・ユーザーのスーパーユーザー・ステータスに基づいています。
</para>
</listitem>

<!--
Author: Nathan Bossart <nathan@postgresql.org>
2023-07-17 [884eee5bf] Remove db_user_namespace.
-->

<listitem>
<para>
<!--
Remove feature which simulated per-database users (Nathan Bossart)
-->
《機械翻訳》データベースごとのユーザをシミュレートする削除機能 (Nathan Bossart)
</para>

<para>
<!--
The feature, db_user_namespace, was rarely used.
-->
《機械翻訳》この機能db_user_namespaceは、ほとんど使用されませんでした。
</para>
</listitem>

<!--
Author: Thomas Munro <tmunro@postgresql.org>
2023-07-14 [d0c28601e] Remove wal_sync_method=fsync_writethrough on Windows.
-->

<listitem>
<para>
<!--
Remove wal_sync_method value fsync_writethrough on Windows (Thomas Munro)
-->
《機械翻訳》wal_sync_method 値を削除する。
Windows の場合は fsync_writethrough (Thomas Munro)。
</para>

<para>
<!--
This value was the same as "fsync" on Windows.
-->
《機械翻訳》この値はWindowsの"fsync"と同じである。
</para>
</listitem>

<!--
Author: Bruce Momjian <bruce@momjian.us>
2023-11-24 [344afc776] modify segno. for pg_walfile_name() and pg_walfile_name_
-->

<listitem>
<para>
<!--
Change file boundary handling of two WAL file name functions (Kyotaro Horiguchi, Andres Freund, Bruce Momjian)
-->
《機械翻訳》2つのWALファイル名関数のファイル境界処理を変更しました。
(Kyotaro Horiguchi, Andres Freund, Bruce Momjian)
</para>

<para>
<!--
The functions pg_walfile_name() and pg_walfile_name_offset() used to report the previous LSN segment number when the LSN was on a file segment boundary;  it now returns the LSN segment.
-->
《機械翻訳》以前は、LSNがファイルセグメント境界上にある場合、pg_walfile_name()とpg_walfile_name_offset()は前のLSNセグメント番号を報告していました。
現在はLSNセグメントを返します。
</para>
</listitem>

<!--
Author: Michael Paquier <michael@paquier.xyz>
2023-12-11 [c7a3e6b46] Remove trace_recovery_messages
-->

<listitem>
<para>
<!--
Remove server variable trace_recovery_messages since it is no longer needed (Bharath Rupireddy)
-->
《機械翻訳》サーバー変数の trace_recovery_messages は、もう必要ないため削除します (Bharath Rupireddy)。
</para>
</listitem>

<!--
Author: Peter Eisentraut <peter@eisentraut.org>
2023-08-16 [78806a950] Remove incorrect field from information schema
-->

<listitem>
<para>
<!--
Remove information schema column element_types.domain_default (Peter Eisentraut)
-->
《機械翻訳》informationスキーマ列のelement_types.domain_defaultを削除しました。
(Peter Eisentraut)
</para>
</listitem>

<!--
Author: Bruce Momjian <bruce@momjian.us>
2023-09-26 [15d5d7405] pgrowlocks: change lock mode output labels for consiste
-->

<listitem>
<para>
<!--
Change pgrowlocks lock mode output labels (Bruce Momjian)
-->
《機械翻訳》pgrowlocks ロックモードの出力ラベルを変更しました。
(Bruce Momjian)
</para>
</listitem>

<!--
Author: Michael Paquier <michael@paquier.xyz>
2023-10-19 [13d00729d] Rename I/O timing statistics columns to shared_blk_{read
-->

<listitem>
<para>
<<<<<<< HEAD
<!--
Rename I/O block read/write timing statistics columns of pg_stat_statement (Nazir Bilal Yavuz)
-->
《機械翻訳》名前変更 pg_stat_statementのI/Oブロック読み取り/書き込みタイミング統計カラム。
(Nazir Bilal Yavuz)
=======
Rename I/O block read/write timing statistics columns of pg_stat_statements (Nazir Bilal Yavuz)
>>>>>>> 779ac2c7
</para>

<para>
<!--
This renames "blk_read_time" to "shared_blk_read_time", and "blk_write_time" to "shared_blk_write_time".
-->
《機械翻訳》これにより、"blk_read_time" は "shared_blk_read_time" に、"blk_write_time" は "shared_blk_write_time" に名前が変更されます。
</para>
</listitem>

<!--
Author: Michael Paquier <michael@paquier.xyz>
2023-10-27 [74604a37f] Remove buffers_backend and buffers_backend_fsync from pg
-->

<listitem>
<para>
<!--
Remove buffers_backend and buffers_backend_fsync from pg_stat_checkpointer (Bharath Rupireddy)
-->
《機械翻訳》pg_stat_checkpointerからbuffers_backendとbuffers_backend_fsyncを削除しました。
(Bharath Rupireddy)
</para>

<para>
<!--
These fields are considered redundant to similar columns in pg_stat_io.
-->
《機械翻訳》これらのフィールドはpg_stat_ioの同様の列と重複していると見なされます。
</para>
</listitem>

<!--
Author: Peter Eisentraut <peter@eisentraut.org>
2024-01-13 [4f622503d] Make attstattarget nullable
Author: Peter Eisentraut <peter@eisentraut.org>
2024-03-17 [012460ee9] Make stxstattarget nullable
-->

<listitem>
<para>
<!--
Change pg_attribute.attstattarget and pg_attribute.stxstattarget to represent the default statistics target as NULL (Peter Eisentraut)
-->
《機械翻訳》pg_attribute.attstattargetとpg_attribute.stxstattargetを変更して、デフォルトの統計ターゲットをNULLとするようにしました。
(Peter Eisentraut)
</para>
</listitem>

<!--
Author: Masahiko Sawada <msawada@postgresql.org>
2024-04-02 [667e65aac] Use TidStore for dead tuple TIDs storage during lazy vac
-->

<listitem>
<para>
<!--
Change pg_stat_progress_vacuum columns max_dead_tuples to max_dead_tuple_bytes and num_dead_tuples to dead_tuple_bytes (Masahiko Sawada)
-->
《機械翻訳》pg_stat_progress_vacuumの列max_dead_tuplesをmax_dead_tuple_bytesに、num_dead_tuplesをdead_tuple_byteに変更しました(Masahiko Sawada)。
</para>

<para>
<!--
These columns now report bytes instead of tuples.
-->
《機械翻訳》これらの列は、タプルではなくバイトを報告するようになりました。
</para>
</listitem>

<!--
Author: Alvaro Herrera <alvherre@alvh.no-ip.org>
2024-02-28 [bcdfa5f2e] Rename SLRU elements in view pg_stat_slru
-->

<listitem>
<para>
<!--
Rename SLRU columns in system view pg_stat_slru (Alvaro Herrera)
-->
《機械翻訳》システムビューpg_stat_slru内のSLRU列の名前を変更しました。
(Alvaro Herrera)
</para>

<para>
<!--
The column names accepted by pg_stat_slru_rest() are also changed.
-->
《機械翻訳》pg_stat_slru_rest() が受け付けるカラム名も変更されました。
</para>
</listitem>

   </itemizedlist>

  </sect2>

  <sect2 id="release-17-changes">
<!--
   <title>Changes</title>
-->
   <title>変更点</title>

    <para>
<!--
     Below you will find a detailed account of the changes between
    <productname>PostgreSQL</productname> 17 and the previous major
    release.
-->
《機械翻訳》以下に、<productname>PostgreSQL</productname> 17と前回のメジャーリリースとの間の変更点の詳細を示します。
    </para>

   <sect3 id="release-17-server">
<!--
    <title>Server</title>
-->
    <title>サーバ</title>

    <sect4 id="release-17-optimizer">
<!--
     <title>Optimizer</title>
-->
     <title>オプティマイザ</title>

     <itemizedlist>

<!--
Author: Tom Lane <tgl@sss.pgh.pa.us>
2023-11-17 [f7816aec2] Extract column statistics from CTE references, if possib
-->

<listitem>
<para>
<!--
Allow the optimizer to improve CTE plans by considering the statistics of columns referenced in earlier row output clauses (Jian Guo, Tom Lane)
-->
《機械翻訳》以前の行出力節で参照された列の統計を考慮することによって、CTEプランを改善できるようにオプティマイザを許可する(Jian Guo, Tom Lane)。
</para>
</listitem>

<!--
Author: Tom Lane <tgl@sss.pgh.pa.us>
2024-03-26 [a65724dfa] Propagate pathkeys from CTEs up to the outer query.
-->

<listitem>
<para>
<!--
Allow the optimizer to improve CTE plans by considering the sort order of columns referenced in earlier row output clauses (Richard Guo)
-->
《機械翻訳》以前の行出力句で参照された列のソート順を考慮することで、CTE計画を改善できるようにオプティマイザを許可します(Richard Guo)。
</para>
</listitem>

<!--
Author: David Rowley <drowley@postgresql.org>
2024-01-23 [b262ad440] Add better handling of redundant IS [NOT] NULL quals
Author: David Rowley <drowley@postgresql.org>
2024-04-12 [3af704098] Fix IS [NOT] NULL qual optimization for inheritance tabl
-->

<listitem>
<para>
<!--
Improve optimization of IS NOT NULL and IS NULL query restrictions (David Rowley, Richard Guo, Andy Fan)
-->
《機械翻訳》IS NOT NULLとIS NULL問い合わせ制限の最適化を改善しました。
(David Rowley, Richard Guo, Andy Fan)
</para>

<para>
<!--
Remove IS NOT NULL query restrictions on NOT NULL columns and eliminate scans on NOT NULL columns if IS NULL is specified.
-->
《機械翻訳》IS NOT NULL クエリの制限を NOT NULL 列から削除し、IS NULL が指定された場合に NOT NULL 列のスキャンを排除します。
</para>
</listitem>

<!--
Author: David Rowley <drowley@postgresql.org>
2024-03-04 [07c36c133] Support partition pruning on boolcol IS [NOT] UNKNOWN
-->

<listitem>
<para>
<!--
Allow partition pruning on boolean columns on IS [NOT] UNKNOWN conditionals (David Rowley)
-->
《機械翻訳》IS [NOT] UNKNOWN条件のブール列に対するパーティション・プルーニングを許可(David Rowley)
</para>
</listitem>

<!--
Author: Tom Lane <tgl@sss.pgh.pa.us>
2024-01-20 [075df6b20] Add planner support functions for range operators &lt;@ and
-->

<listitem>
<para>
<!--
Improve optimization of range values when using containment operators &lt;@ and @&gt; (Kim Johan Andersson, Jian He)
-->
《機械翻訳》包含演算子&lt;@および@>を使用する場合の範囲値の最適化を改善しました。
(Kim Johan Andersson, Jian He)
</para>
</listitem>

<!--
Author: Alexander Korotkov <akorotkov@postgresql.org>
2024-02-15 [9f1337639] Pull up ANY-SUBLINK with the necessary lateral support.
-->

<listitem>
<para>
<!--
Allow correlated IN subqueries to be transformed into joins (Andy Fan, Tom Lane)
-->
《機械翻訳》相関IN副問い合わせを結合に変換できるようにしました。
(Andy Fan, Tom Lane)
</para>
</listitem>

<!--
Author: David Rowley <drowley@postgresql.org>
2023-10-05 [a8a968a82] Consider cheap startup paths in add_paths_to_append_rel
-->

<listitem>
<para>
<!--
Improve optimization of the LIMIT clause on partitioned tables, inheritance parents, and UNION ALL queries (Andy Fan, David Rowley)
-->
《機械翻訳》パーティションテーブル、継承親、UNION ALLクエリにおけるLIMIT句の最適化を改善しました。
(Andy Fan, David Rowley)
</para>
</listitem>

<!--
Author: Tom Lane <tgl@sss.pgh.pa.us>
2023-07-14 [e08d74ca1] Allow plan nodes with initPlans to be considered paralle
-->

<listitem>
<para>
<!--
Allow query nodes to be run in parallel in more cases (Tom Lane)
-->
《機械翻訳》クエリノードの並列実行をより多くのケースで許可するようにしました。
(Tom Lane)
</para>
</listitem>

<!--
Author: Alexander Korotkov <akorotkov@postgresql.org>
2024-01-21 [0452b461b] Explore alternative orderings of group-by pathkeys durin
-->

<listitem>
<para>
<!--
Allow GROUP BY columns to be internally ordered to match ORDER BY (Andrei Lepikhov, Teodor Sigaev)
-->
《機械翻訳》GROUP BY 列を ORDER BY に合わせて内部的にソートできるようにしました。
(Andrei Lepikhov, Teodor Sigaev)
</para>

<para>
<!--
This can be disabled using server variable enable_group_by_reordering.
-->
《機械翻訳》これは、サーバ変数 enable_group_by_reordering を使用して無効にできます。
</para>
</listitem>

<!--
Author: David Rowley <drowley@postgresql.org>
2024-03-25 [66c0185a3] Allow planner to use Merge Append to efficiently impleme
-->

<listitem>
<para>
<!--
Allow UNION (without ALL) to use MergeAppend (David Rowley)
-->
《機械翻訳》UNION（ALL を使用しない）で MergeAppend を使用できるようにしました。
(David Rowley)
</para>
</listitem>

<!--
Author: David Rowley <drowley@postgresql.org>
2024-02-01 [9d1a5354f] Fix costing bug in MergeAppend
-->

<listitem>
<para>
<!--
Fix MergeAppend plans to more accurately compute the number of rows that need to be sorted (Alexander Kuzmenkov)
-->
《機械翻訳》マージアペンローズ氏は、ソートする必要のある行数をより正確に計算するFix MergeAppendを計画している (Alexander Kuzmenkov)。
</para>
</listitem>

<!--
Author: David Rowley <drowley@postgresql.org>
2023-07-04 [625d5b3ca] Allow Incremental Sorts on GiST and SP-GiST indexes
-->

<listitem>
<para>
<!--
Allow GiST and SP-GiST indexes to be part of incremental sorts (Miroslav Bendik)
-->
《機械翻訳》GiSTインデックスとSP-GiSTインデックスを増分ソートの一部にできるようにしました。
(Miroslav Bendik)
</para>

<para>
<!--
This is particularly useful for ORDER BY clauses where the first column has a GiST and SP-GiST index, and other columns do not.
-->
《機械翻訳》これは、最初のカラムが GiST インデックスと SP-GiST インデックスを持ち、他のカラムが持たない ORDER BY 句に特に有効です。
</para>
</listitem>

<!--
Author: Alexander Korotkov <akorotkov@postgresql.org>
2023-11-27 [bc3c8db8a] Display length and bounds histograms in pg_stats
-->

<listitem>
<para>
<!--
Add columns to pg_stats to report range-type histogram information (Egor Rogov, Soumyadeep Chakraborty)
-->
《機械翻訳》pg_statsに列を追加して、範囲型ヒストグラム情報を報告する(Egor Rogov, Soumyadeep Chakraborty)。
</para>
</listitem>

     </itemizedlist>

    </sect4>

    <sect4 id="release-17-indexes">
<!--
     <title>Indexes</title>
-->
     <title>インデックス</title>

     <itemizedlist>
<!--
Author: Peter Geoghegan <pg@bowt.ie>
2024-04-06 [5bf748b86] Enhance nbtree ScalarArrayOp execution.
-->

<listitem>
<para>
<!--
Allow btree indexes to more efficiently find array matches (Peter Geoghegan, Matthias van de Meent)
-->
《機械翻訳》btreeインデックスが配列の一致をより効率的に検索できるようにしました。
(Peter Geoghegan, Matthias van de Meent)
</para>
</listitem>

<!--
Author: Tomas Vondra <tomas.vondra@postgresql.org>
2023-12-08 [b43757171] Allow parallel CREATE INDEX for BRIN indexes
-->

<listitem>
<para>
<!--
Allow BRIN indexes to be created using parallel workers (Tomas Vondra, Matthias van de Meent)
-->
《機械翻訳》並列ワーカーを使用して BRIN インデックスを作成できるようにしました。
(Tomas Vondra, Matthias van de Meent)
</para>
</listitem>

<!--
Author: Peter Eisentraut <peter@eisentraut.org>
2024-01-19 [6db4598fc] Add stratnum GiST support function
-->

<listitem>
<para>
<!--
Add stratnum GiST support function (Paul A. Jungwirth)
-->
《機械翻訳》stratnum GiSTサポート関数を追加しました。
</para>
</listitem>

     </itemizedlist>

    </sect4>

    <sect4 id="release-17-performance">
<!--
     <title>General Performance</title>
-->
     <title>性能一般</title>

     <itemizedlist>

<!--
Author: John Naylor <john.naylor@postgresql.org>
2024-03-07 [ee1b30f12] Add template for adaptive radix tree
Author: Masahiko Sawada <msawada@postgresql.org>
2024-03-21 [30e144287] Add TIDStore, to store sets of TIDs (ItemPointerData) ef
Author: Masahiko Sawada <msawada@postgresql.org>
2024-04-02 [667e65aac] Use TidStore for dead tuple TIDs storage during lazy vac
Author: Heikki Linnakangas <heikki.linnakangas@iki.fi>
2024-04-03 [6dbb49026] Combine freezing and pruning steps in VACUUM
-->

<listitem>
<para>
<!--
Allow vacuum to more efficiently remove and freeze tuples (Masahiko Sawada, John Naylor, Melanie Plageman)
-->
《機械翻訳》タプルをより効率的に削除し、凍結するために、vacuumを使用する(Masahiko Sawada, John Naylor, Melanie Plageman)。
</para>
</listitem>

<!--
Author: Masahiko Sawada <msawada@postgresql.org>
2024-03-21 [30e144287] Add TIDStore, to store sets of TIDs (ItemPointerData) ef
Author: Masahiko Sawada <msawada@postgresql.org>
2024-04-02 [667e65aac] Use TidStore for dead tuple TIDs storage during lazy vac
Author: Heikki Linnakangas <heikki.linnakangas@iki.fi>
2024-04-03 [6dbb49026] Combine freezing and pruning steps in VACUUM
-->

<listitem>
<para>
Allow vacuum to more efficiently store tuple references (Masahiko Sawada, John Naylor)
</para>

<para>
Additionally, vacuum is no longer silently limited to one gigabyte of memory when maintenance_work_mem and autovacuum_work_mem are higher. WAL traffic caused by
vacuum is also more compact.
</para>
</listitem>

<!--
Author: Robert Haas <rhaas@postgresql.org>
2024-01-18 [c120550ed] Optimize vacuuming of relations with no indexes.
-->

<listitem>
<para>
<!--
Optimize vacuuming of relations with no indexes (Melanie Plageman)
-->
《機械翻訳》インデックスを持たないリレーションの最適化を行う (Melanie Plageman)。
</para>
</listitem>

<!--
Author: Thomas Munro <tmunro@postgresql.org>
2024-04-06 [98f320eb2] Increase default vacuum_buffer_usage_limit to 2MB.
-->

<listitem>
<para>
<!--
Increase default vacuum_buffer_usage_limit to 2MB (Thomas Munro)
-->
《機械翻訳》デフォルトの vacuum_buffer_usage_limit を 2MB に増やします (Thomas Munro)。
</para>
</listitem>

<!--
Author: Nathan Bossart <nathan@postgresql.org>
2024-03-26 [d365ae705] Optimize roles_is_member_of() with a Bloom filter.
-->

<listitem>
<para>
<!--
Improve performance when checking roles with many memberships (Nathan Bossart)
-->
《機械翻訳》メンバーシップが多いロールをチェックする際のパフォーマンスを改善しました。
(Nathan Bossart)
</para>
</listitem>

<!--
Author: Michael Paquier <michael@paquier.xyz>
2023-07-25 [71e4cc6b8] Optimize WAL insertion lock acquisition and release with
-->

<listitem>
<para>
<!--
Improve performance of heavily-contended WAL writes (Bharath Rupireddy)
-->
《機械翻訳》競合の多いWAL書き込みのパフォーマンスを改善しました。
(Bharath Rupireddy)
</para>
</listitem>

<!--
Author: David Rowley <drowley@postgresql.org>
2024-04-07 [c4ab7da60] Avoid needless large memcpys in libpq socket writing
Improve performance of heavily-contended WAL writes (Bharath Rupireddy)
-->

<listitem>
<para>
<!--
Improve performance when transferring large blocks of data to a client (Melih Mutlu)
-->
《機械翻訳》競合の多いWAL書き込みのパフォーマンスを改善しました。
(Bharath Rupireddy)
</para>
</listitem>

<!--
Author: Thomas Munro <tmunro@postgresql.org>
2024-04-03 [210622c60] Provide vectored variant of ReadBuffer().
Author: Thomas Munro <tmunro@postgresql.org>
2024-04-08 [b7b0f3f27] Use streaming I/O in sequential scans.
Author: Thomas Munro <tmunro@postgresql.org>
2024-04-08 [041b96802] Use streaming I/O in ANALYZE.
-->

<listitem>
<para>
<!--
Allow the grouping of file system reads with the new system variable io_combine_limit (Thomas Munro, Andres Freund, Melanie Plageman, Nazir Bilal Yavuz)
-->
《機械翻訳》新しいシステム変数 io_combine_limit を使用して、ファイルシステムの読み取りをグループ化できるようにします (Thomas Munro, Andres Freund, Melanie Plageman, Nazir Bilal Yavuz)。
</para>
</listitem>

     </itemizedlist>

    </sect4>

    <sect4 id="release-17-monitoring">
<!--
     <title>Monitoring</title>
-->
     <title>監視</title>

     <itemizedlist>

<!--
Author: Michael Paquier <michael@paquier.xyz>
2023-10-30 [96f052613] Introduce pg_stat_checkpointer
Author: Alexander Korotkov <akorotkov@postgresql.org>
2023-12-25 [12915a58e] Enhance checkpointer restartpoint statistics
Author: Alexander Korotkov <akorotkov@postgresql.org>
2024-03-14 [e820db5b5] Improve documentation for pg_stat_checkpointer fields
-->

<listitem>
<para>
<!--
Create system view pg_stat_checkpointer (Bharath Rupireddy, Anton A. Melnikov, Alexander Korotkov)
-->
《機械翻訳》システムビューpg_stat_checkpointerの作成 (Bharath Rupireddy, Anton A. Melnikov, Alexander Korotkov)
</para>

<para>
<!--
Relevant columns have been removed from pg_stat_bgwriter and added to this new system view.
-->
《機械翻訳》pg_stat_bgwriterから関連する列が削除され、この新しいシステムビューに追加されました。
</para>
</listitem>

<!--
Author: Michael Paquier <michael@paquier.xyz>
2023-11-12 [23c8c0c8f] Add ability to reset all shared stats types in pg_stat_r
-->

<listitem>
<para>
<!--
Allow pg_stat_reset_shared() to reset all shared statistics (Atsushi Torikoshi)
-->
《機械翻訳》pg_stat_reset_shared() で全ての共有統計情報をリセットできるようにしました。
 (Atsushi Torikoshi)
</para>

<para>
<!--
This is done by passing NULL.
-->
《機械翻訳》これは NULL を渡すことで行われます。
</para>
</listitem>

<!--
Author: Michael Paquier <michael@paquier.xyz>
2023-11-16 [2e8a0edc2] Add target "slru" to pg_stat_reset_shared()
-->

<listitem>
<para>
<!--
Allow pg_stat_reset_shared("slru") to clear SLRU statistics (Atsushi Torikoshi)
-->
《機械翻訳》pg_stat_reset_shared("slru")でSLRUの統計をクリアできるようにしました。
(Torikoshi Atsushi)
</para>

<para>
<!--
Now pg_stat_reset_shared(NULL) also resets SLRU statistics.
-->
《機械翻訳》また、pg_stat_reset_shared(NULL)はSLRUの統計情報もリセットします。
</para>
</listitem>

<!--
Author: Michael Paquier <michael@paquier.xyz>
2023-11-14 [e5cca6288] Add support for pg_stat_reset_slru without argument
-->

<listitem>
<para>
<!--
Allow pg_stat_reset_slru() to reset all SLRU statistics (Bharath Rupireddy)
-->
《機械翻訳》pg_stat_reset_slru() がすべてのSLRU統計をリセットできるようにしました。
(Bharath Rupireddy)
</para>

<para>
<!--
The command pg_stat_reset_slru(NULL) already did this.
-->
《機械翻訳》コマンドpg_stat_reset_slru(NULL)はすでにこれを行いました。
</para>
</listitem>

<!--
Author: Michael Paquier <michael@paquier.xyz>
2024-01-25 [1d35f705e] Add more LOG messages when starting and ending recovery
-->

<listitem>
<para>
<!--
Add log messages related to WAL recovery from backup (Andres Freund)
-->
《機械翻訳》バックアップからのWAL回復に関連するログメッセージを追加しました。
(Andres Freund)
</para>
</listitem>

<!--
Author: Michael Paquier <michael@paquier.xyz>
2023-08-26 [e48b19c5d] Generate new LOG for "trust" connections under log_conne
-->

<listitem>
<para>
<!--
Add log_connections log line for "trust" connections (Jacob Champion)
-->
《機械翻訳》"trust" 接続の log_connections ログ行を追加しました。
(Jacob Champion)
</para>
</listitem>

<!--
Author: Amit Kapila <akapila@postgresql.org>
2023-11-21 [7c3fb505b] Log messages for replication slot acquisition and releas
-->

<listitem>
<para>
<!--
Add log message to report walsender acquisition and release of replication slots (Bharath Rupireddy)
-->
《機械翻訳》レポートにログメッセージを追加する (Bharath Rupireddy)
</para>

<para>
<!--
This is enabled by the server variable log_replication_commands.
-->
《機械翻訳》これは、サーバ変数log_replication_commandsによって有効になります。
</para>
</listitem>

<!--
Author: Michael Paquier <michael@paquier.xyz>
2024-04-04 [2a217c371] Coordinate emit_log_hook and all log destinations to sha
-->

<listitem>
<para>
<!--
Fix emit_log_hook to use the same time value as other log records for the same query (Kambam Vinay, Michael Paquier)
-->
《機械翻訳》同じクエリに対して他のログレコードと同じ時間値を使用するように、emit_log_hookを修正しました。
(Kambam Vinay, Michael Paquier)
</para>
</listitem>

<!--
Author: Michael Paquier <michael@paquier.xyz>
2023-08-20 [1e68e43d3] Add system view pg_wait_events
-->

<listitem>
<para>
<!--
Add system view pg_wait_events that reports wait event types (Bertrand Drouvot)
-->
《機械翻訳》待機イベントの型を報告するシステムビューpg_wait_eventsを追加しました。
</para>

<para>
<!--
This is useful for adding descriptions to wait events reported in pg_stat_activity.
-->
《機械翻訳》これは、pg_stat_activityで報告される待機イベントに説明を追加する場合に便利です。
</para>
</listitem>

<!--
Author: Thomas Munro <tmunro@postgresql.org>
2023-10-13 [0013ba290] Add wait events for checkpoint delay mechanism.
-->

<listitem>
<para>
<!--
Add wait events for checkpoint delays (Thomas Munro)
-->
《機械翻訳》チェックポイント遅延の待機イベントの追加
(Thomas Munro)
</para>
</listitem>

<!--
Author: Masahiko Sawada <msawada@postgresql.org>
2023-07-11 [46ebdfe16] Report index vacuum progress.
-->

<listitem>
<para>
<!--
Allow vacuum to report the progress of index processing (Sami Imseih)
-->
《機械翻訳》真空を許す インデックス処理の進行状況を報告する
(Sami Imseih)
</para>

<para>
<!--
This appears in system view columns pg_stat_progress_vacuum.indexes_total and pg_stat_progress_vacuum.indexes_processed.
-->
《機械翻訳》これは、システムビューの列pg_stat_progress_vacuum.indexes_totalとpg_stat_progress_vacuum.indexes_processedに表示されます。
</para>
</listitem>

<!--
Author: Heikki Linnakangas <heikki.linnakangas@iki.fi>
2024-04-08 [705843d29] Enhance libpq encryption negotiation tests with new GUC
Author: Heikki Linnakangas <heikki.linnakangas@iki.fi>
2024-04-08 [3dbd2ff78] Adjust wording of trace_connection_negotiation GUC's des
-->

<listitem>
<para>
<!--
Add server variable trace_connection_negotiation to allow debugging of connection encryption (Heikki Linnakangas, Kyotaro Horiguchi)
-->
《機械翻訳》接続の暗号化をデバッグできるように、サーバ変数 trace_connection_negotiation を追加しました。
(Heikki Linnakangas, Kyotaro Horiguchi)
</para>
</listitem>

     </itemizedlist>

    </sect4>

    <sect4 id="release-17-privileges">
<!--
     <title>Privileges</title>
-->
     <title>権限</title>

     <itemizedlist>

<!--
Author: Nathan Bossart <nathan@postgresql.org>
2024-03-13 [ecb0fd337] Reintroduce MAINTAIN privilege and pg_maintain predefine
-->

<listitem>
<para>
<!--
Add per-table GRANT permission MAINTAIN to control maintenance operations (Nathan Bossart)
-->
《機械翻訳》保守操作を制御するために、テーブルごとにGRANT権限MAINTAINを追加しました(Nathan Bossart)。
</para>

<para>
<!--
The operations are VACUUM, ANALYZE, REINDEX, REFRESH MATERIALIZED VIEW, CLUSTER, and LOCK TABLE.
-->
《機械翻訳》操作は、VACUUM、ANALYZE、REINDEX、REFRESH MATERIALIZED VIEW、CLUSTER、LOCK TABLEです。
</para>
</listitem>

<!--
Author: Nathan Bossart <nathan@postgresql.org>
2024-03-13 [ecb0fd337] Reintroduce MAINTAIN privilege and pg_maintain predefine
-->

<listitem>
<para>
<!--
Add user-grantable role pg_maintain to control maintenance operations (Nathan Bossart)
-->
《機械翻訳》ユーザが付与できるロールを追加しました。
メンテナンス操作を制御します。
(Nathan Bossart)
</para>

<para>
<!--
The operations are VACUUM, ANALYZE, REINDEX, REFRESH MATERIALIZED VIEW, CLUSTER, and LOCK TABLE.
-->
《機械翻訳》操作は、VACUUM、ANALYZE、REINDEX、REFRESH MATERIALIZED VIEW、CLUSTER、LOCK TABLEです。
</para>
</listitem>

<!--
Author: Nathan Bossart <nathan@postgresql.org>
2024-02-14 [8d8afd48d] Allow pg_monitor to execute pg_current_logfile().
-->

<listitem>
<para>
<!--
Allow roles with pg_monitor membership to execute pg_current_logfile() (Pavlo Golub, Nathan Bossart)
-->
《機械翻訳》pg_monitorメンバーシップを持つロールがpg_current_logfile()を実行できるようにしました。
(Pavlo Golub, Nathan Bossart)
</para>
</listitem>

     </itemizedlist>

    </sect4>

    <sect4 id="release-17-server-config">
<!--
     <title>Server Configuration</title>
-->
     <title>サーバ設定</title>

     <itemizedlist>

<!--
Author: Robert Haas <rhaas@postgresql.org>
2024-03-29 [d3ae2a24f] Add allow_alter_system GUC.
-->

<listitem>
<para>
<!--
Add system variable allow_alter_system to disallow ALTER SYSTEM (Jelte Fennema-Nio, Gabriele Bartolini)
-->
《機械翻訳》システム変数 allow_alter_system を追加して、ALTER SYSTEM を禁止する。
(Jelte Fennema-Nio, Gabriele Bartolini)
</para>
</listitem>

<!--
Author: Tom Lane <tgl@sss.pgh.pa.us>
2023-10-21 [2d870b4ae] Allow ALTER SYSTEM to set unrecognized custom GUCs.
-->

<listitem>
<para>
<!--
Allow ALTER SYSTEM to set unrecognized custom server variables (Tom Lane)
-->
《機械翻訳》ALTER SYSTEMで認識されないカスタム・サーバ変数を設定できるようにしました。
(Tom Lane)
</para>

<para>
<!--
This is also possible with GRANT ON PARAMETER.
-->
《機械翻訳》これは、GRANT ON PARAMETERでも可能です。
</para>
</listitem>

<!--
Author: Alexander Korotkov <akorotkov@postgresql.org>
2024-02-15 [51efe38cb] Introduce transaction_timeout
Author: Alexander Korotkov <akorotkov@postgresql.org>
2024-02-16 [bf82f4379] Followup fixes for transaction_timeout
Author: Alexander Korotkov <akorotkov@postgresql.org>
2024-02-25 [28e858c0f] Improve documentation and GUC description for transactio
-->

<listitem>
<para>
<!--
Add server variable transaction_timeout to restrict the duration of transactions (Andrey Borodin, Japin Li, Junwang Zhao, Alexander Korotkov)
-->
《機械翻訳》トランザクションの持続時間を制限するために、サーバ変数 transaction_timeout を追加します。
(Andrey Borodin, Japin Li, Junwang Zhao, Alexander Korotkov)
</para>
</listitem>

<!--
Author: Jeff Davis <jdavis@postgresql.org>
2024-03-13 [2d819a08a] Introduce "builtin" collation provider.
Author: Jeff Davis <jdavis@postgresql.org>
2024-03-18 [846311051] Address more review comments on commit 2d819a08a1.
Author: Jeff Davis <jdavis@postgresql.org>
2024-03-19 [f69319f2f] Support C.UTF-8 locale in the new builtin collation prov
Author: Jeff Davis <jdavis@postgresql.org>
2024-03-20 [9acae56ce] Inline basic UTF-8 functions.
-->

<listitem>
<para>
<!--
Create a "builtin" collation provider similar to libc's C locale (Jeff Davis)
-->
《機械翻訳》libc の C ロケールと同様の「組み込み」照合順序プロバイダを作成する (Jeff Davis)。
</para>

<para>
<!--
It uses a "C" locale which is identical but independent of libc, but it allows the use of non-"C" collations like "en_US" and "C.UTF-8" with the "C" locale, which libc does not.  MORE?
-->
《機械翻訳》これはlibcと同じですが、独立した"C"ロケールを使用します。
しかし、"C"ロケールでは"C"以外の照合順序（例えば"en_US"や"C.UTF-8"）を使用することができます。
詳細
</para>
</listitem>

<!--
Author: Michael Paquier <michael@paquier.xyz>
2023-07-06 [a14354cac] Add GUC parameter "huge_pages_status"
-->

<listitem>
<para>
<!--
Add server variable huge_pages_status to report the use of huge pages by Postgres (Justin Pryzby)
-->
《機械翻訳》サーバ変数 huge_pages_status を追加して、Postgres による巨大ページの使用状況を報告する (Justin Pryzby)
</para>

<para>
<!--
This is useful when huge_pages is set to "try".
-->
《機械翻訳》これは、 huge_pages が "try" に設定されている場合に便利です。
</para>
</listitem>

<!--
Author: Daniel Gustafsson <dgustafsson@postgresql.org>
2023-09-25 [7750fefdb] Add GUC for temporarily disabling event triggers
-->

<listitem>
<para>
<!--
Add server variable to disable event triggers (Daniel Gustafsson)
-->
《機械翻訳》イベント・トリガーを無効にするためのサーバ変数を追加しました。
(Daniel Gustafsson)
</para>

<para>
<!--
The setting, event_triggers, allows for the temporary disabling of event triggers for debugging.
-->
《機械翻訳》この設定 event_triggers は、デバッグのためにイベント・トリガーを一時的に無効にすることができます。
</para>
</listitem>

<!--
Author: Alvaro Herrera <alvherre@alvh.no-ip.org>
2024-02-28 [53c2a97a9] Improve performance of subsystems on top of SLRU
-->

<listitem>
<para>
<!--
Allow the SLRU cache sizes to be configured (Andrey Borodin, Dilip Kumar)
-->
《機械翻訳》SLRUキャッシュサイズを設定できるようにする(Andrey Borodin, Dilip Kumar)。
</para>

<para>
<!--
The new server variables are commit_timestamp_buffers, multixact_member_buffers, multixact_offset_buffers, notify_buffers, serializable_buffers, subtransaction_buffers, and
transaction_buffers.
-->
《機械翻訳》新しいサーバ変数は、commit_timestamp_buffers、multixact_member_buffers、multixact_offset_buffers、notify_buffers、serializable_buffers、subtransaction_buffers、およびtransaction_buffersです。
</para>
</listitem>

     </itemizedlist>

    </sect4>

    <sect4 id="release-17-replication">
     <title>Streaming Replication and Recovery</title>

     <itemizedlist>

<!--
Author: Robert Haas <rhaas@postgresql.org>
2023-12-20 [dc2123400] Add support for incremental backup.
Author: Tomas Vondra <tomas.vondra@postgresql.org>
2024-04-05 [f8ce4ed78] Allow copying files using clone/copy_file_range
-->

<listitem>
<para>
<!--
Add support for incremental file system backup (Robert Haas, Jakub Wartak, Tomas Vondra)
-->
《機械翻訳》ファイルシステムの増分バックアップのサポートを追加しました。
</para>

<para>
<!--
Incremental backups can be created using pg_basebackup's new &#45;-incremental option.  The new application pg_combinebackup allows manipulation of base and incremental file system backups.
-->
《機械翻訳》増分バックアップは、pg_basebackupの新しい--incrementalオプションを使用して作成できます。
新しいアプリケーションpg_combinebackupは、ファイルシステムの基本バックアップと増分バックアップの操作を可能にします。
</para>
</listitem>

<!--
Author: Robert Haas <rhaas@postgresql.org>
2023-12-20 [174c48050] Add a new WAL summarizer process.
Author: Nathan Bossart <nathan@postgresql.org>
2024-01-09 [d97ef756a] Fix documentation for wal_summary_keep_time.
Author: Robert Haas <rhaas@postgresql.org>
2024-01-09 [f896057e4] Document WAL summarization information functions.
Author: Robert Haas <rhaas@postgresql.org>
2024-01-11 [d9ef650fc] Add new function pg_get_wal_summarizer_state().
-->

<listitem>
<para>
<!--
Allow the creation of WAL summarization files (Robert Haas, Nathan Bossart, Hubert Depesz Lubaczewski)
-->
《機械翻訳》WAL要約ファイルの作成を許可する(Robert Haas, Nathan Bossart, Hubert Depesz Lubaczewski)。
</para>

<para>
<!--
These files record the block numbers that have changed within an LSN range and are useful for incremental file system backups.  This is controlled by the server variables
summarize_wal and wal_summarize_keep_time, and introspected with pg_available_wal_summaries(), pg_wal_summary_contents(), and pg_get_wal_summarizer_state().
-->
《機械翻訳》これらのファイルは、LSN範囲内で変更されたブロック番号を記録し、増分ファイルシステムバックアップに有用です。
これは、サーバ変数 summarize_wal と wal_summarize_keep_time によって制御され、pg_available_wal_summaries()、pg_wal_summary_contents()、および pg_get_wal_summarizer_state() でイントロスペクトされます。
</para>
</listitem>

<!--
Author: Robert Haas <rhaas@postgresql.org>
2024-03-13 [2041bc427] Add the system identifier to backup manifests.
-->

<listitem>
<para>
<!--
Add the system identifier to file system backup manifest files (Amul Sul)
-->
《機械翻訳》システム識別子をファイルシステムバックアップマニフェストファイルに追加する (Amul Sul)。
</para>

<para>
<!--
This helps detect invalid WAL usage.
-->
《機械翻訳》これは、無効なWAL使用を検出するのに役立ちます。
</para>
</listitem>

<!--
Author: Amit Kapila <akapila@postgresql.org>
2024-03-21 [a145f424d] Allow dbname to be written as part of connstring via pg_
-->

<listitem>
<para>
<!--
Allow connection string value dbname to be written when pg_basebackup writes connection information to postgresql.auto.conf (Vignesh C, Hayato Kuroda)
-->
《機械翻訳》pg_basebackupがpostgresql.auto.confに接続情報を書き込む際に、接続文字列値dbnameを書き込めるようにしました。
(Vignesh C, Hayato Kuroda)
</para>
</listitem>

<!--
Author: Amit Kapila <akapila@postgresql.org>
2024-01-04 [007693f2a] Track conflict_reason in pg_replication_slots.
Author: Amit Kapila <akapila@postgresql.org>
2024-03-22 [6ae701b43] Track invalidation_reason in pg_replication_slots.
-->

<listitem>
<para>
<!--
Add column pg_replication_slots.invalidation_reason to report the reason for invalid slots (Shveta Malik, Bharath Rupireddy)
-->
《機械翻訳》スロットが無効な理由を報告するための列pg_replication_slots.invalidation_reasonの追加 (Shveta Malik, Bharath Rupireddy)
</para>
</listitem>

<!--
Author: Amit Kapila <akapila@postgresql.org>
2024-03-25 [a11f330b5] Track last_inactive_time in pg_replication_slots.
Author: Amit Kapila <akapila@postgresql.org>
2024-03-27 [6d49c8d4b] Change last_inactive_time to inactive_since in pg_replic
Author: Amit Kapila <akapila@postgresql.org>
2024-04-05 [6f132ed69] Allow synced slots to have their inactive_since.
-->

<listitem>
<para>
<!--
Add pg_replication_slots.inactive_since to report slot inactivity duration (Bharath Rupireddy)
-->
《機械翻訳》スロットの非アクティブ期間を報告するためにpg_replication_slots.inactive_sinceを追加しました。
(Bharath Rupireddy)
</para>
</listitem>

<!--
Author: Amit Kapila <akapila@postgresql.org>
2024-02-14 [ddd5f4f54] Add a slot synchronization function.
Author: Amit Kapila <akapila@postgresql.org>
2024-02-16 [7a424ece4] Add more LOG and DEBUG messages for slot synchronization
-->

<listitem>
<para>
<!--
Add function pg_sync_replication_slots() to synchronize logical replication slots (Hou Zhijie, Shveta Malik, Ajin Cherian, Peter Eisentraut)
-->
《機械翻訳》論理レプリケーションスロットを同期するための関数pg_sync_replication_slots()を追加しました。
(Hou Zhijie, Shveta Malik, Ajin Cherian, Peter Eisentraut)
</para>
</listitem>

<!--
Author: Amit Kapila <akapila@postgresql.org>
2024-01-29 [732924043] Allow setting failover property in the replication comma
-->

<listitem>
<para>
<!--
Add the failover property to the replication protocol (Hou Zhijie, Shveta Malik)
-->
《機械翻訳》フェイルオーバー・プロパティをレプリケーション・プロトコルに追加する。
(Hou Zhijie, Shveta Malik)
</para>
</listitem>

     </itemizedlist>

    </sect4>

    <sect4 id="release-17-logical">
     <title><link linkend="logical-replication">Logical Replication</link></title>

    <itemizedlist>

<!--
Author: Peter Eisentraut <peter@eisentraut.org>
2024-03-25 [d44032d01] pg_createsubscriber: creates a new logical replica from
-->

<listitem>
<para>
<!--
Add application pg_createsubscriber to create a logical replica from a physical standby server (Euler Taveira)
-->
《機械翻訳》物理スタンバイサーバから論理レプリカを作成するためのアプリケーションpg_createsubscriberを追加しました。
(Euler Taveira)
</para>
</listitem>

<!--
Author: Amit Kapila <akapila@postgresql.org>
2023-10-26 [29d0a77fa] Migrate logical slots to the new node during an upgrade.
Author: Amit Kapila <akapila@postgresql.org>
2024-01-02 [9a17be1e2] Allow upgrades to preserve the full subscription's state
-->

<listitem>
<para>
<!--
Have pg_upgrade migrate valid logical slots and subscriptions (Hayato Kuroda, Hou Zhijie, Vignesh C, Julien Rouhaud, Shlok Kyal)
-->
《機械翻訳》pg_upgradeが有効な論理スロットとサブスクリプションを移行するようにしました。
(Hayato Kuroda, Hou Zhijie, Vignesh C, Julien Rouhaud, Shlok Kyal)
</para>

<para>
<!--
This allows logical replication to continue quickly after the upgrade.  This only works for old clusters of PostgreSQL version 17.0 or later.
-->
《機械翻訳》これにより、アップグレード後も論理レプリケーションを迅速に続行できます。
これは、PostgreSQLバージョン17.0以降の古いクラスタでのみ動作します。
</para>
</listitem>

<!--
Author: Amit Kapila <akapila@postgresql.org>
2024-01-25 [c393308b6] Allow to enable failover property for replication slots
-->

<listitem>
<para>
<!--
Enable the failover of logical slots (Hou Zhijie, Shveta Malik, Ajin Cherian)
-->
《機械翻訳》論理スロットのフェイルオーバーを有効にする。
(Hou Zhijie, Shveta Malik, Ajin Cherian)
</para>

<para>
<!--
This is controlled by an optional fifth argument to pg_create_logical_replication_slot().
-->
《機械翻訳》これはpg_create_logical_replication_slot()のオプションの5番目の引数で制御します。
</para>
</listitem>

<!--
Author: Amit Kapila <akapila@postgresql.org>
2024-02-22 [93db6cbda] Add a new slot sync worker to synchronize logical slots
Author: Amit Kapila <akapila@postgresql.org>
2024-03-06 [60c07820d] Doc: Improve replication slot synchronization section.
-->

<listitem>
<para>
<!--
Add server variable sync_replication_slots to enable failover logical slot synchronization (Shveta Malik, Hou Zhijie, Peter Smith)
-->
《機械翻訳》フェイルオーバー論理スロット同期を有効にするために、サーバ変数sync_replication_slotsを追加します。
(Shveta Malik, Hou Zhijie, Peter Smith)
</para>
</listitem>

<!--
Author: Amit Kapila <akapila@postgresql.org>
2024-01-30 [776621a5e] Add a failover option to subscriptions.
Author: Amit Kapila <akapila@postgresql.org>
2024-02-07 [22f7e61a6] Clean-ups for 776621a5e4 and 7329240437.
-->

<listitem>
<para>
<!--
Add logical replication failover control to CREATE/ALTER SUBSCRIPTION (Shveta Malik, Hou Zhijie, Ajin Cherian)
-->
《機械翻訳》CREATE/ALTER SUBSCRIPTIONに論理レプリケーション・フェイルオーバー制御を追加。
(Shveta Malik, Hou Zhijie, Ajin Cherian)
</para>
</listitem>

<!--
Author: Amit Kapila <akapila@postgresql.org>
2023-07-14 [edca34243] Allow the use of a hash index on the subscriber during r
-->

<listitem>
<para>
<!--
Allow the application of logical replication changes to use hash indexes on the subscriber (Hayato Kuroda)
-->
《機械翻訳》サブスクライバでハッシュ索引を使用するために、論理レプリケーションの変更を適用できるようにします(Kuroda)。
</para>

<para>
<!--
Previously only btree indexes could be used for this purpose.
-->
《機械翻訳》以前は、この目的で使用できるのはbtreeインデックスだけでした。
</para>
</listitem>

<!--
Author: Masahiko Sawada <msawada@postgresql.org>
2024-04-03 [5bec1d6bc] Improve eviction algorithm in ReorderBuffer using max-he
Allow the application of logical replication changes to use hash indexes on the subscriber (Hayato Kuroda)
-->

<listitem>
<para>
<!--
Improve logical decoding performance in cases where there are many subtransactions (Masahiko Sawada)
-->
《機械翻訳》多数のサブトランザクションがある場合の論理デコード性能を向上させる(Masahiko Sawada)。
</para>
</listitem>

<!--
Author: Amit Kapila <akapila@postgresql.org>
2023-10-17 [79243de13] Restart the apply worker if the privileges have been rev
-->

<listitem>
<para>
<!--
Restart apply workers if subscription owner's superuser privileges are revoked (Vignesh C)
-->
《機械翻訳》サブスクリプション所有者のスーパーユーザ権限が取り消された場合、適用ワーカーを再起動する (Vignesh C)。
</para>

<para>
<!--
This forces reauthentication.
-->
《機械翻訳》これにより、再認証が強制されます。
</para>
</listitem>

<!--
Author: Michael Paquier <michael@paquier.xyz>
2023-10-18 [173b56f1e] Add flush option to pg_logical_emit_message()
-->

<listitem>
<para>
<!--
Add "flush" option to pg_logical_emit_message() (Michael Paquier)
-->
《機械翻訳》pg_logical_emit_message()に"flush"オプションを追加しました。
(Michael Paquier)
</para>

<para>
<!--
This makes the message durable.
-->
《機械翻訳》これにより、メッセージが永続化されます。
</para>
</listitem>

<!--
Author: Amit Kapila <akapila@postgresql.org>
2024-03-08 [bf279ddd1] Introduce a new GUC 'standby_slot_names'.
-->

<listitem>
<para>
<!--
Allow specification of physical standbys that must be synchronized before they are visible to subscribers (Hou Zhijie, Shveta Malik)
-->
《機械翻訳》サブスクライバに表示される前に同期化する必要がある物理スタンバイを指定できるようにします。
(Hou Zhijie, Shveta Malik)
</para>

<para>
<!--
The server variable is standby_slot_names.
-->
《機械翻訳》サーバ変数は standby_slot_names です。
</para>
</listitem>

<!--
Author: Nathan Bossart <nathan@postgresql.org>
2023-09-25 [13aeaf079] Add worker type to pg_stat_subscription.
-->

<listitem>
<para>
<!--
Add worker type column to pg_stat_subscription (Peter Smith)
-->
《機械翻訳》pg_stat_subscriptionにworker type列を追加しました。
(Peter Smith)
</para>
</listitem>

    </itemizedlist>

    </sect4>

   </sect3>

   <sect3 id="release-17-utility">
<!--
    <title>Utility Commands</title>
-->
    <title>ユーティリティコマンド</title>

    <itemizedlist>

<!--
Author: Alexander Korotkov <akorotkov@postgresql.org>
2024-01-16 [9e2d87011] Add new COPY option SAVE_ERROR_TO
Author: Alexander Korotkov <akorotkov@postgresql.org>
2024-01-19 [b725b7eec] Rename COPY option from SAVE_ERROR_TO to ON_ERROR
Author: Alexander Korotkov <akorotkov@postgresql.org>
2024-02-03 [40bbc8cf0] Improve documentation for COPY ... ON_ERROR ...
Author: Masahiko Sawada <msawada@postgresql.org>
2024-04-17 [a6d0fa5ef] Disallow specifying ON_ERROR option without value.
-->

<listitem>
<para>
<!--
Add new COPY option "ON_ERROR ignore" to discard error rows (Damir Belyalov, Atsushi Torikoshi, Alex Shulgin, Jian He, Yugo Nagata)
-->
《機械翻訳》新しいCOPYオプション"ON_ERROR ignore"を追加してエラー行を破棄する(Damir Belyalov, Atsushi Torikoshi, Alex Shulgin, Jian He, Yugo Nagata)。
</para>

<para>
<!--
The default behavior is "ON_ERROR stop".
-->
《機械翻訳》デフォルトの動作は "ON_ERROR stop" です。
</para>
</listitem>

<!--
Author: Masahiko Sawada <msawada@postgresql.org>
2024-04-01 [f5a227895] Add new COPY option LOG_VERBOSITY.
-->

<listitem>
<para>
<!--
Add new COPY option LOG_VERBOSITY which reports COPY FROM ignored error rows (Bharath Rupireddy)
-->
《機械翻訳》COPY FROM が無視されたエラー行を報告する新しい COPY オプション LOG_VERBOSITY を追加しました。
(Bharath Rupireddy)
</para>
</listitem>

<!--
Author: Masahiko Sawada <msawada@postgresql.org>
2024-01-25 [729439607] Add progress reporting of skipped tuples during COPY FRO
-->

<listitem>
<para>
<!--
Allow COPY FROM to report the number of skipped rows during processing (Atsushi Torikoshi)
-->
《機械翻訳》処理中にスキップされた行数をCOPY FROMに報告させる(Atsushi Torikoshi)
</para>

<para>
<!--
This appears in system view column pg_stat_progress_copy.tuples_skipped.
-->
《機械翻訳》これは、システムビューの列pg_stat_progress_copy.tuples_skippedに表示されます。
</para>
</listitem>

<!--
Author: Andrew Dunstan <andrew@dunslane.net>
2023-09-30 [f6d4c9cf1] Provide FORCE_NULL * and FORCE_NOT_NULL * options for CO
-->

<listitem>
<para>
<!--
In COPY FROM, allow easy specification that all columns should be forced null or not null (Zhang Mingli)
-->
《機械翻訳》COPY FROMでは、すべての列を強制的にNULLにするか、NULLにしないようにするかを簡単に指定できるようにしました(Zhang Mingli)。
</para>
</listitem>

<!--
Author: Alvaro Herrera <alvherre@alvh.no-ip.org>
2024-01-29 [5de890e36] Add EXPLAIN (MEMORY) to report planner memory consumptio
-->

<listitem>
<para>
<!--
Allow EXPLAIN to report optimizer memory usage (Ashutosh Bapat)
-->
《機械翻訳》EXPLAIN でオプティマイザのメモリ使用状況を報告できるようにしました。
(Ashutosh Bapat)
</para>

<para>
<!--
The option is called "MEMORY".
-->
《機械翻訳》このオプションは「MEMORY」と呼ばれます。
</para>
</listitem>

<!--
Author: Tom Lane <tgl@sss.pgh.pa.us>
2024-04-03 [06286709e] Invent SERIALIZE option for EXPLAIN.
-->

<listitem>
<para>
<!--
Add EXPLAIN option SERIALIZE to report the cost of converting data for network transmission (Stepan Rutz, Matthias van de Meent)
-->
《機械翻訳》ネットワーク転送のためのデータ変換コストを報告するために、EXPLAINオプションSERIALIZEを追加しました。
(Stepan Rutz, Matthias van de Meent)
</para>
</listitem>

<!--
Author: Michael Paquier <michael@paquier.xyz>
2023-10-19 [295c36c0c] Add local_blk_{read|write}_time I/O timing statistics fo
-->

<listitem>
<para>
<!--
Add local I/O block read/write timing statistics to EXPLAIN (Nazir Bilal Yavuz)
-->
《機械翻訳》ローカルI/Oブロックの読み取り/書き込みタイミング統計をEXPLAINに追加します(Nazir Bilal Yavuz)。
</para>
</listitem>

<!--
Author: Tom Lane <tgl@sss.pgh.pa.us>
2024-03-19 [fd0398fcb] Improve EXPLAIN's display of SubPlan nodes and output pa
-->

<listitem>
<para>
<!--
Improve EXPLAIN's display of SubPlan nodes and output parameters (Tom Lane, Dean Rasheed)
-->
《機械翻訳》EXPLAINのサブプランノードと出力パラメータの表示を改善しました。
(Tom Lane, Dean Rasheed)
</para>
</listitem>

<!--
Author: Daniel Gustafsson <dgustafsson@postgresql.org>
2023-09-08 [5a3423ad8] Add JIT deform_counter
-->

<listitem>
<para>
<!--
Add JIT deform_counter details to EXPLAIN (Dmitry Dolgov)
-->
《機械翻訳》JIT deform_counterの詳細をEXPLAINに追加しました。
(Dmitry Dolgov)
</para>
</listitem>

<!--
Author: Alexander Korotkov <akorotkov@postgresql.org>
2024-04-07 [1adf16b8f] Implement ALTER TABLE ... MERGE PARTITIONS ... command
-->

<listitem>
<para>
<!--
Allow partitions to be merged using ALTER TABLE ... MERGE PARTITIONS (Dmitry Koval)
-->
《機械翻訳》ALTER TABLE ... MERGE PARTITIONSを使用してパーティションをマージできるようにします(Dmitry Koval)。
</para>
</listitem>

<!--
Author: Alexander Korotkov <akorotkov@postgresql.org>
2024-04-07 [87c21bb94] Implement ALTER TABLE ... SPLIT PARTITION ... command
-->

<listitem>
<para>
<!--
Allow partitions to be split using ALTER TABLE ... SPLIT PARTITION (Dmitry Koval)
-->
《機械翻訳》ALTER TABLE ... SPLIT PARTITIONを使用してパーティションを分割できるようにします(Dmitry Koval)。
</para>
</listitem>

<!--
Author: Peter Eisentraut <peter@eisentraut.org>
2024-01-16 [699586315] Support identity columns in partitioned tables
-->

<listitem>
<para>
<!--
Allow partitioned tables to have identity columns (Ashutosh Bapat)
-->
《機械翻訳》パーティション化されたテーブルに識別列を持たせることができるようにしました (Ashutosh Bapat)。
</para>
</listitem>

<!--
Author: Peter Eisentraut <peter@eisentraut.org>
2023-07-12 [8c852ba9a] Allow some exclusion constraints on partitions
-->

<listitem>
<para>
<!--
Allow exclusion constraints on partitioned tables (Paul A. Jungwirth)
-->
《機械翻訳》パーティション表に対する除外制約の許可(Paul A. Jungwirth)
</para>

<para>
<!--
As long as exclusion constraints compare partition key columns for equality, other columns can use exclusion constraint-specific comparisons.
-->
《機械翻訳》排他制約が等価なパーティション・キー列を比較する限り、他の列は排他制約固有の比較を使用できます。
</para>
</listitem>

<!--
Author: Alvaro Herrera <alvherre@alvh.no-ip.org>
2024-03-25 [374c7a229] Allow specifying an access method for partitioned tables
Author: Alvaro Herrera <alvherre@alvh.no-ip.org>
2024-03-28 [e2395cdbe] ALTER TABLE: rework determination of access method ID
-->

<listitem>
<para>
<!--
Allow specification of partitioned table access methods (Justin Pryzby, Soumyadeep Chakraborty, Michael Paquier)
-->
《機械翻訳》パーティション化されたテーブルのアクセス方法を指定できるようにしました。
(Justin Pryzby, Soumyadeep Chakraborty, Michael Paquier)
</para>
</listitem>

<!--
Author: Peter Eisentraut <peter@eisentraut.org>
2024-01-13 [4f622503d] Make attstattarget nullable
-->

<listitem>
<para>
<!--
Add clearer ALTER TABLE method to set a column to the default statistics target (Peter Eisentraut)
-->
《機械翻訳》列をデフォルトの統計ターゲットに設定するためのより明確なALTER TABLEメソッドを追加しました。
(Peter Eisentraut)
</para>

<para>
<!--
The command is ALTER TABLE ... SET STATISTICS DEFAULT;  using "SET STATISTICS -1" is still supported.
-->
《機械翻訳》コマンドはALTER TABLE ... SET STATISTICS DEFAULTです。
"SET STATISTICS -1"の使用はまだサポートされています。
</para>
</listitem>

<!--
Author: Peter Eisentraut <peter@eisentraut.org>
2024-01-04 [5d06e99a3] ALTER TABLE command to change generation expression
-->

<listitem>
<para>
<!--
Allow ALTER TABLE to change a columns generation expression (Amul Sul)
-->
《機械翻訳》ALTER TABLEで列生成式を変更できるようにします(Amul Sul)。
</para>

<para>
<!--
The syntax is "ALTER TABLE ... ALTER COLUMN ... SET EXPRESSION".
-->
《機械翻訳》構文は、"ALTER TABLE ... ALTER COLUMN ... SET EXPRESSION"です。
</para>
</listitem>

<!--
Author: Michael Paquier <michael@paquier.xyz>
2024-03-08 [d61a6cad6] Add support for DEFAULT in ALTER TABLE .. SET ACCESS MET
-->

<listitem>
<para>
<!--
Add DEFAULT setting for ALTER TABLE .. SET ACCESS METHOD (Michael Paquier)
-->
《機械翻訳》ALTER TABLE .. SET ACCESS METHODにDEFAULT設定を追加しました。
(Michael Paquier)
</para>
</listitem>

<!--
Author: Peter Eisentraut <peter@eisentraut.org>
2024-03-24 [34768ee36] Add temporal FOREIGN KEY contraints
-->

<listitem>
<para>
<!--
Allow foreign keys to reference WITHOUT OVERLAPS primary keys (Paul A. Jungwirth)
-->
《機械翻訳》外部キーが重複しないように、プライマリ・キーを参照できるようにする (Paul A. Jungwirth)
</para>

<para>
<!--
The keyword PERIOD is used for this purpose.
-->
《機械翻訳》この目的には、キーワードPERIODが使用されます。
</para>
</listitem>

<!--
Author: Peter Eisentraut <peter@eisentraut.org>
2024-01-24 [46a0cd4ce] Add temporal PRIMARY KEY and UNIQUE constraints
Author: Peter Eisentraut <peter@eisentraut.org>
2024-03-05 [030e10ff1] Rename pg_constraint.conwithoutoverlaps to conperiod
-->

<listitem>
<para>
<!--
Allow PRIMARY KEY and UNIQUE constraints to use WITHOUT OVERLAPS for non-overlapping exclusion constraints (Paul A. Jungwirth)
-->
《機械翻訳》重複しない排他制約に対してWITHOUT OVERLAPSを使用するように、PRIMARY KEY制約とUNIQUE制約を設定できるようになりました(Paul A. Jungwirth)。
</para>
</listitem>

<!--
Author: Alexander Korotkov <akorotkov@postgresql.org>
2023-10-16 [e83d1b0c4] Add support event triggers on authenticated login
-->

<listitem>
<para>
<!--
Add support for event triggers that fire at connection time (Konstantin Knizhnik, Mikhail Gribkov)
-->
《機械翻訳》接続時に起動するイベントトリガのサポートを追加しました。
(Konstantin Knizhnik, Mikhail Gribkov)
</para>
</listitem>

<!--
Author: Michael Paquier <michael@paquier.xyz>
2023-12-04 [f21848de2] Add support for REINDEX in event triggers
-->

<listitem>
<para>
<!--
Add event trigger support for REINDEX (Garrett Thornburg, Jian He)
-->
《機械翻訳》REINDEX のイベントトリガサポートを追加しました。
(Garrett Thornburg, Jian He)
</para>
</listitem>

<!--
Author: Nathan Bossart <nathan@postgresql.org>
2023-07-19 [cdaedfc96] Support parenthesized syntax for CLUSTER without a table
-->

<listitem>
<para>
<!--
Allow parenthesized syntax for CLUSTER options if a table name is not specified (Nathan Bossart)
-->
《機械翻訳》テーブル名が指定されていない場合に CLUSTER オプションの括弧で括られた構文を許可する (Nathan Bossart)
</para>
</listitem>

    </itemizedlist>

   </sect3>

   <sect3 id="release-17-datatypes">
<!--
    <title>Data Types</title>
-->
    <title>データ型</title>

    <itemizedlist>

<!--
Author: Dean Rasheed <dean.a.rasheed@gmail.com>
2023-11-14 [519fc1bd9] Support +/- infinity in the interval data type.
-->

<listitem>
<para>
<!--
Allow the interval data type to support +/-infinity values (Joseph Koshakow, Jian He, Ashutosh Bapat)
-->
《機械翻訳》間隔データ型が+/-無限大の値をサポートするようにする。
(Joseph Koshakow, Jian He, Ashutosh Bapat)
</para>
</listitem>

<!--
Author: Tom Lane <tgl@sss.pgh.pa.us>
2024-03-24 [af1d39584] Allow more cases to pass the unsafe-use-of-new-enum-valu
-->

<listitem>
<para>
<!--
Allow the use of an ENUM added via ALTER TYPE if the type was created in the same transaction (Tom Lane)
-->
《機械翻訳》型が同じトランザクションで作成された場合、ALTER TYPEを介して追加されたENUMの使用を許可する(Tom Lane)
</para>

<para>
<!--
This was previously disallowed.
-->
《機械翻訳》これは以前は許可されていませんでした。
</para>
</listitem>

    </itemizedlist>

   </sect3>

   <sect3 id="release-17-merge">
    <title><link linkend="sql-merge">MERGE</link></title>


    <itemizedlist>

<!--
Author: Dean Rasheed <dean.a.rasheed@gmail.com>
2024-02-29 [5f2e179bd] Support MERGE into updatable views.
-->

<listitem>
<para>
<!--
Allow MERGE to modify updatable views (Dean Rasheed)
-->
《機械翻訳》MERGE で更新可能なビューを変更できるようにする (Dean Rasheed)。
</para>
</listitem>

<!--
Author: Dean Rasheed <dean.a.rasheed@gmail.com>
2024-03-30 [0294df2f1] Add support for MERGE ... WHEN NOT MATCHED BY SOURCE.
-->

<listitem>
<para>
<!--
Add WHEN NOT MATCHED BY SOURCE to MERGE (Dean Rasheed)
-->
《機械翻訳》ソースと一致しない場合にMERGEにWHEN NOT MATCHED BY SOURCEを追加します(Dean Rasheed)。
</para>

<para>
<!--
"WHEN NOT MATCHED" on target rows was already supported.
-->
《機械翻訳》ターゲット行の"WHEN NOT MATCHED"はすでにサポートされていた。
</para>
</listitem>

<!--
Author: Dean Rasheed <dean.a.rasheed@gmail.com>
2024-03-17 [c649fa24a] Add RETURNING support to MERGE.
-->

<listitem>
<para>
<!--
Allow MERGE to use the RETURNING clause (Dean Rasheed)
-->
《機械翻訳》MERGEでRETURNING句を使用できるようにする(Dean Rasheed)。
</para>

<para>
<!--
The new RETURNING function merge_action() reports on the DML that generated the row.
-->
《機械翻訳》新しいRETURNING関数 merge_action() は、行を生成したDMLに関するレポートを出力します。
</para>
</listitem>

    </itemizedlist>

   </sect3>

   <sect3 id="release-17-functions">
<!--
    <title>Functions</title>
-->
    <title>関数</title>

    <itemizedlist>

<!--
Author: Amit Langote <amitlan@postgresql.org>
2024-04-04 [de3600452] Add basic JSON_TABLE() functionality
Author: Amit Langote <amitlan@postgresql.org>
2024-04-08 [bb766cde6] JSON_TABLE: Add support for NESTED paths and columns
-->

<listitem>
<para>
<!--
Add function JSON_TABLE() to convert JSON data to a table representation (Nikita Glukhov, Teodor Sigaev, Oleg Bartunov, Alexander Korotkov, Andrew Dunstan, Amit Langote, Jian He)
-->
《機械翻訳》JSONデータをテーブル表現に変換する関数JSON_TABLE()を追加しました。
(Nikita Glukhov, Teodor Sigaev, Oleg Bartunov, Alexander Korotkov, Andrew Dunstan, Amit Langote, Jian He)
</para>

<para>
<!--
This function can be used in the FROM clause of SELECT queries as a tuple source.
-->
《機械翻訳》この関数は、SELECTクエリのFROM句でタプル・ソースとして使用できます。
</para>
</listitem>

<!--
Author: Amit Langote <amitlan@postgresql.org>
2023-07-26 [03734a7fe] Add more SQL/JSON constructor functions
-->

<listitem>
<para>
<!--
Add SQL/JSON constructor functions JSON(), JSON_SCALAR(), and JSON_SERIALIZE() (Amit Langote)
-->
《機械翻訳》SQL/JSONコンストラクタ関数の追加 JSON(), JSON_SCALAR(), JSON_SERIALIZE() (Amit Langote)
</para>
</listitem>

<!--
Author: Amit Langote <amitlan@postgresql.org>
2024-01-24 [aaaf9449e] Add soft error handling to some expression nodes
Author: Amit Langote <amitlan@postgresql.org>
2024-01-24 [1edb3b491] Adjust populate_record_field() to handle errors softly
Author: Amit Langote <amitlan@postgresql.org>
2024-03-21 [6185c9737] Add SQL/JSON query functions
Author: Amit Langote <amitlan@postgresql.org>
2024-04-18 [c0fc07518] SQL/JSON: Fix issues with DEFAULT .. ON ERROR / EMPTY
Author: Amit Langote <amitlan@postgresql.org>
2024-04-18 [ef744ebb7] SQL/JSON: Miscellaneous fixes and improvements
-->

<listitem>
<para>
<!--
Add SQL/JSON query functions JSON_EXISTS(), JSON_QUERY(), and JSON_VALUE() (Nikita Glukhov, Teodor Sigaev, Oleg Bartunov, Alexander Korotkov, Andrew Dunstan, Amit Langote,
Peter Eisentraut, Jian He)
-->
《機械翻訳》SQL/JSONクエリ関数の追加 JSON_EXISTS(), JSON_QUERY(), JSON_VALUE() (Nikita Glukhov, Teodor Sigaev, Oleg Bartunov, Alexander Korotkov, Andrew Dunstan, Amit Langote, Peter Eisentraut, Jian He)。
</para>
</listitem>

<!--
Author: Andrew Dunstan <andrew@dunslane.net>
2024-01-25 [66ea94e8e] Implement various jsonpath methods
-->

<listitem>
<para>
<<<<<<< HEAD
<!--
Add jsonpath methods to convert JSON values to different data types (Jeevan Chalke)
-->
《機械翻訳》JSON 値を異なるデータ型に変換する jsonpath メソッドを追加します (Jeevan Chalke)。
=======
Add jsonpath methods to convert JSON values to other JSON data types (Jeevan Chalke)
>>>>>>> 779ac2c7
</para>

<para>
<!--
The jsonpath methods are .bigint(), .boolean(), .date(), .decimal([precision [, scale]]), .integer(), .number(), .string(), .time(), .time_tz(), .timestamp(), and .timestamp_tz().
-->
《機械翻訳》jsonpathメソッドは、.bigint()、.boolean()、.date()、.decimal([precision [, scale]])、.integer()、.number()、.string()、.time()、.time_tz()、.timestamp()、および.timestamp_tz()です。
</para>
</listitem>

<!--
Author: Tom Lane <tgl@sss.pgh.pa.us>
2024-01-25 [8ba6fdf90] Support TZ and OF format codes in to_timestamp().
-->

<listitem>
<para>
<!--
Add to_timestamp() time zone format specifiers (Tom Lane)
-->
《機械翻訳》to_timestamp() のタイムゾーン書式指定子を追加しました。
(Tom Lane)
</para>

<para>
<!--
"TZ" accepts time zone abbreviations or numeric offsets, while "OF" accepts only numeric offsets.
-->
《機械翻訳》「TZ」は、時間帯の省略形または数値オフセットを受け入れますが、「OF」は数値オフセットのみを受け入れます。
</para>
</listitem>

<!--
Author: Michael Paquier <michael@paquier.xyz>
2023-10-13 [97957fdba] Add support for AT LOCAL
-->

<listitem>
<para>
<!--
Allow the session time zone to be specified by AS LOCAL (Vik Fearing)
-->
《機械翻訳》セッションのタイムゾーンをAS LOCAL(Vik Fearing)で指定できるようにする。
</para>

<para>
<!--
This is useful when converting adding and removing time zones from time stamps values, rather than specifying the literal session time zone.
-->
《機械翻訳》これは、リテラル・セッション・タイムゾーンを指定するのではなく、タイムスタンプ値からタイムゾーンを追加および削除する場合に便利です。
</para>
</listitem>

<!--
Author: Peter Eisentraut <peter@eisentraut.org>
2024-03-19 [794f10f6b] Add some UUID support functions
-->

<listitem>
<para>
<!--
Add functions uuid_extract_timestamp() and uuid_extract_version() to return UUID information (Andrey Borodin)
-->
《機械翻訳》uuid_extract_timestamp() と uuid_extract_version() 関数を追加して UUID 情報を返すようにした (Andrey Borodin)。
</para>
</listitem>

<!--
Author: Dean Rasheed <dean.a.rasheed@gmail.com>
2024-03-27 [e6341323a] Add functions to generate random numbers in a specified
-->

<listitem>
<para>
<!--
Add functions to generate random numbers in a specified range (Dean Rasheed)
-->
《機械翻訳》指定した範囲内で乱数を生成する関数を追加します。
 (Dean Rasheed)
</para>

<para>
<!--
The functions are random(min, max) and they take values of type integer, bigint, and numeric.
-->
《機械翻訳》関数はrandom(min, max)で、integer型、bigint型、numeric型の値を取る。
</para>
</listitem>

<!--
Author: Nathan Bossart <nathan@postgresql.org>
2023-08-23 [260a1f18d] Add to_bin() and to_oct().
-->

<listitem>
<para>
<!--
Add functions to convert integers to hex and binary strings (Eric Radman, Nathan Bossart)
-->
《機械翻訳》整数を16進数および2進数に変換する関数を追加しました。
(Eric Radman, Nathan Bossart)
</para>

<para>
<!--
The functions are to_bin() and to_oct().
-->
《機械翻訳》関数はto_bin()とto_oct()です。
</para>
</listitem>

<!--
Author: Jeff Davis <jdavis@postgresql.org>
2023-11-01 [a02b37fc0] Additional unicode primitive functions.
-->

<listitem>
<para>
<!--
Add Unicode informational functions (Jeff Davis)
-->
《機械翻訳》Unicode 情報関数を追加しました。
(Jeff Davis)
</para>

<para>
<!--
Function unicode_version() returns the Unicode version, icu_unicode_version() returns the ICU version, and unicode_assigned() returns if the characters are assigned Unicode codepoints.
-->
《機械翻訳》関数 unicode_version() は Unicode のバージョンを返し、 icu_unicode_version() は ICU のバージョンを返し、 unicode_assigned() は文字が Unicode コードポイントに割り当てられているかどうかを返します。
</para>
</listitem>

<!--
Author: Daniel Gustafsson <dgustafsson@postgresql.org>
2023-11-06 [526fe0d79] Add XMLText function (SQL/XML X038)
-->

<listitem>
<para>
<!--
Add function xmltext() to convert text to a single XML text node (Jim Jones)
-->
《機械翻訳》テキストを単一のXMLテキスト・ノードに変換するための関数xmltext()を追加します(Jim Jones)。
</para>
</listitem>

<!--
Author: Tom Lane <tgl@sss.pgh.pa.us>
2024-03-20 [1218ca995] Add to_regtypemod function to extract typemod from a str
-->

<listitem>
<para>
<!--
Add function to_regtypemod() to return the type modifier of a type specification (David Wheeler, Erik Wienhold)
-->
《機械翻訳》型指定子の型修飾子を返すto_regtypemod()関数を追加しました。
(David Wheeler, Erik Wienhold)
</para>
</listitem>

<!--
Author: Tom Lane <tgl@sss.pgh.pa.us>
2024-03-30 [b154d8a6d] Add pg_basetype() function to extract a domain's base ty
-->

<listitem>
<para>
<!--
Add pg_basetype() function to return a domain's base type (Steve Chavez)
-->
《機械翻訳》pg_basetype()関数を追加して、ドメインの基本型を返すようにしました。
(Steve Chavez)
</para>
</listitem>

<!--
Author: Nathan Bossart <nathan@postgresql.org>
2024-03-14 [d1162cfda] Add pg_column_toast_chunk_id().
-->

<listitem>
<para>
<!--
Add function pg_column_toast_chunk_id() to return a value's TOAST identifier (Yugo Nagata)
-->
《機械翻訳》値のTOAST識別子を返す関数pg_column_toast_chunk_id()を追加しました。
(Yugo Nagata)
</para>

<para>
<!--
This returns NULL if the value is not stored in TOAST.
-->
《機械翻訳》値がTOASTに格納されていない場合はNULLを返す。
</para>
</listitem>

    </itemizedlist>

   </sect3>

   <sect3 id="release-17-plpgsql">
    <title><link linkend="plpgsql">PL/pgSQL</link></title>

    <itemizedlist>

<!--
Author: Tom Lane <tgl@sss.pgh.pa.us>
2024-01-04 [5e8674dc8] In plpgsql, allow %TYPE and %ROWTYPE to be followed by a
-->

<listitem>
<para>
<!--
Allow plpgsql %TYPE and %ROWTYPE specifications to represent arrays of non-array types (Quan Zongliang, Pavel Stehule)
-->
《機械翻訳》plpgsqlの%TYPEと%ROWTYPEの指定で、配列以外の型の配列を表現できるようにしました。
(Quan Zongliang, Pavel Stehule)
</para>
</listitem>

<!--
Author: Tom Lane <tgl@sss.pgh.pa.us>
2024-01-05 [43b46aae1] Clean up some edge cases in plpgsql's %TYPE parsing.
-->

<listitem>
<para>
<!--
Allow plpgsql %TYPE specification to reference composite column (Tom Lane)
-->
《機械翻訳》plpgsql で複合カラムを参照するための %TYPE 指定を許可しました。
(Tom Lane)
</para>
</listitem>

    </itemizedlist>

   </sect3>

   <sect3 id="release-17-libpq">
    <title><link linkend="libpq">libpq</link></title>

    <itemizedlist>

<!--
Author: Joe Conway <mail@joeconway.com>
2024-01-09 [a7be2a6c2] Add new function, PQchangePassword(), to libpq
-->

<listitem>
<para>
<!--
Add libpq function to change role passwords (Joe Conway)
-->
《機械翻訳》ロールパスワードを変更するためのlibpq関数を追加しました。
(Joe Conway)
</para>

<para>
<!--
The new function, PQchangePassword(), hashes the new password before sending it to the server.
-->
《機械翻訳》新しい関数 PQchangePassword() は、新しいパスワードをハッシュ化してからサーバに送信します。
</para>
</listitem>

<!--
Author: Michael Paquier <michael@paquier.xyz>
2023-07-04 [28b572656] libpq: Add support for Close on portals and statements
-->

<listitem>
<para>
<!--
Add libpq functions to close portals and prepared statements (Jelte Fennema-Nio)
-->
《機械翻訳》ポータルと準備文を閉じるためのlibpq関数を追加しました。
(Jelte Fennema-Nio)
</para>

<para>
<!--
The functions are PQclosePrepared(), PQclosePortal(), PQsendClosePrepared(), and PQsendClosePortal().
-->
《機械翻訳》関数は、PQclosePrepared()、PQclosePortal()、PQsendClosePrepared()、およびPQsendClosePortal()です。
</para>
</listitem>

<!--
Author: Alvaro Herrera <alvherre@alvh.no-ip.org>
2024-03-12 [61461a300] libpq: Add encrypted and non-blocking query cancellation
-->

<listitem>
<para>
<!--
Add libpq API which allows for blocking and non-blocking cancel requests, with encryption if already in use (Jelte Fennema-Nio)
-->
《機械翻訳》ブロッキングと非ブロッキングのキャンセルリクエストを許可するlibpq APIを追加し、すでに使用されている場合は暗号化を追加しました(Jelte Fennema-Nio)。
</para>

<para>
<!--
Previously only blocking, unencrypted cancel requests were supported.
-->
《機械翻訳》以前は、ブロッキング、暗号化されていないキャンセル要求のみがサポートされていました。
</para>
</listitem>

<!--
Author: Robert Haas <rhaas@postgresql.org>
2024-04-02 [f5e4dedfa] Expose PQsocketPoll via libpq
-->

<listitem>
<para>
<!--
Add libpq function PQsocketPoll to allow polling of network sockets (Tristan Partin)
-->
《機械翻訳》libpqの関数PQsocketPollを追加して、ネットワークソケットのポーリングを可能にしました。
(Tristan Partin)
</para>
</listitem>

<!--
Author: Michael Paquier <michael@paquier.xyz>
2024-01-16 [4794c2d31] libpq: Add PQsendPipelineSync()
-->

<listitem>
<para>
<!--
Add libpq function PQsendPipelineSync() to send a pipeline synchronization point (Anton Kirilov)
-->
《機械翻訳》libpq関数PQsendPipelineSync()を追加して、パイプライン同期点を送信するようにした(Anton Kirilov)。
</para>

<para>
<!--
This is similar to PQpipelineSync() but it does not flush to the server unless the size threshold of the output buffer is reached.
-->
《機械翻訳》これは PQpipelineSync() と似ていますが、出力バッファのサイズしきい値に達するまではサーバにフラッシュしません。
</para>
</listitem>

<!--
Author: Tom Lane <tgl@sss.pgh.pa.us>
2024-04-06 [4643a2b26] Support retrieval of results in chunks with libpq.
-->

<listitem>
<para>
<!--
Add libpq function PQsetChunkedRowsMode to allow retrieval of results in chunks (Daniel Vérité)
-->
《機械翻訳》libpqの関数PQsetChunkedRowsModeを追加して、結果をチャンク単位で取得できるようにしました。
(Daniel Vérité)
</para>
</listitem>

<!--
Author: Heikki Linnakangas <heikki.linnakangas@iki.fi>
2024-04-08 [d39a49c1e] Support TLS handshake directly without SSLRequest negoti
Author: Heikki Linnakangas <heikki.linnakangas@iki.fi>
2024-04-08 [91044ae4b] Send ALPN in TLS handshake, require it in direct SSL con
Author: Daniel Gustafsson <dgustafsson@postgresql.org>
2024-04-24 [44e27f0a6] Support disallowing SSL renegotiation when using LibreSS
Author: Daniel Gustafsson <dgustafsson@postgresql.org>
2024-04-24 [d80f2ce29] Support SSL_R_VERSION_TOO_LOW when using LibreSSL
Author: Heikki Linnakangas <heikki.linnakangas@iki.fi>
2024-04-29 [03a0e0d4b] libpq: Enforce ALPN in direct SSL connections
Author: Heikki Linnakangas <heikki.linnakangas@iki.fi>
2024-04-29 [17a834a04] Reject SSL connection if ALPN is used but there's no com
Author: Heikki Linnakangas <heikki.linnakangas@iki.fi>
2024-05-11 [407e0b023] Change ALPN protocol ID to IANA-approved "postgresql"
-->

<listitem>
<para>
<!--
Allow TLS connections without requiring a network round-trip negotiation (Greg Stark, Heikki Linnakangas, Peter Eisentraut, Michael Paquier, Daniel Gustafsson)
-->
《機械翻訳》ネットワークのラウンドトリップを必要とせずにTLS接続を許可する。
(Greg Stark, Heikki Linnakangas, Peter Eisentraut, Michael Paquier, Daniel Gustafsson)
</para>

<para>
<!--
This is enabled with the client-side option sslnegotation=direct, requires ALPN, and only works on PostgreSQL 17 and later servers.
-->
《機械翻訳》これは、クライアント側のオプションsslnegotation=directで有効になり、ALPNを必要とし、PostgreSQL 17以降のサーバでのみ動作します。
</para>
</listitem>

    </itemizedlist>

   </sect3>

   <sect3 id="release-17-psql">
     <title><xref linkend="app-psql"/></title>

     <itemizedlist>

<!--
Author: Tom Lane <tgl@sss.pgh.pa.us>
2023-11-13 [d1379ebf4] Improve default and empty privilege outputs in psql.
-->

<listitem>
<para>
<!--
Improve psql display of default and empty privileges (Erik Wienhold, Laurenz Albe)
-->
《機械翻訳》psqlのデフォルトおよび空の権限の表示を改善しました。
(Erik Wienhold, Laurenz Albe)
</para>

<para>
<!--
Command \dp now displays "(none)" for empty privileges;  default still display as empty.
-->
《機械翻訳》コマンド \dp は、空の特権に対して "(none)" を表示するようになりました。
デフォルトは空のままです。
</para>
</listitem>

<!--
Author: Tom Lane <tgl@sss.pgh.pa.us>
2023-11-13 [d1379ebf4] Improve default and empty privilege outputs in psql.
-->

<listitem>
<para>
<!--
Have backslash commands honor "\pset null" (Erik Wienhold, Laurenz Albe)
-->
《機械翻訳》バックスラッシュコマンドが"\pset null"を尊重するようにしました。
(Erik Wienhold, Laurenz Albe)
</para>

<para>
<!--
Previously "\pset null" was ignored.
-->
《機械翻訳》以前は"\pset null"が無視されていました。
</para>
</listitem>

<!--
Author: Daniel Gustafsson <dgustafsson@postgresql.org>
2023-08-29 [f347ec76e] Allow \watch queries to stop on minimum rows returned
-->

<listitem>
<para>
<!--
Allow psql's \watch to stop after a minimum number of rows returned (Greg Sabino Mullane)
-->
《機械翻訳》最小限の行数が返された後にpsqlの\watchを停止できるようにしました。
(Greg Sabino Mullane)
</para>

<para>
<!--
The parameter is "min_rows".
-->
《機械翻訳》パラメータは"min_rows"です。
</para>
</listitem>

<!--
Author: Robert Haas <rhaas@postgresql.org>
2024-04-02 [cafe10565] Allow SIGINT to cancel psql database reconnections.
-->

<listitem>
<para>
<!--
Allow psql connections to be canceled with control-C (Tristan Partin)
-->
《機械翻訳》control-C で psql 接続をキャンセルできるようにしました。
(Tristan Partin)
</para>
</listitem>

<!--
Author: Tom Lane <tgl@sss.pgh.pa.us>
2024-04-06 [90f517821] Re-implement psql's FETCH_COUNT feature atop libpq's chu
-->

<listitem>
<para>
<!--
Allow psql to honor FETCH_COUNT for non-SELECT queries (Daniel Vérité)
-->
《機械翻訳》FETCH_COUNTを非SELECT問い合わせに対して使用できるようにしました。
(Daniel Vérité)
</para>
</listitem>

<!--
Author: Michael Paquier <michael@paquier.xyz>
2023-06-30 [c951e9042] Add tab completion for CREATE SCHEMA in psql
Author: Michael Paquier <michael@paquier.xyz>
2023-10-13 [d16eb83ab] psql: Add completion support for AT [ LOCAL | TIME ZONE
Author: Dean Rasheed <dean.a.rasheed@gmail.com>
2023-11-28 [cd3424748] psql: Add tab completion for view options.
Author: Michael Paquier <michael@paquier.xyz>
2023-11-16 [816f10564] psql: Add some completion support for CREATE TABLE .. AS
Author: Alexander Korotkov <akorotkov@postgresql.org>
2024-03-16 [927332b95] psql: fix variable existence tab completion
Author: Masahiko Sawada <msawada@postgresql.org>
2024-03-28 [f1bb9284f] Improve tab completion for ALTER TABLE ALTER COLUMN SET
Author: Masahiko Sawada <msawada@postgresql.org>
2024-04-08 [304b6b1a6] Add more tab completion support for ALTER DEFAULT PRIVIL
Author: Alexander Korotkov <akorotkov@postgresql.org>
2024-04-30 [60ae37a8b] Add tab completion for partition MERGE/SPLIT operations
-->

<listitem>
<para>
<!--
Improve psql tab completion (Dagfinn Ilmari Mannsåker, Gilles Darold, Christoph Heiss, Steve Chavez, Vignesh C, Pavel Borisov)
-->
《機械翻訳》psqlのタブ補完機能の改善。
(Dagfinn Ilmari Mannsåker, Gilles Darold, Christoph Heiss, Steve Chavez, Vignesh C, Pavel Borisov)
</para>
</listitem>

     </itemizedlist>

   </sect3>

   <sect3 id="release-17-server-apps">
<!--
    <title>Server Applications</title>
-->
    <title>サーバアプリケーション</title>

    <itemizedlist>

<!--
Author: Robert Haas <rhaas@postgresql.org>
2024-01-11 [ee1bfd168] Add new pg_walsummary tool.
-->

<listitem>
<para>
<!--
Add application pg_walsummary to dump WAL summary files (Robert Haas)
-->
《機械翻訳》アプリケーションpg_walsummaryを追加してWALサマリーファイルをダンプする(Robert Haas)。
</para>
</listitem>

<!--
Author: Tom Lane <tgl@sss.pgh.pa.us>
2024-04-01 [a45c78e32] Rearrange pg_dump's handling of large objects for better
-->

<listitem>
<para>
<!--
Allow pg_dump's large objects to be restorable in batches (Tom Lane)
-->
《機械翻訳》pg_dumpのラージオブジェクトをバッチでリストア可能にする(Tom Lane)
</para>

<para>
<!--
This allows the restoration of many large objects to avoid transaction limits and to be restored in parallel.
-->
《機械翻訳》これにより、多数の大きなオブジェクトのリストアが可能になり、トランザクション制限を回避し、並列にリストアできるようになります。
</para>
</listitem>

<!--
Author: Dean Rasheed <dean.a.rasheed@gmail.com>
2024-03-20 [522ed12f7] Add "- -exclude-extension" to pg_dump's options.
-->

<listitem>
<para>
<!--
Add pg_dump option &#45;-exclude-extension (Ayush Vatsa)
-->
《機械翻訳》pg_dumpオプション--exclude-extensionを追加しました。
(Ayush Vatsa)
</para>
</listitem>

<!--
Author: Daniel Gustafsson <dgustafsson@postgresql.org>
2023-11-29 [a5cf808be] Read include/exclude commands for dump/restore from file
-->

<listitem>
<para>
<!--
Allow pg_dump, pg_dumpall, and pg_restore to specify include/exclude objects in a file (Pavel Stehule, Daniel Gustafsson)
-->
《機械翻訳》pg_dump、pg_dumpall、pg_restoreがファイル内のオブジェクトをインクルード/エクスクルードするように指定できるようにしました。
(Pavel Stehule, Daniel Gustafsson)
</para>

<para>
<!--
The option is called "&#45;-filter".
-->
《機械翻訳》このオプションは「--filter」と呼ばれます。
</para>
</listitem>

<!--
Author: Nathan Bossart <nathan@postgresql.org>
2023-09-06 [8c16ad3b4] Allow using syncfs() in frontend utilities.
-->

<listitem>
<para>
<!--
Add the &#45;-sync-method parameter to several client applications (Justin Pryzby, Nathan Bossart)
-->
《機械翻訳》いくつかのクライアント・アプリケーションに --sync-method パラメーターを追加します。
(Justin Pryzby, Nathan Bossart)
</para>

<para>
<!--
The applications are initdb, pg_basebackup, pg_checksums, pg_dump, pg_rewind, and pg_upgrade.
-->
《機械翻訳》アプリケーションは、initdb、pg_basebackup、pg_checksums、pg_dump、pg_rewind、pg_upgradeです。
</para>
</listitem>

<!--
Author: Tom Lane <tgl@sss.pgh.pa.us>
2024-04-01 [959b38d77] Invent - -transaction-size option for pg_restore.
-->

<listitem>
<para>
<!--
Add pg_restore option &#45;-transaction-size to allow object restore in transaction batches (Tom Lane)
-->
《機械翻訳》pg_restoreオプション--transaction-sizeを追加して、トランザクションバッチでのオブジェクトのリストアを可能にする(Tom Lane)
</para>

<para>
<!--
This allows the performance benefits of transaction batches without the problems of excessively large transaction blocks.
-->
《機械翻訳》これにより、トランザクション・ブロックが大きすぎるという問題を起こすことなく、トランザクション・バッチのパフォーマンス上の利点を得ることができます。
</para>
</listitem>

<!--
Author: Nathan Bossart <nathan@postgresql.org>
2024-03-25 [3ff01b2b6] Adjust pgbench option for debug mode.
-->

<listitem>
<para>
<!--
Change pgbench debug mode option from -d to &#45;-debug (Greg Sabino Mullane)
-->
《機械翻訳》pgbenchのデバッグモードオプションを--debugから--debugに変更しました。
(Greg Sabino Mullane)
</para>

<para>
<!--
Option -d is now used for the database name, and the new &#45;-dbname option can be used as well.
-->
《機械翻訳》データベース名にはオプション -d が使用されるようになり、新しい --dbname オプションも使用できるようになりました。
</para>
</listitem>

<!--
Author: Tatsuo Ishii <ishii@postgresql.org>
2023-08-30 [3c662643c] Allow pgbench to exit immediately when any client is abo
-->

<listitem>
<para>
<!--
Add pgbench option "&#45;-exit-on-abort" to exit after any client aborts (Yugo Nagata)
-->
《機械翻訳》クライアントが中止した後にpgbenchを終了するために、pgbenchのオプション--exit-on-abortを追加しました。
(Yugo Nagata)
</para>
</listitem>

<!--
Author: Michael Paquier <michael@paquier.xyz>
2024-01-24 [94edfe250] pgbench: Add \syncpipeline
-->

<listitem>
<para>
<!--
Add pgbench command \syncpipeline to allow sending of sync messages (Anthonin Bonnefoy)
-->
《機械翻訳》sync メッセージの送信を可能にするために、pgbench コマンド \syncpipeline を追加しました。
(Antonin Bonnefoy)
</para>
</listitem>

<!--
Author: Michael Paquier <michael@paquier.xyz>
2023-07-19 [3f8c98d0b] pg_archivecleanup: Add - -clean-backup-history
-->

<listitem>
<para>
<!--
Allow pg_archivecleanup to remove backup history files (Atsushi Torikoshi)
-->
《機械翻訳》pg_archivecleanupがバックアップ履歴ファイルを削除できるようにしました。
(Atsushi Torikoshi)
</para>

<para>
<!--
The option is &#45;-clean-backup-history.
-->
《機械翻訳》オプションは --clean-backup-history です。
</para>
</listitem>

<!--
Author: Michael Paquier <michael@paquier.xyz>
2023-06-30 [dd7c60f19] Introduce long options in pg_archivecleanup
-->

<listitem>
<para>
<!--
Add some long options to pg_archivecleanup (Atsushi Torikoshi)
-->
《機械翻訳》pg_archivecleanupにいくつかのロングオプションを追加しました。
(Torikoshi Atsushi)
</para>

<para>
<!--
The long options are &#45;-debug, &#45;-dry-run, and &#45;-strip-extension.
-->
《機械翻訳》長いオプションは --debug、--dry-run、--strip-extensionです。
</para>
</listitem>

<!--
Author: Daniel Gustafsson <dgustafsson@postgresql.org>
2023-09-21 [cca97ce6a] Allow dbname in pg_basebackup/pg_receivewal connstring
-->

<listitem>
<para>
<!--
Allow pg_basebackup and pg_receivewal to use dbname in their connection specification (Jelte Fennema-Nio)
-->
《機械翻訳》pg_basebackupとpg_receivewalが接続指定でdbnameを使えるようにしました。
(Jelte Fennema-Nio)
</para>

<para>
<!--
This is useful for connection poolers that are sensitive to the database name.
-->
《機械翻訳》これは、データベース名に敏感な接続プールに有効です。
</para>
</listitem>

<!--
Author: Thomas Munro <tmunro@postgresql.org>
2024-03-06 [d93627bcb] Add - -copy-file-range option to pg_upgrade.
-->

<listitem>
<para>
<!--
Add pg_upgrade option &#45;-copy-file-range (Thomas Munro)
-->
《機械翻訳》pg_upgradeオプション--copy-file-rangeを追加しました。
(Thomas Munro)
</para>

<para>
<!--
This is supported on Linux and FreeBSD.
-->
《機械翻訳》これは Linux と FreeBSD でサポートされています。
</para>
</listitem>

<!--
Author: Alexander Korotkov <akorotkov@postgresql.org>
2024-03-25 [47f99a407] reindexdb: Add the index-level REINDEX with multiple job
-->

<listitem>
<para>
<!--
Allow reindexdb &#45;-index to process indexes from different tables in parallel (Maxim Orlov, Svetlana Derevyanko, Alexander Korotkov)
-->
《機械翻訳》Allow reindexdb --index が異なるテーブルのインデックスを並列処理できるようにする(Maxim Orlov, Svetlana Derevyanko, Alexander Korotkov)。
</para>
</listitem>

<!--
Author: Nathan Bossart <nathan@postgresql.org>
2024-03-11 [24c928ad9] reindexdb: Allow specifying objects to process in all da
-->

<listitem>
<para>
<!--
Allow reindexdb to process objects in all databases matching a pattern (Nathan Bossart)
-->
《機械翻訳》パターンに一致するすべてのデータベース内のオブジェクトを reindexdb で処理できるようにしました。
(Nathan Bossart)
</para>

<para>
<!--
Specifically, &#45;-all can now be used with &#45;-table, &#45;-schema, &#45;-index, and &#45;-system.
-->
《機械翻訳》具体的には、--all は --table、--schema、--index、--system と共に使用できるようになりました。
</para>
</listitem>

<!--
Author: Nathan Bossart <nathan@postgresql.org>
2024-03-11 [648928c79] vacuumdb: Allow specifying objects to process in all dat
-->

<listitem>
<para>
<!--
Allow vacuumdb to process objects in all databases matching a pattern (Nathan Bossart)
-->
《機械翻訳》パターンに一致するすべてのデータベース内のオブジェクトを vacuumdb が処理できるようにしました。
(Nathan Bossart)
</para>

<para>
<!--
Specifically, &#45;-all can now be used with &#45;-table, &#45;-schema, and &#45;-exclude-schema.
-->
《機械翻訳》具体的には、--all は --table、--schema、--exclude-schema と一緒に使用できるようになりました。
</para>
</listitem>

<!--
Author: Nathan Bossart <nathan@postgresql.org>
2024-03-11 [1b49d56d3] clusterdb: Allow specifying tables to process in all dat
-->

<listitem>
<para>
<!--
Allow clusterdb to process objects in all databases matching a pattern (Nathan Bossart)
-->
《機械翻訳》パターンに一致するすべてのデータベース内のオブジェクトを、clusterdb が処理できるようにしました。
(Nathan Bossart)
</para>

<para>
<!--
Specifically, &#45;-all can now be used with &#45;-table.
-->
《機械翻訳》具体的には、--all は --table とともに使用できるようになりました。
</para>
</listitem>

    </itemizedlist>

   </sect3>

   <sect3 id="release-17-source-code">
<!--
    <title>Source Code</title>
-->
    <title>ソースコード</title>

    <itemizedlist>

<!--
Author: Michael Paquier <michael@paquier.xyz>
2023-07-03 [8e278b657] Remove support for OpenSSL 1.0.1
-->

<listitem>
<para>
<!--
Remove support for OpenSSL 1.0.1 (Michael Paquier)
-->
《機械翻訳》OpenSSL 1.0.1のサポートを削除しました。
(Michael Paquier)
</para>
</listitem>

<!--
Author: Peter Eisentraut <peter@eisentraut.org>
2023-11-17 [284cbaea7] Allow tests to pass in OpenSSL FIPS mode (TAP tests)
Author: Peter Eisentraut <peter@eisentraut.org>
2023-11-17 [3c44e7d8d] Allow tests to pass in OpenSSL FIPS mode (rest)
-->

<listitem>
<para>
<!--
Allow tests to pass in OpenSSL FIPS mode (Peter Eisentraut)
-->
《機械翻訳》OpenSSL FIPSモードでのテストのパスを許可する(Peter Eisentraut)
</para>
</listitem>

<!--
Author: Nathan Bossart <nathan@postgresql.org>
2024-04-06 [792752af4] Optimize pg_popcount() with AVX-512 instructions.
Author: Nathan Bossart <nathan@postgresql.org>
2024-04-06 [41c51f0c6] Optimize visibilitymap_count() with AVX-512 instructions
-->

<listitem>
<para>
<!--
Use CPU AVX-512 instructions for bit counting (Paul Amonson, Nathan Bossart, Ants Aasma)
-->
《機械翻訳》ビットカウントにCPU AVX-512命令を使用する。
(Paul Amonson, Nathan Bossart, Ants Aasma)
</para>
</listitem>

<!--
Author: Thomas Munro <tmunro@postgresql.org>
2024-01-25 [820b5af73] jit: Require at least LLVM 10.
-->

<listitem>
<para>
<!--
Require LLVM version 10 or later (Thomas Munro)
-->
《機械翻訳》LLVMバージョン10以降が必要(Thomas Munro)
</para>
</listitem>

<!--
Author: John Naylor <john.naylor@postgresql.org>
2023-08-10 [4d14ccd6a] Use native CRC instructions on 64-bit LoongArch
-->

<listitem>
<para>
<!--
Use native CRC instructions on 64-bit LoongArch CPUs (YANG Xudong)
-->
《機械翻訳》64ビットLoongArch CPU上でネイティブCRC命令を使用する(YANG Xudong)。
</para>
</listitem>

<!--
Author: Heikki Linnakangas <heikki.linnakangas@iki.fi>
2024-02-28 [0b16bb877] Remove AIX support
-->

<listitem>
<para>
<!--
Remove AIX support (Heikki Linnakangas)
-->
《機械翻訳》AIX サポートを削除しました。
(Heikki Linnakangas)
</para>
</listitem>

<!--
Author: Michael Paquier <michael@paquier.xyz>
2023-12-20 [1301c80b2] Remove MSVC scripts
-->

<listitem>
<para>
<!--
Remove the Microsoft Visual Studio-specific Postgres build option (Michael Paquier)
-->
《機械翻訳》Microsoft Visual Studio固有のPostgresビルドオプションを削除しました。
(Michael Paquier)
</para>

<para>
<!--
Meson is now the only available method for Visual Studio builds.
-->
《機械翻訳》現在、Visual Studio ビルドで使用できるのは Meson のみである。
</para>
</listitem>

<!--
Author: Thomas Munro <tmunro@postgresql.org>
2023-07-12 [68a4b58ec] Remove - -disable-thread-safety and related code.
Author: Thomas Munro <tmunro@postgresql.org>
2023-07-12 [ce0b0fa3e] Doc: Adjust libpq docs about thread safety.
-->

<listitem>
<para>
<!--
Remove configure option &#45;-disable-thread-safety (Thomas Munro, Heikki Linnakangas)
-->
《機械翻訳》--disable-thread-safety 構成オプションを削除しました。
(Thomas Munro, Heikki Linnakangas)
</para>

<para>
<!--
We now assume all supported platforms have sufficient thread support.
-->
《機械翻訳》現在は、サポートされているすべてのプラットフォームで十分なスレッド・サポートが提供されると想定しています。
</para>
</listitem>

<!--
Author: Heikki Linnakangas <heikki.linnakangas@iki.fi>
2024-02-28 [1c1eec0f2] Remove configure - -with-CC option
-->

<listitem>
<para>
<!--
Remove configure option &#45;-with-CC (Heikki Linnakangas)
-->
《機械翻訳》--with-CC を削除しました。
(Heikki Linnakangas)
</para>

<para>
<!--
Setting the CC environment variable is now the only supported method for specifying the compiler.
-->
《機械翻訳》コンパイラを指定するための唯一のサポートされた方法は、CC 環境変数を設定することです。
</para>
</listitem>

<!--
Author: David Rowley <drowley@postgresql.org>
2023-10-26 [f0efa5aec] Introduce the concept of read-only StringInfos
-->

<listitem>
<para>
<!--
User-defined data type receive functions will no longer receive their data null-terminated (David Rowley)
-->
《機械翻訳》ユーザ定義データ型の受信関数は、データの終端がヌルにならなくなった(David Rowley)。
</para>
</listitem>

<!--
Author: Andrew Dunstan <andrew@dunslane.net>
2024-04-04 [3311ea86e] Introduce a non-recursive JSON parser
-->

<listitem>
<para>
Add incremental JSON parser for use with huge JSON documents (Andrew Dunstan)
</para>
</listitem>

<!--
Author: Nathan Bossart <nathan@postgresql.org>
2024-02-28 [363eb0599] Convert README to Markdown.
-->

<listitem>
<para>
<!--
Convert source code README to Markdown (Nathan Bossart)
-->
《機械翻訳》ソースコードのREADMEをMarkdownに変換する。
(Nathan Bossart)
</para>
</listitem>

<!--
Author: Tom Lane <tgl@sss.pgh.pa.us>
2023-12-22 [e2b73f4a4] Stop generating plain-text INSTALL instructions.
-->

<listitem>
<para>
<!--
Remove no longer needed top-level INSTALL file (Tom Lane)
-->
《機械翻訳》不要になった最上位のINSTALLファイルを削除する(Tom Lane)
</para>
</listitem>

<!--
Author: Peter Eisentraut <peter@eisentraut.org>
2023-11-06 [721856ff2] Remove distprep
-->

<listitem>
<para>
<!--
Remove make's distprep option (Peter Eisentraut)
-->
《機械翻訳》makeのdistprepオプションを削除しました。
(Peter Eisentraut)
</para>
</listitem>

<!--
Author: Peter Eisentraut <peter@eisentraut.org>
2024-01-23 [79b03dbb3] Support shared libraries on Android (using make)
-->

<listitem>
<para>
<!--
Add 'make' support for Android shared libraries (Peter Eisentraut)
-->
《機械翻訳》Android共有ライブラリの'make'サポートを追加しました。
(Peter Eisentraut)
</para>
</listitem>

<!--
Author: Michael Paquier <michael@paquier.xyz>
2024-01-22 [d86d20f0b] Add backend support for injection points
Author: Michael Paquier <michael@paquier.xyz>
2024-03-04 [37b369dc6] injection_points: Add wait and wakeup of processes
Author: Michael Paquier <michael@paquier.xyz>
2024-04-08 [f587338de] injection_points: Introduce runtime conditions
-->

<listitem>
<para>
<!--
Add backend support for injection points (Michael Paquier)
-->
《機械翻訳》インジェクションポイントのバックエンドサポートを追加しました。
(Michael Paquier)
</para>

<para>
<!--
This is used for server debugging and they must be enabled at server compile time.
-->
《機械翻訳》これはサーバのデバッグに使用され、サーバのコンパイル時に有効にする必要があります。
</para>
</listitem>

<!--
Author: Tom Lane <tgl@sss.pgh.pa.us>
2024-01-25 [7014c9a4b] Doc: improve documentation for jsonpath behavior.
-->

<listitem>
<para>
<!--
Improve documentation for using jsonpath for predicate checks (David Wheeler)
-->
《機械翻訳》述語チェックにjsonpathを使用するためのドキュメントを改善しました。
(David Wheeler)
</para>
</listitem>

    </itemizedlist>

   </sect3>

   <sect3 id="release-17-modules">
<!--
    <title>Additional Modules</title>
-->
    <title>追加モジュール</title>

     <itemizedlist>

<!--
Author: Etsuro Fujita <efujita@postgresql.org>
2023-08-15 [9e9931d2b] Re-allow FDWs and custom scan providers to replace joins
-->

<listitem>
<para>
<!--
Allow joins with non-join qualifications to be pushed down to foreign servers and custom scans (Richard Guo, Etsuro Fujita)
-->
《機械翻訳》非結合修飾子を持つ結合を外部サーバとカスタムスキャンにプッシュダウンできるようにする(Richard Guo, Etsuro Fujita)。
</para>

<para>
<!--
Foreign data wrappers and custom scans will need to be modified to handle these cases.
-->
《機械翻訳》これらのケースを処理するために、外部データラッパーとカスタムスキャンを修正する必要がある。
</para>
</listitem>

<!--
Author: Alexander Korotkov <akorotkov@postgresql.org>
2023-12-05 [824dbea3e] Add support for deparsing semi-joins to contrib/postgres
-->

<listitem>
<para>
<!--
Allow pushdown of EXISTS and IN subqueries to the postgres_fdw foreign server (Alexander Pyhalov)
-->
《機械翻訳》EXISTSとINサブクエリをpostgres_fdw外部サーバにプッシュダウンできるようにしました。
(Alexander Pyhalov)
</para>
</listitem>

<!--
Author: David Rowley <drowley@postgresql.org>
2023-11-02 [cac169d68] Increase DEFAULT_FDW_TUPLE_COST from 0.01 to 0.2
Author: John Naylor <john.naylor@postgresql.org>
2024-01-11 [f7f694b21] Update documentation of default fdw_tuple_cost
-->

<listitem>
<para>
<!--
Increase the default foreign data wrapper tuple cost (David Rowley, Umair Shahid)
-->
《機械翻訳》デフォルトの外部データラッパータプルコストを増加させる(David Rowley, Umair Shahid)。
</para>

<para>
<!--
This value is used by the optimizer.
-->
《機械翻訳》この値はオプティマイザによって使用されます。
</para>
</listitem>

<!--
Author: Michael Paquier <michael@paquier.xyz>
2023-10-05 [d61f2538a] postgres_fdw: Replace WAIT_EVENT_EXTENSION with custom w
-->

<listitem>
<para>
<!--
Create custom wait events for postgres_fdw (Masahiro Ikeda)
-->
《機械翻訳》postgres_fdw用のカスタム待機イベントを作成する(Masahiro Ikeda)。
</para>
</listitem>

<!--
Author: Michael Paquier <michael@paquier.xyz>
2023-10-05 [c789f0f6c] dblink: Replace WAIT_EVENT_EXTENSION with custom wait ev
-->

<listitem>
<para>
<!--
Create custom wait events for dblink (Masahiro Ikeda)
-->
《機械翻訳》dblinkのカスタム待機イベントの作成 (Masahiro Ikeda)
</para>
</listitem>

<!--
Author: Noah Misch <noah@leadboat.com>
2024-01-08 [d3c5f37dd] Make dblink interruptible, via new libpqsrv APIs.
-->

<listitem>
<para>
<!--
Allow dblink database operations to be interrupted (Noah Misch)
-->
《機械翻訳》dblink データベース操作を中断できるようにします (Noah Misch)。
</para>
</listitem>

<!--
Author: Tom Lane <tgl@sss.pgh.pa.us>
2024-03-21 [485f0aa85] Add hash support functions and hash opclass for contrib/
-->

<listitem>
<para>
<!--
Allow the creation of hash indexes on ltree columns (Tommy Pavlicek)
-->
《機械翻訳》ltree列に対するハッシュ索引の作成を許可する(Tommy Pavlicek)
</para>

<para>
<!--
This also enables hash join and hash aggregation on ltree columns.
-->
《機械翻訳》これにより、ltree列でハッシュ結合とハッシュ集約も可能になります。
</para>
</listitem>

<!--
Author: Michael Paquier <michael@paquier.xyz>
2023-09-20 [59f47fb98] unaccent: Add support for quoted translated characters
-->

<listitem>
<para>
<!--
Allow unaccent character translation rules to contain whitespace and quotes (Michael Paquier)
-->
《機械翻訳》アクセント記号のない文字変換規則に空白と引用符を含めることができるようにしました。
(Michael Paquier)
</para>

<para>
<!--
The syntax for unaccent.rules has changed.
-->
《機械翻訳》accent.rules の構文が変更されました。
</para>
</listitem>

<!--
Author: Alexander Korotkov <akorotkov@postgresql.org>
2023-10-28 [5ae208720] Teach contrib/amcheck to check the unique constraint vio
-->

<listitem>
<para>
<!--
Allow amcheck to check for unique constraint violations (Anastasia Lubennikova, Pavel Borisov, Maxim Orlov)
-->
《機械翻訳》amcheckが一意性制約違反をチェックできるようにする。
(Anastasia Lubennikova, Pavel Borisov, Maxim Orlov)
</para>

<para>
<!--
The pg_amcheck option &#45;-checkunique will check all the unique indexes.
-->
《機械翻訳》pg_amcheckオプション--checkuniqueは、すべての一意インデックスをチェックします。
</para>
</listitem>

<!--
Author: Peter Eisentraut <peter@eisentraut.org>
2023-11-07 [3c551ebed] citext: Allow tests to pass in OpenSSL FIPS mode
-->

<listitem>
<para>
<!--
Allow citext tests to pass in OpenSSL FIPS mode (Peter Eisentraut)
-->
《機械翻訳》OpenSSL FIPSモードでcitextテストをパスできるようにしました。
(Peter Eisentraut)
</para>
</listitem>

<!--
Author: Peter Eisentraut <peter@eisentraut.org>
2023-11-17 [795592865] pgcrypto: Allow tests to pass in OpenSSL FIPS mode
-->

<listitem>
<para>
<!--
Allow pgcrypto tests to pass in OpenSSL FIPS mode (Peter Eisentraut)
-->
《機械翻訳》OpenSSL FIPSモードでpgcryptoテストをパスできるようにしました。
(Peter Eisentraut)
</para>
</listitem>

<!--
Author: Nathan Bossart <nathan@postgresql.org>
2023-11-27 [75680c3d8] Retire a few backwards compatibility macros.
-->

<listitem>
<para>
<!--
Remove some unused SPI macros (Bharath Rupireddy)
-->
《機械翻訳》未使用のSPIマクロを削除しました。
(Bharath Rupireddy)
</para>
</listitem>

<!--
Author: Daniel Gustafsson <dgustafsson@postgresql.org>
2024-03-04 [cc09e6549] Remove the adminpack contrib extension
-->

<listitem>
<para>
<!--
Remove adminpack contrib extension (Daniel Gustafsson)
-->
《機械翻訳》adminpack contrib拡張を削除しました。
(Daniel Gustafsson)
</para>

<para>
<!--
This was used by now end-of-life pgAdmin III.
-->
《機械翻訳》これは現在は使用されなくなった pgAdmin III で使用されていました。
</para>
</listitem>

<!--
Author: Tom Lane <tgl@sss.pgh.pa.us>
2023-10-20 [2b5154bea] Extend ALTER OPERATOR to allow setting more optimization
-->

<listitem>
<para>
<!--
Allow ALTER OPERATOR to set more optimization attributes (Tommy Pavlicek)
-->
《機械翻訳》ALTER OPERATORでより多くの最適化属性を設定できるようにしました。
(Tommy Pavlicek)
</para>

<para>
<!--
This is useful for extensions.
-->
《機械翻訳》これは拡張に役立ちます。
</para>
</listitem>

<!--
Author: Michael Paquier <michael@paquier.xyz>
2023-07-31 [c9af05465] Support custom wait events for wait event type "Extensio
Author: Michael Paquier <michael@paquier.xyz>
2023-10-04 [c8e318b1b] worker_spi: Rename custom wait event to "WorkerSpiMain"
-->

<listitem>
<para>
<!--
Allow extensions to define custom wait events (Masahiro Ikeda)
-->
《機械翻訳》カスタム待機イベントを定義するための拡張を許可する (Masahiro Ikeda)
</para>
</listitem>

<!--
Author: Thomas Munro <tmunro@postgresql.org>
2024-04-08 [13453eedd] Add pg_buffercache_evict() function for testing.
-->

<listitem>
<para>
<!--
Add pg_buffercache function pg_buffercache_evict() to allow shared buffer eviction (Palak Chaturvedi, Thomas Munro)
-->
《機械翻訳》pg_buffercache関数を追加し、共有バッファの削除を可能にしました(Palak Chaturvedi, Thomas Munro)。
</para>

<para>
<!--
This is useful for testing.
-->
《機械翻訳》これはテストに役立ちます。
</para>
</listitem>

     </itemizedlist>

    <sect4 id="release-17-pgstatstatements">
     <title><link linkend="pgstatstatements"><application>pg_statstatements</application></link></title>

     <itemizedlist>

<!--
Author: Michael Paquier <michael@paquier.xyz>
2023-09-28 [11c34b342] Show parameters of CALL as constants in pg_stat_statemen
-->

<listitem>
<para>
<!--
Replace CALL parameters in pg_stat_statements with placeholders (Sami Imseih)
-->
《機械翻訳》pg_stat_statements内のCALLパラメータをプレースホルダで置き換えます(Sami Imseih)。
</para>
</listitem>

<!--
Author: Michael Paquier <michael@paquier.xyz>
2023-07-27 [31de7e60d] Show savepoint names as constants in pg_stat_statements
-->

<listitem>
<para>
<!--
Replace savepoint names stored in pg_stat_statements with placeholders (Greg Sabino Mullane)
-->
《機械翻訳》pg_stat_statementsに保存されたセーブポイント名をプレースホルダで置き換えます。
(Greg Sabino Mullane)
</para>

<para>
<!--
This greatly reduces the number of entries needed to record SAVEPOINT, RELEASE SAVEPOINT, and ROLLBACK TO SAVEPOINT commands.
-->
《機械翻訳》これにより、SAVEPOINT、RELEASE SAVEPOINT、ROLLBACK TO SAVEPOINT コマンドの記録に必要なエントリ数が大幅に減少します。
</para>
</listitem>

<!--
Author: Michael Paquier <michael@paquier.xyz>
2023-08-12 [638d42a3c] Show GIDs of two-phase commit commands as constants in p
-->

<listitem>
<para>
<!--
Replace two-phase commit GIDs stored in pg_stat_statements with placeholders (Michael Paquier)
-->
《機械翻訳》pg_stat_statementsに格納された2フェーズコミットのGIDをプレースホルダで置き換えました。
(Michael Paquier)
</para>

<para>
<!--
This greatly reduces the number of entries needed to record PREPARE TRANSACTION, COMMIT PREPARED, and ROLLBACK PREPARED.
-->
《機械翻訳》これにより、PREPARE TRANSACTION、COMMIT PREPARED、ROLLBACK PREPARED を記録するために必要なエントリの数が大幅に減少します。
</para>
</listitem>

<!--
Author: Michael Paquier <michael@paquier.xyz>
2023-08-27 [bb45156f3] Show names of DEALLOCATE as constants in pg_stat_stateme
-->

<listitem>
<para>
<!--
Track DEALLOCATE in pg_stat_statements (Dagfinn Ilmari Mannsåker, Michael Paquier)
-->
《機械翻訳》pg_stat_statements内のDEALLOCATEを追跡。
 (Dagfinn Ilmari Mannsåker, Michael Paquier)
</para>

<para>
<!--
DEALLOCATE names are stored in pg_stat_statements as placeholders.
-->
《機械翻訳》DEALLOCATE名はpg_stat_statements内でプレースホルダとして保存されます。
</para>
</listitem>

<!--
Author: Michael Paquier <michael@paquier.xyz>
2023-10-19 [295c36c0c] Add local_blk_{read|write}_time I/O timing statistics fo
Author: Michael Paquier <michael@paquier.xyz>
2023-10-19 [5147ab1dd] pg_stat_statements: Add local_blk_{read|write}_time
-->

<listitem>
<para>
<<<<<<< HEAD
<!--
Add local I/O block read/write timing statistics columns of pg_stat_statement (Nazir Bilal Yavuz)
-->
《機械翻訳》ローカルI/Oブロックの読み取り/書き込みタイミング統計を追加 pg_stat_statementの列(Nazir Bilal Yavuz)
=======
Add local I/O block read/write timing statistics columns of pg_stat_statements (Nazir Bilal Yavuz)
>>>>>>> 779ac2c7
</para>

<para>
<!--
The new columns are "local_blk_read_time" and "local_blk_write_time".
-->
《機械翻訳》新しい列は、「local_blk_read_time」と「local_blk_write_time」です。
</para>
</listitem>

<!--
Author: Daniel Gustafsson <dgustafsson@postgresql.org>
2023-09-08 [5a3423ad8] Add JIT deform_counter
-->

<listitem>
<para>
<!--
Add JIT deform_counter details to pg_stat_statements (Dmitry Dolgov)
-->
《機械翻訳》JIT deform_counterの詳細をpg_stat_statementsに追加しました。
(Dmitry Dolgov)
</para>
</listitem>

<!--
Author: Alexander Korotkov <akorotkov@postgresql.org>
2023-11-27 [dc9f8a798] Track statement entry timestamp in contrib/pg_stat_state
-->

<listitem>
<para>
<<<<<<< HEAD
<!--
Add optional fourth parameter to pg_stat_statements_reset() to allow for the resetting of only min/max statistics (Andrei Zubkov)
-->
《機械翻訳》pg_stat_statements_reset()にオプションの4番目のパラメータを追加して、最小/最大統計のみをリセットできるようにしました。
(Andrei Zubkov)
</para>

<para>
<!--
This parameter defaults to "false".
-->
《機械翻訳》このパラメータのデフォルト値は「false」です。
=======
Add optional fourth argument (minmax_only) to pg_stat_statements_reset() to allow for the resetting of only min/max statistics (Andrei Zubkov)
</para>

<para>
This argument defaults to "false".
>>>>>>> 779ac2c7
</para>
</listitem>

<!--
Author: Alexander Korotkov <akorotkov@postgresql.org>
2023-11-27 [dc9f8a798] Track statement entry timestamp in contrib/pg_stat_state
-->

<listitem>
<para>
<!--
Add pg_stat_statements columns "stats_since" and "minmax_stats_since" to track entry creation time and last min/max reset time (Andrei Zubkov)
-->
《機械翻訳》pg_stat_statements列に"stats_since"と"minmax_stats_since"を追加して、エントリの作成時間と最後の最小/最大リセット時間を追跡するようにしました。
(Andrei Zubkov)
</para>
</listitem>

     </itemizedlist>

    </sect4>

   </sect3>

  </sect2>

  <sect2 id="release-17-acknowledgements">
<!--
   <title>Acknowledgments</title>
-->
   <title>謝辞</title>

   <para>
<!--
    The following individuals (in alphabetical order) have contributed
    to this release as patch authors, committers, reviewers, testers,
    or reporters of issues.
-->
《機械翻訳》以下の人々（アルファベット順）はパッチ作者、コミッター、レビューア、テスターあるいは問題の報告者として本リリースに貢献しました。
   </para>

   <simplelist>
    <member></member>
   </simplelist>
  </sect2>

 </sect1><|MERGE_RESOLUTION|>--- conflicted
+++ resolved
@@ -87,7 +87,8 @@
 <!--
 Change functions to use a safe search_path during maintenance operations (Jeff Davis)
 -->
-《機械翻訳》メンテナンス操作中に安全なsearch_pathを使用するように関数を変更しました(Jeff Davis)。
+《機械翻訳》メンテナンス操作中に安全なsearch_pathを使用するように関数を変更しました。
+(Jeff Davis)
 </para>
 
 <para>
@@ -112,7 +113,8 @@
 <!--
 Restrict "ago" to only appear at the end in interval values (Joseph Koshakow)
 -->
-《機械翻訳》間隔値の末尾にのみ「ago」を表示するように制限します(Joseph Koshakow)。
+《機械翻訳》間隔値の末尾にのみ「ago」を表示するように制限します。
+(Joseph Koshakow)
 </para>
 
 <para>
@@ -157,7 +159,8 @@
 <!--
 Rename server variable session_auth_is_superuser to the more accurate current_role_is_superuser (Nathan Bossart)
 -->
-《機械翻訳》サーバー変数 session_auth_is_superuser の名前を、より正確な現在のロール is_superuser に変更します (Nathan Bossart)。
+《機械翻訳》サーバー変数 session_auth_is_superuser の名前を、より正確な現在のロール is_superuser に変更します。
+(Nathan Bossart)
 </para>
 </listitem>
 
@@ -171,7 +174,8 @@
 <!--
 Change SET SESSION AUTHORIZATION handling of the initial session user's superuser status (Joseph Koshakow)
 -->
-《機械翻訳》初期セッション・ユーザーのスーパーユーザー状態のSET SESSION AUTHORIZATION処理を変更する(Joseph Koshakow)。
+《機械翻訳》初期セッション・ユーザーのスーパーユーザー状態のSET SESSION AUTHORIZATION処理を変更する。
+(Joseph Koshakow)
 </para>
 
 <para>
@@ -192,7 +196,8 @@
 <!--
 Remove feature which simulated per-database users (Nathan Bossart)
 -->
-《機械翻訳》データベースごとのユーザをシミュレートする削除機能 (Nathan Bossart)
+《機械翻訳》データベースごとのユーザをシミュレートする削除機能
+(Nathan Bossart)
 </para>
 
 <para>
@@ -299,15 +304,10 @@
 
 <listitem>
 <para>
-<<<<<<< HEAD
-<!--
-Rename I/O block read/write timing statistics columns of pg_stat_statement (Nazir Bilal Yavuz)
--->
-《機械翻訳》名前変更 pg_stat_statementのI/Oブロック読み取り/書き込みタイミング統計カラム。
-(Nazir Bilal Yavuz)
-=======
+<!--
 Rename I/O block read/write timing statistics columns of pg_stat_statements (Nazir Bilal Yavuz)
->>>>>>> 779ac2c7
+-->
+《機械翻訳》pg_stat_statements（ブロック）の入出力タイミング読み込み/書き込みNazir Bilal Yavuz統計処理列の名前を変更しました。
 </para>
 
 <para>
@@ -744,12 +744,18 @@
 
 <listitem>
 <para>
-Allow vacuum to more efficiently store tuple references (Masahiko Sawada, John Naylor)
-</para>
-
-<para>
-Additionally, vacuum is no longer silently limited to one gigabyte of memory when maintenance_work_mem and autovacuum_work_mem are higher. WAL traffic caused by
-vacuum is also more compact.
+<!--
+Allow vacuum to more efficiently store tuple references and remove its memory limit (Masahiko Sawada, John Naylor)
+-->
+《機械翻訳》バキュームがタプル参照をより効率的に格納できるようにし、メモリ制限（Masahiko Sawada、John Naylor）を削除しました。
+</para>
+
+<para>
+<!--
+Specifically, maintenance_work_mem and autovacuum_work_mem can now be configured to use more than one gigabyte of memory.  WAL traffic caused by vacuum is also more compact.
+-->
+《機械翻訳》特に、メンテナンス_work_memとオートバキューム_work_memは、メモリの2つ以上のギガバイトを使用するように設定できるようになりました。
+バキュームによって引き起こされるWALトラフィックも、よりコンパクト的です。
 </para>
 </listitem>
 
@@ -777,7 +783,8 @@
 <!--
 Increase default vacuum_buffer_usage_limit to 2MB (Thomas Munro)
 -->
-《機械翻訳》デフォルトの vacuum_buffer_usage_limit を 2MB に増やします (Thomas Munro)。
+《機械翻訳》デフォルトのvacuum_buffer_usage_limitを2MBに増やしました。
+(Thomas Munro)
 </para>
 </listitem>
 
@@ -822,8 +829,8 @@
 <!--
 Improve performance when transferring large blocks of data to a client (Melih Mutlu)
 -->
-《機械翻訳》競合の多いWAL書き込みのパフォーマンスを改善しました。
-(Bharath Rupireddy)
+《機械翻訳》データのラージブロックをクライアントに乗り換える場合は、改善パフォーマンスです。
+ (Melih Mutlu)
 </para>
 </listitem>
 
@@ -2294,14 +2301,10 @@
 
 <listitem>
 <para>
-<<<<<<< HEAD
 <!--
 Add jsonpath methods to convert JSON values to different data types (Jeevan Chalke)
 -->
 《機械翻訳》JSON 値を異なるデータ型に変換する jsonpath メソッドを追加します (Jeevan Chalke)。
-=======
-Add jsonpath methods to convert JSON values to other JSON data types (Jeevan Chalke)
->>>>>>> 779ac2c7
 </para>
 
 <para>
@@ -3367,17 +3370,6 @@
 </listitem>
 
 <!--
-Author: Andrew Dunstan <andrew@dunslane.net>
-2024-04-04 [3311ea86e] Introduce a non-recursive JSON parser
--->
-
-<listitem>
-<para>
-Add incremental JSON parser for use with huge JSON documents (Andrew Dunstan)
-</para>
-</listitem>
-
-<!--
 Author: Nathan Bossart <nathan@postgresql.org>
 2024-02-28 [363eb0599] Convert README to Markdown.
 -->
@@ -3877,14 +3869,10 @@
 
 <listitem>
 <para>
-<<<<<<< HEAD
-<!--
-Add local I/O block read/write timing statistics columns of pg_stat_statement (Nazir Bilal Yavuz)
--->
-《機械翻訳》ローカルI/Oブロックの読み取り/書き込みタイミング統計を追加 pg_stat_statementの列(Nazir Bilal Yavuz)
-=======
+<!--
 Add local I/O block read/write timing statistics columns of pg_stat_statements (Nazir Bilal Yavuz)
->>>>>>> 779ac2c7
+-->
+《機械翻訳》pg_stat_statements(Nazir Bilal Yavuz)のローカル入出力ブロック読み込み/書き込みタイミング統計処理列を追加しました。
 </para>
 
 <para>
@@ -3917,26 +3905,17 @@
 
 <listitem>
 <para>
-<<<<<<< HEAD
-<!--
-Add optional fourth parameter to pg_stat_statements_reset() to allow for the resetting of only min/max statistics (Andrei Zubkov)
--->
-《機械翻訳》pg_stat_statements_reset()にオプションの4番目のパラメータを追加して、最小/最大統計のみをリセットできるようにしました。
-(Andrei Zubkov)
-</para>
-
-<para>
-<!--
-This parameter defaults to "false".
--->
-《機械翻訳》このパラメータのデフォルト値は「false」です。
-=======
+<!--
 Add optional fourth argument (minmax_only) to pg_stat_statements_reset() to allow for the resetting of only min/max statistics (Andrei Zubkov)
-</para>
-
-<para>
+-->
+《機械翻訳》オプショナルの4番目の引数(minmax_only)をpg_stat_statements_リセット()に追加し、min/最大統計処理(Andrei Zubkov)のみをリセットできるようにしました。
+</para>
+
+<para>
+<!--
 This argument defaults to "false".
->>>>>>> 779ac2c7
+-->
+《機械翻訳》この引数はデフォルトで「偽」になります。
 </para>
 </listitem>
 

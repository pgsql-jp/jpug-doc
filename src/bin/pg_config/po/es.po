# pg_config spanish translation
#
# Copyright (c) 2004-2021, PostgreSQL Global Development Group
# This file is distributed under the same license as the PostgreSQL package.
#
# Alvaro Herrera <alvherre@alvh.no-ip.org>, 2004-2013
# Carlos Chapi <carloswaldo@babelruins.org>, 2021
#
msgid ""
msgstr ""
"Project-Id-Version: pg_config (PostgreSQL) 17\n"
"Report-Msgid-Bugs-To: pgsql-bugs@lists.postgresql.org\n"
<<<<<<< HEAD
"POT-Creation-Date: 2025-02-16 19:48+0000\n"
=======
"POT-Creation-Date: 2025-09-20 09:48+0000\n"
>>>>>>> 3d6a8289
"PO-Revision-Date: 2024-11-16 14:23+0100\n"
"Last-Translator: Carlos Chapi <carloswaldo@babelruins.org>\n"
"Language-Team: PgSQL-es-Ayuda <pgsql-es-ayuda@lists.postgresql.org>\n"
"Language: es\n"
"MIME-Version: 1.0\n"
"Content-Type: text/plain; charset=UTF-8\n"
"Content-Transfer-Encoding: 8bit\n"
"X-Generator: Poedit 2.4.2\n"

#: ../../common/config_info.c:134 ../../common/config_info.c:142
#: ../../common/config_info.c:150 ../../common/config_info.c:158
#: ../../common/config_info.c:166 ../../common/config_info.c:174
#: ../../common/config_info.c:182 ../../common/config_info.c:190
msgid "not recorded"
msgstr "no registrado"

#: ../../common/exec.c:174
#, c-format
msgid "invalid binary \"%s\": %m"
msgstr "binario «%s» no válido: %m"

#: ../../common/exec.c:217
#, c-format
msgid "could not read binary \"%s\": %m"
msgstr "no se pudo leer el binario «%s»: %m"

#: ../../common/exec.c:225
#, c-format
msgid "could not find a \"%s\" to execute"
msgstr "no se pudo encontrar un «%s» para ejecutar"

#: ../../common/exec.c:252
#, c-format
msgid "could not resolve path \"%s\" to absolute form: %m"
msgstr "no se pudo resolver la ruta «%s» a forma absoluta: %m"

<<<<<<< HEAD
#: ../../common/exec.c:382
=======
#: ../../common/exec.c:363
>>>>>>> 3d6a8289
#, c-format
msgid "could not execute command \"%s\": %m"
msgstr "no se pudo ejecutar la orden «%s»: %m"

<<<<<<< HEAD
#: ../../common/exec.c:394
=======
#: ../../common/exec.c:375
>>>>>>> 3d6a8289
#, c-format
msgid "could not read from command \"%s\": %m"
msgstr "no se pudo leer desde la orden «%s»: %m"

<<<<<<< HEAD
#: ../../common/exec.c:397
=======
#: ../../common/exec.c:378
>>>>>>> 3d6a8289
#, c-format
msgid "no data was returned by command \"%s\""
msgstr "la orden «%s» no retornó datos"

<<<<<<< HEAD
#: ../../common/exec.c:424
=======
#: ../../common/exec.c:405
>>>>>>> 3d6a8289
#, c-format
msgid "%s() failed: %m"
msgstr "%s() falló: %m"

<<<<<<< HEAD
#: ../../common/exec.c:562 ../../common/exec.c:607 ../../common/exec.c:699
=======
#: ../../common/exec.c:543 ../../common/exec.c:588 ../../common/exec.c:680
>>>>>>> 3d6a8289
msgid "out of memory"
msgstr "memoria agotada"

#: ../../common/fe_memutils.c:35 ../../common/fe_memutils.c:75
#: ../../common/fe_memutils.c:98 ../../common/fe_memutils.c:161
#, c-format
msgid "out of memory\n"
msgstr "memoria agotada\n"

#: ../../common/fe_memutils.c:92 ../../common/fe_memutils.c:153
#, c-format
msgid "cannot duplicate null pointer (internal error)\n"
msgstr "no se puede duplicar un puntero nulo (error interno)\n"

<<<<<<< HEAD
#: pg_config.c:74
=======
#: pg_config.c:73
>>>>>>> 3d6a8289
#, c-format
msgid ""
"\n"
"%s provides information about the installed version of PostgreSQL.\n"
"\n"
msgstr ""
"\n"
"%s provee información sobre la versión instalada de PostgreSQL.\n"
"\n"

#: pg_config.c:74
#, c-format
msgid "Usage:\n"
msgstr "Empleo:\n"

#: pg_config.c:75
#, c-format
msgid ""
"  %s [OPTION]...\n"
"\n"
msgstr ""
"  %s [OPCIÓN]...\n"
"\n"

#: pg_config.c:76
#, c-format
msgid "Options:\n"
msgstr "Opciones:\n"

#: pg_config.c:77
#, c-format
msgid "  --bindir              show location of user executables\n"
msgstr "  --bindir              muestra la ubicación de ejecutables de usuario\n"

#: pg_config.c:78
#, c-format
msgid "  --docdir              show location of documentation files\n"
msgstr "  --docdir              muestra la ubicación de archivos de documentación\n"

#: pg_config.c:79
#, c-format
msgid "  --htmldir             show location of HTML documentation files\n"
msgstr "  --htmldir             muestra la ubicación de archivos de documentación HTML\n"

#: pg_config.c:80
#, c-format
msgid ""
"  --includedir          show location of C header files of the client\n"
"                        interfaces\n"
msgstr ""
"  --includedir          muestra la ubicación de archivos de encabezados C\n"
"                        de las interfaces cliente\n"

#: pg_config.c:82
#, c-format
msgid "  --pkgincludedir       show location of other C header files\n"
msgstr ""
"  --pkgincludedir       muestra la ubicación de otros archivos de\n"
"                        encabezados C\n"

#: pg_config.c:83
#, c-format
msgid "  --includedir-server   show location of C header files for the server\n"
msgstr ""
"  --includedir-server   muestra la ubicación de archivos de encabezados C\n"
"                        del servidor\n"

#: pg_config.c:84
#, c-format
msgid "  --libdir              show location of object code libraries\n"
msgstr ""
"  --libdir              muestra la ubicación de bibliotecas\n"
"                        de código objeto\n"

#: pg_config.c:85
#, c-format
msgid "  --pkglibdir           show location of dynamically loadable modules\n"
msgstr "  --pkglibdir           muestra la ubicación de módulos para carga dinámica\n"

#: pg_config.c:86
#, c-format
msgid "  --localedir           show location of locale support files\n"
msgstr ""
"  --localedir           muestra la ubicación de archivos de soporte de\n"
"                        configuraciones locales\n"

#: pg_config.c:87
#, c-format
msgid "  --mandir              show location of manual pages\n"
msgstr "  --mandir              muestra la ubicación de páginas de manual\n"

#: pg_config.c:88
#, c-format
msgid "  --sharedir            show location of architecture-independent support files\n"
msgstr ""
"  --sharedir            muestra la ubicación de archivos de soporte\n"
"                        independientes de arquitectura\n"

#: pg_config.c:89
#, c-format
msgid "  --sysconfdir          show location of system-wide configuration files\n"
msgstr ""
"  --sysconfdir          muestra la ubicación de archivos de configuración\n"
"                        global del sistema\n"

#: pg_config.c:90
#, c-format
msgid "  --pgxs                show location of extension makefile\n"
msgstr ""
"  --pgxs                muestra la ubicación del archivo makefile\n"
"                        para extensiones\n"

#: pg_config.c:91
#, c-format
msgid ""
"  --configure           show options given to \"configure\" script when\n"
"                        PostgreSQL was built\n"
msgstr ""
"  --configure           muestra las opciones que se dieron a «configure»\n"
"                        cuando PostgreSQL fue construido\n"

#: pg_config.c:93
#, c-format
msgid "  --cc                  show CC value used when PostgreSQL was built\n"
msgstr "  --cc                  muestra el valor de CC cuando PostgreSQL fue construido\n"

#: pg_config.c:94
#, c-format
msgid "  --cppflags            show CPPFLAGS value used when PostgreSQL was built\n"
msgstr ""
"  --cppflags            muestra el valor de CPPFLAGS cuando PostgreSQL fue\n"
"                        construido\n"

#: pg_config.c:95
#, c-format
msgid "  --cflags              show CFLAGS value used when PostgreSQL was built\n"
msgstr ""
"  --cflags              muestra el valor de CFLAGS cuando PostgreSQL fue\n"
"                        construido\n"

#: pg_config.c:96
#, c-format
msgid "  --cflags_sl           show CFLAGS_SL value used when PostgreSQL was built\n"
msgstr ""
"  --cflags_sl           muestra el valor de CFLAGS_SL cuando PostgreSQL fue\n"
"                        construido\n"

#: pg_config.c:97
#, c-format
msgid "  --ldflags             show LDFLAGS value used when PostgreSQL was built\n"
msgstr ""
"  --ldflags             muestra el valor de LDFLAGS cuando PostgreSQL fue\n"
"                        construido\n"

#: pg_config.c:98
#, c-format
msgid "  --ldflags_ex          show LDFLAGS_EX value used when PostgreSQL was built\n"
msgstr ""
"  --ldflags_ex          muestra el valor de LDFLAGS_EX cuando PostgreSQL fue\n"
"                        construido\n"

#: pg_config.c:99
#, c-format
msgid "  --ldflags_sl          show LDFLAGS_SL value used when PostgreSQL was built\n"
msgstr ""
"  --ldflags_sl          muestra el valor de LDFLAGS_SL cuando PostgreSQL fue\n"
"                        construido\n"

#: pg_config.c:100
#, c-format
msgid "  --libs                show LIBS value used when PostgreSQL was built\n"
msgstr ""
"  --libs                muestra el valor de LIBS cuando PostgreSQL fue\n"
"                        construido\n"

#: pg_config.c:101
#, c-format
msgid "  --version             show the PostgreSQL version\n"
msgstr "  --version             muestra la versión de PostgreSQL\n"

#: pg_config.c:102
#, c-format
msgid "  -?, --help            show this help, then exit\n"
msgstr "  -?, --help            muestra esta ayuda, luego sale\n"

#: pg_config.c:103
#, c-format
msgid ""
"\n"
"With no arguments, all known items are shown.\n"
"\n"
msgstr ""
"\n"
"Si no se pasa ningún argumento, se muestra toda la información conocida\n"
"\n"

#: pg_config.c:104
#, c-format
msgid "Report bugs to <%s>.\n"
msgstr "Reporte errores a <%s>.\n"

#: pg_config.c:105
#, c-format
msgid "%s home page: <%s>\n"
msgstr "Sitio web de %s: <%s>\n"

#: pg_config.c:111
#, c-format
msgid "Try \"%s --help\" for more information.\n"
msgstr "Use «%s --help» para mayor información.\n"

#: pg_config.c:153
#, c-format
msgid "%s: could not find own program executable\n"
msgstr "%s: no se pudo encontrar el ejecutable propio\n"

#: pg_config.c:180
#, c-format
msgid "%s: invalid argument: %s\n"
msgstr "%s: el argumento no es válido: %s\n"<|MERGE_RESOLUTION|>--- conflicted
+++ resolved
@@ -10,11 +10,7 @@
 msgstr ""
 "Project-Id-Version: pg_config (PostgreSQL) 17\n"
 "Report-Msgid-Bugs-To: pgsql-bugs@lists.postgresql.org\n"
-<<<<<<< HEAD
-"POT-Creation-Date: 2025-02-16 19:48+0000\n"
-=======
 "POT-Creation-Date: 2025-09-20 09:48+0000\n"
->>>>>>> 3d6a8289
 "PO-Revision-Date: 2024-11-16 14:23+0100\n"
 "Last-Translator: Carlos Chapi <carloswaldo@babelruins.org>\n"
 "Language-Team: PgSQL-es-Ayuda <pgsql-es-ayuda@lists.postgresql.org>\n"
@@ -51,47 +47,27 @@
 msgid "could not resolve path \"%s\" to absolute form: %m"
 msgstr "no se pudo resolver la ruta «%s» a forma absoluta: %m"
 
-<<<<<<< HEAD
-#: ../../common/exec.c:382
-=======
 #: ../../common/exec.c:363
->>>>>>> 3d6a8289
 #, c-format
 msgid "could not execute command \"%s\": %m"
 msgstr "no se pudo ejecutar la orden «%s»: %m"
 
-<<<<<<< HEAD
-#: ../../common/exec.c:394
-=======
 #: ../../common/exec.c:375
->>>>>>> 3d6a8289
 #, c-format
 msgid "could not read from command \"%s\": %m"
 msgstr "no se pudo leer desde la orden «%s»: %m"
 
-<<<<<<< HEAD
-#: ../../common/exec.c:397
-=======
 #: ../../common/exec.c:378
->>>>>>> 3d6a8289
 #, c-format
 msgid "no data was returned by command \"%s\""
 msgstr "la orden «%s» no retornó datos"
 
-<<<<<<< HEAD
-#: ../../common/exec.c:424
-=======
 #: ../../common/exec.c:405
->>>>>>> 3d6a8289
 #, c-format
 msgid "%s() failed: %m"
 msgstr "%s() falló: %m"
 
-<<<<<<< HEAD
-#: ../../common/exec.c:562 ../../common/exec.c:607 ../../common/exec.c:699
-=======
 #: ../../common/exec.c:543 ../../common/exec.c:588 ../../common/exec.c:680
->>>>>>> 3d6a8289
 msgid "out of memory"
 msgstr "memoria agotada"
 
@@ -106,11 +82,7 @@
 msgid "cannot duplicate null pointer (internal error)\n"
 msgstr "no se puede duplicar un puntero nulo (error interno)\n"
 
-<<<<<<< HEAD
-#: pg_config.c:74
-=======
 #: pg_config.c:73
->>>>>>> 3d6a8289
 #, c-format
 msgid ""
 "\n"

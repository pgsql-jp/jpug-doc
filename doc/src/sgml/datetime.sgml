--- conflicted
+++ resolved
@@ -548,10 +548,7 @@
    </para>
 
    <para>
-<<<<<<< HEAD
-=======
-<!--
->>>>>>> de74b4ab
+<!--
     A <replaceable>zone_abbreviation</replaceable> is just the abbreviation
     being defined.  The <replaceable>offset</replaceable> is the equivalent
     offset in seconds from UTC, positive being east from Greenwich and
@@ -564,8 +561,6 @@
     recommended only for abbreviations whose meaning has historically varied,
     as looking up the meaning is noticeably more expensive than just using
     a fixed integer value.
-<<<<<<< HEAD
-=======
 
  Since all known time zone offsets are on
     15 minute boundaries, the number of seconds has to be a multiple of 900.
@@ -577,7 +572,6 @@
 <literal>D</>は、時間帯名が標準時間ではなくローカル時間での夏時間を表すことを示します。
 代わりに<replaceable>time_zone_name</>を指定することもでき、その場合には時間帯の定義が参照され、その時間帯での省略形の意味が使われます。
 意味を調べるのは単に固定の整数値を使うよりかなり高価ですので、もこの代替法はその意味が歴史的に変わる省略形に対してのみ薦められます。
->>>>>>> de74b4ab
    </para>
 
    <para>
@@ -596,12 +590,9 @@
     file can override previous entries (typically, entries obtained from
     included files).  Without this, conflicting definitions of the same
     timezone abbreviation are considered an error.
-<<<<<<< HEAD
-=======
 -->
 <literal>@OVERRIDE</>構文は、ファイル内の続く項目が既存の項目（典型的には、インクルードされたファイルから得られた項目）を上書きできることを示します。
 これがないと、同一時間帯省略形の定義が競合した場合にエラーとみなされます。
->>>>>>> de74b4ab
    </para>
 
    <para>
@@ -611,14 +602,11 @@
     Additional files <filename>Australia</> and <filename>India</> are
     provided for those regions: these files first include the
     <literal>Default</> file and then add or modify abbreviations as needed.
-<<<<<<< HEAD
-=======
 -->
 未変更のインストレーションでは、<filename>Default</>ファイルに、ほとんど全世界の競合しない時間帯省略形をすべて記載しています。
 さらに<filename>Australia</>および<filename>India</>ファイルがこれらの地区向けに提供されています。
 これらのファイルは<literal>Default</>ファイルの先頭で含有されています。
 必要に応じて省略形の追加・変更を行ってください。
->>>>>>> de74b4ab
    </para>
 
    <para>
@@ -640,19 +628,13 @@
 
    <note>
     <para>
-<<<<<<< HEAD
+<!--
      If an error occurs while reading the time zone abbreviation set, no new
      value is applied and the old set is kept. If the error occurs while
      starting the database, startup fails.
-=======
-<!--
-     If an error occurs while reading the time zone abbreviation set, no new
-     value is applied and the old set is kept. If the error occurs while
-     starting the database, startup fails.
 -->
 時間帯省略形を読み込む時にエラーが発生した場合、新しい値は適用されず、古い値がそのまま残ります。
 データベースの起動時にエラーが起きた場合は、起動に失敗します。
->>>>>>> de74b4ab
     </para>
    </note>
 

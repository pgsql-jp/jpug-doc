--- conflicted
+++ resolved
@@ -79,15 +79,8 @@
       Also, regular <command>DROP INDEX</command> commands can be
       performed within a transaction block, but
       <command>DROP INDEX CONCURRENTLY</command> cannot.
-<<<<<<< HEAD
       Lastly, indexes on partitioned tables cannot be dropped using this
       option.
-     </para>
-     <para>
-      For temporary tables, <command>DROP INDEX</command> is always
-      non-concurrent, as no other session can access them, and
-      non-concurrent index drop is cheaper.
-=======
 -->
 このオプションを使用する時に注意すべき、複数の警告があります。
 指定できるインデックス名は１つだけであり、また、<literal>CASCADE</literal>オプションはサポートされません。
@@ -101,7 +94,6 @@
       non-concurrent index drop is cheaper.
 -->
 一時テーブルに対しては<command>DROP INDEX</command>は常に同時削除ではありません。他のセッションはアクセスできませんし、同時でないインデックス削除の方がより安価だからです。
->>>>>>> 184958ef
      </para>
     </listitem>
    </varlistentry>

--- conflicted
+++ resolved
@@ -11,13 +11,8 @@
 msgstr ""
 "Project-Id-Version: PostgreSQL 17\n"
 "Report-Msgid-Bugs-To: pgsql-bugs@lists.postgresql.org\n"
-<<<<<<< HEAD
-"POT-Creation-Date: 2024-07-20 21:10+0000\n"
-"PO-Revision-Date: 2024-09-16 16:28+0200\n"
-=======
 "POT-Creation-Date: 2025-07-04 19:40+0000\n"
 "PO-Revision-Date: 2025-07-06 13:57+0200\n"
->>>>>>> 3d6a8289
 "Last-Translator: Guillaume Lelarge <guillaume@lelarge.info>\n"
 "Language-Team: French <guillaume@lelarge.info>\n"
 "Language: fr\n"
@@ -25,76 +20,44 @@
 "Content-Type: text/plain; charset=UTF-8\n"
 "Content-Transfer-Encoding: 8bit\n"
 "Plural-Forms: nplurals=2; plural=(n > 1);\n"
-<<<<<<< HEAD
-"X-Generator: Poedit 3.5\n"
-=======
 "X-Generator: Poedit 3.6\n"
->>>>>>> 3d6a8289
 
 #: descriptor.c:63
 #, c-format
 msgid "variable \"%s\" must have a numeric type"
 msgstr "la variable « %s » doit avoir un type numeric"
 
-<<<<<<< HEAD
-#: descriptor.c:124 descriptor.c:155
-=======
 #: descriptor.c:119 descriptor.c:149
->>>>>>> 3d6a8289
 #, c-format
 msgid "descriptor %s bound to connection %s does not exist"
 msgstr "le descripteur %s lié à la connexion %s n'existe pas"
 
-<<<<<<< HEAD
-#: descriptor.c:126 descriptor.c:157
-=======
 #: descriptor.c:121 descriptor.c:151
->>>>>>> 3d6a8289
 #, c-format
 msgid "descriptor %s bound to the default connection does not exist"
 msgstr "le descripteur %s lié à la connexion par défaut n'existe pas"
 
-<<<<<<< HEAD
-#: descriptor.c:172 descriptor.c:224
-=======
 #: descriptor.c:166 descriptor.c:218
->>>>>>> 3d6a8289
 #, c-format
 msgid "descriptor header item \"%d\" does not exist"
 msgstr "l'élément d'en-tête du descripteur « %d » n'existe pas"
 
-<<<<<<< HEAD
-#: descriptor.c:194
-=======
 #: descriptor.c:188
->>>>>>> 3d6a8289
 #, c-format
 msgid "nullable is always 1"
 msgstr "nullable vaut toujours 1"
 
-<<<<<<< HEAD
-#: descriptor.c:197
-=======
 #: descriptor.c:191
->>>>>>> 3d6a8289
 #, c-format
 msgid "key_member is always 0"
 msgstr "key_member vaut toujours 0"
 
-<<<<<<< HEAD
-#: descriptor.c:291
-=======
 #: descriptor.c:285
->>>>>>> 3d6a8289
 #, c-format
 msgid "descriptor item \"%s\" is not implemented"
 msgstr "l'élément du descripteur « %s » n'est pas implanté"
 
-<<<<<<< HEAD
-#: descriptor.c:301
-=======
 #: descriptor.c:295
->>>>>>> 3d6a8289
 #, c-format
 msgid "descriptor item \"%s\" cannot be set"
 msgstr "l'élément du descripteur « %s » ne peut pas être initialisé"
@@ -274,243 +237,139 @@
 msgid "cursor \"%s\" has been declared but not opened"
 msgstr "le curseur « %s » est déclaré mais non ouvert"
 
-<<<<<<< HEAD
-#: ecpg.c:504 preproc.y:130
-=======
 #: ecpg.c:504 util.c:75
->>>>>>> 3d6a8289
 #, c-format
 msgid "could not remove output file \"%s\"\n"
 msgstr "n'a pas pu supprimer le fichier « %s » en sortie\n"
 
-<<<<<<< HEAD
-#: pgc.l:528
-=======
 #: pgc.l:542
->>>>>>> 3d6a8289
 #, c-format
 msgid "unterminated /* comment"
 msgstr "commentaire /* non terminé"
 
-<<<<<<< HEAD
-#: pgc.l:545
-=======
 #: pgc.l:560
->>>>>>> 3d6a8289
 #, c-format
 msgid "unterminated bit string literal"
 msgstr "chaîne bit littéral non terminée"
 
-<<<<<<< HEAD
-#: pgc.l:553
-=======
 #: pgc.l:570
->>>>>>> 3d6a8289
 #, c-format
 msgid "unterminated hexadecimal string literal"
 msgstr "chaîne hexadécimale littérale non terminée"
 
-<<<<<<< HEAD
-#: pgc.l:628
-=======
 #: pgc.l:644
->>>>>>> 3d6a8289
 #, c-format
 msgid "invalid bit string literal"
 msgstr "chaîne bit littéral invalide"
 
-<<<<<<< HEAD
-#: pgc.l:633
-=======
 #: pgc.l:649
->>>>>>> 3d6a8289
 #, c-format
 msgid "invalid hexadecimal string literal"
 msgstr "chaîne hexadécimale invalide"
 
-<<<<<<< HEAD
-#: pgc.l:651
-=======
 #: pgc.l:667
->>>>>>> 3d6a8289
 #, c-format
 msgid "unhandled previous state in xqs\n"
 msgstr "état précédent non géré dans xqs\n"
 
-<<<<<<< HEAD
-#: pgc.l:677 pgc.l:786
-=======
 #: pgc.l:700 pgc.l:820
->>>>>>> 3d6a8289
 #, c-format
 msgid "unterminated quoted string"
 msgstr "chaîne entre guillemets non terminée"
 
-<<<<<<< HEAD
-#: pgc.l:728
-=======
 #: pgc.l:753
->>>>>>> 3d6a8289
 #, c-format
 msgid "unterminated dollar-quoted string"
 msgstr "chaîne entre guillemets dollars non terminée"
 
-<<<<<<< HEAD
-#: pgc.l:746 pgc.l:766
-=======
 #: pgc.l:772 pgc.l:793
->>>>>>> 3d6a8289
 #, c-format
 msgid "zero-length delimited identifier"
 msgstr "identifiant délimité de longueur nulle"
 
-<<<<<<< HEAD
-#: pgc.l:777
-=======
 #: pgc.l:809
->>>>>>> 3d6a8289
 #, c-format
 msgid "unterminated quoted identifier"
 msgstr "identifiant entre guillemets non terminé"
 
-<<<<<<< HEAD
-#: pgc.l:946
-=======
 #: pgc.l:985
 #, c-format
 msgid "parameter number too large"
 msgstr "numéro de paramètre trop large"
 
 #: pgc.l:990
->>>>>>> 3d6a8289
 #, c-format
 msgid "trailing junk after parameter"
 msgstr "élément indésirable après le paramètre"
 
-<<<<<<< HEAD
-#: pgc.l:998 pgc.l:1001 pgc.l:1004 pgc.l:1007 pgc.l:1010 pgc.l:1013
-=======
 #: pgc.l:1042 pgc.l:1045 pgc.l:1048
->>>>>>> 3d6a8289
 #, c-format
 msgid "trailing junk after numeric literal"
 msgstr "élément indésirable après la valeur numérique"
 
-<<<<<<< HEAD
-#: pgc.l:1136
-=======
 #: pgc.l:1177
->>>>>>> 3d6a8289
 #, c-format
 msgid "nested /* ... */ comments"
 msgstr "commentaires /* ... */ imbriqués"
 
-<<<<<<< HEAD
-#: pgc.l:1235
-=======
 #: pgc.l:1279
->>>>>>> 3d6a8289
 #, c-format
 msgid "missing identifier in EXEC SQL UNDEF command"
 msgstr "identifiant manquant dans la commande EXEC SQL UNDEF"
 
-<<<<<<< HEAD
-#: pgc.l:1253 pgc.l:1266 pgc.l:1282 pgc.l:1295
-=======
 #: pgc.l:1299 pgc.l:1312 pgc.l:1328 pgc.l:1341
->>>>>>> 3d6a8289
 #, c-format
 msgid "too many nested EXEC SQL IFDEF conditions"
 msgstr "trop de conditions EXEC SQL IFDEF imbriquées"
 
-<<<<<<< HEAD
-#: pgc.l:1311 pgc.l:1322 pgc.l:1337 pgc.l:1359
-=======
 #: pgc.l:1357 pgc.l:1368 pgc.l:1384 pgc.l:1406
->>>>>>> 3d6a8289
 #, c-format
 msgid "missing matching \"EXEC SQL IFDEF\" / \"EXEC SQL IFNDEF\""
 msgstr "correspondance manquante « EXEC SQL IFDEF » / « EXEC SQL IFNDEF »"
 
-<<<<<<< HEAD
-#: pgc.l:1313 pgc.l:1324 pgc.l:1517
-=======
 #: pgc.l:1359 pgc.l:1370 pgc.l:1565
->>>>>>> 3d6a8289
 #, c-format
 msgid "missing \"EXEC SQL ENDIF;\""
 msgstr "« EXEC SQL ENDIF; » manquant"
 
-<<<<<<< HEAD
-#: pgc.l:1339 pgc.l:1361
-=======
 #: pgc.l:1386 pgc.l:1408
->>>>>>> 3d6a8289
 #, c-format
 msgid "more than one EXEC SQL ELSE"
 msgstr "plusieurs EXEC SQL ELSE"
 
-<<<<<<< HEAD
-#: pgc.l:1384 pgc.l:1398
-=======
 #: pgc.l:1431 pgc.l:1445
->>>>>>> 3d6a8289
 #, c-format
 msgid "unmatched EXEC SQL ENDIF"
 msgstr "EXEC SQL ENDIF différent"
 
-<<<<<<< HEAD
-#: pgc.l:1459
-=======
 #: pgc.l:1507
->>>>>>> 3d6a8289
 #, c-format
 msgid "missing identifier in EXEC SQL IFDEF command"
 msgstr "identifiant manquant dans la commande EXEC SQL IFDEF"
 
-<<<<<<< HEAD
-#: pgc.l:1468
-=======
 #: pgc.l:1516
->>>>>>> 3d6a8289
 #, c-format
 msgid "missing identifier in EXEC SQL DEFINE command"
 msgstr "identifiant manquant dans la commande EXEC SQL DEFINE"
 
-<<<<<<< HEAD
-#: pgc.l:1506
-=======
 #: pgc.l:1554
->>>>>>> 3d6a8289
 #, c-format
 msgid "syntax error in EXEC SQL INCLUDE command"
 msgstr "erreur de syntaxe dans la commande EXEC SQL INCLUDE"
 
-<<<<<<< HEAD
-#: pgc.l:1561
-=======
 #: pgc.l:1609
->>>>>>> 3d6a8289
 #, c-format
 msgid "internal error: unreachable state; please report this to <%s>"
 msgstr "erreur interne : l'état ne peut être atteint ; merci de rapporter ceci à <%s>"
 
-<<<<<<< HEAD
-#: pgc.l:1713
-=======
 #: pgc.l:1766
->>>>>>> 3d6a8289
 #, c-format
 msgid "Error: include path \"%s/%s\" is too long on line %d, skipping\n"
 msgstr ""
 "Erreur : le chemin d'en-tête « %s/%s » est trop long sur la ligne %d,\n"
 "ignoré\n"
 
-<<<<<<< HEAD
-#: pgc.l:1736
-=======
 #: pgc.l:1793
->>>>>>> 3d6a8289
 #, c-format
 msgid "could not open include file \"%s\" on line %d"
 msgstr "n'a pas pu ouvrir le fichier d'en-tête « %s » sur la ligne %d"
@@ -534,20 +393,12 @@
 msgid "type name \"string\" is reserved in Informix mode"
 msgstr "le nom du type « string » est réservé dans le mode Informix"
 
-<<<<<<< HEAD
-#: preproc.y:552 preproc.y:19072
-=======
 #: preproc.y:512 preproc.y:8818
->>>>>>> 3d6a8289
 #, c-format
 msgid "type \"%s\" is already defined"
 msgstr "le type « %s » est déjà défini"
 
-<<<<<<< HEAD
-#: preproc.y:577 preproc.y:19707 preproc.y:20029 variable.c:625
-=======
 #: preproc.y:539 preproc.y:9532 preproc.y:9877 variable.c:652
->>>>>>> 3d6a8289
 #, c-format
 msgid "multidimensional arrays for simple data types are not supported"
 msgstr ""
@@ -559,317 +410,180 @@
 msgid "connection %s is overwritten with %s by DECLARE statement %s"
 msgstr "la connexion %s est surchargée avec %s par l'instruction DECLARE %s"
 
-<<<<<<< HEAD
-#: preproc.y:1833
-=======
 #: preproc.y:932
->>>>>>> 3d6a8289
 #, c-format
 msgid "AT option not allowed in CLOSE DATABASE statement"
 msgstr "option AT non autorisée dans une instruction CLOSE DATABASE"
 
-<<<<<<< HEAD
-#: preproc.y:2083
-=======
 #: preproc.y:1184
->>>>>>> 3d6a8289
 #, c-format
 msgid "AT option not allowed in CONNECT statement"
 msgstr "option AT non autorisée dans une instruction CONNECT"
 
-<<<<<<< HEAD
-#: preproc.y:2123
-=======
 #: preproc.y:1221
->>>>>>> 3d6a8289
 #, c-format
 msgid "AT option not allowed in DISCONNECT statement"
 msgstr "option AT non autorisée dans une instruction DISCONNECT"
 
-<<<<<<< HEAD
-#: preproc.y:2178
-=======
 #: preproc.y:1274
->>>>>>> 3d6a8289
 #, c-format
 msgid "AT option not allowed in SET CONNECTION statement"
 msgstr "option AT non autorisée dans une instruction SET CONNECTION"
 
-<<<<<<< HEAD
-#: preproc.y:2200
-=======
 #: preproc.y:1292
->>>>>>> 3d6a8289
 #, c-format
 msgid "AT option not allowed in TYPE statement"
 msgstr "option AT non autorisée dans une instruction TYPE"
 
-<<<<<<< HEAD
-#: preproc.y:2209
-=======
 #: preproc.y:1300
->>>>>>> 3d6a8289
 #, c-format
 msgid "AT option not allowed in VAR statement"
 msgstr "option AT non autorisée dans une instruction VAR"
 
-<<<<<<< HEAD
-#: preproc.y:2216
-=======
 #: preproc.y:1307
->>>>>>> 3d6a8289
 #, c-format
 msgid "AT option not allowed in WHENEVER statement"
 msgstr "option AT non autorisée dans une instruction WHENEVER"
 
-<<<<<<< HEAD
-#: preproc.y:2341 preproc.y:2628 preproc.y:4379 preproc.y:5043 preproc.y:5913 preproc.y:6117
-#: preproc.y:6218 preproc.y:12482
-=======
 #: preproc.y:1375 preproc.y:1498 preproc.y:2259 preproc.y:2585 preproc.y:3016 preproc.y:3103
 #: preproc.y:6088
->>>>>>> 3d6a8289
 #, c-format
 msgid "unsupported feature will be passed to server"
 msgstr "la fonctionnalité non supportée sera passée au serveur"
 
-<<<<<<< HEAD
-#: preproc.y:2886
-=======
 #: preproc.y:1610
->>>>>>> 3d6a8289
 #, c-format
 msgid "SHOW ALL is not implemented"
 msgstr "SHOW ALL n'est pas implanté"
 
-<<<<<<< HEAD
-#: preproc.y:3626
-=======
 #: preproc.y:1895
->>>>>>> 3d6a8289
 #, c-format
 msgid "COPY FROM STDIN is not implemented"
 msgstr "COPY FROM STDIN n'est pas implanté"
 
-<<<<<<< HEAD
-#: preproc.y:10466 preproc.y:18541
-=======
 #: preproc.y:5146 preproc.y:8269
->>>>>>> 3d6a8289
 #, c-format
 msgid "\"database\" cannot be used as cursor name in INFORMIX mode"
 msgstr "« database » ne peut pas être utilisé comme nom de curseur dans le mode INFORMIX"
 
-<<<<<<< HEAD
-#: preproc.y:10473 preproc.y:18551
-=======
 #: preproc.y:5153 preproc.y:8279
->>>>>>> 3d6a8289
 #, c-format
 msgid "using variable \"%s\" in different declare statements is not supported"
 msgstr ""
 "l'utilisation de la variable « %s » dans différentes instructions de déclaration\n"
 "n'est pas supportée"
 
-<<<<<<< HEAD
-#: preproc.y:10475 preproc.y:18553
-=======
 #: preproc.y:5155 preproc.y:8281
->>>>>>> 3d6a8289
 #, c-format
 msgid "cursor \"%s\" is already defined"
 msgstr "le curseur « %s » est déjà défini"
 
-<<<<<<< HEAD
-#: preproc.y:10949
-=======
 #: preproc.y:5402
->>>>>>> 3d6a8289
 #, c-format
 msgid "no longer supported LIMIT #,# syntax passed to server"
 msgstr "la syntaxe obsolète LIMIT #,# a été passée au serveur"
 
-<<<<<<< HEAD
-#: preproc.y:18233 preproc.y:18240
-=======
 #: preproc.y:7917 preproc.y:7925
->>>>>>> 3d6a8289
 #, c-format
 msgid "CREATE TABLE AS cannot specify INTO"
 msgstr "CREATE TABLE AS ne peut pas indiquer INTO"
 
-<<<<<<< HEAD
-#: preproc.y:18276
-=======
 #: preproc.y:7970
->>>>>>> 3d6a8289
 #, c-format
 msgid "expected \"@\", found \"%s\""
 msgstr "« @ » attendu, « %s » trouvé"
 
-<<<<<<< HEAD
-#: preproc.y:18288
-=======
 #: preproc.y:7982
->>>>>>> 3d6a8289
 #, c-format
 msgid "only protocols \"tcp\" and \"unix\" and database type \"postgresql\" are supported"
 msgstr ""
 "seuls les protocoles « tcp » et « unix » et les types de base de données\n"
 "« postgresql » sont supportés"
 
-<<<<<<< HEAD
-#: preproc.y:18291
-=======
 #: preproc.y:7985
->>>>>>> 3d6a8289
 #, c-format
 msgid "expected \"://\", found \"%s\""
 msgstr "« :// » attendu, « %s » trouvé"
 
-<<<<<<< HEAD
-#: preproc.y:18296
-=======
 #: preproc.y:7990
->>>>>>> 3d6a8289
 #, c-format
 msgid "Unix-domain sockets only work on \"localhost\" but not on \"%s\""
 msgstr "les sockets de domaine Unix fonctionnent seulement sur « localhost », mais pas sur « %s »"
 
-<<<<<<< HEAD
-#: preproc.y:18322
-=======
 #: preproc.y:8017
->>>>>>> 3d6a8289
 #, c-format
 msgid "expected \"postgresql\", found \"%s\""
 msgstr "« postgresql » attendu, « %s » trouvé"
 
-<<<<<<< HEAD
-#: preproc.y:18325
-=======
 #: preproc.y:8020
->>>>>>> 3d6a8289
 #, c-format
 msgid "invalid connection type: %s"
 msgstr "type de connexion invalide : %s"
 
-<<<<<<< HEAD
-#: preproc.y:18334
-=======
 #: preproc.y:8029
->>>>>>> 3d6a8289
 #, c-format
 msgid "expected \"@\" or \"://\", found \"%s\""
 msgstr "« @ » ou « :// » attendu, « %s » trouvé"
 
-<<<<<<< HEAD
-#: preproc.y:18409 preproc.y:18427
-=======
 #: preproc.y:8127 preproc.y:8145
->>>>>>> 3d6a8289
 #, c-format
 msgid "invalid data type"
 msgstr "type de données invalide"
 
-<<<<<<< HEAD
-#: preproc.y:18438 preproc.y:18455
-=======
 #: preproc.y:8156 preproc.y:8173
->>>>>>> 3d6a8289
 #, c-format
 msgid "incomplete statement"
 msgstr "instruction incomplète"
 
-<<<<<<< HEAD
-#: preproc.y:18441 preproc.y:18458
-=======
 #: preproc.y:8159 preproc.y:8176
->>>>>>> 3d6a8289
 #, c-format
 msgid "unrecognized token \"%s\""
 msgstr "jeton « %s » non reconnu"
 
-<<<<<<< HEAD
-#: preproc.y:18503
-=======
 #: preproc.y:8231
->>>>>>> 3d6a8289
 #, c-format
 msgid "name \"%s\" is already declared"
 msgstr "le nom « %s » est déjà défini"
 
-<<<<<<< HEAD
-#: preproc.y:18792
-=======
 #: preproc.y:8534
->>>>>>> 3d6a8289
 #, c-format
 msgid "only data types numeric and decimal have precision/scale argument"
 msgstr ""
 "seuls les types de données numeric et decimal ont des arguments de\n"
 "précision et d'échelle"
 
-<<<<<<< HEAD
-#: preproc.y:18891
-=======
 #: preproc.y:8633
->>>>>>> 3d6a8289
 #, c-format
 msgid "interval specification not allowed here"
 msgstr "interval de spécification non autorisé ici"
 
-<<<<<<< HEAD
-#: preproc.y:19047 preproc.y:19099
-=======
 #: preproc.y:8789 preproc.y:8847
->>>>>>> 3d6a8289
 #, c-format
 msgid "too many levels in nested structure/union definition"
 msgstr "trop de niveaux dans la définition de structure/union imbriquée"
 
-<<<<<<< HEAD
-#: preproc.y:19222
-=======
 #: preproc.y:8982
->>>>>>> 3d6a8289
 #, c-format
 msgid "pointers to varchar are not implemented"
 msgstr "les pointeurs sur des chaînes de caractères (varchar) ne sont pas implantés"
 
-<<<<<<< HEAD
-#: preproc.y:19673
-=======
 #: preproc.y:9497
->>>>>>> 3d6a8289
 #, c-format
 msgid "initializer not allowed in EXEC SQL VAR command"
 msgstr "initialiseur non autorisé dans la commande EXEC SQL VAR"
 
-<<<<<<< HEAD
-#: preproc.y:19987
-=======
 #: preproc.y:9820
->>>>>>> 3d6a8289
 #, c-format
 msgid "arrays of indicators are not allowed on input"
 msgstr "les tableaux d'indicateurs ne sont pas autorisés en entrée"
 
-<<<<<<< HEAD
-#: preproc.y:20174
-=======
 #: preproc.y:10054
->>>>>>> 3d6a8289
 #, c-format
 msgid "operator not allowed in variable definition"
 msgstr "opérateur non autorisé dans la définition de la variable"
 
 #. translator: %s is typically the translation of "syntax error"
-<<<<<<< HEAD
-#: preproc.y:20215
-=======
 #: preproc.y:10099
->>>>>>> 3d6a8289
 #, c-format
 msgid "%s at or near \"%s\""
 msgstr "%s sur ou près de « %s »"
@@ -938,8 +652,6 @@
 msgid "unrecognized descriptor item code %d"
 msgstr "code %d de l'élément du descripteur non reconnu"
 
-<<<<<<< HEAD
-=======
 #: util.c:26
 #, c-format
 msgid "WARNING: "
@@ -955,17 +667,12 @@
 msgid "out of memory"
 msgstr "mémoire épuisée"
 
->>>>>>> 3d6a8289
 #: variable.c:89 variable.c:115
 #, c-format
 msgid "incorrectly formed variable \"%s\""
 msgstr "variable « %s » mal formée"
 
-<<<<<<< HEAD
-#: variable.c:138
-=======
 #: variable.c:138 variable.c:237
->>>>>>> 3d6a8289
 #, c-format
 msgid "variable \"%s\" is not a pointer"
 msgstr "la variable « %s » n'est pas un pointeur"
@@ -985,52 +692,32 @@
 msgid "variable \"%s\" is not an array"
 msgstr "la variable « %s » n'est pas un tableau"
 
-<<<<<<< HEAD
-#: variable.c:232 variable.c:254
-=======
 #: variable.c:220
 #, c-format
 msgid "unmatched bracket in variable \"%s\""
 msgstr "parenthèse non appariée dans la variable « %s »"
 
 #: variable.c:235 variable.c:258
->>>>>>> 3d6a8289
 #, c-format
 msgid "variable \"%s\" is not declared"
 msgstr "la variable « %s » n'est pas déclarée"
 
-<<<<<<< HEAD
-#: variable.c:493
-=======
 #: variable.c:517
->>>>>>> 3d6a8289
 #, c-format
 msgid "indicator variable must have an integer type"
 msgstr "la variable d'indicateur doit avoir un type integer"
 
-<<<<<<< HEAD
-#: variable.c:510
-=======
 #: variable.c:534
->>>>>>> 3d6a8289
 #, c-format
 msgid "unrecognized data type name \"%s\""
 msgstr "nom « %s » non reconnu pour un type de données"
 
-<<<<<<< HEAD
-#: variable.c:521 variable.c:529 variable.c:546 variable.c:549
-=======
 #: variable.c:548 variable.c:556 variable.c:573 variable.c:576
->>>>>>> 3d6a8289
 #, c-format
 msgid "multidimensional arrays are not supported"
 msgstr "les tableaux multidimensionnels ne sont pas supportés"
 
-<<<<<<< HEAD
-#: variable.c:538
-=======
 #: variable.c:565
->>>>>>> 3d6a8289
 #, c-format
 msgid "multilevel pointers (more than 2 levels) are not supported; found %d level"
 msgid_plural "multilevel pointers (more than 2 levels) are not supported; found %d levels"
@@ -1041,20 +728,12 @@
 "les pointeurs multi-niveaux (plus de deux) ne sont pas supportés :\n"
 "%d niveaux trouvés"
 
-<<<<<<< HEAD
-#: variable.c:543
-=======
 #: variable.c:570
->>>>>>> 3d6a8289
 #, c-format
 msgid "pointer to pointer is not supported for this data type"
 msgstr "ce type de données ne supporte pas les pointeurs de pointeur"
 
-<<<<<<< HEAD
-#: variable.c:563
-=======
 #: variable.c:590
->>>>>>> 3d6a8289
 #, c-format
 msgid "multidimensional arrays for structures are not supported"
 msgstr "les tableaux multidimensionnels ne sont pas supportés pour les structures"
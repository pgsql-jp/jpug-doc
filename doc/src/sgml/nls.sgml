--- conflicted
+++ resolved
@@ -668,14 +668,10 @@
   </sect2>
 
   <sect2 id="nls-guidelines">
-<<<<<<< HEAD
+<!--
    <title>Message-Writing Guidelines</title>
-=======
-<!--
-   <title>Message-Writing Guidelines</title>
 -->
    <title>メッセージ記述の指針</title>
->>>>>>> 184958ef
 
   <para>
 <!--

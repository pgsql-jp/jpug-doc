--
-- FOREIGN KEY
--

-- NOT ENFORCED
--
-- First test, check and cascade
--
CREATE TABLE PKTABLE ( ptest1 int PRIMARY KEY, ptest2 text );
CREATE TABLE FKTABLE ( ftest1 int CONSTRAINT fktable_ftest1_fkey REFERENCES PKTABLE MATCH FULL ON DELETE CASCADE ON UPDATE CASCADE NOT ENFORCED,
					   ftest2 int );

-- Inserting into the foreign key table will not result in an error, even if
-- there is no matching key in the referenced table.
INSERT INTO FKTABLE VALUES (1, 2);
INSERT INTO FKTABLE VALUES (2, 3);

-- Check FKTABLE
SELECT * FROM FKTABLE;

-- Reverting it back to ENFORCED will result in failure because constraint validation will be triggered,
-- as it was previously in a valid state.
ALTER TABLE FKTABLE ALTER CONSTRAINT fktable_ftest1_fkey ENFORCED;

-- Insert referenced data that satisfies the constraint, then attempt to
-- change it.
INSERT INTO PKTABLE VALUES (1, 'Test1');
INSERT INTO PKTABLE VALUES (2, 'Test2');
ALTER TABLE FKTABLE ALTER CONSTRAINT fktable_ftest1_fkey ENFORCED;

-- Any further inserts will fail due to the enforcement.
INSERT INTO FKTABLE VALUES (3, 4);

--
-- MATCH FULL
--
-- First test, check and cascade
--
-- Insert test data into PKTABLE
INSERT INTO PKTABLE VALUES (3, 'Test3');
INSERT INTO PKTABLE VALUES (4, 'Test4');
INSERT INTO PKTABLE VALUES (5, 'Test5');

-- Insert successful rows into FK TABLE
INSERT INTO FKTABLE VALUES (3, 4);
INSERT INTO FKTABLE VALUES (NULL, 1);

-- Insert a failed row into FK TABLE
INSERT INTO FKTABLE VALUES (100, 2);

-- Check FKTABLE
SELECT * FROM FKTABLE;

-- Delete a row from PK TABLE
DELETE FROM PKTABLE WHERE ptest1=1;

-- Check FKTABLE for removal of matched row
SELECT * FROM FKTABLE;

-- Update a row from PK TABLE
UPDATE PKTABLE SET ptest1=1 WHERE ptest1=2;

-- Check FKTABLE for update of matched row
SELECT * FROM FKTABLE;

DROP TABLE FKTABLE;
DROP TABLE PKTABLE;

--
-- check set NULL and table constraint on multiple columns
--
CREATE TABLE PKTABLE ( ptest1 int, ptest2 int, ptest3 text, PRIMARY KEY(ptest1, ptest2) );
CREATE TABLE FKTABLE ( ftest1 int, ftest2 int, ftest3 int, CONSTRAINT constrname FOREIGN KEY(ftest1, ftest2)
                       REFERENCES PKTABLE MATCH FULL ON DELETE SET NULL ON UPDATE SET NULL);

-- Test comments
COMMENT ON CONSTRAINT constrname_wrong ON FKTABLE IS 'fk constraint comment';
COMMENT ON CONSTRAINT constrname ON FKTABLE IS 'fk constraint comment';
COMMENT ON CONSTRAINT constrname ON FKTABLE IS NULL;

-- Insert test data into PKTABLE
INSERT INTO PKTABLE VALUES (1, 2, 'Test1');
INSERT INTO PKTABLE VALUES (1, 3, 'Test1-2');
INSERT INTO PKTABLE VALUES (2, 4, 'Test2');
INSERT INTO PKTABLE VALUES (3, 6, 'Test3');
INSERT INTO PKTABLE VALUES (4, 8, 'Test4');
INSERT INTO PKTABLE VALUES (5, 10, 'Test5');

-- Insert successful rows into FK TABLE
INSERT INTO FKTABLE VALUES (1, 2, 4);
INSERT INTO FKTABLE VALUES (1, 3, 5);
INSERT INTO FKTABLE VALUES (2, 4, 8);
INSERT INTO FKTABLE VALUES (3, 6, 12);
INSERT INTO FKTABLE VALUES (NULL, NULL, 0);

-- Insert failed rows into FK TABLE
INSERT INTO FKTABLE VALUES (100, 2, 4);
INSERT INTO FKTABLE VALUES (2, 2, 4);
INSERT INTO FKTABLE VALUES (NULL, 2, 4);
INSERT INTO FKTABLE VALUES (1, NULL, 4);

-- Check FKTABLE
SELECT * FROM FKTABLE;

-- Delete a row from PK TABLE
DELETE FROM PKTABLE WHERE ptest1=1 and ptest2=2;

-- Check FKTABLE for removal of matched row
SELECT * FROM FKTABLE;

-- Delete another row from PK TABLE
DELETE FROM PKTABLE WHERE ptest1=5 and ptest2=10;

-- Check FKTABLE (should be no change)
SELECT * FROM FKTABLE;

-- Update a row from PK TABLE
UPDATE PKTABLE SET ptest1=1 WHERE ptest1=2;

-- Check FKTABLE for update of matched row
SELECT * FROM FKTABLE;

-- Check update with part of key null
UPDATE FKTABLE SET ftest1 = NULL WHERE ftest1 = 1;

-- Check update with old and new key values equal
UPDATE FKTABLE SET ftest1 = 1 WHERE ftest1 = 1;

-- Try altering the column type where foreign keys are involved
ALTER TABLE PKTABLE ALTER COLUMN ptest1 TYPE bigint;
ALTER TABLE FKTABLE ALTER COLUMN ftest1 TYPE bigint;
SELECT * FROM PKTABLE;
SELECT * FROM FKTABLE;

DROP TABLE PKTABLE CASCADE;
DROP TABLE FKTABLE;

--
-- check set default and table constraint on multiple columns
--
CREATE TABLE PKTABLE ( ptest1 int, ptest2 int, ptest3 text, PRIMARY KEY(ptest1, ptest2) );
CREATE TABLE FKTABLE ( ftest1 int DEFAULT -1, ftest2 int DEFAULT -2, ftest3 int, CONSTRAINT constrname2 FOREIGN KEY(ftest1, ftest2)
                       REFERENCES PKTABLE MATCH FULL ON DELETE SET DEFAULT ON UPDATE SET DEFAULT);

-- Insert a value in PKTABLE for default
INSERT INTO PKTABLE VALUES (-1, -2, 'The Default!');

-- Insert test data into PKTABLE
INSERT INTO PKTABLE VALUES (1, 2, 'Test1');
INSERT INTO PKTABLE VALUES (1, 3, 'Test1-2');
INSERT INTO PKTABLE VALUES (2, 4, 'Test2');
INSERT INTO PKTABLE VALUES (3, 6, 'Test3');
INSERT INTO PKTABLE VALUES (4, 8, 'Test4');
INSERT INTO PKTABLE VALUES (5, 10, 'Test5');

-- Insert successful rows into FK TABLE
INSERT INTO FKTABLE VALUES (1, 2, 4);
INSERT INTO FKTABLE VALUES (1, 3, 5);
INSERT INTO FKTABLE VALUES (2, 4, 8);
INSERT INTO FKTABLE VALUES (3, 6, 12);
INSERT INTO FKTABLE VALUES (NULL, NULL, 0);

-- Insert failed rows into FK TABLE
INSERT INTO FKTABLE VALUES (100, 2, 4);
INSERT INTO FKTABLE VALUES (2, 2, 4);
INSERT INTO FKTABLE VALUES (NULL, 2, 4);
INSERT INTO FKTABLE VALUES (1, NULL, 4);

-- Check FKTABLE
SELECT * FROM FKTABLE;

-- Delete a row from PK TABLE
DELETE FROM PKTABLE WHERE ptest1=1 and ptest2=2;

-- Check FKTABLE to check for removal
SELECT * FROM FKTABLE;

-- Delete another row from PK TABLE
DELETE FROM PKTABLE WHERE ptest1=5 and ptest2=10;

-- Check FKTABLE (should be no change)
SELECT * FROM FKTABLE;

-- Update a row from PK TABLE
UPDATE PKTABLE SET ptest1=1 WHERE ptest1=2;

-- Check FKTABLE for update of matched row
SELECT * FROM FKTABLE;

-- this should fail for lack of CASCADE
DROP TABLE PKTABLE;
DROP TABLE PKTABLE CASCADE;
DROP TABLE FKTABLE;


--
-- First test, check with no on delete or on update
--
CREATE TABLE PKTABLE ( ptest1 int PRIMARY KEY, ptest2 text );
CREATE TABLE FKTABLE ( ftest1 int REFERENCES PKTABLE MATCH FULL, ftest2 int );

-- Insert test data into PKTABLE
INSERT INTO PKTABLE VALUES (1, 'Test1');
INSERT INTO PKTABLE VALUES (2, 'Test2');
INSERT INTO PKTABLE VALUES (3, 'Test3');
INSERT INTO PKTABLE VALUES (4, 'Test4');
INSERT INTO PKTABLE VALUES (5, 'Test5');

-- Insert successful rows into FK TABLE
INSERT INTO FKTABLE VALUES (1, 2);
INSERT INTO FKTABLE VALUES (2, 3);
INSERT INTO FKTABLE VALUES (3, 4);
INSERT INTO FKTABLE VALUES (NULL, 1);

-- Insert a failed row into FK TABLE
INSERT INTO FKTABLE VALUES (100, 2);

-- Check FKTABLE
SELECT * FROM FKTABLE;

-- Check PKTABLE
SELECT * FROM PKTABLE;

-- Delete a row from PK TABLE (should fail)
DELETE FROM PKTABLE WHERE ptest1=1;

-- Delete a row from PK TABLE (should succeed)
DELETE FROM PKTABLE WHERE ptest1=5;

-- Check PKTABLE for deletes
SELECT * FROM PKTABLE;

-- Update a row from PK TABLE (should fail)
UPDATE PKTABLE SET ptest1=0 WHERE ptest1=2;

-- Update a row from PK TABLE (should succeed)
UPDATE PKTABLE SET ptest1=0 WHERE ptest1=4;

-- Check PKTABLE for updates
SELECT * FROM PKTABLE;

DROP TABLE FKTABLE;
DROP TABLE PKTABLE;

--
-- Check initial check upon ALTER TABLE
--
CREATE TABLE PKTABLE ( ptest1 int, ptest2 int, PRIMARY KEY(ptest1, ptest2) );
CREATE TABLE FKTABLE ( ftest1 int, ftest2 int );

INSERT INTO PKTABLE VALUES (1, 2);
INSERT INTO FKTABLE VALUES (1, NULL);

ALTER TABLE FKTABLE ADD FOREIGN KEY(ftest1, ftest2) REFERENCES PKTABLE MATCH FULL;

-- Modifying other attributes of a constraint should not affect its enforceability, and vice versa
ALTER TABLE FKTABLE ADD CONSTRAINT fk_con FOREIGN KEY(ftest1, ftest2) REFERENCES PKTABLE NOT VALID NOT ENFORCED;
ALTER TABLE FKTABLE ALTER CONSTRAINT fk_con DEFERRABLE INITIALLY DEFERRED;
SELECT condeferrable, condeferred, conenforced, convalidated
FROM pg_constraint WHERE conname = 'fk_con';

ALTER TABLE FKTABLE ALTER CONSTRAINT fk_con NOT ENFORCED;
SELECT condeferrable, condeferred, conenforced, convalidated
FROM pg_constraint WHERE conname = 'fk_con';

-- Enforceability also changes the validate state, as data validation will be
-- performed during this transformation.
ALTER TABLE FKTABLE ALTER CONSTRAINT fk_con ENFORCED;
SELECT condeferrable, condeferred, conenforced, convalidated
FROM pg_constraint WHERE conname = 'fk_con';

-- Can change enforceability and deferrability together
ALTER TABLE FKTABLE ALTER CONSTRAINT fk_con NOT ENFORCED NOT DEFERRABLE;
SELECT condeferrable, condeferred, conenforced, convalidated
FROM pg_constraint WHERE conname = 'fk_con';

DROP TABLE FKTABLE;
DROP TABLE PKTABLE;


-- MATCH SIMPLE

-- Base test restricting update/delete
CREATE TABLE PKTABLE ( ptest1 int, ptest2 int, ptest3 int, ptest4 text, PRIMARY KEY(ptest1, ptest2, ptest3) );
CREATE TABLE FKTABLE ( ftest1 int, ftest2 int, ftest3 int, ftest4 int,  CONSTRAINT constrname3
			FOREIGN KEY(ftest1, ftest2, ftest3) REFERENCES PKTABLE);

-- Insert Primary Key values
INSERT INTO PKTABLE VALUES (1, 2, 3, 'test1');
INSERT INTO PKTABLE VALUES (1, 3, 3, 'test2');
INSERT INTO PKTABLE VALUES (2, 3, 4, 'test3');
INSERT INTO PKTABLE VALUES (2, 4, 5, 'test4');

-- Insert Foreign Key values
INSERT INTO FKTABLE VALUES (1, 2, 3, 1);
INSERT INTO FKTABLE VALUES (NULL, 2, 3, 2);
INSERT INTO FKTABLE VALUES (2, NULL, 3, 3);
INSERT INTO FKTABLE VALUES (NULL, 2, 7, 4);
INSERT INTO FKTABLE VALUES (NULL, 3, 4, 5);

-- Insert a failed values
INSERT INTO FKTABLE VALUES (1, 2, 7, 6);

-- Show FKTABLE
SELECT * from FKTABLE;

-- Try to update something that should fail
UPDATE PKTABLE set ptest2=5 where ptest2=2;

-- Try to update something that should succeed
UPDATE PKTABLE set ptest1=1 WHERE ptest2=3;

-- Try to delete something that should fail
DELETE FROM PKTABLE where ptest1=1 and ptest2=2 and ptest3=3;

-- Try to delete something that should work
DELETE FROM PKTABLE where ptest1=2;

-- Show PKTABLE and FKTABLE
SELECT * from PKTABLE;

SELECT * from FKTABLE;

DROP TABLE FKTABLE;
DROP TABLE PKTABLE;

-- restrict with null values
CREATE TABLE PKTABLE ( ptest1 int, ptest2 int, ptest3 int, ptest4 text, UNIQUE(ptest1, ptest2, ptest3) );
CREATE TABLE FKTABLE ( ftest1 int, ftest2 int, ftest3 int, ftest4 int,  CONSTRAINT constrname3
			FOREIGN KEY(ftest1, ftest2, ftest3) REFERENCES PKTABLE (ptest1, ptest2, ptest3));

INSERT INTO PKTABLE VALUES (1, 2, 3, 'test1');
INSERT INTO PKTABLE VALUES (1, 3, NULL, 'test2');
INSERT INTO PKTABLE VALUES (2, NULL, 4, 'test3');

INSERT INTO FKTABLE VALUES (1, 2, 3, 1);

DELETE FROM PKTABLE WHERE ptest1 = 2;

SELECT * FROM PKTABLE;
SELECT * FROM FKTABLE;

DROP TABLE FKTABLE;
DROP TABLE PKTABLE;

-- cascade update/delete
CREATE TABLE PKTABLE ( ptest1 int, ptest2 int, ptest3 int, ptest4 text, PRIMARY KEY(ptest1, ptest2, ptest3) );
CREATE TABLE FKTABLE ( ftest1 int, ftest2 int, ftest3 int, ftest4 int,  CONSTRAINT constrname3
			FOREIGN KEY(ftest1, ftest2, ftest3) REFERENCES PKTABLE
			ON DELETE CASCADE ON UPDATE CASCADE);

-- Insert Primary Key values
INSERT INTO PKTABLE VALUES (1, 2, 3, 'test1');
INSERT INTO PKTABLE VALUES (1, 3, 3, 'test2');
INSERT INTO PKTABLE VALUES (2, 3, 4, 'test3');
INSERT INTO PKTABLE VALUES (2, 4, 5, 'test4');

-- Insert Foreign Key values
INSERT INTO FKTABLE VALUES (1, 2, 3, 1);
INSERT INTO FKTABLE VALUES (NULL, 2, 3, 2);
INSERT INTO FKTABLE VALUES (2, NULL, 3, 3);
INSERT INTO FKTABLE VALUES (NULL, 2, 7, 4);
INSERT INTO FKTABLE VALUES (NULL, 3, 4, 5);

-- Insert a failed values
INSERT INTO FKTABLE VALUES (1, 2, 7, 6);

-- Show FKTABLE
SELECT * from FKTABLE;

-- Try to update something that will cascade
UPDATE PKTABLE set ptest2=5 where ptest2=2;

-- Try to update something that should not cascade
UPDATE PKTABLE set ptest1=1 WHERE ptest2=3;

-- Show PKTABLE and FKTABLE
SELECT * from PKTABLE;
SELECT * from FKTABLE;

-- Try to delete something that should cascade
DELETE FROM PKTABLE where ptest1=1 and ptest2=5 and ptest3=3;

-- Show PKTABLE and FKTABLE
SELECT * from PKTABLE;
SELECT * from FKTABLE;

-- Try to delete something that should not have a cascade
DELETE FROM PKTABLE where ptest1=2;

-- Show PKTABLE and FKTABLE
SELECT * from PKTABLE;
SELECT * from FKTABLE;

DROP TABLE FKTABLE;
DROP TABLE PKTABLE;

-- set null update / set default delete
CREATE TABLE PKTABLE ( ptest1 int, ptest2 int, ptest3 int, ptest4 text, PRIMARY KEY(ptest1, ptest2, ptest3) );
CREATE TABLE FKTABLE ( ftest1 int DEFAULT 0, ftest2 int, ftest3 int, ftest4 int,  CONSTRAINT constrname3
			FOREIGN KEY(ftest1, ftest2, ftest3) REFERENCES PKTABLE
			ON DELETE SET DEFAULT ON UPDATE SET NULL);

-- Insert Primary Key values
INSERT INTO PKTABLE VALUES (1, 2, 3, 'test1');
INSERT INTO PKTABLE VALUES (1, 3, 3, 'test2');
INSERT INTO PKTABLE VALUES (2, 3, 4, 'test3');
INSERT INTO PKTABLE VALUES (2, 4, 5, 'test4');

-- Insert Foreign Key values
INSERT INTO FKTABLE VALUES (1, 2, 3, 1);
INSERT INTO FKTABLE VALUES (2, 3, 4, 1);
INSERT INTO FKTABLE VALUES (NULL, 2, 3, 2);
INSERT INTO FKTABLE VALUES (2, NULL, 3, 3);
INSERT INTO FKTABLE VALUES (NULL, 2, 7, 4);
INSERT INTO FKTABLE VALUES (NULL, 3, 4, 5);

-- Insert a failed values
INSERT INTO FKTABLE VALUES (1, 2, 7, 6);

-- Show FKTABLE
SELECT * from FKTABLE;

-- Try to update something that will set null
UPDATE PKTABLE set ptest2=5 where ptest2=2;

-- Try to update something that should not set null
UPDATE PKTABLE set ptest2=2 WHERE ptest2=3 and ptest1=1;

-- Show PKTABLE and FKTABLE
SELECT * from PKTABLE;
SELECT * from FKTABLE;

-- Try to delete something that should set default
DELETE FROM PKTABLE where ptest1=2 and ptest2=3 and ptest3=4;

-- Show PKTABLE and FKTABLE
SELECT * from PKTABLE;
SELECT * from FKTABLE;

-- Try to delete something that should not set default
DELETE FROM PKTABLE where ptest2=5;

-- Show PKTABLE and FKTABLE
SELECT * from PKTABLE;
SELECT * from FKTABLE;

DROP TABLE FKTABLE;
DROP TABLE PKTABLE;

-- set default update / set null delete
CREATE TABLE PKTABLE ( ptest1 int, ptest2 int, ptest3 int, ptest4 text, PRIMARY KEY(ptest1, ptest2, ptest3) );
CREATE TABLE FKTABLE ( ftest1 int DEFAULT 0, ftest2 int DEFAULT -1, ftest3 int DEFAULT -2, ftest4 int, CONSTRAINT constrname3
			FOREIGN KEY(ftest1, ftest2, ftest3) REFERENCES PKTABLE
			ON DELETE SET NULL ON UPDATE SET DEFAULT);

-- Insert Primary Key values
INSERT INTO PKTABLE VALUES (1, 2, 3, 'test1');
INSERT INTO PKTABLE VALUES (1, 3, 3, 'test2');
INSERT INTO PKTABLE VALUES (2, 3, 4, 'test3');
INSERT INTO PKTABLE VALUES (2, 4, 5, 'test4');
INSERT INTO PKTABLE VALUES (2, -1, 5, 'test5');

-- Insert Foreign Key values
INSERT INTO FKTABLE VALUES (1, 2, 3, 1);
INSERT INTO FKTABLE VALUES (2, 3, 4, 1);
INSERT INTO FKTABLE VALUES (2, 4, 5, 1);
INSERT INTO FKTABLE VALUES (NULL, 2, 3, 2);
INSERT INTO FKTABLE VALUES (2, NULL, 3, 3);
INSERT INTO FKTABLE VALUES (NULL, 2, 7, 4);
INSERT INTO FKTABLE VALUES (NULL, 3, 4, 5);

-- Insert a failed values
INSERT INTO FKTABLE VALUES (1, 2, 7, 6);

-- Show FKTABLE
SELECT * from FKTABLE;

-- Try to update something that will fail
UPDATE PKTABLE set ptest2=5 where ptest2=2;

-- Try to update something that will set default
UPDATE PKTABLE set ptest1=0, ptest2=-1, ptest3=-2 where ptest2=2;
UPDATE PKTABLE set ptest2=10 where ptest2=4;

-- Try to update something that should not set default
UPDATE PKTABLE set ptest2=2 WHERE ptest2=3 and ptest1=1;

-- Show PKTABLE and FKTABLE
SELECT * from PKTABLE;
SELECT * from FKTABLE;

-- Try to delete something that should set null
DELETE FROM PKTABLE where ptest1=2 and ptest2=3 and ptest3=4;

-- Show PKTABLE and FKTABLE
SELECT * from PKTABLE;
SELECT * from FKTABLE;

-- Try to delete something that should not set null
DELETE FROM PKTABLE where ptest2=-1 and ptest3=5;

-- Show PKTABLE and FKTABLE
SELECT * from PKTABLE;
SELECT * from FKTABLE;

DROP TABLE FKTABLE;
DROP TABLE PKTABLE;

-- Test for ON DELETE SET NULL/DEFAULT (column_list);
CREATE TABLE PKTABLE (tid int, id int, PRIMARY KEY (tid, id));
CREATE TABLE FKTABLE (tid int, id int, foo int, FOREIGN KEY (tid, id) REFERENCES PKTABLE ON DELETE SET NULL (bar));
CREATE TABLE FKTABLE (tid int, id int, foo int, FOREIGN KEY (tid, id) REFERENCES PKTABLE ON DELETE SET NULL (foo));
CREATE TABLE FKTABLE (tid int, id int, foo int, FOREIGN KEY (tid, foo) REFERENCES PKTABLE ON UPDATE SET NULL (foo));
CREATE TABLE FKTABLE (
  tid int, id int,
  fk_id_del_set_null int,
  fk_id_del_set_default int DEFAULT 0,
  FOREIGN KEY (tid, fk_id_del_set_null) REFERENCES PKTABLE ON DELETE SET NULL (fk_id_del_set_null),
  -- this tests handling of duplicate entries in SET DEFAULT column list
  FOREIGN KEY (tid, fk_id_del_set_default) REFERENCES PKTABLE ON DELETE SET DEFAULT (fk_id_del_set_default, fk_id_del_set_default)
);

SELECT pg_get_constraintdef(oid) FROM pg_constraint WHERE conrelid = 'fktable'::regclass::oid ORDER BY oid;

INSERT INTO PKTABLE VALUES (1, 0), (1, 1), (1, 2);
INSERT INTO FKTABLE VALUES
  (1, 1, 1, NULL),
  (1, 2, NULL, 2);

DELETE FROM PKTABLE WHERE id = 1 OR id = 2;

SELECT * FROM FKTABLE ORDER BY id;

DROP TABLE FKTABLE;
DROP TABLE PKTABLE;

-- Test some invalid FK definitions
CREATE TABLE PKTABLE (ptest1 int PRIMARY KEY, someoid oid);
CREATE TABLE FKTABLE_FAIL1 ( ftest1 int, CONSTRAINT fkfail1 FOREIGN KEY (ftest2) REFERENCES PKTABLE);
CREATE TABLE FKTABLE_FAIL2 ( ftest1 int, CONSTRAINT fkfail1 FOREIGN KEY (ftest1) REFERENCES PKTABLE(ptest2));
CREATE TABLE FKTABLE_FAIL3 ( ftest1 int, CONSTRAINT fkfail1 FOREIGN KEY (tableoid) REFERENCES PKTABLE(someoid));
CREATE TABLE FKTABLE_FAIL4 ( ftest1 oid, CONSTRAINT fkfail1 FOREIGN KEY (ftest1) REFERENCES PKTABLE(tableoid));

DROP TABLE PKTABLE;

-- Test for referencing column number smaller than referenced constraint
CREATE TABLE PKTABLE (ptest1 int, ptest2 int, UNIQUE(ptest1, ptest2));
CREATE TABLE FKTABLE_FAIL1 (ftest1 int REFERENCES pktable(ptest1));

DROP TABLE FKTABLE_FAIL1;
DROP TABLE PKTABLE;

--
-- Tests for mismatched types
--
-- Basic one column, two table setup
CREATE TABLE PKTABLE (ptest1 int PRIMARY KEY);
INSERT INTO PKTABLE VALUES(42);
-- This next should fail, because int=inet does not exist
CREATE TABLE FKTABLE (ftest1 inet REFERENCES pktable);
-- This should also fail for the same reason, but here we
-- give the column name
CREATE TABLE FKTABLE (ftest1 inet REFERENCES pktable(ptest1));
-- This should succeed, even though they are different types,
-- because int=int8 exists and is a member of the integer opfamily
CREATE TABLE FKTABLE (ftest1 int8 REFERENCES pktable);
-- Check it actually works
INSERT INTO FKTABLE VALUES(42);		-- should succeed
INSERT INTO FKTABLE VALUES(43);		-- should fail
UPDATE FKTABLE SET ftest1 = ftest1;	-- should succeed
UPDATE FKTABLE SET ftest1 = ftest1 + 1;	-- should fail
DROP TABLE FKTABLE;
-- This should fail, because we'd have to cast numeric to int which is
-- not an implicit coercion (or use numeric=numeric, but that's not part
-- of the integer opfamily)
CREATE TABLE FKTABLE (ftest1 numeric REFERENCES pktable);
DROP TABLE PKTABLE;
-- On the other hand, this should work because int implicitly promotes to
-- numeric, and we allow promotion on the FK side
CREATE TABLE PKTABLE (ptest1 numeric PRIMARY KEY);
INSERT INTO PKTABLE VALUES(42);
CREATE TABLE FKTABLE (ftest1 int REFERENCES pktable);
-- Check it actually works
INSERT INTO FKTABLE VALUES(42);		-- should succeed
INSERT INTO FKTABLE VALUES(43);		-- should fail
UPDATE FKTABLE SET ftest1 = ftest1;	-- should succeed
UPDATE FKTABLE SET ftest1 = ftest1 + 1;	-- should fail
DROP TABLE FKTABLE;
DROP TABLE PKTABLE;

-- Two columns, two tables
CREATE TABLE PKTABLE (ptest1 int, ptest2 inet, PRIMARY KEY(ptest1, ptest2));
-- This should fail, because we just chose really odd types
CREATE TABLE FKTABLE (ftest1 cidr, ftest2 timestamp, FOREIGN KEY(ftest1, ftest2) REFERENCES pktable);
-- Again, so should this...
CREATE TABLE FKTABLE (ftest1 cidr, ftest2 timestamp, FOREIGN KEY(ftest1, ftest2) REFERENCES pktable(ptest1, ptest2));
-- This fails because we mixed up the column ordering
CREATE TABLE FKTABLE (ftest1 int, ftest2 inet, FOREIGN KEY(ftest2, ftest1) REFERENCES pktable);
-- As does this...
CREATE TABLE FKTABLE (ftest1 int, ftest2 inet, FOREIGN KEY(ftest2, ftest1) REFERENCES pktable(ptest1, ptest2));
-- And again..
CREATE TABLE FKTABLE (ftest1 int, ftest2 inet, FOREIGN KEY(ftest1, ftest2) REFERENCES pktable(ptest2, ptest1));
-- This works...
CREATE TABLE FKTABLE (ftest1 int, ftest2 inet, FOREIGN KEY(ftest2, ftest1) REFERENCES pktable(ptest2, ptest1));
DROP TABLE FKTABLE;
-- As does this
CREATE TABLE FKTABLE (ftest1 int, ftest2 inet, FOREIGN KEY(ftest1, ftest2) REFERENCES pktable(ptest1, ptest2));
DROP TABLE FKTABLE;
DROP TABLE PKTABLE;

-- Two columns, same table
-- Make sure this still works...
CREATE TABLE PKTABLE (ptest1 int, ptest2 inet, ptest3 int, ptest4 inet, PRIMARY KEY(ptest1, ptest2), FOREIGN KEY(ptest3,
ptest4) REFERENCES pktable(ptest1, ptest2));
DROP TABLE PKTABLE;
-- And this,
CREATE TABLE PKTABLE (ptest1 int, ptest2 inet, ptest3 int, ptest4 inet, PRIMARY KEY(ptest1, ptest2), FOREIGN KEY(ptest3,
ptest4) REFERENCES pktable);
DROP TABLE PKTABLE;
-- This shouldn't (mixed up columns)
CREATE TABLE PKTABLE (ptest1 int, ptest2 inet, ptest3 int, ptest4 inet, PRIMARY KEY(ptest1, ptest2), FOREIGN KEY(ptest3,
ptest4) REFERENCES pktable(ptest2, ptest1));
-- Nor should this... (same reason, we have 4,3 referencing 1,2 which mismatches types
CREATE TABLE PKTABLE (ptest1 int, ptest2 inet, ptest3 int, ptest4 inet, PRIMARY KEY(ptest1, ptest2), FOREIGN KEY(ptest4,
ptest3) REFERENCES pktable(ptest1, ptest2));
-- Not this one either... Same as the last one except we didn't defined the columns being referenced.
CREATE TABLE PKTABLE (ptest1 int, ptest2 inet, ptest3 int, ptest4 inet, PRIMARY KEY(ptest1, ptest2), FOREIGN KEY(ptest4,
ptest3) REFERENCES pktable);

--
-- Now some cases with inheritance
-- Basic 2 table case: 1 column of matching types.
create table pktable_base (base1 int not null);
create table pktable (ptest1 int, primary key(base1), unique(base1, ptest1)) inherits (pktable_base);
create table fktable (ftest1 int references pktable(base1));
-- now some ins, upd, del
insert into pktable(base1) values (1);
insert into pktable(base1) values (2);
--  let's insert a non-existent fktable value
insert into fktable(ftest1) values (3);
--  let's make a valid row for that
insert into pktable(base1) values (3);
insert into fktable(ftest1) values (3);
-- let's try removing a row that should fail from pktable
delete from pktable where base1>2;
-- okay, let's try updating all of the base1 values to *4
-- which should fail.
update pktable set base1=base1*4;
-- okay, let's try an update that should work.
update pktable set base1=base1*4 where base1<3;
-- and a delete that should work
delete from pktable where base1>3;
-- cleanup
drop table fktable;
delete from pktable;

-- Now 2 columns 2 tables, matching types
create table fktable (ftest1 int, ftest2 int, foreign key(ftest1, ftest2) references pktable(base1, ptest1));
-- now some ins, upd, del
insert into pktable(base1, ptest1) values (1, 1);
insert into pktable(base1, ptest1) values (2, 2);
--  let's insert a non-existent fktable value
insert into fktable(ftest1, ftest2) values (3, 1);
--  let's make a valid row for that
insert into pktable(base1,ptest1) values (3, 1);
insert into fktable(ftest1, ftest2) values (3, 1);
-- let's try removing a row that should fail from pktable
delete from pktable where base1>2;
-- okay, let's try updating all of the base1 values to *4
-- which should fail.
update pktable set base1=base1*4;
-- okay, let's try an update that should work.
update pktable set base1=base1*4 where base1<3;
-- and a delete that should work
delete from pktable where base1>3;
-- cleanup
drop table fktable;
drop table pktable;
drop table pktable_base;

-- Now we'll do one all in 1 table with 2 columns of matching types
create table pktable_base(base1 int not null, base2 int);
create table pktable(ptest1 int, ptest2 int, primary key(base1, ptest1), foreign key(base2, ptest2) references
                                             pktable(base1, ptest1)) inherits (pktable_base);
insert into pktable (base1, ptest1, base2, ptest2) values (1, 1, 1, 1);
insert into pktable (base1, ptest1, base2, ptest2) values (2, 1, 1, 1);
insert into pktable (base1, ptest1, base2, ptest2) values (2, 2, 2, 1);
insert into pktable (base1, ptest1, base2, ptest2) values (1, 3, 2, 2);
-- fails (3,2) isn't in base1, ptest1
insert into pktable (base1, ptest1, base2, ptest2) values (2, 3, 3, 2);
-- fails (2,2) is being referenced
delete from pktable where base1=2;
-- fails (1,1) is being referenced (twice)
update pktable set base1=3 where base1=1;
-- this sequence of two deletes will work, since after the first there will be no (2,*) references
delete from pktable where base2=2;
delete from pktable where base1=2;
drop table pktable;
drop table pktable_base;

-- 2 columns (2 tables), mismatched types
create table pktable_base(base1 int not null);
create table pktable(ptest1 inet, primary key(base1, ptest1)) inherits (pktable_base);
-- just generally bad types (with and without column references on the referenced table)
create table fktable(ftest1 cidr, ftest2 int[], foreign key (ftest1, ftest2) references pktable);
create table fktable(ftest1 cidr, ftest2 int[], foreign key (ftest1, ftest2) references pktable(base1, ptest1));
-- let's mix up which columns reference which
create table fktable(ftest1 int, ftest2 inet, foreign key(ftest2, ftest1) references pktable);
create table fktable(ftest1 int, ftest2 inet, foreign key(ftest2, ftest1) references pktable(base1, ptest1));
create table fktable(ftest1 int, ftest2 inet, foreign key(ftest1, ftest2) references pktable(ptest1, base1));
drop table pktable;
drop table pktable_base;

-- 2 columns (1 table), mismatched types
create table pktable_base(base1 int not null, base2 int);
create table pktable(ptest1 inet, ptest2 inet[], primary key(base1, ptest1), foreign key(base2, ptest2) references
                                             pktable(base1, ptest1)) inherits (pktable_base);
create table pktable(ptest1 inet, ptest2 inet, primary key(base1, ptest1), foreign key(base2, ptest2) references
                                             pktable(ptest1, base1)) inherits (pktable_base);
create table pktable(ptest1 inet, ptest2 inet, primary key(base1, ptest1), foreign key(ptest2, base2) references
                                             pktable(base1, ptest1)) inherits (pktable_base);
create table pktable(ptest1 inet, ptest2 inet, primary key(base1, ptest1), foreign key(ptest2, base2) references
                                             pktable(base1, ptest1)) inherits (pktable_base);
drop table pktable;
drop table pktable_base;

--
-- Deferrable constraints
--

-- deferrable, explicitly deferred
CREATE TABLE pktable (
	id		INT4 PRIMARY KEY,
	other	INT4
);

CREATE TABLE fktable (
	id		INT4 PRIMARY KEY,
	fk		INT4 REFERENCES pktable DEFERRABLE
);

-- default to immediate: should fail
INSERT INTO fktable VALUES (5, 10);

-- explicitly defer the constraint
BEGIN;

SET CONSTRAINTS ALL DEFERRED;

INSERT INTO fktable VALUES (10, 15);
INSERT INTO pktable VALUES (15, 0); -- make the FK insert valid

COMMIT;

DROP TABLE fktable, pktable;

-- deferrable, initially deferred
CREATE TABLE pktable (
	id		INT4 PRIMARY KEY,
	other	INT4
);

CREATE TABLE fktable (
	id		INT4 PRIMARY KEY,
	fk		INT4 REFERENCES pktable DEFERRABLE INITIALLY DEFERRED
);

-- default to deferred, should succeed
BEGIN;

INSERT INTO fktable VALUES (100, 200);
INSERT INTO pktable VALUES (200, 500); -- make the FK insert valid

COMMIT;

-- default to deferred, explicitly make immediate
BEGIN;

SET CONSTRAINTS ALL IMMEDIATE;

-- should fail
INSERT INTO fktable VALUES (500, 1000);

COMMIT;

DROP TABLE fktable, pktable;

-- tricky behavior: according to SQL99, if a deferred constraint is set
-- to 'immediate' mode, it should be checked for validity *immediately*,
-- not when the current transaction commits (i.e. the mode change applies
-- retroactively)
CREATE TABLE pktable (
	id		INT4 PRIMARY KEY,
	other	INT4
);

CREATE TABLE fktable (
	id		INT4 PRIMARY KEY,
	fk		INT4 REFERENCES pktable DEFERRABLE
);

BEGIN;

SET CONSTRAINTS ALL DEFERRED;

-- should succeed, for now
INSERT INTO fktable VALUES (1000, 2000);

-- should cause transaction abort, due to preceding error
SET CONSTRAINTS ALL IMMEDIATE;

INSERT INTO pktable VALUES (2000, 3); -- too late

COMMIT;

DROP TABLE fktable, pktable;

-- deferrable, initially deferred
CREATE TABLE pktable (
	id		INT4 PRIMARY KEY,
	other	INT4
);

CREATE TABLE fktable (
	id		INT4 PRIMARY KEY,
	fk		INT4 REFERENCES pktable DEFERRABLE INITIALLY DEFERRED
);

BEGIN;

-- no error here
INSERT INTO fktable VALUES (100, 200);

-- error here on commit
COMMIT;

DROP TABLE pktable, fktable;

-- test notice about expensive referential integrity checks,
-- where the index cannot be used because of type incompatibilities.

CREATE TEMP TABLE pktable (
        id1     INT4 PRIMARY KEY,
        id2     VARCHAR(4) UNIQUE,
        id3     REAL UNIQUE,
        UNIQUE(id1, id2, id3)
);

CREATE TEMP TABLE fktable (
        x1      INT4 REFERENCES pktable(id1),
        x2      VARCHAR(4) REFERENCES pktable(id2),
        x3      REAL REFERENCES pktable(id3),
        x4      TEXT,
        x5      INT2
);

-- check individual constraints with alter table.

-- should fail

-- varchar does not promote to real
ALTER TABLE fktable ADD CONSTRAINT fk_2_3
FOREIGN KEY (x2) REFERENCES pktable(id3);

-- nor to int4
ALTER TABLE fktable ADD CONSTRAINT fk_2_1
FOREIGN KEY (x2) REFERENCES pktable(id1);

-- real does not promote to int4
ALTER TABLE fktable ADD CONSTRAINT fk_3_1
FOREIGN KEY (x3) REFERENCES pktable(id1);

-- int4 does not promote to text
ALTER TABLE fktable ADD CONSTRAINT fk_1_2
FOREIGN KEY (x1) REFERENCES pktable(id2);

-- should succeed

-- int4 promotes to real
ALTER TABLE fktable ADD CONSTRAINT fk_1_3
FOREIGN KEY (x1) REFERENCES pktable(id3);

-- text is compatible with varchar
ALTER TABLE fktable ADD CONSTRAINT fk_4_2
FOREIGN KEY (x4) REFERENCES pktable(id2);

-- int2 is part of integer opfamily as of 8.0
ALTER TABLE fktable ADD CONSTRAINT fk_5_1
FOREIGN KEY (x5) REFERENCES pktable(id1);

-- check multikey cases, especially out-of-order column lists

-- these should work

ALTER TABLE fktable ADD CONSTRAINT fk_123_123
FOREIGN KEY (x1,x2,x3) REFERENCES pktable(id1,id2,id3);

ALTER TABLE fktable ADD CONSTRAINT fk_213_213
FOREIGN KEY (x2,x1,x3) REFERENCES pktable(id2,id1,id3);

ALTER TABLE fktable ADD CONSTRAINT fk_253_213
FOREIGN KEY (x2,x5,x3) REFERENCES pktable(id2,id1,id3);

-- these should fail

ALTER TABLE fktable ADD CONSTRAINT fk_123_231
FOREIGN KEY (x1,x2,x3) REFERENCES pktable(id2,id3,id1);

ALTER TABLE fktable ADD CONSTRAINT fk_241_132
FOREIGN KEY (x2,x4,x1) REFERENCES pktable(id1,id3,id2);

DROP TABLE pktable, fktable;

-- test a tricky case: we can elide firing the FK check trigger during
-- an UPDATE if the UPDATE did not change the foreign key
-- field. However, we can't do this if our transaction was the one that
-- created the updated row and the trigger is deferred, since our UPDATE
-- will have invalidated the original newly-inserted tuple, and therefore
-- cause the on-INSERT RI trigger not to be fired.

CREATE TEMP TABLE pktable (
    id int primary key,
    other int
);

CREATE TEMP TABLE fktable (
    id int primary key,
    fk int references pktable deferrable initially deferred
);

INSERT INTO pktable VALUES (5, 10);

BEGIN;

-- doesn't match PK, but no error yet
INSERT INTO fktable VALUES (0, 20);

-- don't change FK
UPDATE fktable SET id = id + 1;

-- should catch error from initial INSERT
COMMIT;

-- check same case when insert is in a different subtransaction than update

BEGIN;

-- doesn't match PK, but no error yet
INSERT INTO fktable VALUES (0, 20);

-- UPDATE will be in a subxact
SAVEPOINT savept1;

-- don't change FK
UPDATE fktable SET id = id + 1;

-- should catch error from initial INSERT
COMMIT;

BEGIN;

-- INSERT will be in a subxact
SAVEPOINT savept1;

-- doesn't match PK, but no error yet
INSERT INTO fktable VALUES (0, 20);

RELEASE SAVEPOINT savept1;

-- don't change FK
UPDATE fktable SET id = id + 1;

-- should catch error from initial INSERT
COMMIT;

BEGIN;

-- doesn't match PK, but no error yet
INSERT INTO fktable VALUES (0, 20);

-- UPDATE will be in a subxact
SAVEPOINT savept1;

-- don't change FK
UPDATE fktable SET id = id + 1;

-- Roll back the UPDATE
ROLLBACK TO savept1;

-- should catch error from initial INSERT
COMMIT;

--
-- check ALTER CONSTRAINT
--

INSERT INTO fktable VALUES (1, 5);

ALTER TABLE fktable ALTER CONSTRAINT fktable_fk_fkey DEFERRABLE INITIALLY IMMEDIATE;

BEGIN;

-- doesn't match FK, should throw error now
UPDATE pktable SET id = 10 WHERE id = 5;

COMMIT;

BEGIN;

-- doesn't match PK, should throw error now
INSERT INTO fktable VALUES (0, 20);

COMMIT;

ALTER TABLE fktable ALTER CONSTRAINT fktable_fk_fkey NOT ENFORCED;

BEGIN;

-- doesn't match FK, but no error.
UPDATE pktable SET id = 10 WHERE id = 5;
-- doesn't match PK, but no error.
INSERT INTO fktable VALUES (0, 20);

ROLLBACK;

-- try additional syntax
ALTER TABLE fktable ALTER CONSTRAINT fktable_fk_fkey NOT DEFERRABLE;
-- illegal options
ALTER TABLE fktable ALTER CONSTRAINT fktable_fk_fkey NOT DEFERRABLE INITIALLY DEFERRED;
ALTER TABLE fktable ALTER CONSTRAINT fktable_fk_fkey NO INHERIT;
ALTER TABLE fktable ALTER CONSTRAINT fktable_fk_fkey NOT VALID;
<<<<<<< HEAD
=======
ALTER TABLE fktable ALTER CONSTRAINT fktable_fk_fkey ENFORCED NOT ENFORCED;
CREATE TEMP TABLE fktable2 (fk int references pktable ENFORCED NOT ENFORCED);
>>>>>>> 3d6a8289

-- test order of firing of FK triggers when several RI-induced changes need to
-- be made to the same row.  This was broken by subtransaction-related
-- changes in 8.0.

CREATE TEMP TABLE users (
  id INT PRIMARY KEY,
  name VARCHAR NOT NULL
);

INSERT INTO users VALUES (1, 'Jozko');
INSERT INTO users VALUES (2, 'Ferko');
INSERT INTO users VALUES (3, 'Samko');

CREATE TEMP TABLE tasks (
  id INT PRIMARY KEY,
  owner INT REFERENCES users ON UPDATE CASCADE ON DELETE SET NULL,
  worker INT REFERENCES users ON UPDATE CASCADE ON DELETE SET NULL,
  checked_by INT REFERENCES users ON UPDATE CASCADE ON DELETE SET NULL
);

INSERT INTO tasks VALUES (1,1,NULL,NULL);
INSERT INTO tasks VALUES (2,2,2,NULL);
INSERT INTO tasks VALUES (3,3,3,3);

SELECT * FROM tasks;

UPDATE users SET id = 4 WHERE id = 3;

SELECT * FROM tasks;

DELETE FROM users WHERE id = 4;

SELECT * FROM tasks;

-- could fail with only 2 changes to make, if row was already updated
BEGIN;
UPDATE tasks set id=id WHERE id=2;
SELECT * FROM tasks;
DELETE FROM users WHERE id = 2;
SELECT * FROM tasks;
COMMIT;

--
-- Test self-referential FK with CASCADE (bug #6268)
--
create temp table selfref (
    a int primary key,
    b int,
    foreign key (b) references selfref (a)
        on update cascade on delete cascade
);

insert into selfref (a, b)
values
    (0, 0),
    (1, 1);

begin;
    update selfref set a = 123 where a = 0;
    select a, b from selfref;
    update selfref set a = 456 where a = 123;
    select a, b from selfref;
commit;

--
-- Test that SET DEFAULT actions recognize updates to default values
--
create temp table defp (f1 int primary key);
create temp table defc (f1 int default 0
                        references defp on delete set default);
insert into defp values (0), (1), (2);
insert into defc values (2);
select * from defc;
delete from defp where f1 = 2;
select * from defc;
delete from defp where f1 = 0; -- fail
alter table defc alter column f1 set default 1;
delete from defp where f1 = 0;
select * from defc;
delete from defp where f1 = 1; -- fail

--
-- Test the difference between NO ACTION and RESTRICT
--
create temp table pp (f1 int primary key);
create temp table cc (f1 int references pp on update no action on delete no action);
insert into pp values(12);
insert into pp values(11);
update pp set f1=f1+1;
insert into cc values(13);
update pp set f1=f1+1;
update pp set f1=f1+1; -- fail
delete from pp where f1 = 13; -- fail
drop table pp, cc;

create temp table pp (f1 int primary key);
create temp table cc (f1 int references pp on update restrict on delete restrict);
insert into pp values(12);
insert into pp values(11);
update pp set f1=f1+1;
insert into cc values(13);
update pp set f1=f1+1; -- fail
delete from pp where f1 = 13; -- fail
drop table pp, cc;

--
-- Test interaction of foreign-key optimization with rules (bug #14219)
--
create temp table t1 (a integer primary key, b text);
create temp table t2 (a integer primary key, b integer references t1);
create rule r1 as on delete to t1 do delete from t2 where t2.b = old.a;

explain (costs off) delete from t1 where a = 1;
delete from t1 where a = 1;

-- Test a primary key with attributes located in later attnum positions
-- compared to the fk attributes.
create table pktable2 (a int, b int, c int, d int, e int, primary key (d, e));
create table fktable2 (d int, e int, foreign key (d, e) references pktable2);
insert into pktable2 values (1, 2, 3, 4, 5);
insert into fktable2 values (4, 5);
delete from pktable2;
update pktable2 set d = 5;
drop table pktable2, fktable2;

-- Test truncation of long foreign key names
create table pktable1 (a int primary key);
create table pktable2 (a int, b int, primary key (a, b));
create table fktable2 (
  a int,
  b int,
  very_very_long_column_name_to_exceed_63_characters int,
  foreign key (very_very_long_column_name_to_exceed_63_characters) references pktable1,
  foreign key (a, very_very_long_column_name_to_exceed_63_characters) references pktable2,
  foreign key (a, very_very_long_column_name_to_exceed_63_characters) references pktable2
);
select conname from pg_constraint where conrelid = 'fktable2'::regclass order by conname;
drop table pktable1, pktable2, fktable2;

--
-- Test deferred FK check on a tuple deleted by a rolled-back subtransaction
--
create table pktable2(f1 int primary key);
create table fktable2(f1 int references pktable2 deferrable initially deferred);
insert into pktable2 values(1);

begin;
insert into fktable2 values(1);
savepoint x;
delete from fktable2;
rollback to x;
commit;

begin;
insert into fktable2 values(2);
savepoint x;
delete from fktable2;
rollback to x;
commit; -- fail

--
-- Test that we prevent dropping FK constraint with pending trigger events
--
begin;
insert into fktable2 values(2);
alter table fktable2 drop constraint fktable2_f1_fkey;
commit;

begin;
delete from pktable2 where f1 = 1;
alter table fktable2 drop constraint fktable2_f1_fkey;
commit;

drop table pktable2, fktable2;

--
-- Test keys that "look" different but compare as equal
--
create table pktable2 (a float8, b float8, primary key (a, b));
create table fktable2 (x float8, y float8, foreign key (x, y) references pktable2 (a, b) on update cascade);

insert into pktable2 values ('-0', '-0');
insert into fktable2 values ('-0', '-0');

select * from pktable2;
select * from fktable2;

update pktable2 set a = '0' where a = '-0';

select * from pktable2;
-- should have updated fktable2.x
select * from fktable2;

drop table pktable2, fktable2;


--
-- Foreign keys and partitioned tables
--

-- Creation of a partitioned hierarchy with irregular definitions
CREATE TABLE fk_notpartitioned_pk (fdrop1 int, a int, fdrop2 int, b int,
  PRIMARY KEY (a, b));
ALTER TABLE fk_notpartitioned_pk DROP COLUMN fdrop1, DROP COLUMN fdrop2;
CREATE TABLE fk_partitioned_fk (b int, fdrop1 int, a int) PARTITION BY RANGE (a, b);
ALTER TABLE fk_partitioned_fk DROP COLUMN fdrop1;
CREATE TABLE fk_partitioned_fk_1 (fdrop1 int, fdrop2 int, a int, fdrop3 int, b int);
ALTER TABLE fk_partitioned_fk_1 DROP COLUMN fdrop1, DROP COLUMN fdrop2, DROP COLUMN fdrop3;
ALTER TABLE fk_partitioned_fk ATTACH PARTITION fk_partitioned_fk_1 FOR VALUES FROM (0,0) TO (1000,1000);
ALTER TABLE fk_partitioned_fk ADD CONSTRAINT fk_partitioned_fk_a_b_fkey FOREIGN KEY (a, b)
	REFERENCES fk_notpartitioned_pk NOT ENFORCED;
CREATE TABLE fk_partitioned_fk_2 (b int, fdrop1 int, fdrop2 int, a int);
ALTER TABLE fk_partitioned_fk_2 DROP COLUMN fdrop1, DROP COLUMN fdrop2;
ALTER TABLE fk_partitioned_fk_2 ADD CONSTRAINT fk_partitioned_fk_a_b_fkey FOREIGN KEY (a, b)
	REFERENCES fk_notpartitioned_pk NOT ENFORCED;
ALTER TABLE fk_partitioned_fk ATTACH PARTITION fk_partitioned_fk_2 FOR VALUES FROM (1000,1000) TO (2000,2000);
ALTER TABLE fk_partitioned_fk ALTER CONSTRAINT fk_partitioned_fk_a_b_fkey ENFORCED;
CREATE TABLE fk_partitioned_fk_3 (fdrop1 int, fdrop2 int, fdrop3 int, fdrop4 int, b int, a int)
  PARTITION BY HASH (a);
ALTER TABLE fk_partitioned_fk_3 DROP COLUMN fdrop1, DROP COLUMN fdrop2,
	DROP COLUMN fdrop3, DROP COLUMN fdrop4;
CREATE TABLE fk_partitioned_fk_3_0 PARTITION OF fk_partitioned_fk_3 FOR VALUES WITH (MODULUS 5, REMAINDER 0);
CREATE TABLE fk_partitioned_fk_3_1 PARTITION OF fk_partitioned_fk_3 FOR VALUES WITH (MODULUS 5, REMAINDER 1);
ALTER TABLE fk_partitioned_fk ATTACH PARTITION fk_partitioned_fk_3
  FOR VALUES FROM (2000,2000) TO (3000,3000);

-- Creating a foreign key with ONLY on a partitioned table referencing
-- a non-partitioned table fails.
ALTER TABLE ONLY fk_partitioned_fk ADD FOREIGN KEY (a, b)
  REFERENCES fk_notpartitioned_pk;

-- these inserts, targeting both the partition directly as well as the
-- partitioned table, should all fail
INSERT INTO fk_partitioned_fk (a,b) VALUES (500, 501);
INSERT INTO fk_partitioned_fk_1 (a,b) VALUES (500, 501);
INSERT INTO fk_partitioned_fk (a,b) VALUES (1500, 1501);
INSERT INTO fk_partitioned_fk_2 (a,b) VALUES (1500, 1501);
INSERT INTO fk_partitioned_fk (a,b) VALUES (2500, 2502);
INSERT INTO fk_partitioned_fk_3 (a,b) VALUES (2500, 2502);
INSERT INTO fk_partitioned_fk (a,b) VALUES (2501, 2503);
INSERT INTO fk_partitioned_fk_3 (a,b) VALUES (2501, 2503);

-- but if we insert the values that make them valid, then they work
INSERT INTO fk_notpartitioned_pk VALUES (500, 501), (1500, 1501),
  (2500, 2502), (2501, 2503);
INSERT INTO fk_partitioned_fk (a,b) VALUES (500, 501);
INSERT INTO fk_partitioned_fk (a,b) VALUES (1500, 1501);
INSERT INTO fk_partitioned_fk (a,b) VALUES (2500, 2502);
INSERT INTO fk_partitioned_fk (a,b) VALUES (2501, 2503);

-- this update fails because there is no referenced row
UPDATE fk_partitioned_fk SET a = a + 1 WHERE a = 2501;
-- but we can fix it thusly:
INSERT INTO fk_notpartitioned_pk (a,b) VALUES (2502, 2503);
UPDATE fk_partitioned_fk SET a = a + 1 WHERE a = 2501;

-- these updates would leave lingering rows in the referencing table; disallow
UPDATE fk_notpartitioned_pk SET b = 502 WHERE a = 500;
UPDATE fk_notpartitioned_pk SET b = 1502 WHERE a = 1500;
UPDATE fk_notpartitioned_pk SET b = 2504 WHERE a = 2500;
-- check psql behavior
\d fk_notpartitioned_pk

-- Check the existing FK trigger
SELECT conname, tgrelid::regclass as tgrel, regexp_replace(tgname, '[0-9]+', 'N') as tgname, tgtype
FROM pg_trigger t JOIN pg_constraint c ON (t.tgconstraint = c.oid)
WHERE tgrelid IN (SELECT relid FROM pg_partition_tree('fk_partitioned_fk'::regclass)
				  UNION ALL SELECT 'fk_notpartitioned_pk'::regclass)
ORDER BY tgrelid, tgtype;

ALTER TABLE fk_partitioned_fk ALTER CONSTRAINT fk_partitioned_fk_a_b_fkey NOT ENFORCED;
-- No triggers
SELECT conname, tgrelid::regclass as tgrel, regexp_replace(tgname, '[0-9]+', 'N') as tgname, tgtype
FROM pg_trigger t JOIN pg_constraint c ON (t.tgconstraint = c.oid)
WHERE tgrelid IN (SELECT relid FROM pg_partition_tree('fk_partitioned_fk'::regclass)
				  UNION ALL SELECT 'fk_notpartitioned_pk'::regclass)
ORDER BY tgrelid, tgtype;

-- Changing it back to ENFORCED will recreate the necessary triggers.
ALTER TABLE fk_partitioned_fk ALTER CONSTRAINT fk_partitioned_fk_a_b_fkey ENFORCED;

-- Should be exactly the same number of triggers found as before
SELECT conname, tgrelid::regclass as tgrel, regexp_replace(tgname, '[0-9]+', 'N') as tgname, tgtype
FROM pg_trigger t JOIN pg_constraint c ON (t.tgconstraint = c.oid)
WHERE tgrelid IN (SELECT relid FROM pg_partition_tree('fk_partitioned_fk'::regclass)
				  UNION ALL SELECT 'fk_notpartitioned_pk'::regclass)
ORDER BY tgrelid, tgtype;

ALTER TABLE fk_partitioned_fk DROP CONSTRAINT fk_partitioned_fk_a_b_fkey;
-- done.
DROP TABLE fk_notpartitioned_pk, fk_partitioned_fk;

-- Altering a type referenced by a foreign key needs to drop/recreate the FK.
-- Ensure that works.
CREATE TABLE fk_notpartitioned_pk (a INT, PRIMARY KEY(a), CHECK (a > 0));
CREATE TABLE fk_partitioned_fk (a INT REFERENCES fk_notpartitioned_pk(a) PRIMARY KEY) PARTITION BY RANGE(a);
CREATE TABLE fk_partitioned_fk_1 PARTITION OF fk_partitioned_fk FOR VALUES FROM (MINVALUE) TO (MAXVALUE);
INSERT INTO fk_notpartitioned_pk VALUES (1);
INSERT INTO fk_partitioned_fk VALUES (1);
ALTER TABLE fk_notpartitioned_pk ALTER COLUMN a TYPE bigint;
DELETE FROM fk_notpartitioned_pk WHERE a = 1;
DROP TABLE fk_notpartitioned_pk, fk_partitioned_fk;

-- NOT VALID foreign keys on partitioned table
CREATE TABLE fk_notpartitioned_pk (a int, b int, PRIMARY KEY (a, b));
CREATE TABLE fk_partitioned_fk (b int, a int) PARTITION BY RANGE (a, b);
ALTER TABLE fk_partitioned_fk ADD FOREIGN KEY (a, b) REFERENCES fk_notpartitioned_pk NOT VALID;

-- Attaching a child table with the same valid foreign key constraint.
CREATE TABLE fk_partitioned_fk_1 (a int, b int);
ALTER TABLE fk_partitioned_fk_1 ADD FOREIGN KEY (a, b) REFERENCES fk_notpartitioned_pk;
ALTER TABLE fk_partitioned_fk ATTACH PARTITION fk_partitioned_fk_1 FOR VALUES FROM (0,0) TO (1000,1000);

-- Child constraint will remain valid.
SELECT conname, convalidated, conrelid::regclass FROM pg_constraint
WHERE conrelid::regclass::text like 'fk_partitioned_fk%' ORDER BY oid::regclass::text;

-- Validate the constraint
ALTER TABLE fk_partitioned_fk VALIDATE CONSTRAINT fk_partitioned_fk_a_b_fkey;

-- All constraints are now valid.
SELECT conname, convalidated, conrelid::regclass FROM pg_constraint
WHERE conrelid::regclass::text like 'fk_partitioned_fk%' ORDER BY oid::regclass::text;

-- Attaching a child with a NOT VALID constraint.
CREATE TABLE fk_partitioned_fk_2 (a int, b int);
INSERT INTO fk_partitioned_fk_2 VALUES(1000, 1000); -- doesn't exist in referenced table
ALTER TABLE fk_partitioned_fk_2 ADD FOREIGN KEY (a, b) REFERENCES fk_notpartitioned_pk NOT VALID;

-- It will fail because the attach operation implicitly validates the data.
ALTER TABLE fk_partitioned_fk ATTACH PARTITION fk_partitioned_fk_2 FOR VALUES FROM (1000,1000) TO (2000,2000);

-- Remove the invalid data and try again.
TRUNCATE fk_partitioned_fk_2;
ALTER TABLE fk_partitioned_fk ATTACH PARTITION fk_partitioned_fk_2 FOR VALUES FROM (1000,1000) TO (2000,2000);

-- The child constraint will also be valid.
SELECT conname, convalidated FROM pg_constraint
WHERE conrelid = 'fk_partitioned_fk_2'::regclass ORDER BY oid::regclass::text;

-- Test case where the child constraint is invalid, the grandchild constraint
-- is valid, and the validation for the grandchild should be skipped when a
-- valid constraint is applied to the top parent.
CREATE TABLE fk_partitioned_fk_3 (a int, b int) PARTITION BY RANGE (a, b);
ALTER TABLE fk_partitioned_fk_3 ADD FOREIGN KEY (a, b) REFERENCES fk_notpartitioned_pk NOT VALID;
CREATE TABLE fk_partitioned_fk_3_1 (a int, b int);
ALTER TABLE fk_partitioned_fk_3_1 ADD FOREIGN KEY (a, b) REFERENCES fk_notpartitioned_pk;
ALTER TABLE fk_partitioned_fk_3 ATTACH PARTITION fk_partitioned_fk_3_1 FOR VALUES FROM (2000,2000) TO (3000,3000);
ALTER TABLE fk_partitioned_fk ATTACH PARTITION fk_partitioned_fk_3 FOR VALUES FROM (2000,2000) TO (3000,3000);

-- All constraints are now valid.
SELECT conname, convalidated, conrelid::regclass FROM pg_constraint
WHERE conrelid::regclass::text like 'fk_partitioned_fk%' ORDER BY oid::regclass::text;

DROP TABLE fk_partitioned_fk, fk_notpartitioned_pk;

-- NOT VALID and NOT ENFORCED foreign key on a non-partitioned table
-- referencing a partitioned table
CREATE TABLE fk_partitioned_pk (a int, b int, PRIMARY KEY (a, b)) PARTITION BY RANGE (a, b);
CREATE TABLE fk_partitioned_pk_1 PARTITION OF fk_partitioned_pk FOR VALUES FROM (0,0) TO (1000,1000);
CREATE TABLE fk_partitioned_pk_2 PARTITION OF fk_partitioned_pk FOR VALUES FROM (1000,1000) TO (2000,2000);
CREATE TABLE fk_notpartitioned_fk (b int, a int);
INSERT INTO fk_partitioned_pk VALUES(100,100), (1000,1000);
INSERT INTO fk_notpartitioned_fk VALUES(100,100), (1000,1000);
ALTER TABLE fk_notpartitioned_fk ADD CONSTRAINT fk_notpartitioned_fk_a_b_fkey
	FOREIGN KEY (a, b) REFERENCES fk_partitioned_pk NOT VALID;
ALTER TABLE fk_notpartitioned_fk ADD CONSTRAINT fk_notpartitioned_fk_a_b_fkey2
	FOREIGN KEY (a, b) REFERENCES fk_partitioned_pk NOT ENFORCED;

-- All constraints will be invalid, and _fkey2 constraints will not be enforced.
SELECT conname, conenforced, convalidated FROM pg_constraint
WHERE conrelid = 'fk_notpartitioned_fk'::regclass ORDER BY oid::regclass::text;

ALTER TABLE fk_notpartitioned_fk VALIDATE CONSTRAINT fk_notpartitioned_fk_a_b_fkey;
ALTER TABLE fk_notpartitioned_fk ALTER CONSTRAINT fk_notpartitioned_fk_a_b_fkey2 ENFORCED;

-- All constraints are now valid and enforced.
SELECT conname, conenforced, convalidated FROM pg_constraint
WHERE conrelid = 'fk_notpartitioned_fk'::regclass ORDER BY oid::regclass::text;

-- test a self-referential FK
ALTER TABLE fk_partitioned_pk ADD CONSTRAINT selffk FOREIGN KEY (a, b) REFERENCES fk_partitioned_pk NOT VALID;
CREATE TABLE fk_partitioned_pk_3 PARTITION OF fk_partitioned_pk FOR VALUES FROM (2000,2000) TO (3000,3000)
  PARTITION BY RANGE (a);
CREATE TABLE fk_partitioned_pk_3_1 PARTITION OF fk_partitioned_pk_3 FOR VALUES FROM (2000) TO (2100);
SELECT conname, conenforced, convalidated FROM pg_constraint
WHERE conrelid = 'fk_partitioned_pk'::regclass AND contype = 'f'
ORDER BY oid::regclass::text;
ALTER TABLE fk_partitioned_pk_2 VALIDATE CONSTRAINT selffk;
ALTER TABLE fk_partitioned_pk VALIDATE CONSTRAINT selffk;
SELECT conname, conenforced, convalidated FROM pg_constraint
WHERE conrelid = 'fk_partitioned_pk'::regclass AND contype = 'f'
ORDER BY oid::regclass::text;

DROP TABLE fk_notpartitioned_fk, fk_partitioned_pk;

-- Test some other exotic foreign key features: MATCH SIMPLE, ON UPDATE/DELETE
-- actions
CREATE TABLE fk_notpartitioned_pk (a int, b int, primary key (a, b));
CREATE TABLE fk_partitioned_fk (a int default 2501, b int default 142857) PARTITION BY LIST (a);
CREATE TABLE fk_partitioned_fk_1 PARTITION OF fk_partitioned_fk FOR VALUES IN (NULL,500,501,502);
ALTER TABLE fk_partitioned_fk ADD FOREIGN KEY (a, b)
  REFERENCES fk_notpartitioned_pk MATCH SIMPLE
  ON DELETE SET NULL ON UPDATE SET NULL;
CREATE TABLE fk_partitioned_fk_2 PARTITION OF fk_partitioned_fk FOR VALUES IN (1500,1502);
CREATE TABLE fk_partitioned_fk_3 (a int, b int);
ALTER TABLE fk_partitioned_fk ATTACH PARTITION fk_partitioned_fk_3 FOR VALUES IN (2500,2501,2502,2503);

-- this insert fails
INSERT INTO fk_partitioned_fk (a, b) VALUES (2502, 2503);
INSERT INTO fk_partitioned_fk_3 (a, b) VALUES (2502, 2503);
-- but since the FK is MATCH SIMPLE, this one doesn't
INSERT INTO fk_partitioned_fk_3 (a, b) VALUES (2502, NULL);
-- now create the referenced row ...
INSERT INTO fk_notpartitioned_pk VALUES (2502, 2503);
--- and now the same insert work
INSERT INTO fk_partitioned_fk_3 (a, b) VALUES (2502, 2503);
-- this always works
INSERT INTO fk_partitioned_fk (a,b) VALUES (NULL, NULL);

-- MATCH FULL
INSERT INTO fk_notpartitioned_pk VALUES (1, 2);
CREATE TABLE fk_partitioned_fk_full (x int, y int) PARTITION BY RANGE (x);
CREATE TABLE fk_partitioned_fk_full_1 PARTITION OF fk_partitioned_fk_full DEFAULT;
INSERT INTO fk_partitioned_fk_full VALUES (1, NULL);
ALTER TABLE fk_partitioned_fk_full ADD FOREIGN KEY (x, y) REFERENCES fk_notpartitioned_pk MATCH FULL;  -- fails
TRUNCATE fk_partitioned_fk_full;
ALTER TABLE fk_partitioned_fk_full ADD FOREIGN KEY (x, y) REFERENCES fk_notpartitioned_pk MATCH FULL;
INSERT INTO fk_partitioned_fk_full VALUES (1, NULL);  -- fails
DROP TABLE fk_partitioned_fk_full;

-- ON UPDATE SET NULL
SELECT tableoid::regclass, a, b FROM fk_partitioned_fk WHERE b IS NULL ORDER BY a;
UPDATE fk_notpartitioned_pk SET a = a + 1 WHERE a = 2502;
SELECT tableoid::regclass, a, b FROM fk_partitioned_fk WHERE b IS NULL ORDER BY a;

-- ON DELETE SET NULL
INSERT INTO fk_partitioned_fk VALUES (2503, 2503);
SELECT count(*) FROM fk_partitioned_fk WHERE a IS NULL;
DELETE FROM fk_notpartitioned_pk;
SELECT count(*) FROM fk_partitioned_fk WHERE a IS NULL;

-- ON UPDATE/DELETE SET DEFAULT
ALTER TABLE fk_partitioned_fk DROP CONSTRAINT fk_partitioned_fk_a_b_fkey;
ALTER TABLE fk_partitioned_fk ADD FOREIGN KEY (a, b)
  REFERENCES fk_notpartitioned_pk
  ON DELETE SET DEFAULT ON UPDATE SET DEFAULT;
INSERT INTO fk_notpartitioned_pk VALUES (2502, 2503);
INSERT INTO fk_partitioned_fk_3 (a, b) VALUES (2502, 2503);
-- this fails, because the defaults for the referencing table are not present
-- in the referenced table:
UPDATE fk_notpartitioned_pk SET a = 1500 WHERE a = 2502;
-- but inserting the row we can make it work:
INSERT INTO fk_notpartitioned_pk VALUES (2501, 142857);
UPDATE fk_notpartitioned_pk SET a = 1500 WHERE a = 2502;
SELECT * FROM fk_partitioned_fk WHERE b = 142857;

-- ON DELETE SET NULL column_list
ALTER TABLE fk_partitioned_fk DROP CONSTRAINT fk_partitioned_fk_a_b_fkey;
ALTER TABLE fk_partitioned_fk ADD FOREIGN KEY (a, b)
  REFERENCES fk_notpartitioned_pk
  ON DELETE SET NULL (a);
BEGIN;
DELETE FROM fk_notpartitioned_pk WHERE b = 142857;
SELECT * FROM fk_partitioned_fk WHERE a IS NOT NULL OR b IS NOT NULL ORDER BY a NULLS LAST;
ROLLBACK;

-- ON DELETE SET DEFAULT column_list
ALTER TABLE fk_partitioned_fk DROP CONSTRAINT fk_partitioned_fk_a_b_fkey;
ALTER TABLE fk_partitioned_fk ADD FOREIGN KEY (a, b)
  REFERENCES fk_notpartitioned_pk
  ON DELETE SET DEFAULT (a);
BEGIN;
DELETE FROM fk_partitioned_fk;
DELETE FROM fk_notpartitioned_pk;
INSERT INTO fk_notpartitioned_pk VALUES (500, 100000), (2501, 100000);
INSERT INTO fk_partitioned_fk VALUES (500, 100000);
DELETE FROM fk_notpartitioned_pk WHERE a = 500;
SELECT * FROM fk_partitioned_fk ORDER BY a;
ROLLBACK;

-- ON UPDATE/DELETE CASCADE
ALTER TABLE fk_partitioned_fk DROP CONSTRAINT fk_partitioned_fk_a_b_fkey;
ALTER TABLE fk_partitioned_fk ADD FOREIGN KEY (a, b)
  REFERENCES fk_notpartitioned_pk
  ON DELETE CASCADE ON UPDATE CASCADE;
UPDATE fk_notpartitioned_pk SET a = 2502 WHERE a = 2501;
SELECT * FROM fk_partitioned_fk WHERE b = 142857;

-- Now you see it ...
SELECT * FROM fk_partitioned_fk WHERE b = 142857;
DELETE FROM fk_notpartitioned_pk WHERE b = 142857;
-- now you don't.
SELECT * FROM fk_partitioned_fk WHERE a = 142857;

-- verify that DROP works
DROP TABLE fk_partitioned_fk_2;

-- Test behavior of the constraint together with attaching and detaching
-- partitions.
CREATE TABLE fk_partitioned_fk_2 PARTITION OF fk_partitioned_fk FOR VALUES IN (1500,1502);
ALTER TABLE fk_partitioned_fk DETACH PARTITION fk_partitioned_fk_2;
BEGIN;
DROP TABLE fk_partitioned_fk;
-- constraint should still be there
\d fk_partitioned_fk_2;
ROLLBACK;
ALTER TABLE fk_partitioned_fk ATTACH PARTITION fk_partitioned_fk_2 FOR VALUES IN (1500,1502);
DROP TABLE fk_partitioned_fk_2;
CREATE TABLE fk_partitioned_fk_2 (b int, c text, a int,
	FOREIGN KEY (a, b) REFERENCES fk_notpartitioned_pk ON UPDATE CASCADE ON DELETE CASCADE);
ALTER TABLE fk_partitioned_fk_2 DROP COLUMN c;
ALTER TABLE fk_partitioned_fk ATTACH PARTITION fk_partitioned_fk_2 FOR VALUES IN (1500,1502);
-- should have only one constraint
\d fk_partitioned_fk_2
DROP TABLE fk_partitioned_fk_2;

CREATE TABLE fk_partitioned_fk_2 (b int, a int,
	CONSTRAINT fk_part_con FOREIGN KEY (a, b) REFERENCES fk_notpartitioned_pk ON UPDATE CASCADE ON DELETE CASCADE NOT ENFORCED);
-- fail -- cannot merge constraints with different enforceability.
ALTER TABLE fk_partitioned_fk ATTACH PARTITION fk_partitioned_fk_2 FOR VALUES IN (1500,1502);
-- If the constraint is modified to match the enforceability of the parent, it will work.
BEGIN;
-- change child constraint
ALTER TABLE fk_partitioned_fk_2 ALTER CONSTRAINT fk_part_con ENFORCED;
ALTER TABLE fk_partitioned_fk ATTACH PARTITION fk_partitioned_fk_2 FOR VALUES IN (1500,1502);
\d fk_partitioned_fk_2
ROLLBACK;
BEGIN;
-- or change parent constraint
ALTER TABLE fk_partitioned_fk ALTER CONSTRAINT fk_partitioned_fk_a_b_fkey NOT ENFORCED;
ALTER TABLE fk_partitioned_fk ATTACH PARTITION fk_partitioned_fk_2 FOR VALUES IN (1500,1502);
\d fk_partitioned_fk_2
ROLLBACK;
DROP TABLE fk_partitioned_fk_2;

CREATE TABLE fk_partitioned_fk_4 (a int, b int, FOREIGN KEY (a, b) REFERENCES fk_notpartitioned_pk(a, b) ON UPDATE CASCADE ON DELETE CASCADE) PARTITION BY RANGE (b, a);
CREATE TABLE fk_partitioned_fk_4_1 PARTITION OF fk_partitioned_fk_4 FOR VALUES FROM (1,1) TO (100,100);
CREATE TABLE fk_partitioned_fk_4_2 (a int, b int, FOREIGN KEY (a, b) REFERENCES fk_notpartitioned_pk(a, b) ON UPDATE SET NULL);
ALTER TABLE fk_partitioned_fk_4 ATTACH PARTITION fk_partitioned_fk_4_2 FOR VALUES FROM (100,100) TO (1000,1000);
ALTER TABLE fk_partitioned_fk ATTACH PARTITION fk_partitioned_fk_4 FOR VALUES IN (3500,3502);
ALTER TABLE fk_partitioned_fk DETACH PARTITION fk_partitioned_fk_4;
ALTER TABLE fk_partitioned_fk ATTACH PARTITION fk_partitioned_fk_4 FOR VALUES IN (3500,3502);
-- should only have one constraint
\d fk_partitioned_fk_4
\d fk_partitioned_fk_4_1
-- this one has an FK with mismatched properties
\d fk_partitioned_fk_4_2

CREATE TABLE fk_partitioned_fk_5 (a int, b int,
	FOREIGN KEY (a, b) REFERENCES fk_notpartitioned_pk(a, b) ON UPDATE CASCADE ON DELETE CASCADE DEFERRABLE,
	FOREIGN KEY (a, b) REFERENCES fk_notpartitioned_pk(a, b) MATCH FULL ON UPDATE CASCADE ON DELETE CASCADE)
  PARTITION BY RANGE (a);
CREATE TABLE fk_partitioned_fk_5_1 (a int, b int, FOREIGN KEY (a, b) REFERENCES fk_notpartitioned_pk);
ALTER TABLE fk_partitioned_fk ATTACH PARTITION fk_partitioned_fk_5 FOR VALUES IN (4500);
ALTER TABLE fk_partitioned_fk_5 ATTACH PARTITION fk_partitioned_fk_5_1 FOR VALUES FROM (0) TO (10);
ALTER TABLE fk_partitioned_fk DETACH PARTITION fk_partitioned_fk_5;
ALTER TABLE fk_partitioned_fk ATTACH PARTITION fk_partitioned_fk_5 FOR VALUES IN (4500);
-- this one has two constraints, similar but not quite the one in the parent,
-- so it gets a new one
\d fk_partitioned_fk_5
-- verify that it works to reattaching a child with multiple candidate
-- constraints
ALTER TABLE fk_partitioned_fk_5 DETACH PARTITION fk_partitioned_fk_5_1;
ALTER TABLE fk_partitioned_fk_5 ATTACH PARTITION fk_partitioned_fk_5_1 FOR VALUES FROM (0) TO (10);
\d fk_partitioned_fk_5_1

-- verify that attaching a table checks that the existing data satisfies the
-- constraint
CREATE TABLE fk_partitioned_fk_2 (a int, b int) PARTITION BY RANGE (b);
CREATE TABLE fk_partitioned_fk_2_1 PARTITION OF fk_partitioned_fk_2 FOR VALUES FROM (0) TO (1000);
CREATE TABLE fk_partitioned_fk_2_2 PARTITION OF fk_partitioned_fk_2 FOR VALUES FROM (1000) TO (2000);
INSERT INTO fk_partitioned_fk_2 VALUES (1600, 601), (1600, 1601);
ALTER TABLE fk_partitioned_fk ATTACH PARTITION fk_partitioned_fk_2
  FOR VALUES IN (1600);
INSERT INTO fk_notpartitioned_pk VALUES (1600, 601), (1600, 1601);
ALTER TABLE fk_partitioned_fk ATTACH PARTITION fk_partitioned_fk_2
  FOR VALUES IN (1600);

-- leave these tables around intentionally

-- Verify that attaching a table that's referenced by an existing FK
-- in the parent throws an error
CREATE TABLE fk_partitioned_pk_6 (a int PRIMARY KEY);
CREATE TABLE fk_partitioned_fk_6 (a int REFERENCES fk_partitioned_pk_6) PARTITION BY LIST (a);
ALTER TABLE fk_partitioned_fk_6 ATTACH PARTITION fk_partitioned_pk_6 FOR VALUES IN (1);
DROP TABLE fk_partitioned_pk_6, fk_partitioned_fk_6;

<<<<<<< HEAD
=======
-- Verify that attaching to a parent with two identical constraints work
CREATE TABLE fk_partitioned_pk_6 (a int PRIMARY KEY);
CREATE TABLE fk_partitioned_fk_6 (a int,
	FOREIGN KEY (a) REFERENCES fk_partitioned_pk_6,
	FOREIGN KEY (a) REFERENCES fk_partitioned_pk_6
) PARTITION BY LIST (a);
CREATE TABLE fk_partitioned_fk_6_1 PARTITION OF fk_partitioned_fk_6 FOR VALUES IN (1);
ALTER TABLE fk_partitioned_fk_6 DETACH PARTITION fk_partitioned_fk_6_1;
ALTER TABLE fk_partitioned_fk_6 ATTACH PARTITION fk_partitioned_fk_6_1 FOR VALUES IN (1);
DROP TABLE fk_partitioned_pk_6, fk_partitioned_fk_6;

>>>>>>> 3d6a8289
-- This case is similar to above, but the referenced relation is one level
-- lower in the hierarchy.  This one fails in a different way as the above,
-- because we don't bother to protect against this case explicitly.  If the
-- current error stops happening, we'll need to add a better protection.
CREATE TABLE fk_partitioned_pk_6 (a int PRIMARY KEY) PARTITION BY list (a);
CREATE TABLE fk_partitioned_pk_61 PARTITION OF fk_partitioned_pk_6 FOR VALUES IN (1);
CREATE TABLE fk_partitioned_fk_6 (a int REFERENCES fk_partitioned_pk_61) PARTITION BY LIST (a);
ALTER TABLE fk_partitioned_fk_6 ATTACH PARTITION fk_partitioned_pk_6 FOR VALUES IN (1);
DROP TABLE fk_partitioned_pk_6, fk_partitioned_fk_6;

-- test the case when the referenced table is owned by a different user
create role regress_other_partitioned_fk_owner;
grant references on fk_notpartitioned_pk to regress_other_partitioned_fk_owner;
set role regress_other_partitioned_fk_owner;
create table other_partitioned_fk(a int, b int) partition by list (a);
create table other_partitioned_fk_1 partition of other_partitioned_fk
  for values in (2048);
insert into other_partitioned_fk
  select 2048, x from generate_series(1,10) x;
-- this should fail
alter table other_partitioned_fk add foreign key (a, b)
  references fk_notpartitioned_pk(a, b);
-- add the missing keys and retry
reset role;
insert into fk_notpartitioned_pk (a, b)
  select 2048, x from generate_series(1,10) x;
set role regress_other_partitioned_fk_owner;
alter table other_partitioned_fk add foreign key (a, b)
  references fk_notpartitioned_pk(a, b);
-- clean up
drop table other_partitioned_fk;
reset role;
revoke all on fk_notpartitioned_pk from regress_other_partitioned_fk_owner;
drop role regress_other_partitioned_fk_owner;

--
-- Test self-referencing foreign key with partition.
-- This should create only one fk constraint per partition
--
CREATE TABLE parted_self_fk (
    id bigint NOT NULL PRIMARY KEY,
    id_abc bigint,
    FOREIGN KEY (id_abc) REFERENCES parted_self_fk(id)
)
PARTITION BY RANGE (id);
CREATE TABLE part1_self_fk (
    id bigint NOT NULL PRIMARY KEY,
    id_abc bigint
);
ALTER TABLE parted_self_fk ATTACH PARTITION part1_self_fk FOR VALUES FROM (0) TO (10);
CREATE TABLE part2_self_fk PARTITION OF parted_self_fk FOR VALUES FROM (10) TO (20);
CREATE TABLE part3_self_fk (	-- a partitioned partition
	id bigint NOT NULL PRIMARY KEY,
	id_abc bigint
) PARTITION BY RANGE (id);
CREATE TABLE part32_self_fk PARTITION OF part3_self_fk FOR VALUES FROM (20) TO (30);
ALTER TABLE parted_self_fk ATTACH PARTITION part3_self_fk FOR VALUES FROM (20) TO (40);
CREATE TABLE part33_self_fk (
	id bigint NOT NULL PRIMARY KEY,
	id_abc bigint
);
ALTER TABLE part3_self_fk ATTACH PARTITION part33_self_fk FOR VALUES FROM (30) TO (40);

-- verify that this constraint works
INSERT INTO parted_self_fk VALUES (1, NULL), (2, NULL), (3, NULL);
INSERT INTO parted_self_fk VALUES (10, 1), (11, 2), (12, 3) RETURNING tableoid::regclass;

INSERT INTO parted_self_fk VALUES (4, 5);	-- error: referenced doesn't exist
DELETE FROM parted_self_fk WHERE id = 1 RETURNING *;	-- error: reference remains

SELECT cr.relname, co.conname, co.convalidated,
       p.conname AS conparent, p.convalidated, cf.relname AS foreignrel
FROM pg_constraint co
JOIN pg_class cr ON cr.oid = co.conrelid
LEFT JOIN pg_class cf ON cf.oid = co.confrelid
LEFT JOIN pg_constraint p ON p.oid = co.conparentid
WHERE co.contype = 'f' AND
      cr.oid IN (SELECT relid FROM pg_partition_tree('parted_self_fk'))
ORDER BY cr.relname, co.conname, p.conname;

-- detach and re-attach multiple times just to ensure everything is kosher
ALTER TABLE parted_self_fk DETACH PARTITION part2_self_fk;

INSERT INTO part2_self_fk VALUES (16, 9);	-- error: referenced doesn't exist
DELETE FROM parted_self_fk WHERE id = 2 RETURNING *;	-- error: reference remains

ALTER TABLE parted_self_fk ATTACH PARTITION part2_self_fk FOR VALUES FROM (10) TO (20);

INSERT INTO parted_self_fk VALUES (16, 9);	-- error: referenced doesn't exist
DELETE FROM parted_self_fk WHERE id = 3 RETURNING *;	-- error: reference remains

ALTER TABLE parted_self_fk DETACH PARTITION part2_self_fk;
ALTER TABLE parted_self_fk ATTACH PARTITION part2_self_fk FOR VALUES FROM (10) TO (20);

ALTER TABLE parted_self_fk DETACH PARTITION part3_self_fk;
ALTER TABLE parted_self_fk ATTACH PARTITION part3_self_fk FOR VALUES FROM (30) TO (40);

ALTER TABLE part3_self_fk DETACH PARTITION part33_self_fk;
ALTER TABLE part3_self_fk ATTACH PARTITION part33_self_fk FOR VALUES FROM (30) TO (40);

SELECT cr.relname, co.conname, co.convalidated,
       p.conname AS conparent, p.convalidated, cf.relname AS foreignrel
FROM pg_constraint co
JOIN pg_class cr ON cr.oid = co.conrelid
LEFT JOIN pg_class cf ON cf.oid = co.confrelid
LEFT JOIN pg_constraint p ON p.oid = co.conparentid
WHERE co.contype = 'f' AND
      cr.oid IN (SELECT relid FROM pg_partition_tree('parted_self_fk'))
ORDER BY cr.relname, co.conname, p.conname;

-- Leave this table around, for pg_upgrade/pg_dump tests


-- Test creating a constraint at the parent that already exists in partitions.
-- There should be no duplicated constraints, and attempts to drop the
-- constraint in partitions should raise appropriate errors.
create schema fkpart0
  create table pkey (a int primary key)
  create table fk_part (a int) partition by list (a)
  create table fk_part_1 partition of fk_part
      (foreign key (a) references fkpart0.pkey) for values in (1)
  create table fk_part_23 partition of fk_part
      (foreign key (a) references fkpart0.pkey) for values in (2, 3)
      partition by list (a)
  create table fk_part_23_2 partition of fk_part_23 for values in (2);

alter table fkpart0.fk_part add foreign key (a) references fkpart0.pkey;
\d fkpart0.fk_part_1	\\ -- should have only one FK
alter table fkpart0.fk_part_1 drop constraint fk_part_1_a_fkey;

\d fkpart0.fk_part_23	\\ -- should have only one FK
\d fkpart0.fk_part_23_2	\\ -- should have only one FK
alter table fkpart0.fk_part_23 drop constraint fk_part_23_a_fkey;
alter table fkpart0.fk_part_23_2 drop constraint fk_part_23_a_fkey;

create table fkpart0.fk_part_4 partition of fkpart0.fk_part for values in (4);
\d fkpart0.fk_part_4
alter table fkpart0.fk_part_4 drop constraint fk_part_a_fkey;

create table fkpart0.fk_part_56 partition of fkpart0.fk_part
    for values in (5,6) partition by list (a);
create table fkpart0.fk_part_56_5 partition of fkpart0.fk_part_56
    for values in (5);
\d fkpart0.fk_part_56
alter table fkpart0.fk_part_56 drop constraint fk_part_a_fkey;
alter table fkpart0.fk_part_56_5 drop constraint fk_part_a_fkey;

-- verify that attaching and detaching partitions maintains the right set of
-- triggers
create schema fkpart1
  create table pkey (a int primary key)
  create table fk_part (a int) partition by list (a)
  create table fk_part_1 partition of fk_part for values in (1) partition by list (a)
  create table fk_part_1_1 partition of fk_part_1 for values in (1);
alter table fkpart1.fk_part add foreign key (a) references fkpart1.pkey;
insert into fkpart1.fk_part values (1);		-- should fail
insert into fkpart1.pkey values (1);
insert into fkpart1.fk_part values (1);
delete from fkpart1.pkey where a = 1;		-- should fail
alter table fkpart1.fk_part detach partition fkpart1.fk_part_1;
create table fkpart1.fk_part_1_2 partition of fkpart1.fk_part_1 for values in (2);
insert into fkpart1.fk_part_1 values (2);	-- should fail
delete from fkpart1.pkey where a = 1;

-- verify that attaching and detaching partitions manipulates the inheritance
-- properties of their FK constraints correctly
create schema fkpart2
  create table pkey (a int primary key)
  create table fk_part (a int, constraint fkey foreign key (a) references fkpart2.pkey) partition by list (a)
  create table fk_part_1 partition of fkpart2.fk_part for values in (1) partition by list (a)
  create table fk_part_1_1 (a int, constraint my_fkey foreign key (a) references fkpart2.pkey);
alter table fkpart2.fk_part_1 attach partition fkpart2.fk_part_1_1 for values in (1);
alter table fkpart2.fk_part_1 drop constraint fkey;	-- should fail
alter table fkpart2.fk_part_1_1 drop constraint my_fkey;	-- should fail
alter table fkpart2.fk_part detach partition fkpart2.fk_part_1;
alter table fkpart2.fk_part_1 drop constraint fkey;	-- ok
alter table fkpart2.fk_part_1_1 drop constraint my_fkey;	-- doesn't exist

-- verify constraint deferrability
create schema fkpart3
  create table pkey (a int primary key)
  create table fk_part (a int, constraint fkey foreign key (a) references fkpart3.pkey deferrable initially immediate) partition by list (a)
  create table fk_part_1 partition of fkpart3.fk_part for values in (1) partition by list (a)
  create table fk_part_1_1 partition of fkpart3.fk_part_1 for values in (1)
  create table fk_part_2 partition of fkpart3.fk_part for values in (2);
begin;
set constraints fkpart3.fkey deferred;
insert into fkpart3.fk_part values (1);
insert into fkpart3.pkey values (1);
commit;
begin;
set constraints fkpart3.fkey deferred;
delete from fkpart3.pkey;
delete from fkpart3.fk_part;
commit;

drop schema fkpart0, fkpart1, fkpart2, fkpart3 cascade;

-- Test a partitioned table as referenced table.

-- Verify basic functionality with a regular partition creation and a partition
-- with a different column layout, as well as partitions added (created and
-- attached) after creating the foreign key.
CREATE SCHEMA fkpart3;
SET search_path TO fkpart3;

CREATE TABLE pk (a int PRIMARY KEY) PARTITION BY RANGE (a);
CREATE TABLE pk1 PARTITION OF pk FOR VALUES FROM (0) TO (1000);
CREATE TABLE pk2 (b int, a int);
ALTER TABLE pk2 DROP COLUMN b;
ALTER TABLE pk2 ALTER a SET NOT NULL;
ALTER TABLE pk ATTACH PARTITION pk2 FOR VALUES FROM (1000) TO (2000);

CREATE TABLE fk (a int) PARTITION BY RANGE (a);
CREATE TABLE fk1 PARTITION OF fk FOR VALUES FROM (0) TO (750);
ALTER TABLE fk ADD FOREIGN KEY (a) REFERENCES pk;
CREATE TABLE fk2 (b int, a int) ;
ALTER TABLE fk2 DROP COLUMN b;
ALTER TABLE fk ATTACH PARTITION fk2 FOR VALUES FROM (750) TO (3500);

CREATE TABLE pk3 PARTITION OF pk FOR VALUES FROM (2000) TO (3000);
CREATE TABLE pk4 (LIKE pk);
ALTER TABLE pk ATTACH PARTITION pk4 FOR VALUES FROM (3000) TO (4000);

CREATE TABLE pk5 (c int, b int, a int NOT NULL) PARTITION BY RANGE (a);
ALTER TABLE pk5 DROP COLUMN b, DROP COLUMN c;
CREATE TABLE pk51 PARTITION OF pk5 FOR VALUES FROM (4000) TO (4500);
CREATE TABLE pk52 PARTITION OF pk5 FOR VALUES FROM (4500) TO (5000);
ALTER TABLE pk ATTACH PARTITION pk5 FOR VALUES FROM (4000) TO (5000);

CREATE TABLE fk3 PARTITION OF fk FOR VALUES FROM (3500) TO (5000);

-- these should fail: referenced value not present
INSERT into fk VALUES (1);
INSERT into fk VALUES (1000);
INSERT into fk VALUES (2000);
INSERT into fk VALUES (3000);
INSERT into fk VALUES (4000);
INSERT into fk VALUES (4500);
-- insert into the referenced table, now they should work
INSERT into pk VALUES (1), (1000), (2000), (3000), (4000), (4500);
INSERT into fk VALUES (1), (1000), (2000), (3000), (4000), (4500);

-- should fail: referencing value present
DELETE FROM pk WHERE a = 1;
DELETE FROM pk WHERE a = 1000;
DELETE FROM pk WHERE a = 2000;
DELETE FROM pk WHERE a = 3000;
DELETE FROM pk WHERE a = 4000;
DELETE FROM pk WHERE a = 4500;
UPDATE pk SET a = 2 WHERE a = 1;
UPDATE pk SET a = 1002 WHERE a = 1000;
UPDATE pk SET a = 2002 WHERE a = 2000;
UPDATE pk SET a = 3002 WHERE a = 3000;
UPDATE pk SET a = 4002 WHERE a = 4000;
UPDATE pk SET a = 4502 WHERE a = 4500;
-- now they should work
DELETE FROM fk;
UPDATE pk SET a = 2 WHERE a = 1;
DELETE FROM pk WHERE a = 2;
UPDATE pk SET a = 1002 WHERE a = 1000;
DELETE FROM pk WHERE a = 1002;
UPDATE pk SET a = 2002 WHERE a = 2000;
DELETE FROM pk WHERE a = 2002;
UPDATE pk SET a = 3002 WHERE a = 3000;
DELETE FROM pk WHERE a = 3002;
UPDATE pk SET a = 4002 WHERE a = 4000;
DELETE FROM pk WHERE a = 4002;
UPDATE pk SET a = 4502 WHERE a = 4500;
DELETE FROM pk WHERE a = 4502;

-- Also, detaching a partition that has the FK itself should work
-- https://postgr.es/m/CAAJ_b97GuPh6wQPbxQS-Zpy16Oh+0aMv-w64QcGrLhCOZZ6p+g@mail.gmail.com
CREATE TABLE ffk (a int, b int REFERENCES pk) PARTITION BY list (a);
CREATE TABLE ffk1 PARTITION OF ffk FOR VALUES IN (1);
ALTER TABLE ffk1 ADD FOREIGN KEY (a) REFERENCES pk;
ALTER TABLE ffk DETACH PARTITION ffk1;
DROP TABLE ffk, ffk1;

CREATE SCHEMA fkpart4;
SET search_path TO fkpart4;
-- dropping/detaching PARTITIONs is prevented if that would break
-- a foreign key's existing data
CREATE TABLE droppk (a int PRIMARY KEY) PARTITION BY RANGE (a);
CREATE TABLE droppk1 PARTITION OF droppk FOR VALUES FROM (0) TO (1000);
CREATE TABLE droppk_d PARTITION OF droppk DEFAULT;
CREATE TABLE droppk2 PARTITION OF droppk FOR VALUES FROM (1000) TO (2000)
  PARTITION BY RANGE (a);
CREATE TABLE droppk21 PARTITION OF droppk2 FOR VALUES FROM (1000) TO (1400);
CREATE TABLE droppk2_d PARTITION OF droppk2 DEFAULT;
INSERT into droppk VALUES (1), (1000), (1500), (2000);
CREATE TABLE dropfk (a int REFERENCES droppk);
INSERT into dropfk VALUES (1), (1000), (1500), (2000);
-- these should all fail
ALTER TABLE droppk DETACH PARTITION droppk_d;
ALTER TABLE droppk2 DETACH PARTITION droppk2_d;
ALTER TABLE droppk DETACH PARTITION droppk1;
ALTER TABLE droppk DETACH PARTITION droppk2;
ALTER TABLE droppk2 DETACH PARTITION droppk21;
-- dropping partitions is disallowed
DROP TABLE droppk_d;
DROP TABLE droppk2_d;
DROP TABLE droppk1;
DROP TABLE droppk2;
DROP TABLE droppk21;
DELETE FROM dropfk;
-- dropping partitions is disallowed, even when no referencing values
DROP TABLE droppk_d;
DROP TABLE droppk2_d;
DROP TABLE droppk1;
-- but DETACH is allowed, and DROP afterwards works
ALTER TABLE droppk2 DETACH PARTITION droppk21;
DROP TABLE droppk2;

-- Verify that initial constraint creation and cloning behave correctly
CREATE SCHEMA fkpart5;
SET search_path TO fkpart5;
CREATE TABLE pk (a int PRIMARY KEY) PARTITION BY LIST (a);
CREATE TABLE pk1 PARTITION OF pk FOR VALUES IN (1) PARTITION BY LIST (a);
CREATE TABLE pk11 PARTITION OF pk1 FOR VALUES IN (1);
CREATE TABLE fk (a int) PARTITION BY LIST (a);
CREATE TABLE fk1 PARTITION OF fk FOR VALUES IN (1) PARTITION BY LIST (a);
CREATE TABLE fk11 PARTITION OF fk1 FOR VALUES IN (1);
ALTER TABLE fk ADD FOREIGN KEY (a) REFERENCES pk;
CREATE TABLE pk2 PARTITION OF pk FOR VALUES IN (2);
CREATE TABLE pk3 (a int NOT NULL) PARTITION BY LIST (a);
CREATE TABLE pk31 PARTITION OF pk3 FOR VALUES IN (31);
CREATE TABLE pk32 (b int, a int NOT NULL);
ALTER TABLE pk32 DROP COLUMN b;
ALTER TABLE pk3 ATTACH PARTITION pk32 FOR VALUES IN (32);
ALTER TABLE pk ATTACH PARTITION pk3 FOR VALUES IN (31, 32);
CREATE TABLE fk2 PARTITION OF fk FOR VALUES IN (2);
CREATE TABLE fk3 (b int, a int);
ALTER TABLE fk3 DROP COLUMN b;
ALTER TABLE fk ATTACH PARTITION fk3 FOR VALUES IN (3);
SELECT pg_describe_object('pg_constraint'::regclass, oid, 0), confrelid::regclass,
       CASE WHEN conparentid <> 0 THEN pg_describe_object('pg_constraint'::regclass, conparentid, 0) ELSE 'TOP' END
FROM pg_catalog.pg_constraint
WHERE conrelid IN (SELECT relid FROM pg_partition_tree('fk'))
ORDER BY conrelid::regclass::text, conname;
CREATE TABLE fk4 (LIKE fk);
INSERT INTO fk4 VALUES (50);
ALTER TABLE fk ATTACH PARTITION fk4 FOR VALUES IN (50);

-- Verify constraint deferrability
CREATE SCHEMA fkpart9;
SET search_path TO fkpart9;
CREATE TABLE pk (a int PRIMARY KEY) PARTITION BY LIST (a);
CREATE TABLE pk1 PARTITION OF pk FOR VALUES IN (1, 2) PARTITION BY LIST (a);
CREATE TABLE pk11 PARTITION OF pk1 FOR VALUES IN (1);
CREATE TABLE pk3 PARTITION OF pk FOR VALUES IN (3);
CREATE TABLE fk (a int REFERENCES pk DEFERRABLE INITIALLY IMMEDIATE);
INSERT INTO fk VALUES (1);		-- should fail
BEGIN;
SET CONSTRAINTS fk_a_fkey DEFERRED;
INSERT INTO fk VALUES (1);
COMMIT;							-- should fail
BEGIN;
SET CONSTRAINTS fk_a_fkey DEFERRED;
INSERT INTO fk VALUES (1);
INSERT INTO pk VALUES (1);
COMMIT;							-- OK
BEGIN;
SET CONSTRAINTS fk_a_fkey DEFERRED;
DELETE FROM pk WHERE a = 1;
DELETE FROM fk WHERE a = 1;
COMMIT;							-- OK

-- Verify constraint deferrability when changed by ALTER
-- Partitioned table at referencing end
CREATE TABLE pt(f1 int, f2 int, f3 int, PRIMARY KEY(f1,f2));
CREATE TABLE ref(f1 int, f2 int, f3 int)
  PARTITION BY list(f1);
CREATE TABLE ref1 PARTITION OF ref FOR VALUES IN (1);
CREATE TABLE ref2 PARTITION OF ref FOR VALUES in (2);
ALTER TABLE ref ADD FOREIGN KEY(f1,f2) REFERENCES pt;
ALTER TABLE ref ALTER CONSTRAINT ref_f1_f2_fkey
  DEFERRABLE INITIALLY DEFERRED;
INSERT INTO pt VALUES(1,2,3);
INSERT INTO ref VALUES(1,2,3);
BEGIN;
DELETE FROM pt;
DELETE FROM ref;
ABORT;
DROP TABLE pt, ref;
-- Multi-level partitioning at referencing end
CREATE TABLE pt(f1 int, f2 int, f3 int, PRIMARY KEY(f1,f2));
CREATE TABLE ref(f1 int, f2 int, f3 int)
  PARTITION BY list(f1);
CREATE TABLE ref1_2 PARTITION OF ref FOR VALUES IN (1, 2) PARTITION BY list (f2);
CREATE TABLE ref1 PARTITION OF ref1_2 FOR VALUES IN (1);
CREATE TABLE ref2 PARTITION OF ref1_2 FOR VALUES IN (2) PARTITION BY list (f2);
CREATE TABLE ref22 PARTITION OF ref2 FOR VALUES IN (2);
ALTER TABLE ref ADD FOREIGN KEY(f1,f2) REFERENCES pt;
INSERT INTO pt VALUES(1,2,3);
INSERT INTO ref VALUES(1,2,3);
ALTER TABLE ref22 ALTER CONSTRAINT ref_f1_f2_fkey
  DEFERRABLE INITIALLY IMMEDIATE;	-- fails
ALTER TABLE ref ALTER CONSTRAINT ref_f1_f2_fkey
  DEFERRABLE INITIALLY DEFERRED;
BEGIN;
DELETE FROM pt;
DELETE FROM ref;
ABORT;
DROP TABLE pt, ref;

-- Partitioned table at referenced end
CREATE TABLE pt(f1 int, f2 int, f3 int, PRIMARY KEY(f1,f2))
  PARTITION BY LIST(f1);
CREATE TABLE pt1 PARTITION OF pt FOR VALUES IN (1);
CREATE TABLE pt2 PARTITION OF pt FOR VALUES IN (2);
CREATE TABLE ref(f1 int, f2 int, f3 int);
ALTER TABLE ref ADD FOREIGN KEY(f1,f2) REFERENCES pt;
ALTER TABLE ref ALTER CONSTRAINT ref_f1_f2_fkey
  DEFERRABLE INITIALLY DEFERRED;
INSERT INTO pt VALUES(1,2,3);
INSERT INTO ref VALUES(1,2,3);
BEGIN;
DELETE FROM pt;
DELETE FROM ref;
ABORT;
DROP TABLE pt, ref;
-- Multi-level partitioning at referenced end
CREATE TABLE pt(f1 int, f2 int, f3 int, PRIMARY KEY(f1,f2))
  PARTITION BY LIST(f1);
CREATE TABLE pt1_2 PARTITION OF pt FOR VALUES IN (1, 2) PARTITION BY LIST (f1);
CREATE TABLE pt1 PARTITION OF pt1_2 FOR VALUES IN (1);
CREATE TABLE pt2 PARTITION OF pt1_2 FOR VALUES IN (2);
CREATE TABLE ref(f1 int, f2 int, f3 int);
ALTER TABLE ref ADD FOREIGN KEY(f1,f2) REFERENCES pt;
ALTER TABLE ref ALTER CONSTRAINT ref_f1_f2_fkey_1
  DEFERRABLE INITIALLY DEFERRED;	-- fails
ALTER TABLE ref ALTER CONSTRAINT ref_f1_f2_fkey
  DEFERRABLE INITIALLY DEFERRED;
INSERT INTO pt VALUES(1,2,3);
INSERT INTO ref VALUES(1,2,3);
BEGIN;
DELETE FROM pt;
DELETE FROM ref;
ABORT;
DROP TABLE pt, ref;

DROP SCHEMA fkpart9 CASCADE;

-- Verify ON UPDATE/DELETE behavior
CREATE SCHEMA fkpart6;
SET search_path TO fkpart6;
CREATE TABLE pk (a int PRIMARY KEY) PARTITION BY RANGE (a);
CREATE TABLE pk1 PARTITION OF pk FOR VALUES FROM (1) TO (100) PARTITION BY RANGE (a);
CREATE TABLE pk11 PARTITION OF pk1 FOR VALUES FROM (1) TO (50);
CREATE TABLE pk12 PARTITION OF pk1 FOR VALUES FROM (50) TO (100);
CREATE TABLE fk (a int) PARTITION BY RANGE (a);
CREATE TABLE fk1 PARTITION OF fk FOR VALUES FROM (1) TO (100) PARTITION BY RANGE (a);
CREATE TABLE fk11 PARTITION OF fk1 FOR VALUES FROM (1) TO (10);
CREATE TABLE fk12 PARTITION OF fk1 FOR VALUES FROM (10) TO (100);
ALTER TABLE fk ADD FOREIGN KEY (a) REFERENCES pk ON UPDATE CASCADE ON DELETE CASCADE;
CREATE TABLE fk_d PARTITION OF fk DEFAULT;
INSERT INTO pk VALUES (1);
INSERT INTO fk VALUES (1);
UPDATE pk SET a = 20;
SELECT tableoid::regclass, * FROM fk;
DELETE FROM pk WHERE a = 20;
SELECT tableoid::regclass, * FROM fk;
DROP TABLE fk;

TRUNCATE TABLE pk;
INSERT INTO pk VALUES (20), (50);
CREATE TABLE fk (a int) PARTITION BY RANGE (a);
CREATE TABLE fk1 PARTITION OF fk FOR VALUES FROM (1) TO (100) PARTITION BY RANGE (a);
CREATE TABLE fk11 PARTITION OF fk1 FOR VALUES FROM (1) TO (10);
CREATE TABLE fk12 PARTITION OF fk1 FOR VALUES FROM (10) TO (100);
ALTER TABLE fk ADD FOREIGN KEY (a) REFERENCES pk ON UPDATE SET NULL ON DELETE SET NULL;
CREATE TABLE fk_d PARTITION OF fk DEFAULT;
INSERT INTO fk VALUES (20), (50);
UPDATE pk SET a = 21 WHERE a = 20;
DELETE FROM pk WHERE a = 50;
SELECT tableoid::regclass, * FROM fk;
DROP TABLE fk;

TRUNCATE TABLE pk;
INSERT INTO pk VALUES (20), (30), (50);
CREATE TABLE fk (id int, a int DEFAULT 50) PARTITION BY RANGE (a);
CREATE TABLE fk1 PARTITION OF fk FOR VALUES FROM (1) TO (100) PARTITION BY RANGE (a);
CREATE TABLE fk11 PARTITION OF fk1 FOR VALUES FROM (1) TO (10);
CREATE TABLE fk12 PARTITION OF fk1 FOR VALUES FROM (10) TO (100);
ALTER TABLE fk ADD FOREIGN KEY (a) REFERENCES pk ON UPDATE SET DEFAULT ON DELETE SET DEFAULT;
CREATE TABLE fk_d PARTITION OF fk DEFAULT;
INSERT INTO fk VALUES (1, 20), (2, 30);
DELETE FROM pk WHERE a = 20 RETURNING *;
UPDATE pk SET a = 90 WHERE a = 30 RETURNING *;
SELECT tableoid::regclass, * FROM fk;
DROP TABLE fk;

TRUNCATE TABLE pk;
INSERT INTO pk VALUES (20), (30);
CREATE TABLE fk (a int DEFAULT 50) PARTITION BY RANGE (a);
CREATE TABLE fk1 PARTITION OF fk FOR VALUES FROM (1) TO (100) PARTITION BY RANGE (a);
CREATE TABLE fk11 PARTITION OF fk1 FOR VALUES FROM (1) TO (10);
CREATE TABLE fk12 PARTITION OF fk1 FOR VALUES FROM (10) TO (100);
ALTER TABLE fk ADD FOREIGN KEY (a) REFERENCES pk ON UPDATE RESTRICT ON DELETE RESTRICT;
CREATE TABLE fk_d PARTITION OF fk DEFAULT;
INSERT INTO fk VALUES (20), (30);
DELETE FROM pk WHERE a = 20;
UPDATE pk SET a = 90 WHERE a = 30;
SELECT tableoid::regclass, * FROM fk;
DROP TABLE fk;

-- test for reported bug: relispartition not set
-- https://postgr.es/m/CA+HiwqHMsRtRYRWYTWavKJ8x14AFsv7bmAV46mYwnfD3vy8goQ@mail.gmail.com
CREATE SCHEMA fkpart7
  CREATE TABLE pkpart (a int) PARTITION BY LIST (a)
  CREATE TABLE pkpart1 PARTITION OF pkpart FOR VALUES IN (1);
ALTER TABLE fkpart7.pkpart1 ADD PRIMARY KEY (a);
ALTER TABLE fkpart7.pkpart ADD PRIMARY KEY (a);
CREATE TABLE fkpart7.fk (a int REFERENCES fkpart7.pkpart);
DROP SCHEMA fkpart7 CASCADE;

-- ensure we check partitions are "not used" when dropping constraints
CREATE SCHEMA fkpart8
  CREATE TABLE tbl1(f1 int PRIMARY KEY)
  CREATE TABLE tbl2(f1 int REFERENCES tbl1 DEFERRABLE INITIALLY DEFERRED) PARTITION BY RANGE(f1)
  CREATE TABLE tbl2_p1 PARTITION OF tbl2 FOR VALUES FROM (minvalue) TO (maxvalue);
INSERT INTO fkpart8.tbl1 VALUES(1);
BEGIN;
INSERT INTO fkpart8.tbl2 VALUES(1);
ALTER TABLE fkpart8.tbl2 DROP CONSTRAINT tbl2_f1_fkey;
COMMIT;
DROP SCHEMA fkpart8 CASCADE;

-- ensure FK referencing a multi-level partitioned table are
-- enforce reference to sub-children.
CREATE SCHEMA fkpart9
  CREATE TABLE pk (a INT PRIMARY KEY) PARTITION BY RANGE (a)
  CREATE TABLE fk (
    fk_a INT REFERENCES pk(a) ON DELETE CASCADE
  )
  CREATE TABLE pk1 PARTITION OF pk FOR VALUES FROM (30) TO (50) PARTITION BY RANGE (a)
  CREATE TABLE pk11 PARTITION OF pk1 FOR VALUES FROM (30) TO (40);
INSERT INTO fkpart9.pk VALUES (35);
INSERT INTO fkpart9.fk VALUES (35);
DELETE FROM fkpart9.pk WHERE a=35;
SELECT * FROM fkpart9.pk;
SELECT * FROM fkpart9.fk;
DROP SCHEMA fkpart9 CASCADE;

-- test that ri_Check_Pk_Match() scans the correct partition for a deferred
-- ON DELETE/UPDATE NO ACTION constraint
CREATE SCHEMA fkpart10
  CREATE TABLE tbl1(f1 int PRIMARY KEY) PARTITION BY RANGE(f1)
  CREATE TABLE tbl1_p1 PARTITION OF tbl1 FOR VALUES FROM (minvalue) TO (1)
  CREATE TABLE tbl1_p2 PARTITION OF tbl1 FOR VALUES FROM (1) TO (maxvalue)
  CREATE TABLE tbl2(f1 int REFERENCES tbl1 DEFERRABLE INITIALLY DEFERRED)
  CREATE TABLE tbl3(f1 int PRIMARY KEY) PARTITION BY RANGE(f1)
  CREATE TABLE tbl3_p1 PARTITION OF tbl3 FOR VALUES FROM (minvalue) TO (1)
  CREATE TABLE tbl3_p2 PARTITION OF tbl3 FOR VALUES FROM (1) TO (maxvalue)
  CREATE TABLE tbl4(f1 int REFERENCES tbl3 DEFERRABLE INITIALLY DEFERRED);
INSERT INTO fkpart10.tbl1 VALUES (0), (1);
INSERT INTO fkpart10.tbl2 VALUES (0), (1);
INSERT INTO fkpart10.tbl3 VALUES (-2), (-1), (0);
INSERT INTO fkpart10.tbl4 VALUES (-2), (-1);
BEGIN;
DELETE FROM fkpart10.tbl1 WHERE f1 = 0;
UPDATE fkpart10.tbl1 SET f1 = 2 WHERE f1 = 1;
INSERT INTO fkpart10.tbl1 VALUES (0), (1);
COMMIT;

-- test that cross-partition updates correctly enforces the foreign key
-- restriction (specifically testing INITIALLY DEFERRED)
BEGIN;
UPDATE fkpart10.tbl1 SET f1 = 3 WHERE f1 = 0;
UPDATE fkpart10.tbl3 SET f1 = f1 * -1;
INSERT INTO fkpart10.tbl1 VALUES (4);
COMMIT;

BEGIN;
UPDATE fkpart10.tbl3 SET f1 = f1 * -1;
UPDATE fkpart10.tbl3 SET f1 = f1 + 3;
UPDATE fkpart10.tbl1 SET f1 = 3 WHERE f1 = 0;
INSERT INTO fkpart10.tbl1 VALUES (0);
COMMIT;

BEGIN;
UPDATE fkpart10.tbl3 SET f1 = f1 * -1;
UPDATE fkpart10.tbl1 SET f1 = 3 WHERE f1 = 0;
INSERT INTO fkpart10.tbl1 VALUES (0);
INSERT INTO fkpart10.tbl3 VALUES (-2), (-1);
COMMIT;

-- test where the updated table now has both an IMMEDIATE and a DEFERRED
-- constraint pointing into it
CREATE TABLE fkpart10.tbl5(f1 int REFERENCES fkpart10.tbl3);
INSERT INTO fkpart10.tbl5 VALUES (-2), (-1);
BEGIN;
UPDATE fkpart10.tbl3 SET f1 = f1 * -3;
COMMIT;

-- Now test where the row referenced from the table with an IMMEDIATE
-- constraint stays in place, while those referenced from the table with a
-- DEFERRED constraint don't.
DELETE FROM fkpart10.tbl5;
INSERT INTO fkpart10.tbl5 VALUES (0);
BEGIN;
UPDATE fkpart10.tbl3 SET f1 = f1 * -3;
COMMIT;

DROP SCHEMA fkpart10 CASCADE;

-- verify foreign keys are enforced during cross-partition updates,
-- especially on the PK side
CREATE SCHEMA fkpart11
  CREATE TABLE pk (a INT PRIMARY KEY, b text) PARTITION BY LIST (a)
  CREATE TABLE fk (
    a INT,
    CONSTRAINT fkey FOREIGN KEY (a) REFERENCES pk(a) ON UPDATE CASCADE ON DELETE CASCADE
  )
  CREATE TABLE fk_parted (
    a INT PRIMARY KEY,
    CONSTRAINT fkey FOREIGN KEY (a) REFERENCES pk(a) ON UPDATE CASCADE ON DELETE CASCADE
  ) PARTITION BY LIST (a)
  CREATE TABLE fk_another (
    a INT,
    CONSTRAINT fkey FOREIGN KEY (a) REFERENCES fk_parted (a) ON UPDATE CASCADE ON DELETE CASCADE
  )
  CREATE TABLE pk1 PARTITION OF pk FOR VALUES IN (1, 2) PARTITION BY LIST (a)
  CREATE TABLE pk2 PARTITION OF pk FOR VALUES IN (3)
  CREATE TABLE pk3 PARTITION OF pk FOR VALUES IN (4)
  CREATE TABLE fk1 PARTITION OF fk_parted FOR VALUES IN (1, 2)
  CREATE TABLE fk2 PARTITION OF fk_parted FOR VALUES IN (3)
  CREATE TABLE fk3 PARTITION OF fk_parted FOR VALUES IN (4);
CREATE TABLE fkpart11.pk11 (b text, a int NOT NULL);
ALTER TABLE fkpart11.pk1 ATTACH PARTITION fkpart11.pk11 FOR VALUES IN (1);
CREATE TABLE fkpart11.pk12 (b text, c int, a int NOT NULL);
ALTER TABLE fkpart11.pk12 DROP c;
ALTER TABLE fkpart11.pk1 ATTACH PARTITION fkpart11.pk12 FOR VALUES IN (2);
INSERT INTO fkpart11.pk VALUES (1, 'xxx'), (3, 'yyy');
INSERT INTO fkpart11.fk VALUES (1), (3);
INSERT INTO fkpart11.fk_parted VALUES (1), (3);
INSERT INTO fkpart11.fk_another VALUES (1), (3);
-- moves 2 rows from one leaf partition to another, with both updates being
-- cascaded to fk and fk_parted.  Updates of fk_parted, of which one is
-- cross-partition (3 -> 4), are further cascaded to fk_another.
UPDATE fkpart11.pk SET a = a + 1 RETURNING tableoid::pg_catalog.regclass, *;
SELECT tableoid::pg_catalog.regclass, * FROM fkpart11.fk;
SELECT tableoid::pg_catalog.regclass, * FROM fkpart11.fk_parted;
SELECT tableoid::pg_catalog.regclass, * FROM fkpart11.fk_another;

-- let's try with the foreign key pointing at tables in the partition tree
-- that are not the same as the query's target table

-- 1. foreign key pointing into a non-root ancestor
--
-- A cross-partition update on the root table will fail, because we currently
-- can't enforce the foreign keys pointing into a non-leaf partition
ALTER TABLE fkpart11.fk DROP CONSTRAINT fkey;
DELETE FROM fkpart11.fk WHERE a = 4;
ALTER TABLE fkpart11.fk ADD CONSTRAINT fkey FOREIGN KEY (a) REFERENCES fkpart11.pk1 (a) ON UPDATE CASCADE ON DELETE CASCADE;
UPDATE fkpart11.pk SET a = a - 1;
-- it's okay though if the non-leaf partition is updated directly
UPDATE fkpart11.pk1 SET a = a - 1;
SELECT tableoid::pg_catalog.regclass, * FROM fkpart11.pk;
SELECT tableoid::pg_catalog.regclass, * FROM fkpart11.fk;
SELECT tableoid::pg_catalog.regclass, * FROM fkpart11.fk_parted;
SELECT tableoid::pg_catalog.regclass, * FROM fkpart11.fk_another;

-- 2. foreign key pointing into a single leaf partition
--
-- A cross-partition update that deletes from the pointed-to leaf partition
-- is allowed to succeed
ALTER TABLE fkpart11.fk DROP CONSTRAINT fkey;
ALTER TABLE fkpart11.fk ADD CONSTRAINT fkey FOREIGN KEY (a) REFERENCES fkpart11.pk11 (a) ON UPDATE CASCADE ON DELETE CASCADE;
-- will delete (1) from p11 which is cascaded to fk
UPDATE fkpart11.pk SET a = a + 1 WHERE a = 1;
SELECT tableoid::pg_catalog.regclass, * FROM fkpart11.fk;
DROP TABLE fkpart11.fk;

-- check that regular and deferrable AR triggers on the PK tables
-- still work as expected
CREATE FUNCTION fkpart11.print_row () RETURNS TRIGGER LANGUAGE plpgsql AS $$
  BEGIN
    RAISE NOTICE 'TABLE: %, OP: %, OLD: %, NEW: %', TG_RELNAME, TG_OP, OLD, NEW;
    RETURN NULL;
  END;
$$;
CREATE TRIGGER trig_upd_pk AFTER UPDATE ON fkpart11.pk FOR EACH ROW EXECUTE FUNCTION fkpart11.print_row();
CREATE TRIGGER trig_del_pk AFTER DELETE ON fkpart11.pk FOR EACH ROW EXECUTE FUNCTION fkpart11.print_row();
CREATE TRIGGER trig_ins_pk AFTER INSERT ON fkpart11.pk FOR EACH ROW EXECUTE FUNCTION fkpart11.print_row();
CREATE CONSTRAINT TRIGGER trig_upd_fk_parted AFTER UPDATE ON fkpart11.fk_parted INITIALLY DEFERRED FOR EACH ROW EXECUTE FUNCTION fkpart11.print_row();
CREATE CONSTRAINT TRIGGER trig_del_fk_parted AFTER DELETE ON fkpart11.fk_parted INITIALLY DEFERRED FOR EACH ROW EXECUTE FUNCTION fkpart11.print_row();
CREATE CONSTRAINT TRIGGER trig_ins_fk_parted AFTER INSERT ON fkpart11.fk_parted INITIALLY DEFERRED FOR EACH ROW EXECUTE FUNCTION fkpart11.print_row();
UPDATE fkpart11.pk SET a = 3 WHERE a = 4;
UPDATE fkpart11.pk SET a = 1 WHERE a = 2;

DROP SCHEMA fkpart11 CASCADE;

-- When a table is attached as partition to a partitioned table that has
-- a foreign key to another partitioned table, it acquires a clone of the
-- FK.  Upon detach, this clone is not removed, but instead becomes an
-- independent FK.  If it then attaches to the partitioned table again,
-- the FK from the parent "takes over" ownership of the independent FK rather
-- than creating a separate one.
CREATE SCHEMA fkpart12
  CREATE TABLE fk_p ( id int, jd int, PRIMARY KEY(id, jd)) PARTITION BY list (id)
  CREATE TABLE fk_p_1 PARTITION OF fk_p FOR VALUES IN (1) PARTITION BY list (jd)
  CREATE TABLE fk_p_1_1 PARTITION OF fk_p_1 FOR VALUES IN (1)
  CREATE TABLE fk_p_1_2 (x int, y int, jd int NOT NULL, id int NOT NULL)
  CREATE TABLE fk_p_2 PARTITION OF fk_p FOR VALUES IN (2) PARTITION BY list (jd)
  CREATE TABLE fk_p_2_1 PARTITION OF fk_p_2 FOR VALUES IN (1)
  CREATE TABLE fk_p_2_2 PARTITION OF fk_p_2 FOR VALUES IN (2)
  CREATE TABLE fk_r_1 ( p_jd int NOT NULL, x int, id int PRIMARY KEY, p_id int NOT NULL)
  CREATE TABLE fk_r_2 ( id int PRIMARY KEY, p_id int NOT NULL, p_jd int NOT NULL) PARTITION BY list (id)
  CREATE TABLE fk_r_2_1 PARTITION OF fk_r_2 FOR VALUES IN (2, 1)
  CREATE TABLE fk_r   ( id int PRIMARY KEY, p_id int NOT NULL, p_jd int NOT NULL,
       FOREIGN KEY (p_id, p_jd) REFERENCES fk_p (id, jd)
  ) PARTITION BY list (id);
SET search_path TO fkpart12;

ALTER TABLE fk_p_1_2 DROP COLUMN x, DROP COLUMN y;
ALTER TABLE fk_p_1 ATTACH PARTITION fk_p_1_2 FOR VALUES IN (2);
ALTER TABLE fk_r_1 DROP COLUMN x;

INSERT INTO fk_p VALUES (1, 1);

ALTER TABLE fk_r ATTACH PARTITION fk_r_1 FOR VALUES IN (1);
ALTER TABLE fk_r ATTACH PARTITION fk_r_2 FOR VALUES IN (2);

\d fk_r_2

INSERT INTO fk_r VALUES (1, 1, 1);
INSERT INTO fk_r VALUES (2, 2, 1);

ALTER TABLE fk_r DETACH PARTITION fk_r_1;
ALTER TABLE fk_r DETACH PARTITION fk_r_2;

\d fk_r_2

INSERT INTO fk_r_1 (id, p_id, p_jd) VALUES (2, 1, 2); -- should fail
DELETE FROM fk_p; -- should fail

ALTER TABLE fk_r ATTACH PARTITION fk_r_1 FOR VALUES IN (1);
ALTER TABLE fk_r ATTACH PARTITION fk_r_2 FOR VALUES IN (2);

\d fk_r_2

DELETE FROM fk_p; -- should fail

-- these should all fail
ALTER TABLE fk_r_1 DROP CONSTRAINT fk_r_p_id_p_jd_fkey;
<<<<<<< HEAD
ALTER TABLE fk_r DROP CONSTRAINT fk_r_p_id_p_jd_fkey1;
=======
ALTER TABLE fk_r DROP CONSTRAINT fk_r_p_id_p_jd_fkey_1;
>>>>>>> 3d6a8289
ALTER TABLE fk_r_2 DROP CONSTRAINT fk_r_p_id_p_jd_fkey;

SET client_min_messages TO warning;
DROP SCHEMA fkpart12 CASCADE;
RESET client_min_messages;
RESET search_path;<|MERGE_RESOLUTION|>--- conflicted
+++ resolved
@@ -1030,11 +1030,8 @@
 ALTER TABLE fktable ALTER CONSTRAINT fktable_fk_fkey NOT DEFERRABLE INITIALLY DEFERRED;
 ALTER TABLE fktable ALTER CONSTRAINT fktable_fk_fkey NO INHERIT;
 ALTER TABLE fktable ALTER CONSTRAINT fktable_fk_fkey NOT VALID;
-<<<<<<< HEAD
-=======
 ALTER TABLE fktable ALTER CONSTRAINT fktable_fk_fkey ENFORCED NOT ENFORCED;
 CREATE TEMP TABLE fktable2 (fk int references pktable ENFORCED NOT ENFORCED);
->>>>>>> 3d6a8289
 
 -- test order of firing of FK triggers when several RI-induced changes need to
 -- be made to the same row.  This was broken by subtransaction-related
@@ -1624,8 +1621,6 @@
 ALTER TABLE fk_partitioned_fk_6 ATTACH PARTITION fk_partitioned_pk_6 FOR VALUES IN (1);
 DROP TABLE fk_partitioned_pk_6, fk_partitioned_fk_6;
 
-<<<<<<< HEAD
-=======
 -- Verify that attaching to a parent with two identical constraints work
 CREATE TABLE fk_partitioned_pk_6 (a int PRIMARY KEY);
 CREATE TABLE fk_partitioned_fk_6 (a int,
@@ -1637,7 +1632,6 @@
 ALTER TABLE fk_partitioned_fk_6 ATTACH PARTITION fk_partitioned_fk_6_1 FOR VALUES IN (1);
 DROP TABLE fk_partitioned_pk_6, fk_partitioned_fk_6;
 
->>>>>>> 3d6a8289
 -- This case is similar to above, but the referenced relation is one level
 -- lower in the hierarchy.  This one fails in a different way as the above,
 -- because we don't bother to protect against this case explicitly.  If the
@@ -2385,11 +2379,7 @@
 
 -- these should all fail
 ALTER TABLE fk_r_1 DROP CONSTRAINT fk_r_p_id_p_jd_fkey;
-<<<<<<< HEAD
-ALTER TABLE fk_r DROP CONSTRAINT fk_r_p_id_p_jd_fkey1;
-=======
 ALTER TABLE fk_r DROP CONSTRAINT fk_r_p_id_p_jd_fkey_1;
->>>>>>> 3d6a8289
 ALTER TABLE fk_r_2 DROP CONSTRAINT fk_r_p_id_p_jd_fkey;
 
 SET client_min_messages TO warning;

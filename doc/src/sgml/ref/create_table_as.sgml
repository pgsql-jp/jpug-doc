--- conflicted
+++ resolved
@@ -144,19 +144,8 @@
     <term><literal>IF NOT EXISTS</literal></term>
     <listitem>
      <para>
-<<<<<<< HEAD
       Do not throw an error if a relation with the same name already
       exists; simply issue a notice and leave the table unmodified.
-=======
-<!--
-      Do not throw an error if a relation with the same name already exists.
-      A notice is issued in this case. Refer to <xref linkend="sql-createtable"/>
-      for details.
--->
-同じ名前のリレーションが既に存在する場合にエラーとしません。
-この場合、注意が発行されます。
-詳しくは<xref linkend="sql-createtable"/>を参照してください。
->>>>>>> 185876a6
      </para>
     </listitem>
    </varlistentry>

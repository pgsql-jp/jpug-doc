<!--
doc/src/sgml/ref/vacuum.sgml
PostgreSQL documentation
-->

<refentry id="sql-vacuum">
 <indexterm zone="sql-vacuum">
  <primary>VACUUM</primary>
 </indexterm>

 <refmeta>
  <refentrytitle>VACUUM</refentrytitle>
  <manvolnum>7</manvolnum>
<!--
  <refmiscinfo>SQL - Language Statements</refmiscinfo>
-->
<refmiscinfo>SQL - 言語</refmiscinfo>
 </refmeta>

 <refnamediv>
  <refname>VACUUM</refname>
<!--
  <refpurpose>garbage-collect and optionally analyze a database</refpurpose>
-->
<refpurpose>
データベースの不要領域の回収とデータベースの解析（オプション）を行う
</refpurpose>
 </refnamediv>

 <refsynopsisdiv>
<synopsis>
VACUUM [ ( <replaceable class="parameter">option</replaceable> [, ...] ) ] [ <replaceable class="parameter">table_and_columns</replaceable> [, ...] ]

<!--
<phrase>where <replaceable class="parameter">option</replaceable> can be one of:</phrase>
-->
<phrase>ここで<replaceable class="parameter">option</replaceable>は以下の一つであり、</phrase>

    FULL [ <replaceable class="parameter">boolean</replaceable> ]
    FREEZE [ <replaceable class="parameter">boolean</replaceable> ]
    VERBOSE [ <replaceable class="parameter">boolean</replaceable> ]
    ANALYZE [ <replaceable class="parameter">boolean</replaceable> ]
    DISABLE_PAGE_SKIPPING [ <replaceable class="parameter">boolean</replaceable> ]
    SKIP_LOCKED [ <replaceable class="parameter">boolean</replaceable> ]
    INDEX_CLEANUP { AUTO | ON | OFF }
    PROCESS_MAIN [ <replaceable class="parameter">boolean</replaceable> ]
    PROCESS_TOAST [ <replaceable class="parameter">boolean</replaceable> ]
    TRUNCATE [ <replaceable class="parameter">boolean</replaceable> ]
    PARALLEL <replaceable class="parameter">integer</replaceable>
    SKIP_DATABASE_STATS [ <replaceable class="parameter">boolean</replaceable> ]
    ONLY_DATABASE_STATS [ <replaceable class="parameter">boolean</replaceable> ]
    BUFFER_USAGE_LIMIT <replaceable class="parameter">size</replaceable>

<!--
<phrase>and <replaceable class="parameter">table_and_columns</replaceable> is:</phrase>
-->
<phrase><replaceable class="parameter">table_and_columns</replaceable>は以下の通りです。</phrase>

    <replaceable class="parameter">table_name</replaceable> [ ( <replaceable class="parameter">column_name</replaceable> [, ...] ) ]
</synopsis>
 </refsynopsisdiv>

 <refsect1>
<!--
  <title>Description</title>
-->
  <title>説明</title>

  <para>
<!--
   <command>VACUUM</command> reclaims storage occupied by dead tuples.
   In normal <productname>PostgreSQL</productname> operation, tuples that
   are deleted or obsoleted by an update are not physically removed from
   their table; they remain present until a <command>VACUUM</command> is
   done.  Therefore it's necessary to do <command>VACUUM</command>
   periodically, especially on frequently-updated tables.
-->
<command>VACUUM</command> は、無効タプルが使用する領域を回収します。
<productname>PostgreSQL</productname>の通常動作では、削除されたタプルや更新によって不要となったタプルは、テーブルから物理的には削除されません。
これらのタプルは<command>VACUUM</command>が完了するまで存在し続けます。
そのため、特に更新頻度が多いテーブルでは、<command>VACUUM</command>を定期的に実行する必要があります。
  </para>

  <para>
<!--
   Without a <replaceable class="parameter">table_and_columns</replaceable>
   list, <command>VACUUM</command> processes every table and materialized view
   in the current database that the current user has permission to vacuum.
   With a list, <command>VACUUM</command> processes only those table(s).
-->
<replaceable class="parameter">table_and_columns</replaceable>リストを指定しない場合、<command>VACUUM</command>は現在のユーザがバキュームできる権限を持つ、現在のデータベース内の全てのテーブルとマテリアライズドビューを処理します。
リストを指定した場合、<command>VACUUM</command>は指定したテーブルのみを処理します。
  </para>

  <para>
<!--
   <command>VACUUM ANALYZE</command> performs a <command>VACUUM</command>
   and then an <command>ANALYZE</command> for each selected table.  This
   is a handy combination form for routine maintenance scripts.  See
   <xref linkend="sql-analyze"/>
   for more details about its processing.
-->
<command>VACUUM ANALYZE</command>は、指定したテーブルの1つひとつに対し、<command>VACUUM</command>を行った後、<command>ANALYZE</command>を行います。
このコマンドの組合わせは、日常的な管理スクリプトで使うと便利です。
処理の詳細に関しては、<xref linkend="sql-analyze"/>を参照してください。
  </para>

  <para>
<!--
   Plain <command>VACUUM</command> (without <literal>FULL</literal>) simply reclaims
   space and makes it
   available for re-use.  This form of the command can operate in parallel
   with normal reading and writing of the table, as an exclusive lock
   is not obtained.  However, extra space is not returned to the operating
   system (in most cases); it's just kept available for re-use within the
   same table.  It also allows us to leverage multiple CPUs in order to process
   indexes.  This feature is known as <firstterm>parallel vacuum</firstterm>.
   To disable this feature, one can use <literal>PARALLEL</literal> option and
   specify parallel workers as zero.  <command>VACUUM FULL</command> rewrites
   the entire contents of the table into a new disk file with no extra space,
   allowing unused space to be returned to the operating system.  This form is
   much slower and requires an <literal>ACCESS EXCLUSIVE</literal> lock on
   each table while it is being processed.
-->
（<literal>FULL</literal>が指定されていない）通常の<command>VACUUM</command>は、単に領域を回収し、そこを再利用可能な状態に変更します。
この形式のコマンドでは排他的ロックを取得しないため、テーブルへの通常の読み書き操作と並行して実行することができます。
しかし余った領域はオペレーティングシステムには(ほとんどの場合)返されません。
同じテーブル内で再利用できるように保持されるだけです。
また、インデックスを処理するために複数のCPUを活用することもできます。
この機能は、<firstterm>並列バキューム</firstterm>として知られています。
この機能を無効にするには、<literal>PARALLEL</literal>オプションでパラレルワーカーの数をゼロに指定します。
<command>VACUUM FULL</command>では、テーブルの内容全体を新しいディスクファイルに領域を余すことなく書き換えるため、オペレーティングシステムに未使用の領域を返すことができます。
この形式では、実行速度がかなり低速になります。また、処理中のテーブルに対する<literal>ACCESS EXCLUSIVE</literal>ロックが必要になります。
  </para>
<<<<<<< HEAD
=======

  <para>
<!--
   When the option list is surrounded by parentheses, the options can be
   written in any order.  Without parentheses, options must be specified
   in exactly the order shown above.
   The parenthesized syntax was added in
   <productname>PostgreSQL</productname> 9.0;  the unparenthesized
   syntax is deprecated.
-->
オプションリストが括弧でくくられていた場合、オプションを任意の順序で記述することができます。
括弧がないと、オプションは上で示した通りの順番で指定しなければなりません。
括弧付きの構文は<productname>PostgreSQL</productname> 9.0で追加されました。
カッコがない構文は廃止予定です。
  </para>
>>>>>>> 43f2d855
 </refsect1>

 <refsect1>
<!--
  <title>Parameters</title>
-->
  <title>パラメータ</title>

  <variablelist>
   <varlistentry>
    <term><literal>FULL</literal></term>
    <listitem>
     <para>
<!--
      Selects <quote>full</quote> vacuum, which can reclaim more
      space, but takes much longer and exclusively locks the table.
      This method also requires extra disk space, since it writes a
      new copy of the table and doesn't release the old copy until
      the operation is complete.  Usually this should only be used when a
      significant amount of space needs to be reclaimed from within the table.
-->
より多くの領域の回収することができる<quote>完全な</quote>バキュームを選択します。
ただし、通常よりも処理に時間がかかります。
また、テーブルに対する排他ロックが必要です。
またこの方式では、テーブルのコピーを新しく書き出し、操作が終わるまで古いコピーが解放されませんので、余分にディスク領域が必要です。
通常、大きな容量がテーブルから回収されなければならない場合にのみこれが使用されるべきです。
     </para>
    </listitem>
   </varlistentry>

   <varlistentry>
    <term><literal>FREEZE</literal></term>
    <listitem>
     <para>
<!--
      Selects aggressive <quote>freezing</quote> of tuples.
      Specifying <literal>FREEZE</literal> is equivalent to performing
      <command>VACUUM</command> with the
      <xref linkend="guc-vacuum-freeze-min-age"/> and
      <xref linkend="guc-vacuum-freeze-table-age"/> parameters
      set to zero.  Aggressive freezing is always performed when the
      table is rewritten, so this option is redundant when <literal>FULL</literal>
      is specified.
-->
積極的なタプルの<quote>凍結</quote>を選択します。
<literal>FREEZE</literal>指定は、<xref linkend="guc-vacuum-freeze-min-age"/>および<xref linkend="guc-vacuum-freeze-table-age"/>パラメータをゼロとして<command>VACUUM</command>を実行することと同じです。
テーブルが書き換えられる時は、必ず積極的な凍結が行われるので、<literal>FULL</literal>が指定されているときは、このオプションは冗長です。
     </para>
    </listitem>
   </varlistentry>

   <varlistentry>
    <term><literal>VERBOSE</literal></term>
    <listitem>
     <para>
<!--
      Prints a detailed vacuum activity report for each table.
-->
各テーブルについてバキューム処理の詳細な報告を出力します。
     </para>
    </listitem>
   </varlistentry>

   <varlistentry>
    <term><literal>ANALYZE</literal></term>
    <listitem>
     <para>
<!--
      Updates statistics used by the planner to determine the most
      efficient way to execute a query.
-->
プランナが使用する統計情報を更新し、問い合わせを実行する最も効率的な方法を決定できるようにします。
     </para>
    </listitem>
   </varlistentry>

   <varlistentry>
    <term><literal>DISABLE_PAGE_SKIPPING</literal></term>
    <listitem>
     <para>
<!--
      Normally, <command>VACUUM</command> will skip pages based on the <link
      linkend="vacuum-for-visibility-map">visibility map</link>.  Pages where
      all tuples are known to be frozen can always be skipped, and those
      where all tuples are known to be visible to all transactions may be
      skipped except when performing an aggressive vacuum.  Furthermore,
      except when performing an aggressive vacuum, some pages may be skipped
      in order to avoid waiting for other sessions to finish using them.
      This option disables all page-skipping behavior, and is intended to
      be used only when the contents of the visibility map are
      suspect, which should happen only if there is a hardware or software
      issue causing database corruption.
-->
通常、<command>VACUUM</command>は<link linkend="vacuum-for-visibility-map">可視性マップ</link>に基いてページをスキップします。
すべてのタプルが凍結されていることがわかっているページは、常にスキップできます。
また、すべてのタプルがすべてのトランザクションに対して可視であることがわかっているページは、積極的なバキュームを実行している場合を除き、スキップできます。
さらに、積極的なバキュームを実行している場合を除き、一部のページは、他のセッションがその使用を終了するのを待つのを避けるため、スキップされます。
このオプションは、ページをスキップする動作をすべて無効にします。
これは可視性マップの内容が怪しいときにのみ使用されることを意図したもので、それはデータベースの破損を引き起こすようなハードウェアあるいはソフトウェアの障害がある場合にのみ発生します。
     </para>
    </listitem>
   </varlistentry>

   <varlistentry>
    <term><literal>SKIP_LOCKED</literal></term>
    <listitem>
     <para>
<!--
      Specifies that <command>VACUUM</command> should not wait for any
      conflicting locks to be released when beginning work on a relation:
      if a relation cannot be locked immediately without waiting, the relation
      is skipped.  Note that even with this option,
      <command>VACUUM</command> may still block when opening the relation's
      indexes.  Additionally, <command>VACUUM ANALYZE</command> may still
      block when acquiring sample rows from partitions, table inheritance
      children, and some types of foreign tables.  Also, while
      <command>VACUUM</command> ordinarily processes all partitions of
      specified partitioned tables, this option will cause
      <command>VACUUM</command> to skip all partitions if there is a
      conflicting lock on the partitioned table.
-->
<command>VACUUM</command>に、リレーションでの作業開始時、衝突するロックが解放されるのを待たないよう指定します。リレーションが待たずにすぐにロックできない場合、そのリレーションは飛ばされます。
このオプションを指定しても、リレーションのインデックスを開く時に<command>VACUUM</command>はブロックするかもしれないことに注意してください。
さらに加えて、<command>VACUUM ANALYZE</command>は、パーティションやテーブル継承の子、ある種類の外部テーブルからサンプル行を取得する時にブロックするかもしれません。
また、<command>VACUUM</command>は通常、指定されたパーティションテーブルの全パーティションを処理しますが、このオプションが指定されると、パーティションテーブルに衝突するロックがある場合<command>VACUUM</command>は全パーティションを飛ばすようになります。
     </para>
    </listitem>
   </varlistentry>

   <varlistentry>
    <term><literal>INDEX_CLEANUP</literal></term>
    <listitem>
     <para>
<!--
      Normally, <command>VACUUM</command> will skip index vacuuming
      when there are very few dead tuples in the table.  The cost of
      processing all of the table's indexes is expected to greatly
      exceed the benefit of removing dead index tuples when this
      happens.  This option can be used to force
      <command>VACUUM</command> to process indexes when there are more
      than zero dead tuples.  The default is <literal>AUTO</literal>,
      which allows <command>VACUUM</command> to skip index vacuuming
      when appropriate.  If <literal>INDEX_CLEANUP</literal> is set to
      <literal>ON</literal>, <command>VACUUM</command> will
      conservatively remove all dead tuples from indexes.  This may be
      useful for backwards compatibility with earlier releases of
      <productname>PostgreSQL</productname> where this was the
      standard behavior.
-->
通常、<command>VACUUM</command>は、テーブル内に無効なタプルがほとんどない場合インデックスのバキュームをスキップします。
テーブルのインデックスをすべて処理するコストは、無効なインデックスタプルを削除した場合にそれにより得られる利益を大きく上回ると考えられます。
このオプションは、無効なタプルが1つ以上ある場合に<command>VACUUM</command>にインデックスを強制的に処理させるのに使えます。
デフォルトは<literal>AUTO</literal>で、適切な場合<command>VACUUM</command>はインデックスのバキュームをスキップします。
<literal>INDEX_CLEANUP</literal>が<literal>ON</literal>に設定されていれば、<command>VACUUM</command>は保守的にインデックスから無効なタプルをすべて削除します。
この動作が標準だった<productname>PostgreSQL</productname>の以前のリリースとの後方互換性のためには、これは有用かもしれません。
     </para>
     <para>
<!--
      <literal>INDEX_CLEANUP</literal> can also be set to
      <literal>OFF</literal> to force <command>VACUUM</command> to
      <emphasis>always</emphasis> skip index vacuuming, even when
      there are many dead tuples in the table.  This may be useful
      when it is necessary to make <command>VACUUM</command> run as
      quickly as possible to avoid imminent transaction ID wraparound
      (see <xref linkend="vacuum-for-wraparound"/>).  However, the
      wraparound failsafe mechanism controlled by <xref
       linkend="guc-vacuum-failsafe-age"/>  will generally trigger
      automatically to avoid transaction ID wraparound failure, and
      should be preferred.  If index cleanup is not performed
      regularly, performance may suffer, because as the table is
      modified indexes will accumulate dead tuples and the table
      itself will accumulate dead line pointers that cannot be removed
      until index cleanup is completed.
-->
<literal>INDEX_CLEANUP</literal>を<literal>OFF</literal>に設定して、<command>VACUUM</command>に<emphasis>必ず</emphasis>インデックスのバキュームをスキップするよう強制することもできます。テーブルに多くの無効なタプルがある場合でさえも同様です。
切迫したトランザクションIDの周回を避けるため<command>VACUUM</command>をできる限り速く実行することが必要な場合には、これは有用かもしれません(<xref linkend="vacuum-for-wraparound"/>を参照してください)。
しかしながら、たいていは<xref linkend="guc-vacuum-failsafe-age"/>により制御される周回安全機構がトランザクションIDの周回の失敗を避けるために自動的に発動しますし、そちらの方が好ましいです。
インデックスクリーンアップが定期的に実行されていなければ、テーブルが修正されるに従い、インデックスは無効なタプルを蓄積し、テーブル自身もインデックスクリーンアップが完了するまで削除できない無効な行ポインタを蓄積していきますので、性能は悪化するでしょう。
     </para>
     <para>
<!--
      This option has no effect for tables that have no index and is
      ignored if the <literal>FULL</literal> option is used.  It also
      has no effect on the transaction ID wraparound failsafe
      mechanism.  When triggered it will skip index vacuuming, even
      when <literal>INDEX_CLEANUP</literal> is set to
      <literal>ON</literal>.
-->
このオプションはテーブルにインデックスがない場合には効果がありませんし、<literal>FULL</literal>オプションが使われている場合には無視されます。
トランザクションID周回安全機構にも影響はありません。
発動した場合には、<literal>INDEX_CLEANUP</literal>が<literal>ON</literal>に設定されていたとしても、インデックスのバキュームをスキップします。
     </para>
    </listitem>
   </varlistentry>

   <varlistentry>
    <term><literal>PROCESS_MAIN</literal></term>
    <listitem>
     <para>
<!--
      Specifies that <command>VACUUM</command> should attempt to process the
      main relation. This is usually the desired behavior and is the default.
      Setting this option to false may be useful when it is only necessary to
      vacuum a relation's corresponding <literal>TOAST</literal> table.
-->
<command>VACUUM</command>が主リレーションの処理を試みるよう指定します。
これは普通は望まれる振舞いであり、デフォルトです。
このオプションを偽に設定するのは、リレーションの対応する<literal>TOAST</literal>テーブルのバキュームのみが必要な場合には有用かもしれません。
     </para>
    </listitem>
   </varlistentry>

   <varlistentry>
    <term><literal>PROCESS_TOAST</literal></term>
    <listitem>
     <para>
<!--
      Specifies that <command>VACUUM</command> should attempt to process the
      corresponding <literal>TOAST</literal> table for each relation, if one
      exists. This is usually the desired behavior and is the default.
      Setting this option to false may be useful when it is only necessary to
      vacuum the main relation. This option is required when the
      <literal>FULL</literal> option is used.
-->
各リレーションに対応する<literal>TOAST</literal>テーブルが存在するのなら、<command>VACUUM</command>がその処理を試みるよう指定します。
これは普通は望まれる振舞いであり、デフォルトです。
このオプションを偽に設定するのは、主リレーションをバキュームすることだけが必要な場合には有用かもしれません。
<literal>FULL</literal>オプションを使うときにはこのオプションが必要です。
     </para>
    </listitem>
   </varlistentry>

   <varlistentry>
    <term><literal>TRUNCATE</literal></term>
    <listitem>
     <para>
<!--
      Specifies that <command>VACUUM</command> should attempt to
      truncate off any empty pages at the end of the table and allow
      the disk space for the truncated pages to be returned to
      the operating system. This is normally the desired behavior
      and is the default unless the <literal>vacuum_truncate</literal>
      option has been set to false for the table to be vacuumed.
      Setting this option to false may be useful to avoid
      <literal>ACCESS EXCLUSIVE</literal> lock on the table that
      the truncation requires. This option is ignored if the
      <literal>FULL</literal> option is used.
-->
<command>VACUUM</command>に、テーブルの最後にある空のページを切り詰め、切り詰めたページのディスクスペースをオペレーティングシステムに返すよう指定します。
これは普通は望まれる振舞いであり、バキュームされるテーブルに対して<literal>vacuum_truncate</literal>オプションが偽に設定されていない限りデフォルトです。
このオプションを偽に設定するのは、切り詰めが要求されているテーブルの<literal>ACCESS EXCLUSIVE</literal>ロックを回避するのに有用かもしれません。
このオプションは<literal>FULL</literal>オプションが使われていれば無視されます。
     </para>
    </listitem>
   </varlistentry>

   <varlistentry>
    <term><literal>PARALLEL</literal></term>
    <listitem>
     <para>
<!--
      Perform index vacuum and index cleanup phases of <command>VACUUM</command>
      in parallel using <replaceable class="parameter">integer</replaceable>
      background workers (for the details of each vacuum phase, please
      refer to <xref linkend="vacuum-phases"/>).  The number of workers used
      to perform the operation is equal to the number of indexes on the
      relation that support parallel vacuum which is limited by the number of
      workers specified with <literal>PARALLEL</literal> option if any which is
      further limited by <xref linkend="guc-max-parallel-maintenance-workers"/>.
      An index can participate in parallel vacuum if and only if the size of the
      index is more than <xref linkend="guc-min-parallel-index-scan-size"/>.
      Please note that it is not guaranteed that the number of parallel workers
      specified in <replaceable class="parameter">integer</replaceable> will be
      used during execution.  It is possible for a vacuum to run with fewer
      workers than specified, or even with no workers at all.  Only one worker
      can be used per index.  So parallel workers are launched only when there
      are at least <literal>2</literal> indexes in the table.  Workers for
      vacuum are launched before the start of each phase and exit at the end of
      the phase.  These behaviors might change in a future release.  This
      option can't be used with the <literal>FULL</literal> option.
-->
<replaceable class="parameter">integer</replaceable>個のバックグラウンドワーカーを使用して、<command>VACUUM</command>のインデックスバキュームフェーズとインデックスクリーンアップフェーズを並列に実行します（各バキュームフェーズの詳細については、<xref linkend="vacuum-phases"/>を参照してください）。
操作の実行に使用されるワーカーの数は、並列バキュームをサポートするリレーションのインデックスの数と同じです。この数は<literal>PARALLEL</literal>オプションで指定されたワーカーの数によって制限され、<xref linkend="guc-max-parallel-maintenance-workers"/>パラメータによってさらに制限されます。
インデックスは、インデックスのサイズが<xref linkend="guc-min-parallel-index-scan-size"/>パラメータよりも大きい場合にのみ、並列バキュームに参加できます。
<replaceable class="parameter">integer</replaceable>で指定されたパラレルワーカー数が実行中に使用されることは保証されないことに注意してください。
指定されたワーカー数より少ないワーカーでバキュームが実行されたり、ワーカーがまったくない状態で実行される可能性があります。
1つのインデックスに使用出来るワーカーは1つだけです。よって、パラレルワーカーはテーブルに少なくとも<literal>2</literal>つのインデックスがある場合にのみ起動されます。
バキュームのワーカーは、各フェーズの開始前に起動され、フェーズの終了時に終了します。
これらの動作は将来のリリースで変更される可能性があります。このオプションは<literal>FULL</literal>オプションと一緒に使用することはできません。
     </para>
    </listitem>
   </varlistentry>

   <varlistentry>
    <term><literal>SKIP_DATABASE_STATS</literal></term>
    <listitem>
     <para>
<!--
      Specifies that <command>VACUUM</command> should skip updating the
      database-wide statistics about oldest unfrozen XIDs.  Normally
      <command>VACUUM</command> will update these statistics once at the
      end of the command.  However, this can take awhile in a database
      with a very large number of tables, and it will accomplish nothing
      unless the table that had contained the oldest unfrozen XID was
      among those vacuumed.  Moreover, if multiple <command>VACUUM</command>
      commands are issued in parallel, only one of them can update the
      database-wide statistics at a time.  Therefore, if an application
      intends to issue a series of many <command>VACUUM</command>
      commands, it can be helpful to set this option in all but the last
      such command; or set it in all the commands and separately
      issue <literal>VACUUM (ONLY_DATABASE_STATS)</literal> afterwards.
-->
<command>VACUUM</command>が、最も古い凍結されていないXIDに関するデータベース全体の統計情報の更新をスキップするように指定します。
通常、<command>VACUUM</command>はこれらの統計情報をコマンドの終わりに一度更新します。
ただし、非常に数多くのテーブルを持つデータベースでは、これには時間がかかる可能性があり、最も古い凍結されていないXIDを含むテーブルがバキュームされたテーブルの中にない限り、何も達成されません。
さらに、複数の<command>VACUUM</command>コマンドが並列に発行された場合、一度にデータベース全体の統計処理を更新できるのはそのうちの1つだけです。
したがって、アプリケーションが多くの<command>VACUUM</command>コマンドを連続して発行しようとする場合、このオプションを最後のコマンドを除くすべてのコマンドに設定するか、すべてのコマンドに設定して後で個別に<literal>VACUUM (ONLY_DATABASE_STATS)</literal>を発行すると便利でしょう。
     </para>
    </listitem>
   </varlistentry>

   <varlistentry>
    <term><literal>ONLY_DATABASE_STATS</literal></term>
    <listitem>
     <para>
<!--
      Specifies that <command>VACUUM</command> should do nothing except
      update the database-wide statistics about oldest unfrozen XIDs.
      When this option is specified,
      the <replaceable class="parameter">table_and_columns</replaceable>
      list must be empty, and no other option may be enabled
      except <literal>VERBOSE</literal>.
-->
<command>VACUUM</command>が、最も古い凍結されていないXIDについて、データベース全体の統計情報を更新する以外に何もしないことを指定します。
このオプションを指定する場合、<replaceable class="parameter">table_and_columns</replaceable>リストは空である必要があり、<literal>VERBOSE</literal>以外の他のオプションは有効にできません。
     </para>
    </listitem>
   </varlistentry>

   <varlistentry>
    <term><literal>BUFFER_USAGE_LIMIT</literal></term>
    <listitem>
     <para>
<!--
      Specifies the
      <glossterm linkend="glossary-buffer-access-strategy">Buffer Access Strategy</glossterm>
      ring buffer size for <command>VACUUM</command>.  This size is used to
      calculate the number of shared buffers which will be reused as part of
      this strategy.  <literal>0</literal> disables use of a
      <literal>Buffer Access Strategy</literal>.  If <option>ANALYZE</option>
      is also specified, the <option>BUFFER_USAGE_LIMIT</option> value is used
      for both the vacuum and analyze stages.  This option can't be used with
      the <option>FULL</option> option except if <option>ANALYZE</option> is
      also specified.  When this option is not specified,
      <command>VACUUM</command> uses the value from
      <xref linkend="guc-vacuum-buffer-usage-limit"/>.  Higher settings can
      allow <command>VACUUM</command> to run more quickly, but having too
      large a setting may cause too many other useful pages to be evicted from
      shared buffers.  The minimum value is <literal>128 kB</literal> and the
      maximum value is <literal>16 GB</literal>.
-->
<command>VACUUM</command>の<glossterm linkend="glossary-buffer-access-strategy">バッファアクセスストラテジ</glossterm>リングバッファサイズを指定します。
このサイズは、このストラテジの一部として再利用される共有バッファの数を計算するために使用されます。
<literal>0</literal>は、<literal>バッファアクセスストラテジ</literal>の使用を無効にします。
<option>ANALYZE</option>も指定されている場合、<option>BUFFER_USAGE_LIMIT</option>値がバキュームと解析の両方のステージに使用されます。
<option>ANALYZE</option>も指定されている場合を除き、このオプションは<option>FULL</option>オプションとともに使用できません。
このオプションが指定されていない場合、<command>VACUUM</command>は<xref linkend="guc-vacuum-buffer-usage-limit"/>の値を使用します。
設定を高くすると<command>VACUUM</command>の実行速度がより速くなりますが、設定が大き過ぎると、とても多くの他の有用なページが共有バッファから追い出されてしまう可能性があります。
最小値は <literal>128 kB</literal>、最大値は <literal>16 GB</literal>です。
     </para>
    </listitem>
   </varlistentry>

   <varlistentry>
    <term><replaceable class="parameter">boolean</replaceable></term>
    <listitem>
     <para>
<!--
      Specifies whether the selected option should be turned on or off.
      You can write <literal>TRUE</literal>, <literal>ON</literal>, or
      <literal>1</literal> to enable the option, and <literal>FALSE</literal>,
      <literal>OFF</literal>, or <literal>0</literal> to disable it.  The
      <replaceable class="parameter">boolean</replaceable> value can also
      be omitted, in which case <literal>TRUE</literal> is assumed.
-->
選択されたオプションを有効にするか無効にするかを指定します。
オプションを有効にするには<literal>TRUE</literal>、<literal>ON</literal>または<literal>1</literal>と書くことができ、無効にするには<literal>FALSE</literal>、<literal>OFF</literal>または<literal>0</literal>と書くことができます。
<replaceable class="parameter">boolean</replaceable>値は省略することもでき、その場合には<literal>TRUE</literal>とみなされます。
     </para>
    </listitem>
   </varlistentry>

   <varlistentry>
    <term><replaceable class="parameter">integer</replaceable></term>
    <listitem>
     <para>
<!--
      Specifies a non-negative integer value passed to the selected option.
-->
選択したオプションに渡される負でない整数値を指定します。
     </para>
    </listitem>
   </varlistentry>

   <varlistentry>
    <term><replaceable class="parameter">size</replaceable></term>
    <listitem>
     <para>
<!--
      Specifies an amount of memory in kilobytes.  Sizes may also be specified
      as a string containing the numerical size followed by any one of the
      following memory units: <literal>B</literal> (bytes),
      <literal>kB</literal> (kilobytes), <literal>MB</literal> (megabytes),
      <literal>GB</literal> (gigabytes), or <literal>TB</literal> (terabytes).
<<<<<<< HEAD
=======
-->
《マッチ度[81.899110]》メモリの量をキロバイト単位で指定します。
サイズは、数値のサイズに続いて、<literal>kB</literal>(キロバイト)、<literal>MB</literal>(メガバイト)、<literal>GB</literal>(ギガバイト)または<literal>TB</literal>(テラバイト)のいずれか1つのメモリ単位を含む文字列として指定することもできます。
《機械翻訳》メモリのサイズをキロバイト単位で指定します。
サイズは、数値サイズの後に<literal>B</literal>（バイト）、<literal>kB</literal>（キロバイト）、<literal>MB</literal>（メガバイト）、<literal>GB</literal>（ギガバイト）、<literal>TB</literal>（テラバイト）のいずれかの記号を付けて指定することもできます。
>>>>>>> 43f2d855
     </para>
    </listitem>
   </varlistentry>

   <varlistentry>
    <term><replaceable class="parameter">table_name</replaceable></term>
    <listitem>
     <para>
<!--
      The name (optionally schema-qualified) of a specific table or
      materialized view to vacuum.  If the specified table is a partitioned
      table, all of its leaf partitions are vacuumed.
-->
バキューム対象のテーブルまたはマテリアライズドビューの名前です（スキーマ修飾名も可）。
指定したテーブルがパーティションテーブルの場合、そのすべてのリーフパーティションがバキュームされます。
     </para>
    </listitem>
   </varlistentry>

   <varlistentry>
    <term><replaceable class="parameter">column_name</replaceable></term>
    <listitem>
     <para>
<!--
      The name of a specific column to analyze. Defaults to all columns.
      If a column list is specified, <literal>ANALYZE</literal> must also be
      specified.
-->
解析の対象とする列名です。
デフォルトは全列です。
列リストが指定された場合は<literal>ANALYZE</literal>も指定しなければいけません。
     </para>
    </listitem>
   </varlistentry>
  </variablelist>
 </refsect1>

 <refsect1>
<!--
  <title>Outputs</title>
-->
  <title>出力</title>

   <para>
<!--
    When <literal>VERBOSE</literal> is specified, <command>VACUUM</command> emits
    progress messages to indicate which table is currently being
    processed.  Various statistics about the tables are printed as well.
-->
<literal>VERBOSE</literal>が指定された場合、<command>VACUUM</command>は、現在処理中のテーブルを示す進行状況メッセージを表示します。
同様に、テーブルについての各種の統計情報も表示されます。
   </para>
 </refsect1>

 <refsect1>
<!--
  <title>Notes</title>
-->
  <title>注釈</title>

   <para>
<!--
    To vacuum a table, one must ordinarily be the table's owner or a
    superuser.  However, database owners are allowed to
    vacuum all tables in their databases, except shared catalogs.
    (The restriction for shared catalogs means that a true database-wide
    <command>VACUUM</command> can only be performed by a superuser.)
    <command>VACUUM</command> will skip over any tables that the calling user
    does not have permission to vacuum.
-->
テーブルをバキュームするためには、通常はテーブルの所有者もしくはスーパーユーザでなければなりません。
しかしデータベースの所有者は共有カタログを除くデータベース内の全テーブルをバキュームすることができます。
（共有カタログに関する制限は、データベース全体の<command>VACUUM</command>はスーパーユーザのみが実行可能であることを意味します。）
<command>VACUUM</command>は、呼び出したユーザがバキュームするための権限を持たないテーブルはすべて飛ばします。
   </para>

   <para>
<<<<<<< HEAD
    While <command>VACUUM</command> is running, the <xref
    linkend="guc-search-path"/> is temporarily changed to <literal>pg_catalog,
    pg_temp</literal>.
   </para>

   <para>
=======
<!--
>>>>>>> 43f2d855
    <command>VACUUM</command> cannot be executed inside a transaction block.
-->
トランザクションブロック内で<command>VACUUM</command>を実行することはできません。
   </para>

   <para>
<!--
    For tables with <acronym>GIN</acronym> indexes, <command>VACUUM</command> (in
    any form) also completes any pending index insertions, by moving pending
    index entries to the appropriate places in the main <acronym>GIN</acronym> index
    structure.  See <xref linkend="gin-fast-update"/> for details.
-->
<acronym>GIN</acronym>インデックスを持つテーブルでは、<command>VACUUM</command>（全構文）は待ち状態のインデックス挿入を主<acronym>GIN</acronym>インデックス構造内の適切なところに移動させることにより、待ち状態のインデックス挿入をすべて完了させます。
<xref linkend="gin-fast-update"/>を参照してください。
   </para>

   <para>
<!--
    We recommend that all databases be vacuumed regularly in
    order to remove dead rows.  <productname>PostgreSQL</productname> includes
    an <quote>autovacuum</quote> facility which can automate routine vacuum
    maintenance.  For more information about automatic and manual vacuuming,
    see <xref linkend="routine-vacuuming"/>.
-->
無効な行を削除するために、データベースすべてを定期的にバキュームすることをお勧めします。
<productname>PostgreSQL</productname>には、バキューム保守作業を自動化する<quote>autovacuum</quote>機能があります。
自動バキューム処理および手作業によるバキューム処理に関する詳細については、<xref linkend="routine-vacuuming"/>を参照してください。
   </para>

   <para>
<!--
    The <option>FULL</option> option is not recommended for routine use,
    but might be useful in special cases.  An example is when you have deleted
    or updated most of the rows in a table and would like the table to
    physically shrink to occupy less disk space and allow faster table
    scans. <command>VACUUM FULL</command> will usually shrink the table
    more than a plain <command>VACUUM</command> would.
-->
<option>FULL</option>オプションを日常的に使用することは推奨しませんが、特殊なケースでは有用となる場合もあります。
例えば、テーブル内のほとんど全ての行を削除または更新し、そのテーブルによるディスクの使用量を物理的に縮小させて高速なテーブルスキャンを行いたい場合です。
<command>VACUUM FULL</command>はたいていの場合、通常の<command>VACUUM</command>よりもテーブルを縮小します。
   </para>

   <para>
<!--
     The <option>PARALLEL</option> option is used only for vacuum purposes.
     If this option is specified with the <option>ANALYZE</option> option,
     it does not affect <option>ANALYZE</option>.
-->
<option>PARALLEL</option>オプションはバキュームの用途でのみ使用されます。
このオプションを<option>ANALYZE</option>オプションで指定した場合、<option>ANALYZE</option>には影響しません。
   </para>

   <para>
<!--
    <command>VACUUM</command> causes a substantial increase in I/O traffic,
    which might cause poor performance for other active sessions.  Therefore,
    it is sometimes advisable to use the cost-based vacuum delay feature.  For
    parallel vacuum, each worker sleeps in proportion to the work done by that
    worker.  See <xref linkend="runtime-config-resource-vacuum-cost"/> for
    details.
-->
<command>VACUUM</command>によりI/Oトラフィックがかなり増大しますので、実行中の他のセッションの性能が悪化する可能性があります。
このため、コストベースのバキューム遅延機能の使用が推奨される場合があります。
並列バキュームの場合、各ワーカーはそのワーカーが行った作業に比例してスリープします。
詳細は<xref linkend="runtime-config-resource-vacuum-cost"/>を参照してください。
   </para>

   <para>
<!--
    Each backend running <command>VACUUM</command> without the
    <literal>FULL</literal> option will report its progress in the
    <structname>pg_stat_progress_vacuum</structname> view. Backends running
    <command>VACUUM FULL</command> will instead report their progress in the
    <structname>pg_stat_progress_cluster</structname> view. See
    <xref linkend="vacuum-progress-reporting"/> and
    <xref linkend="cluster-progress-reporting"/> for details.
-->
<command>VACUUM</command>を<literal>FULL</literal>オプションなしで実行している各バックエンドはその進捗を<structname>pg_stat_progress_vacuum</structname>ビューで報告します。
<command>VACUUM FULL</command>を実行しているバックエンドはその代わりにその進捗を<structname>pg_stat_progress_cluster</structname>ビューで報告します。
詳細は<xref linkend="vacuum-progress-reporting"/>と<xref linkend="cluster-progress-reporting"/>を参照してください。
   </para>
 </refsect1>

 <refsect1>
<!--
  <title>Examples</title>
-->
  <title>例</title>

  <para>
<!--
   To clean a single table <literal>onek</literal>, analyze it for
   the optimizer and print a detailed vacuum activity report:
-->
<literal>onek</literal> というテーブル1つだけを掃除し、オプティマイザ用に解析し、バキューム処理の詳細な報告を出力するには、次のようにします。

<programlisting>
VACUUM (VERBOSE, ANALYZE) onek;
</programlisting></para>
 </refsect1>

 <refsect1>
<!--
  <title>Compatibility</title>
-->
  <title>互換性</title>

  <para>
<!--
   There is no <command>VACUUM</command> statement in the SQL standard.
-->
標準SQLには<command>VACUUM</command>文はありません。
  </para>

  <para>
   The following syntax was used before <productname>PostgreSQL</productname>
   version 9.0 and is still supported:
<synopsis>
VACUUM [ FULL ] [ FREEZE ] [ VERBOSE ] [ ANALYZE ] [ <replaceable class="parameter">table_and_columns</replaceable> [, ...] ]
</synopsis>
   Note that in this syntax, the options must be specified in exactly the order
   shown.
  </para>
 </refsect1>

 <refsect1>
<!--
  <title>See Also</title>
-->
  <title>関連項目</title>

  <simplelist type="inline">
   <member><xref linkend="app-vacuumdb"/></member>
   <member><xref linkend="runtime-config-resource-vacuum-cost"/></member>
   <member><xref linkend="autovacuum"/></member>
   <member><xref linkend="vacuum-progress-reporting"/></member>
   <member><xref linkend="cluster-progress-reporting"/></member>
  </simplelist>
 </refsect1>
</refentry><|MERGE_RESOLUTION|>--- conflicted
+++ resolved
@@ -132,24 +132,6 @@
 <command>VACUUM FULL</command>では、テーブルの内容全体を新しいディスクファイルに領域を余すことなく書き換えるため、オペレーティングシステムに未使用の領域を返すことができます。
 この形式では、実行速度がかなり低速になります。また、処理中のテーブルに対する<literal>ACCESS EXCLUSIVE</literal>ロックが必要になります。
   </para>
-<<<<<<< HEAD
-=======
-
-  <para>
-<!--
-   When the option list is surrounded by parentheses, the options can be
-   written in any order.  Without parentheses, options must be specified
-   in exactly the order shown above.
-   The parenthesized syntax was added in
-   <productname>PostgreSQL</productname> 9.0;  the unparenthesized
-   syntax is deprecated.
--->
-オプションリストが括弧でくくられていた場合、オプションを任意の順序で記述することができます。
-括弧がないと、オプションは上で示した通りの順番で指定しなければなりません。
-括弧付きの構文は<productname>PostgreSQL</productname> 9.0で追加されました。
-カッコがない構文は廃止予定です。
-  </para>
->>>>>>> 43f2d855
  </refsect1>
 
  <refsect1>
@@ -564,14 +546,11 @@
       following memory units: <literal>B</literal> (bytes),
       <literal>kB</literal> (kilobytes), <literal>MB</literal> (megabytes),
       <literal>GB</literal> (gigabytes), or <literal>TB</literal> (terabytes).
-<<<<<<< HEAD
-=======
 -->
 《マッチ度[81.899110]》メモリの量をキロバイト単位で指定します。
 サイズは、数値のサイズに続いて、<literal>kB</literal>(キロバイト)、<literal>MB</literal>(メガバイト)、<literal>GB</literal>(ギガバイト)または<literal>TB</literal>(テラバイト)のいずれか1つのメモリ単位を含む文字列として指定することもできます。
 《機械翻訳》メモリのサイズをキロバイト単位で指定します。
 サイズは、数値サイズの後に<literal>B</literal>（バイト）、<literal>kB</literal>（キロバイト）、<literal>MB</literal>（メガバイト）、<literal>GB</literal>（ギガバイト）、<literal>TB</literal>（テラバイト）のいずれかの記号を付けて指定することもできます。
->>>>>>> 43f2d855
      </para>
     </listitem>
    </varlistentry>
@@ -634,31 +613,26 @@
 
    <para>
 <!--
-    To vacuum a table, one must ordinarily be the table's owner or a
-    superuser.  However, database owners are allowed to
+    To vacuum a table, one must ordinarily have the <literal>MAINTAIN</literal>
+    privilege on the table.  However, database owners are allowed to
     vacuum all tables in their databases, except shared catalogs.
-    (The restriction for shared catalogs means that a true database-wide
-    <command>VACUUM</command> can only be performed by a superuser.)
     <command>VACUUM</command> will skip over any tables that the calling user
     does not have permission to vacuum.
 -->
-テーブルをバキュームするためには、通常はテーブルの所有者もしくはスーパーユーザでなければなりません。
-しかしデータベースの所有者は共有カタログを除くデータベース内の全テーブルをバキュームすることができます。
-（共有カタログに関する制限は、データベース全体の<command>VACUUM</command>はスーパーユーザのみが実行可能であることを意味します。）
-<command>VACUUM</command>は、呼び出したユーザがバキュームするための権限を持たないテーブルはすべて飛ばします。
-   </para>
-
-   <para>
-<<<<<<< HEAD
+《機械翻訳》«To vacuum a table, one must ordinarily have the <literal>MAINTAIN</literal> privilege on the table. However, database owners are allowed to vacuum all tables in their databases, except shared catalogs. <command>VACUUM</command> will skip over any tables that the calling user does not have permission to vacuum.»
+   </para>
+
+   <para>
+<!--
     While <command>VACUUM</command> is running, the <xref
     linkend="guc-search-path"/> is temporarily changed to <literal>pg_catalog,
     pg_temp</literal>.
-   </para>
-
-   <para>
-=======
-<!--
->>>>>>> 43f2d855
+-->
+《機械翻訳》«While <command>VACUUM</command> is running, the <xref linkend="guc-search-path"/> is temporarily changed to <literal>pg_catalog, pg_temp</literal>.»
+   </para>
+
+   <para>
+<!--
     <command>VACUUM</command> cannot be executed inside a transaction block.
 -->
 トランザクションブロック内で<command>VACUUM</command>を実行することはできません。
@@ -775,13 +749,19 @@
   </para>
 
   <para>
+<!--
    The following syntax was used before <productname>PostgreSQL</productname>
    version 9.0 and is still supported:
+-->
+《機械翻訳》«The following syntax was used before <productname>PostgreSQL</productname> version 9.0 and is still supported:»
 <synopsis>
 VACUUM [ FULL ] [ FREEZE ] [ VERBOSE ] [ ANALYZE ] [ <replaceable class="parameter">table_and_columns</replaceable> [, ...] ]
 </synopsis>
+<!--
    Note that in this syntax, the options must be specified in exactly the order
    shown.
+-->
+《機械翻訳》«Note that in this syntax, the options must be specified in exactly the order shown.»
   </para>
  </refsect1>
 

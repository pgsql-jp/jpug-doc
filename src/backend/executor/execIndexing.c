/*-------------------------------------------------------------------------
 *
 * execIndexing.c
 *	  routines for inserting index tuples and enforcing unique and
 *	  exclusion constraints.
 *
 * ExecInsertIndexTuples() is the main entry point.  It's called after
 * inserting a tuple to the heap, and it inserts corresponding index tuples
 * into all indexes.  At the same time, it enforces any unique and
 * exclusion constraints:
 *
 * Unique Indexes
 * --------------
 *
 * Enforcing a unique constraint is straightforward.  When the index AM
 * inserts the tuple to the index, it also checks that there are no
 * conflicting tuples in the index already.  It does so atomically, so that
 * even if two backends try to insert the same key concurrently, only one
 * of them will succeed.  All the logic to ensure atomicity, and to wait
 * for in-progress transactions to finish, is handled by the index AM.
 *
 * If a unique constraint is deferred, we request the index AM to not
 * throw an error if a conflict is found.  Instead, we make note that there
 * was a conflict and return the list of indexes with conflicts to the
 * caller.  The caller must re-check them later, by calling index_insert()
 * with the UNIQUE_CHECK_EXISTING option.
 *
 * Exclusion Constraints
 * ---------------------
 *
 * Exclusion constraints are different from unique indexes in that when the
 * tuple is inserted to the index, the index AM does not check for
 * duplicate keys at the same time.  After the insertion, we perform a
 * separate scan on the index to check for conflicting tuples, and if one
 * is found, we throw an error and the transaction is aborted.  If the
 * conflicting tuple's inserter or deleter is in-progress, we wait for it
 * to finish first.
 *
 * There is a chance of deadlock, if two backends insert a tuple at the
 * same time, and then perform the scan to check for conflicts.  They will
 * find each other's tuple, and both try to wait for each other.  The
 * deadlock detector will detect that, and abort one of the transactions.
 * That's fairly harmless, as one of them was bound to abort with a
 * "duplicate key error" anyway, although you get a different error
 * message.
 *
 * If an exclusion constraint is deferred, we still perform the conflict
 * checking scan immediately after inserting the index tuple.  But instead
 * of throwing an error if a conflict is found, we return that information
 * to the caller.  The caller must re-check them later by calling
 * check_exclusion_constraint().
 *
 * Speculative insertion
 * ---------------------
 *
 * Speculative insertion is a two-phase mechanism used to implement
 * INSERT ... ON CONFLICT DO UPDATE/NOTHING.  The tuple is first inserted
 * to the heap and update the indexes as usual, but if a constraint is
 * violated, we can still back out the insertion without aborting the whole
 * transaction.  In an INSERT ... ON CONFLICT statement, if a conflict is
 * detected, the inserted tuple is backed out and the ON CONFLICT action is
 * executed instead.
 *
 * Insertion to a unique index works as usual: the index AM checks for
 * duplicate keys atomically with the insertion.  But instead of throwing
 * an error on a conflict, the speculatively inserted heap tuple is backed
 * out.
 *
 * Exclusion constraints are slightly more complicated.  As mentioned
 * earlier, there is a risk of deadlock when two backends insert the same
 * key concurrently.  That was not a problem for regular insertions, when
 * one of the transactions has to be aborted anyway, but with a speculative
 * insertion we cannot let a deadlock happen, because we only want to back
 * out the speculatively inserted tuple on conflict, not abort the whole
 * transaction.
 *
 * When a backend detects that the speculative insertion conflicts with
 * another in-progress tuple, it has two options:
 *
 * 1. back out the speculatively inserted tuple, then wait for the other
 *	  transaction, and retry. Or,
 * 2. wait for the other transaction, with the speculatively inserted tuple
 *	  still in place.
 *
 * If two backends insert at the same time, and both try to wait for each
 * other, they will deadlock.  So option 2 is not acceptable.  Option 1
 * avoids the deadlock, but it is prone to a livelock instead.  Both
 * transactions will wake up immediately as the other transaction backs
 * out.  Then they both retry, and conflict with each other again, lather,
 * rinse, repeat.
 *
 * To avoid the livelock, one of the backends must back out first, and then
 * wait, while the other one waits without backing out.  It doesn't matter
 * which one backs out, so we employ an arbitrary rule that the transaction
 * with the higher XID backs out.
 *
 *
 * Portions Copyright (c) 1996-2022, PostgreSQL Global Development Group
 * Portions Copyright (c) 1994, Regents of the University of California
 *
 *
 * IDENTIFICATION
 *	  src/backend/executor/execIndexing.c
 *
 *-------------------------------------------------------------------------
 */
#include "postgres.h"

#include "access/genam.h"
#include "access/relscan.h"
#include "access/tableam.h"
#include "access/xact.h"
#include "catalog/index.h"
#include "executor/executor.h"
#include "nodes/nodeFuncs.h"
#include "storage/lmgr.h"
#include "utils/snapmgr.h"

/* waitMode argument to check_exclusion_or_unique_constraint() */
typedef enum
{
	CEOUC_WAIT,
	CEOUC_NOWAIT,
	CEOUC_LIVELOCK_PREVENTING_WAIT
} CEOUC_WAIT_MODE;

static bool check_exclusion_or_unique_constraint(Relation heap, Relation index,
												 IndexInfo *indexInfo,
												 ItemPointer tupleid,
												 Datum *values, bool *isnull,
												 EState *estate, bool newIndex,
												 CEOUC_WAIT_MODE waitMode,
												 bool errorOK,
												 ItemPointer conflictTid);

static bool index_recheck_constraint(Relation index, Oid *constr_procs,
									 Datum *existing_values, bool *existing_isnull,
									 Datum *new_values);

/* ----------------------------------------------------------------
 *		ExecOpenIndices
 *
 *		Find the indices associated with a result relation, open them,
 *		and save information about them in the result ResultRelInfo.
 *
 *		At entry, caller has already opened and locked
 *		resultRelInfo->ri_RelationDesc.
 * ----------------------------------------------------------------
 */
void
ExecOpenIndices(ResultRelInfo *resultRelInfo, bool speculative)
{
	Relation	resultRelation = resultRelInfo->ri_RelationDesc;
	List	   *indexoidlist;
	ListCell   *l;
	int			len,
				i;
	RelationPtr relationDescs;
	IndexInfo **indexInfoArray;

	resultRelInfo->ri_NumIndices = 0;

	/* fast path if no indexes */
	if (!RelationGetForm(resultRelation)->relhasindex)
		return;

	/*
	 * Get cached list of index OIDs
	 */
	indexoidlist = RelationGetIndexList(resultRelation);
	len = list_length(indexoidlist);
	if (len == 0)
		return;

	/*
	 * allocate space for result arrays
	 */
	relationDescs = (RelationPtr) palloc(len * sizeof(Relation));
	indexInfoArray = (IndexInfo **) palloc(len * sizeof(IndexInfo *));

	resultRelInfo->ri_NumIndices = len;
	resultRelInfo->ri_IndexRelationDescs = relationDescs;
	resultRelInfo->ri_IndexRelationInfo = indexInfoArray;

	/*
	 * For each index, open the index relation and save pg_index info. We
	 * acquire RowExclusiveLock, signifying we will update the index.
	 *
	 * Note: we do this even if the index is not indisready; it's not worth
	 * the trouble to optimize for the case where it isn't.
	 */
	i = 0;
	foreach(l, indexoidlist)
	{
		Oid			indexOid = lfirst_oid(l);
		Relation	indexDesc;
		IndexInfo  *ii;

		indexDesc = index_open(indexOid, RowExclusiveLock);

		/* extract index key information from the index's pg_index info */
		ii = BuildIndexInfo(indexDesc);

		/*
		 * If the indexes are to be used for speculative insertion, add extra
		 * information required by unique index entries.
		 */
		if (speculative && ii->ii_Unique)
			BuildSpeculativeIndexInfo(indexDesc, ii);

		relationDescs[i] = indexDesc;
		indexInfoArray[i] = ii;
		i++;
	}

	list_free(indexoidlist);
}

/* ----------------------------------------------------------------
 *		ExecCloseIndices
 *
 *		Close the index relations stored in resultRelInfo
 * ----------------------------------------------------------------
 */
void
ExecCloseIndices(ResultRelInfo *resultRelInfo)
{
	int			i;
	int			numIndices;
	RelationPtr indexDescs;

	numIndices = resultRelInfo->ri_NumIndices;
	indexDescs = resultRelInfo->ri_IndexRelationDescs;

	for (i = 0; i < numIndices; i++)
	{
		if (indexDescs[i] == NULL)
			continue;			/* shouldn't happen? */

		/* Drop lock acquired by ExecOpenIndices */
		index_close(indexDescs[i], RowExclusiveLock);
	}

	/*
	 * XXX should free indexInfo array here too?  Currently we assume that
	 * such stuff will be cleaned up automatically in FreeExecutorState.
	 */
}

/* ----------------------------------------------------------------
 *		ExecInsertIndexTuples
 *
 *		This routine takes care of inserting index tuples
 *		into all the relations indexing the result relation
 *		when a heap tuple is inserted into the result relation.
 *
 *		When 'update' is true, executor is performing an UPDATE
 *		that could not use an optimization like heapam's HOT (in
 *		more general terms a call to table_tuple_update() took
 *		place and set 'update_indexes' to true).  Receiving this
 *		hint makes us consider if we should pass down the
 *		'indexUnchanged' hint in turn.  That's something that we
 *		figure out for each index_insert() call iff 'update' is
 *		true.  (When 'update' is false we already know not to pass
 *		the hint to any index.)
 *
 *		Unique and exclusion constraints are enforced at the same
 *		time.  This returns a list of index OIDs for any unique or
 *		exclusion constraints that are deferred and that had
 *		potential (unconfirmed) conflicts.  (if noDupErr == true,
 *		the same is done for non-deferred constraints, but report
 *		if conflict was speculative or deferred conflict to caller)
 *
 *		If 'arbiterIndexes' is nonempty, noDupErr applies only to
 *		those indexes.  NIL means noDupErr applies to all indexes.
 * ----------------------------------------------------------------
 */
List *
ExecInsertIndexTuples(ResultRelInfo *resultRelInfo,
					  TupleTableSlot *slot,
					  EState *estate,
					  bool update,
					  bool noDupErr,
					  bool *specConflict,
					  List *arbiterIndexes)
{
	ItemPointer tupleid = &slot->tts_tid;
	List	   *result = NIL;
	int			i;
	int			numIndices;
	RelationPtr relationDescs;
	Relation	heapRelation;
	IndexInfo **indexInfoArray;
	ExprContext *econtext;
	Datum		values[INDEX_MAX_KEYS];
	bool		isnull[INDEX_MAX_KEYS];

	Assert(ItemPointerIsValid(tupleid));

	/*
	 * Get information from the result relation info structure.
	 */
	numIndices = resultRelInfo->ri_NumIndices;
	relationDescs = resultRelInfo->ri_IndexRelationDescs;
	indexInfoArray = resultRelInfo->ri_IndexRelationInfo;
	heapRelation = resultRelInfo->ri_RelationDesc;

	/* Sanity check: slot must belong to the same rel as the resultRelInfo. */
	Assert(slot->tts_tableOid == RelationGetRelid(heapRelation));

	/*
	 * We will use the EState's per-tuple context for evaluating predicates
	 * and index expressions (creating it if it's not already there).
	 */
	econtext = GetPerTupleExprContext(estate);

	/* Arrange for econtext's scan tuple to be the tuple under test */
	econtext->ecxt_scantuple = slot;

	/*
	 * for each index, form and insert the index tuple
	 */
	for (i = 0; i < numIndices; i++)
	{
		Relation	indexRelation = relationDescs[i];
		IndexInfo  *indexInfo;
		bool		applyNoDupErr;
		IndexUniqueCheck checkUnique;
		bool		indexUnchanged;
		bool		satisfiesConstraint;

		if (indexRelation == NULL)
			continue;

		indexInfo = indexInfoArray[i];

		/* If the index is marked as read-only, ignore it */
		if (!indexInfo->ii_ReadyForInserts)
			continue;

		/* Check for partial index */
		if (indexInfo->ii_Predicate != NIL)
		{
			ExprState  *predicate;

			/*
			 * If predicate state not set up yet, create it (in the estate's
			 * per-query context)
			 */
			predicate = indexInfo->ii_PredicateState;
			if (predicate == NULL)
			{
				predicate = ExecPrepareQual(indexInfo->ii_Predicate, estate);
				indexInfo->ii_PredicateState = predicate;
			}

			/* Skip this index-update if the predicate isn't satisfied */
			if (!ExecQual(predicate, econtext))
				continue;
		}

		/*
		 * FormIndexDatum fills in its values and isnull parameters with the
		 * appropriate values for the column(s) of the index.
		 */
		FormIndexDatum(indexInfo,
					   slot,
					   estate,
					   values,
					   isnull);

		/* Check whether to apply noDupErr to this index */
		applyNoDupErr = noDupErr &&
			(arbiterIndexes == NIL ||
			 list_member_oid(arbiterIndexes,
							 indexRelation->rd_index->indexrelid));

		/*
		 * The index AM does the actual insertion, plus uniqueness checking.
		 *
		 * For an immediate-mode unique index, we just tell the index AM to
		 * throw error if not unique.
		 *
		 * For a deferrable unique index, we tell the index AM to just detect
		 * possible non-uniqueness, and we add the index OID to the result
		 * list if further checking is needed.
		 *
		 * For a speculative insertion (used by INSERT ... ON CONFLICT), do
		 * the same as for a deferrable unique index.
		 */
		if (!indexRelation->rd_index->indisunique)
			checkUnique = UNIQUE_CHECK_NO;
		else if (applyNoDupErr)
			checkUnique = UNIQUE_CHECK_PARTIAL;
		else if (indexRelation->rd_index->indimmediate)
			checkUnique = UNIQUE_CHECK_YES;
		else
			checkUnique = UNIQUE_CHECK_PARTIAL;

		/*
		 * There's definitely going to be an index_insert() call for this
		 * index.  If we're being called as part of an UPDATE statement,
		 * consider if the 'indexUnchanged' = true hint should be passed.
		 *
		 * XXX We always assume that the hint should be passed for an UPDATE.
		 * This is a workaround for a bug in PostgreSQL 14.  In practice this
		 * won't make much difference for current users of the hint.
		 */
		indexUnchanged = update;

		satisfiesConstraint =
			index_insert(indexRelation, /* index relation */
						 values,	/* array of index Datums */
						 isnull,	/* null flags */
						 tupleid,	/* tid of heap tuple */
						 heapRelation,	/* heap relation */
						 checkUnique,	/* type of uniqueness check to do */
						 indexUnchanged,	/* UPDATE without logical change? */
						 indexInfo);	/* index AM may need this */

		/*
		 * If the index has an associated exclusion constraint, check that.
		 * This is simpler than the process for uniqueness checks since we
		 * always insert first and then check.  If the constraint is deferred,
		 * we check now anyway, but don't throw error on violation or wait for
		 * a conclusive outcome from a concurrent insertion; instead we'll
		 * queue a recheck event.  Similarly, noDupErr callers (speculative
		 * inserters) will recheck later, and wait for a conclusive outcome
		 * then.
		 *
		 * An index for an exclusion constraint can't also be UNIQUE (not an
		 * essential property, we just don't allow it in the grammar), so no
		 * need to preserve the prior state of satisfiesConstraint.
		 */
		if (indexInfo->ii_ExclusionOps != NULL)
		{
			bool		violationOK;
			CEOUC_WAIT_MODE waitMode;

			if (applyNoDupErr)
			{
				violationOK = true;
				waitMode = CEOUC_LIVELOCK_PREVENTING_WAIT;
			}
			else if (!indexRelation->rd_index->indimmediate)
			{
				violationOK = true;
				waitMode = CEOUC_NOWAIT;
			}
			else
			{
				violationOK = false;
				waitMode = CEOUC_WAIT;
			}

			satisfiesConstraint =
				check_exclusion_or_unique_constraint(heapRelation,
													 indexRelation, indexInfo,
													 tupleid, values, isnull,
													 estate, false,
													 waitMode, violationOK, NULL);
		}

		if ((checkUnique == UNIQUE_CHECK_PARTIAL ||
			 indexInfo->ii_ExclusionOps != NULL) &&
			!satisfiesConstraint)
		{
			/*
			 * The tuple potentially violates the uniqueness or exclusion
			 * constraint, so make a note of the index so that we can re-check
			 * it later.  Speculative inserters are told if there was a
			 * speculative conflict, since that always requires a restart.
			 */
			result = lappend_oid(result, RelationGetRelid(indexRelation));
			if (indexRelation->rd_index->indimmediate && specConflict)
				*specConflict = true;
		}
	}

	return result;
}

/* ----------------------------------------------------------------
 *		ExecCheckIndexConstraints
 *
 *		This routine checks if a tuple violates any unique or
 *		exclusion constraints.  Returns true if there is no conflict.
 *		Otherwise returns false, and the TID of the conflicting
 *		tuple is returned in *conflictTid.
 *
 *		If 'arbiterIndexes' is given, only those indexes are checked.
 *		NIL means all indexes.
 *
 *		Note that this doesn't lock the values in any way, so it's
 *		possible that a conflicting tuple is inserted immediately
 *		after this returns.  But this can be used for a pre-check
 *		before insertion.
 * ----------------------------------------------------------------
 */
bool
ExecCheckIndexConstraints(ResultRelInfo *resultRelInfo, TupleTableSlot *slot,
						  EState *estate, ItemPointer conflictTid,
						  List *arbiterIndexes)
{
	int			i;
	int			numIndices;
	RelationPtr relationDescs;
	Relation	heapRelation;
	IndexInfo **indexInfoArray;
	ExprContext *econtext;
	Datum		values[INDEX_MAX_KEYS];
	bool		isnull[INDEX_MAX_KEYS];
	ItemPointerData invalidItemPtr;
	bool		checkedIndex = false;

	ItemPointerSetInvalid(conflictTid);
	ItemPointerSetInvalid(&invalidItemPtr);

	/*
	 * Get information from the result relation info structure.
	 */
	numIndices = resultRelInfo->ri_NumIndices;
	relationDescs = resultRelInfo->ri_IndexRelationDescs;
	indexInfoArray = resultRelInfo->ri_IndexRelationInfo;
	heapRelation = resultRelInfo->ri_RelationDesc;

	/*
	 * We will use the EState's per-tuple context for evaluating predicates
	 * and index expressions (creating it if it's not already there).
	 */
	econtext = GetPerTupleExprContext(estate);

	/* Arrange for econtext's scan tuple to be the tuple under test */
	econtext->ecxt_scantuple = slot;

	/*
	 * For each index, form index tuple and check if it satisfies the
	 * constraint.
	 */
	for (i = 0; i < numIndices; i++)
	{
		Relation	indexRelation = relationDescs[i];
		IndexInfo  *indexInfo;
		bool		satisfiesConstraint;

		if (indexRelation == NULL)
			continue;

		indexInfo = indexInfoArray[i];

		if (!indexInfo->ii_Unique && !indexInfo->ii_ExclusionOps)
			continue;

		/* If the index is marked as read-only, ignore it */
		if (!indexInfo->ii_ReadyForInserts)
			continue;

		/* When specific arbiter indexes requested, only examine them */
		if (arbiterIndexes != NIL &&
			!list_member_oid(arbiterIndexes,
							 indexRelation->rd_index->indexrelid))
			continue;

		if (!indexRelation->rd_index->indimmediate)
			ereport(ERROR,
					(errcode(ERRCODE_OBJECT_NOT_IN_PREREQUISITE_STATE),
					 errmsg("ON CONFLICT does not support deferrable unique constraints/exclusion constraints as arbiters"),
					 errtableconstraint(heapRelation,
										RelationGetRelationName(indexRelation))));

		checkedIndex = true;

		/* Check for partial index */
		if (indexInfo->ii_Predicate != NIL)
		{
			ExprState  *predicate;

			/*
			 * If predicate state not set up yet, create it (in the estate's
			 * per-query context)
			 */
			predicate = indexInfo->ii_PredicateState;
			if (predicate == NULL)
			{
				predicate = ExecPrepareQual(indexInfo->ii_Predicate, estate);
				indexInfo->ii_PredicateState = predicate;
			}

			/* Skip this index-update if the predicate isn't satisfied */
			if (!ExecQual(predicate, econtext))
				continue;
		}

		/*
		 * FormIndexDatum fills in its values and isnull parameters with the
		 * appropriate values for the column(s) of the index.
		 */
		FormIndexDatum(indexInfo,
					   slot,
					   estate,
					   values,
					   isnull);

		satisfiesConstraint =
			check_exclusion_or_unique_constraint(heapRelation, indexRelation,
												 indexInfo, &invalidItemPtr,
												 values, isnull, estate, false,
												 CEOUC_WAIT, true,
												 conflictTid);
		if (!satisfiesConstraint)
			return false;
	}

	if (arbiterIndexes != NIL && !checkedIndex)
		elog(ERROR, "unexpected failure to find arbiter index");

	return true;
}

/*
 * Check for violation of an exclusion or unique constraint
 *
 * heap: the table containing the new tuple
 * index: the index supporting the constraint
 * indexInfo: info about the index, including the exclusion properties
 * tupleid: heap TID of the new tuple we have just inserted (invalid if we
 *		haven't inserted a new tuple yet)
 * values, isnull: the *index* column values computed for the new tuple
 * estate: an EState we can do evaluation in
 * newIndex: if true, we are trying to build a new index (this affects
 *		only the wording of error messages)
 * waitMode: whether to wait for concurrent inserters/deleters
 * violationOK: if true, don't throw error for violation
 * conflictTid: if not-NULL, the TID of the conflicting tuple is returned here
 *
 * Returns true if OK, false if actual or potential violation
 *
 * 'waitMode' determines what happens if a conflict is detected with a tuple
 * that was inserted or deleted by a transaction that's still running.
 * CEOUC_WAIT means that we wait for the transaction to commit, before
 * throwing an error or returning.  CEOUC_NOWAIT means that we report the
 * violation immediately; so the violation is only potential, and the caller
 * must recheck sometime later.  This behavior is convenient for deferred
 * exclusion checks; we need not bother queuing a deferred event if there is
 * definitely no conflict at insertion time.
 *
 * CEOUC_LIVELOCK_PREVENTING_WAIT is like CEOUC_NOWAIT, but we will sometimes
 * wait anyway, to prevent livelocking if two transactions try inserting at
 * the same time.  This is used with speculative insertions, for INSERT ON
 * CONFLICT statements. (See notes in file header)
 *
 * If violationOK is true, we just report the potential or actual violation to
 * the caller by returning 'false'.  Otherwise we throw a descriptive error
 * message here.  When violationOK is false, a false result is impossible.
 *
 * Note: The indexam is normally responsible for checking unique constraints,
 * so this normally only needs to be used for exclusion constraints.  But this
 * function is also called when doing a "pre-check" for conflicts on a unique
 * constraint, when doing speculative insertion.  Caller may use the returned
 * conflict TID to take further steps.
 */
static bool
check_exclusion_or_unique_constraint(Relation heap, Relation index,
									 IndexInfo *indexInfo,
									 ItemPointer tupleid,
									 Datum *values, bool *isnull,
									 EState *estate, bool newIndex,
									 CEOUC_WAIT_MODE waitMode,
									 bool violationOK,
									 ItemPointer conflictTid)
{
	Oid		   *constr_procs;
	uint16	   *constr_strats;
	Oid		   *index_collations = index->rd_indcollation;
	int			indnkeyatts = IndexRelationGetNumberOfKeyAttributes(index);
	IndexScanDesc index_scan;
	ScanKeyData scankeys[INDEX_MAX_KEYS];
	SnapshotData DirtySnapshot;
	int			i;
	bool		conflict;
	bool		found_self;
	ExprContext *econtext;
	TupleTableSlot *existing_slot;
	TupleTableSlot *save_scantuple;

	if (indexInfo->ii_ExclusionOps)
	{
		constr_procs = indexInfo->ii_ExclusionProcs;
		constr_strats = indexInfo->ii_ExclusionStrats;
	}
	else
	{
		constr_procs = indexInfo->ii_UniqueProcs;
		constr_strats = indexInfo->ii_UniqueStrats;
	}

	/*
	 * If any of the input values are NULL, and the index uses the default
	 * nulls-are-distinct mode, the constraint check is assumed to pass (i.e.,
	 * we assume the operators are strict).  Otherwise, we interpret the
	 * constraint as specifying IS NULL for each column whose input value is
	 * NULL.
	 */
	if (!indexInfo->ii_NullsNotDistinct)
	{
		for (i = 0; i < indnkeyatts; i++)
		{
			if (isnull[i])
				return true;
		}
	}

	/*
	 * Search the tuples that are in the index for any violations, including
	 * tuples that aren't visible yet.
	 */
	InitDirtySnapshot(DirtySnapshot);

	for (i = 0; i < indnkeyatts; i++)
	{
		ScanKeyEntryInitialize(&scankeys[i],
							   isnull[i] ? SK_ISNULL | SK_SEARCHNULL : 0,
							   i + 1,
							   constr_strats[i],
							   InvalidOid,
							   index_collations[i],
							   constr_procs[i],
							   values[i]);
	}

	/*
	 * Need a TupleTableSlot to put existing tuples in.
	 *
	 * To use FormIndexDatum, we have to make the econtext's scantuple point
	 * to this slot.  Be sure to save and restore caller's value for
	 * scantuple.
	 */
	existing_slot = table_slot_create(heap, NULL);

	econtext = GetPerTupleExprContext(estate);
	save_scantuple = econtext->ecxt_scantuple;
	econtext->ecxt_scantuple = existing_slot;

	/*
	 * May have to restart scan from this point if a potential conflict is
	 * found.
	 */
retry:
	conflict = false;
	found_self = false;
	index_scan = index_beginscan(heap, index, &DirtySnapshot, indnkeyatts, 0);
	index_rescan(index_scan, scankeys, indnkeyatts, NULL, 0);

	while (index_getnext_slot(index_scan, ForwardScanDirection, existing_slot))
	{
		TransactionId xwait;
		XLTW_Oper	reason_wait;
		Datum		existing_values[INDEX_MAX_KEYS];
		bool		existing_isnull[INDEX_MAX_KEYS];
		char	   *error_new;
		char	   *error_existing;

		/*
		 * Ignore the entry for the tuple we're trying to check.
		 */
		if (ItemPointerIsValid(tupleid) &&
			ItemPointerEquals(tupleid, &existing_slot->tts_tid))
		{
			if (found_self)		/* should not happen */
				elog(ERROR, "found self tuple multiple times in index \"%s\"",
					 RelationGetRelationName(index));
			found_self = true;
			continue;
		}

		/*
		 * Extract the index column values and isnull flags from the existing
		 * tuple.
		 */
		FormIndexDatum(indexInfo, existing_slot, estate,
					   existing_values, existing_isnull);

		/* If lossy indexscan, must recheck the condition */
		if (index_scan->xs_recheck)
		{
			if (!index_recheck_constraint(index,
										  constr_procs,
										  existing_values,
										  existing_isnull,
										  values))
				continue;		/* tuple doesn't actually match, so no
								 * conflict */
		}

		/*
		 * At this point we have either a conflict or a potential conflict.
		 *
		 * If an in-progress transaction is affecting the visibility of this
		 * tuple, we need to wait for it to complete and then recheck (unless
		 * the caller requested not to).  For simplicity we do rechecking by
		 * just restarting the whole scan --- this case probably doesn't
		 * happen often enough to be worth trying harder, and anyway we don't
		 * want to hold any index internal locks while waiting.
		 */
		xwait = TransactionIdIsValid(DirtySnapshot.xmin) ?
			DirtySnapshot.xmin : DirtySnapshot.xmax;

		if (TransactionIdIsValid(xwait) &&
			(waitMode == CEOUC_WAIT ||
			 (waitMode == CEOUC_LIVELOCK_PREVENTING_WAIT &&
			  DirtySnapshot.speculativeToken &&
			  TransactionIdPrecedes(GetCurrentTransactionId(), xwait))))
		{
			reason_wait = indexInfo->ii_ExclusionOps ?
				XLTW_RecheckExclusionConstr : XLTW_InsertIndex;
			index_endscan(index_scan);
			if (DirtySnapshot.speculativeToken)
				SpeculativeInsertionWait(DirtySnapshot.xmin,
										 DirtySnapshot.speculativeToken);
			else
				XactLockTableWait(xwait, heap,
								  &existing_slot->tts_tid, reason_wait);
			goto retry;
		}

		/*
		 * We have a definite conflict (or a potential one, but the caller
		 * didn't want to wait).  Return it to caller, or report it.
		 */
		if (violationOK)
		{
			conflict = true;
			if (conflictTid)
				*conflictTid = existing_slot->tts_tid;
			break;
		}

		error_new = BuildIndexValueDescription(index, values, isnull);
		error_existing = BuildIndexValueDescription(index, existing_values,
													existing_isnull);
		if (newIndex)
			ereport(ERROR,
					(errcode(ERRCODE_EXCLUSION_VIOLATION),
					 errmsg("could not create exclusion constraint \"%s\"",
							RelationGetRelationName(index)),
					 error_new && error_existing ?
					 errdetail("Key %s conflicts with key %s.",
							   error_new, error_existing) :
					 errdetail("Key conflicts exist."),
					 errtableconstraint(heap,
										RelationGetRelationName(index))));
		else
			ereport(ERROR,
					(errcode(ERRCODE_EXCLUSION_VIOLATION),
					 errmsg("conflicting key value violates exclusion constraint \"%s\"",
							RelationGetRelationName(index)),
					 error_new && error_existing ?
					 errdetail("Key %s conflicts with existing key %s.",
							   error_new, error_existing) :
					 errdetail("Key conflicts with existing key."),
					 errtableconstraint(heap,
										RelationGetRelationName(index))));
	}

	index_endscan(index_scan);

	/*
	 * Ordinarily, at this point the search should have found the originally
	 * inserted tuple (if any), unless we exited the loop early because of
	 * conflict.  However, it is possible to define exclusion constraints for
	 * which that wouldn't be true --- for instance, if the operator is <>. So
	 * we no longer complain if found_self is still false.
	 */

	econtext->ecxt_scantuple = save_scantuple;

	ExecDropSingleTupleTableSlot(existing_slot);

	return !conflict;
}

/*
 * Check for violation of an exclusion constraint
 *
 * This is a dumbed down version of check_exclusion_or_unique_constraint
 * for external callers. They don't need all the special modes.
 */
void
check_exclusion_constraint(Relation heap, Relation index,
						   IndexInfo *indexInfo,
						   ItemPointer tupleid,
						   Datum *values, bool *isnull,
						   EState *estate, bool newIndex)
{
	(void) check_exclusion_or_unique_constraint(heap, index, indexInfo, tupleid,
												values, isnull,
												estate, newIndex,
												CEOUC_WAIT, false, NULL);
}

/*
 * Check existing tuple's index values to see if it really matches the
 * exclusion condition against the new_values.  Returns true if conflict.
 */
static bool
index_recheck_constraint(Relation index, Oid *constr_procs,
						 Datum *existing_values, bool *existing_isnull,
						 Datum *new_values)
{
	int			indnkeyatts = IndexRelationGetNumberOfKeyAttributes(index);
	int			i;

	for (i = 0; i < indnkeyatts; i++)
	{
		/* Assume the exclusion operators are strict */
		if (existing_isnull[i])
			return false;

		if (!DatumGetBool(OidFunctionCall2Coll(constr_procs[i],
											   index->rd_indcollation[i],
											   existing_values[i],
											   new_values[i])))
			return false;
	}

	return true;
<<<<<<< HEAD
}

/*
 * Check if ExecInsertIndexTuples() should pass indexUnchanged hint.
 *
 * When the executor performs an UPDATE that requires a new round of index
 * tuples, determine if we should pass 'indexUnchanged' = true hint for one
 * single index.
 */
static bool
index_unchanged_by_update(ResultRelInfo *resultRelInfo, EState *estate,
						  IndexInfo *indexInfo, Relation indexRelation)
{
	Bitmapset  *updatedCols;
	Bitmapset  *extraUpdatedCols;
	Bitmapset  *allUpdatedCols;
	bool		hasexpression = false;
	List	   *idxExprs;

	/*
	 * Check cache first
	 */
	if (indexInfo->ii_CheckedUnchanged)
		return indexInfo->ii_IndexUnchanged;
	indexInfo->ii_CheckedUnchanged = true;

	/*
	 * Check for indexed attribute overlap with updated columns.
	 *
	 * Only do this for key columns.  A change to a non-key column within an
	 * INCLUDE index should not be counted here.  Non-key column values are
	 * opaque payload state to the index AM, a little like an extra table TID.
	 *
	 * Note that row-level BEFORE triggers won't affect our behavior, since
	 * they don't affect the updatedCols bitmaps generally.  It doesn't seem
	 * worth the trouble of checking which attributes were changed directly.
	 */
	updatedCols = ExecGetUpdatedCols(resultRelInfo, estate);
	extraUpdatedCols = ExecGetExtraUpdatedCols(resultRelInfo, estate);
	for (int attr = 0; attr < indexInfo->ii_NumIndexKeyAttrs; attr++)
	{
		int			keycol = indexInfo->ii_IndexAttrNumbers[attr];

		if (keycol <= 0)
		{
			/*
			 * Skip expressions for now, but remember to deal with them later
			 * on
			 */
			hasexpression = true;
			continue;
		}

		if (bms_is_member(keycol - FirstLowInvalidHeapAttributeNumber,
						  updatedCols) ||
			bms_is_member(keycol - FirstLowInvalidHeapAttributeNumber,
						  extraUpdatedCols))
		{
			/* Changed key column -- don't hint for this index */
			indexInfo->ii_IndexUnchanged = false;
			return false;
		}
	}

	/*
	 * When we get this far and index has no expressions, return true so that
	 * index_insert() call will go on to pass 'indexUnchanged' = true hint.
	 *
	 * The _absence_ of an indexed key attribute that overlaps with updated
	 * attributes (in addition to the total absence of indexed expressions)
	 * shows that the index as a whole is logically unchanged by UPDATE.
	 */
	if (!hasexpression)
	{
		indexInfo->ii_IndexUnchanged = true;
		return true;
	}

	/*
	 * Need to pass only one bms to expression_tree_walker helper function.
	 * Avoid allocating memory in common case where there are no extra cols.
	 */
	if (!extraUpdatedCols)
		allUpdatedCols = updatedCols;
	else
		allUpdatedCols = bms_union(updatedCols, extraUpdatedCols);

	/*
	 * We have to work slightly harder in the event of indexed expressions,
	 * but the principle is the same as before: try to find columns (Vars,
	 * actually) that overlap with known-updated columns.
	 *
	 * If we find any matching Vars, don't pass hint for index.  Otherwise
	 * pass hint.
	 */
	idxExprs = RelationGetIndexExpressions(indexRelation);
	hasexpression = index_expression_changed_walker((Node *) idxExprs,
													allUpdatedCols);
	list_free(idxExprs);
	if (extraUpdatedCols)
		bms_free(allUpdatedCols);

	if (hasexpression)
	{
		indexInfo->ii_IndexUnchanged = false;
		return false;
	}

	/*
	 * Deliberately don't consider index predicates.  We should even give the
	 * hint when result rel's "updated tuple" has no corresponding index
	 * tuple, which is possible with a partial index (provided the usual
	 * conditions are met).
	 */
	indexInfo->ii_IndexUnchanged = true;
	return true;
}

/*
 * Indexed expression helper for index_unchanged_by_update().
 *
 * Returns true when Var that appears within allUpdatedCols located.
 */
static bool
index_expression_changed_walker(Node *node, Bitmapset *allUpdatedCols)
{
	if (node == NULL)
		return false;

	if (IsA(node, Var))
	{
		Var		   *var = (Var *) node;

		if (bms_is_member(var->varattno - FirstLowInvalidHeapAttributeNumber,
						  allUpdatedCols))
		{
			/* Var was updated -- indicates that we should not hint */
			return true;
		}

		/* Still haven't found a reason to not pass the hint */
		return false;
	}

	return expression_tree_walker(node, index_expression_changed_walker,
								  (void *) allUpdatedCols);
=======
>>>>>>> 185876a6
}<|MERGE_RESOLUTION|>--- conflicted
+++ resolved
@@ -924,7 +924,6 @@
 	}
 
 	return true;
-<<<<<<< HEAD
 }
 
 /*
@@ -1071,6 +1070,4 @@
 
 	return expression_tree_walker(node, index_expression_changed_walker,
 								  (void *) allUpdatedCols);
-=======
->>>>>>> 185876a6
 }
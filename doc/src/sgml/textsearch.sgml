--- conflicted
+++ resolved
@@ -1879,12 +1879,9 @@
        default values are <quote><literal>&lt;b&gt;</literal></quote> and
        <quote><literal>&lt;/b&gt;</literal></quote>, which can be suitable
        for HTML output (but see the warning below).
-<<<<<<< HEAD
 -->
 <literal>StartSel</literal>, <literal>StopSel</literal> (文字列): 文書中に現れる問い合わせ単語を区切るこの文字列は、他の抜粋される単語と区別されます。
 デフォルト値は<quote><literal>&lt;b&gt;</literal></quote>と<quote><literal>&lt;/b&gt;</literal></quote>であり、HTML出力には適切でしょう（ただし、下の警告を参照してください）。
-=======
->>>>>>> 3d6a8289
       </para>
      </listitem>
      <listitem>
@@ -1901,17 +1898,9 @@
     </itemizedlist>
 
     <warning>
-<<<<<<< HEAD
-<!--
-     <title>Warning: Cross-site scripting (XSS) safety</title>
--->
-     <title>警告: クロスサイトスクリプト(XSS)の安全性</title>
-     <para>
-<!--
-=======
      <title>Warning: Cross-site Scripting (XSS) Safety</title>
      <para>
->>>>>>> 3d6a8289
+<!--
       The output from <function>ts_headline</function> is not guaranteed to
       be safe for direct inclusion in web pages. When
       <literal>HighlightAll</literal> is <literal>false</literal> (the
@@ -1921,7 +1910,6 @@
       scripting (XSS) attacks, when working with untrusted input. To guard
       against such attacks, all HTML markup should be removed from the input
       document, or an HTML sanitizer should be used on the output.
-<<<<<<< HEAD
 -->
 <function>ts_headline</function>の出力は、Webページに直接含めるのに安全であることは保証されません。
 <literal>HighlightAll</literal>が<literal>false</literal>（デフォルト）の場合、一部のシンプルXMLタグがドキュメントから削除されますが、すべてのHTMLマークアップが削除されることは保証されません。
@@ -1931,11 +1919,6 @@
     </warning>
 
 <!--
-=======
-     </para>
-    </warning>
-
->>>>>>> 3d6a8289
     These option names are recognized case-insensitively.
     You must double-quote string values if they contain spaces or commas.
 -->
@@ -3125,18 +3108,6 @@
 <literal>tag</literal>は、<ulink url="https://www.w3.org/TR/xml/">W3C勧告で定義されているXML</ulink>のすべての有効なタグ名をサポートしているわけではありません。
 特に、サポートされているタグ名は、ASCII文字、アンダースコアまたはコロンで始まり、文字、数字、ハイフン、アンダースコア、ピリオドおよびコロンのみを含むものです。
 <literal>tag</literal>は、<literal>&lt;!&#45;-</literal>で始まり、<literal>&#45;-&gt;</literal>で終わるXMLコメントやXML宣言も含みます（ただし、これは<literal>&lt;?x</literal>で始まり、<literal>&gt;</literal>で終わるものをすべて含むことに注意してください）。
-   </para>
-
-   <para>
-    <literal>tag</literal> does not support all valid tag names as defined by
-    <ulink url="https://www.w3.org/TR/xml/">W3C Recommendation, XML</ulink>.
-    Specifically, the only tag names supported are those starting with an
-    ASCII letter, underscore, or colon, and containing only letters, digits,
-    hyphens, underscores, periods, and colons. <literal>tag</literal> also
-    includes XML comments starting with <literal>&lt;!--</literal> and ending
-    with <literal>--&gt;</literal>, and XML declarations (but note that this
-    includes anything starting with <literal>&lt;?x</literal> and ending with
-    <literal>&gt;</literal>).
    </para>
   </note>
 

--- conflicted
+++ resolved
@@ -178,10 +178,7 @@
 
     <listitem>
       <para>
-<<<<<<< HEAD
-=======
-<!--
->>>>>>> de74b4ab
+<!--
         On <productname>OS X</productname>, write caching can be prevented by
         setting <varname>wal_sync_method</> to <literal>fsync_writethrough</>.
 -->
@@ -878,12 +875,12 @@
   <para>
 <!--
    There are two commonly used internal <acronym>WAL</acronym> functions:
-   <function>XLogInsertRecord</function> and <function>XLogFlush</function>.
-   <function>XLogInsertRecord</function> is used to place a new record into
+   <function>XLogInsert</function> and <function>XLogFlush</function>.
+   <function>XLogInsert</function> is used to place a new record into
    the <acronym>WAL</acronym> buffers in shared memory. If there is no
-   space for the new record, <function>XLogInsertRecord</function> will have
+   space for the new record, <function>XLogInsert</function> will have
    to write (move to kernel cache) a few filled <acronym>WAL</acronym>
-   buffers. This is undesirable because <function>XLogInsertRecord</function>
+   buffers. This is undesirable because <function>XLogInsert</function>
    is used on every database low level modification (for example, row
    insertion) at a time when an exclusive lock is held on affected
    data pages, so the operation needs to be as fast as possible.  What
@@ -894,7 +891,7 @@
    made, for the most part, at transaction commit time to ensure that
    transaction records are flushed to permanent storage. On systems
    with high log output, <function>XLogFlush</function> requests might
-   not occur often enough to prevent <function>XLogInsertRecord</function>
+   not occur often enough to prevent <function>XLogInsert</function>
    from having to do writes.  On such systems
    one should increase the number of <acronym>WAL</acronym> buffers by
    modifying the <xref linkend="guc-wal-buffers"> parameter.  When
@@ -1028,7 +1025,7 @@
    Enabling the <xref linkend="guc-wal-debug"> configuration parameter
    (provided that <productname>PostgreSQL</productname> has been
    compiled with support for it) will result in each
-   <function>XLogInsertRecord</function> and <function>XLogFlush</function>
+   <function>XLogInsert</function> and <function>XLogFlush</function>
    <acronym>WAL</acronym> call being logged to the server log. This
    option might be replaced by a more general mechanism in the future.
 -->
@@ -1066,7 +1063,7 @@
    building the server).  Each segment is divided into pages, normally
    8 kB each (this size can be changed via the <option>&#045;-with-wal-blocksize</>
    configure option).  The log record headers are described in
-   <filename>access/xlogrecord.h</filename>; the record content is dependent
+   <filename>access/xlog.h</filename>; the record content is dependent
    on the type of event that is being logged.  Segment files are given
    ever-increasing numbers as names, starting at
    <filename>000000010000000000000000</filename>.  The numbers do not wrap,

--- conflicted
+++ resolved
@@ -95,16 +95,10 @@
    </para>
 
    <procedure>
-<<<<<<< HEAD
+<!--
     <title>Manual Procedural Language Installation</title>
-=======
-    <title>
-<!--
-     Manual Procedural Language Installation
--->
-手続き言語の手作業によるインストール方法
-    </title>
->>>>>>> 184958ef
+-->
+    <title>手続き言語の手作業によるインストール方法</title>
 
     <para>
 <!--

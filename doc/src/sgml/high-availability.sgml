<!-- doc/src/sgml/high-availability.sgml -->

<chapter id="high-availability">
<!--
 <title>High Availability, Load Balancing, and Replication</title>
-->
 <title>高可用性、負荷分散およびレプリケーション</title>

 <indexterm><primary>high availability</primary></indexterm>
 <indexterm><primary>高可用性</primary></indexterm>
 <indexterm><primary>failover</primary></indexterm>
 <indexterm><primary>フェイルオーバー</primary></indexterm>
 <indexterm><primary>replication</primary></indexterm>
 <indexterm><primary>レプリケーション</primary></indexterm>
 <indexterm><primary>load balancing</primary></indexterm>
 <indexterm><primary>負荷分散</primary></indexterm>
 <indexterm><primary>clustering</primary></indexterm>
 <indexterm><primary>クラスタ化</primary></indexterm>
 <indexterm><primary>data partitioning</primary></indexterm>
 <indexterm><primary>データの分割</primary></indexterm>

 <para>
<!--
  Database servers can work together to allow a second server to
  take over quickly if the primary server fails (high
  availability), or to allow several computers to serve the same
  data (load balancing).  Ideally, database servers could work
  together seamlessly.  Web servers serving static web pages can
  be combined quite easily by merely load-balancing web requests
  to multiple machines.  In fact, read-only database servers can
  be combined relatively easily too.  Unfortunately, most database
  servers have a read/write mix of requests, and read/write servers
  are much harder to combine.  This is because though read-only
  data needs to be placed on each server only once, a write to any
  server has to be propagated to all servers so that future read
  requests to those servers return consistent results.
-->
データベースサーバは共同して稼働できます。
その目的は、最初のサーバが故障したとき次のサーバへ速やかに引き継ぎができること（高可用性）および複数のコンピュータが同一のデータを処理できること（負荷分散）です。
データベースサーバがシームレスに共同稼働できれば理想的です。
静的なウェブページを提供するウェブサーバは、ウェブからの要求で生ずる負荷を複数のマシンに分散するだけで、簡単に結合できます。
実際、読み取り専用のデータベースサーバの結合は、同じようにかなり容易です。
しかし、大部分のデータベースサーバは、読み書きの混在した要求を受け取り、読み書き両用のサーバの結合はとても困難です。
なぜなら、読み取り要求だけの場合、全サーバへのデータの配布は1回で終わります。
しかし、書き込み後の読み取り要求に対して一貫性のある結果を返すためには、書き込み要求を受けたサーバだけでなく、他の全サーバにおいてもデータに書き込まなければなりません。
 </para>

 <para>
<!--
  This synchronization problem is the fundamental difficulty for
  servers working together.  Because there is no single solution
  that eliminates the impact of the sync problem for all use cases,
  there are multiple solutions.  Each solution addresses this
  problem in a different way, and minimizes its impact for a specific
  workload.
-->
この同時性を持たせるという問題は、共同して稼働するサーバにおいて根本的に困難なものです。
すべての使用状況において、単一の解法を用いて同時性の問題の影響を軽減できないため、複数の解法が存在します。
各々の解法はこの問題に異なったやり方を適用し、固有の作業負荷に対する影響を最小化します。
 </para>

 <para>
<!--
  Some solutions deal with synchronization by allowing only one
  server to modify the data.  Servers that can modify data are
  called read/write, <firstterm>master</firstterm> or <firstterm>primary</firstterm> servers.
  Servers that track changes in the primary are called <firstterm>standby</firstterm>
  or <firstterm>secondary</firstterm> servers. A standby server that cannot be connected
  to until it is promoted to a primary server is called a <firstterm>warm
  standby</firstterm> server, and one that can accept connections and serves read-only
  queries is called a <firstterm>hot standby</firstterm> server.
-->
幾つかの解法では、1つのサーバだけにデータの更新を許可することにより、同時性を持たせています。
データの更新ができるサーバを、読み書きサーバ、<firstterm>マスタ</firstterm>サーバまたは<firstterm>プライマリ</firstterm>サーバといいます。
プライマリの変更を追跡するサーバを、<firstterm>スタンバイ</firstterm>サーバまたは<firstterm>セカンダリ</firstterm>サーバといいます。
プライマリサーバに昇格するまで接続できないスタンバイサーバを<firstterm>ウォームスタンバイ</firstterm>サーバといいます。
接続を受理できて読み取り専用の問い合わせを処理できるスタンバイサーバを<firstterm>ホットスタンバイ</firstterm>サーバといいます。
 </para>

 <para>
<!--
  Some solutions are synchronous,
  meaning that a data-modifying transaction is not considered
  committed until all servers have committed the transaction.  This
  guarantees that a failover will not lose any data and that all
  load-balanced servers will return consistent results no matter
  which server is queried. In contrast, asynchronous solutions allow some
  delay between the time of a commit and its propagation to the other servers,
  opening the possibility that some transactions might be lost in
  the switch to a backup server, and that load balanced servers
  might return slightly stale results.  Asynchronous communication
  is used when synchronous would be too slow.
-->
いくつかの同期の解法が提供されています。
すなわち、データに書き込むトランザクションでは、全サーバがコミットするまでトランザクションはコミットされません。
これによって、フェイルオーバーにおいてデータの消失がないことが保証されます。
また、どのサーバが問い合わせを受理したかに関係なく、全ての負荷分散サーバが一貫した結果を返すことが保証されます。
それに対して非同期の解法では、コミット時刻と他サーバへの伝達時刻に時間差がありうるため、バックアップサーバへ交代する時にトランザクションが消失する可能性があります。
また、負荷分散サーバにおいては、最新でない結果を応答する可能性があります。
サーバ間の非同期の通信は、同期が非常に低速な場合に使用されます。
 </para>

 <para>
<!--
  Solutions can also be categorized by their granularity.  Some solutions
  can deal only with an entire database server, while others allow control
  at the per-table or per-database level.
-->
解法は粒度によって分類することもできます。
ある解法ではデータベースサーバ全体だけを範囲として処理しますが、他の解法では各テーブルまたは各データベースを範囲として管理できます。
 </para>

 <para>
<!--
  Performance must be considered in any choice.  There is usually a
  trade-off between functionality and
  performance.  For example, a fully synchronous solution over a slow
  network might cut performance by more than half, while an asynchronous
  one might have a minimal performance impact.
-->
すべての選択において、作業効率を考えなければなりません。
通常、作業効率と機能性は相反する関係にあります。
例えば、遅いネットワークの場合、完全同期の解法を使えば作業効率は半分以下となりますが、非同期の解法を使えば作業効率への影響が最小となります。
 </para>

 <para>
<!--
  The remainder of this section outlines various failover, replication,
  and load balancing solutions.
-->
本節では、フェイルオーバーとレプリケーションと負荷分散における種々の解法を説明します。
 </para>

 <sect1 id="different-replication-solutions">
<!--
 <title>Comparison of Different Solutions</title>
-->
 <title>様々な解法の比較</title>

 <variablelist>

  <varlistentry>
<!--
   <term>Shared Disk Failover</term>
-->
   <term>共有ディスクを用いたフェイルオーバー</term>
   <listitem>

    <para>
<!--
     Shared disk failover avoids synchronization overhead by having only one
     copy of the database.  It uses a single disk array that is shared by
     multiple servers.  If the main database server fails, the standby server
     is able to mount and start the database as though it were recovering from
     a database crash.  This allows rapid failover with no data loss.
-->
データベースのコピーを 1つだけ保有すればよいため、共有ディスクを用いたフェイルオーバーは同期によるオーバーヘッドを回避できます。
本解法では、複数のサーバが単一のディスクアレイを共有します。
主データベースサーバが故障したとき、まるでデータベースの破損から復旧したように、スタンバイサーバが元のデータベースを実装して稼働できます。
これはデータの消失がない高速なフェイルオーバーを行うことができます。
    </para>

    <para>
<!--
     Shared hardware functionality is common in network storage devices.
     Using a network file system is also possible, though care must be
     taken that the file system has full <acronym>POSIX</acronym> behavior (see <xref
     linkend="creating-cluster-nfs"/>).  One significant limitation of this
     method is that if the shared disk array fails or becomes corrupt, the
     primary and standby servers are both nonfunctional.  Another issue is
     that the standby server should never access the shared storage while
     the primary server is running.
-->
ハードウェアを共有するという機能は、ネットワーク上の記憶装置では一般的です。
ネットワークファイルシステムの利用も可能ですが、そのファイルシステムが<acronym>POSIX</acronym>仕様を満たしているか注意してください。
（ <xref linkend="creating-cluster-nfs"/>を見てください）。
本解法には重大な制約があり、共有ディスクアレイが故障または破損したとき、プライマリサーバもスタンバイサーバも機能しなくなります。
また、プライマリサーバが稼働している間は、スタンバイサーバが共有記憶装置にアクセスしてはなりません。
    </para>

   </listitem>
  </varlistentry>

  <varlistentry>
<!--
   <term>File System (Block Device) Replication</term>
-->
   <term>ファイルシステム（ブロックデバイス）レプリケーション</term>
   <listitem>

    <para>
<!--
     A modified version of shared hardware functionality is file system
     replication, where all changes to a file system are mirrored to a file
     system residing on another computer.  The only restriction is that
     the mirroring must be done in a way that ensures the standby server
     has a consistent copy of the file system &mdash; specifically, writes
     to the standby must be done in the same order as those on the primary.
     <productname>DRBD</productname> is a popular file system replication solution
     for Linux.
-->
ハードウェア共有機能の改善の一つとしてファイルシステムのレプリケーションをあげることができます。
それは、あるファイルシステムに対して行われたすべての変更を他のコンピュータに存在するファイルシステムにミラーリングします。
制約はただ一つであり、スタンバイサーバがファイルシステムの一貫したコピーを自身の領域に持つようにミラーリングしなければなりません。具体的には、スタンバイサーバへの書き込みがプライマリサーバへの書き込みと同じ順序でおこなわれなければなりません。
Linuxにおける<productname>DRBD</productname>は、ファイルシステムレプリケーションで広く受けいれられている手法です。
    </para>

<!--
https://forge.continuent.org/pipermail/sequoia/2006-November/004070.html

Oracle RAC is a shared disk approach and just send cache invalidations
to other nodes but not actual data. As the disk is shared, data is
only committed once to disk and there is a distributed locking
protocol to make nodes agree on a serializable transactional order.
-->

   </listitem>
  </varlistentry>

  <varlistentry>
<!--
   <term>Write-Ahead Log Shipping</term>
-->
   <term>先行書き込みログシッピング</term>
   <listitem>

    <para>
<!--
     Warm and hot standby servers can be kept current by reading a
     stream of write-ahead log (<acronym>WAL</acronym>)
     records.  If the main server fails, the standby contains
     almost all of the data of the main server, and can be quickly
     made the new primary database server.  This can be synchronous or
     asynchronous and can only be done for the entire database server.
-->
ウォームスタンバイおよびホットスタンバイサーバは、先行書き込みログ（<acronym>WAL</acronym>）のレコードを解読して最新の状態を保持できます。
プライマリサーバが故障したとき、スタンバイサーバがプライマリサーバのほぼすべてのデータを保存して、速やかに新しいプライマリデータベースサーバを作成できます。
本解法は同期、非同期で行うことができ、データベース全体だけを範囲として処理できます。
    </para>
    <para>
<!--
     A standby server can be implemented using file-based log shipping
     (<xref linkend="warm-standby"/>) or streaming replication (see
     <xref linkend="streaming-replication"/>), or a combination of both. For
     information on hot standby, see <xref linkend="hot-standby"/>.
-->
スタンバイサーバは、ファイル単位のログシッピング（<xref linkend="warm-standby"/>参照）またはストリーミングレプリケーション（<xref linkend="streaming-replication"/>参照）または両者の併用を使用して実装できます。
ホットスタンバイの情報は <xref linkend="hot-standby"/> を参照してください。
    </para>
   </listitem>
  </varlistentry>

  <varlistentry>
<!--
   <term>Logical Replication</term>
-->
   <term>論理レプリケーション</term>
   <listitem>
    <para>
<!--
     Logical replication allows a database server to send a stream of data
     modifications to another server.  <productname>PostgreSQL</productname>
     logical replication constructs a stream of logical data modifications
     from the WAL.  Logical replication allows replication of data changes on
     a per-table basis.  In addition, a server that is publishing its own
     changes can also subscribe to changes from another server, allowing data
     to flow in multiple directions.  For more information on logical
     replication, see <xref linkend="logical-replication"/>.  Through the
     logical decoding interface (<xref linkend="logicaldecoding"/>),
     third-party extensions can also provide similar functionality.
-->
論理レプリケーションにより、データベースサーバが他のサーバに、データ更新のストリームを送ることができます。
<productname>PostgreSQL</productname>の論理レプリケーションは、WALから論理的なデータ更新のストリームを構築します。
論理レプリケーションでは、テーブル単位でデータ変更をレプリケーションすることができます。
さらに自分の変更をパブリッシュしているサーバは同時に他のサーバから変更をサブスクライブできるので、複数の方向にデータを流すことができます。
論理レプリケーションの更なる情報については、<xref linkend="logical-replication"/>をご覧ください。
なお、ロジカルデコーディングインタフェース(<xref linkend="logicaldecoding"/>)を使って、サードパーティ拡張は同様の機能を提供できます。
    </para>
   </listitem>
  </varlistentry>

  <varlistentry>
<!--
   <term>Trigger-Based Primary-Standby Replication</term>
-->
   <term>トリガベースのプライマリ・スタンバイレプリケーション</term>
   <listitem>

    <para>
<!--
     A trigger-based replication setup typically funnels data modification
     queries to a designated primary server. Operating on a per-table basis,
     the primary server sends data changes (typically) asynchronously to the
     standby servers.  Standby servers can answer queries while the primary is
     running, and may allow some local data changes or write activity.  This
     form of replication is often used for offloading large analytical or data
     warehouse queries.
-->
トリガベースのレプリケーションの構成では、通常はデータを変更する問い合わせを指定されたプライマリサーバに送り込みます。
テーブル単位で処理を行い、プライマリサーバはデータの変更を（典型的には）非同期でスタンバイサーバに送信します。
スタンバイサーバは、プライマリが処理中に問い合わせに応答し、ローカルでのデータ変更あるいは書き込み処理を行うことができます。
この形式のレプリケーションは、大量のデータ分析の負荷軽減や、データウェアハウスの問い合わせにしばしば利用されます。
    </para>

    <para>
<!--
     <productname>Slony-I</productname> is an example of this type of
     replication, with per-table granularity, and support for multiple standby
     servers.  Because it updates the standby server asynchronously (in
     batches), there is possible data loss during fail over.
-->
この種類のレプリケーションの一例は<productname>Slony-I</productname>であり、テーブル単位の粒度を持ち、複数のスタンバイサーバが稼働できます。
（バッチ処理によって）スタンバイサーバのデータを非同期で更新するため、フェイルオーバーにおけるデータ消失の可能性があります。
    </para>
   </listitem>
  </varlistentry>

  <varlistentry>
<!--
   <term>SQL-Based Replication Middleware</term>
-->
   <term>SQLに基づいたレプリケーションのミドルウェア</term>
   <listitem>

    <para>
<!--
     With SQL-based replication middleware, a program intercepts
     every SQL query and sends it to one or all servers.  Each server
     operates independently.  Read-write queries must be sent to all servers,
     so that every server receives any changes.  But read-only queries can be
     sent to just one server, allowing the read workload to be distributed
     among them.
-->
SQLに基づいたレプリケーションのミドルウェアでは、プログラムがすべてのSQL問い合わせを採取して、1つまたはすべてのサーバに送付します。
なお、各々のサーバは独立して稼働します。
読み書き問い合わせは、すべてのサーバがすべての変更を受け取るように全サーバに送付されなければなりません。
しかし、読み取り専用の問い合わせはサーバ全体の読み取り負荷を分散させるために、1つのサーバだけに送付することができます。
    </para>

    <para>
<!--
     If queries are simply broadcast unmodified, functions like
     <function>random()</function>, <function>CURRENT_TIMESTAMP</function>, and
     sequences can have different values on different servers.
     This is because each server operates independently, and because
     SQL queries are broadcast rather than actual data changes.  If
     this is unacceptable, either the middleware or the application
     must determine such values from a single source and then use those
     values in write queries.  Care must also be taken that all
     transactions either commit or abort on all servers, perhaps
     using two-phase commit (<xref linkend="sql-prepare-transaction"/>
     and <xref linkend="sql-commit-prepared"/>).
     <productname>Pgpool-II</productname> and <productname>Continuent Tungsten</productname>
     are examples of this type of replication.
-->
問い合わせを修正しないで送付した場合、<function>random()</function>関数による乱数値と<function>CURRENT_TIMESTAMP</function>関数による現在時刻およびシーケンス値が、サーバごとに異なることがあります。
その理由は、各サーバが独立して稼働しているため、および、実際のデータ変更ではなくSQL問い合わせが送信されるからです。
これが許容できない場合は、ミドルウェアかアプリケーションで単一のソースからそのような値を確定し、その結果を書き込み問い合わせで使用しなければなりません。
トランザクションをコミットするか中断するかについても、全サーバが同一となるよう注意しなければなりません。
これには2相コミット（<xref linkend="sql-prepare-transaction"/>および<xref linkend="sql-commit-prepared"/>）を使用することになるでしょう。
<productname>Pgpool-II</productname>と<productname>Continuent Tungsten</productname>がこのレプリケーションの一例です。
    </para>
   </listitem>
  </varlistentry>

  <varlistentry>
<!--
   <term>Asynchronous Multimaster Replication</term>
-->
   <term>非同期マルチマスタレプリケーション</term>
   <listitem>

    <para>
<!--
     For servers that are not regularly connected or have slow
     communication links, like laptops or
     remote servers, keeping data consistent among servers is a
     challenge.  Using asynchronous multimaster replication, each
     server works independently, and periodically communicates with
     the other servers to identify conflicting transactions.  The
     conflicts can be resolved by users or conflict resolution rules.
     Bucardo is an example of this type of replication.
-->
ラップトップやリモートマシンのように、通常は接続されていない、あるいは遅い通信リンクで接続されているサーバ間において、データの一貫性を保持することは挑戦的な課題です。
非同期マルチマスタレプリケーションの使用により、全サーバの独立した稼働、およびトランザクションの衝突を識別するための定期的な通信を実現します。
トランザクションの衝突は、利用者および衝突回避法によって解決できるでしょう。
Bucardoはこの種のレプリケーションの一例です。
    </para>
   </listitem>
  </varlistentry>

  <varlistentry>
<!--
   <term>Synchronous Multimaster Replication</term>
-->
   <term>同期マルチマスタレプリケーション</term>
   <listitem>

    <para>
<!--
     In synchronous multimaster replication, each server can accept
     write requests, and modified data is transmitted from the
     original server to every other server before each transaction
     commits.  Heavy write activity can cause excessive locking and
     commit delays, leading to poor performance.  Read requests can
     be sent to any server.  Some implementations use shared disk
     to reduce the communication overhead.  Synchronous multimaster
     replication is best for mostly read workloads, though its big
     advantage is that any server can accept write requests &mdash;
     there is no need to partition workloads between primary and
     standby servers, and because the data changes are sent from one
     server to another, there is no problem with non-deterministic
     functions like <function>random()</function>.
-->
同期マルチマスタレプリケーションでは全てのサーバが書き込み要求を受理できます。
受理したサーバは更新したデータを、トランザクションをコミットする前に、他の全サーバへ配布します。
書き込み負荷が重いとき、ロックの掛かり過ぎやコミットの遅延による作業効率の低下の原因となりえます。
読み取り要求はどのサーバにも送付できます。
通信による負荷を減らすには、共有ディスクが実装されます。
同期マルチマスタレプリケーションは、主に読み取り作業負荷の低減に最適ですが、全てのサーバが書き込み要求を受理できることも大きな利点です。
その利点とは、プライマリとスタンバイ間で作業負荷を分けなくてよいこと、および更新データが1つのサーバから他のサーバに送付されるため、出力が確定しない<function>random()</function>関数などによる問題が起こらないことです。
    </para>

    <para>
<!--
     <productname>PostgreSQL</productname> does not offer this type of replication,
     though <productname>PostgreSQL</productname> two-phase commit (<xref
     linkend="sql-prepare-transaction"/> and <xref
     linkend="sql-commit-prepared"/>)
     can be used to implement this in application code or middleware.
-->
<productname>PostgreSQL</productname> では、この種類のレプリケーションを提供しません。
しかし、<productname>PostgreSQL</productname> の 2相コミット（<xref linkend="sql-prepare-transaction"/>および<xref linkend="sql-commit-prepared"/>）を使用すれば、アプリケーションのコードまたはミドルウェアにおいて本解法を実装できます。
    </para>
   </listitem>
  </varlistentry>

 </variablelist>

 <para>
<!--
  <xref linkend="high-availability-matrix"/> summarizes
  the capabilities of the various solutions listed above.
-->
<xref linkend="high-availability-matrix"/>は上述した種々の解法の機能を要約したものです。
 </para>

 <table id="high-availability-matrix">
<!--
  <title>High Availability, Load Balancing, and Replication Feature Matrix</title>
-->
  <title>高可用性、負荷分散およびレプリケーションの特徴</title>
  <tgroup cols="9">
   <colspec colname="col1" colwidth="1.1*"/>
   <colspec colname="col2" colwidth="1*"/>
   <colspec colname="col3" colwidth="1*"/>
   <colspec colname="col4" colwidth="1*"/>
   <colspec colname="col5" colwidth="1*"/>
   <colspec colname="col6" colwidth="1*"/>
   <colspec colname="col7" colwidth="1*"/>
   <colspec colname="col8" colwidth="1*"/>
   <colspec colname="col9" colwidth="1*"/>
   <thead>
    <row>
<!--
     <entry>Feature</entry>
-->
     <entry>特徴</entry>
<!--
     <entry>Shared Disk</entry>
-->
     <entry>共有ディスク</entry>
<!--
     <entry>File System Repl.</entry>
-->
     <entry>ファイルシステムのレプリケーション</entry>
<!--
     <entry>Write-Ahead Log Shipping</entry>
-->
     <entry>先行書き込みログシッピング</entry>
<!--
     <entry>Logical Repl.</entry>
-->
     <entry>論理レプリケーション</entry>
<!--
     <entry>Trigger-&zwsp;Based Repl.</entry>
-->
     <entry>トリガに基づいたレプリケーション</entry>
<!--
     <entry>SQL Repl. Middle-ware</entry>
-->
     <entry>SQLに基づいたレプリケーションのミドルウェア</entry>
<!--
     <entry>Async. MM Repl.</entry>
-->
     <entry>非同期マルチマスタレプリケーション</entry>
<!--
     <entry>Sync. MM Repl.</entry>
-->
     <entry>同期マルチマスタレプリケーション</entry>
    </row>
   </thead>

   <tbody>

    <row>
<!--
     <entry>Popular examples</entry>
-->
     <entry>一般的な例</entry>
     <entry align="center">NAS</entry>
     <entry align="center">DRBD</entry>
<!--
     <entry align="center">built-in streaming repl.</entry>
-->
     <entry align="center">組み込みストリーミングレプリケーション</entry>
<!--
     <entry align="center">built-in logical repl., pglogical</entry>
-->
     <entry align="center">組み込み論理レプリケーション、pglogical</entry>
<!--
     <entry align="center">Londiste, Slony</entry>
-->
     <entry align="center">Londiste、Slony</entry>
     <entry align="center">pgpool-II</entry>
     <entry align="center">Bucardo</entry>
     <entry align="center"></entry>
    </row>

    <row>
<!--
     <entry>Comm. method</entry>
-->
     <entry>通信方法</entry>
<!--
     <entry align="center">shared disk</entry>
-->
     <entry align="center">共有ディスク</entry>
<!--
     <entry align="center">disk blocks</entry>
-->
     <entry align="center">ディスクブロック</entry>
<!--
     <entry align="center">WAL</entry>
-->
     <entry align="center">WAL</entry>
<!--
     <entry align="center">logical decoding</entry>
-->
     <entry align="center">ロジカルデコーディング</entry>
<!--
     <entry align="center">table rows</entry>
-->
     <entry align="center">テーブル行</entry>
<!--
     <entry align="center">SQL</entry>
-->
     <entry align="center">SQL</entry>
<!--
     <entry align="center">table rows</entry>
-->
     <entry align="center">テーブル行</entry>
<!--
     <entry align="center">table rows and row locks</entry>
-->
     <entry align="center">テーブル行および行ロック</entry>
    </row>

    <row>
<!--
     <entry>No special hardware required</entry>
-->
     <entry>特別なハードウェアが不要</entry>
     <entry align="center"></entry>
<!--
     <entry align="center">&bull;</entry>
-->
     <entry align="center">○</entry>
<!--
     <entry align="center">&bull;</entry>
-->
     <entry align="center">○</entry>
<!--
     <entry align="center">&bull;</entry>
-->
     <entry align="center">○</entry>
<!--
     <entry align="center">&bull;</entry>
-->
     <entry align="center">○</entry>
<!--
     <entry align="center">&bull;</entry>
-->
     <entry align="center">○</entry>
<!--
     <entry align="center">&bull;</entry>
-->
     <entry align="center">○</entry>
<!--
     <entry align="center">&bull;</entry>
-->
     <entry align="center">○</entry>
    </row>

    <row>
<!--
     <entry>Allows multiple primary servers</entry>
-->
     <entry>複数のプライマリサーバが可能</entry>
     <entry align="center"></entry>
     <entry align="center"></entry>
     <entry align="center"></entry>
<!--
     <entry align="center">&bull;</entry>
-->
     <entry align="center">○</entry>
     <entry align="center"></entry>
<!--
     <entry align="center">&bull;</entry>
-->
     <entry align="center">○</entry>
<!--
     <entry align="center">&bull;</entry>
-->
     <entry align="center">○</entry>
<!--
     <entry align="center">&bull;</entry>
-->
     <entry align="center">○</entry>
    </row>

    <row>
<!--
     <entry>No overhead on primary</entry>
-->
     <entry>プライマリサーバにオーバーヘッドがない</entry>
<!--
     <entry align="center">&bull;</entry>
-->
     <entry align="center">○</entry>
     <entry align="center"></entry>
<!--
     <entry align="center">&bull;</entry>
-->
     <entry align="center">○</entry>
<!--
     <entry align="center">&bull;</entry>
-->
     <entry align="center">○</entry>
     <entry align="center"></entry>
<!--
     <entry align="center">&bull;</entry>
-->
     <entry align="center">○</entry>
     <entry align="center"></entry>
     <entry align="center"></entry>
    </row>

    <row>
<!--
     <entry>No waiting for multiple servers</entry>
-->
     <entry>複数のサーバを待たない</entry>
<!--
     <entry align="center">&bull;</entry>
-->
     <entry align="center">○</entry>
     <entry align="center"></entry>
<!--
     <entry align="center">with sync off</entry>
-->
     <entry align="center">同期が無効の場合</entry>
<!--
     <entry align="center">with sync off</entry>
-->
     <entry align="center">同期が無効の場合</entry>
<!--
     <entry align="center">&bull;</entry>
-->
     <entry align="center">○</entry>
     <entry align="center"></entry>
<!--
     <entry align="center">&bull;</entry>
-->
     <entry align="center">○</entry>
     <entry align="center"></entry>
    </row>

    <row>
<!--
     <entry>Primary failure will never lose data</entry>
-->
     <entry>プライマリの故障によるデータ損失がない</entry>
<!--
     <entry align="center">&bull;</entry>
-->
     <entry align="center">○</entry>
<!--
     <entry align="center">&bull;</entry>
-->
     <entry align="center">○</entry>
<!--
     <entry align="center">with sync on</entry>
-->
     <entry align="center">同期が有効の場合</entry>
<!--
     <entry align="center">with sync on</entry>
-->
     <entry align="center">同期が有効の場合</entry>
     <entry align="center"></entry>
<!--
     <entry align="center">&bull;</entry>
-->
     <entry align="center">○</entry>
     <entry align="center"></entry>
<!--
     <entry align="center">&bull;</entry>
-->
     <entry align="center">○</entry>
    </row>

    <row>
<!--
     <entry>Replicas accept read-only queries</entry>
-->
     <entry>レプリカは読み取り専用問い合わせを受理可能</entry>
     <entry align="center"></entry>
     <entry align="center"></entry>
<!--
     <entry align="center">with hot standby</entry>
-->
     <entry align="center">ホットスタンバイ使用時</entry>
<!--
     <entry align="center">&bull;</entry>
-->
     <entry align="center">○</entry>
<!--
     <entry align="center">&bull;</entry>
-->
     <entry align="center">○</entry>
<!--
     <entry align="center">&bull;</entry>
-->
     <entry align="center">○</entry>
<!--
     <entry align="center">&bull;</entry>
-->
     <entry align="center">○</entry>
<!--
     <entry align="center">&bull;</entry>
-->
     <entry align="center">○</entry>
    </row>

    <row>
<!--
     <entry>Per-table granularity</entry>
-->
     <entry>テーブルごとの粒度</entry>
     <entry align="center"></entry>
     <entry align="center"></entry>
     <entry align="center"></entry>
<!--
     <entry align="center">&bull;</entry>
-->
     <entry align="center">○</entry>
<!--
     <entry align="center">&bull;</entry>
-->
     <entry align="center">○</entry>
     <entry align="center"></entry>
<!--
     <entry align="center">&bull;</entry>
-->
     <entry align="center">○</entry>
<!--
     <entry align="center">&bull;</entry>
-->
     <entry align="center">○</entry>
    </row>

    <row>
<!--
     <entry>No conflict resolution necessary</entry>
-->
     <entry>コンフリクトの回避が不要</entry>
<!--
     <entry align="center">&bull;</entry>
-->
     <entry align="center">○</entry>
<!--
     <entry align="center">&bull;</entry>
-->
     <entry align="center">○</entry>
<!--
     <entry align="center">&bull;</entry>
-->
     <entry align="center">○</entry>
     <entry align="center"></entry>
<!--
     <entry align="center">&bull;</entry>
-->
     <entry align="center">○</entry>
<!--
     <entry align="center">&bull;</entry>
-->
     <entry align="center">○</entry>
     <entry align="center"></entry>
<!--
     <entry align="center">&bull;</entry>
-->
     <entry align="center">○</entry>
    </row>

   </tbody>
  </tgroup>
 </table>

 <para>
<!--
  There are a few solutions that do not fit into the above categories:
-->
上の分類に該当しない解法もあります。
 </para>

 <variablelist>

  <varlistentry>
<!--
   <term>Data Partitioning</term>
-->
   <term>データの分割</term>
   <listitem>

    <para>
<!--
     Data partitioning splits tables into data sets.  Each set can
     be modified by only one server.  For example, data can be
     partitioned by offices, e.g., London and Paris, with a server
     in each office.  If queries combining London and Paris data
     are necessary, an application can query both servers, or
     primary/standby replication can be used to keep a read-only copy
     of the other office's data on each server.
-->
データの分割とは、同じテーブルのデータを複数部分に分けることです。
各部分に書き込むことができるのは、1つのサーバだけです。
例えば、データをロンドンとパリの営業所用に分割でき、サーバをロンドンとパリのどちらにも設置できた状態を考えます。
問い合わせにロンドンとパリのデータが混在した場合、アプリケーションは両方のサーバに問い合わせることができます。
または、プライマリ／スタンバイレプリケーションを使用して、他の営業所のデータを読み取り専用コピーとして保持できます。
    </para>
   </listitem>
  </varlistentry>

  <varlistentry>
<!--
   <term>Multiple-Server Parallel Query Execution</term>
-->
   <term>複数サーバによる問い合わせの並列実行</term>
   <listitem>

    <para>
<!--
     Many of the above solutions allow multiple servers to handle multiple
     queries, but none allow a single query to use multiple servers to
     complete faster.  This solution allows multiple servers to work
     concurrently on a single query.  It is usually accomplished by
     splitting the data among servers and having each server execute its
     part of the query and return results to a central server where they
     are combined and returned to the user. This can be implemented using the
     <productname>PL/Proxy</productname> tool set.
-->
上述した多くの解法は、複数のサーバが複数の問い合わせを処理するものです。
処理速度の向上のために、単一の問い合わせに複数のサーバを使用するものはありません。
本解法は複数のサーバが単一の問い合わせを共同して実行するものです。
その方法は、データをサーバ間で分割し、各サーバが部分的に問い合わせを実行し、各々の結果をプライマリサーバに送付し、プライマリサーバが合体して利用者に返送するものです。
これは<productname>PL/Proxy</productname>ツールセットを使用して実装できます。
    </para>

   </listitem>
  </varlistentry>

 </variablelist>

  <para>
<!--
   It should also be noted that because <productname>PostgreSQL</productname>
   is open source and easily extended, a number of companies have
   taken <productname>PostgreSQL</productname> and created commercial
   closed-source solutions with unique failover, replication, and load
   balancing capabilities.  These are not discussed here.
-->
また、<productname>PostgreSQL</productname>はオープンソースで、容易に拡張できるので、多くの企業が<productname>PostgreSQL</productname>をもとにして、独自のフェイルオーバー、レプリケーション、負荷分散機能を備えたクローズドソースの製品を開発していることに注意してください。
これらについては、ここでは説明しません。
  </para>

 </sect1>


 <sect1 id="warm-standby">
<!--
 <title>Log-Shipping Standby Servers</title>
-->
 <title>ログシッピングスタンバイサーバ</title>


  <para>
<!--
   Continuous archiving can be used to create a <firstterm>high
   availability</firstterm> (HA) cluster configuration with one or more
   <firstterm>standby servers</firstterm> ready to take over operations if the
   primary server fails. This capability is widely referred to as
   <firstterm>warm standby</firstterm> or <firstterm>log shipping</firstterm>.
-->
継続的なアーカイブ処理を使用して、プライマリサーバが失敗した場合に操作を引き継ぐ準備がなされた、1つ以上の<firstterm>スタンバイサーバ</firstterm>を持つ<firstterm>高可用性</firstterm>(HA)クラスタ構成を作成することができます。
この機能は<firstterm>ウォームスタンバイ</firstterm>または<firstterm>ログシッピング</firstterm>として広く知られています。
  </para>

  <para>
<!--
   The primary and standby server work together to provide this capability,
   though the servers are only loosely coupled. The primary server operates
   in continuous archiving mode, while each standby server operates in
   continuous recovery mode, reading the WAL files from the primary. No
   changes to the database tables are required to enable this capability,
   so it offers low administration overhead compared to some other
   replication solutions. This configuration also has relatively low
   performance impact on the primary server.
-->
プライマリサーバとスタンバイサーバは、この機能を提供するために共同して稼働しますが、サーバとサーバはゆるく結合しています。
プライマリサーバは継続的アーカイブモードで動作し、各スタンバイサーバはプライマリからWALファイルを読み取る、継続的リカバリモードで動作します。
この機能を可能にするために、データベースのテーブル変更は不要です。
したがって、他のレプリケーションの解法に比べて、管理にかかるオーバーヘッドが減少します。
この構成はプライマリサーバの性能への影響も相対的に減少させます。
  </para>

  <para>
<!--
   Directly moving WAL records from one database server to another
   is typically described as log shipping. <productname>PostgreSQL</productname>
   implements file-based log shipping by transferring WAL records
   one file (WAL segment) at a time. WAL files (16MB) can be
   shipped easily and cheaply over any distance, whether it be to an
   adjacent system, another system at the same site, or another system on
   the far side of the globe. The bandwidth required for this technique
   varies according to the transaction rate of the primary server.
   Record-based log shipping is more granular and streams WAL changes
   incrementally over a network connection (see <xref
   linkend="streaming-replication"/>).
-->
あるデータベースサーバから他へ直接WALレコードを移動することは通常、ログシッピングと説明されます。
<productname>PostgreSQL</productname>はファイルベースのログシッピングを実装します。
つまりWALレコードはある時点で1つのファイル(WALセグメント)として送信されることを意味します。
WALファイル(16MB)は隣り合うシステム、同じサイトの別システム、地球の裏側のシステムなど距離に関わらず、簡単かつ安価に送付することができます。
この技法に必要な帯域幅はプライマリサーバのトランザクションの頻度に応じて変動します。
レコードベースのログシッピングはより粒度を細かくしたもので、ネットワーク接続を介してWALの変更を増分的に流します（<xref linkend="streaming-replication"/>参照）。
  </para>

  <para>
<!--
   It should be noted that log shipping is asynchronous, i.e., the WAL
   records are shipped after transaction commit. As a result, there is a
   window for data loss should the primary server suffer a catastrophic
   failure; transactions not yet shipped will be lost.  The size of the
   data loss window in file-based log shipping can be limited by use of the
   <varname>archive_timeout</varname> parameter, which can be set as low
   as a few seconds.  However such a low setting will
   substantially increase the bandwidth required for file shipping.
   Streaming replication (see <xref linkend="streaming-replication"/>)
   allows a much smaller window of data loss.
-->
ログシッピングが非同期であることに注意しなければなりません。
つまり、WALレコードはトランザクションがコミットした後に転送されます。
結果として、プライマリサーバが災害などの致命的な失敗をうけた場合、送信されていないトランザクションが失われますので、データを損失する空白期間があります。
ファイルベースのログシッピングにおけるデータ損失の空白期間量を<varname>archive_timeout</varname>パラメータを用いて制限することができます。
これは数秒程度まで小さく設定することができます。
しかし、低く設定するとファイル転送に必要な帯域幅が増大します。
ストリーミングレプリケーション（<xref linkend="streaming-replication"/>参照）により、データを損失する期間を非常に小さくすることができます。
  </para>

  <para>
<!--
   Recovery performance is sufficiently good that the standby will
   typically be only moments away from full
   availability once it has been activated. As a result, this is called
   a warm standby configuration which offers high
   availability. Restoring a server from an archived base backup and
   rollforward will take considerably longer, so that technique only
   offers a solution for disaster recovery, not high availability.
   A standby server can also be used for read-only queries, in which case
   it is called a <firstterm>hot standby</firstterm> server. See
   <xref linkend="hot-standby"/> for more information.
-->
リカバリ処理の性能は十分よく、一度実施されれば、スタンバイサーバが完全な状態から逸脱するのは一時的にしかすぎません。
結果としてこれは、高可用性を提供するウォームスタンバイ構成と呼ばれます。
保管されたベースバックアップからサーバをリストアし、ロールフォワードを行うことはおそらく長時間かかりますので、これは高可用性のための解法とはいえず、災害からのリカバリのための解法です。
スタンバイサーバは読み取り専用の問い合わせに使用することもできます。
この場合<firstterm>ホットスタンバイ</firstterm>サーバと呼ばれます。
詳細については<xref linkend="hot-standby"/>を参照してください。
  </para>

  <indexterm zone="high-availability">
   <primary>warm standby</primary>
  </indexterm>
  <indexterm zone="high-availability">
   <primary>ウォームスタンバイ</primary>
  </indexterm>

  <indexterm zone="high-availability">
   <primary>PITR standby</primary>
  </indexterm>
  <indexterm zone="high-availability">
   <primary>PITRスタンバイ</primary>
  </indexterm>

  <indexterm zone="high-availability">
   <primary>standby server</primary>
  </indexterm>
  <indexterm zone="high-availability">
   <primary>スタンバイサーバ</primary>
  </indexterm>

  <indexterm zone="high-availability">
   <primary>log shipping</primary>
  </indexterm>
  <indexterm zone="high-availability">
   <primary>ログシッピング</primary>
  </indexterm>

  <indexterm zone="high-availability">
   <primary>witness server</primary>
  </indexterm>
  <indexterm zone="high-availability">
   <primary>witnessサーバ</primary>
  </indexterm>

  <indexterm zone="high-availability">
   <primary>STONITH</primary>
  </indexterm>

  <sect2 id="standby-planning">
<!--
   <title>Planning</title>
-->
   <title>計画</title>

   <para>
<!--
    It is usually wise to create the primary and standby servers
    so that they are as similar as possible, at least from the
    perspective of the database server.  In particular, the path names
    associated with tablespaces will be passed across unmodified, so both
    primary and standby servers must have the same mount paths for
    tablespaces if that feature is used.  Keep in mind that if
    <xref linkend="sql-createtablespace"/>
    is executed on the primary, any new mount point needed for it must
    be created on the primary and all standby servers before the command
    is executed. Hardware need not be exactly the same, but experience shows
    that maintaining two identical systems is easier than maintaining two
    dissimilar ones over the lifetime of the application and system.
    In any case the hardware architecture must be the same &mdash; shipping
    from, say, a 32-bit to a 64-bit system will not work.
-->
プライマリサーバとスタンバイサーバを、少なくともデータベースサーバという見地でできる限り同じになるように作成することを通常勧めます。
具体的には、テーブル空間に関連するパス名はそのまま渡されますので、テーブル空間機能を使用する場合には、プライマリとスタンバイサーバの両方でテーブル空間用のマウントパスを同じにしておかなければなりません。
<xref linkend="sql-createtablespace"/>をプライマリで実行する場合、そのコマンドを実行する前に必要な新しいマウントポイントをプライマリとすべてのスタンバイサーバで作成しなければならないことに注意してください。
ハードウェアをまったく同じにする必要はありませんが、経験上アプリケーションとシステムの運用期間に渡って2つの同じシステムを管理する方が、異なる2つのシステムを管理するよりも簡単です。
いずれにしてもハードウェアアーキテクチャは必ず同じでなければなりません。
例えば32ビットシステムから64ビットシステムへのシッピングは動作しません。
   </para>

   <para>
<!--
    In general, log shipping between servers running different major
    <productname>PostgreSQL</productname> release
    levels is not possible. It is the policy of the PostgreSQL Global
    Development Group not to make changes to disk formats during minor release
    upgrades, so it is likely that running different minor release levels
    on primary and standby servers will work successfully. However, no
    formal support for that is offered and you are advised to keep primary
    and standby servers at the same release level as much as possible.
    When updating to a new minor release, the safest policy is to update
    the standby servers first &mdash; a new minor release is more likely
    to be able to read WAL files from a previous minor release than vice
    versa.
-->
一般的に、異なるメジャーリリースレベルの<productname>PostgreSQL</productname>間でログシッピングはできません。
マイナーリリースの更新ではディスク書式を変更しないというのがPostgreSQLグローバル開発グループの方針ですので、プライマリサーバとスタンバイサーバとの間でマイナーリリースレベルの違いがあってもうまく動作するはずです。
しかし、この場合、公的なサポートは提供されません。
できる限りプライマリサーバとスタンバイサーバとで同じリリースレベルを使用してください。
新しいマイナーリリースに更新する場合、もっとも安全な方針はスタンバイサーバを先に更新することです。
新しいマイナーリリースは以前のマイナーリリースのWALファイルを読み込むことはできますが、逆はできないかもしれません。
   </para>

  </sect2>

<!--
  <sect2 id="standby-server-operation" xreflabel="Standby Server Operation">
-->
  <sect2 id="standby-server-operation" xreflabel="スタンバイサーバの動作">
<!--
   <title>Standby Server Operation</title>
-->
   <title>スタンバイサーバの動作</title>

   <para>
<!--
    A server enters standby mode if a
    <anchor id="file-standby-signal" xreflabel="standby.signal"/>
    <filename>standby.signal</filename>
    <indexterm><primary><filename>standby.signal</filename></primary></indexterm>
    file exists in the data directory when the server is started.
-->
サーバが起動した時にデータディレクトリに<anchor id="file-standby-signal" xreflabel="standby.signal"/><filename>standby.signal</filename><indexterm><primary><filename>standby.signal</filename></primary></indexterm>が存在すると、サーバはスタンバイモードに入ります。
   </para>

   <para>
<!--
    In standby mode, the server continuously applies WAL received from the
    primary server. The standby server can read WAL from a WAL archive
    (see <xref linkend="guc-restore-command"/>) or directly from the primary
    over a TCP connection (streaming replication). The standby server will
    also attempt to restore any WAL found in the standby cluster's
    <filename>pg_wal</filename> directory. That typically happens after a server
    restart, when the standby replays again WAL that was streamed from the
    primary before the restart, but you can also manually copy files to
    <filename>pg_wal</filename> at any time to have them replayed.
-->
スタンバイモードでは、サーバは継続的にプライマリサーバから受け取ったWALを適用します。
スタンバイサーバはWALアーカイブ(<xref linkend="guc-restore-command"/>参照)から、または直接TCP接続(ストリーミングレプリケーション)を介してプライマリサーバから、WALを読み取ることができます。
またスタンバイサーバはスタンバイクラスタの<filename>pg_wal</filename>ディレクトリにあるすべてのWALをリストアしようと試みます。
これはよくサーバの再起動後、スタンバイが再起動前にプライマリから流れ込んだWALを再生する時に発生します。
しかしまたファイルを再生する任意の時点で、手作業で<filename>pg_wal</filename>にコピーすることもできます。
   </para>

   <para>
<!--
    At startup, the standby begins by restoring all WAL available in the
    archive location, calling <varname>restore_command</varname>. Once it
    reaches the end of WAL available there and <varname>restore_command</varname>
    fails, it tries to restore any WAL available in the <filename>pg_wal</filename> directory.
    If that fails, and streaming replication has been configured, the
    standby tries to connect to the primary server and start streaming WAL
    from the last valid record found in archive or <filename>pg_wal</filename>. If that fails
    or streaming replication is not configured, or if the connection is
    later disconnected, the standby goes back to step 1 and tries to
    restore the file from the archive again. This loop of retries from the
    archive, <filename>pg_wal</filename>, and via streaming replication goes on until the server
    is stopped or is promoted.
-->
起動時、スタンバイサーバは<varname>restore_command</varname>を呼び出して、アーカイブ場所にある利用可能なすべてのWALをリストアすることから始めます。
そこで利用可能なWALの終端に達し、<varname>restore_command</varname>が失敗すると、<filename>pg_wal</filename>ディレクトリにある利用可能な任意のWALのリストアを試みます。
ストリーミングレプリケーションが設定されている場合、これに失敗すると、スタンバイはプライマリサーバへの接続を試み、アーカイブまたは<filename>pg_wal</filename>内に存在した最終の有効レコードからWALのストリーミングを開始します。
ストリーミングレプリケーションが未設定時にこれに失敗する場合、または、接続が後で切断される場合、スタンバイは最初に戻り、アーカイブからのファイルのリストアを繰り返し行います。
このアーカイブ、<filename>pg_wal</filename>、ストリーミングレプリケーションからという再試行の繰り返しはサーバが停止する、あるいは昇格するまで続きます。
   </para>

   <para>
<!--
    Standby mode is exited and the server switches to normal operation
    when <command>pg_ctl promote</command> is run, or
    <function>pg_promote()</function> is called. Before failover,
    any WAL immediately available in the archive or in <filename>pg_wal</filename>
    will be restored, but no attempt is made to connect to the primary.
-->
スタンバイモードは、<command>pg_ctl promote</command>が実行されたとき、または<function>pg_promote()</function>が呼び出されたときに終了し、サーバは通常の動作に切り替わります。
フェイルオーバーの前に、アーカイブまたは<filename>pg_wal</filename>内で直ちに使用可能なWALはすべてリストアされますが、プライマリへの接続は試みられません。
   </para>
  </sect2>

  <sect2 id="preparing-primary-for-standby">
<!--
   <title>Preparing the Primary for Standby Servers</title>
-->
   <title>スタンバイサーバのためのプライマリの準備</title>

   <para>
<!--
    Set up continuous archiving on the primary to an archive directory
    accessible from the standby, as described
    in <xref linkend="continuous-archiving"/>. The archive location should be
    accessible from the standby even when the primary is down, i.e., it should
    reside on the standby server itself or another trusted server, not on
    the primary server.
-->
<xref linkend="continuous-archiving"/>で説明したように、スタンバイからアクセス可能なアーカイブディレクトリに対してプライマリで継続的なアーカイブを設定してください。
このアーカイブ場所はプライマリが停止した時であってもスタンバイからアクセス可能でなければなりません。
つまり、プライマリサーバ上ではなく、スタンバイサーバ自身上に存在するか、または他の高信頼性サーバ上に存在しなければなりません。
   </para>

   <para>
<!--
    If you want to use streaming replication, set up authentication on the
    primary server to allow replication connections from the standby
    server(s); that is, create a role and provide a suitable entry or
    entries in <filename>pg_hba.conf</filename> with the database field set to
    <literal>replication</literal>.  Also ensure <varname>max_wal_senders</varname> is set
    to a sufficiently large value in the configuration file of the primary
    server. If replication slots will be used,
    ensure that <varname>max_replication_slots</varname> is set sufficiently
    high as well.
-->
ストリーミングレプリケーションを使用したい場合、スタンバイサーバ(複数可)からのレプリケーション接続を受け付けるようにプライマリサーバで認証を設定してください。
つまり、ロールを作成し適切な項目を提供、あるいは、そのデータベースフィールドとして<literal>replication</literal>を持つ項目を<filename>pg_hba.conf</filename>内に設定してください。
また、プライマリサーバの設定ファイルにおいて<varname>max_wal_senders</varname>が十分大きな値に設定されていることを確認してください。
レプリケーションスロットを使用している場合は、<varname>max_replication_slots</varname>も十分に設定されているか確認してください。
   </para>

   <para>
<!--
    Take a base backup as described in <xref linkend="backup-base-backup"/>
    to bootstrap the standby server.
-->
<xref linkend="backup-base-backup"/>に記述したように、スタンバイサーバの再起動のために、ベースバックアップを取得してください。
   </para>
  </sect2>

  <sect2 id="standby-server-setup">
<!--
   <title>Setting Up a Standby Server</title>
-->
   <title>スタンバイサーバの設定</title>

   <para>
<!--
    To set up the standby server, restore the base backup taken from primary
    server (see <xref linkend="backup-pitr-recovery"/>). Create a file
    <link linkend="file-standby-signal"><filename>standby.signal</filename></link><indexterm><primary>standby.signal</primary></indexterm>
    in the standby's cluster data
    directory. Set <xref linkend="guc-restore-command"/> to a simple command to copy files from
    the WAL archive. If you plan to have multiple standby servers for high
    availability purposes, make sure that <varname>recovery_target_timeline</varname> is set to
    <literal>latest</literal> (the default), to make the standby server follow the timeline change
    that occurs at failover to another standby.
-->
スタンバイサーバを設定するためには、プライマリサーバから取得したベースバックアップをリストアしてください(<xref linkend="backup-pitr-recovery"/>参照)。
スタンバイのクラスタデータディレクトリ内に<link linkend="file-standby-signal"><filename>standby.signal</filename></link><indexterm><primary>standby.signal</primary></indexterm>ファイルを作成してください。
WALアーカイブからファイルをコピーする簡単なコマンドを<xref linkend="guc-restore-command"/>に設定してください。
高可用性のために複数のスタンバイサーバを持たせようとしている場合、<varname>recovery_target_timeline</varname>を<literal>latest</literal>に設定し（デフォルト）、スタンバイサーバが他のスタンバイにフェイルオーバーする時に発生するタイムラインの変更に従うようにします。
   </para>

   <note>
     <para>
<!--
     <xref linkend="guc-restore-command"/> should return immediately
     if the file does not exist; the server will retry the command again if
     necessary.
-->
そのファイルが存在しなければ<xref linkend="guc-restore-command"/>は直ちに終了すべきです。サーバは必要ならばそのコマンドをリトライします。
    </para>
   </note>

   <para>
<!--
     If you want to use streaming replication, fill in
     <xref linkend="guc-primary-conninfo"/> with a libpq connection string, including
     the host name (or IP address) and any additional details needed to
     connect to the primary server. If the primary needs a password for
     authentication, the password needs to be specified in
     <xref linkend="guc-primary-conninfo"/> as well.
-->
ストリーミングレプリケーションを使用したい場合には、ホスト名(またはIPアドレス)とプライマリサーバとの接続に必要な追加情報を含む、libpq接続文字列で<xref linkend="guc-primary-conninfo"/>を記述してください。
プライマリで認証用のパスワードが必要な場合は<xref linkend="guc-primary-conninfo"/>にそのパスワードも指定する必要があります。
   </para>

   <para>
<!--
    If you're setting up the standby server for high availability purposes,
    set up WAL archiving, connections and authentication like the primary
    server, because the standby server will work as a primary server after
    failover.
-->
スタンバイサーバを高可用性を目的に設定しているのであれば、スタンバイサーバはフェイルオーバーの後プライマリサーバとして動作しますので、プライマリサーバと同様にWALアーカイブ処理、接続、認証を設定してください。
   </para>

   <para>
<!--
    If you're using a WAL archive, its size can be minimized using the <xref
    linkend="guc-archive-cleanup-command"/> parameter to remove files that are no
    longer required by the standby server.
    The <application>pg_archivecleanup</application> utility is designed specifically to
    be used with <varname>archive_cleanup_command</varname> in typical single-standby
    configurations, see <xref linkend="pgarchivecleanup"/>.
    Note however, that if you're using the archive for backup purposes, you
    need to retain files needed to recover from at least the latest base
    backup, even if they're no longer needed by the standby.
-->
WALアーカイブを使用している場合、<xref linkend="guc-archive-cleanup-command"/>パラメータを使用してスタンバイサーバで不要となったファイルを削除することで、その容量を最小化することができます。
特に<application>pg_archivecleanup</application>ユーティリティは、典型的な単一スタンバイ構成（<xref linkend="pgarchivecleanup"/>参照）における<varname>archive_cleanup_command</varname>と共に使用されるように設計されています。
しかし、バックアップを目的にアーカイブを使用している場合には、スタンバイから必要とされなくなったファイルであっても、最新のベースバックアップの時点からリカバリするために必要なファイルを保持しなければならないことに注意してください。
   </para>

   <para>
<!--
    A simple example of configuration is:
-->
簡単な設定例を以下に示します。
<programlisting>
primary_conninfo = 'host=192.168.1.50 port=5432 user=foo password=foopass options=''-c wal_sender_timeout=5000'''
restore_command = 'cp /path/to/archive/%f %p'
archive_cleanup_command = 'pg_archivecleanup /path/to/archive %r'
</programlisting>
   </para>

   <para>
<!--
    You can have any number of standby servers, but if you use streaming
    replication, make sure you set <varname>max_wal_senders</varname> high enough in
    the primary to allow them to be connected simultaneously.
-->
スタンバイサーバの台数に制限はありませんが、ストリーミングレプリケーションを使用するなら、プライマリサーバに同時に接続できるように<varname>max_wal_senders</varname>を十分な数に設定してください。
   </para>

  </sect2>

  <sect2 id="streaming-replication">
<!--
   <title>Streaming Replication</title>
-->
   <title>ストリーミングレプリケーション</title>

   <indexterm zone="high-availability">
    <primary>Streaming Replication</primary>
   </indexterm>
   <indexterm zone="high-availability">
    <primary>ストリーミングレプリケーション</primary>
   </indexterm>

   <para>
<!--
    Streaming replication allows a standby server to stay more up-to-date
    than is possible with file-based log shipping. The standby connects
    to the primary, which streams WAL records to the standby as they're
    generated, without waiting for the WAL file to be filled.
-->
ストリーミングレプリケーションによりスタンバイサーバはファイルベースのログシッピングよりもより最近の状態を維持できるようになります。
スタンバイは、WALレコードが生成された時にWALファイルがいっぱいになるまで待機せずにWALレコードをスタンバイに流し出すプライマリと接続します。
   </para>

   <para>
<!--
    Streaming replication is asynchronous by default
    (see <xref linkend="synchronous-replication"/>), in which case there is
    a small delay between committing a transaction in the primary and the
    changes becoming visible in the standby. This delay is however much
    smaller than with file-based log shipping, typically under one second
    assuming the standby is powerful enough to keep up with the load. With
    streaming replication, <varname>archive_timeout</varname> is not required to
    reduce the data loss window.
-->
ストリーミングレプリケーションはデフォルトで非同期で、(<xref linkend="synchronous-replication"/>参照)
この場合、プライマリでトランザクションがコミットされてから、その変更がスタンバイ側で参照可能になるまでの間にわずかな遅延がまだあります。
しかし、この遅延はファイルベースのログシッピングよりも非常に小さなもので、負荷に追随できる程度の能力があるスタンバイであれば通常は1秒以下です。
ストリーミングレプリケーションでは、データ損失期間を減らすための<varname>archive_timeout</varname>を必要としません。
   </para>

   <para>
<!--
    If you use streaming replication without file-based continuous
    archiving, the server might recycle old WAL segments before the standby
    has received them.  If this occurs, the standby will need to be
    reinitialized from a new base backup.  You can avoid this by setting
    <varname>wal_keep_size</varname> to a value large enough to ensure that
    WAL segments are not recycled too early, or by configuring a replication
    slot for the standby.  If you set up a WAL archive that's accessible from
    the standby, these solutions are not required, since the standby can
    always use the archive to catch up provided it retains enough segments.
-->
ファイルベースの継続的アーカイブのないストリーミングレプリケーションを使用している場合、スタンバイが受け取る前に古いWALセグメントを再利用するかもしれません。
もし、そうなった場合はスタンバイは新しいベースバックアップから再作成しなければならなくなります。
<varname>wal_keep_size</varname>を十分に大きくしたり、レプリケーションスロットにスタンバイを設定することでWALセグメントがすぐに再利用されることを防ぎ、これを防ぐことができます。WALアーカイブをスタンバイからアクセスできる位置に設定する場合は、スタンバイが常にWALセグメントを追随することができるため、これらの解決策は要求されません。
   </para>

   <para>
<!--
    To use streaming replication, set up a file-based log-shipping standby
    server as described in <xref linkend="warm-standby"/>. The step that
    turns a file-based log-shipping standby into streaming replication
    standby is setting the <varname>primary_conninfo</varname> setting
    to point to the primary server. Set
    <xref linkend="guc-listen-addresses"/> and authentication options
    (see <filename>pg_hba.conf</filename>) on the primary so that the standby server
    can connect to the <literal>replication</literal> pseudo-database on the primary
    server (see <xref linkend="streaming-replication-authentication"/>).
-->
ストリーミングレプリケーションを使用するためには、<xref linkend="warm-standby"/>の説明のようにファイルベースのログシッピングを行うスタンバイサーバを設定してください。
ファイルベースのログシッピングを行うスタンバイをストリーミングレプリケーションを行うスタンバイに切り替える手順は、<varname>primary_conninfo</varname>設定をプライマリサーバを指し示すように設定することです。
スタンバイサーバがプライマリサーバ上の<literal>replication</literal>疑似データベースに接続できる(<xref linkend="streaming-replication-authentication"/>参照)ように、プライマリで<xref linkend="guc-listen-addresses"/>と認証オプション(<filename>pg_hba.conf</filename>参照)を設定してください。
   </para>

   <para>
<!--
    On systems that support the keepalive socket option, setting
    <xref linkend="guc-tcp-keepalives-idle"/>,
    <xref linkend="guc-tcp-keepalives-interval"/> and
    <xref linkend="guc-tcp-keepalives-count"/> helps the primary promptly
    notice a broken connection.
-->
キープアライブソケットオプションをサポートするシステムでは、<xref linkend="guc-tcp-keepalives-idle"/>、<xref linkend="guc-tcp-keepalives-interval"/>および<xref linkend="guc-tcp-keepalives-count"/>を設定することで、プライマリの接続切断の即時検知に有用です。
   </para>

   <para>
<!--
    Set the maximum number of concurrent connections from the standby servers
    (see <xref linkend="guc-max-wal-senders"/> for details).
-->
スタンバイサーバからの同時接続数の最大値を設定してください（詳細は<xref linkend="guc-max-wal-senders"/>を参照）。
   </para>

   <para>
<!--
    When the standby is started and <varname>primary_conninfo</varname> is set
    correctly, the standby will connect to the primary after replaying all
    WAL files available in the archive. If the connection is established
    successfully, you will see a <literal>walreceiver</literal> in the standby, and
    a corresponding <literal>walsender</literal> process in the primary.
-->
スタンバイが起動し、<varname>primary_conninfo</varname>が正しく設定されると、スタンバイはアーカイブ内で利用可能なWALファイルをすべて再生した後にプライマリと接続します。
接続の確立に成功すると、スタンバイで<literal>walreceiver</literal>が存在し、プライマリで対応する<literal>walsender</literal>が存在します。
   </para>

   <sect3 id="streaming-replication-authentication">
<!--
    <title>Authentication</title>
-->
    <title>認証</title>
    <para>
<!--
     It is very important that the access privileges for replication be set up
     so that only trusted users can read the WAL stream, because it is
     easy to extract privileged information from it.  Standby servers must
     authenticate to the primary as an account that has the
     <literal>REPLICATION</literal> privilege or a superuser. It is
     recommended to create a dedicated user account with
     <literal>REPLICATION</literal> and <literal>LOGIN</literal>
     privileges for replication. While <literal>REPLICATION</literal>
     privilege gives very high permissions, it does not allow the user to
     modify any data on the primary system, which the
     <literal>SUPERUSER</literal> privilege does.
-->
信頼できるユーザのみがWALストリームを読み取ることができるように、レプリケーション用のアクセス権限を設定することは非常に重要です。
WALから機密情報を取り出すことは簡単だからです。
スタンバイサーバはプライマリに対してプライマリの<literal>REPLICATION</literal>権限を持つアカウントか、スーパーユーザとして認証されなければなりません。
レプリケーションのための<literal>REPLICATION</literal>権限 と <literal>LOGIN</literal>権限を持つ専用のユーザを作成することをお勧めします。
<literal>REPLICATION</literal>権限は非常に強力な権限なので、<literal>SUPERUSER</literal>のようにプライマリのデータを変更することを許可されていません。
    </para>

    <para>
<!--
     Client authentication for replication is controlled by a
     <filename>pg_hba.conf</filename> record specifying <literal>replication</literal> in the
     <replaceable>database</replaceable> field. For example, if the standby is running on
     host IP <literal>192.168.1.100</literal> and the account name for replication
     is <literal>foo</literal>, the administrator can add the following line to the
     <filename>pg_hba.conf</filename> file on the primary:
-->
レプリケーション用のクライアント認証は<filename>pg_hba.conf</filename>内でその<replaceable>database</replaceable>フィールドに<literal>replication</literal>を指定したレコードで制御されます。
例えば、スタンバイがIPアドレス<literal>192.168.1.100</literal>のホストで稼働し、レプリケーション用のアカウントの名前が<literal>foo</literal>である場合、管理者はプライマリ上の<filename>pg_hba.conf</filename>に以下の行を追加することができます。

<programlisting>
<!--
# Allow the user "foo" from host 192.168.1.100 to connect to the primary
# as a replication standby if the user's password is correctly supplied.
-->
# 利用者 foo のホスト 192.168.1.100 からプライマリサーバへのレプリケーションスタンバイとしての接続を
# 利用者のパスワードが正しく入力されたならば許可する
#
# TYPE  DATABASE        USER            ADDRESS                 METHOD
host    replication     foo             192.168.1.100/32        md5
</programlisting>
    </para>
    <para>
<!--
     The host name and port number of the primary, connection user name,
     and password are specified in the <xref linkend="guc-primary-conninfo"/>.
     The password can also be set in the <filename>~/.pgpass</filename> file on the
     standby (specify <literal>replication</literal> in the <replaceable>database</replaceable>
     field).
     For example, if the primary is running on host IP <literal>192.168.1.50</literal>,
     port <literal>5432</literal>, the account name for replication is
     <literal>foo</literal>, and the password is <literal>foopass</literal>, the administrator
     can add the following line to the <filename>postgresql.conf</filename> file on the
     standby:
-->
プライマリサーバのホスト名とポート番号、接続する利用者名およびパスワードは、<xref linkend="guc-primary-conninfo"/>で指定します。
パスワードはスタンバイサーバの<filename>~/.pgpass</filename>ファイルでも設定できます（<replaceable>database</replaceable>フィールドの<literal>replication</literal>を指定します）。
例えば、プライマリサーバが稼働するホストの IP アドレスが<literal>192.168.1.50</literal>でポート番号が<literal>5432</literal>であり、レプリケーションのアカウント名が<literal>foo</literal>であり、パスワードが<literal>foopass</literal>である場合、管理者はスタンバイサーバの<filename>postgresql.conf</filename>ファイルに次行を追加できます。

<programlisting>
<!--
# The standby connects to the primary that is running on host 192.168.1.50
# and port 5432 as the user "foo" whose password is "foopass".
-->
# プライマリサーバが 192.168.1.50 のホストの 5432ポートで稼働し
# 利用者名が foo でパスワードが foopass とする
primary_conninfo = 'host=192.168.1.50 port=5432 user=foo password=foopass'
</programlisting>
    </para>
   </sect3>

   <sect3 id="streaming-replication-monitoring">
<!--
    <title>Monitoring</title>
-->
    <title>監視</title>
    <para>
<!--
     An important health indicator of streaming replication is the amount
     of WAL records generated in the primary, but not yet applied in the
     standby. You can calculate this lag by comparing the current WAL write
     location on the primary with the last WAL location received by the
     standby. These locations can be retrieved using
     <function>pg_current_wal_lsn</function> on the primary and
     <function>pg_last_wal_receive_lsn</function> on the standby,
     respectively (see <xref linkend="functions-admin-backup-table"/> and
     <xref linkend="functions-recovery-info-table"/> for details).
     The last WAL receive location in the standby is also displayed in the
     process status of the WAL receiver process, displayed using the
     <command>ps</command> command (see <xref linkend="monitoring-ps"/> for details).
-->
ストリーミングレプリケーションの重要な健全性尺度は、プライマリサーバで生成されたがスタンバイサーバではまだ適用されていないWALレコードの量です。
プライマリサーバの現在のWAL書き込み位置とスタンバイサーバの受理したWALの最終位置を比較すれば、この遅延を計算できます。
これらの位置は、プライマリサーバでは<function>pg_current_wal_lsn</function>を、スタンバイサーバでは<function>pg_last_wal_receive_lsn</function>を使用すれば検索できます（詳細は<xref linkend="functions-admin-backup-table"/>および<xref linkend="functions-recovery-info-table"/>を参照）。
スタンバイサーバの最終位置は、<command>ps</command>コマンドを使用して WAL受信プロセスの状態としても表示できます（詳細は<xref linkend="monitoring-ps"/>を参照）。
    </para>
    <para>
<!--
     You can retrieve a list of WAL sender processes via the
     <link linkend="monitoring-pg-stat-replication-view"><structname>
     pg_stat_replication</structname></link> view. Large differences between
     <function>pg_current_wal_lsn</function> and the view's <literal>sent_lsn</literal> field
     might indicate that the primary server is under heavy load, while
     differences between <literal>sent_lsn</literal> and
     <function>pg_last_wal_receive_lsn</function> on the standby might indicate
     network delay, or that the standby is under heavy load.
-->
<link linkend="monitoring-pg-stat-replication-view"><structname>pg_stat_replication</structname></link>ビューを介してWAL送信処理プロセスのリストを入手することができます。
<function>pg_current_wal_lsn</function>とビューの<literal>sent_lsn</literal>フィールドとの違いが大きい場合、プライマリサーバが高負荷状態であることを示している可能性があります。
一方でスタンバイサーバ上の<literal>sent_lsn</literal>と<function>pg_last_wal_receive_lsn</function>の値の差異は、ネットワーク遅延、またはスタンバイが高負荷状態であることを示す可能性があります。
    </para>
    <para>
<!--
     On a hot standby, the status of the WAL receiver process can be retrieved
     via the <link linkend="monitoring-pg-stat-wal-receiver-view">
     <structname>pg_stat_wal_receiver</structname></link> view.  A large
     difference between <function>pg_last_wal_replay_lsn</function> and the
     view's <literal>flushed_lsn</literal> indicates that WAL is being
     received faster than it can be replayed.
-->
ホットスタンバイ上では、WAL受信プロセスの状態は、<link linkend="monitoring-pg-stat-wal-receiver-view"><structname>pg_stat_wal_receiver</structname></link>ビューを通じて入手することができます。
<function>pg_last_wal_replay_lsn</function>とビューの<literal>flushed_lsn</literal>との違いが大きい場合、WALのリプレイを上回る速さでWALが受信されていることを示しています。
    </para>
   </sect3>
  </sect2>

  <sect2 id="streaming-replication-slots">
<!--
   <title>Replication Slots</title>
-->
   <title>レプリケーションスロット</title>
   <indexterm>
    <primary>replication slot</primary>
    <secondary>streaming replication</secondary>
   </indexterm>
   <indexterm>
    <primary>レプリケーションスロット</primary>
    <secondary>ストリーミングレプリケーション</secondary>
   </indexterm>
   <para>
<!--
    Replication slots provide an automated way to ensure that the
    primary server does
    not remove WAL segments until they have been received by all standbys,
    and that the primary does not remove rows which could cause a
    <link linkend="hot-standby-conflict">recovery conflict</link> even when the
    standby is disconnected.
-->
レプリケーションスロットは、以下のことを保証する自動的な方法を提供します。
全てのスタンバイがWALセグメントを受け取るまでは、プライマリサーバがWALセグメントを削除しないこと、また、スタンバイが接続していない際にも、<link linkend="hot-standby-conflict">リカバリの競合</link>が発生する可能性がある行をプライマリが削除しないこと、です。
   </para>
   <para>
<!--
    In lieu of using replication slots, it is possible to prevent the removal
    of old WAL segments using <xref linkend="guc-wal-keep-size"/>, or by
    storing the segments in an archive using
    <xref linkend="guc-archive-command"/> or <xref linkend="guc-archive-library"/>.
    A disadvantage of these methods is that they
    often result in retaining more WAL segments than
    required, whereas replication slots retain only the number of segments
    known to be needed.
-->
レプリケーションスロットを使う代わりに、<xref linkend="guc-wal-keep-size"/>を使う、あるいは<xref linkend="guc-archive-command"/>または <xref linkend="guc-archive-library"/>を使用してセグメントをアーカイブに保存することによっても、古いWALセグメントの削除を防ぐことができます。
これらの方法の欠点は、しばしば必要以上のWALセグメントを保持することで、これらに対してレプリケーションスロットは必要とされる数のセグメントしか保持しません。
   </para>
   <para>
<!--
    Similarly, <xref linkend="guc-hot-standby-feedback"/> on its own, without
    also using a replication slot, provides protection against relevant rows
    being removed by vacuum, but provides no protection during any time period
    when the standby is not connected.
-->
同様に、<xref linkend="guc-hot-standby-feedback"/>は、レプリケーションスロットを使用しない場合、関連する行がバキュームによって削除されることに対して保護しますが、スタンバイが接続されていない間は保護しません。
   </para>

   <caution>
    <para>
<!--
     Beware that replication slots can cause the server to retain so
     many WAL segments that they fill up the space allocated for
     <literal>pg_wal</literal>.
     <xref linkend="guc-max-slot-wal-keep-size"/> can be used to limit the size
     of WAL files retained by replication slots.
-->
レプリケーションスロットは、サーバが非常に多くのWALセグメントを保持し、<literal>pg_wal</literal>に割り当てられた領域を一杯にしてしまう可能性があることに注意してください。
<xref linkend="guc-max-slot-wal-keep-size"/>は、レプリケーションスロットによって保持されるWALファイルのサイズを制限するために使用できます。
    </para>
   </caution>

   <sect3 id="streaming-replication-slots-manipulation">
<!--
    <title>Querying and Manipulating Replication Slots</title>
-->
    <title>レプリケーションスロットへの問い合わせと操作</title>
    <para>
<!--
     Each replication slot has a name, which can contain lower-case letters,
     numbers, and the underscore character.
-->
いずれのレプリケーションスロットにも小文字、数字、アンダースコアを含む名前があります。
    </para>
    <para>
<!--
     Existing replication slots and their state can be seen in the
     <link linkend="view-pg-replication-slots"><structname>pg_replication_slots</structname></link>
     view.
-->
レプリケーションスロットとその状態は<link linkend="view-pg-replication-slots"><structname>pg_replication_slots</structname></link>
ビューより確認できます。
    </para>
    <para>
<!--
     Slots can be created and dropped either via the streaming replication
     protocol (see <xref linkend="protocol-replication"/>) or via SQL
     functions (see <xref linkend="functions-replication"/>).
-->
レプリケーションスロットはストリーミングレプリケーションプロトコル( <xref linkend="protocol-replication"/>参照)もしくはSQL関数(<xref linkend="functions-replication"/>参照)を使用し、作成や削除ができます。
    </para>
   </sect3>
   <sect3 id="streaming-replication-slots-config">
<!--
    <title>Configuration Example</title>
-->
    <title>設定の例</title>
    <para>
<!--
     You can create a replication slot like this:
-->
以下のような方法でレプリケーションスロットを作成できます。
<programlisting>
postgres=# SELECT * FROM pg_create_physical_replication_slot('node_a_slot');
  slot_name  | lsn
-------------+-----
 node_a_slot |

postgres=# SELECT slot_name, slot_type, active FROM pg_replication_slots;
  slot_name  | slot_type | active
-------------+-----------+--------
 node_a_slot | physical  | f
(1 row)
</programlisting>
<!--
     To configure the standby to use this slot, <varname>primary_slot_name</varname>
     should be configured on the standby. Here is a simple example:
-->
スタンバイのレプリケーションスロットを使用できるように設定するためには、<varname>primary_slot_name</varname>をスタンバイ側で設定します。
以下は単純な設定例です。：
<programlisting>
primary_conninfo = 'host=192.168.1.50 port=5432 user=foo password=foopass'
primary_slot_name = 'node_a_slot'
</programlisting>
    </para>
   </sect3>
  </sect2>

  <sect2 id="cascading-replication">
<!--
   <title>Cascading Replication</title>
-->
   <title>カスケードレプリケーション</title>

   <indexterm zone="high-availability">
    <primary>Cascading Replication</primary>
   </indexterm>
   <indexterm zone="high-availability">
    <primary>カスケードレプリケーション</primary>
   </indexterm>

   <para>
<!--
    The cascading replication feature allows a standby server to accept replication
    connections and stream WAL records to other standbys, acting as a relay.
    This can be used to reduce the number of direct connections to the primary
    and also to minimize inter-site bandwidth overheads.
-->
カスケードレプリケーションは、リレーのような振る舞い、つまり、スタンバイサーバから他のスタンバイにレプリケーション接続し、WALレコードを送信することができます。
プライマリサーバへ直接の接続を減らしたり、サイト相互の帯域オーバーヘッドを最小化するために使用することができます。
   </para>

   <para>
<!--
    A standby acting as both a receiver and a sender is known as a cascading
    standby.  Standbys that are more directly connected to the primary are known
    as upstream servers, while those standby servers further away are downstream
    servers.  Cascading replication does not place limits on the number or
    arrangement of downstream servers, though each standby connects to only
    one upstream server which eventually links to a single primary server.
-->
カスケードスタンバイとして知られているとおり、スタンバイは受け取り手としても送り手としても振る舞うことができます。
よりプライマリサーバに近いスタンバイサーバは上流サーバと呼ばれるのに対し、より遠いスタンバイサーバは下流サーバと呼ばれます。
カスケードレプリケーションには下流サーバの数に制限は設定されていません。しかし、どのスタンバイサーバも最終的には1つのプライマリサーバに繋がる1つの上流サーバに接続します。
   </para>

   <para>
<!--
    A cascading standby sends not only WAL records received from the
    primary but also those restored from the archive. So even if the replication
    connection in some upstream connection is terminated, streaming replication
    continues downstream for as long as new WAL records are available.
-->
カスケードスタンバイはプライマリから受け取ったWALレコードだけでなく、アーカイブからリストアしたWALレコードも送信します。
このため、レプリケーション接続が上流サーバで切断しても、ストリーミングレプリケーションは下流サーバへ新しいWAL
レコードがある限り継続します。
   </para>

   <para>
<!--
    Cascading replication is currently asynchronous. Synchronous replication
    (see <xref linkend="synchronous-replication"/>) settings have no effect on
    cascading replication at present.
-->
カスケードレプリケーションは現時点では非同期です。同期レプリケーション（参照<xref linkend="synchronous-replication"/>）の設定は現時点でカスケードレプリケーションへは影響を与えません。
   </para>

   <para>
<!--
    Hot standby feedback propagates upstream, whatever the cascaded arrangement.
-->
ホットスタンバイがどの様にカスケード配置されていても、ホットスタンバイフィードバックは上流に伝播します。
   </para>

   <para>
<!--
    If an upstream standby server is promoted to become the new primary, downstream
    servers will continue to stream from the new primary if
    <varname>recovery_target_timeline</varname> is set to <literal>'latest'</literal> (the default).
-->
上流スタンバイサーバが昇格し、新しいプライマリサーバになった場合、<varname>recovery_target_timeline</varname>が<literal>'latest'</literal>に設定されていれば、下流サーバは新プライマリからのストリーミングレプリケーションを継続します（デフォルトです）。
   </para>

   <para>
<!--
    To use cascading replication, set up the cascading standby so that it can
    accept replication connections (that is, set
    <xref linkend="guc-max-wal-senders"/> and <xref linkend="guc-hot-standby"/>,
    and configure
    <link linkend="auth-pg-hba-conf">host-based authentication</link>).
    You will also need to set <varname>primary_conninfo</varname> in the downstream
    standby to point to the cascading standby.
-->
カスケードレプリケーションを使うためには、カスケードスタンバイをセットアップ、つまり、レプリケーション接続を許可してください。(<xref linkend="guc-max-wal-senders"/>と<xref linkend="guc-hot-standby"/>および、 <link linkend="auth-pg-hba-conf">クライアント認証</link>を設定してください)
また、下流スタンバイがカスケードスタンバイに接続できるために、下流スタンバイでは<varname>primary_conninfo</varname>を設定する必要があります。
   </para>
  </sect2>

  <sect2 id="synchronous-replication">
<!--
   <title>Synchronous Replication</title>
-->
   <title>同期レプリケーション</title>

   <indexterm zone="high-availability">
    <primary>Synchronous Replication</primary>
   </indexterm>
   <indexterm zone="high-availability">
    <primary>同期レプリケーション</primary>
   </indexterm>

   <para>
<!--
    <productname>PostgreSQL</productname> streaming replication is asynchronous by
    default. If the primary server
    crashes then some transactions that were committed may not have been
    replicated to the standby server, causing data loss. The amount
    of data loss is proportional to the replication delay at the time of
    failover.
-->
<productname>PostgreSQL</productname>のストリーミングレプリケーションはデフォルトで非同期です。
プライマリサーバがクラッシュした場合、コミットされた一部のトランザクションがスタンバイサーバに複製されず、データ損失を引き起こす可能性があります。
データ損失量はフェイルオーバー時点のレプリケーション遅延に比例します。
   </para>

   <para>
<!--
    Synchronous replication offers the ability to confirm that all changes
    made by a transaction have been transferred to one or more synchronous
    standby servers. This extends that standard level of durability
    offered by a transaction commit. This level of protection is referred
    to as 2-safe replication in computer science theory, and group-1-safe
    (group-safe and 1-safe) when <varname>synchronous_commit</varname> is set to
    <literal>remote_write</literal>.
-->
同期レプリケーションは、あるトランザクションでなされた変更はすべて、１つ以上の同期スタンバイサーバに転送されていることを確実にする機能を提供します。
これはトランザクションコミットで提供される永続性の標準レベルを拡張します。
この保護レベルはコンピュータ科学理論では、2-safeレプリケーション、そして<varname>synchronous_commit</varname>が<literal>remote_write</literal>に設定されている場合にはgroup-1-safe (group-safeと1-safe) と呼ばれます。
   </para>

   <para>
<!--
    When requesting synchronous replication, each commit of a
    write transaction will wait until confirmation is
    received that the commit has been written to the write-ahead log on disk
    of both the primary and standby server. The only possibility that data
    can be lost is if both the primary and the standby suffer crashes at the
    same time. This can provide a much higher level of durability, though only
    if the sysadmin is cautious about the placement and management of the two
    servers.  Waiting for confirmation increases the user's confidence that the
    changes will not be lost in the event of server crashes but it also
    necessarily increases the response time for the requesting transaction.
    The minimum wait time is the round-trip time between primary and standby.
-->
同期レプリケーションを要求する時、書き込みトランザクションのコミットはそれぞれ、そのコミットがプライマリサーバおよびスタンバイサーバの両方で、ディスク上の先行書き込みログ（WAL）に書き込まれたという確認を受けとるまで待機します。
データ損失が起こる可能性は、プライマリサーバとスタンバイサーバが同時にクラッシュしてしまった場合のみです。
これは非常に高い永続性を提供することができますが、それはシステム管理者が２つのサーバの設置と管理に関して注意を払っている場合のみです。
確認のための待機は、サーバがクラッシュした場合でも変更が失われないということでユーザからの信頼性が大きくなりますが、同時に要求するトランザクションの応答時間も必ず大きくなります。
最小待機時間はプライマリとスタンバイの間の往復遅延時間です。
   </para>

   <para>
<!--
    Read-only transactions and transaction rollbacks need not wait for
    replies from standby servers. Subtransaction commits do not wait for
    responses from standby servers, only top-level commits. Long
    running actions such as data loading or index building do not wait
    until the very final commit message. All two-phase commit actions
    require commit waits, including both prepare and commit.
-->
読み取り専用のトランザクションおよびトランザクションのロールバックはスタンバイサーバからの応答を待つ必要はありません。
副トランザクションのコミットもスタンバイサーバからの応答を待つことはなく、最上位レベルのコミットのみ待機します。
データロード処理やインデックス構築など長時間実行される操作は、最終コミットメッセージまで待機しません。
準備およびコミットの両方を含め、二相コミット動作はすべてコミット待機を必要とします。
   </para>

   <para>
<!--
    A synchronous standby can be a physical replication standby or a logical
    replication subscriber.  It can also be any other physical or logical WAL
    replication stream consumer that knows how to send the appropriate
    feedback messages.  Besides the built-in physical and logical replication
    systems, this includes special programs such
    as <command>pg_receivewal</command> and <command>pg_recvlogical</command>
    as well as some third-party replication systems and custom programs.
    Check the respective documentation for details on synchronous replication
    support.
-->
同期スタンバイは、物理レプリケーションのスタンバイでも、論理レプリケーションのサブスクライバーのどちらでも構いません。
また同期スタンバイは、適切なフィードバックメッセージを送信する方法を知っている、物理あるいは論理WALレプリケーションストリームの消費者であっても構いません。
組み込みの物理あるいは論理レプリケーションシステムを別にすると、<command>pg_receivewal</command>と<command>pg_recvlogical</command>、それにサードパーティのレプリケーションシステムとカスタムプログラムが該当します。
対応する同期レプリケーションのサポートの詳細に関するドキュメントを参照してください。
   </para>

   <sect3 id="synchronous-replication-config">
<!--
    <title>Basic Configuration</title>
-->
    <title>基本設定</title>

   <para>
<!--
    Once streaming replication has been configured, configuring synchronous
    replication requires only one additional configuration step:
    <xref linkend="guc-synchronous-standby-names"/> must be set to
    a non-empty value.  <varname>synchronous_commit</varname> must also be set to
    <literal>on</literal>, but since this is the default value, typically no change is
    required.  (See <xref linkend="runtime-config-wal-settings"/> and
    <xref linkend="runtime-config-replication-primary"/>.)
    This configuration will cause each commit to wait for
    confirmation that the standby has written the commit record to durable
    storage.
    <varname>synchronous_commit</varname> can be set by individual
    users, so it can be configured in the configuration file, for particular
    users or databases, or dynamically by applications, in order to control
    the durability guarantee on a per-transaction basis.
-->
一度、ストリーミングレプリケーションが設定されている場合、同期レプリケーションの設定には必要な追加設定は１つだけ：<xref linkend="guc-synchronous-standby-names"/>を空でない値に設定することです。
また<varname>synchronous_commit</varname>は<literal>on</literal>に設定されていなければなりませんが、これはデフォルト値ですので、通常は変更する必要はありません。（<xref linkend="runtime-config-wal-settings"/> および<xref linkend="runtime-config-replication-primary"/>を参照してください。）
この設定によりスタンバイがそのコミットレコードを信頼できるストレージに書き込んだことが確認できるまで、各コミットが待たされるようになります。
<varname>synchronous_commit</varname>は個々のユーザによって設定することができます。
このため、トランザクション単位を基準とした永続性の保証を制御するために、設定ファイルの中で特定のユーザまたはデータベースについて設定することも、アプリケーションによって動的に設定することもできます。
   </para>

   <para>
<!--
    After a commit record has been written to disk on the primary, the
    WAL record is then sent to the standby. The standby sends reply
    messages each time a new batch of WAL data is written to disk, unless
    <varname>wal_receiver_status_interval</varname> is set to zero on the standby.
    In the case that <varname>synchronous_commit</varname> is set to
    <literal>remote_apply</literal>, the standby sends reply messages when the commit
    record is replayed, making the transaction visible.
    If the standby is chosen as a synchronous standby, according to the setting
    of <varname>synchronous_standby_names</varname> on the primary, the reply
    messages from that standby will be considered along with those from other
    synchronous standbys to decide when to release transactions waiting for
    confirmation that the commit record has been received. These parameters
    allow the administrator to specify which standby servers should be
    synchronous standbys. Note that the configuration of synchronous
    replication is mainly on the primary. Named standbys must be directly
    connected to the primary; the primary knows nothing about downstream
    standby servers using cascaded replication.
-->
コミットレコードがプライマリ上のディスクに書き出された後、WALレコードがスタンバイに送信されます。
スタンバイにて<varname>wal_receiver_status_interval</varname>がゼロに設定されていない限り、スタンバイは新しいWALデータの塊がディスクに書き出される度に応答メッセージを返します。
<varname>synchronous_commit</varname>が<literal>remote_apply</literal>に設定されている場合には、コミットレコードが再生され、そのトランザクションが可視化されたときに応答メッセージを返します。
スタンバイが、プライマリ上の<varname>synchronous_standby_names</varname>にしたがって、同期スタンバイとして選ばれた時は、コミットレコードの受領の確認のために待機しているトランザクションをいつ解放すべきかを決めるために、他の同期スタンバイとともにそれらスタンバイからの応答メッセージが考慮されます。
これらのパラメータにより、管理者はどのスタンバイサーバを同期スタンバイとすべきかを指定することができます。
同期レプリケーションの設定は主にプライマリでなされることに注意してください。
指名されたスタンバイは直接プライマリサーバに接続される必要があります。
つまり、カスケードレプリケーションを使用している下流スタンバイサーバについて、プライマリサーバは何も知りません。
   </para>

   <para>
<!--
    Setting <varname>synchronous_commit</varname> to <literal>remote_write</literal> will
    cause each commit to wait for confirmation that the standby has received
    the commit record and written it out to its own operating system, but not
    for the data to be flushed to disk on the standby.  This
    setting provides a weaker guarantee of durability than <literal>on</literal>
    does: the standby could lose the data in the event of an operating system
    crash, though not a <productname>PostgreSQL</productname> crash.
    However, it's a useful setting in practice
    because it can decrease the response time for the transaction.
    Data loss could only occur if both the primary and the standby crash and
    the database of the primary gets corrupted at the same time.
-->
<varname>synchronous_commit</varname>を<literal>remote_write</literal>に設定することで、個々のコミットは、スタンバイサーバがコミットされたレコードを受け取り、オペレーティングシステムに書きだしたことが確認できるまで待ちますが、スタンバイ上のディスクにフラッシュするまでは待ちません。
これは、<literal>on</literal>と設定するより、提供される永続性は弱くなります。
具体的には、スタンバイサーバはオペレーティングシステムがクラッシュした場合にデータを失う可能性がありますが、<productname>PostgreSQL</productname>がクラッシュした場合にはデータを失いません。
しかし、実用的にはこの設定はトランザクションの応答時間を短くすることができるので有用です。
データの損失は、プライマリサーバとスタンバイサーバが同時にクラッシュし、かつ、プライマリのデータベースが同時に壊れた場合にのみ発生します。
   </para>

   <para>
<!--
    Setting <varname>synchronous_commit</varname> to <literal>remote_apply</literal> will
    cause each commit to wait until the current synchronous standbys report
    that they have replayed the transaction, making it visible to user
    queries.  In simple cases, this allows for load balancing with causal
    consistency.
-->
<varname>synchronous_commit</varname>を<literal>remote_apply</literal>に設定することで、現在の同期スタンバイがトランザクションを再生し、ユーザから見えるようにしたと報告するまでは各々のコミットは待たされます。
単純なケースでは、因果一貫性を保つ負荷分散を可能にします。
   </para>

   <para>
<!--
    Users will stop waiting if a fast shutdown is requested.  However, as
    when using asynchronous replication, the server will not fully
    shutdown until all outstanding WAL records are transferred to the currently
    connected standby servers.
-->
高速シャットダウンが要求された場合、ユーザは待ち状態ではなくなります。
しかし非同期レプリケーションを使用している時と同じく、送信中のWALレコードが現在接続しているスタンバイサーバに転送されるまで、サーバは完全に停止しません。
   </para>

   </sect3>

   <sect3 id="synchronous-replication-multiple-standbys">
<!--
    <title>Multiple Synchronous Standbys</title>
-->
    <title>複数の同期スタンバイ</title>

   <para>
<!--
    Synchronous replication supports one or more synchronous standby servers;
    transactions will wait until all the standby servers which are considered
    as synchronous confirm receipt of their data. The number of synchronous
    standbys that transactions must wait for replies from is specified in
    <varname>synchronous_standby_names</varname>. This parameter also specifies
    a list of standby names and the method (<literal>FIRST</literal> and
    <literal>ANY</literal>) to choose synchronous standbys from the listed ones.
-->
同期レプリケーションは、一つ以上の同期スタンバイサーバをサポートします。
同期と見なされるすべてのスタンバイサーバがデータの受領を確認するまで、トランザクションは待機します。
トランザクションが応答を待たなければならない同期スタンバイの数は、<varname>synchronous_standby_names</varname>で指定されます。
また、このパラメータには、スタンバイの名前のリストと、リストされたものから同期スタンバイを選ぶ方法（<literal>FIRST</literal>と<literal>ANY</literal>）を指定します。
   </para>
   <para>
<!--
    The method <literal>FIRST</literal> specifies a priority-based synchronous
    replication and makes transaction commits wait until their WAL records are
    replicated to the requested number of synchronous standbys chosen based on
    their priorities. The standbys whose names appear earlier in the list are
    given higher priority and will be considered as synchronous. Other standby
    servers appearing later in this list represent potential synchronous
    standbys. If any of the current synchronous standbys disconnects for
    whatever reason, it will be replaced immediately with the
    next-highest-priority standby.
-->
方法<literal>FIRST</literal>は優先度に基づく同期レプリケーションを指定し、優先度に応じて選択された同期スタンバイにWALレコードがレプリケーションされるまで、トランザクションのコミットは待機します。
リストの前の方に名前が書いてあるスタンバイにはより高い優先度が与えられ、同期とみなされます。
リストの後ろの方に書いてあるスタンバイは、潜在的な同期スタンバイであることを示します。
どんな理由であれ、現在のスタンバイのどれかの接続が切断されると、次に優先度が高いスタンバイがとって代わります。
   </para>
   <para>
<!--
    An example of <varname>synchronous_standby_names</varname> for
    a priority-based multiple synchronous standbys is:
-->
優先度に基づく複数同期スタンバイのための<varname>synchronous_standby_names</varname>の例を示します。
<programlisting>
synchronous_standby_names = 'FIRST 2 (s1, s2, s3)'
</programlisting>
<!--
    In this example, if four standby servers <literal>s1</literal>, <literal>s2</literal>,
    <literal>s3</literal> and <literal>s4</literal> are running, the two standbys
    <literal>s1</literal> and <literal>s2</literal> will be chosen as synchronous standbys
    because their names appear early in the list of standby names.
    <literal>s3</literal> is a potential synchronous standby and will take over
    the role of synchronous standby when either of <literal>s1</literal> or
    <literal>s2</literal> fails. <literal>s4</literal> is an asynchronous standby since
    its name is not in the list.
-->
この例では、もし4つのスタンバイサーバ<literal>s1</literal>、<literal>s2</literal>、<literal>s3</literal>、<literal>s4</literal>が稼働中なら、<literal>s1</literal>と<literal>s2</literal>が同期スタンバイに選ばれます。
それらの名前がスタンバイ名のリストの最初の方にあるからです。
<literal>s3</literal>は潜在的な同期スタンバイで、<literal>s1</literal>あるいは<literal>s2</literal>が故障した時に同期スタンバイの役割を取って代わります。
このリストに名前が載っていないので、<literal>s4</literal>は非同期スタンバイです。
   </para>
   <para>
<!--
    The method <literal>ANY</literal> specifies a quorum-based synchronous
    replication and makes transaction commits wait until their WAL records
    are replicated to <emphasis>at least</emphasis> the requested number of
    synchronous standbys in the list.
-->
方法<literal>ANY</literal>はクォーラムに基づく同期レプリケーションを指定し、<emphasis>少なくとも</emphasis>リスト中で指定された数の同期スタンバイにWALレコードがレプリケーションされるまで、トランザクションのコミットを待たせます
   </para>
   <para>
<!--
    An example of <varname>synchronous_standby_names</varname> for
    a quorum-based multiple synchronous standbys is:
-->
クォーラムに基づく同期スタンバイのための<varname>synchronous_standby_names</varname>の例を示します。
<programlisting>
synchronous_standby_names = 'ANY 2 (s1, s2, s3)'
</programlisting>
<!--
    In this example, if four standby servers <literal>s1</literal>, <literal>s2</literal>,
    <literal>s3</literal> and <literal>s4</literal> are running, transaction commits will
    wait for replies from at least any two standbys of <literal>s1</literal>,
    <literal>s2</literal> and <literal>s3</literal>. <literal>s4</literal> is an asynchronous
    standby since its name is not in the list.
-->
この例では、もし4つのスタンバイサーバ<literal>s1</literal>、<literal>s2</literal>、<literal>s3</literal>、<literal>s4</literal>が稼働中なら、トランザクションのコミットは、<literal>s1</literal>、<literal>s2</literal>、<literal>s3</literal>のどれか二つのスタンバイから応答があるまで待たされます。
このリストに名前が載っていないので、<literal>s4</literal>は非同期スタンバイです。
   </para>
   <para>
<!--
    The synchronous states of standby servers can be viewed using
    the <structname>pg_stat_replication</structname> view.
-->
<structname>pg_stat_replication</structname>ビューを使って、スタンバイサーバの同期状態を見ることができます。
   </para>
   </sect3>

   <sect3 id="synchronous-replication-performance">
<!--
    <title>Planning for Performance</title>
-->
    <title>性能に関する考慮</title>

   <para>
<!--
    Synchronous replication usually requires carefully planned and placed
    standby servers to ensure applications perform acceptably. Waiting
    doesn't utilize system resources, but transaction locks continue to be
    held until the transfer is confirmed. As a result, incautious use of
    synchronous replication will reduce performance for database
    applications because of increased response times and higher contention.
-->
通常、同期レプリケーションは、アプリケーションが満足できる程度に実行されることを確実にするために、注意深くスタンバイサーバを計画し設置しなければなりません。
待機のためにシステムリソースを使用することはありませんが、トランザクションロックは転送が確認されるまで継続して保持されます。
結果として同期レプリケーションを注意せずに使用すると、応答時間が増加する、および競合がより高くなるため、データベースアプリケーションの性能は低下します。
   </para>

   <para>
<!--
    <productname>PostgreSQL</productname> allows the application developer
    to specify the durability level required via replication. This can be
    specified for the system overall, though it can also be specified for
    specific users or connections, or even individual transactions.
-->
<productname>PostgreSQL</productname>ではアプリケーション開発者がレプリケーション経由で必要とする永続性レベルを指定することができます。
これをシステム全体に対して指定することができますし、特定のユーザ、接続、個々のトランザクションに対してさえ指定することもできます。
   </para>

   <para>
<!--
    For example, an application workload might consist of:
    10% of changes are important customer details, while
    90% of changes are less important data that the business can more
    easily survive if it is lost, such as chat messages between users.
-->
例えばアプリケーションの作業量が、重要な顧客詳細の変更が10%、ユーザ間のチャットメッセージなど、あまり重要ではなく、失ったとしても業務をより簡単に戻すことができるようなデータの変更が90% という構成を考えてみます。
   </para>

   <para>
<!--
    With synchronous replication options specified at the application level
    (on the primary) we can offer synchronous replication for the most
    important changes, without slowing down the bulk of the total workload.
    Application level options are an important and practical tool for allowing
    the benefits of synchronous replication for high performance applications.
-->
（プライマリ上で）アプリケーションレベルで指定する同期レプリケーションオプションを使用して、作業全体を低速化させることなく、最も重要な変更に対して同期レプリケーションを企てることができます。
アプリケーションレベルのオプションは、高い性能が求められるアプリケーションで同期レプリケーションの利点が得られる、重要かつ現実的な手段です。
   </para>

   <para>
<!--
    You should consider that the network bandwidth must be higher than
    the rate of generation of WAL data.
-->
生成されるWALデータの割合よりネットワーク帯域幅が大きくなければならないことを考慮しなければなりません。
   </para>

   </sect3>

   <sect3 id="synchronous-replication-ha">
<!--
    <title>Planning for High Availability</title>
-->
    <title>高可用性に関する検討</title>

   <para>
<!--
    <varname>synchronous_standby_names</varname> specifies the number and
    names of synchronous standbys that transaction commits made when
    <varname>synchronous_commit</varname> is set to <literal>on</literal>,
    <literal>remote_apply</literal> or <literal>remote_write</literal> will wait for
    responses from. Such transaction commits may never be completed
    if any one of the synchronous standbys should crash.
-->
<varname>synchronous_commit</varname>が、<literal>on</literal>、<literal>remote_apply</literal>、<literal>remote_write</literal>のいずれかに設定されている場合、<varname>synchronous_standby_names</varname>には、コミットされたトランザクションが応答を待つ同期スタンバイの数と名前を指定します。
もし同期スタンバイのどれかがクラッシュした場合、そのようなトランザクションのコミットは決して完了しないかもしれません。
   </para>

   <para>
<!--
    The best solution for high availability is to ensure you keep as many
    synchronous standbys as requested. This can be achieved by naming multiple
    potential synchronous standbys using <varname>synchronous_standby_names</varname>.
-->
高可用性のもっとも良い解決方法は、想定したのと同じ数の同期スタンバイを確実に確保することです。
これは、<varname>synchronous_standby_names</varname>を使って同期スタンバイ候補を複数指定することによって実現できます。
そのリストの最初の方に名前が上がっているスタンバイは、同期スタンバイとして使用されます。
その後の方に名前が上がっているスタンバイは、同期スタンバイのどれかが故障した時に、その役割を取って代わります。
   </para>

   <para>
<!--
    In a priority-based synchronous replication, the standbys whose names
    appear earlier in the list will be used as synchronous standbys.
    Standbys listed after these will take over the role of synchronous standby
    if one of current ones should fail.
-->
優先度に基づく同期レプリケーションでは、リストの前の方に名前が現れるスタンバイが同期スタンバイになります。
現在の同期スタンバイのどれかが故障した際には、リストの後の方にあるスタンバイが同期スタンバイの役割を引き継ぎます。
   </para>

   <para>
<!--
    In a quorum-based synchronous replication, all the standbys appearing
    in the list will be used as candidates for synchronous standbys.
    Even if one of them should fail, the other standbys will keep performing
    the role of candidates of synchronous standby.
-->
クォーラムに基づく同期レプリケーションでは、リストに現れたすべてのスタンバイが同期スタンバイの候補となります。
そのどれかが故障した場合でも、他のスタンバイは引き続き同期スタンバイの候補としての役割を担い続けます。
   </para>

   <para>
<!--
    When a standby first attaches to the primary, it will not yet be properly
    synchronized. This is described as <literal>catchup</literal> mode. Once
    the lag between standby and primary reaches zero for the first time
    we move to real-time <literal>streaming</literal> state.
    The catch-up duration may be long immediately after the standby has
    been created. If the standby is shut down, then the catch-up period
    will increase according to the length of time the standby has been down.
    The standby is only able to become a synchronous standby
    once it has reached <literal>streaming</literal> state.
    This state can be viewed using
    the <structname>pg_stat_replication</structname> view.
-->
スタンバイが最初にプライマリに接続された時、それはまだ適切に同期されていません。
これは<literal>catchup</literal>モードと呼ばれます。
一旦スタンバイとプライマリ間の遅延がゼロになると、実時間<literal>streaming</literal>状態に移ります。
追従（catchup）期間はスタンバイが作成された直後は長くなるかもしれません。
スタンバイが停止している場合、追従期間はスタンバイの停止期間にしたがって長くなります。
スタンバイは、<literal>streaming</literal>状態に達した後でのみ、同期スタンバイになることができます。
この状態は、<structname>pg_stat_replication</structname>ビューで見ることができます。
   </para>

   <para>
<!--
    If primary restarts while commits are waiting for acknowledgment, those
    waiting transactions will be marked fully committed once the primary
    database recovers.
    There is no way to be certain that all standbys have received all
    outstanding WAL data at time of the crash of the primary. Some
    transactions may not show as committed on the standby, even though
    they show as committed on the primary. The guarantee we offer is that
    the application will not receive explicit acknowledgment of the
    successful commit of a transaction until the WAL data is known to be
    safely received by all the synchronous standbys.
-->
コミットが受領通知を待機している間にプライマリが再起動した場合、プライマリデータベースが復旧した後、待機中のトランザクションは完全にコミットされたものと記録されます。
すべてのスタンバイがプライマリのクラッシュ時点で送信中のWALデータのすべてを受信したかどうかを確認する方法はありません。
トランザクションの一部は、プライマリではコミットされたものと表示されていたとしても、スタンバイではコミットされていないと表示されるかもしれません。
PostgreSQLは、WALデータをすべてのスタンバイが安全に受信したことが分かるまで、アプリケーションは明示的なトランザクションコミットの成功に関する受領通知を受けとらないことを保証しています。
   </para>

   <para>
<!--
    If you really cannot keep as many synchronous standbys as requested
    then you should decrease the number of synchronous standbys that
    transaction commits must wait for responses from
    in <varname>synchronous_standby_names</varname> (or disable it) and
    reload the configuration file on the primary server.
-->
要求していた数の同期スタンバイを本当に確保できないときは、トランザクションが応答を待たなければならない同期スタンバイの数を、<varname>synchronous_standby_names</varname>から減らしてください（もしくは無効にします）。
そして、プライマリサーバの設定ファイルを再読み込みしてください。
   </para>

   <para>
<!--
    If the primary is isolated from remaining standby servers you should
    fail over to the best candidate of those other remaining standby servers.
-->
プライマリが既存のスタンバイサーバから切り離された場合は、スタンバイサーバの中から最善と思われる候補にフェイルオーバーしてください。
   </para>

   <para>
<!--
    If you need to re-create a standby server while transactions are
    waiting, make sure that the functions <function>pg_backup_start()</function>
    and <function>pg_backup_stop()</function> are run in a session with
    <varname>synchronous_commit</varname> = <literal>off</literal>, otherwise those
    requests will wait forever for the standby to appear.
-->
トランザクションの待機中にスタンバイサーバを再作成する必要がある場合、<function>pg_backup_start()</function>関数および<function>pg_backup_stop()</function>関数を<varname>synchronous_commit</varname> = <literal>off</literal>であるセッション内で確実に実行してください。
さもないとこれらの要求はスタンバイに現れるまで永遠に待機します。
   </para>

   </sect3>
  </sect2>

  <sect2 id="continuous-archiving-in-standby">
<!--
   <title>Continuous Archiving in Standby</title>
-->
   <title>スタンバイにおける継続的アーカイビング</title>

   <indexterm>
     <primary>continuous archiving</primary>
     <secondary>in standby</secondary>
   </indexterm>
   <indexterm>
     <primary>継続的アーカイビング</primary>
     <secondary>スタンバイにおける</secondary>
   </indexterm>

   <para>
<!--
     When continuous WAL archiving is used in a standby, there are two
     different scenarios: the WAL archive can be shared between the primary
     and the standby, or the standby can have its own WAL archive. When
     the standby has its own WAL archive, set <varname>archive_mode</varname>
     to <literal>always</literal>, and the standby will call the archive
     command for every WAL segment it receives, whether it's by restoring
     from the archive or by streaming replication. The shared archive can
     be handled similarly, but the <varname>archive_command</varname> or <varname>archive_library</varname> must
     test if the file being archived exists already, and if the existing file
     has identical contents. This requires more care in the
     <varname>archive_command</varname> or <varname>archive_library</varname>, as it must
     be careful to not overwrite an existing file with different contents,
     but return success if the exactly same file is archived twice. And
     all that must be done free of race conditions, if two servers attempt
     to archive the same file at the same time.
-->
スタンバイにおいてWALの継続的アーカイビングが行われる場合、2つのシナリオが考えられます。
WALアーカイブがプライマリとスタンバイで共有されるケースと、スタンバイが自分のWALアーカイブを持つケースです。
スタンバイが自分のWALアーカイブを持つケースでは、<varname>archive_mode</varname>を<literal>always</literal>に設定しておくことにより、アーカイブからリストアされたWALセグメントであろうと、ストリーミングレプリケーション由来のWALセグメントであろうと、WALセグメントを受信する度にスタンバイはアーカイブコマンドを呼び出します。
共有アーカイブのケースも同じように扱えますが、<varname>archive_command</varname>または<varname>archive_library</varname>はアーカイブしようとしているファイルがすでに存在していて、それが同一内容かどうかのチェックを行う必要があります。
<varname>archive_command</varname>や<varname>archive_library</varname>では、異なる内容で既存のファイルを上書きしないように、ただしまったく同じファイルが2回アーカイブされた場合は成功を返すように注意する必要があります。
また、2つのサーバが同時に同じファイルをアーカイブしようとした場合は、競合状態が発生しないようにする必要があります。
   </para>

   <para>
<!--
     If <varname>archive_mode</varname> is set to <literal>on</literal>, the
     archiver is not enabled during recovery or standby mode. If the standby
     server is promoted, it will start archiving after the promotion, but
     will not archive any WAL or timeline history files that
     it did not generate itself. To get a complete
     series of WAL files in the archive, you must ensure that all WAL is
     archived, before it reaches the standby. This is inherently true with
     file-based log shipping, as the standby can only restore files that
     are found in the archive, but not if streaming replication is enabled.
     When a server is not in recovery mode, there is no difference between
     <literal>on</literal> and <literal>always</literal> modes.
-->
<varname>archive_mode</varname>が<literal>on</literal>の場合には、リカバリモードあるいはスタンバイモードではアーカイブは有効になりません。
スタンバイサーバが昇格すると、昇格後にスタンバイサーバはアーカイブを開始します。
しかし、自分が生成しなかったWALやタイムライン履歴ファイルは一切アーカイブしません。
完全な一連のWALファイルをアーカイブから取り出すためには、WALがスタンバイに到着する前に、すべてのWALがアーカイブされていることを保証しなければなりません。
ファイルベースのログシッピングにおいても本質的にはこの通りです。
というのも、スタンバイはアーカイブにあるファイルだけをリストアできるからです。
ストリーミングレプリケーションが有効ならば、この限りではありません。
サーバがリカバリモードでない場合には、<literal>on</literal>と<literal>always</literal>のモードの間には違いはありません。
   </para>
  </sect2>
  </sect1>

  <sect1 id="warm-standby-failover">
<!--
   <title>Failover</title>
-->
   <title>フェイルオーバー</title>

   <para>
<!--
    If the primary server fails then the standby server should begin
    failover procedures.
-->
プライマリサーバに障害が起こると、スタンバイサーバはフェイルオーバー処理を始めなければなりません。
   </para>

   <para>
<!--
    If the standby server fails then no failover need take place. If the
    standby server can be restarted, even some time later, then the recovery
    process can also be restarted immediately, taking advantage of
    restartable recovery. If the standby server cannot be restarted, then a
    full new standby server instance should be created.
-->
スタンバイサーバが故障した場合、フェイルオーバーは不要です。
多少の時間の後に、スタンバイサーバを再起動できれば、再起動可能なリカバリのため、リカバリ処理も即座に再起動することができます。
スタンバイサーバを再起動できなければ、新しい完全なスタンバイサーバのインスタンスを作成しなければなりません。
   </para>

   <para>
<!--
    If the primary server fails and the standby server becomes the
    new primary, and then the old primary restarts, you must have
    a mechanism for informing the old primary that it is no longer the primary. This is
    sometimes known as <acronym>STONITH</acronym> (Shoot The Other Node In The Head), which is
    necessary to avoid situations where both systems think they are the
    primary, which will lead to confusion and ultimately data loss.
-->
プライマリサーバに障害が起こりスタンバイサーバが新しいプライマリとなり、その後古いプライマリが再起動した場合、もはやプライマリサーバでなくなっていることを古いプライマリに知らせる機構が必要です。
これは<acronym>STONITH</acronym> (Shoot the Other Node In The Head)と一部ではいわれています。
これは、混乱と最悪はデータ損失をもたらしかねない、両方のシステムが自身をプライマリとして認識してしまう状況を防ぐために必要です。
   </para>

   <para>
<!--
    Many failover systems use just two systems, the primary and the standby,
    connected by some kind of heartbeat mechanism to continually verify the
    connectivity between the two and the viability of the primary. It is
    also possible to use a third system (called a witness server) to prevent
    some cases of inappropriate failover, but the additional complexity
    might not be worthwhile unless it is set up with sufficient care and
    rigorous testing.
-->
多くのフェイルオーバーシステムではプライマリとスタンバイといった２つのシステムを使用します。
なんらかのハートビート機構でプライマリとスタンバイを接続し、両者の接続性とプライマリの実行能力を継続的に確認します。
また、第３のシステム（witnessサーバと呼ばれます）を使用して、不適切なフェイルオーバーなどの状況を防ぐこともできます。
しかし、さらに複雑になりますので、十分な注意と厳密な検証の元に設定を行わない限り行う意味がありません。
   </para>

   <para>
<!--
    <productname>PostgreSQL</productname> does not provide the system
    software required to identify a failure on the primary and notify
    the standby database server.  Many such tools exist and are well
    integrated with the operating system facilities required for
    successful failover, such as IP address migration.
-->
<productname>PostgreSQL</productname>は、プライマリサーバの障害を識別し、スタンバイデータベースサーバに通知するために必要なシステムソフトウェアを提供しません。
こうしたツールは多く存在し、IPアドレスの移行といったフェイルオーバーを成功させるために必要な機能をオペレーティングシステムにうまく統合させています。
   </para>

   <para>
<!--
    Once failover to the standby occurs, there is only a
    single server in operation. This is known as a degenerate state.
    The former standby is now the primary, but the former primary is down
    and might stay down.  To return to normal operation, a standby server
    must be recreated,
    either on the former primary system when it comes up, or on a third,
    possibly new, system. The <xref linkend="app-pgrewind"/> utility can be
    used to speed up this process on large clusters.
    Once complete, the primary and standby can be
    considered to have switched roles. Some people choose to use a third
    server to provide backup for the new primary until the new standby
    server is recreated,
    though clearly this complicates the system configuration and
    operational processes.
-->
スタンバイサーバへのフェイルオーバーが起きた後、運用可能なサーバは1つしかありません。
これは縮退状態と呼ばれます。
以前のスタンバイサーバはプライマリサーバになり、以前のプライマリは停止し、その後も停止し続けるかもしれません。
通常の運用に戻すには、スタンバイサーバを再作成しなければなりません。
以前のプライマリシステムが起動できればこのシステム上で再作成してもかまいませんし、第三のおそらく新規のシステム上で再作成してもかまいません。
<xref linkend="app-pgrewind"/>を使って、大きなクラスタにおける処理を早めることもできます。
完了すれば、プライマリとスタンバイの役割が切り替わったとみなすことができます。
新しいスタンバイサーバを再作成するまでに第三のサーバを使用して新しいプライマリのバックアップを提供することを選択する人もいますが、これがシステム構成と運用手順を複雑にすることは明らかです。
   </para>

   <para>
<!--
    So, switching from primary to standby server can be fast but requires
    some time to re-prepare the failover cluster. Regular switching from
    primary to standby is useful, since it allows regular downtime on
    each system for maintenance. This also serves as a test of the
    failover mechanism to ensure that it will really work when you need it.
    Written administration procedures are advised.
-->
プライマリサーバからスタンバイサーバへの切り替えは高速ですが、フェイルオーバークラスタを再度準備するのに多少時間が必要です。
それぞれのシステムを保守のために定期的に停止することができるので、プライマリからスタンバイへの定期的切り替えは有益です。
これは同時に、必要になった時、フェイルオーバー機構が実際に機能するかどうかを確認する試験としても役立ちます。
管理手順の文書化を勧めます。
   </para>

   <para>
<!--
    If you have opted for logical replication slot synchronization (see
    <xref linkend="logicaldecoding-replication-slots-synchronization"/>),
    then before switching to the standby server, it is recommended to check
    if the logical slots synchronized on the standby server are ready
    for failover. This can be done by following the steps described in
    <xref linkend="logical-replication-failover"/>.
-->
論理レプリケーションスロットの同期（<xref linkend="logicaldecoding-replication-slots-synchronization"/>参照）を選択した場合、スタンバイサーバに切り替える前に、スタンバイサーバと同期している論理スロットがフェイルオーバーの準備ができていることを確認しておくことをおすすめします。
これは、<xref linkend="logical-replication-failover"/>で説明されている手順に従って行うことができます。
   </para>

   <para>
<!--
    To trigger failover of a log-shipping standby server, run
    <command>pg_ctl promote</command> or call <function>pg_promote()</function>.
    If you're setting up reporting servers that are only used to offload
    read-only queries from the primary, not for high availability purposes,
    you don't need to promote.
-->
ログシッピングスタンバイサーバのフェイルオーバーを開始するには、<command>pg_ctl promote</command>を実行するか、<function>pg_promote()</function>を呼び出します。
高可用性目的ではなく、 読み取り専用の問い合わせをプライマリからオフロードするためだけに使用するレポートサーバを設定する場合は、昇格する必要はありません。
   </para>
  </sect1>

 <sect1 id="hot-standby">
<!--
  <title>Hot Standby</title>
-->
  <title>ホットスタンバイ</title>

  <indexterm zone="high-availability">
   <primary>hot standby</primary>
  </indexterm>
  <indexterm zone="high-availability">
   <primary>ホットスタンバイ</primary>
  </indexterm>

   <para>
<!--
    Hot standby is the term used to describe the ability to connect to
    the server and run read-only queries while the server is in archive
    recovery or standby mode. This
    is useful both for replication purposes and for restoring a backup
    to a desired state with great precision.
    The term hot standby also refers to the ability of the server to move
    from recovery through to normal operation while users continue running
    queries and/or keep their connections open.
-->
ホットスタンバイという単語は、サーバがアーカイブリカバリまたはスタンバイモードにある間に実行している最中に、サーバに接続し読み取り専用の問い合わせを実行することができる機能を説明するために使われます。
これは、レプリケーションという目的およびバックアップからのリストアの両方で高い精度で好ましい状態にするために有用です。
ホットスタンバイという単語はまた、ユーザが問い合わせを実行しながら、または、開いている接続を維持しながら、またはその両方で、サーバをリカバリ状態から通常の動作に移すことができる機能も示すものです。
   </para>

   <para>
<!--
    Running queries in hot standby mode is similar to normal query operation,
    though there are several usage and administrative differences
    explained below.
-->
ホットスタンバイモードにおける問い合わせは、通常の問い合わせに類似していますが、利用上および管理上の差異が多少あり、以下に説明します。
   </para>

  <sect2 id="hot-standby-users">
<!--
   <title>User's Overview</title>
-->
   <title>ユーザのための概説</title>

   <para>
<!--
    When the <xref linkend="guc-hot-standby"/> parameter is set to true on a
    standby server, it will begin accepting connections once the recovery has
    brought the system to a consistent state and be ready for hot standby.
    All such connections are
    strictly read-only; not even temporary tables may be written.
-->
スタンバイサーバで<xref linkend="guc-hot-standby"/>パラメータが真に設定されている場合、リカバリによりシステムが一貫性を持つようになった後接続を受け付け始めます。
こうした接続はすべて読み取り専用に限定されます。
一時テーブルであっても書き込むことはできません。
   </para>

   <para>
<!--
    The data on the standby takes some time to arrive from the primary server
    so there will be a measurable delay between primary and standby. Running the
    same query nearly simultaneously on both primary and standby might therefore
    return differing results. We say that data on the standby is
    <firstterm>eventually consistent</firstterm> with the primary.  Once the
    commit record for a transaction is replayed on the standby, the changes
    made by that transaction will be visible to any new snapshots taken on
    the standby.  Snapshots may be taken at the start of each query or at the
    start of each transaction, depending on the current transaction isolation
    level.  For more details, see <xref linkend="transaction-iso"/>.
-->
スタンバイ上のデータはプライマリサーバから届くまでに多少の時間がかかります。
このため、プライマリとスタンバイの間にはある程度の遅延があります。
したがって、同じ問い合わせをほとんど同時にプライマリとスタンバイに対して実行すると、異なる結果が返る可能性があります。
スタンバイ上のデータはプライマリに対して<firstterm>最後には一貫性を持つ</firstterm>といいます。
あるトランザクションのコミットレコードがスタンバイ上で再生されると、そのトランザクションでなされた変更はスタンバイで獲得されるすべての新規スナップショットで可視になります。
現在のトランザクション分離レベルに応じて、スナップショットは各問い合わせの開始時または各トランザクションの開始時に獲得されます。
詳細については<xref linkend="transaction-iso"/>を参照してください。
   </para>

   <para>
<!--
    Transactions started during hot standby may issue the following commands:
-->
ホットスタンバイ中に開始されたトランザクションは以下のコマンドを発行することができます。

    <itemizedlist>
     <listitem>
      <para>
<!--
       Query access: <command>SELECT</command>, <command>COPY TO</command>
-->
問い合わせによるアクセス: <command>SELECT</command>および<command>COPY TO</command>
      </para>
     </listitem>
     <listitem>
      <para>
<!--
       Cursor commands: <command>DECLARE</command>, <command>FETCH</command>, <command>CLOSE</command>
-->
カーソルコマンド: <command>DECLARE</command>と<command>FETCH</command>と<command>CLOSE</command>
      </para>
     </listitem>
     <listitem>
      <para>
<!--
       Settings: <command>SHOW</command>, <command>SET</command>, <command>RESET</command>
-->
設定の操作: <command>SHOW</command>と<command>SET</command>と<command>RESET</command>
      </para>
     </listitem>
     <listitem>
      <para>
<!--
       Transaction management commands:
-->
トランザクション管理コマンド:
        <itemizedlist>
         <listitem>
          <para>
<!--
           <command>BEGIN</command>, <command>END</command>, <command>ABORT</command>, <command>START TRANSACTION</command>
-->
<command>BEGIN</command>と<command>END</command>と<command>ABORT</command>と<command>START TRANSACTION</command>
          </para>
         </listitem>
         <listitem>
          <para>
<!--
           <command>SAVEPOINT</command>, <command>RELEASE</command>, <command>ROLLBACK TO SAVEPOINT</command>
-->
<command>SAVEPOINT</command>と<command>RELEASE</command>と<command>ROLLBACK TO SAVEPOINT</command>
          </para>
         </listitem>
         <listitem>
          <para>
<!--
           <command>EXCEPTION</command> blocks and other internal subtransactions
-->
<command>EXCEPTION</command>ブロックおよびこの他の内部サブトランザクション
          </para>
         </listitem>
        </itemizedlist>
      </para>
     </listitem>
     <listitem>
      <para>
<!--
       <command>LOCK TABLE</command>, though only when explicitly in one of these modes:
       <literal>ACCESS SHARE</literal>, <literal>ROW SHARE</literal> or <literal>ROW EXCLUSIVE</literal>.
-->
<command>LOCK TABLE</command>。
なお、以下のモードが明示された場合に限ります。
<literal>ACCESS SHARE</literal>または<literal>ROW SHARE</literal>または<literal>ROW EXCLUSIVE</literal>
      </para>
     </listitem>
     <listitem>
      <para>
<!--
       Plans and resources: <command>PREPARE</command>, <command>EXECUTE</command>,
       <command>DEALLOCATE</command>, <command>DISCARD</command>
-->
計画と資源: <command>PREPARE</command>と<command>EXECUTE</command>と<command>DEALLOCATE</command>と<command>DISCARD</command>
      </para>
     </listitem>
     <listitem>
      <para>
<!--
       Plugins and extensions: <command>LOAD</command>
-->
プラグインと拡張: <command>LOAD</command>
      </para>
     </listitem>
     <listitem>
      <para>
       <command>UNLISTEN</command>
      </para>
     </listitem>
    </itemizedlist>
   </para>

   <para>
<!--
    Transactions started during hot standby will never be assigned a
    transaction ID and cannot write to the system write-ahead log.
    Therefore, the following actions will produce error messages:
-->
ホットスタンバイ中に開始したトランザクションではトランザクションIDを割り当てられません。
また、システムの先行書き込みログ（WAL）に書き出すことができません。
このため、以下の動作はエラーメッセージを生成します。

    <itemizedlist>
     <listitem>
      <para>
<!--
       Data Manipulation Language (DML): <command>INSERT</command>,
       <command>UPDATE</command>, <command>DELETE</command>,
       <command>MERGE</command>, <command>COPY FROM</command>,
       <command>TRUNCATE</command>.
       Note that there are no allowed actions that result in a trigger
       being executed during recovery.  This restriction applies even to
       temporary tables, because table rows cannot be read or written without
       assigning a transaction ID, which is currently not possible in a
       hot standby environment.
-->
データ操作言語（DML）:
<command>INSERT</command>、<command>UPDATE</command>、<command>DELETE</command>、<command>MERGE</command>、<command>COPY FROM</command>および<command>TRUNCATE</command>。
リカバリ中にトリガ内で実行されてしまう場合でも許されていない動作であることに注意してください。
現在のホットスタンバイ環境では行うことができないトランザクションIDの割り当てを行うことなく、テーブル行の読み書きを行うことができませんので、この制限は一時テーブルであっても適用されます。
      </para>
     </listitem>
     <listitem>
      <para>
<!--
       Data Definition Language (DDL): <command>CREATE</command>,
       <command>DROP</command>, <command>ALTER</command>, <command>COMMENT</command>.
       This restriction applies even to temporary tables, because carrying
       out these operations would require updating the system catalog tables.
-->
データ定義言語（DDL）:
<command>CREATE</command>、<command>DROP</command>、<command>ALTER</command>および<command>COMMENT</command>。
この制約は一時テーブルに対しても適用されます。
これらの操作の実行がシステムカタログテーブルの更新を必要とするためです。
      </para>
     </listitem>
     <listitem>
      <para>
<!--
       <command>SELECT ... FOR SHARE | UPDATE</command>, because row locks cannot be
       taken without updating the underlying data files.
-->
<command>SELECT ... FOR SHARE | UPDATE</command>。
背後のデータファイルを更新することなく行ロックを獲得することはできないためです。
      </para>
     </listitem>
     <listitem>
      <para>
<!--
       Rules on <command>SELECT</command> statements that generate DML commands.
-->
データ操作言語のコマンドを生成する<command>SELECT</command>文のルール
      </para>
     </listitem>
     <listitem>
      <para>
<!--
       <command>LOCK</command> that explicitly requests a mode higher than <literal>ROW EXCLUSIVE MODE</literal>.
-->
<literal>ROW EXCLUSIVE MODE</literal>より高いモードを明示的に要求する<command>LOCK</command>
      </para>
     </listitem>
     <listitem>
      <para>
<!--
       <command>LOCK</command> in short default form, since it requests <literal>ACCESS EXCLUSIVE MODE</literal>.
-->
短いデフォルト構文の<command>LOCK</command>。
これは<literal>ACCESS EXCLUSIVE MODE</literal>を要求するためです。
      </para>
     </listitem>
     <listitem>
      <para>
<!--
       Transaction management commands that explicitly set non-read-only state:
-->
読み取り専用でない状態を明示的に設定するトランザクション処理コマンド
        <itemizedlist>
         <listitem>
          <para>
<!--
            <command>BEGIN READ WRITE</command>,
            <command>START TRANSACTION READ WRITE</command>
-->
<command>BEGIN READ WRITE</command>と<command>START TRANSACTION READ WRITE</command>
          </para>
         </listitem>
         <listitem>
          <para>
<!--
            <command>SET TRANSACTION READ WRITE</command>,
            <command>SET SESSION CHARACTERISTICS AS TRANSACTION READ WRITE</command>
-->
<command>SET TRANSACTION READ WRITE</command>と<command>SET SESSION CHARACTERISTICS AS TRANSACTION READ WRITE</command>
          </para>
         </listitem>
         <listitem>
          <para>
<!--
           <command>SET transaction_read_only = off</command>
-->
<command>SET transaction_read_only = off</command>
          </para>
         </listitem>
        </itemizedlist>
      </para>
     </listitem>
     <listitem>
      <para>
<!--
       Two-phase commit commands: <command>PREPARE TRANSACTION</command>,
       <command>COMMIT PREPARED</command>, <command>ROLLBACK PREPARED</command>
       because even read-only transactions need to write WAL in the
       prepare phase (the first phase of two phase commit).
-->
二相コミットコマンド: <command>PREPARE TRANSACTION</command>、<command>COMMIT PREPARED</command>および<command>ROLLBACK PREPARED</command>。
読み取り専用トランザクションでも、プリペア相（二相コミットの第1相）においてWALの書き込みが必要だからです。
      </para>
     </listitem>
     <listitem>
      <para>
<!--
       Sequence updates: <function>nextval()</function>, <function>setval()</function>
-->
シーケンス更新の関数: <function>nextval()</function>と<function>setval()</function>
      </para>
     </listitem>
     <listitem>
      <para>
<!--
       <command>LISTEN</command>, <command>NOTIFY</command>
-->
<command>LISTEN</command>、<command>NOTIFY</command>
      </para>
     </listitem>
    </itemizedlist>
   </para>

   <para>
<!--
    In normal operation, <quote>read-only</quote> transactions are allowed to
    use <command>LISTEN</command> and <command>NOTIFY</command>,
    so hot standby sessions operate under slightly tighter
    restrictions than ordinary read-only sessions.  It is possible that some
    of these restrictions might be loosened in a future release.
-->
通常の操作では、<quote>読み取り専用</quote>トランザクションには<command>LISTEN</command>と<command>NOTIFY</command>の使用が許可されています。
ホットスタンバイセッションの操作では、通常の読み取り専用セッションよりも少し厳しい制約を受けます。
将来のリリースではこの制約の一部が緩和されるかもしれません。
   </para>

   <para>
<!--
    During hot standby, the parameter <varname>transaction_read_only</varname> is always
    true and may not be changed.  But as long as no attempt is made to modify
    the database, connections during hot standby will act much like any other
    database connection.  If failover or switchover occurs, the database will
    switch to normal processing mode.  Sessions will remain connected while the
    server changes mode.  Once hot standby finishes, it will be possible to
    initiate read-write transactions (even from a session begun during
    hot standby).
-->
ホットスタンバイ中は、<varname>transaction_read_only</varname>パラメータは常に真であり、変更することはできません。
しかし、データベースを変更するような試行がない限り、ホットスタンバイ中の接続は他のデータベース接続とほとんど同じように動作します。
もし、フェイルオーバーまたはスイッチオーバーが発生すると、データベースは通常処理モードに切り替わります。
サーバのモードが変わってもセッションは接続を保持します。
ホットスタンバイが完了すると、読み書き可能なトランザクションを（ホットスタンバイ中に始まったセッションからであっても）始められるようになります。
   </para>

   <para>
<!--
    Users can determine whether hot standby is currently active for their
    session by issuing <command>SHOW in_hot_standby</command>.
    (In server versions before 14, the <varname>in_hot_standby</varname>
    parameter did not exist; a workable substitute method for older servers
    is <command>SHOW transaction_read_only</command>.)  In addition, a set of
    functions (<xref linkend="functions-recovery-info-table"/>) allow users to
    access information about the standby server. These allow you to write
    programs that are aware of the current state of the database. These
    can be used to monitor the progress of recovery, or to allow you to
    write complex programs that restore the database to particular states.
-->
ユーザは<command>SHOW in_hot_standby</command>を発行することで、そのセッションが読み取り専用かどうかを調べることができます。
（サーババージョンが14より前では<varname>in_hot_standby</varname>パラメータは存在しませんでした。古いバージョンでの可能な代替方法は、<command>SHOW transaction_read_only</command>です。）
さらに、ユーザがスタンバイサーバに関する情報にアクセスできる関数群(<xref linkend="functions-recovery-info-table"/>)があります。
これらによりデータベースの現状認識を行うプログラムを作成することができます。
これらを使用して、リカバリの進行状況を監視するために使用したり、データベースを特定の状態にリストアする複雑なプログラムを作成したりすることができます。
   </para>
  </sect2>

  <sect2 id="hot-standby-conflict">
<!--
   <title>Handling Query Conflicts</title>
-->
   <title>問い合わせコンフリクトの処理</title>

   <para>
<!--
    The primary and standby servers are in many ways loosely connected. Actions
    on the primary will have an effect on the standby. As a result, there is
    potential for negative interactions or conflicts between them. The easiest
    conflict to understand is performance: if a huge data load is taking place
    on the primary then this will generate a similar stream of WAL records on the
    standby, so standby queries may contend for system resources, such as I/O.
-->
プライマリサーバとスタンバイサーバは、多方面でゆるく結合しています。
プライマリサーバの動作はスタンバイサーバに影響します。
その結果、負の相互作用またはコンフリクトの可能性があります。
最も分かりやすいコンフリクトは性能です。
プライマリサーバで巨大なデータがロードされた場合、スタンバイサーバにおいて同様に巨大なWALレコードが生成されるので、スタンバイサーバにおける問い合わせは互いにI/Oなどのシステム資源を奪い合います。
   </para>

   <para>
<!--
    There are also additional types of conflict that can occur with hot standby.
    These conflicts are <emphasis>hard conflicts</emphasis> in the sense that queries
    might need to be canceled and, in some cases, sessions disconnected to resolve them.
    The user is provided with several ways to handle these
    conflicts. Conflict cases include:
-->
ホットスタンバイで発生する可能性があるコンフリクトの種類には他にもあります。
これらのコンフリクトは、問い合わせをキャンセルしなければならない可能性があり、解消させるためにはセッションの接続を閉じることになる場合もあるため、<emphasis>致命的なコンフリクト</emphasis>です。
ユーザにはこうしたコンフリクトを扱うための複数の方法が提供されます。
コンフリクトする状況には以下があります。

      <itemizedlist>
       <listitem>
        <para>
<!--
         Access Exclusive locks taken on the primary server, including both
         explicit <command>LOCK</command> commands and various <acronym>DDL</acronym>
         actions, conflict with table accesses in standby queries.
-->
プライマリサーバで獲得されたアクセス排他ロックは、スタンバイの問い合わせにおけるテーブルアクセスとコンフリクトします。
明示的な<command>LOCK</command>コマンドおよび各種<acronym>DDL</acronym>操作を含みます。
        </para>
       </listitem>
       <listitem>
        <para>
<!--
         Dropping a tablespace on the primary conflicts with standby queries
         using that tablespace for temporary work files.
-->
プライマリでテーブル空間を削除することは、一時作業ファイル用にそのテーブル空間を使用するスタンバイ側の問い合わせとコンフリクトします。
        </para>
       </listitem>
       <listitem>
        <para>
<!--
         Dropping a database on the primary conflicts with sessions connected
         to that database on the standby.
-->
プライマリでデータベースを削除することは、スタンバイ側でそのデータベースに接続するセッションとコンフリクトします。
        </para>
       </listitem>
       <listitem>
        <para>
<!--
         Application of a vacuum cleanup record from WAL conflicts with
         standby transactions whose snapshots can still <quote>see</quote> any of
         the rows to be removed.
-->
WALからのバキュームクリーンアップレコードの適用は、その適用により削除される行のどれか1つでも<quote>見る</quote>ことができるスナップショットを持つスタンバイでのトランザクションとコンフリクトします。
        </para>
       </listitem>
       <listitem>
        <para>
<!--
         Application of a vacuum cleanup record from WAL conflicts with
         queries accessing the target page on the standby, whether or not
         the data to be removed is visible.
-->
WALからのバキュームクリーンアップレコードは、消去されるデータが可視か否かに関係なく、スタンバイで対象ページにアクセスする問い合わせとコンフリクトします。
        </para>
       </listitem>
      </itemizedlist>
   </para>

   <para>
<!--
    On the primary server, these cases simply result in waiting; and the
    user might choose to cancel either of the conflicting actions.  However,
    on the standby there is no choice: the WAL-logged action already occurred
    on the primary so the standby must not fail to apply it.  Furthermore,
    allowing WAL application to wait indefinitely may be very undesirable,
    because the standby's state will become increasingly far behind the
    primary's.  Therefore, a mechanism is provided to forcibly cancel standby
    queries that conflict with to-be-applied WAL records.
-->
プライマリサーバでは、こうした状況は単に待たされるだけです。
ユーザはコンフリクトする操作をキャンセルすることを選ぶことができます。
しかし、スタンバイ側には選択肢がありません。
WALに記録された操作はすでにプライマリで発生したものですので、スタンバイではその適用に失敗してはなりません。
さらに、適用したいWALを無制限に待機させることを許すことは、まったく望まない結果になってしまうかもしれません。
なぜなら、スタンバイの状態がプライマリの状態とだんだんとかけ離れてしまうからです。
したがって適用すべきWALレコードとコンフリクトするスタンバイの問い合わせを強制的に取り消す仕組みが用意されています。
   </para>

   <para>
<!--
    An example of the problem situation is an administrator on the primary
    server running <command>DROP TABLE</command> on a table that is currently being
    queried on the standby server.  Clearly the standby query cannot continue
    if the <command>DROP TABLE</command> is applied on the standby. If this situation
    occurred on the primary, the <command>DROP TABLE</command> would wait until the
    other query had finished. But when <command>DROP TABLE</command> is run on the
    primary, the primary doesn't have information about what queries are
    running on the standby, so it will not wait for any such standby
    queries. The WAL change records come through to the standby while the
    standby query is still running, causing a conflict.  The standby server
    must either delay application of the WAL records (and everything after
    them, too) or else cancel the conflicting query so that the <command>DROP
    TABLE</command> can be applied.
-->
この問題の例として、スタンバイサーバで現在問い合わせ対象となっているテーブルをプライマリサーバで<command>DROP TABLE</command>を行う管理者を考えてみます。
スタンバイで<command>DROP TABLE</command>が適用されたら問い合わせを継続できないことは明確です。
プライマリ上でこうした状況が発生した場合は、他の問い合わせが終わるまで<command>DROP TABLE</command>は待機させられます。
しかし、<command>DROP TABLE</command>がプライマリで実行された時、プライマリ側でスタンバイで稼働する問い合わせに関する情報がありませんので、スタンバイ側のこうした問い合わせを待機させることはできません。
スタンバイ側で問い合わせが実行している時にWALの変更レコードがスタンバイに届けば、コンフリクトが発生します。
スタンバイサーバはWALレコードの適用を遅延させる（およびその後の適用すべても遅延させる）か、<command>DROP TABLE</command>を適用できるようにコンフリクトする問い合わせを取り消すかのいずれかを行わなければなりません。
   </para>

   <para>
<!--
    When a conflicting query is short, it's typically desirable to allow it to
    complete by delaying WAL application for a little bit; but a long delay in
    WAL application is usually not desirable.  So the cancel mechanism has
    parameters, <xref linkend="guc-max-standby-archive-delay"/> and <xref
    linkend="guc-max-standby-streaming-delay"/>, that define the maximum
    allowed delay in WAL application.  Conflicting queries will be canceled
    once it has taken longer than the relevant delay setting to apply any
    newly-received WAL data.  There are two parameters so that different delay
    values can be specified for the case of reading WAL data from an archive
    (i.e., initial recovery from a base backup or <quote>catching up</quote> a
    standby server that has fallen far behind) versus reading WAL data via
    streaming replication.
-->
コンフリクトする問い合わせが短ければ、適用したいWALを多少遅延させることで、問い合わせを完了させることが通常望まれます。
しかし、WALの適用が長く遅延することはたいていは望まれません。
したがって、取り消し機能は<xref linkend="guc-max-standby-archive-delay"/>と<xref linkend="guc-max-standby-streaming-delay"/>というパラメータを持ちます。
これらはWAL適用に許される遅延を定義するものです。
コンフリクトする問い合わせは、何らかの新しく受信したWALデータを適用するための各種遅延設定を超えたら取り消されます。
アーカイブからWALデータを読み取る場合（つまりベースバックアップからの初期リカバリや大きく遅延したスタンバイサーバの<quote>追従</quote>）とストリーミングレプリケーションとで異なる遅延値を指定することができるように2つのパラメータが存在します。
   </para>

   <para>
<!--
    In a standby server that exists primarily for high availability, it's
    best to set the delay parameters relatively short, so that the server
    cannot fall far behind the primary due to delays caused by standby
    queries.  However, if the standby server is meant for executing
    long-running queries, then a high or even infinite delay value may be
    preferable.  Keep in mind however that a long-running query could
    cause other sessions on the standby server to not see recent changes
    on the primary, if it delays application of WAL records.
-->
主に高可用性のために存在するスタンバイサーバでは、スタンバイ側の問い合わせによって発生する遅延のためにプライマリと大きく遅延が発生することがないように、遅延パラメータを相対的に短く設定することが最善です。
しかし、スタンバイサーバが長時間かかる問い合わせを実行するためのものであれば、長い遅延もしくは制限を設けないことが好まれるかもしれません。
しかし、長時間かかる問い合わせがWALレコードの適用を遅延させてしまう場合、スタンバイサーバ上の他のセッションがプライマリにおける最近の変更を参照することができなくなることは覚えておいてください。
   </para>

   <para>
<!--
    Once the delay specified by <varname>max_standby_archive_delay</varname> or
    <varname>max_standby_streaming_delay</varname> has been exceeded, conflicting
    queries will be canceled.  This usually results just in a cancellation
    error, although in the case of replaying a <command>DROP DATABASE</command>
    the entire conflicting session will be terminated.  Also, if the conflict
    is over a lock held by an idle transaction, the conflicting session is
    terminated (this behavior might change in the future).
-->
<varname>max_standby_archive_delay</varname>または<varname>max_standby_streaming_delay</varname>で指定した遅延を超えると、コンフリクトする問い合わせは取り消されます。
通常これは単なる取り消しエラーという結果となりますが、<command>DROP DATABASE</command>を再生する場合では、コンフリクトするセッション全体が終了します。
また、コンフリクトが待機中のトランザクションで保持されるロックについてのものであれば、そのコンフリクトするセッションが終了します（この動作は将来変更されるかもしれません）。
   </para>

   <para>
<!--
    Canceled queries may be retried immediately (after beginning a new
    transaction, of course).  Since query cancellation depends on
    the nature of the WAL records being replayed, a query that was
    canceled may well succeed if it is executed again.
-->
ユーザは取り消された問い合わせをすぐに再試行するかもしれません（もちろん新規のトランザクション開始後に）。
問い合わせの取り消しは、再生されるWALレコードの性質に依存するので、取り消された問い合わせが再度実行された場合には正常に動作するかもしれません。
   </para>

   <para>
<!--
    Keep in mind that the delay parameters are compared to the elapsed time
    since the WAL data was received by the standby server.  Thus, the grace
    period allowed to any one query on the standby is never more than the
    delay parameter, and could be considerably less if the standby has already
    fallen behind as a result of waiting for previous queries to complete, or
    as a result of being unable to keep up with a heavy update load.
-->
遅延パラメータはスタンバイサーバでWALデータを受信してからの経過時間と比べられることに注意してください。
したがって、スタンバイ上で任意の問い合わせに許される猶予期間は、この遅延パラメータよりも大きくなることは決してありません。
これまでの問い合わせを完了させるために待機した結果、あるいは、大量の更新負荷に追従することができなくなった結果、スタンバイがすでに遅延している場合は相当小さくなります。
   </para>

   <para>
<!--
    The most common reason for conflict between standby queries and WAL replay
    is <quote>early cleanup</quote>.  Normally, <productname>PostgreSQL</productname> allows
    cleanup of old row versions when there are no transactions that need to
    see them to ensure correct visibility of data according to MVCC rules.
    However, this rule can only be applied for transactions executing on the
    primary.  So it is possible that cleanup on the primary will remove row
    versions that are still visible to a transaction on the standby.
-->
スタンバイ側の問い合わせとWAL再生の間でもっともよくあるコンフリクト理由は<quote>早すぎるクリーンアップ</quote>です。
通常<productname>PostgreSQL</productname>はMVCC規則にしたがって正確なデータの可視性を確実にするために、古い行バージョンを参照するトランザクションが存在しない場合それらをクリーンアップすることが許されています。
しかし、この規則はプライマリ上で実行するトランザクションのみに適用させることができます。
したがって、スタンバイ上のトランザクションでまだ可視である行バージョンを、プライマリ上のクリーンアップ処理が削除してしまう可能性があります。
   </para>

   <para>
<!--
    Row version cleanup isn't the only potential cause of conflicts with
    standby queries.  All index-only scans (including those that run on
    standbys) must use an <acronym>MVCC</acronym> snapshot that
    <quote>agrees</quote> with the visibility map.  Conflicts are therefore
    required whenever <command>VACUUM</command> <link
     linkend="vacuum-for-visibility-map">sets a page as all-visible in the
     visibility map</link> containing one or more rows
    <emphasis>not</emphasis> visible to all standby queries.  So even running
    <command>VACUUM</command> against a table with no updated or deleted rows
    requiring cleanup might lead to conflicts.
-->
スタンバイ問い合わせとの競合の潜在的な原因は、行バージョンのクリーンアップだけではありません。
すべてのインデックスオンリースキャン（スタンバイで実行されるものも含む）は、可視性マップに<quote>同意する</quote><acronym>MVCC</acronym>スナップショットを使用しなければなりません。
したがって、<command>VACUUM</command>が、すべてのスタンバイの問い合わせに対して1行以上の<emphasis>非</emphasis>可視行を含み、<link linkend="vacuum-for-visibility-map">一つのページがすべて可視であるような可視性マップを設定する時</link>には、必ず競合が必要になります。
ですから、クリーンアップが必要で、更新や削除された行を含まないテーブルに対して<command>VACUUM</command>を実行しても競合が発生する可能性があります。
   </para>

   <para>
<!--
    Users should be clear that tables that are regularly and heavily updated
    on the primary server will quickly cause cancellation of longer running
    queries on the standby. In such cases the setting of a finite value for
    <varname>max_standby_archive_delay</varname> or
    <varname>max_standby_streaming_delay</varname> can be considered similar to
    setting <varname>statement_timeout</varname>.
-->
プライマリサーバにおいて規則的かつ頻繁に更新されるテーブルは、スタンバイサーバにおける問い合わせの取り消しの原因になりやすいことを利用者は理解するべきです。
そのような場合、<varname>max_standby_archive_delay</varname>または<varname>max_standby_streaming_delay</varname>の設定値は<varname>statement_timeout</varname>の設定と同様に考えることができます。
   </para>

   <para>
<!--
    Remedial possibilities exist if the number of standby-query cancellations
    is found to be unacceptable.  The first option is to set the parameter
    <varname>hot_standby_feedback</varname>, which prevents <command>VACUUM</command> from
    removing recently-dead rows and so cleanup conflicts do not occur.
    If you do this, you
    should note that this will delay cleanup of dead rows on the primary,
    which may result in undesirable table bloat. However, the cleanup
    situation will be no worse than if the standby queries were running
    directly on the primary server, and you are still getting the benefit of
    off-loading execution onto the standby.
    If standby servers connect and disconnect frequently, you
    might want to make adjustments to handle the period when
    <varname>hot_standby_feedback</varname> feedback is not being provided.
    For example, consider increasing <varname>max_standby_archive_delay</varname>
    so that queries are not rapidly canceled by conflicts in WAL archive
    files during disconnected periods.  You should also consider increasing
    <varname>max_standby_streaming_delay</varname> to avoid rapid cancellations
    by newly-arrived streaming WAL entries after reconnection.
-->
スタンバイにおける問い合わせの中断が受け入れがたいほど多い場合、この問題を改善する方法が用意されています。
１つ目の選択肢は、<varname>hot_standby_feedback</varname>パラメータを設定することです。
これは<command>VACUUM</command>による最近不要になった行の削除を防止しますので、クリーンアップによるコンフリクトが発生しません。
これを行う場合、プライマリで不要になった行のクリーンアップが遅延することに注意が必要です。望まないテーブルの膨張が発生してしまうかもしれません。
しかし、スタンバイ側で行うべき問い合わせをプライマリサーバ上で直接実行することと比べ、こうしたクリーンアップに関する問題を優先する価値はありません。
また、スタンバイに実行負荷を分散できるという利点があります。
スタンバイサーバが接続、切断を頻繁に繰り返す場合、<varname>hot_standby_feedback</varname>によるフィードバックが提供されていなければ、その値を調整したいと思うでしょう。
例えば、<varname>max_standby_archive_delay</varname>を増やし、接続をしていない間、WALアーカイブファイルのコンフリクトによって問い合わせの急速な中断が起きないようにすることを考慮してください。
また、再接続後に新しく到着したストリーミングWALエントリによる急速な中断が起きることを避けるために<varname>max_standby_streaming_delay</varname>を大きくすることを考えてみてください。
   </para>

   <para>
<!--
    The number of query cancels and the reason for them can be viewed using
    the <structname>pg_stat_database_conflicts</structname> system view on the standby
    server. The <structname>pg_stat_database</structname> system view also contains
    summary information.
-->
問い合わせキャンセルの個数とその原因はスタンバイサーバ上の<structname>pg_stat_database_conflicts</structname>システムビューを用いて参照することができます。
また<structname>pg_stat_database</structname>システムビューには要約された情報が含まれます。
   </para>

   <para>
<!--
    Users can control whether a log message is produced when WAL replay is waiting
    longer than <varname>deadlock_timeout</varname> for conflicts. This
    is controlled by the <xref linkend="guc-log-recovery-conflict-waits"/> parameter.
-->
コンフリクトのためにWAL再生が<varname>deadlock_timeout</varname>より長くかかる場合にログメッセージを出力するかどうかをユーザは制御できます。
<xref linkend="guc-log-recovery-conflict-waits"/>パラメータで制御します。
   </para>
  </sect2>

  <sect2 id="hot-standby-admin">
<!--
   <title>Administrator's Overview</title>
-->
   <title>管理者のための概説</title>

   <para>
<!--
    If <varname>hot_standby</varname> is <literal>on</literal> in <filename>postgresql.conf</filename>
    (the default value) and there is a
    <link linkend="file-standby-signal"><filename>standby.signal</filename></link><indexterm><primary>standby.signal</primary><secondary>for hot standby</secondary></indexterm>
    file present, the server will run in hot standby mode.
    However, it may take some time for hot standby connections to be allowed,
    because the server will not accept connections until it has completed
    sufficient recovery to provide a consistent state against which queries
    can run.  During this period,
    clients that attempt to connect will be refused with an error message.
    To confirm the server has come up, either loop trying to connect from
    the application, or look for these messages in the server logs:
-->
<filename>postgresql.conf</filename>において<varname>hot_standby</varname>が<literal>on</literal>で（これはデフォルトです）、かつ<link linkend="file-standby-signal"><filename>standby.signal</filename></link><indexterm><primary>standby.signal</primary><secondary>ホットスタンバイのための</secondary></indexterm>が存在すれば、サーバはホットスタンバイモードで稼働します。
しかし、サーバはまず問い合わせが実行できる程度の一貫性を持つ状態を提供するために十分なリカバリを完了させなければなりませんので、ホットスタンバイでの接続が有効になるまでに多少の時間がかかるかもしれません。
この期間中、接続を試みるクライアントはエラーメッセージとともに拒否されます。
サーバの準備ができたことを確認するために、アプリケーションで接続試行を繰り返すか、サーバログに以下のメッセージがあるかどうかを確認します。

<programlisting>
LOG:  entering standby mode

<!--
... then some time later ...
-->
... 多少時間が経過して ...

LOG:  consistent recovery state reached
LOG:  database system is ready to accept read-only connections
</programlisting>

<!--
    Consistency information is recorded once per checkpoint on the primary.
    It is not possible to enable hot standby when reading WAL
    written during a period when <varname>wal_level</varname> was not set to
<<<<<<< HEAD
    <literal>replica</literal> or <literal>logical</literal> on the primary.  Reaching
    a consistent state can also be delayed in the presence of both of these
    conditions:
-->
一貫性に関する情報はプライマリでチェックポイント毎に一回記録されます。
プライマリで<varname>wal_level</varname>が<literal>replica</literal>もしくは<literal>logical</literal>に設定されていなかった期間に書き込まれたWALを読み取っている間は、ホットスタンバイを有効にすることはできません。
また、一貫性のある状態への到達は、以下の両方が存在する間遅延することがあります。
=======
    <literal>replica</literal> or <literal>logical</literal> on the primary.
    Even after reaching a consistent state, the recovery snapshot may not
    be ready for hot standby if both of the following conditions are met,
    delaying accepting read-only connections.  To enable hot standby,
    long-lived write transactions with more than 64 subtransactions
    need to be closed on the primary.
>>>>>>> 3d6a8289

      <itemizedlist>
       <listitem>
        <para>
<!--
         A write transaction has more than 64 subtransactions
-->
サブトランザクション数が64を超える書き込みトランザクション
        </para>
       </listitem>
       <listitem>
        <para>
<!--
         Very long-lived write transactions
-->
非常に長く実行される書き込みトランザクション
        </para>
       </listitem>
      </itemizedlist>

<!--
    If you are running file-based log shipping ("warm standby"), you might need
    to wait until the next WAL file arrives, which could be as long as the
    <varname>archive_timeout</varname> setting on the primary.
-->
ファイルベースのログシッピング(「ウォームスタンバイ」)を実行しているのであれば、次のWALファイルが届く、長くともプライマリの<varname>archive_timeout</varname>設定まで待機しなければなりません。
   </para>

   <para>
<!--
    The settings of some parameters determine the size of shared memory for
    tracking transaction IDs, locks, and prepared transactions.  These shared
    memory structures must be no smaller on a standby than on the primary in
    order to ensure that the standby does not run out of shared memory during
    recovery.  For example, if the primary had used a prepared transaction but
    the standby had not allocated any shared memory for tracking prepared
    transactions, then recovery could not continue until the standby's
    configuration is changed.  The parameters affected are:
-->
いくつかのパラメータの設定により、トランザクションID、ロック、準備されたトランザクションを追跡するための共有メモリのサイズが決まります。
リカバリ中に共有メモリを使い尽くすことがないことを確実にするために、スタンバイサーバにおける設定値は、プライマリサーバにおける設定値以上でなければなりません。
たとえばプライマリが準備されたトランザクションを実行していてスタンバイが準備されたトランザクションを追跡するための共有メモリを獲得していなければ、スタンバイは設定が変更されるまではリカバリを続けることができません。
影響があるパラメータは以下です。

      <itemizedlist>
       <listitem>
        <para>
         <varname>max_connections</varname>
        </para>
       </listitem>
       <listitem>
        <para>
         <varname>max_prepared_transactions</varname>
        </para>
       </listitem>
       <listitem>
        <para>
         <varname>max_locks_per_transaction</varname>
        </para>
       </listitem>
       <listitem>
        <para>
         <varname>max_wal_senders</varname>
        </para>
       </listitem>
       <listitem>
        <para>
         <varname>max_worker_processes</varname>
        </para>
       </listitem>
      </itemizedlist>

<!--
    The easiest way to ensure this does not become a problem is to have these
    parameters set on the standbys to values equal to or greater than on the
    primary.  Therefore, if you want to increase these values, you should do
    so on all standby servers first, before applying the changes to the
    primary server.  Conversely, if you want to decrease these values, you
    should do so on the primary server first, before applying the changes to
    all standby servers.  Keep in mind that when a standby is promoted, it
    becomes the new reference for the required parameter settings for the
    standbys that follow it.  Therefore, to avoid this becoming a problem
    during a switchover or failover, it is recommended to keep these settings
    the same on all standby servers.
-->
これが問題にならないようにする確実な方法は、スタンバイにおけるこれらのパラメータの値をプライマリでの値以上にすることです。
ですから、これらの値を増やしたいなら、プライマリで設定を変更する前に、まずスタンバイで設定変更するべきです。
逆にこれらの値を減らしたいなら、スタンバイで設定を変更する前に、まずプライマリで設定変更するべきです。
スタンバイが昇格したときは、それが追従するスタンバイにとって必要なパラメータ設定の新しい基準になるということを覚えておいてください。
ですから、スイッチオーバーやフェイルオーバー中にこれが問題にならないようにするために、これらの設定値をすべてのスタンバイで同じにしておくことをお勧めします。
   </para>

   <para>
<!--
    The WAL tracks changes to these parameters on the
    primary.  If a hot standby processes WAL that indicates that the current
    value on the primary is higher than its own value, it will log a warning
    and pause recovery, for example:
-->
プライマリでWALはこれらのパラメータの変更を追跡します。
ホットスタンバイが現在のプライマリの値がスタンバイの値よりも大きいことを示すWALを処理すると、警告をログし、リカバリを中断します。
例を示します。
<screen>
WARNING:  hot standby is not possible because of insufficient parameter settings
DETAIL:  max_connections = 80 is a lower setting than on the primary server, where its value was 100.
LOG:  recovery has paused
DETAIL:  If recovery is unpaused, the server will shut down.
HINT:  You can then restart the server after making the necessary configuration changes.
</screen>
<!--
    At that point, the settings on the standby need to be updated and the
    instance restarted before recovery can continue.  If the standby is not a
    hot standby, then when it encounters the incompatible parameter change, it
    will shut down immediately without pausing, since there is then no value
    in keeping it up.
-->
この時点で、スタンバイの設定を変更し、リカバリを継続するためにインスタンスを再起動する必要があります。
スタンバイがホットスタンバイでない場合は、整合性のないパラメータの変更があると、休止することなく直ちにシャットダウンします。起動し続ける意味がないからです。
   </para>

   <para>
<!--
    It is important that the administrator select appropriate settings for
    <xref linkend="guc-max-standby-archive-delay"/> and <xref
    linkend="guc-max-standby-streaming-delay"/>.  The best choices vary
    depending on business priorities.  For example if the server is primarily
    tasked as a High Availability server, then you will want low delay
    settings, perhaps even zero, though that is a very aggressive setting. If
    the standby server is tasked as an additional server for decision support
    queries then it might be acceptable to set the maximum delay values to
    many hours, or even -1 which means wait forever for queries to complete.
-->
<xref linkend="guc-max-standby-archive-delay"/>および<xref linkend="guc-max-standby-streaming-delay"/>の値が適切であるように管理者が選択することが重要です。
最善の選択は業務上の優先順位によって変化します。
例えば、サーバが主に高可用性を目的としたサーバとして作業するものであれば、短い遅延を設定したいでしょう。
非常に積極的な設定ですが、ゼロにしたいかもしれません。
スタンバイサーバが意思決定支援のための問い合わせ用の追加サーバとして作業するものであれば、数時間程度の最大の遅延値の設定、あるいは問い合わせの完了を永遠に待つことを意味する-1という設定でさえ、許容範囲であるかもしれません。
   </para>

   <para>
<!--
    Transaction status "hint bits" written on the primary are not WAL-logged,
    so data on the standby will likely re-write the hints again on the standby.
    Thus, the standby server will still perform disk writes even though
    all users are read-only; no changes occur to the data values
    themselves.  Users will still write large sort temporary files and
    re-generate relcache info files, so no part of the database
    is truly read-only during hot standby mode.
    Note also that writes to remote databases using
    <application>dblink</application> module, and other operations outside the
    database using PL functions will still be possible, even though the
    transaction is read-only locally.
-->
プライマリ側で「ヒントビット」として書き出されたトランザクション状態はWALに記録されません。
このためスタンバイ側のデータはスタンバイ側でヒントを再度書き出すことになります。
したがって、スタンバイサーバはすべてのユーザが読み取り専用であっても、ディスク書き込みを行います。データの値自体は変更されません。
ユーザは大規模なソート用の一時ファイルを書き出し、relcache情報ファイルを再作成します。
したがって、ホットスタンバイモードではデータベースのすべてが本当に読み取り専用ではありません。
また、ローカルでは読み取り専用のトランザクションであっても<application>dblink</application>モジュールを使用したリモートデータベースへの書き出しや、その他のPL関数を使用したデータベース外部への操作が可能であることに注意してください。
   </para>

   <para>
<!--
    The following types of administration commands are not accepted
    during recovery mode:
-->
リカバリモードの間、下記の管理者用コマンドは受理されません。

      <itemizedlist>
       <listitem>
        <para>
<!--
         Data Definition Language (DDL): e.g., <command>CREATE INDEX</command>
-->
データ定義言語: 例えば<command>CREATE INDEX</command>
        </para>
       </listitem>
       <listitem>
        <para>
<!--
         Privilege and Ownership: <command>GRANT</command>, <command>REVOKE</command>,
         <command>REASSIGN</command>
-->
権限および所有権: <command>GRANT</command>と<command>REVOKE</command>と<command>REASSIGN</command>
        </para>
       </listitem>
       <listitem>
        <para>
<!--
         Maintenance commands: <command>ANALYZE</command>, <command>VACUUM</command>,
         <command>CLUSTER</command>, <command>REINDEX</command>
-->
保守コマンド: <command>ANALYZE</command>と<command>VACUUM</command>と<command>CLUSTER</command>と<command>REINDEX</command>
        </para>
       </listitem>
      </itemizedlist>
   </para>

   <para>
<!--
    Again, note that some of these commands are actually allowed during
    "read only" mode transactions on the primary.
-->
ここでも、これらのコマンドの一部は、プライマリサーバにおける「読み取り専用」モードのトランザクションで実際に許可されていることに注意してください。
   </para>

   <para>
<!--
    As a result, you cannot create additional indexes that exist solely
    on the standby, nor statistics that exist solely on the standby.
    If these administration commands are needed, they should be executed
    on the primary, and eventually those changes will propagate to the
    standby.
-->
その結果、スタンバイ側にのみ存在する追加のインデックスやスタンバイ側にのみ存在する統計情報を作成することはできません。
これらの管理者用コマンドが必要な場合、プライマリ側で実行しなければなりません。
最終的にこの変更はスタンバイ側に伝播します。
   </para>

   <para>
<!--
    <function>pg_cancel_backend()</function>
    and <function>pg_terminate_backend()</function> will work on user backends,
    but not the startup process, which performs
    recovery. <structname>pg_stat_activity</structname> does not show
    recovering transactions as active. As a result,
    <structname>pg_prepared_xacts</structname> is always empty during
    recovery. If you wish to resolve in-doubt prepared transactions, view
    <literal>pg_prepared_xacts</literal> on the primary and issue commands to
    resolve transactions there or resolve them after the end of recovery.
-->
<function>pg_cancel_backend()</function>と<function>pg_terminate_backend()</function>はユーザを扱うバックエンドでは実行できますが、リカバリを実行する起動プロセスでは実行できません。
<structname>pg_stat_activity</structname>はリカバリ中のトランザクションをアクティブとして表示しません。
その結果、リカバリの間<structname>pg_prepared_xacts</structname>は常に空となります。
調査が必要な準備されたトランザクションがある場合は、プライマリサーバにおいて<literal>pg_prepared_xacts</literal>を表示し、その場でトランザクションを解決するか、リカバリが終わるのを待ってからトランザクションを解決します。
   </para>

   <para>
<!--
    <structname>pg_locks</structname> will show locks held by backends,
    as normal. <structname>pg_locks</structname> also shows
    a virtual transaction managed by the startup process that owns all
    <literal>AccessExclusiveLocks</literal> held by transactions being replayed by recovery.
    Note that the startup process does not acquire locks to
    make database changes, and thus locks other than <literal>AccessExclusiveLocks</literal>
    do not show in <structname>pg_locks</structname> for the Startup
    process; they are just presumed to exist.
-->
<structname>pg_locks</structname>は通常通りバックエンドで保持されるロックを示します。
<structname>pg_locks</structname>はまた、リカバリによって再生されているトランザクションで保持される<literal>AccessExclusiveLocks</literal>のすべてを所有する、起動プロセスで管理される仮想トランザクションも表示します。
起動プロセスはデータベースの変更を行うためのロックを獲得しません。
このため起動プロセスにおいて<literal>AccessExclusiveLocks</literal>以外のロックは<structname>pg_locks</structname>では表示されません。
これらは存在することを想定されているだけです。
   </para>

   <para>
<!--
    The <productname>Nagios</productname> plugin <productname>check_pgsql</productname> will
    work, because the simple information it checks for exists.
    The <productname>check_postgres</productname> monitoring script will also work,
    though some reported values could give different or confusing results.
    For example, last vacuum time will not be maintained, since no
    vacuum occurs on the standby.  Vacuums running on the primary
    do still send their changes to the standby.
-->
存在を検知する情報が単純なので、<productname>Nagios</productname>プラグイン<productname>check_pgsql</productname>は稼働します。
一部の報告値が異なった、混乱を招く結果となりますが、<productname>check_postgres</productname>の監視スクリプトも動作します。
たとえば、スタンバイではバキュームが発生しないため、最終バキューム時刻は維持されません。
それでも、プライマリで行われるバキュームはその変更をスタンバイに送信します。
   </para>

   <para>
<!--
    WAL file control commands will not work during recovery,
    e.g., <function>pg_backup_start</function>, <function>pg_switch_wal</function> etc.
-->
リカバリの間、WALファイルの制御コマンドは稼働しません。
例えば、<function>pg_backup_start</function>や<function>pg_switch_wal</function>などです。
   </para>

   <para>
<!--
    Dynamically loadable modules work, including <structname>pg_stat_statements</structname>.
-->
<structname>pg_stat_statements</structname>も含み、動的にロード可能なモジュールは稼働します。
   </para>

   <para>
<!--
    Advisory locks work normally in recovery, including deadlock detection.
    Note that advisory locks are never WAL logged, so it is impossible for
    an advisory lock on either the primary or the standby to conflict with WAL
    replay. Nor is it possible to acquire an advisory lock on the primary
    and have it initiate a similar advisory lock on the standby. Advisory
    locks relate only to the server on which they are acquired.
-->
デッドロック検出を含むアドバイザリロックは、通常リカバリにおいて稼働します。
アドバイザリロックはWALに決して記録されないので、プライマリサーバでもスタンバイサーバでもWALの再実行においてコンフリクトが起こらないことに注意してください。
プライマリサーバでアドバイザリロックを取得して、スタンバイサーバで同様のアドバイザリロックを掛けることはできません。
アドバイザリロックは取得したサーバだけに関係するものです。
   </para>

   <para>
<!--
    Trigger-based replication systems such as <productname>Slony</productname>,
    <productname>Londiste</productname> and <productname>Bucardo</productname> won't run on the
    standby at all, though they will run happily on the primary server as
    long as the changes are not sent to standby servers to be applied.
    WAL replay is not trigger-based so you cannot relay from the
    standby to any system that requires additional database writes or
    relies on the use of triggers.
-->
<productname>Slony</productname>や<productname>Londiste</productname>や<productname>Bucardo</productname>のようにトリガに基づいたレプリケーションシステムは、スタンバイサーバで全く稼働しません。
しかし、それによる変更がスタンバイサーバに送られるまでは、プライマリサーバにおいて問題なく稼働します。
WALの再実行はトリガに基づいたものではありません。
したがって、データベースへの付加的な書き込みを必要とするか、トリガの使用に依存するものを、スタンバイサーバを中継して他のシステムへ送ることはできません。
   </para>

   <para>
<!--
    New OIDs cannot be assigned, though some <acronym>UUID</acronym> generators may still
    work as long as they do not rely on writing new status to the database.
-->
一部の<acronym>UUID</acronym>ジェネレータは、データベースに新しい状態を書き出すことに依存していない限り動作可能ですが、新しいOIDを割り当てることはできません。
   </para>

   <para>
<!--
    Currently, temporary table creation is not allowed during read-only
    transactions, so in some cases existing scripts will not run correctly.
    This restriction might be relaxed in a later release. This is
    both an SQL standard compliance issue and a technical issue.
-->
現時点では、読み取り専用のトランザクションでは一時テーブルの作成は許されません。
このため既存のスクリプトが正しく動作しない場合があります。
この制限は将来のリリースで緩和されるかもしれません。
これは、標準SQLとの互換性の問題でもあり、技術的な問題でもあります。
   </para>

   <para>
<!--
    <command>DROP TABLESPACE</command> can only succeed if the tablespace is empty.
    Some standby users may be actively using the tablespace via their
    <varname>temp_tablespaces</varname> parameter. If there are temporary files in the
    tablespace, all active queries are canceled to ensure that temporary
    files are removed, so the tablespace can be removed and WAL replay
    can continue.
-->
テーブル空間が空の場合だけ、<command>DROP TABLESPACE</command>が成功します。
一部のスタンバイ側のユーザは<varname>temp_tablespaces</varname>パラメータを介してテーブル空間を活発に使用しているかもしれません。
テーブル空間に一時ファイルが存在する場合、一時ファイルを確実に削除するためすべての問い合わせが取り消されます。
このため、WAL再生を続けながらテーブル空間を削除することができます。
   </para>

   <para>
<!--
    Running <command>DROP DATABASE</command> or <command>ALTER DATABASE ... SET
    TABLESPACE</command> on the primary
    will generate a WAL entry that will cause all users connected to that
    database on the standby to be forcibly disconnected. This action occurs
    immediately, whatever the setting of
    <varname>max_standby_streaming_delay</varname>. Note that
    <command>ALTER DATABASE ... RENAME</command> does not disconnect users, which
    in most cases will go unnoticed, though might in some cases cause a
    program confusion if it depends in some way upon database name.
-->
プライマリサーバにおける<command>DROP DATABASE</command>または<command>ALTER DATABASE ... SET TABLESPACE</command>の実行により、スタンバイサーバのデータベースに接続するすべてのユーザを強制的に接続を切断させることになるWALエントリを生成します。
これは<varname>max_standby_streaming_delay</varname>の設定にかかわらず、直ちに起こります。
<command>ALTER DATABASE ... RENAME</command>はユーザを切断しないので大部分の場合は気がつきませんが、プログラムがデータベースの名称に依存するときは混乱の原因となることに注意してください。
   </para>

   <para>
<!--
    In normal (non-recovery) mode, if you issue <command>DROP USER</command> or <command>DROP ROLE</command>
    for a role with login capability while that user is still connected then
    nothing happens to the connected user &mdash; they remain connected. The user cannot
    reconnect however. This behavior applies in recovery also, so a
    <command>DROP USER</command> on the primary does not disconnect that user on the standby.
-->
通常の(リカバリ以外の)モードで、ログイン権限を持つロールが接続している間にそのロールに<command>DROP USER</command>または<command>DROP ROLE</command>を発行した場合、接続中のユーザには何も起こらず、接続し続けます。
しかし、そのユーザは再接続できません。
この振舞いはリカバリモードでも適用されます。
このためプライマリ側で<command>DROP USER</command>されたとしても、スタンバイ側のユーザの接続は切断されません。
   </para>

   <para>
<!--
    The cumulative statistics system is active during recovery. All scans,
    reads, blocks, index usage, etc., will be recorded normally on the
    standby. However, WAL replay will not increment relation and database
    specific counters. I.e. replay will not increment
    <structname>pg_stat_all_tables</structname> columns (like <structfield>n_tup_ins</structfield>),
    nor will reads or writes performed by the startup process be tracked in the
    <structname>pg_statio_</structname> views, nor will associated
    <structname>pg_stat_database</structname> columns be incremented.
-->
リカバリの間も累積統計システムはアクティブになります。
すべてのスキャン、読み取り、ブロック、インデックスの使用などは、スタンバイサーバにおいて正常に記録されます。
しかし、WAL再生はリレーションやデータベース固有のカウンタを増加させません。
つまり、再生は<structname>pg_stat_all_tables</structname>列(<structfield>n_tup_ins</structfield>など)を増加させませんし、起動プロセスによって実行された読み取りや書き込みも<structname>pg_statio_</structname>ビューで追跡されませんし、関連する<structname>pg_stat_database</structname>列も増加されません。
   </para>

   <para>
<!--
    Autovacuum is not active during recovery.  It will start normally at the
    end of recovery.
-->
リカバリの間は自動バキュームは稼働しません。
リカバリが終わると正常に起動します。
   </para>

   <para>
<!--
    The checkpointer process and the background writer process are active during
    recovery. The checkpointer process will perform restartpoints (similar to
    checkpoints on the primary) and the background writer process will perform
    normal block cleaning activities. This can include updates of the hint bit
    information stored on the standby server.
    The <command>CHECKPOINT</command> command is accepted during recovery,
    though it performs a restartpoint rather than a new checkpoint.
-->
リカバリの間、チェックポインタプロセスとバックグラウンドライタプロセスは稼働しています。
チェックポインタプロセスは（プライマリサーバにおけるチェックポイントに類似した）リスタートポイントを設定し、通常のブロック消去を行います。
これはスタンバイサーバに保存されるヒントビット情報の更新を含むことができます。
リカバリの間<command>CHECKPOINT</command>コマンドは受理されますが、新規のチェックポイントではなくてリスタートポイントが設定されます。
   </para>
  </sect2>

  <sect2 id="hot-standby-parameters">
<!--
   <title>Hot Standby Parameter Reference</title>
-->
   <title>ホットスタンバイパラメータリファレンス</title>

   <para>
<!--
    Various parameters have been mentioned above in
    <xref linkend="hot-standby-conflict"/> and
    <xref linkend="hot-standby-admin"/>.
-->
種々のパラメータが上記<xref linkend="hot-standby-conflict"/>および<xref linkend="hot-standby-admin"/>で述べられています。
   </para>

   <para>
<!--
    On the primary, the <xref linkend="guc-wal-level"/> parameter can be used.
    <xref linkend="guc-max-standby-archive-delay"/> and
    <xref linkend="guc-max-standby-streaming-delay"/> have no effect if set on
    the primary.
-->
プライマリサーバでは、<xref linkend="guc-wal-level"/>のパラメータを使用できます。
プライマリサーバに<xref linkend="guc-max-standby-archive-delay"/>および<xref linkend="guc-max-standby-streaming-delay"/>を設定しても無効です。
   </para>

   <para>
<!--
    On the standby, parameters <xref linkend="guc-hot-standby"/>,
    <xref linkend="guc-max-standby-archive-delay"/> and
    <xref linkend="guc-max-standby-streaming-delay"/> can be used.
-->
スタンバイでは、パラメータ<xref linkend="guc-hot-standby"/>、<xref linkend="guc-max-standby-archive-delay"/>、<xref linkend="guc-max-standby-streaming-delay"/>を使用できます。
   </para>
  </sect2>

  <sect2 id="hot-standby-caveats">
<!--
   <title>Caveats</title>
-->
   <title>警告</title>

   <para>
<!--
    There are several limitations of hot standby.
    These can and probably will be fixed in future releases:
-->
ホットスタンバイには幾つかの制限があります。
将来のリリースでは改善されると思われます。

  <itemizedlist>
   <listitem>
    <para>
<!--
     Full knowledge of running transactions is required before snapshots
     can be taken. Transactions that use large numbers of subtransactions
     (currently greater than 64) will delay the start of read-only
     connections until the completion of the longest running write transaction.
     If this situation occurs, explanatory messages will be sent to the server log.
-->
スナップショットを取ることができるようになる前に、実行中のトランザクションについての完全な知識が要求されます。
(現時点では64を超える)多くのサブトランザクションを使用するトランザクションでは、実行中の最長の書き込みトランザクションが完了するまで、読み取り専用の接続の開始は遅延されます。
この状況が起こると、それを説明するメッセージがサーバログに記録されます。
    </para>
   </listitem>
   <listitem>
    <para>
<!--
     Valid starting points for standby queries are generated at each
     checkpoint on the primary. If the standby is shut down while the primary
     is in a shutdown state, it might not be possible to re-enter hot standby
     until the primary is started up, so that it generates further starting
     points in the WAL logs.  This situation isn't a problem in the most
     common situations where it might happen. Generally, if the primary is
     shut down and not available anymore, that's likely due to a serious
     failure that requires the standby being converted to operate as
     the new primary anyway.  And in situations where the primary is
     being intentionally taken down, coordinating to make sure the standby
     becomes the new primary smoothly is also standard procedure.
-->
スタンバイ問い合わせ用の有効な起動ポイントは、プライマリにおけるチェックポイント毎に生成されます。
プライマリが停止状態にある時にスタンバイが停止した場合、プライマリが起動し、さらに起動ポイントをWALログに生成するまで再度ホットスタンバイになることができないことがあります。
この状況は、通常考えられる状態では問題ではありません。
一般的に、プライマリが停止し利用できなくなった場合、それはスタンバイに対して新しいプライマリに切り替わることを要求するような深刻な失敗が原因であることが多いはずです。
また、プライマリを意図的に停止させるような状況では、それに伴いスタンバイが新しいプライマリになめらかに切り替わることも普通の手順です。
    </para>
   </listitem>
   <listitem>
    <para>
<!--
     At the end of recovery, <literal>AccessExclusiveLocks</literal> held by prepared transactions
     will require twice the normal number of lock table entries. If you plan
     on running either a large number of concurrent prepared transactions
     that normally take <literal>AccessExclusiveLocks</literal>, or you plan on having one
     large transaction that takes many <literal>AccessExclusiveLocks</literal>, you are
     advised to select a larger value of <varname>max_locks_per_transaction</varname>,
     perhaps as much as twice the value of the parameter on
     the primary server. You need not consider this at all if
     your setting of <varname>max_prepared_transactions</varname> is 0.
-->
リカバリの終了において、準備されたトランザクションが保持する<literal>AccessExclusiveLocks</literal>には、通常の2倍のロックテーブルへのエントリ数が必要です。
通常<literal>AccessExclusiveLocks</literal>を取るプリペアドトランザクションを大量に同時実行させる、または、多くの<literal>AccessExclusiveLocks</literal>を取る大規模なトランザクションを1つ実行させることを考えている場合、<varname>max_locks_per_transaction</varname>の値を、おそらくプライマリサーバのパラメータ値の倍程度に大きくすることを勧めます。
<varname>max_prepared_transactions</varname>の設定が0ならば、これを検討する必要はまったくありません。
    </para>
   </listitem>
   <listitem>
    <para>
<!--
     The Serializable transaction isolation level is not yet available in hot
     standby.  (See <xref linkend="xact-serializable"/> and
     <xref linkend="serializable-consistency"/> for details.)
     An attempt to set a transaction to the serializable isolation level in
     hot standby mode will generate an error.
-->
シリアライザブルトランザクション分離レベルはまだホットスタンバイでは利用できません。
（<xref linkend="xact-serializable"/>および<xref linkend="serializable-consistency"/>参照。）
ホットスタンバイにおいてトランザクションをシリアライザブルトランザクション分離レベルに設定しようとすると、エラーになります。
    </para>
   </listitem>
  </itemizedlist>

   </para>
  </sect2>

 </sect1>

</chapter><|MERGE_RESOLUTION|>--- conflicted
+++ resolved
@@ -2521,9 +2521,10 @@
     All such connections are
     strictly read-only; not even temporary tables may be written.
 -->
-スタンバイサーバで<xref linkend="guc-hot-standby"/>パラメータが真に設定されている場合、リカバリによりシステムが一貫性を持つようになった後接続を受け付け始めます。
+《マッチ度[85.197368]》スタンバイサーバで<xref linkend="guc-hot-standby"/>パラメータが真に設定されている場合、リカバリによりシステムが一貫性を持つようになった後接続を受け付け始めます。
 こうした接続はすべて読み取り専用に限定されます。
 一時テーブルであっても書き込むことはできません。
+《機械翻訳》«When the <xref linkend="guc-hot-standby"/> parameter is set to true on a standby server, it will begin accepting connections once the recovery has brought the system to a consistent state and be ready for hot standby. All such connections are strictly read-only; not even temporary tables may be written.»
    </para>
 
    <para>
@@ -3201,22 +3202,17 @@
     Consistency information is recorded once per checkpoint on the primary.
     It is not possible to enable hot standby when reading WAL
     written during a period when <varname>wal_level</varname> was not set to
-<<<<<<< HEAD
-    <literal>replica</literal> or <literal>logical</literal> on the primary.  Reaching
-    a consistent state can also be delayed in the presence of both of these
-    conditions:
--->
-一貫性に関する情報はプライマリでチェックポイント毎に一回記録されます。
-プライマリで<varname>wal_level</varname>が<literal>replica</literal>もしくは<literal>logical</literal>に設定されていなかった期間に書き込まれたWALを読み取っている間は、ホットスタンバイを有効にすることはできません。
-また、一貫性のある状態への到達は、以下の両方が存在する間遅延することがあります。
-=======
     <literal>replica</literal> or <literal>logical</literal> on the primary.
     Even after reaching a consistent state, the recovery snapshot may not
     be ready for hot standby if both of the following conditions are met,
     delaying accepting read-only connections.  To enable hot standby,
     long-lived write transactions with more than 64 subtransactions
     need to be closed on the primary.
->>>>>>> 3d6a8289
+-->
+《マッチ度[57.612457]》一貫性に関する情報はプライマリでチェックポイント毎に一回記録されます。
+プライマリで<varname>wal_level</varname>が<literal>replica</literal>もしくは<literal>logical</literal>に設定されていなかった期間に書き込まれたWALを読み取っている間は、ホットスタンバイを有効にすることはできません。
+また、一貫性のある状態への到達は、以下の両方が存在する間遅延することがあります。
+《機械翻訳》«Consistency information is recorded once per checkpoint on the primary. It is not possible to enable hot standby when reading WAL written during a period when <varname>wal_level</varname> was not set to <literal>replica</literal> or <literal>logical</literal> on the primary. Even after reaching a consistent state, the recovery snapshot may not be ready for hot standby if both of the following conditions are met, delaying accepting read-only connections. To enable hot standby, long-lived write transactions with more than 64 subtransactions need to be closed on the primary.»
 
       <itemizedlist>
        <listitem>

<!-- doc/src/sgml/keywords.sgml -->

<appendix id="sql-keywords-appendix">
<!--
 <title><acronym>SQL</acronym> Key Words</title>
-->
 <title><acronym>SQL</acronym>キーワード</title>

 <indexterm zone="sql-keywords-appendix">
<!--
  <primary>key word</primary>
  <secondary>list of</secondary>
-->
  <primary>キーワード</primary>
  <secondary>の一覧</secondary>
 </indexterm>

 <para>
<!--
  <xref linkend="keywords-table"/> lists all tokens that are key words
  in the SQL standard and in <productname>PostgreSQL</productname>
  &version;.  Background information can be found in <xref
  linkend="sql-syntax-identifiers"/>.
  (For space reasons, only the latest two versions of the SQL standard, and
  SQL-92 for historical comparison, are included.  The differences between
  those and the other intermediate standard versions are small.)
-->
<xref linkend="keywords-table"/>に標準SQLと<productname>PostgreSQL</productname> &version;においてキーワードとされているすべてのトークンを示します。
この背景となる情報は<xref linkend="sql-syntax-identifiers"/>にあります。
（スペースの都合上、標準SQLのより新しい２つのバージョンと歴史的な比較のためのSQL-92のみを含めています。
これらと他の標準の中間のバージョンの違いはわずかです。）
 </para>

 <para>
<!--
  SQL distinguishes between <firstterm>reserved</firstterm> and
  <firstterm>non-reserved</firstterm> key words.  According to the standard,
  reserved key words
  are the only real key words; they are never allowed as identifiers.
  Non-reserved key words only have a special meaning in particular
  contexts and can be used as identifiers in other contexts.  Most
  non-reserved key words are actually the names of built-in tables
  and functions specified by SQL.  The concept of non-reserved key
  words essentially only exists to declare that some predefined meaning
  is attached to a word in some contexts.
-->
SQLは<firstterm>予約</firstterm>と<firstterm>未予約</firstterm>キーワードを区別します。
標準に従うと予約キーワードのみが真のキーワードとなり、その予約キーワードは識別子として使用することはできません。
未予約キーワードはある特定の文脈で特別な意味を持ち、また、その他の文脈では識別子として使用することができます。
ほとんどの未予約キーワードは、SQLで規定された組み込みのテーブル名と関数名です。
未予約キーワードの本質的な存在意義は、ある文脈においては前もって定義された意味があることを宣言することだけです。
 </para>

 <para>
<!--
  In the <productname>PostgreSQL</productname> parser life is a bit
  more complicated. There are several different classes of tokens
  ranging from those that can never be used as an identifier to those
  that have absolutely no special status in the parser as compared to
  an ordinary identifier.  (The latter is usually the case for
  functions specified by SQL.)  Even reserved key words are not
  completely reserved in <productname>PostgreSQL</productname>, but
  can be used as column labels (for example, <literal>SELECT 55 AS
  CHECK</literal>, even though <token>CHECK</token> is a reserved key
  word).
-->
<productname>PostgreSQL</productname>の構文解析の過程では、少々複雑になります。
複数の異なったトークンのクラスがあり、それらは識別子としてまったく使用できないものから、普通の識別子と比較して、パーサ内で特別なステータスを持たないものまであります。
（後者は一般的にはSQLで規定された関数です。）
<productname>PostgreSQL</productname>では予約キーワードは完全に予約されたものではなく、列ラベルとして使用することができます（例：<token>CHECK</token>は予約キーワードですが、<literal>SELECT 55 AS CHECK</literal>のようにすることができます）。
 </para>

 <para>
<!--
  In <xref linkend="keywords-table"/> in the column for
  <productname>PostgreSQL</productname> we classify as
  <quote>non-reserved</quote> those key words that are explicitly
  known to the parser but are allowed as column or table names.
  Some key words that are otherwise
  non-reserved cannot be used as function or data type names and are
  marked accordingly.  (Most of these words represent built-in
  functions or data types with special syntax.  The function or type
  is still available but it cannot be redefined by the user.)  Labeled
  <quote>reserved</quote> are those tokens that are not allowed as
  column or table names.  Some reserved key words are
  allowable as names for functions or data types; this is also shown in the
  table.  If not so marked, a reserved key word is only allowed as an
  <quote>AS</quote> column label name.
-->
<xref linkend="keywords-table"/>の<productname>PostgreSQL</productname>の列では、パーサがはっきりと理解しているキーワードではあるが、列名やテーブル名としても使用できるものを<quote>未予約</quote>としています。
キーワードの中には、どちらかといえば未予約であるが、関数名や型名として使用できないものもあり、そのように注記しています。
（このようなキーワードのほとんどは、特殊な構文をもった組み込み済みの関数やデータ型を表しています。
この関数または型は使用することができますが、ユーザによって定義し直すことはできません。）
一方、<quote>予約</quote>とされるものは列名やテーブル名として使用できないトークンです。
予約キーワードの中には関数名やデータ型として使用できるものもあります。
この情報も以下の表に示しています。
何も注記がなければ、予約キーワードは<quote>AS</quote>の列ラベル名としてしか使用することができません。
 </para>

 <para>
<!--
  As a general rule, if you get spurious parser errors for commands
  that contain any of the listed key words as an identifier you should
  try to quote the identifier to see if the problem goes away.
-->
一般的な規則として、以下に示すキーワードのいずれかを識別子として含むコマンドで、おかしなパーサエラーが発生した場合、その識別子を引用符でくくって問題が解決するかどうか確認してください。
 </para>

 <para>
<!--
  It is important to understand before studying <xref
  linkend="keywords-table"/> that the fact that a key word is not
  reserved in <productname>PostgreSQL</productname> does not mean that
  the feature related to the word is not implemented.  Conversely, the
  presence of a key word does not indicate the existence of a feature.
-->
<xref linkend="keywords-table"/>を見る前に、<productname>PostgreSQL</productname>において予約されていないキーワードが、その単語に関連する機能を実装していないということを意味していないことを理解しておいてください。
逆に、キーワードがあるということも機能が存在することを意味していません。
 </para>

<<<<<<< HEAD
 &keywords-table;
=======

<!-- 原文コメント
 The following table is semi-automatically generated.  You can update it
 manually, but when you have a lot of changes talk to <peter_e@gmx.net>
 about remaking it.
-->

<table id="keywords-table">
<!--
 <title><acronym>SQL</acronym> Key Words</title>
-->
 <title><acronym>SQL</acronym>キーワード</title>

 <tgroup cols="5">
  <thead>
   <row>
<!--
    <entry>Key Word</entry>
-->
    <entry>キーワード</entry>
    <entry><productname>PostgreSQL</productname></entry>
    <entry>SQL:2011</entry>
    <entry>SQL:2008</entry>
    <entry>SQL-92</entry>
   </row>
  </thead>

  <tbody>
   <row>
    <entry><token>A</token></entry>
<!--
    <entry></entry>
    <entry>non-reserved</entry>
    <entry>non-reserved</entry>
    <entry></entry>
-->
    <entry></entry>
    <entry>未予約</entry>
    <entry>未予約</entry>
    <entry></entry>
   </row>
   <row>
    <entry><token>ABORT</token></entry>
<!--
    <entry>non-reserved</entry>
    <entry></entry>
    <entry></entry>
    <entry></entry>
-->
    <entry>未予約</entry>
    <entry></entry>
    <entry></entry>
    <entry></entry>
   </row>
   <row>
    <entry><token>ABS</token></entry>
<!--
    <entry></entry>
    <entry>reserved</entry>
    <entry>reserved</entry>
    <entry></entry>
-->
    <entry></entry>
    <entry>予約</entry>
    <entry>予約</entry>
    <entry></entry>
   </row>
   <row>
    <entry><token>ABSENT</token></entry>
<!--
    <entry></entry>
    <entry>non-reserved</entry>
    <entry>non-reserved</entry>
    <entry></entry>
-->
    <entry></entry>
    <entry>未予約</entry>
    <entry>未予約</entry>
    <entry></entry>
   </row>
   <row>
    <entry><token>ABSOLUTE</token></entry>
<!--
    <entry>non-reserved</entry>
    <entry>non-reserved</entry>
    <entry>non-reserved</entry>
    <entry>reserved</entry>
-->
    <entry>未予約</entry>
    <entry>未予約</entry>
    <entry>未予約</entry>
    <entry>予約</entry>
   </row>
   <row>
    <entry><token>ACCESS</token></entry>
<!--
    <entry>non-reserved</entry>
    <entry></entry>
    <entry></entry>
    <entry></entry>
-->
    <entry>未予約</entry>
    <entry></entry>
    <entry></entry>
    <entry></entry>
   </row>
   <row>
    <entry><token>ACCORDING</token></entry>
<!--
    <entry></entry>
    <entry>non-reserved</entry>
    <entry>non-reserved</entry>
    <entry></entry>
-->
    <entry></entry>
    <entry>未予約</entry>
    <entry>未予約</entry>
    <entry></entry>
   </row>
   <row>
    <entry><token>ACTION</token></entry>
<!--
    <entry>non-reserved</entry>
    <entry>non-reserved</entry>
    <entry>non-reserved</entry>
    <entry>reserved</entry>
-->
    <entry>未予約</entry>
    <entry>未予約</entry>
    <entry>未予約</entry>
    <entry>予約</entry>
   </row>
   <row>
    <entry><token>ADA</token></entry>
<!--
    <entry></entry>
    <entry>non-reserved</entry>
    <entry>non-reserved</entry>
    <entry>non-reserved</entry>
-->
    <entry></entry>
    <entry>未予約</entry>
    <entry>未予約</entry>
    <entry>未予約</entry>
   </row>
   <row>
    <entry><token>ADD</token></entry>
<!--
    <entry>non-reserved</entry>
    <entry>non-reserved</entry>
    <entry>non-reserved</entry>
    <entry>reserved</entry>
-->
    <entry>未予約</entry>
    <entry>未予約</entry>
    <entry>未予約</entry>
    <entry>予約</entry>
   </row>
   <row>
    <entry><token>ADMIN</token></entry>
<!--
    <entry>non-reserved</entry>
    <entry>non-reserved</entry>
    <entry>non-reserved</entry>
    <entry></entry>
-->
    <entry>未予約</entry>
    <entry>未予約</entry>
    <entry>未予約</entry>
    <entry></entry>
   </row>
   <row>
    <entry><token>AFTER</token></entry>
<!--
    <entry>non-reserved</entry>
    <entry>non-reserved</entry>
    <entry>non-reserved</entry>
    <entry></entry>
-->
    <entry>未予約</entry>
    <entry>未予約</entry>
    <entry>未予約</entry>
    <entry></entry>
   </row>
   <row>
    <entry><token>AGGREGATE</token></entry>
<!--
    <entry>non-reserved</entry>
    <entry></entry>
    <entry></entry>
    <entry></entry>
-->
    <entry>未予約</entry>
    <entry></entry>
    <entry></entry>
    <entry></entry>
   </row>
   <row>
    <entry><token>ALL</token></entry>
<!--
    <entry>reserved</entry>
    <entry>reserved</entry>
    <entry>reserved</entry>
    <entry>reserved</entry>
-->
    <entry>予約</entry>
    <entry>予約</entry>
    <entry>予約</entry>
    <entry>予約</entry>
   </row>
   <row>
    <entry><token>ALLOCATE</token></entry>
<!--
    <entry></entry>
    <entry>reserved</entry>
    <entry>reserved</entry>
    <entry>reserved</entry>
-->
    <entry></entry>
    <entry>予約</entry>
    <entry>予約</entry>
    <entry>予約</entry>
   </row>
   <row>
    <entry><token>ALSO</token></entry>
<!--
    <entry>non-reserved</entry>
    <entry></entry>
    <entry></entry>
    <entry></entry>
-->
    <entry>未予約</entry>
    <entry></entry>
    <entry></entry>
    <entry></entry>
   </row>
   <row>
    <entry><token>ALTER</token></entry>
<!--
    <entry>non-reserved</entry>
    <entry>reserved</entry>
    <entry>reserved</entry>
    <entry>reserved</entry>
-->
    <entry>未予約</entry>
    <entry>予約</entry>
    <entry>予約</entry>
    <entry>予約</entry>
   </row>
   <row>
    <entry><token>ALWAYS</token></entry>
<!--
    <entry>non-reserved</entry>
    <entry>non-reserved</entry>
    <entry>non-reserved</entry>
    <entry></entry>
-->
    <entry>未予約</entry>
    <entry>未予約</entry>
    <entry>未予約</entry>
    <entry></entry>
   </row>
   <row>
    <entry><token>ANALYSE</token></entry>
<!--
    <entry>reserved</entry>
    <entry></entry>
    <entry></entry>
    <entry></entry>
-->
    <entry>予約</entry>
    <entry></entry>
    <entry></entry>
    <entry></entry>
   </row>
   <row>
    <entry><token>ANALYZE</token></entry>
<!--
    <entry>reserved</entry>
    <entry></entry>
    <entry></entry>
    <entry></entry>
-->
    <entry>予約</entry>
    <entry></entry>
    <entry></entry>
    <entry></entry>
   </row>
   <row>
    <entry><token>AND</token></entry>
<!--
    <entry>reserved</entry>
    <entry>reserved</entry>
    <entry>reserved</entry>
    <entry>reserved</entry>
-->
    <entry>予約</entry>
    <entry>予約</entry>
    <entry>予約</entry>
    <entry>予約</entry>
   </row>
   <row>
    <entry><token>ANY</token></entry>
<!--
    <entry>reserved</entry>
    <entry>reserved</entry>
    <entry>reserved</entry>
    <entry>reserved</entry>
-->
    <entry>予約</entry>
    <entry>予約</entry>
    <entry>予約</entry>
    <entry>予約</entry>
   </row>
   <row>
    <entry><token>ARE</token></entry>
<!--
    <entry></entry>
    <entry>reserved</entry>
    <entry>reserved</entry>
    <entry>reserved</entry>
-->
    <entry></entry>
    <entry>予約</entry>
    <entry>予約</entry>
    <entry>予約</entry>
   </row>
   <row>
    <entry><token>ARRAY</token></entry>
<!--
    <entry>reserved</entry>
    <entry>reserved</entry>
    <entry>reserved</entry>
    <entry></entry>
-->
    <entry>予約</entry>
    <entry>予約</entry>
    <entry>予約</entry>
    <entry></entry>
   </row>
   <row>
    <entry><token>ARRAY_AGG</token></entry>
<!--
    <entry></entry>
    <entry>reserved</entry>
    <entry>reserved</entry>
    <entry></entry>
-->
    <entry></entry>
    <entry>予約</entry>
    <entry>予約</entry>
    <entry></entry>
   </row>
   <row>
    <entry><token>ARRAY_MAX_CARDINALITY</token></entry>
<!--
    <entry></entry>
    <entry>reserved</entry>
    <entry></entry>
    <entry></entry>
-->
    <entry></entry>
    <entry>予約</entry>
    <entry></entry>
    <entry></entry>
   </row>
   <row>
    <entry><token>AS</token></entry>
<!--
    <entry>reserved</entry>
    <entry>reserved</entry>
    <entry>reserved</entry>
    <entry>reserved</entry>
-->
    <entry>予約</entry>
    <entry>予約</entry>
    <entry>予約</entry>
    <entry>予約</entry>
   </row>
   <row>
    <entry><token>ASC</token></entry>
<!--
    <entry>reserved</entry>
    <entry>non-reserved</entry>
    <entry>non-reserved</entry>
    <entry>reserved</entry>
-->
    <entry>予約</entry>
    <entry>未予約</entry>
    <entry>未予約</entry>
    <entry>予約</entry>
   </row>
   <row>
    <entry><token>ASENSITIVE</token></entry>
<!--
    <entry></entry>
    <entry>reserved</entry>
    <entry>reserved</entry>
    <entry></entry>
-->
    <entry></entry>
    <entry>予約</entry>
    <entry>予約</entry>
    <entry></entry>
   </row>
   <row>
    <entry><token>ASSERTION</token></entry>
<!--
    <entry>non-reserved</entry>
    <entry>non-reserved</entry>
    <entry>non-reserved</entry>
    <entry>reserved</entry>
-->
    <entry>未予約</entry>
    <entry>未予約</entry>
    <entry>未予約</entry>
    <entry>予約</entry>
   </row>
   <row>
    <entry><token>ASSIGNMENT</token></entry>
<!--
    <entry>non-reserved</entry>
    <entry>non-reserved</entry>
    <entry>non-reserved</entry>
    <entry></entry>
-->
    <entry>未予約</entry>
    <entry>未予約</entry>
    <entry>未予約</entry>
    <entry></entry>
   </row>
   <row>
    <entry><token>ASYMMETRIC</token></entry>
<!--
    <entry>reserved</entry>
    <entry>reserved</entry>
    <entry>reserved</entry>
    <entry></entry>
-->
    <entry>予約</entry>
    <entry>予約</entry>
    <entry>予約</entry>
    <entry></entry>
   </row>
   <row>
    <entry><token>AT</token></entry>
<!--
    <entry>non-reserved</entry>
    <entry>reserved</entry>
    <entry>reserved</entry>
    <entry>reserved</entry>
-->
    <entry>未予約</entry>
    <entry>予約</entry>
    <entry>予約</entry>
    <entry>予約</entry>
   </row>
   <row>
    <entry><token>ATOMIC</token></entry>
<!--
    <entry></entry>
    <entry>reserved</entry>
    <entry>reserved</entry>
    <entry></entry>
-->
    <entry></entry>
    <entry>予約</entry>
    <entry>予約</entry>
    <entry></entry>
   </row>
   <row>
    <entry><token>ATTACH</token></entry>
<!--
    <entry>non-reserved</entry>
    <entry></entry>
    <entry></entry>
    <entry></entry>
-->
    <entry>未予約</entry>
    <entry></entry>
    <entry></entry>
    <entry></entry>
   </row>
   <row>
    <entry><token>ATTRIBUTE</token></entry>
<!--
    <entry>non-reserved</entry>
    <entry>non-reserved</entry>
    <entry>non-reserved</entry>
    <entry></entry>
-->
    <entry>未予約</entry>
    <entry>未予約</entry>
    <entry>未予約</entry>
    <entry></entry>
   </row>
   <row>
    <entry><token>ATTRIBUTES</token></entry>
<!--
    <entry></entry>
    <entry>non-reserved</entry>
    <entry>non-reserved</entry>
    <entry></entry>
-->
    <entry></entry>
    <entry>未予約</entry>
    <entry>未予約</entry>
    <entry></entry>
   </row>
   <row>
    <entry><token>AUTHORIZATION</token></entry>
<!--
    <entry>reserved (can be function or type)</entry>
    <entry>reserved</entry>
    <entry>reserved</entry>
    <entry>reserved</entry>
-->
    <entry>予約(関数または型として使用可)</entry>
    <entry>予約</entry>
    <entry>予約</entry>
    <entry>予約</entry>
   </row>
   <row>
    <entry><token>AVG</token></entry>
<!--
    <entry></entry>
    <entry>reserved</entry>
    <entry>reserved</entry>
    <entry>reserved</entry>
-->
    <entry></entry>
    <entry>予約</entry>
    <entry>予約</entry>
    <entry>予約</entry>
   </row>
   <row>
    <entry><token>BACKWARD</token></entry>
<!--
    <entry>non-reserved</entry>
    <entry></entry>
    <entry></entry>
    <entry></entry>
-->
    <entry>未予約</entry>
    <entry></entry>
    <entry></entry>
    <entry></entry>
   </row>
   <row>
    <entry><token>BASE64</token></entry>
<!--
    <entry></entry>
    <entry>non-reserved</entry>
    <entry>non-reserved</entry>
    <entry></entry>
-->
    <entry></entry>
    <entry>未予約</entry>
    <entry>未予約</entry>
    <entry></entry>
   </row>
   <row>
    <entry><token>BEFORE</token></entry>
<!--
    <entry>non-reserved</entry>
    <entry>non-reserved</entry>
    <entry>non-reserved</entry>
    <entry></entry>
-->
    <entry>未予約</entry>
    <entry>未予約</entry>
    <entry>未予約</entry>
    <entry></entry>
   </row>
   <row>
    <entry><token>BEGIN</token></entry>
<!--
    <entry>non-reserved</entry>
    <entry>reserved</entry>
    <entry>reserved</entry>
    <entry>reserved</entry>
-->
    <entry>未予約</entry>
    <entry>予約</entry>
    <entry>予約</entry>
    <entry>予約</entry>
   </row>
   <row>
    <entry><token>BEGIN_FRAME</token></entry>
<!--
    <entry></entry>
    <entry>reserved</entry>
    <entry></entry>
    <entry></entry>
-->
    <entry></entry>
    <entry>予約</entry>
    <entry></entry>
    <entry></entry>
   </row>
   <row>
    <entry><token>BEGIN_PARTITION</token></entry>
<!--
    <entry></entry>
    <entry>reserved</entry>
    <entry></entry>
    <entry></entry>
-->
    <entry></entry>
    <entry>予約</entry>
    <entry></entry>
    <entry></entry>
   </row>
   <row>
    <entry><token>BERNOULLI</token></entry>
<!--
    <entry></entry>
    <entry>non-reserved</entry>
    <entry>non-reserved</entry>
    <entry></entry>
-->
    <entry></entry>
    <entry>未予約</entry>
    <entry>未予約</entry>
    <entry></entry>
   </row>
   <row>
    <entry><token>BETWEEN</token></entry>
<!--
    <entry>non-reserved (cannot be function or type)</entry>
    <entry>reserved</entry>
    <entry>reserved</entry>
    <entry>reserved</entry>
-->
    <entry>未予約(関数または型として使用不可)</entry>
    <entry>予約</entry>
    <entry>予約</entry>
    <entry>予約</entry>
   </row>
   <row>
    <entry><token>BIGINT</token></entry>
<!--
    <entry>non-reserved (cannot be function or type)</entry>
    <entry>reserved</entry>
    <entry>reserved</entry>
    <entry></entry>
-->
    <entry>未予約(関数または型として使用不可)</entry>
    <entry>予約</entry>
    <entry>予約</entry>
    <entry></entry>
   </row>
   <row>
    <entry><token>BINARY</token></entry>
<!--
    <entry>reserved (can be function or type)</entry>
    <entry>reserved</entry>
    <entry>reserved</entry>
    <entry></entry>
-->
    <entry>予約(関数または型として使用可)</entry>
    <entry>予約</entry>
    <entry>予約</entry>
    <entry></entry>
   </row>
   <row>
    <entry><token>BIT</token></entry>
<!--
    <entry>non-reserved (cannot be function or type)</entry>
    <entry></entry>
    <entry></entry>
    <entry>reserved</entry>
-->
    <entry>未予約(関数または型として使用不可)</entry>
    <entry></entry>
    <entry></entry>
    <entry>予約</entry>
   </row>
   <row>
    <entry><token>BIT_LENGTH</token></entry>
<!--
    <entry></entry>
    <entry></entry>
    <entry></entry>
    <entry>reserved</entry>
-->
    <entry></entry>
    <entry></entry>
    <entry></entry>
    <entry>予約</entry>
   </row>
   <row>
    <entry><token>BLOB</token></entry>
<!--
    <entry></entry>
    <entry>reserved</entry>
    <entry>reserved</entry>
    <entry></entry>
-->
    <entry></entry>
    <entry>予約</entry>
    <entry>予約</entry>
    <entry></entry>
   </row>
   <row>
    <entry><token>BLOCKED</token></entry>
<!--
    <entry></entry>
    <entry>non-reserved</entry>
    <entry>non-reserved</entry>
    <entry></entry>
-->
    <entry></entry>
    <entry>未予約</entry>
    <entry>未予約</entry>
    <entry></entry>
   </row>
   <row>
    <entry><token>BOM</token></entry>
<!--
    <entry></entry>
    <entry>non-reserved</entry>
    <entry>non-reserved</entry>
    <entry></entry>
-->
    <entry></entry>
    <entry>未予約</entry>
    <entry>未予約</entry>
    <entry></entry>
   </row>
   <row>
    <entry><token>BOOLEAN</token></entry>
<!--
    <entry>non-reserved (cannot be function or type)</entry>
    <entry>reserved</entry>
    <entry>reserved</entry>
    <entry></entry>
-->
    <entry>未予約(関数または型として使用不可)</entry>
    <entry>予約</entry>
    <entry>予約</entry>
    <entry></entry>
   </row>
   <row>
    <entry><token>BOTH</token></entry>
<!--
    <entry>reserved</entry>
    <entry>reserved</entry>
    <entry>reserved</entry>
    <entry>reserved</entry>
-->
    <entry>予約</entry>
    <entry>予約</entry>
    <entry>予約</entry>
    <entry>予約</entry>
   </row>
   <row>
    <entry><token>BREADTH</token></entry>
<!--
    <entry></entry>
    <entry>non-reserved</entry>
    <entry>non-reserved</entry>
    <entry></entry>
-->
    <entry></entry>
    <entry>未予約</entry>
    <entry>未予約</entry>
    <entry></entry>
   </row>
   <row>
    <entry><token>BY</token></entry>
<!--
    <entry>non-reserved</entry>
    <entry>reserved</entry>
    <entry>reserved</entry>
    <entry>reserved</entry>
-->
    <entry>未予約</entry>
    <entry>予約</entry>
    <entry>予約</entry>
    <entry>予約</entry>
   </row>
   <row>
    <entry><token>C</token></entry>
<!--
    <entry></entry>
    <entry>non-reserved</entry>
    <entry>non-reserved</entry>
    <entry>non-reserved</entry>
-->
    <entry></entry>
    <entry>未予約</entry>
    <entry>未予約</entry>
    <entry>未予約</entry>
   </row>
   <row>
    <entry><token>CACHE</token></entry>
<!--
    <entry>non-reserved</entry>
    <entry></entry>
    <entry></entry>
    <entry></entry>
-->
    <entry>未予約</entry>
    <entry></entry>
    <entry></entry>
    <entry></entry>
   </row>
   <row>
    <entry><token>CALL</token></entry>
<!--
    <entry>non-reserved</entry>
    <entry>reserved</entry>
    <entry>reserved</entry>
    <entry></entry>
-->
    <entry>未予約</entry>
    <entry>予約</entry>
    <entry>予約</entry>
    <entry></entry>
   </row>
   <row>
    <entry><token>CALLED</token></entry>
<!--
    <entry>non-reserved</entry>
    <entry>reserved</entry>
    <entry>reserved</entry>
    <entry></entry>
-->
    <entry>未予約</entry>
    <entry>予約</entry>
    <entry>予約</entry>
    <entry></entry>
   </row>
   <row>
    <entry><token>CARDINALITY</token></entry>
<!--
    <entry></entry>
    <entry>reserved</entry>
    <entry>reserved</entry>
    <entry></entry>
-->
    <entry></entry>
    <entry>予約</entry>
    <entry>予約</entry>
    <entry></entry>
   </row>
   <row>
    <entry><token>CASCADE</token></entry>
<!--
    <entry>non-reserved</entry>
    <entry>non-reserved</entry>
    <entry>non-reserved</entry>
    <entry>reserved</entry>
-->
    <entry>未予約</entry>
    <entry>未予約</entry>
    <entry>未予約</entry>
    <entry>予約</entry>
   </row>
   <row>
    <entry><token>CASCADED</token></entry>
<!--
    <entry>non-reserved</entry>
    <entry>reserved</entry>
    <entry>reserved</entry>
    <entry>reserved</entry>
-->
    <entry>未予約</entry>
    <entry>予約</entry>
    <entry>予約</entry>
    <entry>予約</entry>
   </row>
   <row>
    <entry><token>CASE</token></entry>
<!--
    <entry>reserved</entry>
    <entry>reserved</entry>
    <entry>reserved</entry>
    <entry>reserved</entry>
-->
    <entry>予約</entry>
    <entry>予約</entry>
    <entry>予約</entry>
    <entry>予約</entry>
   </row>
   <row>
    <entry><token>CAST</token></entry>
<!--
    <entry>reserved</entry>
    <entry>reserved</entry>
    <entry>reserved</entry>
    <entry>reserved</entry>
-->
    <entry>予約</entry>
    <entry>予約</entry>
    <entry>予約</entry>
    <entry>予約</entry>
   </row>
   <row>
    <entry><token>CATALOG</token></entry>
<!--
    <entry>non-reserved</entry>
    <entry>non-reserved</entry>
    <entry>non-reserved</entry>
    <entry>reserved</entry>
-->
    <entry>未予約</entry>
    <entry>未予約</entry>
    <entry>未予約</entry>
    <entry>予約</entry>
   </row>
   <row>
    <entry><token>CATALOG_NAME</token></entry>
<!--
    <entry></entry>
    <entry>non-reserved</entry>
    <entry>non-reserved</entry>
    <entry>non-reserved</entry>
-->
    <entry></entry>
    <entry>未予約</entry>
    <entry>未予約</entry>
    <entry>未予約</entry>
   </row>
   <row>
    <entry><token>CEIL</token></entry>
<!--
    <entry></entry>
    <entry>reserved</entry>
    <entry>reserved</entry>
    <entry></entry>
-->
    <entry></entry>
    <entry>予約</entry>
    <entry>予約</entry>
    <entry></entry>
   </row>
   <row>
    <entry><token>CEILING</token></entry>
<!--
    <entry></entry>
    <entry>reserved</entry>
    <entry>reserved</entry>
    <entry></entry>
-->
    <entry></entry>
    <entry>予約</entry>
    <entry>予約</entry>
    <entry></entry>
   </row>
   <row>
    <entry><token>CHAIN</token></entry>
<!--
    <entry>non-reserved</entry>
    <entry>non-reserved</entry>
    <entry>non-reserved</entry>
    <entry></entry>
-->
    <entry>未予約</entry>
    <entry>未予約</entry>
    <entry>未予約</entry>
    <entry></entry>
   </row>
   <row>
    <entry><token>CHAR</token></entry>
<!--
    <entry>non-reserved (cannot be function or type)</entry>
    <entry>reserved</entry>
    <entry>reserved</entry>
    <entry>reserved</entry>
-->
    <entry>未予約(関数または型として使用不可)</entry>
    <entry>予約</entry>
    <entry>予約</entry>
    <entry>予約</entry>
   </row>
   <row>
    <entry><token>CHARACTER</token></entry>
<!--
    <entry>non-reserved (cannot be function or type)</entry>
    <entry>reserved</entry>
    <entry>reserved</entry>
    <entry>reserved</entry>
-->
    <entry>未予約(関数または型として使用不可)</entry>
    <entry>予約</entry>
    <entry>予約</entry>
    <entry>予約</entry>
   </row>
   <row>
    <entry><token>CHARACTERISTICS</token></entry>
<!--
    <entry>non-reserved</entry>
    <entry>non-reserved</entry>
    <entry>non-reserved</entry>
    <entry></entry>
-->
    <entry>未予約</entry>
    <entry>未予約</entry>
    <entry>未予約</entry>
    <entry></entry>
   </row>
   <row>
    <entry><token>CHARACTERS</token></entry>
<!--
    <entry></entry>
    <entry>non-reserved</entry>
    <entry>non-reserved</entry>
    <entry></entry>
-->
    <entry></entry>
    <entry>未予約</entry>
    <entry>未予約</entry>
    <entry></entry>
   </row>
   <row>
    <entry><token>CHARACTER_LENGTH</token></entry>
<!--
    <entry></entry>
    <entry>reserved</entry>
    <entry>reserved</entry>
    <entry>reserved</entry>
-->
    <entry></entry>
    <entry>予約</entry>
    <entry>予約</entry>
    <entry>予約</entry>
   </row>
   <row>
    <entry><token>CHARACTER_SET_CATALOG</token></entry>
<!--
    <entry></entry>
    <entry>non-reserved</entry>
    <entry>non-reserved</entry>
    <entry>non-reserved</entry>
-->
    <entry></entry>
    <entry>未予約</entry>
    <entry>未予約</entry>
    <entry>未予約</entry>
   </row>
   <row>
    <entry><token>CHARACTER_SET_NAME</token></entry>
<!--
    <entry></entry>
    <entry>non-reserved</entry>
    <entry>non-reserved</entry>
    <entry>non-reserved</entry>
-->
    <entry></entry>
    <entry>未予約</entry>
    <entry>未予約</entry>
    <entry>未予約</entry>
   </row>
   <row>
    <entry><token>CHARACTER_SET_SCHEMA</token></entry>
<!--
    <entry></entry>
    <entry>non-reserved</entry>
    <entry>non-reserved</entry>
    <entry>non-reserved</entry>
-->
    <entry></entry>
    <entry>未予約</entry>
    <entry>未予約</entry>
    <entry>未予約</entry>
   </row>
   <row>
    <entry><token>CHAR_LENGTH</token></entry>
<!--
    <entry></entry>
    <entry>reserved</entry>
    <entry>reserved</entry>
    <entry>reserved</entry>
-->
    <entry></entry>
    <entry>予約</entry>
    <entry>予約</entry>
    <entry>予約</entry>
   </row>
   <row>
    <entry><token>CHECK</token></entry>
<!--
    <entry>reserved</entry>
    <entry>reserved</entry>
    <entry>reserved</entry>
    <entry>reserved</entry>
-->
    <entry>予約</entry>
    <entry>予約</entry>
    <entry>予約</entry>
    <entry>予約</entry>
   </row>
   <row>
    <entry><token>CHECKPOINT</token></entry>
<!--
    <entry>non-reserved</entry>
    <entry></entry>
    <entry></entry>
    <entry></entry>
-->
    <entry>未予約</entry>
    <entry></entry>
    <entry></entry>
    <entry></entry>
   </row>
   <row>
    <entry><token>CLASS</token></entry>
<!--
    <entry>non-reserved</entry>
    <entry></entry>
    <entry></entry>
    <entry></entry>
-->
    <entry>未予約</entry>
    <entry></entry>
    <entry></entry>
    <entry></entry>
   </row>
   <row>
    <entry><token>CLASS_ORIGIN</token></entry>
<!--
    <entry></entry>
    <entry>non-reserved</entry>
    <entry>non-reserved</entry>
    <entry>non-reserved</entry>
-->
    <entry></entry>
    <entry>未予約</entry>
    <entry>未予約</entry>
    <entry>未予約</entry>
   </row>
   <row>
    <entry><token>CLOB</token></entry>
<!--
    <entry></entry>
    <entry>reserved</entry>
    <entry>reserved</entry>
    <entry></entry>
-->
    <entry></entry>
    <entry>予約</entry>
    <entry>予約</entry>
    <entry></entry>
   </row>
   <row>
    <entry><token>CLOSE</token></entry>
<!--
    <entry>non-reserved</entry>
    <entry>reserved</entry>
    <entry>reserved</entry>
    <entry>reserved</entry>
-->
    <entry>未予約</entry>
    <entry>予約</entry>
    <entry>予約</entry>
    <entry>予約</entry>
   </row>
   <row>
    <entry><token>CLUSTER</token></entry>
<!--
    <entry>non-reserved</entry>
    <entry></entry>
    <entry></entry>
    <entry></entry>
-->
    <entry>未予約</entry>
    <entry></entry>
    <entry></entry>
    <entry></entry>
   </row>
   <row>
    <entry><token>COALESCE</token></entry>
<!--
    <entry>non-reserved (cannot be function or type)</entry>
    <entry>reserved</entry>
    <entry>reserved</entry>
    <entry>reserved</entry>
-->
    <entry>未予約(関数または型として使用不可)</entry>
    <entry>予約</entry>
    <entry>予約</entry>
    <entry>予約</entry>
   </row>
   <row>
    <entry><token>COBOL</token></entry>
<!--
    <entry></entry>
    <entry>non-reserved</entry>
    <entry>non-reserved</entry>
    <entry>non-reserved</entry>
-->
    <entry></entry>
    <entry>未予約</entry>
    <entry>未予約</entry>
    <entry>未予約</entry>
   </row>
   <row>
    <entry><token>COLLATE</token></entry>
<!--
    <entry>reserved</entry>
    <entry>reserved</entry>
    <entry>reserved</entry>
    <entry>reserved</entry>
-->
    <entry>予約</entry>
    <entry>予約</entry>
    <entry>予約</entry>
    <entry>予約</entry>
   </row>
   <row>
    <entry><token>COLLATION</token></entry>
<!--
    <entry>reserved (can be function or type)</entry>
    <entry>non-reserved</entry>
    <entry>non-reserved</entry>
    <entry>reserved</entry>
-->
    <entry>予約(関数または型として使用可)</entry>
    <entry>未予約</entry>
    <entry>未予約</entry>
    <entry>予約</entry>
   </row>
   <row>
    <entry><token>COLLATION_CATALOG</token></entry>
<!--
    <entry></entry>
    <entry>non-reserved</entry>
    <entry>non-reserved</entry>
    <entry>non-reserved</entry>
-->
    <entry></entry>
    <entry>未予約</entry>
    <entry>未予約</entry>
    <entry>未予約</entry>
   </row>
   <row>
    <entry><token>COLLATION_NAME</token></entry>
<!--
    <entry></entry>
    <entry>non-reserved</entry>
    <entry>non-reserved</entry>
    <entry>non-reserved</entry>
-->
    <entry></entry>
    <entry>未予約</entry>
    <entry>未予約</entry>
    <entry>未予約</entry>
   </row>
   <row>
    <entry><token>COLLATION_SCHEMA</token></entry>
<!--
    <entry></entry>
    <entry>non-reserved</entry>
    <entry>non-reserved</entry>
    <entry>non-reserved</entry>
-->
    <entry></entry>
    <entry>未予約</entry>
    <entry>未予約</entry>
    <entry>未予約</entry>
   </row>
   <row>
    <entry><token>COLLECT</token></entry>
<!--
    <entry></entry>
    <entry>reserved</entry>
    <entry>reserved</entry>
    <entry></entry>
-->
    <entry></entry>
    <entry>予約</entry>
    <entry>予約</entry>
    <entry></entry>
   </row>
   <row>
    <entry><token>COLUMN</token></entry>
<!--
    <entry>reserved</entry>
    <entry>reserved</entry>
    <entry>reserved</entry>
    <entry>reserved</entry>
-->
    <entry>予約</entry>
    <entry>予約</entry>
    <entry>予約</entry>
    <entry>予約</entry>
   </row>
   <row>
    <entry><token>COLUMNS</token></entry>
<!--
    <entry>non-reserved</entry>
    <entry>non-reserved</entry>
    <entry>non-reserved</entry>
    <entry></entry>
-->
    <entry>未予約</entry>
    <entry>未予約</entry>
    <entry>未予約</entry>
    <entry></entry>
   </row>
   <row>
    <entry><token>COLUMN_NAME</token></entry>
<!--
    <entry></entry>
    <entry>non-reserved</entry>
    <entry>non-reserved</entry>
    <entry>non-reserved</entry>
-->
    <entry></entry>
    <entry>未予約</entry>
    <entry>未予約</entry>
    <entry>未予約</entry>
   </row>
   <row>
    <entry><token>COMMAND_FUNCTION</token></entry>
<!--
    <entry></entry>
    <entry>non-reserved</entry>
    <entry>non-reserved</entry>
    <entry>non-reserved</entry>
-->
    <entry></entry>
    <entry>未予約</entry>
    <entry>未予約</entry>
    <entry>未予約</entry>
   </row>
   <row>
    <entry><token>COMMAND_FUNCTION_CODE</token></entry>
<!--
    <entry></entry>
    <entry>non-reserved</entry>
    <entry>non-reserved</entry>
    <entry></entry>
-->
    <entry></entry>
    <entry>未予約</entry>
    <entry>未予約</entry>
    <entry></entry>
   </row>
   <row>
    <entry><token>COMMENT</token></entry>
<!--
    <entry>non-reserved</entry>
    <entry></entry>
    <entry></entry>
    <entry></entry>
-->
    <entry>未予約</entry>
    <entry></entry>
    <entry></entry>
    <entry></entry>
   </row>
   <row>
    <entry><token>COMMENTS</token></entry>
<!--
    <entry>non-reserved</entry>
    <entry></entry>
    <entry></entry>
    <entry></entry>
-->
    <entry>未予約</entry>
    <entry></entry>
    <entry></entry>
    <entry></entry>
   </row>
   <row>
    <entry><token>COMMIT</token></entry>
<!--
    <entry>non-reserved</entry>
    <entry>reserved</entry>
    <entry>reserved</entry>
    <entry>reserved</entry>
-->
    <entry>未予約</entry>
    <entry>予約</entry>
    <entry>予約</entry>
    <entry>予約</entry>
   </row>
   <row>
    <entry><token>COMMITTED</token></entry>
<!--
    <entry>non-reserved</entry>
    <entry>non-reserved</entry>
    <entry>non-reserved</entry>
    <entry>non-reserved</entry>
-->
    <entry>未予約</entry>
    <entry>未予約</entry>
    <entry>未予約</entry>
    <entry>未予約</entry>
   </row>
   <row>
    <entry><token>CONCURRENTLY</token></entry>
<!--
    <entry>reserved (can be function or type)</entry>
    <entry></entry>
    <entry></entry>
    <entry></entry>
-->
    <entry>予約(関数または型として使用可)</entry>
    <entry></entry>
    <entry></entry>
    <entry></entry>
   </row>
   <row>
    <entry><token>CONDITION</token></entry>
<!--
    <entry></entry>
    <entry>reserved</entry>
    <entry>reserved</entry>
    <entry></entry>
-->
    <entry></entry>
    <entry>予約</entry>
    <entry>予約</entry>
    <entry></entry>
   </row>
   <row>
    <entry><token>CONDITION_NUMBER</token></entry>
<!--
    <entry></entry>
    <entry>non-reserved</entry>
    <entry>non-reserved</entry>
    <entry>non-reserved</entry>
-->
    <entry></entry>
    <entry>未予約</entry>
    <entry>未予約</entry>
    <entry>未予約</entry>
   </row>
   <row>
    <entry><token>CONFIGURATION</token></entry>
<!--
    <entry>non-reserved</entry>
    <entry></entry>
    <entry></entry>
    <entry></entry>
-->
    <entry>未予約</entry>
    <entry></entry>
    <entry></entry>
    <entry></entry>
   </row>
   <row>
    <entry><token>CONFLICT</token></entry>
<!--
    <entry>non-reserved</entry>
    <entry></entry>
    <entry></entry>
    <entry></entry>
-->
    <entry>未予約</entry>
    <entry></entry>
    <entry></entry>
    <entry></entry>
   </row>
   <row>
    <entry><token>CONNECT</token></entry>
<!--
    <entry></entry>
    <entry>reserved</entry>
    <entry>reserved</entry>
    <entry>reserved</entry>
-->
    <entry></entry>
    <entry>予約</entry>
    <entry>予約</entry>
    <entry>予約</entry>
   </row>
   <row>
    <entry><token>CONNECTION</token></entry>
<!--
    <entry>non-reserved</entry>
    <entry>non-reserved</entry>
    <entry>non-reserved</entry>
    <entry>reserved</entry>
-->
    <entry>未予約</entry>
    <entry>未予約</entry>
    <entry>未予約</entry>
    <entry>予約</entry>
   </row>
   <row>
    <entry><token>CONNECTION_NAME</token></entry>
<!--
    <entry></entry>
    <entry>non-reserved</entry>
    <entry>non-reserved</entry>
    <entry>non-reserved</entry>
-->
    <entry></entry>
    <entry>未予約</entry>
    <entry>未予約</entry>
    <entry>未予約</entry>
   </row>
   <row>
    <entry><token>CONSTRAINT</token></entry>
<!--
    <entry>reserved</entry>
    <entry>reserved</entry>
    <entry>reserved</entry>
    <entry>reserved</entry>
-->
    <entry>予約</entry>
    <entry>予約</entry>
    <entry>予約</entry>
    <entry>予約</entry>
   </row>
   <row>
    <entry><token>CONSTRAINTS</token></entry>
<!--
    <entry>non-reserved</entry>
    <entry>non-reserved</entry>
    <entry>non-reserved</entry>
    <entry>reserved</entry>
-->
    <entry>未予約</entry>
    <entry>未予約</entry>
    <entry>未予約</entry>
    <entry>予約</entry>
   </row>
   <row>
    <entry><token>CONSTRAINT_CATALOG</token></entry>
<!--
    <entry></entry>
    <entry>non-reserved</entry>
    <entry>non-reserved</entry>
    <entry>non-reserved</entry>
-->
    <entry></entry>
    <entry>未予約</entry>
    <entry>未予約</entry>
    <entry>未予約</entry>
   </row>
   <row>
    <entry><token>CONSTRAINT_NAME</token></entry>
<!--
    <entry></entry>
    <entry>non-reserved</entry>
    <entry>non-reserved</entry>
    <entry>non-reserved</entry>
-->
    <entry></entry>
    <entry>未予約</entry>
    <entry>未予約</entry>
    <entry>未予約</entry>
   </row>
   <row>
    <entry><token>CONSTRAINT_SCHEMA</token></entry>
<!--
    <entry></entry>
    <entry>non-reserved</entry>
    <entry>non-reserved</entry>
    <entry>non-reserved</entry>
-->
    <entry></entry>
    <entry>未予約</entry>
    <entry>未予約</entry>
    <entry>未予約</entry>
   </row>
   <row>
    <entry><token>CONSTRUCTOR</token></entry>
<!--
    <entry></entry>
    <entry>non-reserved</entry>
    <entry>non-reserved</entry>
    <entry></entry>
-->
    <entry></entry>
    <entry>未予約</entry>
    <entry>未予約</entry>
    <entry></entry>
   </row>
   <row>
    <entry><token>CONTAINS</token></entry>
<!--
    <entry></entry>
    <entry>reserved</entry>
    <entry>non-reserved</entry>
    <entry></entry>
-->
    <entry></entry>
    <entry>予約</entry>
    <entry>未予約</entry>
    <entry></entry>
   </row>
   <row>
    <entry><token>CONTENT</token></entry>
<!--
    <entry>non-reserved</entry>
    <entry>non-reserved</entry>
    <entry>non-reserved</entry>
    <entry></entry>
-->
    <entry>未予約</entry>
    <entry>未予約</entry>
    <entry>未予約</entry>
    <entry></entry>
   </row>
   <row>
    <entry><token>CONTINUE</token></entry>
<!--
    <entry>non-reserved</entry>
    <entry>non-reserved</entry>
    <entry>non-reserved</entry>
    <entry>reserved</entry>
-->
    <entry>未予約</entry>
    <entry>未予約</entry>
    <entry>未予約</entry>
    <entry>予約</entry>
   </row>
   <row>
    <entry><token>CONTROL</token></entry>
<!--
    <entry></entry>
    <entry>non-reserved</entry>
    <entry>non-reserved</entry>
    <entry></entry>
-->
    <entry></entry>
    <entry>未予約</entry>
    <entry>未予約</entry>
    <entry></entry>
   </row>
   <row>
    <entry><token>CONVERSION</token></entry>
<!--
    <entry>non-reserved</entry>
    <entry></entry>
    <entry></entry>
    <entry></entry>
-->
    <entry>未予約</entry>
    <entry></entry>
    <entry></entry>
    <entry></entry>
   </row>
   <row>
    <entry><token>CONVERT</token></entry>
<!--
    <entry></entry>
    <entry>reserved</entry>
    <entry>reserved</entry>
    <entry>reserved</entry>
-->
    <entry></entry>
    <entry>予約</entry>
    <entry>予約</entry>
    <entry>予約</entry>
   </row>
   <row>
    <entry><token>COPY</token></entry>
<!--
    <entry>non-reserved</entry>
    <entry></entry>
    <entry></entry>
    <entry></entry>
-->
    <entry>未予約</entry>
    <entry></entry>
    <entry></entry>
    <entry></entry>
   </row>
   <row>
    <entry><token>CORR</token></entry>
<!--
    <entry></entry>
    <entry>reserved</entry>
    <entry>reserved</entry>
    <entry></entry>
-->
    <entry></entry>
    <entry>予約</entry>
    <entry>予約</entry>
    <entry></entry>
   </row>
   <row>
    <entry><token>CORRESPONDING</token></entry>
<!--
    <entry></entry>
    <entry>reserved</entry>
    <entry>reserved</entry>
    <entry>reserved</entry>
-->
    <entry></entry>
    <entry>予約</entry>
    <entry>予約</entry>
    <entry>予約</entry>
   </row>
   <row>
    <entry><token>COST</token></entry>
<!--
    <entry>non-reserved</entry>
    <entry></entry>
    <entry></entry>
    <entry></entry>
-->
    <entry>未予約</entry>
    <entry></entry>
    <entry></entry>
    <entry></entry>
   </row>
   <row>
    <entry><token>COUNT</token></entry>
<!--
    <entry></entry>
    <entry>reserved</entry>
    <entry>reserved</entry>
    <entry>reserved</entry>
-->
    <entry></entry>
    <entry>予約</entry>
    <entry>予約</entry>
    <entry>予約</entry>
   </row>
   <row>
    <entry><token>COVAR_POP</token></entry>
<!--
    <entry></entry>
    <entry>reserved</entry>
    <entry>reserved</entry>
    <entry></entry>
-->
    <entry></entry>
    <entry>予約</entry>
    <entry>予約</entry>
    <entry></entry>
   </row>
   <row>
    <entry><token>COVAR_SAMP</token></entry>
<!--
    <entry></entry>
    <entry>reserved</entry>
    <entry>reserved</entry>
    <entry></entry>
-->
    <entry></entry>
    <entry>予約</entry>
    <entry>予約</entry>
    <entry></entry>
   </row>
   <row>
    <entry><token>CREATE</token></entry>
<!--
    <entry>reserved</entry>
    <entry>reserved</entry>
    <entry>reserved</entry>
    <entry>reserved</entry>
-->
    <entry>予約</entry>
    <entry>予約</entry>
    <entry>予約</entry>
    <entry>予約</entry>
   </row>
   <row>
    <entry><token>CROSS</token></entry>
<!--
    <entry>reserved (can be function or type)</entry>
    <entry>reserved</entry>
    <entry>reserved</entry>
    <entry>reserved</entry>
-->
    <entry>予約(関数または型として使用可)</entry>
    <entry>予約</entry>
    <entry>予約</entry>
    <entry>予約</entry>
   </row>
   <row>
    <entry><token>CSV</token></entry>
<!--
    <entry>non-reserved</entry>
    <entry></entry>
    <entry></entry>
    <entry></entry>
-->
    <entry>未予約</entry>
    <entry></entry>
    <entry></entry>
    <entry></entry>
   </row>
   <row>
    <entry><token>CUBE</token></entry>
<!--
    <entry>non-reserved</entry>
    <entry>reserved</entry>
    <entry>reserved</entry>
    <entry></entry>
-->
    <entry>未予約</entry>
    <entry>予約</entry>
    <entry>予約</entry>
    <entry></entry>
   </row>
   <row>
    <entry><token>CUME_DIST</token></entry>
<!--
    <entry></entry>
    <entry>reserved</entry>
    <entry>reserved</entry>
    <entry></entry>
-->
    <entry></entry>
    <entry>予約</entry>
    <entry>予約</entry>
    <entry></entry>
   </row>
   <row>
    <entry><token>CURRENT</token></entry>
<!--
    <entry>non-reserved</entry>
    <entry>reserved</entry>
    <entry>reserved</entry>
    <entry>reserved</entry>
-->
    <entry>未予約</entry>
    <entry>予約</entry>
    <entry>予約</entry>
    <entry>予約</entry>
   </row>
   <row>
    <entry><token>CURRENT_CATALOG</token></entry>
<!--
    <entry>reserved</entry>
    <entry>reserved</entry>
    <entry>reserved</entry>
    <entry></entry>
-->
    <entry>予約</entry>
    <entry>予約</entry>
    <entry>予約</entry>
    <entry></entry>
   </row>
   <row>
    <entry><token>CURRENT_DATE</token></entry>
<!--
    <entry>reserved</entry>
    <entry>reserved</entry>
    <entry>reserved</entry>
    <entry>reserved</entry>
-->
    <entry>予約</entry>
    <entry>予約</entry>
    <entry>予約</entry>
    <entry>予約</entry>
   </row>
   <row>
    <entry><token>CURRENT_DEFAULT_TRANSFORM_GROUP</token></entry>
<!--
    <entry></entry>
    <entry>reserved</entry>
    <entry>reserved</entry>
    <entry></entry>
-->
    <entry></entry>
    <entry>予約</entry>
    <entry>予約</entry>
    <entry></entry>
   </row>
   <row>
    <entry><token>CURRENT_PATH</token></entry>
<!--
    <entry></entry>
    <entry>reserved</entry>
    <entry>reserved</entry>
    <entry></entry>
-->
    <entry></entry>
    <entry>予約</entry>
    <entry>予約</entry>
    <entry></entry>
   </row>
   <row>
    <entry><token>CURRENT_ROLE</token></entry>
<!--
    <entry>reserved</entry>
    <entry>reserved</entry>
    <entry>reserved</entry>
    <entry></entry>
-->
    <entry>予約</entry>
    <entry>予約</entry>
    <entry>予約</entry>
    <entry></entry>
   </row>
   <row>
    <entry><token>CURRENT_ROW</token></entry>
<!--
    <entry></entry>
    <entry>reserved</entry>
    <entry></entry>
    <entry></entry>
-->
    <entry></entry>
    <entry>予約</entry>
    <entry></entry>
    <entry></entry>
   </row>
   <row>
    <entry><token>CURRENT_SCHEMA</token></entry>
<!--
    <entry>reserved (can be function or type)</entry>
    <entry>reserved</entry>
    <entry>reserved</entry>
    <entry></entry>
-->
    <entry>予約(関数または型として使用可)</entry>
    <entry>予約</entry>
    <entry>予約</entry>
    <entry></entry>
   </row>
   <row>
    <entry><token>CURRENT_TIME</token></entry>
<!--
    <entry>reserved</entry>
    <entry>reserved</entry>
    <entry>reserved</entry>
    <entry>reserved</entry>
-->
    <entry>予約</entry>
    <entry>予約</entry>
    <entry>予約</entry>
    <entry>予約</entry>
   </row>
   <row>
    <entry><token>CURRENT_TIMESTAMP</token></entry>
<!--
    <entry>reserved</entry>
    <entry>reserved</entry>
    <entry>reserved</entry>
    <entry>reserved</entry>
-->
    <entry>予約</entry>
    <entry>予約</entry>
    <entry>予約</entry>
    <entry>予約</entry>
   </row>
   <row>
    <entry><token>CURRENT_TRANSFORM_GROUP_FOR_TYPE</token></entry>
<!--
    <entry></entry>
    <entry>reserved</entry>
    <entry>reserved</entry>
    <entry></entry>
-->
    <entry></entry>
    <entry>予約</entry>
    <entry>予約</entry>
    <entry></entry>
   </row>
   <row>
    <entry><token>CURRENT_USER</token></entry>
<!--
    <entry>reserved</entry>
    <entry>reserved</entry>
    <entry>reserved</entry>
    <entry>reserved</entry>
-->
    <entry>予約</entry>
    <entry>予約</entry>
    <entry>予約</entry>
    <entry>予約</entry>
   </row>
   <row>
    <entry><token>CURSOR</token></entry>
<!--
    <entry>non-reserved</entry>
    <entry>reserved</entry>
    <entry>reserved</entry>
    <entry>reserved</entry>
-->
    <entry>未予約</entry>
    <entry>予約</entry>
    <entry>予約</entry>
    <entry>予約</entry>
   </row>
   <row>
    <entry><token>CURSOR_NAME</token></entry>
<!--
    <entry></entry>
    <entry>non-reserved</entry>
    <entry>non-reserved</entry>
    <entry>non-reserved</entry>
-->
    <entry></entry>
    <entry>未予約</entry>
    <entry>未予約</entry>
    <entry>未予約</entry>
   </row>
   <row>
    <entry><token>CYCLE</token></entry>
<!--
    <entry>non-reserved</entry>
    <entry>reserved</entry>
    <entry>reserved</entry>
    <entry></entry>
-->
    <entry>未予約</entry>
    <entry>予約</entry>
    <entry>予約</entry>
    <entry></entry>
   </row>
   <row>
    <entry><token>DATA</token></entry>
<!--
    <entry>non-reserved</entry>
    <entry>non-reserved</entry>
    <entry>non-reserved</entry>
    <entry>non-reserved</entry>
-->
    <entry>未予約</entry>
    <entry>未予約</entry>
    <entry>未予約</entry>
    <entry>未予約</entry>
   </row>
   <row>
    <entry><token>DATABASE</token></entry>
<!--
    <entry>non-reserved</entry>
    <entry></entry>
    <entry></entry>
    <entry></entry>
-->
    <entry>未予約</entry>
    <entry></entry>
    <entry></entry>
    <entry></entry>
   </row>
   <row>
    <entry><token>DATALINK</token></entry>
<!--
    <entry></entry>
    <entry>reserved</entry>
    <entry>reserved</entry>
    <entry></entry>
-->
    <entry></entry>
    <entry>予約</entry>
    <entry>予約</entry>
    <entry></entry>
   </row>
   <row>
    <entry><token>DATE</token></entry>
<!--
    <entry></entry>
    <entry>reserved</entry>
    <entry>reserved</entry>
    <entry>reserved</entry>
-->
    <entry></entry>
    <entry>予約</entry>
    <entry>予約</entry>
    <entry>予約</entry>
   </row>
   <row>
    <entry><token>DATETIME_INTERVAL_CODE</token></entry>
<!--
    <entry></entry>
    <entry>non-reserved</entry>
    <entry>non-reserved</entry>
    <entry>non-reserved</entry>
-->
    <entry></entry>
    <entry>未予約</entry>
    <entry>未予約</entry>
    <entry>未予約</entry>
   </row>
   <row>
    <entry><token>DATETIME_INTERVAL_PRECISION</token></entry>
<!--
    <entry></entry>
    <entry>non-reserved</entry>
    <entry>non-reserved</entry>
    <entry>non-reserved</entry>
-->
    <entry></entry>
    <entry>未予約</entry>
    <entry>未予約</entry>
    <entry>未予約</entry>
   </row>
   <row>
    <entry><token>DAY</token></entry>
<!--
    <entry>non-reserved</entry>
    <entry>reserved</entry>
    <entry>reserved</entry>
    <entry>reserved</entry>
-->
    <entry>未予約</entry>
    <entry>予約</entry>
    <entry>予約</entry>
    <entry>予約</entry>
   </row>
   <row>
    <entry><token>DB</token></entry>
<!--
    <entry></entry>
    <entry>non-reserved</entry>
    <entry>non-reserved</entry>
    <entry></entry>
-->
    <entry></entry>
    <entry>未予約</entry>
    <entry>未予約</entry>
    <entry></entry>
   </row>
   <row>
    <entry><token>DEALLOCATE</token></entry>
<!--
    <entry>non-reserved</entry>
    <entry>reserved</entry>
    <entry>reserved</entry>
    <entry>reserved</entry>
-->
    <entry>未予約</entry>
    <entry>予約</entry>
    <entry>予約</entry>
    <entry>予約</entry>
   </row>
   <row>
    <entry><token>DEC</token></entry>
<!--
    <entry>non-reserved (cannot be function or type)</entry>
    <entry>reserved</entry>
    <entry>reserved</entry>
    <entry>reserved</entry>
-->
    <entry>未予約(関数または型として使用不可)</entry>
    <entry>予約</entry>
    <entry>予約</entry>
    <entry>予約</entry>
   </row>
   <row>
    <entry><token>DECIMAL</token></entry>
<!--
    <entry>non-reserved (cannot be function or type)</entry>
    <entry>reserved</entry>
    <entry>reserved</entry>
    <entry>reserved</entry>
-->
    <entry>未予約(関数または型として使用不可)</entry>
    <entry>予約</entry>
    <entry>予約</entry>
    <entry>予約</entry>
   </row>
   <row>
    <entry><token>DECLARE</token></entry>
<!--
    <entry>non-reserved</entry>
    <entry>reserved</entry>
    <entry>reserved</entry>
    <entry>reserved</entry>
-->
    <entry>未予約</entry>
    <entry>予約</entry>
    <entry>予約</entry>
    <entry>予約</entry>
   </row>
   <row>
    <entry><token>DEFAULT</token></entry>
<!--
    <entry>reserved</entry>
    <entry>reserved</entry>
    <entry>reserved</entry>
    <entry>reserved</entry>
-->
    <entry>予約</entry>
    <entry>予約</entry>
    <entry>予約</entry>
    <entry>予約</entry>
   </row>
   <row>
    <entry><token>DEFAULTS</token></entry>
<!--
    <entry>non-reserved</entry>
    <entry>non-reserved</entry>
    <entry>non-reserved</entry>
    <entry></entry>
-->
    <entry>未予約</entry>
    <entry>未予約</entry>
    <entry>未予約</entry>
    <entry></entry>
   </row>
   <row>
    <entry><token>DEFERRABLE</token></entry>
<!--
    <entry>reserved</entry>
    <entry>non-reserved</entry>
    <entry>non-reserved</entry>
    <entry>reserved</entry>
-->
    <entry>予約</entry>
    <entry>未予約</entry>
    <entry>未予約</entry>
    <entry>予約</entry>
   </row>
   <row>
    <entry><token>DEFERRED</token></entry>
<!--
    <entry>non-reserved</entry>
    <entry>non-reserved</entry>
    <entry>non-reserved</entry>
    <entry>reserved</entry>
-->
    <entry>未予約</entry>
    <entry>未予約</entry>
    <entry>未予約</entry>
    <entry>予約</entry>
   </row>
   <row>
    <entry><token>DEFINED</token></entry>
<!--
    <entry></entry>
    <entry>non-reserved</entry>
    <entry>non-reserved</entry>
    <entry></entry>
-->
    <entry></entry>
    <entry>未予約</entry>
    <entry>未予約</entry>
    <entry></entry>
   </row>
   <row>
    <entry><token>DEFINER</token></entry>
<!--
    <entry>non-reserved</entry>
    <entry>non-reserved</entry>
    <entry>non-reserved</entry>
    <entry></entry>
-->
    <entry>未予約</entry>
    <entry>未予約</entry>
    <entry>未予約</entry>
    <entry></entry>
   </row>
   <row>
    <entry><token>DEGREE</token></entry>
<!--
    <entry></entry>
    <entry>non-reserved</entry>
    <entry>non-reserved</entry>
    <entry></entry>
-->
    <entry></entry>
    <entry>未予約</entry>
    <entry>未予約</entry>
    <entry></entry>
   </row>
   <row>
    <entry><token>DELETE</token></entry>
<!--
    <entry>non-reserved</entry>
    <entry>reserved</entry>
    <entry>reserved</entry>
    <entry>reserved</entry>
-->
    <entry>未予約</entry>
    <entry>予約</entry>
    <entry>予約</entry>
    <entry>予約</entry>
   </row>
   <row>
    <entry><token>DELIMITER</token></entry>
<!--
    <entry>non-reserved</entry>
    <entry></entry>
    <entry></entry>
    <entry></entry>
-->
    <entry>未予約</entry>
    <entry></entry>
    <entry></entry>
    <entry></entry>
   </row>
   <row>
    <entry><token>DELIMITERS</token></entry>
<!--
    <entry>non-reserved</entry>
    <entry></entry>
    <entry></entry>
    <entry></entry>
-->
    <entry>未予約</entry>
    <entry></entry>
    <entry></entry>
    <entry></entry>
   </row>
   <row>
    <entry><token>DENSE_RANK</token></entry>
<!--
    <entry></entry>
    <entry>reserved</entry>
    <entry>reserved</entry>
    <entry></entry>
-->
    <entry></entry>
    <entry>予約</entry>
    <entry>予約</entry>
    <entry></entry>
   </row>
   <row>
    <entry><token>DEPENDS</token></entry>
<!--
    <entry>non-reserved</entry>
    <entry></entry>
    <entry></entry>
    <entry></entry>
-->
    <entry>未予約</entry>
    <entry></entry>
    <entry></entry>
    <entry></entry>
   </row>
   <row>
    <entry><token>DEPTH</token></entry>
<!--
    <entry></entry>
    <entry>non-reserved</entry>
    <entry>non-reserved</entry>
    <entry></entry>
-->
    <entry></entry>
    <entry>未予約</entry>
    <entry>未予約</entry>
    <entry></entry>
   </row>
   <row>
    <entry><token>DEREF</token></entry>
<!--
    <entry></entry>
    <entry>reserved</entry>
    <entry>reserved</entry>
    <entry></entry>
-->
    <entry></entry>
    <entry>予約</entry>
    <entry>予約</entry>
    <entry></entry>
   </row>
   <row>
    <entry><token>DERIVED</token></entry>
<!--
    <entry></entry>
    <entry>non-reserved</entry>
    <entry>non-reserved</entry>
    <entry></entry>
-->
    <entry></entry>
    <entry>未予約</entry>
    <entry>未予約</entry>
    <entry></entry>
   </row>
   <row>
    <entry><token>DESC</token></entry>
<!--
    <entry>reserved</entry>
    <entry>non-reserved</entry>
    <entry>non-reserved</entry>
    <entry>reserved</entry>
-->
    <entry>予約</entry>
    <entry>未予約</entry>
    <entry>未予約</entry>
    <entry>予約</entry>
   </row>
   <row>
    <entry><token>DESCRIBE</token></entry>
<!--
    <entry></entry>
    <entry>reserved</entry>
    <entry>reserved</entry>
    <entry>reserved</entry>
-->
    <entry></entry>
    <entry>予約</entry>
    <entry>予約</entry>
    <entry>予約</entry>
   </row>
   <row>
    <entry><token>DESCRIPTOR</token></entry>
<!--
    <entry></entry>
    <entry>non-reserved</entry>
    <entry>non-reserved</entry>
    <entry>reserved</entry>
-->
    <entry></entry>
    <entry>未予約</entry>
    <entry>未予約</entry>
    <entry>予約</entry>
   </row>
   <row>
    <entry><token>DETACH</token></entry>
<!--
    <entry>non-reserved</entry>
    <entry></entry>
    <entry></entry>
    <entry></entry>
-->
    <entry>未予約</entry>
    <entry></entry>
    <entry></entry>
    <entry></entry>
   </row>
   <row>
    <entry><token>DETERMINISTIC</token></entry>
<!--
    <entry></entry>
    <entry>reserved</entry>
    <entry>reserved</entry>
    <entry></entry>
-->
    <entry></entry>
    <entry>予約</entry>
    <entry>予約</entry>
    <entry></entry>
   </row>
   <row>
    <entry><token>DIAGNOSTICS</token></entry>
<!--
    <entry></entry>
    <entry>non-reserved</entry>
    <entry>non-reserved</entry>
    <entry>reserved</entry>
-->
    <entry></entry>
    <entry>未予約</entry>
    <entry>未予約</entry>
    <entry>予約</entry>
   </row>
   <row>
    <entry><token>DICTIONARY</token></entry>
<!--
    <entry>non-reserved</entry>
    <entry></entry>
    <entry></entry>
    <entry></entry>
-->
    <entry>未予約</entry>
    <entry></entry>
    <entry></entry>
    <entry></entry>
   </row>
   <row>
    <entry><token>DISABLE</token></entry>
<!--
    <entry>non-reserved</entry>
    <entry></entry>
    <entry></entry>
    <entry></entry>
-->
    <entry>未予約</entry>
    <entry></entry>
    <entry></entry>
    <entry></entry>
   </row>
   <row>
    <entry><token>DISCARD</token></entry>
<!--
    <entry>non-reserved</entry>
    <entry></entry>
    <entry></entry>
    <entry></entry>
-->
    <entry>未予約</entry>
    <entry></entry>
    <entry></entry>
    <entry></entry>
   </row>
   <row>
    <entry><token>DISCONNECT</token></entry>
<!--
    <entry></entry>
    <entry>reserved</entry>
    <entry>reserved</entry>
    <entry>reserved</entry>
-->
    <entry></entry>
    <entry>予約</entry>
    <entry>予約</entry>
    <entry>予約</entry>
   </row>
   <row>
    <entry><token>DISPATCH</token></entry>
<!--
    <entry></entry>
    <entry>non-reserved</entry>
    <entry>non-reserved</entry>
    <entry></entry>
-->
    <entry></entry>
    <entry>未予約</entry>
    <entry>未予約</entry>
    <entry></entry>
   </row>
   <row>
    <entry><token>DISTINCT</token></entry>
<!--
    <entry>reserved</entry>
    <entry>reserved</entry>
    <entry>reserved</entry>
    <entry>reserved</entry>
-->
    <entry>予約</entry>
    <entry>予約</entry>
    <entry>予約</entry>
    <entry>予約</entry>
   </row>
   <row>
    <entry><token>DLNEWCOPY</token></entry>
<!--
    <entry></entry>
    <entry>reserved</entry>
    <entry>reserved</entry>
    <entry></entry>
-->
    <entry></entry>
    <entry>予約</entry>
    <entry>予約</entry>
    <entry></entry>
   </row>
   <row>
    <entry><token>DLPREVIOUSCOPY</token></entry>
<!--
    <entry></entry>
    <entry>reserved</entry>
    <entry>reserved</entry>
    <entry></entry>
-->
    <entry></entry>
    <entry>予約</entry>
    <entry>予約</entry>
    <entry></entry>
   </row>
   <row>
    <entry><token>DLURLCOMPLETE</token></entry>
<!--
    <entry></entry>
    <entry>reserved</entry>
    <entry>reserved</entry>
    <entry></entry>
-->
    <entry></entry>
    <entry>予約</entry>
    <entry>予約</entry>
    <entry></entry>
   </row>
   <row>
    <entry><token>DLURLCOMPLETEONLY</token></entry>
<!--
    <entry></entry>
    <entry>reserved</entry>
    <entry>reserved</entry>
    <entry></entry>
-->
    <entry></entry>
    <entry>予約</entry>
    <entry>予約</entry>
    <entry></entry>
   </row>
   <row>
    <entry><token>DLURLCOMPLETEWRITE</token></entry>
<!--
    <entry></entry>
    <entry>reserved</entry>
    <entry>reserved</entry>
    <entry></entry>
-->
    <entry></entry>
    <entry>予約</entry>
    <entry>予約</entry>
    <entry></entry>
   </row>
   <row>
    <entry><token>DLURLPATH</token></entry>
<!--
    <entry></entry>
    <entry>reserved</entry>
    <entry>reserved</entry>
    <entry></entry>
-->
    <entry></entry>
    <entry>予約</entry>
    <entry>予約</entry>
    <entry></entry>
   </row>
   <row>
    <entry><token>DLURLPATHONLY</token></entry>
<!--
    <entry></entry>
    <entry>reserved</entry>
    <entry>reserved</entry>
    <entry></entry>
-->
    <entry></entry>
    <entry>予約</entry>
    <entry>予約</entry>
    <entry></entry>
   </row>
   <row>
    <entry><token>DLURLPATHWRITE</token></entry>
<!--
    <entry></entry>
    <entry>reserved</entry>
    <entry>reserved</entry>
    <entry></entry>
-->
    <entry></entry>
    <entry>予約</entry>
    <entry>予約</entry>
    <entry></entry>
   </row>
   <row>
    <entry><token>DLURLSCHEME</token></entry>
<!--
    <entry></entry>
    <entry>reserved</entry>
    <entry>reserved</entry>
    <entry></entry>
-->
    <entry></entry>
    <entry>予約</entry>
    <entry>予約</entry>
    <entry></entry>
   </row>
   <row>
    <entry><token>DLURLSERVER</token></entry>
<!--
    <entry></entry>
    <entry>reserved</entry>
    <entry>reserved</entry>
    <entry></entry>
-->
    <entry></entry>
    <entry>予約</entry>
    <entry>予約</entry>
    <entry></entry>
   </row>
   <row>
    <entry><token>DLVALUE</token></entry>
<!--
    <entry></entry>
    <entry>reserved</entry>
    <entry>reserved</entry>
    <entry></entry>
-->
    <entry></entry>
    <entry>予約</entry>
    <entry>予約</entry>
    <entry></entry>
   </row>
   <row>
    <entry><token>DO</token></entry>
<!--
    <entry>reserved</entry>
    <entry></entry>
    <entry></entry>
    <entry></entry>
-->
    <entry>予約</entry>
    <entry></entry>
    <entry></entry>
    <entry></entry>
   </row>
   <row>
    <entry><token>DOCUMENT</token></entry>
<!--
    <entry>non-reserved</entry>
    <entry>non-reserved</entry>
    <entry>non-reserved</entry>
    <entry></entry>
-->
    <entry>未予約</entry>
    <entry>未予約</entry>
    <entry>未予約</entry>
    <entry></entry>
   </row>
   <row>
    <entry><token>DOMAIN</token></entry>
<!--
    <entry>non-reserved</entry>
    <entry>non-reserved</entry>
    <entry>non-reserved</entry>
    <entry>reserved</entry>
-->
    <entry>未予約</entry>
    <entry>未予約</entry>
    <entry>未予約</entry>
    <entry>予約</entry>
   </row>
   <row>
    <entry><token>DOUBLE</token></entry>
<!--
    <entry>non-reserved</entry>
    <entry>reserved</entry>
    <entry>reserved</entry>
    <entry>reserved</entry>
-->
    <entry>未予約</entry>
    <entry>予約</entry>
    <entry>予約</entry>
    <entry>予約</entry>
   </row>
   <row>
    <entry><token>DROP</token></entry>
<!--
    <entry>non-reserved</entry>
    <entry>reserved</entry>
    <entry>reserved</entry>
    <entry>reserved</entry>
-->
    <entry>未予約</entry>
    <entry>予約</entry>
    <entry>予約</entry>
    <entry>予約</entry>
   </row>
   <row>
    <entry><token>DYNAMIC</token></entry>
<!--
    <entry></entry>
    <entry>reserved</entry>
    <entry>reserved</entry>
    <entry></entry>
-->
    <entry></entry>
    <entry>予約</entry>
    <entry>予約</entry>
    <entry></entry>
   </row>
   <row>
    <entry><token>DYNAMIC_FUNCTION</token></entry>
<!--
    <entry></entry>
    <entry>non-reserved</entry>
    <entry>non-reserved</entry>
    <entry>non-reserved</entry>
-->
    <entry></entry>
    <entry>未予約</entry>
    <entry>未予約</entry>
    <entry>未予約</entry>
   </row>
   <row>
    <entry><token>DYNAMIC_FUNCTION_CODE</token></entry>
<!--
    <entry></entry>
    <entry>non-reserved</entry>
    <entry>non-reserved</entry>
    <entry></entry>
-->
    <entry></entry>
    <entry>未予約</entry>
    <entry>未予約</entry>
    <entry></entry>
   </row>
   <row>
    <entry><token>EACH</token></entry>
<!--
    <entry>non-reserved</entry>
    <entry>reserved</entry>
    <entry>reserved</entry>
    <entry></entry>
-->
    <entry>未予約</entry>
    <entry>予約</entry>
    <entry>予約</entry>
    <entry></entry>
   </row>
   <row>
    <entry><token>ELEMENT</token></entry>
<!--
    <entry></entry>
    <entry>reserved</entry>
    <entry>reserved</entry>
    <entry></entry>
-->
    <entry></entry>
    <entry>予約</entry>
    <entry>予約</entry>
    <entry></entry>
   </row>
   <row>
    <entry><token>ELSE</token></entry>
<!--
    <entry>reserved</entry>
    <entry>reserved</entry>
    <entry>reserved</entry>
    <entry>reserved</entry>
-->
    <entry>予約</entry>
    <entry>予約</entry>
    <entry>予約</entry>
    <entry>予約</entry>
   </row>
   <row>
    <entry><token>EMPTY</token></entry>
<!--
    <entry></entry>
    <entry>non-reserved</entry>
    <entry>non-reserved</entry>
    <entry></entry>
-->
    <entry></entry>
    <entry>未予約</entry>
    <entry>未予約</entry>
    <entry></entry>
   </row>
   <row>
    <entry><token>ENABLE</token></entry>
<!--
    <entry>non-reserved</entry>
    <entry></entry>
    <entry></entry>
    <entry></entry>
-->
    <entry>未予約</entry>
    <entry></entry>
    <entry></entry>
    <entry></entry>
   </row>
   <row>
    <entry><token>ENCODING</token></entry>
<!--
    <entry>non-reserved</entry>
    <entry>non-reserved</entry>
    <entry>non-reserved</entry>
    <entry></entry>
-->
    <entry>未予約</entry>
    <entry>未予約</entry>
    <entry>未予約</entry>
    <entry></entry>
   </row>
   <row>
    <entry><token>ENCRYPTED</token></entry>
<!--
    <entry>non-reserved</entry>
    <entry></entry>
    <entry></entry>
    <entry></entry>
-->
    <entry>未予約</entry>
    <entry></entry>
    <entry></entry>
    <entry></entry>
   </row>
   <row>
    <entry><token>END</token></entry>
<!--
    <entry>reserved</entry>
    <entry>reserved</entry>
    <entry>reserved</entry>
    <entry>reserved</entry>
-->
    <entry>予約</entry>
    <entry>予約</entry>
    <entry>予約</entry>
    <entry>予約</entry>
   </row>
   <row>
    <entry><token>END-EXEC</token></entry>
<!--
    <entry></entry>
    <entry>reserved</entry>
    <entry>reserved</entry>
    <entry>reserved</entry>
-->
    <entry></entry>
    <entry>予約</entry>
    <entry>予約</entry>
    <entry>予約</entry>
   </row>
   <row>
    <entry><token>END_FRAME</token></entry>
<!--
    <entry></entry>
    <entry>reserved</entry>
    <entry></entry>
    <entry></entry>
-->
    <entry></entry>
    <entry>予約</entry>
    <entry></entry>
    <entry></entry>
   </row>
   <row>
    <entry><token>END_PARTITION</token></entry>
<!--
    <entry></entry>
    <entry>reserved</entry>
    <entry></entry>
    <entry></entry>
-->
    <entry></entry>
    <entry>予約</entry>
    <entry></entry>
    <entry></entry>
   </row>
   <row>
    <entry><token>ENFORCED</token></entry>
<!--
    <entry></entry>
    <entry>non-reserved</entry>
    <entry></entry>
    <entry></entry>
-->
    <entry></entry>
    <entry>未予約</entry>
    <entry></entry>
    <entry></entry>
   </row>
   <row>
    <entry><token>ENUM</token></entry>
<!--
    <entry>non-reserved</entry>
    <entry></entry>
    <entry></entry>
    <entry></entry>
-->
    <entry>未予約</entry>
    <entry></entry>
    <entry></entry>
    <entry></entry>
   </row>
   <row>
    <entry><token>EQUALS</token></entry>
<!--
    <entry></entry>
    <entry>reserved</entry>
    <entry>non-reserved</entry>
    <entry></entry>
-->
    <entry></entry>
    <entry>予約</entry>
    <entry>未予約</entry>
    <entry></entry>
   </row>
   <row>
    <entry><token>ESCAPE</token></entry>
<!--
    <entry>non-reserved</entry>
    <entry>reserved</entry>
    <entry>reserved</entry>
    <entry>reserved</entry>
-->
    <entry>未予約</entry>
    <entry>予約</entry>
    <entry>予約</entry>
    <entry>予約</entry>
   </row>
   <row>
    <entry><token>EVENT</token></entry>
<!--
    <entry>non-reserved</entry>
    <entry></entry>
    <entry></entry>
    <entry></entry>
-->
    <entry>未予約</entry>
    <entry></entry>
    <entry></entry>
    <entry></entry>
   </row>
   <row>
    <entry><token>EVERY</token></entry>
<!--
    <entry></entry>
    <entry>reserved</entry>
    <entry>reserved</entry>
    <entry></entry>
-->
    <entry></entry>
    <entry>予約</entry>
    <entry>予約</entry>
    <entry></entry>
   </row>
   <row>
    <entry><token>EXCEPT</token></entry>
<!--
    <entry>reserved</entry>
    <entry>reserved</entry>
    <entry>reserved</entry>
    <entry>reserved</entry>
-->
    <entry>予約</entry>
    <entry>予約</entry>
    <entry>予約</entry>
    <entry>予約</entry>
   </row>
   <row>
    <entry><token>EXCEPTION</token></entry>
<!--
    <entry></entry>
    <entry></entry>
    <entry></entry>
    <entry>reserved</entry>
-->
    <entry></entry>
    <entry></entry>
    <entry></entry>
    <entry>予約</entry>
   </row>
   <row>
    <entry><token>EXCLUDE</token></entry>
<!--
    <entry>non-reserved</entry>
    <entry>non-reserved</entry>
    <entry>non-reserved</entry>
    <entry></entry>
-->
    <entry>未予約</entry>
    <entry>未予約</entry>
    <entry>未予約</entry>
    <entry></entry>
   </row>
   <row>
    <entry><token>EXCLUDING</token></entry>
<!--
    <entry>non-reserved</entry>
    <entry>non-reserved</entry>
    <entry>non-reserved</entry>
    <entry></entry>
-->
    <entry>未予約</entry>
    <entry>未予約</entry>
    <entry>未予約</entry>
    <entry></entry>
   </row>
   <row>
    <entry><token>EXCLUSIVE</token></entry>
<!--
    <entry>non-reserved</entry>
    <entry></entry>
    <entry></entry>
    <entry></entry>
-->
    <entry>未予約</entry>
    <entry></entry>
    <entry></entry>
    <entry></entry>
   </row>
   <row>
    <entry><token>EXEC</token></entry>
<!--
    <entry></entry>
    <entry>reserved</entry>
    <entry>reserved</entry>
    <entry>reserved</entry>
-->
    <entry></entry>
    <entry>予約</entry>
    <entry>予約</entry>
    <entry>予約</entry>
   </row>
   <row>
    <entry><token>EXECUTE</token></entry>
<!--
    <entry>non-reserved</entry>
    <entry>reserved</entry>
    <entry>reserved</entry>
    <entry>reserved</entry>
-->
    <entry>未予約</entry>
    <entry>予約</entry>
    <entry>予約</entry>
    <entry>予約</entry>
   </row>
   <row>
    <entry><token>EXISTS</token></entry>
<!--
    <entry>non-reserved (cannot be function or type)</entry>
    <entry>reserved</entry>
    <entry>reserved</entry>
    <entry>reserved</entry>
-->
    <entry>未予約(関数または型として使用不可)</entry>
    <entry>予約</entry>
    <entry>予約</entry>
    <entry>予約</entry>
   </row>
   <row>
    <entry><token>EXP</token></entry>
<!--
    <entry></entry>
    <entry>reserved</entry>
    <entry>reserved</entry>
    <entry></entry>
-->
    <entry></entry>
    <entry>予約</entry>
    <entry>予約</entry>
    <entry></entry>
   </row>
   <row>
    <entry><token>EXPLAIN</token></entry>
<!--
    <entry>non-reserved</entry>
    <entry></entry>
    <entry></entry>
    <entry></entry>
-->
    <entry>未予約</entry>
    <entry></entry>
    <entry></entry>
    <entry></entry>
   </row>
   <row>
    <entry><token>EXPRESSION</token></entry>
<!--
    <entry></entry>
    <entry>non-reserved</entry>
    <entry></entry>
    <entry></entry>
-->
    <entry></entry>
    <entry>未予約</entry>
    <entry></entry>
    <entry></entry>
   </row>
   <row>
    <entry><token>EXTENSION</token></entry>
<!--
    <entry>non-reserved</entry>
    <entry></entry>
    <entry></entry>
    <entry></entry>
-->
    <entry>未予約</entry>
    <entry></entry>
    <entry></entry>
    <entry></entry>
   </row>
   <row>
    <entry><token>EXTERNAL</token></entry>
<!--
    <entry>non-reserved</entry>
    <entry>reserved</entry>
    <entry>reserved</entry>
    <entry>reserved</entry>
-->
    <entry>未予約</entry>
    <entry>予約</entry>
    <entry>予約</entry>
    <entry>予約</entry>
   </row>
   <row>
    <entry><token>EXTRACT</token></entry>
<!--
    <entry>non-reserved (cannot be function or type)</entry>
    <entry>reserved</entry>
    <entry>reserved</entry>
    <entry>reserved</entry>
-->
    <entry>未予約(関数または型として使用不可)</entry>
    <entry>予約</entry>
    <entry>予約</entry>
    <entry>予約</entry>
   </row>
   <row>
    <entry><token>FALSE</token></entry>
<!--
    <entry>reserved</entry>
    <entry>reserved</entry>
    <entry>reserved</entry>
    <entry>reserved</entry>
-->
    <entry>予約</entry>
    <entry>予約</entry>
    <entry>予約</entry>
    <entry>予約</entry>
   </row>
   <row>
    <entry><token>FAMILY</token></entry>
<!--
    <entry>non-reserved</entry>
    <entry></entry>
    <entry></entry>
    <entry></entry>
-->
    <entry>未予約</entry>
    <entry></entry>
    <entry></entry>
    <entry></entry>
   </row>
   <row>
    <entry><token>FETCH</token></entry>
<!--
    <entry>reserved</entry>
    <entry>reserved</entry>
    <entry>reserved</entry>
    <entry>reserved</entry>
-->
    <entry>予約</entry>
    <entry>予約</entry>
    <entry>予約</entry>
    <entry>予約</entry>
   </row>
   <row>
    <entry><token>FILE</token></entry>
<!--
    <entry></entry>
    <entry>non-reserved</entry>
    <entry>non-reserved</entry>
    <entry></entry>
-->
    <entry></entry>
    <entry>未予約</entry>
    <entry>未予約</entry>
    <entry></entry>
   </row>
   <row>
    <entry><token>FILTER</token></entry>
<!--
    <entry>non-reserved</entry>
    <entry>reserved</entry>
    <entry>reserved</entry>
    <entry></entry>
-->
    <entry>未予約</entry>
    <entry>予約</entry>
    <entry>予約</entry>
    <entry></entry>
   </row>
   <row>
    <entry><token>FINAL</token></entry>
<!--
    <entry></entry>
    <entry>non-reserved</entry>
    <entry>non-reserved</entry>
    <entry></entry>
-->
    <entry></entry>
    <entry>未予約</entry>
    <entry>未予約</entry>
    <entry></entry>
   </row>
   <row>
    <entry><token>FIRST</token></entry>
<!--
    <entry>non-reserved</entry>
    <entry>non-reserved</entry>
    <entry>non-reserved</entry>
    <entry>reserved</entry>
-->
    <entry>未予約</entry>
    <entry>未予約</entry>
    <entry>未予約</entry>
    <entry>予約</entry>
   </row>
   <row>
    <entry><token>FIRST_VALUE</token></entry>
<!--
    <entry></entry>
    <entry>reserved</entry>
    <entry>reserved</entry>
    <entry></entry>
-->
    <entry></entry>
    <entry>予約</entry>
    <entry>予約</entry>
    <entry></entry>
   </row>
   <row>
    <entry><token>FLAG</token></entry>
<!--
    <entry></entry>
    <entry>non-reserved</entry>
    <entry>non-reserved</entry>
    <entry></entry>
-->
    <entry></entry>
    <entry>未予約</entry>
    <entry>未予約</entry>
    <entry></entry>
   </row>
   <row>
    <entry><token>FLOAT</token></entry>
<!--
    <entry>non-reserved (cannot be function or type)</entry>
    <entry>reserved</entry>
    <entry>reserved</entry>
    <entry>reserved</entry>
-->
    <entry>未予約(関数または型として使用不可)</entry>
    <entry>予約</entry>
    <entry>予約</entry>
    <entry>予約</entry>
   </row>
   <row>
    <entry><token>FLOOR</token></entry>
<!--
    <entry></entry>
    <entry>reserved</entry>
    <entry>reserved</entry>
    <entry></entry>
-->
    <entry></entry>
    <entry>予約</entry>
    <entry>予約</entry>
    <entry></entry>
   </row>
   <row>
    <entry><token>FOLLOWING</token></entry>
<!--
    <entry>non-reserved</entry>
    <entry>non-reserved</entry>
    <entry>non-reserved</entry>
    <entry></entry>
-->
    <entry>未予約</entry>
    <entry>未予約</entry>
    <entry>未予約</entry>
    <entry></entry>
   </row>
   <row>
    <entry><token>FOR</token></entry>
<!--
    <entry>reserved</entry>
    <entry>reserved</entry>
    <entry>reserved</entry>
    <entry>reserved</entry>
-->
    <entry>予約</entry>
    <entry>予約</entry>
    <entry>予約</entry>
    <entry>予約</entry>
   </row>
   <row>
    <entry><token>FORCE</token></entry>
<!--
    <entry>non-reserved</entry>
    <entry></entry>
    <entry></entry>
    <entry></entry>
-->
    <entry>未予約</entry>
    <entry></entry>
    <entry></entry>
    <entry></entry>
   </row>
   <row>
    <entry><token>FOREIGN</token></entry>
<!--
    <entry>reserved</entry>
    <entry>reserved</entry>
    <entry>reserved</entry>
    <entry>reserved</entry>
-->
    <entry>予約</entry>
    <entry>予約</entry>
    <entry>予約</entry>
    <entry>予約</entry>
   </row>
   <row>
    <entry><token>FORTRAN</token></entry>
<!--
    <entry></entry>
    <entry>non-reserved</entry>
    <entry>non-reserved</entry>
    <entry>non-reserved</entry>
-->
    <entry></entry>
    <entry>未予約</entry>
    <entry>未予約</entry>
    <entry>未予約</entry>
   </row>
   <row>
    <entry><token>FORWARD</token></entry>
<!--
    <entry>non-reserved</entry>
    <entry></entry>
    <entry></entry>
    <entry></entry>
-->
    <entry>未予約</entry>
    <entry></entry>
    <entry></entry>
    <entry></entry>
   </row>
   <row>
    <entry><token>FOUND</token></entry>
<!--
    <entry></entry>
    <entry>non-reserved</entry>
    <entry>non-reserved</entry>
    <entry>reserved</entry>
-->
    <entry></entry>
    <entry>未予約</entry>
    <entry>未予約</entry>
    <entry>予約</entry>
   </row>
   <row>
    <entry><token>FRAME_ROW</token></entry>
<!--
    <entry></entry>
    <entry>reserved</entry>
    <entry></entry>
    <entry></entry>
-->
    <entry></entry>
    <entry>予約</entry>
    <entry></entry>
    <entry></entry>
   </row>
   <row>
    <entry><token>FREE</token></entry>
<!--
    <entry></entry>
    <entry>reserved</entry>
    <entry>reserved</entry>
    <entry></entry>
-->
    <entry></entry>
    <entry>予約</entry>
    <entry>予約</entry>
    <entry></entry>
   </row>
   <row>
    <entry><token>FREEZE</token></entry>
<!--
    <entry>reserved (can be function or type)</entry>
    <entry></entry>
    <entry></entry>
    <entry></entry>
-->
    <entry>予約(関数または型として使用可)</entry>
    <entry></entry>
    <entry></entry>
    <entry></entry>
   </row>
   <row>
    <entry><token>FROM</token></entry>
<!--
    <entry>reserved</entry>
    <entry>reserved</entry>
    <entry>reserved</entry>
    <entry>reserved</entry>
-->
    <entry>予約</entry>
    <entry>予約</entry>
    <entry>予約</entry>
    <entry>予約</entry>
   </row>
   <row>
    <entry><token>FS</token></entry>
<!--
    <entry></entry>
    <entry>non-reserved</entry>
    <entry>non-reserved</entry>
    <entry></entry>
-->
    <entry></entry>
    <entry>未予約</entry>
    <entry>未予約</entry>
    <entry></entry>
   </row>
   <row>
    <entry><token>FULL</token></entry>
<!--
    <entry>reserved (can be function or type)</entry>
    <entry>reserved</entry>
    <entry>reserved</entry>
    <entry>reserved</entry>
-->
    <entry>予約(関数または型として使用可)</entry>
    <entry>予約</entry>
    <entry>予約</entry>
    <entry>予約</entry>
   </row>
   <row>
    <entry><token>FUNCTION</token></entry>
<!--
    <entry>non-reserved</entry>
    <entry>reserved</entry>
    <entry>reserved</entry>
    <entry></entry>
-->
    <entry>未予約</entry>
    <entry>予約</entry>
    <entry>予約</entry>
    <entry></entry>
   </row>
   <row>
    <entry><token>FUNCTIONS</token></entry>
<!--
    <entry>non-reserved</entry>
    <entry></entry>
    <entry></entry>
    <entry></entry>
-->
    <entry>未予約</entry>
    <entry></entry>
    <entry></entry>
    <entry></entry>
   </row>
   <row>
    <entry><token>FUSION</token></entry>
<!--
    <entry></entry>
    <entry>reserved</entry>
    <entry>reserved</entry>
    <entry></entry>
-->
    <entry></entry>
    <entry>予約</entry>
    <entry>予約</entry>
    <entry></entry>
   </row>
   <row>
    <entry><token>G</token></entry>
<!--
    <entry></entry>
    <entry>non-reserved</entry>
    <entry>non-reserved</entry>
    <entry></entry>
-->
    <entry></entry>
    <entry>未予約</entry>
    <entry>未予約</entry>
    <entry></entry>
   </row>
   <row>
    <entry><token>GENERAL</token></entry>
<!--
    <entry></entry>
    <entry>non-reserved</entry>
    <entry>non-reserved</entry>
    <entry></entry>
-->
    <entry></entry>
    <entry>未予約</entry>
    <entry>未予約</entry>
    <entry></entry>
   </row>
   <row>
    <entry><token>GENERATED</token></entry>
<!--
    <entry>non-reserved</entry>
    <entry>non-reserved</entry>
    <entry>non-reserved</entry>
    <entry></entry>
-->
    <entry>未予約</entry>
    <entry>未予約</entry>
    <entry>未予約</entry>
    <entry></entry>
   </row>
   <row>
    <entry><token>GET</token></entry>
<!--
    <entry></entry>
    <entry>reserved</entry>
    <entry>reserved</entry>
    <entry>reserved</entry>
-->
    <entry></entry>
    <entry>予約</entry>
    <entry>予約</entry>
    <entry>予約</entry>
   </row>
   <row>
    <entry><token>GLOBAL</token></entry>
<!--
    <entry>non-reserved</entry>
    <entry>reserved</entry>
    <entry>reserved</entry>
    <entry>reserved</entry>
-->
    <entry>未予約</entry>
    <entry>予約</entry>
    <entry>予約</entry>
    <entry>予約</entry>
   </row>
   <row>
    <entry><token>GO</token></entry>
<!--
    <entry></entry>
    <entry>non-reserved</entry>
    <entry>non-reserved</entry>
    <entry>reserved</entry>
-->
    <entry></entry>
    <entry>未予約</entry>
    <entry>未予約</entry>
    <entry>予約</entry>
   </row>
   <row>
    <entry><token>GOTO</token></entry>
<!--
    <entry></entry>
    <entry>non-reserved</entry>
    <entry>non-reserved</entry>
    <entry>reserved</entry>
-->
    <entry></entry>
    <entry>未予約</entry>
    <entry>未予約</entry>
    <entry>予約</entry>
   </row>
   <row>
    <entry><token>GRANT</token></entry>
<!--
    <entry>reserved</entry>
    <entry>reserved</entry>
    <entry>reserved</entry>
    <entry>reserved</entry>
-->
    <entry>予約</entry>
    <entry>予約</entry>
    <entry>予約</entry>
    <entry>予約</entry>
   </row>
   <row>
    <entry><token>GRANTED</token></entry>
<!--
    <entry>non-reserved</entry>
    <entry>non-reserved</entry>
    <entry>non-reserved</entry>
    <entry></entry>
-->
    <entry>未予約</entry>
    <entry>未予約</entry>
    <entry>未予約</entry>
    <entry></entry>
   </row>
   <row>
    <entry><token>GREATEST</token></entry>
<!--
    <entry>non-reserved (cannot be function or type)</entry>
    <entry></entry>
    <entry></entry>
    <entry></entry>
-->
    <entry>未予約(関数または型として使用不可)</entry>
    <entry></entry>
    <entry></entry>
    <entry></entry>
   </row>
   <row>
    <entry><token>GROUP</token></entry>
<!--
    <entry>reserved</entry>
    <entry>reserved</entry>
    <entry>reserved</entry>
    <entry>reserved</entry>
-->
    <entry>予約</entry>
    <entry>予約</entry>
    <entry>予約</entry>
    <entry>予約</entry>
   </row>
   <row>
    <entry><token>GROUPING</token></entry>
<!--
    <entry>non-reserved (cannot be function or type)</entry>
    <entry>reserved</entry>
    <entry>reserved</entry>
    <entry></entry>
-->
    <entry>未予約(関数または型として使用不可)</entry>
    <entry>予約</entry>
    <entry>予約</entry>
    <entry></entry>
   </row>
   <row>
    <entry><token>GROUPS</token></entry>
<!--
    <entry>non-reserved</entry>
    <entry>reserved</entry>
    <entry></entry>
    <entry></entry>
-->
    <entry>未予約</entry>
    <entry>予約</entry>
    <entry></entry>
    <entry></entry>
   </row>
   <row>
    <entry><token>HANDLER</token></entry>
<!--
    <entry>non-reserved</entry>
    <entry></entry>
    <entry></entry>
    <entry></entry>
-->
    <entry>未予約</entry>
    <entry></entry>
    <entry></entry>
    <entry></entry>
   </row>
   <row>
    <entry><token>HAVING</token></entry>
<!--
    <entry>reserved</entry>
    <entry>reserved</entry>
    <entry>reserved</entry>
    <entry>reserved</entry>
-->
    <entry>予約</entry>
    <entry>予約</entry>
    <entry>予約</entry>
    <entry>予約</entry>
   </row>
   <row>
    <entry><token>HEADER</token></entry>
<!--
    <entry>non-reserved</entry>
    <entry></entry>
    <entry></entry>
    <entry></entry>
-->
    <entry>未予約</entry>
    <entry></entry>
    <entry></entry>
    <entry></entry>
   </row>
   <row>
    <entry><token>HEX</token></entry>
<!--
    <entry></entry>
    <entry>non-reserved</entry>
    <entry>non-reserved</entry>
    <entry></entry>
-->
    <entry></entry>
    <entry>未予約</entry>
    <entry>未予約</entry>
    <entry></entry>
   </row>
   <row>
    <entry><token>HIERARCHY</token></entry>
<!--
    <entry></entry>
    <entry>non-reserved</entry>
    <entry>non-reserved</entry>
    <entry></entry>
-->
    <entry></entry>
    <entry>未予約</entry>
    <entry>未予約</entry>
    <entry></entry>
   </row>
   <row>
    <entry><token>HOLD</token></entry>
<!--
    <entry>non-reserved</entry>
    <entry>reserved</entry>
    <entry>reserved</entry>
    <entry></entry>
-->
    <entry>未予約</entry>
    <entry>予約</entry>
    <entry>予約</entry>
    <entry></entry>
   </row>
   <row>
    <entry><token>HOUR</token></entry>
<!--
    <entry>non-reserved</entry>
    <entry>reserved</entry>
    <entry>reserved</entry>
    <entry>reserved</entry>
-->
    <entry>未予約</entry>
    <entry>予約</entry>
    <entry>予約</entry>
    <entry>予約</entry>
   </row>
   <row>
    <entry><token>ID</token></entry>
<!--
    <entry></entry>
    <entry>non-reserved</entry>
    <entry>non-reserved</entry>
    <entry></entry>
-->
    <entry></entry>
    <entry>未予約</entry>
    <entry>未予約</entry>
    <entry></entry>
   </row>
   <row>
    <entry><token>IDENTITY</token></entry>
<!--
    <entry>non-reserved</entry>
    <entry>reserved</entry>
    <entry>reserved</entry>
    <entry>reserved</entry>
-->
    <entry>未予約</entry>
    <entry>予約</entry>
    <entry>予約</entry>
    <entry>予約</entry>
   </row>
   <row>
    <entry><token>IF</token></entry>
<!--
    <entry>non-reserved</entry>
    <entry></entry>
    <entry></entry>
    <entry></entry>
-->
    <entry>未予約</entry>
    <entry></entry>
    <entry></entry>
    <entry></entry>
   </row>
   <row>
    <entry><token>IGNORE</token></entry>
<!--
    <entry></entry>
    <entry>non-reserved</entry>
    <entry>non-reserved</entry>
    <entry></entry>
-->
    <entry></entry>
    <entry>未予約</entry>
    <entry>未予約</entry>
    <entry></entry>
   </row>
   <row>
    <entry><token>ILIKE</token></entry>
<!--
    <entry>reserved (can be function or type)</entry>
    <entry></entry>
    <entry></entry>
    <entry></entry>
-->
    <entry>予約(関数または型として使用可)</entry>
    <entry></entry>
    <entry></entry>
    <entry></entry>
   </row>
   <row>
    <entry><token>IMMEDIATE</token></entry>
<!--
    <entry>non-reserved</entry>
    <entry>non-reserved</entry>
    <entry>non-reserved</entry>
    <entry>reserved</entry>
-->
    <entry>未予約</entry>
    <entry>未予約</entry>
    <entry>未予約</entry>
    <entry>予約</entry>
   </row>
   <row>
    <entry><token>IMMEDIATELY</token></entry>
<!--
    <entry></entry>
    <entry>non-reserved</entry>
    <entry></entry>
    <entry></entry>
-->
    <entry></entry>
    <entry>未予約</entry>
    <entry></entry>
    <entry></entry>
   </row>
   <row>
    <entry><token>IMMUTABLE</token></entry>
<!--
    <entry>non-reserved</entry>
    <entry></entry>
    <entry></entry>
    <entry></entry>
-->
    <entry>未予約</entry>
    <entry></entry>
    <entry></entry>
    <entry></entry>
   </row>
   <row>
    <entry><token>IMPLEMENTATION</token></entry>
<!--
    <entry></entry>
    <entry>non-reserved</entry>
    <entry>non-reserved</entry>
    <entry></entry>
-->
    <entry></entry>
    <entry>未予約</entry>
    <entry>未予約</entry>
    <entry></entry>
   </row>
   <row>
    <entry><token>IMPLICIT</token></entry>
<!--
    <entry>non-reserved</entry>
    <entry></entry>
    <entry></entry>
    <entry></entry>
-->
    <entry>未予約</entry>
    <entry></entry>
    <entry></entry>
    <entry></entry>
   </row>
   <row>
    <entry><token>IMPORT</token></entry>
<!--
    <entry>non-reserved</entry>
    <entry>reserved</entry>
    <entry>reserved</entry>
    <entry></entry>
-->
    <entry>未予約</entry>
    <entry>予約</entry>
    <entry>予約</entry>
    <entry></entry>
   </row>
   <row>
    <entry><token>IN</token></entry>
<!--
    <entry>reserved</entry>
    <entry>reserved</entry>
    <entry>reserved</entry>
    <entry>reserved</entry>
-->
    <entry>予約</entry>
    <entry>予約</entry>
    <entry>予約</entry>
    <entry>予約</entry>
   </row>
   <row>
    <entry><token>INCLUDE</token></entry>
<!--
    <entry>non-reserved</entry>
    <entry></entry>
    <entry></entry>
    <entry></entry>
-->
    <entry>未予約</entry>
    <entry></entry>
    <entry></entry>
    <entry></entry>
   </row>
   <row>
    <entry><token>INCLUDING</token></entry>
<!--
    <entry>non-reserved</entry>
    <entry>non-reserved</entry>
    <entry>non-reserved</entry>
    <entry></entry>
-->
    <entry>未予約</entry>
    <entry>未予約</entry>
    <entry>未予約</entry>
    <entry></entry>
   </row>
   <row>
    <entry><token>INCREMENT</token></entry>
<!--
    <entry>non-reserved</entry>
    <entry>non-reserved</entry>
    <entry>non-reserved</entry>
    <entry></entry>
-->
    <entry>未予約</entry>
    <entry>未予約</entry>
    <entry>未予約</entry>
    <entry></entry>
   </row>
   <row>
    <entry><token>INDENT</token></entry>
<!--
    <entry></entry>
    <entry>non-reserved</entry>
    <entry>non-reserved</entry>
    <entry></entry>
-->
    <entry></entry>
    <entry>未予約</entry>
    <entry>未予約</entry>
    <entry></entry>
   </row>
   <row>
    <entry><token>INDEX</token></entry>
<!--
    <entry>non-reserved</entry>
    <entry></entry>
    <entry></entry>
    <entry></entry>
-->
    <entry>未予約</entry>
    <entry></entry>
    <entry></entry>
    <entry></entry>
   </row>
   <row>
    <entry><token>INDEXES</token></entry>
<!--
    <entry>non-reserved</entry>
    <entry></entry>
    <entry></entry>
    <entry></entry>
-->
    <entry>未予約</entry>
    <entry></entry>
    <entry></entry>
    <entry></entry>
   </row>
   <row>
    <entry><token>INDICATOR</token></entry>
<!--
    <entry></entry>
    <entry>reserved</entry>
    <entry>reserved</entry>
    <entry>reserved</entry>
-->
    <entry></entry>
    <entry>予約</entry>
    <entry>予約</entry>
    <entry>予約</entry>
   </row>
   <row>
    <entry><token>INHERIT</token></entry>
<!--
    <entry>non-reserved</entry>
    <entry></entry>
    <entry></entry>
    <entry></entry>
-->
    <entry>未予約</entry>
    <entry></entry>
    <entry></entry>
    <entry></entry>
   </row>
   <row>
    <entry><token>INHERITS</token></entry>
<!--
    <entry>non-reserved</entry>
    <entry></entry>
    <entry></entry>
    <entry></entry>
-->
    <entry>未予約</entry>
    <entry></entry>
    <entry></entry>
    <entry></entry>
   </row>
   <row>
    <entry><token>INITIALLY</token></entry>
<!--
    <entry>reserved</entry>
    <entry>non-reserved</entry>
    <entry>non-reserved</entry>
    <entry>reserved</entry>
-->
    <entry>予約</entry>
    <entry>未予約</entry>
    <entry>未予約</entry>
    <entry>予約</entry>
   </row>
   <row>
    <entry><token>INLINE</token></entry>
<!--
    <entry>non-reserved</entry>
    <entry></entry>
    <entry></entry>
    <entry></entry>
-->
    <entry>未予約</entry>
    <entry></entry>
    <entry></entry>
    <entry></entry>
   </row>
   <row>
    <entry><token>INNER</token></entry>
<!--
    <entry>reserved (can be function or type)</entry>
    <entry>reserved</entry>
    <entry>reserved</entry>
    <entry>reserved</entry>
-->
    <entry>予約(関数または型として使用可)</entry>
    <entry>予約</entry>
    <entry>予約</entry>
    <entry>予約</entry>
   </row>
   <row>
    <entry><token>INOUT</token></entry>
<!--
    <entry>non-reserved (cannot be function or type)</entry>
    <entry>reserved</entry>
    <entry>reserved</entry>
    <entry></entry>
-->
    <entry>未予約(関数または型として使用不可)</entry>
    <entry>予約</entry>
    <entry>予約</entry>
    <entry></entry>
   </row>
   <row>
    <entry><token>INPUT</token></entry>
<!--
    <entry>non-reserved</entry>
    <entry>non-reserved</entry>
    <entry>non-reserved</entry>
    <entry>reserved</entry>
-->
    <entry>未予約</entry>
    <entry>未予約</entry>
    <entry>未予約</entry>
    <entry>予約</entry>
   </row>
   <row>
    <entry><token>INSENSITIVE</token></entry>
<!--
    <entry>non-reserved</entry>
    <entry>reserved</entry>
    <entry>reserved</entry>
    <entry>reserved</entry>
-->
    <entry>未予約</entry>
    <entry>予約</entry>
    <entry>予約</entry>
    <entry>予約</entry>
   </row>
   <row>
    <entry><token>INSERT</token></entry>
<!--
    <entry>non-reserved</entry>
    <entry>reserved</entry>
    <entry>reserved</entry>
    <entry>reserved</entry>
-->
    <entry>未予約</entry>
    <entry>予約</entry>
    <entry>予約</entry>
    <entry>予約</entry>
   </row>
   <row>
    <entry><token>INSTANCE</token></entry>
<!--
    <entry></entry>
    <entry>non-reserved</entry>
    <entry>non-reserved</entry>
    <entry></entry>
-->
    <entry></entry>
    <entry>未予約</entry>
    <entry>未予約</entry>
    <entry></entry>
   </row>
   <row>
    <entry><token>INSTANTIABLE</token></entry>
<!--
    <entry></entry>
    <entry>non-reserved</entry>
    <entry>non-reserved</entry>
    <entry></entry>
-->
    <entry></entry>
    <entry>未予約</entry>
    <entry>未予約</entry>
    <entry></entry>
   </row>
   <row>
    <entry><token>INSTEAD</token></entry>
<!--
    <entry>non-reserved</entry>
    <entry>non-reserved</entry>
    <entry>non-reserved</entry>
    <entry></entry>
-->
    <entry>未予約</entry>
    <entry>未予約</entry>
    <entry>未予約</entry>
    <entry></entry>
   </row>
   <row>
    <entry><token>INT</token></entry>
<!--
    <entry>non-reserved (cannot be function or type)</entry>
    <entry>reserved</entry>
    <entry>reserved</entry>
    <entry>reserved</entry>
-->
    <entry>未予約(関数または型として使用不可)</entry>
    <entry>予約</entry>
    <entry>予約</entry>
    <entry>予約</entry>
   </row>
   <row>
    <entry><token>INTEGER</token></entry>
<!--
    <entry>non-reserved (cannot be function or type)</entry>
    <entry>reserved</entry>
    <entry>reserved</entry>
    <entry>reserved</entry>
-->
    <entry>未予約(関数または型として使用不可)</entry>
    <entry>予約</entry>
    <entry>予約</entry>
    <entry>予約</entry>
   </row>
   <row>
    <entry><token>INTEGRITY</token></entry>
<!--
    <entry></entry>
    <entry>non-reserved</entry>
    <entry>non-reserved</entry>
    <entry></entry>
-->
    <entry></entry>
    <entry>未予約</entry>
    <entry>未予約</entry>
    <entry></entry>
   </row>
   <row>
    <entry><token>INTERSECT</token></entry>
<!--
    <entry>reserved</entry>
    <entry>reserved</entry>
    <entry>reserved</entry>
    <entry>reserved</entry>
-->
    <entry>予約</entry>
    <entry>予約</entry>
    <entry>予約</entry>
    <entry>予約</entry>
   </row>
   <row>
    <entry><token>INTERSECTION</token></entry>
<!--
    <entry></entry>
    <entry>reserved</entry>
    <entry>reserved</entry>
    <entry></entry>
-->
    <entry></entry>
    <entry>予約</entry>
    <entry>予約</entry>
    <entry></entry>
   </row>
   <row>
    <entry><token>INTERVAL</token></entry>
<!--
    <entry>non-reserved (cannot be function or type)</entry>
    <entry>reserved</entry>
    <entry>reserved</entry>
    <entry>reserved</entry>
-->
    <entry>未予約(関数または型として使用不可)</entry>
    <entry>予約</entry>
    <entry>予約</entry>
    <entry>予約</entry>
   </row>
   <row>
    <entry><token>INTO</token></entry>
<!--
    <entry>reserved</entry>
    <entry>reserved</entry>
    <entry>reserved</entry>
    <entry>reserved</entry>
-->
    <entry>予約</entry>
    <entry>予約</entry>
    <entry>予約</entry>
    <entry>予約</entry>
   </row>
   <row>
    <entry><token>INVOKER</token></entry>
<!--
    <entry>non-reserved</entry>
    <entry>non-reserved</entry>
    <entry>non-reserved</entry>
    <entry></entry>
-->
    <entry>未予約</entry>
    <entry>未予約</entry>
    <entry>未予約</entry>
    <entry></entry>
   </row>
   <row>
    <entry><token>IS</token></entry>
<!--
    <entry>reserved (can be function or type)</entry>
    <entry>reserved</entry>
    <entry>reserved</entry>
    <entry>reserved</entry>
-->
    <entry>予約(関数または型として使用可)</entry>
    <entry>予約</entry>
    <entry>予約</entry>
    <entry>予約</entry>
   </row>
   <row>
    <entry><token>ISNULL</token></entry>
<!--
    <entry>reserved (can be function or type)</entry>
    <entry></entry>
    <entry></entry>
    <entry></entry>
-->
    <entry>予約(関数または型として使用可)</entry>
    <entry></entry>
    <entry></entry>
    <entry></entry>
   </row>
   <row>
    <entry><token>ISOLATION</token></entry>
<!--
    <entry>non-reserved</entry>
    <entry>non-reserved</entry>
    <entry>non-reserved</entry>
    <entry>reserved</entry>
-->
    <entry>未予約</entry>
    <entry>未予約</entry>
    <entry>未予約</entry>
    <entry>予約</entry>
   </row>
   <row>
    <entry><token>JOIN</token></entry>
<!--
    <entry>reserved (can be function or type)</entry>
    <entry>reserved</entry>
    <entry>reserved</entry>
    <entry>reserved</entry>
-->
    <entry>予約(関数または型として使用可)</entry>
    <entry>予約</entry>
    <entry>予約</entry>
    <entry>予約</entry>
   </row>
   <row>
    <entry><token>K</token></entry>
<!--
    <entry></entry>
    <entry>non-reserved</entry>
    <entry>non-reserved</entry>
    <entry></entry>
-->
    <entry></entry>
    <entry>未予約</entry>
    <entry>未予約</entry>
    <entry></entry>
   </row>
   <row>
    <entry><token>KEY</token></entry>
<!--
    <entry>non-reserved</entry>
    <entry>non-reserved</entry>
    <entry>non-reserved</entry>
    <entry>reserved</entry>
-->
    <entry>未予約</entry>
    <entry>未予約</entry>
    <entry>未予約</entry>
    <entry>予約</entry>
   </row>
   <row>
    <entry><token>KEY_MEMBER</token></entry>
<!--
    <entry></entry>
    <entry>non-reserved</entry>
    <entry>non-reserved</entry>
    <entry></entry>
-->
    <entry></entry>
    <entry>未予約</entry>
    <entry>未予約</entry>
    <entry></entry>
   </row>
   <row>
    <entry><token>KEY_TYPE</token></entry>
<!--
    <entry></entry>
    <entry>non-reserved</entry>
    <entry>non-reserved</entry>
    <entry></entry>
-->
    <entry></entry>
    <entry>未予約</entry>
    <entry>未予約</entry>
    <entry></entry>
   </row>
   <row>
    <entry><token>LABEL</token></entry>
<!--
    <entry>non-reserved</entry>
    <entry></entry>
    <entry></entry>
    <entry></entry>
-->
    <entry>未予約</entry>
    <entry></entry>
    <entry></entry>
    <entry></entry>
   </row>
   <row>
    <entry><token>LAG</token></entry>
<!--
    <entry></entry>
    <entry>reserved</entry>
    <entry>reserved</entry>
    <entry></entry>
-->
    <entry></entry>
    <entry>予約</entry>
    <entry>予約</entry>
    <entry></entry>
   </row>
   <row>
    <entry><token>LANGUAGE</token></entry>
<!--
    <entry>non-reserved</entry>
    <entry>reserved</entry>
    <entry>reserved</entry>
    <entry>reserved</entry>
-->
    <entry>未予約</entry>
    <entry>予約</entry>
    <entry>予約</entry>
    <entry>予約</entry>
   </row>
   <row>
    <entry><token>LARGE</token></entry>
<!--
    <entry>non-reserved</entry>
    <entry>reserved</entry>
    <entry>reserved</entry>
    <entry></entry>
-->
    <entry>未予約</entry>
    <entry>予約</entry>
    <entry>予約</entry>
    <entry></entry>
   </row>
   <row>
    <entry><token>LAST</token></entry>
<!--
    <entry>non-reserved</entry>
    <entry>non-reserved</entry>
    <entry>non-reserved</entry>
    <entry>reserved</entry>
-->
    <entry>未予約</entry>
    <entry>未予約</entry>
    <entry>未予約</entry>
    <entry>予約</entry>
   </row>
   <row>
    <entry><token>LAST_VALUE</token></entry>
<!--
    <entry></entry>
    <entry>reserved</entry>
    <entry>reserved</entry>
    <entry></entry>
-->
    <entry></entry>
    <entry>予約</entry>
    <entry>予約</entry>
    <entry></entry>
   </row>
   <row>
    <entry><token>LATERAL</token></entry>
<!--
    <entry>reserved</entry>
    <entry>reserved</entry>
    <entry>reserved</entry>
    <entry></entry>
-->
    <entry>予約</entry>
    <entry>予約</entry>
    <entry>予約</entry>
    <entry></entry>
   </row>
   <row>
    <entry><token>LEAD</token></entry>
<!--
    <entry></entry>
    <entry>reserved</entry>
    <entry>reserved</entry>
    <entry></entry>
-->
    <entry></entry>
    <entry>予約</entry>
    <entry>予約</entry>
    <entry></entry>
   </row>
   <row>
    <entry><token>LEADING</token></entry>
<!--
    <entry>reserved</entry>
    <entry>reserved</entry>
    <entry>reserved</entry>
    <entry>reserved</entry>
-->
    <entry>予約</entry>
    <entry>予約</entry>
    <entry>予約</entry>
    <entry>予約</entry>
   </row>
   <row>
    <entry><token>LEAKPROOF</token></entry>
<!--
    <entry>non-reserved</entry>
    <entry></entry>
    <entry></entry>
    <entry></entry>
-->
    <entry>未予約</entry>
    <entry></entry>
    <entry></entry>
    <entry></entry>
   </row>
   <row>
    <entry><token>LEAST</token></entry>
<!--
    <entry>non-reserved (cannot be function or type)</entry>
    <entry></entry>
    <entry></entry>
    <entry></entry>
-->
    <entry>未予約(関数または型として使用不可)</entry>
    <entry></entry>
    <entry></entry>
    <entry></entry>
   </row>
   <row>
    <entry><token>LEFT</token></entry>
<!--
    <entry>reserved (can be function or type)</entry>
    <entry>reserved</entry>
    <entry>reserved</entry>
    <entry>reserved</entry>
-->
    <entry>予約(関数または型として使用可)</entry>
    <entry>予約</entry>
    <entry>予約</entry>
    <entry>予約</entry>
   </row>
   <row>
    <entry><token>LENGTH</token></entry>
<!--
    <entry></entry>
    <entry>non-reserved</entry>
    <entry>non-reserved</entry>
    <entry>non-reserved</entry>
-->
    <entry></entry>
    <entry>未予約</entry>
    <entry>未予約</entry>
    <entry>未予約</entry>
   </row>
   <row>
    <entry><token>LEVEL</token></entry>
<!--
    <entry>non-reserved</entry>
    <entry>non-reserved</entry>
    <entry>non-reserved</entry>
    <entry>reserved</entry>
-->
    <entry>未予約</entry>
    <entry>未予約</entry>
    <entry>未予約</entry>
    <entry>予約</entry>
   </row>
   <row>
    <entry><token>LIBRARY</token></entry>
<!--
    <entry></entry>
    <entry>non-reserved</entry>
    <entry>non-reserved</entry>
    <entry></entry>
-->
    <entry></entry>
    <entry>未予約</entry>
    <entry>未予約</entry>
    <entry></entry>
   </row>
   <row>
    <entry><token>LIKE</token></entry>
<!--
    <entry>reserved (can be function or type)</entry>
    <entry>reserved</entry>
    <entry>reserved</entry>
    <entry>reserved</entry>
-->
    <entry>予約(関数または型として使用可)</entry>
    <entry>予約</entry>
    <entry>予約</entry>
    <entry>予約</entry>
   </row>
   <row>
    <entry><token>LIKE_REGEX</token></entry>
<!--
    <entry></entry>
    <entry>reserved</entry>
    <entry>reserved</entry>
    <entry></entry>
-->
    <entry></entry>
    <entry>予約</entry>
    <entry>予約</entry>
    <entry></entry>
   </row>
   <row>
    <entry><token>LIMIT</token></entry>
<!--
    <entry>reserved</entry>
    <entry>non-reserved</entry>
    <entry>non-reserved</entry>
    <entry></entry>
-->
    <entry>予約</entry>
    <entry>未予約</entry>
    <entry>未予約</entry>
    <entry></entry>
   </row>
   <row>
    <entry><token>LINK</token></entry>
<!--
    <entry></entry>
    <entry>non-reserved</entry>
    <entry>non-reserved</entry>
    <entry></entry>
-->
    <entry></entry>
    <entry>未予約</entry>
    <entry>未予約</entry>
    <entry></entry>
   </row>
   <row>
    <entry><token>LISTEN</token></entry>
<!--
    <entry>non-reserved</entry>
    <entry></entry>
    <entry></entry>
    <entry></entry>
-->
    <entry>未予約</entry>
    <entry></entry>
    <entry></entry>
    <entry></entry>
   </row>
   <row>
    <entry><token>LN</token></entry>
<!--
    <entry></entry>
    <entry>reserved</entry>
    <entry>reserved</entry>
    <entry></entry>
-->
    <entry></entry>
    <entry>予約</entry>
    <entry>予約</entry>
    <entry></entry>
   </row>
   <row>
    <entry><token>LOAD</token></entry>
<!--
    <entry>non-reserved</entry>
    <entry></entry>
    <entry></entry>
    <entry></entry>
-->
    <entry>未予約</entry>
    <entry></entry>
    <entry></entry>
    <entry></entry>
   </row>
   <row>
    <entry><token>LOCAL</token></entry>
<!--
    <entry>non-reserved</entry>
    <entry>reserved</entry>
    <entry>reserved</entry>
    <entry>reserved</entry>
-->
    <entry>未予約</entry>
    <entry>予約</entry>
    <entry>予約</entry>
    <entry>予約</entry>
   </row>
   <row>
    <entry><token>LOCALTIME</token></entry>
<!--
    <entry>reserved</entry>
    <entry>reserved</entry>
    <entry>reserved</entry>
    <entry></entry>
-->
    <entry>予約</entry>
    <entry>予約</entry>
    <entry>予約</entry>
    <entry></entry>
   </row>
   <row>
    <entry><token>LOCALTIMESTAMP</token></entry>
<!--
    <entry>reserved</entry>
    <entry>reserved</entry>
    <entry>reserved</entry>
    <entry></entry>
-->
    <entry>予約</entry>
    <entry>予約</entry>
    <entry>予約</entry>
    <entry></entry>
   </row>
   <row>
    <entry><token>LOCATION</token></entry>
<!--
    <entry>non-reserved</entry>
    <entry>non-reserved</entry>
    <entry>non-reserved</entry>
    <entry></entry>
-->
    <entry>未予約</entry>
    <entry>未予約</entry>
    <entry>未予約</entry>
    <entry></entry>
   </row>
   <row>
    <entry><token>LOCATOR</token></entry>
<!--
    <entry></entry>
    <entry>non-reserved</entry>
    <entry>non-reserved</entry>
    <entry></entry>
-->
    <entry></entry>
    <entry>未予約</entry>
    <entry>未予約</entry>
    <entry></entry>
   </row>
   <row>
    <entry><token>LOCK</token></entry>
<!--
    <entry>non-reserved</entry>
    <entry></entry>
    <entry></entry>
    <entry></entry>
-->
    <entry>未予約</entry>
    <entry></entry>
    <entry></entry>
    <entry></entry>
   </row>
   <row>
    <entry><token>LOCKED</token></entry>
<!--
    <entry>non-reserved</entry>
    <entry></entry>
    <entry></entry>
    <entry></entry>
-->
    <entry>未予約</entry>
    <entry></entry>
    <entry></entry>
    <entry></entry>
   </row>
   <row>
    <entry><token>LOGGED</token></entry>
<!--
    <entry>non-reserved</entry>
    <entry></entry>
    <entry></entry>
    <entry></entry>
-->
    <entry>未予約</entry>
    <entry></entry>
    <entry></entry>
    <entry></entry>
   </row>
   <row>
    <entry><token>LOWER</token></entry>
<!--
    <entry></entry>
    <entry>reserved</entry>
    <entry>reserved</entry>
    <entry>reserved</entry>
-->
    <entry></entry>
    <entry>予約</entry>
    <entry>予約</entry>
    <entry>予約</entry>
   </row>
   <row>
    <entry><token>M</token></entry>
<!--
    <entry></entry>
    <entry>non-reserved</entry>
    <entry>non-reserved</entry>
    <entry></entry>
-->
    <entry></entry>
    <entry>未予約</entry>
    <entry>未予約</entry>
    <entry></entry>
   </row>
   <row>
    <entry><token>MAP</token></entry>
<!--
    <entry></entry>
    <entry>non-reserved</entry>
    <entry>non-reserved</entry>
    <entry></entry>
-->
    <entry></entry>
    <entry>未予約</entry>
    <entry>未予約</entry>
    <entry></entry>
   </row>
   <row>
    <entry><token>MAPPING</token></entry>
<!--
    <entry>non-reserved</entry>
    <entry>non-reserved</entry>
    <entry>non-reserved</entry>
    <entry></entry>
-->
    <entry>未予約</entry>
    <entry>未予約</entry>
    <entry>未予約</entry>
    <entry></entry>
   </row>
   <row>
    <entry><token>MATCH</token></entry>
<!--
    <entry>non-reserved</entry>
    <entry>reserved</entry>
    <entry>reserved</entry>
    <entry>reserved</entry>
-->
    <entry>未予約</entry>
    <entry>予約</entry>
    <entry>予約</entry>
    <entry>予約</entry>
   </row>
   <row>
    <entry><token>MATCHED</token></entry>
<!--
    <entry></entry>
    <entry>non-reserved</entry>
    <entry>non-reserved</entry>
    <entry></entry>
-->
    <entry></entry>
    <entry>未予約</entry>
    <entry>未予約</entry>
    <entry></entry>
   </row>
   <row>
    <entry><token>MATERIALIZED</token></entry>
<!--
    <entry>non-reserved</entry>
    <entry></entry>
    <entry></entry>
    <entry></entry>
-->
    <entry>未予約</entry>
    <entry></entry>
    <entry></entry>
    <entry></entry>
   </row>
   <row>
    <entry><token>MAX</token></entry>
<!--
    <entry></entry>
    <entry>reserved</entry>
    <entry>reserved</entry>
    <entry>reserved</entry>
-->
    <entry></entry>
    <entry>予約</entry>
    <entry>予約</entry>
    <entry>予約</entry>
   </row>
   <row>
    <entry><token>MAXVALUE</token></entry>
<!--
    <entry>non-reserved</entry>
    <entry>non-reserved</entry>
    <entry>non-reserved</entry>
    <entry></entry>
-->
    <entry>未予約</entry>
    <entry>未予約</entry>
    <entry>未予約</entry>
    <entry></entry>
   </row>
   <row>
    <entry><token>MAX_CARDINALITY</token></entry>
<!--
    <entry></entry>
    <entry></entry>
    <entry>reserved</entry>
    <entry></entry>
-->
    <entry></entry>
    <entry></entry>
    <entry>予約</entry>
    <entry></entry>
   </row>
   <row>
    <entry><token>MEMBER</token></entry>
<!--
    <entry></entry>
    <entry>reserved</entry>
    <entry>reserved</entry>
    <entry></entry>
-->
    <entry></entry>
    <entry>予約</entry>
    <entry>予約</entry>
    <entry></entry>
   </row>
   <row>
    <entry><token>MERGE</token></entry>
<!--
    <entry></entry>
    <entry>reserved</entry>
    <entry>reserved</entry>
    <entry></entry>
-->
    <entry></entry>
    <entry>予約</entry>
    <entry>予約</entry>
    <entry></entry>
   </row>
   <row>
    <entry><token>MESSAGE_LENGTH</token></entry>
<!--
    <entry></entry>
    <entry>non-reserved</entry>
    <entry>non-reserved</entry>
    <entry>non-reserved</entry>
-->
    <entry></entry>
    <entry>未予約</entry>
    <entry>未予約</entry>
    <entry>未予約</entry>
   </row>
   <row>
    <entry><token>MESSAGE_OCTET_LENGTH</token></entry>
<!--
    <entry></entry>
    <entry>non-reserved</entry>
    <entry>non-reserved</entry>
    <entry>non-reserved</entry>
-->
    <entry></entry>
    <entry>未予約</entry>
    <entry>未予約</entry>
    <entry>未予約</entry>
   </row>
   <row>
    <entry><token>MESSAGE_TEXT</token></entry>
<!--
    <entry></entry>
    <entry>non-reserved</entry>
    <entry>non-reserved</entry>
    <entry>non-reserved</entry>
-->
    <entry></entry>
    <entry>未予約</entry>
    <entry>未予約</entry>
    <entry>未予約</entry>
   </row>
   <row>
    <entry><token>METHOD</token></entry>
<!--
    <entry>non-reserved</entry>
    <entry>reserved</entry>
    <entry>reserved</entry>
    <entry></entry>
-->
    <entry>未予約</entry>
    <entry>予約</entry>
    <entry>予約</entry>
    <entry></entry>
   </row>
   <row>
    <entry><token>MIN</token></entry>
<!--
    <entry></entry>
    <entry>reserved</entry>
    <entry>reserved</entry>
    <entry>reserved</entry>
-->
    <entry></entry>
    <entry>予約</entry>
    <entry>予約</entry>
    <entry>予約</entry>
   </row>
   <row>
    <entry><token>MINUTE</token></entry>
<!--
    <entry>non-reserved</entry>
    <entry>reserved</entry>
    <entry>reserved</entry>
    <entry>reserved</entry>
-->
    <entry>未予約</entry>
    <entry>予約</entry>
    <entry>予約</entry>
    <entry>予約</entry>
   </row>
   <row>
    <entry><token>MINVALUE</token></entry>
<!--
    <entry>non-reserved</entry>
    <entry>non-reserved</entry>
    <entry>non-reserved</entry>
    <entry></entry>
-->
    <entry>未予約</entry>
    <entry>未予約</entry>
    <entry>未予約</entry>
    <entry></entry>
   </row>
   <row>
    <entry><token>MOD</token></entry>
<!--
    <entry></entry>
    <entry>reserved</entry>
    <entry>reserved</entry>
    <entry></entry>
-->
    <entry></entry>
    <entry>予約</entry>
    <entry>予約</entry>
    <entry></entry>
   </row>
   <row>
    <entry><token>MODE</token></entry>
<!--
    <entry>non-reserved</entry>
    <entry></entry>
    <entry></entry>
    <entry></entry>
-->
    <entry>未予約</entry>
    <entry></entry>
    <entry></entry>
    <entry></entry>
   </row>
   <row>
    <entry><token>MODIFIES</token></entry>
<!--
    <entry></entry>
    <entry>reserved</entry>
    <entry>reserved</entry>
    <entry></entry>
-->
    <entry></entry>
    <entry>予約</entry>
    <entry>予約</entry>
    <entry></entry>
   </row>
   <row>
    <entry><token>MODULE</token></entry>
<!--
    <entry></entry>
    <entry>reserved</entry>
    <entry>reserved</entry>
    <entry>reserved</entry>
-->
    <entry></entry>
    <entry>予約</entry>
    <entry>予約</entry>
    <entry>予約</entry>
   </row>
   <row>
    <entry><token>MONTH</token></entry>
<!--
    <entry>non-reserved</entry>
    <entry>reserved</entry>
    <entry>reserved</entry>
    <entry>reserved</entry>
-->
    <entry>未予約</entry>
    <entry>予約</entry>
    <entry>予約</entry>
    <entry>予約</entry>
   </row>
   <row>
    <entry><token>MORE</token></entry>
<!--
    <entry></entry>
    <entry>non-reserved</entry>
    <entry>non-reserved</entry>
    <entry>non-reserved</entry>
-->
    <entry></entry>
    <entry>未予約</entry>
    <entry>未予約</entry>
    <entry>未予約</entry>
   </row>
   <row>
    <entry><token>MOVE</token></entry>
<!--
    <entry>non-reserved</entry>
    <entry></entry>
    <entry></entry>
    <entry></entry>
-->
    <entry>未予約</entry>
    <entry></entry>
    <entry></entry>
    <entry></entry>
   </row>
   <row>
    <entry><token>MULTISET</token></entry>
<!--
    <entry></entry>
    <entry>reserved</entry>
    <entry>reserved</entry>
    <entry></entry>
-->
    <entry></entry>
    <entry>予約</entry>
    <entry>予約</entry>
    <entry></entry>
   </row>
   <row>
    <entry><token>MUMPS</token></entry>
<!--
    <entry></entry>
    <entry>non-reserved</entry>
    <entry>non-reserved</entry>
    <entry>non-reserved</entry>
-->
    <entry></entry>
    <entry>未予約</entry>
    <entry>未予約</entry>
    <entry>未予約</entry>
   </row>
   <row>
    <entry><token>NAME</token></entry>
<!--
    <entry>non-reserved</entry>
    <entry>non-reserved</entry>
    <entry>non-reserved</entry>
    <entry>non-reserved</entry>
-->
    <entry>未予約</entry>
    <entry>未予約</entry>
    <entry>未予約</entry>
    <entry>未予約</entry>
   </row>
   <row>
    <entry><token>NAMES</token></entry>
<!--
    <entry>non-reserved</entry>
    <entry>non-reserved</entry>
    <entry>non-reserved</entry>
    <entry>reserved</entry>
-->
    <entry>未予約</entry>
    <entry>未予約</entry>
    <entry>未予約</entry>
    <entry>予約</entry>
   </row>
   <row>
    <entry><token>NAMESPACE</token></entry>
<!--
    <entry></entry>
    <entry>non-reserved</entry>
    <entry>non-reserved</entry>
    <entry></entry>
-->
    <entry></entry>
    <entry>未予約</entry>
    <entry>未予約</entry>
    <entry></entry>
   </row>
   <row>
    <entry><token>NATIONAL</token></entry>
<!--
    <entry>non-reserved (cannot be function or type)</entry>
    <entry>reserved</entry>
    <entry>reserved</entry>
    <entry>reserved</entry>
-->
    <entry>未予約(関数または型として使用不可)</entry>
    <entry>予約</entry>
    <entry>予約</entry>
    <entry>予約</entry>
   </row>
   <row>
    <entry><token>NATURAL</token></entry>
<!--
    <entry>reserved (can be function or type)</entry>
    <entry>reserved</entry>
    <entry>reserved</entry>
    <entry>reserved</entry>
-->
    <entry>予約(関数または型として使用可)</entry>
    <entry>予約</entry>
    <entry>予約</entry>
    <entry>予約</entry>
   </row>
   <row>
    <entry><token>NCHAR</token></entry>
<!--
    <entry>non-reserved (cannot be function or type)</entry>
    <entry>reserved</entry>
    <entry>reserved</entry>
    <entry>reserved</entry>
-->
    <entry>未予約(関数または型として使用不可)</entry>
    <entry>予約</entry>
    <entry>予約</entry>
    <entry>予約</entry>
   </row>
   <row>
    <entry><token>NCLOB</token></entry>
<!--
    <entry></entry>
    <entry>reserved</entry>
    <entry>reserved</entry>
    <entry></entry>
-->
    <entry></entry>
    <entry>予約</entry>
    <entry>予約</entry>
    <entry></entry>
   </row>
   <row>
    <entry><token>NESTING</token></entry>
<!--
    <entry></entry>
    <entry>non-reserved</entry>
    <entry>non-reserved</entry>
    <entry></entry>
-->
    <entry></entry>
    <entry>未予約</entry>
    <entry>未予約</entry>
    <entry></entry>
   </row>
   <row>
    <entry><token>NEW</token></entry>
<!--
    <entry>non-reserved</entry>
    <entry>reserved</entry>
    <entry>reserved</entry>
    <entry></entry>
-->
    <entry>未予約</entry>
    <entry>予約</entry>
    <entry>予約</entry>
    <entry></entry>
   </row>
   <row>
    <entry><token>NEXT</token></entry>
<!--
    <entry>non-reserved</entry>
    <entry>non-reserved</entry>
    <entry>non-reserved</entry>
    <entry>reserved</entry>
-->
    <entry>未予約</entry>
    <entry>未予約</entry>
    <entry>未予約</entry>
    <entry>予約</entry>
   </row>
   <row>
    <entry><token>NFC</token></entry>
<!--
    <entry></entry>
    <entry>non-reserved</entry>
    <entry>non-reserved</entry>
    <entry></entry>
-->
    <entry></entry>
    <entry>未予約</entry>
    <entry>未予約</entry>
    <entry></entry>
   </row>
   <row>
    <entry><token>NFD</token></entry>
<!--
    <entry></entry>
    <entry>non-reserved</entry>
    <entry>non-reserved</entry>
    <entry></entry>
-->
    <entry></entry>
    <entry>未予約</entry>
    <entry>未予約</entry>
    <entry></entry>
   </row>
   <row>
    <entry><token>NFKC</token></entry>
<!--
    <entry></entry>
    <entry>non-reserved</entry>
    <entry>non-reserved</entry>
    <entry></entry>
-->
    <entry></entry>
    <entry>未予約</entry>
    <entry>未予約</entry>
    <entry></entry>
   </row>
   <row>
    <entry><token>NFKD</token></entry>
<!--
    <entry></entry>
    <entry>non-reserved</entry>
    <entry>non-reserved</entry>
    <entry></entry>
-->
    <entry></entry>
    <entry>未予約</entry>
    <entry>未予約</entry>
    <entry></entry>
   </row>
   <row>
    <entry><token>NIL</token></entry>
<!--
    <entry></entry>
    <entry>non-reserved</entry>
    <entry>non-reserved</entry>
    <entry></entry>
-->
    <entry></entry>
    <entry>未予約</entry>
    <entry>未予約</entry>
    <entry></entry>
   </row>
   <row>
    <entry><token>NO</token></entry>
<!--
    <entry>non-reserved</entry>
    <entry>reserved</entry>
    <entry>reserved</entry>
    <entry>reserved</entry>
-->
    <entry>未予約</entry>
    <entry>予約</entry>
    <entry>予約</entry>
    <entry>予約</entry>
   </row>
   <row>
    <entry><token>NONE</token></entry>
<!--
    <entry>non-reserved (cannot be function or type)</entry>
    <entry>reserved</entry>
    <entry>reserved</entry>
    <entry></entry>
-->
    <entry>未予約(関数または型として使用不可)</entry>
    <entry>予約</entry>
    <entry>予約</entry>
    <entry></entry>
   </row>
   <row>
    <entry><token>NORMALIZE</token></entry>
<!--
    <entry></entry>
    <entry>reserved</entry>
    <entry>reserved</entry>
    <entry></entry>
-->
    <entry></entry>
    <entry>予約</entry>
    <entry>予約</entry>
    <entry></entry>
   </row>
   <row>
    <entry><token>NORMALIZED</token></entry>
<!--
    <entry></entry>
    <entry>non-reserved</entry>
    <entry>non-reserved</entry>
    <entry></entry>
-->
    <entry></entry>
    <entry>未予約</entry>
    <entry>未予約</entry>
    <entry></entry>
   </row>
   <row>
    <entry><token>NOT</token></entry>
<!--
    <entry>reserved</entry>
    <entry>reserved</entry>
    <entry>reserved</entry>
    <entry>reserved</entry>
-->
    <entry>予約</entry>
    <entry>予約</entry>
    <entry>予約</entry>
    <entry>予約</entry>
   </row>
   <row>
    <entry><token>NOTHING</token></entry>
<!--
    <entry>non-reserved</entry>
    <entry></entry>
    <entry></entry>
    <entry></entry>
-->
    <entry>未予約</entry>
    <entry></entry>
    <entry></entry>
    <entry></entry>
   </row>
   <row>
    <entry><token>NOTIFY</token></entry>
<!--
    <entry>non-reserved</entry>
    <entry></entry>
    <entry></entry>
    <entry></entry>
-->
    <entry>未予約</entry>
    <entry></entry>
    <entry></entry>
    <entry></entry>
   </row>
   <row>
    <entry><token>NOTNULL</token></entry>
<!--
    <entry>reserved (can be function or type)</entry>
    <entry></entry>
    <entry></entry>
    <entry></entry>
-->
    <entry>予約(関数または型として使用可)</entry>
    <entry></entry>
    <entry></entry>
    <entry></entry>
   </row>
   <row>
    <entry><token>NOWAIT</token></entry>
<!--
    <entry>non-reserved</entry>
    <entry></entry>
    <entry></entry>
    <entry></entry>
-->
    <entry>未予約</entry>
    <entry></entry>
    <entry></entry>
    <entry></entry>
   </row>
   <row>
    <entry><token>NTH_VALUE</token></entry>
<!--
    <entry></entry>
    <entry>reserved</entry>
    <entry>reserved</entry>
    <entry></entry>
-->
    <entry></entry>
    <entry>予約</entry>
    <entry>予約</entry>
    <entry></entry>
   </row>
   <row>
    <entry><token>NTILE</token></entry>
<!--
    <entry></entry>
    <entry>reserved</entry>
    <entry>reserved</entry>
    <entry></entry>
-->
    <entry></entry>
    <entry>予約</entry>
    <entry>予約</entry>
    <entry></entry>
   </row>
   <row>
    <entry><token>NULL</token></entry>
<!--
    <entry>reserved</entry>
    <entry>reserved</entry>
    <entry>reserved</entry>
    <entry>reserved</entry>
-->
    <entry>予約</entry>
    <entry>予約</entry>
    <entry>予約</entry>
    <entry>予約</entry>
   </row>
   <row>
    <entry><token>NULLABLE</token></entry>
<!--
    <entry></entry>
    <entry>non-reserved</entry>
    <entry>non-reserved</entry>
    <entry>non-reserved</entry>
-->
    <entry></entry>
    <entry>未予約</entry>
    <entry>未予約</entry>
    <entry>未予約</entry>
   </row>
   <row>
    <entry><token>NULLIF</token></entry>
<!--
    <entry>non-reserved (cannot be function or type)</entry>
    <entry>reserved</entry>
    <entry>reserved</entry>
    <entry>reserved</entry>
-->
    <entry>未予約(関数または型として使用不可)</entry>
    <entry>予約</entry>
    <entry>予約</entry>
    <entry>予約</entry>
   </row>
   <row>
    <entry><token>NULLS</token></entry>
<!--
    <entry>non-reserved</entry>
    <entry>non-reserved</entry>
    <entry>non-reserved</entry>
    <entry></entry>
-->
    <entry>未予約</entry>
    <entry>未予約</entry>
    <entry>未予約</entry>
    <entry></entry>
   </row>
   <row>
    <entry><token>NUMBER</token></entry>
<!--
    <entry></entry>
    <entry>non-reserved</entry>
    <entry>non-reserved</entry>
    <entry>non-reserved</entry>
-->
    <entry></entry>
    <entry>未予約</entry>
    <entry>未予約</entry>
    <entry>未予約</entry>
   </row>
   <row>
    <entry><token>NUMERIC</token></entry>
<!--
    <entry>non-reserved (cannot be function or type)</entry>
    <entry>reserved</entry>
    <entry>reserved</entry>
    <entry>reserved</entry>
-->
    <entry>未予約(関数または型として使用不可)</entry>
    <entry>予約</entry>
    <entry>予約</entry>
    <entry>予約</entry>
   </row>
   <row>
    <entry><token>OBJECT</token></entry>
<!--
    <entry>non-reserved</entry>
    <entry>non-reserved</entry>
    <entry>non-reserved</entry>
    <entry></entry>
-->
    <entry>未予約</entry>
    <entry>未予約</entry>
    <entry>未予約</entry>
    <entry></entry>
   </row>
   <row>
    <entry><token>OCCURRENCES_REGEX</token></entry>
<!--
    <entry></entry>
    <entry>reserved</entry>
    <entry>reserved</entry>
    <entry></entry>
-->
    <entry></entry>
    <entry>予約</entry>
    <entry>予約</entry>
    <entry></entry>
   </row>
   <row>
    <entry><token>OCTETS</token></entry>
<!--
    <entry></entry>
    <entry>non-reserved</entry>
    <entry>non-reserved</entry>
    <entry></entry>
-->
    <entry></entry>
    <entry>未予約</entry>
    <entry>未予約</entry>
    <entry></entry>
   </row>
   <row>
    <entry><token>OCTET_LENGTH</token></entry>
<!--
    <entry></entry>
    <entry>reserved</entry>
    <entry>reserved</entry>
    <entry>reserved</entry>
-->
    <entry></entry>
    <entry>予約</entry>
    <entry>予約</entry>
    <entry>予約</entry>
   </row>
   <row>
    <entry><token>OF</token></entry>
<!--
    <entry>non-reserved</entry>
    <entry>reserved</entry>
    <entry>reserved</entry>
    <entry>reserved</entry>
-->
    <entry>未予約</entry>
    <entry>予約</entry>
    <entry>予約</entry>
    <entry>予約</entry>
   </row>
   <row>
    <entry><token>OFF</token></entry>
<!--
    <entry>non-reserved</entry>
    <entry>non-reserved</entry>
    <entry>non-reserved</entry>
    <entry></entry>
-->
    <entry>未予約</entry>
    <entry>未予約</entry>
    <entry>未予約</entry>
    <entry></entry>
   </row>
   <row>
    <entry><token>OFFSET</token></entry>
<!--
    <entry>reserved</entry>
    <entry>reserved</entry>
    <entry>reserved</entry>
    <entry></entry>
-->
    <entry>予約</entry>
    <entry>予約</entry>
    <entry>予約</entry>
    <entry></entry>
   </row>
   <row>
    <entry><token>OIDS</token></entry>
<!--
    <entry>non-reserved</entry>
    <entry></entry>
    <entry></entry>
    <entry></entry>
-->
    <entry>未予約</entry>
    <entry></entry>
    <entry></entry>
    <entry></entry>
   </row>
   <row>
    <entry><token>OLD</token></entry>
<!--
    <entry>non-reserved</entry>
    <entry>reserved</entry>
    <entry>reserved</entry>
    <entry></entry>
-->
    <entry>未予約</entry>
    <entry>予約</entry>
    <entry>予約</entry>
    <entry></entry>
   </row>
   <row>
    <entry><token>ON</token></entry>
<!--
    <entry>reserved</entry>
    <entry>reserved</entry>
    <entry>reserved</entry>
    <entry>reserved</entry>
-->
    <entry>予約</entry>
    <entry>予約</entry>
    <entry>予約</entry>
    <entry>予約</entry>
   </row>
   <row>
    <entry><token>ONLY</token></entry>
<!--
    <entry>reserved</entry>
    <entry>reserved</entry>
    <entry>reserved</entry>
    <entry>reserved</entry>
-->
    <entry>予約</entry>
    <entry>予約</entry>
    <entry>予約</entry>
    <entry>予約</entry>
   </row>
   <row>
    <entry><token>OPEN</token></entry>
<!--
    <entry></entry>
    <entry>reserved</entry>
    <entry>reserved</entry>
    <entry>reserved</entry>
-->
    <entry></entry>
    <entry>予約</entry>
    <entry>予約</entry>
    <entry>予約</entry>
   </row>
   <row>
    <entry><token>OPERATOR</token></entry>
<!--
    <entry>non-reserved</entry>
    <entry></entry>
    <entry></entry>
    <entry></entry>
-->
    <entry>未予約</entry>
    <entry></entry>
    <entry></entry>
    <entry></entry>
   </row>
   <row>
    <entry><token>OPTION</token></entry>
<!--
    <entry>non-reserved</entry>
    <entry>non-reserved</entry>
    <entry>non-reserved</entry>
    <entry>reserved</entry>
-->
    <entry>未予約</entry>
    <entry>未予約</entry>
    <entry>未予約</entry>
    <entry>予約</entry>
   </row>
   <row>
    <entry><token>OPTIONS</token></entry>
<!--
    <entry>non-reserved</entry>
    <entry>non-reserved</entry>
    <entry>non-reserved</entry>
    <entry></entry>
-->
    <entry>未予約</entry>
    <entry>未予約</entry>
    <entry>未予約</entry>
    <entry></entry>
   </row>
   <row>
    <entry><token>OR</token></entry>
<!--
    <entry>reserved</entry>
    <entry>reserved</entry>
    <entry>reserved</entry>
    <entry>reserved</entry>
-->
    <entry>予約</entry>
    <entry>予約</entry>
    <entry>予約</entry>
    <entry>予約</entry>
   </row>
   <row>
    <entry><token>ORDER</token></entry>
<!--
    <entry>reserved</entry>
    <entry>reserved</entry>
    <entry>reserved</entry>
    <entry>reserved</entry>
-->
    <entry>予約</entry>
    <entry>予約</entry>
    <entry>予約</entry>
    <entry>予約</entry>
   </row>
   <row>
    <entry><token>ORDERING</token></entry>
<!--
    <entry></entry>
    <entry>non-reserved</entry>
    <entry>non-reserved</entry>
    <entry></entry>
-->
    <entry></entry>
    <entry>未予約</entry>
    <entry>未予約</entry>
    <entry></entry>
   </row>
   <row>
    <entry><token>ORDINALITY</token></entry>
<!--
    <entry>non-reserved</entry>
    <entry>non-reserved</entry>
    <entry>non-reserved</entry>
    <entry></entry>
-->
    <entry>未予約</entry>
    <entry>未予約</entry>
    <entry>未予約</entry>
    <entry></entry>
   </row>
   <row>
    <entry><token>OTHERS</token></entry>
<!--
    <entry>non-reserved</entry>
    <entry>non-reserved</entry>
    <entry>non-reserved</entry>
    <entry></entry>
-->
    <entry>未予約</entry>
    <entry>未予約</entry>
    <entry>未予約</entry>
    <entry></entry>
   </row>
   <row>
    <entry><token>OUT</token></entry>
<!--
    <entry>non-reserved (cannot be function or type)</entry>
    <entry>reserved</entry>
    <entry>reserved</entry>
    <entry></entry>
-->
    <entry>未予約(関数または型として使用不可)</entry>
    <entry>予約</entry>
    <entry>予約</entry>
    <entry></entry>
   </row>
   <row>
    <entry><token>OUTER</token></entry>
<!--
    <entry>reserved (can be function or type)</entry>
    <entry>reserved</entry>
    <entry>reserved</entry>
    <entry>reserved</entry>
-->
    <entry>予約(関数または型として使用可)</entry>
    <entry>予約</entry>
    <entry>予約</entry>
    <entry>予約</entry>
   </row>
   <row>
    <entry><token>OUTPUT</token></entry>
<!--
    <entry></entry>
    <entry>non-reserved</entry>
    <entry>non-reserved</entry>
    <entry>reserved</entry>
-->
    <entry></entry>
    <entry>未予約</entry>
    <entry>未予約</entry>
    <entry>予約</entry>
   </row>
   <row>
    <entry><token>OVER</token></entry>
<!--
    <entry>non-reserved</entry>
    <entry>reserved</entry>
    <entry>reserved</entry>
    <entry></entry>
-->
    <entry>未予約</entry>
    <entry>予約</entry>
    <entry>予約</entry>
    <entry></entry>
   </row>
   <row>
    <entry><token>OVERLAPS</token></entry>
<!--
    <entry>reserved (can be function or type)</entry>
    <entry>reserved</entry>
    <entry>reserved</entry>
    <entry>reserved</entry>
-->
    <entry>予約(関数または型として使用可)</entry>
    <entry>予約</entry>
    <entry>予約</entry>
    <entry>予約</entry>
   </row>
   <row>
    <entry><token>OVERLAY</token></entry>
<!--
    <entry>non-reserved (cannot be function or type)</entry>
    <entry>reserved</entry>
    <entry>reserved</entry>
    <entry></entry>
-->
    <entry>未予約(関数または型として使用不可)</entry>
    <entry>予約</entry>
    <entry>予約</entry>
    <entry></entry>
   </row>
   <row>
    <entry><token>OVERRIDING</token></entry>
<!--
    <entry>non-reserved</entry>
    <entry>non-reserved</entry>
    <entry>non-reserved</entry>
    <entry></entry>
-->
    <entry>未予約</entry>
    <entry>未予約</entry>
    <entry>未予約</entry>
    <entry></entry>
   </row>
   <row>
    <entry><token>OWNED</token></entry>
<!--
    <entry>non-reserved</entry>
    <entry></entry>
    <entry></entry>
    <entry></entry>
-->
    <entry>未予約</entry>
    <entry></entry>
    <entry></entry>
    <entry></entry>
   </row>
   <row>
    <entry><token>OWNER</token></entry>
<!--
    <entry>non-reserved</entry>
    <entry></entry>
    <entry></entry>
    <entry></entry>
-->
    <entry>未予約</entry>
    <entry></entry>
    <entry></entry>
    <entry></entry>
   </row>
   <row>
    <entry><token>P</token></entry>
<!--
    <entry></entry>
    <entry>non-reserved</entry>
    <entry>non-reserved</entry>
    <entry></entry>
-->
    <entry></entry>
    <entry>未予約</entry>
    <entry>未予約</entry>
    <entry></entry>
   </row>
   <row>
    <entry><token>PAD</token></entry>
<!--
    <entry></entry>
    <entry>non-reserved</entry>
    <entry>non-reserved</entry>
    <entry>reserved</entry>
-->
    <entry></entry>
    <entry>未予約</entry>
    <entry>未予約</entry>
    <entry>予約</entry>
   </row>
   <row>
    <entry><token>PARALLEL</token></entry>
<!--
    <entry>non-reserved</entry>
    <entry></entry>
    <entry></entry>
    <entry></entry>
-->
    <entry>未予約</entry>
    <entry></entry>
    <entry></entry>
    <entry></entry>
   </row>
   <row>
    <entry><token>PARAMETER</token></entry>
<!--
    <entry></entry>
    <entry>reserved</entry>
    <entry>reserved</entry>
    <entry></entry>
-->
    <entry></entry>
    <entry>予約</entry>
    <entry>予約</entry>
    <entry></entry>
   </row>
   <row>
    <entry><token>PARAMETER_MODE</token></entry>
<!--
    <entry></entry>
    <entry>non-reserved</entry>
    <entry>non-reserved</entry>
    <entry></entry>
-->
    <entry></entry>
    <entry>未予約</entry>
    <entry>未予約</entry>
    <entry></entry>
   </row>
   <row>
    <entry><token>PARAMETER_NAME</token></entry>
<!--
    <entry></entry>
    <entry>non-reserved</entry>
    <entry>non-reserved</entry>
    <entry></entry>
-->
    <entry></entry>
    <entry>未予約</entry>
    <entry>未予約</entry>
    <entry></entry>
   </row>
   <row>
    <entry><token>PARAMETER_ORDINAL_POSITION</token></entry>
<!--
    <entry></entry>
    <entry>non-reserved</entry>
    <entry>non-reserved</entry>
    <entry></entry>
-->
    <entry></entry>
    <entry>未予約</entry>
    <entry>未予約</entry>
    <entry></entry>
   </row>
   <row>
    <entry><token>PARAMETER_SPECIFIC_CATALOG</token></entry>
<!--
    <entry></entry>
    <entry>non-reserved</entry>
    <entry>non-reserved</entry>
    <entry></entry>
-->
    <entry></entry>
    <entry>未予約</entry>
    <entry>未予約</entry>
    <entry></entry>
   </row>
   <row>
    <entry><token>PARAMETER_SPECIFIC_NAME</token></entry>
<!--
    <entry></entry>
    <entry>non-reserved</entry>
    <entry>non-reserved</entry>
    <entry></entry>
-->
    <entry></entry>
    <entry>未予約</entry>
    <entry>未予約</entry>
    <entry></entry>
   </row>
   <row>
    <entry><token>PARAMETER_SPECIFIC_SCHEMA</token></entry>
<!--
    <entry></entry>
    <entry>non-reserved</entry>
    <entry>non-reserved</entry>
    <entry></entry>
-->
    <entry></entry>
    <entry>未予約</entry>
    <entry>未予約</entry>
    <entry></entry>
   </row>
   <row>
    <entry><token>PARSER</token></entry>
<!--
    <entry>non-reserved</entry>
    <entry></entry>
    <entry></entry>
    <entry></entry>
-->
    <entry>未予約</entry>
    <entry></entry>
    <entry></entry>
    <entry></entry>
   </row>
   <row>
    <entry><token>PARTIAL</token></entry>
<!--
    <entry>non-reserved</entry>
    <entry>non-reserved</entry>
    <entry>non-reserved</entry>
    <entry>reserved</entry>
-->
    <entry>未予約</entry>
    <entry>未予約</entry>
    <entry>未予約</entry>
    <entry>予約</entry>
   </row>
   <row>
    <entry><token>PARTITION</token></entry>
<!--
    <entry>non-reserved</entry>
    <entry>reserved</entry>
    <entry>reserved</entry>
    <entry></entry>
-->
    <entry>未予約</entry>
    <entry>予約</entry>
    <entry>予約</entry>
    <entry></entry>
   </row>
   <row>
    <entry><token>PASCAL</token></entry>
<!--
    <entry></entry>
    <entry>non-reserved</entry>
    <entry>non-reserved</entry>
    <entry>non-reserved</entry>
-->
    <entry></entry>
    <entry>未予約</entry>
    <entry>未予約</entry>
    <entry>未予約</entry>
   </row>
   <row>
    <entry><token>PASSING</token></entry>
<!--
    <entry>non-reserved</entry>
    <entry>non-reserved</entry>
    <entry>non-reserved</entry>
    <entry></entry>
-->
    <entry>未予約</entry>
    <entry>未予約</entry>
    <entry>未予約</entry>
    <entry></entry>
   </row>
   <row>
    <entry><token>PASSTHROUGH</token></entry>
<!--
    <entry></entry>
    <entry>non-reserved</entry>
    <entry>non-reserved</entry>
    <entry></entry>
-->
    <entry></entry>
    <entry>未予約</entry>
    <entry>未予約</entry>
    <entry></entry>
   </row>
   <row>
    <entry><token>PASSWORD</token></entry>
<!--
    <entry>non-reserved</entry>
    <entry></entry>
    <entry></entry>
    <entry></entry>
-->
    <entry>未予約</entry>
    <entry></entry>
    <entry></entry>
    <entry></entry>
   </row>
   <row>
    <entry><token>PATH</token></entry>
<!--
    <entry></entry>
    <entry>non-reserved</entry>
    <entry>non-reserved</entry>
    <entry></entry>
-->
    <entry></entry>
    <entry>未予約</entry>
    <entry>未予約</entry>
    <entry></entry>
   </row>
   <row>
    <entry><token>PERCENT</token></entry>
<!--
    <entry></entry>
    <entry>reserved</entry>
    <entry></entry>
    <entry></entry>
-->
    <entry></entry>
    <entry>予約</entry>
    <entry></entry>
    <entry></entry>
   </row>
   <row>
    <entry><token>PERCENTILE_CONT</token></entry>
<!--
    <entry></entry>
    <entry>reserved</entry>
    <entry>reserved</entry>
    <entry></entry>
-->
    <entry></entry>
    <entry>予約</entry>
    <entry>予約</entry>
    <entry></entry>
   </row>
   <row>
    <entry><token>PERCENTILE_DISC</token></entry>
<!--
    <entry></entry>
    <entry>reserved</entry>
    <entry>reserved</entry>
    <entry></entry>
-->
    <entry></entry>
    <entry>予約</entry>
    <entry>予約</entry>
    <entry></entry>
   </row>
   <row>
    <entry><token>PERCENT_RANK</token></entry>
<!--
    <entry></entry>
    <entry>reserved</entry>
    <entry>reserved</entry>
    <entry></entry>
-->
    <entry></entry>
    <entry>予約</entry>
    <entry>予約</entry>
    <entry></entry>
   </row>
   <row>
    <entry><token>PERIOD</token></entry>
<!--
    <entry></entry>
    <entry>reserved</entry>
    <entry></entry>
    <entry></entry>
-->
    <entry></entry>
    <entry>予約</entry>
    <entry></entry>
    <entry></entry>
   </row>
   <row>
    <entry><token>PERMISSION</token></entry>
<!--
    <entry></entry>
    <entry>non-reserved</entry>
    <entry>non-reserved</entry>
    <entry></entry>
-->
    <entry></entry>
    <entry>未予約</entry>
    <entry>未予約</entry>
    <entry></entry>
   </row>
   <row>
    <entry><token>PLACING</token></entry>
<!--
    <entry>reserved</entry>
    <entry>non-reserved</entry>
    <entry>non-reserved</entry>
    <entry></entry>
-->
    <entry>予約</entry>
    <entry>未予約</entry>
    <entry>未予約</entry>
    <entry></entry>
   </row>
   <row>
    <entry><token>PLANS</token></entry>
<!--
    <entry>non-reserved</entry>
    <entry></entry>
    <entry></entry>
    <entry></entry>
-->
    <entry>未予約</entry>
    <entry></entry>
    <entry></entry>
    <entry></entry>
   </row>
   <row>
    <entry><token>PLI</token></entry>
<!--
    <entry></entry>
    <entry>non-reserved</entry>
    <entry>non-reserved</entry>
    <entry>non-reserved</entry>
-->
    <entry></entry>
    <entry>未予約</entry>
    <entry>未予約</entry>
    <entry>未予約</entry>
   </row>
   <row>
    <entry><token>POLICY</token></entry>
<!--
    <entry>non-reserved</entry>
    <entry></entry>
    <entry></entry>
    <entry></entry>
-->
    <entry>未予約</entry>
    <entry></entry>
    <entry></entry>
    <entry></entry>
   </row>
   <row>
    <entry><token>PORTION</token></entry>
<!--
    <entry></entry>
    <entry>reserved</entry>
    <entry></entry>
    <entry></entry>
-->
    <entry></entry>
    <entry>予約</entry>
    <entry></entry>
    <entry></entry>
   </row>
   <row>
    <entry><token>POSITION</token></entry>
<!--
    <entry>non-reserved (cannot be function or type)</entry>
    <entry>reserved</entry>
    <entry>reserved</entry>
    <entry>reserved</entry>
-->
    <entry>未予約(関数または型として使用不可)</entry>
    <entry>予約</entry>
    <entry>予約</entry>
    <entry>予約</entry>
   </row>
   <row>
    <entry><token>POSITION_REGEX</token></entry>
<!--
    <entry></entry>
    <entry>reserved</entry>
    <entry>reserved</entry>
    <entry></entry>
-->
    <entry></entry>
    <entry>予約</entry>
    <entry>予約</entry>
    <entry></entry>
   </row>
   <row>
    <entry><token>POWER</token></entry>
<!--
    <entry></entry>
    <entry>reserved</entry>
    <entry>reserved</entry>
    <entry></entry>
-->
    <entry></entry>
    <entry>予約</entry>
    <entry>予約</entry>
    <entry></entry>
   </row>
   <row>
    <entry><token>PRECEDES</token></entry>
<!--
    <entry></entry>
    <entry>reserved</entry>
    <entry></entry>
    <entry></entry>
-->
    <entry></entry>
    <entry>予約</entry>
    <entry></entry>
    <entry></entry>
   </row>
   <row>
    <entry><token>PRECEDING</token></entry>
<!--
    <entry>non-reserved</entry>
    <entry>non-reserved</entry>
    <entry>non-reserved</entry>
    <entry></entry>
-->
    <entry>未予約</entry>
    <entry>未予約</entry>
    <entry>未予約</entry>
    <entry></entry>
   </row>
   <row>
    <entry><token>PRECISION</token></entry>
<!--
    <entry>non-reserved (cannot be function or type)</entry>
    <entry>reserved</entry>
    <entry>reserved</entry>
    <entry>reserved</entry>
-->
    <entry>未予約(関数または型として使用不可)</entry>
    <entry>予約</entry>
    <entry>予約</entry>
    <entry>予約</entry>
   </row>
   <row>
    <entry><token>PREPARE</token></entry>
<!--
    <entry>non-reserved</entry>
    <entry>reserved</entry>
    <entry>reserved</entry>
    <entry>reserved</entry>
-->
    <entry>未予約</entry>
    <entry>予約</entry>
    <entry>予約</entry>
    <entry>予約</entry>
   </row>
   <row>
    <entry><token>PREPARED</token></entry>
<!--
    <entry>non-reserved</entry>
    <entry></entry>
    <entry></entry>
    <entry></entry>
-->
    <entry>未予約</entry>
    <entry></entry>
    <entry></entry>
    <entry></entry>
   </row>
   <row>
    <entry><token>PRESERVE</token></entry>
<!--
    <entry>non-reserved</entry>
    <entry>non-reserved</entry>
    <entry>non-reserved</entry>
    <entry>reserved</entry>
-->
    <entry>未予約</entry>
    <entry>未予約</entry>
    <entry>未予約</entry>
    <entry>予約</entry>
   </row>
   <row>
    <entry><token>PRIMARY</token></entry>
<!--
    <entry>reserved</entry>
    <entry>reserved</entry>
    <entry>reserved</entry>
    <entry>reserved</entry>
-->
    <entry>予約</entry>
    <entry>予約</entry>
    <entry>予約</entry>
    <entry>予約</entry>
   </row>
   <row>
    <entry><token>PRIOR</token></entry>
<!--
    <entry>non-reserved</entry>
    <entry>non-reserved</entry>
    <entry>non-reserved</entry>
    <entry>reserved</entry>
-->
    <entry>未予約</entry>
    <entry>未予約</entry>
    <entry>未予約</entry>
    <entry>予約</entry>
   </row>
   <row>
    <entry><token>PRIVILEGES</token></entry>
<!--
    <entry>non-reserved</entry>
    <entry>non-reserved</entry>
    <entry>non-reserved</entry>
    <entry>reserved</entry>
-->
    <entry>未予約</entry>
    <entry>未予約</entry>
    <entry>未予約</entry>
    <entry>予約</entry>
   </row>
   <row>
    <entry><token>PROCEDURAL</token></entry>
<!--
    <entry>non-reserved</entry>
    <entry></entry>
    <entry></entry>
    <entry></entry>
-->
    <entry>未予約</entry>
    <entry></entry>
    <entry></entry>
    <entry></entry>
   </row>
   <row>
    <entry><token>PROCEDURE</token></entry>
<!--
    <entry>non-reserved</entry>
    <entry>reserved</entry>
    <entry>reserved</entry>
    <entry>reserved</entry>
-->
    <entry>未予約</entry>
    <entry>予約</entry>
    <entry>予約</entry>
    <entry>予約</entry>
   </row>
   <row>
    <entry><token>PROCEDURES</token></entry>
<!--
    <entry>non-reserved</entry>
    <entry></entry>
    <entry></entry>
    <entry></entry>
-->
    <entry>未予約</entry>
    <entry></entry>
    <entry></entry>
    <entry></entry>
   </row>
   <row>
    <entry><token>PROGRAM</token></entry>
<!--
    <entry>non-reserved</entry>
    <entry></entry>
    <entry></entry>
    <entry></entry>
-->
    <entry>未予約</entry>
    <entry></entry>
    <entry></entry>
    <entry></entry>
   </row>
   <row>
    <entry><token>PUBLIC</token></entry>
<!--
    <entry></entry>
    <entry>non-reserved</entry>
    <entry>non-reserved</entry>
    <entry>reserved</entry>
-->
    <entry></entry>
    <entry>未予約</entry>
    <entry>未予約</entry>
    <entry>予約</entry>
   </row>
   <row>
    <entry><token>PUBLICATION</token></entry>
<!--
    <entry>non-reserved</entry>
    <entry></entry>
    <entry></entry>
    <entry></entry>
-->
    <entry>未予約</entry>
    <entry></entry>
    <entry></entry>
    <entry></entry>
   </row>
   <row>
    <entry><token>QUOTE</token></entry>
<!--
    <entry>non-reserved</entry>
    <entry></entry>
    <entry></entry>
    <entry></entry>
-->
    <entry>未予約</entry>
    <entry></entry>
    <entry></entry>
    <entry></entry>
   </row>
   <row>
    <entry><token>RANGE</token></entry>
<!--
    <entry>non-reserved</entry>
    <entry>reserved</entry>
    <entry>reserved</entry>
    <entry></entry>
-->
    <entry>未予約</entry>
    <entry>予約</entry>
    <entry>予約</entry>
    <entry></entry>
   </row>
   <row>
    <entry><token>RANK</token></entry>
<!--
    <entry></entry>
    <entry>reserved</entry>
    <entry>reserved</entry>
    <entry></entry>
-->
    <entry></entry>
    <entry>予約</entry>
    <entry>予約</entry>
    <entry></entry>
   </row>
   <row>
    <entry><token>READ</token></entry>
<!--
    <entry>non-reserved</entry>
    <entry>non-reserved</entry>
    <entry>non-reserved</entry>
    <entry>reserved</entry>
-->
    <entry>未予約</entry>
    <entry>未予約</entry>
    <entry>未予約</entry>
    <entry>予約</entry>
   </row>
   <row>
    <entry><token>READS</token></entry>
<!--
    <entry></entry>
    <entry>reserved</entry>
    <entry>reserved</entry>
    <entry></entry>
-->
    <entry></entry>
    <entry>予約</entry>
    <entry>予約</entry>
    <entry></entry>
   </row>
   <row>
    <entry><token>REAL</token></entry>
<!--
    <entry>non-reserved (cannot be function or type)</entry>
    <entry>reserved</entry>
    <entry>reserved</entry>
    <entry>reserved</entry>
-->
    <entry>未予約(関数または型として使用不可)</entry>
    <entry>予約</entry>
    <entry>予約</entry>
    <entry>予約</entry>
   </row>
   <row>
    <entry><token>REASSIGN</token></entry>
<!--
    <entry>non-reserved</entry>
    <entry></entry>
    <entry></entry>
    <entry></entry>
-->
    <entry>未予約</entry>
    <entry></entry>
    <entry></entry>
    <entry></entry>
   </row>
   <row>
    <entry><token>RECHECK</token></entry>
<!--
    <entry>non-reserved</entry>
    <entry></entry>
    <entry></entry>
    <entry></entry>
-->
    <entry>未予約</entry>
    <entry></entry>
    <entry></entry>
    <entry></entry>
   </row>
   <row>
    <entry><token>RECOVERY</token></entry>
<!--
    <entry></entry>
    <entry>non-reserved</entry>
    <entry>non-reserved</entry>
    <entry></entry>
-->
    <entry></entry>
    <entry>未予約</entry>
    <entry>未予約</entry>
    <entry></entry>
   </row>
   <row>
    <entry><token>RECURSIVE</token></entry>
<!--
    <entry>non-reserved</entry>
    <entry>reserved</entry>
    <entry>reserved</entry>
    <entry></entry>
-->
    <entry>未予約</entry>
    <entry>予約</entry>
    <entry>予約</entry>
    <entry></entry>
   </row>
   <row>
    <entry><token>REF</token></entry>
<!--
    <entry>non-reserved</entry>
    <entry>reserved</entry>
    <entry>reserved</entry>
    <entry></entry>
-->
    <entry>未予約</entry>
    <entry>予約</entry>
    <entry>予約</entry>
    <entry></entry>
   </row>
   <row>
    <entry><token>REFERENCES</token></entry>
<!--
    <entry>reserved</entry>
    <entry>reserved</entry>
    <entry>reserved</entry>
    <entry>reserved</entry>
-->
    <entry>予約</entry>
    <entry>予約</entry>
    <entry>予約</entry>
    <entry>予約</entry>
   </row>
   <row>
    <entry><token>REFERENCING</token></entry>
<!--
    <entry>non-reserved</entry>
    <entry>reserved</entry>
    <entry>reserved</entry>
    <entry></entry>
-->
    <entry>未予約</entry>
    <entry>予約</entry>
    <entry>予約</entry>
    <entry></entry>
   </row>
   <row>
    <entry><token>REFRESH</token></entry>
<!--
    <entry>non-reserved</entry>
    <entry></entry>
    <entry></entry>
    <entry></entry>
-->
    <entry>未予約</entry>
    <entry></entry>
    <entry></entry>
    <entry></entry>
   </row>
   <row>
    <entry><token>REGR_AVGX</token></entry>
<!--
    <entry></entry>
    <entry>reserved</entry>
    <entry>reserved</entry>
    <entry></entry>
-->
    <entry></entry>
    <entry>予約</entry>
    <entry>予約</entry>
    <entry></entry>
   </row>
   <row>
    <entry><token>REGR_AVGY</token></entry>
<!--
    <entry></entry>
    <entry>reserved</entry>
    <entry>reserved</entry>
    <entry></entry>
-->
    <entry></entry>
    <entry>予約</entry>
    <entry>予約</entry>
    <entry></entry>
   </row>
   <row>
    <entry><token>REGR_COUNT</token></entry>
<!--
    <entry></entry>
    <entry>reserved</entry>
    <entry>reserved</entry>
    <entry></entry>
-->
    <entry></entry>
    <entry>予約</entry>
    <entry>予約</entry>
    <entry></entry>
   </row>
   <row>
    <entry><token>REGR_INTERCEPT</token></entry>
<!--
    <entry></entry>
    <entry>reserved</entry>
    <entry>reserved</entry>
    <entry></entry>
-->
    <entry></entry>
    <entry>予約</entry>
    <entry>予約</entry>
    <entry></entry>
   </row>
   <row>
    <entry><token>REGR_R2</token></entry>
<!--
    <entry></entry>
    <entry>reserved</entry>
    <entry>reserved</entry>
    <entry></entry>
-->
    <entry></entry>
    <entry>予約</entry>
    <entry>予約</entry>
    <entry></entry>
   </row>
   <row>
    <entry><token>REGR_SLOPE</token></entry>
<!--
    <entry></entry>
    <entry>reserved</entry>
    <entry>reserved</entry>
    <entry></entry>
-->
    <entry></entry>
    <entry>予約</entry>
    <entry>予約</entry>
    <entry></entry>
   </row>
   <row>
    <entry><token>REGR_SXX</token></entry>
<!--
    <entry></entry>
    <entry>reserved</entry>
    <entry>reserved</entry>
    <entry></entry>
-->
    <entry></entry>
    <entry>予約</entry>
    <entry>予約</entry>
    <entry></entry>
   </row>
   <row>
    <entry><token>REGR_SXY</token></entry>
<!--
    <entry></entry>
    <entry>reserved</entry>
    <entry>reserved</entry>
    <entry></entry>
-->
    <entry></entry>
    <entry>予約</entry>
    <entry>予約</entry>
    <entry></entry>
   </row>
   <row>
    <entry><token>REGR_SYY</token></entry>
<!--
    <entry></entry>
    <entry>reserved</entry>
    <entry>reserved</entry>
    <entry></entry>
-->
    <entry></entry>
    <entry>予約</entry>
    <entry>予約</entry>
    <entry></entry>
   </row>
   <row>
    <entry><token>REINDEX</token></entry>
<!--
    <entry>non-reserved</entry>
    <entry></entry>
    <entry></entry>
    <entry></entry>
-->
    <entry>未予約</entry>
    <entry></entry>
    <entry></entry>
    <entry></entry>
   </row>
   <row>
    <entry><token>RELATIVE</token></entry>
<!--
    <entry>non-reserved</entry>
    <entry>non-reserved</entry>
    <entry>non-reserved</entry>
    <entry>reserved</entry>
-->
    <entry>未予約</entry>
    <entry>未予約</entry>
    <entry>未予約</entry>
    <entry>予約</entry>
   </row>
   <row>
    <entry><token>RELEASE</token></entry>
<!--
    <entry>non-reserved</entry>
    <entry>reserved</entry>
    <entry>reserved</entry>
    <entry></entry>
-->
    <entry>未予約</entry>
    <entry>予約</entry>
    <entry>予約</entry>
    <entry></entry>
   </row>
   <row>
    <entry><token>RENAME</token></entry>
<!--
    <entry>non-reserved</entry>
    <entry></entry>
    <entry></entry>
    <entry></entry>
-->
    <entry>未予約</entry>
    <entry></entry>
    <entry></entry>
    <entry></entry>
   </row>
   <row>
    <entry><token>REPEATABLE</token></entry>
<!--
    <entry>non-reserved</entry>
    <entry>non-reserved</entry>
    <entry>non-reserved</entry>
    <entry>non-reserved</entry>
-->
    <entry>未予約</entry>
    <entry>未予約</entry>
    <entry>未予約</entry>
    <entry>未予約</entry>
   </row>
   <row>
    <entry><token>REPLACE</token></entry>
<!--
    <entry>non-reserved</entry>
    <entry></entry>
    <entry></entry>
    <entry></entry>
-->
    <entry>未予約</entry>
    <entry></entry>
    <entry></entry>
    <entry></entry>
   </row>
   <row>
    <entry><token>REPLICA</token></entry>
<!--
    <entry>non-reserved</entry>
    <entry></entry>
    <entry></entry>
    <entry></entry>
-->
    <entry>未予約</entry>
    <entry></entry>
    <entry></entry>
    <entry></entry>
   </row>
   <row>
    <entry><token>REQUIRING</token></entry>
<!--
    <entry></entry>
    <entry>non-reserved</entry>
    <entry>non-reserved</entry>
    <entry></entry>
-->
    <entry></entry>
    <entry>未予約</entry>
    <entry>未予約</entry>
    <entry></entry>
   </row>
   <row>
    <entry><token>RESET</token></entry>
<!--
    <entry>non-reserved</entry>
    <entry></entry>
    <entry></entry>
    <entry></entry>
-->
    <entry>未予約</entry>
    <entry></entry>
    <entry></entry>
    <entry></entry>
   </row>
   <row>
    <entry><token>RESPECT</token></entry>
<!--
    <entry></entry>
    <entry>non-reserved</entry>
    <entry>non-reserved</entry>
    <entry></entry>
-->
    <entry></entry>
    <entry>未予約</entry>
    <entry>未予約</entry>
    <entry></entry>
   </row>
   <row>
    <entry><token>RESTART</token></entry>
<!--
    <entry>non-reserved</entry>
    <entry>non-reserved</entry>
    <entry>non-reserved</entry>
    <entry></entry>
-->
    <entry>未予約</entry>
    <entry>未予約</entry>
    <entry>未予約</entry>
    <entry></entry>
   </row>
   <row>
    <entry><token>RESTORE</token></entry>
<!--
    <entry></entry>
    <entry>non-reserved</entry>
    <entry>non-reserved</entry>
    <entry></entry>
-->
    <entry></entry>
    <entry>未予約</entry>
    <entry>未予約</entry>
    <entry></entry>
   </row>
   <row>
    <entry><token>RESTRICT</token></entry>
<!--
    <entry>non-reserved</entry>
    <entry>non-reserved</entry>
    <entry>non-reserved</entry>
    <entry>reserved</entry>
-->
    <entry>未予約</entry>
    <entry>未予約</entry>
    <entry>未予約</entry>
    <entry>予約</entry>
   </row>
   <row>
    <entry><token>RESULT</token></entry>
<!--
    <entry></entry>
    <entry>reserved</entry>
    <entry>reserved</entry>
    <entry></entry>
-->
    <entry></entry>
    <entry>予約</entry>
    <entry>予約</entry>
    <entry></entry>
   </row>
   <row>
    <entry><token>RETURN</token></entry>
<!--
    <entry></entry>
    <entry>reserved</entry>
    <entry>reserved</entry>
    <entry></entry>
-->
    <entry></entry>
    <entry>予約</entry>
    <entry>予約</entry>
    <entry></entry>
   </row>
   <row>
    <entry><token>RETURNED_CARDINALITY</token></entry>
<!--
    <entry></entry>
    <entry>non-reserved</entry>
    <entry>non-reserved</entry>
    <entry></entry>
-->
    <entry></entry>
    <entry>未予約</entry>
    <entry>未予約</entry>
    <entry></entry>
   </row>
   <row>
    <entry><token>RETURNED_LENGTH</token></entry>
<!--
    <entry></entry>
    <entry>non-reserved</entry>
    <entry>non-reserved</entry>
    <entry>non-reserved</entry>
-->
    <entry></entry>
    <entry>未予約</entry>
    <entry>未予約</entry>
    <entry>未予約</entry>
   </row>
   <row>
    <entry><token>RETURNED_OCTET_LENGTH</token></entry>
<!--
    <entry></entry>
    <entry>non-reserved</entry>
    <entry>non-reserved</entry>
    <entry>non-reserved</entry>
-->
    <entry></entry>
    <entry>未予約</entry>
    <entry>未予約</entry>
    <entry>未予約</entry>
   </row>
   <row>
    <entry><token>RETURNED_SQLSTATE</token></entry>
<!--
    <entry></entry>
    <entry>non-reserved</entry>
    <entry>non-reserved</entry>
    <entry>non-reserved</entry>
-->
    <entry></entry>
    <entry>未予約</entry>
    <entry>未予約</entry>
    <entry>未予約</entry>
   </row>
   <row>
    <entry><token>RETURNING</token></entry>
<!--
    <entry>reserved</entry>
    <entry>non-reserved</entry>
    <entry>non-reserved</entry>
    <entry></entry>
-->
    <entry>予約</entry>
    <entry>未予約</entry>
    <entry>未予約</entry>
    <entry></entry>
   </row>
   <row>
    <entry><token>RETURNS</token></entry>
<!--
    <entry>non-reserved</entry>
    <entry>reserved</entry>
    <entry>reserved</entry>
    <entry></entry>
-->
    <entry>未予約</entry>
    <entry>予約</entry>
    <entry>予約</entry>
    <entry></entry>
   </row>
   <row>
    <entry><token>REVOKE</token></entry>
<!--
    <entry>non-reserved</entry>
    <entry>reserved</entry>
    <entry>reserved</entry>
    <entry>reserved</entry>
-->
    <entry>未予約</entry>
    <entry>予約</entry>
    <entry>予約</entry>
    <entry>予約</entry>
   </row>
   <row>
    <entry><token>RIGHT</token></entry>
<!--
    <entry>reserved (can be function or type)</entry>
    <entry>reserved</entry>
    <entry>reserved</entry>
    <entry>reserved</entry>
-->
    <entry>予約(関数または型として使用可)</entry>
    <entry>予約</entry>
    <entry>予約</entry>
    <entry>予約</entry>
   </row>
   <row>
    <entry><token>ROLE</token></entry>
<!--
    <entry>non-reserved</entry>
    <entry>non-reserved</entry>
    <entry>non-reserved</entry>
    <entry></entry>
-->
    <entry>未予約</entry>
    <entry>未予約</entry>
    <entry>未予約</entry>
    <entry></entry>
   </row>
   <row>
    <entry><token>ROLLBACK</token></entry>
<!--
    <entry>non-reserved</entry>
    <entry>reserved</entry>
    <entry>reserved</entry>
    <entry>reserved</entry>
-->
    <entry>未予約</entry>
    <entry>予約</entry>
    <entry>予約</entry>
    <entry>予約</entry>
   </row>
   <row>
    <entry><token>ROLLUP</token></entry>
<!--
    <entry>non-reserved</entry>
    <entry>reserved</entry>
    <entry>reserved</entry>
    <entry></entry>
-->
    <entry>未予約</entry>
    <entry>予約</entry>
    <entry>予約</entry>
    <entry></entry>
   </row>
   <row>
    <entry><token>ROUTINE</token></entry>

<!--
    <entry>non-reserved</entry>
    <entry>non-reserved</entry>
    <entry>non-reserved</entry>
    <entry></entry>
-->
    <entry>未予約</entry>
    <entry>未予約</entry>
    <entry>未予約</entry>
    <entry></entry>
   </row>
   <row>
    <entry><token>ROUTINES</token></entry>
<!--
    <entry>non-reserved</entry>
    <entry></entry>
    <entry></entry>
    <entry></entry>
-->
    <entry>未予約</entry>
    <entry></entry>
    <entry></entry>
    <entry></entry>
   </row>
   <row>
    <entry><token>ROUTINE_CATALOG</token></entry>
<!--
    <entry></entry>
    <entry>non-reserved</entry>
    <entry>non-reserved</entry>
    <entry></entry>
-->
    <entry></entry>
    <entry>未予約</entry>
    <entry>未予約</entry>
    <entry></entry>
   </row>
   <row>
    <entry><token>ROUTINE_NAME</token></entry>
<!--
    <entry></entry>
    <entry>non-reserved</entry>
    <entry>non-reserved</entry>
    <entry></entry>
-->
    <entry></entry>
    <entry>未予約</entry>
    <entry>未予約</entry>
    <entry></entry>
   </row>
   <row>
    <entry><token>ROUTINE_SCHEMA</token></entry>
<!--
    <entry></entry>
    <entry>non-reserved</entry>
    <entry>non-reserved</entry>
    <entry></entry>
-->
    <entry></entry>
    <entry>未予約</entry>
    <entry>未予約</entry>
    <entry></entry>
   </row>
   <row>
    <entry><token>ROW</token></entry>
<!--
    <entry>non-reserved (cannot be function or type)</entry>
    <entry>reserved</entry>
    <entry>reserved</entry>
    <entry></entry>
-->
    <entry>未予約(関数または型として使用不可)</entry>
    <entry>予約</entry>
    <entry>予約</entry>
    <entry></entry>
   </row>
   <row>
    <entry><token>ROWS</token></entry>
<!--
    <entry>non-reserved</entry>
    <entry>reserved</entry>
    <entry>reserved</entry>
    <entry>reserved</entry>
-->
    <entry>未予約</entry>
    <entry>予約</entry>
    <entry>予約</entry>
    <entry>予約</entry>
   </row>
   <row>
    <entry><token>ROW_COUNT</token></entry>
<!--
    <entry></entry>
    <entry>non-reserved</entry>
    <entry>non-reserved</entry>
    <entry>non-reserved</entry>
-->
    <entry></entry>
    <entry>未予約</entry>
    <entry>未予約</entry>
    <entry>未予約</entry>
   </row>
   <row>
    <entry><token>ROW_NUMBER</token></entry>
<!--
    <entry></entry>
    <entry>reserved</entry>
    <entry>reserved</entry>
    <entry></entry>
-->
    <entry></entry>
    <entry>予約</entry>
    <entry>予約</entry>
    <entry></entry>
   </row>
   <row>
    <entry><token>RULE</token></entry>
<!--
    <entry>non-reserved</entry>
    <entry></entry>
    <entry></entry>
    <entry></entry>
-->
    <entry>未予約</entry>
    <entry></entry>
    <entry></entry>
    <entry></entry>
   </row>
   <row>
    <entry><token>SAVEPOINT</token></entry>
<!--
    <entry>non-reserved</entry>
    <entry>reserved</entry>
    <entry>reserved</entry>
    <entry></entry>
-->
    <entry>未予約</entry>
    <entry>予約</entry>
    <entry>予約</entry>
    <entry></entry>
   </row>
   <row>
    <entry><token>SCALE</token></entry>
<!--
    <entry></entry>
    <entry>non-reserved</entry>
    <entry>non-reserved</entry>
    <entry>non-reserved</entry>
-->
    <entry></entry>
    <entry>未予約</entry>
    <entry>未予約</entry>
    <entry>未予約</entry>
   </row>
   <row>
    <entry><token>SCHEMA</token></entry>
<!--
    <entry>non-reserved</entry>
    <entry>non-reserved</entry>
    <entry>non-reserved</entry>
    <entry>reserved</entry>
-->
    <entry>未予約</entry>
    <entry>未予約</entry>
    <entry>未予約</entry>
    <entry>予約</entry>
   </row>
   <row>
    <entry><token>SCHEMAS</token></entry>
<!--
    <entry>non-reserved</entry>
    <entry></entry>
    <entry></entry>
    <entry></entry>
-->
    <entry>未予約</entry>
    <entry></entry>
    <entry></entry>
    <entry></entry>
   </row>
   <row>
    <entry><token>SCHEMA_NAME</token></entry>
<!--
    <entry></entry>
    <entry>non-reserved</entry>
    <entry>non-reserved</entry>
    <entry>non-reserved</entry>
-->
    <entry></entry>
    <entry>未予約</entry>
    <entry>未予約</entry>
    <entry>未予約</entry>
   </row>
   <row>
    <entry><token>SCOPE</token></entry>
<!--
    <entry></entry>
    <entry>reserved</entry>
    <entry>reserved</entry>
    <entry></entry>
-->
    <entry></entry>
    <entry>予約</entry>
    <entry>予約</entry>
    <entry></entry>
   </row>
   <row>
    <entry><token>SCOPE_CATALOG</token></entry>
<!--
    <entry></entry>
    <entry>non-reserved</entry>
    <entry>non-reserved</entry>
    <entry></entry>
-->
    <entry></entry>
    <entry>未予約</entry>
    <entry>未予約</entry>
    <entry></entry>
   </row>
   <row>
    <entry><token>SCOPE_NAME</token></entry>
<!--
    <entry></entry>
    <entry>non-reserved</entry>
    <entry>non-reserved</entry>
    <entry></entry>
-->
    <entry></entry>
    <entry>未予約</entry>
    <entry>未予約</entry>
    <entry></entry>
   </row>
   <row>
    <entry><token>SCOPE_SCHEMA</token></entry>
<!--
    <entry></entry>
    <entry>non-reserved</entry>
    <entry>non-reserved</entry>
    <entry></entry>
-->
    <entry></entry>
    <entry>未予約</entry>
    <entry>未予約</entry>
    <entry></entry>
   </row>
   <row>
    <entry><token>SCROLL</token></entry>
<!--
    <entry>non-reserved</entry>
    <entry>reserved</entry>
    <entry>reserved</entry>
    <entry>reserved</entry>
-->
    <entry>未予約</entry>
    <entry>予約</entry>
    <entry>予約</entry>
    <entry>予約</entry>
   </row>
   <row>
    <entry><token>SEARCH</token></entry>
<!--
    <entry>non-reserved</entry>
    <entry>reserved</entry>
    <entry>reserved</entry>
    <entry></entry>
-->
    <entry>未予約</entry>
    <entry>予約</entry>
    <entry>予約</entry>
    <entry></entry>
   </row>
   <row>
    <entry><token>SECOND</token></entry>
<!--
    <entry>non-reserved</entry>
    <entry>reserved</entry>
    <entry>reserved</entry>
    <entry>reserved</entry>
-->
    <entry>未予約</entry>
    <entry>予約</entry>
    <entry>予約</entry>
    <entry>予約</entry>
   </row>
   <row>
    <entry><token>SECTION</token></entry>
<!--
    <entry></entry>
    <entry>non-reserved</entry>
    <entry>non-reserved</entry>
    <entry>reserved</entry>
-->
    <entry></entry>
    <entry>未予約</entry>
    <entry>未予約</entry>
    <entry>予約</entry>
   </row>
   <row>
    <entry><token>SECURITY</token></entry>
<!--
    <entry>non-reserved</entry>
    <entry>non-reserved</entry>
    <entry>non-reserved</entry>
    <entry></entry>
-->
    <entry>未予約</entry>
    <entry>未予約</entry>
    <entry>未予約</entry>
    <entry></entry>
   </row>
   <row>
    <entry><token>SELECT</token></entry>
<!--
    <entry>reserved</entry>
    <entry>reserved</entry>
    <entry>reserved</entry>
    <entry>reserved</entry>
-->
    <entry>予約</entry>
    <entry>予約</entry>
    <entry>予約</entry>
    <entry>予約</entry>
   </row>
   <row>
    <entry><token>SELECTIVE</token></entry>
<!--
    <entry></entry>
    <entry>non-reserved</entry>
    <entry>non-reserved</entry>
    <entry></entry>
-->
    <entry></entry>
    <entry>未予約</entry>
    <entry>未予約</entry>
    <entry></entry>
   </row>
   <row>
    <entry><token>SELF</token></entry>
<!--
    <entry></entry>
    <entry>non-reserved</entry>
    <entry>non-reserved</entry>
    <entry></entry>
-->
    <entry></entry>
    <entry>未予約</entry>
    <entry>未予約</entry>
    <entry></entry>
   </row>
   <row>
    <entry><token>SENSITIVE</token></entry>
<!--
    <entry></entry>
    <entry>reserved</entry>
    <entry>reserved</entry>
    <entry></entry>
-->
    <entry></entry>
    <entry>予約</entry>
    <entry>予約</entry>
    <entry></entry>
   </row>
   <row>
    <entry><token>SEQUENCE</token></entry>
<!--
    <entry>non-reserved</entry>
    <entry>non-reserved</entry>
    <entry>non-reserved</entry>
    <entry></entry>
-->
    <entry>未予約</entry>
    <entry>未予約</entry>
    <entry>未予約</entry>
    <entry></entry>
   </row>
   <row>
    <entry><token>SEQUENCES</token></entry>
<!--
    <entry>non-reserved</entry>
    <entry></entry>
    <entry></entry>
    <entry></entry>
-->
    <entry>未予約</entry>
    <entry></entry>
    <entry></entry>
    <entry></entry>
   </row>
   <row>
    <entry><token>SERIALIZABLE</token></entry>
<!--
    <entry>non-reserved</entry>
    <entry>non-reserved</entry>
    <entry>non-reserved</entry>
    <entry>non-reserved</entry>
-->
    <entry>未予約</entry>
    <entry>未予約</entry>
    <entry>未予約</entry>
    <entry>未予約</entry>
   </row>
   <row>
    <entry><token>SERVER</token></entry>
<!--
    <entry>non-reserved</entry>
    <entry>non-reserved</entry>
    <entry>non-reserved</entry>
    <entry></entry>
-->
    <entry>未予約</entry>
    <entry>未予約</entry>
    <entry>未予約</entry>
    <entry></entry>
   </row>
   <row>
    <entry><token>SERVER_NAME</token></entry>
<!--
    <entry></entry>
    <entry>non-reserved</entry>
    <entry>non-reserved</entry>
    <entry>non-reserved</entry>
-->
    <entry></entry>
    <entry>未予約</entry>
    <entry>未予約</entry>
    <entry>未予約</entry>
   </row>
   <row>
    <entry><token>SESSION</token></entry>
<!--
    <entry>non-reserved</entry>
    <entry>non-reserved</entry>
    <entry>non-reserved</entry>
    <entry>reserved</entry>
-->
    <entry>未予約</entry>
    <entry>未予約</entry>
    <entry>未予約</entry>
    <entry>予約</entry>
   </row>
   <row>
    <entry><token>SESSION_USER</token></entry>
<!--
    <entry>reserved</entry>
    <entry>reserved</entry>
    <entry>reserved</entry>
    <entry>reserved</entry>
-->
    <entry>予約</entry>
    <entry>予約</entry>
    <entry>予約</entry>
    <entry>予約</entry>
   </row>
   <row>
    <entry><token>SET</token></entry>
<!--
    <entry>non-reserved</entry>
    <entry>reserved</entry>
    <entry>reserved</entry>
    <entry>reserved</entry>
-->
    <entry>未予約</entry>
    <entry>予約</entry>
    <entry>予約</entry>
    <entry>予約</entry>
   </row>
   <row>
    <entry><token>SETOF</token></entry>
<!--
    <entry>non-reserved (cannot be function or type)</entry>
    <entry></entry>
    <entry></entry>
    <entry></entry>
-->
    <entry>未予約(関数または型として使用不可)</entry>
    <entry></entry>
    <entry></entry>
    <entry></entry>
   </row>
   <row>
    <entry><token>SETS</token></entry>
<!--
    <entry>non-reserved</entry>
    <entry>non-reserved</entry>
    <entry>non-reserved</entry>
    <entry></entry>
-->
    <entry>未予約</entry>
    <entry>未予約</entry>
    <entry>未予約</entry>
    <entry></entry>
   </row>
   <row>
    <entry><token>SHARE</token></entry>
<!--
    <entry>non-reserved</entry>
    <entry></entry>
    <entry></entry>
    <entry></entry>
-->
    <entry>未予約</entry>
    <entry></entry>
    <entry></entry>
    <entry></entry>
   </row>
   <row>
    <entry><token>SHOW</token></entry>
<!--
    <entry>non-reserved</entry>
    <entry></entry>
    <entry></entry>
    <entry></entry>
-->
    <entry>未予約</entry>
    <entry></entry>
    <entry></entry>
    <entry></entry>
   </row>
   <row>
    <entry><token>SIMILAR</token></entry>
<!--
    <entry>reserved (can be function or type)</entry>
    <entry>reserved</entry>
    <entry>reserved</entry>
    <entry></entry>
-->
    <entry>予約(関数または型として使用可)</entry>
    <entry>予約</entry>
    <entry>予約</entry>
    <entry></entry>
   </row>
   <row>
    <entry><token>SIMPLE</token></entry>
<!--
    <entry>non-reserved</entry>
    <entry>non-reserved</entry>
    <entry>non-reserved</entry>
    <entry></entry>
-->
    <entry>未予約</entry>
    <entry>未予約</entry>
    <entry>未予約</entry>
    <entry></entry>
   </row>
   <row>
    <entry><token>SIZE</token></entry>
<!--
    <entry></entry>
    <entry>non-reserved</entry>
    <entry>non-reserved</entry>
    <entry>reserved</entry>
-->
    <entry></entry>
    <entry>未予約</entry>
    <entry>未予約</entry>
    <entry>予約</entry>
   </row>
   <row>
    <entry><token>SKIP</token></entry>
<!--
    <entry>non-reserved</entry>
    <entry></entry>
    <entry></entry>
    <entry></entry>
-->
    <entry>未予約</entry>
    <entry></entry>
    <entry></entry>
    <entry></entry>
   </row>
   <row>
    <entry><token>SMALLINT</token></entry>
<!--
    <entry>non-reserved (cannot be function or type)</entry>
    <entry>reserved</entry>
    <entry>reserved</entry>
    <entry>reserved</entry>
-->
    <entry>未予約(関数または型として使用不可)</entry>
    <entry>予約</entry>
    <entry>予約</entry>
    <entry>予約</entry>
   </row>
   <row>
    <entry><token>SNAPSHOT</token></entry>
<!--
    <entry>non-reserved</entry>
    <entry></entry>
    <entry></entry>
    <entry></entry>
-->
    <entry>未予約</entry>
    <entry></entry>
    <entry></entry>
    <entry></entry>
   </row>
   <row>
    <entry><token>SOME</token></entry>
<!--
    <entry>reserved</entry>
    <entry>reserved</entry>
    <entry>reserved</entry>
    <entry>reserved</entry>
-->
    <entry>予約</entry>
    <entry>予約</entry>
    <entry>予約</entry>
    <entry>予約</entry>
   </row>
   <row>
    <entry><token>SOURCE</token></entry>
<!--
    <entry></entry>
    <entry>non-reserved</entry>
    <entry>non-reserved</entry>
    <entry></entry>
-->
    <entry></entry>
    <entry>未予約</entry>
    <entry>未予約</entry>
    <entry></entry>
   </row>
   <row>
    <entry><token>SPACE</token></entry>
<!--
    <entry></entry>
    <entry>non-reserved</entry>
    <entry>non-reserved</entry>
    <entry>reserved</entry>
-->
    <entry></entry>
    <entry>未予約</entry>
    <entry>未予約</entry>
    <entry>予約</entry>
   </row>
   <row>
    <entry><token>SPECIFIC</token></entry>
<!--
    <entry></entry>
    <entry>reserved</entry>
    <entry>reserved</entry>
    <entry></entry>
-->
    <entry></entry>
    <entry>予約</entry>
    <entry>予約</entry>
    <entry></entry>
   </row>
   <row>
    <entry><token>SPECIFICTYPE</token></entry>
<!--
    <entry></entry>
    <entry>reserved</entry>
    <entry>reserved</entry>
    <entry></entry>
-->
    <entry></entry>
    <entry>予約</entry>
    <entry>予約</entry>
    <entry></entry>
   </row>
   <row>
    <entry><token>SPECIFIC_NAME</token></entry>
<!--
    <entry></entry>
    <entry>non-reserved</entry>
    <entry>non-reserved</entry>
    <entry></entry>
-->
    <entry></entry>
    <entry>未予約</entry>
    <entry>未予約</entry>
    <entry></entry>
   </row>
   <row>
    <entry><token>SQL</token></entry>
<!--
    <entry>non-reserved</entry>
    <entry>reserved</entry>
    <entry>reserved</entry>
    <entry>reserved</entry>
-->
    <entry>未予約</entry>
    <entry>予約</entry>
    <entry>予約</entry>
    <entry>予約</entry>
   </row>
   <row>
    <entry><token>SQLCODE</token></entry>
<!--
    <entry></entry>
    <entry></entry>
    <entry></entry>
    <entry>reserved</entry>
-->
    <entry></entry>
    <entry></entry>
    <entry></entry>
    <entry>予約</entry>
   </row>
   <row>
    <entry><token>SQLERROR</token></entry>
<!--
    <entry></entry>
    <entry></entry>
    <entry></entry>
    <entry>reserved</entry>
-->
    <entry></entry>
    <entry></entry>
    <entry></entry>
    <entry>予約</entry>
   </row>
   <row>
    <entry><token>SQLEXCEPTION</token></entry>
<!--
    <entry></entry>
    <entry>reserved</entry>
    <entry>reserved</entry>
    <entry></entry>
-->
    <entry></entry>
    <entry>予約</entry>
    <entry>予約</entry>
    <entry></entry>
   </row>
   <row>
    <entry><token>SQLSTATE</token></entry>
<!--
    <entry></entry>
    <entry>reserved</entry>
    <entry>reserved</entry>
    <entry>reserved</entry>
-->
    <entry></entry>
    <entry>予約</entry>
    <entry>予約</entry>
    <entry>予約</entry>
   </row>
   <row>
    <entry><token>SQLWARNING</token></entry>
<!--
    <entry></entry>
    <entry>reserved</entry>
    <entry>reserved</entry>
    <entry></entry>
-->
    <entry></entry>
    <entry>予約</entry>
    <entry>予約</entry>
    <entry></entry>
   </row>
   <row>
    <entry><token>SQRT</token></entry>
<!--
    <entry></entry>
    <entry>reserved</entry>
    <entry>reserved</entry>
    <entry></entry>
-->
    <entry></entry>
    <entry>予約</entry>
    <entry>予約</entry>
    <entry></entry>
   </row>
   <row>
    <entry><token>STABLE</token></entry>
<!--
    <entry>non-reserved</entry>
    <entry></entry>
    <entry></entry>
    <entry></entry>
-->
    <entry>未予約</entry>
    <entry></entry>
    <entry></entry>
    <entry></entry>
   </row>
   <row>
    <entry><token>STANDALONE</token></entry>
<!--
    <entry>non-reserved</entry>
    <entry>non-reserved</entry>
    <entry>non-reserved</entry>
    <entry></entry>
-->
    <entry>未予約</entry>
    <entry>未予約</entry>
    <entry>未予約</entry>
    <entry></entry>
   </row>
   <row>
    <entry><token>START</token></entry>
<!--
    <entry>non-reserved</entry>
    <entry>reserved</entry>
    <entry>reserved</entry>
    <entry></entry>
-->
    <entry>未予約</entry>
    <entry>予約</entry>
    <entry>予約</entry>
    <entry></entry>
   </row>
   <row>
    <entry><token>STATE</token></entry>
<!--
    <entry></entry>
    <entry>non-reserved</entry>
    <entry>non-reserved</entry>
    <entry></entry>
-->
    <entry></entry>
    <entry>未予約</entry>
    <entry>未予約</entry>
    <entry></entry>
   </row>
   <row>
    <entry><token>STATEMENT</token></entry>
<!--
    <entry>non-reserved</entry>
    <entry>non-reserved</entry>
    <entry>non-reserved</entry>
    <entry></entry>
-->
    <entry>未予約</entry>
    <entry>未予約</entry>
    <entry>未予約</entry>
    <entry></entry>
   </row>
   <row>
    <entry><token>STATIC</token></entry>
<!--
    <entry></entry>
    <entry>reserved</entry>
    <entry>reserved</entry>
    <entry></entry>
-->
    <entry></entry>
    <entry>予約</entry>
    <entry>予約</entry>
    <entry></entry>
   </row>
   <row>
    <entry><token>STATISTICS</token></entry>
<!--
    <entry>non-reserved</entry>
    <entry></entry>
    <entry></entry>
    <entry></entry>
-->
    <entry>未予約</entry>
    <entry></entry>
    <entry></entry>
    <entry></entry>
   </row>
   <row>
    <entry><token>STDDEV_POP</token></entry>
<!--
    <entry></entry>
    <entry>reserved</entry>
    <entry>reserved</entry>
    <entry></entry>
-->
    <entry></entry>
    <entry>予約</entry>
    <entry>予約</entry>
    <entry></entry>
   </row>
   <row>
    <entry><token>STDDEV_SAMP</token></entry>
<!--
    <entry></entry>
    <entry>reserved</entry>
    <entry>reserved</entry>
    <entry></entry>
-->
    <entry></entry>
    <entry>予約</entry>
    <entry>予約</entry>
    <entry></entry>
   </row>
   <row>
    <entry><token>STDIN</token></entry>
<!--
    <entry>non-reserved</entry>
    <entry></entry>
    <entry></entry>
    <entry></entry>
-->
    <entry>未予約</entry>
    <entry></entry>
    <entry></entry>
    <entry></entry>
   </row>
   <row>
    <entry><token>STDOUT</token></entry>
<!--
    <entry>non-reserved</entry>
    <entry></entry>
    <entry></entry>
    <entry></entry>
-->
    <entry>未予約</entry>
    <entry></entry>
    <entry></entry>
    <entry></entry>
   </row>
   <row>
    <entry><token>STORAGE</token></entry>
<!--
    <entry>non-reserved</entry>
    <entry></entry>
    <entry></entry>
    <entry></entry>
-->
    <entry>未予約</entry>
    <entry></entry>
    <entry></entry>
    <entry></entry>
   </row>
   <row>
    <entry><token>STRICT</token></entry>
<!--
    <entry>non-reserved</entry>
    <entry></entry>
    <entry></entry>
    <entry></entry>
-->
    <entry>未予約</entry>
    <entry></entry>
    <entry></entry>
    <entry></entry>
   </row>
   <row>
    <entry><token>STRIP</token></entry>
<!--
    <entry>non-reserved</entry>
    <entry>non-reserved</entry>
    <entry>non-reserved</entry>
    <entry></entry>
-->
    <entry>未予約</entry>
    <entry>未予約</entry>
    <entry>未予約</entry>
    <entry></entry>
   </row>
   <row>
    <entry><token>STRUCTURE</token></entry>
<!--
    <entry></entry>
    <entry>non-reserved</entry>
    <entry>non-reserved</entry>
    <entry></entry>
-->
    <entry></entry>
    <entry>未予約</entry>
    <entry>未予約</entry>
    <entry></entry>
   </row>
   <row>
    <entry><token>STYLE</token></entry>
<!--
    <entry></entry>
    <entry>non-reserved</entry>
    <entry>non-reserved</entry>
    <entry></entry>
-->
    <entry></entry>
    <entry>未予約</entry>
    <entry>未予約</entry>
    <entry></entry>
   </row>
   <row>
    <entry><token>SUBCLASS_ORIGIN</token></entry>
<!--
    <entry></entry>
    <entry>non-reserved</entry>
    <entry>non-reserved</entry>
    <entry>non-reserved</entry>
-->
    <entry></entry>
    <entry>未予約</entry>
    <entry>未予約</entry>
    <entry>未予約</entry>
   </row>
   <row>
    <entry><token>SUBMULTISET</token></entry>
<!--
    <entry></entry>
    <entry>reserved</entry>
    <entry>reserved</entry>
    <entry></entry>
-->
    <entry></entry>
    <entry>予約</entry>
    <entry>予約</entry>
    <entry></entry>
   </row>
   <row>
    <entry><token>SUBSCRIPTION</token></entry>
<!--
    <entry>non-reserved</entry>
    <entry></entry>
    <entry></entry>
    <entry></entry>
-->
    <entry>未予約</entry>
    <entry></entry>
    <entry></entry>
    <entry></entry>
   </row>
   <row>
    <entry><token>SUBSTRING</token></entry>
<!--
    <entry>non-reserved (cannot be function or type)</entry>
    <entry>reserved</entry>
    <entry>reserved</entry>
    <entry>reserved</entry>
-->
    <entry>未予約(関数または型として使用不可)</entry>
    <entry>予約</entry>
    <entry>予約</entry>
    <entry>予約</entry>
   </row>
   <row>
    <entry><token>SUBSTRING_REGEX</token></entry>
<!--
    <entry></entry>
    <entry>reserved</entry>
    <entry>reserved</entry>
    <entry></entry>
-->
    <entry></entry>
    <entry>予約</entry>
    <entry>予約</entry>
    <entry></entry>
   </row>
   <row>
    <entry><token>SUCCEEDS</token></entry>
<!--
    <entry></entry>
    <entry>reserved</entry>
    <entry></entry>
    <entry></entry>
-->
    <entry></entry>
    <entry>予約</entry>
    <entry></entry>
    <entry></entry>
   </row>
   <row>
    <entry><token>SUM</token></entry>
<!--
    <entry></entry>
    <entry>reserved</entry>
    <entry>reserved</entry>
    <entry>reserved</entry>
-->
    <entry></entry>
    <entry>予約</entry>
    <entry>予約</entry>
    <entry>予約</entry>
   </row>
   <row>
    <entry><token>SYMMETRIC</token></entry>
<!--
    <entry>reserved</entry>
    <entry>reserved</entry>
    <entry>reserved</entry>
    <entry></entry>
-->
    <entry>予約</entry>
    <entry>予約</entry>
    <entry>予約</entry>
    <entry></entry>
   </row>
   <row>
    <entry><token>SYSID</token></entry>
<!--
    <entry>non-reserved</entry>
    <entry></entry>
    <entry></entry>
    <entry></entry>
-->
    <entry>未予約</entry>
    <entry></entry>
    <entry></entry>
    <entry></entry>
   </row>
   <row>
    <entry><token>SYSTEM</token></entry>
<!--
    <entry>non-reserved</entry>
    <entry>reserved</entry>
    <entry>reserved</entry>
    <entry></entry>
-->
    <entry>未予約</entry>
    <entry>予約</entry>
    <entry>予約</entry>
    <entry></entry>
   </row>
   <row>
    <entry><token>SYSTEM_TIME</token></entry>
<!--
    <entry></entry>
    <entry>reserved</entry>
    <entry></entry>
    <entry></entry>
-->
    <entry></entry>
    <entry>予約</entry>
    <entry></entry>
    <entry></entry>
   </row>
   <row>
    <entry><token>SYSTEM_USER</token></entry>
<!--
    <entry></entry>
    <entry>reserved</entry>
    <entry>reserved</entry>
    <entry>reserved</entry>
-->
    <entry></entry>
    <entry>予約</entry>
    <entry>予約</entry>
    <entry>予約</entry>
   </row>
   <row>
    <entry><token>T</token></entry>
<!--
    <entry></entry>
    <entry>non-reserved</entry>
    <entry>non-reserved</entry>
    <entry></entry>
-->
    <entry></entry>
    <entry>未予約</entry>
    <entry>未予約</entry>
    <entry></entry>
   </row>
   <row>
    <entry><token>TABLE</token></entry>
<!--
    <entry>reserved</entry>
    <entry>reserved</entry>
    <entry>reserved</entry>
    <entry>reserved</entry>
-->
    <entry>予約</entry>
    <entry>予約</entry>
    <entry>予約</entry>
    <entry>予約</entry>
   </row>
   <row>
    <entry><token>TABLES</token></entry>
<!--
    <entry>non-reserved</entry>
    <entry></entry>
    <entry></entry>
    <entry></entry>
-->
    <entry>未予約</entry>
    <entry></entry>
    <entry></entry>
    <entry></entry>
   </row>
   <row>
    <entry><token>TABLESAMPLE</token></entry>
<!--
    <entry>reserved (can be function or type)</entry>
    <entry>reserved</entry>
    <entry>reserved</entry>
    <entry></entry>
-->
    <entry>予約(関数または型として使用可)</entry>
    <entry>予約</entry>
    <entry>予約</entry>
    <entry></entry>
   </row>
   <row>
    <entry><token>TABLESPACE</token></entry>
<!--
    <entry>non-reserved</entry>
    <entry></entry>
    <entry></entry>
    <entry></entry>
-->
    <entry>未予約</entry>
    <entry></entry>
    <entry></entry>
    <entry></entry>
   </row>
   <row>
    <entry><token>TABLE_NAME</token></entry>
<!--
    <entry></entry>
    <entry>non-reserved</entry>
    <entry>non-reserved</entry>
    <entry>non-reserved</entry>
-->
    <entry></entry>
    <entry>未予約</entry>
    <entry>未予約</entry>
    <entry>未予約</entry>
   </row>
   <row>
    <entry><token>TEMP</token></entry>
<!--
    <entry>non-reserved</entry>
    <entry></entry>
    <entry></entry>
    <entry></entry>
-->
    <entry>未予約</entry>
    <entry></entry>
    <entry></entry>
    <entry></entry>
   </row>
   <row>
    <entry><token>TEMPLATE</token></entry>
<!--
    <entry>non-reserved</entry>
    <entry></entry>
    <entry></entry>
    <entry></entry>
-->
    <entry>未予約</entry>
    <entry></entry>
    <entry></entry>
    <entry></entry>
   </row>
   <row>
    <entry><token>TEMPORARY</token></entry>
<!--
    <entry>non-reserved</entry>
    <entry>non-reserved</entry>
    <entry>non-reserved</entry>
    <entry>reserved</entry>
-->
    <entry>未予約</entry>
    <entry>未予約</entry>
    <entry>未予約</entry>
    <entry>予約</entry>
   </row>
   <row>
    <entry><token>TEXT</token></entry>
<!--
    <entry>non-reserved</entry>
    <entry></entry>
    <entry></entry>
    <entry></entry>
-->
    <entry>未予約</entry>
    <entry></entry>
    <entry></entry>
    <entry></entry>
   </row>
   <row>
    <entry><token>THEN</token></entry>
<!--
    <entry>reserved</entry>
    <entry>reserved</entry>
    <entry>reserved</entry>
    <entry>reserved</entry>
-->
    <entry>予約</entry>
    <entry>予約</entry>
    <entry>予約</entry>
    <entry>予約</entry>
   </row>
   <row>
    <entry><token>TIES</token></entry>
<!--
    <entry>non-reserved</entry>
    <entry>non-reserved</entry>
    <entry>non-reserved</entry>
    <entry></entry>
-->
    <entry>未予約</entry>
    <entry>未予約</entry>
    <entry>未予約</entry>
    <entry></entry>
   </row>
   <row>
    <entry><token>TIME</token></entry>
<!--
    <entry>non-reserved (cannot be function or type)</entry>
    <entry>reserved</entry>
    <entry>reserved</entry>
    <entry>reserved</entry>
-->
    <entry>未予約(関数または型として使用不可)</entry>
    <entry>予約</entry>
    <entry>予約</entry>
    <entry>予約</entry>
   </row>
   <row>
    <entry><token>TIMESTAMP</token></entry>
<!--
    <entry>non-reserved (cannot be function or type)</entry>
    <entry>reserved</entry>
    <entry>reserved</entry>
    <entry>reserved</entry>
-->
    <entry>未予約(関数または型として使用不可)</entry>
    <entry>予約</entry>
    <entry>予約</entry>
    <entry>予約</entry>
   </row>
   <row>
    <entry><token>TIMEZONE_HOUR</token></entry>
<!--
    <entry></entry>
    <entry>reserved</entry>
    <entry>reserved</entry>
    <entry>reserved</entry>
-->
    <entry></entry>
    <entry>予約</entry>
    <entry>予約</entry>
    <entry>予約</entry>
   </row>
   <row>
    <entry><token>TIMEZONE_MINUTE</token></entry>
<!--
    <entry></entry>
    <entry>reserved</entry>
    <entry>reserved</entry>
    <entry>reserved</entry>
-->
    <entry></entry>
    <entry>予約</entry>
    <entry>予約</entry>
    <entry>予約</entry>
   </row>
   <row>
    <entry><token>TO</token></entry>
<!--
    <entry>reserved</entry>
    <entry>reserved</entry>
    <entry>reserved</entry>
    <entry>reserved</entry>
-->
    <entry>予約</entry>
    <entry>予約</entry>
    <entry>予約</entry>
    <entry>予約</entry>
   </row>
   <row>
    <entry><token>TOKEN</token></entry>
<!--
    <entry></entry>
    <entry>non-reserved</entry>
    <entry>non-reserved</entry>
    <entry></entry>
-->
    <entry></entry>
    <entry>未予約</entry>
    <entry>未予約</entry>
    <entry></entry>
   </row>
   <row>
    <entry><token>TOP_LEVEL_COUNT</token></entry>
<!--
    <entry></entry>
    <entry>non-reserved</entry>
    <entry>non-reserved</entry>
    <entry></entry>
-->
    <entry></entry>
    <entry>未予約</entry>
    <entry>未予約</entry>
    <entry></entry>
   </row>
   <row>
    <entry><token>TRAILING</token></entry>
<!--
    <entry>reserved</entry>
    <entry>reserved</entry>
    <entry>reserved</entry>
    <entry>reserved</entry>
-->
    <entry>予約</entry>
    <entry>予約</entry>
    <entry>予約</entry>
    <entry>予約</entry>
   </row>
   <row>
    <entry><token>TRANSACTION</token></entry>
<!--
    <entry>non-reserved</entry>
    <entry>non-reserved</entry>
    <entry>non-reserved</entry>
    <entry>reserved</entry>
-->
    <entry>未予約</entry>
    <entry>未予約</entry>
    <entry>未予約</entry>
    <entry>予約</entry>
   </row>
   <row>
    <entry><token>TRANSACTIONS_COMMITTED</token></entry>
<!--
    <entry></entry>
    <entry>non-reserved</entry>
    <entry>non-reserved</entry>
    <entry></entry>
-->
    <entry></entry>
    <entry>未予約</entry>
    <entry>未予約</entry>
    <entry></entry>
   </row>
   <row>
    <entry><token>TRANSACTIONS_ROLLED_BACK</token></entry>
<!--
    <entry></entry>
    <entry>non-reserved</entry>
    <entry>non-reserved</entry>
    <entry></entry>
-->
    <entry></entry>
    <entry>未予約</entry>
    <entry>未予約</entry>
    <entry></entry>
   </row>
   <row>
    <entry><token>TRANSACTION_ACTIVE</token></entry>
<!--
    <entry></entry>
    <entry>non-reserved</entry>
    <entry>non-reserved</entry>
    <entry></entry>
-->
    <entry></entry>
    <entry>未予約</entry>
    <entry>未予約</entry>
    <entry></entry>
   </row>
   <row>
    <entry><token>TRANSFORM</token></entry>
<!--
    <entry>non-reserved</entry>
    <entry>non-reserved</entry>
    <entry>non-reserved</entry>
    <entry></entry>
-->
    <entry>未予約</entry>
    <entry>未予約</entry>
    <entry>未予約</entry>
    <entry></entry>
   </row>
   <row>
    <entry><token>TRANSFORMS</token></entry>
<!--
    <entry></entry>
    <entry>non-reserved</entry>
    <entry>non-reserved</entry>
    <entry></entry>
-->
    <entry></entry>
    <entry>未予約</entry>
    <entry>未予約</entry>
    <entry></entry>
   </row>
   <row>
    <entry><token>TRANSLATE</token></entry>
<!--
    <entry></entry>
    <entry>reserved</entry>
    <entry>reserved</entry>
    <entry>reserved</entry>
-->
    <entry></entry>
    <entry>予約</entry>
    <entry>予約</entry>
    <entry>予約</entry>
   </row>
   <row>
    <entry><token>TRANSLATE_REGEX</token></entry>
<!--
    <entry></entry>
    <entry>reserved</entry>
    <entry>reserved</entry>
    <entry></entry>
-->
    <entry></entry>
    <entry>予約</entry>
    <entry>予約</entry>
    <entry></entry>
   </row>
   <row>
    <entry><token>TRANSLATION</token></entry>
<!--
    <entry></entry>
    <entry>reserved</entry>
    <entry>reserved</entry>
    <entry>reserved</entry>
-->
    <entry></entry>
    <entry>予約</entry>
    <entry>予約</entry>
    <entry>予約</entry>
   </row>
   <row>
    <entry><token>TREAT</token></entry>
<!--
    <entry>non-reserved (cannot be function or type)</entry>
    <entry>reserved</entry>
    <entry>reserved</entry>
    <entry></entry>
-->
    <entry>未予約(関数または型として使用不可)</entry>
    <entry>予約</entry>
    <entry>予約</entry>
    <entry></entry>
   </row>
   <row>
    <entry><token>TRIGGER</token></entry>
<!--
    <entry>non-reserved</entry>
    <entry>reserved</entry>
    <entry>reserved</entry>
    <entry></entry>
-->
    <entry>未予約</entry>
    <entry>予約</entry>
    <entry>予約</entry>
    <entry></entry>
   </row>
   <row>
    <entry><token>TRIGGER_CATALOG</token></entry>
<!--
    <entry></entry>
    <entry>non-reserved</entry>
    <entry>non-reserved</entry>
    <entry></entry>
-->
    <entry></entry>
    <entry>未予約</entry>
    <entry>未予約</entry>
    <entry></entry>
   </row>
   <row>
    <entry><token>TRIGGER_NAME</token></entry>
<!--
    <entry></entry>
    <entry>non-reserved</entry>
    <entry>non-reserved</entry>
    <entry></entry>
-->
    <entry></entry>
    <entry>未予約</entry>
    <entry>未予約</entry>
    <entry></entry>
   </row>
   <row>
    <entry><token>TRIGGER_SCHEMA</token></entry>
<!--
    <entry></entry>
    <entry>non-reserved</entry>
    <entry>non-reserved</entry>
    <entry></entry>
-->
    <entry></entry>
    <entry>未予約</entry>
    <entry>未予約</entry>
    <entry></entry>
   </row>
   <row>
    <entry><token>TRIM</token></entry>
<!--
    <entry>non-reserved (cannot be function or type)</entry>
    <entry>reserved</entry>
    <entry>reserved</entry>
    <entry>reserved</entry>
-->
    <entry>未予約(関数または型として使用不可)</entry>
    <entry>予約</entry>
    <entry>予約</entry>
    <entry>予約</entry>
   </row>
   <row>
    <entry><token>TRIM_ARRAY</token></entry>
<!--
    <entry></entry>
    <entry>reserved</entry>
    <entry>reserved</entry>
    <entry></entry>
-->
    <entry></entry>
    <entry>予約</entry>
    <entry>予約</entry>
    <entry></entry>
   </row>
   <row>
    <entry><token>TRUE</token></entry>
<!--
    <entry>reserved</entry>
    <entry>reserved</entry>
    <entry>reserved</entry>
    <entry>reserved</entry>
-->
    <entry>予約</entry>
    <entry>予約</entry>
    <entry>予約</entry>
    <entry>予約</entry>
   </row>
   <row>
    <entry><token>TRUNCATE</token></entry>
<!--
    <entry>non-reserved</entry>
    <entry>reserved</entry>
    <entry>reserved</entry>
    <entry></entry>
-->
    <entry>未予約</entry>
    <entry>予約</entry>
    <entry>予約</entry>
    <entry></entry>
   </row>
   <row>
    <entry><token>TRUSTED</token></entry>
<!--
    <entry>non-reserved</entry>
    <entry></entry>
    <entry></entry>
    <entry></entry>
-->
    <entry>未予約</entry>
    <entry></entry>
    <entry></entry>
    <entry></entry>
   </row>
   <row>
    <entry><token>TYPE</token></entry>
<!--
    <entry>non-reserved</entry>
    <entry>non-reserved</entry>
    <entry>non-reserved</entry>
    <entry>non-reserved</entry>
-->
    <entry>未予約</entry>
    <entry>未予約</entry>
    <entry>未予約</entry>
    <entry>未予約</entry>
   </row>
   <row>
    <entry><token>TYPES</token></entry>
<!--
    <entry>non-reserved</entry>
    <entry></entry>
    <entry></entry>
    <entry></entry>
-->
    <entry>未予約</entry>
    <entry></entry>
    <entry></entry>
    <entry></entry>
   </row>
   <row>
    <entry><token>UESCAPE</token></entry>
<!--
    <entry></entry>
    <entry>reserved</entry>
    <entry>reserved</entry>
    <entry></entry>
-->
    <entry></entry>
    <entry>予約</entry>
    <entry>予約</entry>
    <entry></entry>
   </row>
   <row>
    <entry><token>UNBOUNDED</token></entry>
<!--
    <entry>non-reserved</entry>
    <entry>non-reserved</entry>
    <entry>non-reserved</entry>
    <entry></entry>
-->
    <entry>未予約</entry>
    <entry>未予約</entry>
    <entry>未予約</entry>
    <entry></entry>
   </row>
   <row>
    <entry><token>UNCOMMITTED</token></entry>
<!--
    <entry>non-reserved</entry>
    <entry>non-reserved</entry>
    <entry>non-reserved</entry>
    <entry>non-reserved</entry>
-->
    <entry>未予約</entry>
    <entry>未予約</entry>
    <entry>未予約</entry>
    <entry>未予約</entry>
   </row>
   <row>
    <entry><token>UNDER</token></entry>
<!--
    <entry></entry>
    <entry>non-reserved</entry>
    <entry>non-reserved</entry>
    <entry></entry>
-->
    <entry></entry>
    <entry>未予約</entry>
    <entry>未予約</entry>
    <entry></entry>
   </row>
   <row>
    <entry><token>UNENCRYPTED</token></entry>
<!--
    <entry>non-reserved</entry>
    <entry></entry>
    <entry></entry>
    <entry></entry>
-->
    <entry>未予約</entry>
    <entry></entry>
    <entry></entry>
    <entry></entry>
   </row>
   <row>
    <entry><token>UNION</token></entry>
<!--
    <entry>reserved</entry>
    <entry>reserved</entry>
    <entry>reserved</entry>
    <entry>reserved</entry>
-->
    <entry>予約</entry>
    <entry>予約</entry>
    <entry>予約</entry>
    <entry>予約</entry>
   </row>
   <row>
    <entry><token>UNIQUE</token></entry>
<!--
    <entry>reserved</entry>
    <entry>reserved</entry>
    <entry>reserved</entry>
    <entry>reserved</entry>
-->
    <entry>予約</entry>
    <entry>予約</entry>
    <entry>予約</entry>
    <entry>予約</entry>
   </row>
   <row>
    <entry><token>UNKNOWN</token></entry>
<!--
    <entry>non-reserved</entry>
    <entry>reserved</entry>
    <entry>reserved</entry>
    <entry>reserved</entry>
-->
    <entry>未予約</entry>
    <entry>予約</entry>
    <entry>予約</entry>
    <entry>予約</entry>
   </row>
   <row>
    <entry><token>UNLINK</token></entry>
<!--
    <entry></entry>
    <entry>non-reserved</entry>
    <entry>non-reserved</entry>
    <entry></entry>
-->
    <entry></entry>
    <entry>未予約</entry>
    <entry>未予約</entry>
    <entry></entry>
   </row>
   <row>
    <entry><token>UNLISTEN</token></entry>
<!--
    <entry>non-reserved</entry>
    <entry></entry>
    <entry></entry>
    <entry></entry>
-->
    <entry>未予約</entry>
    <entry></entry>
    <entry></entry>
    <entry></entry>
   </row>
   <row>
    <entry><token>UNLOGGED</token></entry>
<!--
    <entry>non-reserved</entry>
    <entry></entry>
    <entry></entry>
    <entry></entry>
-->
    <entry>未予約</entry>
    <entry></entry>
    <entry></entry>
    <entry></entry>
   </row>
   <row>
    <entry><token>UNNAMED</token></entry>
<!--
    <entry></entry>
    <entry>non-reserved</entry>
    <entry>non-reserved</entry>
    <entry>non-reserved</entry>
-->
    <entry></entry>
    <entry>未予約</entry>
    <entry>未予約</entry>
    <entry>未予約</entry>
   </row>
   <row>
    <entry><token>UNNEST</token></entry>
<!--
    <entry></entry>
    <entry>reserved</entry>
    <entry>reserved</entry>
    <entry></entry>
-->
    <entry></entry>
    <entry>予約</entry>
    <entry>予約</entry>
    <entry></entry>
   </row>
   <row>
    <entry><token>UNTIL</token></entry>
<!--
    <entry>non-reserved</entry>
    <entry></entry>
    <entry></entry>
    <entry></entry>
-->
    <entry>未予約</entry>
    <entry></entry>
    <entry></entry>
    <entry></entry>
   </row>
   <row>
    <entry><token>UNTYPED</token></entry>
<!--
    <entry></entry>
    <entry>non-reserved</entry>
    <entry>non-reserved</entry>
    <entry></entry>
-->
    <entry></entry>
    <entry>未予約</entry>
    <entry>未予約</entry>
    <entry></entry>
   </row>
   <row>
    <entry><token>UPDATE</token></entry>
<!--
    <entry>non-reserved</entry>
    <entry>reserved</entry>
    <entry>reserved</entry>
    <entry>reserved</entry>
-->
    <entry>未予約</entry>
    <entry>予約</entry>
    <entry>予約</entry>
    <entry>予約</entry>
   </row>
   <row>
    <entry><token>UPPER</token></entry>
<!--
    <entry></entry>
    <entry>reserved</entry>
    <entry>reserved</entry>
    <entry>reserved</entry>
-->
    <entry></entry>
    <entry>予約</entry>
    <entry>予約</entry>
    <entry>予約</entry>
   </row>
   <row>
    <entry><token>URI</token></entry>
<!--
    <entry></entry>
    <entry>non-reserved</entry>
    <entry>non-reserved</entry>
    <entry></entry>
-->
    <entry></entry>
    <entry>未予約</entry>
    <entry>未予約</entry>
    <entry></entry>
   </row>
   <row>
    <entry><token>USAGE</token></entry>
<!--
    <entry></entry>
    <entry>non-reserved</entry>
    <entry>non-reserved</entry>
    <entry>reserved</entry>
-->
    <entry></entry>
    <entry>未予約</entry>
    <entry>未予約</entry>
    <entry>予約</entry>
   </row>
   <row>
    <entry><token>USER</token></entry>
<!--
    <entry>reserved</entry>
    <entry>reserved</entry>
    <entry>reserved</entry>
    <entry>reserved</entry>
-->
    <entry>予約</entry>
    <entry>予約</entry>
    <entry>予約</entry>
    <entry>予約</entry>
   </row>
   <row>
    <entry><token>USER_DEFINED_TYPE_CATALOG</token></entry>
<!--
    <entry></entry>
    <entry>non-reserved</entry>
    <entry>non-reserved</entry>
    <entry></entry>
-->
    <entry></entry>
    <entry>未予約</entry>
    <entry>未予約</entry>
    <entry></entry>
   </row>
   <row>
    <entry><token>USER_DEFINED_TYPE_CODE</token></entry>
<!--
    <entry></entry>
    <entry>non-reserved</entry>
    <entry>non-reserved</entry>
    <entry></entry>
-->
    <entry></entry>
    <entry>未予約</entry>
    <entry>未予約</entry>
    <entry></entry>
   </row>
   <row>
    <entry><token>USER_DEFINED_TYPE_NAME</token></entry>
<!--
    <entry></entry>
    <entry>non-reserved</entry>
    <entry>non-reserved</entry>
    <entry></entry>
-->
    <entry></entry>
    <entry>未予約</entry>
    <entry>未予約</entry>
    <entry></entry>
   </row>
   <row>
    <entry><token>USER_DEFINED_TYPE_SCHEMA</token></entry>
<!--
    <entry></entry>
    <entry>non-reserved</entry>
    <entry>non-reserved</entry>
    <entry></entry>
-->
    <entry></entry>
    <entry>未予約</entry>
    <entry>未予約</entry>
    <entry></entry>
   </row>
   <row>
    <entry><token>USING</token></entry>
<!--
    <entry>reserved</entry>
    <entry>reserved</entry>
    <entry>reserved</entry>
    <entry>reserved</entry>
-->
    <entry>予約</entry>
    <entry>予約</entry>
    <entry>予約</entry>
    <entry>予約</entry>
   </row>
   <row>
    <entry><token>VACUUM</token></entry>
<!--
    <entry>non-reserved</entry>
    <entry></entry>
    <entry></entry>
    <entry></entry>
-->
    <entry>未予約</entry>
    <entry></entry>
    <entry></entry>
    <entry></entry>
   </row>
   <row>
    <entry><token>VALID</token></entry>
<!--
    <entry>non-reserved</entry>
    <entry>non-reserved</entry>
    <entry>non-reserved</entry>
    <entry></entry>
-->
    <entry>未予約</entry>
    <entry>未予約</entry>
    <entry>未予約</entry>
    <entry></entry>
   </row>
   <row>
    <entry><token>VALIDATE</token></entry>
<!--
    <entry>non-reserved</entry>
    <entry></entry>
    <entry></entry>
    <entry></entry>
-->
    <entry>未予約</entry>
    <entry></entry>
    <entry></entry>
    <entry></entry>
   </row>
   <row>
    <entry><token>VALIDATOR</token></entry>
<!--
    <entry>non-reserved</entry>
    <entry></entry>
    <entry></entry>
    <entry></entry>
-->
    <entry>未予約</entry>
    <entry></entry>
    <entry></entry>
    <entry></entry>
   </row>
   <row>
    <entry><token>VALUE</token></entry>
<!--
    <entry>non-reserved</entry>
    <entry>reserved</entry>
    <entry>reserved</entry>
    <entry>reserved</entry>
-->
    <entry>未予約</entry>
    <entry>予約</entry>
    <entry>予約</entry>
    <entry>予約</entry>
   </row>
   <row>
    <entry><token>VALUES</token></entry>
<!--
    <entry>non-reserved (cannot be function or type)</entry>
    <entry>reserved</entry>
    <entry>reserved</entry>
    <entry>reserved</entry>
-->
    <entry>未予約(関数または型として使用不可)</entry>
    <entry>予約</entry>
    <entry>予約</entry>
    <entry>予約</entry>
   </row>
   <row>
    <entry><token>VALUE_OF</token></entry>
<!--
    <entry></entry>
    <entry>reserved</entry>
    <entry></entry>
    <entry></entry>
-->
    <entry></entry>
    <entry>予約</entry>
    <entry></entry>
    <entry></entry>
   </row>
   <row>
    <entry><token>VARBINARY</token></entry>
<!--
    <entry></entry>
    <entry>reserved</entry>
    <entry>reserved</entry>
    <entry></entry>
-->
    <entry></entry>
    <entry>予約</entry>
    <entry>予約</entry>
    <entry></entry>
   </row>
   <row>
    <entry><token>VARCHAR</token></entry>
<!--
    <entry>non-reserved (cannot be function or type)</entry>
    <entry>reserved</entry>
    <entry>reserved</entry>
    <entry>reserved</entry>
-->
    <entry>未予約(関数または型として使用不可)</entry>
    <entry>予約</entry>
    <entry>予約</entry>
    <entry>予約</entry>
   </row>
   <row>
    <entry><token>VARIADIC</token></entry>
<!--
    <entry>reserved</entry>
    <entry></entry>
    <entry></entry>
    <entry></entry>
-->
    <entry>予約</entry>
    <entry></entry>
    <entry></entry>
    <entry></entry>
   </row>
   <row>
    <entry><token>VARYING</token></entry>
<!--
    <entry>non-reserved</entry>
    <entry>reserved</entry>
    <entry>reserved</entry>
    <entry>reserved</entry>
-->
    <entry>未予約</entry>
    <entry>予約</entry>
    <entry>予約</entry>
    <entry>予約</entry>
   </row>
   <row>
    <entry><token>VAR_POP</token></entry>
<!--
    <entry></entry>
    <entry>reserved</entry>
    <entry>reserved</entry>
    <entry></entry>
-->
    <entry></entry>
    <entry>予約</entry>
    <entry>予約</entry>
    <entry></entry>
   </row>
   <row>
    <entry><token>VAR_SAMP</token></entry>
<!--
    <entry></entry>
    <entry>reserved</entry>
    <entry>reserved</entry>
    <entry></entry>
-->
    <entry></entry>
    <entry>予約</entry>
    <entry>予約</entry>
    <entry></entry>
   </row>
   <row>
    <entry><token>VERBOSE</token></entry>
<!--
    <entry>reserved (can be function or type)</entry>
    <entry></entry>
    <entry></entry>
    <entry></entry>
-->
    <entry>予約(関数または型として使用可)</entry>
    <entry></entry>
    <entry></entry>
    <entry></entry>
   </row>
   <row>
    <entry><token>VERSION</token></entry>
<!--
    <entry>non-reserved</entry>
    <entry>non-reserved</entry>
    <entry>non-reserved</entry>
    <entry></entry>
-->
    <entry>未予約</entry>
    <entry>未予約</entry>
    <entry>未予約</entry>
    <entry></entry>
   </row>
   <row>
    <entry><token>VERSIONING</token></entry>
<!--
    <entry></entry>
    <entry>reserved</entry>
    <entry></entry>
    <entry></entry>
-->
    <entry></entry>
    <entry>予約</entry>
    <entry></entry>
    <entry></entry>
   </row>
   <row>
    <entry><token>VIEW</token></entry>
<!--
    <entry>non-reserved</entry>
    <entry>non-reserved</entry>
    <entry>non-reserved</entry>
    <entry>reserved</entry>
-->
    <entry>未予約</entry>
    <entry>未予約</entry>
    <entry>未予約</entry>
    <entry>予約</entry>
   </row>
   <row>
    <entry><token>VIEWS</token></entry>
<!--
    <entry>non-reserved</entry>
    <entry></entry>
    <entry></entry>
    <entry></entry>
-->
    <entry>未予約</entry>
    <entry></entry>
    <entry></entry>
    <entry></entry>
   </row>
   <row>
    <entry><token>VOLATILE</token></entry>
<!--
    <entry>non-reserved</entry>
    <entry></entry>
    <entry></entry>
    <entry></entry>
-->
    <entry>未予約</entry>
    <entry></entry>
    <entry></entry>
    <entry></entry>
   </row>
   <row>
    <entry><token>WHEN</token></entry>
<!--
    <entry>reserved</entry>
    <entry>reserved</entry>
    <entry>reserved</entry>
    <entry>reserved</entry>
-->
    <entry>予約</entry>
    <entry>予約</entry>
    <entry>予約</entry>
    <entry>予約</entry>
   </row>
   <row>
    <entry><token>WHENEVER</token></entry>
<!--
    <entry></entry>
    <entry>reserved</entry>
    <entry>reserved</entry>
    <entry>reserved</entry>
-->
    <entry></entry>
    <entry>予約</entry>
    <entry>予約</entry>
    <entry>予約</entry>
   </row>
   <row>
    <entry><token>WHERE</token></entry>
<!--
    <entry>reserved</entry>
    <entry>reserved</entry>
    <entry>reserved</entry>
    <entry>reserved</entry>
-->
    <entry>予約</entry>
    <entry>予約</entry>
    <entry>予約</entry>
    <entry>予約</entry>
   </row>
   <row>
    <entry><token>WHITESPACE</token></entry>
<!--
    <entry>non-reserved</entry>
    <entry>non-reserved</entry>
    <entry>non-reserved</entry>
    <entry></entry>
-->
    <entry>未予約</entry>
    <entry>未予約</entry>
    <entry>未予約</entry>
    <entry></entry>
   </row>
   <row>
    <entry><token>WIDTH_BUCKET</token></entry>
<!--
    <entry></entry>
    <entry>reserved</entry>
    <entry>reserved</entry>
    <entry></entry>
-->
    <entry></entry>
    <entry>予約</entry>
    <entry>予約</entry>
    <entry></entry>
   </row>
   <row>
    <entry><token>WINDOW</token></entry>
<!--
    <entry>reserved</entry>
    <entry>reserved</entry>
    <entry>reserved</entry>
    <entry></entry>
-->
    <entry>予約</entry>
    <entry>予約</entry>
    <entry>予約</entry>
    <entry></entry>
   </row>
   <row>
    <entry><token>WITH</token></entry>
<!--
    <entry>reserved</entry>
    <entry>reserved</entry>
    <entry>reserved</entry>
    <entry>reserved</entry>
-->
    <entry>予約</entry>
    <entry>予約</entry>
    <entry>予約</entry>
    <entry>予約</entry>
   </row>
   <row>
    <entry><token>WITHIN</token></entry>
<!--
    <entry>non-reserved</entry>
    <entry>reserved</entry>
    <entry>reserved</entry>
    <entry></entry>
-->
    <entry>未予約</entry>
    <entry>予約</entry>
    <entry>予約</entry>
    <entry></entry>
   </row>
   <row>
    <entry><token>WITHOUT</token></entry>
<!--
    <entry>non-reserved</entry>
    <entry>reserved</entry>
    <entry>reserved</entry>
    <entry></entry>
-->
    <entry>未予約</entry>
    <entry>予約</entry>
    <entry>予約</entry>
    <entry></entry>
   </row>
   <row>
    <entry><token>WORK</token></entry>
<!--
    <entry>non-reserved</entry>
    <entry>non-reserved</entry>
    <entry>non-reserved</entry>
    <entry>reserved</entry>
-->
    <entry>未予約</entry>
    <entry>未予約</entry>
    <entry>未予約</entry>
    <entry>予約</entry>
   </row>
   <row>
    <entry><token>WRAPPER</token></entry>
<!--
    <entry>non-reserved</entry>
    <entry>non-reserved</entry>
    <entry>non-reserved</entry>
    <entry></entry>
-->
    <entry>未予約</entry>
    <entry>未予約</entry>
    <entry>未予約</entry>
    <entry></entry>
   </row>
   <row>
    <entry><token>WRITE</token></entry>
<!--
    <entry>non-reserved</entry>
    <entry>non-reserved</entry>
    <entry>non-reserved</entry>
    <entry>reserved</entry>
-->
    <entry>未予約</entry>
    <entry>未予約</entry>
    <entry>未予約</entry>
    <entry>予約</entry>
   </row>
   <row>
    <entry><token>XML</token></entry>
<!--
    <entry>non-reserved</entry>
    <entry>reserved</entry>
    <entry>reserved</entry>
    <entry></entry>
-->
    <entry>未予約</entry>
    <entry>予約</entry>
    <entry>予約</entry>
    <entry></entry>
   </row>
   <row>
    <entry><token>XMLAGG</token></entry>
<!--
    <entry></entry>
    <entry>reserved</entry>
    <entry>reserved</entry>
    <entry></entry>
-->
    <entry></entry>
    <entry>予約</entry>
    <entry>予約</entry>
    <entry></entry>
   </row>
   <row>
    <entry><token>XMLATTRIBUTES</token></entry>
<!--
    <entry>non-reserved (cannot be function or type)</entry>
    <entry>reserved</entry>
    <entry>reserved</entry>
    <entry></entry>
-->
    <entry>未予約(関数または型として使用不可)</entry>
    <entry>予約</entry>
    <entry>予約</entry>
    <entry></entry>
   </row>
   <row>
    <entry><token>XMLBINARY</token></entry>
<!--
    <entry></entry>
    <entry>reserved</entry>
    <entry>reserved</entry>
    <entry></entry>
-->
    <entry></entry>
    <entry>予約</entry>
    <entry>予約</entry>
    <entry></entry>
   </row>
   <row>
    <entry><token>XMLCAST</token></entry>
<!--
    <entry></entry>
    <entry>reserved</entry>
    <entry>reserved</entry>
    <entry></entry>
-->
    <entry></entry>
    <entry>予約</entry>
    <entry>予約</entry>
    <entry></entry>
   </row>
   <row>
    <entry><token>XMLCOMMENT</token></entry>
<!--
    <entry></entry>
    <entry>reserved</entry>
    <entry>reserved</entry>
    <entry></entry>
-->
    <entry></entry>
    <entry>予約</entry>
    <entry>予約</entry>
    <entry></entry>
   </row>
   <row>
    <entry><token>XMLCONCAT</token></entry>
<!--
    <entry>non-reserved (cannot be function or type)</entry>
    <entry>reserved</entry>
    <entry>reserved</entry>
    <entry></entry>
-->
    <entry>未予約(関数または型として使用不可)</entry>
    <entry>予約</entry>
    <entry>予約</entry>
    <entry></entry>
   </row>
   <row>
    <entry><token>XMLDECLARATION</token></entry>
<!--
    <entry></entry>
    <entry>non-reserved</entry>
    <entry>non-reserved</entry>
    <entry></entry>
-->
    <entry></entry>
    <entry>未予約</entry>
    <entry>未予約</entry>
    <entry></entry>
   </row>
   <row>
    <entry><token>XMLDOCUMENT</token></entry>
<!--
    <entry></entry>
    <entry>reserved</entry>
    <entry>reserved</entry>
    <entry></entry>
-->
    <entry></entry>
    <entry>予約</entry>
    <entry>予約</entry>
    <entry></entry>
   </row>
   <row>
    <entry><token>XMLELEMENT</token></entry>
<!--
    <entry>non-reserved (cannot be function or type)</entry>
    <entry>reserved</entry>
    <entry>reserved</entry>
    <entry></entry>
-->
    <entry>未予約(関数または型として使用不可)</entry>
    <entry>予約</entry>
    <entry>予約</entry>
    <entry></entry>
   </row>
   <row>
    <entry><token>XMLEXISTS</token></entry>
<!--
    <entry>non-reserved (cannot be function or type)</entry>
    <entry>reserved</entry>
    <entry>reserved</entry>
    <entry></entry>
-->
    <entry>未予約(関数または型として使用不可)</entry>
    <entry>予約</entry>
    <entry>予約</entry>
    <entry></entry>
   </row>
   <row>
    <entry><token>XMLFOREST</token></entry>
<!--
    <entry>non-reserved (cannot be function or type)</entry>
    <entry>reserved</entry>
    <entry>reserved</entry>
    <entry></entry>
-->
    <entry>未予約(関数または型として使用不可)</entry>
    <entry>予約</entry>
    <entry>予約</entry>
    <entry></entry>
   </row>
   <row>
    <entry><token>XMLITERATE</token></entry>
<!--
    <entry></entry>
    <entry>reserved</entry>
    <entry>reserved</entry>
    <entry></entry>
-->
    <entry></entry>
    <entry>予約</entry>
    <entry>予約</entry>
    <entry></entry>
   </row>
   <row>
    <entry><token>XMLNAMESPACES</token></entry>
<!--
    <entry>non-reserved (cannot be function or type)</entry>
    <entry>reserved</entry>
    <entry>reserved</entry>
    <entry></entry>
-->
    <entry>未予約(関数または型として使用不可)</entry>
    <entry>予約</entry>
    <entry>予約</entry>
    <entry></entry>
   </row>
   <row>
    <entry><token>XMLPARSE</token></entry>
<!--
    <entry>non-reserved (cannot be function or type)</entry>
    <entry>reserved</entry>
    <entry>reserved</entry>
    <entry></entry>
-->
    <entry>未予約(関数または型として使用不可)</entry>
    <entry>予約</entry>
    <entry>予約</entry>
    <entry></entry>
   </row>
   <row>
    <entry><token>XMLPI</token></entry>
<!--
    <entry>non-reserved (cannot be function or type)</entry>
    <entry>reserved</entry>
    <entry>reserved</entry>
    <entry></entry>
-->
    <entry>未予約(関数または型として使用不可)</entry>
    <entry>予約</entry>
    <entry>予約</entry>
    <entry></entry>
   </row>
   <row>
    <entry><token>XMLQUERY</token></entry>
<!--
    <entry></entry>
    <entry>reserved</entry>
    <entry>reserved</entry>
    <entry></entry>
-->
    <entry></entry>
    <entry>予約</entry>
    <entry>予約</entry>
    <entry></entry>
   </row>
   <row>
    <entry><token>XMLROOT</token></entry>
<!--
    <entry>non-reserved (cannot be function or type)</entry>
    <entry></entry>
    <entry></entry>
    <entry></entry>
-->
    <entry>未予約(関数または型として使用不可)</entry>
    <entry></entry>
    <entry></entry>
    <entry></entry>
   </row>
   <row>
    <entry><token>XMLSCHEMA</token></entry>
<!--
    <entry></entry>
    <entry>non-reserved</entry>
    <entry>non-reserved</entry>
    <entry></entry>
-->
    <entry></entry>
    <entry>未予約</entry>
    <entry>未予約</entry>
    <entry></entry>
   </row>
   <row>
    <entry><token>XMLSERIALIZE</token></entry>
<!--
    <entry>non-reserved (cannot be function or type)</entry>
    <entry>reserved</entry>
    <entry>reserved</entry>
    <entry></entry>
-->
    <entry>未予約(関数または型として使用不可)</entry>
    <entry>予約</entry>
    <entry>予約</entry>
    <entry></entry>
   </row>
   <row>
    <entry><token>XMLTABLE</token></entry>
<!--
    <entry>non-reserved (cannot be function or type)</entry>
    <entry>reserved</entry>
    <entry>reserved</entry>
    <entry></entry>
-->
    <entry>未予約(関数または型として使用不可)</entry>
    <entry>予約</entry>
    <entry>予約</entry>
    <entry></entry>
   </row>
   <row>
    <entry><token>XMLTEXT</token></entry>
<!--
    <entry></entry>
    <entry>reserved</entry>
    <entry>reserved</entry>
    <entry></entry>
-->
    <entry></entry>
    <entry>予約</entry>
    <entry>予約</entry>
    <entry></entry>
   </row>
   <row>
    <entry><token>XMLVALIDATE</token></entry>
<!--
    <entry></entry>
    <entry>reserved</entry>
    <entry>reserved</entry>
    <entry></entry>
-->
    <entry></entry>
    <entry>予約</entry>
    <entry>予約</entry>
    <entry></entry>
   </row>
   <row>
    <entry><token>YEAR</token></entry>
<!--
    <entry>non-reserved</entry>
    <entry>reserved</entry>
    <entry>reserved</entry>
    <entry>reserved</entry>
-->
    <entry>未予約</entry>
    <entry>予約</entry>
    <entry>予約</entry>
    <entry>予約</entry>
   </row>
   <row>
    <entry><token>YES</token></entry>
<!--
    <entry>non-reserved</entry>
    <entry>non-reserved</entry>
    <entry>non-reserved</entry>
    <entry></entry>
-->
    <entry>未予約</entry>
    <entry>未予約</entry>
    <entry>未予約</entry>
    <entry></entry>
   </row>
   <row>
    <entry><token>ZONE</token></entry>
<!--
    <entry>non-reserved</entry>
    <entry>non-reserved</entry>
    <entry>non-reserved</entry>
    <entry>reserved</entry>
-->
    <entry>未予約</entry>
    <entry>未予約</entry>
    <entry>未予約</entry>
    <entry>予約</entry>
   </row>
  </tbody>
 </tgroup>
</table>

>>>>>>> bd0a9e56

</appendix><|MERGE_RESOLUTION|>--- conflicted
+++ resolved
@@ -118,9922 +118,6 @@
 逆に、キーワードがあるということも機能が存在することを意味していません。
  </para>
 
-<<<<<<< HEAD
  &keywords-table;
-=======
-
-<!-- 原文コメント
- The following table is semi-automatically generated.  You can update it
- manually, but when you have a lot of changes talk to <peter_e@gmx.net>
- about remaking it.
--->
-
-<table id="keywords-table">
-<!--
- <title><acronym>SQL</acronym> Key Words</title>
--->
- <title><acronym>SQL</acronym>キーワード</title>
-
- <tgroup cols="5">
-  <thead>
-   <row>
-<!--
-    <entry>Key Word</entry>
--->
-    <entry>キーワード</entry>
-    <entry><productname>PostgreSQL</productname></entry>
-    <entry>SQL:2011</entry>
-    <entry>SQL:2008</entry>
-    <entry>SQL-92</entry>
-   </row>
-  </thead>
-
-  <tbody>
-   <row>
-    <entry><token>A</token></entry>
-<!--
-    <entry></entry>
-    <entry>non-reserved</entry>
-    <entry>non-reserved</entry>
-    <entry></entry>
--->
-    <entry></entry>
-    <entry>未予約</entry>
-    <entry>未予約</entry>
-    <entry></entry>
-   </row>
-   <row>
-    <entry><token>ABORT</token></entry>
-<!--
-    <entry>non-reserved</entry>
-    <entry></entry>
-    <entry></entry>
-    <entry></entry>
--->
-    <entry>未予約</entry>
-    <entry></entry>
-    <entry></entry>
-    <entry></entry>
-   </row>
-   <row>
-    <entry><token>ABS</token></entry>
-<!--
-    <entry></entry>
-    <entry>reserved</entry>
-    <entry>reserved</entry>
-    <entry></entry>
--->
-    <entry></entry>
-    <entry>予約</entry>
-    <entry>予約</entry>
-    <entry></entry>
-   </row>
-   <row>
-    <entry><token>ABSENT</token></entry>
-<!--
-    <entry></entry>
-    <entry>non-reserved</entry>
-    <entry>non-reserved</entry>
-    <entry></entry>
--->
-    <entry></entry>
-    <entry>未予約</entry>
-    <entry>未予約</entry>
-    <entry></entry>
-   </row>
-   <row>
-    <entry><token>ABSOLUTE</token></entry>
-<!--
-    <entry>non-reserved</entry>
-    <entry>non-reserved</entry>
-    <entry>non-reserved</entry>
-    <entry>reserved</entry>
--->
-    <entry>未予約</entry>
-    <entry>未予約</entry>
-    <entry>未予約</entry>
-    <entry>予約</entry>
-   </row>
-   <row>
-    <entry><token>ACCESS</token></entry>
-<!--
-    <entry>non-reserved</entry>
-    <entry></entry>
-    <entry></entry>
-    <entry></entry>
--->
-    <entry>未予約</entry>
-    <entry></entry>
-    <entry></entry>
-    <entry></entry>
-   </row>
-   <row>
-    <entry><token>ACCORDING</token></entry>
-<!--
-    <entry></entry>
-    <entry>non-reserved</entry>
-    <entry>non-reserved</entry>
-    <entry></entry>
--->
-    <entry></entry>
-    <entry>未予約</entry>
-    <entry>未予約</entry>
-    <entry></entry>
-   </row>
-   <row>
-    <entry><token>ACTION</token></entry>
-<!--
-    <entry>non-reserved</entry>
-    <entry>non-reserved</entry>
-    <entry>non-reserved</entry>
-    <entry>reserved</entry>
--->
-    <entry>未予約</entry>
-    <entry>未予約</entry>
-    <entry>未予約</entry>
-    <entry>予約</entry>
-   </row>
-   <row>
-    <entry><token>ADA</token></entry>
-<!--
-    <entry></entry>
-    <entry>non-reserved</entry>
-    <entry>non-reserved</entry>
-    <entry>non-reserved</entry>
--->
-    <entry></entry>
-    <entry>未予約</entry>
-    <entry>未予約</entry>
-    <entry>未予約</entry>
-   </row>
-   <row>
-    <entry><token>ADD</token></entry>
-<!--
-    <entry>non-reserved</entry>
-    <entry>non-reserved</entry>
-    <entry>non-reserved</entry>
-    <entry>reserved</entry>
--->
-    <entry>未予約</entry>
-    <entry>未予約</entry>
-    <entry>未予約</entry>
-    <entry>予約</entry>
-   </row>
-   <row>
-    <entry><token>ADMIN</token></entry>
-<!--
-    <entry>non-reserved</entry>
-    <entry>non-reserved</entry>
-    <entry>non-reserved</entry>
-    <entry></entry>
--->
-    <entry>未予約</entry>
-    <entry>未予約</entry>
-    <entry>未予約</entry>
-    <entry></entry>
-   </row>
-   <row>
-    <entry><token>AFTER</token></entry>
-<!--
-    <entry>non-reserved</entry>
-    <entry>non-reserved</entry>
-    <entry>non-reserved</entry>
-    <entry></entry>
--->
-    <entry>未予約</entry>
-    <entry>未予約</entry>
-    <entry>未予約</entry>
-    <entry></entry>
-   </row>
-   <row>
-    <entry><token>AGGREGATE</token></entry>
-<!--
-    <entry>non-reserved</entry>
-    <entry></entry>
-    <entry></entry>
-    <entry></entry>
--->
-    <entry>未予約</entry>
-    <entry></entry>
-    <entry></entry>
-    <entry></entry>
-   </row>
-   <row>
-    <entry><token>ALL</token></entry>
-<!--
-    <entry>reserved</entry>
-    <entry>reserved</entry>
-    <entry>reserved</entry>
-    <entry>reserved</entry>
--->
-    <entry>予約</entry>
-    <entry>予約</entry>
-    <entry>予約</entry>
-    <entry>予約</entry>
-   </row>
-   <row>
-    <entry><token>ALLOCATE</token></entry>
-<!--
-    <entry></entry>
-    <entry>reserved</entry>
-    <entry>reserved</entry>
-    <entry>reserved</entry>
--->
-    <entry></entry>
-    <entry>予約</entry>
-    <entry>予約</entry>
-    <entry>予約</entry>
-   </row>
-   <row>
-    <entry><token>ALSO</token></entry>
-<!--
-    <entry>non-reserved</entry>
-    <entry></entry>
-    <entry></entry>
-    <entry></entry>
--->
-    <entry>未予約</entry>
-    <entry></entry>
-    <entry></entry>
-    <entry></entry>
-   </row>
-   <row>
-    <entry><token>ALTER</token></entry>
-<!--
-    <entry>non-reserved</entry>
-    <entry>reserved</entry>
-    <entry>reserved</entry>
-    <entry>reserved</entry>
--->
-    <entry>未予約</entry>
-    <entry>予約</entry>
-    <entry>予約</entry>
-    <entry>予約</entry>
-   </row>
-   <row>
-    <entry><token>ALWAYS</token></entry>
-<!--
-    <entry>non-reserved</entry>
-    <entry>non-reserved</entry>
-    <entry>non-reserved</entry>
-    <entry></entry>
--->
-    <entry>未予約</entry>
-    <entry>未予約</entry>
-    <entry>未予約</entry>
-    <entry></entry>
-   </row>
-   <row>
-    <entry><token>ANALYSE</token></entry>
-<!--
-    <entry>reserved</entry>
-    <entry></entry>
-    <entry></entry>
-    <entry></entry>
--->
-    <entry>予約</entry>
-    <entry></entry>
-    <entry></entry>
-    <entry></entry>
-   </row>
-   <row>
-    <entry><token>ANALYZE</token></entry>
-<!--
-    <entry>reserved</entry>
-    <entry></entry>
-    <entry></entry>
-    <entry></entry>
--->
-    <entry>予約</entry>
-    <entry></entry>
-    <entry></entry>
-    <entry></entry>
-   </row>
-   <row>
-    <entry><token>AND</token></entry>
-<!--
-    <entry>reserved</entry>
-    <entry>reserved</entry>
-    <entry>reserved</entry>
-    <entry>reserved</entry>
--->
-    <entry>予約</entry>
-    <entry>予約</entry>
-    <entry>予約</entry>
-    <entry>予約</entry>
-   </row>
-   <row>
-    <entry><token>ANY</token></entry>
-<!--
-    <entry>reserved</entry>
-    <entry>reserved</entry>
-    <entry>reserved</entry>
-    <entry>reserved</entry>
--->
-    <entry>予約</entry>
-    <entry>予約</entry>
-    <entry>予約</entry>
-    <entry>予約</entry>
-   </row>
-   <row>
-    <entry><token>ARE</token></entry>
-<!--
-    <entry></entry>
-    <entry>reserved</entry>
-    <entry>reserved</entry>
-    <entry>reserved</entry>
--->
-    <entry></entry>
-    <entry>予約</entry>
-    <entry>予約</entry>
-    <entry>予約</entry>
-   </row>
-   <row>
-    <entry><token>ARRAY</token></entry>
-<!--
-    <entry>reserved</entry>
-    <entry>reserved</entry>
-    <entry>reserved</entry>
-    <entry></entry>
--->
-    <entry>予約</entry>
-    <entry>予約</entry>
-    <entry>予約</entry>
-    <entry></entry>
-   </row>
-   <row>
-    <entry><token>ARRAY_AGG</token></entry>
-<!--
-    <entry></entry>
-    <entry>reserved</entry>
-    <entry>reserved</entry>
-    <entry></entry>
--->
-    <entry></entry>
-    <entry>予約</entry>
-    <entry>予約</entry>
-    <entry></entry>
-   </row>
-   <row>
-    <entry><token>ARRAY_MAX_CARDINALITY</token></entry>
-<!--
-    <entry></entry>
-    <entry>reserved</entry>
-    <entry></entry>
-    <entry></entry>
--->
-    <entry></entry>
-    <entry>予約</entry>
-    <entry></entry>
-    <entry></entry>
-   </row>
-   <row>
-    <entry><token>AS</token></entry>
-<!--
-    <entry>reserved</entry>
-    <entry>reserved</entry>
-    <entry>reserved</entry>
-    <entry>reserved</entry>
--->
-    <entry>予約</entry>
-    <entry>予約</entry>
-    <entry>予約</entry>
-    <entry>予約</entry>
-   </row>
-   <row>
-    <entry><token>ASC</token></entry>
-<!--
-    <entry>reserved</entry>
-    <entry>non-reserved</entry>
-    <entry>non-reserved</entry>
-    <entry>reserved</entry>
--->
-    <entry>予約</entry>
-    <entry>未予約</entry>
-    <entry>未予約</entry>
-    <entry>予約</entry>
-   </row>
-   <row>
-    <entry><token>ASENSITIVE</token></entry>
-<!--
-    <entry></entry>
-    <entry>reserved</entry>
-    <entry>reserved</entry>
-    <entry></entry>
--->
-    <entry></entry>
-    <entry>予約</entry>
-    <entry>予約</entry>
-    <entry></entry>
-   </row>
-   <row>
-    <entry><token>ASSERTION</token></entry>
-<!--
-    <entry>non-reserved</entry>
-    <entry>non-reserved</entry>
-    <entry>non-reserved</entry>
-    <entry>reserved</entry>
--->
-    <entry>未予約</entry>
-    <entry>未予約</entry>
-    <entry>未予約</entry>
-    <entry>予約</entry>
-   </row>
-   <row>
-    <entry><token>ASSIGNMENT</token></entry>
-<!--
-    <entry>non-reserved</entry>
-    <entry>non-reserved</entry>
-    <entry>non-reserved</entry>
-    <entry></entry>
--->
-    <entry>未予約</entry>
-    <entry>未予約</entry>
-    <entry>未予約</entry>
-    <entry></entry>
-   </row>
-   <row>
-    <entry><token>ASYMMETRIC</token></entry>
-<!--
-    <entry>reserved</entry>
-    <entry>reserved</entry>
-    <entry>reserved</entry>
-    <entry></entry>
--->
-    <entry>予約</entry>
-    <entry>予約</entry>
-    <entry>予約</entry>
-    <entry></entry>
-   </row>
-   <row>
-    <entry><token>AT</token></entry>
-<!--
-    <entry>non-reserved</entry>
-    <entry>reserved</entry>
-    <entry>reserved</entry>
-    <entry>reserved</entry>
--->
-    <entry>未予約</entry>
-    <entry>予約</entry>
-    <entry>予約</entry>
-    <entry>予約</entry>
-   </row>
-   <row>
-    <entry><token>ATOMIC</token></entry>
-<!--
-    <entry></entry>
-    <entry>reserved</entry>
-    <entry>reserved</entry>
-    <entry></entry>
--->
-    <entry></entry>
-    <entry>予約</entry>
-    <entry>予約</entry>
-    <entry></entry>
-   </row>
-   <row>
-    <entry><token>ATTACH</token></entry>
-<!--
-    <entry>non-reserved</entry>
-    <entry></entry>
-    <entry></entry>
-    <entry></entry>
--->
-    <entry>未予約</entry>
-    <entry></entry>
-    <entry></entry>
-    <entry></entry>
-   </row>
-   <row>
-    <entry><token>ATTRIBUTE</token></entry>
-<!--
-    <entry>non-reserved</entry>
-    <entry>non-reserved</entry>
-    <entry>non-reserved</entry>
-    <entry></entry>
--->
-    <entry>未予約</entry>
-    <entry>未予約</entry>
-    <entry>未予約</entry>
-    <entry></entry>
-   </row>
-   <row>
-    <entry><token>ATTRIBUTES</token></entry>
-<!--
-    <entry></entry>
-    <entry>non-reserved</entry>
-    <entry>non-reserved</entry>
-    <entry></entry>
--->
-    <entry></entry>
-    <entry>未予約</entry>
-    <entry>未予約</entry>
-    <entry></entry>
-   </row>
-   <row>
-    <entry><token>AUTHORIZATION</token></entry>
-<!--
-    <entry>reserved (can be function or type)</entry>
-    <entry>reserved</entry>
-    <entry>reserved</entry>
-    <entry>reserved</entry>
--->
-    <entry>予約(関数または型として使用可)</entry>
-    <entry>予約</entry>
-    <entry>予約</entry>
-    <entry>予約</entry>
-   </row>
-   <row>
-    <entry><token>AVG</token></entry>
-<!--
-    <entry></entry>
-    <entry>reserved</entry>
-    <entry>reserved</entry>
-    <entry>reserved</entry>
--->
-    <entry></entry>
-    <entry>予約</entry>
-    <entry>予約</entry>
-    <entry>予約</entry>
-   </row>
-   <row>
-    <entry><token>BACKWARD</token></entry>
-<!--
-    <entry>non-reserved</entry>
-    <entry></entry>
-    <entry></entry>
-    <entry></entry>
--->
-    <entry>未予約</entry>
-    <entry></entry>
-    <entry></entry>
-    <entry></entry>
-   </row>
-   <row>
-    <entry><token>BASE64</token></entry>
-<!--
-    <entry></entry>
-    <entry>non-reserved</entry>
-    <entry>non-reserved</entry>
-    <entry></entry>
--->
-    <entry></entry>
-    <entry>未予約</entry>
-    <entry>未予約</entry>
-    <entry></entry>
-   </row>
-   <row>
-    <entry><token>BEFORE</token></entry>
-<!--
-    <entry>non-reserved</entry>
-    <entry>non-reserved</entry>
-    <entry>non-reserved</entry>
-    <entry></entry>
--->
-    <entry>未予約</entry>
-    <entry>未予約</entry>
-    <entry>未予約</entry>
-    <entry></entry>
-   </row>
-   <row>
-    <entry><token>BEGIN</token></entry>
-<!--
-    <entry>non-reserved</entry>
-    <entry>reserved</entry>
-    <entry>reserved</entry>
-    <entry>reserved</entry>
--->
-    <entry>未予約</entry>
-    <entry>予約</entry>
-    <entry>予約</entry>
-    <entry>予約</entry>
-   </row>
-   <row>
-    <entry><token>BEGIN_FRAME</token></entry>
-<!--
-    <entry></entry>
-    <entry>reserved</entry>
-    <entry></entry>
-    <entry></entry>
--->
-    <entry></entry>
-    <entry>予約</entry>
-    <entry></entry>
-    <entry></entry>
-   </row>
-   <row>
-    <entry><token>BEGIN_PARTITION</token></entry>
-<!--
-    <entry></entry>
-    <entry>reserved</entry>
-    <entry></entry>
-    <entry></entry>
--->
-    <entry></entry>
-    <entry>予約</entry>
-    <entry></entry>
-    <entry></entry>
-   </row>
-   <row>
-    <entry><token>BERNOULLI</token></entry>
-<!--
-    <entry></entry>
-    <entry>non-reserved</entry>
-    <entry>non-reserved</entry>
-    <entry></entry>
--->
-    <entry></entry>
-    <entry>未予約</entry>
-    <entry>未予約</entry>
-    <entry></entry>
-   </row>
-   <row>
-    <entry><token>BETWEEN</token></entry>
-<!--
-    <entry>non-reserved (cannot be function or type)</entry>
-    <entry>reserved</entry>
-    <entry>reserved</entry>
-    <entry>reserved</entry>
--->
-    <entry>未予約(関数または型として使用不可)</entry>
-    <entry>予約</entry>
-    <entry>予約</entry>
-    <entry>予約</entry>
-   </row>
-   <row>
-    <entry><token>BIGINT</token></entry>
-<!--
-    <entry>non-reserved (cannot be function or type)</entry>
-    <entry>reserved</entry>
-    <entry>reserved</entry>
-    <entry></entry>
--->
-    <entry>未予約(関数または型として使用不可)</entry>
-    <entry>予約</entry>
-    <entry>予約</entry>
-    <entry></entry>
-   </row>
-   <row>
-    <entry><token>BINARY</token></entry>
-<!--
-    <entry>reserved (can be function or type)</entry>
-    <entry>reserved</entry>
-    <entry>reserved</entry>
-    <entry></entry>
--->
-    <entry>予約(関数または型として使用可)</entry>
-    <entry>予約</entry>
-    <entry>予約</entry>
-    <entry></entry>
-   </row>
-   <row>
-    <entry><token>BIT</token></entry>
-<!--
-    <entry>non-reserved (cannot be function or type)</entry>
-    <entry></entry>
-    <entry></entry>
-    <entry>reserved</entry>
--->
-    <entry>未予約(関数または型として使用不可)</entry>
-    <entry></entry>
-    <entry></entry>
-    <entry>予約</entry>
-   </row>
-   <row>
-    <entry><token>BIT_LENGTH</token></entry>
-<!--
-    <entry></entry>
-    <entry></entry>
-    <entry></entry>
-    <entry>reserved</entry>
--->
-    <entry></entry>
-    <entry></entry>
-    <entry></entry>
-    <entry>予約</entry>
-   </row>
-   <row>
-    <entry><token>BLOB</token></entry>
-<!--
-    <entry></entry>
-    <entry>reserved</entry>
-    <entry>reserved</entry>
-    <entry></entry>
--->
-    <entry></entry>
-    <entry>予約</entry>
-    <entry>予約</entry>
-    <entry></entry>
-   </row>
-   <row>
-    <entry><token>BLOCKED</token></entry>
-<!--
-    <entry></entry>
-    <entry>non-reserved</entry>
-    <entry>non-reserved</entry>
-    <entry></entry>
--->
-    <entry></entry>
-    <entry>未予約</entry>
-    <entry>未予約</entry>
-    <entry></entry>
-   </row>
-   <row>
-    <entry><token>BOM</token></entry>
-<!--
-    <entry></entry>
-    <entry>non-reserved</entry>
-    <entry>non-reserved</entry>
-    <entry></entry>
--->
-    <entry></entry>
-    <entry>未予約</entry>
-    <entry>未予約</entry>
-    <entry></entry>
-   </row>
-   <row>
-    <entry><token>BOOLEAN</token></entry>
-<!--
-    <entry>non-reserved (cannot be function or type)</entry>
-    <entry>reserved</entry>
-    <entry>reserved</entry>
-    <entry></entry>
--->
-    <entry>未予約(関数または型として使用不可)</entry>
-    <entry>予約</entry>
-    <entry>予約</entry>
-    <entry></entry>
-   </row>
-   <row>
-    <entry><token>BOTH</token></entry>
-<!--
-    <entry>reserved</entry>
-    <entry>reserved</entry>
-    <entry>reserved</entry>
-    <entry>reserved</entry>
--->
-    <entry>予約</entry>
-    <entry>予約</entry>
-    <entry>予約</entry>
-    <entry>予約</entry>
-   </row>
-   <row>
-    <entry><token>BREADTH</token></entry>
-<!--
-    <entry></entry>
-    <entry>non-reserved</entry>
-    <entry>non-reserved</entry>
-    <entry></entry>
--->
-    <entry></entry>
-    <entry>未予約</entry>
-    <entry>未予約</entry>
-    <entry></entry>
-   </row>
-   <row>
-    <entry><token>BY</token></entry>
-<!--
-    <entry>non-reserved</entry>
-    <entry>reserved</entry>
-    <entry>reserved</entry>
-    <entry>reserved</entry>
--->
-    <entry>未予約</entry>
-    <entry>予約</entry>
-    <entry>予約</entry>
-    <entry>予約</entry>
-   </row>
-   <row>
-    <entry><token>C</token></entry>
-<!--
-    <entry></entry>
-    <entry>non-reserved</entry>
-    <entry>non-reserved</entry>
-    <entry>non-reserved</entry>
--->
-    <entry></entry>
-    <entry>未予約</entry>
-    <entry>未予約</entry>
-    <entry>未予約</entry>
-   </row>
-   <row>
-    <entry><token>CACHE</token></entry>
-<!--
-    <entry>non-reserved</entry>
-    <entry></entry>
-    <entry></entry>
-    <entry></entry>
--->
-    <entry>未予約</entry>
-    <entry></entry>
-    <entry></entry>
-    <entry></entry>
-   </row>
-   <row>
-    <entry><token>CALL</token></entry>
-<!--
-    <entry>non-reserved</entry>
-    <entry>reserved</entry>
-    <entry>reserved</entry>
-    <entry></entry>
--->
-    <entry>未予約</entry>
-    <entry>予約</entry>
-    <entry>予約</entry>
-    <entry></entry>
-   </row>
-   <row>
-    <entry><token>CALLED</token></entry>
-<!--
-    <entry>non-reserved</entry>
-    <entry>reserved</entry>
-    <entry>reserved</entry>
-    <entry></entry>
--->
-    <entry>未予約</entry>
-    <entry>予約</entry>
-    <entry>予約</entry>
-    <entry></entry>
-   </row>
-   <row>
-    <entry><token>CARDINALITY</token></entry>
-<!--
-    <entry></entry>
-    <entry>reserved</entry>
-    <entry>reserved</entry>
-    <entry></entry>
--->
-    <entry></entry>
-    <entry>予約</entry>
-    <entry>予約</entry>
-    <entry></entry>
-   </row>
-   <row>
-    <entry><token>CASCADE</token></entry>
-<!--
-    <entry>non-reserved</entry>
-    <entry>non-reserved</entry>
-    <entry>non-reserved</entry>
-    <entry>reserved</entry>
--->
-    <entry>未予約</entry>
-    <entry>未予約</entry>
-    <entry>未予約</entry>
-    <entry>予約</entry>
-   </row>
-   <row>
-    <entry><token>CASCADED</token></entry>
-<!--
-    <entry>non-reserved</entry>
-    <entry>reserved</entry>
-    <entry>reserved</entry>
-    <entry>reserved</entry>
--->
-    <entry>未予約</entry>
-    <entry>予約</entry>
-    <entry>予約</entry>
-    <entry>予約</entry>
-   </row>
-   <row>
-    <entry><token>CASE</token></entry>
-<!--
-    <entry>reserved</entry>
-    <entry>reserved</entry>
-    <entry>reserved</entry>
-    <entry>reserved</entry>
--->
-    <entry>予約</entry>
-    <entry>予約</entry>
-    <entry>予約</entry>
-    <entry>予約</entry>
-   </row>
-   <row>
-    <entry><token>CAST</token></entry>
-<!--
-    <entry>reserved</entry>
-    <entry>reserved</entry>
-    <entry>reserved</entry>
-    <entry>reserved</entry>
--->
-    <entry>予約</entry>
-    <entry>予約</entry>
-    <entry>予約</entry>
-    <entry>予約</entry>
-   </row>
-   <row>
-    <entry><token>CATALOG</token></entry>
-<!--
-    <entry>non-reserved</entry>
-    <entry>non-reserved</entry>
-    <entry>non-reserved</entry>
-    <entry>reserved</entry>
--->
-    <entry>未予約</entry>
-    <entry>未予約</entry>
-    <entry>未予約</entry>
-    <entry>予約</entry>
-   </row>
-   <row>
-    <entry><token>CATALOG_NAME</token></entry>
-<!--
-    <entry></entry>
-    <entry>non-reserved</entry>
-    <entry>non-reserved</entry>
-    <entry>non-reserved</entry>
--->
-    <entry></entry>
-    <entry>未予約</entry>
-    <entry>未予約</entry>
-    <entry>未予約</entry>
-   </row>
-   <row>
-    <entry><token>CEIL</token></entry>
-<!--
-    <entry></entry>
-    <entry>reserved</entry>
-    <entry>reserved</entry>
-    <entry></entry>
--->
-    <entry></entry>
-    <entry>予約</entry>
-    <entry>予約</entry>
-    <entry></entry>
-   </row>
-   <row>
-    <entry><token>CEILING</token></entry>
-<!--
-    <entry></entry>
-    <entry>reserved</entry>
-    <entry>reserved</entry>
-    <entry></entry>
--->
-    <entry></entry>
-    <entry>予約</entry>
-    <entry>予約</entry>
-    <entry></entry>
-   </row>
-   <row>
-    <entry><token>CHAIN</token></entry>
-<!--
-    <entry>non-reserved</entry>
-    <entry>non-reserved</entry>
-    <entry>non-reserved</entry>
-    <entry></entry>
--->
-    <entry>未予約</entry>
-    <entry>未予約</entry>
-    <entry>未予約</entry>
-    <entry></entry>
-   </row>
-   <row>
-    <entry><token>CHAR</token></entry>
-<!--
-    <entry>non-reserved (cannot be function or type)</entry>
-    <entry>reserved</entry>
-    <entry>reserved</entry>
-    <entry>reserved</entry>
--->
-    <entry>未予約(関数または型として使用不可)</entry>
-    <entry>予約</entry>
-    <entry>予約</entry>
-    <entry>予約</entry>
-   </row>
-   <row>
-    <entry><token>CHARACTER</token></entry>
-<!--
-    <entry>non-reserved (cannot be function or type)</entry>
-    <entry>reserved</entry>
-    <entry>reserved</entry>
-    <entry>reserved</entry>
--->
-    <entry>未予約(関数または型として使用不可)</entry>
-    <entry>予約</entry>
-    <entry>予約</entry>
-    <entry>予約</entry>
-   </row>
-   <row>
-    <entry><token>CHARACTERISTICS</token></entry>
-<!--
-    <entry>non-reserved</entry>
-    <entry>non-reserved</entry>
-    <entry>non-reserved</entry>
-    <entry></entry>
--->
-    <entry>未予約</entry>
-    <entry>未予約</entry>
-    <entry>未予約</entry>
-    <entry></entry>
-   </row>
-   <row>
-    <entry><token>CHARACTERS</token></entry>
-<!--
-    <entry></entry>
-    <entry>non-reserved</entry>
-    <entry>non-reserved</entry>
-    <entry></entry>
--->
-    <entry></entry>
-    <entry>未予約</entry>
-    <entry>未予約</entry>
-    <entry></entry>
-   </row>
-   <row>
-    <entry><token>CHARACTER_LENGTH</token></entry>
-<!--
-    <entry></entry>
-    <entry>reserved</entry>
-    <entry>reserved</entry>
-    <entry>reserved</entry>
--->
-    <entry></entry>
-    <entry>予約</entry>
-    <entry>予約</entry>
-    <entry>予約</entry>
-   </row>
-   <row>
-    <entry><token>CHARACTER_SET_CATALOG</token></entry>
-<!--
-    <entry></entry>
-    <entry>non-reserved</entry>
-    <entry>non-reserved</entry>
-    <entry>non-reserved</entry>
--->
-    <entry></entry>
-    <entry>未予約</entry>
-    <entry>未予約</entry>
-    <entry>未予約</entry>
-   </row>
-   <row>
-    <entry><token>CHARACTER_SET_NAME</token></entry>
-<!--
-    <entry></entry>
-    <entry>non-reserved</entry>
-    <entry>non-reserved</entry>
-    <entry>non-reserved</entry>
--->
-    <entry></entry>
-    <entry>未予約</entry>
-    <entry>未予約</entry>
-    <entry>未予約</entry>
-   </row>
-   <row>
-    <entry><token>CHARACTER_SET_SCHEMA</token></entry>
-<!--
-    <entry></entry>
-    <entry>non-reserved</entry>
-    <entry>non-reserved</entry>
-    <entry>non-reserved</entry>
--->
-    <entry></entry>
-    <entry>未予約</entry>
-    <entry>未予約</entry>
-    <entry>未予約</entry>
-   </row>
-   <row>
-    <entry><token>CHAR_LENGTH</token></entry>
-<!--
-    <entry></entry>
-    <entry>reserved</entry>
-    <entry>reserved</entry>
-    <entry>reserved</entry>
--->
-    <entry></entry>
-    <entry>予約</entry>
-    <entry>予約</entry>
-    <entry>予約</entry>
-   </row>
-   <row>
-    <entry><token>CHECK</token></entry>
-<!--
-    <entry>reserved</entry>
-    <entry>reserved</entry>
-    <entry>reserved</entry>
-    <entry>reserved</entry>
--->
-    <entry>予約</entry>
-    <entry>予約</entry>
-    <entry>予約</entry>
-    <entry>予約</entry>
-   </row>
-   <row>
-    <entry><token>CHECKPOINT</token></entry>
-<!--
-    <entry>non-reserved</entry>
-    <entry></entry>
-    <entry></entry>
-    <entry></entry>
--->
-    <entry>未予約</entry>
-    <entry></entry>
-    <entry></entry>
-    <entry></entry>
-   </row>
-   <row>
-    <entry><token>CLASS</token></entry>
-<!--
-    <entry>non-reserved</entry>
-    <entry></entry>
-    <entry></entry>
-    <entry></entry>
--->
-    <entry>未予約</entry>
-    <entry></entry>
-    <entry></entry>
-    <entry></entry>
-   </row>
-   <row>
-    <entry><token>CLASS_ORIGIN</token></entry>
-<!--
-    <entry></entry>
-    <entry>non-reserved</entry>
-    <entry>non-reserved</entry>
-    <entry>non-reserved</entry>
--->
-    <entry></entry>
-    <entry>未予約</entry>
-    <entry>未予約</entry>
-    <entry>未予約</entry>
-   </row>
-   <row>
-    <entry><token>CLOB</token></entry>
-<!--
-    <entry></entry>
-    <entry>reserved</entry>
-    <entry>reserved</entry>
-    <entry></entry>
--->
-    <entry></entry>
-    <entry>予約</entry>
-    <entry>予約</entry>
-    <entry></entry>
-   </row>
-   <row>
-    <entry><token>CLOSE</token></entry>
-<!--
-    <entry>non-reserved</entry>
-    <entry>reserved</entry>
-    <entry>reserved</entry>
-    <entry>reserved</entry>
--->
-    <entry>未予約</entry>
-    <entry>予約</entry>
-    <entry>予約</entry>
-    <entry>予約</entry>
-   </row>
-   <row>
-    <entry><token>CLUSTER</token></entry>
-<!--
-    <entry>non-reserved</entry>
-    <entry></entry>
-    <entry></entry>
-    <entry></entry>
--->
-    <entry>未予約</entry>
-    <entry></entry>
-    <entry></entry>
-    <entry></entry>
-   </row>
-   <row>
-    <entry><token>COALESCE</token></entry>
-<!--
-    <entry>non-reserved (cannot be function or type)</entry>
-    <entry>reserved</entry>
-    <entry>reserved</entry>
-    <entry>reserved</entry>
--->
-    <entry>未予約(関数または型として使用不可)</entry>
-    <entry>予約</entry>
-    <entry>予約</entry>
-    <entry>予約</entry>
-   </row>
-   <row>
-    <entry><token>COBOL</token></entry>
-<!--
-    <entry></entry>
-    <entry>non-reserved</entry>
-    <entry>non-reserved</entry>
-    <entry>non-reserved</entry>
--->
-    <entry></entry>
-    <entry>未予約</entry>
-    <entry>未予約</entry>
-    <entry>未予約</entry>
-   </row>
-   <row>
-    <entry><token>COLLATE</token></entry>
-<!--
-    <entry>reserved</entry>
-    <entry>reserved</entry>
-    <entry>reserved</entry>
-    <entry>reserved</entry>
--->
-    <entry>予約</entry>
-    <entry>予約</entry>
-    <entry>予約</entry>
-    <entry>予約</entry>
-   </row>
-   <row>
-    <entry><token>COLLATION</token></entry>
-<!--
-    <entry>reserved (can be function or type)</entry>
-    <entry>non-reserved</entry>
-    <entry>non-reserved</entry>
-    <entry>reserved</entry>
--->
-    <entry>予約(関数または型として使用可)</entry>
-    <entry>未予約</entry>
-    <entry>未予約</entry>
-    <entry>予約</entry>
-   </row>
-   <row>
-    <entry><token>COLLATION_CATALOG</token></entry>
-<!--
-    <entry></entry>
-    <entry>non-reserved</entry>
-    <entry>non-reserved</entry>
-    <entry>non-reserved</entry>
--->
-    <entry></entry>
-    <entry>未予約</entry>
-    <entry>未予約</entry>
-    <entry>未予約</entry>
-   </row>
-   <row>
-    <entry><token>COLLATION_NAME</token></entry>
-<!--
-    <entry></entry>
-    <entry>non-reserved</entry>
-    <entry>non-reserved</entry>
-    <entry>non-reserved</entry>
--->
-    <entry></entry>
-    <entry>未予約</entry>
-    <entry>未予約</entry>
-    <entry>未予約</entry>
-   </row>
-   <row>
-    <entry><token>COLLATION_SCHEMA</token></entry>
-<!--
-    <entry></entry>
-    <entry>non-reserved</entry>
-    <entry>non-reserved</entry>
-    <entry>non-reserved</entry>
--->
-    <entry></entry>
-    <entry>未予約</entry>
-    <entry>未予約</entry>
-    <entry>未予約</entry>
-   </row>
-   <row>
-    <entry><token>COLLECT</token></entry>
-<!--
-    <entry></entry>
-    <entry>reserved</entry>
-    <entry>reserved</entry>
-    <entry></entry>
--->
-    <entry></entry>
-    <entry>予約</entry>
-    <entry>予約</entry>
-    <entry></entry>
-   </row>
-   <row>
-    <entry><token>COLUMN</token></entry>
-<!--
-    <entry>reserved</entry>
-    <entry>reserved</entry>
-    <entry>reserved</entry>
-    <entry>reserved</entry>
--->
-    <entry>予約</entry>
-    <entry>予約</entry>
-    <entry>予約</entry>
-    <entry>予約</entry>
-   </row>
-   <row>
-    <entry><token>COLUMNS</token></entry>
-<!--
-    <entry>non-reserved</entry>
-    <entry>non-reserved</entry>
-    <entry>non-reserved</entry>
-    <entry></entry>
--->
-    <entry>未予約</entry>
-    <entry>未予約</entry>
-    <entry>未予約</entry>
-    <entry></entry>
-   </row>
-   <row>
-    <entry><token>COLUMN_NAME</token></entry>
-<!--
-    <entry></entry>
-    <entry>non-reserved</entry>
-    <entry>non-reserved</entry>
-    <entry>non-reserved</entry>
--->
-    <entry></entry>
-    <entry>未予約</entry>
-    <entry>未予約</entry>
-    <entry>未予約</entry>
-   </row>
-   <row>
-    <entry><token>COMMAND_FUNCTION</token></entry>
-<!--
-    <entry></entry>
-    <entry>non-reserved</entry>
-    <entry>non-reserved</entry>
-    <entry>non-reserved</entry>
--->
-    <entry></entry>
-    <entry>未予約</entry>
-    <entry>未予約</entry>
-    <entry>未予約</entry>
-   </row>
-   <row>
-    <entry><token>COMMAND_FUNCTION_CODE</token></entry>
-<!--
-    <entry></entry>
-    <entry>non-reserved</entry>
-    <entry>non-reserved</entry>
-    <entry></entry>
--->
-    <entry></entry>
-    <entry>未予約</entry>
-    <entry>未予約</entry>
-    <entry></entry>
-   </row>
-   <row>
-    <entry><token>COMMENT</token></entry>
-<!--
-    <entry>non-reserved</entry>
-    <entry></entry>
-    <entry></entry>
-    <entry></entry>
--->
-    <entry>未予約</entry>
-    <entry></entry>
-    <entry></entry>
-    <entry></entry>
-   </row>
-   <row>
-    <entry><token>COMMENTS</token></entry>
-<!--
-    <entry>non-reserved</entry>
-    <entry></entry>
-    <entry></entry>
-    <entry></entry>
--->
-    <entry>未予約</entry>
-    <entry></entry>
-    <entry></entry>
-    <entry></entry>
-   </row>
-   <row>
-    <entry><token>COMMIT</token></entry>
-<!--
-    <entry>non-reserved</entry>
-    <entry>reserved</entry>
-    <entry>reserved</entry>
-    <entry>reserved</entry>
--->
-    <entry>未予約</entry>
-    <entry>予約</entry>
-    <entry>予約</entry>
-    <entry>予約</entry>
-   </row>
-   <row>
-    <entry><token>COMMITTED</token></entry>
-<!--
-    <entry>non-reserved</entry>
-    <entry>non-reserved</entry>
-    <entry>non-reserved</entry>
-    <entry>non-reserved</entry>
--->
-    <entry>未予約</entry>
-    <entry>未予約</entry>
-    <entry>未予約</entry>
-    <entry>未予約</entry>
-   </row>
-   <row>
-    <entry><token>CONCURRENTLY</token></entry>
-<!--
-    <entry>reserved (can be function or type)</entry>
-    <entry></entry>
-    <entry></entry>
-    <entry></entry>
--->
-    <entry>予約(関数または型として使用可)</entry>
-    <entry></entry>
-    <entry></entry>
-    <entry></entry>
-   </row>
-   <row>
-    <entry><token>CONDITION</token></entry>
-<!--
-    <entry></entry>
-    <entry>reserved</entry>
-    <entry>reserved</entry>
-    <entry></entry>
--->
-    <entry></entry>
-    <entry>予約</entry>
-    <entry>予約</entry>
-    <entry></entry>
-   </row>
-   <row>
-    <entry><token>CONDITION_NUMBER</token></entry>
-<!--
-    <entry></entry>
-    <entry>non-reserved</entry>
-    <entry>non-reserved</entry>
-    <entry>non-reserved</entry>
--->
-    <entry></entry>
-    <entry>未予約</entry>
-    <entry>未予約</entry>
-    <entry>未予約</entry>
-   </row>
-   <row>
-    <entry><token>CONFIGURATION</token></entry>
-<!--
-    <entry>non-reserved</entry>
-    <entry></entry>
-    <entry></entry>
-    <entry></entry>
--->
-    <entry>未予約</entry>
-    <entry></entry>
-    <entry></entry>
-    <entry></entry>
-   </row>
-   <row>
-    <entry><token>CONFLICT</token></entry>
-<!--
-    <entry>non-reserved</entry>
-    <entry></entry>
-    <entry></entry>
-    <entry></entry>
--->
-    <entry>未予約</entry>
-    <entry></entry>
-    <entry></entry>
-    <entry></entry>
-   </row>
-   <row>
-    <entry><token>CONNECT</token></entry>
-<!--
-    <entry></entry>
-    <entry>reserved</entry>
-    <entry>reserved</entry>
-    <entry>reserved</entry>
--->
-    <entry></entry>
-    <entry>予約</entry>
-    <entry>予約</entry>
-    <entry>予約</entry>
-   </row>
-   <row>
-    <entry><token>CONNECTION</token></entry>
-<!--
-    <entry>non-reserved</entry>
-    <entry>non-reserved</entry>
-    <entry>non-reserved</entry>
-    <entry>reserved</entry>
--->
-    <entry>未予約</entry>
-    <entry>未予約</entry>
-    <entry>未予約</entry>
-    <entry>予約</entry>
-   </row>
-   <row>
-    <entry><token>CONNECTION_NAME</token></entry>
-<!--
-    <entry></entry>
-    <entry>non-reserved</entry>
-    <entry>non-reserved</entry>
-    <entry>non-reserved</entry>
--->
-    <entry></entry>
-    <entry>未予約</entry>
-    <entry>未予約</entry>
-    <entry>未予約</entry>
-   </row>
-   <row>
-    <entry><token>CONSTRAINT</token></entry>
-<!--
-    <entry>reserved</entry>
-    <entry>reserved</entry>
-    <entry>reserved</entry>
-    <entry>reserved</entry>
--->
-    <entry>予約</entry>
-    <entry>予約</entry>
-    <entry>予約</entry>
-    <entry>予約</entry>
-   </row>
-   <row>
-    <entry><token>CONSTRAINTS</token></entry>
-<!--
-    <entry>non-reserved</entry>
-    <entry>non-reserved</entry>
-    <entry>non-reserved</entry>
-    <entry>reserved</entry>
--->
-    <entry>未予約</entry>
-    <entry>未予約</entry>
-    <entry>未予約</entry>
-    <entry>予約</entry>
-   </row>
-   <row>
-    <entry><token>CONSTRAINT_CATALOG</token></entry>
-<!--
-    <entry></entry>
-    <entry>non-reserved</entry>
-    <entry>non-reserved</entry>
-    <entry>non-reserved</entry>
--->
-    <entry></entry>
-    <entry>未予約</entry>
-    <entry>未予約</entry>
-    <entry>未予約</entry>
-   </row>
-   <row>
-    <entry><token>CONSTRAINT_NAME</token></entry>
-<!--
-    <entry></entry>
-    <entry>non-reserved</entry>
-    <entry>non-reserved</entry>
-    <entry>non-reserved</entry>
--->
-    <entry></entry>
-    <entry>未予約</entry>
-    <entry>未予約</entry>
-    <entry>未予約</entry>
-   </row>
-   <row>
-    <entry><token>CONSTRAINT_SCHEMA</token></entry>
-<!--
-    <entry></entry>
-    <entry>non-reserved</entry>
-    <entry>non-reserved</entry>
-    <entry>non-reserved</entry>
--->
-    <entry></entry>
-    <entry>未予約</entry>
-    <entry>未予約</entry>
-    <entry>未予約</entry>
-   </row>
-   <row>
-    <entry><token>CONSTRUCTOR</token></entry>
-<!--
-    <entry></entry>
-    <entry>non-reserved</entry>
-    <entry>non-reserved</entry>
-    <entry></entry>
--->
-    <entry></entry>
-    <entry>未予約</entry>
-    <entry>未予約</entry>
-    <entry></entry>
-   </row>
-   <row>
-    <entry><token>CONTAINS</token></entry>
-<!--
-    <entry></entry>
-    <entry>reserved</entry>
-    <entry>non-reserved</entry>
-    <entry></entry>
--->
-    <entry></entry>
-    <entry>予約</entry>
-    <entry>未予約</entry>
-    <entry></entry>
-   </row>
-   <row>
-    <entry><token>CONTENT</token></entry>
-<!--
-    <entry>non-reserved</entry>
-    <entry>non-reserved</entry>
-    <entry>non-reserved</entry>
-    <entry></entry>
--->
-    <entry>未予約</entry>
-    <entry>未予約</entry>
-    <entry>未予約</entry>
-    <entry></entry>
-   </row>
-   <row>
-    <entry><token>CONTINUE</token></entry>
-<!--
-    <entry>non-reserved</entry>
-    <entry>non-reserved</entry>
-    <entry>non-reserved</entry>
-    <entry>reserved</entry>
--->
-    <entry>未予約</entry>
-    <entry>未予約</entry>
-    <entry>未予約</entry>
-    <entry>予約</entry>
-   </row>
-   <row>
-    <entry><token>CONTROL</token></entry>
-<!--
-    <entry></entry>
-    <entry>non-reserved</entry>
-    <entry>non-reserved</entry>
-    <entry></entry>
--->
-    <entry></entry>
-    <entry>未予約</entry>
-    <entry>未予約</entry>
-    <entry></entry>
-   </row>
-   <row>
-    <entry><token>CONVERSION</token></entry>
-<!--
-    <entry>non-reserved</entry>
-    <entry></entry>
-    <entry></entry>
-    <entry></entry>
--->
-    <entry>未予約</entry>
-    <entry></entry>
-    <entry></entry>
-    <entry></entry>
-   </row>
-   <row>
-    <entry><token>CONVERT</token></entry>
-<!--
-    <entry></entry>
-    <entry>reserved</entry>
-    <entry>reserved</entry>
-    <entry>reserved</entry>
--->
-    <entry></entry>
-    <entry>予約</entry>
-    <entry>予約</entry>
-    <entry>予約</entry>
-   </row>
-   <row>
-    <entry><token>COPY</token></entry>
-<!--
-    <entry>non-reserved</entry>
-    <entry></entry>
-    <entry></entry>
-    <entry></entry>
--->
-    <entry>未予約</entry>
-    <entry></entry>
-    <entry></entry>
-    <entry></entry>
-   </row>
-   <row>
-    <entry><token>CORR</token></entry>
-<!--
-    <entry></entry>
-    <entry>reserved</entry>
-    <entry>reserved</entry>
-    <entry></entry>
--->
-    <entry></entry>
-    <entry>予約</entry>
-    <entry>予約</entry>
-    <entry></entry>
-   </row>
-   <row>
-    <entry><token>CORRESPONDING</token></entry>
-<!--
-    <entry></entry>
-    <entry>reserved</entry>
-    <entry>reserved</entry>
-    <entry>reserved</entry>
--->
-    <entry></entry>
-    <entry>予約</entry>
-    <entry>予約</entry>
-    <entry>予約</entry>
-   </row>
-   <row>
-    <entry><token>COST</token></entry>
-<!--
-    <entry>non-reserved</entry>
-    <entry></entry>
-    <entry></entry>
-    <entry></entry>
--->
-    <entry>未予約</entry>
-    <entry></entry>
-    <entry></entry>
-    <entry></entry>
-   </row>
-   <row>
-    <entry><token>COUNT</token></entry>
-<!--
-    <entry></entry>
-    <entry>reserved</entry>
-    <entry>reserved</entry>
-    <entry>reserved</entry>
--->
-    <entry></entry>
-    <entry>予約</entry>
-    <entry>予約</entry>
-    <entry>予約</entry>
-   </row>
-   <row>
-    <entry><token>COVAR_POP</token></entry>
-<!--
-    <entry></entry>
-    <entry>reserved</entry>
-    <entry>reserved</entry>
-    <entry></entry>
--->
-    <entry></entry>
-    <entry>予約</entry>
-    <entry>予約</entry>
-    <entry></entry>
-   </row>
-   <row>
-    <entry><token>COVAR_SAMP</token></entry>
-<!--
-    <entry></entry>
-    <entry>reserved</entry>
-    <entry>reserved</entry>
-    <entry></entry>
--->
-    <entry></entry>
-    <entry>予約</entry>
-    <entry>予約</entry>
-    <entry></entry>
-   </row>
-   <row>
-    <entry><token>CREATE</token></entry>
-<!--
-    <entry>reserved</entry>
-    <entry>reserved</entry>
-    <entry>reserved</entry>
-    <entry>reserved</entry>
--->
-    <entry>予約</entry>
-    <entry>予約</entry>
-    <entry>予約</entry>
-    <entry>予約</entry>
-   </row>
-   <row>
-    <entry><token>CROSS</token></entry>
-<!--
-    <entry>reserved (can be function or type)</entry>
-    <entry>reserved</entry>
-    <entry>reserved</entry>
-    <entry>reserved</entry>
--->
-    <entry>予約(関数または型として使用可)</entry>
-    <entry>予約</entry>
-    <entry>予約</entry>
-    <entry>予約</entry>
-   </row>
-   <row>
-    <entry><token>CSV</token></entry>
-<!--
-    <entry>non-reserved</entry>
-    <entry></entry>
-    <entry></entry>
-    <entry></entry>
--->
-    <entry>未予約</entry>
-    <entry></entry>
-    <entry></entry>
-    <entry></entry>
-   </row>
-   <row>
-    <entry><token>CUBE</token></entry>
-<!--
-    <entry>non-reserved</entry>
-    <entry>reserved</entry>
-    <entry>reserved</entry>
-    <entry></entry>
--->
-    <entry>未予約</entry>
-    <entry>予約</entry>
-    <entry>予約</entry>
-    <entry></entry>
-   </row>
-   <row>
-    <entry><token>CUME_DIST</token></entry>
-<!--
-    <entry></entry>
-    <entry>reserved</entry>
-    <entry>reserved</entry>
-    <entry></entry>
--->
-    <entry></entry>
-    <entry>予約</entry>
-    <entry>予約</entry>
-    <entry></entry>
-   </row>
-   <row>
-    <entry><token>CURRENT</token></entry>
-<!--
-    <entry>non-reserved</entry>
-    <entry>reserved</entry>
-    <entry>reserved</entry>
-    <entry>reserved</entry>
--->
-    <entry>未予約</entry>
-    <entry>予約</entry>
-    <entry>予約</entry>
-    <entry>予約</entry>
-   </row>
-   <row>
-    <entry><token>CURRENT_CATALOG</token></entry>
-<!--
-    <entry>reserved</entry>
-    <entry>reserved</entry>
-    <entry>reserved</entry>
-    <entry></entry>
--->
-    <entry>予約</entry>
-    <entry>予約</entry>
-    <entry>予約</entry>
-    <entry></entry>
-   </row>
-   <row>
-    <entry><token>CURRENT_DATE</token></entry>
-<!--
-    <entry>reserved</entry>
-    <entry>reserved</entry>
-    <entry>reserved</entry>
-    <entry>reserved</entry>
--->
-    <entry>予約</entry>
-    <entry>予約</entry>
-    <entry>予約</entry>
-    <entry>予約</entry>
-   </row>
-   <row>
-    <entry><token>CURRENT_DEFAULT_TRANSFORM_GROUP</token></entry>
-<!--
-    <entry></entry>
-    <entry>reserved</entry>
-    <entry>reserved</entry>
-    <entry></entry>
--->
-    <entry></entry>
-    <entry>予約</entry>
-    <entry>予約</entry>
-    <entry></entry>
-   </row>
-   <row>
-    <entry><token>CURRENT_PATH</token></entry>
-<!--
-    <entry></entry>
-    <entry>reserved</entry>
-    <entry>reserved</entry>
-    <entry></entry>
--->
-    <entry></entry>
-    <entry>予約</entry>
-    <entry>予約</entry>
-    <entry></entry>
-   </row>
-   <row>
-    <entry><token>CURRENT_ROLE</token></entry>
-<!--
-    <entry>reserved</entry>
-    <entry>reserved</entry>
-    <entry>reserved</entry>
-    <entry></entry>
--->
-    <entry>予約</entry>
-    <entry>予約</entry>
-    <entry>予約</entry>
-    <entry></entry>
-   </row>
-   <row>
-    <entry><token>CURRENT_ROW</token></entry>
-<!--
-    <entry></entry>
-    <entry>reserved</entry>
-    <entry></entry>
-    <entry></entry>
--->
-    <entry></entry>
-    <entry>予約</entry>
-    <entry></entry>
-    <entry></entry>
-   </row>
-   <row>
-    <entry><token>CURRENT_SCHEMA</token></entry>
-<!--
-    <entry>reserved (can be function or type)</entry>
-    <entry>reserved</entry>
-    <entry>reserved</entry>
-    <entry></entry>
--->
-    <entry>予約(関数または型として使用可)</entry>
-    <entry>予約</entry>
-    <entry>予約</entry>
-    <entry></entry>
-   </row>
-   <row>
-    <entry><token>CURRENT_TIME</token></entry>
-<!--
-    <entry>reserved</entry>
-    <entry>reserved</entry>
-    <entry>reserved</entry>
-    <entry>reserved</entry>
--->
-    <entry>予約</entry>
-    <entry>予約</entry>
-    <entry>予約</entry>
-    <entry>予約</entry>
-   </row>
-   <row>
-    <entry><token>CURRENT_TIMESTAMP</token></entry>
-<!--
-    <entry>reserved</entry>
-    <entry>reserved</entry>
-    <entry>reserved</entry>
-    <entry>reserved</entry>
--->
-    <entry>予約</entry>
-    <entry>予約</entry>
-    <entry>予約</entry>
-    <entry>予約</entry>
-   </row>
-   <row>
-    <entry><token>CURRENT_TRANSFORM_GROUP_FOR_TYPE</token></entry>
-<!--
-    <entry></entry>
-    <entry>reserved</entry>
-    <entry>reserved</entry>
-    <entry></entry>
--->
-    <entry></entry>
-    <entry>予約</entry>
-    <entry>予約</entry>
-    <entry></entry>
-   </row>
-   <row>
-    <entry><token>CURRENT_USER</token></entry>
-<!--
-    <entry>reserved</entry>
-    <entry>reserved</entry>
-    <entry>reserved</entry>
-    <entry>reserved</entry>
--->
-    <entry>予約</entry>
-    <entry>予約</entry>
-    <entry>予約</entry>
-    <entry>予約</entry>
-   </row>
-   <row>
-    <entry><token>CURSOR</token></entry>
-<!--
-    <entry>non-reserved</entry>
-    <entry>reserved</entry>
-    <entry>reserved</entry>
-    <entry>reserved</entry>
--->
-    <entry>未予約</entry>
-    <entry>予約</entry>
-    <entry>予約</entry>
-    <entry>予約</entry>
-   </row>
-   <row>
-    <entry><token>CURSOR_NAME</token></entry>
-<!--
-    <entry></entry>
-    <entry>non-reserved</entry>
-    <entry>non-reserved</entry>
-    <entry>non-reserved</entry>
--->
-    <entry></entry>
-    <entry>未予約</entry>
-    <entry>未予約</entry>
-    <entry>未予約</entry>
-   </row>
-   <row>
-    <entry><token>CYCLE</token></entry>
-<!--
-    <entry>non-reserved</entry>
-    <entry>reserved</entry>
-    <entry>reserved</entry>
-    <entry></entry>
--->
-    <entry>未予約</entry>
-    <entry>予約</entry>
-    <entry>予約</entry>
-    <entry></entry>
-   </row>
-   <row>
-    <entry><token>DATA</token></entry>
-<!--
-    <entry>non-reserved</entry>
-    <entry>non-reserved</entry>
-    <entry>non-reserved</entry>
-    <entry>non-reserved</entry>
--->
-    <entry>未予約</entry>
-    <entry>未予約</entry>
-    <entry>未予約</entry>
-    <entry>未予約</entry>
-   </row>
-   <row>
-    <entry><token>DATABASE</token></entry>
-<!--
-    <entry>non-reserved</entry>
-    <entry></entry>
-    <entry></entry>
-    <entry></entry>
--->
-    <entry>未予約</entry>
-    <entry></entry>
-    <entry></entry>
-    <entry></entry>
-   </row>
-   <row>
-    <entry><token>DATALINK</token></entry>
-<!--
-    <entry></entry>
-    <entry>reserved</entry>
-    <entry>reserved</entry>
-    <entry></entry>
--->
-    <entry></entry>
-    <entry>予約</entry>
-    <entry>予約</entry>
-    <entry></entry>
-   </row>
-   <row>
-    <entry><token>DATE</token></entry>
-<!--
-    <entry></entry>
-    <entry>reserved</entry>
-    <entry>reserved</entry>
-    <entry>reserved</entry>
--->
-    <entry></entry>
-    <entry>予約</entry>
-    <entry>予約</entry>
-    <entry>予約</entry>
-   </row>
-   <row>
-    <entry><token>DATETIME_INTERVAL_CODE</token></entry>
-<!--
-    <entry></entry>
-    <entry>non-reserved</entry>
-    <entry>non-reserved</entry>
-    <entry>non-reserved</entry>
--->
-    <entry></entry>
-    <entry>未予約</entry>
-    <entry>未予約</entry>
-    <entry>未予約</entry>
-   </row>
-   <row>
-    <entry><token>DATETIME_INTERVAL_PRECISION</token></entry>
-<!--
-    <entry></entry>
-    <entry>non-reserved</entry>
-    <entry>non-reserved</entry>
-    <entry>non-reserved</entry>
--->
-    <entry></entry>
-    <entry>未予約</entry>
-    <entry>未予約</entry>
-    <entry>未予約</entry>
-   </row>
-   <row>
-    <entry><token>DAY</token></entry>
-<!--
-    <entry>non-reserved</entry>
-    <entry>reserved</entry>
-    <entry>reserved</entry>
-    <entry>reserved</entry>
--->
-    <entry>未予約</entry>
-    <entry>予約</entry>
-    <entry>予約</entry>
-    <entry>予約</entry>
-   </row>
-   <row>
-    <entry><token>DB</token></entry>
-<!--
-    <entry></entry>
-    <entry>non-reserved</entry>
-    <entry>non-reserved</entry>
-    <entry></entry>
--->
-    <entry></entry>
-    <entry>未予約</entry>
-    <entry>未予約</entry>
-    <entry></entry>
-   </row>
-   <row>
-    <entry><token>DEALLOCATE</token></entry>
-<!--
-    <entry>non-reserved</entry>
-    <entry>reserved</entry>
-    <entry>reserved</entry>
-    <entry>reserved</entry>
--->
-    <entry>未予約</entry>
-    <entry>予約</entry>
-    <entry>予約</entry>
-    <entry>予約</entry>
-   </row>
-   <row>
-    <entry><token>DEC</token></entry>
-<!--
-    <entry>non-reserved (cannot be function or type)</entry>
-    <entry>reserved</entry>
-    <entry>reserved</entry>
-    <entry>reserved</entry>
--->
-    <entry>未予約(関数または型として使用不可)</entry>
-    <entry>予約</entry>
-    <entry>予約</entry>
-    <entry>予約</entry>
-   </row>
-   <row>
-    <entry><token>DECIMAL</token></entry>
-<!--
-    <entry>non-reserved (cannot be function or type)</entry>
-    <entry>reserved</entry>
-    <entry>reserved</entry>
-    <entry>reserved</entry>
--->
-    <entry>未予約(関数または型として使用不可)</entry>
-    <entry>予約</entry>
-    <entry>予約</entry>
-    <entry>予約</entry>
-   </row>
-   <row>
-    <entry><token>DECLARE</token></entry>
-<!--
-    <entry>non-reserved</entry>
-    <entry>reserved</entry>
-    <entry>reserved</entry>
-    <entry>reserved</entry>
--->
-    <entry>未予約</entry>
-    <entry>予約</entry>
-    <entry>予約</entry>
-    <entry>予約</entry>
-   </row>
-   <row>
-    <entry><token>DEFAULT</token></entry>
-<!--
-    <entry>reserved</entry>
-    <entry>reserved</entry>
-    <entry>reserved</entry>
-    <entry>reserved</entry>
--->
-    <entry>予約</entry>
-    <entry>予約</entry>
-    <entry>予約</entry>
-    <entry>予約</entry>
-   </row>
-   <row>
-    <entry><token>DEFAULTS</token></entry>
-<!--
-    <entry>non-reserved</entry>
-    <entry>non-reserved</entry>
-    <entry>non-reserved</entry>
-    <entry></entry>
--->
-    <entry>未予約</entry>
-    <entry>未予約</entry>
-    <entry>未予約</entry>
-    <entry></entry>
-   </row>
-   <row>
-    <entry><token>DEFERRABLE</token></entry>
-<!--
-    <entry>reserved</entry>
-    <entry>non-reserved</entry>
-    <entry>non-reserved</entry>
-    <entry>reserved</entry>
--->
-    <entry>予約</entry>
-    <entry>未予約</entry>
-    <entry>未予約</entry>
-    <entry>予約</entry>
-   </row>
-   <row>
-    <entry><token>DEFERRED</token></entry>
-<!--
-    <entry>non-reserved</entry>
-    <entry>non-reserved</entry>
-    <entry>non-reserved</entry>
-    <entry>reserved</entry>
--->
-    <entry>未予約</entry>
-    <entry>未予約</entry>
-    <entry>未予約</entry>
-    <entry>予約</entry>
-   </row>
-   <row>
-    <entry><token>DEFINED</token></entry>
-<!--
-    <entry></entry>
-    <entry>non-reserved</entry>
-    <entry>non-reserved</entry>
-    <entry></entry>
--->
-    <entry></entry>
-    <entry>未予約</entry>
-    <entry>未予約</entry>
-    <entry></entry>
-   </row>
-   <row>
-    <entry><token>DEFINER</token></entry>
-<!--
-    <entry>non-reserved</entry>
-    <entry>non-reserved</entry>
-    <entry>non-reserved</entry>
-    <entry></entry>
--->
-    <entry>未予約</entry>
-    <entry>未予約</entry>
-    <entry>未予約</entry>
-    <entry></entry>
-   </row>
-   <row>
-    <entry><token>DEGREE</token></entry>
-<!--
-    <entry></entry>
-    <entry>non-reserved</entry>
-    <entry>non-reserved</entry>
-    <entry></entry>
--->
-    <entry></entry>
-    <entry>未予約</entry>
-    <entry>未予約</entry>
-    <entry></entry>
-   </row>
-   <row>
-    <entry><token>DELETE</token></entry>
-<!--
-    <entry>non-reserved</entry>
-    <entry>reserved</entry>
-    <entry>reserved</entry>
-    <entry>reserved</entry>
--->
-    <entry>未予約</entry>
-    <entry>予約</entry>
-    <entry>予約</entry>
-    <entry>予約</entry>
-   </row>
-   <row>
-    <entry><token>DELIMITER</token></entry>
-<!--
-    <entry>non-reserved</entry>
-    <entry></entry>
-    <entry></entry>
-    <entry></entry>
--->
-    <entry>未予約</entry>
-    <entry></entry>
-    <entry></entry>
-    <entry></entry>
-   </row>
-   <row>
-    <entry><token>DELIMITERS</token></entry>
-<!--
-    <entry>non-reserved</entry>
-    <entry></entry>
-    <entry></entry>
-    <entry></entry>
--->
-    <entry>未予約</entry>
-    <entry></entry>
-    <entry></entry>
-    <entry></entry>
-   </row>
-   <row>
-    <entry><token>DENSE_RANK</token></entry>
-<!--
-    <entry></entry>
-    <entry>reserved</entry>
-    <entry>reserved</entry>
-    <entry></entry>
--->
-    <entry></entry>
-    <entry>予約</entry>
-    <entry>予約</entry>
-    <entry></entry>
-   </row>
-   <row>
-    <entry><token>DEPENDS</token></entry>
-<!--
-    <entry>non-reserved</entry>
-    <entry></entry>
-    <entry></entry>
-    <entry></entry>
--->
-    <entry>未予約</entry>
-    <entry></entry>
-    <entry></entry>
-    <entry></entry>
-   </row>
-   <row>
-    <entry><token>DEPTH</token></entry>
-<!--
-    <entry></entry>
-    <entry>non-reserved</entry>
-    <entry>non-reserved</entry>
-    <entry></entry>
--->
-    <entry></entry>
-    <entry>未予約</entry>
-    <entry>未予約</entry>
-    <entry></entry>
-   </row>
-   <row>
-    <entry><token>DEREF</token></entry>
-<!--
-    <entry></entry>
-    <entry>reserved</entry>
-    <entry>reserved</entry>
-    <entry></entry>
--->
-    <entry></entry>
-    <entry>予約</entry>
-    <entry>予約</entry>
-    <entry></entry>
-   </row>
-   <row>
-    <entry><token>DERIVED</token></entry>
-<!--
-    <entry></entry>
-    <entry>non-reserved</entry>
-    <entry>non-reserved</entry>
-    <entry></entry>
--->
-    <entry></entry>
-    <entry>未予約</entry>
-    <entry>未予約</entry>
-    <entry></entry>
-   </row>
-   <row>
-    <entry><token>DESC</token></entry>
-<!--
-    <entry>reserved</entry>
-    <entry>non-reserved</entry>
-    <entry>non-reserved</entry>
-    <entry>reserved</entry>
--->
-    <entry>予約</entry>
-    <entry>未予約</entry>
-    <entry>未予約</entry>
-    <entry>予約</entry>
-   </row>
-   <row>
-    <entry><token>DESCRIBE</token></entry>
-<!--
-    <entry></entry>
-    <entry>reserved</entry>
-    <entry>reserved</entry>
-    <entry>reserved</entry>
--->
-    <entry></entry>
-    <entry>予約</entry>
-    <entry>予約</entry>
-    <entry>予約</entry>
-   </row>
-   <row>
-    <entry><token>DESCRIPTOR</token></entry>
-<!--
-    <entry></entry>
-    <entry>non-reserved</entry>
-    <entry>non-reserved</entry>
-    <entry>reserved</entry>
--->
-    <entry></entry>
-    <entry>未予約</entry>
-    <entry>未予約</entry>
-    <entry>予約</entry>
-   </row>
-   <row>
-    <entry><token>DETACH</token></entry>
-<!--
-    <entry>non-reserved</entry>
-    <entry></entry>
-    <entry></entry>
-    <entry></entry>
--->
-    <entry>未予約</entry>
-    <entry></entry>
-    <entry></entry>
-    <entry></entry>
-   </row>
-   <row>
-    <entry><token>DETERMINISTIC</token></entry>
-<!--
-    <entry></entry>
-    <entry>reserved</entry>
-    <entry>reserved</entry>
-    <entry></entry>
--->
-    <entry></entry>
-    <entry>予約</entry>
-    <entry>予約</entry>
-    <entry></entry>
-   </row>
-   <row>
-    <entry><token>DIAGNOSTICS</token></entry>
-<!--
-    <entry></entry>
-    <entry>non-reserved</entry>
-    <entry>non-reserved</entry>
-    <entry>reserved</entry>
--->
-    <entry></entry>
-    <entry>未予約</entry>
-    <entry>未予約</entry>
-    <entry>予約</entry>
-   </row>
-   <row>
-    <entry><token>DICTIONARY</token></entry>
-<!--
-    <entry>non-reserved</entry>
-    <entry></entry>
-    <entry></entry>
-    <entry></entry>
--->
-    <entry>未予約</entry>
-    <entry></entry>
-    <entry></entry>
-    <entry></entry>
-   </row>
-   <row>
-    <entry><token>DISABLE</token></entry>
-<!--
-    <entry>non-reserved</entry>
-    <entry></entry>
-    <entry></entry>
-    <entry></entry>
--->
-    <entry>未予約</entry>
-    <entry></entry>
-    <entry></entry>
-    <entry></entry>
-   </row>
-   <row>
-    <entry><token>DISCARD</token></entry>
-<!--
-    <entry>non-reserved</entry>
-    <entry></entry>
-    <entry></entry>
-    <entry></entry>
--->
-    <entry>未予約</entry>
-    <entry></entry>
-    <entry></entry>
-    <entry></entry>
-   </row>
-   <row>
-    <entry><token>DISCONNECT</token></entry>
-<!--
-    <entry></entry>
-    <entry>reserved</entry>
-    <entry>reserved</entry>
-    <entry>reserved</entry>
--->
-    <entry></entry>
-    <entry>予約</entry>
-    <entry>予約</entry>
-    <entry>予約</entry>
-   </row>
-   <row>
-    <entry><token>DISPATCH</token></entry>
-<!--
-    <entry></entry>
-    <entry>non-reserved</entry>
-    <entry>non-reserved</entry>
-    <entry></entry>
--->
-    <entry></entry>
-    <entry>未予約</entry>
-    <entry>未予約</entry>
-    <entry></entry>
-   </row>
-   <row>
-    <entry><token>DISTINCT</token></entry>
-<!--
-    <entry>reserved</entry>
-    <entry>reserved</entry>
-    <entry>reserved</entry>
-    <entry>reserved</entry>
--->
-    <entry>予約</entry>
-    <entry>予約</entry>
-    <entry>予約</entry>
-    <entry>予約</entry>
-   </row>
-   <row>
-    <entry><token>DLNEWCOPY</token></entry>
-<!--
-    <entry></entry>
-    <entry>reserved</entry>
-    <entry>reserved</entry>
-    <entry></entry>
--->
-    <entry></entry>
-    <entry>予約</entry>
-    <entry>予約</entry>
-    <entry></entry>
-   </row>
-   <row>
-    <entry><token>DLPREVIOUSCOPY</token></entry>
-<!--
-    <entry></entry>
-    <entry>reserved</entry>
-    <entry>reserved</entry>
-    <entry></entry>
--->
-    <entry></entry>
-    <entry>予約</entry>
-    <entry>予約</entry>
-    <entry></entry>
-   </row>
-   <row>
-    <entry><token>DLURLCOMPLETE</token></entry>
-<!--
-    <entry></entry>
-    <entry>reserved</entry>
-    <entry>reserved</entry>
-    <entry></entry>
--->
-    <entry></entry>
-    <entry>予約</entry>
-    <entry>予約</entry>
-    <entry></entry>
-   </row>
-   <row>
-    <entry><token>DLURLCOMPLETEONLY</token></entry>
-<!--
-    <entry></entry>
-    <entry>reserved</entry>
-    <entry>reserved</entry>
-    <entry></entry>
--->
-    <entry></entry>
-    <entry>予約</entry>
-    <entry>予約</entry>
-    <entry></entry>
-   </row>
-   <row>
-    <entry><token>DLURLCOMPLETEWRITE</token></entry>
-<!--
-    <entry></entry>
-    <entry>reserved</entry>
-    <entry>reserved</entry>
-    <entry></entry>
--->
-    <entry></entry>
-    <entry>予約</entry>
-    <entry>予約</entry>
-    <entry></entry>
-   </row>
-   <row>
-    <entry><token>DLURLPATH</token></entry>
-<!--
-    <entry></entry>
-    <entry>reserved</entry>
-    <entry>reserved</entry>
-    <entry></entry>
--->
-    <entry></entry>
-    <entry>予約</entry>
-    <entry>予約</entry>
-    <entry></entry>
-   </row>
-   <row>
-    <entry><token>DLURLPATHONLY</token></entry>
-<!--
-    <entry></entry>
-    <entry>reserved</entry>
-    <entry>reserved</entry>
-    <entry></entry>
--->
-    <entry></entry>
-    <entry>予約</entry>
-    <entry>予約</entry>
-    <entry></entry>
-   </row>
-   <row>
-    <entry><token>DLURLPATHWRITE</token></entry>
-<!--
-    <entry></entry>
-    <entry>reserved</entry>
-    <entry>reserved</entry>
-    <entry></entry>
--->
-    <entry></entry>
-    <entry>予約</entry>
-    <entry>予約</entry>
-    <entry></entry>
-   </row>
-   <row>
-    <entry><token>DLURLSCHEME</token></entry>
-<!--
-    <entry></entry>
-    <entry>reserved</entry>
-    <entry>reserved</entry>
-    <entry></entry>
--->
-    <entry></entry>
-    <entry>予約</entry>
-    <entry>予約</entry>
-    <entry></entry>
-   </row>
-   <row>
-    <entry><token>DLURLSERVER</token></entry>
-<!--
-    <entry></entry>
-    <entry>reserved</entry>
-    <entry>reserved</entry>
-    <entry></entry>
--->
-    <entry></entry>
-    <entry>予約</entry>
-    <entry>予約</entry>
-    <entry></entry>
-   </row>
-   <row>
-    <entry><token>DLVALUE</token></entry>
-<!--
-    <entry></entry>
-    <entry>reserved</entry>
-    <entry>reserved</entry>
-    <entry></entry>
--->
-    <entry></entry>
-    <entry>予約</entry>
-    <entry>予約</entry>
-    <entry></entry>
-   </row>
-   <row>
-    <entry><token>DO</token></entry>
-<!--
-    <entry>reserved</entry>
-    <entry></entry>
-    <entry></entry>
-    <entry></entry>
--->
-    <entry>予約</entry>
-    <entry></entry>
-    <entry></entry>
-    <entry></entry>
-   </row>
-   <row>
-    <entry><token>DOCUMENT</token></entry>
-<!--
-    <entry>non-reserved</entry>
-    <entry>non-reserved</entry>
-    <entry>non-reserved</entry>
-    <entry></entry>
--->
-    <entry>未予約</entry>
-    <entry>未予約</entry>
-    <entry>未予約</entry>
-    <entry></entry>
-   </row>
-   <row>
-    <entry><token>DOMAIN</token></entry>
-<!--
-    <entry>non-reserved</entry>
-    <entry>non-reserved</entry>
-    <entry>non-reserved</entry>
-    <entry>reserved</entry>
--->
-    <entry>未予約</entry>
-    <entry>未予約</entry>
-    <entry>未予約</entry>
-    <entry>予約</entry>
-   </row>
-   <row>
-    <entry><token>DOUBLE</token></entry>
-<!--
-    <entry>non-reserved</entry>
-    <entry>reserved</entry>
-    <entry>reserved</entry>
-    <entry>reserved</entry>
--->
-    <entry>未予約</entry>
-    <entry>予約</entry>
-    <entry>予約</entry>
-    <entry>予約</entry>
-   </row>
-   <row>
-    <entry><token>DROP</token></entry>
-<!--
-    <entry>non-reserved</entry>
-    <entry>reserved</entry>
-    <entry>reserved</entry>
-    <entry>reserved</entry>
--->
-    <entry>未予約</entry>
-    <entry>予約</entry>
-    <entry>予約</entry>
-    <entry>予約</entry>
-   </row>
-   <row>
-    <entry><token>DYNAMIC</token></entry>
-<!--
-    <entry></entry>
-    <entry>reserved</entry>
-    <entry>reserved</entry>
-    <entry></entry>
--->
-    <entry></entry>
-    <entry>予約</entry>
-    <entry>予約</entry>
-    <entry></entry>
-   </row>
-   <row>
-    <entry><token>DYNAMIC_FUNCTION</token></entry>
-<!--
-    <entry></entry>
-    <entry>non-reserved</entry>
-    <entry>non-reserved</entry>
-    <entry>non-reserved</entry>
--->
-    <entry></entry>
-    <entry>未予約</entry>
-    <entry>未予約</entry>
-    <entry>未予約</entry>
-   </row>
-   <row>
-    <entry><token>DYNAMIC_FUNCTION_CODE</token></entry>
-<!--
-    <entry></entry>
-    <entry>non-reserved</entry>
-    <entry>non-reserved</entry>
-    <entry></entry>
--->
-    <entry></entry>
-    <entry>未予約</entry>
-    <entry>未予約</entry>
-    <entry></entry>
-   </row>
-   <row>
-    <entry><token>EACH</token></entry>
-<!--
-    <entry>non-reserved</entry>
-    <entry>reserved</entry>
-    <entry>reserved</entry>
-    <entry></entry>
--->
-    <entry>未予約</entry>
-    <entry>予約</entry>
-    <entry>予約</entry>
-    <entry></entry>
-   </row>
-   <row>
-    <entry><token>ELEMENT</token></entry>
-<!--
-    <entry></entry>
-    <entry>reserved</entry>
-    <entry>reserved</entry>
-    <entry></entry>
--->
-    <entry></entry>
-    <entry>予約</entry>
-    <entry>予約</entry>
-    <entry></entry>
-   </row>
-   <row>
-    <entry><token>ELSE</token></entry>
-<!--
-    <entry>reserved</entry>
-    <entry>reserved</entry>
-    <entry>reserved</entry>
-    <entry>reserved</entry>
--->
-    <entry>予約</entry>
-    <entry>予約</entry>
-    <entry>予約</entry>
-    <entry>予約</entry>
-   </row>
-   <row>
-    <entry><token>EMPTY</token></entry>
-<!--
-    <entry></entry>
-    <entry>non-reserved</entry>
-    <entry>non-reserved</entry>
-    <entry></entry>
--->
-    <entry></entry>
-    <entry>未予約</entry>
-    <entry>未予約</entry>
-    <entry></entry>
-   </row>
-   <row>
-    <entry><token>ENABLE</token></entry>
-<!--
-    <entry>non-reserved</entry>
-    <entry></entry>
-    <entry></entry>
-    <entry></entry>
--->
-    <entry>未予約</entry>
-    <entry></entry>
-    <entry></entry>
-    <entry></entry>
-   </row>
-   <row>
-    <entry><token>ENCODING</token></entry>
-<!--
-    <entry>non-reserved</entry>
-    <entry>non-reserved</entry>
-    <entry>non-reserved</entry>
-    <entry></entry>
--->
-    <entry>未予約</entry>
-    <entry>未予約</entry>
-    <entry>未予約</entry>
-    <entry></entry>
-   </row>
-   <row>
-    <entry><token>ENCRYPTED</token></entry>
-<!--
-    <entry>non-reserved</entry>
-    <entry></entry>
-    <entry></entry>
-    <entry></entry>
--->
-    <entry>未予約</entry>
-    <entry></entry>
-    <entry></entry>
-    <entry></entry>
-   </row>
-   <row>
-    <entry><token>END</token></entry>
-<!--
-    <entry>reserved</entry>
-    <entry>reserved</entry>
-    <entry>reserved</entry>
-    <entry>reserved</entry>
--->
-    <entry>予約</entry>
-    <entry>予約</entry>
-    <entry>予約</entry>
-    <entry>予約</entry>
-   </row>
-   <row>
-    <entry><token>END-EXEC</token></entry>
-<!--
-    <entry></entry>
-    <entry>reserved</entry>
-    <entry>reserved</entry>
-    <entry>reserved</entry>
--->
-    <entry></entry>
-    <entry>予約</entry>
-    <entry>予約</entry>
-    <entry>予約</entry>
-   </row>
-   <row>
-    <entry><token>END_FRAME</token></entry>
-<!--
-    <entry></entry>
-    <entry>reserved</entry>
-    <entry></entry>
-    <entry></entry>
--->
-    <entry></entry>
-    <entry>予約</entry>
-    <entry></entry>
-    <entry></entry>
-   </row>
-   <row>
-    <entry><token>END_PARTITION</token></entry>
-<!--
-    <entry></entry>
-    <entry>reserved</entry>
-    <entry></entry>
-    <entry></entry>
--->
-    <entry></entry>
-    <entry>予約</entry>
-    <entry></entry>
-    <entry></entry>
-   </row>
-   <row>
-    <entry><token>ENFORCED</token></entry>
-<!--
-    <entry></entry>
-    <entry>non-reserved</entry>
-    <entry></entry>
-    <entry></entry>
--->
-    <entry></entry>
-    <entry>未予約</entry>
-    <entry></entry>
-    <entry></entry>
-   </row>
-   <row>
-    <entry><token>ENUM</token></entry>
-<!--
-    <entry>non-reserved</entry>
-    <entry></entry>
-    <entry></entry>
-    <entry></entry>
--->
-    <entry>未予約</entry>
-    <entry></entry>
-    <entry></entry>
-    <entry></entry>
-   </row>
-   <row>
-    <entry><token>EQUALS</token></entry>
-<!--
-    <entry></entry>
-    <entry>reserved</entry>
-    <entry>non-reserved</entry>
-    <entry></entry>
--->
-    <entry></entry>
-    <entry>予約</entry>
-    <entry>未予約</entry>
-    <entry></entry>
-   </row>
-   <row>
-    <entry><token>ESCAPE</token></entry>
-<!--
-    <entry>non-reserved</entry>
-    <entry>reserved</entry>
-    <entry>reserved</entry>
-    <entry>reserved</entry>
--->
-    <entry>未予約</entry>
-    <entry>予約</entry>
-    <entry>予約</entry>
-    <entry>予約</entry>
-   </row>
-   <row>
-    <entry><token>EVENT</token></entry>
-<!--
-    <entry>non-reserved</entry>
-    <entry></entry>
-    <entry></entry>
-    <entry></entry>
--->
-    <entry>未予約</entry>
-    <entry></entry>
-    <entry></entry>
-    <entry></entry>
-   </row>
-   <row>
-    <entry><token>EVERY</token></entry>
-<!--
-    <entry></entry>
-    <entry>reserved</entry>
-    <entry>reserved</entry>
-    <entry></entry>
--->
-    <entry></entry>
-    <entry>予約</entry>
-    <entry>予約</entry>
-    <entry></entry>
-   </row>
-   <row>
-    <entry><token>EXCEPT</token></entry>
-<!--
-    <entry>reserved</entry>
-    <entry>reserved</entry>
-    <entry>reserved</entry>
-    <entry>reserved</entry>
--->
-    <entry>予約</entry>
-    <entry>予約</entry>
-    <entry>予約</entry>
-    <entry>予約</entry>
-   </row>
-   <row>
-    <entry><token>EXCEPTION</token></entry>
-<!--
-    <entry></entry>
-    <entry></entry>
-    <entry></entry>
-    <entry>reserved</entry>
--->
-    <entry></entry>
-    <entry></entry>
-    <entry></entry>
-    <entry>予約</entry>
-   </row>
-   <row>
-    <entry><token>EXCLUDE</token></entry>
-<!--
-    <entry>non-reserved</entry>
-    <entry>non-reserved</entry>
-    <entry>non-reserved</entry>
-    <entry></entry>
--->
-    <entry>未予約</entry>
-    <entry>未予約</entry>
-    <entry>未予約</entry>
-    <entry></entry>
-   </row>
-   <row>
-    <entry><token>EXCLUDING</token></entry>
-<!--
-    <entry>non-reserved</entry>
-    <entry>non-reserved</entry>
-    <entry>non-reserved</entry>
-    <entry></entry>
--->
-    <entry>未予約</entry>
-    <entry>未予約</entry>
-    <entry>未予約</entry>
-    <entry></entry>
-   </row>
-   <row>
-    <entry><token>EXCLUSIVE</token></entry>
-<!--
-    <entry>non-reserved</entry>
-    <entry></entry>
-    <entry></entry>
-    <entry></entry>
--->
-    <entry>未予約</entry>
-    <entry></entry>
-    <entry></entry>
-    <entry></entry>
-   </row>
-   <row>
-    <entry><token>EXEC</token></entry>
-<!--
-    <entry></entry>
-    <entry>reserved</entry>
-    <entry>reserved</entry>
-    <entry>reserved</entry>
--->
-    <entry></entry>
-    <entry>予約</entry>
-    <entry>予約</entry>
-    <entry>予約</entry>
-   </row>
-   <row>
-    <entry><token>EXECUTE</token></entry>
-<!--
-    <entry>non-reserved</entry>
-    <entry>reserved</entry>
-    <entry>reserved</entry>
-    <entry>reserved</entry>
--->
-    <entry>未予約</entry>
-    <entry>予約</entry>
-    <entry>予約</entry>
-    <entry>予約</entry>
-   </row>
-   <row>
-    <entry><token>EXISTS</token></entry>
-<!--
-    <entry>non-reserved (cannot be function or type)</entry>
-    <entry>reserved</entry>
-    <entry>reserved</entry>
-    <entry>reserved</entry>
--->
-    <entry>未予約(関数または型として使用不可)</entry>
-    <entry>予約</entry>
-    <entry>予約</entry>
-    <entry>予約</entry>
-   </row>
-   <row>
-    <entry><token>EXP</token></entry>
-<!--
-    <entry></entry>
-    <entry>reserved</entry>
-    <entry>reserved</entry>
-    <entry></entry>
--->
-    <entry></entry>
-    <entry>予約</entry>
-    <entry>予約</entry>
-    <entry></entry>
-   </row>
-   <row>
-    <entry><token>EXPLAIN</token></entry>
-<!--
-    <entry>non-reserved</entry>
-    <entry></entry>
-    <entry></entry>
-    <entry></entry>
--->
-    <entry>未予約</entry>
-    <entry></entry>
-    <entry></entry>
-    <entry></entry>
-   </row>
-   <row>
-    <entry><token>EXPRESSION</token></entry>
-<!--
-    <entry></entry>
-    <entry>non-reserved</entry>
-    <entry></entry>
-    <entry></entry>
--->
-    <entry></entry>
-    <entry>未予約</entry>
-    <entry></entry>
-    <entry></entry>
-   </row>
-   <row>
-    <entry><token>EXTENSION</token></entry>
-<!--
-    <entry>non-reserved</entry>
-    <entry></entry>
-    <entry></entry>
-    <entry></entry>
--->
-    <entry>未予約</entry>
-    <entry></entry>
-    <entry></entry>
-    <entry></entry>
-   </row>
-   <row>
-    <entry><token>EXTERNAL</token></entry>
-<!--
-    <entry>non-reserved</entry>
-    <entry>reserved</entry>
-    <entry>reserved</entry>
-    <entry>reserved</entry>
--->
-    <entry>未予約</entry>
-    <entry>予約</entry>
-    <entry>予約</entry>
-    <entry>予約</entry>
-   </row>
-   <row>
-    <entry><token>EXTRACT</token></entry>
-<!--
-    <entry>non-reserved (cannot be function or type)</entry>
-    <entry>reserved</entry>
-    <entry>reserved</entry>
-    <entry>reserved</entry>
--->
-    <entry>未予約(関数または型として使用不可)</entry>
-    <entry>予約</entry>
-    <entry>予約</entry>
-    <entry>予約</entry>
-   </row>
-   <row>
-    <entry><token>FALSE</token></entry>
-<!--
-    <entry>reserved</entry>
-    <entry>reserved</entry>
-    <entry>reserved</entry>
-    <entry>reserved</entry>
--->
-    <entry>予約</entry>
-    <entry>予約</entry>
-    <entry>予約</entry>
-    <entry>予約</entry>
-   </row>
-   <row>
-    <entry><token>FAMILY</token></entry>
-<!--
-    <entry>non-reserved</entry>
-    <entry></entry>
-    <entry></entry>
-    <entry></entry>
--->
-    <entry>未予約</entry>
-    <entry></entry>
-    <entry></entry>
-    <entry></entry>
-   </row>
-   <row>
-    <entry><token>FETCH</token></entry>
-<!--
-    <entry>reserved</entry>
-    <entry>reserved</entry>
-    <entry>reserved</entry>
-    <entry>reserved</entry>
--->
-    <entry>予約</entry>
-    <entry>予約</entry>
-    <entry>予約</entry>
-    <entry>予約</entry>
-   </row>
-   <row>
-    <entry><token>FILE</token></entry>
-<!--
-    <entry></entry>
-    <entry>non-reserved</entry>
-    <entry>non-reserved</entry>
-    <entry></entry>
--->
-    <entry></entry>
-    <entry>未予約</entry>
-    <entry>未予約</entry>
-    <entry></entry>
-   </row>
-   <row>
-    <entry><token>FILTER</token></entry>
-<!--
-    <entry>non-reserved</entry>
-    <entry>reserved</entry>
-    <entry>reserved</entry>
-    <entry></entry>
--->
-    <entry>未予約</entry>
-    <entry>予約</entry>
-    <entry>予約</entry>
-    <entry></entry>
-   </row>
-   <row>
-    <entry><token>FINAL</token></entry>
-<!--
-    <entry></entry>
-    <entry>non-reserved</entry>
-    <entry>non-reserved</entry>
-    <entry></entry>
--->
-    <entry></entry>
-    <entry>未予約</entry>
-    <entry>未予約</entry>
-    <entry></entry>
-   </row>
-   <row>
-    <entry><token>FIRST</token></entry>
-<!--
-    <entry>non-reserved</entry>
-    <entry>non-reserved</entry>
-    <entry>non-reserved</entry>
-    <entry>reserved</entry>
--->
-    <entry>未予約</entry>
-    <entry>未予約</entry>
-    <entry>未予約</entry>
-    <entry>予約</entry>
-   </row>
-   <row>
-    <entry><token>FIRST_VALUE</token></entry>
-<!--
-    <entry></entry>
-    <entry>reserved</entry>
-    <entry>reserved</entry>
-    <entry></entry>
--->
-    <entry></entry>
-    <entry>予約</entry>
-    <entry>予約</entry>
-    <entry></entry>
-   </row>
-   <row>
-    <entry><token>FLAG</token></entry>
-<!--
-    <entry></entry>
-    <entry>non-reserved</entry>
-    <entry>non-reserved</entry>
-    <entry></entry>
--->
-    <entry></entry>
-    <entry>未予約</entry>
-    <entry>未予約</entry>
-    <entry></entry>
-   </row>
-   <row>
-    <entry><token>FLOAT</token></entry>
-<!--
-    <entry>non-reserved (cannot be function or type)</entry>
-    <entry>reserved</entry>
-    <entry>reserved</entry>
-    <entry>reserved</entry>
--->
-    <entry>未予約(関数または型として使用不可)</entry>
-    <entry>予約</entry>
-    <entry>予約</entry>
-    <entry>予約</entry>
-   </row>
-   <row>
-    <entry><token>FLOOR</token></entry>
-<!--
-    <entry></entry>
-    <entry>reserved</entry>
-    <entry>reserved</entry>
-    <entry></entry>
--->
-    <entry></entry>
-    <entry>予約</entry>
-    <entry>予約</entry>
-    <entry></entry>
-   </row>
-   <row>
-    <entry><token>FOLLOWING</token></entry>
-<!--
-    <entry>non-reserved</entry>
-    <entry>non-reserved</entry>
-    <entry>non-reserved</entry>
-    <entry></entry>
--->
-    <entry>未予約</entry>
-    <entry>未予約</entry>
-    <entry>未予約</entry>
-    <entry></entry>
-   </row>
-   <row>
-    <entry><token>FOR</token></entry>
-<!--
-    <entry>reserved</entry>
-    <entry>reserved</entry>
-    <entry>reserved</entry>
-    <entry>reserved</entry>
--->
-    <entry>予約</entry>
-    <entry>予約</entry>
-    <entry>予約</entry>
-    <entry>予約</entry>
-   </row>
-   <row>
-    <entry><token>FORCE</token></entry>
-<!--
-    <entry>non-reserved</entry>
-    <entry></entry>
-    <entry></entry>
-    <entry></entry>
--->
-    <entry>未予約</entry>
-    <entry></entry>
-    <entry></entry>
-    <entry></entry>
-   </row>
-   <row>
-    <entry><token>FOREIGN</token></entry>
-<!--
-    <entry>reserved</entry>
-    <entry>reserved</entry>
-    <entry>reserved</entry>
-    <entry>reserved</entry>
--->
-    <entry>予約</entry>
-    <entry>予約</entry>
-    <entry>予約</entry>
-    <entry>予約</entry>
-   </row>
-   <row>
-    <entry><token>FORTRAN</token></entry>
-<!--
-    <entry></entry>
-    <entry>non-reserved</entry>
-    <entry>non-reserved</entry>
-    <entry>non-reserved</entry>
--->
-    <entry></entry>
-    <entry>未予約</entry>
-    <entry>未予約</entry>
-    <entry>未予約</entry>
-   </row>
-   <row>
-    <entry><token>FORWARD</token></entry>
-<!--
-    <entry>non-reserved</entry>
-    <entry></entry>
-    <entry></entry>
-    <entry></entry>
--->
-    <entry>未予約</entry>
-    <entry></entry>
-    <entry></entry>
-    <entry></entry>
-   </row>
-   <row>
-    <entry><token>FOUND</token></entry>
-<!--
-    <entry></entry>
-    <entry>non-reserved</entry>
-    <entry>non-reserved</entry>
-    <entry>reserved</entry>
--->
-    <entry></entry>
-    <entry>未予約</entry>
-    <entry>未予約</entry>
-    <entry>予約</entry>
-   </row>
-   <row>
-    <entry><token>FRAME_ROW</token></entry>
-<!--
-    <entry></entry>
-    <entry>reserved</entry>
-    <entry></entry>
-    <entry></entry>
--->
-    <entry></entry>
-    <entry>予約</entry>
-    <entry></entry>
-    <entry></entry>
-   </row>
-   <row>
-    <entry><token>FREE</token></entry>
-<!--
-    <entry></entry>
-    <entry>reserved</entry>
-    <entry>reserved</entry>
-    <entry></entry>
--->
-    <entry></entry>
-    <entry>予約</entry>
-    <entry>予約</entry>
-    <entry></entry>
-   </row>
-   <row>
-    <entry><token>FREEZE</token></entry>
-<!--
-    <entry>reserved (can be function or type)</entry>
-    <entry></entry>
-    <entry></entry>
-    <entry></entry>
--->
-    <entry>予約(関数または型として使用可)</entry>
-    <entry></entry>
-    <entry></entry>
-    <entry></entry>
-   </row>
-   <row>
-    <entry><token>FROM</token></entry>
-<!--
-    <entry>reserved</entry>
-    <entry>reserved</entry>
-    <entry>reserved</entry>
-    <entry>reserved</entry>
--->
-    <entry>予約</entry>
-    <entry>予約</entry>
-    <entry>予約</entry>
-    <entry>予約</entry>
-   </row>
-   <row>
-    <entry><token>FS</token></entry>
-<!--
-    <entry></entry>
-    <entry>non-reserved</entry>
-    <entry>non-reserved</entry>
-    <entry></entry>
--->
-    <entry></entry>
-    <entry>未予約</entry>
-    <entry>未予約</entry>
-    <entry></entry>
-   </row>
-   <row>
-    <entry><token>FULL</token></entry>
-<!--
-    <entry>reserved (can be function or type)</entry>
-    <entry>reserved</entry>
-    <entry>reserved</entry>
-    <entry>reserved</entry>
--->
-    <entry>予約(関数または型として使用可)</entry>
-    <entry>予約</entry>
-    <entry>予約</entry>
-    <entry>予約</entry>
-   </row>
-   <row>
-    <entry><token>FUNCTION</token></entry>
-<!--
-    <entry>non-reserved</entry>
-    <entry>reserved</entry>
-    <entry>reserved</entry>
-    <entry></entry>
--->
-    <entry>未予約</entry>
-    <entry>予約</entry>
-    <entry>予約</entry>
-    <entry></entry>
-   </row>
-   <row>
-    <entry><token>FUNCTIONS</token></entry>
-<!--
-    <entry>non-reserved</entry>
-    <entry></entry>
-    <entry></entry>
-    <entry></entry>
--->
-    <entry>未予約</entry>
-    <entry></entry>
-    <entry></entry>
-    <entry></entry>
-   </row>
-   <row>
-    <entry><token>FUSION</token></entry>
-<!--
-    <entry></entry>
-    <entry>reserved</entry>
-    <entry>reserved</entry>
-    <entry></entry>
--->
-    <entry></entry>
-    <entry>予約</entry>
-    <entry>予約</entry>
-    <entry></entry>
-   </row>
-   <row>
-    <entry><token>G</token></entry>
-<!--
-    <entry></entry>
-    <entry>non-reserved</entry>
-    <entry>non-reserved</entry>
-    <entry></entry>
--->
-    <entry></entry>
-    <entry>未予約</entry>
-    <entry>未予約</entry>
-    <entry></entry>
-   </row>
-   <row>
-    <entry><token>GENERAL</token></entry>
-<!--
-    <entry></entry>
-    <entry>non-reserved</entry>
-    <entry>non-reserved</entry>
-    <entry></entry>
--->
-    <entry></entry>
-    <entry>未予約</entry>
-    <entry>未予約</entry>
-    <entry></entry>
-   </row>
-   <row>
-    <entry><token>GENERATED</token></entry>
-<!--
-    <entry>non-reserved</entry>
-    <entry>non-reserved</entry>
-    <entry>non-reserved</entry>
-    <entry></entry>
--->
-    <entry>未予約</entry>
-    <entry>未予約</entry>
-    <entry>未予約</entry>
-    <entry></entry>
-   </row>
-   <row>
-    <entry><token>GET</token></entry>
-<!--
-    <entry></entry>
-    <entry>reserved</entry>
-    <entry>reserved</entry>
-    <entry>reserved</entry>
--->
-    <entry></entry>
-    <entry>予約</entry>
-    <entry>予約</entry>
-    <entry>予約</entry>
-   </row>
-   <row>
-    <entry><token>GLOBAL</token></entry>
-<!--
-    <entry>non-reserved</entry>
-    <entry>reserved</entry>
-    <entry>reserved</entry>
-    <entry>reserved</entry>
--->
-    <entry>未予約</entry>
-    <entry>予約</entry>
-    <entry>予約</entry>
-    <entry>予約</entry>
-   </row>
-   <row>
-    <entry><token>GO</token></entry>
-<!--
-    <entry></entry>
-    <entry>non-reserved</entry>
-    <entry>non-reserved</entry>
-    <entry>reserved</entry>
--->
-    <entry></entry>
-    <entry>未予約</entry>
-    <entry>未予約</entry>
-    <entry>予約</entry>
-   </row>
-   <row>
-    <entry><token>GOTO</token></entry>
-<!--
-    <entry></entry>
-    <entry>non-reserved</entry>
-    <entry>non-reserved</entry>
-    <entry>reserved</entry>
--->
-    <entry></entry>
-    <entry>未予約</entry>
-    <entry>未予約</entry>
-    <entry>予約</entry>
-   </row>
-   <row>
-    <entry><token>GRANT</token></entry>
-<!--
-    <entry>reserved</entry>
-    <entry>reserved</entry>
-    <entry>reserved</entry>
-    <entry>reserved</entry>
--->
-    <entry>予約</entry>
-    <entry>予約</entry>
-    <entry>予約</entry>
-    <entry>予約</entry>
-   </row>
-   <row>
-    <entry><token>GRANTED</token></entry>
-<!--
-    <entry>non-reserved</entry>
-    <entry>non-reserved</entry>
-    <entry>non-reserved</entry>
-    <entry></entry>
--->
-    <entry>未予約</entry>
-    <entry>未予約</entry>
-    <entry>未予約</entry>
-    <entry></entry>
-   </row>
-   <row>
-    <entry><token>GREATEST</token></entry>
-<!--
-    <entry>non-reserved (cannot be function or type)</entry>
-    <entry></entry>
-    <entry></entry>
-    <entry></entry>
--->
-    <entry>未予約(関数または型として使用不可)</entry>
-    <entry></entry>
-    <entry></entry>
-    <entry></entry>
-   </row>
-   <row>
-    <entry><token>GROUP</token></entry>
-<!--
-    <entry>reserved</entry>
-    <entry>reserved</entry>
-    <entry>reserved</entry>
-    <entry>reserved</entry>
--->
-    <entry>予約</entry>
-    <entry>予約</entry>
-    <entry>予約</entry>
-    <entry>予約</entry>
-   </row>
-   <row>
-    <entry><token>GROUPING</token></entry>
-<!--
-    <entry>non-reserved (cannot be function or type)</entry>
-    <entry>reserved</entry>
-    <entry>reserved</entry>
-    <entry></entry>
--->
-    <entry>未予約(関数または型として使用不可)</entry>
-    <entry>予約</entry>
-    <entry>予約</entry>
-    <entry></entry>
-   </row>
-   <row>
-    <entry><token>GROUPS</token></entry>
-<!--
-    <entry>non-reserved</entry>
-    <entry>reserved</entry>
-    <entry></entry>
-    <entry></entry>
--->
-    <entry>未予約</entry>
-    <entry>予約</entry>
-    <entry></entry>
-    <entry></entry>
-   </row>
-   <row>
-    <entry><token>HANDLER</token></entry>
-<!--
-    <entry>non-reserved</entry>
-    <entry></entry>
-    <entry></entry>
-    <entry></entry>
--->
-    <entry>未予約</entry>
-    <entry></entry>
-    <entry></entry>
-    <entry></entry>
-   </row>
-   <row>
-    <entry><token>HAVING</token></entry>
-<!--
-    <entry>reserved</entry>
-    <entry>reserved</entry>
-    <entry>reserved</entry>
-    <entry>reserved</entry>
--->
-    <entry>予約</entry>
-    <entry>予約</entry>
-    <entry>予約</entry>
-    <entry>予約</entry>
-   </row>
-   <row>
-    <entry><token>HEADER</token></entry>
-<!--
-    <entry>non-reserved</entry>
-    <entry></entry>
-    <entry></entry>
-    <entry></entry>
--->
-    <entry>未予約</entry>
-    <entry></entry>
-    <entry></entry>
-    <entry></entry>
-   </row>
-   <row>
-    <entry><token>HEX</token></entry>
-<!--
-    <entry></entry>
-    <entry>non-reserved</entry>
-    <entry>non-reserved</entry>
-    <entry></entry>
--->
-    <entry></entry>
-    <entry>未予約</entry>
-    <entry>未予約</entry>
-    <entry></entry>
-   </row>
-   <row>
-    <entry><token>HIERARCHY</token></entry>
-<!--
-    <entry></entry>
-    <entry>non-reserved</entry>
-    <entry>non-reserved</entry>
-    <entry></entry>
--->
-    <entry></entry>
-    <entry>未予約</entry>
-    <entry>未予約</entry>
-    <entry></entry>
-   </row>
-   <row>
-    <entry><token>HOLD</token></entry>
-<!--
-    <entry>non-reserved</entry>
-    <entry>reserved</entry>
-    <entry>reserved</entry>
-    <entry></entry>
--->
-    <entry>未予約</entry>
-    <entry>予約</entry>
-    <entry>予約</entry>
-    <entry></entry>
-   </row>
-   <row>
-    <entry><token>HOUR</token></entry>
-<!--
-    <entry>non-reserved</entry>
-    <entry>reserved</entry>
-    <entry>reserved</entry>
-    <entry>reserved</entry>
--->
-    <entry>未予約</entry>
-    <entry>予約</entry>
-    <entry>予約</entry>
-    <entry>予約</entry>
-   </row>
-   <row>
-    <entry><token>ID</token></entry>
-<!--
-    <entry></entry>
-    <entry>non-reserved</entry>
-    <entry>non-reserved</entry>
-    <entry></entry>
--->
-    <entry></entry>
-    <entry>未予約</entry>
-    <entry>未予約</entry>
-    <entry></entry>
-   </row>
-   <row>
-    <entry><token>IDENTITY</token></entry>
-<!--
-    <entry>non-reserved</entry>
-    <entry>reserved</entry>
-    <entry>reserved</entry>
-    <entry>reserved</entry>
--->
-    <entry>未予約</entry>
-    <entry>予約</entry>
-    <entry>予約</entry>
-    <entry>予約</entry>
-   </row>
-   <row>
-    <entry><token>IF</token></entry>
-<!--
-    <entry>non-reserved</entry>
-    <entry></entry>
-    <entry></entry>
-    <entry></entry>
--->
-    <entry>未予約</entry>
-    <entry></entry>
-    <entry></entry>
-    <entry></entry>
-   </row>
-   <row>
-    <entry><token>IGNORE</token></entry>
-<!--
-    <entry></entry>
-    <entry>non-reserved</entry>
-    <entry>non-reserved</entry>
-    <entry></entry>
--->
-    <entry></entry>
-    <entry>未予約</entry>
-    <entry>未予約</entry>
-    <entry></entry>
-   </row>
-   <row>
-    <entry><token>ILIKE</token></entry>
-<!--
-    <entry>reserved (can be function or type)</entry>
-    <entry></entry>
-    <entry></entry>
-    <entry></entry>
--->
-    <entry>予約(関数または型として使用可)</entry>
-    <entry></entry>
-    <entry></entry>
-    <entry></entry>
-   </row>
-   <row>
-    <entry><token>IMMEDIATE</token></entry>
-<!--
-    <entry>non-reserved</entry>
-    <entry>non-reserved</entry>
-    <entry>non-reserved</entry>
-    <entry>reserved</entry>
--->
-    <entry>未予約</entry>
-    <entry>未予約</entry>
-    <entry>未予約</entry>
-    <entry>予約</entry>
-   </row>
-   <row>
-    <entry><token>IMMEDIATELY</token></entry>
-<!--
-    <entry></entry>
-    <entry>non-reserved</entry>
-    <entry></entry>
-    <entry></entry>
--->
-    <entry></entry>
-    <entry>未予約</entry>
-    <entry></entry>
-    <entry></entry>
-   </row>
-   <row>
-    <entry><token>IMMUTABLE</token></entry>
-<!--
-    <entry>non-reserved</entry>
-    <entry></entry>
-    <entry></entry>
-    <entry></entry>
--->
-    <entry>未予約</entry>
-    <entry></entry>
-    <entry></entry>
-    <entry></entry>
-   </row>
-   <row>
-    <entry><token>IMPLEMENTATION</token></entry>
-<!--
-    <entry></entry>
-    <entry>non-reserved</entry>
-    <entry>non-reserved</entry>
-    <entry></entry>
--->
-    <entry></entry>
-    <entry>未予約</entry>
-    <entry>未予約</entry>
-    <entry></entry>
-   </row>
-   <row>
-    <entry><token>IMPLICIT</token></entry>
-<!--
-    <entry>non-reserved</entry>
-    <entry></entry>
-    <entry></entry>
-    <entry></entry>
--->
-    <entry>未予約</entry>
-    <entry></entry>
-    <entry></entry>
-    <entry></entry>
-   </row>
-   <row>
-    <entry><token>IMPORT</token></entry>
-<!--
-    <entry>non-reserved</entry>
-    <entry>reserved</entry>
-    <entry>reserved</entry>
-    <entry></entry>
--->
-    <entry>未予約</entry>
-    <entry>予約</entry>
-    <entry>予約</entry>
-    <entry></entry>
-   </row>
-   <row>
-    <entry><token>IN</token></entry>
-<!--
-    <entry>reserved</entry>
-    <entry>reserved</entry>
-    <entry>reserved</entry>
-    <entry>reserved</entry>
--->
-    <entry>予約</entry>
-    <entry>予約</entry>
-    <entry>予約</entry>
-    <entry>予約</entry>
-   </row>
-   <row>
-    <entry><token>INCLUDE</token></entry>
-<!--
-    <entry>non-reserved</entry>
-    <entry></entry>
-    <entry></entry>
-    <entry></entry>
--->
-    <entry>未予約</entry>
-    <entry></entry>
-    <entry></entry>
-    <entry></entry>
-   </row>
-   <row>
-    <entry><token>INCLUDING</token></entry>
-<!--
-    <entry>non-reserved</entry>
-    <entry>non-reserved</entry>
-    <entry>non-reserved</entry>
-    <entry></entry>
--->
-    <entry>未予約</entry>
-    <entry>未予約</entry>
-    <entry>未予約</entry>
-    <entry></entry>
-   </row>
-   <row>
-    <entry><token>INCREMENT</token></entry>
-<!--
-    <entry>non-reserved</entry>
-    <entry>non-reserved</entry>
-    <entry>non-reserved</entry>
-    <entry></entry>
--->
-    <entry>未予約</entry>
-    <entry>未予約</entry>
-    <entry>未予約</entry>
-    <entry></entry>
-   </row>
-   <row>
-    <entry><token>INDENT</token></entry>
-<!--
-    <entry></entry>
-    <entry>non-reserved</entry>
-    <entry>non-reserved</entry>
-    <entry></entry>
--->
-    <entry></entry>
-    <entry>未予約</entry>
-    <entry>未予約</entry>
-    <entry></entry>
-   </row>
-   <row>
-    <entry><token>INDEX</token></entry>
-<!--
-    <entry>non-reserved</entry>
-    <entry></entry>
-    <entry></entry>
-    <entry></entry>
--->
-    <entry>未予約</entry>
-    <entry></entry>
-    <entry></entry>
-    <entry></entry>
-   </row>
-   <row>
-    <entry><token>INDEXES</token></entry>
-<!--
-    <entry>non-reserved</entry>
-    <entry></entry>
-    <entry></entry>
-    <entry></entry>
--->
-    <entry>未予約</entry>
-    <entry></entry>
-    <entry></entry>
-    <entry></entry>
-   </row>
-   <row>
-    <entry><token>INDICATOR</token></entry>
-<!--
-    <entry></entry>
-    <entry>reserved</entry>
-    <entry>reserved</entry>
-    <entry>reserved</entry>
--->
-    <entry></entry>
-    <entry>予約</entry>
-    <entry>予約</entry>
-    <entry>予約</entry>
-   </row>
-   <row>
-    <entry><token>INHERIT</token></entry>
-<!--
-    <entry>non-reserved</entry>
-    <entry></entry>
-    <entry></entry>
-    <entry></entry>
--->
-    <entry>未予約</entry>
-    <entry></entry>
-    <entry></entry>
-    <entry></entry>
-   </row>
-   <row>
-    <entry><token>INHERITS</token></entry>
-<!--
-    <entry>non-reserved</entry>
-    <entry></entry>
-    <entry></entry>
-    <entry></entry>
--->
-    <entry>未予約</entry>
-    <entry></entry>
-    <entry></entry>
-    <entry></entry>
-   </row>
-   <row>
-    <entry><token>INITIALLY</token></entry>
-<!--
-    <entry>reserved</entry>
-    <entry>non-reserved</entry>
-    <entry>non-reserved</entry>
-    <entry>reserved</entry>
--->
-    <entry>予約</entry>
-    <entry>未予約</entry>
-    <entry>未予約</entry>
-    <entry>予約</entry>
-   </row>
-   <row>
-    <entry><token>INLINE</token></entry>
-<!--
-    <entry>non-reserved</entry>
-    <entry></entry>
-    <entry></entry>
-    <entry></entry>
--->
-    <entry>未予約</entry>
-    <entry></entry>
-    <entry></entry>
-    <entry></entry>
-   </row>
-   <row>
-    <entry><token>INNER</token></entry>
-<!--
-    <entry>reserved (can be function or type)</entry>
-    <entry>reserved</entry>
-    <entry>reserved</entry>
-    <entry>reserved</entry>
--->
-    <entry>予約(関数または型として使用可)</entry>
-    <entry>予約</entry>
-    <entry>予約</entry>
-    <entry>予約</entry>
-   </row>
-   <row>
-    <entry><token>INOUT</token></entry>
-<!--
-    <entry>non-reserved (cannot be function or type)</entry>
-    <entry>reserved</entry>
-    <entry>reserved</entry>
-    <entry></entry>
--->
-    <entry>未予約(関数または型として使用不可)</entry>
-    <entry>予約</entry>
-    <entry>予約</entry>
-    <entry></entry>
-   </row>
-   <row>
-    <entry><token>INPUT</token></entry>
-<!--
-    <entry>non-reserved</entry>
-    <entry>non-reserved</entry>
-    <entry>non-reserved</entry>
-    <entry>reserved</entry>
--->
-    <entry>未予約</entry>
-    <entry>未予約</entry>
-    <entry>未予約</entry>
-    <entry>予約</entry>
-   </row>
-   <row>
-    <entry><token>INSENSITIVE</token></entry>
-<!--
-    <entry>non-reserved</entry>
-    <entry>reserved</entry>
-    <entry>reserved</entry>
-    <entry>reserved</entry>
--->
-    <entry>未予約</entry>
-    <entry>予約</entry>
-    <entry>予約</entry>
-    <entry>予約</entry>
-   </row>
-   <row>
-    <entry><token>INSERT</token></entry>
-<!--
-    <entry>non-reserved</entry>
-    <entry>reserved</entry>
-    <entry>reserved</entry>
-    <entry>reserved</entry>
--->
-    <entry>未予約</entry>
-    <entry>予約</entry>
-    <entry>予約</entry>
-    <entry>予約</entry>
-   </row>
-   <row>
-    <entry><token>INSTANCE</token></entry>
-<!--
-    <entry></entry>
-    <entry>non-reserved</entry>
-    <entry>non-reserved</entry>
-    <entry></entry>
--->
-    <entry></entry>
-    <entry>未予約</entry>
-    <entry>未予約</entry>
-    <entry></entry>
-   </row>
-   <row>
-    <entry><token>INSTANTIABLE</token></entry>
-<!--
-    <entry></entry>
-    <entry>non-reserved</entry>
-    <entry>non-reserved</entry>
-    <entry></entry>
--->
-    <entry></entry>
-    <entry>未予約</entry>
-    <entry>未予約</entry>
-    <entry></entry>
-   </row>
-   <row>
-    <entry><token>INSTEAD</token></entry>
-<!--
-    <entry>non-reserved</entry>
-    <entry>non-reserved</entry>
-    <entry>non-reserved</entry>
-    <entry></entry>
--->
-    <entry>未予約</entry>
-    <entry>未予約</entry>
-    <entry>未予約</entry>
-    <entry></entry>
-   </row>
-   <row>
-    <entry><token>INT</token></entry>
-<!--
-    <entry>non-reserved (cannot be function or type)</entry>
-    <entry>reserved</entry>
-    <entry>reserved</entry>
-    <entry>reserved</entry>
--->
-    <entry>未予約(関数または型として使用不可)</entry>
-    <entry>予約</entry>
-    <entry>予約</entry>
-    <entry>予約</entry>
-   </row>
-   <row>
-    <entry><token>INTEGER</token></entry>
-<!--
-    <entry>non-reserved (cannot be function or type)</entry>
-    <entry>reserved</entry>
-    <entry>reserved</entry>
-    <entry>reserved</entry>
--->
-    <entry>未予約(関数または型として使用不可)</entry>
-    <entry>予約</entry>
-    <entry>予約</entry>
-    <entry>予約</entry>
-   </row>
-   <row>
-    <entry><token>INTEGRITY</token></entry>
-<!--
-    <entry></entry>
-    <entry>non-reserved</entry>
-    <entry>non-reserved</entry>
-    <entry></entry>
--->
-    <entry></entry>
-    <entry>未予約</entry>
-    <entry>未予約</entry>
-    <entry></entry>
-   </row>
-   <row>
-    <entry><token>INTERSECT</token></entry>
-<!--
-    <entry>reserved</entry>
-    <entry>reserved</entry>
-    <entry>reserved</entry>
-    <entry>reserved</entry>
--->
-    <entry>予約</entry>
-    <entry>予約</entry>
-    <entry>予約</entry>
-    <entry>予約</entry>
-   </row>
-   <row>
-    <entry><token>INTERSECTION</token></entry>
-<!--
-    <entry></entry>
-    <entry>reserved</entry>
-    <entry>reserved</entry>
-    <entry></entry>
--->
-    <entry></entry>
-    <entry>予約</entry>
-    <entry>予約</entry>
-    <entry></entry>
-   </row>
-   <row>
-    <entry><token>INTERVAL</token></entry>
-<!--
-    <entry>non-reserved (cannot be function or type)</entry>
-    <entry>reserved</entry>
-    <entry>reserved</entry>
-    <entry>reserved</entry>
--->
-    <entry>未予約(関数または型として使用不可)</entry>
-    <entry>予約</entry>
-    <entry>予約</entry>
-    <entry>予約</entry>
-   </row>
-   <row>
-    <entry><token>INTO</token></entry>
-<!--
-    <entry>reserved</entry>
-    <entry>reserved</entry>
-    <entry>reserved</entry>
-    <entry>reserved</entry>
--->
-    <entry>予約</entry>
-    <entry>予約</entry>
-    <entry>予約</entry>
-    <entry>予約</entry>
-   </row>
-   <row>
-    <entry><token>INVOKER</token></entry>
-<!--
-    <entry>non-reserved</entry>
-    <entry>non-reserved</entry>
-    <entry>non-reserved</entry>
-    <entry></entry>
--->
-    <entry>未予約</entry>
-    <entry>未予約</entry>
-    <entry>未予約</entry>
-    <entry></entry>
-   </row>
-   <row>
-    <entry><token>IS</token></entry>
-<!--
-    <entry>reserved (can be function or type)</entry>
-    <entry>reserved</entry>
-    <entry>reserved</entry>
-    <entry>reserved</entry>
--->
-    <entry>予約(関数または型として使用可)</entry>
-    <entry>予約</entry>
-    <entry>予約</entry>
-    <entry>予約</entry>
-   </row>
-   <row>
-    <entry><token>ISNULL</token></entry>
-<!--
-    <entry>reserved (can be function or type)</entry>
-    <entry></entry>
-    <entry></entry>
-    <entry></entry>
--->
-    <entry>予約(関数または型として使用可)</entry>
-    <entry></entry>
-    <entry></entry>
-    <entry></entry>
-   </row>
-   <row>
-    <entry><token>ISOLATION</token></entry>
-<!--
-    <entry>non-reserved</entry>
-    <entry>non-reserved</entry>
-    <entry>non-reserved</entry>
-    <entry>reserved</entry>
--->
-    <entry>未予約</entry>
-    <entry>未予約</entry>
-    <entry>未予約</entry>
-    <entry>予約</entry>
-   </row>
-   <row>
-    <entry><token>JOIN</token></entry>
-<!--
-    <entry>reserved (can be function or type)</entry>
-    <entry>reserved</entry>
-    <entry>reserved</entry>
-    <entry>reserved</entry>
--->
-    <entry>予約(関数または型として使用可)</entry>
-    <entry>予約</entry>
-    <entry>予約</entry>
-    <entry>予約</entry>
-   </row>
-   <row>
-    <entry><token>K</token></entry>
-<!--
-    <entry></entry>
-    <entry>non-reserved</entry>
-    <entry>non-reserved</entry>
-    <entry></entry>
--->
-    <entry></entry>
-    <entry>未予約</entry>
-    <entry>未予約</entry>
-    <entry></entry>
-   </row>
-   <row>
-    <entry><token>KEY</token></entry>
-<!--
-    <entry>non-reserved</entry>
-    <entry>non-reserved</entry>
-    <entry>non-reserved</entry>
-    <entry>reserved</entry>
--->
-    <entry>未予約</entry>
-    <entry>未予約</entry>
-    <entry>未予約</entry>
-    <entry>予約</entry>
-   </row>
-   <row>
-    <entry><token>KEY_MEMBER</token></entry>
-<!--
-    <entry></entry>
-    <entry>non-reserved</entry>
-    <entry>non-reserved</entry>
-    <entry></entry>
--->
-    <entry></entry>
-    <entry>未予約</entry>
-    <entry>未予約</entry>
-    <entry></entry>
-   </row>
-   <row>
-    <entry><token>KEY_TYPE</token></entry>
-<!--
-    <entry></entry>
-    <entry>non-reserved</entry>
-    <entry>non-reserved</entry>
-    <entry></entry>
--->
-    <entry></entry>
-    <entry>未予約</entry>
-    <entry>未予約</entry>
-    <entry></entry>
-   </row>
-   <row>
-    <entry><token>LABEL</token></entry>
-<!--
-    <entry>non-reserved</entry>
-    <entry></entry>
-    <entry></entry>
-    <entry></entry>
--->
-    <entry>未予約</entry>
-    <entry></entry>
-    <entry></entry>
-    <entry></entry>
-   </row>
-   <row>
-    <entry><token>LAG</token></entry>
-<!--
-    <entry></entry>
-    <entry>reserved</entry>
-    <entry>reserved</entry>
-    <entry></entry>
--->
-    <entry></entry>
-    <entry>予約</entry>
-    <entry>予約</entry>
-    <entry></entry>
-   </row>
-   <row>
-    <entry><token>LANGUAGE</token></entry>
-<!--
-    <entry>non-reserved</entry>
-    <entry>reserved</entry>
-    <entry>reserved</entry>
-    <entry>reserved</entry>
--->
-    <entry>未予約</entry>
-    <entry>予約</entry>
-    <entry>予約</entry>
-    <entry>予約</entry>
-   </row>
-   <row>
-    <entry><token>LARGE</token></entry>
-<!--
-    <entry>non-reserved</entry>
-    <entry>reserved</entry>
-    <entry>reserved</entry>
-    <entry></entry>
--->
-    <entry>未予約</entry>
-    <entry>予約</entry>
-    <entry>予約</entry>
-    <entry></entry>
-   </row>
-   <row>
-    <entry><token>LAST</token></entry>
-<!--
-    <entry>non-reserved</entry>
-    <entry>non-reserved</entry>
-    <entry>non-reserved</entry>
-    <entry>reserved</entry>
--->
-    <entry>未予約</entry>
-    <entry>未予約</entry>
-    <entry>未予約</entry>
-    <entry>予約</entry>
-   </row>
-   <row>
-    <entry><token>LAST_VALUE</token></entry>
-<!--
-    <entry></entry>
-    <entry>reserved</entry>
-    <entry>reserved</entry>
-    <entry></entry>
--->
-    <entry></entry>
-    <entry>予約</entry>
-    <entry>予約</entry>
-    <entry></entry>
-   </row>
-   <row>
-    <entry><token>LATERAL</token></entry>
-<!--
-    <entry>reserved</entry>
-    <entry>reserved</entry>
-    <entry>reserved</entry>
-    <entry></entry>
--->
-    <entry>予約</entry>
-    <entry>予約</entry>
-    <entry>予約</entry>
-    <entry></entry>
-   </row>
-   <row>
-    <entry><token>LEAD</token></entry>
-<!--
-    <entry></entry>
-    <entry>reserved</entry>
-    <entry>reserved</entry>
-    <entry></entry>
--->
-    <entry></entry>
-    <entry>予約</entry>
-    <entry>予約</entry>
-    <entry></entry>
-   </row>
-   <row>
-    <entry><token>LEADING</token></entry>
-<!--
-    <entry>reserved</entry>
-    <entry>reserved</entry>
-    <entry>reserved</entry>
-    <entry>reserved</entry>
--->
-    <entry>予約</entry>
-    <entry>予約</entry>
-    <entry>予約</entry>
-    <entry>予約</entry>
-   </row>
-   <row>
-    <entry><token>LEAKPROOF</token></entry>
-<!--
-    <entry>non-reserved</entry>
-    <entry></entry>
-    <entry></entry>
-    <entry></entry>
--->
-    <entry>未予約</entry>
-    <entry></entry>
-    <entry></entry>
-    <entry></entry>
-   </row>
-   <row>
-    <entry><token>LEAST</token></entry>
-<!--
-    <entry>non-reserved (cannot be function or type)</entry>
-    <entry></entry>
-    <entry></entry>
-    <entry></entry>
--->
-    <entry>未予約(関数または型として使用不可)</entry>
-    <entry></entry>
-    <entry></entry>
-    <entry></entry>
-   </row>
-   <row>
-    <entry><token>LEFT</token></entry>
-<!--
-    <entry>reserved (can be function or type)</entry>
-    <entry>reserved</entry>
-    <entry>reserved</entry>
-    <entry>reserved</entry>
--->
-    <entry>予約(関数または型として使用可)</entry>
-    <entry>予約</entry>
-    <entry>予約</entry>
-    <entry>予約</entry>
-   </row>
-   <row>
-    <entry><token>LENGTH</token></entry>
-<!--
-    <entry></entry>
-    <entry>non-reserved</entry>
-    <entry>non-reserved</entry>
-    <entry>non-reserved</entry>
--->
-    <entry></entry>
-    <entry>未予約</entry>
-    <entry>未予約</entry>
-    <entry>未予約</entry>
-   </row>
-   <row>
-    <entry><token>LEVEL</token></entry>
-<!--
-    <entry>non-reserved</entry>
-    <entry>non-reserved</entry>
-    <entry>non-reserved</entry>
-    <entry>reserved</entry>
--->
-    <entry>未予約</entry>
-    <entry>未予約</entry>
-    <entry>未予約</entry>
-    <entry>予約</entry>
-   </row>
-   <row>
-    <entry><token>LIBRARY</token></entry>
-<!--
-    <entry></entry>
-    <entry>non-reserved</entry>
-    <entry>non-reserved</entry>
-    <entry></entry>
--->
-    <entry></entry>
-    <entry>未予約</entry>
-    <entry>未予約</entry>
-    <entry></entry>
-   </row>
-   <row>
-    <entry><token>LIKE</token></entry>
-<!--
-    <entry>reserved (can be function or type)</entry>
-    <entry>reserved</entry>
-    <entry>reserved</entry>
-    <entry>reserved</entry>
--->
-    <entry>予約(関数または型として使用可)</entry>
-    <entry>予約</entry>
-    <entry>予約</entry>
-    <entry>予約</entry>
-   </row>
-   <row>
-    <entry><token>LIKE_REGEX</token></entry>
-<!--
-    <entry></entry>
-    <entry>reserved</entry>
-    <entry>reserved</entry>
-    <entry></entry>
--->
-    <entry></entry>
-    <entry>予約</entry>
-    <entry>予約</entry>
-    <entry></entry>
-   </row>
-   <row>
-    <entry><token>LIMIT</token></entry>
-<!--
-    <entry>reserved</entry>
-    <entry>non-reserved</entry>
-    <entry>non-reserved</entry>
-    <entry></entry>
--->
-    <entry>予約</entry>
-    <entry>未予約</entry>
-    <entry>未予約</entry>
-    <entry></entry>
-   </row>
-   <row>
-    <entry><token>LINK</token></entry>
-<!--
-    <entry></entry>
-    <entry>non-reserved</entry>
-    <entry>non-reserved</entry>
-    <entry></entry>
--->
-    <entry></entry>
-    <entry>未予約</entry>
-    <entry>未予約</entry>
-    <entry></entry>
-   </row>
-   <row>
-    <entry><token>LISTEN</token></entry>
-<!--
-    <entry>non-reserved</entry>
-    <entry></entry>
-    <entry></entry>
-    <entry></entry>
--->
-    <entry>未予約</entry>
-    <entry></entry>
-    <entry></entry>
-    <entry></entry>
-   </row>
-   <row>
-    <entry><token>LN</token></entry>
-<!--
-    <entry></entry>
-    <entry>reserved</entry>
-    <entry>reserved</entry>
-    <entry></entry>
--->
-    <entry></entry>
-    <entry>予約</entry>
-    <entry>予約</entry>
-    <entry></entry>
-   </row>
-   <row>
-    <entry><token>LOAD</token></entry>
-<!--
-    <entry>non-reserved</entry>
-    <entry></entry>
-    <entry></entry>
-    <entry></entry>
--->
-    <entry>未予約</entry>
-    <entry></entry>
-    <entry></entry>
-    <entry></entry>
-   </row>
-   <row>
-    <entry><token>LOCAL</token></entry>
-<!--
-    <entry>non-reserved</entry>
-    <entry>reserved</entry>
-    <entry>reserved</entry>
-    <entry>reserved</entry>
--->
-    <entry>未予約</entry>
-    <entry>予約</entry>
-    <entry>予約</entry>
-    <entry>予約</entry>
-   </row>
-   <row>
-    <entry><token>LOCALTIME</token></entry>
-<!--
-    <entry>reserved</entry>
-    <entry>reserved</entry>
-    <entry>reserved</entry>
-    <entry></entry>
--->
-    <entry>予約</entry>
-    <entry>予約</entry>
-    <entry>予約</entry>
-    <entry></entry>
-   </row>
-   <row>
-    <entry><token>LOCALTIMESTAMP</token></entry>
-<!--
-    <entry>reserved</entry>
-    <entry>reserved</entry>
-    <entry>reserved</entry>
-    <entry></entry>
--->
-    <entry>予約</entry>
-    <entry>予約</entry>
-    <entry>予約</entry>
-    <entry></entry>
-   </row>
-   <row>
-    <entry><token>LOCATION</token></entry>
-<!--
-    <entry>non-reserved</entry>
-    <entry>non-reserved</entry>
-    <entry>non-reserved</entry>
-    <entry></entry>
--->
-    <entry>未予約</entry>
-    <entry>未予約</entry>
-    <entry>未予約</entry>
-    <entry></entry>
-   </row>
-   <row>
-    <entry><token>LOCATOR</token></entry>
-<!--
-    <entry></entry>
-    <entry>non-reserved</entry>
-    <entry>non-reserved</entry>
-    <entry></entry>
--->
-    <entry></entry>
-    <entry>未予約</entry>
-    <entry>未予約</entry>
-    <entry></entry>
-   </row>
-   <row>
-    <entry><token>LOCK</token></entry>
-<!--
-    <entry>non-reserved</entry>
-    <entry></entry>
-    <entry></entry>
-    <entry></entry>
--->
-    <entry>未予約</entry>
-    <entry></entry>
-    <entry></entry>
-    <entry></entry>
-   </row>
-   <row>
-    <entry><token>LOCKED</token></entry>
-<!--
-    <entry>non-reserved</entry>
-    <entry></entry>
-    <entry></entry>
-    <entry></entry>
--->
-    <entry>未予約</entry>
-    <entry></entry>
-    <entry></entry>
-    <entry></entry>
-   </row>
-   <row>
-    <entry><token>LOGGED</token></entry>
-<!--
-    <entry>non-reserved</entry>
-    <entry></entry>
-    <entry></entry>
-    <entry></entry>
--->
-    <entry>未予約</entry>
-    <entry></entry>
-    <entry></entry>
-    <entry></entry>
-   </row>
-   <row>
-    <entry><token>LOWER</token></entry>
-<!--
-    <entry></entry>
-    <entry>reserved</entry>
-    <entry>reserved</entry>
-    <entry>reserved</entry>
--->
-    <entry></entry>
-    <entry>予約</entry>
-    <entry>予約</entry>
-    <entry>予約</entry>
-   </row>
-   <row>
-    <entry><token>M</token></entry>
-<!--
-    <entry></entry>
-    <entry>non-reserved</entry>
-    <entry>non-reserved</entry>
-    <entry></entry>
--->
-    <entry></entry>
-    <entry>未予約</entry>
-    <entry>未予約</entry>
-    <entry></entry>
-   </row>
-   <row>
-    <entry><token>MAP</token></entry>
-<!--
-    <entry></entry>
-    <entry>non-reserved</entry>
-    <entry>non-reserved</entry>
-    <entry></entry>
--->
-    <entry></entry>
-    <entry>未予約</entry>
-    <entry>未予約</entry>
-    <entry></entry>
-   </row>
-   <row>
-    <entry><token>MAPPING</token></entry>
-<!--
-    <entry>non-reserved</entry>
-    <entry>non-reserved</entry>
-    <entry>non-reserved</entry>
-    <entry></entry>
--->
-    <entry>未予約</entry>
-    <entry>未予約</entry>
-    <entry>未予約</entry>
-    <entry></entry>
-   </row>
-   <row>
-    <entry><token>MATCH</token></entry>
-<!--
-    <entry>non-reserved</entry>
-    <entry>reserved</entry>
-    <entry>reserved</entry>
-    <entry>reserved</entry>
--->
-    <entry>未予約</entry>
-    <entry>予約</entry>
-    <entry>予約</entry>
-    <entry>予約</entry>
-   </row>
-   <row>
-    <entry><token>MATCHED</token></entry>
-<!--
-    <entry></entry>
-    <entry>non-reserved</entry>
-    <entry>non-reserved</entry>
-    <entry></entry>
--->
-    <entry></entry>
-    <entry>未予約</entry>
-    <entry>未予約</entry>
-    <entry></entry>
-   </row>
-   <row>
-    <entry><token>MATERIALIZED</token></entry>
-<!--
-    <entry>non-reserved</entry>
-    <entry></entry>
-    <entry></entry>
-    <entry></entry>
--->
-    <entry>未予約</entry>
-    <entry></entry>
-    <entry></entry>
-    <entry></entry>
-   </row>
-   <row>
-    <entry><token>MAX</token></entry>
-<!--
-    <entry></entry>
-    <entry>reserved</entry>
-    <entry>reserved</entry>
-    <entry>reserved</entry>
--->
-    <entry></entry>
-    <entry>予約</entry>
-    <entry>予約</entry>
-    <entry>予約</entry>
-   </row>
-   <row>
-    <entry><token>MAXVALUE</token></entry>
-<!--
-    <entry>non-reserved</entry>
-    <entry>non-reserved</entry>
-    <entry>non-reserved</entry>
-    <entry></entry>
--->
-    <entry>未予約</entry>
-    <entry>未予約</entry>
-    <entry>未予約</entry>
-    <entry></entry>
-   </row>
-   <row>
-    <entry><token>MAX_CARDINALITY</token></entry>
-<!--
-    <entry></entry>
-    <entry></entry>
-    <entry>reserved</entry>
-    <entry></entry>
--->
-    <entry></entry>
-    <entry></entry>
-    <entry>予約</entry>
-    <entry></entry>
-   </row>
-   <row>
-    <entry><token>MEMBER</token></entry>
-<!--
-    <entry></entry>
-    <entry>reserved</entry>
-    <entry>reserved</entry>
-    <entry></entry>
--->
-    <entry></entry>
-    <entry>予約</entry>
-    <entry>予約</entry>
-    <entry></entry>
-   </row>
-   <row>
-    <entry><token>MERGE</token></entry>
-<!--
-    <entry></entry>
-    <entry>reserved</entry>
-    <entry>reserved</entry>
-    <entry></entry>
--->
-    <entry></entry>
-    <entry>予約</entry>
-    <entry>予約</entry>
-    <entry></entry>
-   </row>
-   <row>
-    <entry><token>MESSAGE_LENGTH</token></entry>
-<!--
-    <entry></entry>
-    <entry>non-reserved</entry>
-    <entry>non-reserved</entry>
-    <entry>non-reserved</entry>
--->
-    <entry></entry>
-    <entry>未予約</entry>
-    <entry>未予約</entry>
-    <entry>未予約</entry>
-   </row>
-   <row>
-    <entry><token>MESSAGE_OCTET_LENGTH</token></entry>
-<!--
-    <entry></entry>
-    <entry>non-reserved</entry>
-    <entry>non-reserved</entry>
-    <entry>non-reserved</entry>
--->
-    <entry></entry>
-    <entry>未予約</entry>
-    <entry>未予約</entry>
-    <entry>未予約</entry>
-   </row>
-   <row>
-    <entry><token>MESSAGE_TEXT</token></entry>
-<!--
-    <entry></entry>
-    <entry>non-reserved</entry>
-    <entry>non-reserved</entry>
-    <entry>non-reserved</entry>
--->
-    <entry></entry>
-    <entry>未予約</entry>
-    <entry>未予約</entry>
-    <entry>未予約</entry>
-   </row>
-   <row>
-    <entry><token>METHOD</token></entry>
-<!--
-    <entry>non-reserved</entry>
-    <entry>reserved</entry>
-    <entry>reserved</entry>
-    <entry></entry>
--->
-    <entry>未予約</entry>
-    <entry>予約</entry>
-    <entry>予約</entry>
-    <entry></entry>
-   </row>
-   <row>
-    <entry><token>MIN</token></entry>
-<!--
-    <entry></entry>
-    <entry>reserved</entry>
-    <entry>reserved</entry>
-    <entry>reserved</entry>
--->
-    <entry></entry>
-    <entry>予約</entry>
-    <entry>予約</entry>
-    <entry>予約</entry>
-   </row>
-   <row>
-    <entry><token>MINUTE</token></entry>
-<!--
-    <entry>non-reserved</entry>
-    <entry>reserved</entry>
-    <entry>reserved</entry>
-    <entry>reserved</entry>
--->
-    <entry>未予約</entry>
-    <entry>予約</entry>
-    <entry>予約</entry>
-    <entry>予約</entry>
-   </row>
-   <row>
-    <entry><token>MINVALUE</token></entry>
-<!--
-    <entry>non-reserved</entry>
-    <entry>non-reserved</entry>
-    <entry>non-reserved</entry>
-    <entry></entry>
--->
-    <entry>未予約</entry>
-    <entry>未予約</entry>
-    <entry>未予約</entry>
-    <entry></entry>
-   </row>
-   <row>
-    <entry><token>MOD</token></entry>
-<!--
-    <entry></entry>
-    <entry>reserved</entry>
-    <entry>reserved</entry>
-    <entry></entry>
--->
-    <entry></entry>
-    <entry>予約</entry>
-    <entry>予約</entry>
-    <entry></entry>
-   </row>
-   <row>
-    <entry><token>MODE</token></entry>
-<!--
-    <entry>non-reserved</entry>
-    <entry></entry>
-    <entry></entry>
-    <entry></entry>
--->
-    <entry>未予約</entry>
-    <entry></entry>
-    <entry></entry>
-    <entry></entry>
-   </row>
-   <row>
-    <entry><token>MODIFIES</token></entry>
-<!--
-    <entry></entry>
-    <entry>reserved</entry>
-    <entry>reserved</entry>
-    <entry></entry>
--->
-    <entry></entry>
-    <entry>予約</entry>
-    <entry>予約</entry>
-    <entry></entry>
-   </row>
-   <row>
-    <entry><token>MODULE</token></entry>
-<!--
-    <entry></entry>
-    <entry>reserved</entry>
-    <entry>reserved</entry>
-    <entry>reserved</entry>
--->
-    <entry></entry>
-    <entry>予約</entry>
-    <entry>予約</entry>
-    <entry>予約</entry>
-   </row>
-   <row>
-    <entry><token>MONTH</token></entry>
-<!--
-    <entry>non-reserved</entry>
-    <entry>reserved</entry>
-    <entry>reserved</entry>
-    <entry>reserved</entry>
--->
-    <entry>未予約</entry>
-    <entry>予約</entry>
-    <entry>予約</entry>
-    <entry>予約</entry>
-   </row>
-   <row>
-    <entry><token>MORE</token></entry>
-<!--
-    <entry></entry>
-    <entry>non-reserved</entry>
-    <entry>non-reserved</entry>
-    <entry>non-reserved</entry>
--->
-    <entry></entry>
-    <entry>未予約</entry>
-    <entry>未予約</entry>
-    <entry>未予約</entry>
-   </row>
-   <row>
-    <entry><token>MOVE</token></entry>
-<!--
-    <entry>non-reserved</entry>
-    <entry></entry>
-    <entry></entry>
-    <entry></entry>
--->
-    <entry>未予約</entry>
-    <entry></entry>
-    <entry></entry>
-    <entry></entry>
-   </row>
-   <row>
-    <entry><token>MULTISET</token></entry>
-<!--
-    <entry></entry>
-    <entry>reserved</entry>
-    <entry>reserved</entry>
-    <entry></entry>
--->
-    <entry></entry>
-    <entry>予約</entry>
-    <entry>予約</entry>
-    <entry></entry>
-   </row>
-   <row>
-    <entry><token>MUMPS</token></entry>
-<!--
-    <entry></entry>
-    <entry>non-reserved</entry>
-    <entry>non-reserved</entry>
-    <entry>non-reserved</entry>
--->
-    <entry></entry>
-    <entry>未予約</entry>
-    <entry>未予約</entry>
-    <entry>未予約</entry>
-   </row>
-   <row>
-    <entry><token>NAME</token></entry>
-<!--
-    <entry>non-reserved</entry>
-    <entry>non-reserved</entry>
-    <entry>non-reserved</entry>
-    <entry>non-reserved</entry>
--->
-    <entry>未予約</entry>
-    <entry>未予約</entry>
-    <entry>未予約</entry>
-    <entry>未予約</entry>
-   </row>
-   <row>
-    <entry><token>NAMES</token></entry>
-<!--
-    <entry>non-reserved</entry>
-    <entry>non-reserved</entry>
-    <entry>non-reserved</entry>
-    <entry>reserved</entry>
--->
-    <entry>未予約</entry>
-    <entry>未予約</entry>
-    <entry>未予約</entry>
-    <entry>予約</entry>
-   </row>
-   <row>
-    <entry><token>NAMESPACE</token></entry>
-<!--
-    <entry></entry>
-    <entry>non-reserved</entry>
-    <entry>non-reserved</entry>
-    <entry></entry>
--->
-    <entry></entry>
-    <entry>未予約</entry>
-    <entry>未予約</entry>
-    <entry></entry>
-   </row>
-   <row>
-    <entry><token>NATIONAL</token></entry>
-<!--
-    <entry>non-reserved (cannot be function or type)</entry>
-    <entry>reserved</entry>
-    <entry>reserved</entry>
-    <entry>reserved</entry>
--->
-    <entry>未予約(関数または型として使用不可)</entry>
-    <entry>予約</entry>
-    <entry>予約</entry>
-    <entry>予約</entry>
-   </row>
-   <row>
-    <entry><token>NATURAL</token></entry>
-<!--
-    <entry>reserved (can be function or type)</entry>
-    <entry>reserved</entry>
-    <entry>reserved</entry>
-    <entry>reserved</entry>
--->
-    <entry>予約(関数または型として使用可)</entry>
-    <entry>予約</entry>
-    <entry>予約</entry>
-    <entry>予約</entry>
-   </row>
-   <row>
-    <entry><token>NCHAR</token></entry>
-<!--
-    <entry>non-reserved (cannot be function or type)</entry>
-    <entry>reserved</entry>
-    <entry>reserved</entry>
-    <entry>reserved</entry>
--->
-    <entry>未予約(関数または型として使用不可)</entry>
-    <entry>予約</entry>
-    <entry>予約</entry>
-    <entry>予約</entry>
-   </row>
-   <row>
-    <entry><token>NCLOB</token></entry>
-<!--
-    <entry></entry>
-    <entry>reserved</entry>
-    <entry>reserved</entry>
-    <entry></entry>
--->
-    <entry></entry>
-    <entry>予約</entry>
-    <entry>予約</entry>
-    <entry></entry>
-   </row>
-   <row>
-    <entry><token>NESTING</token></entry>
-<!--
-    <entry></entry>
-    <entry>non-reserved</entry>
-    <entry>non-reserved</entry>
-    <entry></entry>
--->
-    <entry></entry>
-    <entry>未予約</entry>
-    <entry>未予約</entry>
-    <entry></entry>
-   </row>
-   <row>
-    <entry><token>NEW</token></entry>
-<!--
-    <entry>non-reserved</entry>
-    <entry>reserved</entry>
-    <entry>reserved</entry>
-    <entry></entry>
--->
-    <entry>未予約</entry>
-    <entry>予約</entry>
-    <entry>予約</entry>
-    <entry></entry>
-   </row>
-   <row>
-    <entry><token>NEXT</token></entry>
-<!--
-    <entry>non-reserved</entry>
-    <entry>non-reserved</entry>
-    <entry>non-reserved</entry>
-    <entry>reserved</entry>
--->
-    <entry>未予約</entry>
-    <entry>未予約</entry>
-    <entry>未予約</entry>
-    <entry>予約</entry>
-   </row>
-   <row>
-    <entry><token>NFC</token></entry>
-<!--
-    <entry></entry>
-    <entry>non-reserved</entry>
-    <entry>non-reserved</entry>
-    <entry></entry>
--->
-    <entry></entry>
-    <entry>未予約</entry>
-    <entry>未予約</entry>
-    <entry></entry>
-   </row>
-   <row>
-    <entry><token>NFD</token></entry>
-<!--
-    <entry></entry>
-    <entry>non-reserved</entry>
-    <entry>non-reserved</entry>
-    <entry></entry>
--->
-    <entry></entry>
-    <entry>未予約</entry>
-    <entry>未予約</entry>
-    <entry></entry>
-   </row>
-   <row>
-    <entry><token>NFKC</token></entry>
-<!--
-    <entry></entry>
-    <entry>non-reserved</entry>
-    <entry>non-reserved</entry>
-    <entry></entry>
--->
-    <entry></entry>
-    <entry>未予約</entry>
-    <entry>未予約</entry>
-    <entry></entry>
-   </row>
-   <row>
-    <entry><token>NFKD</token></entry>
-<!--
-    <entry></entry>
-    <entry>non-reserved</entry>
-    <entry>non-reserved</entry>
-    <entry></entry>
--->
-    <entry></entry>
-    <entry>未予約</entry>
-    <entry>未予約</entry>
-    <entry></entry>
-   </row>
-   <row>
-    <entry><token>NIL</token></entry>
-<!--
-    <entry></entry>
-    <entry>non-reserved</entry>
-    <entry>non-reserved</entry>
-    <entry></entry>
--->
-    <entry></entry>
-    <entry>未予約</entry>
-    <entry>未予約</entry>
-    <entry></entry>
-   </row>
-   <row>
-    <entry><token>NO</token></entry>
-<!--
-    <entry>non-reserved</entry>
-    <entry>reserved</entry>
-    <entry>reserved</entry>
-    <entry>reserved</entry>
--->
-    <entry>未予約</entry>
-    <entry>予約</entry>
-    <entry>予約</entry>
-    <entry>予約</entry>
-   </row>
-   <row>
-    <entry><token>NONE</token></entry>
-<!--
-    <entry>non-reserved (cannot be function or type)</entry>
-    <entry>reserved</entry>
-    <entry>reserved</entry>
-    <entry></entry>
--->
-    <entry>未予約(関数または型として使用不可)</entry>
-    <entry>予約</entry>
-    <entry>予約</entry>
-    <entry></entry>
-   </row>
-   <row>
-    <entry><token>NORMALIZE</token></entry>
-<!--
-    <entry></entry>
-    <entry>reserved</entry>
-    <entry>reserved</entry>
-    <entry></entry>
--->
-    <entry></entry>
-    <entry>予約</entry>
-    <entry>予約</entry>
-    <entry></entry>
-   </row>
-   <row>
-    <entry><token>NORMALIZED</token></entry>
-<!--
-    <entry></entry>
-    <entry>non-reserved</entry>
-    <entry>non-reserved</entry>
-    <entry></entry>
--->
-    <entry></entry>
-    <entry>未予約</entry>
-    <entry>未予約</entry>
-    <entry></entry>
-   </row>
-   <row>
-    <entry><token>NOT</token></entry>
-<!--
-    <entry>reserved</entry>
-    <entry>reserved</entry>
-    <entry>reserved</entry>
-    <entry>reserved</entry>
--->
-    <entry>予約</entry>
-    <entry>予約</entry>
-    <entry>予約</entry>
-    <entry>予約</entry>
-   </row>
-   <row>
-    <entry><token>NOTHING</token></entry>
-<!--
-    <entry>non-reserved</entry>
-    <entry></entry>
-    <entry></entry>
-    <entry></entry>
--->
-    <entry>未予約</entry>
-    <entry></entry>
-    <entry></entry>
-    <entry></entry>
-   </row>
-   <row>
-    <entry><token>NOTIFY</token></entry>
-<!--
-    <entry>non-reserved</entry>
-    <entry></entry>
-    <entry></entry>
-    <entry></entry>
--->
-    <entry>未予約</entry>
-    <entry></entry>
-    <entry></entry>
-    <entry></entry>
-   </row>
-   <row>
-    <entry><token>NOTNULL</token></entry>
-<!--
-    <entry>reserved (can be function or type)</entry>
-    <entry></entry>
-    <entry></entry>
-    <entry></entry>
--->
-    <entry>予約(関数または型として使用可)</entry>
-    <entry></entry>
-    <entry></entry>
-    <entry></entry>
-   </row>
-   <row>
-    <entry><token>NOWAIT</token></entry>
-<!--
-    <entry>non-reserved</entry>
-    <entry></entry>
-    <entry></entry>
-    <entry></entry>
--->
-    <entry>未予約</entry>
-    <entry></entry>
-    <entry></entry>
-    <entry></entry>
-   </row>
-   <row>
-    <entry><token>NTH_VALUE</token></entry>
-<!--
-    <entry></entry>
-    <entry>reserved</entry>
-    <entry>reserved</entry>
-    <entry></entry>
--->
-    <entry></entry>
-    <entry>予約</entry>
-    <entry>予約</entry>
-    <entry></entry>
-   </row>
-   <row>
-    <entry><token>NTILE</token></entry>
-<!--
-    <entry></entry>
-    <entry>reserved</entry>
-    <entry>reserved</entry>
-    <entry></entry>
--->
-    <entry></entry>
-    <entry>予約</entry>
-    <entry>予約</entry>
-    <entry></entry>
-   </row>
-   <row>
-    <entry><token>NULL</token></entry>
-<!--
-    <entry>reserved</entry>
-    <entry>reserved</entry>
-    <entry>reserved</entry>
-    <entry>reserved</entry>
--->
-    <entry>予約</entry>
-    <entry>予約</entry>
-    <entry>予約</entry>
-    <entry>予約</entry>
-   </row>
-   <row>
-    <entry><token>NULLABLE</token></entry>
-<!--
-    <entry></entry>
-    <entry>non-reserved</entry>
-    <entry>non-reserved</entry>
-    <entry>non-reserved</entry>
--->
-    <entry></entry>
-    <entry>未予約</entry>
-    <entry>未予約</entry>
-    <entry>未予約</entry>
-   </row>
-   <row>
-    <entry><token>NULLIF</token></entry>
-<!--
-    <entry>non-reserved (cannot be function or type)</entry>
-    <entry>reserved</entry>
-    <entry>reserved</entry>
-    <entry>reserved</entry>
--->
-    <entry>未予約(関数または型として使用不可)</entry>
-    <entry>予約</entry>
-    <entry>予約</entry>
-    <entry>予約</entry>
-   </row>
-   <row>
-    <entry><token>NULLS</token></entry>
-<!--
-    <entry>non-reserved</entry>
-    <entry>non-reserved</entry>
-    <entry>non-reserved</entry>
-    <entry></entry>
--->
-    <entry>未予約</entry>
-    <entry>未予約</entry>
-    <entry>未予約</entry>
-    <entry></entry>
-   </row>
-   <row>
-    <entry><token>NUMBER</token></entry>
-<!--
-    <entry></entry>
-    <entry>non-reserved</entry>
-    <entry>non-reserved</entry>
-    <entry>non-reserved</entry>
--->
-    <entry></entry>
-    <entry>未予約</entry>
-    <entry>未予約</entry>
-    <entry>未予約</entry>
-   </row>
-   <row>
-    <entry><token>NUMERIC</token></entry>
-<!--
-    <entry>non-reserved (cannot be function or type)</entry>
-    <entry>reserved</entry>
-    <entry>reserved</entry>
-    <entry>reserved</entry>
--->
-    <entry>未予約(関数または型として使用不可)</entry>
-    <entry>予約</entry>
-    <entry>予約</entry>
-    <entry>予約</entry>
-   </row>
-   <row>
-    <entry><token>OBJECT</token></entry>
-<!--
-    <entry>non-reserved</entry>
-    <entry>non-reserved</entry>
-    <entry>non-reserved</entry>
-    <entry></entry>
--->
-    <entry>未予約</entry>
-    <entry>未予約</entry>
-    <entry>未予約</entry>
-    <entry></entry>
-   </row>
-   <row>
-    <entry><token>OCCURRENCES_REGEX</token></entry>
-<!--
-    <entry></entry>
-    <entry>reserved</entry>
-    <entry>reserved</entry>
-    <entry></entry>
--->
-    <entry></entry>
-    <entry>予約</entry>
-    <entry>予約</entry>
-    <entry></entry>
-   </row>
-   <row>
-    <entry><token>OCTETS</token></entry>
-<!--
-    <entry></entry>
-    <entry>non-reserved</entry>
-    <entry>non-reserved</entry>
-    <entry></entry>
--->
-    <entry></entry>
-    <entry>未予約</entry>
-    <entry>未予約</entry>
-    <entry></entry>
-   </row>
-   <row>
-    <entry><token>OCTET_LENGTH</token></entry>
-<!--
-    <entry></entry>
-    <entry>reserved</entry>
-    <entry>reserved</entry>
-    <entry>reserved</entry>
--->
-    <entry></entry>
-    <entry>予約</entry>
-    <entry>予約</entry>
-    <entry>予約</entry>
-   </row>
-   <row>
-    <entry><token>OF</token></entry>
-<!--
-    <entry>non-reserved</entry>
-    <entry>reserved</entry>
-    <entry>reserved</entry>
-    <entry>reserved</entry>
--->
-    <entry>未予約</entry>
-    <entry>予約</entry>
-    <entry>予約</entry>
-    <entry>予約</entry>
-   </row>
-   <row>
-    <entry><token>OFF</token></entry>
-<!--
-    <entry>non-reserved</entry>
-    <entry>non-reserved</entry>
-    <entry>non-reserved</entry>
-    <entry></entry>
--->
-    <entry>未予約</entry>
-    <entry>未予約</entry>
-    <entry>未予約</entry>
-    <entry></entry>
-   </row>
-   <row>
-    <entry><token>OFFSET</token></entry>
-<!--
-    <entry>reserved</entry>
-    <entry>reserved</entry>
-    <entry>reserved</entry>
-    <entry></entry>
--->
-    <entry>予約</entry>
-    <entry>予約</entry>
-    <entry>予約</entry>
-    <entry></entry>
-   </row>
-   <row>
-    <entry><token>OIDS</token></entry>
-<!--
-    <entry>non-reserved</entry>
-    <entry></entry>
-    <entry></entry>
-    <entry></entry>
--->
-    <entry>未予約</entry>
-    <entry></entry>
-    <entry></entry>
-    <entry></entry>
-   </row>
-   <row>
-    <entry><token>OLD</token></entry>
-<!--
-    <entry>non-reserved</entry>
-    <entry>reserved</entry>
-    <entry>reserved</entry>
-    <entry></entry>
--->
-    <entry>未予約</entry>
-    <entry>予約</entry>
-    <entry>予約</entry>
-    <entry></entry>
-   </row>
-   <row>
-    <entry><token>ON</token></entry>
-<!--
-    <entry>reserved</entry>
-    <entry>reserved</entry>
-    <entry>reserved</entry>
-    <entry>reserved</entry>
--->
-    <entry>予約</entry>
-    <entry>予約</entry>
-    <entry>予約</entry>
-    <entry>予約</entry>
-   </row>
-   <row>
-    <entry><token>ONLY</token></entry>
-<!--
-    <entry>reserved</entry>
-    <entry>reserved</entry>
-    <entry>reserved</entry>
-    <entry>reserved</entry>
--->
-    <entry>予約</entry>
-    <entry>予約</entry>
-    <entry>予約</entry>
-    <entry>予約</entry>
-   </row>
-   <row>
-    <entry><token>OPEN</token></entry>
-<!--
-    <entry></entry>
-    <entry>reserved</entry>
-    <entry>reserved</entry>
-    <entry>reserved</entry>
--->
-    <entry></entry>
-    <entry>予約</entry>
-    <entry>予約</entry>
-    <entry>予約</entry>
-   </row>
-   <row>
-    <entry><token>OPERATOR</token></entry>
-<!--
-    <entry>non-reserved</entry>
-    <entry></entry>
-    <entry></entry>
-    <entry></entry>
--->
-    <entry>未予約</entry>
-    <entry></entry>
-    <entry></entry>
-    <entry></entry>
-   </row>
-   <row>
-    <entry><token>OPTION</token></entry>
-<!--
-    <entry>non-reserved</entry>
-    <entry>non-reserved</entry>
-    <entry>non-reserved</entry>
-    <entry>reserved</entry>
--->
-    <entry>未予約</entry>
-    <entry>未予約</entry>
-    <entry>未予約</entry>
-    <entry>予約</entry>
-   </row>
-   <row>
-    <entry><token>OPTIONS</token></entry>
-<!--
-    <entry>non-reserved</entry>
-    <entry>non-reserved</entry>
-    <entry>non-reserved</entry>
-    <entry></entry>
--->
-    <entry>未予約</entry>
-    <entry>未予約</entry>
-    <entry>未予約</entry>
-    <entry></entry>
-   </row>
-   <row>
-    <entry><token>OR</token></entry>
-<!--
-    <entry>reserved</entry>
-    <entry>reserved</entry>
-    <entry>reserved</entry>
-    <entry>reserved</entry>
--->
-    <entry>予約</entry>
-    <entry>予約</entry>
-    <entry>予約</entry>
-    <entry>予約</entry>
-   </row>
-   <row>
-    <entry><token>ORDER</token></entry>
-<!--
-    <entry>reserved</entry>
-    <entry>reserved</entry>
-    <entry>reserved</entry>
-    <entry>reserved</entry>
--->
-    <entry>予約</entry>
-    <entry>予約</entry>
-    <entry>予約</entry>
-    <entry>予約</entry>
-   </row>
-   <row>
-    <entry><token>ORDERING</token></entry>
-<!--
-    <entry></entry>
-    <entry>non-reserved</entry>
-    <entry>non-reserved</entry>
-    <entry></entry>
--->
-    <entry></entry>
-    <entry>未予約</entry>
-    <entry>未予約</entry>
-    <entry></entry>
-   </row>
-   <row>
-    <entry><token>ORDINALITY</token></entry>
-<!--
-    <entry>non-reserved</entry>
-    <entry>non-reserved</entry>
-    <entry>non-reserved</entry>
-    <entry></entry>
--->
-    <entry>未予約</entry>
-    <entry>未予約</entry>
-    <entry>未予約</entry>
-    <entry></entry>
-   </row>
-   <row>
-    <entry><token>OTHERS</token></entry>
-<!--
-    <entry>non-reserved</entry>
-    <entry>non-reserved</entry>
-    <entry>non-reserved</entry>
-    <entry></entry>
--->
-    <entry>未予約</entry>
-    <entry>未予約</entry>
-    <entry>未予約</entry>
-    <entry></entry>
-   </row>
-   <row>
-    <entry><token>OUT</token></entry>
-<!--
-    <entry>non-reserved (cannot be function or type)</entry>
-    <entry>reserved</entry>
-    <entry>reserved</entry>
-    <entry></entry>
--->
-    <entry>未予約(関数または型として使用不可)</entry>
-    <entry>予約</entry>
-    <entry>予約</entry>
-    <entry></entry>
-   </row>
-   <row>
-    <entry><token>OUTER</token></entry>
-<!--
-    <entry>reserved (can be function or type)</entry>
-    <entry>reserved</entry>
-    <entry>reserved</entry>
-    <entry>reserved</entry>
--->
-    <entry>予約(関数または型として使用可)</entry>
-    <entry>予約</entry>
-    <entry>予約</entry>
-    <entry>予約</entry>
-   </row>
-   <row>
-    <entry><token>OUTPUT</token></entry>
-<!--
-    <entry></entry>
-    <entry>non-reserved</entry>
-    <entry>non-reserved</entry>
-    <entry>reserved</entry>
--->
-    <entry></entry>
-    <entry>未予約</entry>
-    <entry>未予約</entry>
-    <entry>予約</entry>
-   </row>
-   <row>
-    <entry><token>OVER</token></entry>
-<!--
-    <entry>non-reserved</entry>
-    <entry>reserved</entry>
-    <entry>reserved</entry>
-    <entry></entry>
--->
-    <entry>未予約</entry>
-    <entry>予約</entry>
-    <entry>予約</entry>
-    <entry></entry>
-   </row>
-   <row>
-    <entry><token>OVERLAPS</token></entry>
-<!--
-    <entry>reserved (can be function or type)</entry>
-    <entry>reserved</entry>
-    <entry>reserved</entry>
-    <entry>reserved</entry>
--->
-    <entry>予約(関数または型として使用可)</entry>
-    <entry>予約</entry>
-    <entry>予約</entry>
-    <entry>予約</entry>
-   </row>
-   <row>
-    <entry><token>OVERLAY</token></entry>
-<!--
-    <entry>non-reserved (cannot be function or type)</entry>
-    <entry>reserved</entry>
-    <entry>reserved</entry>
-    <entry></entry>
--->
-    <entry>未予約(関数または型として使用不可)</entry>
-    <entry>予約</entry>
-    <entry>予約</entry>
-    <entry></entry>
-   </row>
-   <row>
-    <entry><token>OVERRIDING</token></entry>
-<!--
-    <entry>non-reserved</entry>
-    <entry>non-reserved</entry>
-    <entry>non-reserved</entry>
-    <entry></entry>
--->
-    <entry>未予約</entry>
-    <entry>未予約</entry>
-    <entry>未予約</entry>
-    <entry></entry>
-   </row>
-   <row>
-    <entry><token>OWNED</token></entry>
-<!--
-    <entry>non-reserved</entry>
-    <entry></entry>
-    <entry></entry>
-    <entry></entry>
--->
-    <entry>未予約</entry>
-    <entry></entry>
-    <entry></entry>
-    <entry></entry>
-   </row>
-   <row>
-    <entry><token>OWNER</token></entry>
-<!--
-    <entry>non-reserved</entry>
-    <entry></entry>
-    <entry></entry>
-    <entry></entry>
--->
-    <entry>未予約</entry>
-    <entry></entry>
-    <entry></entry>
-    <entry></entry>
-   </row>
-   <row>
-    <entry><token>P</token></entry>
-<!--
-    <entry></entry>
-    <entry>non-reserved</entry>
-    <entry>non-reserved</entry>
-    <entry></entry>
--->
-    <entry></entry>
-    <entry>未予約</entry>
-    <entry>未予約</entry>
-    <entry></entry>
-   </row>
-   <row>
-    <entry><token>PAD</token></entry>
-<!--
-    <entry></entry>
-    <entry>non-reserved</entry>
-    <entry>non-reserved</entry>
-    <entry>reserved</entry>
--->
-    <entry></entry>
-    <entry>未予約</entry>
-    <entry>未予約</entry>
-    <entry>予約</entry>
-   </row>
-   <row>
-    <entry><token>PARALLEL</token></entry>
-<!--
-    <entry>non-reserved</entry>
-    <entry></entry>
-    <entry></entry>
-    <entry></entry>
--->
-    <entry>未予約</entry>
-    <entry></entry>
-    <entry></entry>
-    <entry></entry>
-   </row>
-   <row>
-    <entry><token>PARAMETER</token></entry>
-<!--
-    <entry></entry>
-    <entry>reserved</entry>
-    <entry>reserved</entry>
-    <entry></entry>
--->
-    <entry></entry>
-    <entry>予約</entry>
-    <entry>予約</entry>
-    <entry></entry>
-   </row>
-   <row>
-    <entry><token>PARAMETER_MODE</token></entry>
-<!--
-    <entry></entry>
-    <entry>non-reserved</entry>
-    <entry>non-reserved</entry>
-    <entry></entry>
--->
-    <entry></entry>
-    <entry>未予約</entry>
-    <entry>未予約</entry>
-    <entry></entry>
-   </row>
-   <row>
-    <entry><token>PARAMETER_NAME</token></entry>
-<!--
-    <entry></entry>
-    <entry>non-reserved</entry>
-    <entry>non-reserved</entry>
-    <entry></entry>
--->
-    <entry></entry>
-    <entry>未予約</entry>
-    <entry>未予約</entry>
-    <entry></entry>
-   </row>
-   <row>
-    <entry><token>PARAMETER_ORDINAL_POSITION</token></entry>
-<!--
-    <entry></entry>
-    <entry>non-reserved</entry>
-    <entry>non-reserved</entry>
-    <entry></entry>
--->
-    <entry></entry>
-    <entry>未予約</entry>
-    <entry>未予約</entry>
-    <entry></entry>
-   </row>
-   <row>
-    <entry><token>PARAMETER_SPECIFIC_CATALOG</token></entry>
-<!--
-    <entry></entry>
-    <entry>non-reserved</entry>
-    <entry>non-reserved</entry>
-    <entry></entry>
--->
-    <entry></entry>
-    <entry>未予約</entry>
-    <entry>未予約</entry>
-    <entry></entry>
-   </row>
-   <row>
-    <entry><token>PARAMETER_SPECIFIC_NAME</token></entry>
-<!--
-    <entry></entry>
-    <entry>non-reserved</entry>
-    <entry>non-reserved</entry>
-    <entry></entry>
--->
-    <entry></entry>
-    <entry>未予約</entry>
-    <entry>未予約</entry>
-    <entry></entry>
-   </row>
-   <row>
-    <entry><token>PARAMETER_SPECIFIC_SCHEMA</token></entry>
-<!--
-    <entry></entry>
-    <entry>non-reserved</entry>
-    <entry>non-reserved</entry>
-    <entry></entry>
--->
-    <entry></entry>
-    <entry>未予約</entry>
-    <entry>未予約</entry>
-    <entry></entry>
-   </row>
-   <row>
-    <entry><token>PARSER</token></entry>
-<!--
-    <entry>non-reserved</entry>
-    <entry></entry>
-    <entry></entry>
-    <entry></entry>
--->
-    <entry>未予約</entry>
-    <entry></entry>
-    <entry></entry>
-    <entry></entry>
-   </row>
-   <row>
-    <entry><token>PARTIAL</token></entry>
-<!--
-    <entry>non-reserved</entry>
-    <entry>non-reserved</entry>
-    <entry>non-reserved</entry>
-    <entry>reserved</entry>
--->
-    <entry>未予約</entry>
-    <entry>未予約</entry>
-    <entry>未予約</entry>
-    <entry>予約</entry>
-   </row>
-   <row>
-    <entry><token>PARTITION</token></entry>
-<!--
-    <entry>non-reserved</entry>
-    <entry>reserved</entry>
-    <entry>reserved</entry>
-    <entry></entry>
--->
-    <entry>未予約</entry>
-    <entry>予約</entry>
-    <entry>予約</entry>
-    <entry></entry>
-   </row>
-   <row>
-    <entry><token>PASCAL</token></entry>
-<!--
-    <entry></entry>
-    <entry>non-reserved</entry>
-    <entry>non-reserved</entry>
-    <entry>non-reserved</entry>
--->
-    <entry></entry>
-    <entry>未予約</entry>
-    <entry>未予約</entry>
-    <entry>未予約</entry>
-   </row>
-   <row>
-    <entry><token>PASSING</token></entry>
-<!--
-    <entry>non-reserved</entry>
-    <entry>non-reserved</entry>
-    <entry>non-reserved</entry>
-    <entry></entry>
--->
-    <entry>未予約</entry>
-    <entry>未予約</entry>
-    <entry>未予約</entry>
-    <entry></entry>
-   </row>
-   <row>
-    <entry><token>PASSTHROUGH</token></entry>
-<!--
-    <entry></entry>
-    <entry>non-reserved</entry>
-    <entry>non-reserved</entry>
-    <entry></entry>
--->
-    <entry></entry>
-    <entry>未予約</entry>
-    <entry>未予約</entry>
-    <entry></entry>
-   </row>
-   <row>
-    <entry><token>PASSWORD</token></entry>
-<!--
-    <entry>non-reserved</entry>
-    <entry></entry>
-    <entry></entry>
-    <entry></entry>
--->
-    <entry>未予約</entry>
-    <entry></entry>
-    <entry></entry>
-    <entry></entry>
-   </row>
-   <row>
-    <entry><token>PATH</token></entry>
-<!--
-    <entry></entry>
-    <entry>non-reserved</entry>
-    <entry>non-reserved</entry>
-    <entry></entry>
--->
-    <entry></entry>
-    <entry>未予約</entry>
-    <entry>未予約</entry>
-    <entry></entry>
-   </row>
-   <row>
-    <entry><token>PERCENT</token></entry>
-<!--
-    <entry></entry>
-    <entry>reserved</entry>
-    <entry></entry>
-    <entry></entry>
--->
-    <entry></entry>
-    <entry>予約</entry>
-    <entry></entry>
-    <entry></entry>
-   </row>
-   <row>
-    <entry><token>PERCENTILE_CONT</token></entry>
-<!--
-    <entry></entry>
-    <entry>reserved</entry>
-    <entry>reserved</entry>
-    <entry></entry>
--->
-    <entry></entry>
-    <entry>予約</entry>
-    <entry>予約</entry>
-    <entry></entry>
-   </row>
-   <row>
-    <entry><token>PERCENTILE_DISC</token></entry>
-<!--
-    <entry></entry>
-    <entry>reserved</entry>
-    <entry>reserved</entry>
-    <entry></entry>
--->
-    <entry></entry>
-    <entry>予約</entry>
-    <entry>予約</entry>
-    <entry></entry>
-   </row>
-   <row>
-    <entry><token>PERCENT_RANK</token></entry>
-<!--
-    <entry></entry>
-    <entry>reserved</entry>
-    <entry>reserved</entry>
-    <entry></entry>
--->
-    <entry></entry>
-    <entry>予約</entry>
-    <entry>予約</entry>
-    <entry></entry>
-   </row>
-   <row>
-    <entry><token>PERIOD</token></entry>
-<!--
-    <entry></entry>
-    <entry>reserved</entry>
-    <entry></entry>
-    <entry></entry>
--->
-    <entry></entry>
-    <entry>予約</entry>
-    <entry></entry>
-    <entry></entry>
-   </row>
-   <row>
-    <entry><token>PERMISSION</token></entry>
-<!--
-    <entry></entry>
-    <entry>non-reserved</entry>
-    <entry>non-reserved</entry>
-    <entry></entry>
--->
-    <entry></entry>
-    <entry>未予約</entry>
-    <entry>未予約</entry>
-    <entry></entry>
-   </row>
-   <row>
-    <entry><token>PLACING</token></entry>
-<!--
-    <entry>reserved</entry>
-    <entry>non-reserved</entry>
-    <entry>non-reserved</entry>
-    <entry></entry>
--->
-    <entry>予約</entry>
-    <entry>未予約</entry>
-    <entry>未予約</entry>
-    <entry></entry>
-   </row>
-   <row>
-    <entry><token>PLANS</token></entry>
-<!--
-    <entry>non-reserved</entry>
-    <entry></entry>
-    <entry></entry>
-    <entry></entry>
--->
-    <entry>未予約</entry>
-    <entry></entry>
-    <entry></entry>
-    <entry></entry>
-   </row>
-   <row>
-    <entry><token>PLI</token></entry>
-<!--
-    <entry></entry>
-    <entry>non-reserved</entry>
-    <entry>non-reserved</entry>
-    <entry>non-reserved</entry>
--->
-    <entry></entry>
-    <entry>未予約</entry>
-    <entry>未予約</entry>
-    <entry>未予約</entry>
-   </row>
-   <row>
-    <entry><token>POLICY</token></entry>
-<!--
-    <entry>non-reserved</entry>
-    <entry></entry>
-    <entry></entry>
-    <entry></entry>
--->
-    <entry>未予約</entry>
-    <entry></entry>
-    <entry></entry>
-    <entry></entry>
-   </row>
-   <row>
-    <entry><token>PORTION</token></entry>
-<!--
-    <entry></entry>
-    <entry>reserved</entry>
-    <entry></entry>
-    <entry></entry>
--->
-    <entry></entry>
-    <entry>予約</entry>
-    <entry></entry>
-    <entry></entry>
-   </row>
-   <row>
-    <entry><token>POSITION</token></entry>
-<!--
-    <entry>non-reserved (cannot be function or type)</entry>
-    <entry>reserved</entry>
-    <entry>reserved</entry>
-    <entry>reserved</entry>
--->
-    <entry>未予約(関数または型として使用不可)</entry>
-    <entry>予約</entry>
-    <entry>予約</entry>
-    <entry>予約</entry>
-   </row>
-   <row>
-    <entry><token>POSITION_REGEX</token></entry>
-<!--
-    <entry></entry>
-    <entry>reserved</entry>
-    <entry>reserved</entry>
-    <entry></entry>
--->
-    <entry></entry>
-    <entry>予約</entry>
-    <entry>予約</entry>
-    <entry></entry>
-   </row>
-   <row>
-    <entry><token>POWER</token></entry>
-<!--
-    <entry></entry>
-    <entry>reserved</entry>
-    <entry>reserved</entry>
-    <entry></entry>
--->
-    <entry></entry>
-    <entry>予約</entry>
-    <entry>予約</entry>
-    <entry></entry>
-   </row>
-   <row>
-    <entry><token>PRECEDES</token></entry>
-<!--
-    <entry></entry>
-    <entry>reserved</entry>
-    <entry></entry>
-    <entry></entry>
--->
-    <entry></entry>
-    <entry>予約</entry>
-    <entry></entry>
-    <entry></entry>
-   </row>
-   <row>
-    <entry><token>PRECEDING</token></entry>
-<!--
-    <entry>non-reserved</entry>
-    <entry>non-reserved</entry>
-    <entry>non-reserved</entry>
-    <entry></entry>
--->
-    <entry>未予約</entry>
-    <entry>未予約</entry>
-    <entry>未予約</entry>
-    <entry></entry>
-   </row>
-   <row>
-    <entry><token>PRECISION</token></entry>
-<!--
-    <entry>non-reserved (cannot be function or type)</entry>
-    <entry>reserved</entry>
-    <entry>reserved</entry>
-    <entry>reserved</entry>
--->
-    <entry>未予約(関数または型として使用不可)</entry>
-    <entry>予約</entry>
-    <entry>予約</entry>
-    <entry>予約</entry>
-   </row>
-   <row>
-    <entry><token>PREPARE</token></entry>
-<!--
-    <entry>non-reserved</entry>
-    <entry>reserved</entry>
-    <entry>reserved</entry>
-    <entry>reserved</entry>
--->
-    <entry>未予約</entry>
-    <entry>予約</entry>
-    <entry>予約</entry>
-    <entry>予約</entry>
-   </row>
-   <row>
-    <entry><token>PREPARED</token></entry>
-<!--
-    <entry>non-reserved</entry>
-    <entry></entry>
-    <entry></entry>
-    <entry></entry>
--->
-    <entry>未予約</entry>
-    <entry></entry>
-    <entry></entry>
-    <entry></entry>
-   </row>
-   <row>
-    <entry><token>PRESERVE</token></entry>
-<!--
-    <entry>non-reserved</entry>
-    <entry>non-reserved</entry>
-    <entry>non-reserved</entry>
-    <entry>reserved</entry>
--->
-    <entry>未予約</entry>
-    <entry>未予約</entry>
-    <entry>未予約</entry>
-    <entry>予約</entry>
-   </row>
-   <row>
-    <entry><token>PRIMARY</token></entry>
-<!--
-    <entry>reserved</entry>
-    <entry>reserved</entry>
-    <entry>reserved</entry>
-    <entry>reserved</entry>
--->
-    <entry>予約</entry>
-    <entry>予約</entry>
-    <entry>予約</entry>
-    <entry>予約</entry>
-   </row>
-   <row>
-    <entry><token>PRIOR</token></entry>
-<!--
-    <entry>non-reserved</entry>
-    <entry>non-reserved</entry>
-    <entry>non-reserved</entry>
-    <entry>reserved</entry>
--->
-    <entry>未予約</entry>
-    <entry>未予約</entry>
-    <entry>未予約</entry>
-    <entry>予約</entry>
-   </row>
-   <row>
-    <entry><token>PRIVILEGES</token></entry>
-<!--
-    <entry>non-reserved</entry>
-    <entry>non-reserved</entry>
-    <entry>non-reserved</entry>
-    <entry>reserved</entry>
--->
-    <entry>未予約</entry>
-    <entry>未予約</entry>
-    <entry>未予約</entry>
-    <entry>予約</entry>
-   </row>
-   <row>
-    <entry><token>PROCEDURAL</token></entry>
-<!--
-    <entry>non-reserved</entry>
-    <entry></entry>
-    <entry></entry>
-    <entry></entry>
--->
-    <entry>未予約</entry>
-    <entry></entry>
-    <entry></entry>
-    <entry></entry>
-   </row>
-   <row>
-    <entry><token>PROCEDURE</token></entry>
-<!--
-    <entry>non-reserved</entry>
-    <entry>reserved</entry>
-    <entry>reserved</entry>
-    <entry>reserved</entry>
--->
-    <entry>未予約</entry>
-    <entry>予約</entry>
-    <entry>予約</entry>
-    <entry>予約</entry>
-   </row>
-   <row>
-    <entry><token>PROCEDURES</token></entry>
-<!--
-    <entry>non-reserved</entry>
-    <entry></entry>
-    <entry></entry>
-    <entry></entry>
--->
-    <entry>未予約</entry>
-    <entry></entry>
-    <entry></entry>
-    <entry></entry>
-   </row>
-   <row>
-    <entry><token>PROGRAM</token></entry>
-<!--
-    <entry>non-reserved</entry>
-    <entry></entry>
-    <entry></entry>
-    <entry></entry>
--->
-    <entry>未予約</entry>
-    <entry></entry>
-    <entry></entry>
-    <entry></entry>
-   </row>
-   <row>
-    <entry><token>PUBLIC</token></entry>
-<!--
-    <entry></entry>
-    <entry>non-reserved</entry>
-    <entry>non-reserved</entry>
-    <entry>reserved</entry>
--->
-    <entry></entry>
-    <entry>未予約</entry>
-    <entry>未予約</entry>
-    <entry>予約</entry>
-   </row>
-   <row>
-    <entry><token>PUBLICATION</token></entry>
-<!--
-    <entry>non-reserved</entry>
-    <entry></entry>
-    <entry></entry>
-    <entry></entry>
--->
-    <entry>未予約</entry>
-    <entry></entry>
-    <entry></entry>
-    <entry></entry>
-   </row>
-   <row>
-    <entry><token>QUOTE</token></entry>
-<!--
-    <entry>non-reserved</entry>
-    <entry></entry>
-    <entry></entry>
-    <entry></entry>
--->
-    <entry>未予約</entry>
-    <entry></entry>
-    <entry></entry>
-    <entry></entry>
-   </row>
-   <row>
-    <entry><token>RANGE</token></entry>
-<!--
-    <entry>non-reserved</entry>
-    <entry>reserved</entry>
-    <entry>reserved</entry>
-    <entry></entry>
--->
-    <entry>未予約</entry>
-    <entry>予約</entry>
-    <entry>予約</entry>
-    <entry></entry>
-   </row>
-   <row>
-    <entry><token>RANK</token></entry>
-<!--
-    <entry></entry>
-    <entry>reserved</entry>
-    <entry>reserved</entry>
-    <entry></entry>
--->
-    <entry></entry>
-    <entry>予約</entry>
-    <entry>予約</entry>
-    <entry></entry>
-   </row>
-   <row>
-    <entry><token>READ</token></entry>
-<!--
-    <entry>non-reserved</entry>
-    <entry>non-reserved</entry>
-    <entry>non-reserved</entry>
-    <entry>reserved</entry>
--->
-    <entry>未予約</entry>
-    <entry>未予約</entry>
-    <entry>未予約</entry>
-    <entry>予約</entry>
-   </row>
-   <row>
-    <entry><token>READS</token></entry>
-<!--
-    <entry></entry>
-    <entry>reserved</entry>
-    <entry>reserved</entry>
-    <entry></entry>
--->
-    <entry></entry>
-    <entry>予約</entry>
-    <entry>予約</entry>
-    <entry></entry>
-   </row>
-   <row>
-    <entry><token>REAL</token></entry>
-<!--
-    <entry>non-reserved (cannot be function or type)</entry>
-    <entry>reserved</entry>
-    <entry>reserved</entry>
-    <entry>reserved</entry>
--->
-    <entry>未予約(関数または型として使用不可)</entry>
-    <entry>予約</entry>
-    <entry>予約</entry>
-    <entry>予約</entry>
-   </row>
-   <row>
-    <entry><token>REASSIGN</token></entry>
-<!--
-    <entry>non-reserved</entry>
-    <entry></entry>
-    <entry></entry>
-    <entry></entry>
--->
-    <entry>未予約</entry>
-    <entry></entry>
-    <entry></entry>
-    <entry></entry>
-   </row>
-   <row>
-    <entry><token>RECHECK</token></entry>
-<!--
-    <entry>non-reserved</entry>
-    <entry></entry>
-    <entry></entry>
-    <entry></entry>
--->
-    <entry>未予約</entry>
-    <entry></entry>
-    <entry></entry>
-    <entry></entry>
-   </row>
-   <row>
-    <entry><token>RECOVERY</token></entry>
-<!--
-    <entry></entry>
-    <entry>non-reserved</entry>
-    <entry>non-reserved</entry>
-    <entry></entry>
--->
-    <entry></entry>
-    <entry>未予約</entry>
-    <entry>未予約</entry>
-    <entry></entry>
-   </row>
-   <row>
-    <entry><token>RECURSIVE</token></entry>
-<!--
-    <entry>non-reserved</entry>
-    <entry>reserved</entry>
-    <entry>reserved</entry>
-    <entry></entry>
--->
-    <entry>未予約</entry>
-    <entry>予約</entry>
-    <entry>予約</entry>
-    <entry></entry>
-   </row>
-   <row>
-    <entry><token>REF</token></entry>
-<!--
-    <entry>non-reserved</entry>
-    <entry>reserved</entry>
-    <entry>reserved</entry>
-    <entry></entry>
--->
-    <entry>未予約</entry>
-    <entry>予約</entry>
-    <entry>予約</entry>
-    <entry></entry>
-   </row>
-   <row>
-    <entry><token>REFERENCES</token></entry>
-<!--
-    <entry>reserved</entry>
-    <entry>reserved</entry>
-    <entry>reserved</entry>
-    <entry>reserved</entry>
--->
-    <entry>予約</entry>
-    <entry>予約</entry>
-    <entry>予約</entry>
-    <entry>予約</entry>
-   </row>
-   <row>
-    <entry><token>REFERENCING</token></entry>
-<!--
-    <entry>non-reserved</entry>
-    <entry>reserved</entry>
-    <entry>reserved</entry>
-    <entry></entry>
--->
-    <entry>未予約</entry>
-    <entry>予約</entry>
-    <entry>予約</entry>
-    <entry></entry>
-   </row>
-   <row>
-    <entry><token>REFRESH</token></entry>
-<!--
-    <entry>non-reserved</entry>
-    <entry></entry>
-    <entry></entry>
-    <entry></entry>
--->
-    <entry>未予約</entry>
-    <entry></entry>
-    <entry></entry>
-    <entry></entry>
-   </row>
-   <row>
-    <entry><token>REGR_AVGX</token></entry>
-<!--
-    <entry></entry>
-    <entry>reserved</entry>
-    <entry>reserved</entry>
-    <entry></entry>
--->
-    <entry></entry>
-    <entry>予約</entry>
-    <entry>予約</entry>
-    <entry></entry>
-   </row>
-   <row>
-    <entry><token>REGR_AVGY</token></entry>
-<!--
-    <entry></entry>
-    <entry>reserved</entry>
-    <entry>reserved</entry>
-    <entry></entry>
--->
-    <entry></entry>
-    <entry>予約</entry>
-    <entry>予約</entry>
-    <entry></entry>
-   </row>
-   <row>
-    <entry><token>REGR_COUNT</token></entry>
-<!--
-    <entry></entry>
-    <entry>reserved</entry>
-    <entry>reserved</entry>
-    <entry></entry>
--->
-    <entry></entry>
-    <entry>予約</entry>
-    <entry>予約</entry>
-    <entry></entry>
-   </row>
-   <row>
-    <entry><token>REGR_INTERCEPT</token></entry>
-<!--
-    <entry></entry>
-    <entry>reserved</entry>
-    <entry>reserved</entry>
-    <entry></entry>
--->
-    <entry></entry>
-    <entry>予約</entry>
-    <entry>予約</entry>
-    <entry></entry>
-   </row>
-   <row>
-    <entry><token>REGR_R2</token></entry>
-<!--
-    <entry></entry>
-    <entry>reserved</entry>
-    <entry>reserved</entry>
-    <entry></entry>
--->
-    <entry></entry>
-    <entry>予約</entry>
-    <entry>予約</entry>
-    <entry></entry>
-   </row>
-   <row>
-    <entry><token>REGR_SLOPE</token></entry>
-<!--
-    <entry></entry>
-    <entry>reserved</entry>
-    <entry>reserved</entry>
-    <entry></entry>
--->
-    <entry></entry>
-    <entry>予約</entry>
-    <entry>予約</entry>
-    <entry></entry>
-   </row>
-   <row>
-    <entry><token>REGR_SXX</token></entry>
-<!--
-    <entry></entry>
-    <entry>reserved</entry>
-    <entry>reserved</entry>
-    <entry></entry>
--->
-    <entry></entry>
-    <entry>予約</entry>
-    <entry>予約</entry>
-    <entry></entry>
-   </row>
-   <row>
-    <entry><token>REGR_SXY</token></entry>
-<!--
-    <entry></entry>
-    <entry>reserved</entry>
-    <entry>reserved</entry>
-    <entry></entry>
--->
-    <entry></entry>
-    <entry>予約</entry>
-    <entry>予約</entry>
-    <entry></entry>
-   </row>
-   <row>
-    <entry><token>REGR_SYY</token></entry>
-<!--
-    <entry></entry>
-    <entry>reserved</entry>
-    <entry>reserved</entry>
-    <entry></entry>
--->
-    <entry></entry>
-    <entry>予約</entry>
-    <entry>予約</entry>
-    <entry></entry>
-   </row>
-   <row>
-    <entry><token>REINDEX</token></entry>
-<!--
-    <entry>non-reserved</entry>
-    <entry></entry>
-    <entry></entry>
-    <entry></entry>
--->
-    <entry>未予約</entry>
-    <entry></entry>
-    <entry></entry>
-    <entry></entry>
-   </row>
-   <row>
-    <entry><token>RELATIVE</token></entry>
-<!--
-    <entry>non-reserved</entry>
-    <entry>non-reserved</entry>
-    <entry>non-reserved</entry>
-    <entry>reserved</entry>
--->
-    <entry>未予約</entry>
-    <entry>未予約</entry>
-    <entry>未予約</entry>
-    <entry>予約</entry>
-   </row>
-   <row>
-    <entry><token>RELEASE</token></entry>
-<!--
-    <entry>non-reserved</entry>
-    <entry>reserved</entry>
-    <entry>reserved</entry>
-    <entry></entry>
--->
-    <entry>未予約</entry>
-    <entry>予約</entry>
-    <entry>予約</entry>
-    <entry></entry>
-   </row>
-   <row>
-    <entry><token>RENAME</token></entry>
-<!--
-    <entry>non-reserved</entry>
-    <entry></entry>
-    <entry></entry>
-    <entry></entry>
--->
-    <entry>未予約</entry>
-    <entry></entry>
-    <entry></entry>
-    <entry></entry>
-   </row>
-   <row>
-    <entry><token>REPEATABLE</token></entry>
-<!--
-    <entry>non-reserved</entry>
-    <entry>non-reserved</entry>
-    <entry>non-reserved</entry>
-    <entry>non-reserved</entry>
--->
-    <entry>未予約</entry>
-    <entry>未予約</entry>
-    <entry>未予約</entry>
-    <entry>未予約</entry>
-   </row>
-   <row>
-    <entry><token>REPLACE</token></entry>
-<!--
-    <entry>non-reserved</entry>
-    <entry></entry>
-    <entry></entry>
-    <entry></entry>
--->
-    <entry>未予約</entry>
-    <entry></entry>
-    <entry></entry>
-    <entry></entry>
-   </row>
-   <row>
-    <entry><token>REPLICA</token></entry>
-<!--
-    <entry>non-reserved</entry>
-    <entry></entry>
-    <entry></entry>
-    <entry></entry>
--->
-    <entry>未予約</entry>
-    <entry></entry>
-    <entry></entry>
-    <entry></entry>
-   </row>
-   <row>
-    <entry><token>REQUIRING</token></entry>
-<!--
-    <entry></entry>
-    <entry>non-reserved</entry>
-    <entry>non-reserved</entry>
-    <entry></entry>
--->
-    <entry></entry>
-    <entry>未予約</entry>
-    <entry>未予約</entry>
-    <entry></entry>
-   </row>
-   <row>
-    <entry><token>RESET</token></entry>
-<!--
-    <entry>non-reserved</entry>
-    <entry></entry>
-    <entry></entry>
-    <entry></entry>
--->
-    <entry>未予約</entry>
-    <entry></entry>
-    <entry></entry>
-    <entry></entry>
-   </row>
-   <row>
-    <entry><token>RESPECT</token></entry>
-<!--
-    <entry></entry>
-    <entry>non-reserved</entry>
-    <entry>non-reserved</entry>
-    <entry></entry>
--->
-    <entry></entry>
-    <entry>未予約</entry>
-    <entry>未予約</entry>
-    <entry></entry>
-   </row>
-   <row>
-    <entry><token>RESTART</token></entry>
-<!--
-    <entry>non-reserved</entry>
-    <entry>non-reserved</entry>
-    <entry>non-reserved</entry>
-    <entry></entry>
--->
-    <entry>未予約</entry>
-    <entry>未予約</entry>
-    <entry>未予約</entry>
-    <entry></entry>
-   </row>
-   <row>
-    <entry><token>RESTORE</token></entry>
-<!--
-    <entry></entry>
-    <entry>non-reserved</entry>
-    <entry>non-reserved</entry>
-    <entry></entry>
--->
-    <entry></entry>
-    <entry>未予約</entry>
-    <entry>未予約</entry>
-    <entry></entry>
-   </row>
-   <row>
-    <entry><token>RESTRICT</token></entry>
-<!--
-    <entry>non-reserved</entry>
-    <entry>non-reserved</entry>
-    <entry>non-reserved</entry>
-    <entry>reserved</entry>
--->
-    <entry>未予約</entry>
-    <entry>未予約</entry>
-    <entry>未予約</entry>
-    <entry>予約</entry>
-   </row>
-   <row>
-    <entry><token>RESULT</token></entry>
-<!--
-    <entry></entry>
-    <entry>reserved</entry>
-    <entry>reserved</entry>
-    <entry></entry>
--->
-    <entry></entry>
-    <entry>予約</entry>
-    <entry>予約</entry>
-    <entry></entry>
-   </row>
-   <row>
-    <entry><token>RETURN</token></entry>
-<!--
-    <entry></entry>
-    <entry>reserved</entry>
-    <entry>reserved</entry>
-    <entry></entry>
--->
-    <entry></entry>
-    <entry>予約</entry>
-    <entry>予約</entry>
-    <entry></entry>
-   </row>
-   <row>
-    <entry><token>RETURNED_CARDINALITY</token></entry>
-<!--
-    <entry></entry>
-    <entry>non-reserved</entry>
-    <entry>non-reserved</entry>
-    <entry></entry>
--->
-    <entry></entry>
-    <entry>未予約</entry>
-    <entry>未予約</entry>
-    <entry></entry>
-   </row>
-   <row>
-    <entry><token>RETURNED_LENGTH</token></entry>
-<!--
-    <entry></entry>
-    <entry>non-reserved</entry>
-    <entry>non-reserved</entry>
-    <entry>non-reserved</entry>
--->
-    <entry></entry>
-    <entry>未予約</entry>
-    <entry>未予約</entry>
-    <entry>未予約</entry>
-   </row>
-   <row>
-    <entry><token>RETURNED_OCTET_LENGTH</token></entry>
-<!--
-    <entry></entry>
-    <entry>non-reserved</entry>
-    <entry>non-reserved</entry>
-    <entry>non-reserved</entry>
--->
-    <entry></entry>
-    <entry>未予約</entry>
-    <entry>未予約</entry>
-    <entry>未予約</entry>
-   </row>
-   <row>
-    <entry><token>RETURNED_SQLSTATE</token></entry>
-<!--
-    <entry></entry>
-    <entry>non-reserved</entry>
-    <entry>non-reserved</entry>
-    <entry>non-reserved</entry>
--->
-    <entry></entry>
-    <entry>未予約</entry>
-    <entry>未予約</entry>
-    <entry>未予約</entry>
-   </row>
-   <row>
-    <entry><token>RETURNING</token></entry>
-<!--
-    <entry>reserved</entry>
-    <entry>non-reserved</entry>
-    <entry>non-reserved</entry>
-    <entry></entry>
--->
-    <entry>予約</entry>
-    <entry>未予約</entry>
-    <entry>未予約</entry>
-    <entry></entry>
-   </row>
-   <row>
-    <entry><token>RETURNS</token></entry>
-<!--
-    <entry>non-reserved</entry>
-    <entry>reserved</entry>
-    <entry>reserved</entry>
-    <entry></entry>
--->
-    <entry>未予約</entry>
-    <entry>予約</entry>
-    <entry>予約</entry>
-    <entry></entry>
-   </row>
-   <row>
-    <entry><token>REVOKE</token></entry>
-<!--
-    <entry>non-reserved</entry>
-    <entry>reserved</entry>
-    <entry>reserved</entry>
-    <entry>reserved</entry>
--->
-    <entry>未予約</entry>
-    <entry>予約</entry>
-    <entry>予約</entry>
-    <entry>予約</entry>
-   </row>
-   <row>
-    <entry><token>RIGHT</token></entry>
-<!--
-    <entry>reserved (can be function or type)</entry>
-    <entry>reserved</entry>
-    <entry>reserved</entry>
-    <entry>reserved</entry>
--->
-    <entry>予約(関数または型として使用可)</entry>
-    <entry>予約</entry>
-    <entry>予約</entry>
-    <entry>予約</entry>
-   </row>
-   <row>
-    <entry><token>ROLE</token></entry>
-<!--
-    <entry>non-reserved</entry>
-    <entry>non-reserved</entry>
-    <entry>non-reserved</entry>
-    <entry></entry>
--->
-    <entry>未予約</entry>
-    <entry>未予約</entry>
-    <entry>未予約</entry>
-    <entry></entry>
-   </row>
-   <row>
-    <entry><token>ROLLBACK</token></entry>
-<!--
-    <entry>non-reserved</entry>
-    <entry>reserved</entry>
-    <entry>reserved</entry>
-    <entry>reserved</entry>
--->
-    <entry>未予約</entry>
-    <entry>予約</entry>
-    <entry>予約</entry>
-    <entry>予約</entry>
-   </row>
-   <row>
-    <entry><token>ROLLUP</token></entry>
-<!--
-    <entry>non-reserved</entry>
-    <entry>reserved</entry>
-    <entry>reserved</entry>
-    <entry></entry>
--->
-    <entry>未予約</entry>
-    <entry>予約</entry>
-    <entry>予約</entry>
-    <entry></entry>
-   </row>
-   <row>
-    <entry><token>ROUTINE</token></entry>
-
-<!--
-    <entry>non-reserved</entry>
-    <entry>non-reserved</entry>
-    <entry>non-reserved</entry>
-    <entry></entry>
--->
-    <entry>未予約</entry>
-    <entry>未予約</entry>
-    <entry>未予約</entry>
-    <entry></entry>
-   </row>
-   <row>
-    <entry><token>ROUTINES</token></entry>
-<!--
-    <entry>non-reserved</entry>
-    <entry></entry>
-    <entry></entry>
-    <entry></entry>
--->
-    <entry>未予約</entry>
-    <entry></entry>
-    <entry></entry>
-    <entry></entry>
-   </row>
-   <row>
-    <entry><token>ROUTINE_CATALOG</token></entry>
-<!--
-    <entry></entry>
-    <entry>non-reserved</entry>
-    <entry>non-reserved</entry>
-    <entry></entry>
--->
-    <entry></entry>
-    <entry>未予約</entry>
-    <entry>未予約</entry>
-    <entry></entry>
-   </row>
-   <row>
-    <entry><token>ROUTINE_NAME</token></entry>
-<!--
-    <entry></entry>
-    <entry>non-reserved</entry>
-    <entry>non-reserved</entry>
-    <entry></entry>
--->
-    <entry></entry>
-    <entry>未予約</entry>
-    <entry>未予約</entry>
-    <entry></entry>
-   </row>
-   <row>
-    <entry><token>ROUTINE_SCHEMA</token></entry>
-<!--
-    <entry></entry>
-    <entry>non-reserved</entry>
-    <entry>non-reserved</entry>
-    <entry></entry>
--->
-    <entry></entry>
-    <entry>未予約</entry>
-    <entry>未予約</entry>
-    <entry></entry>
-   </row>
-   <row>
-    <entry><token>ROW</token></entry>
-<!--
-    <entry>non-reserved (cannot be function or type)</entry>
-    <entry>reserved</entry>
-    <entry>reserved</entry>
-    <entry></entry>
--->
-    <entry>未予約(関数または型として使用不可)</entry>
-    <entry>予約</entry>
-    <entry>予約</entry>
-    <entry></entry>
-   </row>
-   <row>
-    <entry><token>ROWS</token></entry>
-<!--
-    <entry>non-reserved</entry>
-    <entry>reserved</entry>
-    <entry>reserved</entry>
-    <entry>reserved</entry>
--->
-    <entry>未予約</entry>
-    <entry>予約</entry>
-    <entry>予約</entry>
-    <entry>予約</entry>
-   </row>
-   <row>
-    <entry><token>ROW_COUNT</token></entry>
-<!--
-    <entry></entry>
-    <entry>non-reserved</entry>
-    <entry>non-reserved</entry>
-    <entry>non-reserved</entry>
--->
-    <entry></entry>
-    <entry>未予約</entry>
-    <entry>未予約</entry>
-    <entry>未予約</entry>
-   </row>
-   <row>
-    <entry><token>ROW_NUMBER</token></entry>
-<!--
-    <entry></entry>
-    <entry>reserved</entry>
-    <entry>reserved</entry>
-    <entry></entry>
--->
-    <entry></entry>
-    <entry>予約</entry>
-    <entry>予約</entry>
-    <entry></entry>
-   </row>
-   <row>
-    <entry><token>RULE</token></entry>
-<!--
-    <entry>non-reserved</entry>
-    <entry></entry>
-    <entry></entry>
-    <entry></entry>
--->
-    <entry>未予約</entry>
-    <entry></entry>
-    <entry></entry>
-    <entry></entry>
-   </row>
-   <row>
-    <entry><token>SAVEPOINT</token></entry>
-<!--
-    <entry>non-reserved</entry>
-    <entry>reserved</entry>
-    <entry>reserved</entry>
-    <entry></entry>
--->
-    <entry>未予約</entry>
-    <entry>予約</entry>
-    <entry>予約</entry>
-    <entry></entry>
-   </row>
-   <row>
-    <entry><token>SCALE</token></entry>
-<!--
-    <entry></entry>
-    <entry>non-reserved</entry>
-    <entry>non-reserved</entry>
-    <entry>non-reserved</entry>
--->
-    <entry></entry>
-    <entry>未予約</entry>
-    <entry>未予約</entry>
-    <entry>未予約</entry>
-   </row>
-   <row>
-    <entry><token>SCHEMA</token></entry>
-<!--
-    <entry>non-reserved</entry>
-    <entry>non-reserved</entry>
-    <entry>non-reserved</entry>
-    <entry>reserved</entry>
--->
-    <entry>未予約</entry>
-    <entry>未予約</entry>
-    <entry>未予約</entry>
-    <entry>予約</entry>
-   </row>
-   <row>
-    <entry><token>SCHEMAS</token></entry>
-<!--
-    <entry>non-reserved</entry>
-    <entry></entry>
-    <entry></entry>
-    <entry></entry>
--->
-    <entry>未予約</entry>
-    <entry></entry>
-    <entry></entry>
-    <entry></entry>
-   </row>
-   <row>
-    <entry><token>SCHEMA_NAME</token></entry>
-<!--
-    <entry></entry>
-    <entry>non-reserved</entry>
-    <entry>non-reserved</entry>
-    <entry>non-reserved</entry>
--->
-    <entry></entry>
-    <entry>未予約</entry>
-    <entry>未予約</entry>
-    <entry>未予約</entry>
-   </row>
-   <row>
-    <entry><token>SCOPE</token></entry>
-<!--
-    <entry></entry>
-    <entry>reserved</entry>
-    <entry>reserved</entry>
-    <entry></entry>
--->
-    <entry></entry>
-    <entry>予約</entry>
-    <entry>予約</entry>
-    <entry></entry>
-   </row>
-   <row>
-    <entry><token>SCOPE_CATALOG</token></entry>
-<!--
-    <entry></entry>
-    <entry>non-reserved</entry>
-    <entry>non-reserved</entry>
-    <entry></entry>
--->
-    <entry></entry>
-    <entry>未予約</entry>
-    <entry>未予約</entry>
-    <entry></entry>
-   </row>
-   <row>
-    <entry><token>SCOPE_NAME</token></entry>
-<!--
-    <entry></entry>
-    <entry>non-reserved</entry>
-    <entry>non-reserved</entry>
-    <entry></entry>
--->
-    <entry></entry>
-    <entry>未予約</entry>
-    <entry>未予約</entry>
-    <entry></entry>
-   </row>
-   <row>
-    <entry><token>SCOPE_SCHEMA</token></entry>
-<!--
-    <entry></entry>
-    <entry>non-reserved</entry>
-    <entry>non-reserved</entry>
-    <entry></entry>
--->
-    <entry></entry>
-    <entry>未予約</entry>
-    <entry>未予約</entry>
-    <entry></entry>
-   </row>
-   <row>
-    <entry><token>SCROLL</token></entry>
-<!--
-    <entry>non-reserved</entry>
-    <entry>reserved</entry>
-    <entry>reserved</entry>
-    <entry>reserved</entry>
--->
-    <entry>未予約</entry>
-    <entry>予約</entry>
-    <entry>予約</entry>
-    <entry>予約</entry>
-   </row>
-   <row>
-    <entry><token>SEARCH</token></entry>
-<!--
-    <entry>non-reserved</entry>
-    <entry>reserved</entry>
-    <entry>reserved</entry>
-    <entry></entry>
--->
-    <entry>未予約</entry>
-    <entry>予約</entry>
-    <entry>予約</entry>
-    <entry></entry>
-   </row>
-   <row>
-    <entry><token>SECOND</token></entry>
-<!--
-    <entry>non-reserved</entry>
-    <entry>reserved</entry>
-    <entry>reserved</entry>
-    <entry>reserved</entry>
--->
-    <entry>未予約</entry>
-    <entry>予約</entry>
-    <entry>予約</entry>
-    <entry>予約</entry>
-   </row>
-   <row>
-    <entry><token>SECTION</token></entry>
-<!--
-    <entry></entry>
-    <entry>non-reserved</entry>
-    <entry>non-reserved</entry>
-    <entry>reserved</entry>
--->
-    <entry></entry>
-    <entry>未予約</entry>
-    <entry>未予約</entry>
-    <entry>予約</entry>
-   </row>
-   <row>
-    <entry><token>SECURITY</token></entry>
-<!--
-    <entry>non-reserved</entry>
-    <entry>non-reserved</entry>
-    <entry>non-reserved</entry>
-    <entry></entry>
--->
-    <entry>未予約</entry>
-    <entry>未予約</entry>
-    <entry>未予約</entry>
-    <entry></entry>
-   </row>
-   <row>
-    <entry><token>SELECT</token></entry>
-<!--
-    <entry>reserved</entry>
-    <entry>reserved</entry>
-    <entry>reserved</entry>
-    <entry>reserved</entry>
--->
-    <entry>予約</entry>
-    <entry>予約</entry>
-    <entry>予約</entry>
-    <entry>予約</entry>
-   </row>
-   <row>
-    <entry><token>SELECTIVE</token></entry>
-<!--
-    <entry></entry>
-    <entry>non-reserved</entry>
-    <entry>non-reserved</entry>
-    <entry></entry>
--->
-    <entry></entry>
-    <entry>未予約</entry>
-    <entry>未予約</entry>
-    <entry></entry>
-   </row>
-   <row>
-    <entry><token>SELF</token></entry>
-<!--
-    <entry></entry>
-    <entry>non-reserved</entry>
-    <entry>non-reserved</entry>
-    <entry></entry>
--->
-    <entry></entry>
-    <entry>未予約</entry>
-    <entry>未予約</entry>
-    <entry></entry>
-   </row>
-   <row>
-    <entry><token>SENSITIVE</token></entry>
-<!--
-    <entry></entry>
-    <entry>reserved</entry>
-    <entry>reserved</entry>
-    <entry></entry>
--->
-    <entry></entry>
-    <entry>予約</entry>
-    <entry>予約</entry>
-    <entry></entry>
-   </row>
-   <row>
-    <entry><token>SEQUENCE</token></entry>
-<!--
-    <entry>non-reserved</entry>
-    <entry>non-reserved</entry>
-    <entry>non-reserved</entry>
-    <entry></entry>
--->
-    <entry>未予約</entry>
-    <entry>未予約</entry>
-    <entry>未予約</entry>
-    <entry></entry>
-   </row>
-   <row>
-    <entry><token>SEQUENCES</token></entry>
-<!--
-    <entry>non-reserved</entry>
-    <entry></entry>
-    <entry></entry>
-    <entry></entry>
--->
-    <entry>未予約</entry>
-    <entry></entry>
-    <entry></entry>
-    <entry></entry>
-   </row>
-   <row>
-    <entry><token>SERIALIZABLE</token></entry>
-<!--
-    <entry>non-reserved</entry>
-    <entry>non-reserved</entry>
-    <entry>non-reserved</entry>
-    <entry>non-reserved</entry>
--->
-    <entry>未予約</entry>
-    <entry>未予約</entry>
-    <entry>未予約</entry>
-    <entry>未予約</entry>
-   </row>
-   <row>
-    <entry><token>SERVER</token></entry>
-<!--
-    <entry>non-reserved</entry>
-    <entry>non-reserved</entry>
-    <entry>non-reserved</entry>
-    <entry></entry>
--->
-    <entry>未予約</entry>
-    <entry>未予約</entry>
-    <entry>未予約</entry>
-    <entry></entry>
-   </row>
-   <row>
-    <entry><token>SERVER_NAME</token></entry>
-<!--
-    <entry></entry>
-    <entry>non-reserved</entry>
-    <entry>non-reserved</entry>
-    <entry>non-reserved</entry>
--->
-    <entry></entry>
-    <entry>未予約</entry>
-    <entry>未予約</entry>
-    <entry>未予約</entry>
-   </row>
-   <row>
-    <entry><token>SESSION</token></entry>
-<!--
-    <entry>non-reserved</entry>
-    <entry>non-reserved</entry>
-    <entry>non-reserved</entry>
-    <entry>reserved</entry>
--->
-    <entry>未予約</entry>
-    <entry>未予約</entry>
-    <entry>未予約</entry>
-    <entry>予約</entry>
-   </row>
-   <row>
-    <entry><token>SESSION_USER</token></entry>
-<!--
-    <entry>reserved</entry>
-    <entry>reserved</entry>
-    <entry>reserved</entry>
-    <entry>reserved</entry>
--->
-    <entry>予約</entry>
-    <entry>予約</entry>
-    <entry>予約</entry>
-    <entry>予約</entry>
-   </row>
-   <row>
-    <entry><token>SET</token></entry>
-<!--
-    <entry>non-reserved</entry>
-    <entry>reserved</entry>
-    <entry>reserved</entry>
-    <entry>reserved</entry>
--->
-    <entry>未予約</entry>
-    <entry>予約</entry>
-    <entry>予約</entry>
-    <entry>予約</entry>
-   </row>
-   <row>
-    <entry><token>SETOF</token></entry>
-<!--
-    <entry>non-reserved (cannot be function or type)</entry>
-    <entry></entry>
-    <entry></entry>
-    <entry></entry>
--->
-    <entry>未予約(関数または型として使用不可)</entry>
-    <entry></entry>
-    <entry></entry>
-    <entry></entry>
-   </row>
-   <row>
-    <entry><token>SETS</token></entry>
-<!--
-    <entry>non-reserved</entry>
-    <entry>non-reserved</entry>
-    <entry>non-reserved</entry>
-    <entry></entry>
--->
-    <entry>未予約</entry>
-    <entry>未予約</entry>
-    <entry>未予約</entry>
-    <entry></entry>
-   </row>
-   <row>
-    <entry><token>SHARE</token></entry>
-<!--
-    <entry>non-reserved</entry>
-    <entry></entry>
-    <entry></entry>
-    <entry></entry>
--->
-    <entry>未予約</entry>
-    <entry></entry>
-    <entry></entry>
-    <entry></entry>
-   </row>
-   <row>
-    <entry><token>SHOW</token></entry>
-<!--
-    <entry>non-reserved</entry>
-    <entry></entry>
-    <entry></entry>
-    <entry></entry>
--->
-    <entry>未予約</entry>
-    <entry></entry>
-    <entry></entry>
-    <entry></entry>
-   </row>
-   <row>
-    <entry><token>SIMILAR</token></entry>
-<!--
-    <entry>reserved (can be function or type)</entry>
-    <entry>reserved</entry>
-    <entry>reserved</entry>
-    <entry></entry>
--->
-    <entry>予約(関数または型として使用可)</entry>
-    <entry>予約</entry>
-    <entry>予約</entry>
-    <entry></entry>
-   </row>
-   <row>
-    <entry><token>SIMPLE</token></entry>
-<!--
-    <entry>non-reserved</entry>
-    <entry>non-reserved</entry>
-    <entry>non-reserved</entry>
-    <entry></entry>
--->
-    <entry>未予約</entry>
-    <entry>未予約</entry>
-    <entry>未予約</entry>
-    <entry></entry>
-   </row>
-   <row>
-    <entry><token>SIZE</token></entry>
-<!--
-    <entry></entry>
-    <entry>non-reserved</entry>
-    <entry>non-reserved</entry>
-    <entry>reserved</entry>
--->
-    <entry></entry>
-    <entry>未予約</entry>
-    <entry>未予約</entry>
-    <entry>予約</entry>
-   </row>
-   <row>
-    <entry><token>SKIP</token></entry>
-<!--
-    <entry>non-reserved</entry>
-    <entry></entry>
-    <entry></entry>
-    <entry></entry>
--->
-    <entry>未予約</entry>
-    <entry></entry>
-    <entry></entry>
-    <entry></entry>
-   </row>
-   <row>
-    <entry><token>SMALLINT</token></entry>
-<!--
-    <entry>non-reserved (cannot be function or type)</entry>
-    <entry>reserved</entry>
-    <entry>reserved</entry>
-    <entry>reserved</entry>
--->
-    <entry>未予約(関数または型として使用不可)</entry>
-    <entry>予約</entry>
-    <entry>予約</entry>
-    <entry>予約</entry>
-   </row>
-   <row>
-    <entry><token>SNAPSHOT</token></entry>
-<!--
-    <entry>non-reserved</entry>
-    <entry></entry>
-    <entry></entry>
-    <entry></entry>
--->
-    <entry>未予約</entry>
-    <entry></entry>
-    <entry></entry>
-    <entry></entry>
-   </row>
-   <row>
-    <entry><token>SOME</token></entry>
-<!--
-    <entry>reserved</entry>
-    <entry>reserved</entry>
-    <entry>reserved</entry>
-    <entry>reserved</entry>
--->
-    <entry>予約</entry>
-    <entry>予約</entry>
-    <entry>予約</entry>
-    <entry>予約</entry>
-   </row>
-   <row>
-    <entry><token>SOURCE</token></entry>
-<!--
-    <entry></entry>
-    <entry>non-reserved</entry>
-    <entry>non-reserved</entry>
-    <entry></entry>
--->
-    <entry></entry>
-    <entry>未予約</entry>
-    <entry>未予約</entry>
-    <entry></entry>
-   </row>
-   <row>
-    <entry><token>SPACE</token></entry>
-<!--
-    <entry></entry>
-    <entry>non-reserved</entry>
-    <entry>non-reserved</entry>
-    <entry>reserved</entry>
--->
-    <entry></entry>
-    <entry>未予約</entry>
-    <entry>未予約</entry>
-    <entry>予約</entry>
-   </row>
-   <row>
-    <entry><token>SPECIFIC</token></entry>
-<!--
-    <entry></entry>
-    <entry>reserved</entry>
-    <entry>reserved</entry>
-    <entry></entry>
--->
-    <entry></entry>
-    <entry>予約</entry>
-    <entry>予約</entry>
-    <entry></entry>
-   </row>
-   <row>
-    <entry><token>SPECIFICTYPE</token></entry>
-<!--
-    <entry></entry>
-    <entry>reserved</entry>
-    <entry>reserved</entry>
-    <entry></entry>
--->
-    <entry></entry>
-    <entry>予約</entry>
-    <entry>予約</entry>
-    <entry></entry>
-   </row>
-   <row>
-    <entry><token>SPECIFIC_NAME</token></entry>
-<!--
-    <entry></entry>
-    <entry>non-reserved</entry>
-    <entry>non-reserved</entry>
-    <entry></entry>
--->
-    <entry></entry>
-    <entry>未予約</entry>
-    <entry>未予約</entry>
-    <entry></entry>
-   </row>
-   <row>
-    <entry><token>SQL</token></entry>
-<!--
-    <entry>non-reserved</entry>
-    <entry>reserved</entry>
-    <entry>reserved</entry>
-    <entry>reserved</entry>
--->
-    <entry>未予約</entry>
-    <entry>予約</entry>
-    <entry>予約</entry>
-    <entry>予約</entry>
-   </row>
-   <row>
-    <entry><token>SQLCODE</token></entry>
-<!--
-    <entry></entry>
-    <entry></entry>
-    <entry></entry>
-    <entry>reserved</entry>
--->
-    <entry></entry>
-    <entry></entry>
-    <entry></entry>
-    <entry>予約</entry>
-   </row>
-   <row>
-    <entry><token>SQLERROR</token></entry>
-<!--
-    <entry></entry>
-    <entry></entry>
-    <entry></entry>
-    <entry>reserved</entry>
--->
-    <entry></entry>
-    <entry></entry>
-    <entry></entry>
-    <entry>予約</entry>
-   </row>
-   <row>
-    <entry><token>SQLEXCEPTION</token></entry>
-<!--
-    <entry></entry>
-    <entry>reserved</entry>
-    <entry>reserved</entry>
-    <entry></entry>
--->
-    <entry></entry>
-    <entry>予約</entry>
-    <entry>予約</entry>
-    <entry></entry>
-   </row>
-   <row>
-    <entry><token>SQLSTATE</token></entry>
-<!--
-    <entry></entry>
-    <entry>reserved</entry>
-    <entry>reserved</entry>
-    <entry>reserved</entry>
--->
-    <entry></entry>
-    <entry>予約</entry>
-    <entry>予約</entry>
-    <entry>予約</entry>
-   </row>
-   <row>
-    <entry><token>SQLWARNING</token></entry>
-<!--
-    <entry></entry>
-    <entry>reserved</entry>
-    <entry>reserved</entry>
-    <entry></entry>
--->
-    <entry></entry>
-    <entry>予約</entry>
-    <entry>予約</entry>
-    <entry></entry>
-   </row>
-   <row>
-    <entry><token>SQRT</token></entry>
-<!--
-    <entry></entry>
-    <entry>reserved</entry>
-    <entry>reserved</entry>
-    <entry></entry>
--->
-    <entry></entry>
-    <entry>予約</entry>
-    <entry>予約</entry>
-    <entry></entry>
-   </row>
-   <row>
-    <entry><token>STABLE</token></entry>
-<!--
-    <entry>non-reserved</entry>
-    <entry></entry>
-    <entry></entry>
-    <entry></entry>
--->
-    <entry>未予約</entry>
-    <entry></entry>
-    <entry></entry>
-    <entry></entry>
-   </row>
-   <row>
-    <entry><token>STANDALONE</token></entry>
-<!--
-    <entry>non-reserved</entry>
-    <entry>non-reserved</entry>
-    <entry>non-reserved</entry>
-    <entry></entry>
--->
-    <entry>未予約</entry>
-    <entry>未予約</entry>
-    <entry>未予約</entry>
-    <entry></entry>
-   </row>
-   <row>
-    <entry><token>START</token></entry>
-<!--
-    <entry>non-reserved</entry>
-    <entry>reserved</entry>
-    <entry>reserved</entry>
-    <entry></entry>
--->
-    <entry>未予約</entry>
-    <entry>予約</entry>
-    <entry>予約</entry>
-    <entry></entry>
-   </row>
-   <row>
-    <entry><token>STATE</token></entry>
-<!--
-    <entry></entry>
-    <entry>non-reserved</entry>
-    <entry>non-reserved</entry>
-    <entry></entry>
--->
-    <entry></entry>
-    <entry>未予約</entry>
-    <entry>未予約</entry>
-    <entry></entry>
-   </row>
-   <row>
-    <entry><token>STATEMENT</token></entry>
-<!--
-    <entry>non-reserved</entry>
-    <entry>non-reserved</entry>
-    <entry>non-reserved</entry>
-    <entry></entry>
--->
-    <entry>未予約</entry>
-    <entry>未予約</entry>
-    <entry>未予約</entry>
-    <entry></entry>
-   </row>
-   <row>
-    <entry><token>STATIC</token></entry>
-<!--
-    <entry></entry>
-    <entry>reserved</entry>
-    <entry>reserved</entry>
-    <entry></entry>
--->
-    <entry></entry>
-    <entry>予約</entry>
-    <entry>予約</entry>
-    <entry></entry>
-   </row>
-   <row>
-    <entry><token>STATISTICS</token></entry>
-<!--
-    <entry>non-reserved</entry>
-    <entry></entry>
-    <entry></entry>
-    <entry></entry>
--->
-    <entry>未予約</entry>
-    <entry></entry>
-    <entry></entry>
-    <entry></entry>
-   </row>
-   <row>
-    <entry><token>STDDEV_POP</token></entry>
-<!--
-    <entry></entry>
-    <entry>reserved</entry>
-    <entry>reserved</entry>
-    <entry></entry>
--->
-    <entry></entry>
-    <entry>予約</entry>
-    <entry>予約</entry>
-    <entry></entry>
-   </row>
-   <row>
-    <entry><token>STDDEV_SAMP</token></entry>
-<!--
-    <entry></entry>
-    <entry>reserved</entry>
-    <entry>reserved</entry>
-    <entry></entry>
--->
-    <entry></entry>
-    <entry>予約</entry>
-    <entry>予約</entry>
-    <entry></entry>
-   </row>
-   <row>
-    <entry><token>STDIN</token></entry>
-<!--
-    <entry>non-reserved</entry>
-    <entry></entry>
-    <entry></entry>
-    <entry></entry>
--->
-    <entry>未予約</entry>
-    <entry></entry>
-    <entry></entry>
-    <entry></entry>
-   </row>
-   <row>
-    <entry><token>STDOUT</token></entry>
-<!--
-    <entry>non-reserved</entry>
-    <entry></entry>
-    <entry></entry>
-    <entry></entry>
--->
-    <entry>未予約</entry>
-    <entry></entry>
-    <entry></entry>
-    <entry></entry>
-   </row>
-   <row>
-    <entry><token>STORAGE</token></entry>
-<!--
-    <entry>non-reserved</entry>
-    <entry></entry>
-    <entry></entry>
-    <entry></entry>
--->
-    <entry>未予約</entry>
-    <entry></entry>
-    <entry></entry>
-    <entry></entry>
-   </row>
-   <row>
-    <entry><token>STRICT</token></entry>
-<!--
-    <entry>non-reserved</entry>
-    <entry></entry>
-    <entry></entry>
-    <entry></entry>
--->
-    <entry>未予約</entry>
-    <entry></entry>
-    <entry></entry>
-    <entry></entry>
-   </row>
-   <row>
-    <entry><token>STRIP</token></entry>
-<!--
-    <entry>non-reserved</entry>
-    <entry>non-reserved</entry>
-    <entry>non-reserved</entry>
-    <entry></entry>
--->
-    <entry>未予約</entry>
-    <entry>未予約</entry>
-    <entry>未予約</entry>
-    <entry></entry>
-   </row>
-   <row>
-    <entry><token>STRUCTURE</token></entry>
-<!--
-    <entry></entry>
-    <entry>non-reserved</entry>
-    <entry>non-reserved</entry>
-    <entry></entry>
--->
-    <entry></entry>
-    <entry>未予約</entry>
-    <entry>未予約</entry>
-    <entry></entry>
-   </row>
-   <row>
-    <entry><token>STYLE</token></entry>
-<!--
-    <entry></entry>
-    <entry>non-reserved</entry>
-    <entry>non-reserved</entry>
-    <entry></entry>
--->
-    <entry></entry>
-    <entry>未予約</entry>
-    <entry>未予約</entry>
-    <entry></entry>
-   </row>
-   <row>
-    <entry><token>SUBCLASS_ORIGIN</token></entry>
-<!--
-    <entry></entry>
-    <entry>non-reserved</entry>
-    <entry>non-reserved</entry>
-    <entry>non-reserved</entry>
--->
-    <entry></entry>
-    <entry>未予約</entry>
-    <entry>未予約</entry>
-    <entry>未予約</entry>
-   </row>
-   <row>
-    <entry><token>SUBMULTISET</token></entry>
-<!--
-    <entry></entry>
-    <entry>reserved</entry>
-    <entry>reserved</entry>
-    <entry></entry>
--->
-    <entry></entry>
-    <entry>予約</entry>
-    <entry>予約</entry>
-    <entry></entry>
-   </row>
-   <row>
-    <entry><token>SUBSCRIPTION</token></entry>
-<!--
-    <entry>non-reserved</entry>
-    <entry></entry>
-    <entry></entry>
-    <entry></entry>
--->
-    <entry>未予約</entry>
-    <entry></entry>
-    <entry></entry>
-    <entry></entry>
-   </row>
-   <row>
-    <entry><token>SUBSTRING</token></entry>
-<!--
-    <entry>non-reserved (cannot be function or type)</entry>
-    <entry>reserved</entry>
-    <entry>reserved</entry>
-    <entry>reserved</entry>
--->
-    <entry>未予約(関数または型として使用不可)</entry>
-    <entry>予約</entry>
-    <entry>予約</entry>
-    <entry>予約</entry>
-   </row>
-   <row>
-    <entry><token>SUBSTRING_REGEX</token></entry>
-<!--
-    <entry></entry>
-    <entry>reserved</entry>
-    <entry>reserved</entry>
-    <entry></entry>
--->
-    <entry></entry>
-    <entry>予約</entry>
-    <entry>予約</entry>
-    <entry></entry>
-   </row>
-   <row>
-    <entry><token>SUCCEEDS</token></entry>
-<!--
-    <entry></entry>
-    <entry>reserved</entry>
-    <entry></entry>
-    <entry></entry>
--->
-    <entry></entry>
-    <entry>予約</entry>
-    <entry></entry>
-    <entry></entry>
-   </row>
-   <row>
-    <entry><token>SUM</token></entry>
-<!--
-    <entry></entry>
-    <entry>reserved</entry>
-    <entry>reserved</entry>
-    <entry>reserved</entry>
--->
-    <entry></entry>
-    <entry>予約</entry>
-    <entry>予約</entry>
-    <entry>予約</entry>
-   </row>
-   <row>
-    <entry><token>SYMMETRIC</token></entry>
-<!--
-    <entry>reserved</entry>
-    <entry>reserved</entry>
-    <entry>reserved</entry>
-    <entry></entry>
--->
-    <entry>予約</entry>
-    <entry>予約</entry>
-    <entry>予約</entry>
-    <entry></entry>
-   </row>
-   <row>
-    <entry><token>SYSID</token></entry>
-<!--
-    <entry>non-reserved</entry>
-    <entry></entry>
-    <entry></entry>
-    <entry></entry>
--->
-    <entry>未予約</entry>
-    <entry></entry>
-    <entry></entry>
-    <entry></entry>
-   </row>
-   <row>
-    <entry><token>SYSTEM</token></entry>
-<!--
-    <entry>non-reserved</entry>
-    <entry>reserved</entry>
-    <entry>reserved</entry>
-    <entry></entry>
--->
-    <entry>未予約</entry>
-    <entry>予約</entry>
-    <entry>予約</entry>
-    <entry></entry>
-   </row>
-   <row>
-    <entry><token>SYSTEM_TIME</token></entry>
-<!--
-    <entry></entry>
-    <entry>reserved</entry>
-    <entry></entry>
-    <entry></entry>
--->
-    <entry></entry>
-    <entry>予約</entry>
-    <entry></entry>
-    <entry></entry>
-   </row>
-   <row>
-    <entry><token>SYSTEM_USER</token></entry>
-<!--
-    <entry></entry>
-    <entry>reserved</entry>
-    <entry>reserved</entry>
-    <entry>reserved</entry>
--->
-    <entry></entry>
-    <entry>予約</entry>
-    <entry>予約</entry>
-    <entry>予約</entry>
-   </row>
-   <row>
-    <entry><token>T</token></entry>
-<!--
-    <entry></entry>
-    <entry>non-reserved</entry>
-    <entry>non-reserved</entry>
-    <entry></entry>
--->
-    <entry></entry>
-    <entry>未予約</entry>
-    <entry>未予約</entry>
-    <entry></entry>
-   </row>
-   <row>
-    <entry><token>TABLE</token></entry>
-<!--
-    <entry>reserved</entry>
-    <entry>reserved</entry>
-    <entry>reserved</entry>
-    <entry>reserved</entry>
--->
-    <entry>予約</entry>
-    <entry>予約</entry>
-    <entry>予約</entry>
-    <entry>予約</entry>
-   </row>
-   <row>
-    <entry><token>TABLES</token></entry>
-<!--
-    <entry>non-reserved</entry>
-    <entry></entry>
-    <entry></entry>
-    <entry></entry>
--->
-    <entry>未予約</entry>
-    <entry></entry>
-    <entry></entry>
-    <entry></entry>
-   </row>
-   <row>
-    <entry><token>TABLESAMPLE</token></entry>
-<!--
-    <entry>reserved (can be function or type)</entry>
-    <entry>reserved</entry>
-    <entry>reserved</entry>
-    <entry></entry>
--->
-    <entry>予約(関数または型として使用可)</entry>
-    <entry>予約</entry>
-    <entry>予約</entry>
-    <entry></entry>
-   </row>
-   <row>
-    <entry><token>TABLESPACE</token></entry>
-<!--
-    <entry>non-reserved</entry>
-    <entry></entry>
-    <entry></entry>
-    <entry></entry>
--->
-    <entry>未予約</entry>
-    <entry></entry>
-    <entry></entry>
-    <entry></entry>
-   </row>
-   <row>
-    <entry><token>TABLE_NAME</token></entry>
-<!--
-    <entry></entry>
-    <entry>non-reserved</entry>
-    <entry>non-reserved</entry>
-    <entry>non-reserved</entry>
--->
-    <entry></entry>
-    <entry>未予約</entry>
-    <entry>未予約</entry>
-    <entry>未予約</entry>
-   </row>
-   <row>
-    <entry><token>TEMP</token></entry>
-<!--
-    <entry>non-reserved</entry>
-    <entry></entry>
-    <entry></entry>
-    <entry></entry>
--->
-    <entry>未予約</entry>
-    <entry></entry>
-    <entry></entry>
-    <entry></entry>
-   </row>
-   <row>
-    <entry><token>TEMPLATE</token></entry>
-<!--
-    <entry>non-reserved</entry>
-    <entry></entry>
-    <entry></entry>
-    <entry></entry>
--->
-    <entry>未予約</entry>
-    <entry></entry>
-    <entry></entry>
-    <entry></entry>
-   </row>
-   <row>
-    <entry><token>TEMPORARY</token></entry>
-<!--
-    <entry>non-reserved</entry>
-    <entry>non-reserved</entry>
-    <entry>non-reserved</entry>
-    <entry>reserved</entry>
--->
-    <entry>未予約</entry>
-    <entry>未予約</entry>
-    <entry>未予約</entry>
-    <entry>予約</entry>
-   </row>
-   <row>
-    <entry><token>TEXT</token></entry>
-<!--
-    <entry>non-reserved</entry>
-    <entry></entry>
-    <entry></entry>
-    <entry></entry>
--->
-    <entry>未予約</entry>
-    <entry></entry>
-    <entry></entry>
-    <entry></entry>
-   </row>
-   <row>
-    <entry><token>THEN</token></entry>
-<!--
-    <entry>reserved</entry>
-    <entry>reserved</entry>
-    <entry>reserved</entry>
-    <entry>reserved</entry>
--->
-    <entry>予約</entry>
-    <entry>予約</entry>
-    <entry>予約</entry>
-    <entry>予約</entry>
-   </row>
-   <row>
-    <entry><token>TIES</token></entry>
-<!--
-    <entry>non-reserved</entry>
-    <entry>non-reserved</entry>
-    <entry>non-reserved</entry>
-    <entry></entry>
--->
-    <entry>未予約</entry>
-    <entry>未予約</entry>
-    <entry>未予約</entry>
-    <entry></entry>
-   </row>
-   <row>
-    <entry><token>TIME</token></entry>
-<!--
-    <entry>non-reserved (cannot be function or type)</entry>
-    <entry>reserved</entry>
-    <entry>reserved</entry>
-    <entry>reserved</entry>
--->
-    <entry>未予約(関数または型として使用不可)</entry>
-    <entry>予約</entry>
-    <entry>予約</entry>
-    <entry>予約</entry>
-   </row>
-   <row>
-    <entry><token>TIMESTAMP</token></entry>
-<!--
-    <entry>non-reserved (cannot be function or type)</entry>
-    <entry>reserved</entry>
-    <entry>reserved</entry>
-    <entry>reserved</entry>
--->
-    <entry>未予約(関数または型として使用不可)</entry>
-    <entry>予約</entry>
-    <entry>予約</entry>
-    <entry>予約</entry>
-   </row>
-   <row>
-    <entry><token>TIMEZONE_HOUR</token></entry>
-<!--
-    <entry></entry>
-    <entry>reserved</entry>
-    <entry>reserved</entry>
-    <entry>reserved</entry>
--->
-    <entry></entry>
-    <entry>予約</entry>
-    <entry>予約</entry>
-    <entry>予約</entry>
-   </row>
-   <row>
-    <entry><token>TIMEZONE_MINUTE</token></entry>
-<!--
-    <entry></entry>
-    <entry>reserved</entry>
-    <entry>reserved</entry>
-    <entry>reserved</entry>
--->
-    <entry></entry>
-    <entry>予約</entry>
-    <entry>予約</entry>
-    <entry>予約</entry>
-   </row>
-   <row>
-    <entry><token>TO</token></entry>
-<!--
-    <entry>reserved</entry>
-    <entry>reserved</entry>
-    <entry>reserved</entry>
-    <entry>reserved</entry>
--->
-    <entry>予約</entry>
-    <entry>予約</entry>
-    <entry>予約</entry>
-    <entry>予約</entry>
-   </row>
-   <row>
-    <entry><token>TOKEN</token></entry>
-<!--
-    <entry></entry>
-    <entry>non-reserved</entry>
-    <entry>non-reserved</entry>
-    <entry></entry>
--->
-    <entry></entry>
-    <entry>未予約</entry>
-    <entry>未予約</entry>
-    <entry></entry>
-   </row>
-   <row>
-    <entry><token>TOP_LEVEL_COUNT</token></entry>
-<!--
-    <entry></entry>
-    <entry>non-reserved</entry>
-    <entry>non-reserved</entry>
-    <entry></entry>
--->
-    <entry></entry>
-    <entry>未予約</entry>
-    <entry>未予約</entry>
-    <entry></entry>
-   </row>
-   <row>
-    <entry><token>TRAILING</token></entry>
-<!--
-    <entry>reserved</entry>
-    <entry>reserved</entry>
-    <entry>reserved</entry>
-    <entry>reserved</entry>
--->
-    <entry>予約</entry>
-    <entry>予約</entry>
-    <entry>予約</entry>
-    <entry>予約</entry>
-   </row>
-   <row>
-    <entry><token>TRANSACTION</token></entry>
-<!--
-    <entry>non-reserved</entry>
-    <entry>non-reserved</entry>
-    <entry>non-reserved</entry>
-    <entry>reserved</entry>
--->
-    <entry>未予約</entry>
-    <entry>未予約</entry>
-    <entry>未予約</entry>
-    <entry>予約</entry>
-   </row>
-   <row>
-    <entry><token>TRANSACTIONS_COMMITTED</token></entry>
-<!--
-    <entry></entry>
-    <entry>non-reserved</entry>
-    <entry>non-reserved</entry>
-    <entry></entry>
--->
-    <entry></entry>
-    <entry>未予約</entry>
-    <entry>未予約</entry>
-    <entry></entry>
-   </row>
-   <row>
-    <entry><token>TRANSACTIONS_ROLLED_BACK</token></entry>
-<!--
-    <entry></entry>
-    <entry>non-reserved</entry>
-    <entry>non-reserved</entry>
-    <entry></entry>
--->
-    <entry></entry>
-    <entry>未予約</entry>
-    <entry>未予約</entry>
-    <entry></entry>
-   </row>
-   <row>
-    <entry><token>TRANSACTION_ACTIVE</token></entry>
-<!--
-    <entry></entry>
-    <entry>non-reserved</entry>
-    <entry>non-reserved</entry>
-    <entry></entry>
--->
-    <entry></entry>
-    <entry>未予約</entry>
-    <entry>未予約</entry>
-    <entry></entry>
-   </row>
-   <row>
-    <entry><token>TRANSFORM</token></entry>
-<!--
-    <entry>non-reserved</entry>
-    <entry>non-reserved</entry>
-    <entry>non-reserved</entry>
-    <entry></entry>
--->
-    <entry>未予約</entry>
-    <entry>未予約</entry>
-    <entry>未予約</entry>
-    <entry></entry>
-   </row>
-   <row>
-    <entry><token>TRANSFORMS</token></entry>
-<!--
-    <entry></entry>
-    <entry>non-reserved</entry>
-    <entry>non-reserved</entry>
-    <entry></entry>
--->
-    <entry></entry>
-    <entry>未予約</entry>
-    <entry>未予約</entry>
-    <entry></entry>
-   </row>
-   <row>
-    <entry><token>TRANSLATE</token></entry>
-<!--
-    <entry></entry>
-    <entry>reserved</entry>
-    <entry>reserved</entry>
-    <entry>reserved</entry>
--->
-    <entry></entry>
-    <entry>予約</entry>
-    <entry>予約</entry>
-    <entry>予約</entry>
-   </row>
-   <row>
-    <entry><token>TRANSLATE_REGEX</token></entry>
-<!--
-    <entry></entry>
-    <entry>reserved</entry>
-    <entry>reserved</entry>
-    <entry></entry>
--->
-    <entry></entry>
-    <entry>予約</entry>
-    <entry>予約</entry>
-    <entry></entry>
-   </row>
-   <row>
-    <entry><token>TRANSLATION</token></entry>
-<!--
-    <entry></entry>
-    <entry>reserved</entry>
-    <entry>reserved</entry>
-    <entry>reserved</entry>
--->
-    <entry></entry>
-    <entry>予約</entry>
-    <entry>予約</entry>
-    <entry>予約</entry>
-   </row>
-   <row>
-    <entry><token>TREAT</token></entry>
-<!--
-    <entry>non-reserved (cannot be function or type)</entry>
-    <entry>reserved</entry>
-    <entry>reserved</entry>
-    <entry></entry>
--->
-    <entry>未予約(関数または型として使用不可)</entry>
-    <entry>予約</entry>
-    <entry>予約</entry>
-    <entry></entry>
-   </row>
-   <row>
-    <entry><token>TRIGGER</token></entry>
-<!--
-    <entry>non-reserved</entry>
-    <entry>reserved</entry>
-    <entry>reserved</entry>
-    <entry></entry>
--->
-    <entry>未予約</entry>
-    <entry>予約</entry>
-    <entry>予約</entry>
-    <entry></entry>
-   </row>
-   <row>
-    <entry><token>TRIGGER_CATALOG</token></entry>
-<!--
-    <entry></entry>
-    <entry>non-reserved</entry>
-    <entry>non-reserved</entry>
-    <entry></entry>
--->
-    <entry></entry>
-    <entry>未予約</entry>
-    <entry>未予約</entry>
-    <entry></entry>
-   </row>
-   <row>
-    <entry><token>TRIGGER_NAME</token></entry>
-<!--
-    <entry></entry>
-    <entry>non-reserved</entry>
-    <entry>non-reserved</entry>
-    <entry></entry>
--->
-    <entry></entry>
-    <entry>未予約</entry>
-    <entry>未予約</entry>
-    <entry></entry>
-   </row>
-   <row>
-    <entry><token>TRIGGER_SCHEMA</token></entry>
-<!--
-    <entry></entry>
-    <entry>non-reserved</entry>
-    <entry>non-reserved</entry>
-    <entry></entry>
--->
-    <entry></entry>
-    <entry>未予約</entry>
-    <entry>未予約</entry>
-    <entry></entry>
-   </row>
-   <row>
-    <entry><token>TRIM</token></entry>
-<!--
-    <entry>non-reserved (cannot be function or type)</entry>
-    <entry>reserved</entry>
-    <entry>reserved</entry>
-    <entry>reserved</entry>
--->
-    <entry>未予約(関数または型として使用不可)</entry>
-    <entry>予約</entry>
-    <entry>予約</entry>
-    <entry>予約</entry>
-   </row>
-   <row>
-    <entry><token>TRIM_ARRAY</token></entry>
-<!--
-    <entry></entry>
-    <entry>reserved</entry>
-    <entry>reserved</entry>
-    <entry></entry>
--->
-    <entry></entry>
-    <entry>予約</entry>
-    <entry>予約</entry>
-    <entry></entry>
-   </row>
-   <row>
-    <entry><token>TRUE</token></entry>
-<!--
-    <entry>reserved</entry>
-    <entry>reserved</entry>
-    <entry>reserved</entry>
-    <entry>reserved</entry>
--->
-    <entry>予約</entry>
-    <entry>予約</entry>
-    <entry>予約</entry>
-    <entry>予約</entry>
-   </row>
-   <row>
-    <entry><token>TRUNCATE</token></entry>
-<!--
-    <entry>non-reserved</entry>
-    <entry>reserved</entry>
-    <entry>reserved</entry>
-    <entry></entry>
--->
-    <entry>未予約</entry>
-    <entry>予約</entry>
-    <entry>予約</entry>
-    <entry></entry>
-   </row>
-   <row>
-    <entry><token>TRUSTED</token></entry>
-<!--
-    <entry>non-reserved</entry>
-    <entry></entry>
-    <entry></entry>
-    <entry></entry>
--->
-    <entry>未予約</entry>
-    <entry></entry>
-    <entry></entry>
-    <entry></entry>
-   </row>
-   <row>
-    <entry><token>TYPE</token></entry>
-<!--
-    <entry>non-reserved</entry>
-    <entry>non-reserved</entry>
-    <entry>non-reserved</entry>
-    <entry>non-reserved</entry>
--->
-    <entry>未予約</entry>
-    <entry>未予約</entry>
-    <entry>未予約</entry>
-    <entry>未予約</entry>
-   </row>
-   <row>
-    <entry><token>TYPES</token></entry>
-<!--
-    <entry>non-reserved</entry>
-    <entry></entry>
-    <entry></entry>
-    <entry></entry>
--->
-    <entry>未予約</entry>
-    <entry></entry>
-    <entry></entry>
-    <entry></entry>
-   </row>
-   <row>
-    <entry><token>UESCAPE</token></entry>
-<!--
-    <entry></entry>
-    <entry>reserved</entry>
-    <entry>reserved</entry>
-    <entry></entry>
--->
-    <entry></entry>
-    <entry>予約</entry>
-    <entry>予約</entry>
-    <entry></entry>
-   </row>
-   <row>
-    <entry><token>UNBOUNDED</token></entry>
-<!--
-    <entry>non-reserved</entry>
-    <entry>non-reserved</entry>
-    <entry>non-reserved</entry>
-    <entry></entry>
--->
-    <entry>未予約</entry>
-    <entry>未予約</entry>
-    <entry>未予約</entry>
-    <entry></entry>
-   </row>
-   <row>
-    <entry><token>UNCOMMITTED</token></entry>
-<!--
-    <entry>non-reserved</entry>
-    <entry>non-reserved</entry>
-    <entry>non-reserved</entry>
-    <entry>non-reserved</entry>
--->
-    <entry>未予約</entry>
-    <entry>未予約</entry>
-    <entry>未予約</entry>
-    <entry>未予約</entry>
-   </row>
-   <row>
-    <entry><token>UNDER</token></entry>
-<!--
-    <entry></entry>
-    <entry>non-reserved</entry>
-    <entry>non-reserved</entry>
-    <entry></entry>
--->
-    <entry></entry>
-    <entry>未予約</entry>
-    <entry>未予約</entry>
-    <entry></entry>
-   </row>
-   <row>
-    <entry><token>UNENCRYPTED</token></entry>
-<!--
-    <entry>non-reserved</entry>
-    <entry></entry>
-    <entry></entry>
-    <entry></entry>
--->
-    <entry>未予約</entry>
-    <entry></entry>
-    <entry></entry>
-    <entry></entry>
-   </row>
-   <row>
-    <entry><token>UNION</token></entry>
-<!--
-    <entry>reserved</entry>
-    <entry>reserved</entry>
-    <entry>reserved</entry>
-    <entry>reserved</entry>
--->
-    <entry>予約</entry>
-    <entry>予約</entry>
-    <entry>予約</entry>
-    <entry>予約</entry>
-   </row>
-   <row>
-    <entry><token>UNIQUE</token></entry>
-<!--
-    <entry>reserved</entry>
-    <entry>reserved</entry>
-    <entry>reserved</entry>
-    <entry>reserved</entry>
--->
-    <entry>予約</entry>
-    <entry>予約</entry>
-    <entry>予約</entry>
-    <entry>予約</entry>
-   </row>
-   <row>
-    <entry><token>UNKNOWN</token></entry>
-<!--
-    <entry>non-reserved</entry>
-    <entry>reserved</entry>
-    <entry>reserved</entry>
-    <entry>reserved</entry>
--->
-    <entry>未予約</entry>
-    <entry>予約</entry>
-    <entry>予約</entry>
-    <entry>予約</entry>
-   </row>
-   <row>
-    <entry><token>UNLINK</token></entry>
-<!--
-    <entry></entry>
-    <entry>non-reserved</entry>
-    <entry>non-reserved</entry>
-    <entry></entry>
--->
-    <entry></entry>
-    <entry>未予約</entry>
-    <entry>未予約</entry>
-    <entry></entry>
-   </row>
-   <row>
-    <entry><token>UNLISTEN</token></entry>
-<!--
-    <entry>non-reserved</entry>
-    <entry></entry>
-    <entry></entry>
-    <entry></entry>
--->
-    <entry>未予約</entry>
-    <entry></entry>
-    <entry></entry>
-    <entry></entry>
-   </row>
-   <row>
-    <entry><token>UNLOGGED</token></entry>
-<!--
-    <entry>non-reserved</entry>
-    <entry></entry>
-    <entry></entry>
-    <entry></entry>
--->
-    <entry>未予約</entry>
-    <entry></entry>
-    <entry></entry>
-    <entry></entry>
-   </row>
-   <row>
-    <entry><token>UNNAMED</token></entry>
-<!--
-    <entry></entry>
-    <entry>non-reserved</entry>
-    <entry>non-reserved</entry>
-    <entry>non-reserved</entry>
--->
-    <entry></entry>
-    <entry>未予約</entry>
-    <entry>未予約</entry>
-    <entry>未予約</entry>
-   </row>
-   <row>
-    <entry><token>UNNEST</token></entry>
-<!--
-    <entry></entry>
-    <entry>reserved</entry>
-    <entry>reserved</entry>
-    <entry></entry>
--->
-    <entry></entry>
-    <entry>予約</entry>
-    <entry>予約</entry>
-    <entry></entry>
-   </row>
-   <row>
-    <entry><token>UNTIL</token></entry>
-<!--
-    <entry>non-reserved</entry>
-    <entry></entry>
-    <entry></entry>
-    <entry></entry>
--->
-    <entry>未予約</entry>
-    <entry></entry>
-    <entry></entry>
-    <entry></entry>
-   </row>
-   <row>
-    <entry><token>UNTYPED</token></entry>
-<!--
-    <entry></entry>
-    <entry>non-reserved</entry>
-    <entry>non-reserved</entry>
-    <entry></entry>
--->
-    <entry></entry>
-    <entry>未予約</entry>
-    <entry>未予約</entry>
-    <entry></entry>
-   </row>
-   <row>
-    <entry><token>UPDATE</token></entry>
-<!--
-    <entry>non-reserved</entry>
-    <entry>reserved</entry>
-    <entry>reserved</entry>
-    <entry>reserved</entry>
--->
-    <entry>未予約</entry>
-    <entry>予約</entry>
-    <entry>予約</entry>
-    <entry>予約</entry>
-   </row>
-   <row>
-    <entry><token>UPPER</token></entry>
-<!--
-    <entry></entry>
-    <entry>reserved</entry>
-    <entry>reserved</entry>
-    <entry>reserved</entry>
--->
-    <entry></entry>
-    <entry>予約</entry>
-    <entry>予約</entry>
-    <entry>予約</entry>
-   </row>
-   <row>
-    <entry><token>URI</token></entry>
-<!--
-    <entry></entry>
-    <entry>non-reserved</entry>
-    <entry>non-reserved</entry>
-    <entry></entry>
--->
-    <entry></entry>
-    <entry>未予約</entry>
-    <entry>未予約</entry>
-    <entry></entry>
-   </row>
-   <row>
-    <entry><token>USAGE</token></entry>
-<!--
-    <entry></entry>
-    <entry>non-reserved</entry>
-    <entry>non-reserved</entry>
-    <entry>reserved</entry>
--->
-    <entry></entry>
-    <entry>未予約</entry>
-    <entry>未予約</entry>
-    <entry>予約</entry>
-   </row>
-   <row>
-    <entry><token>USER</token></entry>
-<!--
-    <entry>reserved</entry>
-    <entry>reserved</entry>
-    <entry>reserved</entry>
-    <entry>reserved</entry>
--->
-    <entry>予約</entry>
-    <entry>予約</entry>
-    <entry>予約</entry>
-    <entry>予約</entry>
-   </row>
-   <row>
-    <entry><token>USER_DEFINED_TYPE_CATALOG</token></entry>
-<!--
-    <entry></entry>
-    <entry>non-reserved</entry>
-    <entry>non-reserved</entry>
-    <entry></entry>
--->
-    <entry></entry>
-    <entry>未予約</entry>
-    <entry>未予約</entry>
-    <entry></entry>
-   </row>
-   <row>
-    <entry><token>USER_DEFINED_TYPE_CODE</token></entry>
-<!--
-    <entry></entry>
-    <entry>non-reserved</entry>
-    <entry>non-reserved</entry>
-    <entry></entry>
--->
-    <entry></entry>
-    <entry>未予約</entry>
-    <entry>未予約</entry>
-    <entry></entry>
-   </row>
-   <row>
-    <entry><token>USER_DEFINED_TYPE_NAME</token></entry>
-<!--
-    <entry></entry>
-    <entry>non-reserved</entry>
-    <entry>non-reserved</entry>
-    <entry></entry>
--->
-    <entry></entry>
-    <entry>未予約</entry>
-    <entry>未予約</entry>
-    <entry></entry>
-   </row>
-   <row>
-    <entry><token>USER_DEFINED_TYPE_SCHEMA</token></entry>
-<!--
-    <entry></entry>
-    <entry>non-reserved</entry>
-    <entry>non-reserved</entry>
-    <entry></entry>
--->
-    <entry></entry>
-    <entry>未予約</entry>
-    <entry>未予約</entry>
-    <entry></entry>
-   </row>
-   <row>
-    <entry><token>USING</token></entry>
-<!--
-    <entry>reserved</entry>
-    <entry>reserved</entry>
-    <entry>reserved</entry>
-    <entry>reserved</entry>
--->
-    <entry>予約</entry>
-    <entry>予約</entry>
-    <entry>予約</entry>
-    <entry>予約</entry>
-   </row>
-   <row>
-    <entry><token>VACUUM</token></entry>
-<!--
-    <entry>non-reserved</entry>
-    <entry></entry>
-    <entry></entry>
-    <entry></entry>
--->
-    <entry>未予約</entry>
-    <entry></entry>
-    <entry></entry>
-    <entry></entry>
-   </row>
-   <row>
-    <entry><token>VALID</token></entry>
-<!--
-    <entry>non-reserved</entry>
-    <entry>non-reserved</entry>
-    <entry>non-reserved</entry>
-    <entry></entry>
--->
-    <entry>未予約</entry>
-    <entry>未予約</entry>
-    <entry>未予約</entry>
-    <entry></entry>
-   </row>
-   <row>
-    <entry><token>VALIDATE</token></entry>
-<!--
-    <entry>non-reserved</entry>
-    <entry></entry>
-    <entry></entry>
-    <entry></entry>
--->
-    <entry>未予約</entry>
-    <entry></entry>
-    <entry></entry>
-    <entry></entry>
-   </row>
-   <row>
-    <entry><token>VALIDATOR</token></entry>
-<!--
-    <entry>non-reserved</entry>
-    <entry></entry>
-    <entry></entry>
-    <entry></entry>
--->
-    <entry>未予約</entry>
-    <entry></entry>
-    <entry></entry>
-    <entry></entry>
-   </row>
-   <row>
-    <entry><token>VALUE</token></entry>
-<!--
-    <entry>non-reserved</entry>
-    <entry>reserved</entry>
-    <entry>reserved</entry>
-    <entry>reserved</entry>
--->
-    <entry>未予約</entry>
-    <entry>予約</entry>
-    <entry>予約</entry>
-    <entry>予約</entry>
-   </row>
-   <row>
-    <entry><token>VALUES</token></entry>
-<!--
-    <entry>non-reserved (cannot be function or type)</entry>
-    <entry>reserved</entry>
-    <entry>reserved</entry>
-    <entry>reserved</entry>
--->
-    <entry>未予約(関数または型として使用不可)</entry>
-    <entry>予約</entry>
-    <entry>予約</entry>
-    <entry>予約</entry>
-   </row>
-   <row>
-    <entry><token>VALUE_OF</token></entry>
-<!--
-    <entry></entry>
-    <entry>reserved</entry>
-    <entry></entry>
-    <entry></entry>
--->
-    <entry></entry>
-    <entry>予約</entry>
-    <entry></entry>
-    <entry></entry>
-   </row>
-   <row>
-    <entry><token>VARBINARY</token></entry>
-<!--
-    <entry></entry>
-    <entry>reserved</entry>
-    <entry>reserved</entry>
-    <entry></entry>
--->
-    <entry></entry>
-    <entry>予約</entry>
-    <entry>予約</entry>
-    <entry></entry>
-   </row>
-   <row>
-    <entry><token>VARCHAR</token></entry>
-<!--
-    <entry>non-reserved (cannot be function or type)</entry>
-    <entry>reserved</entry>
-    <entry>reserved</entry>
-    <entry>reserved</entry>
--->
-    <entry>未予約(関数または型として使用不可)</entry>
-    <entry>予約</entry>
-    <entry>予約</entry>
-    <entry>予約</entry>
-   </row>
-   <row>
-    <entry><token>VARIADIC</token></entry>
-<!--
-    <entry>reserved</entry>
-    <entry></entry>
-    <entry></entry>
-    <entry></entry>
--->
-    <entry>予約</entry>
-    <entry></entry>
-    <entry></entry>
-    <entry></entry>
-   </row>
-   <row>
-    <entry><token>VARYING</token></entry>
-<!--
-    <entry>non-reserved</entry>
-    <entry>reserved</entry>
-    <entry>reserved</entry>
-    <entry>reserved</entry>
--->
-    <entry>未予約</entry>
-    <entry>予約</entry>
-    <entry>予約</entry>
-    <entry>予約</entry>
-   </row>
-   <row>
-    <entry><token>VAR_POP</token></entry>
-<!--
-    <entry></entry>
-    <entry>reserved</entry>
-    <entry>reserved</entry>
-    <entry></entry>
--->
-    <entry></entry>
-    <entry>予約</entry>
-    <entry>予約</entry>
-    <entry></entry>
-   </row>
-   <row>
-    <entry><token>VAR_SAMP</token></entry>
-<!--
-    <entry></entry>
-    <entry>reserved</entry>
-    <entry>reserved</entry>
-    <entry></entry>
--->
-    <entry></entry>
-    <entry>予約</entry>
-    <entry>予約</entry>
-    <entry></entry>
-   </row>
-   <row>
-    <entry><token>VERBOSE</token></entry>
-<!--
-    <entry>reserved (can be function or type)</entry>
-    <entry></entry>
-    <entry></entry>
-    <entry></entry>
--->
-    <entry>予約(関数または型として使用可)</entry>
-    <entry></entry>
-    <entry></entry>
-    <entry></entry>
-   </row>
-   <row>
-    <entry><token>VERSION</token></entry>
-<!--
-    <entry>non-reserved</entry>
-    <entry>non-reserved</entry>
-    <entry>non-reserved</entry>
-    <entry></entry>
--->
-    <entry>未予約</entry>
-    <entry>未予約</entry>
-    <entry>未予約</entry>
-    <entry></entry>
-   </row>
-   <row>
-    <entry><token>VERSIONING</token></entry>
-<!--
-    <entry></entry>
-    <entry>reserved</entry>
-    <entry></entry>
-    <entry></entry>
--->
-    <entry></entry>
-    <entry>予約</entry>
-    <entry></entry>
-    <entry></entry>
-   </row>
-   <row>
-    <entry><token>VIEW</token></entry>
-<!--
-    <entry>non-reserved</entry>
-    <entry>non-reserved</entry>
-    <entry>non-reserved</entry>
-    <entry>reserved</entry>
--->
-    <entry>未予約</entry>
-    <entry>未予約</entry>
-    <entry>未予約</entry>
-    <entry>予約</entry>
-   </row>
-   <row>
-    <entry><token>VIEWS</token></entry>
-<!--
-    <entry>non-reserved</entry>
-    <entry></entry>
-    <entry></entry>
-    <entry></entry>
--->
-    <entry>未予約</entry>
-    <entry></entry>
-    <entry></entry>
-    <entry></entry>
-   </row>
-   <row>
-    <entry><token>VOLATILE</token></entry>
-<!--
-    <entry>non-reserved</entry>
-    <entry></entry>
-    <entry></entry>
-    <entry></entry>
--->
-    <entry>未予約</entry>
-    <entry></entry>
-    <entry></entry>
-    <entry></entry>
-   </row>
-   <row>
-    <entry><token>WHEN</token></entry>
-<!--
-    <entry>reserved</entry>
-    <entry>reserved</entry>
-    <entry>reserved</entry>
-    <entry>reserved</entry>
--->
-    <entry>予約</entry>
-    <entry>予約</entry>
-    <entry>予約</entry>
-    <entry>予約</entry>
-   </row>
-   <row>
-    <entry><token>WHENEVER</token></entry>
-<!--
-    <entry></entry>
-    <entry>reserved</entry>
-    <entry>reserved</entry>
-    <entry>reserved</entry>
--->
-    <entry></entry>
-    <entry>予約</entry>
-    <entry>予約</entry>
-    <entry>予約</entry>
-   </row>
-   <row>
-    <entry><token>WHERE</token></entry>
-<!--
-    <entry>reserved</entry>
-    <entry>reserved</entry>
-    <entry>reserved</entry>
-    <entry>reserved</entry>
--->
-    <entry>予約</entry>
-    <entry>予約</entry>
-    <entry>予約</entry>
-    <entry>予約</entry>
-   </row>
-   <row>
-    <entry><token>WHITESPACE</token></entry>
-<!--
-    <entry>non-reserved</entry>
-    <entry>non-reserved</entry>
-    <entry>non-reserved</entry>
-    <entry></entry>
--->
-    <entry>未予約</entry>
-    <entry>未予約</entry>
-    <entry>未予約</entry>
-    <entry></entry>
-   </row>
-   <row>
-    <entry><token>WIDTH_BUCKET</token></entry>
-<!--
-    <entry></entry>
-    <entry>reserved</entry>
-    <entry>reserved</entry>
-    <entry></entry>
--->
-    <entry></entry>
-    <entry>予約</entry>
-    <entry>予約</entry>
-    <entry></entry>
-   </row>
-   <row>
-    <entry><token>WINDOW</token></entry>
-<!--
-    <entry>reserved</entry>
-    <entry>reserved</entry>
-    <entry>reserved</entry>
-    <entry></entry>
--->
-    <entry>予約</entry>
-    <entry>予約</entry>
-    <entry>予約</entry>
-    <entry></entry>
-   </row>
-   <row>
-    <entry><token>WITH</token></entry>
-<!--
-    <entry>reserved</entry>
-    <entry>reserved</entry>
-    <entry>reserved</entry>
-    <entry>reserved</entry>
--->
-    <entry>予約</entry>
-    <entry>予約</entry>
-    <entry>予約</entry>
-    <entry>予約</entry>
-   </row>
-   <row>
-    <entry><token>WITHIN</token></entry>
-<!--
-    <entry>non-reserved</entry>
-    <entry>reserved</entry>
-    <entry>reserved</entry>
-    <entry></entry>
--->
-    <entry>未予約</entry>
-    <entry>予約</entry>
-    <entry>予約</entry>
-    <entry></entry>
-   </row>
-   <row>
-    <entry><token>WITHOUT</token></entry>
-<!--
-    <entry>non-reserved</entry>
-    <entry>reserved</entry>
-    <entry>reserved</entry>
-    <entry></entry>
--->
-    <entry>未予約</entry>
-    <entry>予約</entry>
-    <entry>予約</entry>
-    <entry></entry>
-   </row>
-   <row>
-    <entry><token>WORK</token></entry>
-<!--
-    <entry>non-reserved</entry>
-    <entry>non-reserved</entry>
-    <entry>non-reserved</entry>
-    <entry>reserved</entry>
--->
-    <entry>未予約</entry>
-    <entry>未予約</entry>
-    <entry>未予約</entry>
-    <entry>予約</entry>
-   </row>
-   <row>
-    <entry><token>WRAPPER</token></entry>
-<!--
-    <entry>non-reserved</entry>
-    <entry>non-reserved</entry>
-    <entry>non-reserved</entry>
-    <entry></entry>
--->
-    <entry>未予約</entry>
-    <entry>未予約</entry>
-    <entry>未予約</entry>
-    <entry></entry>
-   </row>
-   <row>
-    <entry><token>WRITE</token></entry>
-<!--
-    <entry>non-reserved</entry>
-    <entry>non-reserved</entry>
-    <entry>non-reserved</entry>
-    <entry>reserved</entry>
--->
-    <entry>未予約</entry>
-    <entry>未予約</entry>
-    <entry>未予約</entry>
-    <entry>予約</entry>
-   </row>
-   <row>
-    <entry><token>XML</token></entry>
-<!--
-    <entry>non-reserved</entry>
-    <entry>reserved</entry>
-    <entry>reserved</entry>
-    <entry></entry>
--->
-    <entry>未予約</entry>
-    <entry>予約</entry>
-    <entry>予約</entry>
-    <entry></entry>
-   </row>
-   <row>
-    <entry><token>XMLAGG</token></entry>
-<!--
-    <entry></entry>
-    <entry>reserved</entry>
-    <entry>reserved</entry>
-    <entry></entry>
--->
-    <entry></entry>
-    <entry>予約</entry>
-    <entry>予約</entry>
-    <entry></entry>
-   </row>
-   <row>
-    <entry><token>XMLATTRIBUTES</token></entry>
-<!--
-    <entry>non-reserved (cannot be function or type)</entry>
-    <entry>reserved</entry>
-    <entry>reserved</entry>
-    <entry></entry>
--->
-    <entry>未予約(関数または型として使用不可)</entry>
-    <entry>予約</entry>
-    <entry>予約</entry>
-    <entry></entry>
-   </row>
-   <row>
-    <entry><token>XMLBINARY</token></entry>
-<!--
-    <entry></entry>
-    <entry>reserved</entry>
-    <entry>reserved</entry>
-    <entry></entry>
--->
-    <entry></entry>
-    <entry>予約</entry>
-    <entry>予約</entry>
-    <entry></entry>
-   </row>
-   <row>
-    <entry><token>XMLCAST</token></entry>
-<!--
-    <entry></entry>
-    <entry>reserved</entry>
-    <entry>reserved</entry>
-    <entry></entry>
--->
-    <entry></entry>
-    <entry>予約</entry>
-    <entry>予約</entry>
-    <entry></entry>
-   </row>
-   <row>
-    <entry><token>XMLCOMMENT</token></entry>
-<!--
-    <entry></entry>
-    <entry>reserved</entry>
-    <entry>reserved</entry>
-    <entry></entry>
--->
-    <entry></entry>
-    <entry>予約</entry>
-    <entry>予約</entry>
-    <entry></entry>
-   </row>
-   <row>
-    <entry><token>XMLCONCAT</token></entry>
-<!--
-    <entry>non-reserved (cannot be function or type)</entry>
-    <entry>reserved</entry>
-    <entry>reserved</entry>
-    <entry></entry>
--->
-    <entry>未予約(関数または型として使用不可)</entry>
-    <entry>予約</entry>
-    <entry>予約</entry>
-    <entry></entry>
-   </row>
-   <row>
-    <entry><token>XMLDECLARATION</token></entry>
-<!--
-    <entry></entry>
-    <entry>non-reserved</entry>
-    <entry>non-reserved</entry>
-    <entry></entry>
--->
-    <entry></entry>
-    <entry>未予約</entry>
-    <entry>未予約</entry>
-    <entry></entry>
-   </row>
-   <row>
-    <entry><token>XMLDOCUMENT</token></entry>
-<!--
-    <entry></entry>
-    <entry>reserved</entry>
-    <entry>reserved</entry>
-    <entry></entry>
--->
-    <entry></entry>
-    <entry>予約</entry>
-    <entry>予約</entry>
-    <entry></entry>
-   </row>
-   <row>
-    <entry><token>XMLELEMENT</token></entry>
-<!--
-    <entry>non-reserved (cannot be function or type)</entry>
-    <entry>reserved</entry>
-    <entry>reserved</entry>
-    <entry></entry>
--->
-    <entry>未予約(関数または型として使用不可)</entry>
-    <entry>予約</entry>
-    <entry>予約</entry>
-    <entry></entry>
-   </row>
-   <row>
-    <entry><token>XMLEXISTS</token></entry>
-<!--
-    <entry>non-reserved (cannot be function or type)</entry>
-    <entry>reserved</entry>
-    <entry>reserved</entry>
-    <entry></entry>
--->
-    <entry>未予約(関数または型として使用不可)</entry>
-    <entry>予約</entry>
-    <entry>予約</entry>
-    <entry></entry>
-   </row>
-   <row>
-    <entry><token>XMLFOREST</token></entry>
-<!--
-    <entry>non-reserved (cannot be function or type)</entry>
-    <entry>reserved</entry>
-    <entry>reserved</entry>
-    <entry></entry>
--->
-    <entry>未予約(関数または型として使用不可)</entry>
-    <entry>予約</entry>
-    <entry>予約</entry>
-    <entry></entry>
-   </row>
-   <row>
-    <entry><token>XMLITERATE</token></entry>
-<!--
-    <entry></entry>
-    <entry>reserved</entry>
-    <entry>reserved</entry>
-    <entry></entry>
--->
-    <entry></entry>
-    <entry>予約</entry>
-    <entry>予約</entry>
-    <entry></entry>
-   </row>
-   <row>
-    <entry><token>XMLNAMESPACES</token></entry>
-<!--
-    <entry>non-reserved (cannot be function or type)</entry>
-    <entry>reserved</entry>
-    <entry>reserved</entry>
-    <entry></entry>
--->
-    <entry>未予約(関数または型として使用不可)</entry>
-    <entry>予約</entry>
-    <entry>予約</entry>
-    <entry></entry>
-   </row>
-   <row>
-    <entry><token>XMLPARSE</token></entry>
-<!--
-    <entry>non-reserved (cannot be function or type)</entry>
-    <entry>reserved</entry>
-    <entry>reserved</entry>
-    <entry></entry>
--->
-    <entry>未予約(関数または型として使用不可)</entry>
-    <entry>予約</entry>
-    <entry>予約</entry>
-    <entry></entry>
-   </row>
-   <row>
-    <entry><token>XMLPI</token></entry>
-<!--
-    <entry>non-reserved (cannot be function or type)</entry>
-    <entry>reserved</entry>
-    <entry>reserved</entry>
-    <entry></entry>
--->
-    <entry>未予約(関数または型として使用不可)</entry>
-    <entry>予約</entry>
-    <entry>予約</entry>
-    <entry></entry>
-   </row>
-   <row>
-    <entry><token>XMLQUERY</token></entry>
-<!--
-    <entry></entry>
-    <entry>reserved</entry>
-    <entry>reserved</entry>
-    <entry></entry>
--->
-    <entry></entry>
-    <entry>予約</entry>
-    <entry>予約</entry>
-    <entry></entry>
-   </row>
-   <row>
-    <entry><token>XMLROOT</token></entry>
-<!--
-    <entry>non-reserved (cannot be function or type)</entry>
-    <entry></entry>
-    <entry></entry>
-    <entry></entry>
--->
-    <entry>未予約(関数または型として使用不可)</entry>
-    <entry></entry>
-    <entry></entry>
-    <entry></entry>
-   </row>
-   <row>
-    <entry><token>XMLSCHEMA</token></entry>
-<!--
-    <entry></entry>
-    <entry>non-reserved</entry>
-    <entry>non-reserved</entry>
-    <entry></entry>
--->
-    <entry></entry>
-    <entry>未予約</entry>
-    <entry>未予約</entry>
-    <entry></entry>
-   </row>
-   <row>
-    <entry><token>XMLSERIALIZE</token></entry>
-<!--
-    <entry>non-reserved (cannot be function or type)</entry>
-    <entry>reserved</entry>
-    <entry>reserved</entry>
-    <entry></entry>
--->
-    <entry>未予約(関数または型として使用不可)</entry>
-    <entry>予約</entry>
-    <entry>予約</entry>
-    <entry></entry>
-   </row>
-   <row>
-    <entry><token>XMLTABLE</token></entry>
-<!--
-    <entry>non-reserved (cannot be function or type)</entry>
-    <entry>reserved</entry>
-    <entry>reserved</entry>
-    <entry></entry>
--->
-    <entry>未予約(関数または型として使用不可)</entry>
-    <entry>予約</entry>
-    <entry>予約</entry>
-    <entry></entry>
-   </row>
-   <row>
-    <entry><token>XMLTEXT</token></entry>
-<!--
-    <entry></entry>
-    <entry>reserved</entry>
-    <entry>reserved</entry>
-    <entry></entry>
--->
-    <entry></entry>
-    <entry>予約</entry>
-    <entry>予約</entry>
-    <entry></entry>
-   </row>
-   <row>
-    <entry><token>XMLVALIDATE</token></entry>
-<!--
-    <entry></entry>
-    <entry>reserved</entry>
-    <entry>reserved</entry>
-    <entry></entry>
--->
-    <entry></entry>
-    <entry>予約</entry>
-    <entry>予約</entry>
-    <entry></entry>
-   </row>
-   <row>
-    <entry><token>YEAR</token></entry>
-<!--
-    <entry>non-reserved</entry>
-    <entry>reserved</entry>
-    <entry>reserved</entry>
-    <entry>reserved</entry>
--->
-    <entry>未予約</entry>
-    <entry>予約</entry>
-    <entry>予約</entry>
-    <entry>予約</entry>
-   </row>
-   <row>
-    <entry><token>YES</token></entry>
-<!--
-    <entry>non-reserved</entry>
-    <entry>non-reserved</entry>
-    <entry>non-reserved</entry>
-    <entry></entry>
--->
-    <entry>未予約</entry>
-    <entry>未予約</entry>
-    <entry>未予約</entry>
-    <entry></entry>
-   </row>
-   <row>
-    <entry><token>ZONE</token></entry>
-<!--
-    <entry>non-reserved</entry>
-    <entry>non-reserved</entry>
-    <entry>non-reserved</entry>
-    <entry>reserved</entry>
--->
-    <entry>未予約</entry>
-    <entry>未予約</entry>
-    <entry>未予約</entry>
-    <entry>予約</entry>
-   </row>
-  </tbody>
- </tgroup>
-</table>
-
->>>>>>> bd0a9e56
 
 </appendix>
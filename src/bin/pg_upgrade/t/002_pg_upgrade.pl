--- conflicted
+++ resolved
@@ -427,16 +427,10 @@
 # Take a dump before performing the upgrade as a base comparison. Note
 # that we need to use pg_dumpall from the new node here.
 my @dump_command = (
-<<<<<<< HEAD
-	'pg_dumpall', '--no-sync', '-d', $oldnode->connstr('postgres'),
-	'--restrict-key=test',
-	'-f', $dump1_file);
-=======
 	'pg_dumpall', '--no-sync',
 	'--restrict-key=test',
 	'--dbname' => $oldnode->connstr('postgres'),
 	'--file' => $dump1_file);
->>>>>>> 3d6a8289
 # --extra-float-digits is needed when upgrading from a version older than 11.
 push(@dump_command, '--extra-float-digits', '0')
   if ($oldnode->pg_version < 12);
@@ -631,16 +625,10 @@
 
 # Second dump from the upgraded instance.
 @dump_command = (
-<<<<<<< HEAD
-	'pg_dumpall', '--no-sync', '-d', $newnode->connstr('postgres'),
-	'--restrict-key=test',
-	'-f', $dump2_file);
-=======
 	'pg_dumpall', '--no-sync',
 	'--restrict-key=test',
 	'--dbname' => $newnode->connstr('postgres'),
 	'--file' => $dump2_file);
->>>>>>> 3d6a8289
 # --extra-float-digits is needed when upgrading from a version older than 11.
 push(@dump_command, '--extra-float-digits' => '0')
   if ($oldnode->pg_version < 12);

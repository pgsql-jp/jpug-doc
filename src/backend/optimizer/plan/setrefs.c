--- conflicted
+++ resolved
@@ -1166,14 +1166,10 @@
 	}
 	else
 	{
-<<<<<<< HEAD
-		/* Adjust tlist, qual, fdw_exprs, etc. in the standard way */
-=======
 		/*
 		 * Adjust tlist, qual, fdw_exprs, fdw_recheck_quals in the standard
 		 * way
 		 */
->>>>>>> 7961c31a
 		fscan->scan.plan.targetlist =
 			fix_scan_list(root, fscan->scan.plan.targetlist, rtoffset);
 		fscan->scan.plan.qual =
@@ -2493,13 +2489,6 @@
 		Query	   *query = (Query *) node;
 		ListCell   *lc;
 
-<<<<<<< HEAD
-		/* Collect row security information */
-		if (query->hasRowSecurity)
-			context->glob->hasRowSecurity = true;
-
-=======
->>>>>>> 7961c31a
 		if (query->commandType == CMD_UTILITY)
 		{
 			/*

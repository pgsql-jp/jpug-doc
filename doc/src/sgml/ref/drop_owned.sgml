--- conflicted
+++ resolved
@@ -42,16 +42,8 @@
    <command>DROP OWNED</command> drops all the objects within the current
    database that are owned by one of the specified roles. Any
    privileges granted to the given roles on objects in the current
-<<<<<<< HEAD
    database or on shared objects (databases, tablespaces, configuration
    parameters) will also be revoked.
-=======
-   database or on shared objects (databases, tablespaces) will also be
-   revoked.
--->
-<command>DROP OWNED</command>は、現在のデータベース内にある、指定したロールが所有するオブジェクトをすべて削除します。
-また、現在のデータベース内にあるオブジェクトや共有オブジェクト（データベース、テーブル空間）に対して指定したロールに与えられた権限も取り消されます。
->>>>>>> 185876a6
   </para>
  </refsect1>
 

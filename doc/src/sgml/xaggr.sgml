--- conflicted
+++ resolved
@@ -919,9 +919,7 @@
   </para>
 
   <para>
-<<<<<<< HEAD
-<!--
-=======
+<!--
    The second argument of <function>AggCheckCallContext</> can be used to
    retrieve the memory context in which aggregate state values are being kept.
    This is useful for transition functions that wish to use <quote>expanded</>
@@ -933,10 +931,12 @@
    is not the transition function of any built-in aggregate, but it is written
    to behave efficiently when used as transition function of a custom
    aggregate.)
-  </para>
-
-  <para>
->>>>>>> 6a18e4bc
+-->
+★翻訳が必要
+  </para>
+
+  <para>
+<!--
    Another support routine available to aggregate functions written in C
    is <function>AggGetAggref</>, which returns the <literal>Aggref</>
    parse node that defines the aggregate call.  This is mainly useful

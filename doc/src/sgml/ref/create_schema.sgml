--- conflicted
+++ resolved
@@ -124,20 +124,10 @@
       <term><replaceable class="parameter">user_name</replaceable></term>
       <listitem>
        <para>
-<!--
         The role name of the user who will own the new schema.  If omitted,
         defaults to the user executing the command.  To create a schema
-<<<<<<< HEAD
         owned by another role, you must be able to
         <literal>SET ROLE</literal> to that role.
-=======
-        owned by another role, you must be a direct or indirect member of
-        that role, or be a superuser.
--->
-新しいスキーマを所有するユーザのロール名です。
-省略された場合、デフォルトでは、コマンドを実行したユーザになります。
-他のロールを所有者とするスキーマを作成するためには、そのロールの直接的または間接的なメンバであるか、スーパーユーザでなければなりません。
->>>>>>> 94ef7168
        </para>
       </listitem>
      </varlistentry>

--- conflicted
+++ resolved
@@ -371,113 +371,65 @@
 #: pg_amcheck.c:1187
 #, c-format
 msgid "  -a, --all                       check all databases\n"
-<<<<<<< HEAD
-msgstr "  -a, -—all                       모든 데이터베이스를 검사\n"
-=======
 msgstr "  -a, --all                       모든 데이터베이스를 검사\n"
->>>>>>> 3d6a8289
 
 #: pg_amcheck.c:1188
 #, c-format
 msgid "  -d, --database=PATTERN          check matching database(s)\n"
-<<<<<<< HEAD
-msgstr "  -d, -—database=PATTERN          일치하는 모든 데이터베이스를 검사\n"
-=======
 msgstr "  -d, --database=PATTERN          일치하는 모든 데이터베이스를 검사\n"
->>>>>>> 3d6a8289
 
 #: pg_amcheck.c:1189
 #, c-format
 msgid "  -D, --exclude-database=PATTERN  do NOT check matching database(s)\n"
 msgstr ""
-<<<<<<< HEAD
-"  -D, -—exclude-database=PATTERN  일치하는 데이터베이스를 제외 하고 검사\n"
-=======
 "  -D, --exclude-database=PATTERN  일치하는 데이터베이스를 제외 하고 검사\n"
->>>>>>> 3d6a8289
 
 #: pg_amcheck.c:1190
 #, c-format
 msgid "  -i, --index=PATTERN             check matching index(es)\n"
-<<<<<<< HEAD
-msgstr "  -i, -—index=PATTERN             일치하는 인덱스를 검사\n"
-=======
 msgstr "  -i, --index=PATTERN             일치하는 인덱스를 검사\n"
->>>>>>> 3d6a8289
 
 #: pg_amcheck.c:1191
 #, c-format
 msgid "  -I, --exclude-index=PATTERN     do NOT check matching index(es)\n"
-<<<<<<< HEAD
-msgstr "  -I, -—exclude-index=PATTERN     일치하는 인덱스를 제외하고 검사\n"
-=======
 msgstr "  -I, --exclude-index=PATTERN     일치하는 인덱스를 제외하고 검사\n"
->>>>>>> 3d6a8289
 
 #: pg_amcheck.c:1192
 #, c-format
 msgid "  -r, --relation=PATTERN          check matching relation(s)\n"
-<<<<<<< HEAD
-msgstr "  -r, -—relation=PATTERN          일치하는 릴레이션을 검사\n"
-=======
 msgstr "  -r, --relation=PATTERN          일치하는 릴레이션을 검사\n"
->>>>>>> 3d6a8289
 
 #: pg_amcheck.c:1193
 #, c-format
 msgid "  -R, --exclude-relation=PATTERN  do NOT check matching relation(s)\n"
-<<<<<<< HEAD
-msgstr "  -R, -—exclude-relation=PATTERN  일치하는 릴레이션을 제외하고 검사\n"
-=======
 msgstr "  -R, --exclude-relation=PATTERN  일치하는 릴레이션을 제외하고 검사\n"
->>>>>>> 3d6a8289
 
 #: pg_amcheck.c:1194
 #, c-format
 msgid "  -s, --schema=PATTERN            check matching schema(s)\n"
-<<<<<<< HEAD
-msgstr "  -s, -—schema=PATTERN            일치하는 스키마를 검사\n"
-=======
 msgstr "  -s, --schema=PATTERN            일치하는 스키마를 검사\n"
->>>>>>> 3d6a8289
 
 #: pg_amcheck.c:1195
 #, c-format
 msgid "  -S, --exclude-schema=PATTERN    do NOT check matching schema(s)\n"
-<<<<<<< HEAD
-msgstr "  -S, -—exclude-schema=PATTERN    일치하는 스키마를 제외하고 검사\n"
-=======
 msgstr "  -S, --exclude-schema=PATTERN    일치하는 스키마를 제외하고 검사\n"
->>>>>>> 3d6a8289
 
 #: pg_amcheck.c:1196
 #, c-format
 msgid "  -t, --table=PATTERN             check matching table(s)\n"
-<<<<<<< HEAD
-msgstr "  -t, -—table=PATTERN             일치하는 테이블을 검사\n"
-=======
 msgstr "  -t, --table=PATTERN             일치하는 테이블을 검사\n"
->>>>>>> 3d6a8289
 
 #: pg_amcheck.c:1197
 #, c-format
 msgid "  -T, --exclude-table=PATTERN     do NOT check matching table(s)\n"
-<<<<<<< HEAD
-msgstr "  -T, -—exclude-table=PATTERN     일치하는 테이블을 제외하고 검사\n"
-=======
 msgstr "  -T, --exclude-table=PATTERN     일치하는 테이블을 제외하고 검사\n"
->>>>>>> 3d6a8289
 
 #: pg_amcheck.c:1198
 #, c-format
 msgid ""
 "      --no-dependent-indexes      do NOT expand list of relations to include "
 "indexes\n"
-<<<<<<< HEAD
-msgstr "      -—no-dependent-indexes      릴레이션에 인덱스를 포함하지 않음 \n"
-=======
 msgstr "      --no-dependent-indexes      릴레이션에 인덱스를 포함하지 않음 \n"
->>>>>>> 3d6a8289
 
 #: pg_amcheck.c:1199
 #, c-format
@@ -485,22 +437,14 @@
 "      --no-dependent-toast        do NOT expand list of relations to include "
 "TOAST tables\n"
 msgstr ""
-<<<<<<< HEAD
-"      -—no-dependent-toast        릴레이션에 TOAST 테이블을 포함하지 않음\n"
-=======
 "      --no-dependent-toast        릴레이션에 TOAST 테이블을 포함하지 않음\n"
->>>>>>> 3d6a8289
 
 #: pg_amcheck.c:1200
 #, c-format
 msgid ""
 "      --no-strict-names           do NOT require patterns to match objects\n"
 msgstr ""
-<<<<<<< HEAD
-"      -—no-strict-names           개체가 패턴과 일치하지 않아도 허용함\n"
-=======
 "      --no-strict-names           개체가 패턴과 일치하지 않아도 허용함\n"
->>>>>>> 3d6a8289
 
 #: pg_amcheck.c:1201
 #, c-format
@@ -515,22 +459,14 @@
 #, c-format
 msgid ""
 "      --exclude-toast-pointers    do NOT follow relation TOAST pointers\n"
-<<<<<<< HEAD
-msgstr "      -—exclude-toast-pointers    TOAST 포인터를 확인하지 않음\n"
-=======
 msgstr "      --exclude-toast-pointers    TOAST 포인터를 확인하지 않음\n"
->>>>>>> 3d6a8289
 
 #: pg_amcheck.c:1203
 #, c-format
 msgid ""
 "      --on-error-stop             stop checking at end of first corrupt "
 "page\n"
-<<<<<<< HEAD
-msgstr "      -—on-error-stop             손상된 페이지 끝에서 검사를 멈춤\n"
-=======
 msgstr "      --on-error-stop             손상된 페이지 끝에서 검사를 멈춤\n"
->>>>>>> 3d6a8289
 
 #: pg_amcheck.c:1204
 #, c-format
@@ -538,11 +474,7 @@
 "      --skip=OPTION               do NOT check \"all-frozen\" or \"all-"
 "visible\" blocks\n"
 msgstr ""
-<<<<<<< HEAD
-"      -—skip=OPTION               \"all-frozen\" 또는 \"all-visible\" 블록을 "
-=======
 "      --skip=OPTION               \"all-frozen\" 또는 \"all-visible\" 블록을 "
->>>>>>> 3d6a8289
 "검사하지 않음\n"
 
 #: pg_amcheck.c:1205
@@ -551,11 +483,7 @@
 "      --startblock=BLOCK          begin checking table(s) at the given block "
 "number\n"
 msgstr ""
-<<<<<<< HEAD
-"      -—startblock=BLOCK          지정된 블록 번호부터 테이블 검사를 시작\n"
-=======
 "      --startblock=BLOCK          지정된 블록 번호부터 테이블 검사를 시작\n"
->>>>>>> 3d6a8289
 
 #: pg_amcheck.c:1206
 #, c-format
@@ -563,11 +491,7 @@
 "      --endblock=BLOCK            check table(s) only up to the given block "
 "number\n"
 msgstr ""
-<<<<<<< HEAD
-"      -—endblock=BLOCK            지정된 블록 번호까지 테이블 검사 마침\n"
-=======
 "      --endblock=BLOCK            지정된 블록 번호까지 테이블 검사 마침\n"
->>>>>>> 3d6a8289
 
 #: pg_amcheck.c:1207
 #, c-format
@@ -592,31 +516,19 @@
 "      --heapallindexed            check that all heap tuples are found "
 "within indexes\n"
 msgstr ""
-<<<<<<< HEAD
-"      -—heapallindexed            모든 heap 튜플이 인덱스 내에 있는지 검사\n"
-=======
 "      --heapallindexed            모든 heap 튜플이 인덱스 내에 있는지 검사\n"
->>>>>>> 3d6a8289
 
 #: pg_amcheck.c:1210
 #, c-format
 msgid ""
 "      --parent-check              check index parent/child relationships\n"
-<<<<<<< HEAD
-msgstr "      -—parent-check              인덱스의 부모/자식 관계를 검사\n"
-=======
 msgstr "      --parent-check              인덱스의 부모/자식 관계를 검사\n"
->>>>>>> 3d6a8289
 
 #: pg_amcheck.c:1211
 #, c-format
 msgid ""
 "      --rootdescend               search from root page to refind tuples\n"
-<<<<<<< HEAD
-msgstr "      —-rootdescend               루트 페이지 부터 튜플을 다시 찾음 \n"
-=======
 msgstr "      --rootdescend               루트 페이지 부터 튜플을 다시 찾음 \n"
->>>>>>> 3d6a8289
 
 #: pg_amcheck.c:1212
 #, c-format
@@ -632,57 +544,33 @@
 msgid ""
 "  -h, --host=HOSTNAME             database server host or socket directory\n"
 msgstr ""
-<<<<<<< HEAD
-"  -h, -—host=HOSTNAME             데이터베이스 서버 호스트 또는 소켓의 디렉터"
-=======
 "  -h, --host=HOSTNAME             데이터베이스 서버 호스트 또는 소켓의 디렉터"
->>>>>>> 3d6a8289
 "리\n"
 
 #: pg_amcheck.c:1214
 #, c-format
 msgid "  -p, --port=PORT                 database server port\n"
-<<<<<<< HEAD
-msgstr "  -p, -—port=PORT                 데이터베이스 서버 포트\n"
-=======
 msgstr "  -p, --port=PORT                 데이터베이스 서버 포트\n"
->>>>>>> 3d6a8289
 
 #: pg_amcheck.c:1215
 #, c-format
 msgid "  -U, --username=USERNAME         user name to connect as\n"
-<<<<<<< HEAD
-msgstr "  -U, -—username=USERNAME         연결할 유저 이름\n"
-=======
 msgstr "  -U, --username=USERNAME         연결할 유저 이름\n"
->>>>>>> 3d6a8289
 
 #: pg_amcheck.c:1216
 #, c-format
 msgid "  -w, --no-password               never prompt for password\n"
-<<<<<<< HEAD
-msgstr "  -w, -—no-password               암호 입력 프롬프트가 나타나지 않음\n"
-=======
 msgstr "  -w, --no-password               암호 입력 프롬프트가 나타나지 않음\n"
->>>>>>> 3d6a8289
 
 #: pg_amcheck.c:1217
 #, c-format
 msgid "  -W, --password                  force password prompt\n"
-<<<<<<< HEAD
-msgstr "  -W, -—password                  암호 입력 프롬프트가 나타남\n"
-=======
 msgstr "  -W, --password                  암호 입력 프롬프트가 나타남\n"
->>>>>>> 3d6a8289
 
 #: pg_amcheck.c:1218
 #, c-format
 msgid "      --maintenance-db=DBNAME     alternate maintenance database\n"
-<<<<<<< HEAD
-msgstr "      -—maintenance-db=DBNAME     대체 연결 데이터베이스\n"
-=======
 msgstr "      --maintenance-db=DBNAME     대체 연결 데이터베이스\n"
->>>>>>> 3d6a8289
 
 #: pg_amcheck.c:1219
 #, c-format
@@ -705,20 +593,12 @@
 msgid ""
 "  -j, --jobs=NUM                  use this many concurrent connections to "
 "the server\n"
-<<<<<<< HEAD
-msgstr "  -j, -—jobs=NUM                  서버에 동시 연결할 수를 지정\n"
-=======
 msgstr "  -j, --jobs=NUM                  서버에 동시 연결할 수를 지정\n"
->>>>>>> 3d6a8289
 
 #: pg_amcheck.c:1222
 #, c-format
 msgid "  -P, --progress                  show progress information\n"
-<<<<<<< HEAD
-msgstr "  -P, -—progress                  진행 사항 정보를 보여줌\n"
-=======
 msgstr "  -P, --progress                  진행 사항 정보를 보여줌\n"
->>>>>>> 3d6a8289
 
 #: pg_amcheck.c:1223
 #, c-format
@@ -734,11 +614,7 @@
 #: pg_amcheck.c:1225
 #, c-format
 msgid "      --install-missing           install missing extensions\n"
-<<<<<<< HEAD
-msgstr "      -—install-missing           누락된 익스텐션을 설치\n"
-=======
 msgstr "      --install-missing           누락된 익스텐션을 설치\n"
->>>>>>> 3d6a8289
 
 #: pg_amcheck.c:1226
 #, c-format

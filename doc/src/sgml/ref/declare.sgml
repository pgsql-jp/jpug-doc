<!--
doc/src/sgml/ref/declare.sgml
PostgreSQL documentation
-->

<refentry id="sql-declare">
 <indexterm zone="sql-declare">
  <primary>DECLARE</primary>
 </indexterm>

 <indexterm zone="sql-declare">
  <primary>cursor</primary>
  <secondary>DECLARE</secondary>
 </indexterm>
 <indexterm zone="sql-declare">
  <primary>カーソル</primary>
  <secondary>DECLARE</secondary>
 </indexterm>

 <indexterm>
  <primary>portal</primary>
  <secondary>DECLARE</secondary>
 </indexterm>

 <refmeta>
  <refentrytitle>DECLARE</refentrytitle>
  <manvolnum>7</manvolnum>
<!--
  <refmiscinfo>SQL - Language Statements</refmiscinfo>
-->
<refmiscinfo>SQL - 言語</refmiscinfo>
 </refmeta>

 <refnamediv>
  <refname>DECLARE</refname>
<!--
  <refpurpose>define a cursor</refpurpose>
-->
  <refpurpose>カーソルを定義する</refpurpose>
 </refnamediv>

 <refsynopsisdiv>
<synopsis>
DECLARE <replaceable class="parameter">name</replaceable> [ BINARY ] [ ASENSITIVE | INSENSITIVE ] [ [ NO ] SCROLL ]
    CURSOR [ { WITH | WITHOUT } HOLD ] FOR <replaceable class="parameter">query</replaceable>
</synopsis>
 </refsynopsisdiv>

 <refsect1>
<!--
  <title>Description</title>
-->
  <title>説明</title>

  <para>
<!--
   <command>DECLARE</command> allows a user to create cursors, which
   can be used to retrieve
   a small number of rows at a time out of a larger query.
   After the cursor is created, rows are fetched from it using
   <link linkend="sql-fetch"><command>FETCH</command></link>.
-->
<command>DECLARE</command>を使うと、カーソルが使用できるようになります。
これは、巨大な問い合わせの結果から一度に少数の行を取り出す機能です。
カーソルを作成した後、<link linkend="sql-fetch"><command>FETCH</command></link>を使用して行を取り出します。
  </para>

  <note>
   <para>
<!--
    This page describes usage of cursors at the SQL command level.
    If you are trying to use cursors inside a <application>PL/pgSQL</application>
    function, the rules are different &mdash;
    see <xref linkend="plpgsql-cursors"/>.
-->
このマニュアルページではSQLコマンドレベルでのカーソルの使用方法について説明します。
<application>PL/pgSQL</application>内でカーソルを使用するつもりであれば、規則が異なりますので、<xref linkend="plpgsql-cursors"/>を参照してください。
   </para>
  </note>
 </refsect1>

 <refsect1>
<!--
  <title>Parameters</title>
-->
  <title>パラメータ</title>

  <variablelist>
   <varlistentry>
    <term><replaceable class="parameter">name</replaceable></term>
    <listitem>
     <para>
<!--
      The name of the cursor to be created.
<<<<<<< HEAD
      This must be different from any other active cursor name in the
      session.
=======
-->
作成されるカーソルの名前です。
>>>>>>> 94ef7168
     </para>
    </listitem>
   </varlistentry>

   <varlistentry>
    <term><literal>BINARY</literal></term>
    <listitem>
     <para>
<!--
      Causes the cursor to return data in binary rather than in text format.
-->
カーソルによるデータの取得が、テキスト形式ではなくバイナリ形式になります。
     </para>
    </listitem>
   </varlistentry>

   <varlistentry>
    <term><literal>ASENSITIVE</literal></term>
    <term><literal>INSENSITIVE</literal></term>
    <listitem>
     <para>
<!--
      Cursor sensitivity determines whether changes to the data underlying the
      cursor, done in the same transaction, after the cursor has been
      declared, are visible in the cursor.  <literal>INSENSITIVE</literal>
      means they are not visible, <literal>ASENSITIVE</literal> means the
      behavior is implementation-dependent.  A third behavior,
      <literal>SENSITIVE</literal>, meaning that such changes are visible in
      the cursor, is not available in <productname>PostgreSQL</productname>.
      In <productname>PostgreSQL</productname>, all cursors are insensitive;
      so these key words have no effect and are only accepted for
      compatibility with the SQL standard.
-->
カーソルの感度とは、カーソルの背後にあるデータが、カーソルが宣言された後に、同じトランザクション内で変更された場合、それがそのカーソル内で可視かどうかを決めるものです。
<literal>INSENSITIVE</literal>は可視ではないことを意味し、<literal>ASENSITIVE</literal>は、その振舞いが実装依存であることを意味します。
第3の振舞いである<literal>SENSITIVE</literal>はそのような変更がカーソル内で可視であることを意味しますが、<productname>PostgreSQL</productname>では利用できません。
<productname>PostgreSQL</productname>では、カーソルはすべてinsensitiveですので、このキーワードを使用しても効果はなく、このキーワードは標準SQLとの互換性を保持するために存在しています。
     </para>

     <para>
<!--
      Specifying <literal>INSENSITIVE</literal> together with <literal>FOR
      UPDATE</literal> or <literal>FOR SHARE</literal> is an error.
-->
<literal>INSENSITIVE</literal>を<literal>FOR UPDATE</literal>または<literal>FOR SHARE</literal>といっしょに指定するとエラーになります。
     </para>
    </listitem>
   </varlistentry>

   <varlistentry>
    <term><literal>SCROLL</literal></term>
    <term><literal>NO SCROLL</literal></term>
    <listitem>
<!--
     <para><literal>SCROLL</literal> specifies that the cursor can be used
      to retrieve rows in a nonsequential fashion (e.g.,
      backward). Depending upon the complexity of the query's
      execution plan, specifying <literal>SCROLL</literal> might impose
      a performance penalty on the query's execution time.
      <literal>NO SCROLL</literal> specifies that the cursor cannot be
      used to retrieve rows in a nonsequential fashion.  The default is to
      allow scrolling in some cases; this is not the same as specifying
      <literal>SCROLL</literal>. See <xref linkend="sql-declare-notes"/>
      below for details.
-->
<para><literal>SCROLL</literal>は、そのカーソルから通常の順序通りでない方法で（例えば後方から）行を取り出し可能であることを指定します。
問い合わせの実行計画が複雑になると、<literal>SCROLL</literal>の指定によって問い合わせの実行時間が増大する可能性があります。
<literal>NO SCROLL</literal>は、そのカーソルから順序通りでない方法では行を取り出せないことを指定します。
デフォルトでは、いくつかの場合でスクロール可能です。
これは<literal>SCROLL</literal>の指定と同じではありません。
詳細は<xref linkend="sql-declare-notes"/>を参照してください。
     </para>
    </listitem>
   </varlistentry>

   <varlistentry>
    <term><literal>WITH HOLD</literal></term>
    <term><literal>WITHOUT HOLD</literal></term>
    <listitem>
<!--
     <para><literal>WITH HOLD</literal> specifies that the cursor can
      continue to be used after the transaction that created it
      successfully commits.  <literal>WITHOUT HOLD</literal> specifies
      that the cursor cannot be used outside of the transaction that
      created it. If neither <literal>WITHOUT HOLD</literal> nor
      <literal>WITH HOLD</literal> is specified, <literal>WITHOUT
      HOLD</literal> is the default.
-->
<para><literal>WITH HOLD</literal>は、カーソルを生成したトランザクションが正常にコミット処理を行った後も、そのカーソルの使用を続けられることを指定します。
<literal>WITHOUT HOLD</literal>は、カーソルを生成したトランザクションの外部では、そのカーソルを使用できないことを指定します。
<literal>WITH HOLD</literal>も<literal>WITHOUT HOLD</literal>も指定されない場合、<literal>WITHOUT HOLD</literal>がデフォルトとなります。
     </para>
    </listitem>
   </varlistentry>

   <varlistentry>
    <term><replaceable class="parameter">query</replaceable></term>
    <listitem>
     <para>
<!--
      A <link linkend="sql-select"><command>SELECT</command></link> or
      <link linkend="sql-values"><command>VALUES</command></link> command
      which will provide the rows to be returned by the cursor.
-->
カーソルによって返される行を提供する<link linkend="sql-select"><command>SELECT</command></link>または<link linkend="sql-values"><command>VALUES</command></link>コマンドです。
     </para>
    </listitem>
   </varlistentry>
  </variablelist>

  <para>
<!--
   The key words <literal>ASENSITIVE</literal>, <literal>BINARY</literal>,
   <literal>INSENSITIVE</literal>, and <literal>SCROLL</literal> can
   appear in any order.
-->
<literal>ASENSITIVE</literal>、<literal>BINARY</literal>、<literal>INSENSITIVE</literal>、<literal>SCROLL</literal>キーワードは任意の順番で指定することができます。
  </para>
 </refsect1>

<!--
 <refsect1 id="sql-declare-notes" xreflabel="Notes">
  <title>Notes</title>
-->
 <refsect1 id="sql-declare-notes" xreflabel="注釈">
  <title>注釈</title>

  <para>
<!--
   Normal cursors return data in text format, the same as a
   <command>SELECT</command> would produce.  The <literal>BINARY</literal> option
   specifies that the cursor should return data in binary format.
   This reduces conversion effort for both the server and client,
   at the cost of more programmer effort to deal with platform-dependent
   binary data formats.
   As an example, if a query returns a value of one from an integer column,
   you would get a string of <literal>1</literal> with a default cursor,
   whereas with a binary cursor you would get
   a 4-byte field containing the internal representation of the value
   (in big-endian byte order).
-->
通常のカーソルは、<command>SELECT</command>の出力と同じテキスト形式でデータを返します。
<literal>BINARY</literal>は、カーソルがバイナリ形式でデータを返すことを示します。
これによりサーバ、クライアントの両方で変換に関する作業を省くことができますが、プラットフォームに依存するバイナリデータ書式を扱うためのプログラマの作業が大きくなります。
例えば、問い合わせが整数の列から値として1を返す場合、デフォルトのカーソルからは<literal>1</literal>という文字列を取得することになりますが、バイナリ形式のカーソルからは、内部表現を使った4バイトの値を(ビッグエンディアンのバイト順で)取得することになります。
  </para>

  <para>
<!--
   Binary cursors should be used carefully.  Many applications,
   including <application>psql</application>, are not prepared to
   handle binary cursors and expect data to come back in the text
   format.
-->
バイナリ形式のカーソルは注意して使わなければなりません。
<application>psql</application>などの多くのアプリケーションは、データはテキスト形式で返されることを期待しており、バイナリ形式のカーソルを扱うことができません。
  </para>

  <note>
   <para>
<!--
    When the client application uses the <quote>extended query</quote> protocol
    to issue a <command>FETCH</command> command, the Bind protocol message
    specifies whether data is to be retrieved in text or binary format.
    This choice overrides the way that the cursor is defined.  The concept
    of a binary cursor as such is thus obsolete when using extended query
    protocol &mdash; any cursor can be treated as either text or binary.
-->
クライアントアプリケーションが<quote>拡張問い合わせ</quote>プロトコルを使用して<command>FETCH</command>コマンドを発行する場合、テキスト形式とバイナリ形式のどちらでデータを受け取るのかは、バインドプロトコルメッセージで指定します。
この選択は、カーソル定義での指定を上書きします。
全てのカーソルをテキスト形式/バイナリ形式のどちらでも扱うことができる拡張問い合わせプロトコルでは、バイナリカーソルという概念は旧式なものです。
   </para>
  </note>

   <para>
<!--
    Unless <literal>WITH HOLD</literal> is specified, the cursor
    created by this command can only be used within the current
    transaction.  Thus, <command>DECLARE</command> without <literal>WITH
    HOLD</literal> is useless outside a transaction block: the cursor would
    survive only to the completion of the statement.  Therefore
    <productname>PostgreSQL</productname> reports an error if such a
    command is used outside a transaction block.
    Use
    <link linkend="sql-begin"><command>BEGIN</command></link> and
    <link linkend="sql-commit"><command>COMMIT</command></link>
    (or <link linkend="sql-rollback"><command>ROLLBACK</command></link>)
    to define a transaction block.
-->
<literal>WITH HOLD</literal>が指定されなければ、このコマンドで生成されるカーソルは現在のトランザクションの中でのみ使用することができます。
したがって、<literal>WITH HOLD</literal>のない<command>DECLARE</command>はトランザクションブロックの外側では意味がありません。
その場合、カーソルはこの文が完了するまでのみ有効です。
そのため、<productname>PostgreSQL</productname>はトランザクションブロックの外部でこうしたコマンドが使用された場合エラーを報告します。
トランザクションブロックを定義するには、<link linkend="sql-begin"><command>BEGIN</command></link>と<link linkend="sql-commit"><command>COMMIT</command></link>（または<link linkend="sql-rollback"><command>ROLLBACK</command></link>）を使用してください。
   </para>

   <para>
<!--
    If <literal>WITH HOLD</literal> is specified and the transaction
    that created the cursor successfully commits, the cursor can
    continue to be accessed by subsequent transactions in the same
    session.  (But if the creating transaction is aborted, the cursor
    is removed.)  A cursor created with <literal>WITH HOLD</literal>
    is closed when an explicit <command>CLOSE</command> command is
    issued on it, or the session ends.  In the current implementation,
    the rows represented by a held cursor are copied into a temporary
    file or memory area so that they remain available for subsequent
    transactions.
-->
<literal>WITH HOLD</literal>が指定され、カーソルを作成したトランザクションのコミットに成功した場合、同一セッション内のその後のトランザクションからそのカーソルにアクセスすることができます
（ただし、トランザクションがアボートされた場合、そのカーソルは削除されます）。
<literal>WITH HOLD</literal>付きで作成されたカーソルは、そのカーソルに対して明示的な<command>CLOSE</command>が発行された場合やセッションが終了した時に閉じられます。
現在の実装では、保持されたカーソルを使って表される行は、その後のトランザクションでも利用できるように、一時ファイルかメモリ領域にコピーされます。
   </para>

   <para>
<!--
    <literal>WITH HOLD</literal> may not be specified when the query
    includes <literal>FOR UPDATE</literal> or <literal>FOR SHARE</literal>.
-->
問い合わせが<literal>FOR UPDATE</literal>または<literal>FOR SHARE</literal>を含む場合、<literal>WITH HOLD</literal>を指定することはできません。
   </para>

   <para>
<!--
    The <literal>SCROLL</literal> option should be specified when defining a
    cursor that will be used to fetch backwards.  This is required by
    the SQL standard.  However, for compatibility with earlier
    versions, <productname>PostgreSQL</productname> will allow
    backward fetches without <literal>SCROLL</literal>, if the cursor's query
    plan is simple enough that no extra overhead is needed to support
    it. However, application developers are advised not to rely on
    using backward fetches from a cursor that has not been created
    with <literal>SCROLL</literal>.  If <literal>NO SCROLL</literal> is
    specified, then backward fetches are disallowed in any case.
-->
カーソルから逆方向にデータを取り出す時には、<literal>SCROLL</literal>オプションを指定するべきです。
これは標準SQLでは必須となっています。
しかし、以前のバージョンとの互換性を保持するために、<productname>PostgreSQL</productname>では、カーソルの問い合わせ計画が単純であり、そのサポートに余計なオーバーヘッドが必要ない場合、 <literal>SCROLL</literal>なしでも逆方向にデータを取り出すことができます。
しかし、<literal>SCROLL</literal>を付けなくても逆方向にデータが取り出せることを利用してアプリケーションを開発するのはお勧めしません。
<literal>NO SCROLL</literal>を指定した場合は、どのような場合でも逆方向に取り出すことはできません。
   </para>

   <para>
<!--
    Backward fetches are also disallowed when the query
    includes <literal>FOR UPDATE</literal> or <literal>FOR SHARE</literal>; therefore
    <literal>SCROLL</literal> may not be specified in this case.
-->
また、問い合わせが<literal>FOR UPDATE</literal>または<literal>FOR SHARE</literal>を含む場合は、逆方向の取り出しは許されません。
このためこの場合は<literal>SCROLL</literal>を指定することはできません。
   </para>

   <caution>
    <para>
<!--
     Scrollable cursors may give unexpected
     results if they invoke any volatile functions (see <xref
     linkend="xfunc-volatility"/>).  When a previously fetched row is
     re-fetched, the functions might be re-executed, perhaps leading to
     results different from the first time.  It's best to
     specify <literal>NO SCROLL</literal> for a query involving volatile
     functions.  If that is not practical, one workaround
     is to declare the cursor <literal>SCROLL WITH HOLD</literal> and commit the
     transaction before reading any rows from it.  This will force the
     entire output of the cursor to be materialized in temporary storage,
     so that volatile functions are executed exactly once for each row.
-->
スクロール可能なカーソルが揮発関数（<xref linkend="xfunc-volatility"/>参照）を含む場合、想定しない結果をもたらす可能性があります。
これまで取り出した行を再度取り出した時、関数は再実行される可能性があり、この場合おそらく初回と異なる結果をもたらします。
揮発関数を含む問い合わせに対しては<literal>NO SCROLL</literal>を指定するのが最善です。
それが現実的でないのなら、回避方法の1つは、カーソルを<literal>WITH HOLD</literal>と宣言し、そこから何か行を読み取る前にトランザクションをコミットすることです。
これにより強制的にカーソルの出力全体が一時領域に具現化され、揮発関数は各行に対して厳密に1度だけ実行されます。
    </para>
   </caution>

   <para>
<!--
    If the cursor's query includes <literal>FOR UPDATE</literal> or <literal>FOR
    SHARE</literal>, then returned rows are locked at the time they are first
    fetched, in the same way as for a regular
    <link linkend="sql-select"><command>SELECT</command></link> command with
    these options.
    In addition, the returned rows will be the most up-to-date versions.
-->
カーソルの問い合わせが<literal>FOR UPDATE</literal>または<literal>FOR SHARE</literal>を含む場合、このオプションを持つ通常の<link linkend="sql-select"><command>SELECT</command></link>コマンドと同様、返される行は取り出した時点でロックされます。
さらに、返される行はもっとも最新のバージョンになります。
   </para>

   <caution>
    <para>
<!--
     It is generally recommended to use <literal>FOR UPDATE</literal> if the cursor
     is intended to be used with <command>UPDATE ... WHERE CURRENT OF</command> or
     <command>DELETE ... WHERE CURRENT OF</command>.  Using <literal>FOR UPDATE</literal>
     prevents other sessions from changing the rows between the time they are
     fetched and the time they are updated.  Without <literal>FOR UPDATE</literal>,
     a subsequent <literal>WHERE CURRENT OF</literal> command will have no effect if
     the row was changed since the cursor was created.
-->
カーソルを<command>UPDATE ... WHERE CURRENT OF</command>または<command>DELETE ... WHERE CURRENT OF</command>で使用するつもりならば、<literal>FOR UPDATE</literal>の使用を通常勧めます。
<literal>FOR UPDATE</literal>を使用することで、取り出してから更新されるまでの間に他のセッションが行を変更することを防止します。
<literal>FOR UPDATE</literal>がなければ、カーソル作成後に行が変更された場合に後に行う<literal>WHERE CURRENT OF</literal>コマンドは効果がなくなります。
    </para>

    <para>
<!--
     Another reason to use <literal>FOR UPDATE</literal> is that without it, a
     subsequent <literal>WHERE CURRENT OF</literal> might fail if the cursor query
     does not meet the SQL standard's rules for being <quote>simply
     updatable</quote> (in particular, the cursor must reference just one table
     and not use grouping or <literal>ORDER BY</literal>).  Cursors
     that are not simply updatable might work, or might not, depending on plan
     choice details; so in the worst case, an application might work in testing
     and then fail in production.  If <literal>FOR UPDATE</literal> is
     specified, the cursor is guaranteed to be updatable.
-->
<literal>FOR UPDATE</literal>を使用する他の理由は、<quote>簡単に更新可能</quote>にするためにカーソル問い合わせが標準SQLに合わない場合（具体的にはカーソルは1つのテーブルのみを参照しなければならず、また、グループ化や<literal>ORDER BY</literal>を使用してはならない）、これがないと後に実行される<literal>WHERE CURRENT OF</literal>が失敗するかもしれないことです。
計画選択の詳細によっては、簡単に更新可能でないカーソルは動作するかもしれませんし、動作しないかもしれません。
このため最悪の場合、アプリケーションは試験時に動作するが、運用時に失敗するかもしれません。
<literal>FOR UPDATE</literal>が指定されていれば、カーソルは更新可能であることが保証されています。
    </para>

    <para>
<!--
     The main reason not to use <literal>FOR UPDATE</literal> with <literal>WHERE
     CURRENT OF</literal> is if you need the cursor to be scrollable, or to be
     isolated from concurrent updates (that is, continue to show the old
     data).  If this is a requirement, pay close heed to the caveats shown
     above.
-->
<literal>FOR UPDATE</literal>を<literal>WHERE CURRENT OF</literal>といっしょに使用しない大きな理由は、カーソルをスクロール可能にする必要がある、または同時並行の更新から隔離する（つまり古いデータを表示し続けるようにする）必要がある場合のためです。
これが必要ならば、上記の警告に十分注意してください。
    </para>
   </caution>

   <para>
<!--
    The SQL standard only makes provisions for cursors in embedded
    <acronym>SQL</acronym>.  The <productname>PostgreSQL</productname>
    server does not implement an <command>OPEN</command> statement for
    cursors; a cursor is considered to be open when it is declared.
    However, <application>ECPG</application>, the embedded SQL
    preprocessor for <productname>PostgreSQL</productname>, supports
    the standard SQL cursor conventions, including those involving
    <command>DECLARE</command> and <command>OPEN</command> statements.
-->
標準SQLでは、組み込み<acronym>SQL</acronym>におけるカーソルのみが規定されています。
<productname>PostgreSQL</productname>サーバはカーソル用の<command>OPEN</command>文を実装していません。
カーソルは宣言された時に開いたものとみなされています。
しかし、<productname>PostgreSQL</productname>用の埋め込みSQLプリプロセッサである<application>ECPG</application>では、<command>DECLARE</command>と<command>OPEN</command>文などを含め、標準SQLのカーソル規定をサポートしています。
   </para>

   <para>
<<<<<<< HEAD
    The server data structure underlying an open cursor is called a
    <firstterm>portal</firstterm>.  Portal names are exposed in the
    client protocol: a client can fetch rows directly from an open
    portal, if it knows the portal name.  When creating a cursor with
    <command>DECLARE</command>, the portal name is the same as the
    cursor name.
   </para>

   <para>
=======
<!--
>>>>>>> 94ef7168
    You can see all available cursors by querying the <link
    linkend="view-pg-cursors"><structname>pg_cursors</structname></link>
    system view.
-->
<link linkend="view-pg-cursors"><structname>pg_cursors</structname></link>システムビューを問い合わせることで、利用可能なすべてのカーソルを確認することができます。
   </para>
 </refsect1>

 <refsect1>
<!--
  <title>Examples</title>
-->
  <title>例</title>

  <para>
<!--
   To declare a cursor:
-->
カーソルを宣言します。
<programlisting>
DECLARE liahona CURSOR FOR SELECT * FROM films;
</programlisting>
<!--
   See <xref linkend="sql-fetch"/> for more
   examples of cursor usage.
-->
カーソル使用の他の例については<xref linkend="sql-fetch"/>を参照してください。
  </para>
 </refsect1>

 <refsect1>
<!--
  <title>Compatibility</title>
-->
  <title>互換性</title>

  <para>
<!--
   The SQL standard allows cursors only in embedded
   <acronym>SQL</acronym> and in modules. <productname>PostgreSQL</productname>
   permits cursors to be used interactively.
-->
標準SQLでは、カーソルを埋め込み<acronym>SQL</acronym>内とモジュール内でのみ使用できます。
<productname>PostgreSQL</productname>では、対話式にカーソルを使うことができます。
  </para>

  <para>
<!--
   According to the SQL standard, changes made to insensitive cursors by
   <literal>UPDATE ... WHERE CURRENT OF</literal> and <literal>DELETE
   ... WHERE CURRENT OF</literal> statements are visible in that same
   cursor.  <productname>PostgreSQL</productname> treats these statements like
   all other data changing statements in that they are not visible in
   insensitive cursors.
-->
標準SQLに従えば、<literal>UPDATE ... WHERE CURRENT OF</literal>と<literal>DELETE ... WHERE CURRENT OF</literal>文によりinsensitiveカーソルで行なわれた変更は、同じカーソルでは可視です。
<productname>PostgreSQL</productname>は、これらの文をその他のデータを変更する文すべてと同様に扱い、insensitiveカーソルでは変更は可視ではありません。
  </para>

  <para>
<!--
   Binary cursors are a <productname>PostgreSQL</productname>
   extension.
-->
バイナリカーソルは<productname>PostgreSQL</productname>の拡張です。
  </para>
 </refsect1>

 <refsect1>
<!--
  <title>See Also</title>
-->
  <title>関連項目</title>

  <simplelist type="inline">
   <member><xref linkend="sql-close"/></member>
   <member><xref linkend="sql-fetch"/></member>
   <member><xref linkend="sql-move"/></member>
  </simplelist>
 </refsect1>
</refentry><|MERGE_RESOLUTION|>--- conflicted
+++ resolved
@@ -92,13 +92,10 @@
      <para>
 <!--
       The name of the cursor to be created.
-<<<<<<< HEAD
+-->
+作成されるカーソルの名前です。
       This must be different from any other active cursor name in the
       session.
-=======
--->
-作成されるカーソルの名前です。
->>>>>>> 94ef7168
      </para>
     </listitem>
    </varlistentry>
@@ -453,7 +450,6 @@
    </para>
 
    <para>
-<<<<<<< HEAD
     The server data structure underlying an open cursor is called a
     <firstterm>portal</firstterm>.  Portal names are exposed in the
     client protocol: a client can fetch rows directly from an open
@@ -463,9 +459,7 @@
    </para>
 
    <para>
-=======
-<!--
->>>>>>> 94ef7168
+<!--
     You can see all available cursors by querying the <link
     linkend="view-pg-cursors"><structname>pg_cursors</structname></link>
     system view.

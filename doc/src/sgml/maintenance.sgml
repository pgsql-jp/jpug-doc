<!-- doc/src/sgml/maintenance.sgml -->

<chapter id="maintenance">
<!--
 <title>Routine Database Maintenance Tasks</title>
-->
 <title>定常的なデータベース保守作業</title>

 <indexterm zone="maintenance">
<!--
  <primary>maintenance</primary>
-->
  <primary>保守</primary>
 </indexterm>

 <indexterm zone="maintenance">
<!--
  <primary>routine maintenance</primary>
-->
  <primary>定常的な保守</primary>
 </indexterm>

  <para>
<!--
   <productname>PostgreSQL</productname>, like any database software, requires that certain tasks
   be performed regularly to achieve optimum performance. The tasks
   discussed here are <emphasis>required</emphasis>, but they
   are repetitive in nature and can easily be automated using standard
   tools such as <application>cron</application> scripts or
   Windows' <application>Task Scheduler</application>.  It is the database
   administrator's responsibility to set up appropriate scripts, and to
   check that they execute successfully.
-->
他のデータベースソフトウェア同様、<productname>PostgreSQL</productname>も、最適な性能を得るために定常的に実施しなければならない作業があります。
ここで説明する作業は<emphasis>必要な</emphasis>ものであり、その性質上繰り返し行うべきものです。
しかし、<application>cron</application>スクリプトなどの標準ツールや、Windowsの<application>タスクスケジューラ</application>を使用して簡単に自動化することができます。
適切なスクリプトを設定し、その実行がうまく行くかどうかを点検することは、データベース管理者の責任です。
  </para>

  <para>
<!--
   One obvious maintenance task is the creation of backup copies of the data on a
   regular schedule.  Without a recent backup, you have no chance of recovery
   after a catastrophe (disk failure, fire, mistakenly dropping a critical
   table, etc.).  The backup and recovery mechanisms available in
   <productname>PostgreSQL</productname> are discussed at length in
   <xref linkend="backup"/>.
-->
明らかに必要な保守作業の1つに、定期的なデータのバックアップコピーの作成があります。
最近のバックアップがなければ、（ディスクの破損、火災、重要なテーブルの間違った削除などの）破滅の後、復旧することができません。
<productname>PostgreSQL</productname>で可能なバックアップとリカバリ機構については、<xref linkend="backup"/>にて詳細に説明します。
  </para>

  <para>
<!--
   The other main category of maintenance task is periodic <quote>vacuuming</quote>
   of the database.  This activity is discussed in
   <xref linkend="routine-vacuuming"/>.  Closely related to this is updating
   the statistics that will be used by the query planner, as discussed in
   <xref linkend="vacuum-for-statistics"/>.
-->
他の保守作業の主なカテゴリには、定期的なデータベースの<quote>バキューム</quote>があります。
この作業については<xref linkend="routine-vacuuming"/>で説明します。
問い合わせプランナで使用される統計情報の更新も密接に関連しますが、こちらに関しては<xref linkend="vacuum-for-statistics"/>で説明します。
  </para>

  <para>
<!--
   Another task that might need periodic attention is log file management.
   This is discussed in <xref linkend="logfile-maintenance"/>.
-->
この他、定期的に行わなければならない作業にログファイルの管理があります。
これについては<xref linkend="logfile-maintenance"/>で説明します。
  </para>

  <para>
<!--
   <ulink
   url="https://bucardo.org/check_postgres/"><application>check_postgres</application></ulink>
   is available for monitoring database health and reporting unusual
   conditions.  <application>check_postgres</application> integrates with
   Nagios and MRTG, but can be run standalone too.
-->
<ulink url="https://bucardo.org/check_postgres/"><application>check_postgres</application></ulink>が、データベースの健全性を監視し、異常な状態を報告するために用意されています。
<application>check_postgres</application>はNagiosおよびMRTGに組み込まれたものですが、独立して実行させることができます。
  </para>

  <para>
<!--
   <productname>PostgreSQL</productname> is low-maintenance compared
   to some other database management systems.  Nonetheless,
   appropriate attention to these tasks will go far towards ensuring a
   pleasant and productive experience with the system.
-->
<productname>PostgreSQL</productname>は他のデータベース管理システムに比べ、保守作業は少ないと言えます。
それでもなお、これらの作業に適切に注意することは、システムに対する快適かつ充実した経験を確実に得るのに効果があります。
  </para>

 <sect1 id="routine-vacuuming">
<!--
  <title>Routine Vacuuming</title>
-->
  <title>定常的なバキューム作業</title>

  <indexterm zone="routine-vacuuming">
<!--
   <primary>vacuum</primary>
-->
   <primary>バキューム</primary>
  </indexterm>

  <para>
<!--
   <productname>PostgreSQL</productname> databases require periodic
   maintenance known as <firstterm>vacuuming</firstterm>.  For many installations, it
   is sufficient to let vacuuming be performed by the <firstterm>autovacuum
   daemon</firstterm>, which is described in <xref linkend="autovacuum"/>.  You might
   need to adjust the autovacuuming parameters described there to obtain best
   results for your situation.  Some database administrators will want to
   supplement or replace the daemon's activities with manually-managed
   <command>VACUUM</command> commands, which typically are executed according to a
   schedule by <application>cron</application> or <application>Task
   Scheduler</application> scripts.  To set up manually-managed vacuuming properly,
   it is essential to understand the issues discussed in the next few
   subsections.  Administrators who rely on autovacuuming may still wish
   to skim this material to help them understand and adjust autovacuuming.
-->
<productname>PostgreSQL</productname>データベースは<firstterm>バキューム処理</firstterm>として知られている定期的な保守を必要とします。
多くのインストレーションでは、<xref linkend="autovacuum"/>で説明されている<firstterm>自動バキュームデーモン</firstterm>でのバキューム処理を行わせることで充分です。
それぞれの状況に合った最善の結果を得るため、そこで説明する自動バキューム用パラメータの調整が必要かもしれません。
データベース管理者によっては、<application>cron</application>もしくは<application>タスクスケジューラ</application>スクリプトに従って典型的に実行される、手作業管理の<command>VACUUM</command>コマンドによりデーモンの活動を補足したり、置き換えたりすることを意図するかもしれません。
手作業管理のバキューム処理を適切に設定するためには、以下のいくつかの小節で説明する問題点を理解することが必須です。
自動バキューム処理に信頼をおいている管理者にとっても、この資料に目を通すことはそれらの理解と自動バキューム処理の調整に役に立つことでしょう。
  </para>

  <sect2 id="vacuum-basics">
<!--
   <title>Vacuuming Basics</title>
-->
   <title>バキューム作業の基本</title>

   <para>
<!--
    <productname>PostgreSQL</productname>'s
    <link linkend="sql-vacuum"><command>VACUUM</command></link> command has to
    process each table on a regular basis for several reasons:
-->
<productname>PostgreSQL</productname>の<xref linkend="sql-vacuum"/>コマンドは以下の理由により定期的にそれぞれのテーブルを処理しなければなりません。

    <orderedlist>
     <listitem>
<!--
      <simpara>To recover or reuse disk space occupied by updated or deleted
      rows.</simpara>
-->
<simpara>
更新、あるいは削除された行によって占められたディスク領域の復旧または再利用。
</simpara>
     </listitem>

     <listitem>
<!--
      <simpara>To update data statistics used by the
      <productname>PostgreSQL</productname> query planner.</simpara>
-->
<simpara>
<productname>PostgreSQL</productname>問い合わせプランナによって使用されるデータ統計情報の更新。
</simpara>
     </listitem>

     <listitem>
<!--
      <simpara>To update the visibility map, which speeds
      up <link linkend="indexes-index-only-scans">index-only
      scans</link>.</simpara>
-->
      <simpara>
可視性マップの更新。
これにより<link linkend="indexes-index-only-scans">インデックスオンリースキャン</link>が高速化される。
      </simpara>
     </listitem>

     <listitem>
<!--
      <simpara>To protect against loss of very old data due to
      <firstterm>transaction ID wraparound</firstterm> or
      <firstterm>multixact ID wraparound</firstterm>.</simpara>
-->
<simpara>
<firstterm>トランザクションIDの周回</firstterm>または<firstterm>マルチトランザクションIDの周回</firstterm>による非常に古いデータの損失を防止。
</simpara>
     </listitem>
    </orderedlist>

<!--
    Each of these reasons dictates performing <command>VACUUM</command> operations
    of varying frequency and scope, as explained in the following subsections.
-->
以降の小節で説明するように、これらの理由の1つ1つは<command>VACUUM</command>操作の実行について、その頻度の変動や対象領域の変動に影響します。
   </para>

   <para>
<!--
    There are two variants of <command>VACUUM</command>: standard <command>VACUUM</command>
    and <command>VACUUM FULL</command>.  <command>VACUUM FULL</command> can reclaim more
    disk space but runs much more slowly.  Also,
    the standard form of <command>VACUUM</command> can run in parallel with production
    database operations.  (Commands such as <command>SELECT</command>,
    <command>INSERT</command>, <command>UPDATE</command>, and
    <command>DELETE</command> will continue to function normally, though you
    will not be able to modify the definition of a table with commands such as
    <command>ALTER TABLE</command> while it is being vacuumed.)
    <command>VACUUM FULL</command> requires an
    <literal>ACCESS EXCLUSIVE</literal> lock on the table it is
    working on, and therefore cannot be done in parallel with other use
    of the table.  Generally, therefore,
    administrators should strive to use standard <command>VACUUM</command> and
    avoid <command>VACUUM FULL</command>.
-->
<command>VACUUM</command>には、標準<command>VACUUM</command>と<command>VACUUM FULL</command>という２つの種類があります。
<command>VACUUM FULL</command>はより多くのディスク容量を回収することができますが、実行にとても時間がかかります。
また、<command>VACUUM</command>の標準形式は実運用のデータベースに対する操作と同時に実行させることができます。
（<command>SELECT</command>、<command>INSERT</command>、<command>UPDATE</command>、<command>DELETE</command>などのコマンドは通常通りに動作し続けます。
しかし、バキューム処理中は<command>ALTER TABLE</command>などのコマンドを使用してテーブル定義を変更することはできません。）
<command>VACUUM FULL</command>はそれが作用する全てのテーブルに対し排他ロックを必要とするので、それらテーブルのその他の用途と並行して行うことはできません。
一般的に、管理者は標準<command>VACUUM</command>の使用に努め、<command>VACUUM FULL</command>の使用を避けるべきです。
   </para>

   <para>
<!--
    <command>VACUUM</command> creates a substantial amount of I/O
    traffic, which can cause poor performance for other active sessions.
    There are configuration parameters that can be adjusted to reduce the
    performance impact of background vacuuming &mdash; see
    <xref linkend="runtime-config-resource-vacuum-cost"/>.
-->
<command>VACUUM</command>は、かなりの量のI/Oトラフィックを発生させます。
このため、他の実行中のセッションの性能を劣化させる可能性があります。
バックグラウンドで実行されるバキューム処理による性能への影響を軽減させることを調整できるような設定パラメータがあります。
<xref linkend="runtime-config-resource-vacuum-cost"/>を参照してください。
   </para>
  </sect2>

  <sect2 id="vacuum-for-space-recovery">
<!--
   <title>Recovering Disk Space</title>
-->
   <title>ディスク容量の復旧</title>

   <indexterm zone="vacuum-for-space-recovery">
<!--
    <primary>disk space</primary>
-->
<primary>ディスク容量</primary>
   </indexterm>

   <para>
<!--
    In <productname>PostgreSQL</productname>, an
    <command>UPDATE</command> or <command>DELETE</command> of a row does not
    immediately remove the old version of the row.
    This approach is necessary to gain the benefits of multiversion
    concurrency control (<acronym>MVCC</acronym>, see <xref linkend="mvcc"/>): the row version
    must not be deleted while it is still potentially visible to other
    transactions. But eventually, an outdated or deleted row version is no
    longer of interest to any transaction. The space it occupies must then be
    reclaimed for reuse by new rows, to avoid unbounded growth of disk
    space requirements. This is done by running <command>VACUUM</command>.
-->
<productname>PostgreSQL</productname>では、行の<command>UPDATE</command>もしくは<command>DELETE</command>は古い行を即座に削除しません。
この方法は、多版同時性制御（<acronym>MVCC</acronym>。<xref linkend="mvcc"/>を参照してください）の恩恵を受けるために必要なものです。
あるバージョンの行は他のトランザクションから参照される可能性がある場合は削除されてはなりません。
しかし最終的には、更新された前の行や削除された行を参照するトランザクションはなくなります。
必要なディスク容量が無制限に増加しないように、これらが占める領域は、新しい行で再利用できるように回収されなければなりません。
これは<command>VACUUM</command>を実行することで行われます。
   </para>

   <para>
<!--
    The standard form of <command>VACUUM</command> removes dead row
    versions in tables and indexes and marks the space available for
    future reuse.  However, it will not return the space to the operating
    system, except in the special case where one or more pages at the
    end of a table become entirely free and an exclusive table lock can be
    easily obtained.  In contrast, <command>VACUUM FULL</command> actively compacts
    tables by writing a complete new version of the table file with no dead
    space.  This minimizes the size of the table, but can take a long time.
    It also requires extra disk space for the new copy of the table, until
    the operation completes.
-->
標準形式の<command>VACUUM</command>は、テーブルとインデックス内の不要な行を削除し、その領域を将来の再利用が可能であるものとして記録します。
しかし、その領域をオペレーティングシステムに返却することはありません。
例外として、テーブルの末尾に完全に空のページが存在し、かつそのテーブルの排他ロックが容易に獲得できるような特殊な場合には、その領域を返却します。
対照的に<command>VACUUM FULL</command>は、不要な領域のない全く新しいバージョンのテーブルファイルを書き出すことで、積極的にテーブルを圧縮します。
テーブルの容量を最小化しますが、長い時間がかかる可能性があります。
また操作が終わるまで、テーブルの新しいコピー用に余計なディスク領域を必要とします。
   </para>

   <para>
<!--
    The usual goal of routine vacuuming is to do standard <command>VACUUM</command>s
    often enough to avoid needing <command>VACUUM FULL</command>.  The
    autovacuum daemon attempts to work this way, and in fact will
    never issue <command>VACUUM FULL</command>.  In this approach, the idea
    is not to keep tables at their minimum size, but to maintain steady-state
    usage of disk space: each table occupies space equivalent to its
    minimum size plus however much space gets used up between vacuum runs.
    Although <command>VACUUM FULL</command> can be used to shrink a table back
    to its minimum size and return the disk space to the operating system,
    there is not much point in this if the table will just grow again in the
    future.  Thus, moderately-frequent standard <command>VACUUM</command> runs are a
    better approach than infrequent <command>VACUUM FULL</command> runs for
    maintaining heavily-updated tables.
-->
定常的なバキューム作業の通例の目安は<command>VACUUM FULL</command>の必要性を避けるに充分な頻度で標準<command>VACUUM</command>を行うことです。
自動バキュームデーモンはこのようにして作動を試みます。
そして実際<command>VACUUM FULL</command>を行いません。
この手法において、その発想はテーブルを最小サイズに保つのではなく、ディスク領域使用の安定状態を保持することです。
それぞれのテーブルは、その最小サイズにバキューム作業とバキューム作業の間で使用されることになる容量を加えたのに等しい空間を占有します。
<command>VACUUM FULL</command>は、テーブルをその最小サイズまで縮小し、ディスク空間をオペレーティングシステムに返却するために使用することができますが、もし将来そのテーブルが再び肥大化するのであれば、大した意味がありません。
従って、程よい頻度の標準<command>VACUUM</command>を実行するほうが、不定期の<command>VACUUM FULL</command>を実行するより大量の更新テーブルを保守するにはより良い取り組みとなります。
   </para>

   <para>
<!--
    Some administrators prefer to schedule vacuuming themselves, for example
    doing all the work at night when load is low.
    The difficulty with doing vacuuming according to a fixed schedule
    is that if a table has an unexpected spike in update activity, it may
    get bloated to the point that <command>VACUUM FULL</command> is really necessary
    to reclaim space.  Using the autovacuum daemon alleviates this problem,
    since the daemon schedules vacuuming dynamically in response to update
    activity.  It is unwise to disable the daemon completely unless you
    have an extremely predictable workload.  One possible compromise is
    to set the daemon's parameters so that it will only react to unusually
    heavy update activity, thus keeping things from getting out of hand,
    while scheduled <command>VACUUM</command>s are expected to do the bulk of the
    work when the load is typical.
-->
例えば負荷が少ない夜間に全ての作業を行うように、一部の管理者は自身で計画したバキューム作業の方を選びます。
固定したスケジュールに従ってバキューム作業を行うことについての問題は、もし更新作業によりテーブルが予期せぬ急増に遭遇した場合、空き領域を回収するために<command>VACUUM FULL</command>が本当に必要となるところまで肥大化することです。
自動バキュームデーモンを使用することにより、この問題は緩和されます。
なぜなら、このデーモンは更新作業に反応して動的にバキューム作業を計画するからです。
完全に作業量を予測することができない限り、デーモンを完全に無効化するのは勧められません。
取り得る妥協案の1つは、いつになく激しい更新作業にのみ反応するよう、デーモンのパラメータを設定することです。
これにより、抑制可能な範囲を維持しつつ、負荷が標準的な場合に計画化された<command>VACUUM</command>がまとめて作業を行うことを想定することができます。
   </para>

   <para>
<!--
    For those not using autovacuum, a typical approach is to schedule a
    database-wide <command>VACUUM</command> once a day during a low-usage period,
    supplemented by more frequent vacuuming of heavily-updated tables as
    necessary. (Some installations with extremely high update rates vacuum
    their busiest tables as often as once every few minutes.) If you have
    multiple databases in a cluster, don't forget to
    <command>VACUUM</command> each one; the program <xref
    linkend="app-vacuumdb"/> might be helpful.
-->
自動バキュームを使用しない場合の典型的な方式は、データベース全体の<command>VACUUM</command>を1日1回使用頻度が低い時間帯にスケジュールすることです。
必要に応じて、更新頻度の激しいテーブルのバキューム処理をより頻繁に行うよう追加してください。
（非常に高い頻度でデータの更新を行うインストレーションの中では、分間隔位という頻度で高負荷なテーブルの<command>VACUUM</command>を行うこともあります。）
1つのクラスタで複数のデータベースがある場合、それぞれをバキュームすることを忘れないでください。
<xref linkend="app-vacuumdb"/>プログラムが役に立つかもしれません。
   </para>

   <tip>
   <para>
<!--
    Plain <command>VACUUM</command> may not be satisfactory when
    a table contains large numbers of dead row versions as a result of
    massive update or delete activity.  If you have such a table and
    you need to reclaim the excess disk space it occupies, you will need
    to use <command>VACUUM FULL</command>, or alternatively
    <link linkend="sql-cluster"><command>CLUSTER</command></link>
    or one of the table-rewriting variants of
    <link linkend="sql-altertable"><command>ALTER TABLE</command></link>.
    These commands rewrite an entire new copy of the table and build
    new indexes for it.  All these options require an
    <literal>ACCESS EXCLUSIVE</literal> lock.  Note that
    they also temporarily use extra disk space approximately equal to the size
    of the table, since the old copies of the table and indexes can't be
    released until the new ones are complete.
-->
大規模な更新や削除作業の結果としてテーブルが不要な行バージョンを大量に含む場合、通常の<command>VACUUM</command>では満足のゆくものではないかもしれません。
もしそのようなテーブルを所有し、それが占有する余分なディスク空間の回収が必要であれば、<command>VACUUM FULL</command>、またはその代わりに<xref linkend="sql-cluster"/>やテーブルを書き換える<xref linkend="sql-altertable"/>構文の1つを使用しなければなりません。
これらのコマンドはテーブル全体を新しいコピーに書き換え、それに対する新規インデックスを作成します。
これらの選択肢はすべて排他ロックを必要とします。
新しいものが完成するまで、テーブルの旧コピーとインデックスは解放されませんので、元のテーブルと同程度の容量の余計なディスク領域も一時的に使用することに注意してください。
   </para>
   </tip>

   <tip>
   <para>
<!--
    If you have a table whose entire contents are deleted on a periodic
    basis, consider doing it with
    <link linkend="sql-truncate"><command>TRUNCATE</command></link> rather
    than using <command>DELETE</command> followed by
    <command>VACUUM</command>. <command>TRUNCATE</command> removes the
    entire content of the table immediately, without requiring a
    subsequent <command>VACUUM</command> or <command>VACUUM
    FULL</command> to reclaim the now-unused disk space.
    The disadvantage is that strict MVCC semantics are violated.
-->
テーブルの内容が定期的に完全に削除される場合、<command>DELETE</command>の後に<command>VACUUM</command>を使用するよりも、<xref linkend="sql-truncate"/>を使用する方が良いでしょう。
<command>TRUNCATE</command>はテーブルの全ての内容を即座に削除します。
また、その後に不要となったディスク容量を回収するために<command>VACUUM</command>や<command>VACUUM FULL</command>を行う必要がありません。
不利な点は厳格なMVCC動作が違反となることです。
   </para>
   </tip>
  </sect2>

  <sect2 id="vacuum-for-statistics">
<!--
   <title>Updating Planner Statistics</title>
-->
<title>プランナ用の統計情報の更新</title>

   <indexterm zone="vacuum-for-statistics">
<!--
    <primary>statistics</primary>
    <secondary>of the planner</secondary>
-->
    <primary>統計情報</primary>
    <secondary>プランナの</secondary>
   </indexterm>

   <indexterm zone="vacuum-for-statistics">
    <primary>ANALYZE</primary>
   </indexterm>

   <para>
<!--
    The <productname>PostgreSQL</productname> query planner relies on
    statistical information about the contents of tables in order to
    generate good plans for queries.  These statistics are gathered by
    the <link linkend="sql-analyze"><command>ANALYZE</command></link> command,
    which can be invoked by itself or
    as an optional step in <command>VACUUM</command>.  It is important to have
    reasonably accurate statistics, otherwise poor choices of plans might
    degrade database performance.
-->
<productname>PostgreSQL</productname>問い合わせプランナは、優れた問い合わせ計画を作成するのに、テーブルの内容に関する統計情報に依存しています。
この統計情報は<xref linkend="sql-analyze"/>によって収集されます。
このコマンドはそのものを呼び出す以外にも、<command>VACUUM</command>のオプション処理としても呼び出すことができます。
合理的な精度の統計情報を持つことは重要です。
さもないと非効率的な計画を選択してしまい、データベースの性能を悪化させてしまいます。
   </para>

   <para>
<!--
    The autovacuum daemon, if enabled, will automatically issue
    <command>ANALYZE</command> commands whenever the content of a table has
    changed sufficiently.  However, administrators might prefer to rely
    on manually-scheduled <command>ANALYZE</command> operations, particularly
    if it is known that update activity on a table will not affect the
    statistics of <quote>interesting</quote> columns.  The daemon schedules
    <command>ANALYZE</command> strictly as a function of the number of rows
    inserted or updated; it has no knowledge of whether that will lead
    to meaningful statistical changes.
-->
自動バキュームデーモンが有効になっている場合は、テーブルの内容が大きく変更されたときはいつでも自動的に<command>ANALYZE</command>コマンドを発行します。
しかし、特にテーブルの更新作業が<quote>興味のある</quote>列の統計情報に影響を与えないことが判っている時、手作業により計画された<command>ANALYZE</command>操作を当てにする方が好ましいと管理者は思うかもしれません。
デーモンは、挿入または更新された行数の関数として<command>ANALYZE</command>を厳密に計画します。
しかし、意味のある統計情報の変更につながるかどうかは判りません。
   </para>

   <para>
<!--
    As with vacuuming for space recovery, frequent updates of statistics
    are more useful for heavily-updated tables than for seldom-updated
    ones. But even for a heavily-updated table, there might be no need for
    statistics updates if the statistical distribution of the data is
    not changing much. A simple rule of thumb is to think about how much
    the minimum and maximum values of the columns in the table change.
    For example, a <type>timestamp</type> column that contains the time
    of row update will have a constantly-increasing maximum value as
    rows are added and updated; such a column will probably need more
    frequent statistics updates than, say, a column containing URLs for
    pages accessed on a website. The URL column might receive changes just
    as often, but the statistical distribution of its values probably
    changes relatively slowly.
-->
領域復旧のためのバキューム処理と同様、頻繁な統計情報の更新は、滅多に更新されないテーブルよりも更新の激しいテーブルにとってより有益です。
しかし、頻繁に更新されるテーブルであっても、データの統計的な分布が大きく変更されなければ、統計情報を更新する必要はありません。
単純な鉄則は、テーブル内の列の最小値、最大値にどのくらいの変化があったかを考えることです。
例えば、行の更新時刻を保持する<type>timestamp</type>列の場合、最大値は行が追加、更新されるにつれて、単純に増加します。
こういった列は、おそらく、例えば、あるWebサイト上のアクセスされたページのURLを保持する列よりも頻繁に統計情報を更新する必要があるでしょう。
このURL列の更新頻度も高いものかもしれませんが、その値の統計的な分布の変更は相対的に見ておそらく低いものです。
   </para>

   <para>
<!--
    It is possible to run <command>ANALYZE</command> on specific tables and even
    just specific columns of a table, so the flexibility exists to update some
    statistics more frequently than others if your application requires it.
    In practice, however, it is usually best to just analyze the entire
    database, because it is a fast operation.  <command>ANALYZE</command> uses a
    statistically random sampling of the rows of a table rather than reading
    every single row.
-->
特定のテーブルに対して<command>ANALYZE</command>を実行することができます。
また、テーブルの特定の列のみに対してさえも実行することができます。
ですので、アプリケーションの要求に応じて、他よりも頻繁に一部の統計情報を更新できるような柔軟性があります。
しかし、実際には、操作が高速であるため、単にデータベース全体を解析することが最善です。
<command>ANALYZE</command>は、すべての行を読むのではなく、テーブルから統計的にランダムな行を抽出して使用します。
   </para>

   <tip>
    <para>
<!--
     Although per-column tweaking of <command>ANALYZE</command> frequency might not be
     very productive, you might find it worthwhile to do per-column
     adjustment of the level of detail of the statistics collected by
     <command>ANALYZE</command>.  Columns that are heavily used in <literal>WHERE</literal>
     clauses and have highly irregular data distributions might require a
     finer-grain data histogram than other columns.  See <command>ALTER TABLE
     SET STATISTICS</command>, or change the database-wide default using the <xref
     linkend="guc-default-statistics-target"/> configuration parameter.
-->
列単位での<command>ANALYZE</command>実行頻度の調整はあまり実用的とは言えるものではありませんが、<command>ANALYZE</command>で集計される統計情報の詳細レベルの調整を列単位で行うことは価値がある場合があります。
<literal>WHERE</literal>句でよく使用され、データ分布の規則性がほとんどない列は、他の列よりもより細かいデータの度数分布が必要になるでしょう。
<command>ALTER TABLE SET STATISTICS</command>を参照するか、<xref linkend="guc-default-statistics-target"/>設定パラメータでデータベース全体のデフォルトを変更してください。
    </para>

    <para>
<!--
     Also, by default there is limited information available about
     the selectivity of functions.  However, if you create a statistics
     object or an expression
     index that uses a function call, useful statistics will be
     gathered about the function, which can greatly improve query
     plans that use the expression index.
-->
またデフォルトで、関数の選択性に関して利用可能な制限付きの情報があります。
しかし、関数呼び出しを使用する式インデックスを作成する場合、有用な統計情報が関数に関して収集されます。
これにより式インデックスを使用する問い合わせ計画を大きく改良することができます。
    </para>
   </tip>

   <tip>
    <para>
<!--
     The autovacuum daemon does not issue <command>ANALYZE</command> commands for
     foreign tables, since it has no means of determining how often that
     might be useful.  If your queries require statistics on foreign tables
     for proper planning, it's a good idea to run manually-managed
     <command>ANALYZE</command> commands on those tables on a suitable schedule.
-->
自動バキュームデーモンは、有益になる頻度を決定する手段がありませんので、外部テーブルに対して<command>ANALYZE</command>コマンドを発行しません。
問い合わせが適切な計画作成のために外部テーブルの統計情報が必要であれば、適当なスケジュールでこれらのテーブルに対して手作業で管理する<command>ANALYZE</command>コマンドを実行することを勧めます。
    </para>
   </tip>
  </sect2>

  <sect2 id="vacuum-for-visibility-map">
<!--
   <title>Updating the Visibility Map</title>
-->
   <title>可視性マップの更新</title>

   <para>
<!--
    Vacuum maintains a <link linkend="storage-vm">visibility map</link> for each
    table to keep track of which pages contain only tuples that are known to be
    visible to all active transactions (and all future transactions, until the
    page is again modified).  This has two purposes.  First, vacuum
    itself can skip such pages on the next run, since there is nothing to
    clean up.
-->
バキュームは、どのページにすべての有効トランザクション（およびページが再度更新されるまでの将来のトランザクション）で可視であることが分かっているタプルのみが含まれるかを追跡するために、各テーブルの<link linkend="storage-vm">可視性マップ</link>の保守を行います。
２つの目的があります。
１つ目はバキューム自身が、整理するものがありませんので、こうしたページを次回飛ばすことができます。
   </para>

   <para>
<!--
    Second, it allows <productname>PostgreSQL</productname> to answer some
    queries using only the index, without reference to the underlying table.
    Since <productname>PostgreSQL</productname> indexes don't contain tuple
    visibility information, a normal index scan fetches the heap tuple for each
    matching index entry, to check whether it should be seen by the current
    transaction.
    An <link linkend="indexes-index-only-scans"><firstterm>index-only
    scan</firstterm></link>, on the other hand, checks the visibility map first.
    If it's known that all tuples on the page are
    visible, the heap fetch can be skipped.  This is most useful on
    large data sets where the visibility map can prevent disk accesses.
    The visibility map is vastly smaller than the heap, so it can easily be
    cached even when the heap is very large.
-->
２つ目は、<productname>PostgreSQL</productname>が、背後にあるテーブルを参照することなく、インデックスのみを使用して一部の問い合わせに応えることができるようになります。
<productname>PostgreSQL</productname>のインデックスにはタプルの可視性に関する情報を持ちませんので、通常のインデックススキャンは合致したインデックス項目のヒープタプルを取り込み、現在のトランザクションから可視であるべきかどうか検査します。
一方で<link linkend="indexes-index-only-scans"><firstterm>インデックスオンリースキャン</firstterm></link>はまず可視性マップを検査します。
そのページのタプルがすべて可視であることが分かれば、ヒープの取り出しを省くことができます。
可視性マップによりディスクアクセスを防ぐことができる大規模なデータ群に対して、特に有効です。
可視性マップはヒープより非常に小さいため、ヒープが非常に大きい場合であっても簡単にキャッシュすることができます。
   </para>
  </sect2>

  <sect2 id="vacuum-for-wraparound">
<!--
   <title>Preventing Transaction ID Wraparound Failures</title>
-->
   <title>トランザクションIDの周回エラーの防止</title>

   <indexterm zone="vacuum-for-wraparound">
<!--
    <primary>transaction ID</primary>
    <secondary>wraparound</secondary>
-->
    <primary>トランザクションID</primary>
    <secondary>周回</secondary>
   </indexterm>

    <indexterm>
<!--
     <primary>wraparound</primary>
     <secondary>of transaction IDs</secondary>
-->
     <primary>周回</primary>
     <secondary>トランザクションIDの</secondary>
    </indexterm>

   <para>
<!--
    <productname>PostgreSQL</productname>'s
    <link linkend="mvcc-intro">MVCC</link> transaction semantics
    depend on being able to compare transaction ID (<acronym>XID</acronym>)
    numbers: a row version with an insertion XID greater than the current
    transaction's XID is <quote>in the future</quote> and should not be visible
    to the current transaction.  But since transaction IDs have limited size
    (32 bits) a cluster that runs for a long time (more
    than 4 billion transactions) would suffer <firstterm>transaction ID
    wraparound</firstterm>: the XID counter wraps around to zero, and all of a sudden
    transactions that were in the past appear to be in the future &mdash; which
    means their output become invisible.  In short, catastrophic data loss.
    (Actually the data is still there, but that's cold comfort if you cannot
    get at it.)  To avoid this, it is necessary to vacuum every table
    in every database at least once every two billion transactions.
-->
<productname>PostgreSQL</productname>の<link linkend="mvcc-intro">MVCC</link>トランザクションのセマンティクスは、トランザクションID（<acronym>XID</acronym>）番号の比較が可能であることに依存しています。
現在のトランザクションのXIDよりも新しい挿入時のXIDを持ったバージョンの行は、<quote>未来のもの</quote>であり、現在のトランザクションから可視であってはなりません。
しかし、トランザクションIDのサイズには制限（32ビット）があり、長時間（40億トランザクション）稼働しているクラスタは<firstterm>トランザクションの周回</firstterm>を経験します。
XIDのカウンタが一周して0に戻り、そして、突然に、過去になされたトランザクションが将来のものと見えるように、つまり、その出力が不可視になります。
端的に言うと、破滅的なデータの損失です。
（実際はデータは保持されていますが、それを入手することができなければ、慰めにならないでしょう。）
これを防ぐためには、すべてのデータベースにあるすべてのテーブルを少なくとも20億トランザクションごとにバキュームする必要があります。
   </para>

   <para>
<!--
    The reason that periodic vacuuming solves the problem is that
    <command>VACUUM</command> will mark rows as <emphasis>frozen</emphasis>, indicating that
    they were inserted by a transaction that committed sufficiently far in
    the past that the effects of the inserting transaction are certain to be
    visible to all current and future transactions.
    Normal XIDs are
    compared using modulo-2<superscript>32</superscript> arithmetic. This means
    that for every normal XID, there are two billion XIDs that are
    <quote>older</quote> and two billion that are <quote>newer</quote>; another
    way to say it is that the normal XID space is circular with no
    endpoint. Therefore, once a row version has been created with a particular
    normal XID, the row version will appear to be <quote>in the past</quote> for
    the next two billion transactions, no matter which normal XID we are
    talking about. If the row version still exists after more than two billion
    transactions, it will suddenly appear to be in the future. To
    prevent this, <productname>PostgreSQL</productname> reserves a special XID,
    <literal>FrozenTransactionId</literal>, which does not follow the normal XID
    comparison rules and is always considered older
    than every normal XID.
    Frozen row versions are treated as if the inserting XID were
    <literal>FrozenTransactionId</literal>, so that they will appear to be
    <quote>in the past</quote> to all normal transactions regardless of wraparound
    issues, and so such row versions will be valid until deleted, no matter
    how long that is.
-->
定期的なバキューム処理によりこの問題が解決する理由は、<command>VACUUM</command>が行に<emphasis>凍結状態</emphasis>という印をつけて、挿入トランザクションの効果が確実に可視になるような十分遠い過去にコミットされたトランザクションによりそれらが挿入されたことを表すからです。
<productname>PostgreSQL</productname>は特別なXID、<literal>FrozenTransactionId</literal>を確保します。
このXIDは通常のXIDの比較規則には従わず、常に全ての通常のXIDよりも古いものとみなされます。
通常のXID（2以上の値）はmodulo-2<superscript>32</superscript>という数式を使用して比較されます。
これは、全ての通常のXIDでは、20億の<quote>より古い</quote>XIDと20億の<quote>より新しい</quote>XIDが存在することを意味します。
言い換えると、通常のXID空間は終わることなく循環されているということです。
そのため、ある特定のXIDであるバージョンの行を作成すると、そのバージョンの行は、以降の20億トランザクションからはどの通常のXIDについて比較しているのかには関係なく、 <quote>過去のもの</quote>と認識されます。
そのバージョンの行が20億トランザクション以上後にも存在していた場合、それは突然に未来のものとして認識されます。
これを防ぐために、凍結された行バージョンは挿入XIDが<literal>FrozenTransactionId</literal>であるかのように扱われ、それで、周回問題に関係なく、すべての通常のトランザクションから<quote>過去のもの</quote>として認識され、また、そのバージョンの行はどれだけ古いものであろうと、削除されるまで有効状態となります。
   </para>

   <note>
    <para>
<!--
     In <productname>PostgreSQL</productname> versions before 9.4, freezing was
     implemented by actually replacing a row's insertion XID
     with <literal>FrozenTransactionId</literal>, which was visible in the
     row's <structname>xmin</structname> system column.  Newer versions just set a flag
     bit, preserving the row's original <structname>xmin</structname> for possible
     forensic use.  However, rows with <structname>xmin</structname> equal
     to <literal>FrozenTransactionId</literal> (2) may still be found
     in databases <application>pg_upgrade</application>'d from pre-9.4 versions.
-->
9.4より前のバージョンの<productname>PostgreSQL</productname>では、行の挿入XIDを実際に<literal>FrozenTransactionId</literal>で置換することで凍結が実装されており、これは行の<structname>xmin</structname>システム列として見えていました。
それより新しいバージョンでは単にフラグのビットをセットするだけで、行の元の<structname>xmin</structname>は後の検証での利用に備えて保存します。
しかし、9.4以前のバージョンから<application>pg_upgrade</application>でアップグレードしたデータベースでは、<structname>xmin</structname>が <literal>FrozenTransactionId</literal> (2)に等しい行がまだあるかもしれません。
    </para>
    <para>
<!--
     Also, system catalogs may contain rows with <structname>xmin</structname> equal
     to <literal>BootstrapTransactionId</literal> (1), indicating that they were
     inserted during the first phase of <application>initdb</application>.
     Like <literal>FrozenTransactionId</literal>, this special XID is treated as
     older than every normal XID.
-->
また、システムカタログには<structname>xmin</structname>が<literal>BootstrapTransactionId</literal> (1)に等しい行が含まれる場合があり、これはその行が<application>initdb</application>の最初の段階で挿入されたことを意味します。
<literal>FrozenTransactionId</literal>と同様、この特別なXIDはすべての通常のXIDよりも古いものとして扱われます。
    </para>
   </note>

   <para>
<!--
    <xref linkend="guc-vacuum-freeze-min-age"/>
    controls how old an XID value has to be before rows bearing that XID will be
    frozen.  Increasing this setting may avoid unnecessary work if the
    rows that would otherwise be frozen will soon be modified again,
    but decreasing this setting increases
    the number of transactions that can elapse before the table must be
    vacuumed again.
-->
<xref linkend="guc-vacuum-freeze-min-age"/>は、その行バージョンが凍結される前に、XID値がどのくらい経過しているのかを制御します。
この設定値を大きくすることで、そうでなければ凍結状態になる行がすぐに再び修正されるのであれば、不必要な作業を避けられるかもしれませんが、この設定値を小さくすることでテーブルを次にバキュームする必要が起こるまで継続できるトランザクション数が増加します。
   </para>

   <para>
<!--
    <command>VACUUM</command> uses the <link linkend="storage-vm">visibility map</link>
    to determine which pages of a table must be scanned.  Normally, it
    will skip pages that don't have any dead row versions even if those pages
    might still have row versions with old XID values.  Therefore, normal
    <command>VACUUM</command>s won't always freeze every old row version in the table.
    Periodically, <command>VACUUM</command> will perform an <firstterm>aggressive
    vacuum</firstterm>, skipping only those pages which contain neither dead rows nor
    any unfrozen XID or MXID values.
    <xref linkend="guc-vacuum-freeze-table-age"/>
    controls when <command>VACUUM</command> does that: all-visible but not all-frozen
    pages are scanned if the number of transactions that have passed since the
    last such scan is greater than <varname>vacuum_freeze_table_age</varname> minus
    <varname>vacuum_freeze_min_age</varname>. Setting
    <varname>vacuum_freeze_table_age</varname> to 0 forces <command>VACUUM</command> to
    use this more aggressive strategy for all scans.
-->
<command>VACUUM</command>は<link linkend="storage-vm">可視性マップ</link>を使用して、テーブルのどのページを走査する必要があるかを決定します。
通常は、不要な行バージョンを持っていないページを読み飛ばします。
このとき、そのページに古いXID値の行バージョンがまだある可能性があったとしても読み飛ばします。
したがって、通常の<command>VACUUM</command>では必ずしもテーブル内のすべての古い行バージョンを凍結するわけではありません。
定期的に<command>VACUUM</command>は<firstterm>積極的なバキューム</firstterm>を実行し、そのときは不要な行も凍結されていないXID値やMXID値もないページのみを読み飛ばします。
<xref linkend="guc-vacuum-freeze-table-age"/>は<command>VACUUM</command>がいつこれを行うかを制御します。
つまり、最後にそのような走査が行われた後に実行されたトランザクションの数が<varname>vacuum_freeze_table_age</varname>から<varname>vacuum_freeze_min_age</varname>を引いた数より大きいとき、全可視ではあるが全凍結ではないページも走査されます。
<varname>vacuum_freeze_table_age</varname>を0に設定すると<command>VACUUM</command>はすべての走査についてこのより積極的な戦略を使うようになります。
   </para>

   <para>
<!--
    The maximum time that a table can go unvacuumed is two billion
    transactions minus the <varname>vacuum_freeze_min_age</varname> value at
    the time of the last aggressive vacuum. If it were to go
    unvacuumed for longer than
    that, data loss could result.  To ensure that this does not happen,
    autovacuum is invoked on any table that might contain unfrozen rows with
    XIDs older than the age specified by the configuration parameter <xref
    linkend="guc-autovacuum-freeze-max-age"/>.  (This will happen even if
    autovacuum is disabled.)
-->
テーブルをバキュームすることなく処理できる最大の時間は、20億トランザクションから最後に積極的なバキュームを実行した時点の<varname>vacuum_freeze_min_age</varname>の値を差し引いたものです。
この時間よりも長期間バキュームを行わないと、データ損失が発生するかもしれません。
これを確実に防止するために、自動バキュームが<xref linkend="guc-autovacuum-freeze-max-age"/>設定パラメータで指定された時代より古いXIDを持つ、凍結状態でない行を含む可能性がある任意のテーブルに対して呼び出されます。
（これは自動バキュームが無効であっても起こります。）
   </para>

   <para>
<!--
    This implies that if a table is not otherwise vacuumed,
    autovacuum will be invoked on it approximately once every
    <varname>autovacuum_freeze_max_age</varname> minus
    <varname>vacuum_freeze_min_age</varname> transactions.
    For tables that are regularly vacuumed for space reclamation purposes,
    this is of little importance.  However, for static tables
    (including tables that receive inserts, but no updates or deletes),
    there is no need to vacuum for space reclamation, so it can
    be useful to try to maximize the interval between forced autovacuums
    on very large static tables.  Obviously one can do this either by
    increasing <varname>autovacuum_freeze_max_age</varname> or decreasing
    <varname>vacuum_freeze_min_age</varname>.
-->
これは、あるテーブルがバキュームされていなかったとしても、自動バキュームがおよそ<varname>autovacuum_freeze_max_age</varname> - <varname>vacuum_freeze_min_age</varname>トランザクション毎に呼び出されることを意味します。
領域確保のために定常的にバキューム処理を行うテーブルでは、これは重要ではありません。
しかし、（挿入のみで更新や削除が行われないテーブルを含む）静的なテーブルでは、領域確保のためのバキューム処理を行う必要がなくなりますので、非常に長期間静的なテーブルでは、強制的な自動バキューム間の間隔を最大まで延ばすことができます。
記載するまでもありませんが、<varname>autovacuum_freeze_max_age</varname>を増やすことでも<varname>vacuum_freeze_min_age</varname>を減らすことでも、これを行うことができます。
   </para>

   <para>
<!--
    The effective maximum for <varname>vacuum_freeze_table_age</varname> is 0.95 *
    <varname>autovacuum_freeze_max_age</varname>; a setting higher than that will be
    capped to the maximum. A value higher than
    <varname>autovacuum_freeze_max_age</varname> wouldn't make sense because an
    anti-wraparound autovacuum would be triggered at that point anyway, and
    the 0.95 multiplier leaves some breathing room to run a manual
    <command>VACUUM</command> before that happens.  As a rule of thumb,
    <command>vacuum_freeze_table_age</command> should be set to a value somewhat
    below <varname>autovacuum_freeze_max_age</varname>, leaving enough gap so that
    a regularly scheduled <command>VACUUM</command> or an autovacuum triggered by
    normal delete and update activity is run in that window.  Setting it too
    close could lead to anti-wraparound autovacuums, even though the table
    was recently vacuumed to reclaim space, whereas lower values lead to more
    frequent aggressive vacuuming.
-->
<varname>vacuum_freeze_table_age</varname>に対する有効な最大値は0.95 * <varname>autovacuum_freeze_max_age</varname>です。
これより値が高いと値は最大値までに制限されます。
<varname>autovacuum_freeze_max_age</varname>より高い値は、周回防止用の自動バキュームがその時点でいずれにせよ誘発され、0.95という乗算係数がそれが起こる前に手動による<command>VACUUM</command>実行の余地を残すため、意味を持ちません。
経験則に従うと、定期的に計画された<command>VACUUM</command>もしくは通常の削除・更新作業により誘発された自動バキュームがその期間で実行されるように十分な間隔を残しておくように、<command>vacuum_freeze_table_age</command>は<varname>autovacuum_freeze_max_age</varname>より多少低い値に設定されるべきです。
これを余りにも近い値に設定すると、たとえ領域を回収するために最近テーブルがバキュームされたとしても、周回防止用の自動バキュームに帰着します。
一方より低い値はより頻繁な積極的バキュームを引き起こします。
   </para>

   <para>
<!--
    The sole disadvantage of increasing <varname>autovacuum_freeze_max_age</varname>
    (and <varname>vacuum_freeze_table_age</varname> along with it) is that
    the <filename>pg_xact</filename> and <filename>pg_commit_ts</filename>
    subdirectories of the database cluster will take more space, because it
    must store the commit status and (if <varname>track_commit_timestamp</varname> is
    enabled) timestamp of all transactions back to
    the <varname>autovacuum_freeze_max_age</varname> horizon.  The commit status uses
    two bits per transaction, so if
    <varname>autovacuum_freeze_max_age</varname> is set to its maximum allowed value
    of two billion, <filename>pg_xact</filename> can be expected to grow to about half
    a gigabyte and <filename>pg_commit_ts</filename> to about 20GB.  If this
    is trivial compared to your total database size,
    setting <varname>autovacuum_freeze_max_age</varname> to its maximum allowed value
    is recommended.  Otherwise, set it depending on what you are willing to
    allow for <filename>pg_xact</filename> and <filename>pg_commit_ts</filename> storage.
    (The default, 200 million transactions, translates to about 50MB
    of <filename>pg_xact</filename> storage and about 2GB of <filename>pg_commit_ts</filename>
    storage.)
-->
<varname>autovacuum_freeze_max_age</varname>（およびそれに付随する<varname>vacuum_freeze_table_age</varname>）を増やす唯一の欠点は、データベースクラスタのサブディレクトリ<filename>pg_xact</filename>と<filename>pg_commit_ts</filename>がより大きな容量となることです。
<varname>autovacuum_freeze_max_age</varname>の範囲まですべてのトランザクションのコミット状況と(<varname>track_commit_timestamp</varname>が指定されていれば)タイムスタンプを格納しなければならないためです。
コミット状況は1トランザクション当たり2ビット使用しますので、もし<varname>autovacuum_freeze_max_age</varname>をその最大許容値である20億に設定している場合、<filename>pg_xact</filename>はおよそ0.5ギガバイトまで、<filename>pg_commit_ts</filename>は約20GBまで膨らむものと考えられます。
これがデータベースサイズ全体に対してとるに足らないものであれば、<varname>autovacuum_freeze_max_age</varname>を最大許容値に設定することを勧めます。
さもなければ、<filename>pg_xact</filename>と<filename>pg_commit_ts</filename>の容量として許容できる値に応じてそれらを設定してください。
（デフォルトは2億トランザクションです。換算すると<filename>pg_xact</filename>はおよそ50MB、<filename>pg_commit_ts</filename>はおよそ2GBの容量となります。）
   </para>

   <para>
<!--
    One disadvantage of decreasing <varname>vacuum_freeze_min_age</varname> is that
    it might cause <command>VACUUM</command> to do useless work: freezing a row
    version is a waste of time if the row is modified
    soon thereafter (causing it to acquire a new XID).  So the setting should
    be large enough that rows are not frozen until they are unlikely to change
    any more.
-->
<varname>vacuum_freeze_min_age</varname> を減らすことにも1つ欠点があります。
これにより<command>VACUUM</command>が大して役に立たなくなるかもしれません。
テーブル行がすぐに変更される場合（新しいXIDを獲得することになります）、行バージョンを凍結することは時間の無駄です。
そのため、この設定は、行の変更が起こらなくなるまで凍結されない程度に大きくすべきです。
   </para>

   <para>
<!--
    To track the age of the oldest unfrozen XIDs in a database,
    <command>VACUUM</command> stores XID
    statistics in the system tables <structname>pg_class</structname> and
    <structname>pg_database</structname>.  In particular,
    the <structfield>relfrozenxid</structfield> column of a table's
    <structname>pg_class</structname> row contains the freeze cutoff XID that was used
    by the last aggressive <command>VACUUM</command> for that table.  All rows
    inserted by transactions with XIDs older than this cutoff XID are
    guaranteed to have been frozen.  Similarly,
    the <structfield>datfrozenxid</structfield> column of a database's
    <structname>pg_database</structname> row is a lower bound on the unfrozen XIDs
    appearing in that database &mdash; it is just the minimum of the
    per-table <structfield>relfrozenxid</structfield> values within the database.
    A convenient way to
    examine this information is to execute queries such as:
-->
データベース内のもっとも古い凍結されていないXIDの年代を追跡するために、<command>VACUUM</command>はシステムテーブル<structname>pg_class</structname>と<structname>pg_database</structname>にXID統計情報を保持します。
特に、テーブルに対応する<structname>pg_class</structname>行の<structfield>relfrozenxid</structfield>列には、テーブルに対する最後の積極的な<command>VACUUM</command>で使用された凍結切捨てXIDが含まれます。
この切り捨てXIDよりも古いXIDを持つトランザクションにより挿入されたすべての行は凍結状態であることが保証されています。
同様に、データベースに対応する<structname>pg_database</structname>行の<structfield>datfrozenxid</structfield>列は、データベース内で現れる凍結されていないXIDの下限値です。
これは、そのデータベース内のテーブル当たりの<structfield>relfrozenxid</structfield>値の最小値です。
この情報を検査する簡便な方法は、以下の問い合わせを実行することです。

<programlisting>
SELECT c.oid::regclass as table_name,
       greatest(age(c.relfrozenxid),age(t.relfrozenxid)) as age
FROM pg_class c
LEFT JOIN pg_class t ON c.reltoastrelid = t.oid
WHERE c.relkind IN ('r', 'm');

SELECT datname, age(datfrozenxid) FROM pg_database;
</programlisting>

<!--
    The <literal>age</literal> column measures the number of transactions from the
    cutoff XID to the current transaction's XID.
-->
<literal>age</literal>列は切り捨てXIDから現在のトランザクションXIDまでのトランザクション数を測ります。
   </para>

   <para>
<!--
    <command>VACUUM</command> normally only scans pages that have been modified
    since the last vacuum, but <structfield>relfrozenxid</structfield> can only be
    advanced when every page of the table
    that might contain unfrozen XIDs is scanned.  This happens when
    <structfield>relfrozenxid</structfield> is more than
    <varname>vacuum_freeze_table_age</varname> transactions old, when
    <command>VACUUM</command>'s <literal>FREEZE</literal> option is used, or when all
    pages that are not already all-frozen happen to
    require vacuuming to remove dead row versions. When <command>VACUUM</command>
    scans every page in the table that is not already all-frozen, it should
    set <literal>age(relfrozenxid)</literal> to a value just a little more than the
    <varname>vacuum_freeze_min_age</varname> setting
    that was used (more by the number of transactions started since the
    <command>VACUUM</command> started).  If no <structfield>relfrozenxid</structfield>-advancing
    <command>VACUUM</command> is issued on the table until
    <varname>autovacuum_freeze_max_age</varname> is reached, an autovacuum will soon
    be forced for the table.
-->
<command>VACUUM</command>は通常は最後のバキュームの後で変更されたページのみ走査しますが、<structfield>relfrozenxid</structfield>はテーブルの凍結されていないXIDを含むかもしれないすべてのページを走査したときのみ繰り上がります。
これは、<structfield>relfrozenxid</structfield>が<varname>vacuum_freeze_table_age</varname>トランザクション年齢より大きい時、<command>VACUUM</command>の<literal>FREEZE</literal>オプションが使用された時、もしくは使用されない行バージョンを削除するため全てのページをバキュームしなければならなくなった時に発生します。
<command>VACUUM</command>がテーブルの全凍結になっていないすべてのページを走査したとき、<literal>age(relfrozenxid)</literal>は、使用された<varname>vacuum_freeze_min_age</varname>設定より若干大きくなるはずです
（<command>VACUUM</command>を起動してから始まったトランザクションの数分大きくなります）。
<structfield>relfrozenxid</structfield>を繰り上げる<command>VACUUM</command>が<varname>autovacuum_freeze_max_age</varname>に達するまでにテーブルに対して発行されない場合、そのテーブルに対して自動バキュームが早急に強制されます。
   </para>

   <para>
<<<<<<< HEAD
    If for some reason autovacuum fails to clear old XIDs from a table, the
    system will begin to emit warning messages like this when the database's
    oldest XIDs reach forty million transactions from the wraparound point:

<programlisting>
WARNING:  database "mydb" must be vacuumed within 39985967 transactions
=======
<!--
    If for some reason autovacuum fails to clear old XIDs from a table, the
    system will begin to emit warning messages like this when the database's
    oldest XIDs reach eleven million transactions from the wraparound point:
-->
何らかの理由により自動バキュームがテーブルの古いXIDの整理に失敗した場合、システムはデータベースの最古のXIDが周回ポイントから1100万トランザクションに達した場合と似たような警告メッセージを発行し始めます。

<programlisting>
WARNING:  database "mydb" must be vacuumed within 10985967 transactions
>>>>>>> 9a9c638e
HINT:  To avoid a database shutdown, execute a database-wide VACUUM in that database.
</programlisting>

<!--
    (A manual <command>VACUUM</command> should fix the problem, as suggested by the
    hint; but note that the <command>VACUUM</command> must be performed by a
    superuser, else it will fail to process system catalogs and thus not
    be able to advance the database's <structfield>datfrozenxid</structfield>.)
    If these warnings are
    ignored, the system will shut down and refuse to start any new
    transactions once there are fewer than three million transactions left
    until wraparound:
-->
（ヒントで示唆されたように手動<command>VACUUM</command>はこの問題を解決します。
しかし、<command>VACUUM</command>はスーパーユーザで実行されなければなりません。
さもないとシステムカタログの処理に失敗し、このためデータベースの<structfield>datfrozenxid</structfield>を桁上げすることができません。）
こうした警告も無視し続け、周回するまでのトランザクションが100万より少なくなると、システムは停止し、新しいトランザクションの起動を拒絶します。

<programlisting>
ERROR:  database is not accepting commands to avoid wraparound data loss in database "mydb"
HINT:  Stop the postmaster and vacuum that database in single-user mode.
</programlisting>

<<<<<<< HEAD
    The three-million-transaction safety margin exists to let the
=======
<!--
    The 1-million-transaction safety margin exists to let the
>>>>>>> 9a9c638e
    administrator recover without data loss, by manually executing the
    required <command>VACUUM</command> commands.  However, since the system will not
    execute commands once it has gone into the safety shutdown mode,
    the only way to do this is to stop the server and start the server in single-user
    mode to execute <command>VACUUM</command>.  The shutdown mode is not enforced
    in single-user mode.  See the <xref linkend="app-postgres"/> reference
    page for details about using single-user mode.
-->
この100万トランザクションという安全マージンは、管理者が必要な<command>VACUUM</command>コマンドを手作業で実行することで、データを失うことなくリカバリすることができるようにするために存在します。
しかし、システムがこの安全のための停止モードになると、コマンドを実行しませんので、実行するためには、サーバを停止し、シングルユーザモードでサーバを起動して<command>VACUUM</command>を行う他ありません。
この停止モードはシングルユーザモードでは強制されません。
シングルユーザモードの使用に関する詳細は<xref linkend="app-postgres"/>マニュアルページを参照してください。
   </para>

   <sect3 id="vacuum-for-multixact-wraparound">
<!--
    <title>Multixacts and Wraparound</title>
-->
    <title>マルチトランザクションと周回</title>

    <indexterm>
     <primary>MultiXactId</primary>
    </indexterm>

    <indexterm>
<!--
     <primary>wraparound</primary>
     <secondary>of multixact IDs</secondary>
-->
     <primary>周回</primary>
     <secondary>マルチトランザクションIDの</secondary>
    </indexterm>

    <para>
<!--
     <firstterm>Multixact IDs</firstterm> are used to support row locking by
     multiple transactions.  Since there is only limited space in a tuple
     header to store lock information, that information is encoded as
     a <quote>multiple transaction ID</quote>, or multixact ID for short,
     whenever there is more than one transaction concurrently locking a
     row.  Information about which transaction IDs are included in any
     particular multixact ID is stored separately in
     the <filename>pg_multixact</filename> subdirectory, and only the multixact ID
     appears in the <structfield>xmax</structfield> field in the tuple header.
     Like transaction IDs, multixact IDs are implemented as a
     32-bit counter and corresponding storage, all of which requires
     careful aging management, storage cleanup, and wraparound handling.
     There is a separate storage area which holds the list of members in
     each multixact, which also uses a 32-bit counter and which must also
     be managed.
-->
<firstterm>マルチトランザクションID</firstterm>は複数のトランザクションによる行ロックをサポートするのに使われます。
タプルヘッダにはロック情報を格納するために限られた容量しかありませんので、二つ以上のトランザクションが同時に行をロックする時には必ず、その情報は<quote>マルチプル（訳注:複数の）トランザクションID</quote>、略してマルチトランザクションID、にエンコードされます。
あるマルチトランザクションIDにどのトランザクションIDが含まれているかという情報は<filename>pg_multixact</filename>サブディレクトリに別に格納されており、マルチトランザクションIDのみがタプルヘッダの<structfield>xmax</structfield>フィールドに現れます。
トランザクションIDと同様に、マルチトランザクションIDは32ビットカウンタと対応する記憶領域として実装されており、どちらも注意深い年代管理や記憶領域の整理、周回の取り扱いが必要です。
各マルチトランザクションにはメンバの一覧を保持する独立した記憶領域があり、そこでも32ビットカウンタを使っているので同じように管理しなければなりません。
    </para>

    <para>
<!--
     Whenever <command>VACUUM</command> scans any part of a table, it will replace
     any multixact ID it encounters which is older than
     <xref linkend="guc-vacuum-multixact-freeze-min-age"/>
     by a different value, which can be the zero value, a single
     transaction ID, or a newer multixact ID.  For each table,
     <structname>pg_class</structname>.<structfield>relminmxid</structfield> stores the oldest
     possible multixact ID still appearing in any tuple of that table.
     If this value is older than
     <xref linkend="guc-vacuum-multixact-freeze-table-age"/>, an aggressive
     vacuum is forced.  As discussed in the previous section, an aggressive
     vacuum means that only those pages which are known to be all-frozen will
     be skipped.  <function>mxid_age()</function> can be used on
     <structname>pg_class</structname>.<structfield>relminmxid</structfield> to find its age.
-->
テーブルの何らかの部分に対し<command>VACUUM</command>走査されるときはいつでも、そのときに見つかった<xref linkend="guc-vacuum-multixact-freeze-min-age"/>よりも古いマルチトランザクションIDはすべて異なる値で置き換えられます。
異なる値とは、0かもしれませんし、単一のトランザクションIDかもしれませんし、より新しいマルチトランザクションIDかもしれません。
各テーブルでは、<structname>pg_class</structname>.<structfield>relminmxid</structfield>がそのテーブルのタプルにまだ現れるマルチトランザクションIDのうちできるだけ古いものを保持しています。
この値が<xref linkend="guc-vacuum-multixact-freeze-table-age"/>よりも古ければ、積極的バキュームが強制されます。
前節で説明したように、積極的なバキュームでは全凍結であるとわかっているページのみがスキップされます。
<structname>pg_class</structname>.<structfield>relminmxid</structfield>に対してその年代を調べるのに<function>mxid_age()</function>を使えます。
    </para>

    <para>
<!--
     Aggressive <command>VACUUM</command> scans, regardless of
     what causes them, enable advancing the value for that table.
     Eventually, as all tables in all databases are scanned and their
     oldest multixact values are advanced, on-disk storage for older
     multixacts can be removed.
-->
積極的な<command>VACUUM</command>走査は、その原因が何かに関わらず、そのテーブルのその値を進めることができます。
結局、データベースすべてのテーブルすべてが走査され、最も古いマルチトランザクション値が進められますので、ディスク上でより古いマルチトランザクションを保持している領域は削除できます。
    </para>

    <para>
<<<<<<< HEAD
     As a safety device, an aggressive vacuum scan will
     occur for any table whose multixact-age (see <xref
     linkend="vacuum-for-multixact-wraparound"/>) is greater than <xref
     linkend="guc-autovacuum-multixact-freeze-max-age"/>.  Also, if the
     storage occupied by multixacts members exceeds 2GB, aggressive vacuum
     scans will occur more often for all tables, starting with those that
     have the oldest multixact-age.  Both of these kinds of aggressive
     scans will occur even if autovacuum is nominally disabled.
=======
<!--
     As a safety device, an aggressive vacuum scan will occur for any table
     whose multixact-age is greater than
     <xref linkend="guc-autovacuum-multixact-freeze-max-age"/>.  Aggressive
     vacuum scans will also occur progressively for all tables, starting with
     those that have the oldest multixact-age, if the amount of used member
     storage space exceeds the amount 50% of the addressable storage space.
     Both of these kinds of aggressive scans will occur even if autovacuum is
     nominally disabled.
-->
安全装置として、<xref linkend="guc-autovacuum-multixact-freeze-max-age"/>よりもそのマルチトランザクション年代が大きいどのテーブルに対しても、積極的なバキューム走査が起こります。
メンバ記憶領域の使用量がアドレス指定可能な記憶領域の50%を越えた場合にも、積極的なバキューム走査は、マルチトランザクション年代の一番古いものから始めて、すべてのテーブルに対して段階的に起こります。
この種の積極的走査はどちらも、自動バキュームが名目上は無効にされていても発生します。
>>>>>>> 9a9c638e
    </para>
   </sect3>
  </sect2>

  <sect2 id="autovacuum">
<<<<<<< HEAD
=======
<!--
>>>>>>> 9a9c638e
   <title>The Autovacuum Daemon</title>
-->
   <title>自動バキュームデーモン</title>

   <indexterm>
    <primary>autovacuum</primary>
<!--
    <secondary>general information</secondary>
-->
    <secondary>一般情報</secondary>
   </indexterm>
   <para>
<!--
    <productname>PostgreSQL</productname> has an optional but highly
    recommended feature called <firstterm>autovacuum</firstterm>,
    whose purpose is to automate the execution of
    <command>VACUUM</command> and <command>ANALYZE</command> commands.
    When enabled, autovacuum checks for
    tables that have had a large number of inserted, updated or deleted
    tuples.  These checks use the statistics collection facility;
    therefore, autovacuum cannot be used unless <xref
    linkend="guc-track-counts"/> is set to <literal>true</literal>.
    In the default configuration, autovacuuming is enabled and the related
    configuration parameters are appropriately set.
-->
<productname>PostgreSQL</productname>には、省略可能ですが強く推奨される<firstterm>自動バキューム</firstterm>という機能があります。
これは<command>VACUUM</command>と<command>ANALYZE</command>コマンドの実行を自動化することを目的としたものです。
有効にすると、自動バキュームは大量のタプルの挿入、更新、削除があったテーブルを検査します。
この検査は統計情報収集機能を使用します。
したがって、<xref linkend="guc-track-counts"/>が<literal>true</literal>に設定されていないと、自動バキュームを使用することができません。
デフォルトの設定では、自動バキュームは有効で、関連するパラメータも適切に設定されています。
   </para>

   <para>
<!--
    The <quote>autovacuum daemon</quote> actually consists of multiple processes.
    There is a persistent daemon process, called the
    <firstterm>autovacuum launcher</firstterm>, which is in charge of starting
    <firstterm>autovacuum worker</firstterm> processes for all databases. The
    launcher will distribute the work across time, attempting to start one
    worker within each database every <xref linkend="guc-autovacuum-naptime"/>
    seconds.  (Therefore, if the installation has <replaceable>N</replaceable> databases,
    a new worker will be launched every
    <varname>autovacuum_naptime</varname>/<replaceable>N</replaceable> seconds.)
    A maximum of <xref linkend="guc-autovacuum-max-workers"/> worker processes
    are allowed to run at the same time. If there are more than
    <varname>autovacuum_max_workers</varname> databases to be processed,
    the next database will be processed as soon as the first worker finishes.
    Each worker process will check each table within its database and
    execute <command>VACUUM</command> and/or <command>ANALYZE</command> as needed.
    <xref linkend="guc-log-autovacuum-min-duration"/> can be set to monitor
    autovacuum workers' activity.
-->
実際のところ<quote>自動バキュームデーモン</quote>は複数のプロセスから構成されます。
<firstterm>自動バキュームランチャ</firstterm>という永続的デーモンプロセスが存在し、<firstterm>自動バキュームワーカ</firstterm>プロセスがすべてのデータベースを処理します。
ランチャは、1つのワーカを各データベースに対し<xref linkend="guc-autovacuum-naptime"/>秒ごとに開始するよう試みることにより、時間に対して作業を分散化します。
（したがってインストレーションに<replaceable>N</replaceable>個のデータベースがある場合、新規ワーカが<varname>autovacuum_naptime</varname>/<replaceable>N</replaceable>秒毎に起動されます。）
同時に最大<xref linkend="guc-autovacuum-max-workers"/>個のプロセスが実行可能です。
処理対象のデータベースが<varname>autovacuum_max_workers</varname>より多くある場合、次のデータベースは最初のワーカが終了するとすぐに処理されます。
それぞれのワーカプロセスはデータベース内の各テーブルを検査し、必要に応じて<command>VACUUM</command>または<command>ANALYZE</command>コマンドを発行します。
<xref linkend="guc-log-autovacuum-min-duration"/>も自動バキュームワーカの活動を監視するために設定できます。
   </para>

   <para>
<!--
    If several large tables all become eligible for vacuuming in a short
    amount of time, all autovacuum workers might become occupied with
    vacuuming those tables for a long period.  This would result
    in other tables and databases not being vacuumed until a worker becomes
    available. There is no limit on how many workers might be in a
    single database, but workers do try to avoid repeating work that has
    already been done by other workers. Note that the number of running
    workers does not count towards <xref linkend="guc-max-connections"/> or
    <xref linkend="guc-superuser-reserved-connections"/> limits.
-->
短期間にいくつかの大規模なテーブルがすべてバキューム対象として適切な状態になったとすると、すべての自動バキュームワーカはこうしたテーブルに対するバキューム処理に長い期間占領される可能性があります。
これにより、ワーカが利用できるようになるまで、他のテーブルやデータベースに対するバキュームが行われなくなります。
また、単一データベースに対するワーカ数には制限はありませんが、ワーカはすでに他のワーカによって実行された作業を繰り返さないように試みます。
ワーカの実行数は<xref linkend="guc-max-connections"/>制限にも<xref linkend="guc-superuser-reserved-connections"/>制限にも計上されないことに注意してください。
   </para>

   <para>
<!--
    Tables whose <structfield>relfrozenxid</structfield> value is more than
    <xref linkend="guc-autovacuum-freeze-max-age"/> transactions old are always
    vacuumed (this also applies to those tables whose freeze max age has
    been modified via storage parameters; see below).  Otherwise, if the
    number of tuples obsoleted since the last
    <command>VACUUM</command> exceeds the <quote>vacuum threshold</quote>, the
    table is vacuumed.  The vacuum threshold is defined as:
-->
テーブルの<structfield>relfrozenxid</structfield>値が<xref linkend="guc-autovacuum-freeze-max-age"/>トランザクション年齢よりも古い場合、そのテーブルは常にバキュームされます
（これはfreeze max ageがストレージパラメータにより変更されたテーブルに対しても適用されます。以下を参照）。
さもなければ、直前の<command>VACUUM</command>の後に不要となったタプル数が<quote>バキューム閾値</quote>を超えると、テーブルはバキュームされます。
このバキューム閾値は以下のように定義されます。
<programlisting>
<!--
vacuum threshold = vacuum base threshold + vacuum scale factor * number of tuples
-->
バキューム閾値 = バキューム基礎閾値 + バキューム規模係数 * タプル数
</programlisting>
<!--
    where the vacuum base threshold is
    <xref linkend="guc-autovacuum-vacuum-threshold"/>,
    the vacuum scale factor is
    <xref linkend="guc-autovacuum-vacuum-scale-factor"/>,
    and the number of tuples is
    <structname>pg_class</structname>.<structfield>reltuples</structfield>.
-->
ここで、バキューム基礎閾値は<xref linkend="guc-autovacuum-vacuum-threshold"/>、バキューム規模係数は<xref linkend="guc-autovacuum-vacuum-scale-factor"/>、タプル数は<structname>pg_class</structname>.<structfield>reltuples</structfield>です。
   </para>

   <para>
<!--
    The table is also vacuumed if the number of tuples inserted since the last
    vacuum has exceeded the defined insert threshold, which is defined as:
-->
直前のバキュームの後に挿入されたタプル数が定義された挿入閾値を超えた場合も、テーブルはバキュームされます。ここで挿入閾値は以下のように定義されます。
<programlisting>
<!--
vacuum insert threshold = vacuum base insert threshold + vacuum insert scale factor * number of tuples
-->
バキューム挿入閾値 = バキューム基礎挿入閾値 + バキューム挿入規模係数 * タプル数
</programlisting>
<!--
    where the vacuum insert base threshold is
    <xref linkend="guc-autovacuum-vacuum-insert-threshold"/>,
    and vacuum insert scale factor is
    <xref linkend="guc-autovacuum-vacuum-insert-scale-factor"/>.
    Such vacuums may allow portions of the table to be marked as
    <firstterm>all visible</firstterm> and also allow tuples to be frozen, which
    can reduce the work required in subsequent vacuums.
    For tables which receive <command>INSERT</command> operations but no or
    almost no <command>UPDATE</command>/<command>DELETE</command> operations,
    it may be beneficial to lower the table's
    <xref linkend="reloption-autovacuum-freeze-min-age"/> as this may allow
    tuples to be frozen by earlier vacuums.  The number of obsolete tuples and
    the number of inserted tuples are obtained from the statistics collector;
    it is a semi-accurate count updated by each <command>UPDATE</command>,
    <command>DELETE</command> and <command>INSERT</command> operation.  (It is
    only semi-accurate because some information might be lost under heavy
    load.)  If the <structfield>relfrozenxid</structfield> value of the table
    is more than <varname>vacuum_freeze_table_age</varname> transactions old,
    an aggressive vacuum is performed to freeze old tuples and advance
    <structfield>relfrozenxid</structfield>; otherwise, only pages that have been modified
    since the last vacuum are scanned.
-->
ここで、バキューム挿入基礎閾値は<xref linkend="guc-autovacuum-vacuum-insert-threshold"/>、バキューム挿入規模係数は<xref linkend="guc-autovacuum-vacuum-insert-scale-factor"/>です。
そのようなバキュームは、テーブルの一部を<firstterm>全可視</firstterm>と印づけたり、タプルを凍結したりもできますので、後続のバキュームで必要となる作業を減らせます。
より早いバキュームによりタプルを凍結できますので、<command>INSERT</command>操作を受けたものの<command>UPDATE</command>/<command>DELETE</command>操作を全くもしくはほとんど受けていないテーブルに対しては、テーブルの<xref linkend="reloption-autovacuum-freeze-min-age"/>を下げる助けになるでしょう。
不要となったタプル数と挿入されたタプル数は、統計情報コレクタから取り出されます。
これは、各<command>UPDATE</command>、<command>DELETE</command>操作で更新される、ほぼ正確な数です。
（負荷が高いと一部の情報が失われる可能性があることから、これはほぼ正確な数でしかありません。）
テーブルの<structfield>relfrozenxid</structfield>値が<varname>vacuum_freeze_table_age</varname>トランザクション年齢より大きい場合、古いタプルを凍結して、<structfield>relfrozenxid</structfield>を繰り上げるため、積極的なバキュームが実行されます。
そうでなければ最後のバキュームの後に変更されたページのみ走査されます。
   </para>

   <para>
<!--
    For analyze, a similar condition is used: the threshold, defined as:
-->
解析でも似たような条件が使用されます。
以下で定義される閾値が、前回の<command>ANALYZE</command>の後に挿入、更新、削除されたタプル数と比較されます。
<programlisting>
<!--
analyze threshold = analyze base threshold + analyze scale factor * number of tuples
-->
解析閾値 = 解析基礎閾値 + 解析規模係数 * タプル数
</programlisting>
<!--
    is compared to the total number of tuples inserted, updated, or deleted
    since the last <command>ANALYZE</command>.
-->
   </para>

   <para>
<!--
    Temporary tables cannot be accessed by autovacuum.  Therefore,
    appropriate vacuum and analyze operations should be performed via
    session SQL commands.
-->
一時テーブルには自動バキュームでアクセスすることはできません。
したがってセッションのSQLコマンドを用いて適切なバキュームおよび解析操作を行わなければなりません。
   </para>

   <para>
<!--
    The default thresholds and scale factors are taken from
    <filename>postgresql.conf</filename>, but it is possible to override them
    (and many other autovacuum control parameters) on a per-table basis; see
    <xref linkend="sql-createtable-storage-parameters"/> for more information.
    If a setting has been changed via a table's storage parameters, that value
    is used when processing that table; otherwise the global settings are
    used. See <xref linkend="runtime-config-autovacuum"/> for more details on
    the global settings.
-->
デフォルトの閾値と規模係数は、<filename>postgresql.conf</filename>から取られますが、(他の多くの自動バキューム制御パラメータと合わせて)テーブル毎に上書きすることができます。
より詳細な情報は<xref linkend="sql-createtable-storage-parameters"/>を参照してください。
テーブルのストレージパラメータで設定が変更されると、そのテーブルを処理する時にその値が使用されます。
そうでなければ、全体設定が使われます。
全体設定についての詳細な情報は<xref linkend="runtime-config-autovacuum"/>を参照してください。
   </para>

   <para>
<!--
    When multiple workers are running, the autovacuum cost delay parameters
    (see <xref linkend="runtime-config-resource-vacuum-cost"/>) are
    <quote>balanced</quote> among all the running workers, so that the
    total I/O impact on the system is the same regardless of the number
    of workers actually running.  However, any workers processing tables whose
    per-table <literal>autovacuum_vacuum_cost_delay</literal> or
    <literal>autovacuum_vacuum_cost_limit</literal> storage parameters have been set
    are not considered in the balancing algorithm.
-->
複数のワーカプロセスが実行している場合、自動バキュームコスト遅延パラメータ(<xref linkend="runtime-config-resource-vacuum-cost"/>を参照してください)は実行中のワーカ全体に<quote>振り分け</quote>られます。
このため、ワーカの実稼働数に関らず、システムに与えるI/Oの総影響は変わりありません。
しかし、テーブル毎の<literal>autovacuum_vacuum_cost_delay</literal>または<literal>autovacuum_vacuum_cost_limit</literal>ストレージパラメータが設定されたテーブルを処理するワーカは振り分けアルゴリズムでは考慮されません。
   </para>

   <para>
<!--
    Autovacuum workers generally don't block other commands.  If a process
    attempts to acquire a lock that conflicts with the
    <literal>SHARE UPDATE EXCLUSIVE</literal> lock held by autovacuum, lock
    acquisition will interrupt the autovacuum.  For conflicting lock modes,
    see <xref linkend="table-lock-compatibility"/>.  However, if the autovacuum
    is running to prevent transaction ID wraparound (i.e., the autovacuum query
    name in the <structname>pg_stat_activity</structname> view ends with
    <literal>(to prevent wraparound)</literal>), the autovacuum is not
    automatically interrupted.
-->
自動バキュームワーカは通常は他のコマンドをブロックしません。
自動バキュームが保持する<literal>SHARE UPDATE EXCLUSIVE</literal>ロックと衝突するロックを、プロセスが獲得しようとした場合には、ロックの獲得により自動バキュームが中断されます。
衝突するロックモードに関しては<xref linkend="table-lock-compatibility"/>を参照してください。
しかしながら、自動バキュームがトランザクションIDの周回を防ぐために動作している(すなわち、<structname>pg_stat_activity</structname>ビューの自動バキューム問い合わせ名が<literal>(to prevent wraparound)</literal>で終わっている)場合には、自動バキュームは自動的には中断されません。
   </para>

   <warning>
    <para>
<!--
     Regularly running commands that acquire locks conflicting with a
     <literal>SHARE UPDATE EXCLUSIVE</literal> lock (e.g., ANALYZE) can
     effectively prevent autovacuums from ever completing.
-->
<literal>SHARE UPDATE EXCLUSIVE</literal>ロックと衝突するロックを獲得する、定期的に動作するコマンド(例えばANALYZE)により、自動バキュームが実質的に終わらなくなることがあります。
    </para>
   </warning>
  </sect2>
 </sect1>


 <sect1 id="routine-reindex">
<!--
  <title>Routine Reindexing</title>
-->
<title>定常的なインデックスの再作成</title>

  <indexterm zone="routine-reindex">
<!--
   <primary>reindex</primary>
-->
   <primary>インデックス再作成</primary>
  </indexterm>

  <para>
<!--
   In some situations it is worthwhile to rebuild indexes periodically
   with the <xref linkend="sql-reindex"/> command or a series of individual
   rebuilding steps.
-->
<xref linkend="sql-reindex"/>コマンドまたは一連の個々の再構築処理を使用して定期的にインデックスを再構築することが価値がある状況があります。

  </para>

  <para>
<!--
   B-tree index pages that have become completely empty are reclaimed for
   re-use.  However, there is still a possibility
   of inefficient use of space: if all but a few index keys on a page have
   been deleted, the page remains allocated.  Therefore, a usage
   pattern in which most, but not all, keys in each range are eventually
   deleted will see poor use of space.  For such usage patterns,
   periodic reindexing is recommended.
-->
完全に空になったB-treeインデックスページは再利用のために回収されます。
しかしまだ非効率的な領域使用の可能性があります。
ページからわずかを残しほとんどすべてのインデックスキーが削除されたとしても、ページは割り当てられたまま残ります。
各範囲において、わずかを残しほとんどすべてのキーが削除されるようなパターンで使用されると、領域が無駄に使用されることが分かります。
こうした使用状況では、定期的なインデックス再構築を推奨します。
  </para>

  <para>
<!--
   The potential for bloat in non-B-tree indexes has not been well
   researched.  It is a good idea to periodically monitor the index's physical
   size when using any non-B-tree index type.
-->
B-tree以外のインデックスが膨張する可能性はまだよく調査されていません。
B-tree以外の任意の種類のインデックスを使用する際には、インデックスの物理容量を定期的に監視することを勧めます。
  </para>

  <para>
<!--
   Also, for B-tree indexes, a freshly-constructed index is slightly faster to
   access than one that has been updated many times because logically
   adjacent pages are usually also physically adjacent in a newly built index.
   (This consideration does not apply to non-B-tree indexes.)  It
   might be worthwhile to reindex periodically just to improve access speed.
-->
また、B-treeインデックスでは、新規に構築したインデックスの方が何度も更新されたインデックスよりもアクセスが多少高速です。
新しく構築されたインデックスでは論理的に近接するページが通常物理的にも近接するからです。
（これはB-tree以外のインデックスではあてはまりません。）
アクセス速度を向上させるためだけに周期的にインデックスを再構築することは価値があるかもしれません。
  </para>

  <para>
<!--
   <xref linkend="sql-reindex"/> can be used safely and easily in all cases.
   This command requires an <literal>ACCESS EXCLUSIVE</literal> lock by
   default, hence it is often preferable to execute it with its
   <literal>CONCURRENTLY</literal> option, which requires only a
   <literal>SHARE UPDATE EXCLUSIVE</literal> lock.
-->
<xref linkend="sql-reindex"/>はすべての状況で安全に簡単に使うことができます。
このコマンドはデフォルトで<literal>ACCESS EXCLUSIVE</literal>ロックを要求しますので、<literal>CONCURRENTLY</literal>オプションを付けて実行する方が好ましい場合がしばしばあります。その場合には<literal>SHARE UPDATE EXCLUSIVE</literal>ロックしか要求しません。
  </para>
 </sect1>


 <sect1 id="logfile-maintenance">
<!--
  <title>Log File Maintenance</title>
-->
<title>ログファイルの保守</title>

  <indexterm zone="logfile-maintenance">
<!--
   <primary>server log</primary>
   <secondary>log file maintenance</secondary>
-->
   <primary>サーバログ</primary>
   <secondary>ログファイルの保守</secondary>
  </indexterm>

  <para>
<!--
   It is a good idea to save the database server's log output
   somewhere, rather than just discarding it via <filename>/dev/null</filename>.
   The log output is invaluable when diagnosing
   problems.  However, the log output tends to be voluminous
   (especially at higher debug levels) so you won't want to save it
   indefinitely.  You need to <emphasis>rotate</emphasis> the log files so that
   new log files are started and old ones removed after a reasonable
   period of time.
-->
データベースサーバのログ出力を<filename>/dev/null</filename>に渡して単に破棄するのではなく、どこかに保存しておくことを推奨します。
問題の原因を究明する時にログ出力は貴重です。
しかし、ログ出力は（特により高いデバッグレベルの時に）巨大になりがちですので、際限なく保存したくはないでしょう。
新しいログファイルを開始させ、適切な期間を経過した古いログファイルを捨てるために、ログファイルを<emphasis>回転</emphasis>させる必要があります。
  </para>

  <para>
<!--
   If you simply direct the <systemitem>stderr</systemitem> of
   <command>postgres</command> into a
   file, you will have log output, but
   the only way to truncate the log file is to stop and restart
   the server. This might be acceptable if you are using
   <productname>PostgreSQL</productname> in a development environment,
   but few production servers would find this behavior acceptable.
-->
単に<command>postgres</command>の<systemitem>stderr</systemitem>をファイルに渡している場合、ログ出力を保持できますが、そのログファイルを切り詰めるためにはサーバを停止させ、再度起動させるしか方法がありません。
開発環境で<productname>PostgreSQL</productname>を使用しているのであればこれで構いませんが、実運用サーバでこの振舞いが適切となることはほぼありません。
  </para>

  <para>
<!--
   A better approach is to send the server's
   <systemitem>stderr</systemitem> output to some type of log rotation program.
   There is a built-in log rotation facility, which you can use by
   setting the configuration parameter <varname>logging_collector</varname> to
   <literal>true</literal> in <filename>postgresql.conf</filename>.  The control
   parameters for this program are described in <xref
   linkend="runtime-config-logging-where"/>. You can also use this approach
   to capture the log data in machine readable <acronym>CSV</acronym>
   (comma-separated values) format.
-->
サーバの<systemitem>stderr</systemitem>を何らかのログ回転プログラムに送信する方が良いでしょう。
組み込みのログ回転機能があり、<filename>postgresql.conf</filename>の<varname>logging_collector</varname>設定パラメータを<literal>true</literal>に設定することでこれを使用することができます。
このプログラムを制御するパラメータについては<xref linkend="runtime-config-logging-where"/>で説明します。
また、この方法を使用して、機械読み取りしやすい<acronym>CSV</acronym>(カンマ区分値)書式でログデータを取り込むことができます。
  </para>

  <para>
<!--
   Alternatively, you might prefer to use an external log rotation
   program if you have one that you are already using with other
   server software. For example, the <application>rotatelogs</application>
   tool included in the <productname>Apache</productname> distribution
   can be used with <productname>PostgreSQL</productname>.  One way to
   do this is to pipe the server's
   <systemitem>stderr</systemitem> output to the desired program.
   If you start the server with
   <command>pg_ctl</command>, then <systemitem>stderr</systemitem>
   is already redirected to <systemitem>stdout</systemitem>, so you just need a
   pipe command, for example:
-->
また、既に他のサーバソフトウェアで使用している外部のログ回転プログラムがあるのであれば、それを使用したいと考えるでしょう。
例えば、<productname>Apache</productname>配布物に含まれる<application>rotatelogs</application>を<productname>PostgreSQL</productname>で使用することができます。
これを行う一つの方法は、単にサーバの<systemitem>stderr</systemitem>を目的のプログラムにパイプで渡すことです。
<command>pg_ctl</command>を使用してサーバを起動している場合は<systemitem>stderr</systemitem>は既に<systemitem>stdout</systemitem>にリダイレクトされていますので、以下の例のようにコマンドをパイプする必要があるだけです。

<programlisting>
pg_ctl start | rotatelogs /var/log/pgsql_log 86400
</programlisting>
  </para>

  <para>
<!--
   You can combine these approaches by setting up <application>logrotate</application>
   to collect log files produced by <productname>PostgreSQL</productname> built-in
   logging collector.  In this case, the logging collector defines the names and
   location of the log files, while <application>logrotate</application>
   periodically archives these files.  When initiating log rotation,
   <application>logrotate</application> must ensure that the application
   sends further output to the new file.  This is commonly done with a
   <literal>postrotate</literal> script that sends a <literal>SIGHUP</literal>
   signal to the application, which then reopens the log file.
   In <productname>PostgreSQL</productname>, you can run <command>pg_ctl</command>
   with the <literal>logrotate</literal> option instead.  When the server receives
   this command, the server either switches to a new log file or reopens the
   existing file, depending on the logging configuration
   (see <xref linkend="runtime-config-logging-where"/>).
-->
<productname>PostgreSQL</productname>組み込みのログ収集機構により生成されるログファイルを集めるのに<application>logrotate</application>を設定することで、上の方法を組み合わせることができます。
この場合、ログ収集機構はログファイルの名前と位置を定義する一方、<application>logrotate</application>は周期的にそのファイルをアーカイブします。
ログ回転を開始する時に、<application>logrotate</application>はアプリケーションが以降の出力を新しいファイルに送ることを確実にしなければなりません。
通常これは、アプリケーションに<literal>SIGHUP</literal>シグナルを送る<literal>postrotate</literal>スクリプトにより行なわれ、アプリケーションはその後ログファイルを再度開きます。
<productname>PostgreSQL</productname>では、その代わりに<command>pg_ctl</command>に<literal>logrotate</literal>オプションを付けて実行できます。
サーバはこのコマンドを受け取ると、ログ収集の設定に応じて新しいログファイルに切り替えるか、既存のファイルを再度開くかします(<xref linkend="runtime-config-logging-where"/>を参照してください)。
  </para>

  <note>
   <para>
<!--
    When using static log file names, the server might fail to reopen the log
    file if the max open file limit is reached or a file table overflow occurs.
    In this case, log messages are sent to the old log file until a
    successful log rotation. If <application>logrotate</application> is
    configured to compress the log file and delete it, the server may lose
    the messages logged in this time frame. To avoid this issue, you can
    configure the logging collector to dynamically assign log file names
    and use a <literal>prerotate</literal> script to ignore open log files.
-->
静的なログファイル名を使う場合には、開けるファイルの最大数に達したりファイルテーブルのオーバーフローが起きた場合に、サーバがログファイルを再度開くのに失敗するかもしれません。
この場合には、ログ回転が成功するまでログメッセージは古いログファイルに送られます。
<application>logrotate</application>がログファイルを圧縮して削除するよう設定されていれば、サーバはこの期間にログに残そうとしたメッセージを失うかもしれません。
この問題を避けるため、ログファイル名を動的に割り当てて、開いているログファイルを無視する<literal>prerotate</literal>スクリプトを使うようにログ収集機構を設定できます。
    </para>
  </note>

  <para>
<!--
   Another production-grade approach to managing log output is to
   send it to <application>syslog</application> and let
   <application>syslog</application> deal with file rotation. To do this, set the
   configuration parameter <varname>log_destination</varname> to <literal>syslog</literal>
   (to log to <application>syslog</application> only) in
   <filename>postgresql.conf</filename>. Then you can send a <literal>SIGHUP</literal>
   signal to the <application>syslog</application> daemon whenever you want to force it
   to start writing a new log file.  If you want to automate log
   rotation, the <application>logrotate</application> program can be
   configured to work with log files from
   <application>syslog</application>.
-->
この他の実運用レベルのログ出力の管理方法は、<application>syslog</application>に送信し、<application>syslog</application>にファイルの回転を行わせることです。
このためには、<filename>postgresql.conf</filename>の<varname>log_destination</varname>設定パラメータを<literal>syslog</literal>（<application>syslog</application>のみにログを出力）に設定してください。
そして、新しいログファイルへの書き込みを始めたい時に、<application>syslog</application>デーモンに<literal>SIGHUP</literal>シグナルを送信してください。
ログ回転を自動化させたい場合は、<application>logrotate</application>プログラムを設定することで、<application>syslog</application>からのログファイルを扱うことができます。
  </para>

  <para>
<!--
   On many systems, however, <application>syslog</application> is not very reliable,
   particularly with large log messages; it might truncate or drop messages
   just when you need them the most.  Also, on <productname>Linux</productname>,
   <application>syslog</application> will flush each message to disk, yielding poor
   performance.  (You can use a <quote><literal>-</literal></quote> at the start of the file name
   in the <application>syslog</application> configuration file to disable syncing.)
-->
しかし、多くのシステムでは<application>syslog</application>は特に巨大なログメッセージに関してあまり信頼できません。
必要なメッセージを切り詰めてしまったり、破棄してしまったりする可能性があります。
また、<productname>Linux</productname>では、<application>syslog</application>はメッセージごとにディスクに書き出すため、性能が良くありません。
（同期化を無効にするため、<application>syslog</application>設定ファイル内のファイル名の先頭に<quote><literal>-</literal></quote>を使うことができます。）
  </para>

  <para>
<!--
   Note that all the solutions described above take care of starting new
   log files at configurable intervals, but they do not handle deletion
   of old, no-longer-useful log files.  You will probably want to set
   up a batch job to periodically delete old log files.  Another possibility
   is to configure the rotation program so that old log files are overwritten
   cyclically.
-->
上述の手法は全て、新しいログファイルを開始する周期を設定することができますが、古い、既に役に立たなくなったログファイルの削除は扱わないことに注意してください。
おそらく定期的に古いログファイルを削除するバッチジョブを設定することになるでしょう。
他に、回転用プログラムを設定して古いログファイルを周期的に上書きさせるという方法もあります。
  </para>

  <para>
<!--
   <ulink url="https://pgbadger.darold.net/"><productname>pgBadger</productname></ulink>
   is an external project that does sophisticated log file analysis.
   <ulink
   url="https://bucardo.org/check_postgres/"><productname>check_postgres</productname></ulink>
   provides Nagios alerts when important messages appear in the log
   files, as well as detection of many other extraordinary conditions.
-->
<ulink url="https://pgbadger.darold.net/"><productname>pgBadger</productname></ulink>という外部プロジェクトは洗練されたログファイルの解析を行います。
<ulink url="https://bucardo.org/check_postgres/"><productname>check_postgres</productname></ulink>は、通常ではない多くの状態の検出を行うのと同時にログファイルに重要なメッセージが現れた時にNagiosで警告する機構を提供します。
  </para>
 </sect1>
</chapter><|MERGE_RESOLUTION|>--- conflicted
+++ resolved
@@ -936,24 +936,15 @@
    </para>
 
    <para>
-<<<<<<< HEAD
+<!--
     If for some reason autovacuum fails to clear old XIDs from a table, the
     system will begin to emit warning messages like this when the database's
     oldest XIDs reach forty million transactions from the wraparound point:
+-->
+何らかの理由により自動バキュームがテーブルの古いXIDの整理に失敗した場合、システムはデータベースの最古のXIDが周回ポイントから1100万トランザクションに達した場合と似たような警告メッセージを発行し始めます。
 
 <programlisting>
 WARNING:  database "mydb" must be vacuumed within 39985967 transactions
-=======
-<!--
-    If for some reason autovacuum fails to clear old XIDs from a table, the
-    system will begin to emit warning messages like this when the database's
-    oldest XIDs reach eleven million transactions from the wraparound point:
--->
-何らかの理由により自動バキュームがテーブルの古いXIDの整理に失敗した場合、システムはデータベースの最古のXIDが周回ポイントから1100万トランザクションに達した場合と似たような警告メッセージを発行し始めます。
-
-<programlisting>
-WARNING:  database "mydb" must be vacuumed within 10985967 transactions
->>>>>>> 9a9c638e
 HINT:  To avoid a database shutdown, execute a database-wide VACUUM in that database.
 </programlisting>
 
@@ -977,12 +968,8 @@
 HINT:  Stop the postmaster and vacuum that database in single-user mode.
 </programlisting>
 
-<<<<<<< HEAD
+<!--
     The three-million-transaction safety margin exists to let the
-=======
-<!--
-    The 1-million-transaction safety margin exists to let the
->>>>>>> 9a9c638e
     administrator recover without data loss, by manually executing the
     required <command>VACUUM</command> commands.  However, since the system will not
     execute commands once it has gone into the safety shutdown mode,
@@ -1078,7 +1065,7 @@
     </para>
 
     <para>
-<<<<<<< HEAD
+<!--
      As a safety device, an aggressive vacuum scan will
      occur for any table whose multixact-age (see <xref
      linkend="vacuum-for-multixact-wraparound"/>) is greater than <xref
@@ -1087,30 +1074,16 @@
      scans will occur more often for all tables, starting with those that
      have the oldest multixact-age.  Both of these kinds of aggressive
      scans will occur even if autovacuum is nominally disabled.
-=======
-<!--
-     As a safety device, an aggressive vacuum scan will occur for any table
-     whose multixact-age is greater than
-     <xref linkend="guc-autovacuum-multixact-freeze-max-age"/>.  Aggressive
-     vacuum scans will also occur progressively for all tables, starting with
-     those that have the oldest multixact-age, if the amount of used member
-     storage space exceeds the amount 50% of the addressable storage space.
-     Both of these kinds of aggressive scans will occur even if autovacuum is
-     nominally disabled.
 -->
 安全装置として、<xref linkend="guc-autovacuum-multixact-freeze-max-age"/>よりもそのマルチトランザクション年代が大きいどのテーブルに対しても、積極的なバキューム走査が起こります。
 メンバ記憶領域の使用量がアドレス指定可能な記憶領域の50%を越えた場合にも、積極的なバキューム走査は、マルチトランザクション年代の一番古いものから始めて、すべてのテーブルに対して段階的に起こります。
 この種の積極的走査はどちらも、自動バキュームが名目上は無効にされていても発生します。
->>>>>>> 9a9c638e
     </para>
    </sect3>
   </sect2>
 
   <sect2 id="autovacuum">
-<<<<<<< HEAD
-=======
-<!--
->>>>>>> 9a9c638e
+<!--
    <title>The Autovacuum Daemon</title>
 -->
    <title>自動バキュームデーモン</title>

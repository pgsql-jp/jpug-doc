--- conflicted
+++ resolved
@@ -168,14 +168,10 @@
   </sect1>
 
   <sect1 id="connect-estab">
-<<<<<<< HEAD
+<!--
    <title>How Connections Are Established</title>
-=======
-<!--
-   <title>How Connections Are Established</title>
 -->
    <title>接続の確立</title>
->>>>>>> 184958ef
 
    <para>
 <!--

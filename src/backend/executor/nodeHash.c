--- conflicted
+++ resolved
@@ -416,11 +416,7 @@
 	long		skew_table_bytes;
 	long		max_pointers;
 	long		mppow2;
-<<<<<<< HEAD
-	int			nbatch;
-=======
 	int			nbatch = 1;
->>>>>>> 8abb52fa
 	int			nbuckets;
 	double		dbuckets;
 
@@ -481,18 +477,12 @@
 
 	/*
 	 * Set nbuckets to achieve an average bucket load of NTUP_PER_BUCKET when
-<<<<<<< HEAD
-	 * memory is filled.  Set nbatch to the smallest power of 2 that appears
-	 * sufficient.  The Min() steps limit the results so that the pointer
-	 * arrays we'll try to allocate do not exceed work_mem nor MaxAllocSize.
-=======
 	 * memory is filled, assuming a single batch; but limit the value so that
 	 * the pointer arrays we'll try to allocate do not exceed work_mem nor
 	 * MaxAllocSize.
 	 *
 	 * Note that both nbuckets and nbatch must be powers of 2 to make
 	 * ExecHashGetBucketAndBatch fast.
->>>>>>> 8abb52fa
 	 */
 	max_pointers = (work_mem * 1024L) / sizeof(HashJoinTuple);
 	max_pointers = Min(max_pointers, MaxAllocSize / sizeof(HashJoinTuple));
@@ -557,9 +547,6 @@
 		while (nbatch < minbatch)
 			nbatch <<= 1;
 	}
-
-	Assert(nbuckets > 0);
-	Assert(nbatch > 0);
 
 	Assert(nbuckets > 0);
 	Assert(nbatch > 0);

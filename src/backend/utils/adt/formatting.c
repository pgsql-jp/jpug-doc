/* -----------------------------------------------------------------------
 * formatting.c
 *
 * src/backend/utils/adt/formatting.c
 *
 *
 *	 Portions Copyright (c) 1999-2015, PostgreSQL Global Development Group
 *
 *
 *	 TO_CHAR(); TO_TIMESTAMP(); TO_DATE(); TO_NUMBER();
 *
 *	 The PostgreSQL routines for a timestamp/int/float/numeric formatting,
 *	 inspired by the Oracle TO_CHAR() / TO_DATE() / TO_NUMBER() routines.
 *
 *
 *	 Cache & Memory:
 *	Routines use (itself) internal cache for format pictures.
 *
 *	The cache uses a static buffer and is persistent across transactions.  If
 *	the format-picture is bigger than the cache buffer, the parser is called
 *	always.
 *
 *	 NOTE for Number version:
 *	All in this version is implemented as keywords ( => not used
 *	suffixes), because a format picture is for *one* item (number)
 *	only. It not is as a timestamp version, where each keyword (can)
 *	has suffix.
 *
 *	 NOTE for Timestamp routines:
 *	In this module the POSIX 'struct tm' type is *not* used, but rather
 *	PgSQL type, which has tm_mon based on one (*non* zero) and
 *	year *not* based on 1900, but is used full year number.
 *	Module supports AD / BC / AM / PM.
 *
 *	Supported types for to_char():
 *
 *		Timestamp, Numeric, int4, int8, float4, float8
 *
 *	Supported types for reverse conversion:
 *
 *		Timestamp	- to_timestamp()
 *		Date		- to_date()
 *		Numeric		- to_number()
 *
 *
 *	Karel Zak
 *
 * TODO
 *	- better number building (formatting) / parsing, now it isn't
 *		  ideal code
 *	- use Assert()
 *	- add support for abstime
 *	- add support for roman number to standard number conversion
 *	- add support for number spelling
 *	- add support for string to string formatting (we must be better
 *	  than Oracle :-),
 *		to_char('Hello', 'X X X X X') -> 'H e l l o'
 *
 * -----------------------------------------------------------------------
 */

#ifdef DEBUG_TO_FROM_CHAR
#define DEBUG_elog_output	DEBUG3
#endif

#include "postgres.h"

#include <ctype.h>
#include <unistd.h>
#include <math.h>
#include <float.h>
#include <limits.h>

/*
 * towlower() and friends should be in <wctype.h>, but some pre-C99 systems
 * declare them in <wchar.h>.
 */
#ifdef HAVE_WCHAR_H
#include <wchar.h>
#endif
#ifdef HAVE_WCTYPE_H
#include <wctype.h>
#endif

#include "catalog/pg_collation.h"
#include "mb/pg_wchar.h"
#include "utils/builtins.h"
#include "utils/date.h"
#include "utils/datetime.h"
#include "utils/formatting.h"
#include "utils/int8.h"
#include "utils/numeric.h"
#include "utils/pg_locale.h"

/* ----------
 * Routines type
 * ----------
 */
#define DCH_TYPE		1		/* DATE-TIME version	*/
#define NUM_TYPE		2		/* NUMBER version	*/

/* ----------
 * KeyWord Index (ascii from position 32 (' ') to 126 (~))
 * ----------
 */
#define KeyWord_INDEX_SIZE		('~' - ' ')
#define KeyWord_INDEX_FILTER(_c)	((_c) <= ' ' || (_c) >= '~' ? 0 : 1)

/* ----------
 * Maximal length of one node
 * ----------
 */
#define DCH_MAX_ITEM_SIZ	   12		/* max localized day name		*/
#define NUM_MAX_ITEM_SIZ		8		/* roman number (RN has 15 chars)	*/

/* ----------
 * More is in float.c
 * ----------
 */
#define MAXFLOATWIDTH	60
#define MAXDOUBLEWIDTH	500


/* ----------
 * Format parser structs
 * ----------
 */
typedef struct
{
	char	   *name;			/* suffix string		*/
	int			len,			/* suffix length		*/
				id,				/* used in node->suffix */
				type;			/* prefix / postfix			*/
} KeySuffix;

/* ----------
 * FromCharDateMode
 * ----------
 *
 * This value is used to nominate one of several distinct (and mutually
 * exclusive) date conventions that a keyword can belong to.
 */
typedef enum
{
	FROM_CHAR_DATE_NONE = 0,	/* Value does not affect date mode. */
	FROM_CHAR_DATE_GREGORIAN,	/* Gregorian (day, month, year) style date */
	FROM_CHAR_DATE_ISOWEEK		/* ISO 8601 week date */
} FromCharDateMode;

typedef struct FormatNode FormatNode;

typedef struct
{
	const char *name;
	int			len;
	int			id;
	bool		is_digit;
	FromCharDateMode date_mode;
} KeyWord;

struct FormatNode
{
	int			type;			/* node type			*/
	const KeyWord *key;			/* if node type is KEYWORD	*/
	char		character;		/* if node type is CHAR		*/
	int			suffix;			/* keyword suffix		*/
};

#define NODE_TYPE_END		1
#define NODE_TYPE_ACTION	2
#define NODE_TYPE_CHAR		3

#define SUFFTYPE_PREFIX		1
#define SUFFTYPE_POSTFIX	2

#define CLOCK_24_HOUR		0
#define CLOCK_12_HOUR		1


/* ----------
 * Full months
 * ----------
 */
static const char *const months_full[] = {
	"January", "February", "March", "April", "May", "June", "July",
	"August", "September", "October", "November", "December", NULL
};

static const char *const days_short[] = {
	"Sun", "Mon", "Tue", "Wed", "Thu", "Fri", "Sat", NULL
};

/* ----------
 * AD / BC
 * ----------
 *	There is no 0 AD.  Years go from 1 BC to 1 AD, so we make it
 *	positive and map year == -1 to year zero, and shift all negative
 *	years up one.  For interval years, we just return the year.
 */
#define ADJUST_YEAR(year, is_interval)	((is_interval) ? (year) : ((year) <= 0 ? -((year) - 1) : (year)))

#define A_D_STR		"A.D."
#define a_d_STR		"a.d."
#define AD_STR		"AD"
#define ad_STR		"ad"

#define B_C_STR		"B.C."
#define b_c_STR		"b.c."
#define BC_STR		"BC"
#define bc_STR		"bc"

/*
 * AD / BC strings for seq_search.
 *
 * These are given in two variants, a long form with periods and a standard
 * form without.
 *
 * The array is laid out such that matches for AD have an even index, and
 * matches for BC have an odd index.  So the boolean value for BC is given by
 * taking the array index of the match, modulo 2.
 */
static const char *const adbc_strings[] = {ad_STR, bc_STR, AD_STR, BC_STR, NULL};
static const char *const adbc_strings_long[] = {a_d_STR, b_c_STR, A_D_STR, B_C_STR, NULL};

/* ----------
 * AM / PM
 * ----------
 */
#define A_M_STR		"A.M."
#define a_m_STR		"a.m."
#define AM_STR		"AM"
#define am_STR		"am"

#define P_M_STR		"P.M."
#define p_m_STR		"p.m."
#define PM_STR		"PM"
#define pm_STR		"pm"

/*
 * AM / PM strings for seq_search.
 *
 * These are given in two variants, a long form with periods and a standard
 * form without.
 *
 * The array is laid out such that matches for AM have an even index, and
 * matches for PM have an odd index.  So the boolean value for PM is given by
 * taking the array index of the match, modulo 2.
 */
static const char *const ampm_strings[] = {am_STR, pm_STR, AM_STR, PM_STR, NULL};
static const char *const ampm_strings_long[] = {a_m_STR, p_m_STR, A_M_STR, P_M_STR, NULL};

/* ----------
 * Months in roman-numeral
 * (Must be in reverse order for seq_search (in FROM_CHAR), because
 *	'VIII' must have higher precedence than 'V')
 * ----------
 */
static const char *const rm_months_upper[] =
{"XII", "XI", "X", "IX", "VIII", "VII", "VI", "V", "IV", "III", "II", "I", NULL};

static const char *const rm_months_lower[] =
{"xii", "xi", "x", "ix", "viii", "vii", "vi", "v", "iv", "iii", "ii", "i", NULL};

/* ----------
 * Roman numbers
 * ----------
 */
static const char *const rm1[] = {"I", "II", "III", "IV", "V", "VI", "VII", "VIII", "IX", NULL};
static const char *const rm10[] = {"X", "XX", "XXX", "XL", "L", "LX", "LXX", "LXXX", "XC", NULL};
static const char *const rm100[] = {"C", "CC", "CCC", "CD", "D", "DC", "DCC", "DCCC", "CM", NULL};

/* ----------
 * Ordinal postfixes
 * ----------
 */
static const char *const numTH[] = {"ST", "ND", "RD", "TH", NULL};
static const char *const numth[] = {"st", "nd", "rd", "th", NULL};

/* ----------
 * Flags & Options:
 * ----------
 */
#define ONE_UPPER		1		/* Name */
#define ALL_UPPER		2		/* NAME */
#define ALL_LOWER		3		/* name */

#define FULL_SIZ		0

#define MAX_MONTH_LEN	9
#define MAX_MON_LEN		3
#define MAX_DAY_LEN		9
#define MAX_DY_LEN		3
#define MAX_RM_LEN		4

#define TH_UPPER		1
#define TH_LOWER		2

/* ----------
 * Number description struct
 * ----------
 */
typedef struct
{
	int			pre,			/* (count) numbers before decimal */
				post,			/* (count) numbers after decimal  */
				lsign,			/* want locales sign		  */
				flag,			/* number parameters		  */
				pre_lsign_num,	/* tmp value for lsign		  */
				multi,			/* multiplier for 'V'		  */
				zero_start,		/* position of first zero	  */
				zero_end,		/* position of last zero	  */
				need_locale;	/* needs it locale		  */
} NUMDesc;

/* ----------
 * Flags for NUMBER version
 * ----------
 */
#define NUM_F_DECIMAL		(1 << 1)
#define NUM_F_LDECIMAL		(1 << 2)
#define NUM_F_ZERO			(1 << 3)
#define NUM_F_BLANK			(1 << 4)
#define NUM_F_FILLMODE		(1 << 5)
#define NUM_F_LSIGN			(1 << 6)
#define NUM_F_BRACKET		(1 << 7)
#define NUM_F_MINUS			(1 << 8)
#define NUM_F_PLUS			(1 << 9)
#define NUM_F_ROMAN			(1 << 10)
#define NUM_F_MULTI			(1 << 11)
#define NUM_F_PLUS_POST		(1 << 12)
#define NUM_F_MINUS_POST	(1 << 13)
#define NUM_F_EEEE			(1 << 14)

#define NUM_LSIGN_PRE	(-1)
#define NUM_LSIGN_POST	1
#define NUM_LSIGN_NONE	0

/* ----------
 * Tests
 * ----------
 */
#define IS_DECIMAL(_f)	((_f)->flag & NUM_F_DECIMAL)
#define IS_LDECIMAL(_f) ((_f)->flag & NUM_F_LDECIMAL)
#define IS_ZERO(_f) ((_f)->flag & NUM_F_ZERO)
#define IS_BLANK(_f)	((_f)->flag & NUM_F_BLANK)
#define IS_FILLMODE(_f) ((_f)->flag & NUM_F_FILLMODE)
#define IS_BRACKET(_f)	((_f)->flag & NUM_F_BRACKET)
#define IS_MINUS(_f)	((_f)->flag & NUM_F_MINUS)
#define IS_LSIGN(_f)	((_f)->flag & NUM_F_LSIGN)
#define IS_PLUS(_f) ((_f)->flag & NUM_F_PLUS)
#define IS_ROMAN(_f)	((_f)->flag & NUM_F_ROMAN)
#define IS_MULTI(_f)	((_f)->flag & NUM_F_MULTI)
#define IS_EEEE(_f)		((_f)->flag & NUM_F_EEEE)

/* ----------
 * Format picture cache
 *	(cache size:
 *		Number part = NUM_CACHE_SIZE * NUM_CACHE_FIELDS
 *		Date-time part	= DCH_CACHE_SIZE * DCH_CACHE_FIELDS
 *	)
 * ----------
 */
#define NUM_CACHE_SIZE		64
#define NUM_CACHE_FIELDS	16
#define DCH_CACHE_SIZE		128
#define DCH_CACHE_FIELDS	16

typedef struct
{
	FormatNode	format[DCH_CACHE_SIZE + 1];
	char		str[DCH_CACHE_SIZE + 1];
	int			age;
} DCHCacheEntry;

typedef struct
{
	FormatNode	format[NUM_CACHE_SIZE + 1];
	char		str[NUM_CACHE_SIZE + 1];
	int			age;
	NUMDesc		Num;
} NUMCacheEntry;

/* global cache for --- date/time part */
static DCHCacheEntry DCHCache[DCH_CACHE_FIELDS + 1];

static int	n_DCHCache = 0;		/* number of entries */
static int	DCHCounter = 0;

/* global cache for --- number part */
static NUMCacheEntry NUMCache[NUM_CACHE_FIELDS + 1];

static int	n_NUMCache = 0;		/* number of entries */
static int	NUMCounter = 0;
static NUMCacheEntry *last_NUMCacheEntry = NUMCache + 0;

/* ----------
 * For char->date/time conversion
 * ----------
 */
typedef struct
{
	FromCharDateMode mode;
	int			hh,
				pm,
				mi,
				ss,
				ssss,
				d,				/* stored as 1-7, Sunday = 1, 0 means missing */
				dd,
				ddd,
				mm,
				ms,
				year,
				bc,
				ww,
				w,
				cc,
				j,
				us,
				yysz,			/* is it YY or YYYY ? */
				clock;			/* 12 or 24 hour clock? */
} TmFromChar;

#define ZERO_tmfc(_X) memset(_X, 0, sizeof(TmFromChar))

/* ----------
 * Debug
 * ----------
 */
#ifdef DEBUG_TO_FROM_CHAR
#define DEBUG_TMFC(_X) \
		elog(DEBUG_elog_output, "TMFC:\nmode %d\nhh %d\npm %d\nmi %d\nss %d\nssss %d\nd %d\ndd %d\nddd %d\nmm %d\nms: %d\nyear %d\nbc %d\nww %d\nw %d\ncc %d\nj %d\nus: %d\nyysz: %d\nclock: %d", \
			(_X)->mode, (_X)->hh, (_X)->pm, (_X)->mi, (_X)->ss, (_X)->ssss, \
			(_X)->d, (_X)->dd, (_X)->ddd, (_X)->mm, (_X)->ms, (_X)->year, \
			(_X)->bc, (_X)->ww, (_X)->w, (_X)->cc, (_X)->j, (_X)->us, \
			(_X)->yysz, (_X)->clock);
#define DEBUG_TM(_X) \
		elog(DEBUG_elog_output, "TM:\nsec %d\nyear %d\nmin %d\nwday %d\nhour %d\nyday %d\nmday %d\nnisdst %d\nmon %d\n",\
			(_X)->tm_sec, (_X)->tm_year,\
			(_X)->tm_min, (_X)->tm_wday, (_X)->tm_hour, (_X)->tm_yday,\
			(_X)->tm_mday, (_X)->tm_isdst, (_X)->tm_mon)
#else
#define DEBUG_TMFC(_X)
#define DEBUG_TM(_X)
#endif

/* ----------
 * Datetime to char conversion
 * ----------
 */
typedef struct TmToChar
{
	struct pg_tm tm;			/* classic 'tm' struct */
	fsec_t		fsec;			/* fractional seconds */
	const char *tzn;			/* timezone */
} TmToChar;

#define tmtcTm(_X)	(&(_X)->tm)
#define tmtcTzn(_X) ((_X)->tzn)
#define tmtcFsec(_X)	((_X)->fsec)

#define ZERO_tm(_X) \
do {	\
	(_X)->tm_sec  = (_X)->tm_year = (_X)->tm_min = (_X)->tm_wday = \
	(_X)->tm_hour = (_X)->tm_yday = (_X)->tm_isdst = 0; \
	(_X)->tm_mday = (_X)->tm_mon  = 1; \
} while(0)

#define ZERO_tmtc(_X) \
do { \
	ZERO_tm( tmtcTm(_X) ); \
	tmtcFsec(_X) = 0; \
	tmtcTzn(_X) = NULL; \
} while(0)

/*
 *	to_char(time) appears to to_char() as an interval, so this check
 *	is really for interval and time data types.
 */
#define INVALID_FOR_INTERVAL  \
do { \
	if (is_interval) \
		ereport(ERROR, \
				(errcode(ERRCODE_INVALID_DATETIME_FORMAT), \
				 errmsg("invalid format specification for an interval value"), \
				 errhint("Intervals are not tied to specific calendar dates."))); \
} while(0)

/*****************************************************************************
 *			KeyWord definitions
 *****************************************************************************/

/* ----------
 * Suffixes:
 * ----------
 */
#define DCH_S_FM	0x01
#define DCH_S_TH	0x02
#define DCH_S_th	0x04
#define DCH_S_SP	0x08
#define DCH_S_TM	0x10

/* ----------
 * Suffix tests
 * ----------
 */
#define S_THth(_s)	((((_s) & DCH_S_TH) || ((_s) & DCH_S_th)) ? 1 : 0)
#define S_TH(_s)	(((_s) & DCH_S_TH) ? 1 : 0)
#define S_th(_s)	(((_s) & DCH_S_th) ? 1 : 0)
#define S_TH_TYPE(_s)	(((_s) & DCH_S_TH) ? TH_UPPER : TH_LOWER)

/* Oracle toggles FM behavior, we don't; see docs. */
#define S_FM(_s)	(((_s) & DCH_S_FM) ? 1 : 0)
#define S_SP(_s)	(((_s) & DCH_S_SP) ? 1 : 0)
#define S_TM(_s)	(((_s) & DCH_S_TM) ? 1 : 0)

/* ----------
 * Suffixes definition for DATE-TIME TO/FROM CHAR
 * ----------
 */
#define TM_SUFFIX_LEN	2

static const KeySuffix DCH_suff[] = {
	{"FM", 2, DCH_S_FM, SUFFTYPE_PREFIX},
	{"fm", 2, DCH_S_FM, SUFFTYPE_PREFIX},
	{"TM", TM_SUFFIX_LEN, DCH_S_TM, SUFFTYPE_PREFIX},
	{"tm", 2, DCH_S_TM, SUFFTYPE_PREFIX},
	{"TH", 2, DCH_S_TH, SUFFTYPE_POSTFIX},
	{"th", 2, DCH_S_th, SUFFTYPE_POSTFIX},
	{"SP", 2, DCH_S_SP, SUFFTYPE_POSTFIX},
	/* last */
	{NULL, 0, 0, 0}
};


/* ----------
 * Format-pictures (KeyWord).
 *
 * The KeyWord field; alphabetic sorted, *BUT* strings alike is sorted
 *		  complicated -to-> easy:
 *
 *	(example: "DDD","DD","Day","D" )
 *
 * (this specific sort needs the algorithm for sequential search for strings,
 * which not has exact end; -> How keyword is in "HH12blabla" ? - "HH"
 * or "HH12"? You must first try "HH12", because "HH" is in string, but
 * it is not good.
 *
 * (!)
 *	 - Position for the keyword is similar as position in the enum DCH/NUM_poz.
 * (!)
 *
 * For fast search is used the 'int index[]', index is ascii table from position
 * 32 (' ') to 126 (~), in this index is DCH_ / NUM_ enums for each ASCII
 * position or -1 if char is not used in the KeyWord. Search example for
 * string "MM":
 *	1)	see in index to index['M' - 32],
 *	2)	take keywords position (enum DCH_MI) from index
 *	3)	run sequential search in keywords[] from this position
 *
 * ----------
 */

typedef enum
{
	DCH_A_D,
	DCH_A_M,
	DCH_AD,
	DCH_AM,
	DCH_B_C,
	DCH_BC,
	DCH_CC,
	DCH_DAY,
	DCH_DDD,
	DCH_DD,
	DCH_DY,
	DCH_Day,
	DCH_Dy,
	DCH_D,
	DCH_FX,						/* global suffix */
	DCH_HH24,
	DCH_HH12,
	DCH_HH,
	DCH_IDDD,
	DCH_ID,
	DCH_IW,
	DCH_IYYY,
	DCH_IYY,
	DCH_IY,
	DCH_I,
	DCH_J,
	DCH_MI,
	DCH_MM,
	DCH_MONTH,
	DCH_MON,
	DCH_MS,
	DCH_Month,
	DCH_Mon,
	DCH_OF,
	DCH_P_M,
	DCH_PM,
	DCH_Q,
	DCH_RM,
	DCH_SSSS,
	DCH_SS,
	DCH_TZ,
	DCH_US,
	DCH_WW,
	DCH_W,
	DCH_Y_YYY,
	DCH_YYYY,
	DCH_YYY,
	DCH_YY,
	DCH_Y,
	DCH_a_d,
	DCH_a_m,
	DCH_ad,
	DCH_am,
	DCH_b_c,
	DCH_bc,
	DCH_cc,
	DCH_day,
	DCH_ddd,
	DCH_dd,
	DCH_dy,
	DCH_d,
	DCH_fx,
	DCH_hh24,
	DCH_hh12,
	DCH_hh,
	DCH_iddd,
	DCH_id,
	DCH_iw,
	DCH_iyyy,
	DCH_iyy,
	DCH_iy,
	DCH_i,
	DCH_j,
	DCH_mi,
	DCH_mm,
	DCH_month,
	DCH_mon,
	DCH_ms,
	DCH_p_m,
	DCH_pm,
	DCH_q,
	DCH_rm,
	DCH_ssss,
	DCH_ss,
	DCH_tz,
	DCH_us,
	DCH_ww,
	DCH_w,
	DCH_y_yyy,
	DCH_yyyy,
	DCH_yyy,
	DCH_yy,
	DCH_y,

	/* last */
	_DCH_last_
}	DCH_poz;

typedef enum
{
	NUM_COMMA,
	NUM_DEC,
	NUM_0,
	NUM_9,
	NUM_B,
	NUM_C,
	NUM_D,
	NUM_E,
	NUM_FM,
	NUM_G,
	NUM_L,
	NUM_MI,
	NUM_PL,
	NUM_PR,
	NUM_RN,
	NUM_SG,
	NUM_SP,
	NUM_S,
	NUM_TH,
	NUM_V,
	NUM_b,
	NUM_c,
	NUM_d,
	NUM_e,
	NUM_fm,
	NUM_g,
	NUM_l,
	NUM_mi,
	NUM_pl,
	NUM_pr,
	NUM_rn,
	NUM_sg,
	NUM_sp,
	NUM_s,
	NUM_th,
	NUM_v,

	/* last */
	_NUM_last_
}	NUM_poz;

/* ----------
 * KeyWords for DATE-TIME version
 * ----------
 */
static const KeyWord DCH_keywords[] = {
/*	name, len, id, is_digit, date_mode */
	{"A.D.", 4, DCH_A_D, FALSE, FROM_CHAR_DATE_NONE},	/* A */
	{"A.M.", 4, DCH_A_M, FALSE, FROM_CHAR_DATE_NONE},
	{"AD", 2, DCH_AD, FALSE, FROM_CHAR_DATE_NONE},
	{"AM", 2, DCH_AM, FALSE, FROM_CHAR_DATE_NONE},
	{"B.C.", 4, DCH_B_C, FALSE, FROM_CHAR_DATE_NONE},	/* B */
	{"BC", 2, DCH_BC, FALSE, FROM_CHAR_DATE_NONE},
	{"CC", 2, DCH_CC, TRUE, FROM_CHAR_DATE_NONE},		/* C */
	{"DAY", 3, DCH_DAY, FALSE, FROM_CHAR_DATE_NONE},	/* D */
	{"DDD", 3, DCH_DDD, TRUE, FROM_CHAR_DATE_GREGORIAN},
	{"DD", 2, DCH_DD, TRUE, FROM_CHAR_DATE_GREGORIAN},
	{"DY", 2, DCH_DY, FALSE, FROM_CHAR_DATE_NONE},
	{"Day", 3, DCH_Day, FALSE, FROM_CHAR_DATE_NONE},
	{"Dy", 2, DCH_Dy, FALSE, FROM_CHAR_DATE_NONE},
	{"D", 1, DCH_D, TRUE, FROM_CHAR_DATE_GREGORIAN},
	{"FX", 2, DCH_FX, FALSE, FROM_CHAR_DATE_NONE},		/* F */
	{"HH24", 4, DCH_HH24, TRUE, FROM_CHAR_DATE_NONE},	/* H */
	{"HH12", 4, DCH_HH12, TRUE, FROM_CHAR_DATE_NONE},
	{"HH", 2, DCH_HH, TRUE, FROM_CHAR_DATE_NONE},
	{"IDDD", 4, DCH_IDDD, TRUE, FROM_CHAR_DATE_ISOWEEK},		/* I */
	{"ID", 2, DCH_ID, TRUE, FROM_CHAR_DATE_ISOWEEK},
	{"IW", 2, DCH_IW, TRUE, FROM_CHAR_DATE_ISOWEEK},
	{"IYYY", 4, DCH_IYYY, TRUE, FROM_CHAR_DATE_ISOWEEK},
	{"IYY", 3, DCH_IYY, TRUE, FROM_CHAR_DATE_ISOWEEK},
	{"IY", 2, DCH_IY, TRUE, FROM_CHAR_DATE_ISOWEEK},
	{"I", 1, DCH_I, TRUE, FROM_CHAR_DATE_ISOWEEK},
	{"J", 1, DCH_J, TRUE, FROM_CHAR_DATE_NONE}, /* J */
	{"MI", 2, DCH_MI, TRUE, FROM_CHAR_DATE_NONE},		/* M */
	{"MM", 2, DCH_MM, TRUE, FROM_CHAR_DATE_GREGORIAN},
	{"MONTH", 5, DCH_MONTH, FALSE, FROM_CHAR_DATE_GREGORIAN},
	{"MON", 3, DCH_MON, FALSE, FROM_CHAR_DATE_GREGORIAN},
	{"MS", 2, DCH_MS, TRUE, FROM_CHAR_DATE_NONE},
	{"Month", 5, DCH_Month, FALSE, FROM_CHAR_DATE_GREGORIAN},
	{"Mon", 3, DCH_Mon, FALSE, FROM_CHAR_DATE_GREGORIAN},
	{"OF", 2, DCH_OF, FALSE, FROM_CHAR_DATE_NONE},		/* O */
	{"P.M.", 4, DCH_P_M, FALSE, FROM_CHAR_DATE_NONE},	/* P */
	{"PM", 2, DCH_PM, FALSE, FROM_CHAR_DATE_NONE},
	{"Q", 1, DCH_Q, TRUE, FROM_CHAR_DATE_NONE}, /* Q */
	{"RM", 2, DCH_RM, FALSE, FROM_CHAR_DATE_GREGORIAN}, /* R */
	{"SSSS", 4, DCH_SSSS, TRUE, FROM_CHAR_DATE_NONE},	/* S */
	{"SS", 2, DCH_SS, TRUE, FROM_CHAR_DATE_NONE},
	{"TZ", 2, DCH_TZ, FALSE, FROM_CHAR_DATE_NONE},		/* T */
	{"US", 2, DCH_US, TRUE, FROM_CHAR_DATE_NONE},		/* U */
	{"WW", 2, DCH_WW, TRUE, FROM_CHAR_DATE_GREGORIAN},	/* W */
	{"W", 1, DCH_W, TRUE, FROM_CHAR_DATE_GREGORIAN},
	{"Y,YYY", 5, DCH_Y_YYY, TRUE, FROM_CHAR_DATE_GREGORIAN},	/* Y */
	{"YYYY", 4, DCH_YYYY, TRUE, FROM_CHAR_DATE_GREGORIAN},
	{"YYY", 3, DCH_YYY, TRUE, FROM_CHAR_DATE_GREGORIAN},
	{"YY", 2, DCH_YY, TRUE, FROM_CHAR_DATE_GREGORIAN},
	{"Y", 1, DCH_Y, TRUE, FROM_CHAR_DATE_GREGORIAN},
	{"a.d.", 4, DCH_a_d, FALSE, FROM_CHAR_DATE_NONE},	/* a */
	{"a.m.", 4, DCH_a_m, FALSE, FROM_CHAR_DATE_NONE},
	{"ad", 2, DCH_ad, FALSE, FROM_CHAR_DATE_NONE},
	{"am", 2, DCH_am, FALSE, FROM_CHAR_DATE_NONE},
	{"b.c.", 4, DCH_b_c, FALSE, FROM_CHAR_DATE_NONE},	/* b */
	{"bc", 2, DCH_bc, FALSE, FROM_CHAR_DATE_NONE},
	{"cc", 2, DCH_CC, TRUE, FROM_CHAR_DATE_NONE},		/* c */
	{"day", 3, DCH_day, FALSE, FROM_CHAR_DATE_NONE},	/* d */
	{"ddd", 3, DCH_DDD, TRUE, FROM_CHAR_DATE_GREGORIAN},
	{"dd", 2, DCH_DD, TRUE, FROM_CHAR_DATE_GREGORIAN},
	{"dy", 2, DCH_dy, FALSE, FROM_CHAR_DATE_NONE},
	{"d", 1, DCH_D, TRUE, FROM_CHAR_DATE_GREGORIAN},
	{"fx", 2, DCH_FX, FALSE, FROM_CHAR_DATE_NONE},		/* f */
	{"hh24", 4, DCH_HH24, TRUE, FROM_CHAR_DATE_NONE},	/* h */
	{"hh12", 4, DCH_HH12, TRUE, FROM_CHAR_DATE_NONE},
	{"hh", 2, DCH_HH, TRUE, FROM_CHAR_DATE_NONE},
	{"iddd", 4, DCH_IDDD, TRUE, FROM_CHAR_DATE_ISOWEEK},		/* i */
	{"id", 2, DCH_ID, TRUE, FROM_CHAR_DATE_ISOWEEK},
	{"iw", 2, DCH_IW, TRUE, FROM_CHAR_DATE_ISOWEEK},
	{"iyyy", 4, DCH_IYYY, TRUE, FROM_CHAR_DATE_ISOWEEK},
	{"iyy", 3, DCH_IYY, TRUE, FROM_CHAR_DATE_ISOWEEK},
	{"iy", 2, DCH_IY, TRUE, FROM_CHAR_DATE_ISOWEEK},
	{"i", 1, DCH_I, TRUE, FROM_CHAR_DATE_ISOWEEK},
	{"j", 1, DCH_J, TRUE, FROM_CHAR_DATE_NONE}, /* j */
	{"mi", 2, DCH_MI, TRUE, FROM_CHAR_DATE_NONE},		/* m */
	{"mm", 2, DCH_MM, TRUE, FROM_CHAR_DATE_GREGORIAN},
	{"month", 5, DCH_month, FALSE, FROM_CHAR_DATE_GREGORIAN},
	{"mon", 3, DCH_mon, FALSE, FROM_CHAR_DATE_GREGORIAN},
	{"ms", 2, DCH_MS, TRUE, FROM_CHAR_DATE_NONE},
	{"p.m.", 4, DCH_p_m, FALSE, FROM_CHAR_DATE_NONE},	/* p */
	{"pm", 2, DCH_pm, FALSE, FROM_CHAR_DATE_NONE},
	{"q", 1, DCH_Q, TRUE, FROM_CHAR_DATE_NONE}, /* q */
	{"rm", 2, DCH_rm, FALSE, FROM_CHAR_DATE_GREGORIAN}, /* r */
	{"ssss", 4, DCH_SSSS, TRUE, FROM_CHAR_DATE_NONE},	/* s */
	{"ss", 2, DCH_SS, TRUE, FROM_CHAR_DATE_NONE},
	{"tz", 2, DCH_tz, FALSE, FROM_CHAR_DATE_NONE},		/* t */
	{"us", 2, DCH_US, TRUE, FROM_CHAR_DATE_NONE},		/* u */
	{"ww", 2, DCH_WW, TRUE, FROM_CHAR_DATE_GREGORIAN},	/* w */
	{"w", 1, DCH_W, TRUE, FROM_CHAR_DATE_GREGORIAN},
	{"y,yyy", 5, DCH_Y_YYY, TRUE, FROM_CHAR_DATE_GREGORIAN},	/* y */
	{"yyyy", 4, DCH_YYYY, TRUE, FROM_CHAR_DATE_GREGORIAN},
	{"yyy", 3, DCH_YYY, TRUE, FROM_CHAR_DATE_GREGORIAN},
	{"yy", 2, DCH_YY, TRUE, FROM_CHAR_DATE_GREGORIAN},
	{"y", 1, DCH_Y, TRUE, FROM_CHAR_DATE_GREGORIAN},

	/* last */
	{NULL, 0, 0, 0, 0}
};

/* ----------
 * KeyWords for NUMBER version
 *
 * The is_digit and date_mode fields are not relevant here.
 * ----------
 */
static const KeyWord NUM_keywords[] = {
/*	name, len, id			is in Index */
	{",", 1, NUM_COMMA},		/* , */
	{".", 1, NUM_DEC},			/* . */
	{"0", 1, NUM_0},			/* 0 */
	{"9", 1, NUM_9},			/* 9 */
	{"B", 1, NUM_B},			/* B */
	{"C", 1, NUM_C},			/* C */
	{"D", 1, NUM_D},			/* D */
	{"EEEE", 4, NUM_E},			/* E */
	{"FM", 2, NUM_FM},			/* F */
	{"G", 1, NUM_G},			/* G */
	{"L", 1, NUM_L},			/* L */
	{"MI", 2, NUM_MI},			/* M */
	{"PL", 2, NUM_PL},			/* P */
	{"PR", 2, NUM_PR},
	{"RN", 2, NUM_RN},			/* R */
	{"SG", 2, NUM_SG},			/* S */
	{"SP", 2, NUM_SP},
	{"S", 1, NUM_S},
	{"TH", 2, NUM_TH},			/* T */
	{"V", 1, NUM_V},			/* V */
	{"b", 1, NUM_B},			/* b */
	{"c", 1, NUM_C},			/* c */
	{"d", 1, NUM_D},			/* d */
	{"eeee", 4, NUM_E},			/* e */
	{"fm", 2, NUM_FM},			/* f */
	{"g", 1, NUM_G},			/* g */
	{"l", 1, NUM_L},			/* l */
	{"mi", 2, NUM_MI},			/* m */
	{"pl", 2, NUM_PL},			/* p */
	{"pr", 2, NUM_PR},
	{"rn", 2, NUM_rn},			/* r */
	{"sg", 2, NUM_SG},			/* s */
	{"sp", 2, NUM_SP},
	{"s", 1, NUM_S},
	{"th", 2, NUM_th},			/* t */
	{"v", 1, NUM_V},			/* v */

	/* last */
	{NULL, 0, 0}
};


/* ----------
 * KeyWords index for DATE-TIME version
 * ----------
 */
static const int DCH_index[KeyWord_INDEX_SIZE] = {
/*
0	1	2	3	4	5	6	7	8	9
*/
	/*---- first 0..31 chars are skipped ----*/

	-1, -1, -1, -1, -1, -1, -1, -1,
	-1, -1, -1, -1, -1, -1, -1, -1, -1, -1,
	-1, -1, -1, -1, -1, -1, -1, -1, -1, -1,
	-1, -1, -1, -1, -1, DCH_A_D, DCH_B_C, DCH_CC, DCH_DAY, -1,
	DCH_FX, -1, DCH_HH24, DCH_IDDD, DCH_J, -1, -1, DCH_MI, -1, DCH_OF,
	DCH_P_M, DCH_Q, DCH_RM, DCH_SSSS, DCH_TZ, DCH_US, -1, DCH_WW, -1, DCH_Y_YYY,
	-1, -1, -1, -1, -1, -1, -1, DCH_a_d, DCH_b_c, DCH_cc,
	DCH_day, -1, DCH_fx, -1, DCH_hh24, DCH_iddd, DCH_j, -1, -1, DCH_mi,
	-1, -1, DCH_p_m, DCH_q, DCH_rm, DCH_ssss, DCH_tz, DCH_us, -1, DCH_ww,
	-1, DCH_y_yyy, -1, -1, -1, -1

	/*---- chars over 126 are skipped ----*/
};

/* ----------
 * KeyWords index for NUMBER version
 * ----------
 */
static const int NUM_index[KeyWord_INDEX_SIZE] = {
/*
0	1	2	3	4	5	6	7	8	9
*/
	/*---- first 0..31 chars are skipped ----*/

	-1, -1, -1, -1, -1, -1, -1, -1,
	-1, -1, -1, -1, NUM_COMMA, -1, NUM_DEC, -1, NUM_0, -1,
	-1, -1, -1, -1, -1, -1, -1, NUM_9, -1, -1,
	-1, -1, -1, -1, -1, -1, NUM_B, NUM_C, NUM_D, NUM_E,
	NUM_FM, NUM_G, -1, -1, -1, -1, NUM_L, NUM_MI, -1, -1,
	NUM_PL, -1, NUM_RN, NUM_SG, NUM_TH, -1, NUM_V, -1, -1, -1,
	-1, -1, -1, -1, -1, -1, -1, -1, NUM_b, NUM_c,
	NUM_d, NUM_e, NUM_fm, NUM_g, -1, -1, -1, -1, NUM_l, NUM_mi,
	-1, -1, NUM_pl, -1, NUM_rn, NUM_sg, NUM_th, -1, NUM_v, -1,
	-1, -1, -1, -1, -1, -1

	/*---- chars over 126 are skipped ----*/
};

/* ----------
 * Number processor struct
 * ----------
 */
typedef struct NUMProc
{
	bool		is_to_char;
	NUMDesc    *Num;			/* number description		*/

	int			sign,			/* '-' or '+'			*/
				sign_wrote,		/* was sign write		*/
				num_count,		/* number of write digits	*/
				num_in,			/* is inside number		*/
				num_curr,		/* current position in number	*/
<<<<<<< HEAD
				out_pre_spaces,	/* spaces before first digit	*/
=======
				out_pre_spaces, /* spaces before first digit	*/
>>>>>>> 8abb52fa

				read_dec,		/* to_number - was read dec. point	*/
				read_post,		/* to_number - number of dec. digit */
				read_pre;		/* to_number - number non-dec. digit */

	char	   *number,			/* string with number	*/
			   *number_p,		/* pointer to current number position */
			   *inout,			/* in / out buffer	*/
			   *inout_p,		/* pointer to current inout position */
			   *last_relevant,	/* last relevant number after decimal point */

			   *L_negative_sign,	/* Locale */
			   *L_positive_sign,
			   *decimal,
			   *L_thousands_sep,
			   *L_currency_symbol;
} NUMProc;


/* ----------
 * Functions
 * ----------
 */
static const KeyWord *index_seq_search(char *str, const KeyWord *kw,
				 const int *index);
static const KeySuffix *suff_search(char *str, const KeySuffix *suf, int type);
static void NUMDesc_prepare(NUMDesc *num, FormatNode *n);
static void parse_format(FormatNode *node, char *str, const KeyWord *kw,
			 const KeySuffix *suf, const int *index, int ver, NUMDesc *Num);

static void DCH_to_char(FormatNode *node, bool is_interval,
			TmToChar *in, char *out, Oid collid);
static void DCH_from_char(FormatNode *node, char *in, TmFromChar *out);

#ifdef DEBUG_TO_FROM_CHAR
static void dump_index(const KeyWord *k, const int *index);
static void dump_node(FormatNode *node, int max);
#endif

static const char *get_th(char *num, int type);
static char *str_numth(char *dest, char *num, int type);
static int	adjust_partial_year_to_2020(int year);
static int	strspace_len(char *str);
static int	strdigits_len(char *str);
static void from_char_set_mode(TmFromChar *tmfc, const FromCharDateMode mode);
static void from_char_set_int(int *dest, const int value, const FormatNode *node);
static int	from_char_parse_int_len(int *dest, char **src, const int len, FormatNode *node);
static int	from_char_parse_int(int *dest, char **src, FormatNode *node);
static int	seq_search(char *name, const char *const * array, int type, int max, int *len);
static int	from_char_seq_search(int *dest, char **src, const char *const * array, int type, int max, FormatNode *node);
static void do_to_timestamp(text *date_txt, text *fmt,
				struct pg_tm * tm, fsec_t *fsec);
static char *fill_str(char *str, int c, int max);
static FormatNode *NUM_cache(int len, NUMDesc *Num, text *pars_str, bool *shouldFree);
static char *int_to_roman(int number);
static void NUM_prepare_locale(NUMProc *Np);
static char *get_last_relevant_decnum(char *num);
static void NUM_numpart_from_char(NUMProc *Np, int id, int input_len);
static void NUM_numpart_to_char(NUMProc *Np, int id);
static char *NUM_processor(FormatNode *node, NUMDesc *Num, char *inout,
<<<<<<< HEAD
			  char *number, int from_char_input_len, int to_char_out_pre_spaces,
=======
		   char *number, int from_char_input_len, int to_char_out_pre_spaces,
>>>>>>> 8abb52fa
			  int sign, bool is_to_char, Oid collid);
static DCHCacheEntry *DCH_cache_search(char *str);
static DCHCacheEntry *DCH_cache_getnew(char *str);

static NUMCacheEntry *NUM_cache_search(char *str);
static NUMCacheEntry *NUM_cache_getnew(char *str);
static void NUM_cache_remove(NUMCacheEntry *ent);


/* ----------
 * Fast sequential search, use index for data selection which
 * go to seq. cycle (it is very fast for unwanted strings)
 * (can't be used binary search in format parsing)
 * ----------
 */
static const KeyWord *
index_seq_search(char *str, const KeyWord *kw, const int *index)
{
	int			poz;

	if (!KeyWord_INDEX_FILTER(*str))
		return NULL;

	if ((poz = *(index + (*str - ' '))) > -1)
	{
		const KeyWord *k = kw + poz;

		do
		{
			if (strncmp(str, k->name, k->len) == 0)
				return k;
			k++;
			if (!k->name)
				return NULL;
		} while (*str == *k->name);
	}
	return NULL;
}

static const KeySuffix *
suff_search(char *str, const KeySuffix *suf, int type)
{
	const KeySuffix *s;

	for (s = suf; s->name != NULL; s++)
	{
		if (s->type != type)
			continue;

		if (strncmp(str, s->name, s->len) == 0)
			return s;
	}
	return NULL;
}

/* ----------
 * Prepare NUMDesc (number description struct) via FormatNode struct
 * ----------
 */
static void
NUMDesc_prepare(NUMDesc *num, FormatNode *n)
{
	if (n->type != NODE_TYPE_ACTION)
		return;

	/*
	 * In case of an error, we need to remove the numeric from the cache.  Use
	 * a PG_TRY block to ensure that this happens.
	 */
	PG_TRY();
	{
		if (IS_EEEE(num) && n->key->id != NUM_E)
			ereport(ERROR,
					(errcode(ERRCODE_SYNTAX_ERROR),
					 errmsg("\"EEEE\" must be the last pattern used")));

		switch (n->key->id)
		{
			case NUM_9:
				if (IS_BRACKET(num))
					ereport(ERROR,
							(errcode(ERRCODE_SYNTAX_ERROR),
							 errmsg("\"9\" must be ahead of \"PR\"")));
				if (IS_MULTI(num))
				{
					++num->multi;
					break;
				}
				if (IS_DECIMAL(num))
					++num->post;
				else
					++num->pre;
				break;

			case NUM_0:
				if (IS_BRACKET(num))
					ereport(ERROR,
							(errcode(ERRCODE_SYNTAX_ERROR),
							 errmsg("\"0\" must be ahead of \"PR\"")));
				if (!IS_ZERO(num) && !IS_DECIMAL(num))
				{
					num->flag |= NUM_F_ZERO;
					num->zero_start = num->pre + 1;
				}
				if (!IS_DECIMAL(num))
					++num->pre;
				else
					++num->post;

				num->zero_end = num->pre + num->post;
				break;

			case NUM_B:
				if (num->pre == 0 && num->post == 0 && (!IS_ZERO(num)))
					num->flag |= NUM_F_BLANK;
				break;

			case NUM_D:
				num->flag |= NUM_F_LDECIMAL;
				num->need_locale = TRUE;
				/* FALLTHROUGH */
			case NUM_DEC:
				if (IS_DECIMAL(num))
					ereport(ERROR,
							(errcode(ERRCODE_SYNTAX_ERROR),
							 errmsg("multiple decimal points")));
				if (IS_MULTI(num))
					ereport(ERROR,
							(errcode(ERRCODE_SYNTAX_ERROR),
					 errmsg("cannot use \"V\" and decimal point together")));
				num->flag |= NUM_F_DECIMAL;
				break;

			case NUM_FM:
				num->flag |= NUM_F_FILLMODE;
				break;

			case NUM_S:
				if (IS_LSIGN(num))
					ereport(ERROR,
							(errcode(ERRCODE_SYNTAX_ERROR),
							 errmsg("cannot use \"S\" twice")));
				if (IS_PLUS(num) || IS_MINUS(num) || IS_BRACKET(num))
					ereport(ERROR,
							(errcode(ERRCODE_SYNTAX_ERROR),
							 errmsg("cannot use \"S\" and \"PL\"/\"MI\"/\"SG\"/\"PR\" together")));
				if (!IS_DECIMAL(num))
				{
					num->lsign = NUM_LSIGN_PRE;
					num->pre_lsign_num = num->pre;
					num->need_locale = TRUE;
					num->flag |= NUM_F_LSIGN;
				}
				else if (num->lsign == NUM_LSIGN_NONE)
				{
					num->lsign = NUM_LSIGN_POST;
					num->need_locale = TRUE;
					num->flag |= NUM_F_LSIGN;
				}
				break;

			case NUM_MI:
				if (IS_LSIGN(num))
					ereport(ERROR,
							(errcode(ERRCODE_SYNTAX_ERROR),
							 errmsg("cannot use \"S\" and \"MI\" together")));
				num->flag |= NUM_F_MINUS;
				if (IS_DECIMAL(num))
					num->flag |= NUM_F_MINUS_POST;
				break;

			case NUM_PL:
				if (IS_LSIGN(num))
					ereport(ERROR,
							(errcode(ERRCODE_SYNTAX_ERROR),
							 errmsg("cannot use \"S\" and \"PL\" together")));
				num->flag |= NUM_F_PLUS;
				if (IS_DECIMAL(num))
					num->flag |= NUM_F_PLUS_POST;
				break;

			case NUM_SG:
				if (IS_LSIGN(num))
					ereport(ERROR,
							(errcode(ERRCODE_SYNTAX_ERROR),
							 errmsg("cannot use \"S\" and \"SG\" together")));
				num->flag |= NUM_F_MINUS;
				num->flag |= NUM_F_PLUS;
				break;

			case NUM_PR:
				if (IS_LSIGN(num) || IS_PLUS(num) || IS_MINUS(num))
					ereport(ERROR,
							(errcode(ERRCODE_SYNTAX_ERROR),
							 errmsg("cannot use \"PR\" and \"S\"/\"PL\"/\"MI\"/\"SG\" together")));
				num->flag |= NUM_F_BRACKET;
				break;

			case NUM_rn:
			case NUM_RN:
				num->flag |= NUM_F_ROMAN;
				break;

			case NUM_L:
			case NUM_G:
				num->need_locale = TRUE;
				break;

			case NUM_V:
				if (IS_DECIMAL(num))
					ereport(ERROR,
							(errcode(ERRCODE_SYNTAX_ERROR),
					 errmsg("cannot use \"V\" and decimal point together")));
				num->flag |= NUM_F_MULTI;
				break;

			case NUM_E:
				if (IS_EEEE(num))
					ereport(ERROR,
							(errcode(ERRCODE_SYNTAX_ERROR),
							 errmsg("cannot use \"EEEE\" twice")));
				if (IS_BLANK(num) || IS_FILLMODE(num) || IS_LSIGN(num) ||
					IS_BRACKET(num) || IS_MINUS(num) || IS_PLUS(num) ||
					IS_ROMAN(num) || IS_MULTI(num))
					ereport(ERROR,
							(errcode(ERRCODE_SYNTAX_ERROR),
					   errmsg("\"EEEE\" is incompatible with other formats"),
							 errdetail("\"EEEE\" may only be used together with digit and decimal point patterns.")));
				num->flag |= NUM_F_EEEE;
				break;
		}
	}
	PG_CATCH();
	{
		NUM_cache_remove(last_NUMCacheEntry);
		PG_RE_THROW();
	}
	PG_END_TRY();


	return;
}

/* ----------
 * Format parser, search small keywords and keyword's suffixes, and make
 * format-node tree.
 *
 * for DATE-TIME & NUMBER version
 * ----------
 */
static void
parse_format(FormatNode *node, char *str, const KeyWord *kw,
			 const KeySuffix *suf, const int *index, int ver, NUMDesc *Num)
{
	const KeySuffix *s;
	FormatNode *n;
	int			node_set = 0,
				suffix,
				last = 0;

#ifdef DEBUG_TO_FROM_CHAR
	elog(DEBUG_elog_output, "to_char/number(): run parser");
#endif

	n = node;

	while (*str)
	{
		suffix = 0;

		/*
		 * Prefix
		 */
		if (ver == DCH_TYPE && (s = suff_search(str, suf, SUFFTYPE_PREFIX)) != NULL)
		{
			suffix |= s->id;
			if (s->len)
				str += s->len;
		}

		/*
		 * Keyword
		 */
		if (*str && (n->key = index_seq_search(str, kw, index)) != NULL)
		{
			n->type = NODE_TYPE_ACTION;
			n->suffix = 0;
			node_set = 1;
			if (n->key->len)
				str += n->key->len;

			/*
			 * NUM version: Prepare global NUMDesc struct
			 */
			if (ver == NUM_TYPE)
				NUMDesc_prepare(Num, n);

			/*
			 * Postfix
			 */
			if (ver == DCH_TYPE && *str && (s = suff_search(str, suf, SUFFTYPE_POSTFIX)) != NULL)
			{
				suffix |= s->id;
				if (s->len)
					str += s->len;
			}
		}
		else if (*str)
		{
			/*
			 * Special characters '\' and '"'
			 */
			if (*str == '"' && last != '\\')
			{
				int			x = 0;

				while (*(++str))
				{
					if (*str == '"' && x != '\\')
					{
						str++;
						break;
					}
					else if (*str == '\\' && x != '\\')
					{
						x = '\\';
						continue;
					}
					n->type = NODE_TYPE_CHAR;
					n->character = *str;
					n->key = NULL;
					n->suffix = 0;
					++n;
					x = *str;
				}
				node_set = 0;
				suffix = 0;
				last = 0;
			}
			else if (*str && *str == '\\' && last != '\\' && *(str + 1) == '"')
			{
				last = *str;
				str++;
			}
			else if (*str)
			{
				n->type = NODE_TYPE_CHAR;
				n->character = *str;
				n->key = NULL;
				node_set = 1;
				last = 0;
				str++;
			}
		}

		/* end */
		if (node_set)
		{
			if (n->type == NODE_TYPE_ACTION)
				n->suffix = suffix;
			++n;

			n->suffix = 0;
			node_set = 0;
		}
	}

	n->type = NODE_TYPE_END;
	n->suffix = 0;
	return;
}

/* ----------
 * DEBUG: Dump the FormatNode Tree (debug)
 * ----------
 */
#ifdef DEBUG_TO_FROM_CHAR

#define DUMP_THth(_suf) (S_TH(_suf) ? "TH" : (S_th(_suf) ? "th" : " "))
#define DUMP_FM(_suf)	(S_FM(_suf) ? "FM" : " ")

static void
dump_node(FormatNode *node, int max)
{
	FormatNode *n;
	int			a;

	elog(DEBUG_elog_output, "to_from-char(): DUMP FORMAT");

	for (a = 0, n = node; a <= max; n++, a++)
	{
		if (n->type == NODE_TYPE_ACTION)
			elog(DEBUG_elog_output, "%d:\t NODE_TYPE_ACTION '%s'\t(%s,%s)",
				 a, n->key->name, DUMP_THth(n->suffix), DUMP_FM(n->suffix));
		else if (n->type == NODE_TYPE_CHAR)
			elog(DEBUG_elog_output, "%d:\t NODE_TYPE_CHAR '%c'", a, n->character);
		else if (n->type == NODE_TYPE_END)
		{
			elog(DEBUG_elog_output, "%d:\t NODE_TYPE_END", a);
			return;
		}
		else
			elog(DEBUG_elog_output, "%d:\t unknown NODE!", a);
	}
}
#endif   /* DEBUG */

/*****************************************************************************
 *			Private utils
 *****************************************************************************/

/* ----------
 * Return ST/ND/RD/TH for simple (1..9) numbers
 * type --> 0 upper, 1 lower
 * ----------
 */
static const char *
get_th(char *num, int type)
{
	int			len = strlen(num),
				last,
				seclast;

	last = *(num + (len - 1));
	if (!isdigit((unsigned char) last))
		ereport(ERROR,
				(errcode(ERRCODE_INVALID_TEXT_REPRESENTATION),
				 errmsg("\"%s\" is not a number", num)));

	/*
	 * All "teens" (<x>1[0-9]) get 'TH/th', while <x>[02-9][123] still get
	 * 'ST/st', 'ND/nd', 'RD/rd', respectively
	 */
	if ((len > 1) && ((seclast = num[len - 2]) == '1'))
		last = 0;

	switch (last)
	{
		case '1':
			if (type == TH_UPPER)
				return numTH[0];
			return numth[0];
		case '2':
			if (type == TH_UPPER)
				return numTH[1];
			return numth[1];
		case '3':
			if (type == TH_UPPER)
				return numTH[2];
			return numth[2];
		default:
			if (type == TH_UPPER)
				return numTH[3];
			return numth[3];
	}
}

/* ----------
 * Convert string-number to ordinal string-number
 * type --> 0 upper, 1 lower
 * ----------
 */
static char *
str_numth(char *dest, char *num, int type)
{
	if (dest != num)
		strcpy(dest, num);
	strcat(dest, get_th(num, type));
	return dest;
}

/*****************************************************************************
 *			upper/lower/initcap functions
 *****************************************************************************/

/*
 * If the system provides the needed functions for wide-character manipulation
 * (which are all standardized by C99), then we implement upper/lower/initcap
 * using wide-character functions, if necessary.  Otherwise we use the
 * traditional <ctype.h> functions, which of course will not work as desired
 * in multibyte character sets.  Note that in either case we are effectively
 * assuming that the database character encoding matches the encoding implied
 * by LC_CTYPE.
 *
 * If the system provides locale_t and associated functions (which are
 * standardized by Open Group's XBD), we can support collations that are
 * neither default nor C.  The code is written to handle both combinations
 * of have-wide-characters and have-locale_t, though it's rather unlikely
 * a platform would have the latter without the former.
 */

/*
 * collation-aware, wide-character-aware lower function
 *
 * We pass the number of bytes so we can pass varlena and char*
 * to this function.  The result is a palloc'd, null-terminated string.
 */
char *
str_tolower(const char *buff, size_t nbytes, Oid collid)
{
	char	   *result;

	if (!buff)
		return NULL;

	/* C/POSIX collations use this path regardless of database encoding */
	if (lc_ctype_is_c(collid))
	{
		result = asc_tolower(buff, nbytes);
	}
#ifdef USE_WIDE_UPPER_LOWER
	else if (pg_database_encoding_max_length() > 1)
	{
		pg_locale_t mylocale = 0;
		wchar_t    *workspace;
		size_t		curr_char;
		size_t		result_size;

		if (collid != DEFAULT_COLLATION_OID)
		{
			if (!OidIsValid(collid))
			{
				/*
				 * This typically means that the parser could not resolve a
				 * conflict of implicit collations, so report it that way.
				 */
				ereport(ERROR,
						(errcode(ERRCODE_INDETERMINATE_COLLATION),
						 errmsg("could not determine which collation to use for lower() function"),
						 errhint("Use the COLLATE clause to set the collation explicitly.")));
			}
			mylocale = pg_newlocale_from_collation(collid);
		}

		/* Overflow paranoia */
		if ((nbytes + 1) > (INT_MAX / sizeof(wchar_t)))
			ereport(ERROR,
					(errcode(ERRCODE_OUT_OF_MEMORY),
					 errmsg("out of memory")));

		/* Output workspace cannot have more codes than input bytes */
		workspace = (wchar_t *) palloc((nbytes + 1) * sizeof(wchar_t));

		char2wchar(workspace, nbytes + 1, buff, nbytes, mylocale);

		for (curr_char = 0; workspace[curr_char] != 0; curr_char++)
		{
#ifdef HAVE_LOCALE_T
			if (mylocale)
				workspace[curr_char] = towlower_l(workspace[curr_char], mylocale);
			else
#endif
				workspace[curr_char] = towlower(workspace[curr_char]);
		}

		/* Make result large enough; case change might change number of bytes */
		result_size = curr_char * pg_database_encoding_max_length() + 1;
		result = palloc(result_size);

		wchar2char(result, workspace, result_size, mylocale);
		pfree(workspace);
	}
#endif   /* USE_WIDE_UPPER_LOWER */
	else
	{
#ifdef HAVE_LOCALE_T
		pg_locale_t mylocale = 0;
#endif
		char	   *p;

		if (collid != DEFAULT_COLLATION_OID)
		{
			if (!OidIsValid(collid))
			{
				/*
				 * This typically means that the parser could not resolve a
				 * conflict of implicit collations, so report it that way.
				 */
				ereport(ERROR,
						(errcode(ERRCODE_INDETERMINATE_COLLATION),
						 errmsg("could not determine which collation to use for lower() function"),
						 errhint("Use the COLLATE clause to set the collation explicitly.")));
			}
#ifdef HAVE_LOCALE_T
			mylocale = pg_newlocale_from_collation(collid);
#endif
		}

		result = pnstrdup(buff, nbytes);

		/*
		 * Note: we assume that tolower_l() will not be so broken as to need
		 * an isupper_l() guard test.  When using the default collation, we
		 * apply the traditional Postgres behavior that forces ASCII-style
		 * treatment of I/i, but in non-default collations you get exactly
		 * what the collation says.
		 */
		for (p = result; *p; p++)
		{
#ifdef HAVE_LOCALE_T
			if (mylocale)
				*p = tolower_l((unsigned char) *p, mylocale);
			else
#endif
				*p = pg_tolower((unsigned char) *p);
		}
	}

	return result;
}

/*
 * collation-aware, wide-character-aware upper function
 *
 * We pass the number of bytes so we can pass varlena and char*
 * to this function.  The result is a palloc'd, null-terminated string.
 */
char *
str_toupper(const char *buff, size_t nbytes, Oid collid)
{
	char	   *result;

	if (!buff)
		return NULL;

	/* C/POSIX collations use this path regardless of database encoding */
	if (lc_ctype_is_c(collid))
	{
		result = asc_toupper(buff, nbytes);
	}
#ifdef USE_WIDE_UPPER_LOWER
	else if (pg_database_encoding_max_length() > 1)
	{
		pg_locale_t mylocale = 0;
		wchar_t    *workspace;
		size_t		curr_char;
		size_t		result_size;

		if (collid != DEFAULT_COLLATION_OID)
		{
			if (!OidIsValid(collid))
			{
				/*
				 * This typically means that the parser could not resolve a
				 * conflict of implicit collations, so report it that way.
				 */
				ereport(ERROR,
						(errcode(ERRCODE_INDETERMINATE_COLLATION),
						 errmsg("could not determine which collation to use for upper() function"),
						 errhint("Use the COLLATE clause to set the collation explicitly.")));
			}
			mylocale = pg_newlocale_from_collation(collid);
		}

		/* Overflow paranoia */
		if ((nbytes + 1) > (INT_MAX / sizeof(wchar_t)))
			ereport(ERROR,
					(errcode(ERRCODE_OUT_OF_MEMORY),
					 errmsg("out of memory")));

		/* Output workspace cannot have more codes than input bytes */
		workspace = (wchar_t *) palloc((nbytes + 1) * sizeof(wchar_t));

		char2wchar(workspace, nbytes + 1, buff, nbytes, mylocale);

		for (curr_char = 0; workspace[curr_char] != 0; curr_char++)
		{
#ifdef HAVE_LOCALE_T
			if (mylocale)
				workspace[curr_char] = towupper_l(workspace[curr_char], mylocale);
			else
#endif
				workspace[curr_char] = towupper(workspace[curr_char]);
		}

		/* Make result large enough; case change might change number of bytes */
		result_size = curr_char * pg_database_encoding_max_length() + 1;
		result = palloc(result_size);

		wchar2char(result, workspace, result_size, mylocale);
		pfree(workspace);
	}
#endif   /* USE_WIDE_UPPER_LOWER */
	else
	{
#ifdef HAVE_LOCALE_T
		pg_locale_t mylocale = 0;
#endif
		char	   *p;

		if (collid != DEFAULT_COLLATION_OID)
		{
			if (!OidIsValid(collid))
			{
				/*
				 * This typically means that the parser could not resolve a
				 * conflict of implicit collations, so report it that way.
				 */
				ereport(ERROR,
						(errcode(ERRCODE_INDETERMINATE_COLLATION),
						 errmsg("could not determine which collation to use for upper() function"),
						 errhint("Use the COLLATE clause to set the collation explicitly.")));
			}
#ifdef HAVE_LOCALE_T
			mylocale = pg_newlocale_from_collation(collid);
#endif
		}

		result = pnstrdup(buff, nbytes);

		/*
		 * Note: we assume that toupper_l() will not be so broken as to need
		 * an islower_l() guard test.  When using the default collation, we
		 * apply the traditional Postgres behavior that forces ASCII-style
		 * treatment of I/i, but in non-default collations you get exactly
		 * what the collation says.
		 */
		for (p = result; *p; p++)
		{
#ifdef HAVE_LOCALE_T
			if (mylocale)
				*p = toupper_l((unsigned char) *p, mylocale);
			else
#endif
				*p = pg_toupper((unsigned char) *p);
		}
	}

	return result;
}

/*
 * collation-aware, wide-character-aware initcap function
 *
 * We pass the number of bytes so we can pass varlena and char*
 * to this function.  The result is a palloc'd, null-terminated string.
 */
char *
str_initcap(const char *buff, size_t nbytes, Oid collid)
{
	char	   *result;
	int			wasalnum = false;

	if (!buff)
		return NULL;

	/* C/POSIX collations use this path regardless of database encoding */
	if (lc_ctype_is_c(collid))
	{
		result = asc_initcap(buff, nbytes);
	}
#ifdef USE_WIDE_UPPER_LOWER
	else if (pg_database_encoding_max_length() > 1)
	{
		pg_locale_t mylocale = 0;
		wchar_t    *workspace;
		size_t		curr_char;
		size_t		result_size;

		if (collid != DEFAULT_COLLATION_OID)
		{
			if (!OidIsValid(collid))
			{
				/*
				 * This typically means that the parser could not resolve a
				 * conflict of implicit collations, so report it that way.
				 */
				ereport(ERROR,
						(errcode(ERRCODE_INDETERMINATE_COLLATION),
						 errmsg("could not determine which collation to use for initcap() function"),
						 errhint("Use the COLLATE clause to set the collation explicitly.")));
			}
			mylocale = pg_newlocale_from_collation(collid);
		}

		/* Overflow paranoia */
		if ((nbytes + 1) > (INT_MAX / sizeof(wchar_t)))
			ereport(ERROR,
					(errcode(ERRCODE_OUT_OF_MEMORY),
					 errmsg("out of memory")));

		/* Output workspace cannot have more codes than input bytes */
		workspace = (wchar_t *) palloc((nbytes + 1) * sizeof(wchar_t));

		char2wchar(workspace, nbytes + 1, buff, nbytes, mylocale);

		for (curr_char = 0; workspace[curr_char] != 0; curr_char++)
		{
#ifdef HAVE_LOCALE_T
			if (mylocale)
			{
				if (wasalnum)
					workspace[curr_char] = towlower_l(workspace[curr_char], mylocale);
				else
					workspace[curr_char] = towupper_l(workspace[curr_char], mylocale);
				wasalnum = iswalnum_l(workspace[curr_char], mylocale);
			}
			else
#endif
			{
				if (wasalnum)
					workspace[curr_char] = towlower(workspace[curr_char]);
				else
					workspace[curr_char] = towupper(workspace[curr_char]);
				wasalnum = iswalnum(workspace[curr_char]);
			}
		}

		/* Make result large enough; case change might change number of bytes */
		result_size = curr_char * pg_database_encoding_max_length() + 1;
		result = palloc(result_size);

		wchar2char(result, workspace, result_size, mylocale);
		pfree(workspace);
	}
#endif   /* USE_WIDE_UPPER_LOWER */
	else
	{
#ifdef HAVE_LOCALE_T
		pg_locale_t mylocale = 0;
#endif
		char	   *p;

		if (collid != DEFAULT_COLLATION_OID)
		{
			if (!OidIsValid(collid))
			{
				/*
				 * This typically means that the parser could not resolve a
				 * conflict of implicit collations, so report it that way.
				 */
				ereport(ERROR,
						(errcode(ERRCODE_INDETERMINATE_COLLATION),
						 errmsg("could not determine which collation to use for initcap() function"),
						 errhint("Use the COLLATE clause to set the collation explicitly.")));
			}
#ifdef HAVE_LOCALE_T
			mylocale = pg_newlocale_from_collation(collid);
#endif
		}

		result = pnstrdup(buff, nbytes);

		/*
		 * Note: we assume that toupper_l()/tolower_l() will not be so broken
		 * as to need guard tests.  When using the default collation, we apply
		 * the traditional Postgres behavior that forces ASCII-style treatment
		 * of I/i, but in non-default collations you get exactly what the
		 * collation says.
		 */
		for (p = result; *p; p++)
		{
#ifdef HAVE_LOCALE_T
			if (mylocale)
			{
				if (wasalnum)
					*p = tolower_l((unsigned char) *p, mylocale);
				else
					*p = toupper_l((unsigned char) *p, mylocale);
				wasalnum = isalnum_l((unsigned char) *p, mylocale);
			}
			else
#endif
			{
				if (wasalnum)
					*p = pg_tolower((unsigned char) *p);
				else
					*p = pg_toupper((unsigned char) *p);
				wasalnum = isalnum((unsigned char) *p);
			}
		}
	}

	return result;
}

/*
 * ASCII-only lower function
 *
 * We pass the number of bytes so we can pass varlena and char*
 * to this function.  The result is a palloc'd, null-terminated string.
 */
char *
asc_tolower(const char *buff, size_t nbytes)
{
	char	   *result;
	char	   *p;

	if (!buff)
		return NULL;

	result = pnstrdup(buff, nbytes);

	for (p = result; *p; p++)
		*p = pg_ascii_tolower((unsigned char) *p);

	return result;
}

/*
 * ASCII-only upper function
 *
 * We pass the number of bytes so we can pass varlena and char*
 * to this function.  The result is a palloc'd, null-terminated string.
 */
char *
asc_toupper(const char *buff, size_t nbytes)
{
	char	   *result;
	char	   *p;

	if (!buff)
		return NULL;

	result = pnstrdup(buff, nbytes);

	for (p = result; *p; p++)
		*p = pg_ascii_toupper((unsigned char) *p);

	return result;
}

/*
 * ASCII-only initcap function
 *
 * We pass the number of bytes so we can pass varlena and char*
 * to this function.  The result is a palloc'd, null-terminated string.
 */
char *
asc_initcap(const char *buff, size_t nbytes)
{
	char	   *result;
	char	   *p;
	int			wasalnum = false;

	if (!buff)
		return NULL;

	result = pnstrdup(buff, nbytes);

	for (p = result; *p; p++)
	{
		char		c;

		if (wasalnum)
			*p = c = pg_ascii_tolower((unsigned char) *p);
		else
			*p = c = pg_ascii_toupper((unsigned char) *p);
		/* we don't trust isalnum() here */
		wasalnum = ((c >= 'A' && c <= 'Z') ||
					(c >= 'a' && c <= 'z') ||
					(c >= '0' && c <= '9'));
	}

	return result;
}

/* convenience routines for when the input is null-terminated */

static char *
str_tolower_z(const char *buff, Oid collid)
{
	return str_tolower(buff, strlen(buff), collid);
}

static char *
str_toupper_z(const char *buff, Oid collid)
{
	return str_toupper(buff, strlen(buff), collid);
}

static char *
str_initcap_z(const char *buff, Oid collid)
{
	return str_initcap(buff, strlen(buff), collid);
}

static char *
asc_tolower_z(const char *buff)
{
	return asc_tolower(buff, strlen(buff));
}

static char *
asc_toupper_z(const char *buff)
{
	return asc_toupper(buff, strlen(buff));
}

/* asc_initcap_z is not currently needed */


/* ----------
 * Skip TM / th in FROM_CHAR
 * ----------
 */
#define SKIP_THth(_suf)		(S_THth(_suf) ? 2 : 0)

#ifdef DEBUG_TO_FROM_CHAR
/* -----------
 * DEBUG: Call for debug and for index checking; (Show ASCII char
 * and defined keyword for each used position
 * ----------
 */
static void
dump_index(const KeyWord *k, const int *index)
{
	int			i,
				count = 0,
				free_i = 0;

	elog(DEBUG_elog_output, "TO-FROM_CHAR: Dump KeyWord Index:");

	for (i = 0; i < KeyWord_INDEX_SIZE; i++)
	{
		if (index[i] != -1)
		{
			elog(DEBUG_elog_output, "\t%c: %s, ", i + 32, k[index[i]].name);
			count++;
		}
		else
		{
			free_i++;
			elog(DEBUG_elog_output, "\t(%d) %c %d", i, i + 32, index[i]);
		}
	}
	elog(DEBUG_elog_output, "\n\t\tUsed positions: %d,\n\t\tFree positions: %d",
		 count, free_i);
}
#endif   /* DEBUG */

/* ----------
 * Return TRUE if next format picture is not digit value
 * ----------
 */
static bool
is_next_separator(FormatNode *n)
{
	if (n->type == NODE_TYPE_END)
		return FALSE;

	if (n->type == NODE_TYPE_ACTION && S_THth(n->suffix))
		return TRUE;

	/*
	 * Next node
	 */
	n++;

	/* end of format string is treated like a non-digit separator */
	if (n->type == NODE_TYPE_END)
		return TRUE;

	if (n->type == NODE_TYPE_ACTION)
	{
		if (n->key->is_digit)
			return FALSE;

		return TRUE;
	}
	else if (isdigit((unsigned char) n->character))
		return FALSE;

	return TRUE;				/* some non-digit input (separator) */
}


static int
adjust_partial_year_to_2020(int year)
{
	/*
	 * Adjust all dates toward 2020; this is effectively what happens when we
	 * assume '70' is 1970 and '69' is 2069.
	 */
	/* Force 0-69 into the 2000's */
	if (year < 70)
		return year + 2000;
	/* Force 70-99 into the 1900's */
	else if (year < 100)
		return year + 1900;
	/* Force 100-519 into the 2000's */
	else if (year < 520)
		return year + 2000;
	/* Force 520-999 into the 1000's */
	else if (year < 1000)
		return year + 1000;
	else
		return year;
}


static int
strspace_len(char *str)
{
	int			len = 0;

	while (*str && isspace((unsigned char) *str))
	{
		str++;
		len++;
	}
	return len;
}

static int
strdigits_len(char *str)
{
	char	   *p = str;
	int			len;

	len = strspace_len(str);
	p += len;

	while (*p && isdigit((unsigned char) *p) && len <= DCH_MAX_ITEM_SIZ)
	{
		len++;
		p++;
	}
	return len;
}

/*
 * Set the date mode of a from-char conversion.
 *
 * Puke if the date mode has already been set, and the caller attempts to set
 * it to a conflicting mode.
 */
static void
from_char_set_mode(TmFromChar *tmfc, const FromCharDateMode mode)
{
	if (mode != FROM_CHAR_DATE_NONE)
	{
		if (tmfc->mode == FROM_CHAR_DATE_NONE)
			tmfc->mode = mode;
		else if (tmfc->mode != mode)
			ereport(ERROR,
					(errcode(ERRCODE_INVALID_DATETIME_FORMAT),
					 errmsg("invalid combination of date conventions"),
					 errhint("Do not mix Gregorian and ISO week date "
							 "conventions in a formatting template.")));
	}
}

/*
 * Set the integer pointed to by 'dest' to the given value.
 *
 * Puke if the destination integer has previously been set to some other
 * non-zero value.
 */
static void
from_char_set_int(int *dest, const int value, const FormatNode *node)
{
	if (*dest != 0 && *dest != value)
		ereport(ERROR,
				(errcode(ERRCODE_INVALID_DATETIME_FORMAT),
		   errmsg("conflicting values for \"%s\" field in formatting string",
				  node->key->name),
				 errdetail("This value contradicts a previous setting for "
						   "the same field type.")));
	*dest = value;
}

/*
 * Read a single integer from the source string, into the int pointed to by
 * 'dest'. If 'dest' is NULL, the result is discarded.
 *
 * In fixed-width mode (the node does not have the FM suffix), consume at most
 * 'len' characters.  However, any leading whitespace isn't counted in 'len'.
 *
 * We use strtol() to recover the integer value from the source string, in
 * accordance with the given FormatNode.
 *
 * If the conversion completes successfully, src will have been advanced to
 * point at the character immediately following the last character used in the
 * conversion.
 *
 * Return the number of characters consumed.
 *
 * Note that from_char_parse_int() provides a more convenient wrapper where
 * the length of the field is the same as the length of the format keyword (as
 * with DD and MI).
 */
static int
from_char_parse_int_len(int *dest, char **src, const int len, FormatNode *node)
{
	long		result;
	char		copy[DCH_MAX_ITEM_SIZ + 1];
	char	   *init = *src;
	int			used;

	/*
	 * Skip any whitespace before parsing the integer.
	 */
	*src += strspace_len(*src);

	Assert(len <= DCH_MAX_ITEM_SIZ);
	used = (int) strlcpy(copy, *src, len + 1);

	if (S_FM(node->suffix) || is_next_separator(node))
	{
		/*
		 * This node is in Fill Mode, or the next node is known to be a
		 * non-digit value, so we just slurp as many characters as we can get.
		 */
		errno = 0;
		result = strtol(init, src, 10);
	}
	else
	{
		/*
		 * We need to pull exactly the number of characters given in 'len' out
		 * of the string, and convert those.
		 */
		char	   *last;

		if (used < len)
			ereport(ERROR,
					(errcode(ERRCODE_INVALID_DATETIME_FORMAT),
				errmsg("source string too short for \"%s\" formatting field",
					   node->key->name),
					 errdetail("Field requires %d characters, but only %d "
							   "remain.",
							   len, used),
					 errhint("If your source string is not fixed-width, try "
							 "using the \"FM\" modifier.")));

		errno = 0;
		result = strtol(copy, &last, 10);
		used = last - copy;

		if (used > 0 && used < len)
			ereport(ERROR,
					(errcode(ERRCODE_INVALID_DATETIME_FORMAT),
					 errmsg("invalid value \"%s\" for \"%s\"",
							copy, node->key->name),
					 errdetail("Field requires %d characters, but only %d "
							   "could be parsed.", len, used),
					 errhint("If your source string is not fixed-width, try "
							 "using the \"FM\" modifier.")));

		*src += used;
	}

	if (*src == init)
		ereport(ERROR,
				(errcode(ERRCODE_INVALID_DATETIME_FORMAT),
				 errmsg("invalid value \"%s\" for \"%s\"",
						copy, node->key->name),
				 errdetail("Value must be an integer.")));

	if (errno == ERANGE || result < INT_MIN || result > INT_MAX)
		ereport(ERROR,
				(errcode(ERRCODE_DATETIME_VALUE_OUT_OF_RANGE),
				 errmsg("value for \"%s\" in source string is out of range",
						node->key->name),
				 errdetail("Value must be in the range %d to %d.",
						   INT_MIN, INT_MAX)));

	if (dest != NULL)
		from_char_set_int(dest, (int) result, node);
	return *src - init;
}

/*
 * Call from_char_parse_int_len(), using the length of the format keyword as
 * the expected length of the field.
 *
 * Don't call this function if the field differs in length from the format
 * keyword (as with HH24; the keyword length is 4, but the field length is 2).
 * In such cases, call from_char_parse_int_len() instead to specify the
 * required length explicitly.
 */
static int
from_char_parse_int(int *dest, char **src, FormatNode *node)
{
	return from_char_parse_int_len(dest, src, node->key->len, node);
}

/* ----------
 * Sequential search with to upper/lower conversion
 * ----------
 */
static int
seq_search(char *name, const char *const * array, int type, int max, int *len)
{
	const char *p;
	const char *const * a;
	char	   *n;
	int			last,
				i;

	*len = 0;

	if (!*name)
		return -1;

	/* set first char */
	if (type == ONE_UPPER || type == ALL_UPPER)
		*name = pg_toupper((unsigned char) *name);
	else if (type == ALL_LOWER)
		*name = pg_tolower((unsigned char) *name);

	for (last = 0, a = array; *a != NULL; a++)
	{
		/* comperate first chars */
		if (*name != **a)
			continue;

		for (i = 1, p = *a + 1, n = name + 1;; n++, p++, i++)
		{
			/* search fragment (max) only */
			if (max && i == max)
			{
				*len = i;
				return a - array;
			}
			/* full size */
			if (*p == '\0')
			{
				*len = i;
				return a - array;
			}
			/* Not found in array 'a' */
			if (*n == '\0')
				break;

			/*
			 * Convert (but convert new chars only)
			 */
			if (i > last)
			{
				if (type == ONE_UPPER || type == ALL_LOWER)
					*n = pg_tolower((unsigned char) *n);
				else if (type == ALL_UPPER)
					*n = pg_toupper((unsigned char) *n);
				last = i;
			}

#ifdef DEBUG_TO_FROM_CHAR
			elog(DEBUG_elog_output, "N: %c, P: %c, A: %s (%s)",
				 *n, *p, *a, name);
#endif
			if (*n != *p)
				break;
		}
	}

	return -1;
}

/*
 * Perform a sequential search in 'array' for text matching the first 'max'
 * characters of the source string.
 *
 * If a match is found, copy the array index of the match into the integer
 * pointed to by 'dest', advance 'src' to the end of the part of the string
 * which matched, and return the number of characters consumed.
 *
 * If the string doesn't match, throw an error.
 */
static int
from_char_seq_search(int *dest, char **src, const char *const * array, int type, int max,
					 FormatNode *node)
{
	int			len;

	*dest = seq_search(*src, array, type, max, &len);
	if (len <= 0)
	{
		char		copy[DCH_MAX_ITEM_SIZ + 1];

		Assert(max <= DCH_MAX_ITEM_SIZ);
		strlcpy(copy, *src, max + 1);

		ereport(ERROR,
				(errcode(ERRCODE_INVALID_DATETIME_FORMAT),
				 errmsg("invalid value \"%s\" for \"%s\"",
						copy, node->key->name),
				 errdetail("The given value did not match any of the allowed "
						   "values for this field.")));
	}
	*src += len;
	return len;
}

/* ----------
 * Process a TmToChar struct as denoted by a list of FormatNodes.
 * The formatted data is written to the string pointed to by 'out'.
 * ----------
 */
static void
DCH_to_char(FormatNode *node, bool is_interval, TmToChar *in, char *out, Oid collid)
{
	FormatNode *n;
	char	   *s;
	struct pg_tm *tm = &in->tm;
	int			i;

	/* cache localized days and months */
	cache_locale_time();

	s = out;
	for (n = node; n->type != NODE_TYPE_END; n++)
	{
		if (n->type != NODE_TYPE_ACTION)
		{
			*s = n->character;
			s++;
			continue;
		}

		switch (n->key->id)
		{
			case DCH_A_M:
			case DCH_P_M:
				strcpy(s, (tm->tm_hour % HOURS_PER_DAY >= HOURS_PER_DAY / 2)
					   ? P_M_STR : A_M_STR);
				s += strlen(s);
				break;
			case DCH_AM:
			case DCH_PM:
				strcpy(s, (tm->tm_hour % HOURS_PER_DAY >= HOURS_PER_DAY / 2)
					   ? PM_STR : AM_STR);
				s += strlen(s);
				break;
			case DCH_a_m:
			case DCH_p_m:
				strcpy(s, (tm->tm_hour % HOURS_PER_DAY >= HOURS_PER_DAY / 2)
					   ? p_m_STR : a_m_STR);
				s += strlen(s);
				break;
			case DCH_am:
			case DCH_pm:
				strcpy(s, (tm->tm_hour % HOURS_PER_DAY >= HOURS_PER_DAY / 2)
					   ? pm_STR : am_STR);
				s += strlen(s);
				break;
			case DCH_HH:
			case DCH_HH12:

				/*
				 * display time as shown on a 12-hour clock, even for
				 * intervals
				 */
				sprintf(s, "%0*d", S_FM(n->suffix) ? 0 : 2,
				 tm->tm_hour % (HOURS_PER_DAY / 2) == 0 ? HOURS_PER_DAY / 2 :
						tm->tm_hour % (HOURS_PER_DAY / 2));
				if (S_THth(n->suffix))
					str_numth(s, s, S_TH_TYPE(n->suffix));
				s += strlen(s);
				break;
			case DCH_HH24:
				sprintf(s, "%0*d", S_FM(n->suffix) ? 0 : 2, tm->tm_hour);
				if (S_THth(n->suffix))
					str_numth(s, s, S_TH_TYPE(n->suffix));
				s += strlen(s);
				break;
			case DCH_MI:
				sprintf(s, "%0*d", S_FM(n->suffix) ? 0 : 2, tm->tm_min);
				if (S_THth(n->suffix))
					str_numth(s, s, S_TH_TYPE(n->suffix));
				s += strlen(s);
				break;
			case DCH_SS:
				sprintf(s, "%0*d", S_FM(n->suffix) ? 0 : 2, tm->tm_sec);
				if (S_THth(n->suffix))
					str_numth(s, s, S_TH_TYPE(n->suffix));
				s += strlen(s);
				break;
			case DCH_MS:		/* millisecond */
#ifdef HAVE_INT64_TIMESTAMP
				sprintf(s, "%03d", (int) (in->fsec / INT64CONST(1000)));
#else
				/* No rint() because we can't overflow and we might print US */
				sprintf(s, "%03d", (int) (in->fsec * 1000));
#endif
				if (S_THth(n->suffix))
					str_numth(s, s, S_TH_TYPE(n->suffix));
				s += strlen(s);
				break;
			case DCH_US:		/* microsecond */
#ifdef HAVE_INT64_TIMESTAMP
				sprintf(s, "%06d", (int) in->fsec);
#else
				/* don't use rint() because we can't overflow 1000 */
				sprintf(s, "%06d", (int) (in->fsec * 1000000));
#endif
				if (S_THth(n->suffix))
					str_numth(s, s, S_TH_TYPE(n->suffix));
				s += strlen(s);
				break;
			case DCH_SSSS:
				sprintf(s, "%d", tm->tm_hour * SECS_PER_HOUR +
						tm->tm_min * SECS_PER_MINUTE +
						tm->tm_sec);
				if (S_THth(n->suffix))
					str_numth(s, s, S_TH_TYPE(n->suffix));
				s += strlen(s);
				break;
			case DCH_tz:
				INVALID_FOR_INTERVAL;
				if (tmtcTzn(in))
				{
					/* We assume here that timezone names aren't localized */
					char	   *p = asc_tolower_z(tmtcTzn(in));

					strcpy(s, p);
					pfree(p);
					s += strlen(s);
				}
				break;
			case DCH_TZ:
				INVALID_FOR_INTERVAL;
				if (tmtcTzn(in))
				{
					strcpy(s, tmtcTzn(in));
					s += strlen(s);
				}
				break;
			case DCH_OF:
				INVALID_FOR_INTERVAL;
				sprintf(s, "%+0*d", S_FM(n->suffix) ? 0 : 3, (int) tm->tm_gmtoff / SECS_PER_HOUR);
				s += strlen(s);
				if ((int) tm->tm_gmtoff % SECS_PER_HOUR != 0)
				{
					sprintf(s, ":%02d", abs((int) tm->tm_gmtoff % SECS_PER_HOUR) / SECS_PER_MINUTE);
					s += strlen(s);
				}
				break;
			case DCH_A_D:
			case DCH_B_C:
				INVALID_FOR_INTERVAL;
				strcpy(s, (tm->tm_year <= 0 ? B_C_STR : A_D_STR));
				s += strlen(s);
				break;
			case DCH_AD:
			case DCH_BC:
				INVALID_FOR_INTERVAL;
				strcpy(s, (tm->tm_year <= 0 ? BC_STR : AD_STR));
				s += strlen(s);
				break;
			case DCH_a_d:
			case DCH_b_c:
				INVALID_FOR_INTERVAL;
				strcpy(s, (tm->tm_year <= 0 ? b_c_STR : a_d_STR));
				s += strlen(s);
				break;
			case DCH_ad:
			case DCH_bc:
				INVALID_FOR_INTERVAL;
				strcpy(s, (tm->tm_year <= 0 ? bc_STR : ad_STR));
				s += strlen(s);
				break;
			case DCH_MONTH:
				INVALID_FOR_INTERVAL;
				if (!tm->tm_mon)
					break;
				if (S_TM(n->suffix))
				{
<<<<<<< HEAD
					char *str = str_toupper_z(localized_full_months[tm->tm_mon - 1], collid);

					if (strlen(str) < (n->key->len + TM_SUFFIX_LEN) * DCH_MAX_ITEM_SIZ)
=======
					char	   *str = str_toupper_z(localized_full_months[tm->tm_mon - 1], collid);

					if (strlen(str) <= (n->key->len + TM_SUFFIX_LEN) * DCH_MAX_ITEM_SIZ)
>>>>>>> 8abb52fa
						strcpy(s, str);
					else
						ereport(ERROR,
								(errcode(ERRCODE_DATETIME_VALUE_OUT_OF_RANGE),
<<<<<<< HEAD
								 errmsg("localized string format value too long")));
=======
						  errmsg("localized string format value too long")));
>>>>>>> 8abb52fa
				}
				else
					sprintf(s, "%*s", S_FM(n->suffix) ? 0 : -9,
							asc_toupper_z(months_full[tm->tm_mon - 1]));
				s += strlen(s);
				break;
			case DCH_Month:
				INVALID_FOR_INTERVAL;
				if (!tm->tm_mon)
					break;
				if (S_TM(n->suffix))
				{
<<<<<<< HEAD
					char *str = str_initcap_z(localized_full_months[tm->tm_mon - 1], collid);

					if (strlen(str) < (n->key->len + TM_SUFFIX_LEN) * DCH_MAX_ITEM_SIZ)
=======
					char	   *str = str_initcap_z(localized_full_months[tm->tm_mon - 1], collid);

					if (strlen(str) <= (n->key->len + TM_SUFFIX_LEN) * DCH_MAX_ITEM_SIZ)
>>>>>>> 8abb52fa
						strcpy(s, str);
					else
						ereport(ERROR,
								(errcode(ERRCODE_DATETIME_VALUE_OUT_OF_RANGE),
<<<<<<< HEAD
								 errmsg("localized string format value too long")));
=======
						  errmsg("localized string format value too long")));
>>>>>>> 8abb52fa
				}
				else
					sprintf(s, "%*s", S_FM(n->suffix) ? 0 : -9,
							months_full[tm->tm_mon - 1]);
				s += strlen(s);
				break;
			case DCH_month:
				INVALID_FOR_INTERVAL;
				if (!tm->tm_mon)
					break;
				if (S_TM(n->suffix))
				{
<<<<<<< HEAD
					char *str = str_tolower_z(localized_full_months[tm->tm_mon - 1], collid);

					if (strlen(str) < (n->key->len + TM_SUFFIX_LEN) * DCH_MAX_ITEM_SIZ)
=======
					char	   *str = str_tolower_z(localized_full_months[tm->tm_mon - 1], collid);

					if (strlen(str) <= (n->key->len + TM_SUFFIX_LEN) * DCH_MAX_ITEM_SIZ)
>>>>>>> 8abb52fa
						strcpy(s, str);
					else
						ereport(ERROR,
								(errcode(ERRCODE_DATETIME_VALUE_OUT_OF_RANGE),
<<<<<<< HEAD
								 errmsg("localized string format value too long")));
=======
						  errmsg("localized string format value too long")));
>>>>>>> 8abb52fa
				}
				else
					sprintf(s, "%*s", S_FM(n->suffix) ? 0 : -9,
							asc_tolower_z(months_full[tm->tm_mon - 1]));
				s += strlen(s);
				break;
			case DCH_MON:
				INVALID_FOR_INTERVAL;
				if (!tm->tm_mon)
					break;
				if (S_TM(n->suffix))
				{
<<<<<<< HEAD
					char *str = str_toupper_z(localized_abbrev_months[tm->tm_mon - 1], collid);

					if (strlen(str) < (n->key->len + TM_SUFFIX_LEN) * DCH_MAX_ITEM_SIZ)
=======
					char	   *str = str_toupper_z(localized_abbrev_months[tm->tm_mon - 1], collid);

					if (strlen(str) <= (n->key->len + TM_SUFFIX_LEN) * DCH_MAX_ITEM_SIZ)
>>>>>>> 8abb52fa
						strcpy(s, str);
					else
						ereport(ERROR,
								(errcode(ERRCODE_DATETIME_VALUE_OUT_OF_RANGE),
<<<<<<< HEAD
								 errmsg("localized string format value too long")));
=======
						  errmsg("localized string format value too long")));
>>>>>>> 8abb52fa
				}
				else
					strcpy(s, asc_toupper_z(months[tm->tm_mon - 1]));
				s += strlen(s);
				break;
			case DCH_Mon:
				INVALID_FOR_INTERVAL;
				if (!tm->tm_mon)
					break;
				if (S_TM(n->suffix))
				{
<<<<<<< HEAD
					char *str = str_initcap_z(localized_abbrev_months[tm->tm_mon - 1], collid);

					if (strlen(str) < (n->key->len + TM_SUFFIX_LEN) * DCH_MAX_ITEM_SIZ)
=======
					char	   *str = str_initcap_z(localized_abbrev_months[tm->tm_mon - 1], collid);

					if (strlen(str) <= (n->key->len + TM_SUFFIX_LEN) * DCH_MAX_ITEM_SIZ)
>>>>>>> 8abb52fa
						strcpy(s, str);
					else
						ereport(ERROR,
								(errcode(ERRCODE_DATETIME_VALUE_OUT_OF_RANGE),
<<<<<<< HEAD
								 errmsg("localized string format value too long")));
=======
						  errmsg("localized string format value too long")));
>>>>>>> 8abb52fa
				}
				else
					strcpy(s, months[tm->tm_mon - 1]);
				s += strlen(s);
				break;
			case DCH_mon:
				INVALID_FOR_INTERVAL;
				if (!tm->tm_mon)
					break;
				if (S_TM(n->suffix))
				{
<<<<<<< HEAD
					char *str = str_tolower_z(localized_abbrev_months[tm->tm_mon - 1], collid);

					if (strlen(str) < (n->key->len + TM_SUFFIX_LEN) * DCH_MAX_ITEM_SIZ)
=======
					char	   *str = str_tolower_z(localized_abbrev_months[tm->tm_mon - 1], collid);

					if (strlen(str) <= (n->key->len + TM_SUFFIX_LEN) * DCH_MAX_ITEM_SIZ)
>>>>>>> 8abb52fa
						strcpy(s, str);
					else
						ereport(ERROR,
								(errcode(ERRCODE_DATETIME_VALUE_OUT_OF_RANGE),
<<<<<<< HEAD
								 errmsg("localized string format value too long")));
=======
						  errmsg("localized string format value too long")));
>>>>>>> 8abb52fa
				}
				else
					strcpy(s, asc_tolower_z(months[tm->tm_mon - 1]));
				s += strlen(s);
				break;
			case DCH_MM:
				sprintf(s, "%0*d", S_FM(n->suffix) ? 0 : 2, tm->tm_mon);
				if (S_THth(n->suffix))
					str_numth(s, s, S_TH_TYPE(n->suffix));
				s += strlen(s);
				break;
			case DCH_DAY:
				INVALID_FOR_INTERVAL;
				if (S_TM(n->suffix))
				{
<<<<<<< HEAD
					char *str = str_toupper_z(localized_full_days[tm->tm_wday], collid);

					if (strlen(str) < (n->key->len + TM_SUFFIX_LEN) * DCH_MAX_ITEM_SIZ)
=======
					char	   *str = str_toupper_z(localized_full_days[tm->tm_wday], collid);

					if (strlen(str) <= (n->key->len + TM_SUFFIX_LEN) * DCH_MAX_ITEM_SIZ)
>>>>>>> 8abb52fa
						strcpy(s, str);
					else
						ereport(ERROR,
								(errcode(ERRCODE_DATETIME_VALUE_OUT_OF_RANGE),
<<<<<<< HEAD
								 errmsg("localized string format value too long")));
=======
						  errmsg("localized string format value too long")));
>>>>>>> 8abb52fa
				}
				else
					sprintf(s, "%*s", S_FM(n->suffix) ? 0 : -9,
							asc_toupper_z(days[tm->tm_wday]));
				s += strlen(s);
				break;
			case DCH_Day:
				INVALID_FOR_INTERVAL;
				if (S_TM(n->suffix))
				{
<<<<<<< HEAD
					char *str = str_initcap_z(localized_full_days[tm->tm_wday], collid);

					if (strlen(str) < (n->key->len + TM_SUFFIX_LEN) * DCH_MAX_ITEM_SIZ)
=======
					char	   *str = str_initcap_z(localized_full_days[tm->tm_wday], collid);

					if (strlen(str) <= (n->key->len + TM_SUFFIX_LEN) * DCH_MAX_ITEM_SIZ)
>>>>>>> 8abb52fa
						strcpy(s, str);
					else
						ereport(ERROR,
								(errcode(ERRCODE_DATETIME_VALUE_OUT_OF_RANGE),
<<<<<<< HEAD
								 errmsg("localized string format value too long")));
=======
						  errmsg("localized string format value too long")));
>>>>>>> 8abb52fa
				}
				else
					sprintf(s, "%*s", S_FM(n->suffix) ? 0 : -9,
							days[tm->tm_wday]);
				s += strlen(s);
				break;
			case DCH_day:
				INVALID_FOR_INTERVAL;
				if (S_TM(n->suffix))
				{
<<<<<<< HEAD
					char *str = str_tolower_z(localized_full_days[tm->tm_wday], collid);

					if (strlen(str) < (n->key->len + TM_SUFFIX_LEN) * DCH_MAX_ITEM_SIZ)
=======
					char	   *str = str_tolower_z(localized_full_days[tm->tm_wday], collid);

					if (strlen(str) <= (n->key->len + TM_SUFFIX_LEN) * DCH_MAX_ITEM_SIZ)
>>>>>>> 8abb52fa
						strcpy(s, str);
					else
						ereport(ERROR,
								(errcode(ERRCODE_DATETIME_VALUE_OUT_OF_RANGE),
<<<<<<< HEAD
								 errmsg("localized string format value too long")));
=======
						  errmsg("localized string format value too long")));
>>>>>>> 8abb52fa
				}
				else
					sprintf(s, "%*s", S_FM(n->suffix) ? 0 : -9,
							asc_tolower_z(days[tm->tm_wday]));
				s += strlen(s);
				break;
			case DCH_DY:
				INVALID_FOR_INTERVAL;
				if (S_TM(n->suffix))
				{
<<<<<<< HEAD
					char *str = str_toupper_z(localized_abbrev_days[tm->tm_wday], collid);

					if (strlen(str) < (n->key->len + TM_SUFFIX_LEN) * DCH_MAX_ITEM_SIZ)
=======
					char	   *str = str_toupper_z(localized_abbrev_days[tm->tm_wday], collid);

					if (strlen(str) <= (n->key->len + TM_SUFFIX_LEN) * DCH_MAX_ITEM_SIZ)
>>>>>>> 8abb52fa
						strcpy(s, str);
					else
						ereport(ERROR,
								(errcode(ERRCODE_DATETIME_VALUE_OUT_OF_RANGE),
<<<<<<< HEAD
								 errmsg("localized string format value too long")));
=======
						  errmsg("localized string format value too long")));
>>>>>>> 8abb52fa
				}
				else
					strcpy(s, asc_toupper_z(days_short[tm->tm_wday]));
				s += strlen(s);
				break;
			case DCH_Dy:
				INVALID_FOR_INTERVAL;
				if (S_TM(n->suffix))
				{
<<<<<<< HEAD
					char *str = str_initcap_z(localized_abbrev_days[tm->tm_wday], collid);

					if (strlen(str) < (n->key->len + TM_SUFFIX_LEN) * DCH_MAX_ITEM_SIZ)
=======
					char	   *str = str_initcap_z(localized_abbrev_days[tm->tm_wday], collid);

					if (strlen(str) <= (n->key->len + TM_SUFFIX_LEN) * DCH_MAX_ITEM_SIZ)
>>>>>>> 8abb52fa
						strcpy(s, str);
					else
						ereport(ERROR,
								(errcode(ERRCODE_DATETIME_VALUE_OUT_OF_RANGE),
<<<<<<< HEAD
								 errmsg("localized string format value too long")));
=======
						  errmsg("localized string format value too long")));
>>>>>>> 8abb52fa
				}
				else
					strcpy(s, days_short[tm->tm_wday]);
				s += strlen(s);
				break;
			case DCH_dy:
				INVALID_FOR_INTERVAL;
				if (S_TM(n->suffix))
				{
<<<<<<< HEAD
					char *str = str_tolower_z(localized_abbrev_days[tm->tm_wday], collid);

					if (strlen(str) < (n->key->len + TM_SUFFIX_LEN) * DCH_MAX_ITEM_SIZ)
=======
					char	   *str = str_tolower_z(localized_abbrev_days[tm->tm_wday], collid);

					if (strlen(str) <= (n->key->len + TM_SUFFIX_LEN) * DCH_MAX_ITEM_SIZ)
>>>>>>> 8abb52fa
						strcpy(s, str);
					else
						ereport(ERROR,
								(errcode(ERRCODE_DATETIME_VALUE_OUT_OF_RANGE),
<<<<<<< HEAD
								 errmsg("localized string format value too long")));
=======
						  errmsg("localized string format value too long")));
>>>>>>> 8abb52fa
				}
				else
					strcpy(s, asc_tolower_z(days_short[tm->tm_wday]));
				s += strlen(s);
				break;
			case DCH_DDD:
			case DCH_IDDD:
				sprintf(s, "%0*d", S_FM(n->suffix) ? 0 : 3,
						(n->key->id == DCH_DDD) ?
						tm->tm_yday :
					  date2isoyearday(tm->tm_year, tm->tm_mon, tm->tm_mday));
				if (S_THth(n->suffix))
					str_numth(s, s, S_TH_TYPE(n->suffix));
				s += strlen(s);
				break;
			case DCH_DD:
				sprintf(s, "%0*d", S_FM(n->suffix) ? 0 : 2, tm->tm_mday);
				if (S_THth(n->suffix))
					str_numth(s, s, S_TH_TYPE(n->suffix));
				s += strlen(s);
				break;
			case DCH_D:
				INVALID_FOR_INTERVAL;
				sprintf(s, "%d", tm->tm_wday + 1);
				if (S_THth(n->suffix))
					str_numth(s, s, S_TH_TYPE(n->suffix));
				s += strlen(s);
				break;
			case DCH_ID:
				INVALID_FOR_INTERVAL;
				sprintf(s, "%d", (tm->tm_wday == 0) ? 7 : tm->tm_wday);
				if (S_THth(n->suffix))
					str_numth(s, s, S_TH_TYPE(n->suffix));
				s += strlen(s);
				break;
			case DCH_WW:
				sprintf(s, "%0*d", S_FM(n->suffix) ? 0 : 2,
						(tm->tm_yday - 1) / 7 + 1);
				if (S_THth(n->suffix))
					str_numth(s, s, S_TH_TYPE(n->suffix));
				s += strlen(s);
				break;
			case DCH_IW:
				sprintf(s, "%0*d", S_FM(n->suffix) ? 0 : 2,
						date2isoweek(tm->tm_year, tm->tm_mon, tm->tm_mday));
				if (S_THth(n->suffix))
					str_numth(s, s, S_TH_TYPE(n->suffix));
				s += strlen(s);
				break;
			case DCH_Q:
				if (!tm->tm_mon)
					break;
				sprintf(s, "%d", (tm->tm_mon - 1) / 3 + 1);
				if (S_THth(n->suffix))
					str_numth(s, s, S_TH_TYPE(n->suffix));
				s += strlen(s);
				break;
			case DCH_CC:
				if (is_interval)	/* straight calculation */
					i = tm->tm_year / 100;
				else
				{
					if (tm->tm_year > 0)
						/* Century 20 == 1901 - 2000 */
						i = (tm->tm_year - 1) / 100 + 1;
					else
						/* Century 6BC == 600BC - 501BC */
						i = tm->tm_year / 100 - 1;
				}
				if (i <= 99 && i >= -99)
					sprintf(s, "%0*d", S_FM(n->suffix) ? 0 : 2, i);
				else
					sprintf(s, "%d", i);
				if (S_THth(n->suffix))
					str_numth(s, s, S_TH_TYPE(n->suffix));
				s += strlen(s);
				break;
			case DCH_Y_YYY:
				i = ADJUST_YEAR(tm->tm_year, is_interval) / 1000;
				sprintf(s, "%d,%03d", i,
						ADJUST_YEAR(tm->tm_year, is_interval) - (i * 1000));
				if (S_THth(n->suffix))
					str_numth(s, s, S_TH_TYPE(n->suffix));
				s += strlen(s);
				break;
			case DCH_YYYY:
			case DCH_IYYY:
				sprintf(s, "%0*d",
						S_FM(n->suffix) ? 0 : 4,
						(n->key->id == DCH_YYYY ?
						 ADJUST_YEAR(tm->tm_year, is_interval) :
						 ADJUST_YEAR(date2isoyear(tm->tm_year,
												  tm->tm_mon,
												  tm->tm_mday),
									 is_interval)));
				if (S_THth(n->suffix))
					str_numth(s, s, S_TH_TYPE(n->suffix));
				s += strlen(s);
				break;
			case DCH_YYY:
			case DCH_IYY:
				sprintf(s, "%0*d",
						S_FM(n->suffix) ? 0 : 3,
						(n->key->id == DCH_YYY ?
						 ADJUST_YEAR(tm->tm_year, is_interval) :
						 ADJUST_YEAR(date2isoyear(tm->tm_year,
												  tm->tm_mon,
												  tm->tm_mday),
									 is_interval)) % 1000);
				if (S_THth(n->suffix))
					str_numth(s, s, S_TH_TYPE(n->suffix));
				s += strlen(s);
				break;
			case DCH_YY:
			case DCH_IY:
				sprintf(s, "%0*d",
						S_FM(n->suffix) ? 0 : 2,
						(n->key->id == DCH_YY ?
						 ADJUST_YEAR(tm->tm_year, is_interval) :
						 ADJUST_YEAR(date2isoyear(tm->tm_year,
												  tm->tm_mon,
												  tm->tm_mday),
									 is_interval)) % 100);
				if (S_THth(n->suffix))
					str_numth(s, s, S_TH_TYPE(n->suffix));
				s += strlen(s);
				break;
			case DCH_Y:
			case DCH_I:
				sprintf(s, "%1d",
						(n->key->id == DCH_Y ?
						 ADJUST_YEAR(tm->tm_year, is_interval) :
						 ADJUST_YEAR(date2isoyear(tm->tm_year,
												  tm->tm_mon,
												  tm->tm_mday),
									 is_interval)) % 10);
				if (S_THth(n->suffix))
					str_numth(s, s, S_TH_TYPE(n->suffix));
				s += strlen(s);
				break;
			case DCH_RM:
				if (!tm->tm_mon)
					break;
				sprintf(s, "%*s", S_FM(n->suffix) ? 0 : -4,
						rm_months_upper[MONTHS_PER_YEAR - tm->tm_mon]);
				s += strlen(s);
				break;
			case DCH_rm:
				if (!tm->tm_mon)
					break;
				sprintf(s, "%*s", S_FM(n->suffix) ? 0 : -4,
						rm_months_lower[MONTHS_PER_YEAR - tm->tm_mon]);
				s += strlen(s);
				break;
			case DCH_W:
				sprintf(s, "%d", (tm->tm_mday - 1) / 7 + 1);
				if (S_THth(n->suffix))
					str_numth(s, s, S_TH_TYPE(n->suffix));
				s += strlen(s);
				break;
			case DCH_J:
				sprintf(s, "%d", date2j(tm->tm_year, tm->tm_mon, tm->tm_mday));
				if (S_THth(n->suffix))
					str_numth(s, s, S_TH_TYPE(n->suffix));
				s += strlen(s);
				break;
		}
	}

	*s = '\0';
}

/* ----------
 * Process a string as denoted by a list of FormatNodes.
 * The TmFromChar struct pointed to by 'out' is populated with the results.
 *
 * Note: we currently don't have any to_interval() function, so there
 * is no need here for INVALID_FOR_INTERVAL checks.
 * ----------
 */
static void
DCH_from_char(FormatNode *node, char *in, TmFromChar *out)
{
	FormatNode *n;
	char	   *s;
	int			len,
				value;
	bool		fx_mode = false;

	for (n = node, s = in; n->type != NODE_TYPE_END && *s != '\0'; n++)
	{
		if (n->type != NODE_TYPE_ACTION)
		{
			/*
			 * Separator, so consume one character from input string.  Notice
			 * we don't insist that the consumed character match the format's
			 * character.
			 */
			s++;
			continue;
		}

		/* Ignore spaces before fields when not in FX (fixed width) mode */
		if (!fx_mode && n->key->id != DCH_FX)
		{
			while (*s != '\0' && isspace((unsigned char) *s))
				s++;
		}

		from_char_set_mode(out, n->key->date_mode);

		switch (n->key->id)
		{
			case DCH_FX:
				fx_mode = true;
				break;
			case DCH_A_M:
			case DCH_P_M:
			case DCH_a_m:
			case DCH_p_m:
				from_char_seq_search(&value, &s, ampm_strings_long,
									 ALL_UPPER, n->key->len, n);
				from_char_set_int(&out->pm, value % 2, n);
				out->clock = CLOCK_12_HOUR;
				break;
			case DCH_AM:
			case DCH_PM:
			case DCH_am:
			case DCH_pm:
				from_char_seq_search(&value, &s, ampm_strings,
									 ALL_UPPER, n->key->len, n);
				from_char_set_int(&out->pm, value % 2, n);
				out->clock = CLOCK_12_HOUR;
				break;
			case DCH_HH:
			case DCH_HH12:
				from_char_parse_int_len(&out->hh, &s, 2, n);
				out->clock = CLOCK_12_HOUR;
				s += SKIP_THth(n->suffix);
				break;
			case DCH_HH24:
				from_char_parse_int_len(&out->hh, &s, 2, n);
				s += SKIP_THth(n->suffix);
				break;
			case DCH_MI:
				from_char_parse_int(&out->mi, &s, n);
				s += SKIP_THth(n->suffix);
				break;
			case DCH_SS:
				from_char_parse_int(&out->ss, &s, n);
				s += SKIP_THth(n->suffix);
				break;
			case DCH_MS:		/* millisecond */
				len = from_char_parse_int_len(&out->ms, &s, 3, n);

				/*
				 * 25 is 0.25 and 250 is 0.25 too; 025 is 0.025 and not 0.25
				 */
				out->ms *= len == 1 ? 100 :
					len == 2 ? 10 : 1;

				s += SKIP_THth(n->suffix);
				break;
			case DCH_US:		/* microsecond */
				len = from_char_parse_int_len(&out->us, &s, 6, n);

				out->us *= len == 1 ? 100000 :
					len == 2 ? 10000 :
					len == 3 ? 1000 :
					len == 4 ? 100 :
					len == 5 ? 10 : 1;

				s += SKIP_THth(n->suffix);
				break;
			case DCH_SSSS:
				from_char_parse_int(&out->ssss, &s, n);
				s += SKIP_THth(n->suffix);
				break;
			case DCH_tz:
			case DCH_TZ:
			case DCH_OF:
				ereport(ERROR,
						(errcode(ERRCODE_FEATURE_NOT_SUPPORTED),
						 errmsg("\"TZ\"/\"tz\"/\"OF\" format patterns are not supported in to_date")));
			case DCH_A_D:
			case DCH_B_C:
			case DCH_a_d:
			case DCH_b_c:
				from_char_seq_search(&value, &s, adbc_strings_long,
									 ALL_UPPER, n->key->len, n);
				from_char_set_int(&out->bc, value % 2, n);
				break;
			case DCH_AD:
			case DCH_BC:
			case DCH_ad:
			case DCH_bc:
				from_char_seq_search(&value, &s, adbc_strings,
									 ALL_UPPER, n->key->len, n);
				from_char_set_int(&out->bc, value % 2, n);
				break;
			case DCH_MONTH:
			case DCH_Month:
			case DCH_month:
				from_char_seq_search(&value, &s, months_full, ONE_UPPER,
									 MAX_MONTH_LEN, n);
				from_char_set_int(&out->mm, value + 1, n);
				break;
			case DCH_MON:
			case DCH_Mon:
			case DCH_mon:
				from_char_seq_search(&value, &s, months, ONE_UPPER,
									 MAX_MON_LEN, n);
				from_char_set_int(&out->mm, value + 1, n);
				break;
			case DCH_MM:
				from_char_parse_int(&out->mm, &s, n);
				s += SKIP_THth(n->suffix);
				break;
			case DCH_DAY:
			case DCH_Day:
			case DCH_day:
				from_char_seq_search(&value, &s, days, ONE_UPPER,
									 MAX_DAY_LEN, n);
				from_char_set_int(&out->d, value, n);
				out->d++;
				break;
			case DCH_DY:
			case DCH_Dy:
			case DCH_dy:
				from_char_seq_search(&value, &s, days, ONE_UPPER,
									 MAX_DY_LEN, n);
				from_char_set_int(&out->d, value, n);
				out->d++;
				break;
			case DCH_DDD:
				from_char_parse_int(&out->ddd, &s, n);
				s += SKIP_THth(n->suffix);
				break;
			case DCH_IDDD:
				from_char_parse_int_len(&out->ddd, &s, 3, n);
				s += SKIP_THth(n->suffix);
				break;
			case DCH_DD:
				from_char_parse_int(&out->dd, &s, n);
				s += SKIP_THth(n->suffix);
				break;
			case DCH_D:
				from_char_parse_int(&out->d, &s, n);
				s += SKIP_THth(n->suffix);
				break;
			case DCH_ID:
				from_char_parse_int_len(&out->d, &s, 1, n);
				/* Shift numbering to match Gregorian where Sunday = 1 */
				if (++out->d > 7)
					out->d = 1;
				s += SKIP_THth(n->suffix);
				break;
			case DCH_WW:
			case DCH_IW:
				from_char_parse_int(&out->ww, &s, n);
				s += SKIP_THth(n->suffix);
				break;
			case DCH_Q:

				/*
				 * We ignore 'Q' when converting to date because it is unclear
				 * which date in the quarter to use, and some people specify
				 * both quarter and month, so if it was honored it might
				 * conflict with the supplied month. That is also why we don't
				 * throw an error.
				 *
				 * We still parse the source string for an integer, but it
				 * isn't stored anywhere in 'out'.
				 */
				from_char_parse_int((int *) NULL, &s, n);
				s += SKIP_THth(n->suffix);
				break;
			case DCH_CC:
				from_char_parse_int(&out->cc, &s, n);
				s += SKIP_THth(n->suffix);
				break;
			case DCH_Y_YYY:
				{
					int			matched,
								years,
								millenia;

					matched = sscanf(s, "%d,%03d", &millenia, &years);
					if (matched != 2)
						ereport(ERROR,
								(errcode(ERRCODE_INVALID_DATETIME_FORMAT),
							  errmsg("invalid input string for \"Y,YYY\"")));
					years += (millenia * 1000);
					from_char_set_int(&out->year, years, n);
					out->yysz = 4;
					s += strdigits_len(s) + 4 + SKIP_THth(n->suffix);
				}
				break;
			case DCH_YYYY:
			case DCH_IYYY:
				from_char_parse_int(&out->year, &s, n);
				out->yysz = 4;
				s += SKIP_THth(n->suffix);
				break;
			case DCH_YYY:
			case DCH_IYY:
				if (from_char_parse_int(&out->year, &s, n) < 4)
					out->year = adjust_partial_year_to_2020(out->year);
				out->yysz = 3;
				s += SKIP_THth(n->suffix);
				break;
			case DCH_YY:
			case DCH_IY:
				if (from_char_parse_int(&out->year, &s, n) < 4)
					out->year = adjust_partial_year_to_2020(out->year);
				out->yysz = 2;
				s += SKIP_THth(n->suffix);
				break;
			case DCH_Y:
			case DCH_I:
				if (from_char_parse_int(&out->year, &s, n) < 4)
					out->year = adjust_partial_year_to_2020(out->year);
				out->yysz = 1;
				s += SKIP_THth(n->suffix);
				break;
			case DCH_RM:
				from_char_seq_search(&value, &s, rm_months_upper,
									 ALL_UPPER, MAX_RM_LEN, n);
				from_char_set_int(&out->mm, MONTHS_PER_YEAR - value, n);
				break;
			case DCH_rm:
				from_char_seq_search(&value, &s, rm_months_lower,
									 ALL_LOWER, MAX_RM_LEN, n);
				from_char_set_int(&out->mm, MONTHS_PER_YEAR - value, n);
				break;
			case DCH_W:
				from_char_parse_int(&out->w, &s, n);
				s += SKIP_THth(n->suffix);
				break;
			case DCH_J:
				from_char_parse_int(&out->j, &s, n);
				s += SKIP_THth(n->suffix);
				break;
		}
	}
}

static DCHCacheEntry *
DCH_cache_getnew(char *str)
{
	DCHCacheEntry *ent;

	/* counter overflow check - paranoia? */
	if (DCHCounter >= (INT_MAX - DCH_CACHE_FIELDS - 1))
	{
		DCHCounter = 0;

		for (ent = DCHCache; ent <= (DCHCache + DCH_CACHE_FIELDS); ent++)
			ent->age = (++DCHCounter);
	}

	/*
	 * If cache is full, remove oldest entry
	 */
	if (n_DCHCache > DCH_CACHE_FIELDS)
	{
		DCHCacheEntry *old = DCHCache + 0;

#ifdef DEBUG_TO_FROM_CHAR
		elog(DEBUG_elog_output, "cache is full (%d)", n_DCHCache);
#endif
		for (ent = DCHCache + 1; ent <= (DCHCache + DCH_CACHE_FIELDS); ent++)
		{
			if (ent->age < old->age)
				old = ent;
		}
#ifdef DEBUG_TO_FROM_CHAR
		elog(DEBUG_elog_output, "OLD: '%s' AGE: %d", old->str, old->age);
#endif
		StrNCpy(old->str, str, DCH_CACHE_SIZE + 1);
		/* old->format fill parser */
		old->age = (++DCHCounter);
		return old;
	}
	else
	{
#ifdef DEBUG_TO_FROM_CHAR
		elog(DEBUG_elog_output, "NEW (%d)", n_DCHCache);
#endif
		ent = DCHCache + n_DCHCache;
		StrNCpy(ent->str, str, DCH_CACHE_SIZE + 1);
		/* ent->format fill parser */
		ent->age = (++DCHCounter);
		++n_DCHCache;
		return ent;
	}
}

static DCHCacheEntry *
DCH_cache_search(char *str)
{
	int			i;
	DCHCacheEntry *ent;

	/* counter overflow check - paranoia? */
	if (DCHCounter >= (INT_MAX - DCH_CACHE_FIELDS - 1))
	{
		DCHCounter = 0;

		for (ent = DCHCache; ent <= (DCHCache + DCH_CACHE_FIELDS); ent++)
			ent->age = (++DCHCounter);
	}

	for (i = 0, ent = DCHCache; i < n_DCHCache; i++, ent++)
	{
		if (strcmp(ent->str, str) == 0)
		{
			ent->age = (++DCHCounter);
			return ent;
		}
	}

	return NULL;
}

/*
 * Format a date/time or interval into a string according to fmt.
 * We parse fmt into a list of FormatNodes.  This is then passed to DCH_to_char
 * for formatting.
 */
static text *
datetime_to_char_body(TmToChar *tmtc, text *fmt, bool is_interval, Oid collid)
{
	FormatNode *format;
	char	   *fmt_str,
			   *result;
	bool		incache;
	int			fmt_len;
	text	   *res;

	/*
	 * Convert fmt to C string
	 */
	fmt_str = text_to_cstring(fmt);
	fmt_len = strlen(fmt_str);

	/*
	 * Allocate workspace for result as C string
	 */
	result = palloc((fmt_len * DCH_MAX_ITEM_SIZ) + 1);
	*result = '\0';

	/*
	 * Allocate new memory if format picture is bigger than static cache and
	 * not use cache (call parser always)
	 */
	if (fmt_len > DCH_CACHE_SIZE)
	{
		format = (FormatNode *) palloc((fmt_len + 1) * sizeof(FormatNode));
		incache = FALSE;

		parse_format(format, fmt_str, DCH_keywords,
					 DCH_suff, DCH_index, DCH_TYPE, NULL);

		(format + fmt_len)->type = NODE_TYPE_END;		/* Paranoia? */
	}
	else
	{
		/*
		 * Use cache buffers
		 */
		DCHCacheEntry *ent;

		incache = TRUE;

		if ((ent = DCH_cache_search(fmt_str)) == NULL)
		{
			ent = DCH_cache_getnew(fmt_str);

			/*
			 * Not in the cache, must run parser and save a new format-picture
			 * to the cache.
			 */
			parse_format(ent->format, fmt_str, DCH_keywords,
						 DCH_suff, DCH_index, DCH_TYPE, NULL);

			(ent->format + fmt_len)->type = NODE_TYPE_END;		/* Paranoia? */

#ifdef DEBUG_TO_FROM_CHAR
			/* dump_node(ent->format, fmt_len); */
			/* dump_index(DCH_keywords, DCH_index);  */
#endif
		}
		format = ent->format;
	}

	/* The real work is here */
	DCH_to_char(format, is_interval, tmtc, result, collid);

	if (!incache)
		pfree(format);

	pfree(fmt_str);

	/* convert C-string result to TEXT format */
	res = cstring_to_text(result);

	pfree(result);
	return res;
}

/****************************************************************************
 *				Public routines
 ***************************************************************************/

/* -------------------
 * TIMESTAMP to_char()
 * -------------------
 */
Datum
timestamp_to_char(PG_FUNCTION_ARGS)
{
	Timestamp	dt = PG_GETARG_TIMESTAMP(0);
	text	   *fmt = PG_GETARG_TEXT_P(1),
			   *res;
	TmToChar	tmtc;
	struct pg_tm *tm;
	int			thisdate;

	if ((VARSIZE(fmt) - VARHDRSZ) <= 0 || TIMESTAMP_NOT_FINITE(dt))
		PG_RETURN_NULL();

	ZERO_tmtc(&tmtc);
	tm = tmtcTm(&tmtc);

	if (timestamp2tm(dt, NULL, tm, &tmtcFsec(&tmtc), NULL, NULL) != 0)
		ereport(ERROR,
				(errcode(ERRCODE_DATETIME_VALUE_OUT_OF_RANGE),
				 errmsg("timestamp out of range")));

	thisdate = date2j(tm->tm_year, tm->tm_mon, tm->tm_mday);
	tm->tm_wday = (thisdate + 1) % 7;
	tm->tm_yday = thisdate - date2j(tm->tm_year, 1, 1) + 1;

	if (!(res = datetime_to_char_body(&tmtc, fmt, false, PG_GET_COLLATION())))
		PG_RETURN_NULL();

	PG_RETURN_TEXT_P(res);
}

Datum
timestamptz_to_char(PG_FUNCTION_ARGS)
{
	TimestampTz dt = PG_GETARG_TIMESTAMP(0);
	text	   *fmt = PG_GETARG_TEXT_P(1),
			   *res;
	TmToChar	tmtc;
	int			tz;
	struct pg_tm *tm;
	int			thisdate;

	if ((VARSIZE(fmt) - VARHDRSZ) <= 0 || TIMESTAMP_NOT_FINITE(dt))
		PG_RETURN_NULL();

	ZERO_tmtc(&tmtc);
	tm = tmtcTm(&tmtc);

	if (timestamp2tm(dt, &tz, tm, &tmtcFsec(&tmtc), &tmtcTzn(&tmtc), NULL) != 0)
		ereport(ERROR,
				(errcode(ERRCODE_DATETIME_VALUE_OUT_OF_RANGE),
				 errmsg("timestamp out of range")));

	thisdate = date2j(tm->tm_year, tm->tm_mon, tm->tm_mday);
	tm->tm_wday = (thisdate + 1) % 7;
	tm->tm_yday = thisdate - date2j(tm->tm_year, 1, 1) + 1;

	if (!(res = datetime_to_char_body(&tmtc, fmt, false, PG_GET_COLLATION())))
		PG_RETURN_NULL();

	PG_RETURN_TEXT_P(res);
}


/* -------------------
 * INTERVAL to_char()
 * -------------------
 */
Datum
interval_to_char(PG_FUNCTION_ARGS)
{
	Interval   *it = PG_GETARG_INTERVAL_P(0);
	text	   *fmt = PG_GETARG_TEXT_P(1),
			   *res;
	TmToChar	tmtc;
	struct pg_tm *tm;

	if ((VARSIZE(fmt) - VARHDRSZ) <= 0)
		PG_RETURN_NULL();

	ZERO_tmtc(&tmtc);
	tm = tmtcTm(&tmtc);

	if (interval2tm(*it, tm, &tmtcFsec(&tmtc)) != 0)
		PG_RETURN_NULL();

	/* wday is meaningless, yday approximates the total span in days */
	tm->tm_yday = (tm->tm_year * MONTHS_PER_YEAR + tm->tm_mon) * DAYS_PER_MONTH + tm->tm_mday;

	if (!(res = datetime_to_char_body(&tmtc, fmt, true, PG_GET_COLLATION())))
		PG_RETURN_NULL();

	PG_RETURN_TEXT_P(res);
}

/* ---------------------
 * TO_TIMESTAMP()
 *
 * Make Timestamp from date_str which is formatted at argument 'fmt'
 * ( to_timestamp is reverse to_char() )
 * ---------------------
 */
Datum
to_timestamp(PG_FUNCTION_ARGS)
{
	text	   *date_txt = PG_GETARG_TEXT_P(0);
	text	   *fmt = PG_GETARG_TEXT_P(1);
	Timestamp	result;
	int			tz;
	struct pg_tm tm;
	fsec_t		fsec;

	do_to_timestamp(date_txt, fmt, &tm, &fsec);

	tz = DetermineTimeZoneOffset(&tm, session_timezone);

	if (tm2timestamp(&tm, fsec, &tz, &result) != 0)
		ereport(ERROR,
				(errcode(ERRCODE_DATETIME_VALUE_OUT_OF_RANGE),
				 errmsg("timestamp out of range")));

	PG_RETURN_TIMESTAMP(result);
}

/* ----------
 * TO_DATE
 *	Make Date from date_str which is formated at argument 'fmt'
 * ----------
 */
Datum
to_date(PG_FUNCTION_ARGS)
{
	text	   *date_txt = PG_GETARG_TEXT_P(0);
	text	   *fmt = PG_GETARG_TEXT_P(1);
	DateADT		result;
	struct pg_tm tm;
	fsec_t		fsec;

	do_to_timestamp(date_txt, fmt, &tm, &fsec);

	if (!IS_VALID_JULIAN(tm.tm_year, tm.tm_mon, tm.tm_mday))
		ereport(ERROR,
				(errcode(ERRCODE_DATETIME_VALUE_OUT_OF_RANGE),
				 errmsg("date out of range: \"%s\"",
						text_to_cstring(date_txt))));

	result = date2j(tm.tm_year, tm.tm_mon, tm.tm_mday) - POSTGRES_EPOCH_JDATE;

	PG_RETURN_DATEADT(result);
}

/*
 * do_to_timestamp: shared code for to_timestamp and to_date
 *
 * Parse the 'date_txt' according to 'fmt', return results as a struct pg_tm
 * and fractional seconds.
 *
 * We parse 'fmt' into a list of FormatNodes, which is then passed to
 * DCH_from_char to populate a TmFromChar with the parsed contents of
 * 'date_txt'.
 *
 * The TmFromChar is then analysed and converted into the final results in
 * struct 'tm' and 'fsec'.
 *
 * This function does very little error checking, e.g.
 * to_timestamp('20096040','YYYYMMDD') works
 */
static void
do_to_timestamp(text *date_txt, text *fmt,
				struct pg_tm * tm, fsec_t *fsec)
{
	FormatNode *format;
	TmFromChar	tmfc;
	int			fmt_len;

	ZERO_tmfc(&tmfc);
	ZERO_tm(tm);
	*fsec = 0;

	fmt_len = VARSIZE_ANY_EXHDR(fmt);

	if (fmt_len)
	{
		char	   *fmt_str;
		char	   *date_str;
		bool		incache;

		fmt_str = text_to_cstring(fmt);

		/*
		 * Allocate new memory if format picture is bigger than static cache
		 * and not use cache (call parser always)
		 */
		if (fmt_len > DCH_CACHE_SIZE)
		{
			format = (FormatNode *) palloc((fmt_len + 1) * sizeof(FormatNode));
			incache = FALSE;

			parse_format(format, fmt_str, DCH_keywords,
						 DCH_suff, DCH_index, DCH_TYPE, NULL);

			(format + fmt_len)->type = NODE_TYPE_END;	/* Paranoia? */
		}
		else
		{
			/*
			 * Use cache buffers
			 */
			DCHCacheEntry *ent;

			incache = TRUE;

			if ((ent = DCH_cache_search(fmt_str)) == NULL)
			{
				ent = DCH_cache_getnew(fmt_str);

				/*
				 * Not in the cache, must run parser and save a new
				 * format-picture to the cache.
				 */
				parse_format(ent->format, fmt_str, DCH_keywords,
							 DCH_suff, DCH_index, DCH_TYPE, NULL);

				(ent->format + fmt_len)->type = NODE_TYPE_END;	/* Paranoia? */
#ifdef DEBUG_TO_FROM_CHAR
				/* dump_node(ent->format, fmt_len); */
				/* dump_index(DCH_keywords, DCH_index); */
#endif
			}
			format = ent->format;
		}

#ifdef DEBUG_TO_FROM_CHAR
		/* dump_node(format, fmt_len); */
#endif

		date_str = text_to_cstring(date_txt);

		DCH_from_char(format, date_str, &tmfc);

		pfree(date_str);
		pfree(fmt_str);
		if (!incache)
			pfree(format);
	}

	DEBUG_TMFC(&tmfc);

	/*
	 * Convert values that user define for FROM_CHAR (to_date/to_timestamp) to
	 * standard 'tm'
	 */
	if (tmfc.ssss)
	{
		int			x = tmfc.ssss;

		tm->tm_hour = x / SECS_PER_HOUR;
		x %= SECS_PER_HOUR;
		tm->tm_min = x / SECS_PER_MINUTE;
		x %= SECS_PER_MINUTE;
		tm->tm_sec = x;
	}

	if (tmfc.ss)
		tm->tm_sec = tmfc.ss;
	if (tmfc.mi)
		tm->tm_min = tmfc.mi;
	if (tmfc.hh)
		tm->tm_hour = tmfc.hh;

	if (tmfc.clock == CLOCK_12_HOUR)
	{
		if (tm->tm_hour < 1 || tm->tm_hour > HOURS_PER_DAY / 2)
			ereport(ERROR,
					(errcode(ERRCODE_INVALID_DATETIME_FORMAT),
					 errmsg("hour \"%d\" is invalid for the 12-hour clock",
							tm->tm_hour),
					 errhint("Use the 24-hour clock, or give an hour between 1 and 12.")));

		if (tmfc.pm && tm->tm_hour < HOURS_PER_DAY / 2)
			tm->tm_hour += HOURS_PER_DAY / 2;
		else if (!tmfc.pm && tm->tm_hour == HOURS_PER_DAY / 2)
			tm->tm_hour = 0;
	}

	if (tmfc.year)
	{
		/*
		 * If CC and YY (or Y) are provided, use YY as 2 low-order digits for
		 * the year in the given century.  Keep in mind that the 21st century
		 * AD runs from 2001-2100, not 2000-2099; 6th century BC runs from
		 * 600BC to 501BC.
		 */
		if (tmfc.cc && tmfc.yysz <= 2)
		{
			if (tmfc.bc)
				tmfc.cc = -tmfc.cc;
			tm->tm_year = tmfc.year % 100;
			if (tm->tm_year)
			{
				if (tmfc.cc >= 0)
					tm->tm_year += (tmfc.cc - 1) * 100;
				else
					tm->tm_year = (tmfc.cc + 1) * 100 - tm->tm_year + 1;
			}
			else
				/* find century year for dates ending in "00" */
				tm->tm_year = tmfc.cc * 100 + ((tmfc.cc >= 0) ? 0 : 1);
		}
		else
			/* If a 4-digit year is provided, we use that and ignore CC. */
		{
			tm->tm_year = tmfc.year;
			if (tmfc.bc && tm->tm_year > 0)
				tm->tm_year = -(tm->tm_year - 1);
		}
	}
	else if (tmfc.cc)			/* use first year of century */
	{
		if (tmfc.bc)
			tmfc.cc = -tmfc.cc;
		if (tmfc.cc >= 0)
			/* +1 because 21st century started in 2001 */
			tm->tm_year = (tmfc.cc - 1) * 100 + 1;
		else
			/* +1 because year == 599 is 600 BC */
			tm->tm_year = tmfc.cc * 100 + 1;
	}

	if (tmfc.j)
		j2date(tmfc.j, &tm->tm_year, &tm->tm_mon, &tm->tm_mday);

	if (tmfc.ww)
	{
		if (tmfc.mode == FROM_CHAR_DATE_ISOWEEK)
		{
			/*
			 * If tmfc.d is not set, then the date is left at the beginning of
			 * the ISO week (Monday).
			 */
			if (tmfc.d)
				isoweekdate2date(tmfc.ww, tmfc.d, &tm->tm_year, &tm->tm_mon, &tm->tm_mday);
			else
				isoweek2date(tmfc.ww, &tm->tm_year, &tm->tm_mon, &tm->tm_mday);
		}
		else
			tmfc.ddd = (tmfc.ww - 1) * 7 + 1;
	}

	if (tmfc.w)
		tmfc.dd = (tmfc.w - 1) * 7 + 1;
	if (tmfc.d)
		tm->tm_wday = tmfc.d - 1;		/* convert to native numbering */
	if (tmfc.dd)
		tm->tm_mday = tmfc.dd;
	if (tmfc.ddd)
		tm->tm_yday = tmfc.ddd;
	if (tmfc.mm)
		tm->tm_mon = tmfc.mm;

	if (tmfc.ddd && (tm->tm_mon <= 1 || tm->tm_mday <= 1))
	{
		/*
		 * The month and day field have not been set, so we use the
		 * day-of-year field to populate them.  Depending on the date mode,
		 * this field may be interpreted as a Gregorian day-of-year, or an ISO
		 * week date day-of-year.
		 */

		if (!tm->tm_year && !tmfc.bc)
			ereport(ERROR,
					(errcode(ERRCODE_INVALID_DATETIME_FORMAT),
			errmsg("cannot calculate day of year without year information")));

		if (tmfc.mode == FROM_CHAR_DATE_ISOWEEK)
		{
			int			j0;		/* zeroth day of the ISO year, in Julian */

			j0 = isoweek2j(tm->tm_year, 1) - 1;

			j2date(j0 + tmfc.ddd, &tm->tm_year, &tm->tm_mon, &tm->tm_mday);
		}
		else
		{
			const int  *y;
			int			i;

			static const int ysum[2][13] = {
				{0, 31, 59, 90, 120, 151, 181, 212, 243, 273, 304, 334, 365},
			{0, 31, 60, 91, 121, 152, 182, 213, 244, 274, 305, 335, 366}};

			y = ysum[isleap(tm->tm_year)];

			for (i = 1; i <= MONTHS_PER_YEAR; i++)
			{
				if (tmfc.ddd < y[i])
					break;
			}
			if (tm->tm_mon <= 1)
				tm->tm_mon = i;

			if (tm->tm_mday <= 1)
				tm->tm_mday = tmfc.ddd - y[i - 1];
		}
	}

#ifdef HAVE_INT64_TIMESTAMP
	if (tmfc.ms)
		*fsec += tmfc.ms * 1000;
	if (tmfc.us)
		*fsec += tmfc.us;
#else
	if (tmfc.ms)
		*fsec += (double) tmfc.ms / 1000;
	if (tmfc.us)
		*fsec += (double) tmfc.us / 1000000;
#endif

	DEBUG_TM(tm);
}


/**********************************************************************
 *	the NUMBER version part
 *********************************************************************/


static char *
fill_str(char *str, int c, int max)
{
	memset(str, c, max);
	*(str + max) = '\0';
	return str;
}

#define zeroize_NUM(_n) \
do { \
	(_n)->flag		= 0;	\
	(_n)->lsign		= 0;	\
	(_n)->pre		= 0;	\
	(_n)->post		= 0;	\
	(_n)->pre_lsign_num = 0;	\
	(_n)->need_locale	= 0;	\
	(_n)->multi		= 0;	\
	(_n)->zero_start	= 0;	\
	(_n)->zero_end		= 0;	\
} while(0)

static NUMCacheEntry *
NUM_cache_getnew(char *str)
{
	NUMCacheEntry *ent;

	/* counter overflow check - paranoia? */
	if (NUMCounter >= (INT_MAX - NUM_CACHE_FIELDS - 1))
	{
		NUMCounter = 0;

		for (ent = NUMCache; ent <= (NUMCache + NUM_CACHE_FIELDS); ent++)
			ent->age = (++NUMCounter);
	}

	/*
	 * If cache is full, remove oldest entry
	 */
	if (n_NUMCache > NUM_CACHE_FIELDS)
	{
		NUMCacheEntry *old = NUMCache + 0;

#ifdef DEBUG_TO_FROM_CHAR
		elog(DEBUG_elog_output, "Cache is full (%d)", n_NUMCache);
#endif
		for (ent = NUMCache; ent <= (NUMCache + NUM_CACHE_FIELDS); ent++)
		{
			/*
			 * entry removed via NUM_cache_remove() can be used here, which is
			 * why it's worth scanning first entry again
			 */
			if (ent->str[0] == '\0')
			{
				old = ent;
				break;
			}
			if (ent->age < old->age)
				old = ent;
		}
#ifdef DEBUG_TO_FROM_CHAR
		elog(DEBUG_elog_output, "OLD: \"%s\" AGE: %d", old->str, old->age);
#endif
		StrNCpy(old->str, str, NUM_CACHE_SIZE + 1);
		/* old->format fill parser */
		old->age = (++NUMCounter);
		ent = old;
	}
	else
	{
#ifdef DEBUG_TO_FROM_CHAR
		elog(DEBUG_elog_output, "NEW (%d)", n_NUMCache);
#endif
		ent = NUMCache + n_NUMCache;
		StrNCpy(ent->str, str, NUM_CACHE_SIZE + 1);
		/* ent->format fill parser */
		ent->age = (++NUMCounter);
		++n_NUMCache;
	}

	zeroize_NUM(&ent->Num);

	last_NUMCacheEntry = ent;
	return ent;
}

static NUMCacheEntry *
NUM_cache_search(char *str)
{
	int			i;
	NUMCacheEntry *ent;

	/* counter overflow check - paranoia? */
	if (NUMCounter >= (INT_MAX - NUM_CACHE_FIELDS - 1))
	{
		NUMCounter = 0;

		for (ent = NUMCache; ent <= (NUMCache + NUM_CACHE_FIELDS); ent++)
			ent->age = (++NUMCounter);
	}

	for (i = 0, ent = NUMCache; i < n_NUMCache; i++, ent++)
	{
		if (strcmp(ent->str, str) == 0)
		{
			ent->age = (++NUMCounter);
			last_NUMCacheEntry = ent;
			return ent;
		}
	}

	return NULL;
}

static void
NUM_cache_remove(NUMCacheEntry *ent)
{
#ifdef DEBUG_TO_FROM_CHAR
	elog(DEBUG_elog_output, "REMOVING ENTRY (%s)", ent->str);
#endif
	ent->str[0] = '\0';
	ent->age = 0;
}

/* ----------
 * Cache routine for NUM to_char version
 * ----------
 */
static FormatNode *
NUM_cache(int len, NUMDesc *Num, text *pars_str, bool *shouldFree)
{
	FormatNode *format = NULL;
	char	   *str;

	str = text_to_cstring(pars_str);

	/*
	 * Allocate new memory if format picture is bigger than static cache and
	 * not use cache (call parser always). This branches sets shouldFree to
	 * true, accordingly.
	 */
	if (len > NUM_CACHE_SIZE)
	{
		format = (FormatNode *) palloc((len + 1) * sizeof(FormatNode));

		*shouldFree = true;

		zeroize_NUM(Num);

		parse_format(format, str, NUM_keywords,
					 NULL, NUM_index, NUM_TYPE, Num);

		(format + len)->type = NODE_TYPE_END;	/* Paranoia? */
	}
	else
	{
		/*
		 * Use cache buffers
		 */
		NUMCacheEntry *ent;

		*shouldFree = false;

		if ((ent = NUM_cache_search(str)) == NULL)
		{
			ent = NUM_cache_getnew(str);

			/*
			 * Not in the cache, must run parser and save a new format-picture
			 * to the cache.
			 */
			parse_format(ent->format, str, NUM_keywords,
						 NULL, NUM_index, NUM_TYPE, &ent->Num);

			(ent->format + len)->type = NODE_TYPE_END;	/* Paranoia? */
		}

		format = ent->format;

		/*
		 * Copy cache to used struct
		 */
		Num->flag = ent->Num.flag;
		Num->lsign = ent->Num.lsign;
		Num->pre = ent->Num.pre;
		Num->post = ent->Num.post;
		Num->pre_lsign_num = ent->Num.pre_lsign_num;
		Num->need_locale = ent->Num.need_locale;
		Num->multi = ent->Num.multi;
		Num->zero_start = ent->Num.zero_start;
		Num->zero_end = ent->Num.zero_end;
	}

#ifdef DEBUG_TO_FROM_CHAR
	/* dump_node(format, len); */
	dump_index(NUM_keywords, NUM_index);
#endif

	pfree(str);
	return format;
}


static char *
int_to_roman(int number)
{
	int			len = 0,
				num = 0;
	char	   *p = NULL,
			   *result,
				numstr[5];

	result = (char *) palloc(16);
	*result = '\0';

	if (number > 3999 || number < 1)
	{
		fill_str(result, '#', 15);
		return result;
	}
	len = snprintf(numstr, sizeof(numstr), "%d", number);

	for (p = numstr; *p != '\0'; p++, --len)
	{
		num = *p - 49;			/* 48 ascii + 1 */
		if (num < 0)
			continue;

		if (len > 3)
		{
			while (num-- != -1)
				strcat(result, "M");
		}
		else
		{
			if (len == 3)
				strcat(result, rm100[num]);
			else if (len == 2)
				strcat(result, rm10[num]);
			else if (len == 1)
				strcat(result, rm1[num]);
		}
	}
	return result;
}



/* ----------
 * Locale
 * ----------
 */
static void
NUM_prepare_locale(NUMProc *Np)
{
	if (Np->Num->need_locale)
	{
		struct lconv *lconv;

		/*
		 * Get locales
		 */
		lconv = PGLC_localeconv();

		/*
		 * Positive / Negative number sign
		 */
		if (lconv->negative_sign && *lconv->negative_sign)
			Np->L_negative_sign = lconv->negative_sign;
		else
			Np->L_negative_sign = "-";

		if (lconv->positive_sign && *lconv->positive_sign)
			Np->L_positive_sign = lconv->positive_sign;
		else
			Np->L_positive_sign = "+";

		/*
		 * Number decimal point
		 */
		if (lconv->decimal_point && *lconv->decimal_point)
			Np->decimal = lconv->decimal_point;

		else
			Np->decimal = ".";

		if (!IS_LDECIMAL(Np->Num))
			Np->decimal = ".";

		/*
		 * Number thousands separator
		 *
		 * Some locales (e.g. broken glibc pt_BR), have a comma for decimal,
		 * but "" for thousands_sep, so we set the thousands_sep too.
		 * http://archives.postgresql.org/pgsql-hackers/2007-11/msg00772.php
		 */
		if (lconv->thousands_sep && *lconv->thousands_sep)
			Np->L_thousands_sep = lconv->thousands_sep;
		/* Make sure thousands separator doesn't match decimal point symbol. */
		else if (strcmp(Np->decimal, ",") !=0)
			Np->L_thousands_sep = ",";
		else
			Np->L_thousands_sep = ".";

		/*
		 * Currency symbol
		 */
		if (lconv->currency_symbol && *lconv->currency_symbol)
			Np->L_currency_symbol = lconv->currency_symbol;
		else
			Np->L_currency_symbol = " ";
	}
	else
	{
		/*
		 * Default values
		 */
		Np->L_negative_sign = "-";
		Np->L_positive_sign = "+";
		Np->decimal = ".";

		Np->L_thousands_sep = ",";
		Np->L_currency_symbol = " ";
	}
}

/* ----------
 * Return pointer of last relevant number after decimal point
 *	12.0500 --> last relevant is '5'
 *	12.0000 --> last relevant is '.'
 * If there is no decimal point, return NULL (which will result in same
 * behavior as if FM hadn't been specified).
 * ----------
 */
static char *
get_last_relevant_decnum(char *num)
{
	char	   *result,
			   *p = strchr(num, '.');

#ifdef DEBUG_TO_FROM_CHAR
	elog(DEBUG_elog_output, "get_last_relevant_decnum()");
#endif

	if (!p)
		return NULL;

	result = p;

	while (*(++p))
	{
		if (*p != '0')
			result = p;
	}

	return result;
}

/* ----------
 * Number extraction for TO_NUMBER()
 * ----------
 */
static void
NUM_numpart_from_char(NUMProc *Np, int id, int input_len)
{
	bool		isread = FALSE;

#ifdef DEBUG_TO_FROM_CHAR
	elog(DEBUG_elog_output, " --- scan start --- id=%s",
		 (id == NUM_0 || id == NUM_9) ? "NUM_0/9" : id == NUM_DEC ? "NUM_DEC" : "???");
#endif

	if (*Np->inout_p == ' ')
		Np->inout_p++;

#define OVERLOAD_TEST	(Np->inout_p >= Np->inout + input_len)
#define AMOUNT_TEST(_s) (input_len-(Np->inout_p-Np->inout) >= _s)

	if (*Np->inout_p == ' ')
		Np->inout_p++;

	if (OVERLOAD_TEST)
		return;

	/*
	 * read sign before number
	 */
	if (*Np->number == ' ' && (id == NUM_0 || id == NUM_9) &&
		(Np->read_pre + Np->read_post) == 0)
	{
#ifdef DEBUG_TO_FROM_CHAR
		elog(DEBUG_elog_output, "Try read sign (%c), locale positive: %s, negative: %s",
			 *Np->inout_p, Np->L_positive_sign, Np->L_negative_sign);
#endif

		/*
		 * locale sign
		 */
		if (IS_LSIGN(Np->Num) && Np->Num->lsign == NUM_LSIGN_PRE)
		{
			int			x = 0;

#ifdef DEBUG_TO_FROM_CHAR
			elog(DEBUG_elog_output, "Try read locale pre-sign (%c)", *Np->inout_p);
#endif
			if ((x = strlen(Np->L_negative_sign)) &&
				AMOUNT_TEST(x) &&
				strncmp(Np->inout_p, Np->L_negative_sign, x) == 0)
			{
				Np->inout_p += x;
				*Np->number = '-';
			}
			else if ((x = strlen(Np->L_positive_sign)) &&
					 AMOUNT_TEST(x) &&
					 strncmp(Np->inout_p, Np->L_positive_sign, x) == 0)
			{
				Np->inout_p += x;
				*Np->number = '+';
			}
		}
		else
		{
#ifdef DEBUG_TO_FROM_CHAR
			elog(DEBUG_elog_output, "Try read simple sign (%c)", *Np->inout_p);
#endif

			/*
			 * simple + - < >
			 */
			if (*Np->inout_p == '-' || (IS_BRACKET(Np->Num) &&
										*Np->inout_p == '<'))
			{
				*Np->number = '-';		/* set - */
				Np->inout_p++;
			}
			else if (*Np->inout_p == '+')
			{
				*Np->number = '+';		/* set + */
				Np->inout_p++;
			}
		}
	}

	if (OVERLOAD_TEST)
		return;

#ifdef DEBUG_TO_FROM_CHAR
	elog(DEBUG_elog_output, "Scan for numbers (%c), current number: '%s'", *Np->inout_p, Np->number);
#endif

	/*
	 * read digit or decimal point
	 */
	if (isdigit((unsigned char) *Np->inout_p))
	{
		if (Np->read_dec && Np->read_post == Np->Num->post)
			return;

		*Np->number_p = *Np->inout_p;
		Np->number_p++;

		if (Np->read_dec)
			Np->read_post++;
		else
			Np->read_pre++;

		isread = TRUE;

#ifdef DEBUG_TO_FROM_CHAR
		elog(DEBUG_elog_output, "Read digit (%c)", *Np->inout_p);
#endif
	}
	else if (IS_DECIMAL(Np->Num) && Np->read_dec == FALSE)
	{
		/*
		 * We need not test IS_LDECIMAL(Np->Num) explicitly here, because
		 * Np->decimal is always just "." if we don't have a D format token.
		 * So we just unconditionally match to Np->decimal.
		 */
		int			x = strlen(Np->decimal);

#ifdef DEBUG_TO_FROM_CHAR
		elog(DEBUG_elog_output, "Try read decimal point (%c)",
			 *Np->inout_p);
#endif
		if (x && AMOUNT_TEST(x) && strncmp(Np->inout_p, Np->decimal, x) == 0)
		{
			Np->inout_p += x - 1;
			*Np->number_p = '.';
			Np->number_p++;
			Np->read_dec = TRUE;
			isread = TRUE;
		}
	}

	if (OVERLOAD_TEST)
		return;

	/*
	 * Read sign behind "last" number
	 *
	 * We need sign detection because determine exact position of post-sign is
	 * difficult:
	 *
	 * FM9999.9999999S	   -> 123.001- 9.9S			   -> .5- FM9.999999MI ->
	 * 5.01-
	 */
	if (*Np->number == ' ' && Np->read_pre + Np->read_post > 0)
	{
		/*
		 * locale sign (NUM_S) is always anchored behind a last number, if: -
		 * locale sign expected - last read char was NUM_0/9 or NUM_DEC - and
		 * next char is not digit
		 */
		if (IS_LSIGN(Np->Num) && isread &&
			(Np->inout_p + 1) <= Np->inout + input_len &&
			!isdigit((unsigned char) *(Np->inout_p + 1)))
		{
			int			x;
			char	   *tmp = Np->inout_p++;

#ifdef DEBUG_TO_FROM_CHAR
			elog(DEBUG_elog_output, "Try read locale post-sign (%c)", *Np->inout_p);
#endif
			if ((x = strlen(Np->L_negative_sign)) &&
				AMOUNT_TEST(x) &&
				strncmp(Np->inout_p, Np->L_negative_sign, x) == 0)
			{
				Np->inout_p += x - 1;	/* -1 .. NUM_processor() do inout_p++ */
				*Np->number = '-';
			}
			else if ((x = strlen(Np->L_positive_sign)) &&
					 AMOUNT_TEST(x) &&
					 strncmp(Np->inout_p, Np->L_positive_sign, x) == 0)
			{
				Np->inout_p += x - 1;	/* -1 .. NUM_processor() do inout_p++ */
				*Np->number = '+';
			}
			if (*Np->number == ' ')
				/* no sign read */
				Np->inout_p = tmp;
		}

		/*
		 * try read non-locale sign, it's happen only if format is not exact
		 * and we cannot determine sign position of MI/PL/SG, an example:
		 *
		 * FM9.999999MI			   -> 5.01-
		 *
		 * if (.... && IS_LSIGN(Np->Num)==FALSE) prevents read wrong formats
		 * like to_number('1 -', '9S') where sign is not anchored to last
		 * number.
		 */
		else if (isread == FALSE && IS_LSIGN(Np->Num) == FALSE &&
				 (IS_PLUS(Np->Num) || IS_MINUS(Np->Num)))
		{
#ifdef DEBUG_TO_FROM_CHAR
			elog(DEBUG_elog_output, "Try read simple post-sign (%c)", *Np->inout_p);
#endif

			/*
			 * simple + -
			 */
			if (*Np->inout_p == '-' || *Np->inout_p == '+')
				/* NUM_processor() do inout_p++ */
				*Np->number = *Np->inout_p;
		}
	}
}

#define IS_PREDEC_SPACE(_n) \
		(IS_ZERO((_n)->Num)==FALSE && \
		 (_n)->number == (_n)->number_p && \
		 *(_n)->number == '0' && \
				 (_n)->Num->post != 0)

/* ----------
 * Add digit or sign to number-string
 * ----------
 */
static void
NUM_numpart_to_char(NUMProc *Np, int id)
{
	int			end;

	if (IS_ROMAN(Np->Num))
		return;

	/* Note: in this elog() output not set '\0' in 'inout' */

#ifdef DEBUG_TO_FROM_CHAR

	/*
	 * Np->num_curr is number of current item in format-picture, it is not
	 * current position in inout!
	 */
	elog(DEBUG_elog_output,
		 "SIGN_WROTE: %d, CURRENT: %d, NUMBER_P: \"%s\", INOUT: \"%s\"",
		 Np->sign_wrote,
		 Np->num_curr,
		 Np->number_p,
		 Np->inout);
#endif
	Np->num_in = FALSE;

	/*
	 * Write sign if real number will write to output Note: IS_PREDEC_SPACE()
	 * handle "9.9" --> " .1"
	 */
	if (Np->sign_wrote == FALSE &&
		(Np->num_curr >= Np->out_pre_spaces || (IS_ZERO(Np->Num) && Np->Num->zero_start == Np->num_curr)) &&
		(IS_PREDEC_SPACE(Np) == FALSE || (Np->last_relevant && *Np->last_relevant == '.')))
	{
		if (IS_LSIGN(Np->Num))
		{
			if (Np->Num->lsign == NUM_LSIGN_PRE)
			{
				if (Np->sign == '-')
					strcpy(Np->inout_p, Np->L_negative_sign);
				else
					strcpy(Np->inout_p, Np->L_positive_sign);
				Np->inout_p += strlen(Np->inout_p);
				Np->sign_wrote = TRUE;
			}
		}
		else if (IS_BRACKET(Np->Num))
		{
			*Np->inout_p = Np->sign == '+' ? ' ' : '<';
			++Np->inout_p;
			Np->sign_wrote = TRUE;
		}
		else if (Np->sign == '+')
		{
			if (!IS_FILLMODE(Np->Num))
			{
				*Np->inout_p = ' ';		/* Write + */
				++Np->inout_p;
			}
			Np->sign_wrote = TRUE;
		}
		else if (Np->sign == '-')
		{						/* Write - */
			*Np->inout_p = '-';
			++Np->inout_p;
			Np->sign_wrote = TRUE;
		}
	}


	/*
	 * digits / FM / Zero / Dec. point
	 */
	if (id == NUM_9 || id == NUM_0 || id == NUM_D || id == NUM_DEC)
	{
		if (Np->num_curr < Np->out_pre_spaces &&
			(Np->Num->zero_start > Np->num_curr || !IS_ZERO(Np->Num)))
		{
			/*
			 * Write blank space
			 */
			if (!IS_FILLMODE(Np->Num))
			{
				*Np->inout_p = ' ';		/* Write ' ' */
				++Np->inout_p;
			}
		}
		else if (IS_ZERO(Np->Num) &&
				 Np->num_curr < Np->out_pre_spaces &&
				 Np->Num->zero_start <= Np->num_curr)
		{
			/*
			 * Write ZERO
			 */
			*Np->inout_p = '0'; /* Write '0' */
			++Np->inout_p;
			Np->num_in = TRUE;
		}
		else
		{
			/*
			 * Write Decimal point
			 */
			if (*Np->number_p == '.')
			{
				if (!Np->last_relevant || *Np->last_relevant != '.')
				{
					strcpy(Np->inout_p, Np->decimal);	/* Write DEC/D */
					Np->inout_p += strlen(Np->inout_p);
				}

				/*
				 * Ora 'n' -- FM9.9 --> 'n.'
				 */
				else if (IS_FILLMODE(Np->Num) &&
						 Np->last_relevant && *Np->last_relevant == '.')
				{
					strcpy(Np->inout_p, Np->decimal);	/* Write DEC/D */
					Np->inout_p += strlen(Np->inout_p);
				}
			}
			else
			{
				/*
				 * Write Digits
				 */
				if (Np->last_relevant && Np->number_p > Np->last_relevant &&
					id != NUM_0)
					;

				/*
				 * '0.1' -- 9.9 --> '  .1'
				 */
				else if (IS_PREDEC_SPACE(Np))
				{
					if (!IS_FILLMODE(Np->Num))
					{
						*Np->inout_p = ' ';
						++Np->inout_p;
					}

					/*
					 * '0' -- FM9.9 --> '0.'
					 */
					else if (Np->last_relevant && *Np->last_relevant == '.')
					{
						*Np->inout_p = '0';
						++Np->inout_p;
					}
				}
				else
				{
					*Np->inout_p = *Np->number_p;		/* Write DIGIT */
					++Np->inout_p;
					Np->num_in = TRUE;
				}
			}
			/* do no exceed string length */
			if (*Np->number_p)
				++Np->number_p;
		}

		end = Np->num_count + (Np->out_pre_spaces ? 1 : 0) + (IS_DECIMAL(Np->Num) ? 1 : 0);

		if (Np->last_relevant && Np->last_relevant == Np->number_p)
			end = Np->num_curr;

		if (Np->num_curr + 1 == end)
		{
			if (Np->sign_wrote == TRUE && IS_BRACKET(Np->Num))
			{
				*Np->inout_p = Np->sign == '+' ? ' ' : '>';
				++Np->inout_p;
			}
			else if (IS_LSIGN(Np->Num) && Np->Num->lsign == NUM_LSIGN_POST)
			{
				if (Np->sign == '-')
					strcpy(Np->inout_p, Np->L_negative_sign);
				else
					strcpy(Np->inout_p, Np->L_positive_sign);
				Np->inout_p += strlen(Np->inout_p);
			}
		}
	}

	++Np->num_curr;
}

static char *
NUM_processor(FormatNode *node, NUMDesc *Num, char *inout,
<<<<<<< HEAD
			  char *number, int from_char_input_len, int to_char_out_pre_spaces,
=======
		   char *number, int from_char_input_len, int to_char_out_pre_spaces,
>>>>>>> 8abb52fa
			  int sign, bool is_to_char, Oid collid)
{
	FormatNode *n;
	NUMProc		_Np,
			   *Np = &_Np;

	MemSet(Np, 0, sizeof(NUMProc));

	Np->Num = Num;
	Np->is_to_char = is_to_char;
	Np->number = number;
	Np->inout = inout;
	Np->last_relevant = NULL;
	Np->read_post = 0;
	Np->read_pre = 0;
	Np->read_dec = FALSE;

	if (Np->Num->zero_start)
		--Np->Num->zero_start;

	if (IS_EEEE(Np->Num))
	{
		if (!Np->is_to_char)
			ereport(ERROR,
					(errcode(ERRCODE_FEATURE_NOT_SUPPORTED),
					 errmsg("\"EEEE\" not supported for input")));
		return strcpy(inout, number);
	}

	/*
	 * Roman correction
	 */
	if (IS_ROMAN(Np->Num))
	{
		if (!Np->is_to_char)
			ereport(ERROR,
					(errcode(ERRCODE_FEATURE_NOT_SUPPORTED),
					 errmsg("\"RN\" not supported for input")));

		Np->Num->lsign = Np->Num->pre_lsign_num = Np->Num->post =
			Np->Num->pre = Np->out_pre_spaces = Np->sign = 0;

		if (IS_FILLMODE(Np->Num))
		{
			Np->Num->flag = 0;
			Np->Num->flag |= NUM_F_FILLMODE;
		}
		else
			Np->Num->flag = 0;
		Np->Num->flag |= NUM_F_ROMAN;
	}

	/*
	 * Sign
	 */
	if (is_to_char)
	{
		Np->sign = sign;

		/* MI/PL/SG - write sign itself and not in number */
		if (IS_PLUS(Np->Num) || IS_MINUS(Np->Num))
		{
			if (IS_PLUS(Np->Num) && IS_MINUS(Np->Num) == FALSE)
				Np->sign_wrote = FALSE; /* need sign */
			else
				Np->sign_wrote = TRUE;	/* needn't sign */
		}
		else
		{
			if (Np->sign != '-')
			{
				if (IS_BRACKET(Np->Num) && IS_FILLMODE(Np->Num))
					Np->Num->flag &= ~NUM_F_BRACKET;
				if (IS_MINUS(Np->Num))
					Np->Num->flag &= ~NUM_F_MINUS;
			}
			else if (Np->sign != '+' && IS_PLUS(Np->Num))
				Np->Num->flag &= ~NUM_F_PLUS;

			if (Np->sign == '+' && IS_FILLMODE(Np->Num) && IS_LSIGN(Np->Num) == FALSE)
				Np->sign_wrote = TRUE;	/* needn't sign */
			else
				Np->sign_wrote = FALSE; /* need sign */

			if (Np->Num->lsign == NUM_LSIGN_PRE && Np->Num->pre == Np->Num->pre_lsign_num)
				Np->Num->lsign = NUM_LSIGN_POST;
		}
	}
	else
		Np->sign = FALSE;

	/*
	 * Count
	 */
	Np->num_count = Np->Num->post + Np->Num->pre - 1;

	if (is_to_char)
	{
		Np->out_pre_spaces = to_char_out_pre_spaces;

		if (IS_FILLMODE(Np->Num) && IS_DECIMAL(Np->Num))
		{
			Np->last_relevant = get_last_relevant_decnum(Np->number);

			/*
			 * If any '0' specifiers are present, make sure we don't strip
			 * those digits.
			 */
			if (Np->last_relevant && Np->Num->zero_end > Np->out_pre_spaces)
			{
				char	   *last_zero;

				last_zero = Np->number + (Np->Num->zero_end - Np->out_pre_spaces);
				if (Np->last_relevant < last_zero)
					Np->last_relevant = last_zero;
			}
		}

		if (Np->sign_wrote == FALSE && Np->out_pre_spaces == 0)
			++Np->num_count;
	}
	else
	{
		Np->out_pre_spaces = 0;
		*Np->number = ' ';		/* sign space */
		*(Np->number + 1) = '\0';
	}

	Np->num_in = 0;
	Np->num_curr = 0;

#ifdef DEBUG_TO_FROM_CHAR
	elog(DEBUG_elog_output,
		 "\n\tSIGN: '%c'\n\tNUM: '%s'\n\tPRE: %d\n\tPOST: %d\n\tNUM_COUNT: %d\n\tNUM_PRE: %d\n\tSIGN_WROTE: %s\n\tZERO: %s\n\tZERO_START: %d\n\tZERO_END: %d\n\tLAST_RELEVANT: %s\n\tBRACKET: %s\n\tPLUS: %s\n\tMINUS: %s\n\tFILLMODE: %s\n\tROMAN: %s\n\tEEEE: %s",
		 Np->sign,
		 Np->number,
		 Np->Num->pre,
		 Np->Num->post,
		 Np->num_count,
		 Np->out_pre_spaces,
		 Np->sign_wrote ? "Yes" : "No",
		 IS_ZERO(Np->Num) ? "Yes" : "No",
		 Np->Num->zero_start,
		 Np->Num->zero_end,
		 Np->last_relevant ? Np->last_relevant : "<not set>",
		 IS_BRACKET(Np->Num) ? "Yes" : "No",
		 IS_PLUS(Np->Num) ? "Yes" : "No",
		 IS_MINUS(Np->Num) ? "Yes" : "No",
		 IS_FILLMODE(Np->Num) ? "Yes" : "No",
		 IS_ROMAN(Np->Num) ? "Yes" : "No",
		 IS_EEEE(Np->Num) ? "Yes" : "No"
		);
#endif

	/*
	 * Locale
	 */
	NUM_prepare_locale(Np);

	/*
	 * Processor direct cycle
	 */
	if (Np->is_to_char)
		Np->number_p = Np->number;
	else
		Np->number_p = Np->number + 1;	/* first char is space for sign */

	for (n = node, Np->inout_p = Np->inout; n->type != NODE_TYPE_END; n++)
	{
		if (!Np->is_to_char)
		{
			/*
			 * Check non-string inout end
			 */
			if (Np->inout_p >= Np->inout + from_char_input_len)
				break;
		}

		/*
		 * Format pictures actions
		 */
		if (n->type == NODE_TYPE_ACTION)
		{
			/*
			 * Create/reading digit/zero/blank/sing
			 *
			 * 'NUM_S' note: The locale sign is anchored to number and we
			 * read/write it when we work with first or last number
			 * (NUM_0/NUM_9). This is reason why NUM_S missing in follow
			 * switch().
			 */
			switch (n->key->id)
			{
				case NUM_9:
				case NUM_0:
				case NUM_DEC:
				case NUM_D:
					if (Np->is_to_char)
					{
						NUM_numpart_to_char(Np, n->key->id);
						continue;		/* for() */
					}
					else
					{
						NUM_numpart_from_char(Np, n->key->id, from_char_input_len);
						break;	/* switch() case: */
					}

				case NUM_COMMA:
					if (Np->is_to_char)
					{
						if (!Np->num_in)
						{
							if (IS_FILLMODE(Np->Num))
								continue;
							else
								*Np->inout_p = ' ';
						}
						else
							*Np->inout_p = ',';
					}
					else
					{
						if (!Np->num_in)
						{
							if (IS_FILLMODE(Np->Num))
								continue;
						}
					}
					break;

				case NUM_G:
					if (Np->is_to_char)
					{
						if (!Np->num_in)
						{
							if (IS_FILLMODE(Np->Num))
								continue;
							else
							{
								int			x = strlen(Np->L_thousands_sep);

								memset(Np->inout_p, ' ', x);
								Np->inout_p += x - 1;
							}
						}
						else
						{
							strcpy(Np->inout_p, Np->L_thousands_sep);
							Np->inout_p += strlen(Np->inout_p) - 1;
						}
					}
					else
					{
						if (!Np->num_in)
						{
							if (IS_FILLMODE(Np->Num))
								continue;
						}
						Np->inout_p += strlen(Np->L_thousands_sep) - 1;
					}
					break;

				case NUM_L:
					if (Np->is_to_char)
					{
						strcpy(Np->inout_p, Np->L_currency_symbol);
						Np->inout_p += strlen(Np->inout_p) - 1;
					}
					else
						Np->inout_p += strlen(Np->L_currency_symbol) - 1;
					break;

				case NUM_RN:
					if (IS_FILLMODE(Np->Num))
					{
						strcpy(Np->inout_p, Np->number_p);
						Np->inout_p += strlen(Np->inout_p) - 1;
					}
					else
					{
						sprintf(Np->inout_p, "%15s", Np->number_p);
						Np->inout_p += strlen(Np->inout_p) - 1;
					}
					break;

				case NUM_rn:
					if (IS_FILLMODE(Np->Num))
					{
						strcpy(Np->inout_p, asc_tolower_z(Np->number_p));
						Np->inout_p += strlen(Np->inout_p) - 1;
					}
					else
					{
						sprintf(Np->inout_p, "%15s", asc_tolower_z(Np->number_p));
						Np->inout_p += strlen(Np->inout_p) - 1;
					}
					break;

				case NUM_th:
					if (IS_ROMAN(Np->Num) || *Np->number == '#' ||
						Np->sign == '-' || IS_DECIMAL(Np->Num))
						continue;

					if (Np->is_to_char)
						strcpy(Np->inout_p, get_th(Np->number, TH_LOWER));
					Np->inout_p += 1;
					break;

				case NUM_TH:
					if (IS_ROMAN(Np->Num) || *Np->number == '#' ||
						Np->sign == '-' || IS_DECIMAL(Np->Num))
						continue;

					if (Np->is_to_char)
						strcpy(Np->inout_p, get_th(Np->number, TH_UPPER));
					Np->inout_p += 1;
					break;

				case NUM_MI:
					if (Np->is_to_char)
					{
						if (Np->sign == '-')
							*Np->inout_p = '-';
						else if (IS_FILLMODE(Np->Num))
							continue;
						else
							*Np->inout_p = ' ';
					}
					else
					{
						if (*Np->inout_p == '-')
							*Np->number = '-';
					}
					break;

				case NUM_PL:
					if (Np->is_to_char)
					{
						if (Np->sign == '+')
							*Np->inout_p = '+';
						else if (IS_FILLMODE(Np->Num))
							continue;
						else
							*Np->inout_p = ' ';
					}
					else
					{
						if (*Np->inout_p == '+')
							*Np->number = '+';
					}
					break;

				case NUM_SG:
					if (Np->is_to_char)
						*Np->inout_p = Np->sign;

					else
					{
						if (*Np->inout_p == '-')
							*Np->number = '-';
						else if (*Np->inout_p == '+')
							*Np->number = '+';
					}
					break;


				default:
					continue;
					break;
			}
		}
		else
		{
			/*
			 * Remove to output char from input in TO_CHAR
			 */
			if (Np->is_to_char)
				*Np->inout_p = n->character;
		}
		Np->inout_p++;
	}

	if (Np->is_to_char)
	{
		*Np->inout_p = '\0';
		return Np->inout;
	}
	else
	{
		if (*(Np->number_p - 1) == '.')
			*(Np->number_p - 1) = '\0';
		else
			*Np->number_p = '\0';

		/*
		 * Correction - precision of dec. number
		 */
		Np->Num->post = Np->read_post;

#ifdef DEBUG_TO_FROM_CHAR
		elog(DEBUG_elog_output, "TO_NUMBER (number): '%s'", Np->number);
#endif
		return Np->number;
	}
}

/* ----------
 * MACRO: Start part of NUM - for all NUM's to_char variants
 *	(sorry, but I hate copy same code - macro is better..)
 * ----------
 */
#define NUM_TOCHAR_prepare \
do { \
	int len = VARSIZE_ANY_EXHDR(fmt); \
	if (len <= 0 || len >= (INT_MAX-VARHDRSZ)/NUM_MAX_ITEM_SIZ)		\
		PG_RETURN_TEXT_P(cstring_to_text("")); \
	result	= (text *) palloc0((len * NUM_MAX_ITEM_SIZ) + 1 + VARHDRSZ);	\
	format	= NUM_cache(len, &Num, fmt, &shouldFree);		\
} while (0)

/* ----------
 * MACRO: Finish part of NUM
 * ----------
 */
#define NUM_TOCHAR_finish \
do { \
	int		len; \
									\
	NUM_processor(format, &Num, VARDATA(result), numstr, 0, out_pre_spaces, sign, true, PG_GET_COLLATION()); \
									\
	if (shouldFree)					\
		pfree(format);				\
									\
	/*								\
	 * Convert null-terminated representation of result to standard text. \
	 * The result is usually much bigger than it needs to be, but there \
	 * seems little point in realloc'ing it smaller. \
	 */								\
	len = strlen(VARDATA(result));	\
	SET_VARSIZE(result, len + VARHDRSZ); \
} while (0)

/* -------------------
 * NUMERIC to_number() (convert string to numeric)
 * -------------------
 */
Datum
numeric_to_number(PG_FUNCTION_ARGS)
{
	text	   *value = PG_GETARG_TEXT_P(0);
	text	   *fmt = PG_GETARG_TEXT_P(1);
	NUMDesc		Num;
	Datum		result;
	FormatNode *format;
	char	   *numstr;
	bool		shouldFree;
	int			len = 0;
	int			scale,
				precision;

	len = VARSIZE(fmt) - VARHDRSZ;

	if (len <= 0 || len >= INT_MAX / NUM_MAX_ITEM_SIZ)
		PG_RETURN_NULL();

	format = NUM_cache(len, &Num, fmt, &shouldFree);

	numstr = (char *) palloc((len * NUM_MAX_ITEM_SIZ) + 1);

	NUM_processor(format, &Num, VARDATA(value), numstr,
				  VARSIZE(value) - VARHDRSZ, 0, 0, false, PG_GET_COLLATION());

	scale = Num.post;
	precision = Max(0, Num.pre) + scale;

	if (shouldFree)
		pfree(format);

	result = DirectFunctionCall3(numeric_in,
								 CStringGetDatum(numstr),
								 ObjectIdGetDatum(InvalidOid),
					  Int32GetDatum(((precision << 16) | scale) + VARHDRSZ));
	pfree(numstr);
	return result;
}

/* ------------------
 * NUMERIC to_char()
 * ------------------
 */
Datum
numeric_to_char(PG_FUNCTION_ARGS)
{
	Numeric		value = PG_GETARG_NUMERIC(0);
	text	   *fmt = PG_GETARG_TEXT_P(1);
	NUMDesc		Num;
	FormatNode *format;
	text	   *result;
	bool		shouldFree;
	int			out_pre_spaces = 0,
				sign = 0;
	char	   *numstr,
			   *orgnum,
			   *p;
	Numeric		x;

	NUM_TOCHAR_prepare;

	/*
	 * On DateType depend part (numeric)
	 */
	if (IS_ROMAN(&Num))
	{
		x = DatumGetNumeric(DirectFunctionCall2(numeric_round,
												NumericGetDatum(value),
												Int32GetDatum(0)));
		numstr = orgnum =
			int_to_roman(DatumGetInt32(DirectFunctionCall1(numeric_int4,
													   NumericGetDatum(x))));
	}
	else if (IS_EEEE(&Num))
	{
		orgnum = numeric_out_sci(value, Num.post);

		/*
		 * numeric_out_sci() does not emit a sign for positive numbers.  We
		 * need to add a space in this case so that positive and negative
		 * numbers are aligned.  We also have to do the right thing for NaN.
		 */
		if (strcmp(orgnum, "NaN") == 0)
		{
			/*
			 * Allow 6 characters for the leading sign, the decimal point,
			 * "e", the exponent's sign and two exponent digits.
			 */
			numstr = (char *) palloc(Num.pre + Num.post + 7);
			fill_str(numstr, '#', Num.pre + Num.post + 6);
			*numstr = ' ';
			*(numstr + Num.pre + 1) = '.';
		}
		else if (*orgnum != '-')
		{
			numstr = (char *) palloc(strlen(orgnum) + 2);
			*numstr = ' ';
			strcpy(numstr + 1, orgnum);
		}
		else
		{
			numstr = orgnum;
		}
	}
	else
	{
		int			numstr_pre_len;
		Numeric		val = value;

		if (IS_MULTI(&Num))
		{
			Numeric		a = DatumGetNumeric(DirectFunctionCall1(int4_numeric,
														 Int32GetDatum(10)));
			Numeric		b = DatumGetNumeric(DirectFunctionCall1(int4_numeric,
												  Int32GetDatum(Num.multi)));

			x = DatumGetNumeric(DirectFunctionCall2(numeric_power,
													NumericGetDatum(a),
													NumericGetDatum(b)));
			val = DatumGetNumeric(DirectFunctionCall2(numeric_mul,
													  NumericGetDatum(value),
													  NumericGetDatum(x)));
			Num.pre += Num.multi;
		}

		x = DatumGetNumeric(DirectFunctionCall2(numeric_round,
												NumericGetDatum(val),
												Int32GetDatum(Num.post)));
		orgnum = DatumGetCString(DirectFunctionCall1(numeric_out,
													 NumericGetDatum(x)));

		if (*orgnum == '-')
		{
			sign = '-';
			numstr = orgnum + 1;
		}
		else
		{
			sign = '+';
			numstr = orgnum;
		}

		if ((p = strchr(numstr, '.')))
			numstr_pre_len = p - numstr;
		else
			numstr_pre_len = strlen(numstr);

		/* needs padding? */
		if (numstr_pre_len < Num.pre)
			out_pre_spaces = Num.pre - numstr_pre_len;
		/* overflowed prefix digit format? */
		else if (numstr_pre_len > Num.pre)
		{
			numstr = (char *) palloc(Num.pre + Num.post + 2);
			fill_str(numstr, '#', Num.pre + Num.post + 1);
			*(numstr + Num.pre) = '.';
		}
	}

	NUM_TOCHAR_finish;
	PG_RETURN_TEXT_P(result);
}

/* ---------------
 * INT4 to_char()
 * ---------------
 */
Datum
int4_to_char(PG_FUNCTION_ARGS)
{
	int32		value = PG_GETARG_INT32(0);
	text	   *fmt = PG_GETARG_TEXT_P(1);
	NUMDesc		Num;
	FormatNode *format;
	text	   *result;
	bool		shouldFree;
	int			out_pre_spaces = 0,
				sign = 0;
	char	   *numstr,
			   *orgnum;

	NUM_TOCHAR_prepare;

	/*
	 * On DateType depend part (int32)
	 */
	if (IS_ROMAN(&Num))
		numstr = orgnum = int_to_roman(value);
	else if (IS_EEEE(&Num))
	{
		/* we can do it easily because float8 won't lose any precision */
		float8		val = (float8) value;

		orgnum = (char *) palloc(MAXDOUBLEWIDTH + 1);
		snprintf(orgnum, MAXDOUBLEWIDTH + 1, "%+.*e", Num.post, val);

		/*
		 * Swap a leading positive sign for a space.
		 */
		if (*orgnum == '+')
			*orgnum = ' ';

		numstr = orgnum;
	}
	else
	{
		int			numstr_pre_len;

		if (IS_MULTI(&Num))
		{
			orgnum = DatumGetCString(DirectFunctionCall1(int4out,
														 Int32GetDatum(value * ((int32) pow((double) 10, (double) Num.multi)))));
			Num.pre += Num.multi;
		}
		else
		{
			orgnum = DatumGetCString(DirectFunctionCall1(int4out,
													  Int32GetDatum(value)));
		}

		if (*orgnum == '-')
		{
			sign = '-';
			orgnum++;
		}
		else
			sign = '+';

		numstr_pre_len = strlen(orgnum);

		/* post-decimal digits?  Pad out with zeros. */
		if (Num.post)
		{
			numstr = (char *) palloc(numstr_pre_len + Num.post + 2);
			strcpy(numstr, orgnum);
			*(numstr + numstr_pre_len) = '.';
			memset(numstr + numstr_pre_len + 1, '0', Num.post);
			*(numstr + numstr_pre_len + Num.post + 1) = '\0';
		}
		else
			numstr = orgnum;

		/* needs padding? */
		if (numstr_pre_len < Num.pre)
			out_pre_spaces = Num.pre - numstr_pre_len;
		/* overflowed prefix digit format? */
		else if (numstr_pre_len > Num.pre)
		{
			numstr = (char *) palloc(Num.pre + Num.post + 2);
			fill_str(numstr, '#', Num.pre + Num.post + 1);
			*(numstr + Num.pre) = '.';
		}
	}

	NUM_TOCHAR_finish;
	PG_RETURN_TEXT_P(result);
}

/* ---------------
 * INT8 to_char()
 * ---------------
 */
Datum
int8_to_char(PG_FUNCTION_ARGS)
{
	int64		value = PG_GETARG_INT64(0);
	text	   *fmt = PG_GETARG_TEXT_P(1);
	NUMDesc		Num;
	FormatNode *format;
	text	   *result;
	bool		shouldFree;
	int			out_pre_spaces = 0,
				sign = 0;
	char	   *numstr,
			   *orgnum;

	NUM_TOCHAR_prepare;

	/*
	 * On DateType depend part (int32)
	 */
	if (IS_ROMAN(&Num))
	{
		/* Currently don't support int8 conversion to roman... */
		numstr = orgnum = int_to_roman(DatumGetInt32(
						  DirectFunctionCall1(int84, Int64GetDatum(value))));
	}
	else if (IS_EEEE(&Num))
	{
		/* to avoid loss of precision, must go via numeric not float8 */
		Numeric		val;

		val = DatumGetNumeric(DirectFunctionCall1(int8_numeric,
												  Int64GetDatum(value)));
		orgnum = numeric_out_sci(val, Num.post);

		/*
		 * numeric_out_sci() does not emit a sign for positive numbers.  We
		 * need to add a space in this case so that positive and negative
		 * numbers are aligned.  We don't have to worry about NaN here.
		 */
		if (*orgnum != '-')
		{
			numstr = (char *) palloc(strlen(orgnum) + 2);
			*numstr = ' ';
			strcpy(numstr + 1, orgnum);
		}
		else
		{
			numstr = orgnum;
		}
	}
	else
	{
		int			numstr_pre_len;

		if (IS_MULTI(&Num))
		{
			double		multi = pow((double) 10, (double) Num.multi);

			value = DatumGetInt64(DirectFunctionCall2(int8mul,
													  Int64GetDatum(value),
												   DirectFunctionCall1(dtoi8,
													Float8GetDatum(multi))));
			Num.pre += Num.multi;
		}

		orgnum = DatumGetCString(DirectFunctionCall1(int8out,
													 Int64GetDatum(value)));

		if (*orgnum == '-')
		{
			sign = '-';
			orgnum++;
		}
		else
			sign = '+';

		numstr_pre_len = strlen(orgnum);

		/* post-decimal digits?  Pad out with zeros. */
		if (Num.post)
		{
			numstr = (char *) palloc(numstr_pre_len + Num.post + 2);
			strcpy(numstr, orgnum);
			*(numstr + numstr_pre_len) = '.';
			memset(numstr + numstr_pre_len + 1, '0', Num.post);
			*(numstr + numstr_pre_len + Num.post + 1) = '\0';
		}
		else
			numstr = orgnum;

		/* needs padding? */
		if (numstr_pre_len < Num.pre)
			out_pre_spaces = Num.pre - numstr_pre_len;
		/* overflowed prefix digit format? */
		else if (numstr_pre_len > Num.pre)
		{
			numstr = (char *) palloc(Num.pre + Num.post + 2);
			fill_str(numstr, '#', Num.pre + Num.post + 1);
			*(numstr + Num.pre) = '.';
		}
	}

	NUM_TOCHAR_finish;
	PG_RETURN_TEXT_P(result);
}

/* -----------------
 * FLOAT4 to_char()
 * -----------------
 */
Datum
float4_to_char(PG_FUNCTION_ARGS)
{
	float4		value = PG_GETARG_FLOAT4(0);
	text	   *fmt = PG_GETARG_TEXT_P(1);
	NUMDesc		Num;
	FormatNode *format;
	text	   *result;
	bool		shouldFree;
	int			out_pre_spaces = 0,
				sign = 0;
	char	   *numstr,
			   *orgnum,
			   *p;

	NUM_TOCHAR_prepare;

	if (IS_ROMAN(&Num))
		numstr = orgnum = int_to_roman((int) rint(value));
	else if (IS_EEEE(&Num))
	{
		numstr = orgnum = (char *) palloc(MAXDOUBLEWIDTH + 1);
		if (isnan(value) || is_infinite(value))
		{
			/*
			 * Allow 6 characters for the leading sign, the decimal point,
			 * "e", the exponent's sign and two exponent digits.
			 */
			numstr = (char *) palloc(Num.pre + Num.post + 7);
			fill_str(numstr, '#', Num.pre + Num.post + 6);
			*numstr = ' ';
			*(numstr + Num.pre + 1) = '.';
		}
		else
		{
			snprintf(orgnum, MAXDOUBLEWIDTH + 1, "%+.*e", Num.post, value);

			/*
			 * Swap a leading positive sign for a space.
			 */
			if (*orgnum == '+')
				*orgnum = ' ';

			numstr = orgnum;
		}
	}
	else
	{
		float4		val = value;
		int			numstr_pre_len;

		if (IS_MULTI(&Num))
		{
			float		multi = pow((double) 10, (double) Num.multi);

			val = value * multi;
			Num.pre += Num.multi;
		}

		orgnum = (char *) palloc(MAXFLOATWIDTH + 1);
		snprintf(orgnum, MAXFLOATWIDTH + 1, "%.0f", fabs(val));
		numstr_pre_len = strlen(orgnum);

		/* adjust post digits to fit max float digits */
		if (numstr_pre_len >= FLT_DIG)
			Num.post = 0;
		else if (numstr_pre_len + Num.post > FLT_DIG)
			Num.post = FLT_DIG - numstr_pre_len;
		snprintf(orgnum, MAXFLOATWIDTH + 1, "%.*f", Num.post, val);

		if (*orgnum == '-')
		{						/* < 0 */
			sign = '-';
			numstr = orgnum + 1;
		}
		else
		{
			sign = '+';
			numstr = orgnum;
		}

		if ((p = strchr(numstr, '.')))
			numstr_pre_len = p - numstr;
		else
			numstr_pre_len = strlen(numstr);

		/* needs padding? */
		if (numstr_pre_len < Num.pre)
			out_pre_spaces = Num.pre - numstr_pre_len;
		/* overflowed prefix digit format? */
		else if (numstr_pre_len > Num.pre)
		{
			numstr = (char *) palloc(Num.pre + Num.post + 2);
			fill_str(numstr, '#', Num.pre + Num.post + 1);
			*(numstr + Num.pre) = '.';
		}
	}

	NUM_TOCHAR_finish;
	PG_RETURN_TEXT_P(result);
}

/* -----------------
 * FLOAT8 to_char()
 * -----------------
 */
Datum
float8_to_char(PG_FUNCTION_ARGS)
{
	float8		value = PG_GETARG_FLOAT8(0);
	text	   *fmt = PG_GETARG_TEXT_P(1);
	NUMDesc		Num;
	FormatNode *format;
	text	   *result;
	bool		shouldFree;
	int			out_pre_spaces = 0,
				sign = 0;
	char	   *numstr,
			   *orgnum,
			   *p;

	NUM_TOCHAR_prepare;

	if (IS_ROMAN(&Num))
		numstr = orgnum = int_to_roman((int) rint(value));
	else if (IS_EEEE(&Num))
	{
		numstr = orgnum = (char *) palloc(MAXDOUBLEWIDTH + 1);
		if (isnan(value) || is_infinite(value))
		{
			/*
			 * Allow 6 characters for the leading sign, the decimal point,
			 * "e", the exponent's sign and two exponent digits.
			 */
			numstr = (char *) palloc(Num.pre + Num.post + 7);
			fill_str(numstr, '#', Num.pre + Num.post + 6);
			*numstr = ' ';
			*(numstr + Num.pre + 1) = '.';
		}
		else
		{
			snprintf(orgnum, MAXDOUBLEWIDTH + 1, "%+.*e", Num.post, value);

			/*
			 * Swap a leading positive sign for a space.
			 */
			if (*orgnum == '+')
				*orgnum = ' ';

			numstr = orgnum;
		}
	}
	else
	{
		float8		val = value;
		int			numstr_pre_len;

		if (IS_MULTI(&Num))
		{
			double		multi = pow((double) 10, (double) Num.multi);

			val = value * multi;
			Num.pre += Num.multi;
		}
		orgnum = (char *) palloc(MAXDOUBLEWIDTH + 1);
		numstr_pre_len = snprintf(orgnum, MAXDOUBLEWIDTH + 1, "%.0f", fabs(val));

		/* adjust post digits to fit max double digits */
		if (numstr_pre_len >= DBL_DIG)
			Num.post = 0;
		else if (numstr_pre_len + Num.post > DBL_DIG)
			Num.post = DBL_DIG - numstr_pre_len;
		snprintf(orgnum, MAXDOUBLEWIDTH + 1, "%.*f", Num.post, val);

		if (*orgnum == '-')
		{						/* < 0 */
			sign = '-';
			numstr = orgnum + 1;
		}
		else
		{
			sign = '+';
			numstr = orgnum;
		}

		if ((p = strchr(numstr, '.')))
			numstr_pre_len = p - numstr;
		else
			numstr_pre_len = strlen(numstr);

		/* needs padding? */
		if (numstr_pre_len < Num.pre)
			out_pre_spaces = Num.pre - numstr_pre_len;
		/* overflowed prefix digit format? */
		else if (numstr_pre_len > Num.pre)
		{
			numstr = (char *) palloc(Num.pre + Num.post + 2);
			fill_str(numstr, '#', Num.pre + Num.post + 1);
			*(numstr + Num.pre) = '.';
		}
	}

	NUM_TOCHAR_finish;
	PG_RETURN_TEXT_P(result);
}<|MERGE_RESOLUTION|>--- conflicted
+++ resolved
@@ -920,11 +920,7 @@
 				num_count,		/* number of write digits	*/
 				num_in,			/* is inside number		*/
 				num_curr,		/* current position in number	*/
-<<<<<<< HEAD
-				out_pre_spaces,	/* spaces before first digit	*/
-=======
 				out_pre_spaces, /* spaces before first digit	*/
->>>>>>> 8abb52fa
 
 				read_dec,		/* to_number - was read dec. point	*/
 				read_post,		/* to_number - number of dec. digit */
@@ -985,11 +981,7 @@
 static void NUM_numpart_from_char(NUMProc *Np, int id, int input_len);
 static void NUM_numpart_to_char(NUMProc *Np, int id);
 static char *NUM_processor(FormatNode *node, NUMDesc *Num, char *inout,
-<<<<<<< HEAD
-			  char *number, int from_char_input_len, int to_char_out_pre_spaces,
-=======
 		   char *number, int from_char_input_len, int to_char_out_pre_spaces,
->>>>>>> 8abb52fa
 			  int sign, bool is_to_char, Oid collid);
 static DCHCacheEntry *DCH_cache_search(char *str);
 static DCHCacheEntry *DCH_cache_getnew(char *str);
@@ -2549,24 +2541,14 @@
 					break;
 				if (S_TM(n->suffix))
 				{
-<<<<<<< HEAD
-					char *str = str_toupper_z(localized_full_months[tm->tm_mon - 1], collid);
-
-					if (strlen(str) < (n->key->len + TM_SUFFIX_LEN) * DCH_MAX_ITEM_SIZ)
-=======
 					char	   *str = str_toupper_z(localized_full_months[tm->tm_mon - 1], collid);
 
 					if (strlen(str) <= (n->key->len + TM_SUFFIX_LEN) * DCH_MAX_ITEM_SIZ)
->>>>>>> 8abb52fa
 						strcpy(s, str);
 					else
 						ereport(ERROR,
 								(errcode(ERRCODE_DATETIME_VALUE_OUT_OF_RANGE),
-<<<<<<< HEAD
-								 errmsg("localized string format value too long")));
-=======
 						  errmsg("localized string format value too long")));
->>>>>>> 8abb52fa
 				}
 				else
 					sprintf(s, "%*s", S_FM(n->suffix) ? 0 : -9,
@@ -2579,24 +2561,14 @@
 					break;
 				if (S_TM(n->suffix))
 				{
-<<<<<<< HEAD
-					char *str = str_initcap_z(localized_full_months[tm->tm_mon - 1], collid);
-
-					if (strlen(str) < (n->key->len + TM_SUFFIX_LEN) * DCH_MAX_ITEM_SIZ)
-=======
 					char	   *str = str_initcap_z(localized_full_months[tm->tm_mon - 1], collid);
 
 					if (strlen(str) <= (n->key->len + TM_SUFFIX_LEN) * DCH_MAX_ITEM_SIZ)
->>>>>>> 8abb52fa
 						strcpy(s, str);
 					else
 						ereport(ERROR,
 								(errcode(ERRCODE_DATETIME_VALUE_OUT_OF_RANGE),
-<<<<<<< HEAD
-								 errmsg("localized string format value too long")));
-=======
 						  errmsg("localized string format value too long")));
->>>>>>> 8abb52fa
 				}
 				else
 					sprintf(s, "%*s", S_FM(n->suffix) ? 0 : -9,
@@ -2609,24 +2581,14 @@
 					break;
 				if (S_TM(n->suffix))
 				{
-<<<<<<< HEAD
-					char *str = str_tolower_z(localized_full_months[tm->tm_mon - 1], collid);
-
-					if (strlen(str) < (n->key->len + TM_SUFFIX_LEN) * DCH_MAX_ITEM_SIZ)
-=======
 					char	   *str = str_tolower_z(localized_full_months[tm->tm_mon - 1], collid);
 
 					if (strlen(str) <= (n->key->len + TM_SUFFIX_LEN) * DCH_MAX_ITEM_SIZ)
->>>>>>> 8abb52fa
 						strcpy(s, str);
 					else
 						ereport(ERROR,
 								(errcode(ERRCODE_DATETIME_VALUE_OUT_OF_RANGE),
-<<<<<<< HEAD
-								 errmsg("localized string format value too long")));
-=======
 						  errmsg("localized string format value too long")));
->>>>>>> 8abb52fa
 				}
 				else
 					sprintf(s, "%*s", S_FM(n->suffix) ? 0 : -9,
@@ -2639,24 +2601,14 @@
 					break;
 				if (S_TM(n->suffix))
 				{
-<<<<<<< HEAD
-					char *str = str_toupper_z(localized_abbrev_months[tm->tm_mon - 1], collid);
-
-					if (strlen(str) < (n->key->len + TM_SUFFIX_LEN) * DCH_MAX_ITEM_SIZ)
-=======
 					char	   *str = str_toupper_z(localized_abbrev_months[tm->tm_mon - 1], collid);
 
 					if (strlen(str) <= (n->key->len + TM_SUFFIX_LEN) * DCH_MAX_ITEM_SIZ)
->>>>>>> 8abb52fa
 						strcpy(s, str);
 					else
 						ereport(ERROR,
 								(errcode(ERRCODE_DATETIME_VALUE_OUT_OF_RANGE),
-<<<<<<< HEAD
-								 errmsg("localized string format value too long")));
-=======
 						  errmsg("localized string format value too long")));
->>>>>>> 8abb52fa
 				}
 				else
 					strcpy(s, asc_toupper_z(months[tm->tm_mon - 1]));
@@ -2668,24 +2620,14 @@
 					break;
 				if (S_TM(n->suffix))
 				{
-<<<<<<< HEAD
-					char *str = str_initcap_z(localized_abbrev_months[tm->tm_mon - 1], collid);
-
-					if (strlen(str) < (n->key->len + TM_SUFFIX_LEN) * DCH_MAX_ITEM_SIZ)
-=======
 					char	   *str = str_initcap_z(localized_abbrev_months[tm->tm_mon - 1], collid);
 
 					if (strlen(str) <= (n->key->len + TM_SUFFIX_LEN) * DCH_MAX_ITEM_SIZ)
->>>>>>> 8abb52fa
 						strcpy(s, str);
 					else
 						ereport(ERROR,
 								(errcode(ERRCODE_DATETIME_VALUE_OUT_OF_RANGE),
-<<<<<<< HEAD
-								 errmsg("localized string format value too long")));
-=======
 						  errmsg("localized string format value too long")));
->>>>>>> 8abb52fa
 				}
 				else
 					strcpy(s, months[tm->tm_mon - 1]);
@@ -2697,24 +2639,14 @@
 					break;
 				if (S_TM(n->suffix))
 				{
-<<<<<<< HEAD
-					char *str = str_tolower_z(localized_abbrev_months[tm->tm_mon - 1], collid);
-
-					if (strlen(str) < (n->key->len + TM_SUFFIX_LEN) * DCH_MAX_ITEM_SIZ)
-=======
 					char	   *str = str_tolower_z(localized_abbrev_months[tm->tm_mon - 1], collid);
 
 					if (strlen(str) <= (n->key->len + TM_SUFFIX_LEN) * DCH_MAX_ITEM_SIZ)
->>>>>>> 8abb52fa
 						strcpy(s, str);
 					else
 						ereport(ERROR,
 								(errcode(ERRCODE_DATETIME_VALUE_OUT_OF_RANGE),
-<<<<<<< HEAD
-								 errmsg("localized string format value too long")));
-=======
 						  errmsg("localized string format value too long")));
->>>>>>> 8abb52fa
 				}
 				else
 					strcpy(s, asc_tolower_z(months[tm->tm_mon - 1]));
@@ -2730,24 +2662,14 @@
 				INVALID_FOR_INTERVAL;
 				if (S_TM(n->suffix))
 				{
-<<<<<<< HEAD
-					char *str = str_toupper_z(localized_full_days[tm->tm_wday], collid);
-
-					if (strlen(str) < (n->key->len + TM_SUFFIX_LEN) * DCH_MAX_ITEM_SIZ)
-=======
 					char	   *str = str_toupper_z(localized_full_days[tm->tm_wday], collid);
 
 					if (strlen(str) <= (n->key->len + TM_SUFFIX_LEN) * DCH_MAX_ITEM_SIZ)
->>>>>>> 8abb52fa
 						strcpy(s, str);
 					else
 						ereport(ERROR,
 								(errcode(ERRCODE_DATETIME_VALUE_OUT_OF_RANGE),
-<<<<<<< HEAD
-								 errmsg("localized string format value too long")));
-=======
 						  errmsg("localized string format value too long")));
->>>>>>> 8abb52fa
 				}
 				else
 					sprintf(s, "%*s", S_FM(n->suffix) ? 0 : -9,
@@ -2758,24 +2680,14 @@
 				INVALID_FOR_INTERVAL;
 				if (S_TM(n->suffix))
 				{
-<<<<<<< HEAD
-					char *str = str_initcap_z(localized_full_days[tm->tm_wday], collid);
-
-					if (strlen(str) < (n->key->len + TM_SUFFIX_LEN) * DCH_MAX_ITEM_SIZ)
-=======
 					char	   *str = str_initcap_z(localized_full_days[tm->tm_wday], collid);
 
 					if (strlen(str) <= (n->key->len + TM_SUFFIX_LEN) * DCH_MAX_ITEM_SIZ)
->>>>>>> 8abb52fa
 						strcpy(s, str);
 					else
 						ereport(ERROR,
 								(errcode(ERRCODE_DATETIME_VALUE_OUT_OF_RANGE),
-<<<<<<< HEAD
-								 errmsg("localized string format value too long")));
-=======
 						  errmsg("localized string format value too long")));
->>>>>>> 8abb52fa
 				}
 				else
 					sprintf(s, "%*s", S_FM(n->suffix) ? 0 : -9,
@@ -2786,24 +2698,14 @@
 				INVALID_FOR_INTERVAL;
 				if (S_TM(n->suffix))
 				{
-<<<<<<< HEAD
-					char *str = str_tolower_z(localized_full_days[tm->tm_wday], collid);
-
-					if (strlen(str) < (n->key->len + TM_SUFFIX_LEN) * DCH_MAX_ITEM_SIZ)
-=======
 					char	   *str = str_tolower_z(localized_full_days[tm->tm_wday], collid);
 
 					if (strlen(str) <= (n->key->len + TM_SUFFIX_LEN) * DCH_MAX_ITEM_SIZ)
->>>>>>> 8abb52fa
 						strcpy(s, str);
 					else
 						ereport(ERROR,
 								(errcode(ERRCODE_DATETIME_VALUE_OUT_OF_RANGE),
-<<<<<<< HEAD
-								 errmsg("localized string format value too long")));
-=======
 						  errmsg("localized string format value too long")));
->>>>>>> 8abb52fa
 				}
 				else
 					sprintf(s, "%*s", S_FM(n->suffix) ? 0 : -9,
@@ -2814,24 +2716,14 @@
 				INVALID_FOR_INTERVAL;
 				if (S_TM(n->suffix))
 				{
-<<<<<<< HEAD
-					char *str = str_toupper_z(localized_abbrev_days[tm->tm_wday], collid);
-
-					if (strlen(str) < (n->key->len + TM_SUFFIX_LEN) * DCH_MAX_ITEM_SIZ)
-=======
 					char	   *str = str_toupper_z(localized_abbrev_days[tm->tm_wday], collid);
 
 					if (strlen(str) <= (n->key->len + TM_SUFFIX_LEN) * DCH_MAX_ITEM_SIZ)
->>>>>>> 8abb52fa
 						strcpy(s, str);
 					else
 						ereport(ERROR,
 								(errcode(ERRCODE_DATETIME_VALUE_OUT_OF_RANGE),
-<<<<<<< HEAD
-								 errmsg("localized string format value too long")));
-=======
 						  errmsg("localized string format value too long")));
->>>>>>> 8abb52fa
 				}
 				else
 					strcpy(s, asc_toupper_z(days_short[tm->tm_wday]));
@@ -2841,24 +2733,14 @@
 				INVALID_FOR_INTERVAL;
 				if (S_TM(n->suffix))
 				{
-<<<<<<< HEAD
-					char *str = str_initcap_z(localized_abbrev_days[tm->tm_wday], collid);
-
-					if (strlen(str) < (n->key->len + TM_SUFFIX_LEN) * DCH_MAX_ITEM_SIZ)
-=======
 					char	   *str = str_initcap_z(localized_abbrev_days[tm->tm_wday], collid);
 
 					if (strlen(str) <= (n->key->len + TM_SUFFIX_LEN) * DCH_MAX_ITEM_SIZ)
->>>>>>> 8abb52fa
 						strcpy(s, str);
 					else
 						ereport(ERROR,
 								(errcode(ERRCODE_DATETIME_VALUE_OUT_OF_RANGE),
-<<<<<<< HEAD
-								 errmsg("localized string format value too long")));
-=======
 						  errmsg("localized string format value too long")));
->>>>>>> 8abb52fa
 				}
 				else
 					strcpy(s, days_short[tm->tm_wday]);
@@ -2868,24 +2750,14 @@
 				INVALID_FOR_INTERVAL;
 				if (S_TM(n->suffix))
 				{
-<<<<<<< HEAD
-					char *str = str_tolower_z(localized_abbrev_days[tm->tm_wday], collid);
-
-					if (strlen(str) < (n->key->len + TM_SUFFIX_LEN) * DCH_MAX_ITEM_SIZ)
-=======
 					char	   *str = str_tolower_z(localized_abbrev_days[tm->tm_wday], collid);
 
 					if (strlen(str) <= (n->key->len + TM_SUFFIX_LEN) * DCH_MAX_ITEM_SIZ)
->>>>>>> 8abb52fa
 						strcpy(s, str);
 					else
 						ereport(ERROR,
 								(errcode(ERRCODE_DATETIME_VALUE_OUT_OF_RANGE),
-<<<<<<< HEAD
-								 errmsg("localized string format value too long")));
-=======
 						  errmsg("localized string format value too long")));
->>>>>>> 8abb52fa
 				}
 				else
 					strcpy(s, asc_tolower_z(days_short[tm->tm_wday]));
@@ -4700,11 +4572,7 @@
 
 static char *
 NUM_processor(FormatNode *node, NUMDesc *Num, char *inout,
-<<<<<<< HEAD
-			  char *number, int from_char_input_len, int to_char_out_pre_spaces,
-=======
 		   char *number, int from_char_input_len, int to_char_out_pre_spaces,
->>>>>>> 8abb52fa
 			  int sign, bool is_to_char, Oid collid)
 {
 	FormatNode *n;

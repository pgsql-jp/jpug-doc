--
-- JOIN
-- Test JOIN clauses
--

CREATE TABLE J1_TBL (
  i integer,
  j integer,
  t text
);

CREATE TABLE J2_TBL (
  i integer,
  k integer
);


INSERT INTO J1_TBL VALUES (1, 4, 'one');
INSERT INTO J1_TBL VALUES (2, 3, 'two');
INSERT INTO J1_TBL VALUES (3, 2, 'three');
INSERT INTO J1_TBL VALUES (4, 1, 'four');
INSERT INTO J1_TBL VALUES (5, 0, 'five');
INSERT INTO J1_TBL VALUES (6, 6, 'six');
INSERT INTO J1_TBL VALUES (7, 7, 'seven');
INSERT INTO J1_TBL VALUES (8, 8, 'eight');
INSERT INTO J1_TBL VALUES (0, NULL, 'zero');
INSERT INTO J1_TBL VALUES (NULL, NULL, 'null');
INSERT INTO J1_TBL VALUES (NULL, 0, 'zero');

INSERT INTO J2_TBL VALUES (1, -1);
INSERT INTO J2_TBL VALUES (2, 2);
INSERT INTO J2_TBL VALUES (3, -3);
INSERT INTO J2_TBL VALUES (2, 4);
INSERT INTO J2_TBL VALUES (5, -5);
INSERT INTO J2_TBL VALUES (5, -5);
INSERT INTO J2_TBL VALUES (0, NULL);
INSERT INTO J2_TBL VALUES (NULL, NULL);
INSERT INTO J2_TBL VALUES (NULL, 0);

--
-- CORRELATION NAMES
-- Make sure that table/column aliases are supported
-- before diving into more complex join syntax.
--

SELECT '' AS "xxx", *
  FROM J1_TBL AS tx;

SELECT '' AS "xxx", *
  FROM J1_TBL tx;

SELECT '' AS "xxx", *
  FROM J1_TBL AS t1 (a, b, c);

SELECT '' AS "xxx", *
  FROM J1_TBL t1 (a, b, c);

SELECT '' AS "xxx", *
  FROM J1_TBL t1 (a, b, c), J2_TBL t2 (d, e);

SELECT '' AS "xxx", t1.a, t2.e
  FROM J1_TBL t1 (a, b, c), J2_TBL t2 (d, e)
  WHERE t1.a = t2.d;


--
-- CROSS JOIN
-- Qualifications are not allowed on cross joins,
-- which degenerate into a standard unqualified inner join.
--

SELECT '' AS "xxx", *
  FROM J1_TBL CROSS JOIN J2_TBL;

-- ambiguous column
SELECT '' AS "xxx", i, k, t
  FROM J1_TBL CROSS JOIN J2_TBL;

-- resolve previous ambiguity by specifying the table name
SELECT '' AS "xxx", t1.i, k, t
  FROM J1_TBL t1 CROSS JOIN J2_TBL t2;

SELECT '' AS "xxx", ii, tt, kk
  FROM (J1_TBL CROSS JOIN J2_TBL)
    AS tx (ii, jj, tt, ii2, kk);

SELECT '' AS "xxx", tx.ii, tx.jj, tx.kk
  FROM (J1_TBL t1 (a, b, c) CROSS JOIN J2_TBL t2 (d, e))
    AS tx (ii, jj, tt, ii2, kk);

SELECT '' AS "xxx", *
  FROM J1_TBL CROSS JOIN J2_TBL a CROSS JOIN J2_TBL b;


--
--
-- Inner joins (equi-joins)
--
--

--
-- Inner joins (equi-joins) with USING clause
-- The USING syntax changes the shape of the resulting table
-- by including a column in the USING clause only once in the result.
--

-- Inner equi-join on specified column
SELECT '' AS "xxx", *
  FROM J1_TBL INNER JOIN J2_TBL USING (i);

-- Same as above, slightly different syntax
SELECT '' AS "xxx", *
  FROM J1_TBL JOIN J2_TBL USING (i);

SELECT '' AS "xxx", *
  FROM J1_TBL t1 (a, b, c) JOIN J2_TBL t2 (a, d) USING (a)
  ORDER BY a, d;

SELECT '' AS "xxx", *
  FROM J1_TBL t1 (a, b, c) JOIN J2_TBL t2 (a, b) USING (b)
  ORDER BY b, t1.a;


--
-- NATURAL JOIN
-- Inner equi-join on all columns with the same name
--

SELECT '' AS "xxx", *
  FROM J1_TBL NATURAL JOIN J2_TBL;

SELECT '' AS "xxx", *
  FROM J1_TBL t1 (a, b, c) NATURAL JOIN J2_TBL t2 (a, d);

SELECT '' AS "xxx", *
  FROM J1_TBL t1 (a, b, c) NATURAL JOIN J2_TBL t2 (d, a);

-- mismatch number of columns
-- currently, Postgres will fill in with underlying names
SELECT '' AS "xxx", *
  FROM J1_TBL t1 (a, b) NATURAL JOIN J2_TBL t2 (a);


--
-- Inner joins (equi-joins)
--

SELECT '' AS "xxx", *
  FROM J1_TBL JOIN J2_TBL ON (J1_TBL.i = J2_TBL.i);

SELECT '' AS "xxx", *
  FROM J1_TBL JOIN J2_TBL ON (J1_TBL.i = J2_TBL.k);


--
-- Non-equi-joins
--

SELECT '' AS "xxx", *
  FROM J1_TBL JOIN J2_TBL ON (J1_TBL.i <= J2_TBL.k);


--
-- Outer joins
-- Note that OUTER is a noise word
--

SELECT '' AS "xxx", *
  FROM J1_TBL LEFT OUTER JOIN J2_TBL USING (i)
  ORDER BY i, k, t;

SELECT '' AS "xxx", *
  FROM J1_TBL LEFT JOIN J2_TBL USING (i)
  ORDER BY i, k, t;

SELECT '' AS "xxx", *
  FROM J1_TBL RIGHT OUTER JOIN J2_TBL USING (i);

SELECT '' AS "xxx", *
  FROM J1_TBL RIGHT JOIN J2_TBL USING (i);

SELECT '' AS "xxx", *
  FROM J1_TBL FULL OUTER JOIN J2_TBL USING (i)
  ORDER BY i, k, t;

SELECT '' AS "xxx", *
  FROM J1_TBL FULL JOIN J2_TBL USING (i)
  ORDER BY i, k, t;

SELECT '' AS "xxx", *
  FROM J1_TBL LEFT JOIN J2_TBL USING (i) WHERE (k = 1);

SELECT '' AS "xxx", *
  FROM J1_TBL LEFT JOIN J2_TBL USING (i) WHERE (i = 1);


--
-- More complicated constructs
--

--
-- Multiway full join
--

CREATE TABLE t1 (name TEXT, n INTEGER);
CREATE TABLE t2 (name TEXT, n INTEGER);
CREATE TABLE t3 (name TEXT, n INTEGER);

INSERT INTO t1 VALUES ( 'bb', 11 );
INSERT INTO t2 VALUES ( 'bb', 12 );
INSERT INTO t2 VALUES ( 'cc', 22 );
INSERT INTO t2 VALUES ( 'ee', 42 );
INSERT INTO t3 VALUES ( 'bb', 13 );
INSERT INTO t3 VALUES ( 'cc', 23 );
INSERT INTO t3 VALUES ( 'dd', 33 );

SELECT * FROM t1 FULL JOIN t2 USING (name) FULL JOIN t3 USING (name);

--
-- Test interactions of join syntax and subqueries
--

-- Basic cases (we expect planner to pull up the subquery here)
SELECT * FROM
(SELECT * FROM t2) as s2
INNER JOIN
(SELECT * FROM t3) s3
USING (name);

SELECT * FROM
(SELECT * FROM t2) as s2
LEFT JOIN
(SELECT * FROM t3) s3
USING (name);

SELECT * FROM
(SELECT * FROM t2) as s2
FULL JOIN
(SELECT * FROM t3) s3
USING (name);

-- Cases with non-nullable expressions in subquery results;
-- make sure these go to null as expected
SELECT * FROM
(SELECT name, n as s2_n, 2 as s2_2 FROM t2) as s2
NATURAL INNER JOIN
(SELECT name, n as s3_n, 3 as s3_2 FROM t3) s3;

SELECT * FROM
(SELECT name, n as s2_n, 2 as s2_2 FROM t2) as s2
NATURAL LEFT JOIN
(SELECT name, n as s3_n, 3 as s3_2 FROM t3) s3;

SELECT * FROM
(SELECT name, n as s2_n, 2 as s2_2 FROM t2) as s2
NATURAL FULL JOIN
(SELECT name, n as s3_n, 3 as s3_2 FROM t3) s3;

SELECT * FROM
(SELECT name, n as s1_n, 1 as s1_1 FROM t1) as s1
NATURAL INNER JOIN
(SELECT name, n as s2_n, 2 as s2_2 FROM t2) as s2
NATURAL INNER JOIN
(SELECT name, n as s3_n, 3 as s3_2 FROM t3) s3;

SELECT * FROM
(SELECT name, n as s1_n, 1 as s1_1 FROM t1) as s1
NATURAL FULL JOIN
(SELECT name, n as s2_n, 2 as s2_2 FROM t2) as s2
NATURAL FULL JOIN
(SELECT name, n as s3_n, 3 as s3_2 FROM t3) s3;

SELECT * FROM
(SELECT name, n as s1_n FROM t1) as s1
NATURAL FULL JOIN
  (SELECT * FROM
    (SELECT name, n as s2_n FROM t2) as s2
    NATURAL FULL JOIN
    (SELECT name, n as s3_n FROM t3) as s3
  ) ss2;

SELECT * FROM
(SELECT name, n as s1_n FROM t1) as s1
NATURAL FULL JOIN
  (SELECT * FROM
    (SELECT name, n as s2_n, 2 as s2_2 FROM t2) as s2
    NATURAL FULL JOIN
    (SELECT name, n as s3_n FROM t3) as s3
  ) ss2;


-- Test for propagation of nullability constraints into sub-joins

create temp table x (x1 int, x2 int);
insert into x values (1,11);
insert into x values (2,22);
insert into x values (3,null);
insert into x values (4,44);
insert into x values (5,null);

create temp table y (y1 int, y2 int);
insert into y values (1,111);
insert into y values (2,222);
insert into y values (3,333);
insert into y values (4,null);

select * from x;
select * from y;

select * from x left join y on (x1 = y1 and x2 is not null);
select * from x left join y on (x1 = y1 and y2 is not null);

select * from (x left join y on (x1 = y1)) left join x xx(xx1,xx2)
on (x1 = xx1);
select * from (x left join y on (x1 = y1)) left join x xx(xx1,xx2)
on (x1 = xx1 and x2 is not null);
select * from (x left join y on (x1 = y1)) left join x xx(xx1,xx2)
on (x1 = xx1 and y2 is not null);
select * from (x left join y on (x1 = y1)) left join x xx(xx1,xx2)
on (x1 = xx1 and xx2 is not null);
-- these should NOT give the same answers as above
select * from (x left join y on (x1 = y1)) left join x xx(xx1,xx2)
on (x1 = xx1) where (x2 is not null);
select * from (x left join y on (x1 = y1)) left join x xx(xx1,xx2)
on (x1 = xx1) where (y2 is not null);
select * from (x left join y on (x1 = y1)) left join x xx(xx1,xx2)
on (x1 = xx1) where (xx2 is not null);

--
-- regression test: check for bug with propagation of implied equality
-- to outside an IN
--
select count(*) from tenk1 a where unique1 in
  (select unique1 from tenk1 b join tenk1 c using (unique1)
   where b.unique2 = 42);

--
-- regression test: check for failure to generate a plan with multiple
-- degenerate IN clauses
--
select count(*) from tenk1 x where
  x.unique1 in (select a.f1 from int4_tbl a,float8_tbl b where a.f1=b.f1) and
  x.unique1 = 0 and
  x.unique1 in (select aa.f1 from int4_tbl aa,float8_tbl bb where aa.f1=bb.f1);

-- try that with GEQO too
begin;
set geqo = on;
set geqo_threshold = 2;
select count(*) from tenk1 x where
  x.unique1 in (select a.f1 from int4_tbl a,float8_tbl b where a.f1=b.f1) and
  x.unique1 = 0 and
  x.unique1 in (select aa.f1 from int4_tbl aa,float8_tbl bb where aa.f1=bb.f1);
rollback;

--
-- regression test: be sure we cope with proven-dummy append rels
--
explain (costs off)
select aa, bb, unique1, unique1
  from tenk1 right join b on aa = unique1
  where bb < bb and bb is null;

select aa, bb, unique1, unique1
  from tenk1 right join b on aa = unique1
  where bb < bb and bb is null;

--
<<<<<<< HEAD
=======
-- regression test: check handling of empty-FROM subquery underneath outer join
--
explain (costs off)
select * from int8_tbl i1 left join (int8_tbl i2 join
  (select 123 as x) ss on i2.q1 = x) on i1.q2 = i2.q2
order by 1, 2;

select * from int8_tbl i1 left join (int8_tbl i2 join
  (select 123 as x) ss on i2.q1 = x) on i1.q2 = i2.q2
order by 1, 2;

--
>>>>>>> 8abb52fa
-- regression test: check a case where join_clause_is_movable_into() gives
-- an imprecise result, causing an assertion failure
--
select count(*)
from
  (select t3.tenthous as x1, coalesce(t1.stringu1, t2.stringu1) as x2
   from tenk1 t1
   left join tenk1 t2 on t1.unique1 = t2.unique1
   join tenk1 t3 on t1.unique2 = t3.unique2) ss,
  tenk1 t4,
  tenk1 t5
where t4.thousand = t5.unique1 and ss.x1 = t4.tenthous and ss.x2 = t5.stringu1;


--
-- Clean up
--

DROP TABLE t1;
DROP TABLE t2;
DROP TABLE t3;

DROP TABLE J1_TBL;
DROP TABLE J2_TBL;

-- Both DELETE and UPDATE allow the specification of additional tables
-- to "join" against to determine which rows should be modified.

CREATE TEMP TABLE t1 (a int, b int);
CREATE TEMP TABLE t2 (a int, b int);
CREATE TEMP TABLE t3 (x int, y int);

INSERT INTO t1 VALUES (5, 10);
INSERT INTO t1 VALUES (15, 20);
INSERT INTO t1 VALUES (100, 100);
INSERT INTO t1 VALUES (200, 1000);
INSERT INTO t2 VALUES (200, 2000);
INSERT INTO t3 VALUES (5, 20);
INSERT INTO t3 VALUES (6, 7);
INSERT INTO t3 VALUES (7, 8);
INSERT INTO t3 VALUES (500, 100);

DELETE FROM t3 USING t1 table1 WHERE t3.x = table1.a;
SELECT * FROM t3;
DELETE FROM t3 USING t1 JOIN t2 USING (a) WHERE t3.x > t1.a;
SELECT * FROM t3;
DELETE FROM t3 USING t3 t3_other WHERE t3.x = t3_other.x AND t3.y = t3_other.y;
SELECT * FROM t3;

-- Test join against inheritance tree

create temp table t2a () inherits (t2);

insert into t2a values (200, 2001);

select * from t1 left join t2 on (t1.a = t2.a);

-- Test matching of column name with wrong alias

select t1.x from t1 join t3 on (t1.a = t3.x);

--
-- regression test for 8.1 merge right join bug
--

CREATE TEMP TABLE tt1 ( tt1_id int4, joincol int4 );
INSERT INTO tt1 VALUES (1, 11);
INSERT INTO tt1 VALUES (2, NULL);

CREATE TEMP TABLE tt2 ( tt2_id int4, joincol int4 );
INSERT INTO tt2 VALUES (21, 11);
INSERT INTO tt2 VALUES (22, 11);

set enable_hashjoin to off;
set enable_nestloop to off;

-- these should give the same results

select tt1.*, tt2.* from tt1 left join tt2 on tt1.joincol = tt2.joincol;

select tt1.*, tt2.* from tt2 right join tt1 on tt1.joincol = tt2.joincol;

reset enable_hashjoin;
reset enable_nestloop;

--
-- regression test for 8.2 bug with improper re-ordering of left joins
--

create temp table tt3(f1 int, f2 text);
insert into tt3 select x, repeat('xyzzy', 100) from generate_series(1,10000) x;
create index tt3i on tt3(f1);
analyze tt3;

create temp table tt4(f1 int);
insert into tt4 values (0),(1),(9999);
analyze tt4;

SELECT a.f1
FROM tt4 a
LEFT JOIN (
        SELECT b.f1
        FROM tt3 b LEFT JOIN tt3 c ON (b.f1 = c.f1)
        WHERE c.f1 IS NULL
) AS d ON (a.f1 = d.f1)
WHERE d.f1 IS NULL;

--
-- regression test for proper handling of outer joins within antijoins
--

create temp table tt4x(c1 int, c2 int, c3 int);

explain (costs off)
select * from tt4x t1
where not exists (
  select 1 from tt4x t2
    left join tt4x t3 on t2.c3 = t3.c1
    left join ( select t5.c1 as c1
                from tt4x t4 left join tt4x t5 on t4.c2 = t5.c1
              ) a1 on t3.c2 = a1.c1
  where t1.c1 = t2.c2
);

--
-- regression test for problems of the sort depicted in bug #3494
--

create temp table tt5(f1 int, f2 int);
create temp table tt6(f1 int, f2 int);

insert into tt5 values(1, 10);
insert into tt5 values(1, 11);

insert into tt6 values(1, 9);
insert into tt6 values(1, 2);
insert into tt6 values(2, 9);

select * from tt5,tt6 where tt5.f1 = tt6.f1 and tt5.f1 = tt5.f2 - tt6.f2;

--
-- regression test for problems of the sort depicted in bug #3588
--

create temp table xx (pkxx int);
create temp table yy (pkyy int, pkxx int);

insert into xx values (1);
insert into xx values (2);
insert into xx values (3);

insert into yy values (101, 1);
insert into yy values (201, 2);
insert into yy values (301, NULL);

select yy.pkyy as yy_pkyy, yy.pkxx as yy_pkxx, yya.pkyy as yya_pkyy,
       xxa.pkxx as xxa_pkxx, xxb.pkxx as xxb_pkxx
from yy
     left join (SELECT * FROM yy where pkyy = 101) as yya ON yy.pkyy = yya.pkyy
     left join xx xxa on yya.pkxx = xxa.pkxx
     left join xx xxb on coalesce (xxa.pkxx, 1) = xxb.pkxx;

--
-- regression test for improper pushing of constants across outer-join clauses
-- (as seen in early 8.2.x releases)
--

create temp table zt1 (f1 int primary key);
create temp table zt2 (f2 int primary key);
create temp table zt3 (f3 int primary key);
insert into zt1 values(53);
insert into zt2 values(53);

select * from
  zt2 left join zt3 on (f2 = f3)
      left join zt1 on (f3 = f1)
where f2 = 53;

create temp view zv1 as select *,'dummy'::text AS junk from zt1;

select * from
  zt2 left join zt3 on (f2 = f3)
      left join zv1 on (f3 = f1)
where f2 = 53;

--
-- regression test for improper extraction of OR indexqual conditions
-- (as seen in early 8.3.x releases)
--

select a.unique2, a.ten, b.tenthous, b.unique2, b.hundred
from tenk1 a left join tenk1 b on a.unique2 = b.tenthous
where a.unique1 = 42 and
      ((b.unique2 is null and a.ten = 2) or b.hundred = 3);

--
-- test proper positioning of one-time quals in EXISTS (8.4devel bug)
--
prepare foo(bool) as
  select count(*) from tenk1 a left join tenk1 b
    on (a.unique2 = b.unique1 and exists
        (select 1 from tenk1 c where c.thousand = b.unique2 and $1));
execute foo(true);
execute foo(false);

--
-- test for sane behavior with noncanonical merge clauses, per bug #4926
--

begin;

set enable_mergejoin = 1;
set enable_hashjoin = 0;
set enable_nestloop = 0;

create temp table a (i integer);
create temp table b (x integer, y integer);

select * from a left join b on i = x and i = y and x = i;

rollback;

--
-- test NULL behavior of whole-row Vars, per bug #5025
--
select t1.q2, count(t2.*)
from int8_tbl t1 left join int8_tbl t2 on (t1.q2 = t2.q1)
group by t1.q2 order by 1;

select t1.q2, count(t2.*)
from int8_tbl t1 left join (select * from int8_tbl) t2 on (t1.q2 = t2.q1)
group by t1.q2 order by 1;

select t1.q2, count(t2.*)
from int8_tbl t1 left join (select * from int8_tbl offset 0) t2 on (t1.q2 = t2.q1)
group by t1.q2 order by 1;

select t1.q2, count(t2.*)
from int8_tbl t1 left join
  (select q1, case when q2=1 then 1 else q2 end as q2 from int8_tbl) t2
  on (t1.q2 = t2.q1)
group by t1.q2 order by 1;

--
-- test incorrect failure to NULL pulled-up subexpressions
--
begin;

create temp table a (
     code char not null,
     constraint a_pk primary key (code)
);
create temp table b (
     a char not null,
     num integer not null,
     constraint b_pk primary key (a, num)
);
create temp table c (
     name char not null,
     a char,
     constraint c_pk primary key (name)
);

insert into a (code) values ('p');
insert into a (code) values ('q');
insert into b (a, num) values ('p', 1);
insert into b (a, num) values ('p', 2);
insert into c (name, a) values ('A', 'p');
insert into c (name, a) values ('B', 'q');
insert into c (name, a) values ('C', null);

select c.name, ss.code, ss.b_cnt, ss.const
from c left join
  (select a.code, coalesce(b_grp.cnt, 0) as b_cnt, -1 as const
   from a left join
     (select count(1) as cnt, b.a from b group by b.a) as b_grp
     on a.code = b_grp.a
  ) as ss
  on (c.a = ss.code)
order by c.name;

rollback;

--
-- test incorrect handling of placeholders that only appear in targetlists,
-- per bug #6154
--
SELECT * FROM
( SELECT 1 as key1 ) sub1
LEFT JOIN
( SELECT sub3.key3, sub4.value2, COALESCE(sub4.value2, 66) as value3 FROM
    ( SELECT 1 as key3 ) sub3
    LEFT JOIN
    ( SELECT sub5.key5, COALESCE(sub6.value1, 1) as value2 FROM
        ( SELECT 1 as key5 ) sub5
        LEFT JOIN
        ( SELECT 2 as key6, 42 as value1 ) sub6
        ON sub5.key5 = sub6.key6
    ) sub4
    ON sub4.key5 = sub3.key3
) sub2
ON sub1.key1 = sub2.key3;

-- test the path using join aliases, too
SELECT * FROM
( SELECT 1 as key1 ) sub1
LEFT JOIN
( SELECT sub3.key3, value2, COALESCE(value2, 66) as value3 FROM
    ( SELECT 1 as key3 ) sub3
    LEFT JOIN
    ( SELECT sub5.key5, COALESCE(sub6.value1, 1) as value2 FROM
        ( SELECT 1 as key5 ) sub5
        LEFT JOIN
        ( SELECT 2 as key6, 42 as value1 ) sub6
        ON sub5.key5 = sub6.key6
    ) sub4
    ON sub4.key5 = sub3.key3
) sub2
ON sub1.key1 = sub2.key3;

--
-- test case where a PlaceHolderVar is used as a nestloop parameter
--

EXPLAIN (COSTS OFF)
SELECT qq, unique1
  FROM
  ( SELECT COALESCE(q1, 0) AS qq FROM int8_tbl a ) AS ss1
  FULL OUTER JOIN
  ( SELECT COALESCE(q2, -1) AS qq FROM int8_tbl b ) AS ss2
  USING (qq)
  INNER JOIN tenk1 c ON qq = unique2;

SELECT qq, unique1
  FROM
  ( SELECT COALESCE(q1, 0) AS qq FROM int8_tbl a ) AS ss1
  FULL OUTER JOIN
  ( SELECT COALESCE(q2, -1) AS qq FROM int8_tbl b ) AS ss2
  USING (qq)
  INNER JOIN tenk1 c ON qq = unique2;

--
-- nested nestloops can require nested PlaceHolderVars
--

create temp table nt1 (
  id int primary key,
  a1 boolean,
  a2 boolean
);
create temp table nt2 (
  id int primary key,
  nt1_id int,
  b1 boolean,
  b2 boolean,
  foreign key (nt1_id) references nt1(id)
);
create temp table nt3 (
  id int primary key,
  nt2_id int,
  c1 boolean,
  foreign key (nt2_id) references nt2(id)
);

insert into nt1 values (1,true,true);
insert into nt1 values (2,true,false);
insert into nt1 values (3,false,false);
insert into nt2 values (1,1,true,true);
insert into nt2 values (2,2,true,false);
insert into nt2 values (3,3,false,false);
insert into nt3 values (1,1,true);
insert into nt3 values (2,2,false);
insert into nt3 values (3,3,true);

explain (costs off)
select nt3.id
from nt3 as nt3
  left join
    (select nt2.*, (nt2.b1 and ss1.a3) AS b3
     from nt2 as nt2
       left join
         (select nt1.*, (nt1.id is not null) as a3 from nt1) as ss1
         on ss1.id = nt2.nt1_id
    ) as ss2
    on ss2.id = nt3.nt2_id
where nt3.id = 1 and ss2.b3;

select nt3.id
from nt3 as nt3
  left join
    (select nt2.*, (nt2.b1 and ss1.a3) AS b3
     from nt2 as nt2
       left join
         (select nt1.*, (nt1.id is not null) as a3 from nt1) as ss1
         on ss1.id = nt2.nt1_id
    ) as ss2
    on ss2.id = nt3.nt2_id
where nt3.id = 1 and ss2.b3;

--
-- test case where a PlaceHolderVar is propagated into a subquery
--

explain (costs off)
select * from
  int8_tbl t1 left join
  (select q1 as x, 42 as y from int8_tbl t2) ss
  on t1.q2 = ss.x
where
  1 = (select 1 from int8_tbl t3 where ss.y is not null limit 1)
order by 1,2;

select * from
  int8_tbl t1 left join
  (select q1 as x, 42 as y from int8_tbl t2) ss
  on t1.q2 = ss.x
where
  1 = (select 1 from int8_tbl t3 where ss.y is not null limit 1)
order by 1,2;

--
-- test the corner cases FULL JOIN ON TRUE and FULL JOIN ON FALSE
--
select * from int4_tbl a full join int4_tbl b on true;
select * from int4_tbl a full join int4_tbl b on false;

--
-- test for ability to use a cartesian join when necessary
--

explain (costs off)
select * from
  tenk1 join int4_tbl on f1 = twothousand,
  int4(sin(1)) q1,
  int4(sin(0)) q2
where q1 = thousand or q2 = thousand;

explain (costs off)
select * from
  tenk1 join int4_tbl on f1 = twothousand,
  int4(sin(1)) q1,
  int4(sin(0)) q2
where thousand = (q1 + q2);

--
-- test ability to generate a suitable plan for a star-schema query
--

explain (costs off)
select * from
  tenk1, int8_tbl a, int8_tbl b
where thousand = a.q1 and tenthous = b.q1 and a.q2 = 1 and b.q2 = 2;

--
-- test a corner case in which we shouldn't apply the star-schema optimization
--

explain (costs off)
select t1.unique2, t1.stringu1, t2.unique1, t2.stringu2 from
  tenk1 t1
  inner join int4_tbl i1
    left join (select v1.x2, v2.y1, 11 AS d1
               from (values(1,0)) v1(x1,x2)
               left join (values(3,1)) v2(y1,y2)
               on v1.x1 = v2.y2) subq1
    on (i1.f1 = subq1.x2)
  on (t1.unique2 = subq1.d1)
  left join tenk1 t2
  on (subq1.y1 = t2.unique1)
where t1.unique2 < 42 and t1.stringu1 > t2.stringu2;

select t1.unique2, t1.stringu1, t2.unique1, t2.stringu2 from
  tenk1 t1
  inner join int4_tbl i1
    left join (select v1.x2, v2.y1, 11 AS d1
               from (values(1,0)) v1(x1,x2)
               left join (values(3,1)) v2(y1,y2)
               on v1.x1 = v2.y2) subq1
    on (i1.f1 = subq1.x2)
  on (t1.unique2 = subq1.d1)
  left join tenk1 t2
  on (subq1.y1 = t2.unique1)
where t1.unique2 < 42 and t1.stringu1 > t2.stringu2;

-- variant that isn't quite a star-schema case

select ss1.d1 from
  tenk1 as t1
  inner join tenk1 as t2
  on t1.tenthous = t2.ten
  inner join
    int8_tbl as i8
    left join int4_tbl as i4
      inner join (select 64::information_schema.cardinal_number as d1
                  from tenk1 t3,
                       lateral (select abs(t3.unique1) + random()) ss0(x)
                  where t3.fivethous < 0) as ss1
      on i4.f1 = ss1.d1
    on i8.q1 = i4.f1
  on t1.tenthous = ss1.d1
where t1.unique1 < i4.f1;

--
-- test extraction of restriction OR clauses from join OR clause
-- (we used to only do this for indexable clauses)
--

explain (costs off)
select * from tenk1 a join tenk1 b on
  (a.unique1 = 1 and b.unique1 = 2) or (a.unique2 = 3 and b.hundred = 4);
explain (costs off)
select * from tenk1 a join tenk1 b on
  (a.unique1 = 1 and b.unique1 = 2) or (a.unique2 = 3 and b.ten = 4);
explain (costs off)
select * from tenk1 a join tenk1 b on
  (a.unique1 = 1 and b.unique1 = 2) or
  ((a.unique2 = 3 or a.unique2 = 7) and b.hundred = 4);

--
-- test placement of movable quals in a parameterized join tree
--

explain (costs off)
select * from tenk1 t1 left join
  (tenk1 t2 join tenk1 t3 on t2.thousand = t3.unique2)
  on t1.hundred = t2.hundred and t1.ten = t3.ten
where t1.unique1 = 1;

explain (costs off)
select * from tenk1 t1 left join
  (tenk1 t2 join tenk1 t3 on t2.thousand = t3.unique2)
  on t1.hundred = t2.hundred and t1.ten + t2.ten = t3.ten
where t1.unique1 = 1;

explain (costs off)
select count(*) from
  tenk1 a join tenk1 b on a.unique1 = b.unique2
  left join tenk1 c on a.unique2 = b.unique1 and c.thousand = a.thousand
  join int4_tbl on b.thousand = f1;

select count(*) from
  tenk1 a join tenk1 b on a.unique1 = b.unique2
  left join tenk1 c on a.unique2 = b.unique1 and c.thousand = a.thousand
  join int4_tbl on b.thousand = f1;

explain (costs off)
select b.unique1 from
  tenk1 a join tenk1 b on a.unique1 = b.unique2
  left join tenk1 c on b.unique1 = 42 and c.thousand = a.thousand
  join int4_tbl i1 on b.thousand = f1
  right join int4_tbl i2 on i2.f1 = b.tenthous
  order by 1;

select b.unique1 from
  tenk1 a join tenk1 b on a.unique1 = b.unique2
  left join tenk1 c on b.unique1 = 42 and c.thousand = a.thousand
  join int4_tbl i1 on b.thousand = f1
  right join int4_tbl i2 on i2.f1 = b.tenthous
  order by 1;

explain (costs off)
select * from
(
  select unique1, q1, coalesce(unique1, -1) + q1 as fault
  from int8_tbl left join tenk1 on (q2 = unique2)
) ss
where fault = 122
order by fault;

select * from
(
  select unique1, q1, coalesce(unique1, -1) + q1 as fault
  from int8_tbl left join tenk1 on (q2 = unique2)
) ss
where fault = 122
order by fault;

--
-- test handling of potential equivalence clauses above outer joins
--

explain (costs off)
select q1, unique2, thousand, hundred
  from int8_tbl a left join tenk1 b on q1 = unique2
  where coalesce(thousand,123) = q1 and q1 = coalesce(hundred,123);

select q1, unique2, thousand, hundred
  from int8_tbl a left join tenk1 b on q1 = unique2
  where coalesce(thousand,123) = q1 and q1 = coalesce(hundred,123);

explain (costs off)
select f1, unique2, case when unique2 is null then f1 else 0 end
  from int4_tbl a left join tenk1 b on f1 = unique2
  where (case when unique2 is null then f1 else 0 end) = 0;

select f1, unique2, case when unique2 is null then f1 else 0 end
  from int4_tbl a left join tenk1 b on f1 = unique2
  where (case when unique2 is null then f1 else 0 end) = 0;

--
-- another case with equivalence clauses above outer joins (bug #8591)
--

explain (costs off)
select a.unique1, b.unique1, c.unique1, coalesce(b.twothousand, a.twothousand)
  from tenk1 a left join tenk1 b on b.thousand = a.unique1                        left join tenk1 c on c.unique2 = coalesce(b.twothousand, a.twothousand)
  where a.unique2 < 10 and coalesce(b.twothousand, a.twothousand) = 44;

select a.unique1, b.unique1, c.unique1, coalesce(b.twothousand, a.twothousand)
  from tenk1 a left join tenk1 b on b.thousand = a.unique1                        left join tenk1 c on c.unique2 = coalesce(b.twothousand, a.twothousand)
  where a.unique2 < 10 and coalesce(b.twothousand, a.twothousand) = 44;

--
-- check handling of join aliases when flattening multiple levels of subquery
--

explain (verbose, costs off)
select foo1.join_key as foo1_id, foo3.join_key AS foo3_id, bug_field from
  (values (0),(1)) foo1(join_key)
left join
  (select join_key, bug_field from
    (select ss1.join_key, ss1.bug_field from
      (select f1 as join_key, 666 as bug_field from int4_tbl i1) ss1
    ) foo2
   left join
    (select unique2 as join_key from tenk1 i2) ss2
   using (join_key)
  ) foo3
using (join_key);

select foo1.join_key as foo1_id, foo3.join_key AS foo3_id, bug_field from
  (values (0),(1)) foo1(join_key)
left join
  (select join_key, bug_field from
    (select ss1.join_key, ss1.bug_field from
      (select f1 as join_key, 666 as bug_field from int4_tbl i1) ss1
    ) foo2
   left join
    (select unique2 as join_key from tenk1 i2) ss2
   using (join_key)
  ) foo3
using (join_key);

--
-- test successful handling of nested outer joins with degenerate join quals
--

explain (verbose, costs off)
select t1.* from
  text_tbl t1
  left join (select *, '***'::text as d1 from int8_tbl i8b1) b1
    left join int8_tbl i8
      left join (select *, null::int as d2 from int8_tbl i8b2) b2
      on (i8.q1 = b2.q1)
    on (b2.d2 = b1.q2)
  on (t1.f1 = b1.d1)
  left join int4_tbl i4
  on (i8.q2 = i4.f1);

select t1.* from
  text_tbl t1
  left join (select *, '***'::text as d1 from int8_tbl i8b1) b1
    left join int8_tbl i8
      left join (select *, null::int as d2 from int8_tbl i8b2) b2
      on (i8.q1 = b2.q1)
    on (b2.d2 = b1.q2)
  on (t1.f1 = b1.d1)
  left join int4_tbl i4
  on (i8.q2 = i4.f1);

explain (verbose, costs off)
select t1.* from
  text_tbl t1
  left join (select *, '***'::text as d1 from int8_tbl i8b1) b1
    left join int8_tbl i8
      left join (select *, null::int as d2 from int8_tbl i8b2, int4_tbl i4b2) b2
      on (i8.q1 = b2.q1)
    on (b2.d2 = b1.q2)
  on (t1.f1 = b1.d1)
  left join int4_tbl i4
  on (i8.q2 = i4.f1);

select t1.* from
  text_tbl t1
  left join (select *, '***'::text as d1 from int8_tbl i8b1) b1
    left join int8_tbl i8
      left join (select *, null::int as d2 from int8_tbl i8b2, int4_tbl i4b2) b2
      on (i8.q1 = b2.q1)
    on (b2.d2 = b1.q2)
  on (t1.f1 = b1.d1)
  left join int4_tbl i4
  on (i8.q2 = i4.f1);

explain (verbose, costs off)
select t1.* from
  text_tbl t1
  left join (select *, '***'::text as d1 from int8_tbl i8b1) b1
    left join int8_tbl i8
      left join (select *, null::int as d2 from int8_tbl i8b2, int4_tbl i4b2
                 where q1 = f1) b2
      on (i8.q1 = b2.q1)
    on (b2.d2 = b1.q2)
  on (t1.f1 = b1.d1)
  left join int4_tbl i4
  on (i8.q2 = i4.f1);

select t1.* from
  text_tbl t1
  left join (select *, '***'::text as d1 from int8_tbl i8b1) b1
    left join int8_tbl i8
      left join (select *, null::int as d2 from int8_tbl i8b2, int4_tbl i4b2
                 where q1 = f1) b2
      on (i8.q1 = b2.q1)
    on (b2.d2 = b1.q2)
  on (t1.f1 = b1.d1)
  left join int4_tbl i4
  on (i8.q2 = i4.f1);

explain (verbose, costs off)
select * from
  text_tbl t1
  inner join int8_tbl i8
  on i8.q2 = 456
  right join text_tbl t2
  on t1.f1 = 'doh!'
  left join int4_tbl i4
  on i8.q1 = i4.f1;

select * from
  text_tbl t1
  inner join int8_tbl i8
  on i8.q2 = 456
  right join text_tbl t2
  on t1.f1 = 'doh!'
  left join int4_tbl i4
  on i8.q1 = i4.f1;

--
<<<<<<< HEAD
=======
-- test for appropriate join order in the presence of lateral references
--

explain (verbose, costs off)
select * from
  text_tbl t1
  left join int8_tbl i8
  on i8.q2 = 123,
  lateral (select i8.q1, t2.f1 from text_tbl t2 limit 1) as ss
where t1.f1 = ss.f1;

select * from
  text_tbl t1
  left join int8_tbl i8
  on i8.q2 = 123,
  lateral (select i8.q1, t2.f1 from text_tbl t2 limit 1) as ss
where t1.f1 = ss.f1;

explain (verbose, costs off)
select * from
  text_tbl t1
  left join int8_tbl i8
  on i8.q2 = 123,
  lateral (select i8.q1, t2.f1 from text_tbl t2 limit 1) as ss1,
  lateral (select ss1.* from text_tbl t3 limit 1) as ss2
where t1.f1 = ss2.f1;

select * from
  text_tbl t1
  left join int8_tbl i8
  on i8.q2 = 123,
  lateral (select i8.q1, t2.f1 from text_tbl t2 limit 1) as ss1,
  lateral (select ss1.* from text_tbl t3 limit 1) as ss2
where t1.f1 = ss2.f1;

explain (verbose, costs off)
select 1 from
  text_tbl as tt1
  inner join text_tbl as tt2 on (tt1.f1 = 'foo')
  left join text_tbl as tt3 on (tt3.f1 = 'foo')
  left join text_tbl as tt4 on (tt3.f1 = tt4.f1),
  lateral (select tt4.f1 as c0 from text_tbl as tt5 limit 1) as ss1
where tt1.f1 = ss1.c0;

select 1 from
  text_tbl as tt1
  inner join text_tbl as tt2 on (tt1.f1 = 'foo')
  left join text_tbl as tt3 on (tt3.f1 = 'foo')
  left join text_tbl as tt4 on (tt3.f1 = tt4.f1),
  lateral (select tt4.f1 as c0 from text_tbl as tt5 limit 1) as ss1
where tt1.f1 = ss1.c0;

--
-- check a case in which a PlaceHolderVar forces join order
--

explain (verbose, costs off)
select ss2.* from
  int4_tbl i41
  left join int8_tbl i8
    join (select i42.f1 as c1, i43.f1 as c2, 42 as c3
          from int4_tbl i42, int4_tbl i43) ss1
    on i8.q1 = ss1.c2
  on i41.f1 = ss1.c1,
  lateral (select i41.*, i8.*, ss1.* from text_tbl limit 1) ss2
where ss1.c2 = 0;

select ss2.* from
  int4_tbl i41
  left join int8_tbl i8
    join (select i42.f1 as c1, i43.f1 as c2, 42 as c3
          from int4_tbl i42, int4_tbl i43) ss1
    on i8.q1 = ss1.c2
  on i41.f1 = ss1.c1,
  lateral (select i41.*, i8.*, ss1.* from text_tbl limit 1) ss2
where ss1.c2 = 0;

--
>>>>>>> 8abb52fa
-- test ability to push constants through outer join clauses
--

explain (costs off)
  select * from int4_tbl a left join tenk1 b on f1 = unique2 where f1 = 0;

explain (costs off)
  select * from tenk1 a full join tenk1 b using(unique2) where unique2 = 42;

--
-- test that quals attached to an outer join have correct semantics,
-- specifically that they don't re-use expressions computed below the join;
-- we force a mergejoin so that coalesce(b.q1, 1) appears as a join input
--

set enable_hashjoin to off;
set enable_nestloop to off;

explain (verbose, costs off)
  select a.q2, b.q1
    from int8_tbl a left join int8_tbl b on a.q2 = coalesce(b.q1, 1)
    where coalesce(b.q1, 1) > 0;
select a.q2, b.q1
  from int8_tbl a left join int8_tbl b on a.q2 = coalesce(b.q1, 1)
  where coalesce(b.q1, 1) > 0;

reset enable_hashjoin;
reset enable_nestloop;

--
-- test join removal
--

begin;

CREATE TEMP TABLE a (id int PRIMARY KEY, b_id int);
CREATE TEMP TABLE b (id int PRIMARY KEY, c_id int);
CREATE TEMP TABLE c (id int PRIMARY KEY);
CREATE TEMP TABLE d (a int, b int);
INSERT INTO a VALUES (0, 0), (1, NULL);
INSERT INTO b VALUES (0, 0), (1, NULL);
INSERT INTO c VALUES (0), (1);
INSERT INTO d VALUES (1,3), (2,2), (3,1);

-- all three cases should be optimizable into a simple seqscan
explain (costs off) SELECT a.* FROM a LEFT JOIN b ON a.b_id = b.id;
explain (costs off) SELECT b.* FROM b LEFT JOIN c ON b.c_id = c.id;
explain (costs off)
  SELECT a.* FROM a LEFT JOIN (b left join c on b.c_id = c.id)
  ON (a.b_id = b.id);

-- check optimization of outer join within another special join
explain (costs off)
select id from a where id in (
	select b.id from b left join c on b.id = c.id
);

-- check that join removal works for a left join when joining a subquery
-- that is guaranteed to be unique by its GROUP BY clause
explain (costs off)
select d.* from d left join (select * from b group by b.id, b.c_id) s
  on d.a = s.id and d.b = s.c_id;

-- similarly, but keying off a DISTINCT clause
explain (costs off)
select d.* from d left join (select distinct * from b) s
  on d.a = s.id and d.b = s.c_id;

-- join removal is not possible when the GROUP BY contains a column that is
-- not in the join condition
explain (costs off)
select d.* from d left join (select * from b group by b.id, b.c_id) s
  on d.a = s.id;

-- similarly, but keying off a DISTINCT clause
explain (costs off)
select d.* from d left join (select distinct * from b) s
  on d.a = s.id;

-- check join removal works when uniqueness of the join condition is enforced
-- by a UNION
explain (costs off)
select d.* from d left join (select id from a union select id from b) s
  on d.a = s.id;

-- check join removal with a cross-type comparison operator
explain (costs off)
select i8.* from int8_tbl i8 left join (select f1 from int4_tbl group by f1) i4
  on i8.q1 = i4.f1;

rollback;

create temp table parent (k int primary key, pd int);
create temp table child (k int unique, cd int);
insert into parent values (1, 10), (2, 20), (3, 30);
insert into child values (1, 100), (4, 400);

-- this case is optimizable
select p.* from parent p left join child c on (p.k = c.k);
explain (costs off)
  select p.* from parent p left join child c on (p.k = c.k);

-- this case is not
select p.*, linked from parent p
  left join (select c.*, true as linked from child c) as ss
  on (p.k = ss.k);
explain (costs off)
  select p.*, linked from parent p
    left join (select c.*, true as linked from child c) as ss
    on (p.k = ss.k);

-- check for a 9.0rc1 bug: join removal breaks pseudoconstant qual handling
select p.* from
  parent p left join child c on (p.k = c.k)
  where p.k = 1 and p.k = 2;
explain (costs off)
select p.* from
  parent p left join child c on (p.k = c.k)
  where p.k = 1 and p.k = 2;

select p.* from
  (parent p left join child c on (p.k = c.k)) join parent x on p.k = x.k
  where p.k = 1 and p.k = 2;
explain (costs off)
select p.* from
  (parent p left join child c on (p.k = c.k)) join parent x on p.k = x.k
  where p.k = 1 and p.k = 2;

-- bug 5255: this is not optimizable by join removal
begin;

CREATE TEMP TABLE a (id int PRIMARY KEY);
CREATE TEMP TABLE b (id int PRIMARY KEY, a_id int);
INSERT INTO a VALUES (0), (1);
INSERT INTO b VALUES (0, 0), (1, NULL);

SELECT * FROM b LEFT JOIN a ON (b.a_id = a.id) WHERE (a.id IS NULL OR a.id > 0);
SELECT b.* FROM b LEFT JOIN a ON (b.a_id = a.id) WHERE (a.id IS NULL OR a.id > 0);

rollback;

-- another join removal bug: this is not optimizable, either
begin;

create temp table innertab (id int8 primary key, dat1 int8);
insert into innertab values(123, 42);

SELECT * FROM
    (SELECT 1 AS x) ss1
  LEFT JOIN
    (SELECT q1, q2, COALESCE(dat1, q1) AS y
     FROM int8_tbl LEFT JOIN innertab ON q2 = id) ss2
  ON true;

rollback;

-- another join removal bug: we must clean up correctly when removing a PHV
begin;

create temp table uniquetbl (f1 text unique);

explain (costs off)
select t1.* from
  uniquetbl as t1
  left join (select *, '***'::text as d1 from uniquetbl) t2
  on t1.f1 = t2.f1
  left join uniquetbl t3
  on t2.d1 = t3.f1;

explain (costs off)
select t0.*
from
 text_tbl t0
 left join
   (select case t1.ten when 0 then 'doh!'::text else null::text end as case1,
           t1.stringu2
     from tenk1 t1
     join int4_tbl i4 ON i4.f1 = t1.unique2
     left join uniquetbl u1 ON u1.f1 = t1.string4) ss
  on t0.f1 = ss.case1
where ss.stringu2 !~* ss.case1;

select t0.*
from
 text_tbl t0
 left join
   (select case t1.ten when 0 then 'doh!'::text else null::text end as case1,
           t1.stringu2
     from tenk1 t1
     join int4_tbl i4 ON i4.f1 = t1.unique2
     left join uniquetbl u1 ON u1.f1 = t1.string4) ss
  on t0.f1 = ss.case1
where ss.stringu2 !~* ss.case1;

rollback;

-- bug #8444: we've historically allowed duplicate aliases within aliased JOINs

select * from
  int8_tbl x join (int4_tbl x cross join int4_tbl y) j on q1 = f1; -- error
select * from
  int8_tbl x join (int4_tbl x cross join int4_tbl y) j on q1 = y.f1; -- error
select * from
  int8_tbl x join (int4_tbl x cross join int4_tbl y(ff)) j on q1 = f1; -- ok

--
-- Test hints given on incorrect column references are useful
--

select t1.uunique1 from
  tenk1 t1 join tenk2 t2 on t1.two = t2.two; -- error, prefer "t1" suggestipn
select t2.uunique1 from
  tenk1 t1 join tenk2 t2 on t1.two = t2.two; -- error, prefer "t2" suggestion
select uunique1 from
  tenk1 t1 join tenk2 t2 on t1.two = t2.two; -- error, suggest both at once

--
-- Take care to reference the correct RTE
--

select atts.relid::regclass, s.* from pg_stats s join
    pg_attribute a on s.attname = a.attname and s.tablename =
    a.attrelid::regclass::text join (select unnest(indkey) attnum,
    indexrelid from pg_index i) atts on atts.attnum = a.attnum where
    schemaname != 'pg_catalog';

--
-- Test LATERAL
--

select unique2, x.*
from tenk1 a, lateral (select * from int4_tbl b where f1 = a.unique1) x;
explain (costs off)
  select unique2, x.*
  from tenk1 a, lateral (select * from int4_tbl b where f1 = a.unique1) x;
select unique2, x.*
from int4_tbl x, lateral (select unique2 from tenk1 where f1 = unique1) ss;
explain (costs off)
  select unique2, x.*
  from int4_tbl x, lateral (select unique2 from tenk1 where f1 = unique1) ss;
explain (costs off)
  select unique2, x.*
  from int4_tbl x cross join lateral (select unique2 from tenk1 where f1 = unique1) ss;
select unique2, x.*
from int4_tbl x left join lateral (select unique1, unique2 from tenk1 where f1 = unique1) ss on true;
explain (costs off)
  select unique2, x.*
  from int4_tbl x left join lateral (select unique1, unique2 from tenk1 where f1 = unique1) ss on true;

-- check scoping of lateral versus parent references
-- the first of these should return int8_tbl.q2, the second int8_tbl.q1
select *, (select r from (select q1 as q2) x, (select q2 as r) y) from int8_tbl;
select *, (select r from (select q1 as q2) x, lateral (select q2 as r) y) from int8_tbl;

-- lateral with function in FROM
select count(*) from tenk1 a, lateral generate_series(1,two) g;
explain (costs off)
  select count(*) from tenk1 a, lateral generate_series(1,two) g;
explain (costs off)
  select count(*) from tenk1 a cross join lateral generate_series(1,two) g;
-- don't need the explicit LATERAL keyword for functions
explain (costs off)
  select count(*) from tenk1 a, generate_series(1,two) g;

-- lateral with UNION ALL subselect
explain (costs off)
  select * from generate_series(100,200) g,
    lateral (select * from int8_tbl a where g = q1 union all
             select * from int8_tbl b where g = q2) ss;
select * from generate_series(100,200) g,
  lateral (select * from int8_tbl a where g = q1 union all
           select * from int8_tbl b where g = q2) ss;

-- lateral with VALUES
explain (costs off)
  select count(*) from tenk1 a,
    tenk1 b join lateral (values(a.unique1)) ss(x) on b.unique2 = ss.x;
select count(*) from tenk1 a,
  tenk1 b join lateral (values(a.unique1)) ss(x) on b.unique2 = ss.x;

-- lateral with VALUES, no flattening possible
explain (costs off)
  select count(*) from tenk1 a,
    tenk1 b join lateral (values(a.unique1),(-1)) ss(x) on b.unique2 = ss.x;
select count(*) from tenk1 a,
  tenk1 b join lateral (values(a.unique1),(-1)) ss(x) on b.unique2 = ss.x;

-- lateral injecting a strange outer join condition
explain (costs off)
  select * from int8_tbl a,
    int8_tbl x left join lateral (select a.q1 from int4_tbl y) ss(z)
      on x.q2 = ss.z;
select * from int8_tbl a,
  int8_tbl x left join lateral (select a.q1 from int4_tbl y) ss(z)
    on x.q2 = ss.z;

-- lateral reference to a join alias variable
select * from (select f1/2 as x from int4_tbl) ss1 join int4_tbl i4 on x = f1,
  lateral (select x) ss2(y);
select * from (select f1 as x from int4_tbl) ss1 join int4_tbl i4 on x = f1,
  lateral (values(x)) ss2(y);
select * from ((select f1/2 as x from int4_tbl) ss1 join int4_tbl i4 on x = f1) j,
  lateral (select x) ss2(y);

-- lateral references requiring pullup
select * from (values(1)) x(lb),
  lateral generate_series(lb,4) x4;
select * from (select f1/1000000000 from int4_tbl) x(lb),
  lateral generate_series(lb,4) x4;
select * from (values(1)) x(lb),
  lateral (values(lb)) y(lbcopy);
select * from (values(1)) x(lb),
  lateral (select lb from int4_tbl) y(lbcopy);
select * from
  int8_tbl x left join (select q1,coalesce(q2,0) q2 from int8_tbl) y on x.q2 = y.q1,
  lateral (values(x.q1,y.q1,y.q2)) v(xq1,yq1,yq2);
select * from
  int8_tbl x left join (select q1,coalesce(q2,0) q2 from int8_tbl) y on x.q2 = y.q1,
  lateral (select x.q1,y.q1,y.q2) v(xq1,yq1,yq2);
select x.* from
  int8_tbl x left join (select q1,coalesce(q2,0) q2 from int8_tbl) y on x.q2 = y.q1,
  lateral (select x.q1,y.q1,y.q2) v(xq1,yq1,yq2);
select v.* from
  (int8_tbl x left join (select q1,coalesce(q2,0) q2 from int8_tbl) y on x.q2 = y.q1)
  left join int4_tbl z on z.f1 = x.q2,
  lateral (select x.q1,y.q1 union all select x.q2,y.q2) v(vx,vy);
select v.* from
  (int8_tbl x left join (select q1,(select coalesce(q2,0)) q2 from int8_tbl) y on x.q2 = y.q1)
  left join int4_tbl z on z.f1 = x.q2,
  lateral (select x.q1,y.q1 union all select x.q2,y.q2) v(vx,vy);
create temp table dual();
insert into dual default values;
analyze dual;
select v.* from
  (int8_tbl x left join (select q1,(select coalesce(q2,0)) q2 from int8_tbl) y on x.q2 = y.q1)
  left join int4_tbl z on z.f1 = x.q2,
  lateral (select x.q1,y.q1 from dual union all select x.q2,y.q2 from dual) v(vx,vy);

explain (verbose, costs off)
select * from
  int8_tbl a left join
  lateral (select *, a.q2 as x from int8_tbl b) ss on a.q2 = ss.q1;
select * from
  int8_tbl a left join
  lateral (select *, a.q2 as x from int8_tbl b) ss on a.q2 = ss.q1;
explain (verbose, costs off)
select * from
  int8_tbl a left join
  lateral (select *, coalesce(a.q2, 42) as x from int8_tbl b) ss on a.q2 = ss.q1;
select * from
  int8_tbl a left join
  lateral (select *, coalesce(a.q2, 42) as x from int8_tbl b) ss on a.q2 = ss.q1;

-- lateral can result in join conditions appearing below their
-- real semantic level
explain (verbose, costs off)
select * from int4_tbl i left join
  lateral (select * from int2_tbl j where i.f1 = j.f1) k on true;
select * from int4_tbl i left join
  lateral (select * from int2_tbl j where i.f1 = j.f1) k on true;
explain (verbose, costs off)
select * from int4_tbl i left join
  lateral (select coalesce(i) from int2_tbl j where i.f1 = j.f1) k on true;
select * from int4_tbl i left join
  lateral (select coalesce(i) from int2_tbl j where i.f1 = j.f1) k on true;
explain (verbose, costs off)
select * from int4_tbl a,
  lateral (
    select * from int4_tbl b left join int8_tbl c on (b.f1 = q1 and a.f1 = q2)
  ) ss;
select * from int4_tbl a,
  lateral (
    select * from int4_tbl b left join int8_tbl c on (b.f1 = q1 and a.f1 = q2)
  ) ss;

-- lateral reference in a PlaceHolderVar evaluated at join level
explain (verbose, costs off)
select * from
  int8_tbl a left join lateral
  (select b.q1 as bq1, c.q1 as cq1, least(a.q1,b.q1,c.q1) from
   int8_tbl b cross join int8_tbl c) ss
  on a.q2 = ss.bq1;
select * from
  int8_tbl a left join lateral
  (select b.q1 as bq1, c.q1 as cq1, least(a.q1,b.q1,c.q1) from
   int8_tbl b cross join int8_tbl c) ss
  on a.q2 = ss.bq1;

-- case requiring nested PlaceHolderVars
explain (verbose, costs off)
select * from
  int8_tbl c left join (
    int8_tbl a left join (select q1, coalesce(q2,42) as x from int8_tbl b) ss1
      on a.q2 = ss1.q1
    cross join
    lateral (select q1, coalesce(ss1.x,q2) as y from int8_tbl d) ss2
  ) on c.q2 = ss2.q1,
  lateral (select ss2.y offset 0) ss3;

-- case that breaks the old ph_may_need optimization
explain (verbose, costs off)
select c.*,a.*,ss1.q1,ss2.q1,ss3.* from
  int8_tbl c left join (
    int8_tbl a left join
      (select q1, coalesce(q2,f1) as x from int8_tbl b, int4_tbl b2
       where q1 < f1) ss1
      on a.q2 = ss1.q1
    cross join
    lateral (select q1, coalesce(ss1.x,q2) as y from int8_tbl d) ss2
  ) on c.q2 = ss2.q1,
  lateral (select * from int4_tbl i where ss2.y > f1) ss3;

-- check processing of postponed quals (bug #9041)
explain (verbose, costs off)
select * from
  (select 1 as x offset 0) x cross join (select 2 as y offset 0) y
  left join lateral (
    select * from (select 3 as z offset 0) z where z.z = x.x
  ) zz on zz.z = y.y;

-- check we don't try to do a unique-ified semijoin with LATERAL
explain (verbose, costs off)
select * from
  (values (0,9998), (1,1000)) v(id,x),
  lateral (select f1 from int4_tbl
           where f1 = any (select unique1 from tenk1
                           where unique2 = v.x offset 0)) ss;
select * from
  (values (0,9998), (1,1000)) v(id,x),
  lateral (select f1 from int4_tbl
           where f1 = any (select unique1 from tenk1
                           where unique2 = v.x offset 0)) ss;

-- test some error cases where LATERAL should have been used but wasn't
select f1,g from int4_tbl a, (select f1 as g) ss;
select f1,g from int4_tbl a, (select a.f1 as g) ss;
select f1,g from int4_tbl a cross join (select f1 as g) ss;
select f1,g from int4_tbl a cross join (select a.f1 as g) ss;
-- SQL:2008 says the left table is in scope but illegal to access here
select f1,g from int4_tbl a right join lateral generate_series(0, a.f1) g on true;
select f1,g from int4_tbl a full join lateral generate_series(0, a.f1) g on true;
-- check we complain about ambiguous table references
select * from
  int8_tbl x cross join (int4_tbl x cross join lateral (select x.f1) ss);
-- LATERAL can be used to put an aggregate into the FROM clause of its query
select 1 from tenk1 a, lateral (select max(a.unique1) from int4_tbl b) ss;

-- check behavior of LATERAL in UPDATE/DELETE

create temp table xx1 as select f1 as x1, -f1 as x2 from int4_tbl;

-- error, can't do this:
update xx1 set x2 = f1 from (select * from int4_tbl where f1 = x1) ss;
update xx1 set x2 = f1 from (select * from int4_tbl where f1 = xx1.x1) ss;
-- can't do it even with LATERAL:
update xx1 set x2 = f1 from lateral (select * from int4_tbl where f1 = x1) ss;
-- we might in future allow something like this, but for now it's an error:
update xx1 set x2 = f1 from xx1, lateral (select * from int4_tbl where f1 = x1) ss;

-- also errors:
delete from xx1 using (select * from int4_tbl where f1 = x1) ss;
delete from xx1 using (select * from int4_tbl where f1 = xx1.x1) ss;
delete from xx1 using lateral (select * from int4_tbl where f1 = x1) ss;<|MERGE_RESOLUTION|>--- conflicted
+++ resolved
@@ -366,8 +366,6 @@
   where bb < bb and bb is null;
 
 --
-<<<<<<< HEAD
-=======
 -- regression test: check handling of empty-FROM subquery underneath outer join
 --
 explain (costs off)
@@ -380,7 +378,6 @@
 order by 1, 2;
 
 --
->>>>>>> 8abb52fa
 -- regression test: check a case where join_clause_is_movable_into() gives
 -- an imprecise result, causing an assertion failure
 --
@@ -1119,8 +1116,6 @@
   on i8.q1 = i4.f1;
 
 --
-<<<<<<< HEAD
-=======
 -- test for appropriate join order in the presence of lateral references
 --
 
@@ -1199,7 +1194,6 @@
 where ss1.c2 = 0;
 
 --
->>>>>>> 8abb52fa
 -- test ability to push constants through outer join clauses
 --
 

--- conflicted
+++ resolved
@@ -278,9 +278,7 @@
     <term><literal>SET</literal>/<literal>DROP NOT NULL</literal></term>
     <listitem>
      <para>
-<!--
       These forms change whether a column is marked to allow null
-<<<<<<< HEAD
       values or to reject null values.
      </para>
 
@@ -292,13 +290,6 @@
       entire table; however, if a valid <literal>CHECK</literal> constraint is
       found which proves no <literal>NULL</literal> can exist, then the
       table scan is skipped.
-=======
-      values or to reject null values.  You can only use <literal>SET
-      NOT NULL</literal> when the column contains no null values.
--->
-これらの構文は、列の値としてNULL値を使用できるかどうか設定します。
-<literal>SET NOT NULL</literal>は、その列にNULL値が1つもない場合にのみ設定可能です。
->>>>>>> bd0a9e56
      </para>
 
      <para>
@@ -495,11 +486,16 @@
     <term><literal>ADD <replaceable class="parameter">table_constraint</replaceable> [ NOT VALID ]</literal></term>
     <listitem>
      <para>
-<!--
       This form adds a new constraint to a table using the same syntax as
       <xref linkend="sql-createtable"/>, plus the option <literal>NOT
       VALID</literal>, which is currently only allowed for foreign key
       and CHECK constraints.
+-->
+この構文は、<xref linkend="sql-createtable"/>と同じ構文に加え、現時点では外部キー制約と検査制約でのみ許される<literal>NOT VALID</literal>オプションを使って新しい制約をテーブルに追加します。
+制約が<literal>NOT VALID</literal>と印付けされた場合、テーブル内のすべての行が制約を満たすかどうかを検証するための、時間がかかるかもしれない初期検査が飛ばされます。
+しかし、制約はその後の挿入や更新に対して強制されます（つまり、外部キー制約の場合、被参照テーブルに一致する行が存在しない限り失敗します。指定された検査制約に一致する新しい行が存在しない限り失敗します）。
+しかしデータベースは、<literal>VALIDATE CONSTRAINT</literal>オプションを使用して検証されるまで、テーブル内のすべての行で制約が保持されているとみなしません。
+パーティションテーブル上の外部キー制約は今のところ<literal>NOT VALID</literal>と宣言できません。
      </para>
 
      <para>
@@ -513,7 +509,6 @@
       specified check condition).  But the
       database will not assume that the constraint holds for all rows in
       the table, until it is validated by using the <literal>VALIDATE
-<<<<<<< HEAD
       CONSTRAINT</literal> option.
       See <xref linkend="sql-altertable-notes"
       endterm="sql-altertable-notes-title"/> below for more information
@@ -521,42 +516,23 @@
      </para>
 
      <para>
+<!--
       Addition of a foreign key constraint requires a
       <literal>SHARE ROW EXCLUSIVE</literal> lock on the referenced table,
       in addition to the lock on the table receiving the constraint.
-=======
-      CONSTRAINT</literal> option.  Foreign key constraints on partitioned
-      tables may not be declared <literal>NOT VALID</literal> at present.
--->
-この構文は、<xref linkend="sql-createtable"/>と同じ構文に加え、現時点では外部キー制約と検査制約でのみ許される<literal>NOT VALID</literal>オプションを使って新しい制約をテーブルに追加します。
-制約が<literal>NOT VALID</literal>と印付けされた場合、テーブル内のすべての行が制約を満たすかどうかを検証するための、時間がかかるかもしれない初期検査が飛ばされます。
-しかし、制約はその後の挿入や更新に対して強制されます（つまり、外部キー制約の場合、被参照テーブルに一致する行が存在しない限り失敗します。指定された検査制約に一致する新しい行が存在しない限り失敗します）。
-しかしデータベースは、<literal>VALIDATE CONSTRAINT</literal>オプションを使用して検証されるまで、テーブル内のすべての行で制約が保持されているとみなしません。
-パーティションテーブル上の外部キー制約は今のところ<literal>NOT VALID</literal>と宣言できません。
-     </para>
-
-     <para>
-<!--
-      The addition of a foreign key constraint requires a
-      <literal>SHARE ROW EXCLUSIVE</literal> lock on the referenced table.
 -->
 外部キー制約の追加には、被参照テーブルに<literal>SHARE ROW EXCLUSIVE</literal>ロックが必要です。
->>>>>>> bd0a9e56
      </para>
 
      <para>
 <!--
       Additional restrictions apply when unique or primary key constraints
-<<<<<<< HEAD
       are added to partitioned tables; see <xref linkend="sql-createtable"/>.
       Also, foreign key constraints on partitioned
       tables may not be declared <literal>NOT VALID</literal> at present.
-=======
-      are added to partitioned tables; see <xref linkend="sql-createtable" />.
 -->
 一意性制約や主キー制約がパーティションテーブルに追加されるときには、追加的な制限が適用されます。
 <xref linkend="sql-createtable" />を参照してください。
->>>>>>> bd0a9e56
      </para>
 
     </listitem>
@@ -665,7 +641,7 @@
     <term><literal>VALIDATE CONSTRAINT</literal></term>
     <listitem>
      <para>
-<<<<<<< HEAD
+<!--
       This form validates a foreign key or check constraint that was
       previously created as <literal>NOT VALID</literal>, by scanning the
       table to ensure there are no rows for which the constraint is not
@@ -673,39 +649,10 @@
       (See <xref linkend="sql-altertable-notes"
       endterm="sql-altertable-notes-title"/> below for an explanation of the
       usefulness of this command.)
-=======
-<!--
-      This form validates a foreign key or check constraint that was previously created
-      as <literal>NOT VALID</literal>, by scanning the table to ensure there
-      are no rows for which the constraint is not satisfied.
-      Nothing happens if the constraint is already marked valid.
 -->
 この構文は、以前に<literal>NOT VALID</literal>として作成された外部キー制約または検査制約を、これらの制約を満たさない行が存在しないことを確認するためにテーブルをスキャンして、検証します。
 制約がすでに有効であると記録されている場合は何も起こりません。
      </para>
-     <para>
-<!--
-      Validation can be a long process on larger tables. The value of separating
-      validation from initial creation is that you can defer validation to less
-      busy times, or can be used to give additional time to correct pre-existing
-      errors while preventing new errors. Note also that validation on its own
-      does not prevent normal write commands against the table while it runs.
--->
-検証は大きなテーブルに対して長いプロセスになることがあります。
-制約の初期生成から検証を分離する利点は、より忙しくない時間まで検証を遅延させることができることや、新しいエラーを防ぎつつ、既存のエラーを修正する時間を用意するために使用することができることです。
-また、検証それ自体は、その実行中に、テーブルに対する通常の書き込みコマンドを妨げないことにも注意してください。
-     </para>
-     <para>
-<!--
-      Validation acquires only a <literal>SHARE UPDATE EXCLUSIVE</literal> lock
-      on the table being altered. If the constraint is a foreign key then
-      a <literal>ROW SHARE</literal> lock is also required on
-      the table referenced by the constraint.
--->
-検証は変更されるテーブルについて<literal>SHARE UPDATE EXCLUSIVE</literal>ロックしか取得しません。
-制約が外部キーの時は、制約が参照するテーブルについて<literal>ROW SHARE</literal>ロックも取得します。
->>>>>>> bd0a9e56
-     </para>
     </listitem>
    </varlistentry>
 
@@ -713,10 +660,7 @@
     <term><literal>DROP CONSTRAINT [ IF EXISTS ]</literal></term>
     <listitem>
      <para>
-<<<<<<< HEAD
-=======
-<!--
->>>>>>> bd0a9e56
+<!--
       This form drops the specified constraint on a table, along with
       any index underlying the constraint.
       If <literal>IF EXISTS</literal> is specified and the constraint
@@ -917,52 +861,12 @@
    </varlistentry>
 
    <varlistentry>
-<<<<<<< HEAD
     <term><literal>SET WITHOUT OIDS</literal></term>
     <listitem>
      <para>
       Backward-compatible syntax for removing the <literal>oid</literal>
       system column.  As <literal>oid</literal> system columns cannot be
       added anymore, this never has an effect.
-=======
-    <term><literal>SET WITH OIDS</literal></term>
-    <listitem>
-     <para>
-<!--
-      This form adds an <literal>oid</literal> system column to the
-      table (see <xref linkend="ddl-system-columns"/>).
-      It does nothing if the table already has OIDs.
--->
-この構文は<literal>oid</literal>システム列をテーブルに追加します（<xref linkend="ddl-system-columns"/>を参照してください）。
-テーブルがすでにOIDを持つ場合は何も行いません。
-     </para>
-
-     <para>
-<!--
-      Note that this is not equivalent to <literal>ADD COLUMN oid oid</literal>;
-      that would add a normal column that happened to be named
-      <literal>oid</literal>, not a system column.
--->
-これが、<literal>ADD COLUMN oid oid</literal>と同じではないことに注意してください。
-後者はシステム列ではなく<literal>oid</literal>という名前が付いただけの通常の列を追加します。
-     </para>
-    </listitem>
-   </varlistentry>
-
-   <varlistentry>
-    <term><literal>SET WITHOUT OIDS</literal></term>
-    <listitem>
-     <para>
-<!--
-      This form removes the <literal>oid</literal> system column from the
-      table.  This is exactly equivalent to
-      <literal>DROP COLUMN oid RESTRICT</literal>,
-      except that it will not complain if there is already no
-      <literal>oid</literal> column.
--->
-この構文は、テーブルから<literal>oid</literal>システム列を削除します。
-既に<literal>oid</literal>列が存在しなくても警告が表示されない点を除けば、<literal>DROP COLUMN oid RESTRICT</literal>とまったく同等です。
->>>>>>> bd0a9e56
      </para>
     </listitem>
    </varlistentry>
@@ -1062,8 +966,6 @@
 -->
 fillfactor、TOAST、およびautovacuumのストレージパラメータおよびプランナに関連するパラメータ<varname>effective_io_concurrency</varname>、<varname>parallel_workers</varname>、<varname>seq_page_cost</varname>、<varname>random_page_cost</varname>、<varname>n_distinct</varname>、<varname>n_distinct_inherited</varname>については<literal>SHARE UPDATE EXCLUSIVE</literal>ロックが獲得されます。
      </para>
-<<<<<<< HEAD
-=======
 
      <note>
       <para>
@@ -1079,7 +981,6 @@
 OIDの状態を変更するためには代わりに<literal>SET WITH OIDS</literal>および<literal>SET WITHOUT OIDS</literal>構文を使用してください。
       </para>
      </note>
->>>>>>> bd0a9e56
     </listitem>
    </varlistentry>
 
@@ -1282,15 +1183,12 @@
       allowed to attach the table as a partition of the target table if there
       are <literal>UNIQUE</literal> indexes on the target table.  (See also
       <xref linkend="sql-createforeigntable"/>.)
-<<<<<<< HEAD
-=======
 -->
 この構文は、既存のテーブル（それ自体がパーティションテーブルのこともあります）を対象テーブルのパーティションとして追加します。
 テーブルは、<literal>FOR VALUES</literal>を使って指定の値のパーティションとして、あるいは、<literal>DEFAULT</literal>を使ってデフォルトパーティションとして追加できます。
 対象テーブルの各インデックスについて、対応するインデックスが付加されるテーブルに作られます。
 また、同等のインデックスが既にある場合には、そのインデックスが、<command>ALTER INDEX ATTACH PARTITION</command>が実行された場合と同様に、対象テーブルのインデックスに付加されます。
 既存のテーブルが外部テーブルの場合、今のところ対象テーブルに<literal>UNIQUE</literal>インデックスがあるときにはテーブルを対象テーブルのパーティションとして追加することはできない点に注意してください（<xref linkend="sql-createforeigntable"/>も参照してください）。
->>>>>>> bd0a9e56
      </para>
 
      <para>
@@ -1742,16 +1640,8 @@
     </variablelist>
  </refsect1>
 
-<<<<<<< HEAD
  <refsect1 id="sql-altertable-notes">
   <title id="sql-altertable-notes-title">Notes</title>
-=======
- <refsect1>
-<!--
-  <title>Notes</title>
--->
-   <title>注釈</title>
->>>>>>> bd0a9e56
 
    <para>
 <!--
@@ -1823,7 +1713,6 @@
    </para>
 
    <para>
-<<<<<<< HEAD
     Scanning a large table to verify a new foreign key or check constraint
     can take a long time, and other updates to the table are locked out
     until the <command>ALTER TABLE ADD CONSTRAINT</command> command is
@@ -1850,21 +1739,14 @@
    </para>
 
    <para>
-=======
-<!--
->>>>>>> bd0a9e56
+<!--
     The <literal>DROP COLUMN</literal> form does not physically remove
     the column, but simply makes it invisible to SQL operations.  Subsequent
     insert and update operations in the table will store a null value for the
     column. Thus, dropping a column is quick but it will not immediately
     reduce the on-disk size of your table, as the space occupied
     by the dropped column is not reclaimed.  The space will be
-<<<<<<< HEAD
     reclaimed over time as existing rows are updated.
-=======
-    reclaimed over time as existing rows are updated.  (These statements do
-    not apply when dropping the system <literal>oid</literal> column; that is done
-    with an immediate rewrite.)
 -->
 <literal>DROP COLUMN</literal>構文は、列を物理的には削除せず、SQLの操作に対して不可視にします。
 このコマンドを実行した後、テーブルに挿入または更新が行われると、削除した列にはNULLが格納されます。
@@ -1873,7 +1755,6 @@
 この領域は、その後既存の行が更新されるにつれて回収されます。
 （システム<literal>oid</literal>列を削除する場合は上記のことは適用されません。
 これは即座の書き換えが行われます。）
->>>>>>> bd0a9e56
    </para>
 
    <para>
@@ -2244,70 +2125,50 @@
 </programlisting></para>
 
   <para>
-<<<<<<< HEAD
+<!--
    To attach a partition to a range-partitioned table:
-=======
-<!--
-   To attach a partition to a range-partitioned table:
 -->
 範囲パーティションテーブルにパーティションを追加します。
->>>>>>> bd0a9e56
 <programlisting>
 ALTER TABLE measurement
     ATTACH PARTITION measurement_y2016m07 FOR VALUES FROM ('2016-07-01') TO ('2016-08-01');
 </programlisting></para>
 
   <para>
-<<<<<<< HEAD
+<!--
    To attach a partition to a list-partitioned table:
-=======
-<!--
-   To attach a partition to a list-partitioned table:
 -->
 リストパーティションテーブルにパーティションを追加します。
->>>>>>> bd0a9e56
 <programlisting>
 ALTER TABLE cities
     ATTACH PARTITION cities_ab FOR VALUES IN ('a', 'b');
 </programlisting></para>
 
   <para>
-<<<<<<< HEAD
+<!--
    To attach a partition to a hash-partitioned table:
-=======
-<!--
-   To attach a partition to a hash-partitioned table:
 -->
 ハッシュパーティションテーブルにパーティションを追加します。
->>>>>>> bd0a9e56
 <programlisting>
 ALTER TABLE orders
     ATTACH PARTITION orders_p4 FOR VALUES WITH (MODULUS 4, REMAINDER 3);
 </programlisting></para>
 
   <para>
-<<<<<<< HEAD
+<!--
    To attach a default partition to a partitioned table:
-=======
-<!--
-   To attach a default partition to a partitioned table:
 -->
 パーティションテーブルにデフォルトパーティションを追加します。
->>>>>>> bd0a9e56
 <programlisting>
 ALTER TABLE cities
     ATTACH PARTITION cities_partdef DEFAULT;
 </programlisting></para>
 
   <para>
-<<<<<<< HEAD
+<!--
    To detach a partition from a partitioned table:
-=======
-<!--
-   To detach a partition from a partitioned table:
 -->
 パーティションテーブルからパーティションを切り離します。
->>>>>>> bd0a9e56
 <programlisting>
 ALTER TABLE measurement
     DETACH PARTITION measurement_y2015m12;

--- conflicted
+++ resolved
@@ -76,12 +76,8 @@
    <itemizedlist>
     <listitem>
      <para>
-<<<<<<< HEAD
-     <literal>--</literal> and <literal>/*</literal> cannot appear anywhere in an operator name,
-=======
 <!--
      <literal>&#45;-</literal> and <literal>/*</literal> cannot appear anywhere in an operator name,
->>>>>>> 32de6336
      since they will be taken as the start of a comment.
 -->
 <literal>--</literal>と<literal>/*</literal>はコメントの開始とみなされてしまうため、演算子名の一部として使うことができません。
@@ -110,16 +106,11 @@
     </listitem>
     <listitem>
      <para>
-<<<<<<< HEAD
+<!--
      The symbol <literal>=&gt;</literal> is reserved by the SQL grammar,
      so it cannot be used as an operator name.
-=======
-<!--
-     The symbol <literal>=&gt;</literal> is reserved by the SQL grammar,
-     so it cannot be used as an operator name.
 -->
 記号<literal>=&gt;</literal>はSQL文法で予約されているため、演算子名として使用できません。
->>>>>>> 32de6336
      </para>
     </listitem>
    </itemizedlist>
@@ -167,32 +158,15 @@
   </para>
 
   <para>
-<<<<<<< HEAD
    The other clauses specify optional operator optimization attributes.
-=======
-<!--
-   The other clauses specify optional operator optimization clauses.
->>>>>>> 32de6336
    Their meaning is detailed in <xref linkend="xoper-optimization"/>.
--->
-他の句は演算子最適化用の句(省略可能)です。
-これらの意味は<xref linkend="xoper-optimization"/>で説明されています。
-  </para>
-
-  <para>
-<!--
+  </para>
+
+  <para>
    To be able to create an operator, you must have <literal>USAGE</literal>
    privilege on the argument types and the return type, as well
    as <literal>EXECUTE</literal> privilege on the underlying function.  If a
-<<<<<<< HEAD
    commutator or negator operator is specified, you must own those operators.
-=======
-   commutator or negator operator is specified, you must own these operators.
--->
-演算子を作成するためには、
-引数の型と戻り値の型に対する<literal>USAGE</literal>権限と背後にある関数に対する<literal>EXECUTE</literal>権限を持たなければなりません。
-交代演算子または否定子演算子を指定する場合は、これらの演算子を所有していなければなりません。
->>>>>>> 32de6336
   </para>
  </refsect1>
 
@@ -356,7 +330,6 @@
   <title>注釈</title>
 
   <para>
-<<<<<<< HEAD
    Refer to <xref linkend="xoper"/> and <xref linkend="xoper-optimization"/>
    for further information.
   </para>
@@ -418,12 +391,6 @@
   <para>
    Pairs of negator operators can be defined using the same methods
    as for commutator pairs.
-=======
-<!--
-   Refer to <xref linkend="xoper"/> for further information.
--->
-詳細については<xref linkend="xoper"/>を参照してください。
->>>>>>> 32de6336
   </para>
 
   <para>

/*-------------------------------------------------------------------------
 *
 * postgres.h
 *	  Primary include file for PostgreSQL server .c files
 *
 * This should be the first file included by PostgreSQL backend modules.
 * Client-side code should include postgres_fe.h instead.
 *
 *
 * Portions Copyright (c) 1996-2015, PostgreSQL Global Development Group
 * Portions Copyright (c) 1995, Regents of the University of California
 *
 * src/include/postgres.h
 *
 *-------------------------------------------------------------------------
 */
/*
 *----------------------------------------------------------------
 *	 TABLE OF CONTENTS
 *
 *		When adding stuff to this file, please try to put stuff
 *		into the relevant section, or add new sections as appropriate.
 *
 *	  section	description
 *	  -------	------------------------------------------------
 *		1)		variable-length datatypes (TOAST support)
 *		2)		datum type + support macros
 *		3)		exception handling backend support
 *
 *	 NOTES
 *
 *	In general, this file should contain declarations that are widely needed
 *	in the backend environment, but are of no interest outside the backend.
 *
 *	Simple type definitions live in c.h, where they are shared with
 *	postgres_fe.h.  We do that since those type definitions are needed by
 *	frontend modules that want to deal with binary data transmission to or
 *	from the backend.  Type definitions in this file should be for
 *	representations that never escape the backend, such as Datum or
 *	TOASTed varlena objects.
 *
 *----------------------------------------------------------------
 */
#ifndef POSTGRES_H
#define POSTGRES_H

#include "c.h"
#include "utils/elog.h"
#include "utils/palloc.h"

/* ----------------------------------------------------------------
 *				Section 1:	variable-length datatypes (TOAST support)
 * ----------------------------------------------------------------
 */

/*
 * struct varatt_external is a traditional "TOAST pointer", that is, the
 * information needed to fetch a Datum stored out-of-line in a TOAST table.
 * The data is compressed if and only if va_extsize < va_rawsize - VARHDRSZ.
 * This struct must not contain any padding, because we sometimes compare
 * these pointers using memcmp.
 *
 * Note that this information is stored unaligned within actual tuples, so
 * you need to memcpy from the tuple into a local struct variable before
 * you can look at these fields!  (The reason we use memcmp is to avoid
 * having to do that just to detect equality of two TOAST pointers...)
 */
typedef struct varatt_external
{
	int32		va_rawsize;		/* Original data size (includes header) */
	int32		va_extsize;		/* External saved size (doesn't) */
	Oid			va_valueid;		/* Unique ID of value within TOAST table */
	Oid			va_toastrelid;	/* RelID of TOAST table containing it */
}	varatt_external;

/*
 * struct varatt_indirect is a "TOAST pointer" representing an out-of-line
 * Datum that's stored in memory, not in an external toast relation.
 * The creator of such a Datum is entirely responsible that the referenced
 * storage survives for as long as referencing pointer Datums can exist.
 *
 * Note that just as for struct varatt_external, this struct is stored
 * unaligned within any containing tuple.
 */
typedef struct varatt_indirect
{
	struct varlena *pointer;	/* Pointer to in-memory varlena */
}	varatt_indirect;

<<<<<<< HEAD
=======
/*
 * struct varatt_expanded is a "TOAST pointer" representing an out-of-line
 * Datum that is stored in memory, in some type-specific, not necessarily
 * physically contiguous format that is convenient for computation not
 * storage.  APIs for this, in particular the definition of struct
 * ExpandedObjectHeader, are in src/include/utils/expandeddatum.h.
 *
 * Note that just as for struct varatt_external, this struct is stored
 * unaligned within any containing tuple.
 */
typedef struct ExpandedObjectHeader ExpandedObjectHeader;

typedef struct varatt_expanded
{
	ExpandedObjectHeader *eohptr;
} varatt_expanded;

>>>>>>> 8abb52fa
/*
 * Type tag for the various sorts of "TOAST pointer" datums.  The peculiar
 * value for VARTAG_ONDISK comes from a requirement for on-disk compatibility
 * with a previous notion that the tag field was the pointer datum's length.
 */
typedef enum vartag_external
{
	VARTAG_INDIRECT = 1,
	VARTAG_EXPANDED_RO = 2,
	VARTAG_EXPANDED_RW = 3,
	VARTAG_ONDISK = 18
} vartag_external;

/* this test relies on the specific tag values above */
#define VARTAG_IS_EXPANDED(tag) \
	(((tag) & ~1) == VARTAG_EXPANDED_RO)

#define VARTAG_SIZE(tag) \
	((tag) == VARTAG_INDIRECT ? sizeof(varatt_indirect) : \
<<<<<<< HEAD
=======
	 VARTAG_IS_EXPANDED(tag) ? sizeof(varatt_expanded) : \
>>>>>>> 8abb52fa
	 (tag) == VARTAG_ONDISK ? sizeof(varatt_external) : \
	 TrapMacro(true, "unrecognized TOAST vartag"))

/*
 * These structs describe the header of a varlena object that may have been
 * TOASTed.  Generally, don't reference these structs directly, but use the
 * macros below.
 *
 * We use separate structs for the aligned and unaligned cases because the
 * compiler might otherwise think it could generate code that assumes
 * alignment while touching fields of a 1-byte-header varlena.
 */
typedef union
{
	struct						/* Normal varlena (4-byte length) */
	{
		uint32		va_header;
		char		va_data[FLEXIBLE_ARRAY_MEMBER];
	}			va_4byte;
	struct						/* Compressed-in-line format */
	{
		uint32		va_header;
		uint32		va_rawsize; /* Original data size (excludes header) */
		char		va_data[FLEXIBLE_ARRAY_MEMBER];		/* Compressed data */
	}			va_compressed;
} varattrib_4b;

typedef struct
{
	uint8		va_header;
	char		va_data[FLEXIBLE_ARRAY_MEMBER]; /* Data begins here */
} varattrib_1b;

/* TOAST pointers are a subset of varattrib_1b with an identifying tag byte */
typedef struct
{
	uint8		va_header;		/* Always 0x80 or 0x01 */
	uint8		va_tag;			/* Type of datum */
	char		va_data[FLEXIBLE_ARRAY_MEMBER]; /* Type-specific data */
} varattrib_1b_e;

/*
 * Bit layouts for varlena headers on big-endian machines:
 *
 * 00xxxxxx 4-byte length word, aligned, uncompressed data (up to 1G)
 * 01xxxxxx 4-byte length word, aligned, *compressed* data (up to 1G)
 * 10000000 1-byte length word, unaligned, TOAST pointer
 * 1xxxxxxx 1-byte length word, unaligned, uncompressed data (up to 126b)
 *
 * Bit layouts for varlena headers on little-endian machines:
 *
 * xxxxxx00 4-byte length word, aligned, uncompressed data (up to 1G)
 * xxxxxx10 4-byte length word, aligned, *compressed* data (up to 1G)
 * 00000001 1-byte length word, unaligned, TOAST pointer
 * xxxxxxx1 1-byte length word, unaligned, uncompressed data (up to 126b)
 *
 * The "xxx" bits are the length field (which includes itself in all cases).
 * In the big-endian case we mask to extract the length, in the little-endian
 * case we shift.  Note that in both cases the flag bits are in the physically
 * first byte.  Also, it is not possible for a 1-byte length word to be zero;
 * this lets us disambiguate alignment padding bytes from the start of an
 * unaligned datum.  (We now *require* pad bytes to be filled with zero!)
 *
 * In TOAST pointers the va_tag field (see varattrib_1b_e) is used to discern
 * the specific type and length of the pointer datum.
 */

/*
 * Endian-dependent macros.  These are considered internal --- use the
 * external macros below instead of using these directly.
 *
 * Note: IS_1B is true for external toast records but VARSIZE_1B will return 0
 * for such records. Hence you should usually check for IS_EXTERNAL before
 * checking for IS_1B.
 */

#ifdef WORDS_BIGENDIAN

#define VARATT_IS_4B(PTR) \
	((((varattrib_1b *) (PTR))->va_header & 0x80) == 0x00)
#define VARATT_IS_4B_U(PTR) \
	((((varattrib_1b *) (PTR))->va_header & 0xC0) == 0x00)
#define VARATT_IS_4B_C(PTR) \
	((((varattrib_1b *) (PTR))->va_header & 0xC0) == 0x40)
#define VARATT_IS_1B(PTR) \
	((((varattrib_1b *) (PTR))->va_header & 0x80) == 0x80)
#define VARATT_IS_1B_E(PTR) \
	((((varattrib_1b *) (PTR))->va_header) == 0x80)
#define VARATT_NOT_PAD_BYTE(PTR) \
	(*((uint8 *) (PTR)) != 0)

/* VARSIZE_4B() should only be used on known-aligned data */
#define VARSIZE_4B(PTR) \
	(((varattrib_4b *) (PTR))->va_4byte.va_header & 0x3FFFFFFF)
#define VARSIZE_1B(PTR) \
	(((varattrib_1b *) (PTR))->va_header & 0x7F)
#define VARTAG_1B_E(PTR) \
	(((varattrib_1b_e *) (PTR))->va_tag)

#define SET_VARSIZE_4B(PTR,len) \
	(((varattrib_4b *) (PTR))->va_4byte.va_header = (len) & 0x3FFFFFFF)
#define SET_VARSIZE_4B_C(PTR,len) \
	(((varattrib_4b *) (PTR))->va_4byte.va_header = ((len) & 0x3FFFFFFF) | 0x40000000)
#define SET_VARSIZE_1B(PTR,len) \
	(((varattrib_1b *) (PTR))->va_header = (len) | 0x80)
#define SET_VARTAG_1B_E(PTR,tag) \
	(((varattrib_1b_e *) (PTR))->va_header = 0x80, \
	 ((varattrib_1b_e *) (PTR))->va_tag = (tag))
#else							/* !WORDS_BIGENDIAN */

#define VARATT_IS_4B(PTR) \
	((((varattrib_1b *) (PTR))->va_header & 0x01) == 0x00)
#define VARATT_IS_4B_U(PTR) \
	((((varattrib_1b *) (PTR))->va_header & 0x03) == 0x00)
#define VARATT_IS_4B_C(PTR) \
	((((varattrib_1b *) (PTR))->va_header & 0x03) == 0x02)
#define VARATT_IS_1B(PTR) \
	((((varattrib_1b *) (PTR))->va_header & 0x01) == 0x01)
#define VARATT_IS_1B_E(PTR) \
	((((varattrib_1b *) (PTR))->va_header) == 0x01)
#define VARATT_NOT_PAD_BYTE(PTR) \
	(*((uint8 *) (PTR)) != 0)

/* VARSIZE_4B() should only be used on known-aligned data */
#define VARSIZE_4B(PTR) \
	((((varattrib_4b *) (PTR))->va_4byte.va_header >> 2) & 0x3FFFFFFF)
#define VARSIZE_1B(PTR) \
	((((varattrib_1b *) (PTR))->va_header >> 1) & 0x7F)
#define VARTAG_1B_E(PTR) \
	(((varattrib_1b_e *) (PTR))->va_tag)

#define SET_VARSIZE_4B(PTR,len) \
	(((varattrib_4b *) (PTR))->va_4byte.va_header = (((uint32) (len)) << 2))
#define SET_VARSIZE_4B_C(PTR,len) \
	(((varattrib_4b *) (PTR))->va_4byte.va_header = (((uint32) (len)) << 2) | 0x02)
#define SET_VARSIZE_1B(PTR,len) \
	(((varattrib_1b *) (PTR))->va_header = (((uint8) (len)) << 1) | 0x01)
#define SET_VARTAG_1B_E(PTR,tag) \
	(((varattrib_1b_e *) (PTR))->va_header = 0x01, \
	 ((varattrib_1b_e *) (PTR))->va_tag = (tag))
#endif   /* WORDS_BIGENDIAN */

#define VARHDRSZ_SHORT			offsetof(varattrib_1b, va_data)
#define VARATT_SHORT_MAX		0x7F
#define VARATT_CAN_MAKE_SHORT(PTR) \
	(VARATT_IS_4B_U(PTR) && \
	 (VARSIZE(PTR) - VARHDRSZ + VARHDRSZ_SHORT) <= VARATT_SHORT_MAX)
#define VARATT_CONVERTED_SHORT_SIZE(PTR) \
	(VARSIZE(PTR) - VARHDRSZ + VARHDRSZ_SHORT)

#define VARHDRSZ_EXTERNAL		offsetof(varattrib_1b_e, va_data)

#define VARDATA_4B(PTR)		(((varattrib_4b *) (PTR))->va_4byte.va_data)
#define VARDATA_4B_C(PTR)	(((varattrib_4b *) (PTR))->va_compressed.va_data)
#define VARDATA_1B(PTR)		(((varattrib_1b *) (PTR))->va_data)
#define VARDATA_1B_E(PTR)	(((varattrib_1b_e *) (PTR))->va_data)

#define VARRAWSIZE_4B_C(PTR) \
	(((varattrib_4b *) (PTR))->va_compressed.va_rawsize)

/* Externally visible macros */

/*
 * VARDATA, VARSIZE, and SET_VARSIZE are the recommended API for most code
 * for varlena datatypes.  Note that they only work on untoasted,
 * 4-byte-header Datums!
 *
 * Code that wants to use 1-byte-header values without detoasting should
 * use VARSIZE_ANY/VARSIZE_ANY_EXHDR/VARDATA_ANY.  The other macros here
 * should usually be used only by tuple assembly/disassembly code and
 * code that specifically wants to work with still-toasted Datums.
 *
 * WARNING: It is only safe to use VARDATA_ANY() -- typically with
 * PG_DETOAST_DATUM_PACKED() -- if you really don't care about the alignment.
 * Either because you're working with something like text where the alignment
 * doesn't matter or because you're not going to access its constituent parts
 * and just use things like memcpy on it anyways.
 */
#define VARDATA(PTR)						VARDATA_4B(PTR)
#define VARSIZE(PTR)						VARSIZE_4B(PTR)

#define VARSIZE_SHORT(PTR)					VARSIZE_1B(PTR)
#define VARDATA_SHORT(PTR)					VARDATA_1B(PTR)

#define VARTAG_EXTERNAL(PTR)				VARTAG_1B_E(PTR)
#define VARSIZE_EXTERNAL(PTR)				(VARHDRSZ_EXTERNAL + VARTAG_SIZE(VARTAG_EXTERNAL(PTR)))
#define VARDATA_EXTERNAL(PTR)				VARDATA_1B_E(PTR)

#define VARATT_IS_COMPRESSED(PTR)			VARATT_IS_4B_C(PTR)
#define VARATT_IS_EXTERNAL(PTR)				VARATT_IS_1B_E(PTR)
#define VARATT_IS_EXTERNAL_ONDISK(PTR) \
	(VARATT_IS_EXTERNAL(PTR) && VARTAG_EXTERNAL(PTR) == VARTAG_ONDISK)
#define VARATT_IS_EXTERNAL_INDIRECT(PTR) \
	(VARATT_IS_EXTERNAL(PTR) && VARTAG_EXTERNAL(PTR) == VARTAG_INDIRECT)
#define VARATT_IS_EXTERNAL_EXPANDED_RO(PTR) \
	(VARATT_IS_EXTERNAL(PTR) && VARTAG_EXTERNAL(PTR) == VARTAG_EXPANDED_RO)
#define VARATT_IS_EXTERNAL_EXPANDED_RW(PTR) \
	(VARATT_IS_EXTERNAL(PTR) && VARTAG_EXTERNAL(PTR) == VARTAG_EXPANDED_RW)
#define VARATT_IS_EXTERNAL_EXPANDED(PTR) \
	(VARATT_IS_EXTERNAL(PTR) && VARTAG_IS_EXPANDED(VARTAG_EXTERNAL(PTR)))
#define VARATT_IS_SHORT(PTR)				VARATT_IS_1B(PTR)
#define VARATT_IS_EXTENDED(PTR)				(!VARATT_IS_4B_U(PTR))

#define SET_VARSIZE(PTR, len)				SET_VARSIZE_4B(PTR, len)
#define SET_VARSIZE_SHORT(PTR, len)			SET_VARSIZE_1B(PTR, len)
#define SET_VARSIZE_COMPRESSED(PTR, len)	SET_VARSIZE_4B_C(PTR, len)

#define SET_VARTAG_EXTERNAL(PTR, tag)		SET_VARTAG_1B_E(PTR, tag)

#define VARSIZE_ANY(PTR) \
	(VARATT_IS_1B_E(PTR) ? VARSIZE_EXTERNAL(PTR) : \
	 (VARATT_IS_1B(PTR) ? VARSIZE_1B(PTR) : \
	  VARSIZE_4B(PTR)))

/* Size of a varlena data, excluding header */
#define VARSIZE_ANY_EXHDR(PTR) \
	(VARATT_IS_1B_E(PTR) ? VARSIZE_EXTERNAL(PTR)-VARHDRSZ_EXTERNAL : \
	 (VARATT_IS_1B(PTR) ? VARSIZE_1B(PTR)-VARHDRSZ_SHORT : \
	  VARSIZE_4B(PTR)-VARHDRSZ))

/* caution: this will not work on an external or compressed-in-line Datum */
/* caution: this will return a possibly unaligned pointer */
#define VARDATA_ANY(PTR) \
	 (VARATT_IS_1B(PTR) ? VARDATA_1B(PTR) : VARDATA_4B(PTR))


/* ----------------------------------------------------------------
 *				Section 2:	datum type + support macros
 * ----------------------------------------------------------------
 */

/*
 * Port Notes:
 *	Postgres makes the following assumptions about datatype sizes:
 *
 *	sizeof(Datum) == sizeof(void *) == 4 or 8
 *	sizeof(char) == 1
 *	sizeof(short) == 2
 *
 * When a type narrower than Datum is stored in a Datum, we place it in the
 * low-order bits and are careful that the DatumGetXXX macro for it discards
 * the unused high-order bits (as opposed to, say, assuming they are zero).
 * This is needed to support old-style user-defined functions, since depending
 * on architecture and compiler, the return value of a function returning char
 * or short may contain garbage when called as if it returned Datum.
 */

typedef uintptr_t Datum;

#define SIZEOF_DATUM SIZEOF_VOID_P

typedef Datum *DatumPtr;

#define GET_1_BYTE(datum)	(((Datum) (datum)) & 0x000000ff)
#define GET_2_BYTES(datum)	(((Datum) (datum)) & 0x0000ffff)
#define GET_4_BYTES(datum)	(((Datum) (datum)) & 0xffffffff)
#if SIZEOF_DATUM == 8
#define GET_8_BYTES(datum)	((Datum) (datum))
#endif
#define SET_1_BYTE(value)	(((Datum) (value)) & 0x000000ff)
#define SET_2_BYTES(value)	(((Datum) (value)) & 0x0000ffff)
#define SET_4_BYTES(value)	(((Datum) (value)) & 0xffffffff)
#if SIZEOF_DATUM == 8
#define SET_8_BYTES(value)	((Datum) (value))
#endif

/*
 * DatumGetBool
 *		Returns boolean value of a datum.
 *
 * Note: any nonzero value will be considered TRUE, but we ignore bits to
 * the left of the width of bool, per comment above.
 */

#define DatumGetBool(X) ((bool) (((bool) (X)) != 0))

/*
 * BoolGetDatum
 *		Returns datum representation for a boolean.
 *
 * Note: any nonzero value will be considered TRUE.
 */

#define BoolGetDatum(X) ((Datum) ((X) ? 1 : 0))

/*
 * DatumGetChar
 *		Returns character value of a datum.
 */

#define DatumGetChar(X) ((char) GET_1_BYTE(X))

/*
 * CharGetDatum
 *		Returns datum representation for a character.
 */

#define CharGetDatum(X) ((Datum) SET_1_BYTE(X))

/*
 * Int8GetDatum
 *		Returns datum representation for an 8-bit integer.
 */

#define Int8GetDatum(X) ((Datum) SET_1_BYTE(X))

/*
 * DatumGetUInt8
 *		Returns 8-bit unsigned integer value of a datum.
 */

#define DatumGetUInt8(X) ((uint8) GET_1_BYTE(X))

/*
 * UInt8GetDatum
 *		Returns datum representation for an 8-bit unsigned integer.
 */

#define UInt8GetDatum(X) ((Datum) SET_1_BYTE(X))

/*
 * DatumGetInt16
 *		Returns 16-bit integer value of a datum.
 */

#define DatumGetInt16(X) ((int16) GET_2_BYTES(X))

/*
 * Int16GetDatum
 *		Returns datum representation for a 16-bit integer.
 */

#define Int16GetDatum(X) ((Datum) SET_2_BYTES(X))

/*
 * DatumGetUInt16
 *		Returns 16-bit unsigned integer value of a datum.
 */

#define DatumGetUInt16(X) ((uint16) GET_2_BYTES(X))

/*
 * UInt16GetDatum
 *		Returns datum representation for a 16-bit unsigned integer.
 */

#define UInt16GetDatum(X) ((Datum) SET_2_BYTES(X))

/*
 * DatumGetInt32
 *		Returns 32-bit integer value of a datum.
 */

#define DatumGetInt32(X) ((int32) GET_4_BYTES(X))

/*
 * Int32GetDatum
 *		Returns datum representation for a 32-bit integer.
 */

#define Int32GetDatum(X) ((Datum) SET_4_BYTES(X))

/*
 * DatumGetUInt32
 *		Returns 32-bit unsigned integer value of a datum.
 */

#define DatumGetUInt32(X) ((uint32) GET_4_BYTES(X))

/*
 * UInt32GetDatum
 *		Returns datum representation for a 32-bit unsigned integer.
 */

#define UInt32GetDatum(X) ((Datum) SET_4_BYTES(X))

/*
 * DatumGetObjectId
 *		Returns object identifier value of a datum.
 */

#define DatumGetObjectId(X) ((Oid) GET_4_BYTES(X))

/*
 * ObjectIdGetDatum
 *		Returns datum representation for an object identifier.
 */

#define ObjectIdGetDatum(X) ((Datum) SET_4_BYTES(X))

/*
 * DatumGetTransactionId
 *		Returns transaction identifier value of a datum.
 */

#define DatumGetTransactionId(X) ((TransactionId) GET_4_BYTES(X))

/*
 * TransactionIdGetDatum
 *		Returns datum representation for a transaction identifier.
 */

#define TransactionIdGetDatum(X) ((Datum) SET_4_BYTES((X)))

/*
 * MultiXactIdGetDatum
 *		Returns datum representation for a multixact identifier.
 */

#define MultiXactIdGetDatum(X) ((Datum) SET_4_BYTES((X)))

/*
 * DatumGetCommandId
 *		Returns command identifier value of a datum.
 */

#define DatumGetCommandId(X) ((CommandId) GET_4_BYTES(X))

/*
 * CommandIdGetDatum
 *		Returns datum representation for a command identifier.
 */

#define CommandIdGetDatum(X) ((Datum) SET_4_BYTES(X))

/*
 * DatumGetPointer
 *		Returns pointer value of a datum.
 */

#define DatumGetPointer(X) ((Pointer) (X))

/*
 * PointerGetDatum
 *		Returns datum representation for a pointer.
 */

#define PointerGetDatum(X) ((Datum) (X))

/*
 * DatumGetCString
 *		Returns C string (null-terminated string) value of a datum.
 *
 * Note: C string is not a full-fledged Postgres type at present,
 * but type input functions use this conversion for their inputs.
 */

#define DatumGetCString(X) ((char *) DatumGetPointer(X))

/*
 * CStringGetDatum
 *		Returns datum representation for a C string (null-terminated string).
 *
 * Note: C string is not a full-fledged Postgres type at present,
 * but type output functions use this conversion for their outputs.
 * Note: CString is pass-by-reference; caller must ensure the pointed-to
 * value has adequate lifetime.
 */

#define CStringGetDatum(X) PointerGetDatum(X)

/*
 * DatumGetName
 *		Returns name value of a datum.
 */

#define DatumGetName(X) ((Name) DatumGetPointer(X))

/*
 * NameGetDatum
 *		Returns datum representation for a name.
 *
 * Note: Name is pass-by-reference; caller must ensure the pointed-to
 * value has adequate lifetime.
 */

#define NameGetDatum(X) PointerGetDatum(X)

/*
 * DatumGetInt64
 *		Returns 64-bit integer value of a datum.
 *
 * Note: this macro hides whether int64 is pass by value or by reference.
 */

#ifdef USE_FLOAT8_BYVAL
#define DatumGetInt64(X) ((int64) GET_8_BYTES(X))
#else
#define DatumGetInt64(X) (* ((int64 *) DatumGetPointer(X)))
#endif

/*
 * Int64GetDatum
 *		Returns datum representation for a 64-bit integer.
 *
 * Note: if int64 is pass by reference, this function returns a reference
 * to palloc'd space.
 */

#ifdef USE_FLOAT8_BYVAL
#define Int64GetDatum(X) ((Datum) SET_8_BYTES(X))
#else
extern Datum Int64GetDatum(int64 X);
#endif

/*
 * DatumGetFloat4
 *		Returns 4-byte floating point value of a datum.
 *
 * Note: this macro hides whether float4 is pass by value or by reference.
 */

#ifdef USE_FLOAT4_BYVAL
extern float4 DatumGetFloat4(Datum X);
#else
#define DatumGetFloat4(X) (* ((float4 *) DatumGetPointer(X)))
#endif

/*
 * Float4GetDatum
 *		Returns datum representation for a 4-byte floating point number.
 *
 * Note: if float4 is pass by reference, this function returns a reference
 * to palloc'd space.
 */

extern Datum Float4GetDatum(float4 X);

/*
 * DatumGetFloat8
 *		Returns 8-byte floating point value of a datum.
 *
 * Note: this macro hides whether float8 is pass by value or by reference.
 */

#ifdef USE_FLOAT8_BYVAL
extern float8 DatumGetFloat8(Datum X);
#else
#define DatumGetFloat8(X) (* ((float8 *) DatumGetPointer(X)))
#endif

/*
 * Float8GetDatum
 *		Returns datum representation for an 8-byte floating point number.
 *
 * Note: if float8 is pass by reference, this function returns a reference
 * to palloc'd space.
 */

extern Datum Float8GetDatum(float8 X);


/*
 * Int64GetDatumFast
 * Float8GetDatumFast
 * Float4GetDatumFast
 *
 * These macros are intended to allow writing code that does not depend on
 * whether int64, float8, float4 are pass-by-reference types, while not
 * sacrificing performance when they are.  The argument must be a variable
 * that will exist and have the same value for as long as the Datum is needed.
 * In the pass-by-ref case, the address of the variable is taken to use as
 * the Datum.  In the pass-by-val case, these will be the same as the non-Fast
 * macros.
 */

#ifdef USE_FLOAT8_BYVAL
#define Int64GetDatumFast(X)  Int64GetDatum(X)
#define Float8GetDatumFast(X) Float8GetDatum(X)
#else
#define Int64GetDatumFast(X)  PointerGetDatum(&(X))
#define Float8GetDatumFast(X) PointerGetDatum(&(X))
#endif

#ifdef USE_FLOAT4_BYVAL
#define Float4GetDatumFast(X) Float4GetDatum(X)
#else
#define Float4GetDatumFast(X) PointerGetDatum(&(X))
#endif


/* ----------------------------------------------------------------
 *				Section 3:	exception handling backend support
 * ----------------------------------------------------------------
 */

/*
 * Backend only infrastructure for the assertion-related macros in c.h.
 *
 * ExceptionalCondition must be present even when assertions are not enabled.
 */
extern void ExceptionalCondition(const char *conditionName,
					 const char *errorType,
			   const char *fileName, int lineNumber) pg_attribute_noreturn();

#endif   /* POSTGRES_H */<|MERGE_RESOLUTION|>--- conflicted
+++ resolved
@@ -87,8 +87,6 @@
 	struct varlena *pointer;	/* Pointer to in-memory varlena */
 }	varatt_indirect;
 
-<<<<<<< HEAD
-=======
 /*
  * struct varatt_expanded is a "TOAST pointer" representing an out-of-line
  * Datum that is stored in memory, in some type-specific, not necessarily
@@ -106,7 +104,6 @@
 	ExpandedObjectHeader *eohptr;
 } varatt_expanded;
 
->>>>>>> 8abb52fa
 /*
  * Type tag for the various sorts of "TOAST pointer" datums.  The peculiar
  * value for VARTAG_ONDISK comes from a requirement for on-disk compatibility
@@ -126,10 +123,7 @@
 
 #define VARTAG_SIZE(tag) \
 	((tag) == VARTAG_INDIRECT ? sizeof(varatt_indirect) : \
-<<<<<<< HEAD
-=======
 	 VARTAG_IS_EXPANDED(tag) ? sizeof(varatt_expanded) : \
->>>>>>> 8abb52fa
 	 (tag) == VARTAG_ONDISK ? sizeof(varatt_external) : \
 	 TrapMacro(true, "unrecognized TOAST vartag"))
 

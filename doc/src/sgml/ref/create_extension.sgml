--- conflicted
+++ resolved
@@ -127,18 +127,14 @@
 <!--
         The name of the extension to be
         installed. <productname>PostgreSQL</productname> will create the
-<<<<<<< HEAD
-        extension using details from the file
-        <literal>SHAREDIR/extension/</literal><replaceable class="parameter">extension_name</replaceable><literal>.control</literal>.
--->
-インストールする拡張の名前です。
-<productname>PostgreSQL</productname>はファイル<literal>SHAREDIR/extension/</literal><replaceable class="parameter">extension_name</replaceable><literal>.control</literal>から詳細を読み取り、拡張を作成します。
-=======
         extension using details from the file <filename><replaceable
         class="parameter">extension_name</replaceable>.control</filename>,
         found via the server's extension control path (set by <xref
         linkend="guc-extension-control-path"/>.)
->>>>>>> 3d6a8289
+-->
+《マッチ度[50.461538]》インストールする拡張の名前です。
+<productname>PostgreSQL</productname>はファイル<literal>SHAREDIR/extension/</literal><replaceable class="parameter">extension_name</replaceable><literal>.control</literal>から詳細を読み取り、拡張を作成します。
+《機械翻訳》«The name of the extension to be installed. <productname>PostgreSQL</productname> will create the extension using details from the file <filename><replaceable class="parameter">extension_name</replaceable>.control</filename>, found via the server's extension control path (set by <xref linkend="guc-extension-control-path"/>.)»
        </para>
       </listitem>
      </varlistentry>

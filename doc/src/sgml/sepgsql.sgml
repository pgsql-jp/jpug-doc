<!-- doc/src/sgml/sepgsql.sgml -->

<sect1 id="sepgsql" xreflabel="sepgsql">
 <title>sepgsql &mdash;
   SELinux-, label-based mandatory access control (MAC) security module</title>

 <indexterm zone="sepgsql">
  <primary>sepgsql</primary>
 </indexterm>

 <para>
<!--
  <filename>sepgsql</filename> is a loadable module that supports label-based
  mandatory access control (MAC) based on <productname>SELinux</productname> security
  policy.
-->
<filename>sepgsql</filename>は、<productname>SELinux</productname>のセキュリティポリシーに基づいた、ラベルベースの強制アクセス制御（MAC; Mandatory Access Control）機能を提供するモジュールです。
 </para>

 <warning>
   <para>
<!--
     The current implementation has significant limitations, and does not
     enforce mandatory access control for all actions.  See
     <xref linkend="sepgsql-limitations"/>.
-->
現在の実装にはいくつかの重要な制限事項があり、そのため、全ての操作に対して強制アクセス制御を適用するわけではありません。
詳細は <xref linkend="sepgsql-limitations"/> をご覧ください。
   </para>
 </warning>

 <sect2 id="sepgsql-overview">
<!--
  <title>Overview</title>
-->
  <title>概要</title>

  <para>
<!--
   This module integrates with <productname>SELinux</productname> to provide an
   additional layer of security checking above and beyond what is normally
   provided by <productname>PostgreSQL</productname>.  From the perspective of
   <productname>SELinux</productname>, this module allows
   <productname>PostgreSQL</productname> to function as a user-space object
   manager.  Each table or function access initiated by a DML query will be
   checked against the system security policy.  This check is in addition to
   the usual SQL permissions checking performed by
   <productname>PostgreSQL</productname>.
-->
このモジュールは、<productname>PostgreSQL</productname>が標準で提供しているものに加えて、<productname>SELinux</productname>と統合されたアクセス制御のレイヤーを追加します。
<productname>SELinux</productname>の視点からは、このモジュールが<productname>PostgreSQL</productname>をユーザ空間オブジェクトマネージャとして機能することを可能にします。
すなわち、DMLクエリによる個々のテーブルや関数へのアクセスは、オペレーティングシステムのセキュリティポリシーによってチェックされます。
このチェックは、<productname>PostgreSQL</productname>による通常のSQLパーミッションチェックに対して追加的に実施されます。
  </para>

  <para>
<!--
   <productname>SELinux</productname> access control decisions are made using
   security labels, which are represented by strings such as
   <literal>system_u:object_r:sepgsql_table_t:s0</literal>.  Each access control
   decision involves two labels: the label of the subject attempting to
   perform the action, and the label of the object on which the operation is
   to be performed.  Since these labels can be applied to any sort of object,
   access control decisions for objects stored within the database can be
   (and, with this module, are) subjected to the same general criteria used
   for objects of any other type, such as files.  This design is intended to
   allow a centralized security policy to protect information assets
   independent of the particulars of how those assets are stored.
-->
<productname>SELinux</productname>におけるアクセス制御の意思決定は、<literal>system_u:object_r:sepgsql_table_t:s0</literal>のような書式を持ったセキュリティラベルと呼ばれる文字列を用いて行われます。
個々のアクセス制御の意思決定には、２種類のラベルが利用されます。
すなわち、ある操作を行おうとする主体（サブジェクト）のラベルと、その操作の対象となるオブジェクトのラベルです。
これらのラベルはあらゆる種類のオブジェクトに対して適用されるため、（このモジュールを用いる事で）データベースに格納されたオブジェクトに対するアクセス制御は、他の一般的なオブジェクト、例えばファイルに対するものと同一の基準に従って意思決定される事になります。
このデザインは、情報資産を格納する方法とは独立に、一元管理されたセキュリティポリシーによって情報資産を保護することを意図しています。
  </para>

  <para>
<!--
   The <link linkend="sql-security-label"><command>SECURITY LABEL</command></link> statement allows assignment of
   a security label to a database object.
-->
<link linkend="sql-security-label"><command>SECURITY LABEL</command></link>を用いてデータベースオブジェクトにセキュリティラベルを設定することができます。
  </para>

 </sect2>
 <sect2 id="sepgsql-installation">
<!--
  <title>Installation</title>
-->
  <title>インストール</title>

  <para>
<!--
    <filename>sepgsql</filename> can only be used on <productname>Linux</productname>
    2.6.28 or higher with <productname>SELinux</productname> enabled.
    It is not available on any other platform.  You will also need
    <productname>libselinux</productname> 2.1.10 or higher and
    <productname>selinux-policy</productname> 3.9.13 or higher (although some
    distributions may backport the necessary rules into older policy
    versions).
-->
<filename>sepgsql</filename>は<productname>SELinux</productname>が有効な<productname>Linux</productname>カーネル 2.6.28 以上で動作します。
その他のプラットフォーム上では利用する事はできません。
加えて、（ディストリビューションによっては、必要なルールを古いバージョンのポリシーにバックポートしている可能性がありますが）<productname>libselinux</productname> 2.1.10以上、<productname>selinux-policy</productname> 3.9.13以上が必要です。
  </para>

  <para>
<!--
   The <command>sestatus</command> command allows you to check the status of
   <productname>SELinux</productname>.  A typical display is:
-->
<command>sestatus</command>コマンドを用いて<productname>SELinux</productname>の状態を確認することができます。典型的な出力例は以下の通りです。
<screen>
$ sestatus
SELinux status:                 enabled
SELinuxfs mount:                /selinux
Current mode:                   enforcing
Mode from config file:          enforcing
Policy version:                 24
Policy from config file:        targeted
</screen>
<!--
   If <productname>SELinux</productname> is disabled or not installed, you must set
   that product up first before installing this module.
-->
<productname>SELinux</productname>が無効化されている、あるいはインストールされていない場合、このモジュールのインストールの前に、<productname>SELinux</productname>のセットアップを行わねばなりません。
  </para>

  <para>
<!--
   To build this module, include the option <literal>&#45;-with-selinux</literal> in
   your PostgreSQL <literal>configure</literal> command.  Be sure that the
   <filename>libselinux-devel</filename> RPM is installed at build time.
-->
このモジュールをビルドするには、PostgreSQLの<literal>configure</literal>コマンドに<literal>--with-selinux</literal>オプションを追加してください。
これは、ビルド時に<filename>libselinux-devel</filename>パッケージがインストールされている事を確認します。
  </para>

  <para>
<!--
   To use this module, you must include <literal>sepgsql</literal>
   in the <xref linkend="guc-shared-preload-libraries"/> parameter in
   <filename>postgresql.conf</filename>.  The module will not function correctly
   if loaded in any other manner.  Once the module is loaded, you
   should execute <filename>sepgsql.sql</filename> in each database.
   This will install functions needed for security label management, and
   assign initial security labels.
-->
このモジュールを利用するには、<filename>postgresql.conf</filename>の<xref linkend="guc-shared-preload-libraries"/>パラメータに <literal>sepgsql</literal>を含める必要があります。これ以外の方法でロードされた場合、このモジュールは正しく機能しません。
このモジュールのロード後、各データベースに対して<filename>sepgsql.sql</filename>を実行し、セキュリティラベル管理のための関数のインストールや、初期セキュリティラベルの設定を行うべきです。
  </para>

  <para>
<!--
   Here is an example showing how to initialize a fresh database cluster
   with <filename>sepgsql</filename> functions and security labels installed.
   Adjust the paths shown as appropriate for your installation:
-->
以下に<filename>sepgsql</filename>関数およびセキュリティラベルと共にデータベースクラスタを初期化する手順を示します。
インストール先に応じて、適宜パス名を読み替えるようにしてください。
  </para>

<screen>
$ export PGDATA=/path/to/data/directory
$ initdb
$ vi $PGDATA/postgresql.conf
<!--
  change
-->
  この行を
    #shared_preload_libraries = ''                # (change requires restart)
<!--
  to
-->
  以下に変更
    shared_preload_libraries = 'sepgsql'          # (change requires restart)
$ for DBNAME in template0 template1 postgres; do
    postgres --single -F -c exit_on_error=true $DBNAME \
      &lt;/usr/local/pgsql/share/contrib/sepgsql.sql &gt;/dev/null
  done
</screen>

  <para>
<!--
   Please note that you may see some or all of the following notifications
   depending on the particular versions you have of
   <productname>libselinux</productname> and <productname>selinux-policy</productname>:
-->
<productname>libselinux</productname>と<productname>selinux-policy</productname>のバージョンによっては以下のようなメッセージが出力される事があります。
<screen>
/etc/selinux/targeted/contexts/sepgsql_contexts:  line 33 has invalid object type db_blobs
/etc/selinux/targeted/contexts/sepgsql_contexts:  line 36 has invalid object type db_language
/etc/selinux/targeted/contexts/sepgsql_contexts:  line 37 has invalid object type db_language
/etc/selinux/targeted/contexts/sepgsql_contexts:  line 38 has invalid object type db_language
/etc/selinux/targeted/contexts/sepgsql_contexts:  line 39 has invalid object type db_language
/etc/selinux/targeted/contexts/sepgsql_contexts:  line 40 has invalid object type db_language
</screen>
<!--
   These messages are harmless and should be ignored.
-->
これらのメッセージは無害ですので無視してください。
  </para>

  <para>
<!--
   If the installation process completes without error, you can now start the
   server normally.
-->
インストール手順が正常に終了したら、通常通り、サーバを起動することができます。
  </para>
 </sect2>

 <sect2 id="sepgsql-regression">
<!--
  <title>Regression Tests</title>
-->
  <title>リグレッションテスト</title>

  <para>
<!--
   Due to the nature of <productname>SELinux</productname>, running the
   regression tests for <filename>sepgsql</filename> requires several extra
   configuration steps, some of which must be done as root.
   The regression tests will not be run by an ordinary
   <literal>make check</literal> or <literal>make installcheck</literal> command; you must
   set up the configuration and then invoke the test script manually.
   The tests must be run in the <filename>contrib/sepgsql</filename> directory
   of a configured PostgreSQL build tree.  Although they require a build tree,
   the tests are designed to be executed against an installed server,
   that is they are comparable to <literal>make installcheck</literal> not
   <literal>make check</literal>.
-->
<productname>SELinux</productname>の性質上、<filename>sepgsql</filename>のリグレッションテストを実行するには、いくつかの追加的な設定が必要で、そのうちの幾つかは<literal>root</literal>で実行する必要があります。
リグレッションテストは通常の<literal>make check</literal>や<literal>make installcheck</literal>コマンドで実行する事はできません。
必要な設定を行い、テスト用スクリプトを手動で実行する必要があります。
このテストはPostgreSQLビルドツリーの<filename>contrib/sepgsql</filename>ディレクトリで実行する必要があります。
しかしビルドツリーを必要とする一方、このテストはインストールされたサーバに対して実行する必要があります。
これは、<literal>make check</literal>ではなく、<literal>make installcheck</literal>によく似ています。
  </para>

  <para>
<!--
   First, set up <filename>sepgsql</filename> in a working database
   according to the instructions in <xref linkend="sepgsql-installation"/>.
   Note that the current operating system user must be able to connect to the
   database as superuser without password authentication.
-->
最初に、<xref linkend="sepgsql-installation"/>に従って<filename>sepgsql</filename>をデータベースにセットアップします。
使用するOS上のユーザは、認証無しでデータベース特権ユーザとして接続できる必要があることに留意してください。
  </para>

  <para>
<!--
   Second, build and install the policy package for the regression test.
   The <filename>sepgsql-regtest</filename> policy is a special purpose policy package
   which provides a set of rules to be allowed during the regression tests.
   It should be built from the policy source file
   <filename>sepgsql-regtest.te</filename>, which is done using
   <command>make</command> with a Makefile supplied by SELinux.
   You will need to locate the appropriate
   Makefile on your system; the path shown below is only an example.
   (This Makefile is usually supplied by the
   <filename>selinux-policy-devel</filename> or
   <filename>selinux-policy</filename> RPM.)
   Once built, install this policy package using the
   <command>semodule</command> command, which loads supplied policy packages
   into the kernel.  If the package is correctly installed,
   <literal><command>semodule</command> -l</literal> should list <literal>sepgsql-regtest</literal> as an
   available policy package:
-->
次に、リグレッションテスト用のポリシーパッケージのビルドとインストールを行ってください。
<filename>sepgsql-regtest</filename>ポリシーはリグレッションテストの実行に必要な一連のルールを含む特別な目的のポリシーパッケージです。
ポリシーのソースファイルである<filename>sepgsql-regtest.te</filename>から、SELinuxの提供するMakefileを用いて<command>make</command>コマンドでビルドする事ができます。
この時、インストール先システムにおいて、適切な<filename>Makefile</filename>の位置を指定する必要があります。以下の例で示されているパスは一例です。
(このMakefileは通常<filename>selinux-policy-devel</filename>や<filename>selinux-policy</filename>パッケージで提供されています。)
ビルドが完了したら、<command>semodule</command>を用いてこのポリシーパッケージをインストールする事ができます。このコマンドは、指定されたポリシーパッケージをリンクし、カーネル空間にロードする役割を果たします。
インストールが正常終了したら、<literal><command>semodule</command> -l</literal>により有効なパッケージの一覧として<literal>sepgsql-regtest</literal>が表示されるはずです。
  </para>

<screen>
$ cd .../contrib/sepgsql
$ make -f /usr/share/selinux/devel/Makefile
$ sudo semodule -u sepgsql-regtest.pp
$ sudo semodule -l | grep sepgsql
sepgsql-regtest 1.07
</screen>

  <para>
<!--
   Third, turn on <literal>sepgsql_regression_test_mode</literal>.
   For security reasons, the rules in <filename>sepgsql-regtest</filename>
   are not enabled by default;
   the <literal>sepgsql_regression_test_mode</literal> parameter enables
   the rules needed to launch the regression tests.
   It can be turned on using the <command>setsebool</command> command:
-->
次に、<literal>sepgsql_regression_test_mode</literal>を有効化してください。
安全のため、デフォルトでは<filename>sepgsql-regtest</filename>に含まれる全てのルールが有効化されている訳ではありません。
<literal>sepgsql_regression_test_mode</literal>パラメータはリグレッションテストを起動するために必要となる幾つかのルールを有効にします。
<command>setsebool</command>コマンドによって有効化する事ができます。
  </para>

<screen>
$ sudo setsebool sepgsql_regression_test_mode on
$ getsebool sepgsql_regression_test_mode
sepgsql_regression_test_mode --> on
</screen>

  <para>
<!--
   Fourth, verify your shell is operating in the <literal>unconfined_t</literal>
   domain:
-->
次に、シェルが<literal>unconfined_t</literal>ドメインで動作している事を確認して下さい。
  </para>
<screen>
$ id -Z
unconfined_u:unconfined_r:unconfined_t:s0-s0:c0.c1023
</screen>

  <para>
<!--
   See <xref linkend="sepgsql-resources"/> for details on adjusting your
   working domain, if necessary.
-->
利用者の動作ドメインを設定する方法について、必要であれば、詳細は<xref linkend="sepgsql-resources"/>をご覧ください。
  </para>

  <para>
<!--
   Finally, run the regression test script:
-->
最後に、リグレッションテストのスクリプトを実行します。
  </para>
<screen>
$ ./test_sepgsql
</screen>

  <para>
<!--
   This script will attempt to verify that you have done all the configuration
   steps correctly, and then it will run the regression tests for the
   <filename>sepgsql</filename> module.
-->
このスクリプトは全ての設定ステップが正常に行われていることを確認し、その後、<filename>sepgsql</filename>モジュールに対するリグレッションテストを実行します。
  </para>

  <para>
<!--
   After completing the tests, it's recommended you disable
   the <literal>sepgsql_regression_test_mode</literal> parameter:
-->
テストの実行後は<literal>sepgsql_regression_test_mode</literal>パラメータを無効化する事をお勧めします。
  </para>

<screen>
$ sudo setsebool sepgsql_regression_test_mode off
</screen>

  <para>
<!--
   You might prefer to remove the <filename>sepgsql-regtest</filename> policy
   entirely:
-->
<filename>sepgsql-regtest</filename>ポリシーをアンロードする際は、以下のコマンドを実行してください。
  </para>

<screen>
$ sudo semodule -r sepgsql-regtest
</screen>
 </sect2>

 <sect2 id="sepgsql-parameters">
<!--
  <title>GUC Parameters</title>
-->
  <title>GUCパラメータ</title>

  <variablelist>
   <varlistentry id="guc-sepgsql-permissive" xreflabel="sepgsql.permissive">
    <term>
     <varname>sepgsql.permissive</varname> (<type>boolean</type>)
     <indexterm>
      <primary><varname>sepgsql.permissive</varname> configuration parameter</primary>
     </indexterm>
     <indexterm>
      <primary><varname>sepgsql.permissive</varname>設定パラメータ</primary>
     </indexterm>
    </term>
    <listitem>
     <para>
<!--
      This parameter enables <filename>sepgsql</filename> to function
      in permissive mode, regardless of the system setting.
      The default is off.
      This parameter can only be set in the <filename>postgresql.conf</filename>
      file or on the server command line.
-->
このパラメータにより、オペレーティングシステムの設定に関わらず、<filename>sepgsql</filename>をパーミッシブモードで動作させる事ができます。
デフォルトの設定値はoffです。
<filename>postgresql.conf</filename>内、およびサーバ起動時のコマンドラインでのみ、このパラメータを設定する事ができます。
     </para>

     <para>
<!--
      When this parameter is on, <filename>sepgsql</filename> functions
      in permissive mode, even if SELinux in general is working in enforcing
      mode.  This parameter is primarily useful for testing purposes.
-->
このパラメータがonの場合、たとえSELinuxがエンフォーシングモードで動作していたとしても、<filename>sepgsql</filename>関数はパーミッシブモードで動作します。
このパラメータは主としてテストの目的に有用です。
     </para>
    </listitem>

   </varlistentry>
   <varlistentry id="guc-sepgsql-debug-audit" xreflabel="sepgsql.debug_audit">
    <term>
     <varname>sepgsql.debug_audit</varname> (<type>boolean</type>)
     <indexterm>
      <primary><varname>sepgsql.debug_audit</varname> configuration parameter</primary>
     </indexterm>
     <indexterm>
      <primary><varname>sepgsql.debug_audit</varname>設定パラメータ</primary>
     </indexterm>
    </term>
    <listitem>
     <para>
<!--
      This parameter enables the printing of audit messages regardless of
      the system policy settings.
      The default is off, which means that messages will be printed according
      to the system settings.
-->
このパラメータにより、セキュリティポリシーの設定とは無関係に監査ログを出力する事が可能になります。
デフォルト値はoff（セキュリティポリシーの設定に従う）です。
     </para>

     <para>
<!--
      The security policy of <productname>SELinux</productname> also has rules to
      control whether or not particular accesses are logged.
      By default, access violations are logged, but allowed
      accesses are not.
-->
<productname>SELinux</productname>のセキュリティポリシーには、特定のアクセスを監査ログに記録するか否かを制御するルールも存在します。
デフォルトでは、ポリシーに違反したアクセスを記録し、それ以外はログに記録されません。
     </para>

     <para>
<!--
      This parameter forces all possible logging to be turned on, regardless
      of the system policy.
-->
システムのポリシーとは無関係に、このパラメータは全ての監査ログの出力を強制します。
     </para>
    </listitem>
   </varlistentry>
  </variablelist>
 </sect2>

 <sect2 id="sepgsql-features">
<!--
  <title>Features</title>
<<<<<<< HEAD
  <sect3 id="sepgsql-features-controlled-obj-classes">
=======
-->
  <title>機能</title>
  <sect3>
<!--
>>>>>>> 94ef7168
   <title>Controlled Object Classes</title>
-->
   <title>制御されるオブジェクトの種類</title>
   <para>
<!--
    The security model of <productname>SELinux</productname> describes all the access
    control rules as relationships between a subject entity (typically,
    a client of the database) and an object entity (such as a database
    object), each of which is
    identified by a security label.  If access to an unlabeled object is
    attempted, the object is treated as if it were assigned the label
    <literal>unlabeled_t</literal>.
-->
<productname>SELinux</productname>のセキュリティモデルでは、全てのアクセス制御ルールは動作主体（サブジェクト; 典型的にはデータベースクライアント）と対象オブジェクト間の関係として記述し、これらはセキュリティラベルによって識別されます。
ラベル付けされていないオブジェクトに対するアクセスが発生した場合、そのオブジェクトはあたかも<literal>unlabeled_t</literal>タイプが割り当てられているかのように振舞います。
   </para>

   <para>
<!--
    Currently, <filename>sepgsql</filename> allows security labels to be
    assigned to schemas, tables, columns, sequences, views, and functions.
    When <filename>sepgsql</filename> is in use, security labels are
    automatically assigned to supported database objects at creation time.
    This label is called a default security label, and is decided according
    to the system security policy, which takes as input the creator's label,
    the label assigned to the new object's parent object and optionally name
    of the constructed object.
-->
現在の<filename>sepgsql</filename>では、スキーマ、テーブル、カラム、シーケンス、ビューおよび関数に対するラベル付けがサポートされています。
<filename>sepgsql</filename>の利用時には、これらのデータベースオブジェクトに対して、その生成時に自動的にセキュリティラベルが割り当てられます。
このラベルはデフォルトセキュリティラベルと呼ばれ、作成者のラベル、親関係にあたるオブジェクトのラベル、そして場合によっては作成されたオブジェクトの名前に基づいて、システムのセキュリティポリシーが決定します。
   </para>

   <para>
<!--
    A new database object basically inherits the security label of the parent
    object, except when the security policy has special rules known as
    type-transition rules, in which case a different label may be applied.
    For schemas, the parent object is the current database; for tables,
    sequences, views, and functions, it is the containing schema; for columns,
    it is the containing table.
-->
新しいデータベースオブジェクトのラベルは、タイプ遷移と呼ばれる異なったラベルを設定するための特別なルールがセキュリティポリシーに設定されている場合を除き、親関係にあるオブジェクトのラベルを引き継ぎます。
スキーマの親オブジェクトはデータベースであり、テーブル、シーケンス、ビュー、および関数はその属するスキーマが、カラムはその属するテーブルが親オブジェクトという事になります。
   </para>
  </sect3>

<<<<<<< HEAD
  <sect3 id="sepgsql-features-dml-permissions">
=======
  <sect3>
<!--
>>>>>>> 94ef7168
   <title>DML Permissions</title>
-->
   <title>DMLパーミッション</title>

   <para>
<!--
    For tables, <literal>db_table:select</literal>, <literal>db_table:insert</literal>,
    <literal>db_table:update</literal> or <literal>db_table:delete</literal> are
    checked for all the referenced target tables depending on the kind of
    statement; in addition, <literal>db_table:select</literal> is also checked for
    all the tables that contain columns referenced in the
    <literal>WHERE</literal> or <literal>RETURNING</literal> clause, as a data source
    for <literal>UPDATE</literal>, and so on.
-->
テーブルに対しては、構文の種類に応じて<literal>db_table:select</literal>、<literal>db_table:insert</literal>、<literal>db_table:update</literal>あるいは<literal>db_table:delete</literal>権限が全ての被参照テーブルに対してチェックされます。
加えて、<literal>WHERE</literal>句や<literal>RETURNING</literal>句で参照されるカラム、又は<literal>UPDATE</literal>の際のデータ元として利用されるカラムの属するテーブルに対して<literal>db_table:select</literal>権限もチェックされます。
   </para>

   <para>
<!--
    Column-level permissions will also be checked for each referenced column.
    <literal>db_column:select</literal> is checked on not only the columns being
    read using <literal>SELECT</literal>, but those being referenced in other DML
    statements; <literal>db_column:update</literal> or <literal>db_column:insert</literal>
    will also be checked for columns being modified by <literal>UPDATE</literal> or
    <literal>INSERT</literal>.
-->
参照された全てのカラムに対して列レベルの権限チェックが行われます。
<literal>SELECT</literal>構文で読み出されるカラムに対してだけでなく、他のDML構文で参照されているカラムに対しても<literal>db_column:select</literal>権限がチェックされます。
また、<literal>UPDATE</literal>や<literal>INSERT</literal>によって操作の対象となっているカラムに対しても、<literal>db_column:update</literal>や<literal>db_column:insert</literal>権限がそれぞれチェックされます。
   </para>

   <para>
<!--
   For example, consider:
-->
以下の例を見てください
<synopsis>
UPDATE t1 SET x = 2, y = func1(y) WHERE z = 100;
</synopsis>

<!--
    Here, <literal>db_column:update</literal> will be checked for
    <literal>t1.x</literal>, since it is being updated,
    <literal>db_column:{select update}</literal> will be checked for
    <literal>t1.y</literal>, since it is both updated and referenced, and
    <literal>db_column:select</literal> will be checked for <literal>t1.z</literal>, since
    it is only referenced.
    <literal>db_table:{select update}</literal> will also be checked
    at the table level.
-->
ここでは、更新される<literal>t1.x</literal>に対して<literal>db_column:update</literal>権限が、更新と同時に参照される<literal>t1.y</literal>に対しては<literal>db_column:{select update}</literal>権限が、そして参照されるだけの<literal>t1.z</literal>には<literal>db_column:select</literal>権限がチェックされます。
また、テーブルレベルでは<literal>db_table:{select update}</literal>権限がチェックされます。
   </para>

   <para>
<!--
    For sequences, <literal>db_sequence:get_value</literal> is checked when we
    reference a sequence object using <literal>SELECT</literal>; however, note that we
    do not currently check permissions on execution of corresponding functions
    such as <literal>lastval()</literal>.
-->
<literal>SELECT</literal>構文を用いてシーケンスを参照する場合、<literal>db_sequence:get_value</literal>がチェックされます。
しかし、現在のところ<literal>lastval()</literal>など関連する関数の実行時にはパーミッションチェックを行わない事に留意してください。
   </para>

   <para>
<!--
    For views, <literal>db_view:expand</literal> will be checked, then any other
    required permissions will be checked on the objects being
    expanded from the view, individually.
-->
ビューに対しては<literal>db_view:expand</literal>権限がチェックされ、次いで、ビューから展開されたオブジェクトに対するパーミッションが個別にチェックされます。
   </para>

   <para>
<!--
    For functions, <literal>db_procedure:{execute}</literal> will be checked when
    user tries to execute a function as a part of query, or using fast-path
    invocation. If this function is a trusted procedure, it also checks
    <literal>db_procedure:{entrypoint}</literal> permission to check whether it
    can perform as entry point of trusted procedure.
-->
利用者がクエリの一部として、あるいは近道インタフェースを用いた呼び出しによって関数を実行しようとするとき、<literal>db_procedure:{execute}</literal>権限がチェックされます。
関数がトラステッドプロシージャである場合、関数がトラステッドプロシージャのエントリーポイントとして振る舞う事ができるかどうかを検査するために<literal>db_procedure:{entrypoint}</literal>権限がチェックされます。
   </para>

   <para>
<!--
    In order to access any schema object, <literal>db_schema:search</literal>
    permission is required on the containing schema.  When an object is
    referenced without schema qualification, schemas on which this
    permission is not present will not be searched (just as if the user did
    not have <literal>USAGE</literal> privilege on the schema).  If an explicit schema
    qualification is present, an error will occur if the user does not have
    the requisite permission on the named schema.
-->
あらゆるスキーマオブジェクトにアクセスするためには、それらを含むスキーマに対する<literal>db_schema:search</literal>権限が必要です。
あるスキーマオブジェクトがスキーマ修飾無しに参照された場合、この権限を与えられていないスキーマは探索されません（あたかも利用者がスキーマに対する<literal>USAGE</literal>権限を有していないかのように振る舞います）。
明示的なスキーマ修飾があり、このスキーマに対して利用者が要求された権限を有していない場合、エラーが発生します。
   </para>

   <para>
<!--
    The client must be allowed to access all referenced tables and
    columns, even if they originated from views which were then expanded,
    so that we apply consistent access control rules independent of the manner
    in which the table contents are referenced.
-->
クライアントは全ての被参照テーブル・カラムに対して参照の権限を有している必要があります。それらがビューに由来し、展開されたものであっても同様です。これにより、テーブルの内容がどのような方法によって参照されるかに関係なく、一貫したアクセス制御ルールを適用する事ができます。
   </para>

   <para>
<!--
    The default database privilege system allows database superusers to
    modify system catalogs using DML commands, and reference or modify
    toast tables.  These operations are prohibited when
    <filename>sepgsql</filename> is enabled.
-->
データベーススーパーユーザに対して、標準のデータベース権限システムはDMLを用いたシステムカタログの更新と、TOASTテーブルの参照および更新を許していますが、<filename>sepgsql</filename>が有効なとき、これらの操作は禁止されます。
   </para>
  </sect3>

<<<<<<< HEAD
  <sect3 id="sepgsql-features-ddl-permissions">
=======
  <sect3>
<!--
>>>>>>> 94ef7168
   <title>DDL Permissions</title>
-->
   <title>DDLパーミッション</title>
   <para>
<!--
    <productname>SELinux</productname> defines several permissions to control common
    operations for each object type; such as creation, alter, drop and
    relabel of security label. In addition, several object types have
    special permissions to control their characteristic operations; such as
    addition or deletion of name entries within a particular schema.
-->
オブジェクトの作成、変更、削除やセキュリティラベルの変更など、<productname>SELinux</productname>は各オブジェクトに共通の操作を制御するためのパーミッションを何個か定義しています。
また、特定のスキーマに対する名前の追加や削除など、いくつかのオブジェクトにはそれ固有の操作を制御するための特別なパーミッションも定義されています。
   </para>
   <para>
<!--
    Creating a new database object requires <literal>create</literal> permission.
    <productname>SELinux</productname> will grant or deny this permission based on the
    client's security label and the proposed security label for the new
    object.  In some cases, additional privileges are required:
-->
新しいデータベースオブジェクトの作成には<literal>create</literal>権限が必要です。
<productname>SELinux</productname>は利用者のセキュリティラベルと新しいオブジェクトに付与される事になるセキュリティラベルの対に基づいて、この権限を許可、あるいは拒否します。
いくつかの場合では、追加的な権限チェックが行われます。
   </para>

   <itemizedlist>
    <listitem>
     <para>
<!--
      <link linkend="sql-createdatabase"><command>CREATE DATABASE</command></link> additionally requires
      <literal>getattr</literal> permission for the source or template database.
-->
<link linkend="sql-createdatabase"><command>CREATE DATABASE</command></link>は、複製元またはテンプレートのデータベースに対する<literal>getattr</literal>権限を要求します。
     </para>
    </listitem>
    <listitem>
     <para>
<!--
      Creating a schema object additionally requires <literal>add_name</literal>
      permission on the parent schema.
-->
スキーマオブジェクトの作成は、それを含むスキーマに対して<literal>add_name</literal>権限を要求します。
     </para>
    </listitem>
    <listitem>
     <para>
<!--
      Creating a table additionally requires permission to create each
      individual table column, just as if each table column were a
      separate top-level object.
-->
テーブルの作成は同時に、それがあたかも独立したオブジェクトであるかのように、個々のテーブル列を作成する権限を要求します。
     </para>
    </listitem>
    <listitem>
     <para>
<!--
      Creating a function marked as <literal>LEAKPROOF</literal> additionally
      requires <literal>install</literal> permission.  (This permission is also
      checked when <literal>LEAKPROOF</literal> is set for an existing function.)
-->
<literal>LEAKPROOF</literal>属性を持った関数の作成は<literal>install</literal>権限を要求します。（これはまた、既存の関数に<literal>LEAKPROOF</literal>属性を設定する時にも要求されます）
     </para>
    </listitem>
   </itemizedlist>

   <para>
<!--
    When <literal>DROP</literal> command is executed, <literal>drop</literal> will be
    checked on the object being removed.  Permissions will be also checked for
    objects dropped indirectly via <literal>CASCADE</literal>.  Deletion of objects
    contained within a particular schema (tables, views, sequences and
    procedures) additionally requires <literal>remove_name</literal> on the schema.
-->
<literal>DROP</literal>構文の実行時、削除されるオブジェクトに対して<literal>drop</literal>権限がチェックされます。
<literal>CASCADE</literal>により間接的に削除されるオブジェクトに対してもチェックは行われます。
特定のスキーマに含まれるオブジェクト（テーブル、ビュー、シーケンスや関数）の削除に際しては、スキーマに対する<literal>remove_name</literal>権限も併せてチェックされます。
   </para>

   <para>
<!--
    When <literal>ALTER</literal> command is executed, <literal>setattr</literal> will be
    checked on the object being modified for each object types, except for
    subsidiary objects such as the indexes or triggers of a table, where
    permissions are instead checked on the parent object.  In some cases,
    additional permissions are required:
-->
<literal>ALTER</literal>構文の実行時、テーブルに対するインデックスやトリガなど別オブジェクトに従属するもの（これらは代わりに親オブジェクトに対する権限がチェックされる）を除き、<literal>setattr</literal>がチェックされます。
いくつかの場合では、追加的な権限チェックが行われます。
   </para>

   <itemizedlist>
    <listitem>
     <para>
<!--
      Moving an object to a new schema additionally requires
      <literal>remove_name</literal> permission on the old schema and
      <literal>add_name</literal> permission on the new one.
-->
オブジェクトを新しいスキーマに移動させるには、古いスキーマに対して<literal>remove_name</literal>権限が、新しいスキーマに対して<literal>add_name</literal>権限が必要です。
     </para>
    </listitem>
    <listitem>
     <para>
<!--
      Setting the <literal>LEAKPROOF</literal> attribute on a function requires
      <literal>install</literal> permission.
-->
関数に対する<literal>LEAKPROOF</literal>属性の設定は<literal>install</literal>権限を要求します。
     </para>
    </listitem>
    <listitem>
     <para>
<!--
      Using <link linkend="sql-security-label"><command>SECURITY LABEL</command></link> on an object additionally
      requires <literal>relabelfrom</literal> permission for the object in
      conjunction with its old security label and <literal>relabelto</literal>
      permission for the object in conjunction with its new security label.
      (In cases where multiple label providers are installed and the user
      tries to set a security label, but it is not managed by
      <productname>SELinux</productname>, only <literal>setattr</literal> should be checked here.
      This is currently not done due to implementation restrictions.)
-->
<link linkend="sql-security-label"><command>SECURITY LABEL</command></link>コマンドの実行時、ラベル付けされるオブジェクトの古いラベルに対して<literal>setattr</literal>権限と<literal>relabelfrom</literal>権限が、入力された新しいラベルに対して<literal>relabelto</literal>権限がチェックされます。
（複数のラベルプロバイダがインストールされており、利用者が<productname>SELinux</productname>の管理下にないラベルを設定しようとした場合、<literal>setattr</literal>権限だけがチェックされるべきです。しかし実装上の制約により、現在はこれをチェックしていません。）
     </para>
    </listitem>
   </itemizedlist>

  </sect3>

<<<<<<< HEAD
  <sect3 id="sepgsql-features-trusted-procedures">
=======
  <sect3>
<!--
>>>>>>> 94ef7168
   <title>Trusted Procedures</title>
-->
   <title>トラステッドプロシージャ</title>
   <para>
<!--
    Trusted procedures are similar to security definer functions or setuid
    commands. <productname>SELinux</productname> provides a feature to allow trusted
    code to run using a security label different from that of the client,
    generally for the purpose of providing highly controlled access to
    sensitive data (e.g., rows might be omitted, or the precision of stored
    values might be reduced).  Whether or not a function acts as a trusted
    procedure is controlled by its security label and the operating system
    security policy.  For example:
-->
トラステッドプロシージャはSECURITY DEFINER関数やSet-UIDコマンドに似ています。
通常、機密データに対する高度にコントロールされたアクセス手段(例えば行を削除したり、保存された値の精度をさげたりします)を提供する目的で、<productname>SELinux</productname>は利用者のものとは異なるセキュリティラベルで信頼済みのコードを実行するための機能を持っています。
関数がトラステッドプロシージャとして振舞うかどうかは、関数のセキュリティラベルおよびオペレーティングシステムのセキュリティポリシーに従って決まります。
例えば：
   </para>

<screen>
postgres=# CREATE TABLE customer (
               cid     int primary key,
               cname   text,
               credit  text
           );
CREATE TABLE
postgres=# SECURITY LABEL ON COLUMN customer.credit
               IS 'system_u:object_r:sepgsql_secret_table_t:s0';
SECURITY LABEL
postgres=# CREATE FUNCTION show_credit(int) RETURNS text
             AS 'SELECT regexp_replace(credit, ''-[0-9]+$'', ''-xxxx'', ''g'')
                        FROM customer WHERE cid = $1'
           LANGUAGE sql;
CREATE FUNCTION
postgres=# SECURITY LABEL ON FUNCTION show_credit(int)
               IS 'system_u:object_r:sepgsql_trusted_proc_exec_t:s0';
SECURITY LABEL
</screen>

   <para>
<!--
    The above operations should be performed by an administrative user.
-->
これらの操作は管理権限を持つ利用者で行ってください。
   </para>

<screen>
postgres=# SELECT * FROM customer;
ERROR:  SELinux: security policy violation
postgres=# SELECT cid, cname, show_credit(cid) FROM customer;
 cid | cname  |     show_credit
-----+--------+---------------------
   1 | taro   | 1111-2222-3333-xxxx
   2 | hanako | 5555-6666-7777-xxxx
(2 rows)
</screen>

   <para>
<!--
    In this case, a regular user cannot reference <literal>customer.credit</literal>
    directly, but a trusted procedure <literal>show_credit</literal> allows the user
    to print the credit card numbers of customers with some of the digits
    masked out.
-->
この場合、一般の利用者は<literal>customer.credit</literal>を直接参照することはできませんが、トラステッドプロシージャである<literal>show_credit</literal>を用いる事で、一部の桁がマスクされた顧客のクレジットカード番号をプリントする事が可能になります。
   </para>
  </sect3>

<<<<<<< HEAD
  <sect3 id="sepgsql-features-dynamic-domain-transitions">
=======
  <sect3>
<!--
>>>>>>> 94ef7168
   <title>Dynamic Domain Transitions</title>
-->
   <title>動的ドメイン遷移</title>
   <para>
<!--
    It is possible to use SELinux's dynamic domain transition feature
    to switch the security label of the client process, the client domain,
    to a new context, if that is allowed by the security policy.
    The client domain needs the <literal>setcurrent</literal> permission and also
    <literal>dyntransition</literal> from the old to the new domain.
-->
セキュリティポリシーによって許可されている場合、SELinuxの動的ドメイン遷移機能を用いて、利用者のラベルを新しいものに切り替える事ができます。
利用者のドメインは<literal>setcurrent</literal>権限および、古いドメインから新しいドメインに遷移するための<literal>dyntransition</literal>権限を有している必要があります。
   </para>
   <para>
<!--
    Dynamic domain transitions should be considered carefully, because they
    allow users to switch their label, and therefore their privileges,
    at their option, rather than (as in the case of a trusted procedure)
    as mandated by the system.
    Thus, the <literal>dyntransition</literal> permission is only considered
    safe when used to switch to a domain with a smaller set of privileges than
    the original one. For example:
-->
利用者に自身のラベル、すなわち権限を切り替える事を可能にする動的ドメイン遷移は、システムによる自動切り替え（トラステッドプロシージャの場合）に比べて慎重に取り扱う必要があります。
<literal>dyntransition</literal>権限は元々のドメインよりも小さな権限セットを持つドメインに切り替える場合にのみ安全であると考えられます。
例えば、
   </para>
<screen>
regression=# select sepgsql_getcon();
                    sepgsql_getcon
-------------------------------------------------------
 unconfined_u:unconfined_r:unconfined_t:s0-s0:c0.c1023
(1 row)

regression=# SELECT sepgsql_setcon('unconfined_u:unconfined_r:unconfined_t:s0-s0:c1.c4');
 sepgsql_setcon
----------------
 t
(1 row)

regression=# SELECT sepgsql_setcon('unconfined_u:unconfined_r:unconfined_t:s0-s0:c1.c1023');
ERROR:  SELinux: security policy violation
</screen>
   <para>
<!--
    In this example above we were allowed to switch from the larger MCS
    range <literal>c1.c1023</literal> to the smaller range <literal>c1.c4</literal>, but
    switching back was denied.
-->
上記の例では、広いMCSレンジ<literal>c1.c1023</literal>から狭いMCSレンジ<literal>c1.c4</literal>への遷移は許可されているものの、その逆は禁止されています。
   </para>
   <para>
<!--
    A combination of dynamic domain transition and trusted procedure
    enables an interesting use case that fits the typical process life-cycle
    of connection pooling software.
    Even if your connection pooling software is not allowed to run most
    of SQL commands, you can allow it to switch the security label
    of the client using the <literal>sepgsql_setcon()</literal> function
    from within a trusted procedure; that should take some
    credential to authorize the request to switch the client label.
    After that, this session will have the privileges of the target user,
    rather than the connection pooler.
    The connection pooler can later revert the security label change by
    again using <literal>sepgsql_setcon()</literal> with
    <literal>NULL</literal> argument, again invoked from within a trusted
    procedure with appropriate permissions checks.
    The point here is that only the trusted procedure actually has permission
    to change the effective security label, and only does so when given proper
    credentials.  Of course, for secure operation, the credential store
    (table, procedure definition, or whatever) must be protected from
    unauthorized access.
-->
動的ドメイン遷移とトラステッドプロシージャの組み合わせは、典型的なコネクションプーラのライフサイクルに適合する興味深い利用法を提供します。
たとえコネクションプーリングソフトウェアが大半のSQLの実行を許可されていない場合でも、トラステッドプロシージャの内側から<literal>sepgsql_setcon()</literal>関数を用いて利用者のセキュリティラベルを切り替える事ができます。（トラステッドプロシージャは利用者のセキュリティラベルを切り替えるための認証情報を要求すべきです。）
この後、現在のセッションはコネクションプーラの権限ではなく、対象となる利用者の権限で動作する事になります。
また、<literal>sepgsql_setcon()</literal>に<literal>NULL</literal>引数を与えて（適切な権限チェックを行う）トラステッドプロシージャから再び呼び出す事で、コネクションプーラは後でセキュリティラベルを元に戻す事ができます。
ここでのポイントは、トラステッドプロシージャだけが実際に有効なセキュリティラベルを変更する権限を持っており、正しい認証情報が与えられた場合にのみそれを実行するという事です。
言うまでもなく、安全な操作のためには、権限のないアクセスから認証情報を保持するテーブルや関数定義などを保護しなければなりません。
   </para>
  </sect3>

<<<<<<< HEAD
  <sect3 id="sepgsql-features-misc">
=======
  <sect3>
<!--
>>>>>>> 94ef7168
   <title>Miscellaneous</title>
-->
   <title>その他</title>
   <para>
<!--
    We reject the <link linkend="sql-load"><command>LOAD</command></link> command across the board, because
    any module loaded could easily circumvent security policy enforcement.
-->
ロードされたモジュールは、セキュリティポリシーの適用を容易にバイパスできるため、<link linkend="sql-load"><command>LOAD</command></link>コマンドの実行は全面的に禁止されています。
   </para>

  </sect3>
</sect2>

 <sect2 id="sepgsql-functions">
<!--
  <title>Sepgsql Functions</title>
-->
  <title>sepgsql関数</title>
  <para>
<!--
   <xref linkend="sepgsql-functions-table"/> shows the available functions.
-->
<xref linkend="sepgsql-functions-table"/>に利用可能な関数を示します。
  </para>

  <table id="sepgsql-functions-table">
<!--
   <title>Sepgsql Functions</title>
-->
   <title>sepgsql関数</title>
    <tgroup cols="1">
     <thead>
      <row>
       <entry role="func_table_entry"><para role="func_signature">
<!--
        Function
-->
        関数
       </para>
       <para>
<!--
        Description
-->
        説明
       </para></entry>
      </row>
     </thead>

     <tbody>
      <row>
       <entry role="func_table_entry"><para role="func_signature">
        <function>sepgsql_getcon</function> ()
        <returnvalue>text</returnvalue>
       </para>
       <para>
<!--
        Returns the client domain, the current security label of the client.
-->
利用者のドメイン、つまり、現在の利用者ラベルを返却します。
       </para></entry>
      </row>

      <row>
       <entry role="func_table_entry"><para role="func_signature">
        <function>sepgsql_setcon</function> ( <type>text</type> )
        <returnvalue>boolean</returnvalue>
       </para>
       <para>
<!--
        Switches the client domain of the current session to the new domain,
        if allowed by the security policy.
        It also accepts <literal>NULL</literal> input as a request to transition
        to the client's original domain.
-->
セキュリティポリシーで許可されている場合、現在のセッションの利用者ドメインを新しいドメインへと切り替えます。
<literal>NULL</literal>を引数に取る事も可能で、その場合、元々の利用者ドメインへの遷移を意味します。
       </para></entry>
      </row>

      <row>
       <entry role="func_table_entry"><para role="func_signature">
        <function>sepgsql_mcstrans_in</function> ( <type>text</type> )
        <returnvalue>text</returnvalue>
       </para>
       <para>
<!--
        Translates the given qualified MLS/MCS range into raw format if
        the mcstrans daemon is running.
-->
mcstransデーモンが動作している場合、入力されたMLS/MCSレンジを修飾フォーマットから直接フォーマットに変換します。
       </para></entry>
      </row>

      <row>
       <entry role="func_table_entry"><para role="func_signature">
        <function>sepgsql_mcstrans_out</function> ( <type>text</type> )
        <returnvalue>text</returnvalue>
       </para>
       <para>
<!--
        Translates the given raw MLS/MCS range into qualified format if
        the mcstrans daemon is running.
-->
mcstransデーモンが動作している場合、入力されたMLS/MCSレンジを直接フォーマットから修飾フォーマットに変換します。
       </para></entry>
      </row>

      <row>
       <entry role="func_table_entry"><para role="func_signature">
        <function>sepgsql_restorecon</function> ( <type>text</type> )
        <returnvalue>boolean</returnvalue>
       </para>
       <para>
<!--
        Sets up initial security labels for all objects within the
        current database. The argument may be <literal>NULL</literal>, or the
        name of a specfile to be used as alternative of the system default.
-->
現在のデータベース内のすべてのオブジェクトに対して初期セキュリティラベルを割り当てます。
引数は<literal>NULL</literal>もしくはシステムの標準に代わる定義ファイルの名前です。
       </para></entry>
      </row>
     </tbody>
    </tgroup>
  </table>
 </sect2>

 <sect2 id="sepgsql-limitations">
<!--
  <title>Limitations</title>
-->
  <title>制限事項</title>

  <variablelist>
   <varlistentry>
<!--
    <term>Data Definition Language (DDL) Permissions</term>
-->
    <term>Data Definition Language (DDL) パーミッション</term>
    <listitem>
     <para>
<!--
      Due to implementation restrictions, some DDL operations do not
      check permissions.
-->
実装上の制約により、いくつかのDDL操作はパーミッションをチェックしません。
     </para>
    </listitem>
   </varlistentry>

   <varlistentry>
<!--
    <term>Data Control Language (DCL) Permissions</term>
-->
    <term>Data Control Language (DCL) パーミッション</term>
    <listitem>
     <para>
<!--
      Due to implementation restrictions, DCL operations do not check
      permissions.
-->
実装上の制約により、DCL操作はパーミッションをチェックしません。
     </para>
    </listitem>
   </varlistentry>

   <varlistentry>
<!--
    <term>Row-level access control</term>
-->
    <term>行レベルアクセス制御</term>
    <listitem>
     <para>
<!--
      <productname>PostgreSQL</productname> supports row-level access, but
      <filename>sepgsql</filename> does not.
-->
<productname>PostgreSQL</productname>は行レベルアクセス制御をサポートしていますが、<filename>sepgsql</filename>はサポートしていません。
     </para>
    </listitem>
   </varlistentry>

   <varlistentry>
<!--
    <term>Covert channels</term>
-->
    <term>隠れチャネル</term>
    <listitem>
     <para>
<!--
      <filename>sepgsql</filename> does not try to hide the existence of
      a certain object, even if the user is not allowed to reference it.
      For example, we can infer the existence of an invisible object as
      a result of primary key conflicts, foreign key violations, and so on,
      even if we cannot obtain the contents of the object.  The existence
      of a top secret table cannot be hidden; we only hope to conceal its
      contents.
-->
たとえ利用者が参照を許可されていないオブジェクトであっても、<filename>sepgsql</filename>はその存在を隠すことを意図していません。
例えば、我々があるオブジェクトの内容を参照する事ができなくても、主キーの競合や外部キー違反、その他の方法によって不可視なオブジェクトが存在する事を推測できます。
"最高機密"テーブルの存在を隠すことは不可能であり、その内容を秘匿することだけを意図しています。
     </para>
    </listitem>
   </varlistentry>
  </variablelist>
 </sect2>

 <sect2 id="sepgsql-resources">
<!--
  <title>External Resources</title>
-->
  <title>外部リソース</title>
  <variablelist>
   <varlistentry>
    <term><ulink url="https://wiki.postgresql.org/wiki/SEPostgreSQL">SE-PostgreSQL Introduction</ulink></term>
    <listitem>
     <para>
<!--
      This wiki page provides a brief overview, security design, architecture,
      administration and upcoming features.
-->
このwikiページでは、概要、セキュリティ・デザイン、アーキテクチャ、管理、および将来の機能について紹介しています。
     </para>
    </listitem>
   </varlistentry>
   <varlistentry>
    <term><ulink url="https://access.redhat.com/documentation/en-us/red_hat_enterprise_linux/7/html/selinux_users_and_administrators_guide/index">SELinux User's and Administrator's Guide</ulink></term>
    <listitem>
     <para>
<!--
      This document provides a wide spectrum of knowledge to administer
      <productname>SELinux</productname> on your systems.
      It focuses primarily on Red Hat operating systems, but is not limited to them.
-->
このドキュメントは<productname>SELinux</productname>システム管理に対する広範な知識を提供しています。
主としてRed Hatオペレーティングシステムを対象としていますが、それに限ったものではありません。
     </para>
    </listitem>
   </varlistentry>
   <varlistentry>
    <term><ulink url="https://fedoraproject.org/wiki/SELinux_FAQ">Fedora SELinux FAQ</ulink></term>
    <listitem>
     <para>
<!--
      This document answers frequently asked questions about
      <productname>SELinux</productname>.
      It focuses primarily on Fedora, but is not limited to Fedora.
-->
このドキュメントは<productname>SELinux</productname>に関するよくある質問と回答(FAQ)です。
主としてFedoraを対象としていますが、それに限ったものではありません。
     </para>
    </listitem>
   </varlistentry>
  </variablelist>
 </sect2>

 <sect2 id="sepgsql-author">
<!--
  <title>Author</title>
-->
  <title>作者</title>
  <para>
   KaiGai Kohei <email>kaigai@ak.jp.nec.com</email>
  </para>
 </sect2>
</sect1><|MERGE_RESOLUTION|>--- conflicted
+++ resolved
@@ -461,14 +461,10 @@
  <sect2 id="sepgsql-features">
 <!--
   <title>Features</title>
-<<<<<<< HEAD
+-->
+  <title>機能</title>
   <sect3 id="sepgsql-features-controlled-obj-classes">
-=======
--->
-  <title>機能</title>
-  <sect3>
-<!--
->>>>>>> 94ef7168
+<!--
    <title>Controlled Object Classes</title>
 -->
    <title>制御されるオブジェクトの種類</title>
@@ -516,12 +512,8 @@
    </para>
   </sect3>
 
-<<<<<<< HEAD
   <sect3 id="sepgsql-features-dml-permissions">
-=======
-  <sect3>
-<!--
->>>>>>> 94ef7168
+<!--
    <title>DML Permissions</title>
 -->
    <title>DMLパーミッション</title>
@@ -645,12 +637,8 @@
    </para>
   </sect3>
 
-<<<<<<< HEAD
   <sect3 id="sepgsql-features-ddl-permissions">
-=======
-  <sect3>
-<!--
->>>>>>> 94ef7168
+<!--
    <title>DDL Permissions</title>
 -->
    <title>DDLパーミッション</title>
@@ -783,12 +771,8 @@
 
   </sect3>
 
-<<<<<<< HEAD
   <sect3 id="sepgsql-features-trusted-procedures">
-=======
-  <sect3>
-<!--
->>>>>>> 94ef7168
+<!--
    <title>Trusted Procedures</title>
 -->
    <title>トラステッドプロシージャ</title>
@@ -858,12 +842,8 @@
    </para>
   </sect3>
 
-<<<<<<< HEAD
   <sect3 id="sepgsql-features-dynamic-domain-transitions">
-=======
-  <sect3>
-<!--
->>>>>>> 94ef7168
+<!--
    <title>Dynamic Domain Transitions</title>
 -->
    <title>動的ドメイン遷移</title>
@@ -947,12 +927,8 @@
    </para>
   </sect3>
 
-<<<<<<< HEAD
   <sect3 id="sepgsql-features-misc">
-=======
-  <sect3>
-<!--
->>>>>>> 94ef7168
+<!--
    <title>Miscellaneous</title>
 -->
    <title>その他</title>

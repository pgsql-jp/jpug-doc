<!--
doc/src/sgml/ref/pg_dump.sgml
PostgreSQL documentation
-->

<refentry id="APP-PGDUMP">
 <indexterm zone="app-pgdump">
  <primary>pg_dump</primary>
 </indexterm>

 <refmeta>
  <refentrytitle>pg_dump</refentrytitle>
  <manvolnum>1</manvolnum>
<!--
  <refmiscinfo>Application</refmiscinfo>
-->
<refmiscinfo>アプリケーション</refmiscinfo>
 </refmeta>

 <refnamediv>
  <refname>pg_dump</refname>

  <refpurpose>
<!--
   extract a <productname>PostgreSQL</productname> database into a script file or other archive file
-->
<productname>PostgreSQL</productname>データベースをスクリプトファイルまたは他のアーカイブファイルへ抽出する
  </refpurpose>
 </refnamediv>

 <refsynopsisdiv>
  <cmdsynopsis>
   <command>pg_dump</command>
   <arg rep="repeat"><replaceable>connection-option</replaceable></arg>
   <arg rep="repeat"><replaceable>option</replaceable></arg>
   <arg choice="opt"><replaceable>dbname</replaceable></arg>
  </cmdsynopsis>
 </refsynopsisdiv>


 <refsect1 id="pg-dump-description">
  <title>
<!--
   Description
-->
説明
  </title>

  <para>
<!--
   <application>pg_dump</application> is a utility for backing up a
   <productname>PostgreSQL</productname> database. It makes consistent
   backups even if the database is being used concurrently.
   <application>pg_dump</application> does not block other users
   accessing the database (readers or writers).
-->
<application>pg_dump</application>は<productname>PostgreSQL</productname>データベースをバックアップするユーティリティです。
データベースを使用中であっても一貫性のあるバックアップを作成することができます。
<application>pg_dump</application>は他のユーザによるデータベースへのアクセス（読み書き）をブロックしません。
  </para>

  <para>
<!--
   Dumps can be output in script or archive file formats. Script
   dumps are plain-text files containing the SQL commands required
   to reconstruct the database to the state it was in at the time it was
   saved. To restore from such a script, feed it to <xref
   linkend="app-psql">. Script files
   can be used to reconstruct the database even on other machines and
   other architectures; with some modifications, even on other SQL
   database products.
-->
ダンプはスクリプト形式、または、アーカイブファイル形式で出力することができます。
スクリプトダンプは、保存した時点の状態のデータベースを再構成するために必要なSQLコマンドが書き込まれた平文ファイルです。
このスクリプトを使ってリストアを行うには、それを<xref linkend="app-psql">に読み込ませます。
スクリプトファイルを使えば、ダンプを行ったのとは別のマシンや別のアーキテクチャ上でも、データベースを再構築することができます。
また、多少編集すれば他のSQLデータベース製品上でもデータベースの再構築が可能です。
  </para>

  <para>
<!--
   The alternative archive file formats must be used with
   <xref linkend="app-pgrestore"> to rebuild the database.  They
   allow <application>pg_restore</application> to be selective about
   what is restored, or even to reorder the items prior to being
   restored.
   The archive file formats are designed to be portable across
   architectures.
-->
もう1つの形式であるアーカイブファイル形式を使ってデータベースを再構築するには、<xref linkend="app-pgrestore">を使用しなければなりません。
このファイルを使用すると、<application>pg_restore</application>がリストア対象を選択したり、リストアするアイテムを並び替えたりできます。
アーカイブファイルもまた、アーキテクチャを越えて移植できるように設計されています。
  </para>

  <para>
<!--
   When used with one of the archive file formats and combined with
   <application>pg_restore</application>,
   <application>pg_dump</application> provides a flexible archival and
   transfer mechanism. <application>pg_dump</application> can be used to
   backup an entire database, then <application>pg_restore</application>
   can be used to examine the archive and/or select which parts of the
   database are to be restored. The most flexible output file formats are
   the <quote>custom</quote> format (<option>-Fc</option>) and the
   <quote>directory</quote> format(<option>-Fd</option>). They allow
   for selection and reordering of all archived items, support parallel
   restoration, and are compressed by default. The <quote>directory</quote>
   format is the only format that supports parallel dumps.
-->
いずれかのアーカイブファイル形式を<application>pg_restore</application>と組み合わせて使用する場合は、<application>pg_dump</application>の柔軟なアーカイブ/転送機構が利用できます。
具体的には、<application>pg_dump</application>を使用してデータベース全体をバックアップし、<application>pg_restore</application>を使用して、アーカイブの内容を検査したり、データベースの一部を選択してリストアしたりすることができます。
最も柔軟な出力ファイル形式は<quote>カスタム</quote>形式（<option>-Fc</option>）と<quote>ディレクトリ</quote>形式（<option>-Fd</option>）です。
これらはすべての保存された項目の選択や並び換えを行うことができ、並行リストアをサポートし、デフォルトで圧縮されます。
<quote>ディレクトリ</quote>形式は、並行ダンプをサポートする唯一の形式です。
  </para>

  <para>
<!--
   While running <application>pg_dump</application>, one should examine the
   output for any warnings (printed on standard error), especially in
   light of the limitations listed below.
-->
<application>pg_dump</application>の実行中は、標準エラーに出力される警告（特に後述の制限に関する警告）が出力されていないか確認してください。
  </para>

 </refsect1>

 <refsect1 id="pg-dump-options">
<!--
  <title>Options</title>
-->
<title>オプション</title>

  <para>
<!--
    The following command-line options control the content and
    format of the output.
-->
以下のコマンドラインオプションは出力内容とその形式を制御します。

    <variablelist>
     <varlistentry>
      <term><replaceable class="parameter">dbname</replaceable></term>
      <listitem>
       <para>
<!--
        Specifies the name of the database to be dumped.  If this is
        not specified, the environment variable
        <envar>PGDATABASE</envar> is used.  If that is not set, the
        user name specified for the connection is used.
-->
ダンプするデータベースの名前を指定します。
指定されていない場合は環境変数<envar>PGDATABASE</envar>が使われます。
この変数も設定されていない場合は、接続のために指定されたユーザ名が使用されます。
       </para>
      </listitem>
     </varlistentry>

     <varlistentry>
      <term><option>-a</></term>
      <term><option>--data-only</></term>
      <listitem>
       <para>
<!--
        Dump only the data, not the schema (data definitions).
        Table data, large objects, and sequence values are dumped.
-->
データのみをダンプし、スキーマ（データ定義）はダンプしません。
テーブルデータ、ラージオブジェクト、シーケンス値がダンプされます。
       </para>

       <para>
<!--
        This option is similar to, but for historical reasons not identical
        to, specifying <option>&#045;-section=data</>.
-->
このオプションは<option>--section=data</>を指定することと似ていますが、歴史的な理由で同一ではありません。
       </para>
      </listitem>
     </varlistentry>

     <varlistentry>
      <term><option>-b</></term>
      <term><option>--blobs</></term>
      <listitem>
       <para>
<!--
        Include large objects in the dump.  This is the default behavior
        except when <option>&#045;&#045;schema</>, <option>&#045;&#045;table</>, or
        <option>&#045;&#045;schema-only</> is specified, so the <option>-b</>
        switch is only useful to add large objects to selective dumps.
-->
ラージオブジェクトをダンプに含めます。
<option>--schema</>、<option>--table</>、<option>--schema-only</>が指定された場合を除き、これがデフォルトの動作です。
したがって、<option>-b</>オプションは選択的なダンプにラージオブジェクトを追加する場合にのみ有用です。
       </para>
      </listitem>
     </varlistentry>

     <varlistentry>
      <term><option>-c</option></term>
      <term><option>--clean</option></term>
      <listitem>
       <para>
<!--
        Output commands to clean (drop)
        database objects prior to outputting the commands for creating them.
        (Unless <option>&#045;-if-exists</> is also specified,
        restore might generate some harmless error messages, if any objects
        were not present in the destination database.)
-->
データベースオブジェクトを作成するコマンドの前に、データベースオブジェクトを整理（削除）するコマンドを書き出します。
（<option>--if-exists</>も指定されなければ、リストア先のデータベースの中に存在しないオブジェクトがある場合に、害がないエラーがいくつか発生するかもしれません。）
       </para>

       <para>
<!--
        This option is only meaningful for the plain-text format.  For
        the archive formats, you can specify the option when you
        call <command>pg_restore</command>.
-->
このオプションは平文形式の場合にのみ有効です。
アーカイブ形式では、<command>pg_restore</command>を呼び出す時にこのオプションを指定することができます。
       </para>
      </listitem>
     </varlistentry>

     <varlistentry>
      <term><option>-C</></term>
      <term><option>--create</></term>
      <listitem>
       <para>
<!--
        Begin the output with a command to create the
        database itself and reconnect to the created database.  (With a
        script of this form, it doesn't matter which database in the
        destination installation you connect to before running the script.)
        If <option>&#045;-clean</option> is also specified, the script drops and
        recreates the target database before reconnecting to it.
-->
初めにデータベース自体を作成するコマンドを出力し、その後、作成したデータベースに接続するコマンドを出力します
（このようなスクリプトを使用すると、スクリプトを実行する前に対象のインストレーションの中のどのデータベースに接続すればよいかという問題を考える必要がなくなります）。
<option>--clean</option>も同時に指定されている場合、このスクリプトは接続する前に対象データベースを削除し再作成します。
       </para>

       <para>
<!--
        This option is only meaningful for the plain-text format.  For
        the archive formats, you can specify the option when you
        call <command>pg_restore</command>.
-->
このオプションは平文形式の場合にのみ有効です。
アーカイブ形式では、<command>pg_restore</command>を呼び出す時にこのオプションを指定することができます。
       </para>
      </listitem>
     </varlistentry>

     <varlistentry>
      <term><option>-E <replaceable class="parameter">encoding</replaceable></option></term>
      <term><option>--encoding=<replaceable class="parameter">encoding</replaceable></option></term>
      <listitem>
       <para>
<!--
        Create the dump in the specified character set encoding. By default,
        the dump is created in the database encoding.  (Another way to get the
        same result is to set the <envar>PGCLIENTENCODING</envar> environment
        variable to the desired dump encoding.)
-->
指定した文字セット符号化方式でダンプを作成します。
デフォルトではダンプはデータベースの符号化方式で作成されます。
（環境変数<envar>PGCLIENTENCODING</envar>を好みのダンプ時の符号化方式に設定することで、同じ結果を得ることができます。）
       </para>
      </listitem>
     </varlistentry>

     <varlistentry>
      <term><option>-f <replaceable class="parameter">file</replaceable></option></term>
      <term><option>--file=<replaceable class="parameter">file</replaceable></option></term>
      <listitem>
       <para>
<!--
        Send output to the specified file. This parameter can be omitted for
        file based output formats, in which case the standard output is used.
        It must be given for the directory output format however, where it
        specifies the target directory instead of a file. In this case the
        directory is created by <command>pg_dump</command> and must not exist
        before.
-->
出力を指定のファイルに送ります。
ファイルを基にする出力形式ではこのパラメータは省くことができます。
省略時は標準出力が使用されます。
しかしディレクトリ出力形式の場合は、省略することはできず、ファイルではなく対象ディレクトリを指定します。
この場合、ディレクトリは<command>pg_dump</command>が生成しますので、事前に存在してはなりません。
       </para>
      </listitem>
     </varlistentry>

     <varlistentry>
      <term><option>-F <replaceable class="parameter">format</replaceable></option></term>
      <term><option>--format=<replaceable class="parameter">format</replaceable></option></term>
      <listitem>
       <para>
<!--
        Selects the format of the output.
        <replaceable>format</replaceable> can be one of the following:
-->
出力形式を選択します。
<replaceable>format</replaceable>には以下のいずれかを取ることができます。

       <variablelist>
        <varlistentry>
         <term><literal>p</></term>
         <term><literal>plain</></term>
         <listitem>
          <para>
<!--
           Output a plain-text <acronym>SQL</acronym> script file (the default).
-->
平文の<acronym>SQL</acronym>スクリプトファイルを出力します（デフォルト）。
          </para>
         </listitem>
        </varlistentry>

        <varlistentry>
         <term><literal>c</></term>
         <term><literal>custom</></term>
         <listitem>
          <para>
<!--
           Output a custom-format archive suitable for input into
           <application>pg_restore</application>.
           Together with the directory output format, this is the most flexible
           output format in that it allows manual selection and reordering of
           archived items during restore. This format is also compressed by
           default.
-->
<application>pg_restore</application>への入力に適したカスタム形式アーカイブを出力します。
ディレクトリ出力形式と一緒に使用する場合、リストア時に手作業で保管された項目の選択、再順序付けできますので、これはもっとも柔軟な出力形式です。
また、この形式はデフォルトで圧縮されます。
          </para>
         </listitem>
        </varlistentry>

        <varlistentry>
         <term><literal>d</></term>
         <term><literal>directory</></term>
         <listitem>
          <para>
<!--
           Output a directory-format archive suitable for input into
           <application>pg_restore</application>. This will create a directory
           with one file for each table and blob being dumped, plus a
           so-called Table of Contents file describing the dumped objects in a
           machine-readable format that <application>pg_restore</application>
           can read. A directory format archive can be manipulated with
           standard Unix tools; for example, files in an uncompressed archive
           can be compressed with the <application>gzip</application> tool.
           This format is compressed by default and also supports parallel
           dumps.
-->
<application>pg_restore</application>への入力に適したディレクトリ形式のアーカイブを出力します。
これは、ダンプされる各テーブルおよびblobごとに1つのファイル、さらに、<application>pg_restore</application>から読み取り可能な、機械的に読み取り易い書式でダンプしたオブジェクトを記述する目次ファイルと呼ばれるファイルを持つディレクトリを作成します。
ディレクトリ形式アーカイブは標準Unixツールで操作することができます。
例えば、未圧縮アーカイブ内のファイルを<application>gzip</application>ツールを使用して圧縮することができます。
この形式はデフォルトで圧縮されます。
また並行ダンプをサポートします。
          </para>
         </listitem>
        </varlistentry>

        <varlistentry>
         <term><literal>t</></term>
         <term><literal>tar</></term>
         <listitem>
          <para>
<!--
           Output a <command>tar</command>-format archive suitable for input
           into <application>pg_restore</application>. The tar-format is
           compatible with the directory-format; extracting a tar-format
           archive produces a valid directory-format archive.
           However, the tar-format does not support compression and has a
           limit of 8 GB on the size of individual tables. Also, the relative
           order of table data items cannot be changed during restore.
-->
<application>pg_restore</application>への入力に適した<command>tar</command>形式のアーカイブを出力します。
このtar形式はディレクトリ形式と互換性があります。
tar形式アーカイブを展開すると、有効なディレクトリ形式のアーカイブを生成します。
しかしtar形式は圧縮をサポートせず、個々のテーブルのサイズに関して8ギガバイトという上限があります。
またリストア時にテーブルデータ項目の相対的な順序を変更することはできません。
          </para>
         </listitem>
        </varlistentry>
       </variablelist></para>
      </listitem>
     </varlistentry>

     <varlistentry>
      <term><option>-i</></term>
      <term><option>--ignore-version</></term>
      <listitem>
       <para>
<!--
        A deprecated option that is now ignored.
-->
廃止されたオプションであり、現在は無視されます。
       </para>
      </listitem>
     </varlistentry>

     <varlistentry>
      <term><option>-j <replaceable class="parameter">njobs</replaceable></></term>
      <term><option>--jobs=<replaceable class="parameter">njobs</replaceable></></term>
      <listitem>
       <para>
<!--
        Run the dump in parallel by dumping <replaceable class="parameter">njobs</replaceable>
        tables simultaneously. This option reduces the time of the dump but it also
        increases the load on the database server. You can only use this option with the
        directory output format because this is the only output format where multiple processes
        can write their data at the same time.
-->
<replaceable class="parameter">njobs</replaceable>個のテーブルを同時にダンプすることによって、並行してダンプを実行します。
このオプションはダンプにかかる時間を減らしますが、データベースサーバの負荷を増やします。
このオプションはディレクトリ出力形式でのみ使用することができます。
複数のプロセスが同時にそのデータを書き出すことができるのはディレクトリ形式だけだからです。
       </para>
<!--
       <para><application>pg_dump</> will open <replaceable class="parameter">njobs</replaceable>
        + 1 connections to the database, so make sure your <xref linkend="guc-max-connections">
        setting is high enough to accommodate all connections.
-->
       <para>
<application>pg_dump</>は<replaceable class="parameter">njobs</replaceable>+1個のデータベース接続を開きます。
このため、すべての接続を収容できる程度に<xref linkend="guc-max-connections">が高いことを確認してください。
       </para>
       <para>
<!--
        Requesting exclusive locks on database objects while running a parallel dump could
        cause the dump to fail. The reason is that the <application>pg_dump</> master process
        requests shared locks on the objects that the worker processes are going to dump later
        in order to
        make sure that nobody deletes them and makes them go away while the dump is running.
        If another client then requests an exclusive lock on a table, that lock will not be
        granted but will be queued waiting for the shared lock of the master process to be
        released. Consequently any other access to the table will not be granted either and
        will queue after the exclusive lock request. This includes the worker process trying
        to dump the table. Without any precautions this would be a classic deadlock situation.
        To detect this conflict, the <application>pg_dump</> worker process requests another
        shared lock using the <literal>NOWAIT</> option. If the worker process is not granted
        this shared lock, somebody else must have requested an exclusive lock in the meantime
        and there is no way to continue with the dump, so <application>pg_dump</> has no choice
        but to abort the dump.
-->
並行ダンプを実行している時にデータベースオブジェクトに対して排他ロックを要求すると、ダンプが失敗する可能性があります。
ダンプ実行中に誰かがダンプ予定のオブジェクトを削除してそれがなくなってしまうことがないように、ワーカプロセスがダンプする予定のオブジェクトに対して<application>pg_dump</>のマスタプロセスが共有ロックを要求するのがその理由です。
その後他のクライアントがテーブルに対する排他ロックを要求すると、
そのロックは許可されませんが、マスタプロセスが共有ロックを解放することを待機するキューに保管されます。
その結果、テーブルへのその他のアクセスは許可されず、排他ロック要求の後のキューに保管されます。
これには、そのテーブルをダンプしようとする作業用プロセスも含まれます。
何らかの注意をしないと、古典的なデッドロック状態になります。
この競合を検知するために<application>pg_dump</>の作業用プロセスは<literal>NOWAIT</>オプションを使用する別の共有ロックを要求します。
作業用プロセスによる共有ロックが許可されない場合、だれかがその時に排他ロックを要求していることになり、ダンプを継続することができません。
<application>pg_dump</>には、ダンプを中断するしか選択肢がありません。
       </para>
       <para>
<!--
        For a consistent backup, the database server needs to support synchronized snapshots,
        a feature that was introduced in <productname>PostgreSQL</productname> 9.2. With this
        feature, database clients can ensure they see the same data set even though they use
        different connections. <command>pg_dump -j</command> uses multiple database
        connections; it connects to the database once with the master process and
        once again for each worker job. Without the synchronized snapshot feature, the
        different worker jobs wouldn't be guaranteed to see the same data in each connection,
        which could lead to an inconsistent backup.
-->
一貫したバックアップのためには、データベースサーバは、<productname>PostgreSQL</productname> 9.2で導入された機能である、同期されたスナップショットをサポートする必要があります。
この機能を用いて、データベースクライアントは異なる接続を使用していたとしても、確実に同じデータセットを参照することができます。
<command>pg_dump -j</command>は複数のデータベース接続を使用します。
マスタプロセスで１つ、作業用ジョブそれぞれでも１つ、データベースと接続します。
同期されたスナップショット機能がないと、異なる作業用ジョブがそれぞれの接続で同じデータを参照していることが保証されず、一貫性がないバックアップになってしまいます。
       </para>
       <para>
<!--
        If you want to run a parallel dump of a pre-9.2 server, you need to make sure that the
        database content doesn't change from between the time the master connects to the
        database until the last worker job has connected to the database. The easiest way to
        do this is to halt any data modifying processes (DDL and DML) accessing the database
        before starting the backup. You also need to specify the
        <option>&#045;-no-synchronized-snapshots</option> parameter when running
        <command>pg_dump -j</command> against a pre-9.2 <productname>PostgreSQL</productname>
        server.
-->
9.2より前のサーバで並行ダンプを実行させたいのであれば、データベースの内容が、マスタがデータベースに接続してから最後の作業用ジョブがデータベースに接続するまでの間に変更されないことを確実にしなければなりません。
このためのもっとも簡単な方法は、バックアップを始める前にデータを変更するプロセス（DDLおよびDML）がデータベースにアクセスすることを止めさせることです。
また、9.2より前の<productname>PostgreSQL</productname>に対して<command>pg_dump -j</command>を実行する場合は<option>--no-synchronized-snapshots</option>パラメータを指定する必要もあります。
       </para>
      </listitem>
     </varlistentry>

     <varlistentry>
      <term><option>-n <replaceable class="parameter">schema</replaceable></option></term>
      <term><option>--schema=<replaceable class="parameter">schema</replaceable></option></term>
      <listitem>
       <para>
<!--
        Dump only schemas matching <replaceable
        class="parameter">schema</replaceable>; this selects both the
        schema itself, and all its contained objects.  When this option is
        not specified, all non-system schemas in the target database will be
        dumped.  Multiple schemas can be
        selected by writing multiple <option>-n</> switches.  Also, the
        <replaceable class="parameter">schema</replaceable> parameter is
        interpreted as a pattern according to the same rules used by
        <application>psql</>'s <literal>\d</> commands (see <xref
        linkend="APP-PSQL-patterns" endterm="APP-PSQL-patterns-title">),
        so multiple schemas can also be selected by writing wildcard characters
        in the pattern.  When using wildcards, be careful to quote the pattern
        if needed to prevent the shell from expanding the wildcards;  see
        <xref linkend="pg-dump-examples" endterm="pg-dump-examples-title">.
-->
<replaceable class="parameter">schema</>にマッチするスキーマのみをダンプします。
これはスキーマ自体とそこに含まれるオブジェクトすべてを選択します。
このオプションが指定されなければ、対象データベース内にあるシステム以外のスキーマ全てがダンプされます。
複数の<option>-n</>オプションを記述することで、複数のスキーマを選択することができます。
また、<replaceable class="parameter">schema</replaceable>パラメータは<application>psql</>の<literal>\d</>コマンドと同じ規則に従うパターン（<xref linkend="APP-PSQL-patterns" endterm="APP-PSQL-patterns-title">参照）として解釈されます。
ですので、ワイルドカード文字をパターン内に記述することで、複数のスキーマを選択することもできます。
ワイルドカードを使用する時は、シェルがそのワイルドカードを展開しないように、必要であればパターンを引用符で括ってください。
<xref linkend="pg-dump-examples" endterm="pg-dump-examples-title">を参照してください。
       </para>

       <note>
        <para>
<!--
         When <option>-n</> is specified, <application>pg_dump</application>
         makes no attempt to dump any other database objects that the selected
         schema(s) might depend upon. Therefore, there is no guarantee
         that the results of a specific-schema dump can be successfully
         restored by themselves into a clean database.
-->
<option>-n</>が指定されると、<application>pg_dump</application>は選択したスキーマ内のオブジェクトが依存する可能性がある、その他のデータベースオブジェクトのダンプを行いません。
したがって、スキーマ指定のダンプ結果を初期状態のデータベースに正常にリストアできるという保証はありません。
        </para>
       </note>

       <note>
        <para>
<!--
         Non-schema objects such as blobs are not dumped when <option>-n</> is
         specified.  You can add blobs back to the dump with the
         <option>&#045;&#045;blobs</> switch.
-->
<option>-n</>が指定されると、blobなどの非スキーマオブジェクトはダンプされません。
<option>--blobs</>オプションをつけてダンプを行うことでblobも追加されます。
        </para>
       </note>

      </listitem>
     </varlistentry>

     <varlistentry>
      <term><option>-N <replaceable class="parameter">schema</replaceable></option></term>
      <term><option>--exclude-schema=<replaceable class="parameter">schema</replaceable></option></term>
      <listitem>
       <para>
<!--
        Do not dump any schemas matching the <replaceable
        class="parameter">schema</replaceable> pattern.  The pattern is
        interpreted according to the same rules as for <option>-n</>.
        <option>-N</> can be given more than once to exclude schemas
        matching any of several patterns.
-->
<replaceable class="parameter">schema</>パターンにマッチするスキーマをダンプしません。
このパターンは<option>-n</>と同様の規則に従って解釈されます。
<option>-N</>を複数指定して、複数のパターンのいずれかにマッチするスキーマを除外することができます。
       </para>

       <para>
<!--
        When both <option>-n</> and <option>-N</> are given, the behavior
        is to dump just the schemas that match at least one <option>-n</>
        switch but no <option>-N</> switches.  If <option>-N</> appears
        without <option>-n</>, then schemas matching <option>-N</> are
        excluded from what is otherwise a normal dump.
-->
<option>-n</>と<option>-N</>の両方が指定された場合、少なくとも1つの<option>-n</>にマッチし<option>-N</>オプションにマッチしないスキーマだけがダンプされます。
<option>-n</>なしで<option>-N</>が指定された場合、<option>-N</>にマッチするスキーマが通常のダンプから除外されます。
       </para>
      </listitem>
     </varlistentry>

     <varlistentry>
      <term><option>-o</></term>
      <term><option>--oids</></term>
      <listitem>
       <para>
<!--
        Dump object identifiers (<acronym>OID</acronym>s) as part of the
        data for every table.  Use this option if your application references
        the <acronym>OID</>
        columns in some way (e.g., in a foreign key constraint).
        Otherwise, this option should not be used.
-->
各テーブルのオブジェクト識別子（<acronym>OID</acronym>）をデータの一部としてダンプします。
アプリケーションで<acronym>OID</>列を（外部キー制約など）何らかの形で使用している場合は、このオプションを使用してください。
その他の場合は、このオプションは使用しないでください。
       </para>
      </listitem>
     </varlistentry>

     <varlistentry>
      <term><option>-O</></term>
      <term><option>--no-owner</option></term>
      <listitem>
       <para>
<!--
        Do not output commands to set
        ownership of objects to match the original database.
        By default, <application>pg_dump</application> issues
        <command>ALTER OWNER</> or
        <command>SET SESSION AUTHORIZATION</command>
        statements to set ownership of created database objects.
        These statements
        will fail when the script is run unless it is started by a superuser
        (or the same user that owns all of the objects in the script).
        To make a script that can be restored by any user, but will give
        that user ownership of all the objects, specify <option>-O</>.
-->
オブジェクトの所有権を元のデータベースにマッチさせるためのコマンドを出力しません。
デフォルトでは、<application>pg_dump</application>は、<command>ALTER OWNER</>文または<command>SET SESSION AUTHORIZATION</command>文を発行して、作成したデータベースオブジェクトの所有権を設定します。
スーパーユーザ（もしくは、そのスクリプト内の全てのオブジェクトを所有するユーザ）以外のユーザがスクリプトを実行した場合、これらの文は失敗します。
任意のユーザがリストアできるスクリプトを作成するには、<option>-O</>を指定してください。
ただし、この場合は、全てのオブジェクトの所有者がリストアしたユーザとなってしまいます。
       </para>

       <para>
<!--
        This option is only meaningful for the plain-text format.  For
        the archive formats, you can specify the option when you
        call <command>pg_restore</command>.
-->
このオプションは平文形式の場合にのみ有効です。
アーカイブ形式では、<command>pg_restore</command>を呼び出す時にこのオプションを指定することができます。
       </para>
      </listitem>
     </varlistentry>

     <varlistentry>
      <term><option>-R</option></term>
      <term><option>--no-reconnect</option></term>
      <listitem>
       <para>
<!--
        This option is obsolete but still accepted for backwards
        compatibility.
-->
このオプションは廃止されましたが、後方互換性を保持するため受け入れられます。
       </para>
      </listitem>
     </varlistentry>

     <varlistentry>
      <term><option>-s</option></term>
      <term><option>--schema-only</option></term>
      <listitem>
       <para>
<!--
        Dump only the object definitions (schema), not data.
-->
データ定義（スキーマ）のみをダンプし、データはダンプしません。
       </para>
       <para>
<!--
        This option is the inverse of <option>&#045;-data-only</>.
        It is similar to, but for historical reasons not identical to,
        specifying
        <option>&#045;-section=pre-data &#045;-section=post-data</>.
-->
このオプションは<option>--data-only</>の逆です。
これは<option>--section=pre-data --section=post-data</>を指定することと似ていますが、歴史的な理由のため同一ではありません。
       </para>
       <para>
<!--
        (Do not confuse this with the <option>&#045;-schema</> option, which
        uses the word <quote>schema</> in a different meaning.)
-->
（これと<option>--schema</>オプションと混乱しないでください。<quote>schema</>という単語を異なる意味で使用しています。）
       </para>
       <para>
<!--
        To exclude table data for only a subset of tables in the database,
        see <option>&#045;-exclude-table-data</>.
-->
データベース内の一部のみのテーブルのテーブルデータを除外するためには<option>--exclude-table-data</>を参照してください。
       </para>
      </listitem>
     </varlistentry>

     <varlistentry>
      <term><option>-S <replaceable class="parameter">username</replaceable></option></term>
      <term><option>--superuser=<replaceable class="parameter">username</replaceable></option></term>
      <listitem>
       <para>
<!--
        Specify the superuser user name to use when disabling triggers.
        This is relevant only if <option>&#045;-disable-triggers</> is used.
        (Usually, it's better to leave this out, and instead start the
        resulting script as superuser.)
-->
トリガを無効にする場合に使用する、スーパーユーザのユーザ名を指定します。 
これは<option>--disable-triggers</>を使う場合にのみ使用されます。
（通常は このオプションを使うよりも、出力されたスクリプトをスーパーユーザ権限で実行する方が良いでしょう。）
       </para>
      </listitem>
     </varlistentry>

     <varlistentry>
      <term><option>-t <replaceable class="parameter">table</replaceable></option></term>
      <term><option>--table=<replaceable class="parameter">table</replaceable></option></term>
      <listitem>
       <para>
<!--
        Dump only tables (or views or sequences or foreign tables) matching
        <replaceable class="parameter">table</replaceable>.  Multiple tables
        can be selected by writing multiple <option>-t</> switches.  Also, the
        <replaceable class="parameter">table</replaceable> parameter is
        interpreted as a pattern according to the same rules used by
        <application>psql</>'s <literal>\d</> commands (see <xref
        linkend="APP-PSQL-patterns" endterm="APP-PSQL-patterns-title">),
        so multiple tables can also be selected by writing wildcard characters
        in the pattern.  When using wildcards, be careful to quote the pattern
        if needed to prevent the shell from expanding the wildcards;  see
        <xref linkend="pg-dump-examples" endterm="pg-dump-examples-title">.
-->
<replaceable class="parameter">table</replaceable>にマッチするテーブル（またはビュー、シーケンス、外部テーブル）のみをダンプします。
複数の<option>-t</>オプションを記述することで複数のテーブルを選択することができます。
また、<replaceable class="parameter">table</replaceable>パラメータは<application>psql</>の <literal>\d</>コマンドで使用される規則(<xref linkend="APP-PSQL-patterns" endterm="APP-PSQL-patterns-title">参照)と同じ規則に従うパターンとして解釈されます。
ですので、ワイルドカード文字をパターン内に記述することで、複数のテーブルを選択することもできます。
ワイルドカードを使用する時は、シェルによりそのワイルドカードを展開させないように、パターンを引用符で括ってください。
<xref linkend="pg-dump-examples" endterm="pg-dump-examples-title">を参照してください。
       </para>

       <para>
<!--
        The <option>-n</> and <option>-N</> switches have no effect when
        <option>-t</> is used, because tables selected by <option>-t</> will
        be dumped regardless of those switches, and non-table objects will not
        be dumped.
-->
<option>-t</>が使用されると、<option>-n</>および<option>-N</>オプションの効果はなくなります。
<option>-t</>で選択したテーブルが、これらのオプションとは関係なくダンプされ、また、非テーブルオブジェクトはダンプされないためです。
       </para>

       <note>
        <para>
<!--
         When <option>-t</> is specified, <application>pg_dump</application>
         makes no attempt to dump any other database objects that the selected
         table(s) might depend upon. Therefore, there is no guarantee
         that the results of a specific-table dump can be successfully
         restored by themselves into a clean database.
-->
<option>-t</>が指定されると、<application>pg_dump</application>は選択したテーブル内のオブジェクトが依存する可能性がある他のデータベースオブジェクトのダンプを行いません。
したがって、テーブル指定のダンプ結果を初期化されたデータベースに正常にリストアできるという保証はありません。

        </para>
       </note>

       <note>
        <para>
<!--
         The behavior of the <option>-t</> switch is not entirely upward
         compatible with pre-8.2 <productname>PostgreSQL</productname>
         versions.  Formerly, writing <literal>-t tab</> would dump all
         tables named <literal>tab</>, but now it just dumps whichever one
         is visible in your default search path.  To get the old behavior
         you can write <literal>-t '*.tab'</>.  Also, you must write something
         like <literal>-t sch.tab</> to select a table in a particular schema,
         rather than the old locution of <literal>-n sch -t tab</>.
-->
<option>-t</>オプションの動作は8.2より前のバージョンの<productname>PostgreSQL</productname>と完全な互換性はありません。
以前は、<literal>-t tab</>と記述することで<literal>tab</>という名前のテーブルをすべてダンプしていました。
しかし現在は、デフォルトの検索パスで可視のものだけがダンプされます。
過去の動作を行うためには、<literal>-t '*.tab'</>と記述してください。
また、特定のスキーマ内のテーブルを選択するためには、以前は<literal>-n sch -t tab</>と記述していましたが、<literal>-t sch.tab</>などと記述しなければなりません。
        </para>
       </note>
      </listitem>
     </varlistentry>

     <varlistentry>
      <term><option>-T <replaceable class="parameter">table</replaceable></option></term>
      <term><option>--exclude-table=<replaceable class="parameter">table</replaceable></option></term>
      <listitem>
       <para>
<!--
        Do not dump any tables matching the <replaceable
        class="parameter">table</replaceable> pattern.  The pattern is
        interpreted according to the same rules as for <option>-t</>.
        <option>-T</> can be given more than once to exclude tables
        matching any of several patterns.
-->
<replaceable class="parameter">tables</replaceable>パターンにマッチするテーブルをダンプしません。
このパターンは<option>-t</>と同じ規則に従って解釈されます。
<option>-T</>を複数指定することで、複数のパターンのいずれかにマッチするテーブルをすべて除外させることができます。
       </para>

       <para>
<!--
        When both <option>-t</> and <option>-T</> are given, the behavior
        is to dump just the tables that match at least one <option>-t</>
        switch but no <option>-T</> switches.  If <option>-T</> appears
        without <option>-t</>, then tables matching <option>-T</> are
        excluded from what is otherwise a normal dump.
-->
<option>-t</>と<option>-T</>の両方が指定された場合、少なくとも1つの<option>-t</>オプションにマッチし、<option>-T</>オプションにマッチしないテーブルのみがダンプされます。
<option>-t</>なしで<option>-T</>が指定された場合、通常のダンプから<option>-T</>にマッチするテーブルが除外されます。
       </para>

      </listitem>
     </varlistentry>

     <varlistentry>
      <term><option>-v</></term>
      <term><option>--verbose</></term>
      <listitem>
       <para>
<!--
        Specifies verbose mode.  This will cause
        <application>pg_dump</application> to output detailed object
        comments and start/stop times to the dump file, and progress
        messages to standard error.
-->
冗長モードを指定します。
これを指定すると、<application>pg_dump</application>は、詳細なオブジェクトコメント、開始時刻、終了時刻をダンプファイルに、進行状況メッセージを標準エラーに出力します。
       </para>
      </listitem>
     </varlistentry>

     <varlistentry>
       <term><option>-V</></term>
       <term><option>--version</></term>
       <listitem>
       <para>
<!--
       Print the <application>pg_dump</application> version and exit.
-->
<application>pg_dump</application>のバージョンを表示し、終了します。
       </para>
       </listitem>
     </varlistentry>

     <varlistentry>
      <term><option>-x</></term>
      <term><option>--no-privileges</></term>
      <term><option>--no-acl</></term>
      <listitem>
       <para>
<!--
        Prevent dumping of access privileges (grant/revoke commands).
-->
アクセス権限（grant/revokeコマンド）のダンプを抑制します。
       </para>
      </listitem>
     </varlistentry>

     <varlistentry>
      <term><option>-Z <replaceable class="parameter">0..9</replaceable></option></term>
      <term><option>--compress=<replaceable class="parameter">0..9</replaceable></option></term>
      <listitem>
       <para>
<!--
        Specify the compression level to use.  Zero means no compression.
        For the custom archive format, this specifies compression of
        individual table-data segments, and the default is to compress
        at a moderate level.
        For plain text output, setting a nonzero compression level causes
        the entire output file to be compressed, as though it had been
        fed through <application>gzip</>; but the default is not to compress.
        The tar archive format currently does not support compression at all.
-->
使用する圧縮レベルを指定します。
ゼロは圧縮無しを意味します。
カスタムアーカイブ形式では、これは個々のテーブルデータセグメントの圧縮を指定するもので、デフォルトでは中間レベルで圧縮されます。
平文出力では、非ゼロの圧縮レベルの指定によりあたかも<application>gzip</>に渡されたかのように出力ファイル全体が圧縮されます。
しかしデフォルトは圧縮無しです。
tarアーカイブ形式では現在圧縮を全くサポートしていません。
       </para>
      </listitem>
     </varlistentry>

     <varlistentry>
      <term><option>--binary-upgrade</option></term>
      <listitem>
       <para>
<!--
        This option is for use by in-place upgrade utilities.  Its use
        for other purposes is not recommended or supported.  The
        behavior of the option may change in future releases without
        notice.
-->
このオプションは現位置でのアップグレード用のユーティリティにより使用されるものです。
他の目的での使用は推奨されませんし、サポートもされません。
このオプションの動作は、将来通知することなく変更される可能性があります。
       </para>
      </listitem>
     </varlistentry>

     <varlistentry>
      <term><option>--column-inserts</option></term>
      <term><option>--attribute-inserts</option></term>
      <listitem>
       <para>
<!--
        Dump data as <command>INSERT</command> commands with explicit
        column names (<literal>INSERT INTO
        <replaceable>table</replaceable>
        (<replaceable>column</replaceable>, ...) VALUES
        ...</literal>).  This will make restoration very slow; it is mainly
        useful for making dumps that can be loaded into
        non-<productname>PostgreSQL</productname> databases.
        However, since this option generates a separate command for each row,
        an error in reloading a row causes only that row to be lost rather
        than the entire table contents.
<<<<<<< HEAD
=======
-->
明示的に列名を付けた<command>INSERT</command>コマンド（<literal>INSERT INTO <replaceable>table</replaceable> (<replaceable>column</replaceable>, ...)VALUES...</literal>）としてデータをダンプします。
これによりリストアは非常に遅くなります。
主に<productname>PostgreSQL</productname>以外のデータベースへロード可能なダンプを作成する時に有用です。
しかし、このオプションは各行に対して別々のコマンドを生成しますので、一行を再ロードする時にエラーになったとしても、テーブルの内容まるごと失われることなく、一行のみが失われるだけですみます。
>>>>>>> de74b4ab
       </para>
      </listitem>
     </varlistentry>

     <varlistentry>
      <term><option>--disable-dollar-quoting</></term>
      <listitem>
       <para>
<!--
        This option disables the use of dollar quoting for function bodies,
        and forces them to be quoted using SQL standard string syntax.
-->
このオプションは、関数本体用のドル引用符の使用を無効にし、強制的に標準SQLの文字列構文を使用した引用符付けを行います。
       </para>
      </listitem>
     </varlistentry>

     <varlistentry>
      <term><option>--disable-triggers</></term>
      <listitem>
       <para>
<!--
        This option is relevant only when creating a data-only dump.
        It instructs <application>pg_dump</application> to include commands
        to temporarily disable triggers on the target tables while
        the data is reloaded.  Use this if you have referential
        integrity checks or other triggers on the tables that you
        do not want to invoke during data reload.
-->
このオプションは、データのみのダンプを作成する場合にしか適用されません。
データの再ロード中に、対象テーブル上のトリガを一時的に無効にするコマンドを出力するよう<application>pg_dump</application>に指示します。
このオプションは、データの再ロード中には呼び出したくない参照整合性検査やその他のトリガがテーブル上にある場合に使用します。
       </para>

       <para>
<!--
        Presently, the commands emitted for <option>&#055;&#055;disable-triggers</>
        must be done as superuser.  So, you should also specify
        a superuser name with <option>-S</>, or preferably be careful to
        start the resulting script as a superuser.
-->
現在のところ、<option>--disable-triggers</>に対応するコマンドを実行するのは、スーパーユーザでなければなりません。
そのため、<option>-S</>でスーパーユーザの名前を指定するか、あるいは、可能であれば、スーパーユーザ権限でスクリプトを開始するよう注意する必要があります。
       </para>

       <para>
<!--
        This option is only meaningful for the plain-text format.  For
        the archive formats, you can specify the option when you
        call <command>pg_restore</command>.
-->
このオプションは平文形式の場合にのみ有効です。
他の形式では、<command>pg_restore</command>を呼び出す時にこのオプションを指定することができます。
       </para>
      </listitem>
     </varlistentry>

     <varlistentry>
      <term><option>--enable-row-security</></term>
      <listitem>
       <para>
        This option is relevant only when dumping the contents of a table
        which has row security.  By default, pg_dump will set
        <literal>ROW_SECURITY</literal> to <literal>OFF</literal>, to ensure
        that all data is dumped from the table.  If the user does not have
        sufficient privileges to bypass row security, then an error is thrown.
        This parameter instructs <application>pg_dump</application> to set
        row_security to 'ON' instead, allowing the user to dump the contents
        of the table which they have access to.
       </para>

      </listitem>
     </varlistentry>

     <varlistentry>
      <term><option>--exclude-table-data=<replaceable class="parameter">table</replaceable></option></term>
      <listitem>
       <para>
<!--
        Do not dump data for any tables matching the <replaceable
        class="parameter">table</replaceable> pattern. The pattern is
        interpreted according to the same rules as for <option>-t</>.
        <option>&#045;-exclude-table-data</> can be given more than once to
        exclude tables matching any of several patterns. This option is
        useful when you need the definition of a particular table even
        though you do not need the data in it.
-->
<replaceable class="parameter">table</replaceable>にマッチするすべてのテーブルのデータをダンプしません。
パターンは<option>-t</>用の規則と同じ規則にしたがって解釈されます。
複数のパターンのいずれかにマッチするテーブルを除外することができるように、<option>--exclude-table-data</>を複数回与えることができます。
このオプションは、特定のテーブルに関してデータを格納する必要はないがテーブル定義は必要である場合に有用です。
       </para>
       <para>
<!--
        To exclude data for all tables in the database, see <option>&#045;-schema-only</>.
-->
データベース内のすべてのテーブルに関してデータを除外するためには、<option>--schema-only</>を参照してください。
       </para>
      </listitem>
     </varlistentry>

     <varlistentry>
      <term><option>--if-exists</option></term>
      <listitem>
       <para>
<!--
        Use conditional commands (i.e. add an <literal>IF EXISTS</literal>
        clause) when cleaning database objects.  This option is not valid
        unless <option>&#045;-clean</> is also specified.
-->
データベースオブジェクトを初期化するときに、条件コマンドを使います(つまり、<literal>IF EXISTS</literal>句を追加します)。
このオプションは、<option>--clean</>も指定されているのでなければ、有効にはなりません。
       </para>
      </listitem>
     </varlistentry>

     <varlistentry>
      <term><option>--if-exists</option></term>
      <listitem>
       <para>
        Use conditional commands (i.e. add an <literal>IF EXISTS</literal>
        clause) when cleaning database objects.  This option is not valid
        unless <option>--clean</> is also specified.
       </para>
      </listitem>
     </varlistentry>

     <varlistentry>
      <term><option>--inserts</option></term>
      <listitem>
       <para>
<!--
        Dump data as <command>INSERT</command> commands (rather
        than <command>COPY</command>).  This will make restoration very slow;
        it is mainly useful for making dumps that can be loaded into
        non-<productname>PostgreSQL</productname> databases.
        However, since this option generates a separate command for each row,
        an error in reloading a row causes only that row to be lost rather
        than the entire table contents.
        Note that
        the restore might fail altogether if you have rearranged column order.
        The <option>&#045;-column-inserts</option> option is safe against column
        order changes, though even slower.
-->
データを（<command>COPY</command>ではなく）<command>INSERT</command>コマンドの形式でダンプします。 
これを行うとリストアに非常に時間がかかります。
主に<productname>PostgreSQL</productname>以外のデータベースへロード可能なダンプを作成する時に有用です。
しかし、このオプションは各行に対して別々のコマンドを生成しますので、一行を再ロードする時にエラーになったとしても、テーブルの内容まるごと失われることなく、一行のみが失われるだけですみます。
列の順序を変更した場合はリストアが失敗する可能性があることに注意してください。
<option>--column-inserts</option>はさらに処理が遅くなりますが、列の順序変更に対して安全です。
       </para>
      </listitem>
     </varlistentry>

     <varlistentry>
      <term><option>--lock-wait-timeout=<replaceable class="parameter">timeout</replaceable></option></term>
      <listitem>
       <para>
<!--
        Do not wait forever to acquire shared table locks at the beginning of
        the dump. Instead fail if unable to lock a table within the specified
        <replaceable class="parameter">timeout</>. The timeout may be
        specified in any of the formats accepted by <command>SET
        statement_timeout</>.  (Allowed values vary depending on the server
        version you are dumping from, but an integer number of milliseconds
        is accepted by all versions since 7.3.  This option is ignored when
        dumping from a pre-7.3 server.)
-->
ダンプの開始時に共有テーブルのロックを永遠に待ちません。
代わりに指定した<replaceable class="parameter">timeout</>内にテーブルロックを獲得できなければ失敗します。
タイムアウトは<command>SET statement_timeout</>で受け付けられる任意の書式で指定できます。
（使用可能な値はダンプの元となるサーバのバージョンに依存して異なりますが、7.3以降のすべてのバージョンにおいてミリ秒単位の整数値は受け付けられます。
7.3より前のサーバからダンプする場合、このオプションは無視されます。）
       </para>
      </listitem>
     </varlistentry>

     <varlistentry>
      <term><option>--no-security-labels</option></term>
      <listitem>
       <para>
<!--
        Do not dump security labels.
-->
セキュリティラベルをダンプしません。
       </para>
      </listitem>
     </varlistentry>

     <varlistentry>
      <term><option>--no-synchronized-snapshots</></term>
      <listitem>
       <para>
<!--
        This option allows running <command>pg_dump -j</> against a pre-9.2
        server, see the documentation of the <option>-j</option> parameter
        for more details.
-->
このオプションにより、9.2より前のサーバに対して<command>pg_dump -j</>を実行することができます。
詳細については<option>-j</option>パラメータの説明を参照してください。
       </para>
      </listitem>
     </varlistentry>

     <varlistentry>
      <term><option>--no-tablespaces</option></term>
      <listitem>
       <para>
<!--
        Do not output commands to select tablespaces.
        With this option, all objects will be created in whichever
        tablespace is the default during restore.
-->
テーブル空間を選択するコマンドを出力しません。
このオプションを使用すると、すべてのオブジェクトはリストア時のデフォルトのテーブル空間の中に作成されます。
       </para>

       <para>
<!--
        This option is only meaningful for the plain-text format.  For
        the archive formats, you can specify the option when you
        call <command>pg_restore</command>.
-->
このオプションは平文書式でのみ有意です。
アーカイブ書式では、<command>pg_restore</command>を呼び出す時にこのオプションを指定することができます。
       </para>
      </listitem>
     </varlistentry>

     <varlistentry>
      <term><option>--no-unlogged-table-data</option></term>
      <listitem>
       <para>
<!--
        Do not dump the contents of unlogged tables.  This option has no
        effect on whether or not the table definitions (schema) are dumped;
        it only suppresses dumping the table data. Data in unlogged tables
        is always excluded when dumping from a standby server.
-->
ログを取らないテーブルの内容をダンプしません。
このオプションはテーブル定義（スキーマ）をダンプするかどうかには影響しません。
そのテーブルデータのダンプを抑制するだけです。
スタンバイサーバからダンプを行う場合、ログを取らないテーブル内のデータは常に除外されます。
       </para>
      </listitem>
     </varlistentry>

     <varlistentry>
      <term><option>--quote-all-identifiers</></term>
      <listitem>
       <para>
<!--
        Force quoting of all identifiers.  This may be useful when dumping a
        database for migration to a future version that may have introduced
        additional keywords.
-->
強制的にすべての識別子に引用符を付与します。
追加のキーワードが導入されている可能性がある将来のバージョンへの移行用にデータベースをダンプする場合に有用かもしれません。
       </para>
      </listitem>
     </varlistentry>

     <varlistentry>
       <term><option>--section=<replaceable class="parameter">sectionname</replaceable></option></term>
       <listitem>
         <para>
<!--
          Only dump the named section. The section name can be
          <option>pre-data</>, <option>data</>, or <option>post-data</>.
          This option can be specified more than once to select multiple
          sections. The default is to dump all sections.
-->
指定した部分のみをダンプします。
部分名は<option>pre-data</>、<option>data</>、<option>post-data</>のいずれかを取ることができます。
複数の部分を選択するために、このオプションは複数回指定することができます。
デフォルトではすべての部分をダンプします。
         </para>
         <para>
<!--
          The data section contains actual table data, large-object
          contents, and sequence values.
          Post-data items include definitions of indexes, triggers, rules,
          and constraints other than validated check constraints.
          Pre-data items include all other data definition items.
-->
data部分には、実際のテーブルデータとラージオブジェクトの中身、シーケンス値が含まれます。
post-data項目は、インデックス定義、トリガ定義、ルール定義、有効化された検査制約以外の制約定義が含まれます。
pre-data項目は、他のすべてのデータ定義項目が含まれます。
         </para>
       </listitem>
     </varlistentry>

     <varlistentry>
       <term><option>--snapshot=<replaceable class="parameter">snapshotname</replaceable></option></term>
       <listitem>
         <para>
          Use the specifed synchronized snapshot when making a dump of the
          database (see
          <xref linkend="functions-snapshot-synchronization-table"> for more
          details).
         </para>
         <para>
          This option is useful when needing to synchronize the dump with
          a logical replication slot (see <xref linkend="logicaldecoding">)
          or with a concurrent session.
         </para>
         <para>
          In the case of a parallel dump, the snapshot name defined by this
          option is used rather than taking a new snapshot.
         </para>
       </listitem>
     </varlistentry>

     <varlistentry>
      <term><option>--serializable-deferrable</option></term>
      <listitem>
       <para>
<!--
        Use a <literal>serializable</literal> transaction for the dump, to
        ensure that the snapshot used is consistent with later database
        states; but do this by waiting for a point in the transaction stream
        at which no anomalies can be present, so that there isn't a risk of
        the dump failing or causing other transactions to roll back with a
        <literal>serialization_failure</literal>.  See <xref linkend="mvcc">
        for more information about transaction isolation and concurrency
        control.
-->
使用されるスナップショットがその後のデータベース状態と一貫性を持つことを保証するために、ダンプ時に<literal>serializable</literal>トランザクションを使用します。
ダンプが失敗したり、<literal>serialization_failure</literal>により他のトランザクションがロールバックしたりする危険がないように、トランザクションストリーム内で異常が発生することがない時点まで待つことでこれを行います。
トランザクション隔離および同時実行性の制御については<xref linkend="mvcc">を参照してください。
       </para>

       <para>
<!--
        This option is not beneficial for a dump which is intended only for
        disaster recovery.  It could be useful for a dump used to load a
        copy of the database for reporting or other read-only load sharing
        while the original database continues to be updated.  Without it the
        dump may reflect a state which is not consistent with any serial
        execution of the transactions eventually committed.  For example, if
        batch processing techniques are used, a batch may show as closed in
        the dump without all of the items which are in the batch appearing.
-->
このオプションは障害対策のリカバリのみを目的とするダンプでは利点はありません。
元のデータベースを継続して更新しながら、レポート処理や他の読み取りのみの負荷分散のためにデータベースのコピーをロードするために使用されるダンプとして有用になります。
こうしないと、ダンプには
何らかのトランザクションの直列実行が最終的にコミットされた状態と一貫性がない状態が反映される可能性があります。
例えば、バッチ処理技術が使用される場合、
バッチは、バッチ内で存在するすべての項目を持たないダンプ内でクローズしたものと表示される可能性があります。
       </para>

       <para>
<!--
        This option will make no difference if there are no read-write
        transactions active when pg_dump is started.  If read-write
        transactions are active, the start of the dump may be delayed for an
        indeterminate length of time.  Once running, performance with or
        without the switch is the same.
-->
pg_dumpを始めた時に読み書きを行う実行中のトランザクションが存在しない場合、このオプションは何の差異ももたらしません。
読み書きを行うトランザクションが実行中の場合、確定できない期間、ダンプの起動が遅延される可能性があります。
動き出してからの性能は、このスイッチがある場合とない場合とで違いはありません。
       </para>
      </listitem>
     </varlistentry>

     <varlistentry>
      <term><option>--use-set-session-authorization</></term>
      <listitem>
       <para>
<!--
        Output SQL-standard <command>SET SESSION AUTHORIZATION</> commands
        instead of <command>ALTER OWNER</> commands to determine object
        ownership.  This makes the dump more standards-compatible, but
        depending on the history of the objects in the dump, might not restore
        properly.  Also, a dump using <command>SET SESSION AUTHORIZATION</>
        will certainly require superuser privileges to restore correctly,
        whereas <command>ALTER OWNER</> requires lesser privileges.
-->
オブジェクトの所有権を決定するために、<command>ALTER OWNER</>コマンドの代わりに標準SQLの<command>SET SESSION AUTHORIZATION</>コマンドを出力します。
これにより、ダンプの標準への互換性が高まりますが、ダンプ内のオブジェクトの履歴によっては正しくリストアされない可能性が生じます。
また、<command>SET SESSION AUTHORIZATION</>を使用したダンプを正しくリストアするためには、確実にスーパーユーザ権限が必要となります。
<command>ALTER OWNER</>で必要な権限はこれよりも少なくなります。
       </para>
      </listitem>
     </varlistentry>

     <varlistentry>
       <term><option>-?</></term>
       <term><option>--help</></term>
       <listitem>
       <para>
<!--
       Show help about <application>pg_dump</application> command line
       arguments, and exit.
-->
<application>pg_dump</application>のコマンドライン引数の使用方法を表示し、終了します。
       </para>
       </listitem>
     </varlistentry>

    </variablelist>
   </para>

   <para>
<!--
    The following command-line options control the database connection parameters.
-->
以下のコマンドラインオプションは、データベース接続パラメータを制御します。

    <variablelist>
     <varlistentry>
      <term><option>-d <replaceable class="parameter">dbname</replaceable></></term>
      <term><option>--dbname=<replaceable class="parameter">dbname</replaceable></></term>
      <listitem>
      <para>
<!--
       Specifies the name of the database to connect to. This is
       equivalent to specifying <replaceable
       class="parameter">dbname</replaceable> as the first non-option
       argument on the command line.
-->
接続するデータベースの名前を指定します。
コマンドラインでオプション以外の最初の引数として<replaceable class="parameter">dbname</replaceable>を指定することと同じです。
      </para>
      <para>
<!--
       If this parameter contains an <symbol>=</symbol> sign or starts
       with a valid <acronym>URI</acronym> prefix
       (<literal>postgresql://</literal>
       or <literal>postgres://</literal>), it is treated as a
       <parameter>conninfo</parameter> string. See <xref linkend="libpq-connect"> for more information.
-->
このパラメータに<symbol>=</symbol>記号が含まれる場合や有効な<acronym>URI</acronym>接頭辞（<literal>postgresql://</literal>または<literal>postgres://</literal>）から始まる場合、<parameter>conninfo</parameter>文字列として扱われます。
詳細については<xref linkend="libpq-connect">を参照してください。
      </para>
      </listitem>
     </varlistentry>

     <varlistentry>
      <term><option>-h <replaceable class="parameter">host</replaceable></option></term>
      <term><option>--host=<replaceable class="parameter">host</replaceable></option></term>
      <listitem>
       <para>
<!--
        Specifies the host name of the machine on which the server is
        running.  If the value begins with a slash, it is used as the
        directory for the Unix domain socket. The default is taken
        from the <envar>PGHOST</envar> environment variable, if set,
        else a Unix domain socket connection is attempted.
-->
サーバが稼働しているマシンのホスト名を指定します。
この値がスラッシュから始まる場合、Unixドメインソケット用のディレクトリとして使用されます。
デフォルトは、設定されていれば環境変数<envar>PGHOST</envar>から取得されます。
設定されていなければ、Unixドメインソケット接続とみなされます。
       </para>
      </listitem>
     </varlistentry>

     <varlistentry>
      <term><option>-p <replaceable class="parameter">port</replaceable></option></term>
      <term><option>--port=<replaceable class="parameter">port</replaceable></option></term>
      <listitem>
       <para>
<!--
        Specifies the TCP port or local Unix domain socket file
        extension on which the server is listening for connections.
        Defaults to the <envar>PGPORT</envar> environment variable, if
        set, or a compiled-in default.
-->
サーバが接続を監視するTCPポートもしくはローカルUnixドメインソケットファイルの拡張子を指定します。
デフォルトは、設定されている場合、環境変数<envar>PGPORT</envar>の値となります。設定されていなければ、コンパイル時のデフォルト値となります。
       </para>
      </listitem>
     </varlistentry>

     <varlistentry>
      <term><option>-U <replaceable>username</replaceable></option></term>
      <term><option>--username=<replaceable class="parameter">username</replaceable></option></term>
      <listitem>
       <para>
<!--
        User name to connect as.
-->
接続ユーザ名です。
       </para>
      </listitem>
     </varlistentry>

     <varlistentry>
      <term><option>-w</></term>
      <term><option>--no-password</></term>
      <listitem>
       <para>
<!--
        Never issue a password prompt.  If the server requires
        password authentication and a password is not available by
        other means such as a <filename>.pgpass</filename> file, the
        connection attempt will fail.  This option can be useful in
        batch jobs and scripts where no user is present to enter a
        password.
-->
パスワードの入力を促しません。
サーバがパスワード認証を必要とし、かつ、<filename>.pgpass</filename>ファイルなどの他の方法が利用できない場合、接続試行は失敗します。
バッチジョブやスクリプトなどパスワードを入力するユーザが存在しない場合にこのオプションは有用かもしれません。
       </para>
      </listitem>
     </varlistentry>

     <varlistentry>
      <term><option>-W</option></term>
      <term><option>--password</option></term>
      <listitem>
       <para>
<!--
        Force <application>pg_dump</application> to prompt for a
        password before connecting to a database.
-->
データベースに接続する前に、<application>pg_dump</application>は強制的にパスワード入力を促します。
       </para>

       <para>
<!--
        This option is never essential, since
        <application>pg_dump</application> will automatically prompt
        for a password if the server demands password authentication.
        However, <application>pg_dump</application> will waste a
        connection attempt finding out that the server wants a password.
        In some cases it is worth typing <option>-W</> to avoid the extra
        connection attempt.
-->
サーバがパスワード認証を要求する場合<application>pg_dump</application>は自動的にパスワード入力を促しますので、これが重要になることはありません。
しかし、<application>pg_dump</application>は、サーバにパスワードが必要かどうかを判断するための接続試行を無駄に行います。
こうした余計な接続試行を防ぐために<option>-W</>の入力が有意となる場合もあります。
       </para>
      </listitem>
     </varlistentry>

     <varlistentry>
      <term><option>--role=<replaceable class="parameter">rolename</replaceable></option></term>
      <listitem>
       <para>
<!--
        Specifies a role name to be used to create the dump.
        This option causes <application>pg_dump</> to issue a
        <command>SET ROLE</> <replaceable class="parameter">rolename</>
        command after connecting to the database. It is useful when the
        authenticated user (specified by <option>-U</>) lacks privileges
        needed by <application>pg_dump</>, but can switch to a role with
        the required rights.  Some installations have a policy against
        logging in directly as a superuser, and use of this option allows
        dumps to be made without violating the policy.
-->
ダンプを作成する際に使用するロール名を指定します。
このオプションにより<application>pg_dump</>はデータベースに接続した後に<command>SET ROLE</> <replaceable class="parameter">rolename</>コマンドを発行するようになります。
認証に使用したユーザ（<option>-U</>で指定されたユーザ）が<application>pg_dump</>で必要とされる権限を持たないが、必要な権限を持つロールに切り替えることができる場合に有用です。
一部のインストレーションではスーパーユーザとして直接ログインさせないポリシーを取ることがありますが、このオプションを使用することでポリシーに反することなくダンプを作成することができます。
       </para>
      </listitem>
     </varlistentry>
    </variablelist>
   </para>
 </refsect1>

 <refsect1>
<!--
  <title>Environment</title>
-->
<title>環境</title>

  <variablelist>
   <varlistentry>
    <term><envar>PGDATABASE</envar></term>
    <term><envar>PGHOST</envar></term>
    <term><envar>PGOPTIONS</envar></term>
    <term><envar>PGPORT</envar></term>

    <term><envar>PGUSER</envar></term>
    <listitem>
     <para>
<!--
      Default connection parameters.
-->
      デフォルトの接続パラメータです。
     </para>
    </listitem>

   </varlistentry>
  </variablelist>

  <para>
<!--
   This utility, like most other <productname>PostgreSQL</> utilities,
   also uses the environment variables supported by <application>libpq</>
   (see <xref linkend="libpq-envars">).
-->
また、このユーティリティは、他のほとんどの<productname>PostgreSQL</>ユーティリティと同様、<application>libpq</>でサポートされる環境変数を使用します（<xref linkend="libpq-envars">を参照してください）。
  </para>

 </refsect1>

 <refsect1 id="app-pgdump-diagnostics">
<!--
  <title>Diagnostics</title>
-->
<title>診断</title>

  <para>
<!--
   <application>pg_dump</application> internally executes
   <command>SELECT</command> statements. If you have problems running
   <application>pg_dump</application>, make sure you are able to
   select information from the database using, for example, <xref
   linkend="app-psql">.  Also, any default connection settings and environment
   variables used by the <application>libpq</application> front-end
   library will apply.
-->
<application>pg_dump</application>は内部で<command>SELECT</command>文を実行します。
<application>pg_dump</application>の実行時に問題が発生する場合は、<xref linkend="app-psql">などを使用して、そのデータベースから情報をselectできることを確認してください。
また、<application>libpq</application>フロントエンドライブラリで使用されるデフォルトの接続設定や環境変数も適用されます。
  </para>

  <para>
<!--
   The database activity of <application>pg_dump</application> is
   normally collected by the statistics collector.  If this is
   undesirable, you can set parameter <varname>track_counts</>
   to false via <envar>PGOPTIONS</envar> or the <literal>ALTER
   USER</literal> command.
-->
通常<application>pg_dump</application>のデータベースに対する活動は統計情報コレクタにより収集されます。
これを望まない場合、<envar>PGOPTIONS</envar>または<literal>ALTER USER</literal>コマンドを使用して<varname>track_counts</>パラメータを偽に設定してください。
  </para>

 </refsect1>


 <refsect1 id="pg-dump-notes">
<!--
  <title>Notes</title>
-->
<title>注釈</title>

  <para>
<!--
   If your database cluster has any local additions to the <literal>template1</> database,
   be careful to restore the output of <application>pg_dump</application> into a
   truly empty database; otherwise you are likely to get errors due to
   duplicate definitions of the added objects.  To make an empty database
   without any local additions, copy from <literal>template0</> not <literal>template1</>,
   for example:
-->
データベースクラスタにおいて<literal>template1</>データベースに対し独自の変更を行っている場合、<application>pg_dump</application>の出力は、確実に空のデータベースにリストアするように注意してください。
そうしないと、おそらく追加されたオブジェクトの重複定義によってエラーが発生します。
独自の追加が反映されていない空のデータベースを作成するには、<literal>template1</>ではなく<literal>template0</>をコピーしてください。
以下に例を示します。
<programlisting>
CREATE DATABASE foo WITH TEMPLATE template0;
</programlisting>
  </para>

  <para>
<!--
   When a data-only dump is chosen and the option <option>&#045;-disable-triggers</>
   is used, <application>pg_dump</application> emits commands
   to disable triggers on user tables before inserting the data,
   and then commands to re-enable them after the data has been
   inserted.  If the restore is stopped in the middle, the system
   catalogs might be left in the wrong state.
-->
データのみのダンプを選択し、<option>--disable-triggers</>オプションを使用する場合、<application>pg_dump</application>はデータを挿入する前にユーザテーブルにトリガを無効にするコマンドを発行し、データの挿入が完了した後で、それらを再び有効にする問い合わせを発行します。
リストアが途中で停止した場合、システムカタログが不適切な状態のままになっている可能性があります。
  </para>

  <para>
<!--
   Members of tar archives are limited to a size less than 8 GB.
   (This is an inherent limitation of the tar file format.)  Therefore
   this format cannot be used if the textual representation of any one table
   exceeds that size.  The total size of a tar archive and any of the
   other output formats is not limited, except possibly by the
   operating system.
-->
tarアーカイブのメンバのサイズは、8ギガバイト未満に制限されています
（これはtarファイル形式自体が持っている制限です）。
そのため、いずれか1つのテーブルのテキスト表現がこのサイズを越える場合、この形式は使用できません。
tarアーカイブの合計サイズとその他の出力形式のサイズには制限がありません。
ただしオペレーティングシステムによる制限がある場合があります。
  </para>

  <para>
<!--
   The dump file produced by <application>pg_dump</application>
   does not contain the statistics used by the optimizer to make
   query planning decisions.  Therefore, it is wise to run
   <command>ANALYZE</command> after restoring from a dump file
   to ensure optimal performance; see <xref linkend="vacuum-for-statistics">
   and <xref linkend="autovacuum"> for more information.
   The dump file also does not
   contain any <command>ALTER DATABASE ... SET</> commands;
   these settings are dumped by <xref linkend="app-pg-dumpall">,
   along with database users and other installation-wide settings.
-->
<application>pg_dump</application>が生成するダンプファイルには、オプティマイザが問い合わせ計画を決定する際に使用される統計情報が含まれていません。
そのため、最適な性能を発揮するために、ダンプファイルからリストアした後で<command>ANALYZE</>を実行することをお勧めします。
詳しくは<xref linkend="vacuum-for-statistics">および<xref linkend="autovacuum">を参照してください。
ダンプファイルはまた<command>ALTER DATABASE ... SET</>コマンドがまったく含まれません。
これらの設定およびデータベースユーザと他のインストレーション全体の設定は<xref linkend="app-pg-dumpall">によってダンプされます。
  </para>

  <para>
<!--
   Because <application>pg_dump</application> is used to transfer data
   to newer versions of <productname>PostgreSQL</>, the output of
   <application>pg_dump</application> can be expected to load into
   <productname>PostgreSQL</> server versions newer than
   <application>pg_dump</>'s version.  <application>pg_dump</> can also
   dump from <productname>PostgreSQL</> servers older than its own version.
   (Currently, servers back to version 7.0 are supported.)
   However, <application>pg_dump</> cannot dump from
   <productname>PostgreSQL</> servers newer than its own major version;
   it will refuse to even try, rather than risk making an invalid dump.
   Also, it is not guaranteed that <application>pg_dump</>'s output can
   be loaded into a server of an older major version &mdash; not even if the
   dump was taken from a server of that version.  Loading a dump file
   into an older server may require manual editing of the dump file
   to remove syntax not understood by the older server.
-->
<application>pg_dump</application>は新しいバージョンの<productname>PostgreSQL</>へのデータ移行に使用されますので、<application>pg_dump</application>の出力は<application>pg_dump</>のバージョンより新しいバージョンの<productname>PostgreSQL</>データベースへロード可能と想定できるようになっています。
また、<application>pg_dump</>は自身より古いバージョンの<productname>PostgreSQL</>データベースを読み取ることもできます。
（現在はバージョン7.0までのサーバをサポートします。）
しかし、<application>pg_dump</>はそれ自身のメジャーバージョンより新しい<productname>PostgreSQL</>サーバのダンプを取ることはできません。
無効なダンプを作成するリスクは取らず、ダンプしようとさえしません。
また、<application>pg_dump</>の出力がメジャーバージョンが古いサーバにロードできるとは、たとえ同じバージョンのサーバから取得したダンプであっても、保証されていません。
より古いサーバへのダンプファイルのロードには、古いサーバでは理解できない構文を削除するために、ダンプファイルの手作業による修正が必要になることがあります。
  </para>

 </refsect1>

 <refsect1 id="pg-dump-examples">
<!--
  <title id="pg-dump-examples-title">Examples</title>
-->
  <title id="pg-dump-examples-title">例</title>

  <para>
<!--
   To dump a database called <literal>mydb</> into a SQL-script file:
-->
<literal>mydb</>という名前のデータベースをSQLスクリプトファイルにダンプします。
<screen>
<prompt>$</prompt> <userinput>pg_dump mydb &gt; db.sql</userinput>
</screen>
  </para>

  <para>
<!--
   To reload such a script into a (freshly created) database named
   <literal>newdb</>:
-->
<literal>newdb</>という名前の（新規に作成した）データベースにスクリプトを再ロードします。

<screen>
<prompt>$</prompt> <userinput>psql -d newdb -f db.sql</userinput>
</screen>
  </para>

  <para>
<!--
   To dump a database into a custom-format archive file:
-->
カスタム形式のアーカイブファイルにデータベースをダンプします。

<screen>
<prompt>$</prompt> <userinput>pg_dump -Fc mydb &gt; db.dump</userinput>
</screen>
  </para>

  <para>
<!--
   To dump a database into a directory-format archive:
-->
ディレクトリ形式アーカイブにデータベースをダンプします。

<screen>
<prompt>$</prompt> <userinput>pg_dump -Fd mydb -f dumpdir</userinput>
</screen>
  </para>

  <para>
<!--
   To dump a database into a directory-format archive in parallel with
   5 worker jobs:
-->
5個の作業用ジョブを使用してデータベースをdirectory形式のアーカイブにダンプします。

<screen>
<prompt>$</prompt> <userinput>pg_dump -Fd mydb -j 5 -f dumpdir</userinput>
</screen>
  </para>

  <para>
<!--
   To reload an archive file into a (freshly created) database named
   <literal>newdb</>:
-->
<literal>newdb</>という名前の（新規に作成した）データベースにアーカイブファイルを再ロードします。

<screen>
<prompt>$</prompt> <userinput>pg_restore -d newdb db.dump</userinput>
</screen>
  </para>

  <para>
<!--
   To dump a single table named <literal>mytab</>:
-->
<literal>mytab</>という名前の単一のテーブルをダンプします。

<screen>
<prompt>$</prompt> <userinput>pg_dump -t mytab mydb &gt; db.sql</userinput>
</screen>
  </para>

  <para>
<!--
   To dump all tables whose names start with <literal>emp</> in the
   <literal>detroit</> schema, except for the table named
   <literal>employee_log</literal>:
-->
<literal>detroit</>スキーマ内の名前が<literal>emp</>で始まるすべてのテーブルをダンプします。
ただし、<literal>employee_log</literal>という名前のテーブルは除きます。

<screen>
<prompt>$</prompt> <userinput>pg_dump -t 'detroit.emp*' -T detroit.employee_log mydb &gt; db.sql</userinput>
</screen>
  </para>

  <para>
<!--
   To dump all schemas whose names start with <literal>east</> or
   <literal>west</> and end in <literal>gsm</>, excluding any schemas whose
   names contain the word <literal>test</>:
-->
<literal>east</>または<literal>west</>で始まり<literal>gsm</>で終わるスキーマをすべてダンプします。
ただし、<literal>test</>という単語を含む場合は除きます。


<screen>
<prompt>$</prompt> <userinput>pg_dump -n 'east*gsm' -n 'west*gsm' -N '*test*' mydb &gt; db.sql</userinput>
</screen>
  </para>

  <para>
<!--
   The same, using regular expression notation to consolidate the switches:
-->
正規表現記法を使用してオプションをまとめた形で同じことを行います。

<screen>
<prompt>$</prompt> <userinput>pg_dump -n '(east|west)*gsm' -N '*test*' mydb &gt; db.sql</userinput>
</screen>
  </para>

  <para>
<!--
   To dump all database objects except for tables whose names begin with
   <literal>ts_</literal>:
-->
<literal>ts_</literal>から始まる名前のテーブルを除き、すべてのデータベースオブジェクトをダンプします。

<screen>
<prompt>$</prompt> <userinput>pg_dump -T 'ts_*' mydb &gt; db.sql</userinput>
</screen>
  </para>

  <para>
<!--
   To specify an upper-case or mixed-case name in <option>-t</> and related
   switches, you need to double-quote the name; else it will be folded to
   lower case (see <xref
   linkend="APP-PSQL-patterns" endterm="APP-PSQL-patterns-title">).  But
   double quotes are special to the shell, so in turn they must be quoted.
   Thus, to dump a single table with a mixed-case name, you need something
   like
-->
大文字または大文字小文字混在の名前を<option>-t</>などのスイッチに指定するには、名前を二重引用符で括らなければなりません。
さもないと小文字に変換されます。（<xref linkend="APP-PSQL-patterns" endterm="APP-PSQL-patterns-title">を参照してください。）
しかし、二重引用符はシェルでも特別に扱われますので、これも引用符で括らなければなりません。
したがって、大文字小文字混在の名前を持つテーブルを1つダンプするには、以下のようにしなければなりません。

<screen>
<prompt>$</prompt> <userinput>pg_dump -t "\"MixedCaseName\"" mydb &gt; mytab.sql</userinput>
</screen></para>

 </refsect1>

 <refsect1>
<!--
  <title>See Also</title>
-->
<title>関連項目</title>

  <simplelist type="inline">
   <member><xref linkend="app-pg-dumpall"></member>
   <member><xref linkend="app-pgrestore"></member>
   <member><xref linkend="app-psql"></member>
  </simplelist>
 </refsect1>

</refentry><|MERGE_RESOLUTION|>--- conflicted
+++ resolved
@@ -921,14 +921,11 @@
         However, since this option generates a separate command for each row,
         an error in reloading a row causes only that row to be lost rather
         than the entire table contents.
-<<<<<<< HEAD
-=======
 -->
 明示的に列名を付けた<command>INSERT</command>コマンド（<literal>INSERT INTO <replaceable>table</replaceable> (<replaceable>column</replaceable>, ...)VALUES...</literal>）としてデータをダンプします。
 これによりリストアは非常に遅くなります。
 主に<productname>PostgreSQL</productname>以外のデータベースへロード可能なダンプを作成する時に有用です。
 しかし、このオプションは各行に対して別々のコマンドを生成しますので、一行を再ロードする時にエラーになったとしても、テーブルの内容まるごと失われることなく、一行のみが失われるだけですみます。
->>>>>>> de74b4ab
        </para>
       </listitem>
      </varlistentry>
@@ -983,23 +980,6 @@
 このオプションは平文形式の場合にのみ有効です。
 他の形式では、<command>pg_restore</command>を呼び出す時にこのオプションを指定することができます。
        </para>
-      </listitem>
-     </varlistentry>
-
-     <varlistentry>
-      <term><option>--enable-row-security</></term>
-      <listitem>
-       <para>
-        This option is relevant only when dumping the contents of a table
-        which has row security.  By default, pg_dump will set
-        <literal>ROW_SECURITY</literal> to <literal>OFF</literal>, to ensure
-        that all data is dumped from the table.  If the user does not have
-        sufficient privileges to bypass row security, then an error is thrown.
-        This parameter instructs <application>pg_dump</application> to set
-        row_security to 'ON' instead, allowing the user to dump the contents
-        of the table which they have access to.
-       </para>
-
       </listitem>
      </varlistentry>
 
@@ -1041,17 +1021,6 @@
 -->
 データベースオブジェクトを初期化するときに、条件コマンドを使います(つまり、<literal>IF EXISTS</literal>句を追加します)。
 このオプションは、<option>--clean</>も指定されているのでなければ、有効にはなりません。
-       </para>
-      </listitem>
-     </varlistentry>
-
-     <varlistentry>
-      <term><option>--if-exists</option></term>
-      <listitem>
-       <para>
-        Use conditional commands (i.e. add an <literal>IF EXISTS</literal>
-        clause) when cleaning database objects.  This option is not valid
-        unless <option>--clean</> is also specified.
        </para>
       </listitem>
      </varlistentry>
@@ -1217,27 +1186,6 @@
 data部分には、実際のテーブルデータとラージオブジェクトの中身、シーケンス値が含まれます。
 post-data項目は、インデックス定義、トリガ定義、ルール定義、有効化された検査制約以外の制約定義が含まれます。
 pre-data項目は、他のすべてのデータ定義項目が含まれます。
-         </para>
-       </listitem>
-     </varlistentry>
-
-     <varlistentry>
-       <term><option>--snapshot=<replaceable class="parameter">snapshotname</replaceable></option></term>
-       <listitem>
-         <para>
-          Use the specifed synchronized snapshot when making a dump of the
-          database (see
-          <xref linkend="functions-snapshot-synchronization-table"> for more
-          details).
-         </para>
-         <para>
-          This option is useful when needing to synchronize the dump with
-          a logical replication slot (see <xref linkend="logicaldecoding">)
-          or with a concurrent session.
-         </para>
-         <para>
-          In the case of a parallel dump, the snapshot name defined by this
-          option is used rather than taking a new snapshot.
          </para>
        </listitem>
      </varlistentry>

<!-- doc/src/sgml/intarray.sgml -->

<sect1 id="intarray" xreflabel="intarray">
 <title>intarray</title>

 <indexterm zone="intarray">
  <primary>intarray</primary>
 </indexterm>

 <para>
<!--
  The <filename>intarray</filename> module provides a number of useful functions
  and operators for manipulating null-free arrays of integers.
  There is also support for indexed searches using some of the operators.
-->
<filename>intarray</filename>モジュールはNULLのない整数の配列の操作に便利な関数と演算子を多く提供します。
また、一部の演算子を使用したインデックス検索をサポートします。
 </para>

 <para>
<!--
  All of these operations will throw an error if a supplied array contains any
  NULL elements.
-->
配列にNULL要素が一つでも含まれていれば、これらの操作はすべてエラーを発生します。
 </para>

 <para>
<!--
  Many of these operations are only sensible for one-dimensional arrays.
  Although they will accept input arrays of more dimensions, the data is
  treated as though it were a linear array in storage order.
-->
これらの操作の多くは一次元配列に対してのみ適当なものです。
高次元の入力配列を受け付けますが、データは格納された順の一次元の配列であるかのように扱われます。
 </para>

 <para>
<!--
  This module is considered <quote>trusted</quote>, that is, it can be
  installed by non-superusers who have <literal>CREATE</literal> privilege
  on the current database.
-->
このモジュールは<quote>trusted</quote>と見なされます。つまり、現在のデータベースに対して<literal>CREATE</literal>権限を持つ非スーパーユーザがインストールできます。
 </para>

 <sect2>
<!--
  <title><filename>intarray</filename> Functions and Operators</title>
-->
  <title><filename>intarray</filename>の関数および演算子</title>

  <para>
<!--
   The functions provided by the <filename>intarray</filename> module
   are shown in <xref linkend="intarray-func-table"/>, the operators
   in <xref linkend="intarray-op-table"/>.
-->
<filename>intarray</filename>モジュールで提供される関数を<xref linkend="intarray-func-table"/>に、演算子を<xref linkend="intarray-op-table"/>に示します。
  </para>

  <table id="intarray-func-table">
<!--
   <title><filename>intarray</filename> Functions</title>
-->
   <title><filename>intarray</filename>関数</title>
    <tgroup cols="1">
     <thead>
      <row>
       <entry role="func_table_entry"><para role="func_signature">
<!--
        Function
-->
        関数
       </para>
       <para>
<!--
        Description
-->
        説明
       </para>
       <para>
<!--
        Example(s)
-->
        例
       </para></entry>
      </row>
     </thead>

     <tbody>
      <row>
       <entry role="func_table_entry"><para role="func_signature">
        <indexterm><primary>icount</primary></indexterm>
        <function>icount</function> ( <type>integer[]</type> )
        <returnvalue>integer</returnvalue>
       </para>
       <para>
<!--
        Returns the number of elements in the array.
-->
配列内の要素数を返します。
       </para>
       <para>
        <literal>icount('{1,2,3}'::integer[])</literal>
        <returnvalue>3</returnvalue>
       </para></entry>
      </row>

      <row>
       <entry role="func_table_entry"><para role="func_signature">
        <indexterm><primary>sort</primary></indexterm>
        <function>sort</function> ( <type>integer[]</type>, <parameter>dir</parameter> <type>text</type> )
        <returnvalue>integer[]</returnvalue>
       </para>
       <para>
<!--
        Sorts the array in either ascending or descending order.
        <parameter>dir</parameter> must be <literal>asc</literal>
        or <literal>desc</literal>.
-->
昇順または降順に配列をソートします。
<parameter>dir</parameter>は<literal>asc</literal>または<literal>desc</literal>のいずれかでなければなりません。
       </para>
       <para>
        <literal>sort('{1,3,2}'::integer[], 'desc')</literal>
        <returnvalue>{3,2,1}</returnvalue>
       </para></entry>
      </row>

      <row>
       <entry role="func_table_entry"><para role="func_signature">
        <function>sort</function> ( <type>integer[]</type> )
        <returnvalue>integer[]</returnvalue>
       </para>
       <para role="func_signature">
        <indexterm><primary>sort_asc</primary></indexterm>
        <function>sort_asc</function> ( <type>integer[]</type> )
        <returnvalue>integer[]</returnvalue>
       </para>
       <para>
<!--
        Sorts in ascending order.
-->
昇順にソートします。
       </para>
       <para>
        <literal>sort(array[11,77,44])</literal>
        <returnvalue>{11,44,77}</returnvalue>
       </para></entry>
      </row>

      <row>
       <entry role="func_table_entry"><para role="func_signature">
        <indexterm><primary>sort_desc</primary></indexterm>
        <function>sort_desc</function> ( <type>integer[]</type> )
        <returnvalue>integer[]</returnvalue>
       </para>
       <para>
<!--
        Sorts in descending order.
-->
降順にソートします。
       </para>
       <para>
        <literal>sort_desc(array[11,77,44])</literal>
        <returnvalue>{77,44,11}</returnvalue>
       </para></entry>
      </row>

      <row>
       <entry role="func_table_entry"><para role="func_signature">
        <indexterm><primary>uniq</primary></indexterm>
        <function>uniq</function> ( <type>integer[]</type> )
        <returnvalue>integer[]</returnvalue>
       </para>
       <para>
<!--
        Removes adjacent duplicates.
-->
隣接する重複を削除します。
       </para>
       <para>
        <literal>uniq(sort('{1,2,3,2,1}'::integer[]))</literal>
        <returnvalue>{1,2,3}</returnvalue>
       </para></entry>
      </row>

      <row>
       <entry role="func_table_entry"><para role="func_signature">
        <indexterm><primary>idx</primary></indexterm>
        <function>idx</function> ( <type>integer[]</type>, <parameter>item</parameter> <type>integer</type> )
        <returnvalue>integer</returnvalue>
       </para>
       <para>
<!--
        Returns index of the first array element
        matching <parameter>item</parameter>, or 0 if no match.
-->
<parameter>item</parameter>に最初に一致する要素番号を、一致するものがなければ0を返します。
       </para>
       <para>
        <literal>idx(array[11,22,33,22,11], 22)</literal>
        <returnvalue>2</returnvalue>
       </para></entry>
      </row>

      <row>
       <entry role="func_table_entry"><para role="func_signature">
        <indexterm><primary>subarray</primary></indexterm>
        <function>subarray</function> ( <type>integer[]</type>, <parameter>start</parameter> <type>integer</type>, <parameter>len</parameter> <type>integer</type> )
        <returnvalue>integer[]</returnvalue>
       </para>
       <para>
<!--
        Extracts the portion of the array starting at
        position <parameter>start</parameter>, with <parameter>len</parameter>
        elements.
-->
<parameter>start</parameter>の位置から始まり<parameter>len</parameter>個の要素の部分配列を取り出します。
       </para>
       <para>
        <literal>subarray('{1,2,3,2,1}'::integer[], 2, 3)</literal>
        <returnvalue>{2,3,2}</returnvalue>
       </para></entry>
      </row>

      <row>
       <entry role="func_table_entry"><para role="func_signature">
        <function>subarray</function> ( <type>integer[]</type>, <parameter>start</parameter> <type>integer</type> )
        <returnvalue>integer[]</returnvalue>
       </para>
       <para>
<!--
        Extracts the portion of the array starting at
        position <parameter>start</parameter>.
-->
<parameter>start</parameter>の位置から始まる部分配列を取り出します。
       </para>
       <para>
        <literal>subarray('{1,2,3,2,1}'::integer[], 2)</literal>
        <returnvalue>{2,3,2,1}</returnvalue>
       </para></entry>
      </row>

      <row>
       <entry role="func_table_entry"><para role="func_signature">
        <indexterm><primary>intset</primary></indexterm>
        <function>intset</function> ( <type>integer</type> )
        <returnvalue>integer[]</returnvalue>
       </para>
       <para>
<!--
        Makes a single-element array.
-->
単一要素の配列を作成します。
       </para>
       <para>
        <literal>intset(42)</literal>
        <returnvalue>{42}</returnvalue>
       </para></entry>
      </row>
    </tbody>
   </tgroup>
  </table>

  <table id="intarray-op-table">
<!--
   <title><filename>intarray</filename> Operators</title>
-->
   <title><filename>intarray</filename>演算子</title>
    <tgroup cols="1">
     <thead>
      <row>
       <entry role="func_table_entry"><para role="func_signature">
<!--
        Operator
-->
        演算子
       </para>
       <para>
<!--
        Description
-->
        説明
       </para></entry>
      </row>
     </thead>

     <tbody>
      <row>
       <entry role="func_table_entry"><para role="func_signature">
        <type>integer[]</type> <literal>&amp;&amp;</literal> <type>integer[]</type>
        <returnvalue>boolean</returnvalue>
       </para>
       <para>
<!--
        Do arrays overlap (have at least one element in common)?
-->
配列が重なるか（少なくとも1つの共通要素があるか）。
       </para></entry>
      </row>

      <row>
       <entry role="func_table_entry"><para role="func_signature">
        <type>integer[]</type> <literal>@&gt;</literal> <type>integer[]</type>
        <returnvalue>boolean</returnvalue>
       </para>
       <para>
<!--
        Does left array contain right array?
-->
左辺の配列は右辺の配列を含むか。
       </para></entry>
      </row>

      <row>
       <entry role="func_table_entry"><para role="func_signature">
        <type>integer[]</type> <literal>&lt;@</literal> <type>integer[]</type>
        <returnvalue>boolean</returnvalue>
       </para>
       <para>
<!--
        Is left array contained in right array?
-->
左辺の配列は右辺の配列に含まれるか。
       </para></entry>
      </row>

      <row>
       <entry role="func_table_entry"><para role="func_signature">
        <type></type> <literal>#</literal> <type>integer[]</type>
        <returnvalue>integer</returnvalue>
       </para>
       <para>
<!--
        Returns the number of elements in the array.
-->
配列内の要素数を返します。
       </para></entry>
      </row>

      <row>
       <entry role="func_table_entry"><para role="func_signature">
        <type>integer[]</type> <literal>#</literal> <type>integer</type>
        <returnvalue>integer</returnvalue>
       </para>
       <para>
<!--
        Returns index of the first array element
        matching the right argument, or 0 if no match.
        (Same as <function>idx</function> function.)
-->
右辺の引数に最初に一致する要素番号を、一致するものがなければ0を返します。
(<function>idx</function>関数と同じです。)
       </para></entry>
      </row>

      <row>
       <entry role="func_table_entry"><para role="func_signature">
        <type>integer[]</type> <literal>+</literal> <type>integer</type>
        <returnvalue>integer[]</returnvalue>
       </para>
       <para>
<!--
        Adds element to end of array.
-->
要素を配列の末尾に追加します。
       </para></entry>
      </row>

      <row>
       <entry role="func_table_entry"><para role="func_signature">
        <type>integer[]</type> <literal>+</literal> <type>integer[]</type>
        <returnvalue>integer[]</returnvalue>
       </para>
       <para>
<!--
        Concatenates the arrays.
-->
配列を連結します。
       </para></entry>
      </row>

      <row>
       <entry role="func_table_entry"><para role="func_signature">
        <type>integer[]</type> <literal>-</literal> <type>integer</type>
        <returnvalue>integer[]</returnvalue>
       </para>
       <para>
<!--
        Removes entries matching the right argument from the array.
-->
配列から右辺の引数に一致する項目を削除します。
       </para></entry>
      </row>

      <row>
       <entry role="func_table_entry"><para role="func_signature">
        <type>integer[]</type> <literal>-</literal> <type>integer[]</type>
        <returnvalue>integer[]</returnvalue>
       </para>
       <para>
<!--
        Removes elements of the right array from the left array.
-->
左辺の配列から右辺の配列要素を削除します。
       </para></entry>
      </row>

      <row>
       <entry role="func_table_entry"><para role="func_signature">
        <type>integer[]</type> <literal>|</literal> <type>integer</type>
        <returnvalue>integer[]</returnvalue>
       </para>
       <para>
<!--
        Computes the union of the arguments.
-->
引数の結合を計算します。
       </para></entry>
      </row>

      <row>
       <entry role="func_table_entry"><para role="func_signature">
        <type>integer[]</type> <literal>|</literal> <type>integer[]</type>
        <returnvalue>integer[]</returnvalue>
       </para>
       <para>
<!--
        Computes the union of the arguments.
-->
引数の結合を計算します。
       </para></entry>
      </row>

      <row>
       <entry role="func_table_entry"><para role="func_signature">
        <type>integer[]</type> <literal>&amp;</literal> <type>integer[]</type>
        <returnvalue>integer[]</returnvalue>
       </para>
       <para>
<!--
        Computes the intersection of the arguments.
-->
引数の共通部分を計算します。
       </para></entry>
      </row>

      <row>
       <entry role="func_table_entry"><para role="func_signature">
        <type>integer[]</type> <literal>@@</literal> <type>query_int</type>
        <returnvalue>boolean</returnvalue>
       </para>
       <para>
<!--
        Does array satisfy query?  (see below)
-->
配列が問い合わせを満たすか。(下記参照)
       </para></entry>
      </row>

      <row>
       <entry role="func_table_entry"><para role="func_signature">
        <type>query_int</type> <literal>~~</literal> <type>integer[]</type>
        <returnvalue>boolean</returnvalue>
       </para>
       <para>
<!--
        Does array satisfy query?  (commutator of <literal>@@</literal>)
-->
配列が問い合わせを満たすか。(<literal>@@</literal>の交代演算子)
       </para></entry>
      </row>
    </tbody>
   </tgroup>
  </table>

  <para>
<<<<<<< HEAD
=======
<!--
   (Before PostgreSQL 8.2, the containment operators <literal>@&gt;</literal> and
   <literal>&lt;@</literal> were respectively called <literal>@</literal> and <literal>~</literal>.
   These names are still available, but are deprecated and will eventually be
   retired.  Notice that the old names are reversed from the convention
   formerly followed by the core geometric data types!)
-->
（PostgreSQL 8.2以前では、包含演算子<literal>@&gt;と</literal><literal>&lt;@</literal>はそれぞれ<literal>@</literal>と<literal>~</literal>と呼ばれていました。
これらの名前はまだ利用できますが、廃止予定であり、最終的にはなくなります。
古い名前はコアの幾何データ型が以前従っていた規約とは反対であることに注意してください。）
  </para>

  <para>
<!--
>>>>>>> 9a9c638e
   The operators <literal>&amp;&amp;</literal>, <literal>@&gt;</literal> and
   <literal>&lt;@</literal> are equivalent to <productname>PostgreSQL</productname>'s built-in
   operators of the same names, except that they work only on integer arrays
   that do not contain nulls, while the built-in operators work for any array
   type.  This restriction makes them faster than the built-in operators
   in many cases.
-->
演算子<literal>&amp;&amp;</literal>、<literal>@&gt;</literal>と<literal>&lt;@</literal>は、これらはNULLを含まない整数配列のみで動作し、組み込み演算子はどの配列型に対しても動作する点を除き、同じ名前の<productname>PostgreSQL</productname>の組み込み演算子とそれぞれほぼ等価です。
この制限により、多くの場合、組み込み演算子より高速です。
  </para>

  <para>
<!--
   The <literal>@@</literal> and <literal>~~</literal> operators test whether an array
   satisfies a <firstterm>query</firstterm>, which is expressed as a value of a
   specialized data type <type>query_int</type>.  A <firstterm>query</firstterm>
   consists of integer values that are checked against the elements of
   the array, possibly combined using the operators <literal>&amp;</literal>
   (AND), <literal>|</literal> (OR), and <literal>!</literal> (NOT).  Parentheses
   can be used as needed.  For example,
   the query <literal>1&amp;(2|3)</literal> matches arrays that contain 1
   and also contain either 2 or 3.
-->
<literal>@@</literal>および<literal>~~</literal>演算子は、配列が特化したデータ型<type>query_int</type>で表現される<firstterm>問い合わせ</firstterm>を満たすかどうかを試験します。
<firstterm>問い合わせ</firstterm>は、おそらく<literal>&amp;</literal>(論理積)、<literal>|</literal> (論理和)、<literal>!</literal> (否定)演算子を組み合わせて使用した、配列要素に対して検査される整数値からなります。
例えば<literal>1&amp;(2|3)</literal>という問い合わせは1および、2か3のいずれかを含む配列に一致します。
  </para>
 </sect2>

 <sect2>
<!--
  <title>Index Support</title>
-->
  <title>インデックスサポート</title>

  <para>
<!--
   <filename>intarray</filename> provides index support for the
   <literal>&amp;&amp;</literal>, <literal>@&gt;</literal>,
   and <literal>@@</literal> operators, as well as regular array equality.
-->
<filename>intarray</filename>は<literal>&amp;&amp;</literal>、<literal>@&gt;</literal>、<literal>&lt;@</literal>、<literal>@@</literal>演算子に関して通常の配列等価性と同様にインデックスサポートを提供します。
  </para>

  <para>
<!--
   Two parameterized GiST index operator classes are provided:
   <literal>gist__int_ops</literal> (used by default) is suitable for
   small- to medium-size data sets, while
   <literal>gist__intbig_ops</literal> uses a larger signature and is more
   suitable for indexing large data sets (i.e., columns containing
   a large number of distinct array values).
   The implementation uses an RD-tree data structure with
   built-in lossy compression.
-->
2つのパラメータ化されたGiSTインデックス演算子クラスが提供されます。
<literal>gist__int_ops</literal>（デフォルトで使用されます）は小中規模要素数のデータセットに適します。
一方、<literal>gist__intbig_ops</literal>はより大きな署名を使用しますので、大規模データセット（つまり、異なった配列値を多数持つ列）のインデックスにより適しています。
実装は組み込みの非可逆圧縮を持ったRD-treeデータ構造を使用します。
  </para>

  <para>
<!--
   <literal>gist__int_ops</literal> approximates an integer set as an array of
   integer ranges.  Its optional integer parameter <literal>numranges</literal>
   determines the maximum number of ranges in
   one index key.  The default value of <literal>numranges</literal> is 100.
   Valid values are between 1 and 253.  Using larger arrays as GiST index
   keys leads to a more precise search (scanning a smaller fraction of the index and
   fewer heap pages), at the cost of a larger index.
-->
<literal>gist__int_ops</literal>は整数の集合を整数の範囲の配列として近似します。
オプションの整数パラメータ<literal>numranges</literal>は、一つのインデックスキー内の範囲の最大数を決定します。
<literal>numranges</literal>のデフォルト値は100です。
有効な値は1から253までです。
GiSTインデックスキーとしてより大きな値を使うと、インデックスはより大きくなってしまいますが、(インデックスのより小さな部分とより少ないヒープページを走査することで)検索がより正確になります。
  </para>

  <para>
<!--
   <literal>gist__intbig_ops</literal> approximates an integer set as a bitmap
   signature.  Its optional integer parameter <literal>siglen</literal>
   determines the signature length in bytes.
   The default signature length is 16 bytes.  Valid values of signature length
   are between 1 and 2024 bytes.  Longer signatures lead to a more precise
   search (scanning a smaller fraction of the index and fewer heap pages), at
   the cost of a larger index.
-->
<literal>gist__intbig_ops</literal>は整数の集合をビットマップ署名として近似します。
オプションの整数パラメータ<literal>siglen</literal>は、署名の長さをバイト単位で決定します。
デフォルトの署名の長さは16バイトです。
署名の長さの有効な値は1から2024バイトまでです。
長い署名では、インデックスはより大きくなってしまいますが、(インデックスのより小さな部分とより少ないヒープページを走査することで)検索がより正確になります。
  </para>

  <para>
<!--  
   There is also a non-default GIN operator class
<<<<<<< HEAD
   <literal>gin__int_ops</literal>, which supports these operators as well
   as <literal>&lt;@</literal>.
=======
   <literal>gin__int_ops</literal> supporting the same operators.
-->
また、同じ演算子をサポートするデフォルトではないGIN演算子クラス<literal>gin__int_ops</literal>も存在します。
>>>>>>> 9a9c638e
  </para>

  <para>
<!--
   The choice between GiST and GIN indexing depends on the relative
   performance characteristics of GiST and GIN, which are discussed elsewhere.
-->
GiSTおよびGINインデックスのどちらを選択するかは、別途説明されるGiSTとGINの相対的な性能特徴に依存します。
  </para>
 </sect2>

 <sect2>
<!--
  <title>Example</title>
-->
  <title>例</title>

<programlisting>
<!--
&#045;&#045; a message can be in one or more <quote>sections</quote>
-->
-- メッセージ(message)は1つ以上の<quote>節(section)</quote>の中にある
CREATE TABLE message (mid INT PRIMARY KEY, sections INT[], ...);

<<<<<<< HEAD
-- create specialized index with signature length of 32 bytes
CREATE INDEX message_rdtree_idx ON message USING GIST (sections gist__intbig_ops (siglen = 32));
=======
<!--
&#045;- create specialized index with signature length of 32 bytes
-->
-- 署名の長さが32バイトの特化したインデックスを作成
CREATE INDEX message_rdtree_idx ON message USING GIST (sections gist__int_ops(siglen=32));
>>>>>>> 9a9c638e

<!--
&#045;- select messages in section 1 OR 2 - OVERLAP operator
-->
-- 節1 OR 2のメッセージを選択 - OVERLAP演算子
SELECT message.mid FROM message WHERE message.sections &amp;&amp; '{1,2}';

<!--
&#045;- select messages in sections 1 AND 2 - CONTAINS operator
-->
-- 節1 AND 2のメッセージを選択 - CONTAINS演算子
SELECT message.mid FROM message WHERE message.sections @&gt; '{1,2}';

<!--
&#045;- the same, using QUERY operator
-->
-- 同上、QUERY演算子を使用
SELECT message.mid FROM message WHERE message.sections @@ '1&amp;2'::query_int;
</programlisting>
 </sect2>

 <sect2>
<!--
  <title>Benchmark</title>
-->
  <title>ベンチマーク</title>

  <para>
<!--
   The source directory <filename>contrib/intarray/bench</filename> contains a
   benchmark test suite, which can be run against an installed
   <productname>PostgreSQL</productname> server.  (It also requires <filename>DBD::Pg</filename>
   to be installed.)  To run:
-->
ソースディレクトリ以下の<filename>contrib/intarray/bench</filename>にはベンチマーク試験一式があり、インストールされた<productname>PostgreSQL</productname>サーバで実行できます。
(<filename>DBD::Pg</filename>もインストールされていないといけません。)
以下のように実行します。
  </para>

<programlisting>
cd .../contrib/intarray/bench
createdb TEST
psql -c "CREATE EXTENSION intarray" TEST
./create_test.pl | psql TEST
./bench.pl
</programlisting>

  <para>
<!--
   The <filename>bench.pl</filename> script has numerous options, which
   are displayed when it is run without any arguments.
-->
<filename>bench.pl</filename>スクリプトには多くのオプションがあります。
これらは引数を付けずに実行すると表示されます。
  </para>
 </sect2>

 <sect2>
<!--
  <title>Authors</title>
-->
  <title>作者</title>

  <para>
<!--
   All work was done by Teodor Sigaev (<email>teodor@sigaev.ru</email>) and
   Oleg Bartunov (<email>oleg@sai.msu.su</email>). See
   <ulink url="http://www.sai.msu.su/~megera/postgres/gist/"></ulink> for
   additional information. Andrey Oktyabrski did a great work on adding new
   functions and operations.
-->
Teodor Sigaev (<email>teodor@sigaev.ru</email>)とOleg Bartunov (<email>oleg@sai.msu.su</email>)によりすべての作業がなされました。
さらなる情報については<ulink url="http://www.sai.msu.su/~megera/postgres/gist/"></ulink>を参照してください。
Andrey Oktyabrskiは新しい関数、演算子の追加において素晴らしい作業を行いました。
  </para>
 </sect2>

</sect1><|MERGE_RESOLUTION|>--- conflicted
+++ resolved
@@ -477,23 +477,7 @@
   </table>
 
   <para>
-<<<<<<< HEAD
-=======
-<!--
-   (Before PostgreSQL 8.2, the containment operators <literal>@&gt;</literal> and
-   <literal>&lt;@</literal> were respectively called <literal>@</literal> and <literal>~</literal>.
-   These names are still available, but are deprecated and will eventually be
-   retired.  Notice that the old names are reversed from the convention
-   formerly followed by the core geometric data types!)
--->
-（PostgreSQL 8.2以前では、包含演算子<literal>@&gt;と</literal><literal>&lt;@</literal>はそれぞれ<literal>@</literal>と<literal>~</literal>と呼ばれていました。
-これらの名前はまだ利用できますが、廃止予定であり、最終的にはなくなります。
-古い名前はコアの幾何データ型が以前従っていた規約とは反対であることに注意してください。）
-  </para>
-
-  <para>
-<!--
->>>>>>> 9a9c638e
+<!--
    The operators <literal>&amp;&amp;</literal>, <literal>@&gt;</literal> and
    <literal>&lt;@</literal> are equivalent to <productname>PostgreSQL</productname>'s built-in
    operators of the same names, except that they work only on integer arrays
@@ -592,14 +576,10 @@
   <para>
 <!--  
    There is also a non-default GIN operator class
-<<<<<<< HEAD
    <literal>gin__int_ops</literal>, which supports these operators as well
    as <literal>&lt;@</literal>.
-=======
-   <literal>gin__int_ops</literal> supporting the same operators.
 -->
 また、同じ演算子をサポートするデフォルトではないGIN演算子クラス<literal>gin__int_ops</literal>も存在します。
->>>>>>> 9a9c638e
   </para>
 
   <para>
@@ -624,16 +604,11 @@
 -- メッセージ(message)は1つ以上の<quote>節(section)</quote>の中にある
 CREATE TABLE message (mid INT PRIMARY KEY, sections INT[], ...);
 
-<<<<<<< HEAD
--- create specialized index with signature length of 32 bytes
+<!--
+&#045;- create specialized index with signature length of 32 bytes
+-->
+-- 署名の長さが32バイトの特化したインデックスを作成
 CREATE INDEX message_rdtree_idx ON message USING GIST (sections gist__intbig_ops (siglen = 32));
-=======
-<!--
-&#045;- create specialized index with signature length of 32 bytes
--->
--- 署名の長さが32バイトの特化したインデックスを作成
-CREATE INDEX message_rdtree_idx ON message USING GIST (sections gist__int_ops(siglen=32));
->>>>>>> 9a9c638e
 
 <!--
 &#045;- select messages in section 1 OR 2 - OVERLAP operator

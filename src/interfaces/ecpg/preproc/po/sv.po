# SWEDISHE message translation file for ecpg
# Copyright (C) 2017 PostgreSQL Global Development Group
# This file is distributed under the same license as the PostgreSQL package.
<<<<<<< HEAD
# Dennis Björklund <db@zigo.dhs.org>, 2017, 2018, 2019, 2020, 2021, 2022.
#
msgid ""
msgstr ""
"Project-Id-Version: PostgreSQL 15\n"
"Report-Msgid-Bugs-To: pgsql-bugs@lists.postgresql.org\n"
"POT-Creation-Date: 2022-04-11 09:09+0000\n"
"PO-Revision-Date: 2022-04-11 14:39+0200\n"
=======
# Dennis Björklund <db@zigo.dhs.org>, 2017, 2018, 2019, 2020, 2021.
#
msgid ""
msgstr ""
"Project-Id-Version: PostgreSQL 14\n"
"Report-Msgid-Bugs-To: pgsql-bugs@lists.postgresql.org\n"
"POT-Creation-Date: 2021-11-06 17:09+0000\n"
"PO-Revision-Date: 2021-11-06 21:58+0100\n"
>>>>>>> 185876a6
"Last-Translator: Dennis Björklund <db@zigo.dhs.org>\n"
"Language-Team: Swedish <pgsql-translators@postgresql.org>\n"
"Language: sv\n"
"MIME-Version: 1.0\n"
"Content-Type: text/plain; charset=UTF-8\n"
"Content-Transfer-Encoding: 8bit\n"
"Plural-Forms: nplurals=2; plural=n != 1;\n"

#: descriptor.c:64
#, c-format
msgid "variable \"%s\" must have a numeric type"
msgstr "variabel \"%s\" måste ha en numerisk typ"

#: descriptor.c:125 descriptor.c:156
#, c-format
msgid "descriptor %s bound to connection %s does not exist"
msgstr "deskriptor %s kopplad till anslutning %s finns inte"

#: descriptor.c:127 descriptor.c:158
#, c-format
msgid "descriptor %s bound to the default connection does not exist"
msgstr "deskriptor %s kopplad till standardanslutning finns inte"

#: descriptor.c:173 descriptor.c:225
#, c-format
msgid "descriptor header item \"%d\" does not exist"
msgstr "deskriptor-header-post \"%d\" finns inte"

#: descriptor.c:195
#, c-format
msgid "nullable is always 1"
msgstr "nullable är alltid 1"

#: descriptor.c:198
#, c-format
msgid "key_member is always 0"
msgstr "key_member är alltid 0"

#: descriptor.c:292
#, c-format
msgid "descriptor item \"%s\" is not implemented"
msgstr "deskriptor-post \"%s\" är inte implementerad"

#: descriptor.c:302
#, c-format
msgid "descriptor item \"%s\" cannot be set"
msgstr "deskriptor-post \"%s\" kan inte sättas"

#: ecpg.c:36
#, c-format
msgid ""
"%s is the PostgreSQL embedded SQL preprocessor for C programs.\n"
"\n"
msgstr ""
"%s är PostgreSQLs inbäddade SQL-preprocessor för C-program.\n"
"\n"

#: ecpg.c:38
#, c-format
msgid ""
"Usage:\n"
"  %s [OPTION]... FILE...\n"
"\n"
msgstr ""
"Användning:\n"
"  %s [FLAGGA]... FIL...\n"
"\n"

#: ecpg.c:41
#, c-format
msgid "Options:\n"
msgstr "Flaggor:\n"

#: ecpg.c:42
#, c-format
msgid ""
"  -c             automatically generate C code from embedded SQL code;\n"
"                 this affects EXEC SQL TYPE\n"
msgstr ""
"  -c             generera automatiskt C-kod från inbäddad SQL-kod;\n"
"                 detta påverkar EXEC SQL TYPE\n"

#: ecpg.c:44
#, c-format
msgid ""
"  -C MODE        set compatibility mode; MODE can be one of\n"
"                 \"INFORMIX\", \"INFORMIX_SE\", \"ORACLE\"\n"
msgstr ""
"  -C LÄGE        sätt kompabilitetsläge; LÄGE kan vara en av\n"
"                 \"INFORMIX\", \"INFORMIX_SE\", \"ORACLE\"\n"

#: ecpg.c:47
#, c-format
msgid "  -d             generate parser debug output\n"
msgstr "  -d             generera parser-debug-utmatning\n"

#: ecpg.c:49
#, c-format
msgid "  -D SYMBOL      define SYMBOL\n"
msgstr "  -D SYMBOL      definiera SYMBOL\n"

#: ecpg.c:50
#, c-format
msgid "  -h             parse a header file, this option includes option \"-c\"\n"
msgstr "  -h             parsa en header-fil, denna flagga inkluderar flaggan \"-c\"\n"

#: ecpg.c:51
#, c-format
msgid "  -i             parse system include files as well\n"
msgstr "  -i             parsa system-include-filer dessutom\n"

#: ecpg.c:52
#, c-format
msgid "  -I DIRECTORY   search DIRECTORY for include files\n"
msgstr "  -I KATALOG     sök i KATALOG efter include-filer\n"

#: ecpg.c:53
#, c-format
msgid "  -o OUTFILE     write result to OUTFILE\n"
msgstr "  -o UTFIL       skriv resultat till UTFIL\n"

#: ecpg.c:54
#, c-format
msgid ""
"  -r OPTION      specify run-time behavior; OPTION can be:\n"
"                 \"no_indicator\", \"prepare\", \"questionmarks\"\n"
msgstr ""
"  -r FLAGGA      ange runtime-beteende; FLAGGA kan vara en av:\n"
"                 \"no_indicator\", \"prepare\", \"questionmarks\"\n"

#: ecpg.c:56
#, c-format
msgid "  --regression   run in regression testing mode\n"
msgstr "  --regression   kör i regressions-test-läge\n"

#: ecpg.c:57
#, c-format
msgid "  -t             turn on autocommit of transactions\n"
msgstr "  -t             slå på auto-commit av transaktioner\n"

#: ecpg.c:58
#, c-format
msgid "  -V, --version  output version information, then exit\n"
msgstr "  -V, --version  visa versionsinformation, avsluta sedan\n"

#: ecpg.c:59
#, c-format
msgid "  -?, --help     show this help, then exit\n"
msgstr "  -?, --help     visa denna hjälp, avsluta sedan\n"

#: ecpg.c:60
#, c-format
msgid ""
"\n"
"If no output file is specified, the name is formed by adding .c to the\n"
"input file name, after stripping off .pgc if present.\n"
msgstr ""
"\n"
"Om ingen utdatafil anges så skapas namnet genom att lägga till .c till\n"
"indatafilnamnet, detta efter att .pgc strippats bort om det var med.\n"

#: ecpg.c:62
#, c-format
msgid ""
"\n"
"Report bugs to <%s>.\n"
msgstr ""
"\n"
"Rapportera fel till <%s>.\n"

#: ecpg.c:63
#, c-format
msgid "%s home page: <%s>\n"
msgstr "hemsida för %s: <%s>\n"

#: ecpg.c:141
#, c-format
msgid "%s: could not locate my own executable path\n"
msgstr "%s: kunde inte hitta min egna körbara fils sökväg\n"

#: ecpg.c:176 ecpg.c:333 ecpg.c:344
#, c-format
msgid "%s: could not open file \"%s\": %s\n"
msgstr "%s: kunde inte öppna fil \"%s\": %s\n"

#: ecpg.c:219 ecpg.c:232 ecpg.c:248 ecpg.c:274
#, c-format
msgid "Try \"%s --help\" for more information.\n"
msgstr "Försök med \"%s --help\" för mer information.\n"

#: ecpg.c:243
#, c-format
msgid "%s: parser debug support (-d) not available\n"
msgstr "%s: parser-debug-stöd (-d) är inte tillgängligt\n"

#: ecpg.c:262
#, c-format
msgid "%s, the PostgreSQL embedded C preprocessor, version %s\n"
msgstr "%s, PostgreSQLs inbäddade C-preprocessor, version %s\n"

#: ecpg.c:264
#, c-format
msgid "EXEC SQL INCLUDE ... search starts here:\n"
msgstr "EXEC SQL INCLUDE ... sökning startar här:\n"

#: ecpg.c:267
#, c-format
msgid "end of search list\n"
msgstr "slut på söklista\n"

#: ecpg.c:273
#, c-format
msgid "%s: no input files specified\n"
msgstr "%s: inga indatafiler angivna\n"

#: ecpg.c:477
#, c-format
msgid "cursor \"%s\" has been declared but not opened"
msgstr "markören \"%s\" har deklarerats men inte öppnats"

#: ecpg.c:490 preproc.y:130
#, c-format
msgid "could not remove output file \"%s\"\n"
msgstr "kunde inte ta bort utdatafil \"%s\"\n"

<<<<<<< HEAD
#: pgc.l:508
=======
#: pgc.l:502
>>>>>>> 185876a6
#, c-format
msgid "unterminated /* comment"
msgstr "ej avslutad /*-kommentar"

<<<<<<< HEAD
#: pgc.l:525
=======
#: pgc.l:519
>>>>>>> 185876a6
#, c-format
msgid "unterminated bit string literal"
msgstr "ej avslutad bitsträngslitteral"

<<<<<<< HEAD
#: pgc.l:533
=======
#: pgc.l:527
>>>>>>> 185876a6
#, c-format
msgid "unterminated hexadecimal string literal"
msgstr "ej avslutad hexadecimal stränglitteral"

<<<<<<< HEAD
#: pgc.l:608
=======
#: pgc.l:602
>>>>>>> 185876a6
#, c-format
msgid "invalid bit string literal"
msgstr "ogiltig bit-sträng-literal"

#: pgc.l:613
#, c-format
msgid "invalid hexadecimal string literal"
msgstr "ogiltig hexdecimal sträng-literal"

#: pgc.l:631
#, c-format
msgid "invalid hex string literal"
msgstr "ogiltig hex-sträng-literal"

#: pgc.l:625
#, c-format
msgid "unhandled previous state in xqs\n"
msgstr "tidigare state i xqs som ej kan hanteras\n"

<<<<<<< HEAD
#: pgc.l:657 pgc.l:766
=======
#: pgc.l:651 pgc.l:760
>>>>>>> 185876a6
#, c-format
msgid "unterminated quoted string"
msgstr "icketerminerad citerad sträng"

<<<<<<< HEAD
#: pgc.l:708
=======
#: pgc.l:702
>>>>>>> 185876a6
#, c-format
msgid "unterminated dollar-quoted string"
msgstr "icke terminerad dollarciterad sträng"

<<<<<<< HEAD
#: pgc.l:726 pgc.l:746
=======
#: pgc.l:720 pgc.l:740
>>>>>>> 185876a6
#, c-format
msgid "zero-length delimited identifier"
msgstr "noll-längds avdelad identifierare"

<<<<<<< HEAD
#: pgc.l:757
=======
#: pgc.l:751
>>>>>>> 185876a6
#, c-format
msgid "unterminated quoted identifier"
msgstr "ej avslutad citerad identifierare"

<<<<<<< HEAD
#: pgc.l:926
#, c-format
msgid "trailing junk after parameter"
msgstr "efterföljande skräp efter parameter"

#: pgc.l:968 pgc.l:971 pgc.l:974
#, c-format
msgid "trailing junk after numeric literal"
msgstr "efterföljande skräp efter numerisk literal"

#: pgc.l:1100
=======
#: pgc.l:1082
>>>>>>> 185876a6
#, c-format
msgid "nested /* ... */ comments"
msgstr "nästlade /* ... */-kommentarer"

<<<<<<< HEAD
#: pgc.l:1193
=======
#: pgc.l:1175
>>>>>>> 185876a6
#, c-format
msgid "missing identifier in EXEC SQL UNDEF command"
msgstr "saknar identifierare i EXEC SQL UNDEF-kommando"

<<<<<<< HEAD
#: pgc.l:1211 pgc.l:1224 pgc.l:1240 pgc.l:1253
=======
#: pgc.l:1193 pgc.l:1206 pgc.l:1222 pgc.l:1235
>>>>>>> 185876a6
#, c-format
msgid "too many nested EXEC SQL IFDEF conditions"
msgstr "för många nästlade EXEC SQL IFDEF-villkor"

<<<<<<< HEAD
#: pgc.l:1269 pgc.l:1280 pgc.l:1295 pgc.l:1317
=======
#: pgc.l:1251 pgc.l:1262 pgc.l:1277 pgc.l:1299
>>>>>>> 185876a6
#, c-format
msgid "missing matching \"EXEC SQL IFDEF\" / \"EXEC SQL IFNDEF\""
msgstr "saknar matchande \"EXEC SQL IFDEF\" / \"EXEC SQL IFNDEF\""

<<<<<<< HEAD
#: pgc.l:1271 pgc.l:1282 pgc.l:1463
=======
#: pgc.l:1253 pgc.l:1264 pgc.l:1445
>>>>>>> 185876a6
#, c-format
msgid "missing \"EXEC SQL ENDIF;\""
msgstr "saknar \"EXEC SQL ENDIF;\""

<<<<<<< HEAD
#: pgc.l:1297 pgc.l:1319
=======
#: pgc.l:1279 pgc.l:1301
>>>>>>> 185876a6
#, c-format
msgid "more than one EXEC SQL ELSE"
msgstr "mer än en EXEC SQL ELSE"

<<<<<<< HEAD
#: pgc.l:1342 pgc.l:1356
=======
#: pgc.l:1324 pgc.l:1338
>>>>>>> 185876a6
#, c-format
msgid "unmatched EXEC SQL ENDIF"
msgstr "ej matchad EXEC SQL ENDIF"

<<<<<<< HEAD
#: pgc.l:1411
=======
#: pgc.l:1393
>>>>>>> 185876a6
#, c-format
msgid "missing identifier in EXEC SQL IFDEF command"
msgstr "saknar identifierare i EXEC SQL IFDEF-kommando"

<<<<<<< HEAD
#: pgc.l:1420
=======
#: pgc.l:1402
>>>>>>> 185876a6
#, c-format
msgid "missing identifier in EXEC SQL DEFINE command"
msgstr "saknar identifierare i EXEC SQL DEFINE-kommando"

<<<<<<< HEAD
#: pgc.l:1453
=======
#: pgc.l:1435
>>>>>>> 185876a6
#, c-format
msgid "syntax error in EXEC SQL INCLUDE command"
msgstr "syntaxfel i EXEC SQL INCLUDE-kommando"

<<<<<<< HEAD
#: pgc.l:1503
=======
#: pgc.l:1485
>>>>>>> 185876a6
#, c-format
msgid "internal error: unreachable state; please report this to <%s>"
msgstr "internt fel: state som ej skall kunna nås; vänligen rapportera detta till <%s>"

<<<<<<< HEAD
#: pgc.l:1655
=======
#: pgc.l:1637
>>>>>>> 185876a6
#, c-format
msgid "Error: include path \"%s/%s\" is too long on line %d, skipping\n"
msgstr "Fel: include-sökväg \"%s/%s\" är för lång på rad %d, hoppar över\n"

<<<<<<< HEAD
#: pgc.l:1678
=======
#: pgc.l:1660
>>>>>>> 185876a6
#, c-format
msgid "could not open include file \"%s\" on line %d"
msgstr "kunde inte öppna inkludefil \"%s\" på rad %d"

#: preproc.y:31
msgid "syntax error"
msgstr "syntaxfel"

#: preproc.y:84
#, c-format
msgid "WARNING: "
msgstr "VARNING: "

#: preproc.y:87
#, c-format
msgid "ERROR: "
msgstr "FEL: "

#: preproc.y:514
#, c-format
msgid "cursor \"%s\" does not exist"
msgstr "markör \"%s\" existerar inte"

#: preproc.y:543
#, c-format
msgid "initializer not allowed in type definition"
msgstr "initialiserare tillåts inte i typdefinition"

#: preproc.y:545
#, c-format
msgid "type name \"string\" is reserved in Informix mode"
msgstr "typnamn \"string\" är reserverat i Informix-läge"

<<<<<<< HEAD
#: preproc.y:552 preproc.y:19317
=======
#: preproc.y:552 preproc.y:17675
>>>>>>> 185876a6
#, c-format
msgid "type \"%s\" is already defined"
msgstr "typen \"%s\" är redan definierad"

<<<<<<< HEAD
#: preproc.y:577 preproc.y:19952 preproc.y:20277 variable.c:621
=======
#: preproc.y:577 preproc.y:18310 preproc.y:18635 variable.c:621
>>>>>>> 185876a6
#, c-format
msgid "multidimensional arrays for simple data types are not supported"
msgstr "multidimensionella array:er för enkla datatyper stöds inte"

#: preproc.y:599
#, c-format
msgid "connection %s is overwritten with %s by DECLARE statement %s"
msgstr "anslutning %s överskriven med %s av DECLARE-sats %s"

<<<<<<< HEAD
#: preproc.y:1872
=======
#: preproc.y:1753
>>>>>>> 185876a6
#, c-format
msgid "AT option not allowed in CLOSE DATABASE statement"
msgstr "AT-flaggan tillåts inte i CLOSE DATABASE-sats"

<<<<<<< HEAD
#: preproc.y:2122
=======
#: preproc.y:2001
>>>>>>> 185876a6
#, c-format
msgid "AT option not allowed in CONNECT statement"
msgstr "AT-flaggan tillåts inte i CONNECT-sats"

<<<<<<< HEAD
#: preproc.y:2162
=======
#: preproc.y:2041
>>>>>>> 185876a6
#, c-format
msgid "AT option not allowed in DISCONNECT statement"
msgstr "AT-flaggan tillåts inte i DISCONNECT-sats"

<<<<<<< HEAD
#: preproc.y:2217
=======
#: preproc.y:2096
>>>>>>> 185876a6
#, c-format
msgid "AT option not allowed in SET CONNECTION statement"
msgstr "AT-flaggan tillåts inte i SET CONNECTION-sats"

<<<<<<< HEAD
#: preproc.y:2239
=======
#: preproc.y:2118
>>>>>>> 185876a6
#, c-format
msgid "AT option not allowed in TYPE statement"
msgstr "AT-flaggan tillåts inte i TYPE-sats"

<<<<<<< HEAD
#: preproc.y:2248
=======
#: preproc.y:2127
>>>>>>> 185876a6
#, c-format
msgid "AT option not allowed in VAR statement"
msgstr "AT-flaggan tillåts inte i VAR-sats"

<<<<<<< HEAD
#: preproc.y:2255
=======
#: preproc.y:2134
>>>>>>> 185876a6
#, c-format
msgid "AT option not allowed in WHENEVER statement"
msgstr "AT-flaggan tillåts inte i WHENEVER-sats"

<<<<<<< HEAD
#: preproc.y:2332 preproc.y:2504 preproc.y:2509 preproc.y:2632 preproc.y:4283
#: preproc.y:4357 preproc.y:4948 preproc.y:5481 preproc.y:5819 preproc.y:6119
#: preproc.y:7687 preproc.y:9288 preproc.y:9293 preproc.y:12272
=======
#: preproc.y:2211 preproc.y:2383 preproc.y:2388 preproc.y:2511 preproc.y:4143
#: preproc.y:4807 preproc.y:5340 preproc.y:5678 preproc.y:5978 preproc.y:7514
#: preproc.y:9082 preproc.y:9087 preproc.y:11915
>>>>>>> 185876a6
#, c-format
msgid "unsupported feature will be passed to server"
msgstr "ej stödd funktion skickass till servern"

<<<<<<< HEAD
#: preproc.y:2890
=======
#: preproc.y:2769
>>>>>>> 185876a6
#, c-format
msgid "SHOW ALL is not implemented"
msgstr "SHOW ALL är inte implementerad"

<<<<<<< HEAD
#: preproc.y:3589
=======
#: preproc.y:3464
>>>>>>> 185876a6
#, c-format
msgid "COPY FROM STDIN is not implemented"
msgstr "COPY FROM STDIN är inte implementerad"

<<<<<<< HEAD
#: preproc.y:10335 preproc.y:18892
=======
#: preproc.y:10014 preproc.y:17250
>>>>>>> 185876a6
#, c-format
msgid "\"database\" cannot be used as cursor name in INFORMIX mode"
msgstr "\"database\" kan inte användas som markörsnamn i INFORMIX-läge"

<<<<<<< HEAD
#: preproc.y:10342 preproc.y:18902
=======
#: preproc.y:10021 preproc.y:17260
>>>>>>> 185876a6
#, c-format
msgid "using variable \"%s\" in different declare statements is not supported"
msgstr "använda variabel \"%s\" i olika deklarationssatser stöds inte"

<<<<<<< HEAD
#: preproc.y:10344 preproc.y:18904
=======
#: preproc.y:10023 preproc.y:17262
>>>>>>> 185876a6
#, c-format
msgid "cursor \"%s\" is already defined"
msgstr "markören \"%s\" är redan definierad"

<<<<<<< HEAD
#: preproc.y:10818
=======
#: preproc.y:10497
>>>>>>> 185876a6
#, c-format
msgid "no longer supported LIMIT #,# syntax passed to server"
msgstr "ej längre stödd syntax LIMIT #,# har skickats till servern"

<<<<<<< HEAD
#: preproc.y:11151 preproc.y:11158
=======
#: preproc.y:10830 preproc.y:10837
>>>>>>> 185876a6
#, c-format
msgid "subquery in FROM must have an alias"
msgstr "subfråga i FROM måste ha ett alias"

<<<<<<< HEAD
#: preproc.y:18584 preproc.y:18591
=======
#: preproc.y:16942 preproc.y:16949
>>>>>>> 185876a6
#, c-format
msgid "CREATE TABLE AS cannot specify INTO"
msgstr "CREATE TABLE AS kan inte ange INTO"

<<<<<<< HEAD
#: preproc.y:18627
=======
#: preproc.y:16985
>>>>>>> 185876a6
#, c-format
msgid "expected \"@\", found \"%s\""
msgstr "förväntade \"@\", hittade \"%s\""

<<<<<<< HEAD
#: preproc.y:18639
=======
#: preproc.y:16997
>>>>>>> 185876a6
#, c-format
msgid "only protocols \"tcp\" and \"unix\" and database type \"postgresql\" are supported"
msgstr "bara protokoll \"tcp\" och \"unix\" samt databastyp \"postgresql\" stöds"

<<<<<<< HEAD
#: preproc.y:18642
=======
#: preproc.y:17000
>>>>>>> 185876a6
#, c-format
msgid "expected \"://\", found \"%s\""
msgstr "förväntade \"://\", hittade \"%s\""

<<<<<<< HEAD
#: preproc.y:18647
=======
#: preproc.y:17005
>>>>>>> 185876a6
#, c-format
msgid "Unix-domain sockets only work on \"localhost\" but not on \"%s\""
msgstr "Unix-domän-socket fungerart bara på \"localhost\" men inte på \"%s\""

<<<<<<< HEAD
#: preproc.y:18673
=======
#: preproc.y:17031
>>>>>>> 185876a6
#, c-format
msgid "expected \"postgresql\", found \"%s\""
msgstr "förväntade \"postgresql\", hittade \"%s\""

<<<<<<< HEAD
#: preproc.y:18676
=======
#: preproc.y:17034
>>>>>>> 185876a6
#, c-format
msgid "invalid connection type: %s"
msgstr "ogiltig anslutningstyp: %s"

<<<<<<< HEAD
#: preproc.y:18685
=======
#: preproc.y:17043
>>>>>>> 185876a6
#, c-format
msgid "expected \"@\" or \"://\", found \"%s\""
msgstr "förväntade \"@\" eller \"://\", hittade \"%s\""

<<<<<<< HEAD
#: preproc.y:18760 preproc.y:18778
=======
#: preproc.y:17118 preproc.y:17136
>>>>>>> 185876a6
#, c-format
msgid "invalid data type"
msgstr "ogiltig datatyp"

<<<<<<< HEAD
#: preproc.y:18789 preproc.y:18806
=======
#: preproc.y:17147 preproc.y:17164
>>>>>>> 185876a6
#, c-format
msgid "incomplete statement"
msgstr "ofullständig sats"

<<<<<<< HEAD
#: preproc.y:18792 preproc.y:18809
=======
#: preproc.y:17150 preproc.y:17167
>>>>>>> 185876a6
#, c-format
msgid "unrecognized token \"%s\""
msgstr "okänd symbol \"%s\""

<<<<<<< HEAD
#: preproc.y:18854
=======
#: preproc.y:17212
>>>>>>> 185876a6
#, c-format
msgid "name \"%s\" is already declared"
msgstr "namnet \"%s\" är redan deklarerat"

<<<<<<< HEAD
#: preproc.y:19120
=======
#: preproc.y:17478
>>>>>>> 185876a6
#, c-format
msgid "only data types numeric and decimal have precision/scale argument"
msgstr "bara datatyperna numeric och decimal har precision/skala-argument"

<<<<<<< HEAD
#: preproc.y:19132
=======
#: preproc.y:17490
>>>>>>> 185876a6
#, c-format
msgid "interval specification not allowed here"
msgstr "intervallspecifikation tillåts inte här"

<<<<<<< HEAD
#: preproc.y:19292 preproc.y:19344
=======
#: preproc.y:17650 preproc.y:17702
>>>>>>> 185876a6
#, c-format
msgid "too many levels in nested structure/union definition"
msgstr "för många nästlade nivåer i struktur/union-definition"

<<<<<<< HEAD
#: preproc.y:19467
=======
#: preproc.y:17825
>>>>>>> 185876a6
#, c-format
msgid "pointers to varchar are not implemented"
msgstr "pekare till varchar är inte implementerat"

<<<<<<< HEAD
#: preproc.y:19918
=======
#: preproc.y:18276
>>>>>>> 185876a6
#, c-format
msgid "initializer not allowed in EXEC SQL VAR command"
msgstr "initialiserare tillåts inte i EXEC SQL VAR-kommando"

<<<<<<< HEAD
#: preproc.y:20235
=======
#: preproc.y:18593
>>>>>>> 185876a6
#, c-format
msgid "arrays of indicators are not allowed on input"
msgstr "array:er av indikatorer tillåts inte vid indata"

<<<<<<< HEAD
#: preproc.y:20422
=======
#: preproc.y:18780
>>>>>>> 185876a6
#, c-format
msgid "operator not allowed in variable definition"
msgstr "operator tillåts inte i variabeldefinition"

#. translator: %s is typically the translation of "syntax error"
<<<<<<< HEAD
#: preproc.y:20463
=======
#: preproc.y:18821
>>>>>>> 185876a6
#, c-format
msgid "%s at or near \"%s\""
msgstr "%s vid eller nära \"%s\""

#: type.c:18 type.c:30
#, c-format
msgid "out of memory"
msgstr "slut på minne"

#: type.c:214 type.c:685
#, c-format
msgid "unrecognized variable type code %d"
msgstr "okänd variabeltypkod %d"

#: type.c:263
#, c-format
msgid "variable \"%s\" is hidden by a local variable of a different type"
msgstr "variabel \"%s\" döljs av en lokal variabel av annan typ"

#: type.c:265
#, c-format
msgid "variable \"%s\" is hidden by a local variable"
msgstr "variabel \"%s\" döljs av en lokal variabel"

#: type.c:277
#, c-format
msgid "indicator variable \"%s\" is hidden by a local variable of a different type"
msgstr "indikatorvariabel \"%s\" döljs av en lokal variabel av annan typ"

#: type.c:279
#, c-format
msgid "indicator variable \"%s\" is hidden by a local variable"
msgstr "indikatorvariabel \"%s\" döljs av en lokal variabel"

#: type.c:287
#, c-format
msgid "indicator for array/pointer has to be array/pointer"
msgstr "indikator för array/pekare måste vara en array/pekare"

#: type.c:291
#, c-format
msgid "nested arrays are not supported (except strings)"
msgstr "nästlade array:er stöds inte (förutom strängar)"

#: type.c:333
#, c-format
msgid "indicator for struct has to be a struct"
msgstr "indikator för en struktur måste vara en struktur"

#: type.c:353 type.c:374 type.c:394
#, c-format
msgid "indicator for simple data type has to be simple"
msgstr "indikator för enkla datatyper måste vara enkel"

#: type.c:625
#, c-format
msgid "indicator struct \"%s\" has too few members"
msgstr "indikatorstruktur \"%s\" har för få medlemmar"

#: type.c:633
#, c-format
msgid "indicator struct \"%s\" has too many members"
msgstr "indikatorstruktur \"%s\" har för många medlemmar"

#: type.c:744
#, c-format
msgid "unrecognized descriptor item code %d"
msgstr "okänd deskriptor-post-kod %d"

#: variable.c:89 variable.c:116
#, c-format
msgid "incorrectly formed variable \"%s\""
msgstr "inkorrekt formatterad variabel \"%s\""

#: variable.c:139
#, c-format
msgid "variable \"%s\" is not a pointer"
msgstr "variabel \"%s\" är inte en pekare"

#: variable.c:142 variable.c:167
#, c-format
msgid "variable \"%s\" is not a pointer to a structure or a union"
msgstr "variabel \"%s\" är inte en pekare till en struktur eller union"

#: variable.c:154
#, c-format
msgid "variable \"%s\" is neither a structure nor a union"
msgstr "variabel \"%s\" är varken en struktur eller en union"

#: variable.c:164
#, c-format
msgid "variable \"%s\" is not an array"
msgstr "variabel \"%s\" är inte en array"

#: variable.c:233 variable.c:255
#, c-format
msgid "variable \"%s\" is not declared"
msgstr "variabel \"%s\" är inte deklarerad"

#: variable.c:494
#, c-format
msgid "indicator variable must have an integer type"
msgstr "indikatorvariabel måste ha en heltalstyp"

#: variable.c:506
#, c-format
msgid "unrecognized data type name \"%s\""
msgstr "okänt datatypsnamn \"%s\""

#: variable.c:517 variable.c:525 variable.c:542 variable.c:545
#, c-format
msgid "multidimensional arrays are not supported"
msgstr "multidimensionella array:er stöds inte"

#: variable.c:534
#, c-format
msgid "multilevel pointers (more than 2 levels) are not supported; found %d level"
msgid_plural "multilevel pointers (more than 2 levels) are not supported; found %d levels"
msgstr[0] "multinivåpekare (mer än 2 nivåer) stöds inte; hittade %d nivå"
msgstr[1] "multinivåpekare (mer än 2 nivåer) stöds inte; hittade %d nivåer"

#: variable.c:539
#, c-format
msgid "pointer to pointer is not supported for this data type"
msgstr "pekare till pekare stöds inte för denna datatyp"

#: variable.c:559
#, c-format
msgid "multidimensional arrays for structures are not supported"
msgstr "multidimensionella array:er av strukturer stöds inte"<|MERGE_RESOLUTION|>--- conflicted
+++ resolved
@@ -1,7 +1,6 @@
 # SWEDISHE message translation file for ecpg
 # Copyright (C) 2017 PostgreSQL Global Development Group
 # This file is distributed under the same license as the PostgreSQL package.
-<<<<<<< HEAD
 # Dennis Björklund <db@zigo.dhs.org>, 2017, 2018, 2019, 2020, 2021, 2022.
 #
 msgid ""
@@ -10,16 +9,6 @@
 "Report-Msgid-Bugs-To: pgsql-bugs@lists.postgresql.org\n"
 "POT-Creation-Date: 2022-04-11 09:09+0000\n"
 "PO-Revision-Date: 2022-04-11 14:39+0200\n"
-=======
-# Dennis Björklund <db@zigo.dhs.org>, 2017, 2018, 2019, 2020, 2021.
-#
-msgid ""
-msgstr ""
-"Project-Id-Version: PostgreSQL 14\n"
-"Report-Msgid-Bugs-To: pgsql-bugs@lists.postgresql.org\n"
-"POT-Creation-Date: 2021-11-06 17:09+0000\n"
-"PO-Revision-Date: 2021-11-06 21:58+0100\n"
->>>>>>> 185876a6
 "Last-Translator: Dennis Björklund <db@zigo.dhs.org>\n"
 "Language-Team: Swedish <pgsql-translators@postgresql.org>\n"
 "Language: sv\n"
@@ -245,38 +234,22 @@
 msgid "could not remove output file \"%s\"\n"
 msgstr "kunde inte ta bort utdatafil \"%s\"\n"
 
-<<<<<<< HEAD
 #: pgc.l:508
-=======
-#: pgc.l:502
->>>>>>> 185876a6
 #, c-format
 msgid "unterminated /* comment"
 msgstr "ej avslutad /*-kommentar"
 
-<<<<<<< HEAD
 #: pgc.l:525
-=======
-#: pgc.l:519
->>>>>>> 185876a6
 #, c-format
 msgid "unterminated bit string literal"
 msgstr "ej avslutad bitsträngslitteral"
 
-<<<<<<< HEAD
 #: pgc.l:533
-=======
-#: pgc.l:527
->>>>>>> 185876a6
 #, c-format
 msgid "unterminated hexadecimal string literal"
 msgstr "ej avslutad hexadecimal stränglitteral"
 
-<<<<<<< HEAD
 #: pgc.l:608
-=======
-#: pgc.l:602
->>>>>>> 185876a6
 #, c-format
 msgid "invalid bit string literal"
 msgstr "ogiltig bit-sträng-literal"
@@ -296,43 +269,26 @@
 msgid "unhandled previous state in xqs\n"
 msgstr "tidigare state i xqs som ej kan hanteras\n"
 
-<<<<<<< HEAD
 #: pgc.l:657 pgc.l:766
-=======
-#: pgc.l:651 pgc.l:760
->>>>>>> 185876a6
 #, c-format
 msgid "unterminated quoted string"
 msgstr "icketerminerad citerad sträng"
 
-<<<<<<< HEAD
 #: pgc.l:708
-=======
-#: pgc.l:702
->>>>>>> 185876a6
 #, c-format
 msgid "unterminated dollar-quoted string"
 msgstr "icke terminerad dollarciterad sträng"
 
-<<<<<<< HEAD
 #: pgc.l:726 pgc.l:746
-=======
-#: pgc.l:720 pgc.l:740
->>>>>>> 185876a6
 #, c-format
 msgid "zero-length delimited identifier"
 msgstr "noll-längds avdelad identifierare"
 
-<<<<<<< HEAD
 #: pgc.l:757
-=======
-#: pgc.l:751
->>>>>>> 185876a6
 #, c-format
 msgid "unterminated quoted identifier"
 msgstr "ej avslutad citerad identifierare"
 
-<<<<<<< HEAD
 #: pgc.l:926
 #, c-format
 msgid "trailing junk after parameter"
@@ -344,117 +300,66 @@
 msgstr "efterföljande skräp efter numerisk literal"
 
 #: pgc.l:1100
-=======
-#: pgc.l:1082
->>>>>>> 185876a6
 #, c-format
 msgid "nested /* ... */ comments"
 msgstr "nästlade /* ... */-kommentarer"
 
-<<<<<<< HEAD
 #: pgc.l:1193
-=======
-#: pgc.l:1175
->>>>>>> 185876a6
 #, c-format
 msgid "missing identifier in EXEC SQL UNDEF command"
 msgstr "saknar identifierare i EXEC SQL UNDEF-kommando"
 
-<<<<<<< HEAD
 #: pgc.l:1211 pgc.l:1224 pgc.l:1240 pgc.l:1253
-=======
-#: pgc.l:1193 pgc.l:1206 pgc.l:1222 pgc.l:1235
->>>>>>> 185876a6
 #, c-format
 msgid "too many nested EXEC SQL IFDEF conditions"
 msgstr "för många nästlade EXEC SQL IFDEF-villkor"
 
-<<<<<<< HEAD
 #: pgc.l:1269 pgc.l:1280 pgc.l:1295 pgc.l:1317
-=======
-#: pgc.l:1251 pgc.l:1262 pgc.l:1277 pgc.l:1299
->>>>>>> 185876a6
 #, c-format
 msgid "missing matching \"EXEC SQL IFDEF\" / \"EXEC SQL IFNDEF\""
 msgstr "saknar matchande \"EXEC SQL IFDEF\" / \"EXEC SQL IFNDEF\""
 
-<<<<<<< HEAD
 #: pgc.l:1271 pgc.l:1282 pgc.l:1463
-=======
-#: pgc.l:1253 pgc.l:1264 pgc.l:1445
->>>>>>> 185876a6
 #, c-format
 msgid "missing \"EXEC SQL ENDIF;\""
 msgstr "saknar \"EXEC SQL ENDIF;\""
 
-<<<<<<< HEAD
 #: pgc.l:1297 pgc.l:1319
-=======
-#: pgc.l:1279 pgc.l:1301
->>>>>>> 185876a6
 #, c-format
 msgid "more than one EXEC SQL ELSE"
 msgstr "mer än en EXEC SQL ELSE"
 
-<<<<<<< HEAD
 #: pgc.l:1342 pgc.l:1356
-=======
-#: pgc.l:1324 pgc.l:1338
->>>>>>> 185876a6
 #, c-format
 msgid "unmatched EXEC SQL ENDIF"
 msgstr "ej matchad EXEC SQL ENDIF"
 
-<<<<<<< HEAD
 #: pgc.l:1411
-=======
-#: pgc.l:1393
->>>>>>> 185876a6
 #, c-format
 msgid "missing identifier in EXEC SQL IFDEF command"
 msgstr "saknar identifierare i EXEC SQL IFDEF-kommando"
 
-<<<<<<< HEAD
 #: pgc.l:1420
-=======
-#: pgc.l:1402
->>>>>>> 185876a6
 #, c-format
 msgid "missing identifier in EXEC SQL DEFINE command"
 msgstr "saknar identifierare i EXEC SQL DEFINE-kommando"
 
-<<<<<<< HEAD
 #: pgc.l:1453
-=======
-#: pgc.l:1435
->>>>>>> 185876a6
 #, c-format
 msgid "syntax error in EXEC SQL INCLUDE command"
 msgstr "syntaxfel i EXEC SQL INCLUDE-kommando"
 
-<<<<<<< HEAD
 #: pgc.l:1503
-=======
-#: pgc.l:1485
->>>>>>> 185876a6
 #, c-format
 msgid "internal error: unreachable state; please report this to <%s>"
 msgstr "internt fel: state som ej skall kunna nås; vänligen rapportera detta till <%s>"
 
-<<<<<<< HEAD
 #: pgc.l:1655
-=======
-#: pgc.l:1637
->>>>>>> 185876a6
 #, c-format
 msgid "Error: include path \"%s/%s\" is too long on line %d, skipping\n"
 msgstr "Fel: include-sökväg \"%s/%s\" är för lång på rad %d, hoppar över\n"
 
-<<<<<<< HEAD
 #: pgc.l:1678
-=======
-#: pgc.l:1660
->>>>>>> 185876a6
 #, c-format
 msgid "could not open include file \"%s\" on line %d"
 msgstr "kunde inte öppna inkludefil \"%s\" på rad %d"
@@ -488,20 +393,12 @@
 msgid "type name \"string\" is reserved in Informix mode"
 msgstr "typnamn \"string\" är reserverat i Informix-läge"
 
-<<<<<<< HEAD
 #: preproc.y:552 preproc.y:19317
-=======
-#: preproc.y:552 preproc.y:17675
->>>>>>> 185876a6
 #, c-format
 msgid "type \"%s\" is already defined"
 msgstr "typen \"%s\" är redan definierad"
 
-<<<<<<< HEAD
 #: preproc.y:577 preproc.y:19952 preproc.y:20277 variable.c:621
-=======
-#: preproc.y:577 preproc.y:18310 preproc.y:18635 variable.c:621
->>>>>>> 185876a6
 #, c-format
 msgid "multidimensional arrays for simple data types are not supported"
 msgstr "multidimensionella array:er för enkla datatyper stöds inte"
@@ -511,322 +408,180 @@
 msgid "connection %s is overwritten with %s by DECLARE statement %s"
 msgstr "anslutning %s överskriven med %s av DECLARE-sats %s"
 
-<<<<<<< HEAD
 #: preproc.y:1872
-=======
-#: preproc.y:1753
->>>>>>> 185876a6
 #, c-format
 msgid "AT option not allowed in CLOSE DATABASE statement"
 msgstr "AT-flaggan tillåts inte i CLOSE DATABASE-sats"
 
-<<<<<<< HEAD
 #: preproc.y:2122
-=======
-#: preproc.y:2001
->>>>>>> 185876a6
 #, c-format
 msgid "AT option not allowed in CONNECT statement"
 msgstr "AT-flaggan tillåts inte i CONNECT-sats"
 
-<<<<<<< HEAD
 #: preproc.y:2162
-=======
-#: preproc.y:2041
->>>>>>> 185876a6
 #, c-format
 msgid "AT option not allowed in DISCONNECT statement"
 msgstr "AT-flaggan tillåts inte i DISCONNECT-sats"
 
-<<<<<<< HEAD
 #: preproc.y:2217
-=======
-#: preproc.y:2096
->>>>>>> 185876a6
 #, c-format
 msgid "AT option not allowed in SET CONNECTION statement"
 msgstr "AT-flaggan tillåts inte i SET CONNECTION-sats"
 
-<<<<<<< HEAD
 #: preproc.y:2239
-=======
-#: preproc.y:2118
->>>>>>> 185876a6
 #, c-format
 msgid "AT option not allowed in TYPE statement"
 msgstr "AT-flaggan tillåts inte i TYPE-sats"
 
-<<<<<<< HEAD
 #: preproc.y:2248
-=======
-#: preproc.y:2127
->>>>>>> 185876a6
 #, c-format
 msgid "AT option not allowed in VAR statement"
 msgstr "AT-flaggan tillåts inte i VAR-sats"
 
-<<<<<<< HEAD
 #: preproc.y:2255
-=======
-#: preproc.y:2134
->>>>>>> 185876a6
 #, c-format
 msgid "AT option not allowed in WHENEVER statement"
 msgstr "AT-flaggan tillåts inte i WHENEVER-sats"
 
-<<<<<<< HEAD
 #: preproc.y:2332 preproc.y:2504 preproc.y:2509 preproc.y:2632 preproc.y:4283
 #: preproc.y:4357 preproc.y:4948 preproc.y:5481 preproc.y:5819 preproc.y:6119
 #: preproc.y:7687 preproc.y:9288 preproc.y:9293 preproc.y:12272
-=======
-#: preproc.y:2211 preproc.y:2383 preproc.y:2388 preproc.y:2511 preproc.y:4143
-#: preproc.y:4807 preproc.y:5340 preproc.y:5678 preproc.y:5978 preproc.y:7514
-#: preproc.y:9082 preproc.y:9087 preproc.y:11915
->>>>>>> 185876a6
 #, c-format
 msgid "unsupported feature will be passed to server"
 msgstr "ej stödd funktion skickass till servern"
 
-<<<<<<< HEAD
 #: preproc.y:2890
-=======
-#: preproc.y:2769
->>>>>>> 185876a6
 #, c-format
 msgid "SHOW ALL is not implemented"
 msgstr "SHOW ALL är inte implementerad"
 
-<<<<<<< HEAD
 #: preproc.y:3589
-=======
-#: preproc.y:3464
->>>>>>> 185876a6
 #, c-format
 msgid "COPY FROM STDIN is not implemented"
 msgstr "COPY FROM STDIN är inte implementerad"
 
-<<<<<<< HEAD
 #: preproc.y:10335 preproc.y:18892
-=======
-#: preproc.y:10014 preproc.y:17250
->>>>>>> 185876a6
 #, c-format
 msgid "\"database\" cannot be used as cursor name in INFORMIX mode"
 msgstr "\"database\" kan inte användas som markörsnamn i INFORMIX-läge"
 
-<<<<<<< HEAD
 #: preproc.y:10342 preproc.y:18902
-=======
-#: preproc.y:10021 preproc.y:17260
->>>>>>> 185876a6
 #, c-format
 msgid "using variable \"%s\" in different declare statements is not supported"
 msgstr "använda variabel \"%s\" i olika deklarationssatser stöds inte"
 
-<<<<<<< HEAD
 #: preproc.y:10344 preproc.y:18904
-=======
-#: preproc.y:10023 preproc.y:17262
->>>>>>> 185876a6
 #, c-format
 msgid "cursor \"%s\" is already defined"
 msgstr "markören \"%s\" är redan definierad"
 
-<<<<<<< HEAD
 #: preproc.y:10818
-=======
-#: preproc.y:10497
->>>>>>> 185876a6
 #, c-format
 msgid "no longer supported LIMIT #,# syntax passed to server"
 msgstr "ej längre stödd syntax LIMIT #,# har skickats till servern"
 
-<<<<<<< HEAD
 #: preproc.y:11151 preproc.y:11158
-=======
-#: preproc.y:10830 preproc.y:10837
->>>>>>> 185876a6
 #, c-format
 msgid "subquery in FROM must have an alias"
 msgstr "subfråga i FROM måste ha ett alias"
 
-<<<<<<< HEAD
 #: preproc.y:18584 preproc.y:18591
-=======
-#: preproc.y:16942 preproc.y:16949
->>>>>>> 185876a6
 #, c-format
 msgid "CREATE TABLE AS cannot specify INTO"
 msgstr "CREATE TABLE AS kan inte ange INTO"
 
-<<<<<<< HEAD
 #: preproc.y:18627
-=======
-#: preproc.y:16985
->>>>>>> 185876a6
 #, c-format
 msgid "expected \"@\", found \"%s\""
 msgstr "förväntade \"@\", hittade \"%s\""
 
-<<<<<<< HEAD
 #: preproc.y:18639
-=======
-#: preproc.y:16997
->>>>>>> 185876a6
 #, c-format
 msgid "only protocols \"tcp\" and \"unix\" and database type \"postgresql\" are supported"
 msgstr "bara protokoll \"tcp\" och \"unix\" samt databastyp \"postgresql\" stöds"
 
-<<<<<<< HEAD
 #: preproc.y:18642
-=======
-#: preproc.y:17000
->>>>>>> 185876a6
 #, c-format
 msgid "expected \"://\", found \"%s\""
 msgstr "förväntade \"://\", hittade \"%s\""
 
-<<<<<<< HEAD
 #: preproc.y:18647
-=======
-#: preproc.y:17005
->>>>>>> 185876a6
 #, c-format
 msgid "Unix-domain sockets only work on \"localhost\" but not on \"%s\""
 msgstr "Unix-domän-socket fungerart bara på \"localhost\" men inte på \"%s\""
 
-<<<<<<< HEAD
 #: preproc.y:18673
-=======
-#: preproc.y:17031
->>>>>>> 185876a6
 #, c-format
 msgid "expected \"postgresql\", found \"%s\""
 msgstr "förväntade \"postgresql\", hittade \"%s\""
 
-<<<<<<< HEAD
 #: preproc.y:18676
-=======
-#: preproc.y:17034
->>>>>>> 185876a6
 #, c-format
 msgid "invalid connection type: %s"
 msgstr "ogiltig anslutningstyp: %s"
 
-<<<<<<< HEAD
 #: preproc.y:18685
-=======
-#: preproc.y:17043
->>>>>>> 185876a6
 #, c-format
 msgid "expected \"@\" or \"://\", found \"%s\""
 msgstr "förväntade \"@\" eller \"://\", hittade \"%s\""
 
-<<<<<<< HEAD
 #: preproc.y:18760 preproc.y:18778
-=======
-#: preproc.y:17118 preproc.y:17136
->>>>>>> 185876a6
 #, c-format
 msgid "invalid data type"
 msgstr "ogiltig datatyp"
 
-<<<<<<< HEAD
 #: preproc.y:18789 preproc.y:18806
-=======
-#: preproc.y:17147 preproc.y:17164
->>>>>>> 185876a6
 #, c-format
 msgid "incomplete statement"
 msgstr "ofullständig sats"
 
-<<<<<<< HEAD
 #: preproc.y:18792 preproc.y:18809
-=======
-#: preproc.y:17150 preproc.y:17167
->>>>>>> 185876a6
 #, c-format
 msgid "unrecognized token \"%s\""
 msgstr "okänd symbol \"%s\""
 
-<<<<<<< HEAD
 #: preproc.y:18854
-=======
-#: preproc.y:17212
->>>>>>> 185876a6
 #, c-format
 msgid "name \"%s\" is already declared"
 msgstr "namnet \"%s\" är redan deklarerat"
 
-<<<<<<< HEAD
 #: preproc.y:19120
-=======
-#: preproc.y:17478
->>>>>>> 185876a6
 #, c-format
 msgid "only data types numeric and decimal have precision/scale argument"
 msgstr "bara datatyperna numeric och decimal har precision/skala-argument"
 
-<<<<<<< HEAD
 #: preproc.y:19132
-=======
-#: preproc.y:17490
->>>>>>> 185876a6
 #, c-format
 msgid "interval specification not allowed here"
 msgstr "intervallspecifikation tillåts inte här"
 
-<<<<<<< HEAD
 #: preproc.y:19292 preproc.y:19344
-=======
-#: preproc.y:17650 preproc.y:17702
->>>>>>> 185876a6
 #, c-format
 msgid "too many levels in nested structure/union definition"
 msgstr "för många nästlade nivåer i struktur/union-definition"
 
-<<<<<<< HEAD
 #: preproc.y:19467
-=======
-#: preproc.y:17825
->>>>>>> 185876a6
 #, c-format
 msgid "pointers to varchar are not implemented"
 msgstr "pekare till varchar är inte implementerat"
 
-<<<<<<< HEAD
 #: preproc.y:19918
-=======
-#: preproc.y:18276
->>>>>>> 185876a6
 #, c-format
 msgid "initializer not allowed in EXEC SQL VAR command"
 msgstr "initialiserare tillåts inte i EXEC SQL VAR-kommando"
 
-<<<<<<< HEAD
 #: preproc.y:20235
-=======
-#: preproc.y:18593
->>>>>>> 185876a6
 #, c-format
 msgid "arrays of indicators are not allowed on input"
 msgstr "array:er av indikatorer tillåts inte vid indata"
 
-<<<<<<< HEAD
 #: preproc.y:20422
-=======
-#: preproc.y:18780
->>>>>>> 185876a6
 #, c-format
 msgid "operator not allowed in variable definition"
 msgstr "operator tillåts inte i variabeldefinition"
 
 #. translator: %s is typically the translation of "syntax error"
-<<<<<<< HEAD
 #: preproc.y:20463
-=======
-#: preproc.y:18821
->>>>>>> 185876a6
 #, c-format
 msgid "%s at or near \"%s\""
 msgstr "%s vid eller nära \"%s\""

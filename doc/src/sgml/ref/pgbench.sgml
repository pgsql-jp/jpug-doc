--- conflicted
+++ resolved
@@ -616,10 +616,7 @@
       <term><option>--latency-limit=</option><replaceable>limit</replaceable></term>
       <listitem>
        <para>
-<<<<<<< HEAD
-=======
-<!--
->>>>>>> bd0a9e56
+<!--
         Transactions that last more than <replaceable>limit</replaceable> milliseconds
         are counted and reported separately, as <firstterm>late</firstterm>.
 -->
@@ -668,7 +665,6 @@
             <para><literal>prepared</literal>: プリペアドステートメントを伴う拡張問い合わせプロトコルを使用します。</para>
            </listitem>
           </itemizedlist>
-<<<<<<< HEAD
 
         In the <literal>prepared</literal> mode, <application>pgbench</application>
         reuses the parse analysis result starting from the second query
@@ -676,9 +672,7 @@
         than in other modes.
        </para>
        <para>
-=======
-<!--
->>>>>>> bd0a9e56
+<!--
         The default is simple query protocol.  (See <xref linkend="protocol"/>
         for more information.)
 -->
@@ -1139,7 +1133,6 @@
  </refsect1>
 
  <refsect1>
-<<<<<<< HEAD
   <title>Exit Status</title>
 
   <para>
@@ -1152,22 +1145,16 @@
  </refsect1>
 
  <refsect1>
-=======
-<!--
->>>>>>> bd0a9e56
+<!--
   <title>Notes</title>
 -->
   <title>注釈</title>
 
  <refsect2>
-<<<<<<< HEAD
+<!--
   <title>What Is the <quote>Transaction</quote> Actually Performed in <application>pgbench</application>?</title>
-=======
-<!--
-  <title>What is the <quote>Transaction</quote> Actually Performed in <application>pgbench</application>?</title>
 -->
   <title><application>pgbench</application>で実際に実行される<quote>トランザクション</quote>は何か?</title>
->>>>>>> bd0a9e56
 
   <para>
 <!--
@@ -1292,10 +1279,8 @@
    value can be inserted into a SQL command by writing
    <literal>:</literal><replaceable>variablename</replaceable>.  When running more than
    one client session, each session has its own set of variables.
-<<<<<<< HEAD
    <application>pgbench</application> supports up to 255 variable uses in one
    statement.
-=======
 -->
 スクリプトファイル向けの簡単な変数置換機能があります。
 変数名は文字（非ラテン文字を含む）、数字およびアンダースコアで構成されていなければなりません。
@@ -1305,7 +1290,6 @@
 <option>-D</option> を使ってこれらの変数に設定された値は、自動設定の値より優先されます。
 一度設定すると、変数の値は、<literal>:</literal><replaceable>variablename</replaceable>と書かれてSQLコマンドに挿入されます。
 1つ以上のクライアントセッションが実行される場合、セッション毎に独自の変数群を持ちます。
->>>>>>> bd0a9e56
   </para>
 
    <table id="pgbench-automatic-variables">
@@ -1473,7 +1457,6 @@
      </para>
 
      <para>
-<<<<<<< HEAD
       Too large or small integer and double constants, as well as
       integer arithmetic operators (<literal>+</literal>,
       <literal>-</literal>, <literal>*</literal> and <literal>/</literal>)
@@ -1481,9 +1464,7 @@
      </para>
 
      <para>
-=======
-<!--
->>>>>>> bd0a9e56
+<!--
       When no final <token>ELSE</token> clause is provided to a
       <token>CASE</token>, the default value is <literal>NULL</literal>.
 -->
@@ -1602,14 +1583,10 @@
  </refsect2>
 
  <refsect2 id="pgbench-builtin-operators">
-<<<<<<< HEAD
+<!--
   <title>Built-in Operators</title>
-=======
-<!--
-  <title>Built-In Operators</title>
 -->
   <title>組み込み演算子</title>
->>>>>>> bd0a9e56
 
   <para>
 <!--
@@ -1622,14 +1599,10 @@
   </para>
 
   <table id="pgbench-operators">
-<<<<<<< HEAD
+<!--
    <title>pgbench Operators by Increasing Precedence</title>
-=======
-<!--
-   <title>pgbench Operators by increasing precedence</title>
 -->
    <title>pgbenchの演算子（優先度が低い順）</title>
->>>>>>> bd0a9e56
    <tgroup cols="4">
     <thead>
      <row>
@@ -2200,24 +2173,19 @@
       middle quarter (1.0 / 4.0) of the interval (i.e. from
       <literal>3.0 / 8.0</literal> to <literal>5.0 / 8.0</literal>) and 95% from
       the middle half (<literal>2.0 / 4.0</literal>) of the interval (second and third
-<<<<<<< HEAD
       quartiles). The minimum allowed <replaceable>parameter</replaceable>
       value is 2.0.
-=======
-      quartiles). The minimum <replaceable>parameter</replaceable> is 2.0 for performance
-      of the Box-Muller transform.
 -->
 とすると、<replaceable>min</replaceable>と<replaceable>max</replaceable>の間（両端を含む）の値<replaceable>i</replaceable>が発生する確率は<literal>f(i + 0.5) - f(i - 0.5)</literal>になります。
 直感的には、<replaceable>parameter</replaceable>が大きくなれば、間隔の中間に近い値になる確率が高く、また、<replaceable>min</replaceable>と<replaceable>max</replaceable>の境界に近い値になる確率は低くなります。
 約67%の値は、中間の<literal>1.0 / parameter</literal>の範囲、つまり平均値から<literal>0.5 / parameter</literal>の範囲から、また95%は中間の<literal>2.0 / parameter</literal>の範囲、つまり平均値から<literal>1.0 / parameter</literal>の範囲に発生します。
 例えば<replaceable>parameter</replaceable>が4.0なら、67%の値は間隔の中間の4分の1(1.0/4.0)から（つまり<literal>3.0 / 8.0</literal>から<literal>5.0 / 8.0</literal>まで）、95%は間隔の中間の半分（<literal>2.0 / 4.0</literal>）から（2番目と3番目の四分位）から発生します。
 ボックス＝ミュラーの変換のパフォーマンスのため、最小の<replaceable>parameter</replaceable>は2.0です。
->>>>>>> bd0a9e56
      </para>
     </listitem>
     <listitem>
      <para>
-<<<<<<< HEAD
+<!--
       <literal>random_zipfian</literal> generates a bounded Zipfian
       distribution.
       <replaceable>parameter</replaceable> defines how skewed the distribution
@@ -2232,25 +2200,6 @@
       5.66</literal> times more frequently than <literal>2</literal>, which
       itself is produced <literal>(3/2)**2.5 = 2.76</literal> times more
       frequently than <literal>3</literal>, and so on.
-     </para>
-     <para>
-      <application>pgbench</application>'s implementation is based on
-      "Non-Uniform Random Variate Generation", Luc Devroye, p. 550-551,
-      Springer 1986.  Due to limitations of that algorithm,
-      the <replaceable>parameter</replaceable> value is restricted to
-      the range [1.001, 1000].
-=======
-<!--
-      <literal>random_zipfian</literal> generates an approximated bounded Zipfian
-      distribution. For <replaceable>parameter</replaceable> in (0, 1), an
-      approximated algorithm is taken from
-      "Quickly Generating Billion-Record Synthetic Databases",
-      Jim Gray et al, SIGMOD 1994. For <replaceable>parameter</replaceable>
-      in (1, 1000), a rejection method is used, based on
-      "Non-Uniform Random Variate Generation", Luc Devroye, p. 550-551,
-      Springer 1986. The distribution is not defined when the parameter's
-      value is 1.0. The function's performance is poor for parameter values
-      close and above 1.0 and on a small range.
 -->
 <literal>random_zipfian</literal>は近似範囲のジフ分布を生成します。
 (0, 1)の<replaceable>parameter</replaceable>に対して、
@@ -2261,28 +2210,11 @@
 パラメータ値が1.0を超えて1.0に近く小さい範囲に対しての関数の性能は劣ります。
      </para>
      <para>
-<!--
-      <replaceable>parameter</replaceable> defines how skewed the distribution
-      is. The larger the <replaceable>parameter</replaceable>, the more
-      frequently values closer to the beginning of the interval are drawn.
-      The closer to 0 <replaceable>parameter</replaceable> is,
-      the flatter (more uniform) the output distribution.
-      The distribution is such that, assuming the range starts from 1,
-      the ratio of the probability of drawing <replaceable>k</replaceable>
-      versus drawing <replaceable>k+1</replaceable> is
-      <literal>((<replaceable>k</replaceable>+1)/<replaceable>k</replaceable>)**<replaceable>parameter</replaceable></literal>.
-      For example, <literal>random_zipfian(1, ..., 2.5)</literal> produces
-      the value <literal>1</literal> about <literal>(2/1)**2.5 =
-      5.66</literal> times more frequently than <literal>2</literal>, which
-      itself is produced <literal>(3/2)**2.5 = 2.76</literal> times more
-      frequently than <literal>3</literal>, and so on.
--->
-<replaceable>parameter</replaceable>はどれほど歪んだ分布かを定義します。
-より大きい<replaceable>parameter</replaceable>ほど、より高頻度に区間の始点に近い値が描かれます。
-より0に近い<replaceable>parameter</replaceable>は、より平坦（より均一）な出力分布です。
-範囲が1から始まるとして、<replaceable>k</replaceable>を描く確率と<replaceable>k+1</replaceable>を描く確率の比が<literal>((<replaceable>k</replaceable>+1)/<replaceable>k</replaceable>)**<replaceable>parameter</replaceable></literal>という分布になります。
-例えば、<literal>random_zipfian(1, ..., 2.5)</literal>は、値<literal>1</literal>を<literal>2</literal>の約<literal>(2/1)**2.5 = 5.66</literal>倍高い頻度で生成し、値<literal>2</literal>を<literal>3</literal>の約<literal>(3/2)**2.5 = 2.76</literal>倍高い頻度で生成し、以下同様に続きます。
->>>>>>> bd0a9e56
+      <application>pgbench</application>'s implementation is based on
+      "Non-Uniform Random Variate Generation", Luc Devroye, p. 550-551,
+      Springer 1986.  Due to limitations of that algorithm,
+      the <replaceable>parameter</replaceable> value is restricted to
+      the range [1.001, 1000].
      </para>
     </listitem>
    </itemizedlist>

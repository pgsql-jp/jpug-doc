--- conflicted
+++ resolved
@@ -52,13 +52,14 @@
      and <literal>sql_drop</literal>.
      Support for additional events may be added in future releases.
 -->
-イベントトリガは、関連づけられたイベントが、定義されたデータベースで起こるたびに実行されます。
+《マッチ度[84.196891]》イベントトリガは、関連づけられたイベントが、定義されたデータベースで起こるたびに実行されます。
 現在の所サポートされているイベントは、<literal>ddl_command_start</literal>、<literal>ddl_command_end</literal>、<literal>table_rewrite</literal>、<literal>sql_drop</literal>です。
 今後のリリースで新たなイベントが追加されるかもしれません。
-   </para>
-
-   <para>
-<<<<<<< HEAD
+《機械翻訳》«An event trigger fires whenever the event with which it is associated occurs in the database in which it is defined. Currently, the only supported events are <literal>login</literal>, <literal>ddl_command_start</literal>, <literal>ddl_command_end</literal>, <literal>table_rewrite</literal> and <literal>sql_drop</literal>. Support for additional events may be added in future releases.»
+   </para>
+
+   <para>
+<!--
      The <literal>login</literal> event occurs when an authenticated user logs
      into the system. Any bug in a trigger procedure for this event may
      prevent successful login to the system. Such bugs may be worked around by
@@ -74,12 +75,12 @@
      <literal>login</literal> event triggers.  Note that, for instance,
      canceling a connection in <application>psql</application> will not cancel
      the in-progress <literal>login</literal> trigger.
-   </para>
-
-   <para>
-=======
-<!--
->>>>>>> 43f2d855
+-->
+《機械翻訳》«The <literal>login</literal> event occurs when an authenticated user logs into the system. Any bug in a trigger procedure for this event may prevent successful login to the system. Such bugs may be worked around by setting <xref linkend="guc-event-triggers"/> to <literal>false</literal> either in a connection string or configuration file. Alternatively, you can restart the system in single-user mode (as event triggers are disabled in this mode). See the <xref linkend="app-postgres"/> reference page for details about using single-user mode. The <literal>login</literal> event will also fire on standby servers. To prevent servers from becoming inaccessible, such triggers must avoid writing anything to the database when running on a standby. Also, it's recommended to avoid long-running queries in <literal>login</literal> event triggers. Note that, for instance, canceling a connection in <application>psql</application> will not cancel the in-progress <literal>login</literal> trigger.»
+   </para>
+
+   <para>
+<!--
      The <literal>ddl_command_start</literal> event occurs just before the
      execution of a <literal>CREATE</literal>, <literal>ALTER</literal>, <literal>DROP</literal>,
      <literal>SECURITY LABEL</literal>,
@@ -1285,8 +1286,9 @@
         See <xref linkend="event-trigger-definition"/> for the meaning of these
         events.
 -->
-その関数が呼び出されたイベント、<literal>"ddl_command_start"</literal>、<literal>"ddl_command_end"</literal>、<literal>"sql_drop"</literal>、<literal>"table_rewrite"</literal>のうちの１つを記述します。
+《マッチ度[80.830671]》その関数が呼び出されたイベント、<literal>"ddl_command_start"</literal>、<literal>"ddl_command_end"</literal>、<literal>"sql_drop"</literal>、<literal>"table_rewrite"</literal>のうちの１つを記述します。
 これらのイベントの内容は、<xref linkend="event-trigger-definition"/>を参照してください。
+《機械翻訳》«Describes the event for which the function is called, one of <literal>"login"</literal>, <literal>"ddl_command_start"</literal>, <literal>"ddl_command_end"</literal>, <literal>"sql_drop"</literal>, <literal>"table_rewrite"</literal>. See <xref linkend="event-trigger-definition"/> for the meaning of these events.»
        </para>
       </listitem>
      </varlistentry>
@@ -1528,6 +1530,7 @@
     <title>A Database Login Event Trigger Example</title>
 
     <para>
+<!--
       The event trigger on the <literal>login</literal> event can be
       useful for logging user logins, for verifying the connection and
       assigning roles according to current circumstances, or for session
@@ -1535,10 +1538,15 @@
       the <literal>login</literal> event checks whether or not the database is
       in recovery before performing any writes. Writing to a standby server
       will make it inaccessible.
+-->
+《機械翻訳》«The event trigger on the <literal>login</literal> event can be useful for logging user logins, for verifying the connection and assigning roles according to current circumstances, or for session data initialization. It is very important that any event trigger using the <literal>login</literal> event checks whether or not the database is in recovery before performing any writes. Writing to a standby server will make it inaccessible.»
     </para>
 
     <para>
+<!--
       The following example demonstrates these options.
+-->
+《機械翻訳》«The following example demonstrates these options.»
 <programlisting>
 -- create test tables and roles
 CREATE TABLE user_login_log (

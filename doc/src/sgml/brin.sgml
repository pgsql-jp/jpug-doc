--- conflicted
+++ resolved
@@ -672,15 +672,12 @@
   without having to write any source code; appropriate catalog entries being
   declared is enough.  Note that assumptions about the semantics of operator
   strategies are embedded in the support functions' source code.
-<<<<<<< HEAD
-=======
 -->
 コア配布物には、2種類の演算子クラスが含まれます。すなわち、minmaxとinclusionです。
 それらを使った演算子クラスの定義がコア配布物に必要に応じて含まれます。
 同じ定義を使って、ユーザは他のデータ型のために演算子クラスを定義することができます。
 そのためにソースコードを書く必要はありません。適切なシステムカタログの定義があれば十分です。
 演算子ストラテジのセマンティクスは、サポート関数のソースコード中に埋め込まれていることに注意してください。
->>>>>>> bd0a9e56
  </para>
 
  <para>
@@ -703,12 +700,6 @@
   alongside the corresponding operators, as shown in
   <xref linkend="brin-extensibility-minmax-table"/>.
   All operator class members (functions and operators) are mandatory.
-<<<<<<< HEAD
- </para>
-
- <table id="brin-extensibility-minmax-table">
-  <title>Function and Support Numbers for Minmax Operator Classes</title>
-=======
 -->
 <xref linkend="brin-extensibility-minmax-table"/>で示すように、全順序集合を実装するデータ型のための演算子クラスを書くために、関連する演算子とともにminmaxサポート関数を使うことができます。
 演算子クラスのメンバー(関数と演算子)はすべて必須です。
@@ -719,7 +710,6 @@
   <title>Function and Support Numbers for Minmax Operator Classes</title>
 -->
   <title>Minmax演算子クラスの関数とサポート番号</title>
->>>>>>> bd0a9e56
   <tgroup cols="2">
    <thead>
     <row>
@@ -791,14 +781,10 @@
  </para>
 
  <table id="brin-extensibility-inclusion-table">
-<<<<<<< HEAD
+<!--
   <title>Function and Support Numbers for Inclusion Operator Classes</title>
-=======
-<!--
-  <title>Function and Support Numbers for Inclusion Operator Classes</title>
 -->
   <title>Inclusion演算子クラスの関数とサポート番号</title>
->>>>>>> bd0a9e56
   <tgroup cols="3">
    <thead>
     <row>
@@ -938,10 +924,7 @@
  </table>
 
  <para>
-<<<<<<< HEAD
-=======
-<!--
->>>>>>> bd0a9e56
+<!--
     Support function numbers 1-10 are reserved for the BRIN internal
     functions, so the SQL level functions start with number 11.  Support
     function number 11 is the main function required to build the index.
@@ -959,10 +942,7 @@
  </para>
 
  <para>
-<<<<<<< HEAD
-=======
-<!--
->>>>>>> bd0a9e56
+<!--
     Support function numbers 12 and 14 are provided to support
     irregularities of built-in data types.  Function number 12
     is used to support network addresses from different families which

--- conflicted
+++ resolved
@@ -1486,20 +1486,10 @@
 -->
     <title>関数のようなマクロとインライン関数</title>
     <para>
-<<<<<<< HEAD
-<!--
-     Both, macros with arguments and <literal>static inline</literal>
-     functions, may be used. The latter are preferable if there are
-=======
      Both macros with arguments and <literal>static inline</literal>
      functions may be used. The latter are preferable if there are
->>>>>>> 8382864e
      multiple-evaluation hazards when written as a macro, as e.g., the
      case with
--->
-引数付きのマクロと<literal>static inline</literal>の関数のどちらも使用することができます。
-マクロとして記述した場合に、複数回評価されるリスクがあるならば、後者を選択します。
-例えば次のような場合です。
 <programlisting>
 #define Max(x, y)       ((x) > (y) ? (x) : (y))
 </programlisting>

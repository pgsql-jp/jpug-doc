<!-- doc/src/sgml/file-fdw.sgml -->

<sect1 id="file-fdw" xreflabel="file_fdw">
 <title>file_fdw</title>

 <indexterm zone="file-fdw">
  <primary>file_fdw</primary>
 </indexterm>

 <para>
<!--
  The <filename>file_fdw</filename> module provides the foreign-data wrapper
  <function>file_fdw</function>, which can be used to access data
  files in the server's file system, or to execute programs on the server
  and read their output.  The data file or program output must be in a format
  that can be read by <command>COPY FROM</command>;
  see <xref linkend="sql-copy"/> for details.
  Access to data files is currently read-only.
-->
<filename>file_fdw</filename>モジュールは、サーバのファイルシステムにあるデータファイルにアクセスするのに使用できる外部データラッパ<function>file_fdw</function>を提供します。
サーバのファイルにアクセスしたり、サーバ上のプログラムを実行して出力を読み取ったりできます。
データファイルは<command>COPY FROM</command>で読むことのできるフォーマットでなければなりません。
詳細は <xref linkend="sql-copy"/> を参照してください。
データファイルへのアクセスは現時点では読み取り専用です。
 </para>

 <para>
<!--
  A foreign table created using this wrapper can have the following options:
-->
このラッパーで作成された外部テーブルには以下のオプションを設定することができます。
 </para>

 <variablelist>

  <varlistentry>
   <term><literal>filename</literal></term>

   <listitem>
    <para>
<<<<<<< HEAD
     Specifies the file to be read.  Relative paths are relative to the
     data directory.
=======
<!--
     Specifies the file to be read.  Must be an absolute path name.
>>>>>>> 184958ef
     Either <literal>filename</literal> or <literal>program</literal> must be
     specified, but not both.
-->
読み取るファイルを指定します。
絶対パスでなければなりません。
<literal>filename</literal>か<literal>program</literal>のどちらかを指定できますが、両方は指定できません。
    </para>
   </listitem>
  </varlistentry>

  <varlistentry>
   <term><literal>program</literal></term>

   <listitem>
    <para>
<!--
     Specifies the command to be executed.  The standard output of this
     command will be read as though <command>COPY FROM PROGRAM</command> were used.
     Either <literal>program</literal> or <literal>filename</literal> must be
     specified, but not both.
-->
実行するコマンドを指定します。
このコマンドの標準出力を<command>COPY FROM PROGRAM</command>が使用されたかのように読み込みます。
<literal>program</literal>か<literal>filename</literal>のどちらかを指定できますが、両方は指定できません。
    </para>
   </listitem>
  </varlistentry>

  <varlistentry>
   <term><literal>format</literal></term>

   <listitem>
    <para>
<!--
     Specifies the data format,
     the same as <command>COPY</command>'s <literal>FORMAT</literal> option.
-->
データフォーマットを指定するもので、<command>COPY</command>の<literal>FORMAT</literal>オプションと同じです。
    </para>
   </listitem>
  </varlistentry>

  <varlistentry>
   <term><literal>header</literal></term>

   <listitem>
    <para>
<!--
     Specifies whether the data has a header line,
     the same as <command>COPY</command>'s <literal>HEADER</literal> option.
-->
データがヘッダ行を持つか指定するもので、<command>COPY</command>の<literal>HEADER</literal>オプションと同じです。
    </para>
   </listitem>
  </varlistentry>

  <varlistentry>
   <term><literal>delimiter</literal></term>

   <listitem>
    <para>
<!--
     Specifies the data delimiter character,
     the same as <command>COPY</command>'s <literal>DELIMITER</literal> option.
-->
データの区切り文字を指定するもので、<command>COPY</command>の<literal>DELIMITER</literal>オプションと同じです。
    </para>
   </listitem>
  </varlistentry>

  <varlistentry>
   <term><literal>quote</literal></term>

   <listitem>
    <para>
<!--
     Specifies the data quote character,
     the same as <command>COPY</command>'s <literal>QUOTE</literal> option.
-->
データの引用符文字を指定するもので、<command>COPY</command>の<literal>QUOTE</literal>オプションと同じです。
    </para>
   </listitem>
  </varlistentry>

  <varlistentry>
   <term><literal>escape</literal></term>

   <listitem>
    <para>
<!--
     Specifies the data escape character,
     the same as <command>COPY</command>'s <literal>ESCAPE</literal> option.
-->
データのエスケープ文字を指定するもので、<command>COPY</command>の<literal>ESCAPE</literal>オプションと同じです。
    </para>
   </listitem>
  </varlistentry>

  <varlistentry>
   <term><literal>null</literal></term>

   <listitem>
    <para>
<!--
     Specifies the data null string,
     the same as <command>COPY</command>'s <literal>NULL</literal> option.
-->
データのNULL文字列を指定するもので、<command>COPY</command>の<literal>NULL</literal>オプションと同じです。
    </para>
   </listitem>
  </varlistentry>

  <varlistentry>
   <term><literal>encoding</literal></term>

   <listitem>
    <para>
<!--
     Specifies the data encoding,
     the same as <command>COPY</command>'s <literal>ENCODING</literal> option.
-->
データのエンコーディングを指定するもので、<command>COPY</command>の<literal>ENCODING</literal>オプションと同じです。
    </para>
   </listitem>
  </varlistentry>

 </variablelist>

 <para>
<!--
  Note that while <command>COPY</command> allows options such as <literal>HEADER</literal>
  to be specified without a corresponding value, the foreign table option
  syntax requires a value to be present in all cases.  To activate
  <command>COPY</command> options typically written without a value, you can pass
  the value TRUE, since all such options are Booleans.
-->
<command>COPY</command>では<literal>HEADER</literal>といったオプションを対応する値なしで指定できるのに対して、外部データラッパの構文では全ての場合において値を指定する必要がある点に注意してください。
通常の値なしで指定される<command>COPY</command>オプションを有効にするには、そのようなオプションはすべてbooleanであるため、代わりにTRUEを渡すことができます。
 </para>

 <para>
<!--
  A column of a foreign table created using this wrapper can have the
  following options:
-->
このラッパーを使って作られた外部テーブルのカラムは、以下のオプションを持つことができます。
 </para>

 <variablelist>

  <varlistentry>
   <term><literal>force_not_null</literal></term>

   <listitem>
    <para>
<!--
     This is a Boolean option.  If true, it specifies that values of the
     column should not be matched against the null string (that is, the
     table-level <literal>null</literal> option).  This has the same effect
     as listing the column in <command>COPY</command>'s
     <literal>FORCE_NOT_NULL</literal> option.
-->
これはbooleanオプションです。
真の場合は、このカラムの値はNULL文字列(これはテーブルレベルの<literal>null</literal>オプションです)と比較されません。
これは、<command>COPY</command>の<literal>FORCE_NOT_NULL</literal>オプションに列名を指定するのと同じ効果があります。
    </para>
   </listitem>
  </varlistentry>

  <varlistentry>
   <term><literal>force_null</literal></term>

   <listitem>
    <para>
<!--
     This is a Boolean option.  If true, it specifies that values of the
     column which match the null string are returned as <literal>NULL</literal>
     even if the value is quoted. Without this option, only unquoted
     values matching the null string are returned as <literal>NULL</literal>.
     This has the same effect  as listing the column in
     <command>COPY</command>'s <literal>FORCE_NULL</literal> option.
-->
これはbooleanオプションです。
真の場合、NULL文字列と一致するこのカラムの値は、たとえ引用符で括られていたとしても<literal>NULL</literal>と返されます。
このオプションがなければ、NULL文字列と一致する引用符で括られていない値のみが<literal>NULL</literal>と返されます。
これは、<command>COPY</command>の<literal>FORCE_NULL</literal>オプションに列名を指定するのと同じ効果があります。
    </para>
   </listitem>
  </varlistentry>

 </variablelist>

 <para>
<!--
  <command>COPY</command>'s <literal>FORCE_QUOTE</literal> option is
  currently not supported by <literal>file_fdw</literal>.
-->
<command>COPY</command>の<literal>FORCE_QUOTE</literal>オプションは<literal>file_fdw</literal>では現在サポートされていません。
 </para>

 <para>
<!--
  These options can only be specified for a foreign table or its columns, not
  in the options of the <literal>file_fdw</literal> foreign-data wrapper, nor in the
  options of a server or user mapping using the wrapper.
-->
これらのオプションは外部テーブルまたはその列にのみ指定可能で、<literal>file_fdw</literal>外部データラッパやそれを使用するサーバ、ユーザマッピングのオプションには指定できません。
 </para>

 <para>
<!--
  Changing table-level options requires being a superuser or having the privileges
  of the default role <literal>pg_read_server_files</literal> (to use a filename) or
  the default role <literal>pg_execute_server_program</literal> (to use a program),
  for security reasons: only certain users should be able to control which file is
  read or which program is run.  In principle regular users could be allowed to
  change the other options, but that's not supported at present.
-->
どのファイルが読み込まれ、どのプログラムが実行されるかをコントロールできるのは一定のユーザのみであるべきというセキュリティ上の理由から、テーブルレベルのオプションを変更するにはスーパーユーザであるか、デフォルトロールの<literal>pg_read_server_files</literal>（ファイル名を使う）や<literal>pg_execute_server_program</literal>（プログラムを使う）の権限を持っていることが必要です。
原則としては非スーパーユーザはその他のオプションを変更することを許されてもよいのですが、現時点ではサポートされていません。
 </para>

 <para>
<!--
  When specifying the <literal>program</literal> option, keep in mind that the option
  string is executed by the shell.  If you need to pass any arguments to the
  command that come from an untrusted source, you must be careful to strip or
  escape any characters that might have special meaning to the shell.
  For security reasons, it is best to use a fixed command string, or at least
  avoid passing any user input in it.
-->
<literal>program</literal>オプションが指定されたとき、オプションの文字列がシェルによって実行されることに注意してください。
信頼できないソースをコマンド引数に渡す場合、シェルにとって特別な意味を持つ可能性のある文字を取り除くかエスケープするように注意する必要があります。
セキュリティ上の理由から、固定のコマンド文字列を使用するか、少なくともユーザー入力を渡さないようにすることをお勧めします。
 </para>

 <para>
<!--
  For a foreign table using <literal>file_fdw</literal>, <command>EXPLAIN</command> shows
  the name of the file to be read or program to be run.
  For a file, unless <literal>COSTS OFF</literal> is
  specified, the file size (in bytes) is shown as well.
-->
<literal>file_fdw</literal>を使用する外部テーブルでは、<command>EXPLAIN</command>は読み込むファイルの名前又は実行しているプログラムを表示します。
<literal>COSTS OFF</literal>が指定されない場合は(バイト単位の)ファイルサイズも表示されます。
 </para>

 <example>
<<<<<<< HEAD
  <title>Create a Foreign Table for PostgreSQL CSV Logs</title>
=======
<!--
 <title id="csvlog-fdw">Create a Foreign Table for PostgreSQL CSV Logs</title>
-->
 <title id="csvlog-fdw">PostgreSQL CSV ログ用の外部テーブル作成</title>
>>>>>>> 184958ef

  <para>
<!--
   One of the obvious uses for <literal>file_fdw</literal> is to make
   the PostgreSQL activity log available as a table for querying.  To
   do this, first you must be <link
   linkend="runtime-config-logging-csvlog">logging to a CSV file,</link>
   which here we
   will call <literal>pglog.csv</literal>.  First, install <literal>file_fdw</literal>
   as an extension:
-->
<literal>file_fdw</literal>の明確な用途の一つはPostgreSQLの活動ログをテーブルとして検索できるようにすることです。
これを実現するには、ここでは<literal>pglog.csv</literal>と呼ぶCSVファイルにログを記録している必要があります。
まず、<literal>file_fdw</literal>を拡張機能としてインストールします。
  </para>

<programlisting>
CREATE EXTENSION file_fdw;
</programlisting>

  <para>
<!--
   Then create a foreign server:
-->
続いて外部サーバを作成します。

<programlisting>
CREATE SERVER pglog FOREIGN DATA WRAPPER file_fdw;
</programlisting>
  </para>

  <para>
<!--
   Now you are ready to create the foreign data table.  Using the
   <command>CREATE FOREIGN TABLE</command> command, you will need to define
   the columns for the table, the CSV file name, and its format:
-->
これで外部テーブルを作成する準備ができました。
<command>CREATE FOREIGN TABLE</command>コマンドを使って、テーブルのカラム、CSVファイル名とそのフォーマットを定義する必要があるでしょう。

<programlisting>
CREATE FOREIGN TABLE pglog (
  log_time timestamp(3) with time zone,
  user_name text,
  database_name text,
  process_id integer,
  connection_from text,
  session_id text,
  session_line_num bigint,
  command_tag text,
  session_start_time timestamp with time zone,
  virtual_transaction_id text,
  transaction_id bigint,
  error_severity text,
  sql_state_code text,
  message text,
  detail text,
  hint text,
  internal_query text,
  internal_query_pos integer,
  context text,
  query text,
  query_pos integer,
  location text,
  application_name text,
  backend_type text
) SERVER pglog
OPTIONS ( filename 'log/pglog.csv', format 'csv' );
</programlisting>
  </para>

  <para>
<!--
   That's it &mdash; now you can query your log directly. In production, of
   course, you would need to define some way to deal with log rotation.
-->
これで全てです。
もうあなたはログに直接検索を実行することができます。
実運用においては、もちろんログローテーションを処理する方法を定義する必要があるでしょう。
  </para>
 </example>

</sect1><|MERGE_RESOLUTION|>--- conflicted
+++ resolved
@@ -38,13 +38,9 @@
 
    <listitem>
     <para>
-<<<<<<< HEAD
+<!--
      Specifies the file to be read.  Relative paths are relative to the
      data directory.
-=======
-<!--
-     Specifies the file to be read.  Must be an absolute path name.
->>>>>>> 184958ef
      Either <literal>filename</literal> or <literal>program</literal> must be
      specified, but not both.
 -->
@@ -293,14 +289,7 @@
  </para>
 
  <example>
-<<<<<<< HEAD
   <title>Create a Foreign Table for PostgreSQL CSV Logs</title>
-=======
-<!--
- <title id="csvlog-fdw">Create a Foreign Table for PostgreSQL CSV Logs</title>
--->
- <title id="csvlog-fdw">PostgreSQL CSV ログ用の外部テーブル作成</title>
->>>>>>> 184958ef
 
   <para>
 <!--

<!-- doc/src/sgml/system-views.sgml -->
<!--
 Documentation of the system views, directed toward PostgreSQL developers
 -->

<chapter id="views">
<!--
 <title>System Views</title>
-->
 <title>システムビュー</title>

  <para>
<!--
   In addition to the system catalogs, <productname>PostgreSQL</productname>
   provides a number of built-in views.  Some system views provide convenient
   access to some commonly used queries on the system catalogs.  Other views
   provide access to internal server state.
-->
システムカタログに加え<productname>PostgreSQL</productname>は数多くの組み込みビューを提供しています。
システムビューはいくつかの一般的に使用されるシステムカタログに対する問い合わせに手近にアクセスできるようにします。
他のビューはサーバ状態内部へのアクセスを提供します。
  </para>

  <para>
<!--
   The information schema (<xref linkend="information-schema"/>) provides
   an alternative set of views which overlap the functionality of the system
   views.  Since the information schema is SQL-standard whereas the views
   described here are <productname>PostgreSQL</productname>-specific,
   it's usually better to use the information schema if it provides all
   the information you need.
-->
情報スキーマ（<xref linkend="information-schema"/>）はシステムビューと重複する、もう一方のビューの集合を提供しています。
ここで説明しているビューは<productname>PostgreSQL</productname>特有のものであるのに対し、情報スキーマは標準SQLであることから、もし情報スキーマが必要とする情報をすべて提供してくれるのであれば情報スキーマを使用する方が良いでしょう。
  </para>

  <para>
<!--
   <xref linkend="view-table"/> lists the system views described here.
   More detailed documentation of each view follows below.
   There are some additional views that provide access to accumulated
   statistics; they are described in
   <xref linkend="monitoring-stats-views-table"/>.
-->
<xref linkend="view-table"/>は、ここで説明しているシステムビューの一覧です。
それぞれのビューのさらに詳細な説明は、これより後に述べられています。
蓄積された統計情報の結果にアクセスするためのいくつかの追加のビューがあります。
それらは<xref linkend="monitoring-stats-views-table"/>で説明されています。
  </para>

 <sect1 id="views-overview">
<!--
  <title>Overview</title>
-->
  <title>概要</title>

  <para>
<!--
   <xref linkend="view-table"/> lists the system views.
   More detailed documentation of each catalog follows below.
   Except where noted, all the views described here are read-only.
-->
<xref linkend="view-table"/>はシステムビューの一覧です。
それぞれのカタログのさらに詳細な説明は、これより後に述べられています。
注意書きがない限り、ここでのすべてのビューは読み取り専用です。
  </para>

  <table id="view-table">
<!--
   <title>System Views</title>
-->
   <title>システムビュー</title>

   <tgroup cols="2">
    <thead>
     <row>
<!--
      <entry>View Name</entry>
-->
      <entry>ビュー名</entry>
<!--
      <entry>Purpose</entry>
-->
      <entry>目的</entry>
     </row>
    </thead>

    <tbody>
     <row>
      <entry><link linkend="view-pg-aios"><structname>pg_aios</structname></link></entry>
      <entry>In-use asynchronous IO handles</entry>
     </row>

     <row>
      <entry><link linkend="view-pg-available-extensions"><structname>pg_available_extensions</structname></link></entry>
<!--
      <entry>available extensions</entry>
-->
      <entry>利用可能な拡張</entry>
     </row>

     <row>
      <entry><link linkend="view-pg-available-extension-versions"><structname>pg_available_extension_versions</structname></link></entry>
<!--
      <entry>available versions of extensions</entry>
-->
      <entry>利用可能な拡張のバージョン</entry>
     </row>

     <row>
      <entry><link linkend="view-pg-backend-memory-contexts"><structname>pg_backend_memory_contexts</structname></link></entry>
<!--
      <entry>backend memory contexts</entry>
-->
      <entry>バックエンドメモリコンテキスト</entry>
     </row>

     <row>
      <entry><link linkend="view-pg-config"><structname>pg_config</structname></link></entry>
<!--
      <entry>compile-time configuration parameters</entry>
-->
      <entry>コンパイル時の設定パラメータ</entry>
     </row>

     <row>
      <entry><link linkend="view-pg-cursors"><structname>pg_cursors</structname></link></entry>
<!--
      <entry>open cursors</entry>
-->
      <entry>開いているカーソル</entry>
     </row>

     <row>
      <entry><link linkend="view-pg-file-settings"><structname>pg_file_settings</structname></link></entry>
<!--
      <entry>summary of configuration file contents</entry>
-->
      <entry>設定ファイルの内容の要約</entry>
     </row>

     <row>
      <entry><link linkend="view-pg-group"><structname>pg_group</structname></link></entry>
<!--
      <entry>groups of database users</entry>
-->
      <entry>データベースのユーザのグループ</entry>
     </row>

     <row>
      <entry><link linkend="view-pg-hba-file-rules"><structname>pg_hba_file_rules</structname></link></entry>
<!--
      <entry>summary of client authentication configuration file contents</entry>
-->
      <entry>クライアント認証の設定ファイルの内容の要約</entry>
     </row>

     <row>
      <entry><link linkend="view-pg-ident-file-mappings"><structname>pg_ident_file_mappings</structname></link></entry>
<!--
      <entry>summary of client user name mapping configuration file contents</entry>
-->
      <entry>クライアントユーザ名マッピング設定ファイルの内容の要約</entry>
     </row>

     <row>
      <entry><link linkend="view-pg-indexes"><structname>pg_indexes</structname></link></entry>
<!--
      <entry>indexes</entry>
-->
      <entry>インデックス</entry>
     </row>

     <row>
      <entry><link linkend="view-pg-locks"><structname>pg_locks</structname></link></entry>
<!--
      <entry>locks currently held or awaited</entry>
-->
      <entry>現在保持されている、または待っているロック</entry>
     </row>

     <row>
      <entry><link linkend="view-pg-matviews"><structname>pg_matviews</structname></link></entry>
<!--
      <entry>materialized views</entry>
-->
      <entry>マテリアライズドビュー</entry>
     </row>

     <row>
      <entry><link linkend="view-pg-policies"><structname>pg_policies</structname></link></entry>
<!--
      <entry>policies</entry>
-->
      <entry>ポリシー</entry>
     </row>

     <row>
      <entry><link linkend="view-pg-prepared-statements"><structname>pg_prepared_statements</structname></link></entry>
<!--
      <entry>prepared statements</entry>
-->
      <entry>準備済みの文</entry>
     </row>

     <row>
      <entry><link linkend="view-pg-prepared-xacts"><structname>pg_prepared_xacts</structname></link></entry>
<!--
      <entry>prepared transactions</entry>
-->
      <entry>準備済みのトランザクション</entry>
     </row>

     <row>
      <entry><link linkend="view-pg-publication-tables"><structname>pg_publication_tables</structname></link></entry>
<!--
      <entry>publications and information of their associated tables</entry>
-->
      <entry>パブリケーションとその関連テーブルの情報</entry>
     </row>

     <row>
      <entry><link linkend="view-pg-replication-origin-status"><structname>pg_replication_origin_status</structname></link></entry>
<!--
      <entry>information about replication origins, including replication progress</entry>
-->
      <entry>レプリケーションの進捗を含めたレプリケーション起点に関する情報</entry>
     </row>

     <row>
      <entry><link linkend="view-pg-replication-slots"><structname>pg_replication_slots</structname></link></entry>
<!--
      <entry>replication slot information</entry>
-->
      <entry>レプリケーションスロットの情報</entry>
     </row>

     <row>
      <entry><link linkend="view-pg-roles"><structname>pg_roles</structname></link></entry>
<!--
      <entry>database roles</entry>
-->
      <entry>データベースロール</entry>
     </row>

     <row>
      <entry><link linkend="view-pg-rules"><structname>pg_rules</structname></link></entry>
<!--
      <entry>rules</entry>
-->
      <entry>ルール</entry>
     </row>

     <row>
      <entry><link linkend="view-pg-seclabels"><structname>pg_seclabels</structname></link></entry>
<!--
      <entry>security labels</entry>
-->
      <entry>セキュリティラベル</entry>
     </row>

     <row>
      <entry><link linkend="view-pg-sequences"><structname>pg_sequences</structname></link></entry>
<!--
      <entry>sequences</entry>
-->
      <entry>シーケンス</entry>
     </row>

     <row>
      <entry><link linkend="view-pg-settings"><structname>pg_settings</structname></link></entry>
<!--
      <entry>parameter settings</entry>
-->
      <entry>パラメータ設定</entry>
     </row>

     <row>
      <entry><link linkend="view-pg-shadow"><structname>pg_shadow</structname></link></entry>
<!--
      <entry>database users</entry>
-->
      <entry>データベースのユーザ</entry>
     </row>

     <row>
      <entry><link linkend="view-pg-shmem-allocations"><structname>pg_shmem_allocations</structname></link></entry>
<!--
      <entry>shared memory allocations</entry>
-->
      <entry>獲得共有メモリ</entry>
     </row>

     <row>
      <entry><link linkend="view-pg-shmem-allocations-numa"><structname>pg_shmem_allocations_numa</structname></link></entry>
      <entry>NUMA node mappings for shared memory allocations</entry>
     </row>

     <row>
      <entry><link linkend="view-pg-stats"><structname>pg_stats</structname></link></entry>
<!--
      <entry>planner statistics</entry>
-->
      <entry>プランナ統計情報</entry>
     </row>

     <row>
      <entry><link linkend="view-pg-stats-ext"><structname>pg_stats_ext</structname></link></entry>
<!--
      <entry>extended planner statistics</entry>
-->
      <entry>プランナの拡張統計情報</entry>
     </row>

     <row>
      <entry><link linkend="view-pg-stats-ext-exprs"><structname>pg_stats_ext_exprs</structname></link></entry>
<!--
      <entry>extended planner statistics for expressions</entry>
-->
      <entry>演算式のプランナの拡張統計情報</entry>
     </row>

     <row>
      <entry><link linkend="view-pg-tables"><structname>pg_tables</structname></link></entry>
<!--
      <entry>tables</entry>
-->
      <entry>テーブル</entry>
     </row>

     <row>
      <entry><link linkend="view-pg-timezone-abbrevs"><structname>pg_timezone_abbrevs</structname></link></entry>
<!--
      <entry>time zone abbreviations</entry>
-->
      <entry>時間帯省略形</entry>
     </row>

     <row>
      <entry><link linkend="view-pg-timezone-names"><structname>pg_timezone_names</structname></link></entry>
<!--
      <entry>time zone names</entry>
-->
      <entry>時間帯名</entry>
     </row>

     <row>
      <entry><link linkend="view-pg-user"><structname>pg_user</structname></link></entry>
<!--
      <entry>database users</entry>
-->
      <entry>データベースのユーザ</entry>
     </row>

     <row>
      <entry><link linkend="view-pg-user-mappings"><structname>pg_user_mappings</structname></link></entry>
<!--
      <entry>user mappings</entry>
-->
      <entry>ユーザマッピング</entry>
     </row>

     <row>
      <entry><link linkend="view-pg-views"><structname>pg_views</structname></link></entry>
<!--
      <entry>views</entry>
-->
      <entry>ビュー</entry>
     </row>

     <row>
      <entry><link linkend="view-pg-wait-events"><structname>pg_wait_events</structname></link></entry>
<!--
      <entry>wait events</entry>
-->
      <entry>待機イベント</entry>
     </row>

    </tbody>
   </tgroup>
  </table>
 </sect1>

 <sect1 id="view-pg-aios">
  <title><structname>pg_aios</structname></title>

  <indexterm zone="view-pg-aios">
   <primary>pg_aios</primary>
  </indexterm>

  <para>
   The <structname>pg_aios</structname> view lists all <xref
   linkend="glossary-aio"/> handles that are currently in-use.  An I/O handle
   is used to reference an I/O operation that is being prepared, executed or
   is in the process of completing.  <structname>pg_aios</structname> contains
   one row for each I/O handle.
  </para>

  <para>
   This view is mainly useful for developers of
   <productname>PostgreSQL</productname>, but may also be useful when tuning
   <productname>PostgreSQL</productname>.
  </para>

  <table>
   <title><structname>pg_aios</structname> Columns</title>
   <tgroup cols="1">
    <thead>
     <row>
      <entry role="catalog_table_entry"><para role="column_definition">
       Column Type
      </para>
      <para>
       Description
      </para></entry>
     </row>
    </thead>

    <tbody>
     <row>
      <entry role="catalog_table_entry"><para role="column_definition">
       <structfield>pid</structfield> <type>int4</type>
      </para>
      <para>
       Process ID of the server process that is issuing this I/O.
      </para></entry>
     </row>

     <row>
      <entry role="catalog_table_entry"><para role="column_definition">
       <structfield>io_id</structfield> <type>int4</type>
      </para>
      <para>
       Identifier of the I/O handle. Handles are reused once the I/O
       completed (or if the handle is released before I/O is started). On reuse
       <link linkend="view-pg-aios-io-generation">
        <structname>pg_aios</structname>.<structfield>io_generation</structfield>
       </link>
       is incremented.
      </para></entry>
     </row>

     <row>
      <entry role="catalog_table_entry" id="view-pg-aios-io-generation"><para role="column_definition">
       <structfield>io_generation</structfield> <type>int8</type>
      </para>
      <para>
       Generation of the I/O handle.
      </para></entry>
     </row>

     <row>
      <entry role="catalog_table_entry"><para role="column_definition">
       <structfield>state</structfield> <type>text</type>
      </para>
      <para>
       State of the I/O handle:
       <itemizedlist>
        <listitem>
         <para>
          <literal>HANDED_OUT</literal>, referenced by code but not yet used
         </para>
        </listitem>
        <listitem>
         <para>
          <literal>DEFINED</literal>, information necessary for execution is known
         </para>
        </listitem>
        <listitem>
         <para>
          <literal>STAGED</literal>, ready for execution
         </para>
        </listitem>
        <listitem>
         <para>
          <literal>SUBMITTED</literal>, submitted for execution
         </para>
        </listitem>
        <listitem>
         <para>
          <literal>COMPLETED_IO</literal>, finished, but result has not yet been processed
         </para>
        </listitem>
        <listitem>
         <para>
          <literal>COMPLETED_SHARED</literal>, shared completion processing completed
         </para>
        </listitem>
        <listitem>
         <para>
          <literal>COMPLETED_LOCAL</literal>, backend local completion processing completed
         </para>
        </listitem>
       </itemizedlist>
      </para></entry>
     </row>

     <row>
      <entry role="catalog_table_entry"><para role="column_definition">
       <structfield>operation</structfield> <type>text</type>
      </para>
      <para>
       Operation performed using the I/O handle:
       <itemizedlist>
        <listitem>
         <para>
          <literal>invalid</literal>, not yet known
         </para>
        </listitem>
        <listitem>
         <para>
          <literal>readv</literal>, a vectored read
         </para>
        </listitem>
        <listitem>
         <para>
          <literal>writev</literal>, a vectored write
         </para>
        </listitem>
       </itemizedlist>
      </para></entry>
     </row>

     <row>
      <entry role="catalog_table_entry"><para role="column_definition">
       <structfield>off</structfield> <type>int8</type>
      </para>
      <para>
       Offset of the I/O operation.
      </para></entry>
     </row>

     <row>
      <entry role="catalog_table_entry"><para role="column_definition">
       <structfield>length</structfield> <type>int8</type>
      </para>
      <para>
       Length of the I/O operation.
      </para></entry>
     </row>

     <row>
      <entry role="catalog_table_entry"><para role="column_definition">
       <structfield>target</structfield> <type>text</type>
      </para>
      <para>
       What kind of object is the I/O targeting:
       <itemizedlist spacing="compact">
        <listitem>
         <para>
          <literal>smgr</literal>, I/O on relations
         </para>
        </listitem>
       </itemizedlist>
      </para></entry>
     </row>

     <row>
      <entry role="catalog_table_entry"><para role="column_definition">
       <structfield>handle_data_len</structfield> <type>int2</type>
      </para>
      <para>
       Length of the data associated with the I/O operation. For I/O to/from
       <xref linkend="guc-shared-buffers"/> and <xref
       linkend="guc-temp-buffers"/>, this indicates the number of buffers the
       I/O is operating on.
      </para></entry>
     </row>

     <row>
      <entry role="catalog_table_entry"><para role="column_definition">
       <structfield>raw_result</structfield> <type>int4</type>
      </para>
      <para>
       Low-level result of the I/O operation, or NULL if the operation has not
       yet completed.
      </para></entry>
     </row>

     <row>
      <entry role="catalog_table_entry"><para role="column_definition">
       <structfield>result</structfield> <type>text</type>
      </para>
      <para>
       High-level result of the I/O operation:
       <itemizedlist>
        <listitem>
         <para>
          <literal>UNKNOWN</literal> means that the result of the
          operation is not yet known.
         </para>
        </listitem>
        <listitem>
         <para>
          <literal>OK</literal> means the I/O completed successfully.
         </para>
        </listitem>
        <listitem>
         <para>
          <literal>PARTIAL</literal> means that the I/O completed without
          error, but did not process all data. Commonly callers will need to
          retry and perform the remainder of the work in a separate I/O.
         </para>
        </listitem>
        <listitem>
         <para>
          <literal>WARNING</literal> means that the I/O completed without
          error, but that execution of the IO triggered a warning. E.g. when
          encountering a corrupted buffer with <xref
          linkend="guc-zero-damaged-pages"/> enabled.
         </para>
        </listitem>
        <listitem>
         <para>
          <literal>ERROR</literal> means the I/O failed with an error.
         </para>
        </listitem>
       </itemizedlist>
      </para></entry>
     </row>

     <row>
      <entry role="catalog_table_entry"><para role="column_definition">
       <structfield>target_desc</structfield> <type>text</type>
      </para>
      <para>
       Description of what the I/O operation is targeting.
      </para></entry>
     </row>

     <row>
      <entry role="catalog_table_entry"><para role="column_definition">
       <structfield>f_sync</structfield> <type>bool</type>
      </para>
      <para>
       Flag indicating whether the I/O is executed synchronously.
      </para></entry>
     </row>

     <row>
      <entry role="catalog_table_entry"><para role="column_definition">
       <structfield>f_localmem</structfield> <type>bool</type>
      </para>
      <para>
       Flag indicating whether the I/O references process local memory.
      </para></entry>
     </row>

     <row>
      <entry role="catalog_table_entry"><para role="column_definition">
       <structfield>f_buffered</structfield> <type>bool</type>
      </para>
      <para>
       Flag indicating whether the I/O is buffered I/O.
      </para></entry>
     </row>

    </tbody>
   </tgroup>
  </table>

  <para>
   The <structname>pg_aios</structname> view is read-only.
  </para>

  <para>
   By default, the <structname>pg_aios</structname> view can be read only by
   superusers or roles with privileges of the
   <literal>pg_read_all_stats</literal> role.
  </para>
 </sect1>

 <sect1 id="view-pg-available-extensions">
  <title><structname>pg_available_extensions</structname></title>

  <indexterm zone="view-pg-available-extensions">
   <primary>pg_available_extensions</primary>
  </indexterm>

  <para>
<!--
   The <structname>pg_available_extensions</structname> view lists the
   extensions that are available for installation.
   See also the
   <link linkend="catalog-pg-extension"><structname>pg_extension</structname></link>
   catalog, which shows the extensions currently installed.
-->
<structname>pg_available_extensions</structname>ビューはインストレーションで利用可能な拡張を列挙します。
現在インストールされている拡張を表す<link linkend="catalog-pg-extension"><structname>pg_extension</structname></link>カタログも参照してください。
  </para>

  <table>
<!--
   <title><structname>pg_available_extensions</structname> Columns</title>
-->
   <title><structname>pg_available_extensions</structname>の列</title>
   <tgroup cols="1">
    <thead>
     <row>
      <entry role="catalog_table_entry"><para role="column_definition">
<!--
       Column Type
-->
列 型
      </para>
      <para>
<!--
       Description
-->
説明
      </para></entry>
     </row>
    </thead>

    <tbody>
     <row>
      <entry role="catalog_table_entry"><para role="column_definition">
       <structfield>name</structfield> <type>name</type>
      </para>
      <para>
<!--
       Extension name
-->
拡張名
      </para></entry>
     </row>

     <row>
      <entry role="catalog_table_entry"><para role="column_definition">
       <structfield>default_version</structfield> <type>text</type>
      </para>
      <para>
<!--
       Name of default version, or <literal>NULL</literal> if none is
       specified
-->
デフォルトのバージョン名称。何も指定がなければ<literal>NULL</literal>
      </para></entry>
     </row>

     <row>
      <entry role="catalog_table_entry"><para role="column_definition">
       <structfield>installed_version</structfield> <type>text</type>
      </para>
      <para>
<!--
       Currently installed version of the extension,
       or <literal>NULL</literal> if not installed
-->
現在インストールされている拡張のバージョン。インストールされていない場合は<literal>NULL</literal>
      </para></entry>
     </row>

     <row>
      <entry role="catalog_table_entry"><para role="column_definition">
       <structfield>comment</structfield> <type>text</type>
      </para>
      <para>
<!--
       Comment string from the extension's control file
-->
拡張の制御ファイルからのコメント文字列
      </para></entry>
     </row>
    </tbody>
   </tgroup>
  </table>

  <para>
<!--
   The <structname>pg_available_extensions</structname> view is read-only.
-->
<structname>pg_available_extensions</structname>ビューは読み取り専用です。
  </para>
 </sect1>

 <sect1 id="view-pg-available-extension-versions">
  <title><structname>pg_available_extension_versions</structname></title>

  <indexterm zone="view-pg-available-extension-versions">
   <primary>pg_available_extension_versions</primary>
  </indexterm>

  <para>
<!--
   The <structname>pg_available_extension_versions</structname> view lists the
   specific extension versions that are available for installation.
   See also the <link
   linkend="catalog-pg-extension"><structname>pg_extension</structname></link>
   catalog, which shows the extensions currently installed.
-->
<structname>pg_available_extension_versions</structname>ビューはインストレーションで利用可能な特定の拡張のバージョンを列挙します。
現在インストールされている拡張を表す<link linkend="catalog-pg-extension"><structname>pg_extension</structname></link>カタログも参照してください。
  </para>

  <table>
<!--
   <title><structname>pg_available_extension_versions</structname> Columns</title>
-->
   <title><structname>pg_available_extension_versions</structname>の列</title>
   <tgroup cols="1">
    <thead>
     <row>
      <entry role="catalog_table_entry"><para role="column_definition">
<!--
       Column Type
-->
列 型
      </para>
      <para>
<!--
       Description
-->
説明
      </para></entry>
     </row>
    </thead>

    <tbody>
     <row>
      <entry role="catalog_table_entry"><para role="column_definition">
       <structfield>name</structfield> <type>name</type>
      </para>
      <para>
<!--
       Extension name
-->
拡張名
      </para></entry>
     </row>

     <row>
      <entry role="catalog_table_entry"><para role="column_definition">
       <structfield>version</structfield> <type>text</type>
      </para>
      <para>
<!--
       Version name
-->
バージョン名称
      </para></entry>
     </row>

     <row>
      <entry role="catalog_table_entry"><para role="column_definition">
       <structfield>installed</structfield> <type>bool</type>
      </para>
      <para>
<!--
       True if this version of this extension is currently
       installed
-->
trueの場合は、現在このバージョンの拡張がインストールされている
      </para></entry>
     </row>

     <row>
      <entry role="catalog_table_entry"><para role="column_definition">
       <structfield>superuser</structfield> <type>bool</type>
      </para>
      <para>
<!--
       True if only superusers are allowed to install this extension
       (but see <structfield>trusted</structfield>)
-->
trueの場合は、スーパーユーザがこの拡張をインストールできる（ただし、<structfield>trusted</structfield>を見てください）
      </para></entry>
     </row>

     <row>
      <entry role="catalog_table_entry"><para role="column_definition">
       <structfield>trusted</structfield> <type>bool</type>
      </para>
      <para>
<!--
       True if the extension can be installed by non-superusers
       with appropriate privileges
-->
trueの場合は、適切な権限を持つ非スーパーユーザがこの拡張をインストールできる
      </para></entry>
     </row>

     <row>
      <entry role="catalog_table_entry"><para role="column_definition">
       <structfield>relocatable</structfield> <type>bool</type>
      </para>
      <para>
<!--
       True if extension can be relocated to another schema
-->
trueの場合は、拡張が他のスキーマに再配置可能である
      </para></entry>
     </row>

     <row>
      <entry role="catalog_table_entry"><para role="column_definition">
       <structfield>schema</structfield> <type>name</type>
      </para>
      <para>
<!--
       Name of the schema that the extension must be installed into,
       or <literal>NULL</literal> if partially or fully relocatable
-->
拡張がインストールされなければならないスキーマの名前。
一部の再配置またはすべての再配置を行うことができる場合は<literal>NULL</literal>
      </para></entry>
     </row>

     <row>
      <entry role="catalog_table_entry"><para role="column_definition">
       <structfield>requires</structfield> <type>name[]</type>
      </para>
      <para>
<!--
       Names of prerequisite extensions,
       or <literal>NULL</literal> if none
-->
前もって必要な拡張の名前。なければ<literal>NULL</literal>
      </para></entry>
     </row>

     <row>
      <entry role="catalog_table_entry"><para role="column_definition">
       <structfield>comment</structfield> <type>text</type>
      </para>
      <para>
<!--
       Comment string from the extension's control file
-->
拡張の制御ファイルからのコメント文字列
      </para></entry>
     </row>
    </tbody>
   </tgroup>
  </table>

  <para>
<!--
   The <structname>pg_available_extension_versions</structname> view is
   read-only.
-->
<structname>pg_available_extension_versions</structname>ビューは読み取り専用です。
  </para>
 </sect1>

 <sect1 id="view-pg-backend-memory-contexts">
  <title><structname>pg_backend_memory_contexts</structname></title>

  <indexterm zone="view-pg-backend-memory-contexts">
   <primary>pg_backend_memory_contexts</primary>
  </indexterm>

  <para>
<!--
   The view <structname>pg_backend_memory_contexts</structname> displays all
   the memory contexts of the server process attached to the current session.
-->
<structname>pg_backend_memory_contexts</structname>ビューは、現在のセッションにアタッチされているサーバプロセスのすべてのメモリコンテキストを表示します。
  </para>
  <para>
<!--
   <structname>pg_backend_memory_contexts</structname> contains one row
   for each memory context.
-->
<structname>pg_backend_memory_contexts</structname>の各1行が各々のメモリコンテキストを格納します。
  </para>

  <table>
   <title><structname>pg_backend_memory_contexts</structname> Columns</title>
   <tgroup cols="1">
    <thead>
     <row>
      <entry role="catalog_table_entry"><para role="column_definition">
<!--
       Column Type
-->
列 型
      </para>
      <para>
<!--
       Description
-->
説明
      </para></entry>
     </row>
    </thead>

    <tbody>
     <row>
      <entry role="catalog_table_entry"><para role="column_definition">
       <structfield>name</structfield> <type>text</type>
      </para>
      <para>
<!--
       Name of the memory context
-->
メモリコンテキストの名前
      </para></entry>
     </row>

     <row>
      <entry role="catalog_table_entry"><para role="column_definition">
       <structfield>ident</structfield> <type>text</type>
      </para>
      <para>
<!--
       Identification information of the memory context. This field is truncated at 1024 bytes
-->
メモリコンテキストの識別情報。このフィールドは1024バイトで切り捨てられる
      </para></entry>
     </row>

     <row>
      <entry role="catalog_table_entry"><para role="column_definition">
       <structfield>type</structfield> <type>text</type>
      </para>
      <para>
<<<<<<< HEAD
<!--
       Name of the parent of this memory context
-->
このメモリコンテキストの親の名前
=======
       Type of the memory context
>>>>>>> 3d6a8289
      </para></entry>
     </row>

     <row>
      <entry role="catalog_table_entry"><para role="column_definition">
       <structfield>level</structfield> <type>int4</type>
      </para>
      <para>
<<<<<<< HEAD
<!--
       Distance from TopMemoryContext in context tree
-->
コンテキストツリーにおけるTopMemoryContextからの距離
=======
       The 1-based level of the context in the memory context hierarchy. The
       level of a context also shows the position of that context in the
       <structfield>path</structfield> column.
      </para></entry>
     </row>

     <row>
      <entry role="catalog_table_entry"><para role="column_definition">
       <structfield>path</structfield> <type>int4[]</type>
      </para>
      <para>
       Array of transient numerical identifiers to describe the memory
       context hierarchy. The first element is for
       <literal>TopMemoryContext</literal>, subsequent elements contain
       intermediate parents and the final element contains the identifier for
       the current context.
>>>>>>> 3d6a8289
      </para></entry>
     </row>

     <row>
      <entry role="catalog_table_entry"><para role="column_definition">
       <structfield>total_bytes</structfield> <type>int8</type>
      </para>
      <para>
<!--
       Total bytes allocated for this memory context
-->
このメモリコンテキストで確保した合計バイト数
      </para></entry>
     </row>

     <row>
      <entry role="catalog_table_entry"><para role="column_definition">
       <structfield>total_nblocks</structfield> <type>int8</type>
      </para>
      <para>
<!--
       Total number of blocks allocated for this memory context
-->
このメモリコンテキストで確保した合計ブロック数
      </para></entry>
     </row>

     <row>
      <entry role="catalog_table_entry"><para role="column_definition">
       <structfield>free_bytes</structfield> <type>int8</type>
      </para>
      <para>
<!--
       Free space in bytes
-->
バイト単位の空き領域
      </para></entry>
     </row>

     <row>
      <entry role="catalog_table_entry"><para role="column_definition">
       <structfield>free_chunks</structfield> <type>int8</type>
      </para>
      <para>
<!--
       Total number of free chunks
-->
空きチャンクの数
      </para></entry>
     </row>

     <row>
      <entry role="catalog_table_entry"><para role="column_definition">
       <structfield>used_bytes</structfield> <type>int8</type>
      </para>
      <para>
<!--
       Used space in bytes
-->
バイト単位の使用領域
      </para></entry>
     </row>
    </tbody>
   </tgroup>
  </table>

  <para>
<!--
   By default, the <structname>pg_backend_memory_contexts</structname> view can be
   read only by superusers or roles with the privileges of the
   <literal>pg_read_all_stats</literal> role.
-->
デフォルトでは<structname>pg_backend_memory_contexts</structname>ビューはスーパーユーザか、<literal>pg_read_all_stats</literal>ロールの権限を持つユーザのみが読み取り専用でアクセスできます。
  </para>

  <para>
   Since memory contexts are created and destroyed during the running of a
   query, the identifiers stored in the <structfield>path</structfield> column
   can be unstable between multiple invocations of the view in the same query.
   The example below demonstrates an effective usage of this column and
   calculates the total number of bytes used by
   <literal>CacheMemoryContext</literal> and all of its children:

<programlisting>
WITH memory_contexts AS (
    SELECT * FROM pg_backend_memory_contexts
)
SELECT sum(c1.total_bytes)
FROM memory_contexts c1, memory_contexts c2
WHERE c2.name = 'CacheMemoryContext'
AND c1.path[c2.level] = c2.path[c2.level];
</programlisting>

   The <link linkend="queries-with">Common Table Expression</link> is used
   to ensure the context IDs in the <structfield>path</structfield> column
   match between both evaluations of the view.
  </para>
 </sect1>

 <sect1 id="view-pg-config">
  <title><structname>pg_config</structname></title>

  <indexterm zone="view-pg-config">
   <primary>pg_config</primary>
  </indexterm>

  <para>
<!--
   The view <structname>pg_config</structname> describes the
   compile-time configuration parameters of the currently installed
   version of <productname>PostgreSQL</productname>. It is intended, for example, to
   be used by software packages that want to interface to
   <productname>PostgreSQL</productname> to facilitate finding the required header
   files and libraries. It provides the same basic information as the
   <xref linkend="app-pgconfig"/> <productname>PostgreSQL</productname> client
   application.
-->
<structname>pg_config</structname>ビューは、現在インストールされている<productname>PostgreSQL</productname>のバージョンのコンパイル時設定パラメータを表示します。
例えば、<productname>PostgreSQL</productname>とインタフェースしたいソフトウェアパッケージによって、要求されるヘッダファイルとライブラリを探す手助けとなるために使用されることが意図されます。
<productname>PostgreSQL</productname>クライアントアプリケーションである<xref linkend="app-pgconfig"/>と同様な基本的な情報を提供します。
  </para>

  <para>
<!--
   By default, the <structname>pg_config</structname> view can be read
   only by superusers.
-->
デフォルトでは<structname>pg_config</structname>ビューはスーパーユーザだけが読み取りできます。
  </para>

  <table>
<!--
   <title><structname>pg_config</structname> Columns</title>
-->
   <title><structname>pg_config</structname>の列</title>
   <tgroup cols="1">
    <thead>
     <row>
      <entry role="catalog_table_entry"><para role="column_definition">
<!--
       Column Type
-->
列 型
      </para>
      <para>
<!--
       Description
-->
説明
      </para></entry>
     </row>
    </thead>

    <tbody>
     <row>
      <entry role="catalog_table_entry"><para role="column_definition">
       <structfield>name</structfield> <type>text</type>
      </para>
      <para>
<!--
       The parameter name
-->
パラメータ名
      </para></entry>
     </row>

     <row>
      <entry role="catalog_table_entry"><para role="column_definition">
       <structfield>setting</structfield> <type>text</type>
      </para>
      <para>
<!--
       The parameter value
-->
パラメータ値
      </para></entry>
     </row>
    </tbody>
   </tgroup>
  </table>

 </sect1>

 <sect1 id="view-pg-cursors">
  <title><structname>pg_cursors</structname></title>

  <indexterm zone="view-pg-cursors">
   <primary>pg_cursors</primary>
  </indexterm>

  <para>
<!--
   The <structname>pg_cursors</structname> view lists the cursors that
   are currently available. Cursors can be defined in several ways:
-->
<structname>pg_cursors</structname>ビューは現在利用可能なカーソルを列挙します。
以下のようにカーソルは複数の方法で定義可能です。
   <itemizedlist>
    <listitem>
     <para>
<!--
      via the <link linkend="sql-declare"><command>DECLARE</command></link>
      statement in SQL
-->
SQLから<link linkend="sql-declare"><command>DECLARE</command></link>文経由。
     </para>
    </listitem>

    <listitem>
     <para>
<!--
      via the Bind message in the frontend/backend protocol, as
      described in <xref linkend="protocol-flow-ext-query"/>
-->
<xref linkend="protocol-flow-ext-query"/>で説明する、フロントエンド/バックエンドプロトコルからBindメッセージ経由。
     </para>
    </listitem>

    <listitem>
     <para>
<!--
      via the Server Programming Interface (SPI), as described in
      <xref linkend="spi-interface"/>
-->
<xref linkend="spi-interface"/>で説明する、サーバプログラミングインタフェース（SPI）経由。
     </para>
    </listitem>
   </itemizedlist>

<!--
   The <structname>pg_cursors</structname> view displays cursors
   created by any of these means. Cursors only exist for the duration
   of the transaction that defines them, unless they have been
   declared <literal>WITH HOLD</literal>. Therefore non-holdable
   cursors are only present in the view until the end of their
   creating transaction.
-->
<structname>pg_cursors</structname>ビューは、上のいずれかの方法で作成されたカーソルを表示します。
カーソルは、<literal>WITH HOLD</literal>と宣言されていない限り、それを定義したトランザクション期間しか存在しません。
したがって、保持不可能なカーソルは、作成元トランザクションが終わるまでの間のみ、このビューに現れます。

   <note>
    <para>
<!--
     Cursors are used internally to implement some of the components
     of <productname>PostgreSQL</productname>, such as procedural languages.
     Therefore, the <structname>pg_cursors</structname> view might include cursors
     that have not been explicitly created by the user.
-->
手続き言語など、一部の<productname>PostgreSQL</productname>の要素を実装するために内部的にカーソルが使用されています。
したがって、<structname>pg_cursors</structname>にはユーザが明示的に作成していないカーソルも含まれる可能性があります。
    </para>
   </note>
  </para>

  <table>
<!--
   <title><structname>pg_cursors</structname> Columns</title>
-->
   <title><structname>pg_cursors</structname>の列</title>
   <tgroup cols="1">
    <thead>
     <row>
      <entry role="catalog_table_entry"><para role="column_definition">
<!--
       Column Type
-->
列 型
      </para>
      <para>
<!--
       Description
-->
説明
      </para></entry>
     </row>
    </thead>

    <tbody>
     <row>
      <entry role="catalog_table_entry"><para role="column_definition">
       <structfield>name</structfield> <type>text</type>
      </para>
      <para>
<!--
       The name of the cursor
-->
カーソルの名前
      </para></entry>
     </row>

     <row>
      <entry role="catalog_table_entry"><para role="column_definition">
       <structfield>statement</structfield> <type>text</type>
      </para>
      <para>
<!--
       The verbatim query string submitted to declare this cursor
-->
カーソル宣言の際に投稿された逐語的問い合わせ文字列
      </para></entry>
     </row>

     <row>
      <entry role="catalog_table_entry"><para role="column_definition">
       <structfield>is_holdable</structfield> <type>bool</type>
      </para>
      <para>
<!--
       <literal>true</literal> if the cursor is holdable (that is, it
       can be accessed after the transaction that declared the cursor
       has committed); <literal>false</literal> otherwise
-->
<literal>true</literal>の場合は、保持可能カーソル（つまりカーソルを宣言したトランザクションがコミットされた後でもアクセス可能なカーソル）。
それ以外は<literal>false</literal>
      </para></entry>
     </row>

     <row>
      <entry role="catalog_table_entry"><para role="column_definition">
       <structfield>is_binary</structfield> <type>bool</type>
      </para>
      <para>
<!--
       <literal>true</literal> if the cursor was declared
       <literal>BINARY</literal>; <literal>false</literal>
       otherwise
-->
<literal>true</literal>の場合は、カーソルが<literal>BINARY</literal>で宣言されている。
それ以外は<literal>false</literal>
      </para></entry>
     </row>

     <row>
      <entry role="catalog_table_entry"><para role="column_definition">
       <structfield>is_scrollable</structfield> <type>bool</type>
      </para>
      <para>
<!--
       <literal>true</literal> if the cursor is scrollable (that is, it
       allows rows to be retrieved in a nonsequential manner);
       <literal>false</literal> otherwise
-->
<literal>true</literal>の場合は、カーソルがスクロール可能（順序通り以外の方法に行を取り出すことが可能）。
それ以外は<literal>false</literal>
      </para></entry>
     </row>

     <row>
      <entry role="catalog_table_entry"><para role="column_definition">
       <structfield>creation_time</structfield> <type>timestamptz</type>
      </para>
      <para>
<!--
       The time at which the cursor was declared
-->
カーソルが宣言された時間。
      </para></entry>
     </row>
    </tbody>
   </tgroup>
  </table>

  <para>
<!--
   The <structname>pg_cursors</structname> view is read-only.
-->
<structname>pg_cursors</structname>ビューは読み取り専用です。
  </para>

 </sect1>

 <sect1 id="view-pg-file-settings">
  <title><structname>pg_file_settings</structname></title>

  <indexterm zone="view-pg-file-settings">
   <primary>pg_file_settings</primary>
  </indexterm>

  <para>
<!--
   The view <structname>pg_file_settings</structname> provides a summary of
   the contents of the server's configuration file(s).  A row appears in
   this view for each <quote>name = value</quote> entry appearing in the files,
   with annotations indicating whether the value could be applied
   successfully.  Additional row(s) may appear for problems not linked to
   a <quote>name = value</quote> entry, such as syntax errors in the files.
-->
<structname>pg_file_settings</structname>ビューはサーバの設定ファイルの内容の要約を提供します。
ファイル内にある各<quote>name = value</quote>のエントリについて、このビューの1行が存在し、その値が正しく適用可能かどうかの注釈が含まれます。
ファイル内の構文エラーなど<quote>name = value</quote>のエントリと関係のない問題についての行がさらに存在することもあります。
  </para>

  <para>
<!--
   This view is helpful for checking whether planned changes in the
   configuration files will work, or for diagnosing a previous failure.
   Note that this view reports on the <emphasis>current</emphasis> contents of the
   files, not on what was last applied by the server.  (The
   <link linkend="view-pg-settings"><structname>pg_settings</structname></link>
   view is usually sufficient to determine that.)
-->
設定ファイルについて予定している変更が動作するかどうかの確認や、以前のエラーの調査分析をする際にこのビューは役立ちます。
このビューはファイルの<emphasis>現在の</emphasis>内容についてレポートするのであって、サーバが最後に適用した内容ではないことに注意してください。
（後者を知るには、通常は<link linkend="view-pg-settings"><structname>pg_settings</structname></link>ビューで十分でしょう。）
  </para>

  <para>
<!--
   By default, the <structname>pg_file_settings</structname> view can be read
   only by superusers.
-->
デフォルトで、<structname>pg_file_settings</structname>ビューはスーパーユーザのみが参照可能です。
  </para>

  <table>
<!--
   <title><structname>pg_file_settings</structname> Columns</title>
-->
   <title><structname>pg_file_settings</structname>の列</title>
   <tgroup cols="1">
    <thead>
     <row>
      <entry role="catalog_table_entry"><para role="column_definition">
<!--
       Column Type
-->
列 型
      </para>
      <para>
<!--
       Description
-->
説明
      </para></entry>
     </row>
    </thead>

    <tbody>
     <row>
      <entry role="catalog_table_entry"><para role="column_definition">
       <structfield>sourcefile</structfield> <type>text</type>
      </para>
      <para>
<!--
       Full path name of the configuration file
-->
設定ファイルの完全なパス名
      </para></entry>
     </row>

     <row>
      <entry role="catalog_table_entry"><para role="column_definition">
       <structfield>sourceline</structfield> <type>int4</type>
      </para>
      <para>
<!--
       Line number within the configuration file where the entry appears
-->
設定ファイル内のエントリの行番号
      </para></entry>
     </row>

     <row>
      <entry role="catalog_table_entry"><para role="column_definition">
       <structfield>seqno</structfield> <type>int4</type>
      </para>
      <para>
<!--
       Order in which the entries are processed (1..<replaceable>n</replaceable>)
-->
エントリが処理される順序（1..<replaceable>n</replaceable>）
      </para></entry>
     </row>

     <row>
      <entry role="catalog_table_entry"><para role="column_definition">
       <structfield>name</structfield> <type>text</type>
      </para>
      <para>
<!--
       Configuration parameter name
-->
設定パラメータ名
      </para></entry>
     </row>

     <row>
      <entry role="catalog_table_entry"><para role="column_definition">
       <structfield>setting</structfield> <type>text</type>
      </para>
      <para>
<!--
       Value to be assigned to the parameter
-->
パラメータに代入される値
      </para></entry>
     </row>

     <row>
      <entry role="catalog_table_entry"><para role="column_definition">
       <structfield>applied</structfield> <type>bool</type>
      </para>
      <para>
<!--
       True if the value can be applied successfully
-->
trueの場合は、値が正しく適用可能
      </para></entry>
     </row>

     <row>
      <entry role="catalog_table_entry"><para role="column_definition">
       <structfield>error</structfield> <type>text</type>
      </para>
      <para>
<!--
       If not null, an error message indicating why this entry could
       not be applied
-->
NULLでないときは、このエントリが適用できない理由についてのエラーメッセージ
      </para></entry>
     </row>
    </tbody>
   </tgroup>
  </table>

  <para>
<!--
   If the configuration file contains syntax errors or invalid parameter
   names, the server will not attempt to apply any settings from it, and
   therefore all the <structfield>applied</structfield> fields will read as false.
   In such a case there will be one or more rows with
   non-null <structfield>error</structfield> fields indicating the
   problem(s).  Otherwise, individual settings will be applied if possible.
   If an individual setting cannot be applied (e.g., invalid value, or the
   setting cannot be changed after server start) it will have an appropriate
   message in the <structfield>error</structfield> field.  Another way that
   an entry might have <structfield>applied</structfield> = false is that it is
   overridden by a later entry for the same parameter name; this case is not
   considered an error so nothing appears in
   the <structfield>error</structfield> field.
-->
設定ファイルに構文エラーや不正なパラメータ名がある場合、サーバはファイル内の設定をまったく適用せず、すべての<structfield>applied</structfield>フィールドはfalseになります。
このような場合は、<structfield>error</structfield>フィールドが非NULLで問題を示唆する行が1行以上あるでしょう。
それ以外の場合は、個々の設定は可能であれば適用されます。
個々の設定が適用できない場合（例えば、不正な値、サーバの起動後は設定が変更できないなど）は<structfield>error</structfield>フィールドに適切なメッセージがあります。
エントリの<structfield>applied</structfield> = falseになる別の理由は、同じパラメータがそれより後のエントリで上書きされている場合です。
この場合はエラーとはみなされませんので、<structfield>error</structfield>フィールドには何も表示されません。
  </para>

  <para>
<!--
   See <xref linkend="config-setting"/> for more information about the various
   ways to change run-time parameters.
-->
実行時パラメータを変更する様々な方法について、詳しくは<xref linkend="config-setting"/>を参照してください。
  </para>

</sect1>

 <sect1 id="view-pg-group">
  <title><structname>pg_group</structname></title>

  <indexterm zone="view-pg-group">
   <primary>pg_group</primary>
  </indexterm>

  <!-- Unlike information_schema.applicable_roles, this shows no members for
       pg_database_owner.  The v8.1 catalog would have shown no members if
       that role had existed at the time. -->
  <para>
<!--
   The view <structname>pg_group</structname> exists for backwards
   compatibility: it emulates a catalog that existed in
   <productname>PostgreSQL</productname> before version 8.1.
   It shows the names and members of all roles that are marked as not
   <structfield>rolcanlogin</structfield>, which is an approximation to the set
   of roles that are being used as groups.
-->
<structname>pg_group</structname>ビューは下位互換のために存在しています。
バージョン8.1以前の<productname>PostgreSQL</productname>のカタログを模擬しています。
このビューは、<structfield>rolcanlogin</structfield>としてマークされていない、すべてのロールの名前とメンバを保持しています。
これはグループとして使用されているロールの集合と似ています。
  </para>

  <table>
<!--
   <title><structname>pg_group</structname> Columns</title>
-->
   <title><structname>pg_group</structname>の列</title>
   <tgroup cols="1">
    <thead>
     <row>
      <entry role="catalog_table_entry"><para role="column_definition">
<!--
       Column Type
-->
列 型
      </para>
      <para>
<!--
       Description
-->
説明
      </para></entry>
     </row>
    </thead>

    <tbody>
     <row>
      <entry role="catalog_table_entry"><para role="column_definition">
       <structfield>groname</structfield> <type>name</type>
<!--
       (references <link linkend="catalog-pg-authid"><structname>pg_authid</structname></link>.<structfield>rolname</structfield>)
-->
（参照先 <link linkend="catalog-pg-authid"><structname>pg_authid</structname></link>.<structfield>rolname</structfield>）
      </para>
      <para>
<!--
       Name of the group
-->
グループの名前
      </para></entry>
     </row>

     <row>
      <entry role="catalog_table_entry"><para role="column_definition">
       <structfield>grosysid</structfield> <type>oid</type>
<!--
       (references <link linkend="catalog-pg-authid"><structname>pg_authid</structname></link>.<structfield>oid</structfield>)
-->
（参照先 <link linkend="catalog-pg-authid"><structname>pg_authid</structname></link>.<structfield>oid</structfield>）
      </para>
      <para>
<!--
       ID of this group
-->
グループのID
      </para></entry>
     </row>

     <row>
      <entry role="catalog_table_entry"><para role="column_definition">
       <structfield>grolist</structfield> <type>oid[]</type>
<!--
       (references <link linkend="catalog-pg-authid"><structname>pg_authid</structname></link>.<structfield>oid</structfield>)
-->
（参照先 <link linkend="catalog-pg-authid"><structname>pg_authid</structname></link>.<structfield>oid</structfield>）
      </para>
      <para>
<!--
       An array containing the IDs of the roles in this group
-->
このグループのロールIDを含む配列
      </para></entry>
     </row>
    </tbody>
   </tgroup>
  </table>

 </sect1>

 <sect1 id="view-pg-hba-file-rules">
  <title><structname>pg_hba_file_rules</structname></title>

  <indexterm zone="view-pg-hba-file-rules">
   <primary>pg_hba_file_rules</primary>
  </indexterm>

  <para>
<!--
   The view <structname>pg_hba_file_rules</structname> provides a summary of
   the contents of the client authentication configuration file,
   <link linkend="auth-pg-hba-conf"><filename>pg_hba.conf</filename></link>.
   A row appears in this view for each
   non-empty, non-comment line in the file, with annotations indicating
   whether the rule could be applied successfully.
-->
<structname>pg_hba_file_rules</structname>ビューはクライアント認証の設定ファイル<link linkend="auth-pg-hba-conf"><filename>pg_hba.conf</filename></link>の内容の要約を提供します。
設定ファイル内の空でない、コメントでもない各行について、このビュー内に行が1つあり、ルールが正しく適用できたかどうかを示す注記が入ります。
  </para>

  <para>
<!--
   This view can be helpful for checking whether planned changes in the
   authentication configuration file will work, or for diagnosing a previous
   failure.  Note that this view reports on the <emphasis>current</emphasis> contents
   of the file, not on what was last loaded by the server.
-->
このビューは、認証の設定ファイルについて計画している変更が動作するかどうかを確認する、あるいは以前の失敗について分析するのに役立つでしょう。
このビューはサーバが最後に読み込んだものではなく、ファイルの<emphasis>現在の</emphasis>内容について報告することに注意してください。
  </para>

  <para>
<!--
   By default, the <structname>pg_hba_file_rules</structname> view can be read
   only by superusers.
-->
デフォルトでは、スーパーユーザのみが<structname>pg_hba_file_rules</structname>ビューを読み取ることができます。
  </para>

  <table>
<!--
   <title><structname>pg_hba_file_rules</structname> Columns</title>
-->
   <title><structname>pg_hba_file_rules</structname>の列</title>
   <tgroup cols="1">
    <thead>
     <row>
      <entry role="catalog_table_entry"><para role="column_definition">
<!--
       Column Type
-->
列 型
      </para>
      <para>
<!--
       Description
-->
説明
      </para></entry>
     </row>
    </thead>

    <tbody>
     <row>
      <entry role="catalog_table_entry"><para role="column_definition">
       <structfield>rule_number</structfield> <type>int4</type>
      </para>
      <para>
<!--
       Number of this rule, if valid, otherwise <literal>NULL</literal>.
       This indicates the order in which each rule is considered
       until a match is found during authentication.
-->
有効な場合はこのルールの番号。そうでない場合は<literal>NULL</literal>。
これは、認証中に一致が見つかるまで各ルールが検討される順序を示します。
      </para></entry>
     </row>

     <row>
      <entry role="catalog_table_entry"><para role="column_definition">
       <structfield>file_name</structfield> <type>text</type>
      </para>
      <para>
<!--
       Name of the file containing this rule
-->
このルールを含むファイルの名前
      </para></entry>
     </row>

     <row>
      <entry role="catalog_table_entry"><para role="column_definition">
       <structfield>line_number</structfield> <type>int4</type>
      </para>
      <para>
<!--
       Line number of this rule in <literal>file_name</literal>
-->
<literal>file_name</literal>内のこのルールの行番号
      </para></entry>
     </row>

     <row>
      <entry role="catalog_table_entry"><para role="column_definition">
       <structfield>type</structfield> <type>text</type>
      </para>
      <para>
<!--
       Type of connection
-->
接続の種別
      </para></entry>
     </row>

     <row>
      <entry role="catalog_table_entry"><para role="column_definition">
       <structfield>database</structfield> <type>text[]</type>
      </para>
      <para>
<!--
       List of database name(s) to which this rule applies
-->
このルールが適用されるデータベース名のリスト
      </para></entry>
     </row>

     <row>
      <entry role="catalog_table_entry"><para role="column_definition">
       <structfield>user_name</structfield> <type>text[]</type>
      </para>
      <para>
<!--
       List of user and group name(s) to which this rule applies
-->
このルールが適用されるユーザ名とグループ名のリスト
      </para></entry>
     </row>

     <row>
      <entry role="catalog_table_entry"><para role="column_definition">
       <structfield>address</structfield> <type>text</type>
      </para>
      <para>
<!--
       Host name or IP address, or one
       of <literal>all</literal>, <literal>samehost</literal>,
       or <literal>samenet</literal>, or null for local connections
-->
ホスト名、IPアドレス、あるいは<literal>all</literal>、<literal>samehost</literal>、<literal>samenet</literal>のいずれか。ローカル接続の場合はNULL。
      </para></entry>
     </row>

     <row>
      <entry role="catalog_table_entry"><para role="column_definition">
       <structfield>netmask</structfield> <type>text</type>
      </para>
      <para>
<!--
       IP address mask, or null if not applicable
-->
IPアドレスマスク。当てはまらない場合はNULL
      </para></entry>
     </row>

     <row>
      <entry role="catalog_table_entry"><para role="column_definition">
       <structfield>auth_method</structfield> <type>text</type>
      </para>
      <para>
<!--
       Authentication method
-->
認証方法
      </para></entry>
     </row>

     <row>
      <entry role="catalog_table_entry"><para role="column_definition">
       <structfield>options</structfield> <type>text[]</type>
      </para>
      <para>
<!--
       Options specified for authentication method, if any
-->
認証方法について指定されたオプション（あれば）
      </para></entry>
     </row>

     <row>
      <entry role="catalog_table_entry"><para role="column_definition">
       <structfield>error</structfield> <type>text</type>
      </para>
      <para>
<!--
       If not null, an error message indicating why this
       line could not be processed
-->
NULLでないなら、この行がなぜ処理できなかったかを示すエラーメッセージ
      </para></entry>
     </row>
    </tbody>
   </tgroup>
  </table>

  <para>
<!--
   Usually, a row reflecting an incorrect entry will have values for only
   the <structfield>line_number</structfield> and <structfield>error</structfield> fields.
-->
不正なエントリに対応する行は、通常は<structfield>line_number</structfield>フィールドと<structfield>error</structfield>フィールドにのみ値が入ります。
  </para>

  <para>
<!--
   See <xref linkend="client-authentication"/> for more information about
   client authentication configuration.
-->
クライアント認証設定の詳細については<xref linkend="client-authentication"/>を参照してください。
  </para>
 </sect1>

 <sect1 id="view-pg-ident-file-mappings">
  <title><structname>pg_ident_file_mappings</structname></title>

  <indexterm zone="view-pg-ident-file-mappings">
   <primary>pg_ident_file_mappings</primary>
  </indexterm>

  <para>
<!--
   The view <structname>pg_ident_file_mappings</structname> provides a summary
   of the contents of the client user name mapping configuration file,
   <link linkend="auth-username-maps"><filename>pg_ident.conf</filename></link>.
   A row appears in this view for each non-empty, non-comment line in the file,
   with annotations indicating whether the map could be applied successfully.
-->
<structname>pg_ident_file_mappings</structname>ビューはクライアントユーザ名マッピング設定ファイル<link linkend="auth-username-maps"><filename>pg_ident.conf</filename></link>の内容の要約を提供します。
ファイル内の空でない、コメントでもない各行について、このビュー内に行が1つあり、マップが正しく適用できたかどうかを示す注記が入ります。
  </para>

  <para>
<!--
   This view can be helpful for checking whether planned changes in the
   authentication configuration file will work, or for diagnosing a previous
   failure.  Note that this view reports on the <emphasis>current</emphasis>
   contents of the file, not on what was last loaded by the server.
-->
このビューは、認証の設定ファイルについて計画している変更が動作するかどうかを確認する、あるいは以前の失敗について分析するのに役立つでしょう。
このビューはサーバが最後に読み込んだものではなく、ファイルの<emphasis>現在の</emphasis>内容について報告することに注意してください。
  </para>

  <para>
<!--
   By default, the <structname>pg_ident_file_mappings</structname> view can be
   read only by superusers.
-->
デフォルトで、<structname>pg_ident_file_mappings</structname>ビューはスーパーユーザのみが参照可能です。
  </para>

  <table>
   <title><structname>pg_ident_file_mappings</structname> Columns</title> <tgroup
   cols="1">
    <thead>
     <row>
      <entry role="catalog_table_entry"><para role="column_definition">
<!--
       Column Type
-->
列 型
      </para>
      <para>
<!--
       Description
-->
説明
      </para></entry>
     </row>
    </thead>

    <tbody>
     <row>
      <entry role="catalog_table_entry"><para role="column_definition">
       <structfield>map_number</structfield> <type>int4</type>
      </para>
      <para>
<!--
       Number of this map, in priority order, if valid, otherwise
       <literal>NULL</literal>
-->
有効な場合は、優先順位の中でこのマップの番号。そうでない場合は<literal>NULL</literal>
      </para></entry>
     </row>

     <row>
      <entry role="catalog_table_entry"><para role="column_definition">
       <structfield>file_name</structfield> <type>text</type>
      </para>
      <para>
<!--
       Name of the file containing this map
-->
このマップを含むファイルの名前
      </para></entry>
     </row>

     <row>
      <entry role="catalog_table_entry"><para role="column_definition">
       <structfield>line_number</structfield> <type>int4</type>
      </para>
      <para>
<!--
       Line number of this map in <literal>file_name</literal>
-->
<literal>file_name</literal>内のこのマップの行番号
      </para></entry>
     </row>

     <row>
      <entry role="catalog_table_entry"><para role="column_definition">
       <structfield>map_name</structfield> <type>text</type>
      </para>
      <para>
<!--
       Name of the map
-->
マップの名前
      </para></entry>
     </row>

     <row>
      <entry role="catalog_table_entry"><para role="column_definition">
       <structfield>sys_name</structfield> <type>text</type>
      </para>
      <para>
<!--
       Detected user name of the client
-->
検出されたクライアントのユーザ名
      </para></entry>
     </row>

     <row>
      <entry role="catalog_table_entry"><para role="column_definition">
       <structfield>pg_username</structfield> <type>text</type>
      </para>
      <para>
<!--
       Requested PostgreSQL user name
-->
要求されたPostgreSQLユーザ名
      </para></entry>
     </row>

     <row>
      <entry role="catalog_table_entry"><para role="column_definition">
       <structfield>error</structfield> <type>text</type>
      </para>
      <para>
<!--
       If not <literal>NULL</literal>, an error message indicating why this
       line could not be processed
-->
<literal>NULL</literal>でないなら、この行がなぜ処理できなかったかを示すエラーメッセージ
      </para></entry>
     </row>
    </tbody>
   </tgroup>
  </table>

  <para>
<!--
   Usually, a row reflecting an incorrect entry will have values for only
   the <structfield>line_number</structfield> and <structfield>error</structfield> fields.
-->
不正なエントリに対応する行は、通常は<structfield>line_number</structfield>フィールドと<structfield>error</structfield>フィールドにのみ値が入ります。
  </para>

  <para>
<!--
   See <xref linkend="client-authentication"/> for more information about
   client authentication configuration.
-->
クライアント認証設定の詳細については<xref linkend="client-authentication"/>を参照してください。
  </para>
 </sect1>

 <sect1 id="view-pg-indexes">
  <title><structname>pg_indexes</structname></title>

  <indexterm zone="view-pg-indexes">
   <primary>pg_indexes</primary>
  </indexterm>

  <para>
<!--
   The view <structname>pg_indexes</structname> provides access to
   useful information about each index in the database.
-->
<structname>pg_indexes</structname>ビューはデータベース内のそれぞれのインデックスについて有用な情報を提供します。
  </para>

  <table>
<!--
   <title><structname>pg_indexes</structname> Columns</title>
-->
   <title><structname>pg_indexes</structname>の列</title>
   <tgroup cols="1">
    <thead>
     <row>
      <entry role="catalog_table_entry"><para role="column_definition">
<!--
       Column Type
-->
列 型
      </para>
      <para>
<!--
       Description
-->
説明
      </para></entry>
     </row>
    </thead>

    <tbody>
     <row>
      <entry role="catalog_table_entry"><para role="column_definition">
       <structfield>schemaname</structfield> <type>name</type>
<!--
       (references <link linkend="catalog-pg-namespace"><structname>pg_namespace</structname></link>.<structfield>nspname</structfield>)
-->
（参照先 <link linkend="catalog-pg-namespace"><structname>pg_namespace</structname></link>.<structfield>nspname</structfield>）
      </para>
      <para>
<!--
       Name of schema containing table and index
-->
テーブルとインデックスを含むスキーマの名前
      </para></entry>
     </row>

     <row>
      <entry role="catalog_table_entry"><para role="column_definition">
       <structfield>tablename</structfield> <type>name</type>
<!--
       (references <link linkend="catalog-pg-class"><structname>pg_class</structname></link>.<structfield>relname</structfield>)
-->
（参照先 <link linkend="catalog-pg-class"><structname>pg_class</structname></link>.<structfield>relname</structfield>）
      </para>
      <para>
<!--
       Name of table the index is for
-->
インデックスのついているテーブルの名前
      </para></entry>
     </row>

     <row>
      <entry role="catalog_table_entry"><para role="column_definition">
       <structfield>indexname</structfield> <type>name</type>
<!--
       (references <link linkend="catalog-pg-class"><structname>pg_class</structname></link>.<structfield>relname</structfield>)
-->
（参照先 <link linkend="catalog-pg-class"><structname>pg_class</structname></link>.<structfield>relname</structfield>）
      </para>
      <para>
<!--
       Name of index
-->
インデックスの名前
      </para></entry>
     </row>

     <row>
      <entry role="catalog_table_entry"><para role="column_definition">
       <structfield>tablespace</structfield> <type>name</type>
<!--
       (references <link linkend="catalog-pg-tablespace"><structname>pg_tablespace</structname></link>.<structfield>spcname</structfield>)
-->
（参照先 <link linkend="catalog-pg-tablespace"><structname>pg_tablespace</structname></link>.<structfield>spcname</structfield>）
      </para>
      <para>
<!--
       Name of tablespace containing index (null if default for database)
-->
インデックスを含むテーブル空間の名前（データベースのデフォルトはNULL）
      </para></entry>
     </row>

     <row>
      <entry role="catalog_table_entry"><para role="column_definition">
       <structfield>indexdef</structfield> <type>text</type>
      </para>
      <para>
<!--
       Index definition (a reconstructed <xref linkend="sql-createindex"/>
       command)
-->
インデックス定義（再作成用<xref linkend="sql-createindex"/>コマンド）
      </para></entry>
     </row>
    </tbody>
   </tgroup>
  </table>

 </sect1>

 <sect1 id="view-pg-locks">
  <title><structname>pg_locks</structname></title>

  <indexterm zone="view-pg-locks">
   <primary>pg_locks</primary>
  </indexterm>

  <para>
<!--
   The view <structname>pg_locks</structname> provides access to
   information about the locks held by active processes within the
   database server.  See <xref linkend="mvcc"/> for more discussion
   of locking.
-->
<structname>pg_locks</structname>ビューはデータベースサーバ内でアクティブなプロセスによって保持されたロックに関する情報へのアクセスを提供します。
ロックに関するより詳細な説明は<xref linkend="mvcc"/>を参照してください。
  </para>

  <para>
<!--
   <structname>pg_locks</structname> contains one row per active lockable
   object, requested lock mode, and relevant process.  Thus, the same
   lockable object might
   appear many times, if multiple processes are holding or waiting
   for locks on it.  However, an object that currently has no locks on it
   will not appear at all.
-->
<structname>pg_locks</structname>にはロック対象となる進行中のオブジェクト、要求されたロックモード、および関連するプロセス毎に1つの行を持ちます。
ですから、もし複数のプロセスが同じロック対象オブジェクトに対してロックを保持していたりロックを待機している場合には、同じロック対象オブジェクトが何度も出現することがあります。
しかし現在ロックされていないオブジェクトはまったく現れません。
  </para>

  <para>
<!--
   There are several distinct types of lockable objects:
   whole relations (e.g., tables), individual pages of relations,
   individual tuples of relations,
   transaction IDs (both virtual and permanent IDs),
   and general database objects (identified by class OID and object OID,
   in the same way as in <link linkend="catalog-pg-description"><structname>pg_description</structname></link> or
   <link linkend="catalog-pg-depend"><structname>pg_depend</structname></link>).  Also, the right to extend a
   relation is represented as a separate lockable object, as is the right to
   update <structname>pg_database</structname>.<structfield>datfrozenxid</structfield>.
   Also, <quote>advisory</quote> locks can be taken on numbers that have
   user-defined meanings.
-->
ロック対象オブジェクトには異なる型がいくつか存在します。
リレーション全体（例：テーブル）、リレーションの個別のページ、リレーションの個別のタプル、トランザクションID（仮想と永続の両方のID）、一般的なデータベースオブジェクト（これは<link linkend="catalog-pg-description"><structname>pg_description</structname></link>や<link linkend="catalog-pg-depend"><structname>pg_depend</structname></link>と同様にクラスOIDとオブジェクトOIDで識別されます）。
さらに、リレーションを拡張する権利は、<structname>pg_database</structname>.<structfield>datfrozenxid</structfield>を更新する権利と同様に、別のロック対象オブジェクトとして表現されます。
また<quote>勧告的</quote>ロックはユーザ定義の意味を持つ複数から形成されるかもしれません。
  </para>

  <table>
<!--
   <title><structname>pg_locks</structname> Columns</title>
-->
   <title><structname>pg_locks</structname>の列</title>
   <tgroup cols="1">
    <thead>
     <row>
      <entry role="catalog_table_entry"><para role="column_definition">
<!--
       Column Type
-->
列 型
      </para>
      <para>
<!--
       Description
-->
説明
      </para></entry>
     </row>
    </thead>

    <tbody>
     <row>
      <entry role="catalog_table_entry"><para role="column_definition">
       <structfield>locktype</structfield> <type>text</type>
      </para>
      <para>
<!--
       Type of the lockable object:
       <literal>relation</literal>,
       <literal>extend</literal>,
       <literal>frozenid</literal>,
       <literal>page</literal>,
       <literal>tuple</literal>,
       <literal>transactionid</literal>,
       <literal>virtualxid</literal>,
       <literal>spectoken</literal>,
       <literal>object</literal>,
       <literal>userlock</literal>,
       <literal>advisory</literal>, or
       <literal>applytransaction</literal>.
       (See also <xref linkend="wait-event-lock-table"/>.)
-->
ロックオブジェクトのタイプ：
<literal>relation</literal>、
<literal>extend</literal>、
<literal>frozenid</literal>、
<literal>page</literal>、
<literal>tuple</literal>、
<literal>transactionid</literal>、
<literal>virtualxid</literal>、
<literal>spectoken</literal>、
<literal>object</literal>、
<literal>userlock</literal>、
<literal>advisory</literal>、
<literal>applytransaction</literal>のどれかです。
（<xref linkend="wait-event-lock-table"/>も参照してください。）
      </para></entry>
     </row>

     <row>
      <entry role="catalog_table_entry"><para role="column_definition">
       <structfield>database</structfield> <type>oid</type>
<!--
       (references <link linkend="catalog-pg-database"><structname>pg_database</structname></link>.<structfield>oid</structfield>)
-->
（参照先 <link linkend="catalog-pg-database"><structname>pg_database</structname></link>.<structfield>oid</structfield>）
      </para>
      <para>
<!--
       OID of the database in which the lock target exists, or
       zero if the target is a shared object, or
       null if the target is a transaction ID
-->
ロック対象が存在しているデータベースのOID。対象が共有オブジェクトの場合はゼロ。対象がトランザクションIDである場合はNULL
      </para></entry>
     </row>

     <row>
      <entry role="catalog_table_entry"><para role="column_definition">
       <structfield>relation</structfield> <type>oid</type>
<!--
       (references <link linkend="catalog-pg-class"><structname>pg_class</structname></link>.<structfield>oid</structfield>)
-->
（参照先 <link linkend="catalog-pg-class"><structname>pg_class</structname></link>.<structfield>oid</structfield>）
      </para>
      <para>
<!--
       OID of the relation targeted by the lock, or null if the target is not
       a relation or part of a relation
-->
ロックの対象となるリレーションのOID。対象がリレーションではない場合かリレーションの一部である場合はNULL
      </para></entry>
     </row>

     <row>
      <entry role="catalog_table_entry"><para role="column_definition">
       <structfield>page</structfield> <type>int4</type>
      </para>
      <para>
<!--
       Page number targeted by the lock within the relation,
       or null if the target is not a relation page or tuple
-->
ロックの対象となるリレーション内のページ番号。対象がタプルもしくはリレーションページではない場合はNULL
      </para></entry>
     </row>

     <row>
      <entry role="catalog_table_entry"><para role="column_definition">
       <structfield>tuple</structfield> <type>int2</type>
      </para>
      <para>
<!--
       Tuple number targeted by the lock within the page,
       or null if the target is not a tuple
-->
ページ内のロックの対象となっているタプル番号。対象がタプルではない場合はNULL
      </para></entry>
     </row>

     <row>
      <entry role="catalog_table_entry"><para role="column_definition">
       <structfield>virtualxid</structfield> <type>text</type>
      </para>
      <para>
<!--
       Virtual ID of the transaction targeted by the lock,
       or null if the target is not a virtual transaction ID;  see
       <xref linkend="transactions"/>
-->
ロックの対象となるトランザクションの仮想ID。対象が仮想トランザクションIDではない場合はNULL。
<xref linkend="transactions"/>を参照してください。
      </para></entry>
     </row>

     <row>
      <entry role="catalog_table_entry"><para role="column_definition">
       <structfield>transactionid</structfield> <type>xid</type>
      </para>
      <para>
<!--
       ID of the transaction targeted by the lock, or null if the target
       is not a transaction ID;  <xref linkend="transactions"/>
-->
ロックの対象となるトランザクションのID。対象がトランザクションIDではない場合はNULL。
<xref linkend="transactions"/>を参照してください。
      </para></entry>
     </row>

     <row>
      <entry role="catalog_table_entry"><para role="column_definition">
       <structfield>classid</structfield> <type>oid</type>
<!--
       (references <link linkend="catalog-pg-class"><structname>pg_class</structname></link>.<structfield>oid</structfield>)
-->
（参照先 <link linkend="catalog-pg-class"><structname>pg_class</structname></link>.<structfield>oid</structfield>）
      </para>
      <para>
<!--
       OID of the system catalog containing the lock target, or null if the
       target is not a general database object
-->
ロックの対象を含むシステムカタログのOID。対象が一般的なデータベースオブジェクトではない場合はNULL
      </para></entry>
     </row>

     <row>
      <entry role="catalog_table_entry"><para role="column_definition">
       <structfield>objid</structfield> <type>oid</type>
<!--
       (references any OID column)
-->
（いずれかのOID列）
      </para>
      <para>
<!--
       OID of the lock target within its system catalog, or null if the
       target is not a general database object
-->
システムカタログ内のロックの対象のOID。
対象が一般的なデータベースオブジェクトでない場合はNULL
      </para></entry>
     </row>

     <row>
      <entry role="catalog_table_entry"><para role="column_definition">
       <structfield>objsubid</structfield> <type>int2</type>
      </para>
      <para>
<!--
       Column number targeted by the lock (the
       <structfield>classid</structfield> and <structfield>objid</structfield> refer to the
       table itself),
       or zero if the target is some other general database object,
       or null if the target is not a general database object
-->
ロック対象の列番号（<structfield>classid</structfield>と<structfield>objid</structfield>はテーブル自身を参照します）、その他の一般的なデータベースオブジェクトではゼロ、一般的ではないデータベースオブジェクトではNULL
      </para></entry>
     </row>

     <row>
      <entry role="catalog_table_entry"><para role="column_definition">
       <structfield>virtualtransaction</structfield> <type>text</type>
      </para>
      <para>
<!--
       Virtual ID of the transaction that is holding or awaiting this lock
-->
ロックを保持、もしくは待っている仮想トランザクションID
      </para></entry>
     </row>

     <row>
      <entry role="catalog_table_entry"><para role="column_definition">
       <structfield>pid</structfield> <type>int4</type>
      </para>
      <para>
<!--
       Process ID of the server process holding or awaiting this
       lock, or null if the lock is held by a prepared transaction
-->
ロックを保持、もしくは待っているサーバプロセスのプロセスID。
ただしプリペアドトランザクションによりロックが保持されている場合はNULL
      </para></entry>
     </row>

     <row>
      <entry role="catalog_table_entry"><para role="column_definition">
       <structfield>mode</structfield> <type>text</type>
      </para>
      <para>
<!--
       Name of the lock mode held or desired by this process (see <xref linkend="locking-tables"/> and <xref linkend="xact-serializable"/>)
-->
このプロセスで保持または要求するロックモードの名称。
（<xref linkend="locking-tables"/>および<xref linkend="xact-serializable"/>参照）
      </para></entry>
     </row>

     <row>
      <entry role="catalog_table_entry"><para role="column_definition">
       <structfield>granted</structfield> <type>bool</type>
      </para>
      <para>
<!--
       True if lock is held, false if lock is awaited
-->
trueの場合は、ロックが保持されている。
falseの場合は、ロックが待ち状態
      </para></entry>
     </row>

     <row>
      <entry role="catalog_table_entry"><para role="column_definition">
       <structfield>fastpath</structfield> <type>bool</type>
      </para>
      <para>
<!--
       True if lock was taken via fast path, false if taken via main
       lock table
-->
trueの場合は、ファストパス経由でロックが獲得されている。
falseの場合は、メインロックテーブル経由で獲得されている
      </para></entry>
     </row>

     <row>
      <entry role="catalog_table_entry"><para role="column_definition">
       <structfield>waitstart</structfield> <type>timestamptz</type>
      </para>
      <para>
<!--
       Time when the server process started waiting for this lock,
       or null if the lock is held.
       Note that this can be null for a very short period of time after
       the wait started even though <structfield>granted</structfield>
       is <literal>false</literal>.
-->
サーバプロセスがこのロックを待ち始めた時刻。ロックを獲得していればNULL。
<structfield>granted</structfield>が<literal>false</literal>であっても、待ちを開始してから非常に短い時間の間、これはNULLになることがあることに注意してください。
      </para></entry>
     </row>
    </tbody>
   </tgroup>
  </table>

  <para>
<!--
   <structfield>granted</structfield> is true in a row representing a lock
   held by the indicated process.  False indicates that this process is
   currently waiting to acquire this lock, which implies that at least one
   other process is holding or waiting for a conflicting lock mode on the same
   lockable object.  The waiting process will sleep until the other lock is
   released (or a deadlock situation is detected).  A single process can be
   waiting to acquire at most one lock at a time.
-->
指定されたプロセスにより保持されているロックを表す行内では<structfield>granted</structfield>はtrueです。
falseの場合は、このロックを獲得するため現在プロセスが待機中であることを示しています。
つまり、同じロック対象のオブジェクトに対して何らかの他のプロセスが競合するロックを保持、もしくは待機していることを意味します。
待機中のプロセスはその別のプロセスがロックを解放するまで活動を控えます（もしくはデッドロック状態が検出されることになります）。
単一プロセスでは一度に多くても1つのロックを獲得するために待機します。
  </para>

  <para>
<!--
   Throughout running a transaction, a server process holds an exclusive lock
   on the transaction's virtual transaction ID.  If a permanent ID is assigned
   to the transaction (which normally happens only if the transaction changes
   the state of the database), it also holds an exclusive lock on the
   transaction's permanent transaction ID until it ends.  When a process finds
   it necessary to wait specifically for another transaction to end, it does
   so by attempting to acquire share lock on the other transaction's ID
   (either virtual or permanent ID depending on the situation). That will
   succeed only when the other transaction terminates and releases its locks.
-->
トランザクションの実行中は常に、サーバプロセスはその仮想トランザクションID上に排他的ロックをかけます。
もしある永続IDがトランザクションに割り当てられる（普通はトランザクションがデータベースの状態を変化させるときのみに発生します）と、トランザクションは終了するまで永続トランザクションIDに対して排他ロックを保持します。
あるトランザクションが他のトランザクションを特定して終了まで待機しなければならないと判断した場合、他とみなしたトランザクションのIDに対し共有ロックを獲得するように試み、目的を達します（仮想IDであるか永続IDであるかは、その状況によります）。
これは、他とみなしたトランザクションが完了し、そしてロックを解放した場合のみ成功します。
  </para>

  <para>
<!--
   Although tuples are a lockable type of object,
   information about row-level locks is stored on disk, not in memory,
   and therefore row-level locks normally do not appear in this view.
   If a process is waiting for a
   row-level lock, it will usually appear in the view as waiting for the
   permanent transaction ID of the current holder of that row lock.
-->
タプルはロック対象のオブジェクト種類ですが、行レベルロックについての情報はメモリではなく、ディスクに保存されます。
よって行レベルロックは通常、このビューには現れません。
もしプロセスが行レベルロックの待ち状態である場合は、その行ロックを保持している永続トランザクションIDを待つ状態で、そのトランザクションはビューに現れます。
  </para>

  <para>
<!--
   A speculative insertion lock consists of a transaction ID and a speculative
   insertion token. The speculative insertion token is displayed in the
   <structfield>objid</structfield> column.
-->
投機的挿入ロックは、トランザクションIDと投機的な挿入トークンから構成されます。
投機的な挿入トークンは<structfield>objid</structfield>列に表示されます。
  </para>

  <para>
<!--
   Advisory locks can be acquired on keys consisting of either a single
   <type>bigint</type> value or two integer values.
   A <type>bigint</type> key is displayed with its
   high-order half in the <structfield>classid</structfield> column, its low-order half
   in the <structfield>objid</structfield> column, and <structfield>objsubid</structfield> equal
   to 1. The original <type>bigint</type> value can be reassembled with the
   expression <literal>(classid::bigint &lt;&lt; 32) |
   objid::bigint</literal>. Integer keys are displayed with the
   first key in the
   <structfield>classid</structfield> column, the second key in the <structfield>objid</structfield>
   column, and <structfield>objsubid</structfield> equal to 2.  The actual meaning of
   the keys is up to the user.  Advisory locks are local to each database,
   so the <structfield>database</structfield> column is meaningful for an advisory lock.
-->
勧告的ロックは、単一の<type>bigint</type>値、または、2つの整数値をキーとして獲得できます。
<type>bigint</type>の場合は、その上位半分が<structfield>classid</structfield>列内に表示され、残りの下位半分は<structfield>objid</structfield>列内に表示されます。
また、<structfield>objsubid</structfield>は1です。
元の<type>bigint</type>値を<literal>(classid::bigint &lt;&lt; 32) | objid::bigint</literal>という式で再構成できます。
整数値キーでは、最初のキーが<structfield>classid</structfield>列に、2番目のキーが<structfield>objid</structfield>列に表示され、<structfield>objsubid</structfield>は2です。
キーの実際の意味はユーザに任されています。
勧告的ロックはデータベースに対して局所的ですので、勧告的ロックでは<structfield>database</structfield>列が意味を持ちます。
  </para>

  <para>
<!--
   Apply transaction locks are used in parallel mode to apply the transaction
   in logical replication. The remote transaction ID is displayed in the
   <structfield>transactionid</structfield> column. The <structfield>objsubid</structfield>
   displays the lock subtype which is 0 for the lock used to synchronize the
   set of changes, and 1 for the lock used to wait for the transaction to
   finish to ensure commit order.
-->
適用トランザクションロックは、論理レプリケーションでトランザクションを適用するために並列モードで使用されます。
リモートトランザクションIDは<structfield>transactionid</structfield>列に表示されます。
<structfield>objsubid</structfield>は、ロックのサブタイプを表示します。
これは、変更のセットを同期するために使用されるロックの場合は0で、トランザクションを終了してコミット順序を保証するために使用されるロックの場合は1です。
  </para>

  <para>
<!--
   <structname>pg_locks</structname> provides a global view of all locks
   in the database cluster, not only those relevant to the current database.
   Although its <structfield>relation</structfield> column can be joined
   against <link linkend="catalog-pg-class"><structname>pg_class</structname></link>.<structfield>oid</structfield> to identify locked
   relations, this will only work correctly for relations in the current
   database (those for which the <structfield>database</structfield> column
   is either the current database's OID or zero).
-->
<structname>pg_locks</structname>は現行のデータベースに関連するロックのみならず、データベースクラスタ内のすべてのロックに関する全体的なビューを提供します。
<structfield>relation</structfield>列はロックされたリレーションを識別するために<link linkend="catalog-pg-class"><structname>pg_class</structname></link>.<structfield>oid</structfield>と結合できますが、これは現行のデータベース内のリレーション（<structfield>database</structfield>列が現行のデータベースのOIDまたはゼロとなっているもの）に対してのみ正常に動作します。
  </para>

  <para>
<!--
   The <structfield>pid</structfield> column can be joined to the
   <structfield>pid</structfield> column of the
   <link linkend="monitoring-pg-stat-activity-view">
   <structname>pg_stat_activity</structname></link>
   view to get more
   information on the session holding or awaiting each lock,
   for example
-->
それぞれのロックを保持もしくは待機しているセッションのさらなる情報を入手するため<link linkend="monitoring-pg-stat-activity-view"><structname>pg_stat_activity</structname></link>ビューの<structfield>pid</structfield>列と<structfield>pid</structfield>列を結合できます。
例えば、このような感じです。
<programlisting>
SELECT * FROM pg_locks pl LEFT JOIN pg_stat_activity psa
    ON pl.pid = psa.pid;
</programlisting>
<!--
   Also, if you are using prepared transactions, the
   <structfield>virtualtransaction</structfield> column can be joined to the
   <structfield>transaction</structfield> column of the <link
   linkend="view-pg-prepared-xacts"><structname>pg_prepared_xacts</structname></link>
   view to get more information on prepared transactions that hold locks.
   (A prepared transaction can never be waiting for a lock,
   but it continues to hold the locks it acquired while running.)
   For example:
-->
また、プリペアドトランザクションを使用している場合には、ロックを保持しているプリペアドトランザクションに関してより多くの情報を得るため、<structfield>virtualtransaction</structfield>列は、<link linkend="view-pg-prepared-xacts"><structname>pg_prepared_xacts</structname></link>ビューの<structfield>transaction</structfield>列と結合できます。
（プリペアドトランザクションはロックを待つことはありませんが、実行時に獲得したロックを保持し続けます。）
例えば、このような感じです。
<programlisting>
SELECT * FROM pg_locks pl LEFT JOIN pg_prepared_xacts ppx
    ON pl.virtualtransaction = '-1/' || ppx.transaction;
</programlisting>
  </para>

  <para>
<!--
   While it is possible to obtain information about which processes block
   which other processes by joining <structname>pg_locks</structname> against
   itself, this is very difficult to get right in detail.  Such a query would
   have to encode knowledge about which lock modes conflict with which
   others.  Worse, the <structname>pg_locks</structname> view does not expose
   information about which processes are ahead of which others in lock wait
   queues, nor information about which processes are parallel workers running
   on behalf of which other client sessions.  It is better to use
   the <function>pg_blocking_pids()</function> function
   (see <xref linkend="functions-info-session-table"/>) to identify which
   process(es) a waiting process is blocked behind.
-->
<structname>pg_locks</structname>ビューとそれ自身の結合によって、どのプロセスが他のどのプロセスをブロックしているかの情報を入手することが可能ですが、同時に詳細な正しい情報を得ることは非常に困難です。
このようなクエリはどのロックモードが他のものと衝突しているかについての知見を書き出すべきです。
さらに悪いことに、<structname>pg_locks</structname>ビューは、ロック待ちキューにてどのプロセスが他のどのプロセスに先行しているかの情報を提供しない、またはどのプロセスが他のクライアントセッションのために動作している並列ワーカープロセスかの情報を提供しません。
待機しているプロセスが、どのプロセスにブロックされているかを識別するためにより良い方法は、<function>pg_blocking_pids()</function>関数（<xref linkend="functions-info-session-table"/>を参照してください）を使用することです。
  </para>

  <para>
<!--
   The <structname>pg_locks</structname> view displays data from both the
   regular lock manager and the predicate lock manager, which are
   separate systems; in addition, the regular lock manager subdivides its
   locks into regular and <firstterm>fast-path</firstterm> locks.
   This data is not guaranteed to be entirely consistent.
   When the view is queried,
   data on fast-path locks (with <structfield>fastpath</structfield> = <literal>true</literal>)
   is gathered from each backend one at a time, without freezing the state of
   the entire lock manager, so it is possible for locks to be taken or
   released while information is gathered.  Note, however, that these locks are
   known not to conflict with any other lock currently in place.  After
   all backends have been queried for fast-path locks, the remainder of the
   regular lock manager is locked as a unit, and a consistent snapshot of all
   remaining locks is collected as an atomic action.  After unlocking the
   regular lock manager, the predicate lock manager is similarly locked and all
   predicate locks are collected as an atomic action.  Thus, with the exception
   of fast-path locks, each lock manager will deliver a consistent set of
   results, but as we do not lock both lock managers simultaneously, it is
   possible for locks to be taken or released after we interrogate the regular
   lock manager and before we interrogate the predicate lock manager.
-->
<structname>pg_locks</structname>ビューは、異なるシステムにおける、通常のロックマネージャと述語ロックマネージャの両方からのデータを表示します。
さらに通常のロックマネージャではロックを通常ロックと<firstterm>近道</firstterm>ロックに細分化します。
このデータが完全に一貫性があることは保証されません。
ビューが問い合わせられると、近道ロック（<structfield>fastpath</structfield> = <literal>true</literal>が真）は、ロックマネージャ全体の状態を凍結することなく、各バックエンドからひとつひとつ収集されます。
このため情報収集期間中にロックが獲得されたり解放されたりされる可能性があります。
しかし、これらのロックはその時点で存在する他のロックと競合することがないことが分かっていることに注意してください。
近道ロックについてすべてのバックエンドを問い合わせた後、通常のロックマネージャの残りは１つの単位としてロックされ、残りすべてのロックの一貫性があるスナップショットを原子的な処理で収集します。
ロックマネージャのロックを解除した後、述語ロックマネージャは同様にロックされ、すべての述語ロックを原子的な処理で収集します。
このように、近道ロックという例外がありますが、各ロックマネージャは一貫性をもった結果セットを生成します。
しかし、両方のロックマネージャを同時にロックしませんので、通常のロックマネージャを問い合わせた後と述語ロックマネージャを問い合わせる前の間にロックが獲得されたり解放されたりされる可能性があります。
  </para>

  <para>
<!--
   Locking the regular and/or predicate lock manager could have some
   impact on database performance if this view is very frequently accessed.
   The locks are held only for the minimum amount of time necessary to
   obtain data from the lock managers, but this does not completely eliminate
   the possibility of a performance impact.
-->
このビューが頻繁にアクセスされている場合は、通常もしくは述語ロックマネージャをロックするとデータベースのパフォーマンスに影響があります。
ロックマネージャからデータを取得するために、ロックは必要最低限の時間だけ保持されますが、パフォーマンスに影響がある可能性が全くないわけではありません。
  </para>

 </sect1>

 <sect1 id="view-pg-matviews">
  <title><structname>pg_matviews</structname></title>

  <indexterm zone="view-pg-matviews">
   <primary>pg_matviews</primary>
  </indexterm>

  <indexterm zone="view-pg-matviews">
   <primary>materialized views</primary>
  </indexterm>
  <indexterm zone="view-pg-matviews">
   <primary>マテリアライズドビュー</primary>
  </indexterm>

  <para>
<!--
   The view <structname>pg_matviews</structname> provides access to
   useful information about each materialized view in the database.
-->
<structname>pg_matviews</structname>ビューは、データベース内のマテリアライズドビューそれぞれに関する有用な情報へのアクセスを提供します。
  </para>

  <table>
<!--
   <title><structname>pg_matviews</structname> Columns</title>
-->
   <title><structname>pg_matviews</structname>の列</title>
   <tgroup cols="1">
    <thead>
     <row>
      <entry role="catalog_table_entry"><para role="column_definition">
<!--
       Column Type
-->
列 型
      </para>
      <para>
<!--
       Description
-->
説明
      </para></entry>
     </row>
    </thead>

    <tbody>
     <row>
      <entry role="catalog_table_entry"><para role="column_definition">
       <structfield>schemaname</structfield> <type>name</type>
<!--
       (references <link linkend="catalog-pg-namespace"><structname>pg_namespace</structname></link>.<structfield>nspname</structfield>)
-->
（参照先 <link linkend="catalog-pg-namespace"><structname>pg_namespace</structname></link>.<structfield>nspname</structfield>）
      </para>
      <para>
<!--
       Name of schema containing materialized view
-->
マテリアライズドビューを含むスキーマの名前
      </para></entry>
     </row>

     <row>
      <entry role="catalog_table_entry"><para role="column_definition">
       <structfield>matviewname</structfield> <type>name</type>
<!--
       (references <link linkend="catalog-pg-class"><structname>pg_class</structname></link>.<structfield>relname</structfield>)
-->
（参照先 <link linkend="catalog-pg-class"><structname>pg_class</structname></link>.<structfield>relname</structfield>）
      </para>
      <para>
<!--
       Name of materialized view
-->
マテリアライズドビューの名前
      </para></entry>
     </row>

     <row>
      <entry role="catalog_table_entry"><para role="column_definition">
       <structfield>matviewowner</structfield> <type>name</type>
<!--
       (references <link linkend="catalog-pg-authid"><structname>pg_authid</structname></link>.<structfield>rolname</structfield>)
-->
（参照先 <link linkend="catalog-pg-authid"><structname>pg_authid</structname></link>.<structfield>rolname</structfield>）
      </para>
      <para>
<!--
       Name of materialized view's owner
-->
マテリアライズドビューの所有者の名前
      </para></entry>
     </row>

     <row>
      <entry role="catalog_table_entry"><para role="column_definition">
       <structfield>tablespace</structfield> <type>name</type>
<!--
       (references <link linkend="catalog-pg-tablespace"><structname>pg_tablespace</structname></link>.<structfield>spcname</structfield>)
-->
（参照先 <link linkend="catalog-pg-tablespace"><structname>pg_tablespace</structname></link>.<structfield>spcname</structfield>）
      </para>
      <para>
<!--
       Name of tablespace containing materialized view (null if default for database)
-->
マテリアライズドビューを含むテーブル空間の名前（データベースのデフォルトであればNULL）
      </para></entry>
     </row>

     <row>
      <entry role="catalog_table_entry"><para role="column_definition">
       <structfield>hasindexes</structfield> <type>bool</type>
      </para>
      <para>
<!--
       True if materialized view has (or recently had) any indexes
-->
trueの場合は、マテリアライズドビューがインデックスを持つ（または最近まで持っていた）
      </para></entry>
     </row>

     <row>
      <entry role="catalog_table_entry"><para role="column_definition">
       <structfield>ispopulated</structfield> <type>bool</type>
      </para>
      <para>
<!--
       True if materialized view is currently populated
-->
trueの場合は、マテリアライズドビューが現在データ投入されている
      </para></entry>
     </row>

     <row>
      <entry role="catalog_table_entry"><para role="column_definition">
       <structfield>definition</structfield> <type>text</type>
      </para>
      <para>
<!--
       Materialized view definition (a reconstructed <xref linkend="sql-select"/> query)
-->
マテリアライズドビューの定義（再構成された<xref linkend="sql-select"/>問い合わせ）
      </para></entry>
     </row>
    </tbody>
   </tgroup>
  </table>

 </sect1>

 <sect1 id="view-pg-policies">
  <title><structname>pg_policies</structname></title>

  <indexterm zone="view-pg-policies">
   <primary>pg_policies</primary>
  </indexterm>

  <para>
<!--
   The view <structname>pg_policies</structname> provides access to
   useful information about each row-level security policy in the database.
-->
<structname>pg_policies</structname>ビューはデータベース内の行単位セキュリティのポリシーについて便利な情報へのアクセスを提供します。
  </para>

  <table>
<!--
   <title><structname>pg_policies</structname> Columns</title>
-->
   <title><structname>pg_policies</structname>の列</title>
   <tgroup cols="1">
    <thead>
     <row>
      <entry role="catalog_table_entry"><para role="column_definition">
<!--
       Column Type
-->
列 型
      </para>
      <para>
<!--
       Description
-->
説明
      </para></entry>
     </row>
    </thead>

    <tbody>
     <row>
      <entry role="catalog_table_entry"><para role="column_definition">
       <structfield>schemaname</structfield> <type>name</type>
<!--
       (references <link linkend="catalog-pg-namespace"><structname>pg_namespace</structname></link>.<structfield>nspname</structfield>)
-->
（参照先 <link linkend="catalog-pg-namespace"><structname>pg_namespace</structname></link>.<structfield>nspname</structfield>）
      </para>
      <para>
<!--
       Name of schema containing table policy is on
-->
ポリシーが適用されているテーブルがあるスキーマの名前
      </para></entry>
     </row>

     <row>
      <entry role="catalog_table_entry"><para role="column_definition">
       <structfield>tablename</structfield> <type>name</type>
<!--
       (references <link linkend="catalog-pg-class"><structname>pg_class</structname></link>.<structfield>relname</structfield>)
-->
（参照先 <link linkend="catalog-pg-class"><structname>pg_class</structname></link>.<structfield>relname</structfield>）
      </para>
      <para>
<!--
       Name of table policy is on
-->
ポリシーが適用されているテーブルの名前
      </para></entry>
     </row>

     <row>
      <entry role="catalog_table_entry"><para role="column_definition">
       <structfield>policyname</structfield> <type>name</type>
<!--
       (references <link linkend="catalog-pg-policy"><structname>pg_policy</structname></link>.<structfield>polname</structfield>)
-->
（参照先 <link linkend="catalog-pg-policy"><structname>pg_policy</structname></link>.<structfield>polname</structfield>）
      </para>
      <para>
<!--
       Name of policy
-->
ポリシーの名前
      </para></entry>
     </row>

     <row>
      <entry role="catalog_table_entry"><para role="column_definition">
       <structfield>permissive</structfield> <type>text</type>
      </para>
      <para>
<!--
       Is the policy permissive or restrictive?
-->
許容(permissive)ポリシーか、制限(restrictive)ポリシーか
      </para></entry>
     </row>

     <row>
      <entry role="catalog_table_entry"><para role="column_definition">
       <structfield>roles</structfield> <type>name[]</type>
      </para>
      <para>
<!--
       The roles to which this policy applies
-->
このポリシーが適用されるロール
      </para></entry>
     </row>

     <row>
      <entry role="catalog_table_entry"><para role="column_definition">
       <structfield>cmd</structfield> <type>text</type>
      </para>
      <para>
<!--
       The command type to which the policy is applied
-->
ポリシーが適用されるコマンドの種類
      </para></entry>
     </row>

     <row>
      <entry role="catalog_table_entry"><para role="column_definition">
       <structfield>qual</structfield> <type>text</type>
      </para>
      <para>
<!--
       The expression added to the security barrier qualifications for
       queries that this policy applies to
-->
このポリシーが適用される問い合わせにセキュリティバリアの制約として追加される式
      </para></entry>
     </row>

     <row>
      <entry role="catalog_table_entry"><para role="column_definition">
       <structfield>with_check</structfield> <type>text</type>
      </para>
      <para>
<!--
       The expression added to the WITH CHECK qualifications for
       queries that attempt to add rows to this table
-->
このテーブルに行を追加する問い合わせにWITH CHECKの制約として追加される式
      </para></entry>
     </row>
    </tbody>
   </tgroup>
  </table>

 </sect1>

 <sect1 id="view-pg-prepared-statements">
  <title><structname>pg_prepared_statements</structname></title>

  <indexterm zone="view-pg-prepared-statements">
   <primary>pg_prepared_statements</primary>
  </indexterm>

  <para>
<!--
   The <structname>pg_prepared_statements</structname> view displays
   all the prepared statements that are available in the current
   session. See <xref linkend="sql-prepare"/> for more information about prepared
   statements.
-->
<structname>pg_prepared_statements</structname>ビューは現在のセッションで利用可能な準備済み文をすべて表示します。
準備済み文についての詳細は<xref linkend="sql-prepare"/>を参照してください。
  </para>

  <para>
<!--
   <structname>pg_prepared_statements</structname> contains one row
   for each prepared statement. Rows are added to the view when a new
   prepared statement is created and removed when a prepared statement
   is released (for example, via the <link linkend="sql-deallocate"><command>DEALLOCATE</command></link> command).
-->
<structname>pg_prepared_statements</structname>には、1つの準備済み文に対して一行が存在します。
新しい準備済み文が作成されると行が追加され、準備済み文が解放される（例えば<link linkend="sql-deallocate"><command>DEALLOCATE</command></link>を使用）と行が削除されます。
  </para>

  <table>
<!--
   <title><structname>pg_prepared_statements</structname> Columns</title>
-->
   <title><structname>pg_prepared_statements</structname>の列</title>
   <tgroup cols="1">
    <thead>
     <row>
      <entry role="catalog_table_entry"><para role="column_definition">
<!--
       Column Type
-->
列 型
      </para>
      <para>
<!--
       Description
-->
説明
      </para></entry>
     </row>
    </thead>

    <tbody>
     <row>
      <entry role="catalog_table_entry"><para role="column_definition">
       <structfield>name</structfield> <type>text</type>
      </para>
      <para>
<!--
       The identifier of the prepared statement
-->
準備済み文の識別子
      </para></entry>
     </row>

     <row>
      <entry role="catalog_table_entry"><para role="column_definition">
       <structfield>statement</structfield> <type>text</type>
      </para>
      <para>
<!--
       The query string submitted by the client to create this
       prepared statement. For prepared statements created via SQL,
       this is the <command>PREPARE</command> statement submitted by
       the client. For prepared statements created via the
       frontend/backend protocol, this is the text of the prepared
       statement itself.
-->
この準備済み文を作成するためにクライアントが送付した問い合わせ文字列。
SQL経由で作成された準備済み文では、これはクライアントが送信した<command>PREPARE</command>文です。
フロントエンド/バックエンドプロトコル経由で作成された準備済み文では、これは準備済み文自身のテキストです。
      </para></entry>
     </row>

     <row>
      <entry role="catalog_table_entry"><para role="column_definition">
       <structfield>prepare_time</structfield> <type>timestamptz</type>
      </para>
      <para>
<!--
       The time at which the prepared statement was created
-->
準備済み文が作成された時間
      </para></entry>
     </row>

     <row>
      <entry role="catalog_table_entry"><para role="column_definition">
       <structfield>parameter_types</structfield> <type>regtype[]</type>
      </para>
      <para>
<!--
       The expected parameter types for the prepared statement in the
       form of an array of <type>regtype</type>. The OID corresponding
       to an element of this array can be obtained by casting the
       <type>regtype</type> value to <type>oid</type>.
-->
<type>regtype</type>配列形式の準備済み文が想定しているパラメータ型。
配列要素に対応するOIDは、<type>regtype</type>から<type>oid</type>へのキャストを行うことで取り出すことができます。
      </para></entry>
     </row>

     <row>
      <entry role="catalog_table_entry"><para role="column_definition">
       <structfield>result_types</structfield> <type>regtype[]</type>
      </para>
      <para>
<!--
       The types of the columns returned by the prepared statement in the
       form of an array of <type>regtype</type>. The OID corresponding
       to an element of this array can be obtained by casting the
       <type>regtype</type> value to <type>oid</type>.
       If the prepared statement does not provide a result (e.g., a DML
       statement), then this field will be null.
-->
<type>regtype</type>配列形式の準備済み文が返す列の型。
配列要素に対応するOIDは、<type>regtype</type>から<type>oid</type>へのキャストを行うことで取り出すことができます。
準備済み文が結果を提供しない場合（例えばDML文）は、このフィールドはNULLになります。
      </para></entry>
     </row>

     <row>
      <entry role="catalog_table_entry"><para role="column_definition">
       <structfield>from_sql</structfield> <type>bool</type>
      </para>
      <para>
<!--
       <literal>true</literal> if the prepared statement was created
       via the <command>PREPARE</command> SQL command;
       <literal>false</literal> if the statement was prepared via the
       frontend/backend protocol
-->
<literal>true</literal>の場合は、準備済み文が<command>PREPARE</command> SQLコマンド経由で作成された。
<literal>false</literal>の場合は、フロントエンド/バックエンドプロトコル経由で文が準備された
      </para></entry>
     </row>

     <row>
      <entry role="catalog_table_entry"><para role="column_definition">
       <structfield>generic_plans</structfield> <type>int8</type>
      </para>
      <para>
<!--
       Number of times generic plan was chosen
-->
汎用計画が選択された回数
      </para></entry>
     </row>

     <row>
      <entry role="catalog_table_entry"><para role="column_definition">
       <structfield>custom_plans</structfield> <type>int8</type>
      </para>
      <para>
<!--
       Number of times custom plan was chosen
-->
カスタム計画が選択された回数
      </para></entry>
     </row>
    </tbody>
   </tgroup>
  </table>

  <para>
<!--
   The <structname>pg_prepared_statements</structname> view is read-only.
-->
<structname>pg_prepared_statements</structname>ビューは読み取り専用です。
  </para>
 </sect1>

 <sect1 id="view-pg-prepared-xacts">
  <title><structname>pg_prepared_xacts</structname></title>

  <indexterm zone="view-pg-prepared-xacts">
   <primary>pg_prepared_xacts</primary>
  </indexterm>

  <para>
<!--
   The view <structname>pg_prepared_xacts</structname> displays
   information about transactions that are currently prepared for two-phase
   commit (see <xref linkend="sql-prepare-transaction"/> for details).
-->
<structname>pg_prepared_xacts</structname>ビューは、現状で2相コミットのためにプリペアドトランザクションについての情報を表示します（詳細は<xref linkend="sql-prepare-transaction"/>を参照してください）。
  </para>

  <para>
<!--
   <structname>pg_prepared_xacts</structname> contains one row per prepared
   transaction.  An entry is removed when the transaction is committed or
   rolled back.
-->
<structname>pg_prepared_xacts</structname>は、プリペアドトランザクション毎に1つの行を含みます。
この項目はトランザクションがコミットもしくはロールバックされたときに削除されます。
  </para>

  <table>
<!--
   <title><structname>pg_prepared_xacts</structname> Columns</title>
-->
   <title><structname>pg_prepared_xacts</structname>の列</title>
   <tgroup cols="1">
    <thead>
     <row>
      <entry role="catalog_table_entry"><para role="column_definition">
<!--
       Column Type
-->
列 型
      </para>
      <para>
<!--
       Description
-->
説明
      </para></entry>
     </row>
    </thead>

    <tbody>
     <row>
      <entry role="catalog_table_entry"><para role="column_definition">
       <structfield>transaction</structfield> <type>xid</type>
      </para>
      <para>
<!--
       Numeric transaction identifier of the prepared transaction
-->
プリペアドトランザクションに対する数値のトランザクション識別子
      </para></entry>
     </row>

     <row>
      <entry role="catalog_table_entry"><para role="column_definition">
       <structfield>gid</structfield> <type>text</type>
      </para>
      <para>
<!--
       Global transaction identifier that was assigned to the transaction
-->
トランザクションに割り当てられたグローバルのトランザクション識別子
      </para></entry>
     </row>

     <row>
      <entry role="catalog_table_entry"><para role="column_definition">
       <structfield>prepared</structfield> <type>timestamptz</type>
      </para>
      <para>
<!--
       Time at which the transaction was prepared for commit
-->
トランザクションがコミットのために準備された時間
      </para></entry>
     </row>

     <row>
      <entry role="catalog_table_entry"><para role="column_definition">
       <structfield>owner</structfield> <type>name</type>
<!--
       (references <link linkend="catalog-pg-authid"><structname>pg_authid</structname></link>.<structfield>rolname</structfield>)
-->
（参照先 <link linkend="catalog-pg-authid"><structname>pg_authid</structname></link>.<structfield>rolname</structfield>）
      </para>
      <para>
<!--
       Name of the user that executed the transaction
-->
トランザクションを実行したユーザ名
      </para></entry>
     </row>

     <row>
      <entry role="catalog_table_entry"><para role="column_definition">
       <structfield>database</structfield> <type>name</type>
<!--
       (references <link linkend="catalog-pg-database"><structname>pg_database</structname></link>.<structfield>datname</structfield>)
-->
（参照先 <link linkend="catalog-pg-database"><structname>pg_database</structname></link>.<structfield>datname</structfield>）
      </para>
      <para>
<!--
       Name of the database in which the transaction was executed
-->
トランザクションを実行したデータベース名
      </para></entry>
     </row>
    </tbody>
   </tgroup>
  </table>

  <para>
<!--
   When the <structname>pg_prepared_xacts</structname> view is accessed, the
   internal transaction manager data structures are momentarily locked, and
   a copy is made for the view to display.  This ensures that the
   view produces a consistent set of results, while not blocking
   normal operations longer than necessary.  Nonetheless
   there could be some impact on database performance if this view is
   frequently accessed.
-->
<structname>pg_prepared_xacts</structname>ビューにアクセスすると、内部のトランザクション管理データ構造が一時的にロックされます。
そして表示用にコピーが作成されます。
これは、必要以上に長く通常の操作をブロックさせずに、ビューが一貫性のある結果を生成することを保証します。
このビューが頻繁にアクセスされると、データベースの性能になんらかの影響を及ぼします。
  </para>

 </sect1>

 <sect1 id="view-pg-publication-tables">
  <title><structname>pg_publication_tables</structname></title>

  <indexterm zone="view-pg-publication-tables">
   <primary>pg_publication_tables</primary>
  </indexterm>

  <para>
<!--
   The view <structname>pg_publication_tables</structname> provides
   information about the mapping between publications and information of
   tables they contain.  Unlike the underlying catalog
   <link linkend="catalog-pg-publication-rel"><structname>pg_publication_rel</structname></link>,
   this view expands publications defined as
   <link linkend="sql-createpublication-params-for-all-tables"><literal>FOR ALL TABLES</literal></link>
   and <link linkend="sql-createpublication-params-for-tables-in-schema"><literal>FOR TABLES IN SCHEMA</literal></link>,
   so for such publications there will be a row for each eligible table.
-->
<structname>pg_publication_tables</structname>ビューはパブリケーションとそれに含まれるテーブルの間のマッピングに関する情報を提供します。
その元となるカタログ<link linkend="catalog-pg-publication-rel"><structname>pg_publication_rel</structname></link>とは異なり、このビューは<link linkend="sql-createpublication-params-for-all-tables"><literal>FOR ALL TABLES</literal></link>と<link linkend="sql-createpublication-params-for-tables-in-schema"><literal>FOR TABLES IN SCHEMA</literal></link>で定義されたパブリケーションを展開するため、そのようなパブリケーションについては対象となる各テーブルについて1行があります。
  </para>

  <table>
<!--
   <title><structname>pg_publication_tables</structname> Columns</title>
-->
   <title><structname>pg_publication_tables</structname>の列</title>
   <tgroup cols="1">
    <thead>
     <row>
      <entry role="catalog_table_entry"><para role="column_definition">
<!--
       Column Type
-->
列 型
      </para>
      <para>
<!--
       Description
-->
説明
      </para></entry>
     </row>
    </thead>

    <tbody>
     <row>
      <entry role="catalog_table_entry"><para role="column_definition">
       <structfield>pubname</structfield> <type>name</type>
<!--
       (references <link linkend="catalog-pg-publication"><structname>pg_publication</structname></link>.<structfield>pubname</structfield>)
-->
（参照先 <link linkend="catalog-pg-publication"><structname>pg_publication</structname></link>.<structfield>pubname</structfield>）
      </para>
      <para>
<!--
       Name of publication
-->
パブリケーションの名前
      </para></entry>
     </row>

     <row>
      <entry role="catalog_table_entry"><para role="column_definition">
       <structfield>schemaname</structfield> <type>name</type>
<!--
       (references <link linkend="catalog-pg-namespace"><structname>pg_namespace</structname></link>.<structfield>nspname</structfield>)
-->
（参照先 <link linkend="catalog-pg-namespace"><structname>pg_namespace</structname></link>.<structfield>nspname</structfield>）
      </para>
      <para>
<!--
       Name of schema containing table
-->
テーブルがあるスキーマの名前
      </para></entry>
     </row>

     <row>
      <entry role="catalog_table_entry"><para role="column_definition">
       <structfield>tablename</structfield> <type>name</type>
<!--
       (references <link linkend="catalog-pg-class"><structname>pg_class</structname></link>.<structfield>relname</structfield>)
-->
（参照先 <link linkend="catalog-pg-class"><structname>pg_class</structname></link>.<structfield>relname</structfield>）
      </para>
      <para>
<!--
       Name of table
-->
テーブルの名前
      </para></entry>
     </row>

     <row>
      <entry role="catalog_table_entry"><para role="column_definition">
       <structfield>attnames</structfield> <type>name[]</type>
<!--
       (references <link linkend="catalog-pg-attribute"><structname>pg_attribute</structname></link>.<structfield>attname</structfield>)
-->
（参照先 <link linkend="catalog-pg-attribute"><structname>pg_attribute</structname></link>.<structfield>attname</structfield>）
      </para>
      <para>
<!--
       Names of table columns included in the publication. This contains all
       the columns of the table when the user didn't specify the column list
       for the table.
-->
パブリケーションに含まれるテーブル列の名前。
ユーザがテーブルの列リストを指定しなかった場合に、テーブルのすべての列が含まれます。
      </para></entry>
     </row>

     <row>
      <entry role="catalog_table_entry"><para role="column_definition">
       <structfield>rowfilter</structfield> <type>text</type>
      </para>
      <para>
<!--
       Expression for the table's publication qualifying condition
-->
テーブルのパブリケーション必要条件の式
      </para></entry>
     </row>
    </tbody>
   </tgroup>
  </table>
 </sect1>

  <sect1 id="view-pg-replication-origin-status">
  <title><structname>pg_replication_origin_status</structname></title>

  <indexterm zone="view-pg-replication-origin-status">
   <primary>pg_replication_origin_status</primary>
  </indexterm>

  <para>
<!--
   The <structname>pg_replication_origin_status</structname> view
   contains information about how far replay for a certain origin has
   progressed.  For more on replication origins
   see <xref linkend="replication-origins"/>.
-->
<structname>pg_replication_origin_status</structname>ビューには、ある起点の再生の進捗についての情報が含まれます。
レプリケーション起点についての詳細は<xref linkend="replication-origins"/>を参照してください。
  </para>

  <table>
<!--
   <title><structname>pg_replication_origin_status</structname> Columns</title>
-->
   <title><structname>pg_replication_origin_status</structname>の列</title>
   <tgroup cols="1">
    <thead>
     <row>
      <entry role="catalog_table_entry"><para role="column_definition">
<!--
       Column Type
-->
列 型
      </para>
      <para>
<!--
       Description
-->
説明
      </para></entry>
     </row>
    </thead>

    <tbody>
     <row>
      <entry role="catalog_table_entry"><para role="column_definition">
       <structfield>local_id</structfield> <type>oid</type>
<!--
       (references <link linkend="catalog-pg-replication-origin"><structname>pg_replication_origin</structname></link>.<structfield>roident</structfield>)
-->
（参照先 <link linkend="catalog-pg-replication-origin"><structname>pg_replication_origin</structname></link>.<structfield>roident</structfield>）
      </para>
      <para>
<!--
       internal node identifier
-->
内部ノード識別子
      </para></entry>
     </row>

     <row>
      <entry role="catalog_table_entry"><para role="column_definition">
       <structfield>external_id</structfield> <type>text</type>
<!--
       (references <link linkend="catalog-pg-replication-origin"><structname>pg_replication_origin</structname></link>.<structfield>roname</structfield>)
-->
（参照先 <link linkend="catalog-pg-replication-origin"><structname>pg_replication_origin</structname></link>.<structfield>roname</structfield>）
      </para>
      <para>
<!--
       external node identifier
-->
外部ノード識別子
      </para></entry>
     </row>

     <row>
      <entry role="catalog_table_entry"><para role="column_definition">
       <structfield>remote_lsn</structfield> <type>pg_lsn</type>
      </para>
      <para>
<!--
       The origin node's LSN up to which data has been replicated.
-->
そのデータまで複製されたことを示す起点ノードのLSN
      </para></entry>
     </row>

     <row>
      <entry role="catalog_table_entry"><para role="column_definition">
       <structfield>local_lsn</structfield> <type>pg_lsn</type>
      </para>
      <para>
<!--
       This node's LSN at which <literal>remote_lsn</literal> has
       been replicated. Used to flush commit records before persisting
       data to disk when using asynchronous commits.
-->
その<literal>remote_lsn</literal>が複製されたことを示す、このノードのLSN。
非同期コミットを使用している場合に、データをディスクに書き出す前にコミットレコードをフラッシュするために使用されます。
      </para></entry>
     </row>
    </tbody>
   </tgroup>
  </table>
 </sect1>

 <sect1 id="view-pg-replication-slots">
  <title><structname>pg_replication_slots</structname></title>

  <indexterm zone="view-pg-replication-slots">
   <primary>pg_replication_slots</primary>
  </indexterm>

  <para>
<!--
   The <structname>pg_replication_slots</structname> view provides a listing
   of all replication slots that currently exist on the database cluster,
   along with their current state.
-->
<structname>pg_replication_slots</structname>は、現在存在するデータベースクラスタとその状態、全てのレプリケーションスロットの一覧を提供します。
  </para>

  <para>
<!--
   For more on replication slots,
   see <xref linkend="streaming-replication-slots"/> and <xref linkend="logicaldecoding"/>.
-->
レプリケーションスロットに関する詳細は、<xref linkend="streaming-replication-slots"/>と<xref linkend="logicaldecoding"/>を参照してください。
  </para>

  <table>
<!--
   <title><structname>pg_replication_slots</structname> Columns</title>
-->
   <title><structname>pg_replication_slots</structname>の列</title>
   <tgroup cols="1">
    <thead>
     <row>
      <entry role="catalog_table_entry"><para role="column_definition">
<!--
       Column Type
-->
列 型
      </para>
      <para>
<!--
       Description
-->
説明
      </para></entry>
     </row>
    </thead>

    <tbody>
     <row>
      <entry role="catalog_table_entry"><para role="column_definition">
       <structfield>slot_name</structfield> <type>name</type>
      </para>
      <para>
<!--
       A unique, cluster-wide identifier for the replication slot
-->
クラスタ間で一意なレプリケーションスロットの識別子
      </para></entry>
     </row>

     <row>
      <entry role="catalog_table_entry"><para role="column_definition">
       <structfield>plugin</structfield> <type>name</type>
      </para>
      <para>
<!--
       The base name of the shared object containing the output plugin this logical slot is using, or null for physical slots.
-->
出力プラグインに使用されている論理スロットまたは物理スロットの場合はNULL、を含む共有オブジェクトの基底名。
      </para></entry>
     </row>

     <row>
      <entry role="catalog_table_entry"><para role="column_definition">
       <structfield>slot_type</structfield> <type>text</type>
      </para>
      <para>
<!--
       The slot type: <literal>physical</literal> or <literal>logical</literal>
-->
スロットのタイプ：<literal>physical</literal>または<literal>logical</literal>
      </para></entry>
     </row>

     <row>
      <entry role="catalog_table_entry"><para role="column_definition">
       <structfield>datoid</structfield> <type>oid</type>
<!--
       (references <link linkend="catalog-pg-database"><structname>pg_database</structname></link>.<structfield>oid</structfield>)
-->
（参照先 <link linkend="catalog-pg-database"><structname>pg_database</structname></link>.<structfield>oid</structfield>）
      </para>
      <para>
<!--
       The OID of the database this slot is associated with, or
       null. Only logical slots have an associated database.
-->
このスロットと関連しているデータベースのOID、またはNULL。論理スロットだけがデータベースと関連を持つことができます。
      </para></entry>
     </row>

     <row>
      <entry role="catalog_table_entry"><para role="column_definition">
       <structfield>database</structfield> <type>name</type>
<!--
       (references <link linkend="catalog-pg-database"><structname>pg_database</structname></link>.<structfield>datname</structfield>)
-->
（参照先 <link linkend="catalog-pg-database"><structname>pg_database</structname></link>.<structfield>datname</structfield>）
      </para>
      <para>
<!--
       The name of the database this slot is associated with, or
       null. Only logical slots have an associated database.
-->
このスロットと関連しているデータベース名、またはNULL。論理スロットだけがデータベースと関連を持つことができます。
      </para></entry>
     </row>

     <row>
      <entry role="catalog_table_entry"><para role="column_definition">
       <structfield>temporary</structfield> <type>bool</type>
      </para>
      <para>
<!--
       True if this is a temporary replication slot. Temporary slots are
       not saved to disk and are automatically dropped on error or when
       the session has finished.
-->
trueの場合は、これが一時レプリケーションスロットである。
一時スロットはディスクに保存されず、エラーのとき、またはセッションが終了したときには自動的に削除されます。
      </para></entry>
     </row>

     <row>
      <entry role="catalog_table_entry"><para role="column_definition">
       <structfield>active</structfield> <type>bool</type>
      </para>
      <para>
<<<<<<< HEAD
<!--
       True if this slot is currently being streamed
-->
trueの場合は、このスロットが現在ストリーミングされている
=======
       True if this slot is currently being streamed
>>>>>>> 3d6a8289
      </para></entry>
     </row>

     <row>
      <entry role="catalog_table_entry"><para role="column_definition">
       <structfield>active_pid</structfield> <type>int4</type>
      </para>
      <para>
<<<<<<< HEAD
<!--
       The process ID of the session streaming data for this slot.
       <literal>NULL</literal> if inactive.
-->
このスロットのデータをストリーミングしているセッションのプロセスID。
非アクティブな場合は<literal>NULL</literal>。
=======
       The process ID of the session streaming data for this slot.
       <literal>NULL</literal> if inactive.
>>>>>>> 3d6a8289
      </para></entry>
     </row>

     <row>
      <entry role="catalog_table_entry"><para role="column_definition">
       <structfield>xmin</structfield> <type>xid</type>
      </para>
      <para>
<!--
       The oldest transaction that this slot needs the database to
       retain.  <literal>VACUUM</literal> cannot remove tuples deleted
       by any later transaction.
-->
このスロットがデータベースとの接続を必要としている最も古いトランザクション。
<literal>VACUUM</literal> は後でトランザクションによって削除されたタプルを除去できません。
      </para></entry>
     </row>

     <row>
      <entry role="catalog_table_entry"><para role="column_definition">
       <structfield>catalog_xmin</structfield> <type>xid</type>
      </para>
      <para>
<!--
       The oldest transaction affecting the system catalogs that this
       slot needs the database to retain.  <literal>VACUUM</literal> cannot
       remove catalog tuples deleted by any later transaction.
-->
このスロットがデータベースとの接続を必要としている、システムカタログに影響する最も古いトランザクション。
<literal>VACUUM</literal>は後でトランザクションによって削除されたカタログのタプルを除去できません。
      </para></entry>
     </row>

     <row>
      <entry role="catalog_table_entry"><para role="column_definition">
       <structfield>restart_lsn</structfield> <type>pg_lsn</type>
      </para>
      <para>
<!--
       The address (<literal>LSN</literal>) of oldest WAL which still
       might be required by the consumer of this slot and thus won't be
       automatically removed during checkpoints unless this LSN
       gets behind more than <xref linkend="guc-max-slot-wal-keep-size"/>
       from the current LSN.  <literal>NULL</literal>
       if the <literal>LSN</literal> of this slot has never been reserved.
-->
消費者のスロットによって必要とされており、LSNが現在のLSNから<xref linkend="guc-max-slot-wal-keep-size"/>以上遅れていない限り、チェックポイント中に自動的に削除されない最も古いWALのアドレス（<literal>LSN</literal>）です。
このスロットの<literal>LSN</literal>が保存されていなければ<literal>NULL</literal>です。
      </para></entry>
     </row>

     <row>
      <entry role="catalog_table_entry"><para role="column_definition">
       <structfield>confirmed_flush_lsn</structfield> <type>pg_lsn</type>
      </para>
      <para>
<!--
       The address (<literal>LSN</literal>) up to which the logical
       slot's consumer has confirmed receiving data. Data corresponding to the
       transactions committed before this <literal>LSN</literal> is not
       available anymore. <literal>NULL</literal> for physical slots.
-->
利用者がデータの受信を確認できている論理スロットのアドレス（<literal>LSN</literal>）。
この<literal>LSN</literal>より前にコミットされたトランザクションに対応するデータは、もはや有効ではありません。
物理スロットの場合は<literal>NULL</literal>。
      </para></entry>
     </row>

     <row>
      <entry role="catalog_table_entry"><para role="column_definition">
       <structfield>wal_status</structfield> <type>text</type>
      </para>
      <para>
<!--
       Availability of WAL files claimed by this slot.
       Possible values are:
-->
このスロットが報告するWALファイルの入手可能性。
可能な値は以下です。
       <itemizedlist>
        <listitem>
<!--
         <para><literal>reserved</literal> means that the claimed files
          are within <varname>max_wal_size</varname>.</para>
-->
<para><literal>reserved</literal>。報告されたファイルは<varname>max_wal_size</varname>内であることを意味します。</para>
        </listitem>
        <listitem>
<!--
         <para><literal>extended</literal> means
          that <varname>max_wal_size</varname> is exceeded but the files are
          still retained, either by the replication slot or
          by <varname>wal_keep_size</varname>.
-->
<para><literal>extended</literal>。<varname>max_wal_size</varname>は超えているものの、ファイルはレプリケーションスロットあるいは<varname>wal_keep_size</varname>によって保存されていることを意味します。
         </para>
        </listitem>
        <listitem>
         <para>
<!--
          <literal>unreserved</literal> means that the slot no longer
          retains the required WAL files and some of them are to be removed at
          the next checkpoint.  This typically occurs when
          <xref linkend="guc-max-slot-wal-keep-size"/> is set to
          a non-negative value.  This state can return
          to <literal>reserved</literal> or <literal>extended</literal>.
-->
<literal>unreserved</literal>。スロットはもはや要求されたWALファイルを保持しておらず、その一部が次のチェックポイントで削除される予定であることを意味しています。
これは通常、<xref linkend="guc-max-slot-wal-keep-size"/>が負ではない値に設定されている場合に発生します。
この状態は<literal>reserved</literal>または<literal>extended</literal>に戻ることができます。
         </para>
        </listitem>
        <listitem>
         <para>
<<<<<<< HEAD
<!--
          <literal>lost</literal> means that this slot is no longer usable.
-->
<literal>lost</literal>。このスロットが使用できなくなったことを意味します。
=======
          <literal>lost</literal> means that this slot is no longer usable.
>>>>>>> 3d6a8289
         </para>
        </listitem>
       </itemizedlist>
      </para></entry>
     </row>

     <row>
      <entry role="catalog_table_entry"><para role="column_definition">
       <structfield>safe_wal_size</structfield> <type>int8</type>
      </para>
      <para>
<!--
       The number of bytes that can be written to WAL such that this slot
       is not in danger of getting in state "lost".  It is NULL for lost
       slots, as well as if <varname>max_slot_wal_keep_size</varname>
       is <literal>-1</literal>.
-->
「ロスト」状態に陥る危険性のないスロットにおいて、WALに書き込むことのできるバイト数です。
失われたスロットに対して、あるいは<varname>max_slot_wal_keep_size</varname>が<literal>-1</literal>ならNULLです。
      </para></entry>
     </row>

     <row>
      <entry role="catalog_table_entry"><para role="column_definition">
       <structfield>two_phase</structfield> <type>bool</type>
      </para>
      <para>
<!--
       True if the slot is enabled for decoding prepared transactions.  Always
       false for physical slots.
-->
trueの場合は、準備されたトランザクションのデコーディングのためにスロットが有効。
物理スロットでは常にfalse。
      </para></entry>
     </row>

     <row>
      <entry role="catalog_table_entry"><para role="column_definition">
       <structfield>two_phase_at</structfield> <type>pg_lsn</type>
      </para>
      <para>
       The address (<literal>LSN</literal>) from which the decoding of prepared
       transactions is enabled. <literal>NULL</literal> for logical slots
       where <structfield>two_phase</structfield> is false and for physical slots.
      </para></entry>
     </row>

     <row>
      <entry role="catalog_table_entry"><para role="column_definition">
       <structfield>inactive_since</structfield> <type>timestamptz</type>
      </para>
      <para>
<<<<<<< HEAD
<!--
        The time when the slot became inactive. <literal>NULL</literal> if the
        slot is currently being streamed.
        Note that for slots on the standby that are being synced from a
=======
        The time when the slot became inactive. <literal>NULL</literal> if the
        slot is currently being streamed. If the slot becomes invalid,
        this value will never be updated.
        For standby slots that are being synced from a
>>>>>>> 3d6a8289
        primary server (whose <structfield>synced</structfield> field is
        <literal>true</literal>), the <structfield>inactive_since</structfield>
        indicates the time when slot synchronization (see <xref
        linkend="logicaldecoding-replication-slots-synchronization"/>)
        was most recently stopped.  <literal>NULL</literal> if the slot
<<<<<<< HEAD
        has always been synchronized. On standby, this is useful for slots
        that are being synced from a primary server (whose
        <structfield>synced</structfield> field is <literal>true</literal>)
        so they know when the slot stopped being synchronized.
-->
スロットが非アクティブになった時間。
スロットが現在ストリーミングされている場合は<literal>NULL</literal>。
スタンバイ上のスロットがプライマリサーバから同期されている（<structfield>synced</structfield>フィールドが<literal>true</literal>である）場合、<structfield>inactive_since</structfield>はスロットの同期（<xref linkend="logicaldecoding-replication-slots-synchronization"/>を参照）が最後に停止された時間を示すことに注意してください。
スロットが常に同期されている場合は<literal>NULL</literal>。
スタンバイでは、プライマリサーバから同期されているスロット（<structfield>synced</structfield> フィールドが<literal>true</literal>）であるため、スロットの同期がいつ停止したかを知ることができます。
=======
        has always been synchronized. This helps standby slots track when
        synchronization was interrupted.
>>>>>>> 3d6a8289
      </para></entry>
     </row>

     <row>
      <entry role="catalog_table_entry"><para role="column_definition">
       <structfield>conflicting</structfield> <type>bool</type>
      </para>
      <para>
<!--
       True if this logical slot conflicted with recovery (and so is now
       invalidated). When this column is true, check
       <structfield>invalidation_reason</structfield> column for the conflict
<<<<<<< HEAD
       reason. Always NULL for physical slots.
-->
trueの場合は、この論理スロットがリカバリと競合した（したため、無効になっている）。
この列がtrueの場合、競合理由を<structfield>invalidation_reason</structfield>列で確認してください。
物理スロットでは常にNULL。
=======
       reason. Always <literal>NULL</literal> for physical slots.
>>>>>>> 3d6a8289
      </para></entry>
     </row>

     <row>
      <entry role="catalog_table_entry"><para role="column_definition">
       <structfield>invalidation_reason</structfield> <type>text</type>
      </para>
      <para>
<!--
       The reason for the slot's invalidation. It is set for both logical and
       physical slots. <literal>NULL</literal> if the slot is not invalidated.
       Possible values are:
-->
スロットが無効化された理由。
論理スロットと物理スロットの両方で設定されます。
スロットが無効化されない場合は<literal>NULL</literal>。
指定可能な値は以下のとおりです。
       <itemizedlist spacing="compact">
        <listitem>
         <para>
<!--
          <literal>wal_removed</literal> means that the required WAL has been
          removed.
-->
<literal>wal_removed</literal>は、必要なWALが削除されたことを意味します。
         </para>
        </listitem>
        <listitem>
         <para>
<!--
          <literal>rows_removed</literal> means that the required rows have
          been removed. It is set only for logical slots.
-->
<literal>rows_removed</literal>は、必要な行が削除されたことを意味します。
これは論理スロットに対してのみ設定されます。
         </para>
        </listitem>
        <listitem>
         <para>
<!--
          <literal>wal_level_insufficient</literal> means that the
          primary doesn't have a <xref linkend="guc-wal-level"/> sufficient to
          perform logical decoding.  It is set only for logical slots.
-->
<literal>wal_level_insufficient</literal>は、プライマリがロジカルデコーディングを実行するのに十分な<xref linkend="guc-wal-level"/>を持っていないことを意味します。
これは論理スロットに対してのみ設定されます。
         </para>
        </listitem>
        <listitem>
         <para>
          <literal>idle_timeout</literal> means that the slot has remained
          inactive longer than the configured
          <xref linkend="guc-idle-replication-slot-timeout"/> duration.
         </para>
        </listitem>
       </itemizedlist>
      </para></entry>
     </row>

     <row>
      <entry role="catalog_table_entry"><para role="column_definition">
       <structfield>failover</structfield> <type>bool</type>
      </para>
      <para>
<!--
       True if this is a logical slot enabled to be synced to the standbys
       so that logical replication can be resumed from the new primary
       after failover. Always false for physical slots.
-->
trueの場合は、この論理スロットがスタンバイに同期されるように有効になっており、フェイルオーバー後の新しいプライマリから論理レプリケーションを再開できます。
物理スロットの場合は、常にfalse。
      </para></entry>
     </row>

     <row>
      <entry role="catalog_table_entry"><para role="column_definition">
       <structfield>synced</structfield> <type>bool</type>
      </para>
      <para>
<!--
       True if this is a logical slot that was synced from a primary server.
       On a hot standby, the slots with the synced column marked as true can
       neither be used for logical decoding nor dropped manually. The value
       of this column has no meaning on the primary server; the column value on
       the primary is default false for all slots but may (if leftover from a
       promoted standby) also be true.
-->
trueの場合は、これがプライマリサーバから同期された論理スロットです。
ホットスタンバイでは、同期されたカラムがtrueとマークされているスロットは、ロジカルデコーディングにも手動でドロップすることもできません。
この列の値はプライマリサーバでは意味を持ちません。
プライマリの列の値は、すべてのスロットに対してfalseですが、（昇格したスタンバイから残っている場合）trueになる場合もあります。
      </para></entry>
     </row>

    </tbody>
   </tgroup>
  </table>
 </sect1>

 <sect1 id="view-pg-roles">
  <title><structname>pg_roles</structname></title>

  <indexterm zone="view-pg-roles">
   <primary>pg_roles</primary>
  </indexterm>

  <para>
<!--
   The view <structname>pg_roles</structname> provides access to
   information about database roles.  This is simply a publicly
   readable view of
   <link linkend="catalog-pg-authid"><structname>pg_authid</structname></link>
   that blanks out the password field.
-->
<structname>pg_roles</structname>ビューはデータベースのロールに関する情報を提供します。
これは単に一般に公開されている<link linkend="catalog-pg-authid"><structname>pg_authid</structname></link>のビューですが、パスワード列が空白になっています。
  </para>

  <table>
<!--
   <title><structname>pg_roles</structname> Columns</title>
-->
   <title><structname>pg_roles</structname>の列</title>
   <tgroup cols="1">
    <thead>
     <row>
      <entry role="catalog_table_entry"><para role="column_definition">
<!--
       Column Type
-->
列 型
      </para>
      <para>
<!--
       Description
-->
説明
      </para></entry>
     </row>
    </thead>

    <tbody>
     <row>
      <entry role="catalog_table_entry"><para role="column_definition">
       <structfield>rolname</structfield> <type>name</type>
      </para>
      <para>
<!--
       Role name
-->
ロール名
      </para></entry>
     </row>

     <row>
      <entry role="catalog_table_entry"><para role="column_definition">
       <structfield>rolsuper</structfield> <type>bool</type>
      </para>
      <para>
<!--
       Role has superuser privileges
-->
ロールはスーパーユーザの権限を持っている
      </para></entry>
     </row>

     <row>
      <entry role="catalog_table_entry"><para role="column_definition">
       <structfield>rolinherit</structfield> <type>bool</type>
      </para>
      <para>
<!--
       Role automatically inherits privileges of roles it is a
       member of
-->
ロールは自動的にメンバとして属するロールの権限を継承する
      </para></entry>
     </row>

     <row>
      <entry role="catalog_table_entry"><para role="column_definition">
       <structfield>rolcreaterole</structfield> <type>bool</type>
      </para>
      <para>
<!--
       Role can create more roles
-->
ロールはロールを作成できる
      </para></entry>
     </row>

     <row>
      <entry role="catalog_table_entry"><para role="column_definition">
       <structfield>rolcreatedb</structfield> <type>bool</type>
      </para>
      <para>
<!--
       Role can create databases
-->
ロールはデータベースを作成できる
      </para></entry>
     </row>

     <row>
      <entry role="catalog_table_entry"><para role="column_definition">
       <structfield>rolcanlogin</structfield> <type>bool</type>
      </para>
      <para>
<!--
       Role can log in. That is, this role can be given as the initial
       session authorization identifier
-->
ロールはログインできる。つまりロールはセッションを始める認証の識別子となることができます
      </para></entry>
     </row>

     <row>
      <entry role="catalog_table_entry"><para role="column_definition">
       <structfield>rolreplication</structfield> <type>bool</type>
      </para>
      <para>
<!--
       Role is a replication role. A replication role can initiate replication
       connections and create and drop replication slots.
-->
ロールはレプリケーション用のロール。
レプリケーションロールは、レプリケーション接続を開始すること、およびレプリケーションスロットを作成および削除できます。
      </para></entry>
     </row>

     <row>
      <entry role="catalog_table_entry"><para role="column_definition">
       <structfield>rolconnlimit</structfield> <type>int4</type>
      </para>
      <para>
<!--
       For roles that can log in, this sets maximum number of concurrent
       connections this role can make.  -1 means no limit.
-->
ログイン可能なロールでは、これはロールが確立できる同時実行接続数を設定します。
-1は制限無しを意味します。
      </para></entry>
     </row>

     <row>
      <entry role="catalog_table_entry"><para role="column_definition">
       <structfield>rolpassword</structfield> <type>text</type>
      </para>
      <para>
<!--
       Not the password (always reads as <literal>********</literal>)
-->
パスワードでありません（常に<literal>********</literal>のように読まれます）
      </para></entry>
     </row>

     <row>
      <entry role="catalog_table_entry"><para role="column_definition">
       <structfield>rolvaliduntil</structfield> <type>timestamptz</type>
      </para>
      <para>
<!--
       Password expiry time (only used for password authentication);
       null if no expiration
-->
パスワード有効期限（パスワード認証でのみ使用）。
NULLの場合には満了時間はありません。
      </para></entry>
     </row>

     <row>
      <entry role="catalog_table_entry"><para role="column_definition">
       <structfield>rolbypassrls</structfield> <type>bool</type>
      </para>
      <para>
<!--
       Role bypasses every row-level security policy, see
       <xref linkend="ddl-rowsecurity"/> for more information.
-->
すべての行単位セキュリティポリシーを無視するロール。詳しくは<xref linkend="ddl-rowsecurity"/>を参照してください。
      </para></entry>
     </row>

     <row>
      <entry role="catalog_table_entry"><para role="column_definition">
       <structfield>rolconfig</structfield> <type>text[]</type>
      </para>
      <para>
<!--
       Role-specific defaults for run-time configuration variables
-->
実行時設定変数に関するロール固有のデフォルト
      </para></entry>
     </row>

     <row>
      <entry role="catalog_table_entry"><para role="column_definition">
       <structfield>oid</structfield> <type>oid</type>
<!--
       (references <link linkend="catalog-pg-authid"><structname>pg_authid</structname></link>.<structfield>oid</structfield>)
-->
（参照先 <link linkend="catalog-pg-authid"><structname>pg_authid</structname></link>.<structfield>oid</structfield>）
      </para>
      <para>
<!--
       ID of role
-->
ロールのID
      </para></entry>
     </row>
    </tbody>
   </tgroup>
  </table>

 </sect1>

 <sect1 id="view-pg-rules">
  <title><structname>pg_rules</structname></title>

  <indexterm zone="view-pg-rules">
   <primary>pg_rules</primary>
  </indexterm>

  <para>
<!--
   The view <structname>pg_rules</structname> provides access to
   useful information about query rewrite rules.
-->
   <structname>pg_rules</structname>ビューは問い合わせ書き換えルールについての有用な情報へのアクセスを提供します。
  </para>

  <table>
<!--
   <title><structname>pg_rules</structname> Columns</title>
-->
   <title><structname>pg_rules</structname>の列</title>
   <tgroup cols="1">
    <thead>
     <row>
      <entry role="catalog_table_entry"><para role="column_definition">
<!--
       Column Type
-->
列 型
      </para>
      <para>
<!--
       Description
-->
説明
      </para></entry>
     </row>
    </thead>

    <tbody>
     <row>
      <entry role="catalog_table_entry"><para role="column_definition">
       <structfield>schemaname</structfield> <type>name</type>
<!--
       (references <link linkend="catalog-pg-namespace"><structname>pg_namespace</structname></link>.<structfield>nspname</structfield>)
-->
（参照先 <link linkend="catalog-pg-namespace"><structname>pg_namespace</structname></link>.<structfield>nspname</structfield>）
      </para>
      <para>
<!--
       Name of schema containing table
-->
テーブルがあるスキーマの名前
      </para></entry>
     </row>

     <row>
      <entry role="catalog_table_entry"><para role="column_definition">
       <structfield>tablename</structfield> <type>name</type>
<!--
       (references <link linkend="catalog-pg-class"><structname>pg_class</structname></link>.<structfield>relname</structfield>)
-->
（参照先 <link linkend="catalog-pg-class"><structname>pg_class</structname></link>.<structfield>relname</structfield>）
      </para>
      <para>
<!--
       Name of table the rule is for
-->
ルールの対象のテーブル名
      </para></entry>
     </row>

     <row>
      <entry role="catalog_table_entry"><para role="column_definition">
       <structfield>rulename</structfield> <type>name</type>
<!--
       (references <link linkend="catalog-pg-rewrite"><structname>pg_rewrite</structname></link>.<structfield>rulename</structfield>)
-->
（参照先 <link linkend="catalog-pg-rewrite"><structname>pg_rewrite</structname></link>.<structfield>rulename</structfield>）
      </para>
      <para>
<!--
       Name of rule
-->
ルール名
      </para></entry>
     </row>

     <row>
      <entry role="catalog_table_entry"><para role="column_definition">
       <structfield>definition</structfield> <type>text</type>
      </para>
      <para>
<!--
       Rule definition (a reconstructed creation command)
-->
ルール定義（再構築された生成コマンド）
      </para></entry>
     </row>
    </tbody>
   </tgroup>
  </table>

  <para>
<!--
   The <structname>pg_rules</structname> view excludes the <literal>ON SELECT</literal> rules
   of views and materialized views; those can be seen in
   <link linkend="view-pg-views"><structname>pg_views</structname></link> and <link linkend="view-pg-matviews"><structname>pg_matviews</structname></link>.
-->
<structname>pg_rules</structname>ビューは、ビューおよびマテリアライズドビューに対する<literal>ON SELECT</literal>ルールを除外します。
これらは<link linkend="view-pg-views"><structname>pg_views</structname></link>および<link linkend="view-pg-matviews"><structname>pg_matviews</structname></link>にあります。
  </para>

 </sect1>

 <sect1 id="view-pg-seclabels">
  <title><structname>pg_seclabels</structname></title>

  <indexterm zone="view-pg-seclabels">
   <primary>pg_seclabels</primary>
  </indexterm>

  <para>
<!--
   The view <structname>pg_seclabels</structname> provides information about
   security labels.  It as an easier-to-query version of the
   <link linkend="catalog-pg-seclabel"><structname>pg_seclabel</structname></link> catalog.
-->
<structname>pg_seclabels</structname>ビューはセキュリティラベルに関する情報を提供します。
これは<link linkend="catalog-pg-seclabel"><structname>pg_seclabel</structname></link>カタログをより問い合わせし易くしたものです。
  </para>

  <table>
<!--
   <title><structname>pg_seclabels</structname> Columns</title>
-->
   <title><structname>pg_seclabels</structname>の列</title>
   <tgroup cols="1">
    <thead>
     <row>
      <entry role="catalog_table_entry"><para role="column_definition">
<!--
       Column Type
-->
列 型
      </para>
      <para>
<!--
       Description
-->
説明
      </para></entry>
     </row>
    </thead>

    <tbody>
     <row>
      <entry role="catalog_table_entry"><para role="column_definition">
       <structfield>objoid</structfield> <type>oid</type>
<!--
       (references any OID column)
-->
（いずれかのOID列）
      </para>
      <para>
<!--
       The OID of the object this security label pertains to
-->
このセキュリティラベルが関係するオブジェクトのOID
      </para></entry>
     </row>

     <row>
      <entry role="catalog_table_entry"><para role="column_definition">
       <structfield>classoid</structfield> <type>oid</type>
<!--
       (references <link linkend="catalog-pg-class"><structname>pg_class</structname></link>.<structfield>oid</structfield>)
-->
（参照先 <link linkend="catalog-pg-class"><structname>pg_class</structname></link>.<structfield>oid</structfield>）
      </para>
      <para>
<!--
       The OID of the system catalog this object appears in
-->
このオブジェクトが現れるシステムカタログのOID
      </para></entry>
     </row>

     <row>
      <entry role="catalog_table_entry"><para role="column_definition">
       <structfield>objsubid</structfield> <type>int4</type>
      </para>
      <para>
<!--
       For a security label on a table column, this is the column number (the
       <structfield>objoid</structfield> and <structfield>classoid</structfield> refer to
       the table itself).  For all other object types, this column is
       zero.
-->
テーブル列上のセキュリティラベルでは、これは列番号です（<structfield>objoid</structfield>および<structfield>classoid</structfield>はテーブル自身を参照します）。
他のすべての種類のオブジェクトでは、この列はゼロです。
      </para></entry>
     </row>

     <row>
      <entry role="catalog_table_entry"><para role="column_definition">
       <structfield>objtype</structfield> <type>text</type>
      </para>
      <para>
<!--
       The type of object to which this label applies, as text.
-->
このラベルが適用されるオブジェクトの種類のテキスト表現
      </para></entry>
     </row>

     <row>
      <entry role="catalog_table_entry"><para role="column_definition">
       <structfield>objnamespace</structfield> <type>oid</type>
<!--
       (references <link linkend="catalog-pg-namespace"><structname>pg_namespace</structname></link>.<structfield>oid</structfield>)
-->
（参照先 <link linkend="catalog-pg-namespace"><structname>pg_namespace</structname></link>.<structfield>oid</structfield>）
      </para>
      <para>
<!--
       The OID of the namespace for this object, if applicable;
       otherwise NULL.
-->
もし適用可能であればこのオブジェクト用の名前空間のOID。そうでない場合はNULL
      </para></entry>
     </row>

     <row>
      <entry role="catalog_table_entry"><para role="column_definition">
       <structfield>objname</structfield> <type>text</type>
      </para>
      <para>
<!--
       The name of the object to which this label applies, as text.
-->
このラベルが適用されるオブジェクト名称のテキスト表現
      </para></entry>
     </row>

     <row>
      <entry role="catalog_table_entry"><para role="column_definition">
       <structfield>provider</structfield> <type>text</type>
<!--
       (references <link linkend="catalog-pg-seclabel"><structname>pg_seclabel</structname></link>.<structfield>provider</structfield>)
-->
（参照先 <link linkend="catalog-pg-seclabel"><structname>pg_seclabel</structname></link>.<structfield>provider</structfield>）
      </para>
      <para>
<!--
       The label provider associated with this label.
-->
このラベルに関連付いたラベルプロバイダです。
      </para></entry>
     </row>

     <row>
      <entry role="catalog_table_entry"><para role="column_definition">
       <structfield>label</structfield> <type>text</type>
<!--
       (references <link linkend="catalog-pg-seclabel"><structname>pg_seclabel</structname></link>.<structfield>label</structfield>)
-->
（参照先 <link linkend="catalog-pg-seclabel"><structname>pg_seclabel</structname></link>.<structfield>label</structfield>）
      </para>
      <para>
<!--
       The security label applied to this object.
-->
このオブジェクトに適用されるセキュリティラベルです。
      </para></entry>
     </row>
    </tbody>
   </tgroup>
  </table>
 </sect1>

 <sect1 id="view-pg-sequences">
  <title><structname>pg_sequences</structname></title>

  <indexterm zone="view-pg-sequences">
   <primary>pg_sequences</primary>
  </indexterm>

  <para>
<!--
   The view <structname>pg_sequences</structname> provides access to
   useful information about each sequence in the database.
-->
<structname>pg_sequences</structname>ビューはデータベース内の各シーケンスについての有用な情報へのアクセスを提供します。
  </para>

  <table>
<!--
   <title><structname>pg_sequences</structname> Columns</title>
-->
   <title><structname>pg_sequences</structname>の列</title>
   <tgroup cols="1">
    <thead>
     <row>
      <entry role="catalog_table_entry"><para role="column_definition">
<!--
       Column Type
-->
列 型
      </para>
      <para>
<!--
       Description
-->
説明
      </para></entry>
     </row>
    </thead>

    <tbody>
     <row>
      <entry role="catalog_table_entry"><para role="column_definition">
       <structfield>schemaname</structfield> <type>name</type>
<!--
       (references <link linkend="catalog-pg-namespace"><structname>pg_namespace</structname></link>.<structfield>nspname</structfield>)
-->
（参照先 <link linkend="catalog-pg-namespace"><structname>pg_namespace</structname></link>.<structfield>nspname</structfield>）
      </para>
      <para>
<!--
       Name of schema containing sequence
-->
シーケンスがあるスキーマの名前
      </para></entry>
     </row>

     <row>
      <entry role="catalog_table_entry"><para role="column_definition">
       <structfield>sequencename</structfield> <type>name</type>
<!--
       (references <link linkend="catalog-pg-class"><structname>pg_class</structname></link>.<structfield>relname</structfield>)
-->
（参照先 <link linkend="catalog-pg-class"><structname>pg_class</structname></link>.<structfield>relname</structfield>）
      </para>
      <para>
<!--
       Name of sequence
-->
シーケンスの名前
      </para></entry>
     </row>

     <row>
      <entry role="catalog_table_entry"><para role="column_definition">
       <structfield>sequenceowner</structfield> <type>name</type>
<!--
       (references <link linkend="catalog-pg-authid"><structname>pg_authid</structname></link>.<structfield>rolname</structfield>)
-->
（参照先 <link linkend="catalog-pg-authid"><structname>pg_authid</structname></link>.<structfield>rolname</structfield>）
      </para>
      <para>
<!--
       Name of sequence's owner
-->
シーケンスの所有者の名前
      </para></entry>
     </row>

     <row>
      <entry role="catalog_table_entry"><para role="column_definition">
       <structfield>data_type</structfield> <type>regtype</type>
<!--
       (references <link linkend="catalog-pg-type"><structname>pg_type</structname></link>.<structfield>oid</structfield>)
-->
（参照先 <link linkend="catalog-pg-type"><structname>pg_type</structname></link>.<structfield>oid</structfield>）
      </para>
      <para>
<!--
       Data type of the sequence
-->
シーケンスのデータ型
      </para></entry>
     </row>

     <row>
      <entry role="catalog_table_entry"><para role="column_definition">
       <structfield>start_value</structfield> <type>int8</type>
      </para>
      <para>
<!--
       Start value of the sequence
-->
シーケンスの開始値
      </para></entry>
     </row>

     <row>
      <entry role="catalog_table_entry"><para role="column_definition">
       <structfield>min_value</structfield> <type>int8</type>
      </para>
      <para>
<!--
       Minimum value of the sequence
-->
シーケンスの最小値
      </para></entry>
     </row>

     <row>
      <entry role="catalog_table_entry"><para role="column_definition">
       <structfield>max_value</structfield> <type>int8</type>
      </para>
      <para>
<!--
       Maximum value of the sequence
-->
シーケンスの最大値
      </para></entry>
     </row>

     <row>
      <entry role="catalog_table_entry"><para role="column_definition">
       <structfield>increment_by</structfield> <type>int8</type>
      </para>
      <para>
<!--
       Increment value of the sequence
-->
シーケンスの増分値
      </para></entry>
     </row>

     <row>
      <entry role="catalog_table_entry"><para role="column_definition">
       <structfield>cycle</structfield> <type>bool</type>
      </para>
      <para>
<!--
       Whether the sequence cycles
-->
シーケンスが周回するかどうか
      </para></entry>
     </row>

     <row>
      <entry role="catalog_table_entry"><para role="column_definition">
       <structfield>cache_size</structfield> <type>int8</type>
      </para>
      <para>
<!--
       Cache size of the sequence
-->
シーケンスのキャッシュサイズ
      </para></entry>
     </row>

     <row>
      <entry role="catalog_table_entry"><para role="column_definition">
       <structfield>last_value</structfield> <type>int8</type>
      </para>
      <para>
<!--
       The last sequence value written to disk.  If caching is used,
       this value can be greater than the last value handed out from the
       sequence.
-->
ディスクに書き込まれた最後のシーケンス値。
キャッシュが使用されている場合、この値はシーケンスから最後に取り出された値より大きくなることがあります。
      </para></entry>
     </row>
    </tbody>
   </tgroup>
  </table>

  <para>
<!--
   The <structfield>last_value</structfield> column will read as null if any of
   the following are true:
-->
<structfield>last_value</structfield>列は以下のいずれかがtrueである場合、NULLとして読み込みます。
   <itemizedlist>
    <listitem>
     <para>
<!--
      The sequence has not been read from yet.
-->
シーケンスからまだ読み取られていない。
     </para>
    </listitem>
    <listitem>
     <para>
<!--
      The current user does not have <literal>USAGE</literal> or
      <literal>SELECT</literal> privilege on the sequence.
-->
現在のユーザがシーケンスについて<literal>USAGE</literal>あるいは<literal>SELECT</literal>権限を持っていない。
     </para>
    </listitem>
    <listitem>
     <para>
<!--
      The sequence is unlogged and the server is a standby.
-->
ログを取らないシーケンスで、サーバはスタンバイ。
     </para>
    </listitem>
   </itemizedlist>
  </para>

 </sect1>

 <sect1 id="view-pg-settings">
  <title><structname>pg_settings</structname></title>

  <indexterm zone="view-pg-settings">
   <primary>pg_settings</primary>
  </indexterm>

  <para>
<!--
   The view <structname>pg_settings</structname> provides access to
   run-time parameters of the server.  It is essentially an alternative
   interface to the <link linkend="sql-show"><command>SHOW</command></link>
   and <link linkend="sql-set"><command>SET</command></link> commands.
   It also provides access to some facts about each parameter that are
   not directly available from <link linkend="sql-show"><command>SHOW</command></link>, such as minimum and
   maximum values.
-->
<structname>pg_settings</structname>ビューはサーバの実行時パラメータへのアクセスを提供します。
基本的に<link linkend="sql-show"><command>SHOW</command></link>と<link linkend="sql-set"><command>SET</command></link>コマンドの代わりとなるインタフェースです。
同時に最大・最小値などのように<link linkend="sql-show"><command>SHOW</command></link>コマンドでは直接入手できないそれぞれのパラメータのいくつかの実状にアクセスする機能を提供します。
  </para>

  <table>
<!--
   <title><structname>pg_settings</structname> Columns</title>
-->
   <title><structname>pg_settings</structname>の列</title>
   <tgroup cols="1">
    <thead>
     <row>
      <entry role="catalog_table_entry"><para role="column_definition">
<!--
       Column Type
-->
列 型
      </para>
      <para>
<!--
       Description
-->
説明
      </para></entry>
     </row>
    </thead>

    <tbody>
     <row>
      <entry role="catalog_table_entry"><para role="column_definition">
       <structfield>name</structfield> <type>text</type>
      </para>
      <para>
<!--
       Run-time configuration parameter name
-->
実行時設定パラメータ名
      </para></entry>
     </row>

     <row>
      <entry role="catalog_table_entry"><para role="column_definition">
       <structfield>setting</structfield> <type>text</type>
      </para>
      <para>
<!--
       Current value of the parameter
-->
パラメータの現在値
      </para></entry>
     </row>

     <row>
      <entry role="catalog_table_entry"><para role="column_definition">
       <structfield>unit</structfield> <type>text</type>
      </para>
      <para>
<!--
       Implicit unit of the parameter
-->
暗黙的なパラメータの単位
      </para></entry>
     </row>

     <row>
      <entry role="catalog_table_entry"><para role="column_definition">
       <structfield>category</structfield> <type>text</type>
      </para>
      <para>
<!--
       Logical group of the parameter
-->
パラメータの論理グループ
      </para></entry>
     </row>

     <row>
      <entry role="catalog_table_entry"><para role="column_definition">
       <structfield>short_desc</structfield> <type>text</type>
      </para>
      <para>
<!--
       A brief description of the parameter
-->
パラメータの簡潔な説明
      </para></entry>
     </row>

     <row>
      <entry role="catalog_table_entry"><para role="column_definition">
       <structfield>extra_desc</structfield> <type>text</type>
      </para>
      <para>
<!--
       Additional, more detailed, description of the parameter
-->
追加で、より詳細なパラメータについての説明
      </para></entry>
     </row>

     <row>
      <entry role="catalog_table_entry"><para role="column_definition">
       <structfield>context</structfield> <type>text</type>
      </para>
      <para>
<!--
       Context required to set the parameter's value (see below)
-->
パラメータ値を設定するために必要な文脈（後述）
      </para></entry>
     </row>

     <row>
      <entry role="catalog_table_entry"><para role="column_definition">
       <structfield>vartype</structfield> <type>text</type>
      </para>
      <para>
<!--
       Parameter type (<literal>bool</literal>, <literal>enum</literal>,
       <literal>integer</literal>, <literal>real</literal>, or <literal>string</literal>)
-->
パラメータの型（<literal>bool</literal>、<literal>enum</literal>、<literal>integer</literal>、<literal>real</literal>もしくは<literal>string</literal>）
      </para></entry>
     </row>

     <row>
      <entry role="catalog_table_entry"><para role="column_definition">
       <structfield>source</structfield> <type>text</type>
      </para>
      <para>
<!--
       Source of the current parameter value
-->
現在のパラメータ値のソース
      </para></entry>
     </row>

     <row>
      <entry role="catalog_table_entry"><para role="column_definition">
       <structfield>min_val</structfield> <type>text</type>
      </para>
      <para>
<!--
       Minimum allowed value of the parameter (null for non-numeric
       values)
-->
容認されている最小のパラメータ値（数値でない場合はNULL）
      </para></entry>
     </row>

     <row>
      <entry role="catalog_table_entry"><para role="column_definition">
       <structfield>max_val</structfield> <type>text</type>
      </para>
      <para>
<!--
       Maximum allowed value of the parameter (null for non-numeric
       values)
-->
容認されている最大のパラメータ値（数値でない場合はNULL）
      </para></entry>
     </row>

     <row>
      <entry role="catalog_table_entry"><para role="column_definition">
       <structfield>enumvals</structfield> <type>text[]</type>
      </para>
      <para>
<!--
       Allowed values of an enum parameter (null for non-enum
       values)
-->
許可された列挙パラメータの値（列挙型ではない場合はNULL）
      </para></entry>
     </row>

     <row>
      <entry role="catalog_table_entry"><para role="column_definition">
       <structfield>boot_val</structfield> <type>text</type>
      </para>
      <para>
<!--
       Parameter value assumed at server startup if the parameter is
       not otherwise set
-->
パラメータが設定されていなかったとした場合に仮定されるサーバ起動時のパラメータ値
      </para></entry>
     </row>

     <row>
      <entry role="catalog_table_entry"><para role="column_definition">
       <structfield>reset_val</structfield> <type>text</type>
      </para>
      <para>
<!--
       Value that <link linkend="sql-reset"><command>RESET</command></link> would reset the parameter to
       in the current session
-->
現状のセッションにおいて<link linkend="sql-reset"><command>RESET</command></link>によって戻されるパラメータの値
      </para></entry>
     </row>

     <row>
      <entry role="catalog_table_entry"><para role="column_definition">
       <structfield>sourcefile</structfield> <type>text</type>
      </para>
      <para>
<!--
       Configuration file the current value was set in (null for
       values set from sources other than configuration files, or when
       examined by a user who neither is a superuser nor has privileges of
       <literal>pg_read_all_settings</literal>); helpful when using
       <literal>include</literal> directives in configuration files
-->
現状の値が設定されている設定ファイル（設定ファイル以外のソースから設定された値の場合、スーパーユーザでも<literal>pg_read_all_settings</literal>の権限を持たないユーザから検査された時はNULLです）。
設定ファイル内で<literal>include</literal>指示子を使用する時に役に立ちます。
      </para></entry>
     </row>

     <row>
      <entry role="catalog_table_entry"><para role="column_definition">
       <structfield>sourceline</structfield> <type>int4</type>
      </para>
      <para>
<!--
       Line number within the configuration file the current value was
       set at (null for values set from sources other than configuration files,
       or when examined by a user who neither is a superuser nor has privileges of
       <literal>pg_read_all_settings</literal>).
-->
現状の値が設定されている設定ファイル内の行番号（設定ファイル以外のソースから設定された値の場合、スーパーユーザでも<literal>pg_read_all_settings</literal>の権限を持たないユーザから検査された時はNULLです）。
      </para></entry>
     </row>

     <row>
      <entry role="catalog_table_entry"><para role="column_definition">
       <structfield>pending_restart</structfield> <type>bool</type>
      </para>
      <para>
<!--
       <literal>true</literal> if the value has been changed in the
       configuration file but needs a restart; or <literal>false</literal>
       otherwise.
-->
<literal>true</literal>の場合は、値が設定ファイル内で変更されたが再起動が必要。
それ以外は<literal>false</literal>
      </para></entry>
     </row>
    </tbody>
   </tgroup>
  </table>

  <para>
<!--
   There are several possible values of <structfield>context</structfield>.
   In order of decreasing difficulty of changing the setting, they are:
-->
<structfield>context</structfield>が取り得る値は複数あります。
この設定の変更の困難さを軽くするために、以下に示します。
  </para>

  <variablelist>
   <varlistentry>
    <!-- PGC_INTERNAL -->
    <term><literal>internal</literal></term>
    <listitem>
     <para>
<!--
      These settings cannot be changed directly; they reflect internally
      determined values.  Some of them may be adjustable by rebuilding the
      server with different configuration options, or by changing options
      supplied to <application>initdb</application>.
-->
これらの設定は直接変更できません。
これらは内部で決定された値を反映するものです。
一部は異なる設定オプションでサーバを再構築する、または、<application>initdb</application>に与えるオプションを変更することで調整できます。
     </para>
    </listitem>
   </varlistentry>
   <varlistentry>
    <!-- PGC_POSTMASTER -->
    <term><literal>postmaster</literal></term>
    <listitem>
     <para>
<!--
      These settings can only be applied when the server starts, so any change
      requires restarting the server.  Values for these settings are typically
      stored in the <filename>postgresql.conf</filename> file, or passed on
      the command line when starting the server.  Of course, settings with any
      of the lower <structfield>context</structfield> types can also be
      set at server start time.
-->
これらの設定はサーバ起動時にのみ適用できます。
このため何かを変更するためにはサーバを再起動しなければなりません。
これらの設定用の値は通常<filename>postgresql.conf</filename>ファイル内に格納されている、あるいは、サーバを起動する際のコマンドラインから渡されます。
当然ながら、より低い種類の<structfield>context</structfield>を持つ設定もサーバ起動時に設定できます。
     </para>
    </listitem>
   </varlistentry>
   <varlistentry>
    <!-- PGC_SIGHUP -->
    <term><literal>sighup</literal></term>
    <listitem>
     <para>
<!--
      Changes to these settings can be made in
      <filename>postgresql.conf</filename> without restarting the server.
      Send a <systemitem>SIGHUP</systemitem> signal to the postmaster to
      cause it to re-read <filename>postgresql.conf</filename> and apply
      the changes.  The postmaster will also forward the
      <systemitem>SIGHUP</systemitem> signal to its child processes so that
      they all pick up the new value.
-->
これらの設定は、サーバを再起動することなく<filename>postgresql.conf</filename>内を変更することで行うことができます。
<filename>postgresql.conf</filename>を再度読み込み、変更を適用させるためには、postmasterに<systemitem>SIGHUP</systemitem>シグナルを送信してください。
すべての子プロセスが新しい値を選択するように、postmasterは同時に子プロセスに<systemitem>SIGHUP</systemitem>シグナルを転送します。
     </para>
    </listitem>
   </varlistentry>
   <varlistentry>
    <!-- PGC_SU_BACKEND -->
    <term><literal>superuser-backend</literal></term>
    <listitem>
     <para>
<!--
      Changes to these settings can be made in
      <filename>postgresql.conf</filename> without restarting the server.
      They can also be set for a particular session in the connection request
      packet (for example, via <application>libpq</application>'s <literal>PGOPTIONS</literal>
      environment variable), but only if the connecting user is a superuser
      or has been granted the appropriate <literal>SET</literal> privilege.
      However, these settings never change in a session after it is started.
      If you change them in <filename>postgresql.conf</filename>, send a
      <systemitem>SIGHUP</systemitem> signal to the postmaster to cause it to
      re-read <filename>postgresql.conf</filename>.  The new values will only
      affect subsequently-launched sessions.
-->
これらの設定は、サーバを再起動することなく<filename>postgresql.conf</filename>内を変更することで行うことができます。
また、接続要求パケットの中で特定のセッション向けに設定することもできます（例えば<application>libpq</application>の<literal>PGOPTIONS</literal>環境変数）が、これは接続ユーザがスーパーユーザか、適切な<literal>SET</literal>権限を与えられたユーザの場合に限られます。
しかし、これらの設定はセッションが開始してから、そのセッションの中で変更することはできません。
<filename>postgresql.conf</filename>内でそれらを変更した場合は、<filename>postgresql.conf</filename>を再度読み込ませるために、postmasterに<systemitem>SIGHUP</systemitem>シグナルを送信してください。
新しい値はその後で始まったセッションにのみ影響を与えます。
     </para>
    </listitem>
   </varlistentry>
   <varlistentry>
    <!-- PGC_BACKEND -->
    <term><literal>backend</literal></term>
    <listitem>
     <para>
<!--
      Changes to these settings can be made in
      <filename>postgresql.conf</filename> without restarting the server.
      They can also be set for a particular session in the connection request
      packet (for example, via <application>libpq</application>'s <literal>PGOPTIONS</literal>
      environment variable); any user can make such a change for their session.
      However, these settings never change in a session after it is started.
      If you change them in <filename>postgresql.conf</filename>, send a
      <systemitem>SIGHUP</systemitem> signal to the postmaster to cause it to
      re-read <filename>postgresql.conf</filename>.  The new values will only
      affect subsequently-launched sessions.
-->
これらの設定は、サーバを再起動することなく<filename>postgresql.conf</filename>内を変更することで行うことができます。
また、接続要求パケットの中で特定のセッション向けに設定することもできます（例えば<application>libpq</application>の<literal>PGOPTIONS</literal>環境変数）。
どのユーザでも、自分のセッション向けにそのような変更ができます。
しかし、これらの設定はセッションが開始してから、そのセッションの中で変更することはできません。
<filename>postgresql.conf</filename>内でそれらを変更した場合は、<filename>postgresql.conf</filename>を再度読み込ませるために、postmasterに<systemitem>SIGHUP</systemitem>シグナルを送信してください。
新しい値はその後で始まったセッションにのみ影響を与えます。
     </para>
    </listitem>
   </varlistentry>
   <varlistentry>
    <!-- PGC_SUSET -->
    <term><literal>superuser</literal></term>
    <listitem>
     <para>
<!--
      These settings can be set from <filename>postgresql.conf</filename>,
      or within a session via the <command>SET</command> command; but only superusers
      and users with the appropriate <literal>SET</literal> privilege
      can change them via <command>SET</command>.  Changes in
      <filename>postgresql.conf</filename> will affect existing sessions
      only if no session-local value has been established with <command>SET</command>.
-->
これらの設定は<filename>postgresql.conf</filename>、または、セッションの中で<command>SET</command>コマンドを使用することで設定ができます。
しかし<command>SET</command>経由で変更できるのは、接続するユーザがスーパーユーザか、適切な<literal>SET</literal>権限を与えられたユーザに限られます。
<filename>postgresql.conf</filename>内の変更は、セッション独自の値が<command>SET</command>で設定されていない場合にのみ、既存のセッションに影響を与えます。
     </para>
    </listitem>
   </varlistentry>
   <varlistentry>
    <!-- PGC_USERSET -->
    <term><literal>user</literal></term>
    <listitem>
     <para>
<!--
      These settings can be set from <filename>postgresql.conf</filename>,
      or within a session via the <command>SET</command> command.  Any user is
      allowed to change their session-local value.  Changes in
      <filename>postgresql.conf</filename> will affect existing sessions
      only if no session-local value has been established with <command>SET</command>.
-->
これらの設定は<filename>postgresql.conf</filename>、または、セッションの中で<command>SET</command>コマンドを使用することで設定ができます。
任意のユーザが自身のセッション独自の値を変更することが許されています。
<filename>postgresql.conf</filename>内の変更は、セッション独自の値が<command>SET</command>で設定されていない場合にのみ、既存のセッションに影響を与えます。
     </para>
    </listitem>
   </varlistentry>
  </variablelist>

  <para>
<!--
   See <xref linkend="config-setting"/> for more information about the various
   ways to change these parameters.
-->
これらのパラメータを変更する各種方法に関する情報については<xref linkend="config-setting"/>を参照してください。
  </para>

  <para>
<!--
   This view cannot be inserted into or deleted from, but it can be updated.  An
   <command>UPDATE</command> applied to a row of <structname>pg_settings</structname>
   is equivalent to executing the <command>SET</command> command on that named
   parameter. The change only affects the value used by the current
   session. If an <command>UPDATE</command> is issued within a transaction
   that is later aborted, the effects of the <command>UPDATE</command> command
   disappear when the transaction is rolled back. Once the surrounding
   transaction is committed, the effects will persist until the end of the
   session, unless overridden by another <command>UPDATE</command> or
   <command>SET</command>.
-->
このビューには挿入も削除もできませんが、更新することは可能です。
<structname>pg_settings</structname>の行へ適用された<command>UPDATE</command>は、<command>SET</command>コマンドを名前付きの引数に対して実行するのと同等です。
<structname>pg_settings</structname>行に適用される<command>UPDATE</command>は名前付きのパラメータに対して<command>SET</command>コマンドを実行することと同値です。
変更は現在のセッションで使用されている値にのみ有効です。
もしも後に中止されるトランザクション内で<command>UPDATE</command>が発行されると、トランザクションがロールバックされた時点で<command>UPDATE</command>コマンドは効力を失います。
排他制御中のトランザクションがひとたびコミットされると、その効果は他の<command>UPDATE</command>もしくは<command>SET</command>コマンドで上書きされない限りセッションの完了まで保たれます。
  </para>

  <para>
<!--
   This view does not
   display <link linkend="runtime-config-custom">customized options</link>
   unless the extension module that defines them has been loaded by the
   backend process executing the query (e.g., via a mention in
   <xref linkend="guc-shared-preload-libraries"/>,
   a call to a C function in the extension, or the
   <link linkend="sql-load"><command>LOAD</command></link> command).
   For example, since <link linkend="archive-modules">archive modules</link>
   are normally loaded only by the archiver process not regular sessions,
   this view will not display any customized options defined by such modules
   unless special action is taken to load them into the backend process
   executing the query.
-->
<link linkend="runtime-config-custom">カスタマイズオプション</link>を定義する拡張モジュールが、クエリを実行するバックエンドプロセスによって（たとえば<xref linkend="guc-shared-preload-libraries"/>で記述された方法、拡張モジュール内のC関数の呼び出し、<link linkend="sql-load"><command>LOAD</command></link>コマンドなどによって）ロードされていない限り、このビューには表示されません。
たとえば、<link linkend="archive-modules">アーカイブモジュール</link>は通常、通常のセッションではなくアーカイバプロセスによってのみロードされるため、クエリを実行するバックエンドプロセスにロードするための特別なアクションがとられていない限り、このビューにはこれらのモジュールによって定義されたカスタマイズされたオプションは表示されません。
  </para>

 </sect1>

 <sect1 id="view-pg-shadow">
  <title><structname>pg_shadow</structname></title>

  <indexterm zone="view-pg-shadow">
   <primary>pg_shadow</primary>
  </indexterm>

  <para>
<!--
   The view <structname>pg_shadow</structname> exists for backwards
   compatibility: it emulates a catalog that existed in
   <productname>PostgreSQL</productname> before version 8.1.
   It shows properties of all roles that are marked as
   <structfield>rolcanlogin</structfield> in
   <link linkend="catalog-pg-authid"><structname>pg_authid</structname></link>.
-->
<structname>pg_shadow</structname>ビューは下位互換のために存在しています。
バージョン8.1以前の<productname>PostgreSQL</productname>に存在していたカタログを模擬します。
<link linkend="catalog-pg-authid"><structname>pg_authid</structname></link>内で<structfield>rolcanlogin</structfield>のマークがついた全てのロールの属性を保持します。
  </para>

  <para>
<!--
   The name stems from the fact that this table
   should not be readable by the public since it contains passwords.
   <link linkend="view-pg-user"><structname>pg_user</structname></link>
   is a publicly readable view on
   <structname>pg_shadow</structname> that blanks out the password field.
-->
名前の由来は、このテーブルがパスワードを含むため、一般的には読めないことから来ています。
<link linkend="view-pg-user"><structname>pg_user</structname></link>は、<structname>pg_shadow</structname>のビューですが、パスワードの列が空白となっているため一般に読むことが可能です。
  </para>

  <table>
<!--
   <title><structname>pg_shadow</structname> Columns</title>
-->
   <title><structname>pg_shadow</structname>の列</title>
   <tgroup cols="1">
    <thead>
     <row>
      <entry role="catalog_table_entry"><para role="column_definition">
<!--
       Column Type
-->
列 型
      </para>
      <para>
<!--
       Description
-->
説明
      </para></entry>
     </row>
    </thead>

    <tbody>
     <row>
      <entry role="catalog_table_entry"><para role="column_definition">
       <structfield>usename</structfield> <type>name</type>
<!--
       (references <link linkend="catalog-pg-authid"><structname>pg_authid</structname></link>.<structfield>rolname</structfield>)
-->
（参照先 <link linkend="catalog-pg-authid"><structname>pg_authid</structname></link>.<structfield>rolname</structfield>）
      </para>
      <para>
<!--
       User name
-->
ユーザ名
      </para></entry>
     </row>

     <row>
      <entry role="catalog_table_entry"><para role="column_definition">
       <structfield>usesysid</structfield> <type>oid</type>
<!--
       (references <link linkend="catalog-pg-authid"><structname>pg_authid</structname></link>.<structfield>oid</structfield>)
-->
（参照先 <link linkend="catalog-pg-authid"><structname>pg_authid</structname></link>.<structfield>oid</structfield>）
      </para>
      <para>
<!--
       ID of this user
-->
ユーザID
      </para></entry>
     </row>

     <row>
      <entry role="catalog_table_entry"><para role="column_definition">
       <structfield>usecreatedb</structfield> <type>bool</type>
      </para>
      <para>
<!--
       User can create databases
-->
ユーザはデータベースを作成可能です。
      </para></entry>
     </row>

     <row>
      <entry role="catalog_table_entry"><para role="column_definition">
       <structfield>usesuper</structfield> <type>bool</type>
      </para>
      <para>
<!--
       User is a superuser
-->
ユーザはスーパーユーザです。
      </para></entry>
     </row>

     <row>
      <entry role="catalog_table_entry"><para role="column_definition">
       <structfield>userepl</structfield> <type>bool</type>
      </para>
      <para>
<!--
       User can initiate streaming replication and put the system in and
       out of backup mode.
-->
ユーザはストリーミングレプリケーションを開始することができ、システムをバックアップモードにしたり、戻したりできます。
      </para></entry>
     </row>

     <row>
      <entry role="catalog_table_entry"><para role="column_definition">
       <structfield>usebypassrls</structfield> <type>bool</type>
      </para>
      <para>
<!--
       User bypasses every row-level security policy, see
       <xref linkend="ddl-rowsecurity"/> for more information.
-->
ユーザはすべての行単位セキュリティポリシーを無視します。
詳しくは<xref linkend="ddl-rowsecurity"/>を参照してください。
      </para></entry>
     </row>

     <row>
      <entry role="catalog_table_entry"><para role="column_definition">
       <structfield>passwd</structfield> <type>text</type>
      </para>
      <para>
<<<<<<< HEAD
<!--
=======
>>>>>>> 3d6a8289
       Encrypted password; null if none.  See
       <link linkend="catalog-pg-authid"><structname>pg_authid</structname></link>
       for details of how encrypted passwords are stored.
-->
暗号化されたパスワード。存在しない場合はNULLです。
暗号化されたパスワードの格納方法については<link linkend="catalog-pg-authid"><structname>pg_authid</structname></link>を参照してください。
      </para></entry>
     </row>

     <row>
      <entry role="catalog_table_entry"><para role="column_definition">
       <structfield>valuntil</structfield> <type>timestamptz</type>
      </para>
      <para>
<!--
       Password expiry time (only used for password authentication)
-->
パスワード有効期限（パスワード認証でのみ使用）
      </para></entry>
     </row>

     <row>
      <entry role="catalog_table_entry"><para role="column_definition">
       <structfield>useconfig</structfield> <type>text[]</type>
      </para>
      <para>
<!--
       Session defaults for run-time configuration variables
-->
実行時設定変数のセッションデフォルト
      </para></entry>
     </row>
    </tbody>
   </tgroup>
  </table>

 </sect1>

 <sect1 id="view-pg-shmem-allocations">
  <title><structname>pg_shmem_allocations</structname></title>

  <indexterm zone="view-pg-shmem-allocations">
   <primary>pg_shmem_allocations</primary>
  </indexterm>

  <para>
<!--
   The <structname>pg_shmem_allocations</structname> view shows allocations
   made from the server's main shared memory segment.  This includes both
   memory allocated by <productname>PostgreSQL</productname> itself and memory
   allocated by extensions using the mechanisms detailed in
   <xref linkend="xfunc-shared-addin" />.
-->
<structname>pg_shmem_allocations</structname>ビューは、サーバの主共有メモリセグメントによるメモリの獲得状況を表示します。
これは<productname>PostgreSQL</productname>自身が獲得したメモリと、<xref linkend="xfunc-shared-addin" />で詳細を説明している機構を使って拡張が獲得したメモリの両方が含まれます。
  </para>

  <para>
<!--
   Note that this view does not include memory allocated using the dynamic
   shared memory infrastructure.
-->
このビューは動的共有メモリ基盤を使って獲得したメモリは含まれないことに注意してください。
  </para>

  <table>
<!--
   <title><structname>pg_shmem_allocations</structname> Columns</title>
-->
   <title><structname>pg_shmem_allocations</structname>の列</title>
   <tgroup cols="1">
    <thead>
     <row>
      <entry role="catalog_table_entry"><para role="column_definition">
<!--
       Column Type
-->
列 型
      </para>
      <para>
<!--
       Description
-->
説明
      </para></entry>
     </row>
    </thead>

    <tbody>
     <row>
      <entry role="catalog_table_entry"><para role="column_definition">
       <structfield>name</structfield> <type>text</type>
      </para>
      <para>
<!--
       The name of the shared memory allocation. NULL for unused memory
       and <literal>&lt;anonymous&gt;</literal> for anonymous
       allocations.
-->
共有メモリ獲得の名前です。
NULLなら未使用のメモリで、無名の獲得なら<literal>&lt;anonymous&gt;</literal>です。
      </para></entry>
     </row>

     <row>
      <entry role="catalog_table_entry"><para role="column_definition">
       <structfield>off</structfield> <type>int8</type>
      </para>
      <para>
<!--
       The offset at which the allocation starts. NULL for anonymous
       allocations, since details related to them are not known.
-->
この獲得が開始する位置です。
無名の獲得は詳細が不明なので、NULLとなります。
      </para></entry>
     </row>

     <row>
      <entry role="catalog_table_entry"><para role="column_definition">
       <structfield>size</structfield> <type>int8</type>
      </para>
      <para>
<!--
       Size of the allocation in bytes
-->
バイト単位の獲得サイズ
      </para></entry>
     </row>

     <row>
      <entry role="catalog_table_entry"><para role="column_definition">
       <structfield>allocated_size</structfield> <type>int8</type>
      </para>
      <para>
<!--
       Size of the allocation in bytes including padding. For anonymous
       allocations, no information about padding is available, so the
       <literal>size</literal> and <literal>allocated_size</literal> columns
       will always be equal. Padding is not meaningful for free memory, so
       the columns will be equal in that case also.
-->
パディングを含むバイト単位の獲得サイズです。
無名の獲得では、パディングに関する情報はありません。ですから<literal>size</literal>と<literal>allocated_size</literal>列は常に同じです。
パディングは未使用メモリでは意味がありません。ですからそのような列でも同じになります。
      </para></entry>
     </row>
    </tbody>
   </tgroup>
  </table>

  <para>
<!--
   Anonymous allocations are allocations that have been made
   with <literal>ShmemAlloc()</literal> directly, rather than via
   <literal>ShmemInitStruct()</literal> or
   <literal>ShmemInitHash()</literal>.
-->
無名の獲得は、<literal>ShmemInitStruct()</literal>あるいは<literal>ShmemInitHash()</literal>ではなく、<literal>ShmemAlloc()</literal>で直接行われたものです。
  </para>

  <para>
<!--
   By default, the <structname>pg_shmem_allocations</structname> view can be
   read only by superusers or roles with privileges of the
   <literal>pg_read_all_stats</literal> role.
-->
デフォルトでは<structname>pg_shmem_allocations</structname>はスーパーユーザか、<literal>pg_read_all_stats</literal>ロールの権限を持つロールだけが読み取りできます。
  </para>
 </sect1>

 <sect1 id="view-pg-shmem-allocations-numa">
  <title><structname>pg_shmem_allocations_numa</structname></title>

  <indexterm zone="view-pg-shmem-allocations-numa">
   <primary>pg_shmem_allocations_numa</primary>
  </indexterm>

  <para>
   The <structname>pg_shmem_allocations_numa</structname> shows how shared
   memory allocations in the server's main shared memory segment are distributed
   across NUMA nodes. This includes both memory allocated by
   <productname>PostgreSQL</productname> itself and memory allocated
   by extensions using the mechanisms detailed in
   <xref linkend="xfunc-shared-addin" />. This view will output multiple rows
   for each of the shared memory segments provided that they are spread across
   multiple NUMA nodes. This view should not be queried by monitoring systems
   as it is very slow and may end up allocating shared memory in case it was not
   used earlier.
   Current limitation for this view is that won't show anonymous shared memory
   allocations.
  </para>

  <para>
   Note that this view does not include memory allocated using the dynamic
   shared memory infrastructure.
  </para>

  <warning>
    <para>
      When determining the <acronym>NUMA</acronym> node, the view touches
      all memory pages for the shared memory segment. This will force
      allocation of the shared memory, if it wasn't allocated already,
      and the memory may get allocated in a single <acronym>NUMA</acronym>
      node (depending on system configuration).
    </para>
  </warning>

  <table>
   <title><structname>pg_shmem_allocations_numa</structname> Columns</title>
   <tgroup cols="1">
    <thead>
     <row>
      <entry role="catalog_table_entry"><para role="column_definition">
       Column Type
      </para>
      <para>
       Description
      </para></entry>
     </row>
    </thead>

    <tbody>
     <row>
      <entry role="catalog_table_entry"><para role="column_definition">
       <structfield>name</structfield> <type>text</type>
      </para>
      <para>
       The name of the shared memory allocation.
      </para></entry>
     </row>

     <row>
      <entry role="catalog_table_entry"><para role="column_definition">
       <structfield>numa_node</structfield> <type>int4</type>
      </para>
      <para>
      ID of <acronym>NUMA</acronym> node
      </para></entry>
     </row>

     <row>
      <entry role="catalog_table_entry"><para role="column_definition">
       <structfield>size</structfield> <type>int8</type>
      </para>
      <para>
       Size of the allocation on this particular NUMA memory node in bytes
      </para></entry>
     </row>

    </tbody>
   </tgroup>
  </table>

  <para>
   By default, the <structname>pg_shmem_allocations_numa</structname> view can be
   read only by superusers or roles with privileges of the
   <literal>pg_read_all_stats</literal> role.
  </para>
 </sect1>

 <sect1 id="view-pg-stats">
  <title><structname>pg_stats</structname></title>

  <indexterm zone="view-pg-stats">
   <primary>pg_stats</primary>
  </indexterm>

  <para>
<!--
   The view <structname>pg_stats</structname> provides access to
   the information stored in the <link
   linkend="catalog-pg-statistic"><structname>pg_statistic</structname></link>
   catalog.  This view allows access only to rows of
   <link linkend="catalog-pg-statistic"><structname>pg_statistic</structname></link> that correspond to tables the
   user has permission to read, and therefore it is safe to allow public
   read access to this view.
-->
<structname>pg_stats</structname>ビューは<link linkend="catalog-pg-statistic"><structname>pg_statistic</structname></link>カタログの情報にアクセスするためのビューです。
このビューは、ユーザが読み込み権限を持つテーブルに一致する<link linkend="catalog-pg-statistic"><structname>pg_statistic</structname></link>の行に対してのみアクセスを許可しています。
よって、このビューに対して一般に読み込みを許可しても安全です。
  </para>

  <para>
<!--
   <structname>pg_stats</structname> is also designed to present the
   information in a more readable format than the underlying catalog
   &mdash; at the cost that its schema must be extended whenever new slot types
   are defined for <link linkend="catalog-pg-statistic"><structname>pg_statistic</structname></link>.
-->
<structname>pg_stats</structname>も、その基礎となっているカタログよりも、より読みやすい書式で情報を提供するように設計されています。
しかし、これは、もし<link linkend="catalog-pg-statistic"><structname>pg_statistic</structname></link>に対して新しいスロット型が定義されるたびに、スキーマが拡張されなくてはならない、という犠牲を払っています。
  </para>

  <table>
<!--
   <title><structname>pg_stats</structname> Columns</title>
-->
   <title><structname>pg_stats</structname>の列</title>
   <tgroup cols="1">
    <thead>
     <row>
      <entry role="catalog_table_entry"><para role="column_definition">
<!--
       Column Type
-->
列 型
      </para>
      <para>
<!--
       Description
-->
説明
      </para></entry>
     </row>
    </thead>

    <tbody>
     <row>
      <entry role="catalog_table_entry"><para role="column_definition">
       <structfield>schemaname</structfield> <type>name</type>
<!--
       (references <link linkend="catalog-pg-namespace"><structname>pg_namespace</structname></link>.<structfield>nspname</structfield>)
-->
（参照先 <link linkend="catalog-pg-namespace"><structname>pg_namespace</structname></link>.<structfield>nspname</structfield>）
      </para>
      <para>
<!--
       Name of schema containing table
-->
テーブルがあるスキーマの名前
      </para></entry>
     </row>

     <row>
      <entry role="catalog_table_entry"><para role="column_definition">
       <structfield>tablename</structfield> <type>name</type>
<!--
       (references <link linkend="catalog-pg-class"><structname>pg_class</structname></link>.<structfield>relname</structfield>)
-->
（参照先 <link linkend="catalog-pg-class"><structname>pg_class</structname></link>.<structfield>relname</structfield>）
      </para>
      <para>
<!--
       Name of table
-->
テーブルの名前
      </para></entry>
     </row>

     <row>
      <entry role="catalog_table_entry"><para role="column_definition">
       <structfield>attname</structfield> <type>name</type>
<!--
       (references <link linkend="catalog-pg-attribute"><structname>pg_attribute</structname></link>.<structfield>attname</structfield>)
-->
（参照先 <link linkend="catalog-pg-attribute"><structname>pg_attribute</structname></link>.<structfield>attname</structfield>）
      </para>
      <para>
<!--
       Name of column described by this row
-->
この行が記述する列名
      </para></entry>
     </row>

     <row>
      <entry role="catalog_table_entry"><para role="column_definition">
       <structfield>inherited</structfield> <type>bool</type>
      </para>
      <para>
<!--
       If true, this row includes values from child tables, not just the
       values in the specified table
-->
trueの場合は、この行には指定されたテーブルの値だけではなく、子テーブルの値が含まれます
      </para></entry>
     </row>

     <row>
      <entry role="catalog_table_entry"><para role="column_definition">
       <structfield>null_frac</structfield> <type>float4</type>
      </para>
      <para>
<!--
       Fraction of column entries that are null
-->
NULLとなっている列項目の割合
      </para></entry>
     </row>

     <row>
      <entry role="catalog_table_entry"><para role="column_definition">
       <structfield>avg_width</structfield> <type>int4</type>
      </para>
      <para>
<!--
       Average width in bytes of column's entries
-->
列項目のバイト単位による平均幅
      </para></entry>
     </row>

     <row>
      <entry role="catalog_table_entry"><para role="column_definition">
       <structfield>n_distinct</structfield> <type>float4</type>
      </para>
      <para>
<!--
       If greater than zero, the estimated number of distinct values in the
       column.  If less than zero, the negative of the number of distinct
       values divided by the number of rows.  (The negated form is used when
       <command>ANALYZE</command> believes that the number of distinct values is
       likely to increase as the table grows; the positive form is used when
       the column seems to have a fixed number of possible values.)  For
       example, -1 indicates a unique column in which the number of distinct
       values is the same as the number of rows.
-->
ゼロより大きい値は列内の個別値の推定数です。
ゼロより小さければ行数で個別値を割算した数字の負数です。
（テーブルが肥大するにつれ個別値の増大があり得ると<command>ANALYZE</command>が判断した場合に負変換形式が使われます。
正変換形式は列の取り得る値が固定数を持つと思われる場合に使用されます。）
例えば-1は個別値の数が行数と等しいような、一意な列を表します。
      </para></entry>
     </row>

     <row>
      <entry role="catalog_table_entry"><para role="column_definition">
       <structfield>most_common_vals</structfield> <type>anyarray</type>
      </para>
      <para>
<!--
       A list of the most common values in the column. (Null if
       no values seem to be more common than any others.)
-->
列の中の最も共通した値のリストです。
（他の値よりもより共通している値がない場合はNULLです。）
      </para></entry>
     </row>

     <row>
      <entry role="catalog_table_entry"><para role="column_definition">
       <structfield>most_common_freqs</structfield> <type>float4[]</type>
      </para>
      <para>
<!--
       A list of the frequencies of the most common values,
       i.e., number of occurrences of each divided by total number of rows.
       (Null when <structfield>most_common_vals</structfield> is.)
-->
最も一般的な値の出現頻度のリストで、つまり行の総数で出現数を割算した数字です。
（<structfield>most_common_vals</structfield>がNULLの時はNULLです。）
      </para></entry>
     </row>

     <row>
      <entry role="catalog_table_entry"><para role="column_definition">
       <structfield>histogram_bounds</structfield> <type>anyarray</type>
      </para>
      <para>
<!--
       A list of values that divide the column's values into groups of
       approximately equal population.  The values in
       <structfield>most_common_vals</structfield>, if present, are omitted from this
       histogram calculation.  (This column is null if the column data type
       does not have a <literal>&lt;</literal> operator or if the
       <structfield>most_common_vals</structfield> list accounts for the entire
       population.)
-->
列の値を満遍なく似たような数でグループに分配した値のリストです。
<structfield>most_common_vals</structfield>の値がもし存在すればこのヒストグラム計算は行われません。
（列データ型が<literal>&lt;</literal>演算子を所有しない場合、もしくは<structfield>most_common_vals</structfield>が全体の構成要素アカウントをリストしている場合、この列はNULLです。）
      </para></entry>
     </row>

     <row>
      <entry role="catalog_table_entry"><para role="column_definition">
       <structfield>correlation</structfield> <type>float4</type>
      </para>
      <para>
<!--
       Statistical correlation between physical row ordering and
       logical ordering of the column values.  This ranges from -1 to +1.
       When the value is near -1 or +1, an index scan on the column will
       be estimated to be cheaper than when it is near zero, due to reduction
       of random access to the disk.  (This column is null if the column data
       type does not have a <literal>&lt;</literal> operator.)
-->
物理的な[訳注：ディスク上の]行の並び順と論理的な列の値の並び順に関する統計的相関です。
この値は-1から+1の範囲です。
値が-1もしくは+1の近辺にある時、ディスクにランダムアクセスする必要が少なくなるためこの列に対してのインデックススキャンはゼロ近辺にある場合に比較して安価であると推定されます。
（列データ型に<literal>&lt;</literal>演算子がない場合、この列はNULLです。）
      </para></entry>
     </row>

     <row>
      <entry role="catalog_table_entry"><para role="column_definition">
       <structfield>most_common_elems</structfield> <type>anyarray</type>
      </para>
      <para>
<!--
       A list of non-null element values most often appearing within values of
       the column. (Null for scalar types.)
-->
列の値の中で最もよく出現する非NULLの要素値のリストです。（スカラ型の場合はNULLです。）
      </para></entry>
     </row>

     <row>
      <entry role="catalog_table_entry"><para role="column_definition">
       <structfield>most_common_elem_freqs</structfield> <type>float4[]</type>
      </para>
      <para>
<!--
       A list of the frequencies of the most common element values, i.e., the
       fraction of rows containing at least one instance of the given value.
       Two or three additional values follow the per-element frequencies;
       these are the minimum and maximum of the preceding per-element
       frequencies, and optionally the frequency of null elements.
       (Null when <structfield>most_common_elems</structfield> is.)
-->
最も一般的な要素値の出現頻度のリストで、与えられた値の少なくとも1つのインスタンスを含む行の断片です。
2つもしくは3つの追加の値が1つの要素ごとの出現頻度に続きます。
最小で最大の要素ごとの出現頻度があります。さらにオプションとしてNULL要素の出現頻度もあります。
（<structfield>most_common_elems</structfield>がNULLの時はNULLです。）
      </para></entry>
     </row>

     <row>
      <entry role="catalog_table_entry"><para role="column_definition">
       <structfield>elem_count_histogram</structfield> <type>float4[]</type>
      </para>
      <para>
<!--
       A histogram of the counts of distinct non-null element values within the
       values of the column, followed by the average number of distinct
       non-null elements.  (Null for scalar types.)
-->
列の値でNULLではない要素値の個別数のヒストグラム。これは個別のNULLではない平均値が後に続きます。（スカラ型の場合はNULLです。）
      </para></entry>
     </row>

     <row>
      <entry role="catalog_table_entry"><para role="column_definition">
       <structfield>range_length_histogram</structfield> <type>anyarray</type>
      </para>
      <para>
<!--
       A histogram of the lengths of non-empty and non-null range values of a
       range type column. (Null for non-range types.)
-->
範囲型の列が空やNULLでない範囲値の長さのヒストグラム。
（範囲型以外の場合はNULL。）
      </para>
      <para>
<<<<<<< HEAD
<!--
       This histogram is calculated using the <literal>subtype_diff</literal>
=======
       This histogram is calculated using the <function>subtype_diff</function>
>>>>>>> 3d6a8289
       range function regardless of whether range bounds are inclusive.
-->
このヒストグラムは、範囲の境界が包括的であるかどうかに関係なく、<literal>subtype_diff</literal>範囲関数を使用して計算されます。
      </para></entry>
     </row>

     <row>
      <entry role="catalog_table_entry"><para role="column_definition">
       <structfield>range_empty_frac</structfield> <type>float4</type>
      </para>
      <para>
<!--
       Fraction of column entries whose values are empty ranges.
       (Null for non-range types.)
-->
列項目の値が空の範囲である割合。
（範囲型以外の場合はNULL。）
      </para></entry>
     </row>

     <row>
      <entry role="catalog_table_entry"><para role="column_definition">
       <structfield>range_bounds_histogram</structfield> <type>anyarray</type>
      </para>
      <para>
<!--
       A histogram of lower and upper bounds of non-empty and non-null range
       values. (Null for non-range types.)
-->
空やNULLではない範囲値の上限と下限のヒストグラム。
（範囲型以外の場合はNULL。）
      </para>
      <para>
<!--
       These two histograms are represented as a single array of ranges, whose
       lower bounds represent the histogram of lower bounds, and upper bounds
       represent the histogram of upper bounds.
-->
これら2つのヒストグラムは、範囲の単一の配列として表され、その下限は下限のヒストグラムを表し、上限は上限のヒストグラムを表します。
      </para></entry>
     </row>
    </tbody>
   </tgroup>
  </table>

  <para>
<!--
   The maximum number of entries in the array fields can be controlled on a
   column-by-column basis using the <link linkend="sql-altertable"><command>ALTER
   TABLE SET STATISTICS</command></link>
   command, or globally by setting the
   <xref linkend="guc-default-statistics-target"/> run-time parameter.
-->
配列の最大項目数は<link linkend="sql-altertable"><command>ALTER TABLE SET STATISTICS</command></link>コマンドで列ごとに設定されるか、もしくは<xref linkend="guc-default-statistics-target"/>実行時パラメータで包括的に設定されるかのいずれかです。
  </para>

 </sect1>

 <sect1 id="view-pg-stats-ext">
  <title><structname>pg_stats_ext</structname></title>

  <indexterm zone="view-pg-stats-ext">
   <primary>pg_stats_ext</primary>
  </indexterm>

  <para>
<!--
   The view <structname>pg_stats_ext</structname> provides access to
   information about each extended statistics object in the database,
   combining information stored in the <link
   linkend="catalog-pg-statistic-ext"><structname>pg_statistic_ext</structname></link>
   and <link linkend="catalog-pg-statistic-ext-data"><structname>pg_statistic_ext_data</structname></link>
   catalogs.  This view allows access only to rows of
   <link linkend="catalog-pg-statistic-ext"><structname>pg_statistic_ext</structname></link> and <link linkend="catalog-pg-statistic-ext-data"><structname>pg_statistic_ext_data</structname></link>
   that correspond to tables the user owns, and therefore
   it is safe to allow public read access to this view.
-->
<structname>pg_stats_ext</structname>ビューは<link linkend="catalog-pg-statistic-ext"><structname>pg_statistic_ext</structname></link>と<link linkend="catalog-pg-statistic-ext-data"><structname>pg_statistic_ext_data</structname></link>カタログに格納されている情報へのアクセスを提供します。
このビューは、ユーザが所有するテーブルに対応する<link linkend="catalog-pg-statistic-ext"><structname>pg_statistic_ext</structname></link>と<link linkend="catalog-pg-statistic-ext-data"><structname>pg_statistic_ext_data</structname></link>の行に対してのみアクセスを許可しています。
よって、このビューに対して一般に読み込みを許可しても安全です。
  </para>

  <para>
<!--
   <structname>pg_stats_ext</structname> is also designed to present the
   information in a more readable format than the underlying catalogs
   &mdash; at the cost that its schema must be extended whenever new types
   of extended statistics are added to <link linkend="catalog-pg-statistic-ext"><structname>pg_statistic_ext</structname></link>.
-->
<structname>pg_stats_ext</structname>も、その基礎となっているカタログよりも、より読みやすい書式で情報を提供するように設計されています。
しかし、これは<link linkend="catalog-pg-statistic-ext"><structname>pg_statistic_ext</structname></link>に対して新しいスロット型が定義されるたびに、スキーマが拡張されなくてはならない、という犠牲を払っています。
  </para>

  <table>
<!--
   <title><structname>pg_stats_ext</structname> Columns</title>
-->
   <title><structname>pg_stats_ext</structname>の列</title>
   <tgroup cols="1">
    <thead>
     <row>
      <entry role="catalog_table_entry"><para role="column_definition">
<!--
       Column Type
-->
列 型
      </para>
      <para>
<!--
       Description
-->
説明
      </para></entry>
     </row>
    </thead>

    <tbody>
     <row>
      <entry role="catalog_table_entry"><para role="column_definition">
       <structfield>schemaname</structfield> <type>name</type>
<!--
       (references <link linkend="catalog-pg-namespace"><structname>pg_namespace</structname></link>.<structfield>nspname</structfield>)
-->
（参照先 <link linkend="catalog-pg-namespace"><structname>pg_namespace</structname></link>.<structfield>nspname</structfield>）
      </para>
      <para>
<!--
       Name of schema containing table
-->
テーブルがあるスキーマの名前
      </para></entry>
     </row>

     <row>
      <entry role="catalog_table_entry"><para role="column_definition">
       <structfield>tablename</structfield> <type>name</type>
<!--
       (references <link linkend="catalog-pg-class"><structname>pg_class</structname></link>.<structfield>relname</structfield>)
-->
（参照先 <link linkend="catalog-pg-class"><structname>pg_class</structname></link>.<structfield>relname</structfield>）
      </para>
      <para>
<!--
       Name of table
-->
テーブルの名前
      </para></entry>
     </row>

     <row>
      <entry role="catalog_table_entry"><para role="column_definition">
       <structfield>statistics_schemaname</structfield> <type>name</type>
<!--
       (references <link linkend="catalog-pg-namespace"><structname>pg_namespace</structname></link>.<structfield>nspname</structfield>)
-->
（参照先 <link linkend="catalog-pg-namespace"><structname>pg_namespace</structname></link>.<structfield>nspname</structfield>）
      </para>
      <para>
<!--
       Name of schema containing extended statistics object
-->
拡張統計情報オブジェクトを含むスキーマの名前
      </para></entry>
     </row>

     <row>
      <entry role="catalog_table_entry"><para role="column_definition">
       <structfield>statistics_name</structfield> <type>name</type>
<!--
       (references <link linkend="catalog-pg-statistic-ext"><structname>pg_statistic_ext</structname></link>.<structfield>stxname</structfield>)
-->
（参照先 <link linkend="catalog-pg-statistic-ext"><structname>pg_statistic_ext</structname></link>.<structfield>stxname</structfield>）
      </para>
      <para>
<!--
       Name of extended statistics object
-->
拡張統計情報オブジェクトの名前
      </para></entry>
     </row>

     <row>
      <entry role="catalog_table_entry"><para role="column_definition">
       <structfield>statistics_owner</structfield> <type>name</type>
<!--
       (references <link linkend="catalog-pg-authid"><structname>pg_authid</structname></link>.<structfield>rolname</structfield>)
-->
（参照先 <link linkend="catalog-pg-authid"><structname>pg_authid</structname></link>.<structfield>rolname</structfield>）
      </para>
      <para>
<!--
       Owner of the extended statistics object
-->
拡張統計情報オブジェクト所有者
      </para></entry>
     </row>

     <row>
      <entry role="catalog_table_entry"><para role="column_definition">
       <structfield>attnames</structfield> <type>name[]</type>
<!--
       (references <link linkend="catalog-pg-attribute"><structname>pg_attribute</structname></link>.<structfield>attname</structfield>)
-->
（参照先 <link linkend="catalog-pg-attribute"><structname>pg_attribute</structname></link>.<structfield>attname</structfield>）
      </para>
      <para>
<!--
       Names of the columns included in the extended statistics object
-->
拡張統計情報オブジェクトが定義された列名
      </para></entry>
     </row>

     <row>
      <entry role="catalog_table_entry"><para role="column_definition">
       <structfield>exprs</structfield> <type>text[]</type>
      </para>
      <para>
<!--
       Expressions included in the extended statistics object
-->
拡張統計情報オブジェクトが含む式
      </para></entry>
      </row>

     <row>
      <entry role="catalog_table_entry"><para role="column_definition">
       <structfield>kinds</structfield> <type>char[]</type>
      </para>
      <para>
<!--
       Types of extended statistics object enabled for this record
-->
このレコードに対して有効になった拡張統計情報の型
      </para></entry>
     </row>

     <row>
      <entry role="catalog_table_entry"><para role="column_definition">
       <structfield>inherited</structfield> <type>bool</type>
<!--
       (references <link linkend="catalog-pg-statistic-ext-data"><structname>pg_statistic_ext_data</structname></link>.<structfield>stxdinherit</structfield>)
-->
（参照先 <link linkend="catalog-pg-statistic-ext-data"><structname>pg_statistic_ext_data</structname></link>.<structfield>stxdinherit</structfield>）
      </para>
      <para>
<!--
       If true, the stats include values from child tables, not just the
       values in the specified relation
-->
trueの場合は、統計情報には指定されたリレーションの値だけではなく、子テーブルの値も含まれます。
      </para></entry>
     </row>

     <row>
      <entry role="catalog_table_entry"><para role="column_definition">
       <structfield>n_distinct</structfield> <type>pg_ndistinct</type>
      </para>
      <para>
<!--
       N-distinct counts for combinations of column values. If greater
       than zero, the estimated number of distinct values in the combination.
       If less than zero, the negative of the number of distinct values divided
       by the number of rows.
       (The negated form is used when <command>ANALYZE</command> believes that
       the number of distinct values is likely to increase as the table grows;
       the positive form is used when the column seems to have a fixed number
       of possible values.)  For example, -1 indicates a unique combination of
       columns in which the number of distinct combinations is the same as the
       number of rows.
-->
列値の組み合わせに対するN個別統計カウント。
ゼロよりも大きければ、その組み合わせに対する個別の値の数の見積で、ゼロよりも小さければ、個別の値の数の見積を符号反転し行数で割ったものです。
（負の値の形式は、<command>ANALYZE</command>がテーブルが大きくなるにつれ個別の値の数も大きくなると判断した場合に使用されます。
正の値の形式は、可能な値の数が定まった数になると思われる時に使用されます。）
たとえば-1は、列のユニークな組み合わせに対し異なる組み合わせの数が行数と同じであることを示しています。
      </para></entry>
     </row>

     <row>
      <entry role="catalog_table_entry"><para role="column_definition">
       <structfield>dependencies</structfield> <type>pg_dependencies</type>
      </para>
      <para>
<!--
       Functional dependency statistics
-->
関数従属性統計情報
      </para></entry>
     </row>

     <row>
      <entry role="catalog_table_entry"><para role="column_definition">
       <structfield>most_common_vals</structfield> <type>text[]</type>
      </para>
      <para>
<!--
       A list of the most common combinations of values in the columns.
       (Null if no combinations seem to be more common than any others.)
-->
列における最も共通した値の組み合わせのリスト。
（他の組み合わせよりも共通した組み合わせが見つからない場合はNULL。）
      </para></entry>
     </row>

     <row>
      <entry role="catalog_table_entry"><para role="column_definition">
       <structfield>most_common_val_nulls</structfield> <type>bool[]</type>
      </para>
      <para>
<!--
       A list of NULL flags for the most common combinations of values.
       (Null when <structfield>most_common_vals</structfield> is.)
-->
最も共通した値の組み合わせに対するNULLフラグのリスト。
（<structfield>most_common_vals</structfield>がNULLならNULL。）
      </para></entry>
     </row>

     <row>
      <entry role="catalog_table_entry"><para role="column_definition">
       <structfield>most_common_freqs</structfield> <type>float8[]</type>
      </para>
      <para>
<!--
       A list of the frequencies of the most common combinations,
       i.e., number of occurrences of each divided by total number of rows.
       (Null when <structfield>most_common_vals</structfield> is.)
-->
最も共通した組み合わせの発生頻度のリスト。つまり、発生数を合計行数で割ったもの。
（<structfield>most_common_vals</structfield>がNULLならNULL。）
      </para></entry>
     </row>

     <row>
      <entry role="catalog_table_entry"><para role="column_definition">
       <structfield>most_common_base_freqs</structfield> <type>float8[]</type>
      </para>
      <para>
<!--
       A list of the base frequencies of the most common combinations,
       i.e., product of per-value frequencies.
       (Null when <structfield>most_common_vals</structfield> is.)
-->
最も共通した組み合わせの発生頻度の基底のリスト。つまり値ごとの頻度の積。
（<structfield>most_common_vals</structfield>がNULLの時はNULLです。）
      </para></entry>
     </row>
    </tbody>
   </tgroup>
  </table>

  <para>
<!--
   The maximum number of entries in the array fields can be controlled on a
   column-by-column basis using the <link linkend="sql-altertable"><command>ALTER
   TABLE SET STATISTICS</command></link> command, or globally by setting the
   <xref linkend="guc-default-statistics-target"/> run-time parameter.
-->
配列フィールド中の最大項目数は<link linkend="sql-altertable"><command>ALTER TABLE SET STATISTICS</command></link>コマンドを使って列ごとに管理することも、あるいは<xref linkend="guc-default-statistics-target"/>実行時パラメータで広域的に設定することもできます。
  </para>

 </sect1>

 <sect1 id="view-pg-stats-ext-exprs">
  <title><structname>pg_stats_ext_exprs</structname></title>

  <indexterm zone="view-pg-stats-ext-exprs">
   <primary>pg_stats_ext_exprs</primary>
  </indexterm>

  <para>
<!--
   The view <structname>pg_stats_ext_exprs</structname> provides access to
   information about all expressions included in extended statistics objects,
   combining information stored in the <link
   linkend="catalog-pg-statistic-ext"><structname>pg_statistic_ext</structname></link>
   and <link linkend="catalog-pg-statistic-ext-data"><structname>pg_statistic_ext_data</structname></link>
   catalogs.  This view allows access only to rows of
   <link linkend="catalog-pg-statistic-ext"><structname>pg_statistic_ext</structname></link> and <link linkend="catalog-pg-statistic-ext-data"><structname>pg_statistic_ext_data</structname></link>
   that correspond to tables the user owns, and therefore
   it is safe to allow public read access to this view.
-->
<structname>pg_stats_ext_exprs</structname>ビューは、<link linkend="catalog-pg-statistic-ext"><structname>pg_statistic_ext</structname></link>と<link linkend="catalog-pg-statistic-ext-data"><structname>pg_statistic_ext_data</structname></link>カタログと組み合わせて拡張統計オブジェクトに含まれるすべての式に関する情報へのアクセスを提供します。
このビューは、ユーザが所有するテーブルに対応する<link linkend="catalog-pg-statistic-ext"><structname>pg_statistic_ext</structname></link>と<link linkend="catalog-pg-statistic-ext-data"><structname>pg_statistic_ext_data</structname></link>の行に対してのみアクセスを許可しています。
よって、このビューに対して一般に読み込みを許可しても安全です。
  </para>

  <para>
<!--
   <structname>pg_stats_ext_exprs</structname> is also designed to present
   the information in a more readable format than the underlying catalogs
   &mdash; at the cost that its schema must be extended whenever the structure
   of statistics in <structname>pg_statistic_ext</structname> changes.
-->
また<structname>pg_stats_ext_exprs</structname>は背後にあるカタログよりも可読性の高い情報を提供するように設計されています。
ただしそのために<structname>pg_statistic_ext</structname>の統計情報の構造が変更されるたびに、そのスキーマを拡張しなければならないというコストがかかります。
  </para>

  <table>
   <title><structname>pg_stats_ext_exprs</structname> Columns</title>
   <tgroup cols="1">
    <thead>
     <row>
      <entry role="catalog_table_entry"><para role="column_definition">
<!--
       Column Type
-->
列 型
      </para>
      <para>
<!--
       Description
-->
説明
      </para></entry>
     </row>
    </thead>

    <tbody>
     <row>
      <entry role="catalog_table_entry"><para role="column_definition">
       <structfield>schemaname</structfield> <type>name</type>
<!--
       (references <link linkend="catalog-pg-namespace"><structname>pg_namespace</structname></link>.<structfield>nspname</structfield>)
-->
（参照先 <link linkend="catalog-pg-namespace"><structname>pg_namespace</structname></link>.<structfield>nspname</structfield>）
      </para>
      <para>
<!--
       Name of schema containing table
-->
テーブルを含むスキーマ名
      </para></entry>
     </row>

     <row>
      <entry role="catalog_table_entry"><para role="column_definition">
       <structfield>tablename</structfield> <type>name</type>
<!--
       (references <link linkend="catalog-pg-class"><structname>pg_class</structname></link>.<structfield>relname</structfield>)
-->
（参照先 <link linkend="catalog-pg-class"><structname>pg_class</structname></link>.<structfield>relname</structfield>）
      </para>
      <para>
<!--
       Name of table the statistics object is defined on
-->
統計情報オブジェクトが定義されているテーブル名
      </para></entry>
     </row>

     <row>
      <entry role="catalog_table_entry"><para role="column_definition">
       <structfield>statistics_schemaname</structfield> <type>name</type>
<!--
       (references <link linkend="catalog-pg-namespace"><structname>pg_namespace</structname></link>.<structfield>nspname</structfield>)
-->
（参照先 <link linkend="catalog-pg-namespace"><structname>pg_namespace</structname></link>.<structfield>nspname</structfield>）
      </para>
      <para>
<!--
       Name of schema containing extended statistics object
-->
拡張統計情報オブジェクトを含むスキーマ名
      </para></entry>
     </row>

     <row>
      <entry role="catalog_table_entry"><para role="column_definition">
       <structfield>statistics_name</structfield> <type>name</type>
<!--
       (references <link linkend="catalog-pg-statistic-ext"><structname>pg_statistic_ext</structname></link>.<structfield>stxname</structfield>)
-->
（参照先 <link linkend="catalog-pg-statistic-ext"><structname>pg_statistic_ext</structname></link>.<structfield>stxname</structfield>）
      </para>
      <para>
<!--
       Name of extended statistics object
-->
拡張統計オブジェクトの名前
      </para></entry>
     </row>

     <row>
      <entry role="catalog_table_entry"><para role="column_definition">
       <structfield>statistics_owner</structfield> <type>name</type>
<!--
       (references <link linkend="catalog-pg-authid"><structname>pg_authid</structname></link>.<structfield>rolname</structfield>)
-->
（参照先 <link linkend="catalog-pg-authid"><structname>pg_authid</structname></link>.<structfield>rolname</structfield>）
      </para>
      <para>
<!--
       Owner of the extended statistics object
-->
拡張統計オブジェクトの所有者
      </para></entry>
     </row>

     <row>
      <entry role="catalog_table_entry"><para role="column_definition">
       <structfield>expr</structfield> <type>text</type>
      </para>
      <para>
<!--
       Expression included in the extended statistics object
-->
拡張統計オブジェクトに含まれる式
      </para></entry>
     </row>

     <row>
      <entry role="catalog_table_entry"><para role="column_definition">
       <structfield>inherited</structfield> <type>bool</type>
<!--
       (references <link linkend="catalog-pg-statistic-ext-data"><structname>pg_statistic_ext_data</structname></link>.<structfield>stxdinherit</structfield>)
-->
（参照先 <link linkend="catalog-pg-statistic-ext-data"><structname>pg_statistic_ext_data</structname></link>.<structfield>stxdinherit</structfield>）
      </para>
      <para>
<!--
       If true, the stats include values from child tables, not just the
       values in the specified relation
-->
trueの場合は、統計情報には指定されたリレーションの値だけではなく、子テーブルの値も含まれます。
      </para></entry>
     </row>

     <row>
      <entry role="catalog_table_entry"><para role="column_definition">
       <structfield>null_frac</structfield> <type>float4</type>
      </para>
      <para>
<!--
       Fraction of expression entries that are null
-->
NULLである式項目の割合
      </para></entry>
     </row>

     <row>
      <entry role="catalog_table_entry"><para role="column_definition">
       <structfield>avg_width</structfield> <type>int4</type>
      </para>
      <para>
<!--
       Average width in bytes of expression's entries
-->
式項目の幅の平均バイト数
      </para></entry>
     </row>

     <row>
      <entry role="catalog_table_entry"><para role="column_definition">
       <structfield>n_distinct</structfield> <type>float4</type>
      </para>
      <para>
<!--
       If greater than zero, the estimated number of distinct values in the
       expression.  If less than zero, the negative of the number of distinct
       values divided by the number of rows.  (The negated form is used when
       <command>ANALYZE</command> believes that the number of distinct values is
       likely to increase as the table grows; the positive form is used when
       the expression seems to have a fixed number of possible values.)  For
       example, -1 indicates a unique expression in which the number of distinct
       values is the same as the number of rows.
-->
ゼロよりも大きければ、式中の個別の値の数の見積で、ゼロよりも小さければ、個別の値の数を符号反転し行数で割ったものです。
（負の値の形式は、<command>ANALYZE</command>がテーブルが大きくなるにつれ個別の値の数も大きくなると判断した場合に使用されます。
正の値の形式は、可能な値の数が定まった数になると思われる時に使用されます。）
たとえば-1は、列のユニークな組み合わせに対し異なる組み合わせの数が行数と同じであることを示しています。
      </para></entry>
     </row>

     <row>
      <entry role="catalog_table_entry"><para role="column_definition">
       <structfield>most_common_vals</structfield> <type>anyarray</type>
      </para>
      <para>
<!--
       A list of the most common values in the expression. (Null if
       no values seem to be more common than any others.)
-->
列における最も共通した値の組み合わせのリスト。
（他の組み合わせよりも共通した組み合わせが見つからない場合はNULL。）
      </para></entry>
     </row>

     <row>
      <entry role="catalog_table_entry"><para role="column_definition">
       <structfield>most_common_freqs</structfield> <type>float4[]</type>
      </para>
      <para>
<!--
       A list of the frequencies of the most common values,
       i.e., number of occurrences of each divided by total number of rows.
       (Null when <structfield>most_common_vals</structfield> is.)
-->
最も共通した値の発生頻度のリスト。つまり、発生数を合計行数で割ったもの。
（<structfield>most_common_vals</structfield>がNULLならNULL。）
      </para></entry>
     </row>

     <row>
      <entry role="catalog_table_entry"><para role="column_definition">
       <structfield>histogram_bounds</structfield> <type>anyarray</type>
      </para>
      <para>
<!--
       A list of values that divide the expression's values into groups of
       approximately equal population.  The values in
       <structfield>most_common_vals</structfield>, if present, are omitted from this
       histogram calculation.  (This expression is null if the expression data type
       does not have a <literal>&lt;</literal> operator or if the
       <structfield>most_common_vals</structfield> list accounts for the entire
       population.)
-->
式の値を大体同じ母集団のグループ分けになるようにする値のリスト。
<structfield>most_common_vals</structfield>があれば、この中の値はこのヒストグラムの計算では無視されます。
（この式は式のデータ型が<literal>&lt;</literal>演算子を持たないか、<structfield>most_common_vals</structfield>リストが全体の人口を取り扱う時にはNULLとなります。）
      </para></entry>
     </row>

     <row>
      <entry role="catalog_table_entry"><para role="column_definition">
       <structfield>correlation</structfield> <type>float4</type>
      </para>
      <para>
<!--
       Statistical correlation between physical row ordering and
       logical ordering of the expression values.  This ranges from -1 to +1.
       When the value is near -1 or +1, an index scan on the expression will
       be estimated to be cheaper than when it is near zero, due to reduction
       of random access to the disk.  (This expression is null if the expression's
       data type does not have a <literal>&lt;</literal> operator.)
-->
物理的な行の順序と式の値の論理的な順序の間の統計的な相関。
範囲は-1から+1です。
値が-1あるいは+1に近ければ、ディスクへのランダムアクセスが減るので、式に対するインデックススキャンはその値がゼロに近いときよりも安価であると見積もられます。
（式のデータ型が<literal>&lt;</literal>演算子を持たなければ、式はNULLとなります。）
      </para></entry>
     </row>

     <row>
      <entry role="catalog_table_entry"><para role="column_definition">
       <structfield>most_common_elems</structfield> <type>anyarray</type>
      </para>
      <para>
<!--
       A list of non-null element values most often appearing within values of
       the expression. (Null for scalar types.)
-->
列の値の中で最もよく出現する非NULLの要素値のリストです。（スカラ型の場合はNULLです。）
      </para></entry>
     </row>

     <row>
      <entry role="catalog_table_entry"><para role="column_definition">
       <structfield>most_common_elem_freqs</structfield> <type>float4[]</type>
      </para>
      <para>
<!--
       A list of the frequencies of the most common element values, i.e., the
       fraction of rows containing at least one instance of the given value.
       Two or three additional values follow the per-element frequencies;
       these are the minimum and maximum of the preceding per-element
       frequencies, and optionally the frequency of null elements.
       (Null when <structfield>most_common_elems</structfield> is.)
-->
最も一般的な要素値の出現頻度のリストで、与えられた値の少なくとも1つのインスタンスを含む行の断片です。
2つもしくは3つの追加の値が1つの要素ごとの出現頻度に続きます。
最小で最大の要素ごとの出現頻度があります。さらにオプションとしてNULL要素の出現頻度もあります。
（<structfield>most_common_elems</structfield>がNULLの時はNULLです。）
      </para></entry>
     </row>

     <row>
      <entry role="catalog_table_entry"><para role="column_definition">
       <structfield>elem_count_histogram</structfield> <type>float4[]</type>
      </para>
      <para>
<!--
       A histogram of the counts of distinct non-null element values within the
       values of the expression, followed by the average number of distinct
       non-null elements.  (Null for scalar types.)
-->
列の値でNULLではない要素値の個別数のヒストグラム。これは個別のNULLではない平均値が後に続きます。（スカラ型の場合はNULLです。）
      </para></entry>
     </row>
    </tbody>
   </tgroup>
  </table>

  <para>
<!--
   The maximum number of entries in the array fields can be controlled on a
   column-by-column basis using the <link linkend="sql-altertable"><command>ALTER
   TABLE SET STATISTICS</command></link> command, or globally by setting the
   <xref linkend="guc-default-statistics-target"/> run-time parameter.
-->
<link linkend="sql-altertable"><command>ALTER TABLE SET STATISTICS</command></link>コマンドを使って配列フィールドの最大のエントリ数を列単位に制御できます。
あるいは<xref linkend="guc-default-statistics-target"/>実行時パラメータを設定して一括で制御できます。
  </para>

 </sect1>

 <sect1 id="view-pg-tables">
  <title><structname>pg_tables</structname></title>

  <indexterm zone="view-pg-tables">
   <primary>pg_tables</primary>
  </indexterm>

  <para>
<!--
   The view <structname>pg_tables</structname> provides access to
   useful information about each table in the database.
-->
   <structname>pg_tables</structname>ビューはデータベース内のそれぞれのテーブルに関する有用な情報へのアクセスを提供します。
  </para>

  <table>
<!--
   <title><structname>pg_tables</structname> Columns</title>
-->
   <title><structname>pg_tables</structname>の列</title>
   <tgroup cols="1">
    <thead>
     <row>
      <entry role="catalog_table_entry"><para role="column_definition">
<!--
       Column Type
-->
列 型
      </para>
      <para>
<!--
       Description
-->
説明
      </para></entry>
     </row>
    </thead>

    <tbody>
     <row>
      <entry role="catalog_table_entry"><para role="column_definition">
       <structfield>schemaname</structfield> <type>name</type>
<!--
       (references <link linkend="catalog-pg-namespace"><structname>pg_namespace</structname></link>.<structfield>nspname</structfield>)
-->
（参照先 <link linkend="catalog-pg-namespace"><structname>pg_namespace</structname></link>.<structfield>nspname</structfield>）
      </para>
      <para>
<!--
       Name of schema containing table
-->
テーブルがあるスキーマの名前
      </para></entry>
     </row>

     <row>
      <entry role="catalog_table_entry"><para role="column_definition">
       <structfield>tablename</structfield> <type>name</type>
<!--
       (references <link linkend="catalog-pg-class"><structname>pg_class</structname></link>.<structfield>relname</structfield>)
-->
（参照先 <link linkend="catalog-pg-class"><structname>pg_class</structname></link>.<structfield>relname</structfield>）
      </para>
      <para>
<!--
       Name of table
-->
テーブルの名前
      </para></entry>
     </row>

     <row>
      <entry role="catalog_table_entry"><para role="column_definition">
       <structfield>tableowner</structfield> <type>name</type>
<!--
       (references <link linkend="catalog-pg-authid"><structname>pg_authid</structname></link>.<structfield>rolname</structfield>)
-->
（参照先 <link linkend="catalog-pg-authid"><structname>pg_authid</structname></link>.<structfield>rolname</structfield>）
      </para>
      <para>
<!--
       Name of table's owner
-->
テーブルの所有者
      </para></entry>
     </row>

     <row>
      <entry role="catalog_table_entry"><para role="column_definition">
       <structfield>tablespace</structfield> <type>name</type>
<!--
       (references <link linkend="catalog-pg-tablespace"><structname>pg_tablespace</structname></link>.<structfield>spcname</structfield>)
-->
（参照先 <link linkend="catalog-pg-tablespace"><structname>pg_tablespace</structname></link>.<structfield>spcname</structfield>）
      </para>
      <para>
<!--
       Name of tablespace containing table (null if default for database)
-->
テーブルを含むテーブル空間の名前（データベースのデフォルトの場合はNULL）
      </para></entry>
     </row>

     <row>
      <entry role="catalog_table_entry"><para role="column_definition">
       <structfield>hasindexes</structfield> <type>bool</type>
<!--
       (references <link linkend="catalog-pg-class"><structname>pg_class</structname></link>.<structfield>relhasindex</structfield>)
-->
（参照先 <link linkend="catalog-pg-class"><structname>pg_class</structname></link>.<structfield>relhasindex</structfield>）
      </para>
      <para>
<!--
       True if table has (or recently had) any indexes
-->
trueの場合は、テーブルがインデックスを持っている（もしくは最近まで持っていた）
      </para></entry>
     </row>

     <row>
      <entry role="catalog_table_entry"><para role="column_definition">
       <structfield>hasrules</structfield> <type>bool</type>
<!--
       (references <link linkend="catalog-pg-class"><structname>pg_class</structname></link>.<structfield>relhasrules</structfield>)
-->
（参照先 <link linkend="catalog-pg-class"><structname>pg_class</structname></link>.<structfield>relhasrules</structfield>）
      </para>
      <para>
<!--
       True if table has (or once had) rules
-->
trueの場合は、テーブルにルールがある（もしくは以前あった）
      </para></entry>
     </row>

     <row>
      <entry role="catalog_table_entry"><para role="column_definition">
       <structfield>hastriggers</structfield> <type>bool</type>
<!--
       (references <link linkend="catalog-pg-class"><structname>pg_class</structname></link>.<structfield>relhastriggers</structfield>)
-->
（参照先 <link linkend="catalog-pg-class"><structname>pg_class</structname></link>.<structfield>relhastriggers</structfield>）
      </para>
      <para>
<!--
       True if table has (or once had) triggers
-->
trueの場合は、テーブルにトリガがある（もしくは以前あった）
      </para></entry>
     </row>

     <row>
      <entry role="catalog_table_entry"><para role="column_definition">
       <structfield>rowsecurity</structfield> <type>bool</type>
<!--
       (references <link linkend="catalog-pg-class"><structname>pg_class</structname></link>.<structfield>relrowsecurity</structfield>)
-->
（参照先 <link linkend="catalog-pg-class"><structname>pg_class</structname></link>.<structfield>relrowsecurity</structfield>）
      </para>
      <para>
<!--
       True if row security is enabled on the table
-->
trueの場合は、テーブルの行セキュリティが有効
      </para></entry>
     </row>
    </tbody>
   </tgroup>
  </table>

 </sect1>

 <sect1 id="view-pg-timezone-abbrevs">
  <title><structname>pg_timezone_abbrevs</structname></title>

  <indexterm zone="view-pg-timezone-abbrevs">
   <primary>pg_timezone_abbrevs</primary>
  </indexterm>

  <para>
<!--
   The view <structname>pg_timezone_abbrevs</structname> provides a list
   of time zone abbreviations that are currently recognized by the datetime
   input routines.  The contents of this view change when the
<<<<<<< HEAD
   <xref linkend="guc-timezone-abbreviations"/> run-time parameter is modified.
-->
<structname>pg_timezone_abbrevs</structname>ビューは、現在日付時間の入力処理で認識されている、時間帯省略形のリストを提供します。
このビューの内容は、<xref linkend="guc-timezone-abbreviations"/>実行時パラメータが変更された時に変わります。
=======
   <xref linkend="guc-timezone"/> or
   <xref linkend="guc-timezone-abbreviations"/> run-time parameters are
   modified.
>>>>>>> 3d6a8289
  </para>

  <table>
<!--
   <title><structname>pg_timezone_abbrevs</structname> Columns</title>
-->
   <title><structname>pg_timezone_abbrevs</structname>の列</title>
   <tgroup cols="1">
    <thead>
     <row>
      <entry role="catalog_table_entry"><para role="column_definition">
<!--
       Column Type
-->
列 型
      </para>
      <para>
<!--
       Description
-->
説明
      </para></entry>
     </row>
    </thead>

    <tbody>
     <row>
      <entry role="catalog_table_entry"><para role="column_definition">
       <structfield>abbrev</structfield> <type>text</type>
      </para>
      <para>
<!--
       Time zone abbreviation
-->
時間帯省略形
      </para></entry>
     </row>

     <row>
      <entry role="catalog_table_entry"><para role="column_definition">
       <structfield>utc_offset</structfield> <type>interval</type>
      </para>
      <para>
<!--
       Offset from UTC (positive means east of Greenwich)
-->
UTCからのオフセット（正はグリニッジより東側を意味する）
      </para></entry>
     </row>

     <row>
      <entry role="catalog_table_entry"><para role="column_definition">
       <structfield>is_dst</structfield> <type>bool</type>
      </para>
      <para>
<!--
       True if this is a daylight-savings abbreviation
-->
trueの場合は、夏時間省略形
      </para></entry>
     </row>
    </tbody>
   </tgroup>
  </table>

  <para>
<!--
   While most timezone abbreviations represent fixed offsets from UTC,
   there are some that have historically varied in value
   (see <xref linkend="datetime-config-files"/> for more information).
   In such cases this view presents their current meaning.
-->
多くのタイムゾーンの省略形は、UTCからの固定されたオフセットで表現されている一方で、いくつかのものは歴史的にオフセット値が変化しています（詳細は<xref linkend="datetime-config-files"/>を参照してください）。
このような場合には、それらの現在の意味を表示します。
  </para>

 </sect1>

 <sect1 id="view-pg-timezone-names">
  <title><structname>pg_timezone_names</structname></title>

  <indexterm zone="view-pg-timezone-names">
   <primary>pg_timezone_names</primary>
  </indexterm>

  <para>
<!--
   The view <structname>pg_timezone_names</structname> provides a list
   of time zone names that are recognized by <command>SET TIMEZONE</command>,
   along with their associated abbreviations, UTC offsets,
   and daylight-savings status.  (Technically,
   <productname>PostgreSQL</productname> does not use UTC because leap
   seconds are not handled.)
   Unlike the abbreviations shown in <link
   linkend="view-pg-timezone-abbrevs"><structname>pg_timezone_abbrevs</structname></link>, many of these names imply a set of daylight-savings transition
   date rules.  Therefore, the associated information changes across local DST
   boundaries.  The displayed information is computed based on the current
   value of <function>CURRENT_TIMESTAMP</function>.
-->
<structname>pg_timezone_names</structname>ビューは、<command>SET TIMEZONE</command>で認識される時間帯名称の一覧を提供します。
ここには、その関連付けされた省略形、UTCオフセット、夏時間状況などが含まれます。
（<productname>PostgreSQL</productname>は技術的には、うるう秒を扱いませんので、UTCを使用しません。）
<link linkend="view-pg-timezone-abbrevs"><structname>pg_timezone_abbrevs</structname></link>で示した省略形とは異なり、名前の多くが夏時間変換規則を意味しています。
したがって、関連する情報はローカルなDST境界によって異なります。
表示される情報は、現在の<function>CURRENT_TIMESTAMP</function>に基づいて計算されたものです。
  </para>

  <table>
<!--
   <title><structname>pg_timezone_names</structname> Columns</title>
-->
   <title><structname>pg_timezone_names</structname>の列</title>
   <tgroup cols="1">
    <thead>
     <row>
      <entry role="catalog_table_entry"><para role="column_definition">
<!--
       Column Type
-->
列 型
      </para>
      <para>
<!--
       Description
-->
説明
      </para></entry>
     </row>
    </thead>

    <tbody>
     <row>
      <entry role="catalog_table_entry"><para role="column_definition">
       <structfield>name</structfield> <type>text</type>
      </para>
      <para>
<!--
       Time zone name
-->
時間帯名
      </para></entry>
     </row>

     <row>
      <entry role="catalog_table_entry"><para role="column_definition">
       <structfield>abbrev</structfield> <type>text</type>
      </para>
      <para>
<!--
       Time zone abbreviation
-->
時間帯省略形
      </para></entry>
     </row>

     <row>
      <entry role="catalog_table_entry"><para role="column_definition">
       <structfield>utc_offset</structfield> <type>interval</type>
      </para>
      <para>
<!--
       Offset from UTC (positive means east of Greenwich)
-->
UTCからのオフセット（正はグリニッジより東側を意味する）
      </para></entry>
     </row>

     <row>
      <entry role="catalog_table_entry"><para role="column_definition">
       <structfield>is_dst</structfield> <type>bool</type>
      </para>
      <para>
<!--
       True if currently observing daylight savings
-->
trueの場合は、現在夏時間である
      </para></entry>
     </row>
    </tbody>
   </tgroup>
  </table>

 </sect1>

 <sect1 id="view-pg-user">
  <title><structname>pg_user</structname></title>

  <indexterm zone="view-pg-user">
   <primary>pg_user</primary>
  </indexterm>

  <para>
<!--
   The view <structname>pg_user</structname> provides access to
   information about database users.  This is simply a publicly
   readable view of
   <link linkend="view-pg-shadow"><structname>pg_shadow</structname></link>
   that blanks out the password field.
-->
<structname>pg_user</structname>ビューはデータベースユーザに関する情報へのアクセスを提供します。
これはパスワードフィールドを隠蔽した<link linkend="view-pg-shadow"><structname>pg_shadow</structname></link>を公に読めるようにしたビューです。
  </para>

  <table>
<!--
   <title><structname>pg_user</structname> Columns</title>
-->
   <title><structname>pg_user</structname>の列</title>
   <tgroup cols="1">
    <thead>
     <row>
      <entry role="catalog_table_entry"><para role="column_definition">
<!--
       Column Type
-->
列 型
      </para>
      <para>
<!--
       Description
-->
説明
      </para></entry>
     </row>
    </thead>

    <tbody>
     <row>
      <entry role="catalog_table_entry"><para role="column_definition">
       <structfield>usename</structfield> <type>name</type>
      </para>
      <para>
<!--
       User name
-->
ユーザ名
      </para></entry>
     </row>

     <row>
      <entry role="catalog_table_entry"><para role="column_definition">
       <structfield>usesysid</structfield> <type>oid</type>
      </para>
      <para>
<!--
       ID of this user
-->
ユーザID
      </para></entry>
     </row>

     <row>
      <entry role="catalog_table_entry"><para role="column_definition">
       <structfield>usecreatedb</structfield> <type>bool</type>
      </para>
      <para>
<!--
       User can create databases
-->
ユーザはデータベースを作成可能です。
      </para></entry>
     </row>

     <row>
      <entry role="catalog_table_entry"><para role="column_definition">
       <structfield>usesuper</structfield> <type>bool</type>
      </para>
      <para>
<!--
       User is a superuser
-->
ユーザはスーパーユーザです。
      </para></entry>
     </row>

     <row>
      <entry role="catalog_table_entry"><para role="column_definition">
       <structfield>userepl</structfield> <type>bool</type>
      </para>
      <para>
<!--
       User can initiate streaming replication and put the system in and
       out of backup mode.
-->
ユーザはストリーミングレプリケーションを開始することができ、システムをバックアップモードにしたり、戻したりできます。
      </para></entry>
     </row>

     <row>
      <entry role="catalog_table_entry"><para role="column_definition">
       <structfield>usebypassrls</structfield> <type>bool</type>
      </para>
      <para>
<!--
       User bypasses every row-level security policy, see
       <xref linkend="ddl-rowsecurity"/> for more information.
-->
ユーザはすべての行単位セキュリティポリシーを無視します。
詳しくは<xref linkend="ddl-rowsecurity"/>を参照してください。
      </para></entry>
     </row>

     <row>
      <entry role="catalog_table_entry"><para role="column_definition">
       <structfield>passwd</structfield> <type>text</type>
      </para>
      <para>
<!--
       Not the password (always reads as <literal>********</literal>)
-->
パスワードでありません（常に<literal>********</literal>のように読まれます）
      </para></entry>
     </row>

     <row>
      <entry role="catalog_table_entry"><para role="column_definition">
       <structfield>valuntil</structfield> <type>timestamptz</type>
      </para>
      <para>
<!--
       Password expiry time (only used for password authentication)
-->
パスワード有効期限（パスワード認証でのみ使用）
      </para></entry>
     </row>

     <row>
      <entry role="catalog_table_entry"><para role="column_definition">
       <structfield>useconfig</structfield> <type>text[]</type>
      </para>
      <para>
<!--
       Session defaults for run-time configuration variables
-->
実行時設定変数のセッションデフォルト
      </para></entry>
     </row>
    </tbody>
   </tgroup>
  </table>

 </sect1>

 <sect1 id="view-pg-user-mappings">
  <title><structname>pg_user_mappings</structname></title>

  <indexterm zone="view-pg-user-mappings">
   <primary>pg_user_mappings</primary>
  </indexterm>

  <para>
<!--
   The view <structname>pg_user_mappings</structname> provides access
   to information about user mappings.  This is essentially a publicly
   readable view of
   <link linkend="catalog-pg-user-mapping"><structname>pg_user_mapping</structname></link>
   that leaves out the options field if the user has no rights to use
   it.
-->
<structname>pg_user_mappings</structname>ビューはユーザマッピングについての情報へのアクセスを提供します。
これはユーザが使用する権利を持っていないオプションフィールドを取り除いた、基本的には公開されていて読み取り可能な<link linkend="catalog-pg-user-mapping"><structname>pg_user_mapping</structname></link>のビューです。
  </para>

  <table>
<!--
   <title><structname>pg_user_mappings</structname> Columns</title>
-->
   <title><structname>pg_user_mappings</structname>の列</title>
   <tgroup cols="1">
    <thead>
     <row>
      <entry role="catalog_table_entry"><para role="column_definition">
<!--
       Column Type
-->
列 型
      </para>
      <para>
<!--
       Description
-->
説明
      </para></entry>
     </row>
    </thead>

    <tbody>
     <row>
      <entry role="catalog_table_entry"><para role="column_definition">
       <structfield>umid</structfield> <type>oid</type>
<!--
       (references <link linkend="catalog-pg-user-mapping"><structname>pg_user_mapping</structname></link>.<structfield>oid</structfield>)
-->
（参照先 <link linkend="catalog-pg-user-mapping"><structname>pg_user_mapping</structname></link>.<structfield>oid</structfield>）
      </para>
      <para>
<!--
       OID of the user mapping
-->
ユーザマッピングのOID
      </para></entry>
     </row>

     <row>
      <entry role="catalog_table_entry"><para role="column_definition">
       <structfield>srvid</structfield> <type>oid</type>
<!--
       (references <link linkend="catalog-pg-foreign-server"><structname>pg_foreign_server</structname></link>.<structfield>oid</structfield>)
-->
（参照先 <link linkend="catalog-pg-foreign-server"><structname>pg_foreign_server</structname></link>.<structfield>oid</structfield>）
      </para>
      <para>
<!--
       The OID of the foreign server that contains this mapping
-->
マッピングを保持する外部サーバのOID
      </para></entry>
     </row>

     <row>
      <entry role="catalog_table_entry"><para role="column_definition">
       <structfield>srvname</structfield> <type>name</type>
<!--
       (references <link linkend="catalog-pg-foreign-server"><structname>pg_foreign_server</structname></link>.<structfield>srvname</structfield>)
-->
（参照先 <link linkend="catalog-pg-foreign-server"><structname>pg_foreign_server</structname></link>.<structfield>srvname</structfield>）
      </para>
      <para>
<!--
       Name of the foreign server
-->
外部サーバの名前
      </para></entry>
     </row>

     <row>
      <entry role="catalog_table_entry"><para role="column_definition">
       <structfield>umuser</structfield> <type>oid</type>
<!--
       (references <link linkend="catalog-pg-authid"><structname>pg_authid</structname></link>.<structfield>oid</structfield>)
-->
（参照先 <link linkend="catalog-pg-authid"><structname>pg_authid</structname></link>.<structfield>oid</structfield>）
      </para>
      <para>
<!--
       OID of the local role being mapped, or zero if the user mapping is public
-->
マッピングされているローカルのロールのOID。
ユーザマッピングが公開されている場合はゼロになります。
      </para></entry>
     </row>

     <row>
      <entry role="catalog_table_entry"><para role="column_definition">
       <structfield>usename</structfield> <type>name</type>
      </para>
      <para>
<!--
       Name of the local user to be mapped
-->
マッピングされているローカルユーザの名前
      </para></entry>
     </row>

     <row>
      <entry role="catalog_table_entry"><para role="column_definition">
       <structfield>umoptions</structfield> <type>text[]</type>
      </para>
      <para>
<!--
       User mapping specific options, as <quote>keyword=value</quote> strings
-->
<quote>keyword=value</quote>文字列のようなユーザマッピングの特定のオプション
      </para></entry>
     </row>
    </tbody>
   </tgroup>
  </table>

  <para>
<!--
   To protect password information stored as a user mapping option,
   the <structfield>umoptions</structfield> column will read as null
   unless one of the following applies:
-->
ユーザマッピングオプションとして格納されたパスワード情報を保護するために、<structfield>umoptions</structfield>列は以下に該当しない限りはNULLとして読み込みます。
   <itemizedlist>
    <listitem>
     <para>
<!--
      current user is the user being mapped, and owns the server or
      holds <literal>USAGE</literal> privilege on it
-->
現在のユーザはマッピングされているユーザであり、サーバを所有しているか、サーバ上に<literal>USAGE</literal>権限を持っている
     </para>
    </listitem>
    <listitem>
     <para>
<!--
      current user is the server owner and mapping is for <literal>PUBLIC</literal>
-->
現在のユーザはサーバ所有者であり、<literal>PUBLIC</literal>としてマッピングされている
     </para>
    </listitem>
    <listitem>
     <para>
<!--
      current user is a superuser
-->
現在のユーザはスーパーユーザである
     </para>
    </listitem>
   </itemizedlist>
  </para>

 </sect1>


 <sect1 id="view-pg-views">
  <title><structname>pg_views</structname></title>

  <indexterm zone="view-pg-views">
   <primary>pg_views</primary>
  </indexterm>

  <para>
<!--
   The view <structname>pg_views</structname> provides access to
   useful information about each view in the database.
-->
   <structname>pg_views</structname>ビューはデータベース内のそれぞれのビューに関する有用な情報へのアクセスを提供します。
  </para>

  <table>
<!--
   <title><structname>pg_views</structname> Columns</title>
-->
   <title><structname>pg_views</structname>の列</title>
   <tgroup cols="1">
    <thead>
     <row>
      <entry role="catalog_table_entry"><para role="column_definition">
<!--
       Column Type
-->
列 型
      </para>
      <para>
<!--
       Description
-->
説明
      </para></entry>
     </row>
    </thead>

    <tbody>
     <row>
      <entry role="catalog_table_entry"><para role="column_definition">
       <structfield>schemaname</structfield> <type>name</type>
<!--
       (references <link linkend="catalog-pg-namespace"><structname>pg_namespace</structname></link>.<structfield>nspname</structfield>)
-->
（参照先 <link linkend="catalog-pg-namespace"><structname>pg_namespace</structname></link>.<structfield>nspname</structfield>）
      </para>
      <para>
<!--
       Name of schema containing view
-->
ビューを持つスキーマ名
      </para></entry>
     </row>

     <row>
      <entry role="catalog_table_entry"><para role="column_definition">
       <structfield>viewname</structfield> <type>name</type>
<!--
       (references <link linkend="catalog-pg-class"><structname>pg_class</structname></link>.<structfield>relname</structfield>)
-->
（参照先 <link linkend="catalog-pg-class"><structname>pg_class</structname></link>.<structfield>relname</structfield>）
      </para>
      <para>
<!--
       Name of view
-->
ビュー名
      </para></entry>
     </row>

     <row>
      <entry role="catalog_table_entry"><para role="column_definition">
       <structfield>viewowner</structfield> <type>name</type>
<!--
       (references <link linkend="catalog-pg-authid"><structname>pg_authid</structname></link>.<structfield>rolname</structfield>)
-->
（参照先 <link linkend="catalog-pg-authid"><structname>pg_authid</structname></link>.<structfield>rolname</structfield>）
      </para>
      <para>
<!--
       Name of view's owner
-->
ビューの所有者
      </para></entry>
     </row>

     <row>
      <entry role="catalog_table_entry"><para role="column_definition">
       <structfield>definition</structfield> <type>text</type>
      </para>
      <para>
<!--
       View definition (a reconstructed <xref linkend="sql-select"/> query)
-->
ビュー定義（再構築された<xref linkend="sql-select"/>問い合わせ）
      </para></entry>
     </row>
    </tbody>
   </tgroup>
  </table>
 </sect1>


 <sect1 id="view-pg-wait-events">
  <title><structname>pg_wait_events</structname></title>

  <indexterm zone="view-pg-wait-events">
   <primary>pg_wait_events</primary>
  </indexterm>

  <para>
<!--
   The view <structname>pg_wait_events</structname> provides description about the
   wait events.
-->
<structname>pg_wait_events</structname>ビューは、待機イベントに関する説明を提供します。
  </para>

  <table>
   <title><structname>pg_wait_events</structname> Columns</title>
   <tgroup cols="1">
    <thead>
     <row>
      <entry role="catalog_table_entry"><para role="column_definition">
<!--
       Column Type
-->
列 型
      </para>
      <para>
<!--
       Description
-->
説明
      </para></entry>
     </row>
    </thead>

    <tbody>
     <row>
      <entry role="catalog_table_entry"><para role="column_definition">
       <structfield>type</structfield> <type>text</type>
      </para>
      <para>
<!--
       Wait event type
-->
待機イベントの種別
      </para></entry>
     </row>

     <row>
      <entry role="catalog_table_entry"><para role="column_definition">
       <structfield>name</structfield> <type>text</type>
      </para>
      <para>
<!--
       Wait event name
-->
待機イベント名
      </para></entry>
     </row>

     <row>
      <entry role="catalog_table_entry"><para role="column_definition">
       <structfield>description</structfield> <type>text</type>
      </para>
      <para>
<!--
       Wait event description
-->
待機イベントの説明
      </para></entry>
     </row>
    </tbody>
   </tgroup>
  </table>
 </sect1>

</chapter><|MERGE_RESOLUTION|>--- conflicted
+++ resolved
@@ -389,17 +389,23 @@
   </indexterm>
 
   <para>
+<!--
    The <structname>pg_aios</structname> view lists all <xref
    linkend="glossary-aio"/> handles that are currently in-use.  An I/O handle
    is used to reference an I/O operation that is being prepared, executed or
    is in the process of completing.  <structname>pg_aios</structname> contains
    one row for each I/O handle.
-  </para>
-
-  <para>
+-->
+《機械翻訳》«The <structname>pg_aios</structname> view lists all <xref linkend="glossary-aio"/> handles that are currently in-use. An I/O handle is used to reference an I/O operation that is being prepared, executed or is in the process of completing. <structname>pg_aios</structname> contains one row for each I/O handle.»
+  </para>
+
+  <para>
+<!--
    This view is mainly useful for developers of
    <productname>PostgreSQL</productname>, but may also be useful when tuning
    <productname>PostgreSQL</productname>.
+-->
+《機械翻訳》«This view is mainly useful for developers of <productname>PostgreSQL</productname>, but may also be useful when tuning <productname>PostgreSQL</productname>.»
   </para>
 
   <table>
@@ -408,10 +414,16 @@
     <thead>
      <row>
       <entry role="catalog_table_entry"><para role="column_definition">
+<!--
        Column Type
-      </para>
-      <para>
+-->
+列 型
+      </para>
+      <para>
+<!--
        Description
+-->
+説明
       </para></entry>
      </row>
     </thead>
@@ -422,7 +434,10 @@
        <structfield>pid</structfield> <type>int4</type>
       </para>
       <para>
+<!--
        Process ID of the server process that is issuing this I/O.
+-->
+《機械翻訳》«Process ID of the server process that is issuing this I/O.»
       </para></entry>
      </row>
 
@@ -431,8 +446,11 @@
        <structfield>io_id</structfield> <type>int4</type>
       </para>
       <para>
+<!--
        Identifier of the I/O handle. Handles are reused once the I/O
        completed (or if the handle is released before I/O is started). On reuse
+-->
+《機械翻訳》«Identifier of the I/O handle. Handles are reused once the I/O completed (or if the handle is released before I/O is started). On reuse»
        <link linkend="view-pg-aios-io-generation">
         <structname>pg_aios</structname>.<structfield>io_generation</structfield>
        </link>
@@ -445,7 +463,10 @@
        <structfield>io_generation</structfield> <type>int8</type>
       </para>
       <para>
+<!--
        Generation of the I/O handle.
+-->
+《機械翻訳》«Generation of the I/O handle.»
       </para></entry>
      </row>
 
@@ -454,41 +475,65 @@
        <structfield>state</structfield> <type>text</type>
       </para>
       <para>
+<!--
        State of the I/O handle:
+-->
+《機械翻訳》«State of the I/O handle:»
        <itemizedlist>
         <listitem>
          <para>
+<!--
           <literal>HANDED_OUT</literal>, referenced by code but not yet used
+-->
+《機械翻訳》«<literal>HANDED_OUT</literal>, referenced by code but not yet used»
          </para>
         </listitem>
         <listitem>
          <para>
+<!--
           <literal>DEFINED</literal>, information necessary for execution is known
+-->
+《機械翻訳》«<literal>DEFINED</literal>, information necessary for execution is known»
          </para>
         </listitem>
         <listitem>
          <para>
+<!--
           <literal>STAGED</literal>, ready for execution
+-->
+《機械翻訳》«<literal>STAGED</literal>, ready for execution»
          </para>
         </listitem>
         <listitem>
          <para>
+<!--
           <literal>SUBMITTED</literal>, submitted for execution
+-->
+《機械翻訳》«<literal>SUBMITTED</literal>, submitted for execution»
          </para>
         </listitem>
         <listitem>
          <para>
+<!--
           <literal>COMPLETED_IO</literal>, finished, but result has not yet been processed
+-->
+《機械翻訳》«<literal>COMPLETED_IO</literal>, finished, but result has not yet been processed»
          </para>
         </listitem>
         <listitem>
          <para>
+<!--
           <literal>COMPLETED_SHARED</literal>, shared completion processing completed
+-->
+《機械翻訳》«<literal>COMPLETED_SHARED</literal>, shared completion processing completed»
          </para>
         </listitem>
         <listitem>
          <para>
+<!--
           <literal>COMPLETED_LOCAL</literal>, backend local completion processing completed
+-->
+《機械翻訳》«<literal>COMPLETED_LOCAL</literal>, backend local completion processing completed»
          </para>
         </listitem>
        </itemizedlist>
@@ -500,21 +545,33 @@
        <structfield>operation</structfield> <type>text</type>
       </para>
       <para>
+<!--
        Operation performed using the I/O handle:
+-->
+《機械翻訳》«Operation performed using the I/O handle:»
        <itemizedlist>
         <listitem>
          <para>
+<!--
           <literal>invalid</literal>, not yet known
+-->
+《機械翻訳》«<literal>invalid</literal>, not yet known»
          </para>
         </listitem>
         <listitem>
          <para>
+<!--
           <literal>readv</literal>, a vectored read
+-->
+《機械翻訳》«<literal>readv</literal>, a vectored read»
          </para>
         </listitem>
         <listitem>
          <para>
+<!--
           <literal>writev</literal>, a vectored write
+-->
+《機械翻訳》«<literal>writev</literal>, a vectored write»
          </para>
         </listitem>
        </itemizedlist>
@@ -526,7 +583,10 @@
        <structfield>off</structfield> <type>int8</type>
       </para>
       <para>
+<!--
        Offset of the I/O operation.
+-->
+《機械翻訳》«Offset of the I/O operation.»
       </para></entry>
      </row>
 
@@ -535,7 +595,10 @@
        <structfield>length</structfield> <type>int8</type>
       </para>
       <para>
+<!--
        Length of the I/O operation.
+-->
+《機械翻訳》«Length of the I/O operation.»
       </para></entry>
      </row>
 
@@ -544,11 +607,17 @@
        <structfield>target</structfield> <type>text</type>
       </para>
       <para>
+<!--
        What kind of object is the I/O targeting:
+-->
+《機械翻訳》«What kind of object is the I/O targeting:»
        <itemizedlist spacing="compact">
         <listitem>
          <para>
+<!--
           <literal>smgr</literal>, I/O on relations
+-->
+《機械翻訳》«<literal>smgr</literal>, I/O on relations»
          </para>
         </listitem>
        </itemizedlist>
@@ -560,10 +629,13 @@
        <structfield>handle_data_len</structfield> <type>int2</type>
       </para>
       <para>
+<!--
        Length of the data associated with the I/O operation. For I/O to/from
        <xref linkend="guc-shared-buffers"/> and <xref
        linkend="guc-temp-buffers"/>, this indicates the number of buffers the
        I/O is operating on.
+-->
+《機械翻訳》«Length of the data associated with the I/O operation. For I/O to/from <xref linkend="guc-shared-buffers"/> and <xref linkend="guc-temp-buffers"/>, this indicates the number of buffers the I/O is operating on.»
       </para></entry>
      </row>
 
@@ -572,8 +644,11 @@
        <structfield>raw_result</structfield> <type>int4</type>
       </para>
       <para>
+<!--
        Low-level result of the I/O operation, or NULL if the operation has not
        yet completed.
+-->
+《機械翻訳》«Low-level result of the I/O operation, or NULL if the operation has not yet completed.»
       </para></entry>
      </row>
 
@@ -582,37 +657,55 @@
        <structfield>result</structfield> <type>text</type>
       </para>
       <para>
+<!--
        High-level result of the I/O operation:
+-->
+《機械翻訳》«High-level result of the I/O operation:»
        <itemizedlist>
         <listitem>
          <para>
+<!--
           <literal>UNKNOWN</literal> means that the result of the
           operation is not yet known.
+-->
+《機械翻訳》«<literal>UNKNOWN</literal> means that the result of the operation is not yet known.»
          </para>
         </listitem>
         <listitem>
          <para>
+<!--
           <literal>OK</literal> means the I/O completed successfully.
+-->
+《機械翻訳》«<literal>OK</literal> means the I/O completed successfully.»
          </para>
         </listitem>
         <listitem>
          <para>
+<!--
           <literal>PARTIAL</literal> means that the I/O completed without
           error, but did not process all data. Commonly callers will need to
           retry and perform the remainder of the work in a separate I/O.
+-->
+《機械翻訳》«<literal>PARTIAL</literal> means that the I/O completed without error, but did not process all data. Commonly callers will need to retry and perform the remainder of the work in a separate I/O.»
          </para>
         </listitem>
         <listitem>
          <para>
+<!--
           <literal>WARNING</literal> means that the I/O completed without
           error, but that execution of the IO triggered a warning. E.g. when
           encountering a corrupted buffer with <xref
           linkend="guc-zero-damaged-pages"/> enabled.
+-->
+《機械翻訳》«<literal>WARNING</literal> means that the I/O completed without error, but that execution of the IO triggered a warning. E.g. when encountering a corrupted buffer with <xref linkend="guc-zero-damaged-pages"/> enabled.»
          </para>
         </listitem>
         <listitem>
          <para>
+<!--
           <literal>ERROR</literal> means the I/O failed with an error.
+-->
+《機械翻訳》«<literal>ERROR</literal> means the I/O failed with an error.»
          </para>
         </listitem>
        </itemizedlist>
@@ -624,7 +717,10 @@
        <structfield>target_desc</structfield> <type>text</type>
       </para>
       <para>
+<!--
        Description of what the I/O operation is targeting.
+-->
+《機械翻訳》«Description of what the I/O operation is targeting.»
       </para></entry>
      </row>
 
@@ -633,7 +729,10 @@
        <structfield>f_sync</structfield> <type>bool</type>
       </para>
       <para>
+<!--
        Flag indicating whether the I/O is executed synchronously.
+-->
+《機械翻訳》«Flag indicating whether the I/O is executed synchronously.»
       </para></entry>
      </row>
 
@@ -642,7 +741,10 @@
        <structfield>f_localmem</structfield> <type>bool</type>
       </para>
       <para>
+<!--
        Flag indicating whether the I/O references process local memory.
+-->
+《機械翻訳》«Flag indicating whether the I/O references process local memory.»
       </para></entry>
      </row>
 
@@ -651,7 +753,10 @@
        <structfield>f_buffered</structfield> <type>bool</type>
       </para>
       <para>
+<!--
        Flag indicating whether the I/O is buffered I/O.
+-->
+《機械翻訳》«Flag indicating whether the I/O is buffered I/O.»
       </para></entry>
      </row>
 
@@ -660,13 +765,21 @@
   </table>
 
   <para>
+<!--
    The <structname>pg_aios</structname> view is read-only.
-  </para>
-
-  <para>
+-->
+《マッチ度[85.454545]》<structname>pg_cursors</structname>ビューは読み取り専用です。
+《機械翻訳》«The <structname>pg_aios</structname> view is read-only.»
+  </para>
+
+  <para>
+<!--
    By default, the <structname>pg_aios</structname> view can be read only by
    superusers or roles with privileges of the
    <literal>pg_read_all_stats</literal> role.
+-->
+《マッチ度[86.163522]》デフォルトでは<structname>pg_shmem_allocations</structname>はスーパーユーザか、<literal>pg_read_all_stats</literal>ロールの権限を持つロールだけが読み取りできます。
+《機械翻訳》«By default, the <structname>pg_aios</structname> view can be read only by superusers or roles with privileges of the <literal>pg_read_all_stats</literal> role.»
   </para>
  </sect1>
 
@@ -1015,14 +1128,11 @@
        <structfield>type</structfield> <type>text</type>
       </para>
       <para>
-<<<<<<< HEAD
-<!--
-       Name of the parent of this memory context
--->
-このメモリコンテキストの親の名前
-=======
+<!--
        Type of the memory context
->>>>>>> 3d6a8289
+-->
+《マッチ度[61.538462]》メモリコンテキストの名前
+《機械翻訳》«Type of the memory context»
       </para></entry>
      </row>
 
@@ -1031,15 +1141,12 @@
        <structfield>level</structfield> <type>int4</type>
       </para>
       <para>
-<<<<<<< HEAD
-<!--
-       Distance from TopMemoryContext in context tree
--->
-コンテキストツリーにおけるTopMemoryContextからの距離
-=======
+<!--
        The 1-based level of the context in the memory context hierarchy. The
        level of a context also shows the position of that context in the
        <structfield>path</structfield> column.
+-->
+《機械翻訳》«The 1-based level of the context in the memory context hierarchy. The level of a context also shows the position of that context in the <structfield>path</structfield> column.»
       </para></entry>
      </row>
 
@@ -1048,12 +1155,14 @@
        <structfield>path</structfield> <type>int4[]</type>
       </para>
       <para>
+<!--
        Array of transient numerical identifiers to describe the memory
        context hierarchy. The first element is for
        <literal>TopMemoryContext</literal>, subsequent elements contain
        intermediate parents and the final element contains the identifier for
        the current context.
->>>>>>> 3d6a8289
+-->
+《機械翻訳》«Array of transient numerical identifiers to describe the memory context hierarchy. The first element is for <literal>TopMemoryContext</literal>, subsequent elements contain intermediate parents and the final element contains the identifier for the current context.»
       </para></entry>
      </row>
 
@@ -1130,12 +1239,15 @@
   </para>
 
   <para>
+<!--
    Since memory contexts are created and destroyed during the running of a
    query, the identifiers stored in the <structfield>path</structfield> column
    can be unstable between multiple invocations of the view in the same query.
    The example below demonstrates an effective usage of this column and
    calculates the total number of bytes used by
    <literal>CacheMemoryContext</literal> and all of its children:
+-->
+《機械翻訳》«Since memory contexts are created and destroyed during the running of a query, the identifiers stored in the <structfield>path</structfield> column can be unstable between multiple invocations of the view in the same query. The example below demonstrates an effective usage of this column and calculates the total number of bytes used by <literal>CacheMemoryContext</literal> and all of its children:»
 
 <programlisting>
 WITH memory_contexts AS (
@@ -1147,9 +1259,12 @@
 AND c1.path[c2.level] = c2.path[c2.level];
 </programlisting>
 
+<!--
    The <link linkend="queries-with">Common Table Expression</link> is used
    to ensure the context IDs in the <structfield>path</structfield> column
    match between both evaluations of the view.
+-->
+《機械翻訳》«The <link linkend="queries-with">Common Table Expression</link> is used to ensure the context IDs in the <structfield>path</structfield> column match between both evaluations of the view.»
   </para>
  </sect1>
 
@@ -3780,14 +3895,10 @@
        <structfield>active</structfield> <type>bool</type>
       </para>
       <para>
-<<<<<<< HEAD
 <!--
        True if this slot is currently being streamed
 -->
 trueの場合は、このスロットが現在ストリーミングされている
-=======
-       True if this slot is currently being streamed
->>>>>>> 3d6a8289
       </para></entry>
      </row>
 
@@ -3796,17 +3907,12 @@
        <structfield>active_pid</structfield> <type>int4</type>
       </para>
       <para>
-<<<<<<< HEAD
 <!--
        The process ID of the session streaming data for this slot.
        <literal>NULL</literal> if inactive.
 -->
 このスロットのデータをストリーミングしているセッションのプロセスID。
 非アクティブな場合は<literal>NULL</literal>。
-=======
-       The process ID of the session streaming data for this slot.
-       <literal>NULL</literal> if inactive.
->>>>>>> 3d6a8289
       </para></entry>
      </row>
 
@@ -3921,14 +4027,10 @@
         </listitem>
         <listitem>
          <para>
-<<<<<<< HEAD
 <!--
           <literal>lost</literal> means that this slot is no longer usable.
 -->
 <literal>lost</literal>。このスロットが使用できなくなったことを意味します。
-=======
-          <literal>lost</literal> means that this slot is no longer usable.
->>>>>>> 3d6a8289
          </para>
         </listitem>
        </itemizedlist>
@@ -3970,9 +4072,12 @@
        <structfield>two_phase_at</structfield> <type>pg_lsn</type>
       </para>
       <para>
+<!--
        The address (<literal>LSN</literal>) from which the decoding of prepared
        transactions is enabled. <literal>NULL</literal> for logical slots
        where <structfield>two_phase</structfield> is false and for physical slots.
+-->
+《機械翻訳》«The address (<literal>LSN</literal>) from which the decoding of prepared transactions is enabled. <literal>NULL</literal> for logical slots where <structfield>two_phase</structfield> is false and for physical slots.»
       </para></entry>
      </row>
 
@@ -3981,37 +4086,25 @@
        <structfield>inactive_since</structfield> <type>timestamptz</type>
       </para>
       <para>
-<<<<<<< HEAD
-<!--
-        The time when the slot became inactive. <literal>NULL</literal> if the
-        slot is currently being streamed.
-        Note that for slots on the standby that are being synced from a
-=======
+<!--
         The time when the slot became inactive. <literal>NULL</literal> if the
         slot is currently being streamed. If the slot becomes invalid,
         this value will never be updated.
         For standby slots that are being synced from a
->>>>>>> 3d6a8289
         primary server (whose <structfield>synced</structfield> field is
         <literal>true</literal>), the <structfield>inactive_since</structfield>
         indicates the time when slot synchronization (see <xref
         linkend="logicaldecoding-replication-slots-synchronization"/>)
         was most recently stopped.  <literal>NULL</literal> if the slot
-<<<<<<< HEAD
-        has always been synchronized. On standby, this is useful for slots
-        that are being synced from a primary server (whose
-        <structfield>synced</structfield> field is <literal>true</literal>)
-        so they know when the slot stopped being synchronized.
--->
-スロットが非アクティブになった時間。
+        has always been synchronized. This helps standby slots track when
+        synchronization was interrupted.
+-->
+《マッチ度[50.158228]》スロットが非アクティブになった時間。
 スロットが現在ストリーミングされている場合は<literal>NULL</literal>。
 スタンバイ上のスロットがプライマリサーバから同期されている（<structfield>synced</structfield>フィールドが<literal>true</literal>である）場合、<structfield>inactive_since</structfield>はスロットの同期（<xref linkend="logicaldecoding-replication-slots-synchronization"/>を参照）が最後に停止された時間を示すことに注意してください。
 スロットが常に同期されている場合は<literal>NULL</literal>。
 スタンバイでは、プライマリサーバから同期されているスロット（<structfield>synced</structfield> フィールドが<literal>true</literal>）であるため、スロットの同期がいつ停止したかを知ることができます。
-=======
-        has always been synchronized. This helps standby slots track when
-        synchronization was interrupted.
->>>>>>> 3d6a8289
+《機械翻訳》«The time when the slot became inactive. <literal>NULL</literal> if the slot is currently being streamed. If the slot becomes invalid, this value will never be updated. For standby slots that are being synced from a primary server (whose <structfield>synced</structfield> field is <literal>true</literal>), the <structfield>inactive_since</structfield> indicates the time when slot synchronization (see <xref linkend="logicaldecoding-replication-slots-synchronization"/>) was most recently stopped. <literal>NULL</literal> if the slot has always been synchronized. This helps standby slots track when synchronization was interrupted.»
       </para></entry>
      </row>
 
@@ -4024,15 +4117,12 @@
        True if this logical slot conflicted with recovery (and so is now
        invalidated). When this column is true, check
        <structfield>invalidation_reason</structfield> column for the conflict
-<<<<<<< HEAD
-       reason. Always NULL for physical slots.
--->
-trueの場合は、この論理スロットがリカバリと競合した（したため、無効になっている）。
+       reason. Always <literal>NULL</literal> for physical slots.
+-->
+《マッチ度[80.497925]》trueの場合は、この論理スロットがリカバリと競合した（したため、無効になっている）。
 この列がtrueの場合、競合理由を<structfield>invalidation_reason</structfield>列で確認してください。
 物理スロットでは常にNULL。
-=======
-       reason. Always <literal>NULL</literal> for physical slots.
->>>>>>> 3d6a8289
+《機械翻訳》«True if this logical slot conflicted with recovery (and so is now invalidated). When this column is true, check <structfield>invalidation_reason</structfield> column for the conflict reason. Always <literal>NULL</literal> for physical slots.»
       </para></entry>
      </row>
 
@@ -4083,9 +4173,12 @@
         </listitem>
         <listitem>
          <para>
+<!--
           <literal>idle_timeout</literal> means that the slot has remained
           inactive longer than the configured
           <xref linkend="guc-idle-replication-slot-timeout"/> duration.
+-->
+《機械翻訳》«<literal>idle_timeout</literal> means that the slot has remained inactive longer than the configured <xref linkend="guc-idle-replication-slot-timeout"/> duration.»
          </para>
         </listitem>
        </itemizedlist>
@@ -5482,10 +5575,7 @@
        <structfield>passwd</structfield> <type>text</type>
       </para>
       <para>
-<<<<<<< HEAD
-<!--
-=======
->>>>>>> 3d6a8289
+<!--
        Encrypted password; null if none.  See
        <link linkend="catalog-pg-authid"><structname>pg_authid</structname></link>
        for details of how encrypted passwords are stored.
@@ -5665,6 +5755,7 @@
   </indexterm>
 
   <para>
+<!--
    The <structname>pg_shmem_allocations_numa</structname> shows how shared
    memory allocations in the server's main shared memory segment are distributed
    across NUMA nodes. This includes both memory allocated by
@@ -5677,20 +5768,28 @@
    used earlier.
    Current limitation for this view is that won't show anonymous shared memory
    allocations.
-  </para>
-
-  <para>
+-->
+《機械翻訳》«The <structname>pg_shmem_allocations_numa</structname> shows how shared memory allocations in the server's main shared memory segment are distributed across NUMA nodes. This includes both memory allocated by <productname>PostgreSQL</productname> itself and memory allocated by extensions using the mechanisms detailed in <xref linkend="xfunc-shared-addin" />. This view will output multiple rows for each of the shared memory segments provided that they are spread across multiple NUMA nodes. This view should not be queried by monitoring systems as it is very slow and may end up allocating shared memory in case it was not used earlier. Current limitation for this view is that won't show anonymous shared memory allocations.»
+  </para>
+
+  <para>
+<!--
    Note that this view does not include memory allocated using the dynamic
    shared memory infrastructure.
+-->
+《マッチ度[94.059406]》このビューは動的共有メモリ基盤を使って獲得したメモリは含まれないことに注意してください。
   </para>
 
   <warning>
     <para>
+<!--
       When determining the <acronym>NUMA</acronym> node, the view touches
       all memory pages for the shared memory segment. This will force
       allocation of the shared memory, if it wasn't allocated already,
       and the memory may get allocated in a single <acronym>NUMA</acronym>
       node (depending on system configuration).
+-->
+《機械翻訳》«When determining the <acronym>NUMA</acronym> node, the view touches all memory pages for the shared memory segment. This will force allocation of the shared memory, if it wasn't allocated already, and the memory may get allocated in a single <acronym>NUMA</acronym> node (depending on system configuration).»
     </para>
   </warning>
 
@@ -5700,10 +5799,16 @@
     <thead>
      <row>
       <entry role="catalog_table_entry"><para role="column_definition">
+<!--
        Column Type
-      </para>
-      <para>
+-->
+列 型
+      </para>
+      <para>
+<!--
        Description
+-->
+説明
       </para></entry>
      </row>
     </thead>
@@ -5714,7 +5819,10 @@
        <structfield>name</structfield> <type>text</type>
       </para>
       <para>
+<!--
        The name of the shared memory allocation.
+-->
+《機械翻訳》«The name of the shared memory allocation.»
       </para></entry>
      </row>
 
@@ -5723,7 +5831,10 @@
        <structfield>numa_node</structfield> <type>int4</type>
       </para>
       <para>
+<!--
       ID of <acronym>NUMA</acronym> node
+-->
+《機械翻訳》«ID of <acronym>NUMA</acronym> node»
       </para></entry>
      </row>
 
@@ -5732,7 +5843,10 @@
        <structfield>size</structfield> <type>int8</type>
       </para>
       <para>
+<!--
        Size of the allocation on this particular NUMA memory node in bytes
+-->
+《機械翻訳》«Size of the allocation on this particular NUMA memory node in bytes»
       </para></entry>
      </row>
 
@@ -5741,9 +5855,12 @@
   </table>
 
   <para>
+<!--
    By default, the <structname>pg_shmem_allocations_numa</structname> view can be
    read only by superusers or roles with privileges of the
    <literal>pg_read_all_stats</literal> role.
+-->
+《マッチ度[92.090395]》デフォルトでは<structname>pg_shmem_allocations</structname>はスーパーユーザか、<literal>pg_read_all_stats</literal>ロールの権限を持つロールだけが読み取りできます。
   </para>
  </sect1>
 
@@ -6041,15 +6158,12 @@
 （範囲型以外の場合はNULL。）
       </para>
       <para>
-<<<<<<< HEAD
-<!--
-       This histogram is calculated using the <literal>subtype_diff</literal>
-=======
+<!--
        This histogram is calculated using the <function>subtype_diff</function>
->>>>>>> 3d6a8289
        range function regardless of whether range bounds are inclusive.
 -->
-このヒストグラムは、範囲の境界が包括的であるかどうかに関係なく、<literal>subtype_diff</literal>範囲関数を使用して計算されます。
+《マッチ度[78.102190]》このヒストグラムは、範囲の境界が包括的であるかどうかに関係なく、<literal>subtype_diff</literal>範囲関数を使用して計算されます。
+《機械翻訳》«This histogram is calculated using the <function>subtype_diff</function> range function regardless of whether range bounds are inclusive.»
       </para></entry>
      </row>
 
@@ -6938,16 +7052,13 @@
    The view <structname>pg_timezone_abbrevs</structname> provides a list
    of time zone abbreviations that are currently recognized by the datetime
    input routines.  The contents of this view change when the
-<<<<<<< HEAD
-   <xref linkend="guc-timezone-abbreviations"/> run-time parameter is modified.
--->
-<structname>pg_timezone_abbrevs</structname>ビューは、現在日付時間の入力処理で認識されている、時間帯省略形のリストを提供します。
-このビューの内容は、<xref linkend="guc-timezone-abbreviations"/>実行時パラメータが変更された時に変わります。
-=======
    <xref linkend="guc-timezone"/> or
    <xref linkend="guc-timezone-abbreviations"/> run-time parameters are
    modified.
->>>>>>> 3d6a8289
+-->
+《マッチ度[85.303514]》<structname>pg_timezone_abbrevs</structname>ビューは、現在日付時間の入力処理で認識されている、時間帯省略形のリストを提供します。
+このビューの内容は、<xref linkend="guc-timezone-abbreviations"/>実行時パラメータが変更された時に変わります。
+《機械翻訳》«The view <structname>pg_timezone_abbrevs</structname> provides a list of time zone abbreviations that are currently recognized by the datetime input routines. The contents of this view change when the <xref linkend="guc-timezone"/> or <xref linkend="guc-timezone-abbreviations"/> run-time parameters are modified.»
   </para>
 
   <table>
@@ -7499,7 +7610,7 @@
 <!--
        Description
 -->
-説明
+《機械翻訳》«Description»
       </para></entry>
      </row>
     </thead>
@@ -7600,7 +7711,7 @@
 <!--
        Description
 -->
-説明
+《機械翻訳》«Description»
       </para></entry>
      </row>
     </thead>

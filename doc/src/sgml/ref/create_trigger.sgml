--- conflicted
+++ resolved
@@ -661,16 +661,13 @@
   </para>
 
   <para>
-<<<<<<< HEAD
-<!--
-=======
    There are a few built-in trigger functions that can be used to
    solve common problems without having to write your own trigger code;
    see <xref linkend="functions-trigger"/>.
   </para>
 
   <para>
->>>>>>> 0ad348f3
+<!--
    In a <literal>BEFORE</literal> trigger, the <literal>WHEN</literal> condition is
    evaluated just before the function is or would be executed, so using
    <literal>WHEN</literal> is not materially different from testing the same

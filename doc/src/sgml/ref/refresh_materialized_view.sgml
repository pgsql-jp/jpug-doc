<!--
doc/src/sgml/ref/refresh_materialized_view.sgml
PostgreSQL documentation
-->

<refentry id="sql-refreshmaterializedview">
 <indexterm zone="sql-refreshmaterializedview">
  <primary>REFRESH MATERIALIZED VIEW</primary>
 </indexterm>

 <refmeta>
  <refentrytitle>REFRESH MATERIALIZED VIEW</refentrytitle>
  <manvolnum>7</manvolnum>
<!--
  <refmiscinfo>SQL - Language Statements</refmiscinfo>
-->
  <refmiscinfo>SQL - 言語</refmiscinfo>
 </refmeta>

 <refnamediv>
  <refname>REFRESH MATERIALIZED VIEW</refname>
<!--
  <refpurpose>replace the contents of a materialized view</refpurpose>
-->
  <refpurpose>マテリアライズドビューの内容を置換する</refpurpose>
 </refnamediv>

 <refsynopsisdiv>
<synopsis>
REFRESH MATERIALIZED VIEW [ CONCURRENTLY ] <replaceable class="parameter">name</replaceable>
    [ WITH [ NO ] DATA ]
</synopsis>
 </refsynopsisdiv>

 <refsect1>
<!--
  <title>Description</title>
-->
  <title>説明</title>

  <para>
<!--
   <command>REFRESH MATERIALIZED VIEW</command> completely replaces the
   contents of a materialized view.  To execute this command you must be the
   owner of the materialized view.  The old contents are discarded.  If
   <literal>WITH DATA</literal> is specified (or defaults) the backing query
   is executed to provide the new data, and the materialized view is left in a
   scannable state.  If <literal>WITH NO DATA</literal> is specified no new
   data is generated and the materialized view is left in an unscannable
   state.
-->
<command>REFRESH MATERIALIZED VIEW</command>はマテリアライズドビューの内容を完全に置き換えます。
このコマンドを実行するには、マテリアライズドビューの所有者でなければなりません。
古い内容は破棄されます。
<literal>WITH DATA</literal>が指定されている場合(またはデフォルトでは)、新しいデータを提供するために裏付け問い合わせが実行され。マテリアライズドビューはスキャン可能状態になります。
<literal>WITH NO DATA</literal>が指定されている場合、新しいデータは生成されず、マテリアライズドビューはスキャン不可状態になります。
  </para>
  <para>
<!--
   <literal>CONCURRENTLY</literal> and <literal>WITH NO DATA</literal> may not
   be specified together.
-->
<literal>CONCURRENTLY</literal>と<literal>WITH NO DATA</literal>を同時に指定することはできません。
  </para>
 </refsect1>

 <refsect1>
<!--
  <title>Parameters</title>
-->
  <title>パラメータ</title>

  <variablelist>
   <varlistentry>
    <term><literal>CONCURRENTLY</literal></term>
    <listitem>
     <para>
<!--
      Refresh the materialized view without locking out concurrent selects on
      the materialized view.  Without this option a refresh which affects a
      lot of rows will tend to use fewer resources and complete more quickly,
      but could block other connections which are trying to read from the
      materialized view.  This option may be faster in cases where a small
      number of rows are affected.
-->
そのマテリアライズドビューに対して同時に実行されるSELECTをロックすることなく、マテリアライズドビューをREFRESHします。
このオプションを使わない場合、多くの行に影響を与えるREFRESHはリソースをあまり使わず、早く終わる代わりに、そのマテリアライズドビューから読み込もうとしている他の接続をブロックするかもしれません。
影響を与える行が少ない場合は、このオプションは速いかもしれません。
     </para>
     <para>
<!--
      This option is only allowed if there is at least one
      <literal>UNIQUE</literal> index on the materialized view which uses only
<<<<<<< HEAD
      column names and includes all rows; that is, it must not index on any
      expressions nor include a <literal>WHERE</literal> clause.
-->
このオプションは、マテリアライズドビューに、列名だけを使い、すべての行を含む<literal>UNIQUE</literal>インデックスが少なくとも1つある場合にのみ使えます。
つまり、そのインデックスは式を使っていたり、<literal>WHERE</literal>句を含んでいてはいけません。
=======
      column names and includes all rows;  that is, it must not be an
      expression index or include a <literal>WHERE</literal> clause.
>>>>>>> 5060275a
     </para>
     <para>
<!--
      This option may not be used when the materialized view is not already
      populated.
-->
このオプションは、マテリアライズドビューがスキャン不可状態のときは使うことができません。
     </para>
     <para>
<!--
      Even with this option only one <literal>REFRESH</literal> at a time may
      run against any one materialized view.
-->
このオプションを使う場合でも、1つのマテリアライズドビューに対して同時に実行できる<literal>REFRESH</literal>は一つだけです。
     </para>
    </listitem>
   </varlistentry>

   <varlistentry>
    <term><replaceable class="parameter">name</replaceable></term>
    <listitem>
     <para>
<!--
      The name (optionally schema-qualified) of the materialized view to
      refresh.
-->
更新するマテリアライズドビューの名前（スキーマ修飾可）です。
     </para>
    </listitem>
   </varlistentry>
  </variablelist>
 </refsect1>

 <refsect1>
<!--
  <title>Notes</title>
-->
  <title>注釈</title>

  <para>
<!--
   While the default index for future
   <xref linkend="sql-cluster"/>
   operations is retained, <command>REFRESH MATERIALIZED VIEW</command> does not
   order the generated rows based on this property. If you want the data
   to be ordered upon generation, you must use an <literal>ORDER BY</literal>
   clause in the backing query.
-->
将来の<xref linkend="sql-cluster"/>操作用のデフォルトインデックスは保持されますが、
この属性に基づいた順序で<command>REFRESH MATERIALIZED VIEW</command>は行を生成しません。
生成時にデータを順序付けしたければ、裏付け問い合わせの中で<literal>ORDER BY</literal>を使用しなければなりません。
  </para>
 </refsect1>

 <refsect1>
<!--
  <title>Examples</title>
-->
  <title>例</title>

  <para>
<!--
   This command will replace the contents of the materialized view called
   <literal>order_summary</literal> using the query from the materialized
   view's definition, and leave it in a scannable state:
-->
以下のコマンドは、マテリアライズドビューの定義からの問い合わせを用いて<literal>order_summary</literal>というマテリアライズドビューの内容を置き換え、スキャン可能状態とします。
<programlisting>
REFRESH MATERIALIZED VIEW order_summary;
</programlisting>
  </para>

  <para>
<!--
   This command will free storage associated with the materialized view
   <literal>annual_statistics_basis</literal> and leave it in an unscannable
   state:
-->
以下のコマンドはマテリアライズドビュー<literal>annual_statistics_basis</literal>に関連する格納領域を解放し、スキャン不可状態とします。
<programlisting>
REFRESH MATERIALIZED VIEW annual_statistics_basis WITH NO DATA;
</programlisting></para>
 </refsect1>

 <refsect1>
<!--
  <title>Compatibility</title>
-->
  <title>互換性</title>

  <para>
<!--
   <command>REFRESH MATERIALIZED VIEW</command> is a
   <productname>PostgreSQL</productname> extension.
-->
   <command>REFRESH MATERIALIZED VIEW</command>は<productname>PostgreSQL</productname>の拡張です。

  </para>
 </refsect1>

 <refsect1>
<!--
  <title>See Also</title>
-->
  <title>関連項目</title>

  <simplelist type="inline">
   <member><xref linkend="sql-creatematerializedview"/></member>
   <member><xref linkend="sql-altermaterializedview"/></member>
   <member><xref linkend="sql-dropmaterializedview"/></member>
  </simplelist>
 </refsect1>

</refentry><|MERGE_RESOLUTION|>--- conflicted
+++ resolved
@@ -91,16 +91,11 @@
 <!--
       This option is only allowed if there is at least one
       <literal>UNIQUE</literal> index on the materialized view which uses only
-<<<<<<< HEAD
-      column names and includes all rows; that is, it must not index on any
-      expressions nor include a <literal>WHERE</literal> clause.
+      column names and includes all rows;  that is, it must not be an
+      expression index or include a <literal>WHERE</literal> clause.
 -->
 このオプションは、マテリアライズドビューに、列名だけを使い、すべての行を含む<literal>UNIQUE</literal>インデックスが少なくとも1つある場合にのみ使えます。
 つまり、そのインデックスは式を使っていたり、<literal>WHERE</literal>句を含んでいてはいけません。
-=======
-      column names and includes all rows;  that is, it must not be an
-      expression index or include a <literal>WHERE</literal> clause.
->>>>>>> 5060275a
      </para>
      <para>
 <!--

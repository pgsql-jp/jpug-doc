--- conflicted
+++ resolved
@@ -73,16 +73,6 @@
 \d deptest
 
 -- Test REASSIGN OWNED
-<<<<<<< HEAD
-GRANT ALL ON deptest1 TO regression_user1;
-GRANT CREATE ON DATABASE regression TO regression_user1;
-
-SET SESSION AUTHORIZATION regression_user1;
-CREATE SCHEMA deptest;
-CREATE TABLE deptest (a serial primary key, b text);
-ALTER DEFAULT PRIVILEGES FOR ROLE regression_user1 IN SCHEMA deptest
-  GRANT ALL ON TABLES TO regression_user2;
-=======
 GRANT ALL ON deptest1 TO regress_dep_user1;
 GRANT CREATE ON DATABASE regression TO regress_dep_user1;
 
@@ -91,7 +81,6 @@
 CREATE TABLE deptest (a serial primary key, b text);
 ALTER DEFAULT PRIVILEGES FOR ROLE regress_dep_user1 IN SCHEMA deptest
   GRANT ALL ON TABLES TO regress_dep_user2;
->>>>>>> 7961c31a
 CREATE FUNCTION deptest_func() RETURNS void LANGUAGE plpgsql
   AS $$ BEGIN END; $$;
 CREATE TYPE deptest_enum AS ENUM ('red');
@@ -110,11 +99,7 @@
 FROM pg_type JOIN pg_class c ON typrelid = c.oid WHERE typname = 'deptest_t';
 
 RESET SESSION AUTHORIZATION;
-<<<<<<< HEAD
-REASSIGN OWNED BY regression_user1 TO regression_user2;
-=======
 REASSIGN OWNED BY regress_dep_user1 TO regress_dep_user2;
->>>>>>> 7961c31a
 \dt deptest
 
 SELECT typowner = relowner

<!-- doc/src/sgml/planstats.sgml -->

<chapter id="planner-stats-details">
<!--
 <title>How the Planner Uses Statistics</title>
-->
 <title>プランナは統計情報をどのように使用するか</title>

  <para>
<!--
   This chapter builds on the material covered in <xref
   linkend="using-explain"/> and <xref linkend="planner-stats"/> to show some
   additional details about how the planner uses the
   system statistics to estimate the number of rows each part of a query might
   return. This is a significant part of the planning process,
   providing much of the raw material for cost calculation.
-->
本章は、<xref linkend="using-explain"/>と<xref linkend="planner-stats"/>で扱われている題材を基にしていて、問い合わせの各段階において返される行数を推定するために、プランナがシステムの統計情報をどのように使用するかについて更なる詳細をいくつか説明します。
これは計画作成処理において重要な部分で、コスト計算用の多くの情報を提供します。
  </para>

  <para>
<!--
   The intent of this chapter is not to document the code in detail,
   but to present an overview of how it works.
   This will perhaps ease the learning curve for someone who subsequently
   wishes to read the code.
-->
本章の目的はコードを詳しく文書化することではありません。
どのように動作するのかに関する概要を表すことが目的です。
これによりおそらく、後にコードを参照するユーザの習得速度が向上するでしょう。
  </para>

 <sect1 id="row-estimation-examples">
<!--
  <title>Row Estimation Examples</title>
-->
  <title>行数推定の例</title>

  <indexterm zone="row-estimation-examples">
   <primary>row estimation</primary>
   <secondary>planner</secondary>
  </indexterm>
  <indexterm zone="row-estimation-examples">
   <primary>行数推定</primary>
   <secondary>プランナ</secondary>
  </indexterm>

  <para>
<!--
   The examples shown below use tables in the <productname>PostgreSQL</productname>
   regression test database.
   Note also that since <command>ANALYZE</command> uses random sampling
   while producing statistics, the results will change slightly after
   any new <command>ANALYZE</command>.
-->
以下の例は<productname>PostgreSQL</productname>リグレッションテストデータベース内のテーブルを使用します。
表示される出力はバージョン8.3で取得しました。
以前の（または以降の）バージョンとは動作が変わっているかもしれません。
また、<command>ANALYZE</command>は統計情報を生成する時にランダムなサンプリングを行いますので、結果は<command>ANALYZE</command>を新しく行った後に多少変わることに注意してください。
  </para>

  <para>
<!--
   Let's start with a very simple query:
-->
非常に簡単な問い合わせから始めましょう。

<programlisting>
EXPLAIN SELECT * FROM tenk1;

                         QUERY PLAN
-------------------------------------------------------------
 Seq Scan on tenk1  (cost=0.00..458.00 rows=10000 width=244)
</programlisting>

<!--
   How the planner determines the cardinality of <structname>tenk1</structname>
   is covered in <xref linkend="planner-stats"/>, but is repeated here for
   completeness. The number of pages and rows is looked up in
   <structname>pg_class</structname>:
-->
プランナがどのように<structname>tenk1</structname>の濃度を決定するかについては<xref linkend="planner-stats"/>で説明しました。
しかし、ここでは完全を期するために説明を繰り返します。
ページ数および行数は<structname>pg_class</structname>から検索されます。

<programlisting>
SELECT relpages, reltuples FROM pg_class WHERE relname = 'tenk1';

 relpages | reltuples
----------+-----------
      358 |     10000
</programlisting>

<!--
    These numbers are current as of the last <command>VACUUM</command> or
    <command>ANALYZE</command> on the table.  The planner then fetches the
    actual current number of pages in the table (this is a cheap operation,
    not requiring a table scan).  If that is different from
    <structfield>relpages</structfield> then
    <structfield>reltuples</structfield> is scaled accordingly to
    arrive at a current number-of-rows estimate.  In the example above, the value of
    <structfield>relpages</structfield> is up-to-date so the rows estimate is
    the same as <structfield>reltuples</structfield>.
-->
これらの値は最後にそのテーブルを<command>VACUUM</command>または<command>ANALYZE</command>を行った時点のものです。
プランナはその後、テーブル内の実際のページ数を取り出します（これはテーブルスキャンを行わない安価な操作です）。
それが<structfield>relpages</structfield>と異なる場合、<structfield>reltuples</structfield>を得られたページ数の割合に応じて変更して現在の推定行数を求めます。
上の例では、<structfield>relpages</structfield>の値は最新のものなので、推定行数は<structfield>reltuples</structfield>と同じです。
  </para>

  <para>
<!--
   Let's move on to an example with a range condition in its
   <literal>WHERE</literal> clause:
-->
次に<literal>WHERE</literal>句に範囲条件を持つ例に進みましょう。

<programlisting>
EXPLAIN SELECT * FROM tenk1 WHERE unique1 &lt; 1000;

                                   QUERY PLAN
-------------------------------------------------------------------&zwsp;-------------
 Bitmap Heap Scan on tenk1  (cost=24.06..394.64 rows=1007 width=244)
   Recheck Cond: (unique1 &lt; 1000)
   -&gt;  Bitmap Index Scan on tenk1_unique1  (cost=0.00..23.80 rows=1007 width=0)
         Index Cond: (unique1 &lt; 1000)
</programlisting>

<!--
   The planner examines the <literal>WHERE</literal> clause condition
   and looks up the selectivity function for the operator
   <literal>&lt;</literal> in <structname>pg_operator</structname>.
   This is held in the column <structfield>oprrest</structfield>,
   and the entry in this case is <function>scalarltsel</function>.
   The <function>scalarltsel</function> function retrieves the histogram for
   <structfield>unique1</structfield> from
   <structname>pg_statistic</structname>.  For manual queries it is more
   convenient to look in the simpler <structname>pg_stats</structname>
   view:
-->
プランナは<literal>WHERE</literal>句の条件を検査し、<structname>pg_operator</structname>内の<literal>&lt;</literal>演算子用の選択度関数を検索します。
これは<structfield>oprrest</structfield>列に保持されます。
今回の例ではこの項は<function>scalarltsel</function>です。
<function>scalarltsel</function>関数は、<structname>pg_statistic</structname>から<structfield>unique1</structfield>のヒストグラムを取り出します。
手作業で問い合わせる場合は、より単純な<structname>pg_stats</structname>ビューを検索した方が簡単です。

<programlisting>
SELECT histogram_bounds FROM pg_stats
WHERE tablename='tenk1' AND attname='unique1';

                   histogram_bounds
------------------------------------------------------
 {0,993,1997,3050,4040,5036,5957,7057,8029,9016,9995}
</programlisting>

<!--
   Next the fraction of the histogram occupied by <quote>&lt; 1000</quote>
   is worked out. This is the selectivity. The histogram divides the range
   into equal frequency buckets, so all we have to do is locate the bucket
   that our value is in and count <emphasis>part</emphasis> of it and
   <emphasis>all</emphasis> of the ones before. The value 1000 is clearly in
   the second bucket (993&ndash;1997).  Assuming a linear distribution of
   values inside each bucket, we can calculate the selectivity as:
-->
次に、<quote>&lt; 1000</quote>で占められるヒストグラムの割合を取り出します。
これが選択度(selectivity)です。
このヒストグラムは、範囲を等頻度のバケット(bucket)に分割します。
ですので、行わなければならないことは、値が入るバケットを見つけ、その<emphasis>部分</emphasis>と、その前にあるバケット<emphasis>全体</emphasis>を数えることだけです。
1000という値は明らかに2番目のバケット(993&ndash;1997)にあります。
従って、値が各バケットの中で線形に分布していると仮定すると、選択度を以下のように計算することができます。

<programlisting>
selectivity = (1 + (1000 - bucket[2].min)/(bucket[2].max - bucket[2].min))/num_buckets
            = (1 + (1000 - 993)/(1997 - 993))/10
            = 0.100697
</programlisting>

<!--
   that is, one whole bucket plus a linear fraction of the second, divided by
   the number of buckets. The estimated number of rows can now be calculated as
   the product of the selectivity and the cardinality of
   <structname>tenk1</structname>:
-->
つまり、1つのバケット全体に、2番目のバケットとの線形比率を加えたものを、バケット数で割ったものとなります。
ここで、行の推定値は、選択度と<structname>tenk1</structname>の濃度を掛け合わせたものとして計算されます。

<programlisting>
rows = rel_cardinality * selectivity
     = 10000 * 0.100697
<!--
     = 1007  (rounding off)
-->
     = 1007  (四捨五入)
</programlisting>
  </para>

  <para>
<!--
   Next let's consider an example with an equality condition in its
   <literal>WHERE</literal> clause:
-->
次に、<literal>WHERE</literal>句に等価条件を持つ例を検討してみましょう。

<programlisting>
EXPLAIN SELECT * FROM tenk1 WHERE stringu1 = 'CRAAAA';

                        QUERY PLAN
----------------------------------------------------------
 Seq Scan on tenk1  (cost=0.00..483.00 rows=30 width=244)
   Filter: (stringu1 = 'CRAAAA'::name)
</programlisting>

<!--
   Again the planner examines the <literal>WHERE</literal> clause condition
   and looks up the selectivity function for <literal>=</literal>, which is
   <function>eqsel</function>.  For equality estimation the histogram is
   not useful; instead the list of <firstterm>most
   common values</firstterm> (<acronym>MCV</acronym>s) is used to determine the
   selectivity. Let's have a look at the MCVs, with some additional columns
   that will be useful later:
-->
ここでも、プランナは<literal>WHERE</literal>句の条件を検査し、<literal>=</literal>用の選択度関数、この場合は<function>eqsel</function>を検索します。
等価性の推定では、ヒストグラムは役に立ちません。
代わりに、選択度の決定には<firstterm>頻出値</firstterm>（<acronym>MCV</acronym>）のリストが使用されます。
MCVを見てみましょう。
後で有用になる列がいくつかあります。

<programlisting>
SELECT null_frac, n_distinct, most_common_vals, most_common_freqs FROM pg_stats
WHERE tablename='tenk1' AND attname='stringu1';

null_frac         | 0
n_distinct        | 676
most_common_vals  | {EJAAAA,BBAAAA,CRAAAA,FCAAAA,FEAAAA,GSAAAA,&zwsp;JOAAAA,MCAAAA,NAAAAA,WGAAAA}
most_common_freqs | {0.00333333,0.003,0.003,0.003,0.003,0.003,&zwsp;0.003,0.003,0.003,0.003}

</programlisting>

<!--
   Since <literal>CRAAAA</literal> appears in the list of MCVs, the selectivity is
   merely the corresponding entry in the list of most common frequencies
   (<acronym>MCF</acronym>s):
-->
<literal>CRAAAA</literal>がMCVのリスト内にありますので、選択度は単に頻出値の頻度（<acronym>MCF</acronym>）のリスト内の対応する項目になります。

<programlisting>
selectivity = mcf[3]
            = 0.003
</programlisting>

<!--
   As before, the estimated number of rows is just the product of this with the
   cardinality of <structname>tenk1</structname>:
-->
前と同様、推定される行数は単に前回同様、この値と<structname>tenk1</structname>の濃度との積です。

<programlisting>
rows = 10000 * 0.003
     = 30
</programlisting>
  </para>

  <para>
<!--
   Now consider the same query, but with a constant that is not in the
   <acronym>MCV</acronym> list:
-->
ここで、同じ問い合わせを見てみます。
ただし、今回は定数が<acronym>MCV</acronym>内にありません。

<programlisting>
EXPLAIN SELECT * FROM tenk1 WHERE stringu1 = 'xxx';

                        QUERY PLAN
----------------------------------------------------------
 Seq Scan on tenk1  (cost=0.00..483.00 rows=15 width=244)
   Filter: (stringu1 = 'xxx'::name)
</programlisting>

<!--
   This is quite a different problem: how to estimate the selectivity when the
   value is <emphasis>not</emphasis> in the <acronym>MCV</acronym> list.
   The approach is to use the fact that the value is not in the list,
   combined with the knowledge of the frequencies for all of the
   <acronym>MCV</acronym>s:
-->
値が<acronym>MCV</acronym>の一覧に<emphasis>ない</emphasis>場合、選択度をどのように推定するかは大きく異なります。
値が一覧にない場合に使用される方法は、<acronym>MCV</acronym>すべての頻度に関する知識を組み合わせたものです。

<programlisting>
selectivity = (1 - sum(mcv_freqs))/(num_distinct - num_mcv)
            = (1 - (0.00333333 + 0.003 + 0.003 + 0.003 + 0.003 + 0.003 +
                    0.003 + 0.003 + 0.003 + 0.003))/(676 - 10)
            = 0.0014559
</programlisting>

<!--
   That is, add up all the frequencies for the <acronym>MCV</acronym>s and
   subtract them from one, then
   divide by the number of <emphasis>other</emphasis> distinct values.
   This amounts to assuming that the fraction of the column that is not any
   of the MCVs is evenly distributed among all the other distinct values.
   Notice that there are no null values so we don't have to worry about those
   (otherwise we'd subtract the null fraction from the numerator as well).
   The estimated number of rows is then calculated as usual:
-->
つまり、<acronym>MCV</acronym>の頻度をすべて足し合わせたものを1から差し引き、そして、<emphasis>この他の</emphasis>個別値の数で除算します。
これは、MCV以外の列の割合は、この他の個別値すべてに渡って一様に分布していることを前提としていることになります。
NULL値が存在しないため、これを考慮する必要がないことに注意してください。
（さもなくば、分子から同様にNULLの割合を差し引くことになります。）
推定行数は以下のように普通に計算されます。

<programlisting>
rows = 10000 * 0.0014559
<!--
     = 15  (rounding off)
-->
     = 15  (四捨五入)
</programlisting>
  </para>

  <para>
<!--
   The previous example with <literal>unique1 &lt; 1000</literal> was an
   oversimplification of what <function>scalarltsel</function> really does;
   now that we have seen an example of the use of MCVs, we can fill in some
   more detail.  The example was correct as far as it went, because since
   <structfield>unique1</structfield> is a unique column it has no MCVs (obviously, no
   value is any more common than any other value).  For a non-unique
   column, there will normally be both a histogram and an MCV list, and
   <emphasis>the histogram does not include the portion of the column
   population represented by the MCVs</emphasis>.  We do things this way because
   it allows more precise estimation.  In this situation
   <function>scalarltsel</function> directly applies the condition (e.g.,
   <quote>&lt; 1000</quote>) to each value of the MCV list, and adds up the
   frequencies of the MCVs for which the condition is true.  This gives
   an exact estimate of the selectivity within the portion of the table
   that is MCVs.  The histogram is then used in the same way as above
   to estimate the selectivity in the portion of the table that is not
   MCVs, and then the two numbers are combined to estimate the overall
   selectivity.  For example, consider
-->
前述の<literal>unique1 &lt; 1000</literal>を使用した例は<function>scalarltsel</function>が本当は何を行うかについて、単純化しすぎたものでした。
ここまでで、MCVを使用した例を見てきましたので、多少詳細に補てんすることができます。
<structfield>unique1</structfield>は一意な列であるため、MCVが存在しません（ある値が他の値と同じとなることがないことは明確です）ので、例は計算自体は正確なものでした。
一意ではない列では、通常ヒストグラムとMCVリストの両方が存在します。
そして、<emphasis>ヒストグラムは、MCVで表される列母集団の位置を含みません。</emphasis>
より正確な推定を行うことができるため、この方法を行います。
この状況では、<function>scalarltsel</function>は直接条件（例えば<quote>&lt; 1000</quote>）をMCVリストの各値に適用し、条件を満たすMCVの頻度を足し合わせます。
これがMCVのテーブル部分における正確な推定選択度です。
その後ヒストグラムが上記と同様に使われ、MCV以外のテーブル部分における選択度を推定します。
そしてこの2つの値を組み合わせて、全体の選択度を推定します。
例えば、以下を検討します。

<programlisting>
EXPLAIN SELECT * FROM tenk1 WHERE stringu1 &lt; 'IAAAAA';

                         QUERY PLAN
------------------------------------------------------------
 Seq Scan on tenk1  (cost=0.00..483.00 rows=3077 width=244)
   Filter: (stringu1 &lt; 'IAAAAA'::name)
</programlisting>

<!--
   We already saw the MCV information for <structfield>stringu1</structfield>,
   and here is its histogram:
-->
すでに<structfield>stringu1</structfield>のMCV情報は確認していますので、ここではヒストグラムを見てみます。

<programlisting>
SELECT histogram_bounds FROM pg_stats
WHERE tablename='tenk1' AND attname='stringu1';

                                histogram_bounds
-------------------------------------------------------------------&zwsp;-------------
 {AAAAAA,CQAAAA,FRAAAA,IBAAAA,KRAAAA,NFAAAA,PSAAAA,SGAAAA,VAAAAA,&zwsp;XLAAAA,ZZAAAA}
</programlisting>

<!--
   Checking the MCV list, we find that the condition <literal>stringu1 &lt;
   'IAAAAA'</literal> is satisfied by the first six entries and not the last four,
   so the selectivity within the MCV part of the population is
-->
MCVリストを検査すると、<literal>stringu1 &lt; 'IAAAAA'</literal>条件は先頭の6項目で満たされ、最後の4項目で満たされないことがわかります。
ですので、母集団のMCV部分における選択度は以下のようになります。

<programlisting>
selectivity = sum(relevant mvfs)
            = 0.00333333 + 0.003 + 0.003 + 0.003 + 0.003 + 0.003
            = 0.01833333
</programlisting>

<!--
   Summing all the MCFs also tells us that the total fraction of the
   population represented by MCVs is 0.03033333, and therefore the
   fraction represented by the histogram is 0.96966667 (again, there
   are no nulls, else we'd have to exclude them here).  We can see
   that the value <literal>IAAAAA</literal> falls nearly at the end of the
   third histogram bucket.  Using some rather cheesy assumptions
   about the frequency of different characters, the planner arrives
   at the estimate 0.298387 for the portion of the histogram population
   that is less than <literal>IAAAAA</literal>.  We then combine the estimates
   for the MCV and non-MCV populations:
-->
MCFの総和はまた、MCVで表される母集団の合計割合が0.03033333であり、したがってヒストグラムで表される割合が0.96966667であることがわかります。
（この場合もNULLは存在しません。もし存在する場合はここで除外しなければなりません。）
<literal>IAAAAA</literal>という値は3番目のバケットの終端近辺になることを確認することができます。
異なる文字の頻度について多少安っぽい仮定を使用すると、プランナは<literal>IAAAAA</literal>より小さいヒストグラムの母集団の部分の推定値は0.298387になります。
そしてMCVと非MCV母集団についての推定値を組み合わせます。

<programlisting>
selectivity = mcv_selectivity + histogram_selectivity * histogram_fraction
            = 0.01833333 + 0.298387 * 0.96966667
            = 0.307669

rows        = 10000 * 0.307669
<!--
            = 3077  (rounding off)
-->
            = 3077  (四捨五入)
</programlisting>

<!--
   In this particular example, the correction from the MCV list is fairly
   small, because the column distribution is actually quite flat (the
   statistics showing these particular values as being more common than
   others are mostly due to sampling error).  In a more typical case where
   some values are significantly more common than others, this complicated
   process gives a useful improvement in accuracy because the selectivity
   for the most common values is found exactly.
-->
列の分布がかなり平坦ですので、この特定の例におけるMCVリストによる訂正はかなり小さなものです。
（これらの特定の値が他より頻出するものと示す統計情報はほとんどサンプリングエラーによります。）
より一般的な、一部の値が他より非常に多く頻出する場合では、頻出値に対する選択度が正確に検出されますので、この複雑な処理により精度が改良されます。
  </para>

  <para>
<!--
   Now let's consider a case with more than one
   condition in the <literal>WHERE</literal> clause:
-->
次に<literal>WHERE</literal>句に複数の条件を持つ場合を検討しましょう。

<programlisting>
EXPLAIN SELECT * FROM tenk1 WHERE unique1 &lt; 1000 AND stringu1 = 'xxx';

                                   QUERY PLAN
-------------------------------------------------------------------&zwsp;-------------
 Bitmap Heap Scan on tenk1  (cost=23.80..396.91 rows=1 width=244)
   Recheck Cond: (unique1 &lt; 1000)
   Filter: (stringu1 = 'xxx'::name)
   -&gt;  Bitmap Index Scan on tenk1_unique1  (cost=0.00..23.80 rows=1007 width=0)
         Index Cond: (unique1 &lt; 1000)
</programlisting>

<!--
   The planner assumes that the two conditions are independent, so that
   the individual selectivities of the clauses can be multiplied together:
-->
プランナは2つの条件が独立していると仮定します。
このため、個々の句の選択度が掛け合わされます。

<programlisting>
selectivity = selectivity(unique1 &lt; 1000) * selectivity(stringu1 = 'xxx')
            = 0.100697 * 0.0014559
            = 0.0001466

rows        = 10000 * 0.0001466
<!--
            = 1  (rounding off)
-->
            = 1  (四捨五入)
</programlisting>

<!--
   Notice that the number of rows estimated to be returned from the bitmap
   index scan reflects only the condition used with the index; this is
   important since it affects the cost estimate for the subsequent heap
   fetches.
-->
ビットマップインデックススキャンにより返されるものと推定される行数は、インデックスで使用される条件のみを反映することに注意してください。
後続のヒープ取り出しのコスト推定に影響しますので、これは重要です。
  </para>

  <para>
<!--
   Finally we will examine a query that involves a join:
-->
最後に、結合を含む問い合わせを見てみましょう。

<programlisting>
EXPLAIN SELECT * FROM tenk1 t1, tenk2 t2
WHERE t1.unique1 &lt; 50 AND t1.unique2 = t2.unique2;

                                      QUERY PLAN
-------------------------------------------------------------------&zwsp;-------------------
 Nested Loop  (cost=4.64..456.23 rows=50 width=488)
   -&gt;  Bitmap Heap Scan on tenk1 t1  (cost=4.64..142.17 rows=50 width=244)
         Recheck Cond: (unique1 &lt; 50)
         -&gt;  Bitmap Index Scan on tenk1_unique1  (cost=0.00..4.63 rows=50 width=0)
               Index Cond: (unique1 &lt; 50)
   -&gt;  Index Scan using tenk2_unique2 on tenk2 t2  (cost=0.00..6.27 rows=1 width=244)
         Index Cond: (unique2 = t1.unique2)
</programlisting>

<!--
   The restriction on <structname>tenk1</structname>,
   <literal>unique1 &lt; 50</literal>,
   is evaluated before the nested-loop join.
   This is handled analogously to the previous range example.  This time the
   value 50 falls into the first bucket of the
   <structfield>unique1</structfield> histogram:
-->
<structname>tenk1</structname> <literal>unique1 &lt; 50</literal>に関する制限が、ネステッドループ結合の前に評価されます。
これは、前の範囲に関する例と同様に扱われます。
しかし、今回の値50は<structfield>unique1</structfield>ヒストグラムの最初のバケットにありますので、以下のようになります。

<programlisting>
selectivity = (0 + (50 - bucket[1].min)/(bucket[1].max - bucket[1].min))/num_buckets
            = (0 + (50 - 0)/(993 - 0))/10
            = 0.005035

rows        = 10000 * 0.005035
<!--
            = 50  (rounding off)
-->
            = 50  (四捨五入)
</programlisting>

<!--
   The restriction for the join is <literal>t2.unique2 = t1.unique2</literal>.
   The operator is just
   our familiar <literal>=</literal>, however the selectivity function is
   obtained from the <structfield>oprjoin</structfield> column of
   <structname>pg_operator</structname>, and is <function>eqjoinsel</function>.
   <function>eqjoinsel</function> looks up the statistical information for both
   <structname>tenk2</structname> and <structname>tenk1</structname>:
-->
結合の制限は<literal>t2.unique2 = t1.unique2</literal>です。
演算子はよく使用する単なる<literal>=</literal>ですが、選択度関数は<structname>pg_operator</structname>の<structfield>oprjoin</structfield>列から入手され、<function>eqjoinsel</function>となります。
<function>eqjoinsel</function>は<structname>tenk2</structname>および<structname>tenk1</structname>の両方の統計情報を検索します。

<programlisting>
SELECT tablename, null_frac,n_distinct, most_common_vals FROM pg_stats
WHERE tablename IN ('tenk1', 'tenk2') AND attname='unique2';

tablename  | null_frac | n_distinct | most_common_vals
-----------+-----------+------------+------------------
 tenk1     |         0 |         -1 |
 tenk2     |         0 |         -1 |
</programlisting>

<!--
   In this case there is no <acronym>MCV</acronym> information for
<<<<<<< HEAD
   <structname>unique2</structname> and all the values appear to be
   unique (n_distinct = -1), so we use an algorithm that relies on the row
   count estimates for both relations (num_rows, not shown, but "tenk")
   together with the column null fractions (zero for both):
=======
   <structfield>unique2</structfield> because all the values appear to be
   unique, so we use an algorithm that relies only on the number of
   distinct values for both relations together with their null fractions:
-->
今回の場合、すべての値が一意であるため、<structfield>unique2</structfield>に関する<acronym>MCV</acronym>情報がありません。
ですので、両リレーションの個別値数とNULL値の部分のみに依存したアルゴリズムを使用することができます。
>>>>>>> 43f2d855

<programlisting>
selectivity = (1 - null_frac1) * (1 - null_frac2) / max(num_rows1, num_rows2)
            = (1 - 0) * (1 - 0) / max(10000, 10000)
            = 0.0001
</programlisting>

<!--
   This is, subtract the null fraction from one for each of the relations,
   and divide by the row count of the larger relation (this value does get
   scaled in the non-unique case).
   The number of rows
   that the join is likely to emit is calculated as the cardinality of the
   Cartesian product of the two inputs, multiplied by the
   selectivity:
-->
これは、各リレーションにおいて、1からNULL部分を差し引き、個別値数の最大値で割った値です。
この結合が生成するはずの行数は、2つの入力のデカルト積の濃度に、この選択度を掛けたものとして計算されます。

<programlisting>
rows = (outer_cardinality * inner_cardinality) * selectivity
     = (50 * 10000) * 0.0001
     = 50
</programlisting>
  </para>

  <para>
<!--
   Had there been MCV lists for the two columns,
   <function>eqjoinsel</function> would have used direct comparison of the MCV
   lists to determine the join selectivity within the part of the column
   populations represented by the MCVs.  The estimate for the remainder of the
   populations follows the same approach shown here.
-->
2つの列に対するMCVリストがありますので、<function>eqjoinsel</function>はMCVで表される列母集団部分の結合選択度を決めるために、MCVリストを直接比較します。
残りの母集団に対する推定はここで示した同じ手法に従います。
  </para>

  <para>
<!--
   Notice that we showed <literal>inner_cardinality</literal> as 10000, that is,
   the unmodified size of <structname>tenk2</structname>.  It might appear from
   inspection of the <command>EXPLAIN</command> output that the estimate of
   join rows comes from 50 * 1, that is, the number of outer rows times
   the estimated number of rows obtained by each inner index scan on
   <structname>tenk2</structname>.  But this is not the case: the join relation size
   is estimated before any particular join plan has been considered.  If
   everything is working well then the two ways of estimating the join
   size will produce about the same answer, but due to round-off error and
   other factors they sometimes diverge significantly.
-->
<literal>inner_cardinality</literal>を10000、つまり<structname>tenk2</structname>の変更がないサイズと示していることに注意してください。
<command>EXPLAIN</command>の出力を検査すると、結合行の推定が50 * 1、つまり、外側の行数と<structname>tenk2</structname>上の内側のインデックススキャン毎に得られる推定行数を掛けた数から来ていると思うかもしれません。
しかし、実際はそうではありません。
結合リレーションサイズは、具体的な結合計画が検討される前に推定されます。
もしすべてがうまくいけば、結合サイズを推定する2つの方法は同じ答えを導きます。
しかし、四捨五入誤差などの要因により多少異なる場合があります。
  </para>

  <para>
<!--
   For those interested in further details, estimation of the size of
   a table (before any <literal>WHERE</literal> clauses) is done in
   <filename>src/backend/optimizer/util/plancat.c</filename>. The generic
   logic for clause selectivities is in
   <filename>src/backend/optimizer/path/clausesel.c</filename>.  The
   operator-specific selectivity functions are mostly found
   in <filename>src/backend/utils/adt/selfuncs.c</filename>.
-->
詳細に興味を持った方向けに、テーブル（すべての<literal>WHERE</literal>句の前にあるもの）のサイズ推定は<filename>src/backend/optimizer/util/plancat.c</filename>で行われます。
句の選択度に関する一般的なロジックについては<filename>src/backend/optimizer/path/clausesel.c</filename>にあります。
演算子固有の選択度関数についてはたいてい<filename>src/backend/utils/adt/selfuncs.c</filename>内にあります。
  </para>
 </sect1>

 <sect1 id="multivariate-statistics-examples">
<!--
  <title>Multivariate Statistics Examples</title>
-->
  <title>多変量統計の例</title>

  <indexterm>
   <primary>row estimation</primary>
   <secondary>multivariate</secondary>
  </indexterm>
  <indexterm>
   <primary>行数推定</primary>
   <secondary>多変量</secondary>
  </indexterm>

  <sect2 id="functional-dependencies">
<!--
   <title>Functional Dependencies</title>
-->
   <title>関数従属性</title>

   <para>
<!--
    Multivariate correlation can be demonstrated with a very simple data set
    &mdash; a table with two columns, both containing the same values:
-->
非常に単純なデータ集合で、多変量相関係数の例を示すことができます。
2つの列を持ち、両方の列が同じ値を持つテーブルです。

<programlisting>
CREATE TABLE t (a INT, b INT);
INSERT INTO t SELECT i % 100, i % 100 FROM generate_series(1, 10000) s(i);
ANALYZE t;
</programlisting>

<!--
    As explained in <xref linkend="planner-stats"/>, the planner can determine
    cardinality of <structname>t</structname> using the number of pages and
    rows obtained from <structname>pg_class</structname>:
-->
<xref linkend="planner-stats"/>で説明されているように、<structname>pg_class</structname>から得られるページ数と行数を使って、<structname>t</structname>の濃度を決定できます。

<programlisting>
SELECT relpages, reltuples FROM pg_class WHERE relname = 't';

 relpages | reltuples
----------+-----------
       45 |     10000
</programlisting>

<!--
    The data distribution is very simple; there are only 100 distinct values
    in each column, uniformly distributed.
-->
データの分布はとても単純です。各々の列にはわずか100の異なる値があるだけであり、かつ均一に分布しています。
   </para>

   <para>
<!--
    The following example shows the result of estimating a <literal>WHERE</literal>
    condition on the <structfield>a</structfield> column:
-->
次の例では、<structfield>a</structfield>列に関する<literal>WHERE</literal>条件の見積もり結果を示しています。

<programlisting>
EXPLAIN (ANALYZE, TIMING OFF) SELECT * FROM t WHERE a = 1;
                                 QUERY PLAN
-------------------------------------------------------------------&zwsp;------------
 Seq Scan on t  (cost=0.00..170.00 rows=100 width=8) (actual rows=100 loops=1)
   Filter: (a = 1)
   Rows Removed by Filter: 9900
</programlisting>

<!--
    The planner examines the condition and determines the selectivity
    of this clause to be 1%.  By comparing this estimate and the actual
    number of rows, we see that the estimate is very accurate
    (in fact exact, as the table is very small).  Changing the
    <literal>WHERE</literal> condition to use the <structfield>b</structfield> column, an
    identical plan is generated.  But observe what happens if we apply the same
    condition on both columns, combining them with <literal>AND</literal>:
-->
プランナは、この条件を調べ、この句の選択度を1%と決定しました。
この見積もりと、実際の行数を比較すると、見積もりは非常に正確であることがわかります。
（テーブルがとても小さいので、実際には見積もり通りです。）
<literal>WHERE</literal>条件を変更して<structfield>b</structfield>列を使うようにすると、同じプランが生成されます。
では、<literal>AND</literal>条件でつないで、この二つの列に同じ条件を適用するとどうなるか見てみましょう。

<programlisting>
EXPLAIN (ANALYZE, TIMING OFF) SELECT * FROM t WHERE a = 1 AND b = 1;
                                 QUERY PLAN
-------------------------------------------------------------------&zwsp;----------
 Seq Scan on t  (cost=0.00..195.00 rows=1 width=8) (actual rows=100 loops=1)
   Filter: ((a = 1) AND (b = 1))
   Rows Removed by Filter: 9900
</programlisting>

<!--
    The planner estimates the selectivity for each condition individually,
    arriving at the same 1% estimates as above.  Then it assumes that the
    conditions are independent, and so it multiplies their selectivities,
    producing a final selectivity estimate of just 0.01%.
    This is a significant underestimate, as the actual number of rows
    matching the conditions (100) is two orders of magnitude higher.
-->
個別に選択度を見積もった結果、上記と同じ1%の見積もりとなります
次に、その条件が独立であると見なし、それらの選択度を掛けあわせ、最終的な選択度の見積もりをわずか0.01%であるとします
その条件に一致する実際の行数は2桁多いので(100)、これはかなり過小見積もりです。
   </para>

   <para>
<!--
    This problem can be fixed by creating a statistics object that
    directs <command>ANALYZE</command> to calculate functional-dependency
    multivariate statistics on the two columns:
-->
この問題は、<command>ANALYZE</command>に二つの列について関数従属性多変量統計を計算させる、統計オブジェクトを作成することによって解決できます。

<programlisting>
CREATE STATISTICS stts (dependencies) ON a, b FROM t;
ANALYZE t;
EXPLAIN (ANALYZE, TIMING OFF) SELECT * FROM t WHERE a = 1 AND b = 1;
                                  QUERY PLAN
-------------------------------------------------------------------&zwsp;------------
 Seq Scan on t  (cost=0.00..195.00 rows=100 width=8) (actual rows=100 loops=1)
   Filter: ((a = 1) AND (b = 1))
   Rows Removed by Filter: 9900
</programlisting>
   </para>
  </sect2>

  <sect2 id="multivariate-ndistinct-counts">
<!--
   <title>Multivariate N-Distinct Counts</title>
-->
   <title>多変量N個別値計数</title>

   <para>
<!--
    A similar problem occurs with estimation of the cardinality of sets of
    multiple columns, such as the number of groups that would be generated by
    a <command>GROUP BY</command> clause.  When <command>GROUP BY</command>
    lists a single column, the n-distinct estimate (which is visible as the
    estimated number of rows returned by the HashAggregate node) is very
    accurate:
-->
<command>GROUP BY</command>句が生成するグループ数のような、複数列の集合の濃度の見積もりについても、同様の問題が起きます。
<command>GROUP BY</command>の対象が単一の列なら、N個別値の推定（HashAggregateノードが返す推定行数で示されます）はとても正確です。
<programlisting>
EXPLAIN (ANALYZE, TIMING OFF) SELECT COUNT(*) FROM t GROUP BY a;
                                       QUERY PLAN
-------------------------------------------------------------------&zwsp;----------------------
 HashAggregate  (cost=195.00..196.00 rows=100 width=12) (actual rows=100 loops=1)
   Group Key: a
   -&gt;  Seq Scan on t  (cost=0.00..145.00 rows=10000 width=4) (actual rows=10000 loops=1)
</programlisting>
<!--
    But without multivariate statistics, the estimate for the number of
    groups in a query with two columns in <command>GROUP BY</command>, as
    in the following example, is off by an order of magnitude:
-->
しかし、多変量統計がないと、二つの列についての<command>GROUP BY</command>問い合わせにおけるグループ数の見積もりは、次の例のようにひと桁ずれてしまいます
<programlisting>
EXPLAIN (ANALYZE, TIMING OFF) SELECT COUNT(*) FROM t GROUP BY a, b;
                                       QUERY PLAN
-------------------------------------------------------------------&zwsp;-------------------------
 HashAggregate  (cost=220.00..230.00 rows=1000 width=16) (actual rows=100 loops=1)
   Group Key: a, b
   -&gt;  Seq Scan on t  (cost=0.00..145.00 rows=10000 width=8) (actual rows=10000 loops=1)
</programlisting>
<!--
    By redefining the statistics object to include n-distinct counts for the
    two columns, the estimate is much improved:
-->
二つの列についてのN個別値計数を含むように統計オブジェクトを再定義することにより、見積もりは大きく改善されます。
<programlisting>
DROP STATISTICS stts;
CREATE STATISTICS stts (dependencies, ndistinct) ON a, b FROM t;
ANALYZE t;
EXPLAIN (ANALYZE, TIMING OFF) SELECT COUNT(*) FROM t GROUP BY a, b;
                                       QUERY PLAN
-------------------------------------------------------------------&zwsp;-------------------------
 HashAggregate  (cost=220.00..221.00 rows=100 width=16) (actual rows=100 loops=1)
   Group Key: a, b
   -&gt;  Seq Scan on t  (cost=0.00..145.00 rows=10000 width=8) (actual rows=10000 loops=1)
</programlisting>
   </para>

  </sect2>

  <sect2 id="mcv-lists">
<!--
   <title>MCV Lists</title>
-->
   <title>MCVリスト</title>

   <para>
<!--
    As explained in <xref linkend="functional-dependencies"/>, functional
    dependencies are very cheap and efficient type of statistics, but their
    main limitation is their global nature (only tracking dependencies at
    the column level, not between individual column values).
-->
<xref linkend="functional-dependencies"/>で説明したように、関数従属性は非常に安価で効率的な統計情報ですが、主要な制限はその大域的な性質です(列レベルだけでの従属性の追跡であり、個々の列の値の間のものではありません)。
   </para>

   <para>
<!--
    This section introduces multivariate variant of <acronym>MCV</acronym>
    (most-common values) lists, a straightforward extension of the per-column
    statistics described in <xref linkend="row-estimation-examples"/>.  These
    statistics address the limitation by storing individual values, but it is
    naturally more expensive, both in terms of building the statistics in
    <command>ANALYZE</command>, storage and planning time.
-->
この節では<acronym>MCV</acronym>(最頻値)リストの多変量のもの、<xref linkend="row-estimation-examples"/>で述べた行毎の統計情報の素直な拡張を導入します。
この統計情報は格納された個々の値による制限を解決しますが、<command>ANALYZE</command>での統計情報の構築や容量や計画作成時間に関して当然より高価です。
   </para>

   <para>
<!--
    Let's look at the query from <xref linkend="functional-dependencies"/>
    again, but this time with a <acronym>MCV</acronym> list created on the
    same set of columns (be sure to drop the functional dependencies, to
    make sure the planner uses the newly created statistics).
-->
再び<xref linkend="functional-dependencies"/>の問い合わせを見てみましょう。ですが、今回は列の同じ集合に対して<acronym>MCV</acronym>リストを作ります(プランナが新しく作られた統計情報を確実に利用するよう、関数従属性を確実に削除してください)。

<programlisting>
DROP STATISTICS stts;
CREATE STATISTICS stts2 (mcv) ON a, b FROM t;
ANALYZE t;
EXPLAIN (ANALYZE, TIMING OFF) SELECT * FROM t WHERE a = 1 AND b = 1;
                                   QUERY PLAN
-------------------------------------------------------------------&zwsp;------------
 Seq Scan on t  (cost=0.00..195.00 rows=100 width=8) (actual rows=100 loops=1)
   Filter: ((a = 1) AND (b = 1))
   Rows Removed by Filter: 9900
</programlisting>

<!--
    The estimate is as accurate as with the functional dependencies, mostly
    thanks to the table being fairly small and having a simple distribution
    with a low number of distinct values. Before looking at the second query,
    which was not handled by functional dependencies particularly well,
    let's inspect the <acronym>MCV</acronym> list a bit.
-->
主に、テーブルがかなり小さく、異なる値の少ない単純な分布のおかげで、推定は関数従属性と同じくらい正確です。
関数従属性では特に上手く扱えない2番目の問い合わせを見る前に、<acronym>MCV</acronym>リストを少し調べてみましょう。
   </para>

   <para>
<!--
    Inspecting the <acronym>MCV</acronym> list is possible using
    <function>pg_mcv_list_items</function> set-returning function.
-->
<acronym>MCV</acronym>を調べるのは、集合を返す<function>pg_mcv_list_items</function>関数でできます。

<programlisting>
SELECT m.* FROM pg_statistic_ext join pg_statistic_ext_data on (oid = stxoid),
                pg_mcv_list_items(stxdmcv) m WHERE stxname = 'stts2';
 index |  values  | nulls | frequency | base_frequency
-------+----------+-------+-----------+----------------
     0 | {0, 0}   | {f,f} |      0.01 |         0.0001
     1 | {1, 1}   | {f,f} |      0.01 |         0.0001
   ...
    49 | {49, 49} | {f,f} |      0.01 |         0.0001
    50 | {50, 50} | {f,f} |      0.01 |         0.0001
   ...
    97 | {97, 97} | {f,f} |      0.01 |         0.0001
    98 | {98, 98} | {f,f} |      0.01 |         0.0001
    99 | {99, 99} | {f,f} |      0.01 |         0.0001
(100 rows)
</programlisting>

<!--
    This confirms there are 100 distinct combinations in the two columns, and
    all of them are about equally likely (1% frequency for each one).  The
    base frequency is the frequency computed from per-column statistics, as if
    there were no multi-column statistics. Had there been any null values in
    either of the columns, this would be identified in the
    <structfield>nulls</structfield> column.
-->
これで、2つの列の100個の個別の組み合わせがあり、すべてほぼ同様に確からしい(それぞれ1%の頻度)ことが確かめられます。
基準となる頻度(base frequency)は、複数列の統計情報がないとして、列毎の統計情報から計算された頻度です。
列のどちらか一方にでもNULL値があれば、<structfield>nulls</structfield>列で見分けられます。
   </para>

   <para>
<!--
    When estimating the selectivity, the planner applies all the conditions
    on items in the <acronym>MCV</acronym> list, and then sums the frequencies
    of the matching ones. See <function>mcv_clauselist_selectivity</function>
    in <filename>src/backend/statistics/mcv.c</filename> for details.
-->
選択性を推定する場合、プランナは<acronym>MCV</acronym>リストの項目にすべての条件を適用してから、一致するものの頻度を合計します。
詳細は<filename>src/backend/statistics/mcv.c</filename>の<function>mcv_clauselist_selectivity</function>を参照してください。
   </para>

   <para>
<!--
    Compared to functional dependencies, <acronym>MCV</acronym> lists have two
    major advantages. Firstly, the list stores actual values, making it possible
    to decide which combinations are compatible.
-->
関数従属性に比べて、<acronym>MCV</acronym>は主要な利点が2つあります。1つ目は、リストが実際の値を格納していることで、これによりどの組み合わせが適合するのか決定できます。

<programlisting>
EXPLAIN (ANALYZE, TIMING OFF) SELECT * FROM t WHERE a = 1 AND b = 10;
                                 QUERY PLAN
-------------------------------------------------------------------&zwsp;--------
 Seq Scan on t  (cost=0.00..195.00 rows=1 width=8) (actual rows=0 loops=1)
   Filter: ((a = 1) AND (b = 10))
   Rows Removed by Filter: 10000
</programlisting>

<!--
    Secondly, <acronym>MCV</acronym> lists handle a wider range of clause types,
    not just equality clauses like functional dependencies. For example,
    consider the following range query for the same table:
-->
2つ目は、<acronym>MCV</acronym>リストが、関数従属性のような等式句だけでなく、より広い範囲の形の句を扱うことです。
例えば、以下のような同じテーブルに対する範囲の問い合わせを考えてみましょう。

<programlisting>
EXPLAIN (ANALYZE, TIMING OFF) SELECT * FROM t WHERE a &lt;= 49 AND b &gt; 49;
                                QUERY PLAN
-------------------------------------------------------------------&zwsp;--------
 Seq Scan on t  (cost=0.00..195.00 rows=1 width=8) (actual rows=0 loops=1)
   Filter: ((a &lt;= 49) AND (b &gt; 49))
   Rows Removed by Filter: 10000
</programlisting>

   </para>

  </sect2>

 </sect1>

 <sect1 id="planner-stats-security">
<!--
  <title>Planner Statistics and Security</title>
-->
  <title>プランナの統計情報とセキュリティ</title>

  <para>
<!--
   Access to the table <structname>pg_statistic</structname> is restricted to
   superusers, so that ordinary users cannot learn about the contents of the
   tables of other users from it.  Some selectivity estimation functions will
   use a user-provided operator (either the operator appearing in the query or
   a related operator) to analyze the stored statistics.  For example, in order
   to determine whether a stored most common value is applicable, the
   selectivity estimator will have to run the appropriate <literal>=</literal>
   operator to compare the constant in the query to the stored value.
   Thus the data in <structname>pg_statistic</structname> is potentially
   passed to user-defined operators.  An appropriately crafted operator can
   intentionally leak the passed operands (for example, by logging them
   or writing them to a different table), or accidentally leak them by showing
   their values in error messages, in either case possibly exposing data from
   <structname>pg_statistic</structname> to a user who should not be able to
   see it.
-->
テーブル<structname>pg_statistic</structname>へのアクセスはスーパーユーザのみに制限されているため、一般ユーザはこのテーブルを使って他のユーザのテーブル内容について調べることはできません。
選択性推定関数には保存されている統計情報を解析するためにユーザ定義の演算子（問い合わせに現れる演算子あるいは関連する演算子）を使うものがあります。
例えば、保存されている最頻値を適用できるかどうかを調べるためには、選択性推定関数は適切な<literal>=</literal>演算子を実行して問い合わせ内の定数を保存されている値と比較する必要があるでしょう。
従って、<structname>pg_statistic</structname>内のデータは、潜在的に、ユーザ定義演算子に渡される可能性があります。
巧妙に作られた演算子を使うと、渡された引数を意図的に漏らす（例えば、それをログに出力する、他のテーブルに書き出すなど）、あるいはその値をエラーメッセージに出力することで偶然に漏らすことが可能で、いずれにせよ<structname>pg_statistic</structname>のデータを、それを見ることができないはずのユーザに対して露出する可能性があります。
  </para>

  <para>
<!--
   In order to prevent this, the following applies to all built-in selectivity
   estimation functions.  When planning a query, in order to be able to use
   stored statistics, the current user must either
   have <literal>SELECT</literal> privilege on the table or the involved
   columns, or the operator used must be <literal>LEAKPROOF</literal> (more
   accurately, the function that the operator is based on).  If not, then the
   selectivity estimator will behave as if no statistics are available, and
   the planner will proceed with default or fall-back assumptions.
-->
このことを防ぐため、すべての組み込みの選択性推定関数には以下のことが適用されます。
問い合わせの計画を作成するとき、保存されている統計情報を使用できるためには、現在のユーザはテーブルあるいは対象の列に<literal>SELECT</literal>権限を持っている必要がある、あるいは使用する演算子（正確には、演算子の元となる関数）が<literal>LEAKPROOF</literal>である必要があります。
そうでないときは、選択性推定はあたかも利用可能な統計情報がないかのような動作をし、プランナはデフォルトあるいは代替の推定に従って処理をします。
  </para>

  <para>
<!--
   If a user does not have the required privilege on the table or columns,
   then in many cases the query will ultimately receive a permission-denied
   error, in which case this mechanism is invisible in practice.  But if the
   user is reading from a security-barrier view, then the planner might wish
   to check the statistics of an underlying table that is otherwise
   inaccessible to the user.  In that case, the operator should be leak-proof
   or the statistics will not be used.  There is no direct feedback about
   that, except that the plan might be suboptimal.  If one suspects that this
   is the case, one could try running the query as a more privileged user,
   to see if a different plan results.
-->
ユーザがテーブルや列について必要な権限を持っていない場合、最終的には権限不足のエラーを受け取ることが多いでしょう。
この場合、上記の仕組みは実際にはユーザからはわかりません。
しかし、ユーザがセキュリティバリアビューから読み取ろうとしている場合、プランナはそのビューの元となっているテーブルの統計情報を検査したいと思うかもしれず、またユーザはそのテーブルにはアクセス権がないかもしれません。
その場合は、演算子がリークプルーフ(leak-proof)でなければ、統計情報は使用されません。
そのことについての直接的なフィードバックは何もなく、プランが理想的ではないかもしれないというだけです。
このことが起きているかもしれないと思った場合は、より権限のあるユーザで問い合わせを実行して、異なる計画が得られるかどうか調べることができます。
  </para>

  <para>
<!--
   This restriction applies only to cases where the planner would need to
   execute a user-defined operator on one or more values
   from <structname>pg_statistic</structname>.  Thus the planner is permitted
   to use generic statistical information, such as the fraction of null values
   or the number of distinct values in a column, regardless of access
   privileges.
-->
この制限は、プランナが<structname>pg_statistic</structname>の1つ以上の値についてユーザ定義演算子を実行する必要がある場合にのみ適用されます。
従って、列内でのNULL値の割合や異なる値の個数といった一般的な統計情報については、プランナはアクセス権限に関わらず使用することが許されています。
  </para>

  <para>
<!--
   Selectivity estimation functions contained in third-party extensions that
   potentially operate on statistics with user-defined operators should follow
   the same security rules.  Consult the PostgreSQL source code for guidance.
-->
サードパーティの拡張に含まれる選択性推定関数で、ユーザ定義演算子で統計情報の演算をする可能性のあるものは、同じセキュリティ規則に従うべきです。
そのための手引については、PostgreSQLのソースコードを参照してください。
  </para>
 </sect1>
</chapter><|MERGE_RESOLUTION|>--- conflicted
+++ resolved
@@ -54,10 +54,11 @@
    while producing statistics, the results will change slightly after
    any new <command>ANALYZE</command>.
 -->
-以下の例は<productname>PostgreSQL</productname>リグレッションテストデータベース内のテーブルを使用します。
+《マッチ度[55.755396]》以下の例は<productname>PostgreSQL</productname>リグレッションテストデータベース内のテーブルを使用します。
 表示される出力はバージョン8.3で取得しました。
 以前の（または以降の）バージョンとは動作が変わっているかもしれません。
 また、<command>ANALYZE</command>は統計情報を生成する時にランダムなサンプリングを行いますので、結果は<command>ANALYZE</command>を新しく行った後に多少変わることに注意してください。
+《機械翻訳》«The examples shown below use tables in the <productname>PostgreSQL</productname> regression test database. Note also that since <command>ANALYZE</command> uses random sampling while producing statistics, the results will change slightly after any new <command>ANALYZE</command>.»
   </para>
 
   <para>
@@ -553,19 +554,14 @@
 
 <!--
    In this case there is no <acronym>MCV</acronym> information for
-<<<<<<< HEAD
    <structname>unique2</structname> and all the values appear to be
    unique (n_distinct = -1), so we use an algorithm that relies on the row
    count estimates for both relations (num_rows, not shown, but "tenk")
    together with the column null fractions (zero for both):
-=======
-   <structfield>unique2</structfield> because all the values appear to be
-   unique, so we use an algorithm that relies only on the number of
-   distinct values for both relations together with their null fractions:
--->
-今回の場合、すべての値が一意であるため、<structfield>unique2</structfield>に関する<acronym>MCV</acronym>情報がありません。
+-->
+《マッチ度[62.269939]》今回の場合、すべての値が一意であるため、<structfield>unique2</structfield>に関する<acronym>MCV</acronym>情報がありません。
 ですので、両リレーションの個別値数とNULL値の部分のみに依存したアルゴリズムを使用することができます。
->>>>>>> 43f2d855
+《機械翻訳》«In this case there is no <acronym>MCV</acronym> information for <structname>unique2</structname> and all the values appear to be unique (n_distinct = -1), so we use an algorithm that relies on the row count estimates for both relations (num_rows, not shown, but "tenk") together with the column null fractions (zero for both):»
 
 <programlisting>
 selectivity = (1 - null_frac1) * (1 - null_frac2) / max(num_rows1, num_rows2)
@@ -582,8 +578,9 @@
    Cartesian product of the two inputs, multiplied by the
    selectivity:
 -->
-これは、各リレーションにおいて、1からNULL部分を差し引き、個別値数の最大値で割った値です。
+《マッチ度[76.946108]》これは、各リレーションにおいて、1からNULL部分を差し引き、個別値数の最大値で割った値です。
 この結合が生成するはずの行数は、2つの入力のデカルト積の濃度に、この選択度を掛けたものとして計算されます。
+《機械翻訳》«This is, subtract the null fraction from one for each of the relations, and divide by the row count of the larger relation (this value does get scaled in the non-unique case). The number of rows that the join is likely to emit is calculated as the cardinality of the Cartesian product of the two inputs, multiplied by the selectivity:»
 
 <programlisting>
 rows = (outer_cardinality * inner_cardinality) * selectivity

<!-- doc/src/sgml/xfunc.sgml -->

 <sect1 id="xfunc">
<!--
  <title>User-Defined Functions</title>
-->
  <title>ユーザ定義関数</title>

  <indexterm zone="xfunc">
   <primary>function</primary>
   <secondary>user-defined</secondary>
  </indexterm>
  <indexterm zone="xfunc">
   <primary>関数</primary>
   <secondary>ユーザ定義</secondary>
  </indexterm>

  <para>
<!--
   <productname>PostgreSQL</productname> provides four kinds of
   functions:
-->
<productname>PostgreSQL</productname>は4種類の関数を提供します。

   <itemizedlist>
    <listitem>
     <para>
<!--
      query language functions (functions written in
      <acronym>SQL</acronym>) (<xref linkend="xfunc-sql"/>)
-->
問い合わせ言語関数（<acronym>SQL</acronym>で作成された関数）（<xref linkend="xfunc-sql"/>）
     </para>
    </listitem>
    <listitem>
     <para>
<!--
      procedural language functions (functions written in, for
      example, <application>PL/pgSQL</application> or <application>PL/Tcl</application>)
      (<xref linkend="xfunc-pl"/>)
-->
手続型言語関数（<application>PL/pgSQL</application>や<application>PL/Tcl</application>などで作成された関数）（<xref linkend="xfunc-pl"/>）
     </para>
    </listitem>
    <listitem>
     <para>
<!--
      internal functions (<xref linkend="xfunc-internal"/>)
-->
内部関数（<xref linkend="xfunc-internal"/>）
     </para>
    </listitem>
    <listitem>
     <para>
<!--
      C-language functions (<xref linkend="xfunc-c"/>)
-->
C言語関数（<xref linkend="xfunc-c"/>）
     </para>
    </listitem>
   </itemizedlist>
  </para>

  <para>
<!--
   Every kind
   of  function  can take base types, composite types, or
   combinations of these as arguments (parameters). In addition,
   every kind of function can return a base type or
   a composite type.  Functions can also be defined to return
   sets of base or composite values.
-->
すべての関数は、基本型、複合型、またはこの組み合わせを引数（パラメータ）として受け付けることが可能です。
また、すべての関数は基本型または複合型を返すことが可能です。
関数は、基本型の集合または複合型の集合を返すようにも定義できます。
  </para>

  <para>
<!--
   Many kinds of functions can take or return certain pseudo-types
   (such as polymorphic types), but the available facilities vary.
   Consult the description of each kind of function for more details.
-->
多くの関数は（多様型のような）特定の疑似型を引数としたり返したりできます。
しかし、利用できる機能は様々です。
詳細は各関数の種類の説明を参照してください。
  </para>

  <para>
<!--
   It's easiest to define <acronym>SQL</acronym>
   functions, so we'll start by discussing those.
   Most of the concepts presented for <acronym>SQL</acronym> functions
   will carry over to the other types of functions.
-->
<acronym>SQL</acronym>関数の定義の方法が最も簡単ですので、そちらから説明します。
<acronym>SQL</acronym>関数にある概念のほとんどは、他の種類の関数にも適用できます。
  </para>

  <para>
<!--
   Throughout this chapter, it can be useful to look at the reference
   page of the <link linkend="sql-createfunction"><command>CREATE
   FUNCTION</command></link> command to
   understand the examples better.  Some examples from this chapter
   can be found in <filename>funcs.sql</filename> and
   <filename>funcs.c</filename> in the <filename>src/tutorial</filename>
   directory in the <productname>PostgreSQL</productname> source
   distribution.
-->
本章の全体に関して、その例をより理解するために、<link linkend="sql-createfunction"><command>CREATE FUNCTION</command></link>コマンドのリファレンスページを一読することが有用です。
本章の例のいくつかは<productname>PostgreSQL</productname>ソース配布物内の<filename>src/tutorial</filename>ディレクトリにある<filename>funcs.sql</filename>と<filename>funcs.c</filename>にあります。
  </para>
  </sect1>

  <sect1 id="xproc">
<!--
   <title>User-Defined Procedures</title>
-->
   <title>ユーザ定義プロシージャ</title>

  <indexterm zone="xproc">
   <primary>procedure</primary>
   <secondary>user-defined</secondary>
  </indexterm>
  <indexterm zone="xproc">
   <primary>プロシージャ</primary>
   <secondary>ユーザ定義</secondary>
  </indexterm>

   <para>
<!--
    A procedure is a database object similar to a function.
    The key differences are:
-->
プロシージャは関数と似たデータベースオブジェクトです。
重要な違いは以下の通りです。

    <itemizedlist>
     <listitem>
      <para>
<!--
       Procedures are defined with
       the <link linkend="sql-createprocedure"><command>CREATE
       PROCEDURE</command></link> command, not <command>CREATE
       FUNCTION</command>.
-->
プロシージャは<command>CREATE FUNCTION</command>ではなくて、<link linkend="sql-createprocedure"><command>CREATE PROCEDURE</command></link>コマンドで定義します。
      </para>
     </listitem>
     <listitem>
      <para>
<!--
       Procedures do not return a function value; hence <command>CREATE
       PROCEDURE</command> lacks a <literal>RETURNS</literal> clause.
       However, procedures can instead return data to their callers via
       output parameters.
-->
プロシージャは関数値を返しません。ですから<command>CREATE PROCEDURE</command>には<literal>RETURNS</literal>句がありません。
しかしプロシージャはその代わりに出力パラメータを通じて呼び出し元にデータを返すことができます。
      </para>
     </listitem>
     <listitem>
      <para>
<!--
       While a function is called as part of a query or DML command, a
       procedure is called in isolation using
       the <link linkend="sql-call"><command>CALL</command></link> command.
-->
関数が問い合わせやDMLコマンドの一部として呼び出されるのに対し、プロシージャは<link linkend="sql-call"><command>CALL</command></link>コマンドを使って独立して呼び出されます。
      </para>
     </listitem>
     <listitem>
      <para>
<!--
       A procedure can commit or roll back transactions during its
       execution (then automatically beginning a new transaction), so long
       as the invoking <command>CALL</command> command is not part of an
       explicit transaction block.  A function cannot do that.
-->
起動した<command>CALL</command>コマンドが明示的なトランザクションブロックの一部でない限り、プロシージャは実行中にトランザクションをコミットあるいはロールバックできます（そして自動的に新しいトランザクションを開始します）。
関数はそれができません。
      </para>
     </listitem>
     <listitem>
      <para>
<!--
       Certain function attributes, such as strictness, don't apply to
       procedures.  Those attributes control how the function is
       used in a query, which isn't relevant to procedures.
-->
たとえば厳密性(strictness)のようなある種の関数の性質はプロシージャには適用されません。
これらは問い合わせの中で関数がどのように使われるかを制御する性質であり、プロシージャには関係ありません。
      </para>
     </listitem>
    </itemizedlist>
   </para>

   <para>
<!--
    The explanations in the following sections about how to define
    user-defined functions apply to procedures as well, except for the
    points made above.
-->
次節を含む以降の節で説明するユーザ定義関数の定義方法は、上で述べた点を除けばプロシージャにも当てはまります。
   </para>

   <para>
<!--
    Collectively, functions and procedures are also known
    as <firstterm>routines</firstterm><indexterm><primary>routine</primary></indexterm>.
    There are commands such as <link linkend="sql-alterroutine"><command>ALTER ROUTINE</command></link>
    and <link linkend="sql-droproutine"><command>DROP ROUTINE</command></link> that can operate on functions and
    procedures without having to know which kind it is.  Note, however, that
    there is no <literal>CREATE ROUTINE</literal> command.
-->
関数とプロシージャは、ひとまとめに<firstterm>ルーチン</firstterm><indexterm><primary>ルーチン</primary></indexterm>とも言われます。
関数とプロシージャを区別することなしに操作できる<link linkend="sql-alterroutine"><command>ALTER ROUTINE</command></link>や<link linkend="sql-droproutine"><command>DROP ROUTINE</command></link>などのコマンドがあります。
しかしながら、<literal>CREATE ROUTINE</literal>コマンドは無いことに注意してください。
   </para>
  </sect1>

  <sect1 id="xfunc-sql">
<!--
   <title>Query Language (<acronym>SQL</acronym>) Functions</title>
-->
   <title>問い合わせ言語（<acronym>SQL</acronym>）関数</title>

   <indexterm zone="xfunc-sql">
    <primary>function</primary>
    <secondary>user-defined</secondary>
    <tertiary>in SQL</tertiary>
   </indexterm>
   <indexterm zone="xfunc-sql">
    <primary>関数</primary>
    <secondary>ユーザ定義</secondary>
    <tertiary>SQLで作成した</tertiary>
   </indexterm>

   <para>
<!--
    SQL functions execute an arbitrary list of SQL statements, returning
    the result of the last query in the list.
    In the simple (non-set)
    case, the first row of the last query's result will be returned.
    (Bear in mind that <quote>the first row</quote> of a multirow
    result is not well-defined unless you use <literal>ORDER BY</literal>.)
    If the last query happens
    to return no rows at all, the null value will be returned.
-->
SQL関数は、任意のSQL文のリストを実行し、そのリストの最後の問い合わせの結果を返します。
単純な（集合ではない）場合、最後の問い合わせの結果の最初の行が返されます。
（複数行の結果のうちの<quote>最初の行</quote>は、<literal>ORDER BY</literal>を使用しない限り定義付けることができないことを覚えておいてください。）
最後の問い合わせが何も行を返さない時はNULL値が返されます。
   </para>

   <para>
<!--
    Alternatively, an SQL function can be declared to return a set (that is,
    multiple rows) by specifying the function's return type as <literal>SETOF
    <replaceable>sometype</replaceable></literal>, or equivalently by declaring it as
    <literal>RETURNS TABLE(<replaceable>columns</replaceable>)</literal>.  In this case
    all rows of the last query's result are returned.  Further details appear
    below.
-->
他にも、SQL関数は、<literal>SETOF</literal> <replaceable>sometype</replaceable>型を返すように指定すること、または同意の<literal>RETURNS TABLE(<replaceable>columns</replaceable>)</literal>と宣言することにより、集合（つまり複数の行）を返すように宣言もできます。
この場合、最後の問い合わせの結果のすべての行が返されます。
詳細は後で説明します。
   </para>

   <para>
<!--
    The body of an SQL function must be a list of SQL
    statements separated by semicolons.  A semicolon after the last
    statement is optional.  Unless the function is declared to return
    <type>void</type>, the last statement must be a <command>SELECT</command>,
    or an <command>INSERT</command>, <command>UPDATE</command>,
    <command>DELETE</command>, or <command>MERGE</command>
    that has a <literal>RETURNING</literal> clause.
-->
SQL関数の本体は、セミコロンで区切ったSQL文のリストでなければなりません。
最後の文の後のセミコロンは省略可能です。
関数が<type>void</type>を返すものと宣言されていない限り、最後の文は<command>SELECT</command>、または<literal>RETURNING</literal>句を持つ<command>INSERT</command>、<command>UPDATE</command>、<command>DELETE</command>、または<command>MERGE</command>でなければなりません。
   </para>

    <para>
<!--
     Any collection of commands in the  <acronym>SQL</acronym>
     language can be packaged together and defined as a function.
     Besides <command>SELECT</command> queries, the commands can include data
     modification queries (<command>INSERT</command>,
     <command>UPDATE</command>, <command>DELETE</command>, and
     <command>MERGE</command>), as well as
     other SQL commands. (You cannot use transaction control commands, e.g.,
     <command>COMMIT</command>, <command>SAVEPOINT</command>, and some utility
     commands, e.g.,  <literal>VACUUM</literal>, in <acronym>SQL</acronym> functions.)
     However, the final command
     must be a <command>SELECT</command> or have a <literal>RETURNING</literal>
     clause that returns whatever is
     specified as the function's return type.  Alternatively, if you
     want to define an SQL function that performs actions but has no
     useful value to return, you can define it as returning <type>void</type>.
     For example, this function removes rows with negative salaries from
     the <literal>emp</literal> table:
-->
<acronym>SQL</acronym>言語で作成された、任意のコマンド群はまとめて、関数として定義できます。
<command>SELECT</command>問い合わせ以外に、データ変更用の問い合わせ（つまり、<command>INSERT</command>、<command>UPDATE</command>、<command>DELETE</command>および<command>MERGE</command>）やその他のSQLコマンドを含めることができます。
（<acronym>SQL</acronym>関数では<command>COMMIT</command>、<command>SAVEPOINT</command>などのトランザクション制御コマンドおよび<literal>VACUUM</literal>などのユーティリティコマンドは使用できません。）
しかし、最後のコマンドは、関数の戻り値型として定義したものを返す<command>SELECT</command>、または<literal>RETURNING</literal>句があるものでなければなりません。
その他にも、何か動作をさせるが、有用な値を返さないSQL関数を定義したいのであれば、<type>void</type>を返すものと定義することで実現可能です。
たとえば、以下の関数は<literal>emp</literal>テーブルから負の給料となっている行を削除します。

<screen>
CREATE FUNCTION clean_emp() RETURNS void AS '
    DELETE FROM emp
        WHERE salary &lt; 0;
' LANGUAGE SQL;

SELECT clean_emp();

 clean_emp
-----------

(1 row)
</screen>
    </para>

    <para>
<!--
     You can also write this as a procedure, thus avoiding the issue of the
     return type.  For example:
-->
これをプロシージャとして書くこともできるので、戻り値の型の問題を避けることができます。
例を示します。
<screen>
CREATE PROCEDURE clean_emp() AS '
    DELETE FROM emp
        WHERE salary &lt; 0;
' LANGUAGE SQL;

CALL clean_emp();
</screen>
<!--
     In simple cases like this, the difference between a function returning
     <type>void</type> and a procedure is mostly stylistic.  However,
     procedures offer additional functionality such as transaction control
     that is not available in functions.  Also, procedures are SQL standard
     whereas returning <type>void</type> is a PostgreSQL extension.
-->
このような単純な例では、<type>void</type>を返す関数とプロシージャの違いはほとんど様式的なものです。
しかし、プロシージャは関数では不可能なトランザクションの制御のような追加機能を提供します。
また、<type>void</type>を返す関数がPostgreSQLの拡張であるのに対し、プロシージャは標準SQLです。
    </para>

<<<<<<< HEAD
    <note>
     <para>
<!--
      The entire body of an SQL function is parsed before any of it is
      executed.  While an SQL function can contain commands that alter
      the system catalogs (e.g., <command>CREATE TABLE</command>), the effects
      of such commands will not be visible during parse analysis of
      later commands in the function.  Thus, for example,
      <literal>CREATE TABLE foo (...); INSERT INTO foo VALUES(...);</literal>
      will not work as desired if packaged up into a single SQL function,
      since <structname>foo</structname> won't exist yet when the <command>INSERT</command>
      command is parsed.  It's recommended to use <application>PL/pgSQL</application>
      instead of an SQL function in this type of situation.
-->
SQL関数の本体全体は、その一部が実行される前に解析されます。
SQL関数はシステムカタログを変更するコマンド（例えば<command>CREATE TABLE</command>）を含むことができますので、そのようなコマンドの効果は関数の以降のコマンドの解析中は可視ではありません。
それゆえ、例えば、<literal>CREATE TABLE foo (...); INSERT INTO foo VALUES(...);</literal>は単一のSQL関数にまとめられていると期待したようには動作しません。<command>INSERT</command>コマンドが解析されている時には<structname>foo</structname>がまだ存在しないからです。
このような場合にはSQL関数の代わりに<application>PL/pgSQL</application>を使うことを薦めます。
     </para>
   </note>

=======
>>>>>>> 3d6a8289
   <para>
<!--
    The syntax of the <command>CREATE FUNCTION</command> command requires
    the function body to be written as a string constant.  It is usually
    most convenient to use dollar quoting (see <xref
    linkend="sql-syntax-dollar-quoting"/>) for the string constant.
    If you choose to use regular single-quoted string constant syntax,
    you must double single quote marks (<literal>'</literal>) and backslashes
    (<literal>\</literal>) (assuming escape string syntax) in the body of
    the function (see <xref linkend="sql-syntax-strings"/>).
-->
<command>CREATE FUNCTION</command>コマンドの構文では、関数本体は文字列定数として作成される必要があります。
この文字列定数の記述には、通常、ドル引用符付け（<xref linkend="sql-syntax-dollar-quoting"/>）が最も便利です。
文字列定数を単一引用符で括る通常の構文では、関数本体中で使用される単一引用符（<literal>'</literal>）とバックスラッシュ（<literal>\</literal>）（エスケープ文字列構文を仮定）を二重にしなければなりません（<xref linkend="sql-syntax-strings"/>を参照）。
   </para>

   <sect2 id="xfunc-sql-function-arguments">
<!--
    <title>Arguments for <acronym>SQL</acronym> Functions</title>
-->
    <title><acronym>SQL</acronym>関数用の引数</title>

   <indexterm>
    <primary>function</primary>
    <secondary>named argument</secondary>
   </indexterm>
   <indexterm>
    <primary>関数</primary>
    <secondary>名前付き引数</secondary>
   </indexterm>

    <para>
<!--
     Arguments of an SQL function can be referenced in the function
     body using either names or numbers.  Examples of both methods appear
     below.
-->
SQL関数の引数は関数本体内で名前または番号を用いて参照できます。
両方の方法の例を後で示します。
    </para>

    <para>
<!--
     To use a name, declare the function argument as having a name, and
     then just write that name in the function body.  If the argument name
     is the same as any column name in the current SQL command within the
     function, the column name will take precedence.  To override this,
     qualify the argument name with the name of the function itself, that is
     <literal><replaceable>function_name</replaceable>.<replaceable>argument_name</replaceable></literal>.
     (If this would conflict with a qualified column name, again the column
     name wins.  You can avoid the ambiguity by choosing a different alias for
     the table within the SQL command.)
-->
名前を使用するためには、関数引数を名前を持つものとして宣言し、その名前を関数本体内で記述するだけです。
引数名が関数内の現在のSQLコマンドにおける任意の列名と同じ場合は、列名が優先されます。
これを上書きするためには、<literal><replaceable>function_name</replaceable>.<replaceable>argument_name</replaceable></literal>のように、引数名を関数自身の名前を付けて修飾してください。
（もしこれも修飾された列名と競合する場合は、列名が優先されます。
SQLコマンド内でテーブルに他の別名を付けることで、この曖昧さを防止できます。）
    </para>

    <para>
<!--
     In the older numeric approach, arguments are referenced using the syntax
     <literal>$<replaceable>n</replaceable></literal>: <literal>$1</literal> refers to the first input
     argument, <literal>$2</literal> to the second, and so on.  This will work
     whether or not the particular argument was declared with a name.
-->
古い番号による方法では、引数は関数本体内で<literal>$<replaceable>n</replaceable></literal>という構文を用いて表すことができます。
つまり、<literal>$1</literal>は第1引数を示し、<literal>$2</literal>は第2引数のようになります。
これは特定の引数が名前付きで宣言されているかどうかに関係なく動作します。
    </para>

    <para>
<!--
     If an argument is of a composite type, then the dot notation,
     e.g., <literal><replaceable>argname</replaceable>.<replaceable>fieldname</replaceable></literal> or
     <literal>$1.<replaceable>fieldname</replaceable></literal>, can be used to access attributes of the
     argument.  Again, you might need to qualify the argument's name with the
     function name to make the form with an argument name unambiguous.
-->
引数が複合型の場合、<literal><replaceable>argname</replaceable>.<replaceable>fieldname</replaceable></literal>や<literal>$1.<replaceable>fieldname</replaceable></literal>のようなドット表記を用いて引数の属性にアクセスできます。
ここでも、引数名を持つ形式で曖昧さが発生する場合には関数名で引数名を修飾してください。
    </para>

    <para>
<!--
     SQL function arguments can only be used as data values,
     not as identifiers.  Thus for example this is reasonable:
-->
SQL関数の引数は、識別子としてではなく、データ値としてのみ使用できます。
したがって、例えば
<programlisting>
INSERT INTO mytable VALUES ($1);
</programlisting>
<!--
but this will not work:
-->
は正しいものですが、以下は動作しません。
<programlisting>
INSERT INTO $1 VALUES (42);
</programlisting>
    </para>

    <note>
     <para>
<!--
      The ability to use names to reference SQL function arguments was added
      in <productname>PostgreSQL</productname> 9.2.  Functions to be used in
      older servers must use the <literal>$<replaceable>n</replaceable></literal> notation.
-->
SQL関数の引数を参照するために名前を使用できる機能は、<productname>PostgreSQL</productname> 9.2で追加されました。
これより古いサーバ内で使われる関数は<literal>$<replaceable>n</replaceable></literal>記法を使用しなければなりません。
     </para>
    </note>
   </sect2>

   <sect2 id="xfunc-sql-base-functions">
<!--
    <title><acronym>SQL</acronym> Functions on Base Types</title>
-->
    <title>基本型を使用する<acronym>SQL</acronym>関数</title>

    <para>
<!--
     The simplest possible <acronym>SQL</acronym> function has no arguments and
     simply returns a base type, such as <type>integer</type>:
-->
最も簡単な<acronym>SQL</acronym>関数は、引数を取らずに単に<type>integer</type>のような基本型を返すものです。

<screen>
CREATE FUNCTION one() RETURNS integer AS $$
    SELECT 1 AS result;
$$ LANGUAGE SQL;

<!--
&#45;- Alternative syntax for string literal:
-->
-- 文字列リテラルの別の構文では
CREATE FUNCTION one() RETURNS integer AS '
    SELECT 1 AS result;
' LANGUAGE SQL;

SELECT one();

 one
-----
   1
</screen>
    </para>

    <para>
<!--
     Notice that we defined a column alias within the function body for the result of the function
     (with  the  name <literal>result</literal>),  but this column alias is not visible
     outside the function.  Hence,  the  result  is labeled <literal>one</literal>
     instead of <literal>result</literal>.
-->
関数本体内で関数の結果用に列の別名を（<literal>result</literal>という名前で）定義したことに注目してください。
しかし、この列の別名はこの関数の外部からは可視ではありません。
したがって、その結果は<literal>result</literal>ではなく、<literal>one</literal>というラベルで表示されています。
    </para>

    <para>
<!--
     It is almost as easy to define <acronym>SQL</acronym> functions
     that take base types as arguments:
-->
基本型を引数として取る、<acronym>SQL</acronym>関数を定義することはほとんどの場合簡単です。

<screen>
CREATE FUNCTION add_em(x integer, y integer) RETURNS integer AS $$
    SELECT x + y;
$$ LANGUAGE SQL;

SELECT add_em(1, 2) AS answer;

 answer
--------
      3
</screen>
    </para>

    <para>
<!--
     Alternatively, we could dispense with names for the arguments and
     use numbers:
-->
この他に、引数の名前を省いて、番号を使用することもできます。

<screen>
CREATE FUNCTION add_em(integer, integer) RETURNS integer AS $$
    SELECT $1 + $2;
$$ LANGUAGE SQL;

SELECT add_em(1, 2) AS answer;

 answer
--------
      3
</screen>
    </para>

    <para>
<!--
     Here is a more useful function, which might be used to debit a
     bank account:
-->
以下にもう少し役に立つ関数を示します。
これは銀行口座からの引き落としに使用できます。

<programlisting>
CREATE FUNCTION tf1 (accountno integer, debit numeric) RETURNS numeric AS $$
    UPDATE bank
        SET balance = balance - debit
        WHERE accountno = tf1.accountno;
    SELECT 1;
$$ LANGUAGE SQL;
</programlisting>

<!--
     A user could execute this function to debit account 17 by $100.00 as
     follows:
-->
以下のように、ユーザはこの関数を使用して、口座番号17から100ドルを引き出すことが可能です。

<programlisting>
SELECT tf1(17, 100.0);
</programlisting>
    </para>

    <para>
<!--
     In this example, we chose the name <literal>accountno</literal> for the first
     argument, but this is the same as the name of a column in the
     <literal>bank</literal> table.  Within the <command>UPDATE</command> command,
     <literal>accountno</literal> refers to the column <literal>bank.accountno</literal>,
     so <literal>tf1.accountno</literal> must be used to refer to the argument.
     We could of course avoid this by using a different name for the argument.
-->
この例では、第一引数の名前に<literal>accountno</literal>を選びましたが、これは<literal>bank</literal>テーブルの列の名前と同じです。
<command>UPDATE</command>コマンドの中では、<literal>accountno</literal>は<literal>bank.accountno</literal>列を参照しますので、引数を参照するためには<literal>tf1.accountno</literal>を使用しなければなりません。
もちろんこれは、引数に別の名前を使用することで防ぐことができます。
    </para>

    <para>
<!--
     In practice one would probably like a more useful result from the
     function than a constant 1, so a more likely definition
     is:
-->
実際には、関数の結果を定数1よりもわかりやすい形にするために、以下のように定義するとよいでしょう。

<programlisting>
CREATE FUNCTION tf1 (accountno integer, debit numeric) RETURNS numeric AS $$
    UPDATE bank
        SET balance = balance - debit
        WHERE accountno = tf1.accountno;
    SELECT balance FROM bank WHERE accountno = tf1.accountno;
$$ LANGUAGE SQL;
</programlisting>

<!--
     which adjusts the balance and returns the new balance.
     The same thing could be done in one command using <literal>RETURNING</literal>:
-->
これは残高を調整し、更新後の残高を返します。
同じことは<literal>RETURNING</literal>を使用して１つのコマンドで行えます。

<programlisting>
CREATE FUNCTION tf1 (accountno integer, debit numeric) RETURNS numeric AS $$
    UPDATE bank
        SET balance = balance - debit
        WHERE accountno = tf1.accountno
    RETURNING balance;
$$ LANGUAGE SQL;
</programlisting>
    </para>

    <para>
<!--
     If the final <literal>SELECT</literal> or <literal>RETURNING</literal>
     clause in an <acronym>SQL</acronym> function does not return exactly
     the function's declared result
     type, <productname>PostgreSQL</productname> will automatically cast
     the value to the required type, if that is possible with an implicit
     or assignment cast.  Otherwise, you must write an explicit cast.
     For example, suppose we wanted the
     previous <function>add_em</function> function to return
     type <type>float8</type> instead.  It's sufficient to write
-->
<acronym>SQL</acronym>関数の最後の<literal>SELECT</literal>句や<literal>RETURNING</literal>句が関数で定義された結果型を正確に返さない場合、<productname>PostgreSQL</productname>は可能な場合に暗黙的キャストまたは代入キャストで必要な型に自動でキャストします。
そうでない場合は明示的にキャストをする必要があります。
例えば、前出の<function>add_em</function>関数が代わりに<type>float8</type>型を返して欲しいとします。
次のように記述すれば十分です。

<programlisting>
CREATE FUNCTION add_em(integer, integer) RETURNS float8 AS $$
    SELECT $1 + $2;
$$ LANGUAGE SQL;
</programlisting>

<!--
     since the <type>integer</type> sum can be implicitly cast
     to <type>float8</type>.
     (See <xref linkend="typeconv"/> or <xref linkend="sql-createcast"/>
     for more about casts.)
-->
<type>integer</type>の和は<type>float8</type>に暗黙キャストできるからです。
（キャストについての詳細は<xref linkend="typeconv"/>または<xref linkend="sql-createcast"/>を参照して下さい）。
    </para>
   </sect2>

   <sect2 id="xfunc-sql-composite-functions">
<!--
    <title><acronym>SQL</acronym> Functions on Composite Types</title>
-->
    <title>複合型を使用する<acronym>SQL</acronym>関数</title>

    <para>
<!--
     When writing functions with arguments of composite types, we must not
     only specify which argument we want but also the desired attribute
     (field) of that argument.  For example, suppose that
     <type>emp</type> is a table containing employee data, and therefore
     also the name of the composite type of each row of the table.  Here
     is a function <function>double_salary</function> that computes what someone's
     salary would be if it were doubled:
-->
関数の引数に複合型を記述した場合、必要な引数を指定するだけではなく、必要とする引数の属性（フィールド）も指定する必要があります。
例えば、<type>emp</type>が従業員データを持つテーブルとすると、この名前はそのテーブル内の各行を表す複合型の名前でもあります。
以下に示す<function>double_salary</function>関数は、該当する従業員の給料が倍増したらどうなるかを計算します。

<screen>
CREATE TABLE emp (
    name        text,
    salary      numeric,
    age         integer,
    cubicle     point
);

INSERT INTO emp VALUES ('Bill', 4200, 45, '(2,1)');

CREATE FUNCTION double_salary(emp) RETURNS numeric AS $$
    SELECT $1.salary * 2 AS salary;
$$ LANGUAGE SQL;

SELECT name, double_salary(emp.*) AS dream
    FROM emp
    WHERE emp.cubicle ~= point '(2,1)';

 name | dream
------+-------
 Bill |  8400
</screen>
    </para>

    <para>
<!--
     Notice the use of the syntax <literal>$1.salary</literal>
     to select one field of the argument row value.  Also notice
     how the calling <command>SELECT</command> command
     uses <replaceable>table_name</replaceable><literal>.*</literal> to select
     the entire current row of a table as a composite value.  The table
     row can alternatively be referenced using just the table name,
     like this:
-->
<literal>$1.salary</literal>という構文を使用して、引数の行値の1フィールドを選択していることに注目してください。
また、<replaceable>table_name</replaceable><literal>.*</literal>を使用した<command>SELECT</command>コマンドの呼び出しでは、複合型の値として、現在のテーブル行全体を表すテーブル名を使用していることにも注目してください。
別の方法として、テーブル行は以下のようにテーブル名だけを使用して参照できます。
<screen>
SELECT name, double_salary(emp) AS dream
    FROM emp
    WHERE emp.cubicle ~= point '(2,1)';
</screen>
<!--
     but this usage is deprecated since it's easy to get confused.
     (See <xref linkend="rowtypes-usage"/> for details about these
     two notations for the composite value of a table row.)
-->
しかし、この使用方法は混乱しやすいためお勧めしません。
（テーブル行の複合型の値に対するこの二つの表記の詳細は<xref linkend="rowtypes-usage"/>を参照してください）
    </para>

    <para>
<!--
     Sometimes it is handy to construct a composite argument value
     on-the-fly.  This can be done with the <literal>ROW</literal> construct.
     For example, we could adjust the data being passed to the function:
-->
その場で複合型の引数値を作成することが便利な場合があります。
これは<literal>ROW</literal>式で行うことができます。
例えば、以下のようにして関数に渡すデータを調整できます。
<screen>
SELECT name, double_salary(ROW(name, salary*1.1, age, cubicle)) AS dream
    FROM emp;
</screen>
    </para>

    <para>
<!--
     It is also possible to build a function that returns a composite type.
     This is an example of a function
     that returns a single <type>emp</type> row:
-->
複合型を返す関数を作成することもできます。
以下に単一の<type>emp</type>行を返す関数の例を示します。

<programlisting>
CREATE FUNCTION new_emp() RETURNS emp AS $$
    SELECT text 'None' AS name,
        1000.0 AS salary,
        25 AS age,
        point '(2,2)' AS cubicle;
$$ LANGUAGE SQL;
</programlisting>

<!--
     In this example we have specified each of  the  attributes
     with  a  constant value, but any computation
     could have been substituted for these constants.
-->
ここでは、各属性を定数で指定していますが、この定数を何らかの演算に置き換えることもできます。
    </para>

    <para>
<!--
     Note two important things about defining the function:
-->
関数を定義する上で、2つの重要な注意点を以下に示します。

     <itemizedlist>
      <listitem>
       <para>
<!--
        The select list order in the query must be exactly the same as
        that in which the columns appear in the composite type.
        (Naming the columns, as we did above,
        is irrelevant to the system.)
-->
問い合わせにおける選択リストの順番は、複合型に列が現れる順番と正確に一致する必要があります。
（上で行ったように列に名前を付けても、システムは認識しません。）
       </para>
      </listitem>
      <listitem>
       <para>
<!--
        We must ensure each expression's type can be cast to that of
        the corresponding column of the composite type.
        Otherwise we'll get errors like this:
-->
各式の型が対応する複合型の列にキャストができるようにする必要があります。
さもなくば、以下のようなエラーとなります。
<screen>
<computeroutput>
ERROR:  return type mismatch in function declared to return emp
DETAIL:  Final statement returns text instead of point at column 4.
</computeroutput>
</screen>
<!--
        As with the base-type case, the system will not insert explicit
        casts automatically, only implicit or assignment casts.
-->
基本型の場合と同様に、システムは明示的キャストを自動では挿入せず、暗黙または代入キャストのみをします。
       </para>
      </listitem>
     </itemizedlist>
    </para>

    <para>
<!--
     A different way to define the same function is:
-->
同じ関数を以下のように定義することもできます。

<programlisting>
CREATE FUNCTION new_emp() RETURNS emp AS $$
    SELECT ROW('None', 1000.0, 25, '(2,2)')::emp;
$$ LANGUAGE SQL;
</programlisting>

<!--
     Here we wrote a <command>SELECT</command> that returns just a single
     column of the correct composite type.  This isn't really better
     in this situation, but it is a handy alternative in some cases
     &mdash; for example, if we need to compute the result by calling
     another function that returns the desired composite value.
     Another example is that if we are trying to write a function that
     returns a domain over composite, rather than a plain composite type,
     it is always necessary to write it as returning a single column,
     since there is no way to cause a coercion of the whole row result.
-->
ここで、正しい複合型の単一の列を単に返す<command>SELECT</command>を記述しました。
今回の例ではこれはより優れたものとはいえませんが、例えば、必要な複合値を返す他の関数を呼び出して結果を計算しなければならない場合など、便利な解法になることがあります。
他の例としては、単なる複合型ではなく複合型のドメインを返す関数を書こうとしてる場合に、単一列を返すように書くことが常に必要となります。
なぜなら、行全体の結果を強制する方法がないからです。
    </para>

    <para>
<!--
     We could call this function directly either by using it in
     a value expression:
-->
この関数を、評価式で使って直接呼び出せますし、

<screen>
SELECT new_emp();

         new_emp
--------------------------
 (None,1000.0,25,"(2,2)")
</screen>

<!--
     or by calling it as a table function:
-->
テーブル関数として呼び出しても直接呼び出せます。

<screen>
SELECT * FROM new_emp();

 name | salary | age | cubicle
------+--------+-----+---------
 None | 1000.0 |  25 | (2,2)
</screen>

<!--
     The second way is described more fully in <xref
     linkend="xfunc-sql-table-functions"/>.
-->
2番目の方法については、<xref linkend="xfunc-sql-table-functions"/>でより詳しく説明します。
    </para>

    <para>
<!--
     When you use a function that returns a composite type,
     you might want only one field (attribute) from its result.
     You can do that with syntax like this:
-->
複合型を返す関数を使用する時に、その結果から1つのフィールド（属性）のみを使用したいという場合があります。
これは、以下のような構文で行うことができます。

<screen>
SELECT (new_emp()).name;

 name
------
 None
</screen>

<!--
     The extra parentheses are needed to keep the parser from getting
     confused.  If you try to do it without them, you get something like this:
-->
パーサが混乱しないように、括弧を追加する必要があります。
括弧なしで行おうとすると、以下のような結果になります。

<screen>
SELECT new_emp().name;
ERROR:  syntax error at or near "."
LINE 1: SELECT new_emp().name;
                        ^
</screen>
    </para>

    <para>
<!--
     Another option is to use functional notation for extracting an attribute:
-->
また、関数表記を使用して属性を抽出することもできます。

<screen>
SELECT name(new_emp());

 name
------
 None
</screen>

<!--
     As explained in <xref linkend="rowtypes-usage"/>, the field notation and
     functional notation are equivalent.
-->
<xref linkend="rowtypes-usage"/>で述べるように、フィールド表記と関数表記は等価です。
    </para>

    <para>
<!--
     Another way to use a function returning a composite type is to pass the
     result to another function that accepts the correct row type as input:
-->
複合型を結果として返す関数を使用する他の方法は、その結果を、その行型を入力として受け付ける関数に渡す、以下のような方法です。

<screen>
CREATE FUNCTION getname(emp) RETURNS text AS $$
    SELECT $1.name;
$$ LANGUAGE SQL;

SELECT getname(new_emp());
 getname
---------
 None
(1 row)
</screen>
    </para>
   </sect2>

   <sect2 id="xfunc-output-parameters">
<!--
    <title><acronym>SQL</acronym> Functions with Output Parameters</title>
-->
    <title>出力パラメータを持つ<acronym>SQL</acronym>関数</title>

   <indexterm>
    <primary>function</primary>
    <secondary>output parameter</secondary>
   </indexterm>
   <indexterm>
    <primary>関数</primary>
    <secondary>出力パラメータ</secondary>
   </indexterm>

    <para>
<!--
     An alternative way of describing a function's results is to define it
     with <firstterm>output parameters</firstterm>, as in this example:
-->
関数の結果の記述方法には、他にも<firstterm>出力パラメータ</firstterm>を使用して定義する方法があります。
以下に例を示します。

<screen>
CREATE FUNCTION add_em (IN x int, IN y int, OUT sum int)
AS 'SELECT x + y'
LANGUAGE SQL;

SELECT add_em(3,7);
 add_em
--------
     10
(1 row)
</screen>

<!--
     This is not essentially different from the version of <literal>add_em</literal>
     shown in <xref linkend="xfunc-sql-base-functions"/>.  The real value of
     output parameters is that they provide a convenient way of defining
     functions that return several columns.  For example,
-->
<xref linkend="xfunc-sql-base-functions"/>で示した<literal>add_em</literal>版と基本的な違いはありません。
複数列を返す関数を定義する簡単な方法を提供することが出力パラメータの本来の価値です。
以下に例を示します。

<screen>
CREATE FUNCTION sum_n_product (x int, y int, OUT sum int, OUT product int)
AS 'SELECT x + y, x * y'
LANGUAGE SQL;

 SELECT * FROM sum_n_product(11,42);
 sum | product
-----+---------
  53 |     462
(1 row)
</screen>

<!--
     What has essentially happened here is that we have created an anonymous
     composite type for the result of the function.  The above example has
     the same end result as
-->
これは基本的に、関数結果用の無名の複合型の作成を行います。
上の例では、以下と同じ最終結果になります。

<screen>
CREATE TYPE sum_prod AS (sum int, product int);

CREATE FUNCTION sum_n_product (int, int) RETURNS sum_prod
AS 'SELECT $1 + $2, $1 * $2'
LANGUAGE SQL;
</screen>

<!--
     but not having to bother with the separate composite type definition
     is often handy.  Notice that the names attached to the output parameters
     are not just decoration, but determine the column names of the anonymous
     composite type.  (If you omit a name for an output parameter, the
     system will choose a name on its own.)
-->
しかし、独立した複合型定義に悩まされることがなくなり、便利であるともいえます。
出力パラメータに割り振られた名前が単なる飾りではなく、無名複合型の列名を決定するものであることに注意してください。
（出力パラメータの名前を省略した場合、システム自身が名前を選びます。）
    </para>

    <para>
<!--
     Notice that output parameters are not included in the calling argument
     list when invoking such a function from SQL.  This is because
     <productname>PostgreSQL</productname> considers only the input
     parameters to define the function's calling signature.  That means
     also that only the input parameters matter when referencing the function
     for purposes such as dropping it.  We could drop the above function
     with either of
-->
SQLからこうした関数を呼び出す時、出力パラメータが呼び出し側の引数リストに含まれないことに注意してください。
<productname>PostgreSQL</productname>では入力パラメータのみが関数の呼び出しシグネチャを定義するとみなしているためです。
これはまた、関数を削除することなどを目的に関数を参照する場合、入力パラメータのみが考慮されることを意味しています。
上の関数は、次のいずれかの方法で削除できます。

<screen>
DROP FUNCTION sum_n_product (x int, y int, OUT sum int, OUT product int);
DROP FUNCTION sum_n_product (int, int);
</screen>
    </para>

    <para>
<!--
     Parameters can be marked as <literal>IN</literal> (the default),
     <literal>OUT</literal>, <literal>INOUT</literal>, or <literal>VARIADIC</literal>.
     An <literal>INOUT</literal>
     parameter serves as both an input parameter (part of the calling
     argument list) and an output parameter (part of the result record type).
     <literal>VARIADIC</literal> parameters are input parameters, but are treated
     specially as described below.
-->
パラメータには、<literal>IN</literal>（デフォルト）、<literal>OUT</literal>、<literal>INOUT</literal>、または<literal>VARIADIC</literal>という印を付与できます。
<literal>INOUT</literal>パラメータは、入力パラメータ（呼び出し引数リストの一部）と出力パラメータ（結果のレコード型の一部）の両方を提供します。
<literal>VARIADIC</literal>パラメータは入力パラメータですが、下で説明するように特別に扱われます。
    </para>
   </sect2>

   <sect2 id="xfunc-output-parameters-proc">
<!--
    <title><acronym>SQL</acronym> Procedures with Output Parameters</title>
-->
    <title>出力パラメータを持つ<acronym>SQL</acronym>プロシージャ</title>

    <indexterm>
     <primary>procedures</primary>
     <secondary>output parameter</secondary>
    </indexterm>
    <indexterm>
     <primary>プロシージャ</primary>
     <secondary>出力パラメータ</secondary>
    </indexterm>

    <para>
<!--
     Output parameters are also supported in procedures, but they work a bit
     differently from functions.  In <command>CALL</command> commands,
     output parameters must be included in the argument list.
     For example, the bank account debiting routine from earlier could be
     written like this:
-->
プロシージャでも出力パラメータがサポートされていますが、関数とは少し違った動作になります。
<command>CALL</command>コマンドでは、出力パラメータは引数リストに含まれていなければなりません。
たとえば、先程の銀行口座からの引き落としのルーチンはこのように書くことができます。
<programlisting>
CREATE PROCEDURE tp1 (accountno integer, debit numeric, OUT new_balance numeric) AS $$
    UPDATE bank
        SET balance = balance - debit
        WHERE accountno = tp1.accountno
    RETURNING balance;
$$ LANGUAGE SQL;
</programlisting>
<!--
     To call this procedure, an argument matching the <literal>OUT</literal>
     parameter must be included.  It's customary to write
     <literal>NULL</literal>:
-->
このプロシージャを呼び出すには、<literal>OUT</literal>に対応する引数を含めなければなりません。
習慣として<literal>NULL</literal>を書きます。
<programlisting>
CALL tp1(17, 100.0, NULL);
</programlisting>
<!--
     If you write something else, it must be an expression that is implicitly
     coercible to the declared type of the parameter, just as for input
     parameters.  Note however that such an expression will not be evaluated.
-->
これ以外を書くなら、入力パラメータ同様、そのパラメータの宣言型に暗黙的に矯正できる式でなければなりません。
しかし、そのような式は評価されないことに注意してください。
    </para>

    <para>
<!--
     When calling a procedure from <application>PL/pgSQL</application>,
     instead of writing <literal>NULL</literal> you must write a variable
     that will receive the procedure's output.  See <xref
     linkend="plpgsql-statements-calling-procedure"/> for details.
-->
<application>PL/pgSQL</application>からプロシージャを呼び出す際には<literal>NULL</literal>と書く代わりにプロシージャの出力を受け取る変数を書かなければなりません。
詳細は<xref linkend="plpgsql-statements-calling-procedure"/>をご覧ください。
    </para>
   </sect2>

   <sect2 id="xfunc-sql-variadic-functions">
<!--
    <title><acronym>SQL</acronym> Functions with Variable Numbers of Arguments</title>
-->
    <title>可変長引数を取る<acronym>SQL</acronym>関数</title>

    <indexterm>
     <primary>function</primary>
     <secondary>variadic</secondary>
    </indexterm>
    <indexterm>
     <primary>関数</primary>
     <secondary>variadic</secondary>
    </indexterm>

    <indexterm>
     <primary>variadic function</primary>
    </indexterm>
    <indexterm>
     <primary>variadic関数</primary>
    </indexterm>

    <para>
<!--
     <acronym>SQL</acronym> functions can be declared to accept
     variable numbers of arguments, so long as all the <quote>optional</quote>
     arguments are of the same data type.  The optional arguments will be
     passed to the function as an array.  The function is declared by
     marking the last parameter as <literal>VARIADIC</literal>; this parameter
     must be declared as being of an array type.  For example:
-->
すべての<quote>オプションの</quote>引数が同じデータ型の場合、<acronym>SQL</acronym>関数は可変長の引数を受け付けるように宣言できます。
オプションの引数は配列として関数に渡されます。
この関数は最後のパラメータを<literal>VARIADIC</literal>と印を付けて宣言されます。
このパラメータは配列型であるとして宣言されなければなりません。
例をあげます。

<screen>
CREATE FUNCTION mleast(VARIADIC arr numeric[]) RETURNS numeric AS $$
    SELECT min($1[i]) FROM generate_subscripts($1, 1) g(i);
$$ LANGUAGE SQL;

SELECT mleast(10, -1, 5, 4.4);
 mleast
--------
     -1
(1 row)
</screen>

<!--
     Effectively, all the actual arguments at or beyond the
     <literal>VARIADIC</literal> position are gathered up into a one-dimensional
     array, as if you had written
-->
実際、<literal>VARIADIC</literal>の位置以降の実引数はすべて、あたかも以下のように記述したかのように、1次元の配列としてまとめられます。

<screen>
<!--
SELECT mleast(ARRAY[10, -1, 5, 4.4]);    &#45;- doesn't work
-->
SELECT mleast(ARRAY[10, -1, 5, 4.4]);    -- 動作しません
</screen>

<!--
     You can't actually write that, though &mdash; or at least, it will
     not match this function definition.  A parameter marked
     <literal>VARIADIC</literal> matches one or more occurrences of its element
     type, not of its own type.
-->
しかし、実際にこのように記述することはできません。
少なくとも、この関数定義に一致しません。
<literal>VARIADIC</literal>印の付いたパラメータは、自身の型ではなく、その要素型が１つ以上存在することに一致します。
    </para>

    <para>
<!--
     Sometimes it is useful to be able to pass an already-constructed array
     to a variadic function; this is particularly handy when one variadic
     function wants to pass on its array parameter to another one.  Also,
     this is the only secure way to call a variadic function found in a schema
     that permits untrusted users to create objects; see
     <xref linkend="typeconv-func"/>.  You can do this by
     specifying <literal>VARIADIC</literal> in the call:
-->
時として、variadic関数に既に構築された配列を渡せることは有用です。
１つのvariadic関数が、自身の配列パラメータを他のものに渡したいとき特に便利です。
また、これが、信用できないユーザがオブジェクトを作成できるスキーマにあるvariadic関数を呼び出す唯一の安全な方法です。<xref linkend="typeconv-func"/>を参照してください。
これは、呼び出しに<literal>VARIADIC</literal>を指定することで行えます。

<screen>
SELECT mleast(VARIADIC ARRAY[10, -1, 5, 4.4]);
</screen>

<!--
     This prevents expansion of the function's variadic parameter into its
     element type, thereby allowing the array argument value to match
     normally.  <literal>VARIADIC</literal> can only be attached to the last
     actual argument of a function call.
-->
これは関数のvariadicパラメータがその要素型に拡張するのを防ぎます。
その結果、配列引数値が標準的にマッチされるようになります。
<literal>VARIADIC</literal>は関数呼び出しの最後の実引数としてのみ付加できます。
    </para>

    <para>
<!--
     Specifying <literal>VARIADIC</literal> in the call is also the only way to
     pass an empty array to a variadic function, for example:
-->
呼び出しで<literal>VARIADIC</literal>を指定することは、variadic関数に空の配列を渡す唯一の方法でもあります。例えば、

<screen>
SELECT mleast(VARIADIC ARRAY[]::numeric[]);
</screen>

<!--
     Simply writing <literal>SELECT mleast()</literal> does not work because a
     variadic parameter must match at least one actual argument.
     (You could define a second function also named <literal>mleast</literal>,
     with no parameters, if you wanted to allow such calls.)
-->
variadicパラメータが少なくとも1つの実引数と一致しなければなりませんので、単に<literal>SELECT mleast()</literal>と書くだけでは上手くいきません。
（もしそのような呼び出しを許可したいのなら、<literal>mleast</literal>という名前のパラメータのない第2の関数を定義できます。）
    </para>

    <para>
<!--
     The array element parameters generated from a variadic parameter are
     treated as not having any names of their own.  This means it is not
     possible to call a variadic function using named arguments (<xref
     linkend="sql-syntax-calling-funcs"/>), except when you specify
     <literal>VARIADIC</literal>.  For example, this will work:
-->
variadicパラメータから生成される配列要素パラメータは、それ自身にはまったく名前を持たないものとして扱われます。
これは、名前付き引数（<xref linkend="sql-syntax-calling-funcs"/>）を使用して可変長の関数を呼び出すことができないことを意味します。
ただし、<literal>VARIADIC</literal>を指定する場合は例外です。
たとえば、以下は動作しますが、

<screen>
SELECT mleast(VARIADIC arr =&gt; ARRAY[10, -1, 5, 4.4]);
</screen>

<!--
     but not these:
-->
以下は動作しません。

<screen>
SELECT mleast(arr =&gt; 10);
SELECT mleast(arr =&gt; ARRAY[10, -1, 5, 4.4]);
</screen>
    </para>
   </sect2>

   <sect2 id="xfunc-sql-parameter-defaults">
<!--
    <title><acronym>SQL</acronym> Functions with Default Values for Arguments</title>
-->
    <title>引数にデフォルト値を持つ<acronym>SQL</acronym>関数</title>

    <indexterm>
     <primary>function</primary>
     <secondary>default values for arguments</secondary>
    </indexterm>
    <indexterm>
     <primary>関数</primary>
     <secondary>引数のデフォルト値</secondary>
    </indexterm>

    <para>
<!--
     Functions can be declared with default values for some or all input
     arguments.  The default values are inserted whenever the function is
     called with insufficiently many actual arguments.  Since arguments
     can only be omitted from the end of the actual argument list, all
     parameters after a parameter with a default value have to have
     default values as well.  (Although the use of named argument notation
     could allow this restriction to be relaxed, it's still enforced so that
     positional argument notation works sensibly.)  Whether or not you use it,
     this capability creates a need for precautions when calling functions in
     databases where some users mistrust other users; see
     <xref linkend="typeconv-func"/>.
-->
一部またはすべての入力引数にデフォルト値を持つ関数を宣言できます。
デフォルト値は、関数が実際の引数の数に足りない数の引数で呼び出された場合に挿入されます。
引数は実引数リストの終端から省略できますので、デフォルト値を持つパラメータの後にあるパラメータはすべて、同様にデフォルト値を持たなければなりません。
（名前付きの引数記法を使用してこの制限を緩和させることもできますが、まだ位置引数記法が実用的に動作できることが強制されています。）
使うかどうかに関わりなく、この能力は、あるユーザが他のユーザを信用しないデータベースで関数を呼び出す時に、セキュリティの事前の対策を必要とします。<xref linkend="typeconv-func"/>を参照してください。
    </para>

    <para>
<!--
     For example:
-->
以下に例を示します。
<screen>
CREATE FUNCTION foo(a int, b int DEFAULT 2, c int DEFAULT 3)
RETURNS int
LANGUAGE SQL
AS $$
    SELECT $1 + $2 + $3;
$$;

SELECT foo(10, 20, 30);
 foo
-----
  60
(1 row)

SELECT foo(10, 20);
 foo
-----
  33
(1 row)

SELECT foo(10);
 foo
-----
  15
(1 row)

<!--
SELECT foo();  &#45;- fails since there is no default for the first argument
-->
SELECT foo();  -- 最初の引数にデフォルトがないため失敗
ERROR:  function foo() does not exist
</screen>
<!--
     The <literal>=</literal> sign can also be used in place of the
     key word <literal>DEFAULT</literal>.
-->
<literal>=</literal>記号を<literal>DEFAULT</literal>キーワードの代わりに使用することもできます。
    </para>
   </sect2>

   <sect2 id="xfunc-sql-table-functions">
<!--
    <title><acronym>SQL</acronym> Functions as Table Sources</title>
-->
    <title>テーブルソースとしての<acronym>SQL</acronym>関数</title>

    <para>
<!--
     All SQL functions can be used in the <literal>FROM</literal> clause of a query,
     but it is particularly useful for functions returning composite types.
     If the function is defined to return a base type, the table function
     produces a one-column table.  If the function is defined to return
     a composite type, the table function produces a column for each attribute
     of the composite type.
-->
すべてのSQL関数は問い合わせの<literal>FROM</literal>句で使用できますが、複合型を返す関数に特に便利です。
関数が基本型を返すよう定義されている場合、テーブル関数は1列からなるテーブルを作成します。
関数が複合型を返すよう定義されている場合、テーブル関数は複合型の列のそれぞれに対して1つの列を作成します。
    </para>

    <para>
<!--
     Here is an example:
-->
以下に例を示します。

<screen>
CREATE TABLE foo (fooid int, foosubid int, fooname text);
INSERT INTO foo VALUES (1, 1, 'Joe');
INSERT INTO foo VALUES (1, 2, 'Ed');
INSERT INTO foo VALUES (2, 1, 'Mary');

CREATE FUNCTION getfoo(int) RETURNS foo AS $$
    SELECT * FROM foo WHERE fooid = $1;
$$ LANGUAGE SQL;

SELECT *, upper(fooname) FROM getfoo(1) AS t1;

 fooid | foosubid | fooname | upper
-------+----------+---------+-------
     1 |        1 | Joe     | JOE
(1 row)
</screen>

<!--
     As the example shows, we can work with the columns of the function's
     result just the same as if they were columns of a regular table.
-->
例からわかる通り、関数の結果の列を通常のテーブルの列と同じように扱うことができます。
    </para>

    <para>
<!--
     Note that we only got one row out of the function.  This is because
     we did not use <literal>SETOF</literal>.  That is described in the next section.
-->
この関数の結果得られたのは1行のみであることに注意してください。
これは<literal>SETOF</literal>を指定しなかったためです。
これについては次節で説明します。
    </para>
   </sect2>

   <sect2 id="xfunc-sql-functions-returning-set">
<!--
    <title><acronym>SQL</acronym> Functions Returning Sets</title>
-->
    <title>集合を返す<acronym>SQL</acronym>関数</title>

    <indexterm>
     <primary>function</primary>
     <secondary>with SETOF</secondary>
    </indexterm>
    <indexterm>
     <primary>関数</primary>
     <secondary>SETOF 付き</secondary>
    </indexterm>

    <para>
<!--
     When an SQL function is declared as returning <literal>SETOF
     <replaceable>sometype</replaceable></literal>, the function's final
     query is executed to completion, and each row it
     outputs is returned as an element of the result set.
-->
SQL関数が<literal>SETOF</literal> <replaceable>sometype</replaceable>を返すよう宣言されている場合、関数の最後の問い合わせは最後まで実行され、各出力行は結果集合の要素として返されます。
    </para>

    <para>
<!--
     This feature is normally used when calling the function in the <literal>FROM</literal>
     clause.  In this case each row returned by the function becomes
     a row of the table seen by the query.  For example, assume that
     table <literal>foo</literal> has the same contents as above, and we say:
-->
この機能は通常、関数を<literal>FROM</literal>句内で呼び出す時に使用されます。
この場合、関数によって返される各行は、問い合わせによって見えるテーブルの行になります。
例えば、テーブル<literal>foo</literal>の内容が上記と同じであれば以下のようになります。

<programlisting>
CREATE FUNCTION getfoo(int) RETURNS SETOF foo AS $$
    SELECT * FROM foo WHERE fooid = $1;
$$ LANGUAGE SQL;

SELECT * FROM getfoo(1) AS t1;
</programlisting>

<!--
     Then we would get:
-->
この出力は以下の通りです。
<screen>
 fooid | foosubid | fooname
-------+----------+---------
     1 |        1 | Joe
     1 |        2 | Ed
(2 rows)
</screen>
    </para>

    <para>
<!--
     It is also possible to return multiple rows with the columns defined by
     output parameters, like this:
-->
また、以下のように出力パラメータで定義された列を持つ複数の行を返すことも可能です。

<programlisting>
CREATE TABLE tab (y int, z int);
INSERT INTO tab VALUES (1, 2), (3, 4), (5, 6), (7, 8);

CREATE FUNCTION sum_n_product_with_tab (x int, OUT sum int, OUT product int)
RETURNS SETOF record
AS $$
    SELECT $1 + tab.y, $1 * tab.y FROM tab;
$$ LANGUAGE SQL;

SELECT * FROM sum_n_product_with_tab(10);
 sum | product
-----+---------
  11 |      10
  13 |      30
  15 |      50
  17 |      70
(4 rows)
</programlisting>

<!--
     The key point here is that you must write <literal>RETURNS SETOF record</literal>
     to indicate that the function returns multiple rows instead of just one.
     If there is only one output parameter, write that parameter's type
     instead of <type>record</type>.
-->
ここで重要な点は、関数が1行だけではなく複数行を返すことを示すために<literal>RETURNS SETOF record</literal>を記述しなければならない点です。
出力パラメータが１つしか存在しない場合は、<type>record</type>ではなく、そのパラメータの型を記述してください。
    </para>

    <para>
<!--
     It is frequently useful to construct a query's result by invoking a
     set-returning function multiple times, with the parameters for each
     invocation coming from successive rows of a table or subquery.  The
     preferred way to do this is to use the <literal>LATERAL</literal> key word,
     which is described in <xref linkend="queries-lateral"/>.
     Here is an example using a set-returning function to enumerate
     elements of a tree structure:
-->
集合を返す関数を、それぞれの呼び出し時に連続するテーブル行または副問い合わせに由来するパラメータを付けて、複数回呼び出すことで問い合わせ結果を構築することはしばしば有用です。
お勧めする方法は、<xref linkend="queries-lateral"/>で説明する<literal>LATERAL</literal>キーワードを使用することです。
以下は集合を返す関数を使用して、ツリー構造の要素を模擬する例です。

<screen>
SELECT * FROM nodes;
   name    | parent
-----------+--------
 Top       |
 Child1    | Top
 Child2    | Top
 Child3    | Top
 SubChild1 | Child1
 SubChild2 | Child1
(6 rows)

CREATE FUNCTION listchildren(text) RETURNS SETOF text AS $$
    SELECT name FROM nodes WHERE parent = $1
$$ LANGUAGE SQL STABLE;

SELECT * FROM listchildren('Top');
 listchildren
--------------
 Child1
 Child2
 Child3
(3 rows)

SELECT name, child FROM nodes, LATERAL listchildren(name) AS child;
  name  |   child
--------+-----------
 Top    | Child1
 Top    | Child2
 Top    | Child3
 Child1 | SubChild1
 Child1 | SubChild2
(5 rows)
</screen>

<!--
     This example does not do anything that we couldn't have done with a
     simple join, but in more complex calculations the option to put
     some of the work into a function can be quite convenient.
-->
この例は単純な結合でできない何かを行うものではありません。
しかしより複雑な計算では、何らかの作業を関数内に押し込むオプションはかなり便利です。
    </para>

    <para>
<!--
     Functions returning sets can also be called in the select list
     of a query.  For each row that the query
     generates by itself, the set-returning function is invoked, and an output
     row is generated for each element of the function's result set.
     The previous example could also be done with queries like
     these:
-->
集合を返す関数は問い合わせの選択リスト内でも呼び出すことができます。
問い合わせ自身によって生成する各行に対し、集合を返す関数が呼び出され、関数の結果集合の各要素に対して出力行が生成されます。
上の例は以下のような問い合わせでも実現できます。

<screen>
SELECT listchildren('Top');
 listchildren
--------------
 Child1
 Child2
 Child3
(3 rows)

SELECT name, listchildren(name) FROM nodes;
  name  | listchildren
--------+--------------
 Top    | Child1
 Top    | Child2
 Top    | Child3
 Child1 | SubChild1
 Child1 | SubChild2
(5 rows)
</screen>

<!--
     In the last <command>SELECT</command>,
     notice that no output row appears for <literal>Child2</literal>, <literal>Child3</literal>, etc.
     This happens because <function>listchildren</function> returns an empty set
     for those arguments, so no result rows are generated.  This is the same
     behavior as we got from an inner join to the function result when using
     the <literal>LATERAL</literal> syntax.
-->
最後の<command>SELECT</command>において、<literal>Child2</literal>と<literal>Child3</literal>などが出力行に表示されていないことに注意してください。
これは、<function>listchildren</function>がこの入力に対して空の集合を返すため出力行が生成されないからです。
<literal>LATERAL</literal>構文を使用した時の関数の結果との内部結合から得る場合と同じ動作です。
    </para>

    <para>
<!--
     <productname>PostgreSQL</productname>'s behavior for a set-returning function in a
     query's select list is almost exactly the same as if the set-returning
     function had been written in a <literal>LATERAL FROM</literal>-clause item
     instead.  For example,
-->
選択リストにある集合を返す関数に対する<productname>PostgreSQL</productname>の振舞いは、集合を返す関数が<literal>LATERAL FROM</literal>句に書かれている場合とほとんど同じです。
例えば
<programlisting>
SELECT x, generate_series(1,5) AS g FROM tab;
</programlisting>
<!--
     is almost equivalent to
-->
は、以下とほぼ同じです。
<programlisting>
SELECT x, g FROM tab, LATERAL generate_series(1,5) AS g;
</programlisting>
<!--
     It would be exactly the same, except that in this specific example,
     the planner could choose to put <structname>g</structname> on the outside of the
     nested-loop join, since <structname>g</structname> has no actual lateral dependency
     on <structname>tab</structname>.  That would result in a different output row
     order.  Set-returning functions in the select list are always evaluated
     as though they are on the inside of a nested-loop join with the rest of
     the <literal>FROM</literal> clause, so that the function(s) are run to
     completion before the next row from the <literal>FROM</literal> clause is
     considered.
-->
この特定の例では、<structname>g</structname>は実際には<structname>tab</structname>にLATERALには依存しませんので、プランナがネステッドループ結合の外に<structname>g</structname>を置くことを選ぶかもしれないという点を除いて、全く同じです。
そのため、出力行の順番が異なる結果になるかもしれません。
選択リスト内の集合を返す関数は、<literal>FROM</literal>句からの次の行が考慮される前に関数の実行が完了するよう、<literal>FROM</literal>句の残りとのネステッドループ結合の中にあるかのように必ず評価されます。
    </para>

    <para>
<!--
     If there is more than one set-returning function in the query's select
     list, the behavior is similar to what you get from putting the functions
     into a single <literal>LATERAL ROWS FROM( ... )</literal> <literal>FROM</literal>-clause
     item.  For each row from the underlying query, there is an output row
     using the first result from each function, then an output row using the
     second result, and so on.  If some of the set-returning functions
     produce fewer outputs than others, null values are substituted for the
     missing data, so that the total number of rows emitted for one
     underlying row is the same as for the set-returning function that
     produced the most outputs.  Thus the set-returning functions
     run <quote>in lockstep</quote> until they are all exhausted, and then
     execution continues with the next underlying row.
-->
問い合わせの選択リスト内に集合を返す関数が2つ以上ある場合には、振舞いは一つの<literal>LATERAL ROWS FROM( ... )</literal> <literal>FROM</literal>句に関数を置いた場合に得られるものと似ています。
元となる問い合わせからの各行に対して、各関数からの最初の結果を使った出力行、2番目の結果を使った出力行、と続きます。
集合を返す関数の中に他のものより出力の数が少ないものがある場合には、欠けたデータの代わりにNULL値が使われますので、1つの元となる行から作られる行の合計の数は、一番多くの出力を出力する集合を返す関数に対するのと同じだけになります。
そのため、集合を返す関数はすべてが尽きるまで<quote>歩調を合わせて</quote>実行され、それから次の元となる行へと実行が続きます。
    </para>

    <para>
<!--
     Set-returning functions can be nested in a select list, although that is
     not allowed in <literal>FROM</literal>-clause items.  In such cases, each level
     of nesting is treated separately, as though it were
     a separate <literal>LATERAL ROWS FROM( ... )</literal> item.  For example, in
-->
集合を返す関数は、<literal>FROM</literal>句内では許されていませんが、選択リスト内では入れ子にできます。
その場合、入れ子の各階層は、別々の<literal>LATERAL ROWS FROM( ... )</literal>であるかのように別々に扱われます。
例えば、
<programlisting>
SELECT srf1(srf2(x), srf3(y)), srf4(srf5(z)) FROM tab;
</programlisting>
<!--
     the set-returning functions <function>srf2</function>, <function>srf3</function>,
     and <function>srf5</function> would be run in lockstep for each row
     of <structname>tab</structname>, and then <function>srf1</function> and <function>srf4</function>
     would be applied in lockstep to each row produced by the lower
     functions.
-->
では、集合を返す関数<function>srf2</function>、<function>srf3</function>、<function>srf5</function>は<structname>tab</structname>の各行に対して歩調を合わせて実行され、次に階層の低い関数が生成した各行に対して<function>srf1</function>と<function>srf4</function>が歩調を合わせて適用されます。
    </para>

    <para>
<!--
     Set-returning functions cannot be used within conditional-evaluation
     constructs, such as <literal>CASE</literal> or <literal>COALESCE</literal>.  For
     example, consider
-->
集合を返す関数は<literal>CASE</literal>や<literal>COALESCE</literal>のような条件を評価する構成の中では使えません。
例えば、次のように考えてみてください。
<programlisting>
SELECT x, CASE WHEN x &gt; 0 THEN generate_series(1, 5) ELSE 0 END FROM tab;
</programlisting>
<!--
     It might seem that this should produce five repetitions of input rows
     that have <literal>x &gt; 0</literal>, and a single repetition of those that do
     not; but actually, because <function>generate_series(1, 5)</function> would be
     run in an implicit <literal>LATERAL FROM</literal> item before
     the <literal>CASE</literal> expression is ever evaluated, it would produce five
     repetitions of every input row.  To reduce confusion, such cases produce
     a parse-time error instead.
-->
これは、<literal>x &gt; 0</literal>である入力行の5回の繰り返しとそうでないものの1回の繰り返しを生成するように思えるかもしれません。しかし、実際には、<function>generate_series(1, 5)</function>は<literal>CASE</literal>が評価される前に暗黙の<literal>LATERAL FROM</literal>の中で実行されますので、各入力行に対して5回の繰り返しを生成します。
混乱を減らすため、そのような場合にはその代わりに解析時エラーになります。
    </para>

    <note>
     <para>
<!--
      If a function's last command is <command>INSERT</command>,
      <command>UPDATE</command>, <command>DELETE</command>, or
      <command>MERGE</command> with <literal>RETURNING</literal>, that command will
      always be executed to completion, even if the function is not declared
      with <literal>SETOF</literal> or the calling query does not fetch all the
      result rows.  Any extra rows produced by the <literal>RETURNING</literal>
      clause are silently dropped, but the commanded table modifications
      still happen (and are all completed before returning from the function).
-->
もし関数の最後のコマンドが<literal>RETURNING</literal>を持つ<command>INSERT</command>、<command>UPDATE</command>、<command>DELETE</command>、<command>MERGE</command>である場合、関数が<literal>SETOF</literal>付きで宣言されていない、または呼び出す問い合わせがすべての結果行を取り出さなくても、そのコマンドは完了まで実行されます。
<literal>RETURNING</literal>句で生成される余計な行はすべて警告無しに削除されますが、コマンド対象のテーブルの変更はそれでも起こります（そして、関数から戻る前にすべて完了します）。
     </para>
    </note>

    <note>
     <para>
<!--
      Before <productname>PostgreSQL</productname> 10, putting more than one
      set-returning function in the same select list did not behave very
      sensibly unless they always produced equal numbers of rows.  Otherwise,
      what you got was a number of output rows equal to the least common
      multiple of the numbers of rows produced by the set-returning
      functions.  Also, nested set-returning functions did not work as
      described above; instead, a set-returning function could have at most
      one set-returning argument, and each nest of set-returning functions
      was run independently.  Also, conditional execution (set-returning
      functions inside <literal>CASE</literal> etc.) was previously allowed,
      complicating things even more.
      Use of the <literal>LATERAL</literal> syntax is recommended when writing
      queries that need to work in older <productname>PostgreSQL</productname> versions,
      because that will give consistent results across different versions.
      If you have a query that is relying on conditional execution of a
      set-returning function, you may be able to fix it by moving the
      conditional test into a custom set-returning function.  For example,
-->
<productname>PostgreSQL</productname> 10より前では、集合を返す関数を2つ以上同じ選択リストに置くと常に等しい数の行を生成しない限りあまり賢くは振舞いませんでした。
そうでなければ、得られるのは、集合を返す関数が生成する行の数の最小公倍数に等しい数の出力行でした。
また、入れ子の集合を返す関数は上に書いたようには動作しませんでした。代わりに、集合を返す関数は多くても1つの集合を返す引数を持ち、集合を返す関数の各入れ子は独立に実行されました。
また、条件実行（<literal>CASE</literal>等の内側にある集合を返す関数）は以前は認められており、事態をより複雑にしていました。
<productname>PostgreSQL</productname>の古いバージョンで動作が必要な問い合わせを書く場合には、バージョンが異なっても一貫した結果を返しますので、<literal>LATERAL</literal>構文を使うことを勧めます。
集合を返す関数の条件実行に頼った問い合わせがあるのなら、条件確認を独自の集合を返す関数の中に移動することで修正できます。
例えば
<programlisting>
SELECT x, CASE WHEN y &gt; 0 THEN generate_series(1, z) ELSE 5 END FROM tab;
</programlisting>
<!--
      could become
-->
は、以下のようになります。
<programlisting>
CREATE FUNCTION case_generate_series(cond bool, start int, fin int, els int)
  RETURNS SETOF int AS $$
BEGIN
  IF cond THEN
    RETURN QUERY SELECT generate_series(start, fin);
  ELSE
    RETURN QUERY SELECT els;
  END IF;
END$$ LANGUAGE plpgsql;

SELECT x, case_generate_series(y &gt; 0, 1, z, 5) FROM tab;
</programlisting>
<!--
      This formulation will work the same in all versions
      of <productname>PostgreSQL</productname>.
-->
この定式化は<productname>PostgreSQL</productname>のバージョンすべてで同じように動作します。
     </para>
    </note>
   </sect2>

   <sect2 id="xfunc-sql-functions-returning-table">
<!--
    <title><acronym>SQL</acronym> Functions Returning <literal>TABLE</literal></title>
-->
    <title><literal>TABLE</literal>を返す<acronym>SQL</acronym>関数</title>

    <indexterm>
     <primary>function</primary>
     <secondary>RETURNS TABLE</secondary>
    </indexterm>
    <indexterm>
     <primary>関数</primary>
     <secondary>RETURNS TABLE</secondary>
    </indexterm>

    <para>
<!--
     There is another way to declare a function as returning a set,
     which is to use the syntax
     <literal>RETURNS TABLE(<replaceable>columns</replaceable>)</literal>.
     This is equivalent to using one or more <literal>OUT</literal> parameters plus
     marking the function as returning <literal>SETOF record</literal> (or
     <literal>SETOF</literal> a single output parameter's type, as appropriate).
     This notation is specified in recent versions of the SQL standard, and
     thus may be more portable than using <literal>SETOF</literal>.
-->
集合を返すものとして関数を宣言するには、他にも方法があります。
<literal>RETURNS TABLE(<replaceable>columns</replaceable>)</literal>構文を使用することです。
これは１つ以上の<literal>OUT</literal>パラメータを使い、さらに、関数を<literal>SETOF record</literal>（または、適切ならば単一の出力パラメータの型の<literal>SETOF</literal>）を返すものと印を付けることと等価です。
この記法は標準SQLの最近の版で規定されたものですので、<literal>SETOF</literal>を使用するより移植性がより高いかもしれません。
    </para>

    <para>
<!--
     For example, the preceding sum-and-product example could also be
     done this way:
-->
例えば前述の合計と積の例はこのように書けます。

<programlisting>
CREATE FUNCTION sum_n_product_with_tab (x int)
RETURNS TABLE(sum int, product int) AS $$
    SELECT $1 + tab.y, $1 * tab.y FROM tab;
$$ LANGUAGE SQL;
</programlisting>

<!--
     It is not allowed to use explicit <literal>OUT</literal> or <literal>INOUT</literal>
     parameters with the <literal>RETURNS TABLE</literal> notation &mdash; you must
     put all the output columns in the <literal>TABLE</literal> list.
-->
<literal>RETURNS TABLE</literal>記法と一緒に、明示的<literal>OUT</literal>または<literal>INOUT</literal>パラメータは使用できません。
すべての出力列を<literal>TABLE</literal>リストに含めなければなりません。
    </para>
   </sect2>

   <sect2 id="xfunc-sql-polymorphic-functions">
<!--
    <title>Polymorphic <acronym>SQL</acronym> Functions</title>
-->
    <title>多様<acronym>SQL</acronym>関数</title>

    <para>
<!--
     <acronym>SQL</acronym> functions can be declared to accept and
     return the polymorphic types described in <xref
     linkend="extend-types-polymorphic"/>.  Here is a polymorphic
     function <function>make_array</function> that builds up an array
     from two arbitrary data type elements:
-->
<acronym>SQL</acronym>関数は、<xref linkend="extend-types-polymorphic"/>の多様型を受け付け、返すように宣言できます。
以下の<function>make_array</function>多様関数は、任意の2つのデータ型要素から配列を作成します。
<screen>
CREATE FUNCTION make_array(anyelement, anyelement) RETURNS anyarray AS $$
    SELECT ARRAY[$1, $2];
$$ LANGUAGE SQL;

SELECT make_array(1, 2) AS intarray, make_array('a'::text, 'b') AS textarray;
 intarray | textarray
----------+-----------
 {1,2}    | {a,b}
(1 row)
</screen>
    </para>

    <para>
<!--
     Notice the use of the typecast <literal>'a'::text</literal>
     to specify that the argument is of type <type>text</type>. This is
     required if the argument is just a string literal, since otherwise
     it would be treated as type
     <type>unknown</type>, and array of <type>unknown</type> is not a valid
     type.
     Without the typecast, you will get errors like this:
-->
<literal>'a'::text</literal>という型キャストを使用して、引数が<type>text</type>型であることを指定していることに注目してください。
これは引数が単なる文字列リテラルである場合に必要です。
さもないと、<type>unknown</type>型として扱われてしまうため、無効な<type>unknown</type>の配列を返そうとしてしまいます。
型キャストがないと、以下のようなエラーが発生します。
<screen>
ERROR:  could not determine polymorphic type because input has type unknown
</screen>
    </para>

    <para>
<!--
     With <function>make_array</function> declared as above, you must
     provide two arguments that are of exactly the same data type; the
     system will not attempt to resolve any type differences.  Thus for
     example this does not work:
-->
上記のように<function>make_array</function>を宣言した場合、まったく同じデータ型の2つの引数を指定する必要があります。
システムは型の違いを解決しようとしません。
したがって、例えばこれはうまくいきません。
<screen>
SELECT make_array(1, 2.5) AS numericarray;
ERROR:  function make_array(integer, numeric) does not exist
</screen>
<!--
     An alternative approach is to use the <quote>common</quote> family of
     polymorphic types, which allows the system to try to identify a
     suitable common type:
-->
別の方法として、<quote>共通</quote>族の多様型を使用する方法があります。
これにより、システムは適切な共通の型を特定できます。
<screen>
CREATE FUNCTION make_array2(anycompatible, anycompatible)
RETURNS anycompatiblearray AS $$
    SELECT ARRAY[$1, $2];
$$ LANGUAGE SQL;

SELECT make_array2(1, 2.5) AS numericarray;
 numericarray
--------------
 {1,2.5}
(1 row)
</screen>
<!--
     Because the rules for common type resolution default to choosing
     type <type>text</type> when all inputs are of unknown types, this
     also works:
-->
すべての入力が未知の型である場合、共通の型を解決するルールはデフォルトで<type>text</type>型を選択するので、これも動作します。
<screen>
SELECT make_array2('a', 'b') AS textarray;
 textarray
-----------
 {a,b}
(1 row)
</screen>
    </para>

    <para>
<!--
     It is permitted to have polymorphic arguments with a fixed
     return type, but the converse is not. For example:
-->
固定の戻り値型を持ちながら多様引数を持つことは許されますが、逆は許されません。
以下に例を示します。
<screen>
CREATE FUNCTION is_greater(anyelement, anyelement) RETURNS boolean AS $$
    SELECT $1 &gt; $2;
$$ LANGUAGE SQL;

SELECT is_greater(1, 2);
 is_greater
------------
 f
(1 row)

CREATE FUNCTION invalid_func() RETURNS anyelement AS $$
    SELECT 1;
$$ LANGUAGE SQL;
ERROR:  cannot determine result data type
DETAIL:  A result of type anyelement requires at least one input of type anyelement, anyarray, anynonarray, anyenum, or anyrange.
</screen>
    </para>

    <para>
<!--
     Polymorphism can be used with functions that have output arguments.
     For example:
-->
出力引数を持つ関数でも多様性を使用できます。
以下に例を示します。
<screen>
CREATE FUNCTION dup (f1 anyelement, OUT f2 anyelement, OUT f3 anyarray)
AS 'select $1, array[$1,$1]' LANGUAGE SQL;

SELECT * FROM dup(22);
 f2 |   f3
----+---------
 22 | {22,22}
(1 row)
</screen>
    </para>

    <para>
<!--
     Polymorphism can also be used with variadic functions.
     For example:
-->
多様性はvariadic関数とともに使用できます。例をあげます。
<screen>
CREATE FUNCTION anyleast (VARIADIC anyarray) RETURNS anyelement AS $$
    SELECT min($1[i]) FROM generate_subscripts($1, 1) g(i);
$$ LANGUAGE SQL;

SELECT anyleast(10, -1, 5, 4);
 anyleast
----------
       -1
(1 row)

SELECT anyleast('abc'::text, 'def');
 anyleast
----------
 abc
(1 row)

CREATE FUNCTION concat_values(text, VARIADIC anyarray) RETURNS text AS $$
    SELECT array_to_string($2, $1);
$$ LANGUAGE SQL;

SELECT concat_values('|', 1, 4, 2);
 concat_values
---------------
 1|4|2
(1 row)
</screen>
    </para>
   </sect2>

   <sect2 id="xfunc-sql-collations">
<!--
    <title><acronym>SQL</acronym> Functions with Collations</title>
-->
    <title>照合順序を持つ<acronym>SQL</acronym>関数</title>

    <indexterm>
     <primary>collation</primary>
     <secondary>in SQL functions</secondary>
    </indexterm>
    <indexterm>
     <primary>照合順序</primary>
     <secondary>SQL関数における</secondary>
    </indexterm>

    <para>
<!--
     When an SQL function has one or more parameters of collatable data types,
     a collation is identified for each function call depending on the
     collations assigned to the actual arguments, as described in <xref
     linkend="collation"/>.  If a collation is successfully identified
     (i.e., there are no conflicts of implicit collations among the arguments)
     then all the collatable parameters are treated as having that collation
     implicitly.  This will affect the behavior of collation-sensitive
     operations within the function.  For example, using the
     <function>anyleast</function> function described above, the result of
-->
SQL関数が照合順序の変更が可能なデータ型のパラメータを１つ以上持つ場合、<xref linkend="collation"/>で説明されているように、それぞれの関数呼び出しに対して、実引数に割り当てられた照合順序に応じて、照合順序が識別されます。
照合順序の識別に成功した（つまり、暗黙的な照合順序がすべての引数で競合しない）場合、すべての照合順序の変更が可能なパラメータは暗黙的に照合順序を持つものとして扱われます。
これは関数内の照合順序に依存する操作の振舞いに影響します。
例えば、上記の<function>anyleast</function>を使って考えます。
<programlisting>
SELECT anyleast('abc'::text, 'ABC');
</programlisting>
<!--
     will depend on the database's default collation.  In <literal>C</literal> locale
     the result will be <literal>ABC</literal>, but in many other locales it will
     be <literal>abc</literal>.  The collation to use can be forced by adding
     a <literal>COLLATE</literal> clause to any of the arguments, for example
-->
この結果はデータベースのデフォルト照合順序に依存します。
<literal>C</literal>ロケールでは<literal>ABC</literal>という結果になりますが、他の多くのロケールでは<literal>abc</literal>になります。
使用される照合順序を<literal>COLLATE</literal>句を付与することで強制できます。
例を以下に示します。
<programlisting>
SELECT anyleast('abc'::text, 'ABC' COLLATE "C");
</programlisting>
<!--
     Alternatively, if you wish a function to operate with a particular
     collation regardless of what it is called with, insert
     <literal>COLLATE</literal> clauses as needed in the function definition.
     This version of <function>anyleast</function> would always use <literal>en_US</literal>
     locale to compare strings:
-->
この他、呼び出し元の照合順序とは関係なく特定の照合順序で動作する関数にしたければ、関数定義において必要な所に<literal>COLLATE</literal>句を付けてください。
以下の<function>anyleast</function>では、文字列を比較する際に常に<literal>en_US</literal>ロケールを使用します。
<programlisting>
CREATE FUNCTION anyleast (VARIADIC anyarray) RETURNS anyelement AS $$
    SELECT min($1[i] COLLATE "en_US") FROM generate_subscripts($1, 1) g(i);
$$ LANGUAGE SQL;
</programlisting>
<!--
     But note that this will throw an error if applied to a non-collatable
     data type.
-->
しかし、もし照合順序の変更ができないデータ型が与えられた場合にエラーになってしまうことに注意してください。
    </para>

    <para>
<!--
     If no common collation can be identified among the actual arguments,
     then an SQL function treats its parameters as having their data types'
     default collation (which is usually the database's default collation,
     but could be different for parameters of domain types).
-->
実引数全体で共通の照合順序を識別できない場合、SQL関数はパラメータがそのデータ型のデフォルト照合順序（通常はデータベースのデフォルトの照合順序ですが、ドメイン型のパラメータでは異なる可能性があります）を持つものとみなします。
    </para>

    <para>
<!--
     The behavior of collatable parameters can be thought of as a limited
     form of polymorphism, applicable only to textual data types.
-->
照合順序の変更ができるパラメータの動作は、テキストのデータ型にのみ適用できる、限定された多様性と考えることができます。
    </para>
   </sect2>
  </sect1>

  <sect1 id="xfunc-overload">
<!--
   <title>Function Overloading</title>
-->
   <title>関数のオーバーロード</title>

   <indexterm zone="xfunc-overload">
    <primary>overloading</primary>
    <secondary>functions</secondary>
   </indexterm>
   <indexterm zone="xfunc-overload">
    <primary>オーバーロード</primary>
    <secondary>関数</secondary>
   </indexterm>

   <para>
<!--
    More than one function can be defined with the same SQL name, so long
    as the arguments they take are different.  In other words,
    function names can be <firstterm>overloaded</firstterm>.  Whether or not
    you use it, this capability entails security precautions when calling
    functions in databases where some users mistrust other users; see
    <xref linkend="typeconv-func"/>.  When a query is executed, the server
    will determine which function to call from the data types and the number
    of the provided arguments.  Overloading can also be used to simulate
    functions with a variable number of arguments, up to a finite maximum
    number.
-->
使用する引数が異なるのであれば、同じSQL名の関数を1つ以上定義できます。
つまり、関数名は<firstterm>オーバーロード</firstterm>が可能です。
使うかどうかに関わりなく、この能力は、あるユーザが他のユーザを信用しないデータベースで関数を呼び出す時に、セキュリティの事前の対策を必要とします。<xref linkend="typeconv-func"/>を参照してください。
問い合わせが実行された時、サーバは与えられた引数のデータ型と数によって呼び出すべき関数を決定します。
またオーバーロードは可変長引数を取る関数を有限の最大数までシミュレートするためにも使用できます。
   </para>

   <para>
<!--
    When creating a family of overloaded functions, one should be
    careful not to create ambiguities.  For instance, given the
    functions:
-->
オーバーロード関数を作成する時、曖昧さが発生しないように注意しなければなりません。
例えば、以下のような関数を考えてみます。
<programlisting>
CREATE FUNCTION test(int, real) RETURNS ...
CREATE FUNCTION test(smallint, double precision) RETURNS ...
</programlisting>
<!--
    it is not immediately clear which function would be called with
    some trivial input like <literal>test(1, 1.5)</literal>.  The
    currently implemented resolution rules are described in
    <xref linkend="typeconv"/>, but it is unwise to design a system that subtly
    relies on this behavior.
-->
<literal>test(1, 1.5)</literal>のような平凡な入力でも、どちらの関数を呼び出すのかはすぐには明確ではありません。
現在実装されている解決規則は<xref linkend="typeconv"/>にて説明していますが、この動作に巧妙に依存するようにシステムを設計することは推奨しません。
   </para>

   <para>
<!--
    A function that takes a single argument of a composite type should
    generally not have the same name as any attribute (field) of that type.
    Recall that <literal><replaceable>attribute</replaceable>(<replaceable>table</replaceable>)</literal>
    is considered equivalent
    to <literal><replaceable>table</replaceable>.<replaceable>attribute</replaceable></literal>.
    In the case that there is an
    ambiguity between a function on a composite type and an attribute of
    the composite type, the attribute will always be used.  It is possible
    to override that choice by schema-qualifying the function name
    (that is, <literal><replaceable>schema</replaceable>.<replaceable>func</replaceable>(<replaceable>table</replaceable>)
    </literal>) but it's better to
    avoid the problem by not choosing conflicting names.
-->
一般的に、1つの複合型の引数を取る関数は、その型の属性（フィールド）と同じ名前を持ってはいけません。
<literal><replaceable>attribute</replaceable>(<replaceable>table</replaceable>)</literal>が<literal><replaceable>table</replaceable>.<replaceable>attribute</replaceable></literal>と等価とみなされることを思い出してください。
複合型に対する関数と複合型の属性との間に曖昧さがあるような場合、属性の方が常に使用されます。
この振舞いは関数名をスキーマで修飾する（つまり、<literal><replaceable>schema</replaceable>.<replaceable>func</replaceable>(<replaceable>table</replaceable>)</literal>）ことにより変更できますが、競合する名前を使用しないことで問題を防ぐ方が良いでしょう。
   </para>

   <para>
<!--
    Another possible conflict is between variadic and non-variadic functions.
    For instance, it is possible to create both <literal>foo(numeric)</literal> and
    <literal>foo(VARIADIC numeric[])</literal>.  In this case it is unclear which one
    should be matched to a call providing a single numeric argument, such as
    <literal>foo(10.1)</literal>.  The rule is that the function appearing
    earlier in the search path is used, or if the two functions are in the
    same schema, the non-variadic one is preferred.
-->
可変長引数を取る関数と可変長引数を取らない関数の間に、他にも競合する可能性があります。
例えば、<literal>foo(numeric)</literal>と<literal>foo(VARIADIC numeric[])</literal>の両方を作成可能です。
この場合、単一の数値引数を取った呼び出し、例えば<literal>foo(10.1)</literal>をどちらに一致するものとすべきか不明瞭です。
検索パスのより前にある関数が使われる、もし2つの関数が同一スキーマにあれば可変長引数を取らない関数が優先されるというのが、この場合の規則です。
   </para>

   <para>
<!--
    When overloading C-language functions, there is an additional
    constraint: The C name of each function in the family of
    overloaded functions must be different from the C names of all
    other functions, either internal or dynamically loaded.  If this
    rule is violated, the behavior is not portable.  You might get a
    run-time linker error, or one of the functions will get called
    (usually the internal one).  The alternative form of the
    <literal>AS</literal> clause for the SQL <command>CREATE
    FUNCTION</command> command decouples the SQL function name from
    the function name in the C source code.  For instance:
-->
C言語関数をオーバーロードする場合、さらに制約があります。
オーバーロードされた関数群内の各関数のCの名前は、内部か動的ロードされたかに関係なく他のすべての関数のCの名前と異なる必要があります。
この規則に反した場合は、この動作は移植性がありません。
実行時リンカエラーになるかもしれませんし、関数群のどれか（たいていは内部関数）が呼び出されるかもしれません。
<command>CREATE FUNCTION</command> SQLコマンドの別形式の<literal>AS</literal>句は、SQL関数名とCソースコード内の関数名とを分離します。
以下に例を示します。
<programlisting>
CREATE FUNCTION test(int) RETURNS int
    AS '<replaceable>filename</replaceable>', 'test_1arg'
    LANGUAGE C;
CREATE FUNCTION test(int, int) RETURNS int
    AS '<replaceable>filename</replaceable>', 'test_2arg'
    LANGUAGE C;
</programlisting>
<!--
    The names of the C functions here reflect one of many possible conventions.
-->
ここでのC関数の名前は多くの取り得る規約の1つを反映しています。
   </para>
  </sect1>

  <sect1 id="xfunc-volatility">
<!--
   <title>Function Volatility Categories</title>
-->
   <title>関数の変動性分類</title>

   <indexterm zone="xfunc-volatility">
    <primary>volatility</primary>
    <secondary>functions</secondary>
   </indexterm>
   <indexterm zone="xfunc-volatility">
    <primary>変動性</primary>
    <secondary>関数</secondary>
   </indexterm>
   <indexterm zone="xfunc-volatility">
    <primary>VOLATILE</primary>
   </indexterm>
   <indexterm zone="xfunc-volatility">
    <primary>STABLE</primary>
   </indexterm>
   <indexterm zone="xfunc-volatility">
    <primary>IMMUTABLE</primary>
   </indexterm>

   <para>
<!--
    Every function has a <firstterm>volatility</firstterm> classification, with
    the possibilities being <literal>VOLATILE</literal>, <literal>STABLE</literal>, or
    <literal>IMMUTABLE</literal>.  <literal>VOLATILE</literal> is the default if the
    <link linkend="sql-createfunction"><command>CREATE FUNCTION</command></link>
    command does not specify a category.  The volatility category is a
    promise to the optimizer about the behavior of the function:
-->
すべての関数は<firstterm>変動性</firstterm>区分を持ちます。
取り得る区分は、<literal>VOLATILE</literal>、<literal>STABLE</literal>、もしくは<literal>IMMUTABLE</literal>です。
<link linkend="sql-createfunction"><command>CREATE FUNCTION</command></link>コマンドで分類の指定がなければデフォルトで<literal>VOLATILE</literal>になります。
変動性に関する分類は、その関数の動作に関するオプティマイザへの約束事です。

   <itemizedlist>
    <listitem>
     <para>
<!--
      A <literal>VOLATILE</literal> function can do anything, including modifying
      the database.  It can return different results on successive calls with
      the same arguments.  The optimizer makes no assumptions about the
      behavior of such functions.  A query using a volatile function will
      re-evaluate the function at every row where its value is needed.
-->
<literal>VOLATILE</literal>関数は、データベースの変更を含む、すべてを行うことができます。
同一引数で続けて呼び出したとしても異なる結果を返すことができます。
オプティマイザはこうした関数の振舞いに対する前提を持ちません。
VOLATILE関数を使用した問い合わせは、その行の値を必要とするすべての行においてその関数を再評価します。
     </para>
    </listitem>
    <listitem>
     <para>
<!--
      A <literal>STABLE</literal> function cannot modify the database and is
      guaranteed to return the same results given the same arguments
      for all rows within a single statement. This category allows the
      optimizer to optimize multiple calls of the function to a single
      call. In particular, it is safe to use an expression containing
      such a function in an index scan condition. (Since an index scan
      will evaluate the comparison value only once, not once at each
      row, it is not valid to use a <literal>VOLATILE</literal> function in an
      index scan condition.)
-->
<literal>STABLE</literal>関数はデータベースを変更できません。
また、単一の文内ですべての行に対して同一の引数を渡した場合に同一の結果を返すことが保証されています。
この区分により、オプティマイザは複数の関数の呼び出しを１つの呼び出しに最適化できます。
特に、インデックススキャン条件内でこうした関数を含んだ式を使用することは安全です。
（インデックススキャンは行ごとに一度ではなく、一度だけ比較値の評価を行いますので、インデックススキャン条件内で<literal>VOLATILE</literal>関数を使用することは意味がありません。）
     </para>
    </listitem>
    <listitem>
     <para>
<!--
      An <literal>IMMUTABLE</literal> function cannot modify the database and is
      guaranteed to return the same results given the same arguments forever.
      This category allows the optimizer to pre-evaluate the function when
      a query calls it with constant arguments.  For example, a query like
      <literal>SELECT ... WHERE x = 2 + 2</literal> can be simplified on sight to
      <literal>SELECT ... WHERE x = 4</literal>, because the function underlying
      the integer addition operator is marked <literal>IMMUTABLE</literal>.
-->
<literal>IMMUTABLE</literal>関数はデータベースを変更できません。
また、同一引数に対する呼び出しは常に同一の結果を返すことが保証されています。
問い合わせが定数の引数でこうした関数を呼び出した場合、オプティマイザはこの関数を事前に評価できます。
例えば、<literal>SELECT ... WHERE x = 2 + 2</literal>といった問い合わせは、<literal>SELECT ... WHERE x = 4</literal>のように単純化できます。
これは、整数加算演算子の基になる関数が<literal>IMMUTABLE</literal>として宣言されているためです。
     </para>
    </listitem>
   </itemizedlist>
   </para>

   <para>
<!--
    For best optimization results, you should label your functions with the
    strictest volatility category that is valid for them.
-->
最適化の結果を最善にするためには、関数に対して有効かつ最も厳密な変動性区分を付けなければなりません。
   </para>

   <para>
<!--
    Any function with side-effects <emphasis>must</emphasis> be labeled
    <literal>VOLATILE</literal>, so that calls to it cannot be optimized away.
    Even a function with no side-effects needs to be labeled
    <literal>VOLATILE</literal> if its value can change within a single query;
    some examples are <literal>random()</literal>, <literal>currval()</literal>,
    <literal>timeofday()</literal>.
-->
副作用を持つ関数はすべて<literal>VOLATILE</literal>と付けなければ<emphasis>なりません</emphasis>。
こうした関数は最適化できないためです。
関数が副作用を持たなかったとしても、単一問い合わせ内で値が変動する場合は<literal>VOLATILE</literal>と付けなければなりません。
例えば、<literal>random()</literal>、<literal>currval()</literal>、<literal>timeofday()</literal>などです。
   </para>

   <para>
<!--
    Another important example is that the <function>current_timestamp</function>
    family of functions qualify as <literal>STABLE</literal>, since their values do
    not change within a transaction.
-->
その他の重要な例は、<function>current_timestamp</function>系列の関数は、それらの値がトランザクション内で変わらないことから、<literal>STABLE</literal>と見なされます。
   </para>

   <para>
<!--
    There is relatively little difference between <literal>STABLE</literal> and
    <literal>IMMUTABLE</literal> categories when considering simple interactive
    queries that are planned and immediately executed: it doesn't matter
    a lot whether a function is executed once during planning or once during
    query execution startup.  But there is a big difference if the plan is
    saved and reused later.  Labeling a function <literal>IMMUTABLE</literal> when
    it really isn't might allow it to be prematurely folded to a constant during
    planning, resulting in a stale value being re-used during subsequent uses
    of the plan.  This is a hazard when using prepared statements or when
    using function languages that cache plans (such as
    <application>PL/pgSQL</application>).
-->
計画作成を行い、すぐに実行されるような単一の対話式問い合わせを考えた場合、相対的に<literal>STABLE</literal>区分と<literal>IMMUTABLE</literal>区分との違いはあまりありません。
このような場合、関数が計画作成中に一度実行されるか、問い合わせ実行中に一度実行されるかがあまり問題になりません。
しかし、計画が保存され、後で再利用される場合は大きな違いが現れます。
本来ならば関数が計画作成段階で早めに定数を保持できない場合に<literal>IMMUTABLE</literal>を付けると、その後にこの計画を使用する時に古くて意味のない値が再利用されてしまうことになります。
これは、プリペアド文や計画をキャッシュする関数言語（<application>PL/pgSQL</application>など）を使用する場合は危険です。
   </para>

   <para>
<!--
    For functions written in SQL or in any of the standard procedural
    languages, there is a second important property determined by the
    volatility category, namely the visibility of any data changes that have
    been made by the SQL command that is calling the function.  A
    <literal>VOLATILE</literal> function will see such changes, a <literal>STABLE</literal>
    or <literal>IMMUTABLE</literal> function will not.  This behavior is implemented
    using the snapshotting behavior of MVCC (see <xref linkend="mvcc"/>):
    <literal>STABLE</literal> and <literal>IMMUTABLE</literal> functions use a snapshot
    established as of the start of the calling query, whereas
    <literal>VOLATILE</literal> functions obtain a fresh snapshot at the start of
    each query they execute.
-->
SQLもしくは標準手続き言語で作成された関数では、変動性分類で決定される２番目に重要な性質があります。
すなわち、その関数を呼び出すSQLコマンドによりなされてきたすべてのデータ変更の可視性です。
<literal>VOLATILE</literal>関数はそのような変更を捕らえますが、<literal>STABLE</literal>または<literal>IMMUTABLE</literal>関数はそうしません。
この動作はMVCC（<xref linkend="mvcc"/>を参照）のスナップショット処理の動作を使用して実装されています。
<literal>STABLE</literal>と<literal>IMMUTABLE</literal>関数は、呼び出す問い合わせの開始時点で成立したスナップショットを使用しますが、<literal>VOLATILE</literal>関数はそれぞれの問い合わせの実行開始時点の作りたてのスナップショットを取得します。
   </para>

   <note>
    <para>
<!--
     Functions written in C can manage snapshots however they want, but it's
     usually a good idea to make C functions work this way too.
-->
しかし、C言語で作成された関数は、どのようにでもスナップショットを管理できますが、通常C関数でもこのように動作させることは良い考えです。
    </para>
   </note>

   <para>
<!--
    Because of this snapshotting behavior,
    a function containing only <command>SELECT</command> commands can safely be
    marked <literal>STABLE</literal>, even if it selects from tables that might be
    undergoing modifications by concurrent queries.
    <productname>PostgreSQL</productname> will execute all commands of a
    <literal>STABLE</literal> function using the snapshot established for the
    calling query, and so it will see a fixed view of the database throughout
    that query.
-->
このスナップショット処理の動作のため、同時実行の問い合わせによって別途変更されている可能性があるテーブルから選択していたとしても、<command>SELECT</command>コマンドのみを含む関数は、安全に<literal>STABLE</literal>印を付けられます。
<productname>PostgreSQL</productname>は、呼び出し元の問い合わせに対して確立されたスナップショットを使用して<literal>STABLE</literal>関数のすべてのコマンドを実行します。
したがってその問い合わせの間、データベースに対して固定された視点で値を参照することになります。
   </para>

   <para>
<!--
    The same snapshotting behavior is used for <command>SELECT</command> commands
    within <literal>IMMUTABLE</literal> functions.  It is generally unwise to select
    from database tables within an <literal>IMMUTABLE</literal> function at all,
    since the immutability will be broken if the table contents ever change.
    However, <productname>PostgreSQL</productname> does not enforce that you
    do not do that.
-->
<literal>IMMUTABLE</literal>関数内の<command>SELECT</command>コマンドも同様のスナップショット処理の動作を使用します。
ただし、一般的に、<literal>IMMUTABLE</literal>関数内でデータベースのテーブルを検索（SELECT）することは勧められません。
テーブルの内容が変わってしまった場合にその不変性が壊れてしまうためです。
しかし、<productname>PostgreSQL</productname>では強制的に検索（SELECT）できないようにはしていません。
   </para>

   <para>
<!--
    A common error is to label a function <literal>IMMUTABLE</literal> when its
    results depend on a configuration parameter.  For example, a function
    that manipulates timestamps might well have results that depend on the
    <xref linkend="guc-timezone"/> setting.  For safety, such functions should
    be labeled <literal>STABLE</literal> instead.
-->
よくあるエラーは、設定パラメータに依存する結果となる関数に<literal>IMMUTABLE</literal>と付けることです。
例えば、タイムスタンプを操作する関数は、おそらく<xref linkend="guc-timezone"/>の設定に依存した結果になります。
こうした関数は、安全のため代わりに<literal>STABLE</literal>と付けてください。
   </para>

   <note>
    <para>
<!--
     <productname>PostgreSQL</productname> requires that <literal>STABLE</literal>
     and <literal>IMMUTABLE</literal> functions contain no SQL commands other
     than <command>SELECT</command> to prevent data modification.
     (This is not a completely bulletproof test, since such functions could
     still call <literal>VOLATILE</literal> functions that modify the database.
     If you do that, you will find that the <literal>STABLE</literal> or
     <literal>IMMUTABLE</literal> function does not notice the database changes
     applied by the called function, since they are hidden from its snapshot.)
-->
<productname>PostgreSQL</productname>はデータの変更を防ぐために<literal>STABLE</literal>関数と<literal>IMMUTABLE</literal>関数が<command>SELECT</command>以外のSQLコマンドを含まないことを要求します。
（こうした関数はまだデータベースを変更する<literal>VOLATILE</literal>関数を呼び出すことができますので、これは防弾条件として完全ではありません。
これを行うと、<literal>STABLE</literal>もしくは<literal>IMMUTABLE</literal>関数は、そのスナップショットからそれらが隠されていることから、呼び出した関数によるデータベースの変更に気がつきません。）
    </para>
   </note>
  </sect1>

  <sect1 id="xfunc-pl">
<!--
   <title>Procedural Language Functions</title>
-->
   <title>手続き型言語関数</title>

   <para>
<!--
    <productname>PostgreSQL</productname> allows user-defined functions
    to be written in other languages besides SQL and C.  These other
    languages are generically called <firstterm>procedural
    languages</firstterm> (<acronym>PL</acronym>s).
    Procedural languages aren't built into the
    <productname>PostgreSQL</productname> server; they are offered
    by loadable modules.
    See <xref linkend="xplang"/> and following chapters for more
    information.
-->
<productname>PostgreSQL</productname>ではSQLやC言語以外の言語でユーザ定義の関数を作成できます。
これらの他の言語は一般に<firstterm>手続き言語</firstterm>（<acronym>PL</acronym>）と呼ばれます。
手続き言語は<productname>PostgreSQL</productname>サーバに組み込まれておらず、ロード可能モジュールとして提供されています。
詳細は<xref linkend="xplang"/>と以下の章を参照してください。
   </para>
  </sect1>

  <sect1 id="xfunc-internal">
<!--
   <title>Internal Functions</title>
-->
   <title>内部関数</title>

   <indexterm zone="xfunc-internal"><primary>function</primary><secondary>internal</secondary></indexterm>
   <indexterm zone="xfunc-internal"><primary>関数</primary><secondary>内部</secondary></indexterm>

   <para>
<!--
    Internal functions are functions written in C that have been statically
    linked into the <productname>PostgreSQL</productname> server.
    The <quote>body</quote> of the function definition
    specifies the C-language name of the function, which need not be the
    same as the name being declared for SQL use.
    (For reasons of backward compatibility, an empty body
    is accepted as meaning that the C-language function name is the
    same as the SQL name.)
-->
内部関数とは、Cで作成された、<productname>PostgreSQL</productname>サーバに静的にリンクされた関数です。
関数定義の<quote>本体</quote>では関数のC言語における名前を指定します。
この名前をSQLでの使用のために宣言される名前と同じにする必要はありません。
（後方互換性のため、C言語関数名がSQL名と同じであるという意味として、空の本体も受け付けられます。）
   </para>

   <para>
<!--
    Normally, all internal functions present in the
    server are declared during the initialization of the database cluster
    (see <xref linkend="creating-cluster"/>),
    but a user could use <command>CREATE FUNCTION</command>
    to create additional alias names for an internal function.
    Internal functions are declared in <command>CREATE FUNCTION</command>
    with language name <literal>internal</literal>.  For instance, to
    create an alias for the <function>sqrt</function> function:
-->
通常、サーバに存在するすべての内部関数は、データベースクラスタの初期化（<xref linkend="creating-cluster"/>参照）の際に宣言されますが、ユーザは<command>CREATE FUNCTION</command>を使用して、内部関数の別名をさらに作成できます。
内部関数は<literal>internal</literal>という言語名を付けた<command>CREATE FUNCTION</command>によって宣言されます。
例えば、<function>sqrt</function>関数の別名を作成するには以下のようにします。
<programlisting>
CREATE FUNCTION square_root(double precision) RETURNS double precision
    AS 'dsqrt'
    LANGUAGE internal
    STRICT;
</programlisting>
<!--
    (Most internal functions expect to be declared <quote>strict</quote>.)
-->
（ほとんどの内部関数は<quote>strict</quote>として宣言されることを想定しています。）
   </para>

   <note>
    <para>
<!--
     Not all <quote>predefined</quote> functions are
     <quote>internal</quote> in the above sense.  Some predefined
     functions are written in SQL.
-->
<quote>定義済みの</quote>関数のすべてが上の意味での<quote>内部</quote>ではありません。
SQLで作成された定義済み関数もあります。
    </para>
   </note>
  </sect1>

  <sect1 id="xfunc-c">
<!--
   <title>C-Language Functions</title>
-->
   <title>C言語関数</title>

   <indexterm zone="xfunc-c">
    <primary>function</primary>
    <secondary>user-defined</secondary>
    <tertiary>in C</tertiary>
   </indexterm>
   <indexterm zone="xfunc-c">
    <primary>関数</primary>
    <secondary>ユーザ定義</secondary>
    <tertiary>Cで作成された</tertiary>
   </indexterm>

   <para>
<!--
    User-defined functions can be written in C (or a language that can
    be made compatible with C, such as C++).  Such functions are
    compiled into dynamically loadable objects (also called shared
    libraries) and are loaded by the server on demand.  The dynamic
    loading feature is what distinguishes <quote>C language</quote> functions
    from <quote>internal</quote> functions &mdash; the actual coding conventions
    are essentially the same for both.  (Hence, the standard internal
    function library is a rich source of coding examples for user-defined
    C functions.)
-->
ユーザ定義の関数はC（もしくはC++のようなCと互換性のある言語）で作成できます。
そのような関数は動的ロード可能オブジェクト（共有ライブラリとも呼ばれます）としてコンパイルされ、必要に応じてサーバにロードされます。
動的ロード機能が、<quote>C言語</quote>関数を<quote>内部</quote>関数と区別するものです。
コーディング方法は基本的に両方とも同じです。
（したがって、標準内部関数ライブラリはユーザ定義のC関数のコーディング例の豊富な情報源となります。）
   </para>

   <para>
<!--
    Currently only one calling convention is used for C functions
    (<quote>version 1</quote>). Support for that calling convention is
    indicated by writing a <literal>PG_FUNCTION_INFO_V1()</literal> macro
    call for the function, as illustrated below.
-->
現在、1つの呼び出し規約だけがC関数で使用されています(<quote>version 1</quote>)。
その呼び出し規約をサポートしていることは、以下に示すように、その関数用に呼び出しマクロ<literal>PG_FUNCTION_INFO_V1()</literal>を書くことで示されます。
   </para>

  <sect2 id="xfunc-c-dynload">
<!--
   <title>Dynamic Loading</title>
-->
   <title>動的ロード</title>

   <indexterm zone="xfunc-c-dynload">
    <primary>dynamic loading</primary>
   </indexterm>
   <indexterm zone="xfunc-c-dynload">
    <primary>動的ロード</primary>
   </indexterm>

   <para>
<!--
    The first time a user-defined function in a particular
    loadable object file is called in a session,
    the dynamic loader loads that object file into memory so that the
    function can be called.  The <command>CREATE FUNCTION</command>
    for a user-defined C function must therefore specify two pieces of
    information for the function: the name of the loadable
    object file, and the C name (link symbol) of the specific function to call
    within that object file.  If the C name is not explicitly specified then
    it is assumed to be the same as the SQL function name.
-->
特定のロード可能オブジェクト内のユーザ定義の関数がセッションで最初に呼び出されると、動的ローダは、その関数を呼び出すことができるように、オブジェクトファイルをメモリ内に読み込みます。
そのため、ユーザ定義のC関数用の<command>CREATE FUNCTION</command>はその関数について、ロード可能オブジェクトファイルの名前とオブジェクトファイル中の呼び出される特定の関数のC名称（リンクシンボル）という2つの情報を指定しなければなりません。
C名称が明示的に指定されなかった場合、SQLにおける関数名と同じものと仮定されます。
   </para>

   <para>
<!--
    The following algorithm is used to locate the shared object file
    based on the name given in the <command>CREATE FUNCTION</command>
    command:
-->
<command>CREATE FUNCTION</command>コマンドで与えられた名前に基づいて、共有オブジェクトファイルの場所を見つける際に以下のアルゴリズムが使用されます。

    <orderedlist>
     <listitem>
      <para>
<!--
       If the name is an absolute path, the given file is loaded.
-->
名前が絶対パスの場合、指定されたファイルが読み込まれます。
      </para>
     </listitem>

     <listitem>
      <para>
<!--
       If the name starts with the string <literal>$libdir</literal>,
       that part is replaced by the <productname>PostgreSQL</productname> package
        library directory
       name, which is determined at build time.<indexterm><primary>$libdir</primary></indexterm>
-->
名前が<literal>$libdir</literal>という文字列から始まる場合、その部分は<productname>PostgreSQL</productname>パッケージのライブラリディレクトリで置き換えられます。
このディレクトリはビルド時に決定されます。
<indexterm><primary>$libdir</primary></indexterm>
      </para>
     </listitem>

     <listitem>
      <para>
<!--
       If the name does not contain a directory part, the file is
       searched for in the path specified by the configuration variable
       <xref linkend="guc-dynamic-library-path"/>.<indexterm><primary>dynamic_library_path</primary></indexterm>
-->
名前にディレクトリ部分がない場合、そのファイルは<xref linkend="guc-dynamic-library-path"/>設定変数で指定されたパス内から検索されます。
<indexterm><primary>dynamic_library_path</primary></indexterm>
      </para>
     </listitem>

     <listitem>
      <para>
<!--
       Otherwise (the file was not found in the path, or it contains a
       non-absolute directory part), the dynamic loader will try to
       take the name as given, which will most likely fail.  (It is
       unreliable to depend on the current working directory.)
-->
上記以外の場合（ファイルがパス内に存在しない場合や相対ディレクトリ部分を持つ場合）、動的ローダは指定された名前をそのまま使用し、ほとんどの場合は失敗します。
（これは現在の作業ディレクトリに依存するため信頼できません。）
      </para>
     </listitem>
    </orderedlist>

<!--
    If this sequence does not work, the platform-specific shared
    library file name extension (often <filename>.so</filename>) is
    appended to the given name and this sequence is tried again.  If
    that fails as well, the load will fail.
-->
ここまでの流れがうまくいかなかった場合、プラットフォーム独自の共有ライブラリファイル拡張子（多くの場合<filename>.so</filename>）が指定された名前に追加され、再度この流れを試みます。
同様に失敗した場合は、読み込みは失敗します。
   </para>

   <para>
<!--
    It is recommended to locate shared libraries either relative to
    <literal>$libdir</literal> or through the dynamic library path.
    This simplifies version upgrades if the new installation is at a
    different location.  The actual directory that
    <literal>$libdir</literal> stands for can be found out with the
    command <literal>pg_config &#45;-pkglibdir</literal>.
-->
共有ライブラリを<literal>$libdir</literal>から相対的に、もしくは動的ライブラリパスの通った所に配置することを推奨します。
異なる場所に新しいインストレーションを配置する場合にバージョンアップを簡単にします。
<literal>$libdir</literal>が示す実際のディレクトリは<literal>pg_config --pkglibdir</literal>コマンドを使用することでわかります。
   </para>

   <para>
<!--
    The user ID the <productname>PostgreSQL</productname> server runs
    as must be able to traverse the path to the file you intend to
    load.  Making the file or a higher-level directory not readable
    and/or not executable by the <systemitem>postgres</systemitem>
    user is a common mistake.
-->
<productname>PostgreSQL</productname>サーバの実効ユーザIDはロード予定のファイルのパスまで到達できなければなりません。
よくある失敗として、<systemitem>postgres</systemitem>ユーザに対して読み込み、実行、または両方の権限がそのファイルとその上位ディレクトリに与えられていないことがあります。
   </para>

   <para>
<!--
    In any case, the file name that is given in the
    <command>CREATE FUNCTION</command> command is recorded literally
    in the system catalogs, so if the file needs to be loaded again
    the same procedure is applied.
-->
どの場合でも、<command>CREATE FUNCTION</command>コマンドに与えたファイル名はそのままシステムカタログに保存されます。
ですので、もしそのファイルを再度読み込む必要がある場合、同じ処理が適用されます。
   </para>

   <note>
    <para>
<!--
     <productname>PostgreSQL</productname> will not compile a C function
     automatically.  The object file must be compiled before it is referenced
     in a <command>CREATE
     FUNCTION</command> command.  See <xref linkend="dfunc"/> for additional
     information.
-->
<productname>PostgreSQL</productname>はC関数を自動的にコンパイルしません。
<command>CREATE FUNCTION</command>コマンドで参照する前に、そのオブジェクトファイルはコンパイルされていなければなりません。
さらなる情報については<xref linkend="dfunc"/>を参照してください。
    </para>
   </note>

   <indexterm zone="xfunc-c-dynload">
    <primary>magic block</primary>
   </indexterm>
   <indexterm zone="xfunc-c-dynload">
<<<<<<< HEAD
    <primary>マジックブロック</primary>
=======
    <primary><literal>PG_MODULE_MAGIC</literal></primary>
>>>>>>> 3d6a8289
   </indexterm>

   <para>
<!--
    To ensure that a dynamically loaded object file is not loaded into an
    incompatible server, <productname>PostgreSQL</productname> checks that the
    file contains a <quote>magic block</quote> with the appropriate contents.
    This allows the server to detect obvious incompatibilities, such as code
    compiled for a different major version of
    <productname>PostgreSQL</productname>. To include a magic block,
    write this in one (and only one) of the module source files, after having
    included the header <filename>fmgr.h</filename>:
-->
確実に、動的にロードされるモジュールが互換性がないサーバにロードされないように、<productname>PostgreSQL</productname>は、そのファイルに適切な内容を持つ<quote>マジックブロック</quote>が含まれているかどうか検査します。
これによりサーバは、メジャーバージョンが異なる<productname>PostgreSQL</productname>用にコンパイルされたモジュールなど、明確に互換性がないことを検知できます。
マジックブロックを含めるためには、以下をモジュールのソースファイルに一度（一度だけ）、<filename>fmgr.h</filename>ヘッダファイルをincludeさせた後で、記述してください。

<programlisting>
PG_MODULE_MAGIC;
</programlisting>
or
<programlisting>
PG_MODULE_MAGIC_EXT(<replaceable>parameters</replaceable>);
</programlisting>
   </para>

   <para>
    The <literal>PG_MODULE_MAGIC_EXT</literal> variant allows the specification
    of additional information about the module; currently, a name and/or a
    version string can be added.  (More fields might be allowed in future.)
    Write something like this:

<programlisting>
PG_MODULE_MAGIC_EXT(
    .name = "my_module_name",
    .version = "1.2.3"
);
</programlisting>

    Subsequently the name and version can be examined via
    the <function>pg_get_loaded_modules()</function> function.
    The meaning of the version string is not restricted
    by <productname>PostgreSQL</productname>, but use of semantic versioning
    rules is recommended.
   </para>

   <para>
<!--
    After it is used for the first time, a dynamically loaded object
    file is retained in memory.  Future calls in the same session to
    the function(s) in that file will only incur the small overhead of
    a symbol table lookup.  If you need to force a reload of an object
    file, for example after recompiling it, begin a fresh session.
-->
最初に使用された後も、動的にロードされたオブジェクトファイルはメモリ内に保持されます。
同一セッションにおいてそのファイル内の関数をその後に呼び出した場合、シンボルテーブルの検索に要する小さなオーバーヘッドしかかかりません。
例えば再コンパイルした後など、そのオブジェクトファイルを強制的に再度読み込ませる必要がある場合は、新しいセッションを開始してください。
   </para>

   <indexterm zone="xfunc-c-dynload">
    <primary>_PG_init</primary>
   </indexterm>
   <indexterm zone="xfunc-c-dynload">
    <primary>library initialization function</primary>
   </indexterm>
   <indexterm zone="xfunc-c-dynload">
    <primary>ライブラリ初期化処理関数</primary>
   </indexterm>

   <para>
<!--
    Optionally, a dynamically loaded file can contain an initialization
    function.  If the file includes a function named
    <function>_PG_init</function>, that function will be called immediately after
    loading the file.  The function receives no parameters and should
    return void.  There is presently no way to unload a dynamically loaded file.
-->
省略できますが、動的にロードされるファイルに初期化処理関数を含めることができます。
<function>_PG_init</function>という関数がファイルに存在すると、この関数はファイルがロードされた直後に呼び出されます。
この関数は引数を取らずvoid型を返さなければなりません。
現在、動的にロードされたファイルをアンロードする方法はありません。
   </para>

  </sect2>

   <sect2 id="xfunc-c-basetype">
<!--
    <title>Base Types in C-Language Functions</title>
-->
    <title>C言語関数における基本型</title>

    <indexterm zone="xfunc-c-basetype">
     <primary>data type</primary>
     <secondary>internal organization</secondary>
    </indexterm>
    <indexterm zone="xfunc-c-basetype">
     <primary>データ型</primary>
     <secondary>内部構成</secondary>
    </indexterm>

    <para>
<!--
     To know how to write C-language functions, you need to know how
     <productname>PostgreSQL</productname> internally represents base
     data types and how they can be passed to and from functions.
     Internally, <productname>PostgreSQL</productname> regards a base
     type as a <quote>blob of memory</quote>.  The user-defined
     functions that you define over a type in turn define the way that
     <productname>PostgreSQL</productname> can operate on it.  That
     is, <productname>PostgreSQL</productname> will only store and
     retrieve the data from disk and use your user-defined functions
     to input, process, and output the data.
-->
C言語関数の作成方法を理解するためには、<productname>PostgreSQL</productname>が基本データ型を内部でどのように表現し、どのようにそれらを関数とやり取りしているかを理解する必要があります。
内部的に<productname>PostgreSQL</productname>は基本型を<quote>メモリの小さな塊</quote>とみなします。
ある型を定義するユーザ定義関数は、言い換えると、<productname>PostgreSQL</productname>がそれを操作できる方法を定義します。
つまり、<productname>PostgreSQL</productname>はデータの格納、ディスクからの取り出しのみを行い、データの入力や処理、出力にはユーザ定義関数を使用します。
    </para>

    <para>
<!--
     Base types can have one of three internal formats:
-->
基本型は下記の3つのいずれかの内部書式を使用しています。

     <itemizedlist>
      <listitem>
       <para>
<!--
        pass by value, fixed-length
-->
固定長の値渡し
       </para>
      </listitem>
      <listitem>
       <para>
<!--
        pass by reference, fixed-length
-->
固定長の参照渡し
       </para>
      </listitem>
      <listitem>
       <para>
<!--
        pass by reference, variable-length
-->
可変長の参照渡し
       </para>
      </listitem>
     </itemizedlist>
    </para>

    <para>
<!--
     By-value  types  can  only be 1, 2, or 4 bytes in length
     (also 8 bytes, if <literal>sizeof(Datum)</literal> is 8 on your machine).
     You should be careful to define your types such that they will be the
     same size (in bytes) on all architectures.  For example, the
     <literal>long</literal> type is dangerous because it is 4 bytes on some
     machines and 8 bytes on others, whereas <type>int</type> type is 4 bytes
     on most Unix machines.  A reasonable implementation of the
     <type>int4</type> type on Unix machines might be:
-->
値渡しは、1、2、4バイト長の型のみで使用できます（使用するマシンの<literal>sizeof(Datum)</literal>が8の場合は8バイトも使用できます）。
データ型を定義する際、その型がすべてのアーキテクチャにおいて同一の大きさ（バイト数）となるように定義するように注意してください。
例えば、<literal>long</literal>型はマシンによっては4バイトであったり、8バイトであったりして危険ですが、<type>int</type>型はほとんどのUnixマシンでは4バイトです。
Unixマシンにおける<type>int4</type>の理論的な実装は以下のようになります。

<programlisting>
<!--
/* 4-byte integer, passed by value */
-->
/* 4バイト整数、値渡し */
typedef int int4;
</programlisting>

<!--
     (The actual PostgreSQL C code calls this type <type>int32</type>, because
     it is a convention in C that <type>int<replaceable>XX</replaceable></type>
     means <replaceable>XX</replaceable> <emphasis>bits</emphasis>.  Note
     therefore also that the C type <type>int8</type> is 1 byte in size.  The
     SQL type <type>int8</type> is called <type>int64</type> in C.  See also
     <xref linkend="xfunc-c-type-table"/>.)
-->
（実際のPostgreSQLのCコードではこの型を<type>int32</type>と呼びます。
<type>int<replaceable>XX</replaceable></type>が<replaceable>XX</replaceable> <emphasis>ビット</emphasis>であることはCにおける規約だからです。
したがって<type>int8</type>というCの型のサイズは１バイトであることに注意してください。
<type>int8</type>というSQLの型はCでは<type>int64</type>と呼ばれます。
<xref linkend="xfunc-c-type-table"/>も参照してください。）
    </para>

    <para>
<!--
     On  the  other hand, fixed-length types of any size can
     be passed by-reference.  For example, here is a  sample
     implementation of a <productname>PostgreSQL</productname> type:
-->
一方、任意の大きさの固定長の型は参照として引き渡すことができます。
例として以下に<productname>PostgreSQL</productname>の型の実装サンプルを示します。

<programlisting>
<!--
/* 16-byte structure, passed by reference */
-->
/* 16バイト構造体、参照渡し */
typedef struct
{
    double  x, y;
} Point;
</programlisting>

<!--
     Only  pointers  to  such types can be used when passing
     them in and out of <productname>PostgreSQL</productname> functions.
     To return a value of such a type, allocate the right amount of
     memory with <literal>palloc</literal>, fill in the allocated memory,
     and return a pointer to it.  (Also, if you just want to return the
     same value as one of your input arguments that's of the same data type,
     you can skip the extra <literal>palloc</literal> and just return the
     pointer to the input value.)
-->
それらの型のポインタのみが<productname>PostgreSQL</productname>関数の入出力時に使用できます。
それらの型の値を返すためには、<literal>palloc()</literal>を使用して正しい大きさのメモリ領域を割り当て、そのメモリ領域に値を入力し、それのポインタを返します。
（また、入力引数の1つと同じ型かつ同じ値を返したいのであれば、<literal>palloc</literal>を行う手間を省くことができます。
この場合は入力値へのポインタを単に返してください。）
    </para>

    <para>
<!--
     Finally, all variable-length types must also be  passed
     by  reference.   All  variable-length  types must begin
     with an opaque length field of exactly 4 bytes, which will be set
     by <symbol>SET_VARSIZE</symbol>; never set this field directly! All data to
     be  stored within that type must be located in the memory
     immediately  following  that  length  field.   The
     length field contains the total length of the structure,
     that is,  it  includes  the  size  of  the  length  field
     itself.
-->
最後に、すべての可変長型は参照として引き渡す必要があります。
また、すべての可変長型は正確に4バイトの不透明なlengthフィールドから始まる必要があります。
このフィールドは<symbol>SET_VARSIZE</symbol>で設定されます。決して直接このフィールドを設定してはいけません。
その型に格納されるすべてのデータはlengthフィールドのすぐ後のメモリ領域に置かれる必要があります。
lengthフィールドにはその構造体の総長が格納されます。つまり、lengthフィールドそのものもその大きさに含まれます。
    </para>

    <para>
<!--
     Another important point is to avoid leaving any uninitialized bits
     within data type values; for example, take care to zero out any
     alignment padding bytes that might be present in structs.  Without
     this, logically-equivalent constants of your data type might be
     seen as unequal by the planner, leading to inefficient (though not
     incorrect) plans.
-->
この他の重要な点は、データ型の値の中で初期化されていないビットを残さないことです。
例えば、構造体内に存在する可能性がある整列用のパディングバイトを注意してすべてゼロクリアしてください。
こうしないと、独自データ型の論理的に等価な定数がプランナにより一致しないものと判断され、（不正確ではありませんが）非効率的な計画をもたらすかもしれません。
    </para>

    <warning>
     <para>
<!--
      <emphasis>Never</emphasis> modify the contents of a pass-by-reference input
      value.  If you do so you are likely to corrupt on-disk data, since
      the pointer you are given might point directly into a disk buffer.
      The sole exception to this rule is explained in
      <xref linkend="xaggr"/>.
-->
参照渡しの入力値の内容を<emphasis>決して</emphasis>変更しないでください。
指定したポインタがディスクバッファを直接指し示している可能性がよくありますので、変更すると、ディスク上のデータを破壊してしまうかもしれません。
この規則の唯一の例外について<xref linkend="xaggr"/>で説明します。
     </para>
    </warning>

    <para>
<!--
     As an example, we can define the type <type>text</type> as
     follows:
-->
例えば、<type>text</type>型を定義するには、下記のように行えます。

<programlisting>
typedef struct {
    int32 length;
    char data[FLEXIBLE_ARRAY_MEMBER];
} text;
</programlisting>

<!--
     The <literal>[FLEXIBLE_ARRAY_MEMBER]</literal> notation means that the actual
     length of the data part is not specified by this declaration.
-->
<literal>[FLEXIBLE_ARRAY_MEMBER]</literal>表記は、データ部分の実際の長さはこの宣言では指定されないことを意味します。
    </para>

    <para>
<!--
     When manipulating
     variable-length types, we must  be  careful  to  allocate
     the  correct amount  of memory and set the length field correctly.
     For example, if we wanted to  store  40  bytes  in  a <structname>text</structname>
     structure, we might use a code fragment like this:
-->
可変長型を操作する時、正確な大きさのメモリを割り当て、lengthフィールドを正確に設定することに注意する必要があります。
例えば、40バイトを<structname>text</structname>構造体に保持させたい場合、下記のようなコードを使用します。

<programlisting><![CDATA[
#include "postgres.h"
...
]]><!--
char buffer[40]; /* our source data */
--><![CDATA[
char buffer[40]; /* 私たちの元のデータ */
...
text *destination = (text *) palloc(VARHDRSZ + 40);
SET_VARSIZE(destination, VARHDRSZ + 40);
memcpy(destination->data, buffer, 40);
...
]]>
</programlisting>

<!--
     <literal>VARHDRSZ</literal> is the same as <literal>sizeof(int32)</literal>, but
     it's considered good style to use the macro <literal>VARHDRSZ</literal>
     to refer to the size of the overhead for a variable-length type.
     Also, the length field <emphasis>must</emphasis> be set using the
     <literal>SET_VARSIZE</literal> macro, not by simple assignment.
-->
<literal>VARHDRSZ</literal>は<literal>sizeof(int32)</literal>と同一ですが、可変長型のオーバーヘッド分の大きさを参照する時には、<literal>VARHDRSZ</literal>マクロを使用する方が好ましい形式とみなされています。
また長さフィールドを単なる代入ではなく<literal>SET_VARSIZE</literal>マクロを使用して設定<emphasis>しなければなりません</emphasis>。
    </para>

    <para>
<!--
     <xref linkend="xfunc-c-type-table"/> shows the C types
     corresponding to many of the built-in SQL data types
     of <productname>PostgreSQL</productname>.
     The <quote>Defined In</quote> column gives the header file that
     needs to be included to get the type definition.  (The actual
     definition might be in a different file that is included by the
     listed file.  It is recommended that users stick to the defined
     interface.)  Note that you should always include
     <filename>postgres.h</filename> first in any source file of server
     code, because it declares a number of things that you will need
     anyway, and because including other headers first can cause
     portability issues.
-->
<xref linkend="xfunc-c-type-table"/>に、<productname>PostgreSQL</productname>の組み込みSQLデータ型の多くに関連するCの型を示します。
<quote>定義場所</quote>列でその定義を得るためにincludeすべきヘッダファイルがわかります（実際の定義は、リストされたファイルにincludeされている別のファイルにあるかもしれません。定義されたインタフェースだけをユーザは考慮することをお勧めします。）
サーバのコードのソースファイルでは、必ず<filename>postgres.h</filename>を最初にincludeすべきであることに注意してください。
なぜなら、結局必要になる多くのことを宣言していること、他のファイルを最初にincludeすると移植性の問題が起きる可能性があるからです。
    </para>

     <table tocentry="1" id="xfunc-c-type-table">
<!--
      <title>Equivalent C Types for Built-in SQL Types</title>
-->
      <title>組み込みSQL型に相当するCの型</title>
      <tgroup cols="3">
       <colspec colname="col1" colwidth="1*"/>
       <colspec colname="col2" colwidth="1*"/>
       <colspec colname="col3" colwidth="2*"/>
       <thead>
        <row>
         <entry>
<!--
          SQL Type
-->
SQL型
         </entry>
         <entry>
<!--
          C Type
-->
C 言語型
         </entry>
         <entry>
<!--
          Defined In
-->
定義場所
         </entry>
        </row>
       </thead>
       <tbody>
        <row>
         <entry><type>boolean</type></entry>
         <entry><type>bool</type></entry>
<!--
         <entry><filename>postgres.h</filename> (maybe compiler built-in)</entry>
-->
         <entry><filename>postgres.h</filename>（コンパイラで組み込み済みの可能性があります）</entry>
        </row>
        <row>
         <entry><type>box</type></entry>
         <entry><type>BOX*</type></entry>
         <entry><filename>utils/geo_decls.h</filename></entry>
        </row>
        <row>
         <entry><type>bytea</type></entry>
         <entry><type>bytea*</type></entry>
         <entry><filename>postgres.h</filename></entry>
        </row>
        <row>
         <entry><type>"char"</type></entry>
         <entry><type>char</type></entry>
<!--
         <entry>(compiler built-in)</entry>
-->
         <entry>（コンパイラで組み込み済み）</entry>
        </row>
        <row>
         <entry><type>character</type></entry>
         <entry><type>BpChar*</type></entry>
         <entry><filename>postgres.h</filename></entry>
        </row>
        <row>
         <entry><type>cid</type></entry>
         <entry><type>CommandId</type></entry>
         <entry><filename>postgres.h</filename></entry>
        </row>
        <row>
         <entry><type>date</type></entry>
         <entry><type>DateADT</type></entry>
         <entry><filename>utils/date.h</filename></entry>
        </row>
        <row>
         <entry><type>float4</type> (<type>real</type>)</entry>
         <entry><type>float4</type></entry>
        <entry><filename>postgres.h</filename></entry>
        </row>
        <row>
         <entry><type>float8</type> (<type>double precision</type>)</entry>
         <entry><type>float8</type></entry>
         <entry><filename>postgres.h</filename></entry>
        </row>
        <row>
         <entry><type>int2</type> (<type>smallint</type>)</entry>
         <entry><type>int16</type></entry>
         <entry><filename>postgres.h</filename></entry>
        </row>
        <row>
         <entry><type>int4</type> (<type>integer</type>)</entry>
         <entry><type>int32</type></entry>
         <entry><filename>postgres.h</filename></entry>
        </row>
        <row>
         <entry><type>int8</type> (<type>bigint</type>)</entry>
         <entry><type>int64</type></entry>
         <entry><filename>postgres.h</filename></entry>
        </row>
        <row>
         <entry><type>interval</type></entry>
         <entry><type>Interval*</type></entry>
         <entry><filename>datatype/timestamp.h</filename></entry>
        </row>
        <row>
         <entry><type>lseg</type></entry>
         <entry><type>LSEG*</type></entry>
         <entry><filename>utils/geo_decls.h</filename></entry>
        </row>
        <row>
         <entry><type>name</type></entry>
         <entry><type>Name</type></entry>
         <entry><filename>postgres.h</filename></entry>
        </row>
        <row>
         <entry><type>numeric</type></entry>
         <entry><type>Numeric</type></entry>
         <entry><filename>utils/numeric.h</filename></entry>
        </row>
        <row>
         <entry><type>oid</type></entry>
         <entry><type>Oid</type></entry>
         <entry><filename>postgres.h</filename></entry>
        </row>
        <row>
         <entry><type>oidvector</type></entry>
         <entry><type>oidvector*</type></entry>
         <entry><filename>postgres.h</filename></entry>
        </row>
        <row>
         <entry><type>path</type></entry>
         <entry><type>PATH*</type></entry>
         <entry><filename>utils/geo_decls.h</filename></entry>
        </row>
        <row>
         <entry><type>point</type></entry>
         <entry><type>POINT*</type></entry>
         <entry><filename>utils/geo_decls.h</filename></entry>
        </row>
        <row>
         <entry><type>regproc</type></entry>
         <entry><type>RegProcedure</type></entry>
         <entry><filename>postgres.h</filename></entry>
        </row>
        <row>
         <entry><type>text</type></entry>
         <entry><type>text*</type></entry>
         <entry><filename>postgres.h</filename></entry>
        </row>
        <row>
         <entry><type>tid</type></entry>
         <entry><type>ItemPointer</type></entry>
         <entry><filename>storage/itemptr.h</filename></entry>
        </row>
        <row>
         <entry><type>time</type></entry>
         <entry><type>TimeADT</type></entry>
         <entry><filename>utils/date.h</filename></entry>
        </row>
        <row>
         <entry><type>time with time zone</type></entry>
         <entry><type>TimeTzADT</type></entry>
         <entry><filename>utils/date.h</filename></entry>
        </row>
        <row>
         <entry><type>timestamp</type></entry>
         <entry><type>Timestamp</type></entry>
         <entry><filename>datatype/timestamp.h</filename></entry>
        </row>
        <row>
         <entry><type>timestamp with time zone</type></entry>
         <entry><type>TimestampTz</type></entry>
         <entry><filename>datatype/timestamp.h</filename></entry>
        </row>
        <row>
         <entry><type>varchar</type></entry>
         <entry><type>VarChar*</type></entry>
         <entry><filename>postgres.h</filename></entry>
        </row>
        <row>
         <entry><type>xid</type></entry>
         <entry><type>TransactionId</type></entry>
         <entry><filename>postgres.h</filename></entry>
        </row>
       </tbody>
      </tgroup>
     </table>

    <para>
<!--
     Now that we've gone over all of the possible structures
     for base types, we can show some examples of real functions.
-->
ここまでで基本型に関してあり得る構造体のすべてを記述しましたので、実際の関数の例をいくつか示すことができます。
    </para>
   </sect2>

   <sect2 id="xfunc-c-v1-call-conv">
<!--
    <title>Version 1 Calling Conventions</title>
-->
    <title>Version 1 呼び出し規約</title>

    <para>
<!--
     The version-1 calling convention relies on macros to suppress most
     of the complexity of passing arguments and results.  The C declaration
     of a version-1 function is always:
-->
Version-1呼び出し規約では、引数と結果の引き渡しの複雑さをなくすためにマクロを使用しています。
Version-1関数のC言語宣言は必ず下記のように行います。
<programlisting>
Datum funcname(PG_FUNCTION_ARGS)
</programlisting>
<!--
     In addition, the macro call:
-->
さらに、マクロ呼び出し
<programlisting>
PG_FUNCTION_INFO_V1(funcname);
</programlisting>
<!--
     must appear in the same source file.  (Conventionally, it's
     written just before the function itself.)  This macro call is not
     needed for <literal>internal</literal>-language functions, since
     <productname>PostgreSQL</productname> assumes that all internal functions
     use the version-1 convention.  It is, however, required for
     dynamically-loaded functions.
-->
が同じソースファイルに書かれている必要があります。
（一般には、関数の直前に書かれます。）
<productname>PostgreSQL</productname>ではすべての内部関数はVersion-1であると認識するので、このマクロの呼び出しは<literal>internal</literal>言語関数では必要ありません。
しかし、動的にロードされる関数では必要です。
    </para>

    <para>
<!--
     In a version-1 function, each actual argument is fetched using a
     <function>PG_GETARG_<replaceable>xxx</replaceable>()</function>
     macro that corresponds to the argument's data type.  (In non-strict
     functions there needs to be a previous check about argument null-ness
     using <function>PG_ARGISNULL()</function>; see below.)
     The result is returned using a
     <function>PG_RETURN_<replaceable>xxx</replaceable>()</function>
     macro for the return type.
     <function>PG_GETARG_<replaceable>xxx</replaceable>()</function>
     takes as its argument the number of the function argument to
     fetch, where the count starts at 0.
     <function>PG_RETURN_<replaceable>xxx</replaceable>()</function>
     takes as its argument the actual value to return.
-->
Version-1関数では、それぞれの実引数は、引数のデータ型に合った<function>PG_GETARG_<replaceable>xxx</replaceable>()</function>マクロを使用して取り出されます。
（厳格でない関数では、<function>PG_ARGISNULL()</function>を使って引数がNULLかどうか事前に確認が必要です。下記参照。）
結果は戻り値の型に合った<function>PG_RETURN_<replaceable>xxx</replaceable>()</function>マクロを使用して返されます。
<function>PG_GETARG_<replaceable>xxx</replaceable>()</function>は、その引数として、取り出す関数引数の番号（ゼロから始まります）を取ります。
<function>PG_RETURN_<replaceable>xxx</replaceable>()</function>は、その引数として、実際に返す値を取ります。
    </para>

    <para>
<<<<<<< HEAD
<!--
=======
     To call another version-1 function, you can use
     <function>DirectFunctionCall<replaceable>n</replaceable>(func,
     arg1, ..., argn)</function>.  This is particularly useful when you want
     to call functions defined in the standard internal library, by using an
     interface similar to their SQL signature.
    </para>

    <para>
     These convenience functions and similar ones can be found
     in <filename>fmgr.h</filename>.
     The <function>DirectFunctionCall<replaceable>n</replaceable></function>
     family expect a C function name as their first argument.  There are also
     <function>OidFunctionCall<replaceable>n</replaceable></function> which
     take the OID of the target function, and some other variants.  All of
     these expect the function's arguments to be supplied
     as <type>Datum</type>s, and likewise they return <type>Datum</type>.
     Note that neither arguments nor result are allowed to be NULL when
     using these convenience functions.
    </para>

    <para>
     For example, to call the <function>starts_with(text, text)</function>
     function from C, you can search through the catalog and find out that
     its C implementation is the
     <function>Datum text_starts_with(PG_FUNCTION_ARGS)</function>
     function.  Typically you would
     use <literal>DirectFunctionCall2(text_starts_with, ...)</literal> to
     call such a function.  However, <function>starts_with(text,
     text)</function> requires collation information, so it will fail
     with <quote>could not determine which collation to use for string
     comparison</quote> if called that way.  Instead you must
     use <literal>DirectFunctionCall2Coll(text_starts_with, ...)</literal>
     and provide the desired collation, which typically is just passed
     through from <function>PG_GET_COLLATION()</function>, as shown in the
     example below.
    </para>

    <para>
     <filename>fmgr.h</filename> also supplies macros that facilitate
     conversions between C types and <type>Datum</type>.  For example to
     turn <type>Datum</type> into <type>text*</type>, you can
     use <function>DatumGetTextPP(X)</function>.  While some types have macros
     named like <function>TypeGetDatum(X)</function> for the reverse
     conversion, <type>text*</type> does not; it's sufficient to use the
     generic macro <function>PointerGetDatum(X)</function> for that.
     If your extension defines additional types, it is usually convenient to
     define similar macros for your types too.
    </para>

    <para>
>>>>>>> 3d6a8289
     Here are some examples using the version-1 calling convention:
-->
Version-1呼出し規約を使った例をいくつか以下に示します。
    </para>

<programlisting><![CDATA[
#include "postgres.h"
#include <string.h>
#include "fmgr.h"
#include "utils/geo_decls.h"
#include "varatt.h"

PG_MODULE_MAGIC;

]]><!--
/* by value */
--><![CDATA[
/* 値渡し */

PG_FUNCTION_INFO_V1(add_one);

Datum
add_one(PG_FUNCTION_ARGS)
{
    int32   arg = PG_GETARG_INT32(0);

    PG_RETURN_INT32(arg + 1);
}

]]><!--
/* by reference, fixed length */
--><![CDATA[
/* 固定長の参照渡し */

PG_FUNCTION_INFO_V1(add_one_float8);

Datum
add_one_float8(PG_FUNCTION_ARGS)
{
]]><!--
    /* The macros for FLOAT8 hide its pass-by-reference nature. */
--><![CDATA[
    /* FLOAT8用のマクロは参照渡しという性質を隠します */
    float8   arg = PG_GETARG_FLOAT8(0);

    PG_RETURN_FLOAT8(arg + 1.0);
}

PG_FUNCTION_INFO_V1(makepoint);

Datum
makepoint(PG_FUNCTION_ARGS)
{
]]><!--
    /* Here, the pass-by-reference nature of Point is not hidden. */
--><![CDATA[
    /* ここのPoint型の参照渡しという性質は隠されていません */
    Point     *pointx = PG_GETARG_POINT_P(0);
    Point     *pointy = PG_GETARG_POINT_P(1);
    Point     *new_point = (Point *) palloc(sizeof(Point));

    new_point->x = pointx->x;
    new_point->y = pointy->y;

    PG_RETURN_POINT_P(new_point);
}

]]><!--
/* by reference, variable length */
--><![CDATA[
/* 可変長の参照渡し */

PG_FUNCTION_INFO_V1(copytext);

Datum
copytext(PG_FUNCTION_ARGS)
{
    text     *t = PG_GETARG_TEXT_PP(0);

    /*
]]><!--
     * VARSIZE_ANY_EXHDR is the size of the struct in bytes, minus the
     * VARHDRSZ or VARHDRSZ_SHORT of its header.  Construct the copy with a
     * full-length header.
--><![CDATA[
     * VARSIZEは、そのヘッダのVARHDRSZまたはVARHDRSZ_SHORTを引いた
     * 構造体の総長をバイト数で表したものです。
     * 完全な長さのヘッダと合わせたコピーを作成します。
     */
    text     *new_t = (text *) palloc(VARSIZE_ANY_EXHDR(t) + VARHDRSZ);
    SET_VARSIZE(new_t, VARSIZE_ANY_EXHDR(t) + VARHDRSZ);

    /*
]]><!--
     * VARDATA is a pointer to the data region of the new struct.  The source
     * could be a short datum, so retrieve its data through VARDATA_ANY.
--><![CDATA[
     * VARDATAは新しい構造体のデータ領域へのポインタです。
     * コピー元はshortデータかもしれませんので、VARDATA_ANYでデータを取り出します。
     */
    memcpy(VARDATA(new_t),          /* destination */
           VARDATA_ANY(t),          /* source */
           VARSIZE_ANY_EXHDR(t));   /* how many bytes */
    PG_RETURN_TEXT_P(new_t);
}

PG_FUNCTION_INFO_V1(concat_text);

Datum
concat_text(PG_FUNCTION_ARGS)
{
    text  *arg1 = PG_GETARG_TEXT_PP(0);
    text  *arg2 = PG_GETARG_TEXT_PP(1);
    int32 arg1_size = VARSIZE_ANY_EXHDR(arg1);
    int32 arg2_size = VARSIZE_ANY_EXHDR(arg2);
    int32 new_text_size = arg1_size + arg2_size + VARHDRSZ;
    text *new_text = (text *) palloc(new_text_size);

    SET_VARSIZE(new_text, new_text_size);
    memcpy(VARDATA(new_text), VARDATA_ANY(arg1), arg1_size);
    memcpy(VARDATA(new_text) + arg1_size, VARDATA_ANY(arg2), arg2_size);
    PG_RETURN_TEXT_P(new_text);
}

/* A wrapper around starts_with(text, text) */

PG_FUNCTION_INFO_V1(t_starts_with);

Datum
t_starts_with(PG_FUNCTION_ARGS)
{
    text       *t1 = PG_GETARG_TEXT_PP(0);
    text       *t2 = PG_GETARG_TEXT_PP(1);
    Oid         collid = PG_GET_COLLATION();
    bool        result;

    result = DatumGetBool(DirectFunctionCall2Coll(text_starts_with,
                                                  collid,
                                                  PointerGetDatum(t1),
                                                  PointerGetDatum(t2)));
    PG_RETURN_BOOL(result);
}
]]>
</programlisting>

    <para>
<!--
     Supposing that the above code has been prepared in file
     <filename>funcs.c</filename> and compiled into a shared object,
     we could define the functions to <productname>PostgreSQL</productname>
     with commands like this:
-->
上のコードがファイル<filename>funcs.c</filename>に用意されていて、共有オブジェクトにコンパイルされているとしたら、以下のように<productname>PostgreSQL</productname>にコマンドで関数を定義できます。
    </para>

<programlisting>
CREATE FUNCTION add_one(integer) RETURNS integer
     AS '<replaceable>DIRECTORY</replaceable>/funcs', 'add_one'
     LANGUAGE C STRICT;

<!--
&#45;- note overloading of SQL function name "add_one"
-->
-- SQL関数名"add_one"のオーバーロードに注意
CREATE FUNCTION add_one(double precision) RETURNS double precision
     AS '<replaceable>DIRECTORY</replaceable>/funcs', 'add_one_float8'
     LANGUAGE C STRICT;

CREATE FUNCTION makepoint(point, point) RETURNS point
     AS '<replaceable>DIRECTORY</replaceable>/funcs', 'makepoint'
     LANGUAGE C STRICT;

CREATE FUNCTION copytext(text) RETURNS text
     AS '<replaceable>DIRECTORY</replaceable>/funcs', 'copytext'
     LANGUAGE C STRICT;

CREATE FUNCTION concat_text(text, text) RETURNS text
     AS '<replaceable>DIRECTORY</replaceable>/funcs', 'concat_text'
     LANGUAGE C STRICT;

CREATE FUNCTION t_starts_with(text, text) RETURNS boolean
     AS '<replaceable>DIRECTORY</replaceable>/funcs', 't_starts_with'
     LANGUAGE C STRICT;
</programlisting>

    <para>
<!--
     Here, <replaceable>DIRECTORY</replaceable> stands for the
     directory of the shared library file (for instance the
     <productname>PostgreSQL</productname> tutorial directory, which
     contains the code for the examples used in this section).
     (Better style would be to use just <literal>'funcs'</literal> in the
     <literal>AS</literal> clause, after having added
     <replaceable>DIRECTORY</replaceable> to the search path.  In any
     case, we can omit the system-specific extension for a shared
     library, commonly <literal>.so</literal>.)
-->
ここでは、<replaceable>DIRECTORY</replaceable>は共有ライブラリファイルのディレクトリ（例えば<productname>PostgreSQL</productname>のチュートリアルのディレクトリ、そこにはこの節で使われている例のコードがあります）を表しています。
(<replaceable>DIRECTORY</replaceable>を検索パスに追加した後に<literal>AS</literal>句で<literal>'funcs'</literal>だけを使うのがより良いやり方でしょう。
どの場合でも、共有ライブラリを表すシステムに特有の拡張子、普通は<literal>.so</literal>を省略できます。)
    </para>

    <para>
<!--
     Notice that we have specified the functions as <quote>strict</quote>,
     meaning that
     the system should automatically assume a null result if any input
     value is null.  By doing this, we avoid having to check for null inputs
     in the function code.  Without this, we'd have to check for null values
     explicitly, using <function>PG_ARGISNULL()</function>.
-->
関数を<quote>strict</quote>と指定したことに注意してください。これは入力値のいずれかがNULLだった場合、システムが自動的に結果をNULLと決めてしまうことを意味します。
こうすることで、関数のコード内でNULLの入力を確認しなければならないことを避けています。
これがなければ、<function>PG_ARGISNULL()</function>を使ってNULL値を明示的に確認しなければなりません。
    </para>

    <para>
<!--
     The macro <function>PG_ARGISNULL(<replaceable>n</replaceable>)</function>
     allows a function to test whether each input is null.  (Of course, doing
     this is only necessary in functions not declared <quote>strict</quote>.)
     As with the
     <function>PG_GETARG_<replaceable>xxx</replaceable>()</function> macros,
     the input arguments are counted beginning at zero.  Note that one
     should refrain from executing
     <function>PG_GETARG_<replaceable>xxx</replaceable>()</function> until
     one has verified that the argument isn't null.
     To return a null result, execute <function>PG_RETURN_NULL()</function>;
     this works in both strict and nonstrict functions.
-->
<function>PG_ARGISNULL(<replaceable>n</replaceable>)</function>マクロにより関数は各入力がNULLであるかどうかの検査を行うことができます。
（もちろんこれは、<quote>厳密</quote>と宣言されていない関数でのみ必要です。）
<function>PG_GETARG_<replaceable>xxx</replaceable>()</function>マクロと同様、入力引数の番号はゼロから始まります。
引数がNULLでないことを確認するまでは、<function>PG_GETARG_<replaceable>xxx</replaceable>()</function>の実行は控えなければなりません。
結果としてNULLを返す場合は、<function>PG_RETURN_NULL()</function>を実行します。
これは、厳密な関数と厳密でない関数の両方で使用可能です。
    </para>

    <para>
<!--
     At first glance, the version-1 coding conventions might appear
     to be just pointless obscurantism, compared to using
     plain <literal>C</literal> calling conventions.  They do however allow
     us to deal with <literal>NULL</literal>able arguments/return values,
     and <quote>toasted</quote> (compressed or out-of-line) values.
-->
一見、Version-1のコーディング規約は、普通の<literal>C</literal>の呼出し規約と比較すると、無意味なあいまいなものの様に見えるかもしれません。
しかし、<literal>NULL</literal>になりうる引数や戻り値、<quote>TOASTされた</quote>（圧縮または行外）値を扱うことができます。
    </para>

    <para>
<!--
     Other options provided by the version-1 interface are two
     variants of the
     <function>PG_GETARG_<replaceable>xxx</replaceable>()</function>
     macros. The first of these,
     <function>PG_GETARG_<replaceable>xxx</replaceable>_COPY()</function>,
     guarantees to return a copy of the specified argument that is
     safe for writing into. (The normal macros will sometimes return a
     pointer to a value that is physically stored in a table, which
     must not be written to. Using the
     <function>PG_GETARG_<replaceable>xxx</replaceable>_COPY()</function>
     macros guarantees a writable result.)
    The second variant consists of the
    <function>PG_GETARG_<replaceable>xxx</replaceable>_SLICE()</function>
    macros which take three arguments. The first is the number of the
    function argument (as above). The second and third are the offset and
    length of the segment to be returned. Offsets are counted from
    zero, and a negative length requests that the remainder of the
    value be returned. These macros provide more efficient access to
    parts of large values in the case where they have storage type
    <quote>external</quote>. (The storage type of a column can be specified using
    <literal>ALTER TABLE <replaceable>tablename</replaceable> ALTER
    COLUMN <replaceable>colname</replaceable> SET STORAGE
    <replaceable>storagetype</replaceable></literal>. <replaceable>storagetype</replaceable> is one of
    <literal>plain</literal>, <literal>external</literal>, <literal>extended</literal>,
     or <literal>main</literal>.)
-->
Version 1のインタフェースでは、その他のオプションとして<function>PG_GETARG_<replaceable>xxx</replaceable>()</function>マクロの変形を2つ提供しています。
1つ目の<function>PG_GETARG_<replaceable>xxx</replaceable>_COPY()</function>によって、安全に書き込むことができる指定引数のコピーが確実に返されます。
（通常のマクロは、物理的にテーブルに格納されている値へのポインタを返すことがあるので、書き込んではなりません。
<function>PG_GETARG_<replaceable>xxx</replaceable>_COPY()</function>マクロの結果は書き込み可能であることが保証されています。）
2つ目の変形は、引数を3つ取る<function>PG_GETARG_<replaceable>xxx</replaceable>_SLICE()</function>マクロからなります。
1つ目は関数の引数の番号（上記の通り）です。
2つ目と3つ目は、オフセットと返されるセグメントの長さです。
オフセットはゼロから始まり、負の長さは残りの値を返すことを要求します。
これらのマクロを使用すると、ストレージ種類が<quote>external</quote>（外部）である大きな値の一部へアクセスする際に非常に効果的です。
（列のストレージ種類は<literal>ALTER TABLE <replaceable>tablename</replaceable> ALTER COLUMN <replaceable>colname</replaceable> SET STORAGE <replaceable>storagetype</replaceable></literal>を使用して指定できます。
<replaceable>storagetype</replaceable>は、<literal>plain</literal>、<literal>external</literal>、<literal>extended</literal>、または<literal>main</literal>のいずれかです。）
    </para>

    <para>
<!--
     Finally, the version-1 function call conventions make it possible
     to return set results (<xref linkend="xfunc-c-return-set"/>) and
     implement trigger functions (<xref linkend="triggers"/>) and
     procedural-language call handlers (<xref
     linkend="plhandler"/>).  For more details
     see <filename>src/backend/utils/fmgr/README</filename> in the
     source distribution.
-->
最後に、Version-1関数呼び出し規約では、結果集合（<xref linkend="xfunc-c-return-set"/>）を返すこと、およびトリガ関数（<xref linkend="triggers"/>）と手続型言語の呼び出しハンドラ（<xref linkend="plhandler"/>）を実装できます。
詳細についてはソース配布物内の<filename>src/backend/utils/fmgr/README</filename>を参照してください。
    </para>
   </sect2>

   <sect2 id="xfunc-c-code">
<!--
    <title>Writing Code</title>
-->
    <title>コードの作成</title>

    <para>
<!--
     Before we turn to the more advanced topics, we should discuss
     some coding rules for <productname>PostgreSQL</productname>
     C-language functions.  While it might be possible to load functions
     written in languages other than C into
     <productname>PostgreSQL</productname>, this is usually difficult
     (when it is possible at all) because other languages, such as
     C++, FORTRAN, or Pascal often do not follow the same calling
     convention as C.  That is, other languages do not pass argument
     and return values between functions in the same way.  For this
     reason, we will assume that your C-language functions are
     actually written in C.
-->
より先進的な話題に入る前に、<productname>PostgreSQL</productname> C言語関数のコーディングについての規則をいくつか説明します。
C言語以外の言語で記述した関数を<productname>PostgreSQL</productname>に組み込みむことは可能であるかもしれませんが、例えばC++、FORTRANやPascalといった言語はC言語と同じ呼び出し規約に従いませんので、多くの場合、（可能であったとしても）困難です。
それはつまり、他の言語では同じ方法で関数に引数を渡したり、関数から結果を返すことを行わないということです。
このため、C言語関数は実際にC言語で書かれているものと仮定します。
    </para>

    <para>
<!--
     The basic rules for writing and building C functions are as follows:
-->
C関数の作成と構築の基本規則を以下に示します。

     <itemizedlist>
      <listitem>
       <para>
<!--
        Use <literal>pg_config
        &#45;-includedir-server</literal><indexterm><primary>pg_config</primary><secondary>with user-defined C functions</secondary></indexterm>
        to find out where the <productname>PostgreSQL</productname> server header
        files are installed on your system (or the system that your
        users will be running on).
-->
<literal>pg_config --includedir-server</literal>を使用して、使用中のシステム（もしくはユーザが実行するシステム）にて<productname>PostgreSQL</productname>サーバのヘッダファイルがインストールされた場所を見つけます。
<indexterm><primary>pg_config</primary><secondary>ユーザ定義C関数</secondary></indexterm>
       </para>
      </listitem>

      <listitem>
       <para>
<!--
        Compiling and linking your code so that it can be dynamically
        loaded into <productname>PostgreSQL</productname> always
        requires special flags.  See <xref linkend="dfunc"/> for a
        detailed explanation of how to do it for your particular
        operating system.
-->
<productname>PostgreSQL</productname>に動的にロードできるように独自コードをコンパイル/リンクする時には常に、特別なフラグが必要となります。
特定のオペレーティングシステムにおけるコンパイル/リンク方法については<xref linkend="dfunc"/>を参照してください。
       </para>
      </listitem>

      <listitem>
       <para>
<!--
        Remember to define a <quote>magic block</quote> for your shared library,
        as described in <xref linkend="xfunc-c-dynload"/>.
-->
忘れずに<xref linkend="xfunc-c-dynload"/>で説明した<quote>マジックブロック</quote>を共有ライブラリで定義してください。
       </para>
      </listitem>

      <listitem>
       <para>
<!--
        When allocating memory, use the
        <productname>PostgreSQL</productname> functions
        <function>palloc</function><indexterm><primary>palloc</primary></indexterm> and <function>pfree</function><indexterm><primary>pfree</primary></indexterm>
        instead of the corresponding C library functions
        <function>malloc</function> and <function>free</function>.
        The memory allocated by <function>palloc</function> will be
        freed automatically at the end of each transaction, preventing
        memory leaks.
-->
メモリを割り当てる際、Cライブラリの<function>malloc</function>と<function>free</function>ではなく、<productname>PostgreSQL</productname>の<function>palloc</function>と<function>pfree</function>を使用してください。
<indexterm><primary>palloc</primary></indexterm><indexterm><primary>pfree</primary></indexterm>
<function>palloc</function>で割り当てられたメモリは各トランザクションの終わりに自動的に解放され、メモリリークを防ぎます。
       </para>
      </listitem>

      <listitem>
       <para>
<!--
        Always zero the bytes of your structures using <function>memset</function>
        (or allocate them with <function>palloc0</function> in the first place).
        Even if you assign to each field of your structure, there might be
        alignment padding (holes in the structure) that contain
        garbage values.  Without this, it's difficult to
        support hash indexes or hash joins, as you must pick out only
        the significant bits of your data structure to compute a hash.
        The planner also sometimes relies on comparing constants via
        bitwise equality, so you can get undesirable planning results if
        logically-equivalent values aren't bitwise equal.
-->
<function>memset</function>を使用して、構造体を必ずゼロクリアしてください（または最初の段階で<function>palloc0</function>を用いて割り当ててください）。
構造体の各フィールドを割り当てたとしても、ゴミの値を持つ整列用のパディング（構造体内の穴）があるかもしれません。
こうしないと、ハッシュインデックスやハッシュ結合をサポートすることが困難です。
ハッシュを計算するには、データ構造体内の有意なビットのみを取り出す必要があるためです。
プランナはまた時折ビット単位の等価性を用いて定数の比較を行います。
このため論理的にな値がビット単位で等価でない場合に望まない計画になってしまう可能性があります。
       </para>
      </listitem>

      <listitem>
       <para>
<!--
        Most of the internal <productname>PostgreSQL</productname>
        types are declared in <filename>postgres.h</filename>, while
        the function manager interfaces
        (<symbol>PG_FUNCTION_ARGS</symbol>, etc.)  are in
        <filename>fmgr.h</filename>, so you will need to include at
        least these two files.  For portability reasons it's best to
        include <filename>postgres.h</filename> <emphasis>first</emphasis>,
        before any other system or user header files.  Including
        <filename>postgres.h</filename> will also include
        <filename>elog.h</filename> and <filename>palloc.h</filename>
        for you.
-->
ほとんどの<productname>PostgreSQL</productname>の内部型は<filename>postgres.h</filename>に宣言されています。
一方、関数管理インタフェース（<symbol>PG_FUNCTION_ARGS</symbol>など）は<filename>fmgr.h</filename>で宣言されています。
したがって、少なくともこの2つのファイルをincludeする必要があります。
移植性に関する理由により、<filename>postgres.h</filename>をその他のシステムヘッダファイル、ユーザヘッダファイルよりも<emphasis>先に</emphasis>includeしておくことが最善です。
<filename>postgres.h</filename>をincludeすることは<filename>elog.h</filename>、<filename>palloc.h</filename>もincludeすることになります。
       </para>
      </listitem>

      <listitem>
       <para>
<!--
        Symbol names defined within object files must not conflict
        with each other or with symbols defined in the
        <productname>PostgreSQL</productname> server executable.  You
        will have to rename your functions or variables if you get
        error messages to this effect.
-->
オブジェクトファイルで定義されているシンボル名は、互いに、または<productname>PostgreSQL</productname>サーバの実行ファイルで定義されているものと異なっている必要があります。
これに関するエラーが表示される場合は、関数名または変数名を変更する必要があります。
       </para>
      </listitem>
     </itemizedlist>
    </para>
   </sect2>

&dfunc;

   <sect2 id="xfunc-api-abi-stability-guidance">
    <title>Server API and ABI Stability Guidance</title>

    <para>
     This section contains guidance to authors of extensions and other server
     plugins about API and ABI stability in the
     <productname>PostgreSQL</productname> server.
    </para>

    <sect3 id="xfunc-guidance-general">
     <title>General</title>

     <para>
      The <productname>PostgreSQL</productname> server contains several
      well-demarcated APIs for server plugins, such as the function manager
      (<acronym>fmgr</acronym>, described in this chapter),
      <acronym>SPI</acronym> (<xref linkend="spi"/>), and various hooks
      specifically designed for extensions. These interfaces are carefully
      managed for long-term stability and compatibility. However, the entire
      set of global functions and variables in the server effectively
      constitutes the publicly usable API, and most of it was not designed
      with extensibility and long-term stability in mind.
     </para>

     <para>
      Therefore, while taking advantage of these interfaces is valid, the
      further one strays from the well-trodden path, the likelier it will be
      that one might encounter API or ABI compatibility issues at some point.
      Extension authors are encouraged to provide feedback about their
      requirements, so that over time, as new use patterns arise, certain
      interfaces can be considered more stabilized or new, better-designed
      interfaces can be added.
     </para>
    </sect3>

    <sect3 id="xfunc-guidance-api-compatibility">
     <title>API Compatibility</title>
     <para>
      The <acronym>API</acronym>, or application programming interface, is the
      interface used at compile time.
     </para>

     <sect4 id="xfunc-guidance-api-major-versions">
      <title>Major Versions</title>
      <para>
       There is <emphasis>no</emphasis> promise of API compatibility between
       <productname>PostgreSQL</productname> major versions. Extension code
       therefore might require source code changes to work with multiple major
       versions. These can usually be managed with preprocessor conditions
       such as <literal>#if PG_VERSION_NUM &gt;= 160000</literal>.
       Sophisticated extensions that use interfaces beyond the well-demarcated
       ones usually require a few such changes for each major server version.
      </para>
     </sect4>

     <sect4 id="xfunc-guidance-api-mninor-versions">
      <title>Minor Versions</title>
      <para>
       <productname>PostgreSQL</productname> makes an effort to avoid server
       API breaks in minor releases. In general, extension code that compiles
       and works with a minor release should also compile and work with any
       other minor release of the same major version, past or future.
      </para>

      <para>
       When a change <emphasis>is</emphasis> required, it will be carefully
       managed, taking the requirements of extensions into account. Such
       changes will be communicated in the release notes (<xref
       linkend="release"/>).
      </para>
     </sect4>
    </sect3>

    <sect3 id="xfunc-guidance-abi-compatibility">
     <title>ABI Compatibility</title>
      <para>
       The <acronym>ABI</acronym>, or application binary interface, is the
       interface used at run time.
      </para>

     <sect4 id="xfunc-guidance-abi-major-versions">
      <title>Major Versions</title>
      <para>
       Servers of different major versions have intentionally incompatible
       ABIs. Extensions that use server APIs must therefore be re-compiled for
       each major release. The inclusion of <literal>PG_MODULE_MAGIC</literal>
       (see <xref linkend="xfunc-c-dynload"/>) ensures that code compiled for
       one major version will be rejected by other major versions.
      </para>
     </sect4>

     <sect4 id="xfunc-guidance-abi-mninor-versions">
      <title>Minor Versions</title>
      <para>
       <productname>PostgreSQL</productname> makes an effort to avoid server
       ABI breaks in minor releases. In general, an extension compiled against
       any minor release should work with any other minor release of the same
       major version, past or future.
      </para>

      <para>
       When a change <emphasis>is</emphasis> required,
       <productname>PostgreSQL</productname> will choose the least invasive
       change possible, for example by squeezing a new field into padding
       space or appending it to the end of a struct. These sorts of changes
       should not impact extensions unless they use very unusual code
       patterns.
      </para>

      <para>
       In rare cases, however, even such non-invasive changes may be
       impractical or impossible. In such an event, the change will be
       carefully managed, taking the requirements of extensions into account.
       Such changes will also be documented in the release notes (<xref
       linkend="release"/>).
      </para>

      <para>
       Note, however, that many parts of the server are not designed or
       maintained as publicly-consumable APIs (and that, in most cases, the
       actual boundary is also not well-defined). If urgent needs arise,
       changes in those parts will naturally be made with less consideration
       for extension code than changes in well-defined and widely used
       interfaces.
      </para>

      <para>
       Also, in the absence of automated detection of such changes, this is
       not a guarantee, but historically such breaking changes have been
       extremely rare.
      </para>

     </sect4>
    </sect3>
  </sect2>

   <sect2 id="xfunc-c-composite-type-args">
<!--
    <title>Composite-Type Arguments</title>
-->
    <title>複合型引数</title>

    <para>
<!--
     Composite types do not have a fixed layout like C structures.
     Instances of a composite type can contain null fields.  In
     addition, composite types that are part of an inheritance
     hierarchy can have different fields than other members of the
     same inheritance hierarchy.  Therefore,
     <productname>PostgreSQL</productname> provides a function
     interface for accessing fields of composite types from C.
-->
複合型ではCの構造体のような固定のレイアウトがありません。
複合型のインスタンスはNULLフィールドを持つことができます。
さらに、複合型で継承階層の一部であるものは、同じ継承階層の他のメンバとは異なるフィールドを持つこともできます。
そのため、<productname>PostgreSQL</productname>はC言語から複合型のフィールドにアクセスするための関数インタフェースを提供します。
    </para>

    <para>
<!--
     Suppose we want to write a function to answer the query:
-->
以下のような問い合わせに答える関数を書こうとしていると仮定します。

<programlisting>
SELECT name, c_overpaid(emp, 1500) AS overpaid
    FROM emp
    WHERE name = 'Bill' OR name = 'Sam';
</programlisting>

<!--
     Using the version-1 calling conventions, we can define
     <function>c_overpaid</function> as:
-->
Version 1呼び出し規約を使用すると、<function>c_overpaid</function>は以下のように定義できます。

<programlisting><![CDATA[
#include "postgres.h"
]]><!--
#include "executor/executor.h"  /* for GetAttributeByName() */
--><![CDATA[
#include "executor/executor.h"  /* GetAttributeByName()用 */

PG_MODULE_MAGIC;

PG_FUNCTION_INFO_V1(c_overpaid);

Datum
c_overpaid(PG_FUNCTION_ARGS)
{
    HeapTupleHeader  t = PG_GETARG_HEAPTUPLEHEADER(0);
    int32            limit = PG_GETARG_INT32(1);
    bool isnull;
    Datum salary;

    salary = GetAttributeByName(t, "salary", &isnull);
    if (isnull)
        PG_RETURN_BOOL(false);
]]><!--
    /* Alternatively, we might prefer to do PG_RETURN_NULL() for null salary. */
--><![CDATA[
    /* この他、salaryがNULLの場合用にPG_RETURN_NULL()を行った方が良いでしょう */

    PG_RETURN_BOOL(DatumGetInt32(salary) > limit);
}
]]>
</programlisting>
    </para>

    <para>
<!--
     <function>GetAttributeByName</function> is the
     <productname>PostgreSQL</productname> system function that
     returns attributes out of the specified row.  It has
     three arguments: the argument of type <type>HeapTupleHeader</type> passed
     into
     the  function, the name of the desired attribute, and a
     return parameter that tells whether  the  attribute
     is  null.   <function>GetAttributeByName</function> returns a <type>Datum</type>
     value that you can convert to the proper data type by using the
     appropriate <function>DatumGet<replaceable>XXX</replaceable>()</function>
     function.  Note that the return value is meaningless if the null flag is
     set; always check the null flag before trying to do anything with the
     result.
-->
<function>GetAttributeByName</function>は、指定された行から属性を返す、<productname>PostgreSQL</productname>システム関数です。
これには3つの引数があります。
それらは、関数に渡された<type>HeapTupleHeader</type>型の引数、求められた属性の名前、属性がNULLであるかどうかを通知する返りパラメータです。
<function>GetAttributeByName</function>は適切な<function>DatumGet<replaceable>XXX</replaceable>()</function>関数を使用して適切なデータ型に変換可能な<type>Datum</type>型の値を返します。
このNULLフラグが設定されている場合、戻り値の意味がないことに注意し、この結果で何かを行おうとする前に常に、NULLフラグを検査してください。
    </para>

    <para>
<!--
     There is also <function>GetAttributeByNum</function>, which selects
     the target attribute by column number instead of name.
-->
対象列を名前ではなく列番号で選択する<function>GetAttributeByNum</function>もあります。
    </para>

    <para>
<!--
     The following command declares the function
     <function>c_overpaid</function> in SQL:
-->
下記のコマンドで<function>c_overpaid</function>関数をSQLで宣言します。

<programlisting>
CREATE FUNCTION c_overpaid(emp, integer) RETURNS boolean
    AS '<replaceable>DIRECTORY</replaceable>/funcs', 'c_overpaid'
    LANGUAGE C STRICT;
</programlisting>

<!--
     Notice we have used <literal>STRICT</literal> so that we did not have to
     check whether the input arguments were NULL.
-->
入力引数がNULLかどうかを検査する必要がないように<literal>STRICT</literal>を使用していることに注意してください。
    </para>
   </sect2>

   <sect2 id="xfunc-c-returning-rows">
<!--
    <title>Returning Rows (Composite Types)</title>
-->
    <title>行（複合型）を返す</title>

    <para>
<!--
     To return a row or composite-type value from a C-language
     function, you can use a special API that provides macros and
     functions to hide most of the complexity of building composite
     data types.  To use this API, the source file must include:
-->
C言語関数から行もしくは複合型の値を返すために、複合型の複雑な作成のほとんどを隠蔽するマクロや関数を提供する、特別なAPIを使用できます。
このAPIを使用するためには、ソースファイルで以下をincludeする必要があります。
<programlisting>
#include "funcapi.h"
</programlisting>
    </para>

    <para>
<!--
     There are two ways you can build a composite data value (henceforth
     a <quote>tuple</quote>): you can build it from an array of Datum values,
     or from an array of C strings that can be passed to the input
     conversion functions of the tuple's column data types.  In either
     case, you first need to obtain or construct a <structname>TupleDesc</structname>
     descriptor for the tuple structure.  When working with Datums, you
     pass the <structname>TupleDesc</structname> to <function>BlessTupleDesc</function>,
     and then call <function>heap_form_tuple</function> for each row.  When working
     with C strings, you pass the <structname>TupleDesc</structname> to
     <function>TupleDescGetAttInMetadata</function>, and then call
     <function>BuildTupleFromCStrings</function> for each row.  In the case of a
     function returning a set of tuples, the setup steps can all be done
     once during the first call of the function.
-->
複合型のデータ値（以降<quote>タプル</quote>と記す）を作成する2つの方法があります。
Datum値の配列から作成する方法、もしくはタプルのある列の型の入力変換関数に渡すことができるC文字列の配列から作成することです。
どちらの方法でも、まずタプル構造体用の<structname>TupleDesc</structname>記述子を入手、あるいは作成しなければなりません。
Datumを使用する場合は、<structname>TupleDesc</structname>を<function>BlessTupleDesc</function>に渡し、各行に対して<function>heap_form_tuple</function>を呼び出します。
C文字列を使用する場合は、<structname>TupleDesc</structname> を<function>TupleDescGetAttInMetadata</function>に渡し、各行に対して <function>BuildTupleFromCStrings</function>を呼び出します。
タプルの集合を返す関数の場合、この設定段階を最初の関数呼び出しで一度にまとめて行うことができます。
    </para>

    <para>
<!--
     Several helper functions are available for setting up the needed
     <structname>TupleDesc</structname>.  The recommended way to do this in most
     functions returning composite values is to call:
-->
必要な<structname>TupleDesc</structname>の設定用の補助用関数がいくつかあります。
ほとんどの複合型を返す関数での推奨方法は、以下の関数を呼び出し、
<programlisting>
TypeFuncClass get_call_result_type(FunctionCallInfo fcinfo,
                                   Oid *resultTypeId,
                                   TupleDesc *resultTupleDesc)
</programlisting>
<!--
     passing the same <literal>fcinfo</literal> struct passed to the calling function
     itself.  (This of course requires that you use the version-1
     calling conventions.)  <varname>resultTypeId</varname> can be specified
     as <literal>NULL</literal> or as the address of a local variable to receive the
     function's result type OID.  <varname>resultTupleDesc</varname> should be the
     address of a local <structname>TupleDesc</structname> variable.  Check that the
     result is <literal>TYPEFUNC_COMPOSITE</literal>; if so,
     <varname>resultTupleDesc</varname> has been filled with the needed
     <structname>TupleDesc</structname>.  (If it is not, you can report an error along
     the lines of <quote>function returning record called in context that
     cannot accept type record</quote>.)
-->
呼び出し元の関数自身に渡される<literal>fcinfo</literal>構造体と同じものを渡すことです。
（これにはもちろん、version 1呼び出し規約を使用していることが必要です。）
<varname>resultTypeId</varname>を<literal>NULL</literal>とすることも、ローカル変数のアドレスを指定して関数の戻り値型のOIDを受け取ることができます。
<varname>resultTupleDesc</varname>はローカルな<structname>TupleDesc</structname>変数のアドレスでなければなりません。
結果が<literal>TYPEFUNC_COMPOSITE</literal>かどうかを確認してください。
<literal>TYPEFUNC_COMPOSITE</literal>であった場合、<varname>resultTupleDesc</varname>には必要な<structname>TupleDesc</structname>が格納されています。
（<literal>TYPEFUNC_COMPOSITE</literal>ではなかった場合、<quote>function returning record called in context that cannot accept type record（レコード型を受け付けられないコンテキストでレコードを返す関数が呼び出されました）</quote>というエラーを報告できます。）
    </para>

    <tip>
     <para>
<!--
      <function>get_call_result_type</function> can resolve the actual type of a
      polymorphic function result; so it is useful in functions that return
      scalar polymorphic results, not only functions that return composites.
      The <varname>resultTypeId</varname> output is primarily useful for functions
      returning polymorphic scalars.
-->
<function>get_call_result_type</function>は、多様性関数の結果の実際の型を解決できます。
ですので、複合型を返す関数だけではなく、スカラの多様結果を返す関数でも有意です。
<varname>resultTypeId</varname>出力は主にスカラの多様結果を返す関数で有意です。
     </para>
    </tip>

    <note>
     <para>
<!--
      <function>get_call_result_type</function> has a sibling
      <function>get_expr_result_type</function>, which can be used to resolve the
      expected output type for a function call represented by an expression
      tree.  This can be used when trying to determine the result type from
      outside the function itself.  There is also
      <function>get_func_result_type</function>, which can be used when only the
      function's OID is available.  However these functions are not able
      to deal with functions declared to return <structname>record</structname>, and
      <function>get_func_result_type</function> cannot resolve polymorphic types,
      so you should preferentially use <function>get_call_result_type</function>.
-->
<function>get_call_result_type</function>は、<function>get_expr_result_type</function>と似たような関数で、関数呼び出しで想定される出力型を式のツリー構造として解決します。
関数自身以外から結果型を決定したい場合に、これを使用できます。
また、<function>get_func_result_type</function>という関数もあります。
これは関数のOIDが利用できる場合にのみ使用できます。
しかし、これらの関数は、<structname>record</structname>型を返すものと宣言された関数では使用できません。
また、<function>get_func_result_type</function>は多様型を解決できません。
したがって、優先して<function>get_call_result_type</function>を使用すべきです。
     </para>
    </note>

    <para>
<!--
     Older, now-deprecated functions for obtaining
     <structname>TupleDesc</structname>s are:
-->
古く、廃止予定の<structname>TupleDesc</structname>を入手するための関数を以下に示します。
<programlisting>
TupleDesc RelationNameGetTupleDesc(const char *relname)
</programlisting>
<!--
     to get a <structname>TupleDesc</structname> for the row type of a named relation,
     and:
-->
これを指名したリレーションの行型用の<structname>TupleDesc</structname>を取り出すために使用してください。
また、
<programlisting>
TupleDesc TypeGetTupleDesc(Oid typeoid, List *colaliases)
</programlisting>
<!--
     to get a <structname>TupleDesc</structname> based on a type OID. This can
     be used to get a <structname>TupleDesc</structname> for a base or
     composite type.  It will not work for a function that returns
     <structname>record</structname>, however, and it cannot resolve polymorphic
     types.
-->
これを型のOIDに基づいて<structname>TupleDesc</structname>を取り出すために使用してください。
これは、基本型もしくは複合型の<structname>TupleDesc</structname>を取り出すために使用可能です。
これは<structname>record</structname>を返す関数ではうまく動作しません。
また、多様型を解決することもできません。
    </para>

    <para>
<!--
     Once you have a <structname>TupleDesc</structname>, call:
-->
<structname>TupleDesc</structname>を獲得した後に、Datumを使用する場合は以下を呼び出してください。
<programlisting>
TupleDesc BlessTupleDesc(TupleDesc tupdesc)
</programlisting>
<!--
     if you plan to work with Datums, or:
-->
C文字列を使用する場合は以下を呼び出してください。
<programlisting>
AttInMetadata *TupleDescGetAttInMetadata(TupleDesc tupdesc)
</programlisting>
<!--
     if you plan to work with C strings.  If you are writing a function
     returning set, you can save the results of these functions in the
     <structname>FuncCallContext</structname> structure &mdash; use the
     <structfield>tuple_desc</structfield> or <structfield>attinmeta</structfield> field
     respectively.
-->
集合を返す関数を作成する場合は、これらの関数の結果を<structname>FuncCallContext</structname>構造体に格納してください。
それぞれ<structfield>tuple_desc</structfield>と<structfield>attinmeta</structfield>を使用します。
    </para>

    <para>
<!--
     When working with Datums, use:
-->
Datumを使用する場合は、以下を使用して
<programlisting>
HeapTuple heap_form_tuple(TupleDesc tupdesc, Datum *values, bool *isnull)
</programlisting>
<!--
     to build a <structname>HeapTuple</structname> given user data in Datum form.
-->
ユーザデータをDatum形式に格納した<structname>HeapTuple</structname>を構築し、
    </para>

    <para>
<!--
     When working with C strings, use:
-->
C文字列を使用する場合は、以下を使用して
<programlisting>
HeapTuple BuildTupleFromCStrings(AttInMetadata *attinmeta, char **values)
</programlisting>
<!--
     to build a <structname>HeapTuple</structname> given user data
     in C string form.  <parameter>values</parameter> is an array of C strings,
     one for each attribute of the return row. Each C string should be in
     the form expected by the input function of the attribute data
     type. In order to return a null value for one of the attributes,
     the corresponding pointer in the <parameter>values</parameter> array
     should be set to <symbol>NULL</symbol>.  This function will need to
     be called again for each row you return.
-->
ユーザデータをC文字列形式に格納した<structname>HeapTuple</structname>を構築します。
<parameter>values</parameter>は行の各属性を1要素としたC文字列の配列です。
各C文字列は、属性のデータ型用の入力関数が受け付け可能な形式でなければなりません。
属性の値をNULL値として返すためには、<parameter>values</parameter>配列の対応するポインタに<symbol>NULL</symbol>を設定してください。
この関数は返す行それぞれに対して繰り返し呼び出す必要があります。
    </para>

    <para>
<!--
     Once you have built a tuple to return from your function, it
     must be converted into a <type>Datum</type>. Use:
-->
関数から返すタプルを構築し終わったら、それを<type>Datum</type>に変換しなければなりません。
以下を使用して、
<programlisting>
HeapTupleGetDatum(HeapTuple tuple)
</programlisting>
<!--
     to convert a <structname>HeapTuple</structname> into a valid Datum.  This
     <type>Datum</type> can be returned directly if you intend to return
     just a single row, or it can be used as the current return value
     in a set-returning function.
-->
<structname>HeapTuple</structname>を有効なDatumに変換してください。
単一行のみを返すのであれば、この<type>Datum</type>を直接返すことができます。
さもなくば、集合を返す関数における現在の戻り値として使用できます。
    </para>

    <para>
<!--
     An example appears in the next section.
-->
次節に例を示します。
    </para>

   </sect2>

   <sect2 id="xfunc-c-return-set">
<!--
    <title>Returning Sets</title>
-->
    <title>集合を返す</title>

    <para>
<!--
     C-language functions have two options for returning sets (multiple
     rows).  In one method, called <firstterm>ValuePerCall</firstterm>
     mode, a set-returning function is called repeatedly (passing the same
     arguments each time) and it returns one new row on each call, until
     it has no more rows to return and signals that by returning NULL.
     The set-returning function (<acronym>SRF</acronym>) must therefore
     save enough state across calls to remember what it was doing and
     return the correct next item on each call.
     In the other method, called <firstterm>Materialize</firstterm> mode,
     an SRF fills and returns a tuplestore object containing its
     entire result; then only one call occurs for the whole result, and
     no inter-call state is needed.
-->
C言語関数から集合（複数行）を返すには2つ選択肢があります。
一つは、<firstterm>ValuePerCall</firstterm>モードと呼ばれる方法で、集合を返す関数が繰り返し呼び出され（毎回同じ引数を渡します）、返す行がなくなるまで呼び出しごとに1つの新しい行を返し、返す行がなくなったらNULLを返します。
したがって、集合を返す関数（<acronym>SRF</acronym>）は、呼び出し間に十分な状態を保存し何をしていたかを記憶して、呼び出しの度に次の項目を返す必要があります。
もう一つは、<firstterm>Materialize</firstterm>モードと呼ばれる方法で、集合を返す関数は結果全体を含むタプルストアオブジェクトを埋めて返します。
結果全体に対して１つの呼び出しだけが発生し、呼び出し間の状態は必要ありません。
    </para>

    <para>
<!--
     When using ValuePerCall mode, it is important to remember that the
     query is not guaranteed to be run to completion; that is, due to
     options such as <literal>LIMIT</literal>, the executor might stop
     making calls to the set-returning function before all rows have been
     fetched.  This means it is not safe to perform cleanup activities in
     the last call, because that might not ever happen.  It's recommended
     to use Materialize mode for functions that need access to external
     resources, such as file descriptors.
-->
ValuePerCallモードを使用する場合、問い合わせが完全に実行される保証はないことに注意してください。
つまり、<literal>LIMIT</literal>などのオプションがあるため、全ての行をフェッチする前に、エグゼキュータが集合を返す関数の呼び出しを中止することがあります。
これは、実行されない可能性があるため、最後の呼び出しでクリーンアップ活動を実行するのは安全ではないことを意味します。
ファイル記述子などの外部リソースにアクセスする必要がある関数には、Materializeモードを使用することをお勧めします。
    </para>

    <para>
<!--
     The remainder of this section documents a set of helper macros that
     are commonly used (though not required to be used) for SRFs using
     ValuePerCall mode.  Additional details about Materialize mode can be
     found in <filename>src/backend/utils/fmgr/README</filename>.  Also,
     the <filename>contrib</filename> modules in
     the <productname>PostgreSQL</productname> source distribution contain
     many examples of SRFs using both ValuePerCall and Materialize mode.
-->
本節の残りの部分では、ValuePerCallモードを使用する集合を返す関数で一般に使用される補助マクロのセット（ただし、使用は必須ではありませんが）について説明します。
Materializeモードの詳細については、<filename>src/backend/utils/fmgr/README</filename>を参照してください。
また、<productname>PostgreSQL</productname>ソース配布物内の<filename>contrib</filename>モジュールには、ValuePerCallとMaterializeモードの両方を使用する、集合を返す関数のより多くの例があります。
    </para>

    <para>
<!--
     To use the ValuePerCall support macros described here,
     include <filename>funcapi.h</filename>.  These macros work with a
     structure <structname>FuncCallContext</structname> that contains the
     state that needs to be saved across calls.  Within the calling
     SRF, <literal>fcinfo-&gt;flinfo-&gt;fn_extra</literal> is used to
     hold a pointer to <structname>FuncCallContext</structname> across
     calls.  The macros automatically fill that field on first use,
     and expect to find the same pointer there on subsequent uses.
-->
ここで説明するValuePerCallサポートマクロを使用するには、<filename>funcapi.h</filename>をincludeします。
これらのマクロは、複数の呼び出しにわたって保存する必要がある状態を含む<structname>FuncCallContext</structname>構造体が備わっています。
集合を返す関数内では、<literal>fcinfo-&gt;flinfo-&gt;fn_extra</literal>は、呼び出し間で<structname>FuncCallContext</structname>へのポインタを保持するために使用されます。
マクロは、最初の使用時に自動的にそのフィールドを埋め、その後の使用時に同じポインタを見つけることを期待します。
<programlisting>
typedef struct FuncCallContext
{
    /*
<!--
     * Number of times we've been called before
-->
     * 既に行われた呼び出しの回数。
     *
<!--
     * call_cntr is initialized to 0 for you by SRF_FIRSTCALL_INIT(), and
     * incremented for you every time SRF_RETURN_NEXT() is called.
-->
     * SRF_FIRSTCALL_INIT()によってcall_cntrが0に初期化され、
     * SRF_RETURN_NEXT()が呼び出される度に増分されます。
     */
    uint64 call_cntr;

    /*
<!--
     * OPTIONAL maximum number of calls
     *
     * max_calls is here for convenience only and setting it is optional.
     * If not set, you must provide alternative means to know when the
     * function is done.
-->
     * 省略可能 : 呼び出しの最大数
     *
     * max_callsは、便宜上用意されているだけで、設定は省略可能です。
     * 設定されていなければ、関数が終了したことを知るための別の方法を
     * 用意する必要があります。
     */
    uint64 max_calls;

    /*
<!--
     * OPTIONAL pointer to miscellaneous user-provided context information
     *
     * user_fctx is for use as a pointer to your own data to retain
     * arbitrary context information between calls of your function.
-->
     * 省略可能 : 様々なユーザによるコンテキスト情報へのポインタ
     *
     * user_fctxは、関数の呼び出し間の任意のコンテキスト情報を
     * 取得するためのユーザ独自の構造へのポインタとして使用されます。
     */
    void *user_fctx;

    /*
<!--
     * OPTIONAL pointer to struct containing attribute type input metadata
     *
     * attinmeta is for use when returning tuples (i.e., composite data types)
     * and is not used when returning base data types. It is only needed
     * if you intend to use BuildTupleFromCStrings() to create the return
     * tuple.
-->
     * 省略可能 : 属性型入力メタ情報を含んだ構造体へのポインタ
     *
     * attinmeta はタプル（つまり複合データ型）を返す際に使用され、
     * 基本データ型を返す場合には必要ありません。
     * BuildTupleFromCStrings()を使用して返されるタプルを作成する場合にのみ必要です。
     */
    AttInMetadata *attinmeta;

    /*
<!--
     * memory context used for structures that must live for multiple calls
     *
     * multi_call_memory_ctx is set by SRF_FIRSTCALL_INIT() for you, and used
     * by SRF_RETURN_DONE() for cleanup. It is the most appropriate memory
     * context for any memory that is to be reused across multiple calls
     * of the SRF.
-->
     *  複数の呼び出しで必要とされる構造体に使われるメモリコンテキスト
     *
     * multi_call_memory_ctxは、SRF_FIRSTCALL_INIT()によってに設定され、
     * SRF_RETURN_DONE()がクリーンアップの際に使用します。
     * これはSRFの複数呼び出しで再利用される全てのメモリ用に最も適切なメモリコンテキストです。
     */
    MemoryContext multi_call_memory_ctx;

    /*
<!--
     * OPTIONAL pointer to struct containing tuple description
     *
     * tuple_desc is for use when returning tuples (i.e., composite data types)
     * and is only needed if you are going to build the tuples with
     * heap_form_tuple() rather than with BuildTupleFromCStrings().  Note that
     * the TupleDesc pointer stored here should usually have been run through
     * BlessTupleDesc() first.
-->
     * 省略可能: タプル説明を含む構造体へのポインタ。
     * tuple_descはタプル（つまり複合データ型）を返す場合に使用され、BuildTupleFromCStrings()
     * ではなくheap_form_tuple()を使用してタプルを作成する場合にのみ必要です。
     * 通常ここに格納されるTupleDescは最初にBlessTupleDesc()を最初に実行したものでなければなり
     * ません。
     */
    TupleDesc tuple_desc;

} FuncCallContext;
</programlisting>
    </para>

    <para>
<!--
     The macros to be used by an <acronym>SRF</acronym> using this
     infrastructure are:
-->
この基盤を使用して、<acronym>SRF</acronym>が使用するマクロは以下の通りです。
<programlisting>
SRF_IS_FIRSTCALL()
</programlisting>
<!--
     Use this to determine if your function is being called for the first or a
     subsequent time. On the first call (only), call:
-->
これを使用して、関数が初めて呼び出されたのか、2回目以降に呼び出されたのかを判別します。
最初の呼び出し（のみ）で、
<programlisting>
SRF_FIRSTCALL_INIT()
</programlisting>
<!--
     to initialize the <structname>FuncCallContext</structname>. On every function call,
     including the first, call:
-->
を呼び出し、<structname>FuncCallContext</structname>を初期化します。
最初の呼び出しを含むすべての呼び出しで、
<programlisting>
SRF_PERCALL_SETUP()
</programlisting>
<!--
     to set up for using the <structname>FuncCallContext</structname>.
-->
を呼び出し、<structname>FuncCallContext</structname>を使用するように設定します。
    </para>

    <para>
<!--
     If your function has data to return in the current call, use:
-->
現在の呼び出しで返すべきデータが関数にある場合は、次の
<programlisting>
SRF_RETURN_NEXT(funcctx, result)
</programlisting>
<!--
     to return it to the caller.  (<literal>result</literal> must be of type
     <type>Datum</type>, either a single value or a tuple prepared as
     described above.)  Finally, when your function is finished
     returning data, use:
-->
を使用して、そのデータを呼び出し側に返します。
（先に説明した通り <literal>result</literal>は<type>Datum</type>型、つまり1つの値またはタプルである必要があります。）
最後に、関数がデータを返し終わったら、
<programlisting>
SRF_RETURN_DONE(funcctx)
</programlisting>
<!--
     to clean up and end the <acronym>SRF</acronym>.
-->
を使用して<acronym>SRF</acronym>を片付け、終了します。
    </para>

    <para>
<!--
     The memory context that is current when the <acronym>SRF</acronym> is called is
     a transient context that will be cleared between calls.  This means
     that you do not need to call <function>pfree</function> on everything
     you allocated using <function>palloc</function>; it will go away anyway.  However, if you want to allocate
     any data structures to live across calls, you need to put them somewhere
     else.  The memory context referenced by
     <structfield>multi_call_memory_ctx</structfield> is a suitable location for any
     data that needs to survive until the <acronym>SRF</acronym> is finished running.  In most
     cases, this means that you should switch into
     <structfield>multi_call_memory_ctx</structfield> while doing the
     first-call setup.
     Use <literal>funcctx-&gt;user_fctx</literal> to hold a pointer to
     any such cross-call data structures.
     (Data you allocate
     in <structfield>multi_call_memory_ctx</structfield> will go away
     automatically when the query ends, so it is not necessary to free
     that data manually, either.)
-->
<acronym>SRF</acronym>の呼び出し時に現行になっているメモリコンテキストは一時的なコンテキストで、各呼び出しの間に消去されます。
つまり<function>palloc</function>を使用して割り当てたもののすべてを<function>pfree</function>する必要はありません。
これらはいずれ消去されるものだからです。
しかし、データ構造体を複数の呼び出しに渡って使用するように割り当てる場合は、どこか別の場所に置いておく必要があります。
<structfield>multi_call_memory_ctx</structfield>によって参照されるメモリコンテキストは、<acronym>SRF</acronym>の実行が終わるまで使用可能にしなければならないデータの保管場所として適しています。
つまり、ほとんどの場合、最初の呼び出しのセットアップ中に<structfield>multi_call_memory_ctx</structfield>へ切り替える必要があるということです。
<literal>funcctx-&gt;user_fctx</literal>を使用して、このような複数の呼び出しに渡るデータ構造体へのポインタを保持します。
（<structfield>multi_call_memory_ctx</structfield>に配置したデータは、問い合わせが終了すると自動的に削除されるので、そのデータを手動で解放する必要はありません。）
    </para>

    <warning>
     <para>
<!--
      While the actual arguments to the function remain unchanged between
      calls, if you detoast the argument values (which is normally done
      transparently by the
      <function>PG_GETARG_<replaceable>xxx</replaceable></function> macro)
      in the transient context then the detoasted copies will be freed on
      each cycle. Accordingly, if you keep references to such values in
      your <structfield>user_fctx</structfield>, you must either copy them into the
      <structfield>multi_call_memory_ctx</structfield> after detoasting, or ensure
      that you detoast the values only in that context.
-->
関数の実引数は呼出しの間変わらないままですが、一時的なコンテキストで引数の値をTOAST解除した場合には（これは通常、<function>PG_GETARG_<replaceable>xxx</replaceable></function>マクロにより透過的に行なわれます）、TOAST解除されたコピーが各サイクルで解放されます。
従って、<structfield>user_fctx</structfield>内のその値への参照を保持する場合には、TOAST解除した後に<structfield>multi_call_memory_ctx</structfield>にそれらをコピーするか、その値をTOAST解除するのはそのコンテキストの中だけであること確実にしなければなりません。
     </para>
    </warning>

    <para>
<!--
     A complete pseudo-code example looks like the following:
-->
     完全な疑似コードの例を示します。
<programlisting>
Datum
my_set_returning_function(PG_FUNCTION_ARGS)
{
    FuncCallContext  *funcctx;
    Datum             result;
    <replaceable>further declarations as needed</replaceable>

    if (SRF_IS_FIRSTCALL())
    {
        MemoryContext oldcontext;

        funcctx = SRF_FIRSTCALL_INIT();
        oldcontext = MemoryContextSwitchTo(funcctx-&gt;multi_call_memory_ctx);
<!--
        /* One-time setup code appears here: */
-->
        /* 一度限りのセットアップコードがここに入ります: */
        <replaceable>user code</replaceable>
        <replaceable>if returning composite</replaceable>
            <replaceable>build TupleDesc, and perhaps AttInMetadata</replaceable>
        <replaceable>endif returning composite</replaceable>
        <replaceable>user code</replaceable>
        MemoryContextSwitchTo(oldcontext);
    }

<!--
    /* Each-time setup code appears here: */
-->
    /* 毎回実行するセットアップコードがここに入ります: */
    <replaceable>user code</replaceable>
    funcctx = SRF_PERCALL_SETUP();
    <replaceable>user code</replaceable>

<!--
    /* this is just one way we might test whether we are done: */
-->
    /* これは、終了したかどうかをテストする方法の1つです: */
    if (funcctx-&gt;call_cntr &lt; funcctx-&gt;max_calls)
    {
<!--
        /* Here we want to return another item: */
-->
        /* ここで、別の項目を返します: */
        <replaceable>user code</replaceable>
        <replaceable>obtain result Datum</replaceable>
        SRF_RETURN_NEXT(funcctx, result);
    }
    else
    {
<!--
        /* Here we are done returning items, so just report that fact. */
        /* (Resist the temptation to put cleanup code here.) */
-->
        /* これで項目を返し終わりました。 その事実を報告します。 */
        /* （ここにクリーンアップコードを置く誘惑に抵抗してください。） */
        SRF_RETURN_DONE(funcctx);
    }
}
</programlisting>
    </para>

    <para>
<!--
     A complete example of a simple <acronym>SRF</acronym> returning a composite type
     looks like:
-->
複合型を返す単純な<acronym>SRF</acronym>の完全な例は以下の通りです。
<programlisting><![CDATA[
PG_FUNCTION_INFO_V1(retcomposite);

Datum
retcomposite(PG_FUNCTION_ARGS)
{
    FuncCallContext     *funcctx;
    int                  call_cntr;
    int                  max_calls;
    TupleDesc            tupdesc;
    AttInMetadata       *attinmeta;

]]><!--
    /* stuff done only on the first call of the function */
--><![CDATA[
     /* 関数の最初の呼び出し時にのみ実行 */
    if (SRF_IS_FIRSTCALL())
    {
        MemoryContext   oldcontext;

]]><!--
        /* create a function context for cross-call persistence */
--><![CDATA[
        /* 呼び出し間で永続化する関数コンテキストを作成 */
        funcctx = SRF_FIRSTCALL_INIT();

]]><!--
        /* switch to memory context appropriate for multiple function calls */
--><![CDATA[
        /* 複数関数呼び出しに適切なメモリコンテキストへの切り替え */
        oldcontext = MemoryContextSwitchTo(funcctx->multi_call_memory_ctx);

]]><!--
        /* total number of tuples to be returned */
--><![CDATA[
        /* 返されるタプルの合計数 */
        funcctx->max_calls = PG_GETARG_INT32(0);

]]><!--
        /* Build a tuple descriptor for our result type */
--><![CDATA[
        /*  結果型用のタプル記述子を作成 */
        if (get_call_result_type(fcinfo, NULL, &tupdesc) != TYPEFUNC_COMPOSITE)
            ereport(ERROR,
                    (errcode(ERRCODE_FEATURE_NOT_SUPPORTED),
                     errmsg("function returning record called in context "
                            "that cannot accept type record")));

        /*
]]><!--
         * generate attribute metadata needed later to produce tuples from raw
         * C strings
--><![CDATA[
         * 後で未加工のC文字列からタプルを作成するために必要となる
         * 属性メタデータの生成
         */
        attinmeta = TupleDescGetAttInMetadata(tupdesc);
        funcctx->attinmeta = attinmeta;

        MemoryContextSwitchTo(oldcontext);
    }

]]><!--
    /* stuff done on every call of the function */
--><![CDATA[
    /* 全ての関数呼び出しで実行 */
    funcctx = SRF_PERCALL_SETUP();

    call_cntr = funcctx->call_cntr;
    max_calls = funcctx->max_calls;
    attinmeta = funcctx->attinmeta;

]]><!--
    if (call_cntr < max_calls)    /* do when there is more left to send */
--><![CDATA[
    if (call_cntr < max_calls)    /* 他にも送るものがある場合  */
    {
        char       **values;
        HeapTuple    tuple;
        Datum        result;

        /*
]]><!--
         * Prepare a values array for building the returned tuple.
         * This should be an array of C strings which will
         * be processed later by the type input functions.
--><![CDATA[
         * 返すタプルを構築するためのvalues配列を用意します。
         * これは、後で適切な入力関数で処理される
         * C文字列の配列でなければなりません。
         */
        values = (char **) palloc(3 * sizeof(char *));
        values[0] = (char *) palloc(16 * sizeof(char));
        values[1] = (char *) palloc(16 * sizeof(char));
        values[2] = (char *) palloc(16 * sizeof(char));

        snprintf(values[0], 16, "%d", 1 * PG_GETARG_INT32(1));
        snprintf(values[1], 16, "%d", 2 * PG_GETARG_INT32(1));
        snprintf(values[2], 16, "%d", 3 * PG_GETARG_INT32(1));

]]><!--
        /* build a tuple */
--><![CDATA[
        /* タプルの作成 */
        tuple = BuildTupleFromCStrings(attinmeta, values);

]]><!--
        /* make the tuple into a datum */
--><![CDATA[
        /* タプルをdatumに変換 */
        result = HeapTupleGetDatum(tuple);

]]><!--
        /* clean up (this is not really necessary) */
--><![CDATA[
        /* クリーンアップ（これは必須ではありません） */
        pfree(values[0]);
        pfree(values[1]);
        pfree(values[2]);
        pfree(values);

        SRF_RETURN_NEXT(funcctx, result);
    }
]]><!--
    else    /* do when there is no more left */
--><![CDATA[
    else    /* 何も残っていない場合 */
    {
        SRF_RETURN_DONE(funcctx);
    }
}
]]>
</programlisting>

<!--
     One way to declare this function in SQL is:
-->
以下にこの関数をSQLで宣言する一例を示します。
<programlisting>
CREATE TYPE __retcomposite AS (f1 integer, f2 integer, f3 integer);

CREATE OR REPLACE FUNCTION retcomposite(integer, integer)
    RETURNS SETOF __retcomposite
    AS '<replaceable>filename</replaceable>', 'retcomposite'
    LANGUAGE C IMMUTABLE STRICT;
</programlisting>
<!--
     A different way is to use OUT parameters:
-->
他にも以下のようにOUTパラメータを使用する方法もあります。
<programlisting>
CREATE OR REPLACE FUNCTION retcomposite(IN integer, IN integer,
    OUT f1 integer, OUT f2 integer, OUT f3 integer)
    RETURNS SETOF record
    AS '<replaceable>filename</replaceable>', 'retcomposite'
    LANGUAGE C IMMUTABLE STRICT;
</programlisting>
<!--
     Notice that in this method the output type of the function is formally
     an anonymous <structname>record</structname> type.
-->
この方法では、関数の出力型は形式上無名の<structname>record</structname>型になることに注意してください。
    </para>
   </sect2>

   <sect2 id="xfunc-c-polymorphic">
<!--
    <title>Polymorphic Arguments and Return Types</title>
-->
    <title>引数と戻り値の多様性</title>

    <para>
<!--
     C-language functions can be declared to accept and
     return the polymorphic types described in <xref
     linkend="extend-types-polymorphic"/>.
     When a function's arguments or return types
     are defined as polymorphic types, the function author cannot know
     in advance what data type it will be called with, or
     need to return. There are two routines provided in <filename>fmgr.h</filename>
     to allow a version-1 C function to discover the actual data types
     of its arguments and the type it is expected to return. The routines are
     called <literal>get_fn_expr_rettype(FmgrInfo *flinfo)</literal> and
     <literal>get_fn_expr_argtype(FmgrInfo *flinfo, int argnum)</literal>.
     They return the result or argument type OID, or <symbol>InvalidOid</symbol> if the
     information is not available.
     The structure <literal>flinfo</literal> is normally accessed as
     <literal>fcinfo-&gt;flinfo</literal>. The parameter <literal>argnum</literal>
     is zero based.  <function>get_call_result_type</function> can also be used
     as an alternative to <function>get_fn_expr_rettype</function>.
     There is also <function>get_fn_expr_variadic</function>, which can be used to
     find out whether variadic arguments have been merged into an array.
     This is primarily useful for <literal>VARIADIC "any"</literal> functions,
     since such merging will always have occurred for variadic functions
     taking ordinary array types.
-->
C言語関数は、<xref linkend="extend-types-polymorphic"/>で説明されている多様型を受け付ける、または返すように宣言できます。
関数の引数もしくは戻り値が多様型として定義される時、関数の作成者は前もって呼び出しにおけるデータ型や返すべきデータ型が何であるかを知ることはできません。
Version-1 C関数で引数の実データ型と、返すべきと想定された型を発見できるための2つのルーチンが<filename>fmgr.h</filename>に用意されています。
このルーチンは<literal>get_fn_expr_rettype(FmgrInfo *flinfo)</literal>と<literal>get_fn_expr_argtype(FmgrInfo *flinfo, int argnum)</literal>という名前です。
これらは結果もしくは引数型のOIDを返します。
ただし、もし情報が利用できなければ<symbol>InvalidOid</symbol>を返します。
<literal>flinfo</literal>構造体は通常<literal>fcinfo-&gt;flinfo</literal>としてアクセスされます。
<literal>argnum</literal>パラメータは0から始まります。
また、<function>get_fn_expr_rettype</function>の代わりに<function>get_call_result_type</function>を使用することもできます。
また、variadic変数が配列に吸収されたかどうかを判定するために使用できる<function>get_fn_expr_variadic</function>があります。
そのような吸収はvariadic関数が普通の配列型をとる場合に必ず起こりますので、これは特に<literal>VARIADIC "any"</literal>の場合に有用です。
    </para>

    <para>
<!--
     For example, suppose we want to write a function to accept a single
     element of any type, and return a one-dimensional array of that type:
-->
例えば、任意の型の単一要素を受け付け、その型の1次元配列を返す関数を考えてみます。

<programlisting>
PG_FUNCTION_INFO_V1(make_array);
Datum
make_array(PG_FUNCTION_ARGS)
{
    ArrayType  *result;
    Oid         element_type = get_fn_expr_argtype(fcinfo-&gt;flinfo, 0);
    Datum       element;
    bool        isnull;
    int16       typlen;
    bool        typbyval;
    char        typalign;
    int         ndims;
    int         dims[MAXDIM];
    int         lbs[MAXDIM];

    if (!OidIsValid(element_type))
        elog(ERROR, "could not determine data type of input");

<!--
    /* get the provided element, being careful in case it's NULL */
-->
    /* 与えられた要素がNULLかどうか注意しつつ、要素を取り出します。*/
    isnull = PG_ARGISNULL(0);
    if (isnull)
        element = (Datum) 0;
    else
        element = PG_GETARG_DATUM(0);

<!--
    /* we have one dimension */
-->
    /* 次元数は1 */
    ndims = 1;
<!--
    /* and one element */
-->
    /* 要素を1つ */
    dims[0] = 1;
<!--
    /* and lower bound is 1 */
-->
    /* 下限は1 */
    lbs[0] = 1;

<!--
    /* get required info about the element type */
-->
    /* この要素型に関する必要情報を取り出す。 */
    get_typlenbyvalalign(element_type, &amp;typlen, &amp;typbyval, &amp;typalign);

<!--
    /* now build the array */
-->
    /* ここで配列を作成 */
    result = construct_md_array(&amp;element, &amp;isnull, ndims, dims, lbs,
                                element_type, typlen, typbyval, typalign);

    PG_RETURN_ARRAYTYPE_P(result);
}
</programlisting>
    </para>

    <para>
<!--
     The following command declares the function
     <function>make_array</function> in SQL:
-->
以下のコマンドはSQLで<function>make_array</function>関数を宣言します。

<programlisting>
CREATE FUNCTION make_array(anyelement) RETURNS anyarray
    AS '<replaceable>DIRECTORY</replaceable>/funcs', 'make_array'
    LANGUAGE C IMMUTABLE;
</programlisting>
    </para>

    <para>
<!--
     There is a variant of polymorphism that is only available to C-language
     functions: they can be declared to take parameters of type
     <literal>"any"</literal>.  (Note that this type name must be double-quoted,
     since it's also an SQL reserved word.)  This works like
     <type>anyelement</type> except that it does not constrain different
     <literal>"any"</literal> arguments to be the same type, nor do they help
     determine the function's result type.  A C-language function can also
     declare its final parameter to be <literal>VARIADIC "any"</literal>.  This will
     match one or more actual arguments of any type (not necessarily the same
     type).  These arguments will <emphasis>not</emphasis> be gathered into an array
     as happens with normal variadic functions; they will just be passed to
     the function separately.  The <function>PG_NARGS()</function> macro and the
     methods described above must be used to determine the number of actual
     arguments and their types when using this feature.  Also, users of such
     a function might wish to use the <literal>VARIADIC</literal> keyword in their
     function call, with the expectation that the function would treat the
     array elements as separate arguments.  The function itself must implement
     that behavior if wanted, after using <function>get_fn_expr_variadic</function> to
     detect that the actual argument was marked with <literal>VARIADIC</literal>.
-->
C言語関数でのみ使用できる多様性の変異体があります。
<literal>"any"</literal>型のパラメータを取るように宣言できます。
（この型名は、SQL予約語でもあるため二重引用符で括らなくてはならないことに注意してください。）
これは、他の<literal>"any"</literal>引数が同じ型になることを強要することも、関数の結果型の決定を支援することもない点を除いて、<type>anyelement</type>のように動作します。
C言語関数は最終パラメータが<literal>VARIADIC "any"</literal>であるように宣言可能です。
これは任意の型の１つ以上の実引数と一致します（同じ型である必要はありません）。
これらの引数は、通常のvariadic関数で起こったように、配列の中にまとめ<emphasis>られません</emphasis>。
それらは単に別々に関数に渡されるだけです。
<function>PG_NARGS()</function>マクロと上に記載したメソッドは、この機能を使用するときに実際の引数とその型を決定するため使用されなければなりません。
また、こうした関数のユーザは、その関数呼び出しにおいて、関数が配列要素を分離した引数として扱うだろうという予想のもとで<literal>VARIADIC</literal>キーワードを良く使用するかもしれません。
関数自身は必要ならば、<function>get_fn_expr_variadic</function>を実行した後で、実引数が<literal>VARIADIC</literal>付きであることを検出した場合に、その動作を実装しなければなりません。
    </para>
   </sect2>

   <sect2 id="xfunc-shared-addin">
<!--
    <title>Shared Memory</title>
-->
    <title>共有メモリ</title>

    <sect3 id="xfunc-shared-addin-at-startup">
<!--
     <title>Requesting Shared Memory at Startup</title>
-->
     <title>起動時の共有メモリの要求</title>

     <para>
<!--
      Add-ins can reserve shared memory on server startup.  To do so, the
      add-in's shared library must be preloaded by specifying it in
      <xref linkend="guc-shared-preload-libraries"/><indexterm><primary>shared_preload_libraries</primary></indexterm>.
      The shared library should also register a
      <literal>shmem_request_hook</literal> in its
      <function>_PG_init</function> function.  This
      <literal>shmem_request_hook</literal> can reserve shared memory by
      calling:
-->
アドインはサーバ起動時に共有メモリを予約できます。
そのためには、<xref linkend="guc-shared-preload-libraries"/><indexterm><primary>shared_preload_libraries</primary></indexterm>で指定して、こうしたアドインの共有ライブラリを事前にロードしなければなりません。
共有ライブラリは、<function>_PG_init</function>関数に<literal>shmem_request_hook</literal>を登録する必要があります。
この<literal>shmem_request_hook</literal>は以下を呼び出すことで共有メモリを予約できます。
<programlisting>
void RequestAddinShmemSpace(Size size)
</programlisting>
<!--
      Each backend should obtain a pointer to the reserved shared memory by
      calling:
-->
各バックエンドは、以下を呼び出すことによって、予約された共有メモリへのポインタを取得する必要があります。
<programlisting>
void *ShmemInitStruct(const char *name, Size size, bool *foundPtr)
</programlisting>
<!--
      If this function sets <literal>foundPtr</literal> to
      <literal>false</literal>, the caller should proceed to initialize the
      contents of the reserved shared memory.  If <literal>foundPtr</literal>
      is set to <literal>true</literal>, the shared memory was already
      initialized by another backend, and the caller need not initialize
      further.
-->
この関数が<literal>foundPtr</literal>を<literal>false</literal>に設定する場合、呼び出し元は予約された共有メモリの内容を初期化する必要があります。
<literal>foundPtr</literal>が<literal>true</literal>に設定されている場合、共有メモリは他のバックエンドによって既に初期化されており、呼び出し元はそれ以上初期化する必要はありません。
     </para>

     <para>
<!--
      To avoid race conditions, each backend should use the LWLock
      <function>AddinShmemInitLock</function> when initializing its allocation
      of shared memory, as shown here:
-->
競合状態を避けるために、各バックエンドは、以下のように共有メモリの割り当てを初期化する際にLWLockの<function>AddinShmemInitLock</function>を使用する必要があります。
<programlisting>
static mystruct *ptr = NULL;
bool        found;

LWLockAcquire(AddinShmemInitLock, LW_EXCLUSIVE);
ptr = ShmemInitStruct("my struct name", size, &amp;found);
if (!found)
{
    ... initialize contents of shared memory ...
    ptr->locks = GetNamedLWLockTranche("my tranche name");
}
LWLockRelease(AddinShmemInitLock);
</programlisting>
<!--
      <literal>shmem_startup_hook</literal> provides a convenient place for the
      initialization code, but it is not strictly required that all such code
      be placed in this hook.  On Windows (and anywhere else where
      <literal>EXEC_BACKEND</literal> is defined), each backend executes the
      registered <literal>shmem_startup_hook</literal> shortly after it
      attaches to shared memory, so add-ins should still acquire
      <function>AddinShmemInitLock</function> within this hook, as shown in the
<<<<<<< HEAD
      example above.
-->
<literal>shmem_startup_hook</literal>は初期化コードを便利に提供しますが、このフックにすべてのコードを置く必要はありません。
各バックエンドは、共有メモリに接続した直後に登録された<literal>shmem_startup_hook</literal>を実行します。
上の例に示すように、アドインはこのフック内で<function>AddinShmemInitLock</function>を取得する必要があります。
=======
      example above.  On other platforms, only the postmaster process executes
      the <literal>shmem_startup_hook</literal>, and each backend automatically
      inherits the pointers to shared memory.
>>>>>>> 3d6a8289
     </para>

     <para>
<!--
      An example of a <literal>shmem_request_hook</literal> and
      <literal>shmem_startup_hook</literal> can be found in
      <filename>contrib/pg_stat_statements/pg_stat_statements.c</filename> in
      the <productname>PostgreSQL</productname> source tree.
-->
<literal>shmem_request_hook</literal>と<literal>shmem_startup_hook</literal>の例は、<productname>PostgreSQL</productname>ソースツリーの<filename>contrib/pg_stat_statements/pg_stat_statements.c</filename>にあります。
     </para>
    </sect3>

    <sect3 id="xfunc-shared-addin-after-startup">
<!--
     <title>Requesting Shared Memory After Startup</title>
-->
     <title>起動後の共有メモリの要求</title>

     <para>
<!--
      There is another, more flexible method of reserving shared memory that
      can be done after server startup and outside a
      <literal>shmem_request_hook</literal>.  To do so, each backend that will
      use the shared memory should obtain a pointer to it by calling:
-->
サーバ起動後に<literal>shmem_request_hook</literal>の外部で行うことができる、より柔軟な共有メモリの予約方法がもう1つあります。
そのためには、共有メモリを使用する各バックエンドは、以下の関数を呼び出すことで共有メモリへのポインタを取得する必要があります。
<programlisting>
void *GetNamedDSMSegment(const char *name, size_t size,
                         void (*init_callback) (void *ptr),
                         bool *found)
</programlisting>
<!--
      If a dynamic shared memory segment with the given name does not yet
      exist, this function will allocate it and initialize it with the provided
      <function>init_callback</function> callback function.  If the segment has
      already been allocated and initialized by another backend, this function
      simply attaches the existing dynamic shared memory segment to the current
      backend.
-->
指定された名前の動的共有メモリセグメントがまだ存在しない場合、この関数はそれを割り当て、<function>init_callback</function>コールバック関数で初期化します。
セグメントが他のバックエンドによってすでに割り当てられ、初期化されている場合、この関数は単に既存の動的共有メモリセグメントを現在のバックエンドに接続します。
     </para>

     <para>
<!--
      Unlike shared memory reserved at server startup, there is no need to
      acquire <function>AddinShmemInitLock</function> or otherwise take action
      to avoid race conditions when reserving shared memory with
      <function>GetNamedDSMSegment</function>.  This function ensures that only
      one backend allocates and initializes the segment and that all other
      backends receive a pointer to the fully allocated and initialized
      segment.
-->
サーバ起動時に予約される共有メモリとは異なり、<function>GetNamedDSMSegment</function>で共有メモリを予約する際に<function>AddinShmemInitLock</function>を取得したり、競合状態を回避するための他の処理を行う必要はありません。
この関数は、セグメントを割り当てて初期化するバックエンドが1つだけであり、他のすべてのバックエンドが完全に割り当てられ、初期化されたセグメントへのポインタを受け取ることを保証します。
     </para>

     <para>
<!--
      A complete usage example of <function>GetNamedDSMSegment</function> can
      be found in
      <filename>src/test/modules/test_dsm_registry/test_dsm_registry.c</filename>
      in the <productname>PostgreSQL</productname> source tree.
-->
<function>GetNamedDSMSegment</function>の完全な使用例は、<productname>PostgreSQL</productname>ソースツリーの<filename>src/test/modules/test_dsm_registry/test_dsm_registry.c</filename>にあります。
     </para>
    </sect3>
   </sect2>

   <sect2 id="xfunc-addin-lwlocks">
    <title>LWLocks</title>

    <sect3 id="xfunc-addin-lwlocks-at-startup">
<!--
     <title>Requesting LWLocks at Startup</title>
-->
     <title>起動時のLWLocksの要求</title>

     <para>
<!--
      Add-ins can reserve LWLocks on server startup.  As with shared memory
      reserved at server startup, the add-in's shared library must be preloaded
      by specifying it in
      <xref linkend="guc-shared-preload-libraries"/><indexterm><primary>shared_preload_libraries</primary></indexterm>,
      and the shared library should register a
      <literal>shmem_request_hook</literal> in its
      <function>_PG_init</function> function.  This
      <literal>shmem_request_hook</literal> can reserve LWLocks by calling:
-->
アドインはサーバ起動時にLWLocks（軽量ロック）を予約できます。
サーバ起動時に予約される共有メモリと同様に、アドインの共有ライブラリは<xref linkend="guc-shared-preload-libraries"/><indexterm><primary>shared_preload_libraries</primary></indexterm>で指定して事前にロードする必要があり、<function>_PG_init</function>関数で<literal>shmem_request_hook</literal>を登録する必要があります。
この<literal>shmem_request_hook</literal>は以下を呼び出すことでLWLockを予約できます。
<programlisting>
void RequestNamedLWLockTranche(const char *tranche_name, int num_lwlocks)
</programlisting>
<!--
      This ensures that an array of <literal>num_lwlocks</literal> LWLocks is
      available under the name <literal>tranche_name</literal>.  A pointer to
      this array can be obtained by calling:
-->
これにより、<literal>num_lwlocks</literal> LWLocksの配列が<literal>tranche_name</literal>という名前で利用可能になります。
この配列へのポインタは、以下を呼び出すことで取得できます。
<programlisting>
LWLockPadded *GetNamedLWLockTranche(const char *tranche_name)
</programlisting>
     </para>
    </sect3>

    <sect3 id="xfunc-addin-lwlocks-after-startup">
<!--
     <title>Requesting LWLocks After Startup</title>
-->
     <title>起動後のLWLocksの要求</title>

     <para>
<!--
      There is another, more flexible method of obtaining LWLocks that can be
      done after server startup and outside a
      <literal>shmem_request_hook</literal>.  To do so, first allocate a
      <literal>tranche_id</literal> by calling:
-->
サーバ起動後、<literal>shmem_request_hook</literal>の外部で、LWLockを取得するためのもっと柔軟な方法があります。
そのためには、まず以下を呼び出して<literal>tranche_id</literal>を割り当てます。
<programlisting>
int LWLockNewTrancheId(void)
</programlisting>
<!--
      Next, initialize each LWLock, passing the new
      <literal>tranche_id</literal> as an argument:
-->
次に、新しい<literal>tranche_id</literal>を引数として渡して、各LWLockを初期化します。
<programlisting>
void LWLockInitialize(LWLock *lock, int tranche_id)
</programlisting>
<!--
      Similar to shared memory, each backend should ensure that only one
      process allocates a new <literal>tranche_id</literal> and initializes
      each new LWLock.  One way to do this is to only call these functions in
      your shared memory initialization code with the
      <function>AddinShmemInitLock</function> held exclusively.  If using
      <function>GetNamedDSMSegment</function>, calling these functions in the
      <function>init_callback</function> callback function is sufficient to
      avoid race conditions.
-->
共有メモリと同様に、各バックエンドは、新しい<literal>tranche_id</literal>を1つのプロセスだけが割り当て、新しいLWLockをそれぞれ初期化するようにする必要があります。
これを行う1つの方法は、<function>AddinShmemInitLock</function>を排他的に保持しておくことで、共有メモリ初期化コード内でこれらの関数を呼び出すことだけです。
<function>GetNamedDSMSegment</function>を使用する場合、<function>init_callback</function>コールバック関数でこれらの関数を呼び出すことで、競合状態を回避できます。
     </para>

     <para>
<!--
      Finally, each backend using the <literal>tranche_id</literal> should
      associate it with a <literal>tranche_name</literal> by calling:
-->
最後に、<literal>tranche_id</literal>を使用する各バックエンドは、次の呼び出しによって<literal>tranche_name</literal>を関連付ける必要があります。
<programlisting>
void LWLockRegisterTranche(int tranche_id, const char *tranche_name)
</programlisting>
     </para>

     <para>
<!--
      A complete usage example of <function>LWLockNewTrancheId</function>,
      <function>LWLockInitialize</function>, and
      <function>LWLockRegisterTranche</function> can be found in
      <filename>contrib/pg_prewarm/autoprewarm.c</filename> in the
      <productname>PostgreSQL</productname> source tree.
-->
<function>LWLockNewTrancheId</function>、<function>LWLockInitialize</function>、<function>LWLockRegisterTranche</function>の完全な使用例は、<productname>PostgreSQL</productname>ソースツリーの<filename>contrib/pg_prewarm/autoprewarm.c</filename>にあります。
     </para>
    </sect3>
   </sect2>

   <sect2 id="xfunc-addin-wait-events">
<!--
    <title>Custom Wait Events</title>
-->
    <title>カスタム待機イベント</title>

    <para>
<!--
     Add-ins can define custom wait events under the wait event type
     <literal>Extension</literal> by calling:
-->
アドインは、次の呼び出しを行うことで、待機イベントのタイプ<literal>Extension</literal>の下にカスタム待機イベントを定義できます。
<programlisting>
uint32 WaitEventExtensionNew(const char *wait_event_name)
</programlisting>
<!--
     The wait event is associated to a user-facing custom string.
     An example can be found in <filename>src/test/modules/worker_spi</filename>
     in the PostgreSQL source tree.
-->
待機イベントはユーザ向けのカスタム文字列に関連付けられています。
例は、PostgreSQLソースツリーの<filename>src/test/modules/worker_spi</filename>にあります。
    </para>
    <para>
<!--
     Custom wait events can be viewed in
     <link linkend="monitoring-pg-stat-activity-view"><structname>pg_stat_activity</structname></link>:
-->
カスタム待機イベントは<link linkend="monitoring-pg-stat-activity-view"><structname>pg_stat_activity</structname></link>で見ることができます。
<screen>
=# SELECT wait_event_type, wait_event FROM pg_stat_activity
     WHERE backend_type ~ 'worker_spi';
 wait_event_type |  wait_event
-----------------+---------------
 Extension       | WorkerSpiMain
(1 row)
</screen>
    </para>
   </sect2>

   <sect2 id="xfunc-addin-injection-points">
<!--
    <title>Injection Points</title>
-->
    <title>インジェクションポイント</title>

    <para>
<!--
     An injection point with a given <literal>name</literal> is declared using
     macro:
-->
与えられた<literal>name</literal>を持つインジェクションポイントは、マクロを使って宣言されます。
<programlisting>
INJECTION_POINT(name, arg);
</programlisting>

<!--
     There are a few injection points already declared at strategic points
     within the server code. After adding a new injection point the code needs
     to be compiled in order for that injection point to be available in the
     binary. Add-ins written in C-language can declare injection points in
<<<<<<< HEAD
     their own code using the same macro. The injection point names should
     use lower-case characters, with terms separated by dashes.
-->
サーバコード内の戦略的なポイントに、すでにいくつかのインジェクションポイントが宣言されています。
新しいインジェクションポイントを追加した後、そのインジェクションポイントをバイナリで使用できるようにするには、コードをコンパイルする必要があります。
C言語で記述されたアドインは、同じマクロを使用して、独自のコードでインジェクションポイントを宣言できます。
インジェクションポイント名は小文字を使用し、単語はハイフンで区切る必要があります。
=======
     their own code using the same macro. The injection point names should use
     lower-case characters, with terms separated by
     dashes. <literal>arg</literal> is an optional argument value given to the
     callback at run-time.
    </para>

    <para>
     Executing an injection point can require allocating a small amount of
     memory, which can fail. If you need to have an injection point in a
     critical section where dynamic allocations are not allowed, you can use
     a two-step approach with the following macros:
<programlisting>
INJECTION_POINT_LOAD(name);
INJECTION_POINT_CACHED(name, arg);
</programlisting>

     Before entering the critical section,
     call <function>INJECTION_POINT_LOAD</function>. It checks the shared
     memory state, and loads the callback into backend-private memory if it is
     active. Inside the critical section, use
     <function>INJECTION_POINT_CACHED</function> to execute the callback.
>>>>>>> 3d6a8289
    </para>

    <para>
<!--
     Add-ins can attach callbacks to an already-declared injection point by
     calling:
-->
アドインは、次の呼び出しを行うことで、すでに宣言されているインジェクションポイントにコールバックを結びつけることができます。
<programlisting>
extern void InjectionPointAttach(const char *name,
                                 const char *library,
                                 const char *function,
                                 const void *private_data,
                                 int private_data_size);
</programlisting>

<!--
     <literal>name</literal> is the name of the injection point, which when
     reached during execution will execute the <literal>function</literal>
     loaded from <literal>library</literal>. <literal>private_data</literal>
     is a private area of data of size <literal>private_data_size</literal>
     given as argument to the callback when executed.
-->
<literal>name</literal>は、実行時に<literal>library</literal>からロードされた<literal>function</literal>を実行する際のインジェクションポイントの名前です。
<literal>private_data</literal>は、実行時にコールバックに引数として与えられるサイズ<literal>private_data_size</literal>のデータのプライベート領域です。
    </para>

    <para>
<!--
     Here is an example of callback for
     <literal>InjectionPointCallback</literal>:
-->
<literal>InjectionPointCallback</literal>のコールバックの例を以下に示します。
<programlisting>
static void
custom_injection_callback(const char *name,
                          const void *private_data,
                          void *arg)
{
    uint32 wait_event_info = WaitEventInjectionPointNew(name);

    pgstat_report_wait_start(wait_event_info);
    elog(NOTICE, "%s: executed custom callback", name);
    pgstat_report_wait_end();
}
</programlisting>
<!--
     This callback prints a message to server error log with severity
     <literal>NOTICE</literal>, but callbacks may implement more complex
     logic.
-->
このコールバックは、深刻度が<literal>NOTICE</literal>のメッセージをサーバのエラーログに出力しますが、コールバックはより複雑なロジックを実装することができます。
    </para>

    <para>
<<<<<<< HEAD
<!--
=======
     An alternative way to define the action to take when an injection point
     is reached is to add the testing code alongside the normal source
     code. This can be useful if the action e.g. depends on local variables
     that are not accessible to loaded modules. The
     <function>IS_INJECTION_POINT_ATTACHED</function> macro can then be used
     to check if an injection point is attached, for example:
<programlisting>
#ifdef USE_INJECTION_POINTS
if (IS_INJECTION_POINT_ATTACHED("before-foobar"))
{
    /* change a local variable if injection point is attached */
    local_var = 123;

    /* also execute the callback */
    INJECTION_POINT_CACHED("before-foobar", NULL);
}
#endif
</programlisting>
     Note that the callback attached to the injection point will not be
     executed by the <function>IS_INJECTION_POINT_ATTACHED</function>
     macro. If you want to execute the callback, you must also call
     <function>INJECTION_POINT_CACHED</function> like in the above example.
    </para>

    <para>
>>>>>>> 3d6a8289
     Optionally, it is possible to detach an injection point by calling:
-->
オプションで、次の呼び出しによってインジェクションポイントを切り離すことができます。
<programlisting>
extern bool InjectionPointDetach(const char *name);
</programlisting>
<!--
     On success, <literal>true</literal> is returned, <literal>false</literal>
     otherwise.
-->
成功した場合は<literal>true</literal>、それ以外の場合は<literal>false</literal>を返します。
    </para>

    <para>
<!--
     A callback attached to an injection point is available across all the
     backends including the backends started after
     <literal>InjectionPointAttach</literal> is called. It remains attached
     while the server is running or until the injection point is detached
     using <literal>InjectionPointDetach</literal>.
-->
インジェクションポイントに結び付けられたコールバックは、<literal>InjectionPointAttach</literal>が呼び出された後に起動されたバックエンドを含む全てのバックエンドで利用可能です。
サーバが実行中の間は結び付けられたままで、<literal>InjectionPointDetach</literal>を使用してインジェクションポイントが切り離されるまで結び付けられたままです。
    </para>

    <para>
<!--
     An example can be found in
     <filename>src/test/modules/injection_points</filename> in the PostgreSQL
     source tree.
-->
例は、PostgreSQLソースツリーの<filename>src/test/modules/injection_points</filename>にあります。
    </para>

    <para>
<!--
     Enabling injections points requires
     <option>&#45;-enable-injection-points</option> with
     <command>configure</command> or <option>-Dinjection_points=true</option>
     with <application>Meson</application>.
-->
インジェクションポイントを有効にするには、<command>configure</command>で<option>--enable-injection-points</option>を指定するか、<application>Meson</application>で<option>-Dinjection_points=true</option>を指定します。
    </para>
   </sect2>

   <sect2 id="xfunc-addin-custom-cumulative-statistics">
    <title>Custom Cumulative Statistics</title>

    <para>
     It is possible for add-ins written in C-language to use custom types
     of cumulative statistics registered in the
     <link linkend="monitoring-stats-setup">Cumulative Statistics System</link>.
    </para>

    <para>
     First, define a <literal>PgStat_KindInfo</literal> that includes all
     the information related to the custom type registered. For example:
<programlisting>
static const PgStat_KindInfo custom_stats = {
    .name = "custom_stats",
    .fixed_amount = false,
    .shared_size = sizeof(PgStatShared_Custom),
    .shared_data_off = offsetof(PgStatShared_Custom, stats),
    .shared_data_len = sizeof(((PgStatShared_Custom *) 0)->stats),
    .pending_size = sizeof(PgStat_StatCustomEntry),
}
</programlisting>

     Then, each backend that needs to use this custom type needs to register
     it with <literal>pgstat_register_kind</literal> and a unique ID used to
     store the entries related to this type of statistics:
<programlisting>
extern PgStat_Kind pgstat_register_kind(PgStat_Kind kind,
                                        const PgStat_KindInfo *kind_info);
</programlisting>
     While developing a new extension, use
     <literal>PGSTAT_KIND_EXPERIMENTAL</literal> for
     <parameter>kind</parameter>. When you are ready to release the extension
     to users, reserve a kind ID at the
     <ulink url="https://wiki.postgresql.org/wiki/CustomCumulativeStats">
     Custom Cumulative Statistics</ulink> page.
    </para>

    <para>
     The details of the API for <literal>PgStat_KindInfo</literal> can
     be found in <filename>src/include/utils/pgstat_internal.h</filename>.
    </para>

    <para>
     The type of statistics registered is associated with a name and a unique
     ID shared across the server in shared memory. Each backend using a
     custom type of statistics maintains a local cache storing the information
     of each custom <literal>PgStat_KindInfo</literal>.
    </para>

    <para>
     Place the extension module implementing the custom cumulative statistics
     type in <xref linkend="guc-shared-preload-libraries"/> so that it will
     be loaded early during <productname>PostgreSQL</productname> startup.
    </para>

    <para>
     An example describing how to register and use custom statistics can be
     found in <filename>src/test/modules/injection_points</filename>.
    </para>
   </sect2>

   <sect2 id="extend-cpp">
<!--
    <title>Using C++ for Extensibility</title>
-->
    <title>拡張へのC++の利用</title>

    <indexterm zone="extend-cpp">
     <primary>C++</primary>
    </indexterm>

    <para>
<!--
     Although the <productname>PostgreSQL</productname> backend is written in
     C, it is possible to write extensions in C++ if these guidelines are
     followed:
-->
以下のガイドラインに従うことで、<productname>PostgreSQL</productname>の拡張を構築するためC++モードのコンパイラを利用できます。

     <itemizedlist>
      <listitem>
       <para>
<!--
         All functions accessed by the backend must present a C interface
         to the backend;  these C functions can then call C++ functions.
         For example, <literal>extern C</literal> linkage is required for
         backend-accessed functions.  This is also necessary for any
         functions that are passed as pointers between the backend and
         C++ code.
-->
バックエンドからアクセスされる関数はすべてバックエンドに対してCインタフェースを提供しなければなりません。
このC関数はC++関数を呼びだすことができます。
例えば、バックエンドからアクセスされる関数には<literal>extern C</literal>リンクが必要です。
これはバックエンドとC++コードの間でポインタとして渡される関数にも必要です。
       </para>
      </listitem>
      <listitem>
       <para>
<!--
        Free memory using the appropriate deallocation method.  For example,
        most backend memory is allocated using <function>palloc()</function>, so use
        <function>pfree()</function> to free it.  Using C++
        <function>delete</function> in such cases will fail.
-->
適切な解放メソッドを使ってメモリを解放してください。
例えば、ほとんどのバックエンドメモリは<function>palloc()</function>で確保されますので、<function>pfree()</function>を使って解放してください。
この場合にC++の<function>delete()</function>を使うと失敗するでしょう。
       </para>
      </listitem>
      <listitem>
       <para>
<!--
        Prevent exceptions from propagating into the C code (use a catch-all
        block at the top level of all <literal>extern C</literal> functions).  This
        is necessary even if the C++ code does not explicitly throw any
        exceptions, because events like out-of-memory can still throw
        exceptions.  Any exceptions must be caught and appropriate errors
        passed back to the C interface.  If possible, compile C++ with
        <option>-fno-exceptions</option> to eliminate exceptions entirely; in such
        cases, you must check for failures in your C++ code, e.g.,  check for
        NULL returned by <function>new()</function>.
-->
例外がCコードへ伝播しないようにしてください（<literal>extern C</literal>関数すべての最上位ですべての例外を捕捉するブロックを使ってください）。
メモリ不足のようなイベントにより例外が発生する可能性がありますので、C++コードが何も例外を発生させない場合であっても、これは必要です。
例外はすべて捕捉しなければなりません。
そして適切なエラーをCインタフェースに渡してください。
可能であれば、例外を完全に除去できるように<option>-fno-exceptions</option>を付けてC++をコンパイルしてください。
その場合、例えば<function>new()</function>で返されるNULLの検査など、C++コード内で失敗の検査を行わなければなりません。
       </para>
      </listitem>
      <listitem>
       <para>
<!--
        If calling backend functions from C++ code, be sure that the
        C++ call stack contains only plain old data structures
        (<acronym>POD</acronym>).  This is necessary because backend errors
        generate a distant <function>longjmp()</function> that does not properly
        unroll a C++ call stack with non-POD objects.
-->
C++コードからバックエンド関数を呼び出す場合には、C++呼び出しスタック内にC言語互換構造体（<acronym>POD</acronym>）のみが含まれていることを確認してください。
バックエンドのエラーは、非PODオブジェクトを持つC++呼び出しスタックを適切に戻すことができない、長距離<function>longjmp()</function>を生成しますので、これは必要です。
       </para>
      </listitem>
     </itemizedlist>
    </para>

    <para>
<!--
     In summary, it is best to place C++ code behind a wall of
     <literal>extern C</literal> functions that interface to the backend,
     and avoid exception, memory, and call stack leakage.
-->
まとめると、バックエンドとやりとりするための壁の役割を担う<literal>extern C</literal>関数の背後にC++コードを配置して、例外、メモリ、呼び出しスタックそれぞれの漏れを避けるのが最善です。
    </para>
   </sect2>

  </sect1>

  <sect1 id="xfunc-optimization">
<!--
   <title>Function Optimization Information</title>
-->
   <title>関数最適化に関する情報</title>

  <indexterm zone="xfunc-optimization">
   <primary>optimization information</primary>
   <secondary>for functions</secondary>
  </indexterm>
  <indexterm zone="xfunc-optimization">
   <primary>最適化情報</primary>
   <secondary>関数に対する</secondary>
  </indexterm>

   <para>
<!--
    By default, a function is just a <quote>black box</quote> that the
    database system knows very little about the behavior of.  However,
    that means that queries using the function may be executed much less
    efficiently than they could be.  It is possible to supply additional
    knowledge that helps the planner optimize function calls.
-->
デフォルトでは、関数は、データベースシステムがその振舞いについてごく一部しか知らない単なる<quote>ブラックボックス</quote>です。
しかし、これは、関数を使う問い合わせがその実力よりもずっと効率悪く実行されるかもしれないことを意味します。
プランナが関数呼び出しを最適化するのを助ける補足の情報を提供できます。
   </para>

   <para>
<!--
    Some basic facts can be supplied by declarative annotations provided in
    the <link linkend="sql-createfunction"><command>CREATE FUNCTION</command></link> command.  Most important of
    these is the function's <link linkend="xfunc-volatility">volatility
    category</link> (<literal>IMMUTABLE</literal>, <literal>STABLE</literal>,
    or <literal>VOLATILE</literal>); one should always be careful to
    specify this correctly when defining a function.
    The parallel safety property (<literal>PARALLEL
    UNSAFE</literal>, <literal>PARALLEL RESTRICTED</literal>, or
    <literal>PARALLEL SAFE</literal>) must also be specified if you hope
    to use the function in parallelized queries.
    It can also be useful to specify the function's estimated execution
    cost, and/or the number of rows a set-returning function is estimated
    to return.  However, the declarative way of specifying those two
    facts only allows specifying a constant value, which is often
    inadequate.
-->
<link linkend="sql-createfunction"><command>CREATE FUNCTION</command></link>コマンドで宣言的な注釈として、いくつかの基本的な実態を提供できます。
この中でも最も重要なものは、関数の<link linkend="xfunc-volatility">変動性分類</link>(<literal>IMMUTABLE</literal>、<literal>STABLE</literal>または<literal>VOLATILE</literal>)です。関数を定義する時にはこれを正しく指定するよう常に注意すべきです。
並列問い合わせでその関数を使いたいのなら、並列処理での安全性の性質(<literal>PARALLEL UNSAFE</literal>、<literal>PARALLEL RESTRICTED</literal>または<literal>PARALLEL SAFE</literal>)も指定しなければなりません。
関数の推定実行コストや集合を返す関数が返すと推定される行数を指定することも有用な場合があります。
しかし、この2つの実態を指定する宣言的な方法は定数を指定することしか許しておらず、それは多くの場合不適切です。
   </para>

   <para>
<!--
    It is also possible to attach a <firstterm>planner support
    function</firstterm> to an SQL-callable function (called
    its <firstterm>target function</firstterm>), and thereby provide
    knowledge about the target function that is too complex to be
    represented declaratively.  Planner support functions have to be
    written in C (although their target functions might not be), so this is
    an advanced feature that relatively few people will use.
-->
SQLで呼び出せる関数（対応する<firstterm>対象関数</firstterm>と呼ばれます）に<firstterm>プランナサポート関数</firstterm>を結び付け、それによって複雑すぎて宣言的に表現できない対象関数に関する知識を提供することも可能です。
（対象関数はそうではありませんが）プランナサポート関数はCで書かなければなりませんので、これは比較的少数の人が使う先進的な機能です。
   </para>

   <para>
<!--
    A planner support function must have the SQL signature
-->
プランナサポート関数には以下のSQLシグネチャがなければなりません。
<programlisting>
supportfn(internal) returns internal
</programlisting>
<!--
    It is attached to its target function by specifying
    the <literal>SUPPORT</literal> clause when creating the target function.
-->
対象関数を作成する時に<literal>SUPPORT</literal>句を指定することで対象関数に結び付けられます。
   </para>

   <para>
<!--
    The details of the API for planner support functions can be found in
    file <filename>src/include/nodes/supportnodes.h</filename> in the
    <productname>PostgreSQL</productname> source code.  Here we provide
    just an overview of what planner support functions can do.
    The set of possible requests to a support function is extensible,
    so more things might be possible in future versions.
-->
プランナサポート関数のAPIの詳細は、<productname>PostgreSQL</productname>ソースコードのファイル<filename>src/include/nodes/supportnodes.h</filename>で見つけられます。
ここではプランナサポート関数ができることの概略を説明するにとどめます。
サポート関数へ可能なリクエストの集合は拡張可能ですので、将来のバージョンではより多くのことが可能になっているでしょう。
   </para>

   <para>
<!--
    Some function calls can be simplified during planning based on
    properties specific to the function.  For example,
    <literal>int4mul(n, 1)</literal> could be simplified to
    just <literal>n</literal>.  This type of transformation can be
    performed by a planner support function, by having it implement
    the <literal>SupportRequestSimplify</literal> request type.
    The support function will be called for each instance of its target
    function found in a query parse tree.  If it finds that the particular
    call can be simplified into some other form, it can build and return a
    parse tree representing that expression.  This will automatically work
    for operators based on the function, too &mdash; in the example just
    given, <literal>n * 1</literal> would also be simplified to
    <literal>n</literal>.
    (But note that this is just an example; this particular
    optimization is not actually performed by
    standard <productname>PostgreSQL</productname>.)
    We make no guarantee that <productname>PostgreSQL</productname> will
    never call the target function in cases that the support function could
    simplify.  Ensure rigorous equivalence between the simplified
    expression and an actual execution of the target function.
-->
一部の関数呼び出しでは、関数固有の属性に基づいて計画作成中に単純化できます。
例えば、<literal>int4mul(n, 1)</literal>は<literal>n</literal>だけに単純化できます。
この種の変形は、<literal>SupportRequestSimplify</literal>リクエスト型プランナサポート関数に実装することにより実行されます。
問い合わせ解析木で見つかった対象関数それぞれに対して、サポート関数が呼び出されます。
特定の呼出しが別の形に単純化できることが分かれば、その式を表現する解析木を作成して返します。
これは、その関数に基づく演算子に対しても自動的に行なわれます&mdash;上の例では<literal>n * 1</literal>も<literal>n</literal>へと単純化されます。
（しかし、これは単なる例であることに注意してください。この特定の最適化は、標準の<productname>PostgreSQL</productname>では実際には行なわれません。）
サポート関数が単純化する状況では、<productname>PostgreSQL</productname>が対象関数を呼び出すことはないとは保証しません。
単純化された式と対象関数の実際の実行が厳密に等しいことを確実にしてください。
   </para>

   <para>
<!--
    For target functions that return <type>boolean</type>, it is often useful to estimate
    the fraction of rows that will be selected by a <literal>WHERE</literal> clause using that
    function.  This can be done by a support function that implements
    the <literal>SupportRequestSelectivity</literal> request type.
-->
<type>boolean</type>を返す対象関数に対しては、その関数を使った<literal>WHERE</literal>句により選択される行の割合を推定するのが有用な場合がよくあります。
これは<literal>SupportRequestSelectivity</literal>リクエスト型を実装したサポート関数で行なえます。
   </para>

   <para>
<!--
    If the target function's run time is highly dependent on its inputs,
    it may be useful to provide a non-constant cost estimate for it.
    This can be done by a support function that implements
    the <literal>SupportRequestCost</literal> request type.
-->
対象関数の実行時間が、その入力に大きく依存する場合には、それに対応する定数でないコスト推定を提供するのが有用でしょう。
これは<literal>SupportRequestCost</literal>リクエスト型を実装したサポート関数で行なえます。
   </para>

   <para>
<!--
    For target functions that return sets, it is often useful to provide
    a non-constant estimate for the number of rows that will be returned.
    This can be done by a support function that implements
    the <literal>SupportRequestRows</literal> request type.
-->
集合を返す対象関数に対しては、その関数が返す行の数の定数でない推定を提供するのが有用な場合がよくあります。
これは<literal>SupportRequestRows</literal>リクエスト型を実装したサポート関数で行なえます。
   </para>

   <para>
<!--
    For target functions that return <type>boolean</type>, it may be possible to
    convert a function call appearing in <literal>WHERE</literal> into an indexable operator
    clause or clauses.  The converted clauses might be exactly equivalent
    to the function's condition, or they could be somewhat weaker (that is,
    they might accept some values that the function condition does not).
    In the latter case the index condition is said to
    be <firstterm>lossy</firstterm>; it can still be used to scan an index,
    but the function call will have to be executed for each row returned by
    the index to see if it really passes the <literal>WHERE</literal> condition or not.
    To create such conditions, the support function must implement
    the <literal>SupportRequestIndexCondition</literal> request type.
-->
<type>boolean</type>を返す対象関数に対しては、<literal>WHERE</literal>句に現れる関数呼び出しをインデックス可能な演算子句に変換できる場合があります。
変換された句は、正確にその関数の条件と等しいか幾分弱い（すなわち、関数の条件が受け付けない値も受け付けるかもしれません）でしょう。
後者の場合、インデックスの条件は<firstterm>損失がある</firstterm>と言われます。それでもインデックスのスキャンには使えますが、それが本当に<literal>WHERE</literal>条件を満たすのかどうか、インデックスにより返された各行に対して関数呼び出しを実行しないといけません。
そのような条件を作るには、サポート関数は<literal>SupportRequestIndexCondition</literal>リクエスト型を実装しなければなりません。
   </para>
  </sect1><|MERGE_RESOLUTION|>--- conflicted
+++ resolved
@@ -352,30 +352,6 @@
 また、<type>void</type>を返す関数がPostgreSQLの拡張であるのに対し、プロシージャは標準SQLです。
     </para>
 
-<<<<<<< HEAD
-    <note>
-     <para>
-<!--
-      The entire body of an SQL function is parsed before any of it is
-      executed.  While an SQL function can contain commands that alter
-      the system catalogs (e.g., <command>CREATE TABLE</command>), the effects
-      of such commands will not be visible during parse analysis of
-      later commands in the function.  Thus, for example,
-      <literal>CREATE TABLE foo (...); INSERT INTO foo VALUES(...);</literal>
-      will not work as desired if packaged up into a single SQL function,
-      since <structname>foo</structname> won't exist yet when the <command>INSERT</command>
-      command is parsed.  It's recommended to use <application>PL/pgSQL</application>
-      instead of an SQL function in this type of situation.
--->
-SQL関数の本体全体は、その一部が実行される前に解析されます。
-SQL関数はシステムカタログを変更するコマンド（例えば<command>CREATE TABLE</command>）を含むことができますので、そのようなコマンドの効果は関数の以降のコマンドの解析中は可視ではありません。
-それゆえ、例えば、<literal>CREATE TABLE foo (...); INSERT INTO foo VALUES(...);</literal>は単一のSQL関数にまとめられていると期待したようには動作しません。<command>INSERT</command>コマンドが解析されている時には<structname>foo</structname>がまだ存在しないからです。
-このような場合にはSQL関数の代わりに<application>PL/pgSQL</application>を使うことを薦めます。
-     </para>
-   </note>
-
-=======
->>>>>>> 3d6a8289
    <para>
 <!--
     The syntax of the <command>CREATE FUNCTION</command> command requires
@@ -2824,11 +2800,10 @@
     <primary>magic block</primary>
    </indexterm>
    <indexterm zone="xfunc-c-dynload">
-<<<<<<< HEAD
     <primary>マジックブロック</primary>
-=======
+   </indexterm>
+   <indexterm zone="xfunc-c-dynload">
     <primary><literal>PG_MODULE_MAGIC</literal></primary>
->>>>>>> 3d6a8289
    </indexterm>
 
    <para>
@@ -2849,17 +2824,23 @@
 <programlisting>
 PG_MODULE_MAGIC;
 </programlisting>
+<!--
 or
+-->
+《機械翻訳》«or»
 <programlisting>
 PG_MODULE_MAGIC_EXT(<replaceable>parameters</replaceable>);
 </programlisting>
    </para>
 
    <para>
+<!--
     The <literal>PG_MODULE_MAGIC_EXT</literal> variant allows the specification
     of additional information about the module; currently, a name and/or a
     version string can be added.  (More fields might be allowed in future.)
     Write something like this:
+-->
+《機械翻訳》«The <literal>PG_MODULE_MAGIC_EXT</literal> variant allows the specification of additional information about the module; currently, a name and/or a version string can be added. (More fields might be allowed in future.) Write something like this:»
 
 <programlisting>
 PG_MODULE_MAGIC_EXT(
@@ -2868,11 +2849,14 @@
 );
 </programlisting>
 
+<!--
     Subsequently the name and version can be examined via
     the <function>pg_get_loaded_modules()</function> function.
     The meaning of the version string is not restricted
     by <productname>PostgreSQL</productname>, but use of semantic versioning
     rules is recommended.
+-->
+《機械翻訳》«Subsequently the name and version can be examined via the <function>pg_get_loaded_modules()</function> function. The meaning of the version string is not restricted by <productname>PostgreSQL</productname>, but use of semantic versioning rules is recommended.»
    </para>
 
    <para>
@@ -3442,17 +3426,18 @@
     </para>
 
     <para>
-<<<<<<< HEAD
-<!--
-=======
+<!--
      To call another version-1 function, you can use
      <function>DirectFunctionCall<replaceable>n</replaceable>(func,
      arg1, ..., argn)</function>.  This is particularly useful when you want
      to call functions defined in the standard internal library, by using an
      interface similar to their SQL signature.
-    </para>
-
-    <para>
+-->
+《機械翻訳》«To call another version-1 function, you can use <function>DirectFunctionCall<replaceable>n</replaceable>(func, arg1, ..., argn)</function>. This is particularly useful when you want to call functions defined in the standard internal library, by using an interface similar to their SQL signature.»
+    </para>
+
+    <para>
+<!--
      These convenience functions and similar ones can be found
      in <filename>fmgr.h</filename>.
      The <function>DirectFunctionCall<replaceable>n</replaceable></function>
@@ -3463,9 +3448,12 @@
      as <type>Datum</type>s, and likewise they return <type>Datum</type>.
      Note that neither arguments nor result are allowed to be NULL when
      using these convenience functions.
-    </para>
-
-    <para>
+-->
+《機械翻訳》«These convenience functions and similar ones can be found in <filename>fmgr.h</filename>. The <function>DirectFunctionCall<replaceable>n</replaceable></function> family expect a C function name as their first argument. There are also <function>OidFunctionCall<replaceable>n</replaceable></function> which take the OID of the target function, and some other variants. All of these expect the function's arguments to be supplied as <type>Datum</type>s, and likewise they return <type>Datum</type>. Note that neither arguments nor result are allowed to be NULL when using these convenience functions.»
+    </para>
+
+    <para>
+<!--
      For example, to call the <function>starts_with(text, text)</function>
      function from C, you can search through the catalog and find out that
      its C implementation is the
@@ -3480,9 +3468,12 @@
      and provide the desired collation, which typically is just passed
      through from <function>PG_GET_COLLATION()</function>, as shown in the
      example below.
-    </para>
-
-    <para>
+-->
+《機械翻訳》«For example, to call the <function>starts_with(text, text)</function> function from C, you can search through the catalog and find out that its C implementation is the <function>Datum text_starts_with(PG_FUNCTION_ARGS)</function> function. Typically you would use <literal>DirectFunctionCall2(text_starts_with, ...)</literal> to call such a function. However, <function>starts_with(text, text)</function> requires collation information, so it will fail with <quote>could not determine which collation to use for string comparison</quote> if called that way. Instead you must use <literal>DirectFunctionCall2Coll(text_starts_with, ...)</literal> and provide the desired collation, which typically is just passed through from <function>PG_GET_COLLATION()</function>, as shown in the example below.»
+    </para>
+
+    <para>
+<!--
      <filename>fmgr.h</filename> also supplies macros that facilitate
      conversions between C types and <type>Datum</type>.  For example to
      turn <type>Datum</type> into <type>text*</type>, you can
@@ -3492,10 +3483,12 @@
      generic macro <function>PointerGetDatum(X)</function> for that.
      If your extension defines additional types, it is usually convenient to
      define similar macros for your types too.
-    </para>
-
-    <para>
->>>>>>> 3d6a8289
+-->
+《機械翻訳》«<filename>fmgr.h</filename> also supplies macros that facilitate conversions between C types and <type>Datum</type>. For example to turn <type>Datum</type> into <type>text*</type>, you can use <function>DatumGetTextPP(X)</function>. While some types have macros named like <function>TypeGetDatum(X)</function> for the reverse conversion, <type>text*</type> does not; it's sufficient to use the generic macro <function>PointerGetDatum(X)</function> for that. If your extension defines additional types, it is usually convenient to define similar macros for your types too.»
+    </para>
+
+    <para>
+<!--
      Here are some examples using the version-1 calling convention:
 -->
 Version-1呼出し規約を使った例をいくつか以下に示します。
@@ -3960,15 +3953,19 @@
     <title>Server API and ABI Stability Guidance</title>
 
     <para>
+<!--
      This section contains guidance to authors of extensions and other server
      plugins about API and ABI stability in the
      <productname>PostgreSQL</productname> server.
+-->
+《機械翻訳》«This section contains guidance to authors of extensions and other server plugins about API and ABI stability in the <productname>PostgreSQL</productname> server.»
     </para>
 
     <sect3 id="xfunc-guidance-general">
      <title>General</title>
 
      <para>
+<!--
       The <productname>PostgreSQL</productname> server contains several
       well-demarcated APIs for server plugins, such as the function manager
       (<acronym>fmgr</acronym>, described in this chapter),
@@ -3978,9 +3975,12 @@
       set of global functions and variables in the server effectively
       constitutes the publicly usable API, and most of it was not designed
       with extensibility and long-term stability in mind.
+-->
+《機械翻訳》«The <productname>PostgreSQL</productname> server contains several well-demarcated APIs for server plugins, such as the function manager (<acronym>fmgr</acronym>, described in this chapter), <acronym>SPI</acronym> (<xref linkend="spi"/>), and various hooks specifically designed for extensions. These interfaces are carefully managed for long-term stability and compatibility. However, the entire set of global functions and variables in the server effectively constitutes the publicly usable API, and most of it was not designed with extensibility and long-term stability in mind.»
      </para>
 
      <para>
+<!--
       Therefore, while taking advantage of these interfaces is valid, the
       further one strays from the well-trodden path, the likelier it will be
       that one might encounter API or ABI compatibility issues at some point.
@@ -3988,19 +3988,25 @@
       requirements, so that over time, as new use patterns arise, certain
       interfaces can be considered more stabilized or new, better-designed
       interfaces can be added.
+-->
+《機械翻訳》«Therefore, while taking advantage of these interfaces is valid, the further one strays from the well-trodden path, the likelier it will be that one might encounter API or ABI compatibility issues at some point. Extension authors are encouraged to provide feedback about their requirements, so that over time, as new use patterns arise, certain interfaces can be considered more stabilized or new, better-designed interfaces can be added.»
      </para>
     </sect3>
 
     <sect3 id="xfunc-guidance-api-compatibility">
      <title>API Compatibility</title>
      <para>
+<!--
       The <acronym>API</acronym>, or application programming interface, is the
       interface used at compile time.
+-->
+《機械翻訳》«The <acronym>API</acronym>, or application programming interface, is the interface used at compile time.»
      </para>
 
      <sect4 id="xfunc-guidance-api-major-versions">
       <title>Major Versions</title>
       <para>
+<!--
        There is <emphasis>no</emphasis> promise of API compatibility between
        <productname>PostgreSQL</productname> major versions. Extension code
        therefore might require source code changes to work with multiple major
@@ -4008,23 +4014,31 @@
        such as <literal>#if PG_VERSION_NUM &gt;= 160000</literal>.
        Sophisticated extensions that use interfaces beyond the well-demarcated
        ones usually require a few such changes for each major server version.
+-->
+《機械翻訳》«There is <emphasis>no</emphasis> promise of API compatibility between <productname>PostgreSQL</productname> major versions. Extension code therefore might require source code changes to work with multiple major versions. These can usually be managed with preprocessor conditions such as <literal>#if PG_VERSION_NUM &gt;= 160000</literal>. Sophisticated extensions that use interfaces beyond the well-demarcated ones usually require a few such changes for each major server version.»
       </para>
      </sect4>
 
      <sect4 id="xfunc-guidance-api-mninor-versions">
       <title>Minor Versions</title>
       <para>
+<!--
        <productname>PostgreSQL</productname> makes an effort to avoid server
        API breaks in minor releases. In general, extension code that compiles
        and works with a minor release should also compile and work with any
        other minor release of the same major version, past or future.
+-->
+《機械翻訳》«<productname>PostgreSQL</productname> makes an effort to avoid server API breaks in minor releases. In general, extension code that compiles and works with a minor release should also compile and work with any other minor release of the same major version, past or future.»
       </para>
 
       <para>
+<!--
        When a change <emphasis>is</emphasis> required, it will be carefully
        managed, taking the requirements of extensions into account. Such
        changes will be communicated in the release notes (<xref
        linkend="release"/>).
+-->
+《機械翻訳》«When a change <emphasis>is</emphasis> required, it will be carefully managed, taking the requirements of extensions into account. Such changes will be communicated in the release notes (<xref linkend="release"/>).»
       </para>
      </sect4>
     </sect3>
@@ -4032,60 +4046,81 @@
     <sect3 id="xfunc-guidance-abi-compatibility">
      <title>ABI Compatibility</title>
       <para>
+<!--
        The <acronym>ABI</acronym>, or application binary interface, is the
        interface used at run time.
+-->
+《機械翻訳》«The <acronym>ABI</acronym>, or application binary interface, is the interface used at run time.»
       </para>
 
      <sect4 id="xfunc-guidance-abi-major-versions">
       <title>Major Versions</title>
       <para>
+<!--
        Servers of different major versions have intentionally incompatible
        ABIs. Extensions that use server APIs must therefore be re-compiled for
        each major release. The inclusion of <literal>PG_MODULE_MAGIC</literal>
        (see <xref linkend="xfunc-c-dynload"/>) ensures that code compiled for
        one major version will be rejected by other major versions.
+-->
+《機械翻訳》«Servers of different major versions have intentionally incompatible ABIs. Extensions that use server APIs must therefore be re-compiled for each major release. The inclusion of <literal>PG_MODULE_MAGIC</literal> (see <xref linkend="xfunc-c-dynload"/>) ensures that code compiled for one major version will be rejected by other major versions.»
       </para>
      </sect4>
 
      <sect4 id="xfunc-guidance-abi-mninor-versions">
       <title>Minor Versions</title>
       <para>
+<!--
        <productname>PostgreSQL</productname> makes an effort to avoid server
        ABI breaks in minor releases. In general, an extension compiled against
        any minor release should work with any other minor release of the same
        major version, past or future.
+-->
+《機械翻訳》«<productname>PostgreSQL</productname> makes an effort to avoid server ABI breaks in minor releases. In general, an extension compiled against any minor release should work with any other minor release of the same major version, past or future.»
       </para>
 
       <para>
+<!--
        When a change <emphasis>is</emphasis> required,
        <productname>PostgreSQL</productname> will choose the least invasive
        change possible, for example by squeezing a new field into padding
        space or appending it to the end of a struct. These sorts of changes
        should not impact extensions unless they use very unusual code
        patterns.
+-->
+《機械翻訳》«When a change <emphasis>is</emphasis> required, <productname>PostgreSQL</productname> will choose the least invasive change possible, for example by squeezing a new field into padding space or appending it to the end of a struct. These sorts of changes should not impact extensions unless they use very unusual code patterns.»
       </para>
 
       <para>
+<!--
        In rare cases, however, even such non-invasive changes may be
        impractical or impossible. In such an event, the change will be
        carefully managed, taking the requirements of extensions into account.
        Such changes will also be documented in the release notes (<xref
        linkend="release"/>).
+-->
+《機械翻訳》«In rare cases, however, even such non-invasive changes may be impractical or impossible. In such an event, the change will be carefully managed, taking the requirements of extensions into account. Such changes will also be documented in the release notes (<xref linkend="release"/>).»
       </para>
 
       <para>
+<!--
        Note, however, that many parts of the server are not designed or
        maintained as publicly-consumable APIs (and that, in most cases, the
        actual boundary is also not well-defined). If urgent needs arise,
        changes in those parts will naturally be made with less consideration
        for extension code than changes in well-defined and widely used
        interfaces.
+-->
+《機械翻訳》«Note, however, that many parts of the server are not designed or maintained as publicly-consumable APIs (and that, in most cases, the actual boundary is also not well-defined). If urgent needs arise, changes in those parts will naturally be made with less consideration for extension code than changes in well-defined and widely used interfaces.»
       </para>
 
       <para>
+<!--
        Also, in the absence of automated detection of such changes, this is
        not a guarantee, but historically such breaking changes have been
        extremely rare.
+-->
+《機械翻訳》«Also, in the absence of automated detection of such changes, this is not a guarantee, but historically such breaking changes have been extremely rare.»
       </para>
 
      </sect4>
@@ -5227,17 +5262,14 @@
       registered <literal>shmem_startup_hook</literal> shortly after it
       attaches to shared memory, so add-ins should still acquire
       <function>AddinShmemInitLock</function> within this hook, as shown in the
-<<<<<<< HEAD
-      example above.
--->
-<literal>shmem_startup_hook</literal>は初期化コードを便利に提供しますが、このフックにすべてのコードを置く必要はありません。
-各バックエンドは、共有メモリに接続した直後に登録された<literal>shmem_startup_hook</literal>を実行します。
-上の例に示すように、アドインはこのフック内で<function>AddinShmemInitLock</function>を取得する必要があります。
-=======
       example above.  On other platforms, only the postmaster process executes
       the <literal>shmem_startup_hook</literal>, and each backend automatically
       inherits the pointers to shared memory.
->>>>>>> 3d6a8289
+-->
+《マッチ度[54.916793]》<literal>shmem_startup_hook</literal>は初期化コードを便利に提供しますが、このフックにすべてのコードを置く必要はありません。
+各バックエンドは、共有メモリに接続した直後に登録された<literal>shmem_startup_hook</literal>を実行します。
+上の例に示すように、アドインはこのフック内で<function>AddinShmemInitLock</function>を取得する必要があります。
+《機械翻訳》«<literal>shmem_startup_hook</literal> provides a convenient place for the initialization code, but it is not strictly required that all such code be placed in this hook. On Windows (and anywhere else where <literal>EXEC_BACKEND</literal> is defined), each backend executes the registered <literal>shmem_startup_hook</literal> shortly after it attaches to shared memory, so add-ins should still acquire <function>AddinShmemInitLock</function> within this hook, as shown in the example above. On other platforms, only the postmaster process executes the <literal>shmem_startup_hook</literal>, and each backend automatically inherits the pointers to shared memory.»
      </para>
 
      <para>
@@ -5474,37 +5506,39 @@
      within the server code. After adding a new injection point the code needs
      to be compiled in order for that injection point to be available in the
      binary. Add-ins written in C-language can declare injection points in
-<<<<<<< HEAD
-     their own code using the same macro. The injection point names should
-     use lower-case characters, with terms separated by dashes.
--->
-サーバコード内の戦略的なポイントに、すでにいくつかのインジェクションポイントが宣言されています。
-新しいインジェクションポイントを追加した後、そのインジェクションポイントをバイナリで使用できるようにするには、コードをコンパイルする必要があります。
-C言語で記述されたアドインは、同じマクロを使用して、独自のコードでインジェクションポイントを宣言できます。
-インジェクションポイント名は小文字を使用し、単語はハイフンで区切る必要があります。
-=======
      their own code using the same macro. The injection point names should use
      lower-case characters, with terms separated by
      dashes. <literal>arg</literal> is an optional argument value given to the
      callback at run-time.
-    </para>
-
-    <para>
+-->
+《マッチ度[76.494024]》サーバコード内の戦略的なポイントに、すでにいくつかのインジェクションポイントが宣言されています。
+新しいインジェクションポイントを追加した後、そのインジェクションポイントをバイナリで使用できるようにするには、コードをコンパイルする必要があります。
+C言語で記述されたアドインは、同じマクロを使用して、独自のコードでインジェクションポイントを宣言できます。
+インジェクションポイント名は小文字を使用し、単語はハイフンで区切る必要があります。
+《機械翻訳》«There are a few injection points already declared at strategic points within the server code. After adding a new injection point the code needs to be compiled in order for that injection point to be available in the binary. Add-ins written in C-language can declare injection points in their own code using the same macro. The injection point names should use lower-case characters, with terms separated by dashes. <literal>arg</literal> is an optional argument value given to the callback at run-time.»
+    </para>
+
+    <para>
+<!--
      Executing an injection point can require allocating a small amount of
      memory, which can fail. If you need to have an injection point in a
      critical section where dynamic allocations are not allowed, you can use
      a two-step approach with the following macros:
+-->
+《機械翻訳》«Executing an injection point can require allocating a small amount of memory, which can fail. If you need to have an injection point in a critical section where dynamic allocations are not allowed, you can use a two-step approach with the following macros:»
 <programlisting>
 INJECTION_POINT_LOAD(name);
 INJECTION_POINT_CACHED(name, arg);
 </programlisting>
 
+<!--
      Before entering the critical section,
      call <function>INJECTION_POINT_LOAD</function>. It checks the shared
      memory state, and loads the callback into backend-private memory if it is
      active. Inside the critical section, use
      <function>INJECTION_POINT_CACHED</function> to execute the callback.
->>>>>>> 3d6a8289
+-->
+《機械翻訳》«Before entering the critical section, call <function>INJECTION_POINT_LOAD</function>. It checks the shared memory state, and loads the callback into backend-private memory if it is active. Inside the critical section, use <function>INJECTION_POINT_CACHED</function> to execute the callback.»
     </para>
 
     <para>
@@ -5560,15 +5594,15 @@
     </para>
 
     <para>
-<<<<<<< HEAD
-<!--
-=======
+<!--
      An alternative way to define the action to take when an injection point
      is reached is to add the testing code alongside the normal source
      code. This can be useful if the action e.g. depends on local variables
      that are not accessible to loaded modules. The
      <function>IS_INJECTION_POINT_ATTACHED</function> macro can then be used
      to check if an injection point is attached, for example:
+-->
+《機械翻訳》«An alternative way to define the action to take when an injection point is reached is to add the testing code alongside the normal source code. This can be useful if the action e.g. depends on local variables that are not accessible to loaded modules. The <function>IS_INJECTION_POINT_ATTACHED</function> macro can then be used to check if an injection point is attached, for example:»
 <programlisting>
 #ifdef USE_INJECTION_POINTS
 if (IS_INJECTION_POINT_ATTACHED("before-foobar"))
@@ -5581,14 +5615,17 @@
 }
 #endif
 </programlisting>
+<!--
      Note that the callback attached to the injection point will not be
      executed by the <function>IS_INJECTION_POINT_ATTACHED</function>
      macro. If you want to execute the callback, you must also call
      <function>INJECTION_POINT_CACHED</function> like in the above example.
-    </para>
-
-    <para>
->>>>>>> 3d6a8289
+-->
+《機械翻訳》«Note that the callback attached to the injection point will not be executed by the <function>IS_INJECTION_POINT_ATTACHED</function> macro. If you want to execute the callback, you must also call <function>INJECTION_POINT_CACHED</function> like in the above example.»
+    </para>
+
+    <para>
+<!--
      Optionally, it is possible to detach an injection point by calling:
 -->
 オプションで、次の呼び出しによってインジェクションポイントを切り離すことができます。
@@ -5638,14 +5675,20 @@
     <title>Custom Cumulative Statistics</title>
 
     <para>
+<!--
      It is possible for add-ins written in C-language to use custom types
      of cumulative statistics registered in the
      <link linkend="monitoring-stats-setup">Cumulative Statistics System</link>.
-    </para>
-
-    <para>
+-->
+《機械翻訳》«It is possible for add-ins written in C-language to use custom types of cumulative statistics registered in the <link linkend="monitoring-stats-setup">Cumulative Statistics System</link>.»
+    </para>
+
+    <para>
+<!--
      First, define a <literal>PgStat_KindInfo</literal> that includes all
      the information related to the custom type registered. For example:
+-->
+《機械翻訳》«First, define a <literal>PgStat_KindInfo</literal> that includes all the information related to the custom type registered. For example:»
 <programlisting>
 static const PgStat_KindInfo custom_stats = {
     .name = "custom_stats",
@@ -5657,42 +5700,60 @@
 }
 </programlisting>
 
+<!--
      Then, each backend that needs to use this custom type needs to register
      it with <literal>pgstat_register_kind</literal> and a unique ID used to
      store the entries related to this type of statistics:
+-->
+《機械翻訳》«Then, each backend that needs to use this custom type needs to register it with <literal>pgstat_register_kind</literal> and a unique ID used to store the entries related to this type of statistics:»
 <programlisting>
 extern PgStat_Kind pgstat_register_kind(PgStat_Kind kind,
                                         const PgStat_KindInfo *kind_info);
 </programlisting>
+<!--
      While developing a new extension, use
      <literal>PGSTAT_KIND_EXPERIMENTAL</literal> for
      <parameter>kind</parameter>. When you are ready to release the extension
      to users, reserve a kind ID at the
      <ulink url="https://wiki.postgresql.org/wiki/CustomCumulativeStats">
      Custom Cumulative Statistics</ulink> page.
-    </para>
-
-    <para>
+-->
+《機械翻訳》«While developing a new extension, use <literal>PGSTAT_KIND_EXPERIMENTAL</literal> for <parameter>kind</parameter>. When you are ready to release the extension to users, reserve a kind ID at the <ulink url="https://wiki.postgresql.org/wiki/CustomCumulativeStats"> Custom Cumulative Statistics</ulink> page.»
+    </para>
+
+    <para>
+<!--
      The details of the API for <literal>PgStat_KindInfo</literal> can
      be found in <filename>src/include/utils/pgstat_internal.h</filename>.
-    </para>
-
-    <para>
+-->
+《機械翻訳》«The details of the API for <literal>PgStat_KindInfo</literal> can be found in <filename>src/include/utils/pgstat_internal.h</filename>.»
+    </para>
+
+    <para>
+<!--
      The type of statistics registered is associated with a name and a unique
      ID shared across the server in shared memory. Each backend using a
      custom type of statistics maintains a local cache storing the information
      of each custom <literal>PgStat_KindInfo</literal>.
-    </para>
-
-    <para>
+-->
+《機械翻訳》«The type of statistics registered is associated with a name and a unique ID shared across the server in shared memory. Each backend using a custom type of statistics maintains a local cache storing the information of each custom <literal>PgStat_KindInfo</literal>.»
+    </para>
+
+    <para>
+<!--
      Place the extension module implementing the custom cumulative statistics
      type in <xref linkend="guc-shared-preload-libraries"/> so that it will
      be loaded early during <productname>PostgreSQL</productname> startup.
-    </para>
-
-    <para>
+-->
+《機械翻訳》«Place the extension module implementing the custom cumulative statistics type in <xref linkend="guc-shared-preload-libraries"/> so that it will be loaded early during <productname>PostgreSQL</productname> startup.»
+    </para>
+
+    <para>
+<!--
      An example describing how to register and use custom statistics can be
      found in <filename>src/test/modules/injection_points</filename>.
+-->
+《機械翻訳》«An example describing how to register and use custom statistics can be found in <filename>src/test/modules/injection_points</filename>.»
     </para>
    </sect2>
 

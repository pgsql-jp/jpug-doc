--- conflicted
+++ resolved
@@ -102,14 +102,10 @@
   <para>
 <!--
    Issuing <command>ROLLBACK</command> outside of a transaction
-<<<<<<< HEAD
    block emits a warning and otherwise has no effect.  <command>ROLLBACK AND
    CHAIN</command> outside of a transaction block is an error.
-=======
-   block emits a warning and otherwise has no effect.
 -->
 トランザクションブロックの外部で<command>ROLLBACK</command>を発行すると警告が発生しますが、それ以外は何の効果もありません。
->>>>>>> bd0a9e56
   </para>
 
  </refsect1>
@@ -137,18 +133,12 @@
   <title>互換性</title>
 
   <para>
-<<<<<<< HEAD
+<!--
    The command <command>ROLLBACK</command> conforms to the SQL standard.  The
    form <literal>ROLLBACK TRANSACTION</literal> is a PostgreSQL extension.
-=======
-<!--
-   The SQL standard only specifies the two forms
-   <literal>ROLLBACK</literal> and <literal>ROLLBACK
-   WORK</literal>. Otherwise, this command is fully conforming.
 -->
 標準SQLでは、<literal>ROLLBACK</literal>と<literal>ROLLBACK WORK</literal>の2構文のみが仕様に記載されています。
 この点以外は完全に互換性があります。
->>>>>>> bd0a9e56
   </para>
  </refsect1>
 

<!-- doc/src/sgml/pgprewarm.sgml -->

<sect1 id="pgprewarm" xreflabel="pg_prewarm">
 <title>pg_prewarm</title>

 <indexterm zone="pgprewarm">
  <primary>pg_prewarm</primary>
 </indexterm>

 <para>
<!--
  The <filename>pg_prewarm</filename> module provides a convenient way
  to load relation data into either the operating system buffer cache
  or the <productname>PostgreSQL</productname> buffer cache.  Prewarming
  can be performed manually using the <filename>pg_prewarm</filename> function,
  or can be performed automatically by including <literal>pg_prewarm</literal> in
  <xref linkend="guc-shared-preload-libraries"/>.  In the latter case, the
  system will run a background worker which periodically records the contents
  of shared buffers in a file called <filename>autoprewarm.blocks</filename> and
  will, using 2 background workers, reload those same blocks after a restart.
-->
 <filename>pg_prewarm</filename>はオペレーティングシステムのバッファキャッシュまたは<productname>PostgreSQL</productname>のバッファキャッシュいずれかにリレーションデータをロードするための便利な方法を提供します。
プレウォームは<filename>pg_prewarm</filename>関数を使って手動で行うこともできますし、<literal>pg_prewarm</literal>を<xref linkend="guc-shared-preload-libraries"/>に含めることで自動でも実行できます。
後者の場合には、システムは、定期的に<filename>autoprewarm.blocks</filename>という名前のファイルに共有バッファの内容を記録するバックグラウンドワーカーを実行し、再起動後には2つのバックグラウンドワーカー使って同じブロックを再ロードします。
 </para>

 <sect2>
<!--
  <title>Functions</title>
-->
  <title>関数</title>

<synopsis>
pg_prewarm(regclass, mode text default 'buffer', fork text default 'main',
           first_block int8 default null,
           last_block int8 default null) RETURNS int8
</synopsis>

  <para>
<!--
   The first argument is the relation to be prewarmed.  The second argument
   is the prewarming method to be used, as further discussed below; the third
   is the relation fork to be prewarmed, usually <literal>main</literal>.
   The fourth argument is the first block number to prewarm
   (<literal>NULL</literal> is accepted as a synonym for zero).  The fifth
   argument is the last block number to prewarm (<literal>NULL</literal>
   means prewarm through the last block in the relation).  The return value
   is the number of blocks prewarmed.
-->
第１引数はプレウォーム(あらかじめロード)したいリレーションを指定します。
第２引数はプレウォームに使用する方法を指定します。詳細は以下でさらに説明します。第３引数はプレウォームされるリレーションフォークを指定します、これは通常<literal>main</literal>です。
第４引数は、プレウォームを開始するブロックを指定します(<literal>NULL</literal>はゼロとみなされます)。
第５引数は終了ブロックを指定します(<literal>NULL</literal> はリレーションの最後のブロックまで指定したとみなされます)。
返り値は、プレウォームされたブロック数です。
  </para>

  <para>
<!--
   There are three available prewarming methods.  <literal>prefetch</literal>
   issues asynchronous prefetch requests to the operating system, if this is
   supported, or throws an error otherwise.  <literal>read</literal> reads
   the requested range of blocks; unlike <literal>prefetch</literal>, this is
   synchronous and supported on all platforms and builds, but may be slower.
   <literal>buffer</literal> reads the requested range of blocks into the
   database buffer cache.
-->
 プレウォームに使用する方法としては以下の３種類が使用可能です。
<literal>prefetch</literal>は、オペレーティングシステムに非同期のプレフェッチをリクエストします。もしオペレーティングシステムやビルド時にプレフェッチをサポートしていない場合はエラーとなります。
<literal>read</literal>は、ブロックの要求された範囲を読み込みます。<literal>prefetch</literal>とは違って、すべてのプラットフォームにサポートするようにビルドされていますが、速度が遅くなります。
<literal>buffer</literal>は、データベースのバッファキャッシュに要求された範囲を読み込みます。
  </para>

  <para>
<!--
   Note that with any of these methods, attempting to prewarm more blocks than
   can be cached &mdash; by the OS when using <literal>prefetch</literal> or
   <literal>read</literal>, or by <productname>PostgreSQL</productname> when
   using <literal>buffer</literal> &mdash; will likely result in lower-numbered
   blocks being evicted as higher numbered blocks are read in.  Prewarmed data
   also enjoys no special protection from cache evictions, so it is possible
   that other system activity may evict the newly prewarmed blocks shortly
   after they are read; conversely, prewarming may also evict other data from
   cache. For these reasons, prewarming is typically most useful at startup,
   when caches are largely empty.
-->
これらの方法のいずれかでもキャッシュ出来るよりも多くのブロックをプレウォームしようとすると注意が必要です。<literal>prefetch</literal>や<literal>read</literal>のようなOSのキャッシュを使用する場合、または <productname>PostgreSQL</productname>の<literal>buffer</literal>にキャッシュする場合、高い番号のブロックが読み込まれると低い番号のブロックが追い出されます。
プレウォームは、キャッシュに対して特別な保護をしていないので、それが他のシステムにとって可能であるように、それらが読み込まれた直後に、新しいプレウォームによって追い出すことが可能です。逆に、プレウォームはキャッシュから他のデータを追い出すこともあります。
これらの理由から、プレウォームはキャッシュが主に空のとき、一般的には起動時にもっとも有用です。
  </para>

<synopsis>
autoprewarm_start_worker() RETURNS void
</synopsis>

  <para>
<!--
   Launch the main autoprewarm worker.  This will normally happen
   automatically, but is useful if automatic prewarm was not configured at
   server startup time and you wish to start up the worker at a later time.
-->
自動プレウォームワーカーを起動します。
通常これは自動的に行なわれますが、サーバーのスタート時に自動プレウォームが設定されておらず、後でワーカーを起動したい場合に有用です。
  </para>

<synopsis>
autoprewarm_dump_now() RETURNS int8
</synopsis>

  <para>
<!--
   Update <filename>autoprewarm.blocks</filename> immediately.  This may be useful
   if the autoprewarm worker is not running but you anticipate running it
   after the next restart.  The return value is the number of records written
   to <filename>autoprewarm.blocks</filename>.
-->
直ちに<filename>autoprewarm.blocks</filename>を更新します。
これは、自動プレウォームワーカーが動いていなくて、次の再起動後に自動プレウォームワーカーを動かそうと考えているときに有用かもしれません。
戻り値は<filename>autoprewarm.blocks</filename>に書き込まれたブロック数です。
  </para>
 </sect2>

 <sect2>
<!--
  <title>Configuration Parameters</title>
-->
  <title>設定パラメータ</title>

 <variablelist>
   <varlistentry>
    <term>
     <varname>pg_prewarm.autoprewarm</varname> (<type>boolean</type>)
     <indexterm>
      <primary><varname>pg_prewarm.autoprewarm</varname> configuration parameter</primary>
     </indexterm>
     <indexterm>
      <primary><varname>pg_prewarm.autoprewarm</varname>設定パラメータ</primary>
     </indexterm>
    </term>
    <listitem>
     <para>
<!--
      Controls whether the server should run the autoprewarm worker. This is
      on by default. This parameter can only be set at server start.
-->
サーバーが自動プレウォームワーカーを起動すべきかどうかを制御します。
デフォルトはonです。
このパラメータはサーバ起動時のみ設定可能です。
     </para>
    </listitem>
   </varlistentry>
  </variablelist>

  <variablelist>
   <varlistentry>
   <term>
     <varname>pg_prewarm.autoprewarm_interval</varname> (<type>integer</type>)
     <indexterm>
      <primary><varname>pg_prewarm.autoprewarm_interval</varname> configuration parameter</primary>
     </indexterm>
     <indexterm>
      <primary><varname>pg_prewarm.autoprewarm_interval</varname>設定パラメータ</primary>
     </indexterm>
    </term>
    <listitem>
     <para>
<!--
      This is the interval between updates to <literal>autoprewarm.blocks</literal>.
      The default is 300 seconds. If set to 0, the file will not be
      dumped at regular intervals, but only when the server is shut down.
-->
これは<literal>autoprewarm.blocks</literal>を更新する間隔です。
デフォルトは300秒です。
0に設定すると、このファイルは定常間隔では更新されず、サーバーが停止する時にだけ更新されます。
     </para>
    </listitem>
   </varlistentry>
  </variablelist>
  <para>
<<<<<<< HEAD
   These parameters must be set in <filename>postgresql.conf</filename>.
   Typical usage might be:
=======
<!--
   These parameters must be set in <filename>postgresql.conf</filename>.
   Typical usage might be:
-->
これらのパラメータは<filename>postgresql.conf</filename>で設定しなければなりません。
典型的な使用法は以下の通りです。
>>>>>>> 185876a6
  </para>

<programlisting>
# postgresql.conf
shared_preload_libraries = 'pg_prewarm'

pg_prewarm.autoprewarm = true
pg_prewarm.autoprewarm_interval = 300s

</programlisting>

 </sect2>

 <sect2>
<!--
  <title>Author</title>
-->
  <title>作者</title>

  <para>
   Robert Haas <email>rhaas@postgresql.org</email>
  </para>
 </sect2>

</sect1><|MERGE_RESOLUTION|>--- conflicted
+++ resolved
@@ -176,17 +176,8 @@
    </varlistentry>
   </variablelist>
   <para>
-<<<<<<< HEAD
    These parameters must be set in <filename>postgresql.conf</filename>.
    Typical usage might be:
-=======
-<!--
-   These parameters must be set in <filename>postgresql.conf</filename>.
-   Typical usage might be:
--->
-これらのパラメータは<filename>postgresql.conf</filename>で設定しなければなりません。
-典型的な使用法は以下の通りです。
->>>>>>> 185876a6
   </para>
 
 <programlisting>

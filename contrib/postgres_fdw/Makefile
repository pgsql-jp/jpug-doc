--- conflicted
+++ resolved
@@ -17,10 +17,7 @@
 DATA = postgres_fdw--1.0.sql postgres_fdw--1.0--1.1.sql postgres_fdw--1.1--1.2.sql
 
 REGRESS = postgres_fdw query_cancel
-<<<<<<< HEAD
-=======
 TAP_TESTS = 1
->>>>>>> 3d6a8289
 
 ifdef USE_PGXS
 PG_CONFIG = pg_config

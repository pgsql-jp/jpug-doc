<!-- doc/src/sgml/ref/pgtesttiming.sgml -->

<refentry id="pgtesttiming">
 <indexterm zone="pgtesttiming">
  <primary>pg_test_timing</primary>
 </indexterm>

 <refmeta>
  <refentrytitle><application>pg_test_timing</application></refentrytitle>
  <manvolnum>1</manvolnum>
<!--
  <refmiscinfo>Application</refmiscinfo>
-->
  <refmiscinfo>アプリケーション</refmiscinfo>
 </refmeta>

 <refnamediv>
  <refname>pg_test_timing</refname>
<!--
  <refpurpose>measure timing overhead</refpurpose>
-->
  <refpurpose>時間計測のオーバーヘッドを測定する</refpurpose>
 </refnamediv>

 <refsynopsisdiv>
  <cmdsynopsis>
   <command>pg_test_timing</command>
   <arg rep="repeat"><replaceable>option</replaceable></arg>
  </cmdsynopsis>
 </refsynopsisdiv>

 <refsect1>
<!--
  <title>Description</title>
-->
  <title>説明</title>

 <para>
<!--
  <application>pg_test_timing</application> is a tool to measure the timing overhead
  on your system and confirm that the system time never moves backwards.
  Systems that are slow to collect timing data can give less accurate
  <command>EXPLAIN ANALYZE</command> results.
-->
<application>pg_test_timing</application>はシステム上の時間計測のオーバーヘッドを測定し、またシステム時計が逆向きに進まないことを確認するためのツールです。
時間のデータの収集に時間のかかるシステムでは、<command>EXPLAIN ANALYZE</command>の結果が不正確になることがあります。
 </para>
 </refsect1>

 <refsect1>
<!--
  <title>Options</title>
-->
  <title>オプション</title>

   <para>
<!--
    <application>pg_test_timing</application> accepts the following
    command-line options:
-->
<application>pg_test_timing</application>では、以下のコマンド行オプションを指定できます。

    <variablelist>

     <varlistentry>
      <term><option>-d <replaceable class="parameter">duration</replaceable></option></term>
      <term><option>--duration=<replaceable class="parameter">duration</replaceable></option></term>
      <listitem>
       <para>
<!--
        Specifies the test duration, in seconds. Longer durations
        give slightly better accuracy, and are more likely to discover
        problems with the system clock moving backwards. The default
        test duration is 3 seconds.
-->
テストの時間を秒単位で指定します。
時間を長くすると、少しだけ結果が正確になり、またシステム時計が逆方向に進む問題を検出できる可能性が高くなります。
デフォルトのテスト時間は3秒です。
       </para>
      </listitem>
     </varlistentry>

     <varlistentry>
      <term><option>-V</option></term>
      <term><option>--version</option></term>
      <listitem>
       <para>
<!--
        Print the <application>pg_test_timing</application> version and exit.
-->
<application>pg_test_timing</application>のバージョンを表示して終了します。
       </para>
      </listitem>
     </varlistentry>

     <varlistentry>
      <term><option>-?</option></term>
      <term><option>--help</option></term>
      <listitem>
       <para>
<!--
        Show help about <application>pg_test_timing</application> command line
        arguments, and exit.
-->
<application>pg_test_timing</application>のコマンドライン引数についてのヘルプを表示して終了します。
       </para>
      </listitem>
     </varlistentry>

    </variablelist>
   </para>

 </refsect1>

 <refsect1>
<!--
  <title>Usage</title>
-->
  <title>使用方法</title>

 <refsect2>
<<<<<<< HEAD
  <title>Interpreting Results</title>
=======
<!--
  <title>Interpreting results</title>
-->
  <title>結果の解釈</title>
>>>>>>> bd0a9e56

  <para>
<!--
   Good results will show most (>90%) individual timing calls take less than
   one microsecond. Average per loop overhead will be even lower, below 100
   nanoseconds. This example from an Intel i7-860 system using a TSC clock
   source shows excellent performance:
-->
良い結果では、個々の時間計測のほとんど(90%以上)が1マイクロ秒未満になります。
ループあたりの平均オーバーヘッド(per loop time)の値はさらに小さく、100ナノ秒未満になります。
以下の例はIntel i7-860システムでTSC時計を使ったもので、非常に良い性能を示しています。

<screen><![CDATA[
Testing timing overhead for 3 seconds.
Per loop time including overhead: 35.96 ns
Histogram of timing durations:
  < us   % of total      count
     1     96.40465   80435604
     2      3.59518    2999652
     4      0.00015        126
     8      0.00002         13
    16      0.00000          2
]]></screen>
  </para>

  <para>
<!--
   Note that different units are used for the per loop time than the
   histogram. The loop can have resolution within a few nanoseconds (ns),
   while the individual timing calls can only resolve down to one microsecond
   (us).
-->
ループあたりの時間(per loop time)とヒストグラム(histogram)で時間の単位が異なることに注意して下さい。
ループは数ナノ秒(ns)以内の精度を持つことができますが、個々の時間計測の呼び出しは1マイクロ秒(us)までの精度にしかできません。
  </para>

 </refsect2>
 <refsect2>
<<<<<<< HEAD
  <title>Measuring Executor Timing Overhead</title>
=======
<!--
  <title>Measuring executor timing overhead</title>
-->
  <title>エクゼキュータの時間計測オーバーヘッドの測定</title>
>>>>>>> bd0a9e56

  <para>
<!--
   When the query executor is running a statement using
   <command>EXPLAIN ANALYZE</command>, individual operations are timed as well
   as showing a summary.  The overhead of your system can be checked by
   counting rows with the <application>psql</application> program:
-->
問い合わせエクゼキュータが<command>EXPLAIN ANALYZE</command>を使って文を実行するとき、要約を表示する他に、個々のオペレーションについての時間計測もされます。
次の<application>psql</application>プログラムで行を数えれば、システムのオーバーヘッドを調べることができます。

<screen>
CREATE TABLE t AS SELECT * FROM generate_series(1,100000);
\timing
SELECT COUNT(*) FROM t;
EXPLAIN ANALYZE SELECT COUNT(*) FROM t;
</screen>
  </para>

  <para>
<!--
   The i7-860 system measured runs the count query in 9.8 ms while
   the <command>EXPLAIN ANALYZE</command> version takes 16.6 ms, each
   processing just over 100,000 rows.  That 6.8 ms difference means the timing
   overhead per row is 68 ns, about twice what pg_test_timing estimated it
   would be.  Even that relatively small amount of overhead is making the fully
   timed count statement take almost 70% longer.  On more substantial queries,
   the timing overhead would be less problematic.
-->
測定に使ったi7-860システムでは、countの問い合わせを9.8ミリ秒で実行しましたが、<command>EXPLAIN ANALYZE</command>をつけたときは16.6ミリ秒かかりました。どちらの問い合わせもちょうど10万行を処理しています。
この6.8ミリ秒の差は、行あたりの時間計測のオーバーヘッドが68ナノ秒であることを示しており、これはpg_test_timingによる推定値の約2倍です。
この比較的小さな量のオーバーヘッドでも、countの文の完全な時間計測をすると70%長くかかりました。
もっと本質的な問い合わせでは、時間計測のオーバーヘッドはあまり問題にならないでしょう。
  </para>

 </refsect2>

 <refsect2>
<<<<<<< HEAD
  <title>Changing Time Sources</title>
=======
<!--
  <title>Changing time sources</title>
-->
  <title>時間の測定源の変更</title>
>>>>>>> bd0a9e56
  <para>
<!--
   On some newer Linux systems, it's possible to change the clock source used
   to collect timing data at any time.  A second example shows the slowdown
   possible from switching to the slower acpi_pm time source, on the same
   system used for the fast results above:
-->
一部の新しいLinuxシステムでは、時間データの収集に使う時計をいつでも変更することができます。
2番目の例は、時間の測定源を、より遅いacpi_pmに変更することで、上の速い結果で使われたのと同じシステムでも、遅い結果が出るかもしれないことを示しています。

<screen><![CDATA[
# cat /sys/devices/system/clocksource/clocksource0/available_clocksource
tsc hpet acpi_pm
# echo acpi_pm > /sys/devices/system/clocksource/clocksource0/current_clocksource
# pg_test_timing
Per loop time including overhead: 722.92 ns
Histogram of timing durations:
  < us   % of total      count
     1     27.84870    1155682
     2     72.05956    2990371
     4      0.07810       3241
     8      0.01357        563
    16      0.00007          3
]]></screen>
  </para>

  <para>
<!--
   In this configuration, the sample <command>EXPLAIN ANALYZE</command> above
   takes 115.9 ms.  That's 1061 ns of timing overhead, again a small multiple
   of what's measured directly by this utility.  That much timing overhead
   means the actual query itself is only taking a tiny fraction of the
   accounted for time, most of it is being consumed in overhead instead.  In
   this configuration, any <command>EXPLAIN ANALYZE</command> totals involving
   many timed operations would be inflated significantly by timing overhead.
-->
この構成では、上の<command>EXPLAIN ANALYZE</command>の例の実行に115.9ミリ秒かかりました。
つまり、時間計測に1061ナノ秒のオーバーヘッドとなりますが、やはりこのユーティリティによって直接測定したものに小さな数を掛けた程度の値です。
この大きな時間計測のオーバーヘッドは、実際の問い合わせ自体は問い合わせに要した時間の本の一部を占めるだけで、大半はオーバーヘッドによって使われている、ということを示しています。
この構成では、多くの時間計測オペレーションを含む<command>EXPLAIN ANALYZE</command>の合計は、時間計測のオーバーヘッドにより非常に大きな値になるでしょう。
  </para>

  <para>
<!--
   FreeBSD also allows changing the time source on the fly, and it logs
   information about the timer selected during boot:
-->
FreeBSDでも時間の測定源を実行時に変更することができ、起動時に、選択されたタイマーに関する情報をログ出力します。

<screen>
# dmesg | grep "Timecounter"
Timecounter "ACPI-fast" frequency 3579545 Hz quality 900
Timecounter "i8254" frequency 1193182 Hz quality 0
Timecounters tick every 10.000 msec
Timecounter "TSC" frequency 2531787134 Hz quality 800
# sysctl kern.timecounter.hardware=TSC
kern.timecounter.hardware: ACPI-fast -> TSC
</screen>
  </para>

  <para>
<!--
   Other systems may only allow setting the time source on boot.  On older
   Linux systems the "clock" kernel setting is the only way to make this sort
   of change.  And even on some more recent ones, the only option you'll see
   for a clock source is "jiffies".  Jiffies are the older Linux software clock
   implementation, which can have good resolution when it's backed by fast
   enough timing hardware, as in this example:
-->
他のシステムでは、起動時にのみ時間の測定源を設定することができます。
古いLinuxシステムでは"clock"のカーネル設定が、この種の変更をする唯一の方法でした。
比較的新しいLinuxでも、時計についての唯一のオプションが"jiffies"であるということもあります。
jiffesはLinuxの古いソフトウェア時計の実装で、十分に速い時間測定のハードウェアがあれば、以下の例のように良い精度を出すことができます。

<screen><![CDATA[
$ cat /sys/devices/system/clocksource/clocksource0/available_clocksource
jiffies
$ dmesg | grep time.c
time.c: Using 3.579545 MHz WALL PM GTOD PIT/TSC timer.
time.c: Detected 2400.153 MHz processor.
$ pg_test_timing
Testing timing overhead for 3 seconds.
Per timing duration including loop overhead: 97.75 ns
Histogram of timing durations:
  < us   % of total      count
     1     90.23734   27694571
     2      9.75277    2993204
     4      0.00981       3010
     8      0.00007         22
    16      0.00000          1
    32      0.00000          1
]]></screen></para>

 </refsect2>

 <refsect2>
<<<<<<< HEAD
  <title>Clock Hardware and Timing Accuracy</title>
=======
<!--
  <title>Clock hardware and timing accuracy</title>
-->
  <title>時計のハードウェアと時間測定の正確さ</title>
>>>>>>> bd0a9e56

  <para>
<!--
   Collecting accurate timing information is normally done on computers using
   hardware clocks with various levels of accuracy.  With some hardware the
   operating systems can pass the system clock time almost directly to
   programs.  A system clock can also be derived from a chip that simply
   provides timing interrupts, periodic ticks at some known time interval.  In
   either case, operating system kernels provide a clock source that hides
   these details.  But the accuracy of that clock source and how quickly it can
   return results varies based on the underlying hardware.
-->
コンピュータでの正確な時間情報の収集は通常はハードウェアクロックを用いて行われ、その正確さのレベルは様々です。
一部のハードウェアでは、オペレーティングシステムはシステムクロックの時間をほぼ直接にプログラムに渡すことができます。
システムクロックは、ある一定の時間ごとの単純な時間の割り込みを起こすチップによって提供されることもあります。
いずれの場合でも、オペレーティングシステムのカーネルは、これらの詳細を隠して時間の測定源を提供します。
しかし時間の測定源の正確さ、および結果を返す速さは、その基となっているハードウェアに依存して変わります。
  </para>

  <para>
<!--
   Inaccurate time keeping can result in system instability.  Test any change
   to the clock source very carefully.  Operating system defaults are sometimes
   made to favor reliability over best accuracy. And if you are using a virtual
   machine, look into the recommended time sources compatible with it.  Virtual
   hardware faces additional difficulties when emulating timers, and there are
   often per operating system settings suggested by vendors.
-->
時間を正確に保つことができないと、システムが不安定になることがあります。
時間の測定源へのすべての変更について、非常に注意深く検査してください。
オペレーティングシステムのデフォルトは、正確であることよりも信頼できることを重視して設定されているかも知れません。
仮想マシンを使っている場合は、それと互換性があるとして推奨されている時間の測定源を調べてください。
仮想マシンではタイマーをエミュレートするのに通常以上の困難があり、ベンダーによって推奨されるオペレーティングシステムごとの設定があることもあります。
  </para>

  <para>
<!--
   The Time Stamp Counter (TSC) clock source is the most accurate one available
   on current generation CPUs. It's the preferred way to track the system time
   when it's supported by the operating system and the TSC clock is
   reliable. There are several ways that TSC can fail to provide an accurate
   timing source, making it unreliable. Older systems can have a TSC clock that
   varies based on the CPU temperature, making it unusable for timing. Trying
   to use TSC on some older multicore CPUs can give a reported time that's
   inconsistent among multiple cores. This can result in the time going
   backwards, a problem this program checks for.  And even the newest systems
   can fail to provide accurate TSC timing with very aggressive power saving
   configurations.
-->
タイムスタンプカウンタ(TSC)は、現行世代のCPU上で利用可能な最も正確な時間の測定源です。
オペレーティングシステムがTSCクロックをサポートしていて、それが信頼出来るなら、システム時間をTSCで測ることが望ましいです。
TSCが正確な時間測定源とならず、信頼できなくなる場合がいくつかあります。
古いシステムでは、TSCの時計がCPUの温度に依存して変化するため、時間測定には利用できません。
一部の古いマルチコアCPUでTSCを使うと、複数のコアの間で一貫しない時間が得られることがあります。
この場合、時計が逆戻りすることがありますが、それがこのプログラムが検査対象としている問題の1つです。
また最新のシステムでも、非常に積極的に電力節減を実施する設定の場合には、TSCの時間計測が不正確になることがあります。
  </para>

  <para>
<!--
   Newer operating systems may check for the known TSC problems and switch to a
   slower, more stable clock source when they are seen.  If your system
   supports TSC time but doesn't default to that, it may be disabled for a good
   reason.  And some operating systems may not detect all the possible problems
   correctly, or will allow using TSC even in situations where it's known to be
   inaccurate.
-->
新しいオペレーティングシステムには、既知のTSCの問題について検査し、問題が検出されると、遅いが、より安定した時間測定源を使うようにするものもあります。
システムがTSC時計をサポートしているけれど、それがデフォルトになっていないとしたら、何らかの正しい理由によって無効にされたのかもしれません。
一部のオペレーティングシステムでは、発生しうるすべての問題について正しく検知できないかも知れませんし、またTSCが正確でないとわかっている状況でもTSCを利用可能にするかも知れません。
  </para>

  <para>
<!--
   The High Precision Event Timer (HPET) is the preferred timer on systems
   where it's available and TSC is not accurate.  The timer chip itself is
   programmable to allow up to 100 nanosecond resolution, but you may not see
   that much accuracy in your system clock.
-->
高精度イベントタイマー(HPET)は、それが利用可能で、TSCが不正確なシステムにおいて、望ましいタイマーです。
タイマーのチップ自体は、100ナノ秒単位の精度までプログラム可能ですが、システムクロックによっては、そこまでの正確さはないこともあります。
  </para>

  <para>
<!--
   Advanced Configuration and Power Interface (ACPI) provides a Power
   Management (PM) Timer, which Linux refers to as the acpi_pm.  The clock
   derived from acpi_pm will at best provide 300 nanosecond resolution.
-->
ACPI(Advanced Configuration and Power Interface)は電源制御（ＰＭ）タイマーを提供し、Linuxはこれをacpi_pmとして参照します。
acpi_pmを利用した時計は、最高で300ナノ秒までの精度を提供します。
  </para>

  <para>
<!--
   Timers used on older PC hardware include the 8254 Programmable Interval
   Timer (PIT), the real-time clock (RTC), the Advanced Programmable Interrupt
   Controller (APIC) timer, and the Cyclone timer.  These timers aim for
   millisecond resolution.
-->
古いPCハードウェアで使われていたタイマーには、8254プログラマブルインターバルタイマー(PIT)、リアルタイムクロック(RTC)、APIC(Advanced Programmable Interrupt Controller)タイマー、サイクロン(Cyclone)などがあります。
これらのタイマーは、ミリ秒の精度を目指したものです。
  </para>
  </refsect2>
 </refsect1>

 <refsect1>
<!--
  <title>See Also</title>
-->
  <title>関連項目</title>

  <simplelist type="inline">
   <member><xref linkend="sql-explain"/></member>
  </simplelist>
 </refsect1>
</refentry><|MERGE_RESOLUTION|>--- conflicted
+++ resolved
@@ -119,14 +119,10 @@
   <title>使用方法</title>
 
  <refsect2>
-<<<<<<< HEAD
+<!--
   <title>Interpreting Results</title>
-=======
-<!--
-  <title>Interpreting results</title>
 -->
   <title>結果の解釈</title>
->>>>>>> bd0a9e56
 
   <para>
 <!--
@@ -165,14 +161,10 @@
 
  </refsect2>
  <refsect2>
-<<<<<<< HEAD
+<!--
   <title>Measuring Executor Timing Overhead</title>
-=======
-<!--
-  <title>Measuring executor timing overhead</title>
 -->
   <title>エクゼキュータの時間計測オーバーヘッドの測定</title>
->>>>>>> bd0a9e56
 
   <para>
 <!--
@@ -211,14 +203,10 @@
  </refsect2>
 
  <refsect2>
-<<<<<<< HEAD
+<!--
   <title>Changing Time Sources</title>
-=======
-<!--
-  <title>Changing time sources</title>
 -->
   <title>時間の測定源の変更</title>
->>>>>>> bd0a9e56
   <para>
 <!--
    On some newer Linux systems, it's possible to change the clock source used
@@ -315,14 +303,10 @@
  </refsect2>
 
  <refsect2>
-<<<<<<< HEAD
+<!--
   <title>Clock Hardware and Timing Accuracy</title>
-=======
-<!--
-  <title>Clock hardware and timing accuracy</title>
 -->
   <title>時計のハードウェアと時間測定の正確さ</title>
->>>>>>> bd0a9e56
 
   <para>
 <!--

--- conflicted
+++ resolved
@@ -210,17 +210,13 @@
     <term><literal>NO DEPENDS ON EXTENSION <replaceable class="parameter">extension_name</replaceable></literal></term>
     <listitem>
      <para>
-<<<<<<< HEAD
+<!--
       This form marks the function as dependent on the extension, or no longer
       dependent on that extension if <literal>NO</literal> is specified.
       A function that's marked as dependent on an extension is automatically
       dropped when the extension is dropped.
-=======
-<!--
-      The name of the extension that the function is to depend on.
 -->
 関数が依存することになる拡張の名前です。
->>>>>>> 184958ef
      </para>
     </listitem>
    </varlistentry>

--- conflicted
+++ resolved
@@ -139,10 +139,7 @@
       <xref linkend="logical-replication-col-lists"/> for details about column
       lists.
 -->
-列リストを指定すると、指定した列のみが複製されます。
-列リストが指定されていない場合は、後で追加される列も含めて、テーブルのすべての列がこのパブリケーションを介して複製されます。
-<literal>TRUNCATE</literal>コマンドには影響しません。
-列リストの詳細は<xref linkend="logical-replication-col-lists"/>を参照してください。
+《機械翻訳》«When a column list is specified, only the named columns are replicated. The column list can contain stored generated columns as well. If the column list is omitted, the publication will replicate all non-generated columns (including any added in the future) by default. Stored generated columns can also be replicated if <literal>publish_generated_columns</literal> is set to <literal>stored</literal>. Specifying a column list has no effect on <literal>TRUNCATE</literal> commands. See <xref linkend="logical-replication-col-lists"/> for details about column lists.»
      </para>
 
      <para>
@@ -283,34 +280,49 @@
         <term><literal>publish_generated_columns</literal> (<type>enum</type>)</term>
         <listitem>
          <para>
+<!--
           Specifies whether the generated columns present in the tables
           associated with the publication should be replicated. Possible values
           are <literal>none</literal> and <literal>stored</literal>.
-         </para>
-
-         <para>
+-->
+《機械翻訳》«Specifies whether the generated columns present in the tables associated with the publication should be replicated. Possible values are <literal>none</literal> and <literal>stored</literal>.»
+         </para>
+
+         <para>
+<!--
           The default is <literal>none</literal> meaning the generated
           columns present in the tables associated with publication will not be
           replicated.
-         </para>
-
-         <para>
+-->
+《機械翻訳》«The default is <literal>none</literal> meaning the generated columns present in the tables associated with publication will not be replicated.»
+         </para>
+
+         <para>
+<!--
           If set to <literal>stored</literal>, the stored generated columns
           present in the tables associated with publication will be replicated.
+-->
+《機械翻訳》«If set to <literal>stored</literal>, the stored generated columns present in the tables associated with publication will be replicated.»
          </para>
 
          <note>
           <para>
+<!--
            If the subscriber is from a release prior to 18, then initial table
            synchronization won't copy generated columns even if parameter
            <literal>publish_generated_columns</literal> is <literal>stored</literal>
            in the publisher.
+-->
+《機械翻訳》«If the subscriber is from a release prior to 18, then initial table synchronization won't copy generated columns even if parameter <literal>publish_generated_columns</literal> is <literal>stored</literal> in the publisher.»
           </para>
          </note>
 
          <para>
+<!--
           See <xref linkend="logical-replication-gencols"/> for more details about
           logical replication of generated columns.
+-->
+《機械翻訳》«See <xref linkend="logical-replication-gencols"/> for more details about logical replication of generated columns.»
          </para>
         </listitem>
        </varlistentry>
@@ -468,18 +480,18 @@
   </para>
 
   <para>
-<<<<<<< HEAD
-<!--
-=======
+<!--
    The generated columns that are part of <literal>REPLICA IDENTITY</literal>
    must be published explicitly either by listing them in the column list or
    by enabling the <literal>publish_generated_columns</literal> option, in
    order for <command>UPDATE</command> and <command>DELETE</command> operations
    to be published.
-  </para>
-
-  <para>
->>>>>>> 3d6a8289
+-->
+《機械翻訳》«The generated columns that are part of <literal>REPLICA IDENTITY</literal> must be published explicitly either by listing them in the column list or by enabling the <literal>publish_generated_columns</literal> option, in order for <command>UPDATE</command> and <command>DELETE</command> operations to be published.»
+  </para>
+
+  <para>
+<!--
    The row filter on a table becomes redundant if
    <literal>FOR TABLES IN SCHEMA</literal> is specified and the table
    belongs to the referred schema.

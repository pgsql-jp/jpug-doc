--- conflicted
+++ resolved
@@ -620,11 +620,7 @@
 "      --builtin-locale=LOCALE\n"
 "                            set builtin locale name for new databases\n"
 msgstr ""
-<<<<<<< HEAD
-"      —builtin-locale=LOCALE\n"
-=======
 "      --builtin-locale=LOCALE\n"
->>>>>>> 3d6a8289
 "                            为新数据库设置内置区域环境名称\n"
 
 #: initdb.c:2467
@@ -633,11 +629,7 @@
 "      --locale-provider={builtin|libc|icu}\n"
 "                            set default locale provider for new databases\n"
 msgstr ""
-<<<<<<< HEAD
-"      —locale-provider={builtin|libc|icu}\n"
-=======
 "      --locale-provider={builtin|libc|icu}\n"
->>>>>>> 3d6a8289
 "                            为新数据库设置默认的区域环境支持程序\n"
 
 #: initdb.c:2469

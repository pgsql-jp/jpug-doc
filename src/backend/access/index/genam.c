--- conflicted
+++ resolved
@@ -712,11 +712,8 @@
 	index_rescan(sysscan->iscan, idxkey, nkeys, NULL, 0);
 	sysscan->scan = NULL;
 
-<<<<<<< HEAD
-=======
 	pfree(idxkey);
 
->>>>>>> 3d6a8289
 	/*
 	 * If CheckXidAlive is set then set a flag to indicate that system table
 	 * scan is in-progress.  See detailed comments in xact.c where these
@@ -815,10 +812,6 @@
 							  HeapTuple *oldtupcopy,
 							  void **state)
 {
-<<<<<<< HEAD
-	ScanKey		mutable_key = palloc(sizeof(ScanKeyData) * nkeys);
-=======
->>>>>>> 3d6a8289
 	int			retries = 0;
 	SysScanDesc scan;
 	HeapTuple	oldtup;
@@ -858,16 +851,9 @@
 		if (retries++ > 10000)
 			elog(ERROR, "giving up after too many tries to overwrite row");
 
-<<<<<<< HEAD
-		memcpy(mutable_key, key, sizeof(ScanKeyData) * nkeys);
-		INJECTION_POINT("inplace-before-pin");
-		scan = systable_beginscan(relation, indexId, indexOK, snapshot,
-								  nkeys, mutable_key);
-=======
 		INJECTION_POINT("inplace-before-pin", NULL);
 		scan = systable_beginscan(relation, indexId, indexOK, snapshot,
 								  nkeys, unconstify(ScanKeyData *, key));
->>>>>>> 3d6a8289
 		oldtup = systable_getnext(scan);
 		if (!HeapTupleIsValid(oldtup))
 		{

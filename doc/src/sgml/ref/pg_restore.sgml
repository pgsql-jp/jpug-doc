--- conflicted
+++ resolved
@@ -216,16 +216,12 @@
 <!--
         Connect to database <replaceable
         class="parameter">dbname</replaceable> and restore directly
-<<<<<<< HEAD
-        into the database.
--->
-<replaceable class="parameter">dbname</replaceable>データベースに接続し、このデータベースに直接リストアします。
-=======
         into the database.  The <replaceable>dbname</replaceable> can
         be a <link linkend="libpq-connstring">connection string</link>.
         If so, connection string parameters will override any conflicting
         command line options.
->>>>>>> 6daf725a
+-->
+<replaceable class="parameter">dbname</replaceable>データベースに接続し、このデータベースに直接リストアします。
        </para>
       </listitem>
      </varlistentry>

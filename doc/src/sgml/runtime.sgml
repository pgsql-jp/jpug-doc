<!-- doc/src/sgml/runtime.sgml -->

<chapter id="runtime">
<!--
 <title>Server Setup and Operation</title>
-->
 <title>サーバの準備と運用</title>

 <para>
<!--
  This chapter discusses how to set up and run the database server,
  and its interactions with the operating system.
-->
本章では、データベースサーバの設定と実行方法、そしてオペレーティングシステムとの相互作用について説明します。
 </para>

 <para>
<!--
  The directions in this chapter assume that you are working with
  plain <productname>PostgreSQL</productname> without any additional
  infrastructure, for example a copy that you built from source
  according to the directions in the preceding chapters.
  If you are working with a pre-packaged or vendor-supplied
  version of <productname>PostgreSQL</productname>, it is likely that
  the packager has made special provisions for installing and starting
  the database server according to your system's conventions.
  Consult the package-level documentation for details.
-->
本章で説明する手順は、追加の基盤を必要とせずに、単純な<productname>PostgreSQL</productname>を使用していることを前提としています。例えば、前の章で説明した手順に従ってソースからビルドしてコピーした等です。
<productname>PostgreSQL</productname>のパッケージ化された版またはベンダ提供版で作業している場合は、パッケージャがシステムの規約に従ってデータベースサーバをインストールし、開始するための特別な準備をしている場合があります。
詳細についてはパッケージレベルのドキュメントを参照してください。
 </para>

 <sect1 id="postgres-user">
<!--
  <title>The <productname>PostgreSQL</productname> User Account</title>
-->
  <title><productname>PostgreSQL</productname>ユーザアカウント</title>

  <indexterm>
   <primary>postgres user</primary>
  </indexterm>
  <indexterm>
   <primary>postgresユーザ</primary>
  </indexterm>

  <para>
<!--
   As with any server daemon that is accessible to the outside world,
   it is advisable to run <productname>PostgreSQL</productname> under a
   separate user account. This user account should only own the data
   that is managed by the server, and should not be shared with other
   daemons. (For example, using the user <literal>nobody</literal> is a bad
   idea.) In particular, it is advisable that this user account not own
   the <productname>PostgreSQL</productname> executable files, to ensure
   that a compromised server process could not modify those executables.
-->
外部へアクセスできるサーバデーモンと同じように、<productname>PostgreSQL</productname>を独立したユーザアカウントで実行することをお勧めします。
このユーザアカウントは、サーバによって管理されるデータのみを所有する必要があります。
また、他のデーモンとアカウントを共有しない方が良いです。
（例えば、<literal>nobody</literal>ユーザの使用はお勧めできません。）
このユーザによって所有される実行プログラムをインストールすることも好ましくありません。
特に、侵害されたサーバプロセスがこれらの実行可能ファイルを変更できないようにするために、このユーザアカウントは、<productname>PostgreSQL</productname>実行可能ファイルを所有しないことをお勧めします。
  </para>

  <para>
<!--
   Pre-packaged versions of <productname>PostgreSQL</productname> will
   typically create a suitable user account automatically during
   package installation.
-->
パッケージ化された版の<productname>PostgreSQL</productname>は、通常、パッケージのインストール中に自動的に適切なユーザアカウントを作成します。
  </para>

  <para>
<!--
   To add a Unix user account to your system, look for a command
   <command>useradd</command> or <command>adduser</command>. The user
   name <systemitem>postgres</systemitem> is often used, and is assumed
   throughout this book, but you can use another name if you like.
-->
システムにUnixのユーザアカウントを追加するためには、コマンド<command>useradd</command>か<command>adduser</command>を使用してください。
<systemitem>postgres</systemitem>というユーザ名がよく使われ、本書全体でも使用していますが、好みの名前を使用しても構いません。
  </para>
 </sect1>

 <sect1 id="creating-cluster">
<!--
  <title>Creating a Database Cluster</title>
-->
  <title>データベースクラスタの作成</title>

  <indexterm>
   <primary>database cluster</primary>
  </indexterm>
  <indexterm>
   <primary>データベースクラスタ</primary>
  </indexterm>

  <indexterm>
   <primary>data area</primary>
   <see>database cluster</see>
  </indexterm>
  <indexterm>
   <primary>データ領域</primary>
   <see>データベースクラスタ</see>
  </indexterm>

  <para>
<!--
   Before you can do anything, you must initialize a database storage
   area on disk. We call this a <firstterm>database cluster</firstterm>.
   (The <acronym>SQL</acronym> standard uses the term catalog cluster.) A
   database cluster is a collection of databases that is managed by a
   single instance of a running database server. After initialization, a
   database cluster will contain a database named <literal>postgres</literal>,
   which is meant as a default database for use by utilities, users and third
   party applications.  The database server itself does not require the
   <literal>postgres</literal> database to exist, but many external utility
   programs assume it exists.  There are two more databases created within
   each cluster during initialization, named <literal>template1</literal>
   and <literal>template0</literal>.  As the names suggest, these will be
   used as templates for subsequently-created databases; they should not be
   used for actual work.  (See <xref linkend="managing-databases"/> for
   information about creating new databases within a cluster.)
-->
まず最初に、ディスク上にデータベース格納領域を初期化する必要があります。
この格納領域を<firstterm>データベースクラスタ</firstterm>と呼びます。（標準<acronym>SQL</acronym>ではカタログクラスタという用語が使用されています）。
データベースクラスタはデータベースの集合で、稼働しているデータベースサーバのただ一つのインスタンスを通して管理されます。
初期化が終わると、データベースクラスタには<literal>postgres</literal>という名前のデータベースが含まれています。
このデータベースは、ユーティリティ、ユーザ、サードパーティ製アプリケーションが使用するデフォルトデータベースになります。
データベースサーバ自身はこの<literal>postgres</literal>データベースの存在を必要としていませんが、多くの外部ユーティリティはその存在を想定しています。
初期化中に他にも<literal>template1</literal>と<literal>template0</literal>という2つのデータベースが各クラスタ内に作成されます。
その名前から推測できるように、これはその後に作成されるデータベースのテンプレートとして使われます。
したがって、実際の作業に使用しない方がよいです。
（クラスタ内における新しいデータベースの作成については<xref linkend="managing-databases"/>を参照してください。）
  </para>

  <para>
<!--
   In file system terms, a database cluster is a single directory
   under which all data will be stored. We call this the <firstterm>data
   directory</firstterm> or <firstterm>data area</firstterm>. It is
   completely up to you where you choose to store your data.  There is no
   default, although locations such as
   <filename>/usr/local/pgsql/data</filename> or
   <filename>/var/lib/pgsql/data</filename> are popular.
   The data directory must be initialized before being used, using the program
   <xref linkend="app-initdb"/><indexterm><primary>initdb</primary></indexterm>
   which is installed with <productname>PostgreSQL</productname>.
-->
ファイルシステムの観点から見ると、データベースクラスタというのは、すべてのデータが格納される1つのディレクトリということになります。
これは<firstterm>データディレクトリ</firstterm>もしくは<firstterm>データ領域</firstterm>と呼ばれます。
どこにデータを格納するかは完全にユーザの自由です。
特にデフォルトの領域はありませんが、一般的によく使われるのは<filename>/usr/local/pgsql/data</filename>や<filename>/var/lib/pgsql/data</filename>です。
データディレクトリは、使用前に<productname>PostgreSQL</productname>と一緒にインストールされるコマンド<xref linkend="app-initdb"/><indexterm><primary>initdb</primary></indexterm>を使用して初期化する必要があります。
  </para>

  <para>
<!--
   If you are using a pre-packaged version
   of <productname>PostgreSQL</productname>, it may well have a specific
   convention for where to place the data directory, and it may also
   provide a script for creating the data directory.  In that case you
   should use that script in preference to
   running <command>initdb</command> directly.
   Consult the package-level documentation for details.
-->
パッケージ化された版の<productname>PostgreSQL</productname>を使用している場合は、データディレクトリを配置する場所について特別な規則がある場合があります。
また、データディレクトリを作成するためのスクリプトが提供されている場合もあります。
その場合は、<command>initdb</command>を直接実行するのではなくそのスクリプトを使用する必要があります。
詳細についてはパッケージレベルのドキュメントを参照してください。
  </para>

  <para>
<!--
   To initialize a database cluster manually,
   run <command>initdb</command> and specify the desired
   file system location of the database cluster with the
   <option>-D</option> option, for example:
-->
データベースクラスタを手動で初期化するには、<option>-D</option>オプションを使用してデータベースクラスタのファイルシステムの場所を指定し<command>initdb</command>を実行します。
例えば次のようにします。
<screen>
<prompt>$</prompt> <userinput>initdb -D /usr/local/pgsql/data</userinput>
</screen>
<!--
   Note that you must execute this command while logged into the
   <productname>PostgreSQL</productname> user account, which is
   described in the previous section.
-->
このコマンドは、前節で説明した<productname>PostgreSQL</productname>ユーザアカウントでログインしている間に実行する必要があることに注意してください。
  </para>

  <tip>
   <para>
<!--
    As an alternative to the <option>-D</option> option, you can set
    the environment variable <envar>PGDATA</envar>.
-->
<option>-D</option>オプションを使う代わりに<envar>PGDATA</envar>環境変数を設定することもできます。
    <indexterm><primary><envar>PGDATA</envar></primary></indexterm>
   </para>
  </tip>

  <para>
<!--
   Alternatively, you can run <command>initdb</command> via
   the <xref linkend="app-pg-ctl"/>
   program<indexterm><primary>pg_ctl</primary></indexterm> like so:
-->
他にも以下のように<xref linkend="app-pg-ctl"/><indexterm><primary>pg_ctl</primary></indexterm>プログラム経由で<command>initdb</command>を実行することができます。
<screen>
<prompt>$</prompt> <userinput>pg_ctl -D /usr/local/pgsql/data initdb</userinput>
</screen>
<!--
   This may be more intuitive if you are
   using <command>pg_ctl</command> for starting and stopping the
   server (see <xref linkend="server-start"/>), so
   that <command>pg_ctl</command> would be the sole command you use
   for managing the database server instance.
-->
<command>pg_ctl</command>がデータベースサーバインスタンスの管理に使用する単一のコマンドになりますので、サーバの起動や停止に<command>pg_ctl</command>を使用している場合(<xref linkend="server-start"/>参照)はこちらの方がより直感的かもしれません。
  </para>

  <para>
<!--
   <command>initdb</command> will attempt to create the directory you
   specify if it does not already exist.  Of course, this will fail if
   <command>initdb</command> does not have permissions to write in the
   parent directory.  It's generally recommendable that the
   <productname>PostgreSQL</productname> user own not just the data
   directory but its parent directory as well, so that this should not
   be a problem.  If the desired parent directory doesn't exist either,
   you will need to create it first, using root privileges if the
   grandparent directory isn't writable.  So the process might look
   like this:
-->
もし指定したディレクトリが存在しない場合は、<command>initdb</command>はその新しいディレクトリを作成しようとします。
もちろん、その親ディレクトリに書き込み権限がない場合<command>initdb</command>は失敗します。
<productname>PostgreSQL</productname>ユーザがデータディレクトリだけでなく、親ディレクトリも所有することを一般的に推奨します。
このようにすると問題になることはありません。
目的の親ディレクトリが存在しない場合は、まずそのディレクトリを作成する必要があります。
親の親ディレクトリが書き込み可能でない場合は、root権限を使用して作成します。
そのため、手順は下記のようになります。
<screen>
root# <userinput>mkdir /usr/local/pgsql</userinput>
root# <userinput>chown postgres /usr/local/pgsql</userinput>
root# <userinput>su postgres</userinput>
postgres$ <userinput>initdb -D /usr/local/pgsql/data</userinput>
</screen>
  </para>

  <para>
<!--
   <command>initdb</command> will refuse to run if the data directory
   exists and already contains files; this is to prevent accidentally
   overwriting an existing installation.
-->
データディレクトリが存在し、すでにファイルが含まれている場合は、<command>initdb</command>は実行を拒否します。これは、誤って既存のインストールを上書きしないようにするためです。
  </para>

  <para>
<!--
   Because the data directory contains all the data stored in the
   database, it is essential that it be secured from unauthorized
   access. <command>initdb</command> therefore revokes access
   permissions from everyone but the
   <productname>PostgreSQL</productname> user, and optionally, group.
   Group access, when enabled, is read-only.  This allows an unprivileged
   user in the same group as the cluster owner to take a backup of the
   cluster data or perform other operations that only require read access.
-->
データディレクトリにはデータベースの中のすべてのデータが保持されるため、権限を持たない人からのアクセスを確実に制限することが不可欠です。
ですから、<command>initdb</command>は<productname>PostgreSQL</productname>ユーザ、更にオプションでグループ以外からのアクセス権を剥奪します。
許可されている場合には、グループアクセスは読み出し専用になります。
これにより、クラスタの所有者と同じグループに所属する非特権ユーザが、そのクラスタのデータをバックアップすることや、読み出し権限だけが必要なその他の操作を実行することが可能になります。
  </para>

  <para>
<!--
   Note that enabling or disabling group access on an existing cluster requires
   the cluster to be shut down and the appropriate mode to be set on all
   directories and files before restarting
   <productname>PostgreSQL</productname>.  Otherwise, a mix of modes might
   exist in the data directory.  For clusters that allow access only by the
   owner, the appropriate modes are <literal>0700</literal> for directories
   and <literal>0600</literal> for files.  For clusters that also allow
   reads by the group, the appropriate modes are <literal>0750</literal>
   for directories and <literal>0640</literal> for files.
-->
既存のクラスタに対してグループアクセスを有効にする、あるいは無効にするには、<productname>PostgreSQL</productname>を再起動する前に、クラスタが停止済みの状態で、すべてのディレクトリとファイルに適切なモードが設定されている必要があることに注意してください。
そうでないと、データディレクトリ内に異なるモードが混在してしまうかもしれません。
所有者のみにアクセスを許可するクラスタでは、適切なディレクトリのモードは<literal>0700</literal>で、ファイルモードは<literal>0600</literal>です。
加えてグループに対して読み出しを許可するクラスタでは、適切なディレクトリのモードは<literal>0750</literal>で、ファイルモードは<literal>0640</literal>です。
  </para>

  <para>
<!--
   However, while the directory contents are secure, the default
   client authentication setup allows any local user to connect to the
   database and even become the database superuser. If you do not
   trust other local users, we recommend you use one of
   <command>initdb</command>'s <option>-W</option>, <option>&#45;-pwprompt</option>
   or <option>&#45;-pwfile</option> options to assign a password to the
   database superuser.<indexterm>
     <primary>password</primary>
     <secondary>of the superuser</secondary>
   </indexterm>
   Also, specify <option>-A scram-sha-256</option>
   so that the default <literal>trust</literal> authentication
   mode is not used; or modify the generated <filename>pg_hba.conf</filename>
   file after running <command>initdb</command>, but
   <emphasis>before</emphasis> you start the server for the first time. (Other
   reasonable approaches include using <literal>peer</literal> authentication
   or file system permissions to restrict connections. See <xref
   linkend="client-authentication"/> for more information.)
-->
しかし、ディレクトリの内容は安全ですが、デフォルトのクライアント認証の設定では、すべてのローカルユーザはデータベースに接続でき、データベーススーパーユーザになることさえ可能です。
他のローカルユーザを信用しない場合、<command>initdb</command>の<option>-W</option>、<option>--pwprompt</option>、<option>--pwfile</option>オプションのいずれか1つを使用して、データベーススーパーユーザにパスワードを付与することを推奨します。
   <indexterm>
     <primary>パスワード</primary>
     <secondary>スーパーユーザの</secondary>
   </indexterm>
また、デフォルトの<literal>trust</literal>認証モードを使用しないように、<option>-A scram-sha-256</option>を指定してください。
もしくは、<command>initdb</command>の後、初回のサーバの起動の<emphasis>前</emphasis>に、生成済みの<filename>pg_hba.conf</filename>ファイルを変更してください。
（他の穏当な方法として、<literal>peer</literal>認証やファイルシステムの権限を使用して、接続を制限することもできます。
詳細については<xref linkend="client-authentication"/>を参照してください。）
  </para>

  <para>
<!--
   <command>initdb</command> also initializes the default
   locale<indexterm><primary>locale</primary></indexterm> for the database cluster.
   Normally, it will just take the locale settings in the environment
   and apply them to the initialized database.  It is possible to
   specify a different locale for the database; more information about
   that can be found in <xref linkend="locale"/>.  The default sort order used
   within the particular database cluster is set by
   <command>initdb</command>, and while you can create new databases using
   different sort order, the order used in the template databases that initdb
   creates cannot be changed without dropping and recreating them.
   There is also a performance impact for using locales
   other than <literal>C</literal> or <literal>POSIX</literal>. Therefore, it is
   important to make this choice correctly the first time.
-->
<command>initdb</command>はまた、データベースクラスタのデフォルトのロケール<indexterm><primary>ロケール</primary></indexterm>を初期化します。
通常は、環境のロケール設定を初期化されたデータベースにそのまま適用します。
データベースに異なるロケールを指定することも可能です。
詳細については<xref linkend="locale"/>を参照してください。
特定のデータベースクラスタ内で使用されるデフォルトのソート順は<command>initdb</command>で設定されます。
異なるソート順を使用する新しいデータベースを作成することもできますが、initdbが作成するテンプレートデータベースで使用される順は削除して再作成しない限り変更することができません。
また、<literal>C</literal>や<literal>POSIX</literal>以外のロケールを使用する場合には性能上の影響もあります。
ですので初回にこれを正しく選択することが重要です。
  </para>

  <para>
<!--
   <command>initdb</command> also sets the default character set encoding
   for the database cluster.  Normally this should be chosen to match the
   locale setting.  For details see <xref linkend="multibyte"/>.
-->
また<command>initdb</command>は、データベースクラスタのデフォルトの文字セット符号化方式も設定します。
通常これは、ロケールの設定と合うものが選ばれなければなりません。
詳細は<xref linkend="multibyte"/>を参照してください。
  </para>

  <para>
<!--
   Non-<literal>C</literal> and non-<literal>POSIX</literal> locales rely on the
   operating system's collation library for character set ordering.
   This controls the ordering of keys stored in indexes.  For this reason,
   a cluster cannot switch to an incompatible collation library version,
   either through snapshot restore, binary streaming replication, a
   different operating system, or an operating system upgrade.
-->
非<literal>C</literal>および非<literal>POSIX</literal>のロケールでは、文字セットのソート順はオペレーティングシステムの照合ライブラリに依存しています。
これは、インデックスに格納されているキーの順序を制御します。
このためにクラスタは、スナップショットのリストア、バイナリストリーミングレプリケーション、異なるオペレーティングシステム、またはオペレーティングシステムのアップグレードのいずれでも互換性のない照合ライブラリバージョンに切り替えることは出来ません。
  </para>

  <sect2 id="creating-cluster-mount-points">
<!--
   <title>Use of Secondary File Systems</title>
-->
   <title>セカンダリファイルシステムの使用</title>

   <indexterm zone="creating-cluster-mount-points">
    <primary>file system mount points</primary>
   </indexterm>
   <indexterm zone="creating-cluster-mount-points">
    <primary>ファイルシステムマウントポイント</primary>
   </indexterm>

   <para>
<!--
    Many installations create their database clusters on file systems
    (volumes) other than the machine's <quote>root</quote> volume.  If you
    choose to do this, it is not advisable to try to use the secondary
    volume's topmost directory (mount point) as the data directory.
    Best practice is to create a directory within the mount-point
    directory that is owned by the <productname>PostgreSQL</productname>
    user, and then create the data directory within that.  This avoids
    permissions problems, particularly for operations such
    as <application>pg_upgrade</application>, and it also ensures clean failures if
    the secondary volume is taken offline.
-->
多くのインストールでは、マシンの<quote>ルート</quote>ボリューム以外のファイルシステム（ボリューム）上にデータベースクラスタを作成します。
この選択をした場合、セカンダリボリュームの最上位ディレクトリ（マウントポイント）をデータディレクトリとして使用することはお勧めできません。
最善の方法はマウントポイントディレクトリ内に<productname>PostgreSQL</productname>ユーザが所有するディレクトリを作成し、その中にデータディレクトリを作成することです。
これにより、権限の問題、特に<application>pg_upgrade</application>などの操作での問題を避けることができ、またセカンダリボリュームがオフラインになったときに、確実にきれいなエラーを起こすようになります。
   </para>

  </sect2>

  <sect2 id="creating-cluster-filesystem">
<!--
   <title>File Systems</title>
-->
   <title>ファイルシステム</title>

   <para>
<!--
    Generally, any file system with POSIX semantics can be used for
    PostgreSQL.  Users prefer different file systems for a variety of reasons,
    including vendor support, performance, and familiarity.  Experience
    suggests that, all other things being equal, one should not expect major
    performance or behavior changes merely from switching file systems or
    making minor file system configuration changes.
-->
一般的にはPOSIXのセマンティクスを備えたすべてのファイルシステムがPostgreSQLで利用できます。
ユーザはベンダのサポート、性能、慣れ親しんでいるかどうかなどの様々な理由で異なるファイルシステムを選択します。
経験が示すところによると、これ以外の要素が同じなら、単にファイルシステムを変更したり、ファイルシステムの設定を少し変えただけで大きな性能の違いや挙動の違いがあるとは思わないほうが良いでしょう。
   </para>

   <sect3 id="creating-cluster-nfs">
    <title>NFS</title>

    <indexterm zone="creating-cluster-nfs">
     <primary>NFS</primary>
    </indexterm>

    <para>
<!--
     It is possible to use an <acronym>NFS</acronym> file system for storing
     the <productname>PostgreSQL</productname> data directory.
     <productname>PostgreSQL</productname> does nothing special for
     <acronym>NFS</acronym> file systems, meaning it assumes
     <acronym>NFS</acronym> behaves exactly like locally-connected drives.
     <productname>PostgreSQL</productname> does not use any functionality that
     is known to have nonstandard behavior on <acronym>NFS</acronym>, such as
     file locking.
-->
<productname>PostgreSQL</productname>のデータディレクトリを格納するために<acronym>NFS</acronym>ファイルシステムが使えます。
<productname>PostgreSQL</productname>は<acronym>NFS</acronym>ファイルシステムのために何ら特別なことはしません。つまり<acronym>NFS</acronym>がローカルに接続されたドライブと完全に同じように振る舞うものとみなします。
<productname>PostgreSQL</productname>は、ファイルのロックなど、<acronym>NFS</acronym>上で非標準の振る舞いをすると知られている機能は使いません。
    </para>

    <para>
<!--
     The only firm requirement for using <acronym>NFS</acronym> with
     <productname>PostgreSQL</productname> is that the file system is mounted
     using the <literal>hard</literal> option.  With the
     <literal>hard</literal> option, processes can <quote>hang</quote>
     indefinitely if there are network problems, so this configuration will
     require a careful monitoring setup.  The <literal>soft</literal> option
     will interrupt system calls in case of network problems, but
     <productname>PostgreSQL</productname> will not repeat system calls
     interrupted in this way, so any such interruption will result in an I/O
     error being reported.
-->
<acronym>NFS</acronym>を<productname>PostgreSQL</productname>で使う上での必須要件は<literal>hard</literal>オプションを使ってファイルシステムをマウントすることです。
<literal>hard</literal>オプションでは、ネットワークに問題があればプロセスは永久に<quote>ハング</quote>する可能性があります。ですからこの設定では注意深い監視が必要になります。
<literal>soft</literal>オプションはネットワークに問題があるとシステムコールに割り込みますが、<productname>PostgreSQL</productname>はこの方法で割り込まれたシステムコールを再発行しません。ですからそのような割り込みに対してはI/Oエラーの発生が報告されることとなります。
    </para>

    <para>
<!--
     It is not necessary to use the <literal>sync</literal> mount option.  The
     behavior of the <literal>async</literal> option is sufficient, since
     <productname>PostgreSQL</productname> issues <literal>fsync</literal>
     calls at appropriate times to flush the write caches.  (This is analogous
     to how it works on a local file system.)  However, it is strongly
     recommended to use the <literal>sync</literal> export option on the NFS
     <emphasis>server</emphasis> on systems where it exists (mainly Linux).
     Otherwise, an <literal>fsync</literal> or equivalent on the NFS client is
     not actually guaranteed to reach permanent storage on the server, which
     could cause corruption similar to running with the parameter <xref
     linkend="guc-fsync"/> off.  The defaults of these mount and export
     options differ between vendors and versions, so it is recommended to
     check and perhaps specify them explicitly in any case to avoid any
     ambiguity.
-->
<literal>sync</literal>マウントオプションを使う必要はありません。
<literal>async</literal>オプションの動作で十分です。なぜなら<productname>PostgreSQL</productname>は書き込みキャッシュをフラッシュするために適切な時に<literal>fsync</literal>呼び出しを発行するからです。
（これはローカルファイルシステム上での動作と同様です。）
しかし、<literal>sync</literal>エクスポートオプションがあるシステム（主にLinux）上のNFS<emphasis>サーバ</emphasis>では、そのオプションを使うことを強くお勧めします。
さもないとNFSクライアント上の<literal>fsync</literal>、あるいは同等ものは実際にはサーバ上の永続ストレージに到達することが保証されず、<xref linkend="guc-fsync"/>パラメータをオフにして実行するのと同じような破壊をもたらす可能性があります。
これらのマウントオプションとエクスポートオプションのデフォルトはベンダとバージョンによって違います。ですから曖昧さを避けるためにこれらのオプションをチェックし、また常に明示的にオプションを指定したほうが良いでしょう。
    </para>

    <para>
<!--
     In some cases, an external storage product can be accessed either via NFS
     or a lower-level protocol such as iSCSI.  In the latter case, the storage
     appears as a block device and any available file system can be created on
     it.  That approach might relieve the DBA from having to deal with some of
     the idiosyncrasies of NFS, but of course the complexity of managing
     remote storage then happens at other levels.
-->
場合によっては外部ストレージ製品は、NFSあるいはiSCSIのような低レベルのプロトコルのどちらでもアクセスできます。
後者の場合にはストレージはブロックデバイスとして扱われ、利用可能などのようなファイルシステムもその上に作ることができます。
このアプローチはNFSの特異性に対処することからDBAを解放するかも知れません。もちろんリモートストレージを管理する複雑さが別のレベルで起こってしまいますが。
    </para>
   </sect3>
  </sect2>

 </sect1>

 <sect1 id="server-start">
<!--
  <title>Starting the Database Server</title>
-->
  <title>データベースサーバの起動</title>

  <para>
<!--
   Before anyone can access the database, you must start the database
   server. The database server program is called
   <command>postgres</command>.<indexterm><primary>postgres</primary></indexterm>
-->
データベースにアクセスするためには、まずデータベースサーバを起動しなくてはいけません。
データベースサーバプログラムは<command>postgres</command>という名前です。
<indexterm><primary>postgres</primary></indexterm>
  </para>

  <para>
<!--
   If you are using a pre-packaged version
   of <productname>PostgreSQL</productname>, it almost certainly includes
   provisions for running the server as a background task according to the
   conventions of your operating system.  Using the package's
   infrastructure to start the server will be much less work than figuring
   out how to do this yourself.  Consult the package-level documentation
   for details.
-->
パッケージ化された版の<productname>PostgreSQL</productname>を使用している場合は、オペレーティングシステムの規則に従って、サーバをバックグラウンドタスクとして実行するための提供がほぼ確実に含まれています。
パッケージの基盤を使用してサーバを起動させるほうが、自分でこれをおこなう方法を理解するよりもはるかに作業量が少なくなります。
詳細についてはパッケージレベルのドキュメントを参照してください。
  </para>

  <para>
<!--
   The bare-bones way to start the server manually is just to invoke
   <command>postgres</command> directly, specifying the location of the
   data directory with the <option>-D</option> option, for example:
-->
サーバを手動で起動するための必要最低限の方法は、<option>-D</option>オプションを使用してデータディレクトリの場所を指定<command>postgres</command>を直接呼び出することです。
次に例を示します。
<screen>
$ <userinput>postgres -D /usr/local/pgsql/data</userinput>
</screen>
<!--
   which will leave the server running in the foreground. This must be
   done while logged into the <productname>PostgreSQL</productname> user
   account. Without <option>-D</option>, the server will try to use
   the data directory named by the environment variable <envar>PGDATA</envar>.
   If that variable is not provided either, it will fail.
-->
上記のコマンドはサーバをフォアグラウンドで実行させます。
これは、<productname>PostgreSQL</productname>ユーザアカウントでログインしている間に実行されなくてはいけません。
<option>-D</option>オプションが指定されていない場合、サーバは<envar>PGDATA</envar>環境変数で指定されたデータディレクトリを使用しようと試みます。
どちらの変数も指定されていなければ失敗します。
  </para>

  <para>
<!--
   Normally it is better to start <command>postgres</command> in the
   background.  For this, use the usual Unix shell syntax:
-->
通常はバックグラウンドで<command>postgres</command>を起動することをお勧めします。
そのためには以下のように通常のUnixシェルの構文を使います。
<screen>
$ <userinput>postgres -D /usr/local/pgsql/data &gt;logfile 2&gt;&amp;1 &amp;</userinput>
</screen>
<!--
   It is important to store the server's <systemitem>stdout</systemitem> and
   <systemitem>stderr</systemitem> output somewhere, as shown above. It will help
   for auditing purposes and to diagnose problems. (See <xref
   linkend="logfile-maintenance"/> for a more thorough discussion of log
   file handling.)
-->
この例のように、サーバの<systemitem>標準出力</systemitem>と<systemitem>標準エラー</systemitem>出力をどこかに保管しておくことが重要です。
これは監査目的と問題の原因究明に役立ちます。
（ログファイルの取り扱いについての全体的な説明については<xref linkend="logfile-maintenance"/>を参照してください。）
  </para>

  <para>
<!--
   The <command>postgres</command> program also takes a number of other
   command-line options. For more information, see the
   <xref linkend="app-postgres"/> reference page
   and <xref linkend="runtime-config"/> below.
-->
<command>postgres</command>プログラムには、この他にも多くのコマンドラインオプションを指定することができます。
詳細は<xref linkend="app-postgres"/>リファレンスページと後述の<xref linkend="runtime-config"/>を参照してください。
  </para>

  <para>
<!--
   This shell syntax can get tedious quickly.  Therefore the wrapper
   program
   <xref linkend="app-pg-ctl"/><indexterm><primary>pg_ctl</primary></indexterm>
   is provided to simplify some tasks.  For example:
-->
こうしたシェル構文は長くなりがちです。そのため、
<xref linkend="app-pg-ctl"/><indexterm><primary>pg_ctl</primary></indexterm>
ラッパープログラムが提供されていて、いくつかのタスクを単純化しています。
以下に例を示します。
<programlisting>
pg_ctl start -l logfile
</programlisting>
<!--
   will start the server in the background and put the output into the
   named log file. The <option>-D</option> option has the same meaning
   here as for <command>postgres</command>. <command>pg_ctl</command>
   is also capable of stopping the server.
-->
これは、サーバをバックグラウンドで起動し、出力を指定されたログファイルに書き出します。
<option>-D</option>オプションは、ここでも<command>postgres</command>の場合と同じ意味を持ちます。
<command>pg_ctl</command>によってサーバを停止させることもできます。
  </para>

  <para>
<!--
   Normally, you will want to start the database server when the
   computer boots.<indexterm>
     <primary>booting</primary>
     <secondary>starting the server during</secondary>
   </indexterm>
   Autostart scripts are operating-system-specific.
   There are a few example scripts distributed with
   <productname>PostgreSQL</productname> in the
   <filename>contrib/start-scripts</filename> directory. Installing one will require
   root privileges.
-->
通常、コンピュータが起動された時にデータベースサーバも一緒に起動したい場合が多いと思われます。
   <indexterm>
    <primary>マシンの起動</primary>
    <secondary>時のサーバ起動</secondary>
   </indexterm>
自動起動スクリプトはオペレーティングシステム固有のものです。
いくつかのスクリプトの例は<productname>PostgreSQL</productname>の<filename>contrib/start-scripts</filename>ディレクトリに同梱されています。
このインストールにはおそらくroot権限が必要となります。
  </para>

  <para>
<!--
   Different systems have different conventions for starting up daemons
   at boot time. Many systems have a file
   <filename>/etc/rc.local</filename> or
   <filename>/etc/rc.d/rc.local</filename>. Others use <filename>init.d</filename> or
   <filename>rc.d</filename> directories. Whatever you do, the server must be
   run by the <productname>PostgreSQL</productname> user account
   <emphasis>and not by root</emphasis> or any other user. Therefore you
   probably should form your commands using
   <literal>su postgres -c '...'</literal>.  For example:
-->
起動時にデーモンを開始する方法はシステムによって異なります。
多くのシステムには<filename>/etc/rc.local</filename>ファイルや<filename>/etc/rc.d/rc.local</filename>ファイルがあります。
他のシステムでは<filename>init.d</filename>や<filename>rc.d</filename>ディレクトリが使用されます。
何を実行するにしても、サーバは<productname>PostgreSQL</productname>ユーザアカウントで起動させなければなりません。
<emphasis>rootであってはいけません</emphasis>し、他のユーザでもいけません。
したがって、<literal>su postgres -c '...'</literal>を使用してコマンドを実行する必要があるでしょう。
以下に例を示します。
<programlisting>
su postgres -c 'pg_ctl start -D /usr/local/pgsql/data -l serverlog'
</programlisting>
  </para>

  <para>
<!--
   Here are a few more operating-system-specific suggestions. (In each
   case be sure to use the proper installation directory and user
   name where we show generic values.)
-->
さらにいくつかのオペレーティングシステム固有の提案を挙げます。
（ここでは一般的な値で説明していますので、各項目において適切なインストールディレクトリとユーザ名に置き換えて読んでください。）

   <itemizedlist>
    <listitem>
     <para>
<!--
      For <productname>FreeBSD</productname>, look at the file
      <filename>contrib/start-scripts/freebsd</filename> in the
      <productname>PostgreSQL</productname> source distribution.
      <indexterm><primary>FreeBSD</primary><secondary>start script</secondary></indexterm>
-->
<productname>FreeBSD</productname>では、<productname>PostgreSQL</productname>のソース配布物の中にある<filename>contrib/start-scripts/freebsd</filename>ファイルを参照してください。
<indexterm><primary>FreeBSD</primary><secondary>の起動スクリプト</secondary></indexterm>
     </para>
    </listitem>

    <listitem>
     <para>
<!--
      On <productname>OpenBSD</productname>, add the following lines
      to the file <filename>/etc/rc.local</filename>:
      <indexterm><primary>OpenBSD</primary><secondary>start script</secondary></indexterm>
-->
<productname>OpenBSD</productname>では、以下の数行を<filename>/etc/rc.local</filename>ファイルに追加してください。
<indexterm><primary>OpenBSD</primary><secondary>の起動スクリプト</secondary></indexterm>
<programlisting>
if [ -x /usr/local/pgsql/bin/pg_ctl -a -x /usr/local/pgsql/bin/postgres ]; then
    su -l postgres -c '/usr/local/pgsql/bin/pg_ctl start -s -l /var/postgresql/log -D /usr/local/pgsql/data'
    echo -n ' postgresql'
fi
</programlisting>
     </para>
    </listitem>

    <listitem>
     <para>
<!--
      On <productname>Linux</productname> systems either add
      <indexterm><primary>Linux</primary><secondary>start script</secondary></indexterm>
-->
<productname>Linux</productname>システムでは、
<indexterm><primary>Linux</primary><secondary>の起動スクリプト</secondary></indexterm>
<programlisting>
/usr/local/pgsql/bin/pg_ctl start -l logfile -D /usr/local/pgsql/data
</programlisting>
<!--
      to <filename>/etc/rc.d/rc.local</filename>
      or <filename>/etc/rc.local</filename> or look at the file
      <filename>contrib/start-scripts/linux</filename> in the
      <productname>PostgreSQL</productname> source distribution.
-->
を<filename>/etc/rc.d/rc.local</filename>や<filename>/etc/rc.local</filename>に追加してください。
または、<productname>PostgreSQL</productname>のソース配布物の中にある<filename>contrib/start-scripts/linux</filename>ファイルを参照してください。
     </para>

     <para>
<!--
      When using <application>systemd</application>, you can use the following
      service unit file (e.g.,
      at <filename>/etc/systemd/system/postgresql.service</filename>):<indexterm><primary>systemd</primary></indexterm>
-->
<application>systemd</application>を使用する場合は以下のサービスユニットファイルを（例えば<filename>/etc/systemd/system/postgresql.service</filename>として）使用できます。
<indexterm><primary>systemd</primary></indexterm>
<programlisting>
[Unit]
Description=PostgreSQL database server
Documentation=man:postgres(1)
After=network-online.target
Wants=network-online.target

[Service]
Type=notify
User=postgres
ExecStart=/usr/local/pgsql/bin/postgres -D /usr/local/pgsql/data
ExecReload=/bin/kill -HUP $MAINPID
KillMode=mixed
KillSignal=SIGINT
TimeoutSec=infinity

[Install]
WantedBy=multi-user.target
</programlisting>
<!--
      Using <literal>Type=notify</literal> requires that the server binary was
      built with <literal>configure &#45;-with-systemd</literal>.
-->
<literal>Type=notify</literal>を使うには、サーバのバイナリが<literal>configure --with-systemd</literal>でビルドされている必要があります。
     </para>

     <para>
<!--
      Consider carefully the timeout
      setting.  <application>systemd</application> has a default timeout of 90
      seconds as of this writing and will kill a process that does not report
      readiness within that time.  But a <productname>PostgreSQL</productname>
      server that might have to perform crash recovery at startup could take
      much longer to become ready.  The suggested value
      of <literal>infinity</literal> disables the timeout logic.
-->
タイムアウトの設定について慎重に検討してください。
この文書を書いている時点で、<application>systemd</application>のデフォルトのタイムアウトは90秒で、その時間内に準備ができたことを報告しないプロセスは終了させられます。
しかし、<productname>PostgreSQL</productname>サーバは起動時にクラッシュリカバリを実行せねばならないことがあり、準備ができるまでにそれよりずっと長い時間を要することがあります。
ここで提案されている<literal>infinity</literal>という値は、そのタイムアウトの仕組みを無効にします。
     </para>
    </listitem>

    <listitem>
     <para>
<!--
      On <productname>NetBSD</productname>, use either the
      <productname>FreeBSD</productname> or
      <productname>Linux</productname> start scripts, depending on
      preference.
      <indexterm><primary>NetBSD</primary><secondary>start script</secondary></indexterm>
-->
<productname>NetBSD</productname>では、<productname>FreeBSD</productname>か<productname>Linux</productname>の好きな方の起動スクリプトを使用してください。
<indexterm><primary>NetBSD</primary><secondary>の起動スクリプト</secondary></indexterm>
     </para>
    </listitem>

    <listitem>
     <para>
<!--
      On <productname>Solaris</productname>, create a file called
      <filename>/etc/init.d/postgresql</filename> that contains
      the following line:
-->
<productname>Solaris</productname>では、<filename>/etc/init.d/postgresql</filename>というファイルを作成し、そこに以下の1行を記述してください。
<!--
      <indexterm><primary>Solaris</primary><secondary>start script</secondary></indexterm>
-->
<indexterm><primary>Solaris</primary><secondary>の起動スクリプト</secondary></indexterm>
<programlisting>
su - postgres -c "/usr/local/pgsql/bin/pg_ctl start -l logfile -D /usr/local/pgsql/data"
</programlisting>
<!--
      Then, create a symbolic link to it in <filename>/etc/rc3.d</filename> as
      <filename>S99postgresql</filename>.
-->
そして、<filename>/etc/rc3.d</filename>以下に<filename>S99postgresql</filename>としてそのファイルに対するシンボリックリンクを作成してください。
     </para>
    </listitem>
   </itemizedlist>

  </para>

   <para>
<!--
    While the server is running, its
    <acronym>PID</acronym> is stored in the file
    <filename>postmaster.pid</filename> in the data directory. This is
    used to prevent multiple server instances from
    running in the same data directory and can also be used for
    shutting down the server.
-->
サーバが実行している間は、その<acronym>PID</acronym>はデータディレクトリの中の<filename>postmaster.pid</filename>ファイルに記述されています。
これは同じデータディレクトリで複数のサーバインスタンスが実行されるのを防止し、また、サーバの停止にも使うことができます。
   </para>

   <sect2 id="server-start-failures">
<!--
    <title>Server Start-up Failures</title>
-->
    <title>サーバ起動の失敗</title>

    <para>
<!--
     There are several common reasons the server might fail to
     start. Check the server's log file, or start it by hand (without
     redirecting standard output or standard error) and see what error
     messages appear. Below we explain some of the most common error
     messages in more detail.
-->
サーバの起動が失敗する理由として代表的なものがいくつかあります。
サーバのログファイルを点検するか、（標準出力や標準エラーをリダイレクトせずに）手動で起動して、どのようなエラーメッセージが出ているか確認してください。
以下に、よく発生するエラーメッセージのいくつかをより詳細に説明します。
    </para>

    <para>
<screen>
LOG:  could not bind IPv4 address "127.0.0.1": Address already in use
HINT:  Is another postmaster already running on port 5432? If not, wait a few seconds and retry.
FATAL:  could not create any TCP/IP sockets
</screen>
<!--
     This usually means just what it suggests: you tried to start
     another server on the same port where one is already running.
     However, if the kernel error message is not <computeroutput>Address
     already in use</computeroutput> or some variant of that, there might
     be a different problem. For example, trying to start a server
     on a reserved port number might draw something like:
-->
これはたいていの場合メッセージが示す通りの意味です。
既にサーバが動いているポートで別のサーバを起動しようとしたことを示しています。
しかし、カーネルエラーメッセージが<computeroutput>Address already in use</computeroutput>やそれに類似したものではない場合は、別の問題の可能性もあります。
例えば、予約済みのポート番号でサーバを起動しようとすると下記のようなメッセージが出るかもしれません。
<screen>
$ <userinput>postgres -p 666</userinput>
LOG:  could not bind IPv4 address "127.0.0.1": Permission denied
HINT:  Is another postmaster already running on port 666? If not, wait a few seconds and retry.
FATAL:  could not create any TCP/IP sockets
</screen>
    </para>

    <para>
<!--
     A message like:
-->
次のようなメッセージが表示された場合、
<screen>
FATAL:  could not create shared memory segment: Invalid argument
DETAIL:  Failed system call was shmget(key=5440001, size=4011376640, 03600).
</screen>
<!--
     probably means your kernel's limit on the size of shared memory is
     smaller than the work area <productname>PostgreSQL</productname>
     is trying to create (4011376640 bytes in this example).
     This is only likely to happen if you have set <literal>shared_memory_type</literal>
     to <literal>sysv</literal>.  In that case, you
     can try starting the server with a smaller-than-normal number of
     buffers (<xref linkend="guc-shared-buffers"/>), or
     reconfigure your kernel to increase the allowed shared memory
     size. You might also see this message when trying to start multiple
     servers on the same machine, if their total space requested
     exceeds the kernel limit.
-->
これは、おそらくカーネルによる共有メモリのサイズの上限が<productname>PostgreSQL</productname>が作ろうとしている作業領域（この例では4011376640バイト）よりも小さいことを示しています。
これは<literal>shared_memory_type</literal>を<literal>sysv</literal>に設定した場合にのみ発生する可能性があります。
その場合は、サーバを通常よりも少ないバッファ数（<xref linkend="guc-shared-buffers"/>）で起動するか、カーネルを再設定して許容される共有メモリサイズを増やすこともできます。
このメッセージは、同じマシン上で複数のサーバを起動しようとした時に、要求された領域の合計がカーネルの上限を超えた場合にも表示されます。
    </para>

    <para>
<!--
     An error like:
-->
下記のようなエラーの場合:
<screen>
FATAL:  could not create semaphores: No space left on device
DETAIL:  Failed system call was semget(5440126, 17, 03600).
</screen>
<!--
     does <emphasis>not</emphasis> mean you've run out of disk
     space. It means your kernel's limit on the number of <systemitem
     class="osname">System V</systemitem> semaphores is smaller than the number
     <productname>PostgreSQL</productname> wants to create. As above,
     you might be able to work around the problem by starting the
     server with a reduced number of allowed connections
     (<xref linkend="guc-max-connections"/>), but you'll eventually want to
     increase the kernel limit.
-->
ディスクの空き容量がなくなったということを示しているわけでは<emphasis>ありません</emphasis>。
これはカーネルの<systemitem class="osname">System V</systemitem>セマフォの上限が、<productname>PostgreSQL</productname>が作成しようとしている数よりも小さいということを意味しています。
上記のように、許可される接続の数（<xref linkend="guc-max-connections"/>）を減らしてサーバを起動させることで問題は回避できるかもしれませんが、最終的にはカーネルの設定を変えてセマフォの上限を増やした方が良いでしょう。
    </para>

    <para>
<!--
     Details about configuring <systemitem class="osname">System V</systemitem>
     <acronym>IPC</acronym> facilities are given in <xref linkend="sysvipc"/>.
-->
<systemitem class="osname">System V</systemitem> <acronym>IPC</acronym>設備の設定についての詳細は<xref linkend="sysvipc"/>を参照してください。
    </para>
   </sect2>

   <sect2 id="client-connection-problems">
<!--
    <title>Client Connection Problems</title>
-->
    <title>クライアント接続の問題</title>

    <para>
<!--
     Although the error conditions possible on the client side are quite
     varied and application-dependent, a few of them might be directly
     related to how the server was started. Conditions other than
     those shown below should be documented with the respective client
     application.
-->
クライアント側で起こり得るエラー状態はきわめて多様で、アプリケーションに依存します。
その中のいくつかはサーバが起動された方法と直接関係するかもしれません。
以下で説明する以外の状態については各々のクライアントアプリケーションの資料を参照してください。
    </para>

    <para>
<screen>
psql: error: connection to server at "server.joe.com" (123.123.123.123), port 5432 failed: Connection refused
        Is the server running on that host and accepting TCP/IP connections?
</screen>
<!--
     This is the generic <quote>I couldn't find a server to talk
     to</quote> failure. It looks like the above when TCP/IP
     communication is attempted. A common mistake is to forget to
<<<<<<< HEAD
     configure the server to allow TCP/IP connections.
-->
これは一般的な<quote>接続するサーバが見つけられませんでした</quote>という失敗です。
TCP/IP通信を試みた時に上記のように表示されます。
よくある間違いはサーバにTCP/IPを許可する設定を忘れていることです。
=======
     configure <xref linkend="guc-listen-addresses"/> so that the server
     accepts remote TCP connections.
>>>>>>> 3d6a8289
    </para>

    <para>
<!--
     Alternatively, you might get this when attempting Unix-domain socket
     communication to a local server:
-->
代わりに、ローカルのサーバにUnixソケット通信を試みると下記のような表示が出ます。
<screen>
psql: error: connection to server on socket "/tmp/.s.PGSQL.5432" failed: No such file or directory
        Is the server running locally and accepting connections on that socket?
</screen>
<!--
     If the server is indeed running, check that the client's idea of the
     socket path (here <literal>/tmp</literal>) agrees with the server's
     <xref linkend="guc-unix-socket-directories"/> setting.
-->
サーバが実行中にもかかわらずこうなるなら、クライアントが想定しているソケットパス（ここでは<literal>/tmp</literal>）がサーバの<xref linkend="guc-unix-socket-directories"/>設定と一致しているかどうか確認してください。
    </para>

    <para>
<!--
     A connection failure message always shows the server address or socket
     path name, which is useful in verifying that the client is trying to
     connect to the right place. If there is in fact no server
     listening there, the kernel error message will typically be either
     <computeroutput>Connection refused</computeroutput> or
     <computeroutput>No such file or directory</computeroutput>, as
     illustrated. (It is important to realize that
     <computeroutput>Connection refused</computeroutput> in this context
     does <emphasis>not</emphasis> mean that the server got your
     connection request and rejected it. That case will produce a
     different message, as shown in <xref
     linkend="client-authentication-problems"/>.) Other error messages
     such as <computeroutput>Connection timed out</computeroutput> might
     indicate more fundamental problems, like lack of network
     connectivity, or a firewall blocking the connection.
-->
接続失敗のメッセージは常にサーバのアドレスか、ソケットパス名を表示し、クライアントが正しいところに接続しようとしていることを確認するのに役立ちます。
もしそこを接続待ちしているサーバがない場合、典型的なカーネルエラーメッセージは、表示されているように<computeroutput>Connection refused</computeroutput>もしくは<computeroutput>No such file or directory</computeroutput>となります。
（この場合の<computeroutput>Connection refused</computeroutput>はサーバが接続要求を受け付けた後に拒否したわけでは<emphasis>ない</emphasis>ということを理解しておくことが大切です。
もしそうだった場合は<xref linkend="client-authentication-problems"/>で示されるような別のメッセージが表示されます。）
<computeroutput>Connection timed out</computeroutput>のような他のメッセージは、例えばネットワーク接続の欠如、あるいはファイアウォールが接続をブロックしているようなもっと根本的な問題を表しています。
    </para>
   </sect2>
  </sect1>

 <sect1 id="kernel-resources">
<!--
  <title>Managing Kernel Resources</title>
-->
  <title>カーネルリソースの管理</title>

  <para>
<!--
   <productname>PostgreSQL</productname> can sometimes exhaust various operating system
   resource limits, especially when multiple copies of the server are running
   on the same system, or in very large installations.  This section explains
   the kernel resources used by <productname>PostgreSQL</productname> and the steps you
   can take to resolve problems related to kernel resource consumption.
-->
<productname>PostgreSQL</productname>は、特に同一システム上で複数のサーバコピーを実行している場合や非常に大規模なインストレーションでは、オペレーティングシステムの様々なリソース制限を超えてしまうことがあります。
本節では、<productname>PostgreSQL</productname>で使用されるカーネルリソース、およびカーネルリソース消費に関連した問題を解消する時に取ることができる手順について説明します。
  </para>

  <sect2 id="sysvipc">
<!--
   <title>Shared Memory and Semaphores</title>
-->
   <title>共有メモリとセマフォ</title>

   <indexterm zone="sysvipc">
    <primary>shared memory</primary>
   </indexterm>
   <indexterm zone="sysvipc">
    <primary>共有メモリ</primary>
   </indexterm>

   <indexterm zone="sysvipc">
    <primary>semaphores</primary>
   </indexterm>
   <indexterm zone="sysvipc">
    <primary>セマフォ</primary>
   </indexterm>

   <para>
<!--
    <productname>PostgreSQL</productname> requires the operating system to provide
    inter-process communication (<acronym>IPC</acronym>) features, specifically
    shared memory and semaphores.  Unix-derived systems typically provide
    <quote><systemitem class="osname">System V</systemitem></quote> <acronym>IPC</acronym>,
    <quote><systemitem class="osname">POSIX</systemitem></quote> <acronym>IPC</acronym>, or both.
    <systemitem class="osname">Windows</systemitem> has its own implementation of
    these features and is not discussed here.
-->
<productname>PostgreSQL</productname>はオペレーティングシステムが、プロセス間通信(<acronym>IPC</acronym>)特に共有メモリとセマフォ機能を提供することを要求します。
Unix（派生）システムでは、<quote><systemitem class="osname">System V</systemitem></quote> <acronym>IPC</acronym>や、<quote><systemitem class="osname">POSIX</systemitem></quote> <acronym>IPC</acronym>、またはその両方を提供します。
<systemitem class="osname">Windows</systemitem>は、これらの機能を独自で実装しているため、ここでは説明しません。
   </para>

   <para>
<!--
    By default, <productname>PostgreSQL</productname> allocates
    a very small amount of System V shared memory, as well as a much larger
    amount of anonymous <function>mmap</function> shared memory.
    Alternatively, a single large System V shared memory region can be used
    (see <xref linkend="guc-shared-memory-type"/>).

    In addition a significant number of semaphores, which can be either
    System V or POSIX style, are created at server startup.  Currently,
    POSIX semaphores are used on Linux and FreeBSD systems while other
    platforms use System V semaphores.
-->
デフォルトでは<productname>PostgreSQL</productname>は通常、非常に少量のSystem V共有メモリと、もっと大量の無名<function>mmap</function>共有メモリを割り当てます。
代替方法として、単一の大きなSystem Vメモリリージョンも利用できます
（<xref linkend="guc-shared-memory-type"/>参照）。

さらに、System V又はPOSIXスタイルのどちらかのセマフォがサーバの起動時に作成されます。
現在、LinuxとFreeBSDシステムではPOSIXセマフォが使用され、それ以外のプラットフォームではSystem Vセマフォが使用されます。
   </para>

   <para>
<!--
    System V <acronym>IPC</acronym> features are typically constrained by
    system-wide allocation limits.
    When <productname>PostgreSQL</productname> exceeds one of these limits,
    the server will refuse to start and
    should leave an instructive error message describing the problem
    and what to do about it. (See also <xref
    linkend="server-start-failures"/>.) The relevant kernel
    parameters are named consistently across different systems; <xref
    linkend="sysvipc-parameters"/> gives an overview. The methods to set
    them, however, vary. Suggestions for some platforms are given below.
-->
System V <acronym>IPC</acronym>機能は、通常システム全体の割り当て制限に制約されます。
<productname>PostgreSQL</productname>がこれらの制限のいずれかを超えると、サーバは起動を拒否し、問題および何をすべきかを説明するエラーメッセージを残します。
（<xref linkend="server-start-failures"/> も参照してください。）
関係するカーネルパラメータは別々のシステム上でも統一して名付けられています。
<xref linkend="sysvipc-parameters"/>で概略がわかります。
しかしこれらを設定するための方法は異なります。
以下に、いくつかのプラットフォームへの提案を挙げます。
   </para>

   <table id="sysvipc-parameters">
<!--
    <title><systemitem class="osname">System V</systemitem> <acronym>IPC</acronym> Parameters</title>
-->
    <title><systemitem class="osname">System V</systemitem> <acronym>IPC</acronym>パラメータ</title>

    <tgroup cols="3">
     <colspec colname="col1" colwidth="1*"/>
     <colspec colname="col2" colwidth="3*"/>
     <colspec colname="col3" colwidth="3*"/>
     <thead>
      <row>
<!--
       <entry>Name</entry>
-->
       <entry>名前</entry>
<!--
       <entry>Description</entry>
-->
       <entry>説明</entry>
<!--
       <entry>Values needed to run one <productname>PostgreSQL</productname> instance</entry>
-->
       <entry>一つの<productname>PostgreSQL</productname>インスタンスに必要な値</entry>
      </row>
     </thead>

     <tbody>
      <row>
       <entry><varname>SHMMAX</varname></entry>
<!--
       <entry>Maximum size of shared memory segment (bytes)</entry>
-->
       <entry>共有メモリセグメントの最大サイズ（バイト）</entry>
<!--
       <entry>at least 1kB, but the default is usually much higher</entry>
-->
       <entry>最小でも1キロバイト（ただしデフォルトはもっと多くなっています）</entry>
      </row>

      <row>
       <entry><varname>SHMMIN</varname></entry>
<!--
       <entry>Minimum size of shared memory segment (bytes)</entry>
-->
<entry>共有メモリセグメントの最小サイズ（バイト）</entry>
       <entry>1</entry>
      </row>

      <row>
       <entry><varname>SHMALL</varname></entry>
<!--
       <entry>Total amount of shared memory available (bytes or pages)</entry>
       <entry>same as <varname>SHMMAX</varname> if bytes,
        or <literal>ceil(SHMMAX/PAGE_SIZE)</literal> if pages,
        plus room for other applications</entry>
-->
<entry>使用可能な共有メモリの総量（バイトまたはページ）</entry>
<entry>バイト指定の場合は<varname>SHMMAX</varname>と同じ。ページ指定の場合は<literal>ceil(SHMMAX/PAGE_SIZE)</literal>。 + 他のアプリケーション用の空間</entry>
      </row>

      <row>
       <entry><varname>SHMSEG</varname></entry>
<!--
       <entry>Maximum number of shared memory segments per process</entry>
-->
       <entry>プロセスごとの共有メモリセグメントの最大数</entry>
<!--
       <entry>only 1 segment is needed, but the default is much higher</entry>
-->
       <entry>必要なのは1セグメントのみ（ただしデフォルトはもっと多くなっています）</entry>
      </row>

       <row>
        <entry><varname>SHMMNI</varname></entry>
<!--
        <entry>Maximum number of shared memory segments system-wide</entry>
-->
        <entry>システム全体の共有メモリセグメントの最大数</entry>
<!--
        <entry>like <varname>SHMSEG</varname> plus room for other applications</entry>
-->
        <entry><varname>SHMSEG</varname>と同様 + 他のアプリケーション用の空間</entry>
       </row>

       <row>
        <entry><varname>SEMMNI</varname></entry>
<!--
        <entry>Maximum number of semaphore identifiers (i.e., sets)</entry>
<<<<<<< HEAD
-->
        <entry>セマフォ識別子の最大数（つまりセット）</entry>
<!--
        <entry>at least <literal>ceil((max_connections + autovacuum_max_workers + max_wal_senders + max_worker_processes + 7) / 19)</literal> plus room for other applications</entry>
-->
        <entry>最低<literal>ceil((max_connections + autovacuum_max_workers + max_wal_senders + max_worker_processes + 7) / 19)</literal> + 他のアプリケーション用の空間</entry>
=======
        <entry>at least <literal>ceil(num_os_semaphores / 16)</literal> plus room for other applications</entry>
>>>>>>> 3d6a8289
       </row>

       <row>
        <entry><varname>SEMMNS</varname></entry>
<!--
        <entry>Maximum number of semaphores system-wide</entry>
<<<<<<< HEAD
-->
        <entry>システム全体のセマフォの最大数</entry>
<!--
        <entry><literal>ceil((max_connections + autovacuum_max_workers + max_wal_senders + max_worker_processes + 7) / 19) * 20</literal> plus room for other applications</entry>
-->
        <entry><literal>ceil((max_connections + autovacuum_max_workers + max_wal_senders + max_worker_processes + 7) / 19) * 20</literal> + 他のアプリケーション用の空間</entry>
=======
        <entry><literal>ceil(num_os_semaphores / 16) * 17</literal> plus room for other applications</entry>
>>>>>>> 3d6a8289
       </row>

       <row>
        <entry><varname>SEMMSL</varname></entry>
<!--
        <entry>Maximum number of semaphores per set</entry>
-->
        <entry>セットごとのセマフォの最大数</entry>
<!--
        <entry>at least 20</entry>
-->
        <entry>最低20</entry>
       </row>

       <row>
        <entry><varname>SEMMAP</varname></entry>
<!--
        <entry>Number of entries in semaphore map</entry>
-->
        <entry>セマフォマップの中の項目の数</entry>
<!--
        <entry>see text</entry>
-->
        <entry>本文を参照</entry>
       </row>

       <row>
        <entry><varname>SEMVMX</varname></entry>
<!--
        <entry>Maximum value of semaphore</entry>
-->
        <entry>セマフォの最大値</entry>
<!--
        <entry>at least 1000 (The default is often 32767; do not change unless necessary)</entry>
-->
        <entry>最低1000（デフォルトはしばしば32767ですが、必要がなければ変更しないでください）</entry>
       </row>

     </tbody>
    </tgroup>
   </table>

   <para>
<!--
    <productname>PostgreSQL</productname> requires a few bytes of System V shared memory
    (typically 48 bytes, on 64-bit platforms) for each copy of the server.
    On most modern operating systems, this amount can easily be allocated.
    However, if you are running many copies of the server or you explicitly
    configure the server to use large amounts of System V shared memory (see
    <xref linkend="guc-shared-memory-type"/> and <xref
    linkend="guc-dynamic-shared-memory-type"/>), it may be necessary to
    increase <varname>SHMALL</varname>, which is the total amount of System V shared
    memory system-wide.  Note that <varname>SHMALL</varname> is measured in pages
    rather than bytes on many systems.
-->
<productname>PostgreSQL</productname>は、サーバのコピー毎にSystem V共有メモリの数バイト（64ビットプラットフォームでは通常48バイト）を必要とします。
最近のほとんどのオペレーティングシステムでは、このくらいの量は簡単に割り当てられます。
しかし複数のサーバのコピーを実行している場合やSystem V共有メモリを使用する他のアプリケーションを実行している場合（<xref linkend="guc-shared-memory-type"/>および<xref linkend="guc-dynamic-shared-memory-type"/>を参照）は、システム全体のSystem V共有メモリである<varname>SHMALL</varname>を増加させる必要があるかもしれません。
多くのシステムでは<varname>SHMALL</varname>をバイト単位ではなくページ単位で測ることに注意してください。
   </para>

   <para>
<!--
    Less likely to cause problems is the minimum size for shared
    memory segments (<varname>SHMMIN</varname>), which should be at most
    approximately 32 bytes for <productname>PostgreSQL</productname> (it is
    usually just 1). The maximum number of segments system-wide
    (<varname>SHMMNI</varname>) or per-process (<varname>SHMSEG</varname>) are unlikely
    to cause a problem unless your system has them set to zero.
-->
問題が少ないのは共有メモリセグメントの最小サイズ（<varname>SHMMIN</varname>）で、<productname>PostgreSQL</productname>では最大でもおよそ32バイトのはずです（通常では1です）。
システム全体のセグメントの最大数（<varname>SHMMNI</varname>）もしくはプロセスごとのセグメントの最大数（<varname>SHMSEG</varname>）に関して、使用しているシステムで0に設定されていない限り、問題が起きることはほぼありません。
   </para>

   <para>
<!--
    When using System V semaphores,
    <productname>PostgreSQL</productname> uses one semaphore per allowed connection
    (<xref linkend="guc-max-connections"/>), allowed autovacuum worker process
<<<<<<< HEAD
    (<xref linkend="guc-autovacuum-max-workers"/>), allowed WAL sender process
    (<xref linkend="guc-max-wal-senders"/>), and allowed background
    process (<xref linkend="guc-max-worker-processes"/>), in sets of 19.
    Each such set will
    also contain a 20th semaphore which contains a <quote>magic
    number</quote>, to detect collision with semaphore sets used by
    other applications. The maximum number of semaphores in the system
    is set by <varname>SEMMNS</varname>, which consequently must be at least
    as high as <varname>max_connections</varname> plus
    <varname>autovacuum_max_workers</varname> plus <varname>max_wal_senders</varname>,
    plus <varname>max_worker_processes</varname>, plus one extra for each 19
    allowed connections plus workers (see the formula in <xref
    linkend="sysvipc-parameters"/>).  The parameter <varname>SEMMNI</varname>
    determines the limit on the number of semaphore sets that can
    exist on the system at one time.  Hence this parameter must be at
    least <literal>ceil((max_connections + autovacuum_max_workers + max_wal_senders + max_worker_processes + 7) / 19)</literal>.
=======
    (<xref linkend="guc-autovacuum-worker-slots"/>), allowed WAL sender process
    (<xref linkend="guc-max-wal-senders"/>), allowed background
    process (<xref linkend="guc-max-worker-processes"/>), etc., in sets of 16.
    The runtime-computed parameter <xref linkend="guc-num-os-semaphores"/>
    reports the number of semaphores required.  This parameter can be viewed
    before starting the server with a <command>postgres</command> command like:
<programlisting>
$ <userinput>postgres -D $PGDATA -C num_os_semaphores</userinput>
</programlisting>
   </para>

   <para>
    Each set of 16 semaphores will
    also contain a 17th semaphore which contains a <quote>magic
    number</quote>, to detect collision with semaphore sets used by
    other applications. The maximum number of semaphores in the system
    is set by <varname>SEMMNS</varname>, which consequently must be at least
    as high as <literal>num_os_semaphores</literal> plus one extra for
    each set of 16 required semaphores (see the formula in <xref
    linkend="sysvipc-parameters"/>).  The parameter <varname>SEMMNI</varname>
    determines the limit on the number of semaphore sets that can
    exist on the system at one time.  Hence this parameter must be at
    least <literal>ceil(num_os_semaphores / 16)</literal>.
>>>>>>> 3d6a8289
    Lowering the number
    of allowed connections is a temporary workaround for failures,
    which are usually confusingly worded <quote>No space
    left on device</quote>, from the function <function>semget</function>.
-->
System V セマフォを使用している場合、<productname>PostgreSQL</productname>は、許可した接続（<xref linkend="guc-max-connections"/>）、許可したオートバキュームワーカープロセス（<xref linkend="guc-autovacuum-max-workers"/>）、許可したWAL送信プロセス（<xref linkend="guc-max-wal-senders"/>）、許可したバックエンドプロセス(<xref linkend="guc-max-worker-processes"/>)ごとに1つのセマフォを使用し、19個のセマフォをセットとして扱います。
それぞれそのようなセットは、他のアプリケーションに使われているセマフォセットとの衝突を検出するための<quote>マジックナンバー</quote>が含まれている20個目のセマフォを持っています。
システム内のセマフォの最大数は<varname>SEMMNS</varname>によって設定され、その結果としてその値は少なくとも<varname>max_connections</varname>＋<varname>autovacuum_max_workers</varname>＋<varname>max_wal_senders</varname>＋<varname>max_worker_processes</varname>と同じ、ただし、許可された接続とワーカー19個ごとに余分な1個を加えた値以上はなければいけません（<xref linkend="sysvipc-parameters"/>の公式を参照してください）。
<varname>SEMMNI</varname>パラメータはシステム上に同時に存在できるセマフォ集合の数の上限を決定します。
ですから、このパラメータは少なくとも<literal>ceil((max_connections + autovacuum_max_workers + max_wal_senders + max_worker_processes + 7) / 19)</literal>以上はなくてはいけません。
一時的な失敗の回避策としては許可される接続の数を下げることができますが、<quote>No space left on device</quote>という紛らわしい言葉が<function>semget</function>関数から表示されます。
   </para>

   <para>
<!--
    In some cases it might also be necessary to increase
    <varname>SEMMAP</varname> to be at least on the order of
    <varname>SEMMNS</varname>.  If the system has this parameter
    (many do not), it defines the size of the semaphore
    resource map, in which each contiguous block of available semaphores
    needs an entry. When a semaphore set is freed it is either added to
    an existing entry that is adjacent to the freed block or it is
    registered under a new map entry. If the map is full, the freed
    semaphores get lost (until reboot). Fragmentation of the semaphore
    space could over time lead to fewer available semaphores than there
    should be.
-->
場合によっては<varname>SEMMAP</varname>を少なくとも<varname>SEMMNS</varname>と同程度に増やすことが必要になる場合があるかもしれません。
システムにこのパラメータがあるなら（ないかもしれません）、このパラメータはセマフォリソースマップのサイズを定義し、その中では有効なセマフォのそれぞれの隣接したブロックの項目が必要です。
セマフォ集合が解放されると、解放されたブロックに隣接する既に存在する項目に追加されるか、もしくは新しいマップの項目の下に登録されます。
もしマップが一杯だった場合、解放されたセマフォは（再起動するまで）失われます。
セマフォ空間の断片化により時間が経つごとに、有効なセマフォがあるべき量よりも少なくなる可能性があります。
   </para>

   <para>
<!--
    Various other settings related to <quote>semaphore undo</quote>, such as
    <varname>SEMMNU</varname> and <varname>SEMUME</varname>, do not affect
    <productname>PostgreSQL</productname>.
-->
<varname>SEMMNU</varname>と<varname>SEMUME</varname>のような、その他の様々な<quote>semaphore undo</quote>に関する設定は<productname>PostgreSQL</productname>には影響を与えません。
   </para>

   <para>
<!--
    When using POSIX semaphores, the number of semaphores needed is the
    same as for System V, that is one semaphore per allowed connection
    (<xref linkend="guc-max-connections"/>), allowed autovacuum worker process
    (<xref linkend="guc-autovacuum-worker-slots"/>), allowed WAL sender process
    (<xref linkend="guc-max-wal-senders"/>), allowed background
    process (<xref linkend="guc-max-worker-processes"/>), etc.
    On the platforms where this option is preferred, there is no specific
    kernel limit on the number of POSIX semaphores.
-->
POSIXセマフォを使用している場合、System Vと同じ数のセマフォを必要とします。
つまり、許可した接続（<xref linkend="guc-max-connections"/>）、許可したオートバキュームワーカープロセス（<xref linkend="guc-autovacuum-max-workers"/>）、許可したWAL送信プロセス（<xref linkend="guc-max-wal-senders"/>）、許可したバックエンドプロセス(<xref linkend="guc-max-worker-processes"/>)ごとに1つのセマフォを使用します。
このオプションが優先されるプラットフォームでは、POSIXセマフォの数に特定のカーネル制限はありません。
   </para>


    <variablelist>
     <varlistentry>
      <term><systemitem class="osname">FreeBSD</systemitem>
      <indexterm><primary>FreeBSD</primary><secondary>IPC configuration</secondary></indexterm>
      <indexterm><primary>FreeBSD</primary><secondary>IPC設定</secondary></indexterm>
      </term>
      <listitem>
       <para>
<!--
        The default shared memory settings are usually good enough, unless
        you have set <literal>shared_memory_type</literal> to <literal>sysv</literal>.
        System V semaphores are not used on this platform.
-->
<literal>shared_memory_type</literal>を<literal>sysv</literal>に設定していない限り、通常はデフォルトの共有メモリ設定で十分です。
System V セマフォはこのプラットフォームでは使用しません。
       </para>

       <para>
<!--
        The default IPC settings can be changed using
        the <command>sysctl</command> or
        <command>loader</command> interfaces.  The following
        parameters can be set using <command>sysctl</command>:
-->
デフォルトのIPC設定は<command>sysctl</command>または<command>loader</command>インタフェースを使用して変更を行うことができます。
以下では<command>sysctl</command>を使用してパラメータを変更しています。
<screen>
<prompt>#</prompt> <userinput>sysctl kern.ipc.shmall=32768</userinput>
<prompt>#</prompt> <userinput>sysctl kern.ipc.shmmax=134217728</userinput>
</screen>
<!--
        To make these settings persist over reboots, modify
        <filename>/etc/sysctl.conf</filename>.
-->
これらの設定を再起動しても永続化するには、<filename>/etc/sysctl.conf</filename>を変更します。
       </para>

       <para>
<!--
        If you have set <literal>shared_memory_type</literal> to
        <literal>sysv</literal>, you might also want to configure your kernel
        to lock System V shared memory into RAM and prevent it from being paged
        out to swap.  This can be accomplished using the <command>sysctl</command>
        setting <literal>kern.ipc.shm_use_phys</literal>.
-->
<literal>shared_memory_type</literal>を<literal>sysv</literal>に設定している場合は、System V共有メモリをRAM上に固定して、スワップによってページアウトされるのを避けるために、カーネルを設定することもできます。
これは<command>sysctl</command>を使用して<literal>kern.ipc.shm_use_phys</literal>を設定することで実現できます。
       </para>

       <para>
<!--
        If running in a FreeBSD jail, you should set its
        <literal>sysvshm</literal> parameter to <literal>new</literal>, so that
        it has its own separate System V shared memory namespace.
        (Before FreeBSD 11.0, it was necessary to enable shared access to
        the host's IPC namespace from jails, and take measures to avoid
        collisions.)
-->
FreeBSD jailを実行している場合、<literal>sysvshm</literal>パラメータを<literal>new</literal>に設定して、独自のSystem V共有メモリ名前空間を有するようにする必要があります。
（FreeBSD 11.0以前は、jailからIPC名前空間への共有アクセスを可能にし、衝突を避けるための対策を講じる必要がありました。）
       </para>

      </listitem>
     </varlistentry>

     <varlistentry>
      <term><systemitem class="osname">NetBSD</systemitem>
      <indexterm><primary>NetBSD</primary><secondary>IPC configuration</secondary></indexterm>
      <indexterm><primary>NetBSD</primary><secondary>IPC設定</secondary></indexterm>
      </term>
      <listitem>
       <para>
<!--
        The default shared memory settings are usually good enough, unless
        you have set <literal>shared_memory_type</literal> to <literal>sysv</literal>.
        However, you will need to increase <literal>kern.ipc.semmni</literal>
        and <literal>kern.ipc.semmns</literal>,
        as <systemitem class="osname">NetBSD</systemitem>'s default settings
<<<<<<< HEAD
        for these are uncomfortably small.
-->
<literal>shared_memory_type</literal>を<literal>sysv</literal>に設定していない限り、通常はデフォルトの共有メモリ設定で十分です。
通常は、<literal>kern.ipc.semmni</literal>と<literal>kern.ipc.semmns</literal>を増やす必要があります。これは、<systemitem class="osname">NetBSD</systemitem>のデフォルト設定は不適切に小さいためです。
=======
        for these are unworkably small.
>>>>>>> 3d6a8289
       </para>

       <para>
<!--
        IPC parameters can be adjusted using <command>sysctl</command>,
        for example:
-->
以下の例のようにIPCパラメータを<command>sysctl</command>を用いて調整することができます。
<screen>
<prompt>#</prompt> <userinput>sysctl -w kern.ipc.semmni=100</userinput>
</screen>
<!--
        To make these settings persist over reboots, modify
        <filename>/etc/sysctl.conf</filename>.
-->
これらの設定を再起動しても永続化するには、<filename>/etc/sysctl.conf</filename>を変更します。
       </para>

       <para>
<!--
        If you have set <literal>shared_memory_type</literal> to
        <literal>sysv</literal>, you might also want to configure your kernel
        to lock System V shared memory into RAM and prevent it from being paged
        out to swap.  This can be accomplished using the <command>sysctl</command>
        setting <literal>kern.ipc.shm_use_phys</literal>.
-->
<literal>shared_memory_type</literal>を<literal>sysv</literal>に設定している場合は、System V共有メモリをRAM上に固定して、スワップによってページアウトされるのを避けるために、カーネルを設定することもできます。
これは<command>sysctl</command>を使用して<literal>kern.ipc.shm_use_phys</literal>を設定することで実現できます。
       </para>
      </listitem>
     </varlistentry>

     <varlistentry>
      <term><systemitem class="osname">OpenBSD</systemitem>
      <indexterm><primary>OpenBSD</primary><secondary>IPC configuration</secondary></indexterm>
      <indexterm><primary>OpenBSD</primary><secondary>IPC設定</secondary></indexterm>
      </term>
      <listitem>
       <para>
<!--
        The default shared memory settings are usually good enough, unless
        you have set <literal>shared_memory_type</literal> to <literal>sysv</literal>.
        However, you will need to
        increase <literal>kern.seminfo.semmni</literal>
        and <literal>kern.seminfo.semmns</literal>,
        as <systemitem class="osname">OpenBSD</systemitem>'s default settings
<<<<<<< HEAD
        for these are uncomfortably small.
-->
<literal>shared_memory_type</literal>を<literal>sysv</literal>に設定していない限り、通常はデフォルトの共有メモリ設定で十分です。
通常は、<literal>kern.seminfo.semmni</literal>と<literal>kern.seminfo.semmns</literal>を増やす必要があります。これは、<systemitem class="osname">OpenBSD</systemitem>のデフォルト設定は不適切に小さいためです。
=======
        for these are unworkably small.
>>>>>>> 3d6a8289
       </para>

       <para>
<!--
        IPC parameters can be adjusted using <command>sysctl</command>,
        for example:
-->
以下の例のようにIPCパラメータを<command>sysctl</command>を用いて調整することができます。
<screen>
<prompt>#</prompt> <userinput>sysctl kern.seminfo.semmni=100</userinput>
</screen>
<!--
        To make these settings persist over reboots, modify
        <filename>/etc/sysctl.conf</filename>.
-->
これらの設定を再起動しても永続化するには、<filename>/etc/sysctl.conf</filename>を変更します。
       </para>

      </listitem>
     </varlistentry>

     <varlistentry>
      <term><systemitem class="osname">Linux</systemitem>
      <indexterm><primary>Linux</primary><secondary>IPC configuration</secondary></indexterm>
      <indexterm><primary>Linux</primary><secondary>IPC設定</secondary></indexterm>
      </term>
      <listitem>
       <para>
<!--
        The default shared memory settings are usually good enough, unless
        you have set <literal>shared_memory_type</literal> to <literal>sysv</literal>,
        and even then only on older kernel versions that shipped with low defaults.
        System V semaphores are not used on this platform.
-->
<literal>shared_memory_type</literal>を<literal>sysv</literal>に設定していて、低いデフォルトで出荷されたより古いカーネルバージョンでない限り、通常はデフォルトの共有メモリ設定で十分です。
System V セマフォはこのプラットフォームでは使用しません。
       </para>

       <para>
<!--
        The shared memory size settings can be changed via the
        <command>sysctl</command> interface.  For example, to allow 16 GB:
-->
共有メモリサイズの設定は<command>sysctl</command>インタフェースを使用して変更可能です。
例えば16ギガバイトまで許すには以下のようにします。
<screen>
<prompt>$</prompt> <userinput>sysctl -w kernel.shmmax=17179869184</userinput>
<prompt>$</prompt> <userinput>sysctl -w kernel.shmall=4194304</userinput>
</screen>
<!--
        To make these settings persist over reboots, see
        <filename>/etc/sysctl.conf</filename>.
-->
これらの設定を再起動しても永続化するには、<filename>/etc/sysctl.conf</filename>を参照してください。
       </para>

      </listitem>
     </varlistentry>


     <varlistentry>
      <term><systemitem class="osname">macOS</systemitem>
      <indexterm><primary>macOS</primary><secondary>IPC configuration</secondary></indexterm>
      <indexterm><primary>macOS</primary><secondary>IPC設定</secondary></indexterm>
      </term>
      <listitem>
       <para>
<!--
        The default shared memory and semaphore settings are usually good enough, unless
        you have set <literal>shared_memory_type</literal> to <literal>sysv</literal>.
-->
<literal>shared_memory_type</literal>を<literal>sysv</literal>に設定していない限り、通常はデフォルトの共有メモリとセマフォ設定で十分です。
       </para>
       <para>
<!--
        The recommended method for configuring shared memory in macOS
        is to create a file named <filename>/etc/sysctl.conf</filename>,
        containing variable assignments such as:
-->
macOSにおける共有メモリの推奨設定方法は、以下のような変数代入文からなる<filename>/etc/sysctl.conf</filename>という名称のファイルを作成することです。
<programlisting>
kern.sysv.shmmax=4194304
kern.sysv.shmmin=1
kern.sysv.shmmni=32
kern.sysv.shmseg=8
kern.sysv.shmall=1024
</programlisting>
<!--
        Note that in some macOS versions,
        <emphasis>all five</emphasis> shared-memory parameters must be set in
        <filename>/etc/sysctl.conf</filename>, else the values will be ignored.
-->
一部のバージョンのmacOSでは<filename>/etc/sysctl.conf</filename>内に共有メモリパラメータ<emphasis>5つすべて</emphasis>を設定しなければならないという点に注意してください。
さもなくば値が無視されます。
       </para>

       <para>
<!--
        <varname>SHMMAX</varname> can only be set to a multiple of 4096.
-->
<varname>SHMMAX</varname>は4096の倍数のみ設定できます。
       </para>

       <para>
<!--
        <varname>SHMALL</varname> is measured in 4 kB pages on this platform.
-->
このプラットフォームでは<varname>SHMALL</varname>は4キロバイトページ単位です。
       </para>

       <para>
<!--
        It is possible to change all but <varname>SHMMNI</varname> on the fly, using
        <application>sysctl</application>.  But it's still best to set up your preferred
        values via <filename>/etc/sysctl.conf</filename>, so that the values will be
        kept across reboots.
-->
<varname>SHMMNI</varname>以外の変更は、<application>sysctl</application>を用いることにより、その場でおこなうことができます。
しかしいずれにせよ<filename>/etc/sysctl.conf</filename>経由で望む値に設定することが最善です。
再起動を行っても値が保持されるからです。
       </para>

      </listitem>
     </varlistentry>

     <varlistentry>
      <term><systemitem class="osname">Solaris</systemitem></term>
      <term><systemitem class="osname">illumos</systemitem></term>
      <listitem>
       <para>
<!--
        The default shared memory and semaphore settings are usually good enough for most
        <productname>PostgreSQL</productname> applications.  Solaris defaults
        to a <varname>SHMMAX</varname> of one-quarter of system <acronym>RAM</acronym>.
        To further adjust this setting, use a project setting associated
        with the <literal>postgres</literal> user.  For example, run the
        following as <literal>root</literal>:
-->
大抵の<productname>PostgreSQL</productname>アプリケーションではデフォルトの共有メモリとセマフォ設定で十分です。
Solarisのデフォルトの<varname>SHMMAX</varname>はシステムの<acronym>RAM</acronym>の1/4になりました。
さらにこの設定を調整するためには、<literal>postgres</literal>ユーザに関するプロジェクト設定を使用しなければなりません。
例えば以下を<literal>root</literal>権限で実行してください。
<programlisting>
projadd -c "PostgreSQL DB User" -K "project.max-shm-memory=(privileged,8GB,deny)" -U postgres -G postgres user.postgres
</programlisting>
       </para>

       <para>
<!--
        This command adds the <literal>user.postgres</literal> project and
        sets the shared memory maximum for the <literal>postgres</literal>
        user to 8GB, and takes effect the next time that user logs
        in, or when you restart <productname>PostgreSQL</productname> (not reload).
        The above assumes that <productname>PostgreSQL</productname> is run by
        the <literal>postgres</literal> user in the <literal>postgres</literal>
        group.  No server reboot is required.
-->
このコマンドは<literal>user.postgres</literal>プロジェクトを追加し、<literal>postgres</literal>ユーザの共有メモリの最大サイズを8GBに設定します。
この影響は次にこのユーザがログインした時、または<productname>PostgreSQL</productname>を再起動した時（再読み込み時ではありません）に有効になります。
上では<productname>PostgreSQL</productname>は<literal>postgres</literal>グループに属する<literal>postgres</literal>ユーザにより実行されていることを前提としています。
サーバの再起動は不要です。
       </para>

       <para>
<!--
        Other recommended kernel setting changes for database servers which will
        have a large number of connections are:
-->
多くの接続を受け付けるデータベースサーバにおいて推奨するカーネル設定にはこの他に以下があります。
<programlisting>
project.max-shm-ids=(priv,32768,deny)
project.max-sem-ids=(priv,4096,deny)
project.max-msg-ids=(priv,4096,deny)
</programlisting>
       </para>

       <para>
<!--
        Additionally, if you are running <productname>PostgreSQL</productname>
        inside a zone, you may need to raise the zone resource usage
        limits as well.  See "Chapter2:  Projects and Tasks" in the
        <citetitle>System Administrator's Guide</citetitle> for more
        information on <literal>projects</literal> and <command>prctl</command>.
-->
さらに、ゾーン内で<productname>PostgreSQL</productname>を実行している場合、ゾーンのリソース使用上限も上げる必要があるかもしれません。
<literal>projects</literal>と<command>prctl</command>については<citetitle>System Administrator's Guide</citetitle>の第2章 プロジェクトとタスクを参照してください。
       </para>
      </listitem>
     </varlistentry>

    </variablelist>

  </sect2>

  <sect2 id="systemd-removeipc">
   <title>systemd RemoveIPC</title>

   <indexterm>
    <primary>systemd</primary>
    <secondary>RemoveIPC</secondary>
   </indexterm>

   <para>
<!--
    If <productname>systemd</productname> is in use, some care must be taken
    that IPC resources (including shared memory) are not prematurely
    removed by the operating system.  This is especially of concern when
    installing PostgreSQL from source.  Users of distribution packages of
    PostgreSQL are less likely to be affected, as
    the <literal>postgres</literal> user is then normally created as a system
    user.
-->
<productname>systemd</productname>が使用されている場合、（共有メモリを含む）IPCリソースがオペレーティングシステムによって時期尚早に削除されないように注意する必要があります。
これはPostgreSQLをソースからインストールした場合に特に重要です。
PostgreSQLのディストリビューションパッケージのユーザは、通常<literal>postgres</literal>ユーザがシステムユーザで作成されるため、影響を受けにくいでしょう。
   </para>

   <para>
<!--
    The setting <literal>RemoveIPC</literal>
    in <filename>logind.conf</filename> controls whether IPC objects are
    removed when a user fully logs out.  System users are exempt.  This
    setting defaults to on in stock <productname>systemd</productname>, but
    some operating system distributions default it to off.
-->
<filename>logind.conf</filename>の<literal>RemoveIPC</literal>の設定はユーザが完全にログアウトしたときにIPCオブジェクトを削除するかどうかを制御します。
システムユーザは免除されます。
この設定のデフォルトは<productname>systemd</productname>ですが、いくつかのオペレーティングシステムではデフォルトでオフになっています。
   </para>

   <para>
<!--
    A typical observed effect when this setting is on is that shared memory
    objects used for parallel query execution are removed at apparently random
    times, leading to errors and warnings while attempting to open and remove
    them, like
-->
この設定が有効になっている時の典型的な影響は、並列問い合わせの実行で使われる共有メモリオブジェクトが見かけ上ランダムな時間に削除され、共有メモリオブジェクトをオープンしようとしたり、削除しようとしたりした時に以下のようなエラーや警告が出ることです。
<screen>
WARNING:  could not remove shared memory segment "/PostgreSQL.1450751626": No such file or directory
</screen>
<!--
    Different types of IPC objects (shared memory vs. semaphores, System V
    vs. POSIX) are treated slightly differently
    by <productname>systemd</productname>, so one might observe that some IPC
    resources are not removed in the same way as others.  But it is not
    advisable to rely on these subtle differences.
-->
IPCオブジェクトの違い（共有メモリ vs. セマフォ、System V vs. POSIX）は<productname>systemd</productname>によって若干扱いが異なるため一部のIPCは他のものと違って削除されないことがあります。
しかし、これらの微妙な違いに依存することはお勧めできません。
   </para>

   <para>
<!--
    A <quote>user logging out</quote> might happen as part of a maintenance
    job or manually when an administrator logs in as
    the <literal>postgres</literal> user or something similar, so it is hard
    to prevent in general.
-->
<quote>ユーザログアウト</quote>は、メンテナンスジョブの一環として、又は手動で、管理者が<literal>postgres</literal>ユーザや類似のユーザでログインする可能性があるため、一般的に防止することは困難です。
   </para>

   <para>
<!--
    What is a <quote>system user</quote> is determined
    at <productname>systemd</productname> compile time from
    the <symbol>SYS_UID_MAX</symbol> setting
    in <filename>/etc/login.defs</filename>.
-->
<quote>システムユーザ</quote>は、<filename>/etc/login.defs</filename>の<symbol>SYS_UID_MAX</symbol>の設定により<productname>systemd</productname>のコンパイル時に決定されます。
   </para>

   <para>
<!--
    Packaging and deployment scripts should be careful to create
    the <literal>postgres</literal> user as a system user by
    using <literal>useradd -r</literal>, <literal>adduser &#45;-system</literal>,
    or equivalent.
-->
パッケージとデプロイスクリプトは、<literal>useradd -r</literal>, <literal>adduser --system</literal>又は同等のコマンドを使用して<literal>postgres</literal>ユーザを作成するように注意する必要があります。
   </para>

   <para>
<!--
    Alternatively, if the user account was created incorrectly or cannot be
    changed, it is recommended to set
-->
また、ユーザアカウントが誤って作成されて変更出来ないような場合は、以下を設定することを推奨します。
<programlisting>
RemoveIPC=no
</programlisting>
<!--
    in <filename>/etc/systemd/logind.conf</filename> or another appropriate
    configuration file.
-->
<filename>/etc/systemd/logind.conf</filename>又はその他の設定ファイルで上記を入れます。
   </para>

   <caution>
    <para>
<!--
     At least one of these two things has to be ensured, or the PostgreSQL
     server will be very unreliable.
-->
これらの２つのうち少なくとも１つが保証されてないとなりません。そうでないとPostgreSQLサーバは非常に信頼性が低くなります。
    </para>
   </caution>
  </sect2>

  <sect2 id="kernel-resources-limits">
<!--
   <title>Resource Limits</title>
-->
   <title>リソースの制限</title>

   <para>
<!--
    Unix-like operating systems enforce various kinds of resource limits
    that might interfere with the operation of your
    <productname>PostgreSQL</productname> server. Of particular
    importance are limits on the number of processes per user, the
    number of open files per process, and the amount of memory available
    to each process. Each of these have a <quote>hard</quote> and a
    <quote>soft</quote> limit. The soft limit is what actually counts
    but it can be changed by the user up to the hard limit. The hard
    limit can only be changed by the root user. The system call
    <function>setrlimit</function> is responsible for setting these
    parameters. The shell's built-in command <command>ulimit</command>
    (Bourne shells) or <command>limit</command> (<application>csh</application>) is
    used to control the resource limits from the command line. On
    BSD-derived systems the file <filename>/etc/login.conf</filename>
    controls the various resource limits set during login. See the
    operating system documentation for details. The relevant
    parameters are <varname>maxproc</varname>,
    <varname>openfiles</varname>, and <varname>datasize</varname>. For
    example:
-->
Unixライクなオペレーティングシステムでは<productname>PostgreSQL</productname>サーバの操作と関係する可能性のある様々な種類のリソース制限があります。
特に重要なのは、ユーザごとのプロセス数の制限、プロセスごとのオープンファイルの数、プロセスごとの利用可能なメモリの量です。
これらのそれぞれが<quote>ハード</quote>と<quote>ソフト</quote>の2つの制限を持っています。
ソフト制限が実際に有効な制限ですが、ユーザによってハード制限まで変えることが可能です。
ハード制限はrootユーザによってのみ変えることができます。
<function>setrlimit</function>システムコールがこれらのパラメータの設定を行います。
シェルの組み込みコマンド<command>ulimit</command>（Bourne シェル）もしくは<command>limit</command>（<application>csh</application>）は、コマンドラインからリソース制限を制御するために使われます。
BSD派生システム上では<filename>/etc/login.conf</filename>ファイルが、ログイン時に設定される様々なリソース制限を制御します。
詳細はオペレーティングシステムの文書を参照してください。
関連するパラメータは<varname>maxproc</varname>、<varname>openfiles</varname>、<varname>datasize</varname>です。
以下に例を示します。
<programlisting>
default:\
...
        :datasize-cur=256M:\
        :maxproc-cur=256:\
        :openfiles-cur=256:\
...
</programlisting>
<!--
    (<literal>-cur</literal> is the soft limit.  Append
    <literal>-max</literal> to set the hard limit.)
-->
（<literal>-cur</literal>はソフト制限です。
ハード制限を設定するためには<literal>-max</literal>を付けてください。）
   </para>

   <para>
<!--
    Kernels can also have system-wide limits on some resources.
-->
カーネルはいくつかのリソースに対して、システム全体の制限も持つことができます。
    <itemizedlist>
     <listitem>
      <para>
<!--
      On <productname>Linux</productname> the kernel parameter
      <varname>fs.file-max</varname> determines the maximum number of open
      files that the kernel will support.  It can be changed with
      <literal>sysctl -w fs.file-max=<replaceable>N</replaceable></literal>.
      To make the setting persist across reboots, add an assignment
      in <filename>/etc/sysctl.conf</filename>.
      The maximum limit of files per process is fixed at the time the
      kernel is compiled; see
      <filename>/usr/src/linux/Documentation/proc.txt</filename> for
      more information.
-->
<productname>Linux</productname>カーネルパラメータ<varname>fs.file-max</varname>は、カーネルがサポートするオープンファイルの最大数を決定します。
これは<literal>sysctl-w fs.file-max=<replaceable>N</replaceable></literal>で変更できます。
再起動後もこの設定を保持するには、<filename>/etc/sysctl.conf</filename>に割り当てを追加します。
プロセスあたりのファイル数の上限は、カーネルのコンパイル時に固定されます。
詳細は<filename>/usr/src/linux/Documentation/proc.txt</filename>を参照してください。
      </para>
     </listitem>
    </itemizedlist>
   </para>

   <para>
<!--
    The <productname>PostgreSQL</productname> server uses one process
    per connection so you should provide for at least as many processes
    as allowed connections, in addition to what you need for the rest
    of your system.  This is usually not a problem but if you run
    several servers on one machine things might get tight.
-->
<productname>PostgreSQL</productname>サーバは接続ごとに1つのプロセスを使うので、少なくとも許可された接続の数だけのプロセスに残りのシステムで必要な分を追加したものが必要になります。
通常はこれは問題ではありませんが、1つのマシン上でいくつかのサーバを起動している場合は厳しい状況になるかもしれません。
   </para>

   <para>
<!--
    The factory default limit on open files is often set to
    <quote>socially friendly</quote> values that allow many users to
    coexist on a machine without using an inappropriate fraction of
    the system resources.  If you run many servers on a machine this
    is perhaps what you want, but on dedicated servers you might want to
    raise this limit.
-->
オープンファイルの制限の出荷時のデフォルトは、しばしば大多数のユーザはマシン上でシステムリソースの不正使用をしないという前堤に立った<quote>社会的に友好的な</quote>値を設定してしまいます。
もし1つのマシン上で複数のサーバを起動する場合はそれが必要でしょうが、専用サーバではこの制限を上げたいかもしれません。
   </para>

   <para>
<!--
    On the other side of the coin, some systems allow individual
    processes to open large numbers of files; if more than a few
    processes do so then the system-wide limit can easily be exceeded.
    If you find this happening, and you do not want to alter the
    system-wide limit, you can set <productname>PostgreSQL</productname>'s <xref
    linkend="guc-max-files-per-process"/> configuration parameter to
    limit the consumption of open files.
-->
反対に、個々のプロセスが多数のファイルをオープンすることを許可するシステムもあります。
そのようなプロセスが数個以上あれば、システム全体の制限は簡単に超えてしまいます。
この発生を検知し、システム全体の制限の変更を望まない場合は、<productname>PostgreSQL</productname>の<xref linkend="guc-max-files-per-process"/>設定パラメータを設定し、オープンファイルの消費を制限することができます。
   </para>

   <para>
<!--
    Another kernel limit that may be of concern when supporting large
    numbers of client connections is the maximum socket connection queue
    length.  If more than that many connection requests arrive within a very
    short period, some may get rejected before the <productname>PostgreSQL</productname> server can service
    the requests, with those clients receiving unhelpful connection failure
    errors such as <quote>Resource temporarily unavailable</quote> or
    <quote>Connection refused</quote>.  The default queue length limit is 128
    on many platforms.  To raise it, adjust the appropriate kernel parameter
    via <application>sysctl</application>, then restart the <productname>PostgreSQL</productname> server.
    The parameter is variously named <varname>net.core.somaxconn</varname>
    on Linux, <varname>kern.ipc.soacceptqueue</varname> on newer FreeBSD,
    and <varname>kern.ipc.somaxconn</varname> on macOS and other BSD
    variants.
-->
多数のクライアント接続をサポートする場合に懸念されるもう1つのカーネル制限は、ソケット接続キューの最大長です。
非常に短い時間内にそれ以上の数の接続要求が到着すると、<productname>PostgreSQL</productname>サーバが要求を処理する前に一部が拒否される可能性があります。
これらのクライアントは<quote>Resource temporarily unavailable</quote>や<quote>Connection refused</quote>などの役に立たない接続失敗エラーを受け取ります。
多くのプラットフォームでデフォルトのキュー長制限は128です。
これを上げるには<application>sysctl</application>で適切なカーネルパラメータを調整し、<productname>PostgreSQL</productname>サーバを再起動します。
このパラメータはLinuxでは<varname>net.core.somaxconn</varname>、新しいFreeBSDでは<varname>kern.ipc.soacceptqueue</varname>、macOSや他のBSD系では<varname>kern.ipc.somaxconn</varname>と様々な名前が付けられています。
   </para>
  </sect2>

  <sect2 id="linux-memory-overcommit">
<!--
   <title>Linux Memory Overcommit</title>
-->
   <title>Linuxのメモリオーバーコミット</title>

   <indexterm>
    <primary>memory overcommit</primary>
   </indexterm>
   <indexterm>
    <primary>メモリオーバーコミット</primary>
   </indexterm>

   <indexterm>
    <primary>OOM</primary>
   </indexterm>

   <indexterm>
    <primary>overcommit</primary>
   </indexterm>
   <indexterm>
    <primary>オーバーコミット</primary>
   </indexterm>

   <para>
<!--
    The default virtual memory behavior on Linux is not
    optimal for <productname>PostgreSQL</productname>. Because of the
    way that the kernel implements memory overcommit, the kernel might
    terminate the <productname>PostgreSQL</productname> postmaster (the
    supervisor server process) if the memory demands of either
    <productname>PostgreSQL</productname> or another process cause the
    system to run out of virtual memory.
-->
Linuxでのデフォルトの仮想メモリの動作は<productname>PostgreSQL</productname>には最適ではありません。
カーネルがメモリオーバーコミットを実装する方法のため、カーネルは、<productname>PostgreSQL</productname>や他のプロセスのメモリ要求がシステムの仮想メモリを枯渇させた場合、<productname>PostgreSQL</productname> postmaster （スーパーバイザサーバプロセス）を終了させる可能性があります。
   </para>

   <para>
<!--
    If this happens, you will see a kernel message that looks like
    this (consult your system documentation and configuration on where
    to look for such a message):
-->
これが発生した場合、以下のようなカーネルメッセージが現れます
（こうしたメッセージを検索する場所についてはシステム文書と設定を参照してください）。
<programlisting>
Out of Memory: Killed process 12345 (postgres).
</programlisting>
<!--
    This indicates that the <filename>postgres</filename> process
    has been terminated due to memory pressure.
    Although existing database connections will continue to function
    normally, no new connections will be accepted.  To recover,
    <productname>PostgreSQL</productname> will need to be restarted.
-->
これは、<filename>postgres</filename>プロセスがメモリ不足のために終了してしまったことを示します。
起動中のデータベース接続は正常に動作しますが、新しい接続は受け付けられません。
復旧するには、<productname>PostgreSQL</productname>を再起動しなければなりません。
   </para>

   <para>
<!--
    One way to avoid this problem is to run
    <productname>PostgreSQL</productname> on a machine where you can
    be sure that other processes will not run the machine out of
    memory.  If memory is tight, increasing the swap space of the
    operating system can help avoid the problem, because the
    out-of-memory (OOM) killer is invoked only when physical memory and
    swap space are exhausted.
-->
この問題を防止する1つの方法として、<productname>PostgreSQL</productname>を他のプロセスがそのマシンのメモリを枯渇させないことが確実なマシンで起動するというものがあります。
物理メモリとスワップ領域が消費尽くされた時のみにメモリ不足（OOM）killerが発生するため、メモリが不足する場合、オペレーティングシステムのスワップ領域を増やすことが問題解決の役にたちます。
   </para>

   <para>
<!--
    If <productname>PostgreSQL</productname> itself is the cause of the
    system running out of memory, you can avoid the problem by changing
    your configuration.  In some cases, it may help to lower memory-related
    configuration parameters, particularly
    <link linkend="guc-shared-buffers"><varname>shared_buffers</varname></link>,
    <link linkend="guc-work-mem"><varname>work_mem</varname></link>, and
    <link linkend="guc-hash-mem-multiplier"><varname>hash_mem_multiplier</varname></link>.
    In other cases, the problem may be caused by allowing too many
    connections to the database server itself.  In many cases, it may
    be better to reduce
    <link linkend="guc-max-connections"><varname>max_connections</varname></link>
    and instead make use of external connection-pooling software.
-->
<productname>PostgreSQL</productname>自体が実行中のシステムのメモリ不足を引き起こした場合、設定を変更することで問題を防止することができます。
場合によっては、メモリ関連の設定パラメータ、<link linkend="guc-shared-buffers"><varname>shared_buffers</varname></link>、<link linkend="guc-work-mem"><varname>work_mem</varname></link>および<link linkend="guc-hash-mem-multiplier"><varname>hash_mem_multiplier</varname></link>を低くすることで回避できる場合もあります。
この他にもデータベースサーバ自体への接続を多く許可しすぎることで問題が引き起こされる場合もあります。
多くの場合、<link linkend="guc-max-connections"><varname>max_connections</varname></link>を減らし、外部のコネクションプールソフトウェアを使用することで改善されます。
   </para>

   <para>
<!--
    It is possible to modify the
    kernel's behavior so that it will not <quote>overcommit</quote> memory.
    Although this setting will not prevent the <ulink
    url="https://lwn.net/Articles/104179/">OOM killer</ulink> from being invoked
    altogether, it will lower the chances significantly and will therefore
    lead to more robust system behavior.  This is done by selecting strict
    overcommit mode via <command>sysctl</command>:
-->
メモリを<quote>オーバーコミット</quote>させないようにカーネルの動作を変更することができます。
この設定は完全に<ulink url="https://lwn.net/Articles/104179/">OOM killer</ulink>の発生を防ぐことはできませんが、その発生頻度をかなり軽減しますので、システム動作の堅牢性をより高めます。
これは、以下のように<command>sysctl</command>を使用して厳密なオーバーコミットモードを選択することで実施されます。
<programlisting>
sysctl -w vm.overcommit_memory=2
</programlisting>
<!--
    or placing an equivalent entry in <filename>/etc/sysctl.conf</filename>.
    You might also wish to modify the related setting
    <varname>vm.overcommit_ratio</varname>.  For details see the kernel documentation
    file <ulink url="https://www.kernel.org/doc/Documentation/vm/overcommit-accounting"></ulink>.
-->
または<filename>/etc/sysctl.conf</filename>に同等のエントリを配置します。
また、関連する<varname>vm.overcommit_ratio</varname>設定を変更した方が良いでしょう。
詳細はカーネル文書ファイル<ulink url="https://www.kernel.org/doc/Documentation/vm/overcommit-accounting"></ulink>を参照してください。
   </para>

   <para>
<!--
    Another approach, which can be used with or without altering
    <varname>vm.overcommit_memory</varname>, is to set the process-specific
    <firstterm>OOM score adjustment</firstterm> value for the postmaster process to
    <literal>-1000</literal>, thereby guaranteeing it will not be targeted by the OOM
    killer.  The simplest way to do this is to execute
-->
<varname>vm.overcommit_memory</varname>の変更と関係なく使用できるその他の方法は、プロセス固有の<firstterm>OOMスコア調整</firstterm>値をpostmasterプロセス向けに<literal>-1000</literal>に設定することです。
これによりOOM killerの対象とならないことが保証されます。
このための最も簡単な方法は以下を<productname>PostgreSQL</productname>の起動スクリプト内で<filename>postgres</filename>を実行する直前に実行することです。
<programlisting>
echo -1000 > /proc/self/oom_score_adj
</programlisting>
<!--
    in the <productname>PostgreSQL</productname> startup script just before
    invoking <filename>postgres</filename>.
    Note that this action must be done as root, or it will have no effect;
    so a root-owned startup script is the easiest place to do it.  If you
    do this, you should also set these environment variables in the startup
    script before invoking <filename>postgres</filename>:
-->
この作業をrootで実行しなければならないことに注意して下さい。
さもないと効果がありません。
このためrootが所有する起動スクリプトが、これを行うための最も簡単な場所です。
その場合には、起動スクリプトの<filename>postgres</filename>の起動前に以下の環境変数を設定することも推奨します。
<programlisting>
export PG_OOM_ADJUST_FILE=/proc/self/oom_score_adj
export PG_OOM_ADJUST_VALUE=0
</programlisting>
<!--
    These settings will cause postmaster child processes to run with the
    normal OOM score adjustment of zero, so that the OOM killer can still
    target them at need.  You could use some other value for
    <envar>PG_OOM_ADJUST_VALUE</envar> if you want the child processes to run
    with some other OOM score adjustment.  (<envar>PG_OOM_ADJUST_VALUE</envar>
    can also be omitted, in which case it defaults to zero.)  If you do not
    set <envar>PG_OOM_ADJUST_FILE</envar>, the child processes will run with the
    same OOM score adjustment as the postmaster, which is unwise since the
    whole point is to ensure that the postmaster has a preferential setting.
-->
これらの設定は、いざという時にpostmasterの子プロセスをOOM killerのターゲットに出来るようにOOMスコア調整を通常のゼロで実行します。
子プロセスを他のOOMスコア調整で実行したい場合には、<envar>PG_OOM_ADJUST_VALUE</envar>により別の値にすることが出来ます。
（<envar>PG_OOM_ADJUST_VALUE</envar>は省略することが出来て、その場合はデフォルトのゼロになります。）
<envar>PG_OOM_ADJUST_FILE</envar>を設定しない場合、子プロセスはpostmasterと同じOOMスコア調整で実行されますが、postmasterが優先される設定にすることが肝心なので、それは賢明とは言えません。
   </para>

  </sect2>

  <sect2 id="linux-huge-pages">
<!--
   <title>Linux Huge Pages</title>
-->
   <title>LinuxのHugePages</title>

   <para>
<!--
    Using huge pages reduces overhead when using large contiguous chunks of
    memory, as <productname>PostgreSQL</productname> does, particularly when
    using large values of <xref linkend="guc-shared-buffers"/>.  To use this
    feature in <productname>PostgreSQL</productname> you need a kernel
    with <varname>CONFIG_HUGETLBFS=y</varname> and
    <varname>CONFIG_HUGETLB_PAGE=y</varname>. You will also have to configure
    the operating system to provide enough huge pages of the desired size.
    The runtime-computed parameter
    <xref linkend="guc-shared-memory-size-in-huge-pages"/> reports the number
    of huge pages required.  This parameter can be viewed before starting the
    server with a <command>postgres</command> command like:
<<<<<<< HEAD
-->
<productname>PostgreSQL</productname>のように、メモリの大きな連続チャンクを使用するとき、特に<xref linkend="guc-shared-buffers"/>の値が大きい場合に、huge pagesを使用するとオーバーヘッドが減少します。
<productname>PostgreSQL</productname>でこの機能を有効にするには、<varname>CONFIG_HUGETLBFS=y</varname>および<varname>CONFIG_HUGETLB_PAGE=y</varname>としたカーネルが必要です。
また、要求される十分な量だけhuge pagesを提供するようにオペレーティングシステムを調整する必要があるでしょう。
実行時に計算されるパラメータ<xref linkend="guc-shared-memory-size-in-huge-pages"/>は、要求されるhuge pages数を報告します。
このパラメータは、サーバの開始前に<command>postgres</command>コマンドで次のようにして見ることができます。
=======
>>>>>>> 3d6a8289
<programlisting>
$ <userinput>postgres -D $PGDATA -C shared_memory_size_in_huge_pages</userinput>
3170
$ <userinput>grep ^Hugepagesize /proc/meminfo</userinput>
Hugepagesize:       2048 kB
$ <userinput>ls /sys/kernel/mm/hugepages</userinput>
hugepages-1048576kB  hugepages-2048kB
</programlisting>

<!--
     In this example the default is 2MB, but you can also explicitly request
     either 2MB or 1GB with <xref linkend="guc-huge-page-size"/> to adapt
     the number of pages calculated by
     <varname>shared_memory_size_in_huge_pages</varname>.
-->
この例ではデフォルトは2MBですが、明示的に2MBまたは1GBを<xref linkend="guc-huge-page-size"/>で要求して、<varname>shared_memory_size_in_huge_pages</varname>で計算されたページ数を調整することもできます。

<!--
     While we need at least <literal>3170</literal> huge pages in this example,
     a larger setting would be appropriate if other programs on the machine
     also need huge pages.
     We can set this with:
-->
この例では少なくとも<literal>3170</literal>のhuge pageが必要ですが、マシン上の他のプログラムもhuge pageを必要とする場合には、より大きな設定が適切です。
これは以下のように設定できます。
<programlisting>
# <userinput>sysctl -w vm.nr_hugepages=3170</userinput>
</programlisting>
<!--
     Don't forget to add this setting to <filename>/etc/sysctl.conf</filename>
     so that it is reapplied after reboots.  For non-default huge page sizes,
     we can instead use:
-->
再起動後にこの設定が行われるように、<filename>/etc/sysctl.conf</filename>にこの設定を追加するのを忘れないようにしましょう。
非標準のhuge pageサイズなら、代わりに以下のようにできます。
<programlisting>
# <userinput>echo 3170 > /sys/kernel/mm/hugepages/hugepages-2048kB/nr_hugepages</userinput>
</programlisting>
<!--
    It is also possible to provide these settings at boot time using
    kernel parameters such as <literal>hugepagesz=2M hugepages=3170</literal>.
-->
<literal>hugepagesz=2M hugepages=3170</literal>のようにして、起動時にカーネルパラメータとしてこれらの設定を与えることもできます。
   </para>

   <para>
<!--
    Sometimes the kernel is not able to allocate the desired number of huge
    pages immediately due to fragmentation, so it might be necessary
    to repeat the command or to reboot.  (Immediately after a reboot, most of
    the machine's memory should be available to convert into huge pages.)
    To verify the huge page allocation situation for a given size, use:
-->
時には、断片化のためにカーネルは求められた数のhuge pagesを直ちには割り当てることができないことがあるので、そのコマンドを繰り返すか、再起動する必要があるかもしれません。
（再起動の直後は、マシンのメモリの大部分はhuge pagesへの変更が可能なはずです。）
指定サイズに対するhuge pagesの割り当ての状況を確認するには、次のようにします。
<programlisting>
$ <userinput>cat /sys/kernel/mm/hugepages/hugepages-2048kB/nr_hugepages</userinput>
</programlisting>
   </para>

   <para>
<!--
    It may also be necessary to give the database server's operating system
    user permission to use huge pages by setting
    <varname>vm.hugetlb_shm_group</varname> via <application>sysctl</application>, and/or
    give permission to lock memory with <command>ulimit -l</command>.
-->
<application>sysctl</application>を使って<varname>vm.hugetlb_shm_group</varname>を設定する、あるいは<command>ulimit -l</command>でメモリをロックする権限を与えることで、データベースサーバのOSユーザにhuge pagesを使用する権限を与える必要もあるかもしれません。
   </para>

   <para>
<!--
    The default behavior for huge pages in
    <productname>PostgreSQL</productname> is to use them when possible, with
    the system's default huge page size, and
    to fall back to normal pages on failure. To enforce the use of huge
    pages, you can set <xref linkend="guc-huge-pages"/>
    to <literal>on</literal> in <filename>postgresql.conf</filename>.
    Note that with this setting <productname>PostgreSQL</productname> will fail to
    start if not enough huge pages are available.
-->
<productname>PostgreSQL</productname>のhuge pagesのデフォルトの動作は、可能な場合はシステムのデフォルトサイズのhuge pagesを使用し、失敗した場合は通常のページを使用します。
<filename>postgresql.conf</filename>で<xref linkend="guc-huge-pages"/>を<literal>on</literal>に設定することで、huge pagesの使用を強制することができます。
この設定の場合、十分なhuge pagesが確保できなければ、<productname>PostgreSQL</productname>の起動に失敗することに注意してください。
   </para>

   <para>
<!--
    For a detailed description of the <productname>Linux</productname> huge
    pages feature have a look
    at <ulink url="https://www.kernel.org/doc/Documentation/vm/hugetlbpage.txt"></ulink>.
-->
<productname>Linux</productname>のhuge pages機能の詳細は<ulink url="https://www.kernel.org/doc/Documentation/vm/hugetlbpage.txt"></ulink>を参照してください。
   </para>

  </sect2>
 </sect1>


 <sect1 id="server-shutdown">
<!--
  <title>Shutting Down the Server</title>
-->
  <title>サーバのシャットダウン</title>

  <indexterm zone="server-shutdown">
   <primary>shutdown</primary>
  </indexterm>
  <indexterm zone="server-shutdown">
   <primary>シャットダウン</primary>
  </indexterm>

  <para>
<!--
   There are several ways to shut down the database server.
   Under the hood, they all reduce to sending a signal to the supervisor
   <command>postgres</command> process.
-->
データベースサーバをシャットダウンする方法は複数あります。
内部的には、これらはすべてスーパーバイザの<command>postgres</command>プロセスにシグナルを送信することになります。
  </para>

  <para>
<!--
   If you are using a pre-packaged version
   of <productname>PostgreSQL</productname>, and you used its provisions
   for starting the server, then you should also use its provisions for
   stopping the server.  Consult the package-level documentation for
   details.
-->
パッケージ化された版の<productname>PostgreSQL</productname>を使用していて、サーバの起動にその規定を使用した場合は、サーバの停止にもその規定を使用する必要があります。
詳細についてはパッケージレベルのドキュメントを参照してください。
  </para>

  <para>
<!--
   When managing the server directly, you can control the type of shutdown
   by sending different signals to the <command>postgres</command>
   process:
-->
サーバを直接管理する場合は、<command>postgres</command>プロセスに異なるシグナルを送信することで、シャットダウンのタイプを制御できます。

   <variablelist>
    <varlistentry>
     <term><systemitem>SIGTERM</systemitem><indexterm><primary>SIGTERM</primary></indexterm></term>
     <listitem>
      <para>
<!--
       This is the <firstterm>Smart Shutdown</firstterm> mode.
       After receiving <systemitem>SIGTERM</systemitem>, the server
       disallows new connections, but lets existing sessions end their
       work normally. It shuts down only after all of the sessions terminate.
       If the server is in recovery when a smart
       shutdown is requested, recovery and streaming replication will be
       stopped only after all regular sessions have terminated.
-->
これは<firstterm>スマートシャットダウン</firstterm>モードです。
<systemitem>SIGTERM</systemitem>を受信した後、サーバは新しい接続を禁止しますが、既存のセッションは正常に終了させます。
サーバはすべてのセッションが終了した後にのみシャットダウンします。
スマートシャットダウンが要求されたときにサーバがリカバリ中の場合、リカバリとストリーミングレプリケーションはすべての通常セッションが終了した後にのみ停止します。
      </para>
     </listitem>
    </varlistentry>

    <varlistentry>
     <term><systemitem>SIGINT</systemitem><indexterm><primary>SIGINT</primary></indexterm></term>
     <listitem>
      <para>
<!--
       This is the <firstterm>Fast Shutdown</firstterm> mode.
       The server disallows new connections and sends all existing
       server processes <systemitem>SIGTERM</systemitem>, which will cause them
       to abort their current transactions and exit promptly. It then
       waits for all server processes to exit and finally shuts down.
-->
これは<firstterm>高速シャットダウン</firstterm>モードです。
サーバは新しい接続を禁止しすべての存在するサーバプロセスに<systemitem>SIGTERM</systemitem>を送り、この結果サーバプロセスは現在のトランザクションをアボートし、即座に終了します。
そして、サーバはすべてのサーバプロセスの終了を待って、最後にシャットダウンします。
      </para>
     </listitem>
    </varlistentry>

    <varlistentry>
     <term><systemitem>SIGQUIT</systemitem><indexterm><primary>SIGQUIT</primary></indexterm></term>
     <listitem>
      <para>
<!--
      This is the <firstterm>Immediate Shutdown</firstterm> mode.
      The server will send <systemitem>SIGQUIT</systemitem> to all child
      processes and wait for them to terminate.  If any do not terminate
      within 5 seconds, they will be sent <systemitem>SIGKILL</systemitem>.
      The supervisor server process exits as soon as all child processes have
      exited, without doing normal database shutdown processing.
      This will lead to recovery (by
      replaying the WAL log) upon next start-up. This is recommended
      only in emergencies.
-->
これは<firstterm>即時シャットダウン</firstterm>モードです。
サーバは、すべての子プロセスに<systemitem>SIGQUIT</systemitem>を送信し、それらが終了するのを待ちます。
5秒以内に終了しないものには、<systemitem>SIGKILL</systemitem>が送られます。
すべての子プロセスが終了したら、スーパーバイザサーバプロセスはすぐに終了しますが、このとき通常のデータベースのシャットダウン処理を実行しません。
これは次の起動時に（WALログを再実行することで）リカバリをすることになります。
これは緊急の時にのみ使うことを勧めます。
      </para>
     </listitem>
    </varlistentry>
   </variablelist>
  </para>

  <para>
<!--
   The <xref linkend="app-pg-ctl"/> program provides a convenient
   interface for sending these signals to shut down the server.
   Alternatively, you can send the signal directly using <command>kill</command>
   on non-Windows systems.
   The <acronym>PID</acronym> of the <command>postgres</command> process can be
   found using the <command>ps</command> program, or from the file
   <filename>postmaster.pid</filename> in the data directory. For
   example, to do a fast shutdown:
-->
<xref linkend="app-pg-ctl"/>プログラムは、サーバをシャットダウンさせるシグナルを送信するための便利なインタフェースを提供します。
他にも、Windows以外のシステムでは<command>kill</command>を使用して直接シグナルを送信することもできます。
<command>postgres</command>プロセスの<acronym>PID</acronym>は、<command>ps</command>プログラム、もしくはデータディレクトリの中の<filename>postmaster.pid</filename>ファイルを使用して見つけることができます。
例えば、高速シャットダウンをするためには下記のようになります。
<screen>
$ <userinput>kill -INT `head -1 /usr/local/pgsql/data/postmaster.pid`</userinput>
</screen>
  </para>

  <important>
   <para>
<!--
    It is best not to use <systemitem>SIGKILL</systemitem> to shut down the
    server.  Doing so will prevent the server from releasing shared memory and
    semaphores.  Furthermore, <systemitem>SIGKILL</systemitem> kills
    the <command>postgres</command> process without letting it relay the
    signal to its subprocesses, so it might be necessary to kill the
    individual subprocesses by hand as well.
-->
サーバをシャットダウンするために<systemitem>SIGKILL</systemitem>を使わない方が良いでしょう。
これによってサーバが共有メモリとセマフォを解放できなくなります。
さらに、<systemitem>SIGKILL</systemitem>は、子プロセスにシグナルを中継することなく<command>postgres</command>を停止させます。
このため、個々の子プロセスを停止させるために、同じ作業を手作業で行わなければならなくなります。
   </para>
  </important>

  <para>
<!--
   To terminate an individual session while allowing other sessions to
   continue, use <function>pg_terminate_backend()</function> (see <xref
   linkend="functions-admin-signal-table"/>) or send a
   <systemitem>SIGTERM</systemitem> signal to the child process associated with
   the session.
-->
他のセッションを継続させながら個別のセッションを停止するには<function>pg_terminate_backend()</function>（<xref linkend="functions-admin-signal-table"/>を参照）を使用するか、そのセッションに関連する子プロセスに<systemitem>SIGTERM</systemitem>シグナルを送ります。
  </para>
 </sect1>

 <sect1 id="upgrading">
<!--
  <title>Upgrading a <productname>PostgreSQL</productname> Cluster</title>
-->
  <title><productname>PostgreSQL</productname>クラスタのアップグレード処理</title>

  <indexterm zone="upgrading">
   <primary>upgrading</primary>
  </indexterm>
  <indexterm zone="upgrading">
   <primary>アップグレード処理</primary>
  </indexterm>

  <indexterm zone="upgrading">
   <primary>version</primary>
   <secondary>compatibility</secondary>
  </indexterm>
  <indexterm zone="upgrading">
   <primary>バージョン</primary>
   <secondary>互換性</secondary>
  </indexterm>

  <para>
<!--
   This section discusses how to upgrade your database data from one
   <productname>PostgreSQL</productname> release to a newer one.
-->
本節では<productname>PostgreSQL</productname>リリースからより新しいリリースにデータベースデータをアップグレードする方法を説明します。
  </para>

  <para>
<!--
   Current <productname>PostgreSQL</productname> version numbers consist of a
   major and a minor version number.  For example, in the version number 10.1,
   the 10 is the major version number and the 1 is the minor version number,
   meaning this would be the first minor release of the major release 10.  For
   releases before <productname>PostgreSQL</productname> version 10.0, version
   numbers consist of three numbers, for example, 9.5.3.  In those cases, the
   major version consists of the first two digit groups of the version number,
   e.g., 9.5, and the minor version is the third number, e.g., 3, meaning this
   would be the third minor release of the major release 9.5.
-->
現在の<productname>PostgreSQL</productname>のバージョン番号はメジャーバージョンとマイナーバージョンのバージョン番号で構成されます。
例えばバージョン番号10.1は、10がメジャーバージョンで、1がマイナーバージョンです。メジャーリリース10の最初のマイナーリリースを意味します。
<productname>PostgreSQL</productname>の10.0より前のバージョンは、３つの番号で構成されています。例えば9.5.3です。
この場合は、メジャーバージョンが最初の２つのグループのバージョン番号、例えば9.5で構成されています。
そしてマイナーバージョンは３つ目の番号で例えば3です。これはメジャーリリース9.5の３番めのマイナーリリースを意味します。
  </para>

  <para>
<!--
   Minor releases never change the internal storage format and are always
   compatible with earlier and later minor releases of the same major version
   number.  For example, version 10.1 is compatible with version 10.0 and
   version 10.6.  Similarly, for example, 9.5.3 is compatible with 9.5.0,
   9.5.1, and 9.5.6.  To update between compatible versions, you simply
   replace the executables while the server is down and restart the server.
   The data directory remains unchanged &mdash; minor upgrades are that
   simple.
-->
マイナーリリースでは内部格納書式が変わることは決してありませんので、同じメジャーバージョンにおける前後のマイナーリリースとの間で常に互換性があります。
例えばバージョン10.1はバージョン10.0やバージョン10.6と互換性があります。
同様に、例えば9.5.3は9.5.0、9.5.1、9.5.6と互換性があります。
互換性があるバージョンとの間で更新するためには、サーバを停止させ、実行ファイルを置き換え、サーバを再起動させるだけです。
データディレクトリはまったく変更されません。
マイナーリリースのアップグレードは簡単です。
  </para>

  <para>
<!--
   For <emphasis>major</emphasis> releases of <productname>PostgreSQL</productname>, the
   internal data storage format is subject to change, thus complicating
   upgrades.  The traditional method for moving data to a new major version
   is to dump and restore the database, though this can be slow.  A
   faster method is <xref linkend="pgupgrade"/>.  Replication methods are
   also available, as discussed below.
   (If you are using a pre-packaged version
   of <productname>PostgreSQL</productname>, it may provide scripts to
   assist with major version upgrades.  Consult the package-level
   documentation for details.)
-->
<productname>PostgreSQL</productname>の<emphasis>メジャー</emphasis>リリースでは、内部データ格納書式は変更されがちです。
したがって、アップグレードは複雑になります。
新しいメジャーバージョンにデータを移行する伝統的な方法は、遅くなることがありますが、データベースをダンプしてリストアすることです。
より速い方法については、<xref linkend="pgupgrade"/>を参照してください。以下で説明するようにレプリケーションを使用する方法もあります。
（パッケージ化された版の<productname>PostgreSQL</productname>を使用している場合は、主要バージョンのアップグレードを支援するスクリプトが提供される場合があります。
詳細についてはパッケージレベルのドキュメントを参照してください。）
  </para>

  <para>
<!--
   New major versions also typically introduce some user-visible
   incompatibilities, so application programming changes might be required.
   All user-visible changes are listed in the release notes (<xref
   linkend="release"/>);  pay particular attention to the section
   labeled "Migration".  Though you can upgrade from one major version
   to another without upgrading to intervening versions, you should read
   the major release notes of all intervening versions.
-->
新しいメジャーバージョンは通常、ユーザにも影響する非互換性がいくつか導入されます。
このためアプリケーションのプログラム変更が必要になる可能性があります。
ユーザに影響する変更はすべてリリースノート（<xref linkend="release"/>）に列挙されています。
「移行」という名前の節に特に注意してください。
あるメジャーバージョンから他のメジャーバージョンへと途中のバージョンを経由しないでアップグレードできますが、途中のバージョンすべてのリリースノートを確認してください。
  </para>

  <para>
<!--
   Cautious users will want to test their client applications on the new
   version before switching over fully; therefore, it's often a good idea to
   set up concurrent installations of old and new versions.  When
   testing a <productname>PostgreSQL</productname> major upgrade, consider the
   following categories of possible changes:
-->
用心深いユーザは、完全に切り替える前に新しいバージョンにおける自身のクライアントアプリケーションを試験したいと考えるでしょう。
このため古いバージョンと新しいバージョンを並行してインストールさせるというのは、よく良い考えとなります。
<productname>PostgreSQL</productname>メジャーアップグレードを試験する時、以下に示す変更があり得る分野を検討してください。
  </para>

  <variablelist>

   <varlistentry>
<!--
    <term>Administration</term>
-->
    <term>管理</term>
    <listitem>
     <para>
<!--
      The capabilities available for administrators to monitor and control
      the server often change and improve in each major release.
-->
各メジャーリリースにおいて、管理者が利用できるサーバの監視、制御機能はよく変更、向上されます。
     </para>
    </listitem>
   </varlistentry>

   <varlistentry>
    <term>SQL</term>
    <listitem>
     <para>
<!--
      Typically this includes new SQL command capabilities and not changes
      in behavior, unless specifically mentioned in the release notes.
-->
通常、これには新しいSQLコマンド機能が含まれます。
リリースノートに特に記載がない限りその動作には変更はありません。
     </para>
    </listitem>
   </varlistentry>

   <varlistentry>
<!--
    <term>Library API</term>
-->
    <term>ライブラリAPI</term>
    <listitem>
     <para>
<!--
      Typically libraries like <application>libpq</application> only add new
      functionality, again unless mentioned in the release notes.
-->
繰り返しになりますが、リリースノートに記載がない場合のみですが、通常<application>libpq</application>のようなライブラリには新しい機能が追加されるだけです。
     </para>
    </listitem>
   </varlistentry>

   <varlistentry>
<!--
    <term>System Catalogs</term>
-->
    <term>システムカタログ</term>
    <listitem>
     <para>
<!--
      System catalog changes usually only affect database management tools.
-->
システムカタログの変更は通常データベース管理用ツールにのみ影響します。
     </para>
    </listitem>
   </varlistentry>

   <varlistentry>
<!--
    <term>Server C-language API</term>
-->
    <term>サーバC言語API</term>
    <listitem>
     <para>
<!--
      This involves changes in the backend function API, which is written
      in the C programming language.  Such changes affect code that
      references backend functions deep inside the server.
-->
ここには、Cプログラム言語で作成されたバックエンド関数APIにおける変更が含まれます。
こうした変更は、サーバ内部深くにあるバックエンド関数を参照するコードに影響します。
     </para>
    </listitem>
   </varlistentry>

  </variablelist>

  <sect2 id="upgrading-via-pgdumpall">
<!--
   <title>Upgrading Data via <application>pg_dumpall</application></title>
-->
   <title><application>pg_dumpall</application>を介したデータのアップグレード</title>

   <para>
<!--
    One upgrade method is to dump data from one major version of
    <productname>PostgreSQL</productname> and restore it in another &mdash;  to do
    this, you must use a <emphasis>logical</emphasis> backup tool like
    <application>pg_dumpall</application>; file system
    level backup methods will not work. (There are checks in place that prevent
    you from using a data directory with an incompatible version of
    <productname>PostgreSQL</productname>, so no great harm can be done by
    trying to start the wrong server version on a data directory.)
-->
<productname>PostgreSQL</productname>のアップグレードの一つの方法は、<productname>PostgreSQL</productname>の１メジャーバージョンからデータをダンプし、別のバージョンにリストアすることです - これを行うには、<application>pg_dumpall</application>のような<emphasis>論理</emphasis>バックアップツールを使用しなければなりません。
ファイルシステムレベルのバックアップ方法は動作しません。
（あるデータディレクトリで間違ったバージョンのサーバを起動しようとして、大きな損害が起こることがないように、適所に互換性がないバージョンの<productname>PostgreSQL</productname>のデータディレクトリが使用されないようにするための検査があります。）
   </para>

   <para>
<!--
    It is recommended that you use the <application>pg_dump</application> and
    <application>pg_dumpall</application> programs from the <emphasis>newer</emphasis>
    version of
    <productname>PostgreSQL</productname>, to take advantage of enhancements
    that might have been made in these programs.  Current releases of the
    dump programs can read data from any server version back to 9.2.
-->
<emphasis>新しい</emphasis>バージョンの<productname>PostgreSQL</productname>の<application>pg_dump</application>と<application>pg_dumpall</application>を使用することを勧めます。
これらのプログラムで拡張された機能を利用する可能性があるためです。
現在のリリースのダンププログラムは9.2以降のバージョンのサーバからデータを読み取ることができます。
   </para>

   <para>
<!--
    These instructions assume that your existing installation is under the
    <filename>/usr/local/pgsql</filename> directory, and that the data area is in
    <filename>/usr/local/pgsql/data</filename>.  Substitute your paths
    appropriately.
-->
以下の手順では、既存のインストレーションが<filename>/usr/local/pgsql</filename>以下にあり、そのデータ領域が<filename>/usr/local/pgsql/data</filename>にあることを前提としています。
使用しているパスに適切に置き換えてください。
   </para>

   <procedure>
    <step>
     <para>
<!--
      If making a backup, make sure that your database is not being updated.
      This does not affect the integrity of the backup, but the changed
      data would of course not be included. If necessary, edit the
      permissions in the file <filename>/usr/local/pgsql/data/pg_hba.conf</filename>
      (or equivalent) to disallow access from everyone except you.
      See <xref linkend="client-authentication"/> for additional information on
      access control.
-->
バックアップを作成する場合、使用しているデータベースが確実に更新されないようにしてください。
これはバックアップの整合性には影響しませんが、当然ながら変更されたデータがバックアップに含まれません。
必要に応じて、<filename>/usr/local/pgsql/data/pg_hba.conf</filename>（またはこれと等価なファイル）における権限を変更して、バックアップを行うユーザ以外からのアクセスを禁止してください。
アクセス制御に関する情報は<xref linkend="client-authentication"/>を参照してください。
     </para>

     <para>
      <indexterm>
       <primary>pg_dumpall</primary>
       <secondary>use during upgrade</secondary>
      </indexterm>
      <indexterm>
       <primary>pg_dumpall</primary>
       <secondary>アップグレード中の使用</secondary>
      </indexterm>

<!--
      To back up your database installation, type:
-->
データベースインストレーションをバックアップするためには以下を入力してください。
<screen>
<userinput>pg_dumpall &gt; <replaceable>outputfile</replaceable></userinput>
</screen>
     </para>

     <para>
<!--
      To make the backup, you can use the <application>pg_dumpall</application>
      command from the version you are currently running;  see <xref
      linkend="backup-dump-all"/> for more details.  For best
      results, however, try to use the <application>pg_dumpall</application>
      command from <productname>PostgreSQL</productname> &version;,
      since this version contains bug fixes and improvements over older
      versions.  While this advice might seem idiosyncratic since you
      haven't installed the new version yet, it is advisable to follow
      it if you plan to install the new version in parallel with the
      old version.  In that case you can complete the installation
      normally and transfer the data later.  This will also decrease
      the downtime.
-->
バックアップを作成するために、現在起動中のバージョンの<application>pg_dumpall</application>コマンドを使用することができます。詳細は<xref linkend="backup-dump-all"/> を参照してください。
しかし最善の結果を得るためには、<productname>PostgreSQL</productname> &version;の<application>pg_dumpall</application>コマンドを試してください。
このバージョンでは、過去のバージョンに対して、不具合の修正や改良が含まれているからです。
新しいバージョンをまだインストールしていませんので、この勧告は奇異に思えるかもしれませんが、古いバージョンと並行して新しいバージョンをインストールすることを計画しているのであれば、これに従うことを推奨します。
この場合、インストールを普通に完了させてからデータを移行することができます。
これは同時に停止時間を短縮します。
     </para>
    </step>

    <step>
     <para>
<!--
      Shut down the old server:
-->
古いサーバを停止します。
<screen>
<userinput>pg_ctl stop</userinput>
</screen>
<!--
      On systems that have <productname>PostgreSQL</productname> started at boot time,
      there is probably a start-up file that will accomplish the same thing. For
      example, on a <systemitem class="osname">Red Hat Linux</systemitem> system one
      might find that this works:
-->
起動時に<productname>PostgreSQL</productname>を実行させるようにしているシステムではおそらく、同じことを達成する起動ファイルがあります。
例えば<systemitem class="osname">Red Hat Linux</systemitem>システムでは、以下が動作することが分かります。
<screen>
<userinput>/etc/rc.d/init.d/postgresql stop</userinput>
</screen>
<!--
      See <xref linkend="runtime"/> for details about starting and
      stopping the server.
-->
サーバの起動と停止については<xref linkend="runtime"/>を参照してください。
     </para>
    </step>

    <step>
     <para>
<!--
      If restoring from backup, rename or delete the old installation
      directory if it is not version-specific.  It is a good idea to
      rename the directory, rather than
      delete it, in case you have trouble and need to revert to it.  Keep
      in mind the directory might consume significant disk space.  To rename
      the directory, use a command like this:
-->
バックアップからリストアする場合、名前を変更、またはバージョン固有でない場合は古いインストレーションディレクトリを削除してください。
問題があった場合に戻さなければならない場合に備え、削除するよりディレクトリの名前を変更する方を勧めます。
このディレクトリが多くのディスク容量を占めている可能性があることに注意してください。
ディレクトリの名前を変更するためには、以下のようなコマンドを使用してください。
<screen>
<userinput>mv /usr/local/pgsql /usr/local/pgsql.old</userinput>
</screen>
<!--
     (Be sure to move the directory as a single unit so relative paths
     remain unchanged.)
-->
（相対パスが維持されるように確実にディレクトリ単位で移動してください。）
     </para>
    </step>

    <step>
     <para>
<!--
      Install the new version of <productname>PostgreSQL</productname> as
      outlined in <xref linkend="installation"/>.
-->
概要を<xref linkend="installation"/>で示すように、新しいバージョンの<productname>PostgreSQL</productname>をインストールしてください。
     </para>
    </step>

    <step>
     <para>
<!--
      Create a new database cluster if needed.  Remember that you must
      execute these commands while logged in to the special database user
      account (which you already have if you are upgrading).
-->
必要に応じて新しいデータベースクラスタを作成してください。
（アップグレードの場合はすでに存在している）特別なデータベースユーザアカウントでログインして、このコマンドを実行しなければならないことに注意してください。
<programlisting>
<userinput>/usr/local/pgsql/bin/initdb -D /usr/local/pgsql/data</userinput>
</programlisting>
     </para>
    </step>

    <step>
     <para>
<!--
      Restore your previous <filename>pg_hba.conf</filename> and any
      <filename>postgresql.conf</filename> modifications.
-->
以前の<filename>pg_hba.conf</filename>と<filename>postgresql.conf</filename>に加えた何らかの変更を戻してください。
     </para>
    </step>

    <step>
     <para>
<!--
      Start the database server, again using the special database user
      account:
-->
繰り返しになりますが、特別なデータベースユーザアカウントを使用して、データベースサーバを起動してください。
<programlisting>
<userinput>/usr/local/pgsql/bin/postgres -D /usr/local/pgsql/data</userinput>
</programlisting>
     </para>
    </step>

    <step>
     <para>
<!--
      Finally, restore your data from backup with:
-->
最後に、バックアップからデータをリストアしてください。
<screen>
<userinput>/usr/local/pgsql/bin/psql -d postgres -f <replaceable>outputfile</replaceable></userinput>
</screen>
<!--
      using the <emphasis>new</emphasis> <application>psql</application>.
-->
<emphasis>新しい</emphasis><application>psql</application>を使用します。
     </para>
    </step>
   </procedure>

   <para>
<!--
    The least downtime can be achieved by installing the new server in
    a different directory and running both the old and the new servers
    in parallel, on different ports. Then you can use something like:
-->
新しいサーバを異なるディレクトリにインストールし、古いサーバと新しいサーバを別のポートで並行して実行させることで、停止時間を最小にすることができます。
この場合、データを移行するために以下のようなコマンドを使用することができます。

<programlisting>
pg_dumpall -p 5432 | psql -d postgres -p 5433
</programlisting>
<!--
    to transfer your data.
-->
   </para>

  </sect2>

  <sect2 id="upgrading-via-pg-upgrade">
<!--
   <title>Upgrading Data via <application>pg_upgrade</application></title>
-->
   <title><application>pg_upgrade</application>を使用したアップグレード方法</title>

   <para>
<!--
    The <xref linkend="pgupgrade"/> module allows an installation to
    be migrated in-place from one major <productname>PostgreSQL</productname>
    version to another.  Upgrades can be performed in minutes,
    particularly with <option>&#45;-link</option> mode.  It requires steps similar to
    <application>pg_dumpall</application> above, e.g.,  starting/stopping the server,
    running <application>initdb</application>.  The <application>pg_upgrade</application> <link
    linkend="pgupgrade">documentation</link> outlines the necessary steps.
-->
<xref linkend="pgupgrade"/>モジュールにより、<productname>PostgreSQL</productname>のあるバージョンから次のバージョンにインストレーションをその場で移行することができます。
特に<option>--link</option>オプションを使用することで、アップグレードは数分で行うことができます。
これは、<application>pg_dumpall</application>と同様の工程を必要とします。
例えば、<application>initdb</application>を実行し、サーバの起動／停止をおこないます。
<application>pg_upgrade</application> <link linkend="pgupgrade">ドキュメント</link>で必要な手順を説明します。
   </para>

  </sect2>

  <sect2 id="upgrading-via-replication">
<!--
   <title>Upgrading Data via Replication</title>
-->
   <title>レプリケーション経由のアップグレード</title>

   <para>
<!--
    It is also possible to use logical replication methods to create a standby
    server with the updated version of <productname>PostgreSQL</productname>.
    This is possible because logical replication supports
    replication between different major versions of
    <productname>PostgreSQL</productname>.  The standby can be on the same computer or
    a different computer.  Once it has synced up with the primary server
    (running the older version of <productname>PostgreSQL</productname>), you can
    switch primaries and make the standby the primary and shut down the older
    database instance.  Such a switch-over results in only several seconds
    of downtime for an upgrade.
-->
論理レプリケーションを使って更新対象のバージョンの<productname>PostgreSQL</productname>をスタンバイサーバとして作成することもできます。
論理レプリケーションが異なるメジャーバージョンの<productname>PostgreSQL</productname>の間でレプリケーションすることができるため、これが実現できます。
スタンバイは同じコンピュータで作成することも異なるコンピュータで作成することもできます。
（古いバージョンの<productname>PostgreSQL</productname>で実行している）プライマリサーバと同期した後、プライマリを切り替え、スタンバイをプライマリにし、古いデータベースインスタンスを停止することができます。
このようなスイッチオーバーの結果、数秒の停止時間でアップグレードされます。
   </para>

   <para>
<!--
    This method of upgrading can be performed using the built-in logical
    replication facilities as well as using external logical replication
    systems such as <productname>pglogical</productname>,
    <productname>Slony</productname>, <productname>Londiste</productname>, and
    <productname>Bucardo</productname>.
-->
この方法によるアップグレードは、組み込みの論理レプリケーション機能か、あるいは<productname>pglogical</productname>、<productname>Slony</productname>、<productname>Londiste</productname>、<productname>Bucardo</productname>などの外部の論理レプリケーションシステムを使うことで実施できます。
   </para>
  </sect2>
 </sect1>

 <sect1 id="preventing-server-spoofing">
<!--
  <title>Preventing Server Spoofing</title>
-->
  <title>サーバのなりすまし防止</title>

  <indexterm zone="preventing-server-spoofing">
   <primary>server spoofing</primary>
  </indexterm>
  <indexterm zone="preventing-server-spoofing">
   <primary>サーバのなりすまし</primary>
  </indexterm>

  <para>
<!--
   While the server is running, it is not possible for a malicious user
   to take the place of the normal database server.  However, when the
   server is down, it is possible for a local user to spoof the normal
   server by starting their own server.  The spoof server could read
   passwords and queries sent by clients, but could not return any data
   because the <varname>PGDATA</varname> directory would still be secure because
   of directory permissions. Spoofing is possible because any user can
   start a database server; a client cannot identify an invalid server
   unless it is specially configured.
-->
サーバが稼働中、悪意のあるユーザが通常のデータベースサーバに取って代わることはできません。
しかし、サーバが停止している時、ローカルユーザに対し、独自のサーバを起動させることで正常なサーバになりすますことは可能です。
なりすましたサーバで、クライアントから送信されたパスワードを読み取ることも問い合わせを読み取ることも可能です。
しかし、<varname>PGDATA</varname>ディレクトリの安全性はディレクトリの権限により維持されていますので、データを返すことはできません。
誰もがデータベースサーバを起動させることができるため、なりすましは可能です。
特殊な設定がなされていなければ、クライアントは無効なサーバであることを識別できません。
  </para>

  <para>
<!--
   One way to prevent spoofing of <literal>local</literal>
   connections is to use a Unix domain socket directory (<xref
   linkend="guc-unix-socket-directories"/>) that has write permission only
   for a trusted local user.  This prevents a malicious user from creating
   their own socket file in that directory.  If you are concerned that
   some applications might still reference <filename>/tmp</filename> for the
   socket file and hence be vulnerable to spoofing, during operating system
   startup create a symbolic link <filename>/tmp/.s.PGSQL.5432</filename> that points
   to the relocated socket file.  You also might need to modify your
   <filename>/tmp</filename> cleanup script to prevent removal of the symbolic link.
-->
<literal>local</literal>接続に対してなりすましを防ぐ、ひとつの方法は、信頼できるローカルユーザのみに書き込み権限を付与したUnixドメインソケットディレクトリ（<xref linkend="guc-unix-socket-directories"/>）を使用することです。
これにより、悪意のあるユーザがそのディレクトリに独自のソケットを作成することを防ぐことができます。
一部のアプリケーションがソケットファイルのために<filename>/tmp</filename>を参照し、なりすましに対して脆弱であるかもしれないと気にするならば、オペレーティングシステムの起動時に、再割り当てされたソケットファイルを指し示す<filename>/tmp/.s.PGSQL.5432</filename>というシンボリックリンクを作成してください。
また、このシンボリックリンクが削除されることを防ぐために、<filename>/tmp</filename>を整理するスクリプトを変更する必要があるかもしれません。
  </para>

  <para>
<!--
   Another option for <literal>local</literal> connections is for clients to use
   <link linkend="libpq-connect-requirepeer"><literal>requirepeer</literal></link>
   to specify the required owner of the server process connected to
   the socket.
-->
<literal>local</literal>接続についての別の選択肢は、クライアントが<link linkend="libpq-connect-requirepeer"><literal>requirepeer</literal></link>を使用して、ソケットに接続しているサーバプロセスの必要な所有者を指定することです。
  </para>

  <para>
<!--
   To prevent spoofing on TCP connections, either use
   SSL certificates and make sure that clients check the server's certificate,
   or use GSSAPI encryption (or both, if they're on separate connections).
-->
TCP接続のなりすましを防ぐためには、SSL証明書を使用してクライアントにサーバの証明書を確実に検査させるか、GSSAPI暗号化を使用します。
（あるいはそれらが別々の接続上にあるなら、その両方を使います。）
  </para>

  <para>
<!--
   To prevent spoofing with SSL, the server
   must be configured to accept only <literal>hostssl</literal> connections (<xref
   linkend="auth-pg-hba-conf"/>) and have SSL key and certificate files
   (<xref linkend="ssl-tcp"/>). The TCP client must connect using
   <literal>sslmode=verify-ca</literal> or
   <literal>verify-full</literal> and have the appropriate root certificate
   file installed (<xref linkend="libq-ssl-certificates"/>). Alternatively the
   <link linkend="libpq-connect-sslrootcert">system CA pool</link>, as defined
   by the SSL implementation, can be used using <literal>sslrootcert=system</literal>; in
   this case, <literal>sslmode=verify-full</literal> is forced for safety, since
   it is generally trivial to obtain certificates which are signed by a public
   CA.
-->
SSLでなりすましを防ぐためには、サーバは<literal>hostssl</literal>接続（<xref linkend="auth-pg-hba-conf"/>）のみを受け付け、SSLキーと証明書ファイル（<xref linkend="ssl-tcp"/>）を持つ必要があります。
TCPクライアントは<literal>sslmode=verify-ca</literal>もしくは<literal>verify-full</literal>を使用して接続し、また、適切なルート証明書ファイルをインストールしなければなりません（<xref linkend="libq-ssl-certificates"/>）。
あるいは、SSL実装で定義されている<link linkend="libpq-connect-sslrootcert">システムCAプール</link>が<literal>sslrootcert=system</literal>で使用できます。この場合、<literal>sslmode=verify-full</literal>が安全のために強制されます。これは、一般的に公開CAによって署名された証明書を取得するのが簡単なためです。
  </para>

  <para>
<!--
   To prevent server spoofing from occurring when using
   <link linkend="auth-password">scram-sha-256</link> password authentication
   over a network, you should ensure that you connect to the server using SSL
   and with one of the anti-spoofing methods described in the previous
   paragraph. Additionally, the SCRAM implementation in
   <application>libpq</application> cannot protect the entire authentication
   exchange, but using the <literal>channel_binding=require</literal> connection
   parameter provides a mitigation against server spoofing. An attacker that
   uses a rogue server to intercept a SCRAM exchange can use offline analysis to
   potentially determine the hashed password from the client.
-->
ネットワーク経由で<link linkend="auth-password">scram-sha-256</link>パスワード認証を使用する場合にサーバのなりすましが発生しないようにするには、SSLを使用してサーバに接続し、前の段落で説明したなりすまし防止方法の1つを使用する必要があります。
さらに、<application>libpq</application>のSCRAM実装は認証情報の交換全体を保護できませんが、<literal>channel_binding=require</literal>接続パラメータを使用すると、サーバのなりすましに対する防御が提供されます。
不正なサーバを使用してSCRAM交換を傍受する攻撃者は、オフライン分析を使用して、クライアントからのハッシュ化されたパスワードを判断できる可能性があります。
  </para>

  <para>
<!--
    To prevent spoofing with GSSAPI, the server must be configured to accept
    only <literal>hostgssenc</literal> connections
    (<xref linkend="auth-pg-hba-conf"/>) and use <literal>gss</literal>
    authentication with them.  The TCP client must connect
    using <literal>gssencmode=require</literal>.
-->
GSSAPIでなりすましを防ぐためには、サーバは<literal>hostgssenc</literal>接続（<xref linkend="auth-pg-hba-conf"/>）のみを受け付け、<literal>gss</literal>認証をその接続で使います。
TCPクライアントは<literal>gssencmode=require</literal>を使用して接続しなければなりません。
  </para>
 </sect1>

 <sect1 id="encryption-options">
<!--
  <title>Encryption Options</title>
-->
  <title>暗号化オプション</title>

  <indexterm zone="encryption-options">
   <primary>encryption</primary>
  </indexterm>
  <indexterm zone="encryption-options">
   <primary>暗号化</primary>
  </indexterm>

  <para>
<!--
   <productname>PostgreSQL</productname> offers encryption at several
   levels, and provides flexibility in protecting data from disclosure
   due to database server theft, unscrupulous administrators, and
   insecure networks. Encryption might also be required to secure
   sensitive data such as medical records or financial transactions.
-->
<productname>PostgreSQL</productname>は、複数レベルの暗号化を備え、データベースサーバ自身、管理者の注意不足、安全ではないネットワークを原因とした漏洩からデータを柔軟に保護することができます。
また、医療記録や金融取引など高セキュリティが求められるデータを格納する場合に暗号化が必要な場合もあります。
  </para>

  <variablelist>

  <varlistentry>
<!--
   <term>Password Encryption</term>
-->
   <term>パスワードの暗号化</term>
   <listitem>

    <para>
<!--
     Database user passwords are stored as hashes (determined by the setting
     <xref linkend="guc-password-encryption"/>), so the administrator cannot
     determine the actual password assigned to the user. If SCRAM or MD5
     encryption is used for client authentication, the unencrypted password is
     never even temporarily present on the server because the client encrypts
     it before being sent across the network. SCRAM is preferred, because it
     is an Internet standard and is more secure than the PostgreSQL-specific
     MD5 authentication protocol.
-->
データベースユーザのパスワードは（<xref linkend="guc-password-encryption"/>によって決定される）ハッシュとして格納されます。ですので、ユーザに割り当てられているパスワードは管理者でも分かりません。
SCRAM又はMD5暗号化がクライアント認証に使用されている場合、平文のパスワードはサーバ上に一時的にも存在することはありません。ネットワーク上に流れる前にクライアントが暗号化を行うからです。
SCRAMは、インターネット標準で、PostgreSQL特有なMD5認証プロトコルよりセキュアであるため、より望ましいです。
    </para>

    <warning>
     <para>
      Support for MD5-encrypted passwords is deprecated and will be removed in
      a future release of <productname>PostgreSQL</productname>.  Refer to
      <xref linkend="auth-password"/> for details about migrating to another
      password type.
     </para>
    </warning>

   </listitem>
  </varlistentry>

  <varlistentry>
<!--
   <term>Encryption For Specific Columns</term>
-->
   <term>特定の列に関する暗号化</term>

   <listitem>
    <para>
<!--
     The <xref linkend="pgcrypto"/> module allows certain fields to be
     stored encrypted.
     This is useful if only some of the data is sensitive.
     The client supplies the decryption key and the data is decrypted
     on the server and then sent to the client.
-->
<xref linkend="pgcrypto"/>モジュールにより、あるフィールドを暗号化して保存することができます。
データの一部が極秘データであるような場合に有用です。
クライアントが提供した復号化用のキーで、サーバ上のデータを復号化し、クライアントに返されます。
    </para>

    <para>
<!--
     The decrypted data and the decryption key are present on the
     server for a brief time while it is being decrypted and
     communicated between the client and server. This presents a brief
     moment where the data and keys can be intercepted by someone with
     complete access to the database server, such as the system
     administrator.
-->
復号化されたデータと復号化用のキーは、復号処理中およびクライアントサーバ間の通信中サーバ上に存在している時間があります。
このため、データベースサーバへのすべてのアクセス権限を持つユーザ（例えばシステム管理者）によって、データとキーが盗まれるわずかな時間があります。
    </para>
   </listitem>
  </varlistentry>

  <varlistentry>
<!--
   <term>Data Partition Encryption</term>
-->
   <term>データパーティションに関する暗号化</term>

   <listitem>
    <para>
<!--
     Storage encryption can be performed at the file system level or the
     block level.  Linux file system encryption options include eCryptfs
     and EncFS, while FreeBSD uses PEFS.  Block level or full disk
     encryption options include dm-crypt + LUKS on Linux and GEOM
     modules geli and gbde on FreeBSD.  Many other operating systems
     support this functionality, including Windows.
-->
ストレージの暗号化は、ファイルシステムレベルまたはブロックレベルで行うことができます。
Linuxファイルシステムの暗号化オプションには、eCryptfsとEncFSがあります。一方、FreeBSDではPEFSを使用します。
ブロックレベルまたはフルディスクの暗号化オプションとして、Linuxにはdm-crypt + LUKS、FreeBSDにはGEOMモジュールのgeliとgbdeがあります。
これにより、ファイルシステムパーティション全体をディスク上で暗号化することができます。
他の多くのオペレーティングシステムは、Windowsを含め、この機能をサポートしています。
    </para>

    <para>
<!--
     This mechanism prevents unencrypted data from being read from the
     drives if the drives or the entire computer is stolen. This does
     not protect against attacks while the file system is mounted,
     because when mounted, the operating system provides an unencrypted
     view of the data. However, to mount the file system, you need some
     way for the encryption key to be passed to the operating system,
     and sometimes the key is stored somewhere on the host that mounts
     the disk.
-->
この機構により、ディスク装置やコンピュータ全体が盗まれた場合でも、ディスクから平文のデータが読み取られることを防止できます。
ファイルシステムがマウントされている時は、この機構による保護は働きません。
マウント時にはオペレーティングシステムが復号化したデータを提供するからです。
しかし、ファイルシステムをマウントするためになんらかの方法で暗号化キーをオペレーティングシステムに渡さなければなりません。
そのディスク装置をマウントするホストのどこかに暗号化キーを格納している場合もあります。
    </para>
   </listitem>
  </varlistentry>

  <varlistentry>
<!--
   <term>Encrypting Data Across A Network</term>
-->
   <term>ネットワーク越しのデータ暗号化</term>

    <listitem>
     <para>
<!--
      SSL connections encrypt all data sent across the network: the
      password, the queries, and the data returned. The
      <filename>pg_hba.conf</filename> file allows administrators to specify
      which hosts can use non-encrypted connections (<literal>host</literal>)
      and which require SSL-encrypted connections
      (<literal>hostssl</literal>). Also, clients can specify that they
      connect to servers only via SSL.
-->
SSL接続により、ネットワーク越しに送信されるデータ（パスワード、問い合わせ、結果のデータ）はすべて暗号化されます。
<filename>pg_hba.conf</filename>ファイルを使用して、管理者はどのホストは暗号化しない接続を使用し（<literal>host</literal>）、どのホストがSSLで暗号化された接続を必要とするか（<literal>hostssl</literal>）を指定することができます。
また、SSL経由のサーバとの接続のみを使用するようにクライアントで指定することもできます。
     </para>

     <para>
<!--
      GSSAPI-encrypted connections encrypt all data sent across the network,
      including queries and data returned.  (No password is sent across the
      network.)  The <filename>pg_hba.conf</filename> file allows
      administrators to specify which hosts can use non-encrypted connections
      (<literal>host</literal>) and which require GSSAPI-encrypted connections
      (<literal>hostgssenc</literal>).  Also, clients can specify that they
      connect to servers only on GSSAPI-encrypted connections
      (<literal>gssencmode=require</literal>).
-->
GSSAPI暗号化接続は、問い合わせ及び返却されるデータを含めてネットワーク上に転送されるすべてのデータを暗号化します。
（パスワードはネットワーク上に送信されません。）
管理者は<filename>pg_hba.conf</filename>ファイルを使ってどのホストが非暗号化接続を使うか(<literal>host</literal>)、どのホストがGSSAPI暗号化接続を要求するか(<literal>hostgssenc</literal>)を指定できます。
クライアントはGSSAPI暗号化接続のみを使ってサーバに接続することも指定できます(<literal>gssencmode=require</literal>)。
     </para>

     <para>
<!--
      <application>Stunnel</application> or
      <application>SSH</application> can also be used to encrypt
      transmissions.
-->
<application>Stunnel</application>や<application>SSH</application>を使用して暗号化転送を行うこともできます。
     </para>
    </listitem>
  </varlistentry>

  <varlistentry>
<!--
   <term>SSL Host Authentication</term>
-->
   <term>SSLホスト認証</term>

   <listitem>
    <para>
<!--
     It is possible for both the client and server to provide SSL
     certificates to each other. It takes some extra configuration
     on each side, but this provides stronger verification of identity
     than the mere use of passwords. It prevents a computer from
     pretending to be the server just long enough to read the password
     sent by the client. It also helps prevent <quote>man in the middle</quote>
     attacks where a computer between the client and server pretends to
     be the server and reads and passes all data between the client and
     server.
-->
クライアントとサーバの両方で証明書を互いに提供することができます。
これには両方で追加の設定を行わなければなりませんが、これにより単なるパスワードの使用よりも強力な身元の検証を行うことができます。
クライアントから送信されたパスワードを盗聴する偽装サーバからコンピュータを保護します。
また、クライアントとサーバとの間にあるコンピュータがサーバになりすまし、クライアントとサーバ間で流れるデータを読み取り中継する、<quote>中間者</quote>攻撃から保護することもできます。
    </para>
   </listitem>
  </varlistentry>

  <varlistentry>
<!--
   <term>Client-Side Encryption</term>
-->
   <term>クライアントサイドの暗号化</term>

   <listitem>
    <para>
<!--
     If the system administrator for the server's machine cannot be trusted,
     it is necessary
     for the client to encrypt the data; this way, unencrypted data
     never appears on the database server. Data is encrypted on the
     client before being sent to the server, and database results have
     to be decrypted on the client before being used.
-->
サーバマシンのシステム管理者を信頼できない場合、クライアント側でデータを暗号化する必要があります。
この場合、平文のデータはデータベースサーバ上に存在しません。
データはサーバに送信される前にクライアント上で暗号化されます。
また、使用する前にデータベースからの結果をクライアントで復号化しなければなりません。
    </para>
   </listitem>
  </varlistentry>

  </variablelist>

 </sect1>

 <sect1 id="ssl-tcp">
<!--
  <title>Secure TCP/IP Connections with SSL</title>
-->
  <title>SSLによる安全なTCP/IP接続</title>

  <indexterm zone="ssl-tcp">
   <primary>SSL</primary>
   <secondary>TLS</secondary>
  </indexterm>

  <para>
<!--
   <productname>PostgreSQL</productname> has native support for using
   <acronym>SSL</acronym> connections to encrypt client/server communications
   for increased security. This requires that
   <productname>OpenSSL</productname> is installed on both client and
   server systems and that support in <productname>PostgreSQL</productname> is
   enabled at build time (see <xref linkend="installation"/>).
-->
<productname>PostgreSQL</productname>は標準で<acronym>SSL</acronym>接続をサポートし、クライアント/サーバの通信がさらに安全になるよう暗号化します。
そのためには<productname>OpenSSL</productname>がクライアントとサーバシステムの両方にインストールされ、構築時に<productname>PostgreSQL</productname>におけるそのサポートが有効になっている必要があります（<xref linkend="installation"/>を参照してください）。
  </para>

  <para>
<!--
   The terms <acronym>SSL</acronym> and <acronym>TLS</acronym> are often used
   interchangeably to mean a secure encrypted connection using a
   <acronym>TLS</acronym> protocol. <acronym>SSL</acronym> protocols are the
   precursors to <acronym>TLS</acronym> protocols, and the term
   <acronym>SSL</acronym> is still used for encrypted connections even though
   <acronym>SSL</acronym> protocols are no longer supported.
   <acronym>SSL</acronym> is used interchangeably with <acronym>TLS</acronym>
   in <productname>PostgreSQL</productname>.
-->
用語<acronym>SSL</acronym>と<acronym>TLS</acronym>は、<acronym>TLS</acronym>プロトコルを使用したセキュアな暗号化接続を意味するために互換的に使用されることがよくあります。
<acronym>SSL</acronym>プロトコルは<acronym>TLS</acronym>プロトコルの前段階であり、<acronym>SSL</acronym>という用語は、<acronym>SSL</acronym>プロトコルがサポートされなくなっても暗号化接続に使用されています。
<acronym>SSL</acronym>は<productname>PostgreSQL</productname>で<acronym>TLS</acronym>と互換的に使用されています。

  </para>
  <sect2 id="ssl-setup">
<!--
   <title>Basic Setup</title>
-->
   <title>基本的な設定</title>

  <para>
<!--
   With <acronym>SSL</acronym> support compiled in, the
   <productname>PostgreSQL</productname> server can be started with
   support for encrypted connections using <acronym>TLS</acronym> protocols
   enabled by setting the parameter
   <xref linkend="guc-ssl"/> to <literal>on</literal> in
   <filename>postgresql.conf</filename>.  The server will listen for both normal
   and <acronym>SSL</acronym> connections on the same TCP port, and will negotiate
   with any connecting client on whether to use <acronym>SSL</acronym>.  By
   default, this is at the client's option; see <xref
   linkend="auth-pg-hba-conf"/> about how to set up the server to require
   use of <acronym>SSL</acronym> for some or all connections.
-->
<acronym>SSL</acronym>サポートを有効にしてコンパイルされた場合、<productname>PostgreSQL</productname>サーバは、<filename>postgresql.conf</filename>において<xref linkend="guc-ssl"/>パラメータを<literal>on</literal>にすることで、<acronym>TLS</acronym>プロトコルを使った暗号化された接続のサポートを有効にして起動することができます。
サーバは同じTCPポートで通常の接続と<acronym>SSL</acronym>接続の両方を待ち受け、クライアントとの接続に<acronym>SSL</acronym>を使用するかどうかを調停します。
デフォルトでは、これはクライアント側の選択肢です。
一部またはすべての接続で<acronym>SSL</acronym>の使用を必要とさせるためのサーバ側の設定方法に関しては<xref linkend="auth-pg-hba-conf"/>を参照してください。
  </para>

  <para>
<!--
   To start in <acronym>SSL</acronym> mode, files containing the server certificate
   and private key must exist.  By default, these files are expected to be
   named <filename>server.crt</filename> and <filename>server.key</filename>, respectively, in
   the server's data directory, but other names and locations can be specified
   using the configuration parameters <xref linkend="guc-ssl-cert-file"/>
   and <xref linkend="guc-ssl-key-file"/>.
-->
<acronym>SSL</acronym>モードで起動するには、サーバ証明書と秘密鍵を含むファイルが存在していなければなりません。
デフォルトでは、これらのファイルは<filename>server.crt</filename>および<filename>server.key</filename>という名前で、それぞれがサーバのデータディレクトリに存在していることが想定されていますが、設定パラメータの<xref linkend="guc-ssl-cert-file"/>と<xref linkend="guc-ssl-key-file"/>によって他の名前、他の場所を指定することもできます。
  </para>

  <para>
<!--
   On Unix systems, the permissions on <filename>server.key</filename> must
   disallow any access to world or group; achieve this by the command
   <command>chmod 0600 server.key</command>.  Alternatively, the file can be
   owned by root and have group read access (that is, <literal>0640</literal>
   permissions).  That setup is intended for installations where certificate
   and key files are managed by the operating system.  The user under which
   the <productname>PostgreSQL</productname> server runs should then be made a
   member of the group that has access to those certificate and key files.
-->
Unixシステムでは、<filename>server.key</filename>の権限は所有者以外からのアクセスを許可してはなりません。
これは<command>chmod 0600 server.key</command>というコマンドで実現できます。
あるいは、このファイルの所有者をrootにして、グループに読み取りアクセス権を与える（つまり、パーミッションを<literal>0640</literal>にする）ということもできます。
この設定は、証明書と鍵ファイルがオペレーティングシステムによって管理されるインストレーションのためのものです。
<productname>PostgreSQL</productname>サーバを実行するユーザは、証明書と鍵ファイルにアクセス権のあるグループのメンバにする必要があります。
  </para>

  <para>
<!--
    If the data directory allows group read access then certificate files may
    need to be located outside of the data directory in order to conform to the
    security requirements outlined above.  Generally, group access is enabled
    to allow an unprivileged user to backup the database, and in that case the
    backup software will not be able to read the certificate files and will
    likely error.
-->
データディレクトリがグループアクセスを許可している場合、証明書ファイルは上記のセキュリティ上の要求を満たすためにデータディレクトリ外に置く必要があるかも知れません。
一般に、グループアクセスは権限を持たないユーザがデータベースをバックアップできるように有効化されます。
この場合、バックアップソフトウェアは証明書を読むことができず、おそらくエラーとなるでしょう。
  </para>

  <para>
<!--
   If the private key is protected with a passphrase, the
   server will prompt for the passphrase and will not start until it has
   been entered.
   Using a passphrase by default disables the ability to change the server's
   SSL configuration without a server restart, but see <xref
   linkend="guc-ssl-passphrase-command-supports-reload"/>.
   Furthermore, passphrase-protected private keys cannot be used at all
   on Windows.
-->
秘密鍵がパスフレーズで保護されている場合、サーバはパスフレーズの入力を促し、入力されるまでは起動しません。
パスフレーズを使用すると、サーバを再起動せずにサーバのSSL設定を変更する機能はデフォルトで無効になりますが、<xref linkend="guc-ssl-passphrase-command-supports-reload"/>を参照してください。
さらに、パスフレーズで保護された秘密鍵は、Windowsではまったく使用できません。
  </para>

  <para>
<!--
   The first certificate in <filename>server.crt</filename> must be the
   server's certificate because it must match the server's private key.
   The certificates of <quote>intermediate</quote> certificate authorities
   can also be appended to the file.  Doing this avoids the necessity of
   storing intermediate certificates on clients, assuming the root and
   intermediate certificates were created with <literal>v3_ca</literal>
   extensions.  (This sets the certificate's basic constraint of
   <literal>CA</literal> to <literal>true</literal>.)
   This allows easier expiration of intermediate certificates.
-->
<filename>server.crt</filename>の最初の証明書は、サーバ証明書になり、秘密鍵とマッチしなければなりません。
<quote>中間</quote>認証局の証明書をファイルに追加することもできます。
これにより、ルートと中間証明書が<literal>v3_ca</literal>拡張により作成されていることが前提になりますが、中間証明書をクライアントに保存する必要が無くなります。
（これにより、<literal>CA</literal>の証明書の基本制約が<literal>true</literal>に設定されます。）
これは、中間証明書の有効期限の扱いをより簡単にします。
  </para>

  <para>
<!--
   It is not necessary to add the root certificate to
   <filename>server.crt</filename>.  Instead, clients must have the root
   certificate of the server's certificate chain.
-->
<filename>server.crt</filename>にルート証明書を追加する必要はありません。
代わりに、クライアントはサーバ証明書のチェーンのルート証明書を持っていなければなりません。
  </para>
  </sect2>

  <sect2 id="ssl-openssl-config">
<!--
   <title>OpenSSL Configuration</title>
-->
   <title>OpenSSLの設定</title>

  <para>
<!--
   <productname>PostgreSQL</productname> reads the system-wide
   <productname>OpenSSL</productname> configuration file. By default, this
   file is named <filename>openssl.cnf</filename> and is located in the
   directory reported by <literal>openssl version -d</literal>.
   This default can be overridden by setting environment variable
   <envar>OPENSSL_CONF</envar> to the name of the desired configuration file.
-->
<productname>PostgreSQL</productname>はシステム全体の<productname>OpenSSL</productname>設定ファイルを読み込みます。
デフォルトでは、このファイルは<filename>openssl.cnf</filename>という名前で、<literal>openssl version -d</literal>が報告するディレクトリに設置されます。
このデフォルトは<envar>OPENSSL_CONF</envar>環境変数を設定することによって希望の名前に置き換えることができます。
  </para>

  <para>
<!--
   <productname>OpenSSL</productname> supports a wide range of ciphers
   and authentication algorithms, of varying strength.  While a list of
   ciphers can be specified in the <productname>OpenSSL</productname>
   configuration file, you can specify ciphers specifically for use by
   the database server by modifying <xref linkend="guc-ssl-ciphers"/> in
   <filename>postgresql.conf</filename>.
-->
<productname>OpenSSL</productname>は様々な強度を持つ、多様な暗号と認証アルゴリズムをサポートしています。
暗号のリストは<productname>OpenSSL</productname>の設定ファイルで指定できますが、使用するデータベースサーバ用に<filename>postgresql.conf</filename>の<xref linkend="guc-ssl-ciphers"/>で指定することができます。
  </para>

  <note>
   <para>
<!--
    It is possible to have authentication without encryption overhead by
    using <literal>NULL-SHA</literal> or <literal>NULL-MD5</literal> ciphers.  However,
    a man-in-the-middle could read and pass communications between client
    and server.  Also, encryption overhead is minimal compared to the
    overhead of authentication.  For these reasons NULL ciphers are not
    recommended.
-->
<literal>NULL-SHA</literal>あるいは<literal>NULL-MD5</literal>暗号を使って暗号化のオーバーヘッドがない認証を行うことができます。
しかし、中間者がクライアントとサーバの間のコミュニケーションを読んで転送することができます。
また、認証のオーバーヘッドに比べると暗号化のオーバーヘッドは最小限です。
これらの理由から、NULL暗号はお勧めできません。
   </para>
  </note>
  </sect2>

  <sect2 id="ssl-client-certificates">
<!--
   <title>Using Client Certificates</title>
-->
   <title>クライアント証明書の使用</title>

  <para>
<!--
   To require the client to supply a trusted certificate,
   place certificates of the root certificate authorities
   (<acronym>CA</acronym>s) you trust in a file in the data
   directory, set the parameter <xref linkend="guc-ssl-ca-file"/> in
   <filename>postgresql.conf</filename> to the new file name, and add the
   authentication option <literal>clientcert=verify-ca</literal> or
   <literal>clientcert=verify-full</literal> to the appropriate
   <literal>hostssl</literal> line(s) in <filename>pg_hba.conf</filename>.
   A certificate will then be requested from the client during SSL
   connection startup.  (See <xref linkend="libpq-ssl"/> for a description
   of how to set up certificates on the client.)
-->
信頼できる証明書をクライアントに要求するには、信頼するルート認証局（<acronym>CA</acronym>）の証明書をデータディレクトリ内のファイルに置き、<filename>postgresql.conf</filename>の<xref linkend="guc-ssl-ca-file"/>パラメータを設定し、認証オプション<literal>clientcert=verify-ca</literal>または<literal>clientcert=verify-full</literal>を<filename>pg_hba.conf</filename>の適切な<literal>hostssl</literal>行に追加します。
そうすると、SSL接続の開始時にクライアントへ証明書が要求されます。
（クライアント上での証明書の設定方法については<xref linkend="libpq-ssl"/>を参照してください。）
  </para>

  <para>
<!--
   For a <literal>hostssl</literal> entry with
   <literal>clientcert=verify-ca</literal>, the server will verify
   that the client's certificate is signed by one of the trusted
   certificate authorities. If <literal>clientcert=verify-full</literal>
   is specified, the server will not only verify the certificate
   chain, but it will also check whether the username or its mapping
   matches the <literal>cn</literal> (Common Name) of the provided certificate.
   Note that certificate chain validation is always ensured when the
   <literal>cert</literal> authentication method is used
   (see <xref linkend="auth-cert"/>).
-->
<literal>clientcert=verify-ca</literal>指定付きの<literal>hostssl</literal>エントリでは、サーバは、クライアントの証明書が信頼する認証局のいずれかにより署名されていることを検証します。
<literal>clientcert=verify-full</literal>が指定されていると、サーバは証明書チェーンを検証するだけでなく、ユーザ名あるいはユーザ名のマッピングが提供された証明書の<literal>cn</literal> (Common Name)に一致しているかどうかも検証します。
<literal>cert</literal>認証メソッドが使われている場合は認証チェーンの検証は常に行われることに注意してください。
（<xref linkend="auth-cert"/>参照。）
  </para>

  <para>
<!--
   Intermediate certificates that chain up to existing root certificates
   can also appear in the <xref linkend="guc-ssl-ca-file"/> file if
   you wish to avoid storing them on clients (assuming the root and
   intermediate certificates were created with <literal>v3_ca</literal>
   extensions).  Certificate Revocation List (CRL) entries are also
   checked if the parameter <xref linkend="guc-ssl-crl-file"/> or
   <xref linkend="guc-ssl-crl-dir"/> is set.
-->
既存のルート証明書に連鎖する中間証明書は、クライアントに保存することを避けたい場合に<xref linkend="guc-ssl-ca-file"/>に含めることができます（ルート証明書と中間証明書が<literal>v3_ca</literal>拡張で作成されている場合）。
<xref linkend="guc-ssl-crl-file"/>あるいは<xref linkend="guc-ssl-crl-dir"/>パラメータが設定されている場合、証明書失効リスト（CRL）項目も検査されます。
  </para>

  <para>
<!--
   The <literal>clientcert</literal> authentication option is available for
   all authentication methods, but only in <filename>pg_hba.conf</filename> lines
   specified as <literal>hostssl</literal>.  When <literal>clientcert</literal> is
   not specified, the server verifies the client certificate against its CA
   file only if a client certificate is presented and the CA is configured.
-->
認証オプション<literal>clientcert</literal>はすべての認証方式について利用可能ですが、<filename>pg_hba.conf</filename>の<literal>hostssl</literal>として指定された行でのみ有効です。
<literal>clientcert</literal>が指定されていない場合でも、クライアント証明書が提示され、認証局が設定されているときに限ってサーバはその認証局ファイルに対してクライアント証明書の検証を行います。
  </para>

  <para>
<!--
   There are two approaches to enforce that users provide a certificate during login.
-->
ユーザに対してログイン中に証明書を提供するように強制する二つのアプローチがあります。
  </para>

  <para>
<!--
   The first approach makes use of the <literal>cert</literal> authentication
   method for <literal>hostssl</literal> entries in <filename>pg_hba.conf</filename>,
   such that the certificate itself is used for authentication while also
   providing ssl connection security. See <xref linkend="auth-cert"/> for details.
   (It is not necessary to specify any <literal>clientcert</literal> options
   explicitly when using the <literal>cert</literal> authentication method.)
   In this case, the <literal>cn</literal> (Common Name) provided in
   the certificate is checked against the user name or an applicable mapping.
-->
最初のアプローチは<filename>pg_hba.conf</filename>の<literal>hostssl</literal>に<literal>cert</literal>認証メソッドを使うことです。
そうすることによりSSL接続によるセキュリティが提供されるとともに、証明書自身が認証に使われます。
詳細は<xref linkend="auth-cert"/>をご覧ください。
（<literal>cert</literal>認証メソッドを使う際には明示的に<literal>clientcert</literal>オプションを指定する必要はありません。）
この場合証明書が提供する<literal>cn</literal> (Common Name)がユーザ名あるいは適用可能なマッピングに対して検証されます。
  </para>

  <para>
<!--
   The second approach combines any authentication method for <literal>hostssl</literal>
   entries with the verification of client certificates by setting the
   <literal>clientcert</literal> authentication option to <literal>verify-ca</literal>
   or <literal>verify-full</literal>. The former option only enforces that
   the certificate is valid, while the latter also ensures that the
   <literal>cn</literal> (Common Name) in the certificate matches
   the user name or an applicable mapping.
-->
二番目のアプローチは、<literal>clientcert</literal>認証オプションに<literal>verify-ca</literal>あるいは<literal>verify-full</literal>を設定することによって<literal>hostssl</literal>エントリの認証メソッドにクライアント証明書の検証を組み合わせることです。
前者のオプションは証明書が有効であることだけを強制し、後者は更に証明書の<literal>cn</literal> (Common Name)がユーザ名あるいは適用可能なマッピングと一致することを強制します。
  </para>
  </sect2>

  <sect2 id="ssl-server-files">
<!--
   <title>SSL Server File Usage</title>
-->
   <title>サーバにおけるSSL関連ファイルの利用</title>

   <para>
<!--
    <xref linkend="ssl-file-usage"/> summarizes the files that are
    relevant to the SSL setup on the server.  (The shown file names are default
    names.  The locally configured names could be different.)
-->
<xref linkend="ssl-file-usage"/>にて、サーバにおけるSSLの設定に関連するファイルをまとめます。
（表示されているファイル名はデフォルトまたは一般的な名前です。異なる名前を個別に設定することもできます。）
   </para>

  <table id="ssl-file-usage">
<!--
   <title>SSL Server File Usage</title>
-->
   <title>SSLサーバファイルの使用方法</title>
   <tgroup cols="3">
    <thead>
     <row>
<!--
      <entry>File</entry>
-->
      <entry>ファイル</entry>
<!--
      <entry>Contents</entry>
-->
      <entry>内容</entry>
<!--
      <entry>Effect</entry>
-->
      <entry>影響</entry>
     </row>
    </thead>

    <tbody>

     <row>
      <entry><xref linkend="guc-ssl-cert-file"/> (<filename>$PGDATA/server.crt</filename>)</entry>
<!--
      <entry>server certificate</entry>
-->
      <entry>サーバ証明書</entry>
<!--
      <entry>sent to client to indicate server's identity</entry>
-->
      <entry>サーバの身元を示すためにクライアントに送信します</entry>
     </row>

     <row>
      <entry><xref linkend="guc-ssl-key-file"/> (<filename>$PGDATA/server.key</filename>)</entry>
<!--
      <entry>server private key</entry>
      <entry>proves server certificate was sent by the owner; does not indicate
      certificate owner is trustworthy</entry>
-->
      <entry>サーバの秘密鍵</entry>
      <entry>サーバ証明書が所有者によって送られたことを証明します。証明書所有者が信頼できることを意味しません。</entry>
     </row>

     <row>
      <entry><xref linkend="guc-ssl-ca-file"/></entry>
<!--
      <entry>trusted certificate authorities</entry>
      <entry>checks that client certificate is
      signed by a trusted certificate authority</entry>
-->
      <entry>信頼できる認証局</entry>
      <entry>信頼する認証局により署名されたクライアント証明書か検査します。</entry>
     </row>

     <row>
      <entry><xref linkend="guc-ssl-crl-file"/></entry>
<!--
      <entry>certificates revoked by certificate authorities</entry>
-->
      <entry>認証局により失効された証明書</entry>
<!--
      <entry>client certificate must not be on this list</entry>
-->
      <entry>クライアント証明書はこの一覧にあってはいけません。</entry>
     </row>

    </tbody>
   </tgroup>
  </table>

   <para>
<!--
    The server reads these files at server start and whenever the server
    configuration is reloaded.  On <systemitem class="osname">Windows</systemitem>
    systems, they are also re-read whenever a new backend process is spawned
    for a new client connection.
-->
サーバは、サーバ起動時及びサーバ設定がリロードされるたびに、これらのファイルを読み取ります。
<systemitem class="osname">Windows</systemitem>システム上では新しいクライアント接続のために新しいバックエンドプロセスが生成されるたびに再読み込みされます。
   </para>

   <para>
<!--
    If an error in these files is detected at server start, the server will
    refuse to start.  But if an error is detected during a configuration
    reload, the files are ignored and the old SSL configuration continues to
    be used.  On <systemitem class="osname">Windows</systemitem> systems, if an error in
    these files is detected at backend start, that backend will be unable to
    establish an SSL connection.  In all these cases, the error condition is
    reported in the server log.
-->
サーバ起動時にこれらのファイルのエラーが検出された場合、サーバは起動を拒否します。
ただし、設定のリロード中にエラーが検出された場合、ファイルは無視され、古いSSL設定が引き続き使用されます。
<systemitem class="osname">Windows</systemitem>システム上ではバックエンドの開始時にこれらのファイルのエラーが検出された場合、そのバックエンドはSSL接続を確立出来ません。
これらのすべてのケースでは、エラー状態がサーバログに記録されます。
   </para>
  </sect2>

  <sect2 id="ssl-certificate-creation">
<!--
   <title>Creating Certificates</title>
-->
   <title>証明書の作成</title>

   <para>
<!--
     To create a simple self-signed certificate for the server, valid for 365
     days, use the following <productname>OpenSSL</productname> command,
     replacing <replaceable>dbhost.yourdomain.com</replaceable> with the
     server's host name:
-->
365日有効なサーバ用の自己署名証明書を簡単に作るためには下記の<productname>OpenSSL</productname>コマンドを実行してください（<replaceable>dbhost.yourdomain.com</replaceable>をサーバのホスト名に置き換えてください）。
<programlisting>
openssl req -new -x509 -days 365 -nodes -text -out server.crt \
  -keyout server.key -subj "/CN=<replaceable>dbhost.yourdomain.com</replaceable>"
</programlisting>
<!--
    Then do:
-->
続けて以下も実行します。
<programlisting>
chmod og-rwx server.key
</programlisting>
<!--
    because the server will reject the file if its permissions are more
    liberal than this.
    For more details on how to create your server private key and
    certificate, refer to the <productname>OpenSSL</productname> documentation.
-->
サーバはファイルの権限がこれよりも広範囲である場合にファイルを拒否するためです。
サーバの秘密鍵および証明書を作成するための詳しい方法については<productname>OpenSSL</productname>の文書を参照してください。
   </para>

   <para>
<!--
    While a self-signed certificate can be used for testing, a certificate
    signed by a certificate authority (<acronym>CA</acronym>) (usually an
    enterprise-wide root <acronym>CA</acronym>) should be used in production.
-->
テストには自己署名証明書を使用できますが、運用時は認証局(<acronym>CA</acronym>)（通常は事業全体の<acronym>CA</acronym>）により署名された証明書を使用する必要があります。
   </para>

   <para>
<!--
    To create a server certificate whose identity can be validated
    by clients, first create a certificate signing request
    (<acronym>CSR</acronym>) and a public/private key file:
-->
クライアントが身元を検証できるサーバ証明書を作成するには、まず最初に証明書署名要求(<acronym>CSR</acronym>) と公開／秘密鍵ファイルを作成します。
<programlisting>
openssl req -new -nodes -text -out root.csr \
  -keyout root.key -subj "/CN=<replaceable>root.yourdomain.com</replaceable>"
chmod og-rwx root.key
</programlisting>
<!--
    Then, sign the request with the key to create a root certificate
    authority (using the default <productname>OpenSSL</productname>
    configuration file location on <productname>Linux</productname>):
-->
その後、鍵を使用して署名要求に署名しルート証明書を作成します（<productname>Linux</productname>上のデフォルトの<productname>OpenSSL</productname>設定ファイルの場所を使用）。
<programlisting>
openssl x509 -req -in root.csr -text -days 3650 \
  -extfile /etc/ssl/openssl.cnf -extensions v3_ca \
  -signkey root.key -out root.crt
</programlisting>
<!--
    Finally, create a server certificate signed by the new root certificate
    authority:
-->
最後に、新しいルート証明書によって署名されるサーバ証明書を作成します。
<programlisting>
openssl req -new -nodes -text -out server.csr \
  -keyout server.key -subj "/CN=<replaceable>dbhost.yourdomain.com</replaceable>"
chmod og-rwx server.key

openssl x509 -req -in server.csr -text -days 365 \
  -CA root.crt -CAkey root.key -CAcreateserial \
  -out server.crt
</programlisting>
<!--
    <filename>server.crt</filename> and <filename>server.key</filename>
    should be stored on the server, and <filename>root.crt</filename> should
    be stored on the client so the client can verify that the server's leaf
    certificate was signed by its trusted root certificate.
    <filename>root.key</filename> should be stored offline for use in
    creating future certificates.
-->
<filename>server.crt</filename>と<filename>server.key</filename>をサーバに格納し、<filename>root.crt</filename>をクライアントに格納します。
クライアントはサーバのリーフ証明書が信頼されたルート証明書によって署名されたことを確認できます。
<filename>root.key</filename>は将来の証明書の作成に使用するために、オフラインで保存する必要があります。
   </para>

   <para>
<!--
    It is also possible to create a chain of trust that includes
    intermediate certificates:
-->
中間証明書が含まれる信頼の連鎖を作成することも可能です。
<programlisting>
# root
openssl req -new -nodes -text -out root.csr \
  -keyout root.key -subj "/CN=<replaceable>root.yourdomain.com</replaceable>"
chmod og-rwx root.key
openssl x509 -req -in root.csr -text -days 3650 \
  -extfile /etc/ssl/openssl.cnf -extensions v3_ca \
  -signkey root.key -out root.crt

# intermediate
openssl req -new -nodes -text -out intermediate.csr \
  -keyout intermediate.key -subj "/CN=<replaceable>intermediate.yourdomain.com</replaceable>"
chmod og-rwx intermediate.key
openssl x509 -req -in intermediate.csr -text -days 1825 \
  -extfile /etc/ssl/openssl.cnf -extensions v3_ca \
  -CA root.crt -CAkey root.key -CAcreateserial \
  -out intermediate.crt

# leaf
openssl req -new -nodes -text -out server.csr \
  -keyout server.key -subj "/CN=<replaceable>dbhost.yourdomain.com</replaceable>"
chmod og-rwx server.key
openssl x509 -req -in server.csr -text -days 365 \
  -CA intermediate.crt -CAkey intermediate.key -CAcreateserial \
  -out server.crt
</programlisting>
<!--
    <filename>server.crt</filename> and
    <filename>intermediate.crt</filename> should be concatenated
    into a certificate file bundle and stored on the server.
    <filename>server.key</filename> should also be stored on the server.
    <filename>root.crt</filename> should be stored on the client so
    the client can verify that the server's leaf certificate was signed
    by a chain of certificates linked to its trusted root certificate.
    <filename>root.key</filename> and <filename>intermediate.key</filename>
    should be stored offline for use in creating future certificates.
-->
<filename>server.crt</filename>と<filename>intermediate.crt</filename>は証明書ファイルに束ねて連結し、サーバに格納する必要があります。
<filename>server.key</filename>もまたサーバに格納される必要があります。
サーバのリーフ証明書が信頼されたルート証明書にリンクされた一連の証明書によって署名されていることをクライアントが確認できるように、<filename>root.crt</filename>をクライアントに格納する必要があります。
<filename>root.key</filename>と<filename>intermediate.key</filename>は将来の証明書を作成に使用するためにオフラインで格納する必要があります。
   </para>
  </sect2>

 </sect1>

 <sect1 id="gssapi-enc">
<!--
  <title>Secure TCP/IP Connections with GSSAPI Encryption</title>
-->
  <title>GSSAPIによる安全なTCP/IP接続</title>

  <indexterm zone="gssapi-enc">
   <primary>gssapi</primary>
  </indexterm>

  <para>
<!--
   <productname>PostgreSQL</productname> also has native support for
   using <acronym>GSSAPI</acronym> to encrypt client/server communications for
   increased security.  Support requires that a <acronym>GSSAPI</acronym>
   implementation (such as MIT Kerberos) is installed on both client and server
   systems, and that support in <productname>PostgreSQL</productname> is
   enabled at build time (see <xref linkend="installation"/>).
-->
セキュリティを強化する目的でクライアント／サーバの通信を暗号化するために<productname>PostgreSQL</productname>もまた<acronym>GSSAPI</acronym>の利用を直接サポートしています。
このサポートには<acronym>GSSAPI</acronym>の実装（MIT Kerberosなど）がクライアントとサーバシステムの両方にインストールされていて、<productname>PostgreSQL</productname>の構築時にそのサポートが有効になっていること（<xref linkend="installation"/>参照）が必要です。
  </para>

  <sect2 id="gssapi-setup">
<!--
   <title>Basic Setup</title>
-->
   <title>基本的な設定</title>

   <para>
<!--
    The <productname>PostgreSQL</productname> server will listen for both
    normal and <acronym>GSSAPI</acronym>-encrypted connections on the same TCP
    port, and will negotiate with any connecting client whether to
    use <acronym>GSSAPI</acronym> for encryption (and for authentication).  By
    default, this decision is up to the client (which means it can be
    downgraded by an attacker); see <xref linkend="auth-pg-hba-conf"/> about
    setting up the server to require the use of <acronym>GSSAPI</acronym> for
    some or all connections.
-->
<productname>PostgreSQL</productname>サーバは通常の接続と<acronym>GSSAPI</acronym>による暗号化接続の両方を同じTCPポートで待ち受け、接続しようとするクライアントと<acronym>GSSAPI</acronym>による暗号化（そして認証）を使うかどうかを交渉します。
デフォルトではこの決定はクライアントに任されます（これは攻撃者によってダウングレードできることを意味します）。
サーバが一部あるいはすべての接続で<acronym>GSSAPI</acronym>を使うことを要求する設定に関しては<xref linkend="auth-pg-hba-conf"/>をご覧ください。
   </para>

   <para>
<!--
    When using <acronym>GSSAPI</acronym> for encryption, it is common to
    use <acronym>GSSAPI</acronym> for authentication as well, since the
    underlying mechanism will determine both client and server identities
    (according to the <acronym>GSSAPI</acronym> implementation) in any
    case.  But this is not required;
    another <productname>PostgreSQL</productname> authentication method
    can be chosen to perform additional verification.
-->
常に基盤の仕組みがクライアントとサーバの身元を（<acronym>GSSAPI</acronym>の実装により）特定するため、暗号化に<acronym>GSSAPI</acronym>を使用する際は、<acronym>GSSAPI</acronym>を認証にも使うのが一般的です。
しかしこれは必須ではありません。追加の認証を行うために、<productname>PostgreSQL</productname>の他の認証方法を選択することができます。
   </para>

   <para>
<!--
    Other than configuration of the negotiation
    behavior, <acronym>GSSAPI</acronym> encryption requires no setup beyond
    that which is necessary for GSSAPI authentication.  (For more information
    on configuring that, see <xref linkend="gssapi-auth"/>.)
-->
この交渉の挙動を設定すること以外には<acronym>GSSAPI</acronym>暗号化では、GSSAPI認証に必要な設定はこれ以上ありません。
（設定のより詳細に関しては<xref linkend="gssapi-auth"/>をご覧ください。）
   </para>
  </sect2>
 </sect1>

 <sect1 id="ssh-tunnels">
<!--
  <title>Secure TCP/IP Connections with <application>SSH</application> Tunnels</title>
-->
  <title><application>SSH</application>トンネルを使った安全なTCP/IP接続</title>

  <indexterm zone="ssh-tunnels">
   <primary>ssh</primary>
  </indexterm>

  <para>
<!--
   It is possible to use <application>SSH</application> to encrypt the network
   connection between clients and a
   <productname>PostgreSQL</productname> server. Done properly, this
   provides an adequately secure network connection, even for non-SSL-capable
   clients.
-->
クライアントと<productname>PostgreSQL</productname>サーバ間のネットワーク接続を暗号化するために<application>SSH</application>を使うことができます。
正しく行えば、SSL機能がクライアントになくても、これで十分に安全なネットワーク接続を行うことができます。
  </para>

  <para>
<!--
   First make sure that an <application>SSH</application> server is
   running properly on the same machine as the
   <productname>PostgreSQL</productname> server and that you can log in using
   <command>ssh</command> as some user;  you then can establish a
   secure tunnel to the remote server.  A secure tunnel listens on a
   local port and forwards all traffic to a port on the remote machine.
   Traffic sent to the remote port can arrive on its
   <literal>localhost</literal> address, or different bind
   address if desired;  it does not appear as coming from your
   local machine.  This command creates a secure tunnel from the client
   machine to the remote machine <literal>foo.com</literal>:
-->
まず<application>SSH</application>サーバが<productname>PostgreSQL</productname>サーバと同じマシン上で正しく起動していて、<command>ssh</command>を使ってログインできるユーザが存在することを確かめてください。
リモートサーバへ安全なトンネルを確立することができます。
安全なトンネルは、ローカルポートをリッスンし、すべてのトラフィックをリモートマシン上のポートに転送します。
リモートポートに送信されたトラフィックは、<literal>localhost</literal>アドレスまたは必要に応じて別のバインドアドレスに到達することができ、ローカルマシンからのトラフィックとは表示されません。
次のコマンドは、クライアントマシンからリモートマシン<literal>foo.com</literal>への安全なトンネルを作成します。
<programlisting>
ssh -L 63333:localhost:5432 joe@foo.com
</programlisting>
<!--
   The first number in the <option>-L</option> argument, 63333, is the
   local port number of the tunnel; it can be any unused port.  (IANA
   reserves ports 49152 through 65535 for private use.)  The name or IP
   address after this is the remote bind address you are connecting to,
   i.e., <literal>localhost</literal>, which is the default.  The second
   number, 5432, is the remote end of the tunnel, e.g., the port number
   your database server is using.  In order to connect to the database
   server using this tunnel, you connect to port 63333 on the local
   machine:
-->
<option>-L</option>引数の1番目の数字（63333）はトンネルのローカル側のポート番号で、未使用のポートを選択することが可能です。（IANAは49152から65535までのポートを私的使用のため予約しています。）
この後の名前かIPアドレスは、接続先のリモート側のバインドアドレス（デフォルトは<literal>localhost</literal>）です。
2番目の数字（5432）は、トンネルのリモート側のサーバが使用しているポート番号です。
このトンネルを使ってデータベースサーバに接続するためには、ローカルマシンのポート63333に接続します。
<programlisting>
psql -h localhost -p 63333 postgres
</programlisting>
<!--
   To the database server it will then look as though you are
   user <literal>joe</literal> on host <literal>foo.com</literal>
   connecting to the <literal>localhost</literal> bind address, and it
   will use whatever authentication procedure was configured for
   connections by that user to that bind address.  Note that the server will not
   think the connection is SSL-encrypted, since in fact it is not
   encrypted between the
   <application>SSH</application> server and the
   <productname>PostgreSQL</productname> server.  This should not pose any
   extra security risk because they are on the same machine.
-->
データベースサーバにとっては、ユーザがホスト<literal>foo.com</literal>上のユーザ<literal>joe</literal>であり、<literal>localhost</literal>バインドアドレスに接続しているように見え、そのバインドアドレスに対するそのユーザの接続向けに設定された認証手続きが使用されます。
実際、<application>SSH</application>サーバと<productname>PostgreSQL</productname>サーバとの間は暗号化されていないため、サーバはこの接続がSSLで暗号化されているとみなさないことに注意してください。
それらが、同じマシン上にあるため、セキュリティ上の危険性が増すことはありません。
  </para>

  <para>
<!--
   In order for the
   tunnel setup to succeed you must be allowed to connect via
   <command>ssh</command> as <literal>joe@foo.com</literal>, just
   as if you had attempted to use <command>ssh</command> to create a
   terminal session.
-->
トンネルの確立が成功するためには、<command>ssh</command>を使用して端末セッションを作成したのと同様に、<literal>joe@foo.com</literal>ユーザが<command>ssh</command>を通して接続することが許可されていなければいけません。
  </para>

  <para>
<!--
   You could also have set up port forwarding as
-->
以下に示すようにポートフォワードを設定することができます。
<programlisting>
ssh -L 63333:foo.com:5432 joe@foo.com
</programlisting>
<!--
   but then the database server will see the connection as coming in
   on its <literal>foo.com</literal> bind address, which is not opened by
   the default setting <literal>listen_addresses =
   'localhost'</literal>.  This is usually not what you want.
-->
しかしそうすると、データベースサーバはその<literal>foo.com</literal>バインドアドレスから接続が来たように判断し、デフォルトの設定である<literal>listen_addresses = 'localhost'</literal>では開かれません。
通常これは好ましいことではありません。
  </para>

  <para>
<!--
   If you have to <quote>hop</quote> to the database server via some
   login host, one possible setup could look like this:
-->
どこかのログインホスト経由でデータベースサーバに<quote>跳躍</quote>しなければならない場合、以下のようにすることが可能です。
<programlisting>
ssh -L 63333:db.foo.com:5432 joe@shell.foo.com
</programlisting>
<!--
   Note that this way the connection
   from <literal>shell.foo.com</literal>
   to <literal>db.foo.com</literal> will not be encrypted by the SSH
   tunnel.
   SSH offers quite a few configuration possibilities when the network
   is restricted in various ways.  Please refer to the SSH
   documentation for details.
-->
<literal>shell.foo.com</literal>から<literal>db.foo.com</literal>へのこのような接続はSSHトンネルで暗号化されません。
SSHはいろいろな方法でネットワークが制約されているとき、かなりの数の設定可能性を提供しています。
詳細はSSHの文書を参照してください。
  </para>

  <tip>
   <para>
<!--
    Several other applications exist that can provide secure tunnels using
    a procedure similar in concept to the one just described.
-->
ここで説明してきたものと似た概念の手続きを使用して、安全なトンネルを提供可能なアプリケーションが他にもいくつか存在します。
   </para>
  </tip>

 </sect1>

 <sect1 id="event-log-registration">
<!--
  <title>Registering <application>Event Log</application> on <systemitem
  class="osname">Windows</systemitem></title>
-->
  <title><systemitem class="osname">Windows</systemitem>における<application>Event Log</application>の登録</title>

  <indexterm zone="event-log-registration">
   <primary>event log</primary>
   <secondary>event log</secondary>
  </indexterm>

  <para>
<!--
   To register a <systemitem class="osname">Windows</systemitem>
   <application>event log</application> library with the operating system,
   issue this command:
-->
<systemitem class="osname">Windows</systemitem>のOSの<application>event log</application>ライブラリに登録するには、以下のコマンドを発行します:
<screen>
<userinput>regsvr32 <replaceable>pgsql_library_directory</replaceable>/pgevent.dll</userinput>
</screen>
<!--
   This creates registry entries used by the event viewer, under the default
   event source named <literal>PostgreSQL</literal>.
-->
このコマンドは、<literal>PostgreSQL</literal>というデフォルトのイベントソース名で、イベントビューアが使用するレジストリエントリを作成します。
  </para>

  <para>
<!--
   To specify a different event source name (see
   <xref linkend="guc-event-source"/>), use the <literal>/n</literal>
   and <literal>/i</literal> options:
-->
異なるイベントソース名（<xref linkend="guc-event-source"/>参照）を指定するには、<literal>/n</literal>および<literal>/i</literal>オプションを使ってください:
<screen>
<userinput>regsvr32 /n /i:<replaceable>event_source_name</replaceable> <replaceable>pgsql_library_directory</replaceable>/pgevent.dll</userinput>
</screen>
  </para>

  <para>
<!--
   To unregister the <application>event log</application> library from
   the operating system, issue this command:
-->
OSから<application>event log</application>ライブラリを削除するには、以下のコマンドを発行します:
<screen>
<userinput>regsvr32 /u [/i:<replaceable>event_source_name</replaceable>] <replaceable>pgsql_library_directory</replaceable>/pgevent.dll</userinput>
</screen>
  </para>

  <note>
   <para>
<!--
    To enable event logging in the database server, modify
    <xref linkend="guc-log-destination"/> to include
    <literal>eventlog</literal> in <filename>postgresql.conf</filename>.
-->
データベースサーバにおけるイベントロギングを有効にするには、<literal>eventlog</literal>を含むように<filename>postgresql.conf</filename>の<xref linkend="guc-log-destination"/>を変更してください。
   </para>
  </note>
 </sect1>

</chapter><|MERGE_RESOLUTION|>--- conflicted
+++ resolved
@@ -978,16 +978,13 @@
      This is the generic <quote>I couldn't find a server to talk
      to</quote> failure. It looks like the above when TCP/IP
      communication is attempted. A common mistake is to forget to
-<<<<<<< HEAD
-     configure the server to allow TCP/IP connections.
--->
-これは一般的な<quote>接続するサーバが見つけられませんでした</quote>という失敗です。
+     configure <xref linkend="guc-listen-addresses"/> so that the server
+     accepts remote TCP connections.
+-->
+《マッチ度[71.376812]》これは一般的な<quote>接続するサーバが見つけられませんでした</quote>という失敗です。
 TCP/IP通信を試みた時に上記のように表示されます。
 よくある間違いはサーバにTCP/IPを許可する設定を忘れていることです。
-=======
-     configure <xref linkend="guc-listen-addresses"/> so that the server
-     accepts remote TCP connections.
->>>>>>> 3d6a8289
+《機械翻訳》«This is the generic <quote>I couldn't find a server to talk to</quote> failure. It looks like the above when TCP/IP communication is attempted. A common mistake is to forget to configure <xref linkend="guc-listen-addresses"/> so that the server accepts remote TCP connections.»
     </para>
 
     <para>
@@ -1220,32 +1217,18 @@
         <entry><varname>SEMMNI</varname></entry>
 <!--
         <entry>Maximum number of semaphore identifiers (i.e., sets)</entry>
-<<<<<<< HEAD
 -->
         <entry>セマフォ識別子の最大数（つまりセット）</entry>
-<!--
-        <entry>at least <literal>ceil((max_connections + autovacuum_max_workers + max_wal_senders + max_worker_processes + 7) / 19)</literal> plus room for other applications</entry>
--->
-        <entry>最低<literal>ceil((max_connections + autovacuum_max_workers + max_wal_senders + max_worker_processes + 7) / 19)</literal> + 他のアプリケーション用の空間</entry>
-=======
         <entry>at least <literal>ceil(num_os_semaphores / 16)</literal> plus room for other applications</entry>
->>>>>>> 3d6a8289
        </row>
 
        <row>
         <entry><varname>SEMMNS</varname></entry>
 <!--
         <entry>Maximum number of semaphores system-wide</entry>
-<<<<<<< HEAD
 -->
         <entry>システム全体のセマフォの最大数</entry>
-<!--
-        <entry><literal>ceil((max_connections + autovacuum_max_workers + max_wal_senders + max_worker_processes + 7) / 19) * 20</literal> plus room for other applications</entry>
--->
-        <entry><literal>ceil((max_connections + autovacuum_max_workers + max_wal_senders + max_worker_processes + 7) / 19) * 20</literal> + 他のアプリケーション用の空間</entry>
-=======
         <entry><literal>ceil(num_os_semaphores / 16) * 17</literal> plus room for other applications</entry>
->>>>>>> 3d6a8289
        </row>
 
        <row>
@@ -1254,10 +1237,7 @@
         <entry>Maximum number of semaphores per set</entry>
 -->
         <entry>セットごとのセマフォの最大数</entry>
-<!--
-        <entry>at least 20</entry>
--->
-        <entry>最低20</entry>
+        <entry>at least 17</entry>
        </row>
 
        <row>
@@ -1325,36 +1305,24 @@
     When using System V semaphores,
     <productname>PostgreSQL</productname> uses one semaphore per allowed connection
     (<xref linkend="guc-max-connections"/>), allowed autovacuum worker process
-<<<<<<< HEAD
-    (<xref linkend="guc-autovacuum-max-workers"/>), allowed WAL sender process
-    (<xref linkend="guc-max-wal-senders"/>), and allowed background
-    process (<xref linkend="guc-max-worker-processes"/>), in sets of 19.
-    Each such set will
-    also contain a 20th semaphore which contains a <quote>magic
-    number</quote>, to detect collision with semaphore sets used by
-    other applications. The maximum number of semaphores in the system
-    is set by <varname>SEMMNS</varname>, which consequently must be at least
-    as high as <varname>max_connections</varname> plus
-    <varname>autovacuum_max_workers</varname> plus <varname>max_wal_senders</varname>,
-    plus <varname>max_worker_processes</varname>, plus one extra for each 19
-    allowed connections plus workers (see the formula in <xref
-    linkend="sysvipc-parameters"/>).  The parameter <varname>SEMMNI</varname>
-    determines the limit on the number of semaphore sets that can
-    exist on the system at one time.  Hence this parameter must be at
-    least <literal>ceil((max_connections + autovacuum_max_workers + max_wal_senders + max_worker_processes + 7) / 19)</literal>.
-=======
     (<xref linkend="guc-autovacuum-worker-slots"/>), allowed WAL sender process
     (<xref linkend="guc-max-wal-senders"/>), allowed background
     process (<xref linkend="guc-max-worker-processes"/>), etc., in sets of 16.
     The runtime-computed parameter <xref linkend="guc-num-os-semaphores"/>
     reports the number of semaphores required.  This parameter can be viewed
     before starting the server with a <command>postgres</command> command like:
+-->
+《マッチ度[54.220779]》POSIXセマフォを使用している場合、System Vと同じ数のセマフォを必要とします。
+つまり、許可した接続（<xref linkend="guc-max-connections"/>）、許可したオートバキュームワーカープロセス（<xref linkend="guc-autovacuum-max-workers"/>）、許可したWAL送信プロセス（<xref linkend="guc-max-wal-senders"/>）、許可したバックエンドプロセス(<xref linkend="guc-max-worker-processes"/>)ごとに1つのセマフォを使用します。
+このオプションが優先されるプラットフォームでは、POSIXセマフォの数に特定のカーネル制限はありません。
+《機械翻訳》«When using System V semaphores, <productname>PostgreSQL</productname> uses one semaphore per allowed connection (<xref linkend="guc-max-connections"/>), allowed autovacuum worker process (<xref linkend="guc-autovacuum-worker-slots"/>), allowed WAL sender process (<xref linkend="guc-max-wal-senders"/>), allowed background process (<xref linkend="guc-max-worker-processes"/>), etc., in sets of 16. The runtime-computed parameter <xref linkend="guc-num-os-semaphores"/> reports the number of semaphores required. This parameter can be viewed before starting the server with a <command>postgres</command> command like:»
 <programlisting>
 $ <userinput>postgres -D $PGDATA -C num_os_semaphores</userinput>
 </programlisting>
    </para>
 
    <para>
+<!--
     Each set of 16 semaphores will
     also contain a 17th semaphore which contains a <quote>magic
     number</quote>, to detect collision with semaphore sets used by
@@ -1366,18 +1334,12 @@
     determines the limit on the number of semaphore sets that can
     exist on the system at one time.  Hence this parameter must be at
     least <literal>ceil(num_os_semaphores / 16)</literal>.
->>>>>>> 3d6a8289
     Lowering the number
     of allowed connections is a temporary workaround for failures,
     which are usually confusingly worded <quote>No space
     left on device</quote>, from the function <function>semget</function>.
 -->
-System V セマフォを使用している場合、<productname>PostgreSQL</productname>は、許可した接続（<xref linkend="guc-max-connections"/>）、許可したオートバキュームワーカープロセス（<xref linkend="guc-autovacuum-max-workers"/>）、許可したWAL送信プロセス（<xref linkend="guc-max-wal-senders"/>）、許可したバックエンドプロセス(<xref linkend="guc-max-worker-processes"/>)ごとに1つのセマフォを使用し、19個のセマフォをセットとして扱います。
-それぞれそのようなセットは、他のアプリケーションに使われているセマフォセットとの衝突を検出するための<quote>マジックナンバー</quote>が含まれている20個目のセマフォを持っています。
-システム内のセマフォの最大数は<varname>SEMMNS</varname>によって設定され、その結果としてその値は少なくとも<varname>max_connections</varname>＋<varname>autovacuum_max_workers</varname>＋<varname>max_wal_senders</varname>＋<varname>max_worker_processes</varname>と同じ、ただし、許可された接続とワーカー19個ごとに余分な1個を加えた値以上はなければいけません（<xref linkend="sysvipc-parameters"/>の公式を参照してください）。
-<varname>SEMMNI</varname>パラメータはシステム上に同時に存在できるセマフォ集合の数の上限を決定します。
-ですから、このパラメータは少なくとも<literal>ceil((max_connections + autovacuum_max_workers + max_wal_senders + max_worker_processes + 7) / 19)</literal>以上はなくてはいけません。
-一時的な失敗の回避策としては許可される接続の数を下げることができますが、<quote>No space left on device</quote>という紛らわしい言葉が<function>semget</function>関数から表示されます。
+《機械翻訳》«Each set of 16 semaphores will also contain a 17th semaphore which contains a <quote>magic number</quote>, to detect collision with semaphore sets used by other applications. The maximum number of semaphores in the system is set by <varname>SEMMNS</varname>, which consequently must be at least as high as <literal>num_os_semaphores</literal> plus one extra for each set of 16 required semaphores (see the formula in <xref linkend="sysvipc-parameters"/>). The parameter <varname>SEMMNI</varname> determines the limit on the number of semaphore sets that can exist on the system at one time. Hence this parameter must be at least <literal>ceil(num_os_semaphores / 16)</literal>. Lowering the number of allowed connections is a temporary workaround for failures, which are usually confusingly worded <quote>No space left on device</quote>, from the function <function>semget</function>.»
    </para>
 
    <para>
@@ -1421,7 +1383,7 @@
     On the platforms where this option is preferred, there is no specific
     kernel limit on the number of POSIX semaphores.
 -->
-POSIXセマフォを使用している場合、System Vと同じ数のセマフォを必要とします。
+《マッチ度[90.996169]》POSIXセマフォを使用している場合、System Vと同じ数のセマフォを必要とします。
 つまり、許可した接続（<xref linkend="guc-max-connections"/>）、許可したオートバキュームワーカープロセス（<xref linkend="guc-autovacuum-max-workers"/>）、許可したWAL送信プロセス（<xref linkend="guc-max-wal-senders"/>）、許可したバックエンドプロセス(<xref linkend="guc-max-worker-processes"/>)ごとに1つのセマフォを使用します。
 このオプションが優先されるプラットフォームでは、POSIXセマフォの数に特定のカーネル制限はありません。
    </para>
@@ -1505,14 +1467,11 @@
         However, you will need to increase <literal>kern.ipc.semmni</literal>
         and <literal>kern.ipc.semmns</literal>,
         as <systemitem class="osname">NetBSD</systemitem>'s default settings
-<<<<<<< HEAD
-        for these are uncomfortably small.
--->
-<literal>shared_memory_type</literal>を<literal>sysv</literal>に設定していない限り、通常はデフォルトの共有メモリ設定で十分です。
+        for these are unworkably small.
+-->
+《マッチ度[81.179775]》<literal>shared_memory_type</literal>を<literal>sysv</literal>に設定していない限り、通常はデフォルトの共有メモリ設定で十分です。
 通常は、<literal>kern.ipc.semmni</literal>と<literal>kern.ipc.semmns</literal>を増やす必要があります。これは、<systemitem class="osname">NetBSD</systemitem>のデフォルト設定は不適切に小さいためです。
-=======
-        for these are unworkably small.
->>>>>>> 3d6a8289
+《機械翻訳》«The default shared memory settings are usually good enough, unless you have set <literal>shared_memory_type</literal> to <literal>sysv</literal>. However, you will need to increase <literal>kern.ipc.semmni</literal> and <literal>kern.ipc.semmns</literal>, as <systemitem class="osname">NetBSD</systemitem>'s default settings for these are unworkably small.»
        </para>
 
        <para>
@@ -1559,14 +1518,11 @@
         increase <literal>kern.seminfo.semmni</literal>
         and <literal>kern.seminfo.semmns</literal>,
         as <systemitem class="osname">OpenBSD</systemitem>'s default settings
-<<<<<<< HEAD
-        for these are uncomfortably small.
--->
-<literal>shared_memory_type</literal>を<literal>sysv</literal>に設定していない限り、通常はデフォルトの共有メモリ設定で十分です。
+        for these are unworkably small.
+-->
+《マッチ度[79.452055]》<literal>shared_memory_type</literal>を<literal>sysv</literal>に設定していない限り、通常はデフォルトの共有メモリ設定で十分です。
 通常は、<literal>kern.seminfo.semmni</literal>と<literal>kern.seminfo.semmns</literal>を増やす必要があります。これは、<systemitem class="osname">OpenBSD</systemitem>のデフォルト設定は不適切に小さいためです。
-=======
-        for these are unworkably small.
->>>>>>> 3d6a8289
+《機械翻訳》«The default shared memory settings are usually good enough, unless you have set <literal>shared_memory_type</literal> to <literal>sysv</literal>. However, you will need to increase <literal>kern.seminfo.semmni</literal> and <literal>kern.seminfo.semmns</literal>, as <systemitem class="osname">OpenBSD</systemitem>'s default settings for these are unworkably small.»
        </para>
 
        <para>
@@ -2217,15 +2173,12 @@
     <xref linkend="guc-shared-memory-size-in-huge-pages"/> reports the number
     of huge pages required.  This parameter can be viewed before starting the
     server with a <command>postgres</command> command like:
-<<<<<<< HEAD
 -->
 <productname>PostgreSQL</productname>のように、メモリの大きな連続チャンクを使用するとき、特に<xref linkend="guc-shared-buffers"/>の値が大きい場合に、huge pagesを使用するとオーバーヘッドが減少します。
 <productname>PostgreSQL</productname>でこの機能を有効にするには、<varname>CONFIG_HUGETLBFS=y</varname>および<varname>CONFIG_HUGETLB_PAGE=y</varname>としたカーネルが必要です。
 また、要求される十分な量だけhuge pagesを提供するようにオペレーティングシステムを調整する必要があるでしょう。
 実行時に計算されるパラメータ<xref linkend="guc-shared-memory-size-in-huge-pages"/>は、要求されるhuge pages数を報告します。
 このパラメータは、サーバの開始前に<command>postgres</command>コマンドで次のようにして見ることができます。
-=======
->>>>>>> 3d6a8289
 <programlisting>
 $ <userinput>postgres -D $PGDATA -C shared_memory_size_in_huge_pages</userinput>
 3170
@@ -3171,10 +3124,13 @@
 
     <warning>
      <para>
+<!--
       Support for MD5-encrypted passwords is deprecated and will be removed in
       a future release of <productname>PostgreSQL</productname>.  Refer to
       <xref linkend="auth-password"/> for details about migrating to another
       password type.
+-->
+《機械翻訳》«Support for MD5-encrypted passwords is deprecated and will be removed in a future release of <productname>PostgreSQL</productname>. Refer to <xref linkend="auth-password"/> for details about migrating to another password type.»
      </para>
     </warning>
 

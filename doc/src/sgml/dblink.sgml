--- conflicted
+++ resolved
@@ -218,9 +218,7 @@
    </para>
 
    <para>
-<<<<<<< HEAD
-<!--
-=======
+<!--
     The foreign-data wrapper <filename>dblink_fdw</filename> has an additional
     Boolean option <literal>use_scram_passthrough</literal> that controls
     whether <filename>dblink</filename> will use the SCRAM pass-through
@@ -231,18 +229,21 @@
     See the documentation of the equivalent <link
     linkend="postgres-fdw-option-use-scram-passthrough"><literal>use_scram_passthrough</literal></link>
     option of postgres_fdw for further details and restrictions.
-   </para>
-
-   <para>
->>>>>>> 3d6a8289
+-->
+《機械翻訳》«The foreign-data wrapper <filename>dblink_fdw</filename> has an additional Boolean option <literal>use_scram_passthrough</literal> that controls whether <filename>dblink</filename> will use the SCRAM pass-through authentication to connect to the remote database. With SCRAM pass-through authentication, <filename>dblink</filename> uses SCRAM-hashed secrets instead of plain-text user passwords to connect to the remote server. This avoids storing plain-text user passwords in PostgreSQL system catalogs. See the documentation of the equivalent <link linkend="postgres-fdw-option-use-scram-passthrough"><literal>use_scram_passthrough</literal></link> option of postgres_fdw for further details and restrictions.»
+   </para>
+
+   <para>
+<!--
     Only superusers may use <function>dblink_connect</function> to create
     connections that use neither password authentication, SCRAM pass-through,
     nor GSSAPI-authentication.
     If non-superusers need this capability, use
     <function>dblink_connect_u</function> instead.
 -->
-スーパーユーザのみがパスワード認証やGSSAPI認証がない接続を作成するために<function>dblink_connect</function>を使用できます。
+《マッチ度[71.647510]》スーパーユーザのみがパスワード認証やGSSAPI認証がない接続を作成するために<function>dblink_connect</function>を使用できます。
 スーパーユーザ以外でこの機能が必要ならば<function>dblink_connect_u</function>を代わりに使用してください。
+《機械翻訳》«Only superusers may use <function>dblink_connect</function> to create connections that use neither password authentication, SCRAM pass-through, nor GSSAPI-authentication. If non-superusers need this capability, use <function>dblink_connect_u</function> instead.»
    </para>
 
    <para>
@@ -274,22 +275,10 @@
  OK
 (1 row)
 
-<<<<<<< HEAD
-<!--
-&#45;- FOREIGN DATA WRAPPER functionality
-&#45;- Note: local connection must require password authentication for this to work properly
-&#45;-       Otherwise, you will receive the following error from dblink_connect():
--->
--- 外部データラッパー（FOREIGN DATA WRAPPER）の機能
--- 注意：これが正常に機能するにはローカル接続にパスワード認証が必須です。
---       さもないと、dblink_connect():から以下のエラーを受け取ります。
---       ----------------------------------------------------------------------
-=======
 -- FOREIGN DATA WRAPPER functionality
 -- Note: local connections that don't use SCRAM pass-through require password
 --       authentication for this to work properly. Otherwise, you will receive
 --       the following error from dblink_connect():
->>>>>>> 3d6a8289
 --       ERROR:  password is required
 --       DETAIL:  Non-superuser cannot connect if the server does not request a password.
 --       HINT:  Target server's authentication method must be changed.

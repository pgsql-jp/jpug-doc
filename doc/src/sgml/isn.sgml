<!-- doc/src/sgml/isn.sgml -->

<sect1 id="isn" xreflabel="isn">
 <title>isn &mdash; data types for international standard numbers (ISBN, EAN, UPC, etc.)</title>

 <indexterm zone="isn">
  <primary>isn</primary>
 </indexterm>

 <para>
<!--
  The <filename>isn</filename> module provides data types for the following
  international product numbering standards: EAN13, UPC, ISBN (books), ISMN
  (music), and ISSN (serials).  Numbers are validated on input according to a
  hard-coded list of prefixes; this list of prefixes is also used to hyphenate
  numbers on output.  Since new prefixes are assigned from time to time, the
  list of prefixes may be out of date.  It is hoped that a future version of
  this module will obtain the prefix list from one or more tables that
  can be easily updated by users as needed; however, at present, the
  list can only be updated by modifying the source code and recompiling.
  Alternatively, prefix validation and hyphenation support may be
  dropped from a future version of this module.
-->
<filename>isn</filename>モジュールは、EAN13、UPC、ISBN (書籍)、ISMN (音楽)、ISSN (連番)という国際的な標準製品番号に従うデータ型を提供します。
番号は入力時にハードコードされた接頭辞の一覧に基づいて検証されます。
この接頭辞の一覧は出力時に数字にハイフンを付けるのにも使われます。
新しい接頭辞が時々追加されますので、接頭辞の一覧は古くなっているかもしれません。
このモジュールの将来のバージョンでは、必要なときにユーザが簡単に更新できる一つもしくは複数のテーブルから接頭辞の一覧を取得することが望まれます。
しかし、現時点では、一覧はソースコードを修正し再コンパイルすることでしか更新できません。
あるいは、接頭辞の検証とハイフン付けのサポートはこのモジュールの将来のバージョンからは外されるかもしれません。
 </para>

 <para>
<!--
  This module is considered <quote>trusted</quote>, that is, it can be
  installed by non-superusers who have <literal>CREATE</literal> privilege
  on the current database.
-->
このモジュールは<quote>trusted</quote>と見なされます。つまり、現在のデータベースに対して<literal>CREATE</literal>権限を持つ非スーパーユーザがインストールできます。
 </para>

<<<<<<< HEAD
 <sect2 id="isn-data-types">
=======
 <sect2>
<!--
>>>>>>> 94ef7168
  <title>Data Types</title>
-->
  <title>データ型</title>

  <para>
<!--
   <xref linkend="isn-datatypes"/> shows the data types provided by
   the <filename>isn</filename> module.
-->
<xref linkend="isn-datatypes"/>に<filename>isn</filename>モジュールで提供されるデータ型を示します。
  </para>

  <table id="isn-datatypes">
<!--
   <title><filename>isn</filename> Data Types</title>
-->
   <title><filename>isn</filename>データ型</title>
   <tgroup cols="2">
    <colspec colname="col1" colwidth="1*"/>
    <colspec colname="col2" colwidth="2*"/>
    <thead>
     <row>
<!--
      <entry>Data Type</entry>
      <entry>Description</entry>
-->
      <entry>データ型</entry>
      <entry>説明</entry>
     </row>
    </thead>

    <tbody>
     <row>
      <entry><type>EAN13</type></entry>
      <entry>
<!--
       European Article Numbers, always displayed in the EAN13 display format
-->
ヨーロッパ統一商品コード。
常にEAN13用表示形式で表示されます。
      </entry>
     </row>

     <row>
      <entry><type>ISBN13</type></entry>
      <entry>
<!--
       International Standard Book Numbers to be displayed in
       the new EAN13 display format
-->
国際標準図書番号。
新しいEAN13用表示形式で表示されます。
      </entry>
     </row>

     <row>
      <entry><type>ISMN13</type></entry>
      <entry>
<!--
       International Standard Music Numbers to be displayed in
       the new EAN13 display format
-->
国際標準楽譜番号。
新しいEAN13用表示形式で表示されます。
      </entry>
     </row>
     <row>
      <entry><type>ISSN13</type></entry>
      <entry>
<!--
       International Standard Serial Numbers to be displayed in the new
       EAN13 display format
-->
国際標準逐次刊行物番号。
新しいEAN13用表示形式で表示されます。
      </entry>
     </row>
     <row>
      <entry><type>ISBN</type></entry>
      <entry>
<!--
       International Standard Book Numbers to be displayed in the old
       short display format
-->
国際標準図書番号。
旧式の簡略表示形式で表示されます。
      </entry>
     </row>
     <row>
      <entry><type>ISMN</type></entry>
      <entry>
<!--
       International Standard Music Numbers to be displayed in the
       old short display format
-->
国際標準楽譜番号。
旧式の簡略表示形式で表示されます。
      </entry>
     </row>
     <row>
      <entry><type>ISSN</type></entry>
      <entry>
<!--
       International Standard Serial Numbers to be displayed in the
       old short display format
-->
国際標準逐次刊行物番号。
旧式の簡略表示形式で表示されます。
      </entry>
     </row>
     <row>
      <entry><type>UPC</type></entry>
      <entry>
<!--
       Universal Product Codes
-->
統一商品コード。
      </entry>
     </row>
    </tbody>
   </tgroup>
  </table>

  <para>
<!--
   Some notes:
-->
数点注意事項があります。
  </para>

  <orderedlist>
   <listitem>
<!--
    <para>ISBN13, ISMN13, ISSN13 numbers are all EAN13 numbers.</para>
-->
    <para>ISBN13、ISMN13、ISSN13番号はすべてEAN13数値です。</para>
   </listitem>
   <listitem>
<!--
    <para>EAN13 numbers aren't always ISBN13, ISMN13 or ISSN13 (some
    are).</para>
-->
    <para>EAN13番号は必ずISBN13、ISMN13、ISSN13のいずれかであるという訳ではありません (一部はそうです)。</para>
   </listitem>
   <listitem>
<!--
    <para>Some ISBN13 numbers can be displayed as ISBN.</para>
-->
    <para>一部のISBN13番号はISBNとして表示可能です。</para>
   </listitem>
   <listitem>
<!--
    <para>Some ISMN13 numbers can be displayed as ISMN.</para>
-->
    <para>一部のISMN13番号はISMNとして表示可能です。</para>
   </listitem>
   <listitem>
<!--
    <para>Some ISSN13 numbers can be displayed as ISSN.</para>
-->
    <para>一部のISSN13番号はISSNとして表示可能です。</para>
   </listitem>
   <listitem>
<!--
    <para>UPC numbers are a subset of the EAN13 numbers (they are basically
    EAN13 without the first <literal>0</literal> digit).</para>
-->
    <para>UPC番号はEAN13番号の部分集合です（基本的にはEAN13から先頭の<literal>0</literal>の数字を取り除いたものです）。</para>
   </listitem>
   <listitem>
<!--
    <para>All UPC, ISBN, ISMN and ISSN numbers can be represented as EAN13
    numbers.</para>
-->
    <para>すべてのUPC、ISBN、ISMN、ISSNはEAN13番号として表現可能です。</para>
   </listitem>
  </orderedlist>

  <para>
<!--
   Internally, all these types use the same representation (a 64-bit
   integer), and all are interchangeable.  Multiple types are provided
   to control display formatting and to permit tighter validity checking
   of input that is supposed to denote one particular type of number.
-->
すべての型は内部的には同一表現（64ビット整数）を使用し、すべて相互交換が可能です。
複数の型は、表示書式を制御する、および、番号のある特定の型を表さなければならない入力に対する有効性検査をより強く行えるようにするために提供されています。
  </para>

  <para>
<!--
   The <type>ISBN</type>, <type>ISMN</type>, and <type>ISSN</type> types will display the
   short version of the number (ISxN 10) whenever it's possible, and will show
   ISxN 13 format for numbers that do not fit in the short version.
   The <type>EAN13</type>, <type>ISBN13</type>, <type>ISMN13</type> and
   <type>ISSN13</type> types will always display the long version of the ISxN
   (EAN13).
-->
<type>ISBN</type>、<type>ISMN</type>、<type>ISSN</type>型では、可能ならば番号の簡略表示形式（ISxN 10）で表示されます。
簡略形式に合わない番号ではISxN 13書式で表示されます。
<type>EAN13</type>、<type>ISBN13</type>、<type>ISMN13</type>、<type>ISSN13</type>型では常にISxNの長めの形式（EAN13）で表示されます。
  </para>
 </sect2>

<<<<<<< HEAD
 <sect2 id="isn-casts">
=======
 <sect2>
<!--
>>>>>>> 94ef7168
  <title>Casts</title>
-->
  <title>キャスト</title>

  <para>
<!--
   The <filename>isn</filename> module provides the following pairs of type casts:
-->
<filename>isn</filename>モジュールは以下の型の組合せに関するキャストを提供します。
  </para>

  <itemizedlist>
   <listitem>
    <para>
     ISBN13 &lt;=&gt; EAN13
    </para>
   </listitem>
   <listitem>
    <para>
     ISMN13 &lt;=&gt; EAN13
    </para>
   </listitem>
   <listitem>
    <para>
     ISSN13 &lt;=&gt; EAN13
    </para>
   </listitem>
   <listitem>
    <para>
     ISBN &lt;=&gt; EAN13
    </para>
   </listitem>
   <listitem>
    <para>
     ISMN &lt;=&gt; EAN13
    </para>
   </listitem>
   <listitem>
    <para>
     ISSN &lt;=&gt; EAN13
    </para>
   </listitem>
   <listitem>
    <para>
     UPC  &lt;=&gt; EAN13
    </para>
   </listitem>
   <listitem>
    <para>
     ISBN &lt;=&gt; ISBN13
    </para>
   </listitem>
   <listitem>
    <para>
     ISMN &lt;=&gt; ISMN13
    </para>
   </listitem>
   <listitem>
    <para>
     ISSN &lt;=&gt; ISSN13
    </para>
   </listitem>
  </itemizedlist>

  <para>
<!--
   When casting from <type>EAN13</type> to another type, there is a run-time
   check that the value is within the domain of the other type, and an error
   is thrown if not.  The other casts are simply relabelings that will
   always succeed.
-->
<type>EAN13</type>から他の型へキャストする時、その値が他の型のドメイン内であるかどうか実行時に検査が行われます。
ドメイン内になければエラーが発生します。
他のキャストでは単にラベル付けを再実行するだけですので、常に成功します。
  </para>
 </sect2>

<<<<<<< HEAD
 <sect2 id="isn-funcs-ops">
=======
 <sect2>
<!--
>>>>>>> 94ef7168
  <title>Functions and Operators</title>
-->
  <title>関数と演算子</title>

  <para>
<!--
   The <filename>isn</filename> module provides the standard comparison operators,
   plus B-tree and hash indexing support for all these data types.  In
   addition there are several specialized functions; shown in <xref linkend="isn-functions"/>.
   In this table,
   <type>isn</type> means any one of the module's data types.
-->
<filename>isn</filename>モジュールは標準的な比較演算子とこれらデータ型すべてに対するB-treeおよびハッシュインデックスサポートを提供します。
さらに、<xref linkend="isn-functions"/>で示される複数の特化した関数も存在します。
以下の表では<type>isn</type>はこのモジュールのデータ型のいずれか1つを意味します。
  </para>

  <table id="isn-functions">
   <title><filename>isn</filename> Functions</title>
    <tgroup cols="1">
     <thead>
      <row>
       <entry role="func_table_entry"><para role="func_signature">
<!--
        Function
-->
関数
       </para>
       <para>
<!--
        Description
-->
説明
       </para></entry>
      </row>
     </thead>

     <tbody>
      <row>
       <entry role="func_table_entry"><para role="func_signature">
        <indexterm><primary>isn_weak</primary></indexterm>
        <function>isn_weak</function> ( <type>boolean</type> )
        <returnvalue>boolean</returnvalue>
       </para>
       <para>
<!--
        Sets the weak input mode, and returns new setting.
-->
weak入力モードを設定し、新しい設定を返します。
       </para></entry>
      </row>

      <row>
       <entry role="func_table_entry"><para role="func_signature">
        <function>isn_weak</function> ()
        <returnvalue>boolean</returnvalue>
       </para>
       <para>
<!--
        Returns the current status of the weak mode.
-->
weakモードの現在の状態を返します。
       </para></entry>
      </row>

      <row>
       <entry role="func_table_entry"><para role="func_signature">
        <indexterm><primary>make_valid</primary></indexterm>
        <function>make_valid</function> ( <type>isn</type> )
        <returnvalue>isn</returnvalue>
       </para>
       <para>
<!--
        Validates an invalid number (clears the invalid flag).
-->
無効な番号を検証します（無効フラグを消去します）。
       </para></entry>
      </row>

      <row>
       <entry role="func_table_entry"><para role="func_signature">
        <indexterm><primary>is_valid</primary></indexterm>
        <function>is_valid</function> ( <type>isn</type> )
        <returnvalue>boolean</returnvalue>
       </para>
       <para>
<!--
        Checks for the presence of the invalid flag.
-->
無効フラグの有無を検査します。
       </para></entry>
      </row>
     </tbody>
    </tgroup>
  </table>

  <para>
<!--
   <firstterm>Weak</firstterm> mode is used to be able to insert invalid data
   into a table. Invalid means the check digit is wrong, not that there are
   missing numbers.
-->
<firstterm>weak</firstterm>モードは無効なデータをテーブルに挿入できるようにするために使用されます。
無効とは間違ったチェックディジットを意味するものであり、番号自体は存在します。
  </para>

  <para>
<!--
   Why would you want to use the weak mode? Well, it could be that
   you have a huge collection of ISBN numbers, and that there are so many of
   them that for weird reasons some have the wrong check digit (perhaps the
   numbers were scanned from a printed list and the OCR got the numbers wrong,
   perhaps the numbers were manually captured... who knows). Anyway, the point
   is you might want to clean the mess up, but you still want to be able to
   have all the numbers in your database and maybe use an external tool to
   locate the invalid numbers in the database so you can verify the
   information and validate it more easily; so for example you'd want to
   select all the invalid numbers in the table.
-->
このweakモードを使いたいと考えるのは何故でしょうか。
大規模なISBN番号群があり、その内の多くが何らかの理由で間違ったチェックディジットを持つことはあり得ます。
（印刷された一覧をスキャンしてOCRした結果番号を間違えた場合、手作業で番号を取り出した場合などがあり得ます。）
とにかく、こうした混乱は整理したいことですが、データベース内に番号をすべて取り込んで、より簡単に情報を検査し有効にすることができるように、外部ツールを使用してデータベース内の無効な番号の位置を特定したいと思うかも知れません。
例えば、テーブル内の無効な番号をすべて選択したいと思うかも知れません。
  </para>

  <para>
<!--
   When you insert invalid numbers in a table using the weak mode, the number
   will be inserted with the corrected check digit, but it will be displayed
   with an exclamation mark (<literal>!</literal>) at the end, for example
   <literal>0-11-000322-5!</literal>.  This invalid marker can be checked with
   the <function>is_valid</function> function and cleared with the
   <function>make_valid</function> function.
-->
weakモードを使用して無効な番号をテーブルに挿入する時、番号は修正されたチェックディジット付きで挿入されますが、最後にイクスクラメーション印（<literal>!</literal>）付きで、例えば<literal>0-11-000322-5!</literal>と表示されます。
この無効印は<function>is_valid</function>関数を使って検査することができ、また、 <function>make_valid</function>関数で消去することができます。
  </para>

  <para>
<!--
   You can also force the insertion of invalid numbers even when not in the
   weak mode, by appending the <literal>!</literal> character at the end of the
   number.
-->
また、番号の最後に<literal>!</literal>文字を付与することで、weakモードでなくとも無効な番号を強制的に挿入することもできます。
  </para>

  <para>
<!--
   Another special feature is that during input, you can write
   <literal>?</literal> in place of the check digit, and the correct check digit
   will be inserted automatically.
-->
この他の入力における特殊な機能として、チェックディジットとして<literal>?</literal>を書くことができます。
これにより正確なチェックディジットが自動的に挿入されます。
  </para>
 </sect2>

<<<<<<< HEAD
 <sect2 id="isn-examples">
=======
 <sect2>
<!--
>>>>>>> 94ef7168
  <title>Examples</title>
-->
  <title>例</title>

<programlisting>
<!--
&#45;-Using the types directly:
-->
---型を直接使う
SELECT isbn('978-0-393-04002-9');
SELECT isbn13('0901690546');
SELECT issn('1436-4522');

<!--
&#45;-Casting types:
&#45;- note that you can only cast from ean13 to another type when the
&#45;- number would be valid in the realm of the target type;
&#45;- thus, the following will NOT work: select isbn(ean13('0220356483481'));
&#45;- but these will:
-->
--型キャスト
-- 番号が対象の型の範囲として有効な場合にのみean13から他の型へキャストできることに注意
-- そのため、次のようなものは上手くいかない: select isbn(ean13('0220356483481'));
-- しかし以下は上手くいく
SELECT upc(ean13('0220356483481'));
SELECT ean13(upc('220356483481'));

<!--
&#45;-Create a table with a single column to hold ISBN numbers:
-->
--ISBN番号を保持する列が１つあるテーブルを作成する
CREATE TABLE test (id isbn);
INSERT INTO test VALUES('9780393040029');

<!--
&#45;-Automatically calculate check digits (observe the '?'):
-->
--チェックディジットを自動的に計算する('?'を見よ)
INSERT INTO test VALUES('220500896?');
INSERT INTO test VALUES('978055215372?');

SELECT issn('3251231?');
SELECT ismn('979047213542?');

<!--
&#45;-Using the weak mode:
-->
--weakモードを利用する
SELECT isn_weak(true);
INSERT INTO test VALUES('978-0-11-000533-4');
INSERT INTO test VALUES('9780141219307');
INSERT INTO test VALUES('2-205-00876-X');
SELECT isn_weak(false);

SELECT id FROM test WHERE NOT is_valid(id);
UPDATE test SET id = make_valid(id) WHERE id = '2-205-00876-X!';

SELECT * FROM test;

SELECT isbn13(id) FROM test;
</programlisting>
 </sect2>

<<<<<<< HEAD
 <sect2 id="isn-bibliography">
=======
 <sect2>
<!--
>>>>>>> 94ef7168
  <title>Bibliography</title>
-->
  <title>参考文献</title>

  <para>
<!--
   The information to implement this module was collected from
   several sites, including:
-->
本モジュールを実装するための情報は以下を含むいくつかのサイトを通して集められました。
   <itemizedlist>
    <listitem><para><ulink url="https://www.isbn-international.org/"></ulink></para></listitem>
    <listitem><para><ulink url="https://www.issn.org/"></ulink></para></listitem>
    <listitem><para><ulink url="https://www.ismn-international.org/"></ulink></para></listitem>
    <listitem><para><ulink url="https://www.wikipedia.org/"></ulink></para></listitem>
   </itemizedlist>

<!--
   The prefixes used for hyphenation were also compiled from:
-->
ハイフン付けに使用した接頭辞も以下から集められました。
   <itemizedlist>
    <listitem><para><ulink url="https://www.gs1.org/standards/id-keys"></ulink></para></listitem>
    <listitem><para><ulink url="https://en.wikipedia.org/wiki/List_of_ISBN_identifier_groups"></ulink></para></listitem>
    <listitem><para><ulink url="https://www.isbn-international.org/content/isbn-users-manual"></ulink></para></listitem>
    <listitem><para><ulink url="https://en.wikipedia.org/wiki/International_Standard_Music_Number"></ulink></para></listitem>
    <listitem><para><ulink url="https://www.ismn-international.org/ranges.html"></ulink></para></listitem>
   </itemizedlist>

<!--
   Care was taken during the creation of the algorithms and they
   were meticulously verified against the suggested algorithms
   in the official ISBN, ISMN, ISSN User Manuals.
-->
アルゴリズムの作成には注意を払い、公式ISBN、ISMN、ISSNユーザマニュアルで提示されたアルゴリズムに対して念入り過ぎるほど検証されました。
  </para>
 </sect2>

<<<<<<< HEAD
 <sect2 id="isn-author">
=======
 <sect2>
<!--
>>>>>>> 94ef7168
  <title>Author</title>
-->
  <title>作者</title>
  <para>
   Germ&aacute;n M&eacute;ndez Bravo (Kronuz), 2004&ndash;2006
  </para>

  <para>
<!--
   This module was inspired by Garrett A. Wollman's
   <filename>isbn_issn</filename> code.
-->
本モジュールはGarrett A. Wollmanの<filename>isbn_issn</filename>コードに触発されたものです。
  </para>
 </sect2>

</sect1><|MERGE_RESOLUTION|>--- conflicted
+++ resolved
@@ -39,12 +39,8 @@
 このモジュールは<quote>trusted</quote>と見なされます。つまり、現在のデータベースに対して<literal>CREATE</literal>権限を持つ非スーパーユーザがインストールできます。
  </para>
 
-<<<<<<< HEAD
  <sect2 id="isn-data-types">
-=======
- <sect2>
-<!--
->>>>>>> 94ef7168
+<!--
   <title>Data Types</title>
 -->
   <title>データ型</title>
@@ -249,12 +245,8 @@
   </para>
  </sect2>
 
-<<<<<<< HEAD
  <sect2 id="isn-casts">
-=======
- <sect2>
-<!--
->>>>>>> 94ef7168
+<!--
   <title>Casts</title>
 -->
   <title>キャスト</title>
@@ -332,12 +324,8 @@
   </para>
  </sect2>
 
-<<<<<<< HEAD
  <sect2 id="isn-funcs-ops">
-=======
- <sect2>
-<!--
->>>>>>> 94ef7168
+<!--
   <title>Functions and Operators</title>
 -->
   <title>関数と演算子</title>
@@ -497,12 +485,8 @@
   </para>
  </sect2>
 
-<<<<<<< HEAD
  <sect2 id="isn-examples">
-=======
- <sect2>
-<!--
->>>>>>> 94ef7168
+<!--
   <title>Examples</title>
 -->
   <title>例</title>
@@ -566,12 +550,8 @@
 </programlisting>
  </sect2>
 
-<<<<<<< HEAD
  <sect2 id="isn-bibliography">
-=======
- <sect2>
-<!--
->>>>>>> 94ef7168
+<!--
   <title>Bibliography</title>
 -->
   <title>参考文献</title>
@@ -610,12 +590,8 @@
   </para>
  </sect2>
 
-<<<<<<< HEAD
  <sect2 id="isn-author">
-=======
- <sect2>
-<!--
->>>>>>> 94ef7168
+<!--
   <title>Author</title>
 -->
   <title>作者</title>

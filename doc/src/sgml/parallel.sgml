--- conflicted
+++ resolved
@@ -296,10 +296,7 @@
   </itemizedlist>
 
   <para>
-<<<<<<< HEAD
-=======
-<!--
->>>>>>> 32de6336
+<!--
     Even when a parallel query plan is generated for a particular query, there
     are several circumstances under which it will be impossible to execute
     that plan in parallel at execution time.  If this occurs, the leader
@@ -822,28 +819,16 @@
   </para>
 
   <para>
-<<<<<<< HEAD
     Functions and aggregates must be marked <literal>PARALLEL UNSAFE</literal>
     if they write to the database, change the transaction state (other than by
     using a subtransaction for error recovery), access sequences, or make
     persistent changes to
-=======
-<!--
-    Functions and aggregates must be marked <literal>PARALLEL UNSAFE</literal> if
-    they write to the database, access sequences, change the transaction state
-    even temporarily (e.g., a PL/pgSQL function that establishes an
-    <literal>EXCEPTION</literal> block to catch errors), or make persistent changes to
->>>>>>> 32de6336
     settings.  Similarly, functions must be marked <literal>PARALLEL
     RESTRICTED</literal> if they access temporary tables, client connection state,
     cursors, prepared statements, or miscellaneous backend-local state that
     the system cannot synchronize across workers. For example,
     <literal>setseed</literal> and <literal>random</literal> are parallel restricted for
     this last reason.
--->
-データベースに書き込むか、シーケンスにアクセスするか、あるいはトランザクションの状態を一時的にであっても変更する（たとえばエラーを捕捉するために<literal>EXCEPTION</literal>ブロック確立するPL/pgSQL関数）、恒久的な設定変更を行う関数あるいは集約は、<literal>PARALLEL UNSAFE</literal>とマークされなければなりません。
-同様に、一時テーブル、クライアントの接続状態、カーソル、準備された文、システムがワーカーの間で同期できないその他のバックエンドローカルな状態にアクセスする関数あるいは集約は、<literal>PARALLEL RESTRICTED</literal>とマークされなければなりません。
-たとえば、<literal>setseed</literal>と<literal>random</literal>は、最後の理由により、パラレル制限です。
   </para>
 
   <para>

/*-------------------------------------------------------------------------
 *
 * spi.c
 *				Server Programming Interface
 *
 * Portions Copyright (c) 1996-2016, PostgreSQL Global Development Group
 * Portions Copyright (c) 1994, Regents of the University of California
 *
 *
 * IDENTIFICATION
 *	  src/backend/executor/spi.c
 *
 *-------------------------------------------------------------------------
 */
#include "postgres.h"

#include "access/htup_details.h"
#include "access/printtup.h"
#include "access/sysattr.h"
#include "access/xact.h"
#include "catalog/heap.h"
#include "catalog/pg_type.h"
#include "commands/trigger.h"
#include "executor/executor.h"
#include "executor/spi_priv.h"
#include "miscadmin.h"
#include "tcop/pquery.h"
#include "tcop/utility.h"
#include "utils/builtins.h"
#include "utils/datum.h"
#include "utils/lsyscache.h"
#include "utils/memutils.h"
#include "utils/rel.h"
#include "utils/snapmgr.h"
#include "utils/syscache.h"
#include "utils/typcache.h"


uint64		SPI_processed = 0;
Oid			SPI_lastoid = InvalidOid;
SPITupleTable *SPI_tuptable = NULL;
int			SPI_result;

static _SPI_connection *_SPI_stack = NULL;
static _SPI_connection *_SPI_current = NULL;
static int	_SPI_stack_depth = 0;		/* allocated size of _SPI_stack */
static int	_SPI_connected = -1;
static int	_SPI_curid = -1;

static Portal SPI_cursor_open_internal(const char *name, SPIPlanPtr plan,
						 ParamListInfo paramLI, bool read_only);

static void _SPI_prepare_plan(const char *src, SPIPlanPtr plan);

static void _SPI_prepare_oneshot_plan(const char *src, SPIPlanPtr plan);

static int _SPI_execute_plan(SPIPlanPtr plan, ParamListInfo paramLI,
				  Snapshot snapshot, Snapshot crosscheck_snapshot,
				  bool read_only, bool fire_triggers, uint64 tcount);

static ParamListInfo _SPI_convert_params(int nargs, Oid *argtypes,
					Datum *Values, const char *Nulls);

static int	_SPI_pquery(QueryDesc *queryDesc, bool fire_triggers, uint64 tcount);

static void _SPI_error_callback(void *arg);

static void _SPI_cursor_operation(Portal portal,
					  FetchDirection direction, long count,
					  DestReceiver *dest);

static SPIPlanPtr _SPI_make_plan_non_temp(SPIPlanPtr plan);
static SPIPlanPtr _SPI_save_plan(SPIPlanPtr plan);

static int	_SPI_begin_call(bool execmem);
static int	_SPI_end_call(bool procmem);
static MemoryContext _SPI_execmem(void);
static MemoryContext _SPI_procmem(void);
static bool _SPI_checktuples(void);


/* =================== interface functions =================== */

int
SPI_connect(void)
{
	int			newdepth;

	/*
	 * When procedure called by Executor _SPI_curid expected to be equal to
	 * _SPI_connected
	 */
	if (_SPI_curid != _SPI_connected)
		return SPI_ERROR_CONNECT;

	if (_SPI_stack == NULL)
	{
		if (_SPI_connected != -1 || _SPI_stack_depth != 0)
			elog(ERROR, "SPI stack corrupted");
		newdepth = 16;
		_SPI_stack = (_SPI_connection *)
			MemoryContextAlloc(TopTransactionContext,
							   newdepth * sizeof(_SPI_connection));
		_SPI_stack_depth = newdepth;
	}
	else
	{
		if (_SPI_stack_depth <= 0 || _SPI_stack_depth <= _SPI_connected)
			elog(ERROR, "SPI stack corrupted");
		if (_SPI_stack_depth == _SPI_connected + 1)
		{
			newdepth = _SPI_stack_depth * 2;
			_SPI_stack = (_SPI_connection *)
				repalloc(_SPI_stack,
						 newdepth * sizeof(_SPI_connection));
			_SPI_stack_depth = newdepth;
		}
	}

	/*
	 * We're entering procedure where _SPI_curid == _SPI_connected - 1
	 */
	_SPI_connected++;
	Assert(_SPI_connected >= 0 && _SPI_connected < _SPI_stack_depth);

	_SPI_current = &(_SPI_stack[_SPI_connected]);
	_SPI_current->processed = 0;
	_SPI_current->lastoid = InvalidOid;
	_SPI_current->tuptable = NULL;
	slist_init(&_SPI_current->tuptables);
	_SPI_current->procCxt = NULL;		/* in case we fail to create 'em */
	_SPI_current->execCxt = NULL;
	_SPI_current->connectSubid = GetCurrentSubTransactionId();

	/*
	 * Create memory contexts for this procedure
	 *
	 * XXX it would be better to use PortalContext as the parent context, but
	 * we may not be inside a portal (consider deferred-trigger execution).
	 * Perhaps CurTransactionContext would do?	For now it doesn't matter
	 * because we clean up explicitly in AtEOSubXact_SPI().
	 */
	_SPI_current->procCxt = AllocSetContextCreate(TopTransactionContext,
												  "SPI Proc",
												  ALLOCSET_DEFAULT_SIZES);
	_SPI_current->execCxt = AllocSetContextCreate(TopTransactionContext,
												  "SPI Exec",
												  ALLOCSET_DEFAULT_SIZES);
	/* ... and switch to procedure's context */
	_SPI_current->savedcxt = MemoryContextSwitchTo(_SPI_current->procCxt);

	return SPI_OK_CONNECT;
}

int
SPI_finish(void)
{
	int			res;

	res = _SPI_begin_call(false);		/* live in procedure memory */
	if (res < 0)
		return res;

	/* Restore memory context as it was before procedure call */
	MemoryContextSwitchTo(_SPI_current->savedcxt);

	/* Release memory used in procedure call (including tuptables) */
	MemoryContextDelete(_SPI_current->execCxt);
	_SPI_current->execCxt = NULL;
	MemoryContextDelete(_SPI_current->procCxt);
	_SPI_current->procCxt = NULL;

	/*
	 * Reset result variables, especially SPI_tuptable which is probably
	 * pointing at a just-deleted tuptable
	 */
	SPI_processed = 0;
	SPI_lastoid = InvalidOid;
	SPI_tuptable = NULL;

	/*
	 * After _SPI_begin_call _SPI_connected == _SPI_curid. Now we are closing
	 * connection to SPI and returning to upper Executor and so _SPI_connected
	 * must be equal to _SPI_curid.
	 */
	_SPI_connected--;
	_SPI_curid--;
	if (_SPI_connected == -1)
		_SPI_current = NULL;
	else
		_SPI_current = &(_SPI_stack[_SPI_connected]);

	return SPI_OK_FINISH;
}

/*
 * Clean up SPI state at transaction commit or abort.
 */
void
AtEOXact_SPI(bool isCommit)
{
	/*
	 * Note that memory contexts belonging to SPI stack entries will be freed
	 * automatically, so we can ignore them here.  We just need to restore our
	 * static variables to initial state.
	 */
	if (isCommit && _SPI_connected != -1)
		ereport(WARNING,
				(errcode(ERRCODE_WARNING),
				 errmsg("transaction left non-empty SPI stack"),
				 errhint("Check for missing \"SPI_finish\" calls.")));

	_SPI_current = _SPI_stack = NULL;
	_SPI_stack_depth = 0;
	_SPI_connected = _SPI_curid = -1;
	SPI_processed = 0;
	SPI_lastoid = InvalidOid;
	SPI_tuptable = NULL;
}

/*
 * Clean up SPI state at subtransaction commit or abort.
 *
 * During commit, there shouldn't be any unclosed entries remaining from
 * the current subtransaction; we emit a warning if any are found.
 */
void
AtEOSubXact_SPI(bool isCommit, SubTransactionId mySubid)
{
	bool		found = false;

	while (_SPI_connected >= 0)
	{
		_SPI_connection *connection = &(_SPI_stack[_SPI_connected]);

		if (connection->connectSubid != mySubid)
			break;				/* couldn't be any underneath it either */

		found = true;

		/*
		 * Release procedure memory explicitly (see note in SPI_connect)
		 */
		if (connection->execCxt)
		{
			MemoryContextDelete(connection->execCxt);
			connection->execCxt = NULL;
		}
		if (connection->procCxt)
		{
			MemoryContextDelete(connection->procCxt);
			connection->procCxt = NULL;
		}

		/*
		 * Pop the stack entry and reset global variables.  Unlike
		 * SPI_finish(), we don't risk switching to memory contexts that might
		 * be already gone.
		 */
		_SPI_connected--;
		_SPI_curid = _SPI_connected;
		if (_SPI_connected == -1)
			_SPI_current = NULL;
		else
			_SPI_current = &(_SPI_stack[_SPI_connected]);
		SPI_processed = 0;
		SPI_lastoid = InvalidOid;
		SPI_tuptable = NULL;
	}

	if (found && isCommit)
		ereport(WARNING,
				(errcode(ERRCODE_WARNING),
				 errmsg("subtransaction left non-empty SPI stack"),
				 errhint("Check for missing \"SPI_finish\" calls.")));

	/*
	 * If we are aborting a subtransaction and there is an open SPI context
	 * surrounding the subxact, clean up to prevent memory leakage.
	 */
	if (_SPI_current && !isCommit)
	{
		slist_mutable_iter siter;

		/* free Executor memory the same as _SPI_end_call would do */
		MemoryContextResetAndDeleteChildren(_SPI_current->execCxt);

		/* throw away any tuple tables created within current subxact */
		slist_foreach_modify(siter, &_SPI_current->tuptables)
		{
			SPITupleTable *tuptable;

			tuptable = slist_container(SPITupleTable, next, siter.cur);
			if (tuptable->subid >= mySubid)
			{
				/*
				 * If we used SPI_freetuptable() here, its internal search of
				 * the tuptables list would make this operation O(N^2).
				 * Instead, just free the tuptable manually.  This should
				 * match what SPI_freetuptable() does.
				 */
				slist_delete_current(&siter);
				if (tuptable == _SPI_current->tuptable)
					_SPI_current->tuptable = NULL;
				if (tuptable == SPI_tuptable)
					SPI_tuptable = NULL;
				MemoryContextDelete(tuptable->tuptabcxt);
			}
		}
		/* in particular we should have gotten rid of any in-progress table */
		Assert(_SPI_current->tuptable == NULL);
	}
}


/* Pushes SPI stack to allow recursive SPI calls */
void
SPI_push(void)
{
	_SPI_curid++;
}

/* Pops SPI stack to allow recursive SPI calls */
void
SPI_pop(void)
{
	_SPI_curid--;
}

/* Conditional push: push only if we're inside a SPI procedure */
bool
SPI_push_conditional(void)
{
	bool		pushed = (_SPI_curid != _SPI_connected);

	if (pushed)
	{
		_SPI_curid++;
		/* We should now be in a state where SPI_connect would succeed */
		Assert(_SPI_curid == _SPI_connected);
	}
	return pushed;
}

/* Conditional pop: pop only if SPI_push_conditional pushed */
void
SPI_pop_conditional(bool pushed)
{
	/* We should be in a state where SPI_connect would succeed */
	Assert(_SPI_curid == _SPI_connected);
	if (pushed)
		_SPI_curid--;
}

/* Restore state of SPI stack after aborting a subtransaction */
void
SPI_restore_connection(void)
{
	Assert(_SPI_connected >= 0);
	_SPI_curid = _SPI_connected - 1;
}

/* Parse, plan, and execute a query string */
int
SPI_execute(const char *src, bool read_only, long tcount)
{
	_SPI_plan	plan;
	int			res;

	if (src == NULL || tcount < 0)
		return SPI_ERROR_ARGUMENT;

	res = _SPI_begin_call(true);
	if (res < 0)
		return res;

	memset(&plan, 0, sizeof(_SPI_plan));
	plan.magic = _SPI_PLAN_MAGIC;
	plan.cursor_options = 0;

	_SPI_prepare_oneshot_plan(src, &plan);

	res = _SPI_execute_plan(&plan, NULL,
							InvalidSnapshot, InvalidSnapshot,
							read_only, true, tcount);

	_SPI_end_call(true);
	return res;
}

/* Obsolete version of SPI_execute */
int
SPI_exec(const char *src, long tcount)
{
	return SPI_execute(src, false, tcount);
}

/* Execute a previously prepared plan */
int
SPI_execute_plan(SPIPlanPtr plan, Datum *Values, const char *Nulls,
				 bool read_only, long tcount)
{
	int			res;

	if (plan == NULL || plan->magic != _SPI_PLAN_MAGIC || tcount < 0)
		return SPI_ERROR_ARGUMENT;

	if (plan->nargs > 0 && Values == NULL)
		return SPI_ERROR_PARAM;

	res = _SPI_begin_call(true);
	if (res < 0)
		return res;

	res = _SPI_execute_plan(plan,
							_SPI_convert_params(plan->nargs, plan->argtypes,
												Values, Nulls),
							InvalidSnapshot, InvalidSnapshot,
							read_only, true, tcount);

	_SPI_end_call(true);
	return res;
}

/* Obsolete version of SPI_execute_plan */
int
SPI_execp(SPIPlanPtr plan, Datum *Values, const char *Nulls, long tcount)
{
	return SPI_execute_plan(plan, Values, Nulls, false, tcount);
}

/* Execute a previously prepared plan */
int
SPI_execute_plan_with_paramlist(SPIPlanPtr plan, ParamListInfo params,
								bool read_only, long tcount)
{
	int			res;

	if (plan == NULL || plan->magic != _SPI_PLAN_MAGIC || tcount < 0)
		return SPI_ERROR_ARGUMENT;

	res = _SPI_begin_call(true);
	if (res < 0)
		return res;

	res = _SPI_execute_plan(plan, params,
							InvalidSnapshot, InvalidSnapshot,
							read_only, true, tcount);

	_SPI_end_call(true);
	return res;
}

/*
 * SPI_execute_snapshot -- identical to SPI_execute_plan, except that we allow
 * the caller to specify exactly which snapshots to use, which will be
 * registered here.  Also, the caller may specify that AFTER triggers should be
 * queued as part of the outer query rather than being fired immediately at the
 * end of the command.
 *
 * This is currently not documented in spi.sgml because it is only intended
 * for use by RI triggers.
 *
 * Passing snapshot == InvalidSnapshot will select the normal behavior of
 * fetching a new snapshot for each query.
 */
int
SPI_execute_snapshot(SPIPlanPtr plan,
					 Datum *Values, const char *Nulls,
					 Snapshot snapshot, Snapshot crosscheck_snapshot,
					 bool read_only, bool fire_triggers, long tcount)
{
	int			res;

	if (plan == NULL || plan->magic != _SPI_PLAN_MAGIC || tcount < 0)
		return SPI_ERROR_ARGUMENT;

	if (plan->nargs > 0 && Values == NULL)
		return SPI_ERROR_PARAM;

	res = _SPI_begin_call(true);
	if (res < 0)
		return res;

	res = _SPI_execute_plan(plan,
							_SPI_convert_params(plan->nargs, plan->argtypes,
												Values, Nulls),
							snapshot, crosscheck_snapshot,
							read_only, fire_triggers, tcount);

	_SPI_end_call(true);
	return res;
}

/*
 * SPI_execute_with_args -- plan and execute a query with supplied arguments
 *
 * This is functionally equivalent to SPI_prepare followed by
 * SPI_execute_plan.
 */
int
SPI_execute_with_args(const char *src,
					  int nargs, Oid *argtypes,
					  Datum *Values, const char *Nulls,
					  bool read_only, long tcount)
{
	int			res;
	_SPI_plan	plan;
	ParamListInfo paramLI;

	if (src == NULL || nargs < 0 || tcount < 0)
		return SPI_ERROR_ARGUMENT;

	if (nargs > 0 && (argtypes == NULL || Values == NULL))
		return SPI_ERROR_PARAM;

	res = _SPI_begin_call(true);
	if (res < 0)
		return res;

	memset(&plan, 0, sizeof(_SPI_plan));
	plan.magic = _SPI_PLAN_MAGIC;
	plan.cursor_options = 0;
	plan.nargs = nargs;
	plan.argtypes = argtypes;
	plan.parserSetup = NULL;
	plan.parserSetupArg = NULL;

	paramLI = _SPI_convert_params(nargs, argtypes,
								  Values, Nulls);

	_SPI_prepare_oneshot_plan(src, &plan);

	res = _SPI_execute_plan(&plan, paramLI,
							InvalidSnapshot, InvalidSnapshot,
							read_only, true, tcount);

	_SPI_end_call(true);
	return res;
}

SPIPlanPtr
SPI_prepare(const char *src, int nargs, Oid *argtypes)
{
	return SPI_prepare_cursor(src, nargs, argtypes, 0);
}

SPIPlanPtr
SPI_prepare_cursor(const char *src, int nargs, Oid *argtypes,
				   int cursorOptions)
{
	_SPI_plan	plan;
	SPIPlanPtr	result;

	if (src == NULL || nargs < 0 || (nargs > 0 && argtypes == NULL))
	{
		SPI_result = SPI_ERROR_ARGUMENT;
		return NULL;
	}

	SPI_result = _SPI_begin_call(true);
	if (SPI_result < 0)
		return NULL;

	memset(&plan, 0, sizeof(_SPI_plan));
	plan.magic = _SPI_PLAN_MAGIC;
	plan.cursor_options = cursorOptions;
	plan.nargs = nargs;
	plan.argtypes = argtypes;
	plan.parserSetup = NULL;
	plan.parserSetupArg = NULL;

	_SPI_prepare_plan(src, &plan);

	/* copy plan to procedure context */
	result = _SPI_make_plan_non_temp(&plan);

	_SPI_end_call(true);

	return result;
}

SPIPlanPtr
SPI_prepare_params(const char *src,
				   ParserSetupHook parserSetup,
				   void *parserSetupArg,
				   int cursorOptions)
{
	_SPI_plan	plan;
	SPIPlanPtr	result;

	if (src == NULL)
	{
		SPI_result = SPI_ERROR_ARGUMENT;
		return NULL;
	}

	SPI_result = _SPI_begin_call(true);
	if (SPI_result < 0)
		return NULL;

	memset(&plan, 0, sizeof(_SPI_plan));
	plan.magic = _SPI_PLAN_MAGIC;
	plan.cursor_options = cursorOptions;
	plan.nargs = 0;
	plan.argtypes = NULL;
	plan.parserSetup = parserSetup;
	plan.parserSetupArg = parserSetupArg;

	_SPI_prepare_plan(src, &plan);

	/* copy plan to procedure context */
	result = _SPI_make_plan_non_temp(&plan);

	_SPI_end_call(true);

	return result;
}

int
SPI_keepplan(SPIPlanPtr plan)
{
	ListCell   *lc;

	if (plan == NULL || plan->magic != _SPI_PLAN_MAGIC ||
		plan->saved || plan->oneshot)
		return SPI_ERROR_ARGUMENT;

	/*
	 * Mark it saved, reparent it under CacheMemoryContext, and mark all the
	 * component CachedPlanSources as saved.  This sequence cannot fail
	 * partway through, so there's no risk of long-term memory leakage.
	 */
	plan->saved = true;
	MemoryContextSetParent(plan->plancxt, CacheMemoryContext);

	foreach(lc, plan->plancache_list)
	{
		CachedPlanSource *plansource = (CachedPlanSource *) lfirst(lc);

		SaveCachedPlan(plansource);
	}

	return 0;
}

SPIPlanPtr
SPI_saveplan(SPIPlanPtr plan)
{
	SPIPlanPtr	newplan;

	if (plan == NULL || plan->magic != _SPI_PLAN_MAGIC)
	{
		SPI_result = SPI_ERROR_ARGUMENT;
		return NULL;
	}

	SPI_result = _SPI_begin_call(false);		/* don't change context */
	if (SPI_result < 0)
		return NULL;

	newplan = _SPI_save_plan(plan);

	SPI_result = _SPI_end_call(false);

	return newplan;
}

int
SPI_freeplan(SPIPlanPtr plan)
{
	ListCell   *lc;

	if (plan == NULL || plan->magic != _SPI_PLAN_MAGIC)
		return SPI_ERROR_ARGUMENT;

	/* Release the plancache entries */
	foreach(lc, plan->plancache_list)
	{
		CachedPlanSource *plansource = (CachedPlanSource *) lfirst(lc);

		DropCachedPlan(plansource);
	}

	/* Now get rid of the _SPI_plan and subsidiary data in its plancxt */
	MemoryContextDelete(plan->plancxt);

	return 0;
}

HeapTuple
SPI_copytuple(HeapTuple tuple)
{
	MemoryContext oldcxt = NULL;
	HeapTuple	ctuple;

	if (tuple == NULL)
	{
		SPI_result = SPI_ERROR_ARGUMENT;
		return NULL;
	}

	if (_SPI_curid + 1 == _SPI_connected)		/* connected */
	{
		if (_SPI_current != &(_SPI_stack[_SPI_curid + 1]))
			elog(ERROR, "SPI stack corrupted");
		oldcxt = MemoryContextSwitchTo(_SPI_current->savedcxt);
	}

	ctuple = heap_copytuple(tuple);

	if (oldcxt)
		MemoryContextSwitchTo(oldcxt);

	return ctuple;
}

HeapTupleHeader
SPI_returntuple(HeapTuple tuple, TupleDesc tupdesc)
{
	MemoryContext oldcxt = NULL;
	HeapTupleHeader dtup;

	if (tuple == NULL || tupdesc == NULL)
	{
		SPI_result = SPI_ERROR_ARGUMENT;
		return NULL;
	}

	/* For RECORD results, make sure a typmod has been assigned */
	if (tupdesc->tdtypeid == RECORDOID &&
		tupdesc->tdtypmod < 0)
		assign_record_type_typmod(tupdesc);

	if (_SPI_curid + 1 == _SPI_connected)		/* connected */
	{
		if (_SPI_current != &(_SPI_stack[_SPI_curid + 1]))
			elog(ERROR, "SPI stack corrupted");
		oldcxt = MemoryContextSwitchTo(_SPI_current->savedcxt);
	}

	dtup = DatumGetHeapTupleHeader(heap_copy_tuple_as_datum(tuple, tupdesc));

	if (oldcxt)
		MemoryContextSwitchTo(oldcxt);

	return dtup;
}

HeapTuple
SPI_modifytuple(Relation rel, HeapTuple tuple, int natts, int *attnum,
				Datum *Values, const char *Nulls)
{
	MemoryContext oldcxt = NULL;
	HeapTuple	mtuple;
	int			numberOfAttributes;
	Datum	   *v;
	bool	   *n;
	int			i;

	if (rel == NULL || tuple == NULL || natts < 0 || attnum == NULL || Values == NULL)
	{
		SPI_result = SPI_ERROR_ARGUMENT;
		return NULL;
	}

	if (_SPI_curid + 1 == _SPI_connected)		/* connected */
	{
		if (_SPI_current != &(_SPI_stack[_SPI_curid + 1]))
			elog(ERROR, "SPI stack corrupted");
		oldcxt = MemoryContextSwitchTo(_SPI_current->savedcxt);
	}
	SPI_result = 0;
	numberOfAttributes = rel->rd_att->natts;
	v = (Datum *) palloc(numberOfAttributes * sizeof(Datum));
	n = (bool *) palloc(numberOfAttributes * sizeof(bool));

	/* fetch old values and nulls */
	heap_deform_tuple(tuple, rel->rd_att, v, n);

	/* replace values and nulls */
	for (i = 0; i < natts; i++)
	{
		if (attnum[i] <= 0 || attnum[i] > numberOfAttributes)
			break;
		v[attnum[i] - 1] = Values[i];
		n[attnum[i] - 1] = (Nulls && Nulls[i] == 'n') ? true : false;
	}

	if (i == natts)				/* no errors in *attnum */
	{
		mtuple = heap_form_tuple(rel->rd_att, v, n);

		/*
		 * copy the identification info of the old tuple: t_ctid, t_self, and
		 * OID (if any)
		 */
		mtuple->t_data->t_ctid = tuple->t_data->t_ctid;
		mtuple->t_self = tuple->t_self;
		mtuple->t_tableOid = tuple->t_tableOid;
		if (rel->rd_att->tdhasoid)
			HeapTupleSetOid(mtuple, HeapTupleGetOid(tuple));
	}
	else
	{
		mtuple = NULL;
		SPI_result = SPI_ERROR_NOATTRIBUTE;
	}

	pfree(v);
	pfree(n);

	if (oldcxt)
		MemoryContextSwitchTo(oldcxt);

	return mtuple;
}

int
SPI_fnumber(TupleDesc tupdesc, const char *fname)
{
	int			res;
	Form_pg_attribute sysatt;

	for (res = 0; res < tupdesc->natts; res++)
	{
		if (namestrcmp(&tupdesc->attrs[res]->attname, fname) == 0)
			return res + 1;
	}

	sysatt = SystemAttributeByName(fname, true /* "oid" will be accepted */ );
	if (sysatt != NULL)
		return sysatt->attnum;

	/* SPI_ERROR_NOATTRIBUTE is different from all sys column numbers */
	return SPI_ERROR_NOATTRIBUTE;
}

char *
SPI_fname(TupleDesc tupdesc, int fnumber)
{
	Form_pg_attribute att;

	SPI_result = 0;

	if (fnumber > tupdesc->natts || fnumber == 0 ||
		fnumber <= FirstLowInvalidHeapAttributeNumber)
	{
		SPI_result = SPI_ERROR_NOATTRIBUTE;
		return NULL;
	}

	if (fnumber > 0)
		att = tupdesc->attrs[fnumber - 1];
	else
		att = SystemAttributeDefinition(fnumber, true);

	return pstrdup(NameStr(att->attname));
}

char *
SPI_getvalue(HeapTuple tuple, TupleDesc tupdesc, int fnumber)
{
	Datum		val;
	bool		isnull;
	Oid			typoid,
				foutoid;
	bool		typisvarlena;

	SPI_result = 0;

	if (fnumber > tupdesc->natts || fnumber == 0 ||
		fnumber <= FirstLowInvalidHeapAttributeNumber)
	{
		SPI_result = SPI_ERROR_NOATTRIBUTE;
		return NULL;
	}

	val = heap_getattr(tuple, fnumber, tupdesc, &isnull);
	if (isnull)
		return NULL;

	if (fnumber > 0)
		typoid = tupdesc->attrs[fnumber - 1]->atttypid;
	else
		typoid = (SystemAttributeDefinition(fnumber, true))->atttypid;

	getTypeOutputInfo(typoid, &foutoid, &typisvarlena);

	return OidOutputFunctionCall(foutoid, val);
}

Datum
SPI_getbinval(HeapTuple tuple, TupleDesc tupdesc, int fnumber, bool *isnull)
{
	SPI_result = 0;

	if (fnumber > tupdesc->natts || fnumber == 0 ||
		fnumber <= FirstLowInvalidHeapAttributeNumber)
	{
		SPI_result = SPI_ERROR_NOATTRIBUTE;
		*isnull = true;
		return (Datum) NULL;
	}

	return heap_getattr(tuple, fnumber, tupdesc, isnull);
}

char *
SPI_gettype(TupleDesc tupdesc, int fnumber)
{
	Oid			typoid;
	HeapTuple	typeTuple;
	char	   *result;

	SPI_result = 0;

	if (fnumber > tupdesc->natts || fnumber == 0 ||
		fnumber <= FirstLowInvalidHeapAttributeNumber)
	{
		SPI_result = SPI_ERROR_NOATTRIBUTE;
		return NULL;
	}

	if (fnumber > 0)
		typoid = tupdesc->attrs[fnumber - 1]->atttypid;
	else
		typoid = (SystemAttributeDefinition(fnumber, true))->atttypid;

	typeTuple = SearchSysCache1(TYPEOID, ObjectIdGetDatum(typoid));

	if (!HeapTupleIsValid(typeTuple))
	{
		SPI_result = SPI_ERROR_TYPUNKNOWN;
		return NULL;
	}

	result = pstrdup(NameStr(((Form_pg_type) GETSTRUCT(typeTuple))->typname));
	ReleaseSysCache(typeTuple);
	return result;
}

/*
 * Get the data type OID for a column.
 *
 * There's nothing similar for typmod and typcollation.  The rare consumers
 * thereof should inspect the TupleDesc directly.
 */
Oid
SPI_gettypeid(TupleDesc tupdesc, int fnumber)
{
	SPI_result = 0;

	if (fnumber > tupdesc->natts || fnumber == 0 ||
		fnumber <= FirstLowInvalidHeapAttributeNumber)
	{
		SPI_result = SPI_ERROR_NOATTRIBUTE;
		return InvalidOid;
	}

	if (fnumber > 0)
		return tupdesc->attrs[fnumber - 1]->atttypid;
	else
		return (SystemAttributeDefinition(fnumber, true))->atttypid;
}

char *
SPI_getrelname(Relation rel)
{
	return pstrdup(RelationGetRelationName(rel));
}

char *
SPI_getnspname(Relation rel)
{
	return get_namespace_name(RelationGetNamespace(rel));
}

void *
SPI_palloc(Size size)
{
	MemoryContext oldcxt = NULL;
	void	   *pointer;

	if (_SPI_curid + 1 == _SPI_connected)		/* connected */
	{
		if (_SPI_current != &(_SPI_stack[_SPI_curid + 1]))
			elog(ERROR, "SPI stack corrupted");
		oldcxt = MemoryContextSwitchTo(_SPI_current->savedcxt);
	}

	pointer = palloc(size);

	if (oldcxt)
		MemoryContextSwitchTo(oldcxt);

	return pointer;
}

void *
SPI_repalloc(void *pointer, Size size)
{
	/* No longer need to worry which context chunk was in... */
	return repalloc(pointer, size);
}

void
SPI_pfree(void *pointer)
{
	/* No longer need to worry which context chunk was in... */
	pfree(pointer);
}

Datum
SPI_datumTransfer(Datum value, bool typByVal, int typLen)
{
	MemoryContext oldcxt = NULL;
	Datum		result;

	if (_SPI_curid + 1 == _SPI_connected)		/* connected */
	{
		if (_SPI_current != &(_SPI_stack[_SPI_curid + 1]))
			elog(ERROR, "SPI stack corrupted");
		oldcxt = MemoryContextSwitchTo(_SPI_current->savedcxt);
	}

	result = datumTransfer(value, typByVal, typLen);

	if (oldcxt)
		MemoryContextSwitchTo(oldcxt);

	return result;
}

void
SPI_freetuple(HeapTuple tuple)
{
	/* No longer need to worry which context tuple was in... */
	heap_freetuple(tuple);
}

void
SPI_freetuptable(SPITupleTable *tuptable)
{
	bool		found = false;

	/* ignore call if NULL pointer */
	if (tuptable == NULL)
		return;

	/*
	 * Since this function might be called during error recovery, it seems
	 * best not to insist that the caller be actively connected.  We just
	 * search the topmost SPI context, connected or not.
	 */
	if (_SPI_connected >= 0)
	{
		slist_mutable_iter siter;

		if (_SPI_current != &(_SPI_stack[_SPI_connected]))
			elog(ERROR, "SPI stack corrupted");

		/* find tuptable in active list, then remove it */
		slist_foreach_modify(siter, &_SPI_current->tuptables)
		{
			SPITupleTable *tt;

			tt = slist_container(SPITupleTable, next, siter.cur);
			if (tt == tuptable)
			{
				slist_delete_current(&siter);
				found = true;
				break;
			}
		}
	}

	/*
	 * Refuse the deletion if we didn't find it in the topmost SPI context.
	 * This is primarily a guard against double deletion, but might prevent
	 * other errors as well.  Since the worst consequence of not deleting a
	 * tuptable would be a transient memory leak, this is just a WARNING.
	 */
	if (!found)
	{
		elog(WARNING, "attempt to delete invalid SPITupleTable %p", tuptable);
		return;
	}

	/* for safety, reset global variables that might point at tuptable */
	if (tuptable == _SPI_current->tuptable)
		_SPI_current->tuptable = NULL;
	if (tuptable == SPI_tuptable)
		SPI_tuptable = NULL;

	/* release all memory belonging to tuptable */
	MemoryContextDelete(tuptable->tuptabcxt);
}


/*
 * SPI_cursor_open()
 *
 *	Open a prepared SPI plan as a portal
 */
Portal
SPI_cursor_open(const char *name, SPIPlanPtr plan,
				Datum *Values, const char *Nulls,
				bool read_only)
{
	Portal		portal;
	ParamListInfo paramLI;

	/* build transient ParamListInfo in caller's context */
	paramLI = _SPI_convert_params(plan->nargs, plan->argtypes,
								  Values, Nulls);

	portal = SPI_cursor_open_internal(name, plan, paramLI, read_only);

	/* done with the transient ParamListInfo */
	if (paramLI)
		pfree(paramLI);

	return portal;
}


/*
 * SPI_cursor_open_with_args()
 *
 * Parse and plan a query and open it as a portal.
 */
Portal
SPI_cursor_open_with_args(const char *name,
						  const char *src,
						  int nargs, Oid *argtypes,
						  Datum *Values, const char *Nulls,
						  bool read_only, int cursorOptions)
{
	Portal		result;
	_SPI_plan	plan;
	ParamListInfo paramLI;

	if (src == NULL || nargs < 0)
		elog(ERROR, "SPI_cursor_open_with_args called with invalid arguments");

	if (nargs > 0 && (argtypes == NULL || Values == NULL))
		elog(ERROR, "SPI_cursor_open_with_args called with missing parameters");

	SPI_result = _SPI_begin_call(true);
	if (SPI_result < 0)
		elog(ERROR, "SPI_cursor_open_with_args called while not connected");

	memset(&plan, 0, sizeof(_SPI_plan));
	plan.magic = _SPI_PLAN_MAGIC;
	plan.cursor_options = cursorOptions;
	plan.nargs = nargs;
	plan.argtypes = argtypes;
	plan.parserSetup = NULL;
	plan.parserSetupArg = NULL;

	/* build transient ParamListInfo in executor context */
	paramLI = _SPI_convert_params(nargs, argtypes,
								  Values, Nulls);

	_SPI_prepare_plan(src, &plan);

	/* We needn't copy the plan; SPI_cursor_open_internal will do so */

	/* Adjust stack so that SPI_cursor_open_internal doesn't complain */
	_SPI_curid--;

	result = SPI_cursor_open_internal(name, &plan, paramLI, read_only);

	/* And clean up */
	_SPI_curid++;
	_SPI_end_call(true);

	return result;
}


/*
 * SPI_cursor_open_with_paramlist()
 *
 *	Same as SPI_cursor_open except that parameters (if any) are passed
 *	as a ParamListInfo, which supports dynamic parameter set determination
 */
Portal
SPI_cursor_open_with_paramlist(const char *name, SPIPlanPtr plan,
							   ParamListInfo params, bool read_only)
{
	return SPI_cursor_open_internal(name, plan, params, read_only);
}


/*
 * SPI_cursor_open_internal()
 *
 *	Common code for SPI_cursor_open variants
 */
static Portal
SPI_cursor_open_internal(const char *name, SPIPlanPtr plan,
						 ParamListInfo paramLI, bool read_only)
{
	CachedPlanSource *plansource;
	CachedPlan *cplan;
	List	   *stmt_list;
	char	   *query_string;
	Snapshot	snapshot;
	MemoryContext oldcontext;
	Portal		portal;
	ErrorContextCallback spierrcontext;

	/*
	 * Check that the plan is something the Portal code will special-case as
	 * returning one tupleset.
	 */
	if (!SPI_is_cursor_plan(plan))
	{
		/* try to give a good error message */
		if (list_length(plan->plancache_list) != 1)
			ereport(ERROR,
					(errcode(ERRCODE_INVALID_CURSOR_DEFINITION),
					 errmsg("cannot open multi-query plan as cursor")));
		plansource = (CachedPlanSource *) linitial(plan->plancache_list);
		ereport(ERROR,
				(errcode(ERRCODE_INVALID_CURSOR_DEFINITION),
		/* translator: %s is name of a SQL command, eg INSERT */
				 errmsg("cannot open %s query as cursor",
						plansource->commandTag)));
	}

	Assert(list_length(plan->plancache_list) == 1);
	plansource = (CachedPlanSource *) linitial(plan->plancache_list);

	/* Push the SPI stack */
	if (_SPI_begin_call(true) < 0)
		elog(ERROR, "SPI_cursor_open called while not connected");

	/* Reset SPI result (note we deliberately don't touch lastoid) */
	SPI_processed = 0;
	SPI_tuptable = NULL;
	_SPI_current->processed = 0;
	_SPI_current->tuptable = NULL;

	/* Create the portal */
	if (name == NULL || name[0] == '\0')
	{
		/* Use a random nonconflicting name */
		portal = CreateNewPortal();
	}
	else
	{
		/* In this path, error if portal of same name already exists */
		portal = CreatePortal(name, false, false);
	}

	/* Copy the plan's query string into the portal */
	query_string = MemoryContextStrdup(PortalGetHeapMemory(portal),
									   plansource->query_string);

	/*
	 * Setup error traceback support for ereport(), in case GetCachedPlan
	 * throws an error.
	 */
	spierrcontext.callback = _SPI_error_callback;
	spierrcontext.arg = (void *) plansource->query_string;
	spierrcontext.previous = error_context_stack;
	error_context_stack = &spierrcontext;

	/*
	 * Note: for a saved plan, we mustn't have any failure occur between
	 * GetCachedPlan and PortalDefineQuery; that would result in leaking our
	 * plancache refcount.
	 */

	/* Replan if needed, and increment plan refcount for portal */
	cplan = GetCachedPlan(plansource, paramLI, false);
	stmt_list = cplan->stmt_list;

	/* Pop the error context stack */
	error_context_stack = spierrcontext.previous;

	if (!plan->saved)
	{
		/*
		 * We don't want the portal to depend on an unsaved CachedPlanSource,
		 * so must copy the plan into the portal's context.  An error here
		 * will result in leaking our refcount on the plan, but it doesn't
		 * matter because the plan is unsaved and hence transient anyway.
		 */
		oldcontext = MemoryContextSwitchTo(PortalGetHeapMemory(portal));
		stmt_list = copyObject(stmt_list);
		MemoryContextSwitchTo(oldcontext);
		ReleaseCachedPlan(cplan, false);
		cplan = NULL;			/* portal shouldn't depend on cplan */
	}

	/*
	 * Set up the portal.
	 */
	PortalDefineQuery(portal,
					  NULL,		/* no statement name */
					  query_string,
					  plansource->commandTag,
					  stmt_list,
					  cplan);

	/*
	 * Set up options for portal.  Default SCROLL type is chosen the same way
	 * as PerformCursorOpen does it.
	 */
	portal->cursorOptions = plan->cursor_options;
	if (!(portal->cursorOptions & (CURSOR_OPT_SCROLL | CURSOR_OPT_NO_SCROLL)))
	{
		if (list_length(stmt_list) == 1 &&
			IsA((Node *) linitial(stmt_list), PlannedStmt) &&
			((PlannedStmt *) linitial(stmt_list))->rowMarks == NIL &&
			ExecSupportsBackwardScan(((PlannedStmt *) linitial(stmt_list))->planTree))
			portal->cursorOptions |= CURSOR_OPT_SCROLL;
		else
			portal->cursorOptions |= CURSOR_OPT_NO_SCROLL;
	}

	/*
	 * Disallow SCROLL with SELECT FOR UPDATE.  This is not redundant with the
	 * check in transformDeclareCursorStmt because the cursor options might
	 * not have come through there.
	 */
	if (portal->cursorOptions & CURSOR_OPT_SCROLL)
	{
		if (list_length(stmt_list) == 1 &&
			IsA((Node *) linitial(stmt_list), PlannedStmt) &&
			((PlannedStmt *) linitial(stmt_list))->rowMarks != NIL)
			ereport(ERROR,
					(errcode(ERRCODE_FEATURE_NOT_SUPPORTED),
					 errmsg("DECLARE SCROLL CURSOR ... FOR UPDATE/SHARE is not supported"),
					 errdetail("Scrollable cursors must be READ ONLY.")));
	}

	/*
	 * If told to be read-only, or in parallel mode, verify that this query is
	 * in fact read-only.  This can't be done earlier because we need to look
	 * at the finished, planned queries.  (In particular, we don't want to do
	 * it between GetCachedPlan and PortalDefineQuery, because throwing an
	 * error between those steps would result in leaking our plancache
	 * refcount.)
	 */
	if (read_only || IsInParallelMode())
	{
		ListCell   *lc;

		foreach(lc, stmt_list)
		{
			Node	   *pstmt = (Node *) lfirst(lc);

			if (!CommandIsReadOnly(pstmt))
			{
				if (read_only)
					ereport(ERROR,
							(errcode(ERRCODE_FEATURE_NOT_SUPPORTED),
					/* translator: %s is a SQL statement name */
					   errmsg("%s is not allowed in a non-volatile function",
							  CreateCommandTag(pstmt))));
				else
					PreventCommandIfParallelMode(CreateCommandTag(pstmt));
			}
		}
	}

	/* Set up the snapshot to use. */
	if (read_only)
		snapshot = GetActiveSnapshot();
	else
	{
		CommandCounterIncrement();
		snapshot = GetTransactionSnapshot();
	}

	/*
	 * If the plan has parameters, copy them into the portal.  Note that this
	 * must be done after revalidating the plan, because in dynamic parameter
	 * cases the set of parameters could have changed during re-parsing.
	 */
	if (paramLI)
	{
		oldcontext = MemoryContextSwitchTo(PortalGetHeapMemory(portal));
		paramLI = copyParamList(paramLI);
		MemoryContextSwitchTo(oldcontext);
	}

	/*
	 * Start portal execution.
	 */
	PortalStart(portal, paramLI, 0, snapshot);

	Assert(portal->strategy != PORTAL_MULTI_QUERY);

	/* Pop the SPI stack */
	_SPI_end_call(true);

	/* Return the created portal */
	return portal;
}


/*
 * SPI_cursor_find()
 *
 *	Find the portal of an existing open cursor
 */
Portal
SPI_cursor_find(const char *name)
{
	return GetPortalByName(name);
}


/*
 * SPI_cursor_fetch()
 *
 *	Fetch rows in a cursor
 */
void
SPI_cursor_fetch(Portal portal, bool forward, long count)
{
	_SPI_cursor_operation(portal,
						  forward ? FETCH_FORWARD : FETCH_BACKWARD, count,
						  CreateDestReceiver(DestSPI));
	/* we know that the DestSPI receiver doesn't need a destroy call */
}


/*
 * SPI_cursor_move()
 *
 *	Move in a cursor
 */
void
SPI_cursor_move(Portal portal, bool forward, long count)
{
	_SPI_cursor_operation(portal,
						  forward ? FETCH_FORWARD : FETCH_BACKWARD, count,
						  None_Receiver);
}


/*
 * SPI_scroll_cursor_fetch()
 *
 *	Fetch rows in a scrollable cursor
 */
void
SPI_scroll_cursor_fetch(Portal portal, FetchDirection direction, long count)
{
	_SPI_cursor_operation(portal,
						  direction, count,
						  CreateDestReceiver(DestSPI));
	/* we know that the DestSPI receiver doesn't need a destroy call */
}


/*
 * SPI_scroll_cursor_move()
 *
 *	Move in a scrollable cursor
 */
void
SPI_scroll_cursor_move(Portal portal, FetchDirection direction, long count)
{
	_SPI_cursor_operation(portal, direction, count, None_Receiver);
}


/*
 * SPI_cursor_close()
 *
 *	Close a cursor
 */
void
SPI_cursor_close(Portal portal)
{
	if (!PortalIsValid(portal))
		elog(ERROR, "invalid portal in SPI cursor operation");

	PortalDrop(portal, false);
}

/*
 * Returns the Oid representing the type id for argument at argIndex. First
 * parameter is at index zero.
 */
Oid
SPI_getargtypeid(SPIPlanPtr plan, int argIndex)
{
	if (plan == NULL || plan->magic != _SPI_PLAN_MAGIC ||
		argIndex < 0 || argIndex >= plan->nargs)
	{
		SPI_result = SPI_ERROR_ARGUMENT;
		return InvalidOid;
	}
	return plan->argtypes[argIndex];
}

/*
 * Returns the number of arguments for the prepared plan.
 */
int
SPI_getargcount(SPIPlanPtr plan)
{
	if (plan == NULL || plan->magic != _SPI_PLAN_MAGIC)
	{
		SPI_result = SPI_ERROR_ARGUMENT;
		return -1;
	}
	return plan->nargs;
}

/*
 * Returns true if the plan contains exactly one command
 * and that command returns tuples to the caller (eg, SELECT or
 * INSERT ... RETURNING, but not SELECT ... INTO). In essence,
 * the result indicates if the command can be used with SPI_cursor_open
 *
 * Parameters
 *	  plan: A plan previously prepared using SPI_prepare
 */
bool
SPI_is_cursor_plan(SPIPlanPtr plan)
{
	CachedPlanSource *plansource;

	if (plan == NULL || plan->magic != _SPI_PLAN_MAGIC)
	{
		SPI_result = SPI_ERROR_ARGUMENT;
		return false;
	}

	if (list_length(plan->plancache_list) != 1)
	{
		SPI_result = 0;
		return false;			/* not exactly 1 pre-rewrite command */
	}
	plansource = (CachedPlanSource *) linitial(plan->plancache_list);

	/*
	 * We used to force revalidation of the cached plan here, but that seems
	 * unnecessary: invalidation could mean a change in the rowtype of the
	 * tuples returned by a plan, but not whether it returns tuples at all.
	 */
	SPI_result = 0;

	/* Does it return tuples? */
	if (plansource->resultDesc)
		return true;

	return false;
}

/*
 * SPI_plan_is_valid --- test whether a SPI plan is currently valid
 * (that is, not marked as being in need of revalidation).
 *
 * See notes for CachedPlanIsValid before using this.
 */
bool
SPI_plan_is_valid(SPIPlanPtr plan)
{
	ListCell   *lc;

	Assert(plan->magic == _SPI_PLAN_MAGIC);

	foreach(lc, plan->plancache_list)
	{
		CachedPlanSource *plansource = (CachedPlanSource *) lfirst(lc);

		if (!CachedPlanIsValid(plansource))
			return false;
	}
	return true;
}

/*
 * SPI_result_code_string --- convert any SPI return code to a string
 *
 * This is often useful in error messages.  Most callers will probably
 * only pass negative (error-case) codes, but for generality we recognize
 * the success codes too.
 */
const char *
SPI_result_code_string(int code)
{
	static char buf[64];

	switch (code)
	{
		case SPI_ERROR_CONNECT:
			return "SPI_ERROR_CONNECT";
		case SPI_ERROR_COPY:
			return "SPI_ERROR_COPY";
		case SPI_ERROR_OPUNKNOWN:
			return "SPI_ERROR_OPUNKNOWN";
		case SPI_ERROR_UNCONNECTED:
			return "SPI_ERROR_UNCONNECTED";
		case SPI_ERROR_ARGUMENT:
			return "SPI_ERROR_ARGUMENT";
		case SPI_ERROR_PARAM:
			return "SPI_ERROR_PARAM";
		case SPI_ERROR_TRANSACTION:
			return "SPI_ERROR_TRANSACTION";
		case SPI_ERROR_NOATTRIBUTE:
			return "SPI_ERROR_NOATTRIBUTE";
		case SPI_ERROR_NOOUTFUNC:
			return "SPI_ERROR_NOOUTFUNC";
		case SPI_ERROR_TYPUNKNOWN:
			return "SPI_ERROR_TYPUNKNOWN";
		case SPI_OK_CONNECT:
			return "SPI_OK_CONNECT";
		case SPI_OK_FINISH:
			return "SPI_OK_FINISH";
		case SPI_OK_FETCH:
			return "SPI_OK_FETCH";
		case SPI_OK_UTILITY:
			return "SPI_OK_UTILITY";
		case SPI_OK_SELECT:
			return "SPI_OK_SELECT";
		case SPI_OK_SELINTO:
			return "SPI_OK_SELINTO";
		case SPI_OK_INSERT:
			return "SPI_OK_INSERT";
		case SPI_OK_DELETE:
			return "SPI_OK_DELETE";
		case SPI_OK_UPDATE:
			return "SPI_OK_UPDATE";
		case SPI_OK_CURSOR:
			return "SPI_OK_CURSOR";
		case SPI_OK_INSERT_RETURNING:
			return "SPI_OK_INSERT_RETURNING";
		case SPI_OK_DELETE_RETURNING:
			return "SPI_OK_DELETE_RETURNING";
		case SPI_OK_UPDATE_RETURNING:
			return "SPI_OK_UPDATE_RETURNING";
		case SPI_OK_REWRITTEN:
			return "SPI_OK_REWRITTEN";
	}
	/* Unrecognized code ... return something useful ... */
	sprintf(buf, "Unrecognized SPI code %d", code);
	return buf;
}

/*
 * SPI_plan_get_plan_sources --- get a SPI plan's underlying list of
 * CachedPlanSources.
 *
 * This is exported so that pl/pgsql can use it (this beats letting pl/pgsql
 * look directly into the SPIPlan for itself).  It's not documented in
 * spi.sgml because we'd just as soon not have too many places using this.
 */
List *
SPI_plan_get_plan_sources(SPIPlanPtr plan)
{
	Assert(plan->magic == _SPI_PLAN_MAGIC);
	return plan->plancache_list;
}

/*
 * SPI_plan_get_cached_plan --- get a SPI plan's generic CachedPlan,
 * if the SPI plan contains exactly one CachedPlanSource.  If not,
 * return NULL.  Caller is responsible for doing ReleaseCachedPlan().
 *
 * This is exported so that pl/pgsql can use it (this beats letting pl/pgsql
 * look directly into the SPIPlan for itself).  It's not documented in
 * spi.sgml because we'd just as soon not have too many places using this.
 */
CachedPlan *
SPI_plan_get_cached_plan(SPIPlanPtr plan)
{
	CachedPlanSource *plansource;
	CachedPlan *cplan;
	ErrorContextCallback spierrcontext;

	Assert(plan->magic == _SPI_PLAN_MAGIC);

	/* Can't support one-shot plans here */
	if (plan->oneshot)
		return NULL;

	/* Must have exactly one CachedPlanSource */
	if (list_length(plan->plancache_list) != 1)
		return NULL;
	plansource = (CachedPlanSource *) linitial(plan->plancache_list);

	/* Setup error traceback support for ereport() */
	spierrcontext.callback = _SPI_error_callback;
	spierrcontext.arg = (void *) plansource->query_string;
	spierrcontext.previous = error_context_stack;
	error_context_stack = &spierrcontext;

	/* Get the generic plan for the query */
	cplan = GetCachedPlan(plansource, NULL, plan->saved);
	Assert(cplan == plansource->gplan);

	/* Pop the error context stack */
	error_context_stack = spierrcontext.previous;

	return cplan;
}


/* =================== private functions =================== */

/*
 * spi_dest_startup
 *		Initialize to receive tuples from Executor into SPITupleTable
 *		of current SPI procedure
 */
void
spi_dest_startup(DestReceiver *self, int operation, TupleDesc typeinfo)
{
	SPITupleTable *tuptable;
	MemoryContext oldcxt;
	MemoryContext tuptabcxt;

	/*
	 * When called by Executor _SPI_curid expected to be equal to
	 * _SPI_connected
	 */
	if (_SPI_curid != _SPI_connected || _SPI_connected < 0)
		elog(ERROR, "improper call to spi_dest_startup");
	if (_SPI_current != &(_SPI_stack[_SPI_curid]))
		elog(ERROR, "SPI stack corrupted");

	if (_SPI_current->tuptable != NULL)
		elog(ERROR, "improper call to spi_dest_startup");

	/* We create the tuple table context as a child of procCxt */

	oldcxt = _SPI_procmem();	/* switch to procedure memory context */

	tuptabcxt = AllocSetContextCreate(CurrentMemoryContext,
									  "SPI TupTable",
									  ALLOCSET_DEFAULT_SIZES);
	MemoryContextSwitchTo(tuptabcxt);

	_SPI_current->tuptable = tuptable = (SPITupleTable *)
		palloc0(sizeof(SPITupleTable));
	tuptable->tuptabcxt = tuptabcxt;
	tuptable->subid = GetCurrentSubTransactionId();

	/*
	 * The tuptable is now valid enough to be freed by AtEOSubXact_SPI, so put
	 * it onto the SPI context's tuptables list.  This will ensure it's not
	 * leaked even in the unlikely event the following few lines fail.
	 */
	slist_push_head(&_SPI_current->tuptables, &tuptable->next);

	/* set up initial allocations */
	tuptable->alloced = tuptable->free = 128;
	tuptable->vals = (HeapTuple *) palloc(tuptable->alloced * sizeof(HeapTuple));
	tuptable->tupdesc = CreateTupleDescCopy(typeinfo);

	MemoryContextSwitchTo(oldcxt);
}

/*
 * spi_printtup
 *		store tuple retrieved by Executor into SPITupleTable
 *		of current SPI procedure
 */
bool
spi_printtup(TupleTableSlot *slot, DestReceiver *self)
{
	SPITupleTable *tuptable;
	MemoryContext oldcxt;

	/*
	 * When called by Executor _SPI_curid expected to be equal to
	 * _SPI_connected
	 */
	if (_SPI_curid != _SPI_connected || _SPI_connected < 0)
		elog(ERROR, "improper call to spi_printtup");
	if (_SPI_current != &(_SPI_stack[_SPI_curid]))
		elog(ERROR, "SPI stack corrupted");

	tuptable = _SPI_current->tuptable;
	if (tuptable == NULL)
		elog(ERROR, "improper call to spi_printtup");

	oldcxt = MemoryContextSwitchTo(tuptable->tuptabcxt);

	if (tuptable->free == 0)
	{
		/* Double the size of the pointer array */
		tuptable->free = tuptable->alloced;
		tuptable->alloced += tuptable->free;
		tuptable->vals = (HeapTuple *) repalloc_huge(tuptable->vals,
									  tuptable->alloced * sizeof(HeapTuple));
	}

	tuptable->vals[tuptable->alloced - tuptable->free] =
		ExecCopySlotTuple(slot);
	(tuptable->free)--;

	MemoryContextSwitchTo(oldcxt);

	return true;
}

/*
 * Static functions
 */

/*
 * Parse and analyze a querystring.
 *
 * At entry, plan->argtypes and plan->nargs (or alternatively plan->parserSetup
 * and plan->parserSetupArg) must be valid, as must plan->cursor_options.
 *
 * Results are stored into *plan (specifically, plan->plancache_list).
 * Note that the result data is all in CurrentMemoryContext or child contexts
 * thereof; in practice this means it is in the SPI executor context, and
 * what we are creating is a "temporary" SPIPlan.  Cruft generated during
 * parsing is also left in CurrentMemoryContext.
 */
static void
_SPI_prepare_plan(const char *src, SPIPlanPtr plan)
{
	List	   *raw_parsetree_list;
	List	   *plancache_list;
	ListCell   *list_item;
	ErrorContextCallback spierrcontext;

	/*
	 * Setup error traceback support for ereport()
	 */
	spierrcontext.callback = _SPI_error_callback;
	spierrcontext.arg = (void *) src;
	spierrcontext.previous = error_context_stack;
	error_context_stack = &spierrcontext;

	/*
	 * Parse the request string into a list of raw parse trees.
	 */
	raw_parsetree_list = pg_parse_query(src);

	/*
	 * Do parse analysis and rule rewrite for each raw parsetree, storing the
	 * results into unsaved plancache entries.
	 */
	plancache_list = NIL;

	foreach(list_item, raw_parsetree_list)
	{
		Node	   *parsetree = (Node *) lfirst(list_item);
		List	   *stmt_list;
		CachedPlanSource *plansource;

		/*
		 * Create the CachedPlanSource before we do parse analysis, since it
		 * needs to see the unmodified raw parse tree.
		 */
		plansource = CreateCachedPlan(parsetree,
									  src,
									  CreateCommandTag(parsetree));

		/*
		 * Parameter datatypes are driven by parserSetup hook if provided,
		 * otherwise we use the fixed parameter list.
		 */
		if (plan->parserSetup != NULL)
		{
			Assert(plan->nargs == 0);
			stmt_list = pg_analyze_and_rewrite_params(parsetree,
													  src,
													  plan->parserSetup,
													  plan->parserSetupArg);
		}
		else
		{
			stmt_list = pg_analyze_and_rewrite(parsetree,
											   src,
											   plan->argtypes,
											   plan->nargs);
		}

		/* Finish filling in the CachedPlanSource */
		CompleteCachedPlan(plansource,
						   stmt_list,
						   NULL,
						   plan->argtypes,
						   plan->nargs,
						   plan->parserSetup,
						   plan->parserSetupArg,
						   plan->cursor_options,
						   false);		/* not fixed result */

		plancache_list = lappend(plancache_list, plansource);
	}

	plan->plancache_list = plancache_list;
	plan->oneshot = false;

	/*
	 * Pop the error context stack
	 */
	error_context_stack = spierrcontext.previous;
}

/*
 * Parse, but don't analyze, a querystring.
 *
 * This is a stripped-down version of _SPI_prepare_plan that only does the
 * initial raw parsing.  It creates "one shot" CachedPlanSources
 * that still require parse analysis before execution is possible.
 *
 * The advantage of using the "one shot" form of CachedPlanSource is that
 * we eliminate data copying and invalidation overhead.  Postponing parse
 * analysis also prevents issues if some of the raw parsetrees are DDL
 * commands that affect validity of later parsetrees.  Both of these
 * attributes are good things for SPI_execute() and similar cases.
 *
 * Results are stored into *plan (specifically, plan->plancache_list).
 * Note that the result data is all in CurrentMemoryContext or child contexts
 * thereof; in practice this means it is in the SPI executor context, and
 * what we are creating is a "temporary" SPIPlan.  Cruft generated during
 * parsing is also left in CurrentMemoryContext.
 */
static void
_SPI_prepare_oneshot_plan(const char *src, SPIPlanPtr plan)
{
	List	   *raw_parsetree_list;
	List	   *plancache_list;
	ListCell   *list_item;
	ErrorContextCallback spierrcontext;

	/*
	 * Setup error traceback support for ereport()
	 */
	spierrcontext.callback = _SPI_error_callback;
	spierrcontext.arg = (void *) src;
	spierrcontext.previous = error_context_stack;
	error_context_stack = &spierrcontext;

	/*
	 * Parse the request string into a list of raw parse trees.
	 */
	raw_parsetree_list = pg_parse_query(src);

	/*
	 * Construct plancache entries, but don't do parse analysis yet.
	 */
	plancache_list = NIL;

	foreach(list_item, raw_parsetree_list)
	{
		Node	   *parsetree = (Node *) lfirst(list_item);
		CachedPlanSource *plansource;

		plansource = CreateOneShotCachedPlan(parsetree,
											 src,
											 CreateCommandTag(parsetree));

		plancache_list = lappend(plancache_list, plansource);
	}

	plan->plancache_list = plancache_list;
	plan->oneshot = true;

	/*
	 * Pop the error context stack
	 */
	error_context_stack = spierrcontext.previous;
}

/*
 * Execute the given plan with the given parameter values
 *
 * snapshot: query snapshot to use, or InvalidSnapshot for the normal
 *		behavior of taking a new snapshot for each query.
 * crosscheck_snapshot: for RI use, all others pass InvalidSnapshot
 * read_only: TRUE for read-only execution (no CommandCounterIncrement)
 * fire_triggers: TRUE to fire AFTER triggers at end of query (normal case);
 *		FALSE means any AFTER triggers are postponed to end of outer query
 * tcount: execution tuple-count limit, or 0 for none
 */
static int
_SPI_execute_plan(SPIPlanPtr plan, ParamListInfo paramLI,
				  Snapshot snapshot, Snapshot crosscheck_snapshot,
				  bool read_only, bool fire_triggers, uint64 tcount)
{
	int			my_res = 0;
	uint64		my_processed = 0;
	Oid			my_lastoid = InvalidOid;
	SPITupleTable *my_tuptable = NULL;
	int			res = 0;
	bool		pushed_active_snap = false;
	ErrorContextCallback spierrcontext;
	CachedPlan *cplan = NULL;
	ListCell   *lc1;

	/*
	 * Setup error traceback support for ereport()
	 */
	spierrcontext.callback = _SPI_error_callback;
	spierrcontext.arg = NULL;	/* we'll fill this below */
	spierrcontext.previous = error_context_stack;
	error_context_stack = &spierrcontext;

	/*
	 * We support four distinct snapshot management behaviors:
	 *
	 * snapshot != InvalidSnapshot, read_only = true: use exactly the given
	 * snapshot.
	 *
	 * snapshot != InvalidSnapshot, read_only = false: use the given snapshot,
	 * modified by advancing its command ID before each querytree.
	 *
	 * snapshot == InvalidSnapshot, read_only = true: use the entry-time
	 * ActiveSnapshot, if any (if there isn't one, we run with no snapshot).
	 *
	 * snapshot == InvalidSnapshot, read_only = false: take a full new
	 * snapshot for each user command, and advance its command ID before each
	 * querytree within the command.
	 *
	 * In the first two cases, we can just push the snap onto the stack once
	 * for the whole plan list.
	 */
	if (snapshot != InvalidSnapshot)
	{
		if (read_only)
		{
			PushActiveSnapshot(snapshot);
			pushed_active_snap = true;
		}
		else
		{
			/* Make sure we have a private copy of the snapshot to modify */
			PushCopiedSnapshot(snapshot);
			pushed_active_snap = true;
		}
	}

	foreach(lc1, plan->plancache_list)
	{
		CachedPlanSource *plansource = (CachedPlanSource *) lfirst(lc1);
		List	   *stmt_list;
		ListCell   *lc2;

		spierrcontext.arg = (void *) plansource->query_string;

		/*
		 * If this is a one-shot plan, we still need to do parse analysis.
		 */
		if (plan->oneshot)
		{
			Node	   *parsetree = plansource->raw_parse_tree;
			const char *src = plansource->query_string;
			List	   *stmt_list;

			/*
			 * Parameter datatypes are driven by parserSetup hook if provided,
			 * otherwise we use the fixed parameter list.
			 */
			if (parsetree == NULL)
				stmt_list = NIL;
			else if (plan->parserSetup != NULL)
			{
				Assert(plan->nargs == 0);
				stmt_list = pg_analyze_and_rewrite_params(parsetree,
														  src,
														  plan->parserSetup,
													   plan->parserSetupArg);
			}
			else
			{
				stmt_list = pg_analyze_and_rewrite(parsetree,
												   src,
												   plan->argtypes,
												   plan->nargs);
			}

			/* Finish filling in the CachedPlanSource */
			CompleteCachedPlan(plansource,
							   stmt_list,
							   NULL,
							   plan->argtypes,
							   plan->nargs,
							   plan->parserSetup,
							   plan->parserSetupArg,
							   plan->cursor_options,
							   false);	/* not fixed result */
		}

		/*
		 * Replan if needed, and increment plan refcount.  If it's a saved
		 * plan, the refcount must be backed by the CurrentResourceOwner.
		 */
		cplan = GetCachedPlan(plansource, paramLI, plan->saved);
		stmt_list = cplan->stmt_list;

		/*
		 * In the default non-read-only case, get a new snapshot, replacing
		 * any that we pushed in a previous cycle.
		 */
		if (snapshot == InvalidSnapshot && !read_only)
		{
			if (pushed_active_snap)
				PopActiveSnapshot();
			PushActiveSnapshot(GetTransactionSnapshot());
			pushed_active_snap = true;
		}

		foreach(lc2, stmt_list)
		{
			Node	   *stmt = (Node *) lfirst(lc2);
			bool		canSetTag;
			DestReceiver *dest;

			_SPI_current->processed = 0;
			_SPI_current->lastoid = InvalidOid;
			_SPI_current->tuptable = NULL;

			if (IsA(stmt, PlannedStmt))
			{
				canSetTag = ((PlannedStmt *) stmt)->canSetTag;
			}
			else
			{
				/* utilities are canSetTag if only thing in list */
				canSetTag = (list_length(stmt_list) == 1);

				if (IsA(stmt, CopyStmt))
				{
					CopyStmt   *cstmt = (CopyStmt *) stmt;

					if (cstmt->filename == NULL)
					{
						my_res = SPI_ERROR_COPY;
						goto fail;
					}
				}
				else if (IsA(stmt, TransactionStmt))
				{
					my_res = SPI_ERROR_TRANSACTION;
					goto fail;
				}
			}

			if (read_only && !CommandIsReadOnly(stmt))
				ereport(ERROR,
						(errcode(ERRCODE_FEATURE_NOT_SUPPORTED),
				/* translator: %s is a SQL statement name */
					   errmsg("%s is not allowed in a non-volatile function",
							  CreateCommandTag(stmt))));

			if (IsInParallelMode() && !CommandIsReadOnly(stmt))
				PreventCommandIfParallelMode(CreateCommandTag(stmt));

			/*
			 * If not read-only mode, advance the command counter before each
			 * command and update the snapshot.
			 */
			if (!read_only)
			{
				CommandCounterIncrement();
				UpdateActiveSnapshotCommandId();
			}

			dest = CreateDestReceiver(canSetTag ? DestSPI : DestNone);

			if (IsA(stmt, PlannedStmt) &&
				((PlannedStmt *) stmt)->utilityStmt == NULL)
			{
				QueryDesc  *qdesc;
				Snapshot	snap;

				if (ActiveSnapshotSet())
					snap = GetActiveSnapshot();
				else
					snap = InvalidSnapshot;

				qdesc = CreateQueryDesc((PlannedStmt *) stmt,
										plansource->query_string,
										snap, crosscheck_snapshot,
										dest,
										paramLI, 0);
				res = _SPI_pquery(qdesc, fire_triggers,
								  canSetTag ? tcount : 0);
				FreeQueryDesc(qdesc);
			}
			else
			{
				char		completionTag[COMPLETION_TAG_BUFSIZE];

				ProcessUtility(stmt,
							   plansource->query_string,
							   PROCESS_UTILITY_QUERY,
							   paramLI,
							   dest,
							   completionTag);

				/* Update "processed" if stmt returned tuples */
				if (_SPI_current->tuptable)
					_SPI_current->processed = _SPI_current->tuptable->alloced -
						_SPI_current->tuptable->free;

				res = SPI_OK_UTILITY;

				/*
				 * Some utility statements return a row count, even though the
				 * tuples are not returned to the caller.
				 */
				if (IsA(stmt, CreateTableAsStmt))
				{
					CreateTableAsStmt *ctastmt = (CreateTableAsStmt *) stmt;

					if (strncmp(completionTag, "SELECT ", 7) == 0)
						_SPI_current->processed =
<<<<<<< HEAD
							strtoul(completionTag + 7, NULL, 10);
					else
					{
						/* Must be an IF NOT EXISTS that did nothing */
						Assert(ctastmt->if_not_exists);
=======
							pg_strtouint64(completionTag + 7, NULL, 10);
					else
					{
						/*
						 * Must be an IF NOT EXISTS that did nothing, or a
						 * CREATE ... WITH NO DATA.
						 */
						Assert(ctastmt->if_not_exists ||
							   ctastmt->into->skipData);
>>>>>>> 7961c31a
						_SPI_current->processed = 0;
					}

					/*
					 * For historical reasons, if CREATE TABLE AS was spelled
					 * as SELECT INTO, return a special return code.
					 */
					if (ctastmt->is_select_into)
						res = SPI_OK_SELINTO;
				}
				else if (IsA(stmt, CopyStmt))
				{
					Assert(strncmp(completionTag, "COPY ", 5) == 0);
					_SPI_current->processed = pg_strtouint64(completionTag + 5,
															 NULL, 10);
				}
			}

			/*
			 * The last canSetTag query sets the status values returned to the
			 * caller.  Be careful to free any tuptables not returned, to
			 * avoid intratransaction memory leak.
			 */
			if (canSetTag)
			{
				my_processed = _SPI_current->processed;
				my_lastoid = _SPI_current->lastoid;
				SPI_freetuptable(my_tuptable);
				my_tuptable = _SPI_current->tuptable;
				my_res = res;
			}
			else
			{
				SPI_freetuptable(_SPI_current->tuptable);
				_SPI_current->tuptable = NULL;
			}
			/* we know that the receiver doesn't need a destroy call */
			if (res < 0)
			{
				my_res = res;
				goto fail;
			}
		}

		/* Done with this plan, so release refcount */
		ReleaseCachedPlan(cplan, plan->saved);
		cplan = NULL;

		/*
		 * If not read-only mode, advance the command counter after the last
		 * command.  This ensures that its effects are visible, in case it was
		 * DDL that would affect the next CachedPlanSource.
		 */
		if (!read_only)
			CommandCounterIncrement();
	}

fail:

	/* Pop the snapshot off the stack if we pushed one */
	if (pushed_active_snap)
		PopActiveSnapshot();

	/* We no longer need the cached plan refcount, if any */
	if (cplan)
		ReleaseCachedPlan(cplan, plan->saved);

	/*
	 * Pop the error context stack
	 */
	error_context_stack = spierrcontext.previous;

	/* Save results for caller */
	SPI_processed = my_processed;
	SPI_lastoid = my_lastoid;
	SPI_tuptable = my_tuptable;

	/* tuptable now is caller's responsibility, not SPI's */
	_SPI_current->tuptable = NULL;

	/*
	 * If none of the queries had canSetTag, return SPI_OK_REWRITTEN. Prior to
	 * 8.4, we used return the last query's result code, but not its auxiliary
	 * results, but that's confusing.
	 */
	if (my_res == 0)
		my_res = SPI_OK_REWRITTEN;

	return my_res;
}

/*
 * Convert arrays of query parameters to form wanted by planner and executor
 */
static ParamListInfo
_SPI_convert_params(int nargs, Oid *argtypes,
					Datum *Values, const char *Nulls)
{
	ParamListInfo paramLI;

	if (nargs > 0)
	{
		int			i;

		paramLI = (ParamListInfo) palloc(offsetof(ParamListInfoData, params) +
										 nargs * sizeof(ParamExternData));
		/* we have static list of params, so no hooks needed */
		paramLI->paramFetch = NULL;
		paramLI->paramFetchArg = NULL;
		paramLI->parserSetup = NULL;
		paramLI->parserSetupArg = NULL;
		paramLI->numParams = nargs;
		paramLI->paramMask = NULL;

		for (i = 0; i < nargs; i++)
		{
			ParamExternData *prm = &paramLI->params[i];

			prm->value = Values[i];
			prm->isnull = (Nulls && Nulls[i] == 'n');
			prm->pflags = PARAM_FLAG_CONST;
			prm->ptype = argtypes[i];
		}
	}
	else
		paramLI = NULL;
	return paramLI;
}

static int
_SPI_pquery(QueryDesc *queryDesc, bool fire_triggers, uint64 tcount)
{
	int			operation = queryDesc->operation;
	int			eflags;
	int			res;

	switch (operation)
	{
		case CMD_SELECT:
			Assert(queryDesc->plannedstmt->utilityStmt == NULL);
			if (queryDesc->dest->mydest != DestSPI)
			{
				/* Don't return SPI_OK_SELECT if we're discarding result */
				res = SPI_OK_UTILITY;
			}
			else
				res = SPI_OK_SELECT;
			break;
		case CMD_INSERT:
			if (queryDesc->plannedstmt->hasReturning)
				res = SPI_OK_INSERT_RETURNING;
			else
				res = SPI_OK_INSERT;
			break;
		case CMD_DELETE:
			if (queryDesc->plannedstmt->hasReturning)
				res = SPI_OK_DELETE_RETURNING;
			else
				res = SPI_OK_DELETE;
			break;
		case CMD_UPDATE:
			if (queryDesc->plannedstmt->hasReturning)
				res = SPI_OK_UPDATE_RETURNING;
			else
				res = SPI_OK_UPDATE;
			break;
		default:
			return SPI_ERROR_OPUNKNOWN;
	}

#ifdef SPI_EXECUTOR_STATS
	if (ShowExecutorStats)
		ResetUsage();
#endif

	/* Select execution options */
	if (fire_triggers)
		eflags = 0;				/* default run-to-completion flags */
	else
		eflags = EXEC_FLAG_SKIP_TRIGGERS;

	ExecutorStart(queryDesc, eflags);

	ExecutorRun(queryDesc, ForwardScanDirection, tcount);

	_SPI_current->processed = queryDesc->estate->es_processed;
	_SPI_current->lastoid = queryDesc->estate->es_lastoid;

	if ((res == SPI_OK_SELECT || queryDesc->plannedstmt->hasReturning) &&
		queryDesc->dest->mydest == DestSPI)
	{
		if (_SPI_checktuples())
			elog(ERROR, "consistency check on SPI tuple count failed");
	}

	ExecutorFinish(queryDesc);
	ExecutorEnd(queryDesc);
	/* FreeQueryDesc is done by the caller */

#ifdef SPI_EXECUTOR_STATS
	if (ShowExecutorStats)
		ShowUsage("SPI EXECUTOR STATS");
#endif

	return res;
}

/*
 * _SPI_error_callback
 *
 * Add context information when a query invoked via SPI fails
 */
static void
_SPI_error_callback(void *arg)
{
	const char *query = (const char *) arg;
	int			syntaxerrposition;

	/*
	 * If there is a syntax error position, convert to internal syntax error;
	 * otherwise treat the query as an item of context stack
	 */
	syntaxerrposition = geterrposition();
	if (syntaxerrposition > 0)
	{
		errposition(0);
		internalerrposition(syntaxerrposition);
		internalerrquery(query);
	}
	else
		errcontext("SQL statement \"%s\"", query);
}

/*
 * _SPI_cursor_operation()
 *
 *	Do a FETCH or MOVE in a cursor
 */
static void
_SPI_cursor_operation(Portal portal, FetchDirection direction, long count,
					  DestReceiver *dest)
{
	uint64		nfetched;

	/* Check that the portal is valid */
	if (!PortalIsValid(portal))
		elog(ERROR, "invalid portal in SPI cursor operation");

	/* Push the SPI stack */
	if (_SPI_begin_call(true) < 0)
		elog(ERROR, "SPI cursor operation called while not connected");

	/* Reset the SPI result (note we deliberately don't touch lastoid) */
	SPI_processed = 0;
	SPI_tuptable = NULL;
	_SPI_current->processed = 0;
	_SPI_current->tuptable = NULL;

	/* Run the cursor */
	nfetched = PortalRunFetch(portal,
							  direction,
							  count,
							  dest);

	/*
	 * Think not to combine this store with the preceding function call. If
	 * the portal contains calls to functions that use SPI, then SPI_stack is
	 * likely to move around while the portal runs.  When control returns,
	 * _SPI_current will point to the correct stack entry... but the pointer
	 * may be different than it was beforehand. So we must be sure to re-fetch
	 * the pointer after the function call completes.
	 */
	_SPI_current->processed = nfetched;

	if (dest->mydest == DestSPI && _SPI_checktuples())
		elog(ERROR, "consistency check on SPI tuple count failed");

	/* Put the result into place for access by caller */
	SPI_processed = _SPI_current->processed;
	SPI_tuptable = _SPI_current->tuptable;

	/* tuptable now is caller's responsibility, not SPI's */
	_SPI_current->tuptable = NULL;

	/* Pop the SPI stack */
	_SPI_end_call(true);
}


static MemoryContext
_SPI_execmem(void)
{
	return MemoryContextSwitchTo(_SPI_current->execCxt);
}

static MemoryContext
_SPI_procmem(void)
{
	return MemoryContextSwitchTo(_SPI_current->procCxt);
}

/*
 * _SPI_begin_call: begin a SPI operation within a connected procedure
 */
static int
_SPI_begin_call(bool execmem)
{
	if (_SPI_curid + 1 != _SPI_connected)
		return SPI_ERROR_UNCONNECTED;
	_SPI_curid++;
	if (_SPI_current != &(_SPI_stack[_SPI_curid]))
		elog(ERROR, "SPI stack corrupted");

	if (execmem)				/* switch to the Executor memory context */
		_SPI_execmem();

	return 0;
}

/*
 * _SPI_end_call: end a SPI operation within a connected procedure
 *
 * Note: this currently has no failure return cases, so callers don't check
 */
static int
_SPI_end_call(bool procmem)
{
	/*
	 * We're returning to procedure where _SPI_curid == _SPI_connected - 1
	 */
	_SPI_curid--;

	if (procmem)				/* switch to the procedure memory context */
	{
		_SPI_procmem();
		/* and free Executor memory */
		MemoryContextResetAndDeleteChildren(_SPI_current->execCxt);
	}

	return 0;
}

static bool
_SPI_checktuples(void)
{
	uint64		processed = _SPI_current->processed;
	SPITupleTable *tuptable = _SPI_current->tuptable;
	bool		failed = false;

	if (tuptable == NULL)		/* spi_dest_startup was not called */
		failed = true;
	else if (processed != (tuptable->alloced - tuptable->free))
		failed = true;

	return failed;
}

/*
 * Convert a "temporary" SPIPlan into an "unsaved" plan.
 *
 * The passed _SPI_plan struct is on the stack, and all its subsidiary data
 * is in or under the current SPI executor context.  Copy the plan into the
 * SPI procedure context so it will survive _SPI_end_call().  To minimize
 * data copying, this destructively modifies the input plan, by taking the
 * plancache entries away from it and reparenting them to the new SPIPlan.
 */
static SPIPlanPtr
_SPI_make_plan_non_temp(SPIPlanPtr plan)
{
	SPIPlanPtr	newplan;
	MemoryContext parentcxt = _SPI_current->procCxt;
	MemoryContext plancxt;
	MemoryContext oldcxt;
	ListCell   *lc;

	/* Assert the input is a temporary SPIPlan */
	Assert(plan->magic == _SPI_PLAN_MAGIC);
	Assert(plan->plancxt == NULL);
	/* One-shot plans can't be saved */
	Assert(!plan->oneshot);

	/*
	 * Create a memory context for the plan, underneath the procedure context.
	 * We don't expect the plan to be very large.
	 */
	plancxt = AllocSetContextCreate(parentcxt,
									"SPI Plan",
									ALLOCSET_SMALL_SIZES);
	oldcxt = MemoryContextSwitchTo(plancxt);

	/* Copy the SPI_plan struct and subsidiary data into the new context */
	newplan = (SPIPlanPtr) palloc(sizeof(_SPI_plan));
	newplan->magic = _SPI_PLAN_MAGIC;
	newplan->saved = false;
	newplan->oneshot = false;
	newplan->plancache_list = NIL;
	newplan->plancxt = plancxt;
	newplan->cursor_options = plan->cursor_options;
	newplan->nargs = plan->nargs;
	if (plan->nargs > 0)
	{
		newplan->argtypes = (Oid *) palloc(plan->nargs * sizeof(Oid));
		memcpy(newplan->argtypes, plan->argtypes, plan->nargs * sizeof(Oid));
	}
	else
		newplan->argtypes = NULL;
	newplan->parserSetup = plan->parserSetup;
	newplan->parserSetupArg = plan->parserSetupArg;

	/*
	 * Reparent all the CachedPlanSources into the procedure context.  In
	 * theory this could fail partway through due to the pallocs, but we don't
	 * care too much since both the procedure context and the executor context
	 * would go away on error.
	 */
	foreach(lc, plan->plancache_list)
	{
		CachedPlanSource *plansource = (CachedPlanSource *) lfirst(lc);

		CachedPlanSetParentContext(plansource, parentcxt);

		/* Build new list, with list cells in plancxt */
		newplan->plancache_list = lappend(newplan->plancache_list, plansource);
	}

	MemoryContextSwitchTo(oldcxt);

	/* For safety, unlink the CachedPlanSources from the temporary plan */
	plan->plancache_list = NIL;

	return newplan;
}

/*
 * Make a "saved" copy of the given plan.
 */
static SPIPlanPtr
_SPI_save_plan(SPIPlanPtr plan)
{
	SPIPlanPtr	newplan;
	MemoryContext plancxt;
	MemoryContext oldcxt;
	ListCell   *lc;

	/* One-shot plans can't be saved */
	Assert(!plan->oneshot);

	/*
	 * Create a memory context for the plan.  We don't expect the plan to be
	 * very large, so use smaller-than-default alloc parameters.  It's a
	 * transient context until we finish copying everything.
	 */
	plancxt = AllocSetContextCreate(CurrentMemoryContext,
									"SPI Plan",
									ALLOCSET_SMALL_SIZES);
	oldcxt = MemoryContextSwitchTo(plancxt);

	/* Copy the SPI plan into its own context */
	newplan = (SPIPlanPtr) palloc(sizeof(_SPI_plan));
	newplan->magic = _SPI_PLAN_MAGIC;
	newplan->saved = false;
	newplan->oneshot = false;
	newplan->plancache_list = NIL;
	newplan->plancxt = plancxt;
	newplan->cursor_options = plan->cursor_options;
	newplan->nargs = plan->nargs;
	if (plan->nargs > 0)
	{
		newplan->argtypes = (Oid *) palloc(plan->nargs * sizeof(Oid));
		memcpy(newplan->argtypes, plan->argtypes, plan->nargs * sizeof(Oid));
	}
	else
		newplan->argtypes = NULL;
	newplan->parserSetup = plan->parserSetup;
	newplan->parserSetupArg = plan->parserSetupArg;

	/* Copy all the plancache entries */
	foreach(lc, plan->plancache_list)
	{
		CachedPlanSource *plansource = (CachedPlanSource *) lfirst(lc);
		CachedPlanSource *newsource;

		newsource = CopyCachedPlan(plansource);
		newplan->plancache_list = lappend(newplan->plancache_list, newsource);
	}

	MemoryContextSwitchTo(oldcxt);

	/*
	 * Mark it saved, reparent it under CacheMemoryContext, and mark all the
	 * component CachedPlanSources as saved.  This sequence cannot fail
	 * partway through, so there's no risk of long-term memory leakage.
	 */
	newplan->saved = true;
	MemoryContextSetParent(newplan->plancxt, CacheMemoryContext);

	foreach(lc, newplan->plancache_list)
	{
		CachedPlanSource *plansource = (CachedPlanSource *) lfirst(lc);

		SaveCachedPlan(plansource);
	}

	return newplan;
}<|MERGE_RESOLUTION|>--- conflicted
+++ resolved
@@ -2217,13 +2217,6 @@
 
 					if (strncmp(completionTag, "SELECT ", 7) == 0)
 						_SPI_current->processed =
-<<<<<<< HEAD
-							strtoul(completionTag + 7, NULL, 10);
-					else
-					{
-						/* Must be an IF NOT EXISTS that did nothing */
-						Assert(ctastmt->if_not_exists);
-=======
 							pg_strtouint64(completionTag + 7, NULL, 10);
 					else
 					{
@@ -2233,7 +2226,6 @@
 						 */
 						Assert(ctastmt->if_not_exists ||
 							   ctastmt->into->skipData);
->>>>>>> 7961c31a
 						_SPI_current->processed = 0;
 					}
 

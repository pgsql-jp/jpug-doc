<!-- doc/src/sgml/install-windows.sgml -->

<chapter id="install-windows">
<!--
 <title>Installation from Source Code on <productname>Windows</productname></title>
-->
 <title><productname>Windows</productname>におけるソースコードからのインストール</title>

 <indexterm>
<!--
  <primary>installation</primary>
  <secondary>on Windows</secondary>
-->
  <primary>インストール</primary>
  <secondary>Windowsにおける</secondary>
 </indexterm>

 <para>
 <!--
  It is recommended that most users download the binary distribution for
  Windows, available as a graphical installer package
  from the <productname>PostgreSQL</productname> website. Building from source
  is only intended for people developing <productname>PostgreSQL</productname>
  or extensions.
 -->
ほとんどのユーザには、<productname>PostgreSQL</productname>ウェブサイトからグラフィカルインストーラパッケージとして入手可能なWindows用のバイナリ配布物をダウンロードすることを推奨します。
ソースからの構築は、<productname>PostgreSQL</productname>そのもの、もしくはその拡張の開発者のみを対象としています。
 </para>

 <para>
<!--
  There are several different ways of building PostgreSQL on
  <productname>Windows</productname>. The simplest way to build with
  Microsoft tools is to install <productname>Visual Studio 2019</productname>
  and use the included compiler. It is also possible to build with the full
  <productname>Microsoft Visual C++ 2013 to 2019</productname>.
  In some cases that requires the installation of the
  <productname>Windows SDK</productname> in addition to the compiler.
-->
<productname>Windows</productname>でPostgreSQLを構築する方法は複数存在します。
Microsoftのツールを使用した最も単純な構築方法は、<productname>Visual Studio 2019</productname>をインストールし、それに含まれるコンパイラを使用することです。
また完全な<productname>Microsoft Visual C++ 2013から2019まで</productname>を使用しても構築することができます。
コンパイラの他に<productname>Windows SDK</productname>のインストールが必要となる場合があります。
 </para>

 <para>
<!--
  It is also possible to build PostgreSQL using the GNU compiler tools
  provided by <productname>MinGW</productname>, or using
  <productname>Cygwin</productname> for older versions of
  <productname>Windows</productname>.
-->
また、<productname>MinGW</productname>で提供されるGNUコンパイラツール、または、古めの<productname>Windows</productname>では<productname>Cygwin</productname>を使用してPostgreSQLを構築することができます。
 </para>

 <para>
<!--
  Building using <productname>MinGW</productname> or
  <productname>Cygwin</productname> uses the normal build system, see
  <xref linkend="installation"/> and the specific notes in
  <xref linkend="installation-notes-mingw"/> and <xref linkend="installation-notes-cygwin"/>.
  To produce native 64 bit binaries in these environments, use the tools from
  <productname>MinGW-w64</productname>. These tools can also be used to
  cross-compile for 32 bit and 64 bit <productname>Windows</productname>
  targets on other hosts, such as <productname>Linux</productname> and
  <productname>macOS</productname>.
  <productname>Cygwin</productname> is not recommended for running a
  production server, and it should only be used for running on
  older versions of <productname>Windows</productname> where
  the native build does not work, such as
  <productname>Windows 98</productname>. The official
  binaries are built using <productname>Visual Studio</productname>.
 -->
<productname>MinGW</productname>または<productname>Cygwin</productname>を使用した構築では、通常の構築システムを使用します。
<xref linkend="installation"/>、<xref linkend="installation-notes-mingw"/>および<xref linkend="installation-notes-cygwin"/>にある固有の注記を参照してください。
これらの環境で64ビットバイナリを生成するためには<productname>MinGW-w64</productname>のツールを使用します。また、これらのツールは32ビットと64ビット<productname>Windows</productname>上で、<productname>Linux</productname>や<productname>macOS</productname>などの他のホストを対象としたクロスコンパイルをする際にも使用されます。
<productname>Cygwin</productname>は商用サーバでの稼動は推奨されません。
これは、<productname>Windows 98</productname>などのネイティブな構築ができない古めのバージョンの<productname>Windows</productname>での使用に限定してください。
<productname>MinGW</productname>は、それを使用して他のモジュールを構築したい場合にのみ推奨します。
公式のバイナリは<productname>Visual Studio</productname>を使用して構築しています。
 </para>

 <para>
<!--
  Native builds of <application>psql</application> don't support command
  line editing. The <productname>Cygwin</productname> build does support
  command line editing, so it should be used where psql is needed for
  interactive use on  <productname>Windows</productname>.
-->
<application>psql</application>のネイティブな構築はコマンドライン編集をサポートしていません。
<productname>Cygwin</productname>による構築はコマンドライン編集をサポートしているので、<productname>Windows</productname>上でインタラクティブなpsqlの振る舞いが必要になる場合はこちらを使うべきでしょう。
 </para>

 <sect1 id="install-windows-full">
<!--
  <title>Building with <productname>Visual C++</productname> or the
  <productname>Microsoft Windows SDK</productname></title>
-->
<title><productname>Visual C++</productname>または<productname>Microsoft Windows SDK</productname>を使用した構築</title>

 <para>
<!--
  PostgreSQL can be built using the Visual C++ compiler suite from Microsoft.
  These compilers can be either from <productname>Visual Studio</productname>,
  <productname>Visual Studio Express</productname> or some versions of the
  <productname>Microsoft Windows SDK</productname>. If you do not already have a
  <productname>Visual Studio</productname> environment set up, the easiest
  ways are to use the compilers from
  <productname>Visual Studio 2019</productname> or those in the
  <productname>Windows SDK 10</productname>, which are both free downloads
  from Microsoft.
-->
Microsoftが提供するVisual C++コンパイラスイートを使用してPostgreSQLを構築することができます。
これらのコンパイラは<productname>Visual Studio</productname>、<productname>Visual Studio Express</productname>、いくつかのバージョンの<productname>Microsoft Windows SDK</productname>にあります。
すでに<productname>Visual Studio</productname>環境が設定されているのでなければ、Microsoftから無料でダウンロードできる<productname>Visual Studio 2019</productname>のコンパイラや<productname>Windows SDK 10</productname>のものを使用することが最も簡単な方法です。
 </para>

 <para>
<!--
  Both 32-bit and 64-bit builds are possible with the Microsoft Compiler suite.
  32-bit PostgreSQL builds are possible with
  <productname>Visual Studio 2013</productname> to
  <productname>Visual Studio 2019</productname>,
  as well as standalone Windows SDK releases 8.1a to 10.
  64-bit PostgreSQL builds are supported with
  <productname>Microsoft Windows SDK</productname> version 8.1a to 10 or
  <productname>Visual Studio 2013</productname> and above. Compilation
  is supported down to <productname>Windows 7</productname> and
  <productname>Windows Server 2008 R2 SP1</productname> when building with
  <productname>Visual Studio 2013</productname> to
  <productname>Visual Studio 2019</productname>.
-->
32ビットも64ビットもマイクロソフトのコンパイラ一式で構築が可能です。
32ビットPostgreSQLの構築は<productname>Visual Studio 2013</productname>から<productname>Visual Studio 2019</productname>までに付属のコンパイラをサポートします。単体のWindows SDKの8.1aから10までについても同様です。
64ビットPostgreSQLの構築は<productname>Microsoft Windows SDK</productname>のバージョン8.1aから10、もしくは<productname>Visual Studio 2013</productname>かそれ以上のバージョンでサポートしています。
<productname>Visual Studio 2013</productname>から<productname>Visual Studio 2019</productname>での構築は、<productname>Windows 7</productname>や<productname>Windows Server 2008 R2 SP1</productname>までサポートされています。
   <!-- 原文コメント
       For 2013 requirements:
       https://docs.microsoft.com/en-us/visualstudio/productinfo/vs2013-sysrequirements-vs
       For 2015 requirements:
       https://docs.microsoft.com/en-us/visualstudio/productinfo/vs2015-sysrequirements-vs
       For 2017 requirements:
       https://docs.microsoft.com/en-us/visualstudio/productinfo/vs2017-system-requirements-vs
       For 2019 requirements:
       https://docs.microsoft.com/en-us/visualstudio/releases/2019/system-requirements
   -->
 </para>

 <para>
<!--
  The tools for building using <productname>Visual C++</productname> or
  <productname>Platform SDK</productname> are in the
  <filename>src/tools/msvc</filename> directory. When building, make sure
  there are no tools from <productname>MinGW</productname> or
  <productname>Cygwin</productname> present in your system PATH. Also, make
  sure you have all the required Visual C++ tools available in the PATH. In
  <productname>Visual Studio</productname>, start the
  <application>Visual Studio Command Prompt</application>.
  If you wish to build a 64-bit version, you must use the 64-bit version of
  the command, and vice versa.
  Starting with <productname>Visual Studio 2017</productname> this can be
  done from the command line using <command>VsDevCmd.bat</command>, see
  <command>-help</command> for the available options and their default values.
  <command>vsvars32.bat</command> is available in
  <productname>Visual Studio 2015</productname> and earlier versions for the
  same purpose.
  From the <application>Visual Studio Command Prompt</application>, you can
  change the targeted CPU architecture, build type, and target OS by using the
  <command>vcvarsall.bat</command> command, e.g.
  <command>vcvarsall.bat x64 10.0.10240.0</command> to target Windows 10
  with a 64-bit release build. See <command>-help</command> for the other
  options of <command>vcvarsall.bat</command>. All commands should be run from
  the <filename>src\tools\msvc</filename> directory.
-->
<productname>Visual C++</productname>または<productname>Platform SDK</productname>を使用して構築するためのツールが<filename>src/tools/msvc</filename>ディレクトリに存在します。
構築する際に、<productname>MinGW</productname>や<productname>Cygwin</productname>に付属するツールがシステムPATHに存在しないことを確認してください。
また、PATH上で必要なVisual C++ツールがすべて利用可能になっていることを確認してください。
<productname>Visual Studio</productname>では、<application>Visual Studio コマンドプロンプト</application>を起動してください。
64ビット版を構築したい場合には、それぞれ64ビット版のコマンドを使用する必要がありますし、逆の場合も同様です。
<productname>Visual Studio 2017</productname>からは、これはコマンドラインから<command>VsDevCmd.bat</command>を使ってできます。利用可能なオプションとそのデフォルト値については<command>-help</command>を参照してください。
<productname>Visual Studio 2015</productname>とそれ以前のバージョンでは、同じ目的のために<command>vsvars32.bat</command>が利用可能です。
<application>Visual Studioコマンドプロンプト</application>から、<command>vcvarsall.bat</command>コマンドを使うことで対象のCPUアーキテクチャ、構築種類、対象OSを変更することができます。
例えば、<command>vcvarsall.bat x64 10.0.10240.0</command>は対象をWindows 10の64ビットリリース版として構築します。
その他の<command>vcvarsall.bat</command>のオプションについては<command>-help</command>を参照してください。
すべてのコマンドは<filename>src\tools\msvc</filename>ディレクトリから実行しなければなりません。
 </para>

 <para>
<!--
  Before you build, you may need to edit the file <filename>config.pl</filename>
  to reflect any configuration options you want to change, or the paths to
  any third party libraries to use. The complete configuration is determined
  by first reading and parsing the file <filename>config_default.pl</filename>,
  and then apply any changes from <filename>config.pl</filename>. For example,
  to specify the location of your <productname>Python</productname> installation,
  put the following in <filename>config.pl</filename>:
-->
構築する前に、<filename>config.pl</filename>ファイルを編集して、変更したい設定オプションや使用する何らかのサードパーティ製のライブラリのパスを反映させる必要があるかもしれません。
まず<filename>config_default.pl</filename>ファイルを読み取り、解析することから始まり、そして<filename>config.pl</filename>内の何らかの変更が適用されて、すべての設定が決定されます。
例えば、<productname>Python</productname>インストレーションの場所を指定する場合、以下を<filename>config.pl</filename>に記載します。
<programlisting>
$config->{python} = 'c:\python26';
</programlisting>
<!--
  You only need to specify those parameters that are different from what's in
  <filename>config_default.pl</filename>.
-->
<filename>config_default.pl</filename>内の指定と異なるパラメータのみを指定する必要があります。
 </para>

 <para>
<!--
  If you need to set any other environment variables, create a file called
  <filename>buildenv.pl</filename> and put the required commands there. For
  example, to add the path for bison when it's not in the PATH, create a file
  containing:
-->
何か他に環境変数を設定する必要があれば、<filename>buildenv.pl</filename>という名前のファイルを作成し、そこに必要なコマンドを記載してください。
たとえば、PATHにbison用のパスを追加したいのであれば、以下を含むファイルを作成してください。
<programlisting>
$ENV{PATH}=$ENV{PATH} . ';c:\some\where\bison\bin';
</programlisting>
 </para>

 <para>
<!--
  To pass additional command line arguments to the Visual Studio build
  command (msbuild or vcbuild):
-->
Visual Studioビルドコマンド(msbuildまたはvcbuild)に追加のコマンドライン引数を渡すには次のようにします。
<programlisting>
$ENV{MSBFLAGS}="/m";
</programlisting>
 </para>

 <sect2>
<!--
  <title>Requirements</title>
-->
  <title>必要条件</title>
  <para>
<!--
   The following additional products are required to build
   <productname>PostgreSQL</productname>. Use the
   <filename>config.pl</filename> file to specify which directories the libraries
   are available in.
-->
<productname>PostgreSQL</productname>を構築するには以下の追加製品が必要です。
<filename>config.pl</filename>ファイルを使用してライブラリを利用できるディレクトリを指定してください。

   <variablelist>
    <varlistentry>
     <term><productname>Microsoft Windows SDK</productname></term>
     <listitem><para>
<!--
      If your build environment doesn't ship with a supported version of the
      <productname>Microsoft Windows SDK</productname> it
      is recommended that you upgrade to the latest version (currently
      version 10), available for download from
      <ulink url="https://www.microsoft.com/download"></ulink>.
-->
もしあなたの構築環境がサポートされている<productname>Microsoft Windows SDK</productname>のバージョンを搭載していないのであれば、入手可能な最新版(現在はバージョン10)までアップグレードすることを推奨します。
<ulink url="https://www.microsoft.com/download"></ulink>からダウンロードできます。
     </para>
     <para>
<!--
      You must always include the
      <application>Windows Headers and Libraries</application> part of the SDK.
      If you install a <productname>Windows SDK</productname>
      including the <application>Visual C++ Compilers</application>,
      you don't need <productname>Visual Studio</productname> to build.
      Note that as of Version 8.0a the Windows SDK no longer ships with a
      complete command-line build environment.
-->
SDKの<application>Windows Headers and Libraries</application>を常にインクルードしなければなりません。
<application>Visual C++ Compilers</application>に含まれる<productname>Windows SDK</productname>をインストールしている場合、構築のために<productname>Visual Studio</productname>は必要ありません。
バージョン8.0aでは、Windows SDKは完全なコマンドライン構築環境を提供していないことに注意してください。
     </para></listitem>
    </varlistentry>

    <varlistentry>
     <term><productname>ActiveState Perl</productname></term>
     <listitem><para>
<!--
      ActiveState Perl is required to run the build generation scripts. MinGW
      or Cygwin Perl will not work. It must also be present in the PATH.
      Binaries can be downloaded from
      <ulink url="https://www.activestate.com"></ulink>
      (Note: version 5.8.3 or later is required,
      the free Standard Distribution is sufficient).
-->
ActiveState Perlが構築生成スクリプトを実行するために必要です。
MinGWまたはCygwinのPerlでは動作しません。
また、PATH内に含められていなければなりません。
<ulink url="https://www.activestate.com"></ulink>からバイナリをダウンロードできます
（注意：バージョン5.8.3以降が必要です。フリー版の標準配布で十分です）。
     </para></listitem>
    </varlistentry>

   </variablelist>
  </para>
  <para>
<!--
   The following additional products are not required to get started,
   but are required to build the complete package. Use the
   <filename>config.pl</filename> file to specify which directories the libraries
   are available in.
-->
使用できるようになることが目的であれば以下の追加製品は必要ありませんが、完全なパッケージを構築する場合には必要です。
<filename>config.pl</filename>を使用してライブラリが利用できるディレクトリを指定してください。

   <variablelist>
    <varlistentry>
     <term><productname>ActiveState TCL</productname></term>
     <listitem><para>
<!--
      Required for building <application>PL/Tcl</application> (Note: version
      8.4 is required, the free Standard Distribution is sufficient).
-->
<application>PL/Tcl</application>を構築する時に必要です
（注意：バージョン8.4が必要です。フリー版の標準配布で十分です）。
     </para></listitem>
    </varlistentry>

    <varlistentry>
<!--
     <term><productname>Bison</productname> and
      <productname>Flex</productname></term>
-->
     <term><productname>Bison</productname>および<productname>Flex</productname></term>
     <listitem>
     <para>
<!--
      <productname>Bison</productname> and <productname>Flex</productname> are
      required to build from Git, but not required when building from a release
      file. Only <productname>Bison</productname> 1.875 or versions 2.2 and later
      will work. <productname>Flex</productname> must be version 2.5.31 or later.
-->
Gitから構築する場合は<productname>Bison</productname>および<productname>Flex</productname>が必要です。
しかしリリースファイルから構築する場合は不要です。
<productname>Bison</productname> 1.875またはバージョン2.2以降のみで動作します。
<productname>Flex</productname>はバージョン2.5.31以降でなければなりません。
     </para>

     <para>
<!--
      Both <productname>Bison</productname> and <productname>Flex</productname>
      are included in the <productname>msys</productname> tool suite, available
      from <ulink url="http://www.mingw.org/wiki/MSYS"></ulink> as part of the
      <productname>MinGW</productname> compiler suite.
-->
<productname>Bison</productname>および<productname>Flex</productname>の両方が、<productname>MinGW</productname>コンパイラ一式の一部として<ulink url="http://www.mingw.org/wiki/MSYS"></ulink>から入手できる、<productname>msys</productname>ツール一式に含まれています。
     </para>

     <para>
<!--
      You will need to add the directory containing
      <filename>flex.exe</filename> and <filename>bison.exe</filename> to the
      PATH environment variable in <filename>buildenv.pl</filename> unless
      they are already in PATH. In the case of MinGW, the directory is the
      <filename>\msys\1.0\bin</filename> subdirectory of your MinGW
      installation directory.
-->
すでにPATHが通っていない場合は、<filename>buildenv.pl</filename>の中で<filename>flex.exe</filename>および<filename>bison.exe</filename>があるディレクトリをPATH環境変数に追加する必要があります。
MinGWの場合、このディレクトリはMinGWのインストールディレクトリの<filename>\msys\1.0\bin</filename>サブディレクトリです。
     </para>

     <note>
      <para>
<!--
        The Bison distribution from GnuWin32 appears to have a bug that
        causes Bison to malfunction when installed in a directory with
        spaces in the name, such as the default location on English
        installations <filename>C:\Program Files\GnuWin32</filename>.
        Consider installing into <filename>C:\GnuWin32</filename> or use the
        NTFS short name path to GnuWin32 in your PATH environment setting
        (e.g. <filename>C:\PROGRA~1\GnuWin32</filename>).
-->
GnuWin32からのBisonディストリビューションでは、<filename>C:\Program Files\GnuWin32</filename>の様に名前に空白を持つディレクトリにインストールされると正常に機能しないというバグがあります。
代わりに<filename>C:\GnuWin32</filename>へのインストール、または、PATH環境設定におけるGnuWin32へのNTFSショートネームパスの使用（例えば<filename>C:\PROGRA~1\GnuWin32</filename>）を検討してください。
       </para>
     </note>

     <note>
       <para>
<!--
       The obsolete <literal>winflex</literal> binaries distributed on the PostgreSQL FTP site
       and referenced in older documentation will fail with <quote>flex: fatal
       internal error, exec failed</quote> on 64-bit Windows hosts. Use Flex from
       MSYS instead.
-->
PostgreSQL FTPサイトで配布され、古い文書で参照していた古い<literal>winflex</literal>は、64ビットWindowsホストでは<quote>flex: fatal internal error, exec failed</quote>で失敗します。
代わりにMSYSからのflexを使用してください。
       </para>
     </note>
     </listitem>
    </varlistentry>

    <varlistentry>
     <term><productname>Diff</productname></term>
     <listitem><para>
<!--
      Diff is required to run the regression tests, and can be downloaded
      from <ulink url="http://gnuwin32.sourceforge.net"></ulink>.
-->
リグレッションテストを実行するにはdiffが必要です。
<ulink url="http://gnuwin32.sourceforge.net"></ulink>からダウンロードできます。
     </para></listitem>
    </varlistentry>

    <varlistentry>
     <term><productname>Gettext</productname></term>
     <listitem><para>
<!--
      Gettext is required to build with NLS support, and can be downloaded
      from <ulink url="http://gnuwin32.sourceforge.net"></ulink>. Note that binaries,
      dependencies and developer files are all needed.
-->
NLSサポート付きで構築する場合はgettextが必要です。
<ulink url="http://gnuwin32.sourceforge.net"></ulink>からダウンロードできます。
バイナリ、依存物、開発用ファイルすべてが必要であることに注意してください。
     </para></listitem>
    </varlistentry>

    <varlistentry>
     <term><productname>MIT Kerberos</productname></term>
     <listitem><para>
<!--
      Required for GSSAPI authentication support. MIT Kerberos can be
      downloaded from
<<<<<<< HEAD
      <ulink url="http://web.mit.edu/Kerberos/dist/index.html"></ulink>.
-->
GSSAPI認証をサポートする場合に必要です。
MIT Kerberosは<ulink url="http://web.mit.edu/Kerberos/dist/index.html"></ulink>からダウンロードできます。
=======
      <ulink url="https://web.mit.edu/Kerberos/dist/index.html"></ulink>.
>>>>>>> 0ad348f3
     </para></listitem>
    </varlistentry>

    <varlistentry>
<!--
     <term><productname>libxml2</productname> and
      <productname>libxslt</productname></term>
-->
     <term><productname>libxml2</productname>および<productname>libxslt</productname></term>
     <listitem><para>
<!--
      Required for XML support. Binaries can be downloaded from
      <ulink url="https://zlatkovic.com/pub/libxml"></ulink> or source from
      <ulink url="http://xmlsoft.org"></ulink>. Note that libxml2 requires iconv,
      which is available from the same download location.
-->
XMLサポートのために必要です。
バイナリは<ulink url="http://zlatkovic.com/pub/libxml"></ulink>から、ソースは<ulink url="http://xmlsoft.org"></ulink>からダウンロードできます。
libxml2はiconvを必要とすることに注意してください。
同じ場所からダウンロードできます。
     </para></listitem>
    </varlistentry>

    <varlistentry>
     <term><productname>OpenSSL</productname></term>
     <listitem><para>
<!--
      Required for SSL support. Binaries can be downloaded from
      <ulink url="https://slproweb.com/products/Win32OpenSSL.html"></ulink>
      or source from <ulink url="https://www.openssl.org"></ulink>.
-->
SSLサポートのために必要です。
バイナリは<ulink url="https://www.slproweb.com/products/Win32OpenSSL.html"></ulink>から、ソースは<ulink url="https://www.openssl.org"></ulink>からダウンロードできます。
     </para></listitem>
    </varlistentry>

    <varlistentry>
     <term><productname>ossp-uuid</productname></term>
     <listitem><para>
<!--
      Required for UUID-OSSP support (contrib only). Source can be
      downloaded from
      <ulink url="http://www.ossp.org/pkg/lib/uuid/"></ulink>.
-->
UUID-OSSPサポート（contribのみ）で必要です。
ソースは<ulink url="http://www.ossp.org/pkg/lib/uuid/"></ulink>にあります。
     </para></listitem>
    </varlistentry>

    <varlistentry>
     <term><productname>Python</productname></term>
     <listitem><para>
<!--
      Required for building <application>PL/Python</application>. Binaries can
      be downloaded from <ulink url="https://www.python.org"></ulink>.
-->
<application>PL/Python</application>を構築する場合に必要です。
バイナリは<ulink url="https://www.python.org"></ulink>からダウンロードできます。
     </para></listitem>
    </varlistentry>

    <varlistentry>
     <term><productname>zlib</productname></term>
     <listitem><para>
<!--
      Required for compression support in <application>pg_dump</application>
      and <application>pg_restore</application>. Binaries can be downloaded
<<<<<<< HEAD
      from <ulink url="http://www.zlib.net"></ulink>.
-->
<application>pg_dump</application>および<application>pg_restore</application>における圧縮をサポートするために必要です。
バイナリは<ulink url="http://www.zlib.net"></ulink>からダウンロードできます。
=======
      from <ulink url="https://www.zlib.net"></ulink>.
>>>>>>> 0ad348f3
     </para></listitem>
    </varlistentry>

   </variablelist>
  </para>
 </sect2>

 <sect2>
<!--
  <title>Special Considerations for 64-Bit Windows</title>
-->
  <title>64ビット版のWindowsにおける特別な考慮事項</title>

  <para>
<!--
   PostgreSQL will only build for the x64 architecture on 64-bit Windows, there
   is no support for Itanium processors.
-->
64ビット版Windowsにおいてx64アーキテクチャのみでPostgreSQLを構築することができます。
Itaniumプロセッサをサポートしていません。
  </para>

  <para>
<!--
   Mixing 32- and 64-bit versions in the same build tree is not supported.
   The build system will automatically detect if it's running in a 32- or
   64-bit environment, and build PostgreSQL accordingly. For this reason, it
   is important to start the correct command prompt before building.
-->
同じ構築用ツリーで32ビット版と64ビット版を混在させることはサポートされません。
構築システムは32ビット環境で動作しているか64ビット環境で動作しているかを自動的に検出し、それにしたがってPostgreSQLを構築します。
このため構築作業を始める前に正しいコマンドプロンプトを開始することが重要です。
  </para>

  <para>
<!--
   To use a server-side third party library such as <productname>python</productname> or
   <productname>OpenSSL</productname>, this library <emphasis>must</emphasis> also be
   64-bit. There is no support for loading a 32-bit library in a 64-bit
   server. Several of the third party libraries that PostgreSQL supports may
   only be available in 32-bit versions, in which case they cannot be used with
   64-bit PostgreSQL.
-->
<productname>python</productname>や<productname>OpenSSL</productname>などのサーバサイドのサードパーティ製ライブラリを使用するためには、ライブラリも64ビット版である<emphasis>必要があります</emphasis>。
64ビット版のサーバで32ビット版のライブラリをロードすることはサポートされていません。
PostgreSQLがサポートするサードパーティ製のライブラリで32ビット版しか利用できないものが複数あります。
こうした場合、64ビット版のPostgreSQLで使用することはできません。
  </para>
 </sect2>

 <sect2>
<!--
  <title>Building</title>
-->
  <title>構築</title>

  <para>
<!--
   To build all of PostgreSQL in release configuration (the default), run the
   command:
-->
リリース条件（デフォルト）でPostgreSQLをすべて構築するためには、以下のコマンドを実行してください。
<screen>
<userinput>build</userinput>
</screen>
<!--
   To build all of PostgreSQL in debug configuration, run the command:
-->
デバッグ条件でPostgreSQLをすべて構築するためには、以下のコマンドを実行してください。
<screen>
<userinput>build DEBUG</userinput>
</screen>
<!--
   To build just a single project, for example psql, run the commands:
-->
単一のプロジェクトのみを構築するためには、たとえばpsqlであれば、以下のコマンドを実行してください。
<screen>
<userinput>build psql</userinput>
<userinput>build DEBUG psql</userinput>
</screen>
<!--
   To change the default build configuration to debug, put the following
   in the <filename>buildenv.pl</filename> file:
-->
デバッグのためにデフォルトの構築条件を変更するためには、以下を<filename>buildenv.pl</filename>ファイルに記載してください。
<programlisting>
$ENV{CONFIG}="Debug";
</programlisting>
  </para>

  <para>
<!--
   It is also possible to build from inside the Visual Studio GUI. In this
   case, you need to run:
-->
また、Visual Studio GUI内から構築することも可能です。
この場合はコマンドプロンプトから以下を実行しなければなりません。
<screen>
<userinput>perl mkvcbuild.pl</userinput>
</screen>
<!--
   from the command prompt, and then open the generated
   <filename>pgsql.sln</filename> (in the root directory of the source tree)
   in Visual Studio.
-->
その後に、生成された<filename>pgsql.sln</filename>（ソースツリーのトップディレクトリに存在します。）をVisual Studioで開いてください。
  </para>
 </sect2>

 <sect2>
<!--
  <title>Cleaning and Installing</title>
-->
  <title>整理およびインストール</title>

  <para>
<!--
   Most of the time, the automatic dependency tracking in Visual Studio will
   handle changed files. But if there have been large changes, you may need
   to clean the installation. To do this, simply run the
   <filename>clean.bat</filename> command, which will automatically clean out
   all generated files. You can also run it with the
   <parameter>dist</parameter> parameter, in which case it will behave like
   <userinput>make distclean</userinput> and remove the flex/bison output files
   as well.
-->
ほとんどの場合、Visual Studioの持つ自動依存関係追跡により変更されたファイルが扱われます。
しかし、大規模な変更が行われた場合、インストレーションを整理する必要があるかもしれません。
このためには、<filename>clean.bat</filename>コマンドを実行してください。
これにより、生成されたファイルがすべて自動的に消去されます。
また、<parameter>dist</parameter>パラメータを使用して実行することも可能です。
この場合、<userinput>make distclean</userinput>のように振舞い、flex/bisonの出力ファイルも削除します。
  </para>

  <para>
<!--
   By default, all files are written into a subdirectory of the
   <filename>debug</filename> or <filename>release</filename> directories. To
   install these files using the standard layout, and also generate the files
   required to initialize and use the database, run the command:
-->
デフォルトで、すべてのファイルは<filename>debug</filename>または<filename>release</filename>ディレクトリ以下のサブディレクトリに書き出されます。
これらのファイルを標準レイアウトでインストールし、データベースの初期化や使用に必要なファイルを生成するためには、以下のコマンドを実行してください。
<screen>
<userinput>install c:\destination\directory</userinput>
</screen>
  </para>

  <para>
<!--
   If you want to install only the client applications and
   interface libraries, then you can use these commands:
-->
クライアントアプリケーションとインタフェースライブラリだけをインストールしたいのであれば、以下のコマンドが使えます。
<screen>
<userinput>install c:\destination\directory client</userinput>
</screen>
  </para>
 </sect2>

 <sect2>
<!--
  <title>Running the Regression Tests</title>
-->
  <title>リグレッションテストの実行</title>

  <para>
<!--
   To run the regression tests, make sure you have completed the build of all
   required parts first. Also, make sure that the DLLs required to load all
   parts of the system (such as the Perl and Python DLLs for the procedural
   languages) are present in the system path. If they are not, set it through
   the <filename>buildenv.pl</filename> file. To run the tests, run one of
   the following commands from the <filename>src\tools\msvc</filename>
   directory:
-->
リグレッションテストを実行するためには、まず必要なすべての部品の構築が完了していることを確認してください。
また、システムのすべての部品で必要とするDLL（手続き言語用のPerlのDLLやPythonのDLLなど）がシステムパスに含まれていることを確認してください。
もし含まれていなければ、<filename>buildenv.pl</filename>ファイルを介して設定してください。
試験を実行するためには、以下のコマンドのいずれかを<filename>src\tools\msvc</filename>ディレクトリから実行してください。
<screen>
<userinput>vcregress check</userinput>
<userinput>vcregress installcheck</userinput>
<userinput>vcregress plcheck</userinput>
<userinput>vcregress contribcheck</userinput>
<userinput>vcregress modulescheck</userinput>
<userinput>vcregress ecpgcheck</userinput>
<userinput>vcregress isolationcheck</userinput>
<userinput>vcregress bincheck</userinput>
<userinput>vcregress recoverycheck</userinput>
<userinput>vcregress upgradecheck</userinput>
</screen>

<!--
   To change the schedule used (default is parallel), append it to the
   command line like:
-->
使用するスケジュール（デフォルトはparallelです）を変更するためには、コマンドラインに以下のように追加してください。
<screen>
<userinput>vcregress check serial</userinput>
</screen>

<!--
   For more information about the regression tests, see
   <xref linkend="regress"/>.
-->
リグレッションテストの詳細については<xref linkend="regress"/>を参照してください。
  </para>

  <para>
<!--
   Running the regression tests on client programs, with
   <command>vcregress bincheck</command>, or on recovery tests, with
   <command>vcregress recoverycheck</command>, requires an additional Perl module
   to be installed:
-->
クライアントプログラムで<command>vcregress bincheck</command>によりリグレッションテストを実行したり、<command>vcregress recoverycheck</command>によりリカバリテストを実行したりするには、追加のPerlモジュールをインストールしておかなければなりません。
   <variablelist>
    <varlistentry>
     <term><productname>IPC::Run</productname></term>
     <listitem><para>
<!--
      As of this writing, <literal>IPC::Run</literal> is not included in the
      ActiveState Perl installation, nor in the ActiveState Perl Package
      Manager (PPM) library. To install, download the
      <filename>IPC-Run-&lt;version&gt;.tar.gz</filename> source archive from CPAN,
      at <ulink url="https://metacpan.org/release/IPC-Run"></ulink>, and
      uncompress. Edit the <filename>buildenv.pl</filename> file, and add a PERL5LIB
      variable to point to the <filename>lib</filename> subdirectory from the
      extracted archive. For example:
-->
これを書いている時点では、<literal>IPC::Run</literal>はActiveState PerlインストレーションにもActiveState Perl Package Manager(PPM)ライブラリにも含まれていません。
インストールするためには、<ulink url="https://metacpan.org/release/IPC-Run"></ulink>でCPANから<filename>IPC-Run-&lt;version&gt;.tar.gz</filename>ソースアーカイブをダウンロードして、展開してください。
<filename>buildenv.pl</filename>を編集して、取り出されたアーカイブから<filename>lib</filename>サブディレクトリを指すように変数PERL5LIBを追加してください。
例えば以下の通りです。
<programlisting>
$ENV{PERL5LIB}=$ENV{PERL5LIB} . ';c:\IPC-Run-0.94\lib';
</programlisting>
     </para></listitem>
    </varlistentry>
   </variablelist>
  </para>
 </sect2>

 </sect1>
</chapter><|MERGE_RESOLUTION|>--- conflicted
+++ resolved
@@ -428,14 +428,10 @@
 <!--
       Required for GSSAPI authentication support. MIT Kerberos can be
       downloaded from
-<<<<<<< HEAD
-      <ulink url="http://web.mit.edu/Kerberos/dist/index.html"></ulink>.
+      <ulink url="https://web.mit.edu/Kerberos/dist/index.html"></ulink>.
 -->
 GSSAPI認証をサポートする場合に必要です。
 MIT Kerberosは<ulink url="http://web.mit.edu/Kerberos/dist/index.html"></ulink>からダウンロードできます。
-=======
-      <ulink url="https://web.mit.edu/Kerberos/dist/index.html"></ulink>.
->>>>>>> 0ad348f3
      </para></listitem>
     </varlistentry>
 
@@ -503,14 +499,10 @@
 <!--
       Required for compression support in <application>pg_dump</application>
       and <application>pg_restore</application>. Binaries can be downloaded
-<<<<<<< HEAD
-      from <ulink url="http://www.zlib.net"></ulink>.
+      from <ulink url="https://www.zlib.net"></ulink>.
 -->
 <application>pg_dump</application>および<application>pg_restore</application>における圧縮をサポートするために必要です。
 バイナリは<ulink url="http://www.zlib.net"></ulink>からダウンロードできます。
-=======
-      from <ulink url="https://www.zlib.net"></ulink>.
->>>>>>> 0ad348f3
      </para></listitem>
     </varlistentry>
 

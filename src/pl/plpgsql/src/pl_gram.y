%{
/*-------------------------------------------------------------------------
 *
 * pl_gram.y			- Parser for the PL/pgSQL procedural language
 *
 * Portions Copyright (c) 1996-2025, PostgreSQL Global Development Group
 * Portions Copyright (c) 1994, Regents of the University of California
 *
 *
 * IDENTIFICATION
 *	  src/pl/plpgsql/src/pl_gram.y
 *
 *-------------------------------------------------------------------------
 */

#include "postgres.h"

#include "catalog/namespace.h"
#include "catalog/pg_proc.h"
#include "catalog/pg_type.h"
#include "parser/parser.h"
#include "parser/parse_type.h"
#include "parser/scanner.h"
#include "parser/scansup.h"
#include "utils/builtins.h"

#include "plpgsql.h"

#include "pl_gram.h"

/* Location tracking support --- simpler than bison's default */
#define YYLLOC_DEFAULT(Current, Rhs, N) \
	do { \
		if (N) \
			(Current) = (Rhs)[1]; \
		else \
			(Current) = (Rhs)[0]; \
	} while (0)

/*
 * Bison doesn't allocate anything that needs to live across parser calls,
 * so we can easily have it use palloc instead of malloc.  This prevents
 * memory leaks if we error out during parsing.
 */
#define YYMALLOC palloc
#define YYFREE   pfree


typedef struct
{
	int			location;
	yyscan_t	yyscanner;
} sql_error_callback_arg;

#define parser_errposition(pos)  plpgsql_scanner_errposition(pos, yyscanner)

union YYSTYPE;					/* need forward reference for tok_is_keyword */

static	bool			tok_is_keyword(int token, union YYSTYPE *lval,
									   int kw_token, const char *kw_str);
static	void			word_is_not_variable(PLword *word, int location, yyscan_t yyscanner);
static	void			cword_is_not_variable(PLcword *cword, int location, yyscan_t yyscanner);
static	void			current_token_is_not_variable(int tok, YYSTYPE *yylvalp, YYLTYPE *yyllocp, yyscan_t yyscanner);
static	PLpgSQL_expr	*make_plpgsql_expr(const char *query,
										   RawParseMode parsemode);
static	void			mark_expr_as_assignment_source(PLpgSQL_expr *expr,
													   PLpgSQL_datum *target);
static	PLpgSQL_expr	*read_sql_construct(int until,
											int until2,
											int until3,
											const char *expected,
											RawParseMode parsemode,
											bool isexpression,
											bool valid_sql,
											int *startloc,
											int *endtoken,
											YYSTYPE *yylvalp, YYLTYPE *yyllocp,
											yyscan_t yyscanner);
static	PLpgSQL_expr	*read_sql_expression(int until, const char *expected,
											 YYSTYPE *yylvalp, YYLTYPE *yyllocp, yyscan_t yyscanner);
static	PLpgSQL_expr	*read_sql_expression2(int until, int until2,
											  const char *expected, int *endtoken,
											  YYSTYPE *yylvalp, YYLTYPE *yyllocp, yyscan_t yyscanner);
static	PLpgSQL_expr	*read_sql_stmt(YYSTYPE *yylvalp, YYLTYPE *yyllocp, yyscan_t yyscanner);
static	PLpgSQL_type	*read_datatype(int tok, YYSTYPE *yylvalp, YYLTYPE *yyllocp, yyscan_t yyscanner);
static	PLpgSQL_stmt	*make_execsql_stmt(int firsttoken, int location,
										   PLword *word, YYSTYPE *yylvalp, YYLTYPE *yyllocp, yyscan_t yyscanner);
static	PLpgSQL_stmt_fetch *read_fetch_direction(YYSTYPE *yylvalp, YYLTYPE *yyllocp, yyscan_t yyscanner);
static	void			 complete_direction(PLpgSQL_stmt_fetch *fetch,
											bool *check_FROM, YYSTYPE *yylvalp, YYLTYPE *yyllocp, yyscan_t yyscanner);
static	PLpgSQL_stmt	*make_return_stmt(int location, YYSTYPE *yylvalp, YYLTYPE *yyllocp, yyscan_t yyscanner);
static	PLpgSQL_stmt	*make_return_next_stmt(int location, YYSTYPE *yylvalp, YYLTYPE *yyllocp, yyscan_t yyscanner);
static	PLpgSQL_stmt	*make_return_query_stmt(int location, YYSTYPE *yylvalp, YYLTYPE *yyllocp, yyscan_t yyscanner);
static  PLpgSQL_stmt	*make_case(int location, PLpgSQL_expr *t_expr,
								   List *case_when_list, List *else_stmts, yyscan_t yyscanner);
static	char			*NameOfDatum(PLwdatum *wdatum);
static	void			 check_assignable(PLpgSQL_datum *datum, int location, yyscan_t yyscanner);
static	void			 read_into_target(PLpgSQL_variable **target, bool *strict,
										  YYSTYPE *yylvalp, YYLTYPE *yyllocp, yyscan_t yyscanner);
static	PLpgSQL_row		*read_into_scalar_list(char *initial_name,
											   PLpgSQL_datum *initial_datum,
											   int initial_location,
											   YYSTYPE *yylvalp, YYLTYPE *yyllocp,
											   yyscan_t yyscanner);
static	PLpgSQL_row		*make_scalar_list1(char *initial_name,
										   PLpgSQL_datum *initial_datum,
										   int lineno, int location, yyscan_t yyscanner);
static	void			 check_sql_expr(const char *stmt,
										RawParseMode parseMode, int location, yyscan_t yyscanner);
static	void			 plpgsql_sql_error_callback(void *arg);
static	PLpgSQL_type	*parse_datatype(const char *string, int location, yyscan_t yyscanner);
static	void			 check_labels(const char *start_label,
									  const char *end_label,
									  int end_location,
									  yyscan_t yyscanner);
static	PLpgSQL_expr	*read_cursor_args(PLpgSQL_var *cursor, int until,
										  YYSTYPE *yylvalp, YYLTYPE *yyllocp, yyscan_t yyscanner);
static	List			*read_raise_options(YYSTYPE *yylvalp, YYLTYPE *yyllocp, yyscan_t yyscanner);
static	void			check_raise_parameters(PLpgSQL_stmt_raise *stmt);

%}

%parse-param {PLpgSQL_stmt_block **plpgsql_parse_result_p}
%parse-param {yyscan_t yyscanner}
%lex-param   {yyscan_t yyscanner}
%pure-parser
%expect 0
%name-prefix="plpgsql_yy"
%locations

%union
{
	core_YYSTYPE core_yystype;
	/* these fields must match core_YYSTYPE: */
	int			ival;
	char	   *str;
	const char *keyword;

	PLword		word;
	PLcword		cword;
	PLwdatum	wdatum;
	bool		boolean;
	Oid			oid;
	struct
	{
		char	   *name;
		int			lineno;
	}			varname;
	struct
	{
		char	   *name;
		int			lineno;
		PLpgSQL_datum *scalar;
		PLpgSQL_datum *row;
	}			forvariable;
	struct
	{
		char	   *label;
		int			n_initvars;
		int		   *initvarnos;
	}			declhdr;
	struct
	{
		List	   *stmts;
		char	   *end_label;
		int			end_label_location;
	}			loop_body;
	List	   *list;
	PLpgSQL_type *dtype;
	PLpgSQL_datum *datum;
	PLpgSQL_var	*var;
	PLpgSQL_expr *expr;
	PLpgSQL_stmt *stmt;
	PLpgSQL_condition *condition;
	PLpgSQL_exception *exception;
	PLpgSQL_exception_block	*exception_block;
	PLpgSQL_nsitem *nsitem;
	PLpgSQL_diag_item *diagitem;
	PLpgSQL_stmt_fetch *fetch;
	PLpgSQL_case_when *casewhen;
}

%type <declhdr> decl_sect
%type <varname> decl_varname
%type <boolean>	decl_const decl_notnull exit_type
%type <expr>	decl_defval decl_cursor_query
%type <dtype>	decl_datatype
%type <oid>		decl_collate
%type <datum>	decl_cursor_args
%type <list>	decl_cursor_arglist
%type <nsitem>	decl_aliasitem

%type <expr>	expr_until_semi
%type <expr>	expr_until_then expr_until_loop opt_expr_until_when
%type <expr>	opt_exitcond

%type <var>		cursor_variable
%type <datum>	decl_cursor_arg
%type <forvariable>	for_variable
%type <ival>	foreach_slice
%type <stmt>	for_control

%type <str>		any_identifier opt_block_label opt_loop_label opt_label
%type <str>		option_value

%type <list>	proc_sect stmt_elsifs stmt_else
%type <loop_body>	loop_body
%type <stmt>	proc_stmt pl_block
%type <stmt>	stmt_assign stmt_if stmt_loop stmt_while stmt_exit
%type <stmt>	stmt_return stmt_raise stmt_assert stmt_execsql
%type <stmt>	stmt_dynexecute stmt_for stmt_perform stmt_call stmt_getdiag
%type <stmt>	stmt_open stmt_fetch stmt_move stmt_close stmt_null
%type <stmt>	stmt_commit stmt_rollback
%type <stmt>	stmt_case stmt_foreach_a

%type <list>	proc_exceptions
%type <exception_block> exception_sect
%type <exception>	proc_exception
%type <condition>	proc_conditions proc_condition

%type <casewhen>	case_when
%type <list>	case_when_list opt_case_else

%type <boolean>	getdiag_area_opt
%type <list>	getdiag_list
%type <diagitem> getdiag_list_item
%type <datum>	getdiag_target
%type <ival>	getdiag_item

%type <ival>	opt_scrollable
%type <fetch>	opt_fetch_direction

%type <ival>	opt_transaction_chain

%type <keyword>	unreserved_keyword


/*
 * Basic non-keyword token types.  These are hard-wired into the core lexer.
 * They must be listed first so that their numeric codes do not depend on
 * the set of keywords.  Keep this list in sync with backend/parser/gram.y!
 *
 * Some of these are not directly referenced in this file, but they must be
 * here anyway.
 */
%token <str>	IDENT UIDENT FCONST SCONST USCONST BCONST XCONST Op
%token <ival>	ICONST PARAM
%token			TYPECAST DOT_DOT COLON_EQUALS EQUALS_GREATER
%token			LESS_EQUALS GREATER_EQUALS NOT_EQUALS

/*
 * Other tokens recognized by plpgsql's lexer interface layer (pl_scanner.c).
 */
%token <word>		T_WORD		/* unrecognized simple identifier */
%token <cword>		T_CWORD		/* unrecognized composite identifier */
%token <wdatum>		T_DATUM		/* a VAR, ROW, REC, or RECFIELD variable */
%token				LESS_LESS
%token				GREATER_GREATER

/*
 * Keyword tokens.  Some of these are reserved and some are not;
 * see pl_scanner.c for info.  Be sure unreserved keywords are listed
 * in the "unreserved_keyword" production below.
 */
%token <keyword>	K_ABSOLUTE
%token <keyword>	K_ALIAS
%token <keyword>	K_ALL
%token <keyword>	K_AND
%token <keyword>	K_ARRAY
%token <keyword>	K_ASSERT
%token <keyword>	K_BACKWARD
%token <keyword>	K_BEGIN
%token <keyword>	K_BY
%token <keyword>	K_CALL
%token <keyword>	K_CASE
%token <keyword>	K_CHAIN
%token <keyword>	K_CLOSE
%token <keyword>	K_COLLATE
%token <keyword>	K_COLUMN
%token <keyword>	K_COLUMN_NAME
%token <keyword>	K_COMMIT
%token <keyword>	K_CONSTANT
%token <keyword>	K_CONSTRAINT
%token <keyword>	K_CONSTRAINT_NAME
%token <keyword>	K_CONTINUE
%token <keyword>	K_CURRENT
%token <keyword>	K_CURSOR
%token <keyword>	K_DATATYPE
%token <keyword>	K_DEBUG
%token <keyword>	K_DECLARE
%token <keyword>	K_DEFAULT
%token <keyword>	K_DETAIL
%token <keyword>	K_DIAGNOSTICS
%token <keyword>	K_DO
%token <keyword>	K_DUMP
%token <keyword>	K_ELSE
%token <keyword>	K_ELSIF
%token <keyword>	K_END
%token <keyword>	K_ERRCODE
%token <keyword>	K_ERROR
%token <keyword>	K_EXCEPTION
%token <keyword>	K_EXECUTE
%token <keyword>	K_EXIT
%token <keyword>	K_FETCH
%token <keyword>	K_FIRST
%token <keyword>	K_FOR
%token <keyword>	K_FOREACH
%token <keyword>	K_FORWARD
%token <keyword>	K_FROM
%token <keyword>	K_GET
%token <keyword>	K_HINT
%token <keyword>	K_IF
%token <keyword>	K_IMPORT
%token <keyword>	K_IN
%token <keyword>	K_INFO
%token <keyword>	K_INSERT
%token <keyword>	K_INTO
%token <keyword>	K_IS
%token <keyword>	K_LAST
%token <keyword>	K_LOG
%token <keyword>	K_LOOP
%token <keyword>	K_MERGE
%token <keyword>	K_MESSAGE
%token <keyword>	K_MESSAGE_TEXT
%token <keyword>	K_MOVE
%token <keyword>	K_NEXT
%token <keyword>	K_NO
%token <keyword>	K_NOT
%token <keyword>	K_NOTICE
%token <keyword>	K_NULL
%token <keyword>	K_OPEN
%token <keyword>	K_OPTION
%token <keyword>	K_OR
%token <keyword>	K_PERFORM
%token <keyword>	K_PG_CONTEXT
%token <keyword>	K_PG_DATATYPE_NAME
%token <keyword>	K_PG_EXCEPTION_CONTEXT
%token <keyword>	K_PG_EXCEPTION_DETAIL
%token <keyword>	K_PG_EXCEPTION_HINT
%token <keyword>	K_PG_ROUTINE_OID
%token <keyword>	K_PRINT_STRICT_PARAMS
%token <keyword>	K_PRIOR
%token <keyword>	K_QUERY
%token <keyword>	K_RAISE
%token <keyword>	K_RELATIVE
%token <keyword>	K_RETURN
%token <keyword>	K_RETURNED_SQLSTATE
%token <keyword>	K_REVERSE
%token <keyword>	K_ROLLBACK
%token <keyword>	K_ROW_COUNT
%token <keyword>	K_ROWTYPE
%token <keyword>	K_SCHEMA
%token <keyword>	K_SCHEMA_NAME
%token <keyword>	K_SCROLL
%token <keyword>	K_SLICE
%token <keyword>	K_SQLSTATE
%token <keyword>	K_STACKED
%token <keyword>	K_STRICT
%token <keyword>	K_TABLE
%token <keyword>	K_TABLE_NAME
%token <keyword>	K_THEN
%token <keyword>	K_TO
%token <keyword>	K_TYPE
%token <keyword>	K_USE_COLUMN
%token <keyword>	K_USE_VARIABLE
%token <keyword>	K_USING
%token <keyword>	K_VARIABLE_CONFLICT
%token <keyword>	K_WARNING
%token <keyword>	K_WHEN
%token <keyword>	K_WHILE

%%

pl_function		: comp_options pl_block opt_semi
					{
						*plpgsql_parse_result_p = (PLpgSQL_stmt_block *) $2;
						(void) yynerrs;		/* suppress compiler warning */
					}
				;

comp_options	:
				| comp_options comp_option
				;

comp_option		: '#' K_OPTION K_DUMP
					{
						plpgsql_DumpExecTree = true;
					}
				| '#' K_PRINT_STRICT_PARAMS option_value
					{
						if (strcmp($3, "on") == 0)
							plpgsql_curr_compile->print_strict_params = true;
						else if (strcmp($3, "off") == 0)
							plpgsql_curr_compile->print_strict_params = false;
						else
							elog(ERROR, "unrecognized print_strict_params option %s", $3);
					}
				| '#' K_VARIABLE_CONFLICT K_ERROR
					{
						plpgsql_curr_compile->resolve_option = PLPGSQL_RESOLVE_ERROR;
					}
				| '#' K_VARIABLE_CONFLICT K_USE_VARIABLE
					{
						plpgsql_curr_compile->resolve_option = PLPGSQL_RESOLVE_VARIABLE;
					}
				| '#' K_VARIABLE_CONFLICT K_USE_COLUMN
					{
						plpgsql_curr_compile->resolve_option = PLPGSQL_RESOLVE_COLUMN;
					}
				;

option_value : T_WORD
				{
					$$ = $1.ident;
				}
			 | unreserved_keyword
				{
					$$ = pstrdup($1);
				}

opt_semi		:
				| ';'
				;

pl_block		: decl_sect K_BEGIN proc_sect exception_sect K_END opt_label
					{
						PLpgSQL_stmt_block *new;

						new = palloc0(sizeof(PLpgSQL_stmt_block));

						new->cmd_type	= PLPGSQL_STMT_BLOCK;
						new->lineno		= plpgsql_location_to_lineno(@2, yyscanner);
						new->stmtid		= ++plpgsql_curr_compile->nstatements;
						new->label		= $1.label;
						new->n_initvars = $1.n_initvars;
						new->initvarnos = $1.initvarnos;
						new->body		= $3;
						new->exceptions	= $4;

						check_labels($1.label, $6, @6, yyscanner);
						plpgsql_ns_pop();

						$$ = (PLpgSQL_stmt *) new;
					}
				;


decl_sect		: opt_block_label
					{
						/* done with decls, so resume identifier lookup */
						plpgsql_IdentifierLookup = IDENTIFIER_LOOKUP_NORMAL;
						$$.label	  = $1;
						$$.n_initvars = 0;
						$$.initvarnos = NULL;
					}
				| opt_block_label decl_start
					{
						plpgsql_IdentifierLookup = IDENTIFIER_LOOKUP_NORMAL;
						$$.label	  = $1;
						$$.n_initvars = 0;
						$$.initvarnos = NULL;
					}
				| opt_block_label decl_start decl_stmts
					{
						plpgsql_IdentifierLookup = IDENTIFIER_LOOKUP_NORMAL;
						$$.label	  = $1;
						/* Remember variables declared in decl_stmts */
						$$.n_initvars = plpgsql_add_initdatums(&($$.initvarnos));
					}
				;

decl_start		: K_DECLARE
					{
						/* Forget any variables created before block */
						plpgsql_add_initdatums(NULL);
						/*
						 * Disable scanner lookup of identifiers while
						 * we process the decl_stmts
						 */
						plpgsql_IdentifierLookup = IDENTIFIER_LOOKUP_DECLARE;
					}
				;

decl_stmts		: decl_stmts decl_stmt
				| decl_stmt
				;

decl_stmt		: decl_statement
				| K_DECLARE
					{
						/* We allow useless extra DECLAREs */
					}
				| LESS_LESS any_identifier GREATER_GREATER
					{
						/*
						 * Throw a helpful error if user tries to put block
						 * label just before BEGIN, instead of before DECLARE.
						 */
						ereport(ERROR,
								(errcode(ERRCODE_SYNTAX_ERROR),
								 errmsg("block label must be placed before DECLARE, not after"),
								 parser_errposition(@1)));
					}
				;

decl_statement	: decl_varname decl_const decl_datatype decl_collate decl_notnull decl_defval
					{
						PLpgSQL_variable	*var;

						/*
						 * If a collation is supplied, insert it into the
						 * datatype.  We assume decl_datatype always returns
						 * a freshly built struct not shared with other
						 * variables.
						 */
						if (OidIsValid($4))
						{
							if (!OidIsValid($3->collation))
								ereport(ERROR,
										(errcode(ERRCODE_DATATYPE_MISMATCH),
										 errmsg("collations are not supported by type %s",
												format_type_be($3->typoid)),
										 parser_errposition(@4)));
							$3->collation = $4;
						}

						var = plpgsql_build_variable($1.name, $1.lineno,
													 $3, true);
						var->isconst = $2;
						var->notnull = $5;
						var->default_val = $6;

						/*
						 * The combination of NOT NULL without an initializer
						 * can't work, so let's reject it at compile time.
						 */
						if (var->notnull && var->default_val == NULL)
							ereport(ERROR,
									(errcode(ERRCODE_NULL_VALUE_NOT_ALLOWED),
									 errmsg("variable \"%s\" must have a default value, since it's declared NOT NULL",
											var->refname),
									 parser_errposition(@5)));

						if (var->default_val != NULL)
							mark_expr_as_assignment_source(var->default_val,
														   (PLpgSQL_datum *) var);
					}
				| decl_varname K_ALIAS K_FOR decl_aliasitem ';'
					{
						plpgsql_ns_additem($4->itemtype,
										   $4->itemno, $1.name);
					}
				| decl_varname opt_scrollable K_CURSOR
					{ plpgsql_ns_push($1.name, PLPGSQL_LABEL_OTHER); }
				  decl_cursor_args decl_is_for decl_cursor_query
					{
						PLpgSQL_var *new;

						/* pop local namespace for cursor args */
						plpgsql_ns_pop();

						new = (PLpgSQL_var *)
							plpgsql_build_variable($1.name, $1.lineno,
												   plpgsql_build_datatype(REFCURSOROID,
																		  -1,
																		  InvalidOid,
																		  NULL),
												   true);

						new->cursor_explicit_expr = $7;
						if ($5 == NULL)
							new->cursor_explicit_argrow = -1;
						else
							new->cursor_explicit_argrow = $5->dno;
						new->cursor_options = CURSOR_OPT_FAST_PLAN | $2;
					}
				;

opt_scrollable :
					{
						$$ = 0;
					}
				| K_NO K_SCROLL
					{
						$$ = CURSOR_OPT_NO_SCROLL;
					}
				| K_SCROLL
					{
						$$ = CURSOR_OPT_SCROLL;
					}
				;

decl_cursor_query :
					{
						$$ = read_sql_stmt(&yylval, &yylloc, yyscanner);
					}
				;

decl_cursor_args :
					{
						$$ = NULL;
					}
				| '(' decl_cursor_arglist ')'
					{
						PLpgSQL_row *new;
						int			i;
						ListCell   *l;

						new = palloc0(sizeof(PLpgSQL_row));
						new->dtype = PLPGSQL_DTYPE_ROW;
						new->refname = "(unnamed row)";
						new->lineno = plpgsql_location_to_lineno(@1, yyscanner);
						new->rowtupdesc = NULL;
						new->nfields = list_length($2);
						new->fieldnames = palloc(new->nfields * sizeof(char *));
						new->varnos = palloc(new->nfields * sizeof(int));

						i = 0;
						foreach (l, $2)
						{
							PLpgSQL_variable *arg = (PLpgSQL_variable *) lfirst(l);
							Assert(!arg->isconst);
							new->fieldnames[i] = arg->refname;
							new->varnos[i] = arg->dno;
							i++;
						}
						list_free($2);

						plpgsql_adddatum((PLpgSQL_datum *) new);
						$$ = (PLpgSQL_datum *) new;
					}
				;

decl_cursor_arglist : decl_cursor_arg
					{
						$$ = list_make1($1);
					}
				| decl_cursor_arglist ',' decl_cursor_arg
					{
						$$ = lappend($1, $3);
					}
				;

decl_cursor_arg : decl_varname decl_datatype
					{
						$$ = (PLpgSQL_datum *)
							plpgsql_build_variable($1.name, $1.lineno,
												   $2, true);
					}
				;

decl_is_for		:	K_IS |		/* Oracle */
					K_FOR;		/* SQL standard */

decl_aliasitem	: T_WORD
					{
						PLpgSQL_nsitem *nsi;

						nsi = plpgsql_ns_lookup(plpgsql_ns_top(), false,
												$1.ident, NULL, NULL,
												NULL);
						if (nsi == NULL)
							ereport(ERROR,
									(errcode(ERRCODE_UNDEFINED_OBJECT),
									 errmsg("variable \"%s\" does not exist",
											$1.ident),
									 parser_errposition(@1)));
						$$ = nsi;
					}
				| unreserved_keyword
					{
						PLpgSQL_nsitem *nsi;

						nsi = plpgsql_ns_lookup(plpgsql_ns_top(), false,
												$1, NULL, NULL,
												NULL);
						if (nsi == NULL)
							ereport(ERROR,
									(errcode(ERRCODE_UNDEFINED_OBJECT),
									 errmsg("variable \"%s\" does not exist",
											$1),
									 parser_errposition(@1)));
						$$ = nsi;
					}
				| T_CWORD
					{
						PLpgSQL_nsitem *nsi;

						if (list_length($1.idents) == 2)
							nsi = plpgsql_ns_lookup(plpgsql_ns_top(), false,
													strVal(linitial($1.idents)),
													strVal(lsecond($1.idents)),
													NULL,
													NULL);
						else if (list_length($1.idents) == 3)
							nsi = plpgsql_ns_lookup(plpgsql_ns_top(), false,
													strVal(linitial($1.idents)),
													strVal(lsecond($1.idents)),
													strVal(lthird($1.idents)),
													NULL);
						else
							nsi = NULL;
						if (nsi == NULL)
							ereport(ERROR,
									(errcode(ERRCODE_UNDEFINED_OBJECT),
									 errmsg("variable \"%s\" does not exist",
											NameListToString($1.idents)),
									 parser_errposition(@1)));
						$$ = nsi;
					}
				;

decl_varname	: T_WORD
					{
						$$.name = $1.ident;
						$$.lineno = plpgsql_location_to_lineno(@1, yyscanner);
						/*
						 * Check to make sure name isn't already declared
						 * in the current block.
						 */
						if (plpgsql_ns_lookup(plpgsql_ns_top(), true,
											  $1.ident, NULL, NULL,
											  NULL) != NULL)
							yyerror(&yylloc, NULL, yyscanner, "duplicate declaration");

						if (plpgsql_curr_compile->extra_warnings & PLPGSQL_XCHECK_SHADOWVAR ||
							plpgsql_curr_compile->extra_errors & PLPGSQL_XCHECK_SHADOWVAR)
						{
							PLpgSQL_nsitem *nsi;
							nsi = plpgsql_ns_lookup(plpgsql_ns_top(), false,
													$1.ident, NULL, NULL, NULL);
							if (nsi != NULL)
								ereport(plpgsql_curr_compile->extra_errors & PLPGSQL_XCHECK_SHADOWVAR ? ERROR : WARNING,
										(errcode(ERRCODE_DUPLICATE_ALIAS),
										 errmsg("variable \"%s\" shadows a previously defined variable",
												$1.ident),
										 parser_errposition(@1)));
						}

					}
				| unreserved_keyword
					{
						$$.name = pstrdup($1);
						$$.lineno = plpgsql_location_to_lineno(@1, yyscanner);
						/*
						 * Check to make sure name isn't already declared
						 * in the current block.
						 */
						if (plpgsql_ns_lookup(plpgsql_ns_top(), true,
											  $1, NULL, NULL,
											  NULL) != NULL)
							yyerror(&yylloc, NULL, yyscanner, "duplicate declaration");

						if (plpgsql_curr_compile->extra_warnings & PLPGSQL_XCHECK_SHADOWVAR ||
							plpgsql_curr_compile->extra_errors & PLPGSQL_XCHECK_SHADOWVAR)
						{
							PLpgSQL_nsitem *nsi;
							nsi = plpgsql_ns_lookup(plpgsql_ns_top(), false,
													$1, NULL, NULL, NULL);
							if (nsi != NULL)
								ereport(plpgsql_curr_compile->extra_errors & PLPGSQL_XCHECK_SHADOWVAR ? ERROR : WARNING,
										(errcode(ERRCODE_DUPLICATE_ALIAS),
										 errmsg("variable \"%s\" shadows a previously defined variable",
												$1),
										 parser_errposition(@1)));
						}

					}
				;

decl_const		:
					{ $$ = false; }
				| K_CONSTANT
					{ $$ = true; }
				;

decl_datatype	:
					{
						/*
						 * If there's a lookahead token, read_datatype() will
						 * consume it, and then we must tell bison to forget
						 * it.
						 */
						$$ = read_datatype(yychar, &yylval, &yylloc, yyscanner);
						yyclearin;
					}
				;

decl_collate	:
					{ $$ = InvalidOid; }
				| K_COLLATE T_WORD
					{
						$$ = get_collation_oid(list_make1(makeString($2.ident)),
											   false);
					}
				| K_COLLATE unreserved_keyword
					{
						$$ = get_collation_oid(list_make1(makeString(pstrdup($2))),
											   false);
					}
				| K_COLLATE T_CWORD
					{
						$$ = get_collation_oid($2.idents, false);
					}
				;

decl_notnull	:
					{ $$ = false; }
				| K_NOT K_NULL
					{ $$ = true; }
				;

decl_defval		: ';'
					{ $$ = NULL; }
				| decl_defkey
					{
						$$ = read_sql_expression(';', ";", &yylval, &yylloc, yyscanner);
					}
				;

decl_defkey		: assign_operator
				| K_DEFAULT
				;

/*
 * Ada-based PL/SQL uses := for assignment and variable defaults, while
 * the SQL standard uses equals for these cases and for GET
 * DIAGNOSTICS, so we support both.  FOR and OPEN only support :=.
 */
assign_operator	: '='
				| COLON_EQUALS
				;

proc_sect		:
					{ $$ = NIL; }
				| proc_sect proc_stmt
					{
						/* don't bother linking null statements into list */
						if ($2 == NULL)
							$$ = $1;
						else
							$$ = lappend($1, $2);
					}
				;

proc_stmt		: pl_block ';'
						{ $$ = $1; }
				| stmt_assign
						{ $$ = $1; }
				| stmt_if
						{ $$ = $1; }
				| stmt_case
						{ $$ = $1; }
				| stmt_loop
						{ $$ = $1; }
				| stmt_while
						{ $$ = $1; }
				| stmt_for
						{ $$ = $1; }
				| stmt_foreach_a
						{ $$ = $1; }
				| stmt_exit
						{ $$ = $1; }
				| stmt_return
						{ $$ = $1; }
				| stmt_raise
						{ $$ = $1; }
				| stmt_assert
						{ $$ = $1; }
				| stmt_execsql
						{ $$ = $1; }
				| stmt_dynexecute
						{ $$ = $1; }
				| stmt_perform
						{ $$ = $1; }
				| stmt_call
						{ $$ = $1; }
				| stmt_getdiag
						{ $$ = $1; }
				| stmt_open
						{ $$ = $1; }
				| stmt_fetch
						{ $$ = $1; }
				| stmt_move
						{ $$ = $1; }
				| stmt_close
						{ $$ = $1; }
				| stmt_null
						{ $$ = $1; }
				| stmt_commit
						{ $$ = $1; }
				| stmt_rollback
						{ $$ = $1; }
				;

stmt_perform	: K_PERFORM
					{
						PLpgSQL_stmt_perform *new;
						int			startloc;

						new = palloc0(sizeof(PLpgSQL_stmt_perform));
						new->cmd_type = PLPGSQL_STMT_PERFORM;
						new->lineno   = plpgsql_location_to_lineno(@1, yyscanner);
						new->stmtid = ++plpgsql_curr_compile->nstatements;
						plpgsql_push_back_token(K_PERFORM, &yylval, &yylloc, yyscanner);

						/*
						 * Since PERFORM isn't legal SQL, we have to cheat to
						 * the extent of substituting "SELECT" for "PERFORM"
						 * in the parsed text.  It does not seem worth
						 * inventing a separate parse mode for this one case.
						 * We can't do syntax-checking until after we make the
						 * substitution.
						 */
						new->expr = read_sql_construct(';', 0, 0, ";",
													   RAW_PARSE_DEFAULT,
													   false, false,
													   &startloc, NULL,
													   &yylval, &yylloc, yyscanner);
						/* overwrite "perform" ... */
						memcpy(new->expr->query, " SELECT", 7);
						/* left-justify to get rid of the leading space */
						memmove(new->expr->query, new->expr->query + 1,
								strlen(new->expr->query));
						/* offset syntax error position to account for that */
						check_sql_expr(new->expr->query, new->expr->parseMode,
									   startloc + 1, yyscanner);

						$$ = (PLpgSQL_stmt *) new;
					}
				;

stmt_call		: K_CALL
					{
						PLpgSQL_stmt_call *new;

						new = palloc0(sizeof(PLpgSQL_stmt_call));
						new->cmd_type = PLPGSQL_STMT_CALL;
						new->lineno = plpgsql_location_to_lineno(@1, yyscanner);
						new->stmtid = ++plpgsql_curr_compile->nstatements;
						plpgsql_push_back_token(K_CALL, &yylval, &yylloc, yyscanner);
						new->expr = read_sql_stmt(&yylval, &yylloc, yyscanner);
						new->is_call = true;

						/* Remember we may need a procedure resource owner */
						plpgsql_curr_compile->requires_procedure_resowner = true;

						$$ = (PLpgSQL_stmt *) new;

					}
				| K_DO
					{
						/* use the same structures as for CALL, for simplicity */
						PLpgSQL_stmt_call *new;

						new = palloc0(sizeof(PLpgSQL_stmt_call));
						new->cmd_type = PLPGSQL_STMT_CALL;
						new->lineno = plpgsql_location_to_lineno(@1, yyscanner);
						new->stmtid = ++plpgsql_curr_compile->nstatements;
						plpgsql_push_back_token(K_DO, &yylval, &yylloc, yyscanner);
						new->expr = read_sql_stmt(&yylval, &yylloc, yyscanner);
						new->is_call = false;

						/* Remember we may need a procedure resource owner */
						plpgsql_curr_compile->requires_procedure_resowner = true;

						$$ = (PLpgSQL_stmt *) new;

					}
				;

stmt_assign		: T_DATUM
					{
						PLpgSQL_stmt_assign *new;
						RawParseMode pmode;

						/* see how many names identify the datum */
						switch ($1.ident ? 1 : list_length($1.idents))
						{
							case 1:
								pmode = RAW_PARSE_PLPGSQL_ASSIGN1;
								break;
							case 2:
								pmode = RAW_PARSE_PLPGSQL_ASSIGN2;
								break;
							case 3:
								pmode = RAW_PARSE_PLPGSQL_ASSIGN3;
								break;
							default:
								elog(ERROR, "unexpected number of names");
								pmode = 0; /* keep compiler quiet */
						}

						check_assignable($1.datum, @1, yyscanner);
						new = palloc0(sizeof(PLpgSQL_stmt_assign));
						new->cmd_type = PLPGSQL_STMT_ASSIGN;
						new->lineno = plpgsql_location_to_lineno(@1, yyscanner);
						new->stmtid = ++plpgsql_curr_compile->nstatements;
						new->varno = $1.datum->dno;
						/* Push back the head name to include it in the stmt */
						plpgsql_push_back_token(T_DATUM, &yylval, &yylloc, yyscanner);
						new->expr = read_sql_construct(';', 0, 0, ";",
													   pmode,
													   false, true,
													   NULL, NULL,
													   &yylval, &yylloc, yyscanner);
						mark_expr_as_assignment_source(new->expr, $1.datum);

						$$ = (PLpgSQL_stmt *) new;
					}
				;

stmt_getdiag	: K_GET getdiag_area_opt K_DIAGNOSTICS getdiag_list ';'
					{
						PLpgSQL_stmt_getdiag *new;
						ListCell	   *lc;

						new = palloc0(sizeof(PLpgSQL_stmt_getdiag));
						new->cmd_type = PLPGSQL_STMT_GETDIAG;
						new->lineno = plpgsql_location_to_lineno(@1, yyscanner);
						new->stmtid = ++plpgsql_curr_compile->nstatements;
						new->is_stacked = $2;
						new->diag_items = $4;

						/*
						 * Check information items are valid for area option.
						 */
						foreach(lc, new->diag_items)
						{
							PLpgSQL_diag_item *ditem = (PLpgSQL_diag_item *) lfirst(lc);

							switch (ditem->kind)
							{
								/* these fields are disallowed in stacked case */
								case PLPGSQL_GETDIAG_ROW_COUNT:
								case PLPGSQL_GETDIAG_ROUTINE_OID:
									if (new->is_stacked)
										ereport(ERROR,
												(errcode(ERRCODE_SYNTAX_ERROR),
												 errmsg("diagnostics item %s is not allowed in GET STACKED DIAGNOSTICS",
														plpgsql_getdiag_kindname(ditem->kind)),
												 parser_errposition(@1)));
									break;
								/* these fields are disallowed in current case */
								case PLPGSQL_GETDIAG_ERROR_CONTEXT:
								case PLPGSQL_GETDIAG_ERROR_DETAIL:
								case PLPGSQL_GETDIAG_ERROR_HINT:
								case PLPGSQL_GETDIAG_RETURNED_SQLSTATE:
								case PLPGSQL_GETDIAG_COLUMN_NAME:
								case PLPGSQL_GETDIAG_CONSTRAINT_NAME:
								case PLPGSQL_GETDIAG_DATATYPE_NAME:
								case PLPGSQL_GETDIAG_MESSAGE_TEXT:
								case PLPGSQL_GETDIAG_TABLE_NAME:
								case PLPGSQL_GETDIAG_SCHEMA_NAME:
									if (!new->is_stacked)
										ereport(ERROR,
												(errcode(ERRCODE_SYNTAX_ERROR),
												 errmsg("diagnostics item %s is not allowed in GET CURRENT DIAGNOSTICS",
														plpgsql_getdiag_kindname(ditem->kind)),
												 parser_errposition(@1)));
									break;
								/* these fields are allowed in either case */
								case PLPGSQL_GETDIAG_CONTEXT:
									break;
								default:
									elog(ERROR, "unrecognized diagnostic item kind: %d",
										 ditem->kind);
									break;
							}
						}

						$$ = (PLpgSQL_stmt *) new;
					}
				;

getdiag_area_opt :
					{
						$$ = false;
					}
				| K_CURRENT
					{
						$$ = false;
					}
				| K_STACKED
					{
						$$ = true;
					}
				;

getdiag_list : getdiag_list ',' getdiag_list_item
					{
						$$ = lappend($1, $3);
					}
				| getdiag_list_item
					{
						$$ = list_make1($1);
					}
				;

getdiag_list_item : getdiag_target assign_operator getdiag_item
					{
						PLpgSQL_diag_item *new;

						new = palloc(sizeof(PLpgSQL_diag_item));
						new->target = $1->dno;
						new->kind = $3;

						$$ = new;
					}
				;

getdiag_item :
					{
						int			tok = yylex(&yylval, &yylloc, yyscanner);

						if (tok_is_keyword(tok, &yylval,
										   K_ROW_COUNT, "row_count"))
							$$ = PLPGSQL_GETDIAG_ROW_COUNT;
						else if (tok_is_keyword(tok, &yylval,
												K_PG_ROUTINE_OID, "pg_routine_oid"))
							$$ = PLPGSQL_GETDIAG_ROUTINE_OID;
						else if (tok_is_keyword(tok, &yylval,
												K_PG_CONTEXT, "pg_context"))
							$$ = PLPGSQL_GETDIAG_CONTEXT;
						else if (tok_is_keyword(tok, &yylval,
												K_PG_EXCEPTION_DETAIL, "pg_exception_detail"))
							$$ = PLPGSQL_GETDIAG_ERROR_DETAIL;
						else if (tok_is_keyword(tok, &yylval,
												K_PG_EXCEPTION_HINT, "pg_exception_hint"))
							$$ = PLPGSQL_GETDIAG_ERROR_HINT;
						else if (tok_is_keyword(tok, &yylval,
												K_PG_EXCEPTION_CONTEXT, "pg_exception_context"))
							$$ = PLPGSQL_GETDIAG_ERROR_CONTEXT;
						else if (tok_is_keyword(tok, &yylval,
												K_COLUMN_NAME, "column_name"))
							$$ = PLPGSQL_GETDIAG_COLUMN_NAME;
						else if (tok_is_keyword(tok, &yylval,
												K_CONSTRAINT_NAME, "constraint_name"))
							$$ = PLPGSQL_GETDIAG_CONSTRAINT_NAME;
						else if (tok_is_keyword(tok, &yylval,
												K_PG_DATATYPE_NAME, "pg_datatype_name"))
							$$ = PLPGSQL_GETDIAG_DATATYPE_NAME;
						else if (tok_is_keyword(tok, &yylval,
												K_MESSAGE_TEXT, "message_text"))
							$$ = PLPGSQL_GETDIAG_MESSAGE_TEXT;
						else if (tok_is_keyword(tok, &yylval,
												K_TABLE_NAME, "table_name"))
							$$ = PLPGSQL_GETDIAG_TABLE_NAME;
						else if (tok_is_keyword(tok, &yylval,
												K_SCHEMA_NAME, "schema_name"))
							$$ = PLPGSQL_GETDIAG_SCHEMA_NAME;
						else if (tok_is_keyword(tok, &yylval,
												K_RETURNED_SQLSTATE, "returned_sqlstate"))
							$$ = PLPGSQL_GETDIAG_RETURNED_SQLSTATE;
						else
							yyerror(&yylloc, NULL, yyscanner, "unrecognized GET DIAGNOSTICS item");
					}
				;

getdiag_target	: T_DATUM
					{
						/*
						 * In principle we should support a getdiag_target
						 * that is an array element, but for now we don't, so
						 * just throw an error if next token is '['.
						 */
						if ($1.datum->dtype == PLPGSQL_DTYPE_ROW ||
							$1.datum->dtype == PLPGSQL_DTYPE_REC ||
							plpgsql_peek(yyscanner) == '[')
							ereport(ERROR,
									(errcode(ERRCODE_SYNTAX_ERROR),
									 errmsg("\"%s\" is not a scalar variable",
											NameOfDatum(&($1))),
									 parser_errposition(@1)));
						check_assignable($1.datum, @1, yyscanner);
						$$ = $1.datum;
					}
				| T_WORD
					{
						/* just to give a better message than "syntax error" */
						word_is_not_variable(&($1), @1, yyscanner);
					}
				| T_CWORD
					{
						/* just to give a better message than "syntax error" */
						cword_is_not_variable(&($1), @1, yyscanner);
					}
				;

stmt_if			: K_IF expr_until_then proc_sect stmt_elsifs stmt_else K_END K_IF ';'
					{
						PLpgSQL_stmt_if *new;

						new = palloc0(sizeof(PLpgSQL_stmt_if));
						new->cmd_type = PLPGSQL_STMT_IF;
						new->lineno = plpgsql_location_to_lineno(@1, yyscanner);
						new->stmtid = ++plpgsql_curr_compile->nstatements;
						new->cond = $2;
						new->then_body = $3;
						new->elsif_list = $4;
						new->else_body = $5;

						$$ = (PLpgSQL_stmt *) new;
					}
				;

stmt_elsifs		:
					{
						$$ = NIL;
					}
				| stmt_elsifs K_ELSIF expr_until_then proc_sect
					{
						PLpgSQL_if_elsif *new;

						new = palloc0(sizeof(PLpgSQL_if_elsif));
						new->lineno = plpgsql_location_to_lineno(@2, yyscanner);
						new->cond = $3;
						new->stmts = $4;

						$$ = lappend($1, new);
					}
				;

stmt_else		:
					{
						$$ = NIL;
					}
				| K_ELSE proc_sect
					{
						$$ = $2;
					}
				;

stmt_case		: K_CASE opt_expr_until_when case_when_list opt_case_else K_END K_CASE ';'
					{
						$$ = make_case(@1, $2, $3, $4, yyscanner);
					}
				;

opt_expr_until_when	:
					{
						PLpgSQL_expr *expr = NULL;
						int			tok = yylex(&yylval, &yylloc, yyscanner);

						if (tok != K_WHEN)
						{
							plpgsql_push_back_token(tok, &yylval, &yylloc, yyscanner);
							expr = read_sql_expression(K_WHEN, "WHEN", &yylval, &yylloc, yyscanner);
						}
						plpgsql_push_back_token(K_WHEN, &yylval, &yylloc, yyscanner);
						$$ = expr;
					}
				;

case_when_list	: case_when_list case_when
					{
						$$ = lappend($1, $2);
					}
				| case_when
					{
						$$ = list_make1($1);
					}
				;

case_when		: K_WHEN expr_until_then proc_sect
					{
						PLpgSQL_case_when *new = palloc(sizeof(PLpgSQL_case_when));

						new->lineno	= plpgsql_location_to_lineno(@1, yyscanner);
						new->expr = $2;
						new->stmts = $3;
						$$ = new;
					}
				;

opt_case_else	:
					{
						$$ = NIL;
					}
				| K_ELSE proc_sect
					{
						/*
						 * proc_sect could return an empty list, but we
						 * must distinguish that from not having ELSE at all.
						 * Simplest fix is to return a list with one NULL
						 * pointer, which make_case() must take care of.
						 */
						if ($2 != NIL)
							$$ = $2;
						else
							$$ = list_make1(NULL);
					}
				;

stmt_loop		: opt_loop_label K_LOOP loop_body
					{
						PLpgSQL_stmt_loop *new;

						new = palloc0(sizeof(PLpgSQL_stmt_loop));
						new->cmd_type = PLPGSQL_STMT_LOOP;
						new->lineno = plpgsql_location_to_lineno(@2, yyscanner);
						new->stmtid = ++plpgsql_curr_compile->nstatements;
						new->label = $1;
						new->body = $3.stmts;

						check_labels($1, $3.end_label, $3.end_label_location, yyscanner);
						plpgsql_ns_pop();

						$$ = (PLpgSQL_stmt *) new;
					}
				;

stmt_while		: opt_loop_label K_WHILE expr_until_loop loop_body
					{
						PLpgSQL_stmt_while *new;

						new = palloc0(sizeof(PLpgSQL_stmt_while));
						new->cmd_type = PLPGSQL_STMT_WHILE;
						new->lineno = plpgsql_location_to_lineno(@2, yyscanner);
						new->stmtid	= ++plpgsql_curr_compile->nstatements;
						new->label = $1;
						new->cond = $3;
						new->body = $4.stmts;

						check_labels($1, $4.end_label, $4.end_label_location, yyscanner);
						plpgsql_ns_pop();

						$$ = (PLpgSQL_stmt *) new;
					}
				;

stmt_for		: opt_loop_label K_FOR for_control loop_body
					{
						/* This runs after we've scanned the loop body */
						if ($3->cmd_type == PLPGSQL_STMT_FORI)
						{
							PLpgSQL_stmt_fori *new;

							new = (PLpgSQL_stmt_fori *) $3;
							new->lineno = plpgsql_location_to_lineno(@2, yyscanner);
							new->label = $1;
							new->body = $4.stmts;
							$$ = (PLpgSQL_stmt *) new;
						}
						else
						{
							PLpgSQL_stmt_forq *new;

							Assert($3->cmd_type == PLPGSQL_STMT_FORS ||
								   $3->cmd_type == PLPGSQL_STMT_FORC ||
								   $3->cmd_type == PLPGSQL_STMT_DYNFORS);
							/* forq is the common supertype of all three */
							new = (PLpgSQL_stmt_forq *) $3;
							new->lineno = plpgsql_location_to_lineno(@2, yyscanner);
							new->label = $1;
							new->body = $4.stmts;
							$$ = (PLpgSQL_stmt *) new;
						}

						check_labels($1, $4.end_label, $4.end_label_location, yyscanner);
						/* close namespace started in opt_loop_label */
						plpgsql_ns_pop();
					}
				;

for_control		: for_variable K_IN
					{
						int			tok = yylex(&yylval, &yylloc, yyscanner);
						int			tokloc = yylloc;

						if (tok == K_EXECUTE)
						{
							/* EXECUTE means it's a dynamic FOR loop */
							PLpgSQL_stmt_dynfors *new;
							PLpgSQL_expr *expr;
							int			term;

							expr = read_sql_expression2(K_LOOP, K_USING,
														"LOOP or USING",
														&term, &yylval, &yylloc, yyscanner);

							new = palloc0(sizeof(PLpgSQL_stmt_dynfors));
							new->cmd_type = PLPGSQL_STMT_DYNFORS;
							new->stmtid = ++plpgsql_curr_compile->nstatements;
							if ($1.row)
							{
								new->var = (PLpgSQL_variable *) $1.row;
								check_assignable($1.row, @1, yyscanner);
							}
							else if ($1.scalar)
							{
								/* convert single scalar to list */
								new->var = (PLpgSQL_variable *)
									make_scalar_list1($1.name, $1.scalar,
													  $1.lineno, @1, yyscanner);
								/* make_scalar_list1 did check_assignable */
							}
							else
							{
								ereport(ERROR,
										(errcode(ERRCODE_DATATYPE_MISMATCH),
										 errmsg("loop variable of loop over rows must be a record variable or list of scalar variables"),
										 parser_errposition(@1)));
							}
							new->query = expr;

							if (term == K_USING)
							{
								do
								{
									expr = read_sql_expression2(',', K_LOOP,
																", or LOOP",
																&term, &yylval, &yylloc, yyscanner);
									new->params = lappend(new->params, expr);
								} while (term == ',');
							}

							$$ = (PLpgSQL_stmt *) new;
						}
						else if (tok == T_DATUM &&
								 yylval.wdatum.datum->dtype == PLPGSQL_DTYPE_VAR &&
								 ((PLpgSQL_var *) yylval.wdatum.datum)->datatype->typoid == REFCURSOROID)
						{
							/* It's FOR var IN cursor */
							PLpgSQL_stmt_forc *new;
							PLpgSQL_var	*cursor = (PLpgSQL_var *) yylval.wdatum.datum;

							new = (PLpgSQL_stmt_forc *) palloc0(sizeof(PLpgSQL_stmt_forc));
							new->cmd_type = PLPGSQL_STMT_FORC;
							new->stmtid = ++plpgsql_curr_compile->nstatements;
							new->curvar = cursor->dno;

							/* Should have had a single variable name */
							if ($1.scalar && $1.row)
								ereport(ERROR,
										(errcode(ERRCODE_SYNTAX_ERROR),
										 errmsg("cursor FOR loop must have only one target variable"),
										 parser_errposition(@1)));

							/* can't use an unbound cursor this way */
							if (cursor->cursor_explicit_expr == NULL)
								ereport(ERROR,
										(errcode(ERRCODE_SYNTAX_ERROR),
										 errmsg("cursor FOR loop must use a bound cursor variable"),
										 parser_errposition(tokloc)));

							/* collect cursor's parameters if any */
							new->argquery = read_cursor_args(cursor, K_LOOP, &yylval, &yylloc, yyscanner);

							/* create loop's private RECORD variable */
							new->var = (PLpgSQL_variable *)
								plpgsql_build_record($1.name,
													 $1.lineno,
													 NULL,
													 RECORDOID,
													 true);

							$$ = (PLpgSQL_stmt *) new;
						}
						else
						{
							PLpgSQL_expr *expr1;
							int			expr1loc;
							bool		reverse = false;

							/*
							 * We have to distinguish between two
							 * alternatives: FOR var IN a .. b and FOR
							 * var IN query. Unfortunately this is
							 * tricky, since the query in the second
							 * form needn't start with a SELECT
							 * keyword.  We use the ugly hack of
							 * looking for two periods after the first
							 * token. We also check for the REVERSE
							 * keyword, which means it must be an
							 * integer loop.
							 */
							if (tok_is_keyword(tok, &yylval,
											   K_REVERSE, "reverse"))
								reverse = true;
							else
								plpgsql_push_back_token(tok, &yylval, &yylloc, yyscanner);

							/*
							 * Read tokens until we see either a ".."
							 * or a LOOP.  The text we read may be either
							 * an expression or a whole SQL statement, so
							 * we need to invoke read_sql_construct directly,
							 * and tell it not to check syntax yet.
							 */
							expr1 = read_sql_construct(DOT_DOT,
													   K_LOOP,
													   0,
													   "LOOP",
													   RAW_PARSE_DEFAULT,
													   true,
													   false,
													   &expr1loc,
													   &tok,
													   &yylval, &yylloc, yyscanner);

							if (tok == DOT_DOT)
							{
								/* Saw "..", so it must be an integer loop */
								PLpgSQL_expr *expr2;
								PLpgSQL_expr *expr_by;
								PLpgSQL_var	*fvar;
								PLpgSQL_stmt_fori *new;

								/*
								 * Relabel first expression as an expression;
								 * then we can check its syntax.
								 */
								expr1->parseMode = RAW_PARSE_PLPGSQL_EXPR;
								check_sql_expr(expr1->query, expr1->parseMode,
											   expr1loc, yyscanner);

								/* Read and check the second one */
								expr2 = read_sql_expression2(K_LOOP, K_BY,
															 "LOOP",
															 &tok, &yylval, &yylloc, yyscanner);

								/* Get the BY clause if any */
								if (tok == K_BY)
									expr_by = read_sql_expression(K_LOOP,
																  "LOOP", &yylval, &yylloc, yyscanner);
								else
									expr_by = NULL;

								/* Should have had a single variable name */
								if ($1.scalar && $1.row)
									ereport(ERROR,
											(errcode(ERRCODE_SYNTAX_ERROR),
											 errmsg("integer FOR loop must have only one target variable"),
											 parser_errposition(@1)));

								/* create loop's private variable */
								fvar = (PLpgSQL_var *)
									plpgsql_build_variable($1.name,
														   $1.lineno,
														   plpgsql_build_datatype(INT4OID,
																				  -1,
																				  InvalidOid,
																				  NULL),
														   true);

								new = palloc0(sizeof(PLpgSQL_stmt_fori));
								new->cmd_type = PLPGSQL_STMT_FORI;
								new->stmtid	= ++plpgsql_curr_compile->nstatements;
								new->var = fvar;
								new->reverse = reverse;
								new->lower = expr1;
								new->upper = expr2;
								new->step = expr_by;

								$$ = (PLpgSQL_stmt *) new;
							}
							else
							{
								/*
								 * No "..", so it must be a query loop.
								 */
								PLpgSQL_stmt_fors *new;

								if (reverse)
									ereport(ERROR,
											(errcode(ERRCODE_SYNTAX_ERROR),
											 errmsg("cannot specify REVERSE in query FOR loop"),
											 parser_errposition(tokloc)));

								/* Check syntax as a regular query */
								check_sql_expr(expr1->query, expr1->parseMode,
											   expr1loc, yyscanner);

								new = palloc0(sizeof(PLpgSQL_stmt_fors));
								new->cmd_type = PLPGSQL_STMT_FORS;
								new->stmtid = ++plpgsql_curr_compile->nstatements;
								if ($1.row)
								{
									new->var = (PLpgSQL_variable *) $1.row;
									check_assignable($1.row, @1, yyscanner);
								}
								else if ($1.scalar)
								{
									/* convert single scalar to list */
									new->var = (PLpgSQL_variable *)
										make_scalar_list1($1.name, $1.scalar,
														  $1.lineno, @1, yyscanner);
									/* make_scalar_list1 did check_assignable */
								}
								else
								{
									ereport(ERROR,
											(errcode(ERRCODE_SYNTAX_ERROR),
											 errmsg("loop variable of loop over rows must be a record variable or list of scalar variables"),
											 parser_errposition(@1)));
								}

								new->query = expr1;
								$$ = (PLpgSQL_stmt *) new;
							}
						}
					}
				;

/*
 * Processing the for_variable is tricky because we don't yet know if the
 * FOR is an integer FOR loop or a loop over query results.  In the former
 * case, the variable is just a name that we must instantiate as a loop
 * local variable, regardless of any other definition it might have.
 * Therefore, we always save the actual identifier into $$.name where it
 * can be used for that case.  We also save the outer-variable definition,
 * if any, because that's what we need for the loop-over-query case.  Note
 * that we must NOT apply check_assignable() or any other semantic check
 * until we know what's what.
 *
 * However, if we see a comma-separated list of names, we know that it
 * can't be an integer FOR loop and so it's OK to check the variables
 * immediately.  In particular, for T_WORD followed by comma, we should
 * complain that the name is not known rather than say it's a syntax error.
 * Note that the non-error result of this case sets *both* $$.scalar and
 * $$.row; see the for_control production.
 */
for_variable	: T_DATUM
					{
						$$.name = NameOfDatum(&($1));
						$$.lineno = plpgsql_location_to_lineno(@1, yyscanner);
						if ($1.datum->dtype == PLPGSQL_DTYPE_ROW ||
							$1.datum->dtype == PLPGSQL_DTYPE_REC)
						{
							$$.scalar = NULL;
							$$.row = $1.datum;
						}
						else
						{
							int			tok;

							$$.scalar = $1.datum;
							$$.row = NULL;
							/* check for comma-separated list */
							tok = yylex(&yylval, &yylloc, yyscanner);
							plpgsql_push_back_token(tok, &yylval, &yylloc, yyscanner);
							if (tok == ',')
								$$.row = (PLpgSQL_datum *)
									read_into_scalar_list($$.name,
														  $$.scalar,
														  @1,
														  &yylval, &yylloc,
														  yyscanner);
						}
					}
				| T_WORD
					{
						int			tok;

						$$.name = $1.ident;
						$$.lineno = plpgsql_location_to_lineno(@1, yyscanner);
						$$.scalar = NULL;
						$$.row = NULL;
						/* check for comma-separated list */
						tok = yylex(&yylval, &yylloc, yyscanner);
						plpgsql_push_back_token(tok, &yylval, &yylloc, yyscanner);
						if (tok == ',')
							word_is_not_variable(&($1), @1, yyscanner);
					}
				| T_CWORD
					{
						/* just to give a better message than "syntax error" */
						cword_is_not_variable(&($1), @1, yyscanner);
					}
				;

stmt_foreach_a	: opt_loop_label K_FOREACH for_variable foreach_slice K_IN K_ARRAY expr_until_loop loop_body
					{
						PLpgSQL_stmt_foreach_a *new;

						new = palloc0(sizeof(PLpgSQL_stmt_foreach_a));
						new->cmd_type = PLPGSQL_STMT_FOREACH_A;
						new->lineno = plpgsql_location_to_lineno(@2, yyscanner);
						new->stmtid = ++plpgsql_curr_compile->nstatements;
						new->label = $1;
						new->slice = $4;
						new->expr = $7;
						new->body = $8.stmts;

						if ($3.row)
						{
							new->varno = $3.row->dno;
							check_assignable($3.row, @3, yyscanner);
						}
						else if ($3.scalar)
						{
							new->varno = $3.scalar->dno;
							check_assignable($3.scalar, @3, yyscanner);
						}
						else
						{
							ereport(ERROR,
									(errcode(ERRCODE_SYNTAX_ERROR),
									 errmsg("loop variable of FOREACH must be a known variable or list of variables"),
											 parser_errposition(@3)));
						}

						check_labels($1, $8.end_label, $8.end_label_location, yyscanner);
						plpgsql_ns_pop();

						$$ = (PLpgSQL_stmt *) new;
					}
				;

foreach_slice	:
					{
						$$ = 0;
					}
				| K_SLICE ICONST
					{
						$$ = $2;
					}
				;

stmt_exit		: exit_type opt_label opt_exitcond
					{
						PLpgSQL_stmt_exit *new;

						new = palloc0(sizeof(PLpgSQL_stmt_exit));
						new->cmd_type = PLPGSQL_STMT_EXIT;
						new->stmtid = ++plpgsql_curr_compile->nstatements;
						new->is_exit = $1;
						new->lineno	= plpgsql_location_to_lineno(@1, yyscanner);
						new->label = $2;
						new->cond = $3;

						if ($2)
						{
							/* We have a label, so verify it exists */
							PLpgSQL_nsitem *label;

							label = plpgsql_ns_lookup_label(plpgsql_ns_top(), $2);
							if (label == NULL)
								ereport(ERROR,
										(errcode(ERRCODE_SYNTAX_ERROR),
										 errmsg("there is no label \"%s\" "
												"attached to any block or loop enclosing this statement",
												$2),
										 parser_errposition(@2)));
							/* CONTINUE only allows loop labels */
							if (label->itemno != PLPGSQL_LABEL_LOOP && !new->is_exit)
								ereport(ERROR,
										(errcode(ERRCODE_SYNTAX_ERROR),
										 errmsg("block label \"%s\" cannot be used in CONTINUE",
												$2),
										 parser_errposition(@2)));
						}
						else
						{
							/*
							 * No label, so make sure there is some loop (an
							 * unlabeled EXIT does not match a block, so this
							 * is the same test for both EXIT and CONTINUE)
							 */
							if (plpgsql_ns_find_nearest_loop(plpgsql_ns_top()) == NULL)
								ereport(ERROR,
										(errcode(ERRCODE_SYNTAX_ERROR),
										 new->is_exit ?
										 errmsg("EXIT cannot be used outside a loop, unless it has a label") :
										 errmsg("CONTINUE cannot be used outside a loop"),
										 parser_errposition(@1)));
						}

						$$ = (PLpgSQL_stmt *) new;
					}
				;

exit_type		: K_EXIT
					{
						$$ = true;
					}
				| K_CONTINUE
					{
						$$ = false;
					}
				;

stmt_return		: K_RETURN
					{
						int			tok;

						tok = yylex(&yylval, &yylloc, yyscanner);
						if (tok == 0)
							yyerror(&yylloc, NULL, yyscanner, "unexpected end of function definition");

						if (tok_is_keyword(tok, &yylval,
										   K_NEXT, "next"))
						{
							$$ = make_return_next_stmt(@1, &yylval, &yylloc, yyscanner);
						}
						else if (tok_is_keyword(tok, &yylval,
												K_QUERY, "query"))
						{
							$$ = make_return_query_stmt(@1, &yylval, &yylloc, yyscanner);
						}
						else
						{
							plpgsql_push_back_token(tok, &yylval, &yylloc, yyscanner);
							$$ = make_return_stmt(@1, &yylval, &yylloc, yyscanner);
						}
					}
				;

stmt_raise		: K_RAISE
					{
						PLpgSQL_stmt_raise *new;
						int			tok;

						new = palloc(sizeof(PLpgSQL_stmt_raise));

						new->cmd_type = PLPGSQL_STMT_RAISE;
						new->lineno = plpgsql_location_to_lineno(@1, yyscanner);
						new->stmtid	= ++plpgsql_curr_compile->nstatements;
						new->elog_level = ERROR;	/* default */
						new->condname = NULL;
						new->message = NULL;
						new->params = NIL;
						new->options = NIL;

						tok = yylex(&yylval, &yylloc, yyscanner);
						if (tok == 0)
							yyerror(&yylloc, NULL, yyscanner, "unexpected end of function definition");

						/*
						 * We could have just RAISE, meaning to re-throw
						 * the current error.
						 */
						if (tok != ';')
						{
							/*
							 * First is an optional elog severity level.
							 */
							if (tok_is_keyword(tok, &yylval,
											   K_EXCEPTION, "exception"))
							{
								new->elog_level = ERROR;
								tok = yylex(&yylval, &yylloc, yyscanner);
							}
							else if (tok_is_keyword(tok, &yylval,
													K_WARNING, "warning"))
							{
								new->elog_level = WARNING;
								tok = yylex(&yylval, &yylloc, yyscanner);
							}
							else if (tok_is_keyword(tok, &yylval,
													K_NOTICE, "notice"))
							{
								new->elog_level = NOTICE;
								tok = yylex(&yylval, &yylloc, yyscanner);
							}
							else if (tok_is_keyword(tok, &yylval,
													K_INFO, "info"))
							{
								new->elog_level = INFO;
								tok = yylex(&yylval, &yylloc, yyscanner);
							}
							else if (tok_is_keyword(tok, &yylval,
													K_LOG, "log"))
							{
								new->elog_level = LOG;
								tok = yylex(&yylval, &yylloc, yyscanner);
							}
							else if (tok_is_keyword(tok, &yylval,
													K_DEBUG, "debug"))
							{
								new->elog_level = DEBUG1;
								tok = yylex(&yylval, &yylloc, yyscanner);
							}
							if (tok == 0)
								yyerror(&yylloc, NULL, yyscanner, "unexpected end of function definition");

							/*
							 * Next we can have a condition name, or
							 * equivalently SQLSTATE 'xxxxx', or a string
							 * literal that is the old-style message format,
							 * or USING to start the option list immediately.
							 */
							if (tok == SCONST)
							{
								/* old style message and parameters */
								new->message = yylval.str;
								/*
								 * We expect either a semi-colon, which
								 * indicates no parameters, or a comma that
								 * begins the list of parameter expressions,
								 * or USING to begin the options list.
								 */
								tok = yylex(&yylval, &yylloc, yyscanner);
								if (tok != ',' && tok != ';' && tok != K_USING)
									yyerror(&yylloc, NULL, yyscanner, "syntax error");

								while (tok == ',')
								{
									PLpgSQL_expr *expr;

									expr = read_sql_construct(',', ';', K_USING,
															  ", or ; or USING",
															  RAW_PARSE_PLPGSQL_EXPR,
															  true, true,
															  NULL, &tok,
															  &yylval, &yylloc, yyscanner);
									new->params = lappend(new->params, expr);
								}
							}
							else if (tok != K_USING)
							{
								/* must be condition name or SQLSTATE */
								if (tok_is_keyword(tok, &yylval,
												   K_SQLSTATE, "sqlstate"))
								{
									/* next token should be a string literal */
									char	   *sqlstatestr;

									if (yylex(&yylval, &yylloc, yyscanner) != SCONST)
										yyerror(&yylloc, NULL, yyscanner, "syntax error");
									sqlstatestr = yylval.str;

									if (strlen(sqlstatestr) != 5)
										yyerror(&yylloc, NULL, yyscanner, "invalid SQLSTATE code");
									if (strspn(sqlstatestr, "0123456789ABCDEFGHIJKLMNOPQRSTUVWXYZ") != 5)
										yyerror(&yylloc, NULL, yyscanner, "invalid SQLSTATE code");
									new->condname = sqlstatestr;
								}
								else
								{
									if (tok == T_WORD)
										new->condname = yylval.word.ident;
									else if (plpgsql_token_is_unreserved_keyword(tok))
										new->condname = pstrdup(yylval.keyword);
									else
										yyerror(&yylloc, NULL, yyscanner, "syntax error");
									plpgsql_recognize_err_condition(new->condname,
																	false);
								}
								tok = yylex(&yylval, &yylloc, yyscanner);
								if (tok != ';' && tok != K_USING)
									yyerror(&yylloc, NULL, yyscanner, "syntax error");
							}

							if (tok == K_USING)
								new->options = read_raise_options(&yylval, &yylloc, yyscanner);
						}

						check_raise_parameters(new);

						$$ = (PLpgSQL_stmt *) new;
					}
				;

stmt_assert		: K_ASSERT
					{
						PLpgSQL_stmt_assert	*new;
						int			tok;

						new = palloc(sizeof(PLpgSQL_stmt_assert));

						new->cmd_type = PLPGSQL_STMT_ASSERT;
						new->lineno = plpgsql_location_to_lineno(@1, yyscanner);
						new->stmtid = ++plpgsql_curr_compile->nstatements;

						new->cond = read_sql_expression2(',', ';',
														 ", or ;",
														 &tok, &yylval, &yylloc, yyscanner);

						if (tok == ',')
							new->message = read_sql_expression(';', ";", &yylval, &yylloc, yyscanner);
						else
							new->message = NULL;

						$$ = (PLpgSQL_stmt *) new;
					}
				;

loop_body		: proc_sect K_END K_LOOP opt_label ';'
					{
						$$.stmts = $1;
						$$.end_label = $4;
						$$.end_label_location = @4;
					}
				;

/*
 * T_WORD+T_CWORD match any initial identifier that is not a known plpgsql
 * variable.  (The composite case is probably a syntax error, but we'll let
 * the core parser decide that.)  Normally, we should assume that such a
 * word is a SQL statement keyword that isn't also a plpgsql keyword.
 * However, if the next token is assignment or '[' or '.', it can't be a valid
 * SQL statement, and what we're probably looking at is an intended variable
 * assignment.  Give an appropriate complaint for that, instead of letting
 * the core parser throw an unhelpful "syntax error".
 */
stmt_execsql	: K_IMPORT
					{
						$$ = make_execsql_stmt(K_IMPORT, @1, NULL, &yylval, &yylloc, yyscanner);
					}
				| K_INSERT
					{
						$$ = make_execsql_stmt(K_INSERT, @1, NULL, &yylval, &yylloc, yyscanner);
					}
				| K_MERGE
					{
						$$ = make_execsql_stmt(K_MERGE, @1, NULL, &yylval, &yylloc, yyscanner);
					}
				| T_WORD
					{
						int			tok;

						tok = yylex(&yylval, &yylloc, yyscanner);
						plpgsql_push_back_token(tok, &yylval, &yylloc, yyscanner);
						if (tok == '=' || tok == COLON_EQUALS ||
							tok == '[' || tok == '.')
							word_is_not_variable(&($1), @1, yyscanner);
						$$ = make_execsql_stmt(T_WORD, @1, &($1), &yylval, &yylloc, yyscanner);
					}
				| T_CWORD
					{
						int			tok;

						tok = yylex(&yylval, &yylloc, yyscanner);
						plpgsql_push_back_token(tok, &yylval, &yylloc, yyscanner);
						if (tok == '=' || tok == COLON_EQUALS ||
							tok == '[' || tok == '.')
							cword_is_not_variable(&($1), @1, yyscanner);
						$$ = make_execsql_stmt(T_CWORD, @1, NULL, &yylval, &yylloc, yyscanner);
					}
				;

stmt_dynexecute : K_EXECUTE
					{
						PLpgSQL_stmt_dynexecute *new;
						PLpgSQL_expr *expr;
						int			endtoken;

						expr = read_sql_construct(K_INTO, K_USING, ';',
												  "INTO or USING or ;",
												  RAW_PARSE_PLPGSQL_EXPR,
												  true, true,
												  NULL, &endtoken,
												  &yylval, &yylloc, yyscanner);

						new = palloc(sizeof(PLpgSQL_stmt_dynexecute));
						new->cmd_type = PLPGSQL_STMT_DYNEXECUTE;
						new->lineno = plpgsql_location_to_lineno(@1, yyscanner);
						new->stmtid = ++plpgsql_curr_compile->nstatements;
						new->query = expr;
						new->into = false;
						new->strict = false;
						new->target = NULL;
						new->params = NIL;

						/*
						 * We loop to allow the INTO and USING clauses to
						 * appear in either order, since people easily get
						 * that wrong.  This coding also prevents "INTO foo"
						 * from getting absorbed into a USING expression,
						 * which is *really* confusing.
						 */
						for (;;)
						{
							if (endtoken == K_INTO)
							{
								if (new->into)			/* multiple INTO */
									yyerror(&yylloc, NULL, yyscanner, "syntax error");
								new->into = true;
								read_into_target(&new->target, &new->strict, &yylval, &yylloc, yyscanner);
								endtoken = yylex(&yylval, &yylloc, yyscanner);
							}
							else if (endtoken == K_USING)
							{
								if (new->params)		/* multiple USING */
									yyerror(&yylloc, NULL, yyscanner, "syntax error");
								do
								{
									expr = read_sql_construct(',', ';', K_INTO,
															  ", or ; or INTO",
															  RAW_PARSE_PLPGSQL_EXPR,
															  true, true,
															  NULL, &endtoken,
															  &yylval, &yylloc, yyscanner);
									new->params = lappend(new->params, expr);
								} while (endtoken == ',');
							}
							else if (endtoken == ';')
								break;
							else
								yyerror(&yylloc, NULL, yyscanner, "syntax error");
						}

						$$ = (PLpgSQL_stmt *) new;
					}
				;


stmt_open		: K_OPEN cursor_variable
					{
						PLpgSQL_stmt_open *new;
						int			tok;

						new = palloc0(sizeof(PLpgSQL_stmt_open));
						new->cmd_type = PLPGSQL_STMT_OPEN;
						new->lineno = plpgsql_location_to_lineno(@1, yyscanner);
						new->stmtid = ++plpgsql_curr_compile->nstatements;
						new->curvar = $2->dno;
						new->cursor_options = CURSOR_OPT_FAST_PLAN;

						if ($2->cursor_explicit_expr == NULL)
						{
							/* be nice if we could use opt_scrollable here */
							tok = yylex(&yylval, &yylloc, yyscanner);
							if (tok_is_keyword(tok, &yylval,
											   K_NO, "no"))
							{
								tok = yylex(&yylval, &yylloc, yyscanner);
								if (tok_is_keyword(tok, &yylval,
												   K_SCROLL, "scroll"))
								{
									new->cursor_options |= CURSOR_OPT_NO_SCROLL;
									tok = yylex(&yylval, &yylloc, yyscanner);
								}
							}
							else if (tok_is_keyword(tok, &yylval,
													K_SCROLL, "scroll"))
							{
								new->cursor_options |= CURSOR_OPT_SCROLL;
								tok = yylex(&yylval, &yylloc, yyscanner);
							}

							if (tok != K_FOR)
								yyerror(&yylloc, NULL, yyscanner, "syntax error, expected \"FOR\"");

							tok = yylex(&yylval, &yylloc, yyscanner);
							if (tok == K_EXECUTE)
							{
								int			endtoken;

								new->dynquery =
									read_sql_expression2(K_USING, ';',
														 "USING or ;",
														 &endtoken, &yylval, &yylloc, yyscanner);

								/* If we found "USING", collect argument(s) */
								if (endtoken == K_USING)
								{
									PLpgSQL_expr *expr;

									do
									{
										expr = read_sql_expression2(',', ';',
																	", or ;",
																	&endtoken, &yylval, &yylloc, yyscanner);
										new->params = lappend(new->params,
															  expr);
									} while (endtoken == ',');
								}
							}
							else
							{
								plpgsql_push_back_token(tok, &yylval, &yylloc, yyscanner);
								new->query = read_sql_stmt(&yylval, &yylloc, yyscanner);
							}
						}
						else
						{
							/* predefined cursor query, so read args */
							new->argquery = read_cursor_args($2, ';', &yylval, &yylloc, yyscanner);
						}

						$$ = (PLpgSQL_stmt *) new;
					}
				;

stmt_fetch		: K_FETCH opt_fetch_direction cursor_variable K_INTO
					{
						PLpgSQL_stmt_fetch *fetch = $2;
						PLpgSQL_variable *target;

						/* We have already parsed everything through the INTO keyword */
						read_into_target(&target, NULL, &yylval, &yylloc, yyscanner);

						if (yylex(&yylval, &yylloc, yyscanner) != ';')
							yyerror(&yylloc, NULL, yyscanner, "syntax error");

						/*
						 * We don't allow multiple rows in PL/pgSQL's FETCH
						 * statement, only in MOVE.
						 */
						if (fetch->returns_multiple_rows)
							ereport(ERROR,
									(errcode(ERRCODE_FEATURE_NOT_SUPPORTED),
									 errmsg("FETCH statement cannot return multiple rows"),
									 parser_errposition(@1)));

						fetch->lineno = plpgsql_location_to_lineno(@1, yyscanner);
						fetch->target	= target;
						fetch->curvar	= $3->dno;
						fetch->is_move	= false;

						$$ = (PLpgSQL_stmt *) fetch;
					}
				;

stmt_move		: K_MOVE opt_fetch_direction cursor_variable ';'
					{
						PLpgSQL_stmt_fetch *fetch = $2;

						fetch->lineno = plpgsql_location_to_lineno(@1, yyscanner);
						fetch->curvar = $3->dno;
						fetch->is_move = true;

						$$ = (PLpgSQL_stmt *) fetch;
					}
				;

opt_fetch_direction	:
					{
						$$ = read_fetch_direction(&yylval, &yylloc, yyscanner);
					}
				;

stmt_close		: K_CLOSE cursor_variable ';'
					{
						PLpgSQL_stmt_close *new;

						new = palloc(sizeof(PLpgSQL_stmt_close));
						new->cmd_type = PLPGSQL_STMT_CLOSE;
						new->lineno = plpgsql_location_to_lineno(@1, yyscanner);
						new->stmtid = ++plpgsql_curr_compile->nstatements;
						new->curvar = $2->dno;

						$$ = (PLpgSQL_stmt *) new;
					}
				;

stmt_null		: K_NULL ';'
					{
						/* We do not bother building a node for NULL */
						$$ = NULL;
					}
				;

stmt_commit		: K_COMMIT opt_transaction_chain ';'
					{
						PLpgSQL_stmt_commit *new;

						new = palloc(sizeof(PLpgSQL_stmt_commit));
						new->cmd_type = PLPGSQL_STMT_COMMIT;
						new->lineno = plpgsql_location_to_lineno(@1, yyscanner);
						new->stmtid = ++plpgsql_curr_compile->nstatements;
						new->chain = $2;

						$$ = (PLpgSQL_stmt *) new;
					}
				;

stmt_rollback	: K_ROLLBACK opt_transaction_chain ';'
					{
						PLpgSQL_stmt_rollback *new;

						new = palloc(sizeof(PLpgSQL_stmt_rollback));
						new->cmd_type = PLPGSQL_STMT_ROLLBACK;
						new->lineno = plpgsql_location_to_lineno(@1, yyscanner);
						new->stmtid = ++plpgsql_curr_compile->nstatements;
						new->chain = $2;

						$$ = (PLpgSQL_stmt *) new;
					}
				;

opt_transaction_chain:
			K_AND K_CHAIN			{ $$ = true; }
			| K_AND K_NO K_CHAIN	{ $$ = false; }
			| /* EMPTY */			{ $$ = false; }
				;


cursor_variable	: T_DATUM
					{
						/*
						 * In principle we should support a cursor_variable
						 * that is an array element, but for now we don't, so
						 * just throw an error if next token is '['.
						 */
						if ($1.datum->dtype != PLPGSQL_DTYPE_VAR ||
							plpgsql_peek(yyscanner) == '[')
							ereport(ERROR,
									(errcode(ERRCODE_DATATYPE_MISMATCH),
									 errmsg("cursor variable must be a simple variable"),
									 parser_errposition(@1)));

						if (((PLpgSQL_var *) $1.datum)->datatype->typoid != REFCURSOROID)
							ereport(ERROR,
									(errcode(ERRCODE_DATATYPE_MISMATCH),
									 errmsg("variable \"%s\" must be of type cursor or refcursor",
											((PLpgSQL_var *) $1.datum)->refname),
									 parser_errposition(@1)));
						$$ = (PLpgSQL_var *) $1.datum;
					}
				| T_WORD
					{
						/* just to give a better message than "syntax error" */
						word_is_not_variable(&($1), @1, yyscanner);
					}
				| T_CWORD
					{
						/* just to give a better message than "syntax error" */
						cword_is_not_variable(&($1), @1, yyscanner);
					}
				;

exception_sect	:
					{ $$ = NULL; }
				| K_EXCEPTION
					{
						/*
						 * We use a mid-rule action to add these
						 * special variables to the namespace before
						 * parsing the WHEN clauses themselves.  The
						 * scope of the names extends to the end of the
						 * current block.
						 */
						int			lineno = plpgsql_location_to_lineno(@1, yyscanner);
						PLpgSQL_exception_block *new = palloc(sizeof(PLpgSQL_exception_block));
						PLpgSQL_variable *var;

						plpgsql_curr_compile->has_exception_block = true;

						var = plpgsql_build_variable("sqlstate", lineno,
													 plpgsql_build_datatype(TEXTOID,
																			-1,
																			plpgsql_curr_compile->fn_input_collation,
																			NULL),
													 true);
						var->isconst = true;
						new->sqlstate_varno = var->dno;

						var = plpgsql_build_variable("sqlerrm", lineno,
													 plpgsql_build_datatype(TEXTOID,
																			-1,
																			plpgsql_curr_compile->fn_input_collation,
																			NULL),
													 true);
						var->isconst = true;
						new->sqlerrm_varno = var->dno;

						$<exception_block>$ = new;
					}
					proc_exceptions
					{
						PLpgSQL_exception_block *new = $<exception_block>2;
						new->exc_list = $3;

						$$ = new;
					}
				;

proc_exceptions	: proc_exceptions proc_exception
						{
							$$ = lappend($1, $2);
						}
				| proc_exception
						{
							$$ = list_make1($1);
						}
				;

proc_exception	: K_WHEN proc_conditions K_THEN proc_sect
					{
						PLpgSQL_exception *new;

						new = palloc0(sizeof(PLpgSQL_exception));
						new->lineno = plpgsql_location_to_lineno(@1, yyscanner);
						new->conditions = $2;
						new->action = $4;

						$$ = new;
					}
				;

proc_conditions	: proc_conditions K_OR proc_condition
						{
							PLpgSQL_condition	*old;

							for (old = $1; old->next != NULL; old = old->next)
								/* skip */ ;
							old->next = $3;
							$$ = $1;
						}
				| proc_condition
						{
							$$ = $1;
						}
				;

proc_condition	: any_identifier
						{
							if (strcmp($1, "sqlstate") != 0)
							{
								$$ = plpgsql_parse_err_condition($1);
							}
							else
							{
								PLpgSQL_condition *new;
								char   *sqlstatestr;

								/* next token should be a string literal */
								if (yylex(&yylval, &yylloc, yyscanner) != SCONST)
									yyerror(&yylloc, NULL, yyscanner, "syntax error");
								sqlstatestr = yylval.str;

								if (strlen(sqlstatestr) != 5)
									yyerror(&yylloc, NULL, yyscanner, "invalid SQLSTATE code");
								if (strspn(sqlstatestr, "0123456789ABCDEFGHIJKLMNOPQRSTUVWXYZ") != 5)
									yyerror(&yylloc, NULL, yyscanner, "invalid SQLSTATE code");

								new = palloc(sizeof(PLpgSQL_condition));
								new->sqlerrstate =
									MAKE_SQLSTATE(sqlstatestr[0],
												  sqlstatestr[1],
												  sqlstatestr[2],
												  sqlstatestr[3],
												  sqlstatestr[4]);
								new->condname = sqlstatestr;
								new->next = NULL;

								$$ = new;
							}
						}
				;

expr_until_semi :
					{ $$ = read_sql_expression(';', ";", &yylval, &yylloc, yyscanner); }
				;

expr_until_then :
					{ $$ = read_sql_expression(K_THEN, "THEN", &yylval, &yylloc, yyscanner); }
				;

expr_until_loop :
					{ $$ = read_sql_expression(K_LOOP, "LOOP", &yylval, &yylloc, yyscanner); }
				;

opt_block_label	:
					{
						plpgsql_ns_push(NULL, PLPGSQL_LABEL_BLOCK);
						$$ = NULL;
					}
				| LESS_LESS any_identifier GREATER_GREATER
					{
						plpgsql_ns_push($2, PLPGSQL_LABEL_BLOCK);
						$$ = $2;
					}
				;

opt_loop_label	:
					{
						plpgsql_ns_push(NULL, PLPGSQL_LABEL_LOOP);
						$$ = NULL;
					}
				| LESS_LESS any_identifier GREATER_GREATER
					{
						plpgsql_ns_push($2, PLPGSQL_LABEL_LOOP);
						$$ = $2;
					}
				;

opt_label	:
					{
						$$ = NULL;
					}
				| any_identifier
					{
						/* label validity will be checked by outer production */
						$$ = $1;
					}
				;

opt_exitcond	: ';'
					{ $$ = NULL; }
				| K_WHEN expr_until_semi
					{ $$ = $2; }
				;

/*
 * need to allow DATUM because scanner will have tried to resolve as variable
 */
any_identifier	: T_WORD
					{
						$$ = $1.ident;
					}
				| unreserved_keyword
					{
						$$ = pstrdup($1);
					}
				| T_DATUM
					{
						if ($1.ident == NULL) /* composite name not OK */
							yyerror(&yylloc, NULL, yyscanner, "syntax error");
						$$ = $1.ident;
					}
				;

unreserved_keyword	:
				K_ABSOLUTE
				| K_ALIAS
				| K_AND
				| K_ARRAY
				| K_ASSERT
				| K_BACKWARD
				| K_CALL
				| K_CHAIN
				| K_CLOSE
				| K_COLLATE
				| K_COLUMN
				| K_COLUMN_NAME
				| K_COMMIT
				| K_CONSTANT
				| K_CONSTRAINT
				| K_CONSTRAINT_NAME
				| K_CONTINUE
				| K_CURRENT
				| K_CURSOR
				| K_DATATYPE
				| K_DEBUG
				| K_DEFAULT
				| K_DETAIL
				| K_DIAGNOSTICS
				| K_DO
				| K_DUMP
				| K_ELSIF
				| K_ERRCODE
				| K_ERROR
				| K_EXCEPTION
				| K_EXIT
				| K_FETCH
				| K_FIRST
				| K_FORWARD
				| K_GET
				| K_HINT
				| K_IMPORT
				| K_INFO
				| K_INSERT
				| K_IS
				| K_LAST
				| K_LOG
				| K_MERGE
				| K_MESSAGE
				| K_MESSAGE_TEXT
				| K_MOVE
				| K_NEXT
				| K_NO
				| K_NOTICE
				| K_OPEN
				| K_OPTION
				| K_PERFORM
				| K_PG_CONTEXT
				| K_PG_DATATYPE_NAME
				| K_PG_EXCEPTION_CONTEXT
				| K_PG_EXCEPTION_DETAIL
				| K_PG_EXCEPTION_HINT
				| K_PG_ROUTINE_OID
				| K_PRINT_STRICT_PARAMS
				| K_PRIOR
				| K_QUERY
				| K_RAISE
				| K_RELATIVE
				| K_RETURN
				| K_RETURNED_SQLSTATE
				| K_REVERSE
				| K_ROLLBACK
				| K_ROW_COUNT
				| K_ROWTYPE
				| K_SCHEMA
				| K_SCHEMA_NAME
				| K_SCROLL
				| K_SLICE
				| K_SQLSTATE
				| K_STACKED
				| K_TABLE
				| K_TABLE_NAME
				| K_TYPE
				| K_USE_COLUMN
				| K_USE_VARIABLE
				| K_VARIABLE_CONFLICT
				| K_WARNING
				;

%%

/*
 * Check whether a token represents an "unreserved keyword".
 * We have various places where we want to recognize a keyword in preference
 * to a variable name, but not reserve that keyword in other contexts.
 * Hence, this kluge.
 */
static bool
tok_is_keyword(int token, union YYSTYPE *lval,
			   int kw_token, const char *kw_str)
{
	if (token == kw_token)
	{
		/* Normal case, was recognized by scanner (no conflicting variable) */
		return true;
	}
	else if (token == T_DATUM)
	{
		/*
		 * It's a variable, so recheck the string name.  Note we will not
		 * match composite names (hence an unreserved word followed by "."
		 * will not be recognized).
		 */
		if (!lval->wdatum.quoted && lval->wdatum.ident != NULL &&
			strcmp(lval->wdatum.ident, kw_str) == 0)
			return true;
	}
	return false;				/* not the keyword */
}

/*
 * Convenience routine to complain when we expected T_DATUM and got T_WORD,
 * ie, unrecognized variable.
 */
static void
word_is_not_variable(PLword *word, int location, yyscan_t yyscanner)
{
	ereport(ERROR,
			(errcode(ERRCODE_SYNTAX_ERROR),
			 errmsg("\"%s\" is not a known variable",
					word->ident),
			 parser_errposition(location)));
}

/* Same, for a CWORD */
static void
cword_is_not_variable(PLcword *cword, int location, yyscan_t yyscanner)
{
	ereport(ERROR,
			(errcode(ERRCODE_SYNTAX_ERROR),
			 errmsg("\"%s\" is not a known variable",
					NameListToString(cword->idents)),
			 parser_errposition(location)));
}

/*
 * Convenience routine to complain when we expected T_DATUM and got
 * something else.  "tok" must be the current token, since we also
 * look at yylval and yylloc.
 */
static void
current_token_is_not_variable(int tok, YYSTYPE *yylvalp, YYLTYPE *yyllocp, yyscan_t yyscanner)
{
	if (tok == T_WORD)
		word_is_not_variable(&(yylvalp->word), *yyllocp, yyscanner);
	else if (tok == T_CWORD)
		cword_is_not_variable(&(yylvalp->cword), *yyllocp, yyscanner);
	else
		yyerror(yyllocp, NULL, yyscanner, "syntax error");
}

/* Convenience routine to construct a PLpgSQL_expr struct */
static PLpgSQL_expr *
make_plpgsql_expr(const char *query,
				  RawParseMode parsemode)
{
	PLpgSQL_expr *expr = palloc0(sizeof(PLpgSQL_expr));

	expr->query = pstrdup(query);
	expr->parseMode = parsemode;
	expr->func = plpgsql_curr_compile;
	expr->ns = plpgsql_ns_top();
	/* might get changed later during parsing: */
	expr->target_param = -1;
	expr->target_is_local = false;
	/* other fields are left as zeroes until first execution */
	return expr;
}

/* Mark a PLpgSQL_expr as being the source of an assignment to target */
static void
mark_expr_as_assignment_source(PLpgSQL_expr *expr, PLpgSQL_datum *target)
{
	/*
	 * Mark the expression as being an assignment source, if target is a
	 * simple variable.  We don't currently support optimized assignments to
	 * other DTYPEs, so no need to mark in other cases.
	 */
	if (target->dtype == PLPGSQL_DTYPE_VAR)
	{
		expr->target_param = target->dno;

		/*
		 * For now, assume the target is local to the nearest enclosing
		 * exception block.  That's correct if the function contains no
		 * exception blocks; otherwise we'll update this later.
		 */
		expr->target_is_local = true;
	}
	else
	{
		expr->target_param = -1;	/* should be that already */
		expr->target_is_local = false; /* ditto */
	}
}

/* Convenience routine to read an expression with one possible terminator */
static PLpgSQL_expr *
read_sql_expression(int until, const char *expected, YYSTYPE *yylvalp, YYLTYPE *yyllocp, yyscan_t yyscanner)
{
	return read_sql_construct(until, 0, 0, expected,
							  RAW_PARSE_PLPGSQL_EXPR,
							  true, true, NULL, NULL,
							  yylvalp, yyllocp, yyscanner);
}

/* Convenience routine to read an expression with two possible terminators */
static PLpgSQL_expr *
read_sql_expression2(int until, int until2, const char *expected,
					 int *endtoken, YYSTYPE *yylvalp, YYLTYPE *yyllocp, yyscan_t yyscanner)
{
	return read_sql_construct(until, until2, 0, expected,
							  RAW_PARSE_PLPGSQL_EXPR,
							  true, true, NULL, endtoken,
							  yylvalp, yyllocp, yyscanner);
}

/* Convenience routine to read a SQL statement that must end with ';' */
static PLpgSQL_expr *
read_sql_stmt(YYSTYPE *yylvalp, YYLTYPE *yyllocp, yyscan_t yyscanner)
{
	return read_sql_construct(';', 0, 0, ";",
							  RAW_PARSE_DEFAULT,
							  false, true, NULL, NULL,
							  yylvalp, yyllocp, yyscanner);
}

/*
 * Read a SQL construct and build a PLpgSQL_expr for it.
 *
 * until:		token code for expected terminator
 * until2:		token code for alternate terminator (pass 0 if none)
 * until3:		token code for another alternate terminator (pass 0 if none)
 * expected:	text to use in complaining that terminator was not found
 * parsemode:	raw_parser() mode to use
 * isexpression: whether to say we're reading an "expression" or a "statement"
 * valid_sql:   whether to check the syntax of the expr
 * startloc:	if not NULL, location of first token is stored at *startloc
 * endtoken:	if not NULL, ending token is stored at *endtoken
 *				(this is only interesting if until2 or until3 isn't zero)
 */
static PLpgSQL_expr *
read_sql_construct(int until,
				   int until2,
				   int until3,
				   const char *expected,
				   RawParseMode parsemode,
				   bool isexpression,
				   bool valid_sql,
				   int *startloc,
				   int *endtoken,
				   YYSTYPE *yylvalp, YYLTYPE *yyllocp,
				   yyscan_t yyscanner)
{
	int			tok;
	StringInfoData ds;
	IdentifierLookup save_IdentifierLookup;
	int			startlocation = -1;
	int			endlocation = -1;
	int			parenlevel = 0;
	PLpgSQL_expr *expr;

	initStringInfo(&ds);

	/* special lookup mode for identifiers within the SQL text */
	save_IdentifierLookup = plpgsql_IdentifierLookup;
	plpgsql_IdentifierLookup = IDENTIFIER_LOOKUP_EXPR;

	for (;;)
	{
		tok = yylex(yylvalp, yyllocp, yyscanner);
		if (startlocation < 0)	/* remember loc of first token */
			startlocation = *yyllocp;
		if (tok == until && parenlevel == 0)
			break;
		if (tok == until2 && parenlevel == 0)
			break;
		if (tok == until3 && parenlevel == 0)
			break;
		if (tok == '(' || tok == '[')
			parenlevel++;
		else if (tok == ')' || tok == ']')
		{
			parenlevel--;
			if (parenlevel < 0)
				yyerror(yyllocp, NULL, yyscanner, "mismatched parentheses");
		}

		/*
		 * End of function definition is an error, and we don't expect to hit
		 * a semicolon either (unless it's the until symbol, in which case we
		 * should have fallen out above).
		 */
		if (tok == 0 || tok == ';')
		{
			if (parenlevel != 0)
				yyerror(yyllocp, NULL, yyscanner, "mismatched parentheses");
			if (isexpression)
				ereport(ERROR,
						(errcode(ERRCODE_SYNTAX_ERROR),
						 errmsg("missing \"%s\" at end of SQL expression",
								expected),
						 parser_errposition(*yyllocp)));
			else
				ereport(ERROR,
						(errcode(ERRCODE_SYNTAX_ERROR),
						 errmsg("missing \"%s\" at end of SQL statement",
								expected),
						 parser_errposition(*yyllocp)));
		}
		/* Remember end+1 location of last accepted token */
		endlocation = *yyllocp + plpgsql_token_length(yyscanner);
	}

	plpgsql_IdentifierLookup = save_IdentifierLookup;

	if (startloc)
		*startloc = startlocation;
	if (endtoken)
		*endtoken = tok;

	/* give helpful complaint about empty input */
	if (startlocation >= endlocation)
	{
		if (isexpression)
			yyerror(yyllocp, NULL, yyscanner, "missing expression");
		else
			yyerror(yyllocp, NULL, yyscanner, "missing SQL statement");
	}

	/*
	 * We save only the text from startlocation to endlocation-1.  This
	 * suppresses the "until" token as well as any whitespace or comments
	 * following the last accepted token.  (We used to strip such trailing
	 * whitespace by hand, but that causes problems if there's a "-- comment"
	 * in front of said whitespace.)
	 */
	plpgsql_append_source_text(&ds, startlocation, endlocation, yyscanner);

	expr = make_plpgsql_expr(ds.data, parsemode);
	pfree(ds.data);

	if (valid_sql)
		check_sql_expr(expr->query, expr->parseMode, startlocation, yyscanner);

	return expr;
}

/*
 * Read a datatype declaration, consuming the current lookahead token if any.
 * Returns a PLpgSQL_type struct.
 */
static PLpgSQL_type *
read_datatype(int tok, YYSTYPE *yylvalp, YYLTYPE *yyllocp, yyscan_t yyscanner)
{
	StringInfoData ds;
	char	   *type_name;
	int			startlocation;
	PLpgSQL_type *result = NULL;
	int			parenlevel = 0;

	/* Should only be called while parsing DECLARE sections */
	Assert(plpgsql_IdentifierLookup == IDENTIFIER_LOOKUP_DECLARE);

	/* Often there will be a lookahead token, but if not, get one */
	if (tok == YYEMPTY)
		tok = yylex(yylvalp, yyllocp, yyscanner);

	/* The current token is the start of what we'll pass to parse_datatype */
	startlocation = *yyllocp;

	/*
	 * If we have a simple or composite identifier, check for %TYPE and
	 * %ROWTYPE constructs.
	 */
	if (tok == T_WORD)
	{
		char	   *dtname = yylvalp->word.ident;

		tok = yylex(yylvalp, yyllocp, yyscanner);
		if (tok == '%')
		{
			tok = yylex(yylvalp, yyllocp, yyscanner);
			if (tok_is_keyword(tok, yylvalp,
							   K_TYPE, "type"))
				result = plpgsql_parse_wordtype(dtname);
			else if (tok_is_keyword(tok, yylvalp,
									K_ROWTYPE, "rowtype"))
				result = plpgsql_parse_wordrowtype(dtname);
		}
	}
	else if (plpgsql_token_is_unreserved_keyword(tok))
	{
		char	   *dtname = pstrdup(yylvalp->keyword);

		tok = yylex(yylvalp, yyllocp, yyscanner);
		if (tok == '%')
		{
			tok = yylex(yylvalp, yyllocp, yyscanner);
			if (tok_is_keyword(tok, yylvalp,
							   K_TYPE, "type"))
				result = plpgsql_parse_wordtype(dtname);
			else if (tok_is_keyword(tok, yylvalp,
									K_ROWTYPE, "rowtype"))
				result = plpgsql_parse_wordrowtype(dtname);
		}
	}
	else if (tok == T_CWORD)
	{
		List	   *dtnames = yylvalp->cword.idents;

		tok = yylex(yylvalp, yyllocp, yyscanner);
		if (tok == '%')
		{
			tok = yylex(yylvalp, yyllocp, yyscanner);
			if (tok_is_keyword(tok, yylvalp,
							   K_TYPE, "type"))
				result = plpgsql_parse_cwordtype(dtnames);
			else if (tok_is_keyword(tok, yylvalp,
									K_ROWTYPE, "rowtype"))
				result = plpgsql_parse_cwordrowtype(dtnames);
		}
	}

	/*
	 * If we recognized a %TYPE or %ROWTYPE construct, see if it is followed
	 * by array decoration: [ ARRAY ] [ '[' [ iconst ] ']' [ ... ] ]
	 *
	 * Like the core parser, we ignore the specific numbers and sizes of
	 * dimensions; arrays of different dimensionality are still the same type
	 * in Postgres.
	 */
	if (result)
	{
		bool		is_array = false;

		tok = yylex(yylvalp, yyllocp, yyscanner);
		if (tok_is_keyword(tok, yylvalp,
						   K_ARRAY, "array"))
		{
			is_array = true;
			tok = yylex(yylvalp, yyllocp, yyscanner);
		}
		while (tok == '[')
		{
			is_array = true;
			tok = yylex(yylvalp, yyllocp, yyscanner);
			if (tok == ICONST)
				tok = yylex(yylvalp, yyllocp, yyscanner);
			if (tok != ']')
				yyerror(yyllocp, NULL, yyscanner, "syntax error, expected \"]\"");
			tok = yylex(yylvalp, yyllocp, yyscanner);
		}
		plpgsql_push_back_token(tok, yylvalp, yyllocp, yyscanner);

		if (is_array)
			result = plpgsql_build_datatype_arrayof(result);

		return result;
	}

	/*
	 * Not %TYPE or %ROWTYPE, so scan to the end of the datatype declaration,
	 * which could include typmod or array decoration.  We are not very picky
	 * here, instead relying on parse_datatype to complain about garbage.  But
	 * we must count parens to handle typmods within cursor_arg correctly.
	 */
	while (tok != ';')
	{
		if (tok == 0)
		{
			if (parenlevel != 0)
				yyerror(yyllocp, NULL, yyscanner, "mismatched parentheses");
			else
				yyerror(yyllocp, NULL, yyscanner, "incomplete data type declaration");
		}
		/* Possible followers for datatype in a declaration */
		if (tok == K_COLLATE || tok == K_NOT ||
			tok == '=' || tok == COLON_EQUALS || tok == K_DEFAULT)
			break;
		/* Possible followers for datatype in a cursor_arg list */
		if ((tok == ',' || tok == ')') && parenlevel == 0)
			break;
		if (tok == '(')
			parenlevel++;
		else if (tok == ')')
			parenlevel--;

		tok = yylex(yylvalp, yyllocp, yyscanner);
	}

	/* set up ds to contain complete typename text */
	initStringInfo(&ds);
	plpgsql_append_source_text(&ds, startlocation, *yyllocp, yyscanner);
	type_name = ds.data;

	if (type_name[0] == '\0')
		yyerror(yyllocp, NULL, yyscanner, "missing data type declaration");

	result = parse_datatype(type_name, startlocation, yyscanner);

	pfree(ds.data);

	plpgsql_push_back_token(tok, yylvalp, yyllocp, yyscanner);

	return result;
}

/*
 * Read a generic SQL statement.  We have already read its first token;
 * firsttoken is that token's code and location its starting location.
 * If firsttoken == T_WORD, pass its yylval value as "word", else pass NULL.
 */
static PLpgSQL_stmt *
make_execsql_stmt(int firsttoken, int location, PLword *word, YYSTYPE *yylvalp, YYLTYPE *yyllocp, yyscan_t yyscanner)
{
	StringInfoData ds;
	IdentifierLookup save_IdentifierLookup;
	PLpgSQL_stmt_execsql *execsql;
	PLpgSQL_expr *expr;
	PLpgSQL_variable *target = NULL;
	int			tok;
	int			prev_tok;
	bool		have_into = false;
	bool		have_strict = false;
	int			into_start_loc = -1;
	int			into_end_loc = -1;
	int			paren_depth = 0;
	int			begin_depth = 0;
	bool		in_routine_definition = false;
	int			token_count = 0;
	char		tokens[4];		/* records the first few tokens */

	initStringInfo(&ds);

	memset(tokens, 0, sizeof(tokens));

	/* special lookup mode for identifiers within the SQL text */
	save_IdentifierLookup = plpgsql_IdentifierLookup;
	plpgsql_IdentifierLookup = IDENTIFIER_LOOKUP_EXPR;

	/*
	 * Scan to the end of the SQL command.  Identify any INTO-variables clause
	 * lurking within it, and parse that via read_into_target().
	 *
	 * The end of the statement is defined by a semicolon ... except that
	 * semicolons within parentheses or BEGIN/END blocks don't terminate a
	 * statement.  We follow psql's lead in not recognizing BEGIN/END except
	 * after CREATE [OR REPLACE] {FUNCTION|PROCEDURE}.  END can also appear
	 * within a CASE construct, so we treat CASE/END like BEGIN/END.
	 *
	 * Because INTO is sometimes used in the main SQL grammar, we have to be
	 * careful not to take any such usage of INTO as a PL/pgSQL INTO clause.
	 * There are currently three such cases:
	 *
	 * 1. SELECT ... INTO.  We don't care, we just override that with the
	 * PL/pgSQL definition.
	 *
	 * 2. INSERT INTO.  This is relatively easy to recognize since the words
	 * must appear adjacently; but we can't assume INSERT starts the command,
	 * because it can appear in CREATE RULE or WITH.  Unfortunately, INSERT is
	 * *not* fully reserved, so that means there is a chance of a false match;
	 * but it's not very likely.
	 *
	 * 3. IMPORT FOREIGN SCHEMA ... INTO.  This is not allowed in CREATE RULE
	 * or WITH, so we just check for IMPORT as the command's first token. (If
	 * IMPORT FOREIGN SCHEMA returned data someone might wish to capture with
	 * an INTO-variables clause, we'd have to work much harder here.)
	 *
	 * Fortunately, INTO is a fully reserved word in the main grammar, so at
	 * least we need not worry about it appearing as an identifier.
	 *
	 * Any future additional uses of INTO in the main grammar will doubtless
	 * break this logic again ... beware!
	 */
	tok = firsttoken;
	if (tok == T_WORD && strcmp(word->ident, "create") == 0)
		tokens[token_count] = 'c';
	token_count++;

	for (;;)
	{
		prev_tok = tok;
		tok = yylex(yylvalp, yyllocp, yyscanner);
		if (have_into && into_end_loc < 0)
			into_end_loc = *yyllocp;	/* token after the INTO part */
		/* Detect CREATE [OR REPLACE] {FUNCTION|PROCEDURE} */
		if (tokens[0] == 'c' && token_count < sizeof(tokens))
		{
			if (tok == K_OR)
				tokens[token_count] = 'o';
			else if (tok == T_WORD &&
					 strcmp(yylvalp->word.ident, "replace") == 0)
				tokens[token_count] = 'r';
			else if (tok == T_WORD &&
					 strcmp(yylvalp->word.ident, "function") == 0)
				tokens[token_count] = 'f';
			else if (tok == T_WORD &&
					 strcmp(yylvalp->word.ident, "procedure") == 0)
				tokens[token_count] = 'f';	/* treat same as "function" */
			if (tokens[1] == 'f' ||
				(tokens[1] == 'o' && tokens[2] == 'r' && tokens[3] == 'f'))
				in_routine_definition = true;
			token_count++;
		}
		/* Track paren nesting (needed for CREATE RULE syntax) */
		if (tok == '(')
			paren_depth++;
		else if (tok == ')' && paren_depth > 0)
			paren_depth--;
		/* We need track BEGIN/END nesting only in a routine definition */
		if (in_routine_definition && paren_depth == 0)
		{
			if (tok == K_BEGIN || tok == K_CASE)
				begin_depth++;
			else if (tok == K_END && begin_depth > 0)
				begin_depth--;
		}
		/* Command-ending semicolon? */
		if (tok == ';' && paren_depth == 0 && begin_depth == 0)
			break;
		if (tok == 0)
			yyerror(yyllocp, NULL, yyscanner, "unexpected end of function definition");
		if (tok == K_INTO)
		{
			if (prev_tok == K_INSERT)
				continue;		/* INSERT INTO is not an INTO-target */
			if (prev_tok == K_MERGE)
				continue;		/* MERGE INTO is not an INTO-target */
			if (firsttoken == K_IMPORT)
				continue;		/* IMPORT ... INTO is not an INTO-target */
			if (have_into)
				yyerror(yyllocp, NULL, yyscanner, "INTO specified more than once");
			have_into = true;
			into_start_loc = *yyllocp;
			plpgsql_IdentifierLookup = IDENTIFIER_LOOKUP_NORMAL;
			read_into_target(&target, &have_strict, yylvalp, yyllocp, yyscanner);
			plpgsql_IdentifierLookup = IDENTIFIER_LOOKUP_EXPR;
		}
	}

	plpgsql_IdentifierLookup = save_IdentifierLookup;

	if (have_into)
	{
		/*
		 * Insert an appropriate number of spaces corresponding to the INTO
		 * text, so that locations within the redacted SQL statement still
		 * line up with those in the original source text.
		 */
		plpgsql_append_source_text(&ds, location, into_start_loc, yyscanner);
		appendStringInfoSpaces(&ds, into_end_loc - into_start_loc);
		plpgsql_append_source_text(&ds, into_end_loc, *yyllocp, yyscanner);
	}
	else
		plpgsql_append_source_text(&ds, location, *yyllocp, yyscanner);

	/* trim any trailing whitespace, for neatness */
	while (ds.len > 0 && scanner_isspace(ds.data[ds.len - 1]))
		ds.data[--ds.len] = '\0';

	expr = make_plpgsql_expr(ds.data, RAW_PARSE_DEFAULT);
	pfree(ds.data);

	check_sql_expr(expr->query, expr->parseMode, location, yyscanner);

	execsql = palloc0(sizeof(PLpgSQL_stmt_execsql));
	execsql->cmd_type = PLPGSQL_STMT_EXECSQL;
	execsql->lineno = plpgsql_location_to_lineno(location, yyscanner);
	execsql->stmtid = ++plpgsql_curr_compile->nstatements;
	execsql->sqlstmt = expr;
	execsql->into = have_into;
	execsql->strict = have_strict;
	execsql->target = target;

	return (PLpgSQL_stmt *) execsql;
}


/*
 * Read FETCH or MOVE direction clause (everything through FROM/IN).
 */
static PLpgSQL_stmt_fetch *
read_fetch_direction(YYSTYPE *yylvalp, YYLTYPE *yyllocp, yyscan_t yyscanner)
{
	PLpgSQL_stmt_fetch *fetch;
	int			tok;
	bool		check_FROM = true;

	/*
	 * We create the PLpgSQL_stmt_fetch struct here, but only fill in the
	 * fields arising from the optional direction clause
	 */
	fetch = (PLpgSQL_stmt_fetch *) palloc0(sizeof(PLpgSQL_stmt_fetch));
	fetch->cmd_type = PLPGSQL_STMT_FETCH;
	fetch->stmtid = ++plpgsql_curr_compile->nstatements;
	/* set direction defaults: */
	fetch->direction = FETCH_FORWARD;
	fetch->how_many = 1;
	fetch->expr = NULL;
	fetch->returns_multiple_rows = false;

	tok = yylex(yylvalp, yyllocp, yyscanner);
	if (tok == 0)
		yyerror(yyllocp, NULL, yyscanner, "unexpected end of function definition");

	if (tok_is_keyword(tok, yylvalp,
					   K_NEXT, "next"))
	{
		/* use defaults */
	}
	else if (tok_is_keyword(tok, yylvalp,
							K_PRIOR, "prior"))
	{
		fetch->direction = FETCH_BACKWARD;
	}
	else if (tok_is_keyword(tok, yylvalp,
							K_FIRST, "first"))
	{
		fetch->direction = FETCH_ABSOLUTE;
	}
	else if (tok_is_keyword(tok, yylvalp,
							K_LAST, "last"))
	{
		fetch->direction = FETCH_ABSOLUTE;
		fetch->how_many = -1;
	}
	else if (tok_is_keyword(tok, yylvalp,
							K_ABSOLUTE, "absolute"))
	{
		fetch->direction = FETCH_ABSOLUTE;
		fetch->expr = read_sql_expression2(K_FROM, K_IN,
										   "FROM or IN",
										   NULL, yylvalp, yyllocp, yyscanner);
		check_FROM = false;
	}
	else if (tok_is_keyword(tok, yylvalp,
							K_RELATIVE, "relative"))
	{
		fetch->direction = FETCH_RELATIVE;
		fetch->expr = read_sql_expression2(K_FROM, K_IN,
										   "FROM or IN",
										   NULL, yylvalp, yyllocp, yyscanner);
		check_FROM = false;
	}
	else if (tok_is_keyword(tok, yylvalp,
							K_ALL, "all"))
	{
		fetch->how_many = FETCH_ALL;
		fetch->returns_multiple_rows = true;
	}
	else if (tok_is_keyword(tok, yylvalp,
							K_FORWARD, "forward"))
	{
		complete_direction(fetch, &check_FROM, yylvalp, yyllocp, yyscanner);
	}
	else if (tok_is_keyword(tok, yylvalp,
							K_BACKWARD, "backward"))
	{
		fetch->direction = FETCH_BACKWARD;
		complete_direction(fetch, &check_FROM, yylvalp, yyllocp, yyscanner);
	}
	else if (tok == K_FROM || tok == K_IN)
	{
		/* empty direction */
		check_FROM = false;
	}
	else if (tok == T_DATUM)
	{
		/* Assume there's no direction clause and tok is a cursor name */
		plpgsql_push_back_token(tok, yylvalp, yyllocp, yyscanner);
		check_FROM = false;
	}
	else
	{
		/*
<<<<<<< HEAD
		 * Assume it's a count expression with no preceding keyword.
		 * Note: we allow this syntax because core SQL does, but it's
		 * ambiguous with the case of an omitted direction clause; for
		 * instance, "MOVE n IN c" will fail if n is a variable, because the
		 * preceding else-arm will trigger.  Perhaps this can be improved
		 * someday, but it hardly seems worth a lot of work.
=======
		 * Assume it's a count expression with no preceding keyword. Note: we
		 * allow this syntax because core SQL does, but it's ambiguous with
		 * the case of an omitted direction clause; for instance, "MOVE n IN
		 * c" will fail if n is a variable, because the preceding else-arm
		 * will trigger.  Perhaps this can be improved someday, but it hardly
		 * seems worth a lot of work.
>>>>>>> 3d6a8289
		 */
		plpgsql_push_back_token(tok, yylvalp, yyllocp, yyscanner);
		fetch->expr = read_sql_expression2(K_FROM, K_IN,
										   "FROM or IN",
										   NULL, yylvalp, yyllocp, yyscanner);
		fetch->returns_multiple_rows = true;
		check_FROM = false;
	}

	/* check FROM or IN keyword after direction's specification */
	if (check_FROM)
	{
		tok = yylex(yylvalp, yyllocp, yyscanner);
		if (tok != K_FROM && tok != K_IN)
			yyerror(yyllocp, NULL, yyscanner, "expected FROM or IN");
	}

	return fetch;
}

/*
 * Process remainder of FETCH/MOVE direction after FORWARD or BACKWARD.
 * Allows these cases:
 *   FORWARD expr,  FORWARD ALL,  FORWARD
 *   BACKWARD expr, BACKWARD ALL, BACKWARD
 */
static void
complete_direction(PLpgSQL_stmt_fetch *fetch, bool *check_FROM, YYSTYPE *yylvalp, YYLTYPE *yyllocp, yyscan_t yyscanner)
{
	int			tok;

	tok = yylex(yylvalp, yyllocp, yyscanner);
	if (tok == 0)
		yyerror(yyllocp, NULL, yyscanner, "unexpected end of function definition");

	if (tok == K_FROM || tok == K_IN)
	{
		*check_FROM = false;
		return;
	}

	if (tok == K_ALL)
	{
		fetch->how_many = FETCH_ALL;
		fetch->returns_multiple_rows = true;
		*check_FROM = true;
		return;
	}

	plpgsql_push_back_token(tok, yylvalp, yyllocp, yyscanner);
	fetch->expr = read_sql_expression2(K_FROM, K_IN,
									   "FROM or IN",
									   NULL, yylvalp, yyllocp, yyscanner);
	fetch->returns_multiple_rows = true;
	*check_FROM = false;
}


static PLpgSQL_stmt *
make_return_stmt(int location, YYSTYPE *yylvalp, YYLTYPE *yyllocp, yyscan_t yyscanner)
{
	PLpgSQL_stmt_return *new;

	new = palloc0(sizeof(PLpgSQL_stmt_return));
	new->cmd_type = PLPGSQL_STMT_RETURN;
	new->lineno = plpgsql_location_to_lineno(location, yyscanner);
	new->stmtid = ++plpgsql_curr_compile->nstatements;
	new->expr = NULL;
	new->retvarno = -1;

	if (plpgsql_curr_compile->fn_retset)
	{
		if (yylex(yylvalp, yyllocp, yyscanner) != ';')
			ereport(ERROR,
					(errcode(ERRCODE_DATATYPE_MISMATCH),
					 errmsg("RETURN cannot have a parameter in function returning set"),
					 errhint("Use RETURN NEXT or RETURN QUERY."),
					 parser_errposition(*yyllocp)));
	}
	else if (plpgsql_curr_compile->fn_rettype == VOIDOID)
	{
		if (yylex(yylvalp, yyllocp, yyscanner) != ';')
		{
			if (plpgsql_curr_compile->fn_prokind == PROKIND_PROCEDURE)
				ereport(ERROR,
						(errcode(ERRCODE_SYNTAX_ERROR),
						 errmsg("RETURN cannot have a parameter in a procedure"),
						 parser_errposition(*yyllocp)));
			else
				ereport(ERROR,
						(errcode(ERRCODE_DATATYPE_MISMATCH),
						 errmsg("RETURN cannot have a parameter in function returning void"),
						 parser_errposition(*yyllocp)));
		}
	}
	else if (plpgsql_curr_compile->out_param_varno >= 0)
	{
		if (yylex(yylvalp, yyllocp, yyscanner) != ';')
			ereport(ERROR,
					(errcode(ERRCODE_DATATYPE_MISMATCH),
					 errmsg("RETURN cannot have a parameter in function with OUT parameters"),
					 parser_errposition(*yyllocp)));
		new->retvarno = plpgsql_curr_compile->out_param_varno;
	}
	else
	{
		/*
		 * We want to special-case simple variable references for efficiency.
		 * So peek ahead to see if that's what we have.
		 */
		int			tok = yylex(yylvalp, yyllocp, yyscanner);

		if (tok == T_DATUM && plpgsql_peek(yyscanner) == ';' &&
			(yylvalp->wdatum.datum->dtype == PLPGSQL_DTYPE_VAR ||
			 yylvalp->wdatum.datum->dtype == PLPGSQL_DTYPE_PROMISE ||
			 yylvalp->wdatum.datum->dtype == PLPGSQL_DTYPE_ROW ||
			 yylvalp->wdatum.datum->dtype == PLPGSQL_DTYPE_REC))
		{
			new->retvarno = yylvalp->wdatum.datum->dno;
			/* eat the semicolon token that we only peeked at above */
			tok = yylex(yylvalp, yyllocp, yyscanner);
			Assert(tok == ';');
		}
		else
		{
			/*
			 * Not (just) a variable name, so treat as expression.
			 *
			 * Note that a well-formed expression is _required_ here; anything
			 * else is a compile-time error.
			 */
			plpgsql_push_back_token(tok, yylvalp, yyllocp, yyscanner);
			new->expr = read_sql_expression(';', ";", yylvalp, yyllocp, yyscanner);
		}
	}

	return (PLpgSQL_stmt *) new;
}


static PLpgSQL_stmt *
make_return_next_stmt(int location, YYSTYPE *yylvalp, YYLTYPE *yyllocp, yyscan_t yyscanner)
{
	PLpgSQL_stmt_return_next *new;

	if (!plpgsql_curr_compile->fn_retset)
		ereport(ERROR,
				(errcode(ERRCODE_DATATYPE_MISMATCH),
				 errmsg("cannot use RETURN NEXT in a non-SETOF function"),
				 parser_errposition(location)));

	new = palloc0(sizeof(PLpgSQL_stmt_return_next));
	new->cmd_type = PLPGSQL_STMT_RETURN_NEXT;
	new->lineno = plpgsql_location_to_lineno(location, yyscanner);
	new->stmtid = ++plpgsql_curr_compile->nstatements;
	new->expr = NULL;
	new->retvarno = -1;

	if (plpgsql_curr_compile->out_param_varno >= 0)
	{
		if (yylex(yylvalp, yyllocp, yyscanner) != ';')
			ereport(ERROR,
					(errcode(ERRCODE_DATATYPE_MISMATCH),
					 errmsg("RETURN NEXT cannot have a parameter in function with OUT parameters"),
					 parser_errposition(*yyllocp)));
		new->retvarno = plpgsql_curr_compile->out_param_varno;
	}
	else
	{
		/*
		 * We want to special-case simple variable references for efficiency.
		 * So peek ahead to see if that's what we have.
		 */
		int			tok = yylex(yylvalp, yyllocp, yyscanner);

		if (tok == T_DATUM && plpgsql_peek(yyscanner) == ';' &&
			(yylvalp->wdatum.datum->dtype == PLPGSQL_DTYPE_VAR ||
			 yylvalp->wdatum.datum->dtype == PLPGSQL_DTYPE_PROMISE ||
			 yylvalp->wdatum.datum->dtype == PLPGSQL_DTYPE_ROW ||
			 yylvalp->wdatum.datum->dtype == PLPGSQL_DTYPE_REC))
		{
			new->retvarno = yylvalp->wdatum.datum->dno;
			/* eat the semicolon token that we only peeked at above */
			tok = yylex(yylvalp, yyllocp, yyscanner);
			Assert(tok == ';');
		}
		else
		{
			/*
			 * Not (just) a variable name, so treat as expression.
			 *
			 * Note that a well-formed expression is _required_ here; anything
			 * else is a compile-time error.
			 */
			plpgsql_push_back_token(tok, yylvalp, yyllocp, yyscanner);
			new->expr = read_sql_expression(';', ";", yylvalp, yyllocp, yyscanner);
		}
	}

	return (PLpgSQL_stmt *) new;
}


static PLpgSQL_stmt *
make_return_query_stmt(int location, YYSTYPE *yylvalp, YYLTYPE *yyllocp, yyscan_t yyscanner)
{
	PLpgSQL_stmt_return_query *new;
	int			tok;

	if (!plpgsql_curr_compile->fn_retset)
		ereport(ERROR,
				(errcode(ERRCODE_DATATYPE_MISMATCH),
				 errmsg("cannot use RETURN QUERY in a non-SETOF function"),
				 parser_errposition(location)));

	new = palloc0(sizeof(PLpgSQL_stmt_return_query));
	new->cmd_type = PLPGSQL_STMT_RETURN_QUERY;
	new->lineno = plpgsql_location_to_lineno(location, yyscanner);
	new->stmtid = ++plpgsql_curr_compile->nstatements;

	/* check for RETURN QUERY EXECUTE */
	if ((tok = yylex(yylvalp, yyllocp, yyscanner)) != K_EXECUTE)
	{
		/* ordinary static query */
		plpgsql_push_back_token(tok, yylvalp, yyllocp, yyscanner);
		new->query = read_sql_stmt(yylvalp, yyllocp, yyscanner);
	}
	else
	{
		/* dynamic SQL */
		int			term;

		new->dynquery = read_sql_expression2(';', K_USING, "; or USING",
											 &term, yylvalp, yyllocp, yyscanner);
		if (term == K_USING)
		{
			do
			{
				PLpgSQL_expr *expr;

				expr = read_sql_expression2(',', ';', ", or ;", &term, yylvalp, yyllocp, yyscanner);
				new->params = lappend(new->params, expr);
			} while (term == ',');
		}
	}

	return (PLpgSQL_stmt *) new;
}


/* convenience routine to fetch the name of a T_DATUM */
static char *
NameOfDatum(PLwdatum *wdatum)
{
	if (wdatum->ident)
		return wdatum->ident;
	Assert(wdatum->idents != NIL);
	return NameListToString(wdatum->idents);
}

static void
check_assignable(PLpgSQL_datum *datum, int location, yyscan_t yyscanner)
{
	switch (datum->dtype)
	{
		case PLPGSQL_DTYPE_VAR:
		case PLPGSQL_DTYPE_PROMISE:
		case PLPGSQL_DTYPE_REC:
			if (((PLpgSQL_variable *) datum)->isconst)
				ereport(ERROR,
						(errcode(ERRCODE_ERROR_IN_ASSIGNMENT),
						 errmsg("variable \"%s\" is declared CONSTANT",
								((PLpgSQL_variable *) datum)->refname),
						 parser_errposition(location)));
			break;
		case PLPGSQL_DTYPE_ROW:
			/* always assignable; member vars were checked at compile time */
			break;
		case PLPGSQL_DTYPE_RECFIELD:
			/* assignable if parent record is */
			check_assignable(plpgsql_Datums[((PLpgSQL_recfield *) datum)->recparentno],
							 location, yyscanner);
			break;
		default:
			elog(ERROR, "unrecognized dtype: %d", datum->dtype);
			break;
	}
}

/*
 * Read the argument of an INTO clause.  On entry, we have just read the
 * INTO keyword.
 */
static void
read_into_target(PLpgSQL_variable **target, bool *strict, YYSTYPE *yylvalp, YYLTYPE *yyllocp, yyscan_t yyscanner)
{
	int			tok;

	/* Set default results */
	*target = NULL;
	if (strict)
		*strict = false;

	tok = yylex(yylvalp, yyllocp, yyscanner);
	if (strict && tok == K_STRICT)
	{
		*strict = true;
		tok = yylex(yylvalp, yyllocp, yyscanner);
	}

	/*
	 * Currently, a row or record variable can be the single INTO target, but
	 * not a member of a multi-target list.  So we throw error if there is a
	 * comma after it, because that probably means the user tried to write a
	 * multi-target list.  If this ever gets generalized, we should probably
	 * refactor read_into_scalar_list so it handles all cases.
	 */
	switch (tok)
	{
		case T_DATUM:
			if (yylvalp->wdatum.datum->dtype == PLPGSQL_DTYPE_ROW ||
				yylvalp->wdatum.datum->dtype == PLPGSQL_DTYPE_REC)
			{
				check_assignable(yylvalp->wdatum.datum, *yyllocp, yyscanner);
				*target = (PLpgSQL_variable *) yylvalp->wdatum.datum;

				if ((tok = yylex(yylvalp, yyllocp, yyscanner)) == ',')
					ereport(ERROR,
							(errcode(ERRCODE_SYNTAX_ERROR),
							 errmsg("record variable cannot be part of multiple-item INTO list"),
							 parser_errposition(*yyllocp)));
				plpgsql_push_back_token(tok, yylvalp, yyllocp, yyscanner);
			}
			else
			{
				*target = (PLpgSQL_variable *)
					read_into_scalar_list(NameOfDatum(&(yylvalp->wdatum)),
										  yylvalp->wdatum.datum, *yyllocp, yylvalp, yyllocp, yyscanner);
			}
			break;

		default:
			/* just to give a better message than "syntax error" */
			current_token_is_not_variable(tok, yylvalp, yyllocp, yyscanner);
	}
}

/*
 * Given the first datum and name in the INTO list, continue to read
 * comma-separated scalar variables until we run out. Then construct
 * and return a fake "row" variable that represents the list of
 * scalars.
 */
static PLpgSQL_row *
read_into_scalar_list(char *initial_name,
					  PLpgSQL_datum *initial_datum,
					  int initial_location,
					  YYSTYPE *yylvalp, YYLTYPE *yyllocp,
					  yyscan_t yyscanner)
{
	int			nfields;
	char	   *fieldnames[1024];
	int			varnos[1024];
	PLpgSQL_row *row;
	int			tok;

	check_assignable(initial_datum, initial_location, yyscanner);
	fieldnames[0] = initial_name;
	varnos[0] = initial_datum->dno;
	nfields = 1;

	while ((tok = yylex(yylvalp, yyllocp, yyscanner)) == ',')
	{
		/* Check for array overflow */
		if (nfields >= 1024)
			ereport(ERROR,
					(errcode(ERRCODE_PROGRAM_LIMIT_EXCEEDED),
					 errmsg("too many INTO variables specified"),
					 parser_errposition(*yyllocp)));

		tok = yylex(yylvalp, yyllocp, yyscanner);
		switch (tok)
		{
			case T_DATUM:
				check_assignable(yylvalp->wdatum.datum, *yyllocp, yyscanner);
				if (yylvalp->wdatum.datum->dtype == PLPGSQL_DTYPE_ROW ||
					yylvalp->wdatum.datum->dtype == PLPGSQL_DTYPE_REC)
					ereport(ERROR,
							(errcode(ERRCODE_SYNTAX_ERROR),
							 errmsg("\"%s\" is not a scalar variable",
									NameOfDatum(&(yylvalp->wdatum))),
							 parser_errposition(*yyllocp)));
				fieldnames[nfields] = NameOfDatum(&(yylvalp->wdatum));
				varnos[nfields++] = yylvalp->wdatum.datum->dno;
				break;

			default:
				/* just to give a better message than "syntax error" */
				current_token_is_not_variable(tok, yylvalp, yyllocp, yyscanner);
		}
	}

	/*
	 * We read an extra, non-comma token from yylex(), so push it back onto
	 * the input stream
	 */
	plpgsql_push_back_token(tok, yylvalp, yyllocp, yyscanner);

	row = palloc0(sizeof(PLpgSQL_row));
	row->dtype = PLPGSQL_DTYPE_ROW;
	row->refname = "(unnamed row)";
	row->lineno = plpgsql_location_to_lineno(initial_location, yyscanner);
	row->rowtupdesc = NULL;
	row->nfields = nfields;
	row->fieldnames = palloc(sizeof(char *) * nfields);
	row->varnos = palloc(sizeof(int) * nfields);
	while (--nfields >= 0)
	{
		row->fieldnames[nfields] = fieldnames[nfields];
		row->varnos[nfields] = varnos[nfields];
	}

	plpgsql_adddatum((PLpgSQL_datum *) row);

	return row;
}

/*
 * Convert a single scalar into a "row" list.  This is exactly
 * like read_into_scalar_list except we never consume any input.
 *
 * Note: lineno could be computed from location, but since callers
 * have it at hand already, we may as well pass it in.
 */
static PLpgSQL_row *
make_scalar_list1(char *initial_name,
				  PLpgSQL_datum *initial_datum,
				  int lineno, int location, yyscan_t yyscanner)
{
	PLpgSQL_row *row;

	check_assignable(initial_datum, location, yyscanner);

	row = palloc0(sizeof(PLpgSQL_row));
	row->dtype = PLPGSQL_DTYPE_ROW;
	row->refname = "(unnamed row)";
	row->lineno = lineno;
	row->rowtupdesc = NULL;
	row->nfields = 1;
	row->fieldnames = palloc(sizeof(char *));
	row->varnos = palloc(sizeof(int));
	row->fieldnames[0] = initial_name;
	row->varnos[0] = initial_datum->dno;

	plpgsql_adddatum((PLpgSQL_datum *) row);

	return row;
}

/*
 * When the PL/pgSQL parser expects to see a SQL statement, it is very
 * liberal in what it accepts; for example, we often assume an
 * unrecognized keyword is the beginning of a SQL statement. This
 * avoids the need to duplicate parts of the SQL grammar in the
 * PL/pgSQL grammar, but it means we can accept wildly malformed
 * input. To try and catch some of the more obviously invalid input,
 * we run the strings we expect to be SQL statements through the main
 * SQL parser.
 *
 * We only invoke the raw parser (not the analyzer); this doesn't do
 * any database access and does not check any semantic rules, it just
 * checks for basic syntactic correctness. We do this here, rather
 * than after parsing has finished, because a malformed SQL statement
 * may cause the PL/pgSQL parser to become confused about statement
 * borders. So it is best to bail out as early as we can.
 *
 * It is assumed that "stmt" represents a copy of the function source text
 * beginning at offset "location".  We use this assumption to transpose
 * any error cursor position back to the function source text.
 * If no error cursor is provided, we'll just point at "location".
 */
static void
check_sql_expr(const char *stmt, RawParseMode parseMode, int location, yyscan_t yyscanner)
{
	sql_error_callback_arg cbarg;
	ErrorContextCallback syntax_errcontext;
	MemoryContext oldCxt;

	if (!plpgsql_check_syntax)
		return;

	cbarg.location = location;
	cbarg.yyscanner = yyscanner;

	syntax_errcontext.callback = plpgsql_sql_error_callback;
	syntax_errcontext.arg = &cbarg;
	syntax_errcontext.previous = error_context_stack;
	error_context_stack = &syntax_errcontext;

	oldCxt = MemoryContextSwitchTo(plpgsql_compile_tmp_cxt);
	(void) raw_parser(stmt, parseMode);
	MemoryContextSwitchTo(oldCxt);

	/* Restore former ereport callback */
	error_context_stack = syntax_errcontext.previous;
}

static void
plpgsql_sql_error_callback(void *arg)
{
	sql_error_callback_arg *cbarg = (sql_error_callback_arg *) arg;
	yyscan_t	yyscanner = cbarg->yyscanner;
	int			errpos;

	/*
	 * First, set up internalerrposition to point to the start of the
	 * statement text within the function text.  Note this converts location
	 * (a byte offset) to a character number.
	 */
	parser_errposition(cbarg->location);

	/*
	 * If the core parser provided an error position, transpose it. Note we
	 * are dealing with 1-based character numbers at this point.
	 */
	errpos = geterrposition();
	if (errpos > 0)
	{
		int			myerrpos = getinternalerrposition();

		if (myerrpos > 0)		/* safety check */
			internalerrposition(myerrpos + errpos - 1);
	}

	/* In any case, flush errposition --- we want internalerrposition only */
	errposition(0);
}

/*
 * Parse a SQL datatype name and produce a PLpgSQL_type structure.
 *
 * The heavy lifting is done elsewhere.  Here we are only concerned
 * with setting up an errcontext link that will let us give an error
 * cursor pointing into the plpgsql function source, if necessary.
 * This is handled the same as in check_sql_expr(), and we likewise
 * expect that the given string is a copy from the source text.
 */
static PLpgSQL_type *
parse_datatype(const char *string, int location, yyscan_t yyscanner)
{
	TypeName   *typeName;
	Oid			type_id;
	int32		typmod;
	sql_error_callback_arg cbarg;
	ErrorContextCallback syntax_errcontext;

	cbarg.location = location;
	cbarg.yyscanner = yyscanner;

	syntax_errcontext.callback = plpgsql_sql_error_callback;
	syntax_errcontext.arg = &cbarg;
	syntax_errcontext.previous = error_context_stack;
	error_context_stack = &syntax_errcontext;

	/* Let the main parser try to parse it under standard SQL rules */
	typeName = typeStringToTypeName(string, NULL);
	typenameTypeIdAndMod(NULL, typeName, &type_id, &typmod);

	/* Restore former ereport callback */
	error_context_stack = syntax_errcontext.previous;

	/* Okay, build a PLpgSQL_type data structure for it */
	return plpgsql_build_datatype(type_id, typmod,
								  plpgsql_curr_compile->fn_input_collation,
								  typeName);
}

/*
 * Check block starting and ending labels match.
 */
static void
check_labels(const char *start_label, const char *end_label, int end_location, yyscan_t yyscanner)
{
	if (end_label)
	{
		if (!start_label)
			ereport(ERROR,
					(errcode(ERRCODE_SYNTAX_ERROR),
					 errmsg("end label \"%s\" specified for unlabeled block",
							end_label),
					 parser_errposition(end_location)));

		if (strcmp(start_label, end_label) != 0)
			ereport(ERROR,
					(errcode(ERRCODE_SYNTAX_ERROR),
					 errmsg("end label \"%s\" differs from block's label \"%s\"",
							end_label, start_label),
					 parser_errposition(end_location)));
	}
}

/*
 * Read the arguments (if any) for a cursor, followed by the until token
 *
 * If cursor has no args, just swallow the until token and return NULL.
 * If it does have args, we expect to see "( arg [, arg ...] )" followed
 * by the until token, where arg may be a plain expression, or a named
 * parameter assignment of the form argname := expr. Consume all that and
 * return a SELECT query that evaluates the expression(s) (without the outer
 * parens).
 */
static PLpgSQL_expr *
read_cursor_args(PLpgSQL_var *cursor, int until, YYSTYPE *yylvalp, YYLTYPE *yyllocp, yyscan_t yyscanner)
{
	PLpgSQL_expr *expr;
	PLpgSQL_row *row;
	int			tok;
	int			argc;
	char	  **argv;
	StringInfoData ds;
	bool		any_named = false;

	tok = yylex(yylvalp, yyllocp, yyscanner);
	if (cursor->cursor_explicit_argrow < 0)
	{
		/* No arguments expected */
		if (tok == '(')
			ereport(ERROR,
					(errcode(ERRCODE_SYNTAX_ERROR),
					 errmsg("cursor \"%s\" has no arguments",
							cursor->refname),
					 parser_errposition(*yyllocp)));

		if (tok != until)
			yyerror(yyllocp, NULL, yyscanner, "syntax error");

		return NULL;
	}

	/* Else better provide arguments */
	if (tok != '(')
		ereport(ERROR,
				(errcode(ERRCODE_SYNTAX_ERROR),
				 errmsg("cursor \"%s\" has arguments",
						cursor->refname),
				 parser_errposition(*yyllocp)));

	/*
	 * Read the arguments, one by one.
	 */
	row = (PLpgSQL_row *) plpgsql_Datums[cursor->cursor_explicit_argrow];
	argv = (char **) palloc0(row->nfields * sizeof(char *));

	for (argc = 0; argc < row->nfields; argc++)
	{
		PLpgSQL_expr *item;
		int			endtoken;
		int			argpos;
		int			tok1,
					tok2;
		int			arglocation;

		/*
		 * Check if it's a named parameter: "param := value"
		 * or "param => value"
		 */
		plpgsql_peek2(&tok1, &tok2, &arglocation, NULL, yyscanner);
		if (tok1 == IDENT && (tok2 == COLON_EQUALS || tok2 == EQUALS_GREATER))
		{
			char	   *argname;
			IdentifierLookup save_IdentifierLookup;

			/* Read the argument name, ignoring any matching variable */
			save_IdentifierLookup = plpgsql_IdentifierLookup;
			plpgsql_IdentifierLookup = IDENTIFIER_LOOKUP_DECLARE;
			yylex(yylvalp, yyllocp, yyscanner);
			argname = yylvalp->str;
			plpgsql_IdentifierLookup = save_IdentifierLookup;

			/* Match argument name to cursor arguments */
			for (argpos = 0; argpos < row->nfields; argpos++)
			{
				if (strcmp(row->fieldnames[argpos], argname) == 0)
					break;
			}
			if (argpos == row->nfields)
				ereport(ERROR,
						(errcode(ERRCODE_SYNTAX_ERROR),
						 errmsg("cursor \"%s\" has no argument named \"%s\"",
								cursor->refname, argname),
						 parser_errposition(*yyllocp)));

			/*
			 * Eat the ":=" or "=>".  We already peeked, so the error should
			 * never happen.
			 */
			tok2 = yylex(yylvalp, yyllocp, yyscanner);
			if (tok2 != COLON_EQUALS && tok2 != EQUALS_GREATER)
				yyerror(yyllocp, NULL, yyscanner, "syntax error");

			any_named = true;
		}
		else
			argpos = argc;

		if (argv[argpos] != NULL)
			ereport(ERROR,
					(errcode(ERRCODE_SYNTAX_ERROR),
					 errmsg("value for parameter \"%s\" of cursor \"%s\" specified more than once",
							row->fieldnames[argpos], cursor->refname),
					 parser_errposition(arglocation)));

		/*
		 * Read the value expression. To provide the user with meaningful
		 * parse error positions, we check the syntax immediately, instead of
		 * checking the final expression that may have the arguments
		 * reordered.
		 */
		item = read_sql_construct(',', ')', 0,
								  ",\" or \")",
								  RAW_PARSE_PLPGSQL_EXPR,
								  true, true,
								  NULL, &endtoken,
								  yylvalp, yyllocp, yyscanner);

		argv[argpos] = item->query;

		if (endtoken == ')' && !(argc == row->nfields - 1))
			ereport(ERROR,
					(errcode(ERRCODE_SYNTAX_ERROR),
					 errmsg("not enough arguments for cursor \"%s\"",
							cursor->refname),
					 parser_errposition(*yyllocp)));

		if (endtoken == ',' && (argc == row->nfields - 1))
			ereport(ERROR,
					(errcode(ERRCODE_SYNTAX_ERROR),
					 errmsg("too many arguments for cursor \"%s\"",
							cursor->refname),
					 parser_errposition(*yyllocp)));
	}

	/* Make positional argument list */
	initStringInfo(&ds);
	for (argc = 0; argc < row->nfields; argc++)
	{
		Assert(argv[argc] != NULL);

		/*
		 * Because named notation allows permutated argument lists, include
		 * the parameter name for meaningful runtime errors.
		 */
		appendStringInfoString(&ds, argv[argc]);
		if (any_named)
			appendStringInfo(&ds, " AS %s",
							 quote_identifier(row->fieldnames[argc]));
		if (argc < row->nfields - 1)
			appendStringInfoString(&ds, ", ");
	}

	expr = make_plpgsql_expr(ds.data, RAW_PARSE_PLPGSQL_EXPR);
	pfree(ds.data);

	/* Next we'd better find the until token */
	tok = yylex(yylvalp, yyllocp, yyscanner);
	if (tok != until)
		yyerror(yyllocp, NULL, yyscanner, "syntax error");

	return expr;
}

/*
 * Parse RAISE ... USING options
 */
static List *
read_raise_options(YYSTYPE *yylvalp, YYLTYPE *yyllocp, yyscan_t yyscanner)
{
	List	   *result = NIL;

	for (;;)
	{
		PLpgSQL_raise_option *opt;
		int			tok;

		if ((tok = yylex(yylvalp, yyllocp, yyscanner)) == 0)
			yyerror(yyllocp, NULL, yyscanner, "unexpected end of function definition");

		opt = (PLpgSQL_raise_option *) palloc(sizeof(PLpgSQL_raise_option));

		if (tok_is_keyword(tok, yylvalp,
						   K_ERRCODE, "errcode"))
			opt->opt_type = PLPGSQL_RAISEOPTION_ERRCODE;
		else if (tok_is_keyword(tok, yylvalp,
								K_MESSAGE, "message"))
			opt->opt_type = PLPGSQL_RAISEOPTION_MESSAGE;
		else if (tok_is_keyword(tok, yylvalp,
								K_DETAIL, "detail"))
			opt->opt_type = PLPGSQL_RAISEOPTION_DETAIL;
		else if (tok_is_keyword(tok, yylvalp,
								K_HINT, "hint"))
			opt->opt_type = PLPGSQL_RAISEOPTION_HINT;
		else if (tok_is_keyword(tok, yylvalp,
								K_COLUMN, "column"))
			opt->opt_type = PLPGSQL_RAISEOPTION_COLUMN;
		else if (tok_is_keyword(tok, yylvalp,
								K_CONSTRAINT, "constraint"))
			opt->opt_type = PLPGSQL_RAISEOPTION_CONSTRAINT;
		else if (tok_is_keyword(tok, yylvalp,
								K_DATATYPE, "datatype"))
			opt->opt_type = PLPGSQL_RAISEOPTION_DATATYPE;
		else if (tok_is_keyword(tok, yylvalp,
								K_TABLE, "table"))
			opt->opt_type = PLPGSQL_RAISEOPTION_TABLE;
		else if (tok_is_keyword(tok, yylvalp,
								K_SCHEMA, "schema"))
			opt->opt_type = PLPGSQL_RAISEOPTION_SCHEMA;
		else
			yyerror(yyllocp, NULL, yyscanner, "unrecognized RAISE statement option");

		tok = yylex(yylvalp, yyllocp, yyscanner);
		if (tok != '=' && tok != COLON_EQUALS)
			yyerror(yyllocp, NULL, yyscanner, "syntax error, expected \"=\"");

		opt->expr = read_sql_expression2(',', ';', ", or ;", &tok, yylvalp, yyllocp, yyscanner);

		result = lappend(result, opt);

		if (tok == ';')
			break;
	}

	return result;
}

/*
 * Check that the number of parameter placeholders in the message matches the
 * number of parameters passed to it, if a message was given.
 */
static void
check_raise_parameters(PLpgSQL_stmt_raise *stmt)
{
	char	   *cp;
	int			expected_nparams = 0;

	if (stmt->message == NULL)
		return;

	for (cp = stmt->message; *cp; cp++)
	{
		if (cp[0] == '%')
		{
			/* ignore literal % characters */
			if (cp[1] == '%')
				cp++;
			else
				expected_nparams++;
		}
	}

	if (expected_nparams < list_length(stmt->params))
		ereport(ERROR,
				(errcode(ERRCODE_SYNTAX_ERROR),
				 errmsg("too many parameters specified for RAISE")));
	if (expected_nparams > list_length(stmt->params))
		ereport(ERROR,
				(errcode(ERRCODE_SYNTAX_ERROR),
				 errmsg("too few parameters specified for RAISE")));
}

/*
 * Fix up CASE statement
 */
static PLpgSQL_stmt *
make_case(int location, PLpgSQL_expr *t_expr,
		  List *case_when_list, List *else_stmts, yyscan_t yyscanner)
{
	PLpgSQL_stmt_case *new;

	new = palloc(sizeof(PLpgSQL_stmt_case));
	new->cmd_type = PLPGSQL_STMT_CASE;
	new->lineno = plpgsql_location_to_lineno(location, yyscanner);
	new->stmtid = ++plpgsql_curr_compile->nstatements;
	new->t_expr = t_expr;
	new->t_varno = 0;
	new->case_when_list = case_when_list;
	new->have_else = (else_stmts != NIL);
	/* Get rid of list-with-NULL hack */
	if (list_length(else_stmts) == 1 && linitial(else_stmts) == NULL)
		new->else_stmts = NIL;
	else
		new->else_stmts = else_stmts;

	/*
	 * When test expression is present, we create a var for it and then
	 * convert all the WHEN expressions to "VAR IN (original_expression)".
	 * This is a bit klugy, but okay since we haven't yet done more than read
	 * the expressions as text.  (Note that previous parsing won't have
	 * complained if the WHEN ... THEN expression contained multiple
	 * comma-separated values.)
	 */
	if (t_expr)
	{
		char		varname[32];
		PLpgSQL_var *t_var;
		ListCell   *l;

		/* use a name unlikely to collide with any user names */
		snprintf(varname, sizeof(varname), "__Case__Variable_%d__",
				 plpgsql_nDatums);

		/*
		 * We don't yet know the result datatype of t_expr.  Build the
		 * variable as if it were INT4; we'll fix this at runtime if needed.
		 */
		t_var = (PLpgSQL_var *)
			plpgsql_build_variable(varname, new->lineno,
								   plpgsql_build_datatype(INT4OID,
														  -1,
														  InvalidOid,
														  NULL),
								   true);
		new->t_varno = t_var->dno;

		foreach(l, case_when_list)
		{
			PLpgSQL_case_when *cwt = (PLpgSQL_case_when *) lfirst(l);
			PLpgSQL_expr *expr = cwt->expr;
			StringInfoData ds;

			/* We expect to have expressions not statements */
			Assert(expr->parseMode == RAW_PARSE_PLPGSQL_EXPR);

			/* Do the string hacking */
			initStringInfo(&ds);

			appendStringInfo(&ds, "\"%s\" IN (%s)",
							 varname, expr->query);

			pfree(expr->query);
			expr->query = pstrdup(ds.data);
			/* Adjust expr's namespace to include the case variable */
			expr->ns = plpgsql_ns_top();

			pfree(ds.data);
		}
	}

	return (PLpgSQL_stmt *) new;
}<|MERGE_RESOLUTION|>--- conflicted
+++ resolved
@@ -3287,21 +3287,12 @@
 	else
 	{
 		/*
-<<<<<<< HEAD
-		 * Assume it's a count expression with no preceding keyword.
-		 * Note: we allow this syntax because core SQL does, but it's
-		 * ambiguous with the case of an omitted direction clause; for
-		 * instance, "MOVE n IN c" will fail if n is a variable, because the
-		 * preceding else-arm will trigger.  Perhaps this can be improved
-		 * someday, but it hardly seems worth a lot of work.
-=======
 		 * Assume it's a count expression with no preceding keyword. Note: we
 		 * allow this syntax because core SQL does, but it's ambiguous with
 		 * the case of an omitted direction clause; for instance, "MOVE n IN
 		 * c" will fail if n is a variable, because the preceding else-arm
 		 * will trigger.  Perhaps this can be improved someday, but it hardly
 		 * seems worth a lot of work.
->>>>>>> 3d6a8289
 		 */
 		plpgsql_push_back_token(tok, yylvalp, yyllocp, yyscanner);
 		fetch->expr = read_sql_expression2(K_FROM, K_IN,

<!-- doc/src/sgml/replication-origins.sgml -->
<chapter id="replication-origins">
<!--
 <title>Replication Progress Tracking</title>
-->
 <title>レプリケーション進捗の追跡</title>

 <indexterm zone="replication-origins">
  <primary>Replication Progress Tracking</primary>
 </indexterm>
 <indexterm zone="replication-origins">
  <primary>レプリケーション進捗の追跡</primary>
 </indexterm>
 <indexterm zone="replication-origins">
  <primary>Replication Origins</primary>
 </indexterm>
 <indexterm zone="replication-origins">
  <primary>レプリケーション起点</primary>
 </indexterm>

 <para>
<!--
  Replication origins are intended to make it easier to implement
  logical replication solutions on top
  of <link linkend="logicaldecoding">logical decoding</link>.
  They provide a solution to two common problems:
-->
レプリケーション起点(replication origins)は、<link linkend="logicaldecoding">ロジカルデコーディング</link>の上に、ロジカルレプリケーションソリューションを実装しやすくすることを意図しています。
以下の2つの良くある問題に対して解決の方策を提供します。
  <itemizedlist>
   <listitem>
<!--
    <para>How to safely keep track of replication progress</para>
-->
    <para>レプリケーション進捗をどうやって安全に追跡するか</para>
   </listitem>
   <listitem>
<!--
    <para>How to change replication behavior based on the
     origin of a row; for example, to prevent loops in bi-directional
     replication setups</para>
-->
    <para>たとえば双方向レプリケーションにおけるループを回避するために、起点の行ごとに、いかにしてレプリケーションの挙動を変えるか</para>
   </listitem>
  </itemizedlist>
 </para>

 <para>
<<<<<<< HEAD
=======
<!--
>>>>>>> 94ef7168
  Replication origins have just two properties, a name and an ID. The name,
  which is what should be used to refer to the origin across systems, is
  free-form <type>text</type>. It should be used in a way that makes conflicts
  between replication origins created by different replication solutions
  unlikely; e.g., by prefixing the replication solution's name to it.
  The ID is used only to avoid having to store the long version
  in situations where space efficiency is important. It should never be shared
  across systems.
-->
レプリケーション起点は、名前とIDから構成されます。
システム中で起点を参照する際に使われる名前は、任意の<type>text</type>です。
その名前は、たとえばレプリケーションソリューションの名前を接頭辞にすることにより、別々のレプリケーションソリューションによって作成されたレプリケーション起点が衝突することがないように使われるべきです。
IDは、空間効率が重要な場合に、長い名前を格納することを避けたいときにのみ使用します。
システム間で共有すべきものではありません。
 </para>

 <para>
<!--
  Replication origins can be created using the function
  <link linkend="pg-replication-origin-create"><function>pg_replication_origin_create()</function></link>;
  dropped using
  <link linkend="pg-replication-origin-drop"><function>pg_replication_origin_drop()</function></link>;
  and seen in the
  <link linkend="catalog-pg-replication-origin"><structname>pg_replication_origin</structname></link>
  system catalog.
-->
レプリケーション起点は<link linkend="pg-replication-origin-create"><function>pg_replication_origin_create()</function></link>で作成し、<link linkend="pg-replication-origin-drop"><function>pg_replication_origin_drop()</function></link>で削除し、<link linkend="catalog-pg-replication-origin"><structname>pg_replication_origin</structname></link>システムカタログを使って参照します。
 </para>

 <para>
<!--
  One nontrivial part of building a replication solution is to keep track of
  replay progress in a safe manner. When the applying process, or the whole
  cluster, dies, it needs to be possible to find out up to where data has
  successfully been replicated. Naive solutions to this, such as updating a
  row in a table for every replayed transaction, have problems like run-time
  overhead and database bloat.
-->
レプリケーションソリューションを構築する際に無視できない問題は、どうやってリプレイの進捗を安全に追跡するか、ということです。
(訳注: ログを)適用するプロセス、あるいはシステム全体が死んだ時に、どこまでデータのレプリケーションが成功したかを見つけることができなければなりません。
トランザクションのリプレイの度にテーブルの行を更新するような素朴なソリューションは、実行時のオーバーヘッドとデータベースの肥大化問題を起こします。
 </para>

 <para>
<!--
  Using the replication origin infrastructure a session can be
  marked as replaying from a remote node (using the
  <link linkend="pg-replication-origin-session-setup"><function>pg_replication_origin_session_setup()</function></link>
  function). Additionally the <acronym>LSN</acronym> and commit
  time stamp of every source transaction can be configured on a per
  transaction basis using
  <link linkend="pg-replication-origin-xact-setup"><function>pg_replication_origin_xact_setup()</function></link>.
  If that's done replication progress will persist in a crash safe
  manner. Replay progress for all replication origins can be seen in the
  <link linkend="view-pg-replication-origin-status">
   <structname>pg_replication_origin_status</structname>
  </link> view. An individual origin's progress, e.g., when resuming
  replication, can be acquired using
  <link linkend="pg-replication-origin-progress"><function>pg_replication_origin_progress()</function></link>
  for any origin or
  <link linkend="pg-replication-origin-session-progress"><function>pg_replication_origin_session_progress()</function></link>
  for the origin configured in the current session.
-->
レプリケーション起点のインフラを使用することにより、あるセッションに対してリモートノードからリプレイしていることの目印を付けることができます。(<link linkend="pg-replication-origin-session-setup"><function>pg_replication_origin_session_setup()</function></link>を使います)
また、  <link linkend="pg-replication-origin-xact-setup"><function>pg_replication_origin_xact_setup()</function></link>を使ってすべてのソーストランザクションに対してトランザクション単位で<acronym>LSN</acronym>とタイムスタンプを記録するように設定することができます。
終了後は、クラッシュに対して安全な方法で、レプリケーションの進捗は永続的に記録されます。
すべてのレプリケーション起点のリプレイの進捗は、<link linkend="view-pg-replication-origin-status"><structname>pg_replication_origin_status</structname></link>ビューで参照できます。
たとえばレプリケーションの再開の際などには、個々の起点の進捗を、<link linkend="pg-replication-origin-progress"><function>pg_replication_origin_progress()</function></link>で参照できます。
現在のセッションに起点が設定されている場合は、<link linkend="pg-replication-origin-session-progress"><function>pg_replication_origin_session_progress()</function></link>を使用します。
 </para>

 <para>
<!--
  In replication topologies more complex than replication from exactly one
  system to one other system, another problem can be that it is hard to avoid
  replicating replayed rows again. That can lead both to cycles in the
  replication and inefficiencies. Replication origins provide an optional
  mechanism to recognize and prevent that. When configured using the functions
  referenced in the previous paragraph, every change and transaction passed to
  output plugin callbacks (see <xref linkend="logicaldecoding-output-plugin"/>)
  generated by the session is tagged with the replication origin of the
  generating session.  This allows treating them differently in the output
  plugin, e.g., ignoring all but locally-originating rows.  Additionally
  the <link linkend="logicaldecoding-output-plugin-filter-origin">
  <function>filter_by_origin_cb</function></link> callback can be used
  to filter the logical decoding change stream based on the
  source. While less flexible, filtering via that callback is
  considerably more efficient than doing it in the output plugin.
-->
厳密に一つのシステムから別の一つのシステムにレプリケーションする以上のより複雑なレプリケーションのトポロジでは、リプレイされた行を再びレプリケーションするのを避けるのが難しいという別な問題が発生するかもしれません。
これにより、レプリケーションの巡回と、非効率性の両方が発生するかもしれません。
レプリケーション起点には、この問題を認識し、避けるためのオプションの機構があります。
前段で言及した関数を使うと、出力プラグインコールバック(<xref linkend="logicaldecoding-output-plugin"/>参照)に渡されるすべての更新とトランザクションに、セッションを生成しているレプリケーション起点がタグ付けされます。
これにより、出力プラグインの中でそれらの扱いを分けることができます。たとえばローカルに起因する行以外はすべて無視するような場合です。
また追加で、ソースに基づくロジカルデコーディングの変更ストリームをフィルターするために<link linkend="logicaldecoding-output-plugin-filter-origin"><function>filter_by_origin_cb</function></link>コールバックを使うことができます。
これは柔軟ではありませんが、アウトプットプラグインを通してフィルタリングするのはずっと効率的です。
 </para>
</chapter><|MERGE_RESOLUTION|>--- conflicted
+++ resolved
@@ -46,10 +46,7 @@
  </para>
 
  <para>
-<<<<<<< HEAD
-=======
 <!--
->>>>>>> 94ef7168
   Replication origins have just two properties, a name and an ID. The name,
   which is what should be used to refer to the origin across systems, is
   free-form <type>text</type>. It should be used in a way that makes conflicts

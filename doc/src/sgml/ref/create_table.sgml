--- conflicted
+++ resolved
@@ -1453,16 +1453,9 @@
      </para>
 
      <para>
-<!--
       Adding a unique constraint will automatically create a unique btree
-<<<<<<< HEAD
       index on the column or group of columns used in the constraint.  The
       created index has the same name as the unique constraint.
-=======
-      index on the column or group of columns used in the constraint.
--->
-一意性制約を加えると、制約で使われている列や列のグループに一意性btreeインデックスが自動的に作られます。
->>>>>>> 32de6336
      </para>
 
      <para>
@@ -1541,13 +1534,10 @@
      </para>
 
      <para>
-<!--
       Adding a <literal>PRIMARY KEY</literal> constraint will automatically
       create a unique btree index on the column or group of columns used in
       the constraint.  That index has the same name as the primary key
       constraint.
--->
-<literal>PRIMARY KEY</literal>制約を追加すると、制約で使用する列や列のグループに一意性のbtreeインデックスが自動的に作られます。
      </para>
 
      <para>
@@ -1588,19 +1578,15 @@
       (see <xref linkend="datatype-geometric"/>) by using the
       <literal>&amp;&amp;</literal> operator.
       The operator(s) are required to be commutative.
-<<<<<<< HEAD
-=======
 -->
 <literal>EXCLUDE</literal>句は排他制約を定義し、任意の2行について指定した列(複数可)または式(複数可)を指定した演算子(複数可)を使用して比較した場合、比較結果のすべてが<literal>TRUE</literal>を返さないことを保証します。
 指定した演算子のすべてが等価性を試験するものであれば、これは<literal>UNIQUE</literal>制約と同じですが、通常の一意性制約のほうが高速です。
 しかし、排他制約では単純な等価性よりも一般的な制約を指定することができます。
 例えば、テーブル内の2つの行が重複する円(<xref linkend="datatype-geometric"/>参照)を持たないといった制約を<literal>&amp;&amp;</literal>演算子を使用して指定することができます。
 演算子は可換であることが必要です。
->>>>>>> 32de6336
-     </para>
-
-     <para>
-<!--
+     </para>
+
+     <para>
       Exclusion constraints are implemented using
       an index that has the same name as the constraint, so each specified
       operator must be associated with an appropriate operator class
@@ -1610,13 +1596,6 @@
       defines a column of the index, so it can optionally specify a collation,
       an operator class, operator class parameters, and/or ordering options;
       these are described fully under <xref linkend="sql-createindex"/>.
-<<<<<<< HEAD
-=======
--->
-排他制約はインデックスを使用して実装されています。
-このため指定した演算子はそれぞれ適切な演算子クラス(<xref linkend="indexes-opclass"/>参照)で<replaceable>index_method</replaceable>インデックスアクセスメソッドと関連付けされていなければなりません。
-各<replaceable class="parameter">exclude_element</replaceable>はインデックスの列を定義しますので、オプションで、照合順序、演算子クラス、演算子クラスパラメータ、および/または順序付けオプションを指定できます。これらについては<xref linkend="sql-createindex"/>で説明します。
->>>>>>> 32de6336
      </para>
 
      <para>
@@ -3285,19 +3264,13 @@
   </refsect2>
 
   <refsect2>
-<<<<<<< HEAD
+<!--
    <title>Foreign Key Constraints</title>
+-->
+   <title>外部キー制約</title>
 
    <para>
-=======
-<!--
-   <title>Foreign Key Constraints</title>
--->
-   <title>外部キー制約</title>
-
-   <para>
-<!--
->>>>>>> 32de6336
+<!--
     The ability to specify column lists in the foreign key actions
     <literal>SET DEFAULT</literal> and <literal>SET NULL</literal> is a
     <productname>PostgreSQL</productname> extension.
@@ -3312,12 +3285,6 @@
     columns of a primary key or unique constraint.
 -->
 外部キー制約が、主キーまたは一意性制約の列ではなく、一意インデックスの列を参照できるのは<productname>PostgreSQL</productname>の拡張です。
-   </para>
-
-   <para>
-    It is a <productname>PostgreSQL</productname> extension that a
-    foreign key constraint may reference columns of a unique index instead of
-    columns of a primary key or unique constraint.
    </para>
   </refsect2>
 
@@ -3366,14 +3333,10 @@
    </para>
 
    <para>
-<!--
     Currently, <productname>PostgreSQL</productname> does not record names
     for not-null constraints at all, so they are not
     subject to the uniqueness restriction.  This might change in a future
     release.
--->
-今のところ、<productname>PostgreSQL</productname>は<literal>NOT NULL</literal>制約の名前を全く記録しませんので、これらは一意性の制限の対象ではありません。
-これは将来のリリースで変更されるかもしれません。
    </para>
   </refsect2>
 

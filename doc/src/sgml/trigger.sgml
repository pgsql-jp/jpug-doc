--- conflicted
+++ resolved
@@ -188,7 +188,6 @@
    </para>
 
    <para>
-<<<<<<< HEAD
     The execution of an <literal>AFTER</literal> trigger can be deferred
     to the end of the transaction, rather than the end of the statement,
     if it was defined as a <firstterm>constraint trigger</firstterm>.
@@ -198,9 +197,7 @@
    </para>
 
    <para>
-=======
-<!--
->>>>>>> 9a9c638e
+<!--
     A statement that targets a parent table in an inheritance or partitioning
     hierarchy does not cause the statement-level triggers of affected child
     tables to be fired; only the parent table's statement-level triggers are

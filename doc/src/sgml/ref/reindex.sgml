--- conflicted
+++ resolved
@@ -180,21 +180,11 @@
     <term><literal>DATABASE</literal></term>
     <listitem>
      <para>
-<<<<<<< HEAD
       Recreate all indexes within the current database, except system
       catalogs.
       Indexes on system catalogs are not processed.
-=======
-<!--
-      Recreate all indexes within the current database.
-      Indexes on shared system catalogs are also processed.
->>>>>>> 94ef7168
       This form of <command>REINDEX</command> cannot be executed inside a
       transaction block.
--->
-現在のデータベースのすべてのインデックスを再作成します。
-共有システムカタログのインデックスも処理されます。
-この構文の<command>REINDEX</command>をトランザクションブロック内で実行できません。
      </para>
     </listitem>
    </varlistentry>
@@ -222,22 +212,11 @@
     <term><replaceable class="parameter">name</replaceable></term>
     <listitem>
      <para>
-<!--
       The name of the specific index, table, or database to be
       reindexed.  Index and table names can be schema-qualified.
       Presently, <command>REINDEX DATABASE</command> and <command>REINDEX SYSTEM</command>
-<<<<<<< HEAD
       can only reindex the current database. Their parameter is optional,
       and it must match the current database's name.
-=======
-      can only reindex the current database, so their parameter must match
-      the current database's name.
--->
-インデックスを再作成するインデックス、テーブル、データベースの名前です。
-インデックスとテーブルはスキーマ修飾可能です。
-現状では、<command>REINDEX DATABASE</command>と<command>REINDEX SYSTEM</command>は現在のデータベースのインデックスのみを再作成することができます。
-そのため、このパラメータは現在のデータベース名と一致する必要があります。
->>>>>>> 94ef7168
      </para>
     </listitem>
    </varlistentry>

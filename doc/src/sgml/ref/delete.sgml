--- conflicted
+++ resolved
@@ -374,12 +374,8 @@
 </programlisting>
   </para>
 
-<<<<<<< HEAD
-  <para>
-=======
-   <para>
-<!--
->>>>>>> 43f2d855
+  <para>
+<!--
    Delete the row of <structname>tasks</structname> on which the cursor
    <literal>c_tasks</literal> is currently positioned:
 -->
@@ -390,10 +386,13 @@
   </para>
 
   <para>
+<!--
    While there is no <literal>LIMIT</literal> clause
    for <command>DELETE</command>, it is possible to get a similar effect
    using the same method described in <link linkend="update-limit">the
    documentation of <command>UPDATE</command></link>:
+-->
+《機械翻訳》«While there is no <literal>LIMIT</literal> clause for <command>DELETE</command>, it is possible to get a similar effect using the same method described in <link linkend="update-limit">the documentation of <command>UPDATE</command></link>:»
 <programlisting>
 WITH delete_batch AS (
   SELECT l.ctid FROM user_logs AS l

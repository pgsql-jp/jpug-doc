--- conflicted
+++ resolved
@@ -1783,8 +1783,6 @@
 
 commit;
 --
-<<<<<<< HEAD
-=======
 -- Check that JsonConstructorExpr is treated as non-strict, and thus can be
 -- wrapped in a PlaceHolderVar
 --
@@ -1813,7 +1811,6 @@
 
 rollback;
 --
->>>>>>> 3d6a8289
 -- Verify that we correctly flatten cases involving a subquery output
 -- expression that doesn't need to be wrapped in a PlaceHolderVar
 --
@@ -1940,8 +1937,6 @@
  4567890123456789 | 9135780246913578
 (11 rows)
 
-<<<<<<< HEAD
-=======
 -- strict expressions containing variables of rels under the same lowest
 -- nulling outer join can escape being wrapped
 explain (verbose, costs off)
@@ -2320,7 +2315,6 @@
                   |                  |                  
 (24 rows)
 
->>>>>>> 3d6a8289
 --
 -- Tests for CTE inlining behavior
 --

# Russian message translation file for pltcl
# Copyright (C) 2012-2016 PostgreSQL Global Development Group
# This file is distributed under the same license as the PostgreSQL package.
# Alexander Lakhin <exclusion@gmail.com>, 2012-2017, 2019, 2022.
msgid ""
msgstr ""
"Project-Id-Version: pltcl (PostgreSQL current)\n"
"Report-Msgid-Bugs-To: pgsql-bugs@lists.postgresql.org\n"
<<<<<<< HEAD
"POT-Creation-Date: 2022-08-27 14:52+0300\n"
"PO-Revision-Date: 2022-09-05 13:38+0300\n"
=======
"POT-Creation-Date: 2021-08-14 06:29+0300\n"
"PO-Revision-Date: 2019-08-29 15:43+0300\n"
>>>>>>> 185876a6
"Last-Translator: Alexander Lakhin <exclusion@gmail.com>\n"
"Language-Team: Russian <pgsql-ru-general@postgresql.org>\n"
"Language: ru\n"
"MIME-Version: 1.0\n"
"Content-Type: text/plain; charset=UTF-8\n"
"Content-Transfer-Encoding: 8bit\n"
"Plural-Forms: nplurals=3; plural=(n%10==1 && n%100!=11 ? 0 : n%10>=2 && n"
"%10<=4 && (n%100<10 || n%100>=20) ? 1 : 2);\n"

#: pltcl.c:463
msgid "PL/Tcl function to call once when pltcl is first used."
msgstr "Функция на PL/Tcl, вызываемая при первом использовании pltcl."

#: pltcl.c:470
msgid "PL/TclU function to call once when pltclu is first used."
msgstr "Функция на PL/TclU, вызываемая при первом использовании pltclu."

<<<<<<< HEAD
#: pltcl.c:637
=======
#: pltcl.c:634
>>>>>>> 185876a6
#, c-format
msgid "function \"%s\" is in the wrong language"
msgstr "Функция \"%s\" объявлена на другом языке"

<<<<<<< HEAD
#: pltcl.c:648
=======
#: pltcl.c:645
>>>>>>> 185876a6
#, c-format
msgid "function \"%s\" must not be SECURITY DEFINER"
msgstr "функция \"%s\" не должна иметь характеристику SECURITY DEFINER"

#. translator: %s is "pltcl.start_proc" or "pltclu.start_proc"
<<<<<<< HEAD
#: pltcl.c:682
=======
#: pltcl.c:679
>>>>>>> 185876a6
#, c-format
msgid "processing %s parameter"
msgstr "обработка параметра %s"

#: pltcl.c:833
#, c-format
msgid "set-valued function called in context that cannot accept a set"
msgstr ""
"функция, возвращающая множество, вызвана в контексте, где ему нет места"

<<<<<<< HEAD
#: pltcl.c:840
#, c-format
msgid "materialize mode required, but it is not allowed in this context"
msgstr "требуется режим материализации, но он недопустим в этом контексте"

#: pltcl.c:1013
=======
#: pltcl.c:1006
>>>>>>> 185876a6
#, c-format
msgid ""
"function returning record called in context that cannot accept type record"
msgstr ""
"функция, возвращающая запись, вызвана в контексте, не допускающем этот тип"

<<<<<<< HEAD
#: pltcl.c:1296
=======
#: pltcl.c:1290
>>>>>>> 185876a6
#, c-format
msgid "could not split return value from trigger: %s"
msgstr "разложить возвращаемое из триггера значение не удалось: %s"

<<<<<<< HEAD
#: pltcl.c:1377 pltcl.c:1807
=======
#: pltcl.c:1371 pltcl.c:1801
>>>>>>> 185876a6
#, c-format
msgid "%s"
msgstr "%s"

<<<<<<< HEAD
#: pltcl.c:1378
=======
#: pltcl.c:1372
>>>>>>> 185876a6
#, c-format
msgid ""
"%s\n"
"in PL/Tcl function \"%s\""
msgstr ""
"%s\n"
"в функции PL/Tcl \"%s\""

<<<<<<< HEAD
#: pltcl.c:1542
=======
#: pltcl.c:1536
>>>>>>> 185876a6
#, c-format
msgid "trigger functions can only be called as triggers"
msgstr "триггерные функции могут вызываться только в триггерах"

<<<<<<< HEAD
#: pltcl.c:1546
=======
#: pltcl.c:1540
>>>>>>> 185876a6
#, c-format
msgid "PL/Tcl functions cannot return type %s"
msgstr "функции PL/Tcl не могут возвращать тип %s"

<<<<<<< HEAD
#: pltcl.c:1585
=======
#: pltcl.c:1579
>>>>>>> 185876a6
#, c-format
msgid "PL/Tcl functions cannot accept type %s"
msgstr "функции PL/Tcl не могут принимать тип %s"

<<<<<<< HEAD
#: pltcl.c:1699
=======
#: pltcl.c:1693
>>>>>>> 185876a6
#, c-format
msgid "could not create internal procedure \"%s\": %s"
msgstr "не удалось создать внутреннюю процедуру \"%s\": %s"

<<<<<<< HEAD
#: pltcl.c:3201
=======
#: pltcl.c:3197
>>>>>>> 185876a6
#, c-format
msgid "column name/value list must have even number of elements"
msgstr "в списке имён/значений столбцов должно быть чётное число элементов"

<<<<<<< HEAD
#: pltcl.c:3219
=======
#: pltcl.c:3215
>>>>>>> 185876a6
#, c-format
msgid "column name/value list contains nonexistent column name \"%s\""
msgstr ""
"список имён/значений столбцов содержит имя несуществующего столбца \"%s\""

<<<<<<< HEAD
#: pltcl.c:3226
=======
#: pltcl.c:3222
>>>>>>> 185876a6
#, c-format
msgid "cannot set system attribute \"%s\""
msgstr "присвоить значение системному атрибуту \"%s\" нельзя"

<<<<<<< HEAD
#: pltcl.c:3232
=======
#: pltcl.c:3228
>>>>>>> 185876a6
#, c-format
msgid "cannot set generated column \"%s\""
msgstr "присвоить значение генерируемому столбцу \"%s\" нельзя"

#~ msgid "module \"unknown\" not found in pltcl_modules"
#~ msgstr "модуль \"unknown\" не найден в pltcl_modules"

#~ msgid "could not load module \"unknown\": %s"
#~ msgstr "загрузить модуль \"unknown\" не удалось: %s"

#~ msgid "unrecognized attribute \"%s\""
#~ msgstr "нераспознанный атрибут \"%s\""

#~ msgid "out of memory"
#~ msgstr "нехватка памяти"

#~ msgid "PL/Tcl functions cannot return composite types"
#~ msgstr "функции PL/Tcl не могут возвращать составные типы"<|MERGE_RESOLUTION|>--- conflicted
+++ resolved
@@ -6,13 +6,8 @@
 msgstr ""
 "Project-Id-Version: pltcl (PostgreSQL current)\n"
 "Report-Msgid-Bugs-To: pgsql-bugs@lists.postgresql.org\n"
-<<<<<<< HEAD
 "POT-Creation-Date: 2022-08-27 14:52+0300\n"
 "PO-Revision-Date: 2022-09-05 13:38+0300\n"
-=======
-"POT-Creation-Date: 2021-08-14 06:29+0300\n"
-"PO-Revision-Date: 2019-08-29 15:43+0300\n"
->>>>>>> 185876a6
 "Last-Translator: Alexander Lakhin <exclusion@gmail.com>\n"
 "Language-Team: Russian <pgsql-ru-general@postgresql.org>\n"
 "Language: ru\n"
@@ -30,30 +25,18 @@
 msgid "PL/TclU function to call once when pltclu is first used."
 msgstr "Функция на PL/TclU, вызываемая при первом использовании pltclu."
 
-<<<<<<< HEAD
 #: pltcl.c:637
-=======
-#: pltcl.c:634
->>>>>>> 185876a6
 #, c-format
 msgid "function \"%s\" is in the wrong language"
 msgstr "Функция \"%s\" объявлена на другом языке"
 
-<<<<<<< HEAD
 #: pltcl.c:648
-=======
-#: pltcl.c:645
->>>>>>> 185876a6
 #, c-format
 msgid "function \"%s\" must not be SECURITY DEFINER"
 msgstr "функция \"%s\" не должна иметь характеристику SECURITY DEFINER"
 
 #. translator: %s is "pltcl.start_proc" or "pltclu.start_proc"
-<<<<<<< HEAD
 #: pltcl.c:682
-=======
-#: pltcl.c:679
->>>>>>> 185876a6
 #, c-format
 msgid "processing %s parameter"
 msgstr "обработка параметра %s"
@@ -64,45 +47,29 @@
 msgstr ""
 "функция, возвращающая множество, вызвана в контексте, где ему нет места"
 
-<<<<<<< HEAD
 #: pltcl.c:840
 #, c-format
 msgid "materialize mode required, but it is not allowed in this context"
 msgstr "требуется режим материализации, но он недопустим в этом контексте"
 
 #: pltcl.c:1013
-=======
-#: pltcl.c:1006
->>>>>>> 185876a6
 #, c-format
 msgid ""
 "function returning record called in context that cannot accept type record"
 msgstr ""
 "функция, возвращающая запись, вызвана в контексте, не допускающем этот тип"
 
-<<<<<<< HEAD
 #: pltcl.c:1296
-=======
-#: pltcl.c:1290
->>>>>>> 185876a6
 #, c-format
 msgid "could not split return value from trigger: %s"
 msgstr "разложить возвращаемое из триггера значение не удалось: %s"
 
-<<<<<<< HEAD
 #: pltcl.c:1377 pltcl.c:1807
-=======
-#: pltcl.c:1371 pltcl.c:1801
->>>>>>> 185876a6
 #, c-format
 msgid "%s"
 msgstr "%s"
 
-<<<<<<< HEAD
 #: pltcl.c:1378
-=======
-#: pltcl.c:1372
->>>>>>> 185876a6
 #, c-format
 msgid ""
 "%s\n"
@@ -111,75 +78,43 @@
 "%s\n"
 "в функции PL/Tcl \"%s\""
 
-<<<<<<< HEAD
 #: pltcl.c:1542
-=======
-#: pltcl.c:1536
->>>>>>> 185876a6
 #, c-format
 msgid "trigger functions can only be called as triggers"
 msgstr "триггерные функции могут вызываться только в триггерах"
 
-<<<<<<< HEAD
 #: pltcl.c:1546
-=======
-#: pltcl.c:1540
->>>>>>> 185876a6
 #, c-format
 msgid "PL/Tcl functions cannot return type %s"
 msgstr "функции PL/Tcl не могут возвращать тип %s"
 
-<<<<<<< HEAD
 #: pltcl.c:1585
-=======
-#: pltcl.c:1579
->>>>>>> 185876a6
 #, c-format
 msgid "PL/Tcl functions cannot accept type %s"
 msgstr "функции PL/Tcl не могут принимать тип %s"
 
-<<<<<<< HEAD
 #: pltcl.c:1699
-=======
-#: pltcl.c:1693
->>>>>>> 185876a6
 #, c-format
 msgid "could not create internal procedure \"%s\": %s"
 msgstr "не удалось создать внутреннюю процедуру \"%s\": %s"
 
-<<<<<<< HEAD
 #: pltcl.c:3201
-=======
-#: pltcl.c:3197
->>>>>>> 185876a6
 #, c-format
 msgid "column name/value list must have even number of elements"
 msgstr "в списке имён/значений столбцов должно быть чётное число элементов"
 
-<<<<<<< HEAD
 #: pltcl.c:3219
-=======
-#: pltcl.c:3215
->>>>>>> 185876a6
 #, c-format
 msgid "column name/value list contains nonexistent column name \"%s\""
 msgstr ""
 "список имён/значений столбцов содержит имя несуществующего столбца \"%s\""
 
-<<<<<<< HEAD
 #: pltcl.c:3226
-=======
-#: pltcl.c:3222
->>>>>>> 185876a6
 #, c-format
 msgid "cannot set system attribute \"%s\""
 msgstr "присвоить значение системному атрибуту \"%s\" нельзя"
 
-<<<<<<< HEAD
 #: pltcl.c:3232
-=======
-#: pltcl.c:3228
->>>>>>> 185876a6
 #, c-format
 msgid "cannot set generated column \"%s\""
 msgstr "присвоить значение генерируемому столбцу \"%s\" нельзя"

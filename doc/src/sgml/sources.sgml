<!-- doc/src/sgml/sources.sgml -->

 <chapter id="source">
<!--
  <title>PostgreSQL Coding Conventions</title>
-->
<title>PostgreSQLコーディング規約</title>

  <sect1 id="source-format">
<!--
   <title>Formatting</title>
-->
<title>書式</title>

   <para>
<!--
    Source code formatting uses 4 column tab spacing, with
    tabs preserved (i.e., tabs are not expanded to spaces).
    Each logical indentation level is one additional tab stop.
-->
ソースコードの書式では、タブを4カラムとするスペーシングを使用し、現在はタブを保存しています（つまりタブをスペースに展開しません）。
各論理インデントのレベルは、さらに1つのタブストップです。
   </para>

   <para>
<!--
    Layout rules (brace positioning, etc) follow BSD conventions.  In
    particular, curly braces for the controlled blocks of <literal>if</literal>,
    <literal>while</literal>, <literal>switch</literal>, etc go on their own lines.
-->
配置規則（括弧の位置など）はBSDの慣例に従います。
特に<literal>if</literal>、<literal>while</literal>、<literal>switch</literal>などの制御ブロックのための中括弧はそれ自身を一行で表します。
   </para>

   <para>
<!--
    Limit line lengths so that the code is readable in an 80-column window.
    (This doesn't mean that you must never go past 80 columns.  For instance,
    breaking a long error message string in arbitrary places just to keep the
    code within 80 columns is probably not a net gain in readability.)
-->
コードが80カラムのウィンドウで読み易くなるように1行の長さを制限してください。
（これは80カラムを超えてはならないことを意味していません。
例えば、任意の場所にある長いエラーメッセージ文字列をコードが80カラムに収まるように改行を含めても、おそらく可読性を向上させることはありません。）
   </para>

   <para>
<!--
    To maintain a consistent coding style, do not use C++ style comments
    (<literal>//</literal> comments).  <application>pgindent</application>
    will replace them with <literal>/* ... */</literal>.
-->
一貫したコーディング形式を保つため、C++形式のコメント（<literal>//</literal>コメント）は使用しないでください。
<application>pgindent</application>は、それらを<literal>/* ... */</literal>で置き換えます。
   </para>

   <para>
<!--
    The preferred style for multi-line comment blocks is
-->
複数行に渡るコメントブロックの推奨書式は以下のようになります。
<!--
<programlisting>
/*
 * comment text begins here
 * and continues here
 */
</programlisting>
-->
<programlisting>
/*
 * コメントテキストはここから始まり
 * ここまで続きます
 */
</programlisting>
<!--
    Note that comment blocks that begin in column 1 will be preserved as-is
    by <application>pgindent</application>, but it will re-flow indented comment blocks
    as though they were plain text.  If you want to preserve the line breaks
    in an indented block, add dashes like this:
-->
列1で始まるコメントブロックは<application>pgindent</application>によりそのまま維持されますが、字下げされたコメントブロックを、あたかも平文テキストのように還流します。
ある字下げブロックの中で改行を維持したい場合は以下のようにダッシュを追加します。
<programlisting>
    /*----------
<!--
     * comment text begins here
     * and continues here
-->
     * コメントテキストはここから始まり
     * ここまで続きます
     *----------
     */
</programlisting>
   </para>

   <para>
<!--
    While submitted patches do not absolutely have to follow these formatting
    rules, it's a good idea to do so.  Your code will get run through
    <application>pgindent</application> before the next release, so there's no point in
    making it look nice under some other set of formatting conventions.
    A good rule of thumb for patches is <quote>make the new code look like
    the existing code around it</quote>.
-->
登録されたパッチは完全にはこの書式規則に従う必要はありませんが、そのようにすることを勧めます。
登録されるコードは次のリリースの前に<application>pgindent</application>を通します。
ですので、他の書式規則に従って作成して、見た目を良くすることに意味がありません。
優れたパッチに関する原則は、<quote>新しいコードがその前後にある既存のコードのように見える</quote>ことです。
   </para>

   <para>
<!--
    The <filename>src/tools</filename> directory contains sample settings
    files that can be used with the <productname>emacs</productname>,
    <productname>xemacs</productname> or <productname>vim</productname>
    editors to help ensure that they format code according to these
    conventions.
-->
<filename>src/tools</filename>ディレクトリには、確実に上記の規約に従った書式になることを補助する、<productname>emacs</productname>、<productname>xemacs</productname>、<productname>vim</productname>エディタで使用できるサンプルの設定ファイルがあります。
   </para>

   <para>
<!--
    The text browsing tools <application>more</application> and
    <application>less</application> can be invoked as:
-->
テキスト閲覧ツール<application>more</application>と<application>less</application>では以下のようにすればタブを適切に表示させることができます。
<programlisting>
more -x4
less -x4
</programlisting>
<!--
    to make them show tabs appropriately.
-->
   </para>
  </sect1>

  <sect1 id="error-message-reporting">
<!--
   <title>Reporting Errors Within the Server</title>
-->
   <title>サーバ内部からのエラーの報告</title>

   <indexterm>
    <primary>ereport</primary>
   </indexterm>
   <indexterm>
    <primary>elog</primary>
   </indexterm>

   <para>
<!--
    Error, warning, and log messages generated within the server code
    should be created using <function>ereport</function>, or its older cousin
    <function>elog</function>.  The use of this function is complex enough to
    require some explanation.
-->
サーバコード内から生成されるエラー、警告、ログメッセージは、<function>ereport</function>もしくはこれに似た古い<function>elog</function>を使用して作成してください。
この関数の使用はいくつか説明が必要なほど複雑です。
   </para>

   <para>
<!--
    There are two required elements for every message: a severity level
    (ranging from <literal>DEBUG</literal> to <literal>PANIC</literal>) and a primary
    message text.  In addition there are optional elements, the most
    common of which is an error identifier code that follows the SQL spec's
    SQLSTATE conventions.
    <function>ereport</function> itself is just a shell macro, that exists
    mainly for the syntactic convenience of making message generation
    look like a single function call in the C source code.  The only parameter
    accepted directly by <function>ereport</function> is the severity level.
    The primary message text and any optional message elements are
    generated by calling auxiliary functions, such as <function>errmsg</function>,
    within the <function>ereport</function> call.
-->
すべてのメッセージには、深刻度レベル（<literal>DEBUG</literal>から<literal>PANIC</literal>までの範囲）と主メッセージテキストという、2つの必須要素があります。
さらに、省略可能な要素があります。
その中で最もよく使用されるのは、SQL仕様のSQLSTATE規則に従うエラー識別コードです。
<function>ereport</function>自身はシェル関数で、主に、メッセージ生成をCソースコード内の関数呼び出しのように行わせる、構文の便宜上存在します。
<function>ereport</function>で直接受け付けられる唯一のパラメータは深刻度レベルです。
主メッセージテキストと任意の省略可能なメッセージ要素は、<function>ereport</function>呼び出し内で<function>errmsg</function>などの補助関数を呼び出すことで生成されます。
   </para>

   <para>
<!--
    A typical call to <function>ereport</function> might look like this:
-->
典型的な<function>ereport</function>の呼び出しは以下のようなものです。
<programlisting>
ereport(ERROR,
        errcode(ERRCODE_DIVISION_BY_ZERO),
        errmsg("division by zero"));
</programlisting>
<!--
    This specifies error severity level <literal>ERROR</literal> (a run-of-the-mill
    error).  The <function>errcode</function> call specifies the SQLSTATE error code
    using a macro defined in <filename>src/include/utils/errcodes.h</filename>.  The
<<<<<<< HEAD
    <function>errmsg</function> call provides the primary message text.  Notice the
    extra set of parentheses surrounding the auxiliary function calls &mdash;
    these are annoying but syntactically necessary.
-->
これはエラー深刻度レベル<literal>ERROR</literal>（普通のエラー）を指定します。
<function>errcode</function>呼び出しは、<filename>src/include/utils/errcodes.h</filename>で定義されたマクロを使用してSQLSTATEエラーコードを指定します。
<function>errmsg</function>呼び出しは主メッセージテキストを提供します。
補助関数呼び出しを囲む余計な括弧群に注意してください。
これらはいらいらさせられますが、構文上必要です。
=======
    <function>errmsg</function> call provides the primary message text.
   </para>

   <para>
    You will also frequently see this older style, with an extra set of
    parentheses surrounding the auxiliary function calls:
<programlisting>
ereport(ERROR,
        (errcode(ERRCODE_DIVISION_BY_ZERO),
         errmsg("division by zero")));
</programlisting>
    The extra parentheses were required
    before <productname>PostgreSQL</productname> version 12, but are now
    optional.
>>>>>>> 5060275a
   </para>

   <para>
<!--
    Here is a more complex example:
-->
以下に、より複雑な例を示します。
<programlisting>
ereport(ERROR,
        errcode(ERRCODE_AMBIGUOUS_FUNCTION),
        errmsg("function %s is not unique",
               func_signature_string(funcname, nargs,
                                     NIL, actual_arg_types)),
        errhint("Unable to choose a best candidate function. "
                "You might need to add explicit typecasts."));
</programlisting>
<!--
    This illustrates the use of format codes to embed run-time values into
    a message text.  Also, an optional <quote>hint</quote> message is provided.
<<<<<<< HEAD
-->
これは、実行時の値をメッセージテキスト内に埋め込むための整形用コードの使用を示します。
また、省略可能な<quote>ヒント</quote>メッセージも提供されています。
=======
    The auxiliary function calls can be written in any order, but
    conventionally <function>errcode</function>
    and <function>errmsg</function> appear first.
>>>>>>> 5060275a
   </para>

   <para>
<!--
    If the severity level is <literal>ERROR</literal> or higher,
    <function>ereport</function> aborts execution of the current query
    and does not return to the caller. If the severity level is
    lower than <literal>ERROR</literal>, <function>ereport</function> returns normally.
-->
深刻度レベルが<literal>ERROR</literal>以上であれば、<function>ereport</function>はユーザ定義関数の実行を中断し呼び出し元には戻りません。
深刻度レベルが<literal>ERROR</literal>未満であれば、<function>ereport</function>は正常に戻ります。
   </para>

   <para>
<!--
    The available auxiliary routines for <function>ereport</function> are:
-->
<function>ereport</function>で使用可能な補助ルーチンを以下に示します。
  <itemizedlist>
   <listitem>
    <para>
<!--
     <function>errcode(sqlerrcode)</function> specifies the SQLSTATE error identifier
     code for the condition.  If this routine is not called, the error
     identifier defaults to
     <literal>ERRCODE_INTERNAL_ERROR</literal> when the error severity level is
     <literal>ERROR</literal> or higher, <literal>ERRCODE_WARNING</literal> when the
     error level is <literal>WARNING</literal>, otherwise (for <literal>NOTICE</literal>
     and below) <literal>ERRCODE_SUCCESSFUL_COMPLETION</literal>.
     While these defaults are often convenient, always think whether they
     are appropriate before omitting the <function>errcode()</function> call.
-->
<function>errcode(sqlerrcode)</function>は、その条件用のSQLSTATEエラー識別コードを指定します。
このルーチンが呼び出されないと、エラー識別子のデフォルトは、エラー深刻度レベルが<literal>ERROR</literal>以上の場合には<literal>ERRCODE_INTERNAL_ERROR</literal>に、エラー深刻度レベルが<literal>WARNING</literal>の場合には<literal>ERRCODE_WARNING</literal>に、さもなければ（<literal>NOTICE</literal>以下）<literal>ERRCODE_SUCCESSFUL_COMPLETION</literal>になります。
これらのデフォルトはしばしば便利ですが、<function>errcode()</function>呼び出しを省略する前に、常に適切かどうかを検討してください。
    </para>
   </listitem>
   <listitem>
    <para>
<!--
     <function>errmsg(const char *msg, ...)</function> specifies the primary error
     message text, and possibly run-time values to insert into it.  Insertions
     are specified by <function>sprintf</function>-style format codes.  In addition to
     the standard format codes accepted by <function>sprintf</function>, the format
     code <literal>%m</literal> can be used to insert the error message returned
     by <function>strerror</function> for the current value of <literal>errno</literal>.
-->
<function>errmsg(const char *msg, ...)</function>は、主エラーメッセージテキストを指定し、また、実行時の値をそこに挿入することもできます。
挿入は、<function>sprintf</function>様式の書式コードで指定されます。
<function>sprintf</function>で受け付けられる標準の書式コードに加え、<literal>%m</literal>書式コードを使用して、現在の<literal>errno</literal>の値用の<function>strerror</function>で返されるエラーメッセージを挿入することができます。
     <footnote>
      <para>
<!--
       That is, the value that was current when the <function>ereport</function> call
       was reached; changes of <literal>errno</literal> within the auxiliary reporting
       routines will not affect it.  That would not be true if you were to
       write <literal>strerror(errno)</literal> explicitly in <function>errmsg</function>'s
       parameter list; accordingly, do not do so.
-->
つまり、<function>ereport</function>呼び出しに達した時点の値です。
補助報告ルーチン内で<literal>errno</literal>を変更しても効果はありません。
<function>errmsg</function>内で<literal>strerror(errno)</literal>を明示的に記述したとしても正確なものにはなりません。
したがって、このようにはしないでください。
      </para>
     </footnote>
<!--
     <literal>%m</literal> does not require any
     corresponding entry in the parameter list for <function>errmsg</function>.
     Note that the message string will be run through <function>gettext</function>
     for possible localization before format codes are processed.
-->
<literal>%m</literal>は<function>errmsg</function>のパラメータリスト内に対応する項目を必要としません。
メッセージ文字列は、書式コードの処理を行う前に、地域化のために<function>gettext</function>を通ることに注意してください。
    </para>
   </listitem>
   <listitem>
    <para>
<!--
     <function>errmsg_internal(const char *msg, ...)</function> is the same as
     <function>errmsg</function>, except that the message string will not be
     translated nor included in the internationalization message dictionary.
     This should be used for <quote>cannot happen</quote> cases that are probably
     not worth expending translation effort on.
-->
<function>errmsg_internal(const char *msg, ...)</function>は、そのメッセージ文字列は変換されず、国際化用メッセージ辞書に含まれない点を除き、<function>errmsg</function>と同一です。
これは、おそらく翻訳作業を行う価値がない<quote>発生し得ない</quote>場合用に使用すべきです。
    </para>
   </listitem>
   <listitem>
    <para>
<!--
     <function>errmsg_plural(const char *fmt_singular, const char *fmt_plural,
     unsigned long n, ...)</function> is like <function>errmsg</function>, but with
     support for various plural forms of the message.
     <replaceable>fmt_singular</replaceable> is the English singular format,
     <replaceable>fmt_plural</replaceable> is the English plural format,
     <replaceable>n</replaceable> is the integer value that determines which plural
     form is needed, and the remaining arguments are formatted according
     to the selected format string.  For more information see
     <xref linkend="nls-guidelines"/>.
-->
<function>errmsg_plural(const char *fmt_singular, const char *fmt_plural, unsigned long n, ...)</function>は<function>errmsg</function>のようですが、メッセージの各種の複数書式があります。
<replaceable>fmt_singular</replaceable>は英語の単数書式、<replaceable>fmt_plural</replaceable>は英語の複数書式、<replaceable>n</replaceable>はどの複数書式が必要なのかを決定する整数値で、残りの引数は選択された書式文字列に従って書式化されます。
より詳細な情報は<xref linkend="nls-guidelines"/>を参照してください。
    </para>
   </listitem>
   <listitem>
    <para>
<!--
     <function>errdetail(const char *msg, ...)</function> supplies an optional
     <quote>detail</quote> message; this is to be used when there is additional
     information that seems inappropriate to put in the primary message.
     The message string is processed in just the same way as for
     <function>errmsg</function>.
-->
<function>errdetail(const char *msg, ...)</function>は省略可能な<quote>詳細</quote>メッセージを提供します。
これは、主メッセージ内に記述するには不適切と考えられる追加情報がある場合に使用されます。
このメッセージ文字列は<function>errmsg</function>とまったく同じ方法で処理されます。
    </para>
   </listitem>
   <listitem>
    <para>
<!--
     <function>errdetail_internal(const char *msg, ...)</function> is the same
     as <function>errdetail</function>, except that the message string will not be
     translated nor included in the internationalization message dictionary.
     This should be used for detail messages that are not worth expending
     translation effort on, for instance because they are too technical to be
     useful to most users.
-->
<function>errdetail_internal(const char *msg, ...)</function>は、メッセージが翻訳されない、または、国際化メッセージ辞書内に含まれない点を除き、<function>errdetail</function>と同じです。
これは、例えばほとんどのユーザに役に立つにはあまりにも技術的すぎるなど、翻訳する手間をかける価値がない詳細メッセージで有用であるはずです。
    </para>
   </listitem>
   <listitem>
    <para>
<!--
     <function>errdetail_plural(const char *fmt_singular, const char *fmt_plural,
     unsigned long n, ...)</function> is like <function>errdetail</function>, but with
     support for various plural forms of the message.
     For more information see <xref linkend="nls-guidelines"/>.
-->
<function>errdetail_plural(const char *fmt_singular, const char *fmt_plural, unsigned long n, ...)</function>は<function>errdetail</function>と似ていますが、メッセージの各種の複数書式をサポートします。
より詳細な情報は<xref linkend="nls-guidelines"/>を参照してください。
    </para>
   </listitem>
   <listitem>
    <para>
<!--
     <function>errdetail_log(const char *msg, ...)</function> is the same as
     <function>errdetail</function> except that this string goes only to the server
     log, never to the client.  If both <function>errdetail</function> (or one of
     its equivalents above) and
     <function>errdetail_log</function> are used then one string goes to the client
     and the other to the log.  This is useful for error details that are
     too security-sensitive or too bulky to include in the report
     sent to the client.
-->
この文字列がサーバログのみに渡り、クライアントに渡らない点を除き<function>errdetail_log(const char *msg, ...)</function>は<function>errdetail</function>と同一です。
<function>errdetail</function>（や上記の等価物の１つ）と<function>errdetail_log</function>が共に使用された場合、１つの文字列はクライアントに渡り、もう１つはログに渡ります。
クライアントに送られるレポートに含めるにはセキュリティに対して慎重を期さなければならないもの、あるいは膨大すぎるエラー詳細に対して効果があります。
    </para>
   </listitem>
   <listitem>
    <para>
<!--
     <function>errdetail_log_plural(const char *fmt_singular, const char
     *fmt_plural, unsigned long n, ...)</function> is like
     <function>errdetail_log</function>, but with support for various plural forms of
     the message.
     For more information see <xref linkend="nls-guidelines"/>.
-->
<function>errdetail_log_plural(const char *fmt_singular, const char *fmt_plural, unsigned long n, ...)</function>は<function>errdetail_log</function>と似ていますが、メッセージの各種の複数書式をサポートします。
より詳細な情報は<xref linkend="nls-guidelines"/>を参照してください。
    </para>
   </listitem>
   <listitem>
    <para>
<!--
     <function>errhint(const char *msg, ...)</function> supplies an optional
     <quote>hint</quote> message; this is to be used when offering suggestions
     about how to fix the problem, as opposed to factual details about
     what went wrong.
     The message string is processed in just the same way as for
     <function>errmsg</function>.
-->
<function>errhint(const char *msg, ...)</function>は、省略可能な<quote>ヒント</quote>メッセージを提供します。
これは、何が悪かったのかについての事実に基づく詳細とは反対で、問題を解決させる方法に関する提言を提供するために使用されます。
このメッセージ文字列は<function>errmsg</function>とまったく同じ方法で処理されます。
    </para>
   </listitem>
   <listitem>
    <para>
<!--
     <function>errcontext(const char *msg, ...)</function> is not normally called
     directly from an <function>ereport</function> message site; rather it is used
     in <literal>error_context_stack</literal> callback functions to provide
     information about the context in which an error occurred, such as the
     current location in a PL function.
     The message string is processed in just the same way as for
     <function>errmsg</function>.  Unlike the other auxiliary functions, this can
     be called more than once per <function>ereport</function> call; the successive
     strings thus supplied are concatenated with separating newlines.
-->
<function>errcontext(const char *msg, ...)</function>は通常<function>ereport</function>メッセージ側から直接呼び出されません。
エラーが発生したコンテキスト、例えばPL関数の現在位置の情報を提供するために<literal>error_context_stack</literal>コールバック関数内で使用されます。
メッセージ文字列は<function>errmsg</function>とまったく同じ方法で処理されます。
他の補助関数とは異なり、1つの<function>ereport</function>呼び出しで何度も呼び出すことができます。
こうして提供される文字列の並びは、改行で区切った形で連結されます。
    </para>
   </listitem>
   <listitem>
    <para>
<!--
     <function>errposition(int cursorpos)</function> specifies the textual location
     of an error within a query string.  Currently it is only useful for
     errors detected in the lexical and syntactic analysis phases of
     query processing.
-->
<function>errposition(int cursorpos)</function>は、問い合わせ文字列内でエラーが発生した位置をテキストで指定します。
現在、問い合わせ処理の字句解析および構文解析段階でエラーが検出された場合にのみ役に立ちます。
    </para>
   </listitem>
   <listitem>
    <para>
<!--
     <function>errtable(Relation rel)</function> specifies a relation whose
     name and schema name should be included as auxiliary fields in the error
     report.
-->
<function>errtable(Relation rel)</function>はエラーレポートにおいて名前とスキーマ名が外部フィールドとして含まれなければならないリレーションを指定します。
    </para>
   </listitem>
   <listitem>
    <para>
<!--
     <function>errtablecol(Relation rel, int attnum)</function> specifies
     a column whose name, table name, and schema name should be included as
     auxiliary fields in the error report.
-->
<function>errtablecol(Relation rel, int attnum)</function>はエラーレポートにおいて名前、テーブル名、およびスキーマ名が外部フィールドとして含まれなければならない列を指定します。
    </para>
   </listitem>
   <listitem>
    <para>
<!--
     <function>errtableconstraint(Relation rel, const char *conname)</function>
     specifies a table constraint whose name, table name, and schema name
     should be included as auxiliary fields in the error report.  Indexes
     should be considered to be constraints for this purpose, whether or
     not they have an associated <structname>pg_constraint</structname> entry.  Be
     careful to pass the underlying heap relation, not the index itself, as
     <literal>rel</literal>.
-->
<function>errtableconstraint(Relation rel, const char *conname)</function>はエラーレポートにおいて名前、テーブル名、およびスキーマ名が外部フィールドとして含まれなければならないテーブル制約を指定します。
この目的のため、関連した<structname>pg_constraint</structname>エントリの有る無しに関わらず、インデックスは制約と見なされなければなりません。進行中のヒープリレーションを受け渡すにはインデックスではなく<literal>rel</literal>とすることに注意してください。
    </para>
   </listitem>
   <listitem>
    <para>
<!--
     <function>errdatatype(Oid datatypeOid)</function> specifies a data
     type whose name and schema name should be included as auxiliary fields
     in the error report.
-->
<function>errdatatype(Oid datatypeOid)</function>はエラーレポートにおいて名前とスキーマ名が外部フィールドとして含まれなければならないデータ型を指定します。
    </para>
   </listitem>
   <listitem>
    <para>
<!--
     <function>errdomainconstraint(Oid datatypeOid, const char *conname)</function>
     specifies a domain constraint whose name, domain name, and schema name
     should be included as auxiliary fields in the error report.
-->
<function>errdomainconstraint(Oid datatypeOid, const char *conname)</function>はエラーレポートにおいて名前、ドメイン名、およびスキーマ名が外部フィールドとして含まれなければならないドメイン制約を指定します。
    </para>
   </listitem>
   <listitem>
    <para>
<!--
     <function>errcode_for_file_access()</function> is a convenience function that
     selects an appropriate SQLSTATE error identifier for a failure in a
     file-access-related system call.  It uses the saved
     <literal>errno</literal> to determine which error code to generate.
     Usually this should be used in combination with <literal>%m</literal> in the
     primary error message text.
-->
<function>errcode_for_file_access()</function>は、ファイルアクセス関連のシステムコールでの失敗用のSQLSTATEエラー識別子を適切に選択する、便利な関数です。
保存された<literal>errno</literal>を使用して、どのエラーコードを生成するかを決定します。
通常、これは主エラーメッセージテキスト内で<literal>%m</literal>と組み合わせて使用されなければなりません。
    </para>
   </listitem>
   <listitem>
    <para>
<!--
     <function>errcode_for_socket_access()</function> is a convenience function that
     selects an appropriate SQLSTATE error identifier for a failure in a
     socket-related system call.
-->
<function>errcode_for_socket_access()</function>は、ソケット関連のシステムコールでの失敗用のSQLSTATEエラー識別子を適切に選択する、便利な関数です。
    </para>
   </listitem>
   <listitem>
    <para>
<!--
     <function>errhidestmt(bool hide_stmt)</function> can be called to specify
     suppression of the <literal>STATEMENT:</literal> portion of a message in the
     postmaster log.  Generally this is appropriate if the message text
     includes the current statement already.
-->
<function>errhidestmt(bool hide_stmt)</function>は、postmasterのログ内のメッセージにおける<literal>STATEMENT:</literal>部分を抑制するために呼び出すことができます。
通常これは、メッセージテキスト内にすでに現在の文が含まれている場合に適しています。
    </para>
   </listitem>
   <listitem>
    <para>
<!--
     <function>errhidecontext(bool hide_ctx)</function> can be called to
     specify suppression of the <literal>CONTEXT:</literal> portion of a message in
     the postmaster log.  This should only be used for verbose debugging
     messages where the repeated inclusion of context would bloat the log
     volume too much.
-->
<function>errhidecontext(bool hide_ctx)</function>は、postmasterのログ内のメッセージにおける<literal>CONTEXT:</literal>部分を抑制するために呼び出すことができます。
これは、冗長なデバッグメッセージにおいてコンテキストを繰り返し含めることがログのサイズを巨大にしてしまうような場合にのみ用いられるべきです。
    </para>
   </listitem>
  </itemizedlist>
   </para>

   <note>
    <para>
<!--
     At most one of the functions <function>errtable</function>,
     <function>errtablecol</function>, <function>errtableconstraint</function>,
     <function>errdatatype</function>, or <function>errdomainconstraint</function> should
     be used in an <function>ereport</function> call.  These functions exist to
     allow applications to extract the name of a database object associated
     with the error condition without having to examine the
     potentially-localized error message text.
     These functions should be used in error reports for which it's likely
     that applications would wish to have automatic error handling.  As of
     <productname>PostgreSQL</productname> 9.3, complete coverage exists only for
     errors in SQLSTATE class 23 (integrity constraint violation), but this
     is likely to be expanded in future.
-->
<function>ereport</function>呼び出しにおいて、最大限でも<function>errtable</function>、<function>errtablecol</function>、 <function>errtableconstraint</function>、<function>errdatatype</function>、または<function>errdomainconstraint</function>のうちの一つの関数が使用されなければなりません。
これらの関数は、アプリケーションが自動エラー対応であって欲しいと期待するエラーレポートにおいて使用されるべきです。
<productname>PostgreSQL</productname> 9.3の時点で、この機能を完璧に保証する範囲はSQLSTATEクラス23（整合性制約違反）のみですが、将来的には十中八九拡張されそうです。
    </para>
   </note>

   <para>
<!--
    There is an older function <function>elog</function> that is still heavily used.
    An <function>elog</function> call:
-->
まだ頻繁に使用されている、古めの<function>elog</function>関数があります。
以下の<function>elog</function>呼び出しは、
<programlisting>
elog(level, "format string", ...);
</programlisting>
<!--
    is exactly equivalent to:
-->
以下とまったく同じです。
<programlisting>
ereport(level, errmsg_internal("format string", ...));
</programlisting>
<!--
    Notice that the SQLSTATE error code is always defaulted, and the message
    string is not subject to translation.
    Therefore, <function>elog</function> should be used only for internal errors and
    low-level debug logging.  Any message that is likely to be of interest to
    ordinary users should go through <function>ereport</function>.  Nonetheless,
    there are enough internal <quote>cannot happen</quote> error checks in the
    system that <function>elog</function> is still widely used; it is preferred for
    those messages for its notational simplicity.
-->
SQLSTATEエラーコードが常にデフォルトになること、メッセージ文字列が変換されないことに注意してください。
したがって、<function>elog</function>は、内部エラーと低レベルなデバッグ用ログにのみ使用すべきです。
一般ユーザを対象とする任意のメッセージは<function>ereport</function>を使用すべきです。
それでもなお、システム内の<quote>発生できなかった</quote>内部エラーの検査に<function>elog</function>がまだ多く使用されています。
これは、こうした単純な表記のメッセージに適しています。
   </para>

   <para>
<!--
    Advice about writing good error messages can be found in
    <xref linkend="error-style-guide"/>.
-->
<xref linkend="error-style-guide"/>に推奨するエラーメッセージの作成についての提言を示します。
   </para>
  </sect1>

  <sect1 id="error-style-guide">
<!--
   <title>Error Message Style Guide</title>
-->
   <title>エラーメッセージのスタイルガイド</title>

   <para>
<!--
    This style guide is offered in the hope of maintaining a consistent,
    user-friendly style throughout all the messages generated by
    <productname>PostgreSQL</productname>.
-->
このスタイルガイドでは、<productname>PostgreSQL</productname>で生成されるすべてのメッセージに対する、一貫性維持、ユーザに親切なスタイルについての希望を説明します。
   </para>

  <simplesect>
<!--
   <title>What Goes Where</title>
-->
   <title>何がどこで起こったか</title>

   <para>
<!--
    The primary message should be short, factual, and avoid reference to
    implementation details such as specific function names.
    <quote>Short</quote> means <quote>should fit on one line under normal
    conditions</quote>.  Use a detail message if needed to keep the primary
    message short, or if you feel a need to mention implementation details
    such as the particular system call that failed. Both primary and detail
    messages should be factual.  Use a hint message for suggestions about what
    to do to fix the problem, especially if the suggestion might not always be
    applicable.
-->
主メッセージは、簡潔に事実を示すものにすべきです。
特定の関数名など実装の詳細への参照は止めるべきです。
<quote>簡潔</quote>は<quote>ごく普通の条件下で1行に収まる</quote>ことを意味します。
主メッセージを簡潔にするために必要であれば、また、特定のシステムコールが失敗したなど実装の詳細について記載したいのであれば、詳細メッセージを使用してください。
主メッセージ、詳細メッセージの両方は事実を示すものにすべきです。
どうすれば問題を解決できるかに関する提言には、その提言が常に適切とは限らない場合は特に、ヒントメッセージを使用してください。
   </para>

   <para>
<!--
    For example, instead of:
-->
例えば、
<programlisting>
IpcMemoryCreate: shmget(key=%d, size=%u, 0%o) failed: %m
(plus a long addendum that is basically a hint)
</programlisting>
<!--
    write:
-->
ではなく、以下のように記述してください。
<programlisting>
Primary:    could not create shared memory segment: %m
Detail:     Failed syscall was shmget(key=%d, size=%u, 0%o).
Hint:       the addendum
</programlisting>
   </para>

   <para>
<!--
    Rationale: keeping the primary message short helps keep it to the point,
    and lets clients lay out screen space on the assumption that one line is
    enough for error messages.  Detail and hint messages can be relegated to a
    verbose mode, or perhaps a pop-up error-details window.  Also, details and
    hints would normally be suppressed from the server log to save
    space. Reference to implementation details is best avoided since users
    aren't expected to know the details.
-->
理論的根拠：
主メッセージを簡潔にすることは、要点を維持することを助けます。
そして、クライアントは、エラーメッセージ用に1行分確保すれば十分であるという仮定の下で画面設計を行うことができます。
詳細メッセージやヒントメッセージを冗長モードに格下げしたり、エラーの詳細を表示するウィンドウをポップアップさせることもできます。
また、詳細メッセージやヒントメッセージは通常ディスク容量を節約するためにサーバログには出力されません。
ユーザがその詳細を知っているとは期待できないので、実装の詳細への参照を避けることが最善です。
   </para>

  </simplesect>

  <simplesect>
<!--
   <title>Formatting</title>
-->
   <title>整形</title>

   <para>
<!--
    Don't put any specific assumptions about formatting into the message
    texts.  Expect clients and the server log to wrap lines to fit their own
    needs.  In long messages, newline characters (\n) can be used to indicate
    suggested paragraph breaks.  Don't end a message with a newline.  Don't
    use tabs or other formatting characters.  (In error context displays,
    newlines are automatically added to separate levels of context such as
    function calls.)
-->
メッセージテキストの整形に関して、特定の前提を行わないでください。
クライアントやサーバログでは、自身の必要性に合わせて行を改行すると想定してください。
長めのメッセージでは、改行文字（\n）を推奨する段落の区切りを示すものとして使用することができます。
メッセージの終わりに改行を付けないでください。
タブや他の整形用文字を使用しないでください。
（エラーの内容の表示では、関数呼び出しなどのコンテキストのレベルを区切るために、改行が自動的に追加されます。）
   </para>

   <para>
<!--
    Rationale: Messages are not necessarily displayed on terminal-type
    displays.  In GUI displays or browsers these formatting instructions are
    at best ignored.
-->
理論的根拠：
メッセージは必ずしも端末型のディスプレイに表示されるとは限りません。
GUIのディスプレイやブラウザでは、こうした書式指示はうまくいったとしても無視されます。
   </para>

  </simplesect>

  <simplesect>
<!--
   <title>Quotation Marks</title>
-->
   <title>引用符</title>

   <para>
<!--
    English text should use double quotes when quoting is appropriate.
    Text in other languages should consistently use one kind of quotes that is
    consistent with publishing customs and computer output of other programs.
-->
英文では、引用が適切な場合には二重引用符を使用すべきです。
他の言語でのテキストは、出版上の慣習や他のプログラムのコンピュータ出力と矛盾しない種類の引用符の1つを一貫して使用してください。
   </para>

   <para>
<!--
    Rationale: The choice of double quotes over single quotes is somewhat
    arbitrary, but tends to be the preferred use.  Some have suggested
    choosing the kind of quotes depending on the type of object according to
    SQL conventions (namely, strings single quoted, identifiers double
    quoted).  But this is a language-internal technical issue that many users
    aren't even familiar with, it won't scale to other kinds of quoted terms,
    it doesn't translate to other languages, and it's pretty pointless, too.
-->
理論的根拠：
二重引用符と単一引用符の選択はどちらかでもよいものですが、推奨する方がよく使われています。
SQL規約（すなわち文字列には単一引用符、識別子には二重引用符）に従って、オブジェクトの種類に応じて引用符を選択することを推奨する人もいます。
しかし、これは言語内部の技術的な事項であり、多くのユーザが理解できるものではありません。
また、他の種類の引用手法には拡張できません。
他の言語へ翻訳できません。
ですので、あまり意味がありません。
   </para>

  </simplesect>

  <simplesect>
<!--
   <title>Use of Quotes</title>
-->
   <title>引用符の使用</title>

   <para>
<!--
    Use quotes always to delimit file names, user-supplied identifiers, and
    other variables that might contain words.  Do not use them to mark up
    variables that will not contain words (for example, operator names).
-->
ファイル名、ユーザ提供の識別子、複数の単語を含む変数を区切るために引用符を使用してください。
複数の単語を含まない変数（例えば演算子名）には引用符を使用しないでください。
   </para>

   <para>
<!--
    There are functions in the backend that will double-quote their own output
    at need (for example, <function>format_type_be()</function>).  Do not put
    additional quotes around the output of such functions.
-->
バックエンドには必要に応じて出力に二重引用符を付与する関数(例えば<function>format_type_be()</function>)があります。
こうした関数の出力の前後にさらに引用符を追加しないでください。
   </para>

   <para>
<!--
    Rationale: Objects can have names that create ambiguity when embedded in a
    message.  Be consistent about denoting where a plugged-in name starts and
    ends.  But don't clutter messages with unnecessary or duplicate quote
    marks.
-->
理論的根拠：
オブジェクトの名前をメッセージ内に埋め込む際に曖昧さが生じることがあります。
埋め込む名前がどこから始まりどこで終わるかついての表記には一貫性を持たせてください。
しかし、不必要にメッセージをまとめたり、引用符を二重にすることは止めてください。
   </para>

  </simplesect>

  <simplesect>
<!--
   <title>Grammar and Punctuation</title>
-->
   <title>文法と句読点</title>

   <para>
<!--
    The rules are different for primary error messages and for detail/hint
    messages:
-->
この規則は、主エラーメッセージと詳細/ヒントメッセージとで異なります。
   </para>

   <para>
<!--
    Primary error messages: Do not capitalize the first letter.  Do not end a
    message with a period.  Do not even think about ending a message with an
    exclamation point.
-->
主エラーメッセージ：
最初の文字を大文字にしないでください。
メッセージの最後にピリオドを付けないでください。
メッセージの終わりに感嘆符を付けようとは考えないでください。
   </para>

   <para>
<!--
    Detail and hint messages: Use complete sentences, and end each with
    a period.  Capitalize the first word of sentences.  Put two spaces after
    the period if another sentence follows (for English text; might be
    inappropriate in other languages).
-->
詳細メッセージとヒントメッセージ：
完全な文章を使用し、終わりにピリオドを付けてください。
文章の最初の単語は大文字にしてください。
他の文が続く場合はピリオドの後に空白を2つ入れてください（英文の場合です。他の言語では不適切かもしれません）。
   </para>

   <para>
<!--
    Error context strings: Do not capitalize the first letter and do
    not end the string with a period.  Context strings should normally
    not be complete sentences.
-->
エラー文脈文字列:
先頭文字を大文字にせず、また、終わりにはピリオドを付けないでください。
文脈文字列は通常完全な文章にすべきではありません。
   </para>

   <para>
<!--
    Rationale: Avoiding punctuation makes it easier for client applications to
    embed the message into a variety of grammatical contexts.  Often, primary
    messages are not grammatically complete sentences anyway.  (And if they're
    long enough to be more than one sentence, they should be split into
    primary and detail parts.)  However, detail and hint messages are longer
    and might need to include multiple sentences.  For consistency, they should
    follow complete-sentence style even when there's only one sentence.
-->
理論的根拠：
句読点の禁止により、クライアントアプリケーションでは、そのメッセージを各種文法的なコンテキストに埋め込みやすくなります。
主メッセージはしばしば文法的に完全な文章になっていません。
（そして、1行以上の長さになりそうであれば、主メッセージと詳細メッセージに分割すべきです。）
しかし、詳細メッセージとヒントメッセージは、より長く、かつ複数の文章を持つ必要があるかもしれません。
一貫性のため、これらは、たとえ文章が1つだけであっても、完全な文章形式に従うべきです。
   </para>

  </simplesect>

  <simplesect>
<!--
   <title>Upper Case vs. Lower Case</title>
-->
   <title>大文字と小文字</title>

   <para>
<!--
    Use lower case for message wording, including the first letter of a
    primary error message.  Use upper case for SQL commands and key words if
    they appear in the message.
-->
メッセージの言葉使いでは小文字を使用してください。
主エラーメッセージの場合は先頭文字も含みます。
SQLコマンドとキーワードがメッセージ内に出現する場合は大文字を使用してください。
   </para>

   <para>
<!--
    Rationale: It's easier to make everything look more consistent this
    way, since some messages are complete sentences and some not.
-->
理論的根拠：
メッセージは完全な文章かもしれませんし、そうではないかもしれませんので、この方法は、より簡単にすべての見た目の一貫性を向上します。
   </para>

  </simplesect>

  <simplesect>
<!--
   <title>Avoid Passive Voice</title>
-->
   <title>受動態の禁止</title>

   <para>
<!--
    Use the active voice.  Use complete sentences when there is an acting
    subject (<quote>A could not do B</quote>).  Use telegram style without
    subject if the subject would be the program itself; do not use
    <quote>I</quote> for the program.
-->
能動態を使用してください。
能動的な主語がある（<quote>AはBを行うことができない</quote>）場合は完全な文章を使用してください。
主語がプログラム自体である場合は、主語を付けずに電報様式を使用してください。
プログラムに<quote>I（私）</quote>を使用しないでください。
   </para>

   <para>
<!--
    Rationale: The program is not human.  Don't pretend otherwise.
-->
理論的根拠：
プログラムは人間ではありません。
他を真似ないでください。
   </para>

  </simplesect>

  <simplesect>
<!--
   <title>Present vs. Past Tense</title>
-->
   <title>現在形と過去形</title>

   <para>
<!--
    Use past tense if an attempt to do something failed, but could perhaps
    succeed next time (perhaps after fixing some problem).  Use present tense
    if the failure is certainly permanent.
-->
試行が失敗したが、次は（何らかの問題を修正した後に）成功するかもしれない場合は過去形を使用してください。
失敗が永続するようであれば、現在形を使用してください。
   </para>

   <para>
<!--
    There is a nontrivial semantic difference between sentences of the form:
-->
以下の2つの意味には無視できないほどの違いがあります。
<programlisting>
could not open file "%s": %m
</programlisting>
<!--
and:
-->
および
<programlisting>
cannot open file "%s"
</programlisting>
<!--
    The first one means that the attempt to open the file failed.  The
    message should give a reason, such as <quote>disk full</quote> or
    <quote>file doesn't exist</quote>.  The past tense is appropriate because
    next time the disk might not be full anymore or the file in question might
    exist.
-->
最初のものは、ファイルを開くことに失敗したことを意味します。
メッセージには、<quote>ディスクが一杯</quote>や<quote>ファイルが存在しない</quote>といった、その理由を付けるべきです。
次回はディスクに空きがあるかもしれませんし、問題のファイルが存在するかもしれませんので過去形が適切です。
   </para>

   <para>
<!--
    The second form indicates that the functionality of opening the named file
    does not exist at all in the program, or that it's conceptually
    impossible.  The present tense is appropriate because the condition will
    persist indefinitely.
-->
2番目の形式は、そのプログラム内の指名されたファイルを開く機能が存在しない、あるいは、概念的に不可能であることを示します。
この条件は永遠に続きますので現在形が適切です。
   </para>

   <para>
<!--
    Rationale: Granted, the average user will not be able to draw great
    conclusions merely from the tense of the message, but since the language
    provides us with a grammar we should use it correctly.
-->
理論的根拠：
仮定ですが、一般的なユーザは単なるメッセージの時制から多くの意味を引き出すことはできないでしょう。
しかし、言語が文法を提供してくれますので、それを正確に使用すべきでしょう。
   </para>

  </simplesect>

  <simplesect>
<!--
   <title>Type of the Object</title>
-->
   <title>オブジェクトの種類</title>

   <para>
<!--
    When citing the name of an object, state what kind of object it is.
-->
オブジェクトの名前を引用する時、そのオブジェクトの種類を記載してください。
   </para>

   <para>
<!--
    Rationale: Otherwise no one will know what <quote>foo.bar.baz</quote>
    refers to.
-->
理論的根拠：
さもないと、<quote>foo.bar.baz</quote>が何なのか誰もわかりません。
   </para>

  </simplesect>

  <simplesect>
<!--
   <title>Brackets</title>
-->
   <title>角括弧</title>

   <para>
<!--
    Square brackets are only to be used (1) in command synopses to denote
    optional arguments, or (2) to denote an array subscript.
-->
角括弧は、（1）コマンドの概要にて省略可能な引数を表す、（2）配列の添字を表す、ためだけに使用されます。
   </para>

   <para>
<!--
    Rationale: Anything else does not correspond to widely-known customary
    usage and will confuse people.
-->
理論的根拠：
広く知られる慣習に対応するものがなく、人々を混乱させることになります。
   </para>

  </simplesect>

  <simplesect>
<!--
   <title>Assembling Error Messages</title>
-->
   <title>エラーメッセージの組み立て</title>

   <para>
<!--
   When a message includes text that is generated elsewhere, embed it in
   this style:
-->
メッセージに、他で生成されるテキストを含める場合、以下の様式で埋め込んでください。
<programlisting>
could not open file %s: %m
</programlisting>
   </para>

   <para>
<!--
    Rationale: It would be difficult to account for all possible error codes
    to paste this into a single smooth sentence, so some sort of punctuation
    is needed.  Putting the embedded text in parentheses has also been
    suggested, but it's unnatural if the embedded text is likely to be the
    most important part of the message, as is often the case.
-->
理論的根拠：
すべての起こり得るエラーコードを単一のなめらかな文章に埋め込むことを考えることは困難です。
ですので、何らかの句読点が必要とされます。
括弧の中にテキストを埋め込むこともまた推奨されていますが、よくあるように埋め込むテキストがそのメッセージの最も重要となる場合は不自然です。
   </para>

  </simplesect>

  <simplesect>
<!--
   <title>Reasons for Errors</title>
-->
   <title>エラーの理由</title>

   <para>
<!--
    Messages should always state the reason why an error occurred.
    For example:
-->
メッセージは常にエラーが発生した理由を記述すべきです。
以下に例を示します。
<programlisting>
BAD:    could not open file %s
BETTER: could not open file %s (I/O failure)
</programlisting>
<!--
    If no reason is known you better fix the code.
-->
理由がわからない場合はコードを直すべきです。
   </para>

  </simplesect>

  <simplesect>
<!--
   <title>Function Names</title>
-->
   <title>関数名</title>

   <para>
<!--
    Don't include the name of the reporting routine in the error text. We have
    other mechanisms for finding that out when needed, and for most users it's
    not helpful information.  If the error text doesn't make as much sense
    without the function name, reword it.
-->
エラーテキストには、それを報告したルーチンの名前を含めないでください。
必要に応じて、そのルーチンを見つける他の機構がありますし、また、ほとんどのユーザにとって役に立つ情報ではありません。
関数名がないと、エラーメッセージにあまり意味がないのであれば、言葉使いを変えてください。
<programlisting>
BAD:    pg_strtoint32: error in "z": cannot parse "z"
BETTER: invalid input syntax for type integer: "z"
</programlisting>
   </para>

   <para>
<!--
    Avoid mentioning called function names, either; instead say what the code
    was trying to do:
-->
同時に呼び出した関数名の記述も止めてください。
代わりにそのコードが何をしようとしたのかを記述してください。
<programlisting>
BAD:    open() failed: %m
BETTER: could not open file %s: %m
</programlisting>
<!--
    If it really seems necessary, mention the system call in the detail
    message.  (In some cases, providing the actual values passed to the
    system call might be appropriate information for the detail message.)
-->
もし本当に必要であれば、詳細メッセージにそのシステムコールを記載してください
（詳細メッセージの情報としてシステムコールに実際に渡した値を与えることが適切な場合もあります）。
   </para>

   <para>
<!--
    Rationale: Users don't know what all those functions do.
-->
理論的根拠：
ユーザはその関数が何を行うのかを知りません。
   </para>

  </simplesect>

  <simplesect>
<!--
   <title>Tricky Words to Avoid</title>
-->
   <title>ややこしい単語の防止</title>

  <formalpara>
    <title>Unable</title>
   <para>
<!--
    <quote>Unable</quote> is nearly the passive voice.  Better use
    <quote>cannot</quote> or <quote>could not</quote>, as appropriate.
-->
<quote>Unable</quote>はほとんど受動態です。
<quote>cannot</quote>または<quote>could not</quote>の適切な方を使用してください。
   </para>
  </formalpara>

  <formalpara>
    <title>Bad</title>
   <para>
<!--
    Error messages like <quote>bad result</quote> are really hard to interpret
    intelligently.  It's better to write why the result is <quote>bad</quote>,
    e.g., <quote>invalid format</quote>.
-->
<quote>bad result</quote>といったエラーメッセージは、知的に解釈することが非常に困難です。
結果が<quote>bad</quote>である理由、例えば<quote>invalid format</quote>を記述してください。
   </para>
  </formalpara>

  <formalpara>
    <title>Illegal</title>
   <para>
<!--
    <quote>Illegal</quote> stands for a violation of the law, the rest is
    <quote>invalid</quote>. Better yet, say why it's invalid.
-->
<quote>Illegal</quote>は規則違反を表します。
他は<quote>invalid</quote>です。
より良くするために、なぜ無効なのかについても記述してください。
   </para>
  </formalpara>

  <formalpara>
    <title>Unknown</title>
   <para>
<!--
    Try to avoid <quote>unknown</quote>.  Consider <quote>error: unknown
    response</quote>.  If you don't know what the response is, how do you know
    it's erroneous? <quote>Unrecognized</quote> is often a better choice.
    Also, be sure to include the value being complained of.
-->
<quote>unknown</quote>は極力使用しないでください。
<quote>error: unknown response</quote>について考えてみましょう。
どんな応答であるかわからなければ、どうやって何がエラーなのかわかるでしょうか。
<quote>Unrecognized</quote>を選んだ方が良い場合がしばしばあります。
また、その警告の中に値が含まれていることを確認してください。
<programlisting>
BAD:    unknown node type
BETTER: unrecognized node type: 42
</programlisting>
   </para>
  </formalpara>

  <formalpara>
<!--
    <title>Find vs. Exists</title>
-->
    <title>Find対Exists</title>
   <para>
<!--
    If the program uses a nontrivial algorithm to locate a resource (e.g., a
    path search) and that algorithm fails, it is fair to say that the program
    couldn't <quote>find</quote> the resource.  If, on the other hand, the
    expected location of the resource is known but the program cannot access
    it there then say that the resource doesn't <quote>exist</quote>.  Using
    <quote>find</quote> in this case sounds weak and confuses the issue.
-->
プログラムがリソースの場所について無視できないアルゴリズム（例えばパスの検索）を使用し、そのアルゴリズムが失敗した場合、プログラムがリソースを<quote>find</quote>できなかったと記述すべきでしょう。
一方、想定したリソースの場所はわかっているが、プログラムがアクセスできなかった場合は、リソースが<quote>exist</quote>しなかったと記述してください。
この場合に<quote>find</quote>を使用すると、弱く取られ、問題が混乱します。
   </para>
  </formalpara>

  <formalpara>
<!--
    <title>May vs. Can vs. Might</title>
-->
    <title>May、Can、Might</title>
   <para>
<!--
    <quote>May</quote> suggests permission (e.g., "You may borrow my rake."),
    and has little use in documentation or error messages.
    <quote>Can</quote> suggests ability (e.g., "I can lift that log."),
    and <quote>might</quote> suggests possibility (e.g., "It might rain
    today.").  Using the proper word clarifies meaning and assists
    translation.
-->
<quote>May</quote>は許可を示し、文書やエラーメッセージではあまり使われません（たとえば、熊手を借りられます）。
<quote>Can</quote>は能力を示し（たとえば、丸太を持ち上げることができます）、<quote>might</quote>は可能性を示します（たとえば、雨が降るかもしれません）。
意味を明確にし、翻訳を補助するために適切に使用してください。
   </para>
  </formalpara>

  <formalpara>
<!--
    <title>Contractions</title>
-->
    <title>短縮</title>
   <para>
<!--
    Avoid contractions, like <quote>can't</quote>;  use
    <quote>cannot</quote> instead.
-->
<quote>can't</quote>などの短縮は避けてください。
代わりに<quote>cannot</quote>を使用してください。
   </para>
  </formalpara>

  </simplesect>

  <simplesect>
<!--
   <title>Proper Spelling</title>
-->
   <title>適切なスペル</title>

   <para>
<!--
    Spell out words in full.  For instance, avoid:
-->
単語の完全なスペルを使用してください。
例えば、以下は止めてください。
  <itemizedlist>
   <listitem>
    <para>
     spec
    </para>
   </listitem>
   <listitem>
    <para>
     stats
    </para>
   </listitem>
   <listitem>
    <para>
     parens
    </para>
   </listitem>
   <listitem>
    <para>
     auth
    </para>
   </listitem>
   <listitem>
    <para>
     xact
    </para>
   </listitem>
  </itemizedlist>
   </para>

   <para>
<!--
    Rationale: This will improve consistency.
-->
理論的根拠：
これは一貫性を向上します。
   </para>

  </simplesect>

  <simplesect>
<!--
   <title>Localization</title>
-->
   <title>地域化</title>

   <para>
<!--
    Keep in mind that error message texts need to be translated into other
    languages.  Follow the guidelines in <xref linkend="nls-guidelines"/>
    to avoid making life difficult for translators.
-->
エラーメッセージは他の言語に翻訳される必要があることを忘れないでください。
<xref linkend="nls-guidelines"/>のガイドラインに従い、翻訳者に苦労を強いることを防いでください。
   </para>
  </simplesect>

  </sect1>

  <sect1 id="source-conventions">
<!--
   <title>Miscellaneous Coding Conventions</title>
-->
   <title>その他のコーディング規約</title>

   <simplesect>
<!--
    <title>C Standard</title>
-->
    <title>標準C</title>
    <para>
<!--
     Code in <productname>PostgreSQL</productname> should only rely on language
     features available in the C99 standard. That means a conforming
     C99 compiler has to be able to compile postgres, at least aside
     from a few platform dependent pieces.
-->
<productname>PostgreSQL</productname>のコードはC99の標準で利用可能な言語機能にのみ依存することになっています。
つまり、C99に準拠したコンパイラであれば、少数のプラットフォーム依存の部分を除けばpostgresをコンパイルできるはずです。
    </para>
    <para>
<!--
     A few features included in the C99 standard are, at this time, not
     permitted to be used in core <productname>PostgreSQL</productname>
     code. This currently includes variable length arrays, intermingled
     declarations and code, <literal>//</literal> comments, universal
     character names. Reasons for that include portability and historical
     practices.
-->
現時点では、C99の標準に含まれる機能のいくつかは<productname>PostgreSQL</productname>のコアコードでは使うことが許可されていません。
今のところ、可変長配列、型宣言とコードの混在、<literal>//</literal>コメント、汎用文字名が含まれます。
その理由には、移植性と歴史的な慣例が含まれます。
    </para>
    <para>
<!--
     Features from later revision of the C standard or compiler specific
     features can be used, if a fallback is provided.
-->
代替策が用意されているのであれば、それより後のバージョンの標準Cの機能、あるいはコンパイラに依存した機能を使用することもできます。
    </para>
    <para>
<!--
     For example <literal>_Static_assert()</literal> and
     <literal>__builtin_constant_p</literal> are currently used, even though
     they are from newer revisions of the C standard and a
     <productname>GCC</productname> extension respectively. If not available
     we respectively fall back to using a C99 compatible replacement that
     performs the same checks, but emits rather cryptic messages and do not
     use <literal>__builtin_constant_p</literal>.
-->
例えば、<literal>_Static_assert()</literal>と<literal>__builtin_constant_p</literal>は、それぞれ、標準Cのより新しいバージョン由来、<productname>GCC</productname>拡張ですが、現在、使用されています。
それらが利用できない場合は、それぞれ、同じチェックをする（ただし、やや暗号的なメッセージを発する）C99互換のもので代用し、<literal>__builtin_constant_p</literal>は使いません。
    </para>
   </simplesect>

   <simplesect>
<!--
    <title>Function-Like Macros and Inline Functions</title>
-->
    <title>関数のようなマクロとインライン関数</title>
    <para>
<!--
     Both, macros with arguments and <literal>static inline</literal>
     functions, may be used. The latter are preferable if there are
     multiple-evaluation hazards when written as a macro, as e.g. the
     case with
-->
引数付きのマクロと<literal>static inline</literal>の関数のどちらも使用することができます。
マクロとして記述した場合に、複数回評価されるリスクがあるならば、後者を選択します。
例えば次のような場合です。
<programlisting>
#define Max(x, y)       ((x) > (y) ? (x) : (y))
</programlisting>
<!--
     or when the macro would be very long. In other cases it's only
     possible to use macros, or at least easier.  For example because
     expressions of various types need to be passed to the macro.
-->
あるいは、マクロにすると非常に長くなる場合も、インライン関数を選択します。
その他に、マクロだけしか利用できない、あるいはマクロの方が使いやすい場合があります。
例えば、マクロに式や様々な型を渡す必要がある場合などです。
<!-- 訳注：原文は構文的に不完全だが、文脈的に考えて
     There are other cases where it's only...
     という意図であると解釈して訳した。
-->
    </para>
    <para>
<!--
     When the definition of an inline function references symbols
     (i.e. variables, functions) that are only available as part of the
     backend, the function may not be visible when included from frontend
     code.
-->
インライン関数の定義がバックエンドの一部としてのみ利用可能なシンボル（つまり、変数、関数）を参照する場合、その関数はフロントエンドのコードからインクルードされたときに不可視かもしれません。
<programlisting>
#ifndef FRONTEND
static inline MemoryContext
MemoryContextSwitchTo(MemoryContext context)
{
    MemoryContext old = CurrentMemoryContext;

    CurrentMemoryContext = context;
    return old;
}
#endif   /* FRONTEND */
</programlisting>
<!--
     In this example <literal>CurrentMemoryContext</literal>, which is only
     available in the backend, is referenced and the function thus
     hidden with a <literal>#ifndef FRONTEND</literal>. This rule
     exists because some compilers emit references to symbols
     contained in inline functions even if the function is not used.
-->
この例では、バックエンドのみで利用可能な<literal>CurrentMemoryContext</literal>が参照されているため、関数は<literal>#ifndef FRONTEND</literal>で隠されています。
一部のコンパイラはインライン関数に含まれるシンボルの参照を、その関数が使われていなくても吐き出すため、この規則があります。
    </para>
   </simplesect>

   <simplesect>
<!--
    <title>Writing Signal Handlers</title>
-->
    <title>シグナルハンドラの作成</title>
    <para>
<!--
     To be suitable to run inside a signal handler code has to be
     written very carefully. The fundamental problem is that, unless
     blocked, a signal handler can interrupt code at any time. If code
     inside the signal handler uses the same state as code outside
     chaos may ensue. As an example consider what happens if a signal
     handler tries to acquire a lock that's already held in the
     interrupted code.
-->
シグナルハンドラの内部で実行されるのに適切であるためには、注意深くコードを書く必要があります。
根本的問題は、シグナルハンドラは、ブロックされない限り、いつでもコードに対して割り込むことができるということです。
シグナルハンドラの内側のコードが、外側のコードと同じ状態を使うと、混沌が発生するかもしれません。
例えば、シグナルハンドラが、割り込まれたコードで既に保持されているロックを獲得しようとしたら何が起きるか考えてみてください。
    </para>
    <para>
<!--
     Barring special arrangements code in signal handlers may only
     call async-signal safe functions (as defined in POSIX) and access
     variables of type <literal>volatile sig_atomic_t</literal>. A few
     functions in <command>postgres</command> are also deemed signal safe, importantly
     <function>SetLatch()</function>.
-->
特別に準備された状況を別にすると、シグナルハンドラのコードは、（POSIXで定義される通りの）非同期シグナルで安全な関数だけを呼ぶことができ、型<literal>volatile sig_atomic_t</literal>の変数だけにアクセスできます。
<command>postgres</command>でも、いくつかの関数はシグナルで安全とされており、なかでも重要なのは<function>SetLatch()</function>です。
    </para>
    <para>
<!--
     In most cases signal handlers should do nothing more than note
     that a signal has arrived, and wake up code running outside of
     the handler using a latch. An example of such a handler is the
     following:
-->
ほとんどの場合、シグナルハンドラはシグナルが到着したことを記録し、ハンドラの外部で動作しているコードをラッチを使って呼び起こす以上のことをすべきではありません。
以下はそのようなハンドラの例です。
<programlisting>
static void
handle_sighup(SIGNAL_ARGS)
{
    int         save_errno = errno;

    got_SIGHUP = true;
    SetLatch(MyLatch);

    errno = save_errno;
}
</programlisting>
<!--
     <varname>errno</varname> is saved and restored because
     <function>SetLatch()</function> might change it. If that were not done
     interrupted code that's currently inspecting <varname>errno</varname> might see the wrong
     value.
-->
<varname>errno</varname>は<function>SetLatch()</function>によって変更されるかもしれないので、保存して、リストアされます。
そうしなければ、割り込まれたコードが、現在<varname>errno</varname>を参照している場合、誤った値を見ることになるかもしれません。
    </para>
   </simplesect>

   <simplesect>
<!--
    <title>Calling Function Pointers</title>
-->
    <title>関数ポインタの呼び出し</title>

    <para>
<!--
     For clarity, it is preferred to explicitly dereference a function pointer
     when calling the pointed-to function if the pointer is a simple variable,
     for example:
-->
明快にするため、ポインタが単純な変数である場合に指し示す関数を呼び出すときには、関数ポインタを以下の例のように明示的に参照する望ましいです
<programlisting>
(*emit_log_hook) (edata);
</programlisting>
<!--
     (even though <literal>emit_log_hook(edata)</literal> would also work).
     When the function pointer is part of a structure, then the extra
     punctuation can and usually should be omitted, for example:
-->
（<literal>emit_log_hook(edata)</literal>でも動作するとしても）。
関数ポインタが構造体の一部であるときには、以下のように、追加的な区切りは省略してよいし、通常は省略すべきです。
<programlisting>
paramInfo->paramFetch(paramInfo, paramId);
</programlisting>
    </para>
   </simplesect>
  </sect1>
 </chapter><|MERGE_RESOLUTION|>--- conflicted
+++ resolved
@@ -197,18 +197,13 @@
     This specifies error severity level <literal>ERROR</literal> (a run-of-the-mill
     error).  The <function>errcode</function> call specifies the SQLSTATE error code
     using a macro defined in <filename>src/include/utils/errcodes.h</filename>.  The
-<<<<<<< HEAD
-    <function>errmsg</function> call provides the primary message text.  Notice the
-    extra set of parentheses surrounding the auxiliary function calls &mdash;
-    these are annoying but syntactically necessary.
+    <function>errmsg</function> call provides the primary message text.
 -->
 これはエラー深刻度レベル<literal>ERROR</literal>（普通のエラー）を指定します。
 <function>errcode</function>呼び出しは、<filename>src/include/utils/errcodes.h</filename>で定義されたマクロを使用してSQLSTATEエラーコードを指定します。
 <function>errmsg</function>呼び出しは主メッセージテキストを提供します。
 補助関数呼び出しを囲む余計な括弧群に注意してください。
 これらはいらいらさせられますが、構文上必要です。
-=======
-    <function>errmsg</function> call provides the primary message text.
    </para>
 
    <para>
@@ -222,7 +217,6 @@
     The extra parentheses were required
     before <productname>PostgreSQL</productname> version 12, but are now
     optional.
->>>>>>> 5060275a
    </para>
 
    <para>
@@ -242,15 +236,12 @@
 <!--
     This illustrates the use of format codes to embed run-time values into
     a message text.  Also, an optional <quote>hint</quote> message is provided.
-<<<<<<< HEAD
--->
-これは、実行時の値をメッセージテキスト内に埋め込むための整形用コードの使用を示します。
-また、省略可能な<quote>ヒント</quote>メッセージも提供されています。
-=======
     The auxiliary function calls can be written in any order, but
     conventionally <function>errcode</function>
     and <function>errmsg</function> appear first.
->>>>>>> 5060275a
+-->
+これは、実行時の値をメッセージテキスト内に埋め込むための整形用コードの使用を示します。
+また、省略可能な<quote>ヒント</quote>メッセージも提供されています。
    </para>
 
    <para>

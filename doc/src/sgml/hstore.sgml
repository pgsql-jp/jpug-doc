--- conflicted
+++ resolved
@@ -29,12 +29,8 @@
 このモジュールは<quote>trusted</quote>と見なされます。つまり、現在のデータベースに対して<literal>CREATE</literal>権限を持つ非スーパーユーザがインストールできます。
  </para>
 
-<<<<<<< HEAD
  <sect2 id="hstore-external-rep">
-=======
- <sect2>
-<!--
->>>>>>> 94ef7168
+<!--
   <title><type>hstore</type> External Representation</title>
 -->
   <title><type>hstore</type>の外部表現</title>
@@ -135,12 +131,8 @@
 
  </sect2>
 
-<<<<<<< HEAD
  <sect2 id="hstore-ops-funcs">
-=======
- <sect2>
-<!--
->>>>>>> 94ef7168
+<!--
   <title><type>hstore</type> Operators and Functions</title>
 -->
   <title><type>hstore</type>の演算子と関数</title>
@@ -943,12 +935,8 @@
   </para>
  </sect2>
 
-<<<<<<< HEAD
  <sect2 id="hstore-indexes">
-=======
- <sect2>
-<!--
->>>>>>> 94ef7168
+<!--
   <title>Indexes</title>
 -->
   <title>インデックス</title>
@@ -1017,12 +1005,8 @@
 </programlisting>
  </sect2>
 
-<<<<<<< HEAD
  <sect2 id="hstore-examples">
-=======
- <sect2>
-<!--
->>>>>>> 94ef7168
+<!--
   <title>Examples</title>
 -->
   <title>例</title>
@@ -1114,12 +1098,8 @@
   </para>
  </sect2>
 
-<<<<<<< HEAD
  <sect2 id="hstore-statistics">
-=======
- <sect2>
-<!--
->>>>>>> 94ef7168
+<!--
   <title>Statistics</title>
 -->
   <title>統計情報</title>
@@ -1182,12 +1162,8 @@
   </para>
  </sect2>
 
-<<<<<<< HEAD
  <sect2 id="hstore-compatibility">
-=======
- <sect2>
-<!--
->>>>>>> 94ef7168
+<!--
   <title>Compatibility</title>
 -->
   <title>互換性</title>
@@ -1238,12 +1214,8 @@
 
  </sect2>
 
-<<<<<<< HEAD
  <sect2 id="hstore-transforms">
-=======
- <sect2>
-<!--
->>>>>>> 94ef7168
+<!--
   <title>Transforms</title>
 -->
   <title>変換</title>
@@ -1280,12 +1252,8 @@
   </caution>
  </sect2>
 
-<<<<<<< HEAD
  <sect2 id="hstore-authors">
-=======
- <sect2>
-<!--
->>>>>>> 94ef7168
+<!--
   <title>Authors</title>
 -->
   <title>作者</title>

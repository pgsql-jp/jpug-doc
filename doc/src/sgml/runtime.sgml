--- conflicted
+++ resolved
@@ -7,12 +7,8 @@
 <title>サーバの準備と運用</title>
 
  <para>
-<<<<<<< HEAD
+<!--
   This chapter discusses how to set up and run the database server,
-=======
-<!--
-  This chapter discusses how to set up and run the database server
->>>>>>> 184958ef
   and its interactions with the operating system.
 -->
 本章では、データベースサーバの設定と実行方法、そしてオペレーティングシステムとの相互作用について説明します。
@@ -50,20 +46,9 @@
    separate user account. This user account should only own the data
    that is managed by the server, and should not be shared with other
    daemons. (For example, using the user <literal>nobody</literal> is a bad
-<<<<<<< HEAD
    idea.) In particular, it is advisable that this user account not own
    the <productname>PostgreSQL</productname> executable files, to ensure
    that a compromised server process could not modify those executables.
-  </para>
-
-  <para>
-   Pre-packaged versions of <productname>PostgreSQL</productname> will
-   typically create a suitable user account automatically during
-   package installation.
-=======
-   idea.) It is not advisable to install executables owned by this
-   user because compromised systems could then modify their own
-   binaries.
 -->
 外部へアクセスできるサーバデーモンと同じように、<productname>PostgreSQL</productname>を独立したユーザアカウントで実行することをお勧めします。
 このユーザアカウントは、サーバによって管理されるデータのみを所有する必要があります。
@@ -71,7 +56,12 @@
 （例えば、<literal>nobody</literal>ユーザの使用はお勧めできません。）
 このユーザによって所有される実行プログラムをインストールすることも好ましくありません。
 システムが攻撃を受けた場合などに、自分自身のバイナリを変更されてしまう可能性があるからです。
->>>>>>> 184958ef
+  </para>
+
+  <para>
+   Pre-packaged versions of <productname>PostgreSQL</productname> will
+   typically create a suitable user account automatically during
+   package installation.
   </para>
 
   <para>
@@ -519,7 +509,13 @@
    Before anyone can access the database, you must start the database
    server. The database server program is called
    <command>postgres</command>.<indexterm><primary>postgres</primary></indexterm>
-<<<<<<< HEAD
+-->
+データベースにアクセスするためには、まずデータベースサーバを起動しなくてはいけません。
+データベースサーバプログラムは<command>postgres</command>という名前です。
+<indexterm><primary>postgres</primary></indexterm>
+<command>postgres</command>プログラムは自分が使用するデータがどこにあるのかを知っている必要があります。
+これは<option>-D</option>オプションで指定されます。
+したがって、サーバを起動する一番簡単な方法は、以下のようなコマンドとなります。
   </para>
 
   <para>
@@ -536,19 +532,6 @@
    The bare-bones way to start the server manually is just to invoke
    <command>postgres</command> directly, specifying the location of the
    data directory with the <option>-D</option> option, for example:
-=======
-   The <command>postgres</command> program must know where to
-   find the data it is supposed to use. This is done with the
-   <option>-D</option> option. Thus, the simplest way to start the
-   server is:
--->
-データベースにアクセスするためには、まずデータベースサーバを起動しなくてはいけません。
-データベースサーバプログラムは<command>postgres</command>という名前です。
-<indexterm><primary>postgres</primary></indexterm>
-<command>postgres</command>プログラムは自分が使用するデータがどこにあるのかを知っている必要があります。
-これは<option>-D</option>オプションで指定されます。
-したがって、サーバを起動する一番簡単な方法は、以下のようなコマンドとなります。
->>>>>>> 184958ef
 <screen>
 $ <userinput>postgres -D /usr/local/pgsql/data</userinput>
 </screen>
@@ -932,21 +915,7 @@
     </para>
 
     <para>
-<<<<<<< HEAD
-=======
-<!--
-     If you get an <quote>illegal system call</quote> error, it is likely that
-     shared memory or semaphores are not supported in your kernel at
-     all. In that case your only option is to reconfigure the kernel to
-     enable these features.
--->
-<quote>不正なシステムコール</quote>のエラーが発生した場合は、使用しているカーネルでは共有メモリやセマフォがまったくサポートされていない可能性があります。
-その場合、これらの機能を使えるようにカーネルを設定し直すことが唯一の選択肢となります。
-    </para>
-
-    <para>
-<!--
->>>>>>> 184958ef
+<!--
      Details about configuring <systemitem class="osname">System V</systemitem>
      <acronym>IPC</acronym> facilities are given in <xref linkend="sysvipc"/>.
 -->
@@ -1083,24 +1052,7 @@
    </para>
 
    <para>
-<<<<<<< HEAD
-=======
-<!--
-    The complete lack of these facilities is usually manifested by an
-    <quote><errorname>Illegal system call</errorname></quote> error upon server
-    start.  In that case there is no alternative but to reconfigure your
-    kernel.  <productname>PostgreSQL</productname> won't work without them.
-    This situation is rare, however, among modern operating systems.
--->
-これらの機能の完全な欠落は、サーバ起動時の<quote><errorname>Illegal system call</errorname></quote>エラーによって判明します。
-その場合はカーネルを設定し直すしかありません。
-<productname>PostgreSQL</productname>はこれらの機能なしでは動きません。
-しかし最近のオペレーティングシステムではこうした状況はまれなものです。
-   </para>
-
-   <para>
-<!--
->>>>>>> 184958ef
+<!--
     By default, <productname>PostgreSQL</productname> allocates
     a very small amount of System V shared memory, as well as a much larger
     amount of anonymous <function>mmap</function> shared memory.
@@ -1120,22 +1072,6 @@
 現在、LinuxとFreeBSDシステムではPOSIXセマフォが使用され、それ以外のプラットフォームではSystem Vセマフォが使用されます。
    </para>
 
-<<<<<<< HEAD
-=======
-   <note>
-    <para>
-<!--
-     Prior to <productname>PostgreSQL</productname> 9.3, only System V shared memory
-     was used, so the amount of System V shared memory required to start the
-     server was much larger.  If you are running an older version of the
-     server, please consult the documentation for your server version.
--->
-<productname>PostgreSQL</productname> 9.3より前では、System V共有メモリだけが使用されていたので、サーバを起動させるために必要なSystem V共有メモリの量は非常に大きなものでした。
-より古いバージョンのサーバで実行しているのであれば、該当するバージョンのサーバの文書を参照してください。
-    </para>
-   </note>
-
->>>>>>> 184958ef
    <para>
 <!--
     System V <acronym>IPC</acronym> features are typically constrained by
@@ -1408,12 +1344,8 @@
       </term>
       <listitem>
        <para>
-<<<<<<< HEAD
+<!--
         It should not be necessary to do
-=======
-<!--
-        At least as of version 5.1, it should not be necessary to do
->>>>>>> 184958ef
         any special configuration for such parameters as
         <varname>SHMMAX</varname>, as it appears this is configured to
         allow all memory to be used as shared memory.  That is the
@@ -1448,16 +1380,13 @@
       </term>
       <listitem>
        <para>
-<<<<<<< HEAD
         The default shared memory settings are usually good enough, unless
         you have set <literal>shared_memory_type</literal> to <literal>sysv</literal>.
         System V semaphores are not used on this platform.
        </para>
 
        <para>
-=======
-<!--
->>>>>>> 184958ef
+<!--
         The default IPC settings can be changed using
         the <command>sysctl</command> or
         <command>loader</command> interfaces.  The following
@@ -1477,35 +1406,11 @@
        </para>
 
        <para>
-<<<<<<< HEAD
+<!--
         If you have set <literal>shared_memory_type</literal> to
         <literal>sysv</literal>, you might also want to configure your kernel
         to lock System V shared memory into RAM and prevent it from being paged
         out to swap.  This can be accomplished using the <command>sysctl</command>
-=======
-<!--
-        These semaphore-related settings are read-only as far as
-        <command>sysctl</command> is concerned, but can be set in
-        <filename>/boot/loader.conf</filename>:
--->
-セマフォ関連の設定は<command>sysctl</command>では読み取りのみとみなされていますが、<filename>/boot/loader.conf</filename>内で設定することができます。
-<programlisting>
-kern.ipc.semmni=256
-kern.ipc.semmns=512
-</programlisting>
-<!--
-        After modifying that file, a reboot is required for the new
-        settings to take effect.
--->
-そのファイルを変更した後、新しい設定を有効にするためには再起動が必要です。
-       </para>
-
-       <para>
-<!--
-        You might also want to configure your kernel to lock System V shared
-        memory into RAM and prevent it from being paged out to swap.
-        This can be accomplished using the <command>sysctl</command>
->>>>>>> 184958ef
         setting <literal>kern.ipc.shm_use_phys</literal>.
 -->
 また、System V共有メモリをRAM上に固定して、スワップによってページアウトされるのを避けるために、カーネルを設定したいと考えるかもしれません。
@@ -1513,26 +1418,13 @@
        </para>
 
        <para>
-<<<<<<< HEAD
+<!--
         If running in a FreeBSD jail, you should set its
         <literal>sysvshm</literal> parameter to <literal>new</literal>, so that
         it has its own separate System V shared memory namespace.
         (Before FreeBSD 11.0, it was necessary to enable shared access to
         the host's IPC namespace from jails, and take measures to avoid
         collisions.)
-       </para>
-
-=======
-<!--
-        If running in FreeBSD jails by enabling <application>sysctl</application>'s
-        <literal>security.jail.sysvipc_allowed</literal>, <application>postmaster</application>s
-        running in different jails should be run by different operating system
-        users.  This improves security because it prevents non-root users
-        from interfering with shared memory or semaphores in different jails,
-        and it allows the PostgreSQL IPC cleanup code to function properly.
-        (In FreeBSD 6.0 and later the IPC cleanup code does not properly detect
-        processes in other jails, preventing the running of postmasters on the
-        same port in different jails.)
 -->
 <application>sysctl</application>の<literal>security.jail.sysvipc_allowed</literal>を有効にしてFreeBSD jailを実行している場合、異なるjailで実行する<application>postmaster</application>を別のオペレーティングシステムユーザで実行しなければなりません。
 これは、非特権ユーザが別のjailの共有メモリやセマフォに干渉することを防止できるため、セキュリティが向上します。
@@ -1540,14 +1432,6 @@
 （FreeBSD 6.0以降では、IPC整理コードは他のjailにおけるプロセスを適切に検出せず、異なるjailで同一ポートでpostmasterを実行させることができません。）
        </para>
 
-       <para>
-<!--
-        <systemitem class="osname">FreeBSD</systemitem> versions before 4.0 work like
-        old <systemitem class="osname">OpenBSD</systemitem> (see below).
--->
-<systemitem class="osname">FreeBSD</systemitem>のバージョン4.0より前では、（後述の）古い<systemitem class="osname">OpenBSD</systemitem>と同様に動作します。
-       </para>
->>>>>>> 184958ef
       </listitem>
      </varlistentry>
 
@@ -1560,7 +1444,6 @@
       </term>
       <listitem>
        <para>
-<<<<<<< HEAD
         The default shared memory settings are usually good enough, unless
         you have set <literal>shared_memory_type</literal> to <literal>sysv</literal>.
         You will usually want to increase <literal>kern.ipc.semmni</literal>
@@ -1570,10 +1453,7 @@
        </para>
 
        <para>
-=======
-<!--
-        In <systemitem class="osname">NetBSD</systemitem> 5.0 and later,
->>>>>>> 184958ef
+<!--
         IPC parameters can be adjusted using <command>sysctl</command>,
         for example:
 -->
@@ -1589,46 +1469,12 @@
        </para>
 
        <para>
-<<<<<<< HEAD
         If you have set <literal>shared_memory_type</literal> to
         <literal>sysv</literal>, you might also want to configure your kernel
         to lock System V shared memory into RAM and prevent it from being paged
         out to swap.  This can be accomplished using the <command>sysctl</command>
-=======
-<!--
-        You will usually want to increase <literal>kern.ipc.semmni</literal>
-        and <literal>kern.ipc.semmns</literal>,
-        as <systemitem class="osname">NetBSD</systemitem>'s default settings
-        for these are uncomfortably small.
--->
-<systemitem class="osname">NetBSD</systemitem>のデフォルト設定は不適切に小さいため、通常<literal>kern.ipc.semmni</literal>と<literal>kern.ipc.semmns</literal>を増加させたいと思うでしょう。
+        setting <literal>kern.ipc.shm_use_phys</literal>.
        </para>
-
-       <para>
-<!--
-        You might also want to configure your kernel to lock System V shared
-        memory into RAM and prevent it from being paged out to swap.
-        This can be accomplished using the <command>sysctl</command>
->>>>>>> 184958ef
-        setting <literal>kern.ipc.shm_use_phys</literal>.
--->
-また、System V共有メモリをRAM上に固定して、スワップによってページアウトされるのを避けるために、カーネルを設定したいと考えるかもしれません。
-これは<command>sysctl</command>を使用して<literal>kern.ipc.shm_use_phys</literal>を設定することで実現できます。
-       </para>
-<<<<<<< HEAD
-=======
-
-       <para>
-<!--
-        <systemitem class="osname">NetBSD</systemitem> versions before 5.0
-        work like old <systemitem class="osname">OpenBSD</systemitem>
-        (see below), except that kernel parameters should be set with the
-        keyword <literal>options</literal> not <literal>option</literal>.
--->
-5.0より前のバージョンの<systemitem class="osname">NetBSD</systemitem>では、（後述の）<systemitem class="osname">OpenBSD</systemitem>のように動作します。
-ただし、カーネルパラメータは<literal>option</literal>ではなく<literal>options</literal>キーワードを付けて設定する必要があります。
-       </para>
->>>>>>> 184958ef
       </listitem>
      </varlistentry>
 
@@ -1641,29 +1487,8 @@
       </term>
       <listitem>
        <para>
-<<<<<<< HEAD
         The default shared memory settings are usually good enough, unless
         you have set <literal>shared_memory_type</literal> to <literal>sysv</literal>.
-=======
-<!--
-        In <systemitem class="osname">OpenBSD</systemitem> 3.3 and later,
-        IPC parameters can be adjusted using <command>sysctl</command>,
-        for example:
--->
-<systemitem class="osname">OpenBSD</systemitem> 3.3以降では、IPCパラメータは<command>sysctl</command>コマンドを使って調整できます。例を示します。
-<screen>
-<prompt>#</prompt> <userinput>sysctl kern.seminfo.semmni=100</userinput>
-</screen>
-<!--
-        To make these settings persist over reboots, modify
-        <filename>/etc/sysctl.conf</filename>.
--->
-これらの設定を再起動しても永続化するには、<filename>/etc/sysctl.conf</filename>を変更します。
-       </para>
-
-       <para>
-<!--
->>>>>>> 184958ef
         You will usually want to
         increase <literal>kern.seminfo.semmni</literal>
         and <literal>kern.seminfo.semmns</literal>,
@@ -1674,7 +1499,6 @@
        </para>
 
        <para>
-<<<<<<< HEAD
         IPC parameters can be adjusted using <command>sysctl</command>,
         for example:
 <screen>
@@ -1682,30 +1506,6 @@
 </screen>
         To make these settings persist over reboots, modify
         <filename>/etc/sysctl.conf</filename>.
-=======
-<!--
-        In older <systemitem class="osname">OpenBSD</systemitem> versions,
-        you will need to build a custom kernel to change the IPC parameters.
-        Make sure that the options <varname>SYSVSHM</varname>
-        and <varname>SYSVSEM</varname> are enabled, too.  (They are by
-        default.)  The following shows an example of how to set the various
-        parameters in the kernel configuration file:
--->
-古い<systemitem class="osname">OpenBSD</systemitem>システムでは、IPCパラメータを変更するためにはカスタムカーネルを構築する必要があります。
-また、<varname>SYSVSHM</varname>と<varname>SYSVSEM</varname>オプションが有効であることを確認してください。
-（デフォルトでそれらは有効になっています。）
-様々なパラメータをカーネル設定ファイルで設定する方法を以下に示します。
-<programlisting>
-option        SYSVSHM
-option        SHMMAXPGS=4096
-option        SHMSEG=256
-
-option        SYSVSEM
-option        SEMMNI=256
-option        SEMMNS=512
-option        SEMMNU=256
-</programlisting>
->>>>>>> 184958ef
        </para>
 
       </listitem>
@@ -1720,17 +1520,7 @@
       </term>
       <listitem>
        <para>
-<!--
         The default settings tend to suffice for normal installations.
-<<<<<<< HEAD
-=======
-        On <productname>HP-UX</productname> 10, the factory default for
-        <varname>SEMMNS</varname> is 128, which might be too low for larger
-        database sites.
--->
-デフォルトの設定は通常のインストールではほぼ十分です。
-<productname>HP-UX</productname> 10では<varname>SEMMNS</varname>の出荷時のデフォルトは128ですが、これは大規模なデータベースサイトには低過ぎるかもしれません。
->>>>>>> 184958ef
        </para>
        <para>
 <!--
@@ -1756,23 +1546,10 @@
       </term>
       <listitem>
        <para>
-<<<<<<< HEAD
         The default shared memory settings are usually good enough, unless
         you have set <literal>shared_memory_type</literal> to <literal>sysv</literal>,
         and even then only on older kernel versions that shipped with low defaults.
         System V semaphores are not used on this platform.
-=======
-<!--
-        The default maximum segment size is 32 MB, and the
-        default maximum total size is 2097152
-        pages.  A page is almost always 4096 bytes except in unusual
-        kernel configurations with <quote>huge pages</quote>
-        (use <literal>getconf PAGE_SIZE</literal> to verify).
--->
-デフォルトの最大セグメントサイズは32メガバイト、デフォルトの最大総サイズは2097152ページです。
-<quote>huge pages</quote>を持つ通常ではないカーネル設定を除き、1ページはほとんど常に4096バイトです。
-(検証には<literal>getconf PAGE_SIZE</literal>を使用してください。)
->>>>>>> 184958ef
        </para>
 
        <para>
@@ -1786,43 +1563,10 @@
 <prompt>$</prompt> <userinput>sysctl -w kernel.shmmax=17179869184</userinput>
 <prompt>$</prompt> <userinput>sysctl -w kernel.shmall=4194304</userinput>
 </screen>
-<<<<<<< HEAD
         To make these settings persist over reboots, see
         <filename>/etc/sysctl.conf</filename>.
        </para>
 
-=======
-<!--
-        In addition these settings can be preserved between reboots in
-        the file <filename>/etc/sysctl.conf</filename>.  Doing that is
-        highly recommended.
--->
-更にこれらの設定を再起動時に保持できるように<filename>/etc/sysctl.conf</filename>に保存することができます。
-こうすることを大いに勧めます。
-       </para>
-
-       <para>
-<!--
-        Ancient distributions might not have the <command>sysctl</command> program,
-        but equivalent changes can be made by manipulating the
-        <filename>/proc</filename> file system:
--->
-古めのディストリビューションでは<command>sysctl</command>プログラムが存在しない可能性があります。
-この場合、<filename>/proc</filename>ファイルシステムに対する操作で同等の変更を行うことができます。
-<screen>
-<prompt>$</prompt> <userinput>echo 17179869184 &gt;/proc/sys/kernel/shmmax</userinput>
-<prompt>$</prompt> <userinput>echo 4194304 &gt;/proc/sys/kernel/shmall</userinput>
-</screen>
-       </para>
-
-       <para>
-<!--
-        The remaining defaults are quite generously sized, and usually
-        do not require changes.
--->
-他のデフォルトはかなり豊富なサイズですので、通常は変更する必要はありません。
-       </para>
->>>>>>> 184958ef
       </listitem>
      </varlistentry>
 
@@ -1836,14 +1580,10 @@
       </term>
       <listitem>
        <para>
-<<<<<<< HEAD
         The default shared memory and semaphore settings are usually good enough, unless
         you have set <literal>shared_memory_type</literal> to <literal>sysv</literal>.
        </para>
        <para>
-=======
-<!--
->>>>>>> 184958ef
         The recommended method for configuring shared memory in macOS
         is to create a file named <filename>/etc/sysctl.conf</filename>,
         containing variable assignments such as:
@@ -1866,15 +1606,10 @@
        </para>
 
        <para>
-<<<<<<< HEAD
+<!--
         <varname>SHMMAX</varname> can only be set to a multiple of 4096.
-=======
-<!--
-        Beware that recent releases of macOS ignore attempts to set
-        <varname>SHMMAX</varname> to a value that isn't an exact multiple of 4096.
 -->
 最近のリリースのmacOSは、<varname>SHMMAX</varname>を4096の倍数以外に設定しようとすると無視しますので、注意してください。
->>>>>>> 184958ef
        </para>
 
        <para>
@@ -1885,14 +1620,8 @@
        </para>
 
        <para>
-<<<<<<< HEAD
+<!--
         It is possible to change all but <varname>SHMMNI</varname> on the fly, using
-=======
-<!--
-        In older macOS versions, you will need to reboot to have changes in the
-        shared memory parameters take effect.  As of 10.5 it is possible to
-        change all but <varname>SHMMNI</varname> on the fly, using
->>>>>>> 184958ef
         <application>sysctl</application>.  But it's still best to set up your preferred
         values via <filename>/etc/sysctl.conf</filename>, so that the values will be
         kept across reboots.
@@ -1903,105 +1632,16 @@
 再起動を行っても値が保持されるからです。
        </para>
 
-<<<<<<< HEAD
-=======
-       <para>
-<!--
-        The file <filename>/etc/sysctl.conf</filename> is only honored in macOS
-        10.3.9 and later.  If you are running a previous 10.3.x release,
-        you must edit the file <filename>/etc/rc</filename>
-        and change the values in the following commands:
--->
-<filename>/etc/sysctl.conf</filename>はmacOS 10.3.9以降でのみ使用されます。
-もしこれより前の10.3.xリリースを使用しているのであれば、<filename>/etc/rc</filename>ファイルを編集し、以下のコマンドで値を変更しなければなりません。
-<programlisting>
-sysctl -w kern.sysv.shmmax
-sysctl -w kern.sysv.shmmin
-sysctl -w kern.sysv.shmmni
-sysctl -w kern.sysv.shmseg
-sysctl -w kern.sysv.shmall
-</programlisting>
-<!--
-        Note that
-        <filename>/etc/rc</filename> is usually overwritten by macOS system updates,
-        so you should expect to have to redo these edits after each update.
--->
-通常<filename>/etc/rc</filename>はmacOSのアップデートで上書きされることに注意してください。
-ですので、アップデートの度に編集し直す必要があるものと考えなければなりません。
-       </para>
-
-       <para>
-<!--
-        In macOS 10.2 and earlier, instead edit these commands in the file
-        <filename>/System/Library/StartupItems/SystemTuning/SystemTuning</filename>.
--->
-macOS 10.2以前では、代わりに<filename>/System/Library/StartupItems/SystemTuning/SystemTuning</filename>ファイル内にあるこれらのコマンドを編集してください。
-       </para>
       </listitem>
      </varlistentry>
 
-
      <varlistentry>
-<!--
-      <term><systemitem class="osname">Solaris</systemitem> 2.6 to 2.9 (Solaris
-      6 to Solaris 9)
-      <indexterm><primary>Solaris</primary><secondary>IPC configuration</secondary></indexterm>
--->
-      <term><systemitem class="osname">Solaris</systemitem> 2.6から2.9 (Solaris 6からSolaris 9)
-      <indexterm><primary>Solaris</primary><secondary>IPC設定</secondary></indexterm>
-      </term>
-      <listitem>
-       <para>
-<!--
-        The relevant settings can be changed in
-        <filename>/etc/system</filename>, for example:
--->
-必要な設定は<filename>/etc/system</filename>で変えることができ、例えば以下のようになります。
-<programlisting>
-set shmsys:shminfo_shmmax=0x2000000
-set shmsys:shminfo_shmmin=1
-set shmsys:shminfo_shmmni=256
-set shmsys:shminfo_shmseg=256
-
-set semsys:seminfo_semmap=256
-set semsys:seminfo_semmni=512
-set semsys:seminfo_semmns=512
-set semsys:seminfo_semmsl=32
-</programlisting>
-<!--
-        You need to reboot for the changes to take effect.  See also
-        <ulink url="http://sunsite.uakom.sk/sunworldonline/swol-09-1997/swol-09-insidesolaris.html"></ulink>
-        for information on shared memory under older versions of Solaris.
--->
-変更を反映させるには再起動する必要があります。
-古めのバージョンのSolarisにおける共有メモリの情報は<ulink url="http://sunsite.uakom.sk/sunworldonline/swol-09-1997/swol-09-insidesolaris.html"></ulink>を参照してください。
-       </para>
->>>>>>> 184958ef
-      </listitem>
-     </varlistentry>
-
-     <varlistentry>
-<<<<<<< HEAD
       <term><systemitem class="osname">Solaris</systemitem></term>
       <term><systemitem class="osname">illumos</systemitem></term>
       <listitem>
        <para>
         The default shared memory and semaphore settings are usually good enough for most
         <productname>PostgreSQL</productname> applications.  Solaris defaults
-=======
-<!--
-      <term><systemitem class="osname">Solaris</systemitem> 2.10 (Solaris
-      10) and later</term>
--->
-      <term><systemitem class="osname">Solaris</systemitem> 2.10 (Solaris 10)以降</term>
-      <term><systemitem class="osname">OpenSolaris</systemitem></term>
-      <listitem>
-       <para>
-<!--
-        In Solaris 10 and later, and OpenSolaris, the default shared memory and
-        semaphore settings are good enough for most
-        <productname>PostgreSQL</productname> applications.  Solaris now defaults
->>>>>>> 184958ef
         to a <varname>SHMMAX</varname> of one-quarter of system <acronym>RAM</acronym>.
         To further adjust this setting, use a project setting associated
         with the <literal>postgres</literal> user.  For example, run the
@@ -2100,19 +1740,13 @@
    </para>
 
    <para>
-<<<<<<< HEAD
-=======
-<!--
->>>>>>> 184958ef
+<!--
     A typical observed effect when this setting is on is that shared memory
     objects used for parallel query execution are removed at apparently random
     times, leading to errors and warnings while attempting to open and remove
     them, like
-<<<<<<< HEAD
-=======
 -->
 この設定が有効になっている時の典型的な影響は、並列問い合わせの実行で使われる共有メモリオブジェクトが見かけ上ランダムな時間に削除され、共有メモリオブジェクトをオープンしようとしたり、削除しようとしたりした時に以下のようなエラーや警告が出ることです。
->>>>>>> 184958ef
 <screen>
 WARNING:  could not remove shared memory segment "/PostgreSQL.1450751626": No such file or directory
 </screen>
@@ -2333,12 +1967,8 @@
    </indexterm>
 
    <para>
-<<<<<<< HEAD
+<!--
     The default virtual memory behavior on Linux is not
-=======
-<!--
-    In Linux 2.4 and later, the default virtual memory behavior is not
->>>>>>> 184958ef
     optimal for <productname>PostgreSQL</productname>. Because of the
     way that the kernel implements memory overcommit, the kernel might
     terminate the <productname>PostgreSQL</productname> postmaster (the
@@ -2409,12 +2039,8 @@
    </para>
 
    <para>
-<<<<<<< HEAD
+<!--
     It is possible to modify the
-=======
-<!--
-    On Linux 2.6 and later, it is possible to modify the
->>>>>>> 184958ef
     kernel's behavior so that it will not <quote>overcommit</quote> memory.
     Although this setting will not prevent the <ulink
     url="https://lwn.net/Articles/104179/">OOM killer</ulink> from being invoked
@@ -2484,43 +2110,6 @@
 <envar>PG_OOM_ADJUST_FILE</envar>を設定しない場合、子プロセスはpostmasterと同じOOMスコア調整で実行されますが、postmasterが優先される設定にすることが肝心なので、それは賢明とは言えません。
    </para>
 
-<<<<<<< HEAD
-=======
-   <para>
-<!--
-    Older Linux kernels do not offer <filename>/proc/self/oom_score_adj</filename>,
-    but may have a previous version of the same functionality called
-    <filename>/proc/self/oom_adj</filename>.  This works the same except the disable
-    value is <literal>-17</literal> not <literal>-1000</literal>.
--->
-古いLinuxカーネルは<filename>/proc/self/oom_score_adj</filename>を提供していませんが、同様の機能を持つ<filename>/proc/self/oom_adj</filename>があるでしょう。
-これは、無効にするための設定値が<literal>-1000</literal>ではなく<literal>-17</literal>であるという点を除いては同じように動作します。
-   </para>
-
-   <note>
-   <para>
-<!--
-    Some vendors' Linux 2.4 kernels are reported to have early versions
-    of the 2.6 overcommit <command>sysctl</command> parameter.  However, setting
-    <literal>vm.overcommit_memory</literal> to 2
-    on a 2.4 kernel that does not have the relevant code will make
-    things worse, not better.  It is recommended that you inspect
-    the actual kernel source code (see the function
-    <function>vm_enough_memory</function> in the file <filename>mm/mmap.c</filename>)
-    to verify what is supported in your kernel before you try this in a 2.4
-    installation.  The presence of the <filename>overcommit-accounting</filename>
-    documentation file should <emphasis>not</emphasis> be taken as evidence that the
-    feature is there.  If in any doubt, consult a kernel expert or your
-    kernel vendor.
--->
-Linux 2.4カーネルのベンダの中には、2.6のオーバーコミット<command>sysctl</command>版を持つものがあることが報告されています。
-しかし、関係するコードを持たない2.4カーネルで<literal>vm.overcommit_memory</literal>を2に設定することはより状況を悪化させます。
-2.4のインストレーションではこれを試す前に、実際のカーネルソースコードを調査し、その中でサポートしているかどうかを検証することをお勧めします（<filename>mm/mmap.c</filename>ファイル内の<function>vm_enough_memory</function>関数を参照してください）。
-<filename>overcommit-accounting</filename>文書ファイルの存在は、この機能が存在するかどうかを証明するものでは<emphasis>ありません</emphasis>。
-疑わしい場合は、使用中のカーネルベンダのカーネル専門家に相談してください。
-   </para>
-   </note>
->>>>>>> 184958ef
   </sect2>
 
   <sect2 id="linux-huge-pages">
@@ -2644,10 +2233,13 @@
   </indexterm>
 
   <para>
-<<<<<<< HEAD
+<!--
    There are several ways to shut down the database server.
    Under the hood, they all reduce to sending a signal to the supervisor
    <command>postgres</command> process.
+-->
+データベースサーバをシャットダウンする方法は複数あります。
+マスタ<command>postgres</command>プロセスに異なるシグナルを送ることで、シャットダウンの方法を制御します。
   </para>
 
   <para>
@@ -2662,15 +2254,6 @@
    When managing the server directly, you can control the type of shutdown
    by sending different signals to the <command>postgres</command>
    process:
-=======
-<!--
-   There are several ways to shut down the database server. You control
-   the type of shutdown by sending different signals to the master
-   <command>postgres</command> process.
--->
-データベースサーバをシャットダウンする方法は複数あります。
-マスタ<command>postgres</command>プロセスに異なるシグナルを送ることで、シャットダウンの方法を制御します。
->>>>>>> 184958ef
 
    <variablelist>
     <varlistentry>
@@ -2875,17 +2458,14 @@
    is to dump and reload the database, though this can be slow.  A
    faster method is <xref linkend="pgupgrade"/>.  Replication methods are
    also available, as discussed below.
-<<<<<<< HEAD
    (If you are using a pre-packaged version
    of <productname>PostgreSQL</productname>, it may provide scripts to
    assist with major version upgrades.  Consult the package-level
    documentation for details.)
-=======
 -->
 <productname>PostgreSQL</productname>の<emphasis>メジャー</emphasis>リリースでは、内部データ格納書式は変更されがちです。
 したがって、アップグレードは複雑になります。
 新しいメジャーバージョンにデータを移行する伝統的な方法は、遅くなることがありますが、データベースをダンプしてリロードすることです。より速い方法については、<xref linkend="pgupgrade"/>を参照してください。以下で説明するようにレプリケーションを使用する方法もあります。
->>>>>>> 184958ef
   </para>
 
   <para>
@@ -3255,13 +2835,8 @@
     The <xref linkend="pgupgrade"/> module allows an installation to
     be migrated in-place from one major <productname>PostgreSQL</productname>
     version to another.  Upgrades can be performed in minutes,
-<<<<<<< HEAD
-    particularly with <option>--link</option> mode.  It requires steps similar to
+    particularly with <option>&#045;&#045;link</option> mode.  It requires steps similar to
     <application>pg_dumpall</application> above, e.g.,  starting/stopping the server,
-=======
-    particularly with <option>&#045;&#045;link</option> mode.  It requires steps similar to
-    <application>pg_dumpall</application> above, e.g.  starting/stopping the server,
->>>>>>> 184958ef
     running <application>initdb</application>.  The <application>pg_upgrade</application> <link
     linkend="pgupgrade">documentation</link> outlines the necessary steps.
 -->
@@ -3764,20 +3339,15 @@
    The certificates of <quote>intermediate</quote> certificate authorities
    can also be appended to the file.  Doing this avoids the necessity of
    storing intermediate certificates on clients, assuming the root and
-<<<<<<< HEAD
    intermediate certificates were created with <literal>v3_ca </literal>
    extensions.  (This sets the certificate's basic constraint of
    <literal>CA</literal> to <literal>true</literal>.)
    This allows easier expiration of intermediate certificates.
-=======
-   intermediate certificates were created with <literal>v3_ca</literal>
-   extensions.  This allows easier expiration of intermediate certificates.
 -->
 <filename>server.crt</filename>の最初の証明書は、サーバ証明書になり、秘密鍵とマッチしなければなりません。
 <quote>中間</quote>認証局の証明書をファイルに追加することもできます。
 これにより、ルートと中間証明書が<literal>v3_ca</literal>拡張により作成されていることが前提になりますが、中間証明書をクライアントに保存する必要が無くなります。
 これは、中間証明書の有効期限の扱いをより簡単にします。
->>>>>>> 184958ef
   </para>
 
   <para>
@@ -3894,12 +3464,9 @@
    intermediate certificates were created with <literal>v3_ca</literal>
    extensions).  Certificate Revocation List (CRL) entries are also
    checked if the parameter <xref linkend="guc-ssl-crl-file"/> is set.
-<<<<<<< HEAD
-=======
 -->
 既存のルート証明書に連鎖する中間証明書は、クライアントに保存することを避けたい場合に<filename>root.crt</filename>に含めることができます（ルート証明書と中間証明書が<literal>v3_ca</literal>拡張で作成されている場合）。
 <xref linkend="guc-ssl-crl-file"/>パラメータが設定されている場合、証明書失効リスト（CRL）項目も検査されます。
->>>>>>> 184958ef
   </para>
 
   <para>
@@ -4209,14 +3776,10 @@
  </sect1>
 
  <sect1 id="gssapi-enc">
-<<<<<<< HEAD
+<!--
   <title>Secure TCP/IP Connections with GSSAPI Encryption</title>
-=======
-<!--
-  <title>Secure TCP/IP Connections with GSSAPI Encryption</title>
 -->
   <title>GSSAPIによる安全なTCP/IP接続</title>
->>>>>>> 184958ef
 
   <indexterm zone="gssapi-enc">
    <primary>gssapi</primary>
@@ -4297,7 +3860,6 @@
    First make sure that an <application>SSH</application> server is
    running properly on the same machine as the
    <productname>PostgreSQL</productname> server and that you can log in using
-<<<<<<< HEAD
    <command>ssh</command> as some user;  you then can establish a
    secure tunnel to the remote server.  A secure tunnel listens on a
    local port and forwards all traffic to a port on the remote machine.
@@ -4306,19 +3868,14 @@
    address if desired;  it does not appear as coming from your
    local machine.  This command creates a secure tunnel from the client
    machine to the remote machine <literal>foo.com</literal>:
-=======
-   <command>ssh</command> as some user. Then you can establish a secure
-   tunnel with a command like this from the client machine:
 -->
 まず<application>SSH</application>サーバが<productname>PostgreSQL</productname>サーバと同じマシン上で正しく起動していて、<command>ssh</command>を使ってログインできるユーザが存在することを確かめてください。
 そうすると、次に示すコマンドでクライアントマシンから安全なトンネルを確立することができます。
->>>>>>> 184958ef
 <programlisting>
 ssh -L 63333:localhost:5432 joe@foo.com
 </programlisting>
 <!--
    The first number in the <option>-L</option> argument, 63333, is the
-<<<<<<< HEAD
    local port number of the tunnel; it can be any unused port.  (IANA
    reserves ports 49152 through 65535 for private use.)  The name or IP
    address after this is the remote bind address you are connecting to,
@@ -4327,20 +3884,6 @@
    your database server is using.  In order to connect to the database
    server using this tunnel, you connect to port 63333 on the local
    machine:
-<programlisting>
-psql -h localhost -p 63333 postgres
-</programlisting>
-   To the database server it will then look as though you are
-=======
-   port number of your end of the tunnel; it can be any unused port.
-   (IANA reserves ports 49152 through 65535 for private use.)  The
-   second number, 5432, is the remote end of the tunnel: the port
-   number your server is using. The name or IP address between the
-   port numbers is the host with the database server you are going to
-   connect to, as seen from the host you are logging in to, which
-   is <literal>foo.com</literal> in this example. In order to connect
-   to the database server using this tunnel, you connect to port 63333
-   on the local machine:
 -->
 <option>-L</option>引数の1番目の数字（63333）はトンネルのローカル側のポート番号で、未使用のポートを選択することが可能です。（IANAは49152から65535までのポートを私的使用のため予約しています。）
 2番目の数字（5432）は、トンネルのリモート側のサーバが使用しているポート番号です。
@@ -4350,8 +3893,7 @@
 psql -h localhost -p 63333 postgres
 </programlisting>
 <!--
-   To the database server it will then look as though you are really
->>>>>>> 184958ef
+   To the database server it will then look as though you are
    user <literal>joe</literal> on host <literal>foo.com</literal>
    connecting to the <literal>localhost</literal> bind address, and it
    will use whatever authentication procedure was configured for
@@ -4360,16 +3902,12 @@
    encrypted between the
    <application>SSH</application> server and the
    <productname>PostgreSQL</productname> server.  This should not pose any
-<<<<<<< HEAD
    extra security risk because they are on the same machine.
-=======
-   extra security risk as long as they are on the same machine.
 -->
 データベースサーバにとっては、ユーザが実際にホスト<literal>foo.com</literal>上のユーザ<literal>joe</literal>であるかのように見え、このユーザとホストによる<literal>localhost</literal>接続向けに設定された認証手続きが使用されます。
 サーバはこの接続がSSLで暗号化されているとみなさないことに注意してください。
 実際、<application>SSH</application>サーバと<productname>PostgreSQL</productname>サーバとの間は暗号化されません。
 この2つのサーバが同一マシンにある限り、セキュリティ上の危険性が増すことはありません。
->>>>>>> 184958ef
   </para>
 
   <para>
@@ -4384,14 +3922,10 @@
   </para>
 
   <para>
-<<<<<<< HEAD
+<!--
    You could also have set up port forwarding as
-=======
-<!--
-   You could also have set up the port forwarding as
 -->
 以下に示すようにポートフォワードを設定することができます。
->>>>>>> 184958ef
 <programlisting>
 ssh -L 63333:foo.com:5432 joe@foo.com
 </programlisting>

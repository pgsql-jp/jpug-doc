<!-- doc/src/sgml/maintenance.sgml -->

<chapter id="maintenance">
<!--
 <title>Routine Database Maintenance Tasks</title>
-->
 <title>定常的なデータベース保守作業</title>

 <indexterm zone="maintenance">
  <primary>maintenance</primary>
 </indexterm>
 <indexterm zone="maintenance">
  <primary>保守</primary>
 </indexterm>

 <indexterm zone="maintenance">
  <primary>routine maintenance</primary>
 </indexterm>
 <indexterm zone="maintenance">
  <primary>定常的な保守</primary>
 </indexterm>

  <para>
<!--
   <productname>PostgreSQL</productname>, like any database software, requires that certain tasks
   be performed regularly to achieve optimum performance. The tasks
   discussed here are <emphasis>required</emphasis>, but they
   are repetitive in nature and can easily be automated using standard
   tools such as <application>cron</application> scripts or
   Windows' <application>Task Scheduler</application>.  It is the database
   administrator's responsibility to set up appropriate scripts, and to
   check that they execute successfully.
-->
他のデータベースソフトウェア同様、<productname>PostgreSQL</productname>も、最適な性能を得るために定常的に実施しなければならない作業があります。
ここで説明する作業は<emphasis>必要な</emphasis>ものであり、その性質上繰り返し行うべきものです。
しかし、<application>cron</application>スクリプトなどの標準ツールや、Windowsの<application>タスクスケジューラ</application>を使用して簡単に自動化することができます。
適切なスクリプトを設定し、その実行がうまく行くかどうかを点検することは、データベース管理者の責任です。
  </para>

  <para>
<!--
   One obvious maintenance task is the creation of backup copies of the data on a
   regular schedule.  Without a recent backup, you have no chance of recovery
   after a catastrophe (disk failure, fire, mistakenly dropping a critical
   table, etc.).  The backup and recovery mechanisms available in
   <productname>PostgreSQL</productname> are discussed at length in
   <xref linkend="backup"/>.
-->
明らかに必要な保守作業の1つに、定期的なデータのバックアップコピーの作成があります。
最近のバックアップがなければ、（ディスクの破損、火災、重要なテーブルの間違った削除などの）破滅の後、復旧することができません。
<productname>PostgreSQL</productname>で可能なバックアップとリカバリ機構については、<xref linkend="backup"/>にて詳細に説明します。
  </para>

  <para>
<!--
   The other main category of maintenance task is periodic <quote>vacuuming</quote>
   of the database.  This activity is discussed in
   <xref linkend="routine-vacuuming"/>.  Closely related to this is updating
   the statistics that will be used by the query planner, as discussed in
   <xref linkend="vacuum-for-statistics"/>.
-->
他の保守作業の主なカテゴリには、定期的なデータベースの<quote>バキューム</quote>があります。
この作業については<xref linkend="routine-vacuuming"/>で説明します。
問い合わせプランナで使用される統計情報の更新も密接に関連しますが、こちらに関しては<xref linkend="vacuum-for-statistics"/>で説明します。
  </para>

  <para>
<!--
   Another task that might need periodic attention is log file management.
   This is discussed in <xref linkend="logfile-maintenance"/>.
-->
この他、定期的に行わなければならない作業にログファイルの管理があります。
これについては<xref linkend="logfile-maintenance"/>で説明します。
  </para>

  <para>
<!--
   <ulink
   url="https://bucardo.org/check_postgres/"><application>check_postgres</application></ulink>
   is available for monitoring database health and reporting unusual
   conditions.  <application>check_postgres</application> integrates with
   Nagios and MRTG, but can be run standalone too.
-->
<ulink url="https://bucardo.org/check_postgres/"><application>check_postgres</application></ulink>が、データベースの健全性を監視し、異常な状態を報告するために用意されています。
<application>check_postgres</application>はNagiosおよびMRTGに組み込まれたものですが、独立して実行させることができます。
  </para>

  <para>
<!--
   <productname>PostgreSQL</productname> is low-maintenance compared
   to some other database management systems.  Nonetheless,
   appropriate attention to these tasks will go far towards ensuring a
   pleasant and productive experience with the system.
-->
<productname>PostgreSQL</productname>は他のデータベース管理システムに比べ、保守作業は少ないと言えます。
それでもなお、これらの作業に適切に注意することは、システムに対する快適かつ充実した経験を確実に得るのに効果があります。
  </para>

 <sect1 id="routine-vacuuming">
<!--
  <title>Routine Vacuuming</title>
-->
  <title>定常的なバキューム作業</title>

  <indexterm zone="routine-vacuuming">
   <primary>vacuum</primary>
  </indexterm>
  <indexterm zone="routine-vacuuming">
   <primary>バキューム</primary>
  </indexterm>

  <para>
<!--
   <productname>PostgreSQL</productname> databases require periodic
   maintenance known as <firstterm>vacuuming</firstterm>.  For many installations, it
   is sufficient to let vacuuming be performed by the <firstterm>autovacuum
   daemon</firstterm>, which is described in <xref linkend="autovacuum"/>.  You might
   need to adjust the autovacuuming parameters described there to obtain best
   results for your situation.  Some database administrators will want to
   supplement or replace the daemon's activities with manually-managed
   <command>VACUUM</command> commands, which typically are executed according to a
   schedule by <application>cron</application> or <application>Task
   Scheduler</application> scripts.  To set up manually-managed vacuuming properly,
   it is essential to understand the issues discussed in the next few
   subsections.  Administrators who rely on autovacuuming may still wish
   to skim this material to help them understand and adjust autovacuuming.
-->
<productname>PostgreSQL</productname>データベースは<firstterm>バキューム処理</firstterm>として知られている定期的な保守を必要とします。
多くのインストレーションでは、<xref linkend="autovacuum"/>で説明されている<firstterm>自動バキュームデーモン</firstterm>でのバキューム処理を行わせることで充分です。
それぞれの状況に合った最善の結果を得るため、そこで説明する自動バキューム用パラメータの調整が必要かもしれません。
データベース管理者によっては、<application>cron</application>もしくは<application>タスクスケジューラ</application>スクリプトに従って典型的に実行される、手作業管理の<command>VACUUM</command>コマンドによりデーモンの活動を補足したり、置き換えたりすることを意図するかもしれません。
手作業管理のバキューム処理を適切に設定するためには、以下のいくつかの副節で説明する問題点を理解することが必須です。
自動バキューム処理に信頼をおいている管理者にとっても、この資料に目を通すことはそれらの理解と自動バキューム処理の調整に役に立つことでしょう。
  </para>

  <sect2 id="vacuum-basics">
<!--
   <title>Vacuuming Basics</title>
-->
   <title>バキューム作業の基本</title>

   <para>
<!--
    <productname>PostgreSQL</productname>'s
    <link linkend="sql-vacuum"><command>VACUUM</command></link> command has to
    process each table on a regular basis for several reasons:
-->
<productname>PostgreSQL</productname>の<link linkend="sql-vacuum"><command>VACUUM</command></link>コマンドは以下の理由により定期的にそれぞれのテーブルを処理しなければなりません。

    <orderedlist>
     <listitem>
<!--
      <simpara>To recover or reuse disk space occupied by updated or deleted
      rows.</simpara>
-->
<simpara>
更新、あるいは削除された行によって占められたディスク領域の復旧または再利用。
</simpara>
     </listitem>

     <listitem>
<!--
      <simpara>To update data statistics used by the
      <productname>PostgreSQL</productname> query planner.</simpara>
-->
<simpara>
<productname>PostgreSQL</productname>問い合わせプランナによって使用されるデータ統計情報の更新。
</simpara>
     </listitem>

     <listitem>
<!--
      <simpara>To update the visibility map, which speeds
      up <link linkend="indexes-index-only-scans">index-only
      scans</link>.</simpara>
-->
      <simpara>
可視性マップの更新。
これにより<link linkend="indexes-index-only-scans">インデックスオンリースキャン</link>が高速化される。
      </simpara>
     </listitem>

     <listitem>
<!--
      <simpara>To protect against loss of very old data due to
      <firstterm>transaction ID wraparound</firstterm> or
      <firstterm>multixact ID wraparound</firstterm>.</simpara>
-->
<simpara>
<firstterm>トランザクションIDの周回</firstterm>または<firstterm>マルチトランザクションIDの周回</firstterm>による非常に古いデータの損失を防止。
</simpara>
     </listitem>
    </orderedlist>

<!--
    Each of these reasons dictates performing <command>VACUUM</command> operations
    of varying frequency and scope, as explained in the following subsections.
-->
以降の副節で説明するように、これらの理由の1つ1つは<command>VACUUM</command>操作の実行について、その頻度の変動や対象領域の変動に影響します。
   </para>

   <para>
<!--
    There are two variants of <command>VACUUM</command>: standard <command>VACUUM</command>
    and <command>VACUUM FULL</command>.  <command>VACUUM FULL</command> can reclaim more
    disk space but runs much more slowly.  Also,
    the standard form of <command>VACUUM</command> can run in parallel with production
    database operations.  (Commands such as <command>SELECT</command>,
    <command>INSERT</command>, <command>UPDATE</command>, and
    <command>DELETE</command> will continue to function normally, though you
    will not be able to modify the definition of a table with commands such as
    <command>ALTER TABLE</command> while it is being vacuumed.)
    <command>VACUUM FULL</command> requires an
    <literal>ACCESS EXCLUSIVE</literal> lock on the table it is
    working on, and therefore cannot be done in parallel with other use
    of the table.  Generally, therefore,
    administrators should strive to use standard <command>VACUUM</command> and
    avoid <command>VACUUM FULL</command>.
-->
<command>VACUUM</command>には、標準<command>VACUUM</command>と<command>VACUUM FULL</command>という２つの種類があります。
<command>VACUUM FULL</command>はより多くのディスク容量を回収することができますが、実行にとても時間がかかります。
また、<command>VACUUM</command>の標準形式は実運用のデータベースに対する操作と同時に実行させることができます。
（<command>SELECT</command>、<command>INSERT</command>、<command>UPDATE</command>、<command>DELETE</command>などのコマンドは通常通りに動作し続けます。
しかし、バキューム処理中は<command>ALTER TABLE</command>などのコマンドを使用してテーブル定義を変更することはできません。）
<command>VACUUM FULL</command>はそれが作用するテーブルに対し<literal>ACCESS EXCLUSIVE</literal>ロックを必要とするので、それらテーブルのその他の用途と並行して行うことはできません。
一般的に、管理者は標準<command>VACUUM</command>の使用に努め、<command>VACUUM FULL</command>の使用を避けるべきです。
   </para>

   <para>
<!--
    <command>VACUUM</command> creates a substantial amount of I/O
    traffic, which can cause poor performance for other active sessions.
    There are configuration parameters that can be adjusted to reduce the
    performance impact of background vacuuming &mdash; see
    <xref linkend="runtime-config-resource-vacuum-cost"/>.
-->
<command>VACUUM</command>は、かなりの量のI/Oトラフィックを発生させます。
このため、他の実行中のセッションの性能を劣化させる可能性があります。
バックグラウンドで実行されるバキューム処理による性能への影響を軽減させることを調整できるような設定パラメータがあります。
<xref linkend="runtime-config-resource-vacuum-cost"/>を参照してください。
   </para>
  </sect2>

  <sect2 id="vacuum-for-space-recovery">
<!--
   <title>Recovering Disk Space</title>
-->
   <title>ディスク容量の復旧</title>

   <indexterm zone="vacuum-for-space-recovery">
    <primary>disk space</primary>
   </indexterm>
   <indexterm zone="vacuum-for-space-recovery">
    <primary>ディスク容量</primary>
   </indexterm>

   <para>
<!--
    In <productname>PostgreSQL</productname>, an
    <command>UPDATE</command> or <command>DELETE</command> of a row does not
    immediately remove the old version of the row.
    This approach is necessary to gain the benefits of multiversion
    concurrency control (<acronym>MVCC</acronym>, see <xref linkend="mvcc"/>): the row version
    must not be deleted while it is still potentially visible to other
    transactions. But eventually, an outdated or deleted row version is no
    longer of interest to any transaction. The space it occupies must then be
    reclaimed for reuse by new rows, to avoid unbounded growth of disk
    space requirements. This is done by running <command>VACUUM</command>.
-->
<productname>PostgreSQL</productname>では、行の<command>UPDATE</command>もしくは<command>DELETE</command>は古い行を即座に削除しません。
この方法は、多版同時性制御（<acronym>MVCC</acronym>。<xref linkend="mvcc"/>を参照してください）の恩恵を受けるために必要なものです。
あるバージョンの行は他のトランザクションから参照される可能性がある場合は削除されてはなりません。
しかし最終的には、更新された前の行や削除された行を参照するトランザクションはなくなります。
必要なディスク容量が無制限に増加しないように、これらが占める領域は、新しい行で再利用できるように回収されなければなりません。
これは<command>VACUUM</command>を実行することで行われます。
   </para>

   <para>
<!--
    The standard form of <command>VACUUM</command> removes dead row
    versions in tables and indexes and marks the space available for
    future reuse.  However, it will not return the space to the operating
    system, except in the special case where one or more pages at the
    end of a table become entirely free and an exclusive table lock can be
    easily obtained.  In contrast, <command>VACUUM FULL</command> actively compacts
    tables by writing a complete new version of the table file with no dead
    space.  This minimizes the size of the table, but can take a long time.
    It also requires extra disk space for the new copy of the table, until
    the operation completes.
-->
標準形式の<command>VACUUM</command>は、テーブルとインデックス内の無効な行バージョンを削除し、その領域を将来の再利用が可能であるものとして記録します。
しかし、その領域をオペレーティングシステムに返却することはありません。
例外として、テーブルの末尾に完全に空のページが存在し、かつそのテーブルの排他ロックが容易に獲得できるような特殊な場合には、その領域を返却します。
対照的に<command>VACUUM FULL</command>は、無効な領域のない全く新しいバージョンのテーブルファイルを書き出すことで、積極的にテーブルを圧縮します。
テーブルの容量を最小化しますが、長い時間がかかる可能性があります。
また操作が終わるまで、テーブルの新しいコピー用に余計なディスク領域を必要とします。
   </para>

   <para>
<!--
    The usual goal of routine vacuuming is to do standard <command>VACUUM</command>s
    often enough to avoid needing <command>VACUUM FULL</command>.  The
    autovacuum daemon attempts to work this way, and in fact will
    never issue <command>VACUUM FULL</command>.  In this approach, the idea
    is not to keep tables at their minimum size, but to maintain steady-state
    usage of disk space: each table occupies space equivalent to its
    minimum size plus however much space gets used up between vacuum runs.
    Although <command>VACUUM FULL</command> can be used to shrink a table back
    to its minimum size and return the disk space to the operating system,
    there is not much point in this if the table will just grow again in the
    future.  Thus, moderately-frequent standard <command>VACUUM</command> runs are a
    better approach than infrequent <command>VACUUM FULL</command> runs for
    maintaining heavily-updated tables.
-->
定常的なバキューム作業の通例の目安は<command>VACUUM FULL</command>の必要性を避けるに充分な頻度で標準<command>VACUUM</command>を行うことです。
自動バキュームデーモンはこのようにして作動を試みます。
そして実際<command>VACUUM FULL</command>を行いません。
この手法において、その発想はテーブルを最小サイズに保つのではなく、ディスク領域使用の安定状態を保持することです。
それぞれのテーブルは、その最小サイズにバキューム作業とバキューム作業の間で使用されることになる容量を加えたのに等しい空間を占有します。
<command>VACUUM FULL</command>は、テーブルをその最小サイズまで縮小し、ディスク空間をオペレーティングシステムに返却するために使用することができますが、もし将来そのテーブルが再び肥大化するのであれば、大した意味がありません。
従って、程よい頻度の標準<command>VACUUM</command>を実行するほうが、不定期の<command>VACUUM FULL</command>を実行するより大量の更新テーブルを保守するにはより良い取り組みとなります。
   </para>

   <para>
<!--
    Some administrators prefer to schedule vacuuming themselves, for example
    doing all the work at night when load is low.
    The difficulty with doing vacuuming according to a fixed schedule
    is that if a table has an unexpected spike in update activity, it may
    get bloated to the point that <command>VACUUM FULL</command> is really necessary
    to reclaim space.  Using the autovacuum daemon alleviates this problem,
    since the daemon schedules vacuuming dynamically in response to update
    activity.  It is unwise to disable the daemon completely unless you
    have an extremely predictable workload.  One possible compromise is
    to set the daemon's parameters so that it will only react to unusually
    heavy update activity, thus keeping things from getting out of hand,
    while scheduled <command>VACUUM</command>s are expected to do the bulk of the
    work when the load is typical.
-->
例えば負荷が少ない夜間に全ての作業を行うように、一部の管理者は自身で計画したバキューム作業の方を選びます。
固定したスケジュールに従ってバキューム作業を行うことについての問題は、もし更新作業によりテーブルが予期せぬ急増に遭遇した場合、空き領域を回収するために<command>VACUUM FULL</command>が本当に必要となるところまで肥大化することです。
自動バキュームデーモンを使用することにより、この問題は緩和されます。
なぜなら、このデーモンは更新作業に反応して動的にバキューム作業を計画するからです。
完全に作業量を予測することができない限り、デーモンを完全に無効化するのは勧められません。
取り得る妥協案の1つは、いつになく激しい更新作業にのみ反応するよう、デーモンのパラメータを設定することです。
これにより、抑制可能な範囲を維持しつつ、負荷が標準的な場合に計画化された<command>VACUUM</command>がまとめて作業を行うことを想定することができます。
   </para>

   <para>
<!--
    For those not using autovacuum, a typical approach is to schedule a
    database-wide <command>VACUUM</command> once a day during a low-usage period,
    supplemented by more frequent vacuuming of heavily-updated tables as
    necessary. (Some installations with extremely high update rates vacuum
    their busiest tables as often as once every few minutes.) If you have
    multiple databases in a cluster, don't forget to
    <command>VACUUM</command> each one; the program <xref
    linkend="app-vacuumdb"/> might be helpful.
-->
自動バキュームを使用しない場合の典型的な方式は、データベース全体の<command>VACUUM</command>を1日1回使用頻度が低い時間帯にスケジュールすることです。
必要に応じて、更新頻度の激しいテーブルのバキューム処理をより頻繁に行うよう追加してください。
（非常に高い頻度でデータの更新を行うインストレーションの中では、分間隔位という頻度で高負荷なテーブルの<command>VACUUM</command>を行うこともあります。）
1つのクラスタで複数のデータベースがある場合、それぞれをバキュームすることを忘れないでください。
<xref linkend="app-vacuumdb"/>プログラムが役に立つかもしれません。
   </para>

   <tip>
   <para>
<!--
    Plain <command>VACUUM</command> may not be satisfactory when
    a table contains large numbers of dead row versions as a result of
    massive update or delete activity.  If you have such a table and
    you need to reclaim the excess disk space it occupies, you will need
    to use <command>VACUUM FULL</command>, or alternatively
    <link linkend="sql-cluster"><command>CLUSTER</command></link>
    or one of the table-rewriting variants of
    <link linkend="sql-altertable"><command>ALTER TABLE</command></link>.
    These commands rewrite an entire new copy of the table and build
    new indexes for it.  All these options require an
    <literal>ACCESS EXCLUSIVE</literal> lock.  Note that
    they also temporarily use extra disk space approximately equal to the size
    of the table, since the old copies of the table and indexes can't be
    released until the new ones are complete.
-->
大規模な更新や削除作業の結果としてテーブルが無効な行バージョンを大量に含む場合、通常の<command>VACUUM</command>は満足のゆくものではないかもしれません。
もしそのようなテーブルを所有し、それが占有する余分なディスク空間の回収が必要であれば、<command>VACUUM FULL</command>、またはその代わりに<link linkend="sql-cluster"><command>CLUSTER</command></link>やテーブルを書き換える<link linkend="sql-altertable"><command>ALTER TABLE</command></link>構文の1つを使用しなければなりません。
これらのコマンドはテーブル全体を新しいコピーに書き換え、それに対する新規インデックスを作成します。
これらの選択肢はすべて<literal>ACCESS EXCLUSIVE</literal>ロックを必要とします。
新しいものが完成するまで、テーブルの旧コピーとインデックスは解放されませんので、元のテーブルと同程度の容量の余計なディスク領域も一時的に使用することに注意してください。
   </para>
   </tip>

   <tip>
   <para>
<!--
    If you have a table whose entire contents are deleted on a periodic
    basis, consider doing it with
    <link linkend="sql-truncate"><command>TRUNCATE</command></link> rather
    than using <command>DELETE</command> followed by
    <command>VACUUM</command>. <command>TRUNCATE</command> removes the
    entire content of the table immediately, without requiring a
    subsequent <command>VACUUM</command> or <command>VACUUM
    FULL</command> to reclaim the now-unused disk space.
    The disadvantage is that strict MVCC semantics are violated.
-->
テーブルの内容が定期的に完全に削除される場合、<command>DELETE</command>の後に<command>VACUUM</command>を使用するよりも、<link linkend="sql-truncate"><command>TRUNCATE</command></link>を使用する方が良いでしょう。
<command>TRUNCATE</command>はテーブルの全ての内容を即座に削除します。
また、その後に不要となったディスク容量を回収するために<command>VACUUM</command>や<command>VACUUM FULL</command>を行う必要がありません。
不利な点は厳格なMVCCの意味論に違反することです。
   </para>
   </tip>
  </sect2>

  <sect2 id="vacuum-for-statistics">
<!--
   <title>Updating Planner Statistics</title>
-->
   <title>プランナ用の統計情報の更新</title>

   <indexterm zone="vacuum-for-statistics">
    <primary>statistics</primary>
    <secondary>of the planner</secondary>
   </indexterm>
   <indexterm zone="vacuum-for-statistics">
    <primary>統計情報</primary>
    <secondary>プランナの</secondary>
   </indexterm>

   <indexterm zone="vacuum-for-statistics">
    <primary>ANALYZE</primary>
   </indexterm>

   <para>
<!--
    The <productname>PostgreSQL</productname> query planner relies on
    statistical information about the contents of tables in order to
    generate good plans for queries.  These statistics are gathered by
    the <link linkend="sql-analyze"><command>ANALYZE</command></link> command,
    which can be invoked by itself or
    as an optional step in <command>VACUUM</command>.  It is important to have
    reasonably accurate statistics, otherwise poor choices of plans might
    degrade database performance.
-->
<productname>PostgreSQL</productname>問い合わせプランナは、優れた問い合わせ計画を作成するのに、テーブルの内容に関する統計情報に依存しています。
この統計情報は<link linkend="sql-analyze"><command>ANALYZE</command></link>コマンドによって収集されます。
このコマンドはそのものを呼び出す以外にも、<command>VACUUM</command>のオプション処理としても呼び出すことができます。
合理的な精度の統計情報を持つことは重要です。
さもないと非効率的な計画を選択してしまい、データベースの性能を悪化させてしまいます。
   </para>

   <para>
<!--
    The autovacuum daemon, if enabled, will automatically issue
    <command>ANALYZE</command> commands whenever the content of a table has
    changed sufficiently.  However, administrators might prefer to rely
    on manually-scheduled <command>ANALYZE</command> operations, particularly
    if it is known that update activity on a table will not affect the
    statistics of <quote>interesting</quote> columns.  The daemon schedules
    <command>ANALYZE</command> strictly as a function of the number of rows
    inserted or updated; it has no knowledge of whether that will lead
    to meaningful statistical changes.
-->
自動バキュームデーモンが有効になっている場合は、テーブルの内容が大きく変更されたときはいつでも自動的に<command>ANALYZE</command>コマンドを発行します。
しかし、特にテーブルの更新作業が<quote>興味のある</quote>列の統計情報に影響を与えないことが判っている時、手作業により計画された<command>ANALYZE</command>操作を当てにする方が好ましいと管理者は思うかもしれません。
デーモンは、挿入または更新された行数の関数として<command>ANALYZE</command>を厳密に計画します。
しかし、意味のある統計情報の変更につながるかどうかは判りません。
   </para>

   <para>
<!--
    Tuples changed in partitions and inheritance children do not trigger
    analyze on the parent table.  If the parent table is empty or rarely
    changed, it may never be processed by autovacuum, and the statistics for
    the inheritance tree as a whole won't be collected. It is necessary to
    run <command>ANALYZE</command> on the parent table manually in order to
    keep the statistics up to date.
-->
パーティションや継承の子で変更されたタプルは親テーブルでの解析を誘発しません。
親テーブルが空であったり、まれにしか変更されなかったりする場合、自動バキュームにより処理されることはなく、継承ツリー全体としての統計情報は収集されないかもしれません。
統計情報を最新に保つためには、親テーブルで<command>ANALYZE</command>を手動で実行することが必要です。
   </para>

   <para>
<!--
    As with vacuuming for space recovery, frequent updates of statistics
    are more useful for heavily-updated tables than for seldom-updated
    ones. But even for a heavily-updated table, there might be no need for
    statistics updates if the statistical distribution of the data is
    not changing much. A simple rule of thumb is to think about how much
    the minimum and maximum values of the columns in the table change.
    For example, a <type>timestamp</type> column that contains the time
    of row update will have a constantly-increasing maximum value as
    rows are added and updated; such a column will probably need more
    frequent statistics updates than, say, a column containing URLs for
    pages accessed on a website. The URL column might receive changes just
    as often, but the statistical distribution of its values probably
    changes relatively slowly.
-->
領域復旧のためのバキューム処理と同様、頻繁な統計情報の更新は、滅多に更新されないテーブルよりも更新の激しいテーブルにとってより有益です。
しかし、頻繁に更新されるテーブルであっても、データの統計的な分布が大きく変更されなければ、統計情報を更新する必要はありません。
単純な鉄則は、テーブル内の列の最小値、最大値にどのくらいの変化があったかを考えることです。
例えば、行の更新時刻を保持する<type>timestamp</type>列の場合、最大値は行が追加、更新されるにつれて、単純に増加します。
こういった列は、おそらく、例えば、あるWebサイト上のアクセスされたページのURLを保持する列よりも頻繁に統計情報を更新する必要があるでしょう。
このURL列の更新頻度も高いものかもしれませんが、その値の統計的な分布の変更は相対的に見ておそらく低いものです。
   </para>

   <para>
<!--
    It is possible to run <command>ANALYZE</command> on specific tables and even
    just specific columns of a table, so the flexibility exists to update some
    statistics more frequently than others if your application requires it.
    In practice, however, it is usually best to just analyze the entire
    database, because it is a fast operation.  <command>ANALYZE</command> uses a
    statistically random sampling of the rows of a table rather than reading
    every single row.
-->
特定のテーブルに対して<command>ANALYZE</command>を実行することができます。
また、テーブルの特定の列のみに対してさえも実行することができます。
ですので、アプリケーションの要求に応じて、他よりも頻繁に一部の統計情報を更新できるような柔軟性があります。
しかし、実際には、操作が高速であるため、単にデータベース全体を解析することが最善です。
<command>ANALYZE</command>は、すべての行を読むのではなく、テーブルから統計的にランダムな行を抽出して使用します。
   </para>

   <tip>
    <para>
<!--
     Although per-column tweaking of <command>ANALYZE</command> frequency might not be
     very productive, you might find it worthwhile to do per-column
     adjustment of the level of detail of the statistics collected by
     <command>ANALYZE</command>.  Columns that are heavily used in <literal>WHERE</literal>
     clauses and have highly irregular data distributions might require a
     finer-grain data histogram than other columns.  See <command>ALTER TABLE
     SET STATISTICS</command>, or change the database-wide default using the <xref
     linkend="guc-default-statistics-target"/> configuration parameter.
-->
列単位での<command>ANALYZE</command>実行頻度の調整はあまり実用的とは言えるものではありませんが、<command>ANALYZE</command>で集計される統計情報の詳細レベルの調整を列単位で行うことは価値がある場合があります。
<literal>WHERE</literal>句でよく使用され、データ分布の規則性がほとんどない列は、他の列よりもより細かいデータのヒストグラムが必要になるでしょう。
<command>ALTER TABLE SET STATISTICS</command>を参照するか、<xref linkend="guc-default-statistics-target"/>設定パラメータでデータベース全体のデフォルトを変更してください。
    </para>

    <para>
<!--
     Also, by default there is limited information available about
     the selectivity of functions.  However, if you create a statistics
     object or an expression
     index that uses a function call, useful statistics will be
     gathered about the function, which can greatly improve query
     plans that use the expression index.
-->
またデフォルトで、関数の選択性に関して利用可能な制限付きの情報があります。
しかし、統計情報オブジェクトや関数呼び出しを使用する式インデックスを作成する場合、有用な統計情報が関数に関して収集されます。
これにより式インデックスを使用する問い合わせ計画を大きく改良することができます。
    </para>
   </tip>

   <tip>
    <para>
<!--
     The autovacuum daemon does not issue <command>ANALYZE</command> commands for
     foreign tables, since it has no means of determining how often that
     might be useful.  If your queries require statistics on foreign tables
     for proper planning, it's a good idea to run manually-managed
     <command>ANALYZE</command> commands on those tables on a suitable schedule.
-->
自動バキュームデーモンは、有益になる頻度を決定する手段がありませんので、外部テーブルに対して<command>ANALYZE</command>コマンドを発行しません。
問い合わせが適切な計画作成のために外部テーブルの統計情報が必要であれば、適当なスケジュールでこれらのテーブルに対して手作業で管理する<command>ANALYZE</command>コマンドを実行することを勧めます。
    </para>
   </tip>

   <tip>
    <para>
<!--
     The autovacuum daemon does not issue <command>ANALYZE</command> commands
     for partitioned tables.  Inheritance parents will only be analyzed if the
     parent itself is changed - changes to child tables do not trigger
     autoanalyze on the parent table.  If your queries require statistics on
     parent tables for proper planning, it is necessary to periodically run
     a manual <command>ANALYZE</command> on those tables to keep the statistics
     up to date.
-->
自動バキュームデーモンはパーティション化テーブルに対して<command>ANALYZE</command>コマンドを発行しません。
継承の親は親自身が変更された場合にのみ解析されます。子テーブルの変更は親テーブルでの自動解析を誘発しません。
もし問い合わせが適切な計画のために親テーブルの統計情報を必要とするなら、統計情報を最新に保つために、それらのテーブルに対して定期的に手動で<command>ANALYZE</command>を実行することが必要です。
    </para>
   </tip>

  </sect2>

  <sect2 id="vacuum-for-visibility-map">
<!--
   <title>Updating the Visibility Map</title>
-->
   <title>可視性マップの更新</title>

   <para>
<!--
    Vacuum maintains a <link linkend="storage-vm">visibility map</link> for each
    table to keep track of which pages contain only tuples that are known to be
    visible to all active transactions (and all future transactions, until the
    page is again modified).  This has two purposes.  First, vacuum
    itself can skip such pages on the next run, since there is nothing to
    clean up.
-->
バキュームは、どのページにすべての有効トランザクション（およびページが再度更新されるまでの将来のトランザクション）で可視であることが分かっているタプルのみが含まれるかを追跡するために、各テーブルの<link linkend="storage-vm">可視性マップ</link>の保守を行います。
２つの目的があります。
１つ目はバキューム自身が、整理するものがありませんので、こうしたページを次回飛ばすことができます。
   </para>

   <para>
<!--
    Second, it allows <productname>PostgreSQL</productname> to answer some
    queries using only the index, without reference to the underlying table.
    Since <productname>PostgreSQL</productname> indexes don't contain tuple
    visibility information, a normal index scan fetches the heap tuple for each
    matching index entry, to check whether it should be seen by the current
    transaction.
    An <link linkend="indexes-index-only-scans"><firstterm>index-only
    scan</firstterm></link>, on the other hand, checks the visibility map first.
    If it's known that all tuples on the page are
    visible, the heap fetch can be skipped.  This is most useful on
    large data sets where the visibility map can prevent disk accesses.
    The visibility map is vastly smaller than the heap, so it can easily be
    cached even when the heap is very large.
-->
２つ目は、<productname>PostgreSQL</productname>が、背後にあるテーブルを参照することなく、インデックスのみを使用して一部の問い合わせに応えることができるようになります。
<productname>PostgreSQL</productname>のインデックスにはタプルの可視性に関する情報を持ちませんので、通常のインデックススキャンは合致したインデックス項目のヒープタプルを取り込み、現在のトランザクションから可視であるべきかどうか検査します。
一方で<link linkend="indexes-index-only-scans"><firstterm>インデックスオンリースキャン</firstterm></link>はまず可視性マップを検査します。
そのページのタプルがすべて可視であることが分かれば、ヒープの取り出しを省くことができます。
可視性マップによりディスクアクセスを防ぐことができる大規模なデータ群に対して、特に有効です。
可視性マップはヒープより非常に小さいため、ヒープが非常に大きい場合であっても簡単にキャッシュすることができます。
   </para>
  </sect2>

  <sect2 id="vacuum-for-wraparound">
<!--
   <title>Preventing Transaction ID Wraparound Failures</title>
-->
   <title>トランザクションIDの周回エラーの防止</title>

   <indexterm zone="vacuum-for-wraparound">
    <primary>transaction ID</primary>
    <secondary>wraparound</secondary>
   </indexterm>
   <indexterm zone="vacuum-for-wraparound">
    <primary>トランザクションID</primary>
    <secondary>周回</secondary>
   </indexterm>

    <indexterm>
     <primary>wraparound</primary>
     <secondary>of transaction IDs</secondary>
    </indexterm>
    <indexterm>
     <primary>周回</primary>
     <secondary>トランザクションIDの</secondary>
    </indexterm>

   <para>
<!--
    <productname>PostgreSQL</productname>'s
    <link linkend="mvcc-intro">MVCC</link> transaction semantics
    depend on being able to compare transaction ID (<acronym>XID</acronym>)
    numbers: a row version with an insertion XID greater than the current
    transaction's XID is <quote>in the future</quote> and should not be visible
    to the current transaction.  But since transaction IDs have limited size
    (32 bits) a cluster that runs for a long time (more
    than 4 billion transactions) would suffer <firstterm>transaction ID
    wraparound</firstterm>: the XID counter wraps around to zero, and all of a sudden
    transactions that were in the past appear to be in the future &mdash; which
    means their output become invisible.  In short, catastrophic data loss.
    (Actually the data is still there, but that's cold comfort if you cannot
    get at it.)  To avoid this, it is necessary to vacuum every table
    in every database at least once every two billion transactions.
-->
<productname>PostgreSQL</productname>の<link linkend="mvcc-intro">MVCC</link>トランザクションのセマンティクスは、トランザクションID（<acronym>XID</acronym>）番号の比較が可能であることに依存しています。
現在のトランザクションのXIDよりも新しい挿入時のXIDを持ったバージョンの行は、<quote>未来のもの</quote>であり、現在のトランザクションから可視であってはなりません。
しかし、トランザクションIDのサイズには制限（32ビット）があり、長時間（40億トランザクション）稼働しているクラスタは<firstterm>トランザクションの周回</firstterm>を経験します。
XIDのカウンタが一周して0に戻り、そして、突然に、過去になされたトランザクションが将来のものと見えるように、つまり、その出力が不可視になります。
端的に言うと、破滅的なデータの損失です。
（実際はデータは保持されていますが、それを入手することができなければ、慰めにならないでしょう。）
これを防ぐためには、すべてのデータベースにあるすべてのテーブルを少なくとも20億トランザクションごとにバキュームする必要があります。
   </para>

   <para>
<!--
    The reason that periodic vacuuming solves the problem is that
    <command>VACUUM</command> will mark rows as <emphasis>frozen</emphasis>, indicating that
    they were inserted by a transaction that committed sufficiently far in
    the past that the effects of the inserting transaction are certain to be
    visible to all current and future transactions.
    Normal XIDs are
    compared using modulo-2<superscript>32</superscript> arithmetic. This means
    that for every normal XID, there are two billion XIDs that are
    <quote>older</quote> and two billion that are <quote>newer</quote>; another
    way to say it is that the normal XID space is circular with no
    endpoint. Therefore, once a row version has been created with a particular
    normal XID, the row version will appear to be <quote>in the past</quote> for
    the next two billion transactions, no matter which normal XID we are
    talking about. If the row version still exists after more than two billion
    transactions, it will suddenly appear to be in the future. To
    prevent this, <productname>PostgreSQL</productname> reserves a special XID,
    <literal>FrozenTransactionId</literal>, which does not follow the normal XID
    comparison rules and is always considered older
    than every normal XID.
    Frozen row versions are treated as if the inserting XID were
    <literal>FrozenTransactionId</literal>, so that they will appear to be
    <quote>in the past</quote> to all normal transactions regardless of wraparound
    issues, and so such row versions will be valid until deleted, no matter
    how long that is.
-->
定期的なバキューム処理によりこの問題が解決する理由は、<command>VACUUM</command>が行に<emphasis>凍結状態</emphasis>という印をつけて、挿入トランザクションの効果が確実に可視になるような十分遠い過去にコミットされたトランザクションによりそれらが挿入されたことを表すからです。
<productname>PostgreSQL</productname>は特別なXID、<literal>FrozenTransactionId</literal>を確保します。
このXIDは通常のXIDの比較規則には従わず、常に全ての通常のXIDよりも古いものとみなされます。
通常のXID（2以上の値）はmodulo-2<superscript>32</superscript>という数式を使用して比較されます。
これは、全ての通常のXIDでは、20億の<quote>より古い</quote>XIDと20億の<quote>より新しい</quote>XIDが存在することを意味します。
言い換えると、通常のXID空間は終わることなく循環されているということです。
そのため、ある特定のXIDであるバージョンの行を作成すると、そのバージョンの行は、以降の20億トランザクションからはどの通常のXIDについて比較しているのかには関係なく、 <quote>過去のもの</quote>と認識されます。
そのバージョンの行が20億トランザクション以上後にも存在していた場合、それは突然に未来のものとして認識されます。
これを防ぐために、凍結された行バージョンは挿入XIDが<literal>FrozenTransactionId</literal>であるかのように扱われ、それで、周回問題に関係なく、すべての通常のトランザクションから<quote>過去のもの</quote>として認識され、また、そのバージョンの行はどれだけ古いものであろうと、削除されるまで有効状態となります。
   </para>

   <note>
    <para>
<!--
     In <productname>PostgreSQL</productname> versions before 9.4, freezing was
     implemented by actually replacing a row's insertion XID
     with <literal>FrozenTransactionId</literal>, which was visible in the
     row's <structname>xmin</structname> system column.  Newer versions just set a flag
     bit, preserving the row's original <structname>xmin</structname> for possible
     forensic use.  However, rows with <structname>xmin</structname> equal
     to <literal>FrozenTransactionId</literal> (2) may still be found
     in databases <application>pg_upgrade</application>'d from pre-9.4 versions.
-->
9.4より前のバージョンの<productname>PostgreSQL</productname>では、行の挿入XIDを実際に<literal>FrozenTransactionId</literal>で置換することで凍結が実装されており、これは行の<structname>xmin</structname>システム列として見えていました。
それより新しいバージョンでは単にフラグのビットをセットするだけで、行の元の<structname>xmin</structname>は後の検証での利用に備えて保存します。
しかし、9.4以前のバージョンから<application>pg_upgrade</application>でアップグレードしたデータベースでは、<structname>xmin</structname>が <literal>FrozenTransactionId</literal> (2)に等しい行がまだあるかもしれません。
    </para>
    <para>
<!--
     Also, system catalogs may contain rows with <structname>xmin</structname> equal
     to <literal>BootstrapTransactionId</literal> (1), indicating that they were
     inserted during the first phase of <application>initdb</application>.
     Like <literal>FrozenTransactionId</literal>, this special XID is treated as
     older than every normal XID.
-->
また、システムカタログには<structname>xmin</structname>が<literal>BootstrapTransactionId</literal> (1)に等しい行が含まれる場合があり、これはその行が<application>initdb</application>の最初の段階で挿入されたことを意味します。
<literal>FrozenTransactionId</literal>と同様、この特別なXIDはすべての通常のXIDよりも古いものとして扱われます。
    </para>
   </note>

   <para>
<!--
    <xref linkend="guc-vacuum-freeze-min-age"/>
    controls how old an XID value has to be before rows bearing that XID will be
    frozen.  Increasing this setting may avoid unnecessary work if the
    rows that would otherwise be frozen will soon be modified again,
    but decreasing this setting increases
    the number of transactions that can elapse before the table must be
    vacuumed again.
-->
<xref linkend="guc-vacuum-freeze-min-age"/>は、その行バージョンが凍結される前に、XID値がどのくらい経過しているのかを制御します。
この設定値を大きくすることで、そうでなければ凍結状態になる行がすぐに再び修正されるのであれば、不必要な作業を避けられるかもしれませんが、この設定値を小さくすることでテーブルを次にバキュームする必要が起こるまで継続できるトランザクション数が増加します。
   </para>

   <para>
<!--
    <command>VACUUM</command> uses the <link linkend="storage-vm">visibility map</link>
    to determine which pages of a table must be scanned.  Normally, it
    will skip pages that don't have any dead row versions even if those pages
    might still have row versions with old XID values.  Therefore, normal
    <command>VACUUM</command>s won't always freeze every old row version in the table.
    When that happens, <command>VACUUM</command> will eventually need to perform an
    <firstterm>aggressive vacuum</firstterm>, which will freeze all eligible unfrozen
    XID and MXID values, including those from all-visible but not all-frozen pages.
    In practice most tables require periodic aggressive vacuuming.
    <xref linkend="guc-vacuum-freeze-table-age"/>
    controls when <command>VACUUM</command> does that: all-visible but not all-frozen
    pages are scanned if the number of transactions that have passed since the
    last such scan is greater than <varname>vacuum_freeze_table_age</varname> minus
    <varname>vacuum_freeze_min_age</varname>. Setting
    <varname>vacuum_freeze_table_age</varname> to 0 forces <command>VACUUM</command> to
    always use its aggressive strategy.
-->
<command>VACUUM</command>は<link linkend="storage-vm">可視性マップ</link>を使用して、テーブルのどのページをスキャンする必要があるかを決定します。
通常は、無効な行バージョンを持っていないページをスキップします。このとき、そのページに古いXID値の行バージョンがまだある可能性があったとしても読み飛ばします。
したがって、通常の<command>VACUUM</command>では必ずしもテーブル内のすべての古い行バージョンを凍結するわけではありません。
そのようなことが起きた場合には、最終的に<command>VACUUM</command>で<firstterm>積極的なバキューム</firstterm>を実行する必要があるでしょう。そのときは、全可視ではあるが全凍結ではないページにあるものを含めて、適切な凍結されていないXID値やMXID値をすべて凍結します。
実際には、ほとんどのテーブルには定期的な積極的なバキュームが必要です。
<xref linkend="guc-vacuum-freeze-table-age"/>は<command>VACUUM</command>がいつこれを行うかを制御します。
つまり、最後にそのようなスキャンが行われた後に実行されたトランザクションの数が<varname>vacuum_freeze_table_age</varname>から<varname>vacuum_freeze_min_age</varname>を引いた数より大きいとき、全可視ではあるが全凍結ではないページもスキャンされます。
<varname>vacuum_freeze_table_age</varname>を0に設定すると<command>VACUUM</command>は常にこの積極的な戦略を使うようになります。
   </para>

   <para>
<!--
    The maximum time that a table can go unvacuumed is two billion
    transactions minus the <varname>vacuum_freeze_min_age</varname> value at
    the time of the last aggressive vacuum. If it were to go
    unvacuumed for longer than
    that, data loss could result.  To ensure that this does not happen,
    autovacuum is invoked on any table that might contain unfrozen rows with
    XIDs older than the age specified by the configuration parameter <xref
    linkend="guc-autovacuum-freeze-max-age"/>.  (This will happen even if
    autovacuum is disabled.)
-->
テーブルをバキュームすることなく処理できる最大の時間は、20億トランザクションから最後に積極的なバキュームを実行した時点の<varname>vacuum_freeze_min_age</varname>の値を差し引いたものです。
この時間よりも長期間バキュームを行わないと、データ損失が発生するかもしれません。
これを確実に防止するために、自動バキュームが<xref linkend="guc-autovacuum-freeze-max-age"/>設定パラメータで指定された時代より古いXIDを持つ、凍結状態でない行を含む可能性がある任意のテーブルに対して呼び出されます。
（これは自動バキュームが無効であっても起こります。）
   </para>

   <para>
<!--
    This implies that if a table is not otherwise vacuumed,
    autovacuum will be invoked on it approximately once every
    <varname>autovacuum_freeze_max_age</varname> minus
    <varname>vacuum_freeze_min_age</varname> transactions.
    For tables that are regularly vacuumed for space reclamation purposes,
    this is of little importance.  However, for static tables
    (including tables that receive inserts, but no updates or deletes),
    there is no need to vacuum for space reclamation, so it can
    be useful to try to maximize the interval between forced autovacuums
    on very large static tables.  Obviously one can do this either by
    increasing <varname>autovacuum_freeze_max_age</varname> or decreasing
    <varname>vacuum_freeze_min_age</varname>.
-->
これは、あるテーブルがバキュームされていなかったとしても、自動バキュームがおよそ<varname>autovacuum_freeze_max_age</varname> - <varname>vacuum_freeze_min_age</varname>トランザクション毎に呼び出されることを意味します。
領域確保のために定常的にバキューム処理を行うテーブルでは、これは重要ではありません。
しかし、（挿入のみで更新や削除が行われないテーブルを含む）静的なテーブルでは、領域確保のためのバキューム処理を行う必要がなくなりますので、非常に長期間静的なテーブルでは、強制的な自動バキューム間の間隔を最大まで延ばすことができます。
記載するまでもありませんが、<varname>autovacuum_freeze_max_age</varname>を増やすことでも<varname>vacuum_freeze_min_age</varname>を減らすことでも、これを行うことができます。
   </para>

   <para>
<!--
    The effective maximum for <varname>vacuum_freeze_table_age</varname> is 0.95 *
    <varname>autovacuum_freeze_max_age</varname>; a setting higher than that will be
    capped to the maximum. A value higher than
    <varname>autovacuum_freeze_max_age</varname> wouldn't make sense because an
    anti-wraparound autovacuum would be triggered at that point anyway, and
    the 0.95 multiplier leaves some breathing room to run a manual
    <command>VACUUM</command> before that happens.  As a rule of thumb,
    <command>vacuum_freeze_table_age</command> should be set to a value somewhat
    below <varname>autovacuum_freeze_max_age</varname>, leaving enough gap so that
    a regularly scheduled <command>VACUUM</command> or an autovacuum triggered by
    normal delete and update activity is run in that window.  Setting it too
    close could lead to anti-wraparound autovacuums, even though the table
    was recently vacuumed to reclaim space, whereas lower values lead to more
    frequent aggressive vacuuming.
-->
<varname>vacuum_freeze_table_age</varname>に対する有効な最大値は0.95 * <varname>autovacuum_freeze_max_age</varname>です。
これより値が高いと値は最大値までに制限されます。
<varname>autovacuum_freeze_max_age</varname>より高い値は、周回防止用の自動バキュームがその時点でいずれにせよ誘発され、0.95という乗算係数がそれが起こる前に手動による<command>VACUUM</command>実行の余地を残すため、意味を持ちません。
経験則に従うと、定期的に計画された<command>VACUUM</command>もしくは通常の削除・更新作業により誘発された自動バキュームがその期間で実行されるように十分な間隔を残しておくように、<command>vacuum_freeze_table_age</command>は<varname>autovacuum_freeze_max_age</varname>より多少低い値に設定されるべきです。
これを余りにも近い値に設定すると、たとえ領域を回収するために最近テーブルがバキュームされたとしても、周回防止用の自動バキュームに帰着します。
一方より低い値はより頻繁な積極的バキュームを引き起こします。
   </para>

   <para>
<!--
    The sole disadvantage of increasing <varname>autovacuum_freeze_max_age</varname>
    (and <varname>vacuum_freeze_table_age</varname> along with it) is that
    the <filename>pg_xact</filename> and <filename>pg_commit_ts</filename>
    subdirectories of the database cluster will take more space, because it
    must store the commit status and (if <varname>track_commit_timestamp</varname> is
    enabled) timestamp of all transactions back to
    the <varname>autovacuum_freeze_max_age</varname> horizon.  The commit status uses
    two bits per transaction, so if
    <varname>autovacuum_freeze_max_age</varname> is set to its maximum allowed value
    of two billion, <filename>pg_xact</filename> can be expected to grow to about half
    a gigabyte and <filename>pg_commit_ts</filename> to about 20GB.  If this
    is trivial compared to your total database size,
    setting <varname>autovacuum_freeze_max_age</varname> to its maximum allowed value
    is recommended.  Otherwise, set it depending on what you are willing to
    allow for <filename>pg_xact</filename> and <filename>pg_commit_ts</filename> storage.
    (The default, 200 million transactions, translates to about 50MB
    of <filename>pg_xact</filename> storage and about 2GB of <filename>pg_commit_ts</filename>
    storage.)
-->
<varname>autovacuum_freeze_max_age</varname>（およびそれに付随する<varname>vacuum_freeze_table_age</varname>）を増やす唯一の欠点は、データベースクラスタのサブディレクトリ<filename>pg_xact</filename>と<filename>pg_commit_ts</filename>がより大きな容量となることです。
<varname>autovacuum_freeze_max_age</varname>の範囲まですべてのトランザクションのコミット状況と(<varname>track_commit_timestamp</varname>が指定されていれば)タイムスタンプを格納しなければならないためです。
コミット状況は1トランザクション当たり2ビット使用しますので、もし<varname>autovacuum_freeze_max_age</varname>をその最大許容値である20億に設定している場合、<filename>pg_xact</filename>はおよそ0.5ギガバイトまで、<filename>pg_commit_ts</filename>は約20GBまで膨らむものと考えられます。
これがデータベースサイズ全体に対してとるに足らないものであれば、<varname>autovacuum_freeze_max_age</varname>を最大許容値に設定することを勧めます。
さもなければ、<filename>pg_xact</filename>と<filename>pg_commit_ts</filename>の容量として許容できる値に応じてそれらを設定してください。
（デフォルトは2億トランザクションです。換算すると<filename>pg_xact</filename>はおよそ50MB、<filename>pg_commit_ts</filename>はおよそ2GBの容量となります。）
   </para>

   <para>
<!--
    One disadvantage of decreasing <varname>vacuum_freeze_min_age</varname> is that
    it might cause <command>VACUUM</command> to do useless work: freezing a row
    version is a waste of time if the row is modified
    soon thereafter (causing it to acquire a new XID).  So the setting should
    be large enough that rows are not frozen until they are unlikely to change
    any more.
-->
<varname>vacuum_freeze_min_age</varname> を減らすことにも1つ欠点があります。
これにより<command>VACUUM</command>が大して役に立たなくなるかもしれません。
テーブル行がすぐに変更される場合（新しいXIDを獲得することになります）、行バージョンを凍結することは時間の無駄です。
そのため、この設定は、行の変更が起こらなくなるまで凍結されない程度に大きくすべきです。
   </para>

   <para>
<!--
    To track the age of the oldest unfrozen XIDs in a database,
    <command>VACUUM</command> stores XID
    statistics in the system tables <structname>pg_class</structname> and
    <structname>pg_database</structname>.  In particular,
    the <structfield>relfrozenxid</structfield> column of a table's
    <structname>pg_class</structname> row contains the oldest remaining unfrozen
    XID at the end of the most recent <command>VACUUM</command> that successfully
    advanced <structfield>relfrozenxid</structfield> (typically the most recent
    aggressive VACUUM).  Similarly, the
    <structfield>datfrozenxid</structfield> column of a database's
    <structname>pg_database</structname> row is a lower bound on the unfrozen XIDs
    appearing in that database &mdash; it is just the minimum of the
    per-table <structfield>relfrozenxid</structfield> values within the database.
    A convenient way to
    examine this information is to execute queries such as:
-->
データベース内のもっとも古い凍結されていないXIDの年代を追跡するために、<command>VACUUM</command>はシステムテーブル<structname>pg_class</structname>と<structname>pg_database</structname>にXID統計情報を保持します。
特に、テーブルに対応する<structname>pg_class</structname>行の<structfield>relfrozenxid</structfield>列には、<structfield>relfrozenxid</structfield>を進めることに成功した最後の<command>VACUUM</command>（典型的には最後の積極的な<command>VACUUM</command>）の終わりに残っているもっとも古い凍結されていないXIDが含まれます。
同様に、データベースに対応する<structname>pg_database</structname>行の<structfield>datfrozenxid</structfield>列は、データベース内で現れる凍結されていないXIDの下限値です。
これは、そのデータベース内のテーブル当たりの<structfield>relfrozenxid</structfield>値の最小値です。
この情報を検査する簡便な方法は、以下の問い合わせを実行することです。

<programlisting>
SELECT c.oid::regclass as table_name,
       greatest(age(c.relfrozenxid),age(t.relfrozenxid)) as age
FROM pg_class c
LEFT JOIN pg_class t ON c.reltoastrelid = t.oid
WHERE c.relkind IN ('r', 'm');

SELECT datname, age(datfrozenxid) FROM pg_database;
</programlisting>

<!--
    The <literal>age</literal> column measures the number of transactions from the
    cutoff XID to the current transaction's XID.
-->
<literal>age</literal>列は切り捨てXIDから現在のトランザクションXIDまでのトランザクション数を測ります。
   </para>

   <tip>
    <para>
<!--
     When the <command>VACUUM</command> command's <literal>VERBOSE</literal>
     parameter is specified, <command>VACUUM</command> prints various
     statistics about the table.  This includes information about how
     <structfield>relfrozenxid</structfield> and
     <structfield>relminmxid</structfield> advanced, and the number of
     newly frozen pages.  The same details appear in the server log when
     autovacuum logging (controlled by <xref
      linkend="guc-log-autovacuum-min-duration"/>) reports on a
     <command>VACUUM</command> operation executed by autovacuum.
-->
<command>VACUUM</command>コマンドの<literal>VERBOSE</literal>パラメータが指定されている場合、<command>VACUUM</command>はテーブルに関するさまざまな統計情報を出力します。
これには<structfield>relfrozenxid</structfield>および<structfield>relminmxid</structfield>をどのように繰り上げたかの情報や新しく凍結されたページの数が含まれます。
(<xref linkend="guc-log-autovacuum-min-duration"/>で制御される)自動バキュームロギングが自動バキュームによって実行された<command>VACUUM</command>操作を報告する場合にも、サーバログに同じ詳細が表示されます。
    </para>
   </tip>

   <para>
<!--
    <command>VACUUM</command> normally only scans pages that have been modified
    since the last vacuum, but <structfield>relfrozenxid</structfield> can only be
    advanced when every page of the table
    that might contain unfrozen XIDs is scanned.  This happens when
    <structfield>relfrozenxid</structfield> is more than
    <varname>vacuum_freeze_table_age</varname> transactions old, when
    <command>VACUUM</command>'s <literal>FREEZE</literal> option is used, or when all
    pages that are not already all-frozen happen to
    require vacuuming to remove dead row versions. When <command>VACUUM</command>
    scans every page in the table that is not already all-frozen, it should
    set <literal>age(relfrozenxid)</literal> to a value just a little more than the
    <varname>vacuum_freeze_min_age</varname> setting
    that was used (more by the number of transactions started since the
    <command>VACUUM</command> started).  <command>VACUUM</command>
    will set <structfield>relfrozenxid</structfield> to the oldest XID
    that remains in the table, so it's possible that the final value
    will be much more recent than strictly required.
    If no <structfield>relfrozenxid</structfield>-advancing
    <command>VACUUM</command> is issued on the table until
    <varname>autovacuum_freeze_max_age</varname> is reached, an autovacuum will soon
    be forced for the table.
-->
<command>VACUUM</command>は通常は最後のバキュームの後で変更されたページのみスキャンしますが、<structfield>relfrozenxid</structfield>はテーブルの凍結されていないXIDを含むかもしれないすべてのページをスキャンしたときのみ繰り上がります。
これは、<structfield>relfrozenxid</structfield>が<varname>vacuum_freeze_table_age</varname>トランザクション年齢より大きい時、<command>VACUUM</command>の<literal>FREEZE</literal>オプションが使用された時、もしくは無効な行バージョンを削除するため全凍結になっていないすべてのページをバキュームしなければならなくなった時に発生します。
<command>VACUUM</command>がテーブルの全凍結になっていないすべてのページをスキャンしたとき、<literal>age(relfrozenxid)</literal>は、使用された<varname>vacuum_freeze_min_age</varname>設定より若干大きくなるはずです
（<command>VACUUM</command>を起動してから始まったトランザクションの数分大きくなります）。
<command>VACUUM</command>は<structfield>relfrozenxid</structfield>をテーブルに残っている最も古いXIDに設定しますので、最後の値を厳密に要求されるものよりずっとより新しいものとすることが可能です。
<structfield>relfrozenxid</structfield>を繰り上げる<command>VACUUM</command>が<varname>autovacuum_freeze_max_age</varname>に達するまでにテーブルに対して発行されない場合、そのテーブルに対して自動バキュームが早急に強制されます。
   </para>

   <para>
<!--
    If for some reason autovacuum fails to clear old XIDs from a table, the
    system will begin to emit warning messages like this when the database's
    oldest XIDs reach forty million transactions from the wraparound point:
-->
何らかの理由により自動バキュームがテーブルの古いXIDの整理に失敗した場合、システムはデータベースの最古のXIDが周回ポイントから4000万トランザクションに達した場合と似たような警告メッセージを発行し始めます。

<programlisting>
WARNING:  database "mydb" must be vacuumed within 39985967 transactions
HINT:  To avoid XID assignment failures, execute a database-wide VACUUM in that database.
</programlisting>

<!--
    (A manual <command>VACUUM</command> should fix the problem, as suggested by the
    hint; but note that the <command>VACUUM</command> should be performed by a
    superuser, else it will fail to process system catalogs, which prevent it from
    being able to advance the database's <structfield>datfrozenxid</structfield>.)
    If these warnings are ignored, the system will refuse to assign new XIDs once
    there are fewer than three million transactions left until wraparound:
-->
（ヒントで示唆されたように手動<command>VACUUM</command>はこの問題を解決します。
しかし、<command>VACUUM</command>はスーパーユーザで実行されるべきであること注意してください。
さもないとシステムカタログの処理に失敗し、このためデータベースの<structfield>datfrozenxid</structfield>を繰り上げることができません。）
こうした警告も無視し続け、周回するまでのトランザクションが300万より少なくなると、システムは新しいXIDの割り当てを拒絶します。

<programlisting>
ERROR:  database is not accepting commands that assign new XIDs to avoid wraparound data loss in database "mydb"
HINT:  Execute a database-wide VACUUM in that database.
</programlisting>

<!--
    In this condition any transactions already in progress can continue,
    but only read-only transactions can be started. Operations that
    modify database records or truncate relations will fail.
    The <command>VACUUM</command> command can still be run normally.
    Note that, contrary to what was sometimes recommended in earlier releases,
    it is not necessary or desirable to stop the postmaster or enter single
    user-mode in order to restore normal operation.
    Instead, follow these steps:
-->
この状態では、すでに進行中のトランザクションは継続できますが、読み込み専用トランザクションのみを開始できます。
データベースレコードを変更したり、リレーションを切り詰めたりする操作は失敗します。
<command>VACUUM</command>コマンドは通常どおりに実行できます。
以前のリリースで推奨されていたことに反して、通常の操作を復元するために、postmasterを停止したりシングルユーザモードに入ったりする必要はなく、また、それが望ましいことでもないことに注意してください。
代わりに、次の手順を実行してください。

    <orderedlist>
     <listitem>
<!--
      <simpara>Resolve old prepared transactions. You can find these by checking
       <link linkend="view-pg-prepared-xacts">pg_prepared_xacts</link> for rows where
       <literal>age(transactionid)</literal> is large. Such transactions should be
       committed or rolled back.</simpara>
-->
<simpara>古いプリペアドトランザクションを解決します。
<link linkend="view-pg-prepared-xacts">pg_prepared_xacts</link>の<literal>age(transactionid)</literal>が大きい行を確認して見つけることができます。
このようなトランザクションはコミットまたはロールバックされるべきです。</simpara>
     </listitem>
     <listitem>
<!--
      <simpara>End long-running open transactions. You can find these by checking
       <link linkend="monitoring-pg-stat-activity-view">pg_stat_activity</link> for rows where
       <literal>age(backend_xid)</literal> or <literal>age(backend_xmin)</literal> is
       large. Such transactions should be committed or rolled back, or the session
       can be terminated using <literal>pg_terminate_backend</literal>.</simpara>
-->
<simpara>長時間実行されているオープントランザクションを終了します。
<link linkend="monitoring-pg-stat-activity-view">pg_stat_activity</link>で<literal>age(backend_xid)</literal>または<literal>age(backend_xmin)</literal>が大きい行を確認して、これらを見つけることができます。
このようなトランザクションはコミットまたはロールバックするか、<literal>pg_terminate_backend</literal>を使用してセッションを終了できます。</simpara>
     </listitem>
     <listitem>
<!--
      <simpara>Drop any old replication slots. Use
       <link linkend="monitoring-pg-stat-replication-view">pg_stat_replication</link> to
       find slots where <literal>age(xmin)</literal> or <literal>age(catalog_xmin)</literal>
       is large. In many cases, such slots were created for replication to servers that no
       longer exist, or that have been down for a long time. If you drop a slot for a server
       that still exists and might still try to connect to that slot, that replica may
       need to be rebuilt.</simpara>
-->
<simpara>古いレプリケーションスロットを削除します。
<link linkend="monitoring-pg-stat-replication-view">pg_stat_replication</link>を使用して<literal>age(xmin)</literal>または<literal>age(catalog_xmin)</literal>が大きいスロットを見つけます。
多くの場合、そのようなスロットは、もはや存在しないか長い間ダウンしているサーバへのレプリケーションのために作成されたものです。
存在するサーバに対してスロットを削除しても、そのスロットに接続しようとする可能性がある場合、そのレプリカは再構築する必要があるでしょう。</simpara>
     </listitem>
     <listitem>
<!--
      <simpara>Execute <command>VACUUM</command> in the target database. A database-wide
       <literal>VACUUM</literal> is simplest; to reduce the time required, it as also possible
       to issue manual <command>VACUUM</command> commands on the tables where
       <structfield>relminxid</structfield> is oldest. Do not use <literal>VACUUM FULL</literal>
       in this scenario, because it requires an XID and will therefore fail, except in super-user
       mode, where it will instead consume an XID and thus increase the risk of transaction ID
       wraparound. Do not use <literal>VACUUM FREEZE</literal> either, because it will do
       more than the minimum amount of work required to restore normal operation.</simpara>
-->
<simpara>対象のデータベースで<command>VACUUM</command>を実行します。
データベース全体の<literal>VACUUM</literal>が最も簡単です。
必要な時間を短縮するために、<structfield>relminxid</structfield>が最も古いテーブルに対して手動<command>VACUUM</command>コマンドを発行することも可能です。
このシナリオでは<literal>VACUUM FULL</literal>を使用しないでください。これにはXIDが必要であり、スーパーユーザモード以外では失敗します。
その代わりにXIDを消費してトランザクションIDのラップアラウンドのリスクを高めるからです。
また、<literal>VACUUM FREEZE</literal>も使用しないでください。
通常の操作を回復するために必要な最小限の作業以上の作業を行うからです。</simpara>
     </listitem>
     <listitem>
<!--
      <simpara>Once normal operation is restored, ensure that autovacuum is properly configured
       in the target database in order to avoid future problems.</simpara>
-->
<simpara>通常の動作が回復したら、将来の問題を回避するために、対象のデータベースで自動バキュームが正しく設定されていることを確認してください。</simpara>
     </listitem>
    </orderedlist>
   </para>

   <note>
    <para>
<!--
     In earlier versions, it was sometimes necessary to stop the postmaster and
     <command>VACUUM</command> the database in a single-user mode. In typical scenarios, this
     is no longer necessary, and should be avoided whenever possible, since it involves taking
     the system down. It is also riskier, since it disables transaction ID wraparound safeguards
     that are designed to prevent data loss.  The only reason to use single-user mode in this
     scenario is if you wish to <command>TRUNCATE</command> or <command>DROP</command> unneeded
     tables to avoid needing to <command>VACUUM</command> them.  The three-million-transaction
     safety margin exists to let the administrator do this. See the
     <xref linkend="app-postgres"/> reference page for details about using single-user mode.
-->
以前のバージョンでは、postmasterを停止して<command>VACUUM</command>をシングルユーザモードで実行する必要な場合がありました。
一般的なシナリオでは、これはもはや必要ではなく、システムを停止させることを伴うため、可能な限り回避する必要があります。
また、データ損失を防ぐために設計されたトランザクションIDラップアラウンド保護を無効にするため、よりリスクが高くなります。
このシナリオでシングルユーザモードを使用する唯一の理由は、不必要なテーブルを<command>TRUNCATE</command>または<command>DROP</command>し、それらの<command>VACUUM</command>をする必要を避けたい場合です。
管理者がこのようなことを行えるようにするために、300万トランザクションの安全マージンが存在します。
シングルユーザモードの使用の詳細については、<xref linkend="app-postgres"/>のリファレンスページを参照してください。
    </para>
   </note>

   <sect3 id="vacuum-for-multixact-wraparound">
<!--
    <title>Multixacts and Wraparound</title>
-->
    <title>マルチトランザクションと周回</title>

    <indexterm>
     <primary>MultiXactId</primary>
    </indexterm>

    <indexterm>
     <primary>wraparound</primary>
     <secondary>of multixact IDs</secondary>
    </indexterm>
    <indexterm>
     <primary>周回</primary>
     <secondary>マルチトランザクションIDの</secondary>
    </indexterm>

    <para>
<!--
     <firstterm>Multixact IDs</firstterm> are used to support row locking by
     multiple transactions.  Since there is only limited space in a tuple
     header to store lock information, that information is encoded as
     a <quote>multiple transaction ID</quote>, or multixact ID for short,
     whenever there is more than one transaction concurrently locking a
     row.  Information about which transaction IDs are included in any
     particular multixact ID is stored separately in
     the <filename>pg_multixact</filename> subdirectory, and only the multixact ID
     appears in the <structfield>xmax</structfield> field in the tuple header.
     Like transaction IDs, multixact IDs are implemented as a
     32-bit counter and corresponding storage, all of which requires
     careful aging management, storage cleanup, and wraparound handling.
     There is a separate storage area which holds the list of members in
     each multixact, which also uses a 32-bit counter and which must also
     be managed.
-->
<firstterm>マルチトランザクションID</firstterm>は複数のトランザクションによる行ロックをサポートするのに使われます。
タプルヘッダにはロック情報を格納するために限られた容量しかありませんので、二つ以上のトランザクションが同時に行をロックする時には必ず、その情報は<quote>マルチプル（訳注:複数の）トランザクションID</quote>、略してマルチトランザクションID、にエンコードされます。
あるマルチトランザクションIDにどのトランザクションIDが含まれているかという情報は<filename>pg_multixact</filename>サブディレクトリに別に格納されており、マルチトランザクションIDのみがタプルヘッダの<structfield>xmax</structfield>フィールドに現れます。
トランザクションIDと同様に、マルチトランザクションIDは32ビットカウンタと対応する記憶領域として実装されており、どちらも注意深い年代管理や記憶領域の整理、周回の取り扱いが必要です。
各マルチトランザクションにはメンバの一覧を保持する独立した記憶領域があり、そこでも32ビットカウンタを使っているので同じように管理しなければなりません。
    </para>

    <para>
<!--
     Whenever <command>VACUUM</command> scans any part of a table, it will replace
     any multixact ID it encounters which is older than
     <xref linkend="guc-vacuum-multixact-freeze-min-age"/>
     by a different value, which can be the zero value, a single
     transaction ID, or a newer multixact ID.  For each table,
     <structname>pg_class</structname>.<structfield>relminmxid</structfield> stores the oldest
     possible multixact ID still appearing in any tuple of that table.
     If this value is older than
     <xref linkend="guc-vacuum-multixact-freeze-table-age"/>, an aggressive
     vacuum is forced.  As discussed in the previous section, an aggressive
     vacuum means that only those pages which are known to be all-frozen will
     be skipped.  <function>mxid_age()</function> can be used on
     <structname>pg_class</structname>.<structfield>relminmxid</structfield> to find its age.
-->
テーブルの何らかの部分に対し<command>VACUUM</command>スキャンされるときはいつでも、そのときに見つかった<xref linkend="guc-vacuum-multixact-freeze-min-age"/>よりも古いマルチトランザクションIDはすべて異なる値で置き換えられます。
異なる値とは、0かもしれませんし、単一のトランザクションIDかもしれませんし、より新しいマルチトランザクションIDかもしれません。
各テーブルでは、<structname>pg_class</structname>.<structfield>relminmxid</structfield>がそのテーブルのタプルにまだ現れるマルチトランザクションIDのうちできるだけ古いものを保持しています。
この値が<xref linkend="guc-vacuum-multixact-freeze-table-age"/>よりも古ければ、積極的バキュームが強制されます。
前節で説明したように、積極的なバキュームでは全凍結であるとわかっているページのみがスキップされます。
<structname>pg_class</structname>.<structfield>relminmxid</structfield>に対してその年代を調べるのに<function>mxid_age()</function>を使えます。
    </para>

    <para>
<!--
     Aggressive <command>VACUUM</command>s, regardless of what causes
     them, are <emphasis>guaranteed</emphasis> to be able to advance
     the table's <structfield>relminmxid</structfield>.
     Eventually, as all tables in all databases are scanned and their
     oldest multixact values are advanced, on-disk storage for older
     multixacts can be removed.
-->
積極的な<command>VACUUM</command>は、その原因が何かに関わらず、そのテーブルの<structfield>relminmxid</structfield>を繰り上げできることが<emphasis>保証されています</emphasis>。
結局、すべてのデータベースのすべてのテーブルがスキャンされ、最も古いマルチトランザクション値が繰り上げられますので、ディスク上でより古いマルチトランザクションを保持している領域は削除できます。
    </para>

    <para>
<!--
     As a safety device, an aggressive vacuum scan will
     occur for any table whose multixact-age is greater than <xref
     linkend="guc-autovacuum-multixact-freeze-max-age"/>.  Also, if the
     storage occupied by multixacts members exceeds about 10GB, aggressive vacuum
     scans will occur more often for all tables, starting with those that
     have the oldest multixact-age.  Both of these kinds of aggressive
<<<<<<< HEAD
     scans will occur even if autovacuum is nominally disabled. The members storage
     area can grow up to about 20GB before reaching wraparound.
=======
     scans will occur even if autovacuum is nominally disabled.
-->
安全装置として、<xref linkend="guc-autovacuum-multixact-freeze-max-age"/>よりもそのマルチトランザクション年代が大きいどのテーブルに対しても、積極的なバキュームスキャンが起こります。
また、マルチトランザクションメンバによるストレージの占有が2GBを超えた場合にも、積極的なバキュームスキャンは、マルチトランザクション年代の一番古いものから始めて、すべてのテーブルに対してより頻繁に起こります。
この種の積極的スキャンはどちらも、自動バキュームが名目上は無効にされていても発生します。
>>>>>>> c1fe09c1
    </para>

    <para>
<!--
     Similar to the XID case, if autovacuum fails to clear old MXIDs from a table, the
     system will begin to emit warning messages when the database's oldest MXIDs reach forty
     million transactions from the wraparound point.  And, just as in the XID case, if these
     warnings are ignored, the system will refuse to generate new MXIDs once there are fewer
     than three million left until wraparound.
-->
XIDの場合と同様に、自動バキュームがテーブルから古いMXIDをクリアできない場合、データベースの最も古いMXIDが周回ポイントから4000万トランザクションに達すると、システムは警告メッセージの出力を開始します。
そして、XIDの場合と同様に、こうした警告を無視し続け、周回するまで300万を切ると、システムは新しいMXIDの生成を拒絶します。
    </para>

    <para>
<!--
     Normal operation when MXIDs are exhausted can be restored in much the same way as
     when XIDs are exhausted. Follow the same steps in the previous section, but with the
     following differences:
-->
MXIDが枯渇したときの通常の動作は、XIDが枯渇したときとほぼ同じ方法で復元できます。
前節と同じ手順に従いますが、次の点が異なります。

    <orderedlist>
     <listitem>
<!--
      <simpara>Running transactions and prepared transactions can be ignored if there
       is no chance that they might appear in a multixact.</simpara>
-->
<simpara>実行中のトランザクションとプリペアドトランザクションは、マルチトランザクションに現れる可能性がない場合は無視できます。</simpara>
     </listitem>
     <listitem>
<!--
      <simpara>MXID information is not directly visible in system views such as
       <literal>pg_stat_activity</literal>; however, looking for old XIDs is still a good
       way of determining which transactions are causing MXID wraparound problems.</simpara>
-->
<simpara><literal>pg_stat_activity</literal>などのシステムビューではMXID情報は直接表示されませんが、古いXIDを探すことはMXIDの周回問題の原因となっているトランザクションを判断する良い方法です。</simpara>
     </listitem>
     <listitem>
<!--
      <simpara>XID exhaustion will block all write transactions, but MXID exhaustion will
       only block a subset of write transactions, specifically those that involve
       row locks that require an MXID.</simpara>
-->
<simpara>XIDの枯渇はすべての書き込みトランザクションをブロックしますが、MXIDの枯渇は、特に MXIDを必要とする行ロックを含む書き込みトランザクションのサブセットのみをブロックします。</simpara>
     </listitem>
    </orderedlist>
   </para>

   </sect3>
  </sect2>

  <sect2 id="autovacuum">
<!--
   <title>The Autovacuum Daemon</title>
-->
   <title>自動バキュームデーモン</title>

   <indexterm>
    <primary>autovacuum</primary>
    <secondary>general information</secondary>
   </indexterm>
   <indexterm>
    <primary>autovacuum</primary>
    <secondary>一般情報</secondary>
   </indexterm>
   <para>
<!--
    <productname>PostgreSQL</productname> has an optional but highly
    recommended feature called <firstterm>autovacuum</firstterm>,
    whose purpose is to automate the execution of
    <command>VACUUM</command> and <command>ANALYZE</command> commands.
    When enabled, autovacuum checks for
    tables that have had a large number of inserted, updated or deleted
    tuples.  These checks use the statistics collection facility;
    therefore, autovacuum cannot be used unless <xref
    linkend="guc-track-counts"/> is set to <literal>true</literal>.
    In the default configuration, autovacuuming is enabled and the related
    configuration parameters are appropriately set.
-->
<productname>PostgreSQL</productname>には、省略可能ですが強く推奨される<firstterm>自動バキューム</firstterm>という機能があります。
これは<command>VACUUM</command>と<command>ANALYZE</command>コマンドの実行を自動化することを目的としたものです。
有効にすると、自動バキュームは大量のタプルの挿入、更新、削除があったテーブルを検査します。
この検査は統計情報収集機能を使用します。
したがって、<xref linkend="guc-track-counts"/>が<literal>true</literal>に設定されていないと、自動バキュームを使用することができません。
デフォルトの設定では、自動バキュームは有効で、関連するパラメータも適切に設定されています。
   </para>

   <para>
<!--
    The <quote>autovacuum daemon</quote> actually consists of multiple processes.
    There is a persistent daemon process, called the
    <firstterm>autovacuum launcher</firstterm>, which is in charge of starting
    <firstterm>autovacuum worker</firstterm> processes for all databases. The
    launcher will distribute the work across time, attempting to start one
    worker within each database every <xref linkend="guc-autovacuum-naptime"/>
    seconds.  (Therefore, if the installation has <replaceable>N</replaceable> databases,
    a new worker will be launched every
    <varname>autovacuum_naptime</varname>/<replaceable>N</replaceable> seconds.)
    A maximum of <xref linkend="guc-autovacuum-max-workers"/> worker processes
    are allowed to run at the same time. If there are more than
    <varname>autovacuum_max_workers</varname> databases to be processed,
    the next database will be processed as soon as the first worker finishes.
    Each worker process will check each table within its database and
    execute <command>VACUUM</command> and/or <command>ANALYZE</command> as needed.
    <xref linkend="guc-log-autovacuum-min-duration"/> can be set to monitor
    autovacuum workers' activity.
-->
実際のところ<quote>自動バキュームデーモン</quote>は複数のプロセスから構成されます。
<firstterm>自動バキュームランチャ</firstterm>という永続的デーモンプロセスが存在し、<firstterm>自動バキュームワーカー</firstterm>プロセスがすべてのデータベースを処理します。
ランチャは、1つのワーカーを各データベースに対し<xref linkend="guc-autovacuum-naptime"/>秒ごとに開始するよう試みることにより、時間に対して作業を分散化します。
（したがってインストレーションに<replaceable>N</replaceable>個のデータベースがある場合、新規ワーカーが<varname>autovacuum_naptime</varname>/<replaceable>N</replaceable>秒毎に起動されます。）
同時に最大<xref linkend="guc-autovacuum-max-workers"/>個のプロセスが実行可能です。
処理対象のデータベースが<varname>autovacuum_max_workers</varname>より多くある場合、次のデータベースは最初のワーカーが終了するとすぐに処理されます。
それぞれのワーカープロセスはデータベース内の各テーブルを検査し、必要に応じて<command>VACUUM</command>または<command>ANALYZE</command>コマンドを発行します。
<xref linkend="guc-log-autovacuum-min-duration"/>も自動バキュームワーカーの活動を監視するために設定できます。
   </para>

   <para>
<!--
    If several large tables all become eligible for vacuuming in a short
    amount of time, all autovacuum workers might become occupied with
    vacuuming those tables for a long period.  This would result
    in other tables and databases not being vacuumed until a worker becomes
    available. There is no limit on how many workers might be in a
    single database, but workers do try to avoid repeating work that has
    already been done by other workers. Note that the number of running
    workers does not count towards <xref linkend="guc-max-connections"/> or
    <xref linkend="guc-superuser-reserved-connections"/> limits.
-->
短期間にいくつかの大規模なテーブルがすべてバキューム対象として適切な状態になったとすると、すべての自動バキュームワーカーはこうしたテーブルに対するバキューム処理に長い期間占領される可能性があります。
これにより、ワーカーが利用できるようになるまで、他のテーブルやデータベースに対するバキュームが行われなくなります。
また、単一データベースに対するワーカー数には制限はありませんが、ワーカーはすでに他のワーカーによって実行された作業を繰り返さないように試みます。
ワーカーの実行数は<xref linkend="guc-max-connections"/>制限にも<xref linkend="guc-superuser-reserved-connections"/>制限にも計上されないことに注意してください。
   </para>

   <para>
<!--
    Tables whose <structfield>relfrozenxid</structfield> value is more than
    <xref linkend="guc-autovacuum-freeze-max-age"/> transactions old are always
    vacuumed (this also applies to those tables whose freeze max age has
    been modified via storage parameters; see below).  Otherwise, if the
    number of tuples obsoleted since the last
    <command>VACUUM</command> exceeds the <quote>vacuum threshold</quote>, the
    table is vacuumed.  The vacuum threshold is defined as:
-->
テーブルの<structfield>relfrozenxid</structfield>値が<xref linkend="guc-autovacuum-freeze-max-age"/>トランザクション年齢よりも古い場合、そのテーブルは常にバキュームされます
（これはfreeze max ageがストレージパラメータにより変更されたテーブルに対しても適用されます。以下を参照）。
さもなければ、直前の<command>VACUUM</command>の後に不要となったタプル数が<quote>バキューム閾値</quote>を超えると、テーブルはバキュームされます。
このバキューム閾値は以下のように定義されます。
<programlisting>
<!--
vacuum threshold = vacuum base threshold + vacuum scale factor * number of tuples
-->
バキューム閾値 = バキューム基礎閾値 + バキューム規模係数 * タプル数
</programlisting>
<!--
    where the vacuum base threshold is
    <xref linkend="guc-autovacuum-vacuum-threshold"/>,
    the vacuum scale factor is
    <xref linkend="guc-autovacuum-vacuum-scale-factor"/>,
    and the number of tuples is
    <structname>pg_class</structname>.<structfield>reltuples</structfield>.
-->
ここで、バキューム基礎閾値は<xref linkend="guc-autovacuum-vacuum-threshold"/>、バキューム規模係数は<xref linkend="guc-autovacuum-vacuum-scale-factor"/>、タプル数は<structname>pg_class</structname>.<structfield>reltuples</structfield>です。
   </para>

   <para>
<!--
    The table is also vacuumed if the number of tuples inserted since the last
    vacuum has exceeded the defined insert threshold, which is defined as:
-->
直前のバキュームの後に挿入されたタプル数が定義された挿入閾値を超えた場合も、テーブルはバキュームされます。ここで挿入閾値は以下のように定義されます。
<programlisting>
<!--
vacuum insert threshold = vacuum base insert threshold + vacuum insert scale factor * number of tuples
-->
バキューム挿入閾値 = バキューム基礎挿入閾値 + バキューム挿入規模係数 * タプル数
</programlisting>
<!--
    where the vacuum insert base threshold is
    <xref linkend="guc-autovacuum-vacuum-insert-threshold"/>,
    and vacuum insert scale factor is
    <xref linkend="guc-autovacuum-vacuum-insert-scale-factor"/>.
    Such vacuums may allow portions of the table to be marked as
    <firstterm>all visible</firstterm> and also allow tuples to be frozen, which
    can reduce the work required in subsequent vacuums.
    For tables which receive <command>INSERT</command> operations but no or
    almost no <command>UPDATE</command>/<command>DELETE</command> operations,
    it may be beneficial to lower the table's
    <xref linkend="reloption-autovacuum-freeze-min-age"/> as this may allow
    tuples to be frozen by earlier vacuums.  The number of obsolete tuples and
    the number of inserted tuples are obtained from the cumulative statistics system;
    it is an eventually-consistent count updated by each <command>UPDATE</command>,
    <command>DELETE</command> and <command>INSERT</command> operation.
    If the <structfield>relfrozenxid</structfield> value of the table
    is more than <varname>vacuum_freeze_table_age</varname> transactions old,
    an aggressive vacuum is performed to freeze old tuples and advance
    <structfield>relfrozenxid</structfield>; otherwise, only pages that have been modified
    since the last vacuum are scanned.
-->
ここで、バキューム挿入基礎閾値は<xref linkend="guc-autovacuum-vacuum-insert-threshold"/>、バキューム挿入規模係数は<xref linkend="guc-autovacuum-vacuum-insert-scale-factor"/>です。
そのようなバキュームは、テーブルの一部を<firstterm>全可視</firstterm>と印づけたり、タプルを凍結したりもできますので、後続のバキュームで必要となる作業を減らせます。
より早いバキュームによりタプルを凍結できますので、<command>INSERT</command>操作を受けたものの<command>UPDATE</command>/<command>DELETE</command>操作を全くもしくはほとんど受けていないテーブルに対しては、テーブルの<xref linkend="reloption-autovacuum-freeze-min-age"/>を低くすることが有益な場合があります。
不要となったタプル数と挿入されたタプル数は、累積統計情報システムから取得されます。
これは、<command>UPDATE</command>、<command>DELETE</command>および<command>INSERT</command>操作ごとに更新される、最終的には一貫性のある数です。
テーブルの<structfield>relfrozenxid</structfield>値が<varname>vacuum_freeze_table_age</varname>トランザクション年齢より大きい場合、古いタプルを凍結して、<structfield>relfrozenxid</structfield>を繰り上げるため、積極的なバキュームが実行されます。
そうでなければ最後のバキュームの後に変更されたページのみスキャンされます。
   </para>

   <para>
<!--
    For analyze, a similar condition is used: the threshold, defined as:
-->
解析でも似たような条件が使用されます。
以下で定義される閾値が、
<programlisting>
<!--
analyze threshold = analyze base threshold + analyze scale factor * number of tuples
-->
解析閾値 = 解析基礎閾値 + 解析規模係数 * タプル数
</programlisting>
<!--
    is compared to the total number of tuples inserted, updated, or deleted
    since the last <command>ANALYZE</command>.
-->
前回の<command>ANALYZE</command>の後に挿入、更新、削除されたタプル数と比較されます。
   </para>

   <para>
<!--
    Partitioned tables do not directly store tuples and consequently
    are not processed by autovacuum.  (Autovacuum does process table
    partitions just like other tables.)  Unfortunately, this means that
    autovacuum does  not run <command>ANALYZE</command> on partitioned
    tables, and this can cause suboptimal plans for queries that reference
    partitioned table statistics.  You can work around this problem by
    manually running <command>ANALYZE</command> on partitioned tables
    when they are first populated, and again whenever the distribution
    of data in their partitions changes significantly.
-->
パーティション化テーブルはタプルを直接格納しないため、自動バキュームによって処理されません。
(自動バキュームは他のテーブルと同様にテーブルパーティションを処理します。)
残念ながら、これは自動バキュームがパーティション化テーブルで<command>ANALYZE</command>を実行しないことを意味し、これによりパーティション化テーブルの統計を参照する問い合わせに対して最適でない計画を生成する可能性があります。
この問題を回避するには、パーティション化テーブルに最初にデータが移入されたときに<command>ANALYZE</command>を手動で実行し、パーティション内のデータの分布が大きく変化した場合には必ず再度実行します。
   </para>

   <para>
<!--
    Temporary tables cannot be accessed by autovacuum.  Therefore,
    appropriate vacuum and analyze operations should be performed via
    session SQL commands.
-->
一時テーブルには自動バキュームでアクセスすることはできません。
したがってセッションのSQLコマンドを用いて適切なバキュームおよび解析操作を行わなければなりません。
   </para>

   <para>
<!--
    The default thresholds and scale factors are taken from
    <filename>postgresql.conf</filename>, but it is possible to override them
    (and many other autovacuum control parameters) on a per-table basis; see
    <xref linkend="sql-createtable-storage-parameters"/> for more information.
    If a setting has been changed via a table's storage parameters, that value
    is used when processing that table; otherwise the global settings are
    used. See <xref linkend="runtime-config-autovacuum"/> for more details on
    the global settings.
-->
デフォルトの閾値と規模係数は、<filename>postgresql.conf</filename>から取られますが、(他の多くの自動バキューム制御パラメータと合わせて)テーブル毎に上書きすることができます。
より詳細な情報は<xref linkend="sql-createtable-storage-parameters"/>を参照してください。
テーブルのストレージパラメータで設定が変更されると、そのテーブルを処理する時にその値が使用されます。
そうでなければ、全体設定が使われます。
全体設定についての詳細な情報は<xref linkend="runtime-config-autovacuum"/>を参照してください。
   </para>

   <para>
<!--
    When multiple workers are running, the autovacuum cost delay parameters
    (see <xref linkend="runtime-config-resource-vacuum-cost"/>) are
    <quote>balanced</quote> among all the running workers, so that the
    total I/O impact on the system is the same regardless of the number
    of workers actually running.  However, any workers processing tables whose
    per-table <literal>autovacuum_vacuum_cost_delay</literal> or
    <literal>autovacuum_vacuum_cost_limit</literal> storage parameters have been set
    are not considered in the balancing algorithm.
-->
複数のワーカープロセスが実行している場合、自動バキュームコスト遅延パラメータ(<xref linkend="runtime-config-resource-vacuum-cost"/>を参照してください)は実行中のワーカー全体に<quote>振り分け</quote>られます。
このため、ワーカーの実稼働数に関らず、システムに与えるI/Oの総影響は変わりありません。
しかし、テーブル毎の<literal>autovacuum_vacuum_cost_delay</literal>または<literal>autovacuum_vacuum_cost_limit</literal>ストレージパラメータが設定されたテーブルを処理するワーカーは振り分けアルゴリズムでは考慮されません。
   </para>

   <para>
<!--
    Autovacuum workers generally don't block other commands.  If a process
    attempts to acquire a lock that conflicts with the
    <literal>SHARE UPDATE EXCLUSIVE</literal> lock held by autovacuum, lock
    acquisition will interrupt the autovacuum.  For conflicting lock modes,
    see <xref linkend="table-lock-compatibility"/>.  However, if the autovacuum
    is running to prevent transaction ID wraparound (i.e., the autovacuum query
    name in the <structname>pg_stat_activity</structname> view ends with
    <literal>(to prevent wraparound)</literal>), the autovacuum is not
    automatically interrupted.
-->
自動バキュームワーカーは通常は他のコマンドをブロックしません。
自動バキュームが保持する<literal>SHARE UPDATE EXCLUSIVE</literal>ロックと衝突するロックを、プロセスが獲得しようとした場合には、ロックの獲得により自動バキュームが中断されます。
衝突するロックモードに関しては<xref linkend="table-lock-compatibility"/>を参照してください。
しかしながら、自動バキュームがトランザクションIDの周回を防ぐために動作している(すなわち、<structname>pg_stat_activity</structname>ビューの自動バキューム問い合わせ名が<literal>(to prevent wraparound)</literal>で終わっている)場合には、自動バキュームは自動的には中断されません。
   </para>

   <warning>
    <para>
<!--
     Regularly running commands that acquire locks conflicting with a
     <literal>SHARE UPDATE EXCLUSIVE</literal> lock (e.g., ANALYZE) can
     effectively prevent autovacuums from ever completing.
-->
<literal>SHARE UPDATE EXCLUSIVE</literal>ロックと衝突するロックを獲得する、定期的に動作するコマンド(例えばANALYZE)により、自動バキュームが実質的に終わらなくなることがあります。
    </para>
   </warning>
  </sect2>
 </sect1>


 <sect1 id="routine-reindex">
<!--
  <title>Routine Reindexing</title>
-->
  <title>定常的なインデックスの再作成</title>

  <indexterm zone="routine-reindex">
   <primary>reindex</primary>
  </indexterm>
  <indexterm zone="routine-reindex">
   <primary>インデックス再作成</primary>
  </indexterm>

  <para>
<!--
   In some situations it is worthwhile to rebuild indexes periodically
   with the <xref linkend="sql-reindex"/> command or a series of individual
   rebuilding steps.
-->
<xref linkend="sql-reindex"/>コマンドまたは一連の個々の再構築処理を使用して定期的にインデックスを再構築することが価値がある状況があります。

  </para>

  <para>
<!--
   B-tree index pages that have become completely empty are reclaimed for
   re-use.  However, there is still a possibility
   of inefficient use of space: if all but a few index keys on a page have
   been deleted, the page remains allocated.  Therefore, a usage
   pattern in which most, but not all, keys in each range are eventually
   deleted will see poor use of space.  For such usage patterns,
   periodic reindexing is recommended.
-->
完全に空になったB-treeインデックスページは再利用のために回収されます。
しかしまだ非効率的な領域使用の可能性があります。
ページからわずかを残しほとんどすべてのインデックスキーが削除されたとしても、ページは割り当てられたまま残ります。
各範囲において、わずかを残しほとんどすべてのキーが削除されるようなパターンで使用されると、領域が無駄に使用されることが分かります。
こうした使用状況では、定期的なインデックス再構築を推奨します。
  </para>

  <para>
<!--
   The potential for bloat in non-B-tree indexes has not been well
   researched.  It is a good idea to periodically monitor the index's physical
   size when using any non-B-tree index type.
-->
B-tree以外のインデックスが膨張する可能性はまだよく調査されていません。
B-tree以外の任意の種類のインデックスを使用する際には、インデックスの物理容量を定期的に監視することを勧めます。
  </para>

  <para>
<!--
   Also, for B-tree indexes, a freshly-constructed index is slightly faster to
   access than one that has been updated many times because logically
   adjacent pages are usually also physically adjacent in a newly built index.
   (This consideration does not apply to non-B-tree indexes.)  It
   might be worthwhile to reindex periodically just to improve access speed.
-->
また、B-treeインデックスでは、新規に構築したインデックスの方が何度も更新されたインデックスよりもアクセスが多少高速です。
新しく構築されたインデックスでは論理的に近接するページが通常物理的にも近接するからです。
（これはB-tree以外のインデックスではあてはまりません。）
アクセス速度を向上させるためだけに周期的にインデックスを再構築することは価値があるかもしれません。
  </para>

  <para>
<!--
   <xref linkend="sql-reindex"/> can be used safely and easily in all cases.
   This command requires an <literal>ACCESS EXCLUSIVE</literal> lock by
   default, hence it is often preferable to execute it with its
   <literal>CONCURRENTLY</literal> option, which requires only a
   <literal>SHARE UPDATE EXCLUSIVE</literal> lock.
-->
<xref linkend="sql-reindex"/>はすべての状況で安全に簡単に使うことができます。
このコマンドはデフォルトで<literal>ACCESS EXCLUSIVE</literal>ロックを要求しますので、<literal>CONCURRENTLY</literal>オプションを付けて実行する方が好ましい場合がしばしばあります。その場合には<literal>SHARE UPDATE EXCLUSIVE</literal>ロックしか要求しません。
  </para>
 </sect1>


 <sect1 id="logfile-maintenance">
<!--
  <title>Log File Maintenance</title>
-->
  <title>ログファイルの保守</title>

  <indexterm zone="logfile-maintenance">
   <primary>server log</primary>
   <secondary>log file maintenance</secondary>
  </indexterm>
  <indexterm zone="logfile-maintenance">
   <primary>サーバログ</primary>
   <secondary>ログファイルの保守</secondary>
  </indexterm>

  <para>
<!--
   It is a good idea to save the database server's log output
   somewhere, rather than just discarding it via <filename>/dev/null</filename>.
   The log output is invaluable when diagnosing
   problems.
-->
データベースサーバのログ出力を<filename>/dev/null</filename>に渡して単に破棄するのではなく、どこかに保存しておくことを推奨します。
問題の原因を究明する時にログ出力は貴重です。
  </para>

  <note>
   <para>
<!--
    The server log can contain sensitive information and needs to be protected,
    no matter how or where it is stored, or the destination to which it is routed.
    For example, some DDL statements might contain plaintext passwords or other
    authentication details. Logged statements at the <literal>ERROR</literal>
    level might show the SQL source code for applications
    and might also contain some parts of data rows. Recording data, events and
    related information is the intended function of this facility, so this is
    not a leakage or a bug. Please ensure the server logs are visible only to
    appropriately authorized people.
-->
サーバログには機密情報が含まれている可能性があり、保存方法や保存場所、ルーティング先に関係なく保護する必要があります。
たとえば、一部のDDL文に平文のパスワードやその他の認証の詳細が含まれている場合があります。
<literal>ERROR</literal>レベルで記録された文には、アプリケーションのSQLソースコードが表示され、データ行の一部も含まれる場合があります。
データ、イベントおよび関連情報の記録は、この機能の意図した機能であるため、これは漏洩やバグではありません。
サーバログは、適切に権限を与えられたユーザにのみ見えるようにしてください。
   </para>
  </note>

  <para>
<!--
   Log output tends to be voluminous
   (especially at higher debug levels) so you won't want to save it
   indefinitely.  You need to <emphasis>rotate</emphasis> the log files so that
   new log files are started and old ones removed after a reasonable
   period of time.
-->
ログ出力は（特により高いデバッグレベルの時に）巨大になる傾向があるので、際限なく保存したくはないでしょう。
適切な期間を経過した後に、新しいログファイルが開始され、古いログファイルが削除されるように、ログファイルを<emphasis>ローテーション</emphasis>する必要があります。
  </para>

  <para>
<!--
   If you simply direct the <systemitem>stderr</systemitem> of
   <command>postgres</command> into a
   file, you will have log output, but
   the only way to truncate the log file is to stop and restart
   the server. This might be acceptable if you are using
   <productname>PostgreSQL</productname> in a development environment,
   but few production servers would find this behavior acceptable.
-->
単に<command>postgres</command>の<systemitem>stderr</systemitem>をファイルに渡している場合、ログ出力を保持できますが、そのログファイルを切り詰めるためにはサーバを停止させ、再度起動させるしか方法がありません。
開発環境で<productname>PostgreSQL</productname>を使用しているのであればこれで構いませんが、実運用サーバでこの振舞いが適切となることはほぼありません。
  </para>

  <para>
<!--
   A better approach is to send the server's
   <systemitem>stderr</systemitem> output to some type of log rotation program.
   There is a built-in log rotation facility, which you can use by
   setting the configuration parameter <varname>logging_collector</varname> to
   <literal>true</literal> in <filename>postgresql.conf</filename>.  The control
   parameters for this program are described in <xref
   linkend="runtime-config-logging-where"/>. You can also use this approach
   to capture the log data in machine readable <acronym>CSV</acronym>
   (comma-separated values) format.
-->
サーバの<systemitem>stderr</systemitem>を何らかのログローテーションプログラムに送信する方が良いでしょう。
組み込みのログローテーション機能があり、<filename>postgresql.conf</filename>の<varname>logging_collector</varname>設定パラメータを<literal>true</literal>に設定することでこれを使用することができます。
このプログラムを制御するパラメータについては<xref linkend="runtime-config-logging-where"/>で説明します。
また、この方法を使用して、機械読み取りしやすい<acronym>CSV</acronym>(カンマ区分値)書式でログデータを取り込むことができます。
  </para>

  <para>
<!--
   Alternatively, you might prefer to use an external log rotation
   program if you have one that you are already using with other
   server software. For example, the <application>rotatelogs</application>
   tool included in the <productname>Apache</productname> distribution
   can be used with <productname>PostgreSQL</productname>.  One way to
   do this is to pipe the server's
   <systemitem>stderr</systemitem> output to the desired program.
   If you start the server with
   <command>pg_ctl</command>, then <systemitem>stderr</systemitem>
   is already redirected to <systemitem>stdout</systemitem>, so you just need a
   pipe command, for example:
-->
また、既に他のサーバソフトウェアで使用している外部のログローテーションプログラムがあるのであれば、それを使用したいと考えるでしょう。
例えば、<productname>Apache</productname>配布物に含まれる<application>rotatelogs</application>を<productname>PostgreSQL</productname>で使用することができます。
これを行う一つの方法は、単にサーバの<systemitem>stderr</systemitem>を目的のプログラムにパイプで渡すことです。
<command>pg_ctl</command>を使用してサーバを起動している場合は<systemitem>stderr</systemitem>は既に<systemitem>stdout</systemitem>にリダイレクトされていますので、以下の例のようにコマンドをパイプする必要があるだけです。

<programlisting>
pg_ctl start | rotatelogs /var/log/pgsql_log 86400
</programlisting>
  </para>

  <para>
<!--
   You can combine these approaches by setting up <application>logrotate</application>
   to collect log files produced by <productname>PostgreSQL</productname> built-in
   logging collector.  In this case, the logging collector defines the names and
   location of the log files, while <application>logrotate</application>
   periodically archives these files.  When initiating log rotation,
   <application>logrotate</application> must ensure that the application
   sends further output to the new file.  This is commonly done with a
   <literal>postrotate</literal> script that sends a <literal>SIGHUP</literal>
   signal to the application, which then reopens the log file.
   In <productname>PostgreSQL</productname>, you can run <command>pg_ctl</command>
   with the <literal>logrotate</literal> option instead.  When the server receives
   this command, the server either switches to a new log file or reopens the
   existing file, depending on the logging configuration
   (see <xref linkend="runtime-config-logging-where"/>).
-->
<productname>PostgreSQL</productname>組み込みのログ収集機構により生成されるログファイルを集めるのに<application>logrotate</application>を設定することで、上の方法を組み合わせることができます。
この場合、ログ収集機構はログファイルの名前と位置を定義する一方、<application>logrotate</application>は周期的にそのファイルをアーカイブします。
ログローテーションを開始する時に、<application>logrotate</application>はアプリケーションが以降の出力を新しいファイルに送ることを確実にしなければなりません。
通常これは、アプリケーションに<literal>SIGHUP</literal>シグナルを送る<literal>postrotate</literal>スクリプトにより行なわれ、アプリケーションはその後ログファイルを再度開きます。
<productname>PostgreSQL</productname>では、その代わりに<command>pg_ctl</command>に<literal>logrotate</literal>オプションを付けて実行できます。
サーバはこのコマンドを受け取ると、ログ収集の設定に応じて新しいログファイルに切り替えるか、既存のファイルを再度開くかします(<xref linkend="runtime-config-logging-where"/>を参照してください)。
  </para>

  <note>
   <para>
<!--
    When using static log file names, the server might fail to reopen the log
    file if the max open file limit is reached or a file table overflow occurs.
    In this case, log messages are sent to the old log file until a
    successful log rotation. If <application>logrotate</application> is
    configured to compress the log file and delete it, the server may lose
    the messages logged in this time frame. To avoid this issue, you can
    configure the logging collector to dynamically assign log file names
    and use a <literal>prerotate</literal> script to ignore open log files.
-->
静的なログファイル名を使う場合には、開けるファイルの最大数に達したりファイルテーブルのオーバーフローが起きた場合に、サーバがログファイルを再度開くのに失敗するかもしれません。
この場合には、ログローテーションが成功するまでログメッセージは古いログファイルに送られます。
<application>logrotate</application>がログファイルを圧縮して削除するよう設定されていれば、サーバはこの期間にログに残そうとしたメッセージを失うかもしれません。
この問題を避けるため、ログファイル名を動的に割り当てて、開いているログファイルを無視する<literal>prerotate</literal>スクリプトを使うようにログ収集機構を設定できます。
    </para>
  </note>

  <para>
<!--
   Another production-grade approach to managing log output is to
   send it to <application>syslog</application> and let
   <application>syslog</application> deal with file rotation. To do this, set the
   configuration parameter <varname>log_destination</varname> to <literal>syslog</literal>
   (to log to <application>syslog</application> only) in
   <filename>postgresql.conf</filename>. Then you can send a <literal>SIGHUP</literal>
   signal to the <application>syslog</application> daemon whenever you want to force it
   to start writing a new log file.  If you want to automate log
   rotation, the <application>logrotate</application> program can be
   configured to work with log files from
   <application>syslog</application>.
-->
この他の実運用レベルのログ出力の管理方法は、<application>syslog</application>に送信し、<application>syslog</application>にファイルのローテーションを行わせることです。
このためには、<filename>postgresql.conf</filename>の<varname>log_destination</varname>設定パラメータを<literal>syslog</literal>（<application>syslog</application>のみにログを出力）に設定してください。
そして、新しいログファイルへの書き込みを始めたい時に、<application>syslog</application>デーモンに<literal>SIGHUP</literal>シグナルを送信してください。
ログローテーションを自動化させたい場合は、<application>logrotate</application>プログラムを設定することで、<application>syslog</application>からのログファイルを扱うことができます。
  </para>

  <para>
<!--
   On many systems, however, <application>syslog</application> is not very reliable,
   particularly with large log messages; it might truncate or drop messages
   just when you need them the most.  Also, on <productname>Linux</productname>,
   <application>syslog</application> will flush each message to disk, yielding poor
   performance.  (You can use a <quote><literal>-</literal></quote> at the start of the file name
   in the <application>syslog</application> configuration file to disable syncing.)
-->
しかし、多くのシステムでは<application>syslog</application>は特に巨大なログメッセージに関してあまり信頼できません。
必要なメッセージを切り詰めてしまったり、破棄してしまったりする可能性があります。
また、<productname>Linux</productname>では、<application>syslog</application>はメッセージごとにディスクに書き出すため、性能が良くありません。
（同期化を無効にするため、<application>syslog</application>設定ファイル内のファイル名の先頭に<quote><literal>-</literal></quote>を使うことができます。）
  </para>

  <para>
<!--
   Note that all the solutions described above take care of starting new
   log files at configurable intervals, but they do not handle deletion
   of old, no-longer-useful log files.  You will probably want to set
   up a batch job to periodically delete old log files.  Another possibility
   is to configure the rotation program so that old log files are overwritten
   cyclically.
-->
上述の手法は全て、新しいログファイルを開始する周期を設定することができますが、古い、既に役に立たなくなったログファイルの削除は扱わないことに注意してください。
おそらく定期的に古いログファイルを削除するバッチジョブを設定することになるでしょう。
他に、ローテーション用プログラムを設定して古いログファイルを周期的に上書きさせるという方法もあります。
  </para>

  <para>
<!--
   <ulink url="https://pgbadger.darold.net/"><productname>pgBadger</productname></ulink>
   is an external project that does sophisticated log file analysis.
   <ulink
   url="https://bucardo.org/check_postgres/"><productname>check_postgres</productname></ulink>
   provides Nagios alerts when important messages appear in the log
   files, as well as detection of many other extraordinary conditions.
-->
<ulink url="https://pgbadger.darold.net/"><productname>pgBadger</productname></ulink>という外部プロジェクトは洗練されたログファイルの解析を行います。
<ulink url="https://bucardo.org/check_postgres/"><productname>check_postgres</productname></ulink>は、通常ではない多くの状態の検出を行うのと同時にログファイルに重要なメッセージが現れた時にNagiosで警告する機構を提供します。
  </para>
 </sect1>
</chapter><|MERGE_RESOLUTION|>--- conflicted
+++ resolved
@@ -1217,16 +1217,13 @@
      storage occupied by multixacts members exceeds about 10GB, aggressive vacuum
      scans will occur more often for all tables, starting with those that
      have the oldest multixact-age.  Both of these kinds of aggressive
-<<<<<<< HEAD
      scans will occur even if autovacuum is nominally disabled. The members storage
      area can grow up to about 20GB before reaching wraparound.
-=======
-     scans will occur even if autovacuum is nominally disabled.
--->
-安全装置として、<xref linkend="guc-autovacuum-multixact-freeze-max-age"/>よりもそのマルチトランザクション年代が大きいどのテーブルに対しても、積極的なバキュームスキャンが起こります。
+-->
+《マッチ度[76.470588]》安全装置として、<xref linkend="guc-autovacuum-multixact-freeze-max-age"/>よりもそのマルチトランザクション年代が大きいどのテーブルに対しても、積極的なバキュームスキャンが起こります。
 また、マルチトランザクションメンバによるストレージの占有が2GBを超えた場合にも、積極的なバキュームスキャンは、マルチトランザクション年代の一番古いものから始めて、すべてのテーブルに対してより頻繁に起こります。
 この種の積極的スキャンはどちらも、自動バキュームが名目上は無効にされていても発生します。
->>>>>>> c1fe09c1
+《機械翻訳》«As a safety device, an aggressive vacuum scan will occur for any table whose multixact-age is greater than <xref linkend="guc-autovacuum-multixact-freeze-max-age"/>. Also, if the storage occupied by multixacts members exceeds about 10GB, aggressive vacuum scans will occur more often for all tables, starting with those that have the oldest multixact-age. Both of these kinds of aggressive scans will occur even if autovacuum is nominally disabled. The members storage area can grow up to about 20GB before reaching wraparound.»
     </para>
 
     <para>

<!-- doc/src/sgml/earthdistance.sgml -->

<sect1 id="earthdistance" xreflabel="earthdistance">
 <title>earthdistance</title>

 <indexterm zone="earthdistance">
  <primary>earthdistance</primary>
 </indexterm>

 <para>
<!--
  The <filename>earthdistance</filename> module provides two different approaches to
  calculating great circle distances on the surface of the Earth. The one
  described first depends on the <filename>cube</filename> module (which
  <emphasis>must</emphasis> be installed before <filename>earthdistance</filename> can be
  installed). The second one is based on the built-in <type>point</type> data type,
  using longitude and latitude for the coordinates.
-->
<filename>earthdistance</filename>は地表面上の大圏距離を計算する、2つの異なる方式を提供します。
最初に説明する方式は<filename>cube</filename>モジュールに依存します。
（これは<filename>earthdistance</filename>をインストールする前にインストール<emphasis>しなければなりません</emphasis>。）
2番目の方式は、座標系として緯度経度を使用した、組み込みの<type>point</type>データ型を基にしたものです。
 </para>

 <para>
<!--
  In this module, the Earth is assumed to be perfectly spherical.
  (If that's too inaccurate for you, you might want to look at the
  <application><ulink url="http://postgis.net/">PostGIS</ulink></application>
  project.)
-->
このモジュールでは地球は完全な球体であると仮定します。
（この精度が不十分な場合は、<application><ulink url="http://postgis.net/">PostGIS</ulink></application>プロジェクトを参照することを勧めます。）
 </para>

 <sect2>
<<<<<<< HEAD
  <title>Cube-Based Earth Distances</title>
=======
<!--
  <title>Cube-based Earth Distances</title>
-->
  <title>cubeを基にした地表距離</title>
>>>>>>> bd0a9e56

  <para>
<!--
   Data is stored in cubes that are points (both corners are the same) using 3
   coordinates representing the x, y, and z distance from the center of the
   Earth.  A domain <type>earth</type> over <type>cube</type> is provided, which
   includes constraint checks that the value meets these restrictions and
   is reasonably close to the actual surface of the Earth.
-->
地球中心からのx、y、z距離をあらわす3次元を使用した点（両隅が同じ）であるcubeとして、データは格納されます。
<type>cube</type>上に<type>earth</type>ドメインが提供されます。
これには、値がこれら制限を満たすか、また値が理論的に実際の地表面に近いかどうかの整合性検査を含みます。
  </para>

  <para>
<!--
   The radius of the Earth is obtained from the <function>earth()</function>
   function. It is given in meters. But by changing this one function you can
   change the module to use some other units, or to use a different value of
   the radius that you feel is more appropriate.
-->
地球の半径は<function>earth()</function>関数から入手されます。
この単位はメートルです。
しかしこの1つの関数を変更することで、何らかの他の単位を使用するようにしたり、より適切と考える別の半径を使用したりするようにこのモジュールを変更することができます。
  </para>

  <para>
<!--
   This package has applications to astronomical databases as well.
   Astronomers will probably want to change <function>earth()</function> to return a
   radius of <literal>180/pi()</literal> so that distances are in degrees.
-->
このパッケージは天文学データベースへの応用もあります。
天文学者はおそらく<function>earth()</function>が度単位の距離になるように<literal>180/pi()</literal>を返すものと変更したいでしょう。
  </para>

  <para>
<!--
   Functions are provided to support input in latitude and longitude (in
   degrees), to support output of latitude and longitude, to calculate
   the great circle distance between two points and to easily specify a
   bounding box usable for index searches.
-->
緯度経度（度単位）の入力をサポート、緯度経度の出力をサポート、2点間の大圏距離を計算、インデックス検索に使用可能な簡単に外接矩形を指定するための関数が提供されます。
  </para>

  <para>
<!--
   The provided functions are shown
   in <xref linkend="earthdistance-cube-functions"/>.
-->
提供されている関数は<xref linkend="earthdistance-cube-functions"/>に示されています。
  </para>

  <table id="earthdistance-cube-functions">
<<<<<<< HEAD
   <title>Cube-Based Earthdistance Functions</title>
=======
<!--
   <title>Cube-based Earthdistance Functions</title>
-->
   <title>cubeを基にしたearthdistanceの関数</title>
>>>>>>> bd0a9e56
   <tgroup cols="3">
    <thead>
     <row>
<!--
      <entry>Function</entry>
      <entry>Returns</entry>
      <entry>Description</entry>
-->
      <entry>関数</entry>
      <entry>戻り値</entry>
      <entry>説明</entry>
     </row>
    </thead>
    <tbody>
     <row>
      <entry><function>earth()</function><indexterm><primary>earth</primary></indexterm></entry>
      <entry><type>float8</type></entry>
<!--
      <entry>Returns the assumed radius of the Earth.</entry>
-->
      <entry>地球の想定半径を返します。</entry>
     </row>
     <row>
      <entry><function>sec_to_gc(float8)</function><indexterm><primary>sec_to_gc</primary></indexterm></entry>
      <entry><type>float8</type></entry>
<!--
      <entry>Converts the normal straight line
       (secant) distance between two points on the surface of the Earth
       to the great circle distance between them.
-->
      <entry>地表の2点間の通常の直線（割線）距離を大圏距離に変換します。
      </entry>
     </row>
     <row>
      <entry><function>gc_to_sec(float8)</function><indexterm><primary>gc_to_sec</primary></indexterm></entry>
      <entry><type>float8</type></entry>
<!--
      <entry>Converts the great circle distance between two points on the
       surface of the Earth to the normal straight line (secant) distance
       between them.
-->
      <entry>地表の2点間の大圏距離を通常の直線（割線）距離に変換します。
      </entry>
     </row>
     <row>
      <entry><function>ll_to_earth(float8, float8)</function><indexterm><primary>ll_to_earth</primary></indexterm></entry>
      <entry><type>earth</type></entry>
<!--
      <entry>Returns the location of a point on the surface of the Earth given
       its latitude (argument 1) and longitude (argument 2) in degrees.
-->
      <entry>
度単位で指定された緯度（第1引数）と経度（第2引数）に対する地表位置を返します。
      </entry>
     </row>
     <row>
      <entry><function>latitude(earth)</function><indexterm><primary>latitude</primary></indexterm></entry>
      <entry><type>float8</type></entry>
<!--
      <entry>Returns the latitude in degrees of a point on the surface of the
       Earth.
-->
      <entry>
地表上の点の緯度を度単位で返します。
      </entry>
     </row>
     <row>
      <entry><function>longitude(earth)</function><indexterm><primary>longitude</primary></indexterm></entry>
      <entry><type>float8</type></entry>
<!--
      <entry>Returns the longitude in degrees of a point on the surface of the
       Earth.
-->
      <entry>
地表上の点の経度を度単位で返します。
      </entry>
     </row>
     <row>
      <entry><function>earth_distance(earth, earth)</function><indexterm><primary>earth_distance</primary></indexterm></entry>
      <entry><type>float8</type></entry>
<!--
      <entry>Returns the great circle distance between two points on the
       surface of the Earth.
-->
      <entry>
地表上の2点間の大圏距離を返します。
      </entry>
     </row>
     <row>
      <entry><function>earth_box(earth, float8)</function><indexterm><primary>earth_box</primary></indexterm></entry>
      <entry><type>cube</type></entry>
<!--
      <entry>Returns a box suitable for an indexed search using the cube
       <literal>@&gt;</literal>
       operator for points within a given great circle distance of a location.
       Some points in this box are further than the specified great circle
       distance from the location, so a second check using
       <function>earth_distance</function> should be included in the query.
-->
      <entry>
位置から指定した大圏距離内の点に対するcubeの<literal>@&gt;</literal>演算子を使用するインデックス検索に適した矩形を返します。
矩形内の点の一部は指定した大圏距離の外部にあります。
このため、<function>earth_distance</function>を使用した第2の検査を問い合わせに含めなければなりません。
      </entry>
     </row>
    </tbody>
   </tgroup>
  </table>

 </sect2>

 <sect2>
<<<<<<< HEAD
  <title>Point-Based Earth Distances</title>
=======
<!--
  <title>Point-based Earth Distances</title>
-->
  <title>pointを基にした地表距離</title>
>>>>>>> bd0a9e56

  <para>
<!--
   The second part of the module relies on representing Earth locations as
   values of type <type>point</type>, in which the first component is taken to
   represent longitude in degrees, and the second component is taken to
   represent latitude in degrees.  Points are taken as (longitude, latitude)
   and not vice versa because longitude is closer to the intuitive idea of
   x-axis and latitude to y-axis.
-->
このモジュールの第2部分は<type>point</type>型の値として地球上の位置を表現することに依存します。
ここで第1要素は経度を度単位で、第2要素は緯度を度単位で表現されていると見なします。
直感的に経度はX軸、緯度はY軸という考えがより合うため、点は(経度, 緯度)として見なされますが、逆には見なされません。
  </para>

  <para>
<!--
   A single operator is provided, shown
   in <xref linkend="earthdistance-point-operators"/>.
-->
<xref linkend="earthdistance-point-operators"/>に示されている1つの演算子が提供されます。
  </para>

  <table id="earthdistance-point-operators">
<<<<<<< HEAD
   <title>Point-Based Earthdistance Operators</title>
=======
<!--
   <title>Point-based Earthdistance Operators</title>
-->
   <title>pointを基にしたearthdistanceの演算子</title>
>>>>>>> bd0a9e56
   <tgroup cols="3">
    <thead>
     <row>
<!--
      <entry>Operator</entry>
      <entry>Returns</entry>
      <entry>Description</entry>
-->
      <entry>演算子</entry>
      <entry>戻り値</entry>
      <entry>説明</entry>
     </row>
    </thead>
    <tbody>
     <row>
      <entry><type>point</type> <literal>&lt;@&gt;</literal> <type>point</type></entry>
      <entry><type>float8</type></entry>
<!--
      <entry>Gives the distance in statute miles between
       two points on the Earth's surface.
-->
      <entry>
法定マイル単位の地表の2点間の距離を返します。
      </entry>
     </row>
    </tbody>
   </tgroup>
  </table>

  <para>
<!--
   Note that unlike the <type>cube</type>-based part of the module, units
   are hardwired here: changing the <function>earth()</function> function will
   not affect the results of this operator.
-->
このモジュールの<type>cube</type>を基にした場合と異なり、ここでの単位はコード内に固定で記載されることに注意してください。
<function>earth()</function>関数を変更しても、この演算子の結果には影響しません。
  </para>

  <para>
<!--
   One disadvantage of the longitude/latitude representation is that
   you need to be careful about the edge conditions near the poles
   and near +/- 180 degrees of longitude.  The <type>cube</type>-based
   representation avoids these discontinuities.
-->
緯度経度表現の1つの欠点は、極近辺と経度±180度近辺の限界条件に注意する必要があることです。
<type>cube</type>を基にした表現ではこうした不連続性を防止できます。
  </para>

 </sect2>

</sect1><|MERGE_RESOLUTION|>--- conflicted
+++ resolved
@@ -34,14 +34,10 @@
  </para>
 
  <sect2>
-<<<<<<< HEAD
+<!--
   <title>Cube-Based Earth Distances</title>
-=======
-<!--
-  <title>Cube-based Earth Distances</title>
 -->
   <title>cubeを基にした地表距離</title>
->>>>>>> bd0a9e56
 
   <para>
 <!--
@@ -97,14 +93,10 @@
   </para>
 
   <table id="earthdistance-cube-functions">
-<<<<<<< HEAD
+<!--
    <title>Cube-Based Earthdistance Functions</title>
-=======
-<!--
-   <title>Cube-based Earthdistance Functions</title>
 -->
    <title>cubeを基にしたearthdistanceの関数</title>
->>>>>>> bd0a9e56
    <tgroup cols="3">
     <thead>
      <row>
@@ -217,14 +209,10 @@
  </sect2>
 
  <sect2>
-<<<<<<< HEAD
+<!--
   <title>Point-Based Earth Distances</title>
-=======
-<!--
-  <title>Point-based Earth Distances</title>
 -->
   <title>pointを基にした地表距離</title>
->>>>>>> bd0a9e56
 
   <para>
 <!--
@@ -249,14 +237,10 @@
   </para>
 
   <table id="earthdistance-point-operators">
-<<<<<<< HEAD
+<!--
    <title>Point-Based Earthdistance Operators</title>
-=======
-<!--
-   <title>Point-based Earthdistance Operators</title>
 -->
    <title>pointを基にしたearthdistanceの演算子</title>
->>>>>>> bd0a9e56
    <tgroup cols="3">
     <thead>
      <row>

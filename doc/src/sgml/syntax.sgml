<!-- doc/src/sgml/syntax.sgml -->

<chapter id="sql-syntax">
<!--
 <title>SQL Syntax</title>
-->
 <title>SQLの構文</title>

 <indexterm zone="sql-syntax">
  <primary>syntax</primary>
  <secondary>SQL</secondary>
 </indexterm>
 <indexterm zone="sql-syntax">
  <primary>構文</primary>
  <secondary>SQL</secondary>
 </indexterm>

 <para>
<!--
  This chapter describes the syntax of SQL.  It forms the foundation
  for understanding the following chapters which will go into detail
  about how SQL commands are applied to define and modify data.
-->
本章ではSQLの構文について説明します。
本章の内容は、データの定義や変更のためにSQLコマンドを適用する方法について詳しく説明する以後の章を理解する上での基礎となります。
 </para>

 <para>
<!--
  We also advise users who are already familiar with SQL to read this
  chapter carefully because it contains several rules and concepts that
  are implemented inconsistently among SQL databases or that are
  specific to <productname>PostgreSQL</productname>.
-->
この章はSQLデータベース間で異なって実装されたり、または<productname>PostgreSQL</productname>に固有な幾つかの規則と概念を含んでいるので、SQLについて熟知しているユーザも本章を注意深く読むことをお勧めします。
 </para>

 <sect1 id="sql-syntax-lexical">
<!--
  <title>Lexical Structure</title>
-->
  <title>字句の構造</title>

  <indexterm>
   <primary>token</primary>
  </indexterm>
  <indexterm>
   <primary>トークン</primary>
  </indexterm>

  <para>
<!--
   SQL input consists of a sequence of
   <firstterm>commands</firstterm>.  A command is composed of a
   sequence of <firstterm>tokens</firstterm>, terminated by a
   semicolon (<quote>;</quote>).  The end of the input stream also
   terminates a command.  Which tokens are valid depends on the syntax
   of the particular command.
-->
SQLの入力は、ひと続きの<firstterm>コマンド</firstterm>からなります。
コマンドは<firstterm>トークン</firstterm>が繋がったもので構成され、最後はセミコロン（<quote>;</quote>）で終わります。
入力ストリームの終了もやはりコマンドを終わらせます。
どのトークンが有効かは特定のコマンドの構文によります。
  </para>

  <para>
<!--
   A token can be a <firstterm>key word</firstterm>, an
   <firstterm>identifier</firstterm>, a <firstterm>quoted
   identifier</firstterm>, a <firstterm>literal</firstterm> (or
   constant), or a special character symbol.  Tokens are normally
   separated by whitespace (space, tab, newline), but need not be if
   there is no ambiguity (which is generally only the case if a
   special character is adjacent to some other token type).
-->
トークンは<firstterm>キーワード</firstterm>、<firstterm>識別子</firstterm>、<firstterm>引用符で囲まれた識別子</firstterm>、<firstterm>リテラル</firstterm>（もしくは定数）、特別な文字シンボルです。
トークンは通常空白（スペース、タブ、改行）で区切られますが、曖昧さがなければ（一般的には特別な文字が他のトークン型と隣接している場合のみ）必要ありません。
  </para>

   <para>
<!--
    For example, the following is (syntactically) valid SQL input:
-->
例えば、以下のものは（構文的に）正しいSQLの入力です。
<programlisting>
SELECT * FROM MY_TABLE;
UPDATE MY_TABLE SET A = 5;
INSERT INTO MY_TABLE VALUES (3, 'hi there');
</programlisting>
<!--
    This is a sequence of three commands, one per line (although this
    is not required; more than one command can be on a line, and
    commands can usefully be split across lines).
-->
この例は1行に1つのコマンドを記述した、3つのコマンドが連続しています（必ずしも1つのコマンドを1行で書く必要はありません。 1行に複数のコマンドを入力することも可能ですし、1つのコマンドを複数行に分けて記述することも可能です）。
   </para>

  <para>
<!--
   Additionally, <firstterm>comments</firstterm> can occur in SQL
   input.  They are not tokens, they are effectively equivalent to
   whitespace.
-->
さらに、入力されたSQLに<firstterm>コメント</firstterm>が付いていても構いません。
コメントはトークンではなく、その効果は空白と同じです。
  </para>

  <para>
<!--
   The SQL syntax is not very consistent regarding what tokens
   identify commands and which are operands or parameters.  The first
   few tokens are generally the command name, so in the above example
   we would usually speak of a <quote>SELECT</quote>, an
   <quote>UPDATE</quote>, and an <quote>INSERT</quote> command.  But
   for instance the <command>UPDATE</command> command always requires
   a <token>SET</token> token to appear in a certain position, and
   this particular variation of <command>INSERT</command> also
   requires a <token>VALUES</token> in order to be complete.  The
   precise syntax rules for each command are described in <xref linkend="reference"/>.
-->
SQL構文は、どのトークンがコマンドを識別し、どれがオペランドでどれがパラメータかに関してはさほど首尾一貫していません。
最初のいくつかのトークンは一般にコマンド名です。
したがって、上記の例において<quote>SELECT</quote>、<quote>UPDATE</quote>、<quote>INSERT</quote>コマンドについて通常説明することになります。
しかし、例えば<command>UPDATE</command>コマンドでは、<token>SET</token>トークンが特定の位置に常に記述されなければなりませんし、この例で使われている<command>INSERT</command>コマンドを完結するためには<token>VALUES</token>トークンが必要です。
それぞれのコマンドの正確な構文規則は<xref linkend="reference"/>で説明されています。
  </para>

  <sect2 id="sql-syntax-identifiers">
<!--
   <title>Identifiers and Key Words</title>
-->
   <title>識別子とキーワード</title>

   <indexterm zone="sql-syntax-identifiers">
    <primary>identifier</primary>
    <secondary>syntax of</secondary>
   </indexterm>
   <indexterm zone="sql-syntax-identifiers">
    <primary>識別子</primary>
    <secondary>の構文</secondary>
   </indexterm>

   <indexterm zone="sql-syntax-identifiers">
    <primary>name</primary>
    <secondary>syntax of</secondary>
   </indexterm>
   <indexterm zone="sql-syntax-identifiers">
    <primary>名前</primary>
    <secondary>の構文</secondary>
   </indexterm>

   <indexterm zone="sql-syntax-identifiers">
    <primary>key word</primary>
    <secondary>syntax of</secondary>
   </indexterm>
   <indexterm zone="sql-syntax-identifiers">
    <primary>キーワード</primary>
    <secondary>の構文</secondary>
   </indexterm>

   <para>
<!--
    Tokens such as <token>SELECT</token>, <token>UPDATE</token>, or
    <token>VALUES</token> in the example above are examples of
    <firstterm>key words</firstterm>, that is, words that have a fixed
    meaning in the SQL language.  The tokens <token>MY_TABLE</token>
    and <token>A</token> are examples of
    <firstterm>identifiers</firstterm>.  They identify names of
    tables, columns, or other database objects, depending on the
    command they are used in.  Therefore they are sometimes simply
    called <quote>names</quote>.  Key words and identifiers have the
    same lexical structure, meaning that one cannot know whether a
    token is an identifier or a key word without knowing the language.
    A complete list of key words can be found in <xref
    linkend="sql-keywords-appendix"/>.
-->
上記の例に出てくる<token>SELECT</token>、<token>UPDATE</token>、もしくは<token>VALUES</token>のようなトークンは、<firstterm>キーワード</firstterm>の一例です。
キーワードとは、SQL言語で決まった意味を持っている単語です。
<token>MY_TABLE</token>トークンや<token>A</token>トークンは<firstterm>識別子</firstterm>の一例です。
これらは、使われるコマンドによって、テーブル、列、他のデータベースオブジェクトの名前を識別します。
したがって、単に<quote>名前</quote>と呼ばれることもあります。
キーワードと識別子は同じ字句の構造を持つため、言語を知らなくてはトークンが識別子なのかキーワードなのかわからないということになります。
全てのキーワードのリストは<xref linkend="sql-keywords-appendix"/>にあります。
   </para>

   <para>
<!--
    SQL identifiers and key words must begin with a letter
    (<literal>a</literal>-<literal>z</literal>, but also letters with
    diacritical marks and non-Latin letters) or an underscore
    (<literal>_</literal>).  Subsequent characters in an identifier or
    key word can be letters, underscores, digits
    (<literal>0</literal>-<literal>9</literal>), or dollar signs
    (<literal>$</literal>).  Note that dollar signs are not allowed in identifiers
    according to the letter of the SQL standard, so their use might render
    applications less portable.
    The SQL standard will not define a key word that contains
    digits or starts or ends with an underscore, so identifiers of this
    form are safe against possible conflict with future extensions of the
    standard.
-->
SQL識別子とキーワードは、文字（<literal>a</literal>〜<literal>z</literal>および発音区別符号付き文字と非Latin文字）、アンダースコア（<literal>_</literal>）で始まらなければいけません。
識別子またはキーワードの中で続く文字は、文字、アンダースコア、数字（<literal>0</literal>〜<literal>9</literal>）あるいはドル記号（<literal>$</literal>）を使用できます。
標準SQLの記述に従うと、ドル記号は識別子内では使用できないことに注意してください。
ですから、これを使用するとアプリケーションの移植性は低くなる可能性があります。
標準SQLでは、数字を含む、あるいはアンダースコアで始まったり終わったりするキーワードは定義されていません。
したがって、この形式の識別子は標準の今後の拡張と競合する可能性に対して安全です。
   </para>

   <para>
    <indexterm><primary>identifier</primary><secondary>length</secondary></indexterm>
    <indexterm><primary>識別子</primary><secondary>長さ</secondary></indexterm>
<!--
    The system uses no more than <symbol>NAMEDATALEN</symbol>-1
    bytes of an identifier; longer names can be written in
    commands, but they will be truncated.  By default,
    <symbol>NAMEDATALEN</symbol> is 64 so the maximum identifier
    length is 63 bytes. If this limit is problematic, it can be raised by
    changing the <symbol>NAMEDATALEN</symbol> constant in
    <filename>src/include/pg_config_manual.h</filename>.
-->
システムは<symbol>NAMEDATALEN</symbol>-1バイトより長い識別子を使いません。
より長い名前をコマンドで書くことはできますが、短く切られてしまいます。
デフォルトでは<symbol>NAMEDATALEN</symbol>は64なので、識別子は最長で63バイトです。
この制限が問題になる場合は、<filename>src/include/pg_config_manual.h</filename>内の<symbol>NAMEDATALEN</symbol>定数の値を変更して増やすことができます。
   </para>

   <para>
    <indexterm>
     <primary>case sensitivity</primary>
     <secondary>of SQL commands</secondary>
    </indexterm>
    <indexterm>
     <primary>大文字小文字の区別</primary>
     <secondary>SQLコマンドの</secondary>
    </indexterm>
<!--
    Key words and unquoted identifiers are case-insensitive.  Therefore:
-->
キーワードと引用符付きでない識別子は大文字と小文字を区別しません。
したがって、
<programlisting>
UPDATE MY_TABLE SET A = 5;
</programlisting>
<!--
    can equivalently be written as:
-->
は、以下の文と同じ意味になります。
<programlisting>
uPDaTE my_TabLE SeT a = 5;
</programlisting>
<!--
    A convention often used is to write key words in upper
    case and names in lower case, e.g.:
-->
慣習的によく使われる方法では、キーワードを大文字で、名前を小文字で書きます。
例えば下記のようになります。
<programlisting>
UPDATE my_table SET a = 5;
</programlisting>
   </para>

   <para>
    <indexterm>
     <primary>quotation marks</primary>
     <secondary>and identifiers</secondary>
    </indexterm>
    <indexterm>
     <primary>引用符</primary>
     <secondary>および識別子</secondary>
    </indexterm>
<!--
    There is a second kind of identifier:  the <firstterm>delimited
    identifier</firstterm> or <firstterm>quoted
    identifier</firstterm>.  It is formed by enclosing an arbitrary
    sequence of characters in double-quotes
    (<literal>"</literal>). <!&#45;- " font-lock mania &#45;-> A delimited
    identifier is always an identifier, never a key word.  So
    <literal>"select"</literal> could be used to refer to a column or
    table named <quote>select</quote>, whereas an unquoted
    <literal>select</literal> would be taken as a key word and
    would therefore provoke a parse error when used where a table or
    column name is expected.  The example can be written with quoted
    identifiers like this:
-->
識別子には副次的な種類もあります。
<firstterm>区切り識別子</firstterm>あるいは<firstterm>引用符付き識別子</firstterm>です。
任意の文字の連なりを二重引用符（<literal>"</literal>）で囲んだものです。<!-- " フォントロック狂 -->
区切り識別子は常に識別子であって、キーワードではありません。
ですから、<literal>"select"</literal>は<quote>select</quote>という名前の列あるいはテーブルを問い合わせるために使えますが、引用符の付かない<literal>select</literal>はキーワードとして理解されるので、テーブルもしくは列名が期待される部分では解析エラーを起こします。
引用符付き識別子は下記の例のように書くことができます。
<programlisting>
UPDATE "my_table" SET "a" = 5;
</programlisting>
   </para>

   <para>
<!--
    Quoted identifiers can contain any character, except the character
    with code zero.  (To include a double quote, write two double quotes.)
    This allows constructing table or column names that would
    otherwise not be possible, such as ones containing spaces or
    ampersands.  The length limitation still applies.
-->
引用符付き識別子は、コード0の文字以外であればどのような文字でも使えます
（二重引用符を含めたい場合は、二重引用符を2つ入力します）。
これにより、空白やアンパサンド（&amp;）を含むテーブル名や列名など、この方法がなければ作れないような名前のものを作ることが可能になります。
この場合においても長さの制限は適用されます。
   </para>

   <para>
<!--
    Quoting an identifier also makes it case-sensitive, whereas
    unquoted names are always folded to lower case.  For example, the
    identifiers <literal>FOO</literal>, <literal>foo</literal>, and
    <literal>"foo"</literal> are considered the same by
    <productname>PostgreSQL</productname>, but
    <literal>"Foo"</literal> and <literal>"FOO"</literal> are
    different from these three and each other.  (The folding of
    unquoted names to lower case in <productname>PostgreSQL</productname> is
    incompatible with the SQL standard, which says that unquoted names
    should be folded to upper case.  Thus, <literal>foo</literal>
    should be equivalent to <literal>"FOO"</literal> not
    <literal>"foo"</literal> according to the standard.  If you want
    to write portable applications you are advised to always quote a
    particular name or never quote it.)
-->
引用符が付かない名前は常に小文字に解釈されますが、識別子を引用符で囲むことによって大文字と小文字が区別されます。
例えば、識別子<literal>FOO</literal>、<literal>foo</literal>、<literal>"foo"</literal>は<productname>PostgreSQL</productname>によれば同じものとして解釈されますが、<literal>"Foo"</literal>と<literal>"FOO"</literal>は、これら3つとも、またお互いに違ったものとして解釈されます
（<productname>PostgreSQL</productname>が引用符の付かない名前を小文字として解釈することは標準SQLと互換性がありません。標準SQLでは引用符の付かない名前は大文字に解釈されるべきだとされています。
したがって標準SQLによれば、<literal>foo</literal>は<literal>"FOO"</literal>と同じであるべきで、<literal>"foo"</literal>とは異なるはずなのです。
もし移植可能なアプリケーションを書きたいならば、特定の名前は常に引用符で囲むか、あるいはまったく囲まないかのいずれかに統一することをお勧めします。）
   </para>

   <indexterm>
     <primary>Unicode escape</primary>
     <secondary>in identifiers</secondary>
   </indexterm>
   <indexterm>
     <primary>Unicodeエスケープ</primary>
     <secondary>識別子中</secondary>
   </indexterm>

   <para>
<!--
    A variant of quoted
    identifiers allows including escaped Unicode characters identified
    by their code points.  This variant starts
    with <literal>U&amp;</literal> (upper or lower case U followed by
    ampersand) immediately before the opening double quote, without
    any spaces in between, for example <literal>U&amp;"foo"</literal>.
    (Note that this creates an ambiguity with the
    operator <literal>&amp;</literal>.  Use spaces around the operator to
    avoid this problem.)  Inside the quotes, Unicode characters can be
    specified in escaped form by writing a backslash followed by the
    four-digit hexadecimal code point number or alternatively a
    backslash followed by a plus sign followed by a six-digit
    hexadecimal code point number.  For example, the
    identifier <literal>"data"</literal> could be written as
-->
引用符付き識別子には異形があり、コード番号で識別されるエスケープされたUnicode文字を含むことができます。
この異形は、<literal>U&amp;</literal>（大文字または小文字のUの後にアンパサンド）で始まり、その直後に空白を間に入れずに二重引用符を続けます。
例えば、<literal>U&amp;"foo"</literal>となります。
（これにより演算子<literal>&amp;</literal>との不明確性が生じることに注意してください。
この問題を回避するには空白を演算子の前後に入れます。）
引用符の中で、Unicode文字はバックスラッシュとそれに続く4桁16進数の文字コード番号で、またはもう1つの方法として、バックスラッシュに続いてプラス符号、そして続いた6桁16進数の文字コード番号によりエスケープ形式で指定されます。
例えば、識別子<literal>"data"</literal>は次のように書くことができます。
<programlisting>
U&amp;"d\0061t\+000061"
</programlisting>
<!--
    The following less trivial example writes the Russian
    word <quote>slon</quote> (elephant) in Cyrillic letters:
-->
次の少し意味のある例はロシア語の<quote>slon</quote>（象）をキリル文字で書いたものです。
<programlisting>
U&amp;"\0441\043B\043E\043D"
</programlisting>
   </para>

   <para>
<!--
    If a different escape character than backslash is desired, it can
    be specified using
    the <literal>UESCAPE</literal><indexterm><primary>UESCAPE</primary></indexterm>
    clause after the string, for example:
-->
バックスラッシュ以外のエスケープ文字を使用したい場合、文字列の後に<literal>UESCAPE</literal><indexterm><primary>UESCAPE</primary></indexterm>句を使用して指定できます。例をあげます。
<programlisting>
U&amp;"d!0061t!+000061" UESCAPE '!'
</programlisting>
<!--
    The escape character can be any single character other than a
    hexadecimal digit, the plus sign, a single quote, a double quote,
    or a whitespace character.  Note that the escape character is
    written in single quotes, not double quotes,
    after <literal>UESCAPE</literal>.
-->
エスケープ文字には、16進表記用の文字、プラス記号、単一引用符、二重引用符、空白文字以外の任意の単一文字を使用できます。
エスケープ文字は<literal>UESCAPE</literal>の後に二重引用符ではなく単一引用符で記述していることに注意してください。
   </para>

   <para>
<!--
    To include the escape character in the identifier literally, write
    it twice.
-->
識別子内にエスケープ文字をそのまま含めるためには、それを2つ記述してください。
   </para>

   <para>
<!--
    Either the 4-digit or the 6-digit escape form can be used to
    specify UTF-16 surrogate pairs to compose characters with code
    points larger than U+FFFF, although the availability of the
    6-digit form technically makes this unnecessary.  (Surrogate
    pairs are not stored directly, but are combined into a single
    code point.)
-->
U+FFFFより大きなコードポイントを持つ文字を構成するUTF-16サロゲートペアを指定するために、4桁と6桁の形式のどちらかを使用できますが、技術的には6桁形式の機能によりこれは不要になります。
（サロゲートペアは直接格納されるわけではなく、一つのコードポイントに結合されます。）
   </para>

   <para>
<!--
    If the server encoding is not UTF-8, the Unicode code point identified
    by one of these escape sequences is converted to the actual server
    encoding; an error is reported if that's not possible.
-->
サーバ符号化方式がUTF-8でない場合、このエスケープシーケンスの1つで指定されたUnicodeコードポイントは実際のサーバ符号化方式へと変換されます。それが可能でない場合にはエラーが報告されます。
   </para>
  </sect2>


  <sect2 id="sql-syntax-constants">
<!--
   <title>Constants</title>
-->
   <title>定数</title>

   <indexterm zone="sql-syntax-constants">
    <primary>constant</primary>
   </indexterm>
   <indexterm zone="sql-syntax-constants">
    <primary>定数</primary>
   </indexterm>

   <para>
<!--
    There are three kinds of <firstterm>implicitly-typed
    constants</firstterm> in <productname>PostgreSQL</productname>:
    strings, bit strings, and numbers.
    Constants can also be specified with explicit types, which can
    enable more accurate representation and more efficient handling by
    the system. These alternatives are discussed in the following
    subsections.
-->
<productname>PostgreSQL</productname>には、3つの<firstterm>暗黙に型付けされる定数</firstterm>があります。
文字列、ビット文字列、そして数字です。
定数は明示的な型で指定することもでき、その場合はシステムによる、より正確な表現と効率の良い操作が可能になります。
こうした他の方法については後ほど説明します。
   </para>

   <sect3 id="sql-syntax-strings">
<!--
    <title>String Constants</title>
-->
    <title>文字列定数</title>

    <indexterm zone="sql-syntax-strings">
     <primary>character string</primary>
     <secondary>constant</secondary>
    </indexterm>
    <indexterm zone="sql-syntax-strings">
     <primary>文字列</primary>
     <secondary>定数</secondary>
    </indexterm>

    <para>
     <indexterm>
      <primary>quotation marks</primary>
      <secondary>escaping</secondary>
     </indexterm>
     <indexterm>
      <primary>引用符</primary>
      <secondary>エスケープ</secondary>
     </indexterm>
<!--
     A string constant in SQL is an arbitrary sequence of characters
     bounded by single quotes (<literal>'</literal>), for example
     <literal>'This is a string'</literal>.  To include
     a single-quote character within a string constant,
     write two adjacent single quotes, e.g.,
     <literal>'Dianne''s horse'</literal>.
     Note that this is <emphasis>not</emphasis> the same as a double-quote
     character (<literal>"</literal>). <!&#45;- font-lock sanity: " &#45;->
-->
SQLにおける文字列定数は、単一引用符（<literal>'</literal>）で括られた任意の文字の並びです。
例えば、<literal>'This is a string'</literal>です。
文字列定数内に単一引用符を含めるには、2つ続けて単一引用符を記述します。
例えば、<literal>'Dianne''s horse'</literal>です。
二重引用符(<literal>"</literal>)とは同一では<emphasis>ない</emphasis>点に注意してください。<!-- font-lock sanity: " -->
    </para>

    <para>
<!--
     Two string constants that are only separated by whitespace
     <emphasis>with at least one newline</emphasis> are concatenated
     and effectively treated as if the string had been written as one
     constant.  For example:
-->
2つの文字列定数が、<emphasis>少なくとも1つの改行</emphasis>を含んだ空白のみで区切られている場合は、2つの定数は連結され、実質的に1つの定数として書かれたように処理されます。
例を示します。
<programlisting>
SELECT 'foo'
'bar';
</programlisting>
<!--
     is equivalent to:
-->
は、
<programlisting>
SELECT 'foobar';
</programlisting>
<!--
     but:
-->
と同じです。しかし、
<programlisting>
SELECT 'foo'      'bar';
</programlisting>
<!--
     is not valid syntax.  (This slightly bizarre behavior is specified
     by <acronym>SQL</acronym>; <productname>PostgreSQL</productname> is
     following the standard.)
-->
は有効な構文ではありません
（このちょっとした奇妙な振舞いは<acronym>SQL</acronym>で決められているもので、<productname>PostgreSQL</productname>ではこの標準に従っています）。
    </para>
   </sect3>

   <sect3 id="sql-syntax-strings-escape">
<!--
    <title>String Constants with C-Style Escapes</title>
-->
    <title>C形式エスケープでの文字列定数</title>

     <indexterm zone="sql-syntax-strings-escape">
      <primary>escape string syntax</primary>
     </indexterm>
     <indexterm zone="sql-syntax-strings-escape">
      <primary>エスケープ文字列構文</primary>
     </indexterm>
     <indexterm zone="sql-syntax-strings-escape">
      <primary>backslash escapes</primary>
     </indexterm>
     <indexterm zone="sql-syntax-strings-escape">
      <primary>バックスラッシュエスケープ</primary>
     </indexterm>

    <para>
<!--
     <productname>PostgreSQL</productname> also accepts <quote>escape</quote>
     string constants, which are an extension to the SQL standard.
     An escape string constant is specified by writing the letter
     <literal>E</literal> (upper or lower case) just before the opening single
     quote, e.g., <literal>E'foo'</literal>.  (When continuing an escape string
     constant across lines, write <literal>E</literal> only before the first opening
     quote.)
     Within an escape string, a backslash character (<literal>\</literal>) begins a
     C-like <firstterm>backslash escape</firstterm> sequence, in which the combination
     of backslash and following character(s) represent a special byte
     value, as shown in <xref linkend="sql-backslash-table"/>.
-->
<productname>PostgreSQL</productname>では、また、<quote>エスケープ</quote>文字列定数を受け付けます。
これは標準SQLの拡張です。
エスケープ文字列定数は、<literal>E</literal>（大文字でも小文字でもかまいません）を開始単一引用符の直前に記述することで指定されます。
例えば<literal>E'foo'</literal>です。
（複数行に渡るエスケープ文字列定数では、最初の開始引用符の前にのみ<literal>E</literal>を記述してください。）
エスケープ文字列の中では、バックスラッシュ文字（<literal>\</literal>）によりC言語のような<firstterm>バックスラッシュ</firstterm>シーケンスが開始し、その中でバックスラッシュとそれに続く文字の組み合わせが（<xref linkend="sql-backslash-table"/>で示したように）特別なバイト値を表現します。
    </para>

     <table id="sql-backslash-table">
<!--
      <title>Backslash Escape Sequences</title>
-->
      <title>バックスラッシュエスケープシーケンス</title>
      <tgroup cols="2">
      <thead>
       <row>
<!--
        <entry>Backslash Escape Sequence</entry>
        <entry>Interpretation</entry>
-->
        <entry>バックスラッシュエスケープシーケンス</entry>
        <entry>解釈</entry>
       </row>
      </thead>

      <tbody>
       <row>
        <entry><literal>\b</literal></entry>
<!--
        <entry>backspace</entry>
-->
        <entry>後退</entry>
       </row>
       <row>
        <entry><literal>\f</literal></entry>
<!--
        <entry>form feed</entry>
-->
        <entry>改ページ</entry>
       </row>
       <row>
        <entry><literal>\n</literal></entry>
<!--
        <entry>newline</entry>
-->
        <entry>改行</entry>
       </row>
       <row>
        <entry><literal>\r</literal></entry>
<!--
        <entry>carriage return</entry>
-->
        <entry>復帰</entry>
       </row>
       <row>
        <entry><literal>\t</literal></entry>
<!--
        <entry>tab</entry>
-->
        <entry>タブ</entry>
       </row>
       <row>
        <entry>
         <literal>\<replaceable>o</replaceable></literal>,
         <literal>\<replaceable>oo</replaceable></literal>,
         <literal>\<replaceable>ooo</replaceable></literal>
         (<replaceable>o</replaceable> = 0&ndash;7)
        </entry>
<!--
        <entry>octal byte value</entry>
-->
        <entry>8進数バイト値</entry>
       </row>
       <row>
        <entry>
         <literal>\x<replaceable>h</replaceable></literal>,
         <literal>\x<replaceable>hh</replaceable></literal>
         (<replaceable>h</replaceable> = 0&ndash;9, A&ndash;F)
        </entry>
<!--
        <entry>hexadecimal byte value</entry>
-->
        <entry>16進数バイト値</entry>
       </row>
       <row>
        <entry>
         <literal>\u<replaceable>xxxx</replaceable></literal>,
         <literal>\U<replaceable>xxxxxxxx</replaceable></literal>
         (<replaceable>x</replaceable> = 0&ndash;9, A&ndash;F)
        </entry>
<!--
        <entry>16 or 32-bit hexadecimal Unicode character value</entry>
-->
        <entry>16もしくは32ビットの16進数 Unicode 文字値</entry>
       </row>
      </tbody>
      </tgroup>
     </table>

    <para>
<!--
     Any other
     character following a backslash is taken literally. Thus, to
     include a backslash character, write two backslashes (<literal>\\</literal>).
     Also, a single quote can be included in an escape string by writing
     <literal>\'</literal>, in addition to the normal way of <literal>''</literal>.
-->
バックスラッシュの後のそのほかの全ての文字はそのまま扱われます。
従って、バックスラッシュ文字を含ませるときは2つのバックスラッシュ（<literal>\\</literal>）を記載します。
同時に、エスケープ文字列の中では、単一引用符を、通常の方法の<literal>''</literal>に加え、<literal>\'</literal>としても含めることができます。
    </para>

    <para>
<!--
     It is your responsibility that the byte sequences you create,
     especially when using the octal or hexadecimal escapes, compose
     valid characters in the server character set encoding.
     A useful alternative is to use Unicode escapes or the
     alternative Unicode escape syntax, explained
     in <xref linkend="sql-syntax-strings-uescape"/>; then the server
     will check that the character conversion is possible.
-->
特に8進数や16進数エスケープを用いて作成されるバイトシーケンスが、サーバ文字セット符号化方式において有効な文字で構成されていることはコードを書く人の責任です。
便利な代替手段は、Unicodeエスケープか、<xref linkend="sql-syntax-strings-uescape"/>で説明するもう一つのUnicodeエスケープ構文を代わりとして使用することです。そうすればサーバが文字変換を可能か検査するでしょう。
    </para>

    <caution>
    <para>
<!--
     If the configuration parameter
     <xref linkend="guc-standard-conforming-strings"/> is <literal>off</literal>,
     then <productname>PostgreSQL</productname> recognizes backslash escapes
     in both regular and escape string constants.  However, as of
     <productname>PostgreSQL</productname> 9.1, the default is <literal>on</literal>, meaning
     that backslash escapes are recognized only in escape string constants.
     This behavior is more standards-compliant, but might break applications
     which rely on the historical behavior, where backslash escapes
     were always recognized.  As a workaround, you can set this parameter
     to <literal>off</literal>, but it is better to migrate away from using backslash
     escapes.  If you need to use a backslash escape to represent a special
     character, write the string constant with an <literal>E</literal>.
-->
設定パラメータ<xref linkend="guc-standard-conforming-strings"/>が <literal>off</literal>の場合、<productname>PostgreSQL</productname>はバックスラッシュエスケープを通常の文字列定数とエスケープ文字列定数の両方で認識します。
しかし、<productname>PostgreSQL</productname>9.1からデフォルトは<literal>on</literal>になりました。これはバックスラッシュエスケープがエスケープ文字列定数でのみ認識されます。
この振る舞いはSQL標準仕様に即していますが、バックスラッシュエスケープを常に認識するという歴史的な動作に依存しているアプリケーションは動作しなくなるでしょう。
回避策として、このパラメータを<literal>off</literal>にすることはできますが、バックスラッシュエスケープの使用を避けるよう移植するのが良いでしょう。
特殊文字を表現するためにバックスラッシュを使用する必要がある場合、<literal>E</literal>をつけて文字列定数を記述してください。
    </para>

    <para>
<!--
     In addition to <varname>standard_conforming_strings</varname>, the configuration
     parameters <xref linkend="guc-escape-string-warning"/> and
     <xref linkend="guc-backslash-quote"/> govern treatment of backslashes
     in string constants.
-->
<varname>standard_conforming_strings</varname>の他に、設定パラメータ<xref linkend="guc-escape-string-warning"/>および<xref linkend="guc-backslash-quote"/>が文字列定数内のバックスラッシュの動作を決定します。
    </para>
    </caution>

    <para>
<!--
     The character with the code zero cannot be in a string constant.
-->
コードゼロの文字は文字列定数の中に入れられません。
    </para>
   </sect3>

   <sect3 id="sql-syntax-strings-uescape">
<!--
    <title>String Constants with Unicode Escapes</title>
-->
    <title>Unicodeエスケープがある文字列定数</title>

    <indexterm  zone="sql-syntax-strings-uescape">
     <primary>Unicode escape</primary>
     <secondary>in string constants</secondary>
    </indexterm>
    <indexterm  zone="sql-syntax-strings-uescape">
     <primary>Unicodeエスケープ</primary>
     <secondary>文字列定数中</secondary>
    </indexterm>

    <para>
<!--
     <productname>PostgreSQL</productname> also supports another type
     of escape syntax for strings that allows specifying arbitrary
     Unicode characters by code point.  A Unicode escape string
     constant starts with <literal>U&amp;</literal> (upper or lower case
     letter U followed by ampersand) immediately before the opening
     quote, without any spaces in between, for
     example <literal>U&amp;'foo'</literal>.  (Note that this creates an
     ambiguity with the operator <literal>&amp;</literal>.  Use spaces
     around the operator to avoid this problem.)  Inside the quotes,
     Unicode characters can be specified in escaped form by writing a
     backslash followed by the four-digit hexadecimal code point
     number or alternatively a backslash followed by a plus sign
     followed by a six-digit hexadecimal code point number.  For
     example, the string <literal>'data'</literal> could be written as
-->
<productname>PostgreSQL</productname>は同時に、文字コード番号で任意のUnicode文字を指定可能な文字列に対するもう一つのエスケープ構文を提供します。
Unicodeエスケープ文字列定数は、<literal>U&amp;</literal>（大文字・小文字のUの後にアンパサンド）で始まり、その直後に、空白を間にはさまず、開始引用符が続きます。
例えば、<literal>U&amp;'foo'</literal>となります。
（これにより演算子<literal>&amp;</literal>との曖昧性が生じることに注意してください。
この問題を回避するには空白を演算子の前後に入れます。）
引用符の中で、Unicode文字はバックスラッシュとそれに続く4桁16進数の文字コード番号で、またはもう1つの方法として、バックスラッシュに続いてプラス符号、そして続いた6桁16進数の文字コード番号によりエスケープ形式で指定されます。
例えば、文字列<literal>'data'</literal>は次のように書かれます。
<programlisting>
U&amp;'d\0061t\+000061'
</programlisting>
<!--
     The following less trivial example writes the Russian
     word <quote>slon</quote> (elephant) in Cyrillic letters:
-->
次の少し意味のある例はロシア語の<quote>slon</quote>（象）をキリル文字で書いたものです。
<programlisting>
U&amp;'\0441\043B\043E\043D'
</programlisting>
    </para>

    <para>
<!--
     If a different escape character than backslash is desired, it can
     be specified using
     the <literal>UESCAPE</literal><indexterm><primary>UESCAPE</primary></indexterm>
     clause after the string, for example:
-->
バックスラッシュ以外のエスケープ文字を使用したい場合、文字列の後に<literal>UESCAPE</literal><indexterm><primary>UESCAPE</primary></indexterm>句を使用して指定できます。例をあげます。
<programlisting>
U&amp;'d!0061t!+000061' UESCAPE '!'
</programlisting>
<!--
     The escape character can be any single character other than a
     hexadecimal digit, the plus sign, a single quote, a double quote,
     or a whitespace character.
-->
エスケープ文字には、16進表記用の文字、プラス記号、単一引用符、二重引用符、空白文字以外の任意の単一文字を使用できます。
    </para>

    <para>
<!--
     To include the escape character in the string literally, write
     it twice.
-->
識別子内にエスケープ文字をそのまま含めるためには、それを2つ記述してください。
    </para>

    <para>
<!--
     Either the 4-digit or the 6-digit escape form can be used to
     specify UTF-16 surrogate pairs to compose characters with code
     points larger than U+FFFF, although the availability of the
     6-digit form technically makes this unnecessary.  (Surrogate
     pairs are not stored directly, but are combined into a single
     code point.)
-->
U+FFFFより大きなコードポイントを持つ文字を構成するUTF-16サロゲートペアを指定するために、4桁と6桁の形式のどちらかを使用できますが、技術的には6桁形式の機能によりこれは不要になります。
（サロゲートペアは直接格納されるわけではなく、一つのコードポイントに結合されます。）
    </para>

    <para>
<!--
     If the server encoding is not UTF-8, the Unicode code point identified
     by one of these escape sequences is converted to the actual server
     encoding; an error is reported if that's not possible.
-->
サーバ符号化方式がUTF-8でない場合、このエスケープシーケンスの1つで指定されたUnicodeコードポイントは実際のサーバ符号化方式へと変換されます。それが可能でない場合にはエラーが報告されます。
    </para>

    <para>
<!--
     Also, the Unicode escape syntax for string constants only works
     when the configuration
     parameter <xref linkend="guc-standard-conforming-strings"/> is
     turned on.  This is because otherwise this syntax could confuse
     clients that parse the SQL statements to the point that it could
     lead to SQL injections and similar security issues.  If the
     parameter is set to off, this syntax will be rejected with an
     error message.
-->
また、文字列定数に対するユニコードエスケープ構文は設定パラメータ<xref linkend="guc-standard-conforming-strings"/>が有効なときのみ動作します。
そうでないとこの構文は、SQL文を構文解釈するクライアントを混乱させ、SQLインジェクションや、それに類似したセキュリティ問題に繋がることさえあるからです。
パラメータがoffに設定されていれば、この構文はエラーメッセージを出して拒絶されます。
    </para>
   </sect3>

   <sect3 id="sql-syntax-dollar-quoting">
<!--
    <title>Dollar-Quoted String Constants</title>
-->
    <title>ドル記号で引用符付けされた文字列定数</title>

     <indexterm>
      <primary>dollar quoting</primary>
     </indexterm>
     <indexterm>
      <primary>ドル引用符付け</primary>
     </indexterm>

    <para>
<!--
     While the standard syntax for specifying string constants is usually
     convenient, it can be difficult to understand when the desired string
     contains many single quotes, since each of those must
     be doubled. To allow more readable queries in such situations,
     <productname>PostgreSQL</productname> provides another way, called
     <quote>dollar quoting</quote>, to write string constants.
     A dollar-quoted string constant
     consists of a dollar sign (<literal>$</literal>), an optional
     <quote>tag</quote> of zero or more characters, another dollar
     sign, an arbitrary sequence of characters that makes up the
     string content, a dollar sign, the same tag that began this
     dollar quote, and a dollar sign. For example, here are two
     different ways to specify the string <quote>Dianne's horse</quote>
     using dollar quoting:
-->
文字列定数の標準の構文はたいていの場合便利ですが、対象とする文字列内に多くの単一引用符があると、それらを全て二重にしなければなりませんので理解しづらくなります。
こうした状況においても問い合わせの可読性をより高めるために<productname>PostgreSQL</productname>は、<quote>ドル引用符付け</quote>という他の文字列定数の指定方法を提供します。
ドル引用符付けされた文字列定数は、ドル記号（<literal>$</literal>）、省略可能な0個以上の文字からなる<quote>タグ</quote>、ドル記号、文字列定数を構成する任意の文字の並び、ドル記号、この引用符付けの始めに指定したものと同じタグ、ドル記号から構成されます。
例えば、<quote>Dianne's horse</quote>という文字列をドル引用符付けを使用して指定する方法を、以下に2つ示します。
<programlisting>
$$Dianne's horse$$
$SomeTag$Dianne's horse$SomeTag$
</programlisting>
<!--
     Notice that inside the dollar-quoted string, single quotes can be
     used without needing to be escaped.  Indeed, no characters inside
     a dollar-quoted string are ever escaped: the string content is always
     written literally.  Backslashes are not special, and neither are
     dollar signs, unless they are part of a sequence matching the opening
     tag.
-->
ドル引用符付けされた文字列の内側では、単一引用符をエスケープすることなく使用できることを理解してください。
実際には、ドル引用符付けされた文字列の内側の文字はまったくエスケープが必要なく、文字列定数はすべてそのまま記述できます。
その並びが開始タグに一致しない限り、バックスラッシュもドル記号も特別なものではありません。
    </para>

    <para>
<!--
     It is possible to nest dollar-quoted string constants by choosing
     different tags at each nesting level.  This is most commonly used in
     writing function definitions.  For example:
-->
各入れ子レベルに異なるタグを付けることで、ドル引用符付けされた文字列を入れ子にできます。
これは、関数定義を作成する時に非常によく使用されます。
以下に例を示します。
<programlisting>
$function$
BEGIN
    RETURN ($1 ~ $q$[\t\r\n\v\\]$q$);
END;
$function$
</programlisting>
<!--
     Here, the sequence <literal>$q$[\t\r\n\v\\]$q$</literal> represents a
     dollar-quoted literal string <literal>[\t\r\n\v\\]</literal>, which will
     be recognized when the function body is executed by
     <productname>PostgreSQL</productname>.  But since the sequence does not match
     the outer dollar quoting delimiter <literal>$function$</literal>, it is
     just some more characters within the constant so far as the outer
     string is concerned.
-->
ここで、<literal>$q$[\t\r\n\v\\]$q$</literal>は、ドル引用符付けされた<literal>[\t\r\n\v\\]</literal>リテラル文字列を表し、<productname>PostgreSQL</productname>がこの関数本体を実行する時に認識されます。
しかし、この並びは、外側のドル引用符用の区切り文字<literal>$function$</literal>に一致しませんので、外側の文字列を対象としている場合は単なる文字の並びとなります。
    </para>

    <para>
<!--
     The tag, if any, of a dollar-quoted string follows the same rules
     as an unquoted identifier, except that it cannot contain a dollar sign.
     Tags are case sensitive, so <literal>$tag$String content$tag$</literal>
     is correct, but <literal>$TAG$String content$tag$</literal> is not.
-->
もしあれば、ドル引用符付けされた文字列のタグは、引用符付けされていない識別子と同じ規則に従います。
ただし、タグにドル記号を含めることはできません。
タグは大文字小文字を区別します。
したがって、<literal>$tag$String content$tag$</literal>は正しいのですが、<literal>$TAG$String content$tag$</literal>は間違いです。
    </para>

    <para>
<!--
     A dollar-quoted string that follows a keyword or identifier must
     be separated from it by whitespace; otherwise the dollar quoting
     delimiter would be taken as part of the preceding identifier.
-->
キーワードや識別子の後にドル引用符付けされた文字列を続ける場合は、空白でそれを区切らなければなりません。
さもないと、ドル引用符の区切り文字は、直前の識別子の一部として解釈されます。
    </para>

    <para>
<!--
     Dollar quoting is not part of the SQL standard, but it is often a more
     convenient way to write complicated string literals than the
     standard-compliant single quote syntax.  It is particularly useful when
     representing string constants inside other constants, as is often needed
     in procedural function definitions.  With single-quote syntax, each
     backslash in the above example would have to be written as four
     backslashes, which would be reduced to two backslashes in parsing the
     original string constant, and then to one when the inner string constant
     is re-parsed during function execution.
-->
ドル引用符付けは、標準SQLで定義されていません。
しかし、複雑な文字列リテラルを記述する場合は標準準拠の単一引用符構文よりも便利なことがよくあります。
特に、他の定数の内部に文字列定数を記述するような場合は役に立ちます。
こうした状況は手続き関数の定義でよく必要とされます。
単一引用符構文では、上の例のバックスラッシュはそれぞれ、4個のバックスラッシュで記述しなければなりません。
この4つのバックスラッシュは、元の文字列定数を解析する際に2つに減少され、そして、関数を実行する際に内部の文字列定数が再解析され1つに減少します。
    </para>
   </sect3>

   <sect3 id="sql-syntax-bit-strings">
<!--
    <title>Bit-String Constants</title>
-->
    <title>ビット文字列定数</title>

    <indexterm zone="sql-syntax-bit-strings">
     <primary>bit string</primary>
     <secondary>constant</secondary>
    </indexterm>
    <indexterm zone="sql-syntax-bit-strings">
     <primary>ビット文字列</primary>
     <secondary>定数</secondary>
    </indexterm>

    <para>
<!--
     Bit-string constants look like regular string constants with a
     <literal>B</literal> (upper or lower case) immediately before the
     opening quote (no intervening whitespace), e.g.,
     <literal>B'1001'</literal>.  The only characters allowed within
     bit-string constants are <literal>0</literal> and
     <literal>1</literal>.
-->
ビット文字列定数は<literal>B</literal>（大文字もしくは小文字）が始まりの引用符の前に付いている（間に空白はありません）通常の文字列定数のように見えます。
例えば<literal>B'1001'</literal>のようになります。
ビット文字列定数の中で許可される文字は<literal>0</literal>と<literal>1</literal>のみです。
    </para>

    <para>
<!--
     Alternatively, bit-string constants can be specified in hexadecimal
     notation, using a leading <literal>X</literal> (upper or lower case),
     e.g., <literal>X'1FF'</literal>.  This notation is equivalent to
     a bit-string constant with four binary digits for each hexadecimal digit.
-->
その他にも、ビット文字列定数は<literal>X'1FF'</literal>といった具合に、先頭に<literal>X</literal>（大文字または小文字）を使用して16進表記で指定することもできます。
この表記は、各16進数値をそれぞれ4つの2進数値に置き換えたビット文字列定数と同等です。
    </para>

    <para>
<!--
     Both forms of bit-string constant can be continued
     across lines in the same way as regular string constants.
     Dollar quoting cannot be used in a bit-string constant.
-->
どちらの形式のビット文字列定数でも、通常の文字列定数と同じように複数行にわたって続けて書くことができます。
ドル引用符付けはビット文字列定数で使用できません。
    </para>
   </sect3>

   <sect3 id="sql-syntax-constants-numeric">
<!--
    <title>Numeric Constants</title>
-->
    <title>数値定数</title>

    <indexterm>
     <primary>number</primary>
     <secondary>constant</secondary>
    </indexterm>
    <indexterm>
     <primary>数値</primary>
     <secondary>定数</secondary>
    </indexterm>

    <para>
<!--
     Numeric constants are accepted in these general forms:
-->
数値定数は下記の一般的な形で受け付けられます。
<synopsis>
<replaceable>digits</replaceable>
<replaceable>digits</replaceable>.<optional><replaceable>digits</replaceable></optional><optional>e<optional>+-</optional><replaceable>digits</replaceable></optional>
<optional><replaceable>digits</replaceable></optional>.<replaceable>digits</replaceable><optional>e<optional>+-</optional><replaceable>digits</replaceable></optional>
<replaceable>digits</replaceable>e<optional>+-</optional><replaceable>digits</replaceable>
</synopsis>
<!--
     where <replaceable>digits</replaceable> is one or more decimal
     digits (0 through 9).  At least one digit must be before or after the
     decimal point, if one is used.  At least one digit must follow the
     exponent marker (<literal>e</literal>), if one is present.
     There cannot be any spaces or other characters embedded in the
     constant, except for underscores, which can be used for visual grouping as
     described below.  Note that any leading plus or minus sign is not actually
     considered part of the constant; it is an operator applied to the
     constant.
-->
ここで<replaceable>digits</replaceable>は1つ以上の10進数字（0〜9）です。
小数点を使用する場合は、少なくとも1つの数字が小数点の前か後になくてはなりません。
指数記号<literal>e</literal>の付く形式を使う場合には<literal>e</literal>の後に少なくとも1つの数字がなければいけません。
以下に示す視覚的なグループ化のために使われるアンダースコア以外には、空白や他の文字は、定数の中に埋め込むことはできません。
プラスまたはマイナスの符号を先頭につけても、定数の一部とはみなされないことに注意してください。
これらの符号は定数に適用される演算子とみなされます。
    </para>

    <para>
<!--
     These are some examples of valid numeric constants:
-->
下記は有効な数値定数のいくつかの例です。
<literallayout>
42
3.5
4.
.001
5e2
1.925e-3
</literallayout>
    </para>

    <para>
<!--
     Additionally, non-decimal integer constants are accepted in these forms:
-->
さらに、以下の形式で非10進整数定数を受け入れます。
<synopsis>
0x<replaceable>hexdigits</replaceable>
0o<replaceable>octdigits</replaceable>
0b<replaceable>bindigits</replaceable>
</synopsis>
<!--
     where <replaceable>hexdigits</replaceable> is one or more hexadecimal digits
     (0-9, A-F), <replaceable>octdigits</replaceable> is one or more octal
     digits (0-7), and <replaceable>bindigits</replaceable> is one or more binary
     digits (0 or 1).  Hexadecimal digits and the radix prefixes can be in
     upper or lower case.  Note that only integers can have non-decimal forms,
     not numbers with fractional parts.
-->
ここで、<replaceable>hexdigits</replaceable>は1つ以上の16進数(0-9、A-F)、<replaceable>octdigits</replaceable>は1つ以上の8進数(0-7)、<replaceable>bindigits</replaceable>は1つ以上の2進数(0または1)です。
16進数と基数のプレフィックスは、大文字または小文字で指定できます。
小数部のある数字ではなく、整数のみが非10進形式になることに注意してください。
    </para>

    <para>
<!--
     These are some examples of valid non-decimal integer constants:
-->
以下に、有効な非10進整数定数の例を示します。
<literallayout>
0b100101
0B10011001
0o273
0O755
0x42f
0XFFFF
</literallayout>
    </para>

    <para>
<!--
     For visual grouping, underscores can be inserted between digits.  These
     have no further effect on the value of the constant.  For example:
-->
視覚的なグループ化のために、数字の間にアンダースコアを挿入できます。
これらは、定数の値にさらなる影響を与えません。
例:
<literallayout>
1_500_000_000
0b10001000_00000000
0o_1_755
0xFFFF_FFFF
1.618_034
</literallayout>
<!--
     Underscores are not allowed at the start or end of a numeric constant or
     a group of digits (that is, immediately before or after the decimal point
     or the exponent marker), and more than one underscore in a row is not
     allowed.
-->
数値定数または数値グループの先頭または末尾にアンダースコアを使用できません（つまり、小数点や指数記号の直前または直後にアンダースコアを使用できません）し、複数のアンダースコアを続けて使用することもできません。
    </para>

    <para>
     <indexterm><primary>integer</primary></indexterm>
     <indexterm><primary>bigint</primary></indexterm>
     <indexterm><primary>numeric</primary></indexterm>
<!--
     A numeric constant that contains neither a decimal point nor an
     exponent is initially presumed to be type <type>integer</type> if its
     value fits in type <type>integer</type> (32 bits); otherwise it is
     presumed to be type <type>bigint</type> if its
     value fits in type <type>bigint</type> (64 bits); otherwise it is
     taken to be type <type>numeric</type>.  Constants that contain decimal
     points and/or exponents are always initially presumed to be type
     <type>numeric</type>.
-->
小数点も指数も含まない数値定数の場合、まずその値が<type>integer</type>型（32ビット）に収まれば<type>integer</type>型であるとみなされます。
そうでない場合、<type>bigint</type>型（64ビット）で収まれば<type>bigint</type>型とみなされます。
どちらでもない場合は、<type>numeric</type>型とみなされます。
定数が小数点または指数あるいはその両方を含む場合は、常に最初に<type>numeric</type>型であるとみなされます。
    </para>

    <para>
<!--
     The initially assigned data type of a numeric constant is just a
     starting point for the type resolution algorithms.  In most cases
     the constant will be automatically coerced to the most
     appropriate type depending on context.  When necessary, you can
     force a numeric value to be interpreted as a specific data type
     by casting it.<indexterm><primary>type cast</primary></indexterm>
     For example, you can force a numeric value to be treated as type
     <type>real</type> (<type>float4</type>) by writing:
-->
数値定数に最初に割り振られるデータ型は、型解決アルゴリズムの開始点に過ぎません。
ほとんどの場合、定数は文脈に基づいて自動的に最も適切な型に変換されます。
必要であれば、特定のデータ型にキャストして、数値がそのデータ型として解釈されるように強制できます。
<indexterm><primary>型キャスト</primary></indexterm>
例えば、以下のようにして数値を<type>real</type>型（<type>float4</type>）として処理できます。

<programlisting>
<!--
REAL '1.23'  &#45;- string style
1.23::REAL   &#45;- PostgreSQL (historical) style
-->
REAL '1.23'  -- 文字列書式
1.23::REAL   -- （歴史的な）PostgreSQL書式
</programlisting>

<!--
     These are actually just special cases of the general casting
     notations discussed next.
-->
実のところ、これらは以下で説明する一般的なキャスト記法の特別な場合です。
    </para>
   </sect3>

   <sect3 id="sql-syntax-constants-generic">
<!--
    <title>Constants of Other Types</title>
-->
    <title>他の型の定数</title>

    <indexterm>
     <primary>data type</primary>
     <secondary>constant</secondary>
    </indexterm>
    <indexterm>
     <primary>データ型</primary>
     <secondary>定数</secondary>
    </indexterm>

    <para>
<!--
     A constant of an <emphasis>arbitrary</emphasis> type can be
     entered using any one of the following notations:
-->
<emphasis>任意の</emphasis>型の定数は下記の表記のいずれかを使って入力できます。
<synopsis>
<replaceable>type</replaceable> '<replaceable>string</replaceable>'
'<replaceable>string</replaceable>'::<replaceable>type</replaceable>
CAST ( '<replaceable>string</replaceable>' AS <replaceable>type</replaceable> )
</synopsis>
<!--
     The string constant's text is passed to the input conversion
     routine for the type called <replaceable>type</replaceable>. The
     result is a constant of the indicated type.  The explicit type
     cast can be omitted if there is no ambiguity as to the type the
     constant must be (for example, when it is assigned directly to a
     table column), in which case it is automatically coerced.
-->
文字列定数のテキストは<replaceable>type</replaceable>と呼ばれる型の入力変換ルーチンへと渡されます。
結果は指示された型の定数です。
明示的な型キャストは、定数がどの型でなければならないかについて曖昧な点がなければ（例えば定数が直接テーブル列に代入されている場合）省略しても構いません。
その場合自動的に型強制されます。
    </para>

    <para>
<!--
     The string constant can be written using either regular SQL
     notation or dollar-quoting.
-->
文字列定数は通常のSQL記法でもドル引用符付けでも記述できます。
    </para>

    <para>
<!--
     It is also possible to specify a type coercion using a function-like
     syntax:
-->
     関数のような構文を使って型強制を指定することも可能です。
<synopsis>
<replaceable>typename</replaceable> ( '<replaceable>string</replaceable>' )
</synopsis>
<!--
     but not all type names can be used in this way; see <xref
     linkend="sql-syntax-type-casts"/> for details.
-->
しかし、全ての型の名前でこの方法は使用できるというわけではありません。
詳細は<xref linkend="sql-syntax-type-casts"/>を参照してください。
    </para>

    <para>
<!--
     The <literal>::</literal>, <literal>CAST()</literal>, and
     function-call syntaxes can also be used to specify run-time type
     conversions of arbitrary expressions, as discussed in <xref
     linkend="sql-syntax-type-casts"/>.  To avoid syntactic ambiguity, the
     <literal><replaceable>type</replaceable> '<replaceable>string</replaceable>'</literal>
     syntax can only be used to specify the type of a simple literal constant.
     Another restriction on the
     <literal><replaceable>type</replaceable> '<replaceable>string</replaceable>'</literal>
     syntax is that it does not work for array types; use <literal>::</literal>
     or <literal>CAST()</literal> to specify the type of an array constant.
-->
<literal>::</literal>、<literal>CAST()</literal>や関数呼び出し構文は、<xref linkend="sql-syntax-type-casts"/>で説明する通り、任意の式の実行時の型変換を指定するために使うこともできます。
構文的なあいまいさをなくすために、<literal><replaceable>type</replaceable> '<replaceable>string</replaceable>'</literal>という形式は単なるリテラル定数を指定する場合にのみ使うことができます。
この他<literal><replaceable>type</replaceable> '<replaceable>string</replaceable>'</literal>構文には、配列型では動作しないという制限があります。
配列型の定数の型を指定する場合は<literal>::</literal>か<literal>CAST()</literal>を使用してください。
    </para>

    <para>
<!--
     The <literal>CAST()</literal> syntax conforms to SQL.  The
     <literal><replaceable>type</replaceable> '<replaceable>string</replaceable>'</literal>
     syntax is a generalization of the standard: SQL specifies this syntax only
     for a few data types, but <productname>PostgreSQL</productname> allows it
     for all types.  The syntax with
     <literal>::</literal> is historical <productname>PostgreSQL</productname>
     usage, as is the function-call syntax.
-->
<literal>CAST()</literal>構文はSQLに従っています。
<literal><replaceable>type</replaceable> '<replaceable>string</replaceable>'</literal>構文は、標準を一般化したものです。
SQLでは、この構文を数個のデータ型でのみ規定しています。
しかし、<productname>PostgreSQL</productname>ではすべての型で使用できます。
<literal>::</literal>付きの構文は、歴史的に<productname>PostgreSQL</productname>で使用されてきました。
関数呼び出し構文も同じく歴史的に使用されているものです。
    </para>
   </sect3>
  </sect2>

  <sect2 id="sql-syntax-operators">
<!--
   <title>Operators</title>
-->
   <title>演算子</title>

   <indexterm zone="sql-syntax-operators">
    <primary>operator</primary>
    <secondary>syntax</secondary>
   </indexterm>
   <indexterm zone="sql-syntax-operators">
    <primary>演算子</primary>
    <secondary>構文</secondary>
   </indexterm>

   <para>
<!--
    An operator name is a sequence of up to <symbol>NAMEDATALEN</symbol>-1
    (63 by default) characters from the following list:
-->
演算子は<symbol>NAMEDATALEN</symbol>-1（デフォルトは63）までの長さの、以下に示すリストに含まれる文字の並びです。
<literallayout>
+ - * / &lt; &gt; = ~ ! @ # % ^ &amp; | ` ?
</literallayout>

<!--
    There are a few restrictions on operator names, however:
-->
しかし、演算子の名前にはいくつかの制約があります。
    <itemizedlist>
     <listitem>
      <para>
<!--
       <literal>&#45;-</literal> and <literal>/*</literal> cannot appear
       anywhere in an operator name, since they will be taken as the
       start of a comment.
-->
<literal>--</literal>と<literal>/*</literal>は演算子名の中に使うことができません。
なぜならこれらはコメントの始まりと解釈されるからです。
      </para>
     </listitem>

     <listitem>
      <para>
<!--
       A multiple-character operator name cannot end in <literal>+</literal> or <literal>-</literal>,
       unless the name also contains at least one of these characters:
-->
複数文字の演算子名は、その名前が少なくとも下記の文字の1つ以上を含まない限り、<literal>+</literal>や<literal>-</literal>で終わることができません。
<literallayout>
~ ! @ # % ^ &amp; | ` ?
</literallayout>
<!--
       For example, <literal>@-</literal> is an allowed operator name,
       but <literal>*-</literal> is not.  This restriction allows
       <productname>PostgreSQL</productname> to parse SQL-compliant
       queries without requiring spaces between tokens.
-->
例えば、<literal>@-</literal>は演算子名として認められていますが、<literal>*-</literal>は認められていません。
この制限により<productname>PostgreSQL</productname>は、SQLに準拠する問い合わせをトークン同士の間に空白を要求せず、解析できます。
      </para>
     </listitem>
    </itemizedlist>
   </para>

   <para>
<!--
    When working with non-SQL-standard operator names, you will usually
    need to separate adjacent operators with spaces to avoid ambiguity.
    For example, if you have defined a prefix operator named <literal>@</literal>,
    you cannot write <literal>X*@Y</literal>; you must write
    <literal>X* @Y</literal> to ensure that
    <productname>PostgreSQL</productname> reads it as two operator names
    not one.
-->
非SQL標準の演算子名を使う場合、通常は曖昧さを回避するために、隣り合った演算子を空白で区切る必要があります。
例えば<literal>@</literal>という前置演算子を定義した場合、<literal>X*@Y</literal>とは書けません。
<productname>PostgreSQL</productname>がこれを確実に1つではなく2つの演算子名として解釈できるように、<literal>X* @Y</literal>と書く必要があります。
   </para>
  </sect2>

  <sect2 id="sql-syntax-special-chars">
<!--
   <title>Special Characters</title>
-->
   <title>特殊文字</title>

  <para>
<!--
   Some characters that are not alphanumeric have a special meaning
   that is different from being an operator.  Details on the usage can
   be found at the location where the respective syntax element is
   described.  This section only exists to advise the existence and
   summarize the purposes of these characters.
-->
英数字ではないいくつかの文字は、演算子であることとは異なる特殊な意味を持っています。
使用方法の詳細はそれぞれの構文要素についてのところで説明します。
本節では、単にその存在を知らせ、これらの文字の目的をまとめるに留めます。

   <itemizedlist>
    <listitem>
     <para>
<!--
      A dollar sign (<literal>$</literal>) followed by digits is used
      to represent a positional parameter in the body of a function
      definition or a prepared statement.  In other contexts the
      dollar sign can be part of an identifier or a dollar-quoted string
      constant.
-->
直後に数字が続くドル記号（<literal>$</literal>）は、関数定義の本体またはプリペアド文中の位置パラメータを表すために使われます。
他の文脈ではドル記号は識別子名の一部であるかもしれませんし、ドル引用符付けされた文字列定数の一部であるかもしれません。
     </para>
    </listitem>

    <listitem>
     <para>
<!--
      Parentheses (<literal>()</literal>) have their usual meaning to
      group expressions and enforce precedence.  In some cases
      parentheses are required as part of the fixed syntax of a
      particular SQL command.
-->
括弧（<literal>()</literal>）は、通常通り式をまとめ優先するという意味を持ちます。
場合によっては括弧は、特定のSQLコマンドの固定構文の一部として要求されることがあります。
     </para>
    </listitem>

    <listitem>
     <para>
<!--
      Brackets (<literal>[]</literal>) are used to select the elements
      of an array.  See <xref linkend="arrays"/> for more information
      on arrays.
-->
大括弧（<literal>[]</literal>）は、配列要素を選択するために使われます。
配列に関する詳しい情報は<xref linkend="arrays"/>を参照してください。
     </para>
    </listitem>

    <listitem>
     <para>
<!--
      Commas (<literal>,</literal>) are used in some syntactical
      constructs to separate the elements of a list.
-->
カンマ（<literal>,</literal>）は、リストの要素を区切るために構文的構成体で使われることがあります。
     </para>
    </listitem>

    <listitem>
     <para>
<!--
      The semicolon (<literal>;</literal>) terminates an SQL command.
      It cannot appear anywhere within a command, except within a
      string constant or quoted identifier.
-->
セミコロン（<literal>;</literal>）は、SQLコマンドの終わりを意味します。
文字列定数または引用符付き識別子以外では、コマンドの途中では使うことができません。
     </para>
    </listitem>

    <listitem>
     <para>
<!--
      The colon (<literal>:</literal>) is used to select
      <quote>slices</quote> from arrays. (See <xref
      linkend="arrays"/>.)  In certain SQL dialects (such as Embedded
      SQL), the colon is used to prefix variable names.
-->
コロン（<literal>:</literal>）は、配列から<quote>一部分</quote>を取り出すために使われます
(<xref linkend="arrays"/>を参照してください)。
いくつかのSQL方言（埋め込みSQLなど）では、コロンは変数名の接頭辞として使われます。
     </para>
    </listitem>

    <listitem>
     <para>
<!--
      The asterisk (<literal>*</literal>) is used in some contexts to denote
      all the fields of a table row or composite value.  It also
      has a special meaning when used as the argument of an
      aggregate function, namely that the aggregate does not require
      any explicit parameter.
-->
アスタリスク（<literal>*</literal>）は、いくつかの文脈において、テーブル行や複合型の全てのフィールドを表現するために使用されます。
また、集約関数の引数として使われる場合も特殊な、つまり、その集約が明示的なパラメータをまったく必要としないという意味を持ちます。
     </para>
    </listitem>

    <listitem>
     <para>
<!--
      The period (<literal>.</literal>) is used in numeric
      constants, and to separate schema, table, and column names.
-->
ピリオド（<literal>.</literal>）は数値定数の中で使われます。
また、スキーマ名、テーブル名、列名を区切るためにも使われます。
     </para>
    </listitem>
   </itemizedlist>

   </para>
  </sect2>

  <sect2 id="sql-syntax-comments">
<!--
   <title>Comments</title>
-->
   <title>コメント</title>

   <indexterm zone="sql-syntax-comments">
    <primary>comment</primary>
    <secondary sortas="SQL">in SQL</secondary>
   </indexterm>
   <indexterm zone="sql-syntax-comments">
    <primary>コメント</primary>
    <secondary>SQL内の</secondary>
   </indexterm>

   <para>
<!--
    A comment is a sequence of characters beginning with
    double dashes and extending to the end of the line, e.g.:
-->
コメントは二重ハイフンで始まる文字の並びで、行の終わりまで続きます。
例えば以下のようになります。
<programlisting>
<!--
&#45;- This is a standard SQL comment
-->
-- これは標準SQLのコメントです
</programlisting>
   </para>

   <para>
<!--
    Alternatively, C-style block comments can be used:
-->
他にも、C言語様式のブロックコメントも使用できます。
<programlisting>
<!--
/* multiline comment
 * with nesting: /* nested block comment */
-->
/* ネストされた複数行にわたる
 * コメント /* ネストされたブロックコメント */
 */
</programlisting>
<!--
    where the comment begins with <literal>/*</literal> and extends to
    the matching occurrence of <literal>*/</literal>. These block
    comments nest, as specified in the SQL standard but unlike C, so that one can
    comment out larger blocks of code that might contain existing block
    comments.
-->
コメントは<literal>/*</literal>で始まり、対応する<literal>*/</literal>で終わります。
これらのブロックコメントはC言語とは異なり、標準SQLで規定されているように入れ子にできます。
したがって、既存のブロックコメントを含む可能性のある大きなコードのブロックをコメントアウトできます。
   </para>

   <para>
<!--
    A comment is removed from the input stream before further syntax
    analysis and is effectively replaced by whitespace.
-->
コメントは、その後の構文解析が行われる前に入力ストリームから取り去られ、事実上、空白で置き換えられます。
   </para>
  </sect2>

  <sect2 id="sql-precedence">
<!--
   <title>Operator Precedence</title>
-->
   <title>演算子の優先順位</title>

   <indexterm zone="sql-precedence">
    <primary>operator</primary>
    <secondary>precedence</secondary>
   </indexterm>
   <indexterm zone="sql-precedence">
    <primary>演算子</primary>
    <secondary>優先順位</secondary>
   </indexterm>

   <para>
<!--
    <xref linkend="sql-precedence-table"/> shows the precedence and
    associativity of the operators in <productname>PostgreSQL</productname>.
    Most operators have the same precedence and are left-associative.
    The precedence and associativity of the operators is hard-wired
    into the parser.
    Add parentheses if you want an expression with multiple operators
    to be parsed in some other way than what the precedence rules imply.
-->
<xref linkend="sql-precedence-table"/>は、<productname>PostgreSQL</productname>の演算子の優先順位と結合性を示しています。
ほとんどの演算子は同じ優先順位を持ち、左結合します。
演算子の優先順位と結合性はパーサに組み込まれています。
複数の演算子のある式を優先順位の規則が意味するのとは異なる順序で解析したい場合には、括弧で囲ってください。
   </para>

   <table id="sql-precedence-table">
<!--
    <title>Operator Precedence (highest to lowest)</title>
-->
    <title>演算子の優先順位（高いものから低いものへ）</title>

    <tgroup cols="3">
     <colspec colname="col1" colwidth="2*"/>
     <colspec colname="col2" colwidth="1*"/>
     <colspec colname="col3" colwidth="2*"/>
     <thead>
      <row>
<!--
       <entry>Operator/Element</entry>
       <entry>Associativity</entry>
       <entry>Description</entry>
-->
       <entry>演算子/要素</entry>
       <entry>結合性</entry>
       <entry>説明</entry>
      </row>
     </thead>

     <tbody>
      <row>
       <entry><token>.</token></entry>
<!--
       <entry>left</entry>
       <entry>table/column name separator</entry>
-->
       <entry>左</entry>
       <entry>テーブル/列名の区切り文字</entry>
      </row>

      <row>
       <entry><token>::</token></entry>
<!--
       <entry>left</entry>
       <entry><productname>PostgreSQL</productname>-style typecast</entry>
-->
       <entry>左</entry>
       <entry><productname>PostgreSQL</productname>方式の型キャスト</entry>
      </row>

      <row>
       <entry><token>[</token> <token>]</token></entry>
<!--
       <entry>left</entry>
       <entry>array element selection</entry>
-->
       <entry>左</entry>
       <entry>配列要素選択</entry>
      </row>

      <row>
       <entry><token>+</token> <token>-</token></entry>
<!--
       <entry>right</entry>
       <entry>unary plus, unary minus</entry>
-->
       <entry>右</entry>
       <entry>単項加算、単項減算</entry>
      </row>

      <row>
       <entry><token>COLLATE</token></entry>
       <entry>left</entry>
       <entry>collation selection</entry>
      </row>

      <row>
       <entry><token>AT</token></entry>
       <entry>left</entry>
       <entry><literal>AT TIME ZONE</literal></entry>
      </row>

      <row>
       <entry><token>COLLATE</token></entry>
       <entry>left</entry>
       <entry>collation selection</entry>
      </row>

      <row>
       <entry><token>AT</token></entry>
       <entry>left</entry>
       <entry><literal>AT TIME ZONE</literal>, <literal>AT LOCAL</literal></entry>
      </row>

      <row>
       <entry><token>^</token></entry>
<!--
       <entry>left</entry>
       <entry>exponentiation</entry>
-->
       <entry>左</entry>
       <entry>累乗</entry>
      </row>

      <row>
       <entry><token>*</token> <token>/</token> <token>%</token></entry>
<!--
       <entry>left</entry>
       <entry>multiplication, division, modulo</entry>
-->
       <entry>左</entry>
       <entry>掛け算、割り算、剰余</entry>
      </row>

      <row>
       <entry><token>+</token> <token>-</token></entry>
<!--
       <entry>left</entry>
       <entry>addition, subtraction</entry>
-->
       <entry>左</entry>
       <entry>加算、減算</entry>
      </row>

      <row>
<!--
       <entry>(any other operator)</entry>
-->
       <entry>(その他の演算子)</entry>
<!--
       <entry>left</entry>
       <entry>all other native and user-defined operators</entry>
-->
       <entry>左</entry>
       <entry>その他全ての組み込み、あるいはユーザ定義の演算子</entry>
      </row>

      <row>
       <entry><token>BETWEEN</token> <token>IN</token> <token>LIKE</token> <token>ILIKE</token> <token>SIMILAR</token></entry>
       <entry></entry>
<!--
       <entry>range containment, set membership, string matching</entry>
-->
       <entry>範囲内に包含、集合の要素、文字列の一致</entry>
      </row>

      <row>
       <entry><token>&lt;</token> <token>&gt;</token> <token>=</token> <token>&lt;=</token> <token>&gt;=</token> <token>&lt;&gt;</token>
</entry>
       <entry></entry>
<!--
       <entry>comparison operators</entry>
-->
       <entry>比較演算子</entry>
      </row>

      <row>
       <entry><token>IS</token> <token>ISNULL</token> <token>NOTNULL</token></entry>
       <entry></entry>
<!--
       <entry><literal>IS TRUE</literal>, <literal>IS FALSE</literal>, <literal>IS
       NULL</literal>, <literal>IS DISTINCT FROM</literal>, etc.</entry>
-->
       <entry><literal>IS TRUE</literal>、<literal>IS FALSE</literal>、<literal>IS
       NULL</literal>、<literal>IS DISTINCT FROM</literal>、その他</entry>
      </row>

      <row>
       <entry><token>NOT</token></entry>
<!--
       <entry>right</entry>
       <entry>logical negation</entry>
-->
       <entry>右</entry>
       <entry>論理否定</entry>
      </row>

      <row>
       <entry><token>AND</token></entry>
<!--
       <entry>left</entry>
       <entry>logical conjunction</entry>
-->
       <entry>左</entry>
       <entry>論理積</entry>
      </row>

      <row>
       <entry><token>OR</token></entry>
<!--
       <entry>left</entry>
       <entry>logical disjunction</entry>
-->
       <entry>左</entry>
       <entry>論理和</entry>
      </row>
     </tbody>
    </tgroup>
   </table>

   <para>
<!--
    Note that the operator precedence rules also apply to user-defined
    operators that have the same names as the built-in operators
    mentioned above.  For example, if you define a
    <quote>+</quote> operator for some custom data type it will have
    the same precedence as the built-in <quote>+</quote> operator, no
    matter what yours does.
-->
演算子優先順位の規則は、上記で触れた組み込み演算子と同じ名前を持つユーザ定義演算子にも当てはまります。
例えばもし<quote>+</quote>演算子をある独自のデータ型に定義すると、新しい演算子が何をするかにかかわらず、<quote>+</quote>組み込み演算子と同じ優先順位を持つようになります。
   </para>

   <para>
<!--
    When a schema-qualified operator name is used in the
    <literal>OPERATOR</literal> syntax, as for example in:
-->
次の例のように、<literal>OPERATOR</literal>構文でスキーマで修飾された演算子名を使用する場合、
<programlisting>
SELECT 3 OPERATOR(pg_catalog.+) 4;
</programlisting>
<!--
    the <literal>OPERATOR</literal> construct is taken to have the default precedence
    shown in <xref linkend="sql-precedence-table"/> for
    <quote>any other operator</quote>.  This is true no matter
    which specific operator appears inside <literal>OPERATOR()</literal>.
-->
<literal>OPERATOR</literal>構文は、<xref linkend="sql-precedence-table"/>の<quote>その他の演算子</quote>で示されているデフォルトの優先順位を持つとみなされます。
これは、<literal>OPERATOR()</literal>にどの特定の演算子が入る場合でも変わりません。
   </para>

   <note>
    <para>
<!--
     <productname>PostgreSQL</productname> versions before 9.5 used slightly different
     operator precedence rules.  In particular, <token>&lt;=</token>
     <token>&gt;=</token> and <token>&lt;&gt;</token> used to be treated as
     generic operators; <literal>IS</literal> tests used to have higher priority;
     and <literal>NOT BETWEEN</literal> and related constructs acted inconsistently,
     being taken in some cases as having the precedence of <literal>NOT</literal>
     rather than <literal>BETWEEN</literal>.  These rules were changed for better
     compliance with the SQL standard and to reduce confusion from
     inconsistent treatment of logically equivalent constructs.  In most
     cases, these changes will result in no behavioral change, or perhaps
     in <quote>no such operator</quote> failures which can be resolved by adding
     parentheses.  However there are corner cases in which a query might
     change behavior without any parsing error being reported.
-->
9.5より前の<productname>PostgreSQL</productname>のバージョンでは少し異なる演算子優先順位規則を使っていました。
特に<token>&lt;=</token>、<token>&gt;=</token>、<token>&lt;&gt;</token>は一般的な演算子として扱われていました。<literal>IS</literal>テストは高い優先順位を持つとして使われていました。<literal>NOT BETWEEN</literal>とそれに関係する構文は振る舞いが一貫しておらず、<literal>BETWEEN</literal>ではなく<literal>NOT</literal>の優先順位を持つと見なされる場合がありました。
標準SQLにより準拠し、論理的に等しい構文の一貫しない扱いから来る混乱を減らすように、これらの規則は変更されました。
ほとんどの場合、これらの変更により振る舞いが変わることはないでしょうし、もし変わっても恐らく<quote>no such operator</quote>で失敗になるくらいでしょう。後者は括弧を追加することで解決できるでしょう。
しかしながら、稀に問い合わせがパースエラーを返すことなく振る舞いを変える場合があります。
    </para>
   </note>
  </sect2>
 </sect1>

 <sect1 id="sql-expressions">
<!--
  <title>Value Expressions</title>
-->
  <title>評価式</title>

  <indexterm zone="sql-expressions">
   <primary>expression</primary>
   <secondary>syntax</secondary>
  </indexterm>
  <indexterm zone="sql-expressions">
   <primary>式</primary>
   <secondary>の構文</secondary>
  </indexterm>

  <indexterm zone="sql-expressions">
   <primary>value expression</primary>
  </indexterm>
  <indexterm zone="sql-expressions">
   <primary>評価式</primary>
  </indexterm>

  <indexterm>
   <primary>scalar</primary>
   <see>expression</see>
  </indexterm>
  <indexterm>
   <primary>スカラ</primary>
   <see>式</see>
  </indexterm>

  <para>
<!--
   Value expressions are used in a variety of contexts, such
   as in the target list of the <command>SELECT</command> command, as
   new column values in <command>INSERT</command> or
   <command>UPDATE</command>, or in search conditions in a number of
   commands.  The result of a value expression is sometimes called a
   <firstterm>scalar</firstterm>, to distinguish it from the result of
   a table expression (which is a table).  Value expressions are
   therefore also called <firstterm>scalar expressions</firstterm> (or
   even simply <firstterm>expressions</firstterm>).  The expression
   syntax allows the calculation of values from primitive parts using
   arithmetic, logical, set, and other operations.
-->
評価式は、例えば<command>SELECT</command>コマンドの目的リストとして、<command>INSERT</command>や<command>UPDATE</command>の新しい列の値として、もしくはいくつかのコマンドの検索条件として様々な文脈の中で使われます。
評価式の結果は、テーブル式の結果（つまりテーブル）から区別するために、<firstterm>スカラ</firstterm>と呼ばれることもあります。
したがって、評価式は<firstterm>スカラ式</firstterm>（またはもっと簡単に<firstterm>式</firstterm>）とも呼ばれます。
式の構文によって、基本的な部分から算術、論理、集合などの演算を使って値の計算を行うことができます。
  </para>

  <para>
<!--
   A value expression is one of the following:
-->
評価式は下記のうちのいずれかです。

   <itemizedlist>
    <listitem>
     <para>
<!--
      A constant or literal value
-->
定数あるいはリテラル値
     </para>
    </listitem>

    <listitem>
     <para>
<!--
      A column reference
-->
列の参照
     </para>
    </listitem>

    <listitem>
     <para>
<!--
      A positional parameter reference, in the body of a function definition
      or prepared statement
-->
関数定義の本体やプリペアド文における、位置パラメータ参照
     </para>
    </listitem>

    <listitem>
     <para>
<!--
      A subscripted expression
-->
添字付きの式
     </para>
    </listitem>

    <listitem>
     <para>
<!--
      A field selection expression
-->
フィールド選択式
     </para>
    </listitem>

    <listitem>
     <para>
<!--
      An operator invocation
-->
演算子の呼び出し
     </para>
    </listitem>

    <listitem>
     <para>
<!--
      A function call
-->
関数呼び出し
     </para>
    </listitem>

    <listitem>
     <para>
<!--
      An aggregate expression
-->
集約式
     </para>
    </listitem>

    <listitem>
     <para>
<!--
      A window function call
-->
      ウィンドウ関数呼び出し
     </para>
    </listitem>

    <listitem>
     <para>
<!--
      A type cast
-->
型キャスト
     </para>
    </listitem>

    <listitem>
     <para>
<!--
      A collation expression
-->
照合順序(collation)式
     </para>
    </listitem>

    <listitem>
     <para>
<!--
      A scalar subquery
-->
スカラ副問い合わせ
     </para>
    </listitem>

    <listitem>
     <para>
<!--
      An array constructor
-->
配列コンストラクタ
     </para>
    </listitem>

    <listitem>
     <para>
<!--
      A row constructor
-->
行コンストラクタ
     </para>
    </listitem>

    <listitem>
     <para>
<!--
      Another value expression in parentheses (used to group
      subexpressions and override
      precedence<indexterm><primary>parenthesis</primary></indexterm>)
-->
      （副式をグループ化したり<indexterm><primary>括弧で囲まれた</primary></indexterm>優先順位を変更するのに使用される）括弧で囲まれた別の評価式
     </para>
    </listitem>
   </itemizedlist>
  </para>

  <para>
<!--
   In addition to this list, there are a number of constructs that can
   be classified as an expression but do not follow any general syntax
   rules.  These generally have the semantics of a function or
   operator and are explained in the appropriate location in <xref
   linkend="functions"/>.  An example is the <literal>IS NULL</literal>
   clause.
-->
これ以外にも、式として分類されるけれども一般的な構文規約には従わない、いくつかの構成要素があります。
これらは一般的に関数あるいは演算子の意味を持ちます。
<xref linkend="functions"/>の該当部分で説明されています。
例を挙げると<literal>IS NULL</literal>句があります。
  </para>

  <para>
<!--
   We have already discussed constants in <xref
   linkend="sql-syntax-constants"/>.  The following sections discuss
   the remaining options.
-->
<xref linkend="sql-syntax-constants"/>で既に定数については説明しました。
続く節では残りのオプションについて説明します。
  </para>

  <sect2 id="sql-expressions-column-refs">
<!--
   <title>Column References</title>
-->
   <title>列の参照</title>

   <indexterm>
    <primary>column reference</primary>
   </indexterm>
   <indexterm>
    <primary>列の参照</primary>
   </indexterm>

   <para>
<!--
    A column can be referenced in the form:
-->
列は、下記のような形式で参照できます。
<synopsis>
<replaceable>correlation</replaceable>.<replaceable>columnname</replaceable>
</synopsis>
   </para>

   <para>
<!--
    <replaceable>correlation</replaceable> is the name of a
    table (possibly qualified with a schema name), or an alias for a table
    defined by means of a <literal>FROM</literal> clause.
    The correlation name and separating dot can be omitted if the column name
    is unique across all the tables being used in the current query.  (See also <xref linkend="queries"/>.)
-->
<replaceable>correlation</replaceable>は、テーブル名（スキーマで修飾されている場合もあります）、あるいは<literal>FROM</literal>句で定義されたテーブルの別名です。
correlationの名前と区切り用のドットは、もし列名が現在の問い合わせで使われる全てのテーブルを通して一意である場合は省略できます。
（<xref linkend="queries"/>も参照してください）。
   </para>
  </sect2>

  <sect2 id="sql-expressions-parameters-positional">
<!--
   <title>Positional Parameters</title>
-->
   <title>位置パラメータ</title>

   <indexterm>
    <primary>parameter</primary>
    <secondary>syntax</secondary>
   </indexterm>
   <indexterm>
    <primary>パラメータ</primary>
    <secondary>の構文</secondary>
   </indexterm>

   <indexterm>
    <primary>$</primary>
   </indexterm>

   <para>
<!--
    A positional parameter reference is used to indicate a value
    that is supplied externally to an SQL statement.  Parameters are
    used in SQL function definitions and in prepared queries.  Some
    client libraries also support specifying data values separately
    from the SQL command string, in which case parameters are used to
    refer to the out-of-line data values.
    The form of a parameter reference is:
-->
位置パラメータ参照は、外部からSQL文に渡される値を示すために使用されます。
パラメータはSQL関数定義およびプリペアド問い合わせの中で使用されます。
また、クライアントライブラリの中には、SQLコマンド文字列とデータ値を分離して指定できる機能をサポートするものもあります。
この場合、パラメータは行外データ値を参照するために使用されます。
パラメータ参照の形式は以下のとおりです。
<synopsis>
$<replaceable>number</replaceable>
</synopsis>
   </para>

   <para>
<!--
    For example, consider the definition of a function,
    <function>dept</function>, as:
-->
例えば、関数 <function>dept</function> の定義が以下のようにされたとします。

<programlisting>
CREATE FUNCTION dept(text) RETURNS dept
    AS $$ SELECT * FROM dept WHERE name = $1 $$
    LANGUAGE SQL;
</programlisting>

<!--
    Here the <literal>$1</literal> references the value of the first
    function argument whenever the function is invoked.
-->
ここで<literal>$1</literal>は関数が呼び出される時に最初の関数引数の値を参照します。
   </para>
  </sect2>

  <sect2 id="sql-expressions-subscripts">
<!--
   <title>Subscripts</title>
-->
   <title>添字</title>

   <indexterm>
    <primary>subscript</primary>
   </indexterm>
   <indexterm>
    <primary>添字</primary>
   </indexterm>

   <para>
<!--
    If an expression yields a value of an array type, then a specific
    element of the array value can be extracted by writing
-->
式が配列型の値となる場合、配列値の特定要素は以下のように記述することで抽出できます。
<synopsis>
<replaceable>expression</replaceable>[<replaceable>subscript</replaceable>]
</synopsis>
<!--
    or multiple adjacent elements (an <quote>array slice</quote>) can be extracted
    by writing
-->
また、隣接する複数の要素（<quote>配列の一部分</quote>）は以下のように記述することで抽出できます。
<synopsis>
<replaceable>expression</replaceable>[<replaceable>lower_subscript</replaceable>:<replaceable>upper_subscript</replaceable>]
</synopsis>
<!--
    (Here, the brackets <literal>[ ]</literal> are meant to appear literally.)
    Each <replaceable>subscript</replaceable> is itself an expression,
    which will be rounded to the nearest integer value.
-->
（ここで大括弧<literal>[ ]</literal>は文字通りに記述してください（訳注：これはオプション部分を表す大括弧ではありません）。）
各<replaceable>subscript</replaceable>はそれ自体が式であり、最も近い整数値へと丸められます。
   </para>

   <para>
<!--
    In general the array <replaceable>expression</replaceable> must be
    parenthesized, but the parentheses can be omitted when the expression
    to be subscripted is just a column reference or positional parameter.
    Also, multiple subscripts can be concatenated when the original array
    is multidimensional.
    For example:
-->
一般的には、配列<replaceable>expression</replaceable>は括弧で括らなければなりませんが、添字を付けるそのexpressionが単なる列参照や位置パラメータであった場合、その括弧を省略できます。
また、元の配列が多次元の場合は複数の添字を連結できます。
以下に例を示します。

<programlisting>
mytable.arraycolumn[4]
mytable.two_d_column[17][34]
$1[10:42]
(arrayfunction(a,b))[42]
</programlisting>

<!--
    The parentheses in the last example are required.
    See <xref linkend="arrays"/> for more about arrays.
-->
最後の例では括弧が必要です。
配列の詳細は<xref linkend="arrays"/>を参照してください。
   </para>
  </sect2>

  <sect2 id="field-selection">
<!--
   <title>Field Selection</title>
-->
   <title>フィールド選択</title>

   <indexterm>
    <primary>field selection</primary>
   </indexterm>
   <indexterm>
    <primary>フィールド選択</primary>
   </indexterm>

   <para>
<!--
    If an expression yields a value of a composite type (row type), then a
    specific field of the row can be extracted by writing
-->
式が複合型（行型）の値を生成する場合、行の特定のフィールドは以下のように記述することで抽出できます。
<synopsis>
<replaceable>expression</replaceable>.<replaceable>fieldname</replaceable>
</synopsis>
   </para>

   <para>
<!--
    In general the row <replaceable>expression</replaceable> must be
    parenthesized, but the parentheses can be omitted when the expression
    to be selected from is just a table reference or positional parameter.
    For example:
-->
一般的には、行<replaceable>expression</replaceable>は括弧で括らなければなりません。
しかし、選択元となる式が単なるテーブル参照や位置パラメータの場合、括弧を省略できます。
以下に例を示します。

<programlisting>
mytable.mycolumn
$1.somecolumn
(rowfunction(a,b)).col3
</programlisting>

<!--
    (Thus, a qualified column reference is actually just a special case
    of the field selection syntax.)  An important special case is
    extracting a field from a table column that is of a composite type:
-->
（したがって、修飾された列参照は実際のところ、単なるこのフィールド選択構文の特殊な場合です。）
重要となる特殊な場合としては、複合型のテーブル列からフィールドを抽出するときです。

<programlisting>
(compositecol).somefield
(mytable.compositecol).somefield
</programlisting>

<!--
    The parentheses are required here to show that
    <structfield>compositecol</structfield> is a column name not a table name,
    or that <structname>mytable</structname> is a table name not a schema name
    in the second case.
-->
<structfield>compositecol</structfield>がテーブル名でなく列名であること、または2番目の場合の<structname>mytable</structname>がスキーマ名でなくテーブル名であることを示すため丸括弧が要求されます。
   </para>

   <para>
<!--
    You can ask for all fields of a composite value by
    writing <literal>.*</literal>:
-->
<literal>.*</literal>を記述することで、複合型の全ての値を問い合わせることが可能です。
<programlisting>
(compositecol).*
</programlisting>
<!--
    This notation behaves differently depending on context;
    see <xref linkend="rowtypes-usage"/> for details.
-->
この表記はコンテキストに依存して異なった振る舞いをします。詳細は<xref linkend="rowtypes-usage"/>を参照してください。
   </para>
  </sect2>

  <sect2 id="sql-expressions-operator-calls">
<!--
   <title>Operator Invocations</title>
-->
   <title>演算子の呼び出し</title>

   <indexterm>
    <primary>operator</primary>
    <secondary>invocation</secondary>
   </indexterm>
   <indexterm>
    <primary>演算子</primary>
    <secondary>呼び出し</secondary>
   </indexterm>

   <para>
<!--
    There are two possible syntaxes for an operator invocation:
-->
演算子の呼び出しには以下の2構文が可能です。
    <simplelist>
<!--
     <member><replaceable>expression</replaceable> <replaceable>operator</replaceable> <replaceable>expression</replaceable> (binary infix operator)</member>
     <member><replaceable>operator</replaceable> <replaceable>expression</replaceable> (unary prefix operator)</member>
-->
     <member><replaceable>expression</replaceable> <replaceable>operator</replaceable> <replaceable>expression</replaceable> （二項中置演算子）</member>
     <member><replaceable>operator</replaceable> <replaceable>expression</replaceable> （単項前置演算子）</member>
    </simplelist>
<!--
    where the <replaceable>operator</replaceable> token follows the syntax
    rules of <xref linkend="sql-syntax-operators"/>, or is one of the
    key words <token>AND</token>, <token>OR</token>, and
    <token>NOT</token>, or is a qualified operator name in the form:
-->
ここで<replaceable>operator</replaceable>トークンは、<xref linkend="sql-syntax-operators"/>構文規則に従うもの、もしくはキーワード<token>AND</token>、<token>OR</token>、<token>NOT</token>のいずれか、または以下の形式の修飾された演算子名です。
<synopsis>
<literal>OPERATOR(</literal><replaceable>schema</replaceable><literal>.</literal><replaceable>operatorname</replaceable><literal>)</literal>
</synopsis>
<!--
    Which particular operators exist and whether
    they are unary or binary depends on what operators have been
    defined by the system or the user.  <xref linkend="functions"/>
    describes the built-in operators.
-->
具体的にどんな演算子が存在し、それが単項か二項かどうかは、システムやユーザによってどんな演算子が定義されたかに依存します。
<xref linkend="functions"/>にて、組み込み演算子について説明します。
   </para>
  </sect2>

  <sect2 id="sql-expressions-function-calls">
<!--
   <title>Function Calls</title>
-->
   <title>関数呼び出し</title>

   <indexterm>
    <primary>function</primary>
    <secondary>invocation</secondary>
   </indexterm>
   <indexterm>
    <primary>関数</primary>
    <secondary>呼び出し</secondary>
   </indexterm>

   <para>
<!--
    The syntax for a function call is the name of a function
    (possibly qualified with a schema name), followed by its argument list
    enclosed in parentheses:
-->
関数呼び出しの構文は、関数名（スキーマ名で修飾されている場合があります）に続けてその引数を丸括弧で囲んで列挙したものです。

<synopsis>
<replaceable>function_name</replaceable> (<optional><replaceable>expression</replaceable> <optional>, <replaceable>expression</replaceable> ... </optional></optional> )
</synopsis>
   </para>

   <para>
<!--
    For example, the following computes the square root of 2:
-->
例えば、以下のものは2の平方根を計算します。
<programlisting>
sqrt(2)
</programlisting>
   </para>

   <para>
<!--
    The list of built-in functions is in <xref linkend="functions"/>.
    Other functions can be added by the user.
-->
組み込み関数の一覧は<xref linkend="functions"/>にあります。
他の関数はユーザが追加できます。
   </para>

   <para>
<!--
    When issuing queries in a database where some users mistrust other users,
    observe security precautions from <xref linkend="typeconv-func"/> when
    writing function calls.
-->
あるユーザが他のユーザを信用しないデータベースで問い合わせを発行する場合には、関数呼び出しを書く時に<xref linkend="typeconv-func"/>のセキュリティの事前の対策を守ってください。
   </para>

   <para>
<!--
    The arguments can optionally have names attached.
    See <xref linkend="sql-syntax-calling-funcs"/> for details.
-->
引数には名前を任意で付与できます。詳細は<xref linkend="sql-syntax-calling-funcs"/>を見てください。
   </para>

   <note>
    <para>
<!--
     A function that takes a single argument of composite type can
     optionally be called using field-selection syntax, and conversely
     field selection can be written in functional style.  That is, the
     notations <literal>col(table)</literal> and <literal>table.col</literal> are
     interchangeable.  This behavior is not SQL-standard but is provided
     in <productname>PostgreSQL</productname> because it allows use of functions to
     emulate <quote>computed fields</quote>.  For more information see
     <xref linkend="rowtypes-usage"/>.
-->
複合型の単一引数をとる関数はフィールド選択の構文を使っても呼び出すことができます。
反対にフィールド選択を関数形式で記述することもできます。
つまり、<literal>col(table)</literal>や<literal>table.col</literal>のどちらを使っても良いということです。
この動作は標準SQLにはありませんが、<productname>PostgreSQL</productname>では、これにより<quote>計算されたフィールド</quote>のエミュレートをする関数の利用が可能になるため、提供しています。
詳しくは<xref linkend="rowtypes-usage"/>を参照してください。
    </para>
   </note>
  </sect2>

  <sect2 id="syntax-aggregates">
<!--
   <title>Aggregate Expressions</title>
-->
   <title>集約式</title>

   <indexterm zone="syntax-aggregates">
    <primary>aggregate function</primary>
    <secondary>invocation</secondary>
   </indexterm>
   <indexterm zone="syntax-aggregates">
    <primary>集約関数</primary>
    <secondary>呼び出し</secondary>
   </indexterm>

   <indexterm zone="syntax-aggregates">
    <primary>ordered-set aggregate</primary>
   </indexterm>
   <indexterm zone="syntax-aggregates">
    <primary>順序集合集約</primary>
   </indexterm>

   <indexterm zone="syntax-aggregates">
    <primary>WITHIN GROUP</primary>
   </indexterm>

   <indexterm zone="syntax-aggregates">
    <primary>FILTER</primary>
   </indexterm>

   <para>
<!--
    An <firstterm>aggregate expression</firstterm> represents the
    application of an aggregate function across the rows selected by a
    query.  An aggregate function reduces multiple inputs to a single
    output value, such as the sum or average of the inputs.  The
    syntax of an aggregate expression is one of the following:
-->
<firstterm>集約式</firstterm>は、問い合わせによって選択される行に対して集約関数を適用することを表現します。
集約関数は、例えば入力の合計や平均などのように、複数の入力を単一の出力値にします。
集約式の構文は下記のうちのいずれかです。

<synopsis>
<replaceable>aggregate_name</replaceable> (<replaceable>expression</replaceable> [ , ... ] [ <replaceable>order_by_clause</replaceable> ] ) [ FILTER ( WHERE <replaceable>filter_clause</replaceable> ) ]
<replaceable>aggregate_name</replaceable> (ALL <replaceable>expression</replaceable> [ , ... ] [ <replaceable>order_by_clause</replaceable> ] ) [ FILTER ( WHERE <replaceable>filter_clause</replaceable> ) ]
<replaceable>aggregate_name</replaceable> (DISTINCT <replaceable>expression</replaceable> [ , ... ] [ <replaceable>order_by_clause</replaceable> ] ) [ FILTER ( WHERE <replaceable>filter_clause</replaceable> ) ]
<replaceable>aggregate_name</replaceable> ( * ) [ FILTER ( WHERE <replaceable>filter_clause</replaceable> ) ]
<replaceable>aggregate_name</replaceable> ( [ <replaceable>expression</replaceable> [ , ... ] ] ) WITHIN GROUP ( <replaceable>order_by_clause</replaceable> ) [ FILTER ( WHERE <replaceable>filter_clause</replaceable> ) ]
</synopsis>

<!--
    where <replaceable>aggregate_name</replaceable> is a previously
    defined aggregate (possibly qualified with a schema name) and
    <replaceable>expression</replaceable> is
    any value expression that does not itself contain an aggregate
    expression or a window function call.  The optional
    <replaceable>order_by_clause</replaceable> and
    <replaceable>filter_clause</replaceable> are described below.
-->
ここで、<replaceable>aggregate_name</replaceable>は事前に定義された集約（スキーマ名で修飾された場合もあります）、<replaceable>expression</replaceable>はそれ自体に集約式またはウィンドウ関数呼び出しを含まない任意の値評価式です。
省略可能な<replaceable>order_by_clause</replaceable>と<replaceable>filter_clause</replaceable>は後述します。
   </para>

   <para>
<!--
    The first form of aggregate expression invokes the aggregate
    once for each input row.
    The second form is the same as the first, since
    <literal>ALL</literal> is the default.
    The third form invokes the aggregate once for each distinct value
    of the expression (or distinct set of values, for multiple expressions)
    found in the input rows.
    The fourth form invokes the aggregate once for each input row; since no
    particular input value is specified, it is generally only useful
    for the <function>count(*)</function> aggregate function.
    The last form is used with <firstterm>ordered-set</firstterm> aggregate
    functions, which are described below.
-->
集約式の最初の構文は、それぞれの入力行に対して1回ずつ集約を呼び出します。
<literal>ALL</literal>はデフォルトなので、2つ目の形式は最初の形式と同じです。
3番目の形式は、入力行の中にある式の、全ての重複しない値（複数式では重複しない値集合）の集約を呼び出します。
4番目の形式はそれぞれの入力行に対して1回ずつ集約を呼び出します。具体的な入力値が指定されていないため、これは一般的に<function>count(*)</function>集約関数でのみ役に立ちます。
最後の形式は<firstterm>順序集合</firstterm>集約関数で使われるもので、順序集合集約関数については後述します。
   </para>

   <para>
<!--
    Most aggregate functions ignore null inputs, so that rows in which
    one or more of the expression(s) yield null are discarded.  This
    can be assumed to be true, unless otherwise specified, for all
    built-in aggregates.
-->
ほとんどの集約関数はNULL入力を無視するため、行内の1つ以上の式がNULLを返す行は破棄されます。
特記されていない限り、すべての組み込み集約がそのような動作になると想定して良いです。
   </para>

   <para>
<!--
    For example, <literal>count(*)</literal> yields the total number
    of input rows; <literal>count(f1)</literal> yields the number of
    input rows in which <literal>f1</literal> is non-null, since
    <function>count</function> ignores nulls; and
    <literal>count(distinct f1)</literal> yields the number of
    distinct non-null values of <literal>f1</literal>.
-->
例えば、<literal>count(*)</literal>は入力行の合計数を求めます。
<function>count</function>はNULLを無視しますので、<literal>count(f1)</literal>は<literal>f1</literal>が非NULLである入力行の数を求めます。
<literal>count(distinct f1)</literal>は<literal>f1</literal>の重複しない非NULL値の数を求めます。
   </para>

   <para>
<!--
    Ordinarily, the input rows are fed to the aggregate function in an
    unspecified order.  In many cases this does not matter; for example,
    <function>min</function> produces the same result no matter what order it
    receives the inputs in.  However, some aggregate functions
    (such as <function>array_agg</function> and <function>string_agg</function>) produce
    results that depend on the ordering of the input rows.  When using
    such an aggregate, the optional <replaceable>order_by_clause</replaceable> can be
    used to specify the desired ordering.  The <replaceable>order_by_clause</replaceable>
    has the same syntax as for a query-level <literal>ORDER BY</literal> clause, as
    described in <xref linkend="queries-order"/>, except that its expressions
    are always just expressions and cannot be output-column names or numbers.
    For example:
-->
通常、入力行は順序を指定されずに集約関数に与えられます。
多くの場合では問題になりません。たとえば<function>min</function>は入力順序に関係なく同一の結果を返します。
しかし一部の集約関数(<function>array_agg</function>および<function>string_agg</function>など)は入力行の順序に依存した結果を返します。
こうした集約関数を使用する際は、オプションの<replaceable>order_by_clause</replaceable>を使用して必要とする順序を指定できます。
<replaceable>order_by_clause</replaceable>は、<xref linkend="queries-order"/>で説明する問い合わせレベルの<literal>ORDER BY</literal>句と同じ構文を取りますが、その式は常に単なる式であり、出力列名や序数とすることはできません。
以下に例を示します。
<programlisting>
WITH vals (v) AS ( VALUES (1),(3),(4),(3),(2) )
SELECT array_agg(v ORDER BY v DESC) FROM vals;
  array_agg
-------------
 {4,3,3,2,1}
</programlisting>
    Since <type>jsonb</type> only keeps the last matching key, ordering
    of its keys can be significant:
<programlisting>
WITH vals (k, v) AS ( VALUES ('key0','1'), ('key1','3'), ('key1','2') )
SELECT jsonb_object_agg(k, v ORDER BY v) FROM vals;
      jsonb_object_agg
----------------------------
 {"key0": "1", "key1": "3"}
</programlisting>
   </para>

   <para>
<!--
    When dealing with multiple-argument aggregate functions, note that the
    <literal>ORDER BY</literal> clause goes after all the aggregate arguments.
    For example, write this:
-->
複数の引数を取る集約関数を扱う場合、<literal>ORDER BY</literal>句はすべての集約引数の後に指定することに注意してください。
例えば、
<programlisting>
SELECT string_agg(a, ',' ORDER BY a) FROM table;
</programlisting>
<!--
    not this:
-->
であり、
<programlisting>
SELECT string_agg(a ORDER BY a, ',') FROM table;  -- incorrect
</programlisting>
ではありません。
<!--
    The latter is syntactically valid, but it represents a call of a
    single-argument aggregate function with two <literal>ORDER BY</literal> keys
    (the second one being rather useless since it's a constant).
-->
    後者は構文的には有効なものですが、2つの<literal>ORDER BY</literal>キーを持つ単一引数の集約関数の呼び出しを表しています。(2つ目のキーは定数なので役には立ちません。)
   </para>

   <para>
<<<<<<< HEAD
    If <literal>DISTINCT</literal> is specified with an
    <replaceable>order_by_clause</replaceable>, <literal>ORDER
    BY</literal> expressions can only reference columns in the
    <literal>DISTINCT</literal> list.  For example:
<programlisting>
WITH vals (v) AS ( VALUES (1),(3),(4),(3),(2) )
SELECT array_agg(DISTINCT v ORDER BY v DESC) FROM vals;
 array_agg
-----------
 {4,3,2,1}
</programlisting>
   </para>

=======
<!--
    If <literal>DISTINCT</literal> is specified in addition to an
    <replaceable>order_by_clause</replaceable>, then all the <literal>ORDER BY</literal>
    expressions must match regular arguments of the aggregate; that is,
    you cannot sort on an expression that is not included in the
    <literal>DISTINCT</literal> list.
-->
<replaceable>order_by_clause</replaceable>に加え<literal>DISTINCT</literal>が指定された場合、すべての<literal>ORDER BY</literal>式が集約関数の通常の引数に一致しなければなりません。つまり、<literal>DISTINCT</literal>リストに含まれない式でソートすることはできません。
   </para>

   <note>
    <para>
<!--
     The ability to specify both <literal>DISTINCT</literal> and <literal>ORDER BY</literal>
     in an aggregate function is a <productname>PostgreSQL</productname> extension.
-->
集約関数において<literal>DISTINCT</literal>と<literal>ORDER BY</literal>の両方を指定できる機能は<productname>PostgreSQL</productname>の拡張です。
    </para>
   </note>

>>>>>>> 43f2d855
   <para>
<!--
    Placing <literal>ORDER BY</literal> within the aggregate's regular argument
    list, as described so far, is used when ordering the input rows for
    general-purpose and statistical aggregates, for which ordering is
    optional.  There is a
    subclass of aggregate functions called <firstterm>ordered-set
    aggregates</firstterm> for which an <replaceable>order_by_clause</replaceable>
    is <emphasis>required</emphasis>, usually because the aggregate's computation is
    only sensible in terms of a specific ordering of its input rows.
    Typical examples of ordered-set aggregates include rank and percentile
    calculations.  For an ordered-set aggregate,
    the <replaceable>order_by_clause</replaceable> is written
    inside <literal>WITHIN GROUP (...)</literal>, as shown in the final syntax
    alternative above.  The expressions in
    the <replaceable>order_by_clause</replaceable> are evaluated once per
    input row just like regular aggregate arguments, sorted as per
    the <replaceable>order_by_clause</replaceable>'s requirements, and fed
    to the aggregate function as input arguments.  (This is unlike the case
    for a non-<literal>WITHIN GROUP</literal> <replaceable>order_by_clause</replaceable>,
    which is not treated as argument(s) to the aggregate function.)  The
    argument expressions preceding <literal>WITHIN GROUP</literal>, if any, are
    called <firstterm>direct arguments</firstterm> to distinguish them from
    the <firstterm>aggregated arguments</firstterm> listed in
    the <replaceable>order_by_clause</replaceable>.  Unlike regular aggregate
    arguments, direct arguments are evaluated only once per aggregate call,
    not once per input row.  This means that they can contain variables only
    if those variables are grouped by <literal>GROUP BY</literal>; this restriction
    is the same as if the direct arguments were not inside an aggregate
    expression at all.  Direct arguments are typically used for things like
    percentile fractions, which only make sense as a single value per
    aggregation calculation.  The direct argument list can be empty; in this
    case, write just <literal>()</literal> not <literal>(*)</literal>.
    (<productname>PostgreSQL</productname> will actually accept either spelling, but
    only the first way conforms to the SQL standard.)
-->
上記のように集約の通常の引数リストに<literal>ORDER BY</literal>を置くことは、汎用的で統計的な集約への入力行を整列する時に使いますが、その整列は省略可能です。
たいていは集約の計算がその入力行の特定の順序に関してのみ意味を持つために、<replaceable>order_by_clause</replaceable>が<emphasis>必要な</emphasis><firstterm>順序集合集約</firstterm>と呼ばれる集約関数の副クラスがあります。
順序集合集約の典型的な例は順位や百分位数の計算を含みます。
順序集合集約では、<replaceable>order_by_clause</replaceable>は上の構文の最後に示したように<literal>WITHIN GROUP (...)</literal>の中に書かれます。
<replaceable>order_by_clause</replaceable>の式は、通常の集約の引数のように入力行1行につき一度評価され、<replaceable>order_by_clause</replaceable>の要求に従って整列され、集約関数に入力引数として渡されます。
(非<literal>WITHIN GROUP</literal> <replaceable>order_by_clause</replaceable>ではない場合はこれとは異なり、集約関数の引数としては扱われません。)
<literal>WITHIN GROUP</literal>の前に引数の式があれば、<replaceable>order_by_clause</replaceable>に書かれた<firstterm>集約引数</firstterm>と区別するために<firstterm>直接引数</firstterm>と呼ばれます。
通常の集約引数とは異なり、直接引数は集約の呼び出しの時に一度だけ評価され、入力行1行に一度ではありません。
これは、変数が<literal>GROUP BY</literal>によりグループ化された場合にのみ、その変数を含むことが可能であることを意味します。この制限は直接引数が集約式の中に全くない場合と同じです。
直接引数は、典型的には1度の集約計算で1つの値だけが意味がある百分位数のようなもので使われます。
直接引数のリストは空でも構いません。この場合、<literal>(*)</literal>ではなく<literal>()</literal>と書いてください。
(<productname>PostgreSQL</productname>は実際にどちらの綴りも受け付けますが、後者だけが標準SQLに準拠しています。)
   </para>

   <para>
    <indexterm>
     <primary>median</primary>
     <seealso>percentile</seealso>
    </indexterm>
    <indexterm>
     <primary>中央値(メジアン)</primary>
     <seealso>百分位数</seealso>
    </indexterm>
<!--
    An example of an ordered-set aggregate call is:
-->
順序集合集約の例は以下のとおりです。

<programlisting>
SELECT percentile_cont(0.5) WITHIN GROUP (ORDER BY income) FROM households;
 percentile_cont
-----------------
           50489
</programlisting>

<!--
   which obtains the 50th percentile, or median, value of
   the <structfield>income</structfield> column from table <structname>households</structname>.
   Here, <literal>0.5</literal> is a direct argument; it would make no sense
   for the percentile fraction to be a value varying across rows.
-->
これは、テーブル<structname>households</structname>から<structfield>income</structfield>列の50番目の百分位数、すなわち中央値を得ます。
ここで<literal>0.5</literal>は直接引数です。百分位数が行毎に変化する値であったら意味がありません。
   </para>

   <para>
<!--
    If <literal>FILTER</literal> is specified, then only the input
    rows for which the <replaceable>filter_clause</replaceable>
    evaluates to true are fed to the aggregate function; other rows
    are discarded.  For example:
-->
<literal>FILTER</literal>が指定されていれば、<replaceable>filter_clause</replaceable>が真と評価した入力行のみがウィンドウ関数に渡されます。それ以外の行は破棄されます。
例えば、
<programlisting>
SELECT
    count(*) AS unfiltered,
    count(*) FILTER (WHERE i &lt; 5) AS filtered
FROM generate_series(1,10) AS s(i);
 unfiltered | filtered
------------+----------
         10 |        4
(1 row)
</programlisting>
   </para>

   <para>
<!--
    The predefined aggregate functions are described in <xref
    linkend="functions-aggregate"/>.  Other aggregate functions can be added
    by the user.
-->
定義済みの集約関数は<xref linkend="functions-aggregate"/>で説明されています。
ユーザは他の集約関数を追加できます。
   </para>

   <para>
<!--
    An aggregate expression can only appear in the result list or
    <literal>HAVING</literal> clause of a <command>SELECT</command> command.
    It is forbidden in other clauses, such as <literal>WHERE</literal>,
    because those clauses are logically evaluated before the results
    of aggregates are formed.
-->
集約式は、<command>SELECT</command>コマンドの結果リストもしくは<literal>HAVING</literal>句内でのみ記述できます。
<literal>WHERE</literal>などの他の句では許されません。
これらの句は集約結果が形成される前に論理的に評価されるためです。
   </para>

   <para>
<!--
    When an aggregate expression appears in a subquery (see
    <xref linkend="sql-syntax-scalar-subqueries"/> and
    <xref linkend="functions-subquery"/>), the aggregate is normally
    evaluated over the rows of the subquery.  But an exception occurs
    if the aggregate's arguments (and <replaceable>filter_clause</replaceable>
    if any) contain only outer-level variables:
    the aggregate then belongs to the nearest such outer level, and is
    evaluated over the rows of that query.  The aggregate expression
    as a whole is then an outer reference for the subquery it appears in,
    and acts as a constant over any one evaluation of that subquery.
    The restriction about
    appearing only in the result list or <literal>HAVING</literal> clause
    applies with respect to the query level that the aggregate belongs to.
-->
集約式が副問い合わせ（<xref linkend="sql-syntax-scalar-subqueries"/>と<xref linkend="functions-subquery"/>を参照）内に現れた場合、通常、集約は副問い合わせの行全体に対して評価されます。
しかし、その集約の引数(と、もしあれば<replaceable>filter_clause</replaceable>)が上位レベルの変数のみを持つ場合は例外です。
その場合、集約は最も近い外側のレベルに属し、その問い合わせの行全体に対して評価されます。
全体として、その集約式は、その後、その集約を含む副問い合わせでは外部参照となり、その副問い合わせにおける評価に対しては定数として動作します。
結果リストもしくは<literal>HAVING</literal>句にのみ現れるという制約は、その集約が属する問い合わせレベルに関連して適用されます。
   </para>
  </sect2>

  <sect2 id="syntax-window-functions">
<!--
   <title>Window Function Calls</title>
-->
   <title>ウィンドウ関数呼び出し</title>

   <indexterm zone="syntax-window-functions">
    <primary>window function</primary>
    <secondary>invocation</secondary>
   </indexterm>
   <indexterm zone="syntax-window-functions">
    <primary>ウィンドウ関数</primary>
    <secondary>起動</secondary>
   </indexterm>

   <indexterm zone="syntax-window-functions">
    <primary>OVER clause</primary>
   </indexterm>
   <indexterm zone="syntax-window-functions">
    <primary>OVER句</primary>
   </indexterm>

   <para>
<!--
    A <firstterm>window function call</firstterm> represents the application
    of an aggregate-like function over some portion of the rows selected
    by a query.  Unlike non-window aggregate calls, this is not tied
    to grouping of the selected rows into a single output row &mdash; each
    row remains separate in the query output.  However the window function
    has access to all the rows that would be part of the current row's
    group according to the grouping specification (<literal>PARTITION BY</literal>
    list) of the window function call.
    The syntax of a window function call is one of the following:
-->
<firstterm>ウィンドウ関数呼び出し</firstterm>は、問い合わせにより選択された行のある部分に渡って集約のような機能を実現することを表します。
非ウィンドウ集約関数呼び出しと異なり、これは選択された行を1つの行にグループ化することに束縛されず、各行は別途問い合わせ出力に残ります。
しかしウィンドウ関数は、ウィンドウ関数呼び出しのグループ化指定（<literal>PARTITION BY</literal>リスト）に従った、現在の行のグループの一部となる行にすべてアクセスできます。
ウィンドウ関数呼び出しの構文は以下のいずれかです。

<synopsis>
<replaceable>function_name</replaceable> (<optional><replaceable>expression</replaceable> <optional>, <replaceable>expression</replaceable> ... </optional></optional>) [ FILTER ( WHERE <replaceable>filter_clause</replaceable> ) ] OVER <replaceable>window_name</replaceable>
<replaceable>function_name</replaceable> (<optional><replaceable>expression</replaceable> <optional>, <replaceable>expression</replaceable> ... </optional></optional>) [ FILTER ( WHERE <replaceable>filter_clause</replaceable> ) ] OVER ( <replaceable class="parameter">window_definition</replaceable> )
<replaceable>function_name</replaceable> ( * ) [ FILTER ( WHERE <replaceable>filter_clause</replaceable> ) ] OVER <replaceable>window_name</replaceable>
<replaceable>function_name</replaceable> ( * ) [ FILTER ( WHERE <replaceable>filter_clause</replaceable> ) ] OVER ( <replaceable class="parameter">window_definition</replaceable> )
</synopsis>
<!--
    where <replaceable class="parameter">window_definition</replaceable>
    has the syntax
-->
ここで、<replaceable class="parameter">window_definition</replaceable>は以下の構文になります。
<synopsis>
[ <replaceable class="parameter">existing_window_name</replaceable> ]
[ PARTITION BY <replaceable class="parameter">expression</replaceable> [, ...] ]
[ ORDER BY <replaceable class="parameter">expression</replaceable> [ ASC | DESC | USING <replaceable class="parameter">operator</replaceable> ] [ NULLS { FIRST | LAST } ] [, ...] ]
[ <replaceable class="parameter">frame_clause</replaceable> ]
</synopsis>
<!--
    The optional <replaceable class="parameter">frame_clause</replaceable>
    can be one of
-->
オプションの<replaceable class="parameter">frame_clause</replaceable>は次の中の１つです。
<synopsis>
{ RANGE | ROWS | GROUPS } <replaceable>frame_start</replaceable> [ <replaceable>frame_exclusion</replaceable> ]
{ RANGE | ROWS | GROUPS } BETWEEN <replaceable>frame_start</replaceable> AND <replaceable>frame_end</replaceable> [ <replaceable>frame_exclusion</replaceable> ]
</synopsis>
<!--
    where <replaceable>frame_start</replaceable>
    and <replaceable>frame_end</replaceable> can be one of
-->
ここで<replaceable>frame_start</replaceable>および<replaceable>frame_end</replaceable>は以下のいずれかです。
<synopsis>
UNBOUNDED PRECEDING
<replaceable>offset</replaceable> PRECEDING
CURRENT ROW
<replaceable>offset</replaceable> FOLLOWING
UNBOUNDED FOLLOWING
</synopsis>
<!--
    and <replaceable>frame_exclusion</replaceable> can be one of
-->
そして、<replaceable>frame_exclusion</replaceable>は以下のいずれかです。
<synopsis>
EXCLUDE CURRENT ROW
EXCLUDE GROUP
EXCLUDE TIES
EXCLUDE NO OTHERS
</synopsis>
   </para>

   <para>
<!--
    Here, <replaceable>expression</replaceable> represents any value
    expression that does not itself contain window function calls.
-->
ここで、<replaceable>expression</replaceable>はそれ自身のウィンドウ関数呼び出しを含まない任意の値式を表わします。
   </para>

   <para>
<!--
    <replaceable>window_name</replaceable> is a reference to a named window
    specification defined in the query's <literal>WINDOW</literal> clause.
    Alternatively, a full <replaceable>window_definition</replaceable> can
    be given within parentheses, using the same syntax as for defining a
    named window in the <literal>WINDOW</literal> clause; see the
    <xref linkend="sql-select"/> reference page for details.  It's worth
    pointing out that <literal>OVER wname</literal> is not exactly equivalent to
    <literal>OVER (wname ...)</literal>; the latter implies copying and modifying the
    window definition, and will be rejected if the referenced window
    specification includes a frame clause.
-->
<replaceable>window_name</replaceable>は、問い合わせの<literal>WINDOW</literal>句で定義された名前付きウィンドウ仕様への参照です。
あるいはまた、完全な<replaceable>window_definition</replaceable>を<literal>WINDOW</literal>句で定義された名前付きウィンドウと同じ構文を使って丸括弧の中に書くことができます。
詳細は<xref linkend="sql-select"/>マニュアルページを見てください。
<literal>OVER wname</literal>は<literal>OVER (wname ...)</literal>と厳密には等価でないことを指摘しておくのは価値のあることでしょう。
後者はウィンドウ定義をコピーしたり修正したりすることを示唆しており、参照されるウィンドウ仕様がフレーム句を含む場合には拒絶されます。
   </para>

   <para>
<!--
    The <literal>PARTITION BY</literal> clause groups the rows of the query into
    <firstterm>partitions</firstterm>, which are processed separately by the window
    function.  <literal>PARTITION BY</literal> works similarly to a query-level
    <literal>GROUP BY</literal> clause, except that its expressions are always just
    expressions and cannot be output-column names or numbers.
    Without <literal>PARTITION BY</literal>, all rows produced by the query are
    treated as a single partition.
    The <literal>ORDER BY</literal> clause determines the order in which the rows
    of a partition are processed by the window function.  It works similarly
    to a query-level <literal>ORDER BY</literal> clause, but likewise cannot use
    output-column names or numbers.  Without <literal>ORDER BY</literal>, rows are
    processed in an unspecified order.
-->
<literal>PARTITION BY</literal>句は問い合わせの行を<firstterm>パーティション</firstterm>に纏め、パーティションはウィンドウ関数により別々に処理されます。
<literal>PARTITION BY</literal>は、その式が常に式であって出力列名や番号ではないという点を除いて、問い合わせレベルの<literal>GROUP BY</literal>句と同様に動作します。
<literal>PARTITION BY</literal>がなければ、問い合わせで生じる行すべてが一つのパーティションとして扱われます。
<literal>ORDER BY</literal>句はパーティションの行がウィンドウ関数により処理される順序を決定します。
問い合わせレベルの<literal>ORDER BY</literal>句と同様に動作しますが、やはり出力列名や番号は使えません。
<literal>ORDER BY</literal>がなければ、行は不定の順序で処理されます。
   </para>

   <para>
<!--
    The <replaceable class="parameter">frame_clause</replaceable> specifies
    the set of rows constituting the <firstterm>window frame</firstterm>, which is a
    subset of the current partition, for those window functions that act on
    the frame instead of the whole partition.  The set of rows in the frame
    can vary depending on which row is the current row.  The frame can be
    specified in <literal>RANGE</literal>, <literal>ROWS</literal>
    or <literal>GROUPS</literal> mode; in each case, it runs from
    the <replaceable>frame_start</replaceable> to
    the <replaceable>frame_end</replaceable>.
    If <replaceable>frame_end</replaceable> is omitted, the end defaults
    to <literal>CURRENT ROW</literal>.
-->
<replaceable class="parameter">frame_clause</replaceable>は、パーティション全体ではなくフレーム上で作動するウィンドウ関数に対して、<firstterm>ウィンドウフレーム</firstterm>を構成する行の集合を指定します。
ウィンドウフレームは現在のパーティションの部分集合になります。
フレームの中の行の集合は、どの行が現在の行であるかによって変わります。
フレームは<literal>RANGE</literal>モード、<literal>ROWS</literal>モード、<literal>GROUPS</literal>でも指定できます。
どちらの場合でも<replaceable>frame_start</replaceable>から<replaceable>frame_end</replaceable>までです。
<replaceable>frame_end</replaceable>を省略した場合のデフォルトは<literal>CURRENT ROW</literal>です。
   </para>

   <para>
<!--
    A <replaceable>frame_start</replaceable> of <literal>UNBOUNDED PRECEDING</literal> means
    that the frame starts with the first row of the partition, and similarly
    a <replaceable>frame_end</replaceable> of <literal>UNBOUNDED FOLLOWING</literal> means
    that the frame ends with the last row of the partition.
-->
<replaceable>frame_start</replaceable>が<literal>UNBOUNDED PRECEDING</literal>ならばフレームがパーティションの最初の行から始まることを意味し、同様に、<replaceable>frame_end</replaceable>が<literal>UNBOUNDED FOLLOWING</literal>ならばフレームがパーティションの最後の行で終わることを意味します。
   </para>

   <para>
<!--
    In <literal>RANGE</literal> or <literal>GROUPS</literal> mode,
    a <replaceable>frame_start</replaceable> of
    <literal>CURRENT ROW</literal> means the frame starts with the current
    row's first <firstterm>peer</firstterm> row (a row that the
    window's <literal>ORDER BY</literal> clause sorts as equivalent to the
    current row), while a <replaceable>frame_end</replaceable> of
    <literal>CURRENT ROW</literal> means the frame ends with the current
    row's last peer row.
    In <literal>ROWS</literal> mode, <literal>CURRENT ROW</literal> simply
    means the current row.
-->
<literal>RANGE</literal>あるいは<literal>GROUPS</literal>モードでは、<replaceable>frame_start</replaceable>が<literal>CURRENT ROW</literal>ならば、フレームが現在行の最初の<firstterm>ピア</firstterm>行（ウィンドウの<literal>ORDER BY</literal>句が現在行と同じ順序とみなす行）から始まることを意味し、一方、<replaceable>frame_end</replaceable>が<literal>CURRENT ROW</literal>ならばフレームが現在行の最後の同等な<literal>ORDER BY</literal>ピア行で終わることを意味します。
<literal>ROWS</literal>モードでは、<literal>CURRENT ROW</literal>は単に現在行を意味します。
   </para>

   <para>
<!--
    In the <replaceable>offset</replaceable> <literal>PRECEDING</literal>
    and <replaceable>offset</replaceable> <literal>FOLLOWING</literal> frame
    options, the <replaceable>offset</replaceable> must be an expression not
    containing any variables, aggregate functions, or window functions.
    The meaning of the <replaceable>offset</replaceable> depends on the
    frame mode:
-->
<replaceable>offset</replaceable> <literal>PRECEDING</literal>と<replaceable>offset</replaceable> <literal>FOLLOWING</literal>フレームオプションでは、<replaceable>offset</replaceable>は一切の変数、集約関数、あるいはウィンドウ関数を含まない式でなければなりません。
<replaceable>offset</replaceable>の意味はフレームモードに依存します。
    <itemizedlist>
     <listitem>
      <para>
<!--
       In <literal>ROWS</literal> mode,
       the <replaceable>offset</replaceable> must yield a non-null,
       non-negative integer, and the option means that the frame starts or
       ends the specified number of rows before or after the current row.
-->
<literal>ROWS</literal>モードでは、<replaceable>offset</replaceable>の評価値は非NULL、非負の整数でなければならず、このオプションは現在行の前あるいは後の指定した数の行でフレームが開始あるいは終了することを意味します。
      </para>
     </listitem>
     <listitem>
      <para>
<!--
       In <literal>GROUPS</literal> mode,
       the <replaceable>offset</replaceable> again must yield a non-null,
       non-negative integer, and the option means that the frame starts or
       ends the specified number of <firstterm>peer groups</firstterm>
       before or after the current row's peer group, where a peer group is a
       set of rows that are equivalent in the <literal>ORDER BY</literal>
       ordering.  (There must be an <literal>ORDER BY</literal> clause
       in the window definition to use <literal>GROUPS</literal> mode.)
-->
<literal>GROUPS</literal>モードでも、<replaceable>offset</replaceable>の評価値は非NULL、非負の整数でなければならず、このオプションは現在行のピアグループ(peer group)の前あるいは後の指定した数の<firstterm>ピアグループ</firstterm>でフレームが開始あるいは終了することを意味します。
ここでピアグループは、<literal>ORDER BY</literal>による順序付け中で等しい行の集合です。
（ウィンドウ定義で<literal>GROUPS</literal>モードを使うには、<literal>ORDER BY</literal>句が存在しなければなりません。）
      </para>
     </listitem>
     <listitem>
      <para>
<!--
       In <literal>RANGE</literal> mode, these options require that
       the <literal>ORDER BY</literal> clause specify exactly one column.
       The <replaceable>offset</replaceable> specifies the maximum
       difference between the value of that column in the current row and
       its value in preceding or following rows of the frame.  The data type
       of the <replaceable>offset</replaceable> expression varies depending
       on the data type of the ordering column.  For numeric ordering
       columns it is typically of the same type as the ordering column,
       but for datetime ordering columns it is an <type>interval</type>.
       For example, if the ordering column is of type <type>date</type>
       or <type>timestamp</type>, one could write <literal>RANGE BETWEEN
       '1 day' PRECEDING AND '10 days' FOLLOWING</literal>.
       The <replaceable>offset</replaceable> is still required to be
       non-null and non-negative, though the meaning
       of <quote>non-negative</quote> depends on its data type.
-->
<literal>RANGE</literal>モードでは、<literal>ORDER BY</literal>句が正確に一つの列を指定することがこれらのオプションによって要求されます。
<replaceable>offset</replaceable>は現在行の列の値と、フレーム中の前あるいは後ろの行の値の最大の差を指定します。
<replaceable>offset</replaceable>式のデータ型は、順序付けをしている列のデータ型に依存して変わります。
数値型の順序付け列では、典型的には順序付け列と同じですが、日付時間の順序付け列では、<type>interval</type>になります。
たとえば、順序付け列の型が<type>date</type>あるいは<type>timestamp</type>なら、<literal>RANGE BETWEEN '1 day' PRECEDING AND '10 days' FOLLOWING</literal>と書くことができるでしょう。
ここでも<replaceable>offset</replaceable>は非NULLかつ非負である必要があります。
ただし、<quote>非負</quote>の意味はデータ型に依存します。
      </para>
     </listitem>
    </itemizedlist>
<!--
    In any case, the distance to the end of the frame is limited by the
    distance to the end of the partition, so that for rows near the partition
    ends the frame might contain fewer rows than elsewhere.
-->
どの場合でも、フレームの最後までの距離はパーティションの最後までの距離に制限されます。
ですからパーティションの最後近くの行では他の場合に比べてフレームには少ない行が含まれるかも知れません。
   </para>

   <para>
<!--
    Notice that in both <literal>ROWS</literal> and <literal>GROUPS</literal>
    mode, <literal>0 PRECEDING</literal> and <literal>0 FOLLOWING</literal>
    are equivalent to <literal>CURRENT ROW</literal>.  This normally holds
    in <literal>RANGE</literal> mode as well, for an appropriate
    data-type-specific meaning of <quote>zero</quote>.
-->
<literal>ROWS</literal>と<literal>GROUPS</literal>モードでは、<literal>0 PRECEDING</literal>と<literal>0 FOLLOWING</literal>は<literal>CURRENT ROW</literal>と同じであることに注意してください。
データ型固有の意味で<quote>0</quote>が適切ならば、通常<literal>RANGE</literal>においても同様です。
   </para>

   <para>
<!--
    The <replaceable>frame_exclusion</replaceable> option allows rows around
    the current row to be excluded from the frame, even if they would be
    included according to the frame start and frame end options.
    <literal>EXCLUDE CURRENT ROW</literal> excludes the current row from the
    frame.
    <literal>EXCLUDE GROUP</literal> excludes the current row and its
    ordering peers from the frame.
    <literal>EXCLUDE TIES</literal> excludes any peers of the current
    row from the frame, but not the current row itself.
    <literal>EXCLUDE NO OTHERS</literal> simply specifies explicitly the
    default behavior of not excluding the current row or its peers.
-->
フレームの開始、終了オプションで含まれることになる行であっても、<replaceable>frame_exclusion</replaceable>オプションで現在行周辺の行がフレームに含まれないようにできます。
<literal>EXCLUDE CURRENT ROW</literal>は、現在の行をフレームから除外します。
<literal>EXCLUDE GROUP</literal>は、現在行とその順序付ピアをフレームから除外します。
<literal>EXCLUDE TIES</literal>は、現在行そのものを除き、フレームにおける現在行のピアをフレームから除外します。
<literal>EXCLUDE NO OTHERS</literal>は、現在の行あるいはそのピアを除外しないというデフォルトの挙動を明示的に指定するだけです。
   </para>

   <para>
<!--
    The default framing option is <literal>RANGE UNBOUNDED PRECEDING</literal>,
    which is the same as <literal>RANGE BETWEEN UNBOUNDED PRECEDING AND
    CURRENT ROW</literal>.  With <literal>ORDER BY</literal>, this sets the frame to be
    all rows from the partition start up through the current row's last
    <literal>ORDER BY</literal> peer.  Without <literal>ORDER BY</literal>,
    this means all rows of the partition are included in the window frame,
    since all rows become peers of the current row.
-->
デフォルトのフレーム化オプションは<literal>RANGE UNBOUNDED PRECEDING</literal>で、<literal>RANGE BETWEEN UNBOUNDED PRECEDING AND CURRENT ROW</literal>と同じです。
<literal>ORDER BY</literal>があると、フレームはパーティションの開始から現在行の最後の<literal>ORDER BY</literal>ピア行までのすべての行になります。
<literal>ORDER BY</literal>が無い場合は、すべての行が現在行のピアとなるので、パーティションのすべての行がウィンドウフレームに含まれることを意味することになります。
   </para>

   <para>
<!--
    Restrictions are that
    <replaceable>frame_start</replaceable> cannot be <literal>UNBOUNDED FOLLOWING</literal>,
    <replaceable>frame_end</replaceable> cannot be <literal>UNBOUNDED PRECEDING</literal>,
    and the <replaceable>frame_end</replaceable> choice cannot appear earlier in the
    above list of <replaceable>frame_start</replaceable>
    and <replaceable>frame_end</replaceable> options than
    the <replaceable>frame_start</replaceable> choice does &mdash; for example
    <literal>RANGE BETWEEN CURRENT ROW AND <replaceable>offset</replaceable>
    PRECEDING</literal> is not allowed.
    But, for example, <literal>ROWS BETWEEN 7 PRECEDING AND 8
    PRECEDING</literal> is allowed, even though it would never select any
    rows.
-->
制限は、<replaceable>frame_start</replaceable>を<literal>UNBOUNDED FOLLOWING</literal>とすることができない点、<replaceable>frame_end</replaceable>を<literal>UNBOUNDED PRECEDING</literal>とすることができない点、および、上記の<replaceable>frame_start</replaceable>と<replaceable>frame_end</replaceable>のオプションのリストで、<replaceable>frame_end</replaceable>の選択が<replaceable>frame_start</replaceable>の選択よりも先に現れるものであってはならない点です。
例えば、<literal>RANGE BETWEEN CURRENT ROW AND <replaceable>offset</replaceable> PRECEDING</literal>は許されません。
しかし、例えば、決してどの行も選択しないとしても、<literal>ROWS BETWEEN 7 PRECEDING AND 8 PRECEDING</literal>は許されます。
   </para>

   <para>
<!--
    If <literal>FILTER</literal> is specified, then only the input
    rows for which the <replaceable>filter_clause</replaceable>
    evaluates to true are fed to the window function; other rows
    are discarded.  Only window functions that are aggregates accept
    a <literal>FILTER</literal> clause.
-->
<literal>FILTER</literal>が指定されていれば、<replaceable>filter_clause</replaceable>が真と評価した入力行のみがウィンドウ関数に渡されます。それ以外の行は破棄されます。
集約ウィンドウ関数だけが<literal>FILTER</literal>句を受け付けます。
   </para>

   <para>
<!--
    The built-in window functions are described in <xref
    linkend="functions-window-table"/>.  Other window functions can be added by
    the user.  Also, any built-in or user-defined general-purpose or
    statistical aggregate can be used as a window function.  (Ordered-set
    and hypothetical-set aggregates cannot presently be used as window functions.)
-->
組み込みウィンドウ関数は<xref linkend="functions-window-table"/>に記載されています。その他のウィンドウ関数をユーザが追加できます。
また、全ての組み込み、またはユーザ定義の、汎用または統計集約関数もウィンドウ関数として使用できます。
(順序集合と仮想集合集約は現在のところウィンドウ関数として使用できません。)
   </para>

   <para>
<!--
    The syntaxes using <literal>*</literal> are used for calling parameter-less
    aggregate functions as window functions, for example
    <literal>count(*) OVER (PARTITION BY x ORDER BY y)</literal>.
    The asterisk (<literal>*</literal>) is customarily not used for
    window-specific functions.  Window-specific functions do not
    allow <literal>DISTINCT</literal> or <literal>ORDER BY</literal> to be used within the
    function argument list.
-->
<literal>*</literal>を使用した構文は、例えば<literal>count(*) OVER (PARTITION BY x ORDER BY y)</literal>のように、パラメータのない集約関数をウィンドウ関数として呼び出すために使用されます。
アスタリスク(<literal>*</literal>)は習慣的にウィンドウ固有の関数には使われません。
ウィンドウ固有の関数は、関数引数リストの中で<literal>DISTINCT</literal>や<literal>ORDER BY</literal>が使われることを許可しません。
   </para>

   <para>
<!--
    Window function calls are permitted only in the <literal>SELECT</literal>
    list and the <literal>ORDER BY</literal> clause of the query.
-->
ウィンドウ関数呼び出しは問い合わせの<literal>SELECT</literal>リストと<literal>ORDER BY</literal>句の中でのみ許可されます。
   </para>

   <para>
<!--
    More information about window functions can be found in
    <xref linkend="tutorial-window"/>,
    <xref linkend="functions-window"/>, and
    <xref linkend="queries-window"/>.
-->
さらなるウィンドウ関数についての情報は<xref linkend="tutorial-window"/>、<xref linkend="functions-window"/>、<xref linkend="queries-window"/>にあります。
   </para>
  </sect2>

  <sect2 id="sql-syntax-type-casts">
<!--
   <title>Type Casts</title>
-->
   <title>型キャスト</title>

   <indexterm>
    <primary>data type</primary>
    <secondary>type cast</secondary>
   </indexterm>
   <indexterm>
    <primary>データ型</primary>
    <secondary>型キャスト</secondary>
   </indexterm>

   <indexterm>
    <primary>type cast</primary>
   </indexterm>
   <indexterm>
    <primary>型キャスト</primary>
   </indexterm>

   <indexterm>
    <primary>::</primary>
   </indexterm>

   <para>
<!--
    A type cast specifies a conversion from one data type to another.
    <productname>PostgreSQL</productname> accepts two equivalent syntaxes
    for type casts:
-->
型キャストは、あるデータ型から他のデータ型への変換を指定します。
<productname>PostgreSQL</productname>は型キャストに2つの等価な構文を受け付けます。
<synopsis>
CAST ( <replaceable>expression</replaceable> AS <replaceable>type</replaceable> )
<replaceable>expression</replaceable>::<replaceable>type</replaceable>
</synopsis>
<!--
    The <literal>CAST</literal> syntax conforms to SQL; the syntax with
    <literal>::</literal> is historical <productname>PostgreSQL</productname>
    usage.
-->
<literal>CAST</literal>構文はSQLに準拠したものです。
<literal>::</literal>を使用する構文は、<productname>PostgreSQL</productname>で伝統的に使用されている方法です。
   </para>

   <para>
<!--
    When a cast is applied to a value expression of a known type, it
    represents a run-time type conversion.  The cast will succeed only
    if a suitable type conversion operation has been defined.  Notice that this
    is subtly different from the use of casts with constants, as shown in
    <xref linkend="sql-syntax-constants-generic"/>.  A cast applied to an
    unadorned string literal represents the initial assignment of a type
    to a literal constant value, and so it will succeed for any type
    (if the contents of the string literal are acceptable input syntax for the
    data type).
-->
キャストが既知の型の評価式に適用された場合、それは実行時型変換を表します。
このキャストは、適切な型変換操作が定義されている場合のみ成功します。
<xref linkend="sql-syntax-constants-generic"/>で示すように、これと定数のキャストの使用との微妙な違いに注意してください。
修飾されていない文字列リテラルに対するキャストは、リテラル定数値の初期に割り当てられる型を表します。
ですから、これは（文字列リテラル定数の内容がそのデータ型の入力構文で受け付けられるのであれば）全ての型で成功します。
   </para>

   <para>
<!--
    An explicit type cast can usually be omitted if there is no ambiguity as
    to the type that a value expression must produce (for example, when it is
    assigned to a table column); the system will automatically apply a
    type cast in such cases.  However, automatic casting is only done for
    casts that are marked <quote>OK to apply implicitly</quote>
    in the system catalogs.  Other casts must be invoked with
    explicit casting syntax.  This restriction is intended to prevent
    surprising conversions from being applied silently.
-->
評価式が生成しなければならない型に曖昧さがない場合（例えばテーブル列への代入時など）、明示的な型キャストは通常は省略できます。
その場合、システムは自動的に型キャストを適用します。
しかし、自動キャストは、システムカタログに<quote>暗黙的に適用しても問題なし</quote>と示されている場合にのみ実行されます。
その他のキャストは明示的なキャスト構文で呼び出す必要があります。
この制限は、知らないうちに変換が実行されてしまうことを防ぐためのものです。
   </para>

   <para>
<!--
    It is also possible to specify a type cast using a function-like
    syntax:
-->
また、関数のような構文を使用して型キャストを指定することもできます。
<synopsis>
<replaceable>typename</replaceable> ( <replaceable>expression</replaceable> )
</synopsis>
<!--
    However, this only works for types whose names are also valid as
    function names.  For example, <literal>double precision</literal>
    cannot be used this way, but the equivalent <literal>float8</literal>
    can.  Also, the names <literal>interval</literal>, <literal>time</literal>, and
    <literal>timestamp</literal> can only be used in this fashion if they are
    double-quoted, because of syntactic conflicts.  Therefore, the use of
    the function-like cast syntax leads to inconsistencies and should
    probably be avoided.
-->
しかし、これはその型の名前が関数の名前としても有効な場合にのみ動作します。
例えば、<literal>double precision</literal> はこの方式で使用できませんが、同等の<literal>float8</literal>は使用できます。
また、<literal>interval</literal>、<literal>time</literal>、<literal>timestamp</literal>という名前は、構文が衝突するため、二重引用符で括った場合にのみこの方式で使用できます。
このように、この関数のようなキャスト構文は一貫性がなくなりがちですので、おそらくアプリケーションで使用すべきではありません。
   </para>

   <note>
    <para>
<!--
     The function-like syntax is in fact just a function call.  When
     one of the two standard cast syntaxes is used to do a run-time
     conversion, it will internally invoke a registered function to
     perform the conversion.  By convention, these conversion functions
     have the same name as their output type, and thus the <quote>function-like
     syntax</quote> is nothing more than a direct invocation of the underlying
     conversion function.  Obviously, this is not something that a portable
     application should rely on.  For further details see
     <xref linkend="sql-createcast"/>.
-->
この関数のような構文は、実際には単なる関数呼び出しです。
2つの標準的なキャスト構文のうちの1つが実行時変換で使用されると、この構文は登録済みの関数を内部的に呼び出して変換を実行します。
慣習的に、これらの変換関数は自身の出力型と同じ名前を持ち、これにより、<quote>関数のような構文</quote>は背後にある変換用関数を直接呼び出す以上のことを行いません。
移植性を持つアプリケーションが依存すべきものでないことは明確です。
詳細については<xref linkend="sql-createcast"/>を参照してください。
    </para>
   </note>
  </sect2>

  <sect2 id="sql-syntax-collate-exprs">
<!--
   <title>Collation Expressions</title>
-->
   <title>照合順序式</title>

   <indexterm>
    <primary>COLLATE</primary>
   </indexterm>

   <para>
<!--
    The <literal>COLLATE</literal> clause overrides the collation of
    an expression.  It is appended to the expression it applies to:
-->
<literal>COLLATE</literal>句は式の照合順序規則を上書きします。
適用するため次のように式の後に追記します。
<synopsis>
<replaceable>expr</replaceable> COLLATE <replaceable>collation</replaceable>
</synopsis>
<!--
    where <replaceable>collation</replaceable> is a possibly
    schema-qualified identifier.  The <literal>COLLATE</literal>
    clause binds tighter than operators; parentheses can be used when
    necessary.
-->
ここで<replaceable>collation</replaceable>は識別子で、スキーマ修飾可能です。
<literal>COLLATE</literal>句は演算子よりも結合優先度が高いです。
必要に応じて括弧で囲うことができます。
   </para>

   <para>
<!--
    If no collation is explicitly specified, the database system
    either derives a collation from the columns involved in the
    expression, or it defaults to the default collation of the
    database if no column is involved in the expression.
-->
もし照合順序が何も指定されなければ、データベースシステムは式にある列から照合順序を取得します。もし列に関する照合順序が式になければ、データベースのデフォルトの照合順序を使います。
   </para>

   <para>
<!--
    The two common uses of the <literal>COLLATE</literal> clause are
    overriding the sort order in an <literal>ORDER BY</literal> clause, for
    example:
-->
<literal>COLLATE</literal>句の主な使われ方が2つあります。
1つは<literal>ORDER BY</literal>句での並べ替え順序を上書きするもので、例えば次のようにします。
<programlisting>
SELECT a, b, c FROM tbl WHERE ... ORDER BY a COLLATE "C";
</programlisting>
<!--
    and overriding the collation of a function or operator call that
    has locale-sensitive results, for example:
-->
もう一つは、計算結果がロケールに依存する関数や演算子の呼び出しについて、照合順序を上書きするもので、例えば次のようにします。
<programlisting>
SELECT * FROM tbl WHERE a &gt; 'foo' COLLATE "C";
</programlisting>
<!--
    Note that in the latter case the <literal>COLLATE</literal> clause is
    attached to an input argument of the operator we wish to affect.
    It doesn't matter which argument of the operator or function call the
    <literal>COLLATE</literal> clause is attached to, because the collation that is
    applied by the operator or function is derived by considering all
    arguments, and an explicit <literal>COLLATE</literal> clause will override the
    collations of all other arguments.  (Attaching non-matching
    <literal>COLLATE</literal> clauses to more than one argument, however, is an
    error.  For more details see <xref linkend="collation"/>.)
    Thus, this gives the same result as the previous example:
-->
後者の場合、<literal>COLLATE</literal>句が、処理対象と想定している入力演算子の引数に対して付与されることに注意してください。
演算子や関数の呼び出しのどの引数に対して<literal>COLLATE</literal>句が付与されるかは問題ではありません。演算子や関数により適用される照合順序は対象となる全ての引数を考慮して引き出され、そして明示的に指定された<literal>COLLATE</literal>句がその他の全ての引数に対しての照合順序を上書きするからです。
(しかし、複数の引数に対して一致しない<literal>COLLATE</literal>句の付与はエラーとなります。詳細は<xref linkend="collation"/>を参照してください。)
このため、前述の例と同じ結果を次のようにして取得できます。
<programlisting>
SELECT * FROM tbl WHERE a COLLATE "C" &gt; 'foo';
</programlisting>
<!--
    But this is an error:
-->
ただし、次の例はエラーになります。
<programlisting>
SELECT * FROM tbl WHERE (a &gt; 'foo') COLLATE "C";
</programlisting>
<!--
    because it attempts to apply a collation to the result of the
    <literal>&gt;</literal> operator, which is of the non-collatable data type
    <type>boolean</type>.
-->
<literal>&gt;</literal>演算子の結果に対して照合順序を適用しようとしますが、<literal>&gt;</literal>演算子は照合不可能なデータ型である<type>boolean</type>となるからです。
   </para>
  </sect2>

  <sect2 id="sql-syntax-scalar-subqueries">
<!--
   <title>Scalar Subqueries</title>
-->
   <title>スカラ副問い合わせ</title>

   <indexterm>
    <primary>subquery</primary>
   </indexterm>
   <indexterm>
    <primary>副問い合わせ</primary>
   </indexterm>

   <para>
<!--
    A scalar subquery is an ordinary
    <command>SELECT</command> query in parentheses that returns exactly one
    row with one column.  (See <xref linkend="queries"/> for information about writing queries.)
    The <command>SELECT</command> query is executed
    and the single returned value is used in the surrounding value expression.
    It is an error to use a query that
    returns more than one row or more than one column as a scalar subquery.
    (But if, during a particular execution, the subquery returns no rows,
    there is no error; the scalar result is taken to be null.)
    The subquery can refer to variables from the surrounding query,
    which will act as constants during any one evaluation of the subquery.
    See also <xref linkend="functions-subquery"/> for other expressions involving subqueries.
-->
スカラ副問い合わせは、正確に1行1列を返す、括弧内の通常の<command>SELECT</command>問い合わせです
（問い合わせの記述方法については<xref linkend="queries"/>を参照してください）。
その<command>SELECT</command>問い合わせは実行され、返される単一の値はその値の前後の評価式で使用されます。
1行を超える行や1列を超える列がスカラ副問い合わせ用の問い合わせとして使用された場合はエラーになります
（しかし、ある実行時に、副問い合わせが行を返さない場合はエラーになりません。
そのスカラ結果はNULLとして扱われます）。
副問い合わせは、その周りの問い合わせ内の値を参照できます。
その値は副問い合わせの評価時には定数として扱われます。
副問い合わせに関する他の式については<xref linkend="functions-subquery"/>も参照してください。
   </para>

   <para>
<!--
    For example, the following finds the largest city population in each
    state:
-->
例えば、以下は各州の最大都市の人口を検索します。
<programlisting>
SELECT name, (SELECT max(pop) FROM cities WHERE cities.state = states.name)
    FROM states;
</programlisting>
   </para>
  </sect2>

  <sect2 id="sql-syntax-array-constructors">
<!--
   <title>Array Constructors</title>
-->
   <title>配列コンストラクタ</title>

   <indexterm>
    <primary>array</primary>
    <secondary>constructor</secondary>
   </indexterm>
   <indexterm>
    <primary>配列</primary>
    <secondary>コンストラクタ</secondary>
   </indexterm>

   <indexterm>
    <primary>ARRAY</primary>
   </indexterm>

   <para>
<!--
    An array constructor is an expression that builds an
    array value using values for its member elements.  A simple array
    constructor
    consists of the key word <literal>ARRAY</literal>, a left square bracket
    <literal>[</literal>, a list of expressions (separated by commas) for the
    array element values, and finally a right square bracket <literal>]</literal>.
    For example:
-->
配列コンストラクタは、メンバー要素に対する値を用いて配列値を構築する式です。
単純な配列コンストラクタの構成は、<literal>ARRAY</literal>キーワード、左大括弧<literal>[</literal>、（カンマで区切った）配列要素値用の式のリストで、最後に右大括弧<literal>]</literal>です。
以下に例を示します。
<programlisting>
SELECT ARRAY[1,2,3+4];
  array
---------
 {1,2,7}
(1 row)
</programlisting>
<!--
    By default,
    the array element type is the common type of the member expressions,
    determined using the same rules as for <literal>UNION</literal> or
    <literal>CASE</literal> constructs (see <xref linkend="typeconv-union-case"/>).
    You can override this by explicitly casting the array constructor to the
    desired type, for example:
-->
デフォルトで配列要素型は、メンバ式の型と同じで、<literal>UNION</literal>や<literal>CASE</literal>構文と同じ規則を使用して決定されます（<xref linkend="typeconv-union-case"/>を参照してください）。
これを明示的に配列コンストラクタを希望する型にキャストすることで書き換えることができます。例をあげます。
<programlisting>
SELECT ARRAY[1,2,22.7]::integer[];
  array
----------
 {1,2,23}
(1 row)
</programlisting>
<!--
    This has the same effect as casting each expression to the array
    element type individually.
    For more on casting, see <xref linkend="sql-syntax-type-casts"/>.
-->
これはそれぞれの式を配列要素の型に個別にキャストするのと同じ効果があります。
キャストについてより多くは<xref linkend="sql-syntax-type-casts"/>を参照してください。
   </para>

   <para>
<!--
    Multidimensional array values can be built by nesting array
    constructors.
    In the inner constructors, the key word <literal>ARRAY</literal> can
    be omitted.  For example, these produce the same result:
-->
多次元配列値は、配列コンストラクタを入れ子にすることで構築できます。
内側のコンストラクタでは<literal>ARRAY</literal>キーワードは省略可能です。
例えば、以下は同じ結果になります。

<programlisting>
SELECT ARRAY[ARRAY[1,2], ARRAY[3,4]];
     array
---------------
 {{1,2},{3,4}}
(1 row)

SELECT ARRAY[[1,2],[3,4]];
     array
---------------
 {{1,2},{3,4}}
(1 row)
</programlisting>

<!--
    Since multidimensional arrays must be rectangular, inner constructors
    at the same level must produce sub-arrays of identical dimensions.
    Any cast applied to the outer <literal>ARRAY</literal> constructor propagates
    automatically to all the inner constructors.
-->
多次元配列は長方形配列でなければなりませんので、同一レベルの内部コンストラクタは同一次元の副配列を生成しなければなりません。外部<literal>ARRAY</literal>コンストラクタに適用される全てのキャストは自動的に全ての内部コンストラクタに伝播します。
  </para>

  <para>
<!--
    Multidimensional array constructor elements can be anything yielding
    an array of the proper kind, not only a sub-<literal>ARRAY</literal> construct.
    For example:
-->
多次元配列コンストラクタの要素は、副<literal>ARRAY</literal>構文だけでなく、適切な種類の配列を生成するものをとることができます。
以下に例を示します。
<programlisting>
CREATE TABLE arr(f1 int[], f2 int[]);

INSERT INTO arr VALUES (ARRAY[[1,2],[3,4]], ARRAY[[5,6],[7,8]]);

SELECT ARRAY[f1, f2, '{{9,10},{11,12}}'::int[]] FROM arr;
                     array
------------------------------------------------
 {{{1,2},{3,4}},{{5,6},{7,8}},{{9,10},{11,12}}}
(1 row)
</programlisting>
  </para>

  <para>
<!--
   You can construct an empty array, but since it's impossible to have an
   array with no type, you must explicitly cast your empty array to the
   desired type.  For example:
-->
空配列を構築できますが、型を所有しない配列を持つことは不可能なので、空配列を望まれる型に明示的にキャストしなければなりません。例をあげます。
<programlisting>
SELECT ARRAY[]::integer[];
 array
-------
 {}
(1 row)
</programlisting>
  </para>

  <para>
<!--
   It is also possible to construct an array from the results of a
   subquery.  In this form, the array constructor is written with the
   key word <literal>ARRAY</literal> followed by a parenthesized (not
   bracketed) subquery. For example:
-->
また、副問い合わせの結果から配列を構成することも可能です。
この形式の場合、配列コンストラクタは<literal>ARRAY</literal>キーワードの後に括弧（大括弧ではない）で括られた副問い合わせとして記述されます。
以下に例を示します。
<programlisting>
SELECT ARRAY(SELECT oid FROM pg_proc WHERE proname LIKE 'bytea%');
                              array
------------------------------------------------------------------
 {2011,1954,1948,1952,1951,1244,1950,2005,1949,1953,2006,31,2412}
(1 row)

SELECT ARRAY(SELECT ARRAY[i, i*2] FROM generate_series(1,5) AS a(i));
              array
----------------------------------
 {{1,2},{2,4},{3,6},{4,8},{5,10}}
(1 row)
</programlisting>
<!--
   The subquery must return a single column.
   If the subquery's output column is of a non-array type, the resulting
   one-dimensional array will have an element for each row in the
   subquery result, with an element type matching that of the
   subquery's output column.
   If the subquery's output column is of an array type, the result will be
   an array of the same type but one higher dimension; in this case all
   the subquery rows must yield arrays of identical dimensionality, else
   the result would not be rectangular.
-->
副問い合わせは単一の列を返さなければなりません。
副問い合わせの出力列が非配列型であれば、その結果である一次元配列は、副問い合わせの出力列と一致する型を要素型とした、副問い合わせの結果内の各行を要素として持ちます。
副問い合わせの出力列が配列型であれば、その結果は、同じ型で1つ次元の高い配列になります。この場合、副問い合わせの列はすべて同じ次元の配列とならなければなりません。そうでないと結果が長方形になりません。
  </para>

  <para>
<!--
   The subscripts of an array value built with <literal>ARRAY</literal>
   always begin with one.  For more information about arrays, see
   <xref linkend="arrays"/>.
-->
<literal>ARRAY</literal>で構築された配列値の添字は、常に1から始まります。
配列についての詳細は<xref linkend="arrays"/>を参照してください。
  </para>

  </sect2>

  <sect2 id="sql-syntax-row-constructors">
<!--
   <title>Row Constructors</title>
-->
   <title>行コンストラクタ</title>

   <indexterm>
    <primary>composite type</primary>
    <secondary>constructor</secondary>
   </indexterm>
   <indexterm>
    <primary>複合型</primary>
    <secondary>のコンストラクタ</secondary>
   </indexterm>

   <indexterm>
    <primary>row type</primary>
    <secondary>constructor</secondary>
   </indexterm>
   <indexterm>
    <primary>行型</primary>
    <secondary>のコンストラクタ</secondary>
   </indexterm>

   <indexterm>
    <primary>ROW</primary>
   </indexterm>

   <para>
<!--
    A row constructor is an expression that builds a row value (also
    called a composite value) using values
    for its member fields.  A row constructor consists of the key word
    <literal>ROW</literal>, a left parenthesis, zero or more
    expressions (separated by commas) for the row field values, and finally
    a right parenthesis.  For example:
-->
行コンストラクタは、そのメンバフィールドに対する値を用いて行値（複合値とも呼ばれます）を構築する式です。
行コンストラクタは、<literal>ROW</literal>キーワード、左括弧、行のフィールド値用の0個以上の式（カンマ区切り）、最後に右括弧からなります。
以下に例を示します。
<programlisting>
SELECT ROW(1,2.5,'this is a test');
</programlisting>
<!--
    The key word <literal>ROW</literal> is optional when there is more than one
    expression in the list.
-->
<literal>ROW</literal>キーワードは、2つ以上の式がリスト内にある場合は省略できます。
   </para>

   <para>
<!--
    A row constructor can include the syntax
    <replaceable>rowvalue</replaceable><literal>.*</literal>,
    which will be expanded to a list of the elements of the row value,
    just as occurs when the <literal>.*</literal> syntax is used at the top level
    of a <command>SELECT</command> list (see <xref linkend="rowtypes-usage"/>).
    For example, if table <literal>t</literal> has
    columns <literal>f1</literal> and <literal>f2</literal>, these are the same:
-->
行コンストラクタには<replaceable>rowvalue</replaceable><literal>.*</literal>構文を含めることができます。
これは、<command>SELECT</command>リストの最上位レベルで<literal>.*</literal>構文が使用された時とまったく同様に、行値の要素の列挙に展開されます(<xref linkend="rowtypes-usage"/>参照)。
たとえば、テーブル<literal>t</literal>が<literal>f1</literal>列と<literal>f2</literal>列を持つ場合、以下は同一です。
<programlisting>
SELECT ROW(t.*, 42) FROM t;
SELECT ROW(t.f1, t.f2, 42) FROM t;
</programlisting>
   </para>

   <note>
    <para>
<!--
     Before <productname>PostgreSQL</productname> 8.2, the
     <literal>.*</literal> syntax was not expanded in row constructors, so
     that writing <literal>ROW(t.*, 42)</literal> created a two-field row whose first
     field was another row value.  The new behavior is usually more useful.
     If you need the old behavior of nested row values, write the inner
     row value without <literal>.*</literal>, for instance
     <literal>ROW(t, 42)</literal>.
-->
<productname>PostgreSQL</productname> 8.2より前では、<literal>.*</literal>構文は行コンストラクタ内では展開されませんでした。
<literal>ROW(t.*, 42)</literal>と記述すると、1つ目のフィールドにもう一つの行値を持つ、2つのフィールドからなる行が作成されました。
たいていの場合、新しい動作はより使いやすくなっています。
入れ子状の行値という古い動作が必要であれば、内側の行値には<literal>.*</literal>を使用せずに、たとえば<literal>ROW(t, 42)</literal>と記述してください。
    </para>
   </note>

   <para>
<!--
    By default, the value created by a <literal>ROW</literal> expression is of
    an anonymous record type.  If necessary, it can be cast to a named
    composite type &mdash; either the row type of a table, or a composite type
    created with <command>CREATE TYPE AS</command>.  An explicit cast might be needed
    to avoid ambiguity.  For example:
-->
デフォルトでは、<literal>ROW</literal>式により作成される値は匿名レコード型になります。
必要に応じて、名前付きの複合型、つまりテーブルの行型あるいは<command>CREATE TYPE AS</command>で作成された複合型にキャストできます。
曖昧性を防止するために明示的なキャストが必要となることもあります。
以下に例を示します。
<programlisting>
CREATE TABLE mytable(f1 int, f2 float, f3 text);

CREATE FUNCTION getf1(mytable) RETURNS int AS 'SELECT $1.f1' LANGUAGE SQL;

<!--
&#45;- No cast needed since only one getf1() exists
-->
-- getf1()が1つしか存在しないためキャスト不要。
SELECT getf1(ROW(1,2.5,'this is a test'));
 getf1
-------
     1
(1 row)

CREATE TYPE myrowtype AS (f1 int, f2 text, f3 numeric);

CREATE FUNCTION getf1(myrowtype) RETURNS int AS 'SELECT $1.f1' LANGUAGE SQL;

<!--
&#45;- Now we need a cast to indicate which function to call:
-->
-- ここでは、どの関数を呼び出すのかを示すためにキャストが必要。
SELECT getf1(ROW(1,2.5,'this is a test'));
ERROR:  function getf1(record) is not unique

SELECT getf1(ROW(1,2.5,'this is a test')::mytable);
 getf1
-------
     1
(1 row)

SELECT getf1(CAST(ROW(11,'this is a test',2.5) AS myrowtype));
 getf1
-------
    11
(1 row)
</programlisting>
  </para>

  <para>
<!--
   Row constructors can be used to build composite values to be stored
   in a composite-type table column, or to be passed to a function that
<<<<<<< HEAD
   accepts a composite parameter.  Also, it is possible to test rows
   using the standard comparison operators as described in <xref
   linkend="functions-comparison"/>, to compare one row against another
   as described in <xref linkend="functions-comparisons"/>, and to
   use them in connection with subqueries, as discussed in <xref
   linkend="functions-subquery"/>,
=======
   accepts a composite parameter.  Also,
   it is possible to compare two row values or test a row with
   <literal>IS NULL</literal> or <literal>IS NOT NULL</literal>, for example:
-->
行コンストラクタは、複合型のテーブル列に格納する複合型の値を構築するため、あるいは複合型のパラメータを受け付ける関数に渡すために使用できます。
また、以下の例のように、2つの行値を比較することも、<literal>IS NULL</literal>もしくは<literal>IS NOT NULL</literal>で行を検査することも可能です。
<programlisting>
SELECT ROW(1,2.5,'this is a test') = ROW(1, 3, 'not the same');

<!--
SELECT ROW(table.*) IS NULL FROM table;  &#45;- detect all-null rows
-->
SELECT ROW(table.*) IS NULL FROM table;  -- すべてがNULLの行を検出します。
</programlisting>
<!--
   For more detail see <xref linkend="functions-comparisons"/>.
   Row constructors can also be used in connection with subqueries,
   as discussed in <xref linkend="functions-subquery"/>.
-->
詳細は<xref linkend="functions-comparisons"/>を参照してください。
行コンストラクタは、<xref linkend="functions-subquery"/>で説明するように、副問い合わせと一緒に使用することもできます。
>>>>>>> 43f2d855
  </para>

  </sect2>

  <sect2 id="syntax-express-eval">
<!--
   <title>Expression Evaluation Rules</title>
-->
   <title>式の評価規則</title>

   <indexterm>
    <primary>expression</primary>
    <secondary>order of evaluation</secondary>
   </indexterm>
   <indexterm>
    <primary>式</primary>
    <secondary>の評価順</secondary>
   </indexterm>

   <para>
<!--
    The order of evaluation of subexpressions is not defined.  In
    particular, the inputs of an operator or function are not necessarily
    evaluated left-to-right or in any other fixed order.
-->
副式の評価の順序は定義されていません。
特に演算子や関数の入力は、必ずしも左から右などの決まった順序で評価されるわけではありません。
   </para>

   <para>
<!--
    Furthermore, if the result of an expression can be determined by
    evaluating only some parts of it, then other subexpressions
    might not be evaluated at all.  For instance, if one wrote:
-->
さらに、その式の一部を評価しただけで式の結果を決定できる場合には、他の副式がまったく評価されないこともあります。
例えば、
<programlisting>
SELECT true OR somefunc();
</programlisting>
<!--
    then <literal>somefunc()</literal> would (probably) not be called
    at all. The same would be the case if one wrote:
-->
では、（おそらく）<literal>somefunc()</literal>は呼び出されないでしょう。
以下の場合も同様です。
<programlisting>
SELECT somefunc() OR true;
</programlisting>
<!--
    Note that this is not the same as the left-to-right
    <quote>short-circuiting</quote> of Boolean operators that is found
    in some programming languages.
-->
これは一部のプログラミング言語に見られる、論理演算子での左から右への<quote>短絡評価</quote>とは異なることに注意してください。
   </para>

   <para>
<!--
    As a consequence, it is unwise to use functions with side effects
    as part of complex expressions.  It is particularly dangerous to
    rely on side effects or evaluation order in <literal>WHERE</literal> and <literal>HAVING</literal> clauses,
    since those clauses are extensively reprocessed as part of
    developing an execution plan.  Boolean
    expressions (<literal>AND</literal>/<literal>OR</literal>/<literal>NOT</literal> combinations) in those clauses can be reorganized
    in any manner allowed by the laws of Boolean algebra.
-->
そのため、副次作用がある関数を複雑な式の一部として使用することは推奨されません。
特に、<literal>WHERE</literal>句および<literal>HAVING</literal>句で副次作用や評価順に依存するのは危険です。
これらの句は、実行計画を作成する過程で頻繁に再処理されるからです。
これらの句のブール式（<literal>AND</literal>/<literal>OR</literal>/<literal>NOT</literal>の組み合わせ）は、ブール代数の規則で許されるあらゆる方式で再編成される可能性があります。
   </para>

   <para>
<!--
    When it is essential to force evaluation order, a <literal>CASE</literal>
    construct (see <xref linkend="functions-conditional"/>) can be
    used.  For example, this is an untrustworthy way of trying to
    avoid division by zero in a <literal>WHERE</literal> clause:
-->
評価の順序を強制することが重要であれば、<literal>CASE</literal>構文（<xref linkend="functions-conditional"/>を参照）を使用できます。
例えば、次の式は<literal>WHERE</literal>句で0除算を避ける方法としては信頼性の低いものです。
<programlisting>
SELECT ... WHERE x &gt; 0 AND y/x &gt; 1.5;
</programlisting>
<!--
    But this is safe:
-->
しかし、次のようにすれば安全です。
<programlisting>
SELECT ... WHERE CASE WHEN x &gt; 0 THEN y/x &gt; 1.5 ELSE false END;
</programlisting>
<!--
    A <literal>CASE</literal> construct used in this fashion will defeat optimization
    attempts, so it should only be done when necessary.  (In this particular
    example, it would be better to sidestep the problem by writing
    <literal>y &gt; 1.5*x</literal> instead.)
-->
このような方法で使用される<literal>CASE</literal>構文は最適化を妨げるものなので、必要な場合にのみ使用してください。
（特に、この例では、<literal>y &gt; 1.5*x</literal>と代わりに記述することが問題を回避するより優れた方法です。）
   </para>

   <para>
<!--
    <literal>CASE</literal> is not a cure-all for such issues, however.
    One limitation of the technique illustrated above is that it does not
    prevent early evaluation of constant subexpressions.
    As described in <xref linkend="xfunc-volatility"/>, functions and
    operators marked <literal>IMMUTABLE</literal> can be evaluated when
    the query is planned rather than when it is executed.  Thus for example
-->
しかしながら、<literal>CASE</literal>はそのような問題に対する万能薬ではありません。
上で示したような方法の限界の1つは、定数副式が早く評価されるのを防げないことです。
<xref linkend="xfunc-volatility"/>に記すように、<literal>IMMUTABLE</literal>と印をつけられた関数と演算子は、実行される時ではなく問い合わせが計画される時に評価されるかもしれません。
そのため、例えば
<programlisting>
SELECT CASE WHEN x &gt; 0 THEN x ELSE 1/0 END FROM tab;
</programlisting>
<!--
    is likely to result in a division-by-zero failure due to the planner
    trying to simplify the constant subexpression,
    even if every row in the table has <literal>x &gt; 0</literal> so that the
    <literal>ELSE</literal> arm would never be entered at run time.
-->
は、たとえテーブルのすべての行が<literal>x &gt; 0</literal>であり、実行時には<literal>ELSE</literal>節に決して入らないとしても、プランナが定数副式を単純化しようとするためにゼロによる除算での失敗という結果に終わるでしょう。
   </para>

   <para>
<!--
    While that particular example might seem silly, related cases that don't
    obviously involve constants can occur in queries executed within
    functions, since the values of function arguments and local variables
    can be inserted into queries as constants for planning purposes.
    Within <application>PL/pgSQL</application> functions, for example, using an
    <literal>IF</literal>-<literal>THEN</literal>-<literal>ELSE</literal> statement to protect
    a risky computation is much safer than just nesting it in a
    <literal>CASE</literal> expression.
-->
この特別な例は馬鹿げたものに見えるかもしれませんが、定数を含むことが明らかではない関連する場合が関数の中で実行される問い合わせで起こり得ます。関数の引数とローカル変数は計画作成の都合で定数として問い合わせに入れられることがあるからです。
例えば、<application>PL/pgSQL</application>関数の中では、<literal>IF</literal>-<literal>THEN</literal>-<literal>ELSE</literal>文を使って危険な計算を保護する方が<literal>CASE</literal>式の中で入れ子にするよりもずっと安全です。
   </para>

   <para>
<!--
    Another limitation of the same kind is that a <literal>CASE</literal> cannot
    prevent evaluation of an aggregate expression contained within it,
    because aggregate expressions are computed before other
    expressions in a <literal>SELECT</literal> list or <literal>HAVING</literal> clause
    are considered.  For example, the following query can cause a
    division-by-zero error despite seemingly having protected against it:
-->
同種の別の限界は、その中に含まれる集約式の評価を<literal>CASE</literal>が防げないことです。なぜなら、<literal>SELECT</literal>リストや<literal>HAVING</literal>句の別の式が考慮される前に、集約式が計算されるからです。
例えば、以下の問い合わせは対策を施しているように見えるにも関わらずゼロ除算エラーになり得ます。
<programlisting>
SELECT CASE WHEN min(employees) > 0
            THEN avg(expenses / employees)
       END
    FROM departments;
</programlisting>
<!--
    The <function>min()</function> and <function>avg()</function> aggregates are computed
    concurrently over all the input rows, so if any row
    has <structfield>employees</structfield> equal to zero, the division-by-zero error
    will occur before there is any opportunity to test the result of
    <function>min()</function>.  Instead, use a <literal>WHERE</literal>
    or <literal>FILTER</literal> clause to prevent problematic input rows from
    reaching an aggregate function in the first place.
-->
<function>min()</function>と<function>avg()</function>集約は入力行すべてに対して同時に計算されますので、もし<structfield>employees</structfield>がゼロになる行があれば、<function>min()</function>の結果が検査される機会の前にゼロ除算エラーが起こります。
代わりに、まずは問題のある入力行が集約関数に渡されないようにするために<literal>WHERE</literal>または<literal>FILTER</literal>句を使ってください。
   </para>
  </sect2>
 </sect1>

 <sect1 id="sql-syntax-calling-funcs">
<!--
  <title>Calling Functions</title>
-->
  <title>関数呼び出し</title>

   <indexterm zone="sql-syntax-calling-funcs">
    <primary>notation</primary>
    <secondary>functions</secondary>
   </indexterm>
   <indexterm zone="sql-syntax-calling-funcs">
    <primary>表記</primary>
    <secondary>関数</secondary>
   </indexterm>

   <para>
<!--
    <productname>PostgreSQL</productname> allows functions that have named
    parameters to be called using either <firstterm>positional</firstterm> or
    <firstterm>named</firstterm> notation.  Named notation is especially
    useful for functions that have a large number of parameters, since it
    makes the associations between parameters and actual arguments more
    explicit and reliable.
    In positional notation, a function call is written with
    its argument values in the same order as they are defined in the function
    declaration.  In named notation, the arguments are matched to the
    function parameters by name and can be written in any order.
    For each notation, also consider the effect of function argument types,
    documented in <xref linkend="typeconv-func"/>.
-->
<productname>PostgreSQL</productname>では名前付きパラメータを持つ関数について、<firstterm>位置</firstterm>表記と<firstterm>名前付け</firstterm>表記のいずれでも呼び出すことが可能です。
名前付け表記は、パラメータと引数の関連をより明確・確実にするので、多数のパラメータを持つ関数において特に有用です。
位置表記の関数呼び出しでは、関数宣言で定義されたのと同じ並び順で、引数を記述します。
名前付け表記では、引数と関数パラメータは名前で対応付けられ、引数はどのような並び順で書いても構いません。
それぞれの表記で、<xref linkend="typeconv-func"/>に書かれているように、関数の引数の型の効果も考慮してください。
   </para>

   <para>
<!--
    In either notation, parameters that have default values given in the
    function declaration need not be written in the call at all.  But this
    is particularly useful in named notation, since any combination of
    parameters can be omitted; while in positional notation parameters can
    only be omitted from right to left.
-->
どちらの表記でも、関数定義時にデフォルト値を与えられているパラメータについては、呼び出し時に記述される必要はありません。
しかしこれは、名前付け表記で特に有用です。
なぜなら、パラメータ群の任意の組み合わせを省略できるからです。
一方、位置表記のパラメータは右から左へ省略していくことしかできません。
   </para>

   <para>
<!--
    <productname>PostgreSQL</productname> also supports
    <firstterm>mixed</firstterm> notation, which combines positional and
    named notation.  In this case, positional parameters are written first
    and named parameters appear after them.
-->
<productname>PostgreSQL</productname>では、名前付け表記と位置表記の<firstterm>混在</firstterm>表記もサポートしています。この場合、位置表記のパラメータが最初に記述され、その後に名前付け表記のパラメータが記述されることになります。
   </para>

   <para>
<!--
    The following examples will illustrate the usage of all three
    notations, using the following function definition:
-->
本節の例では、次の関数定義を使って、3通りすべての表記方法について説明します。
<programlisting>
CREATE FUNCTION concat_lower_or_upper(a text, b text, uppercase boolean DEFAULT false)
RETURNS text
AS
$$
 SELECT CASE
        WHEN $3 THEN UPPER($1 || ' ' || $2)
        ELSE LOWER($1 || ' ' || $2)
        END;
$$
LANGUAGE SQL IMMUTABLE STRICT;
</programlisting>
<!--
    Function <function>concat_lower_or_upper</function> has two mandatory
    parameters, <literal>a</literal> and <literal>b</literal>.  Additionally
    there is one optional parameter <literal>uppercase</literal> which defaults
    to <literal>false</literal>.  The <literal>a</literal> and
    <literal>b</literal> inputs will be concatenated, and forced to either
    upper or lower case depending on the <literal>uppercase</literal>
    parameter.  The remaining details of this function
    definition are not important here (see <xref linkend="extend"/> for
    more information).
-->
<function>concat_lower_or_upper</function>関数は、<literal>a</literal>と<literal>b</literal>の指定必須となる2つのパラメータを持ちます。
加えて、<literal>uppercase</literal>というデフォルトが<literal>false</literal>となっている省略可能なパラメータを一つ持ちます。
<literal>a</literal>と<literal>b</literal>で入力された文字列が結合され、<literal>uppercase</literal>パラメータにより大文字か小文字に変換されます。
他のこの関数定義についての詳細は、ここでは重要ではありません。(詳細は<xref linkend="extend"/>を参照してください。)
   </para>

   <sect2 id="sql-syntax-calling-funcs-positional">
<!--
    <title>Using Positional Notation</title>
-->
    <title>位置表記の使用</title>

    <indexterm>
     <primary>function</primary>
     <secondary>positional notation</secondary>
    </indexterm>
    <indexterm>
     <primary>関数</primary>
     <secondary>位置表記</secondary>
    </indexterm>

    <para>
<!--
     Positional notation is the traditional mechanism for passing arguments
     to functions in <productname>PostgreSQL</productname>.  An example is:
-->
位置表記は、<productname>PostgreSQL</productname>の引数を関数に渡す伝統的な仕組みです。
例を挙げます。
<screen>
SELECT concat_lower_or_upper('Hello', 'World', true);
 concat_lower_or_upper
-----------------------
 HELLO WORLD
(1 row)
</screen>
<!--
     All arguments are specified in order.  The result is upper case since
     <literal>uppercase</literal> is specified as <literal>true</literal>.
     Another example is:
-->
すべての引数を順番通りに指定します。<literal>uppercase</literal>が<literal>true</literal>と指定されていますので、結果は大文字です。
別の例を示します。
<screen>
SELECT concat_lower_or_upper('Hello', 'World');
 concat_lower_or_upper
-----------------------
 hello world
(1 row)
</screen>
<!--
     Here, the <literal>uppercase</literal> parameter is omitted, so it
     receives its default value of <literal>false</literal>, resulting in
     lower case output.  In positional notation, arguments can be omitted
     from right to left so long as they have defaults.
-->
ここでは<literal>uppercase</literal>パラメータが省略されていますので、そのデフォルト値である<literal>false</literal>を受け取ることとなり、結果は小文字になります。
位置表記では引数がデフォルト値を持つ限り右側から左の方向で、引数を省略できます。
    </para>
   </sect2>

   <sect2 id="sql-syntax-calling-funcs-named">
<!--
    <title>Using Named Notation</title>
-->
    <title>名前付け表記の使用</title>

    <indexterm>
     <primary>function</primary>
     <secondary>named notation</secondary>
    </indexterm>
    <indexterm>
     <primary>関数</primary>
     <secondary>名前付け表記</secondary>
    </indexterm>

    <para>
<!--
     In named notation, each argument's name is specified using
     <literal>=&gt;</literal> to separate it from the argument expression.
     For example:
-->
名前付け表記では、各引数の名前は<literal>=&gt;</literal>を使用し引数の式と分けて指定されます。
例を挙げます。
<screen>
SELECT concat_lower_or_upper(a =&gt; 'Hello', b =&gt; 'World');
 concat_lower_or_upper
-----------------------
 hello world
(1 row)
</screen>
<!--
     Again, the argument <literal>uppercase</literal> was omitted
     so it is set to <literal>false</literal> implicitly.  One advantage of
     using named notation is that the arguments may be specified in any
     order, for example:
-->
この場合も、<literal>uppercase</literal>引数が省略されていますので、暗黙的に<literal>false</literal>に設定されます。
名前付け表記使用の利点の1つとして、引数を任意の順序で指定できる点があります。
以下に例を示します。
<screen>
SELECT concat_lower_or_upper(a =&gt; 'Hello', b =&gt; 'World', uppercase =&gt; true);
 concat_lower_or_upper
-----------------------
 HELLO WORLD
(1 row)

SELECT concat_lower_or_upper(a =&gt; 'Hello', uppercase =&gt; true, b =&gt; 'World');
 concat_lower_or_upper
-----------------------
 HELLO WORLD
(1 row)
</screen>
    </para>

    <para>
<!--
      An older syntax based on ":=" is supported for backward compatibility:
-->
":="に基づく古い文法は後方互換性のためにサポートされます。
<screen>
SELECT concat_lower_or_upper(a := 'Hello', uppercase := true, b := 'World');
 concat_lower_or_upper
-----------------------
 HELLO WORLD
(1 row)
</screen>
    </para>
   </sect2>

  <sect2 id="sql-syntax-calling-funcs-mixed">
<!--
   <title>Using Mixed Notation</title>
-->
   <title>混在表記の利用</title>

   <indexterm>
    <primary>function</primary>
    <secondary>mixed notation</secondary>
   </indexterm>
   <indexterm>
     <primary>関数</primary>
     <secondary>混在表記</secondary>
   </indexterm>

   <para>
<!--
    The mixed notation combines positional and named notation. However, as
    already mentioned, named arguments cannot precede positional arguments.
    For example:
-->
混在表記は名前付け表記と位置表記を組み合わせたものです。
しかし既に述べたように、名前付けされた引数は位置づけされたパラメータより前に記述することはできません。
例を挙げます。
<screen>
SELECT concat_lower_or_upper('Hello', 'World', uppercase =&gt; true);
 concat_lower_or_upper
-----------------------
 HELLO WORLD
(1 row)
</screen>
<!--
    In the above query, the arguments <literal>a</literal> and
    <literal>b</literal> are specified positionally, while
    <literal>uppercase</literal> is specified by name.  In this example,
    that adds little except documentation.  With a more complex function
    having numerous parameters that have default values, named or mixed
    notation can save a great deal of writing and reduce chances for error.
-->
上記の問い合わせでは、<literal>a</literal>と<literal>b</literal>が位置で指定され、<literal>uppercase</literal>は名前で指定されています。
この例では文書化の目的以外ほとんど意味がありません。
デフォルト値が割り当てられた多くのパラメータを持つ、もっと複雑な関数では、名前付けもしくは混在表記により記述量を大きく減らすことができ、かつ、エラーが紛れ込む可能性を抑えることができます。
   </para>

   <note>
    <para>
<!--
     Named and mixed call notations currently cannot be used when calling an
     aggregate function (but they do work when an aggregate function is used
     as a window function).
-->
名前付けと混在呼び出し表記は集約関数の呼び出しでは現在使用できません（が、集約関数がウィンドウ関数として使われる場合には動作します）。
    </para>
   </note>
  </sect2>
 </sect1>

</chapter><|MERGE_RESOLUTION|>--- conflicted
+++ resolved
@@ -1686,18 +1686,6 @@
       <row>
        <entry><token>AT</token></entry>
        <entry>left</entry>
-       <entry><literal>AT TIME ZONE</literal></entry>
-      </row>
-
-      <row>
-       <entry><token>COLLATE</token></entry>
-       <entry>left</entry>
-       <entry>collation selection</entry>
-      </row>
-
-      <row>
-       <entry><token>AT</token></entry>
-       <entry>left</entry>
        <entry><literal>AT TIME ZONE</literal>, <literal>AT LOCAL</literal></entry>
       </row>
 
@@ -2606,8 +2594,11 @@
 -------------
  {4,3,3,2,1}
 </programlisting>
+<!--
     Since <type>jsonb</type> only keeps the last matching key, ordering
     of its keys can be significant:
+-->
+《機械翻訳》«Since <type>jsonb</type> only keeps the last matching key, ordering of its keys can be significant:»
 <programlisting>
 WITH vals (k, v) AS ( VALUES ('key0','1'), ('key1','3'), ('key1','2') )
 SELECT jsonb_object_agg(k, v ORDER BY v) FROM vals;
@@ -2645,11 +2636,13 @@
    </para>
 
    <para>
-<<<<<<< HEAD
+<!--
     If <literal>DISTINCT</literal> is specified with an
     <replaceable>order_by_clause</replaceable>, <literal>ORDER
     BY</literal> expressions can only reference columns in the
     <literal>DISTINCT</literal> list.  For example:
+-->
+《機械翻訳》«If <literal>DISTINCT</literal> is specified with an <replaceable>order_by_clause</replaceable>, <literal>ORDER BY</literal> expressions can only reference columns in the <literal>DISTINCT</literal> list. For example:»
 <programlisting>
 WITH vals (v) AS ( VALUES (1),(3),(4),(3),(2) )
 SELECT array_agg(DISTINCT v ORDER BY v DESC) FROM vals;
@@ -2659,28 +2652,6 @@
 </programlisting>
    </para>
 
-=======
-<!--
-    If <literal>DISTINCT</literal> is specified in addition to an
-    <replaceable>order_by_clause</replaceable>, then all the <literal>ORDER BY</literal>
-    expressions must match regular arguments of the aggregate; that is,
-    you cannot sort on an expression that is not included in the
-    <literal>DISTINCT</literal> list.
--->
-<replaceable>order_by_clause</replaceable>に加え<literal>DISTINCT</literal>が指定された場合、すべての<literal>ORDER BY</literal>式が集約関数の通常の引数に一致しなければなりません。つまり、<literal>DISTINCT</literal>リストに含まれない式でソートすることはできません。
-   </para>
-
-   <note>
-    <para>
-<!--
-     The ability to specify both <literal>DISTINCT</literal> and <literal>ORDER BY</literal>
-     in an aggregate function is a <productname>PostgreSQL</productname> extension.
--->
-集約関数において<literal>DISTINCT</literal>と<literal>ORDER BY</literal>の両方を指定できる機能は<productname>PostgreSQL</productname>の拡張です。
-    </para>
-   </note>
-
->>>>>>> 43f2d855
    <para>
 <!--
     Placing <literal>ORDER BY</literal> within the aggregate's regular argument
@@ -3832,36 +3803,14 @@
 <!--
    Row constructors can be used to build composite values to be stored
    in a composite-type table column, or to be passed to a function that
-<<<<<<< HEAD
    accepts a composite parameter.  Also, it is possible to test rows
    using the standard comparison operators as described in <xref
    linkend="functions-comparison"/>, to compare one row against another
    as described in <xref linkend="functions-comparisons"/>, and to
    use them in connection with subqueries, as discussed in <xref
    linkend="functions-subquery"/>,
-=======
-   accepts a composite parameter.  Also,
-   it is possible to compare two row values or test a row with
-   <literal>IS NULL</literal> or <literal>IS NOT NULL</literal>, for example:
--->
-行コンストラクタは、複合型のテーブル列に格納する複合型の値を構築するため、あるいは複合型のパラメータを受け付ける関数に渡すために使用できます。
-また、以下の例のように、2つの行値を比較することも、<literal>IS NULL</literal>もしくは<literal>IS NOT NULL</literal>で行を検査することも可能です。
-<programlisting>
-SELECT ROW(1,2.5,'this is a test') = ROW(1, 3, 'not the same');
-
-<!--
-SELECT ROW(table.*) IS NULL FROM table;  &#45;- detect all-null rows
--->
-SELECT ROW(table.*) IS NULL FROM table;  -- すべてがNULLの行を検出します。
-</programlisting>
-<!--
-   For more detail see <xref linkend="functions-comparisons"/>.
-   Row constructors can also be used in connection with subqueries,
-   as discussed in <xref linkend="functions-subquery"/>.
--->
-詳細は<xref linkend="functions-comparisons"/>を参照してください。
-行コンストラクタは、<xref linkend="functions-subquery"/>で説明するように、副問い合わせと一緒に使用することもできます。
->>>>>>> 43f2d855
+-->
+《機械翻訳》«Row constructors can be used to build composite values to be stored in a composite-type table column, or to be passed to a function that accepts a composite parameter. Also, it is possible to test rows using the standard comparison operators as described in <xref linkend="functions-comparison"/>, to compare one row against another as described in <xref linkend="functions-comparisons"/>, and to use them in connection with subqueries, as discussed in <xref linkend="functions-subquery"/>,»
   </para>
 
   </sect2>

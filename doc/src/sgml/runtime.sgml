--- conflicted
+++ resolved
@@ -1172,11 +1172,9 @@
 <screen>
 <prompt>#</prompt> <userinput>sysctl kern.ipc.shmall=32768</userinput>
 <prompt>#</prompt> <userinput>sysctl kern.ipc.shmmax=134217728</userinput>
+<prompt>#</prompt> <userinput>sysctl kern.ipc.semmap=256</userinput>
 </screen>
-<<<<<<< HEAD
-=======
-<!--
->>>>>>> de74b4ab
+<!--
         To make these settings persist over reboots, modify
         <filename>/etc/sysctl.conf</filename>.
 -->
@@ -1184,10 +1182,7 @@
        </para>
 
        <para>
-<<<<<<< HEAD
-=======
-<!--
->>>>>>> de74b4ab
+<!--
         These semaphore-related settings are read-only as far as
         <command>sysctl</command> is concerned, but can be set in
         <filename>/boot/loader.conf</filename>:
@@ -1204,12 +1199,9 @@
         (Note: FreeBSD does not use <varname>SEMMAP</>.  Older versions
         would accept but ignore a setting for <literal>kern.ipc.semmap</>;
         newer versions reject it altogether.)
-<<<<<<< HEAD
-=======
 -->
 これらの値を変更した後、新しい設定を有効にするためには再起動が必要です。
 (注意: FreeBSD は<varname>SEMMAP</>を使用しません。古いバージョンは<literal>kern.ipc.semmap</>の設定を受けれますが無視します; 新しいバージョンでは拒否します。)
->>>>>>> de74b4ab
        </para>
 
        <para>
@@ -1445,14 +1437,10 @@
 
      <varlistentry>
       <term><systemitem class="osname">OS X</>
-<<<<<<< HEAD
+<!--
       <indexterm><primary>OS X</><secondary>IPC configuration</></>
-=======
-<!--
-      <indexterm><primary>OS X</><secondary>IPC configuration</></>
 -->
       <indexterm><primary>OS X</><secondary>IPC設定</></>
->>>>>>> de74b4ab
       </term>
       <listitem>
        <para>
@@ -1978,7 +1966,7 @@
 <!--
     Another approach, which can be used with or without altering
     <varname>vm.overcommit_memory</>, is to set the process-specific
-    <firstterm>OOM score adjustment</> value for the postmaster process to
+    <varname>oom_score_adj</> value for the postmaster process to
     <literal>-1000</>, thereby guaranteeing it will not be targeted by the OOM
     killer.  The simplest way to do this is to execute
 -->
@@ -1992,23 +1980,6 @@
     in the postmaster's startup script just before invoking the postmaster.
     Note that this action must be done as root, or it will have no effect;
     so a root-owned startup script is the easiest place to do it.  If you
-<<<<<<< HEAD
-    do this, you should also set these environment variables in the startup
-    script before invoking the postmaster:
-<programlisting>
-export PG_OOM_ADJUST_FILE=/proc/self/oom_score_adj
-export PG_OOM_ADJUST_VALUE=0
-</programlisting>
-    These settings will cause postmaster child processes to run with the
-    normal OOM score adjustment of zero, so that the OOM killer can still
-    target them at need.  You could use some other value for
-    <envar>PG_OOM_ADJUST_VALUE</> if you want the child processes to run
-    with some other OOM score adjustment.  (<envar>PG_OOM_ADJUST_VALUE</>
-    can also be omitted, in which case it defaults to zero.)  If you do not
-    set <envar>PG_OOM_ADJUST_FILE</>, the child processes will run with the
-    same OOM score adjustment as the postmaster, which is unwise since the
-    whole point is to ensure that the postmaster has a preferential setting.
-=======
     do this, you may also wish to build <productname>PostgreSQL</>
     with <literal>-DLINUX_OOM_SCORE_ADJ=0</> added to <varname>CPPFLAGS</>.
     That will cause postmaster child processes to run with the normal
@@ -2020,7 +1991,6 @@
 このためrootが所有する起動スクリプトがこれを行うためには最も簡単な場所です。
 こうした場合、<productname>PostgreSQL</>の構築時に <literal>-DLINUX_OOM_SCORE_ADJ=0</>を<varname>CPPFLAGS</>に追加したいと考えるでしょう。
 これによりpostmasterの子プロセスは通常のゼロという<varname>oom_score_adj</>で実行されるようになり、必要に応じてOOMキラーの対象となりえます。
->>>>>>> de74b4ab
    </para>
 
    <para>
@@ -2028,9 +1998,6 @@
     Older Linux kernels do not offer <filename>/proc/self/oom_score_adj</>,
     but may have a previous version of the same functionality called
     <filename>/proc/self/oom_adj</>.  This works the same except the disable
-<<<<<<< HEAD
-    value is <literal>-17</> not <literal>-1000</>.
-=======
     value is <literal>-17</> not <literal>-1000</>.  The corresponding
     build flag for <productname>PostgreSQL</> is
     <literal>-DLINUX_OOM_ADJ=0</>.
@@ -2038,7 +2005,6 @@
     古いLinuxカーネルは<filename>/proc/self/oom_score_adj</>を提供していませんが、同様の機能を持つ<filename>/proc/self/oom_adj</>があるでしょう。
     これは、無効にするための設定値が<literal>-1000</>ではなく<literal>-17</>であるという点を除いては同じように動作します。
     相当する<productname>PostgreSQL</>のビルドフラグは<literal>-DLINUX_OOM_ADJ=0</>です。
->>>>>>> de74b4ab
    </para>
 
    <note>
@@ -2080,13 +2046,10 @@
     necessary huge pages start <productname>PostgreSQL</productname> without
     huge pages enabled and check the <varname>VmPeak</varname> value from the
     proc file system:
-<<<<<<< HEAD
-=======
 -->
 <productname>PostgreSQL</productname>メモリの大きな連続チャンクを使用するときに huge pages を使用すると、オーバーヘッドが減少します。 <productname>PostgreSQL</productname>でこの機能を有効にするには、kernelの<varname>CONFIG_HUGETLBFS=y</varname>と<varname>CONFIG_HUGETLB_PAGE=y</varname>が必要です。
 またシステム設定<varname>vm.nr_hugepages</varname>を調整しなければなりません。
 <productname>PostgreSQL</productname>に必要な huge pages 数を見積もるには、huge pages を有効にせずに、procファイルシステムから<varname>VmPeak</varname>の値をチェックします。
->>>>>>> de74b4ab
 <programlisting>
 $ <userinput>head -1 /path/to/data/directory/postmaster.pid</userinput>
 4170
@@ -2114,17 +2077,7 @@
    </para>
 
    <para>
-<<<<<<< HEAD
-    It is also necessary to give the database server operating system
-    user permission to use huge pages by setting
-    <varname>vm.hugetlb_shm_group</> via <application>sysctl</>, and
-    permission to lock memory with <command>ulimit -l</>.
-   </para>
-
-   <para>
-=======
-<!--
->>>>>>> de74b4ab
+<!--
     The default behavior for huge pages in
     <productname>PostgreSQL</productname> is to use them when possible and
     to fallback to normal pages when failing. To enforce the use of huge
@@ -2362,13 +2315,10 @@
    is to dump and reload the database, though this can be slow.  A
    faster method is <xref linkend="pgupgrade">.  Replication methods are
    also available, as discussed below.
-<<<<<<< HEAD
-=======
 -->
 <productname>PostgreSQL</>の<emphasis>メジャー</>リリースでは、内部データ格納書式は変更されがちです。
 したがって、アップグレードは複雑になります。
 新しいメジャーバージョンにデータを移行する伝統的な方法は、遅くなることがありますが、データベースをダンプしてリロードすることです。より速い方法については、<xref linkend="pgupgrade">を参照してください。以下で説明するようにレプリケーションを使用する方法もあります。
->>>>>>> de74b4ab
   </para>
 
   <para>
@@ -2485,19 +2435,13 @@
   </variablelist>
 
   <sect2 id="upgrading-via-pgdumpall">
-<<<<<<< HEAD
+<!--
    <title>Upgrading Data via <application>pg_dumpall</></title>
-
-   <para>
-=======
-<!--
-   <title>Upgrading Data via <application>pg_dumpall</></title>
 -->
    <title><application>pg_dumpall</>を介したデータのアップグレード</title>
 
    <para>
 <!--
->>>>>>> de74b4ab
     One upgrade method is to dump data from one major version of
     <productname>PostgreSQL</> and reload it in another &mdash;  to do
     this, you must use a <emphasis>logical</> backup tool like
@@ -2571,15 +2515,12 @@
 <screen>
 <userinput>pg_dumpall &gt; <replaceable>outputfile</></userinput>
 </screen>
-<<<<<<< HEAD
-=======
 <!--
       If you need to preserve OIDs (such as when using them as
       foreign keys), then use the <option>-o</option> option when running
       <application>pg_dumpall</>.
 -->
 （外部キーとしてOIDを使用している場合など）OIDを保持する必要があれば、<application>pg_dumpall</>を実行する時に<option>-o</option>オプションを使用してください。
->>>>>>> de74b4ab
      </para>
 
      <para>
@@ -2744,18 +2685,6 @@
   </sect2>
 
   <sect2 id="upgrading-via-pg-upgrade">
-<<<<<<< HEAD
-   <title>Upgrading Data via <application>pg_upgrade</></title>
-
-   <para>
-    The <xref linkend="pgupgrade"> module allows an installation to
-    be migrated in-place from one major <productname>PostgreSQL</>
-    version to another.  Upgrades can be performed in minutes,
-    particularly with <option>--link</> mode.  It requires steps similar to
-    <application>pg_dumpall</> above, e.g.  starting/stopping the server,
-    running <application>initdb</>.  The <application>pg_upgrade</> <link
-    linkend="pgupgrade">documentation</> outlines the necessary steps.
-=======
 <!--
    <title>Upgrading Data via <application>pg_upgrade</></title>
 -->
@@ -2776,20 +2705,15 @@
 これは、<application>pg_dumpall</>と同様の工程を必要とします。
 例えば、<application>initdb</>を実行し、サーバの起動／停止をおこないます。
 <application>pg_upgrade</> <link linkend="pgupgrade">ドキュメント</>で必要な手順を説明します。
->>>>>>> de74b4ab
    </para>
 
   </sect2>
 
   <sect2 id="upgrading-via-replication">
-<<<<<<< HEAD
+<!--
    <title>Upgrading Data via Replication</title>
-=======
-<!--
-   <title>Upgrading Data via Replication</title>
 -->
    <title>レプリケーション経由のアップグレード</title>
->>>>>>> de74b4ab
 
    <para>
 <!--

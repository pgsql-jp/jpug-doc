--- conflicted
+++ resolved
@@ -28,7 +28,6 @@
  <refsynopsisdiv>
   <cmdsynopsis>
    <command>pg_resetxlog</command>
-   <arg choice="opt"><option>-c</option> <replaceable class="parameter">xid</replaceable>,<replaceable class="parameter">xid</replaceable></arg>
    <arg choice="opt"><option>-f</option></arg>
    <arg choice="opt"><option>-n</option></arg>
    <arg choice="opt"><option>-o</option> <replaceable class="parameter">oid</replaceable></arg>
@@ -37,7 +36,7 @@
    <arg choice="opt"><option>-m</option> <replaceable class="parameter">mxid</replaceable>,<replaceable class="parameter">mxid</replaceable></arg>
    <arg choice="opt"><option>-O</option> <replaceable class="parameter">mxoff</replaceable></arg>
    <arg choice="opt"><option>-l</option> <replaceable class="parameter">xlogfile</replaceable></arg>
-   <arg choice="req"><arg choice="opt"><option>-D</option></arg> <replaceable class="parameter">datadir</replaceable></arg>
+   <arg choice="plain"><replaceable>datadir</replaceable></arg>
   </cmdsynopsis>
  </refsynopsisdiv>
 
@@ -116,12 +115,9 @@
 <!--
    The <option>-o</>, <option>-x</>, <option>-e</>,
    <option>-m</>, <option>-O</>,
-   <option>-c</>
    and <option>-l</>
    options allow the next OID, next transaction ID, next transaction ID's
-   epoch, next and oldest multitransaction ID, next multitransaction offset,
-   oldest and newest transaction IDs for which the commit time can be retrieved,
-   and WAL
+   epoch, next and oldest multitransaction ID, next multitransaction offset, and WAL
    starting address values to be set manually.  These are only needed when
    <command>pg_resetxlog</command> is unable to determine appropriate values
    by reading <filename>pg_control</>.  Safe values can be determined as
@@ -189,23 +185,7 @@
 
     <listitem>
      <para>
-<<<<<<< HEAD
-      A safe value for the oldest transaction ID for which the commit time can
-      be retrieved (first part of <option>-c</>) can be determined by looking
-      for the numerically smallest file name in the directory
-      <filename>pg_committs</> under the data directory.  Conversely, a safe
-      value for the newest transaction ID for which the commit time can be
-      retrieved (second part of <option>-c</>) can be determined by looking for
-      the numerically greatest file name in the same directory.  As above, the
-      file names are in hexadecimal.
-     </para>
-    </listitem>
-
-    <listitem>
-     <para>
-=======
-<!--
->>>>>>> de74b4ab
+<!--
       The WAL starting address (<option>-l</>) should be
       larger than any WAL segment file name currently existing in
       the directory <filename>pg_xlog</> under the data directory.
@@ -258,8 +238,7 @@
       except in the field that is set by <command>pg_resetxlog</command>,
       so any value will work so far as the database itself is concerned.
       You might need to adjust this value to ensure that replication
-      systems such as <application>Slony-I</> and
-      <application>Skytools</> work correctly &mdash;
+      systems such as <application>Slony-I</> work correctly &mdash;
       if so, an appropriate value should be obtainable from the state of
       the downstream replicated database.
 -->

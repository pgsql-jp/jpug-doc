-- Generic extended statistics support

--
-- Note: tables for which we check estimated row counts should be created
-- with autovacuum_enabled = off, so that we don't have unstable results
-- from auto-analyze happening when we didn't expect it.
--

-- check the number of estimated/actual rows in the top node
create function check_estimated_rows(text) returns table (estimated int, actual int)
language plpgsql as
$$
declare
    ln text;
    tmp text[];
    first_row bool := true;
begin
    for ln in
        execute format('explain analyze %s', $1)
    loop
        if first_row then
            first_row := false;
            tmp := regexp_match(ln, 'rows=(\d*) .* rows=(\d*)');
            return query select tmp[1]::int, tmp[2]::int;
        end if;
    end loop;
end;
$$;

-- Verify failures
CREATE TABLE ext_stats_test (x text, y int, z int);
CREATE STATISTICS tst;
CREATE STATISTICS tst ON a, b;
CREATE STATISTICS tst FROM sometab;
CREATE STATISTICS tst ON a, b FROM nonexistent;
CREATE STATISTICS tst ON a, b FROM ext_stats_test;
CREATE STATISTICS tst ON x, x, y FROM ext_stats_test;
CREATE STATISTICS tst ON x, x, y, x, x, y, x, x, y FROM ext_stats_test;
CREATE STATISTICS tst ON x, x, y, x, x, (x || 'x'), (y + 1), (x || 'x'), (x || 'x'), (y + 1) FROM ext_stats_test;
CREATE STATISTICS tst ON (x || 'x'), (x || 'x'), (y + 1), (x || 'x'), (x || 'x'), (y + 1), (x || 'x'), (x || 'x'), (y + 1) FROM ext_stats_test;
CREATE STATISTICS tst ON (x || 'x'), (x || 'x'), y FROM ext_stats_test;
CREATE STATISTICS tst (unrecognized) ON x, y FROM ext_stats_test;
-- unsupported targets
CREATE STATISTICS tst ON a FROM (VALUES (x)) AS foo;
CREATE STATISTICS tst ON a FROM foo NATURAL JOIN bar;
CREATE STATISTICS tst ON a FROM (SELECT * FROM ext_stats_test) AS foo;
CREATE STATISTICS tst ON a FROM ext_stats_test s TABLESAMPLE system (x);
CREATE STATISTICS tst ON a FROM XMLTABLE('foo' PASSING 'bar' COLUMNS a text);
CREATE STATISTICS tst ON a FROM JSON_TABLE(jsonb '123', '$' COLUMNS (item int));
CREATE FUNCTION tftest(int) returns table(a int, b int) as $$
SELECT $1, $1+i FROM generate_series(1,5) g(i);
$$ LANGUAGE sql IMMUTABLE STRICT;
CREATE STATISTICS alt_stat2 ON a FROM tftest(1);
DROP FUNCTION tftest;
-- incorrect expressions
CREATE STATISTICS tst ON (y) FROM ext_stats_test; -- single column reference
CREATE STATISTICS tst ON y + z FROM ext_stats_test; -- missing parentheses
CREATE STATISTICS tst ON (x, y) FROM ext_stats_test; -- tuple expression
DROP TABLE ext_stats_test;
-- statistics on virtual generated column not allowed
CREATE TABLE ext_stats_test1 (x int, y int, z int GENERATED ALWAYS AS (x+y) VIRTUAL, w xid);
CREATE STATISTICS tst on z from ext_stats_test1;
CREATE STATISTICS tst on (z) from ext_stats_test1;
CREATE STATISTICS tst on (z+1) from ext_stats_test1;
CREATE STATISTICS tst (ndistinct) ON z from ext_stats_test1;
-- statistics on system column not allowed
CREATE STATISTICS tst on tableoid from ext_stats_test1;
CREATE STATISTICS tst on (tableoid) from ext_stats_test1;
CREATE STATISTICS tst on (tableoid::int+1) from ext_stats_test1;
CREATE STATISTICS tst (ndistinct) ON xmin from ext_stats_test1;
-- statistics without a less-than operator not supported
CREATE STATISTICS tst (ndistinct) ON w from ext_stats_test1;
DROP TABLE ext_stats_test1;

-- Ensure stats are dropped sanely, and test IF NOT EXISTS while at it
CREATE TABLE ab1 (a INTEGER, b INTEGER, c INTEGER);
CREATE STATISTICS IF NOT EXISTS ab1_a_b_stats ON a, b FROM ab1;
COMMENT ON STATISTICS ab1_a_b_stats IS 'new comment';
CREATE ROLE regress_stats_ext;
SET SESSION AUTHORIZATION regress_stats_ext;
COMMENT ON STATISTICS ab1_a_b_stats IS 'changed comment';
DROP STATISTICS ab1_a_b_stats;
ALTER STATISTICS ab1_a_b_stats RENAME TO ab1_a_b_stats_new;
RESET SESSION AUTHORIZATION;
DROP ROLE regress_stats_ext;

CREATE STATISTICS IF NOT EXISTS ab1_a_b_stats ON a, b FROM ab1;
DROP STATISTICS ab1_a_b_stats;

CREATE SCHEMA regress_schema_2;
CREATE STATISTICS regress_schema_2.ab1_a_b_stats ON a, b FROM ab1;

-- Let's also verify the pg_get_statisticsobjdef output looks sane.
SELECT pg_get_statisticsobjdef(oid) FROM pg_statistic_ext WHERE stxname = 'ab1_a_b_stats';

DROP STATISTICS regress_schema_2.ab1_a_b_stats;

-- Ensure statistics are dropped when columns are
CREATE STATISTICS ab1_b_c_stats ON b, c FROM ab1;
CREATE STATISTICS ab1_a_b_c_stats ON a, b, c FROM ab1;
CREATE STATISTICS ab1_b_a_stats ON b, a FROM ab1;
ALTER TABLE ab1 DROP COLUMN a;
\d ab1
-- Ensure statistics are dropped when table is
SELECT stxname FROM pg_statistic_ext WHERE stxname LIKE 'ab1%';
DROP TABLE ab1;
SELECT stxname FROM pg_statistic_ext WHERE stxname LIKE 'ab1%';

-- Ensure things work sanely with SET STATISTICS 0
CREATE TABLE ab1 (a INTEGER, b INTEGER);
ALTER TABLE ab1 ALTER a SET STATISTICS 0;
INSERT INTO ab1 SELECT a, a%23 FROM generate_series(1, 1000) a;
CREATE STATISTICS ab1_a_b_stats ON a, b FROM ab1;
ANALYZE ab1;
ALTER TABLE ab1 ALTER a SET STATISTICS -1;
-- setting statistics target 0 skips the statistics, without printing any message, so check catalog
ALTER STATISTICS ab1_a_b_stats SET STATISTICS 0;
\d ab1
ANALYZE ab1;
SELECT stxname, stxdndistinct, stxddependencies, stxdmcv, stxdinherit
  FROM pg_statistic_ext s LEFT JOIN pg_statistic_ext_data d ON (d.stxoid = s.oid)
 WHERE s.stxname = 'ab1_a_b_stats';
ALTER STATISTICS ab1_a_b_stats SET STATISTICS -1;
\d+ ab1
-- partial analyze doesn't build stats either
ANALYZE ab1 (a);
ANALYZE ab1;
DROP TABLE ab1;
ALTER STATISTICS ab1_a_b_stats SET STATISTICS 0;
ALTER STATISTICS IF EXISTS ab1_a_b_stats SET STATISTICS 0;

-- Ensure we can build statistics for tables with inheritance.
CREATE TABLE ab1 (a INTEGER, b INTEGER);
CREATE TABLE ab1c () INHERITS (ab1);
INSERT INTO ab1 VALUES (1,1);
CREATE STATISTICS ab1_a_b_stats ON a, b FROM ab1;
ANALYZE ab1;
DROP TABLE ab1 CASCADE;

-- Tests for stats with inheritance
CREATE TABLE stxdinh(a int, b int);
CREATE TABLE stxdinh1() INHERITS(stxdinh);
CREATE TABLE stxdinh2() INHERITS(stxdinh);
INSERT INTO stxdinh SELECT mod(a,50), mod(a,100) FROM generate_series(0, 1999) a;
INSERT INTO stxdinh1 SELECT mod(a,100), mod(a,100) FROM generate_series(0, 999) a;
INSERT INTO stxdinh2 SELECT mod(a,100), mod(a,100) FROM generate_series(0, 999) a;
VACUUM ANALYZE stxdinh, stxdinh1, stxdinh2;
-- Ensure non-inherited stats are not applied to inherited query
-- Without stats object, it looks like this
SELECT * FROM check_estimated_rows('SELECT a, b FROM stxdinh* GROUP BY 1, 2');
SELECT * FROM check_estimated_rows('SELECT a, b FROM stxdinh* WHERE a = 0 AND b = 0');
CREATE STATISTICS stxdinh ON a, b FROM stxdinh;
VACUUM ANALYZE stxdinh, stxdinh1, stxdinh2;
-- See if the extended stats affect the estimates
SELECT * FROM check_estimated_rows('SELECT a, b FROM stxdinh* GROUP BY 1, 2');
-- Dependencies are applied at individual relations (within append), so
-- this estimate changes a bit because we improve estimates for the parent
SELECT * FROM check_estimated_rows('SELECT a, b FROM stxdinh* WHERE a = 0 AND b = 0');
-- Ensure correct (non-inherited) stats are applied to inherited query
SELECT * FROM check_estimated_rows('SELECT a, b FROM ONLY stxdinh GROUP BY 1, 2');
SELECT * FROM check_estimated_rows('SELECT a, b FROM ONLY stxdinh WHERE a = 0 AND b = 0');
DROP TABLE stxdinh, stxdinh1, stxdinh2;

-- Ensure inherited stats ARE applied to inherited query in partitioned table
CREATE TABLE stxdinp(i int, a int, b int) PARTITION BY RANGE (i);
CREATE TABLE stxdinp1 PARTITION OF stxdinp FOR VALUES FROM (1) TO (100);
INSERT INTO stxdinp SELECT 1, a/100, a/100 FROM generate_series(1, 999) a;
CREATE STATISTICS stxdinp ON (a + 1), a, b FROM stxdinp;
VACUUM ANALYZE stxdinp; -- partitions are processed recursively
SELECT 1 FROM pg_statistic_ext WHERE stxrelid = 'stxdinp'::regclass;
SELECT * FROM check_estimated_rows('SELECT a, b FROM stxdinp GROUP BY 1, 2');
SELECT * FROM check_estimated_rows('SELECT a + 1, b FROM ONLY stxdinp GROUP BY 1, 2');
DROP TABLE stxdinp;

-- basic test for statistics on expressions
CREATE TABLE ab1 (a INTEGER, b INTEGER, c TIMESTAMP, d TIMESTAMPTZ);

-- expression stats may be built on a single expression column
CREATE STATISTICS ab1_exprstat_1 ON (a+b) FROM ab1;

-- with a single expression, we only enable expression statistics
CREATE STATISTICS ab1_exprstat_2 ON (a+b) FROM ab1;
SELECT stxkind FROM pg_statistic_ext WHERE stxname = 'ab1_exprstat_2';

-- adding anything to the expression builds all statistics kinds
CREATE STATISTICS ab1_exprstat_3 ON (a+b), a FROM ab1;
SELECT stxkind FROM pg_statistic_ext WHERE stxname = 'ab1_exprstat_3';

-- date_trunc on timestamptz is not immutable, but that should not matter
CREATE STATISTICS ab1_exprstat_4 ON date_trunc('day', d) FROM ab1;

-- date_trunc on timestamp is immutable
CREATE STATISTICS ab1_exprstat_5 ON date_trunc('day', c) FROM ab1;

-- check use of a boolean-returning expression
CREATE STATISTICS ab1_exprstat_6 ON
  (case a when 1 then true else false end), b FROM ab1;

-- insert some data and run analyze, to test that these cases build properly
INSERT INTO ab1
SELECT x / 10, x / 3,
    '2020-10-01'::timestamp + x * interval '1 day',
    '2020-10-01'::timestamptz + x * interval '1 day'
FROM generate_series(1, 100) x;
ANALYZE ab1;

-- apply some stats
SELECT * FROM check_estimated_rows('SELECT * FROM ab1 WHERE (case a when 1 then true else false end) AND b=2');

DROP TABLE ab1;

-- Verify supported object types for extended statistics
CREATE schema tststats;

CREATE TABLE tststats.t (a int, b int, c text);
CREATE INDEX ti ON tststats.t (a, b);
CREATE SEQUENCE tststats.s;
CREATE VIEW tststats.v AS SELECT * FROM tststats.t;
CREATE MATERIALIZED VIEW tststats.mv AS SELECT * FROM tststats.t;
CREATE TYPE tststats.ty AS (a int, b int, c text);
CREATE FOREIGN DATA WRAPPER extstats_dummy_fdw;
CREATE SERVER extstats_dummy_srv FOREIGN DATA WRAPPER extstats_dummy_fdw;
CREATE FOREIGN TABLE tststats.f (a int, b int, c text) SERVER extstats_dummy_srv;
CREATE TABLE tststats.pt (a int, b int, c text) PARTITION BY RANGE (a, b);
CREATE TABLE tststats.pt1 PARTITION OF tststats.pt FOR VALUES FROM (-10, -10) TO (10, 10);

CREATE STATISTICS tststats.s1 ON a, b FROM tststats.t;
CREATE STATISTICS tststats.s2 ON a, b FROM tststats.ti;
CREATE STATISTICS tststats.s3 ON a, b FROM tststats.s;
CREATE STATISTICS tststats.s4 ON a, b FROM tststats.v;
CREATE STATISTICS tststats.s5 ON a, b FROM tststats.mv;
CREATE STATISTICS tststats.s6 ON a, b FROM tststats.ty;
CREATE STATISTICS tststats.s7 ON a, b FROM tststats.f;
CREATE STATISTICS tststats.s8 ON a, b FROM tststats.pt;
CREATE STATISTICS tststats.s9 ON a, b FROM tststats.pt1;
DO $$
DECLARE
	relname text := reltoastrelid::regclass FROM pg_class WHERE oid = 'tststats.t'::regclass;
BEGIN
	EXECUTE 'CREATE STATISTICS tststats.s10 ON a, b FROM ' || relname;
EXCEPTION WHEN wrong_object_type THEN
	RAISE NOTICE 'stats on toast table not created';
END;
$$;

DROP SCHEMA tststats CASCADE;
DROP FOREIGN DATA WRAPPER extstats_dummy_fdw CASCADE;

-- n-distinct tests
CREATE TABLE ndistinct (
    filler1 TEXT,
    filler2 NUMERIC,
    a INT,
    b INT,
    filler3 DATE,
    c INT,
    d INT
)
WITH (autovacuum_enabled = off);

-- over-estimates when using only per-column statistics
INSERT INTO ndistinct (a, b, c, filler1)
     SELECT i/100, i/100, i/100, (i/100) || ' dollars and zero cents'
       FROM generate_series(1,1000) s(i);

ANALYZE ndistinct;

-- Group Aggregate, due to over-estimate of the number of groups
SELECT * FROM check_estimated_rows('SELECT COUNT(*) FROM ndistinct GROUP BY a, b');

SELECT * FROM check_estimated_rows('SELECT COUNT(*) FROM ndistinct GROUP BY b, c');

SELECT * FROM check_estimated_rows('SELECT COUNT(*) FROM ndistinct GROUP BY a, b, c');

SELECT * FROM check_estimated_rows('SELECT COUNT(*) FROM ndistinct GROUP BY a, b, c, d');

SELECT * FROM check_estimated_rows('SELECT COUNT(*) FROM ndistinct GROUP BY b, c, d');

SELECT * FROM check_estimated_rows('SELECT COUNT(*) FROM ndistinct GROUP BY a, b, (a+1)');

SELECT * FROM check_estimated_rows('SELECT COUNT(*) FROM ndistinct GROUP BY (a+1), (b+100)');

SELECT * FROM check_estimated_rows('SELECT COUNT(*) FROM ndistinct GROUP BY (a+1), (b+100), (2*c)');

SELECT * FROM check_estimated_rows('SELECT COUNT(*) FROM ndistinct GROUP BY a, (a+1), (b+100)');

-- correct command
CREATE STATISTICS s10 ON a, b, c FROM ndistinct;

ANALYZE ndistinct;

SELECT s.stxkind, d.stxdndistinct
  FROM pg_statistic_ext s, pg_statistic_ext_data d
 WHERE s.stxrelid = 'ndistinct'::regclass
   AND d.stxoid = s.oid;

-- minor improvement, make sure the ctid does not break the matching
SELECT * FROM check_estimated_rows('SELECT COUNT(*) FROM ndistinct GROUP BY ctid, a, b');

-- Hash Aggregate, thanks to estimates improved by the statistic
SELECT * FROM check_estimated_rows('SELECT COUNT(*) FROM ndistinct GROUP BY a, b');

SELECT * FROM check_estimated_rows('SELECT COUNT(*) FROM ndistinct GROUP BY b, c');

SELECT * FROM check_estimated_rows('SELECT COUNT(*) FROM ndistinct GROUP BY a, b, c');

-- partial improvement (match on attributes)
SELECT * FROM check_estimated_rows('SELECT COUNT(*) FROM ndistinct GROUP BY a, b, (a+1)');

-- expressions - no improvement
SELECT * FROM check_estimated_rows('SELECT COUNT(*) FROM ndistinct GROUP BY (a+1), (b+100)');

SELECT * FROM check_estimated_rows('SELECT COUNT(*) FROM ndistinct GROUP BY (a+1), (b+100), (2*c)');

SELECT * FROM check_estimated_rows('SELECT COUNT(*) FROM ndistinct GROUP BY a, (a+1), (b+100)');

-- last two plans keep using Group Aggregate, because 'd' is not covered
-- by the statistic and while it's NULL-only we assume 200 values for it
SELECT * FROM check_estimated_rows('SELECT COUNT(*) FROM ndistinct GROUP BY a, b, c, d');

SELECT * FROM check_estimated_rows('SELECT COUNT(*) FROM ndistinct GROUP BY b, c, d');

TRUNCATE TABLE ndistinct;

-- under-estimates when using only per-column statistics
INSERT INTO ndistinct (a, b, c, filler1)
     SELECT mod(i,13), mod(i,17), mod(i,19),
            mod(i,23) || ' dollars and zero cents'
       FROM generate_series(1,1000) s(i);

ANALYZE ndistinct;

SELECT s.stxkind, d.stxdndistinct
  FROM pg_statistic_ext s, pg_statistic_ext_data d
 WHERE s.stxrelid = 'ndistinct'::regclass
   AND d.stxoid = s.oid;

-- correct estimates
SELECT * FROM check_estimated_rows('SELECT COUNT(*) FROM ndistinct GROUP BY a, b');

SELECT * FROM check_estimated_rows('SELECT COUNT(*) FROM ndistinct GROUP BY a, b, c');

SELECT * FROM check_estimated_rows('SELECT COUNT(*) FROM ndistinct GROUP BY a, b, c, d');

SELECT * FROM check_estimated_rows('SELECT COUNT(*) FROM ndistinct GROUP BY b, c, d');

SELECT * FROM check_estimated_rows('SELECT COUNT(*) FROM ndistinct GROUP BY a, d');

SELECT * FROM check_estimated_rows('SELECT COUNT(*) FROM ndistinct GROUP BY a, b, (a+1)');

SELECT * FROM check_estimated_rows('SELECT COUNT(*) FROM ndistinct GROUP BY (a+1), (b+100)');

SELECT * FROM check_estimated_rows('SELECT COUNT(*) FROM ndistinct GROUP BY (a+1), (b+100), (2*c)');

SELECT * FROM check_estimated_rows('SELECT COUNT(*) FROM ndistinct GROUP BY a, (a+1), (b+100)');

DROP STATISTICS s10;

SELECT s.stxkind, d.stxdndistinct
  FROM pg_statistic_ext s, pg_statistic_ext_data d
 WHERE s.stxrelid = 'ndistinct'::regclass
   AND d.stxoid = s.oid;

-- dropping the statistics results in under-estimates
SELECT * FROM check_estimated_rows('SELECT COUNT(*) FROM ndistinct GROUP BY a, b');

SELECT * FROM check_estimated_rows('SELECT COUNT(*) FROM ndistinct GROUP BY a, b, c');

SELECT * FROM check_estimated_rows('SELECT COUNT(*) FROM ndistinct GROUP BY a, b, c, d');

SELECT * FROM check_estimated_rows('SELECT COUNT(*) FROM ndistinct GROUP BY b, c, d');

SELECT * FROM check_estimated_rows('SELECT COUNT(*) FROM ndistinct GROUP BY a, d');

SELECT * FROM check_estimated_rows('SELECT COUNT(*) FROM ndistinct GROUP BY a, b, (a+1)');

SELECT * FROM check_estimated_rows('SELECT COUNT(*) FROM ndistinct GROUP BY (a+1), (b+100)');

SELECT * FROM check_estimated_rows('SELECT COUNT(*) FROM ndistinct GROUP BY (a+1), (b+100), (2*c)');

SELECT * FROM check_estimated_rows('SELECT COUNT(*) FROM ndistinct GROUP BY a, (a+1), (b+100)');

-- ndistinct estimates with statistics on expressions
SELECT * FROM check_estimated_rows('SELECT COUNT(*) FROM ndistinct GROUP BY (a+1), (b+100)');

SELECT * FROM check_estimated_rows('SELECT COUNT(*) FROM ndistinct GROUP BY (a+1), (b+100), (2*c)');

SELECT * FROM check_estimated_rows('SELECT COUNT(*) FROM ndistinct GROUP BY a, (a+1), (b+100)');

CREATE STATISTICS s10 (ndistinct) ON (a+1), (b+100), (2*c) FROM ndistinct;

ANALYZE ndistinct;

SELECT s.stxkind, d.stxdndistinct
  FROM pg_statistic_ext s, pg_statistic_ext_data d
 WHERE s.stxrelid = 'ndistinct'::regclass
   AND d.stxoid = s.oid;

SELECT * FROM check_estimated_rows('SELECT COUNT(*) FROM ndistinct GROUP BY (a+1), (b+100)');

SELECT * FROM check_estimated_rows('SELECT COUNT(*) FROM ndistinct GROUP BY (a+1), (b+100), (2*c)');

SELECT * FROM check_estimated_rows('SELECT COUNT(*) FROM ndistinct GROUP BY a, (a+1), (b+100)');

DROP STATISTICS s10;

-- a mix of attributes and expressions
SELECT * FROM check_estimated_rows('SELECT COUNT(*) FROM ndistinct GROUP BY a, b');

SELECT * FROM check_estimated_rows('SELECT COUNT(*) FROM ndistinct GROUP BY a, (2*c)');

SELECT * FROM check_estimated_rows('SELECT COUNT(*) FROM ndistinct GROUP BY a, b, (2*c)');

CREATE STATISTICS s10 (ndistinct) ON a, b, (2*c) FROM ndistinct;

ANALYZE ndistinct;

SELECT s.stxkind, d.stxdndistinct
  FROM pg_statistic_ext s, pg_statistic_ext_data d
 WHERE s.stxrelid = 'ndistinct'::regclass
   AND d.stxoid = s.oid;

SELECT * FROM check_estimated_rows('SELECT COUNT(*) FROM ndistinct GROUP BY a, b');

SELECT * FROM check_estimated_rows('SELECT COUNT(*) FROM ndistinct GROUP BY a, (2*c)');

SELECT * FROM check_estimated_rows('SELECT COUNT(*) FROM ndistinct GROUP BY a, b, (2*c)');

DROP STATISTICS s10;

-- combination of multiple ndistinct statistics, with/without expressions
TRUNCATE ndistinct;

-- two mostly independent groups of columns
INSERT INTO ndistinct (a, b, c, d)
     SELECT mod(i,3), mod(i,9), mod(i,5), mod(i,20)
       FROM generate_series(1,1000) s(i);

ANALYZE ndistinct;

SELECT * FROM check_estimated_rows('SELECT COUNT(*) FROM ndistinct GROUP BY a, b');

SELECT * FROM check_estimated_rows('SELECT COUNT(*) FROM ndistinct GROUP BY a, (b+1)');

SELECT * FROM check_estimated_rows('SELECT COUNT(*) FROM ndistinct GROUP BY (a*5), b');

SELECT * FROM check_estimated_rows('SELECT COUNT(*) FROM ndistinct GROUP BY (a*5), (b+1)');

SELECT * FROM check_estimated_rows('SELECT COUNT(*) FROM ndistinct GROUP BY (a*5), (b+1), c');

SELECT * FROM check_estimated_rows('SELECT COUNT(*) FROM ndistinct GROUP BY a, b, (c*10)');

SELECT * FROM check_estimated_rows('SELECT COUNT(*) FROM ndistinct GROUP BY a, (b+1), c, (d - 1)');

-- basic statistics on both attributes (no expressions)
CREATE STATISTICS s11 (ndistinct) ON a, b FROM ndistinct;

CREATE STATISTICS s12 (ndistinct) ON c, d FROM ndistinct;

ANALYZE ndistinct;

SELECT * FROM check_estimated_rows('SELECT COUNT(*) FROM ndistinct GROUP BY a, b');

SELECT * FROM check_estimated_rows('SELECT COUNT(*) FROM ndistinct GROUP BY a, (b+1)');

SELECT * FROM check_estimated_rows('SELECT COUNT(*) FROM ndistinct GROUP BY (a*5), b');

SELECT * FROM check_estimated_rows('SELECT COUNT(*) FROM ndistinct GROUP BY (a*5), (b+1)');

SELECT * FROM check_estimated_rows('SELECT COUNT(*) FROM ndistinct GROUP BY (a*5), (b+1), c');

SELECT * FROM check_estimated_rows('SELECT COUNT(*) FROM ndistinct GROUP BY a, b, (c*10)');

SELECT * FROM check_estimated_rows('SELECT COUNT(*) FROM ndistinct GROUP BY a, (b+1), c, (d - 1)');


-- replace the second statistics by statistics on expressions

DROP STATISTICS s12;

CREATE STATISTICS s12 (ndistinct) ON (c * 10), (d - 1) FROM ndistinct;

ANALYZE ndistinct;

SELECT * FROM check_estimated_rows('SELECT COUNT(*) FROM ndistinct GROUP BY a, b');

SELECT * FROM check_estimated_rows('SELECT COUNT(*) FROM ndistinct GROUP BY a, (b+1)');

SELECT * FROM check_estimated_rows('SELECT COUNT(*) FROM ndistinct GROUP BY (a*5), b');

SELECT * FROM check_estimated_rows('SELECT COUNT(*) FROM ndistinct GROUP BY (a*5), (b+1)');

SELECT * FROM check_estimated_rows('SELECT COUNT(*) FROM ndistinct GROUP BY (a*5), (b+1), c');

SELECT * FROM check_estimated_rows('SELECT COUNT(*) FROM ndistinct GROUP BY a, b, (c*10)');

SELECT * FROM check_estimated_rows('SELECT COUNT(*) FROM ndistinct GROUP BY a, (b+1), c, (d - 1)');


-- replace the second statistics by statistics on both attributes and expressions

DROP STATISTICS s12;

CREATE STATISTICS s12 (ndistinct) ON c, d, (c * 10), (d - 1) FROM ndistinct;

ANALYZE ndistinct;

SELECT * FROM check_estimated_rows('SELECT COUNT(*) FROM ndistinct GROUP BY a, b');

SELECT * FROM check_estimated_rows('SELECT COUNT(*) FROM ndistinct GROUP BY a, (b+1)');

SELECT * FROM check_estimated_rows('SELECT COUNT(*) FROM ndistinct GROUP BY (a*5), b');

SELECT * FROM check_estimated_rows('SELECT COUNT(*) FROM ndistinct GROUP BY (a*5), (b+1)');

SELECT * FROM check_estimated_rows('SELECT COUNT(*) FROM ndistinct GROUP BY (a*5), (b+1), c');

SELECT * FROM check_estimated_rows('SELECT COUNT(*) FROM ndistinct GROUP BY a, b, (c*10)');

SELECT * FROM check_estimated_rows('SELECT COUNT(*) FROM ndistinct GROUP BY a, (b+1), c, (d - 1)');


-- replace the other statistics by statistics on both attributes and expressions

DROP STATISTICS s11;

CREATE STATISTICS s11 (ndistinct) ON a, b, (a*5), (b+1) FROM ndistinct;

ANALYZE ndistinct;

SELECT * FROM check_estimated_rows('SELECT COUNT(*) FROM ndistinct GROUP BY a, b');

SELECT * FROM check_estimated_rows('SELECT COUNT(*) FROM ndistinct GROUP BY a, (b+1)');

SELECT * FROM check_estimated_rows('SELECT COUNT(*) FROM ndistinct GROUP BY (a*5), b');

SELECT * FROM check_estimated_rows('SELECT COUNT(*) FROM ndistinct GROUP BY (a*5), (b+1)');

SELECT * FROM check_estimated_rows('SELECT COUNT(*) FROM ndistinct GROUP BY (a*5), (b+1), c');

SELECT * FROM check_estimated_rows('SELECT COUNT(*) FROM ndistinct GROUP BY a, b, (c*10)');

SELECT * FROM check_estimated_rows('SELECT COUNT(*) FROM ndistinct GROUP BY a, (b+1), c, (d - 1)');


-- replace statistics by somewhat overlapping ones (this expected to get worse estimate
-- because the first statistics shall be applied to 3 columns, and the second one can't
-- be really applied)

DROP STATISTICS s11;
DROP STATISTICS s12;

CREATE STATISTICS s11 (ndistinct) ON a, b, (a*5), (b+1) FROM ndistinct;
CREATE STATISTICS s12 (ndistinct) ON a, (b+1), (c * 10) FROM ndistinct;

ANALYZE ndistinct;

SELECT * FROM check_estimated_rows('SELECT COUNT(*) FROM ndistinct GROUP BY a, b');

SELECT * FROM check_estimated_rows('SELECT COUNT(*) FROM ndistinct GROUP BY a, (b+1)');

SELECT * FROM check_estimated_rows('SELECT COUNT(*) FROM ndistinct GROUP BY (a*5), b');

SELECT * FROM check_estimated_rows('SELECT COUNT(*) FROM ndistinct GROUP BY (a*5), (b+1)');

SELECT * FROM check_estimated_rows('SELECT COUNT(*) FROM ndistinct GROUP BY (a*5), (b+1), c');

SELECT * FROM check_estimated_rows('SELECT COUNT(*) FROM ndistinct GROUP BY a, b, (c*10)');

SELECT * FROM check_estimated_rows('SELECT COUNT(*) FROM ndistinct GROUP BY a, (b+1), c, (d - 1)');

DROP STATISTICS s11;
DROP STATISTICS s12;

-- functional dependencies tests
CREATE TABLE functional_dependencies (
    filler1 TEXT,
    filler2 NUMERIC,
    a INT,
    b TEXT,
    filler3 DATE,
    c INT,
    d TEXT
)
WITH (autovacuum_enabled = off);

CREATE INDEX fdeps_ab_idx ON functional_dependencies (a, b);
CREATE INDEX fdeps_abc_idx ON functional_dependencies (a, b, c);

-- random data (no functional dependencies)
INSERT INTO functional_dependencies (a, b, c, filler1)
     SELECT mod(i, 5), mod(i, 7), mod(i, 11), i FROM generate_series(1,1000) s(i);

ANALYZE functional_dependencies;

SELECT * FROM check_estimated_rows('SELECT * FROM functional_dependencies WHERE a = 1 AND b = ''1''');

SELECT * FROM check_estimated_rows('SELECT * FROM functional_dependencies WHERE a = 1 AND b = ''1'' AND c = 1');

-- create statistics
CREATE STATISTICS func_deps_stat (dependencies) ON a, b, c FROM functional_dependencies;

ANALYZE functional_dependencies;

SELECT * FROM check_estimated_rows('SELECT * FROM functional_dependencies WHERE a = 1 AND b = ''1''');

SELECT * FROM check_estimated_rows('SELECT * FROM functional_dependencies WHERE a = 1 AND b = ''1'' AND c = 1');

-- a => b, a => c, b => c
TRUNCATE functional_dependencies;
DROP STATISTICS func_deps_stat;

-- now do the same thing, but with expressions
INSERT INTO functional_dependencies (a, b, c, filler1)
     SELECT i, i, i, i FROM generate_series(1,5000) s(i);

ANALYZE functional_dependencies;

SELECT * FROM check_estimated_rows('SELECT * FROM functional_dependencies WHERE mod(a, 11) = 1 AND mod(b::int, 13) = 1');

SELECT * FROM check_estimated_rows('SELECT * FROM functional_dependencies WHERE mod(a, 11) = 1 AND mod(b::int, 13) = 1 AND mod(c, 7) = 1');

-- create statistics
CREATE STATISTICS func_deps_stat (dependencies) ON (mod(a,11)), (mod(b::int, 13)), (mod(c, 7)) FROM functional_dependencies;

ANALYZE functional_dependencies;

SELECT * FROM check_estimated_rows('SELECT * FROM functional_dependencies WHERE mod(a, 11) = 1 AND mod(b::int, 13) = 1');

SELECT * FROM check_estimated_rows('SELECT * FROM functional_dependencies WHERE mod(a, 11) = 1 AND mod(b::int, 13) = 1 AND mod(c, 7) = 1');

-- a => b, a => c, b => c
TRUNCATE functional_dependencies;
DROP STATISTICS func_deps_stat;

INSERT INTO functional_dependencies (a, b, c, filler1)
     SELECT mod(i,100), mod(i,50), mod(i,25), i FROM generate_series(1,5000) s(i);

ANALYZE functional_dependencies;

SELECT * FROM check_estimated_rows('SELECT * FROM functional_dependencies WHERE a = 1 AND b = ''1''');

SELECT * FROM check_estimated_rows('SELECT * FROM functional_dependencies WHERE a = 1 AND b = ''1'' AND c = 1');

-- IN
SELECT * FROM check_estimated_rows('SELECT * FROM functional_dependencies WHERE a IN (1, 51) AND b = ''1''');

SELECT * FROM check_estimated_rows('SELECT * FROM functional_dependencies WHERE a IN (1, 51) AND b IN (''1'', ''2'')');

SELECT * FROM check_estimated_rows('SELECT * FROM functional_dependencies WHERE a IN (1, 2, 51, 52) AND b IN (''1'', ''2'')');

SELECT * FROM check_estimated_rows('SELECT * FROM functional_dependencies WHERE a IN (1, 2, 51, 52) AND b = ''1''');

SELECT * FROM check_estimated_rows('SELECT * FROM functional_dependencies WHERE a IN (1, 26, 51, 76) AND b IN (''1'', ''26'') AND c = 1');

SELECT * FROM check_estimated_rows('SELECT * FROM functional_dependencies WHERE a IN (1, 26, 51, 76) AND b IN (''1'', ''26'') AND c IN (1)');

SELECT * FROM check_estimated_rows('SELECT * FROM functional_dependencies WHERE a IN (1, 2, 26, 27, 51, 52, 76, 77) AND b IN (''1'', ''2'', ''26'', ''27'') AND c IN (1, 2)');

-- OR clauses referencing the same attribute
SELECT * FROM check_estimated_rows('SELECT * FROM functional_dependencies WHERE (a = 1 OR a = 51) AND b = ''1''');

SELECT * FROM check_estimated_rows('SELECT * FROM functional_dependencies WHERE (a = 1 OR a = 51) AND (b = ''1'' OR b = ''2'')');

SELECT * FROM check_estimated_rows('SELECT * FROM functional_dependencies WHERE (a = 1 OR a = 2 OR a = 51 OR a = 52) AND (b = ''1'' OR b = ''2'')');

-- OR clauses referencing different attributes
SELECT * FROM check_estimated_rows('SELECT * FROM functional_dependencies WHERE (a = 1 OR b = ''1'') AND b = ''1''');

-- ANY
SELECT * FROM check_estimated_rows('SELECT * FROM functional_dependencies WHERE a = ANY (ARRAY[1, 51]) AND b = ''1''');

SELECT * FROM check_estimated_rows('SELECT * FROM functional_dependencies WHERE a = ANY (ARRAY[1, 51]) AND b = ANY (ARRAY[''1'', ''2''])');

SELECT * FROM check_estimated_rows('SELECT * FROM functional_dependencies WHERE a = ANY (ARRAY[1, 2, 51, 52]) AND b = ANY (ARRAY[''1'', ''2''])');

SELECT * FROM check_estimated_rows('SELECT * FROM functional_dependencies WHERE a = ANY (ARRAY[1, 26, 51, 76]) AND b = ANY (ARRAY[''1'', ''26'']) AND c = 1');

SELECT * FROM check_estimated_rows('SELECT * FROM functional_dependencies WHERE a = ANY (ARRAY[1, 26, 51, 76]) AND b = ANY (ARRAY[''1'', ''26'']) AND c = ANY (ARRAY[1])');

SELECT * FROM check_estimated_rows('SELECT * FROM functional_dependencies WHERE a = ANY (ARRAY[1, 2, 26, 27, 51, 52, 76, 77]) AND b = ANY (ARRAY[''1'', ''2'', ''26'', ''27'']) AND c = ANY (ARRAY[1, 2])');

-- ANY with inequalities should not benefit from functional dependencies
SELECT * FROM check_estimated_rows('SELECT * FROM functional_dependencies WHERE a < ANY (ARRAY[1, 51]) AND b > ''1''');

SELECT * FROM check_estimated_rows('SELECT * FROM functional_dependencies WHERE a >= ANY (ARRAY[1, 51]) AND b <= ANY (ARRAY[''1'', ''2''])');

SELECT * FROM check_estimated_rows('SELECT * FROM functional_dependencies WHERE a <= ANY (ARRAY[1, 2, 51, 52]) AND b >= ANY (ARRAY[''1'', ''2''])');

-- ALL (should not benefit from functional dependencies)
SELECT * FROM check_estimated_rows('SELECT * FROM functional_dependencies WHERE a IN (1, 51) AND b = ALL (ARRAY[''1''])');

SELECT * FROM check_estimated_rows('SELECT * FROM functional_dependencies WHERE a IN (1, 51) AND b = ALL (ARRAY[''1'', ''2''])');

SELECT * FROM check_estimated_rows('SELECT * FROM functional_dependencies WHERE a IN (1, 2, 51, 52) AND b = ALL (ARRAY[''1'', ''2''])');

-- create statistics
CREATE STATISTICS func_deps_stat (dependencies) ON a, b, c FROM functional_dependencies;

ANALYZE functional_dependencies;

-- print the detected dependencies
SELECT dependencies FROM pg_stats_ext WHERE statistics_name = 'func_deps_stat';

SELECT * FROM check_estimated_rows('SELECT * FROM functional_dependencies WHERE a = 1 AND b = ''1''');

SELECT * FROM check_estimated_rows('SELECT * FROM functional_dependencies WHERE a = 1 AND b = ''1'' AND c = 1');

-- IN
SELECT * FROM check_estimated_rows('SELECT * FROM functional_dependencies WHERE a IN (1, 51) AND b = ''1''');

SELECT * FROM check_estimated_rows('SELECT * FROM functional_dependencies WHERE a IN (1, 51) AND b IN (''1'', ''2'')');

SELECT * FROM check_estimated_rows('SELECT * FROM functional_dependencies WHERE a IN (1, 2, 51, 52) AND b IN (''1'', ''2'')');

SELECT * FROM check_estimated_rows('SELECT * FROM functional_dependencies WHERE a IN (1, 2, 51, 52) AND b = ''1''');

SELECT * FROM check_estimated_rows('SELECT * FROM functional_dependencies WHERE a IN (1, 26, 51, 76) AND b IN (''1'', ''26'') AND c = 1');

SELECT * FROM check_estimated_rows('SELECT * FROM functional_dependencies WHERE a IN (1, 26, 51, 76) AND b IN (''1'', ''26'') AND c IN (1)');

SELECT * FROM check_estimated_rows('SELECT * FROM functional_dependencies WHERE a IN (1, 2, 26, 27, 51, 52, 76, 77) AND b IN (''1'', ''2'', ''26'', ''27'') AND c IN (1, 2)');

-- OR clauses referencing the same attribute
SELECT * FROM check_estimated_rows('SELECT * FROM functional_dependencies WHERE (a = 1 OR a = 51) AND b = ''1''');

SELECT * FROM check_estimated_rows('SELECT * FROM functional_dependencies WHERE (a = 1 OR a = 51) AND (b = ''1'' OR b = ''2'')');

SELECT * FROM check_estimated_rows('SELECT * FROM functional_dependencies WHERE (a = 1 OR a = 2 OR a = 51 OR a = 52) AND (b = ''1'' OR b = ''2'')');

-- OR clauses referencing different attributes are incompatible
SELECT * FROM check_estimated_rows('SELECT * FROM functional_dependencies WHERE (a = 1 OR b = ''1'') AND b = ''1''');

-- ANY
SELECT * FROM check_estimated_rows('SELECT * FROM functional_dependencies WHERE a = ANY (ARRAY[1, 51]) AND b = ''1''');

SELECT * FROM check_estimated_rows('SELECT * FROM functional_dependencies WHERE a = ANY (ARRAY[1, 51]) AND b = ANY (ARRAY[''1'', ''2''])');

SELECT * FROM check_estimated_rows('SELECT * FROM functional_dependencies WHERE a = ANY (ARRAY[1, 2, 51, 52]) AND b = ANY (ARRAY[''1'', ''2''])');

SELECT * FROM check_estimated_rows('SELECT * FROM functional_dependencies WHERE a = ANY (ARRAY[1, 26, 51, 76]) AND b = ANY (ARRAY[''1'', ''26'']) AND c = 1');

SELECT * FROM check_estimated_rows('SELECT * FROM functional_dependencies WHERE a = ANY (ARRAY[1, 26, 51, 76]) AND b = ANY (ARRAY[''1'', ''26'']) AND c = ANY (ARRAY[1])');

SELECT * FROM check_estimated_rows('SELECT * FROM functional_dependencies WHERE a = ANY (ARRAY[1, 2, 26, 27, 51, 52, 76, 77]) AND b = ANY (ARRAY[''1'', ''2'', ''26'', ''27'']) AND c = ANY (ARRAY[1, 2])');

-- ANY with inequalities should not benefit from functional dependencies
SELECT * FROM check_estimated_rows('SELECT * FROM functional_dependencies WHERE a < ANY (ARRAY[1, 51]) AND b > ''1''');

SELECT * FROM check_estimated_rows('SELECT * FROM functional_dependencies WHERE a >= ANY (ARRAY[1, 51]) AND b <= ANY (ARRAY[''1'', ''2''])');

SELECT * FROM check_estimated_rows('SELECT * FROM functional_dependencies WHERE a <= ANY (ARRAY[1, 2, 51, 52]) AND b >= ANY (ARRAY[''1'', ''2''])');

-- ALL (should not benefit from functional dependencies)
SELECT * FROM check_estimated_rows('SELECT * FROM functional_dependencies WHERE a IN (1, 51) AND b = ALL (ARRAY[''1''])');

SELECT * FROM check_estimated_rows('SELECT * FROM functional_dependencies WHERE a IN (1, 51) AND b = ALL (ARRAY[''1'', ''2''])');

SELECT * FROM check_estimated_rows('SELECT * FROM functional_dependencies WHERE a IN (1, 2, 51, 52) AND b = ALL (ARRAY[''1'', ''2''])');

-- changing the type of column c causes all its stats to be dropped, reverting
-- to default estimates without any statistics, i.e. 0.5% selectivity for each
-- condition
ALTER TABLE functional_dependencies ALTER COLUMN c TYPE numeric;

SELECT * FROM check_estimated_rows('SELECT * FROM functional_dependencies WHERE a = 1 AND b = ''1'' AND c = 1');

ANALYZE functional_dependencies;

SELECT * FROM check_estimated_rows('SELECT * FROM functional_dependencies WHERE a = 1 AND b = ''1'' AND c = 1');

DROP STATISTICS func_deps_stat;

-- now try functional dependencies with expressions

SELECT * FROM check_estimated_rows('SELECT * FROM functional_dependencies WHERE (a * 2) = 2 AND upper(b) = ''1''');

SELECT * FROM check_estimated_rows('SELECT * FROM functional_dependencies WHERE (a * 2) = 2 AND upper(b) = ''1'' AND (c + 1) = 2');

-- IN
SELECT * FROM check_estimated_rows('SELECT * FROM functional_dependencies WHERE (a * 2) IN (2, 102) AND upper(b) = ''1''');

SELECT * FROM check_estimated_rows('SELECT * FROM functional_dependencies WHERE (a * 2) IN (2, 102) AND upper(b) IN (''1'', ''2'')');

SELECT * FROM check_estimated_rows('SELECT * FROM functional_dependencies WHERE (a * 2) IN (2, 4, 102, 104) AND upper(b) IN (''1'', ''2'')');

SELECT * FROM check_estimated_rows('SELECT * FROM functional_dependencies WHERE (a * 2) IN (2, 4, 102, 104) AND upper(b) = ''1''');

SELECT * FROM check_estimated_rows('SELECT * FROM functional_dependencies WHERE (a * 2) IN (2, 52, 102, 152) AND upper(b) IN (''1'', ''26'') AND (c + 1) = 2');

SELECT * FROM check_estimated_rows('SELECT * FROM functional_dependencies WHERE (a * 2) IN (2, 52, 102, 152) AND upper(b) IN (''1'', ''26'') AND (c + 1) IN (2)');

SELECT * FROM check_estimated_rows('SELECT * FROM functional_dependencies WHERE (a * 2) IN (2, 4, 52, 54, 102, 104, 152, 154) AND upper(b) IN (''1'', ''2'', ''26'', ''27'') AND (c + 1) IN (2, 3)');

-- OR clauses referencing the same attribute
SELECT * FROM check_estimated_rows('SELECT * FROM functional_dependencies WHERE ((a * 2) = 2 OR (a * 2) = 102) AND upper(b) = ''1''');

SELECT * FROM check_estimated_rows('SELECT * FROM functional_dependencies WHERE ((a * 2) = 2 OR (a * 2) = 102) AND (upper(b) = ''1'' OR upper(b) = ''2'')');

SELECT * FROM check_estimated_rows('SELECT * FROM functional_dependencies WHERE ((a * 2) = 2 OR (a * 2) = 4 OR (a * 2) = 102 OR (a * 2) = 104) AND (upper(b) = ''1'' OR upper(b) = ''2'')');

-- OR clauses referencing different attributes
SELECT * FROM check_estimated_rows('SELECT * FROM functional_dependencies WHERE ((a * 2) = 2 OR upper(b) = ''1'') AND upper(b) = ''1''');

-- ANY
SELECT * FROM check_estimated_rows('SELECT * FROM functional_dependencies WHERE (a * 2) = ANY (ARRAY[2, 102]) AND upper(b) = ''1''');

SELECT * FROM check_estimated_rows('SELECT * FROM functional_dependencies WHERE (a * 2) = ANY (ARRAY[2, 102]) AND upper(b) = ANY (ARRAY[''1'', ''2''])');

SELECT * FROM check_estimated_rows('SELECT * FROM functional_dependencies WHERE (a * 2) = ANY (ARRAY[2, 4, 102, 104]) AND upper(b) = ANY (ARRAY[''1'', ''2''])');

SELECT * FROM check_estimated_rows('SELECT * FROM functional_dependencies WHERE (a * 2) = ANY (ARRAY[2, 52, 102, 152]) AND upper(b) = ANY (ARRAY[''1'', ''26'']) AND (c + 1) = 2');

SELECT * FROM check_estimated_rows('SELECT * FROM functional_dependencies WHERE (a * 2) = ANY (ARRAY[2, 52, 102, 152]) AND upper(b) = ANY (ARRAY[''1'', ''26'']) AND (c + 1) = ANY (ARRAY[2])');

SELECT * FROM check_estimated_rows('SELECT * FROM functional_dependencies WHERE (a * 2) = ANY (ARRAY[2, 4, 52, 54, 102, 104, 152, 154]) AND upper(b) = ANY (ARRAY[''1'', ''2'', ''26'', ''27'']) AND (c + 1) = ANY (ARRAY[2, 3])');

-- ANY with inequalities should not benefit from functional dependencies
-- the estimates however improve thanks to having expression statistics
SELECT * FROM check_estimated_rows('SELECT * FROM functional_dependencies WHERE (a * 2) < ANY (ARRAY[2, 102]) AND upper(b) > ''1''');

SELECT * FROM check_estimated_rows('SELECT * FROM functional_dependencies WHERE (a * 2) >= ANY (ARRAY[2, 102]) AND upper(b) <= ANY (ARRAY[''1'', ''2''])');

SELECT * FROM check_estimated_rows('SELECT * FROM functional_dependencies WHERE (a * 2) <= ANY (ARRAY[2, 4, 102, 104]) AND upper(b) >= ANY (ARRAY[''1'', ''2''])');

-- ALL (should not benefit from functional dependencies)
SELECT * FROM check_estimated_rows('SELECT * FROM functional_dependencies WHERE (a * 2) IN (2, 102) AND upper(b) = ALL (ARRAY[''1''])');

SELECT * FROM check_estimated_rows('SELECT * FROM functional_dependencies WHERE (a * 2) IN (2, 102) AND upper(b) = ALL (ARRAY[''1'', ''2''])');

SELECT * FROM check_estimated_rows('SELECT * FROM functional_dependencies WHERE (a * 2) IN (2, 4, 102, 104) AND upper(b) = ALL (ARRAY[''1'', ''2''])');

-- create statistics on expressions
CREATE STATISTICS func_deps_stat (dependencies) ON (a * 2), upper(b), (c + 1) FROM functional_dependencies;

ANALYZE functional_dependencies;

-- print the detected dependencies
SELECT dependencies FROM pg_stats_ext WHERE statistics_name = 'func_deps_stat';

SELECT * FROM check_estimated_rows('SELECT * FROM functional_dependencies WHERE (a * 2) = 2 AND upper(b) = ''1''');

SELECT * FROM check_estimated_rows('SELECT * FROM functional_dependencies WHERE (a * 2) = 2 AND upper(b) = ''1'' AND (c + 1) = 2');

-- IN
SELECT * FROM check_estimated_rows('SELECT * FROM functional_dependencies WHERE (a * 2) IN (2, 102) AND upper(b) = ''1''');

SELECT * FROM check_estimated_rows('SELECT * FROM functional_dependencies WHERE (a * 2) IN (2, 102) AND upper(b) IN (''1'', ''2'')');

SELECT * FROM check_estimated_rows('SELECT * FROM functional_dependencies WHERE (a * 2) IN (2, 4, 102, 104) AND upper(b) IN (''1'', ''2'')');

SELECT * FROM check_estimated_rows('SELECT * FROM functional_dependencies WHERE (a * 2) IN (2, 4, 102, 104) AND upper(b) = ''1''');

SELECT * FROM check_estimated_rows('SELECT * FROM functional_dependencies WHERE (a * 2) IN (2, 52, 102, 152) AND upper(b) IN (''1'', ''26'') AND (c + 1) = 2');

SELECT * FROM check_estimated_rows('SELECT * FROM functional_dependencies WHERE (a * 2) IN (2, 52, 102, 152) AND upper(b) IN (''1'', ''26'') AND (c + 1) IN (2)');

SELECT * FROM check_estimated_rows('SELECT * FROM functional_dependencies WHERE (a * 2) IN (2, 4, 52, 54, 102, 104, 152, 154) AND upper(b) IN (''1'', ''2'', ''26'', ''27'') AND (c + 1) IN (2, 3)');

-- OR clauses referencing the same attribute
SELECT * FROM check_estimated_rows('SELECT * FROM functional_dependencies WHERE ((a * 2) = 2 OR (a * 2) = 102) AND upper(b) = ''1''');

SELECT * FROM check_estimated_rows('SELECT * FROM functional_dependencies WHERE ((a * 2) = 2 OR (a * 2) = 102) AND (upper(b) = ''1'' OR upper(b) = ''2'')');

SELECT * FROM check_estimated_rows('SELECT * FROM functional_dependencies WHERE ((a * 2) = 2 OR (a * 2) = 4 OR (a * 2) = 102 OR (a * 2) = 104) AND (upper(b) = ''1'' OR upper(b) = ''2'')');

-- OR clauses referencing different attributes
SELECT * FROM check_estimated_rows('SELECT * FROM functional_dependencies WHERE ((a * 2) = 2 OR upper(b) = ''1'') AND upper(b) = ''1''');

-- ANY
SELECT * FROM check_estimated_rows('SELECT * FROM functional_dependencies WHERE (a * 2) = ANY (ARRAY[2, 102]) AND upper(b) = ''1''');

SELECT * FROM check_estimated_rows('SELECT * FROM functional_dependencies WHERE (a * 2) = ANY (ARRAY[2, 102]) AND upper(b) = ANY (ARRAY[''1'', ''2''])');

SELECT * FROM check_estimated_rows('SELECT * FROM functional_dependencies WHERE (a * 2) = ANY (ARRAY[2, 4, 102, 104]) AND upper(b) = ANY (ARRAY[''1'', ''2''])');

SELECT * FROM check_estimated_rows('SELECT * FROM functional_dependencies WHERE (a * 2) = ANY (ARRAY[2, 52, 102, 152]) AND upper(b) = ANY (ARRAY[''1'', ''26'']) AND (c + 1) = 2');

SELECT * FROM check_estimated_rows('SELECT * FROM functional_dependencies WHERE (a * 2) = ANY (ARRAY[2, 52, 102, 152]) AND upper(b) = ANY (ARRAY[''1'', ''26'']) AND (c + 1) = ANY (ARRAY[2])');

SELECT * FROM check_estimated_rows('SELECT * FROM functional_dependencies WHERE (a * 2) = ANY (ARRAY[2, 4, 52, 54, 102, 104, 152, 154]) AND upper(b) = ANY (ARRAY[''1'', ''2'', ''26'', ''27'']) AND (c + 1) = ANY (ARRAY[2, 3])');

-- ANY with inequalities should not benefit from functional dependencies
-- the estimates however improve thanks to having expression statistics
SELECT * FROM check_estimated_rows('SELECT * FROM functional_dependencies WHERE (a * 2) < ANY (ARRAY[2, 102]) AND upper(b) > ''1''');

SELECT * FROM check_estimated_rows('SELECT * FROM functional_dependencies WHERE (a * 2) >= ANY (ARRAY[2, 102]) AND upper(b) <= ANY (ARRAY[''1'', ''2''])');

SELECT * FROM check_estimated_rows('SELECT * FROM functional_dependencies WHERE (a * 2) <= ANY (ARRAY[2, 4, 102, 104]) AND upper(b) >= ANY (ARRAY[''1'', ''2''])');

-- ALL (should not benefit from functional dependencies)
SELECT * FROM check_estimated_rows('SELECT * FROM functional_dependencies WHERE (a * 2) IN (2, 102) AND upper(b) = ALL (ARRAY[''1''])');

SELECT * FROM check_estimated_rows('SELECT * FROM functional_dependencies WHERE (a * 2) IN (2, 102) AND upper(b) = ALL (ARRAY[''1'', ''2''])');

SELECT * FROM check_estimated_rows('SELECT * FROM functional_dependencies WHERE (a * 2) IN (2, 4, 102, 104) AND upper(b) = ALL (ARRAY[''1'', ''2''])');

-- check the ability to use multiple functional dependencies
CREATE TABLE functional_dependencies_multi (
	a INTEGER,
	b INTEGER,
	c INTEGER,
	d INTEGER
)
WITH (autovacuum_enabled = off);

INSERT INTO functional_dependencies_multi (a, b, c, d)
    SELECT
         mod(i,7),
         mod(i,7),
         mod(i,11),
         mod(i,11)
    FROM generate_series(1,5000) s(i);

ANALYZE functional_dependencies_multi;

-- estimates without any functional dependencies
SELECT * FROM check_estimated_rows('SELECT * FROM functional_dependencies_multi WHERE a = 0 AND b = 0');
SELECT * FROM check_estimated_rows('SELECT * FROM functional_dependencies_multi WHERE 0 = a AND 0 = b');
SELECT * FROM check_estimated_rows('SELECT * FROM functional_dependencies_multi WHERE c = 0 AND d = 0');
SELECT * FROM check_estimated_rows('SELECT * FROM functional_dependencies_multi WHERE a = 0 AND b = 0 AND c = 0 AND d = 0');
SELECT * FROM check_estimated_rows('SELECT * FROM functional_dependencies_multi WHERE 0 = a AND b = 0 AND 0 = c AND d = 0');

-- create separate functional dependencies
CREATE STATISTICS functional_dependencies_multi_1 (dependencies) ON a, b FROM functional_dependencies_multi;
CREATE STATISTICS functional_dependencies_multi_2 (dependencies) ON c, d FROM functional_dependencies_multi;

ANALYZE functional_dependencies_multi;

SELECT * FROM check_estimated_rows('SELECT * FROM functional_dependencies_multi WHERE a = 0 AND b = 0');
SELECT * FROM check_estimated_rows('SELECT * FROM functional_dependencies_multi WHERE 0 = a AND 0 = b');
SELECT * FROM check_estimated_rows('SELECT * FROM functional_dependencies_multi WHERE c = 0 AND d = 0');
SELECT * FROM check_estimated_rows('SELECT * FROM functional_dependencies_multi WHERE a = 0 AND b = 0 AND c = 0 AND d = 0');
SELECT * FROM check_estimated_rows('SELECT * FROM functional_dependencies_multi WHERE 0 = a AND b = 0 AND 0 = c AND d = 0');

DROP TABLE functional_dependencies_multi;

-- MCV lists
CREATE TABLE mcv_lists (
    filler1 TEXT,
    filler2 NUMERIC,
    a INT,
    b VARCHAR,
    filler3 DATE,
    c INT,
    d TEXT,
    ia INT[]
)
WITH (autovacuum_enabled = off);

-- random data (no MCV list)
INSERT INTO mcv_lists (a, b, c, filler1)
     SELECT mod(i,37), mod(i,41), mod(i,43), mod(i,47) FROM generate_series(1,5000) s(i);

ANALYZE mcv_lists;

SELECT * FROM check_estimated_rows('SELECT * FROM mcv_lists WHERE a = 1 AND b = ''1''');

SELECT * FROM check_estimated_rows('SELECT * FROM mcv_lists WHERE a = 1 AND b = ''1'' AND c = 1');

-- create statistics
CREATE STATISTICS mcv_lists_stats (mcv) ON a, b, c FROM mcv_lists;

ANALYZE mcv_lists;

SELECT * FROM check_estimated_rows('SELECT * FROM mcv_lists WHERE a = 1 AND b = ''1''');

SELECT * FROM check_estimated_rows('SELECT * FROM mcv_lists WHERE a = 1 AND b = ''1'' AND c = 1');

TRUNCATE mcv_lists;
DROP STATISTICS mcv_lists_stats;

-- random data (no MCV list), but with expression
INSERT INTO mcv_lists (a, b, c, filler1)
     SELECT i, i, i, i FROM generate_series(1,1000) s(i);

ANALYZE mcv_lists;

SELECT * FROM check_estimated_rows('SELECT * FROM mcv_lists WHERE mod(a,7) = 1 AND mod(b::int,11) = 1');

SELECT * FROM check_estimated_rows('SELECT * FROM mcv_lists WHERE mod(a,7) = 1 AND mod(b::int,11) = 1 AND mod(c,13) = 1');

-- create statistics
CREATE STATISTICS mcv_lists_stats (mcv) ON (mod(a,7)), (mod(b::int,11)), (mod(c,13)) FROM mcv_lists;

ANALYZE mcv_lists;

SELECT * FROM check_estimated_rows('SELECT * FROM mcv_lists WHERE mod(a,7) = 1 AND mod(b::int,11) = 1');

SELECT * FROM check_estimated_rows('SELECT * FROM mcv_lists WHERE mod(a,7) = 1 AND mod(b::int,11) = 1 AND mod(c,13) = 1');

-- 100 distinct combinations, all in the MCV list
TRUNCATE mcv_lists;
DROP STATISTICS mcv_lists_stats;

INSERT INTO mcv_lists (a, b, c, ia, filler1)
     SELECT mod(i,100), mod(i,50), mod(i,25), array[mod(i,25)], i
       FROM generate_series(1,5000) s(i);

ANALYZE mcv_lists;

SELECT * FROM check_estimated_rows('SELECT * FROM mcv_lists WHERE a = 1 AND b = ''1''');

SELECT * FROM check_estimated_rows('SELECT * FROM mcv_lists WHERE 1 = a AND ''1'' = b');

SELECT * FROM check_estimated_rows('SELECT * FROM mcv_lists WHERE a < 1 AND b < ''1''');

SELECT * FROM check_estimated_rows('SELECT * FROM mcv_lists WHERE 1 > a AND ''1'' > b');

SELECT * FROM check_estimated_rows('SELECT * FROM mcv_lists WHERE a <= 0 AND b <= ''0''');

SELECT * FROM check_estimated_rows('SELECT * FROM mcv_lists WHERE 0 >= a AND ''0'' >= b');

SELECT * FROM check_estimated_rows('SELECT * FROM mcv_lists WHERE a = 1 AND b = ''1'' AND c = 1');

SELECT * FROM check_estimated_rows('SELECT * FROM mcv_lists WHERE a < 5 AND b < ''1'' AND c < 5');

SELECT * FROM check_estimated_rows('SELECT * FROM mcv_lists WHERE a < 5 AND ''1'' > b AND 5 > c');

SELECT * FROM check_estimated_rows('SELECT * FROM mcv_lists WHERE a <= 4 AND b <= ''0'' AND c <= 4');

SELECT * FROM check_estimated_rows('SELECT * FROM mcv_lists WHERE 4 >= a AND ''0'' >= b AND 4 >= c');

SELECT * FROM check_estimated_rows('SELECT * FROM mcv_lists WHERE a = 1 OR b = ''1'' OR c = 1');

SELECT * FROM check_estimated_rows('SELECT * FROM mcv_lists WHERE a = 1 OR b = ''1'' OR c = 1 OR d IS NOT NULL');

SELECT * FROM check_estimated_rows('SELECT * FROM mcv_lists WHERE a IN (1, 2, 51, 52) AND b IN ( ''1'', ''2'')');

SELECT * FROM check_estimated_rows('SELECT * FROM mcv_lists WHERE a IN (1, 2, 51, 52, NULL) AND b IN ( ''1'', ''2'', NULL)');

SELECT * FROM check_estimated_rows('SELECT * FROM mcv_lists WHERE a = ANY (ARRAY[1, 2, 51, 52]) AND b = ANY (ARRAY[''1'', ''2''])');

SELECT * FROM check_estimated_rows('SELECT * FROM mcv_lists WHERE a = ANY (ARRAY[NULL, 1, 2, 51, 52]) AND b = ANY (ARRAY[''1'', ''2'', NULL])');

SELECT * FROM check_estimated_rows('SELECT * FROM mcv_lists WHERE a <= ANY (ARRAY[1, 2, 3]) AND b IN (''1'', ''2'', ''3'')');

SELECT * FROM check_estimated_rows('SELECT * FROM mcv_lists WHERE a <= ANY (ARRAY[1, NULL, 2, 3]) AND b IN (''1'', ''2'', NULL, ''3'')');

SELECT * FROM check_estimated_rows('SELECT * FROM mcv_lists WHERE a < ALL (ARRAY[4, 5]) AND c > ANY (ARRAY[1, 2, 3])');

SELECT * FROM check_estimated_rows('SELECT * FROM mcv_lists WHERE a < ALL (ARRAY[4, 5]) AND c > ANY (ARRAY[1, 2, 3, NULL])');

SELECT * FROM check_estimated_rows('SELECT * FROM mcv_lists WHERE a < ALL (ARRAY[4, 5]) AND b IN (''1'', ''2'', ''3'') AND c > ANY (ARRAY[1, 2, 3])');

SELECT * FROM check_estimated_rows('SELECT * FROM mcv_lists WHERE a < ALL (ARRAY[4, 5]) AND b IN (''1'', ''2'', NULL, ''3'') AND c > ANY (ARRAY[1, 2, NULL, 3])');

SELECT * FROM check_estimated_rows('SELECT * FROM mcv_lists WHERE a = ANY (ARRAY[4,5]) AND 4 = ANY(ia)');

-- create statistics
CREATE STATISTICS mcv_lists_stats (mcv) ON a, b, c, ia FROM mcv_lists;

ANALYZE mcv_lists;

SELECT * FROM check_estimated_rows('SELECT * FROM mcv_lists WHERE a = 1 AND b = ''1''');

SELECT * FROM check_estimated_rows('SELECT * FROM mcv_lists WHERE 1 = a AND ''1'' = b');

SELECT * FROM check_estimated_rows('SELECT * FROM mcv_lists WHERE a < 1 AND b < ''1''');

SELECT * FROM check_estimated_rows('SELECT * FROM mcv_lists WHERE 1 > a AND ''1'' > b');

SELECT * FROM check_estimated_rows('SELECT * FROM mcv_lists WHERE a <= 0 AND b <= ''0''');

SELECT * FROM check_estimated_rows('SELECT * FROM mcv_lists WHERE 0 >= a AND ''0'' >= b');

SELECT * FROM check_estimated_rows('SELECT * FROM mcv_lists WHERE a = 1 AND b = ''1'' AND c = 1');

SELECT * FROM check_estimated_rows('SELECT * FROM mcv_lists WHERE a < 5 AND b < ''1'' AND c < 5');

SELECT * FROM check_estimated_rows('SELECT * FROM mcv_lists WHERE a < 5 AND ''1'' > b AND 5 > c');

SELECT * FROM check_estimated_rows('SELECT * FROM mcv_lists WHERE a <= 4 AND b <= ''0'' AND c <= 4');

SELECT * FROM check_estimated_rows('SELECT * FROM mcv_lists WHERE 4 >= a AND ''0'' >= b AND 4 >= c');

SELECT * FROM check_estimated_rows('SELECT * FROM mcv_lists WHERE a = 1 OR b = ''1'' OR c = 1');

SELECT * FROM check_estimated_rows('SELECT * FROM mcv_lists WHERE a = 1 OR b = ''1'' OR c = 1 OR d IS NOT NULL');

SELECT * FROM check_estimated_rows('SELECT * FROM mcv_lists WHERE a = 1 OR b = ''1'' OR c = 1 OR d IS NOT NULL');

SELECT * FROM check_estimated_rows('SELECT * FROM mcv_lists WHERE a IN (1, 2, 51, 52) AND b IN ( ''1'', ''2'')');

SELECT * FROM check_estimated_rows('SELECT * FROM mcv_lists WHERE a IN (1, 2, 51, 52, NULL) AND b IN ( ''1'', ''2'', NULL)');

SELECT * FROM check_estimated_rows('SELECT * FROM mcv_lists WHERE a = ANY (ARRAY[1, 2, 51, 52]) AND b = ANY (ARRAY[''1'', ''2''])');

SELECT * FROM check_estimated_rows('SELECT * FROM mcv_lists WHERE a = ANY (ARRAY[NULL, 1, 2, 51, 52]) AND b = ANY (ARRAY[''1'', ''2'', NULL])');

SELECT * FROM check_estimated_rows('SELECT * FROM mcv_lists WHERE a <= ANY (ARRAY[1, 2, 3]) AND b IN (''1'', ''2'', ''3'')');

SELECT * FROM check_estimated_rows('SELECT * FROM mcv_lists WHERE a <= ANY (ARRAY[1, NULL, 2, 3]) AND b IN (''1'', ''2'', NULL, ''3'')');

SELECT * FROM check_estimated_rows('SELECT * FROM mcv_lists WHERE a < ALL (ARRAY[4, 5]) AND c > ANY (ARRAY[1, 2, 3])');

SELECT * FROM check_estimated_rows('SELECT * FROM mcv_lists WHERE a < ALL (ARRAY[4, 5]) AND c > ANY (ARRAY[1, 2, 3, NULL])');

SELECT * FROM check_estimated_rows('SELECT * FROM mcv_lists WHERE a < ALL (ARRAY[4, 5]) AND b IN (''1'', ''2'', ''3'') AND c > ANY (ARRAY[1, 2, 3])');

SELECT * FROM check_estimated_rows('SELECT * FROM mcv_lists WHERE a < ALL (ARRAY[4, 5]) AND b IN (''1'', ''2'', NULL, ''3'') AND c > ANY (ARRAY[1, 2, NULL, 3])');

SELECT * FROM check_estimated_rows('SELECT * FROM mcv_lists WHERE a = ANY (ARRAY[4,5]) AND 4 = ANY(ia)');

-- check change of unrelated column type does not reset the MCV statistics
ALTER TABLE mcv_lists ALTER COLUMN d TYPE VARCHAR(64);

SELECT d.stxdmcv IS NOT NULL
  FROM pg_statistic_ext s, pg_statistic_ext_data d
 WHERE s.stxname = 'mcv_lists_stats'
   AND d.stxoid = s.oid;

-- check change of column type resets the MCV statistics
ALTER TABLE mcv_lists ALTER COLUMN c TYPE numeric;

SELECT * FROM check_estimated_rows('SELECT * FROM mcv_lists WHERE a = 1 AND b = ''1''');

ANALYZE mcv_lists;

SELECT * FROM check_estimated_rows('SELECT * FROM mcv_lists WHERE a = 1 AND b = ''1''');


-- 100 distinct combinations, all in the MCV list, but with expressions
TRUNCATE mcv_lists;
DROP STATISTICS mcv_lists_stats;

INSERT INTO mcv_lists (a, b, c, filler1)
     SELECT i, i, i, i FROM generate_series(1,1000) s(i);

ANALYZE mcv_lists;

-- without any stats on the expressions, we have to use default selectivities, which
-- is why the estimates here are different from the pre-computed case above

SELECT * FROM check_estimated_rows('SELECT * FROM mcv_lists WHERE mod(a,20) = 1 AND mod(b::int,10) = 1');

SELECT * FROM check_estimated_rows('SELECT * FROM mcv_lists WHERE 1 = mod(a,20) AND 1 = mod(b::int,10)');

SELECT * FROM check_estimated_rows('SELECT * FROM mcv_lists WHERE mod(a,20) < 1 AND mod(b::int,10) < 1');

SELECT * FROM check_estimated_rows('SELECT * FROM mcv_lists WHERE 1 > mod(a,20) AND 1 > mod(b::int,10)');

SELECT * FROM check_estimated_rows('SELECT * FROM mcv_lists WHERE mod(a,20) = 1 AND mod(b::int,10) = 1 AND mod(c,5) = 1');

SELECT * FROM check_estimated_rows('SELECT * FROM mcv_lists WHERE mod(a,20) = 1 OR mod(b::int,10) = 1 OR mod(c,25) = 1 OR d IS NOT NULL');

SELECT * FROM check_estimated_rows('SELECT * FROM mcv_lists WHERE mod(a,20) IN (1, 2, 51, 52, NULL) AND mod(b::int,10) IN ( 1, 2, NULL)');

SELECT * FROM check_estimated_rows('SELECT * FROM mcv_lists WHERE mod(a,20) = ANY (ARRAY[1, 2, 51, 52]) AND mod(b::int,10) = ANY (ARRAY[1, 2])');

SELECT * FROM check_estimated_rows('SELECT * FROM mcv_lists WHERE mod(a,20) <= ANY (ARRAY[1, NULL, 2, 3]) AND mod(b::int,10) IN (1, 2, NULL, 3)');

SELECT * FROM check_estimated_rows('SELECT * FROM mcv_lists WHERE mod(a,20) < ALL (ARRAY[4, 5]) AND mod(b::int,10) IN (1, 2, 3) AND mod(c,5) > ANY (ARRAY[1, 2, 3])');

-- create statistics with expressions only (we create three separate stats, in order not to build more complex extended stats)
CREATE STATISTICS mcv_lists_stats_1 ON (mod(a,20)) FROM mcv_lists;
CREATE STATISTICS mcv_lists_stats_2 ON (mod(b::int,10)) FROM mcv_lists;
CREATE STATISTICS mcv_lists_stats_3 ON (mod(c,5)) FROM mcv_lists;

ANALYZE mcv_lists;

SELECT * FROM check_estimated_rows('SELECT * FROM mcv_lists WHERE mod(a,20) = 1 AND mod(b::int,10) = 1');

SELECT * FROM check_estimated_rows('SELECT * FROM mcv_lists WHERE 1 = mod(a,20) AND 1 = mod(b::int,10)');

SELECT * FROM check_estimated_rows('SELECT * FROM mcv_lists WHERE mod(a,20) < 1 AND mod(b::int,10) < 1');

SELECT * FROM check_estimated_rows('SELECT * FROM mcv_lists WHERE 1 > mod(a,20) AND 1 > mod(b::int,10)');

SELECT * FROM check_estimated_rows('SELECT * FROM mcv_lists WHERE mod(a,20) = 1 AND mod(b::int,10) = 1 AND mod(c,5) = 1');

SELECT * FROM check_estimated_rows('SELECT * FROM mcv_lists WHERE mod(a,20) = 1 OR mod(b::int,10) = 1 OR mod(c,25) = 1 OR d IS NOT NULL');

SELECT * FROM check_estimated_rows('SELECT * FROM mcv_lists WHERE mod(a,20) IN (1, 2, 51, 52, NULL) AND mod(b::int,10) IN ( 1, 2, NULL)');

SELECT * FROM check_estimated_rows('SELECT * FROM mcv_lists WHERE mod(a,20) = ANY (ARRAY[1, 2, 51, 52]) AND mod(b::int,10) = ANY (ARRAY[1, 2])');

SELECT * FROM check_estimated_rows('SELECT * FROM mcv_lists WHERE mod(a,20) <= ANY (ARRAY[1, NULL, 2, 3]) AND mod(b::int,10) IN (1, 2, NULL, 3)');

SELECT * FROM check_estimated_rows('SELECT * FROM mcv_lists WHERE mod(a,20) < ALL (ARRAY[4, 5]) AND mod(b::int,10) IN (1, 2, 3) AND mod(c,5) > ANY (ARRAY[1, 2, 3])');

DROP STATISTICS mcv_lists_stats_1;
DROP STATISTICS mcv_lists_stats_2;
DROP STATISTICS mcv_lists_stats_3;

-- create statistics with both MCV and expressions
CREATE STATISTICS mcv_lists_stats (mcv) ON (mod(a,20)), (mod(b::int,10)), (mod(c,5)) FROM mcv_lists;

ANALYZE mcv_lists;

SELECT * FROM check_estimated_rows('SELECT * FROM mcv_lists WHERE mod(a,20) = 1 AND mod(b::int,10) = 1');

SELECT * FROM check_estimated_rows('SELECT * FROM mcv_lists WHERE 1 = mod(a,20) AND 1 = mod(b::int,10)');

SELECT * FROM check_estimated_rows('SELECT * FROM mcv_lists WHERE mod(a,20) < 1 AND mod(b::int,10) < 1');

SELECT * FROM check_estimated_rows('SELECT * FROM mcv_lists WHERE 1 > mod(a,20) AND 1 > mod(b::int,10)');

SELECT * FROM check_estimated_rows('SELECT * FROM mcv_lists WHERE mod(a,20) = 1 AND mod(b::int,10) = 1 AND mod(c,5) = 1');

SELECT * FROM check_estimated_rows('SELECT * FROM mcv_lists WHERE mod(a,20) = 1 OR mod(b::int,10) = 1 OR mod(c,25) = 1 OR d IS NOT NULL');

SELECT * FROM check_estimated_rows('SELECT * FROM mcv_lists WHERE mod(a,20) IN (1, 2, 51, 52, NULL) AND mod(b::int,10) IN ( 1, 2, NULL)');

SELECT * FROM check_estimated_rows('SELECT * FROM mcv_lists WHERE mod(a,20) = ANY (ARRAY[1, 2, 51, 52]) AND mod(b::int,10) = ANY (ARRAY[1, 2])');

SELECT * FROM check_estimated_rows('SELECT * FROM mcv_lists WHERE mod(a,20) <= ANY (ARRAY[1, NULL, 2, 3]) AND mod(b::int,10) IN (1, 2, NULL, 3)');

SELECT * FROM check_estimated_rows('SELECT * FROM mcv_lists WHERE mod(a,20) < ALL (ARRAY[4, 5]) AND mod(b::int,10) IN (1, 2, 3) AND mod(c,5) > ANY (ARRAY[1, 2, 3])');

-- we can't use the statistic for OR clauses that are not fully covered (missing 'd' attribute)
SELECT * FROM check_estimated_rows('SELECT * FROM mcv_lists WHERE mod(a,20) = 1 OR mod(b::int,10) = 1 OR mod(c,5) = 1 OR d IS NOT NULL');

-- 100 distinct combinations with NULL values, all in the MCV list
TRUNCATE mcv_lists;
DROP STATISTICS mcv_lists_stats;

INSERT INTO mcv_lists (a, b, c, filler1)
     SELECT
         (CASE WHEN mod(i,100) = 1 THEN NULL ELSE mod(i,100) END),
         (CASE WHEN mod(i,50) = 1  THEN NULL ELSE mod(i,50) END),
         (CASE WHEN mod(i,25) = 1  THEN NULL ELSE mod(i,25) END),
         i
     FROM generate_series(1,5000) s(i);

ANALYZE mcv_lists;

SELECT * FROM check_estimated_rows('SELECT * FROM mcv_lists WHERE a IS NULL AND b IS NULL');

SELECT * FROM check_estimated_rows('SELECT * FROM mcv_lists WHERE a IS NULL AND b IS NULL AND c IS NULL');

SELECT * FROM check_estimated_rows('SELECT * FROM mcv_lists WHERE a IS NULL AND b IS NOT NULL');

SELECT * FROM check_estimated_rows('SELECT * FROM mcv_lists WHERE a IS NOT NULL AND b IS NULL AND c IS NOT NULL');

SELECT * FROM check_estimated_rows('SELECT * FROM mcv_lists WHERE a IN (0, 1) AND b IN (''0'', ''1'')');

-- create statistics
CREATE STATISTICS mcv_lists_stats (mcv) ON a, b, c FROM mcv_lists;

ANALYZE mcv_lists;

SELECT * FROM check_estimated_rows('SELECT * FROM mcv_lists WHERE a IS NULL AND b IS NULL');

SELECT * FROM check_estimated_rows('SELECT * FROM mcv_lists WHERE a IS NULL AND b IS NULL AND c IS NULL');

SELECT * FROM check_estimated_rows('SELECT * FROM mcv_lists WHERE a IS NULL AND b IS NOT NULL');

SELECT * FROM check_estimated_rows('SELECT * FROM mcv_lists WHERE a IS NOT NULL AND b IS NULL AND c IS NOT NULL');

SELECT * FROM check_estimated_rows('SELECT * FROM mcv_lists WHERE a IN (0, 1) AND b IN (''0'', ''1'')');

-- test pg_mcv_list_items with a very simple (single item) MCV list
TRUNCATE mcv_lists;
INSERT INTO mcv_lists (a, b, c) SELECT 1, 2, 3 FROM generate_series(1,1000) s(i);
ANALYZE mcv_lists;

SELECT m.*
  FROM pg_statistic_ext s, pg_statistic_ext_data d,
       pg_mcv_list_items(d.stxdmcv) m
 WHERE s.stxname = 'mcv_lists_stats'
   AND d.stxoid = s.oid;

-- 2 distinct combinations with NULL values, all in the MCV list
TRUNCATE mcv_lists;
DROP STATISTICS mcv_lists_stats;

INSERT INTO mcv_lists (a, b, c, d)
     SELECT
         NULL, -- always NULL
         (CASE WHEN mod(i,2) = 0 THEN NULL ELSE 'x' END),
         (CASE WHEN mod(i,2) = 0 THEN NULL ELSE 0 END),
         (CASE WHEN mod(i,2) = 0 THEN NULL ELSE 'x' END)
     FROM generate_series(1,5000) s(i);

ANALYZE mcv_lists;

SELECT * FROM check_estimated_rows('SELECT * FROM mcv_lists WHERE b = ''x'' OR d = ''x''');

SELECT * FROM check_estimated_rows('SELECT * FROM mcv_lists WHERE a = 1 OR b = ''x'' OR d = ''x''');

SELECT * FROM check_estimated_rows('SELECT * FROM mcv_lists WHERE a IS NULL AND (b = ''x'' OR d = ''x'')');

-- create statistics
CREATE STATISTICS mcv_lists_stats (mcv) ON a, b, d FROM mcv_lists;

ANALYZE mcv_lists;

-- test pg_mcv_list_items with MCV list containing variable-length data and NULLs
SELECT m.*
  FROM pg_statistic_ext s, pg_statistic_ext_data d,
       pg_mcv_list_items(d.stxdmcv) m
 WHERE s.stxname = 'mcv_lists_stats'
   AND d.stxoid = s.oid;

SELECT * FROM check_estimated_rows('SELECT * FROM mcv_lists WHERE b = ''x'' OR d = ''x''');

SELECT * FROM check_estimated_rows('SELECT * FROM mcv_lists WHERE a = 1 OR b = ''x'' OR d = ''x''');

SELECT * FROM check_estimated_rows('SELECT * FROM mcv_lists WHERE a IS NULL AND (b = ''x'' OR d = ''x'')');

-- mcv with pass-by-ref fixlen types, e.g. uuid
CREATE TABLE mcv_lists_uuid (
    a UUID,
    b UUID,
    c UUID
)
WITH (autovacuum_enabled = off);

INSERT INTO mcv_lists_uuid (a, b, c)
     SELECT
         fipshash(mod(i,100)::text)::uuid,
         fipshash(mod(i,50)::text)::uuid,
         fipshash(mod(i,25)::text)::uuid
     FROM generate_series(1,5000) s(i);

ANALYZE mcv_lists_uuid;

SELECT * FROM check_estimated_rows('SELECT * FROM mcv_lists_uuid WHERE a = ''e7f6c011-776e-8db7-cd33-0b54174fd76f'' AND b = ''e7f6c011-776e-8db7-cd33-0b54174fd76f''');

SELECT * FROM check_estimated_rows('SELECT * FROM mcv_lists_uuid WHERE a = ''e7f6c011-776e-8db7-cd33-0b54174fd76f'' AND b = ''e7f6c011-776e-8db7-cd33-0b54174fd76f'' AND c = ''e7f6c011-776e-8db7-cd33-0b54174fd76f''');

CREATE STATISTICS mcv_lists_uuid_stats (mcv) ON a, b, c
  FROM mcv_lists_uuid;

ANALYZE mcv_lists_uuid;

SELECT * FROM check_estimated_rows('SELECT * FROM mcv_lists_uuid WHERE a = ''e7f6c011-776e-8db7-cd33-0b54174fd76f'' AND b = ''e7f6c011-776e-8db7-cd33-0b54174fd76f''');

SELECT * FROM check_estimated_rows('SELECT * FROM mcv_lists_uuid WHERE a = ''e7f6c011-776e-8db7-cd33-0b54174fd76f'' AND b = ''e7f6c011-776e-8db7-cd33-0b54174fd76f'' AND c = ''e7f6c011-776e-8db7-cd33-0b54174fd76f''');

DROP TABLE mcv_lists_uuid;

-- mcv with arrays
CREATE TABLE mcv_lists_arrays (
    a TEXT[],
    b NUMERIC[],
    c INT[]
)
WITH (autovacuum_enabled = off);

INSERT INTO mcv_lists_arrays (a, b, c)
     SELECT
         ARRAY[fipshash((i/100)::text), fipshash((i/100-1)::text), fipshash((i/100+1)::text)],
         ARRAY[(i/100-1)::numeric/1000, (i/100)::numeric/1000, (i/100+1)::numeric/1000],
         ARRAY[(i/100-1), i/100, (i/100+1)]
     FROM generate_series(1,5000) s(i);

CREATE STATISTICS mcv_lists_arrays_stats (mcv) ON a, b, c
  FROM mcv_lists_arrays;

ANALYZE mcv_lists_arrays;

-- mcv with bool
CREATE TABLE mcv_lists_bool (
    a BOOL,
    b BOOL,
    c BOOL
)
WITH (autovacuum_enabled = off);

INSERT INTO mcv_lists_bool (a, b, c)
     SELECT
         (mod(i,2) = 0), (mod(i,4) = 0), (mod(i,8) = 0)
     FROM generate_series(1,10000) s(i);

ANALYZE mcv_lists_bool;

SELECT * FROM check_estimated_rows('SELECT * FROM mcv_lists_bool WHERE a AND b AND c');

SELECT * FROM check_estimated_rows('SELECT * FROM mcv_lists_bool WHERE NOT a AND b AND c');

SELECT * FROM check_estimated_rows('SELECT * FROM mcv_lists_bool WHERE NOT a AND NOT b AND c');

SELECT * FROM check_estimated_rows('SELECT * FROM mcv_lists_bool WHERE NOT a AND b AND NOT c');

CREATE STATISTICS mcv_lists_bool_stats (mcv) ON a, b, c
  FROM mcv_lists_bool;

ANALYZE mcv_lists_bool;

SELECT * FROM check_estimated_rows('SELECT * FROM mcv_lists_bool WHERE a AND b AND c');

SELECT * FROM check_estimated_rows('SELECT * FROM mcv_lists_bool WHERE NOT a AND b AND c');

SELECT * FROM check_estimated_rows('SELECT * FROM mcv_lists_bool WHERE NOT a AND NOT b AND c');

SELECT * FROM check_estimated_rows('SELECT * FROM mcv_lists_bool WHERE NOT a AND b AND NOT c');

-- mcv covering just a small fraction of data
CREATE TABLE mcv_lists_partial (
    a INT,
    b INT,
    c INT
);

-- 10 frequent groups, each with 100 elements
INSERT INTO mcv_lists_partial (a, b, c)
     SELECT
         mod(i,10),
         mod(i,10),
         mod(i,10)
     FROM generate_series(0,999) s(i);

-- 100 groups that will make it to the MCV list (includes the 10 frequent ones)
INSERT INTO mcv_lists_partial (a, b, c)
     SELECT
         i,
         i,
         i
     FROM generate_series(0,99) s(i);

-- 4000 groups in total, most of which won't make it (just a single item)
INSERT INTO mcv_lists_partial (a, b, c)
     SELECT
         i,
         i,
         i
     FROM generate_series(0,3999) s(i);

ANALYZE mcv_lists_partial;

SELECT * FROM check_estimated_rows('SELECT * FROM mcv_lists_partial WHERE a = 0 AND b = 0 AND c = 0');

SELECT * FROM check_estimated_rows('SELECT * FROM mcv_lists_partial WHERE a = 0 OR b = 0 OR c = 0');

SELECT * FROM check_estimated_rows('SELECT * FROM mcv_lists_partial WHERE a = 10 AND b = 10 AND c = 10');

SELECT * FROM check_estimated_rows('SELECT * FROM mcv_lists_partial WHERE a = 10 OR b = 10 OR c = 10');

SELECT * FROM check_estimated_rows('SELECT * FROM mcv_lists_partial WHERE a = 0 AND b = 0 AND c = 10');

SELECT * FROM check_estimated_rows('SELECT * FROM mcv_lists_partial WHERE a = 0 OR b = 0 OR c = 10');

SELECT * FROM check_estimated_rows('SELECT * FROM mcv_lists_partial WHERE (a = 0 AND b = 0 AND c = 0) OR (a = 1 AND b = 1 AND c = 1) OR (a = 2 AND b = 2 AND c = 2)');

SELECT * FROM check_estimated_rows('SELECT * FROM mcv_lists_partial WHERE (a = 0 AND b = 0) OR (a = 0 AND c = 0) OR (b = 0 AND c = 0)');

CREATE STATISTICS mcv_lists_partial_stats (mcv) ON a, b, c
  FROM mcv_lists_partial;

ANALYZE mcv_lists_partial;

SELECT * FROM check_estimated_rows('SELECT * FROM mcv_lists_partial WHERE a = 0 AND b = 0 AND c = 0');

SELECT * FROM check_estimated_rows('SELECT * FROM mcv_lists_partial WHERE a = 0 OR b = 0 OR c = 0');

SELECT * FROM check_estimated_rows('SELECT * FROM mcv_lists_partial WHERE a = 10 AND b = 10 AND c = 10');

SELECT * FROM check_estimated_rows('SELECT * FROM mcv_lists_partial WHERE a = 10 OR b = 10 OR c = 10');

SELECT * FROM check_estimated_rows('SELECT * FROM mcv_lists_partial WHERE a = 0 AND b = 0 AND c = 10');

SELECT * FROM check_estimated_rows('SELECT * FROM mcv_lists_partial WHERE a = 0 OR b = 0 OR c = 10');

SELECT * FROM check_estimated_rows('SELECT * FROM mcv_lists_partial WHERE (a = 0 AND b = 0 AND c = 0) OR (a = 1 AND b = 1 AND c = 1) OR (a = 2 AND b = 2 AND c = 2)');

SELECT * FROM check_estimated_rows('SELECT * FROM mcv_lists_partial WHERE (a = 0 AND b = 0) OR (a = 0 AND c = 0) OR (b = 0 AND c = 0)');

DROP TABLE mcv_lists_partial;

-- check the ability to use multiple MCV lists
CREATE TABLE mcv_lists_multi (
	a INTEGER,
	b INTEGER,
	c INTEGER,
	d INTEGER
)
WITH (autovacuum_enabled = off);

INSERT INTO mcv_lists_multi (a, b, c, d)
    SELECT
         mod(i,5),
         mod(i,5),
         mod(i,7),
         mod(i,7)
    FROM generate_series(1,5000) s(i);

ANALYZE mcv_lists_multi;

-- estimates without any mcv statistics
SELECT * FROM check_estimated_rows('SELECT * FROM mcv_lists_multi WHERE a = 0 AND b = 0');
SELECT * FROM check_estimated_rows('SELECT * FROM mcv_lists_multi WHERE c = 0 AND d = 0');
SELECT * FROM check_estimated_rows('SELECT * FROM mcv_lists_multi WHERE b = 0 AND c = 0');
SELECT * FROM check_estimated_rows('SELECT * FROM mcv_lists_multi WHERE b = 0 OR c = 0');
SELECT * FROM check_estimated_rows('SELECT * FROM mcv_lists_multi WHERE a = 0 AND b = 0 AND c = 0 AND d = 0');
SELECT * FROM check_estimated_rows('SELECT * FROM mcv_lists_multi WHERE (a = 0 AND b = 0) OR (c = 0 AND d = 0)');
SELECT * FROM check_estimated_rows('SELECT * FROM mcv_lists_multi WHERE a = 0 OR b = 0 OR c = 0 OR d = 0');

-- create separate MCV statistics
CREATE STATISTICS mcv_lists_multi_1 (mcv) ON a, b FROM mcv_lists_multi;
CREATE STATISTICS mcv_lists_multi_2 (mcv) ON c, d FROM mcv_lists_multi;

ANALYZE mcv_lists_multi;

SELECT * FROM check_estimated_rows('SELECT * FROM mcv_lists_multi WHERE a = 0 AND b = 0');
SELECT * FROM check_estimated_rows('SELECT * FROM mcv_lists_multi WHERE c = 0 AND d = 0');
SELECT * FROM check_estimated_rows('SELECT * FROM mcv_lists_multi WHERE b = 0 AND c = 0');
SELECT * FROM check_estimated_rows('SELECT * FROM mcv_lists_multi WHERE b = 0 OR c = 0');
SELECT * FROM check_estimated_rows('SELECT * FROM mcv_lists_multi WHERE a = 0 AND b = 0 AND c = 0 AND d = 0');
SELECT * FROM check_estimated_rows('SELECT * FROM mcv_lists_multi WHERE (a = 0 AND b = 0) OR (c = 0 AND d = 0)');
SELECT * FROM check_estimated_rows('SELECT * FROM mcv_lists_multi WHERE a = 0 OR b = 0 OR c = 0 OR d = 0');

DROP TABLE mcv_lists_multi;


-- statistics on integer expressions
CREATE TABLE expr_stats (a int, b int, c int);
INSERT INTO expr_stats SELECT mod(i,10), mod(i,10), mod(i,10) FROM generate_series(1,1000) s(i);
ANALYZE expr_stats;

SELECT * FROM check_estimated_rows('SELECT * FROM expr_stats WHERE (2*a) = 0 AND (3*b) = 0');
SELECT * FROM check_estimated_rows('SELECT * FROM expr_stats WHERE (a+b) = 0 AND (a-b) = 0');

CREATE STATISTICS expr_stats_1 (mcv) ON (a+b), (a-b), (2*a), (3*b) FROM expr_stats;
ANALYZE expr_stats;

SELECT * FROM check_estimated_rows('SELECT * FROM expr_stats WHERE (2*a) = 0 AND (3*b) = 0');
SELECT * FROM check_estimated_rows('SELECT * FROM expr_stats WHERE (a+b) = 0 AND (a-b) = 0');

DROP STATISTICS expr_stats_1;
DROP TABLE expr_stats;

-- statistics on a mix columns and expressions
CREATE TABLE expr_stats (a int, b int, c int);
INSERT INTO expr_stats SELECT mod(i,10), mod(i,10), mod(i,10) FROM generate_series(1,1000) s(i);
ANALYZE expr_stats;

SELECT * FROM check_estimated_rows('SELECT * FROM expr_stats WHERE a = 0 AND (2*a) = 0 AND (3*b) = 0');
SELECT * FROM check_estimated_rows('SELECT * FROM expr_stats WHERE a = 3 AND b = 3 AND (a-b) = 0');
SELECT * FROM check_estimated_rows('SELECT * FROM expr_stats WHERE a = 0 AND b = 1 AND (a-b) = 0');

CREATE STATISTICS expr_stats_1 (mcv) ON a, b, (2*a), (3*b), (a+b), (a-b) FROM expr_stats;
ANALYZE expr_stats;

SELECT * FROM check_estimated_rows('SELECT * FROM expr_stats WHERE a = 0 AND (2*a) = 0 AND (3*b) = 0');
SELECT * FROM check_estimated_rows('SELECT * FROM expr_stats WHERE a = 3 AND b = 3 AND (a-b) = 0');
SELECT * FROM check_estimated_rows('SELECT * FROM expr_stats WHERE a = 0 AND b = 1 AND (a-b) = 0');

DROP TABLE expr_stats;

-- statistics on expressions with different data types
CREATE TABLE expr_stats (a int, b name, c text);
INSERT INTO expr_stats SELECT mod(i,10), fipshash(mod(i,10)::text), fipshash(mod(i,10)::text) FROM generate_series(1,1000) s(i);
ANALYZE expr_stats;

SELECT * FROM check_estimated_rows('SELECT * FROM expr_stats WHERE a = 0 AND (b || c) <= ''z'' AND (c || b) >= ''0''');

CREATE STATISTICS expr_stats_1 (mcv) ON a, b, (b || c), (c || b) FROM expr_stats;
ANALYZE expr_stats;

SELECT * FROM check_estimated_rows('SELECT * FROM expr_stats WHERE a = 0 AND (b || c) <= ''z'' AND (c || b) >= ''0''');

DROP TABLE expr_stats;

-- test handling of a mix of compatible and incompatible expressions
CREATE TABLE expr_stats_incompatible_test (
    c0 double precision,
    c1 boolean NOT NULL
);

CREATE STATISTICS expr_stat_comp_1 ON c0, c1 FROM expr_stats_incompatible_test;

INSERT INTO expr_stats_incompatible_test VALUES (1234,false), (5678,true);
ANALYZE expr_stats_incompatible_test;

SELECT c0 FROM ONLY expr_stats_incompatible_test WHERE
(
  upper('x') LIKE ('x'||('[0,1]'::int4range))
  AND
  (c0 IN (0, 1) OR c1)
);

DROP TABLE expr_stats_incompatible_test;

-- Permission tests. Users should not be able to see specific data values in
-- the extended statistics, if they lack permission to see those values in
-- the underlying table.
--
-- Currently this is only relevant for MCV stats.
CREATE SCHEMA tststats;

CREATE TABLE tststats.priv_test_tbl (
    a int,
    b int
);

INSERT INTO tststats.priv_test_tbl
     SELECT mod(i,5), mod(i,10) FROM generate_series(1,100) s(i);

CREATE STATISTICS tststats.priv_test_stats (mcv) ON a, b
  FROM tststats.priv_test_tbl;

ANALYZE tststats.priv_test_tbl;

-- Check printing info about extended statistics by \dX
create table stts_t1 (a int, b int);
create statistics (ndistinct) on a, b from stts_t1;
create statistics (ndistinct, dependencies) on a, b from stts_t1;
create statistics (ndistinct, dependencies, mcv) on a, b from stts_t1;

create table stts_t2 (a int, b int, c int);
create statistics on b, c from stts_t2;

create table stts_t3 (col1 int, col2 int, col3 int);
create statistics stts_hoge on col1, col2, col3 from stts_t3;

create schema stts_s1;
create schema stts_s2;
create statistics stts_s1.stts_foo on col1, col2 from stts_t3;
create statistics stts_s2.stts_yama (dependencies, mcv) on col1, col3 from stts_t3;

insert into stts_t1 select i,i from generate_series(1,100) i;
analyze stts_t1;
set search_path to public, stts_s1, stts_s2, tststats;

\dX
\dX stts_t*
\dX *stts_hoge
\dX+
\dX+ stts_t*
\dX+ *stts_hoge
\dX+ stts_s2.stts_yama

create statistics (mcv) ON a, b, (a+b), (a-b) FROM stts_t1;
create statistics (mcv) ON a, b, (a+b), (a-b) FROM stts_t1;
create statistics (mcv) ON (a+b), (a-b) FROM stts_t1;
\dX stts_t*expr*
drop statistics stts_t1_a_b_expr_expr_stat;
drop statistics stts_t1_a_b_expr_expr_stat1;
drop statistics stts_t1_expr_expr_stat;

set search_path to public, stts_s1;
\dX

create role regress_stats_ext nosuperuser;
set role regress_stats_ext;
\dX
reset role;

drop table stts_t1, stts_t2, stts_t3;
drop schema stts_s1, stts_s2 cascade;
drop user regress_stats_ext;
reset search_path;

-- User with no access
CREATE USER regress_stats_user1;
GRANT USAGE ON SCHEMA tststats TO regress_stats_user1;
SET SESSION AUTHORIZATION regress_stats_user1;
SELECT * FROM tststats.priv_test_tbl; -- Permission denied

-- Check individual columns if we don't have table privilege
SELECT * FROM tststats.priv_test_tbl
  WHERE a = 1 and tststats.priv_test_tbl.* > (1, 1) is not null;

-- Attempt to gain access using a leaky operator
CREATE FUNCTION op_leak(int, int) RETURNS bool
    AS 'BEGIN RAISE NOTICE ''op_leak => %, %'', $1, $2; RETURN $1 < $2; END'
    LANGUAGE plpgsql;
CREATE OPERATOR <<< (procedure = op_leak, leftarg = int, rightarg = int,
                     restrict = scalarltsel);
CREATE FUNCTION op_leak(record, record) RETURNS bool
    AS 'BEGIN RAISE NOTICE ''op_leak => %, %'', $1, $2; RETURN $1 < $2; END'
    LANGUAGE plpgsql;
CREATE OPERATOR <<< (procedure = op_leak, leftarg = record, rightarg = record,
                     restrict = scalarltsel);
SELECT * FROM tststats.priv_test_tbl WHERE a <<< 0 AND b <<< 0; -- Permission denied
<<<<<<< HEAD
=======
SELECT * FROM tststats.priv_test_tbl WHERE a <<< 0 OR b <<< 0; -- Permission denied
>>>>>>> 3d6a8289
SELECT * FROM tststats.priv_test_tbl t
 WHERE a <<< 0 AND (b <<< 0 OR t.* <<< (1, 1) IS NOT NULL); -- Permission denied
DELETE FROM tststats.priv_test_tbl WHERE a <<< 0 AND b <<< 0; -- Permission denied

-- Grant access via a security barrier view, but hide all data
RESET SESSION AUTHORIZATION;
CREATE VIEW tststats.priv_test_view WITH (security_barrier=true)
    AS SELECT * FROM tststats.priv_test_tbl WHERE false;
GRANT SELECT, DELETE ON tststats.priv_test_view TO regress_stats_user1;

-- Should now have access via the view, but see nothing and leak nothing
SET SESSION AUTHORIZATION regress_stats_user1;
SELECT * FROM tststats.priv_test_view WHERE a <<< 0 AND b <<< 0; -- Should not leak
<<<<<<< HEAD
=======
SELECT * FROM tststats.priv_test_view WHERE a <<< 0 OR b <<< 0; -- Should not leak
>>>>>>> 3d6a8289
SELECT * FROM tststats.priv_test_view t
 WHERE a <<< 0 AND (b <<< 0 OR t.* <<< (1, 1) IS NOT NULL); -- Should not leak
DELETE FROM tststats.priv_test_view WHERE a <<< 0 AND b <<< 0; -- Should not leak

-- Grant table access, but hide all data with RLS
RESET SESSION AUTHORIZATION;
ALTER TABLE tststats.priv_test_tbl ENABLE ROW LEVEL SECURITY;
CREATE POLICY priv_test_tbl_pol ON tststats.priv_test_tbl USING (2 * a < 0);
GRANT SELECT, DELETE ON tststats.priv_test_tbl TO regress_stats_user1;

-- Should now have direct table access, but see nothing and leak nothing
SET SESSION AUTHORIZATION regress_stats_user1;
SELECT * FROM tststats.priv_test_tbl WHERE a <<< 0 AND b <<< 0; -- Should not leak
<<<<<<< HEAD
=======
SELECT * FROM tststats.priv_test_tbl WHERE a <<< 0 OR b <<< 0; -- Should not leak
>>>>>>> 3d6a8289
SELECT * FROM tststats.priv_test_tbl t
 WHERE a <<< 0 AND (b <<< 0 OR t.* <<< (1, 1) IS NOT NULL); -- Should not leak
DELETE FROM tststats.priv_test_tbl WHERE a <<< 0 AND b <<< 0; -- Should not leak

-- Create plain inheritance parent table with no access permissions
RESET SESSION AUTHORIZATION;
CREATE TABLE tststats.priv_test_parent_tbl (a int, b int);
ALTER TABLE tststats.priv_test_tbl INHERIT tststats.priv_test_parent_tbl;

-- Should not have access to parent, and should leak nothing
SET SESSION AUTHORIZATION regress_stats_user1;
SELECT * FROM tststats.priv_test_parent_tbl WHERE a <<< 0 AND b <<< 0; -- Permission denied
<<<<<<< HEAD
=======
SELECT * FROM tststats.priv_test_parent_tbl WHERE a <<< 0 OR b <<< 0; -- Permission denied
>>>>>>> 3d6a8289
SELECT * FROM tststats.priv_test_parent_tbl t
 WHERE a <<< 0 AND (b <<< 0 OR t.* <<< (1, 1) IS NOT NULL); -- Permission denied
DELETE FROM tststats.priv_test_parent_tbl WHERE a <<< 0 AND b <<< 0; -- Permission denied

-- Grant table access to parent, but hide all data with RLS
RESET SESSION AUTHORIZATION;
ALTER TABLE tststats.priv_test_parent_tbl ENABLE ROW LEVEL SECURITY;
CREATE POLICY priv_test_parent_tbl_pol ON tststats.priv_test_parent_tbl USING (2 * a < 0);
GRANT SELECT, DELETE ON tststats.priv_test_parent_tbl TO regress_stats_user1;

-- Should now have direct table access to parent, but see nothing and leak nothing
SET SESSION AUTHORIZATION regress_stats_user1;
SELECT * FROM tststats.priv_test_parent_tbl WHERE a <<< 0 AND b <<< 0; -- Should not leak
<<<<<<< HEAD
=======
SELECT * FROM tststats.priv_test_parent_tbl WHERE a <<< 0 OR b <<< 0; -- Should not leak
>>>>>>> 3d6a8289
SELECT * FROM tststats.priv_test_parent_tbl t
 WHERE a <<< 0 AND (b <<< 0 OR t.* <<< (1, 1) IS NOT NULL); -- Should not leak
DELETE FROM tststats.priv_test_parent_tbl WHERE a <<< 0 AND b <<< 0; -- Should not leak

-- privilege checks for pg_stats_ext and pg_stats_ext_exprs
RESET SESSION AUTHORIZATION;
CREATE TABLE stats_ext_tbl (id INT PRIMARY KEY GENERATED BY DEFAULT AS IDENTITY, col TEXT);
INSERT INTO stats_ext_tbl (col) VALUES ('secret'), ('secret'), ('very secret');
CREATE STATISTICS s_col ON id, col FROM stats_ext_tbl;
CREATE STATISTICS s_expr ON mod(id, 2), lower(col) FROM stats_ext_tbl;
ANALYZE stats_ext_tbl;

-- unprivileged role should not have access
SET SESSION AUTHORIZATION regress_stats_user1;
SELECT statistics_name, most_common_vals FROM pg_stats_ext x
    WHERE tablename = 'stats_ext_tbl' ORDER BY ROW(x.*);
SELECT statistics_name, most_common_vals FROM pg_stats_ext_exprs x
    WHERE tablename = 'stats_ext_tbl' ORDER BY ROW(x.*);

-- give unprivileged role ownership of table
RESET SESSION AUTHORIZATION;
ALTER TABLE stats_ext_tbl OWNER TO regress_stats_user1;

-- unprivileged role should now have access
SET SESSION AUTHORIZATION regress_stats_user1;
SELECT statistics_name, most_common_vals FROM pg_stats_ext x
    WHERE tablename = 'stats_ext_tbl' ORDER BY ROW(x.*);
SELECT statistics_name, most_common_vals FROM pg_stats_ext_exprs x
    WHERE tablename = 'stats_ext_tbl' ORDER BY ROW(x.*);

-- Tidy up
DROP OPERATOR <<< (int, int);
DROP FUNCTION op_leak(int, int);
DROP OPERATOR <<< (record, record);
DROP FUNCTION op_leak(record, record);
RESET SESSION AUTHORIZATION;
DROP TABLE stats_ext_tbl;
DROP SCHEMA tststats CASCADE;
DROP USER regress_stats_user1;

CREATE TABLE grouping_unique (x integer);
INSERT INTO grouping_unique (x) SELECT gs FROM generate_series(1,1000) AS gs;
ANALYZE grouping_unique;

-- Optimiser treat GROUP-BY operator as an 'uniqueser' of the input
SELECT * FROM check_estimated_rows('
  SELECT * FROM generate_series(1, 1) t1 LEFT JOIN (
    SELECT x FROM grouping_unique t2 GROUP BY x) AS q1
  ON t1.t1 = q1.x;
');
DROP TABLE grouping_unique;

--
-- Extended statistics on sb_2 (x, y, z) improve a bucket size estimation,
-- and the optimizer may choose hash join.
--
CREATE TABLE sb_1 AS
  SELECT gs % 10 AS x, gs % 10 AS y, gs % 10 AS z
  FROM generate_series(1, 1e4) AS gs;
CREATE TABLE sb_2 AS
  SELECT gs % 49 AS x, gs % 51 AS y, gs % 73 AS z, 'abc' || gs AS payload
  FROM generate_series(1, 1e4) AS gs;
ANALYZE sb_1, sb_2;

-- During hash join estimation, the number of distinct values on each column
-- is calculated. The optimizer selects the smallest number of distinct values
-- and the largest hash bucket size. The optimizer decides that the hash
-- bucket size is quite big because there are possibly many correlations.
EXPLAIN (COSTS OFF) -- Choose merge join
SELECT * FROM sb_1 a, sb_2 b WHERE a.x = b.x AND a.y = b.y AND a.z = b.z;

-- The ndistinct extended statistics on (x, y, z) provides more reliable value
-- of bucket size.
CREATE STATISTICS extstat_sb_2 (ndistinct) ON x, y, z FROM sb_2;
ANALYZE sb_2;

EXPLAIN (COSTS OFF) -- Choose hash join
SELECT * FROM sb_1 a, sb_2 b WHERE a.x = b.x AND a.y = b.y AND a.z = b.z;

-- Check that the Hash Join bucket size estimator detects equal clauses correctly.
SET enable_nestloop = 'off';
SET enable_mergejoin = 'off';
EXPLAIN (COSTS OFF)
SELECT FROM sb_1 LEFT JOIN sb_2 ON (sb_2.x=sb_1.x) AND (sb_1.x=sb_2.x);
EXPLAIN (COSTS OFF)
SELECT FROM sb_1 LEFT JOIN sb_2
   ON (sb_2.x=sb_1.x) AND (sb_1.x=sb_2.x) AND (sb_1.y=sb_2.y);
RESET enable_nestloop;
RESET enable_mergejoin;

DROP TABLE sb_1, sb_2 CASCADE;<|MERGE_RESOLUTION|>--- conflicted
+++ resolved
@@ -1665,10 +1665,7 @@
 CREATE OPERATOR <<< (procedure = op_leak, leftarg = record, rightarg = record,
                      restrict = scalarltsel);
 SELECT * FROM tststats.priv_test_tbl WHERE a <<< 0 AND b <<< 0; -- Permission denied
-<<<<<<< HEAD
-=======
 SELECT * FROM tststats.priv_test_tbl WHERE a <<< 0 OR b <<< 0; -- Permission denied
->>>>>>> 3d6a8289
 SELECT * FROM tststats.priv_test_tbl t
  WHERE a <<< 0 AND (b <<< 0 OR t.* <<< (1, 1) IS NOT NULL); -- Permission denied
 DELETE FROM tststats.priv_test_tbl WHERE a <<< 0 AND b <<< 0; -- Permission denied
@@ -1682,10 +1679,7 @@
 -- Should now have access via the view, but see nothing and leak nothing
 SET SESSION AUTHORIZATION regress_stats_user1;
 SELECT * FROM tststats.priv_test_view WHERE a <<< 0 AND b <<< 0; -- Should not leak
-<<<<<<< HEAD
-=======
 SELECT * FROM tststats.priv_test_view WHERE a <<< 0 OR b <<< 0; -- Should not leak
->>>>>>> 3d6a8289
 SELECT * FROM tststats.priv_test_view t
  WHERE a <<< 0 AND (b <<< 0 OR t.* <<< (1, 1) IS NOT NULL); -- Should not leak
 DELETE FROM tststats.priv_test_view WHERE a <<< 0 AND b <<< 0; -- Should not leak
@@ -1699,10 +1693,7 @@
 -- Should now have direct table access, but see nothing and leak nothing
 SET SESSION AUTHORIZATION regress_stats_user1;
 SELECT * FROM tststats.priv_test_tbl WHERE a <<< 0 AND b <<< 0; -- Should not leak
-<<<<<<< HEAD
-=======
 SELECT * FROM tststats.priv_test_tbl WHERE a <<< 0 OR b <<< 0; -- Should not leak
->>>>>>> 3d6a8289
 SELECT * FROM tststats.priv_test_tbl t
  WHERE a <<< 0 AND (b <<< 0 OR t.* <<< (1, 1) IS NOT NULL); -- Should not leak
 DELETE FROM tststats.priv_test_tbl WHERE a <<< 0 AND b <<< 0; -- Should not leak
@@ -1715,10 +1706,7 @@
 -- Should not have access to parent, and should leak nothing
 SET SESSION AUTHORIZATION regress_stats_user1;
 SELECT * FROM tststats.priv_test_parent_tbl WHERE a <<< 0 AND b <<< 0; -- Permission denied
-<<<<<<< HEAD
-=======
 SELECT * FROM tststats.priv_test_parent_tbl WHERE a <<< 0 OR b <<< 0; -- Permission denied
->>>>>>> 3d6a8289
 SELECT * FROM tststats.priv_test_parent_tbl t
  WHERE a <<< 0 AND (b <<< 0 OR t.* <<< (1, 1) IS NOT NULL); -- Permission denied
 DELETE FROM tststats.priv_test_parent_tbl WHERE a <<< 0 AND b <<< 0; -- Permission denied
@@ -1732,10 +1720,7 @@
 -- Should now have direct table access to parent, but see nothing and leak nothing
 SET SESSION AUTHORIZATION regress_stats_user1;
 SELECT * FROM tststats.priv_test_parent_tbl WHERE a <<< 0 AND b <<< 0; -- Should not leak
-<<<<<<< HEAD
-=======
 SELECT * FROM tststats.priv_test_parent_tbl WHERE a <<< 0 OR b <<< 0; -- Should not leak
->>>>>>> 3d6a8289
 SELECT * FROM tststats.priv_test_parent_tbl t
  WHERE a <<< 0 AND (b <<< 0 OR t.* <<< (1, 1) IS NOT NULL); -- Should not leak
 DELETE FROM tststats.priv_test_parent_tbl WHERE a <<< 0 AND b <<< 0; -- Should not leak

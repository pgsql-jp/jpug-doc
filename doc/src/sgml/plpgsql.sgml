--- conflicted
+++ resolved
@@ -4698,43 +4698,6 @@
     </para>
 
     <para>
-<<<<<<< HEAD
-<!--
-     The <replaceable>direction</replaceable> clause can be any of the
-     variants allowed in the SQL <xref linkend="sql-fetch">
-     command, namely
--->
-<replaceable>direction</replaceable>句は、<xref linkend="sql-fetch"> SQLコマンドで許されている以下の値のいずれかを取ることができます。
-     <literal>NEXT</>,
-     <literal>PRIOR</>,
-     <literal>FIRST</>,
-     <literal>LAST</>,
-     <literal>ABSOLUTE</> <replaceable>count</replaceable>,
-     <literal>RELATIVE</> <replaceable>count</replaceable>,
-     <literal>ALL</>,
-<!--
-     <literal>FORWARD</> <optional> <replaceable>count</replaceable> | <literal>ALL</> </optional>, or
-     <literal>BACKWARD</> <optional> <replaceable>count</replaceable> | <literal>ALL</> </optional>.
--->
-     <literal>FORWARD</> <optional> <replaceable>count</replaceable> | <literal>ALL</> </optional>、または
-     <literal>BACKWARD</> <optional> <replaceable>count</replaceable> | <literal>ALL</> </optional>
-<!--
-     Omitting <replaceable>direction</replaceable> is the same
-     as specifying <literal>NEXT</>.
-     <replaceable>direction</replaceable> values that require moving
-     backward are likely to fail unless the cursor was declared or opened
-     with the <literal>SCROLL</> option.
--->
-<replaceable>direction</replaceable>句の省略は、<literal>NEXT</>の指定と同じです。
-<literal>SCROLL</>オプションを用いてカーソルを宣言または開かないと、<replaceable>direction</replaceable>の値による逆方向への移動の要求は失敗します。
-    </para>
-
-    <para>
-<!--
-=======
->>>>>>> 4191e37a
-     Examples:
--->
 例:
 <programlisting>
 MOVE curs1;

/*-------------------------------------------------------------------------
 *
 * latch.c
 *	  Routines for inter-process latches
 *
 * The latch interface is a reliable replacement for the common pattern of
 * using pg_usleep() or select() to wait until a signal arrives, where the
 * signal handler sets a flag variable.  See latch.h for more information
 * on how to use them.
 *
 * Portions Copyright (c) 1996-2025, PostgreSQL Global Development Group
 * Portions Copyright (c) 1994, Regents of the University of California
 *
 * IDENTIFICATION
 *	  src/backend/storage/ipc/latch.c
 *
 *-------------------------------------------------------------------------
 */
#include "postgres.h"

#include "miscadmin.h"
#include "port/atomics.h"
#include "storage/latch.h"
#include "storage/waiteventset.h"
#include "utils/resowner.h"

/* A common WaitEventSet used to implement WaitLatch() */
static WaitEventSet *LatchWaitSet;

/* The positions of the latch and PM death events in LatchWaitSet */
#define LatchWaitSetLatchPos 0
#define LatchWaitSetPostmasterDeathPos 1

void
InitializeLatchWaitSet(void)
{
	int			latch_pos PG_USED_FOR_ASSERTS_ONLY;

	Assert(LatchWaitSet == NULL);

	/* Set up the WaitEventSet used by WaitLatch(). */
	LatchWaitSet = CreateWaitEventSet(NULL, 2);
	latch_pos = AddWaitEventToSet(LatchWaitSet, WL_LATCH_SET, PGINVALID_SOCKET,
								  MyLatch, NULL);
	Assert(latch_pos == LatchWaitSetLatchPos);

	/*
	 * WaitLatch will modify this to WL_EXIT_ON_PM_DEATH or
	 * WL_POSTMASTER_DEATH on each call.
	 */
	if (IsUnderPostmaster)
	{
		latch_pos = AddWaitEventToSet(LatchWaitSet, WL_EXIT_ON_PM_DEATH,
									  PGINVALID_SOCKET, NULL, NULL);
		Assert(latch_pos == LatchWaitSetPostmasterDeathPos);
	}
}

/*
 * Initialize a process-local latch.
 */
void
InitLatch(Latch *latch)
{
	latch->is_set = false;
	latch->maybe_sleeping = false;
	latch->owner_pid = MyProcPid;
	latch->is_shared = false;

#ifdef WIN32
	latch->event = CreateEvent(NULL, TRUE, FALSE, NULL);
	if (latch->event == NULL)
		elog(ERROR, "CreateEvent failed: error code %lu", GetLastError());
#endif							/* WIN32 */
}

/*
 * Initialize a shared latch that can be set from other processes. The latch
 * is initially owned by no-one; use OwnLatch to associate it with the
 * current process.
 *
 * InitSharedLatch needs to be called in postmaster before forking child
 * processes, usually right after allocating the shared memory block
 * containing the latch with ShmemInitStruct. (The Unix implementation
 * doesn't actually require that, but the Windows one does.) Because of
 * this restriction, we have no concurrency issues to worry about here.
 *
 * Note that other handles created in this module are never marked as
 * inheritable.  Thus we do not need to worry about cleaning up child
 * process references to postmaster-private latches or WaitEventSets.
 */
void
InitSharedLatch(Latch *latch)
{
#ifdef WIN32
	SECURITY_ATTRIBUTES sa;

	/*
	 * Set up security attributes to specify that the events are inherited.
	 */
	ZeroMemory(&sa, sizeof(sa));
	sa.nLength = sizeof(sa);
	sa.bInheritHandle = TRUE;

	latch->event = CreateEvent(&sa, TRUE, FALSE, NULL);
	if (latch->event == NULL)
		elog(ERROR, "CreateEvent failed: error code %lu", GetLastError());
#endif

	latch->is_set = false;
	latch->maybe_sleeping = false;
	latch->owner_pid = 0;
	latch->is_shared = true;
}

/*
 * Associate a shared latch with the current process, allowing it to
 * wait on the latch.
 *
 * Although there is a sanity check for latch-already-owned, we don't do
 * any sort of locking here, meaning that we could fail to detect the error
 * if two processes try to own the same latch at about the same time.  If
 * there is any risk of that, caller must provide an interlock to prevent it.
 */
void
OwnLatch(Latch *latch)
{
	int			owner_pid;

	/* Sanity checks */
	Assert(latch->is_shared);

	owner_pid = latch->owner_pid;
	if (owner_pid != 0)
		elog(PANIC, "latch already owned by PID %d", owner_pid);

	latch->owner_pid = MyProcPid;
}

/*
 * Disown a shared latch currently owned by the current process.
 */
void
DisownLatch(Latch *latch)
{
	Assert(latch->is_shared);
	Assert(latch->owner_pid == MyProcPid);

	latch->owner_pid = 0;
}

/*
 * Wait for a given latch to be set, or for postmaster death, or until timeout
 * is exceeded. 'wakeEvents' is a bitmask that specifies which of those events
 * to wait for. If the latch is already set (and WL_LATCH_SET is given), the
 * function returns immediately.
 *
 * The "timeout" is given in milliseconds. It must be >= 0 if WL_TIMEOUT flag
 * is given.  Although it is declared as "long", we don't actually support
 * timeouts longer than INT_MAX milliseconds.  Note that some extra overhead
 * is incurred when WL_TIMEOUT is given, so avoid using a timeout if possible.
 *
 * The latch must be owned by the current process, ie. it must be a
 * process-local latch initialized with InitLatch, or a shared latch
 * associated with the current process by calling OwnLatch.
 *
 * Returns bit mask indicating which condition(s) caused the wake-up. Note
 * that if multiple wake-up conditions are true, there is no guarantee that
 * we return all of them in one call, but we will return at least one.
 */
int
WaitLatch(Latch *latch, int wakeEvents, long timeout,
		  uint32 wait_event_info)
{
	WaitEvent	event;

	/* Postmaster-managed callers must handle postmaster death somehow. */
	Assert(!IsUnderPostmaster ||
		   (wakeEvents & WL_EXIT_ON_PM_DEATH) ||
		   (wakeEvents & WL_POSTMASTER_DEATH));

	/*
	 * Some callers may have a latch other than MyLatch, or no latch at all,
	 * or want to handle postmaster death differently.  It's cheap to assign
	 * those, so just do it every time.
	 */
	if (!(wakeEvents & WL_LATCH_SET))
		latch = NULL;
	ModifyWaitEvent(LatchWaitSet, LatchWaitSetLatchPos, WL_LATCH_SET, latch);

	if (IsUnderPostmaster)
		ModifyWaitEvent(LatchWaitSet, LatchWaitSetPostmasterDeathPos,
						(wakeEvents & (WL_EXIT_ON_PM_DEATH | WL_POSTMASTER_DEATH)),
						NULL);

	if (WaitEventSetWait(LatchWaitSet,
						 (wakeEvents & WL_TIMEOUT) ? timeout : -1,
						 &event, 1,
						 wait_event_info) == 0)
		return WL_TIMEOUT;
	else
		return event.events;
}

/*
 * Like WaitLatch, but with an extra socket argument for WL_SOCKET_*
 * conditions.
 *
 * When waiting on a socket, EOF and error conditions always cause the socket
 * to be reported as readable/writable/connected, so that the caller can deal
 * with the condition.
 *
 * wakeEvents must include either WL_EXIT_ON_PM_DEATH for automatic exit
 * if the postmaster dies or WL_POSTMASTER_DEATH for a flag set in the
 * return value if the postmaster dies.  The latter is useful for rare cases
 * where some behavior other than immediate exit is needed.
 *
 * NB: These days this is just a wrapper around the WaitEventSet API. When
 * using a latch very frequently, consider creating a longer living
 * WaitEventSet instead; that's more efficient.
 */
int
WaitLatchOrSocket(Latch *latch, int wakeEvents, pgsocket sock,
				  long timeout, uint32 wait_event_info)
{
	int			ret = 0;
	int			rc;
	WaitEvent	event;
	WaitEventSet *set = CreateWaitEventSet(CurrentResourceOwner, 3);

	if (wakeEvents & WL_TIMEOUT)
		Assert(timeout >= 0);
	else
		timeout = -1;

	if (wakeEvents & WL_LATCH_SET)
		AddWaitEventToSet(set, WL_LATCH_SET, PGINVALID_SOCKET,
						  latch, NULL);

	/* Postmaster-managed callers must handle postmaster death somehow. */
	Assert(!IsUnderPostmaster ||
		   (wakeEvents & WL_EXIT_ON_PM_DEATH) ||
		   (wakeEvents & WL_POSTMASTER_DEATH));

	if ((wakeEvents & WL_POSTMASTER_DEATH) && IsUnderPostmaster)
		AddWaitEventToSet(set, WL_POSTMASTER_DEATH, PGINVALID_SOCKET,
						  NULL, NULL);

	if ((wakeEvents & WL_EXIT_ON_PM_DEATH) && IsUnderPostmaster)
		AddWaitEventToSet(set, WL_EXIT_ON_PM_DEATH, PGINVALID_SOCKET,
						  NULL, NULL);

	if (wakeEvents & WL_SOCKET_MASK)
	{
		int			ev;

		ev = wakeEvents & WL_SOCKET_MASK;
		AddWaitEventToSet(set, ev, sock, NULL, NULL);
	}

	rc = WaitEventSetWait(set, timeout, &event, 1, wait_event_info);

	if (rc == 0)
		ret |= WL_TIMEOUT;
	else
	{
		ret |= event.events & (WL_LATCH_SET |
							   WL_POSTMASTER_DEATH |
							   WL_SOCKET_MASK);
	}

	FreeWaitEventSet(set);

	return ret;
}

/*
 * Sets a latch and wakes up anyone waiting on it.
 *
 * This is cheap if the latch is already set, otherwise not so much.
 *
 * NB: when calling this in a signal handler, be sure to save and restore
 * errno around it.  (That's standard practice in most signal handlers, of
 * course, but we used to omit it in handlers that only set a flag.)
 *
 * NB: this function is called from critical sections and signal handlers so
 * throwing an error is not a good idea.
 */
void
SetLatch(Latch *latch)
{
#ifndef WIN32
	pid_t		owner_pid;
#else
	HANDLE		handle;
#endif

	/*
	 * The memory barrier has to be placed here to ensure that any flag
	 * variables possibly changed by this process have been flushed to main
	 * memory, before we check/set is_set.
	 */
	pg_memory_barrier();

	/* Quick exit if already set */
	if (latch->is_set)
		return;

	latch->is_set = true;

	pg_memory_barrier();
	if (!latch->maybe_sleeping)
		return;

#ifndef WIN32

	/*
	 * See if anyone's waiting for the latch. It can be the current process if
	 * we're in a signal handler. We use the self-pipe or SIGURG to ourselves
	 * to wake up WaitEventSetWaitBlock() without races in that case. If it's
	 * another process, send a signal.
	 *
	 * Fetch owner_pid only once, in case the latch is concurrently getting
	 * owned or disowned. XXX: This assumes that pid_t is atomic, which isn't
	 * guaranteed to be true! In practice, the effective range of pid_t fits
	 * in a 32 bit integer, and so should be atomic. In the worst case, we
	 * might end up signaling the wrong process. Even then, you're very
	 * unlucky if a process with that bogus pid exists and belongs to
	 * Postgres; and PG database processes should handle excess SIGUSR1
	 * interrupts without a problem anyhow.
	 *
	 * Another sort of race condition that's possible here is for a new
	 * process to own the latch immediately after we look, so we don't signal
	 * it. This is okay so long as all callers of ResetLatch/WaitLatch follow
	 * the standard coding convention of waiting at the bottom of their loops,
	 * not the top, so that they'll correctly process latch-setting events
	 * that happen before they enter the loop.
	 */
	owner_pid = latch->owner_pid;
	if (owner_pid == 0)
		return;
	else if (owner_pid == MyProcPid)
		WakeupMyProc();
	else
		WakeupOtherProc(owner_pid);

#else

	/*
	 * See if anyone's waiting for the latch. It can be the current process if
	 * we're in a signal handler.
	 *
	 * Use a local variable here just in case somebody changes the event field
	 * concurrently (which really should not happen).
	 */
	handle = latch->event;
	if (handle)
	{
		SetEvent(handle);

		/*
		 * Note that we silently ignore any errors. We might be in a signal
		 * handler or other critical path where it's not safe to call elog().
		 */
	}
#endif
}

/*
 * Clear the latch. Calling WaitLatch after this will sleep, unless
 * the latch is set again before the WaitLatch call.
 */
void
ResetLatch(Latch *latch)
{
	/* Only the owner should reset the latch */
	Assert(latch->owner_pid == MyProcPid);
	Assert(latch->maybe_sleeping == false);

	latch->is_set = false;

	/*
	 * Ensure that the write to is_set gets flushed to main memory before we
	 * examine any flag variables.  Otherwise a concurrent SetLatch might
	 * falsely conclude that it needn't signal us, even though we have missed
	 * seeing some flag updates that SetLatch was supposed to inform us of.
	 */
	pg_memory_barrier();
<<<<<<< HEAD
}

/*
 * Create a WaitEventSet with space for nevents different events to wait for.
 *
 * These events can then be efficiently waited upon together, using
 * WaitEventSetWait().
 *
 * The WaitEventSet is tracked by the given 'resowner'.  Use NULL for session
 * lifetime.
 */
WaitEventSet *
CreateWaitEventSet(ResourceOwner resowner, int nevents)
{
	WaitEventSet *set;
	char	   *data;
	Size		sz = 0;

	/*
	 * Use MAXALIGN size/alignment to guarantee that later uses of memory are
	 * aligned correctly. E.g. epoll_event might need 8 byte alignment on some
	 * platforms, but earlier allocations like WaitEventSet and WaitEvent
	 * might not be sized to guarantee that when purely using sizeof().
	 */
	sz += MAXALIGN(sizeof(WaitEventSet));
	sz += MAXALIGN(sizeof(WaitEvent) * nevents);

#if defined(WAIT_USE_EPOLL)
	sz += MAXALIGN(sizeof(struct epoll_event) * nevents);
#elif defined(WAIT_USE_KQUEUE)
	sz += MAXALIGN(sizeof(struct kevent) * nevents);
#elif defined(WAIT_USE_POLL)
	sz += MAXALIGN(sizeof(struct pollfd) * nevents);
#elif defined(WAIT_USE_WIN32)
	/* need space for the pgwin32_signal_event */
	sz += MAXALIGN(sizeof(HANDLE) * (nevents + 1));
#endif

	if (resowner != NULL)
		ResourceOwnerEnlarge(resowner);

	data = (char *) MemoryContextAllocZero(TopMemoryContext, sz);

	set = (WaitEventSet *) data;
	data += MAXALIGN(sizeof(WaitEventSet));

	set->events = (WaitEvent *) data;
	data += MAXALIGN(sizeof(WaitEvent) * nevents);

#if defined(WAIT_USE_EPOLL)
	set->epoll_ret_events = (struct epoll_event *) data;
	data += MAXALIGN(sizeof(struct epoll_event) * nevents);
#elif defined(WAIT_USE_KQUEUE)
	set->kqueue_ret_events = (struct kevent *) data;
	data += MAXALIGN(sizeof(struct kevent) * nevents);
#elif defined(WAIT_USE_POLL)
	set->pollfds = (struct pollfd *) data;
	data += MAXALIGN(sizeof(struct pollfd) * nevents);
#elif defined(WAIT_USE_WIN32)
	set->handles = (HANDLE) data;
	data += MAXALIGN(sizeof(HANDLE) * nevents);
#endif

	set->latch = NULL;
	set->nevents_space = nevents;
	set->exit_on_postmaster_death = false;

	if (resowner != NULL)
	{
		ResourceOwnerRememberWaitEventSet(resowner, set);
		set->owner = resowner;
	}

#if defined(WAIT_USE_EPOLL)
	if (!AcquireExternalFD())
	{
		/* treat this as though epoll_create1 itself returned EMFILE */
		elog(ERROR, "epoll_create1 failed: %m");
	}
	set->epoll_fd = epoll_create1(EPOLL_CLOEXEC);
	if (set->epoll_fd < 0)
	{
		ReleaseExternalFD();
		elog(ERROR, "epoll_create1 failed: %m");
	}
#elif defined(WAIT_USE_KQUEUE)
	if (!AcquireExternalFD())
	{
		/* treat this as though kqueue itself returned EMFILE */
		elog(ERROR, "kqueue failed: %m");
	}
	set->kqueue_fd = kqueue();
	if (set->kqueue_fd < 0)
	{
		ReleaseExternalFD();
		elog(ERROR, "kqueue failed: %m");
	}
	if (fcntl(set->kqueue_fd, F_SETFD, FD_CLOEXEC) == -1)
	{
		int			save_errno = errno;

		close(set->kqueue_fd);
		ReleaseExternalFD();
		errno = save_errno;
		elog(ERROR, "fcntl(F_SETFD) failed on kqueue descriptor: %m");
	}
	set->report_postmaster_not_running = false;
#elif defined(WAIT_USE_WIN32)

	/*
	 * To handle signals while waiting, we need to add a win32 specific event.
	 * We accounted for the additional event at the top of this routine. See
	 * port/win32/signal.c for more details.
	 *
	 * Note: pgwin32_signal_event should be first to ensure that it will be
	 * reported when multiple events are set.  We want to guarantee that
	 * pending signals are serviced.
	 */
	set->handles[0] = pgwin32_signal_event;
	StaticAssertStmt(WSA_INVALID_EVENT == NULL, "");
#endif

	return set;
}

/*
 * Free a previously created WaitEventSet.
 *
 * Note: preferably, this shouldn't have to free any resources that could be
 * inherited across an exec().  If it did, we'd likely leak those resources in
 * many scenarios.  For the epoll case, we ensure that by setting EPOLL_CLOEXEC
 * when the FD is created.  For the Windows case, we assume that the handles
 * involved are non-inheritable.
 */
void
FreeWaitEventSet(WaitEventSet *set)
{
	if (set->owner)
	{
		ResourceOwnerForgetWaitEventSet(set->owner, set);
		set->owner = NULL;
	}

#if defined(WAIT_USE_EPOLL)
	close(set->epoll_fd);
	ReleaseExternalFD();
#elif defined(WAIT_USE_KQUEUE)
	close(set->kqueue_fd);
	ReleaseExternalFD();
#elif defined(WAIT_USE_WIN32)
	for (WaitEvent *cur_event = set->events;
		 cur_event < (set->events + set->nevents);
		 cur_event++)
	{
		if (cur_event->events & WL_LATCH_SET)
		{
			/* uses the latch's HANDLE */
		}
		else if (cur_event->events & WL_POSTMASTER_DEATH)
		{
			/* uses PostmasterHandle */
		}
		else
		{
			/* Clean up the event object we created for the socket */
			WSAEventSelect(cur_event->fd, NULL, 0);
			WSACloseEvent(set->handles[cur_event->pos + 1]);
		}
	}
#endif

	pfree(set);
}

/*
 * Free a previously created WaitEventSet in a child process after a fork().
 */
void
FreeWaitEventSetAfterFork(WaitEventSet *set)
{
#if defined(WAIT_USE_EPOLL)
	close(set->epoll_fd);
	ReleaseExternalFD();
#elif defined(WAIT_USE_KQUEUE)
	/* kqueues are not normally inherited by child processes */
	ReleaseExternalFD();
#endif

	pfree(set);
}

/* ---
 * Add an event to the set. Possible events are:
 * - WL_LATCH_SET: Wait for the latch to be set
 * - WL_POSTMASTER_DEATH: Wait for postmaster to die
 * - WL_SOCKET_READABLE: Wait for socket to become readable,
 *	 can be combined in one event with other WL_SOCKET_* events
 * - WL_SOCKET_WRITEABLE: Wait for socket to become writeable,
 *	 can be combined with other WL_SOCKET_* events
 * - WL_SOCKET_CONNECTED: Wait for socket connection to be established,
 *	 can be combined with other WL_SOCKET_* events (on non-Windows
 *	 platforms, this is the same as WL_SOCKET_WRITEABLE)
 * - WL_SOCKET_ACCEPT: Wait for new connection to a server socket,
 *	 can be combined with other WL_SOCKET_* events (on non-Windows
 *	 platforms, this is the same as WL_SOCKET_READABLE)
 * - WL_SOCKET_CLOSED: Wait for socket to be closed by remote peer.
 * - WL_EXIT_ON_PM_DEATH: Exit immediately if the postmaster dies
 *
 * Returns the offset in WaitEventSet->events (starting from 0), which can be
 * used to modify previously added wait events using ModifyWaitEvent().
 *
 * In the WL_LATCH_SET case the latch must be owned by the current process,
 * i.e. it must be a process-local latch initialized with InitLatch, or a
 * shared latch associated with the current process by calling OwnLatch.
 *
 * In the WL_SOCKET_READABLE/WRITEABLE/CONNECTED/ACCEPT cases, EOF and error
 * conditions cause the socket to be reported as readable/writable/connected,
 * so that the caller can deal with the condition.
 *
 * The user_data pointer specified here will be set for the events returned
 * by WaitEventSetWait(), allowing to easily associate additional data with
 * events.
 */
int
AddWaitEventToSet(WaitEventSet *set, uint32 events, pgsocket fd, Latch *latch,
				  void *user_data)
{
	WaitEvent  *event;

	/* not enough space */
	Assert(set->nevents < set->nevents_space);

	if (events == WL_EXIT_ON_PM_DEATH)
	{
		events = WL_POSTMASTER_DEATH;
		set->exit_on_postmaster_death = true;
	}

	if (latch)
	{
		if (latch->owner_pid != MyProcPid)
			elog(ERROR, "cannot wait on a latch owned by another process");
		if (set->latch)
			elog(ERROR, "cannot wait on more than one latch");
		if ((events & WL_LATCH_SET) != WL_LATCH_SET)
			elog(ERROR, "latch events only support being set");
	}
	else
	{
		if (events & WL_LATCH_SET)
			elog(ERROR, "cannot wait on latch without a specified latch");
	}

	/* waiting for socket readiness without a socket indicates a bug */
	if (fd == PGINVALID_SOCKET && (events & WL_SOCKET_MASK))
		elog(ERROR, "cannot wait on socket event without a socket");

	event = &set->events[set->nevents];
	event->pos = set->nevents++;
	event->fd = fd;
	event->events = events;
	event->user_data = user_data;
#ifdef WIN32
	event->reset = false;
#endif

	if (events == WL_LATCH_SET)
	{
		set->latch = latch;
		set->latch_pos = event->pos;
#if defined(WAIT_USE_SELF_PIPE)
		event->fd = selfpipe_readfd;
#elif defined(WAIT_USE_SIGNALFD)
		event->fd = signal_fd;
#else
		event->fd = PGINVALID_SOCKET;
#ifdef WAIT_USE_EPOLL
		return event->pos;
#endif
#endif
	}
	else if (events == WL_POSTMASTER_DEATH)
	{
#ifndef WIN32
		event->fd = postmaster_alive_fds[POSTMASTER_FD_WATCH];
#endif
	}

	/* perform wait primitive specific initialization, if needed */
#if defined(WAIT_USE_EPOLL)
	WaitEventAdjustEpoll(set, event, EPOLL_CTL_ADD);
#elif defined(WAIT_USE_KQUEUE)
	WaitEventAdjustKqueue(set, event, 0);
#elif defined(WAIT_USE_POLL)
	WaitEventAdjustPoll(set, event);
#elif defined(WAIT_USE_WIN32)
	WaitEventAdjustWin32(set, event);
#endif

	return event->pos;
}

/*
 * Change the event mask and, in the WL_LATCH_SET case, the latch associated
 * with the WaitEvent.  The latch may be changed to NULL to disable the latch
 * temporarily, and then set back to a latch later.
 *
 * 'pos' is the id returned by AddWaitEventToSet.
 */
void
ModifyWaitEvent(WaitEventSet *set, int pos, uint32 events, Latch *latch)
{
	WaitEvent  *event;
#if defined(WAIT_USE_KQUEUE)
	int			old_events;
#endif

	Assert(pos < set->nevents);

	event = &set->events[pos];
#if defined(WAIT_USE_KQUEUE)
	old_events = event->events;
#endif

	/*
	 * If neither the event mask nor the associated latch changes, return
	 * early. That's an important optimization for some sockets, where
	 * ModifyWaitEvent is frequently used to switch from waiting for reads to
	 * waiting on writes.
	 */
	if (events == event->events &&
		(!(event->events & WL_LATCH_SET) || set->latch == latch))
		return;

	if (event->events & WL_LATCH_SET &&
		events != event->events)
	{
		elog(ERROR, "cannot modify latch event");
	}

	if (event->events & WL_POSTMASTER_DEATH)
	{
		elog(ERROR, "cannot modify postmaster death event");
	}

	/* FIXME: validate event mask */
	event->events = events;

	if (events == WL_LATCH_SET)
	{
		if (latch && latch->owner_pid != MyProcPid)
			elog(ERROR, "cannot wait on a latch owned by another process");
		set->latch = latch;

		/*
		 * On Unix, we don't need to modify the kernel object because the
		 * underlying pipe (if there is one) is the same for all latches so we
		 * can return immediately.  On Windows, we need to update our array of
		 * handles, but we leave the old one in place and tolerate spurious
		 * wakeups if the latch is disabled.
		 */
#if defined(WAIT_USE_WIN32)
		if (!latch)
			return;
#else
		return;
#endif
	}

#if defined(WAIT_USE_EPOLL)
	WaitEventAdjustEpoll(set, event, EPOLL_CTL_MOD);
#elif defined(WAIT_USE_KQUEUE)
	WaitEventAdjustKqueue(set, event, old_events);
#elif defined(WAIT_USE_POLL)
	WaitEventAdjustPoll(set, event);
#elif defined(WAIT_USE_WIN32)
	WaitEventAdjustWin32(set, event);
#endif
}

#if defined(WAIT_USE_EPOLL)
/*
 * action can be one of EPOLL_CTL_ADD | EPOLL_CTL_MOD | EPOLL_CTL_DEL
 */
static void
WaitEventAdjustEpoll(WaitEventSet *set, WaitEvent *event, int action)
{
	struct epoll_event epoll_ev;
	int			rc;

	/* pointer to our event, returned by epoll_wait */
	epoll_ev.data.ptr = event;
	/* always wait for errors */
	epoll_ev.events = EPOLLERR | EPOLLHUP;

	/* prepare pollfd entry once */
	if (event->events == WL_LATCH_SET)
	{
		Assert(set->latch != NULL);
		epoll_ev.events |= EPOLLIN;
	}
	else if (event->events == WL_POSTMASTER_DEATH)
	{
		epoll_ev.events |= EPOLLIN;
	}
	else
	{
		Assert(event->fd != PGINVALID_SOCKET);
		Assert(event->events & (WL_SOCKET_READABLE |
								WL_SOCKET_WRITEABLE |
								WL_SOCKET_CLOSED));

		if (event->events & WL_SOCKET_READABLE)
			epoll_ev.events |= EPOLLIN;
		if (event->events & WL_SOCKET_WRITEABLE)
			epoll_ev.events |= EPOLLOUT;
		if (event->events & WL_SOCKET_CLOSED)
			epoll_ev.events |= EPOLLRDHUP;
	}

	/*
	 * Even though unused, we also pass epoll_ev as the data argument if
	 * EPOLL_CTL_DEL is passed as action.  There used to be an epoll bug
	 * requiring that, and actually it makes the code simpler...
	 */
	rc = epoll_ctl(set->epoll_fd, action, event->fd, &epoll_ev);

	if (rc < 0)
		ereport(ERROR,
				(errcode_for_socket_access(),
				 errmsg("%s() failed: %m",
						"epoll_ctl")));
}
#endif

#if defined(WAIT_USE_POLL)
static void
WaitEventAdjustPoll(WaitEventSet *set, WaitEvent *event)
{
	struct pollfd *pollfd = &set->pollfds[event->pos];

	pollfd->revents = 0;
	pollfd->fd = event->fd;

	/* prepare pollfd entry once */
	if (event->events == WL_LATCH_SET)
	{
		Assert(set->latch != NULL);
		pollfd->events = POLLIN;
	}
	else if (event->events == WL_POSTMASTER_DEATH)
	{
		pollfd->events = POLLIN;
	}
	else
	{
		Assert(event->events & (WL_SOCKET_READABLE |
								WL_SOCKET_WRITEABLE |
								WL_SOCKET_CLOSED));
		pollfd->events = 0;
		if (event->events & WL_SOCKET_READABLE)
			pollfd->events |= POLLIN;
		if (event->events & WL_SOCKET_WRITEABLE)
			pollfd->events |= POLLOUT;
#ifdef POLLRDHUP
		if (event->events & WL_SOCKET_CLOSED)
			pollfd->events |= POLLRDHUP;
#endif
	}

	Assert(event->fd != PGINVALID_SOCKET);
}
#endif

#if defined(WAIT_USE_KQUEUE)

/*
 * On most BSD family systems, the udata member of struct kevent is of type
 * void *, so we could directly convert to/from WaitEvent *.  Unfortunately,
 * NetBSD has it as intptr_t, so here we wallpaper over that difference with
 * an lvalue cast.
 */
#define AccessWaitEvent(k_ev) (*((WaitEvent **)(&(k_ev)->udata)))

static inline void
WaitEventAdjustKqueueAdd(struct kevent *k_ev, int filter, int action,
						 WaitEvent *event)
{
	k_ev->ident = event->fd;
	k_ev->filter = filter;
	k_ev->flags = action;
	k_ev->fflags = 0;
	k_ev->data = 0;
	AccessWaitEvent(k_ev) = event;
}

static inline void
WaitEventAdjustKqueueAddPostmaster(struct kevent *k_ev, WaitEvent *event)
{
	/* For now postmaster death can only be added, not removed. */
	k_ev->ident = PostmasterPid;
	k_ev->filter = EVFILT_PROC;
	k_ev->flags = EV_ADD;
	k_ev->fflags = NOTE_EXIT;
	k_ev->data = 0;
	AccessWaitEvent(k_ev) = event;
}

static inline void
WaitEventAdjustKqueueAddLatch(struct kevent *k_ev, WaitEvent *event)
{
	/* For now latch can only be added, not removed. */
	k_ev->ident = SIGURG;
	k_ev->filter = EVFILT_SIGNAL;
	k_ev->flags = EV_ADD;
	k_ev->fflags = 0;
	k_ev->data = 0;
	AccessWaitEvent(k_ev) = event;
}

/*
 * old_events is the previous event mask, used to compute what has changed.
 */
static void
WaitEventAdjustKqueue(WaitEventSet *set, WaitEvent *event, int old_events)
{
	int			rc;
	struct kevent k_ev[2];
	int			count = 0;
	bool		new_filt_read = false;
	bool		old_filt_read = false;
	bool		new_filt_write = false;
	bool		old_filt_write = false;

	if (old_events == event->events)
		return;

	Assert(event->events != WL_LATCH_SET || set->latch != NULL);
	Assert(event->events == WL_LATCH_SET ||
		   event->events == WL_POSTMASTER_DEATH ||
		   (event->events & (WL_SOCKET_READABLE |
							 WL_SOCKET_WRITEABLE |
							 WL_SOCKET_CLOSED)));

	if (event->events == WL_POSTMASTER_DEATH)
	{
		/*
		 * Unlike all the other implementations, we detect postmaster death
		 * using process notification instead of waiting on the postmaster
		 * alive pipe.
		 */
		WaitEventAdjustKqueueAddPostmaster(&k_ev[count++], event);
	}
	else if (event->events == WL_LATCH_SET)
	{
		/* We detect latch wakeup using a signal event. */
		WaitEventAdjustKqueueAddLatch(&k_ev[count++], event);
	}
	else
	{
		/*
		 * We need to compute the adds and deletes required to get from the
		 * old event mask to the new event mask, since kevent treats readable
		 * and writable as separate events.
		 */
		if (old_events & (WL_SOCKET_READABLE | WL_SOCKET_CLOSED))
			old_filt_read = true;
		if (event->events & (WL_SOCKET_READABLE | WL_SOCKET_CLOSED))
			new_filt_read = true;
		if (old_events & WL_SOCKET_WRITEABLE)
			old_filt_write = true;
		if (event->events & WL_SOCKET_WRITEABLE)
			new_filt_write = true;
		if (old_filt_read && !new_filt_read)
			WaitEventAdjustKqueueAdd(&k_ev[count++], EVFILT_READ, EV_DELETE,
									 event);
		else if (!old_filt_read && new_filt_read)
			WaitEventAdjustKqueueAdd(&k_ev[count++], EVFILT_READ, EV_ADD,
									 event);
		if (old_filt_write && !new_filt_write)
			WaitEventAdjustKqueueAdd(&k_ev[count++], EVFILT_WRITE, EV_DELETE,
									 event);
		else if (!old_filt_write && new_filt_write)
			WaitEventAdjustKqueueAdd(&k_ev[count++], EVFILT_WRITE, EV_ADD,
									 event);
	}

	/* For WL_SOCKET_READ -> WL_SOCKET_CLOSED, no change needed. */
	if (count == 0)
		return;

	Assert(count <= 2);

	rc = kevent(set->kqueue_fd, &k_ev[0], count, NULL, 0, NULL);

	/*
	 * When adding the postmaster's pid, we have to consider that it might
	 * already have exited and perhaps even been replaced by another process
	 * with the same pid.  If so, we have to defer reporting this as an event
	 * until the next call to WaitEventSetWaitBlock().
	 */

	if (rc < 0)
	{
		if (event->events == WL_POSTMASTER_DEATH &&
			(errno == ESRCH || errno == EACCES))
			set->report_postmaster_not_running = true;
		else
			ereport(ERROR,
					(errcode_for_socket_access(),
					 errmsg("%s() failed: %m",
							"kevent")));
	}
	else if (event->events == WL_POSTMASTER_DEATH &&
			 PostmasterPid != getppid() &&
			 !PostmasterIsAlive())
	{
		/*
		 * The extra PostmasterIsAliveInternal() check prevents false alarms
		 * on systems that give a different value for getppid() while being
		 * traced by a debugger.
		 */
		set->report_postmaster_not_running = true;
	}
}

#endif

#if defined(WAIT_USE_WIN32)
static void
WaitEventAdjustWin32(WaitEventSet *set, WaitEvent *event)
{
	HANDLE	   *handle = &set->handles[event->pos + 1];

	if (event->events == WL_LATCH_SET)
	{
		Assert(set->latch != NULL);
		*handle = set->latch->event;
	}
	else if (event->events == WL_POSTMASTER_DEATH)
	{
		*handle = PostmasterHandle;
	}
	else
	{
		int			flags = FD_CLOSE;	/* always check for errors/EOF */

		if (event->events & WL_SOCKET_READABLE)
			flags |= FD_READ;
		if (event->events & WL_SOCKET_WRITEABLE)
			flags |= FD_WRITE;
		if (event->events & WL_SOCKET_CONNECTED)
			flags |= FD_CONNECT;
		if (event->events & WL_SOCKET_ACCEPT)
			flags |= FD_ACCEPT;

		if (*handle == WSA_INVALID_EVENT)
		{
			*handle = WSACreateEvent();
			if (*handle == WSA_INVALID_EVENT)
				elog(ERROR, "failed to create event for socket: error code %d",
					 WSAGetLastError());
		}
		if (WSAEventSelect(event->fd, *handle, flags) != 0)
			elog(ERROR, "failed to set up event for socket: error code %d",
				 WSAGetLastError());

		Assert(event->fd != PGINVALID_SOCKET);
	}
}
#endif

/*
 * Wait for events added to the set to happen, or until the timeout is
 * reached.  At most nevents occurred events are returned.
 *
 * If timeout = -1, block until an event occurs; if 0, check sockets for
 * readiness, but don't block; if > 0, block for at most timeout milliseconds.
 *
 * Returns the number of events occurred, or 0 if the timeout was reached.
 *
 * Returned events will have the fd, pos, user_data fields set to the
 * values associated with the registered event.
 */
int
WaitEventSetWait(WaitEventSet *set, long timeout,
				 WaitEvent *occurred_events, int nevents,
				 uint32 wait_event_info)
{
	int			returned_events = 0;
	instr_time	start_time;
	instr_time	cur_time;
	long		cur_timeout = -1;

	Assert(nevents > 0);

	/*
	 * Initialize timeout if requested.  We must record the current time so
	 * that we can determine the remaining timeout if interrupted.
	 */
	if (timeout >= 0)
	{
		INSTR_TIME_SET_CURRENT(start_time);
		Assert(timeout >= 0 && timeout <= INT_MAX);
		cur_timeout = timeout;
	}
	else
		INSTR_TIME_SET_ZERO(start_time);

	pgstat_report_wait_start(wait_event_info);

#ifndef WIN32
	waiting = true;
#else
	/* Ensure that signals are serviced even if latch is already set */
	pgwin32_dispatch_queued_signals();
#endif
	while (returned_events == 0)
	{
		int			rc;

		/*
		 * Check if the latch is set already first.  If so, we either exit
		 * immediately or ask the kernel for further events available right
		 * now without waiting, depending on how many events the caller wants.
		 *
		 * If someone sets the latch between this and the
		 * WaitEventSetWaitBlock() below, the setter will write a byte to the
		 * pipe (or signal us and the signal handler will do that), and the
		 * readiness routine will return immediately.
		 *
		 * On unix, If there's a pending byte in the self pipe, we'll notice
		 * whenever blocking. Only clearing the pipe in that case avoids
		 * having to drain it every time WaitLatchOrSocket() is used. Should
		 * the pipe-buffer fill up we're still ok, because the pipe is in
		 * nonblocking mode. It's unlikely for that to happen, because the
		 * self pipe isn't filled unless we're blocking (waiting = true), or
		 * from inside a signal handler in latch_sigurg_handler().
		 *
		 * On windows, we'll also notice if there's a pending event for the
		 * latch when blocking, but there's no danger of anything filling up,
		 * as "Setting an event that is already set has no effect.".
		 *
		 * Note: we assume that the kernel calls involved in latch management
		 * will provide adequate synchronization on machines with weak memory
		 * ordering, so that we cannot miss seeing is_set if a notification
		 * has already been queued.
		 */
		if (set->latch && !set->latch->is_set)
		{
			/* about to sleep on a latch */
			set->latch->maybe_sleeping = true;
			pg_memory_barrier();
			/* and recheck */
		}

		if (set->latch && set->latch->is_set)
		{
			occurred_events->fd = PGINVALID_SOCKET;
			occurred_events->pos = set->latch_pos;
			occurred_events->user_data =
				set->events[set->latch_pos].user_data;
			occurred_events->events = WL_LATCH_SET;
			occurred_events++;
			returned_events++;

			/* could have been set above */
			set->latch->maybe_sleeping = false;

			if (returned_events == nevents)
				break;			/* output buffer full already */

			/*
			 * Even though we already have an event, we'll poll just once with
			 * zero timeout to see what non-latch events we can fit into the
			 * output buffer at the same time.
			 */
			cur_timeout = 0;
			timeout = 0;
		}

		/*
		 * Wait for events using the readiness primitive chosen at the top of
		 * this file. If -1 is returned, a timeout has occurred, if 0 we have
		 * to retry, everything >= 1 is the number of returned events.
		 */
		rc = WaitEventSetWaitBlock(set, cur_timeout,
								   occurred_events, nevents - returned_events);

		if (set->latch &&
			set->latch->maybe_sleeping)
			set->latch->maybe_sleeping = false;

		if (rc == -1)
			break;				/* timeout occurred */
		else
			returned_events += rc;

		/* If we're not done, update cur_timeout for next iteration */
		if (returned_events == 0 && timeout >= 0)
		{
			INSTR_TIME_SET_CURRENT(cur_time);
			INSTR_TIME_SUBTRACT(cur_time, start_time);
			cur_timeout = timeout - (long) INSTR_TIME_GET_MILLISEC(cur_time);
			if (cur_timeout <= 0)
				break;
		}
	}
#ifndef WIN32
	waiting = false;
#endif

	pgstat_report_wait_end();

	return returned_events;
}


#if defined(WAIT_USE_EPOLL)

/*
 * Wait using linux's epoll_wait(2).
 *
 * This is the preferable wait method, as several readiness notifications are
 * delivered, without having to iterate through all of set->events. The return
 * epoll_event struct contain a pointer to our events, making association
 * easy.
 */
static inline int
WaitEventSetWaitBlock(WaitEventSet *set, int cur_timeout,
					  WaitEvent *occurred_events, int nevents)
{
	int			returned_events = 0;
	int			rc;
	WaitEvent  *cur_event;
	struct epoll_event *cur_epoll_event;

	/* Sleep */
	rc = epoll_wait(set->epoll_fd, set->epoll_ret_events,
					Min(nevents, set->nevents_space), cur_timeout);

	/* Check return code */
	if (rc < 0)
	{
		/* EINTR is okay, otherwise complain */
		if (errno != EINTR)
		{
			waiting = false;
			ereport(ERROR,
					(errcode_for_socket_access(),
					 errmsg("%s() failed: %m",
							"epoll_wait")));
		}
		return 0;
	}
	else if (rc == 0)
	{
		/* timeout exceeded */
		return -1;
	}

	/*
	 * At least one event occurred, iterate over the returned epoll events
	 * until they're either all processed, or we've returned all the events
	 * the caller desired.
	 */
	for (cur_epoll_event = set->epoll_ret_events;
		 cur_epoll_event < (set->epoll_ret_events + rc) &&
		 returned_events < nevents;
		 cur_epoll_event++)
	{
		/* epoll's data pointer is set to the associated WaitEvent */
		cur_event = (WaitEvent *) cur_epoll_event->data.ptr;

		occurred_events->pos = cur_event->pos;
		occurred_events->user_data = cur_event->user_data;
		occurred_events->events = 0;

		if (cur_event->events == WL_LATCH_SET &&
			cur_epoll_event->events & (EPOLLIN | EPOLLERR | EPOLLHUP))
		{
			/* Drain the signalfd. */
			drain();

			if (set->latch && set->latch->maybe_sleeping && set->latch->is_set)
			{
				occurred_events->fd = PGINVALID_SOCKET;
				occurred_events->events = WL_LATCH_SET;
				occurred_events++;
				returned_events++;
			}
		}
		else if (cur_event->events == WL_POSTMASTER_DEATH &&
				 cur_epoll_event->events & (EPOLLIN | EPOLLERR | EPOLLHUP))
		{
			/*
			 * We expect an EPOLLHUP when the remote end is closed, but
			 * because we don't expect the pipe to become readable or to have
			 * any errors either, treat those cases as postmaster death, too.
			 *
			 * Be paranoid about a spurious event signaling the postmaster as
			 * being dead.  There have been reports about that happening with
			 * older primitives (select(2) to be specific), and a spurious
			 * WL_POSTMASTER_DEATH event would be painful. Re-checking doesn't
			 * cost much.
			 */
			if (!PostmasterIsAliveInternal())
			{
				if (set->exit_on_postmaster_death)
					proc_exit(1);
				occurred_events->fd = PGINVALID_SOCKET;
				occurred_events->events = WL_POSTMASTER_DEATH;
				occurred_events++;
				returned_events++;
			}
		}
		else if (cur_event->events & (WL_SOCKET_READABLE |
									  WL_SOCKET_WRITEABLE |
									  WL_SOCKET_CLOSED))
		{
			Assert(cur_event->fd != PGINVALID_SOCKET);

			if ((cur_event->events & WL_SOCKET_READABLE) &&
				(cur_epoll_event->events & (EPOLLIN | EPOLLERR | EPOLLHUP)))
			{
				/* data available in socket, or EOF */
				occurred_events->events |= WL_SOCKET_READABLE;
			}

			if ((cur_event->events & WL_SOCKET_WRITEABLE) &&
				(cur_epoll_event->events & (EPOLLOUT | EPOLLERR | EPOLLHUP)))
			{
				/* writable, or EOF */
				occurred_events->events |= WL_SOCKET_WRITEABLE;
			}

			if ((cur_event->events & WL_SOCKET_CLOSED) &&
				(cur_epoll_event->events & (EPOLLRDHUP | EPOLLERR | EPOLLHUP)))
			{
				/* remote peer shut down, or error */
				occurred_events->events |= WL_SOCKET_CLOSED;
			}

			if (occurred_events->events != 0)
			{
				occurred_events->fd = cur_event->fd;
				occurred_events++;
				returned_events++;
			}
		}
	}

	return returned_events;
}

#elif defined(WAIT_USE_KQUEUE)

/*
 * Wait using kevent(2) on BSD-family systems and macOS.
 *
 * For now this mirrors the epoll code, but in future it could modify the fd
 * set in the same call to kevent as it uses for waiting instead of doing that
 * with separate system calls.
 */
static int
WaitEventSetWaitBlock(WaitEventSet *set, int cur_timeout,
					  WaitEvent *occurred_events, int nevents)
{
	int			returned_events = 0;
	int			rc;
	WaitEvent  *cur_event;
	struct kevent *cur_kqueue_event;
	struct timespec timeout;
	struct timespec *timeout_p;

	if (cur_timeout < 0)
		timeout_p = NULL;
	else
	{
		timeout.tv_sec = cur_timeout / 1000;
		timeout.tv_nsec = (cur_timeout % 1000) * 1000000;
		timeout_p = &timeout;
	}

	/*
	 * Report postmaster events discovered by WaitEventAdjustKqueue() or an
	 * earlier call to WaitEventSetWait().
	 */
	if (unlikely(set->report_postmaster_not_running))
	{
		if (set->exit_on_postmaster_death)
			proc_exit(1);
		occurred_events->fd = PGINVALID_SOCKET;
		occurred_events->events = WL_POSTMASTER_DEATH;
		return 1;
	}

	/* Sleep */
	rc = kevent(set->kqueue_fd, NULL, 0,
				set->kqueue_ret_events,
				Min(nevents, set->nevents_space),
				timeout_p);

	/* Check return code */
	if (rc < 0)
	{
		/* EINTR is okay, otherwise complain */
		if (errno != EINTR)
		{
			waiting = false;
			ereport(ERROR,
					(errcode_for_socket_access(),
					 errmsg("%s() failed: %m",
							"kevent")));
		}
		return 0;
	}
	else if (rc == 0)
	{
		/* timeout exceeded */
		return -1;
	}

	/*
	 * At least one event occurred, iterate over the returned kqueue events
	 * until they're either all processed, or we've returned all the events
	 * the caller desired.
	 */
	for (cur_kqueue_event = set->kqueue_ret_events;
		 cur_kqueue_event < (set->kqueue_ret_events + rc) &&
		 returned_events < nevents;
		 cur_kqueue_event++)
	{
		/* kevent's udata points to the associated WaitEvent */
		cur_event = AccessWaitEvent(cur_kqueue_event);

		occurred_events->pos = cur_event->pos;
		occurred_events->user_data = cur_event->user_data;
		occurred_events->events = 0;

		if (cur_event->events == WL_LATCH_SET &&
			cur_kqueue_event->filter == EVFILT_SIGNAL)
		{
			if (set->latch && set->latch->maybe_sleeping && set->latch->is_set)
			{
				occurred_events->fd = PGINVALID_SOCKET;
				occurred_events->events = WL_LATCH_SET;
				occurred_events++;
				returned_events++;
			}
		}
		else if (cur_event->events == WL_POSTMASTER_DEATH &&
				 cur_kqueue_event->filter == EVFILT_PROC &&
				 (cur_kqueue_event->fflags & NOTE_EXIT) != 0)
		{
			/*
			 * The kernel will tell this kqueue object only once about the
			 * exit of the postmaster, so let's remember that for next time so
			 * that we provide level-triggered semantics.
			 */
			set->report_postmaster_not_running = true;

			if (set->exit_on_postmaster_death)
				proc_exit(1);
			occurred_events->fd = PGINVALID_SOCKET;
			occurred_events->events = WL_POSTMASTER_DEATH;
			occurred_events++;
			returned_events++;
		}
		else if (cur_event->events & (WL_SOCKET_READABLE |
									  WL_SOCKET_WRITEABLE |
									  WL_SOCKET_CLOSED))
		{
			Assert(cur_event->fd >= 0);

			if ((cur_event->events & WL_SOCKET_READABLE) &&
				(cur_kqueue_event->filter == EVFILT_READ))
			{
				/* readable, or EOF */
				occurred_events->events |= WL_SOCKET_READABLE;
			}

			if ((cur_event->events & WL_SOCKET_CLOSED) &&
				(cur_kqueue_event->filter == EVFILT_READ) &&
				(cur_kqueue_event->flags & EV_EOF))
			{
				/* the remote peer has shut down */
				occurred_events->events |= WL_SOCKET_CLOSED;
			}

			if ((cur_event->events & WL_SOCKET_WRITEABLE) &&
				(cur_kqueue_event->filter == EVFILT_WRITE))
			{
				/* writable, or EOF */
				occurred_events->events |= WL_SOCKET_WRITEABLE;
			}

			if (occurred_events->events != 0)
			{
				occurred_events->fd = cur_event->fd;
				occurred_events++;
				returned_events++;
			}
		}
	}

	return returned_events;
}

#elif defined(WAIT_USE_POLL)

/*
 * Wait using poll(2).
 *
 * This allows to receive readiness notifications for several events at once,
 * but requires iterating through all of set->pollfds.
 */
static inline int
WaitEventSetWaitBlock(WaitEventSet *set, int cur_timeout,
					  WaitEvent *occurred_events, int nevents)
{
	int			returned_events = 0;
	int			rc;
	WaitEvent  *cur_event;
	struct pollfd *cur_pollfd;

	/* Sleep */
	rc = poll(set->pollfds, set->nevents, (int) cur_timeout);

	/* Check return code */
	if (rc < 0)
	{
		/* EINTR is okay, otherwise complain */
		if (errno != EINTR)
		{
			waiting = false;
			ereport(ERROR,
					(errcode_for_socket_access(),
					 errmsg("%s() failed: %m",
							"poll")));
		}
		return 0;
	}
	else if (rc == 0)
	{
		/* timeout exceeded */
		return -1;
	}

	for (cur_event = set->events, cur_pollfd = set->pollfds;
		 cur_event < (set->events + set->nevents) &&
		 returned_events < nevents;
		 cur_event++, cur_pollfd++)
	{
		/* no activity on this FD, skip */
		if (cur_pollfd->revents == 0)
			continue;

		occurred_events->pos = cur_event->pos;
		occurred_events->user_data = cur_event->user_data;
		occurred_events->events = 0;

		if (cur_event->events == WL_LATCH_SET &&
			(cur_pollfd->revents & (POLLIN | POLLHUP | POLLERR | POLLNVAL)))
		{
			/* There's data in the self-pipe, clear it. */
			drain();

			if (set->latch && set->latch->maybe_sleeping && set->latch->is_set)
			{
				occurred_events->fd = PGINVALID_SOCKET;
				occurred_events->events = WL_LATCH_SET;
				occurred_events++;
				returned_events++;
			}
		}
		else if (cur_event->events == WL_POSTMASTER_DEATH &&
				 (cur_pollfd->revents & (POLLIN | POLLHUP | POLLERR | POLLNVAL)))
		{
			/*
			 * We expect an POLLHUP when the remote end is closed, but because
			 * we don't expect the pipe to become readable or to have any
			 * errors either, treat those cases as postmaster death, too.
			 *
			 * Be paranoid about a spurious event signaling the postmaster as
			 * being dead.  There have been reports about that happening with
			 * older primitives (select(2) to be specific), and a spurious
			 * WL_POSTMASTER_DEATH event would be painful. Re-checking doesn't
			 * cost much.
			 */
			if (!PostmasterIsAliveInternal())
			{
				if (set->exit_on_postmaster_death)
					proc_exit(1);
				occurred_events->fd = PGINVALID_SOCKET;
				occurred_events->events = WL_POSTMASTER_DEATH;
				occurred_events++;
				returned_events++;
			}
		}
		else if (cur_event->events & (WL_SOCKET_READABLE |
									  WL_SOCKET_WRITEABLE |
									  WL_SOCKET_CLOSED))
		{
			int			errflags = POLLHUP | POLLERR | POLLNVAL;

			Assert(cur_event->fd >= PGINVALID_SOCKET);

			if ((cur_event->events & WL_SOCKET_READABLE) &&
				(cur_pollfd->revents & (POLLIN | errflags)))
			{
				/* data available in socket, or EOF */
				occurred_events->events |= WL_SOCKET_READABLE;
			}

			if ((cur_event->events & WL_SOCKET_WRITEABLE) &&
				(cur_pollfd->revents & (POLLOUT | errflags)))
			{
				/* writeable, or EOF */
				occurred_events->events |= WL_SOCKET_WRITEABLE;
			}

#ifdef POLLRDHUP
			if ((cur_event->events & WL_SOCKET_CLOSED) &&
				(cur_pollfd->revents & (POLLRDHUP | errflags)))
			{
				/* remote peer closed, or error */
				occurred_events->events |= WL_SOCKET_CLOSED;
			}
#endif

			if (occurred_events->events != 0)
			{
				occurred_events->fd = cur_event->fd;
				occurred_events++;
				returned_events++;
			}
		}
	}
	return returned_events;
}

#elif defined(WAIT_USE_WIN32)

/*
 * Wait using Windows' WaitForMultipleObjects().  Each call only "consumes" one
 * event, so we keep calling until we've filled up our output buffer to match
 * the behavior of the other implementations.
 *
 * https://blogs.msdn.microsoft.com/oldnewthing/20150409-00/?p=44273
 */
static inline int
WaitEventSetWaitBlock(WaitEventSet *set, int cur_timeout,
					  WaitEvent *occurred_events, int nevents)
{
	int			returned_events = 0;
	DWORD		rc;
	WaitEvent  *cur_event;

	/* Reset any wait events that need it */
	for (cur_event = set->events;
		 cur_event < (set->events + set->nevents);
		 cur_event++)
	{
		if (cur_event->reset)
		{
			WaitEventAdjustWin32(set, cur_event);
			cur_event->reset = false;
		}

		/*
		 * We associate the socket with a new event handle for each
		 * WaitEventSet.  FD_CLOSE is only generated once if the other end
		 * closes gracefully.  Therefore we might miss the FD_CLOSE
		 * notification, if it was delivered to another event after we stopped
		 * waiting for it.  Close that race by peeking for EOF after setting
		 * up this handle to receive notifications, and before entering the
		 * sleep.
		 *
		 * XXX If we had one event handle for the lifetime of a socket, we
		 * wouldn't need this.
		 */
		if (cur_event->events & WL_SOCKET_READABLE)
		{
			char		c;
			WSABUF		buf;
			DWORD		received;
			DWORD		flags;

			buf.buf = &c;
			buf.len = 1;
			flags = MSG_PEEK;
			if (WSARecv(cur_event->fd, &buf, 1, &received, &flags, NULL, NULL) == 0)
			{
				occurred_events->pos = cur_event->pos;
				occurred_events->user_data = cur_event->user_data;
				occurred_events->events = WL_SOCKET_READABLE;
				occurred_events->fd = cur_event->fd;
				return 1;
			}
		}

		/*
		 * Windows does not guarantee to log an FD_WRITE network event
		 * indicating that more data can be sent unless the previous send()
		 * failed with WSAEWOULDBLOCK.  While our caller might well have made
		 * such a call, we cannot assume that here.  Therefore, if waiting for
		 * write-ready, force the issue by doing a dummy send().  If the dummy
		 * send() succeeds, assume that the socket is in fact write-ready, and
		 * return immediately.  Also, if it fails with something other than
		 * WSAEWOULDBLOCK, return a write-ready indication to let our caller
		 * deal with the error condition.
		 */
		if (cur_event->events & WL_SOCKET_WRITEABLE)
		{
			char		c;
			WSABUF		buf;
			DWORD		sent;
			int			r;

			buf.buf = &c;
			buf.len = 0;

			r = WSASend(cur_event->fd, &buf, 1, &sent, 0, NULL, NULL);
			if (r == 0 || WSAGetLastError() != WSAEWOULDBLOCK)
			{
				occurred_events->pos = cur_event->pos;
				occurred_events->user_data = cur_event->user_data;
				occurred_events->events = WL_SOCKET_WRITEABLE;
				occurred_events->fd = cur_event->fd;
				return 1;
			}
		}
	}

	/*
	 * Sleep.
	 *
	 * Need to wait for ->nevents + 1, because signal handle is in [0].
	 */
	rc = WaitForMultipleObjects(set->nevents + 1, set->handles, FALSE,
								cur_timeout);

	/* Check return code */
	if (rc == WAIT_FAILED)
		elog(ERROR, "WaitForMultipleObjects() failed: error code %lu",
			 GetLastError());
	else if (rc == WAIT_TIMEOUT)
	{
		/* timeout exceeded */
		return -1;
	}

	if (rc == WAIT_OBJECT_0)
	{
		/* Service newly-arrived signals */
		pgwin32_dispatch_queued_signals();
		return 0;				/* retry */
	}

	/*
	 * With an offset of one, due to the always present pgwin32_signal_event,
	 * the handle offset directly corresponds to a wait event.
	 */
	cur_event = (WaitEvent *) &set->events[rc - WAIT_OBJECT_0 - 1];

	for (;;)
	{
		int			next_pos;
		int			count;

		occurred_events->pos = cur_event->pos;
		occurred_events->user_data = cur_event->user_data;
		occurred_events->events = 0;

		if (cur_event->events == WL_LATCH_SET)
		{
			/*
			 * We cannot use set->latch->event to reset the fired event if we
			 * aren't waiting on this latch now.
			 */
			if (!ResetEvent(set->handles[cur_event->pos + 1]))
				elog(ERROR, "ResetEvent failed: error code %lu", GetLastError());

			if (set->latch && set->latch->maybe_sleeping && set->latch->is_set)
			{
				occurred_events->fd = PGINVALID_SOCKET;
				occurred_events->events = WL_LATCH_SET;
				occurred_events++;
				returned_events++;
			}
		}
		else if (cur_event->events == WL_POSTMASTER_DEATH)
		{
			/*
			 * Postmaster apparently died.  Since the consequences of falsely
			 * returning WL_POSTMASTER_DEATH could be pretty unpleasant, we
			 * take the trouble to positively verify this with
			 * PostmasterIsAlive(), even though there is no known reason to
			 * think that the event could be falsely set on Windows.
			 */
			if (!PostmasterIsAliveInternal())
			{
				if (set->exit_on_postmaster_death)
					proc_exit(1);
				occurred_events->fd = PGINVALID_SOCKET;
				occurred_events->events = WL_POSTMASTER_DEATH;
				occurred_events++;
				returned_events++;
			}
		}
		else if (cur_event->events & WL_SOCKET_MASK)
		{
			WSANETWORKEVENTS resEvents;
			HANDLE		handle = set->handles[cur_event->pos + 1];

			Assert(cur_event->fd);

			occurred_events->fd = cur_event->fd;

			ZeroMemory(&resEvents, sizeof(resEvents));
			if (WSAEnumNetworkEvents(cur_event->fd, handle, &resEvents) != 0)
				elog(ERROR, "failed to enumerate network events: error code %d",
					 WSAGetLastError());
			if ((cur_event->events & WL_SOCKET_READABLE) &&
				(resEvents.lNetworkEvents & FD_READ))
			{
				/* data available in socket */
				occurred_events->events |= WL_SOCKET_READABLE;

				/*------
				 * WaitForMultipleObjects doesn't guarantee that a read event
				 * will be returned if the latch is set at the same time.  Even
				 * if it did, the caller might drop that event expecting it to
				 * reoccur on next call.  So, we must force the event to be
				 * reset if this WaitEventSet is used again in order to avoid
				 * an indefinite hang.
				 *
				 * Refer
				 * https://msdn.microsoft.com/en-us/library/windows/desktop/ms741576(v=vs.85).aspx
				 * for the behavior of socket events.
				 *------
				 */
				cur_event->reset = true;
			}
			if ((cur_event->events & WL_SOCKET_WRITEABLE) &&
				(resEvents.lNetworkEvents & FD_WRITE))
			{
				/* writeable */
				occurred_events->events |= WL_SOCKET_WRITEABLE;
			}
			if ((cur_event->events & WL_SOCKET_CONNECTED) &&
				(resEvents.lNetworkEvents & FD_CONNECT))
			{
				/* connected */
				occurred_events->events |= WL_SOCKET_CONNECTED;
			}
			if ((cur_event->events & WL_SOCKET_ACCEPT) &&
				(resEvents.lNetworkEvents & FD_ACCEPT))
			{
				/* incoming connection could be accepted */
				occurred_events->events |= WL_SOCKET_ACCEPT;
			}
			if (resEvents.lNetworkEvents & FD_CLOSE)
			{
				/* EOF/error, so signal all caller-requested socket flags */
				occurred_events->events |= (cur_event->events & WL_SOCKET_MASK);
			}

			if (occurred_events->events != 0)
			{
				occurred_events++;
				returned_events++;
			}
		}

		/* Is the output buffer full? */
		if (returned_events == nevents)
			break;

		/* Have we run out of possible events? */
		next_pos = cur_event->pos + 1;
		if (next_pos == set->nevents)
			break;

		/*
		 * Poll the rest of the event handles in the array starting at
		 * next_pos being careful to skip over the initial signal handle too.
		 * This time we use a zero timeout.
		 */
		count = set->nevents - next_pos;
		rc = WaitForMultipleObjects(count,
									set->handles + 1 + next_pos,
									false,
									0);

		/*
		 * We don't distinguish between errors and WAIT_TIMEOUT here because
		 * we already have events to report.
		 */
		if (rc < WAIT_OBJECT_0 || rc >= WAIT_OBJECT_0 + count)
			break;

		/* We have another event to decode. */
		cur_event = &set->events[next_pos + (rc - WAIT_OBJECT_0)];
	}

	return returned_events;
}
#endif

/*
 * Return whether the current build options can report WL_SOCKET_CLOSED.
 */
bool
WaitEventSetCanReportClosed(void)
{
#if (defined(WAIT_USE_POLL) && defined(POLLRDHUP)) || \
	defined(WAIT_USE_EPOLL) || \
	defined(WAIT_USE_KQUEUE)
	return true;
#else
	return false;
#endif
}

/*
 * Get the number of wait events registered in a given WaitEventSet.
 */
int
GetNumRegisteredWaitEvents(WaitEventSet *set)
{
	return set->nevents;
}

#if defined(WAIT_USE_SELF_PIPE)

/*
 * SetLatch uses SIGURG to wake up the process waiting on the latch.
 *
 * Wake up WaitLatch, if we're waiting.
 */
static void
latch_sigurg_handler(SIGNAL_ARGS)
{
	if (waiting)
		sendSelfPipeByte();
}

/* Send one byte to the self-pipe, to wake up WaitLatch */
static void
sendSelfPipeByte(void)
{
	int			rc;
	char		dummy = 0;

retry:
	rc = write(selfpipe_writefd, &dummy, 1);
	if (rc < 0)
	{
		/* If interrupted by signal, just retry */
		if (errno == EINTR)
			goto retry;

		/*
		 * If the pipe is full, we don't need to retry, the data that's there
		 * already is enough to wake up WaitLatch.
		 */
		if (errno == EAGAIN || errno == EWOULDBLOCK)
			return;

		/*
		 * Oops, the write() failed for some other reason. We might be in a
		 * signal handler, so it's not safe to elog(). We have no choice but
		 * silently ignore the error.
		 */
		return;
	}
}

#endif

#if defined(WAIT_USE_SELF_PIPE) || defined(WAIT_USE_SIGNALFD)

/*
 * Read all available data from self-pipe or signalfd.
 *
 * Note: this is only called when waiting = true.  If it fails and doesn't
 * return, it must reset that flag first (though ideally, this will never
 * happen).
 */
static void
drain(void)
{
	char		buf[1024];
	int			rc;
	int			fd;

#ifdef WAIT_USE_SELF_PIPE
	fd = selfpipe_readfd;
#else
	fd = signal_fd;
#endif

	for (;;)
	{
		rc = read(fd, buf, sizeof(buf));
		if (rc < 0)
		{
			if (errno == EAGAIN || errno == EWOULDBLOCK)
				break;			/* the descriptor is empty */
			else if (errno == EINTR)
				continue;		/* retry */
			else
			{
				waiting = false;
#ifdef WAIT_USE_SELF_PIPE
				elog(ERROR, "read() on self-pipe failed: %m");
#else
				elog(ERROR, "read() on signalfd failed: %m");
#endif
			}
		}
		else if (rc == 0)
		{
			waiting = false;
#ifdef WAIT_USE_SELF_PIPE
			elog(ERROR, "unexpected EOF on self-pipe");
#else
			elog(ERROR, "unexpected EOF on signalfd");
#endif
		}
		else if (rc < sizeof(buf))
		{
			/* we successfully drained the pipe; no need to read() again */
			break;
		}
		/* else buffer wasn't big enough, so read again */
	}
}

#endif

static void
ResOwnerReleaseWaitEventSet(Datum res)
{
	WaitEventSet *set = (WaitEventSet *) DatumGetPointer(res);

	Assert(set->owner != NULL);
	set->owner = NULL;
	FreeWaitEventSet(set);
=======
>>>>>>> 3d6a8289
}<|MERGE_RESOLUTION|>--- conflicted
+++ resolved
@@ -386,1658 +386,4 @@
 	 * seeing some flag updates that SetLatch was supposed to inform us of.
 	 */
 	pg_memory_barrier();
-<<<<<<< HEAD
-}
-
-/*
- * Create a WaitEventSet with space for nevents different events to wait for.
- *
- * These events can then be efficiently waited upon together, using
- * WaitEventSetWait().
- *
- * The WaitEventSet is tracked by the given 'resowner'.  Use NULL for session
- * lifetime.
- */
-WaitEventSet *
-CreateWaitEventSet(ResourceOwner resowner, int nevents)
-{
-	WaitEventSet *set;
-	char	   *data;
-	Size		sz = 0;
-
-	/*
-	 * Use MAXALIGN size/alignment to guarantee that later uses of memory are
-	 * aligned correctly. E.g. epoll_event might need 8 byte alignment on some
-	 * platforms, but earlier allocations like WaitEventSet and WaitEvent
-	 * might not be sized to guarantee that when purely using sizeof().
-	 */
-	sz += MAXALIGN(sizeof(WaitEventSet));
-	sz += MAXALIGN(sizeof(WaitEvent) * nevents);
-
-#if defined(WAIT_USE_EPOLL)
-	sz += MAXALIGN(sizeof(struct epoll_event) * nevents);
-#elif defined(WAIT_USE_KQUEUE)
-	sz += MAXALIGN(sizeof(struct kevent) * nevents);
-#elif defined(WAIT_USE_POLL)
-	sz += MAXALIGN(sizeof(struct pollfd) * nevents);
-#elif defined(WAIT_USE_WIN32)
-	/* need space for the pgwin32_signal_event */
-	sz += MAXALIGN(sizeof(HANDLE) * (nevents + 1));
-#endif
-
-	if (resowner != NULL)
-		ResourceOwnerEnlarge(resowner);
-
-	data = (char *) MemoryContextAllocZero(TopMemoryContext, sz);
-
-	set = (WaitEventSet *) data;
-	data += MAXALIGN(sizeof(WaitEventSet));
-
-	set->events = (WaitEvent *) data;
-	data += MAXALIGN(sizeof(WaitEvent) * nevents);
-
-#if defined(WAIT_USE_EPOLL)
-	set->epoll_ret_events = (struct epoll_event *) data;
-	data += MAXALIGN(sizeof(struct epoll_event) * nevents);
-#elif defined(WAIT_USE_KQUEUE)
-	set->kqueue_ret_events = (struct kevent *) data;
-	data += MAXALIGN(sizeof(struct kevent) * nevents);
-#elif defined(WAIT_USE_POLL)
-	set->pollfds = (struct pollfd *) data;
-	data += MAXALIGN(sizeof(struct pollfd) * nevents);
-#elif defined(WAIT_USE_WIN32)
-	set->handles = (HANDLE) data;
-	data += MAXALIGN(sizeof(HANDLE) * nevents);
-#endif
-
-	set->latch = NULL;
-	set->nevents_space = nevents;
-	set->exit_on_postmaster_death = false;
-
-	if (resowner != NULL)
-	{
-		ResourceOwnerRememberWaitEventSet(resowner, set);
-		set->owner = resowner;
-	}
-
-#if defined(WAIT_USE_EPOLL)
-	if (!AcquireExternalFD())
-	{
-		/* treat this as though epoll_create1 itself returned EMFILE */
-		elog(ERROR, "epoll_create1 failed: %m");
-	}
-	set->epoll_fd = epoll_create1(EPOLL_CLOEXEC);
-	if (set->epoll_fd < 0)
-	{
-		ReleaseExternalFD();
-		elog(ERROR, "epoll_create1 failed: %m");
-	}
-#elif defined(WAIT_USE_KQUEUE)
-	if (!AcquireExternalFD())
-	{
-		/* treat this as though kqueue itself returned EMFILE */
-		elog(ERROR, "kqueue failed: %m");
-	}
-	set->kqueue_fd = kqueue();
-	if (set->kqueue_fd < 0)
-	{
-		ReleaseExternalFD();
-		elog(ERROR, "kqueue failed: %m");
-	}
-	if (fcntl(set->kqueue_fd, F_SETFD, FD_CLOEXEC) == -1)
-	{
-		int			save_errno = errno;
-
-		close(set->kqueue_fd);
-		ReleaseExternalFD();
-		errno = save_errno;
-		elog(ERROR, "fcntl(F_SETFD) failed on kqueue descriptor: %m");
-	}
-	set->report_postmaster_not_running = false;
-#elif defined(WAIT_USE_WIN32)
-
-	/*
-	 * To handle signals while waiting, we need to add a win32 specific event.
-	 * We accounted for the additional event at the top of this routine. See
-	 * port/win32/signal.c for more details.
-	 *
-	 * Note: pgwin32_signal_event should be first to ensure that it will be
-	 * reported when multiple events are set.  We want to guarantee that
-	 * pending signals are serviced.
-	 */
-	set->handles[0] = pgwin32_signal_event;
-	StaticAssertStmt(WSA_INVALID_EVENT == NULL, "");
-#endif
-
-	return set;
-}
-
-/*
- * Free a previously created WaitEventSet.
- *
- * Note: preferably, this shouldn't have to free any resources that could be
- * inherited across an exec().  If it did, we'd likely leak those resources in
- * many scenarios.  For the epoll case, we ensure that by setting EPOLL_CLOEXEC
- * when the FD is created.  For the Windows case, we assume that the handles
- * involved are non-inheritable.
- */
-void
-FreeWaitEventSet(WaitEventSet *set)
-{
-	if (set->owner)
-	{
-		ResourceOwnerForgetWaitEventSet(set->owner, set);
-		set->owner = NULL;
-	}
-
-#if defined(WAIT_USE_EPOLL)
-	close(set->epoll_fd);
-	ReleaseExternalFD();
-#elif defined(WAIT_USE_KQUEUE)
-	close(set->kqueue_fd);
-	ReleaseExternalFD();
-#elif defined(WAIT_USE_WIN32)
-	for (WaitEvent *cur_event = set->events;
-		 cur_event < (set->events + set->nevents);
-		 cur_event++)
-	{
-		if (cur_event->events & WL_LATCH_SET)
-		{
-			/* uses the latch's HANDLE */
-		}
-		else if (cur_event->events & WL_POSTMASTER_DEATH)
-		{
-			/* uses PostmasterHandle */
-		}
-		else
-		{
-			/* Clean up the event object we created for the socket */
-			WSAEventSelect(cur_event->fd, NULL, 0);
-			WSACloseEvent(set->handles[cur_event->pos + 1]);
-		}
-	}
-#endif
-
-	pfree(set);
-}
-
-/*
- * Free a previously created WaitEventSet in a child process after a fork().
- */
-void
-FreeWaitEventSetAfterFork(WaitEventSet *set)
-{
-#if defined(WAIT_USE_EPOLL)
-	close(set->epoll_fd);
-	ReleaseExternalFD();
-#elif defined(WAIT_USE_KQUEUE)
-	/* kqueues are not normally inherited by child processes */
-	ReleaseExternalFD();
-#endif
-
-	pfree(set);
-}
-
-/* ---
- * Add an event to the set. Possible events are:
- * - WL_LATCH_SET: Wait for the latch to be set
- * - WL_POSTMASTER_DEATH: Wait for postmaster to die
- * - WL_SOCKET_READABLE: Wait for socket to become readable,
- *	 can be combined in one event with other WL_SOCKET_* events
- * - WL_SOCKET_WRITEABLE: Wait for socket to become writeable,
- *	 can be combined with other WL_SOCKET_* events
- * - WL_SOCKET_CONNECTED: Wait for socket connection to be established,
- *	 can be combined with other WL_SOCKET_* events (on non-Windows
- *	 platforms, this is the same as WL_SOCKET_WRITEABLE)
- * - WL_SOCKET_ACCEPT: Wait for new connection to a server socket,
- *	 can be combined with other WL_SOCKET_* events (on non-Windows
- *	 platforms, this is the same as WL_SOCKET_READABLE)
- * - WL_SOCKET_CLOSED: Wait for socket to be closed by remote peer.
- * - WL_EXIT_ON_PM_DEATH: Exit immediately if the postmaster dies
- *
- * Returns the offset in WaitEventSet->events (starting from 0), which can be
- * used to modify previously added wait events using ModifyWaitEvent().
- *
- * In the WL_LATCH_SET case the latch must be owned by the current process,
- * i.e. it must be a process-local latch initialized with InitLatch, or a
- * shared latch associated with the current process by calling OwnLatch.
- *
- * In the WL_SOCKET_READABLE/WRITEABLE/CONNECTED/ACCEPT cases, EOF and error
- * conditions cause the socket to be reported as readable/writable/connected,
- * so that the caller can deal with the condition.
- *
- * The user_data pointer specified here will be set for the events returned
- * by WaitEventSetWait(), allowing to easily associate additional data with
- * events.
- */
-int
-AddWaitEventToSet(WaitEventSet *set, uint32 events, pgsocket fd, Latch *latch,
-				  void *user_data)
-{
-	WaitEvent  *event;
-
-	/* not enough space */
-	Assert(set->nevents < set->nevents_space);
-
-	if (events == WL_EXIT_ON_PM_DEATH)
-	{
-		events = WL_POSTMASTER_DEATH;
-		set->exit_on_postmaster_death = true;
-	}
-
-	if (latch)
-	{
-		if (latch->owner_pid != MyProcPid)
-			elog(ERROR, "cannot wait on a latch owned by another process");
-		if (set->latch)
-			elog(ERROR, "cannot wait on more than one latch");
-		if ((events & WL_LATCH_SET) != WL_LATCH_SET)
-			elog(ERROR, "latch events only support being set");
-	}
-	else
-	{
-		if (events & WL_LATCH_SET)
-			elog(ERROR, "cannot wait on latch without a specified latch");
-	}
-
-	/* waiting for socket readiness without a socket indicates a bug */
-	if (fd == PGINVALID_SOCKET && (events & WL_SOCKET_MASK))
-		elog(ERROR, "cannot wait on socket event without a socket");
-
-	event = &set->events[set->nevents];
-	event->pos = set->nevents++;
-	event->fd = fd;
-	event->events = events;
-	event->user_data = user_data;
-#ifdef WIN32
-	event->reset = false;
-#endif
-
-	if (events == WL_LATCH_SET)
-	{
-		set->latch = latch;
-		set->latch_pos = event->pos;
-#if defined(WAIT_USE_SELF_PIPE)
-		event->fd = selfpipe_readfd;
-#elif defined(WAIT_USE_SIGNALFD)
-		event->fd = signal_fd;
-#else
-		event->fd = PGINVALID_SOCKET;
-#ifdef WAIT_USE_EPOLL
-		return event->pos;
-#endif
-#endif
-	}
-	else if (events == WL_POSTMASTER_DEATH)
-	{
-#ifndef WIN32
-		event->fd = postmaster_alive_fds[POSTMASTER_FD_WATCH];
-#endif
-	}
-
-	/* perform wait primitive specific initialization, if needed */
-#if defined(WAIT_USE_EPOLL)
-	WaitEventAdjustEpoll(set, event, EPOLL_CTL_ADD);
-#elif defined(WAIT_USE_KQUEUE)
-	WaitEventAdjustKqueue(set, event, 0);
-#elif defined(WAIT_USE_POLL)
-	WaitEventAdjustPoll(set, event);
-#elif defined(WAIT_USE_WIN32)
-	WaitEventAdjustWin32(set, event);
-#endif
-
-	return event->pos;
-}
-
-/*
- * Change the event mask and, in the WL_LATCH_SET case, the latch associated
- * with the WaitEvent.  The latch may be changed to NULL to disable the latch
- * temporarily, and then set back to a latch later.
- *
- * 'pos' is the id returned by AddWaitEventToSet.
- */
-void
-ModifyWaitEvent(WaitEventSet *set, int pos, uint32 events, Latch *latch)
-{
-	WaitEvent  *event;
-#if defined(WAIT_USE_KQUEUE)
-	int			old_events;
-#endif
-
-	Assert(pos < set->nevents);
-
-	event = &set->events[pos];
-#if defined(WAIT_USE_KQUEUE)
-	old_events = event->events;
-#endif
-
-	/*
-	 * If neither the event mask nor the associated latch changes, return
-	 * early. That's an important optimization for some sockets, where
-	 * ModifyWaitEvent is frequently used to switch from waiting for reads to
-	 * waiting on writes.
-	 */
-	if (events == event->events &&
-		(!(event->events & WL_LATCH_SET) || set->latch == latch))
-		return;
-
-	if (event->events & WL_LATCH_SET &&
-		events != event->events)
-	{
-		elog(ERROR, "cannot modify latch event");
-	}
-
-	if (event->events & WL_POSTMASTER_DEATH)
-	{
-		elog(ERROR, "cannot modify postmaster death event");
-	}
-
-	/* FIXME: validate event mask */
-	event->events = events;
-
-	if (events == WL_LATCH_SET)
-	{
-		if (latch && latch->owner_pid != MyProcPid)
-			elog(ERROR, "cannot wait on a latch owned by another process");
-		set->latch = latch;
-
-		/*
-		 * On Unix, we don't need to modify the kernel object because the
-		 * underlying pipe (if there is one) is the same for all latches so we
-		 * can return immediately.  On Windows, we need to update our array of
-		 * handles, but we leave the old one in place and tolerate spurious
-		 * wakeups if the latch is disabled.
-		 */
-#if defined(WAIT_USE_WIN32)
-		if (!latch)
-			return;
-#else
-		return;
-#endif
-	}
-
-#if defined(WAIT_USE_EPOLL)
-	WaitEventAdjustEpoll(set, event, EPOLL_CTL_MOD);
-#elif defined(WAIT_USE_KQUEUE)
-	WaitEventAdjustKqueue(set, event, old_events);
-#elif defined(WAIT_USE_POLL)
-	WaitEventAdjustPoll(set, event);
-#elif defined(WAIT_USE_WIN32)
-	WaitEventAdjustWin32(set, event);
-#endif
-}
-
-#if defined(WAIT_USE_EPOLL)
-/*
- * action can be one of EPOLL_CTL_ADD | EPOLL_CTL_MOD | EPOLL_CTL_DEL
- */
-static void
-WaitEventAdjustEpoll(WaitEventSet *set, WaitEvent *event, int action)
-{
-	struct epoll_event epoll_ev;
-	int			rc;
-
-	/* pointer to our event, returned by epoll_wait */
-	epoll_ev.data.ptr = event;
-	/* always wait for errors */
-	epoll_ev.events = EPOLLERR | EPOLLHUP;
-
-	/* prepare pollfd entry once */
-	if (event->events == WL_LATCH_SET)
-	{
-		Assert(set->latch != NULL);
-		epoll_ev.events |= EPOLLIN;
-	}
-	else if (event->events == WL_POSTMASTER_DEATH)
-	{
-		epoll_ev.events |= EPOLLIN;
-	}
-	else
-	{
-		Assert(event->fd != PGINVALID_SOCKET);
-		Assert(event->events & (WL_SOCKET_READABLE |
-								WL_SOCKET_WRITEABLE |
-								WL_SOCKET_CLOSED));
-
-		if (event->events & WL_SOCKET_READABLE)
-			epoll_ev.events |= EPOLLIN;
-		if (event->events & WL_SOCKET_WRITEABLE)
-			epoll_ev.events |= EPOLLOUT;
-		if (event->events & WL_SOCKET_CLOSED)
-			epoll_ev.events |= EPOLLRDHUP;
-	}
-
-	/*
-	 * Even though unused, we also pass epoll_ev as the data argument if
-	 * EPOLL_CTL_DEL is passed as action.  There used to be an epoll bug
-	 * requiring that, and actually it makes the code simpler...
-	 */
-	rc = epoll_ctl(set->epoll_fd, action, event->fd, &epoll_ev);
-
-	if (rc < 0)
-		ereport(ERROR,
-				(errcode_for_socket_access(),
-				 errmsg("%s() failed: %m",
-						"epoll_ctl")));
-}
-#endif
-
-#if defined(WAIT_USE_POLL)
-static void
-WaitEventAdjustPoll(WaitEventSet *set, WaitEvent *event)
-{
-	struct pollfd *pollfd = &set->pollfds[event->pos];
-
-	pollfd->revents = 0;
-	pollfd->fd = event->fd;
-
-	/* prepare pollfd entry once */
-	if (event->events == WL_LATCH_SET)
-	{
-		Assert(set->latch != NULL);
-		pollfd->events = POLLIN;
-	}
-	else if (event->events == WL_POSTMASTER_DEATH)
-	{
-		pollfd->events = POLLIN;
-	}
-	else
-	{
-		Assert(event->events & (WL_SOCKET_READABLE |
-								WL_SOCKET_WRITEABLE |
-								WL_SOCKET_CLOSED));
-		pollfd->events = 0;
-		if (event->events & WL_SOCKET_READABLE)
-			pollfd->events |= POLLIN;
-		if (event->events & WL_SOCKET_WRITEABLE)
-			pollfd->events |= POLLOUT;
-#ifdef POLLRDHUP
-		if (event->events & WL_SOCKET_CLOSED)
-			pollfd->events |= POLLRDHUP;
-#endif
-	}
-
-	Assert(event->fd != PGINVALID_SOCKET);
-}
-#endif
-
-#if defined(WAIT_USE_KQUEUE)
-
-/*
- * On most BSD family systems, the udata member of struct kevent is of type
- * void *, so we could directly convert to/from WaitEvent *.  Unfortunately,
- * NetBSD has it as intptr_t, so here we wallpaper over that difference with
- * an lvalue cast.
- */
-#define AccessWaitEvent(k_ev) (*((WaitEvent **)(&(k_ev)->udata)))
-
-static inline void
-WaitEventAdjustKqueueAdd(struct kevent *k_ev, int filter, int action,
-						 WaitEvent *event)
-{
-	k_ev->ident = event->fd;
-	k_ev->filter = filter;
-	k_ev->flags = action;
-	k_ev->fflags = 0;
-	k_ev->data = 0;
-	AccessWaitEvent(k_ev) = event;
-}
-
-static inline void
-WaitEventAdjustKqueueAddPostmaster(struct kevent *k_ev, WaitEvent *event)
-{
-	/* For now postmaster death can only be added, not removed. */
-	k_ev->ident = PostmasterPid;
-	k_ev->filter = EVFILT_PROC;
-	k_ev->flags = EV_ADD;
-	k_ev->fflags = NOTE_EXIT;
-	k_ev->data = 0;
-	AccessWaitEvent(k_ev) = event;
-}
-
-static inline void
-WaitEventAdjustKqueueAddLatch(struct kevent *k_ev, WaitEvent *event)
-{
-	/* For now latch can only be added, not removed. */
-	k_ev->ident = SIGURG;
-	k_ev->filter = EVFILT_SIGNAL;
-	k_ev->flags = EV_ADD;
-	k_ev->fflags = 0;
-	k_ev->data = 0;
-	AccessWaitEvent(k_ev) = event;
-}
-
-/*
- * old_events is the previous event mask, used to compute what has changed.
- */
-static void
-WaitEventAdjustKqueue(WaitEventSet *set, WaitEvent *event, int old_events)
-{
-	int			rc;
-	struct kevent k_ev[2];
-	int			count = 0;
-	bool		new_filt_read = false;
-	bool		old_filt_read = false;
-	bool		new_filt_write = false;
-	bool		old_filt_write = false;
-
-	if (old_events == event->events)
-		return;
-
-	Assert(event->events != WL_LATCH_SET || set->latch != NULL);
-	Assert(event->events == WL_LATCH_SET ||
-		   event->events == WL_POSTMASTER_DEATH ||
-		   (event->events & (WL_SOCKET_READABLE |
-							 WL_SOCKET_WRITEABLE |
-							 WL_SOCKET_CLOSED)));
-
-	if (event->events == WL_POSTMASTER_DEATH)
-	{
-		/*
-		 * Unlike all the other implementations, we detect postmaster death
-		 * using process notification instead of waiting on the postmaster
-		 * alive pipe.
-		 */
-		WaitEventAdjustKqueueAddPostmaster(&k_ev[count++], event);
-	}
-	else if (event->events == WL_LATCH_SET)
-	{
-		/* We detect latch wakeup using a signal event. */
-		WaitEventAdjustKqueueAddLatch(&k_ev[count++], event);
-	}
-	else
-	{
-		/*
-		 * We need to compute the adds and deletes required to get from the
-		 * old event mask to the new event mask, since kevent treats readable
-		 * and writable as separate events.
-		 */
-		if (old_events & (WL_SOCKET_READABLE | WL_SOCKET_CLOSED))
-			old_filt_read = true;
-		if (event->events & (WL_SOCKET_READABLE | WL_SOCKET_CLOSED))
-			new_filt_read = true;
-		if (old_events & WL_SOCKET_WRITEABLE)
-			old_filt_write = true;
-		if (event->events & WL_SOCKET_WRITEABLE)
-			new_filt_write = true;
-		if (old_filt_read && !new_filt_read)
-			WaitEventAdjustKqueueAdd(&k_ev[count++], EVFILT_READ, EV_DELETE,
-									 event);
-		else if (!old_filt_read && new_filt_read)
-			WaitEventAdjustKqueueAdd(&k_ev[count++], EVFILT_READ, EV_ADD,
-									 event);
-		if (old_filt_write && !new_filt_write)
-			WaitEventAdjustKqueueAdd(&k_ev[count++], EVFILT_WRITE, EV_DELETE,
-									 event);
-		else if (!old_filt_write && new_filt_write)
-			WaitEventAdjustKqueueAdd(&k_ev[count++], EVFILT_WRITE, EV_ADD,
-									 event);
-	}
-
-	/* For WL_SOCKET_READ -> WL_SOCKET_CLOSED, no change needed. */
-	if (count == 0)
-		return;
-
-	Assert(count <= 2);
-
-	rc = kevent(set->kqueue_fd, &k_ev[0], count, NULL, 0, NULL);
-
-	/*
-	 * When adding the postmaster's pid, we have to consider that it might
-	 * already have exited and perhaps even been replaced by another process
-	 * with the same pid.  If so, we have to defer reporting this as an event
-	 * until the next call to WaitEventSetWaitBlock().
-	 */
-
-	if (rc < 0)
-	{
-		if (event->events == WL_POSTMASTER_DEATH &&
-			(errno == ESRCH || errno == EACCES))
-			set->report_postmaster_not_running = true;
-		else
-			ereport(ERROR,
-					(errcode_for_socket_access(),
-					 errmsg("%s() failed: %m",
-							"kevent")));
-	}
-	else if (event->events == WL_POSTMASTER_DEATH &&
-			 PostmasterPid != getppid() &&
-			 !PostmasterIsAlive())
-	{
-		/*
-		 * The extra PostmasterIsAliveInternal() check prevents false alarms
-		 * on systems that give a different value for getppid() while being
-		 * traced by a debugger.
-		 */
-		set->report_postmaster_not_running = true;
-	}
-}
-
-#endif
-
-#if defined(WAIT_USE_WIN32)
-static void
-WaitEventAdjustWin32(WaitEventSet *set, WaitEvent *event)
-{
-	HANDLE	   *handle = &set->handles[event->pos + 1];
-
-	if (event->events == WL_LATCH_SET)
-	{
-		Assert(set->latch != NULL);
-		*handle = set->latch->event;
-	}
-	else if (event->events == WL_POSTMASTER_DEATH)
-	{
-		*handle = PostmasterHandle;
-	}
-	else
-	{
-		int			flags = FD_CLOSE;	/* always check for errors/EOF */
-
-		if (event->events & WL_SOCKET_READABLE)
-			flags |= FD_READ;
-		if (event->events & WL_SOCKET_WRITEABLE)
-			flags |= FD_WRITE;
-		if (event->events & WL_SOCKET_CONNECTED)
-			flags |= FD_CONNECT;
-		if (event->events & WL_SOCKET_ACCEPT)
-			flags |= FD_ACCEPT;
-
-		if (*handle == WSA_INVALID_EVENT)
-		{
-			*handle = WSACreateEvent();
-			if (*handle == WSA_INVALID_EVENT)
-				elog(ERROR, "failed to create event for socket: error code %d",
-					 WSAGetLastError());
-		}
-		if (WSAEventSelect(event->fd, *handle, flags) != 0)
-			elog(ERROR, "failed to set up event for socket: error code %d",
-				 WSAGetLastError());
-
-		Assert(event->fd != PGINVALID_SOCKET);
-	}
-}
-#endif
-
-/*
- * Wait for events added to the set to happen, or until the timeout is
- * reached.  At most nevents occurred events are returned.
- *
- * If timeout = -1, block until an event occurs; if 0, check sockets for
- * readiness, but don't block; if > 0, block for at most timeout milliseconds.
- *
- * Returns the number of events occurred, or 0 if the timeout was reached.
- *
- * Returned events will have the fd, pos, user_data fields set to the
- * values associated with the registered event.
- */
-int
-WaitEventSetWait(WaitEventSet *set, long timeout,
-				 WaitEvent *occurred_events, int nevents,
-				 uint32 wait_event_info)
-{
-	int			returned_events = 0;
-	instr_time	start_time;
-	instr_time	cur_time;
-	long		cur_timeout = -1;
-
-	Assert(nevents > 0);
-
-	/*
-	 * Initialize timeout if requested.  We must record the current time so
-	 * that we can determine the remaining timeout if interrupted.
-	 */
-	if (timeout >= 0)
-	{
-		INSTR_TIME_SET_CURRENT(start_time);
-		Assert(timeout >= 0 && timeout <= INT_MAX);
-		cur_timeout = timeout;
-	}
-	else
-		INSTR_TIME_SET_ZERO(start_time);
-
-	pgstat_report_wait_start(wait_event_info);
-
-#ifndef WIN32
-	waiting = true;
-#else
-	/* Ensure that signals are serviced even if latch is already set */
-	pgwin32_dispatch_queued_signals();
-#endif
-	while (returned_events == 0)
-	{
-		int			rc;
-
-		/*
-		 * Check if the latch is set already first.  If so, we either exit
-		 * immediately or ask the kernel for further events available right
-		 * now without waiting, depending on how many events the caller wants.
-		 *
-		 * If someone sets the latch between this and the
-		 * WaitEventSetWaitBlock() below, the setter will write a byte to the
-		 * pipe (or signal us and the signal handler will do that), and the
-		 * readiness routine will return immediately.
-		 *
-		 * On unix, If there's a pending byte in the self pipe, we'll notice
-		 * whenever blocking. Only clearing the pipe in that case avoids
-		 * having to drain it every time WaitLatchOrSocket() is used. Should
-		 * the pipe-buffer fill up we're still ok, because the pipe is in
-		 * nonblocking mode. It's unlikely for that to happen, because the
-		 * self pipe isn't filled unless we're blocking (waiting = true), or
-		 * from inside a signal handler in latch_sigurg_handler().
-		 *
-		 * On windows, we'll also notice if there's a pending event for the
-		 * latch when blocking, but there's no danger of anything filling up,
-		 * as "Setting an event that is already set has no effect.".
-		 *
-		 * Note: we assume that the kernel calls involved in latch management
-		 * will provide adequate synchronization on machines with weak memory
-		 * ordering, so that we cannot miss seeing is_set if a notification
-		 * has already been queued.
-		 */
-		if (set->latch && !set->latch->is_set)
-		{
-			/* about to sleep on a latch */
-			set->latch->maybe_sleeping = true;
-			pg_memory_barrier();
-			/* and recheck */
-		}
-
-		if (set->latch && set->latch->is_set)
-		{
-			occurred_events->fd = PGINVALID_SOCKET;
-			occurred_events->pos = set->latch_pos;
-			occurred_events->user_data =
-				set->events[set->latch_pos].user_data;
-			occurred_events->events = WL_LATCH_SET;
-			occurred_events++;
-			returned_events++;
-
-			/* could have been set above */
-			set->latch->maybe_sleeping = false;
-
-			if (returned_events == nevents)
-				break;			/* output buffer full already */
-
-			/*
-			 * Even though we already have an event, we'll poll just once with
-			 * zero timeout to see what non-latch events we can fit into the
-			 * output buffer at the same time.
-			 */
-			cur_timeout = 0;
-			timeout = 0;
-		}
-
-		/*
-		 * Wait for events using the readiness primitive chosen at the top of
-		 * this file. If -1 is returned, a timeout has occurred, if 0 we have
-		 * to retry, everything >= 1 is the number of returned events.
-		 */
-		rc = WaitEventSetWaitBlock(set, cur_timeout,
-								   occurred_events, nevents - returned_events);
-
-		if (set->latch &&
-			set->latch->maybe_sleeping)
-			set->latch->maybe_sleeping = false;
-
-		if (rc == -1)
-			break;				/* timeout occurred */
-		else
-			returned_events += rc;
-
-		/* If we're not done, update cur_timeout for next iteration */
-		if (returned_events == 0 && timeout >= 0)
-		{
-			INSTR_TIME_SET_CURRENT(cur_time);
-			INSTR_TIME_SUBTRACT(cur_time, start_time);
-			cur_timeout = timeout - (long) INSTR_TIME_GET_MILLISEC(cur_time);
-			if (cur_timeout <= 0)
-				break;
-		}
-	}
-#ifndef WIN32
-	waiting = false;
-#endif
-
-	pgstat_report_wait_end();
-
-	return returned_events;
-}
-
-
-#if defined(WAIT_USE_EPOLL)
-
-/*
- * Wait using linux's epoll_wait(2).
- *
- * This is the preferable wait method, as several readiness notifications are
- * delivered, without having to iterate through all of set->events. The return
- * epoll_event struct contain a pointer to our events, making association
- * easy.
- */
-static inline int
-WaitEventSetWaitBlock(WaitEventSet *set, int cur_timeout,
-					  WaitEvent *occurred_events, int nevents)
-{
-	int			returned_events = 0;
-	int			rc;
-	WaitEvent  *cur_event;
-	struct epoll_event *cur_epoll_event;
-
-	/* Sleep */
-	rc = epoll_wait(set->epoll_fd, set->epoll_ret_events,
-					Min(nevents, set->nevents_space), cur_timeout);
-
-	/* Check return code */
-	if (rc < 0)
-	{
-		/* EINTR is okay, otherwise complain */
-		if (errno != EINTR)
-		{
-			waiting = false;
-			ereport(ERROR,
-					(errcode_for_socket_access(),
-					 errmsg("%s() failed: %m",
-							"epoll_wait")));
-		}
-		return 0;
-	}
-	else if (rc == 0)
-	{
-		/* timeout exceeded */
-		return -1;
-	}
-
-	/*
-	 * At least one event occurred, iterate over the returned epoll events
-	 * until they're either all processed, or we've returned all the events
-	 * the caller desired.
-	 */
-	for (cur_epoll_event = set->epoll_ret_events;
-		 cur_epoll_event < (set->epoll_ret_events + rc) &&
-		 returned_events < nevents;
-		 cur_epoll_event++)
-	{
-		/* epoll's data pointer is set to the associated WaitEvent */
-		cur_event = (WaitEvent *) cur_epoll_event->data.ptr;
-
-		occurred_events->pos = cur_event->pos;
-		occurred_events->user_data = cur_event->user_data;
-		occurred_events->events = 0;
-
-		if (cur_event->events == WL_LATCH_SET &&
-			cur_epoll_event->events & (EPOLLIN | EPOLLERR | EPOLLHUP))
-		{
-			/* Drain the signalfd. */
-			drain();
-
-			if (set->latch && set->latch->maybe_sleeping && set->latch->is_set)
-			{
-				occurred_events->fd = PGINVALID_SOCKET;
-				occurred_events->events = WL_LATCH_SET;
-				occurred_events++;
-				returned_events++;
-			}
-		}
-		else if (cur_event->events == WL_POSTMASTER_DEATH &&
-				 cur_epoll_event->events & (EPOLLIN | EPOLLERR | EPOLLHUP))
-		{
-			/*
-			 * We expect an EPOLLHUP when the remote end is closed, but
-			 * because we don't expect the pipe to become readable or to have
-			 * any errors either, treat those cases as postmaster death, too.
-			 *
-			 * Be paranoid about a spurious event signaling the postmaster as
-			 * being dead.  There have been reports about that happening with
-			 * older primitives (select(2) to be specific), and a spurious
-			 * WL_POSTMASTER_DEATH event would be painful. Re-checking doesn't
-			 * cost much.
-			 */
-			if (!PostmasterIsAliveInternal())
-			{
-				if (set->exit_on_postmaster_death)
-					proc_exit(1);
-				occurred_events->fd = PGINVALID_SOCKET;
-				occurred_events->events = WL_POSTMASTER_DEATH;
-				occurred_events++;
-				returned_events++;
-			}
-		}
-		else if (cur_event->events & (WL_SOCKET_READABLE |
-									  WL_SOCKET_WRITEABLE |
-									  WL_SOCKET_CLOSED))
-		{
-			Assert(cur_event->fd != PGINVALID_SOCKET);
-
-			if ((cur_event->events & WL_SOCKET_READABLE) &&
-				(cur_epoll_event->events & (EPOLLIN | EPOLLERR | EPOLLHUP)))
-			{
-				/* data available in socket, or EOF */
-				occurred_events->events |= WL_SOCKET_READABLE;
-			}
-
-			if ((cur_event->events & WL_SOCKET_WRITEABLE) &&
-				(cur_epoll_event->events & (EPOLLOUT | EPOLLERR | EPOLLHUP)))
-			{
-				/* writable, or EOF */
-				occurred_events->events |= WL_SOCKET_WRITEABLE;
-			}
-
-			if ((cur_event->events & WL_SOCKET_CLOSED) &&
-				(cur_epoll_event->events & (EPOLLRDHUP | EPOLLERR | EPOLLHUP)))
-			{
-				/* remote peer shut down, or error */
-				occurred_events->events |= WL_SOCKET_CLOSED;
-			}
-
-			if (occurred_events->events != 0)
-			{
-				occurred_events->fd = cur_event->fd;
-				occurred_events++;
-				returned_events++;
-			}
-		}
-	}
-
-	return returned_events;
-}
-
-#elif defined(WAIT_USE_KQUEUE)
-
-/*
- * Wait using kevent(2) on BSD-family systems and macOS.
- *
- * For now this mirrors the epoll code, but in future it could modify the fd
- * set in the same call to kevent as it uses for waiting instead of doing that
- * with separate system calls.
- */
-static int
-WaitEventSetWaitBlock(WaitEventSet *set, int cur_timeout,
-					  WaitEvent *occurred_events, int nevents)
-{
-	int			returned_events = 0;
-	int			rc;
-	WaitEvent  *cur_event;
-	struct kevent *cur_kqueue_event;
-	struct timespec timeout;
-	struct timespec *timeout_p;
-
-	if (cur_timeout < 0)
-		timeout_p = NULL;
-	else
-	{
-		timeout.tv_sec = cur_timeout / 1000;
-		timeout.tv_nsec = (cur_timeout % 1000) * 1000000;
-		timeout_p = &timeout;
-	}
-
-	/*
-	 * Report postmaster events discovered by WaitEventAdjustKqueue() or an
-	 * earlier call to WaitEventSetWait().
-	 */
-	if (unlikely(set->report_postmaster_not_running))
-	{
-		if (set->exit_on_postmaster_death)
-			proc_exit(1);
-		occurred_events->fd = PGINVALID_SOCKET;
-		occurred_events->events = WL_POSTMASTER_DEATH;
-		return 1;
-	}
-
-	/* Sleep */
-	rc = kevent(set->kqueue_fd, NULL, 0,
-				set->kqueue_ret_events,
-				Min(nevents, set->nevents_space),
-				timeout_p);
-
-	/* Check return code */
-	if (rc < 0)
-	{
-		/* EINTR is okay, otherwise complain */
-		if (errno != EINTR)
-		{
-			waiting = false;
-			ereport(ERROR,
-					(errcode_for_socket_access(),
-					 errmsg("%s() failed: %m",
-							"kevent")));
-		}
-		return 0;
-	}
-	else if (rc == 0)
-	{
-		/* timeout exceeded */
-		return -1;
-	}
-
-	/*
-	 * At least one event occurred, iterate over the returned kqueue events
-	 * until they're either all processed, or we've returned all the events
-	 * the caller desired.
-	 */
-	for (cur_kqueue_event = set->kqueue_ret_events;
-		 cur_kqueue_event < (set->kqueue_ret_events + rc) &&
-		 returned_events < nevents;
-		 cur_kqueue_event++)
-	{
-		/* kevent's udata points to the associated WaitEvent */
-		cur_event = AccessWaitEvent(cur_kqueue_event);
-
-		occurred_events->pos = cur_event->pos;
-		occurred_events->user_data = cur_event->user_data;
-		occurred_events->events = 0;
-
-		if (cur_event->events == WL_LATCH_SET &&
-			cur_kqueue_event->filter == EVFILT_SIGNAL)
-		{
-			if (set->latch && set->latch->maybe_sleeping && set->latch->is_set)
-			{
-				occurred_events->fd = PGINVALID_SOCKET;
-				occurred_events->events = WL_LATCH_SET;
-				occurred_events++;
-				returned_events++;
-			}
-		}
-		else if (cur_event->events == WL_POSTMASTER_DEATH &&
-				 cur_kqueue_event->filter == EVFILT_PROC &&
-				 (cur_kqueue_event->fflags & NOTE_EXIT) != 0)
-		{
-			/*
-			 * The kernel will tell this kqueue object only once about the
-			 * exit of the postmaster, so let's remember that for next time so
-			 * that we provide level-triggered semantics.
-			 */
-			set->report_postmaster_not_running = true;
-
-			if (set->exit_on_postmaster_death)
-				proc_exit(1);
-			occurred_events->fd = PGINVALID_SOCKET;
-			occurred_events->events = WL_POSTMASTER_DEATH;
-			occurred_events++;
-			returned_events++;
-		}
-		else if (cur_event->events & (WL_SOCKET_READABLE |
-									  WL_SOCKET_WRITEABLE |
-									  WL_SOCKET_CLOSED))
-		{
-			Assert(cur_event->fd >= 0);
-
-			if ((cur_event->events & WL_SOCKET_READABLE) &&
-				(cur_kqueue_event->filter == EVFILT_READ))
-			{
-				/* readable, or EOF */
-				occurred_events->events |= WL_SOCKET_READABLE;
-			}
-
-			if ((cur_event->events & WL_SOCKET_CLOSED) &&
-				(cur_kqueue_event->filter == EVFILT_READ) &&
-				(cur_kqueue_event->flags & EV_EOF))
-			{
-				/* the remote peer has shut down */
-				occurred_events->events |= WL_SOCKET_CLOSED;
-			}
-
-			if ((cur_event->events & WL_SOCKET_WRITEABLE) &&
-				(cur_kqueue_event->filter == EVFILT_WRITE))
-			{
-				/* writable, or EOF */
-				occurred_events->events |= WL_SOCKET_WRITEABLE;
-			}
-
-			if (occurred_events->events != 0)
-			{
-				occurred_events->fd = cur_event->fd;
-				occurred_events++;
-				returned_events++;
-			}
-		}
-	}
-
-	return returned_events;
-}
-
-#elif defined(WAIT_USE_POLL)
-
-/*
- * Wait using poll(2).
- *
- * This allows to receive readiness notifications for several events at once,
- * but requires iterating through all of set->pollfds.
- */
-static inline int
-WaitEventSetWaitBlock(WaitEventSet *set, int cur_timeout,
-					  WaitEvent *occurred_events, int nevents)
-{
-	int			returned_events = 0;
-	int			rc;
-	WaitEvent  *cur_event;
-	struct pollfd *cur_pollfd;
-
-	/* Sleep */
-	rc = poll(set->pollfds, set->nevents, (int) cur_timeout);
-
-	/* Check return code */
-	if (rc < 0)
-	{
-		/* EINTR is okay, otherwise complain */
-		if (errno != EINTR)
-		{
-			waiting = false;
-			ereport(ERROR,
-					(errcode_for_socket_access(),
-					 errmsg("%s() failed: %m",
-							"poll")));
-		}
-		return 0;
-	}
-	else if (rc == 0)
-	{
-		/* timeout exceeded */
-		return -1;
-	}
-
-	for (cur_event = set->events, cur_pollfd = set->pollfds;
-		 cur_event < (set->events + set->nevents) &&
-		 returned_events < nevents;
-		 cur_event++, cur_pollfd++)
-	{
-		/* no activity on this FD, skip */
-		if (cur_pollfd->revents == 0)
-			continue;
-
-		occurred_events->pos = cur_event->pos;
-		occurred_events->user_data = cur_event->user_data;
-		occurred_events->events = 0;
-
-		if (cur_event->events == WL_LATCH_SET &&
-			(cur_pollfd->revents & (POLLIN | POLLHUP | POLLERR | POLLNVAL)))
-		{
-			/* There's data in the self-pipe, clear it. */
-			drain();
-
-			if (set->latch && set->latch->maybe_sleeping && set->latch->is_set)
-			{
-				occurred_events->fd = PGINVALID_SOCKET;
-				occurred_events->events = WL_LATCH_SET;
-				occurred_events++;
-				returned_events++;
-			}
-		}
-		else if (cur_event->events == WL_POSTMASTER_DEATH &&
-				 (cur_pollfd->revents & (POLLIN | POLLHUP | POLLERR | POLLNVAL)))
-		{
-			/*
-			 * We expect an POLLHUP when the remote end is closed, but because
-			 * we don't expect the pipe to become readable or to have any
-			 * errors either, treat those cases as postmaster death, too.
-			 *
-			 * Be paranoid about a spurious event signaling the postmaster as
-			 * being dead.  There have been reports about that happening with
-			 * older primitives (select(2) to be specific), and a spurious
-			 * WL_POSTMASTER_DEATH event would be painful. Re-checking doesn't
-			 * cost much.
-			 */
-			if (!PostmasterIsAliveInternal())
-			{
-				if (set->exit_on_postmaster_death)
-					proc_exit(1);
-				occurred_events->fd = PGINVALID_SOCKET;
-				occurred_events->events = WL_POSTMASTER_DEATH;
-				occurred_events++;
-				returned_events++;
-			}
-		}
-		else if (cur_event->events & (WL_SOCKET_READABLE |
-									  WL_SOCKET_WRITEABLE |
-									  WL_SOCKET_CLOSED))
-		{
-			int			errflags = POLLHUP | POLLERR | POLLNVAL;
-
-			Assert(cur_event->fd >= PGINVALID_SOCKET);
-
-			if ((cur_event->events & WL_SOCKET_READABLE) &&
-				(cur_pollfd->revents & (POLLIN | errflags)))
-			{
-				/* data available in socket, or EOF */
-				occurred_events->events |= WL_SOCKET_READABLE;
-			}
-
-			if ((cur_event->events & WL_SOCKET_WRITEABLE) &&
-				(cur_pollfd->revents & (POLLOUT | errflags)))
-			{
-				/* writeable, or EOF */
-				occurred_events->events |= WL_SOCKET_WRITEABLE;
-			}
-
-#ifdef POLLRDHUP
-			if ((cur_event->events & WL_SOCKET_CLOSED) &&
-				(cur_pollfd->revents & (POLLRDHUP | errflags)))
-			{
-				/* remote peer closed, or error */
-				occurred_events->events |= WL_SOCKET_CLOSED;
-			}
-#endif
-
-			if (occurred_events->events != 0)
-			{
-				occurred_events->fd = cur_event->fd;
-				occurred_events++;
-				returned_events++;
-			}
-		}
-	}
-	return returned_events;
-}
-
-#elif defined(WAIT_USE_WIN32)
-
-/*
- * Wait using Windows' WaitForMultipleObjects().  Each call only "consumes" one
- * event, so we keep calling until we've filled up our output buffer to match
- * the behavior of the other implementations.
- *
- * https://blogs.msdn.microsoft.com/oldnewthing/20150409-00/?p=44273
- */
-static inline int
-WaitEventSetWaitBlock(WaitEventSet *set, int cur_timeout,
-					  WaitEvent *occurred_events, int nevents)
-{
-	int			returned_events = 0;
-	DWORD		rc;
-	WaitEvent  *cur_event;
-
-	/* Reset any wait events that need it */
-	for (cur_event = set->events;
-		 cur_event < (set->events + set->nevents);
-		 cur_event++)
-	{
-		if (cur_event->reset)
-		{
-			WaitEventAdjustWin32(set, cur_event);
-			cur_event->reset = false;
-		}
-
-		/*
-		 * We associate the socket with a new event handle for each
-		 * WaitEventSet.  FD_CLOSE is only generated once if the other end
-		 * closes gracefully.  Therefore we might miss the FD_CLOSE
-		 * notification, if it was delivered to another event after we stopped
-		 * waiting for it.  Close that race by peeking for EOF after setting
-		 * up this handle to receive notifications, and before entering the
-		 * sleep.
-		 *
-		 * XXX If we had one event handle for the lifetime of a socket, we
-		 * wouldn't need this.
-		 */
-		if (cur_event->events & WL_SOCKET_READABLE)
-		{
-			char		c;
-			WSABUF		buf;
-			DWORD		received;
-			DWORD		flags;
-
-			buf.buf = &c;
-			buf.len = 1;
-			flags = MSG_PEEK;
-			if (WSARecv(cur_event->fd, &buf, 1, &received, &flags, NULL, NULL) == 0)
-			{
-				occurred_events->pos = cur_event->pos;
-				occurred_events->user_data = cur_event->user_data;
-				occurred_events->events = WL_SOCKET_READABLE;
-				occurred_events->fd = cur_event->fd;
-				return 1;
-			}
-		}
-
-		/*
-		 * Windows does not guarantee to log an FD_WRITE network event
-		 * indicating that more data can be sent unless the previous send()
-		 * failed with WSAEWOULDBLOCK.  While our caller might well have made
-		 * such a call, we cannot assume that here.  Therefore, if waiting for
-		 * write-ready, force the issue by doing a dummy send().  If the dummy
-		 * send() succeeds, assume that the socket is in fact write-ready, and
-		 * return immediately.  Also, if it fails with something other than
-		 * WSAEWOULDBLOCK, return a write-ready indication to let our caller
-		 * deal with the error condition.
-		 */
-		if (cur_event->events & WL_SOCKET_WRITEABLE)
-		{
-			char		c;
-			WSABUF		buf;
-			DWORD		sent;
-			int			r;
-
-			buf.buf = &c;
-			buf.len = 0;
-
-			r = WSASend(cur_event->fd, &buf, 1, &sent, 0, NULL, NULL);
-			if (r == 0 || WSAGetLastError() != WSAEWOULDBLOCK)
-			{
-				occurred_events->pos = cur_event->pos;
-				occurred_events->user_data = cur_event->user_data;
-				occurred_events->events = WL_SOCKET_WRITEABLE;
-				occurred_events->fd = cur_event->fd;
-				return 1;
-			}
-		}
-	}
-
-	/*
-	 * Sleep.
-	 *
-	 * Need to wait for ->nevents + 1, because signal handle is in [0].
-	 */
-	rc = WaitForMultipleObjects(set->nevents + 1, set->handles, FALSE,
-								cur_timeout);
-
-	/* Check return code */
-	if (rc == WAIT_FAILED)
-		elog(ERROR, "WaitForMultipleObjects() failed: error code %lu",
-			 GetLastError());
-	else if (rc == WAIT_TIMEOUT)
-	{
-		/* timeout exceeded */
-		return -1;
-	}
-
-	if (rc == WAIT_OBJECT_0)
-	{
-		/* Service newly-arrived signals */
-		pgwin32_dispatch_queued_signals();
-		return 0;				/* retry */
-	}
-
-	/*
-	 * With an offset of one, due to the always present pgwin32_signal_event,
-	 * the handle offset directly corresponds to a wait event.
-	 */
-	cur_event = (WaitEvent *) &set->events[rc - WAIT_OBJECT_0 - 1];
-
-	for (;;)
-	{
-		int			next_pos;
-		int			count;
-
-		occurred_events->pos = cur_event->pos;
-		occurred_events->user_data = cur_event->user_data;
-		occurred_events->events = 0;
-
-		if (cur_event->events == WL_LATCH_SET)
-		{
-			/*
-			 * We cannot use set->latch->event to reset the fired event if we
-			 * aren't waiting on this latch now.
-			 */
-			if (!ResetEvent(set->handles[cur_event->pos + 1]))
-				elog(ERROR, "ResetEvent failed: error code %lu", GetLastError());
-
-			if (set->latch && set->latch->maybe_sleeping && set->latch->is_set)
-			{
-				occurred_events->fd = PGINVALID_SOCKET;
-				occurred_events->events = WL_LATCH_SET;
-				occurred_events++;
-				returned_events++;
-			}
-		}
-		else if (cur_event->events == WL_POSTMASTER_DEATH)
-		{
-			/*
-			 * Postmaster apparently died.  Since the consequences of falsely
-			 * returning WL_POSTMASTER_DEATH could be pretty unpleasant, we
-			 * take the trouble to positively verify this with
-			 * PostmasterIsAlive(), even though there is no known reason to
-			 * think that the event could be falsely set on Windows.
-			 */
-			if (!PostmasterIsAliveInternal())
-			{
-				if (set->exit_on_postmaster_death)
-					proc_exit(1);
-				occurred_events->fd = PGINVALID_SOCKET;
-				occurred_events->events = WL_POSTMASTER_DEATH;
-				occurred_events++;
-				returned_events++;
-			}
-		}
-		else if (cur_event->events & WL_SOCKET_MASK)
-		{
-			WSANETWORKEVENTS resEvents;
-			HANDLE		handle = set->handles[cur_event->pos + 1];
-
-			Assert(cur_event->fd);
-
-			occurred_events->fd = cur_event->fd;
-
-			ZeroMemory(&resEvents, sizeof(resEvents));
-			if (WSAEnumNetworkEvents(cur_event->fd, handle, &resEvents) != 0)
-				elog(ERROR, "failed to enumerate network events: error code %d",
-					 WSAGetLastError());
-			if ((cur_event->events & WL_SOCKET_READABLE) &&
-				(resEvents.lNetworkEvents & FD_READ))
-			{
-				/* data available in socket */
-				occurred_events->events |= WL_SOCKET_READABLE;
-
-				/*------
-				 * WaitForMultipleObjects doesn't guarantee that a read event
-				 * will be returned if the latch is set at the same time.  Even
-				 * if it did, the caller might drop that event expecting it to
-				 * reoccur on next call.  So, we must force the event to be
-				 * reset if this WaitEventSet is used again in order to avoid
-				 * an indefinite hang.
-				 *
-				 * Refer
-				 * https://msdn.microsoft.com/en-us/library/windows/desktop/ms741576(v=vs.85).aspx
-				 * for the behavior of socket events.
-				 *------
-				 */
-				cur_event->reset = true;
-			}
-			if ((cur_event->events & WL_SOCKET_WRITEABLE) &&
-				(resEvents.lNetworkEvents & FD_WRITE))
-			{
-				/* writeable */
-				occurred_events->events |= WL_SOCKET_WRITEABLE;
-			}
-			if ((cur_event->events & WL_SOCKET_CONNECTED) &&
-				(resEvents.lNetworkEvents & FD_CONNECT))
-			{
-				/* connected */
-				occurred_events->events |= WL_SOCKET_CONNECTED;
-			}
-			if ((cur_event->events & WL_SOCKET_ACCEPT) &&
-				(resEvents.lNetworkEvents & FD_ACCEPT))
-			{
-				/* incoming connection could be accepted */
-				occurred_events->events |= WL_SOCKET_ACCEPT;
-			}
-			if (resEvents.lNetworkEvents & FD_CLOSE)
-			{
-				/* EOF/error, so signal all caller-requested socket flags */
-				occurred_events->events |= (cur_event->events & WL_SOCKET_MASK);
-			}
-
-			if (occurred_events->events != 0)
-			{
-				occurred_events++;
-				returned_events++;
-			}
-		}
-
-		/* Is the output buffer full? */
-		if (returned_events == nevents)
-			break;
-
-		/* Have we run out of possible events? */
-		next_pos = cur_event->pos + 1;
-		if (next_pos == set->nevents)
-			break;
-
-		/*
-		 * Poll the rest of the event handles in the array starting at
-		 * next_pos being careful to skip over the initial signal handle too.
-		 * This time we use a zero timeout.
-		 */
-		count = set->nevents - next_pos;
-		rc = WaitForMultipleObjects(count,
-									set->handles + 1 + next_pos,
-									false,
-									0);
-
-		/*
-		 * We don't distinguish between errors and WAIT_TIMEOUT here because
-		 * we already have events to report.
-		 */
-		if (rc < WAIT_OBJECT_0 || rc >= WAIT_OBJECT_0 + count)
-			break;
-
-		/* We have another event to decode. */
-		cur_event = &set->events[next_pos + (rc - WAIT_OBJECT_0)];
-	}
-
-	return returned_events;
-}
-#endif
-
-/*
- * Return whether the current build options can report WL_SOCKET_CLOSED.
- */
-bool
-WaitEventSetCanReportClosed(void)
-{
-#if (defined(WAIT_USE_POLL) && defined(POLLRDHUP)) || \
-	defined(WAIT_USE_EPOLL) || \
-	defined(WAIT_USE_KQUEUE)
-	return true;
-#else
-	return false;
-#endif
-}
-
-/*
- * Get the number of wait events registered in a given WaitEventSet.
- */
-int
-GetNumRegisteredWaitEvents(WaitEventSet *set)
-{
-	return set->nevents;
-}
-
-#if defined(WAIT_USE_SELF_PIPE)
-
-/*
- * SetLatch uses SIGURG to wake up the process waiting on the latch.
- *
- * Wake up WaitLatch, if we're waiting.
- */
-static void
-latch_sigurg_handler(SIGNAL_ARGS)
-{
-	if (waiting)
-		sendSelfPipeByte();
-}
-
-/* Send one byte to the self-pipe, to wake up WaitLatch */
-static void
-sendSelfPipeByte(void)
-{
-	int			rc;
-	char		dummy = 0;
-
-retry:
-	rc = write(selfpipe_writefd, &dummy, 1);
-	if (rc < 0)
-	{
-		/* If interrupted by signal, just retry */
-		if (errno == EINTR)
-			goto retry;
-
-		/*
-		 * If the pipe is full, we don't need to retry, the data that's there
-		 * already is enough to wake up WaitLatch.
-		 */
-		if (errno == EAGAIN || errno == EWOULDBLOCK)
-			return;
-
-		/*
-		 * Oops, the write() failed for some other reason. We might be in a
-		 * signal handler, so it's not safe to elog(). We have no choice but
-		 * silently ignore the error.
-		 */
-		return;
-	}
-}
-
-#endif
-
-#if defined(WAIT_USE_SELF_PIPE) || defined(WAIT_USE_SIGNALFD)
-
-/*
- * Read all available data from self-pipe or signalfd.
- *
- * Note: this is only called when waiting = true.  If it fails and doesn't
- * return, it must reset that flag first (though ideally, this will never
- * happen).
- */
-static void
-drain(void)
-{
-	char		buf[1024];
-	int			rc;
-	int			fd;
-
-#ifdef WAIT_USE_SELF_PIPE
-	fd = selfpipe_readfd;
-#else
-	fd = signal_fd;
-#endif
-
-	for (;;)
-	{
-		rc = read(fd, buf, sizeof(buf));
-		if (rc < 0)
-		{
-			if (errno == EAGAIN || errno == EWOULDBLOCK)
-				break;			/* the descriptor is empty */
-			else if (errno == EINTR)
-				continue;		/* retry */
-			else
-			{
-				waiting = false;
-#ifdef WAIT_USE_SELF_PIPE
-				elog(ERROR, "read() on self-pipe failed: %m");
-#else
-				elog(ERROR, "read() on signalfd failed: %m");
-#endif
-			}
-		}
-		else if (rc == 0)
-		{
-			waiting = false;
-#ifdef WAIT_USE_SELF_PIPE
-			elog(ERROR, "unexpected EOF on self-pipe");
-#else
-			elog(ERROR, "unexpected EOF on signalfd");
-#endif
-		}
-		else if (rc < sizeof(buf))
-		{
-			/* we successfully drained the pipe; no need to read() again */
-			break;
-		}
-		/* else buffer wasn't big enough, so read again */
-	}
-}
-
-#endif
-
-static void
-ResOwnerReleaseWaitEventSet(Datum res)
-{
-	WaitEventSet *set = (WaitEventSet *) DatumGetPointer(res);
-
-	Assert(set->owner != NULL);
-	set->owner = NULL;
-	FreeWaitEventSet(set);
-=======
->>>>>>> 3d6a8289
 }
--- conflicted
+++ resolved
@@ -241,24 +241,17 @@
       <term><option>--clean</option></term>
       <listitem>
        <para>
-<<<<<<< HEAD
-=======
-<!--
->>>>>>> 32de6336
+<!--
         Output commands to <command>DROP</command> all the dumped
         database objects prior to outputting the commands for creating them.
         This option is useful when the restore is to overwrite an existing
         database.  If any of the objects do not exist in the destination
         database, ignorable error messages will be reported during
-<<<<<<< HEAD
-        restore, unless <option>--if-exists</option> is also specified.
-=======
         restore, unless <option>&#45;-if-exists</option> is also specified.
 -->
 ダンプされたデータベースオブジェクトを作成するコマンドを出力する前に、それらをすべて<command>DROP</command>するコマンドを出力します。
 このオプションは、リストアが既存のデータベースを上書きする場合に便利です。
 もし、対象のデータベースにオブジェクトが存在しない場合は、<option>--if-exists</option>も指定しない限り、リストア中に無視できるエラーメッセージが報告されます。
->>>>>>> 32de6336
        </para>
 
        <para>
@@ -1329,13 +1322,6 @@
       <term><option>--if-exists</option></term>
       <listitem>
        <para>
-<<<<<<< HEAD
-        Use <literal>DROP ... IF EXISTS</literal> commands to drop objects
-        in <option>--clean</option> mode.  This suppresses <quote>does not
-        exist</quote> errors that might otherwise be reported.  This
-        option is not valid unless <option>--clean</option> is also
-        specified.
-=======
 <!--
         Use <literal>DROP ... IF EXISTS</literal> commands to drop objects
         in <option>&#45;-clean</option> mode.  This suppresses <quote>does not
@@ -1346,7 +1332,6 @@
 <literal>DROP ... IF EXISTS</literal>コマンドを使用して、<option>--clean</option>モードでオブジェクトを削除します。
 これは、そうでなければ報告される<quote>does not exist</quote>エラーを抑制します。
 このオプションは、<option>--clean</option>も指定されていない場合には無効です。
->>>>>>> 32de6336
        </para>
       </listitem>
      </varlistentry>
@@ -1379,11 +1364,6 @@
 
        <note>
         <para>
-<<<<<<< HEAD
-         Using wildcards in <option>--include-foreign-data</option> may result
-         in access to unexpected foreign servers. Also, to use this option securely,
-         make sure that the named server must have a trusted owner.
-=======
 <!--
          Using wildcards in <option>&#45;-include-foreign-data</option> may result
          in access to unexpected foreign servers. Also, to use this option securely,
@@ -1391,18 +1371,13 @@
 -->
 <option>--include-foreign-data</option>でワイルドカードを使用すると、予期しない外部サーバへのアクセスが発生する可能性があります。
 また、このオプションを安全に使用するために、指定した名前のサーバの所有者が信頼できることを確認してください。
->>>>>>> 32de6336
         </para>
        </note>
 
        <note>
         <para>
-<<<<<<< HEAD
-         When <option>--include-foreign-data</option> is specified,
-=======
 <!--
          When <option>&#45;-include-foreign-data</option> is specified,
->>>>>>> 32de6336
          <application>pg_dump</application> does not check that the foreign
          table is writable.  Therefore, there is no guarantee that the
          results of a foreign table dump can be successfully restored.
@@ -1818,37 +1793,23 @@
       <term><option>--strict-names</option></term>
       <listitem>
        <para>
-<!--
         Require that each
-        extension (<option>-e</option>/<option>&#45;-extension</option>),
-        schema (<option>-n</option>/<option>&#45;-schema</option>) and
-        table (<option>-t</option>/<option>&#45;-table</option>) pattern
+        extension (<option>-e</option>/<option>--extension</option>),
+        schema (<option>-n</option>/<option>--schema</option>) and
+        table (<option>-t</option>/<option>--table</option>) pattern
         match at least one extension/schema/table in the database to be dumped.
         This also applies to filters used with <option>--filter</option>.
         Note that if none of the extension/schema/table patterns find
         matches, <application>pg_dump</application> will generate an error
-        even without <option>&#45;-strict-names</option>.
--->
-各拡張(<option>-e</option>/<option>--extension</option>)、各スキーマ(<option>-n</option>/<option>--schema</option>)および各テーブル(<option>-t</option>/<option>--table</option>)が、パターンがダンプされるデータベース内の少なくとも1つの拡張、スキーマおよびテーブルにマッチすることを必要とします。
-拡張、スキーマおよびテーブルのパターンのどれもがマッチするものを見つけられなかった場合は、<option>--strict-names</option>がなくても<application>pg_dump</application>はエラーを発生させることに注意して下さい。
-       </para>
-       <para>
-<!--
+        even without <option>--strict-names</option>.
+       </para>
+       <para>
         This option has no effect
-<<<<<<< HEAD
         on <option>--exclude-extension</option>,
         <option>-N</option>/<option>--exclude-schema</option>,
         <option>-T</option>/<option>--exclude-table</option>,
         or <option>--exclude-table-data</option>.  An exclude pattern failing
-=======
-        on <option>-N</option>/<option>&#45;-exclude-schema</option>,
-        <option>-T</option>/<option>&#45;-exclude-table</option>,
-        or <option>&#45;-exclude-table-data</option>.  An exclude pattern failing
->>>>>>> 32de6336
         to match any objects is not considered an error.
--->
-このオプションは<option>-N</option>/<option>--exclude-schema</option>、<option>-T</option>/<option>--exclude-table</option>、<option>--exclude-table-data</option>には影響を与えません。
-除外のパターンがマッチするオブジェクトを見つけられないことは、エラーとはみなされません。
        </para>
       </listitem>
      </varlistentry>
@@ -2255,7 +2216,6 @@
   </para>
 
   <para>
-<!--
    When dumping logical replication subscriptions,
    <application>pg_dump</application> will generate <command>CREATE
    SUBSCRIPTION</command> commands that use the <literal>connect = false</literal>
@@ -2271,14 +2231,6 @@
    <link linkend="sql-createsubscription-params-with-two-phase"><literal>two_phase</literal></link>
    option will be automatically enabled by the subscriber if the subscription
    had been originally created with <literal>two_phase = true</literal> option.
--->
-論理レプリケーションのサブスクリプションをダンプするとき、<application>pg_dump</application>は<literal>connect = false</literal>オプションを使用する<command>CREATE SUBSCRIPTION</command>生成するため、サブスクリプションのリストア時には、レプリケーションスロットの作成や初回のテーブルコピーのためのリモート接続が行われません。
-このため、リモートサーバへのネットワーク接続を必要とせずにダンプをリストアできます。
-その後でサブスクリプションを適切な方法で再有効化するのはユーザの責任です。
-関連するホストが変更されたときは、接続情報も変更しなければならないかもしれません。
-新しく完全なテーブルコピーを開始する前に、コピー先のテーブルを空にするのが適切なこともあります。
-ユーザーがリフレッシュ中に最初のデータをコピーする場合は、<literal>two_phase = false</literal>を使用してスロットを作成する必要があります。
-最初の同期後、サブスクリプションが<literal>two_phase = true</literal>オプションを使用して最初に作成された場合は、<link linkend="sql-createsubscription-with-two-phase"><literal>two_phase</literal></link>オプションがサブスクライバーによって自動的に有効になります。
   </para>
  </refsect1>
 

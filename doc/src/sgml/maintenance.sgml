--- conflicted
+++ resolved
@@ -772,9 +772,12 @@
     When that happens, <command>VACUUM</command> will eventually need to perform an
     <firstterm>aggressive vacuum</firstterm>, which will freeze all eligible unfrozen
     XID and MXID values, including those from all-visible but not all-frozen pages.
-   </para>
-
-   <para>
+-->
+《機械翻訳》«<command>VACUUM</command> uses the <link linkend="storage-vm">visibility map</link> to determine which pages of a table must be scanned. Normally, it will skip pages that don't have any dead row versions even if those pages might still have row versions with old XID values. Therefore, normal <command>VACUUM</command>s won't always freeze every old row version in the table. When that happens, <command>VACUUM</command> will eventually need to perform an <firstterm>aggressive vacuum</firstterm>, which will freeze all eligible unfrozen XID and MXID values, including those from all-visible but not all-frozen pages.»
+   </para>
+
+   <para>
+<!--
     If a table is building up a backlog of all-visible but not all-frozen
     pages, a normal vacuum may choose to scan skippable pages in an effort to
     freeze them. Doing so decreases the number of pages the next aggressive
@@ -786,6 +789,8 @@
     minimum, most tables still require periodic aggressive vacuuming. However,
     any pages successfully eager frozen may be skipped during an aggressive
     vacuum, so eager freezing may minimize the overhead of aggressive vacuums.
+-->
+《機械翻訳》«If a table is building up a backlog of all-visible but not all-frozen pages, a normal vacuum may choose to scan skippable pages in an effort to freeze them. Doing so decreases the number of pages the next aggressive vacuum must scan. These are referred to as <firstterm>eagerly scanned</firstterm> pages. Eager scanning can be tuned to attempt to freeze more all-visible pages by increasing <xref linkend="guc-vacuum-max-eager-freeze-failure-rate"/>. Even if eager scanning has kept the number of all-visible but not all-frozen pages to a minimum, most tables still require periodic aggressive vacuuming. However, any pages successfully eager frozen may be skipped during an aggressive vacuum, so eager freezing may minimize the overhead of aggressive vacuums.»
    </para>
 
    <para>
@@ -796,15 +801,6 @@
     <varname>vacuum_freeze_min_age</varname>. Setting
     <varname>vacuum_freeze_table_age</varname> to 0 forces <command>VACUUM</command> to
     always use its aggressive strategy.
--->
-<command>VACUUM</command>は<link linkend="storage-vm">可視性マップ</link>を使用して、テーブルのどのページをスキャンする必要があるかを決定します。
-通常は、無効な行バージョンを持っていないページをスキップします。このとき、そのページに古いXID値の行バージョンがまだある可能性があったとしても読み飛ばします。
-したがって、通常の<command>VACUUM</command>では必ずしもテーブル内のすべての古い行バージョンを凍結するわけではありません。
-そのようなことが起きた場合には、最終的に<command>VACUUM</command>で<firstterm>積極的なバキューム</firstterm>を実行する必要があるでしょう。そのときは、全可視ではあるが全凍結ではないページにあるものを含めて、適切な凍結されていないXID値やMXID値をすべて凍結します。
-実際には、ほとんどのテーブルには定期的な積極的なバキュームが必要です。
-<xref linkend="guc-vacuum-freeze-table-age"/>は<command>VACUUM</command>がいつこれを行うかを制御します。
-つまり、最後にそのようなスキャンが行われた後に実行されたトランザクションの数が<varname>vacuum_freeze_table_age</varname>から<varname>vacuum_freeze_min_age</varname>を引いた数より大きいとき、全可視ではあるが全凍結ではないページもスキャンされます。
-<varname>vacuum_freeze_table_age</varname>を0に設定すると<command>VACUUM</command>は常にこの積極的な戦略を使うようになります。
    </para>
 
    <para>
@@ -976,20 +972,13 @@
    </tip>
 
    <para>
-<<<<<<< HEAD
-<!--
-    <command>VACUUM</command> normally only scans pages that have been modified
-    since the last vacuum, but <structfield>relfrozenxid</structfield> can only be
-    advanced when every page of the table
-    that might contain unfrozen XIDs is scanned.  This happens when
-=======
+<!--
     While <command>VACUUM</command> scans mostly pages that have been
     modified since the last vacuum, it may also eagerly scan some
     all-visible but not all-frozen pages in an attempt to freeze them, but
     the <structfield>relfrozenxid</structfield> will only be advanced when
     every page of the table that might contain unfrozen XIDs is scanned.
     This happens when
->>>>>>> 3d6a8289
     <structfield>relfrozenxid</structfield> is more than
     <varname>vacuum_freeze_table_age</varname> transactions old, when
     <command>VACUUM</command>'s <literal>FREEZE</literal> option is used, or when all
@@ -1008,12 +997,13 @@
     <varname>autovacuum_freeze_max_age</varname> is reached, an autovacuum will soon
     be forced for the table.
 -->
-<command>VACUUM</command>は通常は最後のバキュームの後で変更されたページのみスキャンしますが、<structfield>relfrozenxid</structfield>はテーブルの凍結されていないXIDを含むかもしれないすべてのページをスキャンしたときのみ繰り上がります。
+《マッチ度[85.269122]》<command>VACUUM</command>は通常は最後のバキュームの後で変更されたページのみスキャンしますが、<structfield>relfrozenxid</structfield>はテーブルの凍結されていないXIDを含むかもしれないすべてのページをスキャンしたときのみ繰り上がります。
 これは、<structfield>relfrozenxid</structfield>が<varname>vacuum_freeze_table_age</varname>トランザクション年齢より大きい時、<command>VACUUM</command>の<literal>FREEZE</literal>オプションが使用された時、もしくは無効な行バージョンを削除するため全凍結になっていないすべてのページをバキュームしなければならなくなった時に発生します。
 <command>VACUUM</command>がテーブルの全凍結になっていないすべてのページをスキャンしたとき、<literal>age(relfrozenxid)</literal>は、使用された<varname>vacuum_freeze_min_age</varname>設定より若干大きくなるはずです
 （<command>VACUUM</command>を起動してから始まったトランザクションの数分大きくなります）。
 <command>VACUUM</command>は<structfield>relfrozenxid</structfield>をテーブルに残っている最も古いXIDに設定しますので、最後の値を厳密に要求されるものよりずっとより新しいものとすることが可能です。
 <structfield>relfrozenxid</structfield>を繰り上げる<command>VACUUM</command>が<varname>autovacuum_freeze_max_age</varname>に達するまでにテーブルに対して発行されない場合、そのテーブルに対して自動バキュームが早急に強制されます。
+《機械翻訳》«While <command>VACUUM</command> scans mostly pages that have been modified since the last vacuum, it may also eagerly scan some all-visible but not all-frozen pages in an attempt to freeze them, but the <structfield>relfrozenxid</structfield> will only be advanced when every page of the table that might contain unfrozen XIDs is scanned. This happens when <structfield>relfrozenxid</structfield> is more than <varname>vacuum_freeze_table_age</varname> transactions old, when <command>VACUUM</command>'s <literal>FREEZE</literal> option is used, or when all pages that are not already all-frozen happen to require vacuuming to remove dead row versions. When <command>VACUUM</command> scans every page in the table that is not already all-frozen, it should set <literal>age(relfrozenxid)</literal> to a value just a little more than the <varname>vacuum_freeze_min_age</varname> setting that was used (more by the number of transactions started since the <command>VACUUM</command> started). <command>VACUUM</command> will set <structfield>relfrozenxid</structfield> to the oldest XID that remains in the table, so it's possible that the final value will be much more recent than strictly required. If no <structfield>relfrozenxid</structfield>-advancing <command>VACUUM</command> is issued on the table until <varname>autovacuum_freeze_max_age</varname> is reached, an autovacuum will soon be forced for the table.»
    </para>
 
    <para>
@@ -1192,7 +1182,6 @@
      <function>pg_get_multixact_members()</function> described in
      <xref linkend="functions-pg-snapshot"/> can be used to examine the
      transaction IDs associated with a multixact ID.
-<<<<<<< HEAD
 -->
 <firstterm>マルチトランザクションID</firstterm>は複数のトランザクションによる行ロックをサポートするのに使われます。
 タプルヘッダにはロック情報を格納するために限られた容量しかありませんので、二つ以上のトランザクションが同時に行をロックする時には必ず、その情報は<quote>マルチプル（訳注:複数の）トランザクションID</quote>、略してマルチトランザクションID、にエンコードされます。
@@ -1200,8 +1189,6 @@
 トランザクションIDと同様に、マルチトランザクションIDは32ビットカウンタと対応する記憶領域として実装されており、どちらも注意深い年代管理や記憶領域の整理、周回の取り扱いが必要です。
 各マルチトランザクションにはメンバの一覧を保持する独立した記憶領域があり、そこでも32ビットカウンタを使っているので同じように管理しなければなりません。
 <xref linkend="functions-pg-snapshot"/>で説明されているシステム関数<function>pg_get_multixact_members()</function>を使用して、マルチトランザクションIDに関連付けられたトランザクションIDを調べることができます。
-=======
->>>>>>> 3d6a8289
     </para>
 
     <para>
@@ -1251,14 +1238,11 @@
      have the oldest multixact-age.  Both of these kinds of aggressive
      scans will occur even if autovacuum is nominally disabled. The members storage
      area can grow up to about 20GB before reaching wraparound.
-<<<<<<< HEAD
 -->
 安全装置として、<xref linkend="guc-autovacuum-multixact-freeze-max-age"/>よりもそのマルチトランザクション年代が大きいどのテーブルに対しても、積極的なバキュームスキャンが起こります。
 また、マルチトランザクションメンバによる記憶領域の占有が約10GBを超えた場合にも、積極的なバキュームスキャンは、マルチトランザクション年代の一番古いものから始めて、すべてのテーブルに対してより頻繁に起こります。
 この種の積極的スキャンはどちらも、自動バキュームが名目上は無効にされていても発生します。
 メンバ格納領域は、周回に達する前に、約20GBまで成長することがあります。
-=======
->>>>>>> 3d6a8289
     </para>
 
     <para>
@@ -1411,28 +1395,20 @@
 さもなければ、直前の<command>VACUUM</command>の後に不要となったタプル数が<quote>バキューム閾値</quote>を超えると、テーブルはバキュームされます。
 このバキューム閾値は以下のように定義されます。
 <programlisting>
-<<<<<<< HEAD
-<!--
-vacuum threshold = vacuum base threshold + vacuum scale factor * number of tuples
--->
-バキューム閾値 = バキューム基礎閾値 + バキューム規模係数 * タプル数
-</programlisting>
-<!--
-    where the vacuum base threshold is
-=======
 vacuum threshold = Minimum(vacuum max threshold, vacuum base threshold + vacuum scale factor * number of tuples)
 </programlisting>
+<!--
     where the vacuum max threshold is
     <xref linkend="guc-autovacuum-vacuum-max-threshold"/>,
     the vacuum base threshold is
->>>>>>> 3d6a8289
     <xref linkend="guc-autovacuum-vacuum-threshold"/>,
     the vacuum scale factor is
     <xref linkend="guc-autovacuum-vacuum-scale-factor"/>,
     and the number of tuples is
     <structname>pg_class</structname>.<structfield>reltuples</structfield>.
 -->
-ここで、バキューム基礎閾値は<xref linkend="guc-autovacuum-vacuum-threshold"/>、バキューム規模係数は<xref linkend="guc-autovacuum-vacuum-scale-factor"/>、タプル数は<structname>pg_class</structname>.<structfield>reltuples</structfield>です。
+《マッチ度[71.346705]》ここで、バキューム基礎閾値は<xref linkend="guc-autovacuum-vacuum-threshold"/>、バキューム規模係数は<xref linkend="guc-autovacuum-vacuum-scale-factor"/>、タプル数は<structname>pg_class</structname>.<structfield>reltuples</structfield>です。
+《機械翻訳》«where the vacuum max threshold is <xref linkend="guc-autovacuum-vacuum-max-threshold"/>, the vacuum base threshold is <xref linkend="guc-autovacuum-vacuum-threshold"/>, the vacuum scale factor is <xref linkend="guc-autovacuum-vacuum-scale-factor"/>, and the number of tuples is <structname>pg_class</structname>.<structfield>reltuples</structfield>.»
    </para>
 
    <para>
@@ -1466,20 +1442,16 @@
     If the <structfield>relfrozenxid</structfield> value of the table
     is more than <varname>vacuum_freeze_table_age</varname> transactions old,
     an aggressive vacuum is performed to freeze old tuples and advance
-<<<<<<< HEAD
-    <structfield>relfrozenxid</structfield>; otherwise, only pages that have been modified
-    since the last vacuum are scanned.
--->
-ここで、バキューム挿入基礎閾値は<xref linkend="guc-autovacuum-vacuum-insert-threshold"/>、バキューム挿入規模係数は<xref linkend="guc-autovacuum-vacuum-insert-scale-factor"/>です。
+    <structfield>relfrozenxid</structfield>.
+-->
+《マッチ度[86.443515]》ここで、バキューム挿入基礎閾値は<xref linkend="guc-autovacuum-vacuum-insert-threshold"/>、バキューム挿入規模係数は<xref linkend="guc-autovacuum-vacuum-insert-scale-factor"/>です。
 そのようなバキュームは、テーブルの一部を<firstterm>全可視</firstterm>と印づけたり、タプルを凍結したりもできますので、後続のバキュームで必要となる作業を減らせます。
 より早いバキュームによりタプルを凍結できますので、<command>INSERT</command>操作を受けたものの<command>UPDATE</command>/<command>DELETE</command>操作を全くもしくはほとんど受けていないテーブルに対しては、テーブルの<xref linkend="reloption-autovacuum-freeze-min-age"/>を低くすることが有益な場合があります。
 不要となったタプル数と挿入されたタプル数は、累積統計情報システムから取得されます。
 これは、<command>UPDATE</command>、<command>DELETE</command>および<command>INSERT</command>操作ごとに更新される、最終的には一貫性のある数です。
 テーブルの<structfield>relfrozenxid</structfield>値が<varname>vacuum_freeze_table_age</varname>トランザクション年齢より大きい場合、古いタプルを凍結して、<structfield>relfrozenxid</structfield>を繰り上げるため、積極的なバキュームが実行されます。
 そうでなければ最後のバキュームの後に変更されたページのみスキャンされます。
-=======
-    <structfield>relfrozenxid</structfield>.
->>>>>>> 3d6a8289
+《機械翻訳》«where the vacuum insert base threshold is <xref linkend="guc-autovacuum-vacuum-insert-threshold"/>, and vacuum insert scale factor is <xref linkend="guc-autovacuum-vacuum-insert-scale-factor"/>. Such vacuums may allow portions of the table to be marked as <firstterm>all visible</firstterm> and also allow tuples to be frozen, which can reduce the work required in subsequent vacuums. For tables which receive <command>INSERT</command> operations but no or almost no <command>UPDATE</command>/<command>DELETE</command> operations, it may be beneficial to lower the table's <xref linkend="reloption-autovacuum-freeze-min-age"/> as this may allow tuples to be frozen by earlier vacuums. The number of obsolete tuples and the number of inserted tuples are obtained from the cumulative statistics system; it is an eventually-consistent count updated by each <command>UPDATE</command>, <command>DELETE</command> and <command>INSERT</command> operation. If the <structfield>relfrozenxid</structfield> value of the table is more than <varname>vacuum_freeze_table_age</varname> transactions old, an aggressive vacuum is performed to freeze old tuples and advance <structfield>relfrozenxid</structfield>.»
    </para>
 
    <para>

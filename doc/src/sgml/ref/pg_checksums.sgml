<!--
doc/src/sgml/ref/pg_checksums.sgml
PostgreSQL documentation
-->

<refentry id="app-pgchecksums">
 <indexterm zone="app-pgchecksums">
  <primary>pg_checksums</primary>
 </indexterm>

 <refmeta>
  <refentrytitle><application>pg_checksums</application></refentrytitle>
  <manvolnum>1</manvolnum>
<!--
  <refmiscinfo>Application</refmiscinfo>
-->
  <refmiscinfo>アプリケーション</refmiscinfo>
 </refmeta>

 <refnamediv>
  <refname>pg_checksums</refname>
<!--
  <refpurpose>enable, disable or check data checksums in a <productname>PostgreSQL</productname> database cluster</refpurpose>
-->
<refpurpose><productname>PostgreSQL</productname>データベースクラスタのデータチェックサムを有効化、無効化、あるいは検査する。</refpurpose>
 </refnamediv>

 <refsynopsisdiv>
  <cmdsynopsis>
   <command>pg_checksums</command>
   <arg rep="repeat" choice="opt"><replaceable class="parameter">option</replaceable></arg>
   <group choice="opt">
    <group choice="opt">
     <arg choice="plain"><option>-D</option></arg>
     <arg choice="plain"><option>--pgdata</option></arg>
    </group>
    <replaceable class="parameter"> datadir</replaceable>
   </group>
  </cmdsynopsis>
 </refsynopsisdiv>

 <refsect1 id="r1-app-pg_checksums-1">
<!--
  <title>Description</title>
-->
  <title>説明</title>
  <para>
<!--
   <application>pg_checksums</application> checks, enables or disables data
   checksums in a <productname>PostgreSQL</productname> cluster.  The server
   must be shut down cleanly before running
   <application>pg_checksums</application>. When verifying checksums, the exit
   status is zero if there are no checksum errors, and nonzero if at least one
   checksum failure is detected. When enabling or disabling checksums, the
   exit status is nonzero if the operation failed.
-->
<application>pg_checksums</application>は<productname>PostgreSQL</productname>クラスタのデータチェックサムの検査と有効化、無効化を行います。
<application>pg_checksums</application>を実行する前にサーバは正常停止されていなければなりません。
チェックサムを検査する場合、終了ステータスはチェックサム誤りが無ければゼロで、チェックサム誤りが一つでも在ったなら非ゼロです。
チェックサムの有効化、無効化をする場合、終了ステータスは操作に失敗したときに非ゼロになります。
  </para>

  <para>
<!--
   When verifying checksums, every file in the cluster is scanned. When
<<<<<<< HEAD
   enabling checksums, every file in the cluster is rewritten in-place.
   Disabling checksums only updates the file <filename>pg_control</filename>.
=======
   enabling checksums, every file in the cluster is rewritten. Disabling
   checksums only updates the file <filename>pg_control</filename>.
-->
チェックサムを検査する場合、クラスタ内の全てのファイルがスキャンされます。
チェックサムの有効化ではクラスタ内のすべてのファイルが書き換えられます。
チェックサムの無効化ではファイル<filename>pg_control</filename>だけ更新されます。
>>>>>>> 184958ef
  </para>
 </refsect1>

 <refsect1>
<!--
  <title>Options</title>
-->
  <title>オプション</title>

   <para>
<!--
    The following command-line options are available:
-->
以下のコマンドラインオプションが使用できます。

    <variablelist>
     <varlistentry>
      <term><option>-D <replaceable>directory</replaceable></option></term>
      <term><option>--pgdata=<replaceable>directory</replaceable></option></term>
      <listitem>
       <para>
<!--
        Specifies the directory where the database cluster is stored.
-->
データベースクラスタが格納されているディレクトリを指定します。
       </para>
      </listitem>
     </varlistentry>

     <varlistentry>
      <term><option>-c</option></term>
      <term><option>--check</option></term>
      <listitem>
       <para>
<!--
        Checks checksums. This is the default mode if nothing else is
        specified.
-->
チェックサムを検査します。
これは何も指定しなかった場合のデフォルトのモードです。
       </para>
      </listitem>
     </varlistentry>

     <varlistentry>
      <term><option>-d</option></term>
      <term><option>--disable</option></term>
      <listitem>
       <para>
<!--
        Disables checksums.
-->
チェックサムを無効化します。
       </para>
      </listitem>
     </varlistentry>

     <varlistentry>
      <term><option>-e</option></term>
      <term><option>--enable</option></term>
      <listitem>
       <para>
<!--
        Enables checksums.
-->
チェックサムを有効化します。
       </para>
      </listitem>
     </varlistentry>

     <varlistentry>
      <term><option>-f <replaceable>filenode</replaceable></option></term>
      <term><option>--filenode=<replaceable>filenode</replaceable></option></term>
      <listitem>
       <para>
<!--
        Only validate checksums in the relation with filenode
<<<<<<< HEAD
        <replaceable>filenode</replaceable>.
=======
        <replaceable>filenode</replaceable>. 
-->
指定したファイルノード<replaceable>filenode</replaceable>のリレーション内のチェックサムだけを検査します。
>>>>>>> 184958ef
       </para>
      </listitem>
     </varlistentry>

     <varlistentry>
      <term><option>-N</option></term>
      <term><option>--no-sync</option></term>
      <listitem>
       <para>
<!--
        By default, <command>pg_checksums</command> will wait for all files
        to be written safely to disk.  This option causes
        <command>pg_checksums</command> to return without waiting, which is
        faster, but means that a subsequent operating system crash can leave
        the updated data directory corrupt.  Generally, this option is useful
        for testing but should not be used on a production installation.
        This option has no effect when using <literal>-&#45;-check</literal>.
-->
<command>pg_checksums</command>はデフォルトでは全てのファイルが安全にディスクに書かれるまで待ちます。
このオプションは、<command>pg_checksums</command>がこれを待たずに応答するようにします。より早いですが、その後のオペレーティングシステムのクラッシュで更新されたデータディレクトリの破損が残ることを意味します。
一般に、このオプションはテストには有用ですが、本番導入むけには使うべきではありません。
<literal>--check</literal>を使う場合には、このオプションは効果がありません。
       </para>
      </listitem>
     </varlistentry>

     <varlistentry>
      <term><option>-P</option></term>
      <term><option>--progress</option></term>
      <listitem>
       <para>
<!--
        Enable progress reporting. Turning this on will deliver a progress
        report while checking or enabling checksums.
-->
進行報告を有効にします。
これを有効にするとチェックサムの検査あるいは有効化で、進行報告が出力されます。
       </para>
      </listitem>
     </varlistentry>

     <varlistentry>
      <term><option>-v</option></term>
      <term><option>--verbose</option></term>
      <listitem>
       <para>
<!--
        Enable verbose output. Lists all checked files.
-->
冗長な出力を有効にします。
チェックした全ファイルの一覧を出力します。
       </para>
      </listitem>
     </varlistentry>

     <varlistentry>
       <term><option>-V</option></term>
       <term><option>--version</option></term>
       <listitem>
       <para>
<!--
        Print the <application>pg_checksums</application> version and exit.
-->
<application>pg_checksums</application>のバージョンを出力して終了します。
       </para>
       </listitem>
     </varlistentry>

     <varlistentry>
      <term><option>-?</option></term>
      <term><option>--help</option></term>
       <listitem>
        <para>
<!--
         Show help about <application>pg_checksums</application> command line
         arguments, and exit.
-->
<application>pg_checksums</application>のコマンドライン引数のヘルプを表示して終了します。
        </para>
       </listitem>
      </varlistentry>
    </variablelist>
   </para>
 </refsect1>

 <refsect1>
<!--
  <title>Environment</title>
-->
  <title>環境</title>

  <variablelist>
   <varlistentry>
    <term><envar>PGDATA</envar></term>

    <listitem>
     <para>
<!--
      Specifies the directory where the database cluster is
      stored; can be overridden using the <option>-D</option> option.
-->
データベースクラスタが格納されたディレクトリを指定します。
これに対して<option>-D</option>オプションで上書き指定できます。
     </para>
    </listitem>
   </varlistentry>

   <varlistentry>
    <term><envar>PG_COLOR</envar></term>
    <listitem>
     <para>
<<<<<<< HEAD
=======
<!--
>>>>>>> 184958ef
      Specifies whether to use color in diagnostic messages. Possible values
      are <literal>always</literal>, <literal>auto</literal> and
      <literal>never</literal>.
-->
対話的メッセージで色を使用するかを指定します。
指定可能な値は<literal>always</literal>、<literal>auto</literal>、<literal>never</literal>です。
     </para>
    </listitem>
   </varlistentry>
  </variablelist>
 </refsect1>

 <refsect1>
<!--
  <title>Notes</title>
-->
  <title>注釈</title>
  <para>
<!--
   Enabling checksums in a large cluster can potentially take a long time.
   During this operation, the cluster or other programs that write to the
   data directory must not be started or else data loss may occur.
-->
大きいクラスタでチェックサムを有効にするには、場合によっては長時間を要する可能性があります。
この操作中にデータディレクトリに書き込みをするクラスタや他のプログラムを開始してはいけません。さもないとでデータ損失が起きるかもしれません。
  </para>
  <para>
<!--
   When using a replication setup with tools which perform direct copies
   of relation file blocks (for example <xref linkend="app-pgrewind"/>),
   enabling or disabling checksums can lead to page corruptions in the
   shape of incorrect checksums if the operation is not done consistently
   across all nodes. When enabling or disabling checksums in a replication
   setup, it is thus recommended to stop all the clusters before switching
   them all consistently. Destroying all standbys, performing the operation
   on the primary and finally recreating the standbys from scratch is also
   safe.
-->
リレーションファイルブロックの直接コピーを行うツール（例えば<xref linkend="app-pgrewind"/>）でレプリケーションのセットアップを使う時のチェックサムの有効化や無効化は、操作が全ノードを通して一貫して行われない場合、不正なチェックサムという形でページ破損を引き起こすおそれがあります。
したがって、レプリケーションのセットアップでチェックサムの有効化や無効化をするときには、一貫して切り替える前にすべてのクラスタを停止することを推奨します。
全てのスタンバイを廃棄して、プライマリ上で操作を行い、最後にスタンバイを新たに再作成するのも安全です。
  </para>
  <para>
<!--
   If <application>pg_checksums</application> is aborted or killed while
   enabling or disabling checksums, the cluster's data checksum configuration
   remains unchanged, and <application>pg_checksums</application> can be
   re-run to perform the same operation.
-->
チェックサムの有効化や無効化をしている最中に<application>pg_checksums</application>が中断されたり、killされたりした場合、クラスタのデータチェックサム設定は変更されないままとなり、<application>pg_checksums</application>を同じ操作を再実行できます。
  </para>
 </refsect1>
</refentry><|MERGE_RESOLUTION|>--- conflicted
+++ resolved
@@ -63,17 +63,12 @@
   <para>
 <!--
    When verifying checksums, every file in the cluster is scanned. When
-<<<<<<< HEAD
    enabling checksums, every file in the cluster is rewritten in-place.
    Disabling checksums only updates the file <filename>pg_control</filename>.
-=======
-   enabling checksums, every file in the cluster is rewritten. Disabling
-   checksums only updates the file <filename>pg_control</filename>.
 -->
 チェックサムを検査する場合、クラスタ内の全てのファイルがスキャンされます。
 チェックサムの有効化ではクラスタ内のすべてのファイルが書き換えられます。
 チェックサムの無効化ではファイル<filename>pg_control</filename>だけ更新されます。
->>>>>>> 184958ef
   </para>
  </refsect1>
 
@@ -151,13 +146,9 @@
        <para>
 <!--
         Only validate checksums in the relation with filenode
-<<<<<<< HEAD
         <replaceable>filenode</replaceable>.
-=======
-        <replaceable>filenode</replaceable>. 
 -->
 指定したファイルノード<replaceable>filenode</replaceable>のリレーション内のチェックサムだけを検査します。
->>>>>>> 184958ef
        </para>
       </listitem>
      </varlistentry>
@@ -269,10 +260,7 @@
     <term><envar>PG_COLOR</envar></term>
     <listitem>
      <para>
-<<<<<<< HEAD
-=======
-<!--
->>>>>>> 184958ef
+<!--
       Specifies whether to use color in diagnostic messages. Possible values
       are <literal>always</literal>, <literal>auto</literal> and
       <literal>never</literal>.

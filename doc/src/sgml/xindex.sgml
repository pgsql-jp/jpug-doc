<!-- doc/src/sgml/xindex.sgml -->

<sect1 id="xindex">
<!--
 <title>Interfacing Extensions to Indexes</title>
-->
 <title>インデックス拡張機能へのインタフェース</title>

 <indexterm zone="xindex">
  <primary>index</primary>
  <secondary>for user-defined data type</secondary>
 </indexterm>
 <indexterm zone="xindex">
  <primary>インデックス</primary>
  <secondary>ユーザ定義データ型用の</secondary>
 </indexterm>

  <para>
<!--
   The procedures described thus far let you define new types, new
   functions, and new operators. However, we cannot yet define an
   index on a column of a new data type.  To do this, we must define an
   <firstterm>operator class</firstterm> for the new data type.  Later in this
   section, we will illustrate this concept in an example: a new
   operator class for the B-tree index method that stores and sorts
   complex numbers in ascending absolute value order.
-->
これまでのところでは、新しい型や新しい関数、および新しい演算子をどの様に定義するかについて説明してきました。
しかしながら、新しい型の列に対するインデックスをまだ作成することができません。
このためには、新しいデータ型に対する<firstterm>演算子クラス</firstterm>を定義する必要があります。
本節では、複素数を値の絶対値の昇順にソートし格納するB-treeインデックスメソッドを使った新しい演算子クラスについての実行例を用いて、演算子クラスの概念を説明します。
  </para>

  <para>
<!--
   Operator classes can be grouped into <firstterm>operator families</firstterm>
   to show the relationships between semantically compatible classes.
   When only a single data type is involved, an operator class is sufficient,
   so we'll focus on that case first and then return to operator families.
-->
演算子クラスを<firstterm>演算子族</firstterm>にまとめ、意味的に互換性を持つクラス間の関係を表すことができます。
1つのデータ型のみが含まれる場合、演算子クラスで十分です。
そこでまずこうした状況に注目し、その後で演算子族に戻ります。
  </para>

 <sect2 id="xindex-opclass">
<!--
  <title>Index Methods and Operator Classes</title>
-->
  <title>インデックスメソッドと演算子クラス</title>

  <para>
<!--
   The <classname>pg_am</classname> table contains one row for every
   index method (internally known as access method).  Support for
   regular access to tables is built into
   <productname>PostgreSQL</productname>, but all index methods are
   described in <classname>pg_am</classname>.  It is possible to add a
   new index access method by writing the necessary code and
   then creating an entry in <classname>pg_am</classname> &mdash; but that is
   beyond the scope of this chapter (see <xref linkend="indexam"/>).
-->
<classname>pg_am</classname>テーブルには各インデックスメソッド（内部ではアクセスメソッドとして知られています）に対して1つの行が含まれています。
テーブルへの通常のアクセスのサポートは<productname>PostgreSQL</productname>に組み込まれていますが、すべてのインデックスメソッドは、<classname>pg_am</classname>で記述されています。
必要なコードを書いた後、<classname>pg_am</classname>にエントリを作成することによって、新しいインデックスアクセスメソッドを追加することができます。
しかし、この方法についての説明は本章での範囲を超えています（<xref linkend="indexam"/>を参照してください）。
  </para>

  <para>
<!--
   The routines for an index method do not directly know anything
   about the data types that the index method will operate on.
   Instead, an <firstterm>operator
   class</firstterm><indexterm><primary>operator class</primary></indexterm>
   identifies the set of operations that the index method needs to use
   to work with a particular data type.  Operator classes are so
   called because one thing they specify is the set of
   <literal>WHERE</literal>-clause operators that can be used with an index
   (i.e., can be converted into an index-scan qualification).  An
   operator class can also specify some <firstterm>support
   function</firstterm> that are needed by the internal operations of the
   index method, but do not directly correspond to any
   <literal>WHERE</literal>-clause operator that can be used with the index.
-->
インデックスメソッドのルーチンには、直接的にインデックスメソッドが演算するデータ型の情報は何も与えられていません。
代わりに、<firstterm>演算子クラス</firstterm>が、特定のデータ型の操作においてインデックスメソッドを使用する必要がある演算の集合を識別します。
<indexterm><primary>演算子クラス</primary></indexterm>
演算子クラスという名前の由来は、それらが指定するものの1つにインデックスで使用できる（つまり、インデックススキャン条件に変換できる）<literal>WHERE</literal>句演算子の集合があるからです。
また、演算子クラスは、インデックスメソッドの内部演算で必要な、しかしインデックスで使用できる<literal>WHERE</literal>句演算子には直接的には対応しない、<firstterm>サポート関数</firstterm>をいくつか指定することができます。
  </para>

  <para>
<!--
   It is possible to define multiple operator classes for the same
   data type and index method.  By doing this, multiple
   sets of indexing semantics can be defined for a single data type.
   For example, a B-tree index requires a sort ordering to be defined
   for each data type it works on.
   It might be useful for a complex-number data type
   to have one B-tree operator class that sorts the data by complex
   absolute value, another that sorts by real part, and so on.
   Typically, one of the operator classes will be deemed most commonly
   useful and will be marked as the default operator class for that
   data type and index method.
-->
同じ入力データ型およびインデックスメソッドに対して複数の演算子クラスを定義することが可能です。
これにより、1つのデータ型に対して、複数のインデックス付けセマンティクスの集合を定義することができます。
例えば、B-treeインデックスでは、処理するデータ型ごとにソート順を定義する必要があります。
複素数データ型では、複素数の絶対値によりデータをソートするB-tree演算子クラスと、実部の数値によりソートするB-tree演算子クラスを持つといった方法は、有用かもしれません。
通常は演算子クラスの1つが一般的に最も有用であると判断され、そのデータ型およびインデックスメソッドに対するデフォルトの演算子クラスとして設定されます。
  </para>

  <para>
<!--
   The same operator class name
   can be used for several different index methods (for example, both B-tree
   and hash index methods have operator classes named
   <literal>int4_ops</literal>), but each such class is an independent
   entity and must be defined separately.
-->
複数の異なるインデックスメソッドに、同一の演算子クラス名を使用することができます（例えば、B-treeとハッシュインデックスメソッドは、両方とも<literal>int4_ops</literal>という名前の演算子クラスを持つことができます）。
ただし、そのような各クラスは独立した実体であり、別々に定義される必要があります。
  </para>
 </sect2>

 <sect2 id="xindex-strategies">
<!--
  <title>Index Method Strategies</title>
-->
<title>インデックスメソッドのストラテジ</title>

  <para>
<!--
   The operators associated with an operator class are identified by
   <quote>strategy numbers</quote>, which serve to identify the semantics of
   each operator within the context of its operator class.
   For example, B-trees impose a strict ordering on keys, lesser to greater,
   and so operators like <quote>less than</quote> and <quote>greater than or equal
   to</quote> are interesting with respect to a B-tree.
   Because
   <productname>PostgreSQL</productname> allows the user to define operators,
   <productname>PostgreSQL</productname> cannot look at the name of an operator
   (e.g., <literal>&lt;</literal> or <literal>&gt;=</literal>) and tell what kind of
   comparison it is.  Instead, the index method defines a set of
   <quote>strategies</quote>, which can be thought of as generalized operators.
   Each operator class specifies which actual operator corresponds to each
   strategy for a particular data type and interpretation of the index
   semantics.
-->
演算子クラスに関連付けられている演算子は、<quote>ストラテジ番号</quote>により識別されます。
<quote>ストラテジ番号</quote>は、演算子クラスのコンテキスト内における各演算子のセマンティクスを識別するためのものです。
例えば、B-treeの場合、キーが小さい方から大きい方へ厳密に並んでいなければなりません。
したがって、B-treeに関しては、<quote>より小さい</quote>および<quote>以上</quote>のような演算子は興味深いと言えます。
<productname>PostgreSQL</productname>ではユーザが演算子を定義できるため、<productname>PostgreSQL</productname>は演算子の名前（例えば<literal>&lt;</literal>や<literal>&gt;=</literal>）を見つけても、その演算子がどのような比較を行うかを判断することはできません。
その代わり、インデックスメソッドは<quote>ストラテジ</quote>の集合を定義します。
<quote>ストラテジ</quote>は汎用演算子と考えることができます。
各演算子クラスは、特定のデータ型およびインデックスセマンティクスの解釈において、実際のどの演算子が各ストラテジに対応しているかを指定します。
  </para>

  <para>
<!--
   The B-tree index method defines five strategies, shown in <xref
   linkend="xindex-btree-strat-table"/>.
-->
<xref linkend="xindex-btree-strat-table"/>に示すように、B-treeインデックスメソッドではストラテジを5つ定義します。
  </para>

   <table tocentry="1" id="xindex-btree-strat-table">
<!--
    <title>B-Tree Strategies</title>
-->
<title>B-treeストラテジ</title>
    <tgroup cols="2">
     <thead>
      <row>
<!--
       <entry>Operation</entry>
       <entry>Strategy Number</entry>
-->
       <entry>演算</entry>
       <entry>ストラテジ番号</entry>
      </row>
     </thead>
     <tbody>
      <row>
<!--
       <entry>less than</entry>
-->
       <entry>小なり</entry>
       <entry>1</entry>
      </row>
      <row>
<!--
       <entry>less than or equal</entry>
-->
       <entry>以下</entry>
       <entry>2</entry>
      </row>
      <row>
<!--
       <entry>equal</entry>
-->
       <entry>等しい</entry>
       <entry>3</entry>
      </row>
      <row>
<!--
       <entry>greater than or equal</entry>
-->
       <entry>以上</entry>
       <entry>4</entry>
      </row>
      <row>
<!--
       <entry>greater than</entry>
-->
       <entry>大なり</entry>
       <entry>5</entry>
      </row>
     </tbody>
    </tgroup>
   </table>

  <para>
<!--
   Hash indexes support only equality comparisons, and so they use only one
   strategy, shown in <xref linkend="xindex-hash-strat-table"/>.
-->
ハッシュインデックスは等価性のみをサポートします。
したがって、<xref linkend="xindex-hash-strat-table"/>に示すように、ストラテジを1つのみ定義します。
  </para>

   <table tocentry="1" id="xindex-hash-strat-table">
<!--
    <title>Hash Strategies</title>
-->
    <title>ハッシュストラテジ</title>
    <tgroup cols="2">
     <thead>
      <row>
<!--
       <entry>Operation</entry>
       <entry>Strategy Number</entry>
-->
       <entry>演算</entry>
       <entry>ストラテジ番号</entry>
      </row>
     </thead>
     <tbody>
      <row>
<!--
       <entry>equal</entry>
-->
       <entry>等しい</entry>
       <entry>1</entry>
      </row>
     </tbody>
    </tgroup>
   </table>

  <para>
<!--
   GiST indexes are more flexible: they do not have a fixed set of
   strategies at all.  Instead, the <quote>consistency</quote> support routine
   of each particular GiST operator class interprets the strategy numbers
   however it likes.  As an example, several of the built-in GiST index
   operator classes index two-dimensional geometric objects, providing
   the <quote>R-tree</quote> strategies shown in
   <xref linkend="xindex-rtree-strat-table"/>.  Four of these are true
   two-dimensional tests (overlaps, same, contains, contained by);
   four of them consider only the X direction; and the other four
   provide the same tests in the Y direction.
-->
GiSTインデックスはより柔軟です。
固定のストラテジの集合をまったく持ちません。
代わりに、特定のGiST演算子クラスの<quote>consistent</quote>サポートルーチンが、ストラテジ番号が何を意味するかを解釈します。
<!-- 訳注:consistencyは意図的に関数名consistentに変更 -->
例として、2次元幾何オブジェクトをインデックス付けし、<quote>R-tree</quote>ストラテジを提供する組み込みのGiSTインデックス演算子クラスのいくつかを<xref linkend="xindex-rtree-strat-table"/>に示します。
この内4個は2次元に対する（重複、合同、包含、被包含）試験です。
残りの内4個はX方向のみに対する、残り4個はY方向のみに対する同一の試験を提供します。
  </para>

   <table tocentry="1" id="xindex-rtree-strat-table">
<!--
    <title>GiST Two-Dimensional <quote>R-tree</quote> Strategies</title>
-->
    <title>GiSTによる2次元の<quote>R-tree</quote>ストラテジ</title>
    <tgroup cols="2">
     <thead>
      <row>
<!--
       <entry>Operation</entry>
       <entry>Strategy Number</entry>
-->
       <entry>演算</entry>
       <entry>ストラテジ番号</entry>
      </row>
     </thead>
     <tbody>
      <row>
<!--
       <entry>strictly left of</entry>
-->
       <entry>完全に左側</entry>
       <entry>1</entry>
      </row>
      <row>
<!--
       <entry>does not extend to right of</entry>
-->
       <entry>右側にはみ出さない</entry>
       <entry>2</entry>
      </row>
      <row>
<!--
       <entry>overlaps</entry>
-->
       <entry>重なる</entry>
       <entry>3</entry>
      </row>
      <row>
<!--
       <entry>does not extend to left of</entry>
-->
       <entry>左側にはみ出さない</entry>
       <entry>4</entry>
      </row>
      <row>
<!--
       <entry>strictly right of</entry>
-->
       <entry>完全に右側</entry>
       <entry>5</entry>
      </row>
      <row>
<!--
       <entry>same</entry>
-->
       <entry>同じ</entry>
       <entry>6</entry>
      </row>
      <row>
<!--
       <entry>contains</entry>
-->
       <entry>含む</entry>
       <entry>7</entry>
      </row>
      <row>
<!--
       <entry>contained by</entry>
-->
       <entry>含まれる</entry>
       <entry>8</entry>
      </row>
      <row>
<!--
       <entry>does not extend above</entry>
-->
       <entry>上側にはみ出さない</entry>
       <entry>9</entry>
      </row>
      <row>
<!--
       <entry>strictly below</entry>
-->
       <entry>完全に下側</entry>
       <entry>10</entry>
      </row>
      <row>
<!--
       <entry>strictly above</entry>
-->
       <entry>完全に上側</entry>
       <entry>11</entry>
      </row>
      <row>
<!--
       <entry>does not extend below</entry>
-->
       <entry>下側にはみ出さない</entry>
       <entry>12</entry>
      </row>
     </tbody>
    </tgroup>
   </table>

  <para>
<!--
   SP-GiST indexes are similar to GiST indexes in flexibility: they don't have
   a fixed set of strategies. Instead the support routines of each operator
   class interpret the strategy numbers according to the operator class's
   definition. As an example, the strategy numbers used by the built-in
   operator classes for points are shown in <xref
   linkend="xindex-spgist-point-strat-table"/>.
-->
SP-GiSTインデックスは柔軟性という点でGiSTと似ており、固定のストラテジ群を持ちません。
その代わりに、各演算子クラスのサポートルーチンが演算子クラスの定義に従ってストラテジ番号を解釈します。
例として、点に対する組み込みの演算子クラスで使用されるストラテジ番号を<xref linkend="xindex-spgist-point-strat-table"/>に示します。
  </para>

   <table tocentry="1" id="xindex-spgist-point-strat-table">
<!--
    <title>SP-GiST Point Strategies</title>
-->
    <title>SP-GiSTの点に関するストラテジ</title>
    <tgroup cols="2">
     <thead>
      <row>
<!--
       <entry>Operation</entry>
       <entry>Strategy Number</entry>
-->
       <entry>演算</entry>
       <entry>ストラテジ番号</entry>
      </row>
     </thead>
     <tbody>
      <row>
<!--
       <entry>strictly left of</entry>
-->
       <entry>厳密に左側</entry>
       <entry>1</entry>
      </row>
      <row>
<!--
       <entry>strictly right of</entry>
-->
       <entry>厳密に右側</entry>
       <entry>5</entry>
      </row>
      <row>
<!--
       <entry>same</entry>
-->
       <entry>同一</entry>
       <entry>6</entry>
      </row>
      <row>
<!--
       <entry>contained by</entry>
-->
       <entry>包含される</entry>
       <entry>8</entry>
      </row>
      <row>
<!--
       <entry>strictly below</entry>
-->
       <entry>厳密に下</entry>
       <entry>10</entry>
      </row>
      <row>
<!--
       <entry>strictly above</entry>
-->
       <entry>厳密に上</entry>
       <entry>11</entry>
      </row>
     </tbody>
    </tgroup>
   </table>

  <para>
<!--
   GIN indexes are similar to GiST and SP-GiST indexes, in that they don't
   have a fixed set of strategies either. Instead the support routines of
   each operator class interpret the strategy numbers according to the
   operator class's definition. As an example, the strategy numbers used by
   the built-in operator class for arrays are shown in
   <xref linkend="xindex-gin-array-strat-table"/>.
-->
GINインデックスは、いずれも固定のストラテジ群を持たないという点で、GiSTおよびSP-GiSTインデックスと似ています。
その代わりに、各演算子クラスのサポートルーチンが演算子クラスの定義に従ってストラテジ番号を解釈します。
例として、配列に対する組み込みの演算子クラスで使用されるストラテジ番号を<xref linkend="xindex-gin-array-strat-table"/>に示します。
  </para>

   <table tocentry="1" id="xindex-gin-array-strat-table">
<!--
    <title>GIN Array Strategies</title>
-->
    <title>GIN 配列のストラテジ</title>
    <tgroup cols="2">
     <thead>
      <row>
<!--
       <entry>Operation</entry>
       <entry>Strategy Number</entry>
-->
       <entry>演算</entry>
       <entry>ストラテジ番号</entry>
      </row>
     </thead>
     <tbody>
      <row>
<!--
       <entry>overlap</entry>
-->
       <entry>重複</entry>
       <entry>1</entry>
      </row>
      <row>
<!--
       <entry>contains</entry>
-->
       <entry>包含</entry>
       <entry>2</entry>
      </row>
      <row>
<!--
       <entry>is contained by</entry>
-->
       <entry>包含される</entry>
       <entry>3</entry>
      </row>
      <row>
<!--
       <entry>equal</entry>
-->
       <entry>等しい</entry>
       <entry>4</entry>
      </row>
     </tbody>
    </tgroup>
   </table>

  <para>
<!--
   BRIN indexes are similar to GiST, SP-GiST and GIN indexes in that they
   don't have a fixed set of strategies either.  Instead the support routines
   of each operator class interpret the strategy numbers according to the
   operator class's definition. As an example, the strategy numbers used by
   the built-in <literal>Minmax</literal> operator classes are shown in
   <xref linkend="xindex-brin-minmax-strat-table"/>.
-->
BRINインデックスは、いずれも固定のストラテジ群を持たないという点で、GiST、SP-GiSTおよびGINインデックスと似ています。
その代わりに、各演算子クラスのサポートルーチンが演算子クラスの定義に従ってストラテジ番号を解釈します。
例として、組み込みの<literal>Minmax</literal>演算子クラスで使用されるストラテジ番号を<xref linkend="xindex-brin-minmax-strat-table"/>に示します。
  </para>

   <table tocentry="1" id="xindex-brin-minmax-strat-table">
<!--
    <title>BRIN Minmax Strategies</title>
-->
    <title>BRIN Minmaxストラテジ</title>
    <tgroup cols="2">
     <thead>
      <row>
<!--
       <entry>Operation</entry>
       <entry>Strategy Number</entry>
-->
       <entry>演算</entry>
       <entry>ストラテジ番号</entry>
      </row>
     </thead>
     <tbody>
      <row>
<!--
       <entry>less than</entry>
-->
       <entry>小なり</entry>
       <entry>1</entry>
      </row>
      <row>
<!--
       <entry>less than or equal</entry>
-->
       <entry>以下</entry>
       <entry>2</entry>
      </row>
      <row>
<!--
       <entry>equal</entry>
-->
       <entry>等しい</entry>
       <entry>3</entry>
      </row>
      <row>
<!--
       <entry>greater than or equal</entry>
-->
       <entry>以上</entry>
       <entry>4</entry>
      </row>
      <row>
<!--
       <entry>greater than</entry>
-->
       <entry>大なり</entry>
       <entry>5</entry>
      </row>
     </tbody>
    </tgroup>
   </table>

  <para>
<!--
   Notice that all the operators listed above return Boolean values.  In
   practice, all operators defined as index method search operators must
   return type <type>boolean</type>, since they must appear at the top
   level of a <literal>WHERE</literal> clause to be used with an index.
   (Some index access methods also support <firstterm>ordering operators</firstterm>,
   which typically don't return Boolean values; that feature is discussed
   in <xref linkend="xindex-ordering-ops"/>.)
-->
上記の演算子はすべて論理値を返すことに注意してください。
実際、インデックスで使用されるために<literal>WHERE</literal>の最上位レベルで現れなければなりませんので、インデックスメソッド検索演算子として定義された、すべての演算子の戻り値の型は<type>boolean</type>でなければなりません。
（一部のインデックスアクセスメソッドは、通常論理型の値を返さない<firstterm>順序付け演算子</firstterm>もサポートします。
この機能については<xref linkend="xindex-ordering-ops"/>で説明します。）
  </para>
 </sect2>

 <sect2 id="xindex-support">
<!--
  <title>Index Method Support Routines</title>
-->
  <title>インデックスメソッドのサポートルーチン</title>

  <para>
<!--
   Strategies aren't usually enough information for the system to figure
   out how to use an index.  In practice, the index methods require
   additional support routines in order to work. For example, the B-tree
   index method must be able to compare two keys and determine whether one
   is greater than, equal to, or less than the other.  Similarly, the
   hash index method must be able to compute hash codes for key values.
   These operations do not correspond to operators used in qualifications in
   SQL commands;  they are administrative routines used by
   the index methods, internally.
-->
ストラテジは通常、システムがインデックスを使う方法を判断するために十分な情報ではありません。
実際には、インデックスメソッドが動作するためには、さらにサポートルーチンを必要とします。
例えばB-treeインデックスメソッドは、2つのキーを比較し、より大きいのか、等しいのか、より小さいのかを決定できなければなりません。
同様に、ハッシュインデックスは、キー値のハッシュコードを計算できなければなりません。
これらの操作はSQLコマンドの条件内で使用される演算子とは対応しません。
これらはインデックスメソッドで内部的に使用される管理用ルーチンです。
  </para>

  <para>
<!--
   Just as with strategies, the operator class identifies which specific
   functions should play each of these roles for a given data type and
   semantic interpretation.  The index method defines the set
   of functions it needs, and the operator class identifies the correct
   functions to use by assigning them to the <quote>support function numbers</quote>
   specified by the index method.
-->
ストラテジと同じように、演算子クラスにより、与えられたデータ型およびセマンティクス解釈に対して、どの特定の関数がこれらの各役割を果たすべきであるかが識別されます。
インデックスメソッドは必要な関数の集合を定義し、演算子クラスは、これらをインデックスメソッドで指定された<quote>サポート関数番号</quote>に代入することによって、使用すべき正しい関数を識別します。
  </para>

  <para>
<!--
   Additionally, some opclasses allow users to specify parameters which
   control their behavior.  Each builtin index access method has an optional
   <function>options</function> support function, which defines a set of
   opclass-specific parameters.
-->
さらに、演算子クラスの中には、ユーザがその振る舞いを制御するパラメータを指定できるものもあります。
各組み込みインデックスアクセスメソッドには省略可能な<function>options</function>サポート関数があり、演算子クラスに固有のパラメータの集合を定義しています。
  </para>

  <para>
<!--
   B-trees require a comparison support function,
   and allow four additional support functions to be
   supplied at the operator class author's option, as shown in <xref
   linkend="xindex-btree-support-table"/>.
   The requirements for these support functions are explained further in
   <xref linkend="btree-support-funcs"/>.
-->
<xref linkend="xindex-btree-support-table"/>に示すように、B-treeは比較サポート関数を必須とし、演算子クラスの作者が望めば4つの追加サポート関数を与えることができます。
これらのサポート関数の要件は<xref linkend="btree-support-funcs"/>でさらに詳しく解説されています。
  </para>

   <table tocentry="1" id="xindex-btree-support-table">
<!--
    <title>B-Tree Support Functions</title>
-->
    <title>B-treeサポート関数</title>
    <tgroup cols="2">
     <colspec colname="col1" colwidth="3*"/>
     <colspec colname="col2" colwidth="1*"/>
     <thead>
      <row>
<!--
       <entry>Function</entry>
       <entry>Support Number</entry>
-->
       <entry>関数</entry>
       <entry>サポート番号</entry>
      </row>
     </thead>
     <tbody>
      <row>
       <entry>
<!--
        Compare two keys and return an integer less than zero, zero, or
        greater than zero, indicating whether the first key is less than,
        equal to, or greater than the second
-->
2つのキーを比較し、最初のキーが2番目のキーより小さいか、等しいか、大きいかを示す、0未満、0、もしくは0より大きい整数を返します
       </entry>
       <entry>1</entry>
      </row>
      <row>
       <entry>
<!--
        Return the addresses of C-callable sort support function(s)
        (optional)
-->
C言語から呼び出し可能なソートサポート関数のアドレスを返します（省略可能）
       </entry>
       <entry>2</entry>
      </row>
      <row>
       <entry>
<!--
        Compare a test value to a base value plus/minus an offset, and return
        true or false according to the comparison result (optional)
-->
テスト値をベース値にオフセットを加減算したものと比較して、比較結果に従って真または偽を返します（省略可能）
       </entry>
       <entry>3</entry>
      </row>
      <row>
       <entry>
<!--
        Determine if it is safe for indexes that use the operator
        class to apply the btree deduplication optimization (optional)
-->
演算子クラスを使うインデックスがB-tree重複排除最適化を安全に適用できるかどうかを決定します（省略可能）
       </entry>
       <entry>4</entry>
      </row>
      <row>
       <entry>
<<<<<<< HEAD
=======
<!--
>>>>>>> 185876a6
        Define options that are specific to this operator class
        (optional)
-->
この演算子クラスに固有のオプションを定義します（省略可能）
       </entry>
       <entry>5</entry>
      </row>
     </tbody>
    </tgroup>
   </table>

  <para>
<!--
   Hash indexes require one support function, and allow two additional ones to
   be supplied at the operator class author's option, as shown in <xref
   linkend="xindex-hash-support-table"/>.
-->
<xref linkend="xindex-hash-support-table"/>に示すようにハッシュインデックスでは一つのサポート関数が必須で、演算子クラス作者が望むなら、さらに2つのサポート関数を与えることができます。
  </para>

   <table tocentry="1" id="xindex-hash-support-table">
<!--
    <title>Hash Support Functions</title>
-->
    <title>ハッシュサポート関数</title>
    <tgroup cols="2">
     <colspec colname="col1" colwidth="3*"/>
     <colspec colname="col2" colwidth="1*"/>
     <thead>
      <row>
<!--
       <entry>Function</entry>
       <entry>Support Number</entry>
-->
       <entry>関数</entry>
       <entry>サポート番号</entry>
      </row>
     </thead>
     <tbody>
      <row>
<!--
       <entry>Compute the 32-bit hash value for a key</entry>
-->
       <entry>キーの32ビットハッシュ値を計算</entry>
       <entry>1</entry>
      </row>
      <row>
       <entry>
<!--
         Compute the 64-bit hash value for a key given a 64-bit salt; if
         the salt is 0, the low 32 bits of the result must match the value
         that would have been computed by function 1
         (optional)
-->
64bitソルトが与えられたキーに対する64ビットハッシュ値を計算します。
ソルトが0なら結果の下位32ビットは関数1で計算された値と一致しなければなりません（省略可能）
       </entry>
       <entry>2</entry>
      </row>
      <row>
       <entry>
<<<<<<< HEAD
=======
<!--
>>>>>>> 185876a6
        Define options that are specific to this operator class
        (optional)
-->
この演算子クラスに固有のオプションを定義します（省略可能）
       </entry>
       <entry>3</entry>
      </row>
     </tbody>
    </tgroup>
   </table>

  <para>
<<<<<<< HEAD
=======
<!--
>>>>>>> 185876a6
   GiST indexes have eleven support functions, six of which are optional,
   as shown in <xref linkend="xindex-gist-support-table"/>.
   (For more information see <xref linkend="gist"/>.)
-->
<xref linkend="xindex-gist-support-table"/>に示すように、GiSTインデックスには11のサポート関数があり、また、そのうち6つは省略可能です。
(詳細については<xref linkend="gist"/>を参照してください。)
  </para>

   <table tocentry="1" id="xindex-gist-support-table">
<!--
    <title>GiST Support Functions</title>
-->
    <title>GiSTサポート関数</title>
    <tgroup cols="3">
     <colspec colname="col1" colwidth="2*"/>
     <colspec colname="col2" colwidth="3*"/>
     <colspec colname="col3" colwidth="1*"/>
     <thead>
      <row>
<!--
       <entry>Function</entry>
       <entry>Description</entry>
       <entry>Support Number</entry>
-->
       <entry>関数</entry>
       <entry>説明</entry>
       <entry>サポート番号</entry>
      </row>
     </thead>
     <tbody>
      <row>
       <entry><function>consistent</function></entry>
<!--
       <entry>determine whether key satisfies the
        query qualifier</entry>
-->
       <entry>キーが問い合わせ条件を満たすかどうかを決定します</entry>
       <entry>1</entry>
      </row>
      <row>
       <entry><function>union</function></entry>
<!--
       <entry>compute union of a set of keys</entry>
-->
       <entry>キー集合の和集合を計算します</entry>
       <entry>2</entry>
      </row>
      <row>
       <entry><function>compress</function></entry>
<!--
       <entry>compute a compressed representation of a key or value
        to be indexed (optional)</entry>
<<<<<<< HEAD
=======
-->
       <entry>キーまたはインデックス付けされる値の圧縮表現を計算します（省略可能）</entry>
>>>>>>> 185876a6
       <entry>3</entry>
      </row>
      <row>
       <entry><function>decompress</function></entry>
<!--
       <entry>compute a decompressed representation of a
        compressed key (optional)</entry>
<<<<<<< HEAD
=======
-->
       <entry>圧縮されたキーを伸張した表現を計算します（省略可能）</entry>
>>>>>>> 185876a6
       <entry>4</entry>
      </row>
      <row>
       <entry><function>penalty</function></entry>
<!--
       <entry>compute penalty for inserting new key into subtree
       with given subtree's key</entry>
-->
       <entry>指定された副ツリーキーを持つ副ツリーに新しいキーを挿入する時のペナルティを計算します</entry>
       <entry>5</entry>
      </row>
      <row>
       <entry><function>picksplit</function></entry>
<!--
       <entry>determine which entries of a page are to be moved
       to the new page and compute the union keys for resulting pages</entry>
-->
       <entry>ページのどのエントリを新しいページに移動させるかを決定し、結果ページ用の統合キーを計算します</entry>
       <entry>6</entry>
      </row>
      <row>
       <entry><function>same</function></entry>
<<<<<<< HEAD
=======
<!--
>>>>>>> 185876a6
       <entry>compare two keys and return true if they are equal</entry>
-->
       <entry>2つのキーを比較し、等しければ真を返します</entry>
       <entry>7</entry>
      </row>
      <row>
       <entry><function>distance</function></entry>
<!--
       <entry>determine distance from key to query value (optional)</entry>
-->
       <entry>キーと問い合わせ値との間の距離を決定します（省略可能）</entry>
       <entry>8</entry>
      </row>
      <row>
       <entry><function>fetch</function></entry>
<!--
       <entry>compute original representation of a compressed key for
       index-only scans (optional)</entry>
-->
       <entry>インデックスオンリースキャンのために圧縮されたキーの元の表現を計算します（省略可能）</entry>
       <entry>9</entry>
      </row>
      <row>
       <entry><function>options</function></entry>
<<<<<<< HEAD
       <entry>define options that are specific to this operator class
        (optional)</entry>
=======
<!--
       <entry>define options that are specific to this operator class
        (optional)</entry>
-->
       <entry>この演算子クラスに固有のオプションを定義します（省略可能）</entry>
>>>>>>> 185876a6
       <entry>10</entry>
      </row>
      <row>
       <entry><function>sortsupport</function></entry>
<<<<<<< HEAD
       <entry>provide a sort comparator to be used in fast index builds
        (optional)</entry>
=======
<!--
       <entry>provide a sort comparator to be used in fast index builds
        (optional)</entry>
-->
       <entry>高速インデックス構築で使用されるソート比較を提供する（省略可能）</entry>
>>>>>>> 185876a6
       <entry>11</entry>
      </row>
     </tbody>
    </tgroup>
   </table>

  <para>
<!--
   SP-GiST indexes have six support functions, one of which is optional, as
   shown in <xref linkend="xindex-spgist-support-table"/>.
   (For more information see <xref linkend="spgist"/>.)
-->
<xref linkend="xindex-spgist-support-table"/>に示すように、SP-GiSTインデックスでは6つのサポート関数があり、また、そのうち1つは省略可能です。
(詳細については<xref linkend="spgist"/>を参照してください。)
  </para>

   <table tocentry="1" id="xindex-spgist-support-table">
<!--
    <title>SP-GiST Support Functions</title>
-->
    <title>SP-GiSTサポート関数</title>
    <tgroup cols="3">
     <colspec colname="col1" colwidth="2*"/>
     <colspec colname="col2" colwidth="3*"/>
     <colspec colname="col3" colwidth="1*"/>
     <thead>
      <row>
<!--
       <entry>Function</entry>
       <entry>Description</entry>
       <entry>Support Number</entry>
-->
       <entry>関数</entry>
       <entry>説明</entry>
       <entry>サポート番号</entry>
      </row>
     </thead>
     <tbody>
      <row>
       <entry><function>config</function></entry>
<!--
       <entry>provide basic information about the operator class</entry>
-->
       <entry>演算子クラスに関する基本情報を提供します</entry>
       <entry>1</entry>
      </row>
      <row>
       <entry><function>choose</function></entry>
<!--
       <entry>determine how to insert a new value into an inner tuple</entry>
-->
       <entry>新しい値を内部タプルに挿入する方法を決定します</entry>
       <entry>2</entry>
      </row>
      <row>
       <entry><function>picksplit</function></entry>
<!--
       <entry>determine how to partition a set of values</entry>
-->
       <entry>値集合を分割する方法を決定します</entry>
       <entry>3</entry>
      </row>
      <row>
       <entry><function>inner_consistent</function></entry>
<!--
       <entry>determine which sub-partitions need to be searched for a
        query</entry>
-->
       <entry>ある問い合わせでサブパーティションの検索が必要かどうか決定します</entry>
       <entry>4</entry>
      </row>
      <row>
       <entry><function>leaf_consistent</function></entry>
<!--
       <entry>determine whether key satisfies the
        query qualifier</entry>
-->
       <entry>キーが問い合わせ修飾子を満たすかどうか決定します</entry>
       <entry>5</entry>
      </row>
      <row>
       <entry><function>options</function></entry>
<<<<<<< HEAD
       <entry>define options that are specific to this operator class
        (optional)</entry>
=======
<!--
       <entry>define options that are specific to this operator class
        (optional)</entry>
-->
       <entry>この演算子クラスに固有のオプションの集合を定義します（省略可能）</entry>
>>>>>>> 185876a6
       <entry>6</entry>
      </row>
     </tbody>
    </tgroup>
   </table>

  <para>
<!--
   GIN indexes have seven support functions, four of which are optional,
   as shown in <xref linkend="xindex-gin-support-table"/>.
   (For more information see <xref linkend="gin"/>.)
-->
<xref linkend="xindex-gin-support-table"/>に示すように、GINインデックスには、7つのサポート関数があり、また、そのうち4つは省略可能です。
(詳細については<xref linkend="gin"/>を参照してください。)
  </para>

   <table tocentry="1" id="xindex-gin-support-table">
<!--
    <title>GIN Support Functions</title>
-->
    <title>GINサポート関数</title>
    <tgroup cols="3">
     <colspec colname="col1" colwidth="2*"/>
     <colspec colname="col2" colwidth="3*"/>
     <colspec colname="col3" colwidth="1*"/>
     <thead>
      <row>
<!--
       <entry>Function</entry>
       <entry>Description</entry>
       <entry>Support Number</entry>
-->
       <entry>関数</entry>
       <entry>説明</entry>
       <entry>サポート番号</entry>
      </row>
     </thead>
     <tbody>
      <row>
       <entry><function>compare</function></entry>
       <entry>
<!--
        compare two keys and return an integer less than zero, zero,
        or greater than zero, indicating whether the first key is less than,
        equal to, or greater than the second
-->
2つのキーを比較し、0未満、0、0より大きな整数を返します。
それぞれ最初のキーの方が大きい、等しい、小さいを示します
       </entry>
       <entry>1</entry>
      </row>
      <row>
       <entry><function>extractValue</function></entry>
<!--
       <entry>extract keys from a value to be indexed</entry>
-->
       <entry>インデックス付けされる値からキーを抽出します</entry>
       <entry>2</entry>
      </row>
      <row>
       <entry><function>extractQuery</function></entry>
<!--
       <entry>extract keys from a query condition</entry>
-->
       <entry>問い合わせ条件からキーを抽出します</entry>
       <entry>3</entry>
      </row>
      <row>
       <entry><function>consistent</function></entry>
       <entry>
<!--
        determine whether value matches query condition (Boolean variant)
        (optional if support function 6 is present)
-->
問い合わせ条件に一致する値かどうかを決定します(2値の亜種)。
(サポート関数6があれば、省略可能)
       </entry>
       <entry>4</entry>
      </row>
      <row>
       <entry><function>comparePartial</function></entry>
       <entry>
<!--
        compare partial key from
        query and key from index, and return an integer less than zero, zero,
        or greater than zero, indicating whether GIN should ignore this index
        entry, treat the entry as a match, or stop the index scan (optional)
-->
問い合わせからの部分キーとインデックスからのキーを比較し、それぞれ、GINがこのインデックス項目を無視しなければならないか、一致する項目として扱わなければならないか、インデックススキャンを中止しなければならないかを示す、ゼロより小さい、ゼロ、ゼロより大きい整数値のいずれかを返します（省略可能）
       </entry>
       <entry>5</entry>
      </row>
      <row>
       <entry><function>triConsistent</function></entry>
       <entry>
<!--
        determine whether value matches query condition (ternary variant)
        (optional if support function 4 is present)
-->
問い合わせ条件に一致する値かどうかを決定します(3値の亜種)。
(サポート関数4があれば、省略可能)
       </entry>
       <entry>6</entry>
      </row>
      <row>
       <entry><function>options</function></entry>
       <entry>
<<<<<<< HEAD
=======
<!--
>>>>>>> 185876a6
        define options that are specific to this operator class
        (optional)
-->
この演算子クラスに固有のオプションの集合を定義します（省略可能）
       </entry>
       <entry>7</entry>
      </row>
     </tbody>
    </tgroup>
   </table>

  <para>
<!--
   BRIN indexes have five basic support functions, one of which is optional,
   as shown in <xref linkend="xindex-brin-support-table"/>.  Some versions of
   the basic functions require additional support functions to be provided.
   (For more information see <xref linkend="brin-extensibility"/>.)
-->
<xref linkend="xindex-brin-support-table"/>に示すようにBRINインデックスには、5つの基本サポート関数があり、また、そのうち1つは省略可能です。
基本関数の版には追加のサポート関数の提供を要求するものもあります。
(詳細については<xref linkend="brin-extensibility"/>を参照してください。)
  </para>

   <table tocentry="1" id="xindex-brin-support-table">
<!--
    <title>BRIN Support Functions</title>
-->
    <title>BRINサポート関数</title>
    <tgroup cols="3">
     <colspec colname="col1" colwidth="2*"/>
     <colspec colname="col2" colwidth="3*"/>
     <colspec colname="col3" colwidth="1*"/>
     <thead>
      <row>
<!--
       <entry>Function</entry>
       <entry>Description</entry>
       <entry>Support Number</entry>
-->
       <entry>関数</entry>
       <entry>説明</entry>
       <entry>サポート番号</entry>
      </row>
     </thead>
     <tbody>
      <row>
       <entry><function>opcInfo</function></entry>
       <entry>
<!--
        return internal information describing the indexed columns'
        summary data
-->
インデックスが貼られた列の要約データを記述する内部情報を返します
       </entry>
       <entry>1</entry>
      </row>
      <row>
       <entry><function>add_value</function></entry>
<!--
       <entry>add a new value to an existing summary index tuple</entry>
-->
       <entry>既存のサマリーインデックスタプルに新しい値を足します</entry>
       <entry>2</entry>
      </row>
      <row>
       <entry><function>consistent</function></entry>
<!--
       <entry>determine whether value matches query condition</entry>
-->
       <entry>値が問い合わせ条件に一致するかどうかを決めます</entry>
       <entry>3</entry>
      </row>
      <row>
       <entry><function>union</function></entry>
       <entry>
<!--
        compute union of two summary tuples
-->
2つのサマリータプルの結合を計算します
       </entry>
       <entry>4</entry>
      </row>
      <row>
       <entry><function>options</function></entry>
       <entry>
<<<<<<< HEAD
=======
<!--
>>>>>>> 185876a6
        define options that are specific to this operator class
        (optional)
-->
この演算子クラスに固有のオプションの集合を定義します（省略可能）
       </entry>
       <entry>5</entry>
      </row>
     </tbody>
    </tgroup>
   </table>

  <para>
<!--
   Unlike search operators, support functions return whichever data
   type the particular index method expects; for example in the case
   of the comparison function for B-trees, a signed integer.  The number
   and types of the arguments to each support function are likewise
   dependent on the index method.  For B-tree and hash the comparison and
   hashing support functions take the same input data types as do the
   operators included in the operator class, but this is not the case for
   most GiST, SP-GiST, GIN, and BRIN support functions.
-->
検索演算子と異なり、サポート関数は特定のインデックスメソッドが想定するデータ型、例えばB-tree用の比較関数の場合、符号付き整数を返します。
同様に各サポート関数に渡す引数の数と型はインデックスメソッドに依存します。
B-treeとハッシュでは、比較関数とハッシュ処理サポート関数はその演算子クラスに含まれる演算子と同じ入力データ型を取りますが、GIN、SP-GiST、GiST、およびBRINサポート関数のほとんどはそうではありません。
  </para>
 </sect2>

 <sect2 id="xindex-example">
<!--
  <title>An Example</title>
-->
  <title>例</title>

  <para>
<!--
   Now that we have seen the ideas, here is the promised example of
   creating a new operator class.
   (You can find a working copy of this example in
   <filename>src/tutorial/complex.c</filename> and
   <filename>src/tutorial/complex.sql</filename> in the source
   distribution.)
   The operator class encapsulates
   operators that sort complex numbers in absolute value order, so we
   choose the name <literal>complex_abs_ops</literal>.  First, we need
   a set of operators.  The procedure for defining operators was
   discussed in <xref linkend="xoper"/>.  For an operator class on
   B-trees, the operators we require are:
-->
ここまでで概念について説明してきました。
ここで、新しい演算子クラスを作成する有用な例を紹介します。
（この例を作業できるように、ソース配布物内の<filename>src/tutorial/complex.c</filename>と<filename>src/tutorial/complex.sql</filename>にコピーがあります。）
この演算子クラスは、複素数をその絶対値による順番でソートする演算子をカプセル化します。
ですので、その名前に<literal>complex_abs_ops</literal>を選びました。
最初に演算子の集合が必要になります。
演算子を定義する処理は<xref linkend="xoper"/>で説明しました。
B-tree上の演算子クラスでは、以下の演算子が必要です。

   <itemizedlist spacing="compact">
<!--
    <listitem><simpara>absolute-value less-than (strategy 1)</simpara></listitem>
    <listitem><simpara>absolute-value less-than-or-equal (strategy 2)</simpara></listitem>
    <listitem><simpara>absolute-value equal (strategy 3)</simpara></listitem>
    <listitem><simpara>absolute-value greater-than-or-equal (strategy 4)</simpara></listitem>
    <listitem><simpara>absolute-value greater-than (strategy 5)</simpara></listitem>
-->
    <listitem><simpara>絶対値による、小なり（ストラテジ1）</simpara></listitem>
    <listitem><simpara>絶対値による、以下（ストラテジ2）</simpara></listitem>
    <listitem><simpara>絶対値による、等しい（ストラテジ3）</simpara></listitem>
    <listitem><simpara>絶対値による、以上（ストラテジ4）</simpara></listitem>
    <listitem><simpara>絶対値による、大なり（ストラテジ5）</simpara></listitem>
   </itemizedlist>
  </para>

  <para>
<!--
   The least error-prone way to define a related set of comparison operators
   is to write the B-tree comparison support function first, and then write the
   other functions as one-line wrappers around the support function.  This
   reduces the odds of getting inconsistent results for corner cases.
   Following this approach, we first write:
-->
比較演算子の関連する集合を定義する時にエラーの発生を最小にする方法は、まず、B-tree比較サポート関数を作成し、その後に、他の関数をサポート関数に対する1行のラッパとして作成することです。
これにより、境界となる条件で一貫性のない結果を得る確率が減少します。
この手法に従って、まず以下を作成します。

<programlisting><![CDATA[
#define Mag(c)  ((c)->x*(c)->x + (c)->y*(c)->y)

static int
complex_abs_cmp_internal(Complex *a, Complex *b)
{
    double      amag = Mag(a),
                bmag = Mag(b);

    if (amag < bmag)
        return -1;
    if (amag > bmag)
        return 1;
    return 0;
}
]]>
</programlisting>

<!--
   Now the less-than function looks like:
-->
これで、小なり関数は以下のようになります。

<programlisting><![CDATA[
PG_FUNCTION_INFO_V1(complex_abs_lt);

Datum
complex_abs_lt(PG_FUNCTION_ARGS)
{
    Complex    *a = (Complex *) PG_GETARG_POINTER(0);
    Complex    *b = (Complex *) PG_GETARG_POINTER(1);

    PG_RETURN_BOOL(complex_abs_cmp_internal(a, b) < 0);
}
]]>
</programlisting>

<!--
   The other four functions differ only in how they compare the internal
   function's result to zero.
-->
他の4関数での違いは、内部関数の結果とゼロとをどのように比べるかだけです。
  </para>

  <para>
<!--
   Next we declare the functions and the operators based on the functions
   to SQL:
-->
次に、関数と、この関数に基づく演算子をSQLで宣言します。

<programlisting>
CREATE FUNCTION complex_abs_lt(complex, complex) RETURNS bool
    AS '<replaceable>filename</replaceable>', 'complex_abs_lt'
    LANGUAGE C IMMUTABLE STRICT;

CREATE OPERATOR &lt; (
   leftarg = complex, rightarg = complex, procedure = complex_abs_lt,
   commutator = &gt; , negator = &gt;= ,
   restrict = scalarltsel, join = scalarltjoinsel
);
</programlisting>
<!--
   It is important to specify the correct commutator and negator operators,
   as well as suitable restriction and join selectivity
   functions, otherwise the optimizer will be unable to make effective
   use of the index.
-->
正しく交代演算子と否定演算子を指定する他、適切な制限選択性関数と結合関数を指定することが重要です。さもないと、オプティマイザはインデックスを効率的に使用することができません。
  </para>

  <para>
<!--
   Other things worth noting are happening here:
-->
他にも注意すべきことがここで発生します。

  <itemizedlist>
   <listitem>
    <para>
<!--
     There can only be one operator named, say, <literal>=</literal>
     and taking type <type>complex</type> for both operands.  In this
     case we don't have any other operator <literal>=</literal> for
     <type>complex</type>, but if we were building a practical data
     type we'd probably want <literal>=</literal> to be the ordinary
     equality operation for complex numbers (and not the equality of
     the absolute values).  In that case, we'd need to use some other
     operator name for <function>complex_abs_eq</function>.
-->
例えば、<type>complex</type>型を両オペランドに取る<literal>=</literal>という名前の演算子を1つしか作成できません。
この場合、<type>complex</type>用の他の<literal>=</literal>演算子を持てません。
しかし、実際にデータ型を作成しているとしたら、おそらく、複素数の（絶対値の等価性ではない）通常の等価性演算を行う<literal>=</literal>を欲するでしょう。
この場合、<function>complex_abs_eq</function>用の演算子名に別の名前を使用しなければなりません。
    </para>
   </listitem>

   <listitem>
    <para>
<!--
     Although <productname>PostgreSQL</productname> can cope with
     functions having the same SQL name as long as they have different
     argument data types, C can only cope with one global function
     having a given name.  So we shouldn't name the C function
     something simple like <filename>abs_eq</filename>.  Usually it's
     a good practice to include the data type name in the C function
     name, so as not to conflict with functions for other data types.
-->
<productname>PostgreSQL</productname>では異なる引数のデータ型であれば同じSQL名の演算子を使うことができますが、Cでは1つの名前で1つのグローバル関数が使えるだけです。
ですから、C関数は<filename>abs_eq</filename>のような単純な名前にするべきではありません。
通常は、他のデータ型の関数と衝突しないように、C関数名にデータ型名を入れておくことを勧めます。
    </para>
   </listitem>

   <listitem>
    <para>
<!--
     We could have made the SQL name
     of the function <filename>abs_eq</filename>, relying on
     <productname>PostgreSQL</productname> to distinguish it by
     argument data types from any other SQL function of the same name.
     To keep the example simple, we make the function have the same
     names at the C level and SQL level.
-->
<filename>abs_eq</filename>関数のSQL名は、<productname>PostgreSQL</productname>が引数のデータ型によって同じ名前を持つ他のSQL関数から区別してくれることを期待して作ることができます。
ここでは例を簡単にするために、関数にCレベルとSQLレベルで同じ名前を与えています。
    </para>
   </listitem>
  </itemizedlist>
  </para>

  <para>
<!--
   The next step is the registration of the support routine required
   by B-trees.  The example C code that implements this is in the same
   file that contains the operator functions.  This is how we declare
   the function:
-->
次のステップは、B-treeに必要なサポートルーチンの登録です。
これを実装するCコードは、演算子関数と同じファイルに入っています。
以下は、関数をどのように宣言するかを示します。

<programlisting>
CREATE FUNCTION complex_abs_cmp(complex, complex)
    RETURNS integer
    AS '<replaceable>filename</replaceable>'
    LANGUAGE C IMMUTABLE STRICT;
</programlisting>
  </para>

  <para>
<!--
   Now that we have the required operators and support routine,
   we can finally create the operator class:
-->
これまでで、必要な演算子およびサポートルーチンを持つようになりました。
最後に演算子クラスを作成することができます。

<programlisting><![CDATA[
CREATE OPERATOR CLASS complex_abs_ops
    DEFAULT FOR TYPE complex USING btree AS
        OPERATOR        1       < ,
        OPERATOR        2       <= ,
        OPERATOR        3       = ,
        OPERATOR        4       >= ,
        OPERATOR        5       > ,
        FUNCTION        1       complex_abs_cmp(complex, complex);
]]>
</programlisting>
  </para>

  <para>
<!--
   And we're done!  It should now be possible to create
   and use B-tree indexes on <type>complex</type> columns.
-->
これで終わりです！
これで<type>complex</type>列にB-treeインデックスを作って使用することが可能になったはずです。
  </para>

  <para>
<!--
   We could have written the operator entries more verbosely, as in:
-->
以下のように、演算子エントリをより冗長に記述することができます。
<programlisting>
        OPERATOR        1       &lt; (complex, complex) ,
</programlisting>
<!--
   but there is no need to do so when the operators take the same data type
   we are defining the operator class for.
-->
しかし、演算子が、演算子クラスの定義と同一のデータ型を取る場合、このような記述をする必要はありません。
  </para>

  <para>
<!--
   The above example assumes that you want to make this new operator class the
   default B-tree operator class for the <type>complex</type> data type.
   If you don't, just leave out the word <literal>DEFAULT</literal>.
-->
上記の例は、ユーザがこの新しい演算子クラスを<type>complex</type>データ型のデフォルトのB-tree演算子クラスにしようとしていると仮定しています。
このようにしない場合、<literal>DEFAULT</literal>という単語を取り除いてください。
  </para>
 </sect2>

 <sect2 id="xindex-opfamily">
<!--
  <title>Operator Classes and Operator Families</title>
-->
  <title>演算子クラスと演算子族</title>

  <para>
<!--
   So far we have implicitly assumed that an operator class deals with
   only one data type.  While there certainly can be only one data type in
   a particular index column, it is often useful to index operations that
   compare an indexed column to a value of a different data type.  Also,
   if there is use for a cross-data-type operator in connection with an
   operator class, it is often the case that the other data type has a
   related operator class of its own.  It is helpful to make the connections
   between related classes explicit, because this can aid the planner in
   optimizing SQL queries (particularly for B-tree operator classes, since
   the planner contains a great deal of knowledge about how to work with them).
-->
これまでは暗黙的に、演算子クラスは1つのデータ型のみを扱うものと仮定してきました。
確かに特定のインデックス列にはたった1つのデータ型しかあり得ませんが、異なるデータ型の値とインデックス列の比較を行うインデックス操作はよく役に立ちます。
また、演算子クラスと関連したデータ型を跨る演算子を使用できる場合、他のデータ型は独自の関連した演算子クラスを持つことがよくあります。
SQL問い合わせを最適化する際にプランナを補助することができますので、関連したクラスを明示的に関連付けることは（どのように動作するかに関する知識をプランナは多く持ちますので、特にB-tree演算子クラスで）有用です。
  </para>

  <para>
<!--
   To handle these needs, <productname>PostgreSQL</productname>
   uses the concept of an <firstterm>operator
   family</firstterm><indexterm><primary>operator family</primary></indexterm>.
   An operator family contains one or more operator classes, and can also
   contain indexable operators and corresponding support functions that
   belong to the family as a whole but not to any single class within the
   family.  We say that such operators and functions are <quote>loose</quote>
   within the family, as opposed to being bound into a specific class.
   Typically each operator class contains single-data-type operators
   while cross-data-type operators are loose in the family.
-->
こうした要望に応えるために<productname>PostgreSQL</productname>は<firstterm>演算子族</firstterm>という概念を使用します。<indexterm><primary>演算子族</primary></indexterm>
演算子族は1つ以上の演算子クラスから構成されます。
また、演算子族全体に属するが、演算子族内の個々のクラスには属さないインデックス可能演算子や対応するサポート関数を含めることもできます。
こうした演算子や関数を、特定のクラスに束縛されていないことから、演算子族内で<quote>自由</quote>であると呼びます。
通常、各演算子クラスは1つのデータ型演算子を持ちますが、データ型を跨る演算子は演算子族内で自由になります。
  </para>

  <para>
<!--
   All the operators and functions in an operator family must have compatible
   semantics, where the compatibility requirements are set by the index
   method.  You might therefore wonder why bother to single out particular
   subsets of the family as operator classes; and indeed for many purposes
   the class divisions are irrelevant and the family is the only interesting
   grouping.  The reason for defining operator classes is that they specify
   how much of the family is needed to support any particular index.
   If there is an index using an operator class, then that operator class
   cannot be dropped without dropping the index &mdash; but other parts of
   the operator family, namely other operator classes and loose operators,
   could be dropped.  Thus, an operator class should be specified to contain
   the minimum set of operators and functions that are reasonably needed
   to work with an index on a specific data type, and then related but
   non-essential operators can be added as loose members of the operator
   family.
-->
演算子族内の演算子と関数はすべて、意味的な互換性を持たなければなりません。
この互換性についての必要条件はインデックスメソッドによって設定されます。
このため、演算子族の特定の部分集合を演算子クラスとして選び出す方法に疑問を持つかもしれません。
実際多くの目的では、クラスの分類は不適切で、演算子族が唯一の興味深いグループ化です。
演算子クラスを定義する理由は、どれだけ多くの演算子族が何らかのインデックスをサポートするために必要かを指定することです。
ある演算子クラスを使用するインデックスが存在する場合、演算子クラスはそのインデックスを削除しない限り削除することができません。
しかし、演算子族の他の部分、すなわち、他の演算子クラスや自由な演算子を削除することができます。
したがって、演算子クラスは、特定のデータ型に対するインデックスを操作する上で理論上必要となる最少の演算子と関数の集合を含むように指定すべきです。
そして、関連するが基本的なものではない演算子を演算子族の自由なメンバとして追加することができます。
  </para>

  <para>
<!--
   As an example, <productname>PostgreSQL</productname> has a built-in
   B-tree operator family <literal>integer_ops</literal>, which includes operator
   classes <literal>int8_ops</literal>, <literal>int4_ops</literal>, and
   <literal>int2_ops</literal> for indexes on <type>bigint</type> (<type>int8</type>),
   <type>integer</type> (<type>int4</type>), and <type>smallint</type> (<type>int2</type>)
   columns respectively.  The family also contains cross-data-type comparison
   operators allowing any two of these types to be compared, so that an index
   on one of these types can be searched using a comparison value of another
   type.  The family could be duplicated by these definitions:
-->
例えば<productname>PostgreSQL</productname>には<literal>integer_ops</literal>という組み込みのB-tree演算子族があります。
ここには<type>bigint</type> (<type>int8</type>)、<type>integer</type> (<type>int4</type>)、<type>smallint</type> (<type>int2</type>)型の列上へのインデックスにそれぞれ対応した<literal>int8_ops</literal>、<literal>int4_ops</literal>、<literal>int2_ops</literal>という演算子クラスが含まれています。
また、上記の型の内任意の2つの型を比較できるように、この演算子族にはデータ型を跨る比較演算子も含まれます。
このため、上記の型のいずれかに対するインデックスを他の型の値との比較の際に使用することができます。
この演算子族は以下の定義により多重化されています。

<programlisting><![CDATA[
CREATE OPERATOR FAMILY integer_ops USING btree;

CREATE OPERATOR CLASS int8_ops
DEFAULT FOR TYPE int8 USING btree FAMILY integer_ops AS
]]><!--
  &#045;- standard int8 comparisons
--><![CDATA[
  -- 標準int8比較
  OPERATOR 1 < ,
  OPERATOR 2 <= ,
  OPERATOR 3 = ,
  OPERATOR 4 >= ,
  OPERATOR 5 > ,
  FUNCTION 1 btint8cmp(int8, int8) ,
  FUNCTION 2 btint8sortsupport(internal) ,
  FUNCTION 3 in_range(int8, int8, int8, boolean, boolean) ,
  FUNCTION 4 btequalimage(oid) ;

CREATE OPERATOR CLASS int4_ops
DEFAULT FOR TYPE int4 USING btree FAMILY integer_ops AS
]]><!--
  &#045;- standard int4 comparisons
--><![CDATA[
  -- 標準int4比較
  OPERATOR 1 < ,
  OPERATOR 2 <= ,
  OPERATOR 3 = ,
  OPERATOR 4 >= ,
  OPERATOR 5 > ,
  FUNCTION 1 btint4cmp(int4, int4) ,
  FUNCTION 2 btint4sortsupport(internal) ,
  FUNCTION 3 in_range(int4, int4, int4, boolean, boolean) ,
  FUNCTION 4 btequalimage(oid) ;

CREATE OPERATOR CLASS int2_ops
DEFAULT FOR TYPE int2 USING btree FAMILY integer_ops AS
]]><!--
  &#045;- standard int2 comparisons
--><![CDATA[
  -- 標準int2比較
  OPERATOR 1 < ,
  OPERATOR 2 <= ,
  OPERATOR 3 = ,
  OPERATOR 4 >= ,
  OPERATOR 5 > ,
  FUNCTION 1 btint2cmp(int2, int2) ,
  FUNCTION 2 btint2sortsupport(internal) ,
  FUNCTION 3 in_range(int2, int2, int2, boolean, boolean) ,
  FUNCTION 4 btequalimage(oid) ;

ALTER OPERATOR FAMILY integer_ops USING btree ADD
]]><!--
  &#045;- cross-type comparisons int8 vs int2
--><![CDATA[
  -- 型を跨ぐ比較 int8対int2
  OPERATOR 1 < (int8, int2) ,
  OPERATOR 2 <= (int8, int2) ,
  OPERATOR 3 = (int8, int2) ,
  OPERATOR 4 >= (int8, int2) ,
  OPERATOR 5 > (int8, int2) ,
  FUNCTION 1 btint82cmp(int8, int2) ,

]]><!--
  &#045;- cross-type comparisons int8 vs int4
--><![CDATA[
  -- 型を跨ぐ比較 int8対int4
  OPERATOR 1 < (int8, int4) ,
  OPERATOR 2 <= (int8, int4) ,
  OPERATOR 3 = (int8, int4) ,
  OPERATOR 4 >= (int8, int4) ,
  OPERATOR 5 > (int8, int4) ,
  FUNCTION 1 btint84cmp(int8, int4) ,

]]><!--
  &#045;- cross-type comparisons int4 vs int2
--><![CDATA[
  -- 型を跨ぐ比較 int4対int2
  OPERATOR 1 < (int4, int2) ,
  OPERATOR 2 <= (int4, int2) ,
  OPERATOR 3 = (int4, int2) ,
  OPERATOR 4 >= (int4, int2) ,
  OPERATOR 5 > (int4, int2) ,
  FUNCTION 1 btint42cmp(int4, int2) ,

]]><!--
  &#045;- cross-type comparisons int4 vs int8
--><![CDATA[
  -- 型を跨ぐ比較 int4対int8
  OPERATOR 1 < (int4, int8) ,
  OPERATOR 2 <= (int4, int8) ,
  OPERATOR 3 = (int4, int8) ,
  OPERATOR 4 >= (int4, int8) ,
  OPERATOR 5 > (int4, int8) ,
  FUNCTION 1 btint48cmp(int4, int8) ,

]]><!--
  &#045;- cross-type comparisons int2 vs int8
--><![CDATA[
  -- 型を跨ぐ比較 int2対int8
  OPERATOR 1 < (int2, int8) ,
  OPERATOR 2 <= (int2, int8) ,
  OPERATOR 3 = (int2, int8) ,
  OPERATOR 4 >= (int2, int8) ,
  OPERATOR 5 > (int2, int8) ,
  FUNCTION 1 btint28cmp(int2, int8) ,

]]><!--
  &#045;- cross-type comparisons int2 vs int4
--><![CDATA[
  -- 型を跨ぐ比較 int2対int4
  OPERATOR 1 < (int2, int4) ,
  OPERATOR 2 <= (int2, int4) ,
  OPERATOR 3 = (int2, int4) ,
  OPERATOR 4 >= (int2, int4) ,
  OPERATOR 5 > (int2, int4) ,
  FUNCTION 1 btint24cmp(int2, int4) ,

  -- cross-type in_range functions
  FUNCTION 3 in_range(int4, int4, int8, boolean, boolean) ,
  FUNCTION 3 in_range(int4, int4, int2, boolean, boolean) ,
  FUNCTION 3 in_range(int2, int2, int8, boolean, boolean) ,
  FUNCTION 3 in_range(int2, int2, int4, boolean, boolean) ;
]]>
</programlisting>

<!--
   Notice that this definition <quote>overloads</quote> the operator strategy and
   support function numbers: each number occurs multiple times within the
   family.  This is allowed so long as each instance of a
   particular number has distinct input data types.  The instances that have
   both input types equal to an operator class's input type are the
   primary operators and support functions for that operator class,
   and in most cases should be declared as part of the operator class rather
   than as loose members of the family.
-->
 この定義は演算子ストラテジ関数番号とサポート関数番号を<quote>上書き</quote>していることに注意してください。
各番号は演算子族内で複数回現れます。
特定番号のインスタンスがそれぞれ異なる入力データ型を持つ限り、これは許されます。
入力型の両方が演算子クラスの入力型と同じインスタンスは、演算子クラスの主演算子および主サポート関数であり、ほとんどの場合、演算子族の自由メンバではなく演算子クラスの一部として宣言しなければなりません。
  </para>

  <para>
<!--
   In a B-tree operator family, all the operators in the family must sort
   compatibly, as is specified in detail in <xref linkend="btree-behavior"/>.
   For each
   operator in the family there must be a support function having the same
   two input data types as the operator.  It is recommended that a family be
   complete, i.e., for each combination of data types, all operators are
   included.  Each operator class should include just the non-cross-type
   operators and support function for its data type.
-->
詳細が<xref linkend="btree-behavior"/>で示されている通り、B-tree演算子族では演算子族内のすべての演算子は互換性をもってソートしなければなりません。
演算子族内の各演算子では、演算子と同じデータ型の2つのデータ型を取るサポート関数が存在しなければなりません。
演算子族を完結させること、つまり、データ型の組み合わせそれぞれに対する演算子をすべて含めることを推奨します。
各演算子クラスは、自身のデータ型に対してデータ型を跨らない演算子とサポート関数だけを含めなければなりません。
  </para>

  <para>
<!--
   To build a multiple-data-type hash operator family, compatible hash
   support functions must be created for each data type supported by the
   family.  Here compatibility means that the functions are guaranteed to
   return the same hash code for any two values that are considered equal
   by the family's equality operators, even when the values are of different
   types.  This is usually difficult to accomplish when the types have
   different physical representations, but it can be done in some cases.
   Furthermore, casting a value from one data type represented in the operator
   family to another data type also represented in the operator family via
   an implicit or binary coercion cast must not change the computed hash value.
   Notice that there is only one support function per data type, not one
   per equality operator.  It is recommended that a family be complete, i.e.,
   provide an equality operator for each combination of data types.
   Each operator class should include just the non-cross-type equality
   operator and the support function for its data type.
-->
複数データ型のハッシュ演算子族を構築するには、演算子族でサポートされるデータ型それぞれに対する互換性を持つハッシュサポート関数を作成しなければなりません。
ここで、互換性とは、関数がその演算子族の等価性演算子で等価であるとみなされる任意の2つの値では同一のハッシュコードが生成されることを保証することを意味します。
通常、型が異なる物理表現を持つ場合、これを実現することは困難ですが、実現可能な場合もあります。
さらに、暗黙的またはバイナリ変換により、ある演算子族で表現されるデータ型から同じ演算子族で表現されるデータ型に値をキャストしても、計算されたハッシュ値を変更してはいけません。
データ型1つに対してサポート関数が1つしか存在しないことに注意してください。
等価性演算子ごとに１つではありません。
演算子族を完結させること、つまり、データ型の組み合わせそれぞれに対する等価性演算子をすべて含めることを推奨します。
各演算子クラスは、自身のデータ型に対してデータ型を跨らない演算子とサポート関数だけを含めなければなりません。
  </para>

  <para>
<!--
   GiST, SP-GiST, and GIN indexes do not have any explicit notion of
   cross-data-type operations.  The set of operators supported is just
   whatever the primary support functions for a given operator class can
   handle.
-->
GiST、SP-GiST、GINインデックスではデータ型を跨る操作についての明示的な記法はありません。
サポートされる演算子群は単に指定演算子クラスの主サポート関数が扱うことができるものです。
  </para>

  <para>
<!--
   In BRIN, the requirements depends on the framework that provides the
   operator classes.  For operator classes based on <literal>minmax</literal>,
   the behavior required is the same as for B-tree operator families:
   all the operators in the family must sort compatibly, and casts must
   not change the associated sort ordering.
-->
BRINでは、要求は演算子クラスを提供するフレームワークに依存します。
<literal>minmax</literal>に基づく演算子クラスに対しては、求められる振る舞いはB-tree演算子クラスに対するものと同じです。族内のすべての演算子はソート互換でなければならず、キャストは関連するソート順序を変更してはいけません。
  </para>

  <note>
   <para>
<!--
    Prior to <productname>PostgreSQL</productname> 8.3, there was no concept
    of operator families, and so any cross-data-type operators intended to be
    used with an index had to be bound directly into the index's operator
    class.  While this approach still works, it is deprecated because it
    makes an index's dependencies too broad, and because the planner can
    handle cross-data-type comparisons more effectively when both data types
    have operators in the same operator family.
-->
<productname>PostgreSQL</productname>8.3より前のバージョンでは演算子族という概念はありませんでした。
そのため、インデックスで使用する予定のデータ型を跨る演算子はすべて、インデックスの演算子クラスに結びつけなければなりませんでした。
この手法もまだ使用できますが、インデックスの依存性を広げる点、および、両データ型が同一演算子族内で演算子を持つ場合、プランナがデータ型を跨った比較をより効率的に扱うことができる点より、廃止予定です。
   </para>
  </note>
 </sect2>

 <sect2 id="xindex-opclass-dependencies">
<!--
  <title>System Dependencies on Operator Classes</title>
-->
  <title>システムの演算子クラスに対する依存性</title>

   <indexterm>
    <primary>ordering operator</primary>
   </indexterm>
   <indexterm>
    <primary>順序付け演算子</primary>
   </indexterm>

  <para>
<!--
   <productname>PostgreSQL</productname> uses operator classes to infer the
   properties of operators in more ways than just whether they can be used
   with indexes.  Therefore, you might want to create operator classes
   even if you have no intention of indexing any columns of your data type.
-->
<productname>PostgreSQL</productname>は演算子クラスを、単にインデックスで使用できるかどうかだけではなく、多くの方式で演算子の性質を推定するために使用します。
したがって、データ型の列をインデックス付けするつもりがなくても、演算子クラスを作成した方が良い可能性があります。
  </para>

  <para>
<!--
   In particular, there are SQL features such as <literal>ORDER BY</literal> and
   <literal>DISTINCT</literal> that require comparison and sorting of values.
   To implement these features on a user-defined data type,
   <productname>PostgreSQL</productname> looks for the default B-tree operator
   class for the data type.  The <quote>equals</quote> member of this operator
   class defines the system's notion of equality of values for
   <literal>GROUP BY</literal> and <literal>DISTINCT</literal>, and the sort ordering
   imposed by the operator class defines the default <literal>ORDER BY</literal>
   ordering.
-->
具体的には、<literal>ORDER BY</literal>や<literal>DISTINCT</literal>など、値の比較とソートを必要とするSQL機能があります。
ユーザ定義のデータ型に対してこの機能を実装するために、<productname>PostgreSQL</productname>はそのデータ型用のデフォルトのB-tree演算子クラスを検索します。
この演算子クラスの<quote>等価判定</quote>メンバが、<literal>GROUP BY</literal>や<literal>DISTINCT</literal>用の値の等価性についてのシステムの意向を定義し、この演算子クラスによって強制されるソート順序が、デフォルトの<literal>ORDER BY</literal>順序を定義します。
  </para>

  <para>
<!--
   If there is no default B-tree operator class for a data type, the system
   will look for a default hash operator class.  But since that kind of
   operator class only provides equality, it is only able to support grouping
   not sorting.
-->
データ型用のデフォルトのB-tree演算子クラスが存在しないと、システムはデフォルトのハッシュ演算子クラスを検索します。
しかし、この種類の演算子クラスは等価性のみを提供しますので、ソートではなくグループ化のみサポートできます。
  </para>

  <para>
<!--
   When there is no default operator class for a data type, you will get
   errors like <quote>could not identify an ordering operator</quote> if you
   try to use these SQL features with the data type.
-->
データ型用のデフォルトの演算子クラスが存在しない場合に、こうしたSQL機能をデータ型に使用しようとすると、<quote>順序付け演算子を識別できなかった</quote>といったエラーとなります。
  </para>

   <note>
    <para>
<!--
     In <productname>PostgreSQL</productname> versions before 7.4,
     sorting and grouping operations would implicitly use operators named
     <literal>=</literal>, <literal>&lt;</literal>, and <literal>&gt;</literal>.  The new
     behavior of relying on default operator classes avoids having to make
     any assumption about the behavior of operators with particular names.
-->
<productname>PostgreSQL</productname>バージョン7.4より前まででは、ソートやグループ化演算は暗黙的に<literal>=</literal>、<literal>&lt;</literal>、<literal>&gt;</literal>という名前の演算子を使用していました。
この新しい、デフォルトの演算子クラスに依存する振舞いによって、特定の名前を持つ演算子の振舞いについて何らかの仮定を立てることを防止しています。
    </para>
   </note>

  <para>
<!--
   Sorting by a non-default B-tree operator class is possible by specifying
   the class's less-than operator in a <literal>USING</literal> option,
   for example
-->
演算子クラスの小なり演算子を<literal>USING</literal>オプションに指定することで、デフォルトでないB-tree演算子クラスによるソートが可能です。
以下に例を示します。
<programlisting>
SELECT * FROM mytable ORDER BY somecol USING ~&lt;~;
</programlisting>
<!--
   Alternatively, specifying the class's greater-than operator
   in <literal>USING</literal> selects a descending-order sort.
-->
代わりに<literal>USING</literal>で演算子クラスの大なり演算子を指定すると降順ソートが行われます。
  </para>

  <para>
<!--
   Comparison of arrays of a user-defined type also relies on the semantics
   defined by the type's default B-tree operator class.  If there is no
   default B-tree operator class, but there is a default hash operator class,
   then array equality is supported, but not ordering comparisons.
-->
ユーザ定義型の配列の比較も型のデフォルトB-tree演算子クラスで定義された意味に依存します。
デフォルトのB-tree演算子クラスが無く、しかしデフォルトのハッシュ演算子クラスがある場合、配列の順比較ではなく同等比較がサポートされます。
  </para>

  <para>
<!--
   Another SQL feature that requires even more data-type-specific knowledge
   is the <literal>RANGE</literal> <replaceable>offset</replaceable>
   <literal>PRECEDING</literal>/<literal>FOLLOWING</literal> framing option
   for window functions (see <xref linkend="syntax-window-functions"/>).
   For a query such as
-->
データ型特有の知識をさらに必要とする他のSQL仕様としては、ウィンドウ関数（<xref linkend="syntax-window-functions"/>を参照してください）の<literal>RANGE</literal> <replaceable>offset</replaceable> <literal>PRECEDING</literal>/<literal>FOLLOWING</literal>フレームオプションがあります。
下記のような問い合わせに対して、
<programlisting>
SELECT sum(x) OVER (ORDER BY x RANGE BETWEEN 5 PRECEDING AND 10 FOLLOWING)
  FROM mytable;
</programlisting>
<!--
   it is not sufficient to know how to order by <literal>x</literal>;
   the database must also understand how to <quote>subtract 5</quote> or
   <quote>add 10</quote> to the current row's value of <literal>x</literal>
   to identify the bounds of the current window frame.  Comparing the
   resulting bounds to other rows' values of <literal>x</literal> is
   possible using the comparison operators provided by the B-tree operator
   class that defines the <literal>ORDER BY</literal> ordering &mdash; but
   addition and subtraction operators are not part of the operator class, so
   which ones should be used?  Hard-wiring that choice would be undesirable,
   because different sort orders (different B-tree operator classes) might
   need different behavior.  Therefore, a B-tree operator class can specify
   an <firstterm>in_range</firstterm> support function that encapsulates the
   addition and subtraction behaviors that make sense for its sort order.
   It can even provide more than one in_range support function, in case
   there is more than one data type that makes sense to use as the offset
   in <literal>RANGE</literal> clauses.
   If the B-tree operator class associated with the window's <literal>ORDER
   BY</literal> clause does not have a matching in_range support function,
   the <literal>RANGE</literal> <replaceable>offset</replaceable>
   <literal>PRECEDING</literal>/<literal>FOLLOWING</literal>
   option is not supported.
-->
これはどのように<literal>x</literal>で整列するかを知るのに十分ではありません。
データベースは現在のウィンドウフレームの境界を識別するためにどのように現在行の<literal>x</literal>の値に<quote>5を減算</quote>や<quote>10を加算</quote>を行うかを理解する必要もあります。
<literal>ORDER BY</literal>整列を定義するB-tree演算子クラスで提供される比較演算子を使って結果として生じる他の行の<literal>x</literal>値への範囲を比較することは可能です。
しかし、加算、減算演算子は演算子クラスの一部ではありません。では、どの演算子が使われるべきでしょうか。
異なるソート順序（異なるB-tree演算子クラス）では異なる振る舞いを要するかもしれないため、選択を決め打ちすることは望ましくありません。
そのため、B-tree演算子クラスはそのソート順に意味がある加算と減算の振る舞いをカプセル化する<firstterm>in_range</firstterm>サポート関数を指定することができます。
<literal>RANGE</literal>句のオフセットとして使う意味のある複数のデータ型がある場合にむけて、複数のin_rangeサポート関数を提供することもできます。
ウィンドウの<literal>ORDER BY</literal>句と関連しているB-tree演算子クラスが、一致するin_rangeサポート関数を持たない場合、<literal>RANGE</literal> <replaceable>offset</replaceable> <literal>PRECEDING</literal>/<literal>FOLLOWING</literal>オプションはサポートされません。
  </para>

  <para>
<!--
   Another important point is that an equality operator that
   appears in a hash operator family is a candidate for hash joins,
   hash aggregation, and related optimizations.  The hash operator family
   is essential here since it identifies the hash function(s) to use.
-->
他の重要な点として、ハッシュ演算子族内に現れる等価性演算子がハッシュ結合、ハッシュ集約、関連する最適化の候補となることがあります。
使用するハッシュ関数を識別するため、ここでのハッシュ演算子族は基本的なものです。
  </para>
 </sect2>

 <sect2 id="xindex-ordering-ops">
<!--
  <title>Ordering Operators</title>
-->
  <title>順序付け演算子</title>

  <para>
<!--
   Some index access methods (currently, only GiST and SP-GiST) support the concept of
   <firstterm>ordering operators</firstterm>.  What we have been discussing so far
   are <firstterm>search operators</firstterm>.  A search operator is one for which
   the index can be searched to find all rows satisfying
   <literal>WHERE</literal>
   <replaceable>indexed_column</replaceable>
   <replaceable>operator</replaceable>
   <replaceable>constant</replaceable>.
   Note that nothing is promised about the order in which the matching rows
   will be returned.  In contrast, an ordering operator does not restrict the
   set of rows that can be returned, but instead determines their order.
   An ordering operator is one for which the index can be scanned to return
   rows in the order represented by
   <literal>ORDER BY</literal>
   <replaceable>indexed_column</replaceable>
   <replaceable>operator</replaceable>
   <replaceable>constant</replaceable>.
   The reason for defining ordering operators that way is that it supports
   nearest-neighbor searches, if the operator is one that measures distance.
   For example, a query like
-->
一部のインデックスアクセスメソッド（現時点ではGiSTとSP-GiSTのみ）は<firstterm>順序付け演算子</firstterm>という概念をサポートします。
これまで説明してきたものは<firstterm>検索演算子</firstterm>でした。
検索演算子は、<literal>WHERE</literal> <replaceable>indexed_column</replaceable> <replaceable>operator</replaceable> <replaceable>constant</replaceable>を満たすすべての行を見つけるために、インデックスを検索可能にするためのものです。
一致した行がどの順序で返されるかについては保証がないことに注意してください。
反対に、順序付け演算子は返すことができる行集合を限定しませんが、その順序を決定します。
順序付け演算子は、<literal>ORDER BY</literal> <replaceable>indexed_column</replaceable> <replaceable>operator</replaceable> <replaceable>constant</replaceable>で表される順序で行を返すために、インデックスをスキャン可能にするためのものです。
このように順序付け演算子を定義する理由は、その演算子が距離を測るものであれば最近傍検索をサポートすることです。
例えば以下のような問い合わせを考えます。
<programlisting><![CDATA[
SELECT * FROM places ORDER BY location <-> point '(101,456)' LIMIT 10;
]]>
</programlisting>
<!--
   finds the ten places closest to a given target point.  A GiST index
   on the location column can do this efficiently because
   <literal>&lt;-&gt;</literal> is an ordering operator.
-->
これは指定した対象地点に最も近い10地点を見つけ出します。
<literal>&lt;-&gt;</literal>は順序付け演算子ですので、location列上のGiSTインデックスは、これを効率的に行うことができます。
  </para>

  <para>
<!--
   While search operators have to return Boolean results, ordering operators
   usually return some other type, such as float or numeric for distances.
   This type is normally not the same as the data type being indexed.
   To avoid hard-wiring assumptions about the behavior of different data
   types, the definition of an ordering operator is required to name
   a B-tree operator family that specifies the sort ordering of the result
   data type.  As was stated in the previous section, B-tree operator families
   define <productname>PostgreSQL</productname>'s notion of ordering, so
   this is a natural representation.  Since the point <literal>&lt;-&gt;</literal>
   operator returns <type>float8</type>, it could be specified in an operator
   class creation command like this:
-->
検索演算子が論理値結果を返さなければなりませんが、順序付け演算子は普通、距離を表す浮動小数点や数値型など、何らかの他の型を返します。
この型は通常、インデックス対象のデータ型と同じにはなりません。
異なるデータ型の動作についての固定化された前提を防ぐために、順序付け演算子の定義では、結果データ型のソート順序を指定するB-tree演算子族の名前を必要とします。
前節で述べたように、B-tree演算子族は<productname>PostgreSQL</productname>の順序付け記法を定義します。
ですのでこれは自然な表現です。
pointに対する<literal>&lt;-&gt;</literal>演算子は<type>float8</type>を返しますので、演算子クラスを作成するコマンド内で以下のように指定します。
<programlisting><![CDATA[
OPERATOR 15    <-> (point, point) FOR ORDER BY float_ops
]]>
</programlisting>
<!--
   where <literal>float_ops</literal> is the built-in operator family that includes
   operations on <type>float8</type>.  This declaration states that the index
   is able to return rows in order of increasing values of the
   <literal>&lt;-&gt;</literal> operator.
-->
ここで<literal>float_ops</literal>は、<type>float8</type>に対する操作を含んだ組み込みの演算子族です。
この宣言は、インデックスが<literal>&lt;-&gt;</literal>演算子の値が増加する方向で行を返すことができることを表しています。
  </para>
 </sect2>

 <sect2 id="xindex-opclass-features">
<!--
  <title>Special Features of Operator Classes</title>
-->
  <title>演算子クラスの特殊な機能</title>

  <para>
<!--
   There are two special features of operator classes that we have
   not discussed yet, mainly because they are not useful
   with the most commonly used index methods.
-->
演算子クラスには、まだ説明していない2つの特殊な機能があります。
説明していない主な理由は、最もよく使用するインデックスメソッドでは、これらがあまり有用ではないためです。
  </para>

  <para>
<!--
   Normally, declaring an operator as a member of an operator class
   (or family) means that the index method can retrieve exactly the set of rows
   that satisfy a <literal>WHERE</literal> condition using the operator.  For example:
-->
通常、演算子を演算子クラス（または演算子族）のメンバとして宣言すると、インデックスメソッドでその演算子を使用して、<literal>WHERE</literal>条件を満たす行の集合を正確に抽出することができます。
以下に例を示します。
<programlisting>
SELECT * FROM table WHERE integer_column &lt; 4;
</programlisting>
<!--
   can be satisfied exactly by a B-tree index on the integer column.
   But there are cases where an index is useful as an inexact guide to
   the matching rows.  For example, if a GiST index stores only bounding boxes
   for geometric objects, then it cannot exactly satisfy a <literal>WHERE</literal>
   condition that tests overlap between nonrectangular objects such as
   polygons.  Yet we could use the index to find objects whose bounding
   box overlaps the bounding box of the target object, and then do the
   exact overlap test only on the objects found by the index.  If this
   scenario applies, the index is said to be <quote>lossy</quote> for the
   operator.  Lossy index searches are implemented by having the index
   method return a <firstterm>recheck</firstterm> flag when a row might or might
   not really satisfy the query condition.  The core system will then
   test the original query condition on the retrieved row to see whether
   it should be returned as a valid match.  This approach works if
   the index is guaranteed to return all the required rows, plus perhaps
   some additional rows, which can be eliminated by performing the original
   operator invocation.  The index methods that support lossy searches
   (currently, GiST, SP-GiST and GIN) allow the support functions of individual
   operator classes to set the recheck flag, and so this is essentially an
   operator-class feature.
-->
この式は、整数列にB-treeインデックスを使用することにより、正確に満たすことができます。
しかし、一致する行へ厳密ではなくとも導く手段としてインデックスが有用である場合があります。
例えば、GiSTインデックスで、幾何オブジェクトの外接矩形のみを格納したとします。
その結果、多角形のような長方形でないオブジェクトとの重なりをテストする<literal>WHERE</literal>条件は正確に満たすことができません。
もっとも、このインデックスを使用して、対象オブジェクトの外接矩形に重なる外接矩形を持つオブジェクトを検索し、さらに、検索されたオブジェクトのみに対して正確に重なるかどうかをテストすることはできます。
この筋書きを適用する場合、インデックスは演算子に対して<quote>非可逆</quote>と言われます。
非可逆インデックス検索は、ある行が問い合わせ条件を実際に満足するかしないかの時に<firstterm>recheck</firstterm>フラグを返すインデックスメソッドを持つことで実装されます。
コアシステムは、そこで有効なマッチとして行が返されるか否かを確認するために、抽出された行に対して元の問い合わせ条件を検査します。
この手法はインデックスがすべての必要な行を返すことが保証された上で、元の演算子呼び出しを実行することによって除外することができる、いくつか余分な行を返す可能性がある場合に動作します。
非可逆検索を提供するインデックス方式（現時点ではGiST、SP-GiSTおよびGIN）は個々の演算子クラスのサポート関数がrecheckフラグを設定することを許可します。
このためこれは原則的に演算子クラスの機能です。
  </para>

  <para>
<!--
   Consider again the situation where we are storing in the index only
   the bounding box of a complex object such as a polygon.  In this
   case there's not much value in storing the whole polygon in the index
   entry &mdash; we might as well store just a simpler object of type
   <type>box</type>.  This situation is expressed by the <literal>STORAGE</literal>
   option in <command>CREATE OPERATOR CLASS</command>: we'd write something like:
-->
再度、多角形のような複雑なオブジェクトの外接矩形のみをインデックスに格納している状況を考えてみてください。
この場合、インデックスエントリに多角形全体を格納するのは、それほど有用なことではありません。
単に、より単純な<type>box</type>型のオブジェクトを格納した方が良いかもしれません。
このような状況は、<command>CREATE OPERATOR CLASS</command>の<literal>STORAGE</literal>オプションによって表現することができます。
例えば、以下のように記述します。

<programlisting>
CREATE OPERATOR CLASS polygon_ops
    DEFAULT FOR TYPE polygon USING gist AS
        ...
        STORAGE box;
</programlisting>

<!--
   At present, only the GiST, SP-GiST, GIN and BRIN index methods support a
   <literal>STORAGE</literal> type that's different from the column data type.
   The GiST <function>compress</function> and <function>decompress</function> support
   routines must deal with data-type conversion when <literal>STORAGE</literal>
   is used.  SP-GiST likewise requires a <function>compress</function>
   support function to convert to the storage type, when that is different;
   if an SP-GiST opclass also supports retrieving data, the reverse
   conversion must be handled by the <function>consistent</function> function.
   In GIN, the <literal>STORAGE</literal> type identifies the type of
   the <quote>key</quote> values, which normally is different from the type
   of the indexed column &mdash; for example, an operator class for
   integer-array columns might have keys that are just integers.  The
   GIN <function>extractValue</function> and <function>extractQuery</function> support
   routines are responsible for extracting keys from indexed values.
   BRIN is similar to GIN: the <literal>STORAGE</literal> type identifies the
   type of the stored summary values, and operator classes' support
   procedures are responsible for interpreting the summary values
   correctly.
-->
現時点では、GiST、SP-GiST、GINおよびBRINインデックスメソッドが、列のデータ型と異なる<literal>STORAGE</literal>型をサポートしています。
<literal>STORAGE</literal>が使用された場合、GiSTの<function>compress</function>および<function>decompress</function>サポートルーチンは、データ型を変換する必要があります。
SP-GiSTも同様に、STORAGE型が異なる場合に変換するための<function>compress</function>サポート関数を必要とします。
SP-GiST演算子クラスがデータの取得もサポートする場合、逆変換は<function>consistent</function>関数で処理する必要があります。
GINでは、<literal>STORAGE</literal>型は<quote>キー</quote>の値の型を識別します。
通常これはインデックス付けされる列の型とは異なります。
例えば、整数配列の列用の演算子クラスは単なる整数をキーとして持つかもしれません。
GINの<function>extractValue</function>および<function>extractQuery</function>サポートルーチンが、インデックス付けされた値からキーを取り出す責任を負います。
BRINはGINと同様です。<literal>STORAGE</literal>型は格納された要約値の型を識別し、演算子クラスのサポートプロシージャは要約値を正しく解釈する責任を負います。
  </para>
 </sect2>

</sect1><|MERGE_RESOLUTION|>--- conflicted
+++ resolved
@@ -737,10 +737,6 @@
       </row>
       <row>
        <entry>
-<<<<<<< HEAD
-=======
-<!--
->>>>>>> 185876a6
         Define options that are specific to this operator class
         (optional)
 -->
@@ -802,10 +798,6 @@
       </row>
       <row>
        <entry>
-<<<<<<< HEAD
-=======
-<!--
->>>>>>> 185876a6
         Define options that are specific to this operator class
         (optional)
 -->
@@ -818,10 +810,6 @@
    </table>
 
   <para>
-<<<<<<< HEAD
-=======
-<!--
->>>>>>> 185876a6
    GiST indexes have eleven support functions, six of which are optional,
    as shown in <xref linkend="xindex-gist-support-table"/>.
    (For more information see <xref linkend="gist"/>.)
@@ -874,11 +862,6 @@
 <!--
        <entry>compute a compressed representation of a key or value
         to be indexed (optional)</entry>
-<<<<<<< HEAD
-=======
--->
-       <entry>キーまたはインデックス付けされる値の圧縮表現を計算します（省略可能）</entry>
->>>>>>> 185876a6
        <entry>3</entry>
       </row>
       <row>
@@ -886,11 +869,6 @@
 <!--
        <entry>compute a decompressed representation of a
         compressed key (optional)</entry>
-<<<<<<< HEAD
-=======
--->
-       <entry>圧縮されたキーを伸張した表現を計算します（省略可能）</entry>
->>>>>>> 185876a6
        <entry>4</entry>
       </row>
       <row>
@@ -913,10 +891,6 @@
       </row>
       <row>
        <entry><function>same</function></entry>
-<<<<<<< HEAD
-=======
-<!--
->>>>>>> 185876a6
        <entry>compare two keys and return true if they are equal</entry>
 -->
        <entry>2つのキーを比較し、等しければ真を返します</entry>
@@ -941,30 +915,14 @@
       </row>
       <row>
        <entry><function>options</function></entry>
-<<<<<<< HEAD
        <entry>define options that are specific to this operator class
         (optional)</entry>
-=======
-<!--
-       <entry>define options that are specific to this operator class
-        (optional)</entry>
--->
-       <entry>この演算子クラスに固有のオプションを定義します（省略可能）</entry>
->>>>>>> 185876a6
        <entry>10</entry>
       </row>
       <row>
        <entry><function>sortsupport</function></entry>
-<<<<<<< HEAD
        <entry>provide a sort comparator to be used in fast index builds
         (optional)</entry>
-=======
-<!--
-       <entry>provide a sort comparator to be used in fast index builds
-        (optional)</entry>
--->
-       <entry>高速インデックス構築で使用されるソート比較を提供する（省略可能）</entry>
->>>>>>> 185876a6
        <entry>11</entry>
       </row>
      </tbody>
@@ -1047,16 +1005,8 @@
       </row>
       <row>
        <entry><function>options</function></entry>
-<<<<<<< HEAD
        <entry>define options that are specific to this operator class
         (optional)</entry>
-=======
-<!--
-       <entry>define options that are specific to this operator class
-        (optional)</entry>
--->
-       <entry>この演算子クラスに固有のオプションの集合を定義します（省略可能）</entry>
->>>>>>> 185876a6
        <entry>6</entry>
       </row>
      </tbody>
@@ -1164,10 +1114,6 @@
       <row>
        <entry><function>options</function></entry>
        <entry>
-<<<<<<< HEAD
-=======
-<!--
->>>>>>> 185876a6
         define options that are specific to this operator class
         (optional)
 -->
@@ -1253,10 +1199,6 @@
       <row>
        <entry><function>options</function></entry>
        <entry>
-<<<<<<< HEAD
-=======
-<!--
->>>>>>> 185876a6
         define options that are specific to this operator class
         (optional)
 -->

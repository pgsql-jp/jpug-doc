<!--
doc/src/sgml/ref/create_role.sgml
PostgreSQL documentation
-->

<refentry id="sql-createrole">
 <indexterm zone="sql-createrole">
  <primary>CREATE ROLE</primary>
 </indexterm>

 <refmeta>
  <refentrytitle>CREATE ROLE</refentrytitle>
  <manvolnum>7</manvolnum>
<!--
  <refmiscinfo>SQL - Language Statements</refmiscinfo>
-->
  <refmiscinfo>SQL - 言語</refmiscinfo>
 </refmeta>

 <refnamediv>
  <refname>CREATE ROLE</refname>
<!--
  <refpurpose>define a new database role</refpurpose>
-->
  <refpurpose>新しいデータベースロールを定義する</refpurpose>
 </refnamediv>

 <refsynopsisdiv>
<synopsis>
CREATE ROLE <replaceable class="parameter">name</replaceable> [ [ WITH ] <replaceable class="parameter">option</replaceable> [ ... ] ]

<!--
<phrase>where <replaceable class="parameter">option</replaceable> can be:</phrase>
-->
<phrase>ここで<replaceable class="parameter">option</replaceable>は以下の通りです。</phrase>

      SUPERUSER | NOSUPERUSER
    | CREATEDB | NOCREATEDB
    | CREATEROLE | NOCREATEROLE
    | INHERIT | NOINHERIT
    | LOGIN | NOLOGIN
    | REPLICATION | NOREPLICATION
    | BYPASSRLS | NOBYPASSRLS
    | CONNECTION LIMIT <replaceable class="parameter">connlimit</replaceable>
    | [ ENCRYPTED ] PASSWORD '<replaceable class="parameter">password</replaceable>' | PASSWORD NULL
    | VALID UNTIL '<replaceable class="parameter">timestamp</replaceable>'
    | IN ROLE <replaceable class="parameter">role_name</replaceable> [, ...]
    | IN GROUP <replaceable class="parameter">role_name</replaceable> [, ...]
    | ROLE <replaceable class="parameter">role_name</replaceable> [, ...]
    | ADMIN <replaceable class="parameter">role_name</replaceable> [, ...]
    | USER <replaceable class="parameter">role_name</replaceable> [, ...]
    | SYSID <replaceable class="parameter">uid</replaceable>
</synopsis>
 </refsynopsisdiv>

<!-- 原文コメント
CAUTION: remember to keep create_user.sgml and create_group.sgml
in sync when changing the above synopsis!
-->

 <refsect1>
<!--
  <title>Description</title>
-->
  <title>説明</title>

  <para>
<!--
   <command>CREATE ROLE</command> adds a new role to a
   <productname>PostgreSQL</productname> database cluster.  A role is
   an entity that can own database objects and have database privileges;
   a role can be considered a <quote>user</quote>, a <quote>group</quote>, or both
   depending on how it is used.  Refer to
   <xref linkend="user-manag"/> and <xref
   linkend="client-authentication"/> for information about managing
   users and authentication.  You must have <literal>CREATEROLE</literal>
   privilege or be a database superuser to use this command.
-->
<command>CREATE ROLE</command>は、<productname>PostgreSQL</productname>データベースクラスタに新しいロールを加えます。
ロールとは、データベースオブジェクトを所有することができ、データベース権限を持つことができる実体のことです。
ロールは、使用状況に応じて<quote>ユーザ</quote>、<quote>グループ</quote>、もしくは、その両方であるとみなすことができます。
ユーザの管理と認証に関する情報については、<xref linkend="user-manag"/>と<xref linkend="client-authentication"/>を参照してください。
このコマンドを使用するには、<literal>CREATEROLE</literal>権限を持つか、データベースのスーパーユーザでなければなりません。

  </para>

  <para>
<!--
   Note that roles are defined at the database cluster
   level, and so are valid in all databases in the cluster.
-->
ロールはデータベースクラスタのレベルで定義されるため、クラスタ内のすべてのデータベースで有効となることに注意してください。
  </para>
 </refsect1>

 <refsect1>
<!--
  <title>Parameters</title>
-->
  <title>パラメータ</title>

    <variablelist>
     <varlistentry>
      <term><replaceable class="parameter">name</replaceable></term>
      <listitem>
       <para>
<!--
        The name of the new role.
-->
新しいロールの名前です。
       </para>
      </listitem>
     </varlistentry>

     <varlistentry>
      <term><literal>SUPERUSER</literal></term>
      <term><literal>NOSUPERUSER</literal></term>
      <listitem>
       <para>
<!--
        These clauses determine whether the new role is a <quote>superuser</quote>,
        who can override all access restrictions within the database.
        Superuser status is dangerous and should be used only when really
        needed.  You must yourself be a superuser to create a new superuser.
        If not specified,
        <literal>NOSUPERUSER</literal> is the default.
-->
これらの句によって、新しいロールが<quote>スーパーユーザ</quote>となるかどうかが決まります。
<quote>スーパーユーザ</quote>はデータベース内のすべてのアクセス制限より優先します。
スーパーユーザという状態は危険ですので、本当に必要な場合にのみ使用しなければなりません。
新しくスーパーユーザを作成するには、スーパーユーザでなければなりません。
指定されなかった場合のデフォルトは<literal>NOSUPERUSER</literal>です。
       </para>
      </listitem>
     </varlistentry>

     <varlistentry>
      <term><literal>CREATEDB</literal></term>
      <term><literal>NOCREATEDB</literal></term>
      <listitem>
       <para>
<!--
        These clauses define a role's ability to create databases.  If
        <literal>CREATEDB</literal> is specified, the role being
        defined will be allowed to create new databases. Specifying
        <literal>NOCREATEDB</literal> will deny a role the ability to
        create databases. If not specified,
        <literal>NOCREATEDB</literal> is the default.
-->
これらの句はロールのデータベースの作成に関する権限を定義します。
<literal>CREATEDB</literal>が指定された場合、定義されたロールは新しくデータベースを作成することができます。
<literal>NOCREATEDB</literal>を使用した場合、そのロールにはデータベースを作成する権限が与えられません。
指定されなかった場合のデフォルトは<literal>NOCREATEDB</literal>です。
       </para>
      </listitem>
     </varlistentry>

     <varlistentry>
      <term><literal>CREATEROLE</literal></term>
      <term><literal>NOCREATEROLE</literal></term>
      <listitem>
       <para>
<!--
        These clauses determine whether a role will be permitted to
        create new roles (that is, execute <command>CREATE ROLE</command>).
        A role with <literal>CREATEROLE</literal> privilege can also alter
        and drop other roles.
        If not specified,
        <literal>NOCREATEROLE</literal> is the default.
-->
これらの句は、ロールが新しいロールを作成（つまり<command>CREATE ROLE</command>を実行）できるかどうかを決定します。
<literal>CREATEROLE</literal>権限を持つロールはロールを変更することも削除することもできます。
指定されなかった場合のデフォルトは<literal>NOCREATEROLE</literal>です。

       </para>
      </listitem>
     </varlistentry>

     <varlistentry>
      <term><literal>INHERIT</literal></term>
      <term><literal>NOINHERIT</literal></term>
      <listitem>
       <para>
<!--
        These clauses determine whether a role <quote>inherits</quote> the
        privileges of roles it is a member of.
        A role with the <literal>INHERIT</literal> attribute can automatically
        use whatever database privileges have been granted to all roles
        it is directly or indirectly a member of.
        Without <literal>INHERIT</literal>, membership in another role
        only grants the ability to <command>SET ROLE</command> to that other role;
        the privileges of the other role are only available after having
        done so.
        If not specified,
        <literal>INHERIT</literal> is the default.
-->
これらの句は、ロールがそのロールが属するロールの権限を<quote>継承</quote>するかどうかを決定します。
<literal>INHERIT</literal>属性を持つロールは自動的に、直接的にまたは間接的にメンバとして割り当てられたすべてのデータベース権限を使用します。
<literal>INHERIT</literal>がないと、他のロール内のメンバ資格により得られる能力はそのロールへの<command>SET ROLE</command>だけです。
他のロールの持つ権限は、<command>SET ROLE</command>を行った後にのみ利用可能です。
指定されなかった場合のデフォルトは<literal>INHERIT</literal>です。
       </para>
      </listitem>
     </varlistentry>

     <varlistentry>
      <term><literal>LOGIN</literal></term>
      <term><literal>NOLOGIN</literal></term>
      <listitem>
       <para>
<!--
        These clauses determine whether a role is allowed to log in;
        that is, whether the role can be given as the initial session
        authorization name during client connection.  A role having
        the <literal>LOGIN</literal> attribute can be thought of as a user.
        Roles without this attribute are useful for managing database
        privileges, but are not users in the usual sense of the word.
        If not specified,
        <literal>NOLOGIN</literal> is the default, except when
        <command>CREATE ROLE</command> is invoked through its alternative spelling
        <xref linkend="sql-createuser"/>.
-->
これらの句により、ロールがログイン可能かどうか、つまり、そのロールをクライアント接続時にセッションを認証するための名前として使用することができるかどうかが決まります。
<literal>LOGIN</literal>属性を持つロールはユーザとみなすことができます。
この属性を持たないロールは、データベース権限を管理する際に有用ですが、普通の意味ではユーザとはいえません。
指定されなかった場合のデフォルトは<literal>NOLOGIN</literal>ですが、<command>CREATE ROLE</command>がその別名である<xref linkend="sql-createuser"/>で呼び出された場合は例外です。
       </para>
      </listitem>
     </varlistentry>

     <varlistentry>
      <term><literal>REPLICATION</literal></term>
      <term><literal>NOREPLICATION</literal></term>
      <listitem>
       <para>
<!--
        These clauses determine whether a role is a replication role.  A role
        must have this attribute (or be a superuser) in order to be able to
        connect to the server in replication mode (physical or logical
        replication) and in order to be able to create or drop replication
        slots.
        A role having the <literal>REPLICATION</literal> attribute is a very
        highly privileged role, and should only be used on roles actually
        used for replication. If not specified,
        <literal>NOREPLICATION</literal> is the default.
<<<<<<< HEAD
-->
これらの句は、ロールがレプリケーションロールかどうかを決定します。
レプリケーションモード（物理または論理レプリケーション）のサーバに接続できるためには、またレプリケーションスロットを作成または削除できるためには、ロールはこの属性（またはスーパーユーザ）を持っている必要があります。
<literal>REPLICATION</literal>属性を持つロールは、非常に高度な権限を持つものです。
このため実際にレプリケーションで使用するロールでのみ使用しなければなりません。
指定されない場合のデフォルトは<literal>NOREPLICATION</literal>です。
=======
        You must be a superuser to create a new role having the
        <literal>REPLICATION</literal> attribute.
>>>>>>> 6daf725a
       </para>
      </listitem>
     </varlistentry>

     <varlistentry>
      <term><literal>BYPASSRLS</literal></term>
      <term><literal>NOBYPASSRLS</literal></term>
      <listitem>
       <para>
<!--
        These clauses determine whether a role bypasses every row-level
        security (RLS) policy.  <literal>NOBYPASSRLS</literal> is the default.
        You must be a superuser to create a new role having
        the <literal>BYPASSRLS</literal> attribute.
       </para>

       <para>
        Note that pg_dump will set <literal>row_security</literal> to
        <literal>OFF</literal> by default, to ensure all contents of a table are
        dumped out.  If the user running pg_dump does not have appropriate
<<<<<<< HEAD
        permissions, an error will be returned.  The superuser and owner of the
        table being dumped always bypass RLS.
-->
これらの構文は、ロールがすべての行単位セキュリティ(RLS)ポリシーを無視するかどうかを決定します。
<literal>NOBYPASSRLS</literal>がデフォルトです。
pg_dumpはテーブルのすべての内容が確実にダンプされるようにするため、<literal>row_security</literal>をデフォルトで<literal>OFF</literal>に設定することに注意してください。
pg_dumpを実行するユーザが適切な権限を持っていなければ、エラーが返されます。
スーパーユーザおよびテーブルの所有者は、常にRLSを無視します。
=======
        permissions, an error will be returned.  However, superusers and the
        owner of the table being dumped always bypass RLS.
>>>>>>> 6daf725a
       </para>
      </listitem>
     </varlistentry>

     <varlistentry>
      <term><literal>CONNECTION LIMIT</literal> <replaceable class="parameter">connlimit</replaceable></term>
      <listitem>
       <para>
<!--
        If role can log in, this specifies how many concurrent connections
        the role can make.  -1 (the default) means no limit. Note that only
        normal connections are counted towards this limit. Neither prepared
        transactions nor background worker connections are counted towards
        this limit.
-->
ロールがログイン可能である場合、これは、ロールが確立できる最大同時接続数を指定します。
-1（デフォルト）は無制限を意味します。
通常の接続のみがこの制限の対象として数えられることに注意してください。
準備されたトランザクションやバックグラウンドワーカの接続はこの制限の対象にはなりません。
       </para>
      </listitem>
     </varlistentry>

     <varlistentry>
      <term>[ <literal>ENCRYPTED</literal> ] <literal>PASSWORD</literal> '<replaceable class="parameter">password</replaceable>'</term>
      <term><literal>PASSWORD NULL</literal></term>
      <listitem>
       <para>
<!--
        Sets the role's password.  (A password is only of use for
        roles having the <literal>LOGIN</literal> attribute, but you
        can nonetheless define one for roles without it.)  If you do
        not plan to use password authentication you can omit this
        option.  If no password is specified, the password will be set
        to null and password authentication will always fail for that
        user.  A null password can optionally be written explicitly as
        <literal>PASSWORD NULL</literal>.
-->
ロールのパスワードを設定します。
（パスワードは<literal>LOGIN</literal>属性を持つロールでのみ使用されますが、この属性を持たないロールにも定義することができます。）
パスワード認証を行う予定がなければ、このオプションを省略することができます。
パスワードの指定がなければ、パスワードがNULLに設定され、そのアカウントでのパスワード認証は常に失敗します。
NULLというパスワードを明示的に<literal>PASSWORD NULL</literal>と記述することもできます。
       </para>
       <note>
         <para>
<!--
           Specifying an empty string will also set the password to null,
           but that was not the case before <productname>PostgreSQL</productname>
           version 10. In earlier versions, an empty string could be used,
           or not, depending on the authentication method and the exact
           version, and libpq would refuse to use it in any case.
           To avoid the ambiguity, specifying an empty string should be
           avoided.
-->
空の文字列を指定した場合もパスワードをNULLに設定しますが、<productname>PostgreSQL</productname>のバージョン10より前はそのようになっていませんでした。
以前のバージョンでは、認証方式と細かいバージョンによって空の文字列が使えたり使えなかったりし、また、いずれにせよlibpqは空の文字列を拒絶していました。
この曖昧さを避けるためには、空の文字列の指定は避けるのが良いです。
         </para>
       </note>
       <para>
<!--
        The password is always stored encrypted in the system catalogs. The
        <literal>ENCRYPTED</literal> keyword has no effect, but is accepted for
        backwards compatibility. The method of encryption is determined
        by the configuration parameter <xref linkend="guc-password-encryption"/>.
        If the presented password string is already in MD5-encrypted or
        SCRAM-encrypted format, then it is stored as-is regardless of
        <varname>password_encryption</varname> (since the system cannot decrypt
        the specified encrypted password string, to encrypt it in a
        different format).  This allows reloading of encrypted passwords
        during dump/restore.
-->
パスワードは必ず暗号化されてシステムカタログに保存されます。
<literal>ENCRYPTED</literal>キーワードには何の効果もありませんが、後方互換性のために受け付けられます。
暗号化の方法は設定パラメータ<xref linkend="guc-password-encryption"/>によって決定されます。
指定されたパスワード文字列が既にMD5またはSCRAMの暗号化形式になっている場合は、<varname>password_encryption</varname>と関係なく、そのまま保存されます（指定のパスワードを暗号化した文字列を復号できないので、パスワードを別の形式で暗号化することができないからです）。
これにより、ダンプ／リストア時に暗号化したパスワードを再ロードすることができます。
       </para>
      </listitem>
     </varlistentry>

     <varlistentry>
      <term><literal>VALID UNTIL</literal> '<replaceable class="parameter">timestamp</replaceable>'</term>
      <listitem>
       <para>
<!--
        The <literal>VALID UNTIL</literal> clause sets a date and
        time after which the role's password is no longer valid.  If
        this clause is omitted the password will be valid for all time.
-->
<literal>VALID UNTIL</literal>句は、ロールのパスワードが無効になる日時を設定します。
この句が省略された場合、パスワードは永遠に有効になります。
       </para>
      </listitem>
     </varlistentry>

     <varlistentry>
      <term><literal>IN ROLE</literal> <replaceable class="parameter">role_name</replaceable></term>
      <listitem>
       <para>
<!--
        The <literal>IN ROLE</literal> clause lists one or more existing
        roles to which the new role will be immediately added as a new
        member.  (Note that there is no option to add the new role as an
        administrator; use a separate <command>GRANT</command> command to do that.)
-->
<literal>IN ROLE</literal>句には、新しく作成するロールを新規にメンバとして追加する既存の1つ以上のロールを列挙します。
（新しく作成するロールを管理者として追加するオプションがないことに注意してください。このためには別途<command>GRANT</command>コマンドを使用してください。）
       </para>
      </listitem>
     </varlistentry>

     <varlistentry>
      <term><literal>IN GROUP</literal> <replaceable class="parameter">role_name</replaceable></term>
      <listitem>
<!--
       <para><literal>IN GROUP</literal> is an obsolete spelling of
        <literal>IN ROLE</literal>.
-->
<para><literal>IN GROUP</literal>は<literal>IN ROLE</literal>の別名で、廃止予定です。
       </para>
      </listitem>
     </varlistentry>

     <varlistentry>
      <term><literal>ROLE</literal> <replaceable class="parameter">role_name</replaceable></term>
      <listitem>
       <para>
<!--
        The <literal>ROLE</literal> clause lists one or more existing
        roles which are automatically added as members of the new role.
        (This in effect makes the new role a <quote>group</quote>.)
-->
<literal>ROLE</literal>には、新しく作成するロールのメンバとして自動的に追加する既存の1つ以上のロールを列挙します。
（これは実質的に新しく作成したロールを<quote>グループ</quote>とします。）
       </para>
      </listitem>
     </varlistentry>

     <varlistentry>
      <term><literal>ADMIN</literal> <replaceable class="parameter">role_name</replaceable></term>
      <listitem>
       <para>
<!--
        The <literal>ADMIN</literal> clause is like <literal>ROLE</literal>,
        but the named roles are added to the new role <literal>WITH ADMIN
        OPTION</literal>, giving them the right to grant membership in this role
        to others.
-->
<literal>ADMIN</literal>句は<literal>ROLE</literal>と似ていますが、新しく作成されるロールに指定されたロールが<literal>WITH ADMIN OPTION</literal>として追加される点が異なります。
つまり、新しく作成されるロールのメンバ資格を他者に与えることができる権利を、指定されたロールに与えます。
       </para>
      </listitem>
     </varlistentry>

     <varlistentry>
      <term><literal>USER</literal> <replaceable class="parameter">role_name</replaceable></term>
      <listitem>
       <para>
<!--
        The <literal>USER</literal> clause is an obsolete spelling of
        the <literal>ROLE</literal> clause.
-->
<literal>USER</literal>句は<literal>ROLE</literal>句の別名で廃止予定です。
       </para>
      </listitem>
     </varlistentry>

     <varlistentry>
      <term><literal>SYSID</literal> <replaceable class="parameter">uid</replaceable></term>
      <listitem>
       <para>
<!--
        The <literal>SYSID</literal> clause is ignored, but is accepted
        for backwards compatibility.
-->
<literal>SYSID</literal>句は無視されますが、後方互換性を維持するために受け付けられます。
       </para>
      </listitem>
     </varlistentry>
    </variablelist>
 </refsect1>

 <refsect1>
<!--
  <title>Notes</title>
-->
  <title>注釈</title>

  <para>
<!--
   Use <xref linkend="sql-alterrole"/> to
   change the attributes of a role, and <xref linkend="sql-droprole"/>
   to remove a role.  All the attributes
   specified by <command>CREATE ROLE</command> can be modified by later
   <command>ALTER ROLE</command> commands.
-->
ロールの属性を変更するには<xref linkend="sql-alterrole"/>を、ロールを削除するには<xref linkend="sql-droprole"/>を使用してください。
<command>CREATE ROLE</command>で指定したすべての属性は、後で<command>ALTER ROLE</command>コマンドで変更可能です。
  </para>

  <para>
<!--
   The preferred way to add and remove members of roles that are being
   used as groups is to use
   <xref linkend="sql-grant"/> and
   <xref linkend="sql-revoke"/>.
-->
グループとして使用しているロールのメンバの追加、および、削除についての推奨方法は、<xref linkend="sql-grant"/>と<xref linkend="sql-revoke"/>を使用することです。
  </para>

  <para>
<!--
   The <literal>VALID UNTIL</literal> clause defines an expiration time for a
   password only, not for the role <foreignphrase>per se</foreignphrase>.  In
   particular, the expiration time is not enforced when logging in using
   a non-password-based authentication method.
-->
<literal>VALID UNTIL</literal>句は、パスワードの有効期限を定義するだけで、ロール自体の有効期限ではありません。
特に、パスワードを使わない認証方式でログインを行う場合には、この有効期限は強制されません。
  </para>

  <para>
<!--
   The <literal>INHERIT</literal> attribute governs inheritance of grantable
   privileges (that is, access privileges for database objects and role
   memberships).  It does not apply to the special role attributes set by
   <command>CREATE ROLE</command> and <command>ALTER ROLE</command>.  For example, being
   a member of a role with <literal>CREATEDB</literal> privilege does not immediately
   grant the ability to create databases, even if <literal>INHERIT</literal> is set;
   it would be necessary to become that role via
   <xref linkend="sql-set-role"/> before
   creating a database.
-->
<literal>INHERIT</literal>属性は、許可可能な権限（つまり、データベースオブジェクトに対するアクセス権限とロールのメンバ資格）の継承を管理します。
これは、<command>CREATE ROLE</command>や<command>ALTER ROLE</command>で設定される特別なロール属性には適用されません。
<literal>INHERIT</literal>が設定されていたとしても、例えば、<literal>CREATEDB</literal>権限を持つロールのメンバであっても、データベース作成権限は即座に付与されません。
データベースを作成する前に<xref linkend="sql-set-role"/>を使用してそのロールにならなければなりません。
  </para>

  <para>
<!--
   The <literal>INHERIT</literal> attribute is the default for reasons of backwards
   compatibility: in prior releases of <productname>PostgreSQL</productname>,
   users always had access to all privileges of groups they were members of.
   However, <literal>NOINHERIT</literal> provides a closer match to the semantics
   specified in the SQL standard.
-->
後方互換性を維持するため、<literal>INHERIT</literal>属性はデフォルトです。
以前のリリースの<productname>PostgreSQL</productname>では、ユーザは常にメンバとなっているすべてのグループの権限でアクセスできました。
しかし、<literal>NOINHERIT</literal>の方が標準SQLの規定の意味により合ったものを提供します。
  </para>

  <para>
<!--
   Be careful with the <literal>CREATEROLE</literal> privilege. There is no concept of
   inheritance for the privileges of a <literal>CREATEROLE</literal>-role. That
   means that even if a role does not have a certain privilege but is allowed
   to create other roles, it can easily create another role with different
   privileges than its own (except for creating roles with superuser
   privileges). For example, if the role <quote>user</quote> has the
   <literal>CREATEROLE</literal> privilege but not the <literal>CREATEDB</literal> privilege,
   nonetheless it can create a new role with the <literal>CREATEDB</literal>
   privilege. Therefore, regard roles that have the <literal>CREATEROLE</literal>
   privilege as almost-superuser-roles.
-->
<literal>CREATEROLE</literal>権限には注意が必要です。
<literal>CREATEROLE</literal> ロールという権限には継承という概念がありません。
あるロールが特定の権限を持っていなくても、別のロールを作成できることを意味します。つまり、簡単に自身の持つ権限と異なる権限（スーパーユーザ権限を持つロールは除きます）を持つ別のロールを作成できてしまいます。
たとえば、<literal>CREATEROLE</literal>権限を持ち、<literal>CREATEDB</literal>権限を持たない<quote>user</quote>というロールが、<literal>CREATEDB</literal>権限を持つロールを新規に作成することができます。
したがって、<literal>CREATEROLE</literal>権限を持つロールは、ほとんどスーパーユーザ権限を持つロールと同じであるものと考えてください。
  </para>

  <para>
<!--
   <productname>PostgreSQL</productname> includes a program <xref
   linkend="app-createuser"/> that has
   the same functionality as <command>CREATE ROLE</command> (in fact,
   it calls this command) but can be run from the command shell.
-->
<productname>PostgreSQL</productname>には、<command>CREATE ROLE</command>と同じ機能を持つプログラム（実際にこのコマンドを呼び出しています）<xref linkend="app-createuser"/>があり、コマンドシェルから実行することができます。
  </para>

  <para>
<!--
   The <literal>CONNECTION LIMIT</literal> option is only enforced approximately;
   if two new sessions start at about the same time when just one
   connection <quote>slot</quote> remains for the role, it is possible that
   both will fail.  Also, the limit is never enforced for superusers.
-->
<literal>CONNECTION LIMIT</literal>オプションが加える制限は厳密ではありません。
もしそのロールに1つだけ接続<quote>スロット</quote>が残っていた時に、ほぼ同時に2つのセッションが新しく始まった場合、両方とも失敗する可能性があります。
また、この制限はスーパーユーザには適用されません。
  </para>

  <para>
<!--
   Caution must be exercised when specifying an unencrypted password
   with this command.  The password will be transmitted to the server
   in cleartext, and it might also be logged in the client's command
   history or the server log.  The command <xref
   linkend="app-createuser"/>, however, transmits
   the password encrypted.  Also, <xref linkend="app-psql"/>
   contains a command
   <command>\password</command> that can be used to safely change the
   password later.
-->
このコマンドで暗号化しないパスワードを指定するときには注意しなければなりません。
パスワードはサーバに平文で送信されます。
クライアントのコマンド履歴やサーバのログにこれが残ってしまうかもしれません。
しかし、<xref linkend="app-createuser"/>コマンドはパスワードを暗号化して送信します。
また、<xref linkend="app-psql"/>には<command>\password</command>コマンドがあり、これを使用して後でパスワードを安全に変更することができます。
  </para>
 </refsect1>

 <refsect1>
<!--
  <title>Examples</title>
-->
  <title>例</title>

  <para>
<!--
   Create a role that can log in, but don't give it a password:
-->
ログイン可能なロールを作成します。ただし、パスワードはありません。
<programlisting>
CREATE ROLE jonathan LOGIN;
</programlisting>
  </para>

  <para>
<!--
   Create a role with a password:
-->
パスワード付きのロールを作成します。
<programlisting>
CREATE USER davide WITH PASSWORD 'jw8s0F4';
</programlisting>
<!--
   (<command>CREATE USER</command> is the same as <command>CREATE ROLE</command> except
   that it implies <literal>LOGIN</literal>.)
-->
<command>CREATE USER</command>は<literal>LOGIN</literal>を意味する点を除き、<command>CREATE ROLE</command>と同一です。
  </para>

  <para>
<!--
   Create a role with a password that is valid until the end of 2004.
   After one second has ticked in 2005, the password is no longer
   valid.
-->
2004年まで有効なパスワードを持つロールを作成します。
2005年に1秒でも入った時点でパスワードは無効になります。

<programlisting>
CREATE ROLE miriam WITH LOGIN PASSWORD 'jw8s0F4' VALID UNTIL '2005-01-01';
</programlisting>
  </para>

  <para>
<!--
   Create a role that can create databases and manage roles:
-->
データベースを作成でき、かつ、ロールを管理できるロールを作成します。
<programlisting>
CREATE ROLE admin WITH CREATEDB CREATEROLE;
</programlisting></para>
 </refsect1>

 <refsect1>
<!--
  <title>Compatibility</title>
-->
  <title>互換性</title>

  <para>
<!--
   The <command>CREATE ROLE</command> statement is in the SQL standard,
   but the standard only requires the syntax
-->
<command>CREATE ROLE</command>文は標準SQLで規定されています。
しかしSQLでは以下の構文のみを要求しています。
<synopsis>
CREATE ROLE <replaceable class="parameter">name</replaceable> [ WITH ADMIN <replaceable class="parameter">role_name</replaceable> ]
</synopsis>
<!--
   Multiple initial administrators, and all the other options of
   <command>CREATE ROLE</command>, are
   <productname>PostgreSQL</productname> extensions.
-->
複数の初期管理者やそのほかの<command>CREATE ROLE</command>のオプションは<productname>PostgreSQL</productname>の拡張です。
  </para>

  <para>
<!--
   The SQL standard defines the concepts of users and roles, but it
   regards them as distinct concepts and leaves all commands defining
   users to be specified by each database implementation.  In
   <productname>PostgreSQL</productname> we have chosen to unify
   users and roles into a single kind of entity.  Roles therefore
   have many more optional attributes than they do in the standard.
-->
標準SQLでは、ユーザとロールという概念を定義し、それらを別の概念としてみなしています。
また、ユーザを定義するコマンドはすべて、各データベース実装で規定するものとしています。
<productname>PostgreSQL</productname>では、ユーザとロールを単一の実体に統一することを選択しています。
したがって、ロールは標準よりも非常に多くのオプションの属性を持っています。
  </para>

  <para>
<!--
   The behavior specified by the SQL standard is most closely approximated
   by giving users the <literal>NOINHERIT</literal> attribute, while roles are
   given the <literal>INHERIT</literal> attribute.
-->
ユーザは<literal>NOINHERIT</literal>属性を与えること、ロールは<literal>INHERIT</literal>属性を与えることで、標準SQLで規定された振舞いに最も近くなります。

  </para>
 </refsect1>

 <refsect1>
<!--
  <title>See Also</title>
-->
  <title>関連項目</title>

  <simplelist type="inline">
   <member><xref linkend="sql-set-role"/></member>
   <member><xref linkend="sql-alterrole"/></member>
   <member><xref linkend="sql-droprole"/></member>
   <member><xref linkend="sql-grant"/></member>
   <member><xref linkend="sql-revoke"/></member>
   <member><xref linkend="app-createuser"/></member>
  </simplelist>
 </refsect1>
</refentry><|MERGE_RESOLUTION|>--- conflicted
+++ resolved
@@ -243,17 +243,14 @@
         highly privileged role, and should only be used on roles actually
         used for replication. If not specified,
         <literal>NOREPLICATION</literal> is the default.
-<<<<<<< HEAD
+        You must be a superuser to create a new role having the
+        <literal>REPLICATION</literal> attribute.
 -->
 これらの句は、ロールがレプリケーションロールかどうかを決定します。
 レプリケーションモード（物理または論理レプリケーション）のサーバに接続できるためには、またレプリケーションスロットを作成または削除できるためには、ロールはこの属性（またはスーパーユーザ）を持っている必要があります。
 <literal>REPLICATION</literal>属性を持つロールは、非常に高度な権限を持つものです。
 このため実際にレプリケーションで使用するロールでのみ使用しなければなりません。
 指定されない場合のデフォルトは<literal>NOREPLICATION</literal>です。
-=======
-        You must be a superuser to create a new role having the
-        <literal>REPLICATION</literal> attribute.
->>>>>>> 6daf725a
        </para>
       </listitem>
      </varlistentry>
@@ -274,19 +271,14 @@
         Note that pg_dump will set <literal>row_security</literal> to
         <literal>OFF</literal> by default, to ensure all contents of a table are
         dumped out.  If the user running pg_dump does not have appropriate
-<<<<<<< HEAD
-        permissions, an error will be returned.  The superuser and owner of the
-        table being dumped always bypass RLS.
+        permissions, an error will be returned.  However, superusers and the
+        owner of the table being dumped always bypass RLS.
 -->
 これらの構文は、ロールがすべての行単位セキュリティ(RLS)ポリシーを無視するかどうかを決定します。
 <literal>NOBYPASSRLS</literal>がデフォルトです。
 pg_dumpはテーブルのすべての内容が確実にダンプされるようにするため、<literal>row_security</literal>をデフォルトで<literal>OFF</literal>に設定することに注意してください。
 pg_dumpを実行するユーザが適切な権限を持っていなければ、エラーが返されます。
 スーパーユーザおよびテーブルの所有者は、常にRLSを無視します。
-=======
-        permissions, an error will be returned.  However, superusers and the
-        owner of the table being dumped always bypass RLS.
->>>>>>> 6daf725a
        </para>
       </listitem>
      </varlistentry>

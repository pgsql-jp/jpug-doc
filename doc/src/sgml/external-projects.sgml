--- conflicted
+++ resolved
@@ -124,13 +124,10 @@
       <entry>C++</entry>
 <!--
       <entry>C++ interface</entry>
-<<<<<<< HEAD
+      <entry><ulink url="https://pqxx.org/"></ulink></entry>
 -->
       <entry>C++インタフェース</entry>
       <entry><ulink url="http://pqxx.org/"></ulink></entry>
-=======
-      <entry><ulink url="https://pqxx.org/"></ulink></entry>
->>>>>>> 0ad348f3
      </row>
 
      <row>
@@ -148,13 +145,10 @@
       <entry>.NET</entry>
 <!--
       <entry>.NET data provider</entry>
-<<<<<<< HEAD
+      <entry><ulink url="https://www.npgsql.org/"></ulink></entry>
 -->
       <entry>.NET データプロバイダ</entry>
       <entry><ulink url="http://www.npgsql.org/"></ulink></entry>
-=======
-      <entry><ulink url="https://www.npgsql.org/"></ulink></entry>
->>>>>>> 0ad348f3
      </row>
 
      <row>
@@ -196,13 +190,10 @@
       <entry>Python</entry>
 <!--
       <entry>DB API 2.0-compliant</entry>
-<<<<<<< HEAD
+      <entry><ulink url="https://www.psycopg.org/"></ulink></entry>
 -->
       <entry>DB API 2.0互換</entry>
       <entry><ulink url="http://initd.org/psycopg/"></ulink></entry>
-=======
-      <entry><ulink url="https://www.psycopg.org/"></ulink></entry>
->>>>>>> 0ad348f3
      </row>
     </tbody>
    </tgroup>

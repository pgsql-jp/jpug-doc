--- conflicted
+++ resolved
@@ -1235,20 +1235,20 @@
 
        <note>
         <para>
-<<<<<<< HEAD
-<!--
-         When <option>&#45;-include-foreign-data</option> is specified,
-=======
-         Using wildcards in <option>--include-foreign-data</option> may result
+<!--
+         Using wildcards in <option>&#45;-include-foreign-data</option> may result
          in access to unexpected foreign servers. Also, to use this option securely,
          make sure that the named server must have a trusted owner.
+-->
+《機械翻訳》<option>--include-foreign-データ</option>でワイルドカードを使用すると、予期しない外部サーバへのアクセスが発生する可能性があります。
+また、このオプションを安全に使用するために、makeは記名的サーバにトラステッド所有者が必要であることを確認します。
         </para>
        </note>
 
        <note>
         <para>
-         When <option>--include-foreign-data</option> is specified,
->>>>>>> 2caa85f4
+<!--
+         When <option>&#45;-include-foreign-data</option> is specified,
          <application>pg_dump</application> does not check that the foreign
          table is writable.  Therefore, there is no guarantee that the
          results of a foreign table dump can be successfully restored.

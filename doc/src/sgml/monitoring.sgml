<!-- doc/src/sgml/monitoring.sgml -->

<chapter id="monitoring">
<!--
 <title>Monitoring Database Activity</title>
-->
 <title>データベース活動状況の監視</title>

 <indexterm zone="monitoring">
  <primary>monitoring</primary>
  <secondary>database activity</secondary>
 </indexterm>
 <indexterm zone="monitoring">
  <primary>監視</primary>
  <secondary>データベース活動状況</secondary>
 </indexterm>

 <indexterm zone="monitoring">
  <primary>database activity</primary>
  <secondary>monitoring</secondary>
 </indexterm>
 <indexterm zone="monitoring">
  <primary>データベース活動状況</primary>
  <secondary>監視</secondary>
 </indexterm>

 <para>
<!--
  A database administrator frequently wonders, <quote>What is the system
  doing right now?</quote>
  This chapter discusses how to find that out.
-->
データベース管理者はよく、<quote>システムは今現在何をしているか</quote>を気にします。
本章ではそれを知る方法について説明します。
 </para>

  <para>
<!--
   Several tools are available for monitoring database activity and
   analyzing performance.  Most of this chapter is devoted to describing
   <productname>PostgreSQL</productname>'s cumulative statistics system,
   but one should not neglect regular Unix monitoring programs such as
   <command>ps</command>, <command>top</command>, <command>iostat</command>, and <command>vmstat</command>.
   Also, once one has identified a
   poorly-performing query, further investigation might be needed using
   <productname>PostgreSQL</productname>'s <link linkend="sql-explain"><command>EXPLAIN</command></link> command.
   <xref linkend="using-explain"/> discusses <command>EXPLAIN</command>
   and other methods for understanding the behavior of an individual
   query.
-->
データベース活動状況の監視と性能解析用のツールはいくつか存在します。
本章の大部分は<productname>PostgreSQL</productname>の統計情報コレクタの説明に費されていますが、<command>ps</command>や<command>top</command>、<command>iostat</command>、<command>vmstat</command>などの通常のUnix監視プログラムを無視すべきではありません。
また、性能が悪い問い合わせであると認知された問い合わせは、その後、<productname>PostgreSQL</productname>の<link linkend="sql-explain"><command>EXPLAIN</command></link>コマンドを使用して調査を行う必要が発生します。
<xref linkend="using-explain"/>では、個々の問い合わせの振舞いを理解するための、<command>EXPLAIN</command>やその他の方法について記載しています。
  </para>

 <sect1 id="monitoring-ps">
<!--
  <title>Standard Unix Tools</title>
-->
  <title>標準的なUnixツール</title>

  <indexterm zone="monitoring-ps">
   <primary>ps</primary>
   <secondary>to monitor activity</secondary>
  </indexterm>
  <indexterm zone="monitoring-ps">
   <primary>ps</primary>
   <secondary>活動状況監視のための</secondary>
  </indexterm>

  <para>
<!--
   On most Unix platforms, <productname>PostgreSQL</productname> modifies its
   command title as reported by <command>ps</command>, so that individual server
   processes can readily be identified.  A sample display is
-->
ほとんどのUNIXプラットフォームでは、<productname>PostgreSQL</productname>は、個々のサーバプロセスが容易に識別できるように、<command>ps</command>によって報告されるコマンドタイトル部分を変更します。
以下に表示例を示します。

<screen>
$ ps auxww | grep ^postgres
postgres  15551  0.0  0.1  57536  7132 pts/0    S    18:02   0:00 postgres -i
postgres  15554  0.0  0.0  57536  1184 ?        Ss   18:02   0:00 postgres: background writer
postgres  15555  0.0  0.0  57536   916 ?        Ss   18:02   0:00 postgres: checkpointer
postgres  15556  0.0  0.0  57536   916 ?        Ss   18:02   0:00 postgres: walwriter
postgres  15557  0.0  0.0  58504  2244 ?        Ss   18:02   0:00 postgres: autovacuum launcher
postgres  15582  0.0  0.0  58772  3080 ?        Ss   18:04   0:00 postgres: joe runbug 127.0.0.1 idle
postgres  15606  0.0  0.0  58772  3052 ?        Ss   18:07   0:00 postgres: tgl regression [local] SELECT waiting
postgres  15610  0.0  0.0  58772  3056 ?        Ss   18:07   0:00 postgres: tgl regression [local] idle in transaction
</screen>

<!--
   (The appropriate invocation of <command>ps</command> varies across different
   platforms, as do the details of what is shown.  This example is from a
   recent Linux system.)  The first process listed here is the
   primary server process.  The command arguments
   shown for it are the same ones used when it was launched.  The next four
   processes are background worker processes automatically launched by the
   primary process.  (The <quote>autovacuum launcher</quote> process will not
   be present if you have set the system not to run autovacuum.)
   Each of the remaining
   processes is a server process handling one client connection.  Each such
   process sets its command line display in the form
-->
（<command>ps</command>の適切な呼び出し方はプラットフォームによって異なります。
同様に、何が詳細に表示されるのかも異なります。
この例は最近のLinuxシステムのものです。）
この一覧の最初のプロセスはプライマリサーバプロセスです。
表示されているコマンド引数は、起動時に使用されたものと同じものです。
次の5つのプロセスは、プライマリプロセスから自動的に起動されるバックグラウンドワーカプロセスです。
（システムを統計情報コレクタが起動しないように設定していた場合は<quote>統計情報コレクタ</quote>はありません。同様に<quote>自動バキュームランチャ</quote>を無効にできます。）
残るプロセスはそれぞれ、1つのクライアント接続を取り扱うサーバプロセスです。
それぞれのプロセスは、次の形式のコマンドライン表示を設定します。

<screen>
postgres: <replaceable>user</replaceable> <replaceable>database</replaceable> <replaceable>host</replaceable> <replaceable>activity</replaceable>
</screen>

<!--
  The user, database, and (client) host items remain the same for
  the life of the client connection, but the activity indicator changes.
  The activity can be <literal>idle</literal> (i.e., waiting for a client command),
  <literal>idle in transaction</literal> (waiting for client inside a <command>BEGIN</command> block),
  or a command type name such as <literal>SELECT</literal>.  Also,
  <literal>waiting</literal> is appended if the server process is presently waiting
  on a lock held by another session.  In the above example we can infer
  that process 15606 is waiting for process 15610 to complete its transaction
  and thereby release some lock.  (Process 15610 must be the blocker, because
  there is no other active session.  In more complicated cases it would be
  necessary to look into the
  <link linkend="view-pg-locks"><structname>pg_locks</structname></link>
  system view to determine who is blocking whom.)
-->
ユーザ、データベース、(クライアント)ホストという項目はクライアント接続の存続期間中変更されることはありませんが、活動状況を示す部分は変わります。
活動状況は、<literal>idle</literal>（つまり、クライアントからのコマンド待ち状態）、<literal>idle in transaction</literal>（<command>BEGIN</command>ブロックの内側でのクライアントの待ち状態）、または<literal>SELECT</literal>のようなコマンド種類名のいずれかとなります。
また、そのサーバプロセスが他のセッションによって保持されたロックを待っている状態の場合は、<literal>waiting</literal>が追加されます。
上の例では、プロセス15606はプロセス15610におけるトランザクションの完了とそれに伴うロックの解放を待っていると推測できます。
（他に実行中のセッションがありませんので、プロセス15610がブロックしている側であるはずです。
もっと複雑な場合では<link linkend="view-pg-locks"><structname>pg_locks</structname></link>システムビューを検索し、どのプロセスがどのプロセスをブロックしているか決定しなければなりません。）
  </para>

  <para>
<!--
   If <xref linkend="guc-cluster-name"/> has been configured the
   cluster name will also be shown in <command>ps</command> output:
-->
<xref linkend="guc-cluster-name"/>が設定されていれば、<command>ps</command>の出力でクラスタ名も表示されます。
<screen>
$ psql -c 'SHOW cluster_name'
 cluster_name
--------------
 server1
(1 row)

$ ps aux|grep server1
postgres   27093  0.0  0.0  30096  2752 ?        Ss   11:34   0:00 postgres: server1: background writer
...
</screen>
  </para>

  <para>
<!--
   If you have turned off <xref linkend="guc-update-process-title"/> then the
   activity indicator is not updated; the process title is set only once
   when a new process is launched.  On some platforms this saves a measurable
   amount of per-command overhead;  on others it's insignificant.
-->
<xref linkend="guc-update-process-title"/>を無効にした場合、活動情報を示す部分は更新されません。
新しいプロセスが起動した時に一度だけ、プロセスの表題は設定されます。
プラットフォームの中には、これによりコマンドごとのオーバヘッドをかなり抑えられるものもありますし、まったく意味がないものもあります。
  </para>

  <tip>
  <para>
<!--
  <productname>Solaris</productname> requires special handling. You must
  use <command>/usr/ucb/ps</command>, rather than
  <command>/bin/ps</command>. You also must use two <option>w</option>
  flags, not just one. In addition, your original invocation of the
  <command>postgres</command> command must have a shorter
  <command>ps</command> status display than that provided by each
  server process.  If you fail to do all three things, the <command>ps</command>
  output for each server process will be the original <command>postgres</command>
  command line.
-->
<productname>Solaris</productname>では特別な取り扱いが必要です。
<command>/bin/ps</command>ではなく、<command>/usr/ucb/ps</command>を使用しなければなりません。
また、<option>w</option>フラグを1つではなく2つ使用しなければなりません。
さらに、元の<command>postgres</command>の呼び出しに関する<command>ps</command>のステータス表示は、各サーバプロセスに関するステータス表示よりも短くなければなりません。
この3条件を全て満たさないと、各サーバプロセスの<command>ps</command>の出力は、元の<command>postgres</command>のコマンドラインのものになってしまいます。
  </para>
  </tip>
 </sect1>

 <sect1 id="monitoring-stats">
<<<<<<< HEAD
  <title>The Cumulative Statistics System</title>
=======
<!--
  <title>The Statistics Collector</title>
-->
  <title>統計情報コレクタ</title>
>>>>>>> 185876a6

  <indexterm zone="monitoring-stats">
   <primary>statistics</primary>
  </indexterm>
  <indexterm zone="monitoring-stats">
   <primary>統計情報</primary>
  </indexterm>

  <para>
<<<<<<< HEAD
   <productname>PostgreSQL</productname>'s <firstterm>cumulative statistics
   system</firstterm> supports collection and reporting of information about
   server activity.  Presently, accesses to tables and indexes in both
   disk-block and individual-row terms are counted.  The total number of rows
   in each table, and information about vacuum and analyze actions for each
   table are also counted.  If enabled, calls to user-defined functions and
   the total time spent in each one are counted as well.
=======
<!--
   <productname>PostgreSQL</productname>'s <firstterm>statistics collector</firstterm>
   is a subsystem that supports collection and reporting of information about
   server activity.  Presently, the collector can count accesses to tables
   and indexes in both disk-block and individual-row terms.  It also tracks
   the total number of rows in each table, and information about vacuum and
   analyze actions for each table.  It can also count calls to user-defined
   functions and the total time spent in each one.
-->
<productname>PostgreSQL</productname>の<firstterm>統計情報コレクタ</firstterm>はサーバの活動状況に関する情報を収集し、報告するサブシステムです。
現在、コレクタはテーブルとインデックスへのアクセスをディスクブロックおよび個々の行単位で数えることができます。
またこれは、各テーブル内の総行数、および、各テーブルでのバキュームやアナライズの実施情報を追跡します。
また、ユーザ定義関数の呼ばれた回数、それぞれの消費した総時間を数えます。
>>>>>>> 185876a6
  </para>

  <para>
<!--
   <productname>PostgreSQL</productname> also supports reporting dynamic
   information about exactly what is going on in the system right now, such as
   the exact command currently being executed by other server processes, and
   which other connections exist in the system.  This facility is independent
<<<<<<< HEAD
   of the cumulative statistics system.
=======
   of the collector process.
-->
また、<productname>PostgreSQL</productname>は他のサーバプロセスによって現在実行されている正確なコマンドなど現在システム内で起きていること、またシステム内にどんな他の接続が存在するかということについての動的情報を正確に報告する機能を持ちます。
これはコレクタプロセスから独立している機能です。
>>>>>>> 185876a6
  </para>

 <sect2 id="monitoring-stats-setup">
<!--
  <title>Statistics Collection Configuration</title>
-->
  <title>統計情報収集のための設定</title>

  <para>
<!--
   Since collection of statistics adds some overhead to query execution,
   the system can be configured to collect or not collect information.
   This is controlled by configuration parameters that are normally set in
   <filename>postgresql.conf</filename>.  (See <xref linkend="runtime-config"/> for
   details about setting configuration parameters.)
-->
統計情報の収集によって問い合わせの実行に少しオーバーヘッドが加わりますので、システムは情報を収集するようにもしないようにも設定できます。
これは通常は<filename>postgresql.conf</filename>内で設定される、設定パラメータによって制御されます。
（設定パラメータの設定についての詳細は<xref linkend="runtime-config"/>を参照してください。）
  </para>

  <para>
<!--
   The parameter <xref linkend="guc-track-activities"/> enables monitoring
   of the current command being executed by any server process.
-->
<xref linkend="guc-track-activities"/>パラメータは、任意のサーバプロセスで現在実行されているコマンドを監視するかどうかを指定できます。
  </para>

  <para>
<!--
   The parameter <xref linkend="guc-track-counts"/> controls whether
<<<<<<< HEAD
   cumulative statistics are collected about table and index accesses.
=======
   statistics are collected about table and index accesses.
-->
<xref linkend="guc-track-counts"/>パラメータは、テーブルおよびインデックスアクセスに関する統計情報を収集するかどうかを制御します。
>>>>>>> 185876a6
  </para>

  <para>
<!--
   The parameter <xref linkend="guc-track-functions"/> enables tracking of
   usage of user-defined functions.
-->
<xref linkend="guc-track-functions"/>パラメータは、ユーザ定義関数の使用状況を追跡するかどうかを指定できます。
  </para>

  <para>
<!--
   The parameter <xref linkend="guc-track-io-timing"/> enables monitoring
   of block read and write times.
-->
<xref linkend="guc-track-io-timing"/>パラメータは、ブロック読み取りおよび書き込み時間を監視するかどうかを指定できます。
  </para>

  <para>
<!--
   The parameter <xref linkend="guc-track-wal-io-timing"/> enables monitoring
   of WAL write times.
-->
<xref linkend="guc-track-wal-io-timing"/>パラメータは、WALの書き込み時間を監視するかどうかを指定できます。
  </para>

  <para>
<!--
   Normally these parameters are set in <filename>postgresql.conf</filename> so
   that they apply to all server processes, but it is possible to turn
   them on or off in individual sessions using the <xref
   linkend="sql-set"/> command. (To prevent
   ordinary users from hiding their activity from the administrator,
   only superusers are allowed to change these parameters with
   <command>SET</command>.)
-->
通常、これらの変数は全てのサーバプロセスに適用できるように<filename>postgresql.conf</filename>内で設定されます。
しかし、<xref linkend="sql-set"/>コマンドを使用して、個別のセッションで有効または無効にできます。
（一般ユーザがその活動を管理者から隠すことを防止するために、スーパーユーザのみが<command>SET</command>を使用してこれらのパラメータを変更できます。）
  </para>

  <para>
<<<<<<< HEAD
   Cumulative statistics are collected in shared memory. Every
   <productname>PostgreSQL</productname> process collects statistics locally,
   then updates the shared data at appropriate intervals.  When a server,
   including a physical replica, shuts down cleanly, a permanent copy of the
   statistics data is stored in the <filename>pg_stat</filename> subdirectory,
   so that statistics can be retained across server restarts.  In contrast,
   when starting from an unclean shutdown (e.g., after an immediate shutdown,
   a server crash, starting from a base backup, and point-in-time recovery),
   all statistics counters are reset.
=======
<!--
   The statistics collector transmits the collected information to other
   <productname>PostgreSQL</productname> processes through temporary files.
   These files are stored in the directory named by the
   <xref linkend="guc-stats-temp-directory"/> parameter,
   <filename>pg_stat_tmp</filename> by default.
   For better performance, <varname>stats_temp_directory</varname> can be
   pointed at a RAM-based file system, decreasing physical I/O requirements.
   When the server shuts down cleanly, a permanent copy of the statistics
   data is stored in the <filename>pg_stat</filename> subdirectory, so that
   statistics can be retained across server restarts.  When recovery is
   performed at server start (e.g., after immediate shutdown, server crash,
   and point-in-time recovery), all statistics counters are reset.
-->
統計情報コレクタは収集した情報を他の<productname>PostgreSQL</productname>プロセスに一時ファイルを介して送信します。
これらのファイルは<xref linkend="guc-stats-temp-directory"/>パラメータで指名されたディレクトリ、デフォルトは<filename>pg_stat_tmp</filename>内に格納されます。
性能を向上させるために、<varname>stats_temp_directory</varname>をRAMベースのファイルシステムを指し示すようにして、物理的なI/O要求を減らすことができます。
サーバが正しくシャットダウンした際は、統計情報がサーバの再起動を跨がって保持されるように、統計情報データの永続的なコピーが<filename>pg_stat</filename>サブディレクトリに格納されます。
サーバ起動時にリカバリが実施される場合(例えば、即時シャットダウンやサーバクラッシュ、ポイントインタイムリカバリの後)、統計カウンタはすべてリセットされます。
>>>>>>> 185876a6
  </para>

 </sect2>

 <sect2 id="monitoring-stats-views">
<!--
  <title>Viewing Statistics</title>
-->
  <title>統計情報の表示</title>

  <para>
<!--
   Several predefined views, listed in <xref
   linkend="monitoring-stats-dynamic-views-table"/>, are available to show
   the current state of the system. There are also several other
   views, listed in <xref
<<<<<<< HEAD
   linkend="monitoring-stats-views-table"/>, available to show the accumulated
   statistics.  Alternatively, one can
   build custom views using the underlying cumulative statistics functions, as
   discussed in <xref linkend="monitoring-stats-functions"/>.
  </para>

  <para>
   When using the cumulative statistics views and functions to monitor
   collected data, it is important to realize that the information does not
   update instantaneously.  Each individual server process flushes out
   accumulated statistics to shared memory just before going idle, but not
   more frequently than once per <varname>PGSTAT_MIN_INTERVAL</varname>
   milliseconds (1 second unless altered while building the server); so a
   query or transaction still in progress does not affect the displayed totals
   and the displayed information lags behind actual activity.  However,
   current-query information collected by <varname>track_activities</varname>
   is always up-to-date.
=======
   linkend="monitoring-stats-views-table"/>, available to show the results
   of statistics collection.  Alternatively, one can
   build custom views using the underlying statistics functions, as discussed
   in <xref linkend="monitoring-stats-functions"/>.
-->
システムの現在の状態を表示するために、いくつかの定義済みのビューがあり、<xref linkend="monitoring-stats-dynamic-views-table"/>に一覧されています。
また、統計情報の収集結果を表示するために、他にもいくつかのビューがあり、<xref linkend="monitoring-stats-views-table"/>に一覧されています。
あるいはまた、<xref linkend="monitoring-stats-functions"/>で説明する、基礎的な統計情報関数を使用した独自のビューを構築することもできます。
  </para>

  <para>
<!--
   When using the statistics to monitor collected data, it is important
   to realize that the information does not update instantaneously.
   Each individual server process transmits new statistical counts to
   the collector just before going idle; so a query or transaction still in
   progress does not affect the displayed totals.  Also, the collector itself
   emits a new report at most once per <varname>PGSTAT_STAT_INTERVAL</varname>
   milliseconds (500 ms unless altered while building the server).  So the
   displayed information lags behind actual activity.  However, current-query
   information collected by <varname>track_activities</varname> is
   always up-to-date.
-->
この統計情報を使用して、収集されるデータを監視する場合、この情報は即座に更新されないことを認識することが重要です。
個別のサーバプロセスは、待機状態になる直前に、新しい統計情報に関する数をコレクタに送信します。
ですので、実行中の問い合わせやトランザクションは表示上の総和には影響を与えません。
また、コレクタ自体は<varname>PGSTAT_STAT_INTERVAL</varname>ミリ秒（サーバ構築時に変更しない限り500 ms）に多くても一度新しい報告を出力します。
ですので、表示上の情報は実際の活動から遅れて表示されます。
しかし、<varname>track_activities</varname>で収集される現在の問い合わせの情報は常に最新です。
>>>>>>> 185876a6
  </para>

  <para>
<!--
   Another important point is that when a server process is asked to display
<<<<<<< HEAD
   any of the accumulated statistics, accessed values are cached until the end
   of its current transaction in the default configuration. So the statistics
   will show static information as long as you continue the current
   transaction. Similarly, information about the current queries of all
   sessions is collected when any such information is first requested within a
   transaction, and the same information will be displayed throughout the
   transaction. This is a feature, not a bug, because it allows you to perform
   several queries on the statistics and correlate the results without
   worrying that the numbers are changing underneath you.

   When analyzing statistics interactively, or with expensive queries, the
   time delta between accesses to individual statistics can lead to
   significant skew in the cached statistics. To minimize skew,
   <varname>stats_fetch_consistency</varname> can be set to
   <literal>snapshot</literal>, at the price of increased memory usage for
   caching not-needed statistics data.  Conversely, if it's known that
   statistics are only accessed once, caching accessed statistics is
   unnecessary and can be avoided by setting
   <varname>stats_fetch_consistency</varname> to <literal>none</literal>.

   You can invoke <function>pg_stat_clear_snapshot</function>() to discard the
   current transaction's statistics snapshot or cached values (if any).  The
   next use of statistical information will (when in snapshot mode) cause a
   new snapshot to be built or (when in cache mode) accessed statistics to be
   cached.
  </para>

  <para>
   A transaction can also see its own statistics (not yet flushed out to the
   shared memory statistics) in the views
   <structname>pg_stat_xact_all_tables</structname>,
=======
   any of these statistics, it first fetches the most recent report emitted by
   the collector process and then continues to use this snapshot for all
   statistical views and functions until the end of its current transaction.
   So the statistics will show static information as long as you continue the
   current transaction.  Similarly, information about the current queries of
   all sessions is collected when any such information is first requested
   within a transaction, and the same information will be displayed throughout
   the transaction.
   This is a feature, not a bug, because it allows you to perform several
   queries on the statistics and correlate the results without worrying that
   the numbers are changing underneath you.  But if you want to see new
   results with each query, be sure to do the queries outside any transaction
   block.  Alternatively, you can invoke
   <function>pg_stat_clear_snapshot</function>(), which will discard the
   current transaction's statistics snapshot (if any).  The next use of
   statistical information will cause a new snapshot to be fetched.
-->
この他の重要なポイントは、いつサーバプロセスが統計情報を表示するように尋ねられるかです。
サーバプロセスは、まずコレクタプロセスによって発行された最も最近の報告を取り出します。
そして、現在のトランザクションが終わるまで、全ての統計情報ビューと関数においてこのスナップショットを使用し続けます。
ですから、現在のトランザクションを続けている間、統計情報は一定の情報を示します。
同様に、全セッションの現在の問い合わせに関する情報も、そうした情報がトランザクションで最初に要求された時に収集され、そのトランザクションの間同じ情報が表示されます。
これはバグではなく、特徴です。
なぜなら、これにより、知らない間に値が変わるのを考慮することなく、統計情報に対して複数の問い合わせを実行し、その結果を相関することができるからです。
しかし、各問い合わせで新しい結果を取り出したい場合は、確実にトランザクションブロックの外側でその問い合わせを行ってください。
あるいはまた、<function>pg_stat_clear_snapshot</function>()を呼び出すこともできます。
これは現在のトランザクションの統計情報スナップショットを（もしあれば）破棄します。
次に統計情報を使用する場合に新しいスナップショットを取り出すことになります。
  </para>

  <para>
<!--
   A transaction can also see its own statistics (as yet untransmitted to the
   collector) in the views <structname>pg_stat_xact_all_tables</structname>,
>>>>>>> 185876a6
   <structname>pg_stat_xact_sys_tables</structname>,
   <structname>pg_stat_xact_user_tables</structname>, and
   <structname>pg_stat_xact_user_functions</structname>.  These numbers do not act as
   stated above; instead they update continuously throughout the transaction.
-->
トランザクションからは、<structname>pg_stat_xact_all_tables</structname>、<structname>pg_stat_xact_sys_tables</structname>、<structname>pg_stat_xact_user_tables</structname>、および<structname>pg_stat_xact_user_functions</structname>を通じて、自身の統計情報(まだコレクタに送られていない)も参照することができます。
これらの数値はトランザクション中に継続的に更新されていくため上記の様な(静的な情報を示す)振る舞いとはなりません。
  </para>

  <para>
<!--
   Some of the information in the dynamic statistics views shown in <xref
   linkend="monitoring-stats-dynamic-views-table"/> is security restricted.
   Ordinary users can only see all the information about their own sessions
   (sessions belonging to a role that they are a member of).  In rows about
   other sessions, many columns will be null.  Note, however, that the
   existence of a session and its general properties such as its sessions user
   and database are visible to all users.  Superusers and roles with privileges of
   built-in role <literal>pg_read_all_stats</literal> (see also <xref
   linkend="predefined-roles"/>) can see all the information about all sessions.
-->
<xref linkend="monitoring-stats-dynamic-views-table"/>で表示される動的な統計ビューの情報の中にはセキュリティ制限があるものがあります。
一般ユーザは自身のセッション（メンバとなっているロールに属するセッション）に関する全情報だけを参照できます。
他セッションに関する行では多くの列がNULLになるでしょう。
しかしながら、セッションの存在とセッションのユーザとデータベースなどの一般的な属性は全ユーザに可視であることに注意してください。
スーパーユーザと組み込みロール<literal>pg_read_all_stats</literal>（<xref linkend="predefined-roles"/>も参照してください）のメンバも全セッションに関する全情報を参照できます。
  </para>

  <table id="monitoring-stats-dynamic-views-table">
<!--
   <title>Dynamic Statistics Views</title>
-->
   <title>動的統計情報ビュー</title>

   <tgroup cols="2">
    <thead>
     <row>
<!--
      <entry>View Name</entry>
      <entry>Description</entry>
-->
      <entry>ビュー名</entry>
      <entry>説明</entry>
     </row>
    </thead>

    <tbody>
     <row>
      <entry>
       <structname>pg_stat_activity</structname>
       <indexterm><primary>pg_stat_activity</primary></indexterm>
      </entry>
      <entry>
<!--
       One row per server process, showing information related to
       the current activity of that process, such as state and current query.
       See <link linkend="monitoring-pg-stat-activity-view">
       <structname>pg_stat_activity</structname></link> for details.
-->
サーバプロセスあたり１行の形式で、状態や現在の問い合わせ等のプロセスの現在の活動状況に関連した情報を表示します。
詳細については<link linkend="monitoring-pg-stat-activity-view"><structname>pg_stat_activity</structname></link>を参照してください。
      </entry>
     </row>

     <row>
      <entry><structname>pg_stat_replication</structname><indexterm><primary>pg_stat_replication</primary></indexterm></entry>
<!--
      <entry>One row per WAL sender process, showing statistics about
       replication to that sender's connected standby server.
       See <link linkend="monitoring-pg-stat-replication-view">
       <structname>pg_stat_replication</structname></link> for details.
<<<<<<< HEAD
=======
-->
      <entry>
WAL送信プロセス毎に１行の形式で、送信サーバが接続したスタンバイサーバへのレプリケーションに関する統計情報を表示します。
詳細については<link linkend="monitoring-pg-stat-replication-view"><structname>pg_stat_replication</structname></link>を参照してください。
>>>>>>> 185876a6
      </entry>
     </row>

     <row>
      <entry><structname>pg_stat_wal_receiver</structname><indexterm><primary>pg_stat_wal_receiver</primary></indexterm></entry>
<!--
      <entry>Only one row, showing statistics about the WAL receiver from
       that receiver's connected server.
       See <link linkend="monitoring-pg-stat-wal-receiver-view">
       <structname>pg_stat_wal_receiver</structname></link> for details.
-->
      <entry>
１行の形式で、受信サーバが接続したサーバからWAL受信サーバに関する統計情報を表示します。
詳細については<link linkend="monitoring-pg-stat-wal-receiver-view"><structname>pg_stat_wal_receiver</structname></link>を参照してください。
      </entry>
     </row>

     <row>
      <entry><structname>pg_stat_recovery_prefetch</structname><indexterm><primary>pg_stat_recovery_prefetch</primary></indexterm></entry>
      <entry>Only one row, showing statistics about blocks prefetched during recovery.
       See <link linkend="monitoring-pg-stat-recovery-prefetch">
       <structname>pg_stat_recovery_prefetch</structname></link> for details.
      </entry>
     </row>

     <row>
      <entry><structname>pg_stat_subscription</structname><indexterm><primary>pg_stat_subscription</primary></indexterm></entry>
<!--
      <entry>At least one row per subscription, showing information about
       the subscription workers.
       See <link linkend="monitoring-pg-stat-subscription">
       <structname>pg_stat_subscription</structname></link> for details.
-->
      <entry>
1つのサブスクリプションにつき少なくとも1行の形式で、サブスクリプションワーカに関する情報を表示します。
詳細については<link linkend="monitoring-pg-stat-subscription"><structname>pg_stat_subscription</structname></link>を参照してください。
      </entry>
     </row>

     <row>
      <entry><structname>pg_stat_ssl</structname><indexterm><primary>pg_stat_ssl</primary></indexterm></entry>
<!--
      <entry>One row per connection (regular and replication), showing information about
       SSL used on this connection.
       See <link linkend="monitoring-pg-stat-ssl-view">
       <structname>pg_stat_ssl</structname></link> for details.
-->
      <entry>
接続（通常およびレプリケーション）あたり1行の形式で、接続に使われるSSLの情報を表示します。
詳しくは<link linkend="monitoring-pg-stat-ssl-view"><structname>pg_stat_ssl</structname></link>を参照してください。
      </entry>
     </row>

     <row>
      <entry><structname>pg_stat_gssapi</structname><indexterm><primary>pg_stat_gssapi</primary></indexterm></entry>
<!--
      <entry>One row per connection (regular and replication), showing information about
       GSSAPI authentication and encryption used on this connection.
       See <link linkend="monitoring-pg-stat-gssapi-view">
       <structname>pg_stat_gssapi</structname></link> for details.
-->
     <entry>
接続（通常およびレプリケーション）あたり1行の形式で、接続に使われるGSSAPI認証と暗号化に関する情報を表示します。
詳しくは<link linkend="monitoring-pg-stat-gssapi-view"><structname>pg_stat_gssapi</structname></link>を参照してください。
      </entry>
     </row>

     <row>
      <entry><structname>pg_stat_progress_analyze</structname><indexterm><primary>pg_stat_progress_analyze</primary></indexterm></entry>
<!--
      <entry>One row for each backend (including autovacuum worker processes) running
       <command>ANALYZE</command>, showing current progress.
       See <xref linkend='analyze-progress-reporting'/>.
-->
      <entry>
<command>ANALYZE</command>を実行している（自動バキュームワーカプロセスを含んだ）各バックエンドごとに1行の形式で、現在の進捗を表示します。
<xref linkend='analyze-progress-reporting'/>を参照してください。
      </entry>
     </row>

     <row>
      <entry><structname>pg_stat_progress_create_index</structname><indexterm><primary>pg_stat_progress_create_index</primary></indexterm></entry>
<!--
      <entry>One row for each backend running <command>CREATE INDEX</command> or <command>REINDEX</command>, showing
      current progress.
      See <xref linkend='create-index-progress-reporting'/>.
-->
     <entry>
<command>CREATE INDEX</command>または<command>REINDEX</command>を実行している各バックエンドごとに1行の形式で、現在の進捗を表示します。
<xref linkend='create-index-progress-reporting'/>を参照してください。
     </entry>
     </row>

     <row>
      <entry><structname>pg_stat_progress_vacuum</structname><indexterm><primary>pg_stat_progress_vacuum</primary></indexterm></entry>
<!--
      <entry>One row for each backend (including autovacuum worker processes) running
       <command>VACUUM</command>, showing current progress.
       See <xref linkend='vacuum-progress-reporting'/>.
-->
      <entry>
<command>VACUUM</command>を実行している（自動バキュームワーカプロセスを含んだ）各バックエンドごとに１行の形式で、現在の進捗を表示します。
<xref linkend='vacuum-progress-reporting'/>を参照してください。
      </entry>
     </row>

     <row>
      <entry><structname>pg_stat_progress_cluster</structname><indexterm><primary>pg_stat_progress_cluster</primary></indexterm></entry>
<!--
      <entry>One row for each backend running
       <command>CLUSTER</command> or <command>VACUUM FULL</command>, showing current progress.
       See <xref linkend='cluster-progress-reporting'/>.
-->
      <entry>
<command>CLUSTER</command>または<command>VACUUM FULL</command>を実行している各バックエンドごとに1行の形式で、現在の進捗を表示します。
<xref linkend='cluster-progress-reporting'/>を参照してください。
      </entry>
     </row>

     <row>
      <entry><structname>pg_stat_progress_basebackup</structname><indexterm><primary>pg_stat_progress_basebackup</primary></indexterm></entry>
<!--
      <entry>One row for each WAL sender process streaming a base backup,
       showing current progress.
       See <xref linkend='basebackup-progress-reporting'/>.
-->
      <entry>
ベースバックアップをストリームしている各WAL送信プロセスごとに1行の形式で、現在の進捗を表示します。
<xref linkend='basebackup-progress-reporting'/>を参照してください。
      </entry>
     </row>

     <row>
      <entry><structname>pg_stat_progress_copy</structname><indexterm><primary>pg_stat_progress_copy</primary></indexterm></entry>
<!--
      <entry>One row for each backend running <command>COPY</command>, showing current progress.
       See <xref linkend='copy-progress-reporting'/>.
-->
      <entry>
<command>COPY</command>を実行している各バックエンドごとに1行の形式で、現在の進捗を表示します。
<xref linkend='copy-progress-reporting'/>を参照してください。
      </entry>
     </row>
    </tbody>
   </tgroup>
  </table>

  <table id="monitoring-stats-views-table">
<!--
   <title>Collected Statistics Views</title>
-->
   <title>収集済み統計情報ビュー</title>

   <tgroup cols="2">
    <thead>
     <row>
<!--
      <entry>View Name</entry>
      <entry>Description</entry>
-->
      <entry>ビュー名</entry>
      <entry>説明</entry>
     </row>
    </thead>

    <tbody>
     <row>
      <entry><structname>pg_stat_archiver</structname><indexterm><primary>pg_stat_archiver</primary></indexterm></entry>
<!--
      <entry>One row only, showing statistics about the
       WAL archiver process's activity. See
       <link linkend="monitoring-pg-stat-archiver-view">
       <structname>pg_stat_archiver</structname></link> for details.
-->
      <entry>
WALアーカイバプロセスの活動状況に関する統計情報を１行のみで表示します。
詳細については<link linkend="monitoring-pg-stat-archiver-view"><structname>pg_stat_archiver</structname></link>を参照してください。
      </entry>
     </row>

     <row>
      <entry><structname>pg_stat_bgwriter</structname><indexterm><primary>pg_stat_bgwriter</primary></indexterm></entry>
<!--
      <entry>One row only, showing statistics about the
       background writer process's activity. See
       <link linkend="monitoring-pg-stat-bgwriter-view">
       <structname>pg_stat_bgwriter</structname></link> for details.
-->
      <entry>
バックグラウンドライタプロセスの活動状況に関する統計情報を１行のみで表示します。
詳細については<link linkend="monitoring-pg-stat-bgwriter-view"><structname>pg_stat_bgwriter</structname></link>を参照してください。
     </entry>
     </row>

     <row>
      <entry><structname>pg_stat_wal</structname><indexterm><primary>pg_stat_wal</primary></indexterm></entry>
<!--
      <entry>One row only, showing statistics about WAL activity. See
       <link linkend="monitoring-pg-stat-wal-view">
       <structname>pg_stat_wal</structname></link> for details.
-->
      <entry>
WALの活動状況に関する統計情報を1行のみで表示します。
詳細については<link linkend="monitoring-pg-stat-wal-view"><structname>pg_stat_wal</structname></link>を参照してください。
      </entry>
     </row>

     <row>
      <entry><structname>pg_stat_database</structname><indexterm><primary>pg_stat_database</primary></indexterm></entry>
<!--
      <entry>One row per database, showing database-wide statistics. See
       <link linkend="monitoring-pg-stat-database-view">
       <structname>pg_stat_database</structname></link> for details.
-->
      <entry>
データベース毎に１行の形式で、データベース全体の統計情報を表示します。
詳細については<link linkend="monitoring-pg-stat-database-view"><structname>pg_stat_database</structname></link>を参照してください。
      </entry>
     </row>

     <row>
      <entry><structname>pg_stat_database_conflicts</structname><indexterm><primary>pg_stat_database_conflicts</primary></indexterm></entry>
      <entry>
<!--
       One row per database, showing database-wide statistics about
       query cancels due to conflict with recovery on standby servers.
       See <link linkend="monitoring-pg-stat-database-conflicts-view">
       <structname>pg_stat_database_conflicts</structname></link> for details.
-->
データベース毎に１行の形式で、スタンバイサーバにおける復旧との競合のためにキャンセルされた問い合わせについてのデータベース全体の統計情報を表示します。
詳細については<link linkend="monitoring-pg-stat-database-conflicts-view"><structname>pg_stat_database_conflicts</structname></link>を参照してください。
      </entry>
     </row>

     <row>
      <entry><structname>pg_stat_all_tables</structname><indexterm><primary>pg_stat_all_tables</primary></indexterm></entry>
      <entry>
<!--
       One row for each table in the current database, showing statistics
       about accesses to that specific table.
       See <link linkend="monitoring-pg-stat-all-tables-view">
       <structname>pg_stat_all_tables</structname></link> for details.
-->
現在のデータベースの各テーブルごとに１行の形式で、特定のテーブルへのアクセスに関する統計情報を示します。
詳細については<link linkend="monitoring-pg-stat-all-tables-view"><structname>pg_stat_all_tables</structname></link>を参照してください。
      </entry>
     </row>

     <row>
      <entry><structname>pg_stat_sys_tables</structname><indexterm><primary>pg_stat_sys_tables</primary></indexterm></entry>
<!--
      <entry>Same as <structname>pg_stat_all_tables</structname>, except that only
      system tables are shown.</entry>
-->
      <entry>
システムテーブルのみが表示される点を除き、<structname>pg_stat_all_tables</structname>と同じです。
</entry>
     </row>

     <row>
      <entry><structname>pg_stat_user_tables</structname><indexterm><primary>pg_stat_user_tables</primary></indexterm></entry>
<!--
      <entry>Same as <structname>pg_stat_all_tables</structname>, except that only user
      tables are shown.</entry>
-->
<entry>
ユーザテーブルのみが表示される点を除き、<structname>pg_stat_all_tables</structname>と同じです。
</entry>
     </row>

     <row>
      <entry><structname>pg_stat_xact_all_tables</structname><indexterm><primary>pg_stat_xact_all_tables</primary></indexterm></entry>
<!--
      <entry>Similar to <structname>pg_stat_all_tables</structname>, but counts actions
      taken so far within the current transaction (which are <emphasis>not</emphasis>
      yet included in <structname>pg_stat_all_tables</structname> and related views).
      The columns for numbers of live and dead rows and vacuum and
      analyze actions are not present in this view.</entry>
-->
      <entry>
<structname>pg_stat_all_tables</structname>と似ていますが、現在のトランザクションにて実施された処理結果をカウントします。(数値が見える時点では、これらの数値は<structname>pg_stat_all_tables</structname>と関連するビューに含まれて<emphasis>いません</emphasis>。)
このビューでは、有効行数、無効行数、およびバキュームやアナライズの活動は表示しません。
      </entry>
     </row>

     <row>
      <entry><structname>pg_stat_xact_sys_tables</structname><indexterm><primary>pg_stat_xact_sys_tables</primary></indexterm></entry>
<!--
      <entry>Same as <structname>pg_stat_xact_all_tables</structname>, except that only
      system tables are shown.</entry>
-->
      <entry>
システムテーブルのみが表示される点を除き、<structname>pg_stat_xact_all_tables</structname>と同じです。
      </entry>
     </row>

     <row>
      <entry><structname>pg_stat_xact_user_tables</structname><indexterm><primary>pg_stat_xact_user_tables</primary></indexterm></entry>
<!--
      <entry>Same as <structname>pg_stat_xact_all_tables</structname>, except that only
      user tables are shown.</entry>
-->
      <entry>
ユーザテーブルのみが表示される点を除き、<structname>pg_stat_xact_all_tables</structname>と同じです。
      </entry>
     </row>

     <row>
      <entry><structname>pg_stat_all_indexes</structname><indexterm><primary>pg_stat_all_indexes</primary></indexterm></entry>
      <entry>
<!--
       One row for each index in the current database, showing statistics
       about accesses to that specific index.
       See <link linkend="monitoring-pg-stat-all-indexes-view">
       <structname>pg_stat_all_indexes</structname></link> for details.
-->
現在のデータベースのインデックスごとに１行の形式で、特定のインデックスへのアクセスに関する統計情報を示します。
詳細については<link linkend="monitoring-pg-stat-all-indexes-view"><structname>pg_stat_all_indexes</structname></link>を参照してください。
      </entry>
     </row>

     <row>
      <entry><structname>pg_stat_sys_indexes</structname><indexterm><primary>pg_stat_sys_indexes</primary></indexterm></entry>
<!--
      <entry>Same as <structname>pg_stat_all_indexes</structname>, except that only
      indexes on system tables are shown.</entry>
-->
      <entry>
システムテーブルのインデックスのみが表示される点を除き、<structname>pg_stat_all_indexes</structname>と同じです。
      </entry>
     </row>

     <row>
      <entry><structname>pg_stat_user_indexes</structname><indexterm><primary>pg_stat_user_indexes</primary></indexterm></entry>
<!--
      <entry>Same as <structname>pg_stat_all_indexes</structname>, except that only
      indexes on user tables are shown.</entry>
-->
      <entry>
ユーザテーブルのインデックスのみが表示される点を除き、<structname>pg_stat_all_indexes</structname>と同じです。
      </entry>
     </row>

     <row>
      <entry><structname>pg_statio_all_tables</structname><indexterm><primary>pg_statio_all_tables</primary></indexterm></entry>
      <entry>
<!--
       One row for each table in the current database, showing statistics
       about I/O on that specific table.
       See <link linkend="monitoring-pg-statio-all-tables-view">
       <structname>pg_statio_all_tables</structname></link> for details.
-->
現在のデータベース内のテーブルごとに１行の形式で、特定のテーブルに対するI/Oに関する統計情報を示します。
詳細については<link linkend="monitoring-pg-statio-all-tables-view"><structname>pg_statio_all_tables</structname></link>を参照してください。
      </entry>
     </row>

     <row>
      <entry><structname>pg_statio_sys_tables</structname><indexterm><primary>pg_statio_sys_tables</primary></indexterm></entry>
<!--
      <entry>Same as <structname>pg_statio_all_tables</structname>, except that only
      system tables are shown.</entry>
-->
      <entry>
システムテーブルのみが表示される点を除き、<structname>pg_statio_all_tables</structname>と同じです。
</entry>
     </row>

     <row>
      <entry><structname>pg_statio_user_tables</structname><indexterm><primary>pg_statio_user_tables</primary></indexterm></entry>
<!--
      <entry>Same as <structname>pg_statio_all_tables</structname>, except that only
      user tables are shown.</entry>
-->
      <entry>
ユーザテーブルのみが表示される点を除き、<structname>pg_statio_all_tables</structname>と同じです。
      </entry>
     </row>

     <row>
      <entry><structname>pg_statio_all_indexes</structname><indexterm><primary>pg_statio_all_indexes</primary></indexterm></entry>
      <entry>
<!--
       One row for each index in the current database,
       showing statistics about I/O on that specific index.
       See <link linkend="monitoring-pg-statio-all-indexes-view">
       <structname>pg_statio_all_indexes</structname></link> for details.
-->
現在のデータベース内のインデックスごとに１行の形式で、特定のインデックスに対するI/Oに関する統計情報を示します。
詳細については<link linkend="monitoring-pg-statio-all-indexes-view"><structname>pg_statio_all_indexes</structname></link>を参照してください。
      </entry>
     </row>

     <row>
      <entry><structname>pg_statio_sys_indexes</structname><indexterm><primary>pg_statio_sys_indexes</primary></indexterm></entry>
<!--
      <entry>Same as <structname>pg_statio_all_indexes</structname>, except that only
      indexes on system tables are shown.</entry>
-->
      <entry>
システムテーブルのインデックスのみが表示される点を除き、<structname>pg_statio_all_indexes</structname> と同じです。
      </entry>
     </row>

     <row>
      <entry><structname>pg_statio_user_indexes</structname><indexterm><primary>pg_statio_user_indexes</primary></indexterm></entry>
<!--
      <entry>Same as <structname>pg_statio_all_indexes</structname>, except that only
      indexes on user tables are shown.</entry>
-->
      <entry>
ユーザテーブルのインデックスのみが表示される点を除き、<structname>pg_statio_all_indexes</structname>と同じです。
      </entry>
     </row>

     <row>
      <entry><structname>pg_statio_all_sequences</structname><indexterm><primary>pg_statio_all_sequences</primary></indexterm></entry>
     <entry>
<!--
       One row for each sequence in the current database,
       showing statistics about I/O on that specific sequence.
       See <link linkend="monitoring-pg-statio-all-sequences-view">
       <structname>pg_statio_all_sequences</structname></link> for details.
-->
現在のデータベース内のシーケンスごとに１行の形式で、特定のシーケンスに対するI/Oに関する統計情報を示します。
詳細については<link linkend="monitoring-pg-statio-all-sequences-view"><structname>pg_statio_all_sequences</structname></link>を参照してください。
     </entry>
     </row>

     <row>
      <entry><structname>pg_statio_sys_sequences</structname><indexterm><primary>pg_statio_sys_sequences</primary></indexterm></entry>
<!--
      <entry>Same as <structname>pg_statio_all_sequences</structname>, except that only
      system sequences are shown.  (Presently, no system sequences are defined,
      so this view is always empty.)</entry>
-->
      <entry>
システムシーケンスのみが表示される点を除き、<structname>pg_statio_all_sequences</structname>と同じです
（現時点では、システムシーケンスは定義されていませんので、このビューは常に空です）。
      </entry>
     </row>

     <row>
      <entry><structname>pg_statio_user_sequences</structname><indexterm><primary>pg_statio_user_sequences</primary></indexterm></entry>
<!--
      <entry>Same as <structname>pg_statio_all_sequences</structname>, except that only
      user sequences are shown.</entry>
-->
      <entry>
ユーザシーケンスのみが表示される点を除き、<structname>pg_statio_all_sequences</structname>と同じです。
      </entry>
     </row>

     <row>
      <entry><structname>pg_stat_user_functions</structname><indexterm><primary>pg_stat_user_functions</primary></indexterm></entry>
      <entry>
<!--
       One row for each tracked function, showing statistics
       about executions of that function. See
       <link linkend="monitoring-pg-stat-user-functions-view">
       <structname>pg_stat_user_functions</structname></link> for details.
-->
追跡された関数ごとに１行の形式で、関数の実行に関する統計情報を示します。
詳細については<link linkend="monitoring-pg-stat-user-functions-view"><structname>pg_stat_user_functions</structname></link>を参照してください。
      </entry>
     </row>

     <row>
      <entry><structname>pg_stat_xact_user_functions</structname><indexterm><primary>pg_stat_xact_user_functions</primary></indexterm></entry>
<!--
      <entry>Similar to <structname>pg_stat_user_functions</structname>, but counts only
      calls during the current transaction (which are <emphasis>not</emphasis>
      yet included in <structname>pg_stat_user_functions</structname>).</entry>
-->
      <entry>
<structname>pg_stat_user_functions</structname>と似ていますが、現在のトランザクション中に呼び出されたものだけをカウントします。
(数値が見える時点では、これらの数値は<structname>pg_stat_user_functions</structname>に含まれて<emphasis>いません</emphasis>。)
      </entry>
     </row>

     <row>
      <entry><structname>pg_stat_slru</structname><indexterm><primary>pg_stat_slru</primary></indexterm></entry>
<!--
      <entry>One row per SLRU, showing statistics of operations. See
       <link linkend="monitoring-pg-stat-slru-view">
       <structname>pg_stat_slru</structname></link> for details.
-->
      <entry>
SLRUごとに1行の形で、操作に関する統計情報を示します。
詳細は<link linkend="monitoring-pg-stat-slru-view"><structname>pg_stat_slru</structname></link>を参照してください。
      </entry>
     </row>

     <row>
      <entry><structname>pg_stat_replication_slots</structname><indexterm><primary>pg_stat_replication_slots</primary></indexterm></entry>
<!--
      <entry>One row per replication slot, showing statistics about the
       replication slot's usage. See
       <link linkend="monitoring-pg-stat-replication-slots-view">
       <structname>pg_stat_replication_slots</structname></link> for details.
-->
      <entry>
レプリケーションスロット毎に1行の形式で、レプリケーションスロットの使用状況に関する統計情報を表示します。
詳細については<link linkend="monitoring-pg-stat-replication-slots-view"> <structname>pg_stat_replication_slots</structname></link>を参照してください。
      </entry>
     </row>

     <row>
      <entry><structname>pg_stat_replication_slots</structname><indexterm><primary>pg_stat_replication_slots</primary></indexterm></entry>
      <entry>One row per replication slot, showing statistics about the
       replication slot's usage. See
       <link linkend="monitoring-pg-stat-replication-slots-view">
       <structname>pg_stat_replication_slots</structname></link> for details.
      </entry>
     </row>

     <row>
      <entry><structname>pg_stat_subscription_stats</structname><indexterm><primary>pg_stat_subscription_stats</primary></indexterm></entry>
      <entry>One row per subscription, showing statistics about errors.
      See <link linkend="monitoring-pg-stat-subscription-stats">
      <structname>pg_stat_subscription_stats</structname></link> for details.
      </entry>
     </row>

    </tbody>
   </tgroup>
  </table>

  <para>
<!--
   The per-index statistics are particularly useful to determine which
   indexes are being used and how effective they are.
-->
インデックス単位の統計情報は、どのインデックスが使用され、どの程度効果があるのかを評価する際に、特に有用です。
  </para>

  <para>
<!--
   The <structname>pg_statio_</structname> views are primarily useful to
   determine the effectiveness of the buffer cache.  When the number
   of actual disk reads is much smaller than the number of buffer
   hits, then the cache is satisfying most read requests without
   invoking a kernel call. However, these statistics do not give the
   entire story: due to the way in which <productname>PostgreSQL</productname>
   handles disk I/O, data that is not in the
   <productname>PostgreSQL</productname> buffer cache might still reside in the
   kernel's I/O cache, and might therefore still be fetched without
   requiring a physical read. Users interested in obtaining more
   detailed information on <productname>PostgreSQL</productname> I/O behavior are
   advised to use the <productname>PostgreSQL</productname> statistics views
   in combination with operating system utilities that allow insight
   into the kernel's handling of I/O.
-->
<structname>pg_statio_</structname>ビューは主に、バッファキャッシュの効率を評価する際に有用です。
実ディスク読み取りの数がバッファヒットの数よりもかなり少ないのであれば、そのキャッシュはカーネル呼び出しを行うことなく、ほとんどの読み取り要求を満足させています。
しかし、<productname>PostgreSQL</productname>バッファキャッシュに存在しないデータはカーネルのI/Oキャッシュにある可能性があり、そのため、物理的な読み取りを行うことなく取り出される可能性があるという<productname>PostgreSQL</productname>のディスクI/Oの取り扱いのため、これらの統計情報は、完全な論拠を提供しません。
<productname>PostgreSQL</productname>のI/O動作に関するより詳細な情報を入手したいのであれば、<productname>PostgreSQL</productname>統計情報コレクタとカーネルのI/Oの取り扱いの監視を行うオペレーティングシステムユーティリティを組み合わせることを勧めます。
  </para>

 </sect2>

 <sect2 id="monitoring-pg-stat-activity-view">
  <title><structname>pg_stat_activity</structname></title>

  <indexterm>
   <primary>pg_stat_activity</primary>
  </indexterm>

  <para>
<!--
   The <structname>pg_stat_activity</structname> view will have one row
   per server process, showing information related to
   the current activity of that process.
-->
<structname>pg_stat_activity</structname>はサーバプロセス毎に、そのプロセスの現在の活動に関連する情報を表示する１行を持ちます。
  </para>

  <table id="pg-stat-activity-view" xreflabel="pg_stat_activity">
<!--
   <title><structname>pg_stat_activity</structname> View</title>
-->
   <title><structname>pg_stat_activity</structname>ビュー</title>
   <tgroup cols="1">
    <thead>
     <row>
      <entry role="catalog_table_entry"><para role="column_definition">
<!--
       Column Type
-->
列 型
      </para>
      <para>
<!--
       Description
-->
説明
      </para></entry>
     </row>
    </thead>

    <tbody>
     <row>
      <entry role="catalog_table_entry"><para role="column_definition">
       <structfield>datid</structfield> <type>oid</type>
      </para>
      <para>
<!--
       OID of the database this backend is connected to
-->
バックエンドが接続するデータベースのOIDです。
      </para></entry>
     </row>

     <row>
      <entry role="catalog_table_entry"><para role="column_definition">
       <structfield>datname</structfield> <type>name</type>
      </para>
      <para>
<!--
       Name of the database this backend is connected to
-->
バックエンドが接続するデータベースの名前です。
      </para></entry>
     </row>

     <row>
      <entry role="catalog_table_entry"><para role="column_definition">
       <structfield>pid</structfield> <type>integer</type>
      </para>
      <para>
<!--
       Process ID of this backend
-->
バックエンドのプロセスIDです。
      </para></entry>
     </row>

     <row>
      <entry role="catalog_table_entry"><para role="column_definition">
       <structfield>leader_pid</structfield> <type>integer</type>
      </para>
      <para>
<!--
       Process ID of the parallel group leader, if this process is a
       parallel query worker.  <literal>NULL</literal> if this process is a
       parallel group leader or does not participate in parallel query.
-->
このプロセスがパラレルクエリワーカであればパラレルグループリーダーのプロセスIDです。
このプロセスがパラレルグループリーダーであるか、パラレルクエリに参加していないのであれば<literal>NULL</literal>です。
      </para></entry>
     </row>

     <row>
      <entry role="catalog_table_entry"><para role="column_definition">
       <structfield>usesysid</structfield> <type>oid</type>
      </para>
      <para>
<!--
       OID of the user logged into this backend
-->
バックエンドにログインしたユーザのOIDです。
      </para></entry>
     </row>

     <row>
      <entry role="catalog_table_entry"><para role="column_definition">
       <structfield>usename</structfield> <type>name</type>
      </para>
      <para>
<!--
       Name of the user logged into this backend
-->
バックエンドにログインしたユーザの名前です。
      </para></entry>
     </row>

     <row>
      <entry role="catalog_table_entry"><para role="column_definition">
       <structfield>application_name</structfield> <type>text</type>
      </para>
      <para>
<!--
       Name of the application that is connected
       to this backend
-->
バックエンドに接続したアプリケーションの名前です。
      </para></entry>
     </row>

     <row>
      <entry role="catalog_table_entry"><para role="column_definition">
       <structfield>client_addr</structfield> <type>inet</type>
      </para>
      <para>
<!--
       IP address of the client connected to this backend.
       If this field is null, it indicates either that the client is
       connected via a Unix socket on the server machine or that this is an
       internal process such as autovacuum.
-->
バックエンドに接続したクライアントのIPアドレスです。
このフィールドがNULLである場合、これはクライアントがサーバマシン上のUnixソケット経由で接続されたか、自動バキュームなど内部プロセスであることを示しています。
      </para></entry>
     </row>

     <row>
      <entry role="catalog_table_entry"><para role="column_definition">
       <structfield>client_hostname</structfield> <type>text</type>
      </para>
      <para>
<!--
       Host name of the connected client, as reported by a
       reverse DNS lookup of <structfield>client_addr</structfield>. This field will
       only be non-null for IP connections, and only when <xref linkend="guc-log-hostname"/> is enabled.
-->
<structfield>client_addr</structfield>のDNS逆引き検索により報告された、接続クライアントのホスト名です。
IP接続、かつ<xref linkend="guc-log-hostname"/>が有効である場合にのみこのフィールドは非NULLになります。
      </para></entry>
     </row>

     <row>
      <entry role="catalog_table_entry"><para role="column_definition">
       <structfield>client_port</structfield> <type>integer</type>
      </para>
      <para>
<!--
       TCP port number that the client is using for communication
       with this backend, or <literal>-1</literal> if a Unix socket is used.
       If this field is null, it indicates that this is an internal server process.
-->
クライアントがバックエンドとの通信に使用するTCPポート番号、もしくはUnixソケットを使用する場合は<literal>-1</literal>です。
このフィールドがNULLであれば、内部のサーバプロセスであることを示しています。
      </para></entry>
     </row>

     <row>
      <entry role="catalog_table_entry"><para role="column_definition">
       <structfield>backend_start</structfield> <type>timestamp with time zone</type>
      </para>
      <para>
<!--
       Time when this process was started.  For client backends,
       this is the time the client connected to the server.
-->
プロセスが開始した時刻です。
クライアントのバックエンドについては、クライアントがサーバに接続した時刻です。
      </para></entry>
     </row>

     <row>
      <entry role="catalog_table_entry"><para role="column_definition">
       <structfield>xact_start</structfield> <type>timestamp with time zone</type>
      </para>
      <para>
<!--
       Time when this process' current transaction was started, or null
       if no transaction is active. If the current
       query is the first of its transaction, this column is equal to the
       <structfield>query_start</structfield> column.
-->
プロセスの現在のトランザクションが開始した時刻です。活動中のトランザクションがない場合はNULLです。
現在の問い合わせがトランザクションの先頭である場合、この列は<structfield>query_start</structfield>列と同じです。
      </para></entry>
     </row>

     <row>
      <entry role="catalog_table_entry"><para role="column_definition">
       <structfield>query_start</structfield> <type>timestamp with time zone</type>
      </para>
      <para>
<!--
       Time when the currently active query was started, or if
       <structfield>state</structfield> is not <literal>active</literal>, when the last query
       was started
-->
現在活動中の問い合わせが開始した時刻です。もし<structfield>state</structfield>が<literal>active</literal>でない場合は直前の問い合わせが開始した時刻です。
      </para></entry>
     </row>

     <row>
      <entry role="catalog_table_entry"><para role="column_definition">
       <structfield>state_change</structfield> <type>timestamp with time zone</type>
      </para>
      <para>
<!--
       Time when the <structfield>state</structfield> was last changed
-->
<structfield>state</structfield>の最終変更時刻です。
      </para></entry>
     </row>

     <row>
      <entry role="catalog_table_entry"><para role="column_definition">
       <structfield>wait_event_type</structfield> <type>text</type>
      </para>
      <para>
<!--
       The type of event for which the backend is waiting, if any;
       otherwise NULL.  See <xref linkend="wait-event-table"/>.
-->
バックエンドが待機しているイベントがあれば、その型、なければNULLとなります。
<xref linkend="wait-event-table"/>を参照してください。
      </para></entry>
     </row>

     <row>
      <entry role="catalog_table_entry"><para role="column_definition">
       <structfield>wait_event</structfield> <type>text</type>
      </para>
      <para>
<!--
       Wait event name if backend is currently waiting, otherwise NULL.
       See <xref linkend="wait-event-activity-table"/> through
       <xref linkend="wait-event-timeout-table"/>.
-->
バックエンドが現在待機している場合は待機イベント名、そうでなければNULLとなります。
<xref linkend="wait-event-activity-table"/>から<xref linkend="wait-event-timeout-table"/>までを参照してください。
      </para></entry>
     </row>

     <row>
      <entry role="catalog_table_entry"><para role="column_definition">
       <structfield>state</structfield> <type>text</type>
      </para>
      <para>
<!--
       Current overall state of this backend.
       Possible values are:
-->
現在のバックエンドの総体的な状態です。
以下のいずれかの値を取ることができます。
       <itemizedlist>
        <listitem>
        <para>
<!--
          <literal>active</literal>: The backend is executing a query.
-->
<literal>active</literal>: バックエンドは問い合わせを実行中です。
         </para>
        </listitem>
        <listitem>
         <para>
<!--
          <literal>idle</literal>: The backend is waiting for a new client command.
-->
<literal>idle</literal>: バックエンドは新しいクライアントからのコマンドを待機しています。
         </para>
        </listitem>
        <listitem>
         <para>
<!--
          <literal>idle in transaction</literal>: The backend is in a transaction,
          but is not currently executing a query.
-->
<literal>idle in transaction</literal>: バックエンドはトランザクションの内部にいますが、現在実行中の問い合わせがありません。
         </para>
        </listitem>
        <listitem>
         <para>
<!--
          <literal>idle in transaction (aborted)</literal>: This state is similar to
          <literal>idle in transaction</literal>, except one of the statements in
          the transaction caused an error.
-->
<literal>idle in transaction (aborted)</literal>: この状態は<literal>idle in transaction</literal>と似ていますが、トランザクション内のある文がエラーになっている点が異なります。
         </para>
        </listitem>
        <listitem>
         <para>
<!--
          <literal>fastpath function call</literal>: The backend is executing a
          fast-path function.
-->
<literal>fastpath function call</literal>: バックエンドは近道関数を実行中です。
         </para>
        </listitem>
        <listitem>
         <para>
<!--
          <literal>disabled</literal>: This state is reported if <xref linkend="guc-track-activities"/> is disabled in this backend.
-->
<literal>disabled</literal>: この状態は、このバックエンドで<xref linkend="guc-track-activities"/>が無効である場合に報告されます。
         </para>
       </listitem>
       </itemizedlist>
      </para></entry>
     </row>

     <row>
      <entry role="catalog_table_entry"><para role="column_definition">
       <structfield>backend_xid</structfield> <type>xid</type>
      </para>
      <para>
<!--
       Top-level transaction identifier of this backend, if any.
-->
もしあれば、このバックエンドの最上位のトランザクション識別子です。
      </para></entry>
     </row>

     <row>
      <entry role="catalog_table_entry"><para role="column_definition">
       <structfield>backend_xmin</structfield> <type>xid</type>
      </para>
      <para>
<!--
       The current backend's <literal>xmin</literal> horizon.
-->
現在のバックエンドの<literal>xmin</literal>です。
      </para></entry>
     </row>

    <row>
     <entry role="catalog_table_entry"><para role="column_definition">
      <structfield>query_id</structfield> <type>bigint</type>
     </para>
     <para>
<!--
      Identifier of this backend's most recent query. If
      <structfield>state</structfield> is <literal>active</literal> this
      field shows the identifier of the currently executing query. In
      all other states, it shows the identifier of last query that was
      executed.  Query identifiers are not computed by default so this
      field will be null unless <xref linkend="guc-compute-query-id"/>
      parameter is enabled or a third-party module that computes query
      identifiers is configured.
-->
バックエンドの直近の問い合わせ識別子です。
<structfield>state</structfield>が<literal>active</literal>の場合、このフィールドには現在実行中の問い合わせ識別子が表示されます。
他のすべての状態では、最後に実行された問い合わせ識別子が表示されます。
問い合わせ識別子はデフォルトでは計算されないため、<xref linkend="guc-compute-query-id"/>パラメータが有効になっているか、問い合わせ識別子を計算するサードパーティモジュールが設定されていない限り、このフィールドはnullになります。
     </para></entry>
    </row>

     <row>
      <entry role="catalog_table_entry"><para role="column_definition">
       <structfield>query</structfield> <type>text</type>
      </para>
      <para>
<!--
       Text of this backend's most recent query. If
       <structfield>state</structfield> is <literal>active</literal> this field shows the
       currently executing query. In all other states, it shows the last query
       that was executed. By default the query text is truncated at 1024
       bytes; this value can be changed via the parameter
       <xref linkend="guc-track-activity-query-size"/>.
-->
バックエンドの最も最近の問い合わせテキストです。
<structfield>state</structfield>が<literal>active</literal>の場合、このフィールドは現在実行中の問い合わせを示します。
その他のすべての状態では、実行済みの最後の問い合わせを示します。
デフォルトでは問い合わせのテキストは1024バイトで切り詰められますが、この値はパラメータ<xref linkend="guc-track-activity-query-size"/>により変更できます。
      </para></entry>
     </row>

     <row>
      <entry role="catalog_table_entry"><para role="column_definition">
       <structfield>backend_type</structfield> <type>text</type>
      </para>
      <para>
<!--
       Type of current backend. Possible types are
       <literal>autovacuum launcher</literal>, <literal>autovacuum worker</literal>,
       <literal>logical replication launcher</literal>,
       <literal>logical replication worker</literal>,
       <literal>parallel worker</literal>, <literal>background writer</literal>,
       <literal>client backend</literal>, <literal>checkpointer</literal>,
       <literal>archiver</literal>,
       <literal>startup</literal>, <literal>walreceiver</literal>,
       <literal>walsender</literal> and <literal>walwriter</literal>.
       In addition, background workers registered by extensions may have
       additional types.
-->
現在のバックエンドの種別です。
取り得る値は<literal>autovacuum launcher</literal>、<literal>autovacuum worker</literal>、<literal>logical replication launcher</literal>、<literal>logical replication worker</literal>、<literal>parallel worker</literal>, <literal>background writer</literal>、<literal>client backend</literal>、<literal>checkpointer</literal>、<literal>archiver</literal>、<literal>startup</literal>、<literal>walreceiver</literal>、<literal>walsender</literal>、<literal>walwriter</literal>です。
これに加えて、拡張によって登録されたバックグラウンドワーカは追加の型を持つかも知れません。
      </para></entry>
     </row>
    </tbody>
   </tgroup>
  </table>

  <note>
   <para>
<!--
    The <structfield>wait_event</structfield> and <structfield>state</structfield> columns are
    independent.  If a backend is in the <literal>active</literal> state,
    it may or may not be <literal>waiting</literal> on some event.  If the state
    is <literal>active</literal> and <structfield>wait_event</structfield> is non-null, it
    means that a query is being executed, but is being blocked somewhere
    in the system.
-->
<structfield>wait_event</structfield>と<structfield>state</structfield>列は独立しています。
バックエンドが<literal>active</literal>状態である場合、いくつかのイベントでは<literal>waiting</literal>かもしれませんし、そうでないかもしれません。
状態が<literal>active</literal>であり、<structfield>wait_event</structfield>がNULLでない場合、問い合わせは実行中ですが、システム内のどこかでブロックされていることを意味します。
   </para>
  </note>

  <table id="wait-event-table">
<!--
   <title>Wait Event Types</title>
-->
   <title>待機イベント型</title>
   <tgroup cols="2">
    <thead>
     <row>
<!--
      <entry>Wait Event Type</entry>
      <entry>Description</entry>
-->
      <entry>待機イベント型</entry>
      <entry>説明</entry>
     </row>
    </thead>

    <tbody>
     <row>
      <entry><literal>Activity</literal></entry>
<!--
      <entry>The server process is idle.  This event type indicates a process
       waiting for activity in its main processing loop.
       <literal>wait_event</literal> will identify the specific wait point;
       see <xref linkend="wait-event-activity-table"/>.
-->
      <entry>
サーバプロセスはアイドル状態です。
このイベント型はプロセスがメインの処理ループ内で活動を待機していることを示します。
<literal>wait_event</literal>によりその待機点が特定できます。
<xref linkend="wait-event-activity-table"/>を参照してください。
      </entry>
     </row>
     <row>
      <entry><literal>BufferPin</literal></entry>
<!--
      <entry>The server process is waiting for exclusive access to
       a data buffer.  Buffer pin waits can be protracted if
       another process holds an open cursor that last read data from the
       buffer in question. See <xref linkend="wait-event-bufferpin-table"/>.
-->
      <entry>
サーバプロセスは、データバッファに排他的アクセスをするために待機しています。
バッファピン待機は、他のプロセスが該当のバッファから最後に読み込んだデータのオープンカーソルを保持している場合に長引かされることがあります。
<xref linkend="wait-event-bufferpin-table"/>を参照してください。
      </entry>
     </row>
     <row>
      <entry><literal>Client</literal></entry>
<!--
      <entry>The server process is waiting for activity on a socket
       connected to a user application.  Thus, the server expects something
       to happen that is independent of its internal processes.
       <literal>wait_event</literal> will identify the specific wait point;
       see <xref linkend="wait-event-client-table"/>.
-->
      <entry>
サーバプロセスはユーザアプリケーションに接続しているソケット上での活動を待機しています。
それゆえ、サーバはその内部プロセスとは無関係の何かが起きることを期待しています。
<literal>wait_event</literal>によりその待機点が特定できます。<xref linkend="wait-event-client-table"/>を参照してください。
      </entry>
     </row>
     <row>
      <entry><literal>Extension</literal></entry>
<!--
      <entry>The server process is waiting for some condition defined by an
       extension module.
       See <xref linkend="wait-event-extension-table"/>.
-->
      <entry>
サーバプロセスは拡張モジュールにより定義された条件を待機しています。
<xref linkend="wait-event-extension-table"/>を参照してください。
      </entry>
     </row>
     <row>
      <entry><literal>IO</literal></entry>
<!--
      <entry>The server process is waiting for an I/O operation to complete.
       <literal>wait_event</literal> will identify the specific wait point;
       see <xref linkend="wait-event-io-table"/>.
-->
      <entry>
サーバプロセスは入出力が完了するのを待機しています。
<literal>wait_event</literal>によりその待機点が特定できます。<xref linkend="wait-event-io-table"/>を参照してください。
      </entry>
     </row>
     <row>
      <entry><literal>IPC</literal></entry>
<!--
      <entry>The server process is waiting for some interaction with
       another server process.  <literal>wait_event</literal> will
       identify the specific wait point;
       see <xref linkend="wait-event-ipc-table"/>.
-->
      <entry>
サーバプロセスは、他のサーバプロセスとの相互作用を待機しています。
<literal>wait_event</literal>によりその待機点が特定できます。<xref linkend="wait-event-ipc-table"/>を参照してください。
      </entry>
     </row>
     <row>
      <entry><literal>Lock</literal></entry>
<!--
      <entry>The server process is waiting for a heavyweight lock.
       Heavyweight locks, also known as lock manager locks or simply locks,
       primarily protect SQL-visible objects such as tables.  However,
       they are also used to ensure mutual exclusion for certain internal
       operations such as relation extension.  <literal>wait_event</literal>
       will identify the type of lock awaited;
       see <xref linkend="wait-event-lock-table"/>.
-->
      <entry>
サーバプロセスは重量ロックを待機しています。
ロックマネージャロックや単にロックとしても知られている重量ロックは、主にテーブルのようなSQLで可視なオブジェクトを保護します。
しかし、それらはリレーション拡張のような、なんらかの内部操作のために相互排他を確実にするためにも使用されます。
<literal>wait_event</literal>は、待たせているロックの型を識別します。
<xref linkend="wait-event-lock-table"/>を参照してください。
      </entry>
     </row>
     <row>
      <entry><literal>LWLock</literal></entry>
<!--
      <entry> The server process is waiting for a lightweight lock.
       Most such locks protect a particular data structure in shared memory.
       <literal>wait_event</literal> will contain a name identifying the purpose
       of the lightweight lock.  (Some locks have specific names; others
       are part of a group of locks each with a similar purpose.)
       See <xref linkend="wait-event-lwlock-table"/>.
-->
      <entry>
サーバプロセスは軽量ロックを待機しています。
ほとんどのこのようなロックは、共有メモリ内の特定のデータ構造を保護します。
<literal>wait_event</literal>には軽量ロックの目的を特定する名前が入ります。
（特定の名前がついたロックもあれば、似たような目的のロックのグループの一部となっているものもあります。）
<xref linkend="wait-event-lwlock-table"/>を参照してください。
      </entry>
     </row>
     <row>
      <entry><literal>Timeout</literal></entry>
<!--
      <entry>The server process is waiting for a timeout
       to expire.  <literal>wait_event</literal> will identify the specific wait
       point; see <xref linkend="wait-event-timeout-table"/>.
-->
      <entry>
サーバプロセスはタイムアウトが満了するのを待機しています。
<literal>wait_event</literal>によりその待機点が特定できます。<xref linkend="wait-event-timeout-table"/>を参照してください。
      </entry>
     </row>
    </tbody>
   </tgroup>
  </table>

  <table id="wait-event-activity-table">
<!--
   <title>Wait Events of Type <literal>Activity</literal></title>
-->
   <title><literal>Activity</literal>型の待機イベント</title>
   <tgroup cols="2">
    <thead>
     <row>
<!--
      <entry><literal>Activity</literal> Wait Event</entry>
      <entry>Description</entry>
-->
      <entry><literal>Activity</literal>待機イベント</entry>
      <entry>説明</entry>
     </row>
    </thead>

    <tbody>
     <row>
      <entry><literal>ArchiverMain</literal></entry>
<!--
      <entry>Waiting in main loop of archiver process.</entry>
-->
      <entry>アーカイバプロセスのメインループ内で待機しています。</entry>
     </row>
     <row>
      <entry><literal>AutoVacuumMain</literal></entry>
<!--
      <entry>Waiting in main loop of autovacuum launcher process.</entry>
-->
      <entry>自動バキュームのランチャプロセスのメインループ内で待機しています。</entry>
     </row>
     <row>
      <entry><literal>BgWriterHibernate</literal></entry>
<!--
      <entry>Waiting in background writer process, hibernating.</entry>
-->
      <entry>バックグラウンドライタプロセス内で待機し、休止状態になっています。</entry>
     </row>
     <row>
      <entry><literal>BgWriterMain</literal></entry>
<!--
      <entry>Waiting in main loop of background writer process.</entry>
-->
      <entry>バックグラウンドライタプロセスのメインループ内で待機しています。</entry>
     </row>
     <row>
      <entry><literal>CheckpointerMain</literal></entry>
<!--
      <entry>Waiting in main loop of checkpointer process.</entry>
-->
      <entry>チェックポインタプロセスのメインループ内で待機しています。</entry>
     </row>
     <row>
      <entry><literal>LogicalApplyMain</literal></entry>
<!--
      <entry>Waiting in main loop of logical replication apply process.</entry>
-->
      <entry>論理レプリケーション適用プロセスのメインループ内で待機しています。</entry>
     </row>
     <row>
      <entry><literal>LogicalLauncherMain</literal></entry>
<!--
      <entry>Waiting in main loop of logical replication launcher process.</entry>
-->
      <entry>論理レプリケーションランチャプロセスのメインループ内で待機しています。</entry>
     </row>
     <row>
<<<<<<< HEAD
=======
      <entry><literal>PgStatMain</literal></entry>
<!--
      <entry>Waiting in main loop of statistics collector process.</entry>
-->
      <entry>統計情報収集プロセスのメインループ内で待機しています。</entry>
     </row>
     <row>
>>>>>>> 185876a6
      <entry><literal>RecoveryWalStream</literal></entry>
<!--
      <entry>Waiting in main loop of startup process for WAL to arrive, during
       streaming recovery.</entry>
-->
      <entry>ストリーミングリカバリ中に、起動プロセスのメインループ内でWALが到着するのを待機しています。</entry>
     </row>
     <row>
      <entry><literal>SysLoggerMain</literal></entry>
<!--
      <entry>Waiting in main loop of syslogger process.</entry>
-->
      <entry>sysloggerプロセスのメインループ内で待機しています。</entry>
     </row>
     <row>
      <entry><literal>WalReceiverMain</literal></entry>
<!--
      <entry>Waiting in main loop of WAL receiver process.</entry>
-->
      <entry>WAL受信プロセスのメインループ内で待機しています。</entry>
     </row>
     <row>
      <entry><literal>WalSenderMain</literal></entry>
<!--
      <entry>Waiting in main loop of WAL sender process.</entry>
-->
      <entry>WAL送信プロセスのメインループ内で待機しています。</entry>
     </row>
     <row>
      <entry><literal>WalWriterMain</literal></entry>
<!--
      <entry>Waiting in main loop of WAL writer process.</entry>
-->
      <entry>WAL書き込みプロセスのメインループ内で待機しています。</entry>
     </row>
    </tbody>
   </tgroup>
  </table>

  <table id="wait-event-bufferpin-table">
<!--
   <title>Wait Events of Type <literal>BufferPin</literal></title>
-->
   <title><literal>BufferPin</literal>型の待機イベント</title>
   <tgroup cols="2">
    <thead>
     <row>
<!--
      <entry><literal>BufferPin</literal> Wait Event</entry>
      <entry>Description</entry>
-->
      <entry><literal>BufferPin</literal>待機イベント</entry>
      <entry>説明</entry>
     </row>
    </thead>

    <tbody>
     <row>
      <entry><literal>BufferPin</literal></entry>
<!--
      <entry>Waiting to acquire an exclusive pin on a buffer.</entry>
-->
      <entry>バッファ上の排他ピンを獲得するのを待機しています。</entry>
     </row>
    </tbody>
   </tgroup>
  </table>

  <table id="wait-event-client-table">
<!--
   <title>Wait Events of Type <literal>Client</literal></title>
-->
   <title><literal>Client</literal>型の待機イベント</title>
   <tgroup cols="2">
    <thead>
     <row>
<!--
      <entry><literal>Client</literal> Wait Event</entry>
      <entry>Description</entry>
-->
      <entry><literal>Client</literal>待機イベント</entry>
      <entry>説明</entry>
     </row>
    </thead>

    <tbody>
     <row>
      <entry><literal>ClientRead</literal></entry>
<!--
      <entry>Waiting to read data from the client.</entry>
-->
      <entry>クライアントからのデータの読み込みを待機しています。</entry>
     </row>
     <row>
      <entry><literal>ClientWrite</literal></entry>
<!--
      <entry>Waiting to write data to the client.</entry>
-->
      <entry>クライアントへのデータの書き込みを待機しています。</entry>
     </row>
     <row>
      <entry><literal>GSSOpenServer</literal></entry>
<!--
      <entry>Waiting to read data from the client while establishing a GSSAPI
       session.</entry>
-->
      <entry>GSSAPIセッションを確立する際にクライアントからのデータ読み込みを待機しています。</entry>
     </row>
     <row>
      <entry><literal>LibPQWalReceiverConnect</literal></entry>
<!--
      <entry>Waiting in WAL receiver to establish connection to remote
       server.</entry>
-->
      <entry>WAL受信プロセス内でリモートサーバへの接続が確立するのを待機しています。</entry>
     </row>
     <row>
      <entry><literal>LibPQWalReceiverReceive</literal></entry>
<!--
      <entry>Waiting in WAL receiver to receive data from remote server.</entry>
-->
      <entry>WAL受信プロセス内でリモートサーバからデータを受信するのを待機しています。</entry>
     </row>
     <row>
      <entry><literal>SSLOpenServer</literal></entry>
<!--
      <entry>Waiting for SSL while attempting connection.</entry>
-->
      <entry>接続試行中にSSLを待機しています。</entry>
     </row>
     <row>
      <entry><literal>WalSenderWaitForWAL</literal></entry>
<!--
      <entry>Waiting for WAL to be flushed in WAL sender process.</entry>
-->
      <entry>WAL送信プロセス内でWALがフラッシュされるのを待機しています。</entry>
     </row>
     <row>
      <entry><literal>WalSenderWriteData</literal></entry>
<!--
      <entry>Waiting for any activity when processing replies from WAL
       receiver in WAL sender process.</entry>
-->
      <entry>WAL送信プロセス内でWAL受信者からの応答を処理している時に、何らかの活動を待機しています。</entry>
     </row>
    </tbody>
   </tgroup>
  </table>

  <table id="wait-event-extension-table">
<!--
   <title>Wait Events of Type <literal>Extension</literal></title>
-->
   <title><literal>Extension</literal>型の待機イベント</title>
   <tgroup cols="2">
    <thead>
     <row>
<!--
      <entry><literal>Extension</literal> Wait Event</entry>
      <entry>Description</entry>
-->
      <entry><literal>Extension</literal>待機イベント</entry>
      <entry>説明</entry>
     </row>
    </thead>

    <tbody>
     <row>
      <entry><literal>Extension</literal></entry>
<!--
      <entry>Waiting in an extension.</entry>
-->
      <entry>拡張内で待機しています。</entry>
     </row>
    </tbody>
   </tgroup>
  </table>

  <table id="wait-event-io-table">
<!--
   <title>Wait Events of Type <literal>IO</literal></title>
-->
   <title><literal>IO</literal>型の待機イベント</title>
   <tgroup cols="2">
    <thead>
     <row>
<!--
      <entry><literal>IO</literal> Wait Event</entry>
      <entry>Description</entry>
-->
      <entry><literal>IO</literal>待機イベント</entry>
      <entry>説明</entry>
     </row>
    </thead>

    <tbody>
     <row>
      <entry><literal>BaseBackupRead</literal></entry>
<!--
      <entry>Waiting for base backup to read from a file.</entry>
-->
      <entry>ベースバックアップがファイルから読み取るのを待機しています。</entry>
     </row>
     <row>
      <entry><literal>BufFileRead</literal></entry>
<!--
      <entry>Waiting for a read from a buffered file.</entry>
-->
      <entry>バッファファイルからの読み取りを待機しています。</entry>
     </row>
     <row>
      <entry><literal>BufFileWrite</literal></entry>
<!--
      <entry>Waiting for a write to a buffered file.</entry>
-->
      <entry>バッファファイルへの書き込みを待機しています。</entry>
     </row>
     <row>
      <entry><literal>BufFileTruncate</literal></entry>
<!--
      <entry>Waiting for a buffered file to be truncated.</entry>
-->
      <entry>バッファファイルが切り捨てられるのを待機しています。</entry>
     </row>
     <row>
      <entry><literal>ControlFileRead</literal></entry>
<!--
      <entry>Waiting for a read from the <filename>pg_control</filename>
       file.</entry>
-->
      <entry><filename>pg_control</filename>ファイルからの読み取りを待機しています。</entry>
     </row>
     <row>
      <entry><literal>ControlFileSync</literal></entry>
<!--
      <entry>Waiting for the <filename>pg_control</filename> file to reach
       durable storage.</entry>
-->
      <entry><filename>pg_control</filename>ファイルが永続的ストレージに到達するのを待機しています。</entry>
     </row>
     <row>
      <entry><literal>ControlFileSyncUpdate</literal></entry>
<!--
      <entry>Waiting for an update to the <filename>pg_control</filename> file
       to reach durable storage.</entry>
-->
      <entry><filename>pg_control</filename>ファイルの更新が永続的ストレージに到達するのを待機しています。</entry>
     </row>
     <row>
      <entry><literal>ControlFileWrite</literal></entry>
<!--
      <entry>Waiting for a write to the <filename>pg_control</filename>
       file.</entry>
-->
      <entry><filename>pg_control</filename>ファイルへの書き込みを待機しています。</entry>
     </row>
     <row>
      <entry><literal>ControlFileWriteUpdate</literal></entry>
<!--
      <entry>Waiting for a write to update the <filename>pg_control</filename>
       file.</entry>
-->
      <entry><filename>pg_control</filename>ファイルの更新の書き込みを待機しています。</entry>
     </row>
     <row>
      <entry><literal>CopyFileRead</literal></entry>
<!--
      <entry>Waiting for a read during a file copy operation.</entry>
-->
      <entry>ファイルコピーの操作の間、読み込みを待機しています。</entry>
     </row>
     <row>
      <entry><literal>CopyFileWrite</literal></entry>
<!--
      <entry>Waiting for a write during a file copy operation.</entry>
-->
      <entry>ファイルコピーの操作の間、書き込みを待機しています。</entry>
     </row>
     <row>
      <entry><literal>DSMFillZeroWrite</literal></entry>
<!--
      <entry>Waiting to fill a dynamic shared memory backing file with
       zeroes.</entry>
-->
      <entry>動的共有メモリの背後のファイルにゼロのバイトを書き込むのを待機しています。</entry>
     </row>
     <row>
      <entry><literal>DataFileExtend</literal></entry>
<!--
      <entry>Waiting for a relation data file to be extended.</entry>
-->
      <entry>リレーションのデータファイルが拡張されるのを待機しています。</entry>
     </row>
     <row>
      <entry><literal>DataFileFlush</literal></entry>
<!--
      <entry>Waiting for a relation data file to reach durable storage.</entry>
-->
      <entry>リレーションのデータファイルが永続的ストレージに到達するのを待機しています。</entry>
     </row>
     <row>
      <entry><literal>DataFileImmediateSync</literal></entry>
<!--
      <entry>Waiting for an immediate synchronization of a relation data file to
       durable storage.</entry>
-->
      <entry>リレーションのデータファイルが永続的ストレージに即座に同期されるのを待機しています。</entry>
     </row>
     <row>
      <entry><literal>DataFilePrefetch</literal></entry>
<!--
      <entry>Waiting for an asynchronous prefetch from a relation data
       file.</entry>
-->
      <entry>リレーションのデータファイルからの非同期プリフェッチを待機しています。</entry>
     </row>
     <row>
      <entry><literal>DataFileRead</literal></entry>
<!--
      <entry>Waiting for a read from a relation data file.</entry>
-->
      <entry>リレーションのデータファイルからの読み込みを待機しています。</entry>
     </row>
     <row>
      <entry><literal>DataFileSync</literal></entry>
<!--
      <entry>Waiting for changes to a relation data file to reach durable storage.</entry>
-->
      <entry>リレーションのデータファイルへの変更が永続的ストレージに到達するのを待機しています。</entry>
     </row>
     <row>
      <entry><literal>DataFileTruncate</literal></entry>
<!--
      <entry>Waiting for a relation data file to be truncated.</entry>
-->
      <entry>リレーションのデータファイルが切り詰められるのを待機しています。</entry>
     </row>
     <row>
      <entry><literal>DataFileWrite</literal></entry>
<!--
      <entry>Waiting for a write to a relation data file.</entry>
-->
      <entry>リレーションのデータファイルへの書き込みを待機しています。</entry>
     </row>
     <row>
      <entry><literal>LockFileAddToDataDirRead</literal></entry>
<!--
      <entry>Waiting for a read while adding a line to the data directory lock
       file.</entry>
-->
      <entry>データディレクトリのロックファイルに行を追加する間の読み込みを待機しています。</entry>
     </row>
     <row>
      <entry><literal>LockFileAddToDataDirSync</literal></entry>
<!--
      <entry>Waiting for data to reach durable storage while adding a line to the
       data directory lock file.</entry>
-->
      <entry>データディレクトリのロックファイルに行を追加する間、データが永続的ストレージに到達するのを待機しています。</entry>
     </row>
     <row>
      <entry><literal>LockFileAddToDataDirWrite</literal></entry>
<!--
      <entry>Waiting for a write while adding a line to the data directory
       lock file.</entry>
-->
      <entry>データディレクトリのロックファイルに行を追加する間の書き込みを待機しています。</entry>
     </row>
     <row>
      <entry><literal>LockFileCreateRead</literal></entry>
<!--
      <entry>Waiting to read while creating the data directory lock
       file.</entry>
-->
      <entry>データディレクトリのロックファイルを作成する間の読み込みを待機しています。</entry>
     </row>
     <row>
      <entry><literal>LockFileCreateSync</literal></entry>
<!--
      <entry>Waiting for data to reach durable storage while creating the data
       directory lock file.</entry>
-->
      <entry>データディレクトリのロックファイルを作成する間、データが永続的ストレージに到達するのを待機しています。</entry>
     </row>
     <row>
      <entry><literal>LockFileCreateWrite</literal></entry>
<!--
      <entry>Waiting for a write while creating the data directory lock
       file.</entry>
-->
      <entry>データディレクトリのロックファイルを作成する間の書き込みを待機しています。</entry>
     </row>
     <row>
      <entry><literal>LockFileReCheckDataDirRead</literal></entry>
<!--
      <entry>Waiting for a read during recheck of the data directory lock
       file.</entry>
-->
      <entry>データディレクトリのロックファイルを再検査する間の読み込みを待機しています。</entry>
     </row>
     <row>
      <entry><literal>LogicalRewriteCheckpointSync</literal></entry>
<!--
      <entry>Waiting for logical rewrite mappings to reach durable storage
       during a checkpoint.</entry>
-->
      <entry>チェックポイントの間に、論理的な再書き込みのマッピングが永続的ストレージに到達するのを待機しています。</entry>
     </row>
     <row>
      <entry><literal>LogicalRewriteMappingSync</literal></entry>
<!--
      <entry>Waiting for mapping data to reach durable storage during a logical
       rewrite.</entry>
-->
      <entry>論理的な再書き込みの間に、マッピングデータが永続的ストレージに到達するのを待機しています。</entry>
     </row>
     <row>
      <entry><literal>LogicalRewriteMappingWrite</literal></entry>
<!--
      <entry>Waiting for a write of mapping data during a logical
       rewrite.</entry>
-->
      <entry>論理的な再書き込みの間に、マッピングデータの書き込みを待機しています。</entry>
     </row>
     <row>
      <entry><literal>LogicalRewriteSync</literal></entry>
<!--
      <entry>Waiting for logical rewrite mappings to reach durable
       storage.</entry>
-->
      <entry>論理的な再書き込みのマッピングが永続的ストレージに到達するのを待機しています。</entry>
     </row>
     <row>
      <entry><literal>LogicalRewriteTruncate</literal></entry>
<!--
      <entry>Waiting for truncate of mapping data during a logical
       rewrite.</entry>
-->
      <entry>論理的な再書き込みの際にマッピングデータが切り詰められるのを待機しています。</entry>
     </row>
     <row>
      <entry><literal>LogicalRewriteWrite</literal></entry>
<!--
      <entry>Waiting for a write of logical rewrite mappings.</entry>
-->
      <entry>論理的な再書き込みのマッピングの書き込みを待機しています。</entry>
     </row>
     <row>
      <entry><literal>RelationMapRead</literal></entry>
<!--
      <entry>Waiting for a read of the relation map file.</entry>
-->
      <entry>リレーションのマップファイルの読み込みを待機しています。</entry>
     </row>
     <row>
      <entry><literal>RelationMapSync</literal></entry>
<!--
      <entry>Waiting for the relation map file to reach durable storage.</entry>
-->
      <entry>リレーションのマップファイルが永続的ストレージに到達するのを待機しています。</entry>
     </row>
     <row>
      <entry><literal>RelationMapWrite</literal></entry>
<!--
      <entry>Waiting for a write to the relation map file.</entry>
-->
      <entry>リレーションのマップファイルの書き込みを待機しています。</entry>
     </row>
     <row>
      <entry><literal>ReorderBufferRead</literal></entry>
<!--
      <entry>Waiting for a read during reorder buffer management.</entry>
-->
      <entry>並べ替えのバッファ管理の間に読み込みを待機しています。</entry>
     </row>
     <row>
      <entry><literal>ReorderBufferWrite</literal></entry>
<!--
      <entry>Waiting for a write during reorder buffer management.</entry>
-->
      <entry>並べ替えのバッファ管理の間に書き込みを待機しています。</entry>
     </row>
     <row>
      <entry><literal>ReorderLogicalMappingRead</literal></entry>
<!--
      <entry>Waiting for a read of a logical mapping during reorder buffer
       management.</entry>
-->
      <entry>並べ替えのバッファ管理の間に、論理マッピングの読み込みを待機しています。</entry>
     </row>
     <row>
      <entry><literal>ReplicationSlotRead</literal></entry>
<!--
      <entry>Waiting for a read from a replication slot control file.</entry>
-->
      <entry>レプリケーションスロットの制御ファイルからの読み込みを待機しています。</entry>
     </row>
     <row>
      <entry><literal>ReplicationSlotRestoreSync</literal></entry>
<!--
      <entry>Waiting for a replication slot control file to reach durable storage
       while restoring it to memory.</entry>
-->
      <entry>レプリケーションスロットの制御ファイルをメモリにリストアする間、それが永続的ストレージに到達するのを待機しています。</entry>
     </row>
     <row>
      <entry><literal>ReplicationSlotSync</literal></entry>
<!--
      <entry>Waiting for a replication slot control file to reach durable
       storage.</entry>
-->
      <entry>レプリケーションスロットの制御ファイルが永続的ストレージに到達するのを待機しています。</entry>
     </row>
     <row>
      <entry><literal>ReplicationSlotWrite</literal></entry>
<!--
      <entry>Waiting for a write to a replication slot control file.</entry>
-->
      <entry>レプリケーションスロットの制御ファイルへの書き込みを待機しています。</entry>
     </row>
     <row>
      <entry><literal>SLRUFlushSync</literal></entry>
<!--
      <entry>Waiting for SLRU data to reach durable storage during a checkpoint
       or database shutdown.</entry>
-->
      <entry>チェックポイントまたはデータベースのシャットダウン中に、SLRUデータが永続的ストレージに到達するのを待機しています。</entry>
     </row>
     <row>
      <entry><literal>SLRURead</literal></entry>
<!--
      <entry>Waiting for a read of an SLRU page.</entry>
-->
      <entry>SLRUページの読み込みを待機しています。</entry>
     </row>
     <row>
      <entry><literal>SLRUSync</literal></entry>
<!--
      <entry>Waiting for SLRU data to reach durable storage following a page
       write.</entry>
-->
      <entry>ページ書き込みの後、SLRUデータが永続的ストレージに到達するのを待機しています。</entry>
     </row>
     <row>
      <entry><literal>SLRUWrite</literal></entry>
<!--
      <entry>Waiting for a write of an SLRU page.</entry>
-->
      <entry>SLRUページの書き込みを待機しています。</entry>
     </row>
     <row>
      <entry><literal>SnapbuildRead</literal></entry>
<!--
      <entry>Waiting for a read of a serialized historical catalog
       snapshot.</entry>
-->
      <entry>シリアライズされた通時的カタログのスナップショットの読み込みを待機しています。</entry>
     </row>
     <row>
      <entry><literal>SnapbuildSync</literal></entry>
<!--
      <entry>Waiting for a serialized historical catalog snapshot to reach
       durable storage.</entry>
-->
      <entry>シリアライズされた通時的カタログのスナップショットが永続的ストレージに到達するのを待機しています。</entry>
     </row>
     <row>
      <entry><literal>SnapbuildWrite</literal></entry>
<!--
      <entry>Waiting for a write of a serialized historical catalog
       snapshot.</entry>
-->
      <entry>シリアライズされた通時的カタログのスナップショットの書き込みを待機しています。</entry>
     </row>
     <row>
      <entry><literal>TimelineHistoryFileSync</literal></entry>
<!--
      <entry>Waiting for a timeline history file received via streaming
       replication to reach durable storage.</entry>
-->
      <entry>ストリーミングレプリケーションを経由して受け取ったタイムラインの履歴ファイルが永続的ストレージに到達するのを待機しています。</entry>
     </row>
     <row>
      <entry><literal>TimelineHistoryFileWrite</literal></entry>
<!--
      <entry>Waiting for a write of a timeline history file received via
       streaming replication.</entry>
-->
      <entry>ストリーミングレプリケーションを経由して受け取ったタイムラインの履歴ファイルの書き込みを待機しています。</entry>
     </row>
     <row>
      <entry><literal>TimelineHistoryRead</literal></entry>
<!--
      <entry>Waiting for a read of a timeline history file.</entry>
-->
      <entry>タイムラインの履歴ファイルの読み込みを待機しています。</entry>
     </row>
     <row>
      <entry><literal>TimelineHistorySync</literal></entry>
<!--
      <entry>Waiting for a newly created timeline history file to reach durable
       storage.</entry>
-->
      <entry>新しく作成されたタイムラインの履歴ファイルが永続的ストレージに到達するのを待機しています。</entry>
     </row>
     <row>
      <entry><literal>TimelineHistoryWrite</literal></entry>
<!--
      <entry>Waiting for a write of a newly created timeline history
       file.</entry>
-->
      <entry>新しく作成されたタイムラインの履歴ファイルの書き込みを待機しています。</entry>
     </row>
     <row>
      <entry><literal>TwophaseFileRead</literal></entry>
<!--
      <entry>Waiting for a read of a two phase state file.</entry>
-->
      <entry>二相の状態ファイルの読み込みを待機しています。</entry>
     </row>
     <row>
      <entry><literal>TwophaseFileSync</literal></entry>
<!--
      <entry>Waiting for a two phase state file to reach durable storage.</entry>
-->
      <entry>二相の状態ファイルが永続的ストレージに到達するのを待機しています。</entry>
     </row>
     <row>
      <entry><literal>TwophaseFileWrite</literal></entry>
<!--
      <entry>Waiting for a write of a two phase state file.</entry>
-->
      <entry>二相の状態ファイルの書き込みを待機しています。</entry>
     </row>
     <row>
      <entry><literal>VersionFileWrite</literal></entry>
      <entry>Waiting for the version file to be written while creating a database.</entry>
     </row>
     <row>
      <entry><literal>WALBootstrapSync</literal></entry>
<!--
      <entry>Waiting for WAL to reach durable storage during
       bootstrapping.</entry>
-->
      <entry>ブートストラップ時にWALが永続的ストレージに到達するのを待機しています。</entry>
     </row>
     <row>
      <entry><literal>WALBootstrapWrite</literal></entry>
<!--
      <entry>Waiting for a write of a WAL page during bootstrapping.</entry>
-->
      <entry>ブートストラップ時にWALページの書き込みを待機しています。</entry>
     </row>
     <row>
      <entry><literal>WALCopyRead</literal></entry>
<!--
      <entry>Waiting for a read when creating a new WAL segment by copying an
       existing one.</entry>
-->
      <entry>既存のWALセグメントをコピーして新しいWALセグメントを作成する時に読み込みを待機しています。</entry>
     </row>
     <row>
      <entry><literal>WALCopySync</literal></entry>
<!--
      <entry>Waiting for a new WAL segment created by copying an existing one to
       reach durable storage.</entry>
-->
      <entry>既存のWALセグメントをコピーして作成した新しいWALセグメントが永続的ストレージに到達するのを待機しています。</entry>
     </row>
     <row>
      <entry><literal>WALCopyWrite</literal></entry>
<!--
      <entry>Waiting for a write when creating a new WAL segment by copying an
       existing one.</entry>
-->
      <entry>既存のWALセグメントをコピーして新しいWALセグメントを作成する時に書き込みを待機しています。</entry>
     </row>
     <row>
      <entry><literal>WALInitSync</literal></entry>
<!--
      <entry>Waiting for a newly initialized WAL file to reach durable
       storage.</entry>
-->
      <entry>新しく初期化されたWALファイルが永続的ストレージに到達するのを待機しています。</entry>
     </row>
     <row>
      <entry><literal>WALInitWrite</literal></entry>
<!--
      <entry>Waiting for a write while initializing a new WAL file.</entry>
-->
      <entry>新しいWALファイルを初期化している時に書き込みを待機しています。</entry>
     </row>
     <row>
      <entry><literal>WALRead</literal></entry>
<!--
      <entry>Waiting for a read from a WAL file.</entry>
-->
      <entry>WALファイルからの読み込みを待機しています。</entry>
     </row>
     <row>
      <entry><literal>WALSenderTimelineHistoryRead</literal></entry>
<!--
      <entry>Waiting for a read from a timeline history file during a walsender
       timeline command.</entry>
-->
      <entry>WAL送信サーバのタイムラインコマンドで、タイムラインの履歴ファイルの読み込みを待機しています。</entry>
     </row>
     <row>
      <entry><literal>WALSync</literal></entry>
<!--
      <entry>Waiting for a WAL file to reach durable storage.</entry>
-->
      <entry>WALファイルが永続的ストレージに達するのを待機しています。</entry>
     </row>
     <row>
      <entry><literal>WALSyncMethodAssign</literal></entry>
<!--
      <entry>Waiting for data to reach durable storage while assigning a new
       WAL sync method.</entry>
-->
      <entry>新しいWALの同期方法を割り当てている時にデータが永続的ストレージに到達するのを待機しています。</entry>
     </row>
     <row>
      <entry><literal>WALWrite</literal></entry>
<!--
      <entry>Waiting for a write to a WAL file.</entry>
-->
      <entry>WALファイルへの書き込みを待機しています。</entry>
     </row>
<<<<<<< HEAD
=======
     <row>
      <entry><literal>LogicalChangesRead</literal></entry>
<!--
      <entry>Waiting for a read from a logical changes file.</entry>
-->
      <entry>論理変更ファイルからの読み込みを待機しています。</entry>
     </row>
     <row>
      <entry><literal>LogicalChangesWrite</literal></entry>
<!--
      <entry>Waiting for a write to a logical changes file.</entry>
-->
      <entry>論理変更ファイルへの書き込みを待機しています。</entry>
     </row>
     <row>
      <entry><literal>LogicalSubxactRead</literal></entry>
<!--
      <entry>Waiting for a read from a logical subxact file.</entry>
-->
      <entry>論理サブトランザクションファイルからの読み込みを待機しています。</entry>
     </row>
     <row>
      <entry><literal>LogicalSubxactWrite</literal></entry>
<!--
      <entry>Waiting for a write to a logical subxact file.</entry>
-->
      <entry>論理サブトランザクションファイルへの書き込みを待機しています。</entry>
     </row>
>>>>>>> 185876a6
    </tbody>
   </tgroup>
  </table>

  <table id="wait-event-ipc-table">
<!--
   <title>Wait Events of Type <literal>IPC</literal></title>
-->
   <title><literal>IPC</literal>型の待機イベント</title>
   <tgroup cols="2">
    <thead>
     <row>
<!--
      <entry><literal>IPC</literal> Wait Event</entry>
      <entry>Description</entry>
-->
      <entry><literal>IPC</literal>待機イベント</entry>
      <entry>説明</entry>
     </row>
    </thead>

    <tbody>
     <row>
      <entry><literal>AppendReady</literal></entry>
<!--
      <entry>Waiting for subplan nodes of an <literal>Append</literal> plan
       node to be ready.</entry>
-->
      <entry><literal>Append</literal>プランノードのサブプランノードの準備が整うのを待機しています。</entry>

     </row>
     <row>
      <entry><literal>ArchiveCleanupCommand</literal></entry>
      <entry>Waiting for <xref linkend="guc-archive-cleanup-command"/> to
       complete.</entry>
     </row>
     <row>
      <entry><literal>ArchiveCommand</literal></entry>
      <entry>Waiting for <xref linkend="guc-archive-command"/> to
       complete.</entry>
     </row>
     <row>
      <entry><literal>BackendTermination</literal></entry>
<!--
      <entry>Waiting for the termination of another backend.</entry>
-->
      <entry>他のバックエンドの終了を待機しています。</entry>
     </row>
     <row>
      <entry><literal>BackupWaitWalArchive</literal></entry>
<!--
      <entry>Waiting for WAL files required for a backup to be successfully
       archived.</entry>
-->
      <entry>バックアップに必要なWALファイルがアーカイブに成功するのを待機しています。</entry>
     </row>
     <row>
      <entry><literal>BgWorkerShutdown</literal></entry>
<!--
      <entry>Waiting for background worker to shut down.</entry>
-->
      <entry>バックグラウンドワーカがシャットダウンするのを待機しています。</entry>
     </row>
     <row>
      <entry><literal>BgWorkerStartup</literal></entry>
<!--
      <entry>Waiting for background worker to start up.</entry>
-->
      <entry>バックグラウンドワーカが起動するのを待機しています。</entry>
     </row>
     <row>
      <entry><literal>BtreePage</literal></entry>
<!--
      <entry>Waiting for the page number needed to continue a parallel B-tree
       scan to become available.</entry>
-->
      <entry>パラレルB-treeスキャンを継続するのに必要なページ番号が利用可能になるのを待機しています。</entry>
     </row>
     <row>
      <entry><literal>BufferIO</literal></entry>
<!--
      <entry>Waiting for buffer I/O to complete.</entry>
-->
      <entry>バッファI/Oが完了するのを待機しています。</entry>
     </row>
     <row>
      <entry><literal>CheckpointDone</literal></entry>
<!--
      <entry>Waiting for a checkpoint to complete.</entry>
-->
      <entry>チェックポイントが完了するのを待機しています。</entry>
     </row>
     <row>
      <entry><literal>CheckpointStart</literal></entry>
<!--
      <entry>Waiting for a checkpoint to start.</entry>
-->
      <entry>チェックポイントが開始するのを待機しています。</entry>
     </row>
     <row>
      <entry><literal>ExecuteGather</literal></entry>
<!--
      <entry>Waiting for activity from a child process while
       executing a <literal>Gather</literal> plan node.</entry>
-->
      <entry><literal>Gather</literal>計画ノードの実行時に子プロセスの活動を待機しています。</entry>
     </row>
     <row>
      <entry><literal>HashBatchAllocate</literal></entry>
<!--
      <entry>Waiting for an elected Parallel Hash participant to allocate a hash
       table.</entry>
-->
      <entry>選ばれたパラレルハッシュ参加者がハッシュテーブルを獲得するのを待機しています。</entry>
     </row>
     <row>
      <entry><literal>HashBatchElect</literal></entry>
<!--
      <entry>Waiting to elect a Parallel Hash participant to allocate a hash
       table.</entry>
-->
      <entry>ハッシュテーブルを獲得するパラレルハッシュ参加者を選ぶのを待機しています。</entry>
     </row>
     <row>
      <entry><literal>HashBatchLoad</literal></entry>
<!--
      <entry>Waiting for other Parallel Hash participants to finish loading a
       hash table.</entry>
-->
      <entry>他のパラレルハッシュ参加者がハッシュテーブルのロードを完了させるのを待機しています。</entry>
     </row>
     <row>
      <entry><literal>HashBuildAllocate</literal></entry>
<!--
      <entry>Waiting for an elected Parallel Hash participant to allocate the
       initial hash table.</entry>
-->
      <entry>選ばれたパラレルハッシュ参加者が初期ハッシュテーブルを獲得するのを待機しています。</entry>
     </row>
     <row>
      <entry><literal>HashBuildElect</literal></entry>
<!--
      <entry>Waiting to elect a Parallel Hash participant to allocate the
       initial hash table.</entry>
-->
      <entry>初期ハッシュテーブルを獲得するパラレルハッシュ参加者を選ぶのを待機しています。</entry>
     </row>
     <row>
      <entry><literal>HashBuildHashInner</literal></entry>
<!--
      <entry>Waiting for other Parallel Hash participants to finish hashing the
       inner relation.</entry>
-->
      <entry>他のパラレルハッシュ参加者がインナーリレーションのハッシュを完了させるのを待機しています。</entry>
     </row>
     <row>
      <entry><literal>HashBuildHashOuter</literal></entry>
<!--
      <entry>Waiting for other Parallel Hash participants to finish partitioning
       the outer relation.</entry>
-->
      <entry>他のパラレルハッシュ参加者がアウターリレーションのパーティショニングを完了させるのを待機しています。</entry>
     </row>
     <row>
      <entry><literal>HashGrowBatchesAllocate</literal></entry>
<!--
      <entry>Waiting for an elected Parallel Hash participant to allocate more
       batches.</entry>
-->
      <entry>選ばれたパラレルハッシュ参加者が追加バッチを獲得するのを待機しています。</entry>
     </row>
     <row>
      <entry><literal>HashGrowBatchesDecide</literal></entry>
<!--
      <entry>Waiting to elect a Parallel Hash participant to decide on future
       batch growth.</entry>
-->
      <entry>将来のバッチの増加を決めるパラレルハッシュ参加者を選ぶのを待機しています。</entry>
     </row>
     <row>
      <entry><literal>HashGrowBatchesElect</literal></entry>
<!--
      <entry>Waiting to elect a Parallel Hash participant to allocate more
       batches.</entry>
-->
      <entry>追加バッチを獲得するパラレルハッシュ参加者を選ぶのを待機しています。</entry>
     </row>
     <row>
      <entry><literal>HashGrowBatchesFinish</literal></entry>
<!--
      <entry>Waiting for an elected Parallel Hash participant to decide on
       future batch growth.</entry>
-->
      <entry>選ばれたパラレルハッシュ参加者が将来のバッチの増加を決めるのを待機しています。</entry>
     </row>
     <row>
      <entry><literal>HashGrowBatchesRepartition</literal></entry>
<!--
      <entry>Waiting for other Parallel Hash participants to finish
       repartitioning.</entry>
-->
      <entry>他のパラレルハッシュ参加者がリパーティショニングを完了させるのを待機しています。</entry>
     </row>
     <row>
      <entry><literal>HashGrowBucketsAllocate</literal></entry>
<!--
      <entry>Waiting for an elected Parallel Hash participant to finish
       allocating more buckets.</entry>
-->
      <entry>選ばれたパラレルハッシュ参加者が追加バケット獲得を完了するのを待機しています。</entry>
     </row>
     <row>
      <entry><literal>HashGrowBucketsElect</literal></entry>
<!--
      <entry>Waiting to elect a Parallel Hash participant to allocate more
       buckets.</entry>
-->
      <entry>追加バケットを獲得するパラレルハッシュ参加者を選ぶのを待機しています。</entry>
     </row>
     <row>
      <entry><literal>HashGrowBucketsReinsert</literal></entry>
<!--
      <entry>Waiting for other Parallel Hash participants to finish inserting
       tuples into new buckets.</entry>
-->
      <entry>他のパラレルハッシュ参加者が新しいバケットに対するタプル挿入を完了させるのを待機しています。</entry>
     </row>
     <row>
      <entry><literal>LogicalSyncData</literal></entry>
<!--
      <entry>Waiting for a logical replication remote server to send data for
       initial table synchronization.</entry>
-->
      <entry>論理レプリケーションのリモートサーバが最初のテーブル同期のためのデータを送信するのを待機しています。</entry>
     </row>
     <row>
      <entry><literal>LogicalSyncStateChange</literal></entry>
<!--
      <entry>Waiting for a logical replication remote server to change
       state.</entry>
-->
      <entry>論理レプリケーションのリモートサーバが状態を変更するのを待機しています。</entry>
     </row>
     <row>
      <entry><literal>MessageQueueInternal</literal></entry>
<!--
      <entry>Waiting for another process to be attached to a shared message
       queue.</entry>
-->
      <entry>他のプロセスが共有メッセージキューにアタッチされるのを待機しています。</entry>
     </row>
     <row>
      <entry><literal>MessageQueuePutMessage</literal></entry>
<!--
      <entry>Waiting to write a protocol message to a shared message queue.</entry>
-->
      <entry>共有メッセージキューにプロトコルのメッセージを書くのを待機しています。</entry>
     </row>
     <row>
      <entry><literal>MessageQueueReceive</literal></entry>
<!--
      <entry>Waiting to receive bytes from a shared message queue.</entry>
-->
      <entry>共有メッセージキューからバイトを受信するのを待機しています。</entry>
     </row>
     <row>
      <entry><literal>MessageQueueSend</literal></entry>
<!--
      <entry>Waiting to send bytes to a shared message queue.</entry>
-->
      <entry>共有メッセージキューにバイトを送信するのを待機しています。</entry>
     </row>
     <row>
      <entry><literal>ParallelBitmapScan</literal></entry>
<!--
      <entry>Waiting for parallel bitmap scan to become initialized.</entry>
-->
      <entry>パラレルビットマップスキャンが初期化されるのを待機しています。</entry>
     </row>
     <row>
      <entry><literal>ParallelCreateIndexScan</literal></entry>
<!--
      <entry>Waiting for parallel <command>CREATE INDEX</command> workers to
       finish heap scan.</entry>
-->
      <entry>パラレル<command>CREATE INDEX</command>ワーカがヒープスキャンを完了するのを待機しています。</entry>
     </row>
     <row>
      <entry><literal>ParallelFinish</literal></entry>
<!--
      <entry>Waiting for parallel workers to finish computing.</entry>
-->
      <entry>パラレルワーカが計算を完了するのを待機しています。</entry>
     </row>
     <row>
      <entry><literal>ProcArrayGroupUpdate</literal></entry>
<!--
      <entry>Waiting for the group leader to clear the transaction ID at
       end of a parallel operation.</entry>
-->
      <entry>グループリーダーが並列操作の最後にトランザクションIDをクリアするのを待機しています。</entry>
     </row>
     <row>
      <entry><literal>ProcSignalBarrier</literal></entry>
<!--
      <entry>Waiting for a barrier event to be processed by all
       backends.</entry>
-->
      <entry>バックエンドすべてでバリアイベントが処理されるのを待機しています。</entry>

     </row>
     <row>
      <entry><literal>Promote</literal></entry>
<!--
      <entry>Waiting for standby promotion.</entry>
-->
      <entry>スタンバイの昇格を待機しています。</entry>
     </row>
     <row>
      <entry><literal>RecoveryConflictSnapshot</literal></entry>
<!--
      <entry>Waiting for recovery conflict resolution for a vacuum
       cleanup.</entry>
-->
      <entry>バキュームクリーンアップに対するリカバリ競合の解決を待機しています。</entry>
     </row>
     <row>
      <entry><literal>RecoveryConflictTablespace</literal></entry>
<!--
      <entry>Waiting for recovery conflict resolution for dropping a
       tablespace.</entry>
-->
      <entry>テーブル空間の削除に対するリカバリ競合の解決を待機しています。</entry>
     </row>
     <row>
      <entry><literal>RecoveryEndCommand</literal></entry>
      <entry>Waiting for <xref linkend="guc-recovery-end-command"/> to
       complete.</entry>
     </row>
     <row>
      <entry><literal>RecoveryPause</literal></entry>
<!--
      <entry>Waiting for recovery to be resumed.</entry>
-->
      <entry>リカバリが再開するのを待機しています。</entry>
     </row>
     <row>
      <entry><literal>ReplicationOriginDrop</literal></entry>
<!--
      <entry>Waiting for a replication origin to become inactive so it can be
       dropped.</entry>
-->
      <entry>レプリケーションオリジンが削除できるよう非活動状態になるのを待機しています。</entry>
     </row>
     <row>
      <entry><literal>ReplicationSlotDrop</literal></entry>
<!--
      <entry>Waiting for a replication slot to become inactive so it can be
       dropped.</entry>
-->
      <entry>レプリケーションスロットが削除できるよう非活動状態になるのを待機しています。</entry>
     </row>
     <row>
      <entry><literal>RestoreCommand</literal></entry>
      <entry>Waiting for <xref linkend="guc-restore-command"/> to
       complete.</entry>
     </row>
     <row>
      <entry><literal>SafeSnapshot</literal></entry>
<!--
      <entry>Waiting to obtain a valid snapshot for a <literal>READ ONLY
       DEFERRABLE</literal> transaction.</entry>
-->
      <entry><literal>READ ONLY DEFERRABLE</literal>のトランザクションに対する有効なスナップショットの獲得を待機しています。</entry>
     </row>
     <row>
      <entry><literal>SyncRep</literal></entry>
<!--
      <entry>Waiting for confirmation from a remote server during synchronous
       replication.</entry>
-->
      <entry>同期レプリケーション中に、リモートサーバからの確認を待機しています。</entry>
     </row>
     <row>
      <entry><literal>WalReceiverExit</literal></entry>
<!--
      <entry>Waiting for the WAL receiver to exit.</entry>
-->
      <entry>WALレシーバが終了するのを待機しています。</entry>
     </row>
     <row>
      <entry><literal>WalReceiverWaitStart</literal></entry>
<!--
      <entry>Waiting for startup process to send initial data for streaming
       replication.</entry>
-->
      <entry>ストリーミングレプリケーションの初期データを送信するための起動プロセスを待機しています。</entry>
     </row>
     <row>
      <entry><literal>XactGroupUpdate</literal></entry>
<!--
      <entry>Waiting for the group leader to update transaction status at
       end of a parallel operation.</entry>
-->
      <entry>グループリーダーが並列操作の最後にトランザクション状態を更新するのを待機しています。</entry>
     </row>
    </tbody>
   </tgroup>
  </table>

  <table id="wait-event-lock-table">
<!--
   <title>Wait Events of Type <literal>Lock</literal></title>
-->
   <title><literal>Lock</literal>型の待機イベント</title>
   <tgroup cols="2">
    <thead>
     <row>
<!--
      <entry><literal>Lock</literal> Wait Event</entry>
      <entry>Description</entry>
-->
      <entry><literal>Lock</literal>待機イベント</entry>
      <entry>説明</entry>
     </row>
    </thead>

    <tbody>
     <row>
      <entry><literal>advisory</literal></entry>
<!--
      <entry>Waiting to acquire an advisory user lock.</entry>
-->
      <entry>勧告的ユーザロックを獲得するのを待機しています。</entry>
     </row>
     <row>
      <entry><literal>extend</literal></entry>
<!--
      <entry>Waiting to extend a relation.</entry>
-->
      <entry>リレーションを拡張するのを待機しています。</entry>
     </row>
     <row>
      <entry><literal>frozenid</literal></entry>
<!--
      <entry>Waiting to
       update <structname>pg_database</structname>.<structfield>datfrozenxid</structfield>
       and <structname>pg_database</structname>.<structfield>datminmxid</structfield>.</entry>
-->
      <entry><structname>pg_database</structname>.<structfield>datfrozenxid</structfield>と<structname>pg_database</structname>.<structfield>datminmxid</structfield>を更新するのを待機しています。</entry>
     </row>
     <row>
      <entry><literal>object</literal></entry>
<!--
      <entry>Waiting to acquire a lock on a non-relation database object.</entry>
-->
      <entry>非リレーションデータベースオブジェクト上のロックを獲得するのを待機しています。</entry>
     </row>
     <row>
      <entry><literal>page</literal></entry>
<!--
      <entry>Waiting to acquire a lock on a page of a relation.</entry>
-->
      <entry>リレーションのページ上のロックを獲得するのを待機しています。</entry>
     </row>
     <row>
      <entry><literal>relation</literal></entry>
<!--
      <entry>Waiting to acquire a lock on a relation.</entry>
-->
      <entry>リレーション上のロックを獲得するのを待機しています。</entry>
     </row>
     <row>
      <entry><literal>spectoken</literal></entry>
<!--
      <entry>Waiting to acquire a speculative insertion lock.</entry>
-->
      <entry>投機的挿入ロックを獲得するのを待機しています。</entry>
     </row>
     <row>
      <entry><literal>transactionid</literal></entry>
<!--
      <entry>Waiting for a transaction to finish.</entry>
-->
      <entry>トランザクションが終了するのを待機しています。</entry>
     </row>
     <row>
      <entry><literal>tuple</literal></entry>
<!--
      <entry>Waiting to acquire a lock on a tuple.</entry>
-->
      <entry>タプル上のロックを獲得するのを待機しています。</entry>
     </row>
     <row>
      <entry><literal>userlock</literal></entry>
<!--
      <entry>Waiting to acquire a user lock.</entry>
-->
      <entry>ユーザロックを獲得するのを待機しています。</entry>
     </row>
     <row>
      <entry><literal>virtualxid</literal></entry>
<!--
      <entry>Waiting to acquire a virtual transaction ID lock.</entry>
-->
      <entry>仮想トランザクションIDロックを獲得するのを待機しています。</entry>
     </row>
    </tbody>
   </tgroup>
  </table>

  <table id="wait-event-lwlock-table">
<!--
   <title>Wait Events of Type <literal>LWLock</literal></title>
-->
   <title><literal>LWLock</literal>型の待機イベント</title>
   <tgroup cols="2">
    <thead>
     <row>
<!--
      <entry><literal>LWLock</literal> Wait Event</entry>
      <entry>Description</entry>
-->
      <entry><literal>LWLock</literal>待機イベント</entry>
      <entry>説明</entry>
     </row>
    </thead>

    <tbody>
     <row>
      <entry><literal>AddinShmemInit</literal></entry>
<!--
      <entry>Waiting to manage an extension's space allocation in shared
       memory.</entry>
-->
      <entry>共有メモリの拡張の領域確保を管理するのを待機しています。</entry>
     </row>
     <row>
      <entry><literal>AutoFile</literal></entry>
<!--
      <entry>Waiting to update the <filename>postgresql.auto.conf</filename>
       file.</entry>
-->
      <entry><filename>postgresql.auto.conf</filename>ファイルを更新するのを待機しています。</entry>
     </row>
     <row>
      <entry><literal>Autovacuum</literal></entry>
<!--
      <entry>Waiting to read or update the current state of autovacuum
       workers.</entry>
-->
      <entry>自動バキュームワーカの現在の状態の読み込み、または更新を待機しています。</entry>
     </row>
     <row>
      <entry><literal>AutovacuumSchedule</literal></entry>
<!--
      <entry>Waiting to ensure that a table selected for autovacuum
       still needs vacuuming.</entry>
-->
      <entry>自動バキューム対象として選定されたテーブルが、まだバキューム処理が必要であることを確認するのを待機しています。</entry>
     </row>
     <row>
      <entry><literal>BackgroundWorker</literal></entry>
<!--
      <entry>Waiting to read or update background worker state.</entry>
-->
      <entry>バックグラウンドワーカ状態の読み込み、または更新を待機しています。</entry>
     </row>
     <row>
      <entry><literal>BtreeVacuum</literal></entry>
<!--
      <entry>Waiting to read or update vacuum-related information for a
       B-tree index.</entry>
-->
      <entry>B-treeインデックスのバキュームに関連した情報の読み込み、または更新を待機しています。</entry>
     </row>
     <row>
      <entry><literal>BufferContent</literal></entry>
<!--
      <entry>Waiting to access a data page in memory.</entry>
-->
      <entry>メモリ内のデータページへアクセスするのを待機しています。</entry>
     </row>
     <row>
      <entry><literal>BufferMapping</literal></entry>
<!--
      <entry>Waiting to associate a data block with a buffer in the buffer
       pool.</entry>
-->
      <entry>データブロックをバッファプール内のバッファと関連付けるのを待機しています。</entry>
     </row>
     <row>
      <entry><literal>CheckpointerComm</literal></entry>
<!--
      <entry>Waiting to manage fsync requests.</entry>
-->
      <entry>fsyncリクエストを管理するのを待機しています。</entry>
     </row>
     <row>
      <entry><literal>CommitTs</literal></entry>
<!--
      <entry>Waiting to read or update the last value set for a
       transaction commit timestamp.</entry>
-->
      <entry>トランザクションコミットタイムスタンプのために設定された最新の値の読み込み、または更新を待機しています。</entry>
     </row>
     <row>
      <entry><literal>CommitTsBuffer</literal></entry>
<!--
      <entry>Waiting for I/O on a commit timestamp SLRU buffer.</entry>
-->
      <entry>コミットタイムスタンプSLRUバッファでのI/Oを待機しています。</entry>
     </row>
     <row>
      <entry><literal>CommitTsSLRU</literal></entry>
<!--
      <entry>Waiting to access the commit timestamp SLRU cache.</entry>
-->
      <entry>コミットタイムスタンプSLRUキャッシュにアクセスするのを待機しています。</entry>
     </row>
     <row>
      <entry><literal>ControlFile</literal></entry>
<!--
      <entry>Waiting to read or update the <filename>pg_control</filename>
       file or create a new WAL file.</entry>
-->
      <entry><filename>pg_control</filename>ファイルの読み込みもしくは更新、または新しいWALファイルの作成を待機しています。</entry>
     </row>
     <row>
      <entry><literal>DynamicSharedMemoryControl</literal></entry>
<!--
      <entry>Waiting to read or update dynamic shared memory allocation
       information.</entry>
-->
      <entry>動的共有メモリの割り当て情報の読み込み、または更新を待機しています。</entry>
     </row>
     <row>
      <entry><literal>LockFastPath</literal></entry>
<!--
      <entry>Waiting to read or update a process' fast-path lock
       information.</entry>
-->
      <entry>プロセスのファストパスロック情報の読み込み、または更新を待機しています。</entry>
     </row>
     <row>
      <entry><literal>LockManager</literal></entry>
<!--
      <entry>Waiting to read or update information
       about <quote>heavyweight</quote> locks.</entry>
-->
      <entry><quote>重量</quote>ロックに関する情報の読み込み、または更新を待機しています。</entry>
     </row>
     <row>
      <entry><literal>LogicalRepWorker</literal></entry>
<!--
      <entry>Waiting to read or update the state of logical replication
       workers.</entry>
-->
      <entry>論理レプリケーションワーカの状態の読み込み、または更新を待機しています。</entry>
     </row>
     <row>
      <entry><literal>MultiXactGen</literal></entry>
<!--
      <entry>Waiting to read or update shared multixact state.</entry>
-->
      <entry>共有マルチトランザクション状態の読み込み、または更新を待機しています。</entry>
     </row>
     <row>
      <entry><literal>MultiXactMemberBuffer</literal></entry>
<!--
      <entry>Waiting for I/O on a multixact member SLRU buffer.</entry>
-->
      <entry>マルチトランザクションメンバSLRUバッファでのI/Oを待機しています。</entry>
     </row>
     <row>
      <entry><literal>MultiXactMemberSLRU</literal></entry>
<!--
      <entry>Waiting to access the multixact member SLRU cache.</entry>
-->
      <entry>マルチトランザクションメンバSLRUキャッシュにアクセスするのを待機しています。</entry>
     </row>
     <row>
      <entry><literal>MultiXactOffsetBuffer</literal></entry>
<!--
      <entry>Waiting for I/O on a multixact offset SLRU buffer.</entry>
-->
      <entry>マルチトランザクションオフセットSLRUバッファでのI/Oを待機しています。</entry>
     </row>
     <row>
      <entry><literal>MultiXactOffsetSLRU</literal></entry>
<!--
      <entry>Waiting to access the multixact offset SLRU cache.</entry>
-->
      <entry>マルチトランザクションオフセットSLRUキャッシュにアクセスするのを待機しています。</entry>
     </row>
     <row>
      <entry><literal>MultiXactTruncation</literal></entry>
<!--
      <entry>Waiting to read or truncate multixact information.</entry>
-->
      <entry>マルチトランザクション情報の読み込み、または切り詰めを待機しています。</entry>
     </row>
     <row>
      <entry><literal>NotifyBuffer</literal></entry>
<!--
      <entry>Waiting for I/O on a <command>NOTIFY</command> message SLRU
       buffer.</entry>
-->
      <entry><command>NOTIFY</command>メッセージSLRUバッファでのI/Oを待機しています。</entry>
     </row>
     <row>
      <entry><literal>NotifyQueue</literal></entry>
<!--
      <entry>Waiting to read or update <command>NOTIFY</command> messages.</entry>
-->
      <entry><command>NOTIFY</command>メッセージの読み込み、または更新を待機しています。</entry>
     </row>
     <row>
      <entry><literal>NotifyQueueTail</literal></entry>
<!--
      <entry>Waiting to update limit on <command>NOTIFY</command> message
       storage.</entry>
-->
      <entry><command>NOTIFY</command>メッセージストレージの制限が更新されるのを待機しています。</entry>
     </row>
     <row>
      <entry><literal>NotifySLRU</literal></entry>
<!--
      <entry>Waiting to access the <command>NOTIFY</command> message SLRU
       cache.</entry>
-->
      <entry><command>NOTIFY</command>メッセージSLRUキャッシュにアクセスするのを待機しています。</entry>
     </row>
     <row>
      <entry><literal>OidGen</literal></entry>
<!--
      <entry>Waiting to allocate a new OID.</entry>
-->
      <entry>新しいOIDを割り当てるのを待機しています。</entry>
     </row>
     <row>
      <entry><literal>OldSnapshotTimeMap</literal></entry>
<!--
      <entry>Waiting to read or update old snapshot control information.</entry>
-->
      <entry>古いスナップショット制御情報の読み込み、または更新を待機しています。</entry>
     </row>
     <row>
      <entry><literal>ParallelAppend</literal></entry>
<!--
      <entry>Waiting to choose the next subplan during Parallel Append plan
       execution.</entry>
-->
      <entry>パラレルアペンド計画を実行中に次のサブプランの選択を待機しています。</entry>
     </row>
     <row>
      <entry><literal>ParallelHashJoin</literal></entry>
<!--
      <entry>Waiting to synchronize workers during Parallel Hash Join plan
       execution.</entry>
-->
      <entry>パラレルハッシュ結合計画を実行中に、ワーカの同期を待機しています。</entry>
     </row>
     <row>
      <entry><literal>ParallelQueryDSA</literal></entry>
<!--
      <entry>Waiting for parallel query dynamic shared memory allocation.</entry>
-->
      <entry>パラレルクエリの動的共有メモリ割り当てを待機しています。</entry>
     </row>
     <row>
      <entry><literal>PerSessionDSA</literal></entry>
<!--
      <entry>Waiting for parallel query dynamic shared memory allocation.</entry>
-->
      <entry>パラレルクエリの動的共有メモリ割り当てを待機しています。</entry>
     </row>
     <row>
      <entry><literal>PerSessionRecordType</literal></entry>
<!--
      <entry>Waiting to access a parallel query's information about composite
       types.</entry>
-->
      <entry>複合型に関するパラレルクエリの情報にアクセスするのを待機しています。</entry>
     </row>
     <row>
      <entry><literal>PerSessionRecordTypmod</literal></entry>
<!--
      <entry>Waiting to access a parallel query's information about type
       modifiers that identify anonymous record types.</entry>
-->
      <entry>匿名レコード型を特定する型修飾子に関するパラレルクエリの情報にアクセスするのを待機しています。</entry>
     </row>
     <row>
      <entry><literal>PerXactPredicateList</literal></entry>
<!--
      <entry>Waiting to access the list of predicate locks held by the current
       serializable transaction during a parallel query.</entry>
-->
      <entry>パラレルクエリの間に、現在のシリアライザブルトランザクションによって保持された述語ロックの一覧へアクセスするのを待機しています。</entry>
     </row>
     <row>
      <entry><literal>PredicateLockManager</literal></entry>
<!--
      <entry>Waiting to access predicate lock information used by
       serializable transactions.</entry>
-->
      <entry>シリアライザブルトランザクションによって使われる述語ロックの情報にアクセスするのを待機しています。</entry>
     </row>
     <row>
      <entry><literal>ProcArray</literal></entry>
<!--
      <entry>Waiting to access the shared per-process data structures
       (typically, to get a snapshot or report a session's transaction
       ID).</entry>
-->
      <entry>(典型的には、スナップショットを得たりセッションのトランザクションIDを報告するために)共有のプロセスごとのデータ構造にアクセスするのを待機しています。</entry>
     </row>
     <row>
      <entry><literal>RelationMapping</literal></entry>
<!--
      <entry>Waiting to read or update
       a <filename>pg_filenode.map</filename> file (used to track the
       filenode assignments of certain system catalogs).</entry>
-->
      <entry>(特定のシステムカタログのファイルノードの割り当てを追跡するのに使われる)<filename>pg_filenode.map</filename>ファイルの読み込み、または更新を待機しています。</entry>
     </row>
     <row>
      <entry><literal>RelCacheInit</literal></entry>
<!--
      <entry>Waiting to read or update a <filename>pg_internal.init</filename>
       relation cache initialization file.</entry>
-->
      <entry><filename>pg_internal.init</filename>リレーションキャッシュ初期化ファイルの読み込み、または更新を待機しています。</entry>
     </row>
     <row>
      <entry><literal>ReplicationOrigin</literal></entry>
<!--
      <entry>Waiting to create, drop or use a replication origin.</entry>
-->
      <entry>レプリケーションオリジンの作成、削除、または使用を待機しています。</entry>
     </row>
     <row>
      <entry><literal>ReplicationOriginState</literal></entry>
<!--
      <entry>Waiting to read or update the progress of one replication
       origin.</entry>
-->
      <entry>あるレプリケーションオリジンの進捗の読み込み、または更新を待機しています。</entry>
     </row>
     <row>
      <entry><literal>ReplicationSlotAllocation</literal></entry>
<!--
      <entry>Waiting to allocate or free a replication slot.</entry>
-->
      <entry>レプリケーションスロットの割り当て、または解放を待機しています。</entry>
     </row>
     <row>
      <entry><literal>ReplicationSlotControl</literal></entry>
<!--
      <entry>Waiting to read or update replication slot state.</entry>
-->
      <entry>レプリケーションスロット状態の読み込み、または更新を待機しています。</entry>
     </row>
     <row>
      <entry><literal>ReplicationSlotIO</literal></entry>
<!--
      <entry>Waiting for I/O on a replication slot.</entry>
-->
      <entry>レプリケーションスロットでのI/Oを待機しています。</entry>
     </row>
     <row>
      <entry><literal>SerialBuffer</literal></entry>
<!--
      <entry>Waiting for I/O on a serializable transaction conflict SLRU
       buffer.</entry>
-->
      <entry>シリアライザブルトランザクション競合SLRUバッファでのI/Oを待機しています</entry>
     </row>
     <row>
      <entry><literal>SerializableFinishedList</literal></entry>
<!--
      <entry>Waiting to access the list of finished serializable
       transactions.</entry>
-->
      <entry>完了したシリアライザブルトランザクションの一覧へアクセスするのを待機しています。</entry>
     </row>
     <row>
      <entry><literal>SerializablePredicateList</literal></entry>
<!--
      <entry>Waiting to access the list of predicate locks held by
       serializable transactions.</entry>
-->
      <entry>シリアライザブルトランザクションによって保持された述語ロックの一覧へアクセスするのを待機しています。</entry>
     </row>
     <row>
      <entry><literal>PgStatsDSA</literal></entry>
      <entry>Waiting for stats dynamic shared memory allocator access</entry>
     </row>
     <row>
      <entry><literal>PgStatsHash</literal></entry>
      <entry>Waiting for stats shared memory hash table access</entry>
     </row>
     <row>
      <entry><literal>PgStatsData</literal></entry>
      <entry>Waiting for shared memory stats data access</entry>
     </row>
     <row>
      <entry><literal>SerializableXactHash</literal></entry>
<!--
      <entry>Waiting to read or update information about serializable
       transactions.</entry>
-->
      <entry>シリアライザブルトランザクションに関する情報の読み込み、または更新を待機しています。</entry>
     </row>
     <row>
      <entry><literal>SerialSLRU</literal></entry>
<!--
      <entry>Waiting to access the serializable transaction conflict SLRU
       cache.</entry>
-->
      <entry>シリアライザブルトランザクション競合SLRUキャッシュにアクセスするのを待機しています。</entry>
     </row>
     <row>
      <entry><literal>SharedTidBitmap</literal></entry>
<!--
      <entry>Waiting to access a shared TID bitmap during a parallel bitmap
       index scan.</entry>
-->
      <entry>パラレルビットマップインデックススキャンの間に、共有TIDにアクセスするのを待機しています。</entry>
     </row>
     <row>
      <entry><literal>SharedTupleStore</literal></entry>
<!--
      <entry>Waiting to access a shared tuple store during parallel
       query.</entry>
-->
      <entry>パラレルクエリの間に共有タプルストアにアクセスするのを待機しています。</entry>
     </row>
     <row>
      <entry><literal>ShmemIndex</literal></entry>
<!--
      <entry>Waiting to find or allocate space in shared memory.</entry>
-->
      <entry>共有メモリ内に領域を発見する、もしくは割り当てるのを待機しています。</entry>
     </row>
     <row>
      <entry><literal>SInvalRead</literal></entry>
<!--
      <entry>Waiting to retrieve messages from the shared catalog invalidation
       queue.</entry>
-->
      <entry>共有カタログ無効化キューからメッセージを取り出すのを待機しています。</entry>
     </row>
     <row>
      <entry><literal>SInvalWrite</literal></entry>
<!--
      <entry>Waiting to add a message to the shared catalog invalidation
      queue.</entry>
-->
      <entry>共有カタログ無効化キューにメッセージを追加するのを待機しています。</entry>
     </row>
     <row>
      <entry><literal>SubtransBuffer</literal></entry>
<!--
      <entry>Waiting for I/O on a sub-transaction SLRU buffer.</entry>
-->
      <entry>サブトランザクションSLRUバッファのI/Oを待機しています。</entry>
     </row>
     <row>
      <entry><literal>SubtransSLRU</literal></entry>
<!--
      <entry>Waiting to access the sub-transaction SLRU cache.</entry>
-->
      <entry>サブトランザクションSLRUキャッシュにアクセスするのを待機しています。</entry>
     </row>
     <row>
      <entry><literal>SyncRep</literal></entry>
<!--
      <entry>Waiting to read or update information about the state of
       synchronous replication.</entry>
-->
      <entry>同期レプリケーションの状態に関する情報を読み込む、または更新するの待機しています。</entry>
     </row>
     <row>
      <entry><literal>SyncScan</literal></entry>
<!--
      <entry>Waiting to select the starting location of a synchronized table
       scan.</entry>
-->
      <entry>同期テーブルスキャンの開始位置を選ぶのを待機しています。</entry>
     </row>
     <row>
      <entry><literal>TablespaceCreate</literal></entry>
<!--
      <entry>Waiting to create or drop a tablespace.</entry>
-->
      <entry>テーブルスペースの作成、または削除を待機しています。</entry>
     </row>
     <row>
      <entry><literal>TwoPhaseState</literal></entry>
<!--
      <entry>Waiting to read or update the state of prepared transactions.</entry>
-->
      <entry>プリペアドトランザクションの状態の読み込み、または更新を待機しています。</entry>
     </row>
     <row>
      <entry><literal>WALBufMapping</literal></entry>
<!--
      <entry>Waiting to replace a page in WAL buffers.</entry>
-->
      <entry>WALバッファ内のページの置き換えを待機しています。</entry>
     </row>
     <row>
      <entry><literal>WALInsert</literal></entry>
<!--
      <entry>Waiting to insert WAL data into a memory buffer.</entry>
-->
      <entry>WALデータをメモリバッファに挿入するのを待機しています。</entry>
     </row>
     <row>
      <entry><literal>WALWrite</literal></entry>
<!--
      <entry>Waiting for WAL buffers to be written to disk.</entry>
-->
      <entry>WALバッファがディスクに書き込まれるのを待機しています。</entry>
     </row>
     <row>
      <entry><literal>WrapLimitsVacuum</literal></entry>
<!--
      <entry>Waiting to update limits on transaction id and multixact
       consumption.</entry>
-->
      <entry>トランザクションIDとマルチトランザクションの消費の制限が更新されるのを待機しています。</entry>
     </row>
     <row>
      <entry><literal>XactBuffer</literal></entry>
<!--
      <entry>Waiting for I/O on a transaction status SLRU buffer.</entry>
-->
      <entry>トランザクション状態SLRUバッファでのI/Oを待機しています。</entry>
     </row>
     <row>
      <entry><literal>XactSLRU</literal></entry>
<!--
      <entry>Waiting to access the transaction status SLRU cache.</entry>
-->
      <entry>トランザクション状態SLRUキャッシュにアクセスするのを待機しています。</entry>
     </row>
     <row>
      <entry><literal>XactTruncation</literal></entry>
<!--
      <entry>Waiting to execute <function>pg_xact_status</function> or update
       the oldest transaction ID available to it.</entry>
-->
      <entry><function>pg_xact_status</function>を実行する、またはその関数で利用可能な最古のトランザクションIDを更新するのを待機しています。</entry>
     </row>
     <row>
      <entry><literal>XidGen</literal></entry>
<!--
      <entry>Waiting to allocate a new transaction ID.</entry>
-->
      <entry>新しいトランザクションIDを割り当てるのを待機しています。</entry>
     </row>
    </tbody>
   </tgroup>
  </table>

   <note>
    <para>
<!--
     Extensions can add <literal>LWLock</literal> types to the list shown in
     <xref linkend="wait-event-lwlock-table"/>.  In some cases, the name
     assigned by an extension will not be available in all server processes;
     so an <literal>LWLock</literal> wait event might be reported as
     just <quote><literal>extension</literal></quote> rather than the
     extension-assigned name.
-->
拡張は<xref linkend="wait-event-lwlock-table"/>に示す一覧に<literal>LWLock</literal>型を追加できます。
拡張によって割り当てられた名前がすべてのサーバプロセスでは利用可能でない場合があります。そのため<literal>LWLock</literal>待機イベントは、拡張が割り当てた名前ではなく単に<quote><literal>extension</literal></quote>と報告されるかもしれません。
    </para>
   </note>

  <table id="wait-event-timeout-table">
<!--
   <title>Wait Events of Type <literal>Timeout</literal></title>
-->
   <title><literal>Timeout</literal>型の待機イベント</title>

   <tgroup cols="2">
    <thead>
     <row>
<!--
      <entry><literal>Timeout</literal> Wait Event</entry>
      <entry>Description</entry>
-->
      <entry><literal>Timeout</literal>待機イベント</entry>
      <entry>説明</entry>
     </row>
    </thead>

    <tbody>
     <row>
      <entry><literal>BaseBackupThrottle</literal></entry>
<!--
      <entry>Waiting during base backup when throttling activity.</entry>
-->
      <entry>スロットル活動時にベースバックアップで待機しています。</entry>
     </row>
     <row>
      <entry><literal>CheckpointWriteDelay</literal></entry>
<!--
      <entry>Waiting between writes while performing a checkpoint.</entry>
-->
      <entry>チェックポイント実行中の書き込みの間で待機しています。</entry>
     </row>
     <row>
      <entry><literal>CheckpointWriteDelay</literal></entry>
      <entry>Waiting between writes while performing a checkpoint.</entry>
     </row>
     <row>
      <entry><literal>PgSleep</literal></entry>
<!--
      <entry>Waiting due to a call to <function>pg_sleep</function> or
       a sibling function.</entry>
-->
      <entry><function>pg_sleep</function>または同系列の関数を呼び出したため待機しています。</entry>
     </row>
     <row>
      <entry><literal>RecoveryApplyDelay</literal></entry>
<!--
      <entry>Waiting to apply WAL during recovery because of a delay
       setting.</entry>
-->
      <entry>遅延設定によりリカバリ時のWAL適用を待機しています。</entry>
     </row>
     <row>
      <entry><literal>RecoveryRetrieveRetryInterval</literal></entry>
<!--
      <entry>Waiting during recovery when WAL data is not available from any
       source (<filename>pg_wal</filename>, archive or stream).</entry>
-->
      <entry>WALデータがまだあらゆる種類のソース(<filename>pg_wal</filename>、アーカイブまたはストリーム)から得られない時にリカバリで待機しています。</entry>
     </row>
     <row>
      <entry><literal>RegisterSyncRequest</literal></entry>
<!--
      <entry>Waiting while sending synchronization requests to the
       checkpointer, because the request queue is full.</entry>
-->
      <entry>要求キューがいっぱいのため、同期要求をチェックポインターに送信する間、待機しています。</entry>
     </row>
     <row>
      <entry><literal>RegisterSyncRequest</literal></entry>
      <entry>Waiting while sending synchronization requests to the
       checkpointer, because the request queue is full.</entry>
     </row>
     <row>
      <entry><literal>VacuumDelay</literal></entry>
<!--
      <entry>Waiting in a cost-based vacuum delay point.</entry>
-->
      <entry>コストに基づくバキューム遅延ポイントで待機しています。</entry>
     </row>
     <row>
      <entry><literal>VacuumTruncate</literal></entry>
      <entry>Waiting to acquire an exclusive lock to truncate off any
       empty pages at the end of a table vacuumed.</entry>
     </row>
    </tbody>
   </tgroup>
  </table>

   <para>
<!--
     Here is an example of how wait events can be viewed:
-->
以下に、待機イベントが表示される例を示します。

<programlisting>
SELECT pid, wait_event_type, wait_event FROM pg_stat_activity WHERE wait_event is NOT NULL;
 pid  | wait_event_type | wait_event
------+-----------------+------------
 2540 | Lock            | relation
 6644 | LWLock          | ProcArray
(2 rows)
</programlisting>
   </para>

 </sect2>

 <sect2 id="monitoring-pg-stat-replication-view">
  <title><structname>pg_stat_replication</structname></title>

  <indexterm>
   <primary>pg_stat_replication</primary>
  </indexterm>

   <para>
<!--
   The <structname>pg_stat_replication</structname> view will contain one row
   per WAL sender process, showing statistics about replication to that
   sender's connected standby server.  Only directly connected standbys are
   listed; no information is available about downstream standby servers.
-->
<structname>pg_stat_replication</structname>ビューには、WAL送信プロセス毎に、送信処理に接続したスタンバイサーバへのレプリケーションに関する統計情報を示す１行を保持します。
直接接続されたスタンバイサーバのみが一覧表示されます。
下流のスタンバイサーバに関する情報はありません。
  </para>

  <table id="pg-stat-replication-view" xreflabel="pg_stat_replication">
<!--
   <title><structname>pg_stat_replication</structname> View</title>
-->
   <title><structname>pg_stat_replication</structname>ビュー</title>
   <tgroup cols="1">
    <thead>
     <row>
      <entry role="catalog_table_entry"><para role="column_definition">
<!--
       Column Type
-->
列 型
      </para>
      <para>
<!--
       Description
-->
説明
      </para></entry>
     </row>
    </thead>

    <tbody>
     <row>
      <entry role="catalog_table_entry"><para role="column_definition">
       <structfield>pid</structfield> <type>integer</type>
      </para>
      <para>
<!--
       Process ID of a WAL sender process
-->
WAL送信プロセスのプロセスIDです。
      </para></entry>
     </row>

     <row>
      <entry role="catalog_table_entry"><para role="column_definition">
       <structfield>usesysid</structfield> <type>oid</type>
      </para>
      <para>
<!--
       OID of the user logged into this WAL sender process
-->
WAL送信プロセスにログインしたユーザのOIDです。
      </para></entry>
     </row>

     <row>
      <entry role="catalog_table_entry"><para role="column_definition">
       <structfield>usename</structfield> <type>name</type>
      </para>
      <para>
<!--
       Name of the user logged into this WAL sender process
-->
WAL送信プロセスにログインしたユーザの名前です。
      </para></entry>
     </row>

     <row>
      <entry role="catalog_table_entry"><para role="column_definition">
       <structfield>application_name</structfield> <type>text</type>
      </para>
      <para>
<!--
       Name of the application that is connected
       to this WAL sender
-->
WAL送信処理に接続したアプリケーションの名前です。
      </para></entry>
     </row>

     <row>
      <entry role="catalog_table_entry"><para role="column_definition">
       <structfield>client_addr</structfield> <type>inet</type>
      </para>
      <para>
<!--
       IP address of the client connected to this WAL sender.
       If this field is null, it indicates that the client is
       connected via a Unix socket on the server machine.
-->
WAL送信処理に接続したクライアントのIPアドレスです。
このフィールドがNULLの場合、クライアントがサーバマシン上のUnixソケット経由で接続したことを示します。
      </para></entry>
     </row>

     <row>
      <entry role="catalog_table_entry"><para role="column_definition">
       <structfield>client_hostname</structfield> <type>text</type>
      </para>
      <para>
<!--
       Host name of the connected client, as reported by a
       reverse DNS lookup of <structfield>client_addr</structfield>. This field will
       only be non-null for IP connections, and only when <xref linkend="guc-log-hostname"/> is enabled.
-->
<structfield>client_addr</structfield>のDNS逆引き検索により報告された、接続クライアントのホスト名です。
IP接続、かつ<xref linkend="guc-log-hostname"/>が有効である場合にのみ、このフィールドは非NULLになります。
      </para></entry>
     </row>

     <row>
      <entry role="catalog_table_entry"><para role="column_definition">
       <structfield>client_port</structfield> <type>integer</type>
      </para>
      <para>
<!--
       TCP port number that the client is using for communication
       with this WAL sender, or <literal>-1</literal> if a Unix socket is used
-->
クライアントがWAL送信処理との通信に使用するTCPポート番号、もしUnixソケットを使用する場合は<literal>-1</literal>です。
      </para></entry>
     </row>

     <row>
      <entry role="catalog_table_entry"><para role="column_definition">
       <structfield>backend_start</structfield> <type>timestamp with time zone</type>
      </para>
      <para>
<!--
       Time when this process was started, i.e., when the
       client connected to this WAL sender
-->
プロセスが開始、つまりクライアントがWAL送信処理に接続した時刻です。
      </para></entry>
     </row>

     <row>
      <entry role="catalog_table_entry"><para role="column_definition">
       <structfield>backend_xmin</structfield> <type>xid</type>
      </para>
      <para>
<!--
       This standby's <literal>xmin</literal> horizon reported
       by <xref linkend="guc-hot-standby-feedback"/>.
-->
<xref linkend="guc-hot-standby-feedback"/>により報告されたこのスタンバイの<literal>xmin</literal>です。
      </para></entry>
     </row>

     <row>
      <entry role="catalog_table_entry"><para role="column_definition">
       <structfield>state</structfield> <type>text</type>
      </para>
      <para>
<!--
       Current WAL sender state.
       Possible values are:
-->
WAL送信サーバの現在の状態です。
取り得る値は以下の通りです。
       <itemizedlist>
        <listitem>
         <para>
<!--
          <literal>startup</literal>: This WAL sender is starting up.
-->
<literal>startup</literal>: このWAL送信サーバは起動するところです。
         </para>
        </listitem>
        <listitem>
         <para>
<!--
          <literal>catchup</literal>: This WAL sender's connected standby is
          catching up with the primary.
-->
<literal>catchup</literal>: このWAL送信サーバが接続しているスタンバイはプライマリに追いつこうとしています。
         </para>
        </listitem>
        <listitem>
         <para>
<!--
          <literal>streaming</literal>: This WAL sender is streaming changes
          after its connected standby server has caught up with the primary.
-->
<literal>streaming</literal>: このWAL送信サーバは、接続先のスタンバイサーバがプライマリに追いついた後、変更をストリームしています。
         </para>
        </listitem>
        <listitem>
         <para>
<!--
          <literal>backup</literal>: This WAL sender is sending a backup.
-->
<literal>backup</literal>: このWAL送信サーバはバックアップを送信しています。
         </para>
        </listitem>
        <listitem>
         <para>
<!--
          <literal>stopping</literal>: This WAL sender is stopping.
-->
<literal>stopping</literal>: このWAL送信サーバは停止するところです。
         </para>
        </listitem>
       </itemizedlist>
      </para></entry>
     </row>

     <row>
      <entry role="catalog_table_entry"><para role="column_definition">
       <structfield>sent_lsn</structfield> <type>pg_lsn</type>
      </para>
      <para>
<!--
       Last write-ahead log location sent on this connection
-->
この接続で送信された最後の先行書き込みログの位置です。
      </para></entry>
     </row>

     <row>
      <entry role="catalog_table_entry"><para role="column_definition">
       <structfield>write_lsn</structfield> <type>pg_lsn</type>
      </para>
      <para>
<!--
       Last write-ahead log location written to disk by this standby
       server
-->
このスタンバイサーバによってディスクに書き出された最後の先行書き込みログの位置です。
      </para></entry>
     </row>

     <row>
      <entry role="catalog_table_entry"><para role="column_definition">
       <structfield>flush_lsn</structfield> <type>pg_lsn</type>
      </para>
      <para>
<!--
       Last write-ahead log location flushed to disk by this standby
       server
-->
このスタンバイサーバによってディスクに吐き出された最後の先行書き込みログの位置です。
      </para></entry>
     </row>

     <row>
      <entry role="catalog_table_entry"><para role="column_definition">
       <structfield>replay_lsn</structfield> <type>pg_lsn</type>
      </para>
      <para>
<!--
       Last write-ahead log location replayed into the database on this
       standby server
-->
このスタンバイサーバ上のデータベースに再生された最後の先行書き込みログの位置です。
      </para></entry>
     </row>

     <row>
      <entry role="catalog_table_entry"><para role="column_definition">
       <structfield>write_lag</structfield> <type>interval</type>
      </para>
      <para>
<!--
       Time elapsed between flushing recent WAL locally and receiving
       notification that this standby server has written it (but not yet
       flushed it or applied it).  This can be used to gauge the delay that
       <literal>synchronous_commit</literal> level
       <literal>remote_write</literal> incurred while committing if this
       server was configured as a synchronous standby.
-->
最近のWALをローカルに吐き出してから、このスタンバイサーバがそれを書き出した（が、まだ吐き出したり適用したりしていない）ことの通知を受け取るまでの経過時間です。
このサーバが同期スタンバイとして設定されているとして、コミット時に<literal>synchronous_commit</literal>レベルの<literal>remote_write</literal>が起こした遅延を正確に測定するために、これを使用することができます。
      </para></entry>
     </row>

     <row>
      <entry role="catalog_table_entry"><para role="column_definition">
       <structfield>flush_lag</structfield> <type>interval</type>
      </para>
      <para>
<!--
       Time elapsed between flushing recent WAL locally and receiving
       notification that this standby server has written and flushed it
       (but not yet applied it).  This can be used to gauge the delay that
       <literal>synchronous_commit</literal> level
       <literal>on</literal> incurred while committing if this
       server was configured as a synchronous standby.
-->
最近のWALをローカルに吐き出してから、このスタンバイサーバがそれを書き出して吐き出した（が、まだ適用していない）ことの通知を受け取るまでの経過時間です。
このサーバが同期スタンバイとして設定されているとして、コミット時に<literal>synchronous_commit</literal>レベルの<literal>on</literal>が起こした遅延を正確に測定するために、これを使用することができます。
      </para></entry>
     </row>

     <row>
      <entry role="catalog_table_entry"><para role="column_definition">
       <structfield>replay_lag</structfield> <type>interval</type>
      </para>
      <para>
<!--
       Time elapsed between flushing recent WAL locally and receiving
       notification that this standby server has written, flushed and
       applied it.  This can be used to gauge the delay that
       <literal>synchronous_commit</literal> level
       <literal>remote_apply</literal> incurred while committing if this
       server was configured as a synchronous standby.
-->
最近のWALをローカルに吐き出してから、このスタンバイサーバがそれを書き出し、吐き出し、そして適用したことの通知を受け取るまでの経過時間です。
このサーバが同期スタンバイとして設定されているとして、コミット時に<literal>synchronous_commit</literal>レベルの<literal>remote_apply</literal>が起こした遅延を正確に測定するために、これを使用することができます。
      </para></entry>
     </row>

     <row>
      <entry role="catalog_table_entry"><para role="column_definition">
       <structfield>sync_priority</structfield> <type>integer</type>
      </para>
      <para>
<!--
       Priority of this standby server for being chosen as the
       synchronous standby in a priority-based synchronous replication.
       This has no effect in a quorum-based synchronous replication.
-->
優先度に基づく同期レプリケーションで、このスタンバイサーバが同期スタンバイとして選択される優先度です。
クォーラムに基づく同期レプリケーションでは効果がありません。
      </para></entry>
     </row>

     <row>
      <entry role="catalog_table_entry"><para role="column_definition">
       <structfield>sync_state</structfield> <type>text</type>
      </para>
      <para>
<!--
       Synchronous state of this standby server.
       Possible values are:
-->
このスタンバイサーバの同期状態です。
取り得る値は以下の通りです。
       <itemizedlist>
        <listitem>
         <para>
<!--
          <literal>async</literal>: This standby server is asynchronous.
-->
<literal>async</literal>: このスタンバイサーバは非同期です。
         </para>
        </listitem>
        <listitem>
         <para>
<!--
          <literal>potential</literal>: This standby server is now asynchronous,
          but can potentially become synchronous if one of current
          synchronous ones fails.
-->
<literal>potential</literal>: このスタンバイサーバは現在非同期ですが、現在同期中のサーバの一つが故障すると同期になる可能性があります。
         </para>
        </listitem>
        <listitem>
         <para>
<!--
          <literal>sync</literal>: This standby server is synchronous.
-->
<literal>sync</literal>: このスタンバイサーバは同期です。
         </para>
        </listitem>
        <listitem>
         <para>
<!--
          <literal>quorum</literal>: This standby server is considered as a candidate
          for quorum standbys.
-->
<literal>quorum</literal>: このサーバはクォーラムのスタンバイの候補とみなされています。
         </para>
        </listitem>
       </itemizedlist>
      </para></entry>
     </row>

     <row>
      <entry role="catalog_table_entry"><para role="column_definition">
       <structfield>reply_time</structfield> <type>timestamp with time zone</type>
      </para>
      <para>
<!--
       Send time of last reply message received from standby server
-->
スタンバイサーバから受け取った最後の応答メッセージの送信時刻です。
      </para></entry>
     </row>
    </tbody>
   </tgroup>
  </table>

  <para>
<!--
   The lag times reported in the <structname>pg_stat_replication</structname>
   view are measurements of the time taken for recent WAL to be written,
   flushed and replayed and for the sender to know about it.  These times
   represent the commit delay that was (or would have been) introduced by each
   synchronous commit level, if the remote server was configured as a
   synchronous standby.  For an asynchronous standby, the
   <structfield>replay_lag</structfield> column approximates the delay
   before recent transactions became visible to queries.  If the standby
   server has entirely caught up with the sending server and there is no more
   WAL activity, the most recently measured lag times will continue to be
   displayed for a short time and then show NULL.
-->
<structname>pg_stat_replication</structname>ビューで報告される経過時間は、最近のWALが書き込まれ、吐き出され、再生されるのに要した時間の測定結果であり、また、送信サーバがそれを知るためのものです。
リモートサーバが同期スタンバイとして設定されている場合、これらの時間は、同期コミットの各レベルによって引き起こされた（あるいは引き起こされたであろう）コミットの遅延を表します。
非同期スタンバイの場合は、<structfield>replay_lag</structfield>列は最近のトランザクションが問い合わせに対して可視になったときまでの遅延を近似します。
スタンバイサーバが送信サーバに完全に追いつき、WALの活動がなくなった状態のときは、最も直近に測定された経過時間が短い間、表示され続け、その後はNULLとなります。
  </para>

  <para>
<!--
   Lag times work automatically for physical replication. Logical decoding
   plugins may optionally emit tracking messages; if they do not, the tracking
   mechanism will simply display NULL lag.
-->
経過時間は物理レプリケーションの場合は自動的に機能します。
ロジカルデコーディングのプラグインはオプションで追跡メッセージを発することができますが、そうしなければ追跡機能は単にNULLの経過時間を表示します。
  </para>

  <note>
   <para>
<!--
    The reported lag times are not predictions of how long it will take for
    the standby to catch up with the sending server assuming the current
    rate of replay.  Such a system would show similar times while new WAL is
    being generated, but would differ when the sender becomes idle.  In
    particular, when the standby has caught up completely,
    <structname>pg_stat_replication</structname> shows the time taken to
    write, flush and replay the most recent reported WAL location rather than
    zero as some users might expect.  This is consistent with the goal of
    measuring synchronous commit and transaction visibility delays for
    recent write transactions.
    To reduce confusion for users expecting a different model of lag, the
    lag columns revert to NULL after a short time on a fully replayed idle
    system. Monitoring systems should choose whether to represent this
    as missing data, zero or continue to display the last known value.
-->
報告される経過時間は、現在の再生速度の前提でスタンバイが送信サーバに追いつくのに要する時間を予測するものではありません。
そのようなシステムでは、新しいWALが生成されている間は類似した時間を示しますが、送信サーバがアイドル状態になると異なるものになるでしょう。
特に、スタンバイが完全に追いついたとき、<structname>pg_stat_replication</structname>は、一部のユーザが期待するゼロではなく、最も最近に報告されたWAL位置を書き込み、吐き出し、再生するのに要した時間を示します。
これは最近の書き込みトランザクションについて同期コミットおよびトランザクションの可視性の遅延を測定するという目的と首尾一貫しています。
経過時間について異なるモデルを期待するユーザの混乱を抑えるため、完全に再生されてアイドルになったシステムでは、経過時間の列は短い時間の後、NULLに戻ります。
監視システムでは、これをデータなしとする、ゼロとする、あるいは最後の既知の値を表示し続けるという選択をすることになります。
   </para>
  </note>

 </sect2>

 <sect2 id="monitoring-pg-stat-replication-slots-view">
  <title><structname>pg_stat_replication_slots</structname></title>

  <indexterm>
   <primary>pg_stat_replication_slots</primary>
  </indexterm>

  <para>
<!--
   The <structname>pg_stat_replication_slots</structname> view will contain
   one row per logical replication slot, showing statistics about its usage.
-->
<structname>pg_stat_replication_slots</structname>ビューには、論理レプリケーションスロットごとに1行が含まれ、その使用状況に関する統計情報が表示されます。
  </para>

  <table id="pg-stat-replication-slots-view" xreflabel="pg_stat_replication_slots">
<!--
   <title><structname>pg_stat_replication_slots</structname> View</title>
-->
   <title><structname>pg_stat_replication_slots</structname>ビュー</title>
   <tgroup cols="1">
    <thead>
     <row>
      <entry role="catalog_table_entry"><para role="column_definition">
<!--
        Column Type
-->
列 型
       </para>
       <para>
<!--
        Description
-->
説明
      </para></entry>
     </row>
    </thead>

    <tbody>
     <row>
      <entry role="catalog_table_entry"><para role="column_definition">
        <structfield>slot_name</structfield> <type>text</type>
       </para>
       <para>
<!--
        A unique, cluster-wide identifier for the replication slot
-->
クラスタ全体で一意なレプリケーションスロットの識別子です。
      </para></entry>
     </row>

     <row>
      <entry role="catalog_table_entry"><para role="column_definition">
        <structfield>spill_txns</structfield> <type>bigint</type>
       </para>
       <para>
<!--
        Number of transactions spilled to disk once the memory used by
        logical decoding to decode changes from WAL has exceeded
        <literal>logical_decoding_work_mem</literal>. The counter gets
        incremented for both top-level transactions and subtransactions.
<<<<<<< HEAD
=======
-->
WALからの変更をデコードするために論理デコードによって使用されるメモリが<literal>logical_decoding_work_mem</literal>を超えたときにディスクにあふれたトランザクション数です。
カウンタは、トップレベルのトランザクションとサブトランザクションの両方で増分されます。
>>>>>>> 185876a6
      </para></entry>
     </row>

     <row>
      <entry role="catalog_table_entry"><para role="column_definition">
        <structfield>spill_count</structfield> <type>bigint</type>
       </para>
       <para>
<!--
        Number of times transactions were spilled to disk while decoding
        changes from WAL for this slot. This counter is incremented each time
        a transaction is spilled, and the same transaction may be spilled
        multiple times.
-->
このスロットのWALから変更をデコードしている間に、トランザクションがディスクにあふれた回数です。
このカウンタは、トランザクションがあふれるたびに増分され、同じトランザクションが複数回あふれることもあります。
      </para></entry>
     </row>

     <row>
      <entry role="catalog_table_entry"><para role="column_definition">
        <structfield>spill_bytes</structfield> <type>bigint</type>
       </para>
       <para>
<!--
        Amount of decoded transaction data spilled to disk while performing
        decoding of changes from WAL for this slot. This and other spill
        counters can be used to gauge the I/O which occurred during logical
        decoding and allow tuning <literal>logical_decoding_work_mem</literal>.
-->
このスロットのWALからの変更をデコード実行している間に、ディスクにあふれたデコード済みトランザクションデータ量です。
このカウンタと他のあふれカウンタは、論理デコード中に発生したI/Oを測定し<literal>logical_decoding_work_mem</literal>を調整できます。
      </para></entry>
     </row>

     <row>
      <entry role="catalog_table_entry"><para role="column_definition">
        <structfield>stream_txns</structfield> <type>bigint</type>
       </para>
       <para>
<!--
        Number of in-progress transactions streamed to the decoding output
        plugin after the memory used by logical decoding to decode changes
        from WAL for this slot has exceeded
        <literal>logical_decoding_work_mem</literal>. Streaming only
        works with top-level transactions (subtransactions can't be streamed
        independently), so the counter is not incremented for subtransactions.
-->
このスロットのWALからの変更をデコードするために論理デコードが使用するメモリが<literal>logical_decoding_work_mem</literal>を超えた後にデコード出力プラグインにストリーミングされた進行中のトランザクション数です。
ストリーミングはトップレベルのトランザクションでのみ機能するため (サブトランザクションは独立してストリーミングできません)、サブトランザクションではカウンタは増分されません。
       </para></entry>
     </row>

     <row>
      <entry role="catalog_table_entry"><para role="column_definition">
        <structfield>stream_count</structfield><type>bigint</type>
       </para>
       <para>
<!--
        Number of times in-progress transactions were streamed to the decoding
        output plugin while decoding changes from WAL for this slot. This
        counter is incremented each time a transaction is streamed, and the
        same transaction may be streamed multiple times.
-->
このスロットのWALからの変更をデコードしている間に、進行中のトランザクションがデコード出力プラグインにストリーミングされた回数です。
このカウンタは、トランザクションがストリーミングされるたびに増分され、同じトランザクションが複数回ストリーミングされる可能性があります。
      </para></entry>
     </row>

     <row>
      <entry role="catalog_table_entry"><para role="column_definition">
        <structfield>stream_bytes</structfield><type>bigint</type>
       </para>
       <para>
<!--
        Amount of transaction data decoded for streaming in-progress
        transactions to the decoding output plugin while decoding changes from
        WAL for this slot. This and other streaming counters for this slot can
        be used to tune <literal>logical_decoding_work_mem</literal>.
-->
このスロットのWALからの変更をデコードしている間に、進行中のトランザクションをデコード出力プラグインにストリーミングするためにデコードされたトランザクションデータ量です。
このカウンタと他のストリーミングカウンタは、<literal>logical_decoding_work_mem</literal>を調整するために使用できます。
       </para>
      </entry>
     </row>

     <row>
      <entry role="catalog_table_entry"><para role="column_definition">
        <structfield>total_txns</structfield> <type>bigint</type>
       </para>
       <para>
<!--
        Number of decoded transactions sent to the decoding output plugin for
        this slot. This counts top-level transactions only, and is not incremented
        for subtransactions. Note that this includes the transactions that are
        streamed and/or spilled.
-->
このスロットのデコード出力プラグインに送信されたデコードされたトランザクション数です。
これはトップレベルのトランザクションのみ数えられ、サブトランザクションは数えられません。
これには、ストリーミングされたトランザクションやあふれたトランザクションが含まれることに注意してください。
       </para></entry>
     </row>

     <row>
      <entry role="catalog_table_entry"><para role="column_definition">
        <structfield>total_bytes</structfield><type>bigint</type>
       </para>
       <para>
<!--
        Amount of transaction data decoded for sending transactions to the
        decoding output plugin while decoding changes from WAL for this slot.
        Note that this includes data that is streamed and/or spilled.
-->
このスロットのWALからの変更をデコードしながら、デコード出力プラグインにトランザクションを送信するためにデコードされたトランザクションデータ量です。
これには、ストリーミングされたデータやあふれたデータが含まれることに注意してください。
       </para>
      </entry>
     </row>

     <row>
      <entry role="catalog_table_entry"><para role="column_definition">
        <structfield>stats_reset</structfield> <type>timestamp with time zone</type>
       </para>
       <para>
<!--
        Time at which these statistics were last reset
-->
統計情報がリセットされた最終時刻です。
       </para></entry>
     </row>
    </tbody>
   </tgroup>
  </table>

 </sect2>

 <sect2 id="monitoring-pg-stat-wal-receiver-view">
  <title><structname>pg_stat_wal_receiver</structname></title>

  <indexterm>
   <primary>pg_stat_wal_receiver</primary>
  </indexterm>

  <para>
<!--
   The <structname>pg_stat_wal_receiver</structname> view will contain only
   one row, showing statistics about the WAL receiver from that receiver's
   connected server.
-->
<structname>pg_stat_wal_receiver</structname>ビューは、１行のみの形式で、受信サーバが接続したサーバからWALレシーバに関する統計情報を表示します。
  </para>

  <table id="pg-stat-wal-receiver-view" xreflabel="pg_stat_wal_receiver">
<!--
   <title><structname>pg_stat_wal_receiver</structname> View</title>
-->
   <title><structname>pg_stat_wal_receiver</structname>ビュー</title>
   <tgroup cols="1">
    <thead>
     <row>
      <entry role="catalog_table_entry"><para role="column_definition">
<!--
       Column Type
-->
列 型
      </para>
      <para>
<!--
       Description
-->
説明
      </para></entry>
     </row>
    </thead>

    <tbody>
     <row>
      <entry role="catalog_table_entry"><para role="column_definition">
       <structfield>pid</structfield> <type>integer</type>
      </para>
      <para>
<!--
       Process ID of the WAL receiver process
-->
WALレシーバプロセスのプロセスIDです。
      </para></entry>
     </row>

     <row>
      <entry role="catalog_table_entry"><para role="column_definition">
       <structfield>status</structfield> <type>text</type>
      </para>
      <para>
<!--
       Activity status of the WAL receiver process
-->
WALレシーバプロセスの活動状態です。
      </para></entry>
     </row>

     <row>
      <entry role="catalog_table_entry"><para role="column_definition">
       <structfield>receive_start_lsn</structfield> <type>pg_lsn</type>
      </para>
      <para>
<!--
       First write-ahead log location used when WAL receiver is
       started
-->
WALレシーバが開始された時に使われる先行書き込みログの最初の位置です。
      </para></entry>
     </row>

     <row>
      <entry role="catalog_table_entry"><para role="column_definition">
       <structfield>receive_start_tli</structfield> <type>integer</type>
      </para>
      <para>
<!--
       First timeline number used when WAL receiver is started
-->
WALレシーバが開始された時に使われる初期タイムライン番号です。
      </para></entry>
     </row>

     <row>
      <entry role="catalog_table_entry"><para role="column_definition">
       <structfield>written_lsn</structfield> <type>pg_lsn</type>
      </para>
      <para>
<!--
       Last write-ahead log location already received and written to disk,
       but not flushed. This should not be used for data integrity checks.
-->
すでに受信し、ディスクに書き出されたもののまだフラッシュされていない先行書き込みログの最新位置です。
これはデータの完全性の確認のためには使うべきではありません。
      </para></entry>
     </row>

     <row>
      <entry role="catalog_table_entry"><para role="column_definition">
       <structfield>flushed_lsn</structfield> <type>pg_lsn</type>
      </para>
      <para>
<!--
       Last write-ahead log location already received and flushed to
       disk, the initial value of this field being the first log location used
       when WAL receiver is started
-->
すでに受信し、ディスクにフラッシュされた先行書き込みログの最新位置です。
この列の初期値は、WALレシーバが開始された時に使用される、最初のログ位置です。
      </para></entry>
     </row>

     <row>
      <entry role="catalog_table_entry"><para role="column_definition">
       <structfield>received_tli</structfield> <type>integer</type>
      </para>
      <para>
<!--
       Timeline number of last write-ahead log location received and
       flushed to disk, the initial value of this field being the timeline
       number of the first log location used when WAL receiver is started
-->
受信済みでディスクにフラッシュされた先行書き込みログの最新位置のタイムライン番号です。
この列の初期値は、WALレシーバが開始された時に使用される、最初のログ位置のタイムライン番号です。
      </para></entry>
     </row>

     <row>
      <entry role="catalog_table_entry"><para role="column_definition">
       <structfield>last_msg_send_time</structfield> <type>timestamp with time zone</type>
      </para>
      <para>
<!--
       Send time of last message received from origin WAL sender
-->
オリジンWAL送信サーバから受け取った最後のメッセージの送信時刻です。
      </para></entry>
     </row>

     <row>
      <entry role="catalog_table_entry"><para role="column_definition">
       <structfield>last_msg_receipt_time</structfield> <type>timestamp with time zone</type>
      </para>
      <para>
<!--
       Receipt time of last message received from origin WAL sender
-->
オリジンWAL送信サーバから受け取った最後のメッセージの受信時刻です。
      </para></entry>
     </row>

     <row>
      <entry role="catalog_table_entry"><para role="column_definition">
       <structfield>latest_end_lsn</structfield> <type>pg_lsn</type>
      </para>
      <para>
<!--
       Last write-ahead log location reported to origin WAL sender
-->
オリジンWAL送信サーバに最後に報告された先行書き込みログ位置です。
      </para></entry>
     </row>

     <row>
      <entry role="catalog_table_entry"><para role="column_definition">
       <structfield>latest_end_time</structfield> <type>timestamp with time zone</type>
      </para>
      <para>
<!--
       Time of last write-ahead log location reported to origin WAL sender
-->
オリジンWAL送信サーバへ最新の先行書き込みログ位置が報告された時間です。
      </para></entry>
     </row>

     <row>
      <entry role="catalog_table_entry"><para role="column_definition">
       <structfield>slot_name</structfield> <type>text</type>
      </para>
      <para>
<!--
       Replication slot name used by this WAL receiver
-->
WALレシーバによって使用されたレプリケーションスロット名です。
      </para></entry>
     </row>

     <row>
      <entry role="catalog_table_entry"><para role="column_definition">
       <structfield>sender_host</structfield> <type>text</type>
      </para>
      <para>
<!--
       Host of the <productname>PostgreSQL</productname> instance
       this WAL receiver is connected to. This can be a host name,
       an IP address, or a directory path if the connection is via
       Unix socket.  (The path case can be distinguished because it
       will always be an absolute path, beginning with <literal>/</literal>.)
-->
WALレシーバーが接続している<productname>PostgreSQL</productname>インスタンスのホストです。
これはホスト名、IPアドレス、あるいはUNIXソケットで接続している場合はディレクトリのパスです。
（パスは、常に<literal>/</literal>で始まる絶対パスなので、パスであることを識別できます。）
      </para></entry>
     </row>

     <row>
      <entry role="catalog_table_entry"><para role="column_definition">
       <structfield>sender_port</structfield> <type>integer</type>
      </para>
      <para>
<!--
       Port number of the <productname>PostgreSQL</productname> instance
       this WAL receiver is connected to.
-->
WALレシーバーが接続している<productname>PostgreSQL</productname>インスタンスのポート番号です。
      </para></entry>
     </row>

     <row>
      <entry role="catalog_table_entry"><para role="column_definition">
       <structfield>conninfo</structfield> <type>text</type>
      </para>
      <para>
<!--
       Connection string used by this WAL receiver,
       with security-sensitive fields obfuscated.
-->
セキュリティに重要な値が難読化された文字列を含む、WALレシーバによって使用された接続文字列です。
      </para></entry>
     </row>
    </tbody>
   </tgroup>
  </table>

 </sect2>

 <sect2 id="monitoring-pg-stat-recovery-prefetch">
  <title><structname>pg_stat_recovery_prefetch</structname></title>

  <indexterm>
   <primary>pg_stat_recovery_prefetch</primary>
  </indexterm>

  <para>
<<<<<<< HEAD
   The <structname>pg_stat_recovery_prefetch</structname> view will contain
   only one row.  The columns <structfield>wal_distance</structfield>,
   <structfield>block_distance</structfield> and
   <structfield>io_depth</structfield> show current values, and the
   other columns show cumulative counters that can be reset
   with the <function>pg_stat_reset_shared</function> function.
=======
<!--
   The <structname>pg_stat_subscription</structname> view will contain one
   row per subscription for main worker (with null PID if the worker is
   not running), and additional rows for workers handling the initial data
   copy of the subscribed tables.
-->
<structname>pg_stat_subscription</structname>ビューには、各サブスクリプションのメインワーカに対して1行が含まれ（ワーカが実行中でないときはPIDがNULLになります）、さらにサブスクライブされたテーブルの初期データコピーを処理するワーカについて別の行があります。
>>>>>>> 185876a6
  </para>

  <table id="pg-stat-recovery-prefetch-view" xreflabel="pg_stat_recovery_prefetch">
   <title><structname>pg_stat_recovery_prefetch</structname> View</title>
   <tgroup cols="1">
    <thead>
     <row>
      <entry role="catalog_table_entry"><para role="column_definition">
       Column Type
      </para>
      <para>
       Description
      </para></entry>
     </row>
    </thead>

    <tbody>
     <row>
      <entry role="catalog_table_entry">
       <para role="column_definition">
        <structfield>stats_reset</structfield> <type>timestamp with time zone</type>
       </para>
       <para>
        Time at which these statistics were last reset
       </para>
      </entry>
     </row>

     <row>
      <entry role="catalog_table_entry">
       <para role="column_definition">
        <structfield>prefetch</structfield> <type>bigint</type>
       </para>
       <para>
        Number of blocks prefetched because they were not in the buffer pool
       </para>
      </entry>
     </row>

     <row>
      <entry role="catalog_table_entry">
       <para role="column_definition">
        <structfield>hit</structfield> <type>bigint</type>
       </para>
       <para>
        Number of blocks not prefetched because they were already in the buffer pool
       </para>
      </entry>
     </row>

     <row>
      <entry role="catalog_table_entry">
       <para role="column_definition">
        <structfield>skip_init</structfield> <type>bigint</type>
       </para>
       <para>
        Number of blocks not prefetched because they would be zero-initialized
       </para>
      </entry>
     </row>

     <row>
      <entry role="catalog_table_entry">
       <para role="column_definition">
        <structfield>skip_new</structfield> <type>bigint</type>
       </para>
       <para>
        Number of blocks not prefetched because they didn't exist yet
       </para>
      </entry>
     </row>

     <row>
      <entry role="catalog_table_entry">
       <para role="column_definition">
        <structfield>skip_fpw</structfield> <type>bigint</type>
       </para>
       <para>
        Number of blocks not prefetched because a full page image was included in the WAL
       </para>
      </entry>
     </row>

     <row>
      <entry role="catalog_table_entry">
       <para role="column_definition">
        <structfield>skip_rep</structfield> <type>bigint</type>
       </para>
       <para>
        Number of blocks not prefetched because they were already recently prefetched
       </para>
      </entry>
     </row>

     <row>
      <entry role="catalog_table_entry">
       <para role="column_definition">
        <structfield>wal_distance</structfield> <type>int</type>
       </para>
       <para>
        How many bytes ahead the prefetcher is looking
       </para>
      </entry>
     </row>

     <row>
      <entry role="catalog_table_entry">
       <para role="column_definition">
        <structfield>block_distance</structfield> <type>int</type>
       </para>
       <para>
        How many blocks ahead the prefetcher is looking
       </para>
      </entry>
     </row>

     <row>
      <entry role="catalog_table_entry">
       <para role="column_definition">
        <structfield>io_depth</structfield> <type>int</type>
       </para>
       <para>
        How many prefetches have been initiated but are not yet known to have completed
       </para>
      </entry>
     </row>
    </tbody>
   </tgroup>
  </table>

 </sect2>

 <sect2 id="monitoring-pg-stat-subscription">
  <title><structname>pg_stat_subscription</structname></title>

  <indexterm>
   <primary>pg_stat_subscription</primary>
  </indexterm>

  <table id="pg-stat-subscription" xreflabel="pg_stat_subscription">
<!--
   <title><structname>pg_stat_subscription</structname> View</title>
-->
   <title><structname>pg_stat_subscription</structname>ビュー</title>
   <tgroup cols="1">
    <thead>
     <row>
      <entry role="catalog_table_entry"><para role="column_definition">
<!--
       Column Type
-->
列 型
      </para>
      <para>
<!--
       Description
-->
説明
      </para></entry>
     </row>
    </thead>

    <tbody>
     <row>
      <entry role="catalog_table_entry"><para role="column_definition">
       <structfield>subid</structfield> <type>oid</type>
      </para>
      <para>
<!--
       OID of the subscription
-->
サブスクリプションのOIDです。
      </para></entry>
     </row>

     <row>
      <entry role="catalog_table_entry"><para role="column_definition">
       <structfield>subname</structfield> <type>name</type>
      </para>
      <para>
<!--
       Name of the subscription
-->
サブスクリプションの名前です。
      </para></entry>
     </row>

     <row>
      <entry role="catalog_table_entry"><para role="column_definition">
       <structfield>pid</structfield> <type>integer</type>
      </para>
      <para>
<!--
       Process ID of the subscription worker process
-->
サブスクリプションのワーカプロセスのプロセスIDです。
      </para></entry>
     </row>

     <row>
      <entry role="catalog_table_entry"><para role="column_definition">
       <structfield>relid</structfield> <type>oid</type>
      </para>
      <para>
<!--
       OID of the relation that the worker is synchronizing; null for the
       main apply worker
-->
ワーカが同期しているリレーションのOIDです。メインの適用ワーカの場合はNULLです。
      </para></entry>
     </row>

     <row>
      <entry role="catalog_table_entry"><para role="column_definition">
       <structfield>received_lsn</structfield> <type>pg_lsn</type>
      </para>
      <para>
<!--
       Last write-ahead log location received, the initial value of
       this field being 0
-->
最後に受け取った先行書き込みログ位置です。このフィールドの初期値は0です。
      </para></entry>
     </row>

     <row>
      <entry role="catalog_table_entry"><para role="column_definition">
       <structfield>last_msg_send_time</structfield> <type>timestamp with time zone</type>
      </para>
      <para>
<!--
       Send time of last message received from origin WAL sender
-->
オリジンWAL送信サーバから受け取った最後のメッセージの送信時刻です。
      </para></entry>
     </row>

     <row>
      <entry role="catalog_table_entry"><para role="column_definition">
       <structfield>last_msg_receipt_time</structfield> <type>timestamp with time zone</type>
      </para>
      <para>
<!--
       Receipt time of last message received from origin WAL sender
-->
オリジンWAL送信サーバから受け取った最後のメッセージの受信時刻です。
      </para></entry>
     </row>

     <row>
      <entry role="catalog_table_entry"><para role="column_definition">
       <structfield>latest_end_lsn</structfield> <type>pg_lsn</type>
      </para>
      <para>
<!--
       Last write-ahead log location reported to origin WAL sender
-->
オリジンWAL送信サーバに最後に報告された先行書き込みログ位置です。
      </para></entry>
     </row>

     <row>
      <entry role="catalog_table_entry"><para role="column_definition">
       <structfield>latest_end_time</structfield> <type>timestamp with time zone</type>
      </para>
      <para>
<!--
       Time of last write-ahead log location reported to origin WAL
       sender
-->
オリジンWAL送信サーバに最後の先行書き込みログ位置が報告された時刻です。
      </para></entry>
     </row>
    </tbody>
   </tgroup>
  </table>

 </sect2>

 <sect2 id="monitoring-pg-stat-subscription-stats">
  <title><structname>pg_stat_subscription_stats</structname></title>

  <indexterm>
   <primary>pg_stat_subscription_stats</primary>
  </indexterm>

  <para>
   The <structname>pg_stat_subscription_stats</structname> view will contain
   one row per subscription.
  </para>

  <table id="pg-stat-subscription-stats" xreflabel="pg_stat_subscription_stats">
   <title><structname>pg_stat_subscription_stats</structname> View</title>
   <tgroup cols="1">
    <thead>
     <row>
      <entry role="catalog_table_entry"><para role="column_definition">
       Column Type
      </para>
      <para>
       Description
      </para></entry>
     </row>
    </thead>

    <tbody>
     <row>
      <entry role="catalog_table_entry"><para role="column_definition">
       <structfield>subid</structfield> <type>oid</type>
      </para>
      <para>
       OID of the subscription
      </para></entry>
     </row>

     <row>
      <entry role="catalog_table_entry"><para role="column_definition">
       <structfield>subname</structfield> <type>name</type>
      </para>
      <para>
       Name of the subscription
      </para></entry>
     </row>

     <row>
      <entry role="catalog_table_entry"><para role="column_definition">
       <structfield>apply_error_count</structfield> <type>bigint</type>
      </para>
      <para>
       Number of times an error occurred while applying changes
      </para></entry>
     </row>

     <row>
      <entry role="catalog_table_entry"><para role="column_definition">
       <structfield>sync_error_count</structfield> <type>bigint</type>
      </para>
      <para>
       Number of times an error occurred during the initial table
       synchronization
      </para></entry>
     </row>

     <row>
      <entry role="catalog_table_entry"><para role="column_definition">
       <structfield>stats_reset</structfield> <type>timestamp with time zone</type>
      </para>
      <para>
       Time at which these statistics were last reset
      </para></entry>
     </row>
    </tbody>
   </tgroup>
  </table>

 </sect2>

 <sect2 id="monitoring-pg-stat-ssl-view">
  <title><structname>pg_stat_ssl</structname></title>

  <indexterm>
   <primary>pg_stat_ssl</primary>
  </indexterm>

  <para>
<!--
   The <structname>pg_stat_ssl</structname> view will contain one row per
   backend or WAL sender process, showing statistics about SSL usage on
   this connection. It can be joined to <structname>pg_stat_activity</structname>
   or <structname>pg_stat_replication</structname> on the
   <structfield>pid</structfield> column to get more details about the
   connection.
-->
<structname>pg_stat_ssl</structname>ビューは、バックエンドプロセスおよびWAL送信プロセスごとに1行を保持し、接続上でのSSLの使用に関する統計情報を示します。
<structname>pg_stat_activity</structname>または<structname>pg_stat_replication</structname>と<structfield>pid</structfield>列で結合することで、接続に関するより詳細な情報を取得できます。
  </para>

  <table id="pg-stat-ssl-view" xreflabel="pg_stat_ssl">
<!--
   <title><structname>pg_stat_ssl</structname> View</title>
-->
   <title><structname>pg_stat_ssl</structname>ビュー</title>
   <tgroup cols="1">
    <thead>
     <row>
      <entry role="catalog_table_entry"><para role="column_definition">
<!--
       Column Type
-->
列 型
      </para>
      <para>
<!--
       Description
-->
説明
      </para></entry>
     </row>
    </thead>

    <tbody>
     <row>
      <entry role="catalog_table_entry"><para role="column_definition">
       <structfield>pid</structfield> <type>integer</type>
      </para>
      <para>
<!--
       Process ID of a backend or WAL sender process
-->
バックエンドプロセスまたはWAL送信プロセスのプロセスIDです。
      </para></entry>
     </row>

     <row>
      <entry role="catalog_table_entry"><para role="column_definition">
       <structfield>ssl</structfield> <type>boolean</type>
      </para>
      <para>
<!--
       True if SSL is used on this connection
-->
この接続でSSLが使用されていれば真になります。
      </para></entry>
     </row>

     <row>
      <entry role="catalog_table_entry"><para role="column_definition">
       <structfield>version</structfield> <type>text</type>
      </para>
      <para>
<!--
       Version of SSL in use, or NULL if SSL is not in use
       on this connection
-->
使用されているSSLのバージョンです。この接続でSSLが使用されていなければNULLになります。
      </para></entry>
     </row>

     <row>
      <entry role="catalog_table_entry"><para role="column_definition">
       <structfield>cipher</structfield> <type>text</type>
      </para>
      <para>
<!--
       Name of SSL cipher in use, or NULL if SSL is not in use
       on this connection
-->
使用されているSSL暗号の名前です。この接続でSSLが使用されていなければNULLになります。
      </para></entry>
     </row>

     <row>
      <entry role="catalog_table_entry"><para role="column_definition">
       <structfield>bits</structfield> <type>integer</type>
      </para>
      <para>
<!--
       Number of bits in the encryption algorithm used, or NULL
       if SSL is not used on this connection
-->
使用されている暗号アルゴリズムのビット数です。この接続でSSLが使用されていなければNULLになります。
      </para></entry>
     </row>

     <row>
      <entry role="catalog_table_entry"><para role="column_definition">
       <structfield>client_dn</structfield> <type>text</type>
      </para>
      <para>
<!--
       Distinguished Name (DN) field from the client certificate
       used, or NULL if no client certificate was supplied or if SSL
       is not in use on this connection. This field is truncated if the
       DN field is longer than <symbol>NAMEDATALEN</symbol> (64 characters
       in a standard build).
-->
使用されているクライアント証明書の識別名(DN)フィールドです。クライアント証明書が提供されなかった場合、およびこの接続でSSLが使用されていない場合はNULLになります。
このフィールドは、DNフィールドが<symbol>NAMEDATALEN</symbol>（標準ビルドでは64文字）より長いと切り詰められます。
      </para></entry>
     </row>

     <row>
      <entry role="catalog_table_entry"><para role="column_definition">
       <structfield>client_serial</structfield> <type>numeric</type>
      </para>
      <para>
<!--
       Serial number of the client certificate, or NULL if no client
       certificate was supplied or if SSL is not in use on this connection.  The
       combination of certificate serial number and certificate issuer uniquely
       identifies a certificate (unless the issuer erroneously reuses serial
       numbers).
-->
クライアント証明書のシリアル番号です。この接続でクライアント証明書が提供されていないかSSLが使われていない場合にNULLになります。
証明書のシリアル番号と証明書発行者の組み合わせは（発行者が誤ってシリアル番号を再使用しない限り）証明書を一意に識別します。
      </para></entry>
     </row>

     <row>
      <entry role="catalog_table_entry"><para role="column_definition">
       <structfield>issuer_dn</structfield> <type>text</type>
      </para>
      <para>
<!--
       DN of the issuer of the client certificate, or NULL if no client
       certificate was supplied or if SSL is not in use on this connection.
       This field is truncated like <structfield>client_dn</structfield>.
-->
クライアント証明書の発行者のDNです。この接続でクライアント証明書が提供されていないかSSLが使われていない場合にNULLになります。
このフィールドは<structfield>client_dn</structfield>と同様に切り詰められます。
      </para></entry>
     </row>
    </tbody>
   </tgroup>
  </table>

 </sect2>

 <sect2 id="monitoring-pg-stat-gssapi-view">
  <title><structname>pg_stat_gssapi</structname></title>

  <indexterm>
   <primary>pg_stat_gssapi</primary>
  </indexterm>

  <para>
<!--
   The <structname>pg_stat_gssapi</structname> view will contain one row per
   backend, showing information about GSSAPI usage on this connection. It can
   be joined to <structname>pg_stat_activity</structname> or
   <structname>pg_stat_replication</structname> on the
   <structfield>pid</structfield> column to get more details about the
   connection.
-->
<structname>pg_stat_gssapi</structname>ビューはバックエンド毎に1行で構成され、接続でのGSSAPI使用に関する情報を表示します。
接続に関する更なる詳細を得るため、これを<structname>pg_stat_activity</structname>や<structname>pg_stat_replication</structname>と<structfield>pid</structfield>列で結合できます。
  </para>

  <table id="pg-stat-gssapi-view" xreflabel="pg_stat_gssapi">
<!--
   <title><structname>pg_stat_gssapi</structname> View</title>
-->
   <title><structname>pg_stat_gssapi</structname>ビュー</title>

   <tgroup cols="1">
    <thead>
     <row>
      <entry role="catalog_table_entry"><para role="column_definition">
<!--
       Column Type
-->
列 型
      </para>
      <para>
<!--
       Description
-->
説明
      </para></entry>
     </row>
    </thead>

    <tbody>
     <row>
      <entry role="catalog_table_entry"><para role="column_definition">
       <structfield>pid</structfield> <type>integer</type>
      </para>
      <para>
<!--
       Process ID of a backend
-->
バックエンドのプロセスIDです。
      </para></entry>
     </row>

     <row>
      <entry role="catalog_table_entry"><para role="column_definition">
       <structfield>gss_authenticated</structfield> <type>boolean</type>
      </para>
      <para>
<!--
       True if GSSAPI authentication was used for this connection
-->
この接続にGSSAPI認証が使われていたなら真です。
      </para></entry>
     </row>

     <row>
      <entry role="catalog_table_entry"><para role="column_definition">
       <structfield>principal</structfield> <type>text</type>
      </para>
      <para>
<!--
       Principal used to authenticate this connection, or NULL
       if GSSAPI was not used to authenticate this connection.  This
       field is truncated if the principal is longer than
       <symbol>NAMEDATALEN</symbol> (64 characters in a standard build).
-->
この接続の認証に使われているプリンシパルです。接続の認証にGSSAPIが使われていない場合にはNULLです。
このフィールドはプリンシパルが<symbol>NAMEDATALEN</symbol>（標準ビルドでは64文字）よりも長い場合には切り詰められます。
      </para></entry>
     </row>

     <row>
      <entry role="catalog_table_entry"><para role="column_definition">
       <structfield>encrypted</structfield> <type>boolean</type>
      </para>
      <para>
<!--
       True if GSSAPI encryption is in use on this connection
-->
この接続でGSSAPI暗号化が使われているなら真です。
      </para></entry>
     </row>
    </tbody>
   </tgroup>
  </table>

 </sect2>

 <sect2 id="monitoring-pg-stat-archiver-view">
  <title><structname>pg_stat_archiver</structname></title>

  <indexterm>
   <primary>pg_stat_archiver</primary>
  </indexterm>

  <para>
<!--
   The <structname>pg_stat_archiver</structname> view will always have a
   single row, containing data about the archiver process of the cluster.
-->
<structname>pg_stat_archiver</structname>ビューは常に、クラスタのアーカイバプロセスに関するデータを含む１つの行を持ちます。
  </para>

  <table id="pg-stat-archiver-view" xreflabel="pg_stat_archiver">
<!--
   <title><structname>pg_stat_archiver</structname> View</title>
-->
   <title><structname>pg_stat_archiver</structname>ビュー</title>
   <tgroup cols="1">
    <thead>
     <row>
      <entry role="catalog_table_entry"><para role="column_definition">
<!--
       Column Type
-->
列 型
      </para>
      <para>
<!--
       Description
-->
説明
      </para></entry>
     </row>
    </thead>

    <tbody>
     <row>
      <entry role="catalog_table_entry"><para role="column_definition">
       <structfield>archived_count</structfield> <type>bigint</type>
      </para>
      <para>
<!--
       Number of WAL files that have been successfully archived
-->
アーカイブに成功したWALファイルの数です。
      </para></entry>
     </row>

     <row>
      <entry role="catalog_table_entry"><para role="column_definition">
       <structfield>last_archived_wal</structfield> <type>text</type>
      </para>
      <para>
<<<<<<< HEAD
       Name of the WAL file most recently successfully archived
=======
<!--
       Name of the last WAL file successfully archived
-->
アーカイブに成功した最後のWALファイルの名前です。
>>>>>>> 185876a6
      </para></entry>
     </row>

     <row>
      <entry role="catalog_table_entry"><para role="column_definition">
       <structfield>last_archived_time</structfield> <type>timestamp with time zone</type>
      </para>
      <para>
<<<<<<< HEAD
       Time of the most recent successful archive operation
=======
<!--
       Time of the last successful archive operation
-->
最後に成功したアーカイブ操作の時刻です。
>>>>>>> 185876a6
      </para></entry>
     </row>

     <row>
      <entry role="catalog_table_entry"><para role="column_definition">
       <structfield>failed_count</structfield> <type>bigint</type>
      </para>
      <para>
<!--
       Number of failed attempts for archiving WAL files
-->
WALファイルのアーカイブに失敗した回数です。
      </para></entry>
     </row>

     <row>
      <entry role="catalog_table_entry"><para role="column_definition">
       <structfield>last_failed_wal</structfield> <type>text</type>
      </para>
      <para>
<<<<<<< HEAD
       Name of the WAL file of the most recent failed archival operation
=======
<!--
       Name of the WAL file of the last failed archival operation
-->
最後にアーカイブ操作に失敗したWALファイルの名前です。
>>>>>>> 185876a6
      </para></entry>
     </row>

     <row>
      <entry role="catalog_table_entry"><para role="column_definition">
       <structfield>last_failed_time</structfield> <type>timestamp with time zone</type>
      </para>
      <para>
<<<<<<< HEAD
       Time of the most recent failed archival operation
=======
<!--
       Time of the last failed archival operation
-->
最後にアーカイブ操作に失敗した時刻です。
>>>>>>> 185876a6
      </para></entry>
     </row>

     <row>
      <entry role="catalog_table_entry"><para role="column_definition">
       <structfield>stats_reset</structfield> <type>timestamp with time zone</type>
      </para>
      <para>
<!--
       Time at which these statistics were last reset
-->
統計情報がリセットされた最終時刻です。
      </para></entry>
     </row>
    </tbody>
   </tgroup>
  </table>

  <para>
    Normally, WAL files are archived in order, oldest to newest, but that is
    not guaranteed, and does not hold under special circumstances like when
    promoting a standby or after crash recovery. Therefore it is not safe to
    assume that all files older than
    <structfield>last_archived_wal</structfield> have also been successfully
    archived.
  </para>

 </sect2>

 <sect2 id="monitoring-pg-stat-bgwriter-view">
  <title><structname>pg_stat_bgwriter</structname></title>

  <indexterm>
   <primary>pg_stat_bgwriter</primary>
  </indexterm>

  <para>
<!--
   The <structname>pg_stat_bgwriter</structname> view will always have a
   single row, containing global data for the cluster.
-->
<structname>pg_stat_bgwriter</structname>ビューは常に、クラスタのグローバルデータに関する１つの行を持ちます。
  </para>

  <table id="pg-stat-bgwriter-view" xreflabel="pg_stat_bgwriter">
<!--
   <title><structname>pg_stat_bgwriter</structname> View</title>
-->
   <title><structname>pg_stat_bgwriter</structname>ビュー</title>
   <tgroup cols="1">
    <thead>
     <row>
      <entry role="catalog_table_entry"><para role="column_definition">
<!--
       Column Type
-->
列 型
      </para>
      <para>
<!--
       Description
-->
説明
      </para></entry>
     </row>
    </thead>

    <tbody>
     <row>
      <entry role="catalog_table_entry"><para role="column_definition">
       <structfield>checkpoints_timed</structfield> <type>bigint</type>
      </para>
      <para>
<!--
       Number of scheduled checkpoints that have been performed
-->
これまでに実行された、スケジュールされたチェックポイントの個数です。
      </para></entry>
     </row>

     <row>
      <entry role="catalog_table_entry"><para role="column_definition">
       <structfield>checkpoints_req</structfield> <type>bigint</type>
      </para>
      <para>
<!--
       Number of requested checkpoints that have been performed
-->
これまでに実行された、要求されたチェックポイントの個数です。
      </para></entry>
     </row>

     <row>
      <entry role="catalog_table_entry"><para role="column_definition">
       <structfield>checkpoint_write_time</structfield> <type>double precision</type>
      </para>
      <para>
<!--
       Total amount of time that has been spent in the portion of
       checkpoint processing where files are written to disk, in milliseconds
-->
チェックポイント処理におけるディスクにファイルを書き出す部分に費やされた、ミリ秒単位の総時間です。
      </para></entry>
     </row>

     <row>
      <entry role="catalog_table_entry"><para role="column_definition">
       <structfield>checkpoint_sync_time</structfield> <type>double precision</type>
      </para>
      <para>
<!--
       Total amount of time that has been spent in the portion of
       checkpoint processing where files are synchronized to disk, in
       milliseconds
-->
チェックポイント処理におけるディスクにファイルを同期する部分に費やされた、ミリ秒単位の総時間です。
      </para></entry>
     </row>

     <row>
      <entry role="catalog_table_entry"><para role="column_definition">
       <structfield>buffers_checkpoint</structfield> <type>bigint</type>
      </para>
      <para>
<!--
       Number of buffers written during checkpoints
-->
チェックポイント期間に書き出されたバッファ数です。
      </para></entry>
     </row>

     <row>
      <entry role="catalog_table_entry"><para role="column_definition">
       <structfield>buffers_clean</structfield> <type>bigint</type>
      </para>
      <para>
<!--
       Number of buffers written by the background writer
-->
バックグラウンドライタにより書き出されたバッファ数です。
      </para></entry>
     </row>

     <row>
      <entry role="catalog_table_entry"><para role="column_definition">
       <structfield>maxwritten_clean</structfield> <type>bigint</type>
      </para>
      <para>
<!--
       Number of times the background writer stopped a cleaning
       scan because it had written too many buffers
-->
バックグラウンドライタが書き出したバッファ数が多過ぎたために、整理用スキャンを停止した回数です。
      </para></entry>
     </row>

     <row>
      <entry role="catalog_table_entry"><para role="column_definition">
       <structfield>buffers_backend</structfield> <type>bigint</type>
      </para>
      <para>
<!--
       Number of buffers written directly by a backend
-->
バックエンドにより直接書き出されたバッファ数です。
      </para></entry>
     </row>

     <row>
      <entry role="catalog_table_entry"><para role="column_definition">
       <structfield>buffers_backend_fsync</structfield> <type>bigint</type>
      </para>
      <para>
<!--
       Number of times a backend had to execute its own
       <function>fsync</function> call (normally the background writer handles those
       even when the backend does its own write)
-->
バックエンドが独自に<function>fsync</function>呼び出しを実行しなければならなかった回数です。
（通常は、バックエンドが独自に書き込んだ場合であっても、バックグラウンドライタがこれらを扱います。）
      </para></entry>
     </row>

     <row>
      <entry role="catalog_table_entry"><para role="column_definition">
       <structfield>buffers_alloc</structfield> <type>bigint</type>
      </para>
      <para>
<!--
       Number of buffers allocated
-->
割当られたバッファ数です。
      </para></entry>
     </row>

     <row>
      <entry role="catalog_table_entry"><para role="column_definition">
       <structfield>stats_reset</structfield> <type>timestamp with time zone</type>
      </para>
      <para>
<!--
       Time at which these statistics were last reset
-->
統計情報がリセットされた最終時刻です。
      </para></entry>
     </row>
    </tbody>
   </tgroup>
  </table>

 </sect2>

 <sect2 id="monitoring-pg-stat-wal-view">
   <title><structname>pg_stat_wal</structname></title>

  <indexterm>
   <primary>pg_stat_wal</primary>
  </indexterm>

  <para>
<!--
   The <structname>pg_stat_wal</structname> view will always have a
   single row, containing data about WAL activity of the cluster.
-->
<structname>pg_stat_wal</structname>ビューは常に、クラスタのWAL活動状況のデータに関する1つの行を持ちます。
  </para>

  <table id="pg-stat-wal-view" xreflabel="pg_stat_wal">
<!--
   <title><structname>pg_stat_wal</structname> View</title>
-->
   <title><structname>pg_stat_wal</structname>ビュー</title>
   <tgroup cols="1">
    <thead>
     <row>
      <entry role="catalog_table_entry"><para role="column_definition">
<!--
       Column Type
-->
列 型
      </para>
      <para>
<!--
       Description
-->
説明
      </para></entry>
     </row>
    </thead>

    <tbody>
     <row>
      <entry role="catalog_table_entry"><para role="column_definition">
       <structfield>wal_records</structfield> <type>bigint</type>
      </para>
      <para>
<!--
       Total number of WAL records generated
-->
生成されたWALレコードの総数です。
      </para></entry>
     </row>

     <row>
      <entry role="catalog_table_entry"><para role="column_definition">
       <structfield>wal_fpi</structfield> <type>bigint</type>
      </para>
      <para>
<!--
       Total number of WAL full page images generated
-->
生成されたWALフルページイメージの総数です。
      </para></entry>
     </row>

     <row>
      <entry role="catalog_table_entry"><para role="column_definition">
       <structfield>wal_bytes</structfield> <type>numeric</type>
      </para>
      <para>
<!--
       Total amount of WAL generated in bytes
-->
生成されたWALのバイト単位の総量です。
      </para></entry>
     </row>

     <row>
      <entry role="catalog_table_entry"><para role="column_definition">
       <structfield>wal_buffers_full</structfield> <type>bigint</type>
      </para>
      <para>
<!--
       Number of times WAL data was written to disk because WAL buffers became full
-->
WALバッファが満杯になったため、WALデータがディスクに書き込まれた回数です。
      </para></entry>
     </row>

     <row>
      <entry role="catalog_table_entry"><para role="column_definition">
       <structfield>wal_write</structfield> <type>bigint</type>
      </para>
      <para>
<!--
       Number of times WAL buffers were written out to disk via
       <function>XLogWrite</function> request.
       See <xref linkend="wal-configuration"/> for more information about
       the internal WAL function <function>XLogWrite</function>.
-->
WALバッファが<function>XLogWrite</function>要求によりディスクに書き出された回数です。
内部WAL関数<function>XLogWrite</function>の詳細については、<xref linkend="wal-configuration"/>を参照してください。
      </para></entry>
     </row>

     <row>
      <entry role="catalog_table_entry"><para role="column_definition">
       <structfield>wal_sync</structfield> <type>bigint</type>
      </para>
      <para>
<!--
       Number of times WAL files were synced to disk via
       <function>issue_xlog_fsync</function> request
       (if <xref linkend="guc-fsync"/> is <literal>on</literal> and
       <xref linkend="guc-wal-sync-method"/> is either
       <literal>fdatasync</literal>, <literal>fsync</literal> or
       <literal>fsync_writethrough</literal>, otherwise zero).
       See <xref linkend="wal-configuration"/> for more information about
       the internal WAL function <function>issue_xlog_fsync</function>.
-->
WALファイルが<function>issue_xlog_fsync</function>要求によりディスクに同期された回数（<xref linkend="guc-fsync"/>が<literal>on</literal>かつ<xref linkend="guc-wal-sync-method"/>が<literal>fdatasync</literal>または<literal>fsync</literal>または<literal>fsync_writethrough</literal>のいずれかである場合、そうでなければゼロ）です。
内部WAL関数<function>issue_xlog_fsync</function>の詳細については、<xref linkend="wal-configuration"/>を参照してください。
      </para></entry>
     </row>

     <row>
      <entry role="catalog_table_entry"><para role="column_definition">
       <structfield>wal_write_time</structfield> <type>double precision</type>
      </para>
      <para>
<!--
       Total amount of time spent writing WAL buffers to disk via
       <function>XLogWrite</function> request, in milliseconds
       (if <xref linkend="guc-track-wal-io-timing"/> is enabled,
       otherwise zero).  This includes the sync time when
       <varname>wal_sync_method</varname> is either
       <literal>open_datasync</literal> or <literal>open_sync</literal>.
-->
<function>XLogWrite</function>の要求を介してWALバッファをディスクに書き込むのに費やされたミリ秒単位の合計時間（<xref linkend="guc-track-wal-io-timing"/> が有効である場合、そうでなければゼロ）です。
これには<varname>wal_sync_method</varname>が<literal>open_datasync</literal>または<literal>open_sync</literal>の場合の同期時間が含まれます。
      </para></entry>
     </row>

     <row>
      <entry role="catalog_table_entry"><para role="column_definition">
       <structfield>wal_sync_time</structfield> <type>double precision</type>
      </para>
      <para>
<!--
       Total amount of time spent syncing WAL files to disk via
       <function>issue_xlog_fsync</function> request, in milliseconds
       (if <varname>track_wal_io_timing</varname> is enabled,
       <varname>fsync</varname> is <literal>on</literal>, and
       <varname>wal_sync_method</varname> is either
       <literal>fdatasync</literal>, <literal>fsync</literal> or
       <literal>fsync_writethrough</literal>, otherwise zero).
-->
<function>issue_xlog_fsync</function>要求を介してWALファイルのディスクへの同期に費やされたミリ秒単位の合計時間（<varname>track_wal_io_timing</varname>が有効、かつ<varname>fsync</varname>が<literal>on</literal>、かつ<varname>wal_sync_method</varname>が<literal>fdatasync</literal>または<literal>fsync</literal>または<literal>fsync_writethrough</literal>のいずれかの場合、それ以外の場合は0）です。
      </para></entry>
     </row>

     <row>
      <entry role="catalog_table_entry"><para role="column_definition">
       <structfield>stats_reset</structfield> <type>timestamp with time zone</type>
      </para>
      <para>
<!--
       Time at which these statistics were last reset
-->
統計情報がリセットされた最終時刻です。
      </para></entry>
     </row>
     </tbody>
   </tgroup>
  </table>

</sect2>

 <sect2 id="monitoring-pg-stat-database-view">
  <title><structname>pg_stat_database</structname></title>

  <indexterm>
   <primary>pg_stat_database</primary>
  </indexterm>

  <para>
<!--
   The <structname>pg_stat_database</structname> view will contain one row
   for each database in the cluster, plus one for shared objects, showing
   database-wide statistics.
-->
<structname>pg_stat_database</structname>ビューには、クラスタ内のデータベース毎に1行と加えて共有オブジェクトのための1行が含まれ、データベース全体の統計情報を示します。
  </para>

  <table id="pg-stat-database-view" xreflabel="pg_stat_database">
<!--
   <title><structname>pg_stat_database</structname> View</title>
-->
   <title><structname>pg_stat_database</structname>ビュー</title>
   <tgroup cols="1">
    <thead>
     <row>
      <entry role="catalog_table_entry"><para role="column_definition">
<!--
       Column Type
-->
列 型
      </para>
      <para>
<!--
       Description
-->
説明
      </para></entry>
     </row>
    </thead>

    <tbody>
     <row>
      <entry role="catalog_table_entry"><para role="column_definition">
       <structfield>datid</structfield> <type>oid</type>
      </para>
      <para>
<!--
       OID of this database, or 0 for objects belonging to a shared
       relation
-->
データベースのOIDです。共有リレーションに属するオブジェクトについては0になります。
      </para></entry>
     </row>

     <row>
      <entry role="catalog_table_entry"><para role="column_definition">
       <structfield>datname</structfield> <type>name</type>
      </para>
      <para>
<!--
       Name of this database, or <literal>NULL</literal> for shared
       objects.
-->
データベース名です。共有オブジェクトについては<literal>NULL</literal>になります。
      </para></entry>
     </row>

     <row>
      <entry role="catalog_table_entry"><para role="column_definition">
       <structfield>numbackends</structfield> <type>integer</type>
      </para>
      <para>
<!--
       Number of backends currently connected to this database, or
       <literal>NULL</literal> for shared objects.  This is the only column
       in this view that returns a value reflecting current state; all other
       columns return the accumulated values since the last reset.
-->
現在データベースに接続しているバックエンドの個数です。共有オブジェクトについては<literal>NULL</literal>になります。
これは、このビューの中で、現在の状態を反映した値を返す唯一の列です。
他の列はすべて、最後にリセットされてから累積された値を返します。
      </para></entry>
     </row>

     <row>
      <entry role="catalog_table_entry"><para role="column_definition">
       <structfield>xact_commit</structfield> <type>bigint</type>
      </para>
      <para>
<!--
       Number of transactions in this database that have been
       committed
-->
データベース内でコミットされたトランザクション数です。
      </para></entry>
     </row>

     <row>
      <entry role="catalog_table_entry"><para role="column_definition">
       <structfield>xact_rollback</structfield> <type>bigint</type>
      </para>
      <para>
<!--
       Number of transactions in this database that have been
       rolled back
-->
データベース内でロールバックされたトランザクション数です。
      </para></entry>
     </row>

     <row>
      <entry role="catalog_table_entry"><para role="column_definition">
       <structfield>blks_read</structfield> <type>bigint</type>
      </para>
      <para>
<!--
       Number of disk blocks read in this database
-->
データベース内で読み取られたディスクブロック数です。
      </para></entry>
     </row>

     <row>
      <entry role="catalog_table_entry"><para role="column_definition">
       <structfield>blks_hit</structfield> <type>bigint</type>
      </para>
      <para>
<!--
       Number of times disk blocks were found already in the buffer
       cache, so that a read was not necessary (this only includes hits in the
       PostgreSQL buffer cache, not the operating system's file system cache)
-->
バッファキャッシュに既にあることが分かっているためにディスクブロックの読み取りが不要だった回数です（これにはPostgreSQLのバッファキャッシュにおけるヒットのみが含まれ、オペレーティングシステムのファイルシステムキャッシュは含まれません）。
      </para></entry>
     </row>

     <row>
      <entry role="catalog_table_entry"><para role="column_definition">
       <structfield>tup_returned</structfield> <type>bigint</type>
      </para>
      <para>
<<<<<<< HEAD
       Number of live rows fetched by sequential scans and index entries returned by index scans in this database
=======
<!--
       Number of rows returned by queries in this database
-->
データベース内の問い合わせで返された行数です。
>>>>>>> 185876a6
      </para></entry>
     </row>

     <row>
      <entry role="catalog_table_entry"><para role="column_definition">
       <structfield>tup_fetched</structfield> <type>bigint</type>
      </para>
      <para>
<<<<<<< HEAD
       Number of live rows fetched by index scans in this database
=======
<!--
       Number of rows fetched by queries in this database
-->
データベース内の問い合わせで取り出された行数です。
>>>>>>> 185876a6
      </para></entry>
     </row>

     <row>
      <entry role="catalog_table_entry"><para role="column_definition">
       <structfield>tup_inserted</structfield> <type>bigint</type>
      </para>
      <para>
<!--
       Number of rows inserted by queries in this database
-->
データベース内の問い合わせで挿入された行数です。
      </para></entry>
     </row>

     <row>
      <entry role="catalog_table_entry"><para role="column_definition">
       <structfield>tup_updated</structfield> <type>bigint</type>
      </para>
      <para>
<!--
       Number of rows updated by queries in this database
-->
データベース内の問い合わせで更新された行数です。
      </para></entry>
     </row>

     <row>
      <entry role="catalog_table_entry"><para role="column_definition">
       <structfield>tup_deleted</structfield> <type>bigint</type>
      </para>
      <para>
<!--
       Number of rows deleted by queries in this database
-->
データベース内の問い合わせで削除された行数です。
      </para></entry>
     </row>

     <row>
      <entry role="catalog_table_entry"><para role="column_definition">
       <structfield>conflicts</structfield> <type>bigint</type>
      </para>
      <para>
<!--
       Number of queries canceled due to conflicts with recovery
       in this database. (Conflicts occur only on standby servers; see
       <link linkend="monitoring-pg-stat-database-conflicts-view">
       <structname>pg_stat_database_conflicts</structname></link> for details.)
-->
データベース内のリカバリで競合したためキャンセルされた問い合わせ数です。
(競合はスタンバイサーバ上でのみ起こります。詳細については<link linkend="monitoring-pg-stat-database-conflicts-view"><structname>pg_stat_database_conflicts</structname></link>を参照してください。)
      </para></entry>
     </row>

     <row>
      <entry role="catalog_table_entry"><para role="column_definition">
       <structfield>temp_files</structfield> <type>bigint</type>
      </para>
      <para>
<!--
       Number of temporary files created by queries in this database.
       All temporary files are counted, regardless of why the temporary file
       was created (e.g., sorting or hashing), and regardless of the
       <xref linkend="guc-log-temp-files"/> setting.
-->
データベース内の問い合わせによって書き出された一時ファイルの個数です。
一時ファイルが作成された理由（ソート処理やハッシュ処理）や<xref linkend="guc-log-temp-files"/>の設定に関わらず、すべての一時ファイルが計上されます。
      </para></entry>
     </row>

     <row>
      <entry role="catalog_table_entry"><para role="column_definition">
       <structfield>temp_bytes</structfield> <type>bigint</type>
      </para>
      <para>
<!--
       Total amount of data written to temporary files by queries in
       this database. All temporary files are counted, regardless of why
       the temporary file was created, and
       regardless of the <xref linkend="guc-log-temp-files"/> setting.
-->
データベース内の問い合わせによって一時ファイルに書き出されたデータ量です。
一時ファイルが作成された理由や<xref linkend="guc-log-temp-files"/>の設定に関わらず、すべての一時ファイルが計上されます。
      </para></entry>
     </row>

     <row>
      <entry role="catalog_table_entry"><para role="column_definition">
       <structfield>deadlocks</structfield> <type>bigint</type>
      </para>
      <para>
<!--
       Number of deadlocks detected in this database
-->
データベース内で検知されたデッドロック数です。
      </para></entry>
     </row>

     <row>
      <entry role="catalog_table_entry"><para role="column_definition">
       <structfield>checksum_failures</structfield> <type>bigint</type>
      </para>
      <para>
<!--
       Number of data page checksum failures detected in this
       database (or on a shared object), or NULL if data checksums are not
       enabled.
-->
データベース（あるいは共有オブジェクト）内で検出されたデータページチェックサムの検査失敗数です。データチェックサムが無効の場合にはNULLです。
      </para></entry>
     </row>

     <row>
      <entry role="catalog_table_entry"><para role="column_definition">
       <structfield>checksum_last_failure</structfield> <type>timestamp with time zone</type>
      </para>
      <para>
<!--
       Time at which the last data page checksum failure was detected in
       this database (or on a shared object), or NULL if data checksums are not
       enabled.
-->
データベース（または共有オブジェクト）内で最後にデータページチェックサムの検査失敗が検知された時刻です。データチェックサムが無効の場合にはNULLです。
      </para></entry>
     </row>

     <row>
      <entry role="catalog_table_entry"><para role="column_definition">
       <structfield>blk_read_time</structfield> <type>double precision</type>
      </para>
      <para>
<!--
       Time spent reading data file blocks by backends in this database,
       in milliseconds (if <xref linkend="guc-track-io-timing"/> is enabled,
       otherwise zero)
-->
データベース内でバックエンドによりデータファイルブロックの読み取りに費やされた、ミリ秒単位の時間です(<xref linkend="guc-track-io-timing"/>が有効な場合。そうでなければゼロです)。
      </para></entry>
     </row>

     <row>
      <entry role="catalog_table_entry"><para role="column_definition">
       <structfield>blk_write_time</structfield> <type>double precision</type>
      </para>
      <para>
<!--
       Time spent writing data file blocks by backends in this database,
       in milliseconds (if <xref linkend="guc-track-io-timing"/> is enabled,
       otherwise zero)
-->
データベース内でバックエンドによりデータファイルブロックの書き出しに費やされた、ミリ秒単位の時間です(<xref linkend="guc-track-io-timing"/>が有効な場合。そうでなければゼロです)。
      </para></entry>
     </row>

     <row>
      <entry role="catalog_table_entry"><para role="column_definition">
       <structfield>session_time</structfield> <type>double precision</type>
      </para>
      <para>
<!--
       Time spent by database sessions in this database, in milliseconds
       (note that statistics are only updated when the state of a session
       changes, so if sessions have been idle for a long time, this idle time
       won't be included)
-->
このデータベースでデータベースセッションに費やされた、ミリ秒単位の時間です（統計はセッションの状態が変化したときのみ更新されるため、セッションが長い間アイドル状態の場合、このアイドル時間は含まれません）。
      </para></entry>
     </row>

     <row>
      <entry role="catalog_table_entry"><para role="column_definition">
       <structfield>active_time</structfield> <type>double precision</type>
      </para>
      <para>
<!--
       Time spent executing SQL statements in this database, in milliseconds
       (this corresponds to the states <literal>active</literal> and
       <literal>fastpath function call</literal> in
       <link linkend="monitoring-pg-stat-activity-view">
       <structname>pg_stat_activity</structname></link>)
-->
このデータベースでSQL文実行に費やされた、ミリ秒単位の時間です（これは<link linkend="monitoring-pg-stat-activity-view"><structname>pg_stat_activity</structname></link>の<literal>active</literal>と<literal>fastpath function call</literal>状態に対応します)。
      </para></entry>
     </row>

     <row>
      <entry role="catalog_table_entry"><para role="column_definition">
       <structfield>idle_in_transaction_time</structfield> <type>double precision</type>
      </para>
      <para>
<!--
       Time spent idling while in a transaction in this database, in milliseconds
       (this corresponds to the states <literal>idle in transaction</literal> and
       <literal>idle in transaction (aborted)</literal> in
       <link linkend="monitoring-pg-stat-activity-view">
       <structname>pg_stat_activity</structname></link>)
-->
このデータベースでトランザクション中にアイドル状態であった、ミリ秒単位の時間です（これは<link linkend="monitoring-pg-stat-activity-view"><structname>pg_stat_activity</structname></link>の<literal>idle in transaction</literal>と<literal>idle in transaction (aborted)</literal>状態に対応します）。
      </para></entry>
     </row>

     <row>
      <entry role="catalog_table_entry"><para role="column_definition">
       <structfield>sessions</structfield> <type>bigint</type>
      </para>
      <para>
<!--
       Total number of sessions established to this database
-->
このデータベースに対して確立されたセッションの総数です。
      </para></entry>
     </row>

     <row>
      <entry role="catalog_table_entry"><para role="column_definition">
       <structfield>sessions_abandoned</structfield> <type>bigint</type>
      </para>
      <para>
<!--
       Number of database sessions to this database that were terminated
       because connection to the client was lost
-->
このデータベースに対するデータベースセッションのうち、クライアントとの接続が失われたために終了したセッションの数です。
      </para></entry>
     </row>

     <row>
      <entry role="catalog_table_entry"><para role="column_definition">
       <structfield>sessions_fatal</structfield> <type>bigint</type>
      </para>
      <para>
<!--
       Number of database sessions to this database that were terminated
       by fatal errors
-->
このデータベースに対するデータベースセッションのうち、致命的なエラーによって終了したセッションの数です。
      </para></entry>
     </row>

     <row>
      <entry role="catalog_table_entry"><para role="column_definition">
       <structfield>sessions_killed</structfield> <type>bigint</type>
      </para>
      <para>
<!--
       Number of database sessions to this database that were terminated
       by operator intervention
-->
このデータベースに対するデータベースセッションのうち、オペレータの介入によって終了したセッションの数です。
      </para></entry>
     </row>

     <row>
      <entry role="catalog_table_entry"><para role="column_definition">
       <structfield>stats_reset</structfield> <type>timestamp with time zone</type>
      </para>
      <para>
<!--
       Time at which these statistics were last reset
-->
統計情報がリセットされた最終時刻です。
      </para></entry>
     </row>
    </tbody>
   </tgroup>
  </table>

 </sect2>

 <sect2 id="monitoring-pg-stat-database-conflicts-view">
  <title><structname>pg_stat_database_conflicts</structname></title>

  <indexterm>
   <primary>pg_stat_database_conflicts</primary>
  </indexterm>

  <para>
<!--
   The <structname>pg_stat_database_conflicts</structname> view will contain
   one row per database, showing database-wide statistics about
   query cancels occurring due to conflicts with recovery on standby servers.
   This view will only contain information on standby servers, since
   conflicts do not occur on primary servers.
-->
<structname>pg_stat_database_conflicts</structname>ビューは、データベース毎に１行を保持し、スタンバイサーバでのリカバリと競合するためにキャンセルされた問い合わせに関するデータベース全体の統計情報を示します。
プライマリサーバでは競合は発生しませんので、スタンバイサーバ上の情報のみが保持されます。
  </para>

  <table id="pg-stat-database-conflicts-view" xreflabel="pg_stat_database_conflicts">
<!--
   <title><structname>pg_stat_database_conflicts</structname> View</title>
-->
   <title><structname>pg_stat_database_conflicts</structname>ビュー</title>
   <tgroup cols="1">
    <thead>
     <row>
      <entry role="catalog_table_entry"><para role="column_definition">
<!--
       Column Type
-->
列 型
      </para>
      <para>
<!--
       Description
-->
説明
      </para></entry>
     </row>
    </thead>

    <tbody>
     <row>
      <entry role="catalog_table_entry"><para role="column_definition">
       <structfield>datid</structfield> <type>oid</type>
      </para>
      <para>
<!--
       OID of a database
-->
データベースのOIDです。
      </para></entry>
     </row>

     <row>
      <entry role="catalog_table_entry"><para role="column_definition">
       <structfield>datname</structfield> <type>name</type>
      </para>
      <para>
<!--
       Name of this database
-->
データベースの名前です。
      </para></entry>
     </row>

     <row>
      <entry role="catalog_table_entry"><para role="column_definition">
       <structfield>confl_tablespace</structfield> <type>bigint</type>
      </para>
      <para>
<!--
       Number of queries in this database that have been canceled due to
       dropped tablespaces
-->
データベースにおいて、削除されたテーブル空間のためにキャンセルされた問い合わせの個数です。
      </para></entry>
     </row>

     <row>
      <entry role="catalog_table_entry"><para role="column_definition">
       <structfield>confl_lock</structfield> <type>bigint</type>
      </para>
      <para>
<!--
       Number of queries in this database that have been canceled due to
       lock timeouts
-->
データベースにおいて、ロック時間切れのためにキャンセルされた問い合わせの個数です。
      </para></entry>
     </row>

     <row>
      <entry role="catalog_table_entry"><para role="column_definition">
       <structfield>confl_snapshot</structfield> <type>bigint</type>
      </para>
      <para>
<!--
       Number of queries in this database that have been canceled due to
       old snapshots
-->
データベースにおいて、古いスナップショットのためにキャンセルされた問い合わせの個数です。
      </para></entry>
     </row>

     <row>
      <entry role="catalog_table_entry"><para role="column_definition">
       <structfield>confl_bufferpin</structfield> <type>bigint</type>
      </para>
      <para>
<!--
       Number of queries in this database that have been canceled due to
       pinned buffers
-->
データベースにおいて、ピンが付いたバッファのためにキャンセルされた問い合わせの個数です。
      </para></entry>
     </row>

     <row>
      <entry role="catalog_table_entry"><para role="column_definition">
       <structfield>confl_deadlock</structfield> <type>bigint</type>
      </para>
      <para>
<!--
       Number of queries in this database that have been canceled due to
       deadlocks
-->
データベースにおいて、デッドロックのためにキャンセルされた問い合わせの個数です。
      </para></entry>
     </row>
    </tbody>
   </tgroup>
  </table>

 </sect2>

 <sect2 id="monitoring-pg-stat-all-tables-view">
  <title><structname>pg_stat_all_tables</structname></title>

  <indexterm>
   <primary>pg_stat_all_tables</primary>
  </indexterm>

  <para>
<!--
   The <structname>pg_stat_all_tables</structname> view will contain
   one row for each table in the current database (including TOAST
   tables), showing statistics about accesses to that specific table. The
   <structname>pg_stat_user_tables</structname> and
   <structname>pg_stat_sys_tables</structname> views
   contain the same information,
   but filtered to only show user and system tables respectively.
-->
<structname>pg_stat_all_tables</structname>ビューは現在のデータベース内のテーブル（TOASTテーブルを含む）毎に１行の形式で、特定のテーブルへのアクセスに関する統計情報を表示します。
<structname>pg_stat_user_tables</structname>および<structname>pg_stat_sys_tables</structname>ビューにも同じ情報が含まれますが、それぞれユーザテーブルとシステムテーブルのみにフィルタされています。
  </para>

  <table id="pg-stat-all-tables-view" xreflabel="pg_stat_all_tables">
<!--
   <title><structname>pg_stat_all_tables</structname> View</title>
-->
   <title><structname>pg_stat_all_tables</structname>ビュー</title>
   <tgroup cols="1">
    <thead>
     <row>
      <entry role="catalog_table_entry"><para role="column_definition">
<!--
       Column Type
-->
列 型
      </para>
      <para>
<!--
       Description
-->
説明
      </para></entry>
     </row>
    </thead>

    <tbody>
     <row>
      <entry role="catalog_table_entry"><para role="column_definition">
       <structfield>relid</structfield> <type>oid</type>
      </para>
      <para>
<!--
       OID of a table
-->
テーブルのOIDです。
      </para></entry>
     </row>

     <row>
      <entry role="catalog_table_entry"><para role="column_definition">
       <structfield>schemaname</structfield> <type>name</type>
      </para>
      <para>
<!--
       Name of the schema that this table is in
-->
テーブルが存在するスキーマの名前です。
      </para></entry>
     </row>

     <row>
      <entry role="catalog_table_entry"><para role="column_definition">
       <structfield>relname</structfield> <type>name</type>
      </para>
      <para>
<!--
       Name of this table
-->
テーブルの名前です。
      </para></entry>
     </row>

     <row>
      <entry role="catalog_table_entry"><para role="column_definition">
       <structfield>seq_scan</structfield> <type>bigint</type>
      </para>
      <para>
<!--
       Number of sequential scans initiated on this table
-->
テーブル上で初期化されたシーケンシャルスキャンの個数です。
      </para></entry>
     </row>

     <row>
      <entry role="catalog_table_entry"><para role="column_definition">
       <structfield>seq_tup_read</structfield> <type>bigint</type>
      </para>
      <para>
<!--
       Number of live rows fetched by sequential scans
-->
シーケンシャルスキャンによって取り出された有効行の個数です。
      </para></entry>
     </row>

     <row>
      <entry role="catalog_table_entry"><para role="column_definition">
       <structfield>idx_scan</structfield> <type>bigint</type>
      </para>
      <para>
<!--
       Number of index scans initiated on this table
-->
テーブル上で開始されたインデックススキャンの実行回数です。
      </para></entry>
     </row>

     <row>
      <entry role="catalog_table_entry"><para role="column_definition">
       <structfield>idx_tup_fetch</structfield> <type>bigint</type>
      </para>
      <para>
<!--
       Number of live rows fetched by index scans
-->
インデックススキャンによって取り出された有効行の個数です。
      </para></entry>
     </row>

     <row>
      <entry role="catalog_table_entry"><para role="column_definition">
       <structfield>n_tup_ins</structfield> <type>bigint</type>
      </para>
      <para>
<!--
       Number of rows inserted
-->
挿入された行数です。
      </para></entry>
     </row>

     <row>
      <entry role="catalog_table_entry"><para role="column_definition">
       <structfield>n_tup_upd</structfield> <type>bigint</type>
      </para>
      <para>
<<<<<<< HEAD
       Number of rows updated (includes <link linkend="storage-hot">HOT updated rows</link>)
=======
<!--
       Number of rows updated (includes HOT updated rows)
-->
更新された行数です。（HOT更新された行数を含みます）
>>>>>>> 185876a6
      </para></entry>
     </row>

     <row>
      <entry role="catalog_table_entry"><para role="column_definition">
       <structfield>n_tup_del</structfield> <type>bigint</type>
      </para>
      <para>
<!--
       Number of rows deleted
-->
削除された行数です。
      </para></entry>
     </row>

     <row>
      <entry role="catalog_table_entry"><para role="column_definition">
       <structfield>n_tup_hot_upd</structfield> <type>bigint</type>
      </para>
      <para>
<!--
       Number of rows HOT updated (i.e., with no separate index
       update required)
-->
HOT更新（つまりインデックスの更新を別途必要としない）された行数です。
      </para></entry>
     </row>

     <row>
      <entry role="catalog_table_entry"><para role="column_definition">
       <structfield>n_live_tup</structfield> <type>bigint</type>
      </para>
      <para>
<!--
       Estimated number of live rows
-->
有効行数の推定値です。
      </para></entry>
     </row>

     <row>
      <entry role="catalog_table_entry"><para role="column_definition">
       <structfield>n_dead_tup</structfield> <type>bigint</type>
      </para>
      <para>
<!--
       Estimated number of dead rows
-->
無効行数の推定値です。
      </para></entry>
     </row>

     <row>
      <entry role="catalog_table_entry"><para role="column_definition">
       <structfield>n_mod_since_analyze</structfield> <type>bigint</type>
      </para>
      <para>
<!--
       Estimated number of rows modified since this table was last analyzed
-->
このテーブルが最後に解析されてから変更された行数の推定値です。
      </para></entry>
     </row>

     <row>
      <entry role="catalog_table_entry"><para role="column_definition">
       <structfield>n_ins_since_vacuum</structfield> <type>bigint</type>
      </para>
      <para>
<!--
       Estimated number of rows inserted since this table was last vacuumed
-->
このテーブルが最後にバキュームされてから挿入された行数の推定値です。
      </para></entry>
     </row>

     <row>
      <entry role="catalog_table_entry"><para role="column_definition">
       <structfield>last_vacuum</structfield> <type>timestamp with time zone</type>
      </para>
      <para>
<!--
       Last time at which this table was manually vacuumed
       (not counting <command>VACUUM FULL</command>)
-->
テーブルが手作業でバキュームされた最終時刻です（<command>VACUUM FULL</command>は含まれません）。
      </para></entry>
     </row>

     <row>
      <entry role="catalog_table_entry"><para role="column_definition">
       <structfield>last_autovacuum</structfield> <type>timestamp with time zone</type>
      </para>
      <para>
<!--
       Last time at which this table was vacuumed by the autovacuum
       daemon
-->
自動バキュームデーモンによりテーブルがバキュームされた最終時刻です。
      </para></entry>
     </row>

     <row>
      <entry role="catalog_table_entry"><para role="column_definition">
       <structfield>last_analyze</structfield> <type>timestamp with time zone</type>
      </para>
      <para>
<!--
       Last time at which this table was manually analyzed
-->
テーブルが手作業で解析された最終時刻です。
      </para></entry>
     </row>

     <row>
      <entry role="catalog_table_entry"><para role="column_definition">
       <structfield>last_autoanalyze</structfield> <type>timestamp with time zone</type>
      </para>
      <para>
<!--
       Last time at which this table was analyzed by the autovacuum
       daemon
-->
自動バキュームデーモンによりテーブルが解析された最終時刻です。
      </para></entry>
     </row>

     <row>
      <entry role="catalog_table_entry"><para role="column_definition">
       <structfield>vacuum_count</structfield> <type>bigint</type>
      </para>
      <para>
<!--
       Number of times this table has been manually vacuumed
       (not counting <command>VACUUM FULL</command>)
-->
テーブルが手作業でバキュームされた回数です。（<command>VACUUM FULL</command>は含まれません）。
      </para></entry>
     </row>

     <row>
      <entry role="catalog_table_entry"><para role="column_definition">
       <structfield>autovacuum_count</structfield> <type>bigint</type>
      </para>
      <para>
<!--
       Number of times this table has been vacuumed by the autovacuum
       daemon
-->
テーブルが自動バキュームデーモンによりバキュームされた回数です。
      </para></entry>
     </row>

     <row>
      <entry role="catalog_table_entry"><para role="column_definition">
       <structfield>analyze_count</structfield> <type>bigint</type>
      </para>
      <para>
<!--
       Number of times this table has been manually analyzed
-->
テーブルが手作業で解析された回数です。
      </para></entry>
     </row>

     <row>
      <entry role="catalog_table_entry"><para role="column_definition">
       <structfield>autoanalyze_count</structfield> <type>bigint</type>
      </para>
      <para>
<!--
       Number of times this table has been analyzed by the autovacuum
       daemon
-->
テーブルが自動バキュームデーモンによって解析された回数です。
      </para></entry>
     </row>
    </tbody>
   </tgroup>
  </table>

 </sect2>

 <sect2 id="monitoring-pg-stat-all-indexes-view">
  <title><structname>pg_stat_all_indexes</structname></title>

  <indexterm>
   <primary>pg_stat_all_indexes</primary>
  </indexterm>

  <para>
<!--
   The <structname>pg_stat_all_indexes</structname> view will contain
   one row for each index in the current database,
   showing statistics about accesses to that specific index. The
   <structname>pg_stat_user_indexes</structname> and
   <structname>pg_stat_sys_indexes</structname> views
   contain the same information,
   but filtered to only show user and system indexes respectively.
-->
<structname>pg_stat_all_indexes</structname>ビューは、現在のデータベース内のインデックス毎に、特定のインデックスへのアクセスに関する統計情報を示す１行を保持します。
<structname>pg_stat_user_indexes</structname>と<structname>pg_stat_sys_indexes</structname>も同じ情報を保持しますが、ユーザ向けのインデックスとシステム向けのインデックスに対する行のみを保持するようにフィルタ処理されています。
  </para>

  <table id="pg-stat-all-indexes-view" xreflabel="pg_stat_all_indexes">
<!--
   <title><structname>pg_stat_all_indexes</structname> View</title>
-->
   <title><structname>pg_stat_all_indexes</structname>ビュー</title>
   <tgroup cols="1">
    <thead>
     <row>
      <entry role="catalog_table_entry"><para role="column_definition">
<!--
       Column Type
-->
列 型
      </para>
      <para>
<!--
       Description
-->
説明
      </para></entry>
     </row>
    </thead>

    <tbody>
     <row>
      <entry role="catalog_table_entry"><para role="column_definition">
       <structfield>relid</structfield> <type>oid</type>
      </para>
      <para>
<!--
       OID of the table for this index
-->
このインデックスに対応するテーブルのOIDです。
      </para></entry>
     </row>

     <row>
      <entry role="catalog_table_entry"><para role="column_definition">
       <structfield>indexrelid</structfield> <type>oid</type>
      </para>
      <para>
<!--
       OID of this index
-->
インデックスのOIDです。
      </para></entry>
     </row>

     <row>
      <entry role="catalog_table_entry"><para role="column_definition">
       <structfield>schemaname</structfield> <type>name</type>
      </para>
      <para>
<!--
       Name of the schema this index is in
-->
インデックスが存在するスキーマの名前です。
      </para></entry>
     </row>

     <row>
      <entry role="catalog_table_entry"><para role="column_definition">
       <structfield>relname</structfield> <type>name</type>
      </para>
      <para>
<!--
       Name of the table for this index
-->
このインデックスに対応するテーブルの名前です。
      </para></entry>
     </row>

     <row>
      <entry role="catalog_table_entry"><para role="column_definition">
       <structfield>indexrelname</structfield> <type>name</type>
      </para>
      <para>
<!--
       Name of this index
-->
インデックスの名前です。
      </para></entry>
     </row>

     <row>
      <entry role="catalog_table_entry"><para role="column_definition">
       <structfield>idx_scan</structfield> <type>bigint</type>
      </para>
      <para>
<!--
       Number of index scans initiated on this index
-->
インデックスに対して開始されたインデックススキャンの実行回数です。
      </para></entry>
     </row>

     <row>
      <entry role="catalog_table_entry"><para role="column_definition">
       <structfield>idx_tup_read</structfield> <type>bigint</type>
      </para>
      <para>
<!--
       Number of index entries returned by scans on this index
-->
インデックスに対するスキャンにより返されたインデックス項目の個数です。
      </para></entry>
     </row>

     <row>
      <entry role="catalog_table_entry"><para role="column_definition">
       <structfield>idx_tup_fetch</structfield> <type>bigint</type>
      </para>
      <para>
<!--
       Number of live table rows fetched by simple index scans using this
       index
-->
インデックスを使用する単純なインデックススキャンによって取り出された有効テーブル行数です。
      </para></entry>
     </row>
    </tbody>
   </tgroup>
  </table>

  <para>
<!--
   Indexes can be used by simple index scans, <quote>bitmap</quote> index scans,
   and the optimizer.  In a bitmap scan
   the output of several indexes can be combined via AND or OR rules,
   so it is difficult to associate individual heap row fetches
   with specific indexes when a bitmap scan is used.  Therefore, a bitmap
   scan increments the
   <structname>pg_stat_all_indexes</structname>.<structfield>idx_tup_read</structfield>
   count(s) for the index(es) it uses, and it increments the
   <structname>pg_stat_all_tables</structname>.<structfield>idx_tup_fetch</structfield>
   count for the table, but it does not affect
   <structname>pg_stat_all_indexes</structname>.<structfield>idx_tup_fetch</structfield>.
   The optimizer also accesses indexes to check for supplied constants
   whose values are outside the recorded range of the optimizer statistics
   because the optimizer statistics might be stale.
-->
単純なインデックススキャン、<quote>ビットマップ</quote>インデックススキャン、あるいはオプティマイザによりインデックスが使用されることがあります。
ビットマップスキャンでは、複数のインデックスの出力をANDやOR規則で組み合わせることができます。
このため、ビットマップスキャンが使用される場合、特定インデックスと個々のヒープ行の取り出しとを関連づけることが困難です。
したがってビットマップスキャンでは、使用したインデックスの<structname>pg_stat_all_indexes</structname>.<structfield>idx_tup_read</structfield>個数を増やし、そのテーブルの<structname>pg_stat_all_tables</structname>.<structfield>idx_tup_fetch</structfield>個数を増やしますが、<structname>pg_stat_all_indexes</structname>.<structfield>idx_tup_fetch</structfield>を変更しません。
オプティマイザもインデックスにアクセスし、提供された定数値がオプティマイザの統計情報に記録された範囲の外側にあるときに、それを検査します。
これはオプティマイザの統計情報が古いかもしれないからです。
  </para>

  <note>
   <para>
<!--
    The <structfield>idx_tup_read</structfield> and <structfield>idx_tup_fetch</structfield> counts
    can be different even without any use of bitmap scans,
    because <structfield>idx_tup_read</structfield> counts
    index entries retrieved from the index while <structfield>idx_tup_fetch</structfield>
    counts live rows fetched from the table.  The latter will be less if any
    dead or not-yet-committed rows are fetched using the index, or if any
    heap fetches are avoided by means of an index-only scan.
-->
<structfield>idx_tup_read</structfield>と<structfield>idx_tup_fetch</structfield>個数は、ビットマップスキャンがまったく使用されていない場合でも異なります。
<structfield>idx_tup_read</structfield>はインデックスから取り出したインデックス項目を計上し、<structfield>idx_tup_fetch</structfield>はテーブルから取り出した有効行を計上するからです。
インデックスを用いて無効行やまだコミットされていない行が取り出された場合やインデックスオンリースキャン法によりヒープの取り出しが回避された場合に、後者は減少します。
   </para>
  </note>

 </sect2>

 <sect2 id="monitoring-pg-statio-all-tables-view">
  <title><structname>pg_statio_all_tables</structname></title>

  <indexterm>
   <primary>pg_statio_all_tables</primary>
  </indexterm>

  <para>
<!--
   The <structname>pg_statio_all_tables</structname> view will contain
   one row for each table in the current database (including TOAST
   tables), showing statistics about I/O on that specific table. The
   <structname>pg_statio_user_tables</structname> and
   <structname>pg_statio_sys_tables</structname> views
   contain the same information,
   but filtered to only show user and system tables respectively.
-->
<structname>pg_statio_all_tables</structname>ビューは現在のデータベース内のテーブル（TOASTテーブルを含む）ごとに、特定のテーブルのI/Oに関する統計情報を示す１行を保持します。
<structname>pg_statio_user_tables</structname>と<structname>pg_statio_sys_tables</structname>には同じ情報が保持されますが、ユーザテーブルとシステムテーブルに関する行のみを持つようにフィルタ処理がなされています。
  </para>

  <table id="pg-statio-all-tables-view" xreflabel="pg_statio_all_tables">
<!--
   <title><structname>pg_statio_all_tables</structname> View</title>
-->
   <title><structname>pg_statio_all_tables</structname>ビュー</title>
   <tgroup cols="1">
    <thead>
     <row>
      <entry role="catalog_table_entry"><para role="column_definition">
<!--
       Column Type
-->
列 型
      </para>
      <para>
<!--
       Description
-->
説明
      </para></entry>
     </row>
    </thead>

    <tbody>
     <row>
      <entry role="catalog_table_entry"><para role="column_definition">
       <structfield>relid</structfield> <type>oid</type>
      </para>
      <para>
<!--
       OID of a table
-->
テーブルのOIDです。
      </para></entry>
     </row>

     <row>
      <entry role="catalog_table_entry"><para role="column_definition">
       <structfield>schemaname</structfield> <type>name</type>
      </para>
      <para>
<!--
       Name of the schema that this table is in
-->
テーブルが存在するスキーマの名前です。
      </para></entry>
     </row>

     <row>
      <entry role="catalog_table_entry"><para role="column_definition">
       <structfield>relname</structfield> <type>name</type>
      </para>
      <para>
<!--
       Name of this table
-->
テーブルの名前です。
      </para></entry>
     </row>

     <row>
      <entry role="catalog_table_entry"><para role="column_definition">
       <structfield>heap_blks_read</structfield> <type>bigint</type>
      </para>
      <para>
<!--
       Number of disk blocks read from this table
-->
テーブルから読み取られたディスクブロック数です。
      </para></entry>
     </row>

     <row>
      <entry role="catalog_table_entry"><para role="column_definition">
       <structfield>heap_blks_hit</structfield> <type>bigint</type>
      </para>
      <para>
<!--
       Number of buffer hits in this table
-->
テーブル内のバッファヒット数です。
      </para></entry>
     </row>

     <row>
      <entry role="catalog_table_entry"><para role="column_definition">
       <structfield>idx_blks_read</structfield> <type>bigint</type>
      </para>
      <para>
<!--
       Number of disk blocks read from all indexes on this table
-->
テーブル上のすべてのインデックスから読み取られたディスクブロック数です。
      </para></entry>
     </row>

     <row>
      <entry role="catalog_table_entry"><para role="column_definition">
       <structfield>idx_blks_hit</structfield> <type>bigint</type>
      </para>
      <para>
<!--
       Number of buffer hits in all indexes on this table
-->
テーブル上のすべてのインデックス内のバッファヒット数です。
      </para></entry>
     </row>

     <row>
      <entry role="catalog_table_entry"><para role="column_definition">
       <structfield>toast_blks_read</structfield> <type>bigint</type>
      </para>
      <para>
<!--
       Number of disk blocks read from this table's TOAST table (if any)
-->
テーブルのTOASTテーブル（もしあれば）から読み取られたディスクブロック数です。
      </para></entry>
     </row>

     <row>
      <entry role="catalog_table_entry"><para role="column_definition">
       <structfield>toast_blks_hit</structfield> <type>bigint</type>
      </para>
      <para>
<!--
       Number of buffer hits in this table's TOAST table (if any)
-->
テーブルのTOASTテーブル（もしあれば）におけるバッファヒット数です。
      </para></entry>
     </row>

     <row>
      <entry role="catalog_table_entry"><para role="column_definition">
       <structfield>tidx_blks_read</structfield> <type>bigint</type>
      </para>
      <para>
<!--
       Number of disk blocks read from this table's TOAST table indexes (if any)
-->
テーブルのTOASTテーブルのインデックス（もしあれば）から読み取られたディスクブロック数です。
      </para></entry>
     </row>

     <row>
      <entry role="catalog_table_entry"><para role="column_definition">
       <structfield>tidx_blks_hit</structfield> <type>bigint</type>
      </para>
      <para>
<!--
       Number of buffer hits in this table's TOAST table indexes (if any)
-->
テーブルのTOASTテーブルのインデックス（もしあれば）におけるバッファヒット数です。
      </para></entry>
     </row>
    </tbody>
   </tgroup>
  </table>

 </sect2>

 <sect2 id="monitoring-pg-statio-all-indexes-view">
  <title><structname>pg_statio_all_indexes</structname></title>

  <indexterm>
   <primary>pg_statio_all_indexes</primary>
  </indexterm>

  <para>
<!--
   The <structname>pg_statio_all_indexes</structname> view will contain
   one row for each index in the current database,
   showing statistics about I/O on that specific index. The
   <structname>pg_statio_user_indexes</structname> and
   <structname>pg_statio_sys_indexes</structname> views
   contain the same information,
   but filtered to only show user and system indexes respectively.
-->
<structname>pg_statio_all_indexes</structname>ビューは、現在のデータベース内のインデックス毎に、特定のインデックスへのI/Oに関する統計情報を持つ１行を保持します。
<structname>pg_statio_user_indexes</structname>と<structname>pg_statio_sys_indexes</structname>も同じ情報を保持しますが、それぞれユーザ向けのインデックスとシステム向けのインデックスに対する行のみを保持するようにフィルタ処理されています。
  </para>

  <table id="pg-statio-all-indexes-view" xreflabel="pg_statio_all_indexes">
<!--
   <title><structname>pg_statio_all_indexes</structname> View</title>
-->
   <title><structname>pg_statio_all_indexes</structname>ビュー</title>
   <tgroup cols="1">
    <thead>
     <row>
      <entry role="catalog_table_entry"><para role="column_definition">
<!--
       Column Type
-->
列 型
      </para>
      <para>
<!--
       Description
-->
説明
      </para></entry>
     </row>
    </thead>

    <tbody>
     <row>
      <entry role="catalog_table_entry"><para role="column_definition">
       <structfield>relid</structfield> <type>oid</type>
      </para>
      <para>
<!--
       OID of the table for this index
-->
このインデックスに対応するテーブルのOIDです。
      </para></entry>
     </row>

     <row>
      <entry role="catalog_table_entry"><para role="column_definition">
       <structfield>indexrelid</structfield> <type>oid</type>
      </para>
      <para>
<!--
       OID of this index
-->
インデックスのOIDです。
      </para></entry>
     </row>

     <row>
      <entry role="catalog_table_entry"><para role="column_definition">
       <structfield>schemaname</structfield> <type>name</type>
      </para>
      <para>
<!--
       Name of the schema this index is in
-->
インデックスが存在するスキーマの名前です。
      </para></entry>
     </row>

     <row>
      <entry role="catalog_table_entry"><para role="column_definition">
       <structfield>relname</structfield> <type>name</type>
      </para>
      <para>
<!--
       Name of the table for this index
-->
このインデックスに対応するテーブルの名前です。
      </para></entry>
     </row>

     <row>
      <entry role="catalog_table_entry"><para role="column_definition">
       <structfield>indexrelname</structfield> <type>name</type>
      </para>
      <para>
<!--
       Name of this index
-->
インデックスの名前です。
      </para></entry>
     </row>

     <row>
      <entry role="catalog_table_entry"><para role="column_definition">
       <structfield>idx_blks_read</structfield> <type>bigint</type>
      </para>
      <para>
<!--
       Number of disk blocks read from this index
-->
インデックスから読み取られたディスクブロック数です。
      </para></entry>
     </row>

     <row>
      <entry role="catalog_table_entry"><para role="column_definition">
       <structfield>idx_blks_hit</structfield> <type>bigint</type>
      </para>
      <para>
<!--
       Number of buffer hits in this index
-->
インデックスにおけるバッファヒット数です。
      </para></entry>
     </row>
    </tbody>
   </tgroup>
  </table>

 </sect2>

 <sect2 id="monitoring-pg-statio-all-sequences-view">
  <title><structname>pg_statio_all_sequences</structname></title>

  <indexterm>
   <primary>pg_statio_all_sequences</primary>
  </indexterm>

  <para>
<!--
   The <structname>pg_statio_all_sequences</structname> view will contain
   one row for each sequence in the current database,
   showing statistics about I/O on that specific sequence.
-->
<structname>pg_statio_all_sequences</structname>ビューは現在のデータベース内のシーケンスごとに、特定シーケンスにおけるI/Oに関する統計情報を示す１行を保持します。
  </para>

  <table id="pg-statio-all-sequences-view" xreflabel="pg_statio_all_sequences">
<!--
   <title><structname>pg_statio_all_sequences</structname> View</title>
-->
   <title><structname>pg_statio_all_sequences</structname>ビュー</title>
   <tgroup cols="1">
    <thead>
     <row>
      <entry role="catalog_table_entry"><para role="column_definition">
<!--
       Column Type
-->
列 型
      </para>
      <para>
<!--
       Description
-->
説明
      </para></entry>
     </row>
    </thead>

    <tbody>
     <row>
      <entry role="catalog_table_entry"><para role="column_definition">
       <structfield>relid</structfield> <type>oid</type>
      </para>
      <para>
<!--
       OID of a sequence
-->
シーケンスのOIDです。
      </para></entry>
     </row>

     <row>
      <entry role="catalog_table_entry"><para role="column_definition">
       <structfield>schemaname</structfield> <type>name</type>
      </para>
      <para>
<!--
       Name of the schema this sequence is in
-->
シーケンスが存在するスキーマの名前です。
      </para></entry>
     </row>

     <row>
      <entry role="catalog_table_entry"><para role="column_definition">
       <structfield>relname</structfield> <type>name</type>
      </para>
      <para>
<!--
       Name of this sequence
-->
シーケンスの名前です。
      </para></entry>
     </row>

     <row>
      <entry role="catalog_table_entry"><para role="column_definition">
       <structfield>blks_read</structfield> <type>bigint</type>
      </para>
      <para>
<!--
       Number of disk blocks read from this sequence
-->
シーケンスから読み取られたディスクブロック数です。
      </para></entry>
     </row>

     <row>
      <entry role="catalog_table_entry"><para role="column_definition">
       <structfield>blks_hit</structfield> <type>bigint</type>
      </para>
      <para>
<!--
       Number of buffer hits in this sequence
-->
シーケンスにおけるバッファヒット数です。
      </para></entry>
     </row>
    </tbody>
   </tgroup>
  </table>

 </sect2>

 <sect2 id="monitoring-pg-stat-user-functions-view">
  <title><structname>pg_stat_user_functions</structname></title>

  <indexterm>
   <primary>pg_stat_user_functions</primary>
  </indexterm>

  <para>
<!--
   The <structname>pg_stat_user_functions</structname> view will contain
   one row for each tracked function, showing statistics about executions of
   that function.  The <xref linkend="guc-track-functions"/> parameter
   controls exactly which functions are tracked.
-->
<structname>pg_stat_user_functions</structname>ビューは追跡された関数毎に、その関数の実行に関する統計情報を１行保持します。
<xref linkend="guc-track-functions"/>パラメータは関数が追跡されるかどうかを正確に制御します。
  </para>

  <table id="pg-stat-user-functions-view" xreflabel="pg_stat_user_functions">
<!--
   <title><structname>pg_stat_user_functions</structname> View</title>
-->
   <title><structname>pg_stat_user_functions</structname>ビュー</title>
   <tgroup cols="1">
    <thead>
     <row>
      <entry role="catalog_table_entry"><para role="column_definition">
<!--
       Column Type
-->
列 型
      </para>
      <para>
<!--
       Description
-->
説明
      </para></entry>
     </row>
    </thead>

    <tbody>
     <row>
      <entry role="catalog_table_entry"><para role="column_definition">
       <structfield>funcid</structfield> <type>oid</type>
      </para>
      <para>
<!--
       OID of a function
-->
関数のOIDです。
      </para></entry>
     </row>

     <row>
      <entry role="catalog_table_entry"><para role="column_definition">
       <structfield>schemaname</structfield> <type>name</type>
      </para>
      <para>
<!--
       Name of the schema this function is in
-->
関数が存在するスキーマの名前です。
      </para></entry>
     </row>

     <row>
      <entry role="catalog_table_entry"><para role="column_definition">
       <structfield>funcname</structfield> <type>name</type>
      </para>
      <para>
<!--
       Name of this function
-->
関数の名前です。
      </para></entry>
     </row>

     <row>
      <entry role="catalog_table_entry"><para role="column_definition">
       <structfield>calls</structfield> <type>bigint</type>
      </para>
      <para>
<!--
       Number of times this function has been called
-->
関数が呼び出された回数です。
      </para></entry>
     </row>

     <row>
      <entry role="catalog_table_entry"><para role="column_definition">
       <structfield>total_time</structfield> <type>double precision</type>
      </para>
      <para>
<!--
       Total time spent in this function and all other functions
       called by it, in milliseconds
-->
関数とその関数から呼び出されるその他の関数で費やされた、ミリ秒単位の総時間です。
      </para></entry>
     </row>

     <row>
      <entry role="catalog_table_entry"><para role="column_definition">
       <structfield>self_time</structfield> <type>double precision</type>
      </para>
      <para>
<!--
       Total time spent in this function itself, not including
       other functions called by it, in milliseconds
-->
その関数から呼び出されるその他の関数で費やされた時間を含まない、関数自身で費やされた、ミリ秒単位の総時間です。
      </para></entry>
     </row>
    </tbody>
   </tgroup>
  </table>

 </sect2>

 <sect2 id="monitoring-pg-stat-slru-view">
  <title><structname>pg_stat_slru</structname></title>

  <indexterm>
   <primary>SLRU</primary>
  </indexterm>

  <indexterm>
   <primary>pg_stat_slru</primary>
  </indexterm>

  <para>
<!--
   <productname>PostgreSQL</productname> accesses certain on-disk information
   via <firstterm>SLRU</firstterm> (simple least-recently-used) caches.
   The <structname>pg_stat_slru</structname> view will contain
   one row for each tracked SLRU cache, showing statistics about access
   to cached pages.
-->
<productname>PostgreSQL</productname>は<firstterm>SLRU</firstterm>(simple least-recently-used)キャッシュ経由で特定のディスク上の情報にアクセスします。
<structname>pg_stat_slru</structname>ビューは、追跡されたSLRUキャッシュ毎にキャッシュされたページへのアクセスに関する統計情報を1行保持します。
  </para>

  <table id="pg-stat-slru-view" xreflabel="pg_stat_slru">
<!--
   <title><structname>pg_stat_slru</structname> View</title>
-->
   <title><structname>pg_stat_slru</structname>ビュー</title>
   <tgroup cols="1">
    <thead>
     <row>
      <entry role="catalog_table_entry"><para role="column_definition">
<!--
       Column Type
-->
列 型
      </para>
      <para>
<!--
       Description
-->
説明
      </para></entry>
     </row>
    </thead>

    <tbody>
     <row>
      <entry role="catalog_table_entry"><para role="column_definition">
       <structfield>name</structfield> <type>text</type>
      </para>
      <para>
<!--
       Name of the SLRU
-->
SLRUの名前です。
      </para></entry>
     </row>

     <row>
      <entry role="catalog_table_entry"><para role="column_definition">
       <structfield>blks_zeroed</structfield> <type>bigint</type>
      </para>
      <para>
<!--
       Number of blocks zeroed during initializations
-->
初期化中にゼロにされたブロックの数です。
      </para></entry>
     </row>

     <row>
      <entry role="catalog_table_entry"><para role="column_definition">
       <structfield>blks_hit</structfield> <type>bigint</type>
      </para>
      <para>
<!--
       Number of times disk blocks were found already in the SLRU,
       so that a read was not necessary (this only includes hits in the
       SLRU, not the operating system's file system cache)
-->
SLRUに既にあることが分かっているためにディスクブロックの読み取りが不要だった回数です（これにはSLRUにおけるヒットのみが含まれ、オペレーティングシステムのファイルシステムキャッシュは含まれません）。
      </para></entry>
     </row>

     <row>
      <entry role="catalog_table_entry"><para role="column_definition">
       <structfield>blks_read</structfield> <type>bigint</type>
      </para>
      <para>
<!--
       Number of disk blocks read for this SLRU
-->
SLRUから読み取られたディスクブロック数です。
      </para></entry>
     </row>

     <row>
      <entry role="catalog_table_entry"><para role="column_definition">
       <structfield>blks_written</structfield> <type>bigint</type>
      </para>
      <para>
<!--
       Number of disk blocks written for this SLRU
-->
SLRUに書き込まれたディスクブロック数です。
      </para></entry>
     </row>

     <row>
      <entry role="catalog_table_entry"><para role="column_definition">
       <structfield>blks_exists</structfield> <type>bigint</type>
      </para>
      <para>
<!--
       Number of blocks checked for existence for this SLRU
-->
SLRUで存在を検査されたブロック数です。
      </para></entry>
     </row>

     <row>
      <entry role="catalog_table_entry"><para role="column_definition">
       <structfield>flushes</structfield> <type>bigint</type>
      </para>
      <para>
<!--
       Number of flushes of dirty data for this SLRU
-->
SLRUでのダーティデータのフラッシュ数です。
      </para></entry>
     </row>

     <row>
      <entry role="catalog_table_entry"><para role="column_definition">
       <structfield>truncates</structfield> <type>bigint</type>
      </para>
      <para>
<!--
       Number of truncates for this SLRU
-->
SLRUでの切り詰めの数です。
      </para></entry>
     </row>

     <row>
      <entry role="catalog_table_entry"><para role="column_definition">
       <structfield>stats_reset</structfield> <type>timestamp with time zone</type>
      </para>
      <para>
<!--
       Time at which these statistics were last reset
-->
統計情報がリセットされた最終時刻です。
      </para></entry>
     </row>
    </tbody>
   </tgroup>
  </table>

 </sect2>

 <sect2 id="monitoring-stats-functions">
<!--
  <title>Statistics Functions</title>
-->
  <title>統計情報関数</title>

  <para>
<!--
   Other ways of looking at the statistics can be set up by writing
   queries that use the same underlying statistics access functions used by
   the standard views shown above.  For details such as the functions' names,
   consult the definitions of the standard views.  (For example, in
   <application>psql</application> you could issue <literal>\d+ pg_stat_activity</literal>.)
   The access functions for per-database statistics take a database OID as an
   argument to identify which database to report on.
   The per-table and per-index functions take a table or index OID.
   The functions for per-function statistics take a function OID.
   Note that only tables, indexes, and functions in the current database
   can be seen with these functions.
-->
統計情報を参照する他の方法は、上述の標準ビューによって使用される基礎的な統計情報アクセス関数と同じ関数を使用した問い合わせを作成することで設定することができます。
こうした関数の名前などに関する詳細については、標準ビューの定義を参照してください。
（例えば<application>psql</application>では<literal>\d+ pg_stat_activity</literal>を発行してください。）
データベースごとの統計情報についてのアクセス関数は、どのデータベースに対して報告するのかを識別するためにデータベースのOIDを取ります。
テーブルごと、インデックスごとの関数はテーブルの、もしくはインデックスのOIDを取ります。
関数ごとの統計情報の関数は、関数のOIDを取ります。
これらの関数を使用して参照できるテーブルとインデックス、および関数は現在のデータベース内のものだけであることに注意してください。
  </para>

  <para>
<<<<<<< HEAD
   Additional functions related to the cumulative statistics system are listed
   in <xref linkend="monitoring-stats-funcs-table"/>.
=======
<!--
   Additional functions related to statistics collection are listed in <xref
   linkend="monitoring-stats-funcs-table"/>.
-->
その他の統計情報収集に関連した関数を<xref linkend="monitoring-stats-funcs-table"/>に示します。
>>>>>>> 185876a6
  </para>

   <table id="monitoring-stats-funcs-table">
<!--
    <title>Additional Statistics Functions</title>
-->
    <title>その他の統計情報関数</title>
    <tgroup cols="1">
     <thead>
      <row>
       <entry role="func_table_entry"><para role="func_signature">
<!--
        Function
-->
関数
       </para>
       <para>
<!--
        Description
-->
説明
       </para></entry>
      </row>
     </thead>

     <tbody>
      <row>
       <!-- See also the entry for this in func.sgml -->
       <entry role="func_table_entry"><para role="func_signature">
        <function>pg_backend_pid</function> ()
        <returnvalue>integer</returnvalue>
       </para>
       <para>
<!--
        Returns the process ID of the server process attached to the current
        session.
-->
現在のセッションにアタッチされたサーバプロセスのプロセスIDを返します。
       </para></entry>
      </row>

      <row>
       <entry role="func_table_entry"><para role="func_signature">
        <indexterm>
         <primary>pg_stat_get_activity</primary>
        </indexterm>
        <function>pg_stat_get_activity</function> ( <type>integer</type> )
        <returnvalue>setof record</returnvalue>
       </para>
       <para>
<!--
        Returns a record of information about the backend with the specified
        process ID, or one record for each active backend in the system
        if <literal>NULL</literal> is specified.  The fields returned are a
        subset of those in the <structname>pg_stat_activity</structname> view.
-->
指定されたプロセスIDに該当するバックエンドの情報のレコードを、<literal>NULL</literal>が指定された場合はシステム上のアクティブな各バックエンドに関するレコードを返します。
返される情報内容は<structname>pg_stat_activity</structname>の一部と同じです。
       </para></entry>
      </row>

      <row>
       <entry role="func_table_entry"><para role="func_signature">
        <indexterm>
         <primary>pg_stat_get_snapshot_timestamp</primary>
        </indexterm>
        <function>pg_stat_get_snapshot_timestamp</function> ()
        <returnvalue>timestamp with time zone</returnvalue>
       </para>
       <para>
<<<<<<< HEAD
        Returns the timestamp of the current statistics snapshot, or NULL if
        no statistics snapshot has been taken. A snapshot is taken the first
        time cumulative statistics are accessed in a transaction if
        <varname>stats_fetch_consistency</varname> is set to
        <literal>snapshot</literal>
=======
<!--
        Returns the timestamp of the current statistics snapshot.
-->
現在の統計情報のスナップショットのタイムスタンプを返します。
>>>>>>> 185876a6
       </para></entry>
      </row>

      <row>
       <entry role="func_table_entry"><para role="func_signature">
        <indexterm>
         <primary>pg_stat_clear_snapshot</primary>
        </indexterm>
        <function>pg_stat_clear_snapshot</function> ()
        <returnvalue>void</returnvalue>
       </para>
       <para>
<<<<<<< HEAD
        Discards the current statistics snapshot or cached information.
=======
<!--
        Discards the current statistics snapshot.
-->
現在の統計情報スナップショットを破棄します。
>>>>>>> 185876a6
       </para></entry>
      </row>

      <row>
       <entry role="func_table_entry"><para role="func_signature">
        <indexterm>
         <primary>pg_stat_reset</primary>
        </indexterm>
        <function>pg_stat_reset</function> ()
        <returnvalue>void</returnvalue>
       </para>
       <para>
<!--
        Resets all statistics counters for the current database to zero.
-->
現在のデータベースに関する統計情報カウンタすべてをゼロにリセットします。
       </para>
       <para>
<!--
        This function is restricted to superusers by default, but other users
        can be granted EXECUTE to run the function.
-->
この関数はデフォルトでスーパーユーザに限定されていますが、関数を実行できるように他のユーザにEXECUTE権限を付与できます。
       </para></entry>
      </row>

      <row>
       <entry role="func_table_entry"><para role="func_signature">
        <indexterm>
         <primary>pg_stat_reset_shared</primary>
        </indexterm>
        <function>pg_stat_reset_shared</function> ( <type>text</type> )
        <returnvalue>void</returnvalue>
       </para>
       <para>
<!--
        Resets some cluster-wide statistics counters to zero, depending on the
        argument.  The argument can be <literal>bgwriter</literal> to reset
        all the counters shown in
        the <structname>pg_stat_bgwriter</structname>
        view, <literal>archiver</literal> to reset all the counters shown in
<<<<<<< HEAD
        the <structname>pg_stat_archiver</structname> view,
        <literal>wal</literal> to reset all the counters shown in the
        <structname>pg_stat_wal</structname> view or
        <literal>recovery_prefetch</literal> to reset all the counters shown
        in the <structname>pg_stat_recovery_prefetch</structname> view.
=======
        the <structname>pg_stat_archiver</structname> view or <literal>wal</literal>
        to reset all the counters shown in the <structname>pg_stat_wal</structname> view.
-->
引数に応じて、クラスタ全体の統計情報カウンタの一部をゼロにリセットします。
引数に<literal>bgwriter</literal>を指定すると、<structname>pg_stat_bgwriter</structname>ビューで示されるカウンタがすべてリセットされ、<literal>archiver</literal>を指定すると<structname>pg_stat_archiver</structname>ビューで示されるカウンタがすべてリセットされ、<literal>wal</literal>を指定すると<structname>pg_stat_wal</structname>ビューで示されるカウンタがすべてリセットされます。
>>>>>>> 185876a6
       </para>
       <para>
<!--
        This function is restricted to superusers by default, but other users
        can be granted EXECUTE to run the function.
-->
この関数はデフォルトでスーパーユーザに限定されていますが、関数を実行できるように他のユーザにEXECUTE権限を付与できます。
       </para></entry>
      </row>

      <row>
       <entry role="func_table_entry"><para role="func_signature">
        <indexterm>
         <primary>pg_stat_reset_single_table_counters</primary>
        </indexterm>
        <function>pg_stat_reset_single_table_counters</function> ( <type>oid</type> )
        <returnvalue>void</returnvalue>
       </para>
       <para>
<!--
        Resets statistics for a single table or index in the current database
<<<<<<< HEAD
        or shared across all databases in the cluster to zero.
=======
        to zero.
-->
現在のデータベース内にある、ひとつのテーブルあるいはインデックスの統計情報をゼロにリセットします。
>>>>>>> 185876a6
       </para>
       <para>
<!--
        This function is restricted to superusers by default, but other users
        can be granted EXECUTE to run the function.
-->
この関数はデフォルトでスーパーユーザに限定されていますが、関数を実行できるように他のユーザにEXECUTE権限を付与できます。
       </para></entry>
      </row>

      <row>
       <entry role="func_table_entry"><para role="func_signature">
        <indexterm>
         <primary>pg_stat_reset_single_function_counters</primary>
        </indexterm>
        <function>pg_stat_reset_single_function_counters</function> ( <type>oid</type> )
        <returnvalue>void</returnvalue>
       </para>
       <para>
<!--
        Resets statistics for a single function in the current database to
        zero.
-->
現在のデータベース内にある、ひとつの関数の統計情報をゼロにリセットします。
       </para>
       <para>
<!--
        This function is restricted to superusers by default, but other users
        can be granted EXECUTE to run the function.
-->
この関数はデフォルトでスーパーユーザに限定されていますが、関数を実行できるように他のユーザにEXECUTE権限を付与できます。
       </para></entry>
      </row>

      <row>
       <entry role="func_table_entry"><para role="func_signature">
        <indexterm>
         <primary>pg_stat_reset_slru</primary>
        </indexterm>
        <function>pg_stat_reset_slru</function> ( <type>text</type> )
        <returnvalue>void</returnvalue>
       </para>
       <para>
<!--
        Resets statistics to zero for a single SLRU cache, or for all SLRUs in
        the cluster.  If the argument is NULL, all counters shown in
        the <structname>pg_stat_slru</structname> view for all SLRU caches are
        reset.  The argument can be one of
        <literal>CommitTs</literal>,
        <literal>MultiXactMember</literal>,
        <literal>MultiXactOffset</literal>,
        <literal>Notify</literal>,
        <literal>Serial</literal>,
        <literal>Subtrans</literal>, or
        <literal>Xact</literal>
        to reset the counters for only that entry.
        If the argument is <literal>other</literal> (or indeed, any
        unrecognized name), then the counters for all other SLRU caches, such
        as extension-defined caches, are reset.
-->
ひとつのSLRUキャッシュ、またはクラスタ内のすべてのSLRUの統計情報をゼロにリセットします。
引数がNULLであれば、<structname>pg_stat_slru</structname>ビューで示されているすべてのSLRUキャッシュに対するカウンタがリセットされます。
引数は、そのエントリのみに対応するカウンタをリセットするよう<literal>CommitTs</literal>、<literal>MultiXactMember</literal>、<literal>MultiXactOffset</literal>、<literal>Notify</literal>、<literal>Serial</literal>、<literal>Subtrans</literal>、<literal>Xact</literal>の1つを指定できます。
引数が<literal>other</literal>(実際のところは、認められていない名前であれば何でも)であれば、拡張が定義したキャッシュのような、それ以外のSLRUキャッシュに対するカウンタがリセットされます。
       </para>
       <para>
<!--
        This function is restricted to superusers by default, but other users
        can be granted EXECUTE to run the function.
-->
この関数はデフォルトでスーパーユーザに限定されていますが、関数を実行できるように他のユーザにEXECUTE権限を付与できます。
       </para></entry>
      </row>

      <row>
       <entry role="func_table_entry"><para role="func_signature">
        <indexterm>
          <primary>pg_stat_reset_replication_slot</primary>
        </indexterm>
        <function>pg_stat_reset_replication_slot</function> ( <type>text</type> )
        <returnvalue>void</returnvalue>
       </para>
       <para>
<!--
        Resets statistics of the replication slot defined by the argument. If
        the argument is <literal>NULL</literal>, resets statistics for all
        the replication slots.
-->
引数で定義されたレプリケーションスロットの統計情報をリセットします。
引数が<literal>NULL</literal>の場合、すべてのレプリケーションスロットの統計情報をリセットします。
       </para>
       <para>
<!--
         This function is restricted to superusers by default, but other users
         can be granted EXECUTE to run the function.
-->
この関数はデフォルトでスーパーユーザに限定されていますが、関数を実行できるように他のユーザにEXECUTE権限を付与できます。
       </para></entry>
      </row>

      <row>
       <entry role="func_table_entry"><para role="func_signature">
        <indexterm>
          <primary>pg_stat_reset_subscription_stats</primary>
        </indexterm>
        <function>pg_stat_reset_subscription_stats</function> ( <type>oid</type> )
        <returnvalue>void</returnvalue>
       </para>
       <para>
        Resets statistics for a single subscription shown in the
        <structname>pg_stat_subscription_stats</structname> view to zero. If
        the argument is <literal>NULL</literal>, reset statistics for all
        subscriptions.
       </para>
       <para>
        This function is restricted to superusers by default, but other users
        can be granted EXECUTE to run the function.
       </para></entry>
      </row>
     </tbody>
    </tgroup>
   </table>

  <para>
<!--
   <function>pg_stat_get_activity</function>, the underlying function of
   the <structname>pg_stat_activity</structname> view, returns a set of records
   containing all the available information about each backend process.
   Sometimes it may be more convenient to obtain just a subset of this
   information.  In such cases, an older set of per-backend statistics
   access functions can be used; these are shown in <xref
   linkend="monitoring-stats-backend-funcs-table"/>.
   These access functions use a backend ID number, which ranges from one
   to the number of currently active backends.
   The function <function>pg_stat_get_backend_idset</function> provides a
   convenient way to generate one row for each active backend for
   invoking these functions.  For example, to show the <acronym>PID</acronym>s and
   current queries of all backends:
-->
<structname>pg_stat_activity</structname>ビューの基礎となる<function>pg_stat_get_activity</function>関数は、各バックエンドプロセスに関して利用可能な情報をすべて含むレコード集合を返します。
この情報の一部のみを入手することがより簡便である場合があるかもしれません。
このような場合、<xref linkend="monitoring-stats-backend-funcs-table"/>に示す、古めのバックエンド単位の統計情報アクセス関数を使用することができます。
これらのアクセス関数は、１から現在活動中のバックエンドの個数までの値を取る、バックエンドID番号を使用します。
<function>pg_stat_get_backend_idset</function>関数は、これらの関数を呼び出すために、活動中のバックエンド毎に１行を生成する簡便な方法を提供します。
例えば以下はすべてのバックエンドについて<acronym>PID</acronym>と現在の問い合わせを示します。

<programlisting>
SELECT pg_stat_get_backend_pid(s.backendid) AS pid,
       pg_stat_get_backend_activity(s.backendid) AS query
    FROM (SELECT pg_stat_get_backend_idset() AS backendid) AS s;
</programlisting>
  </para>

   <table id="monitoring-stats-backend-funcs-table">
<!--
    <title>Per-Backend Statistics Functions</title>
-->
    <title>バックエンド単位の統計情報関数</title>
    <tgroup cols="1">
     <thead>
      <row>
       <entry role="func_table_entry"><para role="func_signature">
<!--
        Function
-->
関数
       </para>
       <para>
<!--
        Description
-->
説明
       </para></entry>
      </row>
     </thead>

     <tbody>
      <row>
       <entry role="func_table_entry"><para role="func_signature">
        <indexterm>
         <primary>pg_stat_get_backend_idset</primary>
        </indexterm>
        <function>pg_stat_get_backend_idset</function> ()
        <returnvalue>setof integer</returnvalue>
       </para>
       <para>
<!--
        Returns the set of currently active backend ID numbers (from 1 to the
        number of active backends).
-->
現在活動中のバックエンドID番号（１から活動中のバックエンドの個数まで）の集合を返します。
       </para></entry>
      </row>

      <row>
       <entry role="func_table_entry"><para role="func_signature">
        <indexterm>
         <primary>pg_stat_get_backend_activity</primary>
        </indexterm>
        <function>pg_stat_get_backend_activity</function> ( <type>integer</type> )
        <returnvalue>text</returnvalue>
       </para>
       <para>
<!--
        Returns the text of this backend's most recent query.
-->
バックエンドが最後に行った問い合わせテキストを返します。
       </para></entry>
      </row>

      <row>
       <entry role="func_table_entry"><para role="func_signature">
        <indexterm>
         <primary>pg_stat_get_backend_activity_start</primary>
        </indexterm>
        <function>pg_stat_get_backend_activity_start</function> ( <type>integer</type> )
        <returnvalue>timestamp with time zone</returnvalue>
       </para>
       <para>
<!--
        Returns the time when the backend's most recent query was started.
-->
バックエンドの最後の問い合わせが開始された時刻を返します。
       </para></entry>
      </row>

      <row>
       <entry role="func_table_entry"><para role="func_signature">
        <indexterm>
         <primary>pg_stat_get_backend_client_addr</primary>
        </indexterm>
        <function>pg_stat_get_backend_client_addr</function> ( <type>integer</type> )
        <returnvalue>inet</returnvalue>
       </para>
       <para>
<!--
        Returns the IP address of the client connected to this backend.
-->
バックエンドに接続したクライアントのIPアドレスを返します。
       </para></entry>
      </row>

      <row>
       <entry role="func_table_entry"><para role="func_signature">
        <indexterm>
         <primary>pg_stat_get_backend_client_port</primary>
        </indexterm>
        <function>pg_stat_get_backend_client_port</function> ( <type>integer</type> )
        <returnvalue>integer</returnvalue>
       </para>
       <para>
<!--
        Returns the TCP port number that the client is using for communication.
-->
クライアントが通信に使用しているTCPポート番号を返します。
       </para></entry>
      </row>

      <row>
       <entry role="func_table_entry"><para role="func_signature">
        <indexterm>
         <primary>pg_stat_get_backend_dbid</primary>
        </indexterm>
        <function>pg_stat_get_backend_dbid</function> ( <type>integer</type> )
        <returnvalue>oid</returnvalue>
       </para>
       <para>
<!--
        Returns the OID of the database this backend is connected to.
-->
バックエンドが接続するデータベースのOIDを返します。
       </para></entry>
      </row>

      <row>
       <entry role="func_table_entry"><para role="func_signature">
        <indexterm>
         <primary>pg_stat_get_backend_pid</primary>
        </indexterm>
        <function>pg_stat_get_backend_pid</function> ( <type>integer</type> )
        <returnvalue>integer</returnvalue>
       </para>
       <para>
<!--
        Returns the process ID of this backend.
-->
バックエンドのプロセスIDを返します。
       </para></entry>
      </row>

      <row>
       <entry role="func_table_entry"><para role="func_signature">
        <indexterm>
         <primary>pg_stat_get_backend_start</primary>
        </indexterm>
        <function>pg_stat_get_backend_start</function> ( <type>integer</type> )
        <returnvalue>timestamp with time zone</returnvalue>
       </para>
       <para>
<!--
        Returns the time when this process was started.
-->
プロセスが開始された時刻を返します。
       </para></entry>
      </row>

      <row>
       <entry role="func_table_entry"><para role="func_signature">
        <indexterm>
         <primary>pg_stat_get_backend_userid</primary>
        </indexterm>
        <function>pg_stat_get_backend_userid</function> ( <type>integer</type> )
        <returnvalue>oid</returnvalue>
       </para>
       <para>
<!--
        Returns the OID of the user logged into this backend.
-->
バックエンドにログインしたユーザのOIDを返します。
       </para></entry>
      </row>

      <row>
       <entry role="func_table_entry"><para role="func_signature">
        <indexterm>
         <primary>pg_stat_get_backend_wait_event_type</primary>
        </indexterm>
        <function>pg_stat_get_backend_wait_event_type</function> ( <type>integer</type> )
        <returnvalue>text</returnvalue>
       </para>
       <para>
<!--
        Returns the wait event type name if this backend is currently waiting,
        otherwise NULL.  See <xref linkend="wait-event-table"/> for details.
-->
バックエンドが現在待機中であれば、待機イベント型名を、さもなくばNULLを返します。
詳細は<xref linkend="wait-event-table"/>を参照してください。
       </para></entry>
      </row>

      <row>
       <entry role="func_table_entry"><para role="func_signature">
        <indexterm>
         <primary>pg_stat_get_backend_wait_event</primary>
        </indexterm>
        <function>pg_stat_get_backend_wait_event</function> ( <type>integer</type> )
        <returnvalue>text</returnvalue>
       </para>
       <para>
<!--
        Returns the wait event name if this backend is currently waiting,
        otherwise NULL. See <xref linkend="wait-event-activity-table"/> through
        <xref linkend="wait-event-timeout-table"/>.
-->
バックエンドが現在待機中であれば、待機イベント名を、さもなくばNULLを返します。
詳細は<xref linkend="wait-event-activity-table"/>から<xref linkend="wait-event-timeout-table"/>までを参照してください。
       </para></entry>
      </row>

      <row>
       <entry role="func_table_entry"><para role="func_signature">
        <indexterm>
         <primary>pg_stat_get_backend_xact_start</primary>
        </indexterm>
        <function>pg_stat_get_backend_xact_start</function> ( <type>integer</type> )
        <returnvalue>timestamp with time zone</returnvalue>
       </para>
       <para>
<!--
        Returns the time when the backend's current transaction was started.
-->
バックエンドの現在のトランザクションが開始された時刻を返します。
       </para></entry>
      </row>
     </tbody>
    </tgroup>
   </table>

 </sect2>
 </sect1>

 <sect1 id="monitoring-locks">
<!--
  <title>Viewing Locks</title>
-->
  <title>ロックの表示</title>

  <indexterm zone="monitoring-locks">
   <primary>lock</primary>
   <secondary>monitoring</secondary>
  </indexterm>
  <indexterm zone="monitoring-locks">
   <primary>ロック</primary>
   <secondary>監視</secondary>
  </indexterm>

  <para>
<!--
   Another useful tool for monitoring database activity is the
   <structname>pg_locks</structname> system table.  It allows the
   database administrator to view information about the outstanding
   locks in the lock manager. For example, this capability can be used
   to:
-->
この他に、データベース活動状況の監視に役立つツールとして<structname>pg_locks</structname>システムテーブルがあります。
これにより、データベース管理者はロックマネージャ内の未解決のロックに関する情報を参照することができます。
例えば、この機能を使用すると以下のことができます。

   <itemizedlist>
    <listitem>
     <para>
<!--
      View all the locks currently outstanding, all the locks on
      relations in a particular database, all the locks on a
      particular relation, or all the locks held by a particular
      <productname>PostgreSQL</productname> session.
-->
現在未解決のロック、特定データベース内のリレーション上のロック、特定のリレーションのロック、または特定の<productname>PostgreSQL</productname>セッションが保持するロックを全て表示する。
     </para>
    </listitem>

    <listitem>
     <para>
<!--
      Determine the relation in the current database with the most
      ungranted locks (which might be a source of contention among
      database clients).
-->
最も許可されにくいロック（データベースクライアント間で競合の原因になる可能性がある）を持つ、現在のデータベースにおけるリレーションを表示する。
     </para>
    </listitem>

    <listitem>
     <para>
<!--
      Determine the effect of lock contention on overall database
      performance, as well as the extent to which contention varies
      with overall database traffic.
-->
競合によって変動するデータベースの全トラフィックの範囲に加えて、全体的なデータベースの性能に対するロック競合の影響を判断する。
     </para>
    </listitem>
   </itemizedlist>

<!--
   Details of the <structname>pg_locks</structname> view appear in
   <xref linkend="view-pg-locks"/>.
   For more information on locking and managing concurrency with
   <productname>PostgreSQL</productname>, refer to <xref linkend="mvcc"/>.
-->
<structname>pg_locks</structname>ビューの詳細は、<xref linkend="view-pg-locks"/>にあります。
<productname>PostgreSQL</productname>のロックと同時実行性についての詳細は、<xref linkend="mvcc"/>を参照してください。
  </para>
 </sect1>

 <sect1 id="progress-reporting">
<!--
  <title>Progress Reporting</title>
-->
  <title>進捗状況のレポート</title>

  <para>
<!--
   <productname>PostgreSQL</productname> has the ability to report the progress of
   certain commands during command execution.  Currently, the only commands
   which support progress reporting are <command>ANALYZE</command>,
   <command>CLUSTER</command>,
   <command>CREATE INDEX</command>, <command>VACUUM</command>,
   <command>COPY</command>,
   and <xref linkend="protocol-replication-base-backup"/> (i.e., replication
   command that <xref linkend="app-pgbasebackup"/> issues to take
   a base backup).
   This may be expanded in the future.
-->
<productname>PostgreSQL</productname>は、何らかのコマンドの実行中に進捗状況をレポートする能力があります。
現在、進捗状況のレポートをサポートしているのは、<command>ANALYZE</command>、<command>CLUSTER</command>、<command>CREATE INDEX</command>、<command>VACUUM</command>、<command>COPY</command>、および、<xref linkend="protocol-replication-base-backup"/>(すなわち、<xref linkend="app-pgbasebackup"/>がベースバックアップのために発行するレプリケーションコマンド)のみです。
将来的にサポートされるコマンドが拡大される可能性があります。
  </para>

 <sect2 id="analyze-progress-reporting">
<!--
  <title>ANALYZE Progress Reporting</title>
-->
  <title>ANALYZEの進捗状況のレポート</title>

  <indexterm>
   <primary>pg_stat_progress_analyze</primary>
  </indexterm>

  <para>
<!--
   Whenever <command>ANALYZE</command> is running, the
   <structname>pg_stat_progress_analyze</structname> view will contain a
   row for each backend that is currently running that command.  The tables
   below describe the information that will be reported and provide
   information about how to interpret it.
-->
<command>ANALYZE</command>が実行されているときにはいつでも、<structname>pg_stat_progress_analyze</structname>ビューには現在コマンドを実行している各バックエンドごとの行が含まれます。
以下の表は、報告される情報を説明し、どのように解釈するかの情報を提供します。
  </para>

  <table id="pg-stat-progress-analyze-view" xreflabel="pg_stat_progress_analyze">
<!--
   <title><structname>pg_stat_progress_analyze</structname> View</title>
-->
   <title><structname>pg_stat_progress_analyze</structname>ビュー</title>
   <tgroup cols="1">
    <thead>
     <row>
      <entry role="catalog_table_entry"><para role="column_definition">
<!--
       Column Type
-->
列 型
      </para>
      <para>
<!--
       Description
-->
説明
      </para></entry>
     </row>
    </thead>

    <tbody>
     <row>
      <entry role="catalog_table_entry"><para role="column_definition">
       <structfield>pid</structfield> <type>integer</type>
      </para>
      <para>
<!--
       Process ID of backend.
-->
バックエンドのプロセスIDです。
      </para></entry>
     </row>

     <row>
      <entry role="catalog_table_entry"><para role="column_definition">
       <structfield>datid</structfield> <type>oid</type>
      </para>
      <para>
<!--
       OID of the database to which this backend is connected.
-->
バックエンドが接続されているデータベースのOIDです。
      </para></entry>
     </row>

     <row>
      <entry role="catalog_table_entry"><para role="column_definition">
       <structfield>datname</structfield> <type>name</type>
      </para>
      <para>
<!--
       Name of the database to which this backend is connected.
-->
バックエンドが接続されているデータベース名です。
      </para></entry>
     </row>

     <row>
      <entry role="catalog_table_entry"><para role="column_definition">
       <structfield>relid</structfield> <type>oid</type>
      </para>
      <para>
<!--
       OID of the table being analyzed.
-->
解析されているテーブルのOIDです。
      </para></entry>
     </row>

     <row>
      <entry role="catalog_table_entry"><para role="column_definition">
       <structfield>phase</structfield> <type>text</type>
      </para>
      <para>
<!--
       Current processing phase. See <xref linkend="analyze-phases"/>.
-->
現在処理中のフェーズです。
<xref linkend="analyze-phases"/>を参照してください。
      </para></entry>
     </row>

     <row>
      <entry role="catalog_table_entry"><para role="column_definition">
       <structfield>sample_blks_total</structfield> <type>bigint</type>
      </para>
      <para>
<!--
       Total number of heap blocks that will be sampled.
-->
サンプルされるヒープブロックの総数です。
      </para></entry>
     </row>

     <row>
      <entry role="catalog_table_entry"><para role="column_definition">
       <structfield>sample_blks_scanned</structfield> <type>bigint</type>
      </para>
      <para>
<!--
       Number of heap blocks scanned.
-->
スキャンされたヒープブロックの数です。
      </para></entry>
     </row>

     <row>
      <entry role="catalog_table_entry"><para role="column_definition">
       <structfield>ext_stats_total</structfield> <type>bigint</type>
      </para>
      <para>
<!--
       Number of extended statistics.
-->
拡張統計情報の個数です。
      </para></entry>
     </row>

     <row>
      <entry role="catalog_table_entry"><para role="column_definition">
       <structfield>ext_stats_computed</structfield> <type>bigint</type>
      </para>
      <para>
<!--
       Number of extended statistics computed. This counter only advances
       when the phase is <literal>computing extended statistics</literal>.
-->
計算された拡張統計情報の個数です。
このカウンタはフェーズが<literal>computing extended statistics</literal>の時にのみ増加します。
      </para></entry>
     </row>

     <row>
      <entry role="catalog_table_entry"><para role="column_definition">
       <structfield>child_tables_total</structfield> <type>bigint</type>
      </para>
      <para>
<!--
       Number of child tables.
-->
子テーブルの数です。
      </para></entry>
     </row>

     <row>
      <entry role="catalog_table_entry"><para role="column_definition">
       <structfield>child_tables_done</structfield> <type>bigint</type>
      </para>
      <para>
<!--
       Number of child tables scanned. This counter only advances when the
       phase is <literal>acquiring inherited sample rows</literal>.
-->
スキャンされた子テーブルの数です。
このカウンタはフェーズが<literal>acquiring inherited sample rows</literal>の時にのみ増加します。
      </para></entry>
     </row>

     <row>
      <entry role="catalog_table_entry"><para role="column_definition">
       <structfield>current_child_table_relid</structfield> <type>oid</type>
      </para>
      <para>
<!--
       OID of the child table currently being scanned. This field is
       only valid when the phase is
       <literal>acquiring inherited sample rows</literal>.
-->
現在スキャンされている子テーブルのOIDです。
このフィールドはフェーズが<literal>acquiring inherited sample rows</literal>の時のみ有効です。
      </para></entry>
     </row>
    </tbody>
   </tgroup>
  </table>

  <table id="analyze-phases">
<<<<<<< HEAD
   <title>ANALYZE Phases</title>
=======
<!--
   <title>ANALYZE Phases</title>
-->
   <title>ANALYZEのフェーズ</title>
>>>>>>> 185876a6
   <tgroup cols="2">
    <colspec colname="col1" colwidth="1*"/>
    <colspec colname="col2" colwidth="2*"/>
    <thead>
     <row>
<!--
      <entry>Phase</entry>
      <entry>Description</entry>
-->
      <entry>フェーズ</entry>
      <entry>説明</entry>
     </row>
    </thead>
    <tbody>
     <row>
      <entry><literal>initializing</literal></entry>
      <entry>
<!--
       The command is preparing to begin scanning the heap.  This phase is
       expected to be very brief.
-->
コマンドはヒープをスキャンし始める準備をしています。
このフェーズは非常に短時間であると予想されます。
      </entry>
     </row>
     <row>
      <entry><literal>acquiring sample rows</literal></entry>
      <entry>
<!--
       The command is currently scanning the table given by
       <structfield>relid</structfield> to obtain sample rows.
-->
コマンドはサンプル行を得るため、<structfield>relid</structfield>で指定されたテーブルを現在スキャンしています。
      </entry>
     </row>
     <row>
      <entry><literal>acquiring inherited sample rows</literal></entry>
      <entry>
<!--
       The command is currently scanning child tables to obtain sample rows.
       Columns <structfield>child_tables_total</structfield>,
       <structfield>child_tables_done</structfield>, and
       <structfield>current_child_table_relid</structfield> contain the
       progress information for this phase.
-->
コマンドはサンプル行を得るため、子テーブルを現在スキャンしています。
列<structfield>child_tables_total</structfield>、<structfield>child_tables_done</structfield>、<structfield>current_child_table_relid</structfield>はこのフェーズの進捗情報を含みます。
      </entry>
     </row>
     <row>
      <entry><literal>computing statistics</literal></entry>
      <entry>
<!--
       The command is computing statistics from the sample rows obtained
       during the table scan.
-->
コマンドはテーブルスキャンの間に得られたサンプルから統計情報を計算しています。
      </entry>
     </row>
     <row>
      <entry><literal>computing extended statistics</literal></entry>
      <entry>
<!--
       The command is computing extended statistics from the sample rows
       obtained during the table scan.
-->
コマンドはテーブルスキャンの間に得られたサンプルから拡張統計情報を計算しています。
      </entry>
     </row>
     <row>
      <entry><literal>finalizing analyze</literal></entry>
      <entry>
<!--
       The command is updating <structname>pg_class</structname>. When this
       phase is completed, <command>ANALYZE</command> will end.
-->
コマンドは<structname>pg_class</structname>を更新しています。
このフェーズが完了すれば、<command>ANALYZE</command>は終わります。
      </entry>
     </row>
    </tbody>
   </tgroup>
  </table>

  <note>
   <para>
<!--
    Note that when <command>ANALYZE</command> is run on a partitioned table,
    all of its partitions are also recursively analyzed.
    In that case, <command>ANALYZE</command>
    progress is reported first for the parent table, whereby its inheritance
    statistics are collected, followed by that for each partition.
-->
<command>ANALYZE</command>がパーティションテーブルで実行される場合は、そのパーティションテーブルのすべても再帰的に解析されることに注意してください。
その場合、<command>ANALYZE</command>の進捗はまず親テーブルについて報告され、それによってその継承の統計情報が集められ、各パーティションの報告が続きます。
   </para>
  </note>
 </sect2>

 <sect2 id="create-index-progress-reporting">
<!--
  <title>CREATE INDEX Progress Reporting</title>
-->
  <title>CREATE INDEXの進捗状況のレポート</title>

  <indexterm>
   <primary>pg_stat_progress_create_index</primary>
  </indexterm>

  <para>
<!--
   Whenever <command>CREATE INDEX</command> or <command>REINDEX</command> is running, the
   <structname>pg_stat_progress_create_index</structname> view will contain
   one row for each backend that is currently creating indexes.  The tables
   below describe the information that will be reported and provide information
   about how to interpret it.
-->
<command>CREATE INDEX</command>や<command>REINDEX</command>が実行中であるときにはいつでも、<structname>pg_stat_progress_create_index</structname>ビューには現在インデックスを作成している各バックエンドごとの行が含まれます。
以下の表は、報告される情報を説明し、どのように解釈するかの情報を提供します。
  </para>

  <table id="pg-stat-progress-create-index-view" xreflabel="pg_stat_progress_create_index">
<!--
   <title><structname>pg_stat_progress_create_index</structname> View</title>
-->
   <title><structname>pg_stat_progress_create_index</structname>ビュー</title>
   <tgroup cols="1">
    <thead>
     <row>
      <entry role="catalog_table_entry"><para role="column_definition">
<!--
       Column Type
-->
列 型
      </para>
      <para>
<!--
       Description
-->
説明
      </para></entry>
     </row>
    </thead>

    <tbody>
     <row>
      <entry role="catalog_table_entry"><para role="column_definition">
       <structfield>pid</structfield> <type>integer</type>
      </para>
      <para>
<!--
       Process ID of backend.
-->
バックエンドのプロセスIDです。
      </para></entry>
     </row>

     <row>
      <entry role="catalog_table_entry"><para role="column_definition">
       <structfield>datid</structfield> <type>oid</type>
      </para>
      <para>
<!--
       OID of the database to which this backend is connected.
-->
バックエンドが接続されているデータベースのOIDです。
      </para></entry>
     </row>

     <row>
      <entry role="catalog_table_entry"><para role="column_definition">
       <structfield>datname</structfield> <type>name</type>
      </para>
      <para>
<!--
       Name of the database to which this backend is connected.
-->
バックエンドが接続されているデータベースの名前です。
      </para></entry>
     </row>

     <row>
      <entry role="catalog_table_entry"><para role="column_definition">
       <structfield>relid</structfield> <type>oid</type>
      </para>
      <para>
<!--
       OID of the table on which the index is being created.
-->
インデックスが作られているテーブルのOIDです。
      </para></entry>
     </row>

     <row>
      <entry role="catalog_table_entry"><para role="column_definition">
       <structfield>index_relid</structfield> <type>oid</type>
      </para>
      <para>
<!--
       OID of the index being created or reindexed.  During a
       non-concurrent <command>CREATE INDEX</command>, this is 0.
-->
作成または再作成されているインデックスのOIDです。
同時作成ではない<command>CREATE INDEX</command>のときは、これは0です。
      </para></entry>
     </row>

     <row>
      <entry role="catalog_table_entry"><para role="column_definition">
       <structfield>command</structfield> <type>text</type>
      </para>
      <para>
<!--
       The command that is running: <literal>CREATE INDEX</literal>,
       <literal>CREATE INDEX CONCURRENTLY</literal>,
       <literal>REINDEX</literal>, or <literal>REINDEX CONCURRENTLY</literal>.
-->
実行しているコマンドで、
<literal>CREATE INDEX</literal>、
<literal>CREATE INDEX CONCURRENTLY</literal>、
<literal>REINDEX</literal>または<literal>REINDEX CONCURRENTLY</literal>です。
      </para></entry>
     </row>

     <row>
      <entry role="catalog_table_entry"><para role="column_definition">
       <structfield>phase</structfield> <type>text</type>
      </para>
      <para>
<!--
       Current processing phase of index creation.  See <xref linkend="create-index-phases"/>.
-->
現在処理中のインデックス作成のフェーズです。
<xref linkend="create-index-phases"/>を参照してください。
      </para></entry>
     </row>

     <row>
      <entry role="catalog_table_entry"><para role="column_definition">
       <structfield>lockers_total</structfield> <type>bigint</type>
      </para>
      <para>
<!--
       Total number of lockers to wait for, when applicable.
-->
該当するときに、待機するロック取得者の総数です。
      </para></entry>
     </row>

     <row>
      <entry role="catalog_table_entry"><para role="column_definition">
       <structfield>lockers_done</structfield> <type>bigint</type>
      </para>
      <para>
<!--
       Number of lockers already waited for.
-->
既に待機したロック取得者の数です。
      </para></entry>
     </row>

     <row>
      <entry role="catalog_table_entry"><para role="column_definition">
       <structfield>current_locker_pid</structfield> <type>bigint</type>
      </para>
      <para>
<!--
       Process ID of the locker currently being waited for.
-->
現在待機しているロック取得者のプロセスIDです。
      </para></entry>
     </row>

     <row>
      <entry role="catalog_table_entry"><para role="column_definition">
       <structfield>blocks_total</structfield> <type>bigint</type>
      </para>
      <para>
<!--
       Total number of blocks to be processed in the current phase.
-->
現在のフェーズで処理されることになっているブロックの総数です。
      </para></entry>
     </row>

     <row>
      <entry role="catalog_table_entry"><para role="column_definition">
       <structfield>blocks_done</structfield> <type>bigint</type>
      </para>
      <para>
<!--
       Number of blocks already processed in the current phase.
-->
現在のフェーズで既に処理されたブロック数です。
      </para></entry>
     </row>

     <row>
      <entry role="catalog_table_entry"><para role="column_definition">
       <structfield>tuples_total</structfield> <type>bigint</type>
      </para>
      <para>
<!--
       Total number of tuples to be processed in the current phase.
-->
現在のフェーズで処理されることになっているタプルの総数です。
      </para></entry>
     </row>

     <row>
      <entry role="catalog_table_entry"><para role="column_definition">
       <structfield>tuples_done</structfield> <type>bigint</type>
      </para>
      <para>
<!--
       Number of tuples already processed in the current phase.
-->
現在のフェーズで既に処理されたタプル数です。
      </para></entry>
     </row>

     <row>
      <entry role="catalog_table_entry"><para role="column_definition">
       <structfield>partitions_total</structfield> <type>bigint</type>
      </para>
      <para>
<!--
       When creating an index on a partitioned table, this column is set to
       the total number of partitions on which the index is to be created.
       This field is <literal>0</literal> during a <literal>REINDEX</literal>.
-->
パーティションテーブル上のインデックスを作成するとき、この列にはインデックスが作られることになっているパーティションの総数が設定されます。
このフィールドは<literal>REINDEX</literal>実行中は<literal>0</literal>になります。
      </para></entry>
     </row>

     <row>
      <entry role="catalog_table_entry"><para role="column_definition">
       <structfield>partitions_done</structfield> <type>bigint</type>
      </para>
      <para>
<!--
       When creating an index on a partitioned table, this column is set to
       the number of partitions on which the index has been created.
       This field is <literal>0</literal> during a <literal>REINDEX</literal>.
-->
パーティションテーブル上のインデックスを作成するとき、この列にはインデックスが既に作成されたパーティションの数が設定されます。
このフィールドは<literal>REINDEX</literal>実行中は<literal>0</literal>になります。
      </para></entry>
     </row>
    </tbody>
   </tgroup>
  </table>

  <table id="create-index-phases">
<!--
   <title>CREATE INDEX Phases</title>
-->
   <title>CREATE INDEXのフェーズ</title>
   <tgroup cols="2">
    <colspec colname="col1" colwidth="1*"/>
    <colspec colname="col2" colwidth="2*"/>
    <thead>
     <row>
<!--
      <entry>Phase</entry>
      <entry>Description</entry>
-->
      <entry>フェーズ</entry>
      <entry>説明</entry>
     </row>
    </thead>
    <tbody>
     <row>
      <entry><literal>initializing</literal></entry>
      <entry>
<!--
       <command>CREATE INDEX</command> or <command>REINDEX</command> is preparing to create the index.  This
       phase is expected to be very brief.
-->
<command>CREATE INDEX</command>や<command>REINDEX</command>はインデックスを作る準備をしています。
このフェーズはごく短時間になると予想されます。
      </entry>
     </row>
     <row>
      <entry><literal>waiting for writers before build</literal></entry>
      <entry>
<!--
       <command>CREATE INDEX CONCURRENTLY</command> or <command>REINDEX CONCURRENTLY</command> is waiting for transactions
       with write locks that can potentially see the table to finish.
       This phase is skipped when not in concurrent mode.
       Columns <structname>lockers_total</structname>, <structname>lockers_done</structname>
       and <structname>current_locker_pid</structname> contain the progress
       information for this phase.
-->
<command>CREATE INDEX CONCURRENTLY</command>や<command>REINDEX CONCURRENTLY</command>は、潜在的にテーブルを参照するかもしれない書き込みロックを伴うトランザクションが終了するのを待機しています。
本フェーズは同時モードでないときには省かれます。
列<structname>lockers_total</structname>、<structname>lockers_done</structname>、および、<structname>current_locker_pid</structname>には本フェーズの進行情報が入ります。
      </entry>
     </row>
     <row>
      <entry><literal>building index</literal></entry>
      <entry>
<!--
       The index is being built by the access method-specific code.  In this phase,
       access methods that support progress reporting fill in their own progress data,
       and the subphase is indicated in this column.  Typically,
       <structname>blocks_total</structname> and <structname>blocks_done</structname>
       will contain progress data, as well as potentially
       <structname>tuples_total</structname> and <structname>tuples_done</structname>.
-->
インデックスがアクセスメソッド固有のコードにより作成されています。
本フェーズでは、進捗レポートをサポートするアクセスメソッドが自身の進捗データを記入し、また、サブフェーズはこの列で示されます。
典型的には、<structname>blocks_total</structname>と<structname>blocks_done</structname>が、さらにあるいは<structname>tuples_total</structname>と<structname>tuples_done</structname>も、進捗データを含みます。
      </entry>
     </row>
     <row>
      <entry><literal>waiting for writers before validation</literal></entry>
      <entry>
<!--
       <command>CREATE INDEX CONCURRENTLY</command> or <command>REINDEX CONCURRENTLY</command> is waiting for transactions
       with write locks that can potentially write into the table to finish.
       This phase is skipped when not in concurrent mode.
       Columns <structname>lockers_total</structname>, <structname>lockers_done</structname>
       and <structname>current_locker_pid</structname> contain the progress
       information for this phase.
-->
<command>CREATE INDEX CONCURRENTLY</command>や<command>REINDEX CONCURRENTLY</command>は、潜在的にテーブルに書き込みするかもしれない書き込みロックを伴うトランザクションが終了するのを待機しています。
本フェーズは同時モードでないときには省かれます。
列<structname>lockers_total</structname>、<structname>lockers_done</structname>、および、<structname>current_locker_pid</structname>には本フェーズの進行情報が入ります。
      </entry>
     </row>
     <row>
      <entry><literal>index validation: scanning index</literal></entry>
      <entry>
<!--
       <command>CREATE INDEX CONCURRENTLY</command> is scanning the index searching
       for tuples that need to be validated.
       This phase is skipped when not in concurrent mode.
       Columns <structname>blocks_total</structname> (set to the total size of the index)
       and <structname>blocks_done</structname> contain the progress information for this phase.
-->
<command>CREATE INDEX CONCURRENTLY</command>は確認が必要なタプルに対するインデックス検索をスキャンしています。
本フェーズは同時モードでないときには省かれます。
列<structname>blocks_total</structname>（インデックスの総サイズが設定される）と<structname>blocks_done</structname>に本フェーズの進行情報が入ります。
      </entry>
     </row>
     <row>
      <entry><literal>index validation: sorting tuples</literal></entry>
      <entry>
<!--
       <command>CREATE INDEX CONCURRENTLY</command> is sorting the output of the
       index scanning phase.
-->
<command>CREATE INDEX CONCURRENTLY</command>はインデックスをスキャンするフェーズ(scanning index)の出力をソートしています。
      </entry>
     </row>
     <row>
      <entry><literal>index validation: scanning table</literal></entry>
      <entry>
<!--
       <command>CREATE INDEX CONCURRENTLY</command> is scanning the table
       to validate the index tuples collected in the previous two phases.
       This phase is skipped when not in concurrent mode.
       Columns <structname>blocks_total</structname> (set to the total size of the table)
       and <structname>blocks_done</structname> contain the progress information for this phase.
-->
<command>CREATE INDEX CONCURRENTLY</command>は、前の2フェーズで収集されたインデックスのタプルを確認するためテーブルをスキャンしています。
本フェーズは同時モードでないときには省かれます。
列<structname>blocks_total</structname>（テーブルの総サイズが設定される）と<structname>blocks_done</structname>に本フェーズの進行情報が入ります。
      </entry>
     </row>
     <row>
      <entry><literal>waiting for old snapshots</literal></entry>
      <entry>
<!--
       <command>CREATE INDEX CONCURRENTLY</command> or <command>REINDEX CONCURRENTLY</command> is waiting for transactions
       that can potentially see the table to release their snapshots.  This
       phase is skipped when not in concurrent mode.
       Columns <structname>lockers_total</structname>, <structname>lockers_done</structname>
       and <structname>current_locker_pid</structname> contain the progress
       information for this phase.
-->
<command>CREATE INDEX CONCURRENTLY</command>や<command>REINDEX CONCURRENTLY</command>は、潜在的にテーブルを参照するかもしれないトランザクションがそれらのスナップショットを解放するのを待機しています。
本フェーズは同時モードでないときには省かれます。
列<structname>lockers_total</structname>、<structname>lockers_done</structname>、および、<structname>current_locker_pid</structname>には本フェーズの進行情報が入ります。
      </entry>
     </row>
     <row>
      <entry><literal>waiting for readers before marking dead</literal></entry>
      <entry>
<!--
       <command>REINDEX CONCURRENTLY</command> is waiting for transactions
       with read locks on the table to finish, before marking the old index dead.
       This phase is skipped when not in concurrent mode.
       Columns <structname>lockers_total</structname>, <structname>lockers_done</structname>
       and <structname>current_locker_pid</structname> contain the progress
       information for this phase.
-->
<command>REINDEX CONCURRENTLY</command>は、古いインデックスに無効と印付けする前に、テーブルへの読み取りロックを伴うトランザクションが終了するのを待機しています。
本フェーズは同時モードでないときには省かれます。
列<structname>lockers_total</structname>、<structname>lockers_done</structname>、および、<structname>current_locker_pid</structname>には本フェーズの進行情報が入ります。
      </entry>
     </row>
     <row>
      <entry><literal>waiting for readers before dropping</literal></entry>
      <entry>
<!--
       <command>REINDEX CONCURRENTLY</command> is waiting for transactions
       with read locks on the table to finish, before dropping the old index.
       This phase is skipped when not in concurrent mode.
       Columns <structname>lockers_total</structname>, <structname>lockers_done</structname>
       and <structname>current_locker_pid</structname> contain the progress
       information for this phase.
-->
<command>REINDEX CONCURRENTLY</command>は、古いインデックスを削除する前に、テーブルへの読み取りロックを伴うトランザクションが終了するのを待機しています。
本フェーズは同時モードでないときには省かれます。
列<structname>lockers_total</structname>、<structname>lockers_done</structname>、および、<structname>current_locker_pid</structname>には本フェーズの進行情報が入ります。
      </entry>
     </row>
    </tbody>
   </tgroup>
  </table>

 </sect2>

 <sect2 id="vacuum-progress-reporting">
<!--
  <title>VACUUM Progress Reporting</title>
-->
  <title>VACUUMの進捗状況のレポート</title>

  <indexterm>
   <primary>pg_stat_progress_vacuum</primary>
  </indexterm>

  <para>
<!--
   Whenever <command>VACUUM</command> is running, the
   <structname>pg_stat_progress_vacuum</structname> view will contain
   one row for each backend (including autovacuum worker processes) that is
   currently vacuuming.  The tables below describe the information
   that will be reported and provide information about how to interpret it.
   Progress for <command>VACUUM FULL</command> commands is reported via
   <structname>pg_stat_progress_cluster</structname>
   because both <command>VACUUM FULL</command> and <command>CLUSTER</command>
   rewrite the table, while regular <command>VACUUM</command> only modifies it
   in place. See <xref linkend='cluster-progress-reporting'/>.
-->
<command>VACUUM</command>を実行するときはいつでも、<structname>pg_stat_progress_vacuum</structname>ビューは、現在バキューム処理している（自動バキュームワーカプロセスを含む）それぞれのバックエンドごとに１行を格納します。
以下の表は、報告される情報を説明し、どのように解釈するかの情報を提供します。
<command>VACUUM FULL</command>コマンドの進捗は<structname>pg_stat_progress_cluster</structname>でレポートされます。これは、通常の<command>VACUUM</command>はテーブル内を書き換えするのみである一方、<command>VACUUM FULL</command>と<command>CLUSTER</command>はいずれもテーブルを再作成するためです。
<xref linkend='cluster-progress-reporting'/>を参照してください。
  </para>

  <table id="pg-stat-progress-vacuum-view" xreflabel="pg_stat_progress_vacuum">
<!--
   <title><structname>pg_stat_progress_vacuum</structname> View</title>
-->
   <title><structname>pg_stat_progress_vacuum</structname>ビュー</title>
   <tgroup cols="1">
    <thead>
     <row>
      <entry role="catalog_table_entry"><para role="column_definition">
<!--
       Column Type
-->
列 型
      </para>
      <para>
<!--
       Description
-->
説明
      </para></entry>
     </row>
    </thead>

    <tbody>
     <row>
      <entry role="catalog_table_entry"><para role="column_definition">
       <structfield>pid</structfield> <type>integer</type>
      </para>
      <para>
<!--
       Process ID of backend.
-->
バックエンドのプロセスIDです。
      </para></entry>
     </row>

     <row>
      <entry role="catalog_table_entry"><para role="column_definition">
       <structfield>datid</structfield> <type>oid</type>
      </para>
      <para>
<!--
       OID of the database to which this backend is connected.
-->
バックエンドが接続されているデータベースのOIDです。
      </para></entry>
     </row>

     <row>
      <entry role="catalog_table_entry"><para role="column_definition">
       <structfield>datname</structfield> <type>name</type>
      </para>
      <para>
<!--
       Name of the database to which this backend is connected.
-->
バックエンドが接続されているデータベースの名前です。
      </para></entry>
     </row>

     <row>
      <entry role="catalog_table_entry"><para role="column_definition">
       <structfield>relid</structfield> <type>oid</type>
      </para>
      <para>
<!--
       OID of the table being vacuumed.
-->
バキューム処理が行われているテーブルのOIDです。
      </para></entry>
     </row>

     <row>
      <entry role="catalog_table_entry"><para role="column_definition">
       <structfield>phase</structfield> <type>text</type>
      </para>
      <para>
<!--
       Current processing phase of vacuum.  See <xref linkend="vacuum-phases"/>.
-->
現在処理しているバキュームのフェーズです。
<xref linkend="vacuum-phases"/>を参照してください。
      </para></entry>
     </row>

     <row>
      <entry role="catalog_table_entry"><para role="column_definition">
       <structfield>heap_blks_total</structfield> <type>bigint</type>
      </para>
      <para>
<!--
       Total number of heap blocks in the table.  This number is reported
       as of the beginning of the scan; blocks added later will not be (and
       need not be) visited by this <command>VACUUM</command>.
-->
テーブルのヒープブロックの総数です。
この数字は、スキャンの開始を基点としてレポートされます。
後に追加されるブロックは、この<command>VACUUM</command>によって処理されません（必要もありません）。
      </para></entry>
     </row>

     <row>
      <entry role="catalog_table_entry"><para role="column_definition">
       <structfield>heap_blks_scanned</structfield> <type>bigint</type>
      </para>
      <para>
<!--
       Number of heap blocks scanned.  Because the
       <link linkend="storage-vm">visibility map</link> is used to optimize scans,
       some blocks will be skipped without inspection; skipped blocks are
       included in this total, so that this number will eventually become
       equal to <structfield>heap_blks_total</structfield> when the vacuum is complete.
       This counter only advances when the phase is <literal>scanning heap</literal>.
-->
スキャンされたヒープブロックの数です。
<link linkend="storage-vm">可視性マップ</link>がスキャンを最適化するために使用されるため、いくつかのブロックが検査されずに読み飛ばされます。
読み飛ばされたブロックはこの総数に含まれ、そのためこの数字はバキューム処理が完了した時に、最終的に<structfield>heap_blks_total</structfield>と同じになります。
このカウンタは、フェーズが<literal>scanning heap</literal>の時にのみ増加します。
      </para></entry>
     </row>

     <row>
      <entry role="catalog_table_entry"><para role="column_definition">
       <structfield>heap_blks_vacuumed</structfield> <type>bigint</type>
      </para>
      <para>
<!--
       Number of heap blocks vacuumed.  Unless the table has no indexes, this
       counter only advances when the phase is <literal>vacuuming heap</literal>.
       Blocks that contain no dead tuples are skipped, so the counter may
       sometimes skip forward in large increments.
-->
バキューム処理されたヒープブロックの数です。
テーブルにインデックスが１つでも存在するなら、このカウンタはフェーズが<literal>vacuuming heap</literal>の時にのみ増加します。
無効なタプルが含まれていないブロックは読み飛ばされ、それゆえカウンタは時々大きな増加量で早送りされます。
      </para></entry>
     </row>

     <row>
      <entry role="catalog_table_entry"><para role="column_definition">
       <structfield>index_vacuum_count</structfield> <type>bigint</type>
      </para>
      <para>
<!--
       Number of completed index vacuum cycles.
-->
完了したインデックスバキュームサイクルの数です。
      </para></entry>
     </row>

     <row>
      <entry role="catalog_table_entry"><para role="column_definition">
       <structfield>max_dead_tuples</structfield> <type>bigint</type>
      </para>
      <para>
<!--
       Number of dead tuples that we can store before needing to perform
       an index vacuum cycle, based on
       <xref linkend="guc-maintenance-work-mem"/>.
-->
インデックスバキュームサイクルの実行に必要となる前に格納できる、<xref linkend="guc-maintenance-work-mem"/>に基づいた、無効なタプルの数です。
      </para></entry>
     </row>

     <row>
      <entry role="catalog_table_entry"><para role="column_definition">
       <structfield>num_dead_tuples</structfield> <type>bigint</type>
      </para>
      <para>
<!--
       Number of dead tuples collected since the last index vacuum cycle.
-->
最後のインデックスバキュームサイクルから収集された無効タプルの数です。
      </para></entry>
     </row>
    </tbody>
   </tgroup>
  </table>

  <table id="vacuum-phases">
<!--
   <title>VACUUM Phases</title>
-->
   <title>VACUUMのフェーズ</title>
   <tgroup cols="2">
    <colspec colname="col1" colwidth="1*"/>
    <colspec colname="col2" colwidth="2*"/>
    <thead>
    <row>
<!--
      <entry>Phase</entry>
      <entry>Description</entry>
-->
      <entry>フェーズ</entry>
      <entry>説明</entry>
     </row>
    </thead>

   <tbody>
    <row>
     <entry><literal>initializing</literal></entry>
     <entry>
<!--
       <command>VACUUM</command> is preparing to begin scanning the heap.  This
       phase is expected to be very brief.
-->
<command>VACUUM</command>は、ヒープをスキャンし始める準備をしています。
このフェーズは、非常に短時間であると予想されます。
     </entry>
    </row>
    <row>
     <entry><literal>scanning heap</literal></entry>
     <entry>
<!--
       <command>VACUUM</command> is currently scanning the heap.  It will prune and
       defragment each page if required, and possibly perform freezing
       activity.  The <structfield>heap_blks_scanned</structfield> column can be used
       to monitor the progress of the scan.
-->
<command>VACUUM</command>は、現在ヒープをスキャン中です。
必要であればそれぞれのページを切り取り、デフラグし、場合によってはフリーズ活動を実行します。
スキャンの進捗状況の監視に<structfield>heap_blks_scanned</structfield>列が使用できます。
     </entry>
    </row>
    <row>
     <entry><literal>vacuuming indexes</literal></entry>
     <entry>
<!--
       <command>VACUUM</command> is currently vacuuming the indexes.  If a table has
       any indexes, this will happen at least once per vacuum, after the heap
       has been completely scanned.  It may happen multiple times per vacuum
       if <xref linkend="guc-maintenance-work-mem"/> (or, in the case of autovacuum,
       <xref linkend="guc-autovacuum-work-mem"/> if set) is insufficient to store
       the number of dead tuples found.
<<<<<<< HEAD
=======
-->
<command>VACUUM</command>は、現在インデックスをバキューム処理中です。
テーブルにインデックスが存在する場合、ヒープが完全にスキャンされた後に、バキューム実行ごとに少なくとも１回発生します。
<xref linkend="guc-maintenance-work-mem"/>が、発見された無効タプルの数量を格納するのに不十分な場合（または、自動バキュームの場合は<xref linkend="guc-autovacuum-work-mem"/>が設定されている場合）は、バキューム実行ごとに複数回発生する可能性があります。
>>>>>>> 185876a6
     </entry>
    </row>
    <row>
     <entry><literal>vacuuming heap</literal></entry>
     <entry>
<!--
       <command>VACUUM</command> is currently vacuuming the heap.  Vacuuming the heap
       is distinct from scanning the heap, and occurs after each instance of
       vacuuming indexes.  If <structfield>heap_blks_scanned</structfield> is less than
       <structfield>heap_blks_total</structfield>, the system will return to scanning
       the heap after this phase is completed; otherwise, it will begin
       cleaning up indexes after this phase is completed.
-->
<command>VACUUM</command>は、現在ヒープをバキューム処理中です。
ヒープのバキュームは、ヒープのスキャンと異なり、インデックスをバキューム処理するそれぞれのインスタンスの後に発生します。
<structfield>heap_blks_scanned</structfield>が<structfield>heap_blks_total</structfield>より少ない場合、システムはこのフェーズの完了後にヒープのスキャン処理に戻ります。
さもなければ、このフェーズの完了後にインデックスの整理を始めます。
     </entry>
    </row>
    <row>
     <entry><literal>cleaning up indexes</literal></entry>
     <entry>
<!--
       <command>VACUUM</command> is currently cleaning up indexes.  This occurs after
       the heap has been completely scanned and all vacuuming of the indexes
       and the heap has been completed.
-->
<command>VACUUM</command>は、現在インデックスの整理処理中です。
これは、ヒープが完全にスキャンされ、インデックスとヒープが完全にすべてバキューム処理された後に発生します。
     </entry>
    </row>
    <row>
     <entry><literal>truncating heap</literal></entry>
     <entry>
<!--
       <command>VACUUM</command> is currently truncating the heap so as to return
       empty pages at the end of the relation to the operating system.  This
       occurs after cleaning up indexes.
-->
<command>VACUUM</command>は、現在リレーションの終点の空のページをオペレーティングシステムに戻すためにヒープを切り詰めています。
これは、インデックスの整理処理後に発生します。
     </entry>
    </row>
    <row>
     <entry><literal>performing final cleanup</literal></entry>
     <entry>
<!--
       <command>VACUUM</command> is performing final cleanup.  During this phase,
       <command>VACUUM</command> will vacuum the free space map, update statistics
<<<<<<< HEAD
       in <literal>pg_class</literal>, and report statistics to the cumulative
       statistics system. When this phase is completed, <command>VACUUM</command> will end.
=======
       in <literal>pg_class</literal>, and report statistics to the statistics
       collector.  When this phase is completed, <command>VACUUM</command> will end.
-->
<command>VACUUM</command>は、最終クリーンアップ処理をしています。
このフェーズの間、<command>VACUUM</command>空き領域マップをバキュームし、<literal>pg_class</literal>の統計情報を更新し、統計情報コレクタに統計情報を報告します。
このフェーズが完了した時、<command>VACUUM</command>は終了します。
>>>>>>> 185876a6
     </entry>
    </row>
   </tbody>
   </tgroup>
  </table>

 </sect2>

 <sect2 id="cluster-progress-reporting">
<!--
  <title>CLUSTER Progress Reporting</title>
-->
  <title>CLUSTERの進捗状況のレポート</title>

  <indexterm>
   <primary>pg_stat_progress_cluster</primary>
  </indexterm>

  <para>
<!--
   Whenever <command>CLUSTER</command> or <command>VACUUM FULL</command> is
   running, the <structname>pg_stat_progress_cluster</structname> view will
   contain a row for each backend that is currently running either command.
   The tables below describe the information that will be reported and
   provide information about how to interpret it.
-->
<command>CLUSTER</command>や<command>VACUUM FULL</command>が実行されているときにはいつでも、<structname>pg_stat_progress_cluster</structname>ビューには現在いずれかのコマンドを実行している各バックエンドごとの行が含まれます。
以下の表は、報告される情報を説明し、どのように解釈するかの情報を提供します。
  </para>

  <table id="pg-stat-progress-cluster-view" xreflabel="pg_stat_progress_cluster">
<!--
   <title><structname>pg_stat_progress_cluster</structname> View</title>
-->
   <title><structname>pg_stat_progress_cluster</structname>ビュー</title>
   <tgroup cols="1">
    <thead>
     <row>
      <entry role="catalog_table_entry"><para role="column_definition">
<!--
       Column Type
-->
列 型
      </para>
      <para>
<!--
       Description
-->
説明
      </para></entry>
     </row>
    </thead>

    <tbody>
     <row>
      <entry role="catalog_table_entry"><para role="column_definition">
       <structfield>pid</structfield> <type>integer</type>
      </para>
      <para>
<!--
       Process ID of backend.
-->
バックエンドのプロセスIDです。
      </para></entry>
     </row>

     <row>
      <entry role="catalog_table_entry"><para role="column_definition">
       <structfield>datid</structfield> <type>oid</type>
      </para>
      <para>
<!--
       OID of the database to which this backend is connected.
-->
バックエンドが接続されているデータベースのOIDです。
      </para></entry>
     </row>

     <row>
      <entry role="catalog_table_entry"><para role="column_definition">
       <structfield>datname</structfield> <type>name</type>
      </para>
      <para>
<!--
       Name of the database to which this backend is connected.
-->
バックエンドが接続されているデータベースの名前です。
      </para></entry>
     </row>

     <row>
      <entry role="catalog_table_entry"><para role="column_definition">
       <structfield>relid</structfield> <type>oid</type>
      </para>
      <para>
<!--
       OID of the table being clustered.
-->
クラスタ化されているテーブルのOIDです。
      </para></entry>
     </row>

     <row>
      <entry role="catalog_table_entry"><para role="column_definition">
       <structfield>command</structfield> <type>text</type>
      </para>
      <para>
<!--
       The command that is running. Either <literal>CLUSTER</literal> or <literal>VACUUM FULL</literal>.
-->
実行しているコマンドです。
<literal>CLUSTER</literal>か<literal>VACUUM FULL</literal>のいずれかです。
      </para></entry>
     </row>

     <row>
      <entry role="catalog_table_entry"><para role="column_definition">
       <structfield>phase</structfield> <type>text</type>
      </para>
      <para>
<!--
       Current processing phase. See <xref linkend="cluster-phases"/>.
-->
現在処理しているフェーズです。
<xref linkend="cluster-phases"/>を参照してください。
      </para></entry>
     </row>

     <row>
      <entry role="catalog_table_entry"><para role="column_definition">
       <structfield>cluster_index_relid</structfield> <type>oid</type>
      </para>
      <para>
<!--
       If the table is being scanned using an index, this is the OID of the
       index being used; otherwise, it is zero.
-->
テーブルがインデックスを使ってスキャンされているのであれば、これは使われているインデックスのOIDで、さもなくばゼロです。
      </para></entry>
     </row>

     <row>
      <entry role="catalog_table_entry"><para role="column_definition">
       <structfield>heap_tuples_scanned</structfield> <type>bigint</type>
      </para>
      <para>
<!--
       Number of heap tuples scanned.
       This counter only advances when the phase is
       <literal>seq scanning heap</literal>,
       <literal>index scanning heap</literal>
       or <literal>writing new heap</literal>.
-->
スキャンされたヒープタプルの数です。
このカウンタは、フェーズが<literal>seq scanning heap</literal>、<literal>index scanning heap</literal>、または、<literal>writing new heap</literal>であるときのみ増加します。
      </para></entry>
     </row>

     <row>
      <entry role="catalog_table_entry"><para role="column_definition">
       <structfield>heap_tuples_written</structfield> <type>bigint</type>
      </para>
      <para>
<!--
       Number of heap tuples written.
       This counter only advances when the phase is
       <literal>seq scanning heap</literal>,
       <literal>index scanning heap</literal>
       or <literal>writing new heap</literal>.
-->
書かれたヒープタプルの数です。
このカウンタは、フェーズが<literal>seq scanning heap</literal>、<literal>index scanning heap</literal>、または、<literal>writing new heap</literal>であるときのみ増加します。
      </para></entry>
     </row>

     <row>
      <entry role="catalog_table_entry"><para role="column_definition">
       <structfield>heap_blks_total</structfield> <type>bigint</type>
      </para>
      <para>
<!--
       Total number of heap blocks in the table.  This number is reported
       as of the beginning of <literal>seq scanning heap</literal>.
-->
テーブル内のヒープブロックの総数です。
この数には<literal>seq scanning heap</literal>の開始時の値が報告されます。
      </para></entry>
     </row>

     <row>
      <entry role="catalog_table_entry"><para role="column_definition">
       <structfield>heap_blks_scanned</structfield> <type>bigint</type>
      </para>
      <para>
<!--
       Number of heap blocks scanned.  This counter only advances when the
       phase is <literal>seq scanning heap</literal>.
-->
スキャンされたヒープブロックの数です。
このカウンタは、フェーズが<literal>seq scanning heap</literal>であるときのみ増加します。
      </para></entry>
     </row>

     <row>
      <entry role="catalog_table_entry"><para role="column_definition">
       <structfield>index_rebuild_count</structfield> <type>bigint</type>
      </para>
      <para>
<!--
       Number of indexes rebuilt.  This counter only advances when the phase
       is <literal>rebuilding index</literal>.
-->
インデックス再作成の数です。
このカウンタはフェーズが<literal>rebuilding index</literal>であるときのみ増加します。
      </para></entry>
     </row>
    </tbody>
   </tgroup>
  </table>

  <table id="cluster-phases">
<!--
   <title>CLUSTER and VACUUM FULL Phases</title>
-->
   <title>CLUSTERとVACUUM FULLのフェーズ</title>
   <tgroup cols="2">
    <colspec colname="col1" colwidth="1*"/>
    <colspec colname="col2" colwidth="2*"/>
    <thead>
    <row>
<!--
      <entry>Phase</entry>
      <entry>Description</entry>
-->
      <entry>フェーズ</entry>
      <entry>説明</entry>
     </row>
    </thead>

   <tbody>
    <row>
     <entry><literal>initializing</literal></entry>
     <entry>
<!--
       The command is preparing to begin scanning the heap.  This phase is
       expected to be very brief.
-->
コマンドはヒープのスキャンを開始する準備をしています。
本フェーズはごく短時間になると予想されます。
     </entry>
    </row>
    <row>
     <entry><literal>seq scanning heap</literal></entry>
     <entry>
<!--
       The command is currently scanning the table using a sequential scan.
-->
コマンドは現在、テーブルをシーケンシャルスキャンを使ってスキャンしています。
     </entry>
    </row>
    <row>
     <entry><literal>index scanning heap</literal></entry>
     <entry>
<!--
       <command>CLUSTER</command> is currently scanning the table using an index scan.
-->
<command>CLUSTER</command>は現在、インデックススキャンを使ってテーブルをスキャンしています。
     </entry>
    </row>
    <row>
     <entry><literal>sorting tuples</literal></entry>
     <entry>
<!--
       <command>CLUSTER</command> is currently sorting tuples.
-->
<command>CLUSTER</command>は現在、タプルをソートしています。
     </entry>
    </row>
    <row>
     <entry><literal>writing new heap</literal></entry>
     <entry>
<!--
       <command>CLUSTER</command> is currently writing the new heap.
-->
<command>CLUSTER</command>が新しいヒープに書き込んでいます。
     </entry>
    </row>
    <row>
     <entry><literal>swapping relation files</literal></entry>
     <entry>
<!--
       The command is currently swapping newly-built files into place.
-->
コマンドは現在、新たに構築したファイルを置き換えて設置しています。
     </entry>
    </row>
    <row>
     <entry><literal>rebuilding index</literal></entry>
     <entry>
<!--
       The command is currently rebuilding an index.
-->
コマンドは現在、インデックスを再構築しています。
     </entry>
    </row>
    <row>
     <entry><literal>performing final cleanup</literal></entry>
     <entry>
<!--
       The command is performing final cleanup.  When this phase is
       completed, <command>CLUSTER</command>
       or <command>VACUUM FULL</command> will end.
-->
コマンドは現在、最終クリーンアップを実行中です。
このフェーズが完了すると、<command>CLUSTER</command>や<command>VACUUM FULL</command>は終了します。
     </entry>
    </row>
   </tbody>
   </tgroup>
  </table>
 </sect2>

 <sect2 id="basebackup-progress-reporting">
<!--
  <title>Base Backup Progress Reporting</title>
-->
  <title>ベースバックアップの進捗状況のレポート</title>

  <indexterm>
   <primary>pg_stat_progress_basebackup</primary>
  </indexterm>

  <para>
<!--
   Whenever an application like <application>pg_basebackup</application>
   is taking a base backup, the
   <structname>pg_stat_progress_basebackup</structname>
   view will contain a row for each WAL sender process that is currently
   running the <command>BASE_BACKUP</command> replication command
   and streaming the backup. The tables below describe the information
   that will be reported and provide information about how to interpret it.
-->
<application>pg_basebackup</application>のようなアプリケーションがベースバックアップを取る時はいつでも、<structname>pg_stat_progress_basebackup</structname>ビューには現在<command>BASE_BACKUP</command>レプリケーションコマンドを実行し、バックアップをストリームしている各WAL送信プロセスごとの行が含まれます。
以下の表は、報告される情報を説明し、どのように解釈するかの情報を提供します。
  </para>

  <table id="pg-stat-progress-basebackup-view" xreflabel="pg_stat_progress_basebackup">
<!--
   <title><structname>pg_stat_progress_basebackup</structname> View</title>
-->
   <title><structname>pg_stat_progress_basebackup</structname>ビュー</title>
   <tgroup cols="1">
    <thead>
     <row>
      <entry role="catalog_table_entry"><para role="column_definition">
<!--
       Column Type
-->
列 型
      </para>
      <para>
<!--
       Description
-->
説明
      </para></entry>
     </row>
    </thead>

    <tbody>
     <row>
      <entry role="catalog_table_entry"><para role="column_definition">
       <structfield>pid</structfield> <type>integer</type>
      </para>
      <para>
<!--
       Process ID of a WAL sender process.
-->
WAL送信プロセスのプロセスIDです。
      </para></entry>
     </row>

     <row>
      <entry role="catalog_table_entry"><para role="column_definition">
       <structfield>phase</structfield> <type>text</type>
      </para>
      <para>
<!--
       Current processing phase. See <xref linkend="basebackup-phases"/>.
-->
現在処理中のフェーズです。
<xref linkend="basebackup-phases"/>を参照してください。
      </para></entry>
     </row>

     <row>
      <entry role="catalog_table_entry"><para role="column_definition">
       <structfield>backup_total</structfield> <type>bigint</type>
      </para>
      <para>
<!--
       Total amount of data that will be streamed. This is estimated and
       reported as of the beginning of
       <literal>streaming database files</literal> phase. Note that
       this is only an approximation since the database
       may change during <literal>streaming database files</literal> phase
       and WAL log may be included in the backup later. This is always
       the same value as <structfield>backup_streamed</structfield>
       once the amount of data streamed exceeds the estimated
       total size. If the estimation is disabled in
       <application>pg_basebackup</application>
       (i.e., <literal>&#45;-no-estimate-size</literal> option is specified),
       this is <literal>NULL</literal>.
-->
ストリームされるデータの総量です。
これは推定され、<literal>streaming database files</literal>フェーズの最初に報告されます。
データベースは<literal>streaming database files</literal>フェーズの間に変化するかもしれませんし、WALログが後ほどバックアップに含められますので、これは近似でしかないことに注意してください。
ストリームされたデータ量が推定された総量を超えたら、これは常に<structfield>backup_streamed</structfield>と同じ値です。
<application>pg_basebackup</application>で推定が無効にされて(すなわち、<literal>--no-estimate-size</literal>オプションが指定されて)いれば、<literal>NULL</literal>です。
      </para></entry>
     </row>

     <row>
      <entry role="catalog_table_entry"><para role="column_definition">
       <structfield>backup_streamed</structfield> <type>bigint</type>
      </para>
      <para>
<!--
       Amount of data streamed. This counter only advances
       when the phase is <literal>streaming database files</literal> or
       <literal>transferring wal files</literal>.
-->
ストリームされるデータの量です。
このカウンタはフェーズが<literal>streaming database files</literal>または<literal>transferring wal files</literal>の時にのみ増加します。
      </para></entry>
     </row>

     <row>
      <entry role="catalog_table_entry"><para role="column_definition">
       <structfield>tablespaces_total</structfield> <type>bigint</type>
      </para>
      <para>
<!--
       Total number of tablespaces that will be streamed.
-->
ストリームされるテーブル空間の総数です。
      </para></entry>
     </row>

     <row>
      <entry role="catalog_table_entry"><para role="column_definition">
       <structfield>tablespaces_streamed</structfield> <type>bigint</type>
      </para>
      <para>
<!--
       Number of tablespaces streamed. This counter only
       advances when the phase is <literal>streaming database files</literal>.
-->
ストリームされたテーブル空間の数です。
このカウンタはフェーズが<literal>streaming database files</literal>の時にのみ増加します。
      </para></entry>
     </row>
    </tbody>
   </tgroup>
  </table>

  <table id="basebackup-phases">
<<<<<<< HEAD
   <title>Base Backup Phases</title>
=======
<!--
   <title>Base Backup Phases</title>
-->
   <title>ベースバックアップのフェーズ</title>
>>>>>>> 185876a6
   <tgroup cols="2">
    <colspec colname="col1" colwidth="1*"/>
    <colspec colname="col2" colwidth="2*"/>
    <thead>
     <row>
<!--
      <entry>Phase</entry>
      <entry>Description</entry>
-->
      <entry>フェーズ</entry>
      <entry>説明</entry>
     </row>
    </thead>
    <tbody>
     <row>
      <entry><literal>initializing</literal></entry>
      <entry>
<!--
       The WAL sender process is preparing to begin the backup.
       This phase is expected to be very brief.
-->
WAL送信プロセスはバックアップを開始する準備をしています。
このフェーズはごく短時間になると予想されます。
      </entry>
     </row>
     <row>
      <entry><literal>waiting for checkpoint to finish</literal></entry>
      <entry>
<!--
       The WAL sender process is currently performing
       <function>pg_backup_start</function> to prepare to
       take a base backup, and waiting for the start-of-backup
       checkpoint to finish.
-->
WAL送信プロセスは、ベースバックアップを取る準備をするために現在<function>pg_start_backup</function>を実行し、バックアップ開始チェックポイントが完了するのを待っています。
      </entry>
     </row>
     <row>
      <entry><literal>estimating backup size</literal></entry>
      <entry>
<!--
       The WAL sender process is currently estimating the total amount
       of database files that will be streamed as a base backup.
-->
WAL送信プロセスは、ベースバックアップとしてストリームされるデータベースファイルの総量を現在推定しています。
      </entry>
     </row>
     <row>
      <entry><literal>streaming database files</literal></entry>
      <entry>
<!--
       The WAL sender process is currently streaming database files
       as a base backup.
-->
WAL送信プロセスはデータベースファイルをベースバックアップとして現在ストリームしています。
      </entry>
     </row>
     <row>
      <entry><literal>waiting for wal archiving to finish</literal></entry>
      <entry>
<!--
       The WAL sender process is currently performing
       <function>pg_backup_stop</function> to finish the backup,
       and waiting for all the WAL files required for the base backup
       to be successfully archived.
       If either <literal>&#45;-wal-method=none</literal> or
       <literal>&#45;-wal-method=stream</literal> is specified in
       <application>pg_basebackup</application>, the backup will end
       when this phase is completed.
-->
WAL送信プロセスは、バックアップを終了するために現在<function>pg_stop_backup</function>を実行し、ベースバックアップに必要なWALファイルすべてのアーカイブに成功するのを待っています。
<application>pg_basebackup</application>で<literal>--wal-method=none</literal>か<literal>--wal-method=stream</literal>のいずれかが指定されれば、バックアップはこのフェーズが完了したら終了します。
      </entry>
     </row>
     <row>
      <entry><literal>transferring wal files</literal></entry>
      <entry>
<!--
       The WAL sender process is currently transferring all WAL logs
       generated during the backup. This phase occurs after
       <literal>waiting for wal archiving to finish</literal> phase if
       <literal>&#45;-wal-method=fetch</literal> is specified in
       <application>pg_basebackup</application>. The backup will end
       when this phase is completed.
-->
WAL送信プロセスはバックアップ中に生成されたWALログをすべて現在転送しています。
<application>pg_basebackup</application>で<literal>--wal-method=fetch</literal>が指定されていれば、このフェーズが<literal>waiting for wal archiving to finish</literal>の次に来ます。
バックアップはこのフェーズが完了したら終了します。
      </entry>
     </row>
    </tbody>
   </tgroup>
  </table>

 </sect2>

 <sect2 id="copy-progress-reporting">
<!--
  <title>COPY Progress Reporting</title>
-->
  <title>COPYの進捗状況のレポート</title>

  <indexterm>
   <primary>pg_stat_progress_copy</primary>
  </indexterm>

  <para>
<!--
   Whenever <command>COPY</command> is running, the
   <structname>pg_stat_progress_copy</structname> view will contain one row
   for each backend that is currently running a <command>COPY</command> command.
   The table below describes the information that will be reported and provides
   information about how to interpret it.
-->
<command>COPY</command>が実行されているときはいつでも、<structname>pg_stat_progress_copy</structname>ビューには現在<command>COPY</command>コマンドを実行している各バックエンドごとの行が含まれます。
以下の表は、報告される情報を説明し、どのように解釈するかの情報を提供します。
  </para>

  <table id="pg-stat-progress-copy-view" xreflabel="pg_stat_progress_copy">
   <title><structname>pg_stat_progress_copy</structname> View</title>
   <tgroup cols="1">
    <thead>
     <row>
      <entry role="catalog_table_entry"><para role="column_definition">
<!--
       Column Type
-->
列 型
      </para>
      <para>
<!--
       Description
-->
説明
      </para></entry>
     </row>
    </thead>

    <tbody>
     <row>
      <entry role="catalog_table_entry"><para role="column_definition">
       <structfield>pid</structfield> <type>integer</type>
      </para>
      <para>
<!--
       Process ID of backend.
-->
バックエンドのプロセスIDです。
      </para></entry>
     </row>

     <row>
      <entry role="catalog_table_entry"><para role="column_definition">
       <structfield>datid</structfield> <type>oid</type>
      </para>
      <para>
<!--
       OID of the database to which this backend is connected.
-->
バックエンドが接続されているデータベースのOIDです。
      </para></entry>
     </row>

     <row>
      <entry role="catalog_table_entry"><para role="column_definition">
       <structfield>datname</structfield> <type>name</type>
      </para>
      <para>
<!--
       Name of the database to which this backend is connected.
-->
バックエンドが接続されているデータベース名です。
      </para></entry>
     </row>

     <row>
      <entry role="catalog_table_entry"><para role="column_definition">
       <structfield>relid</structfield> <type>oid</type>
      </para>
      <para>
<!--
       OID of the table on which the <command>COPY</command> command is
       executed. It is set to <literal>0</literal> if copying from a
       <command>SELECT</command> query.
-->
<command>COPY</command>コマンドが実行されるテーブルのOIDです。
<command>SELECT</command>問い合わせからコピーする場合は<literal>0</literal>に設定されます。
      </para></entry>
     </row>

     <row>
      <entry role="catalog_table_entry"><para role="column_definition">
       <structfield>command</structfield> <type>text</type>
      </para>
      <para>
<!--
       The command that is running: <literal>COPY FROM</literal>, or
       <literal>COPY TO</literal>.
-->
実行しているコマンドで、
<literal>COPY FROM</literal>または<literal>COPY TO</literal>です。
      </para></entry>
     </row>

     <row>
      <entry role="catalog_table_entry"><para role="column_definition">
       <structfield>type</structfield> <type>text</type>
      </para>
      <para>
<!--
       The io type that the data is read from or written to:
       <literal>FILE</literal>, <literal>PROGRAM</literal>,
       <literal>PIPE</literal> (for <command>COPY FROM STDIN</command> and
       <command>COPY TO STDOUT</command>), or <literal>CALLBACK</literal>
       (used for example during the initial table synchronization in
       logical replication).
-->
データの読み取りまたは書き込みが行われる入出力の種類で、
<literal>FILE</literal>、
<literal>PROGRAM</literal>、
<literal>PIPE</literal>（<command>COPY FROM STDIN</command>および<command>COPY TO STDOUT</command>用）、
または<literal>CALLBACK</literal>（たとえば、論理レプリケーションの初期テーブル同期中に使用されます）です。
      </para></entry>
     </row>

     <row>
      <entry role="catalog_table_entry"><para role="column_definition">
       <structfield>bytes_processed</structfield> <type>bigint</type>
      </para>
      <para>
<!--
       Number of bytes already processed by <command>COPY</command> command.
-->
<command>COPY</command>コマンドで既に処理されたバイト数です。
      </para></entry>
     </row>

     <row>
      <entry role="catalog_table_entry"><para role="column_definition">
       <structfield>bytes_total</structfield> <type>bigint</type>
      </para>
      <para>
<!--
       Size of source file for <command>COPY FROM</command> command in bytes.
       It is set to <literal>0</literal> if not available.
-->
<command>COPY FROM</command>コマンドのコピー元ファイルのバイト数でのサイズです。
利用できない場合は<literal>0</literal>に設定されます。
      </para></entry>
     </row>

     <row>
      <entry role="catalog_table_entry"><para role="column_definition">
       <structfield>tuples_processed</structfield> <type>bigint</type>
      </para>
      <para>
<!--
       Number of tuples already processed by <command>COPY</command> command.
-->
<command>COPY</command>コマンドで既に処理されたタプル数です。
      </para></entry>
     </row>

     <row>
      <entry role="catalog_table_entry"><para role="column_definition">
       <structfield>tuples_excluded</structfield> <type>bigint</type>
      </para>
      <para>
<!--
       Number of tuples not processed because they were excluded by the
       <command>WHERE</command> clause of the <command>COPY</command> command.
-->
<command>COPY</command>コマンドの<command>WHERE</command>句で除外されたために処理されなかったタプル数です。
      </para></entry>
     </row>
    </tbody>
   </tgroup>
  </table>
 </sect2>

 </sect1>

 <sect1 id="dynamic-trace">
<!--
  <title>Dynamic Tracing</title>
-->
  <title>動的追跡</title>

 <indexterm zone="dynamic-trace">
  <primary>DTrace</primary>
 </indexterm>

  <para>
<!--
   <productname>PostgreSQL</productname> provides facilities to support
   dynamic tracing of the database server. This allows an external
   utility to be called at specific points in the code and thereby trace
   execution.
-->
<productname>PostgreSQL</productname>は、データベースサーバの動的追跡をサポートする機能を提供します。
これにより、外部ユーティリティをコードの特定のポイントで呼び出すことができ、追跡を行うことができるようになります。
  </para>

  <para>
<!--
   A number of probes or trace points are already inserted into the source
   code. These probes are intended to be used by database developers and
   administrators. By default the probes are not compiled into
   <productname>PostgreSQL</productname>; the user needs to explicitly tell
   the configure script to make the probes available.

-->
多くの追跡やプローブ用のポイントは、すでにソースコード内部に存在します。
これらのプローブはデータベースの開発者や管理者が使うことを意図しています。
デフォルトでは、これらのプローブは<productname>PostgreSQL</productname>にコンパイルされません。ユーザは明示的にconfigureスクリプトでプローブを有効にするように設定する必要があります。
  </para>

  <para>
<!--
   Currently, the
   <ulink url="https://en.wikipedia.org/wiki/DTrace">DTrace</ulink>
   utility is supported, which, at the time of this writing, is available
   on Solaris, macOS, FreeBSD, NetBSD, and Oracle Linux.  The
   <ulink url="https://sourceware.org/systemtap/">SystemTap</ulink> project
   for Linux provides a DTrace equivalent and can also be used.  Supporting other dynamic
   tracing utilities is theoretically possible by changing the definitions for
   the macros in <filename>src/include/utils/probes.h</filename>.
-->
現在、これを書いている時点ではSolaris、macOS、FreeBSD、NetBSD、Oracle Linuxで利用可能な<ulink url="https://en.wikipedia.org/wiki/DTrace">DTrace</ulink>ユーティリティがサポートされています。
<ulink url="https://sourceware.org/systemtap/">SystemTap</ulink>プロジェクトではDTrace相当の機能をLinux向けに提供しており、それを使うこともできます。
他の動的追跡ユーティリティのサポートは、<filename>src/include/utils/probes.h</filename>内のマクロ定義を変更することで、理論上は可能です。
  </para>

  <sect2 id="compiling-for-trace">
<!--
   <title>Compiling for Dynamic Tracing</title>
-->
   <title>動的追跡のためのコンパイル</title>

  <para>
<!--
   By default, probes are not available, so you will need to
   explicitly tell the configure script to make the probes available
   in <productname>PostgreSQL</productname>. To include DTrace support
   specify <option>&#045;-enable-dtrace</option> to configure.  See <xref
   linkend="install-procedure"/> for further information.
-->
デフォルトでは、プローブは有効ではありません。そのため、<productname>PostgreSQL</productname>でプローブが利用できるようにするためにconfigureスクリプトで明示的に設定しなければなりません。
DTraceサポートを含めるには、configureに<option>--enable-dtrace</option>を指定します。
詳細は<xref linkend="install-procedure"/>を参照してください。
  </para>
  </sect2>

  <sect2 id="trace-points">
<!--
   <title>Built-in Probes</title>
-->
   <title>組み込み済みのプローブ</title>

  <para>
<!--
   A number of standard probes are provided in the source code,
   as shown in <xref linkend="dtrace-probe-point-table"/>;
   <xref linkend="typedefs-table"/>
   shows the types used in the probes.  More probes can certainly be
   added to enhance <productname>PostgreSQL</productname>'s observability.
-->
<xref linkend="dtrace-probe-point-table"/>で示されるように、多くの標準的なプローブがソースコード内で提供されています。<xref linkend="typedefs-table"/>はプローブで使用している型を示しています。
また、<productname>PostgreSQL</productname>内の可観測性を強化するためのプローブ追加が可能です。
  </para>

 <table id="dtrace-probe-point-table">
  <!--
  <title>Built-in DTrace Probes</title>
-->
  <title>組み込み済みのDTraceプローブ</title>
  <tgroup cols="3">
   <colspec colname="col1" colwidth="2*"/>
   <colspec colname="col2" colwidth="3*"/>
   <colspec colname="col3" colwidth="3*"/>
   <thead>
    <row>
<!--
     <entry>Name</entry>
     <entry>Parameters</entry>
     <entry>Description</entry>
-->
     <entry>名前</entry>
     <entry>パラメータ</entry>
     <entry>説明</entry>
    </row>
   </thead>

   <tbody>

    <row>
     <entry><literal>transaction-start</literal></entry>
     <entry><literal>(LocalTransactionId)</literal></entry>
<!--
     <entry>Probe that fires at the start of a new transaction.
      arg0 is the transaction ID.</entry>
-->
     <entry>新しいトランザクションの開始を捕捉するプローブです。arg0はトランザクションIDです。</entry>
    </row>
    <row>
     <entry><literal>transaction-commit</literal></entry>
     <entry><literal>(LocalTransactionId)</literal></entry>
<!--
     <entry>Probe that fires when a transaction completes successfully.
      arg0 is the transaction ID.</entry>
-->
     <entry>トランザクションの正常終了を捕捉するプローブです。arg0はトランザクションIDです。</entry>
    </row>
    <row>
     <entry><literal>transaction-abort</literal></entry>
     <entry><literal>(LocalTransactionId)</literal></entry>
<!--
     <entry>Probe that fires when a transaction completes unsuccessfully.
      arg0 is the transaction ID.</entry>
-->
     <entry>トランザクションの異常終了を捕捉するプローブです。arg0はトランザクションIDです。</entry>
    </row>
    <row>
     <entry><literal>query-start</literal></entry>
     <entry><literal>(const char *)</literal></entry>
<!--
     <entry>Probe that fires when the processing of a query is started.
      arg0 is the query string.</entry>
-->
     <entry>問い合わせ処理の開始を捕捉するプローブです。arg0は問い合わせ文字列です。</entry>
    </row>
    <row>
     <entry><literal>query-done</literal></entry>
     <entry><literal>(const char *)</literal></entry>
<!--
     <entry>Probe that fires when the processing of a query is complete.
      arg0 is the query string.</entry>
-->
     <entry>問い合わせ処理の正常終了を捕捉するプローブです。arg0は問い合わせ文字列です。</entry>
    </row>
    <row>
     <entry><literal>query-parse-start</literal></entry>
     <entry><literal>(const char *)</literal></entry>
<!--
     <entry>Probe that fires when the parsing of a query is started.
      arg0 is the query string.</entry>
-->
     <entry>問い合わせのパース処理の開始を捕捉するプローブです。arg0は問い合わせ文字列です。</entry>
    </row>
    <row>
     <entry><literal>query-parse-done</literal></entry>
     <entry><literal>(const char *)</literal></entry>
<!--
     <entry>Probe that fires when the parsing of a query is complete.
      arg0 is the query string.</entry>
-->
     <entry>問い合わせのパース処理の正常終了を捕捉するプローブです。arg0は問い合わせ文字列です。</entry>
    </row>
    <row>
     <entry><literal>query-rewrite-start</literal></entry>
     <entry><literal>(const char *)</literal></entry>
<!--
     <entry>Probe that fires when the rewriting of a query is started.
      arg0 is the query string.</entry>
-->
     <entry>問い合わせの書き換え処理の開始を捕捉するプローブです。arg0は問い合わせ文字列です。</entry>
    </row>
    <row>
     <entry><literal>query-rewrite-done</literal></entry>
     <entry><literal>(const char *)</literal></entry>
<!--
     <entry>Probe that fires when the rewriting of a query is complete.
      arg0 is the query string.</entry>
-->
     <entry>問い合わせの書き換え処理の正常終了を捕捉するプローブです。arg0は問い合わせ文字列です。</entry>
    </row>
    <row>
     <entry><literal>query-plan-start</literal></entry>
     <entry><literal>()</literal></entry>
<!--
     <entry>Probe that fires when the planning of a query is started.</entry>
-->
     <entry>問い合わせのプランナ処理の開始を捕捉するプローブです。</entry>
    </row>
    <row>
     <entry><literal>query-plan-done</literal></entry>
     <entry><literal>()</literal></entry>
<!--
     <entry>Probe that fires when the planning of a query is complete.</entry>
-->
     <entry>問い合わせのプランナ処理の正常終了を捕捉するプローブです。</entry>
    </row>
    <row>
     <entry><literal>query-execute-start</literal></entry>
     <entry><literal>()</literal></entry>
<!--
     <entry>Probe that fires when the execution of a query is started.</entry>
-->
     <entry>問い合わせの実行(エクゼキュータ)処理の開始を捕捉するプローブです。</entry>
    </row>
    <row>
     <entry><literal>query-execute-done</literal></entry>
     <entry><literal>()</literal></entry>
<!--
     <entry>Probe that fires when the execution of a query is complete.</entry>
-->
     <entry>問い合わせの実行(エクゼキュータ)処理の正常終了を捕捉するプローブです。</entry>
    </row>
    <row>
     <entry><literal>statement-status</literal></entry>
     <entry><literal>(const char *)</literal></entry>
<!--
     <entry>Probe that fires anytime the server process updates its
      <structname>pg_stat_activity</structname>.<structfield>status</structfield>.
      arg0 is the new status string.</entry>
-->
     <entry>
サーバプロセスによる<structname>pg_stat_activity</structname>.<structfield>status</structfield>の状態の更新を捕捉するプローブです。
arg0は新しい状態の文字列です。
     </entry>
    </row>
    <row>
     <entry><literal>checkpoint-start</literal></entry>
     <entry><literal>(int)</literal></entry>
<!--
     <entry>Probe that fires when a checkpoint is started.
      arg0 holds the bitwise flags used to distinguish different checkpoint
      types, such as shutdown, immediate or force.</entry>
-->
     <entry>
チェックポイントの開始を捕捉するプローブです。
arg0はチェックポイントの種類の違い(shutdown、immediate、force)を区別するためのビットフラグを持っています。
     </entry>
    </row>
    <row>
     <entry><literal>checkpoint-done</literal></entry>
     <entry><literal>(int, int, int, int, int)</literal></entry>
<!--
     <entry>Probe that fires when a checkpoint is complete.
      (The probes listed next fire in sequence during checkpoint processing.)
      arg0 is the number of buffers written. arg1 is the total number of
      buffers. arg2, arg3 and arg4 contain the number of WAL files added,
      removed and recycled respectively.</entry>
-->
     <entry>
チェックポイントの正常終了を捕捉するプローブです。
(以下に示すプローブはチェックポイント進行に従い順番に捕捉されます。)
arg0は書き込まれたバッファ数、arg1はバッファの総数、arg2、3、4はそれぞれ追加、削除、再利用されたWALファイルの数です。
     </entry>
    </row>
    <row>
     <entry><literal>clog-checkpoint-start</literal></entry>
     <entry><literal>(bool)</literal></entry>
<!--
     <entry>Probe that fires when the CLOG portion of a checkpoint is started.
      arg0 is true for normal checkpoint, false for shutdown
      checkpoint.</entry>
-->
     <entry>
CLOG部分のチェックポイントの開始を捕捉するプローブです。
arg0がtrueならば通常のチェックポイントであり、falseならばシャットダウン時のチェックポイントを示します。
     </entry>
    </row>
    <row>
     <entry><literal>clog-checkpoint-done</literal></entry>
     <entry><literal>(bool)</literal></entry>
<!--
     <entry>Probe that fires when the CLOG portion of a checkpoint is
      complete. arg0 has the same meaning as for <literal>clog-checkpoint-start</literal>.</entry>
-->
     <entry>
CLOG部分のチェックポイントの正常終了を捕捉するプローブです。
arg0は<literal>clog-checkpoint-start</literal>と同じ意味を持ちます。
     </entry>
    </row>
    <row>
     <entry><literal>subtrans-checkpoint-start</literal></entry>
     <entry><literal>(bool)</literal></entry>
<!--
     <entry>Probe that fires when the SUBTRANS portion of a checkpoint is
      started.
      arg0 is true for normal checkpoint, false for shutdown
      checkpoint.</entry>
-->
     <entry>
サブトランザクション部分のチェックポイントの開始を捕捉するプローブです。
arg0がtrueならば通常のチェックポイントであり、falseならばシャットダウン時のチェックポイントを示します。
     </entry>
    </row>
    <row>
     <entry><literal>subtrans-checkpoint-done</literal></entry>
     <entry><literal>(bool)</literal></entry>
<!--
     <entry>Probe that fires when the SUBTRANS portion of a checkpoint is
      complete. arg0 has the same meaning as for
      <literal>subtrans-checkpoint-start</literal>.</entry>
-->
     <entry>
サブトランザクション部分のチェックポイントの正常終了を捕捉するプローブです。
arg0は<literal>subtrans-checkpoint-start</literal>と同じ意味を持ちます。
     </entry>
    </row>
    <row>
     <entry><literal>multixact-checkpoint-start</literal></entry>
     <entry><literal>(bool)</literal></entry>
<!--
     <entry>Probe that fires when the MultiXact portion of a checkpoint is
      started.
      arg0 is true for normal checkpoint, false for shutdown
      checkpoint.</entry>
-->
     <entry>
マルチトランザクション部分のチェックポイントの開始を捕捉するプローブです。
arg0がtrueならば通常のチェックポイントであり、falseならばシャットダウン時のチェックポイントを示します。
     </entry>
    </row>
    <row>
     <entry><literal>multixact-checkpoint-done</literal></entry>
     <entry><literal>(bool)</literal></entry>
<!--
     <entry>Probe that fires when the MultiXact portion of a checkpoint is
      complete. arg0 has the same meaning as for
      <literal>multixact-checkpoint-start</literal>.</entry>
-->
     <entry>
マルチトランザクション部分のチェックポイントの正常終了を捕捉するプローブです。
arg0は<literal>multixact-checkpoint-start</literal>と同じ意味を持ちます。
     </entry>
    </row>
    <row>
     <entry><literal>buffer-checkpoint-start</literal></entry>
     <entry><literal>(int)</literal></entry>
<!--
     <entry>Probe that fires when the buffer-writing portion of a checkpoint
      is started.
      arg0 holds the bitwise flags used to distinguish different checkpoint
      types, such as shutdown, immediate or force.</entry>
-->
     <entry>
チェックポイントのバッファ書き込み部分の開始を捕捉するプローブです。
arg0はチェックポイントの種類の違い(shutdown、immediate、force)を区別するためのビットフラグを持っています。
     </entry>
    </row>
    <row>
     <entry><literal>buffer-sync-start</literal></entry>
     <entry><literal>(int, int)</literal></entry>
<!--
     <entry>Probe that fires when we begin to write dirty buffers during
      checkpoint (after identifying which buffers must be written).
      arg0 is the total number of buffers.
      arg1 is the number that are currently dirty and need to be written.</entry>
-->
     <entry>
チェックポイント中のダーティバッファの書き出し開始を捕捉するプローブです(どのバッファが書き出す必要があるのかを判定した後です)。
arg0はバッファの総数で、arg1は現在ダーティであり、書き出す必要のあるバッファ数です。
     </entry>
    </row>
    <row>
     <entry><literal>buffer-sync-written</literal></entry>
     <entry><literal>(int)</literal></entry>
<!--
     <entry>Probe that fires after each buffer is written during checkpoint.
      arg0 is the ID number of the buffer.</entry>
-->
     <entry>
チェックポイント中のそれぞれのバッファの書き出し後を捕捉するプローブです。
arg0はバッファのIDを示します。
     </entry>
    </row>
    <row>
     <entry><literal>buffer-sync-done</literal></entry>
     <entry><literal>(int, int, int)</literal></entry>
<!--
     <entry>Probe that fires when all dirty buffers have been written.
      arg0 is the total number of buffers.
      arg1 is the number of buffers actually written by the checkpoint process.
      arg2 is the number that were expected to be written (arg1 of
      <literal>buffer-sync-start</literal>); any difference reflects other processes flushing
      buffers during the checkpoint.</entry>
-->
     <entry>
全てのダーティバッファの書き出し後を捕捉するプローブです。
arg0はバッファの総数です。
arg1はチェックポイント処理により実際に書き出されたバッファ数です。
arg2は書き出されるであろうと見積もられたバッファ数(<literal>buffer-sync-start</literal>のarg1相当)です。
違いはチェックポイント中に他のプロセスがバッファを書き出したことを反映しています。
     </entry>
    </row>
    <row>
     <entry><literal>buffer-checkpoint-sync-start</literal></entry>
     <entry><literal>()</literal></entry>
<!--
     <entry>Probe that fires after dirty buffers have been written to the
      kernel, and before starting to issue fsync requests.</entry>
-->
     <entry>カーネルへのダーティバッファの書き出し処理発行の後、そして同期書き出し要求を開始する前を捕捉するプローブです。</entry>
    </row>
    <row>
     <entry><literal>buffer-checkpoint-done</literal></entry>
     <entry><literal>()</literal></entry>
<!--
     <entry>Probe that fires when syncing of buffers to disk is
      complete.</entry>
-->
     <entry>バッファからディスクへの同期書き出し処理の終了を捕捉するプローブです。</entry>
    </row>
    <row>
     <entry><literal>twophase-checkpoint-start</literal></entry>
     <entry><literal>()</literal></entry>
<!--
     <entry>Probe that fires when the two-phase portion of a checkpoint is
      started.</entry>
-->
     <entry>二相コミット部分のチェックポイントの開始を捕捉するプローブです。</entry>
    </row>
    <row>
     <entry><literal>twophase-checkpoint-done</literal></entry>
     <entry><literal>()</literal></entry>
<!--
     <entry>Probe that fires when the two-phase portion of a checkpoint is
      complete.</entry>
-->
     <entry>二相コミット部分のチェックポイントの正常終了を捕捉するプローブです。</entry>
    </row>
    <row>
     <entry><literal>buffer-read-start</literal></entry>
     <entry><literal>(ForkNumber, BlockNumber, Oid, Oid, Oid, int, bool)</literal></entry>
<!--
     <entry>Probe that fires when a buffer read is started.
      arg0 and arg1 contain the fork and block numbers of the page (but
      arg1 will be -1 if this is a relation extension request).
      arg2, arg3, and arg4 contain the tablespace, database, and relation OIDs
      identifying the relation.
      arg5 is the ID of the backend which created the temporary relation for a
      local buffer, or <symbol>InvalidBackendId</symbol> (-1) for a shared buffer.
      arg6 is true for a relation extension request, false for normal
      read.</entry>
-->
     <entry>
バッファ読み込みの開始を捕捉するプローブです。
arg0とarg1は読み込みページのフォーク番号とブロック番号です(ただし、リレーションの拡張要求であれば、arg1は-1になるでしょう)。
arg2、arg3、arg4は対象のリレーションを識別するテーブル空間、データベース、そしてリレーションのOIDです。
arg5は一時テーブルをローカルバッファに作成していればそのバックエンドのIDであり、<symbol>InvalidBackendId</symbol>(-1)であれは共有バッファを指します。
arg6はtrueならばリレーションの拡張要求、falseは通常の読み込みを示します。</entry>
    </row>
    <row>
     <entry><literal>buffer-read-done</literal></entry>
     <entry><literal>(ForkNumber, BlockNumber, Oid, Oid, Oid, int, bool, bool)</literal></entry>
<!--
     <entry>Probe that fires when a buffer read is complete.
      arg0 and arg1 contain the fork and block numbers of the page (if this
      is a relation extension request, arg1 now contains the block number
      of the newly added block).
      arg2, arg3, and arg4 contain the tablespace, database, and relation OIDs
      identifying the relation.
      arg5 is the ID of the backend which created the temporary relation for a
      local buffer, or <symbol>InvalidBackendId</symbol> (-1) for a shared buffer.
      arg6 is true for a relation extension request, false for normal
      read.
      arg7 is true if the buffer was found in the pool, false if not.</entry>
-->
     <entry>
バッファ読み込みの終了を捕捉するプローブです。
arg0とarg1は読み込みページのフォーク番号とブロック番号です(もしリレーションの拡張要求であれば、arg1は新たに追加されたブロックの番号を含みます)。
arg2、arg3、arg4は対象のテーブルを識別するテーブル空間、データベース、そしてテーブルのOIDです。
arg5は一時テーブルをローカルバッファに作成していればそのバックエンドのIDであり、<symbol>InvalidBackendId</symbol>(-1)であれは共有バッファを指します。
arg6はtrueならばリレーションの拡張要求、falseは通常の読み込みを示します。
arg7はtrueならばバッファがプール内にある、falseはプール内に無かったことを示します。
     </entry>
    </row>
    <row>
     <entry><literal>buffer-flush-start</literal></entry>
     <entry><literal>(ForkNumber, BlockNumber, Oid, Oid, Oid)</literal></entry>
<!--
     <entry>Probe that fires before issuing any write request for a shared
      buffer.
      arg0 and arg1 contain the fork and block numbers of the page.
      arg2, arg3, and arg4 contain the tablespace, database, and relation OIDs
      identifying the relation.</entry>
-->
     <entry>
共有バッファへの書き込み要求開始を捕捉するプローブです。
arg0とarg1はそのページのフォーク番号とブロック番号です。
arg2、arg3、arg4は対象のリレーションを識別するテーブル空間、データベース、そしてテーブルのOIDです。
     </entry>
    </row>
    <row>
     <entry><literal>buffer-flush-done</literal></entry>
     <entry><literal>(ForkNumber, BlockNumber, Oid, Oid, Oid)</literal></entry>
<!--
     <entry>Probe that fires when a write request is complete.  (Note
      that this just reflects the time to pass the data to the kernel;
      it's typically not actually been written to disk yet.)
      The arguments are the same as for <literal>buffer-flush-start</literal>.</entry>
-->
     <entry>
書き込み要求の終了を捕捉するプローブです。
(これはカーネルへデータを渡したタイミングのみを反映していることに注意してください。大抵、この時点ではまだ実際にディスクへ書き込まれていません。)
引数は<literal>buffer-flush-start</literal>と同じです。
     </entry>
    </row>
    <row>
     <entry><literal>buffer-write-dirty-start</literal></entry>
     <entry><literal>(ForkNumber, BlockNumber, Oid, Oid, Oid)</literal></entry>
<!--
     <entry>Probe that fires when a server process begins to write a dirty
      buffer.  (If this happens often, it implies that
      <xref linkend="guc-shared-buffers"/> is too
      small or the background writer control parameters need adjustment.)
      arg0 and arg1 contain the fork and block numbers of the page.
      arg2, arg3, and arg4 contain the tablespace, database, and relation OIDs
      identifying the relation.</entry>
-->
     <entry>
サーバプロセスによるダーティバッファの書き出し開始を捕捉するプローブです。
(もしこれが頻発するようでしたら、<xref linkend="guc-shared-buffers"/>が少な過ぎるか、バックグラウンドライタ制御のパラメータの調節が必要なことを意味します。)
arg0とarg1はそのページのフォーク番号とブロック番号です。
arg2、arg3、arg4は対象のリレーションを識別するテーブル空間、データベース、そしてリレーションのOIDです。
     </entry>
    </row>
    <row>
     <entry><literal>buffer-write-dirty-done</literal></entry>
     <entry><literal>(ForkNumber, BlockNumber, Oid, Oid, Oid)</literal></entry>
<!--
     <entry>Probe that fires when a dirty-buffer write is complete.
      The arguments are the same as for <literal>buffer-write-dirty-start</literal>.</entry>
-->
     <entry>
ダーティバッファの書き出しの終了を捕捉するプローブです。
引数は<literal>buffer-write-dirty-start</literal>と同じです。
     </entry>
    </row>
    <row>
     <entry><literal>wal-buffer-write-dirty-start</literal></entry>
     <entry><literal>()</literal></entry>
<!--
     <entry>Probe that fires when a server process begins to write a
      dirty WAL buffer because no more WAL buffer space is available.
      (If this happens often, it implies that
      <xref linkend="guc-wal-buffers"/> is too small.)</entry>
-->
     <entry>
WALバッファ領域の不足によるサーバプロセスのダーティなWALバッファの書き出しを捕捉するプローブです。
(もしこれが頻発するようでしたら、<xref linkend="guc-wal-buffers"/>が小さすぎることを意味します。)
     </entry>
    </row>
    <row>
     <entry><literal>wal-buffer-write-dirty-done</literal></entry>
     <entry><literal>()</literal></entry>
<!--
     <entry>Probe that fires when a dirty WAL buffer write is complete.</entry>
-->
     <entry>ダーティなWALバッファの書き出し終了を捕捉するプローブです。</entry>
    </row>
    <row>
     <entry><literal>wal-insert</literal></entry>
     <entry><literal>(unsigned char, unsigned char)</literal></entry>
<!--
     <entry>Probe that fires when a WAL record is inserted.
      arg0 is the resource manager (rmid) for the record.
      arg1 contains the info flags.</entry>
-->
     <entry>
WALレコードの挿入を捕捉するプローブです。
arg0はレコードのリソースマネージャ(rmid)です。
arg1は情報フラグです。
     </entry>
    </row>
    <row>
     <entry><literal>wal-switch</literal></entry>
     <entry><literal>()</literal></entry>
<!--
     <entry>Probe that fires when a WAL segment switch is requested.</entry>
-->
     <entry>WALセグメントのスイッチ要求を捕捉するプローブです。</entry>
    </row>
    <row>
     <entry><literal>smgr-md-read-start</literal></entry>
     <entry><literal>(ForkNumber, BlockNumber, Oid, Oid, Oid, int)</literal></entry>
<!--
     <entry>Probe that fires when beginning to read a block from a relation.
      arg0 and arg1 contain the fork and block numbers of the page.
      arg2, arg3, and arg4 contain the tablespace, database, and relation OIDs
      identifying the relation.
      arg5 is the ID of the backend which created the temporary relation for a
      local buffer, or <symbol>InvalidBackendId</symbol> (-1) for a shared buffer.</entry>
-->
     <entry>
リレーションからのブロック読み込みの開始を捕捉するプローブ。
arg0とarg1はそのページのフォーク番号とブロック番号です。
arg2、arg3、arg4は対象のリレーションを識別するテーブル空間、データベース、そしてリレーションのOIDです。
arg5は一時テーブルをローカルバッファに作成していればそのバックエンドのIDであり、<symbol>InvalidBackendId</symbol>(-1)であれは共有バッファを指します。
     </entry>
    </row>
    <row>
     <entry><literal>smgr-md-read-done</literal></entry>
     <entry><literal>(ForkNumber, BlockNumber, Oid, Oid, Oid, int, int, int)</literal></entry>
<!--
     <entry>Probe that fires when a block read is complete.
      arg0 and arg1 contain the fork and block numbers of the page.
      arg2, arg3, and arg4 contain the tablespace, database, and relation OIDs
      identifying the relation.
      arg5 is the ID of the backend which created the temporary relation for a
      local buffer, or <symbol>InvalidBackendId</symbol> (-1) for a shared buffer.
      arg6 is the number of bytes actually read, while arg7 is the number
      requested (if these are different it indicates trouble).</entry>
-->
     <entry>
ブロックの読み込み終了を捕捉するプローブです。
arg0とarg1はそのページのフォーク番号とブロック番号です。
arg2、arg3、arg4は対象のリレーションを識別するテーブル空間、データベース、そしてリレーションのOIDです。
arg5は一時テーブルをローカルバッファに作成していればそのバックエンドのIDであり、<symbol>InvalidBackendId</symbol>(-1)であれは共有バッファを指します。
arg6は実際に読み込んだバイト数、arg7はリクエストされた読み込みバイト数です(もし、これらに差異があった場合、何らかの問題があることを示します)。
     </entry>
    </row>
    <row>
     <entry><literal>smgr-md-write-start</literal></entry>
     <entry><literal>(ForkNumber, BlockNumber, Oid, Oid, Oid, int)</literal></entry>
<!--
     <entry>Probe that fires when beginning to write a block to a relation.
      arg0 and arg1 contain the fork and block numbers of the page.
      arg2, arg3, and arg4 contain the tablespace, database, and relation OIDs
      identifying the relation.
      arg5 is the ID of the backend which created the temporary relation for a
      local buffer, or <symbol>InvalidBackendId</symbol> (-1) for a shared buffer.</entry>
-->
     <entry>
リレーションへのブロック書き出しの開始を捕捉するプローブです。
arg0とarg1はそのページのフォーク番号とブロック番号です。
arg2、arg3、arg4は対象のリレーションを識別するテーブル空間、データベース、そしてリレーションのOIDです。
arg5は一時テーブルをローカルバッファに作成していればそのバックエンドのIDであり、<symbol>InvalidBackendId</symbol>(-1)であれは共有バッファを指します。
     </entry>
    </row>
    <row>
     <entry><literal>smgr-md-write-done</literal></entry>
     <entry><literal>(ForkNumber, BlockNumber, Oid, Oid, Oid, int, int, int)</literal></entry>
<!--
     <entry>Probe that fires when a block write is complete.
      arg0 and arg1 contain the fork and block numbers of the page.
      arg2, arg3, and arg4 contain the tablespace, database, and relation OIDs
      identifying the relation.
      arg5 is the ID of the backend which created the temporary relation for a
      local buffer, or <symbol>InvalidBackendId</symbol> (-1) for a shared buffer.
      arg6 is the number of bytes actually written, while arg7 is the number
      requested (if these are different it indicates trouble).</entry>
-->
     <entry>
ブロックの書き出し終了を捕捉するプローブです。
arg0とarg1はそのページのフォーク番号とブロック番号です。
arg2、arg3、arg4は対象のリレーションを識別するテーブル空間、データベース、そしてリレーションのOIDです。
arg5は一時テーブルをローカルバッファに作成していればそのバックエンドのIDであり、<symbol>InvalidBackendId</symbol>(-1)であれは共有バッファを指します。
arg6は実際に書き出したバイト数、arg7はリクエストされた書き出しバイト数です(もし、これらに差異があった場合、何らかの問題があることを示します)。
     </entry>
    </row>
    <row>
     <entry><literal>sort-start</literal></entry>
     <entry><literal>(int, bool, int, int, bool, int)</literal></entry>
<!--
     <entry>Probe that fires when a sort operation is started.
      arg0 indicates heap, index or datum sort.
      arg1 is true for unique-value enforcement.
      arg2 is the number of key columns.
      arg3 is the number of kilobytes of work memory allowed.
      arg4 is true if random access to the sort result is required.
      arg5 indicates serial when <literal>0</literal>, parallel worker when
      <literal>1</literal>, or parallel leader when <literal>2</literal>.</entry>
-->
     <entry>
ソート処理の開始を捕捉するプローブです。
arg0は対象データがヒープ、インデックス、またはdatumのどれかを示します。
arg1はtrueならば一意性を必要としていることを示します。
arg2はカラムのキー数です。
arg3は許容されている作業メモリ(work_mem)のキロバイト数です。
arg4はtrueならばソート結果に対するランダムアクセスが要求されていることを示します。
arg5は、<literal>0</literal>ならばシリアル、<literal>1</literal>ならばパラレルワーカ、<literal>2</literal>ならばパラレルリーダーであることを示します。
     </entry>
    </row>
    <row>
     <entry><literal>sort-done</literal></entry>
     <entry><literal>(bool, long)</literal></entry>
<!--
     <entry>Probe that fires when a sort is complete.
      arg0 is true for external sort, false for internal sort.
      arg1 is the number of disk blocks used for an external sort,
      or kilobytes of memory used for an internal sort.</entry>
-->
     <entry>
ソート処理の終了を捕捉するプローブです。
arg0はtrueならば外部ソート、falseは内部ソートを示します。
arg1は外部ソートで使用されたディスクブロック数、もしくは内部ソートで使用されたメモリーのキロバイト数を示します。
     </entry>
    </row>
    <row>
     <entry><literal>lwlock-acquire</literal></entry>
     <entry><literal>(char *, LWLockMode)</literal></entry>
<!--
     <entry>Probe that fires when an LWLock has been acquired.
      arg0 is the LWLock's tranche.
      arg1 is the requested lock mode, either exclusive or shared.</entry>
-->
     <entry>
LWLockの獲得を捕捉するプローブです。
arg0はLWLockのトランシェを示します。
arg1は要求されたロックモード（排他または共有）を示します。
     </entry>
    </row>
    <row>
     <entry><literal>lwlock-release</literal></entry>
     <entry><literal>(char *)</literal></entry>
<!--
     <entry>Probe that fires when an LWLock has been released (but note
      that any released waiters have not yet been awakened).
      arg0 is the LWLock's tranche.</entry>
-->
     <entry>
LWLockの解放を捕捉するプローブです（ただし、解放された待機状態のものにはまだ通知されていないことに注意してください）。
arg0はLWLockのトランシェを示します。
     </entry>
    </row>
    <row>
     <entry><literal>lwlock-wait-start</literal></entry>
     <entry><literal>(char *, LWLockMode)</literal></entry>
<!--
     <entry>Probe that fires when an LWLock was not immediately available and
      a server process has begun to wait for the lock to become available.
      arg0 is the LWLock's tranche.
      arg1 is the requested lock mode, either exclusive or shared.</entry>
-->
     <entry>
LWLockが即座には獲得できず、ロックが利用可能になるまでサーバプロセスが待機を開始したことを捕捉するプローブです。
arg0はLWLockのトランシェを示します。
arg1は要求されたロックモード（排他または共有）を示します。
     </entry>
    </row>
    <row>
     <entry><literal>lwlock-wait-done</literal></entry>
     <entry><literal>(char *, LWLockMode)</literal></entry>
<!--
     <entry>Probe that fires when a server process has been released from its
      wait for an LWLock (it does not actually have the lock yet).
      arg0 is the LWLock's tranche.
      arg1 is the requested lock mode, either exclusive or shared.</entry>
-->
     <entry>
サーバプロセスがLWLockの待機から解放されたことを捕捉するプローブです（まだ実際にはロックを取得していません）。
arg0はLWLockのトランシェを示します。
arg1は要求されたロックモード（排他または共有）を示します。
     </entry>
    </row>
    <row>
     <entry><literal>lwlock-condacquire</literal></entry>
     <entry><literal>(char *, LWLockMode)</literal></entry>
<!--
     <entry>Probe that fires when an LWLock was successfully acquired when the
      caller specified no waiting.
      arg0 is the LWLock's tranche.
      arg1 is the requested lock mode, either exclusive or shared.</entry>
-->
     <entry>
呼び出し元が待機しないことを指定した際の、LWLockの獲得成功を捕捉するプローブです。
arg0はLWLockのトランシェを示します。
arg1は要求されたロックモード（排他または共有）を示します。
     </entry>
    </row>
    <row>
     <entry><literal>lwlock-condacquire-fail</literal></entry>
     <entry><literal>(char *, LWLockMode)</literal></entry>
<!--
     <entry>Probe that fires when an LWLock was not successfully acquired when
      the caller specified no waiting.
      arg0 is the LWLock's tranche.
      arg1 is the requested lock mode, either exclusive or shared.</entry>
-->
     <entry>
呼び出し元が待機しないことを指定した際の、LWLockの獲得失敗を捕捉するプローブです。
arg0はLWLockのトランシェを示します。
arg1は要求されたロックモード（排他または共有）を示します。
     </entry>
    </row>
    <row>
     <entry><literal>lock-wait-start</literal></entry>
     <entry><literal>(unsigned int, unsigned int, unsigned int, unsigned int, unsigned int, LOCKMODE)</literal></entry>
<!--
     <entry>Probe that fires when a request for a heavyweight lock (lmgr lock)
      has begun to wait because the lock is not available.
      arg0 through arg3 are the tag fields identifying the object being
      locked.  arg4 indicates the type of object being locked.
      arg5 indicates the lock type being requested.</entry>
-->
     <entry>
重量ロック(lmgr lock)を即座に取得できなかったため、サーバプロセスがロックを利用できるまでロック待ち状態になった際の開始を捕捉するプローブです。
arg0からarg3はロックされたオブジェクトの識別用タグ領域です。
arg4はロックされたオブジェクトのタイプを示します。
arg5は要求されたロックの種類を示します。
     </entry>
    </row>
    <row>
     <entry><literal>lock-wait-done</literal></entry>
     <entry><literal>(unsigned int, unsigned int, unsigned int, unsigned int, unsigned int, LOCKMODE)</literal></entry>
<!--
     <entry>Probe that fires when a request for a heavyweight lock (lmgr lock)
      has finished waiting (i.e., has acquired the lock).
      The arguments are the same as for <literal>lock-wait-start</literal>.</entry>
-->
     <entry>
重量ロック(lmgr lock)要求の待機終了を捕捉するプローブです(つまりロックを取得した)。
引数は<literal>lock-wait-start</literal>と同じです。
     </entry>
    </row>
    <row>
     <entry><literal>deadlock-found</literal></entry>
     <entry><literal>()</literal></entry>
<!--
     <entry>Probe that fires when a deadlock is found by the deadlock
      detector.</entry>
-->
     <entry>デッドロック検知器によるデッドロックの発見を捕捉するプローブです。</entry>
    </row>

   </tbody>
   </tgroup>
  </table>

 <table id="typedefs-table">
<!--
  <title>Defined Types Used in Probe Parameters</title>
-->
  <title>プローブパラメータで使われる型の定義</title>
  <tgroup cols="2">
   <thead>
    <row>
<!--
     <entry>Type</entry>
     <entry>Definition</entry>
-->
     <entry>型</entry>
     <entry>定義</entry>
    </row>
   </thead>

   <tbody>

    <row>
     <entry><type>LocalTransactionId</type></entry>
     <entry><type>unsigned int</type></entry>
    </row>
    <row>
     <entry><type>LWLockMode</type></entry>
     <entry><type>int</type></entry>
    </row>
    <row>
     <entry><type>LOCKMODE</type></entry>
     <entry><type>int</type></entry>
    </row>
    <row>
     <entry><type>BlockNumber</type></entry>
     <entry><type>unsigned int</type></entry>
    </row>
    <row>
     <entry><type>Oid</type></entry>
     <entry><type>unsigned int</type></entry>
    </row>
    <row>
     <entry><type>ForkNumber</type></entry>
     <entry><type>int</type></entry>
    </row>
    <row>
     <entry><type>bool</type></entry>
     <entry><type>unsigned char</type></entry>
    </row>

   </tbody>
   </tgroup>
  </table>


  </sect2>

  <sect2 id="using-trace-points">
<!--
   <title>Using Probes</title>
-->
   <title>プローブの利用</title>

  <para>
<!--
   The example below shows a DTrace script for analyzing transaction
   counts in the system, as an alternative to snapshotting
   <structname>pg_stat_database</structname> before and after a performance test:
-->
以下の例では、性能試験前後で<structname>pg_stat_database</structname>のスナップショットを取る代わりに、システムにおけるトランザクション数を解析するDTraceスクリプトを示します。
<programlisting>
#!/usr/sbin/dtrace -qs

postgresql$1:::transaction-start
{
      @start["Start"] = count();
      self->ts  = timestamp;
}

postgresql$1:::transaction-abort
{
      @abort["Abort"] = count();
}

postgresql$1:::transaction-commit
/self->ts/
{
      @commit["Commit"] = count();
      @time["Total time (ns)"] = sum(timestamp - self->ts);
      self->ts=0;
}
</programlisting>
<!--
   When executed, the example D script gives output such as:
-->
実行すると、例のDスクリプトは以下のような出力をします。
<screen>
# ./txn_count.d `pgrep -n postgres` or ./txn_count.d &lt;PID&gt;
^C

Start                                          71
Commit                                         70
Total time (ns)                        2312105013
</screen>
  </para>

  <note>
   <para>
<!--
    SystemTap uses a different notation for trace scripts than DTrace does,
    even though the underlying trace points are compatible.  One point worth
    noting is that at this writing, SystemTap scripts must reference probe
    names using double underscores in place of hyphens.  This is expected to
    be fixed in future SystemTap releases.
-->
基本となる追跡ポイントの互換性はありますが、SystemTapはDTraceと異なる追跡スクリプトの表記を用います。
表記に関して特に注意すべき点として、SystemTapでは参照する追跡ポイント名のハイフンの代わりに二重のアンダースコアを用いる必要があります。
これは将来的なSystemTapのリリースで修正されることを期待しています。
   </para>
  </note>

  <para>
<!--
   You should remember that DTrace scripts need to be carefully written and
   debugged, otherwise the trace information collected might
   be meaningless. In most cases where problems are found it is the
   instrumentation that is at fault, not the underlying system. When
   discussing information found using dynamic tracing, be sure to enclose
   the script used to allow that too to be checked and discussed.
-->
DTraceスクリプトの作成には注意が必要であり、デバッグが必要であることは忘れないでください。さもないと、収集される追跡情報の意味がなくなるかもしれません。
ほとんどの場合、見つかる問題はシステムではなく使用方法の間違いです。
動的追跡を使用して見つかった情報に関して議論を行う際には、スクリプトの検査や議論もできるようにスクリプトも含めるようにしてください。
  </para>
  </sect2>

  <sect2 id="defining-trace-points">
<!--
   <title>Defining New Probes</title>
-->
   <title>新規プローブの定義</title>

  <para>
<!--
   New probes can be defined within the code wherever the developer
   desires, though this will require a recompilation. Below are the steps
   for inserting new probes:
-->
開発者が望めばコード内に新しくプローブを定義することができます。しかし、これには再コンパイルが必要です。
下記は、新規プローブの定義の手順です。
  </para>

  <procedure>
   <step>
    <para>
<!--
     Decide on probe names and data to be made available through the probes
-->
プローブの名前とプローブの処理を通じて取得可能とするデータを決めます
    </para>
   </step>

   <step>
    <para>
<!--
     Add the probe definitions to <filename>src/backend/utils/probes.d</filename>
-->
<filename>src/backend/utils/probes.d</filename>にプローブの定義を追加します
    </para>
   </step>

   <step>
    <para>
<!--
     Include <filename>pg_trace.h</filename> if it is not already present in the
     module(s) containing the probe points, and insert
     <literal>TRACE_POSTGRESQL</literal> probe macros at the desired locations
     in the source code
-->
もし、プローブポイントを含むモジュールが<filename>pg_trace.h</filename>をインクルードしていなければそれをインクルードし、ソースコード中のプローブを行いたい場所に<literal>TRACE_POSTGRESQL</literal>マクロを挿入します
    </para>
   </step>

   <step>
    <para>
<!--
     Recompile and verify that the new probes are available
-->
再コンパイルを行い、新規プローブが利用できるか確認します
    </para>
   </step>
  </procedure>

  <formalpara>
<!--
   <title>Example:</title>
-->
   <title>例:</title>
   <para>
<!--
    Here is an example of how you would add a probe to trace all new
    transactions by transaction ID.
-->
これはトランザクションIDを用いて新規トランザクションを追跡するプローブ追加の仕方の例です。
   </para>
  </formalpara>

  <procedure>
   <step>
    <para>
<!--
     Decide that the probe will be named <literal>transaction-start</literal> and
     requires a parameter of type <type>LocalTransactionId</type>
-->
プローブ名を<literal>transaction-start</literal>とし、<type>LocalTransactionId</type>型のパラメータを必要とすることを決めます。
    </para>
   </step>

   <step>
    <para>
<!--
     Add the probe definition to <filename>src/backend/utils/probes.d</filename>:
-->
<filename>src/backend/utils/probes.d</filename>にプローブの定義を追加します:
<programlisting>
probe transaction__start(LocalTransactionId);
</programlisting>
<!--
     Note the use of the double underline in the probe name. In a DTrace
     script using the probe, the double underline needs to be replaced with a
     hyphen, so <literal>transaction-start</literal> is the name to document for
     users.
-->
プローブ名に二重のアンダースコアを使用する場合は注意してください。
DTraceスクリプトでプローブを用いる場合、二重のアンダースコアをハイフンに置き換える必要があります。そのため、<literal>transaction-start</literal>がユーザ向けの文書に記載される名前となります。
    </para>
   </step>

   <step>
    <para>
<!--
     At compile time, <literal>transaction__start</literal> is converted to a macro
     called <literal>TRACE_POSTGRESQL_TRANSACTION_START</literal> (notice the
     underscores are single here), which is available by including
     <filename>pg_trace.h</filename>.  Add the macro call to the appropriate location
     in the source code.  In this case, it looks like the following:
-->
コンパイル時に、<literal>transaction__start</literal>は<literal>TRACE_POSTGRESQL_TRANSACTION_START</literal>と呼ばれるマクロに変換されます(ここではアンダースコアはひとつになります)。このマクロは、<filename>pg_trace.h</filename>をインクルードすることにより使用可能となります。
このマクロをソースコード中の適切な箇所へ追加していきます。
この場合、以下の様になります。

<programlisting>
TRACE_POSTGRESQL_TRANSACTION_START(vxid.localTransactionId);
</programlisting>
    </para>
   </step>

   <step>
    <para>
<!--
     After recompiling and running the new binary, check that your newly added
     probe is available by executing the following DTrace command.  You
     should see similar output:
-->
再コンパイル後に新しいバイナリでサーバを起動し、下記の様なDTraceコマンドの実行により新たに追加したプローブが利用可能かチェックします。
下記の様な出力が確認できるはずです:
<screen>
# dtrace -ln transaction-start
   ID    PROVIDER          MODULE           FUNCTION NAME
18705 postgresql49878     postgres     StartTransactionCommand transaction-start
18755 postgresql49877     postgres     StartTransactionCommand transaction-start
18805 postgresql49876     postgres     StartTransactionCommand transaction-start
18855 postgresql49875     postgres     StartTransactionCommand transaction-start
18986 postgresql49873     postgres     StartTransactionCommand transaction-start
</screen>
    </para>
   </step>
  </procedure>

  <para>
<!--
   There are a few things to be careful about when adding trace macros
   to the C code:
-->
Cのソースコードに追跡用のマクロを追加する際、いくつかの注意点があります:

   <itemizedlist>
    <listitem>
     <para>
<!--
      You should take care that the data types specified for a probe's
      parameters match the data types of the variables used in the macro.
      Otherwise, you will get compilation errors.
-->
プローブの引数に指定したデータ型がマクロで使用される変数のデータ型と一致するよう注意しなければなりません。
でなければ、コンパイル時にエラーとなるでしょう。
     </para>
    </listitem>


    <listitem>
     <para>
<!--
      On most platforms, if <productname>PostgreSQL</productname> is
      built with <option>&#045;-enable-dtrace</option>, the arguments to a trace
      macro will be evaluated whenever control passes through the
      macro, <emphasis>even if no tracing is being done</emphasis>.  This is
      usually not worth worrying about if you are just reporting the
      values of a few local variables.  But beware of putting expensive
      function calls into the arguments.  If you need to do that,
      consider protecting the macro with a check to see if the trace
      is actually enabled:
-->
ほとんどのプラットフォームでは、もし<productname>PostgreSQL</productname>が<option>--enable-dtrace</option>付きでビルドされた場合、<emphasis>何の追跡もされなかった</emphasis>としても、制御がマクロを通過する際はいつでも追跡用マクロの引数が評価されます。
ごく少数のローカルな変数を報告するような場合はそれほど心配はいりません。
ただし、高価な関数呼び出しを引数にする場合は注意してください。
もしそのようにする必要がある場合、追跡が実際に有効かどうかをチェックしてマクロを保護することを考慮してください:

<programlisting>
if (TRACE_POSTGRESQL_TRANSACTION_START_ENABLED())
    TRACE_POSTGRESQL_TRANSACTION_START(some_function(...));
</programlisting>

<!--
      Each trace macro has a corresponding <literal>ENABLED</literal> macro.
-->
各追跡マクロは対応する<literal>ENABLED</literal>マクロを持っています。
     </para>
    </listitem>
   </itemizedlist>

  </para>

  </sect2>

 </sect1>

</chapter><|MERGE_RESOLUTION|>--- conflicted
+++ resolved
@@ -194,14 +194,7 @@
  </sect1>
 
  <sect1 id="monitoring-stats">
-<<<<<<< HEAD
   <title>The Cumulative Statistics System</title>
-=======
-<!--
-  <title>The Statistics Collector</title>
--->
-  <title>統計情報コレクタ</title>
->>>>>>> 185876a6
 
   <indexterm zone="monitoring-stats">
    <primary>statistics</primary>
@@ -211,7 +204,6 @@
   </indexterm>
 
   <para>
-<<<<<<< HEAD
    <productname>PostgreSQL</productname>'s <firstterm>cumulative statistics
    system</firstterm> supports collection and reporting of information about
    server activity.  Presently, accesses to tables and indexes in both
@@ -219,21 +211,6 @@
    in each table, and information about vacuum and analyze actions for each
    table are also counted.  If enabled, calls to user-defined functions and
    the total time spent in each one are counted as well.
-=======
-<!--
-   <productname>PostgreSQL</productname>'s <firstterm>statistics collector</firstterm>
-   is a subsystem that supports collection and reporting of information about
-   server activity.  Presently, the collector can count accesses to tables
-   and indexes in both disk-block and individual-row terms.  It also tracks
-   the total number of rows in each table, and information about vacuum and
-   analyze actions for each table.  It can also count calls to user-defined
-   functions and the total time spent in each one.
--->
-<productname>PostgreSQL</productname>の<firstterm>統計情報コレクタ</firstterm>はサーバの活動状況に関する情報を収集し、報告するサブシステムです。
-現在、コレクタはテーブルとインデックスへのアクセスをディスクブロックおよび個々の行単位で数えることができます。
-またこれは、各テーブル内の総行数、および、各テーブルでのバキュームやアナライズの実施情報を追跡します。
-また、ユーザ定義関数の呼ばれた回数、それぞれの消費した総時間を数えます。
->>>>>>> 185876a6
   </para>
 
   <para>
@@ -242,14 +219,7 @@
    information about exactly what is going on in the system right now, such as
    the exact command currently being executed by other server processes, and
    which other connections exist in the system.  This facility is independent
-<<<<<<< HEAD
    of the cumulative statistics system.
-=======
-   of the collector process.
--->
-また、<productname>PostgreSQL</productname>は他のサーバプロセスによって現在実行されている正確なコマンドなど現在システム内で起きていること、またシステム内にどんな他の接続が存在するかということについての動的情報を正確に報告する機能を持ちます。
-これはコレクタプロセスから独立している機能です。
->>>>>>> 185876a6
   </para>
 
  <sect2 id="monitoring-stats-setup">
@@ -282,13 +252,7 @@
   <para>
 <!--
    The parameter <xref linkend="guc-track-counts"/> controls whether
-<<<<<<< HEAD
    cumulative statistics are collected about table and index accesses.
-=======
-   statistics are collected about table and index accesses.
--->
-<xref linkend="guc-track-counts"/>パラメータは、テーブルおよびインデックスアクセスに関する統計情報を収集するかどうかを制御します。
->>>>>>> 185876a6
   </para>
 
   <para>
@@ -331,7 +295,6 @@
   </para>
 
   <para>
-<<<<<<< HEAD
    Cumulative statistics are collected in shared memory. Every
    <productname>PostgreSQL</productname> process collects statistics locally,
    then updates the shared data at appropriate intervals.  When a server,
@@ -341,27 +304,6 @@
    when starting from an unclean shutdown (e.g., after an immediate shutdown,
    a server crash, starting from a base backup, and point-in-time recovery),
    all statistics counters are reset.
-=======
-<!--
-   The statistics collector transmits the collected information to other
-   <productname>PostgreSQL</productname> processes through temporary files.
-   These files are stored in the directory named by the
-   <xref linkend="guc-stats-temp-directory"/> parameter,
-   <filename>pg_stat_tmp</filename> by default.
-   For better performance, <varname>stats_temp_directory</varname> can be
-   pointed at a RAM-based file system, decreasing physical I/O requirements.
-   When the server shuts down cleanly, a permanent copy of the statistics
-   data is stored in the <filename>pg_stat</filename> subdirectory, so that
-   statistics can be retained across server restarts.  When recovery is
-   performed at server start (e.g., after immediate shutdown, server crash,
-   and point-in-time recovery), all statistics counters are reset.
--->
-統計情報コレクタは収集した情報を他の<productname>PostgreSQL</productname>プロセスに一時ファイルを介して送信します。
-これらのファイルは<xref linkend="guc-stats-temp-directory"/>パラメータで指名されたディレクトリ、デフォルトは<filename>pg_stat_tmp</filename>内に格納されます。
-性能を向上させるために、<varname>stats_temp_directory</varname>をRAMベースのファイルシステムを指し示すようにして、物理的なI/O要求を減らすことができます。
-サーバが正しくシャットダウンした際は、統計情報がサーバの再起動を跨がって保持されるように、統計情報データの永続的なコピーが<filename>pg_stat</filename>サブディレクトリに格納されます。
-サーバ起動時にリカバリが実施される場合(例えば、即時シャットダウンやサーバクラッシュ、ポイントインタイムリカバリの後)、統計カウンタはすべてリセットされます。
->>>>>>> 185876a6
   </para>
 
  </sect2>
@@ -378,7 +320,6 @@
    linkend="monitoring-stats-dynamic-views-table"/>, are available to show
    the current state of the system. There are also several other
    views, listed in <xref
-<<<<<<< HEAD
    linkend="monitoring-stats-views-table"/>, available to show the accumulated
    statistics.  Alternatively, one can
    build custom views using the underlying cumulative statistics functions, as
@@ -396,43 +337,11 @@
    and the displayed information lags behind actual activity.  However,
    current-query information collected by <varname>track_activities</varname>
    is always up-to-date.
-=======
-   linkend="monitoring-stats-views-table"/>, available to show the results
-   of statistics collection.  Alternatively, one can
-   build custom views using the underlying statistics functions, as discussed
-   in <xref linkend="monitoring-stats-functions"/>.
--->
-システムの現在の状態を表示するために、いくつかの定義済みのビューがあり、<xref linkend="monitoring-stats-dynamic-views-table"/>に一覧されています。
-また、統計情報の収集結果を表示するために、他にもいくつかのビューがあり、<xref linkend="monitoring-stats-views-table"/>に一覧されています。
-あるいはまた、<xref linkend="monitoring-stats-functions"/>で説明する、基礎的な統計情報関数を使用した独自のビューを構築することもできます。
   </para>
 
   <para>
 <!--
-   When using the statistics to monitor collected data, it is important
-   to realize that the information does not update instantaneously.
-   Each individual server process transmits new statistical counts to
-   the collector just before going idle; so a query or transaction still in
-   progress does not affect the displayed totals.  Also, the collector itself
-   emits a new report at most once per <varname>PGSTAT_STAT_INTERVAL</varname>
-   milliseconds (500 ms unless altered while building the server).  So the
-   displayed information lags behind actual activity.  However, current-query
-   information collected by <varname>track_activities</varname> is
-   always up-to-date.
--->
-この統計情報を使用して、収集されるデータを監視する場合、この情報は即座に更新されないことを認識することが重要です。
-個別のサーバプロセスは、待機状態になる直前に、新しい統計情報に関する数をコレクタに送信します。
-ですので、実行中の問い合わせやトランザクションは表示上の総和には影響を与えません。
-また、コレクタ自体は<varname>PGSTAT_STAT_INTERVAL</varname>ミリ秒（サーバ構築時に変更しない限り500 ms）に多くても一度新しい報告を出力します。
-ですので、表示上の情報は実際の活動から遅れて表示されます。
-しかし、<varname>track_activities</varname>で収集される現在の問い合わせの情報は常に最新です。
->>>>>>> 185876a6
-  </para>
-
-  <para>
-<!--
    Another important point is that when a server process is asked to display
-<<<<<<< HEAD
    any of the accumulated statistics, accessed values are cached until the end
    of its current transaction in the default configuration. So the statistics
    will show static information as long as you continue the current
@@ -464,42 +373,6 @@
    A transaction can also see its own statistics (not yet flushed out to the
    shared memory statistics) in the views
    <structname>pg_stat_xact_all_tables</structname>,
-=======
-   any of these statistics, it first fetches the most recent report emitted by
-   the collector process and then continues to use this snapshot for all
-   statistical views and functions until the end of its current transaction.
-   So the statistics will show static information as long as you continue the
-   current transaction.  Similarly, information about the current queries of
-   all sessions is collected when any such information is first requested
-   within a transaction, and the same information will be displayed throughout
-   the transaction.
-   This is a feature, not a bug, because it allows you to perform several
-   queries on the statistics and correlate the results without worrying that
-   the numbers are changing underneath you.  But if you want to see new
-   results with each query, be sure to do the queries outside any transaction
-   block.  Alternatively, you can invoke
-   <function>pg_stat_clear_snapshot</function>(), which will discard the
-   current transaction's statistics snapshot (if any).  The next use of
-   statistical information will cause a new snapshot to be fetched.
--->
-この他の重要なポイントは、いつサーバプロセスが統計情報を表示するように尋ねられるかです。
-サーバプロセスは、まずコレクタプロセスによって発行された最も最近の報告を取り出します。
-そして、現在のトランザクションが終わるまで、全ての統計情報ビューと関数においてこのスナップショットを使用し続けます。
-ですから、現在のトランザクションを続けている間、統計情報は一定の情報を示します。
-同様に、全セッションの現在の問い合わせに関する情報も、そうした情報がトランザクションで最初に要求された時に収集され、そのトランザクションの間同じ情報が表示されます。
-これはバグではなく、特徴です。
-なぜなら、これにより、知らない間に値が変わるのを考慮することなく、統計情報に対して複数の問い合わせを実行し、その結果を相関することができるからです。
-しかし、各問い合わせで新しい結果を取り出したい場合は、確実にトランザクションブロックの外側でその問い合わせを行ってください。
-あるいはまた、<function>pg_stat_clear_snapshot</function>()を呼び出すこともできます。
-これは現在のトランザクションの統計情報スナップショットを（もしあれば）破棄します。
-次に統計情報を使用する場合に新しいスナップショットを取り出すことになります。
-  </para>
-
-  <para>
-<!--
-   A transaction can also see its own statistics (as yet untransmitted to the
-   collector) in the views <structname>pg_stat_xact_all_tables</structname>,
->>>>>>> 185876a6
    <structname>pg_stat_xact_sys_tables</structname>,
    <structname>pg_stat_xact_user_tables</structname>, and
    <structname>pg_stat_xact_user_functions</structname>.  These numbers do not act as
@@ -571,13 +444,6 @@
        replication to that sender's connected standby server.
        See <link linkend="monitoring-pg-stat-replication-view">
        <structname>pg_stat_replication</structname></link> for details.
-<<<<<<< HEAD
-=======
--->
-      <entry>
-WAL送信プロセス毎に１行の形式で、送信サーバが接続したスタンバイサーバへのレプリケーションに関する統計情報を表示します。
-詳細については<link linkend="monitoring-pg-stat-replication-view"><structname>pg_stat_replication</structname></link>を参照してください。
->>>>>>> 185876a6
       </entry>
      </row>
 
@@ -1795,16 +1661,6 @@
       <entry>論理レプリケーションランチャプロセスのメインループ内で待機しています。</entry>
      </row>
      <row>
-<<<<<<< HEAD
-=======
-      <entry><literal>PgStatMain</literal></entry>
-<!--
-      <entry>Waiting in main loop of statistics collector process.</entry>
--->
-      <entry>統計情報収集プロセスのメインループ内で待機しています。</entry>
-     </row>
-     <row>
->>>>>>> 185876a6
       <entry><literal>RecoveryWalStream</literal></entry>
 <!--
       <entry>Waiting in main loop of startup process for WAL to arrive, during
@@ -2534,37 +2390,6 @@
 -->
       <entry>WALファイルへの書き込みを待機しています。</entry>
      </row>
-<<<<<<< HEAD
-=======
-     <row>
-      <entry><literal>LogicalChangesRead</literal></entry>
-<!--
-      <entry>Waiting for a read from a logical changes file.</entry>
--->
-      <entry>論理変更ファイルからの読み込みを待機しています。</entry>
-     </row>
-     <row>
-      <entry><literal>LogicalChangesWrite</literal></entry>
-<!--
-      <entry>Waiting for a write to a logical changes file.</entry>
--->
-      <entry>論理変更ファイルへの書き込みを待機しています。</entry>
-     </row>
-     <row>
-      <entry><literal>LogicalSubxactRead</literal></entry>
-<!--
-      <entry>Waiting for a read from a logical subxact file.</entry>
--->
-      <entry>論理サブトランザクションファイルからの読み込みを待機しています。</entry>
-     </row>
-     <row>
-      <entry><literal>LogicalSubxactWrite</literal></entry>
-<!--
-      <entry>Waiting for a write to a logical subxact file.</entry>
--->
-      <entry>論理サブトランザクションファイルへの書き込みを待機しています。</entry>
-     </row>
->>>>>>> 185876a6
     </tbody>
    </tgroup>
   </table>
@@ -4281,12 +4106,6 @@
         logical decoding to decode changes from WAL has exceeded
         <literal>logical_decoding_work_mem</literal>. The counter gets
         incremented for both top-level transactions and subtransactions.
-<<<<<<< HEAD
-=======
--->
-WALからの変更をデコードするために論理デコードによって使用されるメモリが<literal>logical_decoding_work_mem</literal>を超えたときにディスクにあふれたトランザクション数です。
-カウンタは、トップレベルのトランザクションとサブトランザクションの両方で増分されます。
->>>>>>> 185876a6
       </para></entry>
      </row>
 
@@ -4673,22 +4492,12 @@
   </indexterm>
 
   <para>
-<<<<<<< HEAD
    The <structname>pg_stat_recovery_prefetch</structname> view will contain
    only one row.  The columns <structfield>wal_distance</structfield>,
    <structfield>block_distance</structfield> and
    <structfield>io_depth</structfield> show current values, and the
    other columns show cumulative counters that can be reset
    with the <function>pg_stat_reset_shared</function> function.
-=======
-<!--
-   The <structname>pg_stat_subscription</structname> view will contain one
-   row per subscription for main worker (with null PID if the worker is
-   not running), and additional rows for workers handling the initial data
-   copy of the subscribed tables.
--->
-<structname>pg_stat_subscription</structname>ビューには、各サブスクリプションのメインワーカに対して1行が含まれ（ワーカが実行中でないときはPIDがNULLになります）、さらにサブスクライブされたテーブルの初期データコピーを処理するワーカについて別の行があります。
->>>>>>> 185876a6
   </para>
 
   <table id="pg-stat-recovery-prefetch-view" xreflabel="pg_stat_recovery_prefetch">
@@ -5365,14 +5174,7 @@
        <structfield>last_archived_wal</structfield> <type>text</type>
       </para>
       <para>
-<<<<<<< HEAD
        Name of the WAL file most recently successfully archived
-=======
-<!--
-       Name of the last WAL file successfully archived
--->
-アーカイブに成功した最後のWALファイルの名前です。
->>>>>>> 185876a6
       </para></entry>
      </row>
 
@@ -5381,14 +5183,7 @@
        <structfield>last_archived_time</structfield> <type>timestamp with time zone</type>
       </para>
       <para>
-<<<<<<< HEAD
        Time of the most recent successful archive operation
-=======
-<!--
-       Time of the last successful archive operation
--->
-最後に成功したアーカイブ操作の時刻です。
->>>>>>> 185876a6
       </para></entry>
      </row>
 
@@ -5409,14 +5204,7 @@
        <structfield>last_failed_wal</structfield> <type>text</type>
       </para>
       <para>
-<<<<<<< HEAD
        Name of the WAL file of the most recent failed archival operation
-=======
-<!--
-       Name of the WAL file of the last failed archival operation
--->
-最後にアーカイブ操作に失敗したWALファイルの名前です。
->>>>>>> 185876a6
       </para></entry>
      </row>
 
@@ -5425,14 +5213,7 @@
        <structfield>last_failed_time</structfield> <type>timestamp with time zone</type>
       </para>
       <para>
-<<<<<<< HEAD
        Time of the most recent failed archival operation
-=======
-<!--
-       Time of the last failed archival operation
--->
-最後にアーカイブ操作に失敗した時刻です。
->>>>>>> 185876a6
       </para></entry>
      </row>
 
@@ -5961,14 +5742,7 @@
        <structfield>tup_returned</structfield> <type>bigint</type>
       </para>
       <para>
-<<<<<<< HEAD
        Number of live rows fetched by sequential scans and index entries returned by index scans in this database
-=======
-<!--
-       Number of rows returned by queries in this database
--->
-データベース内の問い合わせで返された行数です。
->>>>>>> 185876a6
       </para></entry>
      </row>
 
@@ -5977,14 +5751,7 @@
        <structfield>tup_fetched</structfield> <type>bigint</type>
       </para>
       <para>
-<<<<<<< HEAD
        Number of live rows fetched by index scans in this database
-=======
-<!--
-       Number of rows fetched by queries in this database
--->
-データベース内の問い合わせで取り出された行数です。
->>>>>>> 185876a6
       </para></entry>
      </row>
 
@@ -6538,14 +6305,7 @@
        <structfield>n_tup_upd</structfield> <type>bigint</type>
       </para>
       <para>
-<<<<<<< HEAD
        Number of rows updated (includes <link linkend="storage-hot">HOT updated rows</link>)
-=======
-<!--
-       Number of rows updated (includes HOT updated rows)
--->
-更新された行数です。（HOT更新された行数を含みます）
->>>>>>> 185876a6
       </para></entry>
      </row>
 
@@ -7652,16 +7412,8 @@
   </para>
 
   <para>
-<<<<<<< HEAD
    Additional functions related to the cumulative statistics system are listed
    in <xref linkend="monitoring-stats-funcs-table"/>.
-=======
-<!--
-   Additional functions related to statistics collection are listed in <xref
-   linkend="monitoring-stats-funcs-table"/>.
--->
-その他の統計情報収集に関連した関数を<xref linkend="monitoring-stats-funcs-table"/>に示します。
->>>>>>> 185876a6
   </para>
 
    <table id="monitoring-stats-funcs-table">
@@ -7732,18 +7484,11 @@
         <returnvalue>timestamp with time zone</returnvalue>
        </para>
        <para>
-<<<<<<< HEAD
         Returns the timestamp of the current statistics snapshot, or NULL if
         no statistics snapshot has been taken. A snapshot is taken the first
         time cumulative statistics are accessed in a transaction if
         <varname>stats_fetch_consistency</varname> is set to
         <literal>snapshot</literal>
-=======
-<!--
-        Returns the timestamp of the current statistics snapshot.
--->
-現在の統計情報のスナップショットのタイムスタンプを返します。
->>>>>>> 185876a6
        </para></entry>
       </row>
 
@@ -7756,14 +7501,7 @@
         <returnvalue>void</returnvalue>
        </para>
        <para>
-<<<<<<< HEAD
         Discards the current statistics snapshot or cached information.
-=======
-<!--
-        Discards the current statistics snapshot.
--->
-現在の統計情報スナップショットを破棄します。
->>>>>>> 185876a6
        </para></entry>
       </row>
 
@@ -7805,19 +7543,11 @@
         all the counters shown in
         the <structname>pg_stat_bgwriter</structname>
         view, <literal>archiver</literal> to reset all the counters shown in
-<<<<<<< HEAD
         the <structname>pg_stat_archiver</structname> view,
         <literal>wal</literal> to reset all the counters shown in the
         <structname>pg_stat_wal</structname> view or
         <literal>recovery_prefetch</literal> to reset all the counters shown
         in the <structname>pg_stat_recovery_prefetch</structname> view.
-=======
-        the <structname>pg_stat_archiver</structname> view or <literal>wal</literal>
-        to reset all the counters shown in the <structname>pg_stat_wal</structname> view.
--->
-引数に応じて、クラスタ全体の統計情報カウンタの一部をゼロにリセットします。
-引数に<literal>bgwriter</literal>を指定すると、<structname>pg_stat_bgwriter</structname>ビューで示されるカウンタがすべてリセットされ、<literal>archiver</literal>を指定すると<structname>pg_stat_archiver</structname>ビューで示されるカウンタがすべてリセットされ、<literal>wal</literal>を指定すると<structname>pg_stat_wal</structname>ビューで示されるカウンタがすべてリセットされます。
->>>>>>> 185876a6
        </para>
        <para>
 <!--
@@ -7839,13 +7569,7 @@
        <para>
 <!--
         Resets statistics for a single table or index in the current database
-<<<<<<< HEAD
         or shared across all databases in the cluster to zero.
-=======
-        to zero.
--->
-現在のデータベース内にある、ひとつのテーブルあるいはインデックスの統計情報をゼロにリセットします。
->>>>>>> 185876a6
        </para>
        <para>
 <!--
@@ -8527,14 +8251,7 @@
   </table>
 
   <table id="analyze-phases">
-<<<<<<< HEAD
    <title>ANALYZE Phases</title>
-=======
-<!--
-   <title>ANALYZE Phases</title>
--->
-   <title>ANALYZEのフェーズ</title>
->>>>>>> 185876a6
    <tgroup cols="2">
     <colspec colname="col1" colwidth="1*"/>
     <colspec colname="col2" colwidth="2*"/>
@@ -9324,13 +9041,6 @@
        if <xref linkend="guc-maintenance-work-mem"/> (or, in the case of autovacuum,
        <xref linkend="guc-autovacuum-work-mem"/> if set) is insufficient to store
        the number of dead tuples found.
-<<<<<<< HEAD
-=======
--->
-<command>VACUUM</command>は、現在インデックスをバキューム処理中です。
-テーブルにインデックスが存在する場合、ヒープが完全にスキャンされた後に、バキューム実行ごとに少なくとも１回発生します。
-<xref linkend="guc-maintenance-work-mem"/>が、発見された無効タプルの数量を格納するのに不十分な場合（または、自動バキュームの場合は<xref linkend="guc-autovacuum-work-mem"/>が設定されている場合）は、バキューム実行ごとに複数回発生する可能性があります。
->>>>>>> 185876a6
      </entry>
     </row>
     <row>
@@ -9380,17 +9090,8 @@
 <!--
        <command>VACUUM</command> is performing final cleanup.  During this phase,
        <command>VACUUM</command> will vacuum the free space map, update statistics
-<<<<<<< HEAD
        in <literal>pg_class</literal>, and report statistics to the cumulative
        statistics system. When this phase is completed, <command>VACUUM</command> will end.
-=======
-       in <literal>pg_class</literal>, and report statistics to the statistics
-       collector.  When this phase is completed, <command>VACUUM</command> will end.
--->
-<command>VACUUM</command>は、最終クリーンアップ処理をしています。
-このフェーズの間、<command>VACUUM</command>空き領域マップをバキュームし、<literal>pg_class</literal>の統計情報を更新し、統計情報コレクタに統計情報を報告します。
-このフェーズが完了した時、<command>VACUUM</command>は終了します。
->>>>>>> 185876a6
      </entry>
     </row>
    </tbody>
@@ -9858,14 +9559,7 @@
   </table>
 
   <table id="basebackup-phases">
-<<<<<<< HEAD
    <title>Base Backup Phases</title>
-=======
-<!--
-   <title>Base Backup Phases</title>
--->
-   <title>ベースバックアップのフェーズ</title>
->>>>>>> 185876a6
    <tgroup cols="2">
     <colspec colname="col1" colwidth="1*"/>
     <colspec colname="col2" colwidth="2*"/>

<!-- doc/src/sgml/textsearch.sgml -->

<chapter id="textsearch">
<!--
 <title>Full Text Search</title>
-->
 <title>全文検索</title>

  <indexterm zone="textsearch">
<!--
   <primary>full text search</primary>
-->
   <primary>全文検索</primary>
  </indexterm>

  <indexterm zone="textsearch">
<!--
   <primary>text search</primary>
-->
   <primary>テキスト検索</primary>
  </indexterm>

 <sect1 id="textsearch-intro">
<!--
  <title>Introduction</title>
-->

  <title>導入</title>
  <para>
<!--
   Full Text Searching (or just <firstterm>text search</firstterm>) provides
   the capability to identify natural-language <firstterm>documents</firstterm> that
   satisfy a <firstterm>query</firstterm>, and optionally to sort them by
   relevance to the query.  The most common type of search
   is to find all documents containing given <firstterm>query terms</firstterm>
   and return them in order of their <firstterm>similarity</firstterm> to the
   query.  Notions of <varname>query</varname> and
   <varname>similarity</varname> are very flexible and depend on the specific
   application. The simplest search considers <varname>query</varname> as a
   set of words and <varname>similarity</varname> as the frequency of query
   words in the document.
-->
全文検索(または単に<firstterm>テキスト検索</firstterm>)は、<firstterm>問い合わせ</firstterm>を満たす自然言語の<firstterm>文書</firstterm>を識別し、更には問い合わせとの関連性の順に並び替えることができます。
もっとも一般的な検索は、与えられた<firstterm>検索語</firstterm>を含む文書を探し、問い合わせとの<firstterm>類似性</firstterm>の順に返す、というものです。
<varname>問い合わせ</varname>と<varname>類似性</varname>の記法は非常に柔軟で、特定の用途に適合できます。
もっとも単純な検索では、<varname>問い合わせ</varname>は単語の集合として、<varname>類似性</varname>は文書中の問い合わせ対象の単語の頻度として扱います。
  </para>

  <para>
<!--
   Textual search operators have existed in databases for years.
   <productname>PostgreSQL</productname> has
   <literal>~</literal>, <literal>~*</literal>, <literal>LIKE</literal>, and
   <literal>ILIKE</literal> operators for textual data types, but they lack
   many essential properties required by modern information systems:
-->
テキスト検索演算子は、データベースシステムに長年存在していました。<productname>PostgreSQL</productname>は、テキストデータ型用に、<literal>~</literal>,<literal>~*</literal>, <literal>LIKE</literal>,<literal>ILIKE</literal>の各演算子を持っています。しかし、近代的な情報システムに必要な以下の本質的な特徴を欠いています。
  </para>

  <itemizedlist  spacing="compact" mark="bullet">
   <listitem>
    <para>
<!--
     There is no linguistic support, even for English.  Regular expressions
     are not sufficient because they cannot easily handle derived words, e.g.,
     <literal>satisfies</literal> and <literal>satisfy</literal>. You might
     miss documents that contain <literal>satisfies</literal>, although you
     probably would like to find them when searching for
     <literal>satisfy</literal>. It is possible to use <literal>OR</literal>
     to search for multiple derived forms, but this is tedious and error-prone
     (some words can have several thousand derivatives).
-->
英語にさえ、言語学的なサポートがありません。
派生語、たとえば<literal>satisfies</literal>に対して<literal>satisfy</literal>を容易に扱えないため、正規表現は十分ではありません。
<literal>satisfy</literal>を探すときは、たぶんあなたは<literal>satisfies</literal>も探したいでしょうが、それらを含む文書は探せないかもしれません。
<literal>OR</literal>を使えば複数の派生語を検索することができますが、退屈で間違いやすいです（ある種の単語は数千の派生語を持つことがあります）。
    </para>
   </listitem>

   <listitem>
    <para>
<!--
     They provide no ordering (ranking) of search results, which makes them
     ineffective when thousands of matching documents are found.
-->
検索結果を順序付け(順位付け)することができません。その結果、数千の合致する文書が見つかったような場合に非効率的です。
    </para>
   </listitem>

   <listitem>
    <para>
<!--
     They tend to be slow because there is no index support, so they must
     process all documents for every search.
-->
インデックスをサポートしないので毎回検索時にすべての文書を処理しなければならず、遅いです。
    </para>
   </listitem>
  </itemizedlist>

  <para>
<!--
   Full text indexing allows documents to be <emphasis>preprocessed</emphasis>
   and an index saved for later rapid searching. Preprocessing includes:
-->
全文検索のインデックス付けでは、文書を<emphasis>前もって処理しておき</emphasis>、後で素早く検索するために、インデックスを保存しておくことができます。前処理には以下があります。
  </para>

  <itemizedlist  mark="none">
   <listitem>
    <para>
<!--
     <emphasis>Parsing documents into <firstterm>tokens</firstterm></emphasis>. It is
     useful to identify various classes of tokens, e.g., numbers, words,
     complex words, email addresses, so that they can be processed
     differently.  In principle token classes depend on the specific
     application, but for most purposes it is adequate to use a predefined
     set of classes.
     <productname>PostgreSQL</productname> uses a <firstterm>parser</firstterm> to
     perform this step.  A standard parser is provided, and custom parsers
     can be created for specific needs.
-->
<emphasis>文書から<firstterm>トークン</firstterm>を解析します</emphasis>。
トークンを色々なクラス、たとえば数、単語、複合単語、電子メールアドレスに分けて識別することが有効です。そうすれば、扱いを変えることができます。
原則として、トークンのクラスは、特定の用途に依存します。しかし、ほとんどの目的には、あらかじめ定義されたクラスの集合を使うのが適当です。
<productname>PostgreSQL</productname>は、<firstterm>パーサ</firstterm>を使ってこの処理段階を実行します。
標準搭載のパーサが提供されますが、特別な用途にはカスタム仕様のパーサを作ることもできます。
    </para>
   </listitem>

   <listitem>
    <para>
<!--
     <emphasis>Converting tokens into <firstterm>lexemes</firstterm></emphasis>.
     A lexeme is a string, just like a token, but it has been
     <firstterm>normalized</firstterm> so that different forms of the same word
     are made alike.  For example, normalization almost always includes
     folding upper-case letters to lower-case, and often involves removal
     of suffixes (such as <literal>s</literal> or <literal>es</literal> in English).
     This allows searches to find variant forms of the
     same word, without tediously entering all the possible variants.
     Also, this step typically eliminates <firstterm>stop words</firstterm>, which
     are words that are so common that they are useless for searching.
     (In short, then, tokens are raw fragments of the document text, while
     lexemes are words that are believed useful for indexing and searching.)
     <productname>PostgreSQL</productname> uses <firstterm>dictionaries</firstterm> to
     perform this step.  Various standard dictionaries are provided, and
     custom ones can be created for specific needs.
-->
<emphasis>トークンを<firstterm>語彙素(lexemes)</firstterm>に変換します</emphasis>。
語彙素はトークンと同じ文字列ですが、違う形態の同じ単語が同じになるように <firstterm>正規化</firstterm>されています。
たとえば、正規化においてはほぼ常に大文字を小文字に変換し、(英語の<literal>s</literal>または<literal>es</literal>のような)接尾辞を取り除くことが多いです。
これにより、可能性のあるすべての変種を地道に入力すること無く、同じ単語の変化形を検索できます。
また、このステップでは、あまりにありふれていて、検索の役に立たない<firstterm>ストップワード</firstterm>を取り除くことが多いです。
(つまり、トークンは文書テキストの未加工の断片そのものであり、語彙素はインデックス付けや検索に有用と思われる単語です。)
<productname>PostgreSQL</productname>は、<firstterm>辞書</firstterm>を使ってこのステップを実行します。
いろいろな標準辞書が提供されています。特定の用途向けにカスタム辞書を作ることもできます。
    </para>
   </listitem>

   <listitem>
    <para>
<!--
     <emphasis>Storing preprocessed documents optimized for
     searching</emphasis>.  For example, each document can be represented
     as a sorted array of normalized lexemes. Along with the lexemes it is
     often desirable to store positional information to use for
     <firstterm>proximity ranking</firstterm>, so that a document that
     contains a more <quote>dense</quote> region of query words is
     assigned a higher rank than one with scattered query words.
-->
<emphasis>検索に最適化された前処理済の文書を保存します</emphasis>。
たとえば、個々の文書は、正規化された語彙素の整列済の配列として表現されます。
語彙素とともに、<firstterm>適合性ランキング</firstterm>用に、位置情報を格納しておくことがしばしば望まれます。そうすることにより、問い合わせの語を<quote>高密度</quote>に含んでいる文書を、まばらに含む文書よりも高くランクづけすることができます。
    </para>
   </listitem>
  </itemizedlist>

  <para>
<!--
   Dictionaries allow fine-grained control over how tokens are normalized.
   With appropriate dictionaries, you can:
-->
辞書を使ってトークンの正規化を細かく制御できます。
適当な辞書を用意すれば次のようなことができます。
  </para>

  <itemizedlist  spacing="compact" mark="bullet">
   <listitem>
    <para>
<!--
     Define stop words that should not be indexed.
-->
インデックスしたくないストップワードの定義
    </para>
   </listitem>

   <listitem>
    <para>
<!--
     Map synonyms to a single word using <application>Ispell</application>.
-->
<application>Ispell</application>を使って、同義語を単一の単語に関連づける
    </para>
   </listitem>

   <listitem>
    <para>
<!--
     Map phrases to a single word using a thesaurus.
-->
類語辞書(thesaurus)を使って、成句を単一の単語に関連づける
    </para>
   </listitem>

   <listitem>
    <para>
<!--
     Map different variations of a word to a canonical form using
     an <application>Ispell</application> dictionary.
-->
<application>Ispell</application>辞書を使って、単語の変種を正規の単語に関連づける
    </para>
   </listitem>

   <listitem>
    <para>
<!--
     Map different variations of a word to a canonical form using
     <application>Snowball</application> stemmer rules.
-->
<application>Snowball</application>語幹規則を使って、単語の変種を正規の単語に関連づける
    </para>
   </listitem>
  </itemizedlist>

  <para>
<!--
   A data type <type>tsvector</type> is provided for storing preprocessed
   documents, along with a type <type>tsquery</type> for representing processed
   queries (<xref linkend="datatype-textsearch"/>).  There are many
   functions and operators available for these data types
   (<xref linkend="functions-textsearch"/>), the most important of which is
   the match operator <literal>@@</literal>, which we introduce in
   <xref linkend="textsearch-matching"/>.  Full text searches can be accelerated
   using indexes (<xref linkend="textsearch-indexes"/>).
-->
前処理した文書を格納するために、データ型<type>tsvector</type>が提供されています。また、処理済問い合わせを表現するために<type>tsquery</type>型も提供されています(<xref linkend="datatype-textsearch"/>)。これらのデータ型のために、多数の関数と演算子が利用できますが(<xref linkend="functions-textsearch"/>)、もっとも重要なのは、<xref linkend="textsearch-matching"/>で紹介している<literal>@@</literal>演算子です。全文検索はインデックス(<xref linkend="textsearch-indexes"/>)を使って高速化できます。
  </para>


  <sect2 id="textsearch-document">
<!--
   <title>What Is a Document?</title>
-->
   <title>文書とは何か?</title>

   <indexterm zone="textsearch-document">
<!--
    <primary>document</primary>
    <secondary>text search</secondary>
-->
    <primary>文書</primary>
    <secondary>全文検索</secondary>
   </indexterm>

   <para>
<!--
    A <firstterm>document</firstterm> is the unit of searching in a full text search
    system; for example, a magazine article or email message.  The text search
    engine must be able to parse documents and store associations of lexemes
    (key words) with their parent document. Later, these associations are
    used to search for documents that contain query words.
-->
<firstterm>文書</firstterm>は全文検索システムにおける検索の単位です。
たとえば、雑誌記事やメールのメッセージです。
テキスト検索エンジンは、文書をパースし、語彙素(キーワード)とそれが含まれる親文書の関連を格納できなければなりません。
後で、この関連を使って問い合わせ語を含む文書を検索するのに使います。
   </para>

   <para>
<!--
    For searches within <productname>PostgreSQL</productname>,
    a document is normally a textual field within a row of a database table,
    or possibly a combination (concatenation) of such fields, perhaps stored
    in several tables or obtained dynamically. In other words, a document can
    be constructed from different parts for indexing and it might not be
    stored anywhere as a whole. For example:
-->
<productname>PostgreSQL</productname>での検索においては、ドキュメントはデータベースのテーブルの行内のテキストフィールドか、あるいはそのようなフィールドの組み合わせ(結合)でもよいです。そうしたフィールドはおそらく複数のテーブルに格納されていたり、動的に獲得されるものであったりします。
言い換えると、文書はインデックス付けのために複数の異なる部分から構成されても良く、それらが全体としてはひとまとまりに格納されていなくても良いのです。例を示します。

<programlisting>
SELECT title || ' ' ||  author || ' ' ||  abstract || ' ' || body AS document
FROM messages
WHERE mid = 12;

SELECT m.title || ' ' || m.author || ' ' || m.abstract || ' ' || d.body AS document
FROM messages m, docs d
WHERE m.mid = d.did AND m.mid = 12;
</programlisting>
   </para>

   <note>
    <para>
<!--
     Actually, in these example queries, <function>coalesce</function>
     should be used to prevent a single <literal>NULL</literal> attribute from
     causing a <literal>NULL</literal> result for the whole document.
-->
実際には、これらの例の問い合わせでは、<function>coalesce</function>を使って、一部<literal>NULL</literal>が含まれているためにドキュメント全体が<literal>NULL</literal>になってしまうのを防ぐべきです。
    </para>
   </note>

   <para>
<!--
    Another possibility is to store the documents as simple text files in the
    file system. In this case, the database can be used to store the full text
    index and to execute searches, and some unique identifier can be used to
    retrieve the document from the file system.  However, retrieving files
    from outside the database requires superuser permissions or special
    function support, so this is usually less convenient than keeping all
    the data inside <productname>PostgreSQL</productname>.  Also, keeping
    everything inside the database allows easy access
    to document metadata to assist in indexing and display.
-->
別な方法としては、ファイルシステム上に文書を単純なテキストファイルとして格納することです。この場合、データベースは、フルテキストインデックスを格納し、検索を実行するために使うことができます。ファイルシステムから文書を取り出すためには、何かのユニークな識別子を使います。しかし、データベースの外にあるファイルを取り出すには、スーパーユーザの許可か、特殊な関数のサポートが必要です。そういうわけでたいていの場合は<productname>PostgreSQL</productname>の中にすべてのデータを保持するのよりも不便です。また、すべてのデータをデータベースに保持することにより、文書のインデックス付けと表示の際に文書のメタデータにアクセスすることが容易になります。
   </para>

   <para>
<!--
    For text search purposes, each document must be reduced to the
    preprocessed <type>tsvector</type> format.  Searching and ranking
    are performed entirely on the <type>tsvector</type> representation
    of a document &mdash; the original text need only be retrieved
    when the document has been selected for display to a user.
    We therefore often speak of the <type>tsvector</type> as being the
    document, but of course it is only a compact representation of
    the full document.
-->
テキスト検索という目的のため、各々の文書は前処理されて<type>tsvector</type>形式に変換しておかなければなりません。検索と順位付けはすべて<type>tsvector</type>表現の文書上で行われます。検索とランキングは文書の<type>tsvector</type>表現上で実行されます &mdash; オリジナル文書は、ユーザに表示のため選択された場合にのみ取り出される必要があります。というわけで、ここでは<type>tsvector</type>を文書と見なすことがよくあります。といっても、<type>tsvector</type>は完全な文書の縮小表現でしかありません。
   </para>
  </sect2>

  <sect2 id="textsearch-matching">
<!--
   <title>Basic Text Matching</title>
-->
   <title>基本的なテキスト照合</title>

   <para>
<!--
    Full text searching in <productname>PostgreSQL</productname> is based on
    the match operator <literal>@@</literal>, which returns
    <literal>true</literal> if a <type>tsvector</type>
    (document) matches a <type>tsquery</type> (query).
    It doesn't matter which data type is written first:
-->
<productname>PostgreSQL</productname>における全文検索は、<type>tsvector</type>(文書)が、<type>tsquery</type>(問い合わせ)に一致したら真を返す照合演算子<literal>@@</literal>に基づいています。どちらのデータ型を先に書いても構いません。

<programlisting>
SELECT 'a fat cat sat on a mat and ate a fat rat'::tsvector @@ 'cat &amp; rat'::tsquery;
 ?column?
----------
 t

SELECT 'fat &amp; cow'::tsquery @@ 'a fat cat sat on a mat and ate a fat rat'::tsvector;
 ?column?
----------
 f
</programlisting>
   </para>

   <para>
<!--
    As the above example suggests, a <type>tsquery</type> is not just raw
    text, any more than a <type>tsvector</type> is.  A <type>tsquery</type>
    contains search terms, which must be already-normalized lexemes, and
    may combine multiple terms using AND, OR, NOT, and FOLLOWED BY operators.
    (For syntax details see <xref linkend="datatype-tsquery"/>.)  There are
    functions <function>to_tsquery</function>, <function>plainto_tsquery</function>,
    and <function>phraseto_tsquery</function>
    that are helpful in converting user-written text into a proper
    <type>tsquery</type>, primarily by normalizing words appearing in
    the text.  Similarly, <function>to_tsvector</function> is used to parse and
    normalize a document string.  So in practice a text search match would
    look more like this:
-->
上記の例でわかるように、<type>tsquery</type>は、<type>tsvector</type>と違って、単なるテキストではありません。
<type>tsquery</type>は正規化済の語彙素である検索表現を含み、AND, OR, NOT, FOLLOWED BY演算子を使って複数の表現を組み合わせても構いません。
(詳細は<xref linkend="datatype-tsquery"/>を見てください。)
主にテキスト中の単語を正規化することにより、ユーザが入力したテキストを適切な<type>tsquery</type>に変換するのに便利な関数<function>to_tsquery</function>、<function>plainto_tsquery</function>、<function>phraseto_tsquery</function>があります。
同様に、文書文字列をパースして正規化するために<function>to_tsvector</function>が利用できます。
というわけで、実際にはテキスト検索照合はこんな感じになります。

<programlisting>
SELECT to_tsvector('fat cats ate fat rats') @@ to_tsquery('fat &amp; rat');
 ?column? 
----------
 t
</programlisting>

<!--
    Observe that this match would not succeed if written as
-->
この照合は、もしつぎのように書くとうまくいかないことに注意してください。

<programlisting>
SELECT 'fat cats ate fat rats'::tsvector @@ to_tsquery('fat &amp; rat');
 ?column? 
----------
 f
</programlisting>

<!--
    since here no normalization of the word <literal>rats</literal> will occur.
    The elements of a <type>tsvector</type> are lexemes, which are assumed
    already normalized, so <literal>rats</literal> does not match <literal>rat</literal>.
-->
というのも、単語<literal>rats</literal>に対して正規化が行われないからです。
<type>tsvector</type>の要素は、すでに正規化されている語彙素であることになっているので、<literal>rats</literal>は<literal>rat</literal>に一致しません。
   </para>

   <para>
<!--
    The <literal>@@</literal> operator also
    supports <type>text</type> input, allowing explicit conversion of a text
    string to <type>tsvector</type> or <type>tsquery</type> to be skipped
    in simple cases.  The variants available are:
-->
また、<literal>@@</literal>演算子は、<type>text</type>を入力として受付けるので、簡単に使うときには、明示的にテキスト文字列を<type>tsvector</type>または<type>tsquery</type>に変換することを省略できます。応用として以下のものがあります。

<programlisting>
tsvector @@ tsquery
tsquery  @@ tsvector
text @@ tsquery
text @@ text
</programlisting>
   </para>

   <para>
<!--
    The first two of these we saw already.
    The form <type>text</type> <literal>@@</literal> <type>tsquery</type>
    is equivalent to <literal>to_tsvector(x) @@ y</literal>.
    The form <type>text</type> <literal>@@</literal> <type>text</type>
    is equivalent to <literal>to_tsvector(x) @@ plainto_tsquery(y)</literal>.
-->
最初の2つについてはすでに説明しました。
<type>text</type> <literal>@@</literal> <type>tsquery</type>という形式は、<literal>to_tsvector(x) @@ y</literal>と同じです。
<type>text</type> <literal>@@</literal> <type>text</type>という形式は、<literal>to_tsvector(x) @@plainto_tsquery(y)</literal>と同じです。
   </para>

   <para>
<!--
    Within a <type>tsquery</type>, the <literal>&amp;</literal> (AND) operator
    specifies that both its arguments must appear in the document to have a
    match.  Similarly, the <literal>|</literal> (OR) operator specifies that
    at least one of its arguments must appear, while the <literal>!</literal> (NOT)
    operator specifies that its argument must <emphasis>not</emphasis> appear in
    order to have a match.
    For example, the query <literal>fat &amp; ! rat</literal> matches documents that
    contain <literal>fat</literal> but not <literal>rat</literal>.
-->
<type>tsquery</type>内において、演算子 <literal>&amp;</literal> (AND) は、マッチと見なされるには引数の両方がドキュメント内に現れる必要があるということを指定します。
同様に、演算子 <literal>|</literal> (OR) では、引数の少なくとも一方が現れる必要があり、また演算子 <literal>!</literal> (NOT) は、マッチと見なされるには引数が現れては<emphasis>ならない</emphasis>ことを指定します。
例えば、<literal>fat &amp; ! rat</literal>という問い合わせは、<literal>fat</literal>は含むが<literal>rat</literal>は含まないドキュメントとマッチします。
   </para>

   <para>
<!--
    Searching for phrases is possible with the help of
    the <literal>&lt;-&gt;</literal> (FOLLOWED BY) <type>tsquery</type> operator, which
    matches only if its arguments have matches that are adjacent and in the
    given order.  For example:
-->
句の検索は、<type>tsquery</type>演算子 <literal>&lt;-&gt;</literal> (FOLLOWED BY)を使うことで可能です。
この演算子は、その引数にマッチする語が隣接していて、かつ指定と同じ順序である場合にのみマッチします。
例を示します。

<programlisting>
SELECT to_tsvector('fatal error') @@ to_tsquery('fatal &lt;-&gt; error');
 ?column? 
----------
 t

SELECT to_tsvector('error is not fatal') @@ to_tsquery('fatal &lt;-&gt; error');
 ?column? 
----------
 f
</programlisting>

<!--
    There is a more general version of the FOLLOWED BY operator having the
    form <literal>&lt;<replaceable>N</replaceable>&gt;</literal>,
    where <replaceable>N</replaceable> is an integer standing for the difference between
    the positions of the matching lexemes.  <literal>&lt;1&gt;</literal> is
    the same as <literal>&lt;-&gt;</literal>, while <literal>&lt;2&gt;</literal>
    allows exactly one other lexeme to appear between the matches, and so
    on.  The <literal>phraseto_tsquery</literal> function makes use of this
    operator to construct a <literal>tsquery</literal> that can match a multi-word
    phrase when some of the words are stop words.  For example:
-->
FOLLOWED BY演算子にはもっと汎用的なバージョンがあり、それは<literal>&lt;<replaceable>N</replaceable>&gt;</literal>という構文で使います。
ここで<replaceable>N</replaceable>は整数で、マッチする語彙素の位置の差を表します。
<literal>&lt;1&gt;</literal>は<literal>&lt;-&gt;</literal>と同じですが、<literal>&lt;2&gt;</literal>ではマッチする語の間にちょうど1つ、他の語彙素が現れることを許容する、という具合です。
<literal>phraseto_tsquery</literal>関数は、この演算子を利用して、ストップワードを含む複数語の句にマッチ可能な<literal>tsquery</literal>を構築するものです。
例を示します。

<programlisting>
SELECT phraseto_tsquery('cats ate rats');
       phraseto_tsquery        
-------------------------------
 'cat' &lt;-&gt; 'ate' &lt;-&gt; 'rat'

SELECT phraseto_tsquery('the cats ate the rats');
       phraseto_tsquery        
-------------------------------
 'cat' &lt;-&gt; 'ate' &lt;2&gt; 'rat'
</programlisting>
   </para>

   <para>
<!--
    A special case that's sometimes useful is that <literal>&lt;0&gt;</literal>
    can be used to require that two patterns match the same word.
-->
ときに役立つことがある特別な場合として、<literal>&lt;0&gt;</literal>を2つのパターンが同じ語にマッチすることを要求するために使うことができます。
   </para>

   <para>
<!--
    Parentheses can be used to control nesting of the <type>tsquery</type>
    operators.  Without parentheses, <literal>|</literal> binds least tightly,
    then <literal>&amp;</literal>, then <literal>&lt;-&gt;</literal>,
    and <literal>!</literal> most tightly.
-->
<type>tsquery</type>演算子を入れ子にして管理するために括弧を使うことができます。
括弧がない場合、<literal>|</literal>の結合が最も弱く、次が<literal>&amp;</literal>、その次が<literal>&lt;-&gt;</literal>で、<literal>!</literal>が最も強く結合します。
   </para>

   <para>
<!--
    It's worth noticing that the AND/OR/NOT operators mean something subtly
    different when they are within the arguments of a FOLLOWED BY operator
    than when they are not, because within FOLLOWED BY the exact position of
    the match is significant.  For example, normally <literal>!x</literal> matches
    only documents that do not contain <literal>x</literal> anywhere.
    But <literal>!x &lt;-&gt; y</literal> matches <literal>y</literal> if it is not
    immediately after an <literal>x</literal>; an occurrence of <literal>x</literal>
    elsewhere in the document does not prevent a match.  Another example is
    that <literal>x &amp; y</literal> normally only requires that <literal>x</literal>
    and <literal>y</literal> both appear somewhere in the document, but
    <literal>(x &amp; y) &lt;-&gt; z</literal> requires <literal>x</literal>
    and <literal>y</literal> to match at the same place, immediately before
    a <literal>z</literal>.  Thus this query behaves differently from
    <literal>x &lt;-&gt; z &amp; y &lt;-&gt; z</literal>, which will match a
    document containing two separate sequences <literal>x z</literal> and
    <literal>y z</literal>.  (This specific query is useless as written,
    since <literal>x</literal> and <literal>y</literal> could not match at the same place;
    but with more complex situations such as prefix-match patterns, a query
    of this form could be useful.)
-->
FOLLOWED BYの中ではマッチの正確な位置が重要ですので、AND/OR/NOT演算子は、FOLLOWED BY演算子の引数の中で使われる場合にはそうでない場合と微妙に異なる意味になることに言及しておく価値はあります。
例えば、通常<literal>!x</literal>は<literal>x</literal>をどこにも含まない文書とのみマッチします。
しかし、<literal>!x &lt;-&gt; y</literal>は、<literal>x</literal>の直後にあるのでなければ<literal>y</literal>とマッチします。文書の他のところでの<literal>x</literal>の出現は、マッチを邪魔しません。
もう一つの例は、<literal>x &amp; y</literal>は通常<literal>x</literal>と<literal>y</literal>の両方が文書のどこかに現れることだけを要求しますが、<literal>(x &amp; y) &lt;-&gt; z</literal>は、<literal>x</literal>と<literal>y</literal>が同じ場所、<literal>z</literal>の直前でマッチすることを要求します。
そのため、この問い合わせは<literal>x &lt;-&gt; z &amp; y &lt;-&gt; z</literal>とは異なった振る舞いをします。後者は2つの別の文字列、<literal>x z</literal>と<literal>y z</literal>を含む文書にマッチします。
(<literal>x</literal>と<literal>y</literal>が同じ場所でマッチすることはあり得ませんので、上に書いたこの特別な問い合わせは、役に立ちません。しかし、接頭辞マッチパターンのようにより複雑な状況では、この形の問い合わせは役に立つかもしれません。)
   </para>
  </sect2>

  <sect2 id="textsearch-intro-configurations">
<!--
   <title>Configurations</title>
-->
   <title>設定</title>

   <para>
<!--
    The above are all simple text search examples.  As mentioned before, full
    text search functionality includes the ability to do many more things:
    skip indexing certain words (stop words), process synonyms, and use
    sophisticated parsing, e.g., parse based on more than just white space.
    This functionality is controlled by <firstterm>text search
    configurations</firstterm>.  <productname>PostgreSQL</productname> comes with predefined
    configurations for many languages, and you can easily create your own
    configurations.  (<application>psql</application>'s <command>\dF</command> command
    shows all available configurations.)
-->
今までのはすべて単純なテキスト検索の例でした。
すでに述べたように、全文検索機能を使えば、もっと色々なことができます。
インデックス付けの際に特定の単語をスキップ(ストップワード)、同義語(synonym)処理、賢いパース処理、すなわち、単に空白区切りに基づくパース処理以上のものです。
この機能は<firstterm>テキスト検索設定</firstterm>で制御します。
<productname>PostgreSQL</productname>には、多くの言語用の設定があらかじめ組み込まれていますが、ユーザ設定を容易に作ることもできます。
(<application>psql</application>の<command>\dF</command>コマンドで、利用できる設定を表示できます。)
   </para>

   <para>
<!--
    During installation an appropriate configuration is selected and
    <xref linkend="guc-default-text-search-config"/> is set accordingly
    in <filename>postgresql.conf</filename>.  If you are using the same text search
    configuration for the entire cluster you can use the value in
    <filename>postgresql.conf</filename>.  To use different configurations
    throughout the cluster but the same configuration within any one database,
    use <command>ALTER DATABASE ... SET</command>.  Otherwise, you can set
    <varname>default_text_search_config</varname> in each session.
-->
インストールの際には、適当な設定が選ばれ、<xref linkend="guc-default-text-search-config"/>が<filename>postgresql.conf</filename>中にセットされます。クラスタ全体で同じ設定を使用する場合は<filename>postgresql.conf</filename>の設定値を利用できます。クラスタの設定とは異なるが、あるデータベースの中で同じ設定を使う場合には、<command>ALTER DATABASE ... SET</command>を利用します。さもなければ、セッション単位で<varname>default_text_search_config</varname>を設定できます。
   </para>

   <para>
<!--
    Each text search function that depends on a configuration has an optional
    <type>regconfig</type> argument, so that the configuration to use can be
    specified explicitly.  <varname>default_text_search_config</varname>
    is used only when this argument is omitted.
-->
設定に依存するテキスト検索関数は、オプションで<type>regconfig</type>引数を持っており、使用する設定を明示的に指定できます。<varname>default_text_search_config</varname>は、この引数が省略されたときだけ使用されます。
   </para>

   <para>
<!--
    To make it easier to build custom text search configurations, a
    configuration is built up from simpler database objects.
    <productname>PostgreSQL</productname>'s text search facility provides
    four types of configuration-related database objects:
-->
カスタムテキスト検索設定を作り易くするため、設定はより単純なデータベースオブジェクトから作られます。<productname>PostgreSQL</productname>のテキスト検索機能は、4つの設定関連のデータベースオブジェクトを提供しています。
   </para>

  <itemizedlist  spacing="compact" mark="bullet">
   <listitem>
    <para>
<!--
     <firstterm>Text search parsers</firstterm> break documents into tokens
     and classify each token (for example, as words or numbers).
-->
<firstterm>テキスト検索パーサ</firstterm>は、文書をトークンに分解し、トークンを分類します(たとえば、単語とか数のように)。
    </para>
   </listitem>

   <listitem>
    <para>
<!--
     <firstterm>Text search dictionaries</firstterm> convert tokens to normalized
     form and reject stop words.
-->
<firstterm>テキスト検索辞書</firstterm>はトークンを正規化された形式に変換し、ストップワードを排除します。
    </para>
   </listitem>

   <listitem>
    <para>
<!--
     <firstterm>Text search templates</firstterm> provide the functions underlying
     dictionaries.  (A dictionary simply specifies a template and a set
     of parameters for the template.)
-->
<firstterm>テキスト検索テンプレート</firstterm>は、現在の辞書が利用する関数を提供します(辞書は、単にテンプレートと、その引数の集合を指定するだけです)。
    </para>
   </listitem>

   <listitem>
    <para>
<!--
     <firstterm>Text search configurations</firstterm> select a parser and a set
     of dictionaries to use to normalize the tokens produced by the parser.
-->
<firstterm>テキスト検索設定</firstterm>は、パーサと使用する辞書の集合を選択し、パーサが生成したトークンを正規化します。
    </para>
   </listitem>
  </itemizedlist>

   <para>
<!--
    Text search parsers and templates are built from low-level C functions;
    therefore it requires C programming ability to develop new ones, and
    superuser privileges to install one into a database.  (There are examples
    of add-on parsers and templates in the <filename>contrib/</filename> area of the
    <productname>PostgreSQL</productname> distribution.)  Since dictionaries and
    configurations just parameterize and connect together some underlying
    parsers and templates, no special privilege is needed to create a new
    dictionary or configuration.  Examples of creating custom dictionaries and
    configurations appear later in this chapter.
-->
テキスト検索パーサとテンプレートは、低レベルのC関数で作ります。したがって、新しく開発するためにはCのプログラミング能力と、データベースにインストールするためのスーパーユーザ権限が必要になります。(<productname>PostgreSQL</productname>の配布物の<filename>contrib/</filename>には、追加パーサとテンプレートの例があります)。辞書と設定は、単に配下のパーサとテンプレートのパラメータを設定し、両者を結び付けるだけなので、新しい辞書と設定を作るために特別な権限は必要ありません。この章の後でカスタム辞書と設定を作る例が登場します。
   </para>

  </sect2>

 </sect1>

 <sect1 id="textsearch-tables">
<!--
  <title>Tables and Indexes</title>
-->
  <title>テーブルとインデックス</title>

  <para>
<!--
   The examples in the previous section illustrated full text matching using
   simple constant strings.  This section shows how to search table data,
   optionally using indexes.
-->
前の節の例では、単純な文字列定数を使った全文検索照合を説明しました。この節では、テーブルのデータを検索する方法、そしてインデックスを使う方法を示します。
  </para>

  <sect2 id="textsearch-tables-search">
<!--
   <title>Searching a Table</title>
-->
   <title>テーブルを検索する</title>

   <para>
<!--
    It is possible to do a full text search without an index.  A simple query
    to print the <structname>title</structname> of each row that contains the word
    <literal>friend</literal> in its <structfield>body</structfield> field is:
-->
インデックスがなくても全文検索をすることは可能です。<structfield>body</structfield>フィールド中の<literal>friend</literal>という単語を含む行の<structname>title</structname>を印刷する単純な問い合わせは次のようになります。

<programlisting>
SELECT title
FROM pgweb
WHERE to_tsvector('english', body) @@ to_tsquery('english', 'friend');
</programlisting>

<!--
    This will also find related words such as <literal>friends</literal>
    and <literal>friendly</literal>, since all these are reduced to the same
    normalized lexeme.
-->
同時に、これは、<literal>friends</literal>、<literal>friendly</literal>のように、関連する単語を見つけ出します。これらはすべて同じ正規化された語彙素に帰結するからです。
   </para>

   <para>
<!--
    The query above specifies that the <literal>english</literal> configuration
    is to be used to parse and normalize the strings.  Alternatively we
    could omit the configuration parameters:
-->
上の問い合わせは<literal>english</literal>設定を使って文字列をパースして正規化することを指定しています。別の方法としては、設定パラメータを省略することができます。

<programlisting>
SELECT title
FROM pgweb
WHERE to_tsvector(body) @@ to_tsquery('friend');
</programlisting>

<!--
    This query will use the configuration set by <xref
    linkend="guc-default-text-search-config"/>.
-->
この問い合わせは<xref linkend="guc-default-text-search-config"/>で設定された設定を使用します。
   </para>

   <para>
<!--
    A more complex example is to
    select the ten most recent documents that contain <literal>create</literal> and
    <literal>table</literal> in the <structname>title</structname> or <structname>body</structname>:
-->
もっと複雑な例として、<literal>create</literal>と<literal>table</literal>を<structname>title</structname>または<structname>body</structname>に含む文書のうち新しい順に10個選ぶというものを示します。

<programlisting>
SELECT title
FROM pgweb
WHERE to_tsvector(title || ' ' || body) @@ to_tsquery('create &amp; table')
ORDER BY last_mod_date DESC
LIMIT 10;
</programlisting>

<!--
    For clarity we omitted the <function>coalesce</function> function calls
    which would be needed to find rows that contain <literal>NULL</literal>
    in one of the two fields.
-->
細かいことですが、この例では、二つのうち一つのフィールドに<literal>NULL</literal>を含む行を探すために必要な<function>coalesce</function>関数の呼び出しを省略しています。
   </para>

   <para>
<!--
    Although these queries will work without an index, most applications
    will find this approach too slow, except perhaps for occasional ad-hoc
    searches.  Practical use of text searching usually requires creating
    an index.
-->
これらの問い合わせはインデックスなしでも動きますが、たまに実行する一時的な問い合わせ用を除くと、たいていの用途には遅すぎます。
実用上は、インデックスを作成することが必要なのが普通です。
   </para>

  </sect2>

  <sect2 id="textsearch-tables-index">
<!--
   <title>Creating Indexes</title>
-->
   <title>インデックスの作成</title>

   <para>
<!--
    We can create a <acronym>GIN</acronym> index (<xref
    linkend="textsearch-indexes"/>) to speed up text searches:
-->
テキスト検索を高速化するために、<acronym>GIN</acronym>インデックス(<xref linkend="textsearch-indexes"/>)を作ることができます。

<programlisting>
CREATE INDEX pgweb_idx ON pgweb USING GIN (to_tsvector('english', body));
</programlisting>

<!--
    Notice that the 2-argument version of <function>to_tsvector</function> is
    used.  Only text search functions that specify a configuration name can
    be used in expression indexes (<xref linkend="indexes-expressional"/>).
    This is because the index contents must be unaffected by <xref
    linkend="guc-default-text-search-config"/>.  If they were affected, the
    index contents might be inconsistent because different entries could
    contain <type>tsvector</type>s that were created with different text search
    configurations, and there would be no way to guess which was which.  It
    would be impossible to dump and restore such an index correctly.
-->
2引数バージョンの<function>to_tsvector</function>を使っていることに注意してください。設定名を指定するテキスト検索関数だけが、式インデックス(<xref linkend="indexes-expressional"/>)で使えます。これは、インデックス内容が、<xref linkend="guc-default-text-search-config"/>の影響を受けないためです。もし影響を受けるとすると、異なるテキスト検索設定で作られた<type>tsvector</type>を持つエントリの間でインデックス内容が首尾一貫しなくなるからです。そして、どのエントリがどのようにして作られたのか、推測する方法はないでしょう。そのようなインデックスを正しくダンプ、リストアするのは不可能でしょう。
   </para>

   <para>
<!--
    Because the two-argument version of <function>to_tsvector</function> was
    used in the index above, only a query reference that uses the 2-argument
    version of <function>to_tsvector</function> with the same configuration
    name will use that index.  That is, <literal>WHERE
    to_tsvector('english', body) @@ 'a &amp; b'</literal> can use the index,
    but <literal>WHERE to_tsvector(body) @@ 'a &amp; b'</literal> cannot.
    This ensures that an index will be used only with the same configuration
    used to create the index entries.
-->
上記のインデックスでは、2引数バージョンの<function>to_tsvector</function>が使われているので、同じ設定名の2引数バージョンの<function>to_tsvector</function>を使う問い合わせ参照だけがそのインデックスを使います。すなわち、<literal>WHERE to_tsvector('english', body) @@ 'a &amp; b'</literal>はインデックスが使えますが、<literal>WHERE to_tsvector(body) @@ 'a &amp; b'</literal>は使えません。これにより、インデックスエントリを作ったときの設定と、同じ設定のときだけインデックスが使われることが保証されます。
   </para>

  <para>
<!--
    It is possible to set up more complex expression indexes wherein the
    configuration name is specified by another column, e.g.:
-->
他の列によって設定名が指定されたより複雑な式インデックスを作ることができます。例えば、

<programlisting>
CREATE INDEX pgweb_idx ON pgweb USING GIN (to_tsvector(config_name, body));
</programlisting>

<!--
    where <literal>config_name</literal> is a column in the <literal>pgweb</literal>
    table.  This allows mixed configurations in the same index while
    recording which configuration was used for each index entry.  This
    would be useful, for example, if the document collection contained
    documents in different languages.  Again,
    queries that are meant to use the index must be phrased to match, e.g.,
    <literal>WHERE to_tsvector(config_name, body) @@ 'a &amp; b'</literal>.
-->
ここで、<literal>config_name</literal>は<literal>pgweb</literal>テーブルの列です。
これによって、各々のインデックスエントリで使用された設定を記録しつつ、同じインデックスの中で異なる設定を混在させることができます。
これは、例えば文書の集まりが異なる言語の文書を含む場合に有用です。
繰り返しになりますが、インデックスを使うよう考慮されている問い合わせは、合致するように書かれなければなりません。例えば、<literal>WHERE to_tsvector(config_name, body) @@ 'a &amp; b'</literal>。
   </para>

   <para>
<!--
    Indexes can even concatenate columns:
-->
インデックスには、列を連結することさえできます。

<programlisting>
CREATE INDEX pgweb_idx ON pgweb USING GIN (to_tsvector('english', title || ' ' || body));
</programlisting>
   </para>

   <para>
<!--
    Another approach is to create a separate <type>tsvector</type> column
    to hold the output of <function>to_tsvector</function>.  To keep this
    column automatically up to date with its source data, use a stored
    generated column.  This example is a
    concatenation of <literal>title</literal> and <literal>body</literal>,
    using <function>coalesce</function> to ensure that one field will still be
    indexed when the other is <literal>NULL</literal>:
-->
別の方法として、<function>to_tsvector</function>の出力を保持する別の<type>tsvector</type>列を作る方法があります。
この列を元のデータに合わせて自動的に更新し続けるには、格納された生成列を使います。
この例では、<literal>title</literal>と<literal>body</literal>を連結、<function>coalesce</function>を使って、一つのフィールドが<literal>NULL</literal>であっても他のフィールドがインデックス付けされることを保証しています。

<programlisting>
ALTER TABLE pgweb
    ADD COLUMN textsearchable_index_col tsvector
               GENERATED ALWAYS AS (to_tsvector('english', coalesce(title, '') || ' ' || coalesce(body, ''))) STORED;
</programlisting>

<!--
    Then we create a <acronym>GIN</acronym> index to speed up the search:
-->
そして、<acronym>GIN</acronym>インデックスを作って検索速度を上げます。

<programlisting>
CREATE INDEX textsearch_idx ON pgweb USING GIN (textsearchable_index_col);
</programlisting>

<!--
    Now we are ready to perform a fast full text search:
-->
これで、高速全文検索を実行する準備ができました。

<programlisting>
SELECT title
FROM pgweb
WHERE textsearchable_index_col @@ to_tsquery('create &amp; table')
ORDER BY last_mod_date DESC
LIMIT 10;
</programlisting>
   </para>

   <para>
<!--
    One advantage of the separate-column approach over an expression index
    is that it is not necessary to explicitly specify the text search
    configuration in queries in order to make use of the index.  As shown
    in the example above, the query can depend on
    <varname>default_text_search_config</varname>.  Another advantage is that
    searches will be faster, since it will not be necessary to redo the
    <function>to_tsvector</function> calls to verify index matches.  (This is more
    important when using a GiST index than a GIN index; see <xref
    linkend="textsearch-indexes"/>.)  The expression-index approach is
    simpler to set up, however, and it requires less disk space since the
    <type>tsvector</type> representation is not stored explicitly.
-->
別列方式が式インデックスに勝る点の一つは、インデックスを使うために問い合わせの中でテキスト検索設定を明示的に指定する必要がないことです。上の例で示したように、問い合わせは<varname>default_text_search_config</varname>に依存できます。もう一つの利点は、インデックスの合致を検証するために<function>to_tsvector</function>を再実行する必要がないのでより高速だという事です。(この点はGINインデックスを使うときよりも、GiSTインデックスを使う場合に重要です。<xref linkend="textsearch-indexes"/>参照。)しかしながら、式インデックス方式はセットアップがより容易で、<type>tsvector</type>表現を明示的に保存する必要がないので、ディスクスペースの消費が少ないです。
   </para>

  </sect2>

 </sect1>

 <sect1 id="textsearch-controls">
<!--
  <title>Controlling Text Search</title>
-->
  <title>テキスト検索の制御</title>

  <para>
<!--
   To implement full text searching there must be a function to create a
   <type>tsvector</type> from a document and a <type>tsquery</type> from a
   user query. Also, we need to return results in a useful order, so we need
   a function that compares documents with respect to their relevance to
   the query. It's also important to be able to display the results nicely.
   <productname>PostgreSQL</productname> provides support for all of these
   functions.
-->
全文検索を実装するためには、文書から<type>tsvector</type>を、そしてユーザの問い合わせから<type>tsquery</type>を作成する関数が存在しなければなりません。また、結果を意味のある順で返す必要があります。そこで、問い合わせとの関連性で文書を比較する関数も必要になってきます。結果を体裁良く表示できることも重要です。<productname>PostgreSQL</productname>はこれらすべての機能を提供しています。
  </para>

  <sect2 id="textsearch-parsing-documents">
<!--
   <title>Parsing Documents</title>
-->
   <title>文書のパース</title>

   <para>
<!--
    <productname>PostgreSQL</productname> provides the
    function <function>to_tsvector</function> for converting a document to
    the <type>tsvector</type> data type.
-->
<productname>PostgreSQL</productname>は、文書を<type>tsvector</type>データ型に変換する<function>to_tsvector</function>関数を提供しています。
   </para>

   <indexterm>
    <primary>to_tsvector</primary>
   </indexterm>

<synopsis>
to_tsvector(<optional> <replaceable class="parameter">config</replaceable> <type>regconfig</type>, </optional> <replaceable class="parameter">document</replaceable> <type>text</type>) returns <type>tsvector</type>
</synopsis>

   <para>
<!--
    <function>to_tsvector</function> parses a textual document into tokens,
    reduces the tokens to lexemes, and returns a <type>tsvector</type> which
    lists the lexemes together with their positions in the document.
    The document is processed according to the specified or default
    text search configuration.
    Here is a simple example:
-->
<function>to_tsvector</function>は、テキスト文書をパースしてトークンにし、トークンを語彙素に変換、文書中の位置とともに語彙素をリストとして持つ<type>tsvector</type>を返します。文書は、指定したものか、あるいはデフォルトのテキスト検索設定にしたがって処理されます。単純な例を示します。

<screen>
SELECT to_tsvector('english', 'a fat  cat sat on a mat - it ate a fat rats');
                  to_tsvector
-----------------------------------------------------
 'ate':9 'cat':3 'fat':2,11 'mat':7 'rat':12 'sat':4
</screen>
   </para>

   <para>
<!--
    In the example above we see that the resulting <type>tsvector</type> does not
    contain the words <literal>a</literal>, <literal>on</literal>, or
    <literal>it</literal>, the word <literal>rats</literal> became
    <literal>rat</literal>, and the punctuation sign <literal>-</literal> was
    ignored.
-->
上に示す例では、結果の<type>tsvector</type>で、<literal>a</literal>、<literal>on</literal>、<literal>it</literal>という単語が含まれないこと、<literal>rats</literal>という単語が<literal>rat</literal>になっていること、句読点記号<literal>-</literal>が無視されていることがわかります。
   </para>

   <para>
<!--
    The <function>to_tsvector</function> function internally calls a parser
    which breaks the document text into tokens and assigns a type to
    each token.  For each token, a list of
    dictionaries (<xref linkend="textsearch-dictionaries"/>) is consulted,
    where the list can vary depending on the token type.  The first dictionary
    that <firstterm>recognizes</firstterm> the token emits one or more normalized
    <firstterm>lexemes</firstterm> to represent the token.  For example,
    <literal>rats</literal> became <literal>rat</literal> because one of the
    dictionaries recognized that the word <literal>rats</literal> is a plural
    form of <literal>rat</literal>.  Some words are recognized as
    <firstterm>stop words</firstterm> (<xref linkend="textsearch-stopwords"/>), which
    causes them to be ignored since they occur too frequently to be useful in
    searching.  In our example these are
    <literal>a</literal>, <literal>on</literal>, and <literal>it</literal>.
    If no dictionary in the list recognizes the token then it is also ignored.
    In this example that happened to the punctuation sign <literal>-</literal>
    because there are in fact no dictionaries assigned for its token type
    (<literal>Space symbols</literal>), meaning space tokens will never be
    indexed. The choices of parser, dictionaries and which types of tokens to
    index are determined by the selected text search configuration (<xref
    linkend="textsearch-configuration"/>).  It is possible to have
    many different configurations in the same database, and predefined
    configurations are available for various languages. In our example
    we used the default configuration <literal>english</literal> for the
    English language.
-->
<function>to_tsvector</function>関数は、文書をトークンに分解して、そのトークンに型を割り当てるパーサを内部的に呼び出しています。それぞれのトークンに対して辞書(<xref linkend="textsearch-dictionaries"/>)のリストが検索されます。ここで、辞書のリストはトークンの型によって異なります。最初の辞書は、トークンを<firstterm>認識</firstterm>し、トークンを表現する一つ以上の正規化された<firstterm>語彙素</firstterm>を出力します。例えば、ある辞書は<literal>rats</literal>は<literal>rat</literal>の複数形であることを認識しているので、<literal>rats</literal>は<literal>rat</literal>になります。
ある単語は<firstterm>ストップワード</firstterm>(<xref linkend="textsearch-stopwords"/>)として認識されます。これは、あまりにも多く出現し検索の役に立たないため、無視されるものです。
先の例では、<literal>a</literal>、<literal>on</literal>、および<literal>it</literal>がそれです。
もしリスト中の辞書のどれもがトークンを認識しなければ、そのトークンは無視されます。先の例では、句読点の<literal>-</literal>がそうです。なぜなら、実際にはそのトークン型(<literal>Space symbols</literal>)に対して辞書が割り当てられておらず、空白トークンは決してインデックス付けされないことを意味します。パーサ、辞書、そしてどのトークンがインデックス付けされるかという選択は、テキスト検索設定(<xref linkend="textsearch-configuration"/>)によって決められます。同じデータベース中に多くの異なった設定を持つことができ、多くの言語用に定義済の設定が用意されています。先の例では、英語用として、デフォルトの<literal>english</literal>設定を使っています。
   </para>

   <para>
<!--
    The function <function>setweight</function> can be used to label the
    entries of a <type>tsvector</type> with a given <firstterm>weight</firstterm>,
    where a weight is one of the letters <literal>A</literal>, <literal>B</literal>,
    <literal>C</literal>, or <literal>D</literal>.
    This is typically used to mark entries coming from
    different parts of a document, such as title versus body.  Later, this
    information can be used for ranking of search results.
-->
関数<function>setweight</function>を使って<type>tsvector</type>のエントリに与えられた<firstterm>重み</firstterm>のラベルを与えることができます。ここで重みは、<literal>A</literal>, <literal>B</literal>, <literal>C</literal>, <literal>D</literal>のどれかの文字です。重みの典型的な使い方は、文書の各部分がどこから来たのかをマークすることです。たとえば、タイトルから来たのか、本文から来たのかなど。後でこの情報は検索結果のランキングに利用できます。
   </para>

   <para>
<!--
    Because <function>to_tsvector</function>(<literal>NULL</literal>) will
    return <literal>NULL</literal>, it is recommended to use
    <function>coalesce</function> whenever a field might be null.
    Here is the recommended method for creating
    a <type>tsvector</type> from a structured document:
-->
<function>to_tsvector</function>(<literal>NULL</literal>)は<literal>NULL</literal>を返すので、NULLになる可能性のある列に対しては<function>coalesce</function>を使うことをお勧めします。構造化された文書から<type>tsvector</type>を作るための推奨できる方法を示します。

<programlisting>
UPDATE tt SET ti =
    setweight(to_tsvector(coalesce(title,'')), 'A')    ||
    setweight(to_tsvector(coalesce(keyword,'')), 'B')  ||
    setweight(to_tsvector(coalesce(abstract,'')), 'C') ||
    setweight(to_tsvector(coalesce(body,'')), 'D');
</programlisting>

<!--
    Here we have used <function>setweight</function> to label the source
    of each lexeme in the finished <type>tsvector</type>, and then merged
    the labeled <type>tsvector</type> values using the <type>tsvector</type>
    concatenation operator <literal>||</literal>.  (<xref
    linkend="textsearch-manipulate-tsvector"/> gives details about these
    operations.)
-->
ここでは、完成した<type>tsvector</type>の語彙素に対して、ラベル付けのために<function>setweight</function>を使っています。そして、<type>tsvector</type>の連結演算子<literal>||</literal>を使って、ラベルづけされた<type>tsvector</type>の値をマージします。(詳細は<xref linkend="textsearch-manipulate-tsvector"/>を参照してください。)
   </para>

  </sect2>

  <sect2 id="textsearch-parsing-queries">
<!--
   <title>Parsing Queries</title>
-->
   <title>問い合わせのパース</title>

   <para>
<!--
    <productname>PostgreSQL</productname> provides the
    functions <function>to_tsquery</function>,
    <function>plainto_tsquery</function>,
    <function>phraseto_tsquery</function> and
    <function>websearch_to_tsquery</function>
    for converting a query to the <type>tsquery</type> data type.
    <function>to_tsquery</function> offers access to more features
    than either <function>plainto_tsquery</function> or
    <function>phraseto_tsquery</function>, but it is less forgiving about its
    input. <function>websearch_to_tsquery</function> is a simplified version
    of <function>to_tsquery</function> with an alternative syntax, similar
    to the one used by web search engines.
-->
<productname>PostgreSQL</productname>は、問い合わせを<type>tsquery</type>に変換する関数<function>to_tsquery</function>、<function>plainto_tsquery</function>、<function>phraseto_tsquery</function>、<function>websearch_to_tsquery</function>を提供しています。
<function>to_tsquery</function>は、<function>plainto_tsquery</function>と<function>phraseto_tsquery</function>のいずれよりも多くの機能を提供していますが、入力のチェックはより厳格です。
<function>websearch_to_tsquery</function>は、webサーチエンジンで使われているものに似た別の構文を使う<function>to_tsquery</function>の簡易バージョンです。
   </para>

   <indexterm>
    <primary>to_tsquery</primary>
   </indexterm>

<synopsis>
to_tsquery(<optional> <replaceable class="parameter">config</replaceable> <type>regconfig</type>, </optional> <replaceable class="parameter">querytext</replaceable> <type>text</type>) returns <type>tsquery</type>
</synopsis>

   <para>
<!--
    <function>to_tsquery</function> creates a <type>tsquery</type> value from
    <replaceable>querytext</replaceable>, which must consist of single tokens
    separated by the <type>tsquery</type> operators <literal>&amp;</literal> (AND),
    <literal>|</literal> (OR), <literal>!</literal> (NOT), and
    <literal>&lt;-&gt;</literal> (FOLLOWED BY), possibly grouped
    using parentheses.  In other words, the input to
    <function>to_tsquery</function> must already follow the general rules for
    <type>tsquery</type> input, as described in <xref
    linkend="datatype-tsquery"/>.  The difference is that while basic
    <type>tsquery</type> input takes the tokens at face value,
    <function>to_tsquery</function> normalizes each token into a lexeme using
    the specified or default configuration, and discards any tokens that are
    stop words according to the configuration.  For example:
-->
<function>to_tsquery</function>は、<replaceable>querytext</replaceable>から<type>tsquery</type>としての値を生成します。
<replaceable>querytext</replaceable>は、<type>tsquery</type>演算子<literal>&amp;</literal> (AND), <literal>|</literal> (OR)、<literal>!</literal> (NOT)、<literal>&lt;-&gt;</literal> (FOLLOWED BY)で区切られる単一のトークンから構成されなければなりません。
これらの演算子は括弧でグループ化できます。
言い換えると、<function>to_tsquery</function>の入力は、<xref linkend="datatype-tsquery"/>で述べられている一般規則にしたがっていなければなりません。
違いは、基本的な<type>tsquery</type>の入力はトークンの表面的な値を受け取るのに対し、<function>to_tsquery</function>は指定した、あるいはデフォルトの設定を使ってトークンを語彙素へと正規化し、設定にしたがって、ストップワードであるようなトークンを破棄します。
例を示します。

<screen>
SELECT to_tsquery('english', 'The &amp; Fat &amp; Rats');
  to_tsquery   
---------------
 'fat' &amp; 'rat'
</screen>

<!--
    As in basic <type>tsquery</type> input, weight(s) can be attached to each
    lexeme to restrict it to match only <type>tsvector</type> lexemes of those
    weight(s).  For example:
-->
基本的な<type>tsquery</type>の入力では、各々の語彙素に重みを付加することにより、同じ重みを持つ<type>tsvector</type>の語彙素のみに照合するようにすることができます。例を示します。

<screen>
SELECT to_tsquery('english', 'Fat | Rats:AB');
    to_tsquery    
------------------
 'fat' | 'rat':AB
</screen>

<!--
    Also, <literal>*</literal> can be attached to a lexeme to specify prefix matching:
-->
また、明示的な前方一致検索のため、<literal>*</literal>を語彙素に与えることもできます。

<screen>
SELECT to_tsquery('supern:*A &amp; star:A*B');
        to_tsquery        
--------------------------
 'supern':*A &amp; 'star':*AB
</screen>

<!--
    Such a lexeme will match any word in a <type>tsvector</type> that begins
    with the given string.
-->
このような語彙素は、与えられた文字列で始まる<type>tsvector</type>中のどんな単語にも照合するでしょう。
   </para>

   <para>
<!--
    <function>to_tsquery</function> can also accept single-quoted
    phrases.  This is primarily useful when the configuration includes a
    thesaurus dictionary that may trigger on such phrases.
    In the example below, a thesaurus contains the rule <literal>supernovae
    stars : sn</literal>:
-->
<function>to_tsquery</function>は、単一引用符で囲まれた語句を受け付けることもできます。これは主に、設定の中にそういった語句を持つ同義語辞書を含んでいるときに有用です。以下の例では、ある同義語の中に<literal>supernovae stars : sn</literal>という規則が含まれています。

<screen>
SELECT to_tsquery('''supernovae stars'' &amp; !crab');
  to_tsquery
---------------
 'sn' &amp; !'crab'
</screen>

<!--
    Without quotes, <function>to_tsquery</function> will generate a syntax
    error for tokens that are not separated by an AND, OR, or FOLLOWED BY
    operator.
-->
引用符がない場合は、<function>to_tsquery</function>は、AND、ORあるいはFOLLOWED BY演算子で区切られていないトークンに対して構文エラーを引き起こします。
   </para>

   <indexterm>
    <primary>plainto_tsquery</primary>
   </indexterm>

<synopsis>
plainto_tsquery(<optional> <replaceable class="parameter">config</replaceable> <type>regconfig</type>, </optional> <replaceable class="parameter">querytext</replaceable> <type>text</type>) returns <type>tsquery</type>
</synopsis>

   <para>
<!--
    <function>plainto_tsquery</function> transforms the unformatted text
    <replaceable>querytext</replaceable> to a <type>tsquery</type> value.
    The text is parsed and normalized much as for <function>to_tsvector</function>,
    then the <literal>&amp;</literal> (AND) <type>tsquery</type> operator is
    inserted between surviving words.
-->
<function>plainto_tsquery</function>は整形されていないテキスト<replaceable>querytext</replaceable>を、<type>tsquery</type>の値に変換します。
テキストはパースされ、<function>to_tsvector</function>としてできる限り正規化されます。
そして、<type>tsquery</type>演算子<literal>&amp;</literal> (AND) が存続した単語の間に挿入されます。
   </para>

   <para>
<!--
    Example:
-->
例：

<screen>
SELECT plainto_tsquery('english', 'The Fat Rats');
 plainto_tsquery 
-----------------
 'fat' &amp; 'rat'
</screen>

<!--
    Note that <function>plainto_tsquery</function> will not
    recognize <type>tsquery</type> operators, weight labels,
    or prefix-match labels in its input:
-->
<function>plainto_tsquery</function>は、入力中の<type>tsquery</type>演算子も、重み付けラベルも、前方一致ラベルも認識しないことに注意してください。

<screen>
SELECT plainto_tsquery('english', 'The Fat &amp; Rats:C');
   plainto_tsquery   
---------------------
 'fat' &amp; 'rat' &amp; 'c'
</screen>

<!--
    Here, all the input punctuation was discarded.
-->
ここでは、入力中のすべての句読点が破棄されています。
   </para>

   <indexterm>
    <primary>phraseto_tsquery</primary>
   </indexterm>

<synopsis>
phraseto_tsquery(<optional> <replaceable class="parameter">config</replaceable> <type>regconfig</type>, </optional> <replaceable class="parameter">querytext</replaceable> <type>text</type>) returns <type>tsquery</type>
</synopsis>

   <para>
<!--
    <function>phraseto_tsquery</function> behaves much like
    <function>plainto_tsquery</function>, except that it inserts
    the <literal>&lt;-&gt;</literal> (FOLLOWED BY) operator between
    surviving words instead of the <literal>&amp;</literal> (AND) operator.
    Also, stop words are not simply discarded, but are accounted for by
    inserting <literal>&lt;<replaceable>N</replaceable>&gt;</literal> operators rather
    than <literal>&lt;-&gt;</literal> operators.  This function is useful
    when searching for exact lexeme sequences, since the FOLLOWED BY
    operators check lexeme order not just the presence of all the lexemes.
-->
<function>phraseto_tsquery</function>は<function>plainto_tsquery</function>とほぼ同じ動作をしますが、残った語の間に<literal>&amp;</literal> (AND) 演算子ではなく、<literal>&lt;-&gt;</literal> (FOLLOWED BY) 演算子を挿入するところが違います。
また、ストップワードを単に無視するのでなく、<literal>&lt;-&gt;</literal>演算子の代わりに<literal>&lt;<replaceable>N</replaceable>&gt;</literal>演算子を挿入することで、意味のあるものとします。
FOLLOWED BY演算子は、単にすべての語彙素が存在することだけでなく、語彙素の順序についても確認するため、この関数は語彙素の正確な順序について検索するときに役立ちます。
   </para>

   <para>
<!--
    Example:
-->
例を示します。

<screen>
SELECT phraseto_tsquery('english', 'The Fat Rats');
 phraseto_tsquery
------------------
 'fat' &lt;-&gt; 'rat'
</screen>

<!--
    Like <function>plainto_tsquery</function>, the
    <function>phraseto_tsquery</function> function will not
    recognize <type>tsquery</type> operators, weight labels,
    or prefix-match labels in its input:
-->
<function>plainto_tsquery</function>と同じく、<function>phraseto_tsquery</function>関数もその入力内の<type>tsquery</type>演算子、重み付けラベル、前方一致ラベルを認識しません。

<screen>
SELECT phraseto_tsquery('english', 'The Fat &amp; Rats:C');
      phraseto_tsquery
-----------------------------
 'fat' &lt;-&gt; 'rat' &lt;-&gt; 'c'
</screen>
   </para>

<synopsis>
websearch_to_tsquery(<optional> <replaceable class="parameter">config</replaceable> <type>regconfig</type>, </optional> <replaceable class="parameter">querytext</replaceable> <type>text</type>) returns <type>tsquery</type>
</synopsis>

   <para>
<!--
    <function>websearch_to_tsquery</function> creates a <type>tsquery</type>
    value from <replaceable>querytext</replaceable> using an alternative
    syntax in which simple unformatted text is a valid query.
    Unlike <function>plainto_tsquery</function>
    and <function>phraseto_tsquery</function>, it also recognizes certain
    operators. Moreover, this function will never raise syntax errors,
    which makes it possible to use raw user-supplied input for search.
    The following syntax is supported:
-->
<function>websearch_to_tsquery</function>は、問い合わせとして、単純で整形されていないテキストが代わりに使えるような構文を使って<replaceable>querytext</replaceable>から<type>tsquery</type>を作り出します。
<function>plainto_tsquery</function>および<function>phraseto_tsquery</function>と違って、ある種の演算子を理解します。
更にこの関数は決して構文エラーを引き起こさないので、ユーザ入力をそのまま検索で使用することができます。
以下の構文をサポートします。

    <itemizedlist  spacing="compact" mark="bullet">
     <listitem>
       <para>
<!--
        <literal>unquoted text</literal>: text not inside quote marks will be
        converted to terms separated by <literal>&amp;</literal> operators, as
        if processed by <function>plainto_tsquery</function>.
-->
<literal>引用符なしのテキスト</literal>:引用符の内側にないテキストは、あたかも<function>plainto_tsquery</function>で処理されたように<literal>&amp;</literal>演算子で区切られます。
      </para>
     </listitem>
     <listitem>
       <para>
<!--
        <literal>"quoted text"</literal>: text inside quote marks will be
        converted to terms separated by <literal>&lt;-&gt;</literal>
        operators, as if processed by <function>phraseto_tsquery</function>.
-->
<literal>"引用符内のテキスト"</literal>:引用符内のテキストは、あたかも<function>phraseto_tsquery</function>で処理されたように<literal>&lt;-&gt;</literal>で区切られた表現に変換されます。
      </para>
     </listitem>
     <listitem>
      <para>
<!--
       <literal>OR</literal>: the word <quote>or</quote> will be converted to
       the <literal>|</literal> operator.
-->
<literal>OR</literal>:単語<quote>or</quote>は<literal>|</literal>演算子に変換されます。
      </para>
     </listitem>
     <listitem>
      <para>
<!--
       <literal>-</literal>: a dash will be converted to
       the <literal>!</literal> operator.
-->
<literal>-</literal>:ダッシュは<literal>!</literal>演算子に変換されます。
      </para>
     </listitem>
    </itemizedlist>

<!--
    Other punctuation is ignored.  So
    like <function>plainto_tsquery</function>
    and <function>phraseto_tsquery</function>,
    the <function>websearch_to_tsquery</function> function will not
    recognize <type>tsquery</type> operators, weight labels, or prefix-match
    labels in its input.
-->
その他の句読点は無視されます。
ですので、<function>plainto_tsquery</function>や<function>phraseto_tsquery</function>と同様、<function>websearch_to_tsquery</function>関数は<type>tsquery</type>演算子、重み付けラベルや前方一致ラベルを入力として認識しません。
   </para>

   <para>
<!--
    Examples:
-->
例を示します。
<screen>
SELECT websearch_to_tsquery('english', 'The fat rats');
 websearch_to_tsquery
----------------------
 'fat' &amp; 'rat'
(1 row)

SELECT websearch_to_tsquery('english', '"supernovae stars" -crab');
       websearch_to_tsquery
----------------------------------
 'supernova' &lt;-&gt; 'star' &amp; !'crab'
(1 row)

SELECT websearch_to_tsquery('english', '"sad cat" or "fat rat"');
       websearch_to_tsquery
-----------------------------------
 'sad' &lt;-&gt; 'cat' | 'fat' &lt;-&gt; 'rat'
(1 row)

SELECT websearch_to_tsquery('english', 'signal -"segmentation fault"');
         websearch_to_tsquery
---------------------------------------
 'signal' &amp; !( 'segment' &lt;-&gt; 'fault' )
(1 row)

SELECT websearch_to_tsquery('english', '""" )( dummy \\ query &lt;-&gt;');
 websearch_to_tsquery
----------------------
 'dummi' &amp; 'queri'
(1 row)
</screen>
    </para>
  </sect2>

  <sect2 id="textsearch-ranking">
<!--
   <title>Ranking Search Results</title>
-->
   <title>検索結果のランキング</title>

   <para>
<!--
    Ranking attempts to measure how relevant documents are to a particular
    query, so that when there are many matches the most relevant ones can be
    shown first.  <productname>PostgreSQL</productname> provides two
    predefined ranking functions, which take into account lexical, proximity,
    and structural information; that is, they consider how often the query
    terms appear in the document, how close together the terms are in the
    document, and how important is the part of the document where they occur.
    However, the concept of relevancy is vague and very application-specific.
    Different applications might require additional information for ranking,
    e.g., document modification time.  The built-in ranking functions are only
    examples.  You can write your own ranking functions and/or combine their
    results with additional factors to fit your specific needs.
-->
ランキングはある問い合わせに対して、どの程度文書が関連しているかを計測しようとするものです。合致している文書が多数あるとき、もっとも関連している文書が最初に表示されるようにするためです。
<productname>PostgreSQL</productname>は、2つの定義済ランキング関数を提供しています。それらは、辞書情報、近接度情報、構造的情報を加味します。すなわち、問い合わせの用語がどの位の頻度で文書に出現するか、文書中でどの程度それらの用語が近接しているか、どの用語が含まれる文書部位がどの程度重要なのかを考慮します。
しかし、関連度という概念は曖昧で、用途に強く依存します。
異なる用途は、ランキングのために追加の情報を必要とするかも知れません。たとえば、文書の更新時刻など。
組み込みのランキング関数は例に過ぎません。
利用者の目的に応じて、自分用のランキング関数を作ったり、その結果を追加の情報と組み合わせることができます。
   </para>

   <para>
<!--
    The two ranking functions currently available are:
-->
今のところ、二種類のランキング関数が利用可能です。

    <variablelist>

     <varlistentry>

      <term>
       <indexterm>
        <primary>ts_rank</primary>
       </indexterm>

       <literal>ts_rank(<optional> <replaceable class="parameter">weights</replaceable> <type>float4[]</type>, </optional> <replaceable class="parameter">vector</replaceable> <type>tsvector</type>, <replaceable class="parameter">query</replaceable> <type>tsquery</type> <optional>, <replaceable class="parameter">normalization</replaceable> <type>integer</type> </optional>) returns <type>float4</type></literal>
      </term>

      <listitem>
       <para>
<!--
        Ranks vectors based on the frequency of their matching lexemes.
-->
それらの語彙素にマッチした頻度に基づくベクトルのランク。
       </para>
      </listitem>
     </varlistentry>

     <varlistentry>

      <term>
      <indexterm>
       <primary>ts_rank_cd</primary>
      </indexterm>

       <literal>ts_rank_cd(<optional> <replaceable class="parameter">weights</replaceable> <type>float4[]</type>, </optional> <replaceable class="parameter">vector</replaceable> <type>tsvector</type>, <replaceable class="parameter">query</replaceable> <type>tsquery</type> <optional>, <replaceable class="parameter">normalization</replaceable> <type>integer</type> </optional>) returns <type>float4</type></literal>
      </term>

      <listitem>
       <para>
<!--
        This function computes the <firstterm>cover density</firstterm>
        ranking for the given document vector and query, as described in
        Clarke, Cormack, and Tudhope's "Relevance Ranking for One to Three
        Term Queries" in the journal "Information Processing and Management",
        1999.  Cover density is similar to <function>ts_rank</function> ranking
        except that the proximity of matching lexemes to each other is
        taken into consideration.
-->
この関数は、1999年の"Information Processing and Management"ジャーナルに掲載されたClarke, Cormack, Tudhopeの"Relevance Ranking for One to Three Term Queries"で述べられている方法で、与えられた文書ベクトルと問い合わせの<firstterm>被覆密度(cover density)</firstterm>ランクを計算します。
被覆密度は互いにマッチする語彙素の近接度を考慮に入れる点を除いて<function>ts_rank</function>のランク付けと似ています。
       </para>

       <para>
<!--
        This function requires lexeme positional information to perform
        its calculation.  Therefore, it ignores any <quote>stripped</quote>
        lexemes in the <type>tsvector</type>.  If there are no unstripped
        lexemes in the input, the result will be zero.  (See <xref
        linkend="textsearch-manipulate-tsvector"/> for more information
        about the <function>strip</function> function and positional information
        in <type>tsvector</type>s.)
-->
この関数は、計算を実行するために語彙素の位置情報を必要とします。
ですから、<type>tsvector</type>内の<quote>剥き出しの</quote>語彙素は無視します。
入力に剥き出しでない語彙素がなければ、 結果は0です。
(<function>strip</function>関数と<type>tsvector</type>内の位置情報についてのより詳しい情報は<xref linkend="textsearch-manipulate-tsvector"/>を参照してください。)
       </para>
      </listitem>
     </varlistentry>

    </variablelist>

   </para>

   <para>
<!--
    For both these functions,
    the optional <replaceable class="parameter">weights</replaceable>
    argument offers the ability to weigh word instances more or less
    heavily depending on how they are labeled.  The weight arrays specify
    how heavily to weigh each category of word, in the order:
-->
これらの関数では、単語がどの程度ラベル付けに依存するかを、単語ごとに指定する機能が<replaceable class="parameter">weights</replaceable>オプションパラメータによって提供されています。
重み配列で、それぞれのカテゴリの単語がどの程度重み付けするかを指定します。その順は以下のようになっています。

<synopsis>
{D-weight, C-weight, B-weight, A-weight}
</synopsis>

<!--
    If no <replaceable class="parameter">weights</replaceable> are provided,
    then these defaults are used:
-->
<replaceable class="parameter">weights</replaceable>を与えない場合は、次のデフォルト値が使われます。

<programlisting>
{0.1, 0.2, 0.4, 1.0}
</programlisting>

<!--
    Typically weights are used to mark words from special areas of the
    document, like the title or an initial abstract, so they can be
    treated with more or less importance than words in the document body.
-->
重みの典型的な使い方は、文書のタイトルやアブストラクトのような特定の場所にある単語をマーク付けするような使い方です。そうすることにより、文書の本体に比べてそこにある単語がより重要なのか、そうでないのか、扱いを変えることができます。
   </para>

   <para>
<!--
    Since a longer document has a greater chance of containing a query term
    it is reasonable to take into account document size, e.g., a hundred-word
    document with five instances of a search word is probably more relevant
    than a thousand-word document with five instances.  Both ranking functions
    take an integer <replaceable>normalization</replaceable> option that
    specifies whether and how a document's length should impact its rank.
    The integer option controls several behaviors, so it is a bit mask:
    you can specify one or more behaviors using
    <literal>|</literal> (for example, <literal>2|4</literal>).
-->
文書が長ければ、それだけ問い合わせ用語を含む確率が高くなるため、文書のサイズを考慮にいれることは理にかなっています。たとえば、5つの検索語を含む100語の文書は、たぶん5つの検索語を含む1000語の文書よりも関連性が高いでしょう。ランキング関数には、どちらも整数型の<replaceable>正規化</replaceable>オプションがあります。これは、文書の長さがランクに影響を与えるのかどうか、与えるとすればどの程度か、ということを指定します。この整数オプションは、いくつかの挙動を制御するので、ビットマスクになっています。複数の挙動を<literal>|</literal>で指定できます(例：<literal>2|4</literal>)。

    <itemizedlist  spacing="compact" mark="bullet">
     <listitem>
      <para>
<!--
       0 (the default) ignores the document length
-->
0(デフォルト):文書の長さを無視します
      </para>
     </listitem>
     <listitem>
      <para>
<!--
       1 divides the rank by 1 + the logarithm of the document length
-->
1:ランクを(1 + log(文書の長さ))で割ります
      </para>
     </listitem>
     <listitem>
      <para>
<!--
       2 divides the rank by the document length
-->
2:ランクを文書の長さで割ります
      </para>
     </listitem>
     <listitem>
      <para>
<!--
       4 divides the rank by the mean harmonic distance between extents
       (this is implemented only by <function>ts_rank_cd</function>)
-->
4:ランクをエクステントの間の調和平均距離で割ります(これは<function>ts_rank_cd</function>のみで実装されています)
      </para>
     </listitem>
     <listitem>
      <para>
<!--
       8 divides the rank by the number of unique words in document
-->
8: ランクを文書中の一意の単語の数で割ります
      </para>
     </listitem>
     <listitem>
      <para>
<!--
       16 divides the rank by 1 + the logarithm of the number
       of unique words in document
-->
16: ランクをlog(文書中の一意の単語の数)+1 で割ります
      </para>
     </listitem>
     <listitem>
      <para>
<!--
       32 divides the rank by itself + 1
-->
32: ランクをランク自身+1 で割ります
      </para>
     </listitem>
    </itemizedlist>

<!--
    If more than one flag bit is specified, the transformations are
    applied in the order listed.
-->
2以上のフラグビットが指定された場合には、変換は上記に列挙された順に行われます。
   </para>

   <para>
<!--
    It is important to note that the ranking functions do not use any global
    information, so it is impossible to produce a fair normalization to 1% or
    100% as sometimes desired.  Normalization option 32
    (<literal>rank/(rank+1)</literal>) can be applied to scale all ranks
    into the range zero to one, but of course this is just a cosmetic change;
    it will not affect the ordering of the search results.
-->
これは重要なことですが、ランキング関数はグローバル情報を一切使わないので、時には必要になる1%から100%までの均一な正規化はできません。正規化オプション32(<literal>rank/(rank+1)</literal>)を適用することにより、すべてのランクを0から1に分布させることができます。しかし、もちろんこれは表面的な変更に過ぎません。検索結果のならび順に影響を与えるものではありません。
   </para>

   <para>
<!--
    Here is an example that selects only the ten highest-ranked matches:
-->
マッチする順位の高い10位までを選ぶ例を示します。

<screen>
SELECT title, ts_rank_cd(textsearch, query) AS rank
FROM apod, to_tsquery('neutrino|(dark &amp; matter)') query
WHERE query @@ textsearch
ORDER BY rank DESC
LIMIT 10;
                     title                     |   rank
-----------------------------------------------+----------
 Neutrinos in the Sun                          |      3.1
 The Sudbury Neutrino Detector                 |      2.4
 A MACHO View of Galactic Dark Matter          |  2.01317
 Hot Gas and Dark Matter                       |  1.91171
 The Virgo Cluster: Hot Plasma and Dark Matter |  1.90953
 Rafting for Solar Neutrinos                   |      1.9
 NGC 4650A: Strange Galaxy and Dark Matter     |  1.85774
 Hot Gas and Dark Matter                       |   1.6123
 Ice Fishing for Cosmic Neutrinos              |      1.6
 Weak Lensing Distorts the Universe            | 0.818218
</screen>

<!--
    This is the same example using normalized ranking:
-->
同じ例を正規化ランキングを使ったものを示します。

<screen>
SELECT title, ts_rank_cd(textsearch, query, 32 /* rank/(rank+1) */ ) AS rank
FROM apod, to_tsquery('neutrino|(dark &amp; matter)') query
WHERE  query @@ textsearch
ORDER BY rank DESC
LIMIT 10;
                     title                     |        rank
-----------------------------------------------+-------------------
 Neutrinos in the Sun                          | 0.756097569485493
 The Sudbury Neutrino Detector                 | 0.705882361190954
 A MACHO View of Galactic Dark Matter          | 0.668123210574724
 Hot Gas and Dark Matter                       |  0.65655958650282
 The Virgo Cluster: Hot Plasma and Dark Matter | 0.656301290640973
 Rafting for Solar Neutrinos                   | 0.655172410958162
 NGC 4650A: Strange Galaxy and Dark Matter     | 0.650072921219637
 Hot Gas and Dark Matter                       | 0.617195790024749
 Ice Fishing for Cosmic Neutrinos              | 0.615384618911517
 Weak Lensing Distorts the Universe            | 0.450010798361481
</screen>
   </para>

   <para>
<!--
    Ranking can be expensive since it requires consulting the
    <type>tsvector</type> of each matching document, which can be I/O bound and
    therefore slow. Unfortunately, it is almost impossible to avoid since
    practical queries often result in large numbers of matches.
-->
ランキングは、I/Oに結び付けられていて遅い可能性のある、一致する各文書の<type>tsvector</type>へのアクセスが必要なので、高価な処理であるかもしれません。
不幸なことに、実際の問い合わせでは往々にして大量の検索結果が生じるため、これはほとんど不可避であると言えます。
   </para>

  </sect2>

  <sect2 id="textsearch-headline">
<!--
   <title>Highlighting Results</title>
-->
   <title>結果の強調</title>

   <para>
<!--
    To present search results it is ideal to show a part of each document and
    how it is related to the query. Usually, search engines show fragments of
    the document with marked search terms.  <productname>PostgreSQL</productname>
    provides a function <function>ts_headline</function> that
    implements this functionality.
-->
検索結果を表示する際には、文書の該当部分を表示し、どの程度問い合わせと関連しているかを示すのが望ましいです。<productname>PostgreSQL</productname>はこの機能を実装した<function>ts_headline</function>関数を提供しています。
   </para>

   <indexterm>
    <primary>ts_headline</primary>
   </indexterm>

<synopsis>
ts_headline(<optional> <replaceable class="parameter">config</replaceable> <type>regconfig</type>, </optional> <replaceable class="parameter">document</replaceable> <type>text</type>, <replaceable class="parameter">query</replaceable> <type>tsquery</type> <optional>, <replaceable class="parameter">options</replaceable> <type>text</type> </optional>) returns <type>text</type>
</synopsis>

   <para>
<!--
    <function>ts_headline</function> accepts a document along
    with a query, and returns an excerpt from
    the document in which terms from the query are highlighted.  The
    configuration to be used to parse the document can be specified by
    <replaceable>config</replaceable>; if <replaceable>config</replaceable>
    is omitted, the
    <varname>default_text_search_config</varname> configuration is used.
-->
<function>ts_headline</function>は、問い合わせと一緒に文書を受け取り、問い合わせが注目した文書中の語句を抜粋して返します。文書をパースするのに使われる設定を<replaceable>config</replaceable>で指定することができます。<replaceable>config</replaceable>が省略された場合は、<varname>default_text_search_config</varname>設定が使われます。
   </para>

   <para>
<!--
    If an <replaceable>options</replaceable> string is specified it must
    consist of a comma-separated list of one or more
    <replaceable>option</replaceable><literal>=</literal><replaceable>value</replaceable> pairs.
    The available options are:
-->
<replaceable>options</replaceable>文字列を指定する場合は、一つ以上の<replaceable>option</replaceable><literal>=</literal><replaceable>value</replaceable>のペアをカンマで区切ったものでなければなりません。

    <itemizedlist  spacing="compact" mark="bullet">
     <listitem>
      <para>
<!--
       <literal>MaxWords</literal>, <literal>MinWords</literal> (integers):
       these numbers determine the longest and shortest headlines to output.
       The default values are 35 and 15.
-->
<literal>MaxWords</literal>, <literal>MinWords</literal> (整数): この数字を使って見出しの最大の長さと最小の長さを指定します。
デフォルトは35と15です。
      </para>
     </listitem>
     <listitem>
      <para>
<!--
       <literal>ShortWord</literal> (integer): words of this length or less
       will be dropped at the start and end of a headline, unless they are
       query terms.  The default value of three eliminates common English
       articles.
-->
<literal>ShortWord</literal> (整数): この長さか、それ以下の長さの単語は、検索語でない限り、見出しの最初と最後から削除されます。
デフォルト値の3は、常用される英語の冠詞を取り除きます。
      </para>
     </listitem>
     <listitem>
      <para>
<!--
       <literal>HighlightAll</literal> (boolean): if
       <literal>true</literal> the whole document will be used as the
       headline, ignoring the preceding three parameters.  The default
       is <literal>false</literal>.
-->
<literal>HighlightAll</literal> (論理値): <literal>true</literal>なら文書全体が見出しとして使われ、前の3つのパラメータは無視されます。
デフォルトは<literal>false</literal>です。
      </para>
     </listitem>
     <listitem>
      <para>
<!--
       <literal>MaxFragments</literal> (integer): maximum number of text
       fragments to display.  The default value of zero selects a
       non-fragment-based headline generation method.  A value greater
       than zero selects fragment-based headline generation (see below).
-->
<literal>MaxFragments</literal> (整数): 表示するテキスト断片の最大数です。
デフォルト値の0は断片化を起こさない見出しの生成の選択となります。
0より大きい場合は断片化を基本とした見出しの生成の選択となります(下記参照)。
      </para>
     </listitem>
     <listitem>
      <para>
<!--
       <literal>StartSel</literal>, <literal>StopSel</literal> (strings):
       the strings with which to delimit query words appearing in the
       document, to distinguish them from other excerpted words.  The
       default values are <quote><literal>&lt;b&gt;</literal></quote> and
       <quote><literal>&lt;/b&gt;</literal></quote>, which can be suitable
       for HTML output.
-->
<literal>StartSel</literal>, <literal>StopSel</literal> (文字列): 文書中に現れる問い合わせ単語を区切るこの文字列は、他の抜粋される単語と区別されます。
デフォルト値は<quote><literal>&lt;b&gt;</literal></quote>と<quote><literal>&lt;/b&gt;</literal></quote>であり、HTML出力には適切でしょう。
      </para>
     </listitem>
     <listitem>
      <para>
<!--
       <literal>FragmentDelimiter</literal> (string): When more than one
       fragment is displayed, the fragments will be separated by this string.
       The default is <quote><literal> ... </literal></quote>.
-->
<literal>FragmentDelimiter</literal> (文字列): 複数の断片が表示される時、その断片はこの文字列で区切られます。
デフォルトは<quote><literal> ... </literal></quote>です。
      </para>
     </listitem>
    </itemizedlist>

<!--
    These option names are recognized case-insensitively.
    You must double-quote string values if they contain spaces or commas.
-->
これらのオプション名は大文字小文字の区別なく認識されます。
空白やカンマを含む場合には、文字列の値を二重引用符で括ってください。
   </para>

   <para>
<!--
    In non-fragment-based headline
    generation, <function>ts_headline</function> locates matches for the
    given <replaceable class="parameter">query</replaceable> and chooses a
    single one to display, preferring matches that have more query words
    within the allowed headline length.
    In fragment-based headline generation, <function>ts_headline</function>
    locates the query matches and splits each match
    into <quote>fragments</quote> of no more than <literal>MaxWords</literal>
    words each, preferring fragments with more query words, and when
    possible <quote>stretching</quote> fragments to include surrounding
    words.  The fragment-based mode is thus more useful when the query
    matches span large sections of the document, or when it's desirable to
    display multiple matches.
    In either mode, if no query matches can be identified, then a single
    fragment of the first <literal>MinWords</literal> words in the document
    will be displayed.
-->
断片化を起こさない見出しの生成では、<function>ts_headline</function>は与えられた<replaceable class="parameter">query</replaceable>との一致を見つけて、見出しの許される長さ以内でより多くの問い合わせの単語のある一致を優先して一つ選びます。
断片化を基本とした見出しの生成では、<function>ts_headline</function>は問い合わせの一致を見つけて、各一致を最大で<literal>MaxWords</literal>個の単語からなる<quote>断片</quote>に分割します。このとき、より多くの問い合わせの単語を含む断片を優先します。そして、可能であれば周囲の単語を含むよう断片を<quote>広げます</quote>。
それゆえ、問い合わせの一致が文書の長い部分に渡る場合や複数の一致を表示するのが望ましい場合には、断片化を基本としたモードがより有用です。
どちらのモードでも、もし問い合わせの一致が特定されなかった場合は、文書中の最初の<literal>MinWords</literal>個の単語から成る一つの断片が表示されます。
   </para>

   <para>
<!--
    For example:
-->
例を示します。

<screen>
SELECT ts_headline('english',
  'The most common type of search
is to find all documents containing given query terms
and return them in order of their similarity to the
query.',
  to_tsquery('english', 'query &amp; similarity'));
                        ts_headline
------------------------------------------------------------
 containing given &lt;b&gt;query&lt;/b&gt; terms                       +
 and return them in order of their &lt;b&gt;similarity&lt;/b&gt; to the+
 &lt;b&gt;query&lt;/b&gt;.

SELECT ts_headline('english',
  'Search terms may occur
many times in a document,
requiring ranking of the search matches to decide which
occurrences to display in the result.',
  to_tsquery('english', 'search &amp; term'),
  'MaxFragments=10, MaxWords=7, MinWords=3, StartSel=&lt;&lt;, StopSel=&gt;&gt;');
                        ts_headline
------------------------------------------------------------
 &lt;&lt;Search&gt;&gt; &lt;&lt;terms&gt;&gt; may occur                            +
 many times ... ranking of the &lt;&lt;search&gt;&gt; matches to decide
</screen>
   </para>

   <para>
<!--
    <function>ts_headline</function> uses the original document, not a
    <type>tsvector</type> summary, so it can be slow and should be used with
    care.
-->
<function>ts_headline</function>は、<type>tsvector</type>の要約ではなく、元の文書を使います。ですので遅い可能性があり、注意深く使用する必要があります。
   </para>

  </sect2>

 </sect1>

 <sect1 id="textsearch-features">
<!--
  <title>Additional Features</title>
-->
  <title>追加機能</title>

  <para>
<!--
   This section describes additional functions and operators that are
   useful in connection with text search.
-->
この節では、全文検索に関連する便利な追加の関数と演算子を説明します。
  </para>

  <sect2 id="textsearch-manipulate-tsvector">
<!--
   <title>Manipulating Documents</title>
-->
   <title>文書の操作</title>

   <para>
<!--
    <xref linkend="textsearch-parsing-documents"/> showed how raw textual
    documents can be converted into <type>tsvector</type> values.
    <productname>PostgreSQL</productname> also provides functions and
    operators that can be used to manipulate documents that are already
    in <type>tsvector</type> form.
-->
<xref linkend="textsearch-parsing-documents"/>に、もとのテキスト形式の文書がどのようにして<type>tsvector</type>に変換されるのか書いてあります。また、<productname>PostgreSQL</productname>では<type>tsvector</type>形式に変換済の文書を操作する関数と演算子が提供されています。
   </para>

   <variablelist>

    <varlistentry>

     <term>
     <indexterm>
<!--
      <primary>tsvector concatenation</primary>
-->
      <primary>tsvectorの結合</primary>
     </indexterm>

      <literal><type>tsvector</type> || <type>tsvector</type></literal>
     </term>

     <listitem>
      <para>
<!--
       The <type>tsvector</type> concatenation operator
       returns a vector which combines the lexemes and positional information
       of the two vectors given as arguments.  Positions and weight labels
       are retained during the concatenation.
       Positions appearing in the right-hand vector are offset by the largest
       position mentioned in the left-hand vector, so that the result is
       nearly equivalent to the result of performing <function>to_tsvector</function>
       on the concatenation of the two original document strings.  (The
       equivalence is not exact, because any stop-words removed from the
       end of the left-hand argument will not affect the result, whereas
       they would have affected the positions of the lexemes in the
       right-hand argument if textual concatenation were used.)
-->
<type>tsvector</type>の結合演算子で、2つのベクトルの語彙素と位置情報を合成し、<type>tsvector</type>を返します。
位置と重み付けラベルは、結合では維持されます。
右辺のベクトルの位置は左辺のベクトルの一番大きな位置情報のオフセットになります。その結果、この関数の結果は、元の2つの文書文字列を結合したものに<function>to_tsvector</function>を適用したものとほぼ同じになります。
(まったく同じと言うわけではありません。左辺の引数の最後から取り除かれたストップワードは結果に影響を与えないのに対し、テキストの結合が行われた場合は、右辺の引数にある語彙素位置に影響を与えるからです。)
      </para>

      <para>
<!--
       One advantage of using concatenation in the vector form, rather than
       concatenating text before applying <function>to_tsvector</function>, is that
       you can use different configurations to parse different sections
       of the document.  Also, because the <function>setweight</function> function
       marks all lexemes of the given vector the same way, it is necessary
       to parse the text and do <function>setweight</function> before concatenating
       if you want to label different parts of the document with different
       weights.
-->
<function>to_tsvector</function>を適用する前のテキストを結合するよりも、ベクトルを結合することの利点の一つは、文書の異なる部分をパースするために、異なる設定を使うことができることです。なお、<function>setweight</function>関数は与えられたベクトルのすべての語彙素を同じ方法でマーク付けするため、もしも文書に異なる部分に別の重み付けを行いたいなら、結合する前に文書をパースして<function>setweight</function>を適用することが必要です。
      </para>
     </listitem>
    </varlistentry>

    <varlistentry>

     <term>
     <indexterm>
      <primary>setweight</primary>
     </indexterm>

      <literal>setweight(<replaceable class="parameter">vector</replaceable> <type>tsvector</type>, <replaceable class="parameter">weight</replaceable> <type>"char"</type>) returns <type>tsvector</type></literal>
     </term>

     <listitem>
      <para>
<!--
       <function>setweight</function> returns a copy of the input vector in which every
       position has been labeled with the given <replaceable>weight</replaceable>, either
       <literal>A</literal>, <literal>B</literal>, <literal>C</literal>, or
       <literal>D</literal>.  (<literal>D</literal> is the default for new
       vectors and as such is not displayed on output.)  These labels are
       retained when vectors are concatenated, allowing words from different
       parts of a document to be weighted differently by ranking functions.
-->
<function>setweight</function>は、<literal>A</literal>, <literal>B</literal>, <literal>C</literal>, <literal>D</literal>のいずれかの与えられた<replaceable>weight</replaceable>を入力のベクトル中の位置にラベル付けし、そのコピーを返します。
(<literal>D</literal>は新しいベクトルのデフォルトで、出力する際には表示されません。)
これらのラベルはベクトルが結合される際に保存されるので、ランキング関数によって文書中の異なる部分の語を別々に重み付けできます。
      </para>

      <para>
<!--
       Note that weight labels apply to <emphasis>positions</emphasis>, not
       <emphasis>lexemes</emphasis>.  If the input vector has been stripped of
       positions then <function>setweight</function> does nothing.
-->
なお、重み付けラベルは<emphasis>語彙素</emphasis>ではなく<emphasis>位置</emphasis>に与えられることに注意してください。
入力のベクトルから位置が削除されていると、<function>setweight</function>は何もしません。
      </para>
     </listitem>
    </varlistentry>

    <varlistentry>
     <term>
     <indexterm>
      <primary>length(tsvector)</primary>
     </indexterm>

      <literal>length(<replaceable class="parameter">vector</replaceable> <type>tsvector</type>) returns <type>integer</type></literal>
     </term>

     <listitem>
      <para>
<!--
       Returns the number of lexemes stored in the vector.
-->
ベクトル中に格納されている語彙素の数を返します。
      </para>
     </listitem>
    </varlistentry>

    <varlistentry>

     <term>
     <indexterm>
      <primary>strip</primary>
     </indexterm>

      <literal>strip(<replaceable class="parameter">vector</replaceable> <type>tsvector</type>) returns <type>tsvector</type></literal>
     </term>

     <listitem>
      <para>
<!--
       Returns a vector that lists the same lexemes as the given vector, but
       lacks any position or weight information.  The result is usually much
       smaller than an unstripped vector, but it is also less useful.
       Relevance ranking does not work as well on stripped vectors as
       unstripped ones.  Also,
       the <literal>&lt;-&gt;</literal> (FOLLOWED BY) <type>tsquery</type> operator
       will never match stripped input, since it cannot determine the
       distance between lexeme occurrences.
-->
入力のベクトルと同じ語彙素のリストを持つが、位置と重みの情報が全くないベクトルを返します。
その結果は、通常は情報を削除されていないベクトルよりもずっと小さくなりますが、有用性も低くなります。
また、<type>tsquery</type>演算子<literal>&lt;-&gt;</literal> (FOLLOWED BY)は情報を削除した入力とマッチすることはありません。
なぜなら語彙素が発生する間の距離を決定できないからです。
      </para>
     </listitem>

    </varlistentry>

   </variablelist>

   <para>
<!--
    A full list of <type>tsvector</type>-related functions is available
    in <xref linkend="textsearch-functions-table"/>.
-->
<type>tsvector</type>に関連した関数の完全なリストが<xref linkend="textsearch-functions-table"/>にあります。
   </para>

  </sect2>

  <sect2 id="textsearch-manipulate-tsquery">
<!--
   <title>Manipulating Queries</title>
-->
   <title>問い合わせを操作する</title>

   <para>
<!--
    <xref linkend="textsearch-parsing-queries"/> showed how raw textual
    queries can be converted into <type>tsquery</type> values.
    <productname>PostgreSQL</productname> also provides functions and
    operators that can be used to manipulate queries that are already
    in <type>tsquery</type> form.
-->
<xref linkend="textsearch-parsing-queries"/>は、元のテキストがいかにして<type>tsquery</type>値に変換されるかを解説しています。また<productname>PostgreSQL</productname>は、<type>tsquery</type>形式に変換済の問い合わせを操作するために使用できる関数と演算子を提供しています。
   </para>

   <variablelist>

    <varlistentry>

     <term>
      <literal><type>tsquery</type> &amp;&amp; <type>tsquery</type></literal>
     </term>

     <listitem>
      <para>
<!--
       Returns the AND-combination of the two given queries.
-->
2つの問い合わせをANDで結合したものを返します。
      </para>
     </listitem>

    </varlistentry>

    <varlistentry>

     <term>
      <literal><type>tsquery</type> || <type>tsquery</type></literal>
     </term>

     <listitem>
      <para>
<!--
       Returns the OR-combination of the two given queries.
-->
2つの問い合わせをORで結合したものを返します。
      </para>
     </listitem>

    </varlistentry>

    <varlistentry>

     <term>
      <literal>!! <type>tsquery</type></literal>
     </term>

     <listitem>
      <para>
<!--
       Returns the negation (NOT) of the given query.
-->
与えられた問い合わせの否定を返します。
      </para>
     </listitem>

    </varlistentry>

    <varlistentry>

     <term>
      <literal><type>tsquery</type> &lt;-&gt; <type>tsquery</type></literal>
     </term>

     <listitem>
      <para>
<!--
       Returns a query that searches for a match to the first given query
       immediately followed by a match to the second given query, using
       the <literal>&lt;-&gt;</literal> (FOLLOWED BY)
       <type>tsquery</type> operator.  For example:
-->
1番目の問い合わせにマッチし、その直後に2番目の問い合わせにマッチするものを検索する問い合わせを、<type>tsquery</type>演算子<literal>&lt;-&gt;</literal> (FOLLOWED BY) を使って返します。
例を示します。

<screen>
SELECT to_tsquery('fat') &lt;-&gt; to_tsquery('cat | rat');
          ?column?
----------------------------
 'fat' &lt;-&gt; ( 'cat' | 'rat' )
</screen>
      </para>
     </listitem>

    </varlistentry>

    <varlistentry>

     <term>
     <indexterm>
      <primary>tsquery_phrase</primary>
     </indexterm>

      <literal>tsquery_phrase(<replaceable class="parameter">query1</replaceable> <type>tsquery</type>, <replaceable class="parameter">query2</replaceable> <type>tsquery</type> [, <replaceable class="parameter">distance</replaceable> <type>integer</type> ]) returns <type>tsquery</type></literal>
     </term>

     <listitem>
      <para>
<!--
       Returns a query that searches for a match to the first given query
       followed by a match to the second given query at a distance of exactly
       <replaceable>distance</replaceable> lexemes, using
       the <literal>&lt;<replaceable>N</replaceable>&gt;</literal>
       <type>tsquery</type> operator.  For example:
-->
1番目の問い合わせにマッチし、その後にちょうど<replaceable>distance</replaceable>個の語彙素の距離で2番目の問い合わせにマッチするものを検索する問い合わせを、<type>tsquery</type>演算子<literal>&lt;<replaceable>N</replaceable>&gt;</literal>を使って返します。
例を示します。

<screen>
SELECT tsquery_phrase(to_tsquery('fat'), to_tsquery('cat'), 10);
  tsquery_phrase
------------------
 'fat' &lt;10&gt; 'cat'
</screen>
      </para>
     </listitem>

    </varlistentry>

    <varlistentry>

     <term>
     <indexterm>
      <primary>numnode</primary>
     </indexterm>

      <literal>numnode(<replaceable class="parameter">query</replaceable> <type>tsquery</type>) returns <type>integer</type></literal>
     </term>

     <listitem>
      <para>
<!--
       Returns the number of nodes (lexemes plus operators) in a
       <type>tsquery</type>. This function is useful
       to determine if the <replaceable>query</replaceable> is meaningful
       (returns &gt; 0), or contains only stop words (returns 0).
       Examples:
-->
<type>tsquery</type>中のノード(語彙素と演算子)の数を返します。この関数は、<replaceable>問い合わせ</replaceable>が意味のあるものか(返却値 &gt; 0)、ストップワードだけを含んでいるか(返却値 0)を判断するのに役に立ちます。例を示します。

<screen>
SELECT numnode(plainto_tsquery('the any'));
NOTICE:  query contains only stopword(s) or doesn't contain lexeme(s), ignored
 numnode
---------
       0

SELECT numnode('foo &amp; bar'::tsquery);
 numnode
---------
       3
</screen>
      </para>
     </listitem>
    </varlistentry>

    <varlistentry>

     <term>
     <indexterm>
      <primary>querytree</primary>
     </indexterm>

      <literal>querytree(<replaceable class="parameter">query</replaceable> <type>tsquery</type>) returns <type>text</type></literal>
     </term>

     <listitem>
      <para>
<!--
       Returns the portion of a <type>tsquery</type> that can be used for
       searching an index.  This function is useful for detecting
       unindexable queries, for example those containing only stop words
       or only negated terms.  For example:
-->
インデックス検索の際に使用できる<type>tsquery</type>の部分を返します。この関数は、たとえばストップワードのみ、あるいは否定語だけのように、インデックス検索できない問い合わせを検出するのに役立ちます。例を示します。

<screen>
SELECT querytree(to_tsquery('defined'));
 querytree
-----------
 'defin'

SELECT querytree(to_tsquery('!defined'));
 querytree
-----------
 T
</screen>
      </para>
     </listitem>
    </varlistentry>

   </variablelist>

   <sect3 id="textsearch-query-rewriting">
<!--
    <title>Query Rewriting</title>
-->
    <title>問い合わせの書き換え</title>

    <indexterm zone="textsearch-query-rewriting">
     <primary>ts_rewrite</primary>
    </indexterm>

    <para>
<!--
     The <function>ts_rewrite</function> family of functions search a
     given <type>tsquery</type> for occurrences of a target
     subquery, and replace each occurrence with a
     substitute subquery.  In essence this operation is a
     <type>tsquery</type>-specific version of substring replacement.
     A target and substitute combination can be
     thought of as a <firstterm>query rewrite rule</firstterm>.  A collection
     of such rewrite rules can be a powerful search aid.
     For example, you can expand the search using synonyms
     (e.g., <literal>new york</literal>, <literal>big apple</literal>, <literal>nyc</literal>,
     <literal>gotham</literal>) or narrow the search to direct the user to some hot
     topic.  There is some overlap in functionality between this feature
     and thesaurus dictionaries (<xref linkend="textsearch-thesaurus"/>).
     However, you can modify a set of rewrite rules on-the-fly without
     reindexing, whereas updating a thesaurus requires reindexing to be
     effective.
-->
<function>ts_rewrite</function>ファミリー関数は、与えられた<type>tsquery</type>から目的の副問い合わせ部分を探し、それを代わりの副問い合わせに置き換えます。本質的には、この操作は、部分文字列置き換えの<type>tsquery</type>版です。置き換え候補と置き換え内容の組は、<firstterm>問い合わせ書き換えルール</firstterm>であると考えることができます。そのような書き換えルールの集合は、強力な検索ツールとなり得ます。たとえば、同義語(たとえば<literal>new york</literal>, <literal>big apple</literal>, <literal>nyc</literal>, <literal>gotham</literal>)を使って問い合わせをより広範囲にしたり、逆によりホットな話題にユーザを導くために問い合わせを狭い範囲に絞ったりすることができます。この機能と、同義語辞書(<xref linkend="textsearch-thesaurus"/>)の間には、機能的な重複があります。しかし、再インデックス付けすることなしに、その場で書き換えルールを変更できるのに対し、同義語辞書の更新が有効になるためには、再インデックス付けを行わなければなりません。
    </para>

    <variablelist>

     <varlistentry>

      <term>
       <literal>ts_rewrite (<replaceable class="parameter">query</replaceable> <type>tsquery</type>, <replaceable class="parameter">target</replaceable> <type>tsquery</type>, <replaceable class="parameter">substitute</replaceable> <type>tsquery</type>) returns <type>tsquery</type></literal>
      </term>

      <listitem>
       <para>
<!--
        This form of <function>ts_rewrite</function> simply applies a single
        rewrite rule: <replaceable class="parameter">target</replaceable>
        is replaced by <replaceable class="parameter">substitute</replaceable>
        wherever it appears in <replaceable
        class="parameter">query</replaceable>.  For example:
-->
この形式の <function>ts_rewrite</function> は、単純に単一の書き換えルールを適用します。<replaceable class="parameter">query</replaceable>中に表れる<replaceable class="parameter">target</replaceable>は、<replaceable class="parameter">substitute</replaceable>ですべて置き換えられます。例を示します。

<screen>
SELECT ts_rewrite('a &amp; b'::tsquery, 'a'::tsquery, 'c'::tsquery);
 ts_rewrite
------------
 'b' &amp; 'c'
</screen>
       </para>
      </listitem>
     </varlistentry>

     <varlistentry>

      <term>
       <literal>ts_rewrite (<replaceable class="parameter">query</replaceable> <type>tsquery</type>, <replaceable class="parameter">select</replaceable> <type>text</type>) returns <type>tsquery</type></literal>
      </term>

      <listitem>
       <para>
<!--
        This form of <function>ts_rewrite</function> accepts a starting
        <replaceable>query</replaceable> and an SQL <replaceable>select</replaceable> command, which
        is given as a text string.  The <replaceable>select</replaceable> must yield two
        columns of <type>tsquery</type> type.  For each row of the
        <replaceable>select</replaceable> result, occurrences of the first column value
        (the target) are replaced by the second column value (the substitute)
        within the current <replaceable>query</replaceable> value.  For example:
-->
この形式の<function>ts_rewrite</function>は、開始<replaceable>問い合わせ</replaceable>と、テキスト文字列で与えられるSQLの<replaceable>SELECT</replaceable>コマンドを受け取ります。<replaceable>SELECT</replaceable>は、<type>tsquery</type>型の2つの列を出力しなければなりません。現在の<replaceable>問い合わせ</replaceable>は、<replaceable>SELECT</replaceable>のそれぞれの結果行中の最初の列の結果(ターゲット)が、2番目の列の結果(置き換え値)に、置き換えられます。例を示します。

<screen>
CREATE TABLE aliases (t tsquery PRIMARY KEY, s tsquery);
INSERT INTO aliases VALUES('a', 'c');

SELECT ts_rewrite('a &amp; b'::tsquery, 'SELECT t,s FROM aliases');
 ts_rewrite
------------
 'b' &amp; 'c'
</screen>
       </para>

       <para>
<!--
        Note that when multiple rewrite rules are applied in this way,
        the order of application can be important; so in practice you will
        want the source query to <literal>ORDER BY</literal> some ordering key.
-->
なお、複数の書き換えルールを適用する際は、適用する順番が重要です。ですから、実際には並び替えのキーを適用する<literal>ORDER BY</literal>を問い合わせに入れておくのがよいでしょう。
       </para>
      </listitem>
     </varlistentry>

    </variablelist>

    <para>
<!--
     Let's consider a real-life astronomical example. We'll expand query
     <literal>supernovae</literal> using table-driven rewriting rules:
-->
天文学上の実際的な例を考えてみます。テーブル駆動の書き換えルールを使って、<literal>supernovae</literal>を展開します。

<screen>
CREATE TABLE aliases (t tsquery primary key, s tsquery);
INSERT INTO aliases VALUES(to_tsquery('supernovae'), to_tsquery('supernovae|sn'));

SELECT ts_rewrite(to_tsquery('supernovae &amp; crab'), 'SELECT * FROM aliases');
           ts_rewrite            
---------------------------------
 'crab' &amp; ( 'supernova' | 'sn' )
</screen>

<!--
     We can change the rewriting rules just by updating the table:
-->
テーブルを更新するだけで、書き換えルールを変更することができます。

<screen>
UPDATE aliases
SET s = to_tsquery('supernovae|sn &amp; !nebulae')
WHERE t = to_tsquery('supernovae');

SELECT ts_rewrite(to_tsquery('supernovae &amp; crab'), 'SELECT * FROM aliases');
                 ts_rewrite                  
---------------------------------------------
 'crab' &amp; ( 'supernova' | 'sn' &amp; !'nebula' )
</screen>
    </para>

    <para>
<!--
     Rewriting can be slow when there are many rewriting rules, since it
     checks every rule for a possible match. To filter out obvious non-candidate
     rules we can use the containment operators for the <type>tsquery</type>
     type. In the example below, we select only those rules which might match
     the original query:
-->
書き換えルールが多くなると、書き換えが遅くなる可能性があります。なぜなら、書き換えの対象になるものを求めて、すべてのルールをチェックするからです。明らかに使われないルールを取り除くために、<type>tsquery</type>の包含演算子を使うことができます。以下の例では、元の問い合わせにマッチするルールだけを選ぶことができます。

<screen>
SELECT ts_rewrite('a &amp; b'::tsquery,
                  'SELECT t,s FROM aliases WHERE ''a &amp; b''::tsquery @&gt; t');
 ts_rewrite
------------
 'b' &amp; 'c'
</screen>
    </para>

   </sect3>

  </sect2>

  <sect2 id="textsearch-update-triggers">
<!--
   <title>Triggers for Automatic Updates</title>
-->
   <title>自動更新のためのトリガ</title>

   <indexterm>
<!--
    <primary>trigger</primary>
    <secondary>for updating a derived tsvector column</secondary>
-->
    <primary>トリガ</primary>
    <secondary>tsvectorから派生した列を更新する</secondary>
   </indexterm>

   <note>
    <para>
<!--
     The method described in this section has been obsoleted by the use of
     stored generated columns, as described in <xref
     linkend="textsearch-tables-index"/>.
-->
この節で説明する方法は、<xref linkend="textsearch-tables-index"/>で説明するように、格納された生成列の使用に置き換えられました。
    </para>
   </note>

   <para>
<!--
    When using a separate column to store the <type>tsvector</type> representation
    of your documents, it is necessary to create a trigger to update the
    <type>tsvector</type> column when the document content columns change.
    Two built-in trigger functions are available for this, or you can write
    your own.
-->
<type>tsvector</type>形式の文書を格納するために別の列を使う場合、文書の内容を格納した列が変更されたときに<type>tsvector</type>を格納した列を更新するトリガを作っておく必要があります。この目的のために、2つの組み込み関数を利用できます。自分で関数を書くこともできます。
   </para>

<synopsis>
tsvector_update_trigger(<replaceable class="parameter">tsvector_column_name</replaceable>,&zwsp; <replaceable class="parameter">config_name</replaceable>, <replaceable class="parameter">text_column_name</replaceable> <optional>, ... </optional>)
tsvector_update_trigger_column(<replaceable class="parameter">tsvector_column_name</replaceable>,&zwsp; <replaceable class="parameter">config_column_name</replaceable>, <replaceable class="parameter">text_column_name</replaceable> <optional>, ... </optional>)
</synopsis>

   <para>
<!--
    These trigger functions automatically compute a <type>tsvector</type>
    column from one or more textual columns, under the control of
    parameters specified in the <command>CREATE TRIGGER</command> command.
    An example of their use is:
-->
これらのトリガ関数は、1つ以上のテキスト列から、<command>CREATE TRIGGER</command>コマンドで指定されたパラメータの制御により、<type>tsvector</type>列を自動的に計算します。使い方の例を示します。

<screen>
CREATE TABLE messages (
    title       text,
    body        text,
    tsv         tsvector
);

CREATE TRIGGER tsvectorupdate BEFORE INSERT OR UPDATE
ON messages FOR EACH ROW EXECUTE FUNCTION
tsvector_update_trigger(tsv, 'pg_catalog.english', title, body);

INSERT INTO messages VALUES('title here', 'the body text is here');

SELECT * FROM messages;
   title    |         body          |            tsv             
------------+-----------------------+----------------------------
 title here | the body text is here | 'bodi':4 'text':5 'titl':1

SELECT title, body FROM messages WHERE tsv @@ to_tsquery('title &amp; body');
   title    |         body          
------------+-----------------------
 title here | the body text is here
</screen>

<!--
    Having created this trigger, any change in <structfield>title</structfield> or
    <structfield>body</structfield> will automatically be reflected into
    <structfield>tsv</structfield>, without the application having to worry about it.
-->
このトリガを作っておくことにより、 <structfield>title</structfield> または<structfield>body</structfield>への変更は、アプリケーションで考慮しなくても自動的に<structfield>tsv</structfield>に反映されます。
   </para>

   <para>
<!--
    The first trigger argument must be the name of the <type>tsvector</type>
    column to be updated.  The second argument specifies the text search
    configuration to be used to perform the conversion.  For
    <function>tsvector_update_trigger</function>, the configuration name is simply
    given as the second trigger argument.  It must be schema-qualified as
    shown above, so that the trigger behavior will not change with changes
    in <varname>search_path</varname>.  For
    <function>tsvector_update_trigger_column</function>, the second trigger argument
    is the name of another table column, which must be of type
    <type>regconfig</type>.  This allows a per-row selection of configuration
    to be made.  The remaining argument(s) are the names of textual columns
    (of type <type>text</type>, <type>varchar</type>, or <type>char</type>).  These
    will be included in the document in the order given.  NULL values will
    be skipped (but the other columns will still be indexed).
-->
トリガの最初の引数は更新対象の<type>tsvector</type>の列名でなければなりません。2番目の引数は、変換を実行する際に使用されるテキスト検索の設定です。<function>tsvector_update_trigger</function>では、設定の名前は単に2番目のトリガ引数で与えられます。上で示すように、スキーマ修飾されていなければなりません。<varname>search_path</varname>の変更がトリガの振る舞いに影響を与えないためです。<function>tsvector_update_trigger_column</function>では、2番目のトリガ引数は別のテーブル列の列名です。この列の型は<type>regconfig</type>でなければなりません。この方法により、設定を行単位で変えることができます。残りの引数はテキスト型(<type>text</type>, <type>varchar</type>, <type>char</type>のいずれか)の列の名前です。与えられた順に、文書中に取り込まれます。NULL値はスキップされます(ただし、それ以外の列はインデックス付けされます)。
   </para>

   <para>
<!--
    A limitation of these built-in triggers is that they treat all the
    input columns alike.  To process columns differently &mdash; for
    example, to weight title differently from body &mdash; it is necessary
    to write a custom trigger.  Here is an example using
    <application>PL/pgSQL</application> as the trigger language:
-->
これらの組み込みトリガの制限事項として、すべての列を同じようにしか扱えないというものがあります。それぞれの列を違うように扱うには &mdash; たとえば本文とタイトルの重みを変えるとか &mdash;、カスタムトリガを書く必要があります。トリガ言語として<application>PL/pgSQL</application>を使った例を示します。

<programlisting>
CREATE FUNCTION messages_trigger() RETURNS trigger AS $$
begin
  new.tsv :=
     setweight(to_tsvector('pg_catalog.english', coalesce(new.title,'')), 'A') ||
     setweight(to_tsvector('pg_catalog.english', coalesce(new.body,'')), 'D');
  return new;
end
$$ LANGUAGE plpgsql;

CREATE TRIGGER tsvectorupdate BEFORE INSERT OR UPDATE
    ON messages FOR EACH ROW EXECUTE FUNCTION messages_trigger();
</programlisting>
   </para>

   <para>
<!--
    Keep in mind that it is important to specify the configuration name
    explicitly when creating <type>tsvector</type> values inside triggers,
    so that the column's contents will not be affected by changes to
    <varname>default_text_search_config</varname>.  Failure to do this is likely to
    lead to problems such as search results changing after a dump and reload.
-->
<type>tsvector</type>値をトリガ内で作るときには、設定名を明示的に与えることが重要であることを銘記しておいてください。そうすれば、<varname>default_text_search_config</varname>が変更されても列の内容は影響を受けません。これを怠ると、ダンプしてリロードすると検索結果が変わってしまうような問題が起きる可能性があります。
   </para>

  </sect2>

  <sect2 id="textsearch-statistics">
<!--
   <title>Gathering Document Statistics</title>
-->
   <title>文書の統計情報の収集</title>

   <indexterm>
    <primary>ts_stat</primary>
   </indexterm>

   <para>
<!--
    The function <function>ts_stat</function> is useful for checking your
    configuration and for finding stop-word candidates.
-->
<function>ts_stat</function>関数は、設定をチェックしたり、ストップワードの候補を探すのに役立ちます。
   </para>

<synopsis>
ts_stat(<replaceable class="parameter">sqlquery</replaceable> <type>text</type>, <optional> <replaceable class="parameter">weights</replaceable> <type>text</type>, </optional>
        OUT <replaceable class="parameter">word</replaceable> <type>text</type>, OUT <replaceable class="parameter">ndoc</replaceable> <type>integer</type>,
        OUT <replaceable class="parameter">nentry</replaceable> <type>integer</type>) returns <type>setof record</type>
</synopsis>

   <para>
<!--
    <replaceable>sqlquery</replaceable> is a text value containing an SQL
    query which must return a single <type>tsvector</type> column.
    <function>ts_stat</function> executes the query and returns statistics about
    each distinct lexeme (word) contained in the <type>tsvector</type>
    data.  The columns returned are
-->
<replaceable>sqlquery</replaceable>は単一の<type>tsvector</type>列を返すSQL問い合わせのテキスト値です。<function>ts_stat</function>は問い合わせを実行し、<type>tsvector</type>データに含まれる語彙素(単語)各々の統計情報を返します。返却される列は以下のものです。

    <itemizedlist  spacing="compact" mark="bullet">
     <listitem>
      <para>
<!--
       <replaceable>word</replaceable> <type>text</type> &mdash; the value of a lexeme
-->
<replaceable>word</replaceable> <type>text</type> &mdash; 語彙素の値
      </para>
     </listitem>
     <listitem>
      <para>
<!--
       <replaceable>ndoc</replaceable> <type>integer</type> &mdash; number of documents
       (<type>tsvector</type>s) the word occurred in
-->
<replaceable>ndoc</replaceable> <type>integer</type> &mdash; 単語が含まれる文書(<type>tsvector</type>)の数
      </para>
     </listitem>
     <listitem>
      <para>
<!--
       <replaceable>nentry</replaceable> <type>integer</type> &mdash; total number of
       occurrences of the word
-->
<replaceable>nentry</replaceable> <type>integer</type> &mdash; 含まれる単語の数
      </para>
     </listitem>
    </itemizedlist>

<!--
    If <replaceable>weights</replaceable> is supplied, only occurrences
    having one of those weights are counted.
-->
<replaceable>weights</replaceable>が与えられていたら、その重みを持つものだけがカウントされます。
   </para>

   <para>
<!--
    For example, to find the ten most frequent words in a document collection:
-->
たとえば、文書中もっとも頻繁に現れる単語の上位10位を探すには以下のようにします。

<programlisting>
SELECT * FROM ts_stat('SELECT vector FROM apod')
ORDER BY nentry DESC, ndoc DESC, word
LIMIT 10;
</programlisting>

<!--
    The same, but counting only word occurrences with weight <literal>A</literal>
    or <literal>B</literal>:
-->
同じ例で、重みが<literal>A</literal>か<literal>B</literal>の単語だけをカウントするには、以下のようにします。

<programlisting>
SELECT * FROM ts_stat('SELECT vector FROM apod', 'ab')
ORDER BY nentry DESC, ndoc DESC, word
LIMIT 10;
</programlisting>
   </para>

  </sect2>

 </sect1>

 <sect1 id="textsearch-parsers">
<!--
  <title>Parsers</title>
-->
  <title>パーサ</title>

  <para>
<!--
   Text search parsers are responsible for splitting raw document text
   into <firstterm>tokens</firstterm> and identifying each token's type, where
   the set of possible types is defined by the parser itself.
   Note that a parser does not modify the text at all &mdash; it simply
   identifies plausible word boundaries.  Because of this limited scope,
   there is less need for application-specific custom parsers than there is
   for custom dictionaries.  At present <productname>PostgreSQL</productname>
   provides just one built-in parser, which has been found to be useful for a
   wide range of applications.
-->
テキスト検索パーサは、もとの文書テキストを分割して<firstterm>トークン</firstterm>に変換し、それぞれのトークンの型を識別子する役割を持っています。ここで、可能な型の集合は、パーサ自身が定義します。パーサは文書をまったく変更しないことに注意してください &mdash; それは、単に可能な単語の境界を識別するだけです。このような制限があるため、カスタム辞書を作るのに比べ、用途限定のカスタムパーサを作る必要性は少ないです。今のところ、<productname>PostgreSQL</productname>はたった一つの組み込みパーサを提供しています。これは広い範囲の用途に対して有用であると考えられています。
  </para>

  <para>
<!--
   The built-in parser is named <literal>pg_catalog.default</literal>.
   It recognizes 23 token types, shown in <xref linkend="textsearch-default-parser"/>.
-->
組み込みのパーサは<literal>pg_catalog.default</literal>というものです。<xref linkend="textsearch-default-parser"/>に示す23のトークンを理解します。
  </para>

  <table id="textsearch-default-parser">
<!--
   <title>Default Parser's Token Types</title>
-->
   <title>デフォルトパーサのトークン型</title>
   <tgroup cols="3">
    <colspec colname="col1" colwidth="2*"/>
    <colspec colname="col2" colwidth="2*"/>
    <colspec colname="col3" colwidth="3*"/>
    <thead>
     <row>
<!--
      <entry>Alias</entry>
      <entry>Description</entry>
      <entry>Example</entry>
-->
      <entry>別名</entry>
      <entry>説明</entry>
      <entry>例</entry>
     </row>
    </thead>
    <tbody>
     <row>
      <entry><literal>asciiword</literal></entry>
<!--
      <entry>Word, all ASCII letters</entry>
-->
      <entry>単語、すべてのASCII文字</entry>
      <entry><literal>elephant</literal></entry>
     </row>
     <row>
      <entry><literal>word</literal></entry>
<!--
      <entry>Word, all letters</entry>
-->
      <entry>単語、すべての文字</entry>
      <entry><literal>ma&ntilde;ana</literal></entry>
     </row>
     <row>
      <entry><literal>numword</literal></entry>
<!--
      <entry>Word, letters and digits</entry>
-->
      <entry>単語、文字、数字</entry>
      <entry><literal>beta1</literal></entry>
     </row>
     <row>
      <entry><literal>asciihword</literal></entry>
<!--
      <entry>Hyphenated word, all ASCII</entry>
-->
      <entry>ハイフンでつながれた単語、すべてのASCII</entry>
      <entry><literal>up-to-date</literal></entry>
     </row>
     <row>
      <entry><literal>hword</literal></entry>
<!--
      <entry>Hyphenated word, all letters</entry>
-->
      <entry>ハイフンでつながれた単語、すべての文字</entry>
      <entry><literal>l&oacute;gico-matem&aacute;tica</literal></entry>
     </row>
     <row>
      <entry><literal>numhword</literal></entry>
<!--
      <entry>Hyphenated word, letters and digits</entry>
-->
      <entry>ハイフンでつながれた単語、すべての文字、数字</entry>
      <entry><literal>postgresql-beta1</literal></entry>
     </row>
     <row>
      <entry><literal>hword_asciipart</literal></entry>
<!--
      <entry>Hyphenated word part, all ASCII</entry>
      <entry><literal>postgresql</literal> in the context <literal>postgresql-beta1</literal></entry>
-->
      <entry>ハイフンでつながれた単語の一部、すべての ASCII</entry>
      <entry><literal>postgresql-beta1</literal>の<literal>postgresql</literal></entry>
     </row>
     <row>
      <entry><literal>hword_part</literal></entry>
<!--
      <entry>Hyphenated word part, all letters</entry>
      <entry><literal>l&oacute;gico</literal> or <literal>matem&aacute;tica</literal>
       in the context <literal>l&oacute;gico-matem&aacute;tica</literal></entry>
-->
      <entry>ハイフンでつながれた単語の一部、すべての文字</entry>
      <entry><literal>l&oacute;gico-matem&aacute;tica</literal>の<literal>l&oacute;gico</literal>または<literal>matem&aacute;tica</literal></entry>
     </row>
     <row>
      <entry><literal>hword_numpart</literal></entry>
<!--
      <entry>Hyphenated word part, letters and digits</entry>
      <entry><literal>beta1</literal> in the context
       <literal>postgresql-beta1</literal></entry>
-->
      <entry>ハイフンでつながれた単語の文字+数字の部分</entry>
      <entry><literal>postgresql-beta1</literal>の<literal>beta1</literal></entry>
     </row>
     <row>
      <entry><literal>email</literal></entry>
<!--
      <entry>Email address</entry>
-->
      <entry>電子メールアドレス</entry>
      <entry><literal>foo@example.com</literal></entry>
     </row>
     <row>
      <entry><literal>protocol</literal></entry>
<!--
      <entry>Protocol head</entry>
-->
      <entry>プロトコルヘッダー</entry>
      <entry><literal>http://</literal></entry>
     </row>
     <row>
      <entry><literal>url</literal></entry>
      <entry>URL</entry>
      <entry><literal>example.com/stuff/index.html</literal></entry>
     </row>
     <row>
      <entry><literal>host</literal></entry>
<!--
      <entry>Host</entry>
-->
      <entry>ホスト名</entry>
      <entry><literal>example.com</literal></entry>
     </row>
     <row>
      <entry><literal>url_path</literal></entry>
<!--
      <entry>URL path</entry>
      <entry><literal>/stuff/index.html</literal>, in the context of a URL</entry>
-->
      <entry>URL中のパス名</entry>
      <entry>URL中の<literal>/stuff/index.html</literal></entry>
     </row>
     <row>
      <entry><literal>file</literal></entry>
<!--
      <entry>File or path name</entry>
      <entry><literal>/usr/local/foo.txt</literal>, if not within a URL</entry>
-->
      <entry>ファイルまたはパス名</entry>
      <entry>URL中でない<literal>/usr/local/foo.txt</literal></entry>
     </row>
     <row>
      <entry><literal>sfloat</literal></entry>
<!--
      <entry>Scientific notation</entry>
-->
      <entry>科学技術表記</entry>
      <entry><literal>-1.234e56</literal></entry>
     </row>
     <row>
      <entry><literal>float</literal></entry>
<!--
      <entry>Decimal notation</entry>
-->
      <entry>10進表記</entry>
      <entry><literal>-1.234</literal></entry>
     </row>
     <row>
      <entry><literal>int</literal></entry>
<!--
      <entry>Signed integer</entry>
-->
      <entry>符号付き整数</entry>
      <entry><literal>-1234</literal></entry>
     </row>
     <row>
      <entry><literal>uint</literal></entry>
<!--
      <entry>Unsigned integer</entry>
-->
      <entry>符号なし整数</entry>
      <entry><literal>1234</literal></entry>
     </row>
     <row>
      <entry><literal>version</literal></entry>
<!--
      <entry>Version number</entry>
-->
      <entry>バージョン番号</entry>
      <entry><literal>8.3.0</literal></entry>
     </row>
     <row>
      <entry><literal>tag</literal></entry>
<!--
      <entry>XML tag</entry>
-->
      <entry>XMLタグ</entry>
      <entry><literal>&lt;a href="dictionaries.html"&gt;</literal></entry>
     </row>
     <row>
      <entry><literal>entity</literal></entry>
<!--
      <entry>XML entity</entry>
-->
      <entry>XMLエンティティ</entry>
      <entry><literal>&amp;amp;</literal></entry>
     </row>
     <row>
      <entry><literal>blank</literal></entry>
<!--
      <entry>Space symbols</entry>
      <entry>(any whitespace or punctuation not otherwise recognized)</entry>
-->
      <entry>空白記号</entry>
      <entry>(他のものに解釈できない空白または句読点)</entry>
     </row>
    </tbody>
   </tgroup>
  </table>

  <note>
   <para>
<!--
    The parser's notion of a <quote>letter</quote> is determined by the database's
    locale setting, specifically <varname>lc_ctype</varname>.  Words containing
    only the basic ASCII letters are reported as a separate token type,
    since it is sometimes useful to distinguish them.  In most European
    languages, token types <literal>word</literal> and <literal>asciiword</literal>
    should be treated alike.
-->
パーサにとっての<quote>文字</quote>は、データベースのロケールの設定、特に<varname>lc_ctype</varname>によって決まります。基本的なASCIIのみを含む単語は、別のトークン型として報告されます。ときには、それらを他と区別することが有用だからです。ヨーロッパのたいていの言語では、<literal>word</literal> と <literal>asciiword</literal>は、同じように扱われます。
   </para>

   <para>
<!--
    <literal>email</literal> does not support all valid email characters as
<<<<<<< HEAD
    defined by <ulink url="https://tools.ietf.org/html/rfc5322">RFC 5322</ulink>.
    Specifically, the only non-alphanumeric characters supported for
    email user names are period, dash, and underscore.
=======
    defined by RFC 5322.  Specifically, the only non-alphanumeric
    characters supported for email user names are period, dash, and
    underscore.
-->
<literal>email</literal>はRFC5322で定義されたすべての有効なメールアドレス文字をサポートしません。メールアドレスのユーザ名としてサポートされる英数字以外の文字はピリオド、ダッシュ、アンダースコアのみです。
>>>>>>> 9a9c638e
   </para>
  </note>

  <para>
<!--
   It is possible for the parser to produce overlapping tokens from the same
   piece of text.  As an example, a hyphenated word will be reported both
   as the entire word and as each component:
-->
パーサがテキストの同じ部分から重複したトークンを生成することはあり得ます。たとえば、ハイフン付の単語は、単語全体と、各部分の両方を報告します。例を示します。

<screen>
SELECT alias, description, token FROM ts_debug('foo-bar-beta1');
      alias      |               description                |     token     
-----------------+------------------------------------------+---------------
 numhword        | Hyphenated word, letters and digits      | foo-bar-beta1
 hword_asciipart | Hyphenated word part, all ASCII          | foo
 blank           | Space symbols                            | -
 hword_asciipart | Hyphenated word part, all ASCII          | bar
 blank           | Space symbols                            | -
 hword_numpart   | Hyphenated word part, letters and digits | beta1
</screen>

<!--
   This behavior is desirable since it allows searches to work for both
   the whole compound word and for components.  Here is another
   instructive example:
-->
この挙動は好ましいのものです。単語全体と、各々の部分の両方に対して検索ができるからです。初歩的な別の例を示します。

<screen>
SELECT alias, description, token FROM ts_debug('http://example.com/stuff/index.html');
  alias   |  description  |            token             
----------+---------------+------------------------------
 protocol | Protocol head | http://
 url      | URL           | example.com/stuff/index.html
 host     | Host          | example.com
 url_path | URL path      | /stuff/index.html
</screen>
  </para>

 </sect1>

 <sect1 id="textsearch-dictionaries">
<!--
  <title>Dictionaries</title>
-->
  <title>辞書</title>

  <para>
<!--
   Dictionaries are used to eliminate words that should not be considered in a
   search (<firstterm>stop words</firstterm>), and to <firstterm>normalize</firstterm> words so
   that different derived forms of the same word will match.  A successfully
   normalized word is called a <firstterm>lexeme</firstterm>.  Aside from
   improving search quality, normalization and removal of stop words reduce the
   size of the <type>tsvector</type> representation of a document, thereby
   improving performance.  Normalization does not always have linguistic meaning
   and usually depends on application semantics.
-->
辞書は、検索の対象とならない単語(<firstterm>ストップワード</firstterm>)を削除するために使われます。また、同じ単語から派生した異なる形態の単語が照合するようにするために、単語を<firstterm>正規化</firstterm>するためにも使われます。検索の品質を向上するという面以外にも、正規化とストップワードの削除は、<type>tsvector</type>表現の文書のサイズを小さくし、結果として性能を向上させます。正規化は常に言語学的な意味を持つとは限らず、通常は用途の意味論に依存します。
  </para>

  <para>
<!--
   Some examples of normalization:
-->
   正規化の例を示します。

   <itemizedlist  spacing="compact" mark="bullet">

    <listitem>
     <para>
<!--
      Linguistic &mdash; Ispell dictionaries try to reduce input words to a
      normalized form; stemmer dictionaries remove word endings
-->
言語学的 &mdash; Ispell辞書は入力された単語を正規化された形式に変換しようとします。語幹辞書は単語の終了部を削除します。
     </para>
    </listitem>
    <listitem>
     <para>
<!--
      <acronym>URL</acronym> locations can be canonicalized to make
      equivalent URLs match:
-->
以下のような<acronym>URL</acronym>が同一のURLに一致するように正規化することができます。

      <itemizedlist  spacing="compact" mark="bullet">
       <listitem>
        <para>
         http://www.pgsql.ru/db/mw/index.html
        </para>
       </listitem>
       <listitem>
        <para>
         http://www.pgsql.ru/db/mw/
        </para>
       </listitem>
       <listitem>
        <para>
         http://www.pgsql.ru/db/../db/mw/index.html
        </para>
       </listitem>
      </itemizedlist>
     </para>
    </listitem>
    <listitem>
     <para>
<!--
      Color names can be replaced by their hexadecimal values, e.g.,
-->
色の名前は、16進値に変換できます。例：
      <literal>red, green, blue, magenta -> FF0000, 00FF00, 0000FF, FF00FF</literal>
     </para>
    </listitem>
    <listitem>
     <para>
<!--
      If indexing numbers, we can
      remove some fractional digits to reduce the range of possible
      numbers, so for example <emphasis>3.14</emphasis>159265359,
      <emphasis>3.14</emphasis>15926, <emphasis>3.14</emphasis> will be the same
      after normalization if only two digits are kept after the decimal point.
-->
数をインデックス付けする際には、可能な範囲を縮小するために、端数を削除することができます。たとえば、もし正規化後に小数点未満2桁を保持するならば、<emphasis>3.14</emphasis>159265359、<emphasis>3.14</emphasis>15926、<emphasis>3.14</emphasis>は同じことになります。
     </para>
    </listitem>
   </itemizedlist>

  </para>

  <para>
<!--
   A dictionary is a program that accepts a token as
   input and returns:
-->
辞書は、トークンを入力し、以下を返すプログラムです。
   <itemizedlist  spacing="compact" mark="bullet">
    <listitem>
     <para>
<!--
      an array of lexemes if the input token is known to the dictionary
      (notice that one token can produce more than one lexeme)
-->
入力が辞書に登録されていれば語彙素の配列(一つのトークンが一つ以上の語彙素を生成する可能性があることに注意してください)
     </para>
    </listitem>
    <listitem>
     <para>
<!--
      a single lexeme with the <literal>TSL_FILTER</literal> flag set, to replace
      the original token with a new token to be passed to subsequent
      dictionaries (a dictionary that does this is called a
      <firstterm>filtering dictionary</firstterm>)
-->
元々のトークンを新規のトークンに置き換え、それに続く辞書にその新規トークン渡す場合は、<literal>TSL_FILTER</literal>フラグセットを伴う単一の語彙素(このような置き換え機能をもつ辞書は<firstterm>フィルタリング辞書</firstterm>と呼ばれます)
     </para>
    </listitem>
    <listitem>
     <para>
<!--
      an empty array if the dictionary knows the token, but it is a stop word
-->
辞書が入力を認識しないが、ストップワードであることは認識する場合は空の配列
     </para>
    </listitem>
    <listitem>
     <para>
<!--
      <literal>NULL</literal> if the dictionary does not recognize the input token
-->
辞書が入力トークンを認識しない場合は<literal>NULL</literal>
     </para>
    </listitem>
   </itemizedlist>
  </para>

  <para>
<!--
   <productname>PostgreSQL</productname> provides predefined dictionaries for
   many languages.  There are also several predefined templates that can be
   used to create new dictionaries with custom parameters.  Each predefined
   dictionary template is described below.  If no existing
   template is suitable, it is possible to create new ones; see the
   <filename>contrib/</filename> area of the <productname>PostgreSQL</productname> distribution
   for examples.
-->
<productname>PostgreSQL</productname>は、多くの言語に定義済の辞書を提供しています。
また、カスタムパラメータを使った新しい辞書を作るために使えるテンプレートもいくつかあります。
定義済の辞書のテンプレートについては、以下で述べています。
今あるテンプレートが適当でないのなら、新しいものを作ることもできます。例は、<productname>PostgreSQL</productname>の配布物の<filename>contrib/</filename>をご覧下さい。
  </para>

  <para>
<!--
   A text search configuration binds a parser together with a set of
   dictionaries to process the parser's output tokens.  For each token
   type that the parser can return, a separate list of dictionaries is
   specified by the configuration.  When a token of that type is found
   by the parser, each dictionary in the list is consulted in turn,
   until some dictionary recognizes it as a known word.  If it is identified
   as a stop word, or if no dictionary recognizes the token, it will be
   discarded and not indexed or searched for.
   Normally, the first dictionary that returns a non-<literal>NULL</literal>
   output determines the result, and any remaining dictionaries are not
   consulted; but a filtering dictionary can replace the given word
   with a modified word, which is then passed to subsequent dictionaries.
-->
テキスト検索設定は、パーサと、パーサの出力トークンを処理する辞書の集合を結び付けます。パーサが返却する各々のトークン型に対して、設定で辞書のリストを指定します。パーサがあるトークン型を見つけると、ある辞書が単語を認識するまでリスト中の辞書が順番に調べられます。
ストップワードであるか、あるいはどの辞書もトークンを認識しない場合はそれは捨てられ、インデックス付けや検索の対象となりません。
通常、非<literal>NULL</literal>を返す最初の辞書の出力が結果を決めることになり、他の残りの辞書は参照されません。しかし、フィルタリング辞書は与えられたワードを変更し、それを続く辞書へ渡すことができます。
  </para>

  <para>
<!--
   The general rule for configuring a list of dictionaries
   is to place first the most narrow, most specific dictionary, then the more
   general dictionaries, finishing with a very general dictionary, like
   a <application>Snowball</application> stemmer or <literal>simple</literal>, which
   recognizes everything.  For example, for an astronomy-specific search
   (<literal>astro_en</literal> configuration) one could bind token type
   <type>asciiword</type> (ASCII word) to a synonym dictionary of astronomical
   terms, a general English dictionary and a <application>Snowball</application> English
   stemmer:
-->
辞書をリストする一般的な方法は、まずもっとも範囲の狭い、特定用途向の辞書を配置し、次にもっと一般的な辞書を置き、最後に<application>Snowball</application>語幹処理や<literal>simple</literal>辞書のような、すべてを認識する非常に一般的な辞書を置くことです。
たとえば、天文学向の検索では(<literal>astro_en</literal>設定)では、<type>asciiword</type> (ASCII単語)型を天文学用語の同義語辞書、一般的な英語辞書、そして<application>Snowball</application>英語語幹辞書に結び付けることができます。

<programlisting>
ALTER TEXT SEARCH CONFIGURATION astro_en
    ADD MAPPING FOR asciiword WITH astrosyn, english_ispell, english_stem;
</programlisting>
  </para>

  <para>
<!--
   A filtering dictionary can be placed anywhere in the list, except at the
   end where it'd be useless.  Filtering dictionaries are useful to partially
   normalize words to simplify the task of later dictionaries.  For example,
   a filtering dictionary could be used to remove accents from accented
   letters, as is done by the <xref linkend="unaccent"/> module.
-->
フィルタリング辞書は、リスト中の好きな場所へ配置できます。(役に立たなくなるリストの最後を除きます。)
フィルタリング辞書は、後続の辞書の処理を単純化するために、一部の文字の正規化を行うのに有用です。
例えば、フィルタリング辞書は<xref linkend="unaccent"/>モジュールで実施される様な、アクセント記号が付与された文字からアクセント記号を取り除くのに使用することができます。
  </para>

  <sect2 id="textsearch-stopwords">
<!--
   <title>Stop Words</title>
-->
   <title>ストップワード</title>

   <para>
<!--
    Stop words are words that are very common, appear in almost every
    document, and have no discrimination value. Therefore, they can be ignored
    in the context of full text searching. For example, every English text
    contains words like <literal>a</literal> and <literal>the</literal>, so it is
    useless to store them in an index.  However, stop words do affect the
    positions in <type>tsvector</type>, which in turn affect ranking:
-->
ストップワードは、ほとんどすべての文書に現れるような非常に一般的で、ほかのものと同じようには扱う価値のない単語です。
ですから、全文検索の際には無視して構いません。
たとえば、すべての英語のテキストは<literal>a</literal>や<literal>the</literal>のような単語を含んでおり、インデックスの中にそれらを入れても役に立ちません。
しかし、ストップワードは<type>tsvector</type>中の位置に影響を与えるので、結局ランキングにも影響があります。

<screen>
SELECT to_tsvector('english', 'in the list of stop words');
        to_tsvector
----------------------------
 'list':3 'stop':5 'word':6
</screen>

<!--
    The missing positions 1,2,4 are because of stop words.  Ranks
    calculated for documents with and without stop words are quite different:
-->
位置1, 2, 4は、ストップワードのために失われています。
ストップワードの有無により、文書のために計算されたランクは非常に影響を受けます。

<screen>
SELECT ts_rank_cd (to_tsvector('english', 'in the list of stop words'), to_tsquery('list &amp; stop'));
 ts_rank_cd
------------
       0.05

SELECT ts_rank_cd (to_tsvector('english', 'list stop words'), to_tsquery('list &amp; stop'));
 ts_rank_cd
------------
        0.1
</screen>

   </para>

   <para>
<!--
    It is up to the specific dictionary how it treats stop words. For example,
    <literal>ispell</literal> dictionaries first normalize words and then
    look at the list of stop words, while <literal>Snowball</literal> stemmers
    first check the list of stop words. The reason for the different
    behavior is an attempt to decrease noise.
-->
ストップワードをどのように扱うかは、特定の辞書に任されています。
例えば、<literal>ispell</literal>辞書はまず単語を正規化し、そして、ストップワードのリストを検索します。一方、<literal>Snowball</literal>語幹抽出はまずストップワードのリストを検査します。
動作が異なる理由は、ノイズが紛れ込む可能性を減らすことです。
   </para>

  </sect2>

  <sect2 id="textsearch-simple-dictionary">
<!--
   <title>Simple Dictionary</title>
-->
   <title>simple辞書</title>

   <para>
<!--
    The <literal>simple</literal> dictionary template operates by converting the
    input token to lower case and checking it against a file of stop words.
    If it is found in the file then an empty array is returned, causing
    the token to be discarded.  If not, the lower-cased form of the word
    is returned as the normalized lexeme.  Alternatively, the dictionary
    can be configured to report non-stop-words as unrecognized, allowing
    them to be passed on to the next dictionary in the list.
-->
<literal>simple</literal>辞書テンプレートは、入力トークンを小文字に変換し、ストップワードのファイルに対してチェックすることによって動作します。
もしファイルの中にあれば、空の配列が返却され、そのトークンは捨てられます。
そうでないときは、小文字形式の単語が正規化された語彙素として返却されます。
別の方法としては、ストップワードではないものは、認識できないものとすることもできます。そうすることにより、それらをリスト中の次の辞書に渡すことができます。
   </para>

   <para>
<!--
    Here is an example of a dictionary definition using the <literal>simple</literal>
    template:
-->
<literal>simple</literal>テンプレートを使った辞書定義の例を示します。

<programlisting>
CREATE TEXT SEARCH DICTIONARY public.simple_dict (
    TEMPLATE = pg_catalog.simple,
    STOPWORDS = english
);
</programlisting>

<!--
    Here, <literal>english</literal> is the base name of a file of stop words.
    The file's full name will be
    <filename>$SHAREDIR/tsearch_data/english.stop</filename>,
    where <literal>$SHAREDIR</literal> means the
    <productname>PostgreSQL</productname> installation's shared-data directory,
    often <filename>/usr/local/share/postgresql</filename> (use <command>pg_config
    &#045;-sharedir</command> to determine it if you're not sure).
    The file format is simply a list
    of words, one per line.  Blank lines and trailing spaces are ignored,
    and upper case is folded to lower case, but no other processing is done
    on the file contents.
-->
ここで、<literal>english</literal>は、ストップワードファイルのベースネームです。
ファイルのフルネームは、<filename>$SHAREDIR/tsearch_data/english.stop</filename>です。<literal>$SHAREDIR</literal>は、<productname>PostgreSQL</productname>インストール先の共有データディレクトリです。これは、よく<filename>/usr/local/share/postgresql</filename>に置いてあります。(良くわからない場合は<command>pg_config --sharedir</command>を使ってください)。
ファイル形式は、単に1行ごとに単語を書くだけです。
空行と、後方の空白は無視されます。大文字は小文字に変換されます。このファイルの内容に関する処理はこれだけです。
   </para>

   <para>
<!--
    Now we can test our dictionary:
-->
これで辞書のテストができます。

<screen>
SELECT ts_lexize('public.simple_dict', 'YeS');
 ts_lexize
-----------
 {yes}

SELECT ts_lexize('public.simple_dict', 'The');
 ts_lexize
-----------
 {}
</screen>
   </para>

   <para>
<!--
    We can also choose to return <literal>NULL</literal>, instead of the lower-cased
    word, if it is not found in the stop words file.  This behavior is
    selected by setting the dictionary's <literal>Accept</literal> parameter to
    <literal>false</literal>.  Continuing the example:
-->
また、ストップワードファイルの中に見つからないときに、小文字に変換した単語を返す代わりに、<literal>NULL</literal>を返すことを選ぶこともできます。
この挙動は、辞書の<literal>Accept</literal>パラメータを<literal>false</literal>に設定することで選択されます。
さらに例を続けます。

<screen>
ALTER TEXT SEARCH DICTIONARY public.simple_dict ( Accept = false );

SELECT ts_lexize('public.simple_dict', 'YeS');
 ts_lexize
-----------


SELECT ts_lexize('public.simple_dict', 'The');
 ts_lexize
-----------
 {}
</screen>
   </para>

   <para>
<!--
    With the default setting of <literal>Accept</literal> = <literal>true</literal>,
    it is only useful to place a <literal>simple</literal> dictionary at the end
    of a list of dictionaries, since it will never pass on any token to
    a following dictionary.  Conversely, <literal>Accept</literal> = <literal>false</literal>
    is only useful when there is at least one following dictionary.
-->
デフォルト設定の<literal>Accept</literal> = <literal>true</literal>では、<literal>simple</literal>辞書は、辞書リストの最後に置かなければ意味がありません。なぜなら、後続の辞書にトークンを渡すことがないからです。逆に<literal>Accept</literal> = <literal>false</literal>は、後続の辞書が少なくとも一つはあるときに意味があります。
   </para>

   <caution>
    <para>
<!--
     Most types of dictionaries rely on configuration files, such as files of
     stop words.  These files <emphasis>must</emphasis> be stored in UTF-8 encoding.
     They will be translated to the actual database encoding, if that is
     different, when they are read into the server.
-->
ほとんどの辞書の形式は、ストップワードファイルのように設定ファイルに依存します。これらのファイルは<emphasis>必ず</emphasis>UTF-8エンコーディングにしてください。サーバのエンコーディングがUTF-8でない場合は、サーバに読み込まれる際に実際のデータベースエンコーディングに変換されます。
    </para>
   </caution>

   <caution>
    <para>
<!--
     Normally, a database session will read a dictionary configuration file
     only once, when it is first used within the session.  If you modify a
     configuration file and want to force existing sessions to pick up the
     new contents, issue an <command>ALTER TEXT SEARCH DICTIONARY</command> command
     on the dictionary.  This can be a <quote>dummy</quote> update that doesn't
     actually change any parameter values.
-->
通常、辞書はデータベースセッションの中で最初に使われる際に、一度だけ読み込まれます。辞書を変更し、現在使われているセッションの中で新しい内容が読み込まれるようにしたい場合は、その辞書に対して<command>ALTER TEXT SEARCH DICTIONARY</command>を発行してください。これは実際にはどんなパラメータ値をも変更しない<quote>ダミー</quote>の更新でよいです。
    </para>
   </caution>

  </sect2>

  <sect2 id="textsearch-synonym-dictionary">
<!--
   <title>Synonym Dictionary</title>
-->
   <title>同義語辞書</title>

   <para>
<!--
    This dictionary template is used to create dictionaries that replace a
    word with a synonym. Phrases are not supported (use the thesaurus
    template (<xref linkend="textsearch-thesaurus"/>) for that).  A synonym
    dictionary can be used to overcome linguistic problems, for example, to
    prevent an English stemmer dictionary from reducing the word <quote>Paris</quote> to
    <quote>pari</quote>.  It is enough to have a <literal>Paris paris</literal> line in the
    synonym dictionary and put it before the <literal>english_stem</literal>
    dictionary.  For example:
-->
この辞書テンプレートは、単語を同義語に置き換える辞書を作るために使われます。語句はサポートされていません(そのためには類語テンプレート(<xref linkend="textsearch-thesaurus"/>)を使ってください)。同義語辞書は、言語学的な問題、たとえば、英語語幹辞書が<quote>Paris</quote>という単語を<quote>pari</quote>に縮小してしまうのを防ぎます。<literal>Paris paris</literal>という行を同義語辞書に登録し、<literal>english_stem</literal>辞書の前に置くようにするだけでよいのです。下記はその例です。

<screen>
SELECT * FROM ts_debug('english', 'Paris');
   alias   |   description   | token |  dictionaries  |  dictionary  | lexemes 
-----------+-----------------+-------+----------------+--------------+---------
 asciiword | Word, all ASCII | Paris | {english_stem} | english_stem | {pari}

CREATE TEXT SEARCH DICTIONARY my_synonym (
    TEMPLATE = synonym,
    SYNONYMS = my_synonyms
);

ALTER TEXT SEARCH CONFIGURATION english
    ALTER MAPPING FOR asciiword
    WITH my_synonym, english_stem;

SELECT * FROM ts_debug('english', 'Paris');
   alias   |   description   | token |       dictionaries        | dictionary | lexemes 
-----------+-----------------+-------+---------------------------+------------+---------
 asciiword | Word, all ASCII | Paris | {my_synonym,english_stem} | my_synonym | {paris}
</screen>
   </para>

   <para>
<!--
    The only parameter required by the <literal>synonym</literal> template is
    <literal>SYNONYMS</literal>, which is the base name of its configuration file
    &mdash; <literal>my_synonyms</literal> in the above example.
    The file's full name will be
    <filename>$SHAREDIR/tsearch_data/my_synonyms.syn</filename>
    (where <literal>$SHAREDIR</literal> means the
    <productname>PostgreSQL</productname> installation's shared-data directory).
    The file format is just one line
    per word to be substituted, with the word followed by its synonym,
    separated by white space.  Blank lines and trailing spaces are ignored.
-->
<literal>synonym</literal>テンプレートに必要なパラメータは<literal>SYNONYMS</literal>だけで、その設定ファイルのベースネームです &mdash; 上の例では<literal>my_synonyms</literal>です。
ファイルのフルネームは、<filename>$SHAREDIR/tsearch_data/my_synonyms.syn</filename> となります(ここで<literal>$SHAREDIR</literal>は、<productname>PostgreSQL</productname>をインストールした際の、共有データディレクトリです)。
ファイルの形式は、置き換え対象の1単語につき1行で、単語には空白で区切られた同義語が後に続きます。
空行、後方の空白は無視されます。
   </para>

   <para>
<!--
    The <literal>synonym</literal> template also has an optional parameter
    <literal>CaseSensitive</literal>, which defaults to <literal>false</literal>.  When
    <literal>CaseSensitive</literal> is <literal>false</literal>, words in the synonym file
    are folded to lower case, as are input tokens.  When it is
    <literal>true</literal>, words and tokens are not folded to lower case,
    but are compared as-is.
-->
<literal>synonym</literal>テンプレートはまた、<literal>CaseSensitive</literal>というオプションパラメータを持っており、デフォルトは<literal>false</literal>です。
<literal>CaseSensitive</literal>が<literal>false</literal>の時は、同義語辞書内の単語は入力トークンと同様に小文字に変換されます。
<literal>true</literal>の時は、単語とトークンは小文字に変換されずそのまま比較されます。
   </para>

   <para>
<!--
    An asterisk (<literal>*</literal>) can be placed at the end of a synonym
    in the configuration file.  This indicates that the synonym is a prefix.
    The asterisk is ignored when the entry is used in
    <function>to_tsvector()</function>, but when it is used in
    <function>to_tsquery()</function>, the result will be a query item with
    the prefix match marker (see
    <xref linkend="textsearch-parsing-queries"/>).
    For example, suppose we have these entries in
    <filename>$SHAREDIR/tsearch_data/synonym_sample.syn</filename>:
-->
アスタリスク(<literal>*</literal>)は設定ファイル中の同義語の最後に付与することができます。
これは同義語を接頭語とすることを意味します。
アスタリスクは、エントリが<function>to_tsvector()</function>で使用される場合には無視されますが、<function>to_tsquery()</function>で使用される場合、結果は前方一致を伴った問い合わせになるでしょう。(詳しくは<xref linkend="textsearch-parsing-queries"/>を見てください。)
例えば、<filename>$SHAREDIR/tsearch_data/synonym_sample.syn</filename>に以下の様なエントリをもっていたとします。
<programlisting>
postgres        pgsql
postgresql      pgsql
postgre pgsql
gogle   googl
indices index*
</programlisting>
<!--
    Then we will get these results:
-->
この場合、次のような結果を得ることになります。
<screen>
mydb=# CREATE TEXT SEARCH DICTIONARY syn (template=synonym, synonyms='synonym_sample');
mydb=# SELECT ts_lexize('syn', 'indices');
 ts_lexize
-----------
 {index}
(1 row)

mydb=# CREATE TEXT SEARCH CONFIGURATION tst (copy=simple);
mydb=# ALTER TEXT SEARCH CONFIGURATION tst ALTER MAPPING FOR asciiword WITH syn;
mydb=# SELECT to_tsvector('tst', 'indices');
 to_tsvector
-------------
 'index':1
(1 row)

mydb=# SELECT to_tsquery('tst', 'indices');
 to_tsquery
------------
 'index':*
(1 row)

mydb=# SELECT 'indexes are very useful'::tsvector;
            tsvector             
---------------------------------
 'are' 'indexes' 'useful' 'very'
(1 row)

mydb=# SELECT 'indexes are very useful'::tsvector @@ to_tsquery('tst', 'indices');
 ?column?
----------
 t
(1 row)
</screen>
   </para>
  </sect2>

  <sect2 id="textsearch-thesaurus">
<!--
   <title>Thesaurus Dictionary</title>
-->
   <title>類語辞書</title>

   <para>
<!--
    A thesaurus dictionary (sometimes abbreviated as <acronym>TZ</acronym>) is
    a collection of words that includes information about the relationships
    of words and phrases, i.e., broader terms (<acronym>BT</acronym>), narrower
    terms (<acronym>NT</acronym>), preferred terms, non-preferred terms, related
    terms, etc.
-->
類語辞書(<acronym>TZ</acronym>と略されることがあります)は、単語と語句の関係情報を集めたものです。つまり、広義用語(<acronym>BT</acronym>)、狭義用語(<acronym>NT</acronym>)、優先用語、非優先用語、関連用語などです。
   </para>

   <para>
<!--
    Basically a thesaurus dictionary replaces all non-preferred terms by one
    preferred term and, optionally, preserves the original terms for indexing
    as well.  <productname>PostgreSQL</productname>'s current implementation of the
    thesaurus dictionary is an extension of the synonym dictionary with added
    <firstterm>phrase</firstterm> support.  A thesaurus dictionary requires
    a configuration file of the following format:
-->
基本的には、類語辞書は、非優先用語を優先用語に置き換え、オプションで元の用語もインデックス付けのため保存します。<productname>PostgreSQL</productname>の現在の類語辞書の実装は、同義語辞書を拡張し、<firstterm>語句</firstterm>のサポートを追加したものです。類語辞書は、以下のようなフォーマットの設定ファイルを必要とします。

<programlisting>
# this is a comment
sample word(s) : indexed word(s)
more sample word(s) : more indexed word(s)
...
</programlisting>

<!--
    where  the colon (<symbol>:</symbol>) symbol acts as a delimiter between a
    phrase and its replacement.
-->
ここで、コロン(<symbol>:</symbol>)は、語句とその置き換え対象の区切りです。
   </para>

   <para>
<!--
    A thesaurus dictionary uses a <firstterm>subdictionary</firstterm> (which
    is specified in the dictionary's configuration) to normalize the input
    text before checking for phrase matches. It is only possible to select one
    subdictionary.  An error is reported if the subdictionary fails to
    recognize a word. In that case, you should remove the use of the word or
    teach the subdictionary about it.  You can place an asterisk
    (<symbol>*</symbol>) at the beginning of an indexed word to skip applying
    the subdictionary to it, but all sample words <emphasis>must</emphasis> be known
    to the subdictionary.
-->
類語辞書は、<firstterm>副辞書</firstterm>(辞書設定で指定します)を、一致する語句をチェックする前に入力テキストを正規化するために使います。
副辞書はただ一つだけ選べます。
副辞書が単語を認識できない場合はエラーが報告されます。
その場合は、その単語の利用を止めるか、副辞書にそのことを教えなければなりません。
アスタリスク(<symbol>*</symbol>)をインデックス付けされた単語の先頭に置くことにより、副辞書の適用をスキップできます。しかしながら、すべてのサンプルの単語は、副辞書に認識<emphasis>されなければなりません</emphasis>。
   </para>

   <para>
<!--
    The thesaurus dictionary chooses the longest match if there are multiple
    phrases matching the input, and ties are broken by using the last
    definition.
-->
複数の類語が照合するときは、類語辞書はもっとも長いものを選びます。そして、語句は、最後の定義を使って分解されます。
   </para>

   <para>
<!--
    Specific stop words recognized by the subdictionary cannot be
    specified;  instead use <literal>?</literal> to mark the location where any
    stop word can appear.  For example, assuming that <literal>a</literal> and
    <literal>the</literal> are stop words according to the subdictionary:
-->
特定のストップワードを副辞書に認識するように指定することはできません。その代わり、ストップワードが出現する位置を<literal>?</literal>でマークします。
たとえば、<literal>a</literal>と<literal>the</literal>が副辞書によればストップワードだったとします。

<programlisting>
? one ? two : swsw
</programlisting>

<!--
    matches <literal>a one the two</literal> and <literal>the one a two</literal>;
    both would be replaced by <literal>swsw</literal>.
-->
は、<literal>a one the two</literal>と<literal>the one a two</literal>に照合します。そして、両方とも<literal>swsw</literal>に置き換えられます。
   </para>

   <para>
<!--
    Since a thesaurus dictionary has the capability to recognize phrases it
    must remember its state and interact with the parser. A thesaurus dictionary
    uses these assignments to check if it should handle the next word or stop
    accumulation.  The thesaurus dictionary must be configured
    carefully. For example, if the thesaurus dictionary is assigned to handle
    only the <literal>asciiword</literal> token, then a thesaurus dictionary
    definition like <literal>one 7</literal> will not work since token type
    <literal>uint</literal> is not assigned to the thesaurus dictionary.
-->
類語辞書は語句を認識することができるので、状態を記憶してパーサと連携を保たなければなりません。
類語辞書は、この機能を使って次の単語を引き続き処理するのか、単語の蓄積を止めるのかを決定します。
類語辞書の設定は注意深く行わなければなりません。
たとえば、類語辞書が<literal>asciiword</literal>トークンだけを扱うようになっている場合、<literal>one 7</literal>のような類語辞書の定義は、トークン型<literal>uint</literal>が類語辞書にアサインされていないので動きません。
   </para>

   <caution>
    <para>
<!--
     Thesauruses are used during indexing so any change in the thesaurus
     dictionary's parameters <emphasis>requires</emphasis> reindexing.
     For most other dictionary types, small changes such as adding or
     removing stopwords does not force reindexing.
-->
類語辞書はインデックス付けの際に利用されるので、類語辞書を設定変更すると、再インデックス付けが<emphasis>必要</emphasis>になります。他のほとんどの辞書では、ストップワードを追加あるいは削除するような小さな変更は、インデックス付けを必要としません。
    </para>
   </caution>

  <sect3 id="textsearch-thesaurus-config">
<!--
   <title>Thesaurus Configuration</title>
-->
   <title>類語設定</title>

   <para>
<!--
    To define a new thesaurus dictionary, use the <literal>thesaurus</literal>
    template.  For example:
-->
新しい類語辞書を定義するには、<literal>thesaurus</literal>テンプレートを使います。例を示します。

<programlisting>
CREATE TEXT SEARCH DICTIONARY thesaurus_simple (
    TEMPLATE = thesaurus,
    DictFile = mythesaurus,
    Dictionary = pg_catalog.english_stem
);
</programlisting>

<!--
    Here:
-->
ここで、
    <itemizedlist  spacing="compact" mark="bullet">
     <listitem>
      <para>
<!--
       <literal>thesaurus_simple</literal> is the new dictionary's name
-->
<literal>thesaurus_simple</literal>は新しい辞書の名前です。
      </para>
     </listitem>
     <listitem>
      <para>
<!--
       <literal>mythesaurus</literal> is the base name of the thesaurus
       configuration file.
       (Its full name will be <filename>$SHAREDIR/tsearch_data/mythesaurus.ths</filename>,
       where <literal>$SHAREDIR</literal> means the installation shared-data
       directory.)
-->
<literal>mythesaurus</literal>は、類語設定ファイルのベースネームです。
(フルパスは、<filename>$SHAREDIR/tsearch_data/mythesaurus.ths</filename>となります。ここで、<literal>$SHAREDIR</literal>はインストール時の共有データディレクトリです。)
      </para>
     </listitem>
     <listitem>
      <para>
<!--
       <literal>pg_catalog.english_stem</literal> is the subdictionary (here,
       a Snowball English stemmer) to use for thesaurus normalization.
       Notice that the subdictionary will have its own
       configuration (for example, stop words), which is not shown here.
-->
類語正規化で使用する<literal>pg_catalog.english_stem</literal>は副辞書です(ここでは、Snowball英語語幹辞書)。
副辞書にはそれ用の設定(たとえばストップワード)があることに注意してください。ここではそれは表示していません。
      </para>
     </listitem>
    </itemizedlist>

<!--
    Now it is possible to bind the thesaurus dictionary <literal>thesaurus_simple</literal>
    to the desired token types in a configuration, for example:
-->
これで、類語辞書<literal>thesaurus_simple</literal>を、設定中の希望のトークンにバインドすることができるようになります。例を示します。

<programlisting>
ALTER TEXT SEARCH CONFIGURATION russian
    ALTER MAPPING FOR asciiword, asciihword, hword_asciipart
    WITH thesaurus_simple;
</programlisting>
   </para>

  </sect3>

  <sect3 id="textsearch-thesaurus-examples">
<!--
   <title>Thesaurus Example</title>
-->
   <title>類語の例</title>

   <para>
<!--
    Consider a simple astronomical thesaurus <literal>thesaurus_astro</literal>,
    which contains some astronomical word combinations:
-->
天文学の単語の組合わせを含む単純な天文学用の<literal>thesaurus_astro</literal>類語を考えます。

<programlisting>
supernovae stars : sn
crab nebulae : crab
</programlisting>

<!--
    Below we create a dictionary and bind some token types to
    an astronomical thesaurus and English stemmer:
-->
以下で辞書を作り、トークン型を天文学類語辞書と英語の語幹辞書に結び付けます。

<programlisting>
CREATE TEXT SEARCH DICTIONARY thesaurus_astro (
    TEMPLATE = thesaurus,
    DictFile = thesaurus_astro,
    Dictionary = english_stem
);

ALTER TEXT SEARCH CONFIGURATION russian
    ALTER MAPPING FOR asciiword, asciihword, hword_asciipart
    WITH thesaurus_astro, english_stem;
</programlisting>

<!--
    Now we can see how it works.
    <function>ts_lexize</function> is not very useful for testing a thesaurus,
    because it treats its input as a single token.  Instead we can use
    <function>plainto_tsquery</function> and <function>to_tsvector</function>
    which will break their input strings into multiple tokens:
-->
さあ、これでどのように動くか試せます。<function>ts_lexize</function>は類語をテストする目的にはあまり有用ではありません。なぜなら、それは入力を単一のトークンとして扱うからです。
その代わりに、<function>plainto_tsquery</function>と<function>to_tsvector</function>を使って入力文字列を複数のトークンに分解します。

<screen>
SELECT plainto_tsquery('supernova star');
 plainto_tsquery
-----------------
 'sn'

SELECT to_tsvector('supernova star');
 to_tsvector
-------------
 'sn':1
</screen>

<!--
    In principle, one can use <function>to_tsquery</function> if you quote
    the argument:
-->
原則として、引数を引用符で囲めば<function>to_tsquery</function>が使えます。

<screen>
SELECT to_tsquery('''supernova star''');
 to_tsquery
------------
 'sn'
</screen>

<!--
    Notice that <literal>supernova star</literal> matches <literal>supernovae
    stars</literal> in <literal>thesaurus_astro</literal> because we specified
    the <literal>english_stem</literal> stemmer in the thesaurus definition.
    The stemmer removed the <literal>e</literal> and <literal>s</literal>.
-->
<literal>english_stem</literal>語幹辞書を同義語辞書の定義時に指定したので、<literal>supernova star</literal>が<literal>thesaurus_astro</literal>中の<literal>supernovae stars</literal>に照合していることに注意してください。
語幹処理が<literal>e</literal>と<literal>s</literal>を削除しています。
   </para>

   <para>
<!--
    To index the original phrase as well as the substitute, just include it
    in the right-hand part of the definition:
-->
置き換え後の語句とオリジナルの語句の両方をインデックス付けするには、定義の右項にオリジナルを追加するだけで良いです。

<screen>
supernovae stars : sn supernovae stars

SELECT plainto_tsquery('supernova star');
       plainto_tsquery
-----------------------------
 'sn' &amp; 'supernova' &amp; 'star'
</screen>
   </para>

  </sect3>

  </sect2>

  <sect2 id="textsearch-ispell-dictionary">
<!--
   <title><application>Ispell</application> Dictionary</title>
-->
   <title><application>Ispell</application>辞書</title>

   <para>
<!--
    The <application>Ispell</application> dictionary template supports
    <firstterm>morphological dictionaries</firstterm>, which can normalize many
    different linguistic forms of a word into the same lexeme.  For example,
    an English <application>Ispell</application> dictionary can match all declensions and
    conjugations of the search term <literal>bank</literal>, e.g.,
    <literal>banking</literal>, <literal>banked</literal>, <literal>banks</literal>,
    <literal>banks'</literal>, and <literal>bank's</literal>.
-->
<application>Ispell</application>辞書テンプレートは、<firstterm>形態論辞書</firstterm>を提供します。これによって、言語学的に多様な単語の形態を同じ語彙素に変換することができます。
たとえば、英語<application>Ispell</application>辞書は、検索語<literal>bank</literal>の語形変化と活用変化、たとえば<literal>banking</literal>, <literal>banked</literal>, <literal>banks</literal>, <literal>banks'</literal>, <literal>bank's</literal>に照合します。
   </para>

   <para>
<!--
    The standard <productname>PostgreSQL</productname> distribution does
    not include any <application>Ispell</application> configuration files.
    Dictionaries for a large number of languages are available from <ulink
    url="https://www.cs.hmc.edu/~geoff/ispell.html">Ispell</ulink>.
    Also, some more modern dictionary file formats are supported &mdash; <ulink
    url="https://en.wikipedia.org/wiki/MySpell">MySpell</ulink> (OO &lt; 2.0.1)
    and <ulink url="https://sourceforge.net/projects/hunspell/">Hunspell</ulink>
    (OO &gt;= 2.0.2).  A large list of dictionaries is available on the <ulink
    url="https://wiki.openoffice.org/wiki/Dictionaries">OpenOffice
    Wiki</ulink>.
-->
<productname>PostgreSQL</productname>の標準配布には、<application>Ispell</application>の設定ファイルは含まれていません。
多くの言語用の辞書が<ulink url="https://www.cs.hmc.edu/~geoff/ispell.html">Ispell</ulink>で入手できます。
また、より新しい辞書のフォーマットもサポートされています &mdash; <ulink url="https://en.wikipedia.org/wiki/MySpell">MySpell</ulink>(OO &lt; 2.0.1)と<ulink url="https://sourceforge.net/projects/hunspell/">Hunspell</ulink>(OO &gt;= 2.0.2)。
多数の辞書のリストが <ulink url="https://wiki.openoffice.org/wiki/Dictionaries">OpenOffice Wiki</ulink>で入手できます。
   </para>

   <para>
<!--
    To create an <application>Ispell</application> dictionary perform these steps:
-->
<application>Ispell</application>辞書を作るには、以下の手順を実行します。
   </para>
   <itemizedlist spacing="compact" mark="bullet">
    <listitem>
     <para>
<!--
      download dictionary configuration files. <productname>OpenOffice</productname>
      extension files have the <filename>.oxt</filename> extension. It is necessary
      to extract <filename>.aff</filename> and <filename>.dic</filename> files, change
      extensions to <filename>.affix</filename> and <filename>.dict</filename>. For some
      dictionary files it is also needed to convert characters to the UTF-8
      encoding with commands (for example, for a Norwegian language dictionary):
-->
辞書の設定ファイルをダウンロードします。
<productname>OpenOffice</productname>の拡張ファイルは拡張子<filename>.oxt</filename>があります。
<filename>.aff</filename>ファイルと<filename>.dic</filename>ファイルを抽出し、拡張子を<filename>.affix</filename>と<filename>.dict</filename>に変更する必要があります。
一部の辞書ファイルでは、以下のコマンドで文字をUTF-8の符号化に変換する必要もあります（例えば、ノルウェー語の辞書では次のようになります）。
<programlisting>
iconv -f ISO_8859-1 -t UTF-8 -o nn_no.affix nn_NO.aff
iconv -f ISO_8859-1 -t UTF-8 -o nn_no.dict nn_NO.dic
</programlisting>
     </para>
    </listitem>
    <listitem>
     <para>
<!--
      copy files to the <filename>$SHAREDIR/tsearch_data</filename> directory
-->
ファイルを<filename>$SHAREDIR/tsearch_data</filename>ディレクトリにコピーします。
     </para>
    </listitem>
    <listitem>
     <para>
<!--
      load files into PostgreSQL with the following command:
-->
以下のコマンドでファイルをPostgreSQLにロードします。
<programlisting>
CREATE TEXT SEARCH DICTIONARY english_hunspell (
    TEMPLATE = ispell,
    DictFile = en_us,
    AffFile = en_us,
    Stopwords = english);
</programlisting>
     </para>
    </listitem>
   </itemizedlist>

   <para>
<!--
    Here, <literal>DictFile</literal>, <literal>AffFile</literal>, and <literal>StopWords</literal>
    specify the base names of the dictionary, affixes, and stop-words files.
    The stop-words file has the same format explained above for the
    <literal>simple</literal> dictionary type.  The format of the other files is
    not specified here but is available from the above-mentioned web sites.
-->
ここで、<literal>DictFile</literal>, <literal>AffFile</literal>, および<literal>StopWords</literal>は、辞書のベースネーム、接辞ファイル、ストップワードファイルを指定します。
ストップワードファイルは、上で説明した<literal>simple</literal>辞書と同じ形式です。
ほかのファイルの形式はここでは説明されませんが、上にあげたウェブサイトに説明があります。
   </para>

   <para>
<!--
    Ispell dictionaries usually recognize a limited set of words, so they
    should be followed by another broader dictionary; for
    example, a Snowball dictionary, which recognizes everything.
-->
Ispell辞書は通常限られた数の単語を認識します。ですので、なんでも認識できるSnowball辞書のような、より適用範囲の広い辞書による後処理が必要です。
   </para>

   <para>
<!--
    The <filename>.affix</filename> file of <application>Ispell</application> has the following
    structure:
-->
<application>Ispell</application>の<filename>.affix</filename>ファイルは次のような構造になっています。
<programlisting>
prefixes
flag *A:
    .           >   RE      # As in enter > reenter
suffixes
flag T:
    E           >   ST      # As in late > latest
    [^AEIOU]Y   >   -Y,IEST # As in dirty > dirtiest
    [AEIOU]Y    >   EST     # As in gray > grayest
    [^EY]       >   EST     # As in small > smallest
</programlisting>
   </para>
   <para>
<!--
    And the <filename>.dict</filename> file has the following structure:
-->
そして、<filename>.dict</filename>ファイルは次のような構造になっています。
<programlisting>
lapse/ADGRS
lard/DGRS
large/PRTY
lark/MRS
</programlisting>
   </para>

   <para>
<!--
    Format of the <filename>.dict</filename> file is:
-->
<filename>.dict</filename>ファイルのフォーマットは次の通りです。
<programlisting>
basic_form/affix_class_name
</programlisting>
   </para>

   <para>
<!--
    In the <filename>.affix</filename> file every affix flag is described in the
    following format:
-->
<filename>.affix</filename>ファイルで、すべてのaffix(接辞)フラグは次のフォーマットで記述されています。
<programlisting>
condition > [-stripping_letters,] adding_affix
</programlisting>
   </para>

   <para>
<!--
    Here, condition has a format similar to the format of regular expressions.
    It can use groupings <literal>[...]</literal> and <literal>[^...]</literal>.
    For example, <literal>[AEIOU]Y</literal> means that the last letter of the word
    is <literal>"y"</literal> and the penultimate letter is <literal>"a"</literal>,
    <literal>"e"</literal>, <literal>"i"</literal>, <literal>"o"</literal> or <literal>"u"</literal>.
    <literal>[^EY]</literal> means that the last letter is neither <literal>"e"</literal>
    nor <literal>"y"</literal>.
-->
ここで、condition(条件)は正規表現の形式と同じような形式になります。
<literal>[...]</literal>および<literal>[^...]</literal>のグループ化を使うことができます。
例えば<literal>[AEIOU]Y</literal>は、単語の最後の文字が<literal>"y"</literal>で、その前の文字が<literal>"a"</literal>、<literal>"e"</literal>、<literal>"i"</literal>、<literal>"o"</literal>、<literal>"u"</literal>のいずれかであることを意味します。
<literal>[^EY]</literal>は最後の文字が<literal>"e"</literal>でも<literal>"y"</literal>でもないことを意味します。
   </para>

   <para>
<!--
    Ispell dictionaries support splitting compound words;
    a useful feature.
    Notice that the affix file should specify a special flag using the
    <literal>compoundwords controlled</literal> statement that marks dictionary
    words that can participate in compound formation:
-->
Ispell辞書を使って複合語を分割することができます。これは優れた機能です。
接辞ファイルは、複合語形式の候補になる辞書中の単語に印を付ける<literal>compoundwords controlled</literal>文を使う特別なフラグを指定しなければならないことに注意してください。

<programlisting>
compoundwords  controlled z
</programlisting>

<!--
    Here are some examples for the Norwegian language:
-->
ノルウェー語の例をいくつか示します。

<programlisting>
SELECT ts_lexize('norwegian_ispell', 'overbuljongterningpakkmesterassistent');
   {over,buljong,terning,pakk,mester,assistent}
SELECT ts_lexize('norwegian_ispell', 'sjokoladefabrikk');
   {sjokoladefabrikk,sjokolade,fabrikk}
</programlisting>
   </para>

   <para>
<!--
    <application>MySpell</application> format is a subset of <application>Hunspell</application>.
    The <filename>.affix</filename> file of <application>Hunspell</application> has the following
    structure:
-->
<application>MySpell</application>のフォーマットは<application>Hunspell</application>の部分集合です。
<application>Hunspell</application>の<filename>.affix</filename>ファイルは以下のような構造になっています。
<programlisting>
PFX A Y 1
PFX A   0     re         .
SFX T N 4
SFX T   0     st         e
SFX T   y     iest       [^aeiou]y
SFX T   0     est        [aeiou]y
SFX T   0     est        [^ey]
</programlisting>
   </para>

   <para>
<!--
    The first line of an affix class is the header. Fields of an affix rules are
    listed after the header:
-->
接辞(affix)クラスの1行目はヘッダです。
接辞ルールのフィールドはヘッダの後に列挙されます。
   </para>
   <itemizedlist spacing="compact" mark="bullet">
    <listitem>
     <para>
<!--
      parameter name (PFX or SFX)
-->
パラメータ名（PFXまたはSFX）
     </para>
    </listitem>
    <listitem>
     <para>
<!--
      flag (name of the affix class)
-->
フラグ（接辞クラスの名前）
     </para>
    </listitem>
    <listitem>
     <para>
<!--
      stripping characters from beginning (at prefix) or end (at suffix) of the
      word
-->
単語の先頭（接頭辞）から、あるいは終わり（接尾辞）から文字を削除する
     </para>
    </listitem>
    <listitem>
     <para>
<!--
      adding affix
-->
接辞を追加する
     </para>
    </listitem>
    <listitem>
     <para>
<!--
      condition that has a format similar to the format of regular expressions.
-->
正規表現の形式と類似の形式の条件
     </para>
    </listitem>
   </itemizedlist>

   <para>
<!--
    The <filename>.dict</filename> file looks like the <filename>.dict</filename> file of
    <application>Ispell</application>:
-->
<filename>.dict</filename>ファイルは<application>Ispell</application>の<filename>.dict</filename>ファイルと同じように見えます。
<programlisting>
larder/M
lardy/RT
large/RSPMYT
largehearted
</programlisting>
   </para>

   <note>
    <para>
<!--
     <application>MySpell</application> does not support compound words.
     <application>Hunspell</application> has sophisticated support for compound words. At
     present, <productname>PostgreSQL</productname> implements only the basic
     compound word operations of Hunspell.
-->
<application>MySpell</application>は複合語をサポートしていません。<application>Hunspell</application>は複合語の高度なサポートを提供しています。いまのところ、<productname>PostgreSQL</productname>はHunspellの基本的な複合語操作しかサポートしていません。
    </para>
   </note>

  </sect2>

  <sect2 id="textsearch-snowball-dictionary">
<!--
   <title><application>Snowball</application> Dictionary</title>
-->
   <title><application>Snowball</application>辞書</title>

   <para>
<!--
    The <application>Snowball</application> dictionary template is based on a project
    by Martin Porter, inventor of the popular Porter's stemming algorithm
    for the English language.  Snowball now provides stemming algorithms for
    many languages (see the <ulink url="https://snowballstem.org/">Snowball
    site</ulink> for more information).  Each algorithm understands how to
    reduce common variant forms of words to a base, or stem, spelling within
    its language.  A Snowball dictionary requires a <literal>language</literal>
    parameter to identify which stemmer to use, and optionally can specify a
    <literal>stopword</literal> file name that gives a list of words to eliminate.
    (<productname>PostgreSQL</productname>'s standard stopword lists are also
    provided by the Snowball project.)
    For example, there is a built-in definition equivalent to
-->
<application>Snowball</application>辞書テンプレートは、有名な「英語用のポーターの語幹アルゴリズム」を発明したMartin Porterのプロジェクトに基づいています。
Snowballは今では多くの言語用の語幹アルゴリズムを提供しています(詳細は<ulink url="https://snowballstem.org/">Snowballのサイト</ulink>を参照してください)。
各々のアルゴリズムにより、その言語において単語の共通部分を取りだし、基本部もしくは語幹の綴りに縮退させることができます。
Snowball辞書には、どの語幹処理を使うかを識別する<literal>言語</literal>パラメータが必須で、加えて、オプションで無視すべき単語のリストを保持する<literal>ストップワード</literal>ファイルを指定することもできます。
(<productname>PostgreSQL</productname>の標準的なストップワードファイルもまたSnowball projectから提供されています。)
たとえば、以下と同じ組み込みの定義があります。

<programlisting>
CREATE TEXT SEARCH DICTIONARY english_stem (
    TEMPLATE = snowball,
    Language = english,
    StopWords = english
);
</programlisting>

<!--
    The stopword file format is the same as already explained.
-->
ストップワードファイルの形式はすでに説明されているものと同じです。
   </para>

   <para>
<!--
    A <application>Snowball</application> dictionary recognizes everything, whether
    or not it is able to simplify the word, so it should be placed
    at the end of the dictionary list. It is useless to have it
    before any other dictionary because a token will never pass through it to
    the next dictionary.
-->
<application>Snowball</application>辞書は、単純化できるかどうかに関係なく、すべての単語を認識するので、辞書リストの最後に置く必要があります。他の辞書の前に置くのは意味がありません。<application>Snowball</application>辞書は決してトークンを次の辞書に渡さないからです。
   </para>

  </sect2>

 </sect1>

 <sect1 id="textsearch-configuration">
<!--
  <title>Configuration Example</title>
-->
  <title>設定例</title>

   <para>
<!--
    A text search configuration specifies all options necessary to transform a
    document into a <type>tsvector</type>: the parser to use to break text
    into tokens, and the dictionaries to use to transform each token into a
    lexeme.  Every call of
    <function>to_tsvector</function> or <function>to_tsquery</function>
    needs a text search configuration to perform its processing.
    The configuration parameter
    <xref linkend="guc-default-text-search-config"/>
    specifies the name of the default configuration, which is the
    one used by text search functions if an explicit configuration
    parameter is omitted.
    It can be set in <filename>postgresql.conf</filename>, or set for an
    individual session using the <command>SET</command> command.
-->
テキスト検索設定は、文書を<type>tsvector</type>に変換する必要なすべてのオプションを指定します。すなわち、テキストをトークンに分解するパーサ、そしてトークンを語彙素に変換する辞書です。<function>to_tsvector</function>または<function>to_tsquery</function>を呼び出すたびに、処理を進めるためにテキスト検索設定が必要になります。設定パラメータの<xref linkend="guc-default-text-search-config"/>は、デフォルトの設定を指定します。これは、明示的な設定が省略されたときにテキスト検索関数が使用します。<filename>postgresql.conf</filename>に設定するか、個々のセッションで<command>SET</command>コマンドを使って設定できます。
   </para>

   <para>
<!--
    Several predefined text search configurations are available, and
    you can create custom configurations easily.  To facilitate management
    of text search objects, a set of <acronym>SQL</acronym> commands
    is available, and there are several <application>psql</application> commands that display information
    about text search objects (<xref linkend="textsearch-psql"/>).
-->
既定のテキスト検索設定がいくつか利用できます。また、カスタム設定を作るのも容易です。テキスト検索オブジェクトを管理する機能を実現するために、<acronym>SQL</acronym>コマンドが一通り用意されています。テキスト検索オブジェクトに関する情報を表示する<application>psql</application>コマンドもいくつか用意されています(<xref linkend="textsearch-psql"/>)。
   </para>

   <para>
<!--
    As an example we will create a configuration
    <literal>pg</literal>, starting by duplicating the built-in
    <literal>english</literal> configuration:
-->
例として、組み込みの<literal>english</literal>設定のコピーを用いて、新しい<literal>pg</literal>設定を作ります。

<programlisting>
CREATE TEXT SEARCH CONFIGURATION public.pg ( COPY = pg_catalog.english );
</programlisting>
   </para>

   <para>
<!--
    We will use a PostgreSQL-specific synonym list
    and store it in <filename>$SHAREDIR/tsearch_data/pg_dict.syn</filename>.
    The file contents look like:
-->
PostgreSQL固有の同義語リストを使い、それを<filename>$SHAREDIR/tsearch_data/pg_dict.syn</filename>に格納します。ファイルの内容は以下のようになります。

<programlisting>
postgres    pg
pgsql       pg
postgresql  pg
</programlisting>

<!--
    We define the synonym dictionary like this:
-->
同義語辞書を次のように定義します。

<programlisting>
CREATE TEXT SEARCH DICTIONARY pg_dict (
    TEMPLATE = synonym,
    SYNONYMS = pg_dict
);
</programlisting>

<!--
    Next we register the <productname>Ispell</productname> dictionary
    <literal>english_ispell</literal>, which has its own configuration files:
-->
次に、<productname>Ispell</productname>辞書の<literal>english_ispell</literal>を登録します。これにはそれ自身の設定があります。

<programlisting>
CREATE TEXT SEARCH DICTIONARY english_ispell (
    TEMPLATE = ispell,
    DictFile = english,
    AffFile = english,
    StopWords = english
);
</programlisting>

<!--
    Now we can set up the mappings for words in configuration
    <literal>pg</literal>:
-->
ここで、<literal>pg</literal>設定に単語用のマッピングを設定します。

<programlisting>
ALTER TEXT SEARCH CONFIGURATION pg
    ALTER MAPPING FOR asciiword, asciihword, hword_asciipart,
                      word, hword, hword_part
    WITH pg_dict, english_ispell, english_stem;
</programlisting>

<!--
    We choose not to index or search some token types that the built-in
    configuration does handle:
-->
組み込み設定が扱っているいくつかのトークンに関しては、インデックス付けと検索に扱わないことにします。

<programlisting>
ALTER TEXT SEARCH CONFIGURATION pg
    DROP MAPPING FOR email, url, url_path, sfloat, float;
</programlisting>
   </para>

   <para>
<!--
    Now we can test our configuration:
-->
これでここまで作った設定を試すことができます。

<programlisting>
SELECT * FROM ts_debug('public.pg', '
PostgreSQL, the highly scalable, SQL compliant, open source object-relational
database management system, is now undergoing beta testing of the next
version of our software.
');
</programlisting>
   </para>

   <para>
<!--
    The next step is to set the session to use the new configuration, which was
    created in the <literal>public</literal> schema:
-->
次に、セッションの中で新しい設定を使うようにします。この設定は、<literal>public</literal>スキーマの中に作られています。

<screen>
=&gt; \dF
   List of text search configurations
 Schema  | Name | Description
---------+------+-------------
 public  | pg   |

SET default_text_search_config = 'public.pg';
SET

SHOW default_text_search_config;
 default_text_search_config
----------------------------
 public.pg
</screen>
  </para>

 </sect1>

 <sect1 id="textsearch-debugging">
<!--
  <title>Testing and Debugging Text Search</title>
-->
  <title>テキスト検索のテストとデバッグ</title>

  <para>
<!--
   The behavior of a custom text search configuration can easily become
   confusing.  The functions described
   in this section are useful for testing text search objects.  You can
   test a complete configuration, or test parsers and dictionaries separately.
-->
カスタムテキスト検索設定の挙動は複雑になりがちで、結果として混乱を招くことになります。
この節では、テキスト検索オブジェクトのテストの際に役に立つ関数を説明します。
完全な設定でテストすることも、パーサと辞書を別々にテストすることも可能です。
  </para>

  <sect2 id="textsearch-configuration-testing">
<!--
   <title>Configuration Testing</title>
-->
   <title>設定のテスト</title>

  <para>
<!--
   The function <function>ts_debug</function> allows easy testing of a
   text search configuration.
-->
<function>ts_debug</function>関数により、テキスト検索設定の容易なテストができます。
  </para>

  <indexterm>
   <primary>ts_debug</primary>
  </indexterm>

<synopsis>
ts_debug(<optional> <replaceable class="parameter">config</replaceable> <type>regconfig</type>, </optional> <replaceable class="parameter">document</replaceable> <type>text</type>,
         OUT <replaceable class="parameter">alias</replaceable> <type>text</type>,
         OUT <replaceable class="parameter">description</replaceable> <type>text</type>,
         OUT <replaceable class="parameter">token</replaceable> <type>text</type>,
         OUT <replaceable class="parameter">dictionaries</replaceable> <type>regdictionary[]</type>,
         OUT <replaceable class="parameter">dictionary</replaceable> <type>regdictionary</type>,
         OUT <replaceable class="parameter">lexemes</replaceable> <type>text[]</type>)
         returns setof record
</synopsis>

  <para>
<!--
   <function>ts_debug</function> displays information about every token of
   <replaceable class="parameter">document</replaceable> as produced by the
   parser and processed by the configured dictionaries.  It uses the
   configuration specified by <replaceable
   class="parameter">config</replaceable>,
   or <varname>default_text_search_config</varname> if that argument is
   omitted.
-->
<function>ts_debug</function>は、パーサが生成し、設定された辞書が処理した<replaceable class="parameter">document</replaceable>のすべてのトークンの情報を表示します。その際、<replaceable class="parameter">config</replaceable>で指定した設定が使われます。引数が省略されると<varname>default_text_search_config</varname>が使われます。
  </para>

  <para>
<!--
   <function>ts_debug</function> returns one row for each token identified in the text
   by the parser.  The columns returned are
-->
<function>ts_debug</function>は、パーサが認識したテキスト中のトークンを1行につき一つ返します。
返却される列は以下です。

    <itemizedlist  spacing="compact" mark="bullet">
     <listitem>
      <para>
<!--
       <replaceable>alias</replaceable> <type>text</type> &mdash; short name of the token type
-->
       <replaceable>alias</replaceable> <type>text</type> &mdash; トークン型の短縮名
      </para>
     </listitem>
     <listitem>
      <para>
<!--
       <replaceable>description</replaceable> <type>text</type> &mdash; description of the
       token type
-->
       <replaceable>description</replaceable> <type>text</type> &mdash; トークン型の説明
      </para>
     </listitem>
     <listitem>
      <para>
<!--
       <replaceable>token</replaceable> <type>text</type> &mdash; text of the token
-->
       <replaceable>token</replaceable> <type>text</type> &mdash; トークンテキスト
      </para>
     </listitem>
     <listitem>
      <para>
<!--
       <replaceable>dictionaries</replaceable> <type>regdictionary[]</type> &mdash; the
       dictionaries selected by the configuration for this token type
-->
       <replaceable>dictionaries</replaceable> <type>regdictionary[]</type> &mdash; 設定によってこのトークン型用に選択された辞書
      </para>
     </listitem>
     <listitem>
      <para>
<!--
       <replaceable>dictionary</replaceable> <type>regdictionary</type> &mdash; the dictionary
       that recognized the token, or <literal>NULL</literal> if none did
-->
       <replaceable>dictionary</replaceable> <type>regdictionary</type> &mdash; トークンを認識した辞書。もし認識した辞書がなければ <literal>NULL</literal>
      </para>
     </listitem>
     <listitem>
      <para>
<!--
       <replaceable>lexemes</replaceable> <type>text[]</type> &mdash; the lexeme(s) produced
       by the dictionary that recognized the token, or <literal>NULL</literal> if
       none did; an empty array (<literal>{}</literal>) means it was recognized as a
       stop word
-->
       <replaceable>lexemes</replaceable> <type>text[]</type> &mdash; トークンを認識した辞書が生成した語彙素。もしどの辞書も認識しなければ<literal>NULL</literal>。空の配列(<literal>{}</literal>)が返った場合は、ストップワードとして認識されたことを示す
      </para>
     </listitem>
    </itemizedlist>
  </para>

  <para>
<!--
   Here is a simple example:
-->
簡単な例を示します。

<screen>
SELECT * FROM ts_debug('english', 'a fat  cat sat on a mat - it ate a fat rats');
   alias   |   description   | token |  dictionaries  |  dictionary  | lexemes 
-----------+-----------------+-------+----------------+--------------+---------
 asciiword | Word, all ASCII | a     | {english_stem} | english_stem | {}
 blank     | Space symbols   |       | {}             |              | 
 asciiword | Word, all ASCII | fat   | {english_stem} | english_stem | {fat}
 blank     | Space symbols   |       | {}             |              | 
 asciiword | Word, all ASCII | cat   | {english_stem} | english_stem | {cat}
 blank     | Space symbols   |       | {}             |              | 
 asciiword | Word, all ASCII | sat   | {english_stem} | english_stem | {sat}
 blank     | Space symbols   |       | {}             |              | 
 asciiword | Word, all ASCII | on    | {english_stem} | english_stem | {}
 blank     | Space symbols   |       | {}             |              | 
 asciiword | Word, all ASCII | a     | {english_stem} | english_stem | {}
 blank     | Space symbols   |       | {}             |              | 
 asciiword | Word, all ASCII | mat   | {english_stem} | english_stem | {mat}
 blank     | Space symbols   |       | {}             |              | 
 blank     | Space symbols   | -     | {}             |              | 
 asciiword | Word, all ASCII | it    | {english_stem} | english_stem | {}
 blank     | Space symbols   |       | {}             |              | 
 asciiword | Word, all ASCII | ate   | {english_stem} | english_stem | {ate}
 blank     | Space symbols   |       | {}             |              | 
 asciiword | Word, all ASCII | a     | {english_stem} | english_stem | {}
 blank     | Space symbols   |       | {}             |              | 
 asciiword | Word, all ASCII | fat   | {english_stem} | english_stem | {fat}
 blank     | Space symbols   |       | {}             |              | 
 asciiword | Word, all ASCII | rats  | {english_stem} | english_stem | {rat}
</screen>
  </para>

  <para>
<!--
   For a more extensive demonstration, we
   first create a <literal>public.english</literal> configuration and
   Ispell dictionary for the English language:
-->
もう少し高度なデモをお見せするために、まず英語用の<literal>public.english</literal>設定と、Ispell辞書を作ります。
  </para>

<programlisting>
CREATE TEXT SEARCH CONFIGURATION public.english ( COPY = pg_catalog.english );

CREATE TEXT SEARCH DICTIONARY english_ispell (
    TEMPLATE = ispell,
    DictFile = english,
    AffFile = english,
    StopWords = english
);

ALTER TEXT SEARCH CONFIGURATION public.english
   ALTER MAPPING FOR asciiword WITH english_ispell, english_stem;
</programlisting>

<screen>
SELECT * FROM ts_debug('public.english', 'The Brightest supernovaes');
   alias   |   description   |    token    |         dictionaries          |   dictionary   |   lexemes   
-----------+-----------------+-------------+-------------------------------+----------------+-------------
 asciiword | Word, all ASCII | The         | {english_ispell,english_stem} | english_ispell | {}
 blank     | Space symbols   |             | {}                            |                | 
 asciiword | Word, all ASCII | Brightest   | {english_ispell,english_stem} | english_ispell | {bright}
 blank     | Space symbols   |             | {}                            |                | 
 asciiword | Word, all ASCII | supernovaes | {english_ispell,english_stem} | english_stem   | {supernova}
</screen>

  <para>
<!--
   In this example, the word <literal>Brightest</literal> was recognized by the
   parser as an <literal>ASCII word</literal> (alias <literal>asciiword</literal>).
   For this token type the dictionary list is
   <literal>english_ispell</literal> and
   <literal>english_stem</literal>. The word was recognized by
   <literal>english_ispell</literal>, which reduced it to the noun
   <literal>bright</literal>. The word <literal>supernovaes</literal> is
   unknown to the <literal>english_ispell</literal> dictionary so it
   was passed to the next dictionary, and, fortunately, was recognized (in
   fact, <literal>english_stem</literal> is a Snowball dictionary which
   recognizes everything; that is why it was placed at the end of the
   dictionary list).
-->
この例では、単語<literal>Brightest</literal>は、<literal>ASCII word</literal> (別名は<literal>asciiword</literal>)として認識されています。
このトークン型のための辞書リストは<literal>english_ispell</literal> と<literal>english_stem</literal>です。この単語は<literal>english_ispell</literal>に認識され、名詞<literal>bright</literal>へと縮退されています。単語<literal>supernovaes</literal>は<literal>english_ispell</literal>辞書には認識されず、次の辞書に渡され、幸い認識されました(実際には、<literal>english_stem</literal>はSnowball辞書で、何でも認識します。それで、この辞書は辞書リストの最後に置かれているわけです)。
  </para>

  <para>
<!--
   The word <literal>The</literal> was recognized by the
   <literal>english_ispell</literal> dictionary as a stop word (<xref
   linkend="textsearch-stopwords"/>) and will not be indexed.
   The spaces are discarded too, since the configuration provides no
   dictionaries at all for them.
-->
単語<literal>The</literal>は、<literal>english_ispell</literal>辞書によってストップワード(<xref linkend="textsearch-stopwords"/>)として認識されており、インデックス付けされません。空白も捨てられます。この設定では空白に関する辞書が提供されていないからです。
  </para>

  <para>
<!--
   You can reduce the width of the output by explicitly specifying which columns
   you want to see:
-->
明示的に見たい列を指定することにより、出力の幅を減らすことができます。

<screen>
SELECT alias, token, dictionary, lexemes
FROM ts_debug('public.english', 'The Brightest supernovaes');
   alias   |    token    |   dictionary   |   lexemes   
-----------+-------------+----------------+-------------
 asciiword | The         | english_ispell | {}
 blank     |             |                | 
 asciiword | Brightest   | english_ispell | {bright}
 blank     |             |                | 
 asciiword | supernovaes | english_stem   | {supernova}
</screen>
  </para>

  </sect2>

  <sect2 id="textsearch-parser-testing">
<!--
   <title>Parser Testing</title>
-->
   <title>パーサのテスト</title>

  <para>
<!--
   The following functions allow direct testing of a text search parser.
-->
次にあげた関数により、テキスト検索パーサを直接テストすることができます。
  </para>

  <indexterm>
   <primary>ts_parse</primary>
  </indexterm>

<synopsis>
ts_parse(<replaceable class="parameter">parser_name</replaceable> <type>text</type>, <replaceable class="parameter">document</replaceable> <type>text</type>,
         OUT <replaceable class="parameter">tokid</replaceable> <type>integer</type>, OUT <replaceable class="parameter">token</replaceable> <type>text</type>) returns <type>setof record</type>
ts_parse(<replaceable class="parameter">parser_oid</replaceable> <type>oid</type>, <replaceable class="parameter">document</replaceable> <type>text</type>,
         OUT <replaceable class="parameter">tokid</replaceable> <type>integer</type>, OUT <replaceable class="parameter">token</replaceable> <type>text</type>) returns <type>setof record</type>
</synopsis>

  <para>
<!--
   <function>ts_parse</function> parses the given <replaceable>document</replaceable>
   and returns a series of records, one for each token produced by
   parsing. Each record includes a <varname>tokid</varname> showing the
   assigned token type and a <varname>token</varname> which is the text of the
   token.  For example:
-->
<function>ts_parse</function>は与えられた<replaceable>document</replaceable>をパースし、パーサが生成したトークンを1行に1個もつ一連のレコードを返します。それぞれのレコードには、割り当てられたトークン型を示す<varname>tokid</varname>と、テキストのトークンである<varname>token</varname>が含まれます。
例を示します。

<screen>
SELECT * FROM ts_parse('default', '123 - a number');
 tokid | token
-------+--------
    22 | 123
    12 |
    12 | -
     1 | a
    12 |
     1 | number
</screen>
  </para>

  <indexterm>
   <primary>ts_token_type</primary>
  </indexterm>

<synopsis>
ts_token_type(<replaceable class="parameter">parser_name</replaceable> <type>text</type>, OUT <replaceable class="parameter">tokid</replaceable> <type>integer</type>,
              OUT <replaceable class="parameter">alias</replaceable> <type>text</type>, OUT <replaceable class="parameter">description</replaceable> <type>text</type>) returns <type>setof record</type>
ts_token_type(<replaceable class="parameter">parser_oid</replaceable> <type>oid</type>, OUT <replaceable class="parameter">tokid</replaceable> <type>integer</type>,
              OUT <replaceable class="parameter">alias</replaceable> <type>text</type>, OUT <replaceable class="parameter">description</replaceable> <type>text</type>) returns <type>setof record</type>
</synopsis>

  <para>
<!--
   <function>ts_token_type</function> returns a table which describes each type of
   token the specified parser can recognize.  For each token type, the table
   gives the integer <varname>tokid</varname> that the parser uses to label a
   token of that type, the <varname>alias</varname> that names the token type
   in configuration commands, and a short <varname>description</varname>.  For
   example:
-->
<function>ts_token_type</function>は、指定したパーサが認識できるトークン型を記述したテーブルを返します。各々のトークン型に対し、パーサがトークン型をラベル付けするのに使用する整数<varname>tokid</varname>、設定コマンド中のトークンの名前である<varname>alias</varname>、簡単な説明である<varname>description</varname>が含まれます。
例を示します。

<screen>
SELECT * FROM ts_token_type('default');
 tokid |      alias      |               description                
-------+-----------------+------------------------------------------
     1 | asciiword       | Word, all ASCII
     2 | word            | Word, all letters
     3 | numword         | Word, letters and digits
     4 | email           | Email address
     5 | url             | URL
     6 | host            | Host
     7 | sfloat          | Scientific notation
     8 | version         | Version number
     9 | hword_numpart   | Hyphenated word part, letters and digits
    10 | hword_part      | Hyphenated word part, all letters
    11 | hword_asciipart | Hyphenated word part, all ASCII
    12 | blank           | Space symbols
    13 | tag             | XML tag
    14 | protocol        | Protocol head
    15 | numhword        | Hyphenated word, letters and digits
    16 | asciihword      | Hyphenated word, all ASCII
    17 | hword           | Hyphenated word, all letters
    18 | url_path        | URL path
    19 | file            | File or path name
    20 | float           | Decimal notation
    21 | int             | Signed integer
    22 | uint            | Unsigned integer
    23 | entity          | XML entity
</screen>
   </para>

  </sect2>

  <sect2 id="textsearch-dictionary-testing">
<!--
   <title>Dictionary Testing</title>
-->
   <title>辞書のテスト</title>

   <para>
<!--
    The <function>ts_lexize</function> function facilitates dictionary testing.
-->
<function>ts_lexize</function>関数は辞書のテストを支援します。
   </para>

   <indexterm>
    <primary>ts_lexize</primary>
   </indexterm>

<synopsis>
ts_lexize(<replaceable class="parameter">dict</replaceable> <type>regdictionary</type>, <replaceable class="parameter">token</replaceable> <type>text</type>) returns <type>text[]</type>
</synopsis>

   <para>
<!--
    <function>ts_lexize</function> returns an array of lexemes if the input
    <replaceable>token</replaceable> is known to the dictionary,
    or an empty array if the token
    is known to the dictionary but it is a stop word, or
    <literal>NULL</literal> if it is an unknown word.
-->
<function>ts_lexize</function>は、入力<replaceable>token</replaceable>が辞書に認識されれば語彙素の配列を返します。辞書に認識され、それがストップワードである場合には空の配列を返します。認識されなければ<literal>NULL</literal>を返します。
   </para>

   <para>
<!--
    Examples:
-->
例:

<screen>
SELECT ts_lexize('english_stem', 'stars');
 ts_lexize
-----------
 {star}

SELECT ts_lexize('english_stem', 'a');
 ts_lexize
-----------
 {}
</screen>
   </para>

   <note>
    <para>
<!--
     The <function>ts_lexize</function> function expects a single
     <emphasis>token</emphasis>, not text. Here is a case
     where this can be confusing:
-->
<function>ts_lexize</function>関数には、テキストではなく単一の<emphasis>トークン</emphasis>を与えます。これを間違えると次のようになります。

<screen>
SELECT ts_lexize('thesaurus_astro', 'supernovae stars') is null;
 ?column?
----------
 t
</screen>

<!--
     The thesaurus dictionary <literal>thesaurus_astro</literal> does know the
     phrase <literal>supernovae stars</literal>, but <function>ts_lexize</function>
     fails since it does not parse the input text but treats it as a single
     token. Use <function>plainto_tsquery</function> or <function>to_tsvector</function> to
     test thesaurus dictionaries, for example:
-->
類語辞書<literal>thesaurus_astro</literal>は語句<literal>supernovae stars</literal>を認識しますが、<function>ts_lexize</function>はしません。なぜなら、入力をテキストではなく、単一のトークンとして扱うからです。類語辞書をテストするには、<function>plainto_tsquery</function>または<function>to_tsvector</function>を使ってください。例を示します。

<screen>
SELECT plainto_tsquery('supernovae stars');
 plainto_tsquery
-----------------
 'sn'
</screen>
    </para>
   </note>

  </sect2>

 </sect1>

 <sect1 id="textsearch-indexes">
<!--
  <title>GIN and GiST Index Types</title>
-->
  <title>GINおよびGiSTインデックス種類</title>

  <indexterm zone="textsearch-indexes">
<!--
   <primary>text search</primary>
   <secondary>indexes</secondary>
-->
   <primary>全文検索</primary>
   <secondary>インデックス</secondary>
  </indexterm>

  <para>
<!--
   There are two kinds of indexes that can be used to speed up full text
   searches.
   Note that indexes are not mandatory for full text searching, but in
   cases where a column is searched on a regular basis, an index is
   usually desirable.
-->
全文検索を高速化するために、2種類のインデックスが使えます。全文検索のためにインデックスが必須だと言うわけではないことを言っておかなければなりませんが、日常的に検索される列には、インデックスを使った方が良いでしょう。

   <variablelist>

    <varlistentry>

     <term>
     <indexterm zone="textsearch-indexes">
<!--
      <primary>index</primary>
-->
      <primary>インデックス</primary>
      <secondary>GIN</secondary>
<!--
      <tertiary>text search</tertiary>
-->
      <tertiary>全文検索</tertiary>
     </indexterm>

      <literal>CREATE INDEX <replaceable>name</replaceable> ON <replaceable>table</replaceable> USING GIN (<replaceable>column</replaceable>);</literal>
     </term>

     <listitem>
      <para>
<!--
       Creates a GIN (Generalized Inverted Index)-based index.
       The <replaceable>column</replaceable> must be of <type>tsvector</type> type.
-->
GIN (Generalized Inverted Index)インデックスを作ります。
<replaceable>column</replaceable>は<type>tsvector</type>型でなければなりません。
      </para>
     </listitem>
    </varlistentry>

    <varlistentry>

     <term>
     <indexterm zone="textsearch-indexes">
<!--
      <primary>index</primary>
-->
      <primary>インデックス</primary>
      <secondary>GiST</secondary>
<!--
      <tertiary>text search</tertiary>
-->
      <tertiary>全文検索</tertiary>
     </indexterm>

      <literal>CREATE INDEX <replaceable>name</replaceable> ON <replaceable>table</replaceable> USING GIST (<replaceable>column</replaceable> [ { DEFAULT | tsvector_ops } (siglen = <replaceable>number</replaceable>) ] );</literal>
     </term>

     <listitem>
      <para>
<!--
       Creates a GiST (Generalized Search Tree)-based index.
       The <replaceable>column</replaceable> can be of <type>tsvector</type> or
       <type>tsquery</type> type.
       Optional integer parameter <literal>siglen</literal> determines
       signature length in bytes (see below for details).
-->
GiST (Generalized Search Tree)インデックスを作ります。<replaceable>column</replaceable>は <type>tsvector</type> または<type>tsquery</type> 型です。
オプションの整数パラメータ<literal>siglen</literal>は署名の長さをバイト単位で決定します(詳細は以下を参照してください)。
      </para>
     </listitem>
    </varlistentry>

   </variablelist>
  </para>

  <para>
<!--
   GIN indexes are the preferred text search index type.  As inverted
   indexes, they contain an index entry for each word (lexeme), with a
   compressed list of matching locations.  Multi-word searches can find
   the first match, then use the index to remove rows that are lacking
   additional words.  GIN indexes store only the words (lexemes) of
   <type>tsvector</type> values, and not their weight labels.  Thus a table
   row recheck is needed when using a query that involves weights.
-->
GINインデックスの方がより好ましいテキスト検索インデックス形式です。
転置インデックスなので、マッチした位置の圧縮されたリストと合わせて各単語(語彙素)へのインデックスエントリを含みます。
複数単語での検索は最初のマッチを見つけることができ、その後、追加の単語がない行を削除するのにインデックスを使えます。
GINインデックスは<type>tsvector</type>値の単語(語彙素)のみを格納しており、重み付けラベルは格納していません。
そのため、重みを含む問い合わせを使う場合には、テーブル行の再検査が必要です。
  </para>

  <para>
<!--
   A GiST index is <firstterm>lossy</firstterm>, meaning that the index
   might produce false matches, and it is necessary
   to check the actual table row to eliminate such false matches.
   (<productname>PostgreSQL</productname> does this automatically when needed.)
   GiST indexes are lossy because each document is represented in the
   index by a fixed-length signature.  The signature length in bytes is determined
   by the value of the optional integer parameter <literal>siglen</literal>.
   The default signature length (when <literal>siglen</literal> is not specified) is
   124 bytes, the maximum signature length is 2024 bytes. The signature is generated by hashing
   each word into a single bit in an n-bit string, with all these bits OR-ed
   together to produce an n-bit document signature.  When two words hash to
   the same bit position there will be a false match.  If all words in
   the query have matches (real or false) then the table row must be
   retrieved to see if the match is correct.  Longer signatures lead to a more
   precise search (scanning a smaller fraction of the index and fewer heap
   pages), at the cost of a larger index.
-->
GiSTインデックスは、<firstterm>非可逆</firstterm>です。つまり、インデックスは間違った結果を返すかも知れないので、間違った結果を排除するために、テーブルの行をチェックすることが必要です。
(<productname>PostgreSQL</productname>はこの処理が必要とされた時に自動的に行います。)
GiSTインデックスが非可逆なのは、インデックス中の各文書が固定長の署名によって表現されているからです。
署名のバイト単位の長さはオプションの整数のパラメータ<literal>siglen</literal>の値で決まります。
(<literal>siglen</literal>が指定されない場合)デフォルトの署名の長さは124バイトで、最大の署名の長さは2024バイトです。
署名は、各々の単語をハッシュして単一なビットにして、これらのビットをnビットの文書署名にORし、nビットの列中のビットにすることで実現されています。
2つの単語が同じビット位置を生成すると、間違った一致が起こります。
問い合わせ対象のすべての単語が照合すると(それが正しいか間違っているかは別として)、その照合が正しいものかどうかテーブルの行を取得して調べなければなりません。
長い署名では、インデックスはより大きくなってしまいますが、(インデックスのより小さな部分とより少ないヒープページを走査することで)検索がより正確になります。
  </para>

  <para>
<<<<<<< HEAD
=======
<!--
>>>>>>> 9a9c638e
   A GiST index can be covering, i.e., use the <literal>INCLUDE</literal>
   clause.  Included columns can have data types without any GiST operator
   class.  Included attributes will be stored uncompressed.
-->
GiSTインデックスはカバリングにできます、すなわち<literal>INCLUDE</literal>句を使えます。
列には、GiST演算子クラスを持たないデータ型をINCLUDEで含めることができます。
含まれる属性は圧縮されずに格納されます。
  </para>

  <para>
<!--
   Lossiness causes performance degradation due to unnecessary fetches of table
   records that turn out to be false matches.  Since random access to table
   records is slow, this limits the usefulness of GiST indexes.  The
   likelihood of false matches depends on several factors, in particular the
   number of unique words, so using dictionaries to reduce this number is
   recommended.
-->
非可逆性は、間違った照合によるテーブルからの不必要なデータ取得のため、性能を劣化させます。
テーブルへのランダムアクセスは遅いので、GiSTインデックスの有用性は制限されています。
誤った照合がどの位あるかという可能性はいくつか要因によりますが、とりわけユニークな単語の数に依存します。ですから、辞書を使ってユニークな単語の数を減らすことをお勧めします。
  </para>

  <para>
<!--
   Note that <acronym>GIN</acronym> index build time can often be improved
   by increasing <xref linkend="guc-maintenance-work-mem"/>, while
   <acronym>GiST</acronym> index build time is not sensitive to that
   parameter.
-->
<acronym>GIN</acronym>インデックスの構築時間は<xref linkend="guc-maintenance-work-mem"/>を増やすことによってしばしば改善することができることに注意してください。一方<acronym>GiST</acronym>インデックスの構築時間にはあまりそのパラメータは効きません。
  </para>

  <para>
<!--
   Partitioning of big collections and the proper use of GIN and GiST indexes
   allows the implementation of very fast searches with online update.
   Partitioning can be done at the database level using table inheritance,
   or by distributing documents over
   servers and collecting external search results, e.g., via <link
   linkend="ddl-foreign-data">Foreign Data</link> access.
   The latter is possible because ranking functions use
   only local information.
-->
大きなデータをパーティショニングし、GIN、GiSTインデックスを適切に使うことによってオンラインの更新を伴いながら、非常に高速な検索を実現することができます。
パーティショニングは、以下のどちらかの方法でデータベースレベルで実現できます。(1)テーブルの継承を使う。(2)文書を複数のサーバに分散させ、外部の検索結果を集約する。たとえば<link linkend="ddl-foreign-data">外部データ</link>アクセスを使います。
2の方法は、ランキング関数がローカルな情報しか使わないため可能です。
  </para>

 </sect1>

 <sect1 id="textsearch-psql">
<!--
  <title><application>psql</application> Support</title>
-->
  <title><application>psql</application>サポート</title>

  <para>
<!--
   Information about text search configuration objects can be obtained
   in <application>psql</application> using a set of commands:
-->
<application>psql</application>でテキスト検索設定オブジェクトに関する情報は、コマンドの集まりを使って取得できます。
<synopsis>
\dF{d,p,t}<optional>+</optional> <optional>PATTERN</optional>
</synopsis>
<!--
   An optional <literal>+</literal> produces more details.
-->
オプションの<literal>+</literal>により、より詳細な情報を生成します。
  </para>

  <para>
<!--
   The optional parameter <replaceable>PATTERN</replaceable> can be the name of
   a text search object, optionally schema-qualified.  If
   <replaceable>PATTERN</replaceable> is omitted then information about all
   visible objects will be displayed.  <replaceable>PATTERN</replaceable> can be a
   regular expression and can provide <emphasis>separate</emphasis> patterns
   for the schema and object names.  The following examples illustrate this:
-->
オプションパラメータの<replaceable>PATTERN</replaceable>はテキスト検索オブジェクトの名前にすることができます。
オプションとしてスキーマ修飾することができます。
<replaceable>PATTERN</replaceable>が省略されると、すべての可視的なオブジェクトが表示されます。
<replaceable>PATTERN</replaceable>は正規表現を与えることができ、さらにスキーマとオブジェクト名に対して<emphasis>別々の</emphasis>パターンを与えることができます。
次の例はこれを説明するものです。

<screen>
=&gt; \dF *fulltext*
       List of text search configurations
 Schema |  Name        | Description
--------+--------------+-------------
 public | fulltext_cfg |
</screen>

<screen>
=&gt; \dF *.fulltext*
       List of text search configurations
 Schema   |  Name        | Description
----------+----------------------------
 fulltext | fulltext_cfg |
 public   | fulltext_cfg |
</screen>

<!--
   The available commands are:
-->
以下のコマンドが利用できます。
  </para>

  <variablelist>
   <varlistentry>
    <term><literal>\dF<optional>+</optional> <optional>PATTERN</optional></literal></term>
    <listitem>
     <para>
<!--
      List text search configurations (add <literal>+</literal> for more detail).
-->
テキスト検索設定を表示します(<literal>+</literal>追加で詳細表示)。
<screen>
=&gt; \dF russian
            List of text search configurations
   Schema   |  Name   |            Description             
------------+---------+------------------------------------
 pg_catalog | russian | configuration for russian language

=&gt; \dF+ russian
Text search configuration "pg_catalog.russian"
Parser: "pg_catalog.default"
      Token      | Dictionaries 
-----------------+--------------
 asciihword      | english_stem
 asciiword       | english_stem
 email           | simple
 file            | simple
 float           | simple
 host            | simple
 hword           | russian_stem
 hword_asciipart | english_stem
 hword_numpart   | simple
 hword_part      | russian_stem
 int             | simple
 numhword        | simple
 numword         | simple
 sfloat          | simple
 uint            | simple
 url             | simple
 url_path        | simple
 version         | simple
 word            | russian_stem
</screen>
     </para>
    </listitem>
   </varlistentry>

   <varlistentry>
    <term><literal>\dFd<optional>+</optional> <optional>PATTERN</optional></literal></term>
    <listitem>
     <para>
<!--
      List text search dictionaries (add <literal>+</literal> for more detail).
-->
テキスト検索辞書を表示します(<literal>+</literal>追加で詳細表示)。
<screen>
=&gt; \dFd
                             List of text search dictionaries
   Schema   |      Name       |                        Description
------------+-----------------+-----------------------------------------------------------
 pg_catalog | arabic_stem     | snowball stemmer for arabic language
 pg_catalog | armenian_stem   | snowball stemmer for armenian language
 pg_catalog | basque_stem     | snowball stemmer for basque language
 pg_catalog | catalan_stem    | snowball stemmer for catalan language
 pg_catalog | danish_stem     | snowball stemmer for danish language
 pg_catalog | dutch_stem      | snowball stemmer for dutch language
 pg_catalog | english_stem    | snowball stemmer for english language
 pg_catalog | finnish_stem    | snowball stemmer for finnish language
 pg_catalog | french_stem     | snowball stemmer for french language
 pg_catalog | german_stem     | snowball stemmer for german language
 pg_catalog | greek_stem      | snowball stemmer for greek language
 pg_catalog | hindi_stem      | snowball stemmer for hindi language
 pg_catalog | hungarian_stem  | snowball stemmer for hungarian language
 pg_catalog | indonesian_stem | snowball stemmer for indonesian language
 pg_catalog | irish_stem      | snowball stemmer for irish language
 pg_catalog | italian_stem    | snowball stemmer for italian language
 pg_catalog | lithuanian_stem | snowball stemmer for lithuanian language
 pg_catalog | nepali_stem     | snowball stemmer for nepali language
 pg_catalog | norwegian_stem  | snowball stemmer for norwegian language
 pg_catalog | portuguese_stem | snowball stemmer for portuguese language
 pg_catalog | romanian_stem   | snowball stemmer for romanian language
 pg_catalog | russian_stem    | snowball stemmer for russian language
 pg_catalog | serbian_stem    | snowball stemmer for serbian language
 pg_catalog | simple          | simple dictionary: just lower case and check for stopword
 pg_catalog | spanish_stem    | snowball stemmer for spanish language
 pg_catalog | swedish_stem    | snowball stemmer for swedish language
 pg_catalog | tamil_stem      | snowball stemmer for tamil language
 pg_catalog | turkish_stem    | snowball stemmer for turkish language
 pg_catalog | yiddish_stem    | snowball stemmer for yiddish language
</screen>
     </para>
    </listitem>
   </varlistentry>

   <varlistentry>
   <term><literal>\dFp<optional>+</optional> <optional>PATTERN</optional></literal></term>
    <listitem>
     <para>
<!--
      List text search parsers (add <literal>+</literal> for more detail).
-->
テキスト検索パーサを表示します(<literal>+</literal>追加で詳細表示)。
<screen>
=&gt; \dFp
        List of text search parsers
   Schema   |  Name   |     Description     
------------+---------+---------------------
 pg_catalog | default | default word parser
=&gt; \dFp+
    Text search parser "pg_catalog.default"
     Method      |    Function    | Description 
-----------------+----------------+-------------
 Start parse     | prsd_start     | 
 Get next token  | prsd_nexttoken | 
 End parse       | prsd_end       | 
 Get headline    | prsd_headline  | 
 Get token types | prsd_lextype   | 

        Token types for parser "pg_catalog.default"
   Token name    |               Description                
-----------------+------------------------------------------
 asciihword      | Hyphenated word, all ASCII
 asciiword       | Word, all ASCII
 blank           | Space symbols
 email           | Email address
 entity          | XML entity
 file            | File or path name
 float           | Decimal notation
 host            | Host
 hword           | Hyphenated word, all letters
 hword_asciipart | Hyphenated word part, all ASCII
 hword_numpart   | Hyphenated word part, letters and digits
 hword_part      | Hyphenated word part, all letters
 int             | Signed integer
 numhword        | Hyphenated word, letters and digits
 numword         | Word, letters and digits
 protocol        | Protocol head
 sfloat          | Scientific notation
 tag             | XML tag
 uint            | Unsigned integer
 url             | URL
 url_path        | URL path
 version         | Version number
 word            | Word, all letters
(23 rows)
</screen>
     </para>
    </listitem>
   </varlistentry>

   <varlistentry>
   <term><literal>\dFt<optional>+</optional> <optional>PATTERN</optional></literal></term>
    <listitem>
     <para>
<!--
      List text search templates (add <literal>+</literal> for more detail).
-->
テキスト検索テンプレートを表示します(<literal>+</literal>追加で詳細表示)。
<screen>
=&gt; \dFt
                           List of text search templates
   Schema   |   Name    |                        Description                        
------------+-----------+-----------------------------------------------------------
 pg_catalog | ispell    | ispell dictionary
 pg_catalog | simple    | simple dictionary: just lower case and check for stopword
 pg_catalog | snowball  | snowball stemmer
 pg_catalog | synonym   | synonym dictionary: replace word by its synonym
 pg_catalog | thesaurus | thesaurus dictionary: phrase by phrase substitution
</screen>
     </para>
    </listitem>
   </varlistentry>
  </variablelist>

 </sect1>

 <sect1 id="textsearch-limitations">
<!--
  <title>Limitations</title>
-->
  <title>制限事項</title>

  <para>
<!--
   The current limitations of <productname>PostgreSQL</productname>'s
   text search features are:
-->
<productname>PostgreSQL</productname>のテキスト検索機能の制限事項は以下です。
   <itemizedlist  spacing="compact" mark="bullet">
    <listitem>
<!--
     <para>The length of each lexeme must be less than 2 kilobytes</para>
-->
     <para>各々の語彙素の長さは2キロバイト未満でなければなりません</para>
    </listitem>
    <listitem>
<!--
     <para>The length of a <type>tsvector</type> (lexemes + positions) must be
     less than 1 megabyte</para>
-->
     <para><type>tsvector</type>の長さ (語彙素 + 位置)は1Mバイト未満でなければなりません</para>
    </listitem>
    <listitem>
     <!-- 原文コメント TODO: number of lexemes in what?  This is unclear -->
<!--
     <para>The number of lexemes must be less than
     2<superscript>64</superscript></para>
-->
     <para>語彙素の数は2<superscript>64</superscript>未満でなければなりません</para>
    </listitem>
    <listitem>
<!--
     <para>Position values in <type>tsvector</type> must be greater than 0 and
     no more than 16,383</para>
-->
     <para><type>tsvector</type>の位置量は、0より大きくかつ16,383以下でなければなりません</para>
    </listitem>
    <listitem>
<!--
     <para>The match distance in a <literal>&lt;<replaceable>N</replaceable>&gt;</literal>
     (FOLLOWED BY) <type>tsquery</type> operator cannot be more than
     16,384</para>
-->
    <para><type>tsquery</type>演算子<literal>&lt;<replaceable>N</replaceable>&gt;</literal>におけるマッチの距離は16,384より大きくすることはできません</para>
    </listitem>
    <listitem>
<!--
     <para>No more than 256 positions per lexeme</para>
-->
     <para>語彙素の位置情報は256以下でなければなりません</para>
    </listitem>
    <listitem>
<!--
     <para>The number of nodes (lexemes + operators) in a <type>tsquery</type>
     must be less than 32,768</para>
-->
     <para><type>tsquery</type>中のノードの数(語彙素 + 演算子)は32,768未満でなければなりません</para>
    </listitem>
   </itemizedlist>
  </para>

  <para>
<!--
   For comparison, the <productname>PostgreSQL</productname> 8.1 documentation
   contained 10,441 unique words, a total of 335,420 words, and the most
   frequent word <quote>postgresql</quote> was mentioned 6,127 times in 655
   documents.
-->
比較対象として述べておくと、<productname>PostgreSQL</productname>8.1 のドキュメントは10,441のユニークな単語を含み、全部の単語数は335,420で、最頻出の単語<quote>postgresql</quote>は655の文書中に6,127回出現しました。
  </para>

   <!-- 原文コメント TODO we need to put a date on these numbers? -->
  <para>
<!--
   Another example &mdash; the <productname>PostgreSQL</productname> mailing
   list archives contained 910,989 unique words with 57,491,343 lexemes in
   461,020 messages.
-->
別の例です &mdash; <productname>PostgreSQL</productname>メーリングリストのアーカイブは910,989のユニークな単語を含み、461,020のメッセージ中に57,491,343の語彙素がありました。
  </para>

 </sect1>

</chapter><|MERGE_RESOLUTION|>--- conflicted
+++ resolved
@@ -2979,17 +2979,11 @@
    <para>
 <!--
     <literal>email</literal> does not support all valid email characters as
-<<<<<<< HEAD
     defined by <ulink url="https://tools.ietf.org/html/rfc5322">RFC 5322</ulink>.
     Specifically, the only non-alphanumeric characters supported for
     email user names are period, dash, and underscore.
-=======
-    defined by RFC 5322.  Specifically, the only non-alphanumeric
-    characters supported for email user names are period, dash, and
-    underscore.
 -->
 <literal>email</literal>はRFC5322で定義されたすべての有効なメールアドレス文字をサポートしません。メールアドレスのユーザ名としてサポートされる英数字以外の文字はピリオド、ダッシュ、アンダースコアのみです。
->>>>>>> 9a9c638e
    </para>
   </note>
 
@@ -4979,10 +4973,7 @@
   </para>
 
   <para>
-<<<<<<< HEAD
-=======
-<!--
->>>>>>> 9a9c638e
+<!--
    A GiST index can be covering, i.e., use the <literal>INCLUDE</literal>
    clause.  Included columns can have data types without any GiST operator
    class.  Included attributes will be stored uncompressed.

<!-- doc/src/sgml/installation.sgml -->

<chapter id="installation">
<!--
 <title>Installation from Source Code</title>
-->
 <title>ソースコードからインストール</title>

 <indexterm zone="installation">
  <primary>installation</primary>
 </indexterm>
 <indexterm zone="installation">
  <primary>インストール</primary>
 </indexterm>

 <para>
<!--
  This chapter describes the installation of
  <productname>PostgreSQL</productname> using the source code
  distribution.  If you are installing a pre-packaged distribution,
  such as an RPM or Debian package, ignore this chapter
  and see <xref linkend="install-binaries" /> instead.
-->
この章では、<productname>PostgreSQL</productname>のソースコード配布物を使用したインストール方法について説明します。
RPMやDebianパッケージなどパッケージ済みの配布物をインストールしている場合は、この章を無視し、代わりに<xref linkend="install-binaries" />を参照してください。
 </para>

 <sect1 id="install-requirements">
<!--
  <title>Requirements</title>
-->
  <title>必要条件</title>

  <para>
<!--
   In general, a modern Unix-compatible platform should be able to run
   <productname>PostgreSQL</productname>.
   The platforms that had received specific testing at the
   time of release are described in <xref linkend="supported-platforms"/>
   below.
-->
通常、最近のUnix互換プラットフォームならば<productname>PostgreSQL</productname>を動作させることができるはずです。
リリース時点で明示的なテストを受けていたプラットフォームを以下の<xref linkend="supported-platforms"/>に示します。
  </para>

  <para>
<!--
   The following software packages are required for building
   <productname>PostgreSQL</productname>:
-->
<productname>PostgreSQL</productname>を構築するには、以下のソフトウェアパッケージが必要です。

   <itemizedlist>
    <listitem>
     <para>
      <indexterm>
       <primary>make</primary>
      </indexterm>

<!--
      <acronym>GNU</acronym> <application>make</application> version 3.81 or newer is required; other
      <application>make</application> programs or older <acronym>GNU</acronym> <application>make</application> versions will <emphasis>not</emphasis> work.
      (<acronym>GNU</acronym> <application>make</application> is sometimes installed under
      the name <filename>gmake</filename>.)  To test for <acronym>GNU</acronym>
      <application>make</application> enter:
-->
<acronym>GNU</acronym> <application>make</application>のバージョン3.81以上が必要です。
他の<application>make</application>や古い<acronym>GNU</acronym> <application>make</application>では<emphasis>動作しません</emphasis>。
（<acronym>GNU</acronym> <application>make</application>はときどき<filename>gmake</filename>という名前でインストールされます。）
<acronym>GNU</acronym> <application>make</application>のテストを行うためには以下を実行してください。
<screen>
<userinput>make --version</userinput>
</screen>
     </para>
    </listitem>

    <listitem>
     <para>
      <indexterm>
       <primary>Meson</primary>
      </indexterm>

<!--
      Alternatively, <productname>PostgreSQL</productname> can be built using
      <ulink url="https://mesonbuild.com/">Meson</ulink>.  This is the only
      option for building <productname>PostgreSQL</productname> on Windows
      using <productname>Visual Studio</productname>.  For other platforms,
      using <application>Meson</application> is currently experimental.  If
      you choose to use <application>Meson</application>, then you don't need
      <acronym>GNU</acronym> <application>make</application>, but the other
      requirements below still apply.
-->
代替として、<ulink url="https://mesonbuild.com/">Meson</ulink>を使用して<productname>PostgreSQL</productname>を構築することもできます。
これは現在実験的な機能です。
<application>Meson</application>を使用することを選択した場合、<acronym>GNU</acronym> <application>make</application>は必要ありませんが、以下の他の要件は引き続き適用されます。
     </para>

     <para>
<!--
      The minimum required version of <application>Meson</application> is 0.54.
-->
<application>Meson</application>の要求される最小のバージョンは0.54です。
     </para>
    </listitem>

    <listitem>
     <para>
<!--
      You need an <acronym>ISO</acronym>/<acronym>ANSI</acronym> C compiler (at least
      C99-compliant). Recent
      versions of <productname>GCC</productname> are recommended, but
      <productname>PostgreSQL</productname> is known to build using a wide variety
      of compilers from different vendors.
-->
<acronym>ISO</acronym>/<acronym>ANSI</acronym> Cコンパイラ（最低限C99-準拠）が必要です。
<productname>GCC</productname> の最近のバージョンをお勧めしますが、<productname>PostgreSQL</productname>は異なるベンダの、様々なコンパイラを使用して構築できることで知られています。
     </para>
    </listitem>

    <listitem>
     <para>
<!--
      <application>tar</application> is required to unpack the source
      distribution, in addition to either
      <application>gzip</application> or <application>bzip2</application>.
-->
配布物を展開するために、<application>tar</application>および<application>gzip</application>か<application>bzip2</application>のどちらかが必要です。
     </para>
    </listitem>

    <listitem>
     <para>
      <indexterm>
       <primary>flex</primary>
      </indexterm>
      <indexterm>
       <primary>lex</primary>
      </indexterm>
      <indexterm>
       <primary>bison</primary>
      </indexterm>
      <indexterm>
       <primary>yacc</primary>
      </indexterm>

<<<<<<< HEAD
<!--
      <application>Flex</application> 2.5.35 or later and
      <application>Bison</application> 2.3 or later are required.  Other
      <application>lex</application> and <application>yacc</application>
      programs cannot be used.
-->
<application>Flex</application> 2.5.35以降と<application>Bison</application> 2.3以降を使うようにしてください。
他の<application>lex</application>や<application>yacc</application>プログラムは使用できません。
=======
      <application>Flex</application> and <application>Bison</application> are
      required.  Other <application>lex</application> and
      <application>yacc</application> programs cannot be used.
      <application>Bison</application> needs to be at least version 2.3.
>>>>>>> 3d6a8289
     </para>
    </listitem>

    <listitem>
     <para>
      <indexterm>
       <primary>perl</primary>
      </indexterm>

<!--
      <application>Perl</application> 5.14 or later is needed during the build
      process and to run some test suites.  (This requirement is separate from
      the requirements for building <application>PL/Perl</application>; see
      below.)
-->
ビルドプロセスといくつかのテストスイートを実行するためには、<application>Perl</application> 5.14以降が必要です（この要件は<application>PL/Perl</application>をビルドするための要件とは別です。
以下を参照してください）。
     </para>
    </listitem>

    <listitem>
     <para>
      <indexterm>
       <primary>readline</primary>
      </indexterm>
      <indexterm>
       <primary>libedit</primary>
      </indexterm>

<!--
      The <acronym>GNU</acronym> <productname>Readline</productname> library is used by
      default.  It allows <application>psql</application> (the
      PostgreSQL command line SQL interpreter) to remember each
      command you type, and allows you to use arrow keys to recall and
      edit previous commands.  This is very helpful and is strongly
      recommended.  If you don't want to use it then you must specify
      the <option>&#45;-without-readline</option> option to
      <filename>configure</filename>. As an alternative, you can often use the
      BSD-licensed <filename>libedit</filename> library, originally
      developed on <productname>NetBSD</productname>. The
      <filename>libedit</filename> library is
      GNU <productname>Readline</productname>-compatible and is used if
      <filename>libreadline</filename> is not found, or if
      <option>&#45;-with-libedit-preferred</option> is used as an
      option to <filename>configure</filename>. If you are using a package-based
      Linux distribution, be aware that you need both the
      <literal>readline</literal> and <literal>readline-devel</literal> packages, if
      those are separate in your distribution.
-->
<acronym>GNU</acronym> <productname>Readline</productname>ライブラリは、デフォルトで使用されます。
これにより<application>psql</application>（PostgreSQLコマンドラインSQLインタプリタ）は入力したコマンドの記憶、さらに、カーソルキーを使用した過去のコマンドの再実行や編集ができるようになります。
これは非常に役に立ちますので、強く推奨します。
使用したくない場合は、<filename>configure</filename>に<option>--without-readline</option>オプションを指定する必要があります。
その代わりとして、BSDライセンスの<filename>libedit</filename>ライブラリを使用することもできます。
このライブラリはもともと<productname>NetBSD</productname>で開発されていました。
<filename>libedit</filename>ライブラリはGNUの<productname>Readline</productname>と互換性があり、<filename>libreadline</filename>を認識できなかった場合や<filename>configure</filename>のオプションに<option>--with-libedit-preferred</option>が使用された場合に使用されます。
パッケージベースのLinuxディストリビューションを使用し、そのディストリビューションの中で<literal>readline</literal>と<literal>readline-devel</literal>パッケージが別個に存在していた場合、両方とも必要ですので注意してください。
     </para>
    </listitem>

    <listitem>
     <para>
      <indexterm>
       <primary>zlib</primary>
      </indexterm>

<!--
      The <productname>zlib</productname> compression library is
      used by default. If you don't want to use it then you must
      specify the <option>&#45;-without-zlib</option> option to
      <filename>configure</filename>. Using this option disables
      support for compressed archives in <application>pg_dump</application> and
      <application>pg_restore</application>.
-->
<productname>zlib</productname>圧縮ライブラリはデフォルトで使用されます。
使用したくない場合は、<filename>configure</filename>に<option>--without-zlib</option>オプションを指定する必要があります。
このオプションを使用すると、<application>pg_dump</application>および<application>pg_restore</application>内の圧縮アーカイブサポートが無効になります。
     </para>
    </listitem>

    <listitem>
     <para>
<!--
      The ICU library is used by default. If you don't want to use it then you must specify the <option>&#45;-without-icu</option> option to <filename>configure</filename>. Using this option disables support for ICU collation features (see <xref linkend="collation"/>).
-->
デフォルトではICUライブラリが使用されます。
使用したくない場合は、<filename>configure</filename>のオプションに<option>--without-icu</option>を指定する必要があります。
このオプションを使用すると、ICU照合機能（ <xref linkend="collation"/> を参照）のサポートが無効になります。
     </para>
     <para>
<!--
      ICU support requires the <productname>ICU4C</productname> package to be
      installed.  The minimum required version of
      <productname>ICU4C</productname> is currently 4.2.
-->
ICUサポートを使用するには、<productname>ICU4C</productname>パッケージがインストールされている必要があります。
<productname>ICU4C</productname>の要求される最小のバージョンは現在4.2です。
     </para>

     <para>
<!--
      By default,
      <productname>pkg-config</productname><indexterm><primary>pkg-config</primary></indexterm>
      will be used to find the required compilation options.  This is
      supported for <productname>ICU4C</productname> version 4.6 and later.
      For older versions, or if <productname>pkg-config</productname> is not
      available, the variables <envar>ICU_CFLAGS</envar> and
      <envar>ICU_LIBS</envar> can be specified to
      <filename>configure</filename>, like in this example:
-->
デフォルトでは、必要なコンパイルオプションを見つけるために<productname>pkg-config</productname><indexterm><primary>pkg-config</primary></indexterm>が使用されます。
これは<productname>ICU4C</productname>バージョン4.6以降でサポートされています。
それより古いバージョンの場合や<productname>pkg-config</productname>が使えない場合には、変数<envar>ICU_CFLAGS</envar>と<envar>ICU_LIBS</envar>を<filename>configure</filename>に指定できます。
例を示します。
<programlisting>
./configure ... ICU_CFLAGS='-I/some/where/include' ICU_LIBS='-L/some/where/lib -licui18n -licuuc -licudata'
</programlisting>
<!--
      (If <productname>ICU4C</productname> is in the default search path
      for the compiler, then you still need to specify nonempty strings in
      order to avoid use of <productname>pkg-config</productname>, for
      example, <literal>ICU_CFLAGS=' '</literal>.)
-->
（<productname>ICU4C</productname>がコンパイラのデフォルトの検索パスにあるのなら、<productname>pkg-config</productname>の使用を避けるため、例えば<literal>ICU_CFLAGS=' '</literal>のような空でない文字列を指定することも必要です。）
     </para>
    </listitem>
   </itemizedlist>
  </para>

  <para>
<!--
   The following packages are optional.  They are not required in the
   default configuration, but they are needed when certain build
   options are enabled, as explained below:
-->
以下のパッケージはオプションです。
これらはデフォルトの設定では必要ありませんが、下記のように特定の構築オプションを有効とする場合に必要となります。

   <itemizedlist>
    <listitem>
     <para>
<!--
      To build the server programming language
      <application>PL/Perl</application> you need a full
      <productname>Perl</productname> installation, including the
      <filename>libperl</filename> library and the header files.
      The minimum required version is <productname>Perl</productname> 5.14.
      Since <application>PL/Perl</application> will be a shared
      library, the <indexterm><primary>libperl</primary></indexterm>
      <filename>libperl</filename> library must be a shared library
      also on most platforms.  This appears to be the default in
      recent <productname>Perl</productname> versions, but it was not
      in earlier versions, and in any case it is the choice of whomever
      installed Perl at your site.  <filename>configure</filename> will fail
      if building <application>PL/Perl</application> is selected but it cannot
      find a shared <filename>libperl</filename>.  In that case, you will have
      to rebuild and install <productname>Perl</productname> manually to be
      able to build <application>PL/Perl</application>.  During the
      configuration process for <productname>Perl</productname>, request a
      shared library.
-->
サーバプログラム言語である<application>PL/Perl</application>を構築するには、<filename>libperl</filename>ライブラリとヘッダファイルを含む完全な<productname>Perl</productname>のインストレーションが必要です。
要求される最小のバージョンは<productname>Perl</productname> 5.14です。
<application>PL/Perl</application>は共有ライブラリですので、ほとんどのプラットフォームにおいて<indexterm><primary>libperl</primary></indexterm><filename>libperl</filename>ライブラリも共有ライブラリでなければなりません。
これは最近のバージョンの<productname>Perl</productname>ではデフォルトのようですが、以前のバージョンではデフォルトではありませんでした。とにかく、これはPerlをサイトにインストールした人により決定されます。
<application>PL/Perl</application>を構築することを選択したのに共有の<filename>libperl</filename>が見つからなければ、<filename>configure</filename>は失敗するでしょう。
その場合には、<application>PL/Perl</application>を構築できるようにするために手動で<productname>Perl</productname>を再構築してインストールしなければならないでしょう。
<productname>Perl</productname>の構成プロセスには共有ライブラリが必要です。
     </para>

     <para>
<!--
      If you intend to make more than incidental use of
      <application>PL/Perl</application>, you should ensure that the
      <productname>Perl</productname> installation was built with the
      <literal>usemultiplicity</literal> option enabled (<literal>perl -V</literal>
      will show whether this is the case).
-->
もし、<application>PL/Perl</application>を意図的に使用するつもりであるのなら、<productname>Perl</productname>のインストレーションが<literal>usemultiplicity</literal>オプションを有効にして実施されているかを確認すべきです(<literal>perl -V</literal>により有効かどうかを確認できます)。
     </para>
    </listitem>

    <listitem>
     <para>
<!--
      To build the <application>PL/Python</application> server programming
      language, you need a <productname>Python</productname>
      installation with the header files and
      the <application>sysconfig</application> module.  The minimum
<<<<<<< HEAD
      required version is <productname>Python</productname> 3.2.
-->
<application>PL/Python</application>サーバプログラム言語を構築するには、ヘッダファイルと<application>sysconfig</application>モジュールを含む<productname>Python</productname>のインストレーションが必要です。
要求される最小のバージョンは<productname>Python</productname> 3.2です。
=======
      supported version is <productname>Python</productname> 3.6.8.
>>>>>>> 3d6a8289
     </para>

     <para>
<!--
      Since <application>PL/Python</application> will be a shared
      library, the <indexterm><primary>libpython</primary></indexterm>
      <filename>libpython</filename> library must be a shared library
      also on most platforms.  This is not the case in a default
      <productname>Python</productname> installation built from source, but a
      shared library is available in many operating system
      distributions.  <filename>configure</filename> will fail if
      building <application>PL/Python</application> is selected but it cannot
      find a shared <filename>libpython</filename>.  That might mean that you
      either have to install additional packages or rebuild (part of) your
      <productname>Python</productname> installation to provide this shared
      library.  When building from source, run <productname>Python</productname>'s
      configure with the <literal>&#45;-enable-shared</literal> flag.
-->
<application>PL/Python</application>は共有ライブラリになりますので、ほとんどのプラットフォームでは、<indexterm><primary>libpython</primary></indexterm><filename>libpython</filename>もまた共有ライブラリである必要があります。
ソースから構築した<productname>Python</productname>のインストレーションでは、これはデフォルトではありませんが、共有ライブラリは多くのオペレーティングシステムのディストリビューションで入手可能です。
<application>PL/Python</application>を構築することを選択したのに共有の<filename>libpython</filename>が見つからなければ、<filename>configure</filename>は失敗するでしょう。
それは、この共有ライブラリを提供するために追加のパッケージをインストールするか、<productname>Python</productname>のインストレーション（の一部）を再構築しなければならないということを意味しているかもしれません。
ソースから構築する場合、<literal>--enable-shared</literal>フラグを付けて<productname>Python</productname>のconfigureを実行してください。
     </para>
    </listitem>

    <listitem>
     <para>
<!--
      To build the <application>PL/Tcl</application>
      procedural language, you of course need a <productname>Tcl</productname>
      installation.  The minimum required version is
      <productname>Tcl</productname> 8.4.
-->
<application>PL/Tcl</application>手続き言語の構築には、もちろん<productname>Tcl</productname>のインストレーションが必要です。
要求される最小のバージョンは<productname>Tcl</productname> 8.4です。
     </para>
    </listitem>

    <listitem>
     <para>
<!--
      To enable Native Language Support (<acronym>NLS</acronym>), that
      is, the ability to display a program's messages in a language
      other than English, you need an implementation of the
      <application>Gettext</application> <acronym>API</acronym>.  Some operating
      systems have this built-in (e.g., <systemitem
      class="osname">Linux</systemitem>, <systemitem class="osname">NetBSD</systemitem>,
      <systemitem class="osname">Solaris</systemitem>), for other systems you
      can download an add-on package from <ulink
      url="https://www.gnu.org/software/gettext/"></ulink>.
      If you are using the <application>Gettext</application> implementation in
      the <acronym>GNU</acronym> C library, then you will additionally
      need the <productname>GNU Gettext</productname> package for some
      utility programs.  For any of the other implementations you will
      not need it.
-->
各国語サポート（<acronym>NLS</acronym>）、つまり、英語以外の言語によるプログラムメッセージの表示機能を有効にするには、<application>Gettext</application> <acronym>API</acronym>の実装が必要です。
オペレーティングシステムの中には（例えば、<systemitem class="osname">Linux</systemitem>、<systemitem class="osname">NetBSD</systemitem>、<systemitem class="osname">Solaris</systemitem>など）、組み込み済みのものがあります。
他のシステムでは、追加パッケージを<ulink url="https://www.gnu.org/software/gettext/"></ulink>からダウンロードできます。
<acronym>GNU</acronym> Cライブラリの<application>gettext</application>の実装を使用する場合、さらにいくつかのユーティリティプログラムのために<productname>GNU Gettext</productname>パッケージが必要となります。
他の実装の場合には必要ありません。
     </para>
    </listitem>

    <listitem>
     <para>
<!--
      You need <productname>OpenSSL</productname>, if you want to support
      encrypted client connections.  <productname>OpenSSL</productname> is
      also required for random number generation on platforms that do not
      have <filename>/dev/urandom</filename> (except Windows).  The minimum
<<<<<<< HEAD
      required version is 1.0.2.
-->
暗号化されたクライアント接続をサポートする場合には<productname>OpenSSL</productname>が必要です。
<productname>OpenSSL</productname>は、<filename>/dev/urandom</filename>のないプラットフォーム（Windowsを除く）での乱数生成のためにも必要です。
要求される最小のバージョンは1.0.2です。
=======
      required version is 1.1.1.
     </para>
     <para>
      Additionally, <productname>LibreSSL</productname> is supported using the
      <productname>OpenSSL</productname> compatibility layer.  The minimum
      required version is 3.4 (from <systemitem class="osname">OpenBSD</systemitem>
      version 7.0).
>>>>>>> 3d6a8289
     </para>
    </listitem>

    <listitem>
     <para>
<!--
      You need <application>MIT Kerberos</application> (for GSSAPI),
      <productname>OpenLDAP</productname>, and/or <application>PAM</application>,
      if you want to support authentication using those services.
-->
<application>MIT Kerberos</application>（GSSAPI用）、<productname>OpenLDAP</productname>、および／または<application>PAM</application>が、そのサービスを使用した認証をサポートする場合には必要です。
     </para>
    </listitem>

    <listitem>
     <para>
<<<<<<< HEAD
<!--
=======
      You need <productname>Curl</productname> to build an optional module
      which implements the <link linkend="libpq-oauth">OAuth Device
      Authorization flow</link> for client applications.
     </para>
    </listitem>

    <listitem>
     <para>
>>>>>>> 3d6a8289
      You need <productname>LZ4</productname>, if you want to support
      compression of data with that method; see
      <xref linkend="guc-default-toast-compression"/> and
      <xref linkend="guc-wal-compression"/>.
-->
<productname>LZ4</productname>が、その方式でのデータの圧縮をサポートする場合には必要です。
<xref linkend="guc-default-toast-compression"/>と<xref linkend="guc-wal-compression"/>を参照してください。
     </para>
    </listitem>

    <listitem>
     <para>
<!--
      You need <productname>Zstandard</productname>, if you want to support
      compression of data with that method; see
      <xref linkend="guc-wal-compression"/>.
      The minimum required version is 1.4.0.
-->
<productname>Zstandard</productname>が、その方式でのデータの圧縮をサポートする場合には必要です。
<xref linkend="guc-wal-compression"/>を参照してください。
要求される最小のバージョンは1.4.0です。
     </para>
    </listitem>

    <listitem>
     <para>
<!--
      To build the <productname>PostgreSQL</productname> documentation,
      there is a separate set of requirements; see
      <xref linkend="docguide-toolsets"/>.
-->
<productname>PostgreSQL</productname>のドキュメントを構築するために必要なセットは別途記載します。
<xref linkend="docguide-toolsets"/>を参照してください。
     </para>
    </listitem>
   </itemizedlist>
  </para>

  <para>
<!--
   If you need to get a <acronym>GNU</acronym> package, you can find
   it at your local <acronym>GNU</acronym> mirror site (see <ulink
   url="https://www.gnu.org/prep/ftp"></ulink>
   for a list) or at <ulink
   url="ftp://ftp.gnu.org/gnu/"></ulink>.
-->
<acronym>GNU</acronym>パッケージの入手が必要な場合、近くの<acronym>GNU</acronym>ミラーサイトから探してください（ミラーサイトの一覧は<ulink url="https://www.gnu.org/prep/ftp"></ulink>にあります）。
または、<ulink url="ftp://ftp.gnu.org/gnu/"></ulink>から探してください。
  </para>
 </sect1>

 <sect1 id="install-getsource">
<!--
  <title>Getting the Source</title>
-->
  <title>ソースの入手</title>

  <para>
<!--
   The <productname>PostgreSQL</productname> source code for released versions
   can be obtained from the download section of our website:
   <ulink url="https://www.postgresql.org/ftp/source/"></ulink>.
   Download the
   <filename>postgresql-<replaceable>version</replaceable>.tar.gz</filename>
   or <filename>postgresql-<replaceable>version</replaceable>.tar.bz2</filename>
   file you're interested in, then unpack it:
-->
リリースされたバージョンの<productname>PostgreSQL</productname>ソースコードは、Webサイト<ulink url="https://www.postgresql.org/ftp/source/"></ulink>のダウンロードページから入手できます。
興味のある<filename>postgresql-<replaceable>version</replaceable>.tar.gz</filename>または<filename>postgresql-<replaceable>version</replaceable>.tar.bz2</filename>ファイルをダウンロードしてください。
ファイルを入手したら、展開します。
<screen>
<userinput>tar xf postgresql-<replaceable>version</replaceable>.tar.bz2</userinput>
</screen>
<!--
   This will create a directory
   <filename>postgresql-<replaceable>version</replaceable></filename> under
   the current directory with the <productname>PostgreSQL</productname> sources.
   Change into that directory for the rest of the installation procedure.
-->
これにより、カレントディレクトリ以下に<filename>postgresql-<replaceable>version</replaceable></filename>というディレクトリが作成され、<productname>PostgreSQL</productname>のソースが展開されます。
この後のインストール手順を行うために、このディレクトリに移動してください。
  </para>

  <para>
<!--
   Alternatively, you can use the Git version control system; see
   <xref linkend="git"/> for more information.
-->
あるいは、Gitバージョン管理システムを使うこともできます。
詳細は<xref linkend="git"/>を参照してください。
  </para>
 </sect1>

 <sect1 id="install-make">
<!--
  <title>Building and Installation with Autoconf and Make</title>
-->
  <title>AutoconfとMakeによる構築とインストール</title>

 <sect2 id="install-short-make">
<!--
  <title>Short Version</title>
-->
  <title>簡易版</title>

  <para>
<synopsis>
./configure
make
su
make install
adduser postgres
mkdir -p /usr/local/pgsql/data
chown postgres /usr/local/pgsql/data
su - postgres
/usr/local/pgsql/bin/initdb -D /usr/local/pgsql/data
/usr/local/pgsql/bin/pg_ctl -D /usr/local/pgsql/data -l logfile start
/usr/local/pgsql/bin/createdb test
/usr/local/pgsql/bin/psql test
</synopsis>
<!--
   The long version is the rest of this
   <phrase>section</phrase>.
-->
<phrase>この節</phrase>の残りで詳細を説明します。
  </para>
 </sect2>


 <sect2 id="install-procedure-make">
<!--
  <title>Installation Procedure</title>
-->
  <title>インストール手順</title>

  <procedure>

  <step id="configure">
<!--
   <title>Configuration</title>
-->
   <title>設定</title>

   <indexterm zone="configure">
    <primary>configure</primary>
   </indexterm>

   <para>
<!--
    The first step of the installation procedure is to configure the
    source tree for your system and choose the options you would like.
    This is done by running the <filename>configure</filename> script. For a
    default installation simply enter:
-->
インストール手順の最初のステップは、システムに合わせてソースツリーを設定し、使用するオプションを選択することです。
<filename>configure</filename>スクリプトを実行することでこれを行います。
デフォルトのインストールを行う場合は、単に以下を入力してください。
<screen>
<userinput>./configure</userinput>
</screen>
<!--
    This script will run a number of tests to determine values for various
    system dependent variables and detect any quirks of your
    operating system, and finally will create several files in the
    build tree to record what it found.
-->
このスクリプトは、各種のシステムに依存した変数の値を決定するために多くのテストを行い、使用中のオペレーティングシステムが持つどんなクセでも検出し、最終的に構築用ツリーに結果を記録するためのファイルをいくつか作成します。
   </para>

   <para>
<!--
    You can also run <filename>configure</filename> in a directory outside
    the source tree, and then build there, if you want to keep the build
    directory separate from the original source files.  This procedure is
    called a
    <indexterm><primary>VPATH</primary></indexterm><firstterm>VPATH</firstterm>
    build.  Here's how:
-->
構築用のディレクトリを別の場所にしたい場合は、ソースツリーの外のディレクトリで<filename>configure</filename>を実行することもできます。
この処理は<indexterm><primary>VPATH</primary></indexterm><firstterm>VPATH</firstterm>構築と呼ばれます。
どのように行うかは下記を参照してください。
<screen>
<userinput>mkdir build_dir</userinput>
<userinput>cd build_dir</userinput>
<!--
<userinput>/path/to/source/tree/configure [options go here]</userinput>
-->
<userinput>/path/to/source/tree/configure [オプションはここに]</userinput>
<userinput>make</userinput>
</screen>
   </para>

   <para>
<!--
    The default configuration will build the server and utilities, as
    well as all client applications and interfaces that require only a
    C compiler. All files will be installed under
    <filename>/usr/local/pgsql</filename> by default.
-->
デフォルトの構成では、サーバ、ユーティリティの他に、Cコンパイラだけを必要とするクライアントアプリケーションやインタフェースを構築します。
デフォルトでは、全てのファイルは<filename>/usr/local/pgsql</filename>以下にインストールされます。
   </para>

   <para>
<!--
    You can customize the build and installation process by supplying one
    or more command line options to <filename>configure</filename>.
    Typically you would customize the install location, or the set of
    optional features that are built.  <filename>configure</filename>
    has a large number of options, which are described in
    <xref linkend="configure-options"/>.
-->
<filename>configure</filename>にコマンドラインオプションを1つ以上指定することで、構築処理やインストール処理を変更できます。
よくあるのは、インストール位置や構築するオプションの機能の設定を変更することでしょう。
<filename>configure</filename>には数多くのオプションがあり、それは<xref linkend="configure-options"/>に書かれています。
   </para>

   <para>
<!--
    Also, <filename>configure</filename> responds to certain environment
    variables, as described in <xref linkend="configure-envvars"/>.
    These provide additional ways to customize the configuration.
-->
また、<filename>configure</filename>は、<xref linkend="configure-envvars"/>に書かれているように特定の環境変数に対応しています。
これは設定を変更する追加の方法を提供します。
   </para>
  </step>

  <step id="build">
<!--
   <title>Build</title>
-->
   <title>構築</title>

   <para>
<!--
    To start the build, type either of:
-->
構築作業を開始するには、以下のいずれかを入力してください。
<screen>
<userinput>make</userinput>
<userinput>make all</userinput>
</screen>
<!--
    (Remember to use <acronym>GNU</acronym> <application>make</application>.)
    The build will take a few minutes depending on your
    hardware.
-->
（<acronym>GNU</acronym> <application>make</application>を使用することを忘れないでください。）
ハードウェアに依存しますが、構築作業には数分かかります。
   </para>

  <para>
<!--
   If you want to build everything that can be built, including the
   documentation (HTML and man pages), and the additional modules
   (<filename>contrib</filename>), type instead:
-->
もし、ドキュメント(HTMLやman)や追加モジュール(<filename>contrib</filename>)を含め、構築可能なものすべてを構築したい場合、次のように入力します。
<screen>
<userinput>make world</userinput>
</screen>
  </para>

  <para>
<!--
   If you want to build everything that can be built, including the
   additional modules (<filename>contrib</filename>), but without
   the documentation, type instead:
-->
もし、追加モジュール(<filename>contrib</filename>)は含めるがドキュメントを含めずに、構築可能なものすべてを構築したい場合、次のように入力します。
<screen>
<userinput>make world-bin</userinput>
</screen>
   </para>

   <para>
<!--
    If you want to invoke the build from another makefile rather than
    manually, you must unset <varname>MAKELEVEL</varname> or set it to zero,
    for instance like this:
-->
手動で指定するのではなく、別のMakefileから構築をしたい場合には、例えば以下のように<varname>MAKELEVEL</varname>を削除するか、0に設定しなければなりません。
<programlisting>
build-postgresql:
        $(MAKE) -C postgresql MAKELEVEL=0 all
</programlisting>
<!--
    Failure to do that can lead to strange error messages, typically about
    missing header files.
-->
上記に失敗すると、通常はヘッダファイルが見つからないという奇妙なエラーメッセージが出る場合があります。
   </para>
  </step>

  <step>
<!--
   <title>Regression Tests</title>
-->
   <title>リグレッションテスト</title>

   <indexterm>
    <primary>regression test</primary>
   </indexterm>
   <indexterm>
    <primary>リグレッションテスト</primary>
   </indexterm>

   <para>
<!--
    If you want to test the newly built server before you install it,
    you can run the regression tests at this point. The regression
    tests are a test suite to verify that <productname>PostgreSQL</productname>
    runs on your machine in the way the developers expected it
    to. Type:
-->
インストールを行う前に、新しく構築したサーバをテストしたい場合、この時点でリグレッションテストを実行できます。
リグレッションテストとは、使用するマシンにおいて<productname>PostgreSQL</productname>が、開発者の想定通りに動作することを検証するためのテストのまとまりです。
次のように入力します。
<screen>
<userinput>make check</userinput>
</screen>
<!--
    (This won't work as root; do it as an unprivileged user.)
    See <xref linkend="regress"/> for
    detailed information about interpreting the test results. You can
    repeat this test at any later time by issuing the same command.
-->
（これは root では動作しません。
非特権ユーザとして実行してください。）
<xref linkend="regress"/>にはテスト結果の解釈に関する詳しい情報があります。
同じコマンドを入力することで、後にいつでもテストを繰り返すことができます。
   </para>
  </step>

  <step id="install">
<!--
   <title>Installing the Files</title>
-->
   <title>ファイルのインストール</title>

   <note>
    <para>
<!--
     If you are upgrading an existing system be sure to read
     <xref linkend="upgrading"/>,
     which has instructions about upgrading a
     cluster.
-->
もし既存のシステムのアップグレードをする場合、DBクラスタのアップグレードの解説が記載されている<xref linkend="upgrading"/>を参照してください。
    </para>
   </note>

   <para>
<!--
    To install <productname>PostgreSQL</productname> enter:
-->
<productname>PostgreSQL</productname>をインストールするには、以下を入力してください。
<screen>
<userinput>make install</userinput>
</screen>
<!--
    This will install files into the directories that were specified
    in <xref linkend="configure"/>. Make sure that you have appropriate
    permissions to write into that area. Normally you need to do this
    step as root. Alternatively, you can create the target
    directories in advance and arrange for appropriate permissions to
    be granted.
-->
これは、ファイルを<xref linkend="configure"/>で指定されたディレクトリにインストールします。
その領域に書き込むための権限を持っていることを確認してください。
通常はこのステップをrootで行う必要があります。
代わりに対象とするディレクトリを前もって作成し、適切に権限を調整することも可能です。
   </para>

   <para>
<!--
    To install the documentation (HTML and man pages), enter:
-->
ドキュメント（HTMLやman）をインストールするには、以下を入力してください。
<screen>
<userinput>make install-docs</userinput>
</screen>
   </para>

   <para>
<!--
    If you built the world above, type instead:
-->
上記のようにすべてを（worldを付けて）構築していた場合には、代わりに以下を入力してください。
<screen>
<userinput>make install-world</userinput>
</screen>
<!--
    This also installs the documentation.
-->
これによりドキュメントもインストールされます。
   </para>

   <para>
<!--
    If you built the world without the documentation above, type instead:
-->
上記のようにドキュメントを除くすべてを構築していた場合には、代わりに以下を入力してください。
<screen>
<userinput>make install-world-bin</userinput>
</screen>
   </para>

   <para>
<!--
    You can use <literal>make install-strip</literal> instead of
    <literal>make install</literal> to strip the executable files and
    libraries as they are installed.  This will save some space.  If
    you built with debugging support, stripping will effectively
    remove the debugging support, so it should only be done if
    debugging is no longer needed.  <literal>install-strip</literal>
    tries to do a reasonable job saving space, but it does not have
    perfect knowledge of how to strip every unneeded byte from an
    executable file, so if you want to save all the disk space you
    possibly can, you will have to do manual work.
-->
<literal>make install</literal>の代わりに<literal>make install-strip</literal>を使用することで、インストール時に実行可能ファイルやライブラリをストリップ（strip）できます。
これにより、多少の容量を節約できます。
デバッグをサポートするように構築している場合でも、ストリップするとデバッグのサポートは実質、除去されてしまいます。
したがって、これはデバッグが必要なくなった場合にのみ実行すべきです。
<literal>install-strip</literal>は容量を節約するために適切な作業を行おうとしますが、実行可能ファイルから全ての不必要なバイトを完全にストリップすることはできません。
可能な限りのディスク容量をすべて節約したい場合は、手動で作業を行う必要があります。
   </para>

   <para>
<!--
    The standard installation provides all the header files needed for client
    application development as well as for server-side program
    development, such as custom functions or data types written in C.
-->
この標準的なインストール方法では、クライアントアプリケーションの開発に必要なヘッダファイルと、Cで独自の関数やデータ型を作成するといったサーバ側のプログラムの開発用のヘッダファイルが用意されます。
   </para>

   <formalpara>
<!--
    <title>Client-only installation:</title>
-->
    <title>クライアント側のみのインストール:</title>
    <para>
<!--
     If you want to install only the client applications and
     interface libraries, then you can use these commands:
-->
クライアントアプリケーションとインタフェースライブラリのみをインストールしたい場合、下記のコマンドを使います。
<screen>
<userinput>make -C src/bin install</userinput>
<userinput>make -C src/include install</userinput>
<userinput>make -C src/interfaces install</userinput>
<userinput>make -C doc install</userinput>
</screen>
<!--
    <filename>src/bin</filename> has a few binaries for server-only use,
    but they are small.
-->
<filename>src/bin</filename>にはサーバ用の数個のバイナリがあります。これらは小さなものです。
    </para>
   </formalpara>
  </step>
  </procedure>

  <formalpara>
<!--
   <title>Uninstallation:</title>
-->
   <title>アンインストール:</title>
   <para>
<!--
    To undo the installation use the command <command>make
    uninstall</command>. However, this will not remove any created directories.
-->
インストールを取り消すには、<command>make uninstall</command> コマンドを使います。
しかし、作成済みのディレクトリは削除されません。
   </para>
  </formalpara>

  <formalpara>
<!--
   <title>Cleaning:</title>
-->
   <title>クリーニング:</title>

   <para>
<!--
    After the installation you can free disk space by removing the built
    files from the source tree with the command <command>make
    clean</command>. This will preserve the files made by the <command>configure</command>
    program, so that you can rebuild everything with <command>make</command>
    later on. To reset the source tree to the state in which it was
    distributed, use <command>make distclean</command>. If you are going to
    build for several platforms within the same source tree you must do
    this and re-configure for each platform.  (Alternatively, use
    a separate build tree for each platform, so that the source tree
    remains unmodified.)
-->
インストールが終わったら、<command>make clean</command> コマンドを使ってソースツリーから構築用のファイルを削除し、ディスク領域を解放できます。
<command>configure</command>プログラムが作るファイルは保持されますので、後で<command>make</command>コマンドですべてを再構築できます。
ソースツリーを配布された時の状態に戻したい場合は、<command>make distclean</command>コマンドを使います。
同じソースツリー内で複数のプラットフォーム向けに構築する場合、これを実行して、それぞれのプラットフォームに対し再構成しなければなりません。
（または、未変更のソースツリーを維持するために、各プラットフォームで別々の構築用ツリーを使用してください。）
   </para>
  </formalpara>

  <para>
<!--
   If you perform a build and then discover that your <command>configure</command>
   options were wrong, or if you change anything that <command>configure</command>
   investigates (for example, software upgrades), then it's a good
   idea to do <command>make distclean</command> before reconfiguring and
   rebuilding.  Without this, your changes in configuration choices
   might not propagate everywhere they need to.
-->
構築作業を行った後で<command>configure</command>用オプションが間違っていることに気付いた場合や、<command>configure</command>の調査結果に何らかの変更を加えた場合（例えば、ソフトウェアのアップグレードなど）、再設定と再構築の前に<command>make distclean</command>を行うことをお勧めします。
さもないと、設定選択肢の変更は、必要なところ全てには反映されない可能性があります。
  </para>
  </sect2>

  <sect2 id="configure-options">
<!--
   <title><filename>configure</filename> Options</title>
-->
   <title><filename>configure</filename>オプション</title>

   <indexterm zone="configure-options">
    <primary>configure options</primary>
   </indexterm>
   <indexterm zone="configure-options">
    <primary>configureオプション</primary>
   </indexterm>

   <para>
<!--
    <command>configure</command>'s command line options are explained below.
    This list is not exhaustive (use <literal>./configure &#45;-help</literal>
    to get one that is).  The options not covered here are meant for
    advanced use-cases such as cross-compilation, and are documented in
    the standard Autoconf documentation.
-->
<command>configure</command>のコマンドラインオプションを以下で説明します。
この一覧は完全なものではありません（完全なものを得るには<literal>./configure --help</literal>を使ってください）。
ここで取り上げていないオプションはクロスコンパイルのような高度なユースケースのためのもので、標準のAutoconfのドキュメントに書かれています。
   </para>

   <sect3 id="configure-options-locations">
<!--
    <title>Installation Locations</title>
-->
    <title>インストレーションの位置</title>

     <para>
<!--
      These options control where <literal>make install</literal> will put
      the files.  The <option>&#45;-prefix</option> option is sufficient for
      most cases.  If you have special needs, you can customize the
      installation subdirectories with the other options described in this
      section.  Beware however that changing the relative locations of the
      different subdirectories may render the installation non-relocatable,
      meaning you won't be able to move it after installation.
      (The <literal>man</literal> and <literal>doc</literal> locations are
      not affected by this restriction.)  For relocatable installs, you
      might want to use the <literal>&#45;-disable-rpath</literal> option
      described later.
-->
このオプションは<literal>make install</literal>がファイルをどこに置くかを制御します。
たいていの場合<option>--prefix</option>オプションで十分です。
特別な必要があるのであれば、この節に書かれた他のオプションを使用して個々のインストレーションサブディレクトリを変更できます。
しかし、異なるサブディレクトリの相対的な位置を変更した場合、インストレーションは再配置不能になります。つまり、インストールの後にディレクトリを移動できないことに注意してください。
（<literal>man</literal>と<literal>doc</literal>の場所はこの制限の影響を受けません。）
再配置可能インストールのために、後述の<literal>--disable-rpath</literal>を使用しようと考えるかもしれません。
     </para>

     <variablelist>
      <varlistentry id="configure-option-prefix">
       <term><option>--prefix=<replaceable>PREFIX</replaceable></option></term>
       <listitem>
        <para>
<!--
         Install all files under the directory <replaceable>PREFIX</replaceable>
         instead of <filename>/usr/local/pgsql</filename>. The actual
         files will be installed into various subdirectories; no files
         will ever be installed directly into the
         <replaceable>PREFIX</replaceable> directory.
-->
<filename>/usr/local/pgsql</filename>ではなく、<replaceable>PREFIX</replaceable>ディレクトリ以下に全てのファイルをインストールします。
ファイルは実際には様々なサブディレクトリにインストールされ、<replaceable>PREFIX</replaceable>ディレクトリの直下にインストールされるファイルはありません。
        </para>
       </listitem>
      </varlistentry>

      <varlistentry id="configure-option-exec-prefix">
       <term><option>--exec-prefix=<replaceable>EXEC-PREFIX</replaceable></option></term>
       <listitem>
        <para>
<!--
         You can install architecture-dependent files under a
         different prefix, <replaceable>EXEC-PREFIX</replaceable>, than what
         <replaceable>PREFIX</replaceable> was set to. This can be useful to
         share architecture-independent files between hosts. If you
         omit this, then <replaceable>EXEC-PREFIX</replaceable> is set equal to
         <replaceable>PREFIX</replaceable> and both architecture-dependent and
         independent files will be installed under the same tree,
         which is probably what you want.
-->
アーキテクチャ依存のファイルを<replaceable>PREFIX</replaceable>の設定とは別の接頭辞<replaceable>EXEC-PREFIX</replaceable>以下にインストールすることができます。
ホスト間でアーキテクチャ非依存のファイルを共有する場合に便利です。
省略した場合、<replaceable>EXEC-PREFIX</replaceable>は<replaceable>PREFIX</replaceable>と同じに設定され、アーキテクチャに依存するファイルも非依存なファイルも同じツリー以下にインストールされます。
ほとんどの場合、これが望まれています。
        </para>
       </listitem>
      </varlistentry>

      <varlistentry id="configure-option-bindir">
       <term><option>--bindir=<replaceable>DIRECTORY</replaceable></option></term>
       <listitem>
        <para>
<!--
         Specifies the directory for executable programs. The default
         is <filename><replaceable>EXEC-PREFIX</replaceable>/bin</filename>, which
         normally means <filename>/usr/local/pgsql/bin</filename>.
-->
実行可能プログラム用のディレクトリを指定します。
デフォルトでは<filename><replaceable>EXEC-PREFIX</replaceable>/bin</filename>であり、通常<filename>/usr/local/pgsql/bin</filename>となります。
        </para>
       </listitem>
      </varlistentry>

      <varlistentry id="configure-option-sysconfdir">
       <term><option>--sysconfdir=<replaceable>DIRECTORY</replaceable></option></term>
       <listitem>
        <para>
<!--
         Sets the directory for various configuration files,
         <filename><replaceable>PREFIX</replaceable>/etc</filename> by default.
-->
各種設定ファイル用のディレクトリを設定します。
デフォルトでは<filename><replaceable>PREFIX</replaceable>/etc</filename>です。
        </para>
       </listitem>
      </varlistentry>

      <varlistentry id="configure-option-libdir">
       <term><option>--libdir=<replaceable>DIRECTORY</replaceable></option></term>
       <listitem>
        <para>
<!--
         Sets the location to install libraries and dynamically loadable
         modules. The default is
         <filename><replaceable>EXEC-PREFIX</replaceable>/lib</filename>.
-->
ライブラリや動的ロード可能モジュールをインストールする場所を設定します。
デフォルトは<filename><replaceable>EXEC-PREFIX</replaceable>/lib</filename>です。
        </para>
       </listitem>
      </varlistentry>

      <varlistentry id="configure-option-includedir">
       <term><option>--includedir=<replaceable>DIRECTORY</replaceable></option></term>
       <listitem>
        <para>
<!--
         Sets the directory for installing C and C++ header files. The
         default is <filename><replaceable>PREFIX</replaceable>/include</filename>.
-->
CおよびC++のヘッダファイルをインストールするディレクトリを設定します。
デフォルトは<filename><replaceable>PREFIX</replaceable>/include</filename>です。
        </para>
       </listitem>
      </varlistentry>

      <varlistentry id="configure-option-datarootdir">
       <term><option>--datarootdir=<replaceable>DIRECTORY</replaceable></option></term>
       <listitem>
        <para>
<!--
         Sets the root directory for various types of read-only data
         files.  This only sets the default for some of the following
         options.  The default is
         <filename><replaceable>PREFIX</replaceable>/share</filename>.
-->
いろいろな種類の読み取り専用データファイル用のルートディレクトリを設定します。
これは後述のオプションの一部についてのデフォルトを設定するだけです。
デフォルトは<filename><replaceable>PREFIX</replaceable>/share</filename>です。
        </para>
       </listitem>
      </varlistentry>

      <varlistentry id="configure-option-datadir">
       <term><option>--datadir=<replaceable>DIRECTORY</replaceable></option></term>
       <listitem>
        <para>
<!--
         Sets the directory for read-only data files used by the
         installed programs. The default is
         <filename><replaceable>DATAROOTDIR</replaceable></filename>. Note that this has
         nothing to do with where your database files will be placed.
-->
インストールプログラムが使用する読み取り専用のディレクトリを設定します。
デフォルトは<filename><replaceable>DATAROOTDIR</replaceable></filename>です。
これはインストールするデータベースファイルがどこに設置されるかとは関係ないことを覚えておいてください。
        </para>
       </listitem>
      </varlistentry>

      <varlistentry id="configure-option-localedir">
       <term><option>--localedir=<replaceable>DIRECTORY</replaceable></option></term>
       <listitem>
        <para>
<!--
         Sets the directory for installing locale data, in particular
         message translation catalog files.  The default is
         <filename><replaceable>DATAROOTDIR</replaceable>/locale</filename>.
-->
特にメッセージ翻訳カタログファイルのロケールデータをインストールするディレクトリを設定します。
デフォルトは<filename><replaceable>DATAROOTDIR</replaceable>/locale</filename>です。
        </para>
       </listitem>
      </varlistentry>

      <varlistentry id="configure-option-mandir">
       <term><option>--mandir=<replaceable>DIRECTORY</replaceable></option></term>
       <listitem>
        <para>
<!--
         The man pages that come with <productname>PostgreSQL</productname> will be installed under
         this directory, in their respective
         <filename>man<replaceable>x</replaceable></filename> subdirectories.
         The default is <filename><replaceable>DATAROOTDIR</replaceable>/man</filename>.
-->
<productname>PostgreSQL</productname>付属のマニュアルページがこのディレクトリ以下の、対応する<filename>man<replaceable>x</replaceable></filename>サブディレクトリにインストールされます。
デフォルトは<filename><replaceable>DATAROOTDIR</replaceable>/man</filename>です。
        </para>
       </listitem>
      </varlistentry>

      <varlistentry id="configure-option-docdir">
       <term><option>--docdir=<replaceable>DIRECTORY</replaceable></option></term>
       <listitem>
        <para>
<!--
         Sets the root directory for installing documentation files,
         except <quote>man</quote> pages.  This only sets the default for
         the following options.  The default value for this option is
         <filename><replaceable>DATAROOTDIR</replaceable>/doc/postgresql</filename>.
-->
<quote>man</quote>ページを除いた、ドキュメント一式ファイルをインストールするルートディレクトリを設定します。
これは以下のオプションのデフォルトのみを設定します。
このオプションのデフォルト値は<filename><replaceable>DATAROOTDIR</replaceable>/doc/postgresql</filename>です。
        </para>
       </listitem>
      </varlistentry>

      <varlistentry id="configure-option-htmldir">
       <term><option>--htmldir=<replaceable>DIRECTORY</replaceable></option></term>
       <listitem>
        <para>
<!--
         The HTML-formatted documentation for
         <productname>PostgreSQL</productname> will be installed under
         this directory.  The default is
         <filename><replaceable>DATAROOTDIR</replaceable></filename>.
-->
<productname>PostgreSQL</productname>のHTML形式のドキュメント一式はこのディレクトリの下にインストールされます。
デフォルトは<filename><replaceable>DATAROOTDIR</replaceable></filename>です。
        </para>
       </listitem>
      </varlistentry>
     </variablelist>

     <note>
      <para>
<!--
       Care has been taken to make it possible to install
       <productname>PostgreSQL</productname> into shared installation locations
       (such as <filename>/usr/local/include</filename>) without
       interfering with the namespace of the rest of the system. First,
       the string <quote><literal>/postgresql</literal></quote> is
       automatically appended to <varname>datadir</varname>,
       <varname>sysconfdir</varname>, and <varname>docdir</varname>,
       unless the fully expanded directory name already contains the
       string <quote><literal>postgres</literal></quote> or
       <quote><literal>pgsql</literal></quote>. For example, if you choose
       <filename>/usr/local</filename> as prefix, the documentation will
       be installed in <filename>/usr/local/doc/postgresql</filename>,
       but if the prefix is <filename>/opt/postgres</filename>, then it
       will be in <filename>/opt/postgres/doc</filename>. The public C
       header files of the client interfaces are installed into
       <varname>includedir</varname> and are namespace-clean. The
       internal header files and the server header files are installed
       into private directories under <varname>includedir</varname>. See
       the documentation of each interface for information about how to
       access its header files. Finally, a private subdirectory will
       also be created, if appropriate, under <varname>libdir</varname>
       for dynamically loadable modules.
-->
（<filename>/usr/local/include</filename>といった）共用のインストール場所に、システムの他の名前空間に影響を与えることなく<productname>PostgreSQL</productname>をインストールできるような配慮がなされています。
まず、完全に展開したディレクトリ名に<quote><literal>postgres</literal></quote>か<quote><literal>pgsql</literal></quote>という文字列が含まれていない場合、<quote><literal>/postgresql</literal></quote>という文字列が自動的に<varname>datadir</varname>、<varname>sysconfdir</varname>、<varname>docdir</varname>に追加されます。
例えば、接頭辞として<filename>/usr/local</filename>を使用する場合、ドキュメントは<filename>/usr/local/doc/postgresql</filename>にインストールされますが、接頭辞が<filename>/opt/postgres</filename>の場合は<filename>/opt/postgres/doc</filename>にインストールされます。
クライアントインタフェース用の外部向けCヘッダファイルは<varname>includedir</varname>にインストールされ、名前空間の問題はありません。
内部向けヘッダファイルやサーバ用ヘッダファイルは、<varname>includedir</varname>以下の非公開ディレクトリにインストールされます。
各インタフェース用のヘッダファイルにアクセスする方法についての情報は、そのインタフェースのドキュメントを参照してください。
最後に、適切であれば、動的ロード可能モジュール用に<varname>libdir</varname>以下にも非公開用のサブディレクトリが作成されます。
      </para>
     </note>

   </sect3>

   <sect3 id="configure-options-features">
<!--
    <title><productname>PostgreSQL</productname> Features</title>
-->
    <title><productname>PostgreSQL</productname>の機能</title>

    <para>
<!--
     The options described in this section enable building of
     various <productname>PostgreSQL</productname> features that are not
     built by default.  Most of these are non-default only because they
     require additional software, as described in
     <xref linkend="install-requirements"/>.
-->
この節に書かれたオプションは、デフォルトでは構築されない<productname>PostgreSQL</productname>の様々な機能を構築できるようにするものです。
これらのほとんどは、<xref linkend="install-requirements"/>で説明されているように、追加のソフトウェアが必要なためにデフォルトではないものです。
    </para>

     <variablelist>

      <varlistentry id="configure-option-enable-nls">
       <term><option>--enable-nls<optional>=<replaceable>LANGUAGES</replaceable></optional></option></term>
       <listitem>
        <para>
<!--
         Enables Native Language Support (<acronym>NLS</acronym>),
         that is, the ability to display a program's messages in a
         language other than English.
         <replaceable>LANGUAGES</replaceable> is an optional space-separated
         list of codes of the languages that you want supported, for
         example <literal>&#45;-enable-nls='de fr'</literal>.  (The intersection
         between your list and the set of actually provided
         translations will be computed automatically.)  If you do not
         specify a list, then all available translations are
         installed.
-->
各国語サポート（<acronym>NLS</acronym>）、つまり、英語以外の言語によるプログラムメッセージの表示機能を有効にします。
<replaceable>LANGUAGES</replaceable>はオプションであり、サポートさせたい言語コードを空白で区切ったリストを指定します。例えば、<literal>--enable-nls='de fr'</literal>などとします。
（指定したリストと実際に用意された翻訳との論理積が自動的に計算されます。）
リストに何も指定しなかった場合、利用可能な翻訳すべてがインストールされます。
        </para>

        <para>
<!--
         To use this option, you will need an implementation of the
         <application>Gettext</application> API.
-->
このオプションを使用するためには、<application>gettext</application> APIの実装が必要です。
        </para>
       </listitem>
      </varlistentry>

      <varlistentry id="configure-option-with-perl">
       <term><option>--with-perl</option></term>
       <listitem>
        <para>
<!--
         Build the <application>PL/Perl</application> server-side language.
-->
<application>PL/Perl</application>サーバサイド言語を構築します。
        </para>
       </listitem>
      </varlistentry>

      <varlistentry id="configure-option-with-python">
       <term><option>--with-python</option></term>
       <listitem>
        <para>
<!--
         Build the <application>PL/Python</application> server-side language.
-->
<application>PL/Python</application>サーバサイド言語を構築します。
        </para>
       </listitem>
      </varlistentry>

      <varlistentry id="configure-option-with-tcl">
       <term><option>--with-tcl</option></term>
       <listitem>
        <para>
<!--
         Build the <application>PL/Tcl</application> server-side language.
-->
<application>PL/Tcl</application>サーバサイド言語を構築します。
        </para>
       </listitem>
      </varlistentry>

      <varlistentry id="configure-option-with-tclconfig">
       <term><option>--with-tclconfig=<replaceable>DIRECTORY</replaceable></option></term>
       <listitem>
        <para>
<!--
         Tcl installs the file <filename>tclConfig.sh</filename>, which
         contains configuration information needed to build modules
         interfacing to Tcl. This file is normally found automatically
         at a well-known location, but if you want to use a different
         version of Tcl you can specify the directory in which to look
         for <filename>tclConfig.sh</filename>.
-->
Tclは、Tclへのインタフェースモジュールを構築するために必要な設定情報を含む<filename>tclConfig.sh</filename>ファイルをインストールします。
このファイルは通常、自動的に一般的に知られている場所にありますが、もしTclの別のバージョンを使いたい場合は、<filename>tclConfig.sh</filename>を検索対象のディレクトリを指定することができます。
        </para>
       </listitem>
      </varlistentry>

      <varlistentry id="configure-with-llvm">
       <term><option>--with-llvm</option></term>
       <listitem>
        <para>
<!--
         Build with support for <productname>LLVM</productname> based
         <acronym>JIT</acronym> compilation (see <xref linkend="jit"/>).  This
         requires the <productname>LLVM</productname> library to be installed.
         The minimum required version of <productname>LLVM</productname> is
<<<<<<< HEAD
         currently 10.
-->
<productname>LLVM</productname>に基づいた<acronym>JIT</acronym>コンパイル（<xref linkend="jit"/>を参照）のサポートを有効にして構築します。
これには、<productname>LLVM</productname>ライブラリがインストールされている必要があります。
<productname>LLVM</productname>の要求される最小のバージョンは現在10です。
=======
         currently 14.
>>>>>>> 3d6a8289
        </para>
        <para>
<!--
         <command>llvm-config</command><indexterm><primary>llvm-config</primary></indexterm>
         will be used to find the required compilation options.
         <command>llvm-config</command> will be searched for in your
         <envar>PATH</envar>.  If that would not yield the desired program,
         use <envar>LLVM_CONFIG</envar> to specify a path to the correct
         <command>llvm-config</command>. For example
<<<<<<< HEAD
-->
要求されるコンパイルオプションを見つけるために<command>llvm-config</command><indexterm><primary>llvm-config</primary></indexterm>が使われます。
<command>llvm-config</command>は<envar>PATH</envar>から検索されます。
それで正しいバイナリが見つからなければ、正しい<command>llvm-config</command>へのパスを指定するために<envar>LLVM_CONFIG</envar>を使ってください。
例えば、以下のとおりです。
=======
>>>>>>> 3d6a8289
<programlisting>
./configure ... --with-llvm LLVM_CONFIG='/path/to/llvm/bin/llvm-config'
</programlisting>
        </para>

        <para>
<!--
         <productname>LLVM</productname> support requires a compatible
         <command>clang</command> compiler (specified, if necessary, using the
         <envar>CLANG</envar> environment variable), and a working C++
         compiler (specified, if necessary, using the <envar>CXX</envar>
         environment variable).
-->
<productname>LLVM</productname>サポートは<command>clang</command>互換のコンパイラ（必要なら環境変数<envar>CLANG</envar>で指定してください）と動作するC++コンパイラ（必要なら環境変数<envar>CXX</envar>で指定してください）を要求します。
        </para>
       </listitem>
      </varlistentry>

      <varlistentry id="configure-option-with-lz4">
       <term><option>--with-lz4</option></term>
       <listitem>
        <para>
<!--
         Build with <productname>LZ4</productname> compression support.
-->
<productname>LZ4</productname>圧縮サポートを有効にして構築します。
        </para>
       </listitem>
      </varlistentry>

      <varlistentry id="configure-option-with-zstd">
       <term><option>--with-zstd</option></term>
       <listitem>
        <para>
<!--
         Build with <productname>Zstandard</productname> compression support.
-->
<productname>Zstandard</productname>圧縮サポートを有効にして構築します。
        </para>
       </listitem>
      </varlistentry>

      <varlistentry id="configure-option-with-ssl">
       <term><option>--with-ssl=<replaceable>LIBRARY</replaceable></option>
       <indexterm>
        <primary>OpenSSL</primary>
        <seealso>SSL</seealso>
       </indexterm>
       </term>
       <listitem>
        <para>
<!--
         Build with support for <acronym>SSL</acronym> (encrypted)
         connections. The only <replaceable>LIBRARY</replaceable>
         supported is <option>openssl</option>, which is used for both
         <productname>OpenSSL</productname>
         and <productname>LibreSSL</productname>. This requires the
         <productname>OpenSSL</productname> package to be installed.
         <filename>configure</filename> will check for the required
         header files and libraries to make sure that your
         <productname>OpenSSL</productname> installation is sufficient
         before proceeding.
-->
<acronym>SSL</acronym>（暗号化）接続のサポートを有効にして構築します。
サポートされている唯一の<replaceable>LIBRARY</replaceable>は<option>openssl</option>です。
これには、<productname>OpenSSL</productname>パッケージがインストールされている必要があります。
<filename>configure</filename>は、処理を進める前に<productname>OpenSSL</productname>のインストールを確認するために、必要なヘッダファイルとライブラリを検査します。
        </para>
       </listitem>
      </varlistentry>

      <varlistentry id="configure-option-with-openssl">
       <term><option>--with-openssl</option></term>
       <listitem>
        <para>
<!--
         Obsolete equivalent of <literal>&#45;-with-ssl=openssl</literal>.
-->
<literal>--with-ssl=openssl</literal>に相当する古いものです。
        </para>
       </listitem>
      </varlistentry>

      <varlistentry id="configure-option-with-gssapi">
       <term><option>--with-gssapi</option></term>
       <listitem>
        <para>
<!--
         Build with support for GSSAPI authentication. MIT Kerberos is required
         to be installed for GSSAPI.  On many systems, the GSSAPI system (a part
         of the MIT Kerberos installation) is not installed in a location
         that is searched by default (e.g., <filename>/usr/include</filename>,
         <filename>/usr/lib</filename>), so you must use the options
         <option>&#45;-with-includes</option> and <option>&#45;-with-libraries</option> in
         addition to this option.  <filename>configure</filename> will check
         for the required header files and libraries to make sure that
         your GSSAPI installation is sufficient before proceeding.
-->
GSSAPI認証のサポートを構築します。
GSSAPIを使用するには、MIT Kerberosがインストールされている必要があります。
多くのシステムでは、GSSAPIシステム（通常MIT Kerberosインストレーションの一部）はデフォルトの検索場所（例えば<filename>/usr/include</filename>や<filename>/usr/lib</filename>）にインストールされていません。
そのため、<option>--with-includes</option>と<option>--with-libraries</option>オプションをさらに追加して使わなければいけません。
<filename>configure</filename>は、処理を進める前にGSSAPIが正しくインストールされていることを確認するために、必要とされるヘッダファイルとライブラリを検査します。
        </para>
       </listitem>
      </varlistentry>

      <varlistentry id="configure-option-with-ldap">
       <term><option>--with-ldap</option></term>
       <listitem>
        <para>
<!--
         Build with <acronym>LDAP</acronym><indexterm><primary>LDAP</primary></indexterm>
         support for authentication and connection parameter lookup (see
         <phrase id="install-ldap-links"><xref linkend="libpq-ldap"/> and
         <xref linkend="auth-ldap"/></phrase> for more information). On Unix,
         this requires the <productname>OpenLDAP</productname> package to be
         installed. On Windows, the default <productname>WinLDAP</productname>
         library is used.  <filename>configure</filename> will check for the required
         header files and libraries to make sure that your
         <productname>OpenLDAP</productname> installation is sufficient before
         proceeding.
-->
認証および接続パラメータ検索用の<acronym>LDAP</acronym><indexterm><primary>LDAP</primary></indexterm>サポートを有効にして構築します。
（詳細は<phrase id="install-ldap-links"><xref linkend="libpq-ldap"/>および<xref linkend="auth-ldap"/></phrase>を参照してください。）
Unixでは、<productname>OpenLDAP</productname>パッケージがインストールされている必要があります。
Windowsではデフォルトの<productname>WinLDAP</productname>ライブラリが使用されます。
<filename>configure</filename>は、処理を進める前に<productname>OpenLDAP</productname>のインストールが十分されているかどうかを確認するために、必要なヘッダファイルとライブラリを検査します。
        </para>
       </listitem>
      </varlistentry>

      <varlistentry id="configure-option-with-pam">
       <term><option>--with-pam</option></term>
       <listitem>
        <para>
<!--
         Build with <acronym>PAM</acronym><indexterm><primary>PAM</primary></indexterm>
         (Pluggable Authentication Modules) support.
-->
<acronym>PAM</acronym><indexterm><primary>PAM</primary></indexterm>（プラガブル認証モジュール）のサポートを有効にして構築します。
        </para>
       </listitem>
      </varlistentry>

      <varlistentry id="configure-option-with-bsd-auth">
       <term><option>--with-bsd-auth</option></term>
       <listitem>
        <para>
<!--
         Build with BSD Authentication support.
         (The BSD Authentication framework is
         currently only available on OpenBSD.)
-->
BSD認証のサポートを有効にして構築します。
（BSD認証フレームワークは今のところOpenBSDだけで利用可能です。）
        </para>
       </listitem>
      </varlistentry>

      <varlistentry id="configure-option-with-systemd">
       <term><option>--with-systemd</option></term>
       <listitem>
        <para>
<!--
         Build with support
         for <application>systemd</application><indexterm><primary>systemd</primary></indexterm>
         service notifications.  This improves integration if the server
         is started under <application>systemd</application> but has no impact
         otherwise; see <xref linkend="server-start"/> for more
         information.  <application>libsystemd</application> and the
         associated header files need to be installed to use this option.
-->
<application>systemd</application><indexterm><primary>systemd</primary></indexterm>サービス通知のサポートを有効にして構築します。
サーババイナリが<application>systemd</application>の元で開始する場合には、これは統合を改善しますが、それ以外は影響はありません。詳細は<xref linkend="server-start"/>を参照してください。
このオプションを使えるようにするには、<application>libsystemd</application>と関連するヘッダファイルがインストールされている必要があります。
        </para>
       </listitem>
      </varlistentry>

      <varlistentry id="configure-option-with-bonjour">
       <term><option>--with-bonjour</option></term>
       <listitem>
        <para>
<!--
         Build with support for Bonjour automatic service discovery.
         This requires Bonjour support in your operating system.
         Recommended on macOS.
-->
Bonjour自動サービス検出のサポートを有効にして構築します。
これには、オペレーティングシステムがBonjourをサポートしていることが必要です。
macOSで推奨します。
        </para>
       </listitem>
      </varlistentry>

      <varlistentry id="configure-option-with-uuid">
       <term><option>--with-uuid=<replaceable>LIBRARY</replaceable></option></term>
       <listitem>
        <para>
<!--
         Build the <xref linkend="uuid-ossp"/> module
         (which provides functions to generate UUIDs), using the specified
         UUID library.<indexterm><primary>UUID</primary></indexterm>
         <replaceable>LIBRARY</replaceable> must be one of:
-->
指定されたUUIDライブラリを使用して(UUIDを生成する関数を提供する)<xref linkend="uuid-ossp"/>モジュールをビルドします。<indexterm><primary>UUID</primary></indexterm>
<replaceable>LIBRARY</replaceable>は以下のいずれかでなければなりません。
        </para>
        <itemizedlist>
         <listitem>
          <para>
<!--
           <option>bsd</option> to use the UUID functions found in FreeBSD
           and some other BSD-derived systems
-->
<option>bsd</option>はFreeBSD、その他のBSD派生システムにあるUUID関数を使います。
          </para>
         </listitem>
         <listitem>
          <para>
<!--
           <option>e2fs</option> to use the UUID library created by
           the <literal>e2fsprogs</literal> project; this library is present in most
           Linux systems and in macOS, and can be obtained for other
           platforms as well
-->
<option>e2fs</option>は<literal>e2fsprogs</literal>プロジェクトで作られたUUIDライブラリを使います。
このライブラリはたいていのLinuxシステムとmacOSにあり、また、その他のプラットフォームでも入手可能です。
          </para>
         </listitem>
         <listitem>
          <para>
<!--
           <option>ossp</option> to use the <ulink
           url="http://www.ossp.org/pkg/lib/uuid/">OSSP UUID library</ulink>
-->
<option>ossp</option>は<ulink url="http://www.ossp.org/pkg/lib/uuid/">OSSP UUIDライブラリ</ulink>を使用します。
          </para>
         </listitem>
        </itemizedlist>
       </listitem>
      </varlistentry>

      <varlistentry id="configure-option-with-ossp-uuid">
       <term><option>--with-ossp-uuid</option></term>
       <listitem>
        <para>
<!--
         Obsolete equivalent of <literal>&#45;-with-uuid=ossp</literal>.
-->
<literal>--with-uuid=ossp</literal>に相当する古いものです。
        </para>
       </listitem>
      </varlistentry>

      <varlistentry id="configure-option-with-libcurl">
       <term><option>--with-libcurl</option></term>
       <listitem>
        <para>
         Build with libcurl support for OAuth 2.0 client flows.
         Libcurl version 7.61.0 or later is required for this feature.
         Building with this will check for the required header files
         and libraries to make sure that your <productname>curl</productname>
         installation is sufficient before proceeding.
        </para>
       </listitem>
      </varlistentry>

      <varlistentry id="configure-option-with-libnuma">
       <term><option>--with-libnuma</option></term>
       <listitem>
        <para>
         Build with libnuma support for basic NUMA support.
         Only supported on platforms for which the <productname>libnuma</productname>
         library is implemented.
        </para>
       </listitem>
      </varlistentry>

      <varlistentry id="configure-option-with-liburing">
       <term><option>--with-liburing</option></term>
       <listitem>
        <para>
        Build with liburing, enabling io_uring support for asynchronous I/O.
        </para>
        <para>
         To detect the required compiler and linker options, PostgreSQL will
         query <command>pkg-config</command>.
        </para>
        <para>
         To use a liburing installation that is in an unusual location, you
         can set <command>pkg-config</command>-related environment
         variables (see its documentation).
        </para>
       </listitem>
      </varlistentry>

      <varlistentry id="configure-option-with-libxml">
       <term><option>--with-libxml</option></term>
       <listitem>
        <para>
<!--
         Build with libxml2, enabling SQL/XML support.  Libxml2 version 2.6.23 or
         later is required for this feature.
-->
libxml2を使用して構築し、SQL/XMLサポートを有効にします。
この機能のためにはlibxml2バージョン2.6.23以降が必要です。
        </para>

        <para>
<!--
         To detect the required compiler and linker options, PostgreSQL will
         query <command>pkg-config</command>, if that is installed and knows
         about libxml2.  Otherwise the program <command>xml2-config</command>,
         which is installed by libxml2, will be used if it is found.  Use
         of <command>pkg-config</command> is preferred, because it can deal
         with multi-architecture installations better.
-->
pkg-configがインストールされていて、かつそれがlibxml2について知っているようであれば、必要なコンパイラオプション、リンカオプションを検出するために、PostgreSQLは<command>pkg-config</command>に問い合わせます。
そうでなければ、libxml2がインストールするプログラム<command>xml2-config</command>を見つけられれば使用します。
複数アーキテクチャのインストレーションをよりうまく扱えますので、<command>pkg-config</command>を使用する方が好ましいです。
        </para>

        <para>
<!--
         To use a libxml2 installation that is in an unusual location, you
         can set <command>pkg-config</command>-related environment
         variables (see its documentation), or set the environment variable
         <envar>XML2_CONFIG</envar> to point to
         the <command>xml2-config</command> program belonging to the libxml2
         installation, or set the variables <envar>XML2_CFLAGS</envar>
         and <envar>XML2_LIBS</envar>.  (If <command>pkg-config</command> is
         installed, then to override its idea of where libxml2 is you must
         either set <envar>XML2_CONFIG</envar> or set
         both <envar>XML2_CFLAGS</envar> and <envar>XML2_LIBS</envar> to
         nonempty strings.)
-->
通常以外の場所にインストールしたlibxml2インストレーションを使用するためには、<command>pkg-config</command>関連の環境変数を設定するか（そのドキュメントを参照してください）、環境変数<envar>XML2_CONFIG</envar>がそのインストレーション用の<command>xml2-config</command>プログラムを指し示すように設定するか、変数<envar>XML2_CFLAGS</envar>と<envar>XML2_LIBS</envar>を設定します。
（<command>pkg-config</command>がインストールされていて、libxml2がどこにあるかについてのその認識を覆したいのであれば、<envar>XML2_CONFIG</envar>を、もしくは<envar>XML2_CFLAGS</envar>と<envar>XML2_LIBS</envar>の両方を空でない文字列に設定しなければなりません。）
        </para>
       </listitem>
      </varlistentry>

      <varlistentry id="configure-option-with-libxslt">
       <term><option>--with-libxslt</option></term>
       <listitem>
        <para>
<!--
         Build with libxslt, enabling the
         <xref linkend="xml2"/>
         module to perform XSL transformations of XML.
         <option>&#45;-with-libxml</option> must be specified as well.
-->
XMLのXSL変換を行うために<xref linkend="xml2"/>モジュールを有効にしてlibxsltを構築します。
<option>--with-libxml</option>も指定しなければなりません。
        </para>
       </listitem>
      </varlistentry>

      <varlistentry id="configure-option-with-sepgsql">
       <term><option>--with-selinux</option></term>
       <listitem>
        <para>
<!--
         Build with SElinux support, enabling the <xref linkend="sepgsql"/>
         extension.
-->
SElinuxサポート付きで構築します。
<xref linkend="sepgsql"/> 拡張を有効にします。
        </para>
       </listitem>
      </varlistentry>

     </variablelist>

   </sect3>

   <sect3 id="configure-options-anti-features">
<!--
    <title>Anti-Features</title>
-->
    <title>機能の無効化</title>

    <para>
<!--
     The options described in this section allow disabling
     certain <productname>PostgreSQL</productname> features that are built
     by default, but which might need to be turned off if the required
     software or system features are not available.  Using these options is
     not recommended unless really necessary.
-->
この節に書かれたオプションは、デフォルトでは構築されますが、必要なソフトウェアやシステムの機能が利用可能でない場合にオフにする必要がある<productname>PostgreSQL</productname>の特定の機能を無効にします。
本当に必要でない限りは、ここのオプションの使用は勧められません。
    </para>

     <variablelist>

      <varlistentry id="configure-option-without-icu">
       <term><option>--without-icu</option></term>
       <listitem>
        <para>
<!--
         Build without support for the
         <productname>ICU</productname><indexterm><primary>ICU</primary></indexterm>
         library, disabling the use of ICU collation features (see <xref
         linkend="collation"/>).
-->
<productname>ICU</productname><indexterm><primary>ICU</primary></indexterm>ライブラリをサポートしない構築を行い、ICU照合機能の使用を無効にします（<xref linkend="collation"/>を参照）。
        </para>
       </listitem>
      </varlistentry>

      <varlistentry id="configure-option-without-readline">
       <term><option>--without-readline</option></term>
       <listitem>
        <para>
<!--
         Prevents use of the <application>Readline</application> library
         (and <application>libedit</application> as well).  This option disables
         command-line editing and history in
         <application>psql</application>.
-->
<application>Readline</application>ライブラリ（および<application>libedit</application>）の使用を防止します。
このオプションは<application>psql</application>でのコマンドライン編集および履歴を無効にします。
        </para>
       </listitem>
      </varlistentry>

      <varlistentry id="configure-option-with-libedit-preferred">
       <term><option>--with-libedit-preferred</option></term>
       <listitem>
        <para>
<!--
         Favors the use of the BSD-licensed <application>libedit</application> library
         rather than GPL-licensed <application>Readline</application>.  This option
         is significant only if you have both libraries installed; the
         default in that case is to use <application>Readline</application>.
-->
GPLライセンスの<application>Readline</application>ではなくBSDライセンスの<application>libedit</application>ライブラリを優先して使用します。
このオプションは両方のライブラリがインストールされている場合にのみ重要です。その場合デフォルトで<application>Readline</application>が使用されます。
        </para>
       </listitem>
      </varlistentry>

      <varlistentry id="configure-option-without-zlib">
       <term><option>--without-zlib</option></term>
       <listitem>
        <para>
         <indexterm>
          <primary>zlib</primary>
         </indexterm>
<!--
         Prevents use of the <application>Zlib</application> library.
         This disables
         support for compressed archives in <application>pg_dump</application>
         and <application>pg_restore</application>.
-->
<application>Zlib</application>ライブラリの使用を抑制します。
これは、<application>pg_dump</application>と<application>pg_restore</application>における圧縮アーカイブのサポートを無効にします。
        </para>
       </listitem>
      </varlistentry>

<<<<<<< HEAD
      <varlistentry id="configure-option-disable-spinlocks">
       <term><option>--disable-spinlocks</option></term>
       <listitem>
        <para>
<!--
         Allow the build to succeed even if <productname>PostgreSQL</productname>
         has no CPU spinlock support for the platform.  The lack of
         spinlock support will result in very poor performance; therefore,
         this option should only be used if the build aborts and
         informs you that the platform lacks spinlock support. If this
         option is required to build <productname>PostgreSQL</productname> on
         your platform, please report the problem to the
         <productname>PostgreSQL</productname> developers.
-->
<productname>PostgreSQL</productname>がそのプラットフォーム用のCPUスピンロックをサポートしない場合でも、構築に成功するようにします。
スピンロックのサポートの欠落により、性能は悪化します。
したがって、このオプションは、構築が失敗し、その原因が使用するプラットフォームでスピンロックサポートが欠落している場合にのみ使用してください。
使用するプラットフォームにおける<productname>PostgreSQL</productname>の構築にこのオプションが必要とされた場合は、<productname>PostgreSQL</productname>開発者にその問題を報告してください。
        </para>
       </listitem>
      </varlistentry>

      <varlistentry id="configure-option-disable-atomics">
       <term><option>--disable-atomics</option></term>
       <listitem>
        <para>
<!--
         Disable use of CPU atomic operations.  This option does nothing on
         platforms that lack such operations.  On platforms that do have
         them, this will result in poor performance.  This option is only
         useful for debugging or making performance comparisons.
-->
CPU不可分操作の使用を無効にします。
このオプションはそのような操作のないプラットフォームでは何もしません。
そのような操作のあるプラットフォームでは、これにより性能が低下するでしょう。
このオプションはデバッグや性能比較をする場合にのみ有用です。
        </para>
       </listitem>
      </varlistentry>

=======
>>>>>>> 3d6a8289
     </variablelist>

   </sect3>

   <sect3 id="configure-options-build-process">
<!--
    <title>Build Process Details</title>
-->
    <title>構築プロセスの詳細</title>

     <variablelist>

      <varlistentry id="configure-option-with-includes">
       <term><option>--with-includes=<replaceable>DIRECTORIES</replaceable></option></term>
       <listitem>
        <para>
<!--
         <replaceable>DIRECTORIES</replaceable> is a colon-separated list of
         directories that will be added to the list the compiler
         searches for header files. If you have optional packages
         (such as GNU <application>Readline</application>) installed in a non-standard
         location,
         you have to use this option and probably also the corresponding
         <option>&#45;-with-libraries</option> option.
-->
<replaceable>DIRECTORIES</replaceable>には、コンパイラがヘッダファイルを検索するディレクトリのリストをコロンで区切って指定します。
（GNU <application>Readline</application>などの）オプションのパッケージが非標準的な場所にインストールされている場合、このオプションと、おそらく対応する<option>--with-libraries</option>オプションを使用する必要があります。
        </para>
        <para>
<!--
         Example: <literal>&#45;-with-includes=/opt/gnu/include:/usr/sup/include</literal>.
-->
         例： <literal>--with-includes=/opt/gnu/include:/usr/sup/include</literal>
        </para>
       </listitem>
      </varlistentry>

      <varlistentry id="configure-option-with-libraries">
       <term><option>--with-libraries=<replaceable>DIRECTORIES</replaceable></option></term>
       <listitem>
        <para>
<!--
         <replaceable>DIRECTORIES</replaceable> is a colon-separated list of
         directories to search for libraries. You will probably have
         to use this option (and the corresponding
         <option>&#45;-with-includes</option> option) if you have packages
         installed in non-standard locations.
-->
<replaceable>DIRECTORIES</replaceable>には、ライブラリを検索するディレクトリのリストをコロンで区切って指定します。
パッケージが非標準的な場所にインストールされている場合は、おそらくこのオプション（と対応する<option>--with-includes</option>オプション）を使用する必要があります。
        </para>
        <para>
<!--
         Example: <literal>&#45;-with-libraries=/opt/gnu/lib:/usr/sup/lib</literal>.
-->
         例： <literal>--with-libraries=/opt/gnu/lib:/usr/sup/lib</literal>
        </para>
       </listitem>
      </varlistentry>

      <varlistentry id="configure-option-with-system-tzdata">
       <term><option>--with-system-tzdata=<replaceable>DIRECTORY</replaceable></option>
       <indexterm>
        <primary>time zone data</primary>
       </indexterm>
       <indexterm>
        <primary>時間帯データ</primary>
       </indexterm>
       </term>
       <listitem>
        <para>
<!--
         <productname>PostgreSQL</productname> includes its own time zone database,
         which it requires for date and time operations.  This time zone
         database is in fact compatible with the IANA time zone
         database provided by many operating systems such as FreeBSD,
         Linux, and Solaris, so it would be redundant to install it again.
         When this option is used, the system-supplied time zone database
         in <replaceable>DIRECTORY</replaceable> is used instead of the one
         included in the PostgreSQL source distribution.
         <replaceable>DIRECTORY</replaceable> must be specified as an
         absolute path.  <filename>/usr/share/zoneinfo</filename> is a
         likely directory on some operating systems.  Note that the
         installation routine will not detect mismatching or erroneous time
         zone data.  If you use this option, you are advised to run the
         regression tests to verify that the time zone data you have
         pointed to works correctly with <productname>PostgreSQL</productname>.
-->
<productname>PostgreSQL</productname>は、日付時刻に関する操作で必要な、独自の時間帯データベースを持ちます。
実際のところ、この時間帯データベースはFreeBSD、Linux、Solarisなどの多くのオペレーティングシステムで提供されるIANA時間帯データベースと互換性があります。
このため、これを再びインストールすることは冗長です。
このオプションが使用されると、<replaceable>DIRECTORY</replaceable>にあるシステムが提供する時間帯データベースがPostgreSQLソース配布物に含まれるものの代わりに使用されます。
<replaceable>DIRECTORY</replaceable>は絶対パスで指定しなければなりません。
<filename>/usr/share/zoneinfo</filename>がオペレーティングシステムの一部でよく使われます。
インストール処理が時間帯データの不一致、またはエラーがあることを検知しないことに注意してください。
このオプションを使用する場合、指定した時間帯データが<productname>PostgreSQL</productname>で正しく動作するかどうかを検証するためにリグレッションテストを実行することが推奨されています。
        </para>

        <indexterm><primary>cross compilation</primary></indexterm>
        <indexterm><primary>クロスコンパイル</primary></indexterm>

        <para>
<!--
         This option is mainly aimed at binary package distributors
         who know their target operating system well.  The main
         advantage of using this option is that the PostgreSQL package
         won't need to be upgraded whenever any of the many local
         daylight-saving time rules change.  Another advantage is that
         PostgreSQL can be cross-compiled more straightforwardly if the
         time zone database files do not need to be built during the
         installation.
-->
このオプションは、対象オペレーティングシステムを熟知しているパッケージ配布者を主な対象としたもの。
このオプションを使用する大きな利点は、多くの局所的な夏時間規則の変更があってもPostgreSQLパッケージを更新する必要がないことです。
他の利点として、時間帯データベースファイルをインストール時に構築する必要がありませんので、PostgreSQLのクロスコンパイルをより簡単に行うことができます。
        </para>
       </listitem>
      </varlistentry>

      <varlistentry id="configure-option-with-extra-version">
       <term><option>--with-extra-version=<replaceable>STRING</replaceable></option></term>
       <listitem>
        <para>
<!--
         Append <replaceable>STRING</replaceable> to the PostgreSQL version number.  You
         can use this, for example, to mark binaries built from unreleased Git
         snapshots or containing custom patches with an extra version string,
         such as a <command>git describe</command> identifier or a
         distribution package release number.
-->
PostgreSQLバージョン番号に<replaceable>STRING</replaceable>を追加します。
これは、例えば、リリースされていないGitスナップショットからビルドしたバイナリや、<command>git describe</command>識別子やディストリビューションパッケージリリース番号のような追加のバージョン文字列のあるカスタムパッチを含むバイナリに印をつけるために使えます。
        </para>
       </listitem>
      </varlistentry>

      <varlistentry id="configure-option-disable-rpath">
       <term><option>--disable-rpath</option></term>
       <listitem>
        <para>
<!--
         Do not mark <productname>PostgreSQL</productname>'s executables
         to indicate that they should search for shared libraries in the
         installation's library directory (see <option>&#45;-libdir</option>).
         On most platforms, this marking uses an absolute path to the
         library directory, so that it will be unhelpful if you relocate
         the installation later.  However, you will then need to provide
         some other way for the executables to find the shared libraries.
         Typically this requires configuring the operating system's
         dynamic linker to search the library directory; see
         <xref linkend="install-post-shlibs"/> for more detail.
-->
<productname>PostgreSQL</productname>の実行ファイルがインストレーションのライブラリディレクトリ（<option>--libdir</option>を参照してください）にある共有ライブラリを探すよう指示する印を付けません。
ほとんどのプラットフォームでは、この印付けはライブラリディレクトリへの絶対パスを利用しますので、後でインストレーションを再配置したときには役に立たないでしょう。
ですので、実行ファイルが共有ライブラリを見つける他の方法を提供する必要があるでしょう。
通常は、オペレーティングシステムの動的リンカがライブラリディレクトリを探すよう設定することが必要です。詳細は<xref linkend="install-post-shlibs"/>を参照してください。
        </para>
       </listitem>
      </varlistentry>

     </variablelist>

   </sect3>

   <sect3 id="configure-options-misc">
<!--
    <title>Miscellaneous</title>
-->
    <title>その他</title>

    <para>
<!--
     It's fairly common, particularly for test builds, to adjust the
     default port number with <option>&#45;-with-pgport</option>.
     The other options in this section are recommended only for advanced
     users.
-->
デフォルトのポート番号を<option>--with-pgport</option>で調整することは、特にテスト構築のためには、かなり良くあることです。
この節の他のオプションは上級ユーザにのみ勧められます。
    </para>

     <variablelist>

      <varlistentry id="configure-option-with-pgport">
       <term><option>--with-pgport=<replaceable>NUMBER</replaceable></option></term>
       <listitem>
        <para>
<!--
         Set <replaceable>NUMBER</replaceable> as the default port number for
         server and clients. The default is 5432. The port can always
         be changed later on, but if you specify it here then both
         server and clients will have the same default compiled in,
         which can be very convenient.  Usually the only good reason
         to select a non-default value is if you intend to run multiple
         <productname>PostgreSQL</productname> servers on the same machine.
-->
サーバとクライアントのデフォルトのポート番号を<replaceable>NUMBER</replaceable>に設定します。
デフォルトは5432です。
このポートは後でいつでも変更できますが、ここで指定した場合、サーバとクライアントはコンパイル時に同じデフォルト値を持つようになります。
これは非常に便利です。
通常、デフォルト以外の値を選択すべき唯一の理由は、同じマシンで複数の<productname>PostgreSQL</productname>を稼働させることです。
        </para>
       </listitem>
      </varlistentry>

      <varlistentry id="configure-option-with-krb-srvnam">
       <term><option>--with-krb-srvnam=<replaceable>NAME</replaceable></option></term>
       <listitem>
        <para>
<!--
         The default name of the Kerberos service principal used
         by GSSAPI.
         <literal>postgres</literal> is the default. There's usually no
         reason to change this unless you are building for a Windows
         environment, in which case it must be set to upper case
         <literal>POSTGRES</literal>.
-->
GSSAPIで使用されるKerberosのサービスプリンシパルのデフォルトの名前です。
デフォルトでは<literal>postgres</literal>です。
これを変える理由はWindows環境のために構築しているのでない限り、特にありません。
Windows環境のために構築している場合は大文字の<literal>POSTGRES</literal>に設定する必要があります。
        </para>
       </listitem>
      </varlistentry>

      <varlistentry id="configure-option-with-segsize">
       <term><option>--with-segsize=<replaceable>SEGSIZE</replaceable></option></term>
       <listitem>
        <para>
<!--
         Set the <firstterm>segment size</firstterm>, in gigabytes.  Large tables are
         divided into multiple operating-system files, each of size equal
         to the segment size.  This avoids problems with file size limits
         that exist on many platforms.  The default segment size, 1 gigabyte,
         is safe on all supported platforms.  If your operating system has
         <quote>largefile</quote> support (which most do, nowadays), you can use
         a larger segment size.  This can be helpful to reduce the number of
         file descriptors consumed when working with very large tables.
         But be careful not to select a value larger than is supported
         by your platform and the file systems you intend to use.  Other
         tools you might wish to use, such as <application>tar</application>, could
         also set limits on the usable file size.
         It is recommended, though not absolutely required, that this value
         be a power of 2.
         Note that changing this value breaks on-disk database compatibility,
         meaning you cannot use <command>pg_upgrade</command> to upgrade to
         a build with a different segment size.
-->
<firstterm>セグメントサイズ</firstterm>をギガバイト単位で指定します。
大規模なテーブルはこのセグメントサイズと同じサイズの複数のオペレーティングシステムのファイルに分割されます。
これにより多くのプラットフォームで存在するファイルサイズ上限に関する問題を防ぎます。
デフォルトのセグメントサイズは1ギガバイトで、サポートされるすべてのプラットフォームで安全です。
使用するオペレーティングシステムが<quote>ラージファイル</quote>をサポートしていれば（最近はほとんどサポートしています）、より大きなセグメントサイズを使用できます。
非常に大規模なテーブルで作業する時のファイル記述子の消費数を減らすために、これが役に立つでしょう。
しかし、プラットフォーム、または使用予定のファイルシステムでサポートされる値以上に大きな値を指定しないように注意してください。
<application>tar</application>などの、使用したいその他のツールにも使用できるファイルサイズに制限があることがあります。
絶対に必要ではありませんが、この値を2のべき乗にすることを勧めます。
この値を変更するとディスク上でのデータベースの互換性を壊すことに注意してください。すなわち、<command>pg_upgrade</command>を使ってセグメントサイズの異なるビルドにはアップグレードできません。
        </para>
       </listitem>
      </varlistentry>

      <varlistentry id="configure-option-with-blocksize">
       <term><option>--with-blocksize=<replaceable>BLOCKSIZE</replaceable></option></term>
       <listitem>
        <para>
<!--
         Set the <firstterm>block size</firstterm>, in kilobytes.  This is the unit
         of storage and I/O within tables.  The default, 8 kilobytes,
         is suitable for most situations; but other values may be useful
         in special cases.
         The value must be a power of 2 between 1 and 32 (kilobytes).
         Note that changing this value breaks on-disk database compatibility,
         meaning you cannot use <command>pg_upgrade</command> to upgrade to
         a build with a different block size.
-->
キロバイト単位で<firstterm>ブロック容量</firstterm>を設定します。
これはテーブル内でのストレージとI/Oの単位です。
8キロバイトのデフォルトはほとんどの場合適切ですが、特別な場合は他の値が役立ちます。
値は1から32（キロバイト）の範囲の2のべき乗でなければなりません。
この値を変更するとディスク上でのデータベースの互換性を壊すことに注意してください。すなわち、<command>pg_upgrade</command>を使ってブロック容量の異なるビルドにはアップグレードできません。
        </para>
       </listitem>
      </varlistentry>

      <varlistentry id="configure-option-with-wal-blocksize">
       <term><option>--with-wal-blocksize=<replaceable>BLOCKSIZE</replaceable></option></term>
       <listitem>
        <para>
<!--
         Set the <firstterm>WAL block size</firstterm>, in kilobytes.  This is the unit
         of storage and I/O within the WAL log.  The default, 8 kilobytes,
         is suitable for most situations; but other values may be useful
         in special cases.
         The value must be a power of 2 between 1 and 64 (kilobytes).
         Note that changing this value breaks on-disk database compatibility,
         meaning you cannot use <command>pg_upgrade</command> to upgrade to
         a build with a different WAL block size.
-->
キロバイト単位で<firstterm>WALブロック容量</firstterm>を設定します。
これはWALログ内でのストレージとI/Oの単位です。
8キロバイトのデフォルトはほとんどの場合適切ですが、特別な場合は大きめの値が役立ちます。
値は1から64（キロバイト）の範囲の2のべき乗でなければなりません。
この値を変更するとディスク上でのデータベースの互換性を壊すことに注意してください。すなわち、<command>pg_upgrade</command>を使ってWALブロック容量の異なるビルドにはアップグレードできません。
        </para>
       </listitem>
      </varlistentry>

     </variablelist>

   </sect3>

   <sect3 id="configure-options-devel">
<!--
    <title>Developer Options</title>
-->
    <title>開発者向けオプション</title>

    <para>
<!--
     Most of the options in this section are only of interest for
     developing or debugging <productname>PostgreSQL</productname>.
     They are not recommended for production builds, except
     for <option>&#45;-enable-debug</option>, which can be useful to enable
     detailed bug reports in the unlucky event that you encounter a bug.
     On platforms supporting DTrace, <option>&#45;-enable-dtrace</option>
     may also be reasonable to use in production.
-->
この節のオプションのほとんどは、<productname>PostgreSQL</productname>を開発したりデバッグしたりするために重要なものです。
<option>--enable-debug</option>を除いて、実運用での構築には勧められません。<option>--enable-debug</option>はバグに出くわすという不幸な出来事の時に詳細なバグレポートが得られるので有用かもしれません。
DTraceをサポートするプラットフォームでは、<option>--enable-dtrace</option>を実運用で使うことも適当かもしれません。
    </para>

    <para>
<!--
     When building an installation that will be used to develop code inside
     the server, it is recommended to use at least the
     options <option>&#45;-enable-debug</option>
     and <option>&#45;-enable-cassert</option>.
-->
サーバ内でコードの開発に使われるインストレーションを構築する場合には、少なくともオプション<option>--enable-debug</option>と<option>--enable-cassert</option>を使うことをお勧めします。
    </para>

     <variablelist>

      <varlistentry id="configure-option-enable-debug">
       <term><option>--enable-debug</option></term>
       <listitem>
        <para>
<!--
         Compiles all programs and libraries with debugging symbols.
         This means that you can run the programs in a debugger
         to analyze problems. This enlarges the size of the installed
         executables considerably, and on non-GCC compilers it usually
         also disables compiler optimization, causing slowdowns. However,
         having the symbols available is extremely helpful for dealing
         with any problems that might arise.  Currently, this option is
         recommended for production installations only if you use GCC.
         But you should always have it on if you are doing development work
         or running a beta version.
-->
すべてのプログラムとライブラリをデバッグシンボル付きでコンパイルします。
これは、問題を解析するためにデバッガ内でプログラムを実行できることを意味します。
これはインストールする実行形式ファイルのサイズをかなり大きくし、また、GCC以外のコンパイラでは、通常はコンパイラによる最適化が行われなくなりますので、低速になります。
しかし、デバッグシンボルが利用できるということは、発生した問題に対応する時に非常に便利です。
現在のところ、GCC を使用している場合にのみ、稼働用のインストレーションにこのオプションを使用することを推奨します。
しかし、開発作業時やベータ版を実行する時は、常にこれを有効にすべきです。
        </para>
       </listitem>
      </varlistentry>

      <varlistentry id="configure-option-enable-cassert">
       <term><option>--enable-cassert</option></term>
       <listitem>
        <para>
<!--
         Enables <firstterm>assertion</firstterm> checks in the server, which test for
         many <quote>cannot happen</quote> conditions.  This is invaluable for
         code development purposes, but the tests can slow down the
         server significantly.
         Also, having the tests turned on won't necessarily enhance the
         stability of your server!  The assertion checks are not categorized
         for severity, and so what might be a relatively harmless bug will
         still lead to server restarts if it triggers an assertion
         failure.  This option is not recommended for production use, but
         you should have it on for development work or when running a beta
         version.
-->
サーバにおける、多くの<quote>あり得ない</quote>状態をテストする<firstterm>アサーション</firstterm>チェックを有効にします。
これは、プログラムの開発のためには測り知れない価値がありますが、このテストによりサーバはかなり低速になります。
また、このテストを有効にしても、サーバの安定性が向上するとは限りません！
アサーションチェックは、重要度によって分類されていませんので、比較的害がないようなバグでも、アサーション失敗をトリガとした、サーバの再起動が行われてしまいます。
稼働用にこのオプションを使用することは推奨されませんが、開発作業時やベータ版を実行する場合は、これを有効にすべきです。
        </para>
       </listitem>
      </varlistentry>

      <varlistentry id="configure-option-enable-tap-tests">
       <term><option>--enable-tap-tests</option></term>
       <listitem>
        <para>
<!--
         Enable tests using the Perl TAP tools.  This requires a Perl
         installation and the Perl module <literal>IPC::Run</literal>.
         See <xref linkend="regress-tap"/> for more information.
-->
Perl TAPツールを使ったテストを有効にします。
これにはPerlのインストールとPerlモジュール<literal>IPC::Run</literal>が必要です。
詳細は<xref linkend="regress-tap"/>を参照してください。
        </para>
       </listitem>
      </varlistentry>

      <varlistentry id="configure-option-enable-depend">
       <term><option>--enable-depend</option></term>
       <listitem>
        <para>
<!--
         Enables automatic dependency tracking.  With this option, the
         makefiles are set up so that all affected object files will
         be rebuilt when any header file is changed.  This is useful
         if you are doing development work, but is just wasted overhead
         if you intend only to compile once and install.  At present,
         this option only works with GCC.
-->
自動依存関係追跡を有効にします。
このオプションを使用すると、ヘッダファイルが変更された場合に、影響を受ける全てのオブジェクトファイルが再構築されるように、makefile が設定されます。
これは開発作業時には有用ですが、単に一度コンパイルしインストールするだけであれば、これは無駄なオーバーヘッドです。
現在のところ、GCC でのみ、このオプションは動作します。
        </para>
       </listitem>
      </varlistentry>

      <varlistentry id="configure-option-enable-coverage">
       <term><option>--enable-coverage</option></term>
       <listitem>
        <para>
<!--
         If using GCC, all programs and libraries are compiled with
         code coverage testing instrumentation.  When run, they
         generate files in the build directory with code coverage
         metrics.
         See <xref linkend="regress-coverage"/>
         for more information. This option is for use only with GCC
         and when doing development work.
-->
GCCを使用している場合、すべてのプログラムとライブラリはコードカバレッジテスト機構付きでコンパイルされます。
実行すると、これらは構築用ディレクトリ内にコードカバレッジメトリックを持ったファイルを生成します。
詳細は<xref linkend="regress-coverage"/>を参照してください。
このオプションはGCC専用であり、また、開発作業中に使用するためのものです。
        </para>
       </listitem>
      </varlistentry>

      <varlistentry id="configure-option-enable-profiling">
       <term><option>--enable-profiling</option></term>
       <listitem>
        <para>
<!--
         If using GCC, all programs and libraries are compiled so they
         can be profiled.  On backend exit, a subdirectory will be created
         that contains the <filename>gmon.out</filename> file containing
         profile data.
         This option is for use only with GCC and when doing development work.
-->
GCCを使用する場合、すべてのプログラムとライブラリがプロファイリング可能状態でコンパイルされます。
バックエンドの終了時、プロファイリングに使用する<filename>gmon.out</filename>ファイルを含むサブディレクトリが作成されます。
このオプションはGCCを使用する場合のみ使用でき、開発作業を行う時に使用します。
        </para>
       </listitem>
      </varlistentry>

      <varlistentry id="configure-option-enable-dtrace">
       <term><option>--enable-dtrace</option></term>
       <listitem>
        <para>
         <indexterm>
          <primary>DTrace</primary>
         </indexterm>
<!--
         Compiles <productname>PostgreSQL</productname> with support for the
         dynamic tracing tool DTrace.
         See <xref linkend="dynamic-trace"/> for more information.
-->
動的追跡ツールDTraceのサポートを有効にして<productname>PostgreSQL</productname>をコンパイルします。
より詳細な情報は<xref linkend="dynamic-trace"/>を参照してください。
        </para>

        <para>
<!--
         To point to the <command>dtrace</command> program, the
         environment variable <envar>DTRACE</envar> can be set.  This
         will often be necessary because <command>dtrace</command> is
         typically installed under <filename>/usr/sbin</filename>,
         which might not be in your <envar>PATH</envar>.
-->
<command>dtrace</command>プログラムを指し示すために<envar>DTRACE</envar>環境変数を設定できます。
<command>dtrace</command>は通常、<envar>PATH</envar>内に存在しない可能性がある<filename>/usr/sbin</filename>以下にインストールされていますので、この設定はよく必要になります。
        </para>

        <para>
<!--
         Extra command-line options for the <command>dtrace</command> program
         can be specified in the environment variable
         <envar>DTRACEFLAGS</envar>.  On Solaris,
         to include DTrace support in a 64-bit binary, you must specify
         <literal>DTRACEFLAGS="-64"</literal>.  For example,
         using the GCC compiler:
-->
さらに<command>dtrace</command>プログラム用のコマンドラインオプションを<envar>DTRACEFLAGS</envar>環境変数で指定できます。
Solarisで64ビットバイナリでDTraceをサポートするには、<literal>DTRACEFLAGS="-64"</literal>を指定してください。
例えばGCCコンパイラを使用する場合は以下のようにします。
<screen>
./configure CC='gcc -m64' --enable-dtrace DTRACEFLAGS='-64' ...
</screen>
<!--
         Using Sun's compiler:
-->
Sunのコンパイラを使用する場合は以下のようにします。
<screen>
./configure CC='/opt/SUNWspro/bin/cc -xtarget=native64' --enable-dtrace DTRACEFLAGS='-64' ...
</screen>
        </para>
       </listitem>
      </varlistentry>

      <varlistentry id="configure-option-enable-injection-points">
       <term><option>--enable-injection-points</option></term>
       <listitem>
        <para>
<!--
         Compiles <productname>PostgreSQL</productname> with support for
         injection points in the server. Injection points allow to run
         user-defined code from within the server in pre-defined code paths.
         This helps in testing and in the investigation of concurrency scenarios
         in a controlled fashion. This option is disabled by default.  See
         <xref linkend="xfunc-addin-injection-points"/> for more details.  This
         option is intended to be used only by developers for testing.
-->
<productname>PostgreSQL</productname>をサーバ内のインジェクションポイントをサポートするようにコンパイルします。
インジェクションポイントによって、サーバ内の事前定義されたコードパスでユーザ定義コードを実行することができます。
これは、テストや制御された方法での同時実行シナリオの調査に役立ちます。
このオプションはデフォルトでは無効になっています。
詳細については<xref linkend="xfunc-addin-injection-points"/>を参照してください。
このオプションは開発者によるテストのみを目的としています。
        </para>
       </listitem>
      </varlistentry>

      <varlistentry id="configure-option-with-segsize-blocks">
       <term><option>--with-segsize-blocks=SEGSIZE_BLOCKS</option></term>
       <listitem>
        <para>
<!--
         Specify the relation segment size in blocks. If both
         <option>&#45;-with-segsize</option> and this option are specified, this
         option wins.

         This option is only for developers, to test segment related code.
-->
リレーションのセグメントサイズをブロック単位で指定します。
<option>--with-segsize</option>とこのオプションの両方が指定されている場合、このオプションが優先されます。
このオプションは、セグメント関連のコードをテストする開発者向けです。
        </para>
       </listitem>
      </varlistentry>

     </variablelist>

   </sect3>

  </sect2>

  <sect2 id="configure-envvars">
<!--
   <title><filename>configure</filename> Environment Variables</title>
-->
   <title><filename>configure</filename>環境変数</title>

   <indexterm zone="configure-envvars">
    <primary>configure environment variables</primary>
   </indexterm>
   <indexterm zone="configure-envvars">
    <primary>configure環境変数</primary>
   </indexterm>

    <para>
<!--
     In addition to the ordinary command-line options described above,
     <filename>configure</filename> responds to a number of environment
     variables.
     You can specify environment variables on the
     <filename>configure</filename> command line, for example:
-->
上記の通常のコマンドラインオプションに加えて、<filename>configure</filename>は数多くの環境変数に対応します。
次のようにして、<filename>configure</filename>コマンドラインに環境変数を指定できます。
<screen>
<userinput>./configure CC=/opt/bin/gcc CFLAGS='-O2 -pipe'</userinput>
</screen>
<!--
     In this usage an environment variable is little different from a
     command-line option.
     You can also set such variables beforehand:
-->
この使い方では、環境変数はコマンドラインオプションとは少し異なります。
あらかじめそのような変数を設定しておくこともできます。
<screen>
<userinput>export CC=/opt/bin/gcc</userinput>
<userinput>export CFLAGS='-O2 -pipe'</userinput>
<userinput>./configure</userinput>
</screen>
<!--
     This usage can be convenient because many programs' configuration
     scripts respond to these variables in similar ways.
-->
多くのプログラムの設定スクリプトは似たようにこの変数に対応しますので、この使い方は便利でしょう。
    </para>

    <para>
<!--
     The most commonly used of these environment variables are
     <envar>CC</envar> and <envar>CFLAGS</envar>.
     If you prefer a C compiler different from the one
     <filename>configure</filename> picks, you can set the
     variable <envar>CC</envar> to the program of your choice.
     By default, <filename>configure</filename> will pick
     <filename>gcc</filename> if available, else the platform's
     default (usually <filename>cc</filename>).  Similarly, you can override the
     default compiler flags if needed with the <envar>CFLAGS</envar> variable.
-->
これらの環境変数の中で最も一般的に使用されているのは、<envar>CC</envar>と<envar>CFLAGS</envar>です。
<filename>configure</filename>が選ぶものと違うCコンパイラを使いたいという場合には、<envar>CC</envar> 環境変数をその使用したいプログラムに設定できます。
デフォルトでは、<filename>configure</filename>は利用できるのであれば<filename>gcc</filename>を、利用できなければプラットフォームのデフォルト（通常<filename>cc</filename>）を選択します。
同様に、デフォルトのコンパイラフラグは必要に応じて<envar>CFLAGS</envar>変数で上書きすることもできます。
    </para>

    <para>
<!--
     Here is a list of the significant variables that can be set in
     this manner:
-->
以下は、この方式で設定可能な重要な環境変数の一覧です。

     <variablelist>
      <varlistentry id="configure-envvars-bison">
       <term><envar>BISON</envar></term>
       <listitem>
        <para>
<!--
         Bison program
-->
Bisonプログラム。
        </para>
       </listitem>
      </varlistentry>

      <varlistentry id="configure-envvars-cc">
       <term><envar>CC</envar></term>
       <listitem>
        <para>
<!--
         C compiler
-->
Cコンパイラ。
        </para>
       </listitem>
      </varlistentry>

      <varlistentry id="configure-envvars-cflags">
       <term><envar>CFLAGS</envar></term>
       <listitem>
        <para>
<!--
         options to pass to the C compiler
-->
Cコンパイラに渡すオプション。
        </para>
       </listitem>
      </varlistentry>

      <varlistentry id="configure-envvars-clang">
       <term><envar>CLANG</envar></term>
       <listitem>
        <para>
<!--
         path to <command>clang</command> program used to process source code
         for inlining when compiling with <literal>&#45;-with-llvm</literal>
-->
<literal>--with-llvm</literal>でコンパイルされた場合、ソースコードのインライン展開を処理するために使われる<command>clang</command>プログラムへのパス。
        </para>
       </listitem>
      </varlistentry>

      <varlistentry id="configure-envvars-cpp">
       <term><envar>CPP</envar></term>
       <listitem>
        <para>
<!--
         C preprocessor
-->
Cプリプロセッサ。
        </para>
       </listitem>
      </varlistentry>

      <varlistentry id="configure-envvars-cppflags">
       <term><envar>CPPFLAGS</envar></term>
       <listitem>
        <para>
<!--
         options to pass to the C preprocessor
-->
Cプリプロセッサに渡すオプション。
        </para>
       </listitem>
      </varlistentry>

      <varlistentry id="configure-envvars-cxx">
       <term><envar>CXX</envar></term>
       <listitem>
        <para>
<!--
         C++ compiler
-->
C++コンパイラ。
        </para>
       </listitem>
      </varlistentry>

      <varlistentry id="configure-envvars-cxxflags">
       <term><envar>CXXFLAGS</envar></term>
       <listitem>
        <para>
<!--
         options to pass to the C++ compiler
-->
C++コンパイラに渡すオプション。
        </para>
       </listitem>
      </varlistentry>

      <varlistentry id="configure-envvars-dtrace">
       <term><envar>DTRACE</envar></term>
       <listitem>
        <para>
<!--
         location of the <command>dtrace</command> program
-->
<command>dtrace</command>プログラムの場所。
        </para>
       </listitem>
      </varlistentry>

      <varlistentry id="configure-envvars-dtraceflags">
       <term><envar>DTRACEFLAGS</envar></term>
       <listitem>
        <para>
<!--
         options to pass to the <command>dtrace</command> program
-->
<command>dtrace</command>プログラムに渡すオプション。
        </para>
       </listitem>
      </varlistentry>

      <varlistentry id="configure-envvars-flex">
       <term><envar>FLEX</envar></term>
       <listitem>
        <para>
<!--
         Flex program
-->
Flexプログラム。
        </para>
       </listitem>
      </varlistentry>

      <varlistentry id="configure-envvars-ldflags">
       <term><envar>LDFLAGS</envar></term>
       <listitem>
        <para>
<!--
         options to use when linking either executables or shared libraries
-->
実行ファイルや共有ライブラリにリンクする場合に使用するオプション。
        </para>
       </listitem>
      </varlistentry>

      <varlistentry id="configure-envvars-ldflags-ex">
       <term><envar>LDFLAGS_EX</envar></term>
       <listitem>
        <para>
<!--
         additional options for linking executables only
-->
実行ファイルのリンク時のみに追加されるオプション。
        </para>
       </listitem>
      </varlistentry>

      <varlistentry id="configure-envvars-ldflags-sl">
       <term><envar>LDFLAGS_SL</envar></term>
       <listitem>
        <para>
<!--
         additional options for linking shared libraries only
-->
共有ライブラリのリンク時のみに追加されるオプション。
        </para>
       </listitem>
      </varlistentry>

      <varlistentry id="configure-envvars-llvm-config">
       <term><envar>LLVM_CONFIG</envar></term>
       <listitem>
        <para>
<!--
         <command>llvm-config</command> program used to locate the
         <productname>LLVM</productname> installation
-->
<productname>LLVM</productname>インストレーションの場所を特定するために使用する<command>llvm-config</command>プログラム。
        </para>
       </listitem>
      </varlistentry>

      <varlistentry id="configure-envvars-msgfmt">
       <term><envar>MSGFMT</envar></term>
       <listitem>
        <para>
<!--
         <command>msgfmt</command> program for native language support
-->
各国語サポート（NLS）用の<command>msgfmt</command>プログラム。
        </para>
       </listitem>
      </varlistentry>

      <varlistentry id="configure-envvars-perl">
       <term><envar>PERL</envar></term>
       <listitem>
        <para>
<!--
         Perl interpreter program.  This will be used to determine the
         dependencies for building PL/Perl.  The default is
         <command>perl</command>.
-->
Perlインタプリタプログラム。
これは、PL/Perl構築に関する依存性を決定するために使用されます。
デフォルトは<command>perl</command>です。
        </para>
       </listitem>
      </varlistentry>

      <varlistentry id="configure-envvars-python">
       <term><envar>PYTHON</envar></term>
       <listitem>
        <para>
<!--
         Python interpreter program.  This will be used to determine the
         dependencies for building PL/Python.  If this is not set, the
         following are probed in this order:
         <literal>python3 python</literal>.
-->
Pythonインタプリタプログラム。
これは、PL/Python構築に関する依存性を決定するために使用されます。
設定されていなければ、<literal>python3 python</literal>の順で調べられます。
        </para>
       </listitem>
      </varlistentry>

      <varlistentry id="configure-envvars-tclsh">
       <term><envar>TCLSH</envar></term>
       <listitem>
        <para>
<!--
         Tcl interpreter program.  This will be used to
         determine the dependencies for building PL/Tcl.
         If this is not set, the following are probed in this
         order: <literal>tclsh tcl tclsh8.6 tclsh86 tclsh8.5 tclsh85
         tclsh8.4 tclsh84</literal>.
-->
Tclインタプリタプログラム。
これは、PL/Tcl構築に関する依存性を決定するために使用され、Tclスクリプト内を置き換えます。
設定されていなければ、以下の順で調べられます。<literal>tclsh tcl tclsh8.6 tclsh86 tclsh8.5 tclsh85 tclsh8.4 tclsh84</literal>
        </para>
       </listitem>
      </varlistentry>

      <varlistentry id="configure-envvars-xml2-config">
       <term><envar>XML2_CONFIG</envar></term>
       <listitem>
        <para>
<!--
         <command>xml2-config</command> program used to locate the
         libxml2 installation
-->
libxml2インストレーションの場所を特定するために使用する<command>xml2-config</command>プログラムです。
        </para>
       </listitem>
      </varlistentry>
     </variablelist>
    </para>

    <para>
<!--
     Sometimes it is useful to add compiler flags after-the-fact to the set
     that were chosen by <filename>configure</filename>.  An important example is
     that <application>gcc</application>'s <option>-Werror</option> option cannot be included
     in the <envar>CFLAGS</envar> passed to <filename>configure</filename>, because
     it will break many of <filename>configure</filename>'s built-in tests.  To add
     such flags, include them in the <envar>COPT</envar> environment variable
     while running <filename>make</filename>.  The contents of <envar>COPT</envar>
     are added to the <envar>CFLAGS</envar>, <envar>CXXFLAGS</envar>, and <envar>LDFLAGS</envar>
     options set up by <filename>configure</filename>.  For example, you could do
-->
<filename>configure</filename>が選んだコンパイラフラグに対して、事後にフラグを追加することが有用な場合があります。
重要な例は、<filename>configure</filename>に渡す<envar>CFLAGS</envar>に<application>gcc</application>の<option>-Werror</option>オプションを含められないことです。なぜなら、そうすると<filename>configure</filename>の組み込みテストの多くが失敗するからです。
そのようなフラグを追加するには、<filename>make</filename>を実行する時に<envar>COPT</envar>環境変数に含めてください。
<filename>configure</filename>で設定された<envar>CFLAGS</envar>オプションと<envar>LDFLAGS</envar>オプションの両方に、<envar>COPT</envar>の内容が追加されます。
例えば、以下のようにします。
<screen>
<userinput>make COPT='-Werror'</userinput>
</screen>
<!--
     or
-->
または
<screen>
<userinput>export COPT='-Werror'</userinput>
<userinput>make</userinput>
</screen>
    </para>

    <note>
     <para>
<!--
      If using GCC, it is best to build with an optimization level of
      at least <option>-O1</option>, because using no optimization
      (<option>-O0</option>) disables some important compiler warnings (such
      as the use of uninitialized variables).  However, non-zero
      optimization levels can complicate debugging because stepping
      through compiled code will usually not match up one-to-one with
      source code lines.  If you get confused while trying to debug
      optimized code, recompile the specific files of interest with
      <option>-O0</option>.  An easy way to do this is by passing an option
      to <application>make</application>: <command>make PROFILE=-O0 file.o</command>.
-->
GCCを使う場合、少なくとも<option>-O1</option>レベルの最適化で構築することがベストです。なぜなら、何の最適化もしない(<option>-O0</option>) と、重要なコンパイル警告(初期化されていない変数の使用など)が無効になるからです。
しかし、最適化を行うことでソースコードとコンパイルされたコードのステップは1対1とはならなくなるため、デバッグは複雑になるかもしれません。
最適化されたコードのデバッグに悩まされてしまう場合は、関心のある特定のファイルに対して<option>-O0</option>で再コンパイルしてください。
これを実行するための簡単な方法は、<command>make PROFILE=-O0 file.o</command>のように、<application>make</application>経由でオプションを渡すことです。
     </para>

     <para>
<!--
      The <envar>COPT</envar> and <envar>PROFILE</envar> environment variables are
      actually handled identically by the <productname>PostgreSQL</productname>
      makefiles.  Which to use is a matter of preference, but a common habit
      among developers is to use <envar>PROFILE</envar> for one-time flag
      adjustments, while <envar>COPT</envar> might be kept set all the time.
-->
<envar>COPT</envar>と<envar>PROFILE</envar>の環境変数は、<productname>PostgreSQL</productname>のmakefileでは実際には全く同一に扱われます。
どちらを使うかは好みの問題ですが、開発者の一般的な習慣では、一時的にフラグを調整するには<envar>PROFILE</envar>を使い、永続的に保持するものには<envar>COPT</envar>を使います。
     </para>
    </note>
  </sect2>
 </sect1>

 <sect1 id="install-meson">
<!--
  <title>Building and Installation with Meson</title>
-->
  <title>Mesonを使った構築とインストール</title>

 <sect2 id="install-short-meson">
<!--
  <title>Short Version</title>
-->
  <title>簡易版</title>

  <para>
<synopsis>
meson setup build --prefix=/usr/local/pgsql
cd build
ninja
su
ninja install
adduser postgres
mkdir -p /usr/local/pgsql/data
chown postgres /usr/local/pgsql/data
su - postgres
/usr/local/pgsql/bin/initdb -D /usr/local/pgsql/data
/usr/local/pgsql/bin/pg_ctl -D /usr/local/pgsql/data -l logfile start
/usr/local/pgsql/bin/createdb test
/usr/local/pgsql/bin/psql test
</synopsis>
<!--
   The long version is the rest of this
   <phrase>section</phrase>.
-->
<phrase>この節</phrase>の残りで詳細を説明します。
  </para>
 </sect2>

 <sect2 id="install-procedure-meson">
<!--
  <title>Installation Procedure</title>
-->
  <title>インストール手順</title>

  <procedure>

  <step id="meson-configure">
<!--
   <title>Configuration</title>
-->
   <title>設定</title>

   <para>
<!--
    The first step of the installation procedure is to configure the
    build tree for your system and choose the options you would like. To
    create and configure the build directory, you can start with the
    <literal>meson setup</literal> command.
-->
インストール手順の最初のステップは、システムに合わせてソースツリーを設定し、使用するオプションを選択することです。
ビルドディレクトリを作成して設定するには、<literal>meson setup</literal>コマンドから始めます。
<screen>
<userinput>meson setup build</userinput>
</screen>
<!--
    The setup command takes a <literal>builddir</literal> and a <literal>srcdir</literal>
    argument. If no <literal>srcdir</literal> is given, Meson will deduce the
    <literal>srcdir</literal> based on the current directory and the location
    of <literal>meson.build</literal>. The <literal>builddir</literal> is mandatory.
-->
セットアップコマンドは<literal>builddir</literal>と<literal>srcdir</literal>引数を取ります。
<literal>srcdir</literal>が指定されていない場合、Mesonは現在のディレクトリと<literal>meson.build</literal>の場所に基づいて<literal>srcdir</literal>を推測します。
<literal>builddir</literal>は必須です。
   </para>

   <para>
<!--
    Running <literal>meson setup</literal> loads the build configuration file and sets up the build directory.
    Additionally, you can also pass several build options to Meson. Some commonly
    used options are mentioned in the subsequent sections. For example:
-->
<literal>meson setup</literal>を実行すると、ビルド設定ファイルがロードされ、ビルドディレクトリが設定されます。
さらに、いくつかのビルドオプションをMesonに渡すこともできます。
一般的に使用されるオプションは、以下の節で説明します。
例えば

<screen>
# configure with a different installation prefix
meson setup build --prefix=/home/user/pg-install

# configure to generate a debug build
meson setup build --buildtype=debug

# configure to build with OpenSSL support
meson setup build -Dssl=openssl
</screen>
   </para>

   <para>
<!--
    Setting up the build directory is a one-time step. To reconfigure before a
    new build, you can simply use the <literal>meson configure</literal> command
-->
ビルドディレクトリの設定は、一度だけ行うステップです。
新しいビルドの前に再設定するには、単に<literal>meson configure</literal>コマンドを使用します。
<screen>
meson configure -Dcassert=true
</screen>
<!--
    <command>meson configure</command>'s commonly used command-line options
    are explained in <xref linkend="meson-options"/>.
-->
<command>meson configure</command>の一般的に使用されるコマンドラインオプションについては<xref linkend="meson-options"/>で説明します。
   </para>
  </step>

  <step id="meson-build">
<!--
   <title>Build</title>
-->
   <title>構築</title>

   <para>
<!--
    By default, <productname>Meson</productname> uses the <ulink
    url="https://ninja-build.org/">Ninja</ulink> build tool.  To build
    <productname>PostgreSQL</productname> from source using Meson, you can
    simply use the <literal>ninja</literal> command in the build directory.
-->
デフォルトでは、<productname>Meson</productname>は<ulink url="https://ninja-build.org/">Ninja</ulink>構築ツールを使用します。
Mesonを使用して<productname>PostgreSQL</productname>をソースからビルドするには、ビルドディレクトリ内で<literal>ninja</literal>コマンドを使用するだけです。
<screen>
ninja
</screen>
<!--
    Ninja will automatically detect the number of CPUs in your computer and
    parallelize itself accordingly. You can override the number of parallel
    processes used with the command line argument <literal>-j</literal>.
-->
Ninjaは、コンピュータのCPU数を自動的に検出し、それに応じて並列化します。
コマンドライン引数<literal>-j</literal>で並列処理の数をオーバーライドすることができます。
   </para>

   <para>
<!--
    It should be noted that after the initial configure step,
    <command>ninja</command> is the only command you ever need to type to
    compile. No matter how you alter your source tree (short of moving it to a
    completely new location), Meson will detect the changes and regenerate
    itself accordingly. This is especially handy if you have multiple build
    directories. Often one of them is used for development (the "debug" build)
    and others only every now and then (such as a "static analysis" build).
    Any configuration can be built just by cd'ing to the corresponding
    directory and running Ninja.
-->
最初の設定ステップの後、<command>ninja</command>はコンパイルに必要な唯一のコマンドです。
ソースツリーをどのように変更しても（完全に新しい場所に移動しない限り）、Mesonは変更を検出し、それに応じて自身を再生成します。
これは、複数のビルドディレクトリがある場合に特に便利です。
多くの場合、それらの1つは開発（「デバッグ」ビルド）に使用され、他のものは時々（「静的分析」ビルドなど）使用されます。
対応するディレクトリに移動してNinjaを実行するだけで、どの構成でもビルドできます。
   </para>

   <para>
<!--
    If you'd like to build with a backend other than ninja, you can use
    configure with the <option>&#45;-backend</option> option to select the one you
    want to use and then build using <literal>meson compile</literal>. To
    learn more about these backends and other arguments you can provide to
    ninja, you can refer to the <ulink
    url="https://mesonbuild.com/Running-Meson.html#building-from-the-source">
    Meson documentation</ulink>.
-->
ninja以外のバックエンドで構築したい場合は、<option>--backend</option>オプションを指定してconfigureを実行し、使用するバックエンドを選択してから<literal>meson compile</literal>で構築します。
これらのバックエンドやninjaに渡す他の引数について詳しくは、<ulink url="https://mesonbuild.com/Running-Meson.html#building-from-the-source">Mesonのドキュメント</ulink>を参照してください。
   </para>
  </step>

  <step>
<!--
   <title>Regression Tests</title>
-->
   <title>リグレッションテスト</title>

   <indexterm>
    <primary>regression test</primary>
   </indexterm>
   <indexterm>
    <primary>リグレッションテスト</primary>
   </indexterm>

   <para>
<!--
    If you want to test the newly built server before you install it,
    you can run the regression tests at this point. The regression
    tests are a test suite to verify that <productname>PostgreSQL</productname>
    runs on your machine in the way the developers expected it
    to. Type:
-->
インストールを行う前に、新しく構築したサーバをテストしたい場合、この時点でリグレッションテストを実行できます。
リグレッションテストとは、使用するマシンにおいて<productname>PostgreSQL</productname>が、開発者の想定通りに動作することを検証するためのテストのまとまりです。
次のように入力します。
<screen>
<userinput>meson test</userinput>
</screen>
<!--
    (This won't work as root; do it as an unprivileged user.)
    See <xref linkend="regress"/> for
    detailed information about interpreting the test results. You can
    repeat this test at any later time by issuing the same command.
-->
（これは root では動作しません。
非特権ユーザとして実行してください。）
<xref linkend="regress"/>にはテスト結果の解釈に関する詳しい情報があります。
同じコマンドを入力することで、後にいつでもテストを繰り返すことができます。
   </para>

   <para>
<!--
    To run pg_regress and pg_isolation_regress tests against a running
    postgres instance, specify <userinput>&#45;-setup running</userinput> as an
    argument to <userinput>meson test</userinput>.
-->
実行中のpostgresインスタンスに対してpg_regressとpg_isolation_regressのテストを実行するには、<userinput>--setup running</userinput>を<userinput>meson test</userinput>の引数として指定します。
   </para>
  </step>

  <step id="meson-install">
<!--
   <title>Installing the Files</title>
-->
   <title>ファイルのインストール</title>

   <note>
    <para>
<!--
     If you are upgrading an existing system be sure to read
     <xref linkend="upgrading"/>,
     which has instructions about upgrading a
     cluster.
-->
もし既存のシステムのアップグレードをする場合、DBクラスタのアップグレードの解説が記載されている<xref linkend="upgrading"/>を参照してください。
    </para>
   </note>

   <para>
<!--
    Once PostgreSQL is built, you can install it by simply running the
    <literal>ninja install</literal> command.
-->
PostgreSQLがビルドされたら、<literal>ninja install</literal>コマンドを実行するだけでインストールできます。
<screen>
ninja install
</screen>
   </para>

   <para>
<!--
    This will install files into the directories that were specified
    in <xref linkend="meson-configure"/>. Make sure that you have appropriate
    permissions to write into that area. You might need to do this
    step as root. Alternatively, you can create the target directories
    in advance and arrange for appropriate permissions to be granted.
    The standard installation provides all the header files needed for client
    application development as well as for server-side program
    development, such as custom functions or data types written in C.
-->
これは、ファイルを<xref linkend="meson-configure"/>で指定されたディレクトリにインストールします。
その領域に書き込むための権限を持っていることを確認してください。
通常はこのステップをrootで行う必要があります。
代わりに対象とするディレクトリを前もって作成し、適切に権限を調整することも可能です。
この標準的なインストール方法では、クライアントアプリケーションの開発に必要なヘッダファイルと、Cで独自の関数やデータ型を作成するといったサーバ側のプログラムの開発用のヘッダファイルが用意されます。
   </para>

   <para>
<!--
    <literal>ninja install</literal> should work for most cases, but if you'd
    like to use more options (such as <option>&#45;-quiet</option> to suppress
    extra output), you could also use <literal>meson install</literal>
    instead. You can learn more about <ulink
    url="https://mesonbuild.com/Commands.html#install">meson install</ulink>
    and its options in the Meson documentation.
-->
<literal>ninja install</literal>はほとんどの場合に使えるはずですが、余分な出力を抑制する<option>--quiet</option>などのオプションを使いたい場合は、代わりに<literal>meson install</literal>を使うこともできます。
<ulink url="https://mesonbuild.com/Commands.html#install">meson install</ulink>とそのオプションについてはMesonドキュメントを参照してください。
   </para>
  </step>
  </procedure>

  <formalpara>
<!--
   <title>Uninstallation:</title>
-->
   <title>アンインストール:</title>
   <para>
<!--
    To undo the installation, you can use the <command>ninja
    uninstall</command> command.
-->
インストールを取り消すには、<command>ninja uninstall</command>コマンドを使用します。
   </para>
  </formalpara>

  <formalpara>
<!--
   <title>Cleaning:</title>
-->
   <title>クリーニング:</title>
   <para>
<!--
    After the installation, you can free disk space by removing the built
    files from the source tree with the <command>ninja clean</command>
    command.
-->
インストール後、<command>ninja clean</command>コマンドでソースツリーからビルドされたファイルを削除することで、ディスク容量を解放できます。
   </para>
  </formalpara>
  </sect2>

  <sect2 id="meson-options">
<!--
   <title><literal>meson setup</literal> Options</title>
-->
   <title><literal>meson setup</literal>のオプション</title>

   <para>
<!--
    <command>meson setup</command>'s command-line options are explained below.
    This list is not exhaustive (use <literal>meson configure &#45;-help</literal>
    to get one that is).  The options not covered here are meant for advanced
    use-cases, and are documented in the standard <ulink
    url="https://mesonbuild.com/Commands.html#configure">Meson
    documentation</ulink>.  These arguments can be used with <command>meson
    setup</command> as well.
-->
<command>meson setup</command>のコマンドラインオプションを以下で説明します。
この一覧は完全なものではありません（完全なものを得るには<literal>meson configure --help</literal>を使ってください）。
ここで取り上げていないオプションはクロスコンパイルのような高度なユースケースのためのもので、標準の<ulink url="https://mesonbuild.com/Commands.html#configure">Mesonドキュメント</ulink>を参照してください。
これらの引数は<command>meson setup</command>でも使用できます。
   </para>

   <sect3 id="meson-options-locations">
<!--
    <title>Installation Locations</title>
-->
    <title>インストレーションの位置</title>

     <para>
<!--
      These options control where <literal>ninja install</literal> (or <literal>meson install</literal>) will put
      the files.  The <option>&#45;-prefix</option> option (example
      <xref linkend="install-short-meson"/>) is sufficient for
      most cases.  If you have special needs, you can customize the
      installation subdirectories with the other options described in this
      section.  Beware however that changing the relative locations of the
      different subdirectories may render the installation non-relocatable,
      meaning you won't be able to move it after installation.
      (The <literal>man</literal> and <literal>doc</literal> locations are
      not affected by this restriction.)  For relocatable installs, you
      might want to use the <literal>-Drpath=false</literal> option
      described later.
-->
このオプションは<literal>ninja install</literal>（または<literal>meson install</literal>）がファイルをどこに置くかを制御します。
ほとんどの場合は<option>--prefix</option>オプション（<xref linkend="install-short-meson"/>参照）で十分です。
特別な必要があるのであれば、この節に書かれた他のオプションを使用して個々のインストレーションサブディレクトリを変更できます。
しかし、異なるサブディレクトリの相対的な位置を変更した場合、インストレーションは再配置不能になります。つまり、インストールの後にディレクトリを移動できないことに注意してください。
（<literal>man</literal>と<literal>doc</literal>の場所はこの制限の影響を受けません。）
再配置可能インストールのために、後述の<literal>-Drpath=false</literal>を使用しようと考えるかもしれません。
     </para>

     <variablelist>
      <varlistentry id="configure-prefix-meson">
       <term><option>--prefix=<replaceable>PREFIX</replaceable></option></term>
       <listitem>
        <para>
<!--
         Install all files under the directory <replaceable>PREFIX</replaceable>
         instead of <filename>/usr/local/pgsql</filename> (on Unix based systems) or
         <filename><replaceable>current drive letter</replaceable>:/usr/local/pgsql</filename> (on Windows).
         The actual files will be installed into various subdirectories; no files
         will ever be installed directly into the
         <replaceable>PREFIX</replaceable> directory.
-->
<filename>/usr/local/pgsql</filename>（Unixベースのシステム）または<filename><replaceable>current drive letter</replaceable>:/usr/local/pgsql</filename>（Windows）の代わりにディレクトリ<replaceable>PREFIX</replaceable>ディレクトリ以下に全てのファイルをインストールします。
ファイルは実際には様々なサブディレクトリにインストールされ、<replaceable>PREFIX</replaceable>ディレクトリの直下にインストールされるファイルはありません。
        </para>
       </listitem>
      </varlistentry>

      <varlistentry id="configure-bindir-meson">
       <term><option>--bindir=<replaceable>DIRECTORY</replaceable></option></term>
       <listitem>
        <para>
<!--
         Specifies the directory for executable programs. The default
         is <filename><replaceable>PREFIX</replaceable>/bin</filename>.
-->
実行可能プログラム用のディレクトリを指定します。
デフォルトは<filename><replaceable>PREFIX</replaceable>/bin</filename>です。
        </para>
       </listitem>
      </varlistentry>

      <varlistentry id="configure-sysconfdir-meson">
       <term><option>--sysconfdir=<replaceable>DIRECTORY</replaceable></option></term>
       <listitem>
        <para>
<!--
         Sets the directory for various configuration files,
         <filename><replaceable>PREFIX</replaceable>/etc</filename> by default.
-->
各種設定ファイル用のディレクトリを設定します。
デフォルトでは<filename><replaceable>PREFIX</replaceable>/etc</filename>です。
        </para>
       </listitem>
      </varlistentry>

      <varlistentry id="configure-libdir-meson">
       <term><option>--libdir=<replaceable>DIRECTORY</replaceable></option></term>
       <listitem>
        <para>
<!--
         Sets the location to install libraries and dynamically loadable
         modules. The default is
         <filename><replaceable>PREFIX</replaceable>/lib</filename>.
-->
ライブラリや動的ロード可能モジュールをインストールする場所を設定します。
デフォルトは<filename><replaceable>PREFIX</replaceable>/lib</filename>です。
        </para>
       </listitem>
      </varlistentry>

      <varlistentry id="configure-includedir-meson">
       <term><option>--includedir=<replaceable>DIRECTORY</replaceable></option></term>
       <listitem>
        <para>
<!--
         Sets the directory for installing C and C++ header files. The
         default is <filename><replaceable>PREFIX</replaceable>/include</filename>.
-->
CおよびC++のヘッダファイルをインストールするディレクトリを設定します。
デフォルトは<filename><replaceable>PREFIX</replaceable>/include</filename>です。
        </para>
       </listitem>
      </varlistentry>

      <varlistentry id="configure-datadir-meson">
       <term><option>--datadir=<replaceable>DIRECTORY</replaceable></option></term>
       <listitem>
        <para>
<!--
         Sets the directory for read-only data files used by the
         installed programs. The default is
         <filename><replaceable>PREFIX</replaceable>/share</filename>. Note that this has
         nothing to do with where your database files will be placed.
-->
インストールプログラムが使用する読み取り専用のディレクトリを設定します。
デフォルトは<filename><replaceable>PREFIX</replaceable>/share</filename>です。
これはインストールするデータベースファイルがどこに設置されるかとは関係ないことを覚えておいてください。
        </para>
       </listitem>
      </varlistentry>

      <varlistentry id="configure-localedir-meson">
       <term><option>--localedir=<replaceable>DIRECTORY</replaceable></option></term>
       <listitem>
        <para>
<!--
         Sets the directory for installing locale data, in particular
         message translation catalog files.  The default is
         <filename><replaceable>DATADIR</replaceable>/locale</filename>.
-->
特にメッセージ翻訳カタログファイルのロケールデータをインストールするディレクトリを設定します。
デフォルトは<filename><replaceable>DATADIR</replaceable>/locale</filename>です。
        </para>
       </listitem>
      </varlistentry>

      <varlistentry id="configure-mandir-meson">
       <term><option>--mandir=<replaceable>DIRECTORY</replaceable></option></term>
       <listitem>
        <para>
<!--
         The man pages that come with <productname>PostgreSQL</productname> will be installed under
         this directory, in their respective
         <filename>man<replaceable>x</replaceable></filename> subdirectories.
         The default is <filename><replaceable>DATADIR</replaceable>/man</filename>.
-->
<productname>PostgreSQL</productname>付属のマニュアルページがこのディレクトリ以下の、対応する<filename>man<replaceable>x</replaceable></filename>サブディレクトリにインストールされます。
デフォルトは<filename><replaceable>DATADIR</replaceable>/man</filename>です。
        </para>
       </listitem>
      </varlistentry>

     </variablelist>

     <note>
      <para>
<!--
       Care has been taken to make it possible to install
       <productname>PostgreSQL</productname> into shared installation locations
       (such as <filename>/usr/local/include</filename>) without
       interfering with the namespace of the rest of the system. First,
       the string <quote><literal>/postgresql</literal></quote> is
       automatically appended to <varname>datadir</varname>,
       <varname>sysconfdir</varname>, and <varname>docdir</varname>,
       unless the fully expanded directory name already contains the
       string <quote><literal>postgres</literal></quote> or
       <quote><literal>pgsql</literal></quote>. For example, if you choose
       <filename>/usr/local</filename> as prefix, the documentation will
       be installed in <filename>/usr/local/doc/postgresql</filename>,
       but if the prefix is <filename>/opt/postgres</filename>, then it
       will be in <filename>/opt/postgres/doc</filename>. The public C
       header files of the client interfaces are installed into
       <varname>includedir</varname> and are namespace-clean. The
       internal header files and the server header files are installed
       into private directories under <varname>includedir</varname>. See
       the documentation of each interface for information about how to
       access its header files. Finally, a private subdirectory will
       also be created, if appropriate, under <varname>libdir</varname>
       for dynamically loadable modules.
-->
（<filename>/usr/local/include</filename>といった）共用のインストール場所に、システムの他の名前空間に影響を与えることなく<productname>PostgreSQL</productname>をインストールできるような配慮がなされています。
まず、完全に展開したディレクトリ名に<quote><literal>postgres</literal></quote>か<quote><literal>pgsql</literal></quote>という文字列が含まれていない場合、<quote><literal>/postgresql</literal></quote>という文字列が自動的に<varname>datadir</varname>、<varname>sysconfdir</varname>、<varname>docdir</varname>に追加されます。
例えば、接頭辞として<filename>/usr/local</filename>を使用する場合、ドキュメントは<filename>/usr/local/doc/postgresql</filename>にインストールされますが、接頭辞が<filename>/opt/postgres</filename>の場合は<filename>/opt/postgres/doc</filename>にインストールされます。
クライアントインタフェース用の外部向けCヘッダファイルは<varname>includedir</varname>にインストールされ、名前空間の問題はありません。
内部向けヘッダファイルやサーバ用ヘッダファイルは、<varname>includedir</varname>以下の非公開ディレクトリにインストールされます。
各インタフェース用のヘッダファイルにアクセスする方法についての情報は、そのインタフェースのドキュメントを参照してください。
最後に、適切であれば、動的ロード可能モジュール用に<varname>libdir</varname>以下にも非公開用のサブディレクトリが作成されます。
      </para>
     </note>
    </sect3>

   <sect3 id="meson-options-features">
<!--
    <title><productname>PostgreSQL</productname> Features</title>
-->
    <title><productname>PostgreSQL</productname>の機能</title>

    <para>
<!--
     The options described in this section enable building of
     various optional <productname>PostgreSQL</productname> features.
     Most of these require additional software, as described in
     <xref linkend="install-requirements"/>, and will be automatically enabled if the
     required software is found. You can change this behavior by manually
     setting these features to <literal>enabled</literal> to require them
     or <literal>disabled</literal> to not build with them.
-->
この節に書かれたオプションは、デフォルトでは構築されない<productname>PostgreSQL</productname>の様々な機能を構築できるようにするものです。
これらのほとんどは、<xref linkend="install-requirements"/>で説明されている追加ソフトウェアが必要であり、必要なソフトウェアが見つかった場合は自動的に有効になります。
これらの機能が必要な場合は<literal>enabled</literal>に、必要でない場合は<literal>disabled</literal>に設定して、この動作を手動で変更できます。
    </para>

    <para>
<!--
     To specify PostgreSQL-specific options, the name of the option
     must be prefixed by <literal>-D</literal>.
-->
PostgreSQL固有のオプションを指定するには、オプション名の先頭に<literal>-D</literal>を付ける必要があります。
    </para>

    <variablelist>
     <varlistentry id="configure-with-nls-meson">
      <term><option>-Dnls={ auto | enabled | disabled }</option></term>
      <listitem>
       <para>
<!--
        Enables or disables Native Language Support (<acronym>NLS</acronym>),
        that is, the ability to display a program's messages in a language
        other than English.  Defaults to auto and will be enabled
        automatically if an implementation of the <application>Gettext
        API</application> is found.
-->
各国語サポート（<acronym>NLS</acronym>）を有効または無効にします。
これは、<application>Gettext API</application>の実装が英語以外の言語でメッセージを表示する機能です。
デフォルトは自動で、<application>Gettext API</application>の実装が見つかった場合は自動的に有効になります。
       </para>
      </listitem>
     </varlistentry>

     <varlistentry id="configure-with-plperl-meson">
      <term><option>-Dplperl={ auto | enabled | disabled }</option></term>
      <listitem>
       <para>
<!--
        Build the <application>PL/Perl</application> server-side language.
        Defaults to auto.
-->
<application>PL/Perl</application>サーバサイド言語を構築します。
デフォルトは自動です。
       </para>
      </listitem>
     </varlistentry>

     <varlistentry id="configure-with-plpython-meson">
      <term><option>-Dplpython={ auto | enabled | disabled }</option></term>
      <listitem>
       <para>
<!--
        Build the <application>PL/Python</application> server-side language.
        Defaults to auto.
-->
<application>PL/Python</application>サーバサイド言語を構築します。
デフォルトは自動です。
       </para>
      </listitem>
     </varlistentry>

     <varlistentry id="configure-with-pltcl-meson">
      <term><option>-Dpltcl={ auto | enabled | disabled }</option></term>
      <listitem>
       <para>
<!--
        Build the <application>PL/Tcl</application> server-side language.
        Defaults to auto.
-->
<application>PL/Tcl</application>サーバサイド言語を構築します。
デフォルトは自動です。
       </para>
      </listitem>
     </varlistentry>

     <varlistentry id="configure-with-tcl-version-meson">
      <term><option>-Dtcl_version=<replaceable>TCL_VERSION</replaceable></option></term>
      <listitem>
       <para>
<!--
        Specifies the Tcl version to use when building PL/Tcl.
-->
PL/Tclのビルド時に使用するTclバージョンを指定します。
       </para>
      </listitem>
     </varlistentry>

     <varlistentry id="configure-with-icu-meson">
      <term><option>-Dicu={ auto | enabled | disabled }</option></term>
      <listitem>
       <para>
<!--
        Build with support for the
        <productname>ICU</productname><indexterm><primary>ICU</primary></indexterm>
        library, enabling use of ICU collation features (see <xref
        linkend="collation"/>).  Defaults to auto and requires the
        <productname>ICU4C</productname> package to be installed.  The minimum
        required version of <productname>ICU4C</productname> is currently 4.2.
-->
<productname>ICU</productname><indexterm><primary>ICU</primary></indexterm>ライブラリのサポートを有効にして構築します。これによりICU照合機能が使用できるようになります。
（<xref linkend="collation"/>を参照してください。）
デフォルトは自動で、<productname>ICU4C</productname>パッケージがインストールされている必要があります。
<productname>ICU4C</productname>の要求される最小のバージョンは現在4.2です。
       </para>
      </listitem>
     </varlistentry>

     <varlistentry id="configure-with-llvm-meson">
      <term><option>-Dllvm={ auto | enabled | disabled }</option></term>
      <listitem>
       <para>
<!--
        Build with support for <productname>LLVM</productname> based
        <acronym>JIT</acronym> compilation (see <xref linkend="jit"/>).
        This requires the <productname>LLVM</productname> library to be
        installed.  The minimum required version of
        <productname>LLVM</productname> is currently 14.  Disabled by
        default.
-->
<productname>LLVM</productname>に基づいた<acronym>JIT</acronym>コンパイル（<xref linkend="jit"/>を参照）のサポートを有効にして構築します。
これには、<productname>LLVM</productname>ライブラリがインストールされている必要があります。
<productname>LLVM</productname>の要求される最小のバージョンは現在10です。
デフォルトでは無効です。
       </para>

       <para>
<!--
        <command>llvm-config</command><indexterm><primary>llvm-config</primary></indexterm>
        will be used to find the required compilation options.
        <command>llvm-config</command>, and then
        <command>llvm-config-$version</command> for all supported versions,
        will be searched for in your <envar>PATH</envar>.  If that would not
        yield the desired program, use <envar>LLVM_CONFIG</envar> to specify a
        path to the correct <command>llvm-config</command>.
-->
要求されるコンパイルオプションを見つけるために<command>llvm-config</command><indexterm><primary>llvm-config</primary></indexterm>が使われます。
<command>llvm-config</command>、それからサポートされるバージョンすべての <command>llvm-config-$version</command>を<envar>PATH</envar>で探します。
それで正しいバイナリが見つからなければ、正しい<command>llvm-config</command>へのパスを指定するために<envar>LLVM_CONFIG</envar>を使ってください。
例えば、以下のとおりです。
       </para>
      </listitem>
     </varlistentry>

     <varlistentry id="configure-with-lz4-meson">
      <term><option>-Dlz4={ auto | enabled | disabled }</option></term>
      <listitem>
       <para>
<!--
        Build with <productname>LZ4</productname> compression support.
        Defaults to auto.
-->
<productname>LZ4</productname>圧縮サポートを有効にして構築します。
デフォルトは自動です。
       </para>
      </listitem>
     </varlistentry>

     <varlistentry id="configure-with-zstd-meson">
      <term><option>-Dzstd={ auto | enabled | disabled }</option></term>
      <listitem>
       <para>
<!--
        Build with <productname>Zstandard</productname> compression support.
        Defaults to auto.
-->
<productname>Zstandard</productname>圧縮サポートを有効にして構築します。
デフォルトは自動です。
       </para>
      </listitem>
     </varlistentry>

     <varlistentry id="configure-with-ssl-meson">
      <term><option>-Dssl={ auto | <replaceable>LIBRARY</replaceable> }</option>
      <indexterm>
       <primary>OpenSSL</primary>
       <seealso>SSL</seealso>
      </indexterm>
      </term>
      <listitem>
       <para>
<!--
        Build with support for <acronym>SSL</acronym> (encrypted) connections.
        The only <replaceable>LIBRARY</replaceable> supported is
        <option>openssl</option>. This requires the
        <productname>OpenSSL</productname> package to be installed.  Building
        with this will check for the required header files and libraries to
        make sure that your <productname>OpenSSL</productname> installation is
        sufficient before proceeding.  The default for this option is auto.
-->
<acronym>SSL</acronym>（暗号化）接続のサポートを有効にして構築します。
サポートされている唯一の<replaceable>LIBRARY</replaceable>は<option>openssl</option>です。
これには、<productname>OpenSSL</productname>パッケージがインストールされている必要があります。
これを指定すると、必要なヘッダファイルとライブラリがチェックされ、<productname>OpenSSL</productname>のインストールが十分であるかどうかが確認されてから処理が続行されます。
このオプションのデフォルトは自動です。
       </para>
      </listitem>
     </varlistentry>

     <varlistentry id="configure-with-gssapi-meson">
      <term><option>-Dgssapi={ auto | enabled | disabled }</option></term>
      <listitem>
       <para>
<!--
        Build with support for GSSAPI authentication. MIT Kerberos is required
        to be installed for GSSAPI.  On many systems, the GSSAPI system (a part
        of the MIT Kerberos installation) is not installed in a location
        that is searched by default (e.g., <filename>/usr/include</filename>,
        <filename>/usr/lib</filename>).  In
        those cases, PostgreSQL will query <command>pkg-config</command> to
        detect the required compiler and linker options.  Defaults to auto.
        <filename>meson configure</filename> will check for the required
        header files and libraries to make sure that your GSSAPI installation
        is sufficient before proceeding.
-->
GSSAPI認証のサポートを構築します。
GSSAPIを使用するには、MIT Kerberosがインストールされている必要があります。
多くのシステムでは、GSSAPIシステム（通常MIT Kerberosインストレーションの一部）はデフォルトの検索場所（例えば<filename>/usr/include</filename>や<filename>/usr/lib</filename>）にインストールされていません。
このような場合、PostgreSQLは<command>pkg-config</command>を照会して、必要なコンパイラとリンカのオプションを検出します。
デフォルトは自動です。
<filename>meson configure</filename>は、必要なヘッダファイルとライブラリをチェックして、GSSAPIのインストールが十分であることを確認してから続行します。
       </para>
      </listitem>
     </varlistentry>

     <varlistentry id="configure-with-ldap-meson">
      <term><option>-Dldap={ auto | enabled | disabled }</option></term>
      <listitem>
       <para>
<!--
        Build with
        <acronym>LDAP</acronym><indexterm><primary>LDAP</primary></indexterm>
        support for authentication and connection parameter lookup (see
        <phrase id="install-ldap-links-meson"><xref linkend="libpq-ldap"/> and
        <xref linkend="auth-ldap"/></phrase> for more information).  On Unix,
        this requires the <productname>OpenLDAP</productname> package to be
        installed. On Windows, the default <productname>WinLDAP</productname>
        library is used.  Defaults to auto.  <filename>meson
        configure</filename> will check for the required header files and
        libraries to make sure that your <productname>OpenLDAP</productname>
        installation is sufficient before proceeding.
-->
認証および接続パラメータ検索用の<acronym>LDAP</acronym><indexterm><primary>LDAP</primary></indexterm>サポートを有効にして構築します。
（詳細は<phrase id="install-ldap-links-meson"><xref linkend="libpq-ldap"/>および<xref linkend="auth-ldap"/></phrase>を参照してください。）
Unixでは、<productname>OpenLDAP</productname>パッケージがインストールされている必要があります。
Windowsではデフォルトの<productname>WinLDAP</productname>ライブラリが使用されます。
デフォルトは自動です。
<filename>meson configure</filename>は、必要なヘッダファイルとライブラリをチェックして、<productname>OpenLDAP</productname>のインストールが十分であることを確認してから続行します。
       </para>
      </listitem>
     </varlistentry>

     <varlistentry id="configure-with-pam-meson">
      <term><option>-Dpam={ auto | enabled | disabled }</option></term>
      <listitem>
       <para>
<!--
        Build with
        <acronym>PAM</acronym><indexterm><primary>PAM</primary></indexterm>
        (Pluggable Authentication Modules) support.  Defaults to auto.
-->
<acronym>PAM</acronym><indexterm><primary>PAM</primary></indexterm>（プラガブル認証モジュール）のサポートを有効にして構築します。
デフォルトは自動です。
       </para>
      </listitem>
     </varlistentry>

     <varlistentry id="configure-with-bsd-auth-meson">
      <term><option>-Dbsd_auth={ auto | enabled | disabled }</option></term>
      <listitem>
       <para>
<!--
        Build with BSD Authentication support.  (The BSD Authentication
        framework is currently only available on OpenBSD.)  Defaults to auto.
-->
BSD認証のサポートを有効にして構築します。
（BSD認証フレームワークは今のところOpenBSDだけで利用可能です。）
デフォルトは自動です。
       </para>
      </listitem>
     </varlistentry>

     <varlistentry id="configure-with-systemd-meson">
      <term><option>-Dsystemd={ auto | enabled | disabled }</option></term>
      <listitem>
       <para>
<!--
        Build with support for
        <application>systemd</application><indexterm><primary>systemd</primary></indexterm>
        service notifications.  This improves integration if the server is
        started under <application>systemd</application> but has no impact
        otherwise; see <xref
        linkend="server-start"/> for more information.  Defaults to
        auto.  <application>libsystemd</application> and the associated header
        files need to be installed to use this option.
-->
<application>systemd</application><indexterm><primary>systemd</primary></indexterm>サービス通知のサポートを有効にして構築します。
サーババイナリが<application>systemd</application>の元で開始する場合には、これは統合を改善しますが、それ以外は影響はありません。
詳細は<xref linkend="server-start"/>を参照してください。
デフォルトは自動です。
このオプションを使えるようにするには、<application>libsystemd</application>と関連するヘッダファイルがインストールされている必要があります。
       </para>
      </listitem>
     </varlistentry>

     <varlistentry id="configure-with-bonjour-meson">
      <term><option>-Dbonjour={ auto | enabled | disabled }</option></term>
      <listitem>
       <para>
<!--
        Build with support for Bonjour automatic service discovery.  Defaults
        to auto and requires Bonjour support in your operating system.
        Recommended on macOS.
-->
Bonjour自動サービス検出のサポートを有効にして構築します。
デフォルトは自動で、オペレーティングシステムがBonjourをサポートしていることが必要です。
macOSで推奨します。
       </para>
      </listitem>
     </varlistentry>

     <varlistentry id="configure-with-uuid-meson">
      <term><option>-Duuid=<replaceable>LIBRARY</replaceable></option></term>
      <listitem>
       <para>
<!--
        Build the <xref linkend="uuid-ossp"/> module
        (which provides functions to generate UUIDs), using the specified
        UUID library.<indexterm><primary>UUID</primary></indexterm>
        <replaceable>LIBRARY</replaceable> must be one of:
-->
指定されたUUIDライブラリを使用して(UUIDを生成する関数を提供する)<xref linkend="uuid-ossp"/>モジュールを構築します。
<indexterm><primary>UUID</primary></indexterm>
<replaceable>LIBRARY</replaceable>は以下のいずれかでなければなりません。
       </para>
       <itemizedlist>
        <listitem>
         <para>
<!--
          <option>none</option> to not build the uuid module. This is the default.
-->
<option>none</option>はuuidモジュールを構築しないことを意味します。
これがデフォルトです。
         </para>
        </listitem>
        <listitem>
         <para>
<!--
          <option>bsd</option> to use the UUID functions found in FreeBSD,
          and some other BSD-derived systems
-->
<option>bsd</option>はFreeBSD、その他のBSD派生システムにあるUUID関数を使います。
         </para>
        </listitem>
        <listitem>
         <para>
<!--
          <option>e2fs</option> to use the UUID library created by
          the <literal>e2fsprogs</literal> project; this library is present in most
          Linux systems and in macOS, and can be obtained for other
          platforms as well
-->
<option>e2fs</option>は<literal>e2fsprogs</literal>プロジェクトで作られたUUIDライブラリを使います。
このライブラリはたいていのLinuxシステムとmacOSにあり、また、その他のプラットフォームでも入手可能です。
         </para>
        </listitem>
        <listitem>
         <para>
<!--
          <option>ossp</option> to use the <ulink
          url="http://www.ossp.org/pkg/lib/uuid/">OSSP UUID library</ulink>
-->
<option>ossp</option>は<ulink url="http://www.ossp.org/pkg/lib/uuid/">OSSP UUIDライブラリ</ulink>を使用します。
         </para>
        </listitem>
       </itemizedlist>
      </listitem>
     </varlistentry>

     <varlistentry id="configure-with-libcurl-meson">
      <term><option>-Dlibcurl={ auto | enabled | disabled }</option></term>
      <listitem>
       <para>
        Build with libcurl support for OAuth 2.0 client flows.
        Libcurl version 7.61.0 or later is required for this feature.
        Building with this will check for the required header files
        and libraries to make sure that your <productname>Curl</productname>
        installation is sufficient before proceeding. The default for this
        option is auto.
       </para>
      </listitem>
     </varlistentry>

     <varlistentry id="configure-with-liburing-meson">
      <term><option>-Dliburing={ auto | enabled | disabled }</option></term>
      <listitem>
       <para>
        Build with liburing, enabling io_uring support for asynchronous I/O.
        Defaults to auto.
       </para>

       <para>
        To use a liburing installation that is in an unusual location, you
        can set <command>pkg-config</command>-related environment
        variables (see its documentation).
       </para>
      </listitem>
     </varlistentry>

     <varlistentry id="configure-with-libnuma-meson">
      <term><option>-Dlibnuma={ auto | enabled | disabled }</option></term>
      <listitem>
       <para>
        Build with libnuma support for basic NUMA support.
        Only supported on platforms for which the <productname>libnuma</productname>
        library is implemented. The default for this option is auto.
       </para>
      </listitem>
     </varlistentry>

     <varlistentry id="configure-with-libxml-meson">
      <term><option>-Dlibxml={ auto | enabled | disabled }</option></term>
      <listitem>
       <para>
<!--
        Build with libxml2, enabling SQL/XML support.  Defaults to
        auto. Libxml2 version 2.6.23 or later is required for this feature.
-->
libxml2を使用して構築し、SQL/XMLサポートを有効にします。
デフォルトは自動です。
この機能のためにはLibxml2バージョン2.6.23以降が必要です。
       </para>

       <para>
<!--
        To use a libxml2 installation that is in an unusual location, you
        can set <command>pkg-config</command>-related environment
        variables (see its documentation).
-->
通常以外の場所にインストールしたlibxml2インストレーションを使用するためには、<command>pkg-config</command>関連の環境変数を設定するか（そのドキュメントを参照してください）。
       </para>
      </listitem>
     </varlistentry>

     <varlistentry id="configure-with-libxslt-meson">
      <term><option>-Dlibxslt={ auto | enabled | disabled }</option></term>
      <listitem>
       <para>
<!--
        Build with libxslt, enabling the
        <xref linkend="xml2"/>
        module to perform XSL transformations of XML.
        <option>-Dlibxml</option> must be specified as well.  Defaults to
        auto.
-->
XMLのXSL変換を行うために<xref linkend="xml2"/>モジュールを有効にしてlibxsltを構築します。
<option>-Dlibxml</option>も指定しなければなりません。
デフォルトは自動です。
       </para>
      </listitem>
     </varlistentry>

     <varlistentry id="configure-with-sepgsql-meson">
      <term><option>-Dselinux={ auto | enabled | disabled }</option></term>
      <listitem>
       <para>
<!--
        Build with SElinux support, enabling the <xref linkend="sepgsql"/>
        extension.  Defaults to auto.
-->
SElinuxサポート付きでビルドします。
<xref linkend="sepgsql"/> 拡張を有効にします。
デフォルトは自動です。
       </para>
      </listitem>
     </varlistentry>

    </variablelist>
   </sect3>

   <sect3 id="meson-options-anti-features">
<!--
    <title>Anti-Features</title>
-->
    <title>機能の無効化</title>

    <variablelist>
     <varlistentry id="configure-readline-meson">
      <term><option>-Dreadline={ auto | enabled | disabled }</option></term>
      <listitem>
       <para>
<!--
        Allows use of the <application>Readline</application> library (and
        <application>libedit</application> as well).  This option defaults to
        auto and enables command-line editing and history in
        <application>psql</application> and is strongly recommended.
-->
<application>Readline</application>ライブラリ（および<application>libedit</application>）の使用を可能にします。
このオプションはデフォルトで自動になり、<application>psql</application>でのコマンドライン編集と履歴が有効になります。
強く推奨されます。
       </para>
      </listitem>
     </varlistentry>

     <varlistentry id="configure-libedit-preferred-meson">
      <term><option>-Dlibedit_preferred={ true | false }</option></term>
      <listitem>
       <para>
<!--
        Setting this to true favors the use of the BSD-licensed
        <application>libedit</application> library rather than GPL-licensed
        <application>Readline</application>.  This option is significant only
        if you have both libraries installed; the default is false, that is to
        use <application>Readline</application>.
-->
GPLライセンスの<application>Readline</application>ではなくBSDライセンスの<application>libedit</application>ライブラリを優先して使用します。
このオプションは両方のライブラリがインストールされている場合にのみ重要です。その場合デフォルトで<application>Readline</application>が使用されます。
       </para>
      </listitem>
     </varlistentry>

     <varlistentry id="configure-zlib-meson">
      <term><option>-Dzlib={ auto | enabled | disabled }</option></term>
      <listitem>
       <para>
        <indexterm>
         <primary>zlib</primary>
        </indexterm>
<!--
        Enables use of the <application>Zlib</application> library.
        It defaults to auto and enables
        support for compressed archives in <application>pg_dump</application>,
        <application>pg_restore</application> and <application>pg_basebackup</application> and is recommended.
-->
<application>Zlib</application>ライブラリの使用を有効にします。
デフォルトは自動で、<application>pg_dump</application>、<application>pg_restore</application>、<application>pg_basebackup</application>での圧縮アーカイブのサポートが有効になります。
これを使用することをお勧めします。
       </para>
      </listitem>
     </varlistentry>

<<<<<<< HEAD
     <varlistentry id="configure-spinlocks-meson">
      <term><option>-Dspinlocks={ true | false }</option></term>
      <listitem>
       <para>
<!--
        This option is set to true by default; setting it to false will
        allow the build to succeed even if <productname>PostgreSQL</productname>
        has no CPU spinlock support for the platform.  The lack of
        spinlock support will result in very poor performance; therefore,
        this option should only be changed if the build aborts and
        informs you that the platform lacks spinlock support. If setting this
        option to false is required to build <productname>PostgreSQL</productname> on
        your platform, please report the problem to the
        <productname>PostgreSQL</productname> developers.
-->
このオプションはデフォルトではtrueに設定されています。
falseに設定すると、プラットフォームに対する<productname>PostgreSQL</productname>のCPUスピンロックサポートがない場合でもビルドが成功します。
スピンロックのサポートの欠落により、性能は悪化します。
したがって、このオプションは、構築が失敗し、その原因が使用するプラットフォームでスピンロックサポートが欠落している場合にのみ使用してください。
使用するプラットフォームにおける<productname>PostgreSQL</productname>の構築にこのオプションが必要とされた場合は、<productname>PostgreSQL</productname>開発者にその問題を報告してください。
       </para>
      </listitem>
     </varlistentry>

     <varlistentry id="configure-atomics-meson">
      <term><option>-Datomics={ true | false }</option></term>
      <listitem>
       <para>
<!--
        This option is set to true by default; setting it to false will
        disable use of CPU atomic operations.  The option does nothing on
        platforms that lack such operations.  On platforms that do have
        them, disabling atomics will result in poor performance.  Changing
        this option is only useful for debugging or making performance comparisons.
-->
このオプションはデフォルトではtrueに設定されています。
falseに設定すると、CPU不可分操作の使用を無効にします。
このオプションはそのような操作のないプラットフォームでは何もしません。
そのような操作のあるプラットフォームでは、これにより性能が低下するでしょう。
このオプションはデバッグや性能比較をする場合にのみ有用です。
       </para>
      </listitem>
     </varlistentry>
=======
>>>>>>> 3d6a8289
    </variablelist>
   </sect3>

   <sect3 id="meson-options-build-process">
<!--
    <title>Build Process Details</title>
-->
    <title>構築プロセスの詳細</title>

    <variablelist>
     <varlistentry id="configure-auto-features-meson">
      <term><option>--auto-features={ auto | enabled | disabled }</option></term>
      <listitem>
       <para>
<!--
        Setting this option allows you to override the value of all
        <quote>auto</quote> features (features that are enabled automatically
        if the required software is found).  This can be useful when you want
        to disable or enable all the <quote>optional</quote> features at once
        without having to set each of them manually. The default value for
        this parameter is auto.
-->
このオプションを設定すると、必要なソフトウェアが見つかった場合に自動的に有効になる<quote>auto</quote>機能の値を上書きできます。
これは手動で設定することなく、すべての<quote>optional</quote>機能を一度に無効または有効にする場合に便利です。
このパラメータのデフォルト値は自動です。
       </para>
      </listitem>
     </varlistentry>

     <varlistentry id="configure-backend-meson">
      <term><option>--backend=<replaceable>BACKEND</replaceable></option></term>
      <listitem>
       <para>
<!--
        The default backend Meson uses is ninja and that should suffice for
        most use cases.  However, if you'd like to fully integrate with Visual
        Studio, you can set the <replaceable>BACKEND</replaceable> to
        <literal>vs</literal>.
-->
Mesonが使用するデフォルトのバックエンドはninjaで、ほとんどのユースケースに対応できます。
ただし、Visual Studioと完全に統合したい場合は、<replaceable>BACKEND</replaceable>を<literal>vs</literal>に設定します。
       </para>
      </listitem>
     </varlistentry>

     <varlistentry id="configure-c-args-meson">
      <term><option>-Dc_args=<replaceable>OPTIONS</replaceable></option></term>
      <listitem>
       <para>
<!--
        This option can be used to pass extra options to the C compiler.
-->
このオプションは、Cコンパイラに追加のオプションを渡すために使用できます。
       </para>
      </listitem>
     </varlistentry>

     <varlistentry id="configure-c-link-args-meson">
      <term><option>-Dc_link_args=<replaceable>OPTIONS</replaceable></option></term>
      <listitem>
       <para>
<!--
        This option can be used to pass extra options to the C linker.
-->
このオプションは、Cリンカに追加のオプションを渡すために使用できます。
       </para>
      </listitem>
     </varlistentry>

     <varlistentry id="configure-extra-include-dirs-meson">
      <term><option>-Dextra_include_dirs=<replaceable>DIRECTORIES</replaceable></option></term>
      <listitem>
       <para>
<!--
        <replaceable>DIRECTORIES</replaceable> is a comma-separated list of
        directories that will be added to the list the compiler searches for
        header files. If you have optional packages (such as GNU
        <application>Readline</application>) installed in a non-standard
        location, you have to use this option and probably also the
        corresponding <option>-Dextra_lib_dirs</option> option.
-->
<replaceable>DIRECTORIES</replaceable>には、コンパイラがヘッダファイルを検索するディレクトリのリストをカンマで区切って指定します。
（GNU <application>Readline</application>などの）オプションのパッケージが非標準的な場所にインストールされている場合、このオプションと、おそらく対応する<option>-Dextra_lib_dirs</option>オプションを使用する必要があります。
       </para>

       <para>
<!--
        Example: <literal>-Dextra_include_dirs=/opt/gnu/include,/usr/sup/include</literal>.
-->
例: <literal>-Dextra_include_dirs=/opt/gnu/include,/usr/sup/include</literal>。
       </para>
      </listitem>
     </varlistentry>

     <varlistentry id="configure-extra-lib-dirs-meson">
      <term><option>-Dextra_lib_dirs=<replaceable>DIRECTORIES</replaceable></option></term>
      <listitem>
       <para>
<!--
        <replaceable>DIRECTORIES</replaceable> is a comma-separated list of
        directories to search for libraries. You will probably have to use
        this option (and the corresponding
        <option>-Dextra_include_dirs</option> option) if you have packages
        installed in non-standard locations.
-->
<replaceable>DIRECTORIES</replaceable>には、ライブラリを検索するディレクトリのリストをカンマで区切って指定します。
パッケージが非標準的な場所にインストールされている場合は、おそらくこのオプション（と対応する<option>-Dextra_include_dirs</option>オプション）を使用する必要があります。
       </para>
       <para>
<!--
        Example: <literal>-Dextra_lib_dirs=/opt/gnu/lib,/usr/sup/lib</literal>.
-->
例: <literal>-Dextra_lib_dirs=/opt/gnu/lib,/usr/sup/lib</literal>。
       </para>
      </listitem>
     </varlistentry>

     <varlistentry id="configure-system-tzdata-meson">
      <term><option>-Dsystem_tzdata=<replaceable>DIRECTORY</replaceable></option>
      <indexterm>
       <primary>time zone data</primary>
      </indexterm>
      </term>
      <listitem>
       <para>
<!--
        <productname>PostgreSQL</productname> includes its own time zone
        database, which it requires for date and time operations.  This time
        zone database is in fact compatible with the IANA time zone database
        provided by many operating systems such as FreeBSD, Linux, and
        Solaris, so it would be redundant to install it again.  When this
        option is used, the system-supplied time zone database in
        <replaceable>DIRECTORY</replaceable> is used instead of the one
        included in the PostgreSQL source distribution.
        <replaceable>DIRECTORY</replaceable> must be specified as an absolute
        path.  <filename>/usr/share/zoneinfo</filename> is a likely directory
        on some operating systems.  Note that the installation routine will
        not detect mismatching or erroneous time zone data.  If you use this
        option, you are advised to run the regression tests to verify that the
        time zone data you have pointed to works correctly with
        <productname>PostgreSQL</productname>.
-->
<productname>PostgreSQL</productname>は、日付時刻に関する操作で必要な、独自の時間帯データベースを持ちます。
実際のところ、この時間帯データベースはFreeBSD、Linux、Solarisなどの多くのオペレーティングシステムで提供されるIANA時間帯データベースと互換性があります。
このため、これを再びインストールすることは冗長です。
このオプションが使用されると、<replaceable>DIRECTORY</replaceable>にあるシステムが提供する時間帯データベースがPostgreSQLソース配布物に含まれるものの代わりに使用されます。
<replaceable>DIRECTORY</replaceable>は絶対パスで指定しなければなりません。
<filename>/usr/share/zoneinfo</filename>がオペレーティングシステムの一部でよく使われます。
インストール処理が時間帯データの不一致、またはエラーがあることを検知しないことに注意してください。
このオプションを使用する場合、指定した時間帯データが<productname>PostgreSQL</productname>で正しく動作するかどうかを検証するためにリグレッションテストを実行することが推奨されています。
       </para>

       <indexterm><primary>cross compilation</primary></indexterm>

       <para>
<!--
        This option is mainly aimed at binary package distributors who know
        their target operating system well.  The main advantage of using this
        option is that the PostgreSQL package won't need to be upgraded
        whenever any of the many local daylight-saving time rules change.
        Another advantage is that PostgreSQL can be cross-compiled more
        straightforwardly if the time zone database files do not need to be
        built during the installation.
-->
このオプションは、対象オペレーティングシステムを熟知しているパッケージ配布者を主な対象としたもの。
このオプションを使用する大きな利点は、多くの局所的な夏時間規則の変更があってもPostgreSQLパッケージを更新する必要がないことです。
他の利点として、時間帯データベースファイルをインストール時に構築する必要がありませんので、PostgreSQLのクロスコンパイルをより簡単に行うことができます。
       </para>
      </listitem>
     </varlistentry>

     <varlistentry id="configure-extra-version-meson">
      <term><option>-Dextra_version=<replaceable>STRING</replaceable></option></term>
      <listitem>
       <para>
<!--
        Append <replaceable>STRING</replaceable> to the PostgreSQL version
        number.  You can use this, for example, to mark binaries built from
        unreleased <productname>Git</productname> snapshots or containing
        custom patches with an extra version string, such as a <command>git
        describe</command> identifier or a distribution package release
        number.
-->
PostgreSQLバージョン番号に<replaceable>STRING</replaceable>を追加します。
これは、例えば、リリースされていない<productname>Git</productname>スナップショットからビルドしたバイナリや、<command>git describe</command>識別子やディストリビューションパッケージリリース番号のような追加のバージョン文字列のあるカスタムパッチを含むバイナリに印をつけるために使えます。
       </para>
      </listitem>
     </varlistentry>

     <varlistentry id="configure-rpath-meson">
      <term><option>-Drpath={ true | false }</option></term>
      <listitem>
       <para>
<!--
        This option is set to true by default.  If set to false,
        do not mark <productname>PostgreSQL</productname>'s executables
        to indicate that they should search for shared libraries in the
        installation's library directory (see <option>&#45;-libdir</option>).
        On most platforms, this marking uses an absolute path to the
        library directory, so that it will be unhelpful if you relocate
        the installation later.  However, you will then need to provide
        some other way for the executables to find the shared libraries.
        Typically this requires configuring the operating system's
        dynamic linker to search the library directory; see
        <xref linkend="install-post-shlibs"/> for more detail.
-->
このオプションは、デフォルトでtrueに設定されています。
falseに設定すると、<productname>PostgreSQL</productname>の実行ファイルがインストレーションのライブラリディレクトリ（<option>--libdir</option>を参照してください）にある共有ライブラリを探すよう指示する印を付けません。
ほとんどのプラットフォームでは、この印付けはライブラリディレクトリへの絶対パスを利用しますので、後でインストレーションを再配置したときには役に立たないでしょう。
ですので、実行ファイルが共有ライブラリを見つける他の方法を提供する必要があるでしょう。
通常は、オペレーティングシステムの動的リンカがライブラリディレクトリを探すよう設定することが必要です。詳細は<xref linkend="install-post-shlibs"/>を参照してください。
       </para>
      </listitem>
     </varlistentry>

     <varlistentry id="configure-binary-name-meson">
      <term><option>-D<replaceable>BINARY_NAME</replaceable>=<replaceable>PATH</replaceable></option></term>
      <listitem>
       <para>
<!--
        If a program required to build PostgreSQL (with or without optional
        flags) is stored at a non-standard path, you can specify it manually
        to <literal>meson configure</literal>.  The complete list of programs
        for which this is supported can be found by running <literal>meson
        configure</literal>.  Example:
-->
PostgreSQLを構築するのに必要なプログラム（オプションフラグ付きまたはオプションフラグなし）が標準以外のパスに格納されている場合、<literal>meson configure</literal>に手動で指定することができます。
これがサポートされているプログラムの完全なリストは、<literal>meson configure</literal>を実行することで確認できます。例:
<programlisting>meson configure -DBISON=PATH_TO_BISON</programlisting>
       </para>
      </listitem>
     </varlistentry>
    </variablelist>
   </sect3>

   <sect3 id="meson-options-docs">
<!--
    <title>Documentation</title>
-->
    <title>ドキュメンテーション</title>

    <para>
<!--
     See <xref linkend="docguide-toolsets"/> for the tools needed for building
     the documentation.
-->
ドキュメントの構築に必要なツールについては、<xref linkend="docguide-toolsets"/>を参照してください。
    </para>

    <variablelist>

     <varlistentry id="configure-docs-meson">
      <term><option>-Ddocs={ auto | enabled | disabled }</option></term>
      <listitem>
       <para>
<!--
        Enables building the documentation in <acronym>HTML</acronym> and
        <acronym>man</acronym> format. It defaults to auto.
-->
<acronym>HTML</acronym>および<acronym>man</acronym>形式でドキュメントを構築できるようにします。
デフォルトは自動です。
       </para>
      </listitem>
     </varlistentry>

     <varlistentry id="configure-docs-pdf-meson">
      <term><option>-Ddocs_pdf={ auto | enabled | disabled }</option></term>
      <listitem>
       <para>
<!--
        Enables building the documentation in <acronym>PDF</acronym>
        format. It defaults to auto.
-->
<acronym>PDF</acronym>形式でのドキュメント作成を有効にします。
デフォルトは自動です。
       </para>
      </listitem>
     </varlistentry>

     <varlistentry id="configure-docs-html-style">
      <term><option>-Ddocs_html_style={ simple | website }</option></term>
      <listitem>
       <para>
<!--
        Controls which <acronym>CSS</acronym> stylesheet is used.  The default
        is <literal>simple</literal>.  If set to <literal>website</literal>,
        the HTML documentation will reference the stylesheet for <ulink
        url="https://www.postgresql.org/docs/current/">postgresql.org</ulink>.
-->
どの<acronym>CSS</acronym>スタイルシートを使用するかを制御します。
デフォルトは<literal>simple</literal>です。
これを<literal>website</literal>に設定すると、<ulink url="https://www.postgresql.org/docs/current/">postgresql.org</ulink>のスタイルシートがHTMLドキュメントに参照されます。
       </para>
      </listitem>
     </varlistentry>

    </variablelist>
   </sect3>

   <sect3 id="meson-options-misc">
<!--
    <title>Miscellaneous</title>
-->
    <title>その他</title>

    <variablelist>
     <varlistentry id="configure-pgport-meson">
      <term><option>-Dpgport=<replaceable>NUMBER</replaceable></option></term>
      <listitem>
       <para>
<!--
        Set <replaceable>NUMBER</replaceable> as the default port number for
        server and clients. The default is 5432. The port can always
        be changed later on, but if you specify it here then both
        server and clients will have the same default compiled in,
        which can be very convenient.  Usually the only good reason
        to select a non-default value is if you intend to run multiple
        <productname>PostgreSQL</productname> servers on the same machine.
-->
サーバとクライアントのデフォルトのポート番号を<replaceable>NUMBER</replaceable>に設定します。
デフォルトは5432です。
このポートは後でいつでも変更できますが、ここで指定した場合、サーバとクライアントはコンパイル時に同じデフォルト値を持つようになります。
これは非常に便利です。
通常、デフォルト以外の値を選択すべき唯一の理由は、同じマシンで複数の<productname>PostgreSQL</productname>を稼働させることです。
       </para>
      </listitem>
     </varlistentry>

     <varlistentry id="configure-krb-srvnam-meson">
      <term><option>-Dkrb_srvnam=<replaceable>NAME</replaceable></option></term>
      <listitem>
       <para>
<!--
        The default name of the Kerberos service principal used
        by GSSAPI.
        <literal>postgres</literal> is the default. There's usually no
        reason to change this unless you are building for a Windows
        environment, in which case it must be set to upper case
        <literal>POSTGRES</literal>.
-->
GSSAPIで使用されるKerberosのサービスプリンシパルのデフォルトの名前です。
デフォルトでは<literal>postgres</literal>です。
これを変える理由はWindows環境のために構築しているのでない限り、特にありません。
Windows環境のために構築している場合は大文字の<literal>POSTGRES</literal>に設定する必要があります。
       </para>
      </listitem>
     </varlistentry>

     <varlistentry id="configure-segsize-meson">
      <term><option>-Dsegsize=<replaceable>SEGSIZE</replaceable></option></term>
      <listitem>
       <para>
<!--
        Set the <firstterm>segment size</firstterm>, in gigabytes.  Large tables are
        divided into multiple operating-system files, each of size equal
        to the segment size.  This avoids problems with file size limits
        that exist on many platforms.  The default segment size, 1 gigabyte,
        is safe on all supported platforms.  If your operating system has
        <quote>largefile</quote> support (which most do, nowadays), you can use
        a larger segment size.  This can be helpful to reduce the number of
        file descriptors consumed when working with very large tables.
        But be careful not to select a value larger than is supported
        by your platform and the file systems you intend to use.  Other
        tools you might wish to use, such as <application>tar</application>, could
        also set limits on the usable file size.
        It is recommended, though not absolutely required, that this value
        be a power of 2.
-->
<firstterm>セグメントサイズ</firstterm>をギガバイト単位で指定します。
大規模なテーブルはこのセグメントサイズと同じサイズの複数のオペレーティングシステムのファイルに分割されます。
これにより多くのプラットフォームで存在するファイルサイズ上限に関する問題を防ぎます。
デフォルトのセグメントサイズは1ギガバイトで、サポートされるすべてのプラットフォームで安全です。
使用するオペレーティングシステムが<quote>ラージファイル</quote>をサポートしていれば（最近はほとんどサポートしています）、より大きなセグメントサイズを使用できます。
非常に大規模なテーブルで作業する時のファイル記述子の消費数を減らすために、これが役に立つでしょう。
しかし、プラットフォーム、または使用予定のファイルシステムでサポートされる値以上に大きな値を指定しないように注意してください。
<application>tar</application>などの、使用したいその他のツールにも使用できるファイルサイズに制限があることがあります。
絶対に必要ではありませんが、この値を2のべき乗にすることを勧めます。
       </para>
      </listitem>
     </varlistentry>

     <varlistentry id="configure-blocksize-meson">
      <term><option>-Dblocksize=<replaceable>BLOCKSIZE</replaceable></option></term>
      <listitem>
       <para>
<!--
        Set the <firstterm>block size</firstterm>, in kilobytes.  This is the unit
        of storage and I/O within tables.  The default, 8 kilobytes,
        is suitable for most situations; but other values may be useful
        in special cases.
        The value must be a power of 2 between 1 and 32 (kilobytes).
-->
<firstterm>ブロックサイズ</firstterm>をKB単位で設定します。
これはテーブル内のストレージとI/Oの単位です。
デフォルトの8KBはほとんどの場合に適していますが、特別な場合には他の値が有用な場合もあります。
値は1から32(KB)までの2の累乗でなければなりません。
       </para>
      </listitem>
     </varlistentry>

     <varlistentry id="configure-wal-blocksize-meson">
      <term><option>-Dwal_blocksize=<replaceable>BLOCKSIZE</replaceable></option></term>
      <listitem>
       <para>
<!--
        Set the <firstterm>WAL block size</firstterm>, in kilobytes.  This is the unit
        of storage and I/O within the WAL log.  The default, 8 kilobytes,
        is suitable for most situations; but other values may be useful
        in special cases.
        The value must be a power of 2 between 1 and 64 (kilobytes).
-->
<firstterm>WALブロックサイズ</firstterm>をKB単位で設定します。
これはWALログ内のストレージとI/Oの単位です。
デフォルトの8KBはほとんどの場合に適していますが、特別な場合には他の値が有用な場合もあります。
値は1から64(KB)までの2の累乗でなければなりません。
       </para>
      </listitem>
     </varlistentry>
    </variablelist>
   </sect3>

   <sect3 id="meson-options-devel">
<!--
    <title>Developer Options</title>
-->
    <title>開発者向けオプション</title>

    <para>
<!--
     Most of the options in this section are only of interest for
     developing or debugging <productname>PostgreSQL</productname>.
     They are not recommended for production builds, except
     for <option>&#45;-debug</option>, which can be useful to enable
     detailed bug reports in the unlucky event that you encounter a bug.
     On platforms supporting DTrace, <option>-Ddtrace</option>
     may also be reasonable to use in production.
-->
この節のオプションのほとんどは、<productname>PostgreSQL</productname>を開発したりデバッグしたりするために重要なものです。
<option>--enable-debug</option>を除いて、実運用での構築には勧められません。<option>--enable-debug</option>はバグに出くわすという不幸な出来事の時に詳細なバグレポートが得られるので有用かもしれません。
DTraceをサポートするプラットフォームでは、<option>-Ddtrace</option>を実運用で使うことも適当かもしれません。
    </para>

    <para>
<!--
     When building an installation that will be used to develop code inside
     the server, it is recommended to use at least the <option>&#45;-buildtype=debug</option>
     and <option>-Dcassert</option> options.
-->
サーバ内でコードの開発に使われるインストレーションを構築する場合には、少なくともオプション<option>&#45;-buildtype=debug</option>と<option>-Dcassert</option> optionsを使うことをお勧めします。
    </para>

    <variablelist>
     <varlistentry id="configure-buildtype-meson">
      <term><option>--buildtype=<replaceable>BUILDTYPE</replaceable></option></term>
      <listitem>
       <para>
<!--
        This option can be used to specify the buildtype to use; defaults to
        <option>debugoptimized</option>.  If you'd like finer control on the debug
        symbols and optimization levels than what this option provides, you
        can refer to the <option>&#45;-debug</option> and
        <option>&#45;-optimization</option> flags.
-->
このオプションは、使用するビルドタイプを指定するために使用できます。
デフォルトは<option>debugoptimized</option>です。
このオプションが提供するものよりもデバッグシンボルと最適化レベルを細かく制御したい場合は、<option>--debug</option>と<option>--optimization</option>フラグを参照してください。
       </para>

       <para>
<!--
        The following build types are generally used: <option>plain</option>,
        <option>debug</option>, <option>debugoptimized</option> and
        <option>release</option>.  More information about them can be found in
        the <ulink
        url="https://mesonbuild.com/Running-Meson.html#configuring-the-build-directory">Meson
        documentation</ulink>.
-->
一般的に使用されるビルドタイプは、<option>plain</option>、<option>debug</option>、<option>debugoptimized</option>、<option>release</option>です。
これらについての詳細は<ulink url="https://mesonbuild.com/Running-Meson.html#configuring-the-build-directory">Mesonのドキュメント</ulink>を参照してください。
       </para>
      </listitem>
     </varlistentry>

     <varlistentry id="configure-debug-meson">
      <term><option>--debug</option></term>
      <listitem>
       <para>
<!--
        Compiles all programs and libraries with debugging symbols.  This
        means that you can run the programs in a debugger to analyze
        problems. This enlarges the size of the installed executables
        considerably, and on non-GCC compilers it usually also disables
        compiler optimization, causing slowdowns. However, having the symbols
        available is extremely helpful for dealing with any problems that
        might arise.  Currently, this option is recommended for production
        installations only if you use GCC.  But you should always have it on
        if you are doing development work or running a beta version.
-->
すべてのプログラムとライブラリをデバッグシンボル付きでコンパイルします。
これは、問題を解析するためにデバッガ内でプログラムを実行できることを意味します。
これはインストールする実行形式ファイルのサイズをかなり大きくし、また、GCC以外のコンパイラでは、通常はコンパイラによる最適化が行われなくなりますので、低速になります。
しかし、デバッグシンボルが利用できるということは、発生した問題に対応する時に非常に便利です。
現在のところ、GCCを使用している場合にのみ、稼働用のインストレーションにこのオプションを使用することを推奨します。
しかし、開発作業時やベータ版を実行する時は、常にこれを有効にすべきです。
       </para>
      </listitem>
     </varlistentry>

     <varlistentry id="configure-optimization-meson">
      <term><option>--optimization</option>=<replaceable>LEVEL</replaceable></term>
      <listitem>
       <para>
<!--
        Specify the optimization level. <option>LEVEL</option> can be set to any of {0,g,1,2,3,s}.
-->
最適化レベルを指定します。
<option>LEVEL</option>は{0,g,1,2,3,s}のいずれかに設定できます。
       </para>
      </listitem>
     </varlistentry>

     <varlistentry id="configure-werror-meson">
      <term><option>--werror</option></term>
      <listitem>
       <para>
<!--
        Setting this option asks the compiler to treat warnings as
        errors. This can be useful for code development.
-->
このオプションを設定すると、コンパイラは警告をエラーとして扱います。
これはコード開発に役立ちます。
       </para>
      </listitem>
     </varlistentry>

     <varlistentry id="configure-cassert-meson">
      <term><option>-Dcassert={ true | false }</option></term>
      <listitem>
       <para>
<!--
        Enables <firstterm>assertion</firstterm> checks in the server, which
        test for many <quote>cannot happen</quote> conditions.  This is
        invaluable for code development purposes, but the tests slow down the
        server significantly.  Also, having the tests turned on won't
        necessarily enhance the stability of your server!  The assertion
        checks are not categorized for severity, and so what might be a
        relatively harmless bug will still lead to server restarts if it
        triggers an assertion failure.  This option is not recommended for
        production use, but you should have it on for development work or when
        running a beta version.
-->
サーバにおける、多くの<quote>あり得ない</quote>状態をテストする<firstterm>アサーション</firstterm>チェックを有効にします。
これは、プログラムの開発のためには測り知れない価値がありますが、このテストによりサーバはかなり低速になります。
また、このテストを有効にしても、サーバの安定性が向上するとは限りません！
アサーションチェックは、重要度によって分類されていませんので、比較的害がないようなバグでも、アサーション失敗をトリガとした、サーバの再起動が行われてしまいます。
稼働用にこのオプションを使用することは推奨されませんが、開発作業時やベータ版を実行する場合は、これを有効にすべきです。
       </para>
      </listitem>
     </varlistentry>

     <varlistentry id="configure-tap-tests-meson">
      <term><option>-Dtap_tests={ auto | enabled | disabled }</option></term>
      <listitem>
       <para>
<!--
        Enable tests using the Perl TAP tools.  Defaults to auto and requires
        a Perl installation and the Perl module <literal>IPC::Run</literal>.
        See <xref linkend="regress-tap"/> for more information.
-->
Perl TAPツールを使ったテストを有効にします。
デフォルトは自動で、これにはPerlのインストールとPerlモジュール<literal>IPC::Run</literal>が必要です。
詳細は<xref linkend="regress-tap"/>を参照してください。
       </para>
      </listitem>
     </varlistentry>

     <varlistentry id="configure-pg-test-extra-meson">
      <term><option>-DPG_TEST_EXTRA=<replaceable>TEST_SUITES</replaceable></option></term>
      <listitem>
       <para>
<<<<<<< HEAD
<!--
        Enable test suites which require special software to run.  This option
        accepts arguments via a whitespace-separated list.  See <xref
        linkend="regress-additional"/> for details.
-->
特別なソフトウェアを必要とするテストスイートを実行できるようにします。
このオプションは空白で区切られたリストを引数として受け付けます。
詳細は<xref linkend="regress-additional"/>を参照してください。
=======
        Enable additional test suites, which are not run by default because
        they are not secure to run on a multiuser system, require special
        software to run, or are resource intensive.  The argument is a
        whitespace-separated list of tests to enable. See
        <xref linkend="regress-additional"/> for details. If the
        <envar>PG_TEST_EXTRA</envar> environment variable is set when the
        tests are run, it overrides this setup-time option.
>>>>>>> 3d6a8289
       </para>
      </listitem>
     </varlistentry>

     <varlistentry id="configure-b-coverage-meson">
      <term><option>-Db_coverage={ true | false }</option></term>
      <listitem>
       <para>
<!--
        If using GCC, all programs and libraries are compiled with
        code coverage testing instrumentation.  When run, they
        generate files in the build directory with code coverage
        metrics.
        See <xref linkend="regress-coverage"/>
        for more information. This option is for use only with GCC
        and when doing development work.
-->
GCCを使用している場合、すべてのプログラムとライブラリはコードカバレッジテスト機構付きでコンパイルされます。
実行すると、これらは構築用ディレクトリ内にコードカバレッジメトリックを持ったファイルを生成します。
詳細は<xref linkend="regress-coverage"/>を参照してください。
このオプションはGCC専用であり、また、開発作業中に使用するためのものです。
       </para>
      </listitem>
     </varlistentry>

     <varlistentry id="configure-dtrace-meson">
      <term><option>-Ddtrace={ auto | enabled | disabled }</option></term>
      <listitem>
       <para>
        <indexterm>
         <primary>DTrace</primary>
        </indexterm>
<!--
        Enabling this compiles <productname>PostgreSQL</productname> with support for the
        dynamic tracing tool DTrace.
        See <xref linkend="dynamic-trace"/> for more information.
-->
動的追跡ツールDTraceのサポートを有効にして<productname>PostgreSQL</productname>をコンパイルします。
より詳細な情報は<xref linkend="dynamic-trace"/>を参照してください。
       </para>

       <para>
<!--
        To point to the <command>dtrace</command> program, the
        <option>DTRACE</option> option can be set.  This
        will often be necessary because <command>dtrace</command> is
        typically installed under <filename>/usr/sbin</filename>,
        which might not be in your <envar>PATH</envar>.
-->
<command>dtrace</command>プログラムを指し示すために<option>DTRACE</option>オプションを設定します。
<command>dtrace</command>は通常、<envar>PATH</envar>内に存在しない可能性がある<filename>/usr/sbin</filename>以下にインストールされていますので、この設定はよく必要になります。
       </para>
      </listitem>
     </varlistentry>

     <varlistentry id="configure-injection-points-meson">
      <term><option>-Dinjection_points={ true | false }</option></term>
      <listitem>
       <para>
<!--
        Compiles <productname>PostgreSQL</productname> with support for
        injection points in the server. Injection points allow to run
        user-defined code from within the server in pre-defined code paths.
        This helps in testing and in the investigation of concurrency scenarios
        in a controlled fashion. This option is disabled by default.  See
        <xref linkend="xfunc-addin-injection-points"/> for more details.  This
        option is intended to be used only by developers for testing.
-->
<productname>PostgreSQL</productname>をサーバ内のインジェクションポイントをサポートするようにコンパイルします。
インジェクションポイントによって、サーバ内の事前定義されたコードパスでユーザ定義コードを実行できます。
これは、テストや制御された方法での同時実行シナリオの調査に役立ちます。
このオプションはデフォルトでは無効になっています。
詳細については<xref linkend="xfunc-addin-injection-points"/>を参照してください。
このオプションは開発者によるテストのみを目的としています。
       </para>
      </listitem>
     </varlistentry>

      <varlistentry id="configure-segsize-blocks-meson">
       <term><option>-Dsegsize_blocks=SEGSIZE_BLOCKS</option></term>
       <listitem>
        <para>
<!--
         Specify the relation segment size in blocks. If both
         <option>-Dsegsize</option> and this option are specified, this option
         wins.

         This option is only for developers, to test segment related code.
-->
リレーションのセグメントサイズをブロック単位で指定します。
<option>-Dsegsize</option>とこのオプションの両方が指定されている場合、このオプションが優先されます。
このオプションは、セグメント関連のコードをテストする開発者向けです。
        </para>
       </listitem>
      </varlistentry>

    </variablelist>
   </sect3>
  </sect2>

  <sect2 id="targets-meson">
<!--
   <title><literal>meson</literal> Build Targets</title>
-->
   <title><literal>meson</literal>ビルドターゲット</title>

   <para>
<!--
    Individual build targets can be built using <command>ninja</command> <replaceable>target</replaceable>.

    When no target is specified, everything except documentation is
    built. Individual build products can be built using the path/filename as
    <replaceable>target</replaceable>.
-->
個々のビルドターゲットは<command>ninja</command> <replaceable>target</replaceable>を使用してビルドできます。
ターゲットが指定されていない場合、ドキュメント以外のすべてがビルドされます。
個々の構築物は<replaceable>target</replaceable>としてパス/ファイル名を使用してビルドできます。
   </para>

   &targets-meson;
  </sect2>

 </sect1>

 <sect1 id="install-post">
<!--
  <title>Post-Installation Setup</title>
-->
  <title>インストール後の設定作業</title>

  <sect2 id="install-post-shlibs">
<!--
   <title>Shared Libraries</title>
-->
   <title>共有ライブラリ</title>

   <indexterm>
    <primary>shared library</primary>
   </indexterm>
   <indexterm>
    <primary>共有ライブラリ</primary>
   </indexterm>

   <para>
<!--
    On some systems with shared libraries
    you need to tell the system how to find the newly installed
    shared libraries.  The systems on which this is
    <emphasis>not</emphasis> necessary include
    <systemitem class="osname">FreeBSD</systemitem>,
    <systemitem class="osname">Linux</systemitem>,
    <systemitem class="osname">NetBSD</systemitem>, <systemitem
    class="osname">OpenBSD</systemitem>, and
    <systemitem class="osname">Solaris</systemitem>.
-->
共有ライブラリを持つ何らかのシステムの中には、新しくインストールされた共有ライブラリを探す場所をシステムに通知する必要があるものがあります。
これが必要では<emphasis>ない</emphasis>システムは
<systemitem class="osname">FreeBSD</systemitem>、
<systemitem class="osname">Linux</systemitem>、
<systemitem class="osname">NetBSD</systemitem>、
<systemitem class="osname">OpenBSD</systemitem>、および<systemitem class="osname">Solaris</systemitem>です。
   </para>

   <para>
<!--
    The method to set the shared library search path varies between
    platforms, but the most widely-used method is to set the
    environment variable <envar>LD_LIBRARY_PATH</envar> like so: In Bourne
    shells (<command>sh</command>, <command>ksh</command>, <command>bash</command>, <command>zsh</command>):
-->
共有ライブラリの検索パスを設定する方法は、プラットフォームによって異なります。
しかし、最もよく使用される方法は<envar>LD_LIBRARY_PATH</envar>といった環境変数を以下のように設定することです。
Bourne シェル（<command>sh</command>、<command>ksh</command>、<command>bash</command>、<command>zsh</command>）では、
<programlisting>
LD_LIBRARY_PATH=/usr/local/pgsql/lib
export LD_LIBRARY_PATH
</programlisting>
<!--
    or in <command>csh</command> or <command>tcsh</command>:
-->
<command>csh</command>または<command>tcsh</command>では、以下のように設定します。
<programlisting>
setenv LD_LIBRARY_PATH /usr/local/pgsql/lib
</programlisting>
<!--
    Replace <literal>/usr/local/pgsql/lib</literal> with whatever you set
    <option><literal>&#45;-libdir</literal></option> to in <xref linkend="configure"/>.
    You should put these commands into a shell start-up file such as
    <filename>/etc/profile</filename> or <filename>~/.bash_profile</filename>.  Some
    good information about the caveats associated with this method can
    be found at <ulink
    url="http://xahlee.info/UnixResource_dir/_/ldpath.html"></ulink>.
-->
<literal>/usr/local/pgsql/lib</literal>は<xref linkend="configure"/>で<option><literal>--libdir</literal></option>に設定したものに置き換えてください。
<filename>/etc/profile</filename>や<filename>~/.bash_profile</filename>といったシェルの起動ファイルにこれらのコマンドを追加してください。
この方法に関する警告についての優れた情報が<ulink url="http://xahlee.info/UnixResource_dir/_/ldpath.html"></ulink>にあります。
   </para>

   <para>
<!--
    On some systems it might be preferable to set the environment
    variable <envar>LD_RUN_PATH</envar> <emphasis>before</emphasis>
    building.
-->
システムによっては、構築作業の<emphasis>前</emphasis>に<envar>LD_RUN_PATH</envar>環境変数を設定した方が良い場合があります。
   </para>

   <para>
<!--
    On <systemitem class="osname">Cygwin</systemitem>, put the library
    directory in the <envar>PATH</envar> or move the
    <filename>.dll</filename> files into the <filename>bin</filename>
    directory.
-->
<systemitem class="osname">Cygwin</systemitem>では、ライブラリディレクトリを<envar>PATH</envar>に追加するか、<filename>.dll</filename>ファイルを<filename>bin</filename>ディレクトリに移動します。
   </para>

   <para>
<!--
    If in doubt, refer to the manual pages of your system (perhaps
    <command>ld.so</command> or <command>rld</command>). If you later
    get a message like:
-->
もし確信が持てない場合は、システムのマニュアルページ（おそらく<command>ld.so</command>か<command>rld</command>）を参照してください。
もし後に下記のようなメッセージが出たら、
<screen>
psql: error in loading shared libraries
libpq.so.2.1: cannot open shared object file: No such file or directory
</screen>
<!--
    then this step was necessary.  Simply take care of it then.
-->
このステップが必要だったということです。
この場合は処置を行ってください。
   </para>

   <para>
    <indexterm>
     <primary>ldconfig</primary>
    </indexterm>
<!--
    If you are on <systemitem class="osname">Linux</systemitem> and you have root
    access, you can run:
-->
もし<systemitem class="osname">Linux</systemitem>を使用していて、root権限があれば、
<programlisting>
/sbin/ldconfig /usr/local/pgsql/lib
</programlisting>
<!--
    (or equivalent directory) after installation to enable the
    run-time linker to find the shared libraries faster.  Refer to the
    manual page of <command>ldconfig</command> for more information.  On
    <systemitem class="osname">FreeBSD</systemitem>, <systemitem
    class="osname">NetBSD</systemitem>, and <systemitem
    class="osname">OpenBSD</systemitem> the command is:
-->
（または同等のディレクトリ）をインストール後に実行して、実行時リンカが共有ライブラリを素早く検索できるようにできます。
より詳細については<command>ldconfig</command>のマニュアルページを参照してください。
<systemitem class="osname">FreeBSD</systemitem>、<systemitem class="osname">NetBSD</systemitem>および<systemitem class="osname">OpenBSD</systemitem>の場合のコマンドは以下のとおりです。
<programlisting>
/sbin/ldconfig -m /usr/local/pgsql/lib
</programlisting>
<!--
    instead.  Other systems are not known to have an equivalent
    command.
-->
同様なコマンドを持つ他のシステムは知られていません。
   </para>
  </sect2>

  <sect2 id="install-post-env-vars">
<!--
   <title>Environment Variables</title>
-->
   <title>環境変数</title>

   <indexterm>
    <primary><envar>PATH</envar></primary>
   </indexterm>

   <para>
<!--
    If you installed into <filename>/usr/local/pgsql</filename> or some other
    location that is not searched for programs by default, you should
    add <filename>/usr/local/pgsql/bin</filename> (or whatever you set
    <option><literal>&#45;-bindir</literal></option> to in <xref linkend="configure"/>)
    into your <envar>PATH</envar>.  Strictly speaking, this is not
    necessary, but it will make the use of <productname>PostgreSQL</productname>
    much more convenient.
-->
もし<filename>/usr/local/pgsql</filename>か、もしくはデフォルトでプログラムが検索されない場所にインストールした場合、<filename>/usr/local/pgsql/bin</filename>（もしくは<xref linkend="configure"/>で<option><literal>--bindir</literal></option>に設定した場所）を<envar>PATH</envar>に追加する必要があります。
厳密に言えば、これは必要ではありません。
しかし、これによって<productname>PostgreSQL</productname>の使用がずっと便利になります。
   </para>

   <para>
<!--
    To do this, add the following to your shell start-up file, such as
    <filename>~/.bash_profile</filename> (or <filename>/etc/profile</filename>, if you
    want it to affect all users):
-->
これを行うためには、以下を<filename>~/.bash_profile</filename>（もしくは、もし全てのユーザに反映したい場合は<filename>/etc/profile</filename>）のようなシェルの起動ファイルに追加してください。
<programlisting>
PATH=/usr/local/pgsql/bin:$PATH
export PATH
</programlisting>
<!--
    If you are using <command>csh</command> or <command>tcsh</command>, then use this command:
-->
<command>csh</command>や<command>tcsh</command>を使用している場合は、以下のコマンドを使用してください。
<programlisting>
set path = ( /usr/local/pgsql/bin $path )
</programlisting>
   </para>

   <para>
    <indexterm>
     <primary><envar>MANPATH</envar></primary>
    </indexterm>
<!--
    To enable your system to find the <application>man</application>
    documentation, you need to add lines like the following to a
    shell start-up file unless you installed into a location that is
    searched by default:
-->
デフォルトで検索される場所にインストールした場合を除き、システムが<application>man</application>ドキュメントを検索できるようにするためには、以下の行をシェルの起動ファイルに追加する必要があります。
<programlisting>
MANPATH=/usr/local/pgsql/share/man:$MANPATH
export MANPATH
</programlisting>
   </para>

   <para>
<!--
    The environment variables <envar>PGHOST</envar> and <envar>PGPORT</envar>
    specify to client applications the host and port of the database
    server, overriding the compiled-in defaults. If you are going to
    run client applications remotely then it is convenient if every
    user that plans to use the database sets <envar>PGHOST</envar>.  This
    is not required, however; the settings can be communicated via command
    line options to most client programs.
-->
環境変数<envar>PGHOST</envar>と<envar>PGPORT</envar>は、クライアントアプリケーションにデータベースサーバのホストとポートを指定し、コンパイル時に決定されたデフォルト値を無効にします。
クライアントアプリケーションをリモートで実行する場合、データベースを使用する予定の全てのユーザが<envar>PGHOST</envar>を設定していると便利です。
しかしこれは必須ではありません。
この設定は、ほとんどのクライアントプログラムのコマンドラインオプションでも設定できます。
   </para>
  </sect2>
 </sect1>

 <sect1 id="supported-platforms">
<!--
  <title>Supported Platforms</title>
-->
  <title>サポートされるプラットフォーム</title>

  <para>
<!--
   A platform (that is, a CPU architecture and operating system combination)
   is considered supported by the <productname>PostgreSQL</productname> development
   community if the code contains provisions to work on that platform and
   it has recently been verified to build and pass its regression tests
   on that platform.  Currently, most testing of platform compatibility
   is done automatically by test machines in the
   <ulink url="https://buildfarm.postgresql.org/">PostgreSQL Build Farm</ulink>.
   If you are interested in using <productname>PostgreSQL</productname> on a platform
   that is not represented in the build farm, but on which the code works
   or can be made to work, you are strongly encouraged to set up a build
   farm member machine so that continued compatibility can be assured.
-->
プラットフォーム（CPUアーキテクチャとオペレーティングシステムの組み合わせ）は、そのプラットフォーム上で動作する仕組みがコード内に存在し、かつ、そのプラットフォーム上で構築およびリグレッションテストに合格することが最近検証できた場合に、<productname>PostgreSQL</productname>開発者コミュニティによってサポートされたものとみなされます。
現在、プラットフォームの互換性に関するほとんどのテストは<ulink url="https://buildfarm.postgresql.org/">PostgreSQLビルドファーム</ulink>中のテストマシンによって自動的に行われます。
ビルドファームに存在しないが、コードが動作するあるいは動作させることができたプラットフォームにおける<productname>PostgreSQL</productname>の使用に興味のあるかたは、継続した互換性を確実にするために、ビルドファームのメンバマシンとして設定することを強く勧めます。
  </para>

  <para>
<!--
   In general, <productname>PostgreSQL</productname> can be expected to work on
   these CPU architectures: x86, PowerPC, S/390, SPARC, ARM, MIPS,
   and RISC-V, including
   big-endian, little-endian, 32-bit, and 64-bit variants where applicable.
<<<<<<< HEAD
   It is often
   possible to build on an unsupported CPU type by configuring with
   <option>&#45;-disable-spinlocks</option>, but performance will be poor.
-->
一般的に、<productname>PostgreSQL</productname>は、次のCPUアーキテクチャで動作することを期待できます。
x86、PowerPC、S/390、SPARC、ARM、MIPS、RISC-V、PA-RISC。
適用可能な場合、ビッグエンディアン、リトルエンディアン、32ビット、64ビットのバリエーションも含まれます。
<option>--disable-spinlocks</option>を付けることで、未サポートの種類のCPUでも構築することがしばしばできますが、性能は低下します。
=======
>>>>>>> 3d6a8289
  </para>

  <para>
<!--
   <productname>PostgreSQL</productname> can be expected to work on current
   versions of these operating systems: Linux, Windows,
   FreeBSD, OpenBSD, NetBSD, DragonFlyBSD, macOS, Solaris, and illumos.
   Other Unix-like systems may also work but are not currently
   being tested.  In most cases, all CPU architectures supported by
   a given operating system will work.  Look in
   <xref linkend="installation-platform-notes"/> below to see if
   there is information
   specific to your operating system, particularly if using an older system.
-->
<productname>PostgreSQL</productname>は次のオペレーティングシステムで動作することを期待できます。
Linux、Windows、FreeBSD、OpenBSD、NetBSD、DragonFlyBSD、macOS、Solaris、illumos。
他のUnixに似たシステムでも動作するかもしれませんが、現在はテストされていません。
ほとんどの場合、指定されたオペレーティングシステムでサポートされるCPUアーキテクチャはすべて動作するでしょう。
特に古めのシステムを使用している場合、以下の<xref linkend="installation-platform-notes"/>を参照し、使用するオペレーティングシステム固有の情報がないか確認してください。
  </para>

  <para>
<!--
   If you have installation problems on a platform that is known
   to be supported according to recent build farm results, please report
   it to <email>pgsql-bugs@lists.postgresql.org</email>.  If you are interested
   in porting <productname>PostgreSQL</productname> to a new platform,
   <email>pgsql-hackers@lists.postgresql.org</email> is the appropriate place
   to discuss that.
-->
最近のビルドファームの結果でサポートしているものとされているプラットフォームでインストールに問題があった場合は、<email>pgsql-bugs@lists.postgresql.org</email>に報告してください。
新しいプラットフォームへの<productname>PostgreSQL</productname>の移植に興味があるのならば、<email>pgsql-hackers@lists.postgresql.org</email>がその議論に適しています。
  </para>

  <para>
<!--
   Historical versions of <productname>PostgreSQL</productname> or POSTGRES
   also ran on CPU architectures including Alpha, Itanium, M32R, M68K,
   M88K, NS32K, PA-RISC, SuperH, and VAX,
   and operating systems including 4.3BSD, AIX, BEOS,
   BSD/OS, DG/UX, Dynix, HP-UX, IRIX, NeXTSTEP, QNX, SCO, SINIX, Sprite, SunOS,
   Tru64 UNIX, and ULTRIX.
-->
<productname>PostgreSQL</productname>またはPOSTGRESの以前のバージョンは、Alpha、Itanium、M32R、M68K、M88K、NS32K、SuperH、VAXなどのCPUアーキテクチャと、4.3BSD、AIX、BEOS、BSD/OS、DG/UX、Dynix、HP-UX、Irix、NeXTSTEP、QNX、SCO、SINIX、Sprite、SunOS、Tru64 UNIX、ULTRIXなどのオペレーティングシステムでも動作していました。
  </para>
 </sect1>

 <sect1 id="installation-platform-notes">
<!--
  <title>Platform-Specific Notes</title>
-->
  <title>プラットフォーム特有の覚書</title>

  <para>
<!--
   This section documents additional platform-specific issues
   regarding the installation and setup of PostgreSQL.  Be sure to
   read the installation instructions, and in
   particular <xref linkend="install-requirements"/> as well.  Also,
   check <xref linkend="regress"/> regarding the
   interpretation of regression test results.
-->
本節はPostgreSQLのインストールと設定に関する追加のプラットフォーム固有の問題について説明します。
インストール手順、特に<xref linkend="install-requirements"/>を注意して読んでください。
またリグレッションテスト結果の解釈については<xref linkend="regress"/>を確認してください。
  </para>

  <para>
<!--
   Platforms that are not covered here have no known platform-specific
   installation issues.
-->
   ここで触れられていないプラットフォームは、インストールに関してプラットフォーム特有の問題がありません。
  </para>

  <sect2 id="installation-notes-cygwin">
   <title>Cygwin</title>

   <indexterm zone="installation-notes-cygwin">
    <primary>Cygwin</primary>
    <secondary>installation on</secondary>
   </indexterm>
   <indexterm zone="installation-notes-cygwin">
    <primary>Cygwin</primary>
    <secondary>上へのインストール</secondary>
   </indexterm>

   <para>
<!--
    PostgreSQL can be built using Cygwin, a Linux-like environment for
    Windows, but that method is inferior to the native Windows build
    and running a server under Cygwin is no longer recommended.
-->
Windowsに対するLinux的環境である、Cygwinを使ってPostgreSQLを構築できます。
しかし、この手法はWindowsネイティブビルドには及ばないので、もはや推奨されません。
   </para>

   <para>
<!--
    When building from source, proceed according to the Unix-style
    installation procedure (i.e., <literal>./configure;
    make</literal>; etc.), noting the following Cygwin-specific
    differences:
-->
ソースから構築する場合、以下のCygwin特有の差異に注意し、Unix形式のインストール手順に従って進めます（つまり、<literal>./configure;make</literal>; など）。

    <itemizedlist>
     <listitem>
      <para>
<!--
       Set your path to use the Cygwin bin directory before the
       Windows utilities.  This will help prevent problems with
       compilation.
-->
Windowsユーティリティの前に使用するCygwinのbinディレクトリのパスを設定します。
コンパイルにおける問題を回避する助けになります。
      </para>
     </listitem>

     <listitem>
      <para>
<!--
       The <command>adduser</command> command is not supported; use
       the appropriate user management application on Windows.
       Otherwise, skip this step.
-->
<command>adduser</command>コマンドはサポートされていません。
Windowsでは適切なユーザ管理アプリケーションを使用してください。
そうでない場合は、このステップをスキップしてください。
      </para>
     </listitem>

     <listitem>
      <para>
<!--
       The <command>su</command> command is not supported; use ssh to
       simulate su on Windows. Otherwise, skip this step.
-->
<command>su</command>コマンドはサポートされていません。
Windows上でsuをシミュレートするにはsshを使用してください。
そうでない場合は、このステップをスキップしてください。
      </para>
     </listitem>

     <listitem>
      <para>
<!--
       <productname>OpenSSL</productname> is not supported.
-->
<productname>OpenSSL</productname>はサポートされていません。
      </para>
     </listitem>

     <listitem>
      <para>
<!--
       Start <command>cygserver</command> for shared memory support.
       To do this, enter the command <literal>/usr/sbin/cygserver
       &amp;</literal>.  This program needs to be running anytime you
       start the PostgreSQL server or initialize a database cluster
       (<command>initdb</command>).  The
       default <command>cygserver</command> configuration may need to
       be changed (e.g., increase <symbol>SEMMNS</symbol>) to prevent
       PostgreSQL from failing due to a lack of system resources.
-->
共有メモリサポートのために<command>cygserver</command>を開始します。
これを行うためには、コマンド<literal>/usr/sbin/cygserver&amp;</literal>を入力します。
このプログラムはPostgreSQLサーバを起動するとき、または（<command>initdb</command>で）データベースクラスタを初期化するときはいつでも必要です。
システム資源が欠けていることによるPostgreSQLの失敗を避けるため、デフォルトの<command>cygserver</command>設定を（例えば<symbol>SEMMNS</symbol>を増やすなど）変更する必要があるかもしれません。
      </para>
     </listitem>

     <listitem>
      <para>
<!--
        Building might fail on some systems where a locale other than
        C is in use. To fix this, set the locale to C by doing
        <command>export LANG=C.utf8</command> before building, and then
        setting it back to the previous setting after you have installed
        PostgreSQL.
-->
        いくつかのシステムでは、Cロケール以外を使っている場合に構築が失敗するかもしれません。
        これに対処するためには、構築前に<command>export LANG=C.utf8</command>を実施してロケールをCに設定し、PostgreSQLのインストール後に以前の設定に戻してください。
      </para>
     </listitem>

     <listitem>
      <para>
<!--
       The parallel regression tests (<literal>make check</literal>)
       can generate spurious regression test failures due to
       overflowing the <function>listen()</function> backlog queue
       which causes connection refused errors or hangs.  You can limit
       the number of connections using the make
       variable <varname>MAX_CONNECTIONS</varname> thus:
-->
並行リグレッションテスト（<literal>make check</literal>）は、接続拒絶エラーやハングアップを引き起こす<function>listen()</function>バックログキューのオーバーフローにより、誤ったリグレッションテストの失敗を生成する可能性があります。
make 変数<varname>MAX_CONNECTIONS</varname>を使用して、最大接続数を制限できます。つまり次のようにします。
<programlisting>
make MAX_CONNECTIONS=5 check
</programlisting>
<!--
       (On some systems you can have up to about 10 simultaneous
       connections.)
-->
（いくつかのシステムでは、同時接続を10まで広げられます。）
      </para>
     </listitem>
    </itemizedlist>
   </para>

   <para>
<!--
    It is possible to install <command>cygserver</command> and the
    PostgreSQL server as Windows NT services.  For information on how
    to do this, please refer to the <filename>README</filename>
    document included with the PostgreSQL binary package on Cygwin.
    It is installed in the
    directory <filename>/usr/share/doc/Cygwin</filename>.
-->
Windows NTサービスとして<command>cygserver</command>とPostgreSQLサーバをインストールできます。
これを実現する方法は、CygwinのPostgreSQLバイナリパッケージに含まれる<filename>README</filename>ドキュメントを参照してください。
それは<filename>/usr/share/doc/Cygwin</filename>ディレクトリにインストールされます。
   </para>
  </sect2>

  <sect2 id="installation-notes-macos">
   <title>macOS</title>

   <indexterm zone="installation-notes-macos">
    <primary>macOS</primary>
    <secondary>installation on</secondary>
   </indexterm>
   <indexterm zone="installation-notes-macos">
    <primary>macOS</primary>
    <secondary>上へのインストール</secondary>
   </indexterm>

   <para>
<!--
    To build <productname>PostgreSQL</productname> from source
    on <productname>macOS</productname>, you will need to install Apple's
    command line developer tools, which can be done by issuing
-->
<productname>PostgreSQL</productname>を<productname>macOS</productname>でソースから構築するには、Appleのコマンドライン開発ツールをインストールすることが必要で、次のようにすれば行えます
<programlisting>
xcode-select --install
</programlisting>
<!--
    (note that this will pop up a GUI dialog window for confirmation).
    You may or may not wish to also install Xcode.
-->
（確認のためGUIダイアログウィンドウが現れることに注意してください）。
Xcodeもインストールして構いませんし、しなくても構いません。
   </para>

   <para>
<!--
    On recent <productname>macOS</productname> releases, it's necessary to
    embed the <quote>sysroot</quote> path in the include switches used to
    find some system header files.  This results in the outputs of
    the <application>configure</application> script varying depending on
    which SDK version was used during <application>configure</application>.
    That shouldn't pose any problem in simple scenarios, but if you are
    trying to do something like building an extension on a different machine
    than the server code was built on, you may need to force use of a
    different sysroot path.  To do that, set <varname>PG_SYSROOT</varname>,
    for example
-->
最近の<productname>macOS</productname>のリリースでは、システムヘッダファイルを見つけるために使われるインクルードスイッチに<quote>sysroot</quote>のパスを埋め込むことが必要です。
これにより、<application>configure</application>でどのSDKのバージョンが使われたかに依存して、<application>configure</application>スクリプトの出力が変わることになります。
これは簡単なシナリオでは問題を引き起こさないでしょうが、サーバのコードが構築されたのとは異なるマシンで拡張を構築するなどのようなことを試みているのだとしたら、異なるsysrootのパスを利用するように強制することが必要です。
そうするには、<varname>PG_SYSROOT</varname>を設定してください。例えば以下のようにです。
<programlisting>
make PG_SYSROOT=<replaceable>/desired/path</replaceable> all
</programlisting>
<!--
    To find out the appropriate path on your machine, run
-->
自分のマシンでの適切なパスを見つけるには、以下のようにしてください。
<programlisting>
xcrun --show-sdk-path
</programlisting>
<!--
    Note that building an extension using a different sysroot version than
    was used to build the core server is not really recommended; in the
    worst case it could result in hard-to-debug ABI inconsistencies.
-->
コアサーバを構築するのに使われたのとは異なるsysrootのバージョンを使って拡張を構築することは、実のところ勧められないことに注意してください。最悪の場合、デバッグの難しいABIの不一致を招くかもしれません。
   </para>

   <para>
<!--
    You can also select a non-default sysroot path when configuring, by
    specifying <varname>PG_SYSROOT</varname>
    to <application>configure</application>:
-->
<application>configure</application>に<varname>PG_SYSROOT</varname>を指定することで、configureの時にデフォルトでないsysrootのパスを選ぶこともできます。
<programlisting>
./configure ... PG_SYSROOT=<replaceable>/desired/path</replaceable>
</programlisting>
<!--
    This would primarily be useful to cross-compile for some other
    macOS version.  There is no guarantee that the resulting executables
    will run on the current host.
-->
これは主に他のバージョンのmacOS用にクロスコンパイルするのに有用でしょう。
結果として作られる実行ファイルが現在のホストで動作する保証はありません。
   </para>

   <para>
<!--
    To suppress the <option>-isysroot</option> options altogether, use
-->
<option>-isysroot</option>オプションを完全に抑制するには、以下のようにします
<programlisting>
./configure ... PG_SYSROOT=none
</programlisting>
<!--
    (any nonexistent pathname will work).  This might be useful if you wish
    to build with a non-Apple compiler, but beware that that case is not
    tested or supported by the PostgreSQL developers.
-->
(存在しないパス名であればどのようなものであっても動作します)。
これはApple製でないコンパイラで構築するのに有用かもしれませんが、この状況はPostgreSQLの開発者がテストもサポートもしていないことに注意してください。
   </para>

   <para>
<!--
    <productname>macOS</productname>'s <quote>System Integrity
    Protection</quote> (SIP) feature breaks <literal>make check</literal>,
    because it prevents passing the needed setting
    of <literal>DYLD_LIBRARY_PATH</literal> down to the executables being
    tested.  You can work around that by doing <literal>make
    install</literal> before <literal>make check</literal>.
    Most PostgreSQL developers just turn off SIP, though.
-->
<productname>macOS</productname>の<quote>System Integrity Protection</quote> (SIP)機能は、<literal>DYLD_LIBRARY_PATH</literal>の必要な設定をテスト対象の実行ファイルに渡すのを妨げますので、<literal>make check</literal>を壊します。
<literal>make check</literal>の前に<literal>make install</literal>とすることで回避できます。
ですが、PostgreSQLの開発者はほとんど単にSIPをオフにしています。
   </para>
  </sect2>

  <sect2 id="installation-notes-mingw">
   <title>MinGW</title>

   <indexterm zone="installation-notes-mingw">
    <primary>MinGW</primary>
    <secondary>installation on</secondary>
   </indexterm>
   <indexterm zone="installation-notes-mingw">
    <primary>MinGW</primary>
    <secondary>上へのインストール</secondary>
   </indexterm>

   <para>
<!--
    PostgreSQL for Windows can be built using MinGW, a Unix-like build
<<<<<<< HEAD
    environment for Microsoft operating systems.
    The MinGW build procedure uses the normal build system described in
    this chapter.
-->
Windows用PostgreSQLは、Microsoftオペレーティングシステム用のUnixに似た構築環境であるMinGWを使って構築できます。
MinGW版の構築は本章で記述されている通常の構築システムを使用します。
   </para>

   <para>
<!--
    MinGW, the Unix-like build tools, and MSYS, a collection
    of Unix tools required to run shell scripts
    like <command>configure</command>, can be downloaded
    from <ulink url="http://www.mingw.org/"></ulink>.  Neither is
    required to run the resulting binaries; they are needed only for
    creating the binaries.
-->
Unixに似た構築ツールであるMinGWと、<command>configure</command>のようなシェルスクリプトを実行するために必要なUnixツール群であるMSYSは、<ulink url="http://www.mingw.org/"></ulink>からダウンロード可能です。
作成されたバイナリの実行にはいずれも必要ありません。バイナリの作成のためのみ必要です。
   </para>

   <para>
<!--
     To build 64 bit binaries using MinGW, install the 64 bit tool set
     from <ulink url="https://mingw-w64.org/"></ulink>, put its bin
     directory in the <envar>PATH</envar>, and run
     <command>configure</command> with the
     <command>&#45;-host=x86_64-w64-mingw32</command> option.
-->
MinGWを使って64ビット版バイナリをビルドするためには、<ulink url="https://mingw-w64.org/"></ulink>から64ビット用のツールを入手してインストールし、<envar>PATH</envar>にあるbinディレクトリへそれらを入れ、そして<command>--host=x86_64-w64-mingw32</command>オプション付きで<command>configure</command>を実施します。
   </para>

   <para>
<!--
    After you have everything installed, it is suggested that you
    run <application>psql</application>
    under <command>CMD.EXE</command>, as the MSYS console has
    buffering issues.
-->
MSYSコンソールはバッファリングに問題があるので、すべてをインストールした後に<command>CMD.EXE</command>下で<application>psql</application>を実行することを推奨します。
=======
    environment for Windows.  It is recommended to use the <ulink
    url="https://www.msys2.org/">MSYS2</ulink> environment for this and also
    to install any prerequisite packages.
>>>>>>> 3d6a8289
   </para>

   <sect3 id="mingw-crash-dumps">
<!--
    <title>Collecting Crash Dumps</title>
-->
    <title>クラッシュダンプの収集</title>

    <para>
<!--
     If PostgreSQL on Windows crashes, it has the ability to generate
     <productname>minidumps</productname> that can be used to track down the cause
     for the crash, similar to core dumps on Unix. These dumps can be
     read using the <productname>Windows Debugger Tools</productname> or using
     <productname>Visual Studio</productname>. To enable the generation of dumps
     on Windows, create a subdirectory named <filename>crashdumps</filename>
     inside the cluster data directory. The dumps will then be written
     into this directory with a unique name based on the identifier of
     the crashing process and the current time of the crash.
-->
もしWindows上のPostgreSQLがクラッシュした場合、Unixにおけるコアダンプと似た、クラッシュの原因を追跡するために使用できる<productname>minidumps</productname>を生成できます。
このダンプは<productname>Windows Debugger Tools</productname>や<productname>Visual Studio</productname>を使うことで解析できます。Windowsにてダンプを生成できるように、<filename>crashdumps</filename>という名前のサブディレクトリをデータベースクラスタディレクトリの中に作成します。
ダンプは、クラッシュ時の現在時間と原因となったプロセスの識別子を元にした一意な名前としてこのディレクトリの中に生成されます。
    </para>
   </sect3>
  </sect2>

  <sect2 id="installation-notes-solaris">
   <title>Solaris</title>

   <indexterm zone="installation-notes-solaris">
    <primary>Solaris</primary>
    <secondary>installation on</secondary>
   </indexterm>
   <indexterm zone="installation-notes-solaris">
    <primary>Solaris</primary>
    <secondary>上へのインストール</secondary>
   </indexterm>

   <para>
<!--
    PostgreSQL is well-supported on Solaris.  The more up to date your
    operating system, the fewer issues you will experience.
-->
PostgreSQLはSolaris上でとても良くサポートされています。
オペレーティングシステムが更新されればされる程、問題点の遭遇は少なくなります。
   </para>

   <sect3 id="installation-notes-solaris-req-tools">
<!--
    <title>Required Tools</title>
-->
    <title>必要なツール</title>

    <para>
<!--
     You can build with either GCC or Sun's compiler suite.  For
     better code optimization, Sun's compiler is strongly recommended
     on the SPARC architecture.  If
     you are using Sun's compiler, be careful not to select
     <filename>/usr/ucb/cc</filename>;
     use <filename>/opt/SUNWspro/bin/cc</filename>.
-->
GCCもしくはSunのコンパイラ一式により構築できます。
より良いコード最適化のため、SPARCアーキテクチャではSunのコンパイラを強く推奨します。
Sunのコンパイラを使用するのであれば、<filename>/usr/ucb/cc</filename>を選択せず、<filename>/opt/SUNWspro/bin/cc</filename>を使用するように注意してください。
    </para>

    <para>
<!--
     You can download Sun Studio
     from <ulink url="https://www.oracle.com/technetwork/server-storage/solarisstudio/downloads/"></ulink>.
     Many GNU tools are integrated into Solaris 10, or they are
     present on the Solaris companion CD.  If you need packages for
     older versions of Solaris, you can find these tools
     at <ulink url="http://www.sunfreeware.com"></ulink>.
     If you prefer
     sources, look
     at <ulink url="https://www.gnu.org/prep/ftp"></ulink>.
-->
<ulink url="https://www.oracle.com/technetwork/server-storage/solarisstudio/downloads/"></ulink>からSun Studioをダウンロードできます。
数多くのGNUツールがSolaris 10に統合、もしくはSolaris companion CDの中にあります。
Solarisのより古いバージョンに対するパッケージが必要であれば、それらのツールは<ulink url="http://www.sunfreeware.com"></ulink>にあります。
ソースの方が良いという方は<ulink url="https://www.gnu.org/prep/ftp"></ulink>を参照してください。
    </para>
   </sect3>

   <sect3 id="installation-notes-solaris-configure-complains">
<!--
    <title>configure Complains About a Failed Test Program</title>
-->
    <title>失敗したテストプログラムについてconfigureが出すエラー</title>

    <para>
<!--
     If <command>configure</command> complains about a failed test
     program, this is probably a case of the run-time linker being
     unable to find some library, probably libz, libreadline or some
     other non-standard library such as libssl.  To point it to the
     right location, set the <envar>LDFLAGS</envar> environment
     variable on the <command>configure</command> command line, e.g.,
-->
もし<command>configure</command>が失敗したテストプログラムについてエラーを出す場合、おそらく実行時のリンカがlibz、libreadline、またはlibsslのような非標準のライブラリを見つけ出せないことによります。
それを正しい場所に指し示すため、<command>configure</command>コマンドラインで<envar>LDFLAGS</envar>環境変数を例えば以下のように設定します。
<programlisting>
configure ... LDFLAGS="-R /usr/sfw/lib:/opt/sfw/lib:/usr/local/lib"
</programlisting>
<!--
     See
     the <citerefentry><refentrytitle>ld</refentrytitle><manvolnum>1</manvolnum></citerefentry>
     man page for more information.
-->
より詳細な情報は<citerefentry><refentrytitle>ld</refentrytitle><manvolnum>1</manvolnum></citerefentry>マニュアルページを参照してください。
    </para>
   </sect3>

   <sect3 id="installation-notes-solaris-comp-opt-perf">
<!--
    <title>Compiling for Optimal Performance</title>
-->
    <title>最適性能を得るためのコンパイル</title>

    <para>
<!--
     On the SPARC architecture, Sun Studio is strongly recommended for
     compilation.  Try using the <option>-xO5</option> optimization
     flag to generate significantly faster binaries.  Do not use any
     flags that modify behavior of floating-point operations
     and <varname>errno</varname> processing (e.g.,
     <option>-fast</option>).
-->
SPARCアーキテクチャにおけるコンパイルでは、Sun Studioを強く推奨します。
特筆するような速さのバイナリを生成するため、<option>-xO5</option>最適化フラグを使用してみてください。
浮動小数点演算と、（<option>-fast</option>のような）<varname>errno</varname>演算を修正するようなフラグはすべて使ってはいけません。
    </para>

    <para>
<!--
     If you do not have a reason to use 64-bit binaries on SPARC,
     prefer the 32-bit version.  The 64-bit operations are slower and
     64-bit binaries are slower than the 32-bit variants.  On the
     other hand, 32-bit code on the AMD64 CPU family is not native,
     so 32-bit code is significantly slower on that CPU family.
-->
SPARCで64ビットバイナリを使用する理由がないのであれば、32ビット版を選択してください。
64ビット操作はより遅く、64ビットバイナリは32ビット版より遅いのです。
一方で、AMD64 CPU系では32ビットコードはネイティブではないので、そのCPU系では32ビットコードはかなり遅くなります。
    </para>
   </sect3>

   <sect3 id="installation-notes-solaris-using-dtrace">
<!--
    <title>Using DTrace for Tracing PostgreSQL</title>
-->
    <title>PostgreSQLをトレースするためのDTrace使用</title>

    <para>
<!--
     Yes, using DTrace is possible.  See <xref linkend="dynamic-trace"/> for
     further information.
-->
そのとおりです。DTraceを使うことができます。より詳細な情報は<xref linkend="dynamic-trace"/>を参照してください。
    </para>

    <para>
<!--
     If you see the linking of the <command>postgres</command> executable abort with an
     error message like:
-->
もし<command>postgres</command>の実行形式をリンクして作ろうとした時に、以下のようなメッセージが出て中断した場合は、
<screen>
Undefined                       first referenced
 symbol                             in file
AbortTransaction                    utils/probes.o
CommitTransaction                   utils/probes.o
ld: fatal: Symbol referencing errors. No output written to postgres
collect2: ld returned 1 exit status
make: *** [postgres] Error 1
</screen>
<!--
     your DTrace installation is too old to handle probes in static
     functions.  You need Solaris 10u4 or newer to use DTrace.
-->
DTraceのインストールが古すぎて、静的関数でプローブを処理できません。
DTraceを使用するには、Solaris 10u4以降が必要です。
    </para>
   </sect3>
  </sect2>

  <sect2 id="installation-notes-visual-studio">
   <title>Visual Studio</title>

   <indexterm zone="installation-notes-visual-studio">
    <primary>Visual Studio</primary>
    <secondary>installation on</secondary>
   </indexterm>

   <para>
<!--
    It is recommended that most users download the binary distribution for
    Windows, available as a graphical installer package from the
    <productname>PostgreSQL</productname> website at
    <ulink url="https://www.postgresql.org/download/"></ulink>. Building from
    source is only intended for people developing
    <productname>PostgreSQL</productname> or extensions.
-->
ほとんどのユーザには、<productname>PostgreSQL</productname>ウェブサイトの<ulink url="https://www.postgresql.org/download/"></ulink>からグラフィカルインストーラパッケージとして入手可能なWindows用のバイナリ配布物をダウンロードすることを推奨します。
ソースからの構築は、<productname>PostgreSQL</productname>そのもの、もしくはその拡張の開発者のみを対象としています。
   </para>

   <para>
<<<<<<< HEAD
<!--
=======
>>>>>>> 3d6a8289
    PostgreSQL for Windows with Visual Studio can be built using Meson, as
    described in <xref linkend="install-meson"/>.
    The native Windows port requires a 32 or 64-bit version of Windows
    10 or later.
-->
Visual Studioを使用したWindowsのPostgreSQLは、<xref linkend="install-meson"/>で説明されているように、Mesonを使用して構築できます。
ネイティブWindowsポートには、Windows 10以降の32または64ビットバージョンが必要です。
   </para>

   <para>
<!--
    Native builds of <application>psql</application> don't support command
    line editing. The <productname>Cygwin</productname> build does support
    command line editing, so it should be used where psql is needed for
    interactive use on <productname>Windows</productname>.
-->
<application>psql</application>のネイティブビルドはコマンドライン編集をサポートしていません。
<productname>Cygwin</productname>による構築はコマンドライン編集をサポートしているので、<productname>Windows</productname>上でpsqlを対話形式で使用する必要がある場合は、こちらを使うことが推奨されます。
   </para>

   <para>
<!--
    PostgreSQL can be built using the Visual C++ compiler suite from Microsoft.
    These compilers can be either from <productname>Visual Studio</productname>,
    <productname>Visual Studio Express</productname> or some versions of the
    <productname>Microsoft Windows SDK</productname>. If you do not already have a
    <productname>Visual Studio</productname> environment set up, the easiest
    ways are to use the compilers from
    <productname>Visual Studio 2022</productname> or those in the
    <productname>Windows SDK 10</productname>, which are both free downloads
    from Microsoft.
-->
PostgreSQLは、MicrosoftのVisual C++コンパイラ一式を使って構築できます。
これらのコンパイラは、<productname>Visual Studio</productname>、<productname>Visual Studio Express</productname>、または<productname>Microsoft Windows SDK</productname>のいくつかのバージョンから入手できます。
<productname>Visual Studio</productname>環境をまだ設定していない場合、最も簡単な方法は、<productname>Visual Studio 2022</productname>のコンパイラか、Microsoftから無料でダウンロードできる<productname>Windows SDK 10</productname>のコンパイラを使用することです。
   </para>

   <para>
<!--
    Both 32-bit and 64-bit builds are possible with the Microsoft Compiler suite.
    32-bit PostgreSQL builds are possible with
    <productname>Visual Studio 2015</productname> to
    <productname>Visual Studio 2022</productname>,
    as well as standalone Windows SDK releases 10 and above.
    64-bit PostgreSQL builds are supported with
    <productname>Microsoft Windows SDK</productname> version 10 and above or
    <productname>Visual Studio 2015</productname> and above.
-->
Microsoftコンパイラ一式で、32ビットと64ビットの両方のビルドが可能です。
PostgreSQLの32-ビットビルドは、<productname>Visual Studio 2015</productname>から<productname>Visual Studio 2022</productname>、およびスタンドアローンWindows SDKリリース10以降で可能です。
PostgreSQLの64-ビットビルドは、<productname>Microsoft Windows SDK</productname>バージョン10以降または<productname>Visual Studio 2015</productname>以降でサポートされています。
    <!--
        For 2015 requirements:
        https://docs.microsoft.com/en-us/visualstudio/productinfo/vs2015-sysrequirements-vs
        For 2017 requirements:
        https://docs.microsoft.com/en-us/visualstudio/productinfo/vs2017-system-requirements-vs
        For 2019 requirements:
        https://docs.microsoft.com/en-us/visualstudio/releases/2019/system-requirements
        For 2022 requirements:
        https://docs.microsoft.com/en-us/visualstudio/releases/2022/system-requirements
    -->
   </para>

   <para>
<!--
    If your build environment doesn't ship with a supported version of the
    <productname>Microsoft Windows SDK</productname> it is recommended
    that you upgrade to the latest version (currently version 10), available
    for download from <ulink url="https://www.microsoft.com/download"></ulink>.
-->
お使いのビルド環境にサポートされている<productname>Microsoft Windows SDK</productname>のバージョンが同梱されていない場合は、<ulink url="https://www.microsoft.com/download"></ulink>からダウンロード可能な最新版（現在はバージョン10）にアップグレードすることを推奨します。
   </para>

   <para>
<!--
    You must always include the
    <application>Windows Headers and Libraries</application> part of the SDK.
    If you install a <productname>Windows SDK</productname>
    including the <application>Visual C++ Compilers</application>,
    you don't need <productname>Visual Studio</productname> to build.
    Note that as of Version 8.0a the Windows SDK no longer ships with a
    complete command-line build environment.
-->
SDKの<application>Windows Headers and Libraries</application>を常にインクルードしなければなりません。
<application>Visual C++ Compilers</application>を含む<productname>Windows SDK</productname>をインストールしている場合、構築のために<productname>Visual Studio</productname>は必要ありません。
バージョン8.0aでは、Windows SDKは完全なコマンドライン構築環境を提供していないことに注意してください。
   </para>

   <sect3 id="windows-requirements">
<!--
    <title>Requirements</title>
-->
    <title>必要条件</title>
    <para>
<!--
     The following additional products are required to build
     <productname>PostgreSQL</productname> on Windows.
-->
Windowsで<productname>PostgreSQL</productname>を構築するには、以下のソフトウェアパッケージが必要です。

     <variablelist>
      <varlistentry>
       <term><productname>Strawberry Perl</productname></term>
       <listitem><para>
<<<<<<< HEAD
<!--
=======
>>>>>>> 3d6a8289
        Strawberry Perl is required to run the build generation scripts. MinGW
        or Cygwin Perl will not work. It must also be present in the PATH.
        Binaries can be downloaded from
        <ulink url="https://strawberryperl.com"></ulink>.
<<<<<<< HEAD
-->
ビルド生成スクリプトを実行するには、Strawberry Perlが必要です。
MinGWまたはCygwin Perlは動作しません。
また、PATHに存在する必要があります。
バイナリは<ulink url="https://strawberryperl.com"></ulink>からダウンロードできます。
=======
>>>>>>> 3d6a8289
       </para></listitem>
      </varlistentry>

      <varlistentry>
       <term><productname>Bison</productname> and
        <productname>Flex</productname></term>
       <listitem>
       <para>
<<<<<<< HEAD
<!--
        <productname>Bison</productname> and <productname>Flex</productname> are
        required.  Only <productname>Bison</productname> versions 2.3 and later
        will work. <productname>Flex</productname> must be version 2.5.35 or later.
-->
<productname>Bison</productname>と<productname>Flex</productname>が必要です。
<productname>Bison</productname>のバージョン2.3以降のみが動作します。
<productname>Flex</productname>はバージョン2.5.35以降でなければなりません。
       </para>

       <para>
<!--
        Both <productname>Bison</productname> and <productname>Flex</productname>
        are included in the <productname>msys</productname> tool suite, available
        from <ulink url="http://www.mingw.org/wiki/MSYS"></ulink> as part of the
        <productname>MinGW</productname> compiler suite.
-->
<productname>Bison</productname>および<productname>Flex</productname>の両方が、<productname>MinGW</productname>コンパイラ一式の一部として<ulink url="http://www.mingw.org/wiki/MSYS"></ulink>から入手できる、<productname>msys</productname>ツール一式に含まれています。
       </para>

       <para>
<!--
        You will need to add the directory containing
        <filename>flex.exe</filename> and <filename>bison.exe</filename> to the
        PATH environment variable. In the case of MinGW, the directory is the
        <filename>\msys\1.0\bin</filename> subdirectory of your MinGW
        installation directory.
-->
<filename>flex.exe</filename>と<filename>bison.exe</filename>を含むディレクトリをPATH環境変数に追加する必要があります。
MinGWの場合、ディレクトリはMinGWインストールディレクトリの<filename>\msys\1.0\bin</filename>サブディレクトリです。
       </para>

       <note>
        <para>
<!--
          The Bison distribution from GnuWin32 appears to have a bug that
          causes Bison to malfunction when installed in a directory with
          spaces in the name, such as the default location on English
          installations <filename>C:\Program Files\GnuWin32</filename>.
          Consider installing into <filename>C:\GnuWin32</filename> or use the
          NTFS short name path to GnuWin32 in your PATH environment setting
          (e.g., <filename>C:\PROGRA~1\GnuWin32</filename>).
-->
GnuWin32のBisonディストリビューションでは、<filename>C:\Program Files\GnuWin32</filename>の様に名前に空白を持つディレクトリにインストールされると正常に機能しないというバグがあります。
代わりに<filename>C:\GnuWin32</filename>へのインストール、または、PATH環境設定におけるGnuWin32へのNTFSショートネームパスの使用（例えば<filename>C:\PROGRA~1\GnuWin32</filename>）を検討してください。
         </para>
       </note>

=======
        Binaries for <productname>Bison</productname> and
        <productname>Flex</productname> can be downloaded from <ulink
        url="https://github.com/lexxmark/winflexbison"></ulink>.
       </para>
>>>>>>> 3d6a8289
       </listitem>
      </varlistentry>
     </variablelist>
    </para>

    <para>
<!--
     The following additional products are not required to get started,
     but are required to build the complete package.
-->
次の追加製品は、開始するために必要ではありませんが、完全なパッケージを構築するために必要です。

     <variablelist>
      <varlistentry>
       <term><productname>Magicsplat Tcl</productname></term>
       <listitem><para>
<<<<<<< HEAD
<!--
        Required for building <application>PL/Tcl</application>.
        Binaries can be downloaded from
        <ulink url="https://www.magicsplat.com/tcl-installer/index.html"></ulink>.
-->
<application>PL/Tcl</application>を構築する場合に必要です。
バイナリは<ulink url="https://www.magicsplat.com/tcl-installer/index.html"></ulink>からダウンロードできます。
=======
        Required for building <application>PL/Tcl</application>.
        Binaries can be downloaded from
        <ulink url="https://www.magicsplat.com/tcl-installer/index.html"></ulink>.
>>>>>>> 3d6a8289
       </para></listitem>
      </varlistentry>

      <varlistentry>
       <term><productname>Diff</productname></term>
       <listitem><para>
<!--
        Diff is required to run the regression tests, and can be downloaded
        from <ulink url="http://gnuwin32.sourceforge.net"></ulink>.
-->
リグレッションテストを実行するにはdiffが必要です。
<ulink url="http://gnuwin32.sourceforge.net"></ulink>からダウンロードできます。
       </para></listitem>
      </varlistentry>

      <varlistentry>
       <term><productname>Gettext</productname></term>
       <listitem><para>
<!--
        Gettext is required to build with NLS support, and can be downloaded
        from <ulink url="http://gnuwin32.sourceforge.net"></ulink>. Note that binaries,
        dependencies and developer files are all needed.
-->
NLSサポート付きで構築する場合はgettextが必要です。
<ulink url="http://gnuwin32.sourceforge.net"></ulink>からダウンロードできます。
バイナリ、依存物、開発用ファイルすべてが必要であることに注意してください。
       </para></listitem>
      </varlistentry>

      <varlistentry>
       <term><productname>MIT Kerberos</productname></term>
       <listitem><para>
<!--
        Required for GSSAPI authentication support. MIT Kerberos can be
        downloaded from
        <ulink url="https://web.mit.edu/Kerberos/dist/index.html"></ulink>.
-->
GSSAPI認証をサポートする場合に必要です。
MIT Kerberosは<ulink url="https://web.mit.edu/Kerberos/dist/index.html"></ulink>からダウンロードできます。
       </para></listitem>
      </varlistentry>

      <varlistentry>
       <term><productname>libxml2</productname> and
        <productname>libxslt</productname></term>
       <listitem><para>
<!--
        Required for XML support. Binaries can be downloaded from
        <ulink url="https://zlatkovic.com/pub/libxml"></ulink> or source from
        <ulink url="http://xmlsoft.org"></ulink>. Note that libxml2 requires iconv,
        which is available from the same download location.
-->
XMLサポートのために必要です。
バイナリは<ulink url="https://zlatkovic.com/pub/libxml"></ulink>から、ソースは<ulink url="http://xmlsoft.org"></ulink>からダウンロードできます。
libxml2はiconvを必要とすることに注意してください。
同じ場所からダウンロードできます。
       </para></listitem>
      </varlistentry>

      <varlistentry>
       <term><productname>LZ4</productname></term>
       <listitem><para>
<!--
        Required for supporting <productname>LZ4</productname> compression.
        Binaries and source can be downloaded from
        <ulink url="https://github.com/lz4/lz4/releases"></ulink>.
-->
<productname>LZ4</productname>圧縮方式のサポートのために必要です。
バイナリとソースは<ulink url="https://github.com/lz4/lz4/releases"></ulink>からダウンロードできます。
       </para></listitem>
      </varlistentry>

      <varlistentry>
       <term><productname>Zstandard</productname></term>
       <listitem><para>
<!--
        Required for supporting <productname>Zstandard</productname> compression.
        Binaries and source can be downloaded from
        <ulink url="https://github.com/facebook/zstd/releases"></ulink>.
-->
<productname>Zstandard</productname>圧縮方式のサポートのために必要です。
バイナリとソースは<ulink url="https://github.com/facebook/zstd/releases"></ulink>からダウンロードできます。
       </para></listitem>
      </varlistentry>

      <varlistentry>
       <term><productname>OpenSSL</productname></term>
       <listitem><para>
<!--
        Required for SSL support. Binaries can be downloaded from
        <ulink url="https://slproweb.com/products/Win32OpenSSL.html"></ulink>
        or source from <ulink url="https://www.openssl.org"></ulink>.
-->
SSLサポートのために必要です。
バイナリは<ulink url="https://slproweb.com/products/Win32OpenSSL.html"></ulink>から、ソースは<ulink url="https://www.openssl.org"></ulink>からダウンロードできます。
       </para></listitem>
      </varlistentry>

      <varlistentry>
       <term><productname>ossp-uuid</productname></term>
       <listitem><para>
<!--
        Required for UUID-OSSP support (contrib only). Source can be
        downloaded from
        <ulink url="http://www.ossp.org/pkg/lib/uuid/"></ulink>.
-->
UUID-OSSPサポート（contribのみ）で必要です。
ソースは<ulink url="http://www.ossp.org/pkg/lib/uuid/"></ulink>からダウンロードできます。
       </para></listitem>
      </varlistentry>

      <varlistentry>
       <term><productname>Python</productname></term>
       <listitem><para>
<!--
        Required for building <application>PL/Python</application>. Binaries can
        be downloaded from <ulink url="https://www.python.org"></ulink>.
-->
<application>PL/Python</application>を構築する場合に必要です。
バイナリは<ulink url="https://www.python.org"></ulink>からダウンロードできます。
       </para></listitem>
      </varlistentry>

      <varlistentry>
       <term><productname>zlib</productname></term>
       <listitem><para>
<!--
        Required for compression support in <application>pg_dump</application>
        and <application>pg_restore</application>. Binaries can be downloaded
        from <ulink url="https://www.zlib.net"></ulink>.
-->
<application>pg_dump</application>および<application>pg_restore</application>における圧縮をサポートするために必要です。
バイナリは<ulink url="https://www.zlib.net"></ulink>からダウンロードできます。
       </para></listitem>
      </varlistentry>

     </variablelist>
    </para>
   </sect3>

   <sect3 id="install-windows-full-64-bit">
<!--
    <title>Special Considerations for 64-Bit Windows</title>
-->
    <title>64ビットWindowsに関する特別な考慮事項</title>
    <para>
<!--
     PostgreSQL will only build for the x64 architecture on 64-bit Windows.
-->
64ビット版Windowsにおいてx64アーキテクチャのみPostgreSQLを構築できます。
    </para>
    <para>
<!--
     Mixing 32- and 64-bit versions in the same build tree is not supported.
     The build system will automatically detect if it's running in a 32- or
     64-bit environment, and build PostgreSQL accordingly. For this reason, it
     is important to start the correct command prompt before building.
-->
同じ構築用ツリーで32ビット版と64ビット版を混在させることはサポートされません。
構築システムは32ビット環境で動作しているか64ビット環境で動作しているかを自動的に検出し、それにしたがってPostgreSQLを構築します。
このため構築作業を始める前に正しいコマンドプロンプトを開始することが重要です。
    </para>
    <para>
<!--
     To use a server-side third party library such as <productname>Python</productname> or
     <productname>OpenSSL</productname>, this library <emphasis>must</emphasis> also be
     64-bit. There is no support for loading a 32-bit library in a 64-bit
     server. Several of the third party libraries that PostgreSQL supports may
     only be available in 32-bit versions, in which case they cannot be used with
     64-bit PostgreSQL.
-->
<productname>Python</productname>や<productname>OpenSSL</productname>などのサーバサイドのサードパーティ製ライブラリを使用するためには、ライブラリも64ビット版である<emphasis>必要があります</emphasis>。
64ビット版のサーバで32ビット版のライブラリをロードすることはサポートされていません。
PostgreSQLがサポートするサードパーティ製のライブラリで32ビット版しか利用できないものが複数あります。
こうした場合、64ビット版のPostgreSQLで使用することはできません。
    </para>
   </sect3>

   <sect3 id="windows-crash-dumps">
<!--
    <title>Collecting Crash Dumps</title>
-->
    <title>クラッシュダンプの収集</title>

    <para>
<!--
     If PostgreSQL on Windows crashes, it has the ability to generate
     <productname>minidumps</productname> that can be used to track down the cause
     for the crash, similar to core dumps on Unix. These dumps can be
     read using the <productname>Windows Debugger Tools</productname> or using
     <productname>Visual Studio</productname>. To enable the generation of dumps
     on Windows, create a subdirectory named <filename>crashdumps</filename>
     inside the cluster data directory. The dumps will then be written
     into this directory with a unique name based on the identifier of
     the crashing process and the current time of the crash.
-->
もしWindows上のPostgreSQLがクラッシュした場合、Unixにおけるコアダンプと似た、クラッシュの原因を追跡するために使用できる<productname>minidumps</productname>を生成できます。
このダンプは<productname>Windows Debugger Tools</productname>や<productname>Visual Studio</productname>を使うことで解析できます。Windowsにてダンプを生成できるように、<filename>crashdumps</filename>という名前のサブディレクトリをデータベースクラスタディレクトリの中に作成します。
ダンプは、クラッシュ時の現在時間と原因となったプロセスの識別子を元にした一意な名前としてこのディレクトリの中に生成されます。
    </para>
   </sect3>
  </sect2>
 </sect1>

</chapter><|MERGE_RESOLUTION|>--- conflicted
+++ resolved
@@ -90,9 +90,10 @@
       <acronym>GNU</acronym> <application>make</application>, but the other
       requirements below still apply.
 -->
-代替として、<ulink url="https://mesonbuild.com/">Meson</ulink>を使用して<productname>PostgreSQL</productname>を構築することもできます。
+《マッチ度[58.157390]》代替として、<ulink url="https://mesonbuild.com/">Meson</ulink>を使用して<productname>PostgreSQL</productname>を構築することもできます。
 これは現在実験的な機能です。
 <application>Meson</application>を使用することを選択した場合、<acronym>GNU</acronym> <application>make</application>は必要ありませんが、以下の他の要件は引き続き適用されます。
+《機械翻訳》«Alternatively, <productname>PostgreSQL</productname> can be built using <ulink url="https://mesonbuild.com/">Meson</ulink>. This is the only option for building <productname>PostgreSQL</productname> on Windows using <productname>Visual Studio</productname>. For other platforms, using <application>Meson</application> is currently experimental. If you choose to use <application>Meson</application>, then you don't need <acronym>GNU</acronym> <application>make</application>, but the other requirements below still apply.»
      </para>
 
      <para>
@@ -143,21 +144,15 @@
        <primary>yacc</primary>
       </indexterm>
 
-<<<<<<< HEAD
-<!--
-      <application>Flex</application> 2.5.35 or later and
-      <application>Bison</application> 2.3 or later are required.  Other
-      <application>lex</application> and <application>yacc</application>
-      programs cannot be used.
--->
-<application>Flex</application> 2.5.35以降と<application>Bison</application> 2.3以降を使うようにしてください。
-他の<application>lex</application>や<application>yacc</application>プログラムは使用できません。
-=======
+<!--
       <application>Flex</application> and <application>Bison</application> are
       required.  Other <application>lex</application> and
       <application>yacc</application> programs cannot be used.
       <application>Bison</application> needs to be at least version 2.3.
->>>>>>> 3d6a8289
+-->
+《マッチ度[51.012146]》<application>Flex</application> 2.5.35以降と<application>Bison</application> 2.3以降を使うようにしてください。
+他の<application>lex</application>や<application>yacc</application>プログラムは使用できません。
+《機械翻訳》«<application>Flex</application> and <application>Bison</application> are required. Other <application>lex</application> and <application>yacc</application> programs cannot be used. <application>Bison</application> needs to be at least version 2.3.»
      </para>
     </listitem>
 
@@ -347,14 +342,11 @@
       language, you need a <productname>Python</productname>
       installation with the header files and
       the <application>sysconfig</application> module.  The minimum
-<<<<<<< HEAD
-      required version is <productname>Python</productname> 3.2.
--->
-<application>PL/Python</application>サーバプログラム言語を構築するには、ヘッダファイルと<application>sysconfig</application>モジュールを含む<productname>Python</productname>のインストレーションが必要です。
+      supported version is <productname>Python</productname> 3.6.8.
+-->
+《マッチ度[86.315789]》<application>PL/Python</application>サーバプログラム言語を構築するには、ヘッダファイルと<application>sysconfig</application>モジュールを含む<productname>Python</productname>のインストレーションが必要です。
 要求される最小のバージョンは<productname>Python</productname> 3.2です。
-=======
-      supported version is <productname>Python</productname> 3.6.8.
->>>>>>> 3d6a8289
+《機械翻訳》«To build the <application>PL/Python</application> server programming language, you need a <productname>Python</productname> installation with the header files and the <application>sysconfig</application> module. The minimum supported version is <productname>Python</productname> 3.6.8.»
      </para>
 
      <para>
@@ -427,21 +419,21 @@
       encrypted client connections.  <productname>OpenSSL</productname> is
       also required for random number generation on platforms that do not
       have <filename>/dev/urandom</filename> (except Windows).  The minimum
-<<<<<<< HEAD
-      required version is 1.0.2.
--->
-暗号化されたクライアント接続をサポートする場合には<productname>OpenSSL</productname>が必要です。
+      required version is 1.1.1.
+-->
+《マッチ度[88.628763]》暗号化されたクライアント接続をサポートする場合には<productname>OpenSSL</productname>が必要です。
 <productname>OpenSSL</productname>は、<filename>/dev/urandom</filename>のないプラットフォーム（Windowsを除く）での乱数生成のためにも必要です。
 要求される最小のバージョンは1.0.2です。
-=======
-      required version is 1.1.1.
+《機械翻訳》«You need <productname>OpenSSL</productname>, if you want to support encrypted client connections. <productname>OpenSSL</productname> is also required for random number generation on platforms that do not have <filename>/dev/urandom</filename> (except Windows). The minimum required version is 1.1.1.»
      </para>
      <para>
+<!--
       Additionally, <productname>LibreSSL</productname> is supported using the
       <productname>OpenSSL</productname> compatibility layer.  The minimum
       required version is 3.4 (from <systemitem class="osname">OpenBSD</systemitem>
       version 7.0).
->>>>>>> 3d6a8289
+-->
+《機械翻訳》«Additionally, <productname>LibreSSL</productname> is supported using the <productname>OpenSSL</productname> compatibility layer. The minimum required version is 3.4 (from <systemitem class="osname">OpenBSD</systemitem> version 7.0).»
      </para>
     </listitem>
 
@@ -458,18 +450,18 @@
 
     <listitem>
      <para>
-<<<<<<< HEAD
-<!--
-=======
+<!--
       You need <productname>Curl</productname> to build an optional module
       which implements the <link linkend="libpq-oauth">OAuth Device
       Authorization flow</link> for client applications.
+-->
+《機械翻訳》«You need <productname>Curl</productname> to build an optional module which implements the <link linkend="libpq-oauth">OAuth Device Authorization flow</link> for client applications.»
      </para>
     </listitem>
 
     <listitem>
      <para>
->>>>>>> 3d6a8289
+<!--
       You need <productname>LZ4</productname>, if you want to support
       compression of data with that method; see
       <xref linkend="guc-default-toast-compression"/> and
@@ -1396,15 +1388,12 @@
          <acronym>JIT</acronym> compilation (see <xref linkend="jit"/>).  This
          requires the <productname>LLVM</productname> library to be installed.
          The minimum required version of <productname>LLVM</productname> is
-<<<<<<< HEAD
-         currently 10.
--->
-<productname>LLVM</productname>に基づいた<acronym>JIT</acronym>コンパイル（<xref linkend="jit"/>を参照）のサポートを有効にして構築します。
+         currently 14.
+-->
+《マッチ度[83.214286]》<productname>LLVM</productname>に基づいた<acronym>JIT</acronym>コンパイル（<xref linkend="jit"/>を参照）のサポートを有効にして構築します。
 これには、<productname>LLVM</productname>ライブラリがインストールされている必要があります。
 <productname>LLVM</productname>の要求される最小のバージョンは現在10です。
-=======
-         currently 14.
->>>>>>> 3d6a8289
+《機械翻訳》«Build with support for <productname>LLVM</productname> based <acronym>JIT</acronym> compilation (see <xref linkend="jit"/>). This requires the <productname>LLVM</productname> library to be installed. The minimum required version of <productname>LLVM</productname> is currently 14.»
         </para>
         <para>
 <!--
@@ -1414,14 +1403,11 @@
          <envar>PATH</envar>.  If that would not yield the desired program,
          use <envar>LLVM_CONFIG</envar> to specify a path to the correct
          <command>llvm-config</command>. For example
-<<<<<<< HEAD
 -->
 要求されるコンパイルオプションを見つけるために<command>llvm-config</command><indexterm><primary>llvm-config</primary></indexterm>が使われます。
 <command>llvm-config</command>は<envar>PATH</envar>から検索されます。
 それで正しいバイナリが見つからなければ、正しい<command>llvm-config</command>へのパスを指定するために<envar>LLVM_CONFIG</envar>を使ってください。
 例えば、以下のとおりです。
-=======
->>>>>>> 3d6a8289
 <programlisting>
 ./configure ... --with-llvm LLVM_CONFIG='/path/to/llvm/bin/llvm-config'
 </programlisting>
@@ -1485,10 +1471,11 @@
          <productname>OpenSSL</productname> installation is sufficient
          before proceeding.
 -->
-<acronym>SSL</acronym>（暗号化）接続のサポートを有効にして構築します。
+《マッチ度[68.269231]》<acronym>SSL</acronym>（暗号化）接続のサポートを有効にして構築します。
 サポートされている唯一の<replaceable>LIBRARY</replaceable>は<option>openssl</option>です。
 これには、<productname>OpenSSL</productname>パッケージがインストールされている必要があります。
 <filename>configure</filename>は、処理を進める前に<productname>OpenSSL</productname>のインストールを確認するために、必要なヘッダファイルとライブラリを検査します。
+《機械翻訳》«Build with support for <acronym>SSL</acronym> (encrypted) connections. The only <replaceable>LIBRARY</replaceable> supported is <option>openssl</option>, which is used for both <productname>OpenSSL</productname> and <productname>LibreSSL</productname>. This requires the <productname>OpenSSL</productname> package to be installed. <filename>configure</filename> will check for the required header files and libraries to make sure that your <productname>OpenSSL</productname> installation is sufficient before proceeding.»
         </para>
        </listitem>
       </varlistentry>
@@ -1682,11 +1669,14 @@
        <term><option>--with-libcurl</option></term>
        <listitem>
         <para>
+<!--
          Build with libcurl support for OAuth 2.0 client flows.
          Libcurl version 7.61.0 or later is required for this feature.
          Building with this will check for the required header files
          and libraries to make sure that your <productname>curl</productname>
          installation is sufficient before proceeding.
+-->
+《機械翻訳》«Build with libcurl support for OAuth 2.0 client flows. Libcurl version 7.61.0 or later is required for this feature. Building with this will check for the required header files and libraries to make sure that your <productname>curl</productname> installation is sufficient before proceeding.»
         </para>
        </listitem>
       </varlistentry>
@@ -1695,9 +1685,12 @@
        <term><option>--with-libnuma</option></term>
        <listitem>
         <para>
+<!--
          Build with libnuma support for basic NUMA support.
          Only supported on platforms for which the <productname>libnuma</productname>
          library is implemented.
+-->
+《機械翻訳》«Build with libnuma support for basic NUMA support. Only supported on platforms for which the <productname>libnuma</productname> library is implemented.»
         </para>
        </listitem>
       </varlistentry>
@@ -1706,16 +1699,26 @@
        <term><option>--with-liburing</option></term>
        <listitem>
         <para>
+<!--
         Build with liburing, enabling io_uring support for asynchronous I/O.
-        </para>
-        <para>
+-->
+《機械翻訳》«Build with liburing, enabling io_uring support for asynchronous I/O.»
+        </para>
+        <para>
+<!--
          To detect the required compiler and linker options, PostgreSQL will
          query <command>pkg-config</command>.
-        </para>
-        <para>
+-->
+《機械翻訳》«To detect the required compiler and linker options, PostgreSQL will query <command>pkg-config</command>.»
+        </para>
+        <para>
+<!--
          To use a liburing installation that is in an unusual location, you
          can set <command>pkg-config</command>-related environment
          variables (see its documentation).
+-->
+《マッチ度[81.761006]》通常以外の場所にインストールしたlibxml2インストレーションを使用するためには、<command>pkg-config</command>関連の環境変数を設定するか（そのドキュメントを参照してください）。
+《機械翻訳》«To use a liburing installation that is in an unusual location, you can set <command>pkg-config</command>-related environment variables (see its documentation).»
         </para>
        </listitem>
       </varlistentry>
@@ -1886,49 +1889,6 @@
        </listitem>
       </varlistentry>
 
-<<<<<<< HEAD
-      <varlistentry id="configure-option-disable-spinlocks">
-       <term><option>--disable-spinlocks</option></term>
-       <listitem>
-        <para>
-<!--
-         Allow the build to succeed even if <productname>PostgreSQL</productname>
-         has no CPU spinlock support for the platform.  The lack of
-         spinlock support will result in very poor performance; therefore,
-         this option should only be used if the build aborts and
-         informs you that the platform lacks spinlock support. If this
-         option is required to build <productname>PostgreSQL</productname> on
-         your platform, please report the problem to the
-         <productname>PostgreSQL</productname> developers.
--->
-<productname>PostgreSQL</productname>がそのプラットフォーム用のCPUスピンロックをサポートしない場合でも、構築に成功するようにします。
-スピンロックのサポートの欠落により、性能は悪化します。
-したがって、このオプションは、構築が失敗し、その原因が使用するプラットフォームでスピンロックサポートが欠落している場合にのみ使用してください。
-使用するプラットフォームにおける<productname>PostgreSQL</productname>の構築にこのオプションが必要とされた場合は、<productname>PostgreSQL</productname>開発者にその問題を報告してください。
-        </para>
-       </listitem>
-      </varlistentry>
-
-      <varlistentry id="configure-option-disable-atomics">
-       <term><option>--disable-atomics</option></term>
-       <listitem>
-        <para>
-<!--
-         Disable use of CPU atomic operations.  This option does nothing on
-         platforms that lack such operations.  On platforms that do have
-         them, this will result in poor performance.  This option is only
-         useful for debugging or making performance comparisons.
--->
-CPU不可分操作の使用を無効にします。
-このオプションはそのような操作のないプラットフォームでは何もしません。
-そのような操作のあるプラットフォームでは、これにより性能が低下するでしょう。
-このオプションはデバッグや性能比較をする場合にのみ有用です。
-        </para>
-       </listitem>
-      </varlistentry>
-
-=======
->>>>>>> 3d6a8289
      </variablelist>
 
    </sect3>
@@ -2845,11 +2805,12 @@
      are added to the <envar>CFLAGS</envar>, <envar>CXXFLAGS</envar>, and <envar>LDFLAGS</envar>
      options set up by <filename>configure</filename>.  For example, you could do
 -->
-<filename>configure</filename>が選んだコンパイラフラグに対して、事後にフラグを追加することが有用な場合があります。
+《マッチ度[89.295775]》<filename>configure</filename>が選んだコンパイラフラグに対して、事後にフラグを追加することが有用な場合があります。
 重要な例は、<filename>configure</filename>に渡す<envar>CFLAGS</envar>に<application>gcc</application>の<option>-Werror</option>オプションを含められないことです。なぜなら、そうすると<filename>configure</filename>の組み込みテストの多くが失敗するからです。
 そのようなフラグを追加するには、<filename>make</filename>を実行する時に<envar>COPT</envar>環境変数に含めてください。
 <filename>configure</filename>で設定された<envar>CFLAGS</envar>オプションと<envar>LDFLAGS</envar>オプションの両方に、<envar>COPT</envar>の内容が追加されます。
 例えば、以下のようにします。
+《機械翻訳》«Sometimes it is useful to add compiler flags after-the-fact to the set that were chosen by <filename>configure</filename>. An important example is that <application>gcc</application>'s <option>-Werror</option> option cannot be included in the <envar>CFLAGS</envar> passed to <filename>configure</filename>, because it will break many of <filename>configure</filename>'s built-in tests. To add such flags, include them in the <envar>COPT</envar> environment variable while running <filename>make</filename>. The contents of <envar>COPT</envar> are added to the <envar>CFLAGS</envar>, <envar>CXXFLAGS</envar>, and <envar>LDFLAGS</envar> options set up by <filename>configure</filename>. For example, you could do»
 <screen>
 <userinput>make COPT='-Werror'</userinput>
 </screen>
@@ -3562,10 +3523,11 @@
         <productname>LLVM</productname> is currently 14.  Disabled by
         default.
 -->
-<productname>LLVM</productname>に基づいた<acronym>JIT</acronym>コンパイル（<xref linkend="jit"/>を参照）のサポートを有効にして構築します。
+《マッチ度[83.056478]》<productname>LLVM</productname>に基づいた<acronym>JIT</acronym>コンパイル（<xref linkend="jit"/>を参照）のサポートを有効にして構築します。
 これには、<productname>LLVM</productname>ライブラリがインストールされている必要があります。
 <productname>LLVM</productname>の要求される最小のバージョンは現在10です。
 デフォルトでは無効です。
+《機械翻訳》«Build with support for <productname>LLVM</productname> based <acronym>JIT</acronym> compilation (see <xref linkend="jit"/>). This requires the <productname>LLVM</productname> library to be installed. The minimum required version of <productname>LLVM</productname> is currently 14. Disabled by default.»
        </para>
 
        <para>
@@ -3825,12 +3787,15 @@
       <term><option>-Dlibcurl={ auto | enabled | disabled }</option></term>
       <listitem>
        <para>
+<!--
         Build with libcurl support for OAuth 2.0 client flows.
         Libcurl version 7.61.0 or later is required for this feature.
         Building with this will check for the required header files
         and libraries to make sure that your <productname>Curl</productname>
         installation is sufficient before proceeding. The default for this
         option is auto.
+-->
+《機械翻訳》«Build with libcurl support for OAuth 2.0 client flows. Libcurl version 7.61.0 or later is required for this feature. Building with this will check for the required header files and libraries to make sure that your <productname>Curl</productname> installation is sufficient before proceeding. The default for this option is auto.»
        </para>
       </listitem>
      </varlistentry>
@@ -3839,14 +3804,21 @@
       <term><option>-Dliburing={ auto | enabled | disabled }</option></term>
       <listitem>
        <para>
+<!--
         Build with liburing, enabling io_uring support for asynchronous I/O.
         Defaults to auto.
-       </para>
-
-       <para>
+-->
+《機械翻訳》«Build with liburing, enabling io_uring support for asynchronous I/O. Defaults to auto.»
+       </para>
+
+       <para>
+<!--
         To use a liburing installation that is in an unusual location, you
         can set <command>pkg-config</command>-related environment
         variables (see its documentation).
+-->
+《マッチ度[81.761006]》通常以外の場所にインストールしたlibxml2インストレーションを使用するためには、<command>pkg-config</command>関連の環境変数を設定するか（そのドキュメントを参照してください）。
+《機械翻訳》«To use a liburing installation that is in an unusual location, you can set <command>pkg-config</command>-related environment variables (see its documentation).»
        </para>
       </listitem>
      </varlistentry>
@@ -3855,9 +3827,12 @@
       <term><option>-Dlibnuma={ auto | enabled | disabled }</option></term>
       <listitem>
        <para>
+<!--
         Build with libnuma support for basic NUMA support.
         Only supported on platforms for which the <productname>libnuma</productname>
         library is implemented. The default for this option is auto.
+-->
+《機械翻訳》«Build with libnuma support for basic NUMA support. Only supported on platforms for which the <productname>libnuma</productname> library is implemented. The default for this option is auto.»
        </para>
       </listitem>
      </varlistentry>
@@ -3983,52 +3958,6 @@
       </listitem>
      </varlistentry>
 
-<<<<<<< HEAD
-     <varlistentry id="configure-spinlocks-meson">
-      <term><option>-Dspinlocks={ true | false }</option></term>
-      <listitem>
-       <para>
-<!--
-        This option is set to true by default; setting it to false will
-        allow the build to succeed even if <productname>PostgreSQL</productname>
-        has no CPU spinlock support for the platform.  The lack of
-        spinlock support will result in very poor performance; therefore,
-        this option should only be changed if the build aborts and
-        informs you that the platform lacks spinlock support. If setting this
-        option to false is required to build <productname>PostgreSQL</productname> on
-        your platform, please report the problem to the
-        <productname>PostgreSQL</productname> developers.
--->
-このオプションはデフォルトではtrueに設定されています。
-falseに設定すると、プラットフォームに対する<productname>PostgreSQL</productname>のCPUスピンロックサポートがない場合でもビルドが成功します。
-スピンロックのサポートの欠落により、性能は悪化します。
-したがって、このオプションは、構築が失敗し、その原因が使用するプラットフォームでスピンロックサポートが欠落している場合にのみ使用してください。
-使用するプラットフォームにおける<productname>PostgreSQL</productname>の構築にこのオプションが必要とされた場合は、<productname>PostgreSQL</productname>開発者にその問題を報告してください。
-       </para>
-      </listitem>
-     </varlistentry>
-
-     <varlistentry id="configure-atomics-meson">
-      <term><option>-Datomics={ true | false }</option></term>
-      <listitem>
-       <para>
-<!--
-        This option is set to true by default; setting it to false will
-        disable use of CPU atomic operations.  The option does nothing on
-        platforms that lack such operations.  On platforms that do have
-        them, disabling atomics will result in poor performance.  Changing
-        this option is only useful for debugging or making performance comparisons.
--->
-このオプションはデフォルトではtrueに設定されています。
-falseに設定すると、CPU不可分操作の使用を無効にします。
-このオプションはそのような操作のないプラットフォームでは何もしません。
-そのような操作のあるプラットフォームでは、これにより性能が低下するでしょう。
-このオプションはデバッグや性能比較をする場合にのみ有用です。
-       </para>
-      </listitem>
-     </varlistentry>
-=======
->>>>>>> 3d6a8289
     </variablelist>
    </sect3>
 
@@ -4609,16 +4538,7 @@
       <term><option>-DPG_TEST_EXTRA=<replaceable>TEST_SUITES</replaceable></option></term>
       <listitem>
        <para>
-<<<<<<< HEAD
-<!--
-        Enable test suites which require special software to run.  This option
-        accepts arguments via a whitespace-separated list.  See <xref
-        linkend="regress-additional"/> for details.
--->
-特別なソフトウェアを必要とするテストスイートを実行できるようにします。
-このオプションは空白で区切られたリストを引数として受け付けます。
-詳細は<xref linkend="regress-additional"/>を参照してください。
-=======
+<!--
         Enable additional test suites, which are not run by default because
         they are not secure to run on a multiuser system, require special
         software to run, or are resource intensive.  The argument is a
@@ -4626,7 +4546,8 @@
         <xref linkend="regress-additional"/> for details. If the
         <envar>PG_TEST_EXTRA</envar> environment variable is set when the
         tests are run, it overrides this setup-time option.
->>>>>>> 3d6a8289
+-->
+《機械翻訳》«Enable additional test suites, which are not run by default because they are not secure to run on a multiuser system, require special software to run, or are resource intensive. The argument is a whitespace-separated list of tests to enable. See <xref linkend="regress-additional"/> for details. If the <envar>PG_TEST_EXTRA</envar> environment variable is set when the tests are run, it overrides this setup-time option.»
        </para>
       </listitem>
      </varlistentry>
@@ -5008,17 +4929,8 @@
    these CPU architectures: x86, PowerPC, S/390, SPARC, ARM, MIPS,
    and RISC-V, including
    big-endian, little-endian, 32-bit, and 64-bit variants where applicable.
-<<<<<<< HEAD
-   It is often
-   possible to build on an unsupported CPU type by configuring with
-   <option>&#45;-disable-spinlocks</option>, but performance will be poor.
--->
-一般的に、<productname>PostgreSQL</productname>は、次のCPUアーキテクチャで動作することを期待できます。
-x86、PowerPC、S/390、SPARC、ARM、MIPS、RISC-V、PA-RISC。
-適用可能な場合、ビッグエンディアン、リトルエンディアン、32ビット、64ビットのバリエーションも含まれます。
-<option>--disable-spinlocks</option>を付けることで、未サポートの種類のCPUでも構築することがしばしばできますが、性能は低下します。
-=======
->>>>>>> 3d6a8289
+-->
+《機械翻訳》«In general, <productname>PostgreSQL</productname> can be expected to work on these CPU architectures: x86, PowerPC, S/390, SPARC, ARM, MIPS, and RISC-V, including big-endian, little-endian, 32-bit, and 64-bit variants where applicable.»
   </para>
 
   <para>
@@ -5062,7 +4974,7 @@
    BSD/OS, DG/UX, Dynix, HP-UX, IRIX, NeXTSTEP, QNX, SCO, SINIX, Sprite, SunOS,
    Tru64 UNIX, and ULTRIX.
 -->
-<productname>PostgreSQL</productname>またはPOSTGRESの以前のバージョンは、Alpha、Itanium、M32R、M68K、M88K、NS32K、SuperH、VAXなどのCPUアーキテクチャと、4.3BSD、AIX、BEOS、BSD/OS、DG/UX、Dynix、HP-UX、Irix、NeXTSTEP、QNX、SCO、SINIX、Sprite、SunOS、Tru64 UNIX、ULTRIXなどのオペレーティングシステムでも動作していました。
+《マッチ度[92.749245]》<productname>PostgreSQL</productname>またはPOSTGRESの以前のバージョンは、Alpha、Itanium、M32R、M68K、M88K、NS32K、SuperH、VAXなどのCPUアーキテクチャと、4.3BSD、AIX、BEOS、BSD/OS、DG/UX、Dynix、HP-UX、Irix、NeXTSTEP、QNX、SCO、SINIX、Sprite、SunOS、Tru64 UNIX、ULTRIXなどのオペレーティングシステムでも動作していました。
   </para>
  </sect1>
 
@@ -5377,52 +5289,11 @@
    <para>
 <!--
     PostgreSQL for Windows can be built using MinGW, a Unix-like build
-<<<<<<< HEAD
-    environment for Microsoft operating systems.
-    The MinGW build procedure uses the normal build system described in
-    this chapter.
--->
-Windows用PostgreSQLは、Microsoftオペレーティングシステム用のUnixに似た構築環境であるMinGWを使って構築できます。
-MinGW版の構築は本章で記述されている通常の構築システムを使用します。
-   </para>
-
-   <para>
-<!--
-    MinGW, the Unix-like build tools, and MSYS, a collection
-    of Unix tools required to run shell scripts
-    like <command>configure</command>, can be downloaded
-    from <ulink url="http://www.mingw.org/"></ulink>.  Neither is
-    required to run the resulting binaries; they are needed only for
-    creating the binaries.
--->
-Unixに似た構築ツールであるMinGWと、<command>configure</command>のようなシェルスクリプトを実行するために必要なUnixツール群であるMSYSは、<ulink url="http://www.mingw.org/"></ulink>からダウンロード可能です。
-作成されたバイナリの実行にはいずれも必要ありません。バイナリの作成のためのみ必要です。
-   </para>
-
-   <para>
-<!--
-     To build 64 bit binaries using MinGW, install the 64 bit tool set
-     from <ulink url="https://mingw-w64.org/"></ulink>, put its bin
-     directory in the <envar>PATH</envar>, and run
-     <command>configure</command> with the
-     <command>&#45;-host=x86_64-w64-mingw32</command> option.
--->
-MinGWを使って64ビット版バイナリをビルドするためには、<ulink url="https://mingw-w64.org/"></ulink>から64ビット用のツールを入手してインストールし、<envar>PATH</envar>にあるbinディレクトリへそれらを入れ、そして<command>--host=x86_64-w64-mingw32</command>オプション付きで<command>configure</command>を実施します。
-   </para>
-
-   <para>
-<!--
-    After you have everything installed, it is suggested that you
-    run <application>psql</application>
-    under <command>CMD.EXE</command>, as the MSYS console has
-    buffering issues.
--->
-MSYSコンソールはバッファリングに問題があるので、すべてをインストールした後に<command>CMD.EXE</command>下で<application>psql</application>を実行することを推奨します。
-=======
     environment for Windows.  It is recommended to use the <ulink
     url="https://www.msys2.org/">MSYS2</ulink> environment for this and also
     to install any prerequisite packages.
->>>>>>> 3d6a8289
+-->
+《機械翻訳》«PostgreSQL for Windows can be built using MinGW, a Unix-like build environment for Windows. It is recommended to use the <ulink url="https://www.msys2.org/">MSYS2</ulink> environment for this and also to install any prerequisite packages.»
    </para>
 
    <sect3 id="mingw-crash-dumps">
@@ -5634,10 +5505,7 @@
    </para>
 
    <para>
-<<<<<<< HEAD
-<!--
-=======
->>>>>>> 3d6a8289
+<!--
     PostgreSQL for Windows with Visual Studio can be built using Meson, as
     described in <xref linkend="install-meson"/>.
     The native Windows port requires a 32 or 64-bit version of Windows
@@ -5742,22 +5610,16 @@
       <varlistentry>
        <term><productname>Strawberry Perl</productname></term>
        <listitem><para>
-<<<<<<< HEAD
-<!--
-=======
->>>>>>> 3d6a8289
+<!--
         Strawberry Perl is required to run the build generation scripts. MinGW
         or Cygwin Perl will not work. It must also be present in the PATH.
         Binaries can be downloaded from
         <ulink url="https://strawberryperl.com"></ulink>.
-<<<<<<< HEAD
 -->
 ビルド生成スクリプトを実行するには、Strawberry Perlが必要です。
 MinGWまたはCygwin Perlは動作しません。
 また、PATHに存在する必要があります。
 バイナリは<ulink url="https://strawberryperl.com"></ulink>からダウンロードできます。
-=======
->>>>>>> 3d6a8289
        </para></listitem>
       </varlistentry>
 
@@ -5766,61 +5628,13 @@
         <productname>Flex</productname></term>
        <listitem>
        <para>
-<<<<<<< HEAD
-<!--
-        <productname>Bison</productname> and <productname>Flex</productname> are
-        required.  Only <productname>Bison</productname> versions 2.3 and later
-        will work. <productname>Flex</productname> must be version 2.5.35 or later.
--->
-<productname>Bison</productname>と<productname>Flex</productname>が必要です。
-<productname>Bison</productname>のバージョン2.3以降のみが動作します。
-<productname>Flex</productname>はバージョン2.5.35以降でなければなりません。
-       </para>
-
-       <para>
-<!--
-        Both <productname>Bison</productname> and <productname>Flex</productname>
-        are included in the <productname>msys</productname> tool suite, available
-        from <ulink url="http://www.mingw.org/wiki/MSYS"></ulink> as part of the
-        <productname>MinGW</productname> compiler suite.
--->
-<productname>Bison</productname>および<productname>Flex</productname>の両方が、<productname>MinGW</productname>コンパイラ一式の一部として<ulink url="http://www.mingw.org/wiki/MSYS"></ulink>から入手できる、<productname>msys</productname>ツール一式に含まれています。
-       </para>
-
-       <para>
-<!--
-        You will need to add the directory containing
-        <filename>flex.exe</filename> and <filename>bison.exe</filename> to the
-        PATH environment variable. In the case of MinGW, the directory is the
-        <filename>\msys\1.0\bin</filename> subdirectory of your MinGW
-        installation directory.
--->
-<filename>flex.exe</filename>と<filename>bison.exe</filename>を含むディレクトリをPATH環境変数に追加する必要があります。
-MinGWの場合、ディレクトリはMinGWインストールディレクトリの<filename>\msys\1.0\bin</filename>サブディレクトリです。
-       </para>
-
-       <note>
-        <para>
-<!--
-          The Bison distribution from GnuWin32 appears to have a bug that
-          causes Bison to malfunction when installed in a directory with
-          spaces in the name, such as the default location on English
-          installations <filename>C:\Program Files\GnuWin32</filename>.
-          Consider installing into <filename>C:\GnuWin32</filename> or use the
-          NTFS short name path to GnuWin32 in your PATH environment setting
-          (e.g., <filename>C:\PROGRA~1\GnuWin32</filename>).
--->
-GnuWin32のBisonディストリビューションでは、<filename>C:\Program Files\GnuWin32</filename>の様に名前に空白を持つディレクトリにインストールされると正常に機能しないというバグがあります。
-代わりに<filename>C:\GnuWin32</filename>へのインストール、または、PATH環境設定におけるGnuWin32へのNTFSショートネームパスの使用（例えば<filename>C:\PROGRA~1\GnuWin32</filename>）を検討してください。
-         </para>
-       </note>
-
-=======
+<!--
         Binaries for <productname>Bison</productname> and
         <productname>Flex</productname> can be downloaded from <ulink
         url="https://github.com/lexxmark/winflexbison"></ulink>.
-       </para>
->>>>>>> 3d6a8289
+-->
+《機械翻訳》«Binaries for <productname>Bison</productname> and <productname>Flex</productname> can be downloaded from <ulink url="https://github.com/lexxmark/winflexbison"></ulink>.»
+       </para>
        </listitem>
       </varlistentry>
      </variablelist>
@@ -5837,7 +5651,6 @@
       <varlistentry>
        <term><productname>Magicsplat Tcl</productname></term>
        <listitem><para>
-<<<<<<< HEAD
 <!--
         Required for building <application>PL/Tcl</application>.
         Binaries can be downloaded from
@@ -5845,11 +5658,6 @@
 -->
 <application>PL/Tcl</application>を構築する場合に必要です。
 バイナリは<ulink url="https://www.magicsplat.com/tcl-installer/index.html"></ulink>からダウンロードできます。
-=======
-        Required for building <application>PL/Tcl</application>.
-        Binaries can be downloaded from
-        <ulink url="https://www.magicsplat.com/tcl-installer/index.html"></ulink>.
->>>>>>> 3d6a8289
        </para></listitem>
       </varlistentry>
 
